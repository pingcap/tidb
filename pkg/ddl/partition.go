// Copyright 2018 PingCAP, Inc.
//
// Licensed under the Apache License, Version 2.0 (the "License");
// you may not use this file except in compliance with the License.
// You may obtain a copy of the License at
//
//     http://www.apache.org/licenses/LICENSE-2.0
//
// Unless required by applicable law or agreed to in writing, software
// distributed under the License is distributed on an "AS IS" BASIS,
// WITHOUT WARRANTIES OR CONDITIONS OF ANY KIND, either express or implied.
// See the License for the specific language governing permissions and
// limitations under the License.

package ddl

import (
	"bytes"
	"context"
	"encoding/hex"
	"fmt"
	"math"
	"strconv"
	"strings"
	"time"

	"github.com/pingcap/errors"
	"github.com/pingcap/failpoint"
	"github.com/pingcap/kvproto/pkg/metapb"
	"github.com/pingcap/tidb/pkg/ddl/label"
	"github.com/pingcap/tidb/pkg/ddl/logutil"
	"github.com/pingcap/tidb/pkg/ddl/notifier"
	"github.com/pingcap/tidb/pkg/ddl/placement"
	sess "github.com/pingcap/tidb/pkg/ddl/session"
	"github.com/pingcap/tidb/pkg/domain/infosync"
	"github.com/pingcap/tidb/pkg/expression"
	"github.com/pingcap/tidb/pkg/infoschema"
	"github.com/pingcap/tidb/pkg/kv"
	"github.com/pingcap/tidb/pkg/meta"
	"github.com/pingcap/tidb/pkg/meta/metabuild"
	"github.com/pingcap/tidb/pkg/meta/model"
	"github.com/pingcap/tidb/pkg/metrics"
	"github.com/pingcap/tidb/pkg/parser"
	"github.com/pingcap/tidb/pkg/parser/ast"
	"github.com/pingcap/tidb/pkg/parser/charset"
	"github.com/pingcap/tidb/pkg/parser/format"
	pmodel "github.com/pingcap/tidb/pkg/parser/model"
	"github.com/pingcap/tidb/pkg/parser/mysql"
	"github.com/pingcap/tidb/pkg/parser/opcode"
	"github.com/pingcap/tidb/pkg/parser/terror"
	field_types "github.com/pingcap/tidb/pkg/parser/types"
	"github.com/pingcap/tidb/pkg/sessionctx"
	"github.com/pingcap/tidb/pkg/sessionctx/variable"
	"github.com/pingcap/tidb/pkg/table"
	"github.com/pingcap/tidb/pkg/table/tables"
	"github.com/pingcap/tidb/pkg/tablecodec"
	"github.com/pingcap/tidb/pkg/types"
	driver "github.com/pingcap/tidb/pkg/types/parser_driver"
	tidbutil "github.com/pingcap/tidb/pkg/util"
	"github.com/pingcap/tidb/pkg/util/chunk"
	"github.com/pingcap/tidb/pkg/util/collate"
	"github.com/pingcap/tidb/pkg/util/dbterror"
	"github.com/pingcap/tidb/pkg/util/hack"
	"github.com/pingcap/tidb/pkg/util/mathutil"
	decoder "github.com/pingcap/tidb/pkg/util/rowDecoder"
	"github.com/pingcap/tidb/pkg/util/slice"
	"github.com/pingcap/tidb/pkg/util/stringutil"
	"github.com/tikv/client-go/v2/tikv"
	kvutil "github.com/tikv/client-go/v2/util"
	pd "github.com/tikv/pd/client"
	"go.uber.org/zap"
)

const (
	partitionMaxValue = "MAXVALUE"
)

func checkAddPartition(t *meta.Meta, job *model.Job) (*model.TableInfo, *model.PartitionInfo, []model.PartitionDefinition, error) {
	schemaID := job.SchemaID
	tblInfo, err := GetTableInfoAndCancelFaultJob(t, job, schemaID)
	if err != nil {
		return nil, nil, nil, errors.Trace(err)
	}
	args, err := model.GetTablePartitionArgs(job)
	if err != nil {
		job.State = model.JobStateCancelled
		return nil, nil, nil, errors.Trace(err)
	}
	partInfo := args.PartInfo
	if len(tblInfo.Partition.AddingDefinitions) > 0 {
		return tblInfo, partInfo, tblInfo.Partition.AddingDefinitions, nil
	}
	return tblInfo, partInfo, []model.PartitionDefinition{}, nil
}

func (w *worker) onAddTablePartition(jobCtx *jobContext, t *meta.Meta, job *model.Job) (ver int64, _ error) {
	// Handle the rolling back job
	if job.IsRollingback() {
		ver, err := w.onDropTablePartition(jobCtx, t, job)
		if err != nil {
			return ver, errors.Trace(err)
		}
		return ver, nil
	}

	// notice: addingDefinitions is empty when job is in state model.StateNone
	tblInfo, partInfo, addingDefinitions, err := checkAddPartition(t, job)
	if err != nil {
		return ver, err
	}

	// In order to skip maintaining the state check in partitionDefinition, TiDB use addingDefinition instead of state field.
	// So here using `job.SchemaState` to judge what the stage of this job is.
	switch job.SchemaState {
	case model.StateNone:
		// job.SchemaState == model.StateNone means the job is in the initial state of add partition.
		// Here should use partInfo from job directly and do some check action.
		err = checkAddPartitionTooManyPartitions(uint64(len(tblInfo.Partition.Definitions) + len(partInfo.Definitions)))
		if err != nil {
			job.State = model.JobStateCancelled
			return ver, errors.Trace(err)
		}

		err = checkAddPartitionValue(tblInfo, partInfo)
		if err != nil {
			job.State = model.JobStateCancelled
			return ver, errors.Trace(err)
		}

		err = checkAddPartitionNameUnique(tblInfo, partInfo)
		if err != nil {
			job.State = model.JobStateCancelled
			return ver, errors.Trace(err)
		}

		// move the adding definition into tableInfo.
		updateAddingPartitionInfo(partInfo, tblInfo)
<<<<<<< HEAD
		tblInfo.Partition.DDLAction = model.ActionAddTablePartition
=======
		tblInfo.Partition.DDLState = model.StateReplicaOnly
		tblInfo.Partition.DDLAction = job.Type
>>>>>>> 3a1271a5
		ver, err = updateVersionAndTableInfoWithCheck(jobCtx, t, job, tblInfo, true)
		if err != nil {
			return ver, errors.Trace(err)
		}

		// modify placement settings
		for _, def := range tblInfo.Partition.AddingDefinitions {
			if _, err = checkPlacementPolicyRefValidAndCanNonValidJob(t, job, def.PlacementPolicyRef); err != nil {
				return ver, errors.Trace(err)
			}
		}

		if tblInfo.TiFlashReplica != nil {
			// Must set placement rule, and make sure it succeeds.
			if err := infosync.ConfigureTiFlashPDForPartitions(true, &tblInfo.Partition.AddingDefinitions, tblInfo.TiFlashReplica.Count, &tblInfo.TiFlashReplica.LocationLabels, tblInfo.ID); err != nil {
				logutil.DDLLogger().Error("ConfigureTiFlashPDForPartitions fails", zap.Error(err))
				return ver, errors.Trace(err)
			}
		}

		bundles, err := alterTablePartitionBundles(t, tblInfo, tblInfo.Partition.AddingDefinitions)
		if err != nil {
			job.State = model.JobStateCancelled
			return ver, errors.Trace(err)
		}

		if err = infosync.PutRuleBundlesWithDefaultRetry(context.TODO(), bundles); err != nil {
			job.State = model.JobStateCancelled
			return ver, errors.Wrapf(err, "failed to notify PD the placement rules")
		}

		ids := getIDs([]*model.TableInfo{tblInfo})
		for _, p := range tblInfo.Partition.AddingDefinitions {
			ids = append(ids, p.ID)
		}
		if _, err := alterTableLabelRule(job.SchemaName, tblInfo, ids); err != nil {
			job.State = model.JobStateCancelled
			return ver, err
		}

		// none -> replica only
		job.SchemaState = model.StateReplicaOnly
	case model.StateReplicaOnly:
		// replica only -> public
		failpoint.Inject("sleepBeforeReplicaOnly", func(val failpoint.Value) {
			sleepSecond := val.(int)
			time.Sleep(time.Duration(sleepSecond) * time.Second)
		})
		// Here need do some tiflash replica complement check.
		// TODO: If a table is with no TiFlashReplica or it is not available, the replica-only state can be eliminated.
		if tblInfo.TiFlashReplica != nil && tblInfo.TiFlashReplica.Available {
			// For available state, the new added partition should wait it's replica to
			// be finished. Otherwise the query to this partition will be blocked.
			needRetry, err := checkPartitionReplica(tblInfo.TiFlashReplica.Count, addingDefinitions, jobCtx)
			if err != nil {
				return convertAddTablePartitionJob2RollbackJob(jobCtx, t, job, err, tblInfo)
			}
			if needRetry {
				// The new added partition hasn't been replicated.
				// Do nothing to the job this time, wait next worker round.
				time.Sleep(tiflashCheckTiDBHTTPAPIHalfInterval)
				// Set the error here which will lead this job exit when it's retry times beyond the limitation.
				return ver, errors.Errorf("[ddl] add partition wait for tiflash replica to complete")
			}
		}

		// When TiFlash Replica is ready, we must move them into `AvailablePartitionIDs`.
		if tblInfo.TiFlashReplica != nil && tblInfo.TiFlashReplica.Available {
			for _, d := range partInfo.Definitions {
				tblInfo.TiFlashReplica.AvailablePartitionIDs = append(tblInfo.TiFlashReplica.AvailablePartitionIDs, d.ID)
				err = infosync.UpdateTiFlashProgressCache(d.ID, 1)
				if err != nil {
					// just print log, progress will be updated in `refreshTiFlashTicker`
					logutil.DDLLogger().Error("update tiflash sync progress cache failed",
						zap.Error(err),
						zap.Int64("tableID", tblInfo.ID),
						zap.Int64("partitionID", d.ID),
					)
				}
			}
		}
		// For normal and replica finished table, move the `addingDefinitions` into `Definitions`.
		updateAddPartitionInfo(tblInfo)

		preSplitAndScatter(w.sess.Context, jobCtx.store, tblInfo, addingDefinitions)

		tblInfo.Partition.DDLState = model.StateNone
		tblInfo.Partition.DDLAction = model.ActionNone
		ver, err = updateVersionAndTableInfo(jobCtx, t, job, tblInfo, true)
		if err != nil {
			return ver, errors.Trace(err)
		}

		// Finish this job.
		job.FinishTableJob(model.JobStateDone, model.StatePublic, ver, tblInfo)
		addPartitionEvent := notifier.NewAddPartitionEvent(tblInfo, partInfo)
		asyncNotifyEvent(jobCtx, addPartitionEvent, job)
	default:
		err = dbterror.ErrInvalidDDLState.GenWithStackByArgs("partition", job.SchemaState)
	}

	return ver, errors.Trace(err)
}

// alterTableLabelRule updates Label Rules if they exists
// returns true if changed.
func alterTableLabelRule(schemaName string, meta *model.TableInfo, ids []int64) (bool, error) {
	tableRuleID := fmt.Sprintf(label.TableIDFormat, label.IDPrefix, schemaName, meta.Name.L)
	oldRule, err := infosync.GetLabelRules(context.TODO(), []string{tableRuleID})
	if err != nil {
		return false, errors.Trace(err)
	}
	if len(oldRule) == 0 {
		return false, nil
	}

	r, ok := oldRule[tableRuleID]
	if ok {
		rule := r.Reset(schemaName, meta.Name.L, "", ids...)
		err = infosync.PutLabelRule(context.TODO(), rule)
		if err != nil {
			return false, errors.Wrapf(err, "failed to notify PD label rule")
		}
		return true, nil
	}
	return false, nil
}

func alterTablePartitionBundles(t *meta.Meta, tblInfo *model.TableInfo, addingDefinitions []model.PartitionDefinition) ([]*placement.Bundle, error) {
	var bundles []*placement.Bundle

	// tblInfo do not include added partitions, so we should add them first
	tblInfo = tblInfo.Clone()
	p := *tblInfo.Partition
	p.Definitions = append([]model.PartitionDefinition{}, p.Definitions...)
	p.Definitions = append(tblInfo.Partition.Definitions, addingDefinitions...)
	tblInfo.Partition = &p

	// bundle for table should be recomputed because it includes some default configs for partitions
	tblBundle, err := placement.NewTableBundle(t, tblInfo)
	if err != nil {
		return nil, errors.Trace(err)
	}

	if tblBundle != nil {
		bundles = append(bundles, tblBundle)
	}

	partitionBundles, err := placement.NewPartitionListBundles(t, addingDefinitions)
	if err != nil {
		return nil, errors.Trace(err)
	}

	bundles = append(bundles, partitionBundles...)
	return bundles, nil
}

// When drop/truncate a partition, we should still keep the dropped partition's placement settings to avoid unnecessary region schedules.
// When a partition is not configured with a placement policy directly, its rule is in the table's placement group which will be deleted after
// partition truncated/dropped. So it is necessary to create a standalone placement group with partition id after it.
func droppedPartitionBundles(t *meta.Meta, tblInfo *model.TableInfo, dropPartitions []model.PartitionDefinition) ([]*placement.Bundle, error) {
	partitions := make([]model.PartitionDefinition, 0, len(dropPartitions))
	for _, def := range dropPartitions {
		def = def.Clone()
		if def.PlacementPolicyRef == nil {
			def.PlacementPolicyRef = tblInfo.PlacementPolicyRef
		}

		if def.PlacementPolicyRef != nil {
			partitions = append(partitions, def)
		}
	}

	return placement.NewPartitionListBundles(t, partitions)
}

// updateAddPartitionInfo merge `addingDefinitions` into `Definitions` in the tableInfo.
func updateAddPartitionInfo(tblInfo *model.TableInfo) {
	parInfo := &model.PartitionInfo{}
	oldDefs, newDefs := tblInfo.Partition.Definitions, tblInfo.Partition.AddingDefinitions
	parInfo.Definitions = make([]model.PartitionDefinition, 0, len(newDefs)+len(oldDefs))
	parInfo.Definitions = append(parInfo.Definitions, oldDefs...)
	parInfo.Definitions = append(parInfo.Definitions, newDefs...)
	tblInfo.Partition.Definitions = parInfo.Definitions
	tblInfo.Partition.DDLAction = model.ActionNone
	tblInfo.Partition.AddingDefinitions = nil
}

// updateAddingPartitionInfo write adding partitions into `addingDefinitions` field in the tableInfo.
func updateAddingPartitionInfo(partitionInfo *model.PartitionInfo, tblInfo *model.TableInfo) {
	newDefs := partitionInfo.Definitions
	tblInfo.Partition.AddingDefinitions = make([]model.PartitionDefinition, 0, len(newDefs))
	tblInfo.Partition.AddingDefinitions = append(tblInfo.Partition.AddingDefinitions, newDefs...)
}

// rollbackAddingPartitionInfo remove the `addingDefinitions` in the tableInfo.
func rollbackAddingPartitionInfo(tblInfo *model.TableInfo) ([]int64, []string, []*placement.Bundle) {
	physicalTableIDs := make([]int64, 0, len(tblInfo.Partition.AddingDefinitions))
	partNames := make([]string, 0, len(tblInfo.Partition.AddingDefinitions))
	rollbackBundles := make([]*placement.Bundle, 0, len(tblInfo.Partition.AddingDefinitions))
	for _, one := range tblInfo.Partition.AddingDefinitions {
		physicalTableIDs = append(physicalTableIDs, one.ID)
		partNames = append(partNames, one.Name.L)
		if one.PlacementPolicyRef != nil {
			rollbackBundles = append(rollbackBundles, placement.NewBundle(one.ID))
		}
	}
	tblInfo.Partition.AddingDefinitions = nil
	return physicalTableIDs, partNames, rollbackBundles
}

// Check if current table already contains DEFAULT list partition
func checkAddListPartitions(tblInfo *model.TableInfo) error {
	for i := range tblInfo.Partition.Definitions {
		for j := range tblInfo.Partition.Definitions[i].InValues {
			for _, val := range tblInfo.Partition.Definitions[i].InValues[j] {
				if val == "DEFAULT" { // should already be normalized
					return dbterror.ErrGeneralUnsupportedDDL.GenWithStackByArgs("ADD List partition, already contains DEFAULT partition. Please use REORGANIZE PARTITION instead")
				}
			}
		}
	}
	return nil
}

// checkAddPartitionValue check add Partition Values,
// For Range: values less than value must be strictly increasing for each partition.
// For List: if a Default partition exists,
//
//	no ADD partition can be allowed
//	(needs reorganize partition instead).
func checkAddPartitionValue(meta *model.TableInfo, part *model.PartitionInfo) error {
	switch meta.Partition.Type {
	case pmodel.PartitionTypeRange:
		if len(meta.Partition.Columns) == 0 {
			newDefs, oldDefs := part.Definitions, meta.Partition.Definitions
			rangeValue := oldDefs[len(oldDefs)-1].LessThan[0]
			if strings.EqualFold(rangeValue, "MAXVALUE") {
				return errors.Trace(dbterror.ErrPartitionMaxvalue)
			}

			currentRangeValue, err := strconv.Atoi(rangeValue)
			if err != nil {
				return errors.Trace(err)
			}

			for i := 0; i < len(newDefs); i++ {
				ifMaxvalue := strings.EqualFold(newDefs[i].LessThan[0], "MAXVALUE")
				if ifMaxvalue && i == len(newDefs)-1 {
					return nil
				} else if ifMaxvalue && i != len(newDefs)-1 {
					return errors.Trace(dbterror.ErrPartitionMaxvalue)
				}

				nextRangeValue, err := strconv.Atoi(newDefs[i].LessThan[0])
				if err != nil {
					return errors.Trace(err)
				}
				if nextRangeValue <= currentRangeValue {
					return errors.Trace(dbterror.ErrRangeNotIncreasing)
				}
				currentRangeValue = nextRangeValue
			}
		}
	case pmodel.PartitionTypeList:
		err := checkAddListPartitions(meta)
		if err != nil {
			return err
		}
	}
	return nil
}

func checkPartitionReplica(replicaCount uint64, addingDefinitions []model.PartitionDefinition, jobCtx *jobContext) (needWait bool, err error) {
	failpoint.Inject("mockWaitTiFlashReplica", func(val failpoint.Value) {
		if val.(bool) {
			failpoint.Return(true, nil)
		}
	})
	failpoint.Inject("mockWaitTiFlashReplicaOK", func(val failpoint.Value) {
		if val.(bool) {
			failpoint.Return(false, nil)
		}
	})

	ctx := context.Background()
	pdCli := jobCtx.store.(tikv.Storage).GetRegionCache().PDClient()
	stores, err := pdCli.GetAllStores(ctx)
	if err != nil {
		return needWait, errors.Trace(err)
	}
	// Check whether stores have `count` tiflash engines.
	tiFlashStoreCount := uint64(0)
	for _, store := range stores {
		if storeHasEngineTiFlashLabel(store) {
			tiFlashStoreCount++
		}
	}
	if replicaCount > tiFlashStoreCount {
		return false, errors.Errorf("[ddl] the tiflash replica count: %d should be less than the total tiflash server count: %d", replicaCount, tiFlashStoreCount)
	}
	for _, pDef := range addingDefinitions {
		startKey, endKey := tablecodec.GetTableHandleKeyRange(pDef.ID)
		regions, err := pdCli.BatchScanRegions(ctx, []pd.KeyRange{{StartKey: startKey, EndKey: endKey}}, -1)
		if err != nil {
			return needWait, errors.Trace(err)
		}
		// For every region in the partition, if it has some corresponding peers and
		// no pending peers, that means the replication has completed.
		for _, region := range regions {
			regionState, err := pdCli.GetRegionByID(ctx, region.Meta.Id)
			if err != nil {
				return needWait, errors.Trace(err)
			}
			tiflashPeerAtLeastOne := checkTiFlashPeerStoreAtLeastOne(stores, regionState.Meta.Peers)
			failpoint.Inject("ForceTiflashNotAvailable", func(v failpoint.Value) {
				tiflashPeerAtLeastOne = v.(bool)
			})
			// It's unnecessary to wait all tiflash peer to be replicated.
			// Here only make sure that tiflash peer count > 0 (at least one).
			if tiflashPeerAtLeastOne {
				continue
			}
			needWait = true
			logutil.DDLLogger().Info("partition replicas check failed in replica-only DDL state", zap.Int64("pID", pDef.ID), zap.Uint64("wait region ID", region.Meta.Id), zap.Bool("tiflash peer at least one", tiflashPeerAtLeastOne), zap.Time("check time", time.Now()))
			return needWait, nil
		}
	}
	logutil.DDLLogger().Info("partition replicas check ok in replica-only DDL state")
	return needWait, nil
}

func checkTiFlashPeerStoreAtLeastOne(stores []*metapb.Store, peers []*metapb.Peer) bool {
	for _, peer := range peers {
		for _, store := range stores {
			if peer.StoreId == store.Id && storeHasEngineTiFlashLabel(store) {
				return true
			}
		}
	}
	return false
}

func storeHasEngineTiFlashLabel(store *metapb.Store) bool {
	for _, label := range store.Labels {
		if label.Key == placement.EngineLabelKey && label.Value == placement.EngineLabelTiFlash {
			return true
		}
	}
	return false
}

func checkListPartitions(defs []*ast.PartitionDefinition) error {
	for _, def := range defs {
		_, ok := def.Clause.(*ast.PartitionDefinitionClauseIn)
		if !ok {
			switch def.Clause.(type) {
			case *ast.PartitionDefinitionClauseLessThan:
				return ast.ErrPartitionWrongValues.GenWithStackByArgs("RANGE", "LESS THAN")
			case *ast.PartitionDefinitionClauseNone:
				return ast.ErrPartitionRequiresValues.GenWithStackByArgs("LIST", "IN")
			default:
				return dbterror.ErrUnsupportedCreatePartition.GenWithStack("Only VALUES IN () is supported for LIST partitioning")
			}
		}
	}
	return nil
}

// buildTablePartitionInfo builds partition info and checks for some errors.
func buildTablePartitionInfo(ctx *metabuild.Context, s *ast.PartitionOptions, tbInfo *model.TableInfo) error {
	if s == nil {
		return nil
	}

	var enable bool
	switch s.Tp {
	case pmodel.PartitionTypeRange:
		enable = true
	case pmodel.PartitionTypeList:
		enable = true
		err := checkListPartitions(s.Definitions)
		if err != nil {
			return err
		}
	case pmodel.PartitionTypeHash, pmodel.PartitionTypeKey:
		// Partition by hash and key is enabled by default.
		if s.Sub != nil {
			// Subpartitioning only allowed with Range or List
			return ast.ErrSubpartition
		}
		// Note that linear hash is simply ignored, and creates non-linear hash/key.
		if s.Linear {
			ctx.AppendWarning(dbterror.ErrUnsupportedCreatePartition.FastGen(fmt.Sprintf("LINEAR %s is not supported, using non-linear %s instead", s.Tp.String(), s.Tp.String())))
		}
		if s.Tp == pmodel.PartitionTypeHash || len(s.ColumnNames) != 0 {
			enable = true
		}
		if s.Tp == pmodel.PartitionTypeKey && len(s.ColumnNames) == 0 {
			enable = true
		}
	}

	if !enable {
		ctx.AppendWarning(dbterror.ErrUnsupportedCreatePartition.FastGen(fmt.Sprintf("Unsupported partition type %v, treat as normal table", s.Tp)))
		return nil
	}
	if s.Sub != nil {
		ctx.AppendWarning(dbterror.ErrUnsupportedCreatePartition.FastGen(fmt.Sprintf("Unsupported subpartitioning, only using %v partitioning", s.Tp)))
	}

	pi := &model.PartitionInfo{
		Type:   s.Tp,
		Enable: enable,
		Num:    s.Num,
	}
	tbInfo.Partition = pi
	if s.Expr != nil {
		if err := checkPartitionFuncValid(ctx.GetExprCtx(), tbInfo, s.Expr); err != nil {
			return errors.Trace(err)
		}
		buf := new(bytes.Buffer)
		restoreFlags := format.DefaultRestoreFlags | format.RestoreBracketAroundBinaryOperation |
			format.RestoreWithoutSchemaName | format.RestoreWithoutTableName
		restoreCtx := format.NewRestoreCtx(restoreFlags, buf)
		if err := s.Expr.Restore(restoreCtx); err != nil {
			return err
		}
		pi.Expr = buf.String()
	} else if s.ColumnNames != nil {
		pi.Columns = make([]pmodel.CIStr, 0, len(s.ColumnNames))
		for _, cn := range s.ColumnNames {
			pi.Columns = append(pi.Columns, cn.Name)
		}
		if pi.Type == pmodel.PartitionTypeKey && len(s.ColumnNames) == 0 {
			if tbInfo.PKIsHandle {
				pi.Columns = append(pi.Columns, tbInfo.GetPkName())
				pi.IsEmptyColumns = true
			} else if key := tbInfo.GetPrimaryKey(); key != nil {
				for _, col := range key.Columns {
					pi.Columns = append(pi.Columns, col.Name)
				}
				pi.IsEmptyColumns = true
			}
		}
		if err := checkColumnsPartitionType(tbInfo); err != nil {
			return err
		}
	}

	exprCtx := ctx.GetExprCtx()
	err := generatePartitionDefinitionsFromInterval(exprCtx, s, tbInfo)
	if err != nil {
		return errors.Trace(err)
	}

	defs, err := buildPartitionDefinitionsInfo(exprCtx, s.Definitions, tbInfo, s.Num)
	if err != nil {
		return errors.Trace(err)
	}

	tbInfo.Partition.Definitions = defs

	if len(s.UpdateIndexes) > 0 {
		updateIndexes := make([]model.UpdateIndexInfo, 0, len(s.UpdateIndexes))
		dupCheck := make(map[string]struct{})
		for _, idxUpdate := range s.UpdateIndexes {
			idxOffset := -1
			for i := range tbInfo.Indices {
				if strings.EqualFold(tbInfo.Indices[i].Name.L, idxUpdate.Name) {
					idxOffset = i
					break
				}
			}
			if idxOffset == -1 {
				if strings.EqualFold("primary", idxUpdate.Name) &&
					tbInfo.PKIsHandle {
					return dbterror.ErrUniqueKeyNeedAllFieldsInPf.GenWithStackByArgs("CLUSTERED INDEX")
				}
				return dbterror.ErrWrongNameForIndex.GenWithStackByArgs(idxUpdate.Name)
			}
			if _, ok := dupCheck[strings.ToLower(idxUpdate.Name)]; ok {
				return dbterror.ErrWrongNameForIndex.GenWithStackByArgs(idxUpdate.Name)
			}
			dupCheck[strings.ToLower(idxUpdate.Name)] = struct{}{}
			if idxUpdate.Option != nil && idxUpdate.Option.Global {
				tbInfo.Indices[idxOffset].Global = true
			} else {
				tbInfo.Indices[idxOffset].Global = false
			}
			updateIndexes = append(updateIndexes, model.UpdateIndexInfo{IndexName: idxUpdate.Name, Global: tbInfo.Indices[idxOffset].Global})
			tbInfo.Partition.DDLUpdateIndexes = updateIndexes
		}
	}

	for _, index := range tbInfo.Indices {
		if index.Unique {
			ck, err := checkPartitionKeysConstraint(pi, index.Columns, tbInfo)
			if err != nil {
				return err
			}
			if !ck {
				if index.Primary && tbInfo.IsCommonHandle {
					return dbterror.ErrUniqueKeyNeedAllFieldsInPf.GenWithStackByArgs("CLUSTERED INDEX")
				}
				if !index.Global {
					return dbterror.ErrGlobalIndexNotExplicitlySet.GenWithStackByArgs(index.Name.O)
				}
			}
		}
	}
	if tbInfo.PKIsHandle {
		// This case is covers when the Handle is the PK (only ints), since it would not
		// have an entry in the tblInfo.Indices
		indexCols := []*model.IndexColumn{{
			Name:   tbInfo.GetPkName(),
			Length: types.UnspecifiedLength,
		}}
		ck, err := checkPartitionKeysConstraint(pi, indexCols, tbInfo)
		if err != nil {
			return err
		}
		if !ck {
			return dbterror.ErrUniqueKeyNeedAllFieldsInPf.GenWithStackByArgs("CLUSTERED INDEX")
		}
	}

	return nil
}

func rewritePartitionQueryString(ctx sessionctx.Context, s *ast.PartitionOptions, tbInfo *model.TableInfo) {
	if s == nil {
		return
	}

	if s.Interval != nil {
		// Syntactic sugar for INTERVAL partitioning
		// Generate the resulting CREATE TABLE as the query string
		query, ok := ctx.Value(sessionctx.QueryString).(string)
		if ok {
			sqlMode := ctx.GetSessionVars().SQLMode
			var buf bytes.Buffer
			AppendPartitionDefs(tbInfo.Partition, &buf, sqlMode)

			syntacticSugar := s.Interval.OriginalText()
			syntacticStart := s.Interval.OriginTextPosition()
			newQuery := query[:syntacticStart] + "(" + buf.String() + ")" + query[syntacticStart+len(syntacticSugar):]
			ctx.SetValue(sessionctx.QueryString, newQuery)
		}
	}
}

func getPartitionColSlices(sctx expression.BuildContext, tblInfo *model.TableInfo, s *ast.PartitionOptions) (partCols stringSlice, err error) {
	if s.Expr != nil {
		extractCols := newPartitionExprChecker(sctx, tblInfo)
		s.Expr.Accept(extractCols)
		partColumns, err := extractCols.columns, extractCols.err
		if err != nil {
			return nil, err
		}
		return columnInfoSlice(partColumns), nil
	} else if len(s.ColumnNames) > 0 {
		return columnNameSlice(s.ColumnNames), nil
	} else if len(s.ColumnNames) == 0 {
		if tblInfo.PKIsHandle {
			return columnInfoSlice([]*model.ColumnInfo{tblInfo.GetPkColInfo()}), nil
		} else if key := tblInfo.GetPrimaryKey(); key != nil {
			colInfos := make([]*model.ColumnInfo, 0, len(key.Columns))
			for _, col := range key.Columns {
				colInfos = append(colInfos, model.FindColumnInfo(tblInfo.Cols(), col.Name.L))
			}
			return columnInfoSlice(colInfos), nil
		}
	}
	return nil, errors.Errorf("Table partition metadata not correct, neither partition expression or list of partition columns")
}

func checkColumnsPartitionType(tbInfo *model.TableInfo) error {
	for _, col := range tbInfo.Partition.Columns {
		colInfo := tbInfo.FindPublicColumnByName(col.L)
		if colInfo == nil {
			return errors.Trace(dbterror.ErrFieldNotFoundPart)
		}
		if !isColTypeAllowedAsPartitioningCol(tbInfo.Partition.Type, colInfo.FieldType) {
			return dbterror.ErrNotAllowedTypeInPartition.GenWithStackByArgs(col.O)
		}
	}
	return nil
}

func isValidKeyPartitionColType(fieldType types.FieldType) bool {
	switch fieldType.GetType() {
	case mysql.TypeBlob, mysql.TypeMediumBlob, mysql.TypeLongBlob, mysql.TypeJSON, mysql.TypeGeometry, mysql.TypeTiDBVectorFloat32:
		return false
	default:
		return true
	}
}

func isColTypeAllowedAsPartitioningCol(partType pmodel.PartitionType, fieldType types.FieldType) bool {
	// For key partition, the permitted partition field types can be all field types except
	// BLOB, JSON, Geometry
	if partType == pmodel.PartitionTypeKey {
		return isValidKeyPartitionColType(fieldType)
	}
	// The permitted data types are shown in the following list:
	// All integer types
	// DATE and DATETIME
	// CHAR, VARCHAR, BINARY, and VARBINARY
	// See https://dev.mysql.com/doc/mysql-partitioning-excerpt/5.7/en/partitioning-columns.html
	// Note that also TIME is allowed in MySQL. Also see https://bugs.mysql.com/bug.php?id=84362
	switch fieldType.GetType() {
	case mysql.TypeTiny, mysql.TypeShort, mysql.TypeInt24, mysql.TypeLong, mysql.TypeLonglong:
	case mysql.TypeDate, mysql.TypeDatetime, mysql.TypeDuration:
	case mysql.TypeVarchar, mysql.TypeString:
	default:
		return false
	}
	return true
}

// getPartitionIntervalFromTable checks if a partitioned table matches a generated INTERVAL partitioned scheme
// will return nil if error occurs, i.e. not an INTERVAL partitioned table
func getPartitionIntervalFromTable(ctx expression.BuildContext, tbInfo *model.TableInfo) *ast.PartitionInterval {
	if tbInfo.Partition == nil ||
		tbInfo.Partition.Type != pmodel.PartitionTypeRange {
		return nil
	}
	if len(tbInfo.Partition.Columns) > 1 {
		// Multi-column RANGE COLUMNS is not supported with INTERVAL
		return nil
	}
	if len(tbInfo.Partition.Definitions) < 2 {
		// Must have at least two partitions to calculate an INTERVAL
		return nil
	}

	var (
		interval  ast.PartitionInterval
		startIdx  = 0
		endIdx    = len(tbInfo.Partition.Definitions) - 1
		isIntType = true
		minVal    = "0"
	)
	if len(tbInfo.Partition.Columns) > 0 {
		partCol := findColumnByName(tbInfo.Partition.Columns[0].L, tbInfo)
		if partCol.FieldType.EvalType() == types.ETInt {
			min := getLowerBoundInt(partCol)
			minVal = strconv.FormatInt(min, 10)
		} else if partCol.FieldType.EvalType() == types.ETDatetime {
			isIntType = false
			minVal = "0000-01-01"
		} else {
			// Only INT and Datetime columns are supported for INTERVAL partitioning
			return nil
		}
	} else {
		if !isPartExprUnsigned(ctx.GetEvalCtx(), tbInfo) {
			minVal = "-9223372036854775808"
		}
	}

	// Check if possible null partition
	firstPartLessThan := driver.UnwrapFromSingleQuotes(tbInfo.Partition.Definitions[0].LessThan[0])
	if strings.EqualFold(firstPartLessThan, minVal) {
		interval.NullPart = true
		startIdx++
		firstPartLessThan = driver.UnwrapFromSingleQuotes(tbInfo.Partition.Definitions[startIdx].LessThan[0])
	}
	// flag if MAXVALUE partition
	lastPartLessThan := driver.UnwrapFromSingleQuotes(tbInfo.Partition.Definitions[endIdx].LessThan[0])
	if strings.EqualFold(lastPartLessThan, partitionMaxValue) {
		interval.MaxValPart = true
		endIdx--
		lastPartLessThan = driver.UnwrapFromSingleQuotes(tbInfo.Partition.Definitions[endIdx].LessThan[0])
	}
	// Guess the interval
	if startIdx >= endIdx {
		// Must have at least two partitions to calculate an INTERVAL
		return nil
	}
	var firstExpr, lastExpr ast.ExprNode
	if isIntType {
		exprStr := fmt.Sprintf("((%s) - (%s)) DIV %d", lastPartLessThan, firstPartLessThan, endIdx-startIdx)
		expr, err := expression.ParseSimpleExpr(ctx, exprStr)
		if err != nil {
			return nil
		}
		val, isNull, err := expr.EvalInt(ctx.GetEvalCtx(), chunk.Row{})
		if isNull || err != nil || val < 1 {
			// If NULL, error or interval < 1 then cannot be an INTERVAL partitioned table
			return nil
		}
		interval.IntervalExpr.Expr = ast.NewValueExpr(val, "", "")
		interval.IntervalExpr.TimeUnit = ast.TimeUnitInvalid
		firstExpr, err = astIntValueExprFromStr(firstPartLessThan, minVal == "0")
		if err != nil {
			return nil
		}
		interval.FirstRangeEnd = &firstExpr
		lastExpr, err = astIntValueExprFromStr(lastPartLessThan, minVal == "0")
		if err != nil {
			return nil
		}
		interval.LastRangeEnd = &lastExpr
	} else { // types.ETDatetime
		exprStr := fmt.Sprintf("TIMESTAMPDIFF(SECOND, '%s', '%s')", firstPartLessThan, lastPartLessThan)
		expr, err := expression.ParseSimpleExpr(ctx, exprStr)
		if err != nil {
			return nil
		}
		val, isNull, err := expr.EvalInt(ctx.GetEvalCtx(), chunk.Row{})
		if isNull || err != nil || val < 1 {
			// If NULL, error or interval < 1 then cannot be an INTERVAL partitioned table
			return nil
		}

		// This will not find all matches > 28 days, since INTERVAL 1 MONTH can generate
		// 2022-01-31, 2022-02-28, 2022-03-31 etc. so we just assume that if there is a
		// diff >= 28 days, we will try with Month and not retry with something else...
		i := val / int64(endIdx-startIdx)
		if i < (28 * 24 * 60 * 60) {
			// Since it is not stored or displayed, non need to try Minute..Week!
			interval.IntervalExpr.Expr = ast.NewValueExpr(i, "", "")
			interval.IntervalExpr.TimeUnit = ast.TimeUnitSecond
		} else {
			// Since it is not stored or displayed, non need to try to match Quarter or Year!
			if (endIdx - startIdx) <= 3 {
				// in case February is in the range
				i = i / (28 * 24 * 60 * 60)
			} else {
				// This should be good for intervals up to 5 years
				i = i / (30 * 24 * 60 * 60)
			}
			interval.IntervalExpr.Expr = ast.NewValueExpr(i, "", "")
			interval.IntervalExpr.TimeUnit = ast.TimeUnitMonth
		}

		firstExpr = ast.NewValueExpr(firstPartLessThan, "", "")
		lastExpr = ast.NewValueExpr(lastPartLessThan, "", "")
		interval.FirstRangeEnd = &firstExpr
		interval.LastRangeEnd = &lastExpr
	}

	partitionMethod := ast.PartitionMethod{
		Tp:       pmodel.PartitionTypeRange,
		Interval: &interval,
	}
	partOption := &ast.PartitionOptions{PartitionMethod: partitionMethod}
	// Generate the definitions from interval, first and last
	err := generatePartitionDefinitionsFromInterval(ctx, partOption, tbInfo)
	if err != nil {
		return nil
	}

	return &interval
}

// comparePartitionAstAndModel compares a generated *ast.PartitionOptions and a *model.PartitionInfo
func comparePartitionAstAndModel(ctx expression.BuildContext, pAst *ast.PartitionOptions, pModel *model.PartitionInfo, partCol *model.ColumnInfo) error {
	a := pAst.Definitions
	m := pModel.Definitions
	if len(pAst.Definitions) != len(pModel.Definitions) {
		return dbterror.ErrGeneralUnsupportedDDL.GenWithStackByArgs("INTERVAL partitioning: number of partitions generated != partition defined (%d != %d)", len(a), len(m))
	}

	evalCtx := ctx.GetEvalCtx()
	evalFn := func(expr ast.ExprNode) (types.Datum, error) {
		val, err := expression.EvalSimpleAst(ctx, ast.NewValueExpr(expr, "", ""))
		if err != nil || partCol == nil {
			return val, err
		}
		return val.ConvertTo(evalCtx.TypeCtx(), &partCol.FieldType)
	}
	for i := range pAst.Definitions {
		// Allow options to differ! (like Placement Rules)
		// Allow names to differ!

		// Check MAXVALUE
		maxVD := false
		if strings.EqualFold(m[i].LessThan[0], partitionMaxValue) {
			maxVD = true
		}
		generatedExpr := a[i].Clause.(*ast.PartitionDefinitionClauseLessThan).Exprs[0]
		_, maxVG := generatedExpr.(*ast.MaxValueExpr)
		if maxVG || maxVD {
			if maxVG && maxVD {
				continue
			}
			return dbterror.ErrGeneralUnsupportedDDL.GenWithStackByArgs(fmt.Sprintf("INTERVAL partitioning: MAXVALUE clause defined for partition %s differs between generated and defined", m[i].Name.O))
		}

		lessThan := m[i].LessThan[0]
		if len(lessThan) > 1 && lessThan[:1] == "'" && lessThan[len(lessThan)-1:] == "'" {
			lessThan = driver.UnwrapFromSingleQuotes(lessThan)
		}
		lessThanVal, err := evalFn(ast.NewValueExpr(lessThan, "", ""))
		if err != nil {
			return err
		}
		generatedExprVal, err := evalFn(generatedExpr)
		if err != nil {
			return err
		}
		cmp, err := lessThanVal.Compare(evalCtx.TypeCtx(), &generatedExprVal, collate.GetBinaryCollator())
		if err != nil {
			return err
		}
		if cmp != 0 {
			return dbterror.ErrGeneralUnsupportedDDL.GenWithStackByArgs(fmt.Sprintf("INTERVAL partitioning: LESS THAN for partition %s differs between generated and defined", m[i].Name.O))
		}
	}
	return nil
}

// comparePartitionDefinitions check if generated definitions are the same as the given ones
// Allow names to differ
// returns error in case of error or non-accepted difference
func comparePartitionDefinitions(ctx expression.BuildContext, a, b []*ast.PartitionDefinition) error {
	if len(a) != len(b) {
		return dbterror.ErrGeneralUnsupportedDDL.GenWithStackByArgs("number of partitions generated != partition defined (%d != %d)", len(a), len(b))
	}
	for i := range a {
		if len(b[i].Sub) > 0 {
			return dbterror.ErrGeneralUnsupportedDDL.GenWithStackByArgs(fmt.Sprintf("partition %s does have unsupported subpartitions", b[i].Name.O))
		}
		// TODO: We could extend the syntax to allow for table options too, like:
		// CREATE TABLE t ... INTERVAL ... LAST PARTITION LESS THAN ('2015-01-01') PLACEMENT POLICY = 'cheapStorage'
		// ALTER TABLE t LAST PARTITION LESS THAN ('2022-01-01') PLACEMENT POLICY 'defaultStorage'
		// ALTER TABLE t LAST PARTITION LESS THAN ('2023-01-01') PLACEMENT POLICY 'fastStorage'
		if len(b[i].Options) > 0 {
			return dbterror.ErrGeneralUnsupportedDDL.GenWithStackByArgs(fmt.Sprintf("partition %s does have unsupported options", b[i].Name.O))
		}
		lessThan, ok := b[i].Clause.(*ast.PartitionDefinitionClauseLessThan)
		if !ok {
			return dbterror.ErrGeneralUnsupportedDDL.GenWithStackByArgs(fmt.Sprintf("partition %s does not have the right type for LESS THAN", b[i].Name.O))
		}
		definedExpr := lessThan.Exprs[0]
		generatedExpr := a[i].Clause.(*ast.PartitionDefinitionClauseLessThan).Exprs[0]
		_, maxVD := definedExpr.(*ast.MaxValueExpr)
		_, maxVG := generatedExpr.(*ast.MaxValueExpr)
		if maxVG || maxVD {
			if maxVG && maxVD {
				continue
			}
			return dbterror.ErrGeneralUnsupportedDDL.GenWithStackByArgs(fmt.Sprintf("partition %s differs between generated and defined for MAXVALUE", b[i].Name.O))
		}
		cmpExpr := &ast.BinaryOperationExpr{
			Op: opcode.EQ,
			L:  definedExpr,
			R:  generatedExpr,
		}
		cmp, err := expression.EvalSimpleAst(ctx, cmpExpr)
		if err != nil {
			return err
		}
		if cmp.GetInt64() != 1 {
			return dbterror.ErrGeneralUnsupportedDDL.GenWithStackByArgs(fmt.Sprintf("partition %s differs between generated and defined for expression", b[i].Name.O))
		}
	}
	return nil
}

func getLowerBoundInt(partCols ...*model.ColumnInfo) int64 {
	ret := int64(0)
	for _, col := range partCols {
		if mysql.HasUnsignedFlag(col.FieldType.GetFlag()) {
			return 0
		}
		ret = min(ret, types.IntegerSignedLowerBound(col.GetType()))
	}
	return ret
}

// generatePartitionDefinitionsFromInterval generates partition Definitions according to INTERVAL options on partOptions
func generatePartitionDefinitionsFromInterval(ctx expression.BuildContext, partOptions *ast.PartitionOptions, tbInfo *model.TableInfo) error {
	if partOptions.Interval == nil {
		return nil
	}
	if tbInfo.Partition.Type != pmodel.PartitionTypeRange {
		return dbterror.ErrGeneralUnsupportedDDL.GenWithStackByArgs("INTERVAL partitioning, only allowed on RANGE partitioning")
	}
	if len(partOptions.ColumnNames) > 1 || len(tbInfo.Partition.Columns) > 1 {
		return dbterror.ErrGeneralUnsupportedDDL.GenWithStackByArgs("INTERVAL partitioning, does not allow RANGE COLUMNS with more than one column")
	}
	var partCol *model.ColumnInfo
	if len(tbInfo.Partition.Columns) > 0 {
		partCol = findColumnByName(tbInfo.Partition.Columns[0].L, tbInfo)
		if partCol == nil {
			return dbterror.ErrGeneralUnsupportedDDL.GenWithStackByArgs("INTERVAL partitioning, could not find any RANGE COLUMNS")
		}
		// Only support Datetime, date and INT column types for RANGE INTERVAL!
		switch partCol.FieldType.EvalType() {
		case types.ETInt, types.ETDatetime:
		default:
			return dbterror.ErrGeneralUnsupportedDDL.GenWithStackByArgs("INTERVAL partitioning, only supports Date, Datetime and INT types")
		}
	}
	// Allow given partition definitions, but check it later!
	definedPartDefs := partOptions.Definitions
	partOptions.Definitions = make([]*ast.PartitionDefinition, 0, 1)
	if partOptions.Interval.FirstRangeEnd == nil || partOptions.Interval.LastRangeEnd == nil {
		return dbterror.ErrGeneralUnsupportedDDL.GenWithStackByArgs("INTERVAL partitioning, currently requires FIRST and LAST partitions to be defined")
	}
	switch partOptions.Interval.IntervalExpr.TimeUnit {
	case ast.TimeUnitInvalid, ast.TimeUnitYear, ast.TimeUnitQuarter, ast.TimeUnitMonth, ast.TimeUnitWeek, ast.TimeUnitDay, ast.TimeUnitHour, ast.TimeUnitDayMinute, ast.TimeUnitSecond:
	default:
		return dbterror.ErrGeneralUnsupportedDDL.GenWithStackByArgs("INTERVAL partitioning, only supports YEAR, QUARTER, MONTH, WEEK, DAY, HOUR, MINUTE and SECOND as time unit")
	}
	first := ast.PartitionDefinitionClauseLessThan{
		Exprs: []ast.ExprNode{*partOptions.Interval.FirstRangeEnd},
	}
	last := ast.PartitionDefinitionClauseLessThan{
		Exprs: []ast.ExprNode{*partOptions.Interval.LastRangeEnd},
	}
	if len(tbInfo.Partition.Columns) > 0 {
		colTypes := collectColumnsType(tbInfo)
		if len(colTypes) != len(tbInfo.Partition.Columns) {
			return dbterror.ErrWrongPartitionName.GenWithStack("partition column name cannot be found")
		}
		if _, err := checkAndGetColumnsTypeAndValuesMatch(ctx, colTypes, first.Exprs); err != nil {
			return err
		}
		if _, err := checkAndGetColumnsTypeAndValuesMatch(ctx, colTypes, last.Exprs); err != nil {
			return err
		}
	} else {
		if err := checkPartitionValuesIsInt(ctx, "FIRST PARTITION", first.Exprs, tbInfo); err != nil {
			return err
		}
		if err := checkPartitionValuesIsInt(ctx, "LAST PARTITION", last.Exprs, tbInfo); err != nil {
			return err
		}
	}
	if partOptions.Interval.NullPart {
		var partExpr ast.ExprNode
		if len(tbInfo.Partition.Columns) == 1 && partOptions.Interval.IntervalExpr.TimeUnit != ast.TimeUnitInvalid {
			// Notice compatibility with MySQL, keyword here is 'supported range' but MySQL seems to work from 0000-01-01 too
			// https://dev.mysql.com/doc/refman/8.0/en/datetime.html says range 1000-01-01 - 9999-12-31
			// https://docs.pingcap.com/tidb/dev/data-type-date-and-time says The supported range is '0000-01-01' to '9999-12-31'
			// set LESS THAN to ZeroTime
			partExpr = ast.NewValueExpr("0000-01-01", "", "")
		} else {
			var min int64
			if partCol != nil {
				min = getLowerBoundInt(partCol)
			} else {
				if !isPartExprUnsigned(ctx.GetEvalCtx(), tbInfo) {
					min = math.MinInt64
				}
			}
			partExpr = ast.NewValueExpr(min, "", "")
		}
		partOptions.Definitions = append(partOptions.Definitions, &ast.PartitionDefinition{
			Name: pmodel.NewCIStr("P_NULL"),
			Clause: &ast.PartitionDefinitionClauseLessThan{
				Exprs: []ast.ExprNode{partExpr},
			},
		})
	}

	err := GeneratePartDefsFromInterval(ctx, ast.AlterTablePartition, tbInfo, partOptions)
	if err != nil {
		return err
	}

	if partOptions.Interval.MaxValPart {
		partOptions.Definitions = append(partOptions.Definitions, &ast.PartitionDefinition{
			Name: pmodel.NewCIStr("P_MAXVALUE"),
			Clause: &ast.PartitionDefinitionClauseLessThan{
				Exprs: []ast.ExprNode{&ast.MaxValueExpr{}},
			},
		})
	}

	if len(definedPartDefs) > 0 {
		err := comparePartitionDefinitions(ctx, partOptions.Definitions, definedPartDefs)
		if err != nil {
			return err
		}
		// Seems valid, so keep the defined so that the user defined names are kept etc.
		partOptions.Definitions = definedPartDefs
	} else if len(tbInfo.Partition.Definitions) > 0 {
		err := comparePartitionAstAndModel(ctx, partOptions, tbInfo.Partition, partCol)
		if err != nil {
			return err
		}
	}

	return nil
}

func checkAndGetColumnsTypeAndValuesMatch(ctx expression.BuildContext, colTypes []types.FieldType, exprs []ast.ExprNode) ([]types.Datum, error) {
	// Validate() has already checked len(colNames) = len(exprs)
	// create table ... partition by range columns (cols)
	// partition p0 values less than (expr)
	// check the type of cols[i] and expr is consistent.
	valDatums := make([]types.Datum, 0, len(colTypes))
	for i, colExpr := range exprs {
		if _, ok := colExpr.(*ast.MaxValueExpr); ok {
			valDatums = append(valDatums, types.NewStringDatum(partitionMaxValue))
			continue
		}
		if d, ok := colExpr.(*ast.DefaultExpr); ok {
			if d.Name != nil {
				return nil, dbterror.ErrWrongTypeColumnValue.GenWithStackByArgs()
			}
			continue
		}
		colType := colTypes[i]
		val, err := expression.EvalSimpleAst(ctx, colExpr)
		if err != nil {
			return nil, err
		}
		// Check val.ConvertTo(colType) doesn't work, so we need this case by case check.
		vkind := val.Kind()
		switch colType.GetType() {
		case mysql.TypeDate, mysql.TypeDatetime, mysql.TypeDuration:
			switch vkind {
			case types.KindString, types.KindBytes, types.KindNull:
			default:
				return nil, dbterror.ErrWrongTypeColumnValue.GenWithStackByArgs()
			}
		case mysql.TypeTiny, mysql.TypeShort, mysql.TypeInt24, mysql.TypeLong, mysql.TypeLonglong:
			switch vkind {
			case types.KindInt64, types.KindUint64, types.KindNull:
			default:
				return nil, dbterror.ErrWrongTypeColumnValue.GenWithStackByArgs()
			}
		case mysql.TypeFloat, mysql.TypeDouble:
			switch vkind {
			case types.KindFloat32, types.KindFloat64, types.KindNull:
			default:
				return nil, dbterror.ErrWrongTypeColumnValue.GenWithStackByArgs()
			}
		case mysql.TypeString, mysql.TypeVarString:
			switch vkind {
			case types.KindString, types.KindBytes, types.KindNull, types.KindBinaryLiteral:
			default:
				return nil, dbterror.ErrWrongTypeColumnValue.GenWithStackByArgs()
			}
		}
		evalCtx := ctx.GetEvalCtx()
		newVal, err := val.ConvertTo(evalCtx.TypeCtx(), &colType)
		if err != nil {
			return nil, dbterror.ErrWrongTypeColumnValue.GenWithStackByArgs()
		}
		valDatums = append(valDatums, newVal)
	}
	return valDatums, nil
}

func astIntValueExprFromStr(s string, unsigned bool) (ast.ExprNode, error) {
	if unsigned {
		u, err := strconv.ParseUint(s, 10, 64)
		if err != nil {
			return nil, err
		}
		return ast.NewValueExpr(u, "", ""), nil
	}
	i, err := strconv.ParseInt(s, 10, 64)
	if err != nil {
		return nil, err
	}
	return ast.NewValueExpr(i, "", ""), nil
}

// GeneratePartDefsFromInterval generates range partitions from INTERVAL partitioning.
// Handles
//   - CREATE TABLE: all partitions are generated
//   - ALTER TABLE FIRST PARTITION (expr): Drops all partitions before the partition matching the expr (i.e. sets that partition as the new first partition)
//     i.e. will return the partitions from old FIRST partition to (and including) new FIRST partition
//   - ALTER TABLE LAST PARTITION (expr): Creates new partitions from (excluding) old LAST partition to (including) new LAST partition
//
// partition definitions will be set on partitionOptions
func GeneratePartDefsFromInterval(ctx expression.BuildContext, tp ast.AlterTableType, tbInfo *model.TableInfo, partitionOptions *ast.PartitionOptions) error {
	if partitionOptions == nil {
		return nil
	}
	var sb strings.Builder
	err := partitionOptions.Interval.IntervalExpr.Expr.Restore(format.NewRestoreCtx(format.DefaultRestoreFlags, &sb))
	if err != nil {
		return err
	}
	intervalString := driver.UnwrapFromSingleQuotes(sb.String())
	if len(intervalString) < 1 || intervalString[:1] < "1" || intervalString[:1] > "9" {
		return dbterror.ErrGeneralUnsupportedDDL.GenWithStackByArgs("INTERVAL, should be a positive number")
	}
	var currVal types.Datum
	var startExpr, lastExpr, currExpr ast.ExprNode
	var timeUnit ast.TimeUnitType
	var partCol *model.ColumnInfo
	if len(tbInfo.Partition.Columns) == 1 {
		partCol = findColumnByName(tbInfo.Partition.Columns[0].L, tbInfo)
		if partCol == nil {
			return dbterror.ErrGeneralUnsupportedDDL.GenWithStackByArgs("INTERVAL COLUMNS partitioning: could not find partitioning column")
		}
	}
	timeUnit = partitionOptions.Interval.IntervalExpr.TimeUnit
	switch tp {
	case ast.AlterTablePartition:
		// CREATE TABLE
		startExpr = *partitionOptions.Interval.FirstRangeEnd
		lastExpr = *partitionOptions.Interval.LastRangeEnd
	case ast.AlterTableDropFirstPartition:
		startExpr = *partitionOptions.Interval.FirstRangeEnd
		lastExpr = partitionOptions.Expr
	case ast.AlterTableAddLastPartition:
		startExpr = *partitionOptions.Interval.LastRangeEnd
		lastExpr = partitionOptions.Expr
	default:
		return dbterror.ErrGeneralUnsupportedDDL.GenWithStackByArgs("INTERVAL partitioning: Internal error during generating altered INTERVAL partitions, no known alter type")
	}
	lastVal, err := expression.EvalSimpleAst(ctx, lastExpr)
	if err != nil {
		return err
	}
	evalCtx := ctx.GetEvalCtx()
	if partCol != nil {
		lastVal, err = lastVal.ConvertTo(evalCtx.TypeCtx(), &partCol.FieldType)
		if err != nil {
			return err
		}
	}
	var partDefs []*ast.PartitionDefinition
	if len(partitionOptions.Definitions) != 0 {
		partDefs = partitionOptions.Definitions
	} else {
		partDefs = make([]*ast.PartitionDefinition, 0, 1)
	}
	for i := 0; i < mysql.PartitionCountLimit; i++ {
		if i == 0 {
			currExpr = startExpr
			// TODO: adjust the startExpr and have an offset for interval to handle
			// Month/Quarters with start partition on day 28/29/30
			if tp == ast.AlterTableAddLastPartition {
				// ALTER TABLE LAST PARTITION ...
				// Current LAST PARTITION/start already exists, skip to next partition
				continue
			}
		} else {
			currExpr = &ast.BinaryOperationExpr{
				Op: opcode.Mul,
				L:  ast.NewValueExpr(i, "", ""),
				R:  partitionOptions.Interval.IntervalExpr.Expr,
			}
			if timeUnit == ast.TimeUnitInvalid {
				currExpr = &ast.BinaryOperationExpr{
					Op: opcode.Plus,
					L:  startExpr,
					R:  currExpr,
				}
			} else {
				currExpr = &ast.FuncCallExpr{
					FnName: pmodel.NewCIStr("DATE_ADD"),
					Args: []ast.ExprNode{
						startExpr,
						currExpr,
						&ast.TimeUnitExpr{Unit: timeUnit},
					},
				}
			}
		}
		currVal, err = expression.EvalSimpleAst(ctx, currExpr)
		if err != nil {
			return err
		}
		if partCol != nil {
			currVal, err = currVal.ConvertTo(evalCtx.TypeCtx(), &partCol.FieldType)
			if err != nil {
				return err
			}
		}
		cmp, err := currVal.Compare(evalCtx.TypeCtx(), &lastVal, collate.GetBinaryCollator())
		if err != nil {
			return err
		}
		if cmp > 0 {
			lastStr, err := lastVal.ToString()
			if err != nil {
				return err
			}
			sb.Reset()
			err = startExpr.Restore(format.NewRestoreCtx(format.DefaultRestoreFlags, &sb))
			if err != nil {
				return err
			}
			startStr := sb.String()
			errStr := fmt.Sprintf("INTERVAL: expr (%s) not matching FIRST + n INTERVALs (%s + n * %s",
				lastStr, startStr, intervalString)
			if timeUnit != ast.TimeUnitInvalid {
				errStr = errStr + " " + timeUnit.String()
			}
			return dbterror.ErrGeneralUnsupportedDDL.GenWithStackByArgs(errStr + ")")
		}
		valStr, err := currVal.ToString()
		if err != nil {
			return err
		}
		if len(valStr) == 0 || valStr[0:1] == "'" {
			return dbterror.ErrGeneralUnsupportedDDL.GenWithStackByArgs("INTERVAL partitioning: Error when generating partition values")
		}
		partName := "P_LT_" + valStr
		if timeUnit != ast.TimeUnitInvalid {
			currExpr = ast.NewValueExpr(valStr, "", "")
		} else {
			if valStr[:1] == "-" {
				currExpr = ast.NewValueExpr(currVal.GetInt64(), "", "")
			} else {
				currExpr = ast.NewValueExpr(currVal.GetUint64(), "", "")
			}
		}
		partDefs = append(partDefs, &ast.PartitionDefinition{
			Name: pmodel.NewCIStr(partName),
			Clause: &ast.PartitionDefinitionClauseLessThan{
				Exprs: []ast.ExprNode{currExpr},
			},
		})
		if cmp == 0 {
			// Last partition!
			break
		}
		// The last loop still not reach the max value, return error.
		if i == mysql.PartitionCountLimit-1 {
			return errors.Trace(dbterror.ErrTooManyPartitions)
		}
	}
	if len(tbInfo.Partition.Definitions)+len(partDefs) > mysql.PartitionCountLimit {
		return errors.Trace(dbterror.ErrTooManyPartitions)
	}
	partitionOptions.Definitions = partDefs
	return nil
}

// buildPartitionDefinitionsInfo build partition definitions info without assign partition id. tbInfo will be constant
func buildPartitionDefinitionsInfo(ctx expression.BuildContext, defs []*ast.PartitionDefinition, tbInfo *model.TableInfo, numParts uint64) (partitions []model.PartitionDefinition, err error) {
	switch tbInfo.Partition.Type {
	case pmodel.PartitionTypeNone:
		if len(defs) != 1 {
			return nil, dbterror.ErrUnsupportedPartitionType
		}
		partitions = []model.PartitionDefinition{{Name: defs[0].Name}}
		if comment, set := defs[0].Comment(); set {
			partitions[0].Comment = comment
		}
	case pmodel.PartitionTypeRange:
		partitions, err = buildRangePartitionDefinitions(ctx, defs, tbInfo)
	case pmodel.PartitionTypeHash, pmodel.PartitionTypeKey:
		partitions, err = buildHashPartitionDefinitions(defs, tbInfo, numParts)
	case pmodel.PartitionTypeList:
		partitions, err = buildListPartitionDefinitions(ctx, defs, tbInfo)
	default:
		err = dbterror.ErrUnsupportedPartitionType
	}

	if err != nil {
		return nil, err
	}

	return partitions, nil
}

func setPartitionPlacementFromOptions(partition *model.PartitionDefinition, options []*ast.TableOption) error {
	// the partition inheritance of placement rules don't have to copy the placement elements to themselves.
	// For example:
	// t placement policy x (p1 placement policy y, p2)
	// p2 will share the same rule as table t does, but it won't copy the meta to itself. we will
	// append p2 range to the coverage of table t's rules. This mechanism is good for cascading change
	// when policy x is altered.
	for _, opt := range options {
		if opt.Tp == ast.TableOptionPlacementPolicy {
			partition.PlacementPolicyRef = &model.PolicyRefInfo{
				Name: pmodel.NewCIStr(opt.StrValue),
			}
		}
	}

	return nil
}

func isNonDefaultPartitionOptionsUsed(defs []model.PartitionDefinition) bool {
	for i := range defs {
		orgDef := defs[i]
		if orgDef.Name.O != fmt.Sprintf("p%d", i) {
			return true
		}
		if len(orgDef.Comment) > 0 {
			return true
		}
		if orgDef.PlacementPolicyRef != nil {
			return true
		}
	}
	return false
}

func buildHashPartitionDefinitions(defs []*ast.PartitionDefinition, tbInfo *model.TableInfo, numParts uint64) ([]model.PartitionDefinition, error) {
	if err := checkAddPartitionTooManyPartitions(tbInfo.Partition.Num); err != nil {
		return nil, err
	}

	definitions := make([]model.PartitionDefinition, numParts)
	oldParts := uint64(len(tbInfo.Partition.Definitions))
	for i := uint64(0); i < numParts; i++ {
		if i < oldParts {
			// Use the existing definitions
			def := tbInfo.Partition.Definitions[i]
			definitions[i].Name = def.Name
			definitions[i].Comment = def.Comment
			definitions[i].PlacementPolicyRef = def.PlacementPolicyRef
		} else if i < oldParts+uint64(len(defs)) {
			// Use the new defs
			def := defs[i-oldParts]
			definitions[i].Name = def.Name
			definitions[i].Comment, _ = def.Comment()
			if err := setPartitionPlacementFromOptions(&definitions[i], def.Options); err != nil {
				return nil, err
			}
		} else {
			// Use the default
			definitions[i].Name = pmodel.NewCIStr(fmt.Sprintf("p%d", i))
		}
	}
	return definitions, nil
}

func buildListPartitionDefinitions(ctx expression.BuildContext, defs []*ast.PartitionDefinition, tbInfo *model.TableInfo) ([]model.PartitionDefinition, error) {
	definitions := make([]model.PartitionDefinition, 0, len(defs))
	exprChecker := newPartitionExprChecker(ctx, nil, checkPartitionExprAllowed)
	colTypes := collectColumnsType(tbInfo)
	if len(colTypes) != len(tbInfo.Partition.Columns) {
		return nil, dbterror.ErrWrongPartitionName.GenWithStack("partition column name cannot be found")
	}
	for _, def := range defs {
		if err := def.Clause.Validate(pmodel.PartitionTypeList, len(tbInfo.Partition.Columns)); err != nil {
			return nil, err
		}
		clause := def.Clause.(*ast.PartitionDefinitionClauseIn)
		partVals := make([][]types.Datum, 0, len(clause.Values))
		if len(tbInfo.Partition.Columns) > 0 {
			for _, vs := range clause.Values {
				vals, err := checkAndGetColumnsTypeAndValuesMatch(ctx, colTypes, vs)
				if err != nil {
					return nil, err
				}
				partVals = append(partVals, vals)
			}
		} else {
			for _, vs := range clause.Values {
				if err := checkPartitionValuesIsInt(ctx, def.Name, vs, tbInfo); err != nil {
					return nil, err
				}
			}
		}
		comment, _ := def.Comment()
		err := checkTooLongTable(def.Name)
		if err != nil {
			return nil, err
		}
		piDef := model.PartitionDefinition{
			Name:    def.Name,
			Comment: comment,
		}

		if err = setPartitionPlacementFromOptions(&piDef, def.Options); err != nil {
			return nil, err
		}

		buf := new(bytes.Buffer)
		for valIdx, vs := range clause.Values {
			inValue := make([]string, 0, len(vs))
			isDefault := false
			if len(vs) == 1 {
				if _, ok := vs[0].(*ast.DefaultExpr); ok {
					isDefault = true
				}
			}
			if len(partVals) > valIdx && !isDefault {
				for colIdx := range partVals[valIdx] {
					partVal, err := generatePartValuesWithTp(partVals[valIdx][colIdx], colTypes[colIdx])
					if err != nil {
						return nil, err
					}
					inValue = append(inValue, partVal)
				}
			} else {
				for i := range vs {
					vs[i].Accept(exprChecker)
					if exprChecker.err != nil {
						return nil, exprChecker.err
					}
					buf.Reset()
					vs[i].Format(buf)
					inValue = append(inValue, buf.String())
				}
			}
			piDef.InValues = append(piDef.InValues, inValue)
			buf.Reset()
		}
		definitions = append(definitions, piDef)
	}
	return definitions, nil
}

func collectColumnsType(tbInfo *model.TableInfo) []types.FieldType {
	if len(tbInfo.Partition.Columns) > 0 {
		colTypes := make([]types.FieldType, 0, len(tbInfo.Partition.Columns))
		for _, col := range tbInfo.Partition.Columns {
			c := findColumnByName(col.L, tbInfo)
			if c == nil {
				return nil
			}
			colTypes = append(colTypes, c.FieldType)
		}

		return colTypes
	}

	return nil
}

func buildRangePartitionDefinitions(ctx expression.BuildContext, defs []*ast.PartitionDefinition, tbInfo *model.TableInfo) ([]model.PartitionDefinition, error) {
	definitions := make([]model.PartitionDefinition, 0, len(defs))
	exprChecker := newPartitionExprChecker(ctx, nil, checkPartitionExprAllowed)
	colTypes := collectColumnsType(tbInfo)
	if len(colTypes) != len(tbInfo.Partition.Columns) {
		return nil, dbterror.ErrWrongPartitionName.GenWithStack("partition column name cannot be found")
	}
	for _, def := range defs {
		if err := def.Clause.Validate(pmodel.PartitionTypeRange, len(tbInfo.Partition.Columns)); err != nil {
			return nil, err
		}
		clause := def.Clause.(*ast.PartitionDefinitionClauseLessThan)
		var partValDatums []types.Datum
		if len(tbInfo.Partition.Columns) > 0 {
			var err error
			if partValDatums, err = checkAndGetColumnsTypeAndValuesMatch(ctx, colTypes, clause.Exprs); err != nil {
				return nil, err
			}
		} else {
			if err := checkPartitionValuesIsInt(ctx, def.Name, clause.Exprs, tbInfo); err != nil {
				return nil, err
			}
		}
		comment, _ := def.Comment()
		evalCtx := ctx.GetEvalCtx()
		comment, err := validateCommentLength(evalCtx.ErrCtx(), evalCtx.SQLMode(), def.Name.L, &comment, dbterror.ErrTooLongTablePartitionComment)
		if err != nil {
			return nil, err
		}
		err = checkTooLongTable(def.Name)
		if err != nil {
			return nil, err
		}
		piDef := model.PartitionDefinition{
			Name:    def.Name,
			Comment: comment,
		}

		if err = setPartitionPlacementFromOptions(&piDef, def.Options); err != nil {
			return nil, err
		}

		buf := new(bytes.Buffer)
		// Range columns partitions support multi-column partitions.
		for i, expr := range clause.Exprs {
			expr.Accept(exprChecker)
			if exprChecker.err != nil {
				return nil, exprChecker.err
			}
			// If multi-column use new evaluated+normalized output, instead of just formatted expression
			if len(partValDatums) > i {
				var partVal string
				if partValDatums[i].Kind() == types.KindNull {
					return nil, dbterror.ErrNullInValuesLessThan
				}
				if _, ok := clause.Exprs[i].(*ast.MaxValueExpr); ok {
					partVal, err = partValDatums[i].ToString()
					if err != nil {
						return nil, err
					}
				} else {
					partVal, err = generatePartValuesWithTp(partValDatums[i], colTypes[i])
					if err != nil {
						return nil, err
					}
				}

				piDef.LessThan = append(piDef.LessThan, partVal)
			} else {
				expr.Format(buf)
				piDef.LessThan = append(piDef.LessThan, buf.String())
				buf.Reset()
			}
		}
		definitions = append(definitions, piDef)
	}
	return definitions, nil
}

func checkPartitionValuesIsInt(ctx expression.BuildContext, defName any, exprs []ast.ExprNode, tbInfo *model.TableInfo) error {
	tp := types.NewFieldType(mysql.TypeLonglong)
	if isPartExprUnsigned(ctx.GetEvalCtx(), tbInfo) {
		tp.AddFlag(mysql.UnsignedFlag)
	}
	for _, exp := range exprs {
		if _, ok := exp.(*ast.MaxValueExpr); ok {
			continue
		}
		if d, ok := exp.(*ast.DefaultExpr); ok {
			if d.Name != nil {
				return dbterror.ErrPartitionConstDomain.GenWithStackByArgs()
			}
			continue
		}
		val, err := expression.EvalSimpleAst(ctx, exp)
		if err != nil {
			return err
		}
		switch val.Kind() {
		case types.KindUint64, types.KindNull:
		case types.KindInt64:
			if mysql.HasUnsignedFlag(tp.GetFlag()) && val.GetInt64() < 0 {
				return dbterror.ErrPartitionConstDomain.GenWithStackByArgs()
			}
		default:
			return dbterror.ErrValuesIsNotIntType.GenWithStackByArgs(defName)
		}

		evalCtx := ctx.GetEvalCtx()
		_, err = val.ConvertTo(evalCtx.TypeCtx(), tp)
		if err != nil && !types.ErrOverflow.Equal(err) {
			return dbterror.ErrWrongTypeColumnValue.GenWithStackByArgs()
		}
	}

	return nil
}

func checkPartitionNameUnique(pi *model.PartitionInfo) error {
	newPars := pi.Definitions
	partNames := make(map[string]struct{}, len(newPars))
	for _, newPar := range newPars {
		if _, ok := partNames[newPar.Name.L]; ok {
			return dbterror.ErrSameNamePartition.GenWithStackByArgs(newPar.Name)
		}
		partNames[newPar.Name.L] = struct{}{}
	}
	return nil
}

func checkAddPartitionNameUnique(tbInfo *model.TableInfo, pi *model.PartitionInfo) error {
	partNames := make(map[string]struct{})
	if tbInfo.Partition != nil {
		oldPars := tbInfo.Partition.Definitions
		for _, oldPar := range oldPars {
			partNames[oldPar.Name.L] = struct{}{}
		}
	}
	newPars := pi.Definitions
	for _, newPar := range newPars {
		if _, ok := partNames[newPar.Name.L]; ok {
			return dbterror.ErrSameNamePartition.GenWithStackByArgs(newPar.Name)
		}
		partNames[newPar.Name.L] = struct{}{}
	}
	return nil
}

func checkReorgPartitionNames(p *model.PartitionInfo, droppedNames []string, pi *model.PartitionInfo) error {
	partNames := make(map[string]struct{})
	oldDefs := p.Definitions
	for _, oldDef := range oldDefs {
		partNames[oldDef.Name.L] = struct{}{}
	}
	for _, delName := range droppedNames {
		droppedName := strings.ToLower(delName)
		if _, ok := partNames[droppedName]; !ok {
			return dbterror.ErrSameNamePartition.GenWithStackByArgs(delName)
		}
		delete(partNames, droppedName)
	}
	newDefs := pi.Definitions
	for _, newDef := range newDefs {
		if _, ok := partNames[newDef.Name.L]; ok {
			return dbterror.ErrSameNamePartition.GenWithStackByArgs(newDef.Name)
		}
		partNames[newDef.Name.L] = struct{}{}
	}
	return nil
}

func checkAndOverridePartitionID(newTableInfo, oldTableInfo *model.TableInfo) error {
	// If any old partitionInfo has lost, that means the partition ID lost too, so did the data, repair failed.
	if newTableInfo.Partition == nil {
		return nil
	}
	if oldTableInfo.Partition == nil {
		return dbterror.ErrRepairTableFail.GenWithStackByArgs("Old table doesn't have partitions")
	}
	if newTableInfo.Partition.Type != oldTableInfo.Partition.Type {
		return dbterror.ErrRepairTableFail.GenWithStackByArgs("Partition type should be the same")
	}
	// Check whether partitionType is hash partition.
	if newTableInfo.Partition.Type == pmodel.PartitionTypeHash {
		if newTableInfo.Partition.Num != oldTableInfo.Partition.Num {
			return dbterror.ErrRepairTableFail.GenWithStackByArgs("Hash partition num should be the same")
		}
	}
	for i, newOne := range newTableInfo.Partition.Definitions {
		found := false
		for _, oldOne := range oldTableInfo.Partition.Definitions {
			// Fix issue 17952 which wanna substitute partition range expr.
			// So eliminate stringSliceEqual(newOne.LessThan, oldOne.LessThan) here.
			if newOne.Name.L == oldOne.Name.L {
				newTableInfo.Partition.Definitions[i].ID = oldOne.ID
				found = true
				break
			}
		}
		if !found {
			return dbterror.ErrRepairTableFail.GenWithStackByArgs("Partition " + newOne.Name.L + " has lost")
		}
	}
	return nil
}

// checkPartitionFuncValid checks partition function validly.
func checkPartitionFuncValid(ctx expression.BuildContext, tblInfo *model.TableInfo, expr ast.ExprNode) error {
	if expr == nil {
		return nil
	}
	exprChecker := newPartitionExprChecker(ctx, tblInfo, checkPartitionExprArgs, checkPartitionExprAllowed)
	expr.Accept(exprChecker)
	if exprChecker.err != nil {
		return errors.Trace(exprChecker.err)
	}
	if len(exprChecker.columns) == 0 {
		return errors.Trace(dbterror.ErrWrongExprInPartitionFunc)
	}
	return nil
}

// checkResultOK derives from https://github.com/mysql/mysql-server/blob/5.7/sql/item_timefunc
// For partition tables, mysql do not support Constant, random or timezone-dependent expressions
// Based on mysql code to check whether field is valid, every time related type has check_valid_arguments_processor function.
func checkResultOK(ok bool) error {
	if !ok {
		return errors.Trace(dbterror.ErrWrongExprInPartitionFunc)
	}

	return nil
}

// checkPartitionFuncType checks partition function return type.
func checkPartitionFuncType(ctx expression.BuildContext, anyExpr any, schema string, tblInfo *model.TableInfo) error {
	if anyExpr == nil {
		return nil
	}
	if schema == "" {
		schema = ctx.GetEvalCtx().CurrentDB()
	}
	var e expression.Expression
	var err error
	switch expr := anyExpr.(type) {
	case string:
		if expr == "" {
			return nil
		}
		e, err = expression.ParseSimpleExpr(ctx, expr, expression.WithTableInfo(schema, tblInfo))
	case ast.ExprNode:
		e, err = expression.BuildSimpleExpr(ctx, expr, expression.WithTableInfo(schema, tblInfo))
	default:
		return errors.Trace(dbterror.ErrPartitionFuncNotAllowed.GenWithStackByArgs("PARTITION"))
	}
	if err != nil {
		return errors.Trace(err)
	}
	if e.GetType(ctx.GetEvalCtx()).EvalType() == types.ETInt {
		return nil
	}
	if col, ok := e.(*expression.Column); ok {
		if col2, ok2 := anyExpr.(*ast.ColumnNameExpr); ok2 {
			return errors.Trace(dbterror.ErrNotAllowedTypeInPartition.GenWithStackByArgs(col2.Name.Name.L))
		}
		return errors.Trace(dbterror.ErrNotAllowedTypeInPartition.GenWithStackByArgs(col.OrigName))
	}
	return errors.Trace(dbterror.ErrPartitionFuncNotAllowed.GenWithStackByArgs("PARTITION"))
}

// checkRangePartitionValue checks whether `less than value` is strictly increasing for each partition.
// Side effect: it may simplify the partition range definition from a constant expression to an integer.
func checkRangePartitionValue(ctx expression.BuildContext, tblInfo *model.TableInfo) error {
	pi := tblInfo.Partition
	defs := pi.Definitions
	if len(defs) == 0 {
		return nil
	}

	if strings.EqualFold(defs[len(defs)-1].LessThan[0], partitionMaxValue) {
		defs = defs[:len(defs)-1]
	}
	isUnsigned := isPartExprUnsigned(ctx.GetEvalCtx(), tblInfo)
	var prevRangeValue any
	for i := 0; i < len(defs); i++ {
		if strings.EqualFold(defs[i].LessThan[0], partitionMaxValue) {
			return errors.Trace(dbterror.ErrPartitionMaxvalue)
		}

		currentRangeValue, fromExpr, err := getRangeValue(ctx, defs[i].LessThan[0], isUnsigned)
		if err != nil {
			return errors.Trace(err)
		}
		if fromExpr {
			// Constant fold the expression.
			defs[i].LessThan[0] = fmt.Sprintf("%d", currentRangeValue)
		}

		if i == 0 {
			prevRangeValue = currentRangeValue
			continue
		}

		if isUnsigned {
			if currentRangeValue.(uint64) <= prevRangeValue.(uint64) {
				return errors.Trace(dbterror.ErrRangeNotIncreasing)
			}
		} else {
			if currentRangeValue.(int64) <= prevRangeValue.(int64) {
				return errors.Trace(dbterror.ErrRangeNotIncreasing)
			}
		}
		prevRangeValue = currentRangeValue
	}
	return nil
}

func checkListPartitionValue(ctx expression.BuildContext, tblInfo *model.TableInfo) error {
	pi := tblInfo.Partition
	if len(pi.Definitions) == 0 {
		return ast.ErrPartitionsMustBeDefined.GenWithStackByArgs("LIST")
	}
	expStr, err := formatListPartitionValue(ctx, tblInfo)
	if err != nil {
		return errors.Trace(err)
	}

	partitionsValuesMap := make(map[string]struct{})
	for _, s := range expStr {
		if _, ok := partitionsValuesMap[s]; ok {
			return errors.Trace(dbterror.ErrMultipleDefConstInListPart)
		}
		partitionsValuesMap[s] = struct{}{}
	}

	return nil
}

func formatListPartitionValue(ctx expression.BuildContext, tblInfo *model.TableInfo) ([]string, error) {
	defs := tblInfo.Partition.Definitions
	pi := tblInfo.Partition
	var colTps []*types.FieldType
	cols := make([]*model.ColumnInfo, 0, len(pi.Columns))
	if len(pi.Columns) == 0 {
		tp := types.NewFieldType(mysql.TypeLonglong)
		if isPartExprUnsigned(ctx.GetEvalCtx(), tblInfo) {
			tp.AddFlag(mysql.UnsignedFlag)
		}
		colTps = []*types.FieldType{tp}
	} else {
		colTps = make([]*types.FieldType, 0, len(pi.Columns))
		for _, colName := range pi.Columns {
			colInfo := findColumnByName(colName.L, tblInfo)
			if colInfo == nil {
				return nil, errors.Trace(dbterror.ErrFieldNotFoundPart)
			}
			colTps = append(colTps, colInfo.FieldType.Clone())
			cols = append(cols, colInfo)
		}
	}

	haveDefault := false
	exprStrs := make([]string, 0)
	inValueStrs := make([]string, 0, mathutil.Max(len(pi.Columns), 1))
	for i := range defs {
	inValuesLoop:
		for j, vs := range defs[i].InValues {
			inValueStrs = inValueStrs[:0]
			for k, v := range vs {
				// if DEFAULT would be given as string, like "DEFAULT",
				// it would be stored as "'DEFAULT'",
				if strings.EqualFold(v, "DEFAULT") && k == 0 && len(vs) == 1 {
					if haveDefault {
						return nil, dbterror.ErrMultipleDefConstInListPart
					}
					haveDefault = true
					continue inValuesLoop
				}
				if strings.EqualFold(v, "MAXVALUE") {
					return nil, errors.Trace(dbterror.ErrMaxvalueInValuesIn)
				}
				expr, err := expression.ParseSimpleExpr(ctx, v, expression.WithCastExprTo(colTps[k]))
				if err != nil {
					return nil, errors.Trace(err)
				}
				eval, err := expr.Eval(ctx.GetEvalCtx(), chunk.Row{})
				if err != nil {
					return nil, errors.Trace(err)
				}
				s, err := eval.ToString()
				if err != nil {
					return nil, errors.Trace(err)
				}
				if eval.IsNull() {
					s = "NULL"
				} else {
					if colTps[k].EvalType() == types.ETInt {
						defs[i].InValues[j][k] = s
					}
					if colTps[k].EvalType() == types.ETString {
						s = string(hack.String(collate.GetCollator(cols[k].GetCollate()).Key(s)))
						s = driver.WrapInSingleQuotes(s)
					}
				}
				inValueStrs = append(inValueStrs, s)
			}
			exprStrs = append(exprStrs, strings.Join(inValueStrs, ","))
		}
	}
	return exprStrs, nil
}

// getRangeValue gets an integer from the range value string.
// The returned boolean value indicates whether the input string is a constant expression.
func getRangeValue(ctx expression.BuildContext, str string, unsigned bool) (any, bool, error) {
	// Unsigned bigint was converted to uint64 handle.
	if unsigned {
		if value, err := strconv.ParseUint(str, 10, 64); err == nil {
			return value, false, nil
		}

		e, err1 := expression.ParseSimpleExpr(ctx, str)
		if err1 != nil {
			return 0, false, err1
		}
		res, isNull, err2 := e.EvalInt(ctx.GetEvalCtx(), chunk.Row{})
		if err2 == nil && !isNull {
			return uint64(res), true, nil
		}
	} else {
		if value, err := strconv.ParseInt(str, 10, 64); err == nil {
			return value, false, nil
		}
		// The range value maybe not an integer, it could be a constant expression.
		// For example, the following two cases are the same:
		// PARTITION p0 VALUES LESS THAN (TO_SECONDS('2004-01-01'))
		// PARTITION p0 VALUES LESS THAN (63340531200)
		e, err1 := expression.ParseSimpleExpr(ctx, str)
		if err1 != nil {
			return 0, false, err1
		}
		res, isNull, err2 := e.EvalInt(ctx.GetEvalCtx(), chunk.Row{})
		if err2 == nil && !isNull {
			return res, true, nil
		}
	}
	return 0, false, dbterror.ErrNotAllowedTypeInPartition.GenWithStackByArgs(str)
}

// CheckDropTablePartition checks if the partition exists and does not allow deleting the last existing partition in the table.
func CheckDropTablePartition(meta *model.TableInfo, partLowerNames []string) error {
	pi := meta.Partition
	if pi.Type != pmodel.PartitionTypeRange && pi.Type != pmodel.PartitionTypeList {
		return dbterror.ErrOnlyOnRangeListPartition.GenWithStackByArgs("DROP")
	}

	// To be error compatible with MySQL, we need to do this first!
	// see https://github.com/pingcap/tidb/issues/31681#issuecomment-1015536214
	oldDefs := pi.Definitions
	if len(oldDefs) <= len(partLowerNames) {
		return errors.Trace(dbterror.ErrDropLastPartition)
	}

	dupCheck := make(map[string]bool)
	for _, pn := range partLowerNames {
		found := false
		for _, def := range oldDefs {
			if def.Name.L == pn {
				if _, ok := dupCheck[pn]; ok {
					return errors.Trace(dbterror.ErrDropPartitionNonExistent.GenWithStackByArgs("DROP"))
				}
				dupCheck[pn] = true
				found = true
				break
			}
		}
		if !found {
			return errors.Trace(dbterror.ErrDropPartitionNonExistent.GenWithStackByArgs("DROP"))
		}
	}
	return nil
}

// updateDroppingPartitionInfo move dropping partitions to DroppingDefinitions, and return partitionIDs
func updateDroppingPartitionInfo(tblInfo *model.TableInfo, partLowerNames []string) []int64 {
	oldDefs := tblInfo.Partition.Definitions
	newDefs := make([]model.PartitionDefinition, 0, len(oldDefs)-len(partLowerNames))
	droppingDefs := make([]model.PartitionDefinition, 0, len(partLowerNames))
	pids := make([]int64, 0, len(partLowerNames))

	// consider using a map to probe partLowerNames if too many partLowerNames
	for i := range oldDefs {
		found := false
		for _, partName := range partLowerNames {
			if oldDefs[i].Name.L == partName {
				found = true
				break
			}
		}
		if found {
			pids = append(pids, oldDefs[i].ID)
			droppingDefs = append(droppingDefs, oldDefs[i])
		} else {
			newDefs = append(newDefs, oldDefs[i])
		}
	}

	tblInfo.Partition.Definitions = newDefs
	tblInfo.Partition.DroppingDefinitions = droppingDefs
	return pids
}

func getPartitionDef(tblInfo *model.TableInfo, partName string) (index int, def *model.PartitionDefinition, _ error) {
	defs := tblInfo.Partition.Definitions
	for i := 0; i < len(defs); i++ {
		if strings.EqualFold(defs[i].Name.L, strings.ToLower(partName)) {
			return i, &(defs[i]), nil
		}
	}
	return index, nil, table.ErrUnknownPartition.GenWithStackByArgs(partName, tblInfo.Name.O)
}

func getPartitionIDsFromDefinitions(defs []model.PartitionDefinition) []int64 {
	pids := make([]int64, 0, len(defs))
	for _, def := range defs {
		pids = append(pids, def.ID)
	}
	return pids
}

func hasGlobalIndex(tblInfo *model.TableInfo) bool {
	for _, idxInfo := range tblInfo.Indices {
		if idxInfo.Global {
			return true
		}
	}
	return false
}

// getTableInfoWithDroppingPartitions builds oldTableInfo including dropping partitions, only used by onDropTablePartition.
func getTableInfoWithDroppingPartitions(t *model.TableInfo) *model.TableInfo {
	p := t.Partition
	nt := t.Clone()
	np := *p
	npd := make([]model.PartitionDefinition, 0, len(p.Definitions)+len(p.DroppingDefinitions))
	npd = append(npd, p.Definitions...)
	npd = append(npd, p.DroppingDefinitions...)
	np.Definitions = npd
	np.DroppingDefinitions = nil
	nt.Partition = &np
	return nt
}

// getTableInfoWithOriginalPartitions builds oldTableInfo including truncating partitions, only used by onTruncateTablePartition.
func getTableInfoWithOriginalPartitions(t *model.TableInfo, oldIDs []int64, newIDs []int64) *model.TableInfo {
	nt := t.Clone()
	np := nt.Partition

	// reconstruct original definitions
	for _, oldDef := range np.DroppingDefinitions {
		var newID int64
		for i := range newIDs {
			if oldDef.ID == oldIDs[i] {
				newID = newIDs[i]
				break
			}
		}
		for i := range np.Definitions {
			newDef := &np.Definitions[i]
			if newDef.ID == newID {
				newDef.ID = oldDef.ID
				break
			}
		}
	}

	np.DroppingDefinitions = nil
	np.NewPartitionIDs = nil
	return nt
}

func dropLabelRules(ctx context.Context, schemaName, tableName string, partNames []string) error {
	deleteRules := make([]string, 0, len(partNames))
	for _, partName := range partNames {
		deleteRules = append(deleteRules, fmt.Sprintf(label.PartitionIDFormat, label.IDPrefix, schemaName, tableName, partName))
	}
	// delete batch rules
	patch := label.NewRulePatch([]*label.Rule{}, deleteRules)
	return infosync.UpdateLabelRules(ctx, patch)
}

// onDropTablePartition deletes old partition meta.
func (w *worker) onDropTablePartition(jobCtx *jobContext, t *meta.Meta, job *model.Job) (ver int64, _ error) {
	args, err := model.GetTablePartitionArgs(job)
	if err != nil {
		job.State = model.JobStateCancelled
		return ver, errors.Trace(err)
	}
	partNames, partInfo := args.PartNames, args.PartInfo
	tblInfo, err := GetTableInfoAndCancelFaultJob(t, job, job.SchemaID)
	if err != nil {
		return ver, errors.Trace(err)
	}
	if job.Type != model.ActionDropTablePartition {
		// If rollback from reorganize partition, remove DroppingDefinitions from tableInfo
		tblInfo.Partition.DroppingDefinitions = nil
		// If rollback from adding table partition, remove addingDefinitions from tableInfo.
		physicalTableIDs, pNames, rollbackBundles := rollbackAddingPartitionInfo(tblInfo)
		err = infosync.PutRuleBundlesWithDefaultRetry(context.TODO(), rollbackBundles)
		if err != nil {
			job.State = model.JobStateCancelled
			return ver, errors.Wrapf(err, "failed to notify PD the placement rules")
		}
		// TODO: Will this drop LabelRules for existing partitions, if the new partitions have the same name?
		err = dropLabelRules(w.ctx, job.SchemaName, tblInfo.Name.L, pNames)
		if err != nil {
			job.State = model.JobStateCancelled
			return ver, errors.Wrapf(err, "failed to notify PD the label rules")
		}

		if _, err := alterTableLabelRule(job.SchemaName, tblInfo, getIDs([]*model.TableInfo{tblInfo})); err != nil {
			job.State = model.JobStateCancelled
			return ver, err
		}
		if job.Type == model.ActionAlterTablePartitioning {
			// ALTER TABLE t PARTITION BY ... creates an additional
			// Table ID
			// Note, for REMOVE PARTITIONING, it is the same
			// as for the single partition, to be changed to table.
			physicalTableIDs = append(physicalTableIDs, partInfo.NewTableID)
		}

		var dropIndices []*model.IndexInfo
		for _, indexInfo := range tblInfo.Indices {
			if indexInfo.Unique &&
				indexInfo.State == model.StateDeleteReorganization &&
				tblInfo.Partition.DDLState == model.StateDeleteReorganization {
				dropIndices = append(dropIndices, indexInfo)
			}
		}
		for _, indexInfo := range dropIndices {
			DropIndexColumnFlag(tblInfo, indexInfo)
			RemoveDependentHiddenColumns(tblInfo, indexInfo)
			removeIndexInfo(tblInfo, indexInfo)
		}

		if tblInfo.Partition.Type == pmodel.PartitionTypeNone {
			tblInfo.Partition = nil
		} else {
			tblInfo.Partition.ClearReorgIntermediateInfo()
		}
		ver, err = updateVersionAndTableInfo(jobCtx, t, job, tblInfo, true)
		if err != nil {
			return ver, errors.Trace(err)
		}
		job.FinishTableJob(model.JobStateRollbackDone, model.StateNone, ver, tblInfo)
		args.OldPhysicalTblIDs = physicalTableIDs
		job.FillFinishedArgs(args)
		return ver, nil
	}

	var physicalTableIDs []int64
	switch job.SchemaState {
	case model.StatePublic:
		// If an error occurs, it returns that it cannot delete all partitions or that the partition doesn't exist.
		err = CheckDropTablePartition(tblInfo, partNames)
		if err != nil {
			job.State = model.JobStateCancelled
			return ver, errors.Trace(err)
		}
		_ = updateDroppingPartitionInfo(tblInfo, partNames)
		err = dropLabelRules(w.ctx, job.SchemaName, tblInfo.Name.L, partNames)
		if err != nil {
			job.State = model.JobStateCancelled
			return ver, errors.Wrapf(err, "failed to notify PD the label rules")
		}

		if _, err := alterTableLabelRule(job.SchemaName, tblInfo, getIDs([]*model.TableInfo{tblInfo})); err != nil {
			job.State = model.JobStateCancelled
			return ver, err
		}

		var bundles []*placement.Bundle
		// create placement groups for each dropped partition to keep the data's placement before GC
		// These placements groups will be deleted after GC
		bundles, err = droppedPartitionBundles(t, tblInfo, tblInfo.Partition.DroppingDefinitions)
		if err != nil {
			job.State = model.JobStateCancelled
			return ver, err
		}

		var tableBundle *placement.Bundle
		// Recompute table bundle to remove dropped partitions rules from its group
		tableBundle, err = placement.NewTableBundle(t, tblInfo)
		if err != nil {
			job.State = model.JobStateCancelled
			return ver, errors.Trace(err)
		}

		if tableBundle != nil {
			bundles = append(bundles, tableBundle)
		}

		if err = infosync.PutRuleBundlesWithDefaultRetry(context.TODO(), bundles); err != nil {
			job.State = model.JobStateCancelled
			return ver, err
		}

		job.SchemaState = model.StateDeleteOnly
<<<<<<< HEAD
		tblInfo.Partition.DDLState = model.StateDeleteOnly
		tblInfo.Partition.DDLAction = model.ActionDropTablePartition
		ver, err = updateVersionAndTableInfo(jobCtx, t, job, tblInfo, originalState != job.SchemaState)
=======
		tblInfo.Partition.DDLState = job.SchemaState
		tblInfo.Partition.DDLAction = job.Type
		ver, err = updateVersionAndTableInfo(jobCtx, t, job, tblInfo, true)
>>>>>>> 3a1271a5
	case model.StateDeleteOnly:
		// This state is not a real 'DeleteOnly' state, because tidb does not maintaining the state check in partitionDefinition.
		// Insert this state to confirm all servers can not see the old partitions when reorg is running,
		// so that no new data will be inserted into old partitions when reorganizing.
		job.SchemaState = model.StateDeleteReorganization
<<<<<<< HEAD
		tblInfo.Partition.DDLState = model.StateDeleteReorganization
		ver, err = updateVersionAndTableInfo(jobCtx, t, job, tblInfo, originalState != job.SchemaState)
=======
		tblInfo.Partition.DDLState = job.SchemaState
		ver, err = updateVersionAndTableInfo(jobCtx, t, job, tblInfo, true)
>>>>>>> 3a1271a5
	case model.StateDeleteReorganization:
		physicalTableIDs = getPartitionIDsFromDefinitions(tblInfo.Partition.DroppingDefinitions)
		if hasGlobalIndex(tblInfo) {
			oldTblInfo := getTableInfoWithDroppingPartitions(tblInfo)
			var done bool
			done, err = w.cleanGlobalIndexEntriesFromDroppedPartitions(jobCtx, t, job, oldTblInfo, physicalTableIDs)
			if err != nil || !done {
				return ver, errors.Trace(err)
			}
		}
		removeTiFlashAvailablePartitionIDs(tblInfo, physicalTableIDs)
		droppedDefs := tblInfo.Partition.DroppingDefinitions
		tblInfo.Partition.DroppingDefinitions = nil
		tblInfo.Partition.DDLState = model.StateNone
		tblInfo.Partition.DDLAction = model.ActionNone
		// used by ApplyDiff in updateSchemaVersion
		job.CtxVars = []any{physicalTableIDs} // TODO remove it.
		ver, err = updateVersionAndTableInfo(jobCtx, t, job, tblInfo, true)
		if err != nil {
			return ver, errors.Trace(err)
		}
		job.SchemaState = model.StateNone
		tblInfo.Partition.DDLState = job.SchemaState
		job.FinishTableJob(model.JobStateDone, model.StateNone, ver, tblInfo)
		dropPartitionEvent := notifier.NewDropPartitionEvent(
			tblInfo,
			&model.PartitionInfo{Definitions: droppedDefs},
		)
		asyncNotifyEvent(jobCtx, dropPartitionEvent, job)
		// A background job will be created to delete old partition data.
		args.OldPhysicalTblIDs = physicalTableIDs
		job.FillFinishedArgs(args)
	default:
		err = dbterror.ErrInvalidDDLState.GenWithStackByArgs("partition", job.SchemaState)
	}
	return ver, errors.Trace(err)
}

func removeTiFlashAvailablePartitionIDs(tblInfo *model.TableInfo, pids []int64) {
	if tblInfo.TiFlashReplica == nil {
		return
	}
	// Remove the partitions
	ids := tblInfo.TiFlashReplica.AvailablePartitionIDs
	// Rarely called, so OK to take some time, to make it easy
	for _, id := range pids {
		for i, avail := range ids {
			if id == avail {
				tmp := ids[:i]
				tmp = append(tmp, ids[i+1:]...)
				ids = tmp
				break
			}
		}
	}
	tblInfo.TiFlashReplica.AvailablePartitionIDs = ids
}

func replaceTruncatePartitions(job *model.Job, t *meta.Meta, tblInfo *model.TableInfo, oldIDs, newIDs []int64) ([]model.PartitionDefinition, []model.PartitionDefinition, error) {
	oldDefinitions := make([]model.PartitionDefinition, 0, len(oldIDs))
	newDefinitions := make([]model.PartitionDefinition, 0, len(oldIDs))
	pi := tblInfo.Partition
	for i, id := range oldIDs {
		for defIdx := range pi.Definitions {
			// use a reference to actually set the new ID!
			def := &pi.Definitions[defIdx]
			if id == def.ID {
				oldDefinitions = append(oldDefinitions, def.Clone())
				def.ID = newIDs[i]
				// Shallow copy, since we do not need to replace them.
				newDefinitions = append(newDefinitions, *def)
				break
			}
		}
	}

	if err := clearTruncatePartitionTiflashStatus(tblInfo, newDefinitions, oldIDs); err != nil {
		return nil, nil, err
	}

	if err := updateTruncatePartitionLabelRules(job, t, oldDefinitions, newDefinitions, tblInfo, oldIDs); err != nil {
		return nil, nil, err
	}
	return oldDefinitions, newDefinitions, nil
}

func (w *worker) cleanGlobalIndexEntriesFromDroppedPartitions(jobCtx *jobContext, t *meta.Meta, job *model.Job, tblInfo *model.TableInfo, oldIDs []int64) (bool, error) {
	tbl, err := getTable(jobCtx.getAutoIDRequirement(), job.SchemaID, tblInfo)
	if err != nil {
		return false, errors.Trace(err)
	}
	dbInfo, err := t.GetDatabase(job.SchemaID)
	if err != nil {
		return false, errors.Trace(err)
	}
	pt, ok := tbl.(table.PartitionedTable)
	if !ok {
		return false, dbterror.ErrInvalidDDLState.GenWithStackByArgs("partition", job.SchemaState)
	}

	elements := make([]*meta.Element, 0, len(tblInfo.Indices))
	for _, idxInfo := range tblInfo.Indices {
		if idxInfo.Global {
			elements = append(elements, &meta.Element{ID: idxInfo.ID, TypeKey: meta.IndexElementKey})
		}
	}
	if len(elements) == 0 {
		return true, nil
	}
	sctx, err1 := w.sessPool.Get()
	if err1 != nil {
		return false, err1
	}
	defer w.sessPool.Put(sctx)
	rh := newReorgHandler(sess.NewSession(sctx))
	reorgInfo, err := getReorgInfoFromPartitions(jobCtx.oldDDLCtx.jobContext(job.ID, job.ReorgMeta), jobCtx, rh, job, dbInfo, pt, oldIDs, elements)

	if err != nil || reorgInfo.first {
		// If we run reorg firstly, we should update the job snapshot version
		// and then run the reorg next time.
		return false, errors.Trace(err)
	}
	err = w.runReorgJob(reorgInfo, tbl.Meta(), func() (dropIndexErr error) {
		defer tidbutil.Recover(metrics.LabelDDL, "onDropTablePartition",
			func() {
				dropIndexErr = dbterror.ErrCancelledDDLJob.GenWithStack("drop partition panic")
			}, false)
		return w.cleanupGlobalIndexes(pt, oldIDs, reorgInfo)
	})
	if err != nil {
		if dbterror.ErrWaitReorgTimeout.Equal(err) {
			// if timeout, we should return, check for the owner and re-wait job done.
			return false, nil
		}
		if dbterror.ErrPausedDDLJob.Equal(err) {
			// if ErrPausedDDLJob, we should return, check for the owner and re-wait job done.
			return false, nil
		}
		return false, errors.Trace(err)
	}
	return true, nil
}

// onTruncateTablePartition truncates old partition meta.
// If there are no global index, it will be a single state change.
// For GLOBAL INDEX it will be several state changes:
// StateNone - unaware of DDL
//
// StateWriteOnly
//
//	still sees and uses the old partition, but should filter out index reads of
//		global index which has ids from pi.NewPartitionIDs.
//		Allow duplicate key even if one cannot access the global index entry by reading!
//
// StateDeleteOnly
//
//	sees new partition, but should filter out index reads of global index which
//		has ids from pi.DroppingDefinitions.
//		Allow duplicate key even if one cannot access the global index entry
//
// StateDeleteReorganization
//
//	now no other session has access to the old partition,
//		but there are global index entries left pointing to the old partition,
//		so they should be filtered out (see pi.DroppingDefinitions) and on write (insert/update)
//		the old partition's row should be deleted and the global index key allowed
//		to be overwritten.
//		During this time the old partition is read and removing matching entries in
//		smaller batches.
//
// StatePublic - DDL done
func (w *worker) onTruncateTablePartition(jobCtx *jobContext, t *meta.Meta, job *model.Job) (int64, error) {
	var ver int64
	args, err := model.GetTruncateTableArgs(job)
	if err != nil {
		job.State = model.JobStateCancelled
		return ver, errors.Trace(err)
	}
	oldIDs, newIDs := args.OldPartitionIDs, args.NewPartitionIDs
	if len(oldIDs) != len(newIDs) {
		job.State = model.JobStateCancelled
		return ver, errors.Trace(errors.New("len(oldIDs) must be the same as len(newIDs)"))
	}
	tblInfo, err := GetTableInfoAndCancelFaultJob(t, job, job.SchemaID)
	if err != nil {
		job.State = model.JobStateCancelled
		return ver, errors.Trace(err)
	}
	pi := tblInfo.GetPartitionInfo()
	if pi == nil {
		job.State = model.JobStateCancelled
		return ver, errors.Trace(dbterror.ErrPartitionMgmtOnNonpartitioned)
	}

	var oldDefinitions []model.PartitionDefinition
	var newDefinitions []model.PartitionDefinition

	switch job.SchemaState {
	case model.StatePublic:
		if hasGlobalIndex(tblInfo) {
			// This work as a flag to ignore Global Index entries from the new partitions!
			pi.NewPartitionIDs = newIDs[:]
			pi.DDLState = model.StateWriteOnly
			pi.DDLAction = model.ActionTruncateTablePartition

			job.SchemaState = model.StateWriteOnly
			return updateVersionAndTableInfo(jobCtx, t, job, tblInfo, true)
		}
		// Here we can optimize and do a single state change DDL

		oldDefinitions, newDefinitions, err = replaceTruncatePartitions(job, t, tblInfo, oldIDs, newIDs)
		if err != nil {
			job.State = model.JobStateCancelled
			return ver, errors.Trace(err)
		}
		if len(newDefinitions) == 0 {
			job.State = model.JobStateCancelled
			return ver, table.ErrUnknownPartition.GenWithStackByArgs(fmt.Sprintf("pid:%v", oldIDs), tblInfo.Name.O)
		}
		preSplitAndScatter(w.sess.Context, jobCtx.store, tblInfo, newDefinitions)
		// continue after job.SchemaState switch!
	case model.StateWriteOnly:
		oldDefinitions, newDefinitions, err = replaceTruncatePartitions(job, t, tblInfo, oldIDs, newIDs)
		if err != nil {
			return ver, errors.Trace(err)
		}
		preSplitAndScatter(w.sess.Context, jobCtx.store, tblInfo, newDefinitions)
		// This work as a flag to ignore Global Index entries from the old partitions!
		pi.DroppingDefinitions = oldDefinitions
		// And we don't need to filter for new partitions any longer
		tblInfo.Partition.NewPartitionIDs = nil
		pi.DDLState = model.StateDeleteOnly

		job.SchemaState = model.StateDeleteOnly
<<<<<<< HEAD
		return updateVersionAndTableInfo(jobCtx, t, job, tblInfo, true)
=======
		pi.DDLState = job.SchemaState
		pi.DDLAction = job.Type
		ver, err = updateVersionAndTableInfo(jobCtx, t, job, tblInfo, true)
>>>>>>> 3a1271a5
	case model.StateDeleteOnly:
		// Now we don't see the old partitions, but other sessions may still use them.
		// So to keep the Global Index consistent, we will still keep it up-to-date with
		// the old partitions, as well as the new partitions.

		job.SchemaState = model.StateDeleteReorganization
<<<<<<< HEAD
		pi.DDLState = model.StateDeleteReorganization
		return updateVersionAndTableInfo(jobCtx, t, job, tblInfo, true)
=======
		pi.DDLState = job.SchemaState
		ver, err = updateVersionAndTableInfo(jobCtx, t, job, tblInfo, true)
>>>>>>> 3a1271a5
	case model.StateDeleteReorganization:
		// Now the old partitions are no longer accessible, but they are still referenced in
		// the global indexes (although allowed to be overwritten).
		// So time to clear them.

		var done bool
		done, err = w.cleanGlobalIndexEntriesFromDroppedPartitions(jobCtx, t, job, tblInfo, oldIDs)
		if err != nil || !done {
			return ver, errors.Trace(err)
		}
		// For the truncatePartitionEvent
		oldDefinitions = tblInfo.Partition.DroppingDefinitions
		newDefinitions = make([]model.PartitionDefinition, 0, len(oldIDs))
		for i, def := range oldDefinitions {
			newDef := def.Clone()
			newDef.ID = newIDs[i]
			newDefinitions = append(newDefinitions, newDef)
		}
		// TODO: Test injecting failure

		tblInfo.Partition.DroppingDefinitions = nil
		tblInfo.Partition.NewPartitionIDs = nil
<<<<<<< HEAD
		tblInfo.Partition.DDLState = model.StateNone
		tblInfo.Partition.DDLAction = model.ActionNone
		// Done, continue after the SchemaState switch!
=======
		tblInfo.Partition.DDLAction = model.ActionNone
		tblInfo.Partition.DDLState = model.StateNone

		preSplitAndScatter(w.sess.Context, jobCtx.store, tblInfo, newPartitions)

		// used by ApplyDiff in updateSchemaVersion
		job.CtxVars = []any{oldIDs, newIDs}
		ver, err = updateVersionAndTableInfo(jobCtx, t, job, tblInfo, true)
		if err != nil {
			return ver, errors.Trace(err)
		}
		// Finish this job.
		job.FinishTableJob(model.JobStateDone, model.StateNone, ver, tblInfo)
		truncatePartitionEvent := notifier.NewTruncatePartitionEvent(
			tblInfo,
			&model.PartitionInfo{Definitions: newPartitions},
			&model.PartitionInfo{Definitions: oldPartitions},
		)
		asyncNotifyEvent(jobCtx, truncatePartitionEvent, job)
		// A background job will be created to delete old partition data.
		job.FillFinishedArgs(&model.TruncateTableArgs{
			OldPartitionIDs: oldIDs,
		})
>>>>>>> 3a1271a5
	default:
		return ver, dbterror.ErrInvalidDDLState.GenWithStackByArgs("partition", job.SchemaState)
	}

	// used by ApplyDiff in updateSchemaVersion
	job.CtxVars = []any{oldIDs, newIDs}
	ver, err = updateVersionAndTableInfo(jobCtx, t, job, tblInfo, true)
	if err != nil {
		return ver, errors.Trace(err)
	}
	// Finish this job.
	job.FinishTableJob(model.JobStateDone, model.StateNone, ver, tblInfo)

	truncatePartitionEvent := notifier.NewTruncatePartitionEvent(
		tblInfo,
		&model.PartitionInfo{Definitions: newDefinitions},
		&model.PartitionInfo{Definitions: oldDefinitions},
	)
	asyncNotifyEvent(jobCtx, truncatePartitionEvent, job)
	// A background job will be created to delete old partition data.
	job.Args = []any{oldIDs}
	return ver, errors.Trace(err)
}

func clearTruncatePartitionTiflashStatus(tblInfo *model.TableInfo, newPartitions []model.PartitionDefinition, oldIDs []int64) error {
	// Clear the tiflash replica available status.
	if tblInfo.TiFlashReplica != nil {
		e := infosync.ConfigureTiFlashPDForPartitions(true, &newPartitions, tblInfo.TiFlashReplica.Count, &tblInfo.TiFlashReplica.LocationLabels, tblInfo.ID)
		failpoint.Inject("FailTiFlashTruncatePartition", func() {
			e = errors.New("enforced error")
		})
		if e != nil {
			logutil.DDLLogger().Error("ConfigureTiFlashPDForPartitions fails", zap.Error(e))
			return e
		}
		tblInfo.TiFlashReplica.Available = false
		// Set partition replica become unavailable.
		removeTiFlashAvailablePartitionIDs(tblInfo, oldIDs)
	}
	return nil
}

func updateTruncatePartitionLabelRules(job *model.Job, t *meta.Meta, oldPartitions, newPartitions []model.PartitionDefinition, tblInfo *model.TableInfo, oldIDs []int64) error {
	bundles, err := placement.NewPartitionListBundles(t, newPartitions)
	if err != nil {
		return errors.Trace(err)
	}

	tableBundle, err := placement.NewTableBundle(t, tblInfo)
	if err != nil {
		return errors.Trace(err)
	}

	if tableBundle != nil {
		bundles = append(bundles, tableBundle)
	}

	// create placement groups for each dropped partition to keep the data's placement before GC
	// These placements groups will be deleted after GC
	keepDroppedBundles, err := droppedPartitionBundles(t, tblInfo, oldPartitions)
	if err != nil {
		return errors.Trace(err)
	}
	bundles = append(bundles, keepDroppedBundles...)

	err = infosync.PutRuleBundlesWithDefaultRetry(context.TODO(), bundles)
	if err != nil {
		return errors.Wrapf(err, "failed to notify PD the placement rules")
	}

	tableID := fmt.Sprintf(label.TableIDFormat, label.IDPrefix, job.SchemaName, tblInfo.Name.L)
	oldPartRules := make([]string, 0, len(oldIDs))
	for _, newPartition := range newPartitions {
		oldPartRuleID := fmt.Sprintf(label.PartitionIDFormat, label.IDPrefix, job.SchemaName, tblInfo.Name.L, newPartition.Name.L)
		oldPartRules = append(oldPartRules, oldPartRuleID)
	}

	rules, err := infosync.GetLabelRules(context.TODO(), append(oldPartRules, tableID))
	if err != nil {
		return errors.Wrapf(err, "failed to get label rules from PD")
	}

	newPartIDs := getPartitionIDs(tblInfo)
	newRules := make([]*label.Rule, 0, len(oldIDs)+1)
	if tr, ok := rules[tableID]; ok {
		newRules = append(newRules, tr.Clone().Reset(job.SchemaName, tblInfo.Name.L, "", append(newPartIDs, tblInfo.ID)...))
	}

	for idx, newPartition := range newPartitions {
		if pr, ok := rules[oldPartRules[idx]]; ok {
			newRules = append(newRules, pr.Clone().Reset(job.SchemaName, tblInfo.Name.L, newPartition.Name.L, newPartition.ID))
		}
	}

	patch := label.NewRulePatch(newRules, []string{})
	err = infosync.UpdateLabelRules(context.TODO(), patch)
	if err != nil {
		return errors.Wrapf(err, "failed to notify PD the label rules")
	}

	return nil
}

// onExchangeTablePartition exchange partition data
func (w *worker) onExchangeTablePartition(jobCtx *jobContext, t *meta.Meta, job *model.Job) (ver int64, _ error) {
	args, err := model.GetExchangeTablePartitionArgs(job)
	if err != nil {
		job.State = model.JobStateCancelled
		return ver, errors.Trace(err)
	}

	defID, ptSchemaID, ptID, partName :=
		args.PartitionID, args.PTSchemaID, args.PTTableID, args.PartitionName

	ntDbInfo, err := checkSchemaExistAndCancelNotExistJob(t, job)
	if err != nil {
		job.State = model.JobStateCancelled
		return ver, errors.Trace(err)
	}

	ptDbInfo, err := t.GetDatabase(ptSchemaID)
	if err != nil {
		job.State = model.JobStateCancelled
		return ver, errors.Trace(err)
	}

	nt, err := GetTableInfoAndCancelFaultJob(t, job, job.SchemaID)
	if err != nil {
		return ver, errors.Trace(err)
	}

	if job.IsRollingback() {
		return rollbackExchangeTablePartition(jobCtx, t, job, nt)
	}
	pt, err := getTableInfo(t, ptID, ptSchemaID)
	if err != nil {
		if infoschema.ErrDatabaseNotExists.Equal(err) || infoschema.ErrTableNotExists.Equal(err) {
			job.State = model.JobStateCancelled
		}
		return ver, errors.Trace(err)
	}

	_, partDef, err := getPartitionDef(pt, partName)
	if err != nil {
		return ver, errors.Trace(err)
	}
	if job.SchemaState == model.StateNone {
		if pt.State != model.StatePublic {
			job.State = model.JobStateCancelled
			return ver, dbterror.ErrInvalidDDLState.GenWithStack("table %s is not in public, but %s", pt.Name, pt.State)
		}
		err = checkExchangePartition(pt, nt)
		if err != nil {
			job.State = model.JobStateCancelled
			return ver, errors.Trace(err)
		}

		err = checkTableDefCompatible(pt, nt)
		if err != nil {
			job.State = model.JobStateCancelled
			return ver, errors.Trace(err)
		}

		err = checkExchangePartitionPlacementPolicy(t, nt.PlacementPolicyRef, pt.PlacementPolicyRef, partDef.PlacementPolicyRef)
		if err != nil {
			job.State = model.JobStateCancelled
			return ver, errors.Trace(err)
		}

		if defID != partDef.ID {
			logutil.DDLLogger().Info("Exchange partition id changed, updating to actual id",
				zap.Stringer("job", job), zap.Int64("defID", defID), zap.Int64("partDef.ID", partDef.ID))
			args.PartitionID = partDef.ID
			job.FillArgs(args)
			defID = partDef.ID
			err = updateDDLJob2Table(w.sess, job, true)
			if err != nil {
				return ver, errors.Trace(err)
			}
		}
		var ptInfo []schemaIDAndTableInfo
		if len(nt.Constraints) > 0 {
			pt.ExchangePartitionInfo = &model.ExchangePartitionInfo{
				ExchangePartitionTableID: nt.ID,
				ExchangePartitionDefID:   defID,
			}
			ptInfo = append(ptInfo, schemaIDAndTableInfo{
				schemaID: ptSchemaID,
				tblInfo:  pt,
			})
		}
		nt.ExchangePartitionInfo = &model.ExchangePartitionInfo{
			ExchangePartitionTableID: ptID,
			ExchangePartitionDefID:   defID,
		}
		// We need an interim schema version,
		// so there are no non-matching rows inserted
		// into the table using the schema version
		// before the exchange is made.
		job.SchemaState = model.StateWriteOnly
		pt.Partition.DDLState = job.SchemaState
		pt.Partition.DDLAction = job.Type
		return updateVersionAndTableInfoWithCheck(jobCtx, t, job, nt, true, ptInfo...)
	}
	// From now on, nt (the non-partitioned table) has
	// ExchangePartitionInfo set, meaning it is restricted
	// to only allow writes that would match the
	// partition to be exchange with.
	// So we need to rollback that change, instead of just cancelling.

	delayForAsyncCommit()

	if defID != partDef.ID {
		// Should never happen, should have been updated above, in previous state!
		logutil.DDLLogger().Error("Exchange partition id changed, updating to actual id",
			zap.Stringer("job", job), zap.Int64("defID", defID), zap.Int64("partDef.ID", partDef.ID))
		args.PartitionID = partDef.ID
		job.FillArgs(args)
		// might be used later, ignore the lint warning.
		//nolint: ineffassign
		defID = partDef.ID
		err = updateDDLJob2Table(w.sess, job, true)
		if err != nil {
			return ver, errors.Trace(err)
		}
	}

	if args.WithValidation {
		ntbl, err := getTable(jobCtx.getAutoIDRequirement(), job.SchemaID, nt)
		if err != nil {
			return ver, errors.Trace(err)
		}
		ptbl, err := getTable(jobCtx.getAutoIDRequirement(), ptSchemaID, pt)
		if err != nil {
			return ver, errors.Trace(err)
		}
		err = checkExchangePartitionRecordValidation(w, ptbl, ntbl, ptDbInfo.Name.L, ntDbInfo.Name.L, partName)
		if err != nil {
			job.State = model.JobStateRollingback
			return ver, errors.Trace(err)
		}
	}

	// partition table auto IDs.
	ptAutoIDs, err := t.GetAutoIDAccessors(ptSchemaID, ptID).Get()
	if err != nil {
		return ver, errors.Trace(err)
	}
	// non-partition table auto IDs.
	ntAutoIDs, err := t.GetAutoIDAccessors(job.SchemaID, nt.ID).Get()
	if err != nil {
		return ver, errors.Trace(err)
	}

	if pt.TiFlashReplica != nil {
		for i, id := range pt.TiFlashReplica.AvailablePartitionIDs {
			if id == partDef.ID {
				pt.TiFlashReplica.AvailablePartitionIDs[i] = nt.ID
				break
			}
		}
	}

	// Recreate non-partition table meta info,
	// by first delete it with the old table id
	err = t.DropTableOrView(job.SchemaID, nt.ID)
	if err != nil {
		return ver, errors.Trace(err)
	}

	// exchange table meta id
	pt.ExchangePartitionInfo = nil
	// Used below to update the partitioned table's stats meta.
	originalPartitionDef := partDef.Clone()
	originalNt := nt.Clone()
	partDef.ID, nt.ID = nt.ID, partDef.ID
	pt.Partition.DDLState = model.StateNone
	pt.Partition.DDLAction = model.ActionNone

	err = t.UpdateTable(ptSchemaID, pt)
	if err != nil {
		return ver, errors.Trace(err)
	}

	err = t.CreateTableOrView(job.SchemaID, nt)
	if err != nil {
		return ver, errors.Trace(err)
	}

	failpoint.Inject("exchangePartitionErr", func(val failpoint.Value) {
		if val.(bool) {
			failpoint.Return(ver, errors.New("occur an error after updating partition id"))
		}
	})

	// Set both tables to the maximum auto IDs between normal table and partitioned table.
	// TODO: Fix the issue of big transactions during EXCHANGE PARTITION with AutoID.
	// Similar to https://github.com/pingcap/tidb/issues/46904
	newAutoIDs := model.AutoIDGroup{
		RowID:       mathutil.Max(ptAutoIDs.RowID, ntAutoIDs.RowID),
		IncrementID: mathutil.Max(ptAutoIDs.IncrementID, ntAutoIDs.IncrementID),
		RandomID:    mathutil.Max(ptAutoIDs.RandomID, ntAutoIDs.RandomID),
	}
	err = t.GetAutoIDAccessors(ptSchemaID, pt.ID).Put(newAutoIDs)
	if err != nil {
		return ver, errors.Trace(err)
	}
	err = t.GetAutoIDAccessors(job.SchemaID, nt.ID).Put(newAutoIDs)
	if err != nil {
		return ver, errors.Trace(err)
	}

	failpoint.Inject("exchangePartitionAutoID", func(val failpoint.Value) {
		if val.(bool) {
			seCtx, err := w.sessPool.Get()
			defer w.sessPool.Put(seCtx)
			if err != nil {
				failpoint.Return(ver, err)
			}
			se := sess.NewSession(seCtx)
			_, err = se.Execute(context.Background(), "insert ignore into test.pt values (40000000)", "exchange_partition_test")
			if err != nil {
				failpoint.Return(ver, err)
			}
		}
	})

	// the follow code is a swap function for rules of two partitions
	// though partitions has exchanged their ID, swap still take effect

	bundles, err := bundlesForExchangeTablePartition(t, pt, partDef, nt)
	if err != nil {
		return ver, errors.Trace(err)
	}

	if err = infosync.PutRuleBundlesWithDefaultRetry(context.TODO(), bundles); err != nil {
		return ver, errors.Wrapf(err, "failed to notify PD the placement rules")
	}

	ntrID := fmt.Sprintf(label.TableIDFormat, label.IDPrefix, job.SchemaName, nt.Name.L)
	ptrID := fmt.Sprintf(label.PartitionIDFormat, label.IDPrefix, job.SchemaName, pt.Name.L, partDef.Name.L)

	rules, err := infosync.GetLabelRules(context.TODO(), []string{ntrID, ptrID})
	if err != nil {
		return 0, errors.Wrapf(err, "failed to get PD the label rules")
	}

	ntr := rules[ntrID]
	ptr := rules[ptrID]

	// This must be a bug, nt cannot be partitioned!
	partIDs := getPartitionIDs(nt)

	var setRules []*label.Rule
	var deleteRules []string
	if ntr != nil && ptr != nil {
		setRules = append(setRules, ntr.Clone().Reset(job.SchemaName, pt.Name.L, partDef.Name.L, partDef.ID))
		setRules = append(setRules, ptr.Clone().Reset(job.SchemaName, nt.Name.L, "", append(partIDs, nt.ID)...))
	} else if ptr != nil {
		setRules = append(setRules, ptr.Clone().Reset(job.SchemaName, nt.Name.L, "", append(partIDs, nt.ID)...))
		// delete ptr
		deleteRules = append(deleteRules, ptrID)
	} else if ntr != nil {
		setRules = append(setRules, ntr.Clone().Reset(job.SchemaName, pt.Name.L, partDef.Name.L, partDef.ID))
		// delete ntr
		deleteRules = append(deleteRules, ntrID)
	}

	patch := label.NewRulePatch(setRules, deleteRules)
	err = infosync.UpdateLabelRules(context.TODO(), patch)
	if err != nil {
		return ver, errors.Wrapf(err, "failed to notify PD the label rules")
	}

	job.SchemaState = model.StatePublic
	nt.ExchangePartitionInfo = nil
	ver, err = updateVersionAndTableInfoWithCheck(jobCtx, t, job, nt, true)
	if err != nil {
		return ver, errors.Trace(err)
	}

	job.FinishTableJob(model.JobStateDone, model.StateNone, ver, pt)
	exchangePartitionEvent := notifier.NewExchangePartitionEvent(
		pt,
		&model.PartitionInfo{Definitions: []model.PartitionDefinition{originalPartitionDef}},
		originalNt,
	)
	asyncNotifyEvent(jobCtx, exchangePartitionEvent, job)
	return ver, nil
}

func getNewGlobal(partInfo *model.PartitionInfo, idx *model.IndexInfo) bool {
	if len(partInfo.DDLUpdateIndexes) == 0 {
		return idx.Global
	}
	for _, newIdx := range partInfo.DDLUpdateIndexes {
		if strings.EqualFold(idx.Name.L, newIdx.IndexName) {
			return newIdx.Global
		}
	}
	return idx.Global
}

func getReorgPartitionInfo(t *meta.Meta, job *model.Job) (*model.TableInfo, []string, *model.PartitionInfo, []model.PartitionDefinition, []model.PartitionDefinition, error) {
	schemaID := job.SchemaID
	tblInfo, err := GetTableInfoAndCancelFaultJob(t, job, schemaID)
	if err != nil {
		return nil, nil, nil, nil, nil, errors.Trace(err)
	}
	args, err := model.GetTablePartitionArgs(job)
	if err != nil {
		job.State = model.JobStateCancelled
		return nil, nil, nil, nil, nil, errors.Trace(err)
	}
	partNames, partInfo := args.PartNames, args.PartInfo
	var addingDefs, droppingDefs []model.PartitionDefinition
	if tblInfo.Partition != nil {
		addingDefs = tblInfo.Partition.AddingDefinitions
		droppingDefs = tblInfo.Partition.DroppingDefinitions
		tblInfo.Partition.NewTableID = partInfo.NewTableID
		tblInfo.Partition.DDLType = partInfo.Type
		tblInfo.Partition.DDLExpr = partInfo.Expr
		tblInfo.Partition.DDLColumns = partInfo.Columns
	} else {
		tblInfo.Partition = getPartitionInfoTypeNone()
		tblInfo.Partition.NewTableID = partInfo.NewTableID
		tblInfo.Partition.Definitions[0].ID = tblInfo.ID
		tblInfo.Partition.DDLType = partInfo.Type
		tblInfo.Partition.DDLExpr = partInfo.Expr
		tblInfo.Partition.DDLColumns = partInfo.Columns
	}
	if len(addingDefs) == 0 {
		addingDefs = []model.PartitionDefinition{}
	}
	if len(droppingDefs) == 0 {
		droppingDefs = []model.PartitionDefinition{}
	}
	return tblInfo, partNames, partInfo, droppingDefs, addingDefs, nil
}

// onReorganizePartition reorganized the partitioning of a table including its indexes.
// ALTER TABLE t REORGANIZE PARTITION p0 [, p1...] INTO (PARTITION p0 ...)
//
//	Takes one set of partitions and copies the data to a newly defined set of partitions
//
// ALTER TABLE t REMOVE PARTITIONING
//
//	Makes a partitioned table non-partitioned, by first collapsing all partitions into a
//	single partition and then converts that partition to a non-partitioned table
//
// ALTER TABLE t PARTITION BY ...
//
//	Changes the partitioning to the newly defined partitioning type and definitions,
//	works for both partitioned and non-partitioned tables.
//	If the table is non-partitioned, then it will first convert it to a partitioned
//	table with a single partition, i.e. the full table as a single partition.
//
// job.SchemaState goes through the following SchemaState(s):
// StateNone -> StateDeleteOnly -> StateWriteOnly -> StateWriteReorganization
// -> StateDeleteOrganization -> StatePublic
// There are more details embedded in the implementation, but the high level changes are:
// StateNone -> StateDeleteOnly:
//
//	Various checks and validations.
//	Add possible new unique/global indexes. They share the same state as job.SchemaState
//	until end of StateWriteReorganization -> StateDeleteReorganization.
//	Set DroppingDefinitions and AddingDefinitions.
//	So both the new partitions and new indexes will be included in new delete/update DML.
//
// StateDeleteOnly -> StateWriteOnly:
//
//	So both the new partitions and new indexes will be included also in update/insert DML.
//
// StateWriteOnly -> StateWriteReorganization:
//
//	To make sure that when we are reorganizing the data,
//	both the old and new partitions/indexes will be updated.
//
// StateWriteReorganization -> StateDeleteOrganization:
//
//	Here is where all data is reorganized, both partitions and indexes.
//	It copies all data from the old set of partitions into the new set of partitions,
//	and creates the local indexes on the new set of partitions,
//	and if new unique indexes are added, it also updates them with the rest of data from
//	the non-touched partitions.
//	For indexes that are to be replaced with new ones (old/new global index),
//	mark the old indexes as StateDeleteReorganization and new ones as StatePublic
//	Finally make the table visible with the new partition definitions.
//	I.e. in this state clients will read from the old set of partitions,
//	and will read the new set of partitions in StateDeleteReorganization.
//
// StateDeleteOrganization -> StatePublic:
//
//	Now all heavy lifting is done, and we just need to finalize and drop things, while still doing
//	double writes, since previous state sees the old partitions/indexes.
//	Remove the old indexes and old partitions from the TableInfo.
//	Add the old indexes and old partitions to the queue for later cleanup (see delete_range.go).
//	Queue new partitions for statistics update.
//	if ALTER TABLE t PARTITION BY/REMOVE PARTITIONING:
//	  Recreate the table with the new TableID, by DropTableOrView+CreateTableOrView
//
// StatePublic:
//
//	Everything now looks as it should, no memory of old partitions/indexes,
//	and no more double writing, since the previous state is only reading the new partitions/indexes.
func (w *worker) onReorganizePartition(jobCtx *jobContext, t *meta.Meta, job *model.Job) (ver int64, _ error) {
	// Handle the rolling back job
	if job.IsRollingback() {
		ver, err := w.onDropTablePartition(jobCtx, t, job)
		if err != nil {
			return ver, errors.Trace(err)
		}
		return ver, nil
	}

	tblInfo, partNames, partInfo, _, addingDefinitions, err := getReorgPartitionInfo(t, job)
	if err != nil {
		return ver, err
	}

	switch job.SchemaState {
	case model.StateNone:
		// job.SchemaState == model.StateNone means the job is in the initial state of reorg partition.
		// Here should use partInfo from job directly and do some check action.
		// In case there was a race for queueing different schema changes on the same
		// table and the checks was not done on the current schema version.
		// The partInfo may have been checked against an older schema version for example.
		// If the check is done here, it does not need to be repeated, since no other
		// DDL on the same table can be run concurrently.
		num := len(partInfo.Definitions) - len(partNames) + len(tblInfo.Partition.Definitions)
		err = checkAddPartitionTooManyPartitions(uint64(num))
		if err != nil {
			job.State = model.JobStateCancelled
			return ver, errors.Trace(err)
		}

		err = checkReorgPartitionNames(tblInfo.Partition, partNames, partInfo)
		if err != nil {
			job.State = model.JobStateCancelled
			return ver, errors.Trace(err)
		}

		// Re-check that the dropped/added partitions are compatible with current definition
		firstPartIdx, lastPartIdx, idMap, err := getReplacedPartitionIDs(partNames, tblInfo.Partition)
		if err != nil {
			job.State = model.JobStateCancelled
			return ver, err
		}
		sctx := w.sess.Context
		if err = checkReorgPartitionDefs(sctx, job.Type, tblInfo, partInfo, firstPartIdx, lastPartIdx, idMap); err != nil {
			job.State = model.JobStateCancelled
			return ver, err
		}

		if job.Type == model.ActionAlterTablePartitioning {
			// Also verify same things as in CREATE TABLE ... PARTITION BY
			if len(partInfo.Columns) > 0 {
				// shallow copy, only for reading/checking
				tmpTblInfo := *tblInfo
				tmpTblInfo.Partition = partInfo
				if err = checkColumnsPartitionType(&tmpTblInfo); err != nil {
					job.State = model.JobStateCancelled
					return ver, err
				}
			} else {
				if err = checkPartitionFuncType(sctx.GetExprCtx(), partInfo.Expr, job.SchemaName, tblInfo); err != nil {
					job.State = model.JobStateCancelled
					return ver, err
				}
			}
		}
		// move the adding definition into tableInfo.
		updateAddingPartitionInfo(partInfo, tblInfo)
		orgDefs := tblInfo.Partition.Definitions
		_ = updateDroppingPartitionInfo(tblInfo, partNames)
		// Reset original partitions, and keep DroppedDefinitions
		tblInfo.Partition.Definitions = orgDefs

		// modify placement settings
		for _, def := range tblInfo.Partition.AddingDefinitions {
			if _, err = checkPlacementPolicyRefValidAndCanNonValidJob(t, job, def.PlacementPolicyRef); err != nil {
				// job.State = model.JobStateCancelled may be set depending on error in function above.
				return ver, errors.Trace(err)
			}
		}

		// All global indexes must be recreated, we cannot update them in-place, since we must have
		// both old and new set of partition ids in the unique index at the same time!
		// We also need to recreate and change between non-global unique indexes and global index,
		// in case a new PARTITION BY changes if all partition columns are included or not.
		for _, index := range tblInfo.Indices {
			newGlobal := getNewGlobal(partInfo, index)
			if job.Type == model.ActionRemovePartitioning {
				// When removing partitioning, set all indexes to 'local' since it will become a non-partitioned table!
				newGlobal = false
			}
			if !index.Unique {
				// for now, only unique index can be global, non-unique indexes are 'local'
				// TODO: For the future loosen this restriction and allow non-unique global indexes
				if newGlobal {
					job.State = model.JobStateCancelled
					return ver, dbterror.ErrGeneralUnsupportedDDL.GenWithStackByArgs(fmt.Sprintf("PARTITION BY, index '%v' is not unique, but has Global Index set", index.Name.O))
				}
				continue
			}
			inAllPartitionColumns, err := checkPartitionKeysConstraint(partInfo, index.Columns, tblInfo)
			if err != nil {
				return ver, errors.Trace(err)
			}
			if !inAllPartitionColumns {
				// Currently only support Explicit Global indexes.
				if !newGlobal {
					job.State = model.JobStateCancelled
					return ver, dbterror.ErrGlobalIndexNotExplicitlySet.GenWithStackByArgs(index.Name.O)
				}
				// Duplicate the unique indexes with new index ids.
				// If previously was Global or will be Global:
				// it must be recreated with new index ID
				// TODO: Could we allow that session in StateWriteReorganization, when StateDeleteReorganization
				// has started, may not find changes through the global index that sessions in StateDeleteReorganization made?
				// If so, then we could avoid copying the full Global Index if it has not changed from LOCAL!
				// It might be possible to use the new, not yet public partitions to access those rows?!
				// Just that it would not work with explicit partition select SELECT FROM t PARTITION (p,...)
				newIndex := index.Clone()
				newIndex.State = model.StateDeleteOnly
				newIndex.ID = AllocateIndexID(tblInfo)
				newIndex.Global = true
				tblInfo.Indices = append(tblInfo.Indices, newIndex)
			} else {
				if newGlobal {
					// TODO: For the future loosen this restriction and allow global indexes for unique keys also including all partitioning columns
					return ver, dbterror.ErrGeneralUnsupportedDDL.GenWithStackByArgs(fmt.Sprintf("PARTITION BY, index '%v' is unique and contains all partitioning columns, but has Global Index set", index.Name.O))
				}
				if index.Global {
					// Index was previously Global, now it needs to be duplicated and become a local index.
					newIndex := index.Clone()
					newIndex.State = model.StateDeleteOnly
					newIndex.ID = AllocateIndexID(tblInfo)
					newIndex.Global = false
					tblInfo.Indices = append(tblInfo.Indices, newIndex)
				}
			}
		}
		failpoint.Inject("reorgPartCancel1", func(val failpoint.Value) {
			if val.(bool) {
				job.State = model.JobStateCancelled
				failpoint.Return(ver, errors.New("Injected error by reorgPartCancel1"))
			}
		})
		// From now on we cannot just cancel the DDL, we must roll back if changesMade!
		changesMade := false
		if tblInfo.TiFlashReplica != nil {
			// Must set placement rule, and make sure it succeeds.
			if err := infosync.ConfigureTiFlashPDForPartitions(true, &tblInfo.Partition.AddingDefinitions, tblInfo.TiFlashReplica.Count, &tblInfo.TiFlashReplica.LocationLabels, tblInfo.ID); err != nil {
				logutil.DDLLogger().Error("ConfigureTiFlashPDForPartitions fails", zap.Error(err))
				job.State = model.JobStateCancelled
				return ver, errors.Trace(err)
			}
			changesMade = true
			// In the next step, StateDeleteOnly, wait to verify the TiFlash replicas are OK
		}

		bundles, err := alterTablePartitionBundles(t, tblInfo, tblInfo.Partition.AddingDefinitions)
		if err != nil {
			if !changesMade {
				job.State = model.JobStateCancelled
				return ver, errors.Trace(err)
			}
			return rollbackReorganizePartitionWithErr(jobCtx, t, job, err)
		}

		if len(bundles) > 0 {
			if err = infosync.PutRuleBundlesWithDefaultRetry(context.TODO(), bundles); err != nil {
				if !changesMade {
					job.State = model.JobStateCancelled
					return ver, errors.Wrapf(err, "failed to notify PD the placement rules")
				}
				return rollbackReorganizePartitionWithErr(jobCtx, t, job, err)
			}
			changesMade = true
		}

		ids := getIDs([]*model.TableInfo{tblInfo})
		for _, p := range tblInfo.Partition.AddingDefinitions {
			ids = append(ids, p.ID)
		}
		changed, err := alterTableLabelRule(job.SchemaName, tblInfo, ids)
		changesMade = changesMade || changed
		if err != nil {
			if !changesMade {
				job.State = model.JobStateCancelled
				return ver, err
			}
			return rollbackReorganizePartitionWithErr(jobCtx, t, job, err)
		}

		// Doing the preSplitAndScatter here, since all checks are completed,
		// and we will soon start writing to the new partitions.
		if s, ok := jobCtx.store.(kv.SplittableStore); ok && s != nil {
			// 1. partInfo only contains the AddingPartitions
			// 2. ScatterTable control all new split region need waiting for scatter region finish at table level.
			splitPartitionTableRegion(w.sess.Context, s, tblInfo, partInfo.Definitions, variable.ScatterTable)
		}

		if job.Type == model.ActionReorganizePartition {
			tblInfo.Partition.SetOriginalPartitionIDs()
		}

		// Assume we cannot have more than MaxUint64 rows, set the progress to 1/10 of that.
		metrics.GetBackfillProgressByLabel(metrics.LblReorgPartition, job.SchemaName, tblInfo.Name.String()).Set(0.1 / float64(math.MaxUint64))
		job.SchemaState = model.StateDeleteOnly
		tblInfo.Partition.DDLState = job.SchemaState
		tblInfo.Partition.DDLAction = job.Type
		ver, err = updateVersionAndTableInfoWithCheck(jobCtx, t, job, tblInfo, true)
		if err != nil {
			return ver, errors.Trace(err)
		}
		failpoint.Inject("reorgPartRollback1", func(val failpoint.Value) {
			if val.(bool) {
				err = errors.New("Injected error by reorgPartRollback1")
				failpoint.Return(rollbackReorganizePartitionWithErr(jobCtx, t, job, err))
			}
		})

		// Is really both StateDeleteOnly AND StateWriteOnly needed?
		// If transaction A in WriteOnly inserts row 1 (into both new and old partition set)
		// and then transaction B in DeleteOnly deletes that row (in both new and old)
		// does really transaction B need to do the delete in the new partition?
		// Yes, otherwise it would still be there when the WriteReorg happens,
		// and WriteReorg would only copy existing rows to the new table, so unless it is
		// deleted it would result in a ghost row!
		// What about update then?
		// Updates also need to be handled for new partitions in DeleteOnly,
		// since it would not be overwritten during Reorganize phase.
		// BUT if the update results in adding in one partition and deleting in another,
		// THEN only the delete must happen in the new partition set, not the insert!
	case model.StateDeleteOnly:
		// This state is to confirm all servers can not see the new partitions when reorg is running,
		// so that all deletes will be done in both old and new partitions when in either DeleteOnly
		// or WriteOnly state.
		// Also using the state for checking that the optional TiFlash replica is available, making it
		// in a state without (much) data and easy to retry without side effects.

		// Reason for having it here, is to make it easy for retry, and better to make sure it is in-sync
		// as early as possible, to avoid a long wait after the data copying.
		if tblInfo.TiFlashReplica != nil && tblInfo.TiFlashReplica.Available {
			// For available state, the new added partition should wait its replica to
			// be finished, otherwise the query to this partition will be blocked.
			count := tblInfo.TiFlashReplica.Count
			needRetry, err := checkPartitionReplica(count, addingDefinitions, jobCtx)
			if err != nil {
				return rollbackReorganizePartitionWithErr(jobCtx, t, job, err)
			}
			if needRetry {
				// The new added partition hasn't been replicated.
				// Do nothing to the job this time, wait next worker round.
				time.Sleep(tiflashCheckTiDBHTTPAPIHalfInterval)
				// Set the error here which will lead this job exit when it's retry times beyond the limitation.
				return ver, errors.Errorf("[ddl] add partition wait for tiflash replica to complete")
			}

			// When TiFlash Replica is ready, we must move them into `AvailablePartitionIDs`.
			// Since onUpdateFlashReplicaStatus cannot see the partitions yet (not public)
			for _, d := range addingDefinitions {
				tblInfo.TiFlashReplica.AvailablePartitionIDs = append(tblInfo.TiFlashReplica.AvailablePartitionIDs, d.ID)
			}
		}

		for i := range tblInfo.Indices {
			if tblInfo.Indices[i].Unique && tblInfo.Indices[i].State == model.StateDeleteOnly {
				tblInfo.Indices[i].State = model.StateWriteOnly
			}
		}
		tblInfo.Partition.DDLState = model.StateWriteOnly
		metrics.GetBackfillProgressByLabel(metrics.LblReorgPartition, job.SchemaName, tblInfo.Name.String()).Set(0.2 / float64(math.MaxUint64))
		failpoint.Inject("reorgPartRollback2", func(val failpoint.Value) {
			if val.(bool) {
				err = errors.New("Injected error by reorgPartRollback2")
				failpoint.Return(rollbackReorganizePartitionWithErr(jobCtx, t, job, err))
			}
		})
		job.SchemaState = model.StateWriteOnly
		tblInfo.Partition.DDLState = job.SchemaState
		ver, err = updateVersionAndTableInfo(jobCtx, t, job, tblInfo, true)
	case model.StateWriteOnly:
		// Insert this state to confirm all servers can see the new partitions when reorg is running,
		// so that new data will be updated in both old and new partitions when reorganizing.
		job.SnapshotVer = 0
		for i := range tblInfo.Indices {
			if tblInfo.Indices[i].Unique && tblInfo.Indices[i].State == model.StateWriteOnly {
				tblInfo.Indices[i].State = model.StateWriteReorganization
			}
		}
		job.SchemaState = model.StateWriteReorganization
		tblInfo.Partition.DDLState = job.SchemaState
		metrics.GetBackfillProgressByLabel(metrics.LblReorgPartition, job.SchemaName, tblInfo.Name.String()).Set(0.3 / float64(math.MaxUint64))
		ver, err = updateVersionAndTableInfo(jobCtx, t, job, tblInfo, true)
	case model.StateWriteReorganization:
		physicalTableIDs := getPartitionIDsFromDefinitions(tblInfo.Partition.DroppingDefinitions)
		tbl, err2 := getTable(jobCtx.getAutoIDRequirement(), job.SchemaID, tblInfo)
		if err2 != nil {
			return ver, errors.Trace(err2)
		}
		failpoint.Inject("reorgPartFail1", func(val failpoint.Value) {
			// Failures will retry, then do rollback
			if val.(bool) {
				job.ErrorCount += variable.GetDDLErrorCountLimit() / 2
				failpoint.Return(ver, errors.New("Injected error by reorgPartFail1"))
			}
		})
		failpoint.Inject("reorgPartRollback3", func(val failpoint.Value) {
			if val.(bool) {
				err = errors.New("Injected error by reorgPartRollback3")
				failpoint.Return(rollbackReorganizePartitionWithErr(jobCtx, t, job, err))
			}
		})
		var done bool
		done, ver, err = doPartitionReorgWork(w, jobCtx, t, job, tbl, physicalTableIDs)

		if !done {
			return ver, err
		}

		failpoint.Inject("reorgPartRollback4", func(val failpoint.Value) {
			if val.(bool) {
				err = errors.New("Injected error by reorgPartRollback4")
				failpoint.Return(rollbackReorganizePartitionWithErr(jobCtx, t, job, err))
			}
		})

		for _, index := range tblInfo.Indices {
			if !index.Unique {
				continue
			}
			switch index.State {
			case model.StateWriteReorganization:
				// Newly created index, replacing old unique/global index
				index.State = model.StatePublic
			case model.StatePublic:
				if index.Global {
					// Mark the old global index as non-readable, and to be dropped
					index.State = model.StateDeleteReorganization
				} else {
					inAllPartitionColumns, err := checkPartitionKeysConstraint(partInfo, index.Columns, tblInfo)
					if err != nil {
						return rollbackReorganizePartitionWithErr(jobCtx, t, job, err)
					}
					if !inAllPartitionColumns {
						// Mark the old unique index as non-readable, and to be dropped,
						// since it is replaced by a global index
						index.State = model.StateDeleteReorganization
					}
				}
			}
		}
		firstPartIdx, lastPartIdx, idMap, err2 := getReplacedPartitionIDs(partNames, tblInfo.Partition)
		if err2 != nil {
			return ver, err2
		}
		newDefs := getReorganizedDefinitions(tblInfo.Partition, firstPartIdx, lastPartIdx, idMap)

		// From now on, use the new partitioning, but keep the Adding and Dropping for double write
		tblInfo.Partition.Definitions = newDefs
		tblInfo.Partition.Num = uint64(len(newDefs))
		if job.Type == model.ActionAlterTablePartitioning ||
			job.Type == model.ActionRemovePartitioning {
			tblInfo.Partition.Type, tblInfo.Partition.DDLType = tblInfo.Partition.DDLType, tblInfo.Partition.Type
			tblInfo.Partition.Expr, tblInfo.Partition.DDLExpr = tblInfo.Partition.DDLExpr, tblInfo.Partition.Expr
			tblInfo.Partition.Columns, tblInfo.Partition.DDLColumns = tblInfo.Partition.DDLColumns, tblInfo.Partition.Columns
		}

		failpoint.Inject("reorgPartFail2", func(val failpoint.Value) {
			if val.(bool) {
				job.ErrorCount += variable.GetDDLErrorCountLimit() / 2
				failpoint.Return(ver, errors.New("Injected error by reorgPartFail2"))
			}
		})

		// Now all the data copying is done, but we cannot simply remove the droppingDefinitions
		// since they are a part of the normal Definitions that other nodes with
		// the current schema version. So we need to double write for one more schema version
		job.SchemaState = model.StateDeleteReorganization
		tblInfo.Partition.DDLState = job.SchemaState
		ver, err = updateVersionAndTableInfo(jobCtx, t, job, tblInfo, true)

	case model.StateDeleteReorganization:
		// Drop the droppingDefinitions and finish the DDL
		// This state is needed for the case where client A sees the schema
		// with version of StateWriteReorg and would not see updates of
		// client B that writes to the new partitions, previously
		// addingDefinitions, since it would not double write to
		// the droppingDefinitions during this time
		// By adding StateDeleteReorg state, client B will write to both
		// the new (previously addingDefinitions) AND droppingDefinitions

		// Register the droppingDefinitions ids for rangeDelete
		// and the addingDefinitions for handling in the updateSchemaVersion
		physicalTableIDs := getPartitionIDsFromDefinitions(tblInfo.Partition.DroppingDefinitions)
		newIDs := getPartitionIDsFromDefinitions(partInfo.Definitions)
		statisticsPartInfo := &model.PartitionInfo{Definitions: tblInfo.Partition.AddingDefinitions}
		droppedPartInfo := &model.PartitionInfo{Definitions: tblInfo.Partition.DroppingDefinitions}

		tblInfo.Partition.DroppingDefinitions = nil
		tblInfo.Partition.AddingDefinitions = nil
		tblInfo.Partition.DDLState = model.StateNone
		tblInfo.Partition.DDLAction = model.ActionNone
		tblInfo.Partition.OriginalPartitionIDsOrder = nil

		var dropIndices []*model.IndexInfo
		for _, indexInfo := range tblInfo.Indices {
			if indexInfo.Unique && indexInfo.State == model.StateDeleteReorganization {
				// Drop the old unique (possible global) index, see onDropIndex
				indexInfo.State = model.StateNone
				DropIndexColumnFlag(tblInfo, indexInfo)
				RemoveDependentHiddenColumns(tblInfo, indexInfo)
				dropIndices = append(dropIndices, indexInfo)
			}
		}
		for _, indexInfo := range dropIndices {
			removeIndexInfo(tblInfo, indexInfo)
		}
		failpoint.Inject("reorgPartFail3", func(val failpoint.Value) {
			if val.(bool) {
				job.ErrorCount += variable.GetDDLErrorCountLimit() / 2
				failpoint.Return(ver, errors.New("Injected error by reorgPartFail3"))
			}
		})
		var oldTblID int64
		if job.Type != model.ActionReorganizePartition {
			// ALTER TABLE ... PARTITION BY
			// REMOVE PARTITIONING
			// Storing the old table ID, used for updating statistics.
			oldTblID = tblInfo.ID
			// TODO: Handle bundles?
			// TODO: Add concurrent test!
			// TODO: Will this result in big gaps?
			// TODO: How to carrie over AUTO_INCREMENT etc.?
			// Check if they are carried over in ApplyDiff?!?
			autoIDs, err := t.GetAutoIDAccessors(job.SchemaID, tblInfo.ID).Get()
			if err != nil {
				return ver, errors.Trace(err)
			}
			err = t.DropTableOrView(job.SchemaID, tblInfo.ID)
			if err != nil {
				return ver, errors.Trace(err)
			}
			tblInfo.ID = partInfo.NewTableID
			if partInfo.DDLType != pmodel.PartitionTypeNone {
				// if partitioned before, then also add the old table ID,
				// otherwise it will be the already included first partition
				physicalTableIDs = append(physicalTableIDs, oldTblID)
			}
			if job.Type == model.ActionRemovePartitioning {
				tblInfo.Partition = nil
			} else {
				// ALTER TABLE ... PARTITION BY
				tblInfo.Partition.ClearReorgIntermediateInfo()
			}
			failpoint.Inject("reorgPartFail4", func(val failpoint.Value) {
				if val.(bool) {
					job.ErrorCount += variable.GetDDLErrorCountLimit() / 2
					failpoint.Return(ver, errors.New("Injected error by reorgPartFail4"))
				}
			})
			err = t.GetAutoIDAccessors(job.SchemaID, tblInfo.ID).Put(autoIDs)
			if err != nil {
				return ver, errors.Trace(err)
			}
			err = t.CreateTableOrView(job.SchemaID, tblInfo)
			if err != nil {
				return ver, errors.Trace(err)
			}
		}
		failpoint.Inject("reorgPartFail5", func(val failpoint.Value) {
			if val.(bool) {
				job.ErrorCount += variable.GetDDLErrorCountLimit() / 2
				failpoint.Return(ver, errors.New("Injected error by reorgPartFail5"))
			}
		})
		job.CtxVars = []any{physicalTableIDs, newIDs}
		ver, err = updateVersionAndTableInfo(jobCtx, t, job, tblInfo, true)
		if err != nil {
			return ver, errors.Trace(err)
		}
		job.FinishTableJob(model.JobStateDone, model.StateNone, ver, tblInfo)
		// How to handle this?
		// Seems to only trigger asynchronous update of statistics.
		// Should it actually be synchronous?
		// Include the old table ID, if changed, which may contain global statistics,
		// so it can be reused for the new (non)partitioned table.
		event, err := newStatsDDLEventForJob(job.Type, oldTblID, tblInfo, statisticsPartInfo, droppedPartInfo)
		if err != nil {
			return ver, errors.Trace(err)
		}
		asyncNotifyEvent(jobCtx, event, job)
		// A background job will be created to delete old partition data.
		args, err := model.GetTablePartitionArgs(job)
		if err != nil {
			return ver, errors.Trace(err)
		}
		args.OldPhysicalTblIDs = physicalTableIDs
		job.FillFinishedArgs(args)

	default:
		err = dbterror.ErrInvalidDDLState.GenWithStackByArgs("partition", job.SchemaState)
	}

	return ver, errors.Trace(err)
}

// newStatsDDLEventForJob creates a util.SchemaChangeEvent for a job.
// It is used for reorganize partition, add partitioning and remove partitioning.
func newStatsDDLEventForJob(
	jobType model.ActionType,
	oldTblID int64,
	tblInfo *model.TableInfo,
	addedPartInfo *model.PartitionInfo,
	droppedPartInfo *model.PartitionInfo,
) (*notifier.SchemaChangeEvent, error) {
	var event *notifier.SchemaChangeEvent
	switch jobType {
	case model.ActionReorganizePartition:
		event = notifier.NewReorganizePartitionEvent(
			tblInfo,
			addedPartInfo,
			droppedPartInfo,
		)
	case model.ActionAlterTablePartitioning:
		event = notifier.NewAddPartitioningEvent(
			oldTblID,
			tblInfo,
			addedPartInfo,
		)
	case model.ActionRemovePartitioning:
		event = notifier.NewRemovePartitioningEvent(
			oldTblID,
			tblInfo,
			droppedPartInfo,
		)
	default:
		return nil, errors.Errorf("unknown job type: %s", jobType.String())
	}
	return event, nil
}

func doPartitionReorgWork(w *worker, jobCtx *jobContext, t *meta.Meta, job *model.Job, tbl table.Table, physTblIDs []int64) (done bool, ver int64, err error) {
	job.ReorgMeta.ReorgTp = model.ReorgTypeTxn
	sctx, err1 := w.sessPool.Get()
	if err1 != nil {
		return done, ver, err1
	}
	defer w.sessPool.Put(sctx)
	rh := newReorgHandler(sess.NewSession(sctx))
	indices := make([]*model.IndexInfo, 0, len(tbl.Meta().Indices))
	for _, index := range tbl.Meta().Indices {
		if index.Global && index.State == model.StatePublic {
			// Skip old global indexes, but rebuild all other indexes
			continue
		}
		indices = append(indices, index)
	}
	elements := BuildElements(tbl.Meta().Columns[0], indices)
	partTbl, ok := tbl.(table.PartitionedTable)
	if !ok {
		return false, ver, dbterror.ErrUnsupportedReorganizePartition.GenWithStackByArgs()
	}
	dbInfo, err := t.GetDatabase(job.SchemaID)
	if err != nil {
		return false, ver, errors.Trace(err)
	}
	reorgInfo, err := getReorgInfoFromPartitions(jobCtx.oldDDLCtx.jobContext(job.ID, job.ReorgMeta), jobCtx, rh, job, dbInfo, partTbl, physTblIDs, elements)
	err = w.runReorgJob(reorgInfo, tbl.Meta(), func() (reorgErr error) {
		defer tidbutil.Recover(metrics.LabelDDL, "doPartitionReorgWork",
			func() {
				reorgErr = dbterror.ErrCancelledDDLJob.GenWithStack("reorganize partition for table `%v` panic", tbl.Meta().Name)
			}, false)
		return w.reorgPartitionDataAndIndex(tbl, reorgInfo)
	})
	if err != nil {
		if dbterror.ErrPausedDDLJob.Equal(err) {
			return false, ver, nil
		}

		if dbterror.ErrWaitReorgTimeout.Equal(err) {
			// If timeout, we should return, check for the owner and re-wait job done.
			return false, ver, nil
		}
		if kv.IsTxnRetryableError(err) {
			return false, ver, errors.Trace(err)
		}
		if err1 := rh.RemoveDDLReorgHandle(job, reorgInfo.elements); err1 != nil {
			logutil.DDLLogger().Warn("reorg partition job failed, RemoveDDLReorgHandle failed, can't convert job to rollback",
				zap.Stringer("job", job), zap.Error(err1))
		}
		logutil.DDLLogger().Warn("reorg partition job failed, convert job to rollback", zap.Stringer("job", job), zap.Error(err))
		ver, err = rollbackReorganizePartitionWithErr(jobCtx, t, job, err)
		return false, ver, errors.Trace(err)
	}
	return true, ver, err
}

type reorgPartitionWorker struct {
	*backfillCtx
	// Static allocated to limit memory allocations
	rowRecords        []*rowRecord
	rowDecoder        *decoder.RowDecoder
	rowMap            map[int64]types.Datum
	writeColOffsetMap map[int64]int
	maxOffset         int
	reorgedTbl        table.PartitionedTable
}

func newReorgPartitionWorker(i int, t table.PhysicalTable, decodeColMap map[int64]decoder.Column, reorgInfo *reorgInfo, jc *ReorgContext) (*reorgPartitionWorker, error) {
	bCtx, err := newBackfillCtx(i, reorgInfo, reorgInfo.SchemaName, t, jc, "reorg_partition_rate", false, false)
	if err != nil {
		return nil, err
	}
	reorgedTbl, err := tables.GetReorganizedPartitionedTable(t)
	if err != nil {
		return nil, errors.Trace(err)
	}
	pt := t.GetPartitionedTable()
	if pt == nil {
		return nil, dbterror.ErrUnsupportedReorganizePartition.GenWithStackByArgs()
	}
	partColIDs := reorgedTbl.GetPartitionColumnIDs()
	writeColOffsetMap := make(map[int64]int, len(partColIDs))
	maxOffset := 0
	for _, id := range partColIDs {
		var offset int
		for _, col := range pt.Cols() {
			if col.ID == id {
				offset = col.Offset
				break
			}
		}
		writeColOffsetMap[id] = offset
		maxOffset = mathutil.Max[int](maxOffset, offset)
	}
	return &reorgPartitionWorker{
		backfillCtx:       bCtx,
		rowDecoder:        decoder.NewRowDecoder(t, t.WritableCols(), decodeColMap),
		rowMap:            make(map[int64]types.Datum, len(decodeColMap)),
		writeColOffsetMap: writeColOffsetMap,
		maxOffset:         maxOffset,
		reorgedTbl:        reorgedTbl,
	}, nil
}

func (w *reorgPartitionWorker) BackfillData(handleRange reorgBackfillTask) (taskCtx backfillTaskContext, errInTxn error) {
	oprStartTime := time.Now()
	ctx := kv.WithInternalSourceAndTaskType(context.Background(), w.jobContext.ddlJobSourceType(), kvutil.ExplicitTypeDDL)
	errInTxn = kv.RunInNewTxn(ctx, w.ddlCtx.store, true, func(_ context.Context, txn kv.Transaction) error {
		taskCtx.addedCount = 0
		taskCtx.scanCount = 0
		updateTxnEntrySizeLimitIfNeeded(txn)
		txn.SetOption(kv.Priority, handleRange.priority)
		if tagger := w.GetCtx().getResourceGroupTaggerForTopSQL(handleRange.getJobID()); tagger != nil {
			txn.SetOption(kv.ResourceGroupTagger, tagger)
		}
		txn.SetOption(kv.ResourceGroupName, w.jobContext.resourceGroupName)

		rowRecords, nextKey, taskDone, err := w.fetchRowColVals(txn, handleRange)
		if err != nil {
			return errors.Trace(err)
		}
		taskCtx.nextKey = nextKey
		taskCtx.done = taskDone

		warningsMap := make(map[errors.ErrorID]*terror.Error)
		warningsCountMap := make(map[errors.ErrorID]int64)
		for _, prr := range rowRecords {
			taskCtx.scanCount++

			err = txn.Set(prr.key, prr.vals)
			if err != nil {
				return errors.Trace(err)
			}
			taskCtx.addedCount++
			if prr.warning != nil {
				if _, ok := warningsCountMap[prr.warning.ID()]; ok {
					warningsCountMap[prr.warning.ID()]++
				} else {
					warningsCountMap[prr.warning.ID()] = 1
					warningsMap[prr.warning.ID()] = prr.warning
				}
			}
			// TODO: Future optimization: also write the indexes here?
			// What if the transaction limit is just enough for a single row, without index?
			// Hmm, how could that be in the first place?
			// For now, implement the batch-txn w.addTableIndex,
			// since it already exists and is in use
		}

		// Collect the warnings.
		taskCtx.warnings, taskCtx.warningsCount = warningsMap, warningsCountMap

		// also add the index entries here? And make sure they are not added somewhere else

		return nil
	})
	logSlowOperations(time.Since(oprStartTime), "BackfillData", 3000)

	return
}

func (w *reorgPartitionWorker) fetchRowColVals(txn kv.Transaction, taskRange reorgBackfillTask) ([]*rowRecord, kv.Key, bool, error) {
	w.rowRecords = w.rowRecords[:0]
	startTime := time.Now()

	// taskDone means that the added handle is out of taskRange.endHandle.
	taskDone := false
	sysTZ := w.loc

	tmpRow := make([]types.Datum, w.maxOffset+1)
	var lastAccessedHandle kv.Key
	oprStartTime := startTime
	err := iterateSnapshotKeys(w.jobContext, w.ddlCtx.store, taskRange.priority, w.table.RecordPrefix(), txn.StartTS(), taskRange.startKey, taskRange.endKey,
		func(handle kv.Handle, recordKey kv.Key, rawRow []byte) (bool, error) {
			oprEndTime := time.Now()
			logSlowOperations(oprEndTime.Sub(oprStartTime), "iterateSnapshotKeys in reorgPartitionWorker fetchRowColVals", 0)
			oprStartTime = oprEndTime

			taskDone = recordKey.Cmp(taskRange.endKey) >= 0

			if taskDone || len(w.rowRecords) >= w.batchCnt {
				return false, nil
			}

			_, err := w.rowDecoder.DecodeTheExistedColumnMap(w.exprCtx, handle, rawRow, sysTZ, w.rowMap)
			if err != nil {
				return false, errors.Trace(err)
			}

			// Set the partitioning columns and calculate which partition to write to
			for colID, offset := range w.writeColOffsetMap {
				d, ok := w.rowMap[colID]
				if !ok {
					return false, dbterror.ErrUnsupportedReorganizePartition.GenWithStackByArgs()
				}
				tmpRow[offset] = d
			}
			p, err := w.reorgedTbl.GetPartitionByRow(w.exprCtx.GetEvalCtx(), tmpRow)
			if err != nil {
				return false, errors.Trace(err)
			}
			var newKey kv.Key
			if w.reorgedTbl.Meta().PKIsHandle || w.reorgedTbl.Meta().IsCommonHandle {
				pid := p.GetPhysicalID()
				newKey = tablecodec.EncodeTablePrefix(pid)
				newKey = append(newKey, recordKey[len(newKey):]...)
			} else {
				// Non-clustered table / not unique _tidb_rowid for the whole table
				// Generate new _tidb_rowid if exists.
				// Due to EXCHANGE PARTITION, the existing _tidb_rowid may collide between partitions!
				if reserved, ok := w.tblCtx.GetReservedRowIDAlloc(); ok && reserved.Exhausted() {
					// TODO: Which autoid allocator to use?
					ids := uint64(max(1, w.batchCnt-len(w.rowRecords)))
					// Keep using the original table's allocator
					var baseRowID, maxRowID int64
					baseRowID, maxRowID, err = tables.AllocHandleIDs(w.ctx, w.tblCtx, w.reorgedTbl, ids)
					if err != nil {
						return false, errors.Trace(err)
					}
					reserved.Reset(baseRowID, maxRowID)
				}
				recordID, err := tables.AllocHandle(w.ctx, w.tblCtx, w.reorgedTbl)
				if err != nil {
					return false, errors.Trace(err)
				}
				newKey = tablecodec.EncodeRecordKey(p.RecordPrefix(), recordID)
			}
			w.rowRecords = append(w.rowRecords, &rowRecord{
				key: newKey, vals: rawRow,
			})

			w.cleanRowMap()
			lastAccessedHandle = recordKey
			if recordKey.Cmp(taskRange.endKey) == 0 {
				taskDone = true
				return false, nil
			}
			return true, nil
		})

	if len(w.rowRecords) == 0 {
		taskDone = true
	}

	logutil.DDLLogger().Debug("txn fetches handle info",
		zap.Uint64("txnStartTS", txn.StartTS()),
		zap.Stringer("taskRange", &taskRange),
		zap.Duration("takeTime", time.Since(startTime)))
	return w.rowRecords, getNextHandleKey(taskRange, taskDone, lastAccessedHandle), taskDone, errors.Trace(err)
}

func (w *reorgPartitionWorker) cleanRowMap() {
	for id := range w.rowMap {
		delete(w.rowMap, id)
	}
}

func (w *reorgPartitionWorker) AddMetricInfo(cnt float64) {
	w.metricCounter.Add(cnt)
}

func (*reorgPartitionWorker) String() string {
	return typeReorgPartitionWorker.String()
}

func (w *reorgPartitionWorker) GetCtx() *backfillCtx {
	return w.backfillCtx
}

func (w *worker) reorgPartitionDataAndIndex(t table.Table, reorgInfo *reorgInfo) (err error) {
	// First copy all table data to the new AddingDefinitions partitions
	// from each of the DroppingDefinitions partitions.
	// Then create all indexes on the AddingDefinitions partitions,
	// both new local and new global indexes
	// And last update new global indexes from the non-touched partitions
	// Note it is hard to update global indexes in-place due to:
	//   - Transactions on different TiDB nodes/domains may see different states of the table/partitions
	//   - We cannot have multiple partition ids for a unique index entry.

	// Copy the data from the DroppingDefinitions to the AddingDefinitions
	if bytes.Equal(reorgInfo.currElement.TypeKey, meta.ColumnElementKey) {
		err = w.updatePhysicalTableRow(t, reorgInfo)
		if err != nil {
			return errors.Trace(err)
		}
		if len(reorgInfo.elements) <= 1 {
			// No indexes to (re)create, all done!
			return nil
		}
	}

	failpoint.Inject("reorgPartitionAfterDataCopy", func(val failpoint.Value) {
		//nolint:forcetypeassert
		if val.(bool) {
			panic("panic test in reorgPartitionAfterDataCopy")
		}
	})

	if !bytes.Equal(reorgInfo.currElement.TypeKey, meta.IndexElementKey) {
		// row data has been copied, now proceed with creating the indexes
		// on the new AddingDefinitions partitions
		reorgInfo.PhysicalTableID = t.Meta().Partition.AddingDefinitions[0].ID
		reorgInfo.currElement = reorgInfo.elements[1]
		var physTbl table.PhysicalTable
		if tbl, ok := t.(table.PartitionedTable); ok {
			physTbl = tbl.GetPartition(reorgInfo.PhysicalTableID)
		} else if tbl, ok := t.(table.PhysicalTable); ok {
			// This may be used when partitioning a non-partitioned table
			physTbl = tbl
		}
		// Get the original start handle and end handle.
		currentVer, err := getValidCurrentVersion(reorgInfo.jobCtx.store)
		if err != nil {
			return errors.Trace(err)
		}
		startHandle, endHandle, err := getTableRange(reorgInfo.NewJobContext(), reorgInfo.jobCtx.store, physTbl, currentVer.Ver, reorgInfo.Job.Priority)
		if err != nil {
			return errors.Trace(err)
		}

		// Always (re)start with the full PhysicalTable range
		reorgInfo.StartKey, reorgInfo.EndKey = startHandle, endHandle

		// Write the reorg info to store so the whole reorganize process can recover from panic.
		err = reorgInfo.UpdateReorgMeta(reorgInfo.StartKey, w.sessPool)
		logutil.DDLLogger().Info("update column and indexes",
			zap.Int64("jobID", reorgInfo.Job.ID),
			zap.ByteString("elementType", reorgInfo.currElement.TypeKey),
			zap.Int64("elementID", reorgInfo.currElement.ID),
			zap.Int64("partitionTableId", physTbl.GetPhysicalID()),
			zap.String("startHandle", hex.EncodeToString(reorgInfo.StartKey)),
			zap.String("endHandle", hex.EncodeToString(reorgInfo.EndKey)))
		if err != nil {
			return errors.Trace(err)
		}
	}

	pi := t.Meta().GetPartitionInfo()
	if _, err = findNextPartitionID(reorgInfo.PhysicalTableID, pi.AddingDefinitions); err == nil {
		// Now build all the indexes in the new partitions
		err = w.addTableIndex(t, reorgInfo)
		if err != nil {
			return errors.Trace(err)
		}
		// All indexes are up-to-date for new partitions,
		// now we only need to add the existing non-touched partitions
		// to the global indexes
		reorgInfo.elements = reorgInfo.elements[:0]
		for _, indexInfo := range t.Meta().Indices {
			if indexInfo.Global && indexInfo.State == model.StateWriteReorganization {
				reorgInfo.elements = append(reorgInfo.elements, &meta.Element{ID: indexInfo.ID, TypeKey: meta.IndexElementKey})
			}
		}
		if len(reorgInfo.elements) == 0 {
			reorgInfo.PhysicalTableID = 0
		}
		if reorgInfo.PhysicalTableID != 0 {
			reorgInfo.currElement = reorgInfo.elements[0]
			pid := pi.Definitions[0].ID
			if _, err = findNextPartitionID(pid, pi.DroppingDefinitions); err == nil {
				// Skip all dropped partitions
				pid, err = findNextNonTouchedPartitionID(pid, pi)
				if err != nil {
					return errors.Trace(err)
				}
			}
			// if pid == 0 => All partitions will be dropped, nothing more to add to global indexes.
			reorgInfo.PhysicalTableID = pid
		}
		if reorgInfo.PhysicalTableID != 0 {
			var physTbl table.PhysicalTable
			if tbl, ok := t.(table.PartitionedTable); ok {
				physTbl = tbl.GetPartition(reorgInfo.PhysicalTableID)
			} else if tbl, ok := t.(table.PhysicalTable); ok {
				// This may be used when partitioning a non-partitioned table
				physTbl = tbl
			}
			// Get the original start handle and end handle.
			currentVer, err := getValidCurrentVersion(reorgInfo.jobCtx.store)
			if err != nil {
				return errors.Trace(err)
			}
			startHandle, endHandle, err := getTableRange(reorgInfo.NewJobContext(), reorgInfo.jobCtx.store, physTbl, currentVer.Ver, reorgInfo.Job.Priority)
			if err != nil {
				return errors.Trace(err)
			}

			// Always (re)start with the full PhysicalTable range
			reorgInfo.StartKey, reorgInfo.EndKey = startHandle, endHandle
		}

		// Write the reorg info to store so the whole reorganize process can recover from panic.
		err = reorgInfo.UpdateReorgMeta(reorgInfo.StartKey, w.sessPool)
		logutil.DDLLogger().Info("update column and indexes",
			zap.Int64("jobID", reorgInfo.Job.ID),
			zap.ByteString("elementType", reorgInfo.currElement.TypeKey),
			zap.Int64("elementID", reorgInfo.currElement.ID),
			zap.String("startHandle", hex.EncodeToString(reorgInfo.StartKey)),
			zap.String("endHandle", hex.EncodeToString(reorgInfo.EndKey)))
		if err != nil {
			return errors.Trace(err)
		}
	}
	if _, err = findNextNonTouchedPartitionID(reorgInfo.PhysicalTableID, pi); err == nil {
		err = w.addTableIndex(t, reorgInfo)
		if err != nil {
			return errors.Trace(err)
		}
		reorgInfo.PhysicalTableID = 0
		err = reorgInfo.UpdateReorgMeta(reorgInfo.StartKey, w.sessPool)
		logutil.DDLLogger().Info("Non touched partitions done",
			zap.Int64("jobID", reorgInfo.Job.ID), zap.Error(err))
		if err != nil {
			return errors.Trace(err)
		}
	}
	return nil
}

func bundlesForExchangeTablePartition(t *meta.Meta, pt *model.TableInfo, newPar *model.PartitionDefinition, nt *model.TableInfo) ([]*placement.Bundle, error) {
	bundles := make([]*placement.Bundle, 0, 3)

	ptBundle, err := placement.NewTableBundle(t, pt)
	if err != nil {
		return nil, errors.Trace(err)
	}
	if ptBundle != nil {
		bundles = append(bundles, ptBundle)
	}

	parBundle, err := placement.NewPartitionBundle(t, *newPar)
	if err != nil {
		return nil, errors.Trace(err)
	}
	if parBundle != nil {
		bundles = append(bundles, parBundle)
	}

	ntBundle, err := placement.NewTableBundle(t, nt)
	if err != nil {
		return nil, errors.Trace(err)
	}
	if ntBundle != nil {
		bundles = append(bundles, ntBundle)
	}

	if parBundle == nil && ntBundle != nil {
		// newPar.ID is the ID of old table to exchange, so ntBundle != nil means it has some old placement settings.
		// We should remove it in this situation
		bundles = append(bundles, placement.NewBundle(newPar.ID))
	}

	if parBundle != nil && ntBundle == nil {
		// nt.ID is the ID of old partition to exchange, so parBundle != nil means it has some old placement settings.
		// We should remove it in this situation
		bundles = append(bundles, placement.NewBundle(nt.ID))
	}

	return bundles, nil
}

func checkExchangePartitionRecordValidation(w *worker, ptbl, ntbl table.Table, pschemaName, nschemaName, partitionName string) error {
	verifyFunc := func(sql string, params ...any) error {
		var ctx sessionctx.Context
		ctx, err := w.sessPool.Get()
		if err != nil {
			return errors.Trace(err)
		}
		defer w.sessPool.Put(ctx)

		rows, _, err := ctx.GetRestrictedSQLExecutor().ExecRestrictedSQL(w.ctx, nil, sql, params...)
		if err != nil {
			return errors.Trace(err)
		}
		rowCount := len(rows)
		if rowCount != 0 {
			return errors.Trace(dbterror.ErrRowDoesNotMatchPartition)
		}
		// Check warnings!
		// Is it possible to check how many rows where checked as well?
		return nil
	}
	genConstraintCondition := func(constraints []*table.Constraint) string {
		var buf strings.Builder
		buf.WriteString("not (")
		for i, cons := range constraints {
			if i != 0 {
				buf.WriteString(" and ")
			}
			buf.WriteString(fmt.Sprintf("(%s)", cons.ExprString))
		}
		buf.WriteString(")")
		return buf.String()
	}
	type CheckConstraintTable interface {
		WritableConstraint() []*table.Constraint
	}

	pt := ptbl.Meta()
	index, _, err := getPartitionDef(pt, partitionName)
	if err != nil {
		return errors.Trace(err)
	}

	var buf strings.Builder
	buf.WriteString("select 1 from %n.%n where ")
	paramList := []any{nschemaName, ntbl.Meta().Name.L}
	checkNt := true

	pi := pt.Partition
	switch pi.Type {
	case pmodel.PartitionTypeHash:
		if pi.Num == 1 {
			checkNt = false
		} else {
			buf.WriteString("mod(")
			buf.WriteString(pi.Expr)
			buf.WriteString(", %?) != %?")
			paramList = append(paramList, pi.Num, index)
			if index != 0 {
				// TODO: if hash result can't be NULL, we can remove the check part.
				// For example hash(id), but id is defined not NULL.
				buf.WriteString(" or mod(")
				buf.WriteString(pi.Expr)
				buf.WriteString(", %?) is null")
				paramList = append(paramList, pi.Num, index)
			}
		}
	case pmodel.PartitionTypeRange:
		// Table has only one partition and has the maximum value
		if len(pi.Definitions) == 1 && strings.EqualFold(pi.Definitions[index].LessThan[0], partitionMaxValue) {
			checkNt = false
		} else {
			// For range expression and range columns
			if len(pi.Columns) == 0 {
				conds, params := buildCheckSQLConditionForRangeExprPartition(pi, index)
				buf.WriteString(conds)
				paramList = append(paramList, params...)
			} else {
				conds, params := buildCheckSQLConditionForRangeColumnsPartition(pi, index)
				buf.WriteString(conds)
				paramList = append(paramList, params...)
			}
		}
	case pmodel.PartitionTypeList:
		if len(pi.Columns) == 0 {
			conds := buildCheckSQLConditionForListPartition(pi, index)
			buf.WriteString(conds)
		} else {
			conds := buildCheckSQLConditionForListColumnsPartition(pi, index)
			buf.WriteString(conds)
		}
	default:
		return dbterror.ErrUnsupportedPartitionType.GenWithStackByArgs(pt.Name.O)
	}

	if variable.EnableCheckConstraint.Load() {
		pcc, ok := ptbl.(CheckConstraintTable)
		if !ok {
			return errors.Errorf("exchange partition process assert table partition failed")
		}
		pCons := pcc.WritableConstraint()
		if len(pCons) > 0 {
			if !checkNt {
				checkNt = true
			} else {
				buf.WriteString(" or ")
			}
			buf.WriteString(genConstraintCondition(pCons))
		}
	}
	// Check non-partition table records.
	if checkNt {
		buf.WriteString(" limit 1")
		err = verifyFunc(buf.String(), paramList...)
		if err != nil {
			return errors.Trace(err)
		}
	}

	// Check partition table records.
	if variable.EnableCheckConstraint.Load() {
		ncc, ok := ntbl.(CheckConstraintTable)
		if !ok {
			return errors.Errorf("exchange partition process assert table partition failed")
		}
		nCons := ncc.WritableConstraint()
		if len(nCons) > 0 {
			buf.Reset()
			buf.WriteString("select 1 from %n.%n partition(%n) where ")
			buf.WriteString(genConstraintCondition(nCons))
			buf.WriteString(" limit 1")
			err = verifyFunc(buf.String(), pschemaName, pt.Name.L, partitionName)
			if err != nil {
				return errors.Trace(err)
			}
		}
	}
	return nil
}

func checkExchangePartitionPlacementPolicy(t *meta.Meta, ntPPRef, ptPPRef, partPPRef *model.PolicyRefInfo) error {
	partitionPPRef := partPPRef
	if partitionPPRef == nil {
		partitionPPRef = ptPPRef
	}

	if ntPPRef == nil && partitionPPRef == nil {
		return nil
	}
	if ntPPRef == nil || partitionPPRef == nil {
		return dbterror.ErrTablesDifferentMetadata
	}

	ptPlacementPolicyInfo, _ := getPolicyInfo(t, partitionPPRef.ID)
	ntPlacementPolicyInfo, _ := getPolicyInfo(t, ntPPRef.ID)
	if ntPlacementPolicyInfo == nil && ptPlacementPolicyInfo == nil {
		return nil
	}
	if ntPlacementPolicyInfo == nil || ptPlacementPolicyInfo == nil {
		return dbterror.ErrTablesDifferentMetadata
	}
	if ntPlacementPolicyInfo.Name.L != ptPlacementPolicyInfo.Name.L {
		return dbterror.ErrTablesDifferentMetadata
	}

	return nil
}

func buildCheckSQLConditionForRangeExprPartition(pi *model.PartitionInfo, index int) (string, []any) {
	var buf strings.Builder
	paramList := make([]any, 0, 2)
	// Since the pi.Expr string may contain the identifier, which couldn't be escaped in our ParseWithParams(...)
	// So we write it to the origin sql string here.
	if index == 0 {
		buf.WriteString(pi.Expr)
		buf.WriteString(" >= %?")
		paramList = append(paramList, driver.UnwrapFromSingleQuotes(pi.Definitions[index].LessThan[0]))
	} else if index == len(pi.Definitions)-1 && strings.EqualFold(pi.Definitions[index].LessThan[0], partitionMaxValue) {
		buf.WriteString(pi.Expr)
		buf.WriteString(" < %? or ")
		buf.WriteString(pi.Expr)
		buf.WriteString(" is null")
		paramList = append(paramList, driver.UnwrapFromSingleQuotes(pi.Definitions[index-1].LessThan[0]))
	} else {
		buf.WriteString(pi.Expr)
		buf.WriteString(" < %? or ")
		buf.WriteString(pi.Expr)
		buf.WriteString(" >= %? or ")
		buf.WriteString(pi.Expr)
		buf.WriteString(" is null")
		paramList = append(paramList, driver.UnwrapFromSingleQuotes(pi.Definitions[index-1].LessThan[0]), driver.UnwrapFromSingleQuotes(pi.Definitions[index].LessThan[0]))
	}
	return buf.String(), paramList
}

func buildCheckSQLConditionForRangeColumnsPartition(pi *model.PartitionInfo, index int) (string, []any) {
	paramList := make([]any, 0, 2)
	colName := pi.Columns[0].L
	if index == 0 {
		paramList = append(paramList, colName, driver.UnwrapFromSingleQuotes(pi.Definitions[index].LessThan[0]))
		return "%n >= %?", paramList
	} else if index == len(pi.Definitions)-1 && strings.EqualFold(pi.Definitions[index].LessThan[0], partitionMaxValue) {
		paramList = append(paramList, colName, driver.UnwrapFromSingleQuotes(pi.Definitions[index-1].LessThan[0]))
		return "%n < %?", paramList
	}
	paramList = append(paramList, colName, driver.UnwrapFromSingleQuotes(pi.Definitions[index-1].LessThan[0]), colName, driver.UnwrapFromSingleQuotes(pi.Definitions[index].LessThan[0]))
	return "%n < %? or %n >= %?", paramList
}

func buildCheckSQLConditionForListPartition(pi *model.PartitionInfo, index int) string {
	var buf strings.Builder
	buf.WriteString("not (")
	for i, inValue := range pi.Definitions[index].InValues {
		if i != 0 {
			buf.WriteString(" OR ")
		}
		// AND has higher priority than OR, so no need for parentheses
		for j, val := range inValue {
			if j != 0 {
				// Should never happen, since there should be no multi-columns, only a single expression :)
				buf.WriteString(" AND ")
			}
			// null-safe compare '<=>'
			buf.WriteString(fmt.Sprintf("(%s) <=> %s", pi.Expr, val))
		}
	}
	buf.WriteString(")")
	return buf.String()
}

func buildCheckSQLConditionForListColumnsPartition(pi *model.PartitionInfo, index int) string {
	var buf strings.Builder
	// How to find a match?
	// (row <=> vals1) OR (row <=> vals2)
	// How to find a non-matching row:
	// NOT ( (row <=> vals1) OR (row <=> vals2) ... )
	buf.WriteString("not (")
	colNames := make([]string, 0, len(pi.Columns))
	for i := range pi.Columns {
		// TODO: check if there are no proper quoting function for this?
		n := "`" + strings.ReplaceAll(pi.Columns[i].O, "`", "``") + "`"
		colNames = append(colNames, n)
	}
	for i, colValues := range pi.Definitions[index].InValues {
		if i != 0 {
			buf.WriteString(" OR ")
		}
		// AND has higher priority than OR, so no need for parentheses
		for j, val := range colValues {
			if j != 0 {
				buf.WriteString(" AND ")
			}
			// null-safe compare '<=>'
			buf.WriteString(fmt.Sprintf("%s <=> %s", colNames[j], val))
		}
	}
	buf.WriteString(")")
	return buf.String()
}

func checkAddPartitionTooManyPartitions(piDefs uint64) error {
	if piDefs > uint64(mysql.PartitionCountLimit) {
		return errors.Trace(dbterror.ErrTooManyPartitions)
	}
	return nil
}

func checkAddPartitionOnTemporaryMode(tbInfo *model.TableInfo) error {
	if tbInfo.Partition != nil && tbInfo.TempTableType != model.TempTableNone {
		return dbterror.ErrPartitionNoTemporary
	}
	return nil
}

func checkPartitionColumnsUnique(tbInfo *model.TableInfo) error {
	if len(tbInfo.Partition.Columns) <= 1 {
		return nil
	}
	var columnsMap = make(map[string]struct{})
	for _, col := range tbInfo.Partition.Columns {
		if _, ok := columnsMap[col.L]; ok {
			return dbterror.ErrSameNamePartitionField.GenWithStackByArgs(col.L)
		}
		columnsMap[col.L] = struct{}{}
	}
	return nil
}

func checkNoHashPartitions(partitionNum uint64) error {
	if partitionNum == 0 {
		return ast.ErrNoParts.GenWithStackByArgs("partitions")
	}
	return nil
}

func getPartitionIDs(table *model.TableInfo) []int64 {
	if table.GetPartitionInfo() == nil {
		return []int64{}
	}
	physicalTableIDs := make([]int64, 0, len(table.Partition.Definitions))
	for _, def := range table.Partition.Definitions {
		physicalTableIDs = append(physicalTableIDs, def.ID)
	}
	return physicalTableIDs
}

func getPartitionRuleIDs(dbName string, table *model.TableInfo) []string {
	if table.GetPartitionInfo() == nil {
		return []string{}
	}
	partRuleIDs := make([]string, 0, len(table.Partition.Definitions))
	for _, def := range table.Partition.Definitions {
		partRuleIDs = append(partRuleIDs, fmt.Sprintf(label.PartitionIDFormat, label.IDPrefix, dbName, table.Name.L, def.Name.L))
	}
	return partRuleIDs
}

// checkPartitioningKeysConstraints checks that the range partitioning key is included in the table constraint.
func checkPartitioningKeysConstraints(ctx *metabuild.Context, s *ast.CreateTableStmt, tblInfo *model.TableInfo) error {
	// Returns directly if there are no unique keys in the table.
	if len(tblInfo.Indices) == 0 && !tblInfo.PKIsHandle {
		return nil
	}

	partCols, err := getPartitionColSlices(ctx.GetExprCtx(), tblInfo, s.Partition)
	if err != nil {
		return errors.Trace(err)
	}

	// Checks that the partitioning key is included in the constraint.
	// Every unique key on the table must use every column in the table's partitioning expression.
	// See https://dev.mysql.com/doc/refman/5.7/en/partitioning-limitations-partitioning-keys-unique-keys.html
	for _, index := range tblInfo.Indices {
		if index.Unique && !checkUniqueKeyIncludePartKey(partCols, index.Columns) {
			if index.Primary && tblInfo.IsCommonHandle {
				// global index does not support clustered index
				return dbterror.ErrUniqueKeyNeedAllFieldsInPf.GenWithStackByArgs("CLUSTERED INDEX")
			}
		}
	}
	// when PKIsHandle, tblInfo.Indices will not contain the primary key.
	if tblInfo.PKIsHandle {
		indexCols := []*model.IndexColumn{{
			Name:   tblInfo.GetPkName(),
			Length: types.UnspecifiedLength,
		}}
		if !checkUniqueKeyIncludePartKey(partCols, indexCols) {
			return dbterror.ErrUniqueKeyNeedAllFieldsInPf.GenWithStackByArgs("CLUSTERED INDEX")
		}
	}
	return nil
}

func checkPartitionKeysConstraint(pi *model.PartitionInfo, indexColumns []*model.IndexColumn, tblInfo *model.TableInfo) (bool, error) {
	var (
		partCols []*model.ColumnInfo
		err      error
	)
	if pi.Type == pmodel.PartitionTypeNone {
		return true, nil
	}
	// The expr will be an empty string if the partition is defined by:
	// CREATE TABLE t (...) PARTITION BY RANGE COLUMNS(...)
	if partExpr := pi.Expr; partExpr != "" {
		// Parse partitioning key, extract the column names in the partitioning key to slice.
		partCols, err = extractPartitionColumns(partExpr, tblInfo)
		if err != nil {
			return false, err
		}
	} else {
		partCols = make([]*model.ColumnInfo, 0, len(pi.Columns))
		for _, col := range pi.Columns {
			colInfo := tblInfo.FindPublicColumnByName(col.L)
			if colInfo == nil {
				return false, infoschema.ErrColumnNotExists.GenWithStackByArgs(col, tblInfo.Name)
			}
			partCols = append(partCols, colInfo)
		}
	}

	// In MySQL, every unique key on the table must use every column in the table's
	// partitioning expression.(This also includes the table's primary key.)
	// See https://dev.mysql.com/doc/refman/5.7/en/partitioning-limitations-partitioning-keys-unique-keys.html
	// TiDB can remove this limitation with Global Index
	return checkUniqueKeyIncludePartKey(columnInfoSlice(partCols), indexColumns), nil
}

type columnNameExtractor struct {
	extractedColumns []*model.ColumnInfo
	tblInfo          *model.TableInfo
	err              error
}

func (*columnNameExtractor) Enter(node ast.Node) (ast.Node, bool) {
	return node, false
}

func (cne *columnNameExtractor) Leave(node ast.Node) (ast.Node, bool) {
	if c, ok := node.(*ast.ColumnNameExpr); ok {
		info := findColumnByName(c.Name.Name.L, cne.tblInfo)
		if info != nil {
			cne.extractedColumns = append(cne.extractedColumns, info)
			return node, true
		}
		cne.err = dbterror.ErrBadField.GenWithStackByArgs(c.Name.Name.O, "expression")
		return nil, false
	}
	return node, true
}

func findColumnByName(colName string, tblInfo *model.TableInfo) *model.ColumnInfo {
	if tblInfo == nil {
		return nil
	}
	for _, info := range tblInfo.Columns {
		if info.Name.L == colName {
			return info
		}
	}
	return nil
}

func extractPartitionColumns(partExpr string, tblInfo *model.TableInfo) ([]*model.ColumnInfo, error) {
	partExpr = "select " + partExpr
	stmts, _, err := parser.New().ParseSQL(partExpr)
	if err != nil {
		return nil, errors.Trace(err)
	}
	extractor := &columnNameExtractor{
		tblInfo:          tblInfo,
		extractedColumns: make([]*model.ColumnInfo, 0),
	}
	stmts[0].Accept(extractor)
	if extractor.err != nil {
		return nil, errors.Trace(extractor.err)
	}
	return extractor.extractedColumns, nil
}

// stringSlice is defined for checkUniqueKeyIncludePartKey.
// if Go supports covariance, the code shouldn't be so complex.
type stringSlice interface {
	Len() int
	At(i int) string
}

// checkUniqueKeyIncludePartKey checks that the partitioning key is included in the constraint.
func checkUniqueKeyIncludePartKey(partCols stringSlice, idxCols []*model.IndexColumn) bool {
	for i := 0; i < partCols.Len(); i++ {
		partCol := partCols.At(i)
		_, idxCol := model.FindIndexColumnByName(idxCols, partCol)
		if idxCol == nil {
			// Partition column is not found in the index columns.
			return false
		}
		if idxCol.Length > 0 {
			// The partition column is found in the index columns, but the index column is a prefix index
			return false
		}
	}
	return true
}

// columnInfoSlice implements the stringSlice interface.
type columnInfoSlice []*model.ColumnInfo

func (cis columnInfoSlice) Len() int {
	return len(cis)
}

func (cis columnInfoSlice) At(i int) string {
	return cis[i].Name.L
}

// columnNameSlice implements the stringSlice interface.
type columnNameSlice []*ast.ColumnName

func (cns columnNameSlice) Len() int {
	return len(cns)
}

func (cns columnNameSlice) At(i int) string {
	return cns[i].Name.L
}

func isPartExprUnsigned(ectx expression.EvalContext, tbInfo *model.TableInfo) bool {
	ctx := tables.NewPartitionExprBuildCtx()
	expr, err := expression.ParseSimpleExpr(ctx, tbInfo.Partition.Expr, expression.WithTableInfo("", tbInfo))
	if err != nil {
		logutil.DDLLogger().Error("isPartExpr failed parsing expression!", zap.Error(err))
		return false
	}
	if mysql.HasUnsignedFlag(expr.GetType(ectx).GetFlag()) {
		return true
	}
	return false
}

// truncateTableByReassignPartitionIDs reassigns new partition ids.
// it also returns the new partition IDs for cases described below.
func truncateTableByReassignPartitionIDs(t *meta.Meta, tblInfo *model.TableInfo, pids []int64) ([]int64, error) {
	if len(pids) < len(tblInfo.Partition.Definitions) {
		// To make it compatible with older versions when pids was not given
		// and if there has been any add/reorganize partition increasing the number of partitions
		morePids, err := t.GenGlobalIDs(len(tblInfo.Partition.Definitions) - len(pids))
		if err != nil {
			return nil, errors.Trace(err)
		}
		pids = append(pids, morePids...)
	}
	newDefs := make([]model.PartitionDefinition, 0, len(tblInfo.Partition.Definitions))
	for i, def := range tblInfo.Partition.Definitions {
		newDef := def
		newDef.ID = pids[i]
		newDefs = append(newDefs, newDef)
	}
	tblInfo.Partition.Definitions = newDefs
	return pids, nil
}

type partitionExprProcessor func(expression.BuildContext, *model.TableInfo, ast.ExprNode) error

type partitionExprChecker struct {
	processors []partitionExprProcessor
	ctx        expression.BuildContext
	tbInfo     *model.TableInfo
	err        error

	columns []*model.ColumnInfo
}

func newPartitionExprChecker(ctx expression.BuildContext, tbInfo *model.TableInfo, processor ...partitionExprProcessor) *partitionExprChecker {
	p := &partitionExprChecker{processors: processor, ctx: ctx, tbInfo: tbInfo}
	p.processors = append(p.processors, p.extractColumns)
	return p
}

func (p *partitionExprChecker) Enter(n ast.Node) (node ast.Node, skipChildren bool) {
	expr, ok := n.(ast.ExprNode)
	if !ok {
		return n, true
	}
	for _, processor := range p.processors {
		if err := processor(p.ctx, p.tbInfo, expr); err != nil {
			p.err = err
			return n, true
		}
	}

	return n, false
}

func (p *partitionExprChecker) Leave(n ast.Node) (node ast.Node, ok bool) {
	return n, p.err == nil
}

func (p *partitionExprChecker) extractColumns(_ expression.BuildContext, _ *model.TableInfo, expr ast.ExprNode) error {
	columnNameExpr, ok := expr.(*ast.ColumnNameExpr)
	if !ok {
		return nil
	}
	colInfo := findColumnByName(columnNameExpr.Name.Name.L, p.tbInfo)
	if colInfo == nil {
		return errors.Trace(dbterror.ErrBadField.GenWithStackByArgs(columnNameExpr.Name.Name.L, "partition function"))
	}

	p.columns = append(p.columns, colInfo)
	return nil
}

func checkPartitionExprAllowed(_ expression.BuildContext, tb *model.TableInfo, e ast.ExprNode) error {
	switch v := e.(type) {
	case *ast.FuncCallExpr:
		if _, ok := expression.AllowedPartitionFuncMap[v.FnName.L]; ok {
			return nil
		}
	case *ast.BinaryOperationExpr:
		if _, ok := expression.AllowedPartition4BinaryOpMap[v.Op]; ok {
			return errors.Trace(checkNoTimestampArgs(tb, v.L, v.R))
		}
	case *ast.UnaryOperationExpr:
		if _, ok := expression.AllowedPartition4UnaryOpMap[v.Op]; ok {
			return errors.Trace(checkNoTimestampArgs(tb, v.V))
		}
	case *ast.ColumnNameExpr, *ast.ParenthesesExpr, *driver.ValueExpr, *ast.MaxValueExpr,
		*ast.DefaultExpr, *ast.TimeUnitExpr:
		return nil
	}
	return errors.Trace(dbterror.ErrPartitionFunctionIsNotAllowed)
}

func checkPartitionExprArgs(_ expression.BuildContext, tblInfo *model.TableInfo, e ast.ExprNode) error {
	expr, ok := e.(*ast.FuncCallExpr)
	if !ok {
		return nil
	}
	argsType, err := collectArgsType(tblInfo, expr.Args...)
	if err != nil {
		return errors.Trace(err)
	}
	switch expr.FnName.L {
	case ast.ToDays, ast.ToSeconds, ast.DayOfMonth, ast.Month, ast.DayOfYear, ast.Quarter, ast.YearWeek,
		ast.Year, ast.Weekday, ast.DayOfWeek, ast.Day:
		return errors.Trace(checkResultOK(hasDateArgs(argsType...)))
	case ast.Hour, ast.Minute, ast.Second, ast.TimeToSec, ast.MicroSecond:
		return errors.Trace(checkResultOK(hasTimeArgs(argsType...)))
	case ast.UnixTimestamp:
		return errors.Trace(checkResultOK(hasTimestampArgs(argsType...)))
	case ast.FromDays:
		return errors.Trace(checkResultOK(hasDateArgs(argsType...) || hasTimeArgs(argsType...)))
	case ast.Extract:
		switch expr.Args[0].(*ast.TimeUnitExpr).Unit {
		case ast.TimeUnitYear, ast.TimeUnitYearMonth, ast.TimeUnitQuarter, ast.TimeUnitMonth, ast.TimeUnitDay:
			return errors.Trace(checkResultOK(hasDateArgs(argsType...)))
		case ast.TimeUnitDayMicrosecond, ast.TimeUnitDayHour, ast.TimeUnitDayMinute, ast.TimeUnitDaySecond:
			return errors.Trace(checkResultOK(hasDatetimeArgs(argsType...)))
		case ast.TimeUnitHour, ast.TimeUnitHourMinute, ast.TimeUnitHourSecond, ast.TimeUnitMinute, ast.TimeUnitMinuteSecond,
			ast.TimeUnitSecond, ast.TimeUnitMicrosecond, ast.TimeUnitHourMicrosecond, ast.TimeUnitMinuteMicrosecond, ast.TimeUnitSecondMicrosecond:
			return errors.Trace(checkResultOK(hasTimeArgs(argsType...)))
		default:
			return errors.Trace(dbterror.ErrWrongExprInPartitionFunc)
		}
	case ast.DateDiff:
		return errors.Trace(checkResultOK(slice.AllOf(argsType, func(i int) bool {
			return hasDateArgs(argsType[i])
		})))

	case ast.Abs, ast.Ceiling, ast.Floor, ast.Mod:
		has := hasTimestampArgs(argsType...)
		if has {
			return errors.Trace(dbterror.ErrWrongExprInPartitionFunc)
		}
	}
	return nil
}

func collectArgsType(tblInfo *model.TableInfo, exprs ...ast.ExprNode) ([]byte, error) {
	ts := make([]byte, 0, len(exprs))
	for _, arg := range exprs {
		col, ok := arg.(*ast.ColumnNameExpr)
		if !ok {
			continue
		}
		columnInfo := findColumnByName(col.Name.Name.L, tblInfo)
		if columnInfo == nil {
			return nil, errors.Trace(dbterror.ErrBadField.GenWithStackByArgs(col.Name.Name.L, "partition function"))
		}
		ts = append(ts, columnInfo.GetType())
	}

	return ts, nil
}

func hasDateArgs(argsType ...byte) bool {
	return slice.AnyOf(argsType, func(i int) bool {
		return argsType[i] == mysql.TypeDate || argsType[i] == mysql.TypeDatetime
	})
}

func hasTimeArgs(argsType ...byte) bool {
	return slice.AnyOf(argsType, func(i int) bool {
		return argsType[i] == mysql.TypeDuration || argsType[i] == mysql.TypeDatetime
	})
}

func hasTimestampArgs(argsType ...byte) bool {
	return slice.AnyOf(argsType, func(i int) bool {
		return argsType[i] == mysql.TypeTimestamp
	})
}

func hasDatetimeArgs(argsType ...byte) bool {
	return slice.AnyOf(argsType, func(i int) bool {
		return argsType[i] == mysql.TypeDatetime
	})
}

func checkNoTimestampArgs(tbInfo *model.TableInfo, exprs ...ast.ExprNode) error {
	argsType, err := collectArgsType(tbInfo, exprs...)
	if err != nil {
		return err
	}
	if hasTimestampArgs(argsType...) {
		return errors.Trace(dbterror.ErrWrongExprInPartitionFunc)
	}
	return nil
}

// hexIfNonPrint checks if printable UTF-8 characters from a single quoted string,
// if so, just returns the string
// else returns a hex string of the binary string (i.e. actual encoding, not unicode code points!)
func hexIfNonPrint(s string) string {
	isPrint := true
	// https://go.dev/blog/strings `for range` of string converts to runes!
	for _, runeVal := range s {
		if !strconv.IsPrint(runeVal) {
			isPrint = false
			break
		}
	}
	if isPrint {
		return s
	}
	// To avoid 'simple' MySQL accepted escape characters, to be showed as hex, just escape them
	// \0 \b \n \r \t \Z, see https://dev.mysql.com/doc/refman/8.0/en/string-literals.html
	isPrint = true
	res := ""
	for _, runeVal := range s {
		switch runeVal {
		case 0: // Null
			res += `\0`
		case 7: // Bell
			res += `\b`
		case '\t': // 9
			res += `\t`
		case '\n': // 10
			res += `\n`
		case '\r': // 13
			res += `\r`
		case 26: // ctrl-z / Substitute
			res += `\Z`
		default:
			if !strconv.IsPrint(runeVal) {
				isPrint = false
				break
			}
			res += string(runeVal)
		}
	}
	if isPrint {
		return res
	}
	// Not possible to create an easy interpreted MySQL string, return as hex string
	// Can be converted to string in MySQL like: CAST(UNHEX('<hex string>') AS CHAR(255))
	return "0x" + hex.EncodeToString([]byte(driver.UnwrapFromSingleQuotes(s)))
}

func writeColumnListToBuffer(partitionInfo *model.PartitionInfo, sqlMode mysql.SQLMode, buf *bytes.Buffer) {
	if partitionInfo.IsEmptyColumns {
		return
	}
	for i, col := range partitionInfo.Columns {
		buf.WriteString(stringutil.Escape(col.O, sqlMode))
		if i < len(partitionInfo.Columns)-1 {
			buf.WriteString(",")
		}
	}
}

// AppendPartitionInfo is used in SHOW CREATE TABLE as well as generation the SQL syntax
// for the PartitionInfo during validation of various DDL commands
func AppendPartitionInfo(partitionInfo *model.PartitionInfo, buf *bytes.Buffer, sqlMode mysql.SQLMode) {
	if partitionInfo == nil {
		return
	}
	// Since MySQL 5.1/5.5 is very old and TiDB aims for 5.7/8.0 compatibility, we will not
	// include the /*!50100 or /*!50500 comments for TiDB.
	// This also solves the issue with comments within comments that would happen for
	// PLACEMENT POLICY options.
	defaultPartitionDefinitions := true
	if partitionInfo.Type == pmodel.PartitionTypeHash ||
		partitionInfo.Type == pmodel.PartitionTypeKey {
		for i, def := range partitionInfo.Definitions {
			if def.Name.O != fmt.Sprintf("p%d", i) {
				defaultPartitionDefinitions = false
				break
			}
			if len(def.Comment) > 0 || def.PlacementPolicyRef != nil {
				defaultPartitionDefinitions = false
				break
			}
		}

		if defaultPartitionDefinitions {
			if partitionInfo.Type == pmodel.PartitionTypeHash {
				fmt.Fprintf(buf, "\nPARTITION BY HASH (%s) PARTITIONS %d", partitionInfo.Expr, partitionInfo.Num)
			} else {
				buf.WriteString("\nPARTITION BY KEY (")
				writeColumnListToBuffer(partitionInfo, sqlMode, buf)
				buf.WriteString(")")
				fmt.Fprintf(buf, " PARTITIONS %d", partitionInfo.Num)
			}
			return
		}
	}
	// this if statement takes care of lists/range/key columns case
	if len(partitionInfo.Columns) > 0 {
		// partitionInfo.Type == model.PartitionTypeRange || partitionInfo.Type == model.PartitionTypeList
		// || partitionInfo.Type == model.PartitionTypeKey
		// Notice that MySQL uses two spaces between LIST and COLUMNS...
		if partitionInfo.Type == pmodel.PartitionTypeKey {
			fmt.Fprintf(buf, "\nPARTITION BY %s (", partitionInfo.Type.String())
		} else {
			fmt.Fprintf(buf, "\nPARTITION BY %s COLUMNS(", partitionInfo.Type.String())
		}
		writeColumnListToBuffer(partitionInfo, sqlMode, buf)
		buf.WriteString(")\n(")
	} else {
		fmt.Fprintf(buf, "\nPARTITION BY %s (%s)\n(", partitionInfo.Type.String(), partitionInfo.Expr)
	}

	AppendPartitionDefs(partitionInfo, buf, sqlMode)
	buf.WriteString(")")
}

// AppendPartitionDefs generates a list of partition definitions needed for SHOW CREATE TABLE (in executor/show.go)
// as well as needed for generating the ADD PARTITION query for INTERVAL partitioning of ALTER TABLE t LAST PARTITION
// and generating the CREATE TABLE query from CREATE TABLE ... INTERVAL
func AppendPartitionDefs(partitionInfo *model.PartitionInfo, buf *bytes.Buffer, sqlMode mysql.SQLMode) {
	for i, def := range partitionInfo.Definitions {
		if i > 0 {
			fmt.Fprintf(buf, ",\n ")
		}
		fmt.Fprintf(buf, "PARTITION %s", stringutil.Escape(def.Name.O, sqlMode))
		// PartitionTypeHash and PartitionTypeKey do not have any VALUES definition
		if partitionInfo.Type == pmodel.PartitionTypeRange {
			lessThans := make([]string, len(def.LessThan))
			for idx, v := range def.LessThan {
				lessThans[idx] = hexIfNonPrint(v)
			}
			fmt.Fprintf(buf, " VALUES LESS THAN (%s)", strings.Join(lessThans, ","))
		} else if partitionInfo.Type == pmodel.PartitionTypeList {
			if len(def.InValues) == 0 {
				fmt.Fprintf(buf, " DEFAULT")
			} else if len(def.InValues) == 1 &&
				len(def.InValues[0]) == 1 &&
				strings.EqualFold(def.InValues[0][0], "DEFAULT") {
				fmt.Fprintf(buf, " DEFAULT")
			} else {
				values := bytes.NewBuffer(nil)
				for j, inValues := range def.InValues {
					if j > 0 {
						values.WriteString(",")
					}
					if len(inValues) > 1 {
						values.WriteString("(")
						tmpVals := make([]string, len(inValues))
						for idx, v := range inValues {
							tmpVals[idx] = hexIfNonPrint(v)
						}
						values.WriteString(strings.Join(tmpVals, ","))
						values.WriteString(")")
					} else if len(inValues) == 1 {
						values.WriteString(hexIfNonPrint(inValues[0]))
					}
				}
				fmt.Fprintf(buf, " VALUES IN (%s)", values.String())
			}
		}
		if len(def.Comment) > 0 {
			fmt.Fprintf(buf, " COMMENT '%s'", format.OutputFormat(def.Comment))
		}
		if def.PlacementPolicyRef != nil {
			// add placement ref info here
			fmt.Fprintf(buf, " /*T![placement] PLACEMENT POLICY=%s */", stringutil.Escape(def.PlacementPolicyRef.Name.O, sqlMode))
		}
	}
}

func generatePartValuesWithTp(partVal types.Datum, tp types.FieldType) (string, error) {
	if partVal.Kind() == types.KindNull {
		return "NULL", nil
	}

	s, err := partVal.ToString()
	if err != nil {
		return "", err
	}

	switch tp.EvalType() {
	case types.ETInt:
		return s, nil
	case types.ETString:
		// The `partVal` can be an invalid utf8 string if it's converted to BINARY, then the content will be lost after
		// marshaling and storing in the schema. In this case, we use a hex literal to work around this issue.
		if tp.GetCharset() == charset.CharsetBin {
			return fmt.Sprintf("_binary 0x%x", s), nil
		}
		return driver.WrapInSingleQuotes(s), nil
	case types.ETDatetime, types.ETDuration:
		return driver.WrapInSingleQuotes(s), nil
	}

	return "", dbterror.ErrWrongTypeColumnValue.GenWithStackByArgs()
}

func checkPartitionDefinitionConstraints(ctx expression.BuildContext, tbInfo *model.TableInfo) error {
	var err error
	if err = checkPartitionNameUnique(tbInfo.Partition); err != nil {
		return errors.Trace(err)
	}
	if err = checkAddPartitionTooManyPartitions(uint64(len(tbInfo.Partition.Definitions))); err != nil {
		return err
	}
	if err = checkAddPartitionOnTemporaryMode(tbInfo); err != nil {
		return err
	}
	if err = checkPartitionColumnsUnique(tbInfo); err != nil {
		return err
	}

	switch tbInfo.Partition.Type {
	case pmodel.PartitionTypeRange:
		failpoint.Inject("CheckPartitionByRangeErr", func() {
			panic("mockCheckPartitionByRangeErr")
		})
		err = checkPartitionByRange(ctx, tbInfo)
	case pmodel.PartitionTypeHash, pmodel.PartitionTypeKey:
		err = checkPartitionByHash(tbInfo)
	case pmodel.PartitionTypeList:
		err = checkPartitionByList(ctx, tbInfo)
	}
	return errors.Trace(err)
}

func checkPartitionByHash(tbInfo *model.TableInfo) error {
	return checkNoHashPartitions(tbInfo.Partition.Num)
}

// checkPartitionByRange checks validity of a "BY RANGE" partition.
func checkPartitionByRange(ctx expression.BuildContext, tbInfo *model.TableInfo) error {
	pi := tbInfo.Partition

	if len(pi.Columns) == 0 {
		return checkRangePartitionValue(ctx, tbInfo)
	}

	return checkRangeColumnsPartitionValue(ctx, tbInfo)
}

func checkRangeColumnsPartitionValue(ctx expression.BuildContext, tbInfo *model.TableInfo) error {
	// Range columns partition key supports multiple data types with integer、datetime、string.
	pi := tbInfo.Partition
	defs := pi.Definitions
	if len(defs) < 1 {
		return ast.ErrPartitionsMustBeDefined.GenWithStackByArgs("RANGE")
	}

	curr := &defs[0]
	if len(curr.LessThan) != len(pi.Columns) {
		return errors.Trace(ast.ErrPartitionColumnList)
	}
	var prev *model.PartitionDefinition
	for i := 1; i < len(defs); i++ {
		prev, curr = curr, &defs[i]
		succ, err := checkTwoRangeColumns(ctx, curr, prev, pi, tbInfo)
		if err != nil {
			return err
		}
		if !succ {
			return errors.Trace(dbterror.ErrRangeNotIncreasing)
		}
	}
	return nil
}

func checkTwoRangeColumns(ctx expression.BuildContext, curr, prev *model.PartitionDefinition, pi *model.PartitionInfo, tbInfo *model.TableInfo) (bool, error) {
	if len(curr.LessThan) != len(pi.Columns) {
		return false, errors.Trace(ast.ErrPartitionColumnList)
	}
	for i := 0; i < len(pi.Columns); i++ {
		// Special handling for MAXVALUE.
		if strings.EqualFold(curr.LessThan[i], partitionMaxValue) && !strings.EqualFold(prev.LessThan[i], partitionMaxValue) {
			// If current is maxvalue, it certainly >= previous.
			return true, nil
		}
		if strings.EqualFold(prev.LessThan[i], partitionMaxValue) {
			// Current is not maxvalue, and previous is maxvalue.
			return false, nil
		}

		// The tuples of column values used to define the partitions are strictly increasing:
		// PARTITION p0 VALUES LESS THAN (5,10,'ggg')
		// PARTITION p1 VALUES LESS THAN (10,20,'mmm')
		// PARTITION p2 VALUES LESS THAN (15,30,'sss')
		colInfo := findColumnByName(pi.Columns[i].L, tbInfo)
		cmp, err := parseAndEvalBoolExpr(ctx, curr.LessThan[i], prev.LessThan[i], colInfo, tbInfo)
		if err != nil {
			return false, err
		}

		if cmp > 0 {
			return true, nil
		}

		if cmp < 0 {
			return false, nil
		}
	}
	return false, nil
}

// equal, return 0
// greater, return 1
// less, return -1
func parseAndEvalBoolExpr(ctx expression.BuildContext, l, r string, colInfo *model.ColumnInfo, tbInfo *model.TableInfo) (int64, error) {
	lexpr, err := expression.ParseSimpleExpr(ctx, l, expression.WithTableInfo("", tbInfo), expression.WithCastExprTo(&colInfo.FieldType))
	if err != nil {
		return 0, err
	}
	rexpr, err := expression.ParseSimpleExpr(ctx, r, expression.WithTableInfo("", tbInfo), expression.WithCastExprTo(&colInfo.FieldType))
	if err != nil {
		return 0, err
	}

	e, err := expression.NewFunctionBase(ctx, ast.EQ, field_types.NewFieldType(mysql.TypeLonglong), lexpr, rexpr)
	if err != nil {
		return 0, err
	}
	e.SetCharsetAndCollation(colInfo.GetCharset(), colInfo.GetCollate())
	res, _, err1 := e.EvalInt(ctx.GetEvalCtx(), chunk.Row{})
	if err1 != nil {
		return 0, err1
	}
	if res == 1 {
		return 0, nil
	}

	e, err = expression.NewFunctionBase(ctx, ast.GT, field_types.NewFieldType(mysql.TypeLonglong), lexpr, rexpr)
	if err != nil {
		return 0, err
	}
	e.SetCharsetAndCollation(colInfo.GetCharset(), colInfo.GetCollate())
	res, _, err1 = e.EvalInt(ctx.GetEvalCtx(), chunk.Row{})
	if err1 != nil {
		return 0, err1
	}
	if res > 0 {
		return 1, nil
	}
	return -1, nil
}

// checkPartitionByList checks validity of a "BY LIST" partition.
func checkPartitionByList(ctx expression.BuildContext, tbInfo *model.TableInfo) error {
	return checkListPartitionValue(ctx, tbInfo)
}<|MERGE_RESOLUTION|>--- conflicted
+++ resolved
@@ -135,12 +135,8 @@
 
 		// move the adding definition into tableInfo.
 		updateAddingPartitionInfo(partInfo, tblInfo)
-<<<<<<< HEAD
-		tblInfo.Partition.DDLAction = model.ActionAddTablePartition
-=======
 		tblInfo.Partition.DDLState = model.StateReplicaOnly
 		tblInfo.Partition.DDLAction = job.Type
->>>>>>> 3a1271a5
 		ver, err = updateVersionAndTableInfoWithCheck(jobCtx, t, job, tblInfo, true)
 		if err != nil {
 			return ver, errors.Trace(err)
@@ -2270,27 +2266,16 @@
 		}
 
 		job.SchemaState = model.StateDeleteOnly
-<<<<<<< HEAD
-		tblInfo.Partition.DDLState = model.StateDeleteOnly
-		tblInfo.Partition.DDLAction = model.ActionDropTablePartition
-		ver, err = updateVersionAndTableInfo(jobCtx, t, job, tblInfo, originalState != job.SchemaState)
-=======
 		tblInfo.Partition.DDLState = job.SchemaState
 		tblInfo.Partition.DDLAction = job.Type
 		ver, err = updateVersionAndTableInfo(jobCtx, t, job, tblInfo, true)
->>>>>>> 3a1271a5
 	case model.StateDeleteOnly:
 		// This state is not a real 'DeleteOnly' state, because tidb does not maintaining the state check in partitionDefinition.
 		// Insert this state to confirm all servers can not see the old partitions when reorg is running,
 		// so that no new data will be inserted into old partitions when reorganizing.
 		job.SchemaState = model.StateDeleteReorganization
-<<<<<<< HEAD
-		tblInfo.Partition.DDLState = model.StateDeleteReorganization
-		ver, err = updateVersionAndTableInfo(jobCtx, t, job, tblInfo, originalState != job.SchemaState)
-=======
 		tblInfo.Partition.DDLState = job.SchemaState
 		ver, err = updateVersionAndTableInfo(jobCtx, t, job, tblInfo, true)
->>>>>>> 3a1271a5
 	case model.StateDeleteReorganization:
 		physicalTableIDs = getPartitionIDsFromDefinitions(tblInfo.Partition.DroppingDefinitions)
 		if hasGlobalIndex(tblInfo) {
@@ -2525,26 +2510,15 @@
 		pi.DDLState = model.StateDeleteOnly
 
 		job.SchemaState = model.StateDeleteOnly
-<<<<<<< HEAD
 		return updateVersionAndTableInfo(jobCtx, t, job, tblInfo, true)
-=======
-		pi.DDLState = job.SchemaState
-		pi.DDLAction = job.Type
-		ver, err = updateVersionAndTableInfo(jobCtx, t, job, tblInfo, true)
->>>>>>> 3a1271a5
 	case model.StateDeleteOnly:
 		// Now we don't see the old partitions, but other sessions may still use them.
 		// So to keep the Global Index consistent, we will still keep it up-to-date with
 		// the old partitions, as well as the new partitions.
 
 		job.SchemaState = model.StateDeleteReorganization
-<<<<<<< HEAD
 		pi.DDLState = model.StateDeleteReorganization
 		return updateVersionAndTableInfo(jobCtx, t, job, tblInfo, true)
-=======
-		pi.DDLState = job.SchemaState
-		ver, err = updateVersionAndTableInfo(jobCtx, t, job, tblInfo, true)
->>>>>>> 3a1271a5
 	case model.StateDeleteReorganization:
 		// Now the old partitions are no longer accessible, but they are still referenced in
 		// the global indexes (although allowed to be overwritten).
@@ -2567,35 +2541,9 @@
 
 		tblInfo.Partition.DroppingDefinitions = nil
 		tblInfo.Partition.NewPartitionIDs = nil
-<<<<<<< HEAD
 		tblInfo.Partition.DDLState = model.StateNone
 		tblInfo.Partition.DDLAction = model.ActionNone
 		// Done, continue after the SchemaState switch!
-=======
-		tblInfo.Partition.DDLAction = model.ActionNone
-		tblInfo.Partition.DDLState = model.StateNone
-
-		preSplitAndScatter(w.sess.Context, jobCtx.store, tblInfo, newPartitions)
-
-		// used by ApplyDiff in updateSchemaVersion
-		job.CtxVars = []any{oldIDs, newIDs}
-		ver, err = updateVersionAndTableInfo(jobCtx, t, job, tblInfo, true)
-		if err != nil {
-			return ver, errors.Trace(err)
-		}
-		// Finish this job.
-		job.FinishTableJob(model.JobStateDone, model.StateNone, ver, tblInfo)
-		truncatePartitionEvent := notifier.NewTruncatePartitionEvent(
-			tblInfo,
-			&model.PartitionInfo{Definitions: newPartitions},
-			&model.PartitionInfo{Definitions: oldPartitions},
-		)
-		asyncNotifyEvent(jobCtx, truncatePartitionEvent, job)
-		// A background job will be created to delete old partition data.
-		job.FillFinishedArgs(&model.TruncateTableArgs{
-			OldPartitionIDs: oldIDs,
-		})
->>>>>>> 3a1271a5
 	default:
 		return ver, dbterror.ErrInvalidDDLState.GenWithStackByArgs("partition", job.SchemaState)
 	}
