// Copyright 2018 PingCAP, Inc.
//
// Licensed under the Apache License, Version 2.0 (the "License");
// you may not use this file except in compliance with the License.
// You may obtain a copy of the License at
//
//     http://www.apache.org/licenses/LICENSE-2.0
//
// Unless required by applicable law or agreed to in writing, software
// distributed under the License is distributed on an "AS IS" BASIS,
// WITHOUT WARRANTIES OR CONDITIONS OF ANY KIND, either express or implied.
// See the License for the specific language governing permissions and
// limitations under the License.

package ddl

import (
	"bytes"
	"context"
	"encoding/hex"
	"fmt"
	"math"
	"strconv"
	"strings"
	"time"

	"github.com/pingcap/errors"
	"github.com/pingcap/failpoint"
	"github.com/pingcap/kvproto/pkg/metapb"
	"github.com/pingcap/tidb/pkg/ddl/label"
	"github.com/pingcap/tidb/pkg/ddl/logutil"
	"github.com/pingcap/tidb/pkg/ddl/notifier"
	"github.com/pingcap/tidb/pkg/ddl/placement"
	sess "github.com/pingcap/tidb/pkg/ddl/session"
	"github.com/pingcap/tidb/pkg/domain/infosync"
	"github.com/pingcap/tidb/pkg/expression"
	"github.com/pingcap/tidb/pkg/infoschema"
	"github.com/pingcap/tidb/pkg/kv"
	"github.com/pingcap/tidb/pkg/meta"
	"github.com/pingcap/tidb/pkg/meta/metabuild"
	"github.com/pingcap/tidb/pkg/meta/model"
	"github.com/pingcap/tidb/pkg/metrics"
	"github.com/pingcap/tidb/pkg/parser"
	"github.com/pingcap/tidb/pkg/parser/ast"
	"github.com/pingcap/tidb/pkg/parser/charset"
	"github.com/pingcap/tidb/pkg/parser/format"
	pmodel "github.com/pingcap/tidb/pkg/parser/model"
	"github.com/pingcap/tidb/pkg/parser/mysql"
	"github.com/pingcap/tidb/pkg/parser/opcode"
	"github.com/pingcap/tidb/pkg/parser/terror"
	field_types "github.com/pingcap/tidb/pkg/parser/types"
	"github.com/pingcap/tidb/pkg/sessionctx"
	"github.com/pingcap/tidb/pkg/sessionctx/variable"
	"github.com/pingcap/tidb/pkg/table"
	"github.com/pingcap/tidb/pkg/table/tables"
	"github.com/pingcap/tidb/pkg/tablecodec"
	"github.com/pingcap/tidb/pkg/types"
	driver "github.com/pingcap/tidb/pkg/types/parser_driver"
	tidbutil "github.com/pingcap/tidb/pkg/util"
	"github.com/pingcap/tidb/pkg/util/chunk"
	"github.com/pingcap/tidb/pkg/util/collate"
	"github.com/pingcap/tidb/pkg/util/dbterror"
	"github.com/pingcap/tidb/pkg/util/hack"
	decoder "github.com/pingcap/tidb/pkg/util/rowDecoder"
	"github.com/pingcap/tidb/pkg/util/slice"
	"github.com/pingcap/tidb/pkg/util/stringutil"
	"github.com/tikv/client-go/v2/tikv"
	kvutil "github.com/tikv/client-go/v2/util"
	pd "github.com/tikv/pd/client"
	"go.uber.org/zap"
)

const (
	partitionMaxValue = "MAXVALUE"
)

func checkAddPartition(jobCtx *jobContext, job *model.Job) (*model.TableInfo, *model.PartitionInfo, []model.PartitionDefinition, error) {
	schemaID := job.SchemaID
	tblInfo, err := GetTableInfoAndCancelFaultJob(jobCtx.metaMut, job, schemaID)
	if err != nil {
		return nil, nil, nil, errors.Trace(err)
	}
	args := jobCtx.jobArgs.(*model.TablePartitionArgs)
	partInfo := args.PartInfo
	if len(tblInfo.Partition.AddingDefinitions) > 0 {
		return tblInfo, partInfo, tblInfo.Partition.AddingDefinitions, nil
	}
	return tblInfo, partInfo, []model.PartitionDefinition{}, nil
}

// TODO: Move this into reorganize partition!
func (w *worker) onAddTablePartition(jobCtx *jobContext, job *model.Job) (ver int64, _ error) {
	args, err := model.GetTablePartitionArgs(job)
	if err != nil {
		job.State = model.JobStateCancelled
		return ver, errors.Trace(err)
	}
	jobCtx.jobArgs = args
	// Handle the rolling back job
	if job.IsRollingback() {
		ver, err := w.rollbackLikeDropPartition(jobCtx, job)
		if err != nil {
			return ver, errors.Trace(err)
		}
		return ver, nil
	}

	// notice: addingDefinitions is empty when job is in state model.StateNone
	tblInfo, partInfo, addingDefinitions, err := checkAddPartition(jobCtx, job)
	if err != nil {
		return ver, err
	}

	// In order to skip maintaining the state check in partitionDefinition, TiDB use addingDefinition instead of state field.
	// So here using `job.SchemaState` to judge what the stage of this job is.
	switch job.SchemaState {
	case model.StateNone:
		// job.SchemaState == model.StateNone means the job is in the initial state of add partition.
		// Here should use partInfo from job directly and do some check action.
		err = checkAddPartitionTooManyPartitions(uint64(len(tblInfo.Partition.Definitions) + len(partInfo.Definitions)))
		if err != nil {
			job.State = model.JobStateCancelled
			return ver, errors.Trace(err)
		}

		err = checkAddPartitionValue(tblInfo, partInfo)
		if err != nil {
			job.State = model.JobStateCancelled
			return ver, errors.Trace(err)
		}

		err = checkAddPartitionNameUnique(tblInfo, partInfo)
		if err != nil {
			job.State = model.JobStateCancelled
			return ver, errors.Trace(err)
		}

		// move the adding definition into tableInfo.
		updateAddingPartitionInfo(partInfo, tblInfo)
		tblInfo.Partition.DDLState = model.StateReplicaOnly
		tblInfo.Partition.DDLAction = job.Type
		ver, err = updateVersionAndTableInfoWithCheck(jobCtx, job, tblInfo, true)
		if err != nil {
			return ver, errors.Trace(err)
		}

		// modify placement settings
		for _, def := range tblInfo.Partition.AddingDefinitions {
			if _, err = checkPlacementPolicyRefValidAndCanNonValidJob(jobCtx.metaMut, job, def.PlacementPolicyRef); err != nil {
				return ver, errors.Trace(err)
			}
		}

		if tblInfo.TiFlashReplica != nil {
			// Must set placement rule, and make sure it succeeds.
			if err := infosync.ConfigureTiFlashPDForPartitions(true, &tblInfo.Partition.AddingDefinitions, tblInfo.TiFlashReplica.Count, &tblInfo.TiFlashReplica.LocationLabels, tblInfo.ID); err != nil {
				logutil.DDLLogger().Error("ConfigureTiFlashPDForPartitions fails", zap.Error(err))
				return ver, errors.Trace(err)
			}
		}

		bundles, err := alterTablePartitionBundles(jobCtx.metaMut, tblInfo, tblInfo.Partition.AddingDefinitions)
		if err != nil {
			job.State = model.JobStateCancelled
			return ver, errors.Trace(err)
		}

		if err = infosync.PutRuleBundlesWithDefaultRetry(context.TODO(), bundles); err != nil {
			job.State = model.JobStateCancelled
			return ver, errors.Wrapf(err, "failed to notify PD the placement rules")
		}

		ids := getIDs([]*model.TableInfo{tblInfo})
		for _, p := range tblInfo.Partition.AddingDefinitions {
			ids = append(ids, p.ID)
		}
		if _, err := alterTableLabelRule(job.SchemaName, tblInfo, ids); err != nil {
			job.State = model.JobStateCancelled
			return ver, err
		}

		// none -> replica only
		job.SchemaState = model.StateReplicaOnly
	case model.StateReplicaOnly:
		// replica only -> public
		failpoint.Inject("sleepBeforeReplicaOnly", func(val failpoint.Value) {
			sleepSecond := val.(int)
			time.Sleep(time.Duration(sleepSecond) * time.Second)
		})
		// Here need do some tiflash replica complement check.
		// TODO: If a table is with no TiFlashReplica or it is not available, the replica-only state can be eliminated.
		if tblInfo.TiFlashReplica != nil && tblInfo.TiFlashReplica.Available {
			// For available state, the new added partition should wait it's replica to
			// be finished. Otherwise the query to this partition will be blocked.
			needRetry, err := checkPartitionReplica(tblInfo.TiFlashReplica.Count, addingDefinitions, jobCtx)
			if err != nil {
				return convertAddTablePartitionJob2RollbackJob(jobCtx, job, err, tblInfo)
			}
			if needRetry {
				// The new added partition hasn't been replicated.
				// Do nothing to the job this time, wait next worker round.
				time.Sleep(tiflashCheckTiDBHTTPAPIHalfInterval)
				// Set the error here which will lead this job exit when it's retry times beyond the limitation.
				return ver, errors.Errorf("[ddl] add partition wait for tiflash replica to complete")
			}
		}

		// When TiFlash Replica is ready, we must move them into `AvailablePartitionIDs`.
		if tblInfo.TiFlashReplica != nil && tblInfo.TiFlashReplica.Available {
			for _, d := range partInfo.Definitions {
				tblInfo.TiFlashReplica.AvailablePartitionIDs = append(tblInfo.TiFlashReplica.AvailablePartitionIDs, d.ID)
				err = infosync.UpdateTiFlashProgressCache(d.ID, 1)
				if err != nil {
					// just print log, progress will be updated in `refreshTiFlashTicker`
					logutil.DDLLogger().Error("update tiflash sync progress cache failed",
						zap.Error(err),
						zap.Int64("tableID", tblInfo.ID),
						zap.Int64("partitionID", d.ID),
					)
				}
			}
		}
		// For normal and replica finished table, move the `addingDefinitions` into `Definitions`.
		updatePartitionInfo(tblInfo)

		preSplitAndScatter(w.sess.Context, jobCtx.store, tblInfo, addingDefinitions)

		tblInfo.Partition.DDLState = model.StateNone
		tblInfo.Partition.DDLAction = model.ActionNone
		ver, err = updateVersionAndTableInfo(jobCtx, job, tblInfo, true)
		if err != nil {
			return ver, errors.Trace(err)
		}
		addPartitionEvent := notifier.NewAddPartitionEvent(tblInfo, partInfo)
		err = asyncNotifyEvent(jobCtx, addPartitionEvent, job, noSubJob, w.sess)
		if err != nil {
			return ver, errors.Trace(err)
		}

		// Finish this job.
		job.FinishTableJob(model.JobStateDone, model.StatePublic, ver, tblInfo)
	default:
		err = dbterror.ErrInvalidDDLState.GenWithStackByArgs("partition", job.SchemaState)
	}

	return ver, errors.Trace(err)
}

// alterTableLabelRule updates Label Rules if they exists
// returns true if changed.
func alterTableLabelRule(schemaName string, meta *model.TableInfo, ids []int64) (bool, error) {
	tableRuleID := fmt.Sprintf(label.TableIDFormat, label.IDPrefix, schemaName, meta.Name.L)
	oldRule, err := infosync.GetLabelRules(context.TODO(), []string{tableRuleID})
	if err != nil {
		return false, errors.Trace(err)
	}
	if len(oldRule) == 0 {
		return false, nil
	}

	r, ok := oldRule[tableRuleID]
	if ok {
		rule := r.Reset(schemaName, meta.Name.L, "", ids...)
		err = infosync.PutLabelRule(context.TODO(), rule)
		if err != nil {
			return false, errors.Wrapf(err, "failed to notify PD label rule")
		}
		return true, nil
	}
	return false, nil
}

func alterTablePartitionBundles(t *meta.Mutator, tblInfo *model.TableInfo, addingDefinitions []model.PartitionDefinition) ([]*placement.Bundle, error) {
	var bundles []*placement.Bundle

	// tblInfo do not include added partitions, so we should add them first
	tblInfo = tblInfo.Clone()
	p := *tblInfo.Partition
	p.Definitions = append([]model.PartitionDefinition{}, p.Definitions...)
	p.Definitions = append(tblInfo.Partition.Definitions, addingDefinitions...)
	tblInfo.Partition = &p

	// bundle for table should be recomputed because it includes some default configs for partitions
	tblBundle, err := placement.NewTableBundle(t, tblInfo)
	if err != nil {
		return nil, errors.Trace(err)
	}

	if tblBundle != nil {
		bundles = append(bundles, tblBundle)
	}

	partitionBundles, err := placement.NewPartitionListBundles(t, addingDefinitions)
	if err != nil {
		return nil, errors.Trace(err)
	}

	bundles = append(bundles, partitionBundles...)
	return bundles, nil
}

// When drop/truncate a partition, we should still keep the dropped partition's placement settings to avoid unnecessary region schedules.
// When a partition is not configured with a placement policy directly, its rule is in the table's placement group which will be deleted after
// partition truncated/dropped. So it is necessary to create a standalone placement group with partition id after it.
func droppedPartitionBundles(t *meta.Mutator, tblInfo *model.TableInfo, dropPartitions []model.PartitionDefinition) ([]*placement.Bundle, error) {
	partitions := make([]model.PartitionDefinition, 0, len(dropPartitions))
	for _, def := range dropPartitions {
		def = def.Clone()
		if def.PlacementPolicyRef == nil {
			def.PlacementPolicyRef = tblInfo.PlacementPolicyRef
		}

		if def.PlacementPolicyRef != nil {
			partitions = append(partitions, def)
		}
	}

	return placement.NewPartitionListBundles(t, partitions)
}

// updatePartitionInfo merge `addingDefinitions` into `Definitions` in the tableInfo.
func updatePartitionInfo(tblInfo *model.TableInfo) {
	parInfo := &model.PartitionInfo{}
	oldDefs, newDefs := tblInfo.Partition.Definitions, tblInfo.Partition.AddingDefinitions
	parInfo.Definitions = make([]model.PartitionDefinition, 0, len(newDefs)+len(oldDefs))
	parInfo.Definitions = append(parInfo.Definitions, oldDefs...)
	parInfo.Definitions = append(parInfo.Definitions, newDefs...)
	tblInfo.Partition.Definitions = parInfo.Definitions
	tblInfo.Partition.AddingDefinitions = nil
}

// updateAddingPartitionInfo write adding partitions into `addingDefinitions` field in the tableInfo.
func updateAddingPartitionInfo(partitionInfo *model.PartitionInfo, tblInfo *model.TableInfo) {
	newDefs := partitionInfo.Definitions
	tblInfo.Partition.AddingDefinitions = make([]model.PartitionDefinition, 0, len(newDefs))
	tblInfo.Partition.AddingDefinitions = append(tblInfo.Partition.AddingDefinitions, newDefs...)
}

// rollbackAddingPartitionInfo remove the `addingDefinitions` in the tableInfo.
func rollbackAddingPartitionInfo(tblInfo *model.TableInfo) ([]int64, []string, []*placement.Bundle) {
	physicalTableIDs := make([]int64, 0, len(tblInfo.Partition.AddingDefinitions))
	partNames := make([]string, 0, len(tblInfo.Partition.AddingDefinitions))
	rollbackBundles := make([]*placement.Bundle, 0, len(tblInfo.Partition.AddingDefinitions))
	for _, one := range tblInfo.Partition.AddingDefinitions {
		physicalTableIDs = append(physicalTableIDs, one.ID)
		partNames = append(partNames, one.Name.L)
		if one.PlacementPolicyRef != nil {
			rollbackBundles = append(rollbackBundles, placement.NewBundle(one.ID))
		}
	}
	tblInfo.Partition.AddingDefinitions = nil
	return physicalTableIDs, partNames, rollbackBundles
}

// checkAddPartitionValue check add Partition Values,
// For Range: values less than value must be strictly increasing for each partition.
// For List: if a Default partition exists,
//
//	no ADD partition can be allowed
//	(needs reorganize partition instead).
func checkAddPartitionValue(meta *model.TableInfo, part *model.PartitionInfo) error {
	switch meta.Partition.Type {
	case pmodel.PartitionTypeRange:
		if len(meta.Partition.Columns) == 0 {
			newDefs, oldDefs := part.Definitions, meta.Partition.Definitions
			rangeValue := oldDefs[len(oldDefs)-1].LessThan[0]
			if strings.EqualFold(rangeValue, "MAXVALUE") {
				return errors.Trace(dbterror.ErrPartitionMaxvalue)
			}

			currentRangeValue, err := strconv.Atoi(rangeValue)
			if err != nil {
				return errors.Trace(err)
			}

			for i := 0; i < len(newDefs); i++ {
				ifMaxvalue := strings.EqualFold(newDefs[i].LessThan[0], "MAXVALUE")
				if ifMaxvalue && i == len(newDefs)-1 {
					return nil
				} else if ifMaxvalue && i != len(newDefs)-1 {
					return errors.Trace(dbterror.ErrPartitionMaxvalue)
				}

				nextRangeValue, err := strconv.Atoi(newDefs[i].LessThan[0])
				if err != nil {
					return errors.Trace(err)
				}
				if nextRangeValue <= currentRangeValue {
					return errors.Trace(dbterror.ErrRangeNotIncreasing)
				}
				currentRangeValue = nextRangeValue
			}
		}
	case pmodel.PartitionTypeList:
		if meta.Partition.GetDefaultListPartition() != -1 {
			return dbterror.ErrGeneralUnsupportedDDL.GenWithStackByArgs("ADD List partition, already contains DEFAULT partition. Please use REORGANIZE PARTITION instead")
		}
	}
	return nil
}

func checkPartitionReplica(replicaCount uint64, addingDefinitions []model.PartitionDefinition, jobCtx *jobContext) (needWait bool, err error) {
	failpoint.Inject("mockWaitTiFlashReplica", func(val failpoint.Value) {
		if val.(bool) {
			failpoint.Return(true, nil)
		}
	})
	failpoint.Inject("mockWaitTiFlashReplicaOK", func(val failpoint.Value) {
		if val.(bool) {
			failpoint.Return(false, nil)
		}
	})

	ctx := context.Background()
	pdCli := jobCtx.store.(tikv.Storage).GetRegionCache().PDClient()
	stores, err := pdCli.GetAllStores(ctx)
	if err != nil {
		return needWait, errors.Trace(err)
	}
	// Check whether stores have `count` tiflash engines.
	tiFlashStoreCount := uint64(0)
	for _, store := range stores {
		if storeHasEngineTiFlashLabel(store) {
			tiFlashStoreCount++
		}
	}
	if replicaCount > tiFlashStoreCount {
		return false, errors.Errorf("[ddl] the tiflash replica count: %d should be less than the total tiflash server count: %d", replicaCount, tiFlashStoreCount)
	}
	for _, pDef := range addingDefinitions {
		startKey, endKey := tablecodec.GetTableHandleKeyRange(pDef.ID)
		regions, err := pdCli.BatchScanRegions(ctx, []pd.KeyRange{{StartKey: startKey, EndKey: endKey}}, -1)
		if err != nil {
			return needWait, errors.Trace(err)
		}
		// For every region in the partition, if it has some corresponding peers and
		// no pending peers, that means the replication has completed.
		for _, region := range regions {
			regionState, err := pdCli.GetRegionByID(ctx, region.Meta.Id)
			if err != nil {
				return needWait, errors.Trace(err)
			}
			tiflashPeerAtLeastOne := checkTiFlashPeerStoreAtLeastOne(stores, regionState.Meta.Peers)
			failpoint.Inject("ForceTiflashNotAvailable", func(val failpoint.Value) {
				tiflashPeerAtLeastOne = val.(bool)
			})
			// It's unnecessary to wait all tiflash peer to be replicated.
			// Here only make sure that tiflash peer count > 0 (at least one).
			if tiflashPeerAtLeastOne {
				continue
			}
			needWait = true
			logutil.DDLLogger().Info("partition replicas check failed in replica-only DDL state", zap.Int64("pID", pDef.ID), zap.Uint64("wait region ID", region.Meta.Id), zap.Bool("tiflash peer at least one", tiflashPeerAtLeastOne), zap.Time("check time", time.Now()))
			return needWait, nil
		}
	}
	logutil.DDLLogger().Info("partition replicas check ok in replica-only DDL state")
	return needWait, nil
}

func checkTiFlashPeerStoreAtLeastOne(stores []*metapb.Store, peers []*metapb.Peer) bool {
	for _, peer := range peers {
		for _, store := range stores {
			if peer.StoreId == store.Id && storeHasEngineTiFlashLabel(store) {
				return true
			}
		}
	}
	return false
}

func storeHasEngineTiFlashLabel(store *metapb.Store) bool {
	for _, label := range store.Labels {
		if label.Key == placement.EngineLabelKey && label.Value == placement.EngineLabelTiFlash {
			return true
		}
	}
	return false
}

func checkListPartitions(defs []*ast.PartitionDefinition) error {
	for _, def := range defs {
		_, ok := def.Clause.(*ast.PartitionDefinitionClauseIn)
		if !ok {
			switch def.Clause.(type) {
			case *ast.PartitionDefinitionClauseLessThan:
				return ast.ErrPartitionWrongValues.GenWithStackByArgs("RANGE", "LESS THAN")
			case *ast.PartitionDefinitionClauseNone:
				return ast.ErrPartitionRequiresValues.GenWithStackByArgs("LIST", "IN")
			default:
				return dbterror.ErrUnsupportedCreatePartition.GenWithStack("Only VALUES IN () is supported for LIST partitioning")
			}
		}
	}
	return nil
}

// buildTablePartitionInfo builds partition info and checks for some errors.
func buildTablePartitionInfo(ctx *metabuild.Context, s *ast.PartitionOptions, tbInfo *model.TableInfo) error {
	if s == nil {
		return nil
	}

	var enable bool
	switch s.Tp {
	case pmodel.PartitionTypeRange:
		enable = true
	case pmodel.PartitionTypeList:
		enable = true
		err := checkListPartitions(s.Definitions)
		if err != nil {
			return err
		}
	case pmodel.PartitionTypeHash, pmodel.PartitionTypeKey:
		// Partition by hash and key is enabled by default.
		if s.Sub != nil {
			// Subpartitioning only allowed with Range or List
			return ast.ErrSubpartition
		}
		// Note that linear hash is simply ignored, and creates non-linear hash/key.
		if s.Linear {
			ctx.AppendWarning(dbterror.ErrUnsupportedCreatePartition.FastGen(fmt.Sprintf("LINEAR %s is not supported, using non-linear %s instead", s.Tp.String(), s.Tp.String())))
		}
		if s.Tp == pmodel.PartitionTypeHash || len(s.ColumnNames) != 0 {
			enable = true
		}
		if s.Tp == pmodel.PartitionTypeKey && len(s.ColumnNames) == 0 {
			enable = true
		}
	}

	if !enable {
		ctx.AppendWarning(dbterror.ErrUnsupportedCreatePartition.FastGen(fmt.Sprintf("Unsupported partition type %v, treat as normal table", s.Tp)))
		return nil
	}
	if s.Sub != nil {
		ctx.AppendWarning(dbterror.ErrUnsupportedCreatePartition.FastGen(fmt.Sprintf("Unsupported subpartitioning, only using %v partitioning", s.Tp)))
	}

	pi := &model.PartitionInfo{
		Type:   s.Tp,
		Enable: enable,
		Num:    s.Num,
	}
	tbInfo.Partition = pi
	if s.Expr != nil {
		if err := checkPartitionFuncValid(ctx.GetExprCtx(), tbInfo, s.Expr); err != nil {
			return errors.Trace(err)
		}
		buf := new(bytes.Buffer)
		restoreFlags := format.DefaultRestoreFlags | format.RestoreBracketAroundBinaryOperation |
			format.RestoreWithoutSchemaName | format.RestoreWithoutTableName
		restoreCtx := format.NewRestoreCtx(restoreFlags, buf)
		if err := s.Expr.Restore(restoreCtx); err != nil {
			return err
		}
		pi.Expr = buf.String()
	} else if s.ColumnNames != nil {
		pi.Columns = make([]pmodel.CIStr, 0, len(s.ColumnNames))
		for _, cn := range s.ColumnNames {
			pi.Columns = append(pi.Columns, cn.Name)
		}
		if pi.Type == pmodel.PartitionTypeKey && len(s.ColumnNames) == 0 {
			if tbInfo.PKIsHandle {
				pi.Columns = append(pi.Columns, tbInfo.GetPkName())
				pi.IsEmptyColumns = true
			} else if key := tbInfo.GetPrimaryKey(); key != nil {
				for _, col := range key.Columns {
					pi.Columns = append(pi.Columns, col.Name)
				}
				pi.IsEmptyColumns = true
			}
		}
		if err := checkColumnsPartitionType(tbInfo); err != nil {
			return err
		}
	}

	exprCtx := ctx.GetExprCtx()
	err := generatePartitionDefinitionsFromInterval(exprCtx, s, tbInfo)
	if err != nil {
		return errors.Trace(err)
	}

	defs, err := buildPartitionDefinitionsInfo(exprCtx, s.Definitions, tbInfo, s.Num)
	if err != nil {
		return errors.Trace(err)
	}

	tbInfo.Partition.Definitions = defs

	if len(s.UpdateIndexes) > 0 {
		updateIndexes := make([]model.UpdateIndexInfo, 0, len(s.UpdateIndexes))
		dupCheck := make(map[string]struct{})
		for _, idxUpdate := range s.UpdateIndexes {
			idxOffset := -1
			for i := range tbInfo.Indices {
				if strings.EqualFold(tbInfo.Indices[i].Name.L, idxUpdate.Name) {
					idxOffset = i
					break
				}
			}
			if idxOffset == -1 {
				if strings.EqualFold("primary", idxUpdate.Name) &&
					tbInfo.PKIsHandle {
					return dbterror.ErrUniqueKeyNeedAllFieldsInPf.GenWithStackByArgs("CLUSTERED INDEX")
				}
				return dbterror.ErrWrongNameForIndex.GenWithStackByArgs(idxUpdate.Name)
			}
			if _, ok := dupCheck[strings.ToLower(idxUpdate.Name)]; ok {
				return dbterror.ErrWrongNameForIndex.GenWithStackByArgs(idxUpdate.Name)
			}
			dupCheck[strings.ToLower(idxUpdate.Name)] = struct{}{}
			if idxUpdate.Option != nil && idxUpdate.Option.Global {
				tbInfo.Indices[idxOffset].Global = true
			} else {
				tbInfo.Indices[idxOffset].Global = false
			}
			updateIndexes = append(updateIndexes, model.UpdateIndexInfo{IndexName: idxUpdate.Name, Global: tbInfo.Indices[idxOffset].Global})
			tbInfo.Partition.DDLUpdateIndexes = updateIndexes
		}
	}

	for _, index := range tbInfo.Indices {
		if index.Unique {
			ck, err := checkPartitionKeysConstraint(pi, index.Columns, tbInfo)
			if err != nil {
				return err
			}
			if !ck {
				if index.Primary && tbInfo.IsCommonHandle {
					return dbterror.ErrUniqueKeyNeedAllFieldsInPf.GenWithStackByArgs("CLUSTERED INDEX")
				}
				if !index.Global {
					return dbterror.ErrGlobalIndexNotExplicitlySet.GenWithStackByArgs(index.Name.O)
				}
			}
		}
	}
	if tbInfo.PKIsHandle {
		// This case is covers when the Handle is the PK (only ints), since it would not
		// have an entry in the tblInfo.Indices
		indexCols := []*model.IndexColumn{{
			Name:   tbInfo.GetPkName(),
			Length: types.UnspecifiedLength,
		}}
		ck, err := checkPartitionKeysConstraint(pi, indexCols, tbInfo)
		if err != nil {
			return err
		}
		if !ck {
			return dbterror.ErrUniqueKeyNeedAllFieldsInPf.GenWithStackByArgs("CLUSTERED INDEX")
		}
	}

	return nil
}

func rewritePartitionQueryString(ctx sessionctx.Context, s *ast.PartitionOptions, tbInfo *model.TableInfo) error {
	if s == nil {
		return nil
	}

	if s.Interval != nil {
		// Syntactic sugar for INTERVAL partitioning
		// Generate the resulting CREATE TABLE as the query string
		query, ok := ctx.Value(sessionctx.QueryString).(string)
		if ok {
			sqlMode := ctx.GetSessionVars().SQLMode
			var buf bytes.Buffer
			AppendPartitionDefs(tbInfo.Partition, &buf, sqlMode)

			syntacticSugar := s.Interval.OriginalText()
			syntacticStart := strings.Index(query, syntacticSugar)
			if syntacticStart == -1 {
				logutil.DDLLogger().Error("Can't find INTERVAL definition in prepare stmt",
					zap.String("INTERVAL definition", syntacticSugar), zap.String("prepare stmt", query))
				return errors.Errorf("Can't find INTERVAL definition in PREPARE STMT")
			}
			newQuery := query[:syntacticStart] + "(" + buf.String() + ")" + query[syntacticStart+len(syntacticSugar):]
			ctx.SetValue(sessionctx.QueryString, newQuery)
		}
	}
	return nil
}

func getPartitionColSlices(sctx expression.BuildContext, tblInfo *model.TableInfo, s *ast.PartitionOptions) (partCols stringSlice, err error) {
	if s.Expr != nil {
		extractCols := newPartitionExprChecker(sctx, tblInfo)
		s.Expr.Accept(extractCols)
		partColumns, err := extractCols.columns, extractCols.err
		if err != nil {
			return nil, err
		}
		return columnInfoSlice(partColumns), nil
	} else if len(s.ColumnNames) > 0 {
		return columnNameSlice(s.ColumnNames), nil
	} else if len(s.ColumnNames) == 0 {
		if tblInfo.PKIsHandle {
			return columnInfoSlice([]*model.ColumnInfo{tblInfo.GetPkColInfo()}), nil
		} else if key := tblInfo.GetPrimaryKey(); key != nil {
			colInfos := make([]*model.ColumnInfo, 0, len(key.Columns))
			for _, col := range key.Columns {
				colInfos = append(colInfos, model.FindColumnInfo(tblInfo.Cols(), col.Name.L))
			}
			return columnInfoSlice(colInfos), nil
		}
	}
	return nil, errors.Errorf("Table partition metadata not correct, neither partition expression or list of partition columns")
}

func checkColumnsPartitionType(tbInfo *model.TableInfo) error {
	for _, col := range tbInfo.Partition.Columns {
		colInfo := tbInfo.FindPublicColumnByName(col.L)
		if colInfo == nil {
			return errors.Trace(dbterror.ErrFieldNotFoundPart)
		}
		if !isColTypeAllowedAsPartitioningCol(tbInfo.Partition.Type, colInfo.FieldType) {
			return dbterror.ErrNotAllowedTypeInPartition.GenWithStackByArgs(col.O)
		}
	}
	return nil
}

func isValidKeyPartitionColType(fieldType types.FieldType) bool {
	switch fieldType.GetType() {
	case mysql.TypeBlob, mysql.TypeMediumBlob, mysql.TypeLongBlob, mysql.TypeJSON, mysql.TypeGeometry, mysql.TypeTiDBVectorFloat32:
		return false
	default:
		return true
	}
}

func isColTypeAllowedAsPartitioningCol(partType pmodel.PartitionType, fieldType types.FieldType) bool {
	// For key partition, the permitted partition field types can be all field types except
	// BLOB, JSON, Geometry
	if partType == pmodel.PartitionTypeKey {
		return isValidKeyPartitionColType(fieldType)
	}
	// The permitted data types are shown in the following list:
	// All integer types
	// DATE and DATETIME
	// CHAR, VARCHAR, BINARY, and VARBINARY
	// See https://dev.mysql.com/doc/mysql-partitioning-excerpt/5.7/en/partitioning-columns.html
	// Note that also TIME is allowed in MySQL. Also see https://bugs.mysql.com/bug.php?id=84362
	switch fieldType.GetType() {
	case mysql.TypeTiny, mysql.TypeShort, mysql.TypeInt24, mysql.TypeLong, mysql.TypeLonglong:
	case mysql.TypeDate, mysql.TypeDatetime, mysql.TypeDuration:
	case mysql.TypeVarchar, mysql.TypeString:
	default:
		return false
	}
	return true
}

// getPartitionIntervalFromTable checks if a partitioned table matches a generated INTERVAL partitioned scheme
// will return nil if error occurs, i.e. not an INTERVAL partitioned table
func getPartitionIntervalFromTable(ctx expression.BuildContext, tbInfo *model.TableInfo) *ast.PartitionInterval {
	if tbInfo.Partition == nil ||
		tbInfo.Partition.Type != pmodel.PartitionTypeRange {
		return nil
	}
	if len(tbInfo.Partition.Columns) > 1 {
		// Multi-column RANGE COLUMNS is not supported with INTERVAL
		return nil
	}
	if len(tbInfo.Partition.Definitions) < 2 {
		// Must have at least two partitions to calculate an INTERVAL
		return nil
	}

	var (
		interval  ast.PartitionInterval
		startIdx  = 0
		endIdx    = len(tbInfo.Partition.Definitions) - 1
		isIntType = true
		minVal    = "0"
	)
	if len(tbInfo.Partition.Columns) > 0 {
		partCol := findColumnByName(tbInfo.Partition.Columns[0].L, tbInfo)
		if partCol.FieldType.EvalType() == types.ETInt {
			minv := getLowerBoundInt(partCol)
			minVal = strconv.FormatInt(minv, 10)
		} else if partCol.FieldType.EvalType() == types.ETDatetime {
			isIntType = false
			minVal = "0000-01-01"
		} else {
			// Only INT and Datetime columns are supported for INTERVAL partitioning
			return nil
		}
	} else {
		if !isPartExprUnsigned(ctx.GetEvalCtx(), tbInfo) {
			minVal = "-9223372036854775808"
		}
	}

	// Check if possible null partition
	firstPartLessThan := driver.UnwrapFromSingleQuotes(tbInfo.Partition.Definitions[0].LessThan[0])
	if strings.EqualFold(firstPartLessThan, minVal) {
		interval.NullPart = true
		startIdx++
		firstPartLessThan = driver.UnwrapFromSingleQuotes(tbInfo.Partition.Definitions[startIdx].LessThan[0])
	}
	// flag if MAXVALUE partition
	lastPartLessThan := driver.UnwrapFromSingleQuotes(tbInfo.Partition.Definitions[endIdx].LessThan[0])
	if strings.EqualFold(lastPartLessThan, partitionMaxValue) {
		interval.MaxValPart = true
		endIdx--
		lastPartLessThan = driver.UnwrapFromSingleQuotes(tbInfo.Partition.Definitions[endIdx].LessThan[0])
	}
	// Guess the interval
	if startIdx >= endIdx {
		// Must have at least two partitions to calculate an INTERVAL
		return nil
	}
	var firstExpr, lastExpr ast.ExprNode
	if isIntType {
		exprStr := fmt.Sprintf("((%s) - (%s)) DIV %d", lastPartLessThan, firstPartLessThan, endIdx-startIdx)
		expr, err := expression.ParseSimpleExpr(ctx, exprStr)
		if err != nil {
			return nil
		}
		val, isNull, err := expr.EvalInt(ctx.GetEvalCtx(), chunk.Row{})
		if isNull || err != nil || val < 1 {
			// If NULL, error or interval < 1 then cannot be an INTERVAL partitioned table
			return nil
		}
		interval.IntervalExpr.Expr = ast.NewValueExpr(val, "", "")
		interval.IntervalExpr.TimeUnit = ast.TimeUnitInvalid
		firstExpr, err = astIntValueExprFromStr(firstPartLessThan, minVal == "0")
		if err != nil {
			return nil
		}
		interval.FirstRangeEnd = &firstExpr
		lastExpr, err = astIntValueExprFromStr(lastPartLessThan, minVal == "0")
		if err != nil {
			return nil
		}
		interval.LastRangeEnd = &lastExpr
	} else { // types.ETDatetime
		exprStr := fmt.Sprintf("TIMESTAMPDIFF(SECOND, '%s', '%s')", firstPartLessThan, lastPartLessThan)
		expr, err := expression.ParseSimpleExpr(ctx, exprStr)
		if err != nil {
			return nil
		}
		val, isNull, err := expr.EvalInt(ctx.GetEvalCtx(), chunk.Row{})
		if isNull || err != nil || val < 1 {
			// If NULL, error or interval < 1 then cannot be an INTERVAL partitioned table
			return nil
		}

		// This will not find all matches > 28 days, since INTERVAL 1 MONTH can generate
		// 2022-01-31, 2022-02-28, 2022-03-31 etc. so we just assume that if there is a
		// diff >= 28 days, we will try with Month and not retry with something else...
		i := val / int64(endIdx-startIdx)
		if i < (28 * 24 * 60 * 60) {
			// Since it is not stored or displayed, non need to try Minute..Week!
			interval.IntervalExpr.Expr = ast.NewValueExpr(i, "", "")
			interval.IntervalExpr.TimeUnit = ast.TimeUnitSecond
		} else {
			// Since it is not stored or displayed, non need to try to match Quarter or Year!
			if (endIdx - startIdx) <= 3 {
				// in case February is in the range
				i = i / (28 * 24 * 60 * 60)
			} else {
				// This should be good for intervals up to 5 years
				i = i / (30 * 24 * 60 * 60)
			}
			interval.IntervalExpr.Expr = ast.NewValueExpr(i, "", "")
			interval.IntervalExpr.TimeUnit = ast.TimeUnitMonth
		}

		firstExpr = ast.NewValueExpr(firstPartLessThan, "", "")
		lastExpr = ast.NewValueExpr(lastPartLessThan, "", "")
		interval.FirstRangeEnd = &firstExpr
		interval.LastRangeEnd = &lastExpr
	}

	partitionMethod := ast.PartitionMethod{
		Tp:       pmodel.PartitionTypeRange,
		Interval: &interval,
	}
	partOption := &ast.PartitionOptions{PartitionMethod: partitionMethod}
	// Generate the definitions from interval, first and last
	err := generatePartitionDefinitionsFromInterval(ctx, partOption, tbInfo)
	if err != nil {
		return nil
	}

	return &interval
}

// comparePartitionAstAndModel compares a generated *ast.PartitionOptions and a *model.PartitionInfo
func comparePartitionAstAndModel(ctx expression.BuildContext, pAst *ast.PartitionOptions, pModel *model.PartitionInfo, partCol *model.ColumnInfo) error {
	a := pAst.Definitions
	m := pModel.Definitions
	if len(pAst.Definitions) != len(pModel.Definitions) {
		return dbterror.ErrGeneralUnsupportedDDL.GenWithStackByArgs("INTERVAL partitioning: number of partitions generated != partition defined (%d != %d)", len(a), len(m))
	}

	evalCtx := ctx.GetEvalCtx()
	evalFn := func(expr ast.ExprNode) (types.Datum, error) {
		val, err := expression.EvalSimpleAst(ctx, ast.NewValueExpr(expr, "", ""))
		if err != nil || partCol == nil {
			return val, err
		}
		return val.ConvertTo(evalCtx.TypeCtx(), &partCol.FieldType)
	}
	for i := range pAst.Definitions {
		// Allow options to differ! (like Placement Rules)
		// Allow names to differ!

		// Check MAXVALUE
		maxVD := false
		if strings.EqualFold(m[i].LessThan[0], partitionMaxValue) {
			maxVD = true
		}
		generatedExpr := a[i].Clause.(*ast.PartitionDefinitionClauseLessThan).Exprs[0]
		_, maxVG := generatedExpr.(*ast.MaxValueExpr)
		if maxVG || maxVD {
			if maxVG && maxVD {
				continue
			}
			return dbterror.ErrGeneralUnsupportedDDL.GenWithStackByArgs(fmt.Sprintf("INTERVAL partitioning: MAXVALUE clause defined for partition %s differs between generated and defined", m[i].Name.O))
		}

		lessThan := m[i].LessThan[0]
		if len(lessThan) > 1 && lessThan[:1] == "'" && lessThan[len(lessThan)-1:] == "'" {
			lessThan = driver.UnwrapFromSingleQuotes(lessThan)
		}
		lessThanVal, err := evalFn(ast.NewValueExpr(lessThan, "", ""))
		if err != nil {
			return err
		}
		generatedExprVal, err := evalFn(generatedExpr)
		if err != nil {
			return err
		}
		cmp, err := lessThanVal.Compare(evalCtx.TypeCtx(), &generatedExprVal, collate.GetBinaryCollator())
		if err != nil {
			return err
		}
		if cmp != 0 {
			return dbterror.ErrGeneralUnsupportedDDL.GenWithStackByArgs(fmt.Sprintf("INTERVAL partitioning: LESS THAN for partition %s differs between generated and defined", m[i].Name.O))
		}
	}
	return nil
}

// comparePartitionDefinitions check if generated definitions are the same as the given ones
// Allow names to differ
// returns error in case of error or non-accepted difference
func comparePartitionDefinitions(ctx expression.BuildContext, a, b []*ast.PartitionDefinition) error {
	if len(a) != len(b) {
		return dbterror.ErrGeneralUnsupportedDDL.GenWithStackByArgs("number of partitions generated != partition defined (%d != %d)", len(a), len(b))
	}
	for i := range a {
		if len(b[i].Sub) > 0 {
			return dbterror.ErrGeneralUnsupportedDDL.GenWithStackByArgs(fmt.Sprintf("partition %s does have unsupported subpartitions", b[i].Name.O))
		}
		// TODO: We could extend the syntax to allow for table options too, like:
		// CREATE TABLE t ... INTERVAL ... LAST PARTITION LESS THAN ('2015-01-01') PLACEMENT POLICY = 'cheapStorage'
		// ALTER TABLE t LAST PARTITION LESS THAN ('2022-01-01') PLACEMENT POLICY 'defaultStorage'
		// ALTER TABLE t LAST PARTITION LESS THAN ('2023-01-01') PLACEMENT POLICY 'fastStorage'
		if len(b[i].Options) > 0 {
			return dbterror.ErrGeneralUnsupportedDDL.GenWithStackByArgs(fmt.Sprintf("partition %s does have unsupported options", b[i].Name.O))
		}
		lessThan, ok := b[i].Clause.(*ast.PartitionDefinitionClauseLessThan)
		if !ok {
			return dbterror.ErrGeneralUnsupportedDDL.GenWithStackByArgs(fmt.Sprintf("partition %s does not have the right type for LESS THAN", b[i].Name.O))
		}
		definedExpr := lessThan.Exprs[0]
		generatedExpr := a[i].Clause.(*ast.PartitionDefinitionClauseLessThan).Exprs[0]
		_, maxVD := definedExpr.(*ast.MaxValueExpr)
		_, maxVG := generatedExpr.(*ast.MaxValueExpr)
		if maxVG || maxVD {
			if maxVG && maxVD {
				continue
			}
			return dbterror.ErrGeneralUnsupportedDDL.GenWithStackByArgs(fmt.Sprintf("partition %s differs between generated and defined for MAXVALUE", b[i].Name.O))
		}
		cmpExpr := &ast.BinaryOperationExpr{
			Op: opcode.EQ,
			L:  definedExpr,
			R:  generatedExpr,
		}
		cmp, err := expression.EvalSimpleAst(ctx, cmpExpr)
		if err != nil {
			return err
		}
		if cmp.GetInt64() != 1 {
			return dbterror.ErrGeneralUnsupportedDDL.GenWithStackByArgs(fmt.Sprintf("partition %s differs between generated and defined for expression", b[i].Name.O))
		}
	}
	return nil
}

func getLowerBoundInt(partCols ...*model.ColumnInfo) int64 {
	ret := int64(0)
	for _, col := range partCols {
		if mysql.HasUnsignedFlag(col.FieldType.GetFlag()) {
			return 0
		}
		ret = min(ret, types.IntegerSignedLowerBound(col.GetType()))
	}
	return ret
}

// generatePartitionDefinitionsFromInterval generates partition Definitions according to INTERVAL options on partOptions
func generatePartitionDefinitionsFromInterval(ctx expression.BuildContext, partOptions *ast.PartitionOptions, tbInfo *model.TableInfo) error {
	if partOptions.Interval == nil {
		return nil
	}
	if tbInfo.Partition.Type != pmodel.PartitionTypeRange {
		return dbterror.ErrGeneralUnsupportedDDL.GenWithStackByArgs("INTERVAL partitioning, only allowed on RANGE partitioning")
	}
	if len(partOptions.ColumnNames) > 1 || len(tbInfo.Partition.Columns) > 1 {
		return dbterror.ErrGeneralUnsupportedDDL.GenWithStackByArgs("INTERVAL partitioning, does not allow RANGE COLUMNS with more than one column")
	}
	var partCol *model.ColumnInfo
	if len(tbInfo.Partition.Columns) > 0 {
		partCol = findColumnByName(tbInfo.Partition.Columns[0].L, tbInfo)
		if partCol == nil {
			return dbterror.ErrGeneralUnsupportedDDL.GenWithStackByArgs("INTERVAL partitioning, could not find any RANGE COLUMNS")
		}
		// Only support Datetime, date and INT column types for RANGE INTERVAL!
		switch partCol.FieldType.EvalType() {
		case types.ETInt, types.ETDatetime:
		default:
			return dbterror.ErrGeneralUnsupportedDDL.GenWithStackByArgs("INTERVAL partitioning, only supports Date, Datetime and INT types")
		}
	}
	// Allow given partition definitions, but check it later!
	definedPartDefs := partOptions.Definitions
	partOptions.Definitions = make([]*ast.PartitionDefinition, 0, 1)
	if partOptions.Interval.FirstRangeEnd == nil || partOptions.Interval.LastRangeEnd == nil {
		return dbterror.ErrGeneralUnsupportedDDL.GenWithStackByArgs("INTERVAL partitioning, currently requires FIRST and LAST partitions to be defined")
	}
	switch partOptions.Interval.IntervalExpr.TimeUnit {
	case ast.TimeUnitInvalid, ast.TimeUnitYear, ast.TimeUnitQuarter, ast.TimeUnitMonth, ast.TimeUnitWeek, ast.TimeUnitDay, ast.TimeUnitHour, ast.TimeUnitDayMinute, ast.TimeUnitSecond:
	default:
		return dbterror.ErrGeneralUnsupportedDDL.GenWithStackByArgs("INTERVAL partitioning, only supports YEAR, QUARTER, MONTH, WEEK, DAY, HOUR, MINUTE and SECOND as time unit")
	}
	first := ast.PartitionDefinitionClauseLessThan{
		Exprs: []ast.ExprNode{*partOptions.Interval.FirstRangeEnd},
	}
	last := ast.PartitionDefinitionClauseLessThan{
		Exprs: []ast.ExprNode{*partOptions.Interval.LastRangeEnd},
	}
	if len(tbInfo.Partition.Columns) > 0 {
		colTypes := collectColumnsType(tbInfo)
		if len(colTypes) != len(tbInfo.Partition.Columns) {
			return dbterror.ErrWrongPartitionName.GenWithStack("partition column name cannot be found")
		}
		if _, err := checkAndGetColumnsTypeAndValuesMatch(ctx, colTypes, first.Exprs); err != nil {
			return err
		}
		if _, err := checkAndGetColumnsTypeAndValuesMatch(ctx, colTypes, last.Exprs); err != nil {
			return err
		}
	} else {
		if err := checkPartitionValuesIsInt(ctx, "FIRST PARTITION", first.Exprs, tbInfo); err != nil {
			return err
		}
		if err := checkPartitionValuesIsInt(ctx, "LAST PARTITION", last.Exprs, tbInfo); err != nil {
			return err
		}
	}
	if partOptions.Interval.NullPart {
		var partExpr ast.ExprNode
		if len(tbInfo.Partition.Columns) == 1 && partOptions.Interval.IntervalExpr.TimeUnit != ast.TimeUnitInvalid {
			// Notice compatibility with MySQL, keyword here is 'supported range' but MySQL seems to work from 0000-01-01 too
			// https://dev.mysql.com/doc/refman/8.0/en/datetime.html says range 1000-01-01 - 9999-12-31
			// https://docs.pingcap.com/tidb/dev/data-type-date-and-time says The supported range is '0000-01-01' to '9999-12-31'
			// set LESS THAN to ZeroTime
			partExpr = ast.NewValueExpr("0000-01-01", "", "")
		} else {
			var minv int64
			if partCol != nil {
				minv = getLowerBoundInt(partCol)
			} else {
				if !isPartExprUnsigned(ctx.GetEvalCtx(), tbInfo) {
					minv = math.MinInt64
				}
			}
			partExpr = ast.NewValueExpr(minv, "", "")
		}
		partOptions.Definitions = append(partOptions.Definitions, &ast.PartitionDefinition{
			Name: pmodel.NewCIStr("P_NULL"),
			Clause: &ast.PartitionDefinitionClauseLessThan{
				Exprs: []ast.ExprNode{partExpr},
			},
		})
	}

	err := GeneratePartDefsFromInterval(ctx, ast.AlterTablePartition, tbInfo, partOptions)
	if err != nil {
		return err
	}

	if partOptions.Interval.MaxValPart {
		partOptions.Definitions = append(partOptions.Definitions, &ast.PartitionDefinition{
			Name: pmodel.NewCIStr("P_MAXVALUE"),
			Clause: &ast.PartitionDefinitionClauseLessThan{
				Exprs: []ast.ExprNode{&ast.MaxValueExpr{}},
			},
		})
	}

	if len(definedPartDefs) > 0 {
		err := comparePartitionDefinitions(ctx, partOptions.Definitions, definedPartDefs)
		if err != nil {
			return err
		}
		// Seems valid, so keep the defined so that the user defined names are kept etc.
		partOptions.Definitions = definedPartDefs
	} else if len(tbInfo.Partition.Definitions) > 0 {
		err := comparePartitionAstAndModel(ctx, partOptions, tbInfo.Partition, partCol)
		if err != nil {
			return err
		}
	}

	return nil
}

func checkAndGetColumnsTypeAndValuesMatch(ctx expression.BuildContext, colTypes []types.FieldType, exprs []ast.ExprNode) ([]types.Datum, error) {
	// Validate() has already checked len(colNames) = len(exprs)
	// create table ... partition by range columns (cols)
	// partition p0 values less than (expr)
	// check the type of cols[i] and expr is consistent.
	valDatums := make([]types.Datum, 0, len(colTypes))
	for i, colExpr := range exprs {
		if _, ok := colExpr.(*ast.MaxValueExpr); ok {
			valDatums = append(valDatums, types.NewStringDatum(partitionMaxValue))
			continue
		}
		if d, ok := colExpr.(*ast.DefaultExpr); ok {
			if d.Name != nil {
				return nil, dbterror.ErrWrongTypeColumnValue.GenWithStackByArgs()
			}
			continue
		}
		colType := colTypes[i]
		val, err := expression.EvalSimpleAst(ctx, colExpr)
		if err != nil {
			return nil, err
		}
		// Check val.ConvertTo(colType) doesn't work, so we need this case by case check.
		vkind := val.Kind()
		switch colType.GetType() {
		case mysql.TypeDate, mysql.TypeDatetime, mysql.TypeDuration:
			switch vkind {
			case types.KindString, types.KindBytes, types.KindNull:
			default:
				return nil, dbterror.ErrWrongTypeColumnValue.GenWithStackByArgs()
			}
		case mysql.TypeTiny, mysql.TypeShort, mysql.TypeInt24, mysql.TypeLong, mysql.TypeLonglong:
			switch vkind {
			case types.KindInt64, types.KindUint64, types.KindNull:
			default:
				return nil, dbterror.ErrWrongTypeColumnValue.GenWithStackByArgs()
			}
		case mysql.TypeFloat, mysql.TypeDouble:
			switch vkind {
			case types.KindFloat32, types.KindFloat64, types.KindNull:
			default:
				return nil, dbterror.ErrWrongTypeColumnValue.GenWithStackByArgs()
			}
		case mysql.TypeString, mysql.TypeVarString:
			switch vkind {
			case types.KindString, types.KindBytes, types.KindNull, types.KindBinaryLiteral:
			default:
				return nil, dbterror.ErrWrongTypeColumnValue.GenWithStackByArgs()
			}
		}
		evalCtx := ctx.GetEvalCtx()
		newVal, err := val.ConvertTo(evalCtx.TypeCtx(), &colType)
		if err != nil {
			return nil, dbterror.ErrWrongTypeColumnValue.GenWithStackByArgs()
		}
		valDatums = append(valDatums, newVal)
	}
	return valDatums, nil
}

func astIntValueExprFromStr(s string, unsigned bool) (ast.ExprNode, error) {
	if unsigned {
		u, err := strconv.ParseUint(s, 10, 64)
		if err != nil {
			return nil, err
		}
		return ast.NewValueExpr(u, "", ""), nil
	}
	i, err := strconv.ParseInt(s, 10, 64)
	if err != nil {
		return nil, err
	}
	return ast.NewValueExpr(i, "", ""), nil
}

// GeneratePartDefsFromInterval generates range partitions from INTERVAL partitioning.
// Handles
//   - CREATE TABLE: all partitions are generated
//   - ALTER TABLE FIRST PARTITION (expr): Drops all partitions before the partition matching the expr (i.e. sets that partition as the new first partition)
//     i.e. will return the partitions from old FIRST partition to (and including) new FIRST partition
//   - ALTER TABLE LAST PARTITION (expr): Creates new partitions from (excluding) old LAST partition to (including) new LAST partition
//
// partition definitions will be set on partitionOptions
func GeneratePartDefsFromInterval(ctx expression.BuildContext, tp ast.AlterTableType, tbInfo *model.TableInfo, partitionOptions *ast.PartitionOptions) error {
	if partitionOptions == nil {
		return nil
	}
	var sb strings.Builder
	err := partitionOptions.Interval.IntervalExpr.Expr.Restore(format.NewRestoreCtx(format.DefaultRestoreFlags, &sb))
	if err != nil {
		return err
	}
	intervalString := driver.UnwrapFromSingleQuotes(sb.String())
	if len(intervalString) < 1 || intervalString[:1] < "1" || intervalString[:1] > "9" {
		return dbterror.ErrGeneralUnsupportedDDL.GenWithStackByArgs("INTERVAL, should be a positive number")
	}
	var currVal types.Datum
	var startExpr, lastExpr, currExpr ast.ExprNode
	var timeUnit ast.TimeUnitType
	var partCol *model.ColumnInfo
	if len(tbInfo.Partition.Columns) == 1 {
		partCol = findColumnByName(tbInfo.Partition.Columns[0].L, tbInfo)
		if partCol == nil {
			return dbterror.ErrGeneralUnsupportedDDL.GenWithStackByArgs("INTERVAL COLUMNS partitioning: could not find partitioning column")
		}
	}
	timeUnit = partitionOptions.Interval.IntervalExpr.TimeUnit
	switch tp {
	case ast.AlterTablePartition:
		// CREATE TABLE
		startExpr = *partitionOptions.Interval.FirstRangeEnd
		lastExpr = *partitionOptions.Interval.LastRangeEnd
	case ast.AlterTableDropFirstPartition:
		startExpr = *partitionOptions.Interval.FirstRangeEnd
		lastExpr = partitionOptions.Expr
	case ast.AlterTableAddLastPartition:
		startExpr = *partitionOptions.Interval.LastRangeEnd
		lastExpr = partitionOptions.Expr
	default:
		return dbterror.ErrGeneralUnsupportedDDL.GenWithStackByArgs("INTERVAL partitioning: Internal error during generating altered INTERVAL partitions, no known alter type")
	}
	lastVal, err := expression.EvalSimpleAst(ctx, lastExpr)
	if err != nil {
		return err
	}
	evalCtx := ctx.GetEvalCtx()
	if partCol != nil {
		lastVal, err = lastVal.ConvertTo(evalCtx.TypeCtx(), &partCol.FieldType)
		if err != nil {
			return err
		}
	}
	var partDefs []*ast.PartitionDefinition
	if len(partitionOptions.Definitions) != 0 {
		partDefs = partitionOptions.Definitions
	} else {
		partDefs = make([]*ast.PartitionDefinition, 0, 1)
	}
	for i := 0; i < mysql.PartitionCountLimit; i++ {
		if i == 0 {
			currExpr = startExpr
			// TODO: adjust the startExpr and have an offset for interval to handle
			// Month/Quarters with start partition on day 28/29/30
			if tp == ast.AlterTableAddLastPartition {
				// ALTER TABLE LAST PARTITION ...
				// Current LAST PARTITION/start already exists, skip to next partition
				continue
			}
		} else {
			currExpr = &ast.BinaryOperationExpr{
				Op: opcode.Mul,
				L:  ast.NewValueExpr(i, "", ""),
				R:  partitionOptions.Interval.IntervalExpr.Expr,
			}
			if timeUnit == ast.TimeUnitInvalid {
				currExpr = &ast.BinaryOperationExpr{
					Op: opcode.Plus,
					L:  startExpr,
					R:  currExpr,
				}
			} else {
				currExpr = &ast.FuncCallExpr{
					FnName: pmodel.NewCIStr("DATE_ADD"),
					Args: []ast.ExprNode{
						startExpr,
						currExpr,
						&ast.TimeUnitExpr{Unit: timeUnit},
					},
				}
			}
		}
		currVal, err = expression.EvalSimpleAst(ctx, currExpr)
		if err != nil {
			return err
		}
		if partCol != nil {
			currVal, err = currVal.ConvertTo(evalCtx.TypeCtx(), &partCol.FieldType)
			if err != nil {
				return err
			}
		}
		cmp, err := currVal.Compare(evalCtx.TypeCtx(), &lastVal, collate.GetBinaryCollator())
		if err != nil {
			return err
		}
		if cmp > 0 {
			lastStr, err := lastVal.ToString()
			if err != nil {
				return err
			}
			sb.Reset()
			err = startExpr.Restore(format.NewRestoreCtx(format.DefaultRestoreFlags, &sb))
			if err != nil {
				return err
			}
			startStr := sb.String()
			errStr := fmt.Sprintf("INTERVAL: expr (%s) not matching FIRST + n INTERVALs (%s + n * %s",
				lastStr, startStr, intervalString)
			if timeUnit != ast.TimeUnitInvalid {
				errStr = errStr + " " + timeUnit.String()
			}
			return dbterror.ErrGeneralUnsupportedDDL.GenWithStackByArgs(errStr + ")")
		}
		valStr, err := currVal.ToString()
		if err != nil {
			return err
		}
		if len(valStr) == 0 || valStr[0:1] == "'" {
			return dbterror.ErrGeneralUnsupportedDDL.GenWithStackByArgs("INTERVAL partitioning: Error when generating partition values")
		}
		partName := "P_LT_" + valStr
		if timeUnit != ast.TimeUnitInvalid {
			currExpr = ast.NewValueExpr(valStr, "", "")
		} else {
			if valStr[:1] == "-" {
				currExpr = ast.NewValueExpr(currVal.GetInt64(), "", "")
			} else {
				currExpr = ast.NewValueExpr(currVal.GetUint64(), "", "")
			}
		}
		partDefs = append(partDefs, &ast.PartitionDefinition{
			Name: pmodel.NewCIStr(partName),
			Clause: &ast.PartitionDefinitionClauseLessThan{
				Exprs: []ast.ExprNode{currExpr},
			},
		})
		if cmp == 0 {
			// Last partition!
			break
		}
		// The last loop still not reach the max value, return error.
		if i == mysql.PartitionCountLimit-1 {
			return errors.Trace(dbterror.ErrTooManyPartitions)
		}
	}
	if len(tbInfo.Partition.Definitions)+len(partDefs) > mysql.PartitionCountLimit {
		return errors.Trace(dbterror.ErrTooManyPartitions)
	}
	partitionOptions.Definitions = partDefs
	return nil
}

// buildPartitionDefinitionsInfo build partition definitions info without assign partition id. tbInfo will be constant
func buildPartitionDefinitionsInfo(ctx expression.BuildContext, defs []*ast.PartitionDefinition, tbInfo *model.TableInfo, numParts uint64) (partitions []model.PartitionDefinition, err error) {
	switch tbInfo.Partition.Type {
	case pmodel.PartitionTypeNone:
		if len(defs) != 1 {
			return nil, dbterror.ErrUnsupportedPartitionType
		}
		partitions = []model.PartitionDefinition{{Name: defs[0].Name}}
		if comment, set := defs[0].Comment(); set {
			partitions[0].Comment = comment
		}
	case pmodel.PartitionTypeRange:
		partitions, err = buildRangePartitionDefinitions(ctx, defs, tbInfo)
	case pmodel.PartitionTypeHash, pmodel.PartitionTypeKey:
		partitions, err = buildHashPartitionDefinitions(defs, tbInfo, numParts)
	case pmodel.PartitionTypeList:
		partitions, err = buildListPartitionDefinitions(ctx, defs, tbInfo)
	default:
		err = dbterror.ErrUnsupportedPartitionType
	}

	if err != nil {
		return nil, err
	}

	return partitions, nil
}

func setPartitionPlacementFromOptions(partition *model.PartitionDefinition, options []*ast.TableOption) error {
	// the partition inheritance of placement rules don't have to copy the placement elements to themselves.
	// For example:
	// t placement policy x (p1 placement policy y, p2)
	// p2 will share the same rule as table t does, but it won't copy the meta to itself. we will
	// append p2 range to the coverage of table t's rules. This mechanism is good for cascading change
	// when policy x is altered.
	for _, opt := range options {
		if opt.Tp == ast.TableOptionPlacementPolicy {
			partition.PlacementPolicyRef = &model.PolicyRefInfo{
				Name: pmodel.NewCIStr(opt.StrValue),
			}
		}
	}

	return nil
}

func isNonDefaultPartitionOptionsUsed(defs []model.PartitionDefinition) bool {
	for i := range defs {
		orgDef := defs[i]
		if orgDef.Name.O != fmt.Sprintf("p%d", i) {
			return true
		}
		if len(orgDef.Comment) > 0 {
			return true
		}
		if orgDef.PlacementPolicyRef != nil {
			return true
		}
	}
	return false
}

func buildHashPartitionDefinitions(defs []*ast.PartitionDefinition, tbInfo *model.TableInfo, numParts uint64) ([]model.PartitionDefinition, error) {
	if err := checkAddPartitionTooManyPartitions(tbInfo.Partition.Num); err != nil {
		return nil, err
	}

	definitions := make([]model.PartitionDefinition, numParts)
	oldParts := uint64(len(tbInfo.Partition.Definitions))
	for i := uint64(0); i < numParts; i++ {
		if i < oldParts {
			// Use the existing definitions
			def := tbInfo.Partition.Definitions[i]
			definitions[i].Name = def.Name
			definitions[i].Comment = def.Comment
			definitions[i].PlacementPolicyRef = def.PlacementPolicyRef
		} else if i < oldParts+uint64(len(defs)) {
			// Use the new defs
			def := defs[i-oldParts]
			definitions[i].Name = def.Name
			definitions[i].Comment, _ = def.Comment()
			if err := setPartitionPlacementFromOptions(&definitions[i], def.Options); err != nil {
				return nil, err
			}
		} else {
			// Use the default
			definitions[i].Name = pmodel.NewCIStr(fmt.Sprintf("p%d", i))
		}
	}
	return definitions, nil
}

func buildListPartitionDefinitions(ctx expression.BuildContext, defs []*ast.PartitionDefinition, tbInfo *model.TableInfo) ([]model.PartitionDefinition, error) {
	definitions := make([]model.PartitionDefinition, 0, len(defs))
	exprChecker := newPartitionExprChecker(ctx, nil, checkPartitionExprAllowed)
	colTypes := collectColumnsType(tbInfo)
	if len(colTypes) != len(tbInfo.Partition.Columns) {
		return nil, dbterror.ErrWrongPartitionName.GenWithStack("partition column name cannot be found")
	}
	for _, def := range defs {
		if err := def.Clause.Validate(pmodel.PartitionTypeList, len(tbInfo.Partition.Columns)); err != nil {
			return nil, err
		}
		clause := def.Clause.(*ast.PartitionDefinitionClauseIn)
		partVals := make([][]types.Datum, 0, len(clause.Values))
		if len(tbInfo.Partition.Columns) > 0 {
			for _, vs := range clause.Values {
				vals, err := checkAndGetColumnsTypeAndValuesMatch(ctx, colTypes, vs)
				if err != nil {
					return nil, err
				}
				partVals = append(partVals, vals)
			}
		} else {
			for _, vs := range clause.Values {
				if err := checkPartitionValuesIsInt(ctx, def.Name, vs, tbInfo); err != nil {
					return nil, err
				}
			}
		}
		comment, _ := def.Comment()
		err := checkTooLongTable(def.Name)
		if err != nil {
			return nil, err
		}
		piDef := model.PartitionDefinition{
			Name:    def.Name,
			Comment: comment,
		}

		if err = setPartitionPlacementFromOptions(&piDef, def.Options); err != nil {
			return nil, err
		}

		buf := new(bytes.Buffer)
		for valIdx, vs := range clause.Values {
			inValue := make([]string, 0, len(vs))
			isDefault := false
			if len(vs) == 1 {
				if _, ok := vs[0].(*ast.DefaultExpr); ok {
					isDefault = true
				}
			}
			if len(partVals) > valIdx && !isDefault {
				for colIdx := range partVals[valIdx] {
					partVal, err := generatePartValuesWithTp(partVals[valIdx][colIdx], colTypes[colIdx])
					if err != nil {
						return nil, err
					}
					inValue = append(inValue, partVal)
				}
			} else {
				for i := range vs {
					vs[i].Accept(exprChecker)
					if exprChecker.err != nil {
						return nil, exprChecker.err
					}
					buf.Reset()
					vs[i].Format(buf)
					inValue = append(inValue, buf.String())
				}
			}
			piDef.InValues = append(piDef.InValues, inValue)
			buf.Reset()
		}
		definitions = append(definitions, piDef)
	}
	return definitions, nil
}

func collectColumnsType(tbInfo *model.TableInfo) []types.FieldType {
	if len(tbInfo.Partition.Columns) > 0 {
		colTypes := make([]types.FieldType, 0, len(tbInfo.Partition.Columns))
		for _, col := range tbInfo.Partition.Columns {
			c := findColumnByName(col.L, tbInfo)
			if c == nil {
				return nil
			}
			colTypes = append(colTypes, c.FieldType)
		}

		return colTypes
	}

	return nil
}

func buildRangePartitionDefinitions(ctx expression.BuildContext, defs []*ast.PartitionDefinition, tbInfo *model.TableInfo) ([]model.PartitionDefinition, error) {
	definitions := make([]model.PartitionDefinition, 0, len(defs))
	exprChecker := newPartitionExprChecker(ctx, nil, checkPartitionExprAllowed)
	colTypes := collectColumnsType(tbInfo)
	if len(colTypes) != len(tbInfo.Partition.Columns) {
		return nil, dbterror.ErrWrongPartitionName.GenWithStack("partition column name cannot be found")
	}
	for _, def := range defs {
		if err := def.Clause.Validate(pmodel.PartitionTypeRange, len(tbInfo.Partition.Columns)); err != nil {
			return nil, err
		}
		clause := def.Clause.(*ast.PartitionDefinitionClauseLessThan)
		var partValDatums []types.Datum
		if len(tbInfo.Partition.Columns) > 0 {
			var err error
			if partValDatums, err = checkAndGetColumnsTypeAndValuesMatch(ctx, colTypes, clause.Exprs); err != nil {
				return nil, err
			}
		} else {
			if err := checkPartitionValuesIsInt(ctx, def.Name, clause.Exprs, tbInfo); err != nil {
				return nil, err
			}
		}
		comment, _ := def.Comment()
		evalCtx := ctx.GetEvalCtx()
		comment, err := validateCommentLength(evalCtx.ErrCtx(), evalCtx.SQLMode(), def.Name.L, &comment, dbterror.ErrTooLongTablePartitionComment)
		if err != nil {
			return nil, err
		}
		err = checkTooLongTable(def.Name)
		if err != nil {
			return nil, err
		}
		piDef := model.PartitionDefinition{
			Name:    def.Name,
			Comment: comment,
		}

		if err = setPartitionPlacementFromOptions(&piDef, def.Options); err != nil {
			return nil, err
		}

		buf := new(bytes.Buffer)
		// Range columns partitions support multi-column partitions.
		for i, expr := range clause.Exprs {
			expr.Accept(exprChecker)
			if exprChecker.err != nil {
				return nil, exprChecker.err
			}
			// If multi-column use new evaluated+normalized output, instead of just formatted expression
			if len(partValDatums) > i {
				var partVal string
				if partValDatums[i].Kind() == types.KindNull {
					return nil, dbterror.ErrNullInValuesLessThan
				}
				if _, ok := clause.Exprs[i].(*ast.MaxValueExpr); ok {
					partVal, err = partValDatums[i].ToString()
					if err != nil {
						return nil, err
					}
				} else {
					partVal, err = generatePartValuesWithTp(partValDatums[i], colTypes[i])
					if err != nil {
						return nil, err
					}
				}

				piDef.LessThan = append(piDef.LessThan, partVal)
			} else {
				expr.Format(buf)
				piDef.LessThan = append(piDef.LessThan, buf.String())
				buf.Reset()
			}
		}
		definitions = append(definitions, piDef)
	}
	return definitions, nil
}

func checkPartitionValuesIsInt(ctx expression.BuildContext, defName any, exprs []ast.ExprNode, tbInfo *model.TableInfo) error {
	tp := types.NewFieldType(mysql.TypeLonglong)
	if isPartExprUnsigned(ctx.GetEvalCtx(), tbInfo) {
		tp.AddFlag(mysql.UnsignedFlag)
	}
	for _, exp := range exprs {
		if _, ok := exp.(*ast.MaxValueExpr); ok {
			continue
		}
		if d, ok := exp.(*ast.DefaultExpr); ok {
			if d.Name != nil {
				return dbterror.ErrPartitionConstDomain.GenWithStackByArgs()
			}
			continue
		}
		val, err := expression.EvalSimpleAst(ctx, exp)
		if err != nil {
			return err
		}
		switch val.Kind() {
		case types.KindUint64, types.KindNull:
		case types.KindInt64:
			if mysql.HasUnsignedFlag(tp.GetFlag()) && val.GetInt64() < 0 {
				return dbterror.ErrPartitionConstDomain.GenWithStackByArgs()
			}
		default:
			return dbterror.ErrValuesIsNotIntType.GenWithStackByArgs(defName)
		}

		evalCtx := ctx.GetEvalCtx()
		_, err = val.ConvertTo(evalCtx.TypeCtx(), tp)
		if err != nil && !types.ErrOverflow.Equal(err) {
			return dbterror.ErrWrongTypeColumnValue.GenWithStackByArgs()
		}
	}

	return nil
}

func checkPartitionNameUnique(pi *model.PartitionInfo) error {
	newPars := pi.Definitions
	partNames := make(map[string]struct{}, len(newPars))
	for _, newPar := range newPars {
		if _, ok := partNames[newPar.Name.L]; ok {
			return dbterror.ErrSameNamePartition.GenWithStackByArgs(newPar.Name)
		}
		partNames[newPar.Name.L] = struct{}{}
	}
	return nil
}

func checkAddPartitionNameUnique(tbInfo *model.TableInfo, pi *model.PartitionInfo) error {
	partNames := make(map[string]struct{})
	if tbInfo.Partition != nil {
		oldPars := tbInfo.Partition.Definitions
		for _, oldPar := range oldPars {
			partNames[oldPar.Name.L] = struct{}{}
		}
	}
	newPars := pi.Definitions
	for _, newPar := range newPars {
		if _, ok := partNames[newPar.Name.L]; ok {
			return dbterror.ErrSameNamePartition.GenWithStackByArgs(newPar.Name)
		}
		partNames[newPar.Name.L] = struct{}{}
	}
	return nil
}

func checkReorgPartitionNames(p *model.PartitionInfo, droppedNames []string, pi *model.PartitionInfo) error {
	partNames := make(map[string]struct{})
	oldDefs := p.Definitions
	for _, oldDef := range oldDefs {
		partNames[oldDef.Name.L] = struct{}{}
	}
	for _, delName := range droppedNames {
		droppedName := strings.ToLower(delName)
		if _, ok := partNames[droppedName]; !ok {
			return dbterror.ErrSameNamePartition.GenWithStackByArgs(delName)
		}
		delete(partNames, droppedName)
	}
	newDefs := pi.Definitions
	for _, newDef := range newDefs {
		if _, ok := partNames[newDef.Name.L]; ok {
			return dbterror.ErrSameNamePartition.GenWithStackByArgs(newDef.Name)
		}
		partNames[newDef.Name.L] = struct{}{}
	}
	return nil
}

func checkAndOverridePartitionID(newTableInfo, oldTableInfo *model.TableInfo) error {
	// If any old partitionInfo has lost, that means the partition ID lost too, so did the data, repair failed.
	if newTableInfo.Partition == nil {
		return nil
	}
	if oldTableInfo.Partition == nil {
		return dbterror.ErrRepairTableFail.GenWithStackByArgs("Old table doesn't have partitions")
	}
	if newTableInfo.Partition.Type != oldTableInfo.Partition.Type {
		return dbterror.ErrRepairTableFail.GenWithStackByArgs("Partition type should be the same")
	}
	// Check whether partitionType is hash partition.
	if newTableInfo.Partition.Type == pmodel.PartitionTypeHash {
		if newTableInfo.Partition.Num != oldTableInfo.Partition.Num {
			return dbterror.ErrRepairTableFail.GenWithStackByArgs("Hash partition num should be the same")
		}
	}
	for i, newOne := range newTableInfo.Partition.Definitions {
		found := false
		for _, oldOne := range oldTableInfo.Partition.Definitions {
			// Fix issue 17952 which wanna substitute partition range expr.
			// So eliminate stringSliceEqual(newOne.LessThan, oldOne.LessThan) here.
			if newOne.Name.L == oldOne.Name.L {
				newTableInfo.Partition.Definitions[i].ID = oldOne.ID
				found = true
				break
			}
		}
		if !found {
			return dbterror.ErrRepairTableFail.GenWithStackByArgs("Partition " + newOne.Name.L + " has lost")
		}
	}
	return nil
}

// checkPartitionFuncValid checks partition function validly.
func checkPartitionFuncValid(ctx expression.BuildContext, tblInfo *model.TableInfo, expr ast.ExprNode) error {
	if expr == nil {
		return nil
	}
	exprChecker := newPartitionExprChecker(ctx, tblInfo, checkPartitionExprArgs, checkPartitionExprAllowed)
	expr.Accept(exprChecker)
	if exprChecker.err != nil {
		return errors.Trace(exprChecker.err)
	}
	if len(exprChecker.columns) == 0 {
		return errors.Trace(dbterror.ErrWrongExprInPartitionFunc)
	}
	return nil
}

// checkResultOK derives from https://github.com/mysql/mysql-server/blob/5.7/sql/item_timefunc
// For partition tables, mysql do not support Constant, random or timezone-dependent expressions
// Based on mysql code to check whether field is valid, every time related type has check_valid_arguments_processor function.
func checkResultOK(ok bool) error {
	if !ok {
		return errors.Trace(dbterror.ErrWrongExprInPartitionFunc)
	}

	return nil
}

// checkPartitionFuncType checks partition function return type.
func checkPartitionFuncType(ctx expression.BuildContext, anyExpr any, schema string, tblInfo *model.TableInfo) error {
	if anyExpr == nil {
		return nil
	}
	if schema == "" {
		schema = ctx.GetEvalCtx().CurrentDB()
	}
	var e expression.Expression
	var err error
	switch expr := anyExpr.(type) {
	case string:
		if expr == "" {
			return nil
		}
		e, err = expression.ParseSimpleExpr(ctx, expr, expression.WithTableInfo(schema, tblInfo))
	case ast.ExprNode:
		e, err = expression.BuildSimpleExpr(ctx, expr, expression.WithTableInfo(schema, tblInfo))
	default:
		return errors.Trace(dbterror.ErrPartitionFuncNotAllowed.GenWithStackByArgs("PARTITION"))
	}
	if err != nil {
		return errors.Trace(err)
	}
	if e.GetType(ctx.GetEvalCtx()).EvalType() == types.ETInt {
		return nil
	}
	if col, ok := e.(*expression.Column); ok {
		if col2, ok2 := anyExpr.(*ast.ColumnNameExpr); ok2 {
			return errors.Trace(dbterror.ErrNotAllowedTypeInPartition.GenWithStackByArgs(col2.Name.Name.L))
		}
		return errors.Trace(dbterror.ErrNotAllowedTypeInPartition.GenWithStackByArgs(col.OrigName))
	}
	return errors.Trace(dbterror.ErrPartitionFuncNotAllowed.GenWithStackByArgs("PARTITION"))
}

// checkRangePartitionValue checks whether `less than value` is strictly increasing for each partition.
// Side effect: it may simplify the partition range definition from a constant expression to an integer.
func checkRangePartitionValue(ctx expression.BuildContext, tblInfo *model.TableInfo) error {
	pi := tblInfo.Partition
	defs := pi.Definitions
	if len(defs) == 0 {
		return nil
	}

	if strings.EqualFold(defs[len(defs)-1].LessThan[0], partitionMaxValue) {
		defs = defs[:len(defs)-1]
	}
	isUnsigned := isPartExprUnsigned(ctx.GetEvalCtx(), tblInfo)
	var prevRangeValue any
	for i := 0; i < len(defs); i++ {
		if strings.EqualFold(defs[i].LessThan[0], partitionMaxValue) {
			return errors.Trace(dbterror.ErrPartitionMaxvalue)
		}

		currentRangeValue, fromExpr, err := getRangeValue(ctx, defs[i].LessThan[0], isUnsigned)
		if err != nil {
			return errors.Trace(err)
		}
		if fromExpr {
			// Constant fold the expression.
			defs[i].LessThan[0] = fmt.Sprintf("%d", currentRangeValue)
		}

		if i == 0 {
			prevRangeValue = currentRangeValue
			continue
		}

		if isUnsigned {
			if currentRangeValue.(uint64) <= prevRangeValue.(uint64) {
				return errors.Trace(dbterror.ErrRangeNotIncreasing)
			}
		} else {
			if currentRangeValue.(int64) <= prevRangeValue.(int64) {
				return errors.Trace(dbterror.ErrRangeNotIncreasing)
			}
		}
		prevRangeValue = currentRangeValue
	}
	return nil
}

func checkListPartitionValue(ctx expression.BuildContext, tblInfo *model.TableInfo) error {
	pi := tblInfo.Partition
	if len(pi.Definitions) == 0 {
		return ast.ErrPartitionsMustBeDefined.GenWithStackByArgs("LIST")
	}
	expStr, err := formatListPartitionValue(ctx, tblInfo)
	if err != nil {
		return errors.Trace(err)
	}

	partitionsValuesMap := make(map[string]struct{})
	for _, s := range expStr {
		if _, ok := partitionsValuesMap[s]; ok {
			return errors.Trace(dbterror.ErrMultipleDefConstInListPart)
		}
		partitionsValuesMap[s] = struct{}{}
	}

	return nil
}

func formatListPartitionValue(ctx expression.BuildContext, tblInfo *model.TableInfo) ([]string, error) {
	defs := tblInfo.Partition.Definitions
	pi := tblInfo.Partition
	var colTps []*types.FieldType
	cols := make([]*model.ColumnInfo, 0, len(pi.Columns))
	if len(pi.Columns) == 0 {
		tp := types.NewFieldType(mysql.TypeLonglong)
		if isPartExprUnsigned(ctx.GetEvalCtx(), tblInfo) {
			tp.AddFlag(mysql.UnsignedFlag)
		}
		colTps = []*types.FieldType{tp}
	} else {
		colTps = make([]*types.FieldType, 0, len(pi.Columns))
		for _, colName := range pi.Columns {
			colInfo := findColumnByName(colName.L, tblInfo)
			if colInfo == nil {
				return nil, errors.Trace(dbterror.ErrFieldNotFoundPart)
			}
			colTps = append(colTps, colInfo.FieldType.Clone())
			cols = append(cols, colInfo)
		}
	}

	haveDefault := false
	exprStrs := make([]string, 0)
	inValueStrs := make([]string, 0, max(len(pi.Columns), 1))
	for i := range defs {
	inValuesLoop:
		for j, vs := range defs[i].InValues {
			inValueStrs = inValueStrs[:0]
			for k, v := range vs {
				// if DEFAULT would be given as string, like "DEFAULT",
				// it would be stored as "'DEFAULT'",
				if strings.EqualFold(v, "DEFAULT") && k == 0 && len(vs) == 1 {
					if haveDefault {
						return nil, dbterror.ErrMultipleDefConstInListPart
					}
					haveDefault = true
					continue inValuesLoop
				}
				if strings.EqualFold(v, "MAXVALUE") {
					return nil, errors.Trace(dbterror.ErrMaxvalueInValuesIn)
				}
				expr, err := expression.ParseSimpleExpr(ctx, v, expression.WithCastExprTo(colTps[k]))
				if err != nil {
					return nil, errors.Trace(err)
				}
				eval, err := expr.Eval(ctx.GetEvalCtx(), chunk.Row{})
				if err != nil {
					return nil, errors.Trace(err)
				}
				s, err := eval.ToString()
				if err != nil {
					return nil, errors.Trace(err)
				}
				if eval.IsNull() {
					s = "NULL"
				} else {
					if colTps[k].EvalType() == types.ETInt {
						defs[i].InValues[j][k] = s
					}
					if colTps[k].EvalType() == types.ETString {
						s = string(hack.String(collate.GetCollator(cols[k].GetCollate()).Key(s)))
						s = driver.WrapInSingleQuotes(s)
					}
				}
				inValueStrs = append(inValueStrs, s)
			}
			exprStrs = append(exprStrs, strings.Join(inValueStrs, ","))
		}
	}
	return exprStrs, nil
}

// getRangeValue gets an integer from the range value string.
// The returned boolean value indicates whether the input string is a constant expression.
func getRangeValue(ctx expression.BuildContext, str string, unsigned bool) (any, bool, error) {
	// Unsigned bigint was converted to uint64 handle.
	if unsigned {
		if value, err := strconv.ParseUint(str, 10, 64); err == nil {
			return value, false, nil
		}

		e, err1 := expression.ParseSimpleExpr(ctx, str)
		if err1 != nil {
			return 0, false, err1
		}
		res, isNull, err2 := e.EvalInt(ctx.GetEvalCtx(), chunk.Row{})
		if err2 == nil && !isNull {
			return uint64(res), true, nil
		}
	} else {
		if value, err := strconv.ParseInt(str, 10, 64); err == nil {
			return value, false, nil
		}
		// The range value maybe not an integer, it could be a constant expression.
		// For example, the following two cases are the same:
		// PARTITION p0 VALUES LESS THAN (TO_SECONDS('2004-01-01'))
		// PARTITION p0 VALUES LESS THAN (63340531200)
		e, err1 := expression.ParseSimpleExpr(ctx, str)
		if err1 != nil {
			return 0, false, err1
		}
		res, isNull, err2 := e.EvalInt(ctx.GetEvalCtx(), chunk.Row{})
		if err2 == nil && !isNull {
			return res, true, nil
		}
	}
	return 0, false, dbterror.ErrNotAllowedTypeInPartition.GenWithStackByArgs(str)
}

// CheckDropTablePartition checks if the partition exists and does not allow deleting the last existing partition in the table.
func CheckDropTablePartition(meta *model.TableInfo, partLowerNames []string) error {
	pi := meta.Partition
	if pi.Type != pmodel.PartitionTypeRange && pi.Type != pmodel.PartitionTypeList {
		return dbterror.ErrOnlyOnRangeListPartition.GenWithStackByArgs("DROP")
	}

	// To be error compatible with MySQL, we need to do this first!
	// see https://github.com/pingcap/tidb/issues/31681#issuecomment-1015536214
	oldDefs := pi.Definitions
	if len(oldDefs) <= len(partLowerNames) {
		return errors.Trace(dbterror.ErrDropLastPartition)
	}

	dupCheck := make(map[string]bool)
	for _, pn := range partLowerNames {
		found := false
		for _, def := range oldDefs {
			if def.Name.L == pn {
				if _, ok := dupCheck[pn]; ok {
					return errors.Trace(dbterror.ErrDropPartitionNonExistent.GenWithStackByArgs("DROP"))
				}
				dupCheck[pn] = true
				found = true
				break
			}
		}
		if !found {
			return errors.Trace(dbterror.ErrDropPartitionNonExistent.GenWithStackByArgs("DROP"))
		}
	}
	return nil
}

// updateDroppingPartitionInfo move dropping partitions to DroppingDefinitions
func updateDroppingPartitionInfo(tblInfo *model.TableInfo, partLowerNames []string) {
	oldDefs := tblInfo.Partition.Definitions
	newDefs := make([]model.PartitionDefinition, 0, len(oldDefs)-len(partLowerNames))
	droppingDefs := make([]model.PartitionDefinition, 0, len(partLowerNames))
	pids := make([]int64, 0, len(partLowerNames))

	// consider using a map to probe partLowerNames if too many partLowerNames
	for i := range oldDefs {
		found := false
		for _, partName := range partLowerNames {
			if oldDefs[i].Name.L == partName {
				found = true
				break
			}
		}
		if found {
			pids = append(pids, oldDefs[i].ID)
			droppingDefs = append(droppingDefs, oldDefs[i])
		} else {
			newDefs = append(newDefs, oldDefs[i])
		}
	}

	tblInfo.Partition.Definitions = newDefs
	tblInfo.Partition.DroppingDefinitions = droppingDefs
}

func getPartitionDef(tblInfo *model.TableInfo, partName string) (index int, def *model.PartitionDefinition, _ error) {
	defs := tblInfo.Partition.Definitions
	for i := 0; i < len(defs); i++ {
		if strings.EqualFold(defs[i].Name.L, strings.ToLower(partName)) {
			return i, &(defs[i]), nil
		}
	}
	return index, nil, table.ErrUnknownPartition.GenWithStackByArgs(partName, tblInfo.Name.O)
}

func getPartitionIDsFromDefinitions(defs []model.PartitionDefinition) []int64 {
	pids := make([]int64, 0, len(defs))
	for _, def := range defs {
		pids = append(pids, def.ID)
	}
	return pids
}

func hasGlobalIndex(tblInfo *model.TableInfo) bool {
	for _, idxInfo := range tblInfo.Indices {
		if idxInfo.Global {
			return true
		}
	}
	return false
}

// getTableInfoWithDroppingPartitions builds oldTableInfo including dropping partitions, only used by onDropTablePartition.
func getTableInfoWithDroppingPartitions(t *model.TableInfo) *model.TableInfo {
	p := t.Partition
	nt := t.Clone()
	np := *p
	npd := make([]model.PartitionDefinition, 0, len(p.Definitions)+len(p.DroppingDefinitions))
	npd = append(npd, p.Definitions...)
	npd = append(npd, p.DroppingDefinitions...)
	np.Definitions = npd
	np.DroppingDefinitions = nil
	nt.Partition = &np
	return nt
}

func dropLabelRules(ctx context.Context, schemaName, tableName string, partNames []string) error {
	deleteRules := make([]string, 0, len(partNames))
	for _, partName := range partNames {
		deleteRules = append(deleteRules, fmt.Sprintf(label.PartitionIDFormat, label.IDPrefix, schemaName, tableName, partName))
	}
	// delete batch rules
	patch := label.NewRulePatch([]*label.Rule{}, deleteRules)
	return infosync.UpdateLabelRules(ctx, patch)
}

// rollbackLikeDropPartition does rollback for Reorganize partition and Add partition.
// It will drop newly created partitions that has not yet been used, including cleaning
// up label rules and bundles as well as changed indexes due to global flag.
func (w *worker) rollbackLikeDropPartition(jobCtx *jobContext, job *model.Job) (ver int64, _ error) {
	args := jobCtx.jobArgs.(*model.TablePartitionArgs)
	partInfo := args.PartInfo
	metaMut := jobCtx.metaMut
	tblInfo, err := GetTableInfoAndCancelFaultJob(metaMut, job, job.SchemaID)
	if err != nil {
		return ver, errors.Trace(err)
	}
	tblInfo.Partition.DroppingDefinitions = nil
	physicalTableIDs, pNames, rollbackBundles := rollbackAddingPartitionInfo(tblInfo)
	err = infosync.PutRuleBundlesWithDefaultRetry(context.TODO(), rollbackBundles)
	if err != nil {
		job.State = model.JobStateCancelled
		return ver, errors.Wrapf(err, "failed to notify PD the placement rules")
	}
	// TODO: Will this drop LabelRules for existing partitions, if the new partitions have the same name?
	err = dropLabelRules(w.ctx, job.SchemaName, tblInfo.Name.L, pNames)
	if err != nil {
		job.State = model.JobStateCancelled
		return ver, errors.Wrapf(err, "failed to notify PD the label rules")
	}

	if _, err := alterTableLabelRule(job.SchemaName, tblInfo, getIDs([]*model.TableInfo{tblInfo})); err != nil {
		job.State = model.JobStateCancelled
		return ver, err
	}
	if partInfo.Type != pmodel.PartitionTypeNone {
		// ALTER TABLE ... PARTITION BY
		// Also remove anything with the new table id
		physicalTableIDs = append(physicalTableIDs, partInfo.NewTableID)
		// Reset if it was normal table before
		if tblInfo.Partition.Type == pmodel.PartitionTypeNone ||
			tblInfo.Partition.DDLType == pmodel.PartitionTypeNone {
			tblInfo.Partition = nil
		}
	}

	var dropIndices []*model.IndexInfo
	for _, indexInfo := range tblInfo.Indices {
		if indexInfo.State == model.StateWriteOnly {
			dropIndices = append(dropIndices, indexInfo)
		}
	}
	for _, indexInfo := range dropIndices {
		DropIndexColumnFlag(tblInfo, indexInfo)
		RemoveDependentHiddenColumns(tblInfo, indexInfo)
		removeIndexInfo(tblInfo, indexInfo)
	}
	if tblInfo.Partition != nil {
		tblInfo.Partition.ClearReorgIntermediateInfo()
	}

	ver, err = updateVersionAndTableInfo(jobCtx, job, tblInfo, true)
	if err != nil {
		return ver, errors.Trace(err)
	}
	job.FinishTableJob(model.JobStateRollbackDone, model.StateNone, ver, tblInfo)
	args.OldPhysicalTblIDs = physicalTableIDs
	job.FillFinishedArgs(args)
	return ver, nil
}

// onDropTablePartition deletes old partition meta.
// States:
// StateNone
//
//	Old partitions are queued to be deleted (delete_range), global index up-to-date
//
// StateDeleteReorganization
//
//		Old partitions are not accessible/used by any sessions.
//	 Inserts/updates of global index which still have entries pointing to old partitions
//	 will overwrite those entries
//	 In the background we are reading all old partitions and deleting their entries from
//	 the global indexes.
//
// StateDeleteOnly
//
//	 old partitions are no longer visible, but if there is inserts/updates to the global indexes,
//	 duplicate key errors will be given, even if the entries are from dropped partitions
//		Note that overlapping ranges (i.e. a dropped partitions with 'less than (N)' will now .. ?!?
//
// StateWriteOnly
//
//	old partitions are blocked for read and write. But for read we are allowing
//	"overlapping" partition to be read instead. Which means that write can only
//	happen in the 'overlapping' partitions original range, not into the extended
//	range open by the dropped partitions.
//
// StatePublic
//
//	Original state, unaware of DDL
func (w *worker) onDropTablePartition(jobCtx *jobContext, job *model.Job) (ver int64, _ error) {
	args, err := model.GetTablePartitionArgs(job)
	if err != nil {
		job.State = model.JobStateCancelled
		return ver, errors.Trace(err)
	}
	jobCtx.jobArgs = args
	partNames := args.PartNames
	metaMut := jobCtx.metaMut
	tblInfo, err := GetTableInfoAndCancelFaultJob(metaMut, job, job.SchemaID)
	if err != nil {
		return ver, errors.Trace(err)
	}

	switch job.SchemaState {
	case model.StatePublic:
		// Here we mark the partitions to be dropped, so they are not read or written
		err = CheckDropTablePartition(tblInfo, partNames)
		if err != nil {
			job.State = model.JobStateCancelled
			return ver, errors.Trace(err)
		}
		// Reason, see https://github.com/pingcap/tidb/issues/55888
		// Only mark the partitions as to be dropped, so they are not used, but not yet removed.
		originalDefs := tblInfo.Partition.Definitions
		updateDroppingPartitionInfo(tblInfo, partNames)
		tblInfo.Partition.Definitions = originalDefs
		job.SchemaState = model.StateWriteOnly
		tblInfo.Partition.DDLState = job.SchemaState
		tblInfo.Partition.DDLAction = job.Type

		ver, err = updateVersionAndTableInfo(jobCtx, job, tblInfo, true)
	case model.StateWriteOnly:
		// Since the previous state do not use the dropping partitions,
		// we can now actually remove them, allowing to write into the overlapping range
		// of the higher range partition or LIST default partition.
		updateDroppingPartitionInfo(tblInfo, partNames)
		err = dropLabelRules(jobCtx.stepCtx, job.SchemaName, tblInfo.Name.L, partNames)
		if err != nil {
			// TODO: Add failpoint error/cancel injection and test failure/rollback and cancellation!
			job.State = model.JobStateCancelled
			return ver, errors.Wrapf(err, "failed to notify PD the label rules")
		}

		if _, err := alterTableLabelRule(job.SchemaName, tblInfo, getIDs([]*model.TableInfo{tblInfo})); err != nil {
			job.State = model.JobStateCancelled
			return ver, err
		}

		var bundles []*placement.Bundle
		// create placement groups for each dropped partition to keep the data's placement before GC
		// These placements groups will be deleted after GC
		bundles, err = droppedPartitionBundles(metaMut, tblInfo, tblInfo.Partition.DroppingDefinitions)
		if err != nil {
			job.State = model.JobStateCancelled
			return ver, err
		}

		var tableBundle *placement.Bundle
		// Recompute table bundle to remove dropped partitions rules from its group
		tableBundle, err = placement.NewTableBundle(metaMut, tblInfo)
		if err != nil {
			job.State = model.JobStateCancelled
			return ver, errors.Trace(err)
		}

		if tableBundle != nil {
			bundles = append(bundles, tableBundle)
		}

		if err = infosync.PutRuleBundlesWithDefaultRetry(context.TODO(), bundles); err != nil {
			job.State = model.JobStateCancelled
			return ver, err
		}

		job.SchemaState = model.StateDeleteOnly
		tblInfo.Partition.DDLState = job.SchemaState
		ver, err = updateVersionAndTableInfo(jobCtx, job, tblInfo, true)
	case model.StateDeleteOnly:
		// This state is not a real 'DeleteOnly' state, because tidb does not maintain the state check in partitionDefinition.
		// Insert this state to confirm all servers can not see the old partitions when reorg is running,
		// so that no new data will be inserted into old partitions when reorganizing.
		job.SchemaState = model.StateDeleteReorganization
		tblInfo.Partition.DDLState = job.SchemaState
		ver, err = updateVersionAndTableInfo(jobCtx, job, tblInfo, true)
	case model.StateDeleteReorganization:
		physicalTableIDs := getPartitionIDsFromDefinitions(tblInfo.Partition.DroppingDefinitions)
		if hasGlobalIndex(tblInfo) {
			oldTblInfo := getTableInfoWithDroppingPartitions(tblInfo)
			var done bool
			done, err = w.cleanGlobalIndexEntriesFromDroppedPartitions(jobCtx, job, oldTblInfo, physicalTableIDs)
			if err != nil || !done {
				return ver, errors.Trace(err)
			}
		}
		removeTiFlashAvailablePartitionIDs(tblInfo, physicalTableIDs)
		droppedDefs := tblInfo.Partition.DroppingDefinitions
		tblInfo.Partition.DroppingDefinitions = nil
		job.SchemaState = model.StateNone
		tblInfo.Partition.DDLState = job.SchemaState
		tblInfo.Partition.DDLAction = model.ActionNone
		// used by ApplyDiff in updateSchemaVersion
		args.OldPhysicalTblIDs = physicalTableIDs
		ver, err = updateVersionAndTableInfo(jobCtx, job, tblInfo, true)
		if err != nil {
			return ver, errors.Trace(err)
		}
		dropPartitionEvent := notifier.NewDropPartitionEvent(
			tblInfo,
			&model.PartitionInfo{Definitions: droppedDefs},
		)
		err = asyncNotifyEvent(jobCtx, dropPartitionEvent, job, noSubJob, w.sess)
		if err != nil {
			return ver, errors.Trace(err)
		}

		job.SchemaState = model.StateNone
		job.FinishTableJob(model.JobStateDone, model.StateNone, ver, tblInfo)
		// A background job will be created to delete old partition data.
		job.FillFinishedArgs(args)
	default:
		err = dbterror.ErrInvalidDDLState.GenWithStackByArgs("partition", job.SchemaState)
	}
	return ver, errors.Trace(err)
}

func removeTiFlashAvailablePartitionIDs(tblInfo *model.TableInfo, pids []int64) {
	if tblInfo.TiFlashReplica == nil {
		return
	}
	// Remove the partitions
	ids := tblInfo.TiFlashReplica.AvailablePartitionIDs
	// Rarely called, so OK to take some time, to make it easy
	for _, id := range pids {
		for i, avail := range ids {
			if id == avail {
				tmp := ids[:i]
				tmp = append(tmp, ids[i+1:]...)
				ids = tmp
				break
			}
		}
	}
	tblInfo.TiFlashReplica.AvailablePartitionIDs = ids
}

func replaceTruncatePartitions(job *model.Job, t *meta.Mutator, tblInfo *model.TableInfo, oldIDs, newIDs []int64) ([]model.PartitionDefinition, []model.PartitionDefinition, error) {
	oldDefinitions := make([]model.PartitionDefinition, 0, len(oldIDs))
	newDefinitions := make([]model.PartitionDefinition, 0, len(oldIDs))
	pi := tblInfo.Partition
	for i, id := range oldIDs {
		for defIdx := range pi.Definitions {
			// use a reference to actually set the new ID!
			def := &pi.Definitions[defIdx]
			if id == def.ID {
				oldDefinitions = append(oldDefinitions, def.Clone())
				def.ID = newIDs[i]
				// Shallow copy, since we do not need to replace them.
				newDefinitions = append(newDefinitions, *def)
				break
			}
		}
	}

	if err := clearTruncatePartitionTiflashStatus(tblInfo, newDefinitions, oldIDs); err != nil {
		return nil, nil, err
	}

	if err := updateTruncatePartitionLabelRules(job, t, oldDefinitions, newDefinitions, tblInfo, oldIDs); err != nil {
		return nil, nil, err
	}
	return oldDefinitions, newDefinitions, nil
}

func (w *worker) cleanGlobalIndexEntriesFromDroppedPartitions(jobCtx *jobContext, job *model.Job, tblInfo *model.TableInfo, oldIDs []int64) (bool, error) {
	tbl, err := getTable(jobCtx.getAutoIDRequirement(), job.SchemaID, tblInfo)
	if err != nil {
		return false, errors.Trace(err)
	}
	dbInfo, err := jobCtx.metaMut.GetDatabase(job.SchemaID)
	if err != nil {
		return false, errors.Trace(err)
	}
	pt, ok := tbl.(table.PartitionedTable)
	if !ok {
		return false, dbterror.ErrInvalidDDLState.GenWithStackByArgs("partition", job.SchemaState)
	}

	elements := make([]*meta.Element, 0, len(tblInfo.Indices))
	for _, idxInfo := range tblInfo.Indices {
		if idxInfo.Global {
			elements = append(elements, &meta.Element{ID: idxInfo.ID, TypeKey: meta.IndexElementKey})
		}
	}
	if len(elements) == 0 {
		return true, nil
	}
	sctx, err1 := w.sessPool.Get()
	if err1 != nil {
		return false, err1
	}
	defer w.sessPool.Put(sctx)
	rh := newReorgHandler(sess.NewSession(sctx))
	reorgInfo, err := getReorgInfoFromPartitions(jobCtx.oldDDLCtx.jobContext(job.ID, job.ReorgMeta), jobCtx, rh, job, dbInfo, pt, oldIDs, elements)

	if err != nil || reorgInfo.first {
		// If we run reorg firstly, we should update the job snapshot version
		// and then run the reorg next time.
		return false, errors.Trace(err)
	}
	err = w.runReorgJob(reorgInfo, tbl.Meta(), func() (dropIndexErr error) {
		defer tidbutil.Recover(metrics.LabelDDL, "onDropTablePartition",
			func() {
				dropIndexErr = dbterror.ErrCancelledDDLJob.GenWithStack("drop partition panic")
			}, false)
		return w.cleanupGlobalIndexes(pt, oldIDs, reorgInfo)
	})
	if err != nil {
		if dbterror.ErrWaitReorgTimeout.Equal(err) {
			// if timeout, we should return, check for the owner and re-wait job done.
			return false, nil
		}
		if dbterror.ErrPausedDDLJob.Equal(err) {
			// if ErrPausedDDLJob, we should return, check for the owner and re-wait job done.
			return false, nil
		}
		return false, errors.Trace(err)
	}
	return true, nil
}

// onTruncateTablePartition truncates old partition meta.
//
// # StateNone
//
// Unaware of DDL.
//
// # StateWriteOnly
//
// Still sees and uses the old partition, but should filter out index reads of
// global index which has ids from pi.NewPartitionIDs.
// Allow duplicate key errors even if one cannot access the global index entry by reading!
// This state is not really needed if there are no global indexes, but used for consistency.
//
// # StateDeleteOnly
//
// Sees new partition, but should filter out index reads of global index which
// has ids from pi.DroppingDefinitions.
// Allow duplicate key errors even if one cannot access the global index entry by reading!
//
// # StateDeleteReorganization
//
// Now no other session has access to the old partition,
// but there are global index entries left pointing to the old partition,
// so they should be filtered out (see pi.DroppingDefinitions) and on write (insert/update)
// the old partition's row should be deleted and the global index key allowed
// to be overwritten.
// During this time the old partition is read and removing matching entries in
// smaller batches.
// This state is not really needed if there are no global indexes, but used for consistency.
//
// # StatePublic
//
// DDL done.
func (w *worker) onTruncateTablePartition(jobCtx *jobContext, job *model.Job) (int64, error) {
	var ver int64
	canCancel := false
	if job.SchemaState == model.StatePublic {
		canCancel = true
	}
	args, err := model.GetTruncateTableArgs(job)
	if err != nil {
		if canCancel {
			job.State = model.JobStateCancelled
		}
		return ver, errors.Trace(err)
	}
	jobCtx.jobArgs = args
	oldIDs, newIDs := args.OldPartitionIDs, args.NewPartitionIDs
	if len(oldIDs) != len(newIDs) {
		if canCancel {
			job.State = model.JobStateCancelled
		}
		return ver, errors.Trace(errors.New("len(oldIDs) must be the same as len(newIDs)"))
	}
	tblInfo, err := GetTableInfoAndCancelFaultJob(jobCtx.metaMut, job, job.SchemaID)
	if err != nil {
		if canCancel {
			job.State = model.JobStateCancelled
		}
		return ver, errors.Trace(err)
	}
	pi := tblInfo.GetPartitionInfo()
	if pi == nil {
		if canCancel {
			job.State = model.JobStateCancelled
		}
		return ver, errors.Trace(dbterror.ErrPartitionMgmtOnNonpartitioned)
	}

	if job.IsRollingback() {
		return convertTruncateTablePartitionJob2RollbackJob(jobCtx, job, dbterror.ErrCancelledDDLJob, tblInfo)
	}

	failpoint.Inject("truncatePartCancel1", func(val failpoint.Value) {
		if val.(bool) {
			job.State = model.JobStateCancelled
			err = errors.New("Injected error by truncatePartCancel1")
			failpoint.Return(ver, err)
		}
	})

	var oldDefinitions []model.PartitionDefinition
	var newDefinitions []model.PartitionDefinition

	switch job.SchemaState {
	case model.StatePublic:
		// This work as a flag to ignore Global Index entries from the new partitions!
		// Used in IDsInDDLToIgnore() for filtering new partitions from
		// the global index
		pi.NewPartitionIDs = newIDs[:]
		pi.DDLAction = model.ActionTruncateTablePartition

		job.SchemaState = model.StateWriteOnly
		pi.DDLState = job.SchemaState
		return updateVersionAndTableInfo(jobCtx, job, tblInfo, true)
	case model.StateWriteOnly:
		// We can still rollback here, since we have not yet started to write to the new partitions!
		oldDefinitions, newDefinitions, err = replaceTruncatePartitions(job, jobCtx.metaMut, tblInfo, oldIDs, newIDs)
		if err != nil {
			return ver, errors.Trace(err)
		}
		preSplitAndScatter(w.sess.Context, jobCtx.store, tblInfo, newDefinitions)
		failpoint.Inject("truncatePartFail1", func(val failpoint.Value) {
			if val.(bool) {
				job.ErrorCount += variable.GetDDLErrorCountLimit() / 2
				err = errors.New("Injected error by truncatePartFail1")
				failpoint.Return(ver, err)
			}
		})
		// This work as a flag to ignore Global Index entries from the old partitions!
		// Used in IDsInDDLToIgnore() for filtering old partitions from
		// the global index
		pi.DroppingDefinitions = oldDefinitions
		// And we don't need to filter for new partitions any longer
		job.SchemaState = model.StateDeleteOnly
		pi.DDLState = job.SchemaState
		return updateVersionAndTableInfo(jobCtx, job, tblInfo, true)
	case model.StateDeleteOnly:
		// Now we don't see the old partitions, but other sessions may still use them.
		// So to keep the Global Index consistent, we will still keep it up-to-date with
		// the old partitions, as well as the new partitions.
		// Also ensures that no writes will happen after GC in DeleteRanges.

		job.SchemaState = model.StateDeleteReorganization
		pi.DDLState = job.SchemaState
		return updateVersionAndTableInfo(jobCtx, job, tblInfo, true)
	case model.StateDeleteReorganization:
		// Now the old partitions are no longer accessible, but they are still referenced in
		// the global indexes (although allowed to be overwritten).
		// So time to clear them.

		var done bool
		done, err = w.cleanGlobalIndexEntriesFromDroppedPartitions(jobCtx, job, tblInfo, oldIDs)
		if err != nil || !done {
			return ver, errors.Trace(err)
		}
		failpoint.Inject("truncatePartFail2", func(val failpoint.Value) {
			if val.(bool) {
				job.ErrorCount += variable.GetDDLErrorCountLimit() / 2
				err = errors.New("Injected error by truncatePartFail2")
				failpoint.Return(ver, err)
			}
		})
		// For the truncatePartitionEvent
		oldDefinitions = pi.DroppingDefinitions
		newDefinitions = make([]model.PartitionDefinition, 0, len(oldIDs))
		for i, def := range oldDefinitions {
			newDef := def.Clone()
			newDef.ID = newIDs[i]
			newDefinitions = append(newDefinitions, newDef)
		}

		pi.DroppingDefinitions = nil
		pi.NewPartitionIDs = nil
		pi.DDLState = model.StateNone
		pi.DDLAction = model.ActionNone

		// used by ApplyDiff in updateSchemaVersion
		args.ShouldUpdateAffectedPartitions = true
		ver, err = updateVersionAndTableInfo(jobCtx, job, tblInfo, true)
		if err != nil {
			return ver, errors.Trace(err)
		}
		// Finish this job.
		job.FinishTableJob(model.JobStateDone, model.StateNone, ver, tblInfo)
		truncatePartitionEvent := notifier.NewTruncatePartitionEvent(
			tblInfo,
			&model.PartitionInfo{Definitions: newDefinitions},
			&model.PartitionInfo{Definitions: oldDefinitions},
		)
		err = asyncNotifyEvent(jobCtx, truncatePartitionEvent, job, noSubJob, w.sess)
		if err != nil {
			return ver, errors.Trace(err)
		}
		// Finish this job.
		job.FinishTableJob(model.JobStateDone, model.StateNone, ver, tblInfo)
		// A background job will be created to delete old partition data.
		job.FillFinishedArgs(&model.TruncateTableArgs{
			OldPartitionIDs: oldIDs,
		})
	default:
		return ver, dbterror.ErrInvalidDDLState.GenWithStackByArgs("partition", job.SchemaState)
	}
<<<<<<< HEAD

	failpoint.Inject("truncatePartFail3", func(val failpoint.Value) {
		if val.(bool) {
			job.ErrorCount += variable.GetDDLErrorCountLimit() / 2
			err = errors.New("Injected error by truncatePartFail3")
			failpoint.Return(ver, err)
		}
	})
	// used by ApplyDiff in updateSchemaVersion
	args.ShouldUpdateAffectedPartitions = true
	ver, err = updateVersionAndTableInfo(jobCtx, job, tblInfo, true)
	if err != nil {
		return ver, errors.Trace(err)
	}
	// Finish this job.
	job.FinishTableJob(model.JobStateDone, model.StateNone, ver, tblInfo)
	truncatePartitionEvent := notifier.NewTruncatePartitionEvent(
		tblInfo,
		&model.PartitionInfo{Definitions: newDefinitions},
		&model.PartitionInfo{Definitions: oldDefinitions},
	)
	err = asyncNotifyEvent(jobCtx, truncatePartitionEvent, job, noSubJob, w.sess)
	if err != nil {
		return ver, errors.Trace(err)
	}
	// Finish this job.
	job.FinishTableJob(model.JobStateDone, model.StateNone, ver, tblInfo)
	// A background job will be created to delete old partition data.
	job.FillFinishedArgs(&model.TruncateTableArgs{
		OldPartitionIDs: oldIDs,
	})
=======
>>>>>>> 73963d11
	return ver, errors.Trace(err)
}

func clearTruncatePartitionTiflashStatus(tblInfo *model.TableInfo, newPartitions []model.PartitionDefinition, oldIDs []int64) error {
	// Clear the tiflash replica available status.
	if tblInfo.TiFlashReplica != nil {
		e := infosync.ConfigureTiFlashPDForPartitions(true, &newPartitions, tblInfo.TiFlashReplica.Count, &tblInfo.TiFlashReplica.LocationLabels, tblInfo.ID)
		failpoint.Inject("FailTiFlashTruncatePartition", func() {
			e = errors.New("enforced error")
		})
		if e != nil {
			logutil.DDLLogger().Error("ConfigureTiFlashPDForPartitions fails", zap.Error(e))
			return e
		}
		tblInfo.TiFlashReplica.Available = false
		// Set partition replica become unavailable.
		removeTiFlashAvailablePartitionIDs(tblInfo, oldIDs)
	}
	return nil
}

func updateTruncatePartitionLabelRules(job *model.Job, t *meta.Mutator, oldPartitions, newPartitions []model.PartitionDefinition, tblInfo *model.TableInfo, oldIDs []int64) error {
	bundles, err := placement.NewPartitionListBundles(t, newPartitions)
	if err != nil {
		return errors.Trace(err)
	}

	tableBundle, err := placement.NewTableBundle(t, tblInfo)
	if err != nil {
		return errors.Trace(err)
	}

	if tableBundle != nil {
		bundles = append(bundles, tableBundle)
	}

	// create placement groups for each dropped partition to keep the data's placement before GC
	// These placements groups will be deleted after GC
	keepDroppedBundles, err := droppedPartitionBundles(t, tblInfo, oldPartitions)
	if err != nil {
		return errors.Trace(err)
	}
	bundles = append(bundles, keepDroppedBundles...)

	err = infosync.PutRuleBundlesWithDefaultRetry(context.TODO(), bundles)
	if err != nil {
		return errors.Wrapf(err, "failed to notify PD the placement rules")
	}

	tableID := fmt.Sprintf(label.TableIDFormat, label.IDPrefix, job.SchemaName, tblInfo.Name.L)
	oldPartRules := make([]string, 0, len(oldIDs))
	for _, newPartition := range newPartitions {
		oldPartRuleID := fmt.Sprintf(label.PartitionIDFormat, label.IDPrefix, job.SchemaName, tblInfo.Name.L, newPartition.Name.L)
		oldPartRules = append(oldPartRules, oldPartRuleID)
	}

	rules, err := infosync.GetLabelRules(context.TODO(), append(oldPartRules, tableID))
	if err != nil {
		return errors.Wrapf(err, "failed to get label rules from PD")
	}

	newPartIDs := getPartitionIDs(tblInfo)
	newRules := make([]*label.Rule, 0, len(oldIDs)+1)
	if tr, ok := rules[tableID]; ok {
		newRules = append(newRules, tr.Clone().Reset(job.SchemaName, tblInfo.Name.L, "", append(newPartIDs, tblInfo.ID)...))
	}

	for idx, newPartition := range newPartitions {
		if pr, ok := rules[oldPartRules[idx]]; ok {
			newRules = append(newRules, pr.Clone().Reset(job.SchemaName, tblInfo.Name.L, newPartition.Name.L, newPartition.ID))
		}
	}

	patch := label.NewRulePatch(newRules, []string{})
	err = infosync.UpdateLabelRules(context.TODO(), patch)
	if err != nil {
		return errors.Wrapf(err, "failed to notify PD the label rules")
	}

	return nil
}

// onExchangeTablePartition exchange partition data
func (w *worker) onExchangeTablePartition(jobCtx *jobContext, job *model.Job) (ver int64, _ error) {
	args, err := model.GetExchangeTablePartitionArgs(job)
	if err != nil {
		job.State = model.JobStateCancelled
		return ver, errors.Trace(err)
	}

	defID, ptSchemaID, ptID, partName :=
		args.PartitionID, args.PTSchemaID, args.PTTableID, args.PartitionName
	metaMut := jobCtx.metaMut

	ntDbInfo, err := checkSchemaExistAndCancelNotExistJob(metaMut, job)
	if err != nil {
		job.State = model.JobStateCancelled
		return ver, errors.Trace(err)
	}

	ptDbInfo, err := metaMut.GetDatabase(ptSchemaID)
	if err != nil {
		job.State = model.JobStateCancelled
		return ver, errors.Trace(err)
	}

	nt, err := GetTableInfoAndCancelFaultJob(metaMut, job, job.SchemaID)
	if err != nil {
		return ver, errors.Trace(err)
	}

	if job.IsRollingback() {
		return rollbackExchangeTablePartition(jobCtx, job, nt)
	}
	pt, err := getTableInfo(metaMut, ptID, ptSchemaID)
	if err != nil {
		if infoschema.ErrDatabaseNotExists.Equal(err) || infoschema.ErrTableNotExists.Equal(err) {
			job.State = model.JobStateCancelled
		}
		return ver, errors.Trace(err)
	}

	_, partDef, err := getPartitionDef(pt, partName)
	if err != nil {
		return ver, errors.Trace(err)
	}
	if job.SchemaState == model.StateNone {
		if pt.State != model.StatePublic {
			job.State = model.JobStateCancelled
			return ver, dbterror.ErrInvalidDDLState.GenWithStack("table %s is not in public, but %s", pt.Name, pt.State)
		}
		err = checkExchangePartition(pt, nt)
		if err != nil {
			job.State = model.JobStateCancelled
			return ver, errors.Trace(err)
		}

		err = checkTableDefCompatible(pt, nt)
		if err != nil {
			job.State = model.JobStateCancelled
			return ver, errors.Trace(err)
		}

		err = checkExchangePartitionPlacementPolicy(metaMut, nt.PlacementPolicyRef, pt.PlacementPolicyRef, partDef.PlacementPolicyRef)
		if err != nil {
			job.State = model.JobStateCancelled
			return ver, errors.Trace(err)
		}

		if defID != partDef.ID {
			logutil.DDLLogger().Info("Exchange partition id changed, updating to actual id",
				zap.Stringer("job", job), zap.Int64("defID", defID), zap.Int64("partDef.ID", partDef.ID))
			args.PartitionID = partDef.ID
			job.FillArgs(args)
			defID = partDef.ID
			err = updateDDLJob2Table(jobCtx.stepCtx, w.sess, job, true)
			if err != nil {
				return ver, errors.Trace(err)
			}
		}
		var ptInfo []schemaIDAndTableInfo
		if len(nt.Constraints) > 0 {
			pt.ExchangePartitionInfo = &model.ExchangePartitionInfo{
				ExchangePartitionTableID: nt.ID,
				ExchangePartitionDefID:   defID,
			}
			ptInfo = append(ptInfo, schemaIDAndTableInfo{
				schemaID: ptSchemaID,
				tblInfo:  pt,
			})
		}
		nt.ExchangePartitionInfo = &model.ExchangePartitionInfo{
			ExchangePartitionTableID: ptID,
			ExchangePartitionDefID:   defID,
		}
		// We need an interim schema version,
		// so there are no non-matching rows inserted
		// into the table using the schema version
		// before the exchange is made.
		job.SchemaState = model.StateWriteOnly
		pt.Partition.DDLState = job.SchemaState
		pt.Partition.DDLAction = job.Type
		return updateVersionAndTableInfoWithCheck(jobCtx, job, nt, true, ptInfo...)
	}
	// From now on, nt (the non-partitioned table) has
	// ExchangePartitionInfo set, meaning it is restricted
	// to only allow writes that would match the
	// partition to be exchange with.
	// So we need to rollback that change, instead of just cancelling.

	delayForAsyncCommit()

	if defID != partDef.ID {
		// Should never happen, should have been updated above, in previous state!
		logutil.DDLLogger().Error("Exchange partition id changed, updating to actual id",
			zap.Stringer("job", job), zap.Int64("defID", defID), zap.Int64("partDef.ID", partDef.ID))
		args.PartitionID = partDef.ID
		job.FillArgs(args)
		// might be used later, ignore the lint warning.
		//nolint: ineffassign
		defID = partDef.ID
		err = updateDDLJob2Table(jobCtx.stepCtx, w.sess, job, true)
		if err != nil {
			return ver, errors.Trace(err)
		}
	}

	if args.WithValidation {
		ntbl, err := getTable(jobCtx.getAutoIDRequirement(), job.SchemaID, nt)
		if err != nil {
			return ver, errors.Trace(err)
		}
		ptbl, err := getTable(jobCtx.getAutoIDRequirement(), ptSchemaID, pt)
		if err != nil {
			return ver, errors.Trace(err)
		}
		err = checkExchangePartitionRecordValidation(
			jobCtx.stepCtx,
			w,
			ptbl,
			ntbl,
			ptDbInfo.Name.L,
			ntDbInfo.Name.L,
			partName,
		)
		if err != nil {
			job.State = model.JobStateRollingback
			return ver, errors.Trace(err)
		}
	}

	// partition table auto IDs.
	ptAutoIDs, err := metaMut.GetAutoIDAccessors(ptSchemaID, ptID).Get()
	if err != nil {
		return ver, errors.Trace(err)
	}
	// non-partition table auto IDs.
	ntAutoIDs, err := metaMut.GetAutoIDAccessors(job.SchemaID, nt.ID).Get()
	if err != nil {
		return ver, errors.Trace(err)
	}

	if pt.TiFlashReplica != nil {
		for i, id := range pt.TiFlashReplica.AvailablePartitionIDs {
			if id == partDef.ID {
				pt.TiFlashReplica.AvailablePartitionIDs[i] = nt.ID
				break
			}
		}
	}

	// Recreate non-partition table meta info,
	// by first delete it with the old table id
	err = metaMut.DropTableOrView(job.SchemaID, nt.ID)
	if err != nil {
		return ver, errors.Trace(err)
	}

	// exchange table meta id
	pt.ExchangePartitionInfo = nil
	// Used below to update the partitioned table's stats meta.
	originalPartitionDef := partDef.Clone()
	originalNt := nt.Clone()
	partDef.ID, nt.ID = nt.ID, partDef.ID
	pt.Partition.DDLState = model.StateNone
	pt.Partition.DDLAction = model.ActionNone

	err = metaMut.UpdateTable(ptSchemaID, pt)
	if err != nil {
		return ver, errors.Trace(err)
	}

	err = metaMut.CreateTableOrView(job.SchemaID, nt)
	if err != nil {
		return ver, errors.Trace(err)
	}

	failpoint.Inject("exchangePartitionErr", func(val failpoint.Value) {
		if val.(bool) {
			failpoint.Return(ver, errors.New("occur an error after updating partition id"))
		}
	})

	// Set both tables to the maximum auto IDs between normal table and partitioned table.
	// TODO: Fix the issue of big transactions during EXCHANGE PARTITION with AutoID.
	// Similar to https://github.com/pingcap/tidb/issues/46904
	newAutoIDs := model.AutoIDGroup{
		RowID:       max(ptAutoIDs.RowID, ntAutoIDs.RowID),
		IncrementID: max(ptAutoIDs.IncrementID, ntAutoIDs.IncrementID),
		RandomID:    max(ptAutoIDs.RandomID, ntAutoIDs.RandomID),
	}
	err = metaMut.GetAutoIDAccessors(ptSchemaID, pt.ID).Put(newAutoIDs)
	if err != nil {
		return ver, errors.Trace(err)
	}
	err = metaMut.GetAutoIDAccessors(job.SchemaID, nt.ID).Put(newAutoIDs)
	if err != nil {
		return ver, errors.Trace(err)
	}

	failpoint.Inject("exchangePartitionAutoID", func(val failpoint.Value) {
		if val.(bool) {
			seCtx, err := w.sessPool.Get()
			defer w.sessPool.Put(seCtx)
			if err != nil {
				failpoint.Return(ver, err)
			}
			se := sess.NewSession(seCtx)
			_, err = se.Execute(context.Background(), "insert ignore into test.pt values (40000000)", "exchange_partition_test")
			if err != nil {
				failpoint.Return(ver, err)
			}
		}
	})

	// the follow code is a swap function for rules of two partitions
	// though partitions has exchanged their ID, swap still take effect

	bundles, err := bundlesForExchangeTablePartition(metaMut, pt, partDef, nt)
	if err != nil {
		return ver, errors.Trace(err)
	}

	if err = infosync.PutRuleBundlesWithDefaultRetry(context.TODO(), bundles); err != nil {
		return ver, errors.Wrapf(err, "failed to notify PD the placement rules")
	}

	ntrID := fmt.Sprintf(label.TableIDFormat, label.IDPrefix, job.SchemaName, nt.Name.L)
	ptrID := fmt.Sprintf(label.PartitionIDFormat, label.IDPrefix, job.SchemaName, pt.Name.L, partDef.Name.L)

	rules, err := infosync.GetLabelRules(context.TODO(), []string{ntrID, ptrID})
	if err != nil {
		return 0, errors.Wrapf(err, "failed to get PD the label rules")
	}

	ntr := rules[ntrID]
	ptr := rules[ptrID]

	// This must be a bug, nt cannot be partitioned!
	partIDs := getPartitionIDs(nt)

	var setRules []*label.Rule
	var deleteRules []string
	if ntr != nil && ptr != nil {
		setRules = append(setRules, ntr.Clone().Reset(job.SchemaName, pt.Name.L, partDef.Name.L, partDef.ID))
		setRules = append(setRules, ptr.Clone().Reset(job.SchemaName, nt.Name.L, "", append(partIDs, nt.ID)...))
	} else if ptr != nil {
		setRules = append(setRules, ptr.Clone().Reset(job.SchemaName, nt.Name.L, "", append(partIDs, nt.ID)...))
		// delete ptr
		deleteRules = append(deleteRules, ptrID)
	} else if ntr != nil {
		setRules = append(setRules, ntr.Clone().Reset(job.SchemaName, pt.Name.L, partDef.Name.L, partDef.ID))
		// delete ntr
		deleteRules = append(deleteRules, ntrID)
	}

	patch := label.NewRulePatch(setRules, deleteRules)
	err = infosync.UpdateLabelRules(context.TODO(), patch)
	if err != nil {
		return ver, errors.Wrapf(err, "failed to notify PD the label rules")
	}

	job.SchemaState = model.StatePublic
	nt.ExchangePartitionInfo = nil
	ver, err = updateVersionAndTableInfoWithCheck(jobCtx, job, nt, true)
	if err != nil {
		return ver, errors.Trace(err)
	}
	exchangePartitionEvent := notifier.NewExchangePartitionEvent(
		pt,
		&model.PartitionInfo{Definitions: []model.PartitionDefinition{originalPartitionDef}},
		originalNt,
	)
	err = asyncNotifyEvent(jobCtx, exchangePartitionEvent, job, noSubJob, w.sess)
	if err != nil {
		return ver, errors.Trace(err)
	}

	job.FinishTableJob(model.JobStateDone, model.StateNone, ver, pt)
	return ver, nil
}

func getNewGlobal(partInfo *model.PartitionInfo, idx *model.IndexInfo) bool {
	for _, newIdx := range partInfo.DDLUpdateIndexes {
		if strings.EqualFold(idx.Name.L, newIdx.IndexName) {
			return newIdx.Global
		}
	}
	return idx.Global
}

func getReorgPartitionInfo(t *meta.Mutator, job *model.Job, args *model.TablePartitionArgs) (*model.TableInfo, []string, *model.PartitionInfo, []model.PartitionDefinition, []model.PartitionDefinition, error) {
	schemaID := job.SchemaID
	tblInfo, err := GetTableInfoAndCancelFaultJob(t, job, schemaID)
	if err != nil {
		return nil, nil, nil, nil, nil, errors.Trace(err)
	}
	partNames, partInfo := args.PartNames, args.PartInfo
	var addingDefs, droppingDefs []model.PartitionDefinition
	if tblInfo.Partition != nil {
		addingDefs = tblInfo.Partition.AddingDefinitions
		droppingDefs = tblInfo.Partition.DroppingDefinitions
		tblInfo.Partition.NewTableID = partInfo.NewTableID
		tblInfo.Partition.DDLType = partInfo.Type
		tblInfo.Partition.DDLExpr = partInfo.Expr
		tblInfo.Partition.DDLColumns = partInfo.Columns
	} else {
		tblInfo.Partition = getPartitionInfoTypeNone()
		tblInfo.Partition.NewTableID = partInfo.NewTableID
		tblInfo.Partition.Definitions[0].ID = tblInfo.ID
		tblInfo.Partition.DDLType = partInfo.Type
		tblInfo.Partition.DDLExpr = partInfo.Expr
		tblInfo.Partition.DDLColumns = partInfo.Columns
	}
	if len(addingDefs) == 0 {
		addingDefs = []model.PartitionDefinition{}
	}
	if len(droppingDefs) == 0 {
		droppingDefs = []model.PartitionDefinition{}
	}
	return tblInfo, partNames, partInfo, droppingDefs, addingDefs, nil
}

// onReorganizePartition reorganized the partitioning of a table including its indexes.
// ALTER TABLE t REORGANIZE PARTITION p0 [, p1...] INTO (PARTITION p0 ...)
//
//	Takes one set of partitions and copies the data to a newly defined set of partitions
//
// ALTER TABLE t REMOVE PARTITIONING
//
//	Makes a partitioned table non-partitioned, by first collapsing all partitions into a
//	single partition and then converts that partition to a non-partitioned table
//
// ALTER TABLE t PARTITION BY ...
//
//	Changes the partitioning to the newly defined partitioning type and definitions,
//	works for both partitioned and non-partitioned tables.
//	If the table is non-partitioned, then it will first convert it to a partitioned
//	table with a single partition, i.e. the full table as a single partition.
//
// job.SchemaState goes through the following SchemaState(s):
// StateNone -> StateDeleteOnly -> StateWriteOnly -> StateWriteReorganization
// -> StateDeleteOrganization -> StatePublic
// There are more details embedded in the implementation, but the high level changes are:
// StateNone -> StateDeleteOnly:
//
//	Various checks and validations.
//	Add possible new unique/global indexes. They share the same state as job.SchemaState
//	until end of StateWriteReorganization -> StateDeleteReorganization.
//	Set DroppingDefinitions and AddingDefinitions.
//	So both the new partitions and new indexes will be included in new delete/update DML.
//
// StateDeleteOnly -> StateWriteOnly:
//
//	So both the new partitions and new indexes will be included also in update/insert DML.
//
// StateWriteOnly -> StateWriteReorganization:
//
//	To make sure that when we are reorganizing the data,
//	both the old and new partitions/indexes will be updated.
//
// StateWriteReorganization -> StateDeleteOrganization:
//
//	Here is where all data is reorganized, both partitions and indexes.
//	It copies all data from the old set of partitions into the new set of partitions,
//	and creates the local indexes on the new set of partitions,
//	and if new unique indexes are added, it also updates them with the rest of data from
//	the non-touched partitions.
//	For indexes that are to be replaced with new ones (old/new global index),
//	mark the old indexes as StateDeleteReorganization and new ones as StatePublic
//	Finally make the table visible with the new partition definitions.
//	I.e. in this state clients will read from the old set of partitions,
//	and will read the new set of partitions in StateDeleteReorganization.
//
// StateDeleteOrganization -> StatePublic:
//
//	Now all heavy lifting is done, and we just need to finalize and drop things, while still doing
//	double writes, since previous state sees the old partitions/indexes.
//	Remove the old indexes and old partitions from the TableInfo.
//	Add the old indexes and old partitions to the queue for later cleanup (see delete_range.go).
//	Queue new partitions for statistics update.
//	if ALTER TABLE t PARTITION BY/REMOVE PARTITIONING:
//	  Recreate the table with the new TableID, by DropTableOrView+CreateTableOrView
//
// StatePublic:
//
//	Everything now looks as it should, no memory of old partitions/indexes,
//	and no more double writing, since the previous state is only reading the new partitions/indexes.
//
// Note: Special handling is also required in tables.newPartitionedTable(),
// to get per partition indexes in the right state.
func (w *worker) onReorganizePartition(jobCtx *jobContext, job *model.Job) (ver int64, _ error) {
	args, err := model.GetTablePartitionArgs(job)
	if err != nil {
		job.State = model.JobStateCancelled
		return ver, errors.Trace(err)
	}
	jobCtx.jobArgs = args
	// Handle the rolling back job
	if job.IsRollingback() {
		ver, err := w.rollbackLikeDropPartition(jobCtx, job)
		if err != nil {
			return ver, errors.Trace(err)
		}
		return ver, nil
	}

	tblInfo, partNames, partInfo, _, addingDefinitions, err := getReorgPartitionInfo(jobCtx.metaMut, job, args)
	if err != nil {
		return ver, err
	}

	metaMut := jobCtx.metaMut
	switch job.SchemaState {
	case model.StateNone:
		// job.SchemaState == model.StateNone means the job is in the initial state of reorg partition.
		// Here should use partInfo from job directly and do some check action.
		// In case there was a race for queueing different schema changes on the same
		// table and the checks was not done on the current schema version.
		// The partInfo may have been checked against an older schema version for example.
		// If the check is done here, it does not need to be repeated, since no other
		// DDL on the same table can be run concurrently.
		num := len(partInfo.Definitions) - len(partNames) + len(tblInfo.Partition.Definitions)
		err = checkAddPartitionTooManyPartitions(uint64(num))
		if err != nil {
			job.State = model.JobStateCancelled
			return ver, errors.Trace(err)
		}

		err = checkReorgPartitionNames(tblInfo.Partition, partNames, partInfo)
		if err != nil {
			job.State = model.JobStateCancelled
			return ver, errors.Trace(err)
		}

		// Re-check that the dropped/added partitions are compatible with current definition
		firstPartIdx, lastPartIdx, idMap, err := getReplacedPartitionIDs(partNames, tblInfo.Partition)
		if err != nil {
			job.State = model.JobStateCancelled
			return ver, err
		}
		sctx := w.sess.Context
		if err = checkReorgPartitionDefs(sctx, job.Type, tblInfo, partInfo, firstPartIdx, lastPartIdx, idMap); err != nil {
			job.State = model.JobStateCancelled
			return ver, err
		}

		if job.Type == model.ActionAlterTablePartitioning {
			// Also verify same things as in CREATE TABLE ... PARTITION BY
			if len(partInfo.Columns) > 0 {
				// shallow copy, only for reading/checking
				tmpTblInfo := *tblInfo
				tmpTblInfo.Partition = partInfo
				if err = checkColumnsPartitionType(&tmpTblInfo); err != nil {
					job.State = model.JobStateCancelled
					return ver, err
				}
			} else {
				if err = checkPartitionFuncType(sctx.GetExprCtx(), partInfo.Expr, job.SchemaName, tblInfo); err != nil {
					job.State = model.JobStateCancelled
					return ver, err
				}
			}
		}
		// move the adding definition into tableInfo.
		updateAddingPartitionInfo(partInfo, tblInfo)
		orgDefs := tblInfo.Partition.Definitions
		updateDroppingPartitionInfo(tblInfo, partNames)
		// Reset original partitions, and keep DroppedDefinitions
		tblInfo.Partition.Definitions = orgDefs

		// modify placement settings
		for _, def := range tblInfo.Partition.AddingDefinitions {
			if _, err = checkPlacementPolicyRefValidAndCanNonValidJob(metaMut, job, def.PlacementPolicyRef); err != nil {
				// job.State = model.JobStateCancelled may be set depending on error in function above.
				return ver, errors.Trace(err)
			}
		}

		// All global indexes must be recreated, we cannot update them in-place, since we must have
		// both old and new set of partition ids in the unique index at the same time!
		// We also need to recreate and change between non-global unique indexes and global index,
		// in case a new PARTITION BY changes if all partition columns are included or not.
		for _, index := range tblInfo.Indices {
			newGlobal := getNewGlobal(partInfo, index)
			if job.Type == model.ActionRemovePartitioning {
				// When removing partitioning, set all indexes to 'local' since it will become a non-partitioned table!
				newGlobal = false
			}
			if !index.Unique {
				// for now, only unique index can be global, non-unique indexes are 'local'
				// TODO: For the future loosen this restriction and allow non-unique global indexes
				if newGlobal {
					job.State = model.JobStateCancelled
					return ver, dbterror.ErrGeneralUnsupportedDDL.GenWithStackByArgs(fmt.Sprintf("PARTITION BY, index '%v' is not unique, but has Global Index set", index.Name.O))
				}
				continue
			}
			inAllPartitionColumns, err := checkPartitionKeysConstraint(partInfo, index.Columns, tblInfo)
			if err != nil {
				return ver, errors.Trace(err)
			}
			// Currently only support Explicit Global indexes.
			if !inAllPartitionColumns && !newGlobal {
				job.State = model.JobStateCancelled
				return ver, dbterror.ErrGlobalIndexNotExplicitlySet.GenWithStackByArgs(index.Name.O)
			}
			if !index.Global && !newGlobal {
				// still local index, no need to duplicate index.
				continue
			}
			if tblInfo.Partition.DDLChangedIndex == nil {
				tblInfo.Partition.DDLChangedIndex = make(map[int64]bool)
			}
			// Duplicate the unique indexes with new index ids.
			// If previously was Global or will be Global:
			// it must be recreated with new index ID
			// TODO: Could we allow that session in StateWriteReorganization, when StateDeleteReorganization
			// has started, may not find changes through the global index that sessions in StateDeleteReorganization made?
			// If so, then we could avoid copying the full Global Index if it has not changed from LOCAL!
			// It might be possible to use the new, not yet public partitions to access those rows?!
			// Just that it would not work with explicit partition select SELECT FROM t PARTITION (p,...)
			newIndex := index.Clone()
			newIndex.State = model.StateDeleteOnly
			newIndex.ID = AllocateIndexID(tblInfo)
			tblInfo.Partition.DDLChangedIndex[index.ID] = false
			tblInfo.Partition.DDLChangedIndex[newIndex.ID] = true
			newIndex.Global = newGlobal
			tblInfo.Indices = append(tblInfo.Indices, newIndex)
		}
		failpoint.Inject("reorgPartCancel1", func(val failpoint.Value) {
			if val.(bool) {
				job.State = model.JobStateCancelled
				failpoint.Return(ver, errors.New("Injected error by reorgPartCancel1"))
			}
		})
		// From now on we cannot just cancel the DDL, we must roll back if changesMade!
		changesMade := false
		if tblInfo.TiFlashReplica != nil {
			// Must set placement rule, and make sure it succeeds.
			if err := infosync.ConfigureTiFlashPDForPartitions(true, &tblInfo.Partition.AddingDefinitions, tblInfo.TiFlashReplica.Count, &tblInfo.TiFlashReplica.LocationLabels, tblInfo.ID); err != nil {
				logutil.DDLLogger().Error("ConfigureTiFlashPDForPartitions fails", zap.Error(err))
				job.State = model.JobStateCancelled
				return ver, errors.Trace(err)
			}
			changesMade = true
			// In the next step, StateDeleteOnly, wait to verify the TiFlash replicas are OK
		}

		bundles, err := alterTablePartitionBundles(metaMut, tblInfo, tblInfo.Partition.AddingDefinitions)
		if err != nil {
			if !changesMade {
				job.State = model.JobStateCancelled
				return ver, errors.Trace(err)
			}
			return rollbackReorganizePartitionWithErr(jobCtx, job, err)
		}

		if len(bundles) > 0 {
			if err = infosync.PutRuleBundlesWithDefaultRetry(context.TODO(), bundles); err != nil {
				if !changesMade {
					job.State = model.JobStateCancelled
					return ver, errors.Wrapf(err, "failed to notify PD the placement rules")
				}
				return rollbackReorganizePartitionWithErr(jobCtx, job, err)
			}
			changesMade = true
		}

		ids := getIDs([]*model.TableInfo{tblInfo})
		for _, p := range tblInfo.Partition.AddingDefinitions {
			ids = append(ids, p.ID)
		}
		changed, err := alterTableLabelRule(job.SchemaName, tblInfo, ids)
		changesMade = changesMade || changed
		if err != nil {
			if !changesMade {
				job.State = model.JobStateCancelled
				return ver, err
			}
			return rollbackReorganizePartitionWithErr(jobCtx, job, err)
		}

		// Doing the preSplitAndScatter here, since all checks are completed,
		// and we will soon start writing to the new partitions.
		if s, ok := jobCtx.store.(kv.SplittableStore); ok && s != nil {
			// 1. partInfo only contains the AddingPartitions
			// 2. ScatterTable control all new split region need waiting for scatter region finish at table level.
			splitPartitionTableRegion(w.sess.Context, s, tblInfo, partInfo.Definitions, variable.ScatterTable)
		}

		if job.Type == model.ActionReorganizePartition {
			tblInfo.Partition.SetOriginalPartitionIDs()
		}

		// Assume we cannot have more than MaxUint64 rows, set the progress to 1/10 of that.
		metrics.GetBackfillProgressByLabel(metrics.LblReorgPartition, job.SchemaName, tblInfo.Name.String()).Set(0.1 / float64(math.MaxUint64))
		job.SchemaState = model.StateDeleteOnly
		tblInfo.Partition.DDLState = job.SchemaState
		tblInfo.Partition.DDLAction = job.Type
		ver, err = updateVersionAndTableInfoWithCheck(jobCtx, job, tblInfo, true)
		if err != nil {
			return ver, errors.Trace(err)
		}
		failpoint.Inject("reorgPartRollback1", func(val failpoint.Value) {
			if val.(bool) {
				err = errors.New("Injected error by reorgPartRollback1")
				failpoint.Return(rollbackReorganizePartitionWithErr(jobCtx, job, err))
			}
		})

		// Is really both StateDeleteOnly AND StateWriteOnly needed?
		// If transaction A in WriteOnly inserts row 1 (into both new and old partition set)
		// and then transaction B in DeleteOnly deletes that row (in both new and old)
		// does really transaction B need to do the delete in the new partition?
		// Yes, otherwise it would still be there when the WriteReorg happens,
		// and WriteReorg would only copy existing rows to the new table, so unless it is
		// deleted it would result in a ghost row!
		// What about update then?
		// Updates also need to be handled for new partitions in DeleteOnly,
		// since it would not be overwritten during Reorganize phase.
		// BUT if the update results in adding in one partition and deleting in another,
		// THEN only the delete must happen in the new partition set, not the insert!
	case model.StateDeleteOnly:
		// This state is to confirm all servers can not see the new partitions when reorg is running,
		// so that all deletes will be done in both old and new partitions when in either DeleteOnly
		// or WriteOnly state.
		// Also using the state for checking that the optional TiFlash replica is available, making it
		// in a state without (much) data and easy to retry without side effects.

		// Reason for having it here, is to make it easy for retry, and better to make sure it is in-sync
		// as early as possible, to avoid a long wait after the data copying.
		if tblInfo.TiFlashReplica != nil && tblInfo.TiFlashReplica.Available {
			// For available state, the new added partition should wait its replica to
			// be finished, otherwise the query to this partition will be blocked.
			count := tblInfo.TiFlashReplica.Count
			needRetry, err := checkPartitionReplica(count, addingDefinitions, jobCtx)
			if err != nil {
				return rollbackReorganizePartitionWithErr(jobCtx, job, err)
			}
			if needRetry {
				// The new added partition hasn't been replicated.
				// Do nothing to the job this time, wait next worker round.
				time.Sleep(tiflashCheckTiDBHTTPAPIHalfInterval)
				// Set the error here which will lead this job exit when it's retry times beyond the limitation.
				return ver, errors.Errorf("[ddl] add partition wait for tiflash replica to complete")
			}

			// When TiFlash Replica is ready, we must move them into `AvailablePartitionIDs`.
			// Since onUpdateFlashReplicaStatus cannot see the partitions yet (not public)
			for _, d := range addingDefinitions {
				tblInfo.TiFlashReplica.AvailablePartitionIDs = append(tblInfo.TiFlashReplica.AvailablePartitionIDs, d.ID)
			}
		}

		for i := range tblInfo.Indices {
			if tblInfo.Indices[i].Unique && tblInfo.Indices[i].State == model.StateDeleteOnly {
				tblInfo.Indices[i].State = model.StateWriteOnly
			}
		}
		tblInfo.Partition.DDLState = model.StateWriteOnly
		metrics.GetBackfillProgressByLabel(metrics.LblReorgPartition, job.SchemaName, tblInfo.Name.String()).Set(0.2 / float64(math.MaxUint64))
		failpoint.Inject("reorgPartRollback2", func(val failpoint.Value) {
			if val.(bool) {
				err = errors.New("Injected error by reorgPartRollback2")
				failpoint.Return(rollbackReorganizePartitionWithErr(jobCtx, job, err))
			}
		})
		job.SchemaState = model.StateWriteOnly
		tblInfo.Partition.DDLState = job.SchemaState
		ver, err = updateVersionAndTableInfo(jobCtx, job, tblInfo, true)
	case model.StateWriteOnly:
		// Insert this state to confirm all servers can see the new partitions when reorg is running,
		// so that new data will be updated in both old and new partitions when reorganizing.
		job.SnapshotVer = 0
		for i := range tblInfo.Indices {
			if tblInfo.Indices[i].Unique && tblInfo.Indices[i].State == model.StateWriteOnly {
				tblInfo.Indices[i].State = model.StateWriteReorganization
			}
		}
		job.SchemaState = model.StateWriteReorganization
		tblInfo.Partition.DDLState = job.SchemaState
		metrics.GetBackfillProgressByLabel(metrics.LblReorgPartition, job.SchemaName, tblInfo.Name.String()).Set(0.3 / float64(math.MaxUint64))
		ver, err = updateVersionAndTableInfo(jobCtx, job, tblInfo, true)
	case model.StateWriteReorganization:
		physicalTableIDs := getPartitionIDsFromDefinitions(tblInfo.Partition.DroppingDefinitions)
		tbl, err2 := getTable(jobCtx.getAutoIDRequirement(), job.SchemaID, tblInfo)
		if err2 != nil {
			return ver, errors.Trace(err2)
		}
		failpoint.Inject("reorgPartFail1", func(val failpoint.Value) {
			// Failures will retry, then do rollback
			if val.(bool) {
				job.ErrorCount += variable.GetDDLErrorCountLimit() / 2
				failpoint.Return(ver, errors.New("Injected error by reorgPartFail1"))
			}
		})
		failpoint.Inject("reorgPartRollback3", func(val failpoint.Value) {
			if val.(bool) {
				err = errors.New("Injected error by reorgPartRollback3")
				failpoint.Return(rollbackReorganizePartitionWithErr(jobCtx, job, err))
			}
		})
		var done bool
		done, ver, err = doPartitionReorgWork(w, jobCtx, job, tbl, physicalTableIDs)

		if !done {
			return ver, err
		}

		failpoint.Inject("reorgPartRollback4", func(val failpoint.Value) {
			if val.(bool) {
				err = errors.New("Injected error by reorgPartRollback4")
				failpoint.Return(rollbackReorganizePartitionWithErr(jobCtx, job, err))
			}
		})

		for _, index := range tblInfo.Indices {
			if !index.Unique {
				continue
			}
			isNew, ok := tblInfo.Partition.DDLChangedIndex[index.ID]
			if !ok {
				continue
			}
			if isNew {
				// Newly created index, replacing old unique/global index
				index.State = model.StatePublic
				continue
			}
			// Old index, should not be visible any longer,
			// but needs to be kept up-to-date in case rollback happens.
			index.State = model.StateWriteOnly
		}
		firstPartIdx, lastPartIdx, idMap, err2 := getReplacedPartitionIDs(partNames, tblInfo.Partition)
		if err2 != nil {
			return ver, err2
		}
		newDefs := getReorganizedDefinitions(tblInfo.Partition, firstPartIdx, lastPartIdx, idMap)

		// From now on, use the new partitioning, but keep the Adding and Dropping for double write
		tblInfo.Partition.Definitions = newDefs
		tblInfo.Partition.Num = uint64(len(newDefs))
		if job.Type == model.ActionAlterTablePartitioning ||
			job.Type == model.ActionRemovePartitioning {
			tblInfo.Partition.Type, tblInfo.Partition.DDLType = tblInfo.Partition.DDLType, tblInfo.Partition.Type
			tblInfo.Partition.Expr, tblInfo.Partition.DDLExpr = tblInfo.Partition.DDLExpr, tblInfo.Partition.Expr
			tblInfo.Partition.Columns, tblInfo.Partition.DDLColumns = tblInfo.Partition.DDLColumns, tblInfo.Partition.Columns
		}

		failpoint.Inject("reorgPartFail2", func(val failpoint.Value) {
			if val.(bool) {
				job.ErrorCount += variable.GetDDLErrorCountLimit() / 2
				failpoint.Return(ver, errors.New("Injected error by reorgPartFail2"))
			}
		})

		// Now all the data copying is done, but we cannot simply remove the droppingDefinitions
		// since they are a part of the normal Definitions that other nodes with
		// the current schema version. So we need to double write for one more schema version
		job.SchemaState = model.StateDeleteReorganization
		tblInfo.Partition.DDLState = job.SchemaState
		ver, err = updateVersionAndTableInfo(jobCtx, job, tblInfo, true)

	case model.StateDeleteReorganization:
		// Drop the droppingDefinitions and finish the DDL
		// This state is needed for the case where client A sees the schema
		// with version of StateWriteReorg and would not see updates of
		// client B that writes to the new partitions, previously
		// addingDefinitions, since it would not double write to
		// the droppingDefinitions during this time
		// By adding StateDeleteReorg state, client B will write to both
		// the new (previously addingDefinitions) AND droppingDefinitions

		// Register the droppingDefinitions ids for rangeDelete
		// and the addingDefinitions for handling in the updateSchemaVersion
		physicalTableIDs := getPartitionIDsFromDefinitions(tblInfo.Partition.DroppingDefinitions)
		newIDs := getPartitionIDsFromDefinitions(partInfo.Definitions)
		statisticsPartInfo := &model.PartitionInfo{Definitions: tblInfo.Partition.AddingDefinitions}
		droppedPartInfo := &model.PartitionInfo{Definitions: tblInfo.Partition.DroppingDefinitions}

		tblInfo.Partition.DroppingDefinitions = nil
		tblInfo.Partition.AddingDefinitions = nil
		tblInfo.Partition.DDLState = model.StateNone
		tblInfo.Partition.DDLAction = model.ActionNone
		tblInfo.Partition.OriginalPartitionIDsOrder = nil

		var dropIndices []*model.IndexInfo
		for _, indexInfo := range tblInfo.Indices {
			if indexInfo.Unique && indexInfo.State == model.StateWriteOnly {
				// Drop the old unique (possible global) index, see onDropIndex
				indexInfo.State = model.StateNone
				DropIndexColumnFlag(tblInfo, indexInfo)
				RemoveDependentHiddenColumns(tblInfo, indexInfo)
				dropIndices = append(dropIndices, indexInfo)
			}
		}
		// TODO: verify that the indexes are dropped,
		// and that StateDeleteOnly+StateDeleteReorganization is not needed.
		// local indexes is not an issue, since they will be gone with the dropped
		// partitions, but replaced global indexes should be checked!
		for _, indexInfo := range dropIndices {
			removeIndexInfo(tblInfo, indexInfo)
		}
		failpoint.Inject("reorgPartFail3", func(val failpoint.Value) {
			if val.(bool) {
				job.ErrorCount += variable.GetDDLErrorCountLimit() / 2
				failpoint.Return(ver, errors.New("Injected error by reorgPartFail3"))
			}
		})
		var oldTblID int64
		if job.Type != model.ActionReorganizePartition {
			// ALTER TABLE ... PARTITION BY
			// REMOVE PARTITIONING
			// Storing the old table ID, used for updating statistics.
			oldTblID = tblInfo.ID
			// TODO: Handle bundles?
			// TODO: Add concurrent test!
			// TODO: Will this result in big gaps?
			// TODO: How to carrie over AUTO_INCREMENT etc.?
			// Check if they are carried over in ApplyDiff?!?
			autoIDs, err := metaMut.GetAutoIDAccessors(job.SchemaID, tblInfo.ID).Get()
			if err != nil {
				return ver, errors.Trace(err)
			}
			err = metaMut.DropTableOrView(job.SchemaID, tblInfo.ID)
			if err != nil {
				return ver, errors.Trace(err)
			}
			tblInfo.ID = partInfo.NewTableID
			if partInfo.DDLType != pmodel.PartitionTypeNone {
				// if partitioned before, then also add the old table ID,
				// otherwise it will be the already included first partition
				physicalTableIDs = append(physicalTableIDs, oldTblID)
			}
			if job.Type == model.ActionRemovePartitioning {
				tblInfo.Partition = nil
			} else {
				// ALTER TABLE ... PARTITION BY
				tblInfo.Partition.ClearReorgIntermediateInfo()
			}
			failpoint.Inject("reorgPartFail4", func(val failpoint.Value) {
				if val.(bool) {
					job.ErrorCount += variable.GetDDLErrorCountLimit() / 2
					failpoint.Return(ver, errors.New("Injected error by reorgPartFail4"))
				}
			})
			err = metaMut.GetAutoIDAccessors(job.SchemaID, tblInfo.ID).Put(autoIDs)
			if err != nil {
				return ver, errors.Trace(err)
			}
			err = metaMut.CreateTableOrView(job.SchemaID, tblInfo)
			if err != nil {
				return ver, errors.Trace(err)
			}
		}
		failpoint.Inject("reorgPartFail5", func(val failpoint.Value) {
			if val.(bool) {
				job.ErrorCount += variable.GetDDLErrorCountLimit() / 2
				failpoint.Return(ver, errors.New("Injected error by reorgPartFail5"))
			}
		})
		failpoint.Inject("updateVersionAndTableInfoErrInStateDeleteReorganization", func() {
			failpoint.Return(ver, errors.New("Injected error in StateDeleteReorganization"))
		})
		args.OldPhysicalTblIDs = physicalTableIDs
		args.NewPartitionIDs = newIDs
		ver, err = updateVersionAndTableInfo(jobCtx, job, tblInfo, true)
		if err != nil {
			return ver, errors.Trace(err)
		}
		// How to handle this?
		// Seems to only trigger asynchronous update of statistics.
		// Should it actually be synchronous?
		// Include the old table ID, if changed, which may contain global statistics,
		// so it can be reused for the new (non)partitioned table.
		event, err := newStatsDDLEventForJob(job.Type, oldTblID, tblInfo, statisticsPartInfo, droppedPartInfo)
		if err != nil {
			return ver, errors.Trace(err)
		}
		err = asyncNotifyEvent(jobCtx, event, job, noSubJob, w.sess)
		if err != nil {
			return ver, errors.Trace(err)
		}

		job.FinishTableJob(model.JobStateDone, model.StateNone, ver, tblInfo)
		// A background job will be created to delete old partition data.
		job.FillFinishedArgs(args)

	default:
		err = dbterror.ErrInvalidDDLState.GenWithStackByArgs("partition", job.SchemaState)
	}

	return ver, errors.Trace(err)
}

// newStatsDDLEventForJob creates a util.SchemaChangeEvent for a job.
// It is used for reorganize partition, add partitioning and remove partitioning.
func newStatsDDLEventForJob(
	jobType model.ActionType,
	oldTblID int64,
	tblInfo *model.TableInfo,
	addedPartInfo *model.PartitionInfo,
	droppedPartInfo *model.PartitionInfo,
) (*notifier.SchemaChangeEvent, error) {
	var event *notifier.SchemaChangeEvent
	switch jobType {
	case model.ActionReorganizePartition:
		event = notifier.NewReorganizePartitionEvent(
			tblInfo,
			addedPartInfo,
			droppedPartInfo,
		)
	case model.ActionAlterTablePartitioning:
		event = notifier.NewAddPartitioningEvent(
			oldTblID,
			tblInfo,
			addedPartInfo,
		)
	case model.ActionRemovePartitioning:
		event = notifier.NewRemovePartitioningEvent(
			oldTblID,
			tblInfo,
			droppedPartInfo,
		)
	default:
		return nil, errors.Errorf("unknown job type: %s", jobType.String())
	}
	return event, nil
}

func doPartitionReorgWork(w *worker, jobCtx *jobContext, job *model.Job, tbl table.Table, physTblIDs []int64) (done bool, ver int64, err error) {
	job.ReorgMeta.ReorgTp = model.ReorgTypeTxn
	sctx, err1 := w.sessPool.Get()
	if err1 != nil {
		return done, ver, err1
	}
	defer w.sessPool.Put(sctx)
	rh := newReorgHandler(sess.NewSession(sctx))
	indices := make([]*model.IndexInfo, 0, len(tbl.Meta().Indices))
	for _, index := range tbl.Meta().Indices {
		if index.Global && index.State == model.StatePublic {
			// Skip old global indexes, but rebuild all other indexes
			continue
		}
		indices = append(indices, index)
	}
	elements := BuildElements(tbl.Meta().Columns[0], indices)
	partTbl, ok := tbl.(table.PartitionedTable)
	if !ok {
		return false, ver, dbterror.ErrUnsupportedReorganizePartition.GenWithStackByArgs()
	}
	dbInfo, err := jobCtx.metaMut.GetDatabase(job.SchemaID)
	if err != nil {
		return false, ver, errors.Trace(err)
	}
	reorgInfo, err := getReorgInfoFromPartitions(jobCtx.oldDDLCtx.jobContext(job.ID, job.ReorgMeta), jobCtx, rh, job, dbInfo, partTbl, physTblIDs, elements)
	err = w.runReorgJob(reorgInfo, tbl.Meta(), func() (reorgErr error) {
		defer tidbutil.Recover(metrics.LabelDDL, "doPartitionReorgWork",
			func() {
				reorgErr = dbterror.ErrCancelledDDLJob.GenWithStack("reorganize partition for table `%v` panic", tbl.Meta().Name)
			}, false)
		return w.reorgPartitionDataAndIndex(jobCtx.stepCtx, tbl, reorgInfo)
	})
	if err != nil {
		if dbterror.ErrPausedDDLJob.Equal(err) {
			return false, ver, nil
		}

		if dbterror.ErrWaitReorgTimeout.Equal(err) {
			// If timeout, we should return, check for the owner and re-wait job done.
			return false, ver, nil
		}
		if kv.IsTxnRetryableError(err) {
			return false, ver, errors.Trace(err)
		}
		if err1 := rh.RemoveDDLReorgHandle(job, reorgInfo.elements); err1 != nil {
			logutil.DDLLogger().Warn("reorg partition job failed, RemoveDDLReorgHandle failed, can't convert job to rollback",
				zap.Stringer("job", job), zap.Error(err1))
		}
		logutil.DDLLogger().Warn("reorg partition job failed, convert job to rollback", zap.Stringer("job", job), zap.Error(err))
		ver, err = rollbackReorganizePartitionWithErr(jobCtx, job, err)
		return false, ver, errors.Trace(err)
	}
	return true, ver, err
}

type reorgPartitionWorker struct {
	*backfillCtx
	// Static allocated to limit memory allocations
	rowRecords        []*rowRecord
	rowDecoder        *decoder.RowDecoder
	rowMap            map[int64]types.Datum
	writeColOffsetMap map[int64]int
	maxOffset         int
	reorgedTbl        table.PartitionedTable
}

func newReorgPartitionWorker(i int, t table.PhysicalTable, decodeColMap map[int64]decoder.Column, reorgInfo *reorgInfo, jc *ReorgContext) (*reorgPartitionWorker, error) {
	bCtx, err := newBackfillCtx(i, reorgInfo, reorgInfo.SchemaName, t, jc, "reorg_partition_rate", false, false)
	if err != nil {
		return nil, err
	}
	reorgedTbl, err := tables.GetReorganizedPartitionedTable(t)
	if err != nil {
		return nil, errors.Trace(err)
	}
	pt := t.GetPartitionedTable()
	if pt == nil {
		return nil, dbterror.ErrUnsupportedReorganizePartition.GenWithStackByArgs()
	}
	partColIDs := reorgedTbl.GetPartitionColumnIDs()
	writeColOffsetMap := make(map[int64]int, len(partColIDs))
	maxOffset := 0
	for _, id := range partColIDs {
		var offset int
		for _, col := range pt.Cols() {
			if col.ID == id {
				offset = col.Offset
				break
			}
		}
		writeColOffsetMap[id] = offset
		maxOffset = max(maxOffset, offset)
	}
	return &reorgPartitionWorker{
		backfillCtx:       bCtx,
		rowDecoder:        decoder.NewRowDecoder(t, t.WritableCols(), decodeColMap),
		rowMap:            make(map[int64]types.Datum, len(decodeColMap)),
		writeColOffsetMap: writeColOffsetMap,
		maxOffset:         maxOffset,
		reorgedTbl:        reorgedTbl,
	}, nil
}

func (w *reorgPartitionWorker) BackfillData(handleRange reorgBackfillTask) (taskCtx backfillTaskContext, errInTxn error) {
	oprStartTime := time.Now()
	ctx := kv.WithInternalSourceAndTaskType(context.Background(), w.jobContext.ddlJobSourceType(), kvutil.ExplicitTypeDDL)
	errInTxn = kv.RunInNewTxn(ctx, w.ddlCtx.store, true, func(_ context.Context, txn kv.Transaction) error {
		taskCtx.addedCount = 0
		taskCtx.scanCount = 0
		updateTxnEntrySizeLimitIfNeeded(txn)
		txn.SetOption(kv.Priority, handleRange.priority)
		if tagger := w.GetCtx().getResourceGroupTaggerForTopSQL(handleRange.getJobID()); tagger != nil {
			txn.SetOption(kv.ResourceGroupTagger, tagger)
		}
		txn.SetOption(kv.ResourceGroupName, w.jobContext.resourceGroupName)

		rowRecords, nextKey, taskDone, err := w.fetchRowColVals(txn, handleRange)
		if err != nil {
			return errors.Trace(err)
		}
		taskCtx.nextKey = nextKey
		taskCtx.done = taskDone

		warningsMap := make(map[errors.ErrorID]*terror.Error)
		warningsCountMap := make(map[errors.ErrorID]int64)
		for _, prr := range rowRecords {
			taskCtx.scanCount++

			err = txn.Set(prr.key, prr.vals)
			if err != nil {
				return errors.Trace(err)
			}
			taskCtx.addedCount++
			if prr.warning != nil {
				if _, ok := warningsCountMap[prr.warning.ID()]; ok {
					warningsCountMap[prr.warning.ID()]++
				} else {
					warningsCountMap[prr.warning.ID()] = 1
					warningsMap[prr.warning.ID()] = prr.warning
				}
			}
			// TODO: Future optimization: also write the indexes here?
			// What if the transaction limit is just enough for a single row, without index?
			// Hmm, how could that be in the first place?
			// For now, implement the batch-txn w.addTableIndex,
			// since it already exists and is in use
		}

		// Collect the warnings.
		taskCtx.warnings, taskCtx.warningsCount = warningsMap, warningsCountMap

		// also add the index entries here? And make sure they are not added somewhere else

		return nil
	})
	logSlowOperations(time.Since(oprStartTime), "BackfillData", 3000)

	return
}

func (w *reorgPartitionWorker) fetchRowColVals(txn kv.Transaction, taskRange reorgBackfillTask) ([]*rowRecord, kv.Key, bool, error) {
	w.rowRecords = w.rowRecords[:0]
	startTime := time.Now()

	// taskDone means that the added handle is out of taskRange.endHandle.
	taskDone := false
	sysTZ := w.loc

	tmpRow := make([]types.Datum, w.maxOffset+1)
	var lastAccessedHandle kv.Key
	oprStartTime := startTime
	err := iterateSnapshotKeys(w.jobContext, w.ddlCtx.store, taskRange.priority, w.table.RecordPrefix(), txn.StartTS(), taskRange.startKey, taskRange.endKey,
		func(handle kv.Handle, recordKey kv.Key, rawRow []byte) (bool, error) {
			oprEndTime := time.Now()
			logSlowOperations(oprEndTime.Sub(oprStartTime), "iterateSnapshotKeys in reorgPartitionWorker fetchRowColVals", 0)
			oprStartTime = oprEndTime

			taskDone = recordKey.Cmp(taskRange.endKey) >= 0

			if taskDone || len(w.rowRecords) >= w.batchCnt {
				return false, nil
			}

			_, err := w.rowDecoder.DecodeTheExistedColumnMap(w.exprCtx, handle, rawRow, sysTZ, w.rowMap)
			if err != nil {
				return false, errors.Trace(err)
			}

			// Set the partitioning columns and calculate which partition to write to
			for colID, offset := range w.writeColOffsetMap {
				d, ok := w.rowMap[colID]
				if !ok {
					return false, dbterror.ErrUnsupportedReorganizePartition.GenWithStackByArgs()
				}
				tmpRow[offset] = d
			}
			p, err := w.reorgedTbl.GetPartitionByRow(w.exprCtx.GetEvalCtx(), tmpRow)
			if err != nil {
				return false, errors.Trace(err)
			}
			var newKey kv.Key
			if w.reorgedTbl.Meta().PKIsHandle || w.reorgedTbl.Meta().IsCommonHandle {
				pid := p.GetPhysicalID()
				newKey = tablecodec.EncodeTablePrefix(pid)
				newKey = append(newKey, recordKey[len(newKey):]...)
			} else {
				// Non-clustered table / not unique _tidb_rowid for the whole table
				// Generate new _tidb_rowid if exists.
				// Due to EXCHANGE PARTITION, the existing _tidb_rowid may collide between partitions!
				if reserved, ok := w.tblCtx.GetReservedRowIDAlloc(); ok && reserved.Exhausted() {
					// TODO: Which autoid allocator to use?
					ids := uint64(max(1, w.batchCnt-len(w.rowRecords)))
					// Keep using the original table's allocator
					var baseRowID, maxRowID int64
					baseRowID, maxRowID, err = tables.AllocHandleIDs(w.ctx, w.tblCtx, w.reorgedTbl, ids)
					if err != nil {
						return false, errors.Trace(err)
					}
					reserved.Reset(baseRowID, maxRowID)
				}
				recordID, err := tables.AllocHandle(w.ctx, w.tblCtx, w.reorgedTbl)
				if err != nil {
					return false, errors.Trace(err)
				}
				newKey = tablecodec.EncodeRecordKey(p.RecordPrefix(), recordID)
			}
			w.rowRecords = append(w.rowRecords, &rowRecord{
				key: newKey, vals: rawRow,
			})

			w.cleanRowMap()
			lastAccessedHandle = recordKey
			if recordKey.Cmp(taskRange.endKey) == 0 {
				taskDone = true
				return false, nil
			}
			return true, nil
		})

	if len(w.rowRecords) == 0 {
		taskDone = true
	}

	logutil.DDLLogger().Debug("txn fetches handle info",
		zap.Uint64("txnStartTS", txn.StartTS()),
		zap.Stringer("taskRange", &taskRange),
		zap.Duration("takeTime", time.Since(startTime)))
	return w.rowRecords, getNextHandleKey(taskRange, taskDone, lastAccessedHandle), taskDone, errors.Trace(err)
}

func (w *reorgPartitionWorker) cleanRowMap() {
	for id := range w.rowMap {
		delete(w.rowMap, id)
	}
}

func (w *reorgPartitionWorker) AddMetricInfo(cnt float64) {
	w.metricCounter.Add(cnt)
}

func (*reorgPartitionWorker) String() string {
	return typeReorgPartitionWorker.String()
}

func (w *reorgPartitionWorker) GetCtx() *backfillCtx {
	return w.backfillCtx
}

func (w *worker) reorgPartitionDataAndIndex(
	ctx context.Context,
	t table.Table,
	reorgInfo *reorgInfo,
) (err error) {
	// First copy all table data to the new AddingDefinitions partitions
	// from each of the DroppingDefinitions partitions.
	// Then create all indexes on the AddingDefinitions partitions,
	// both new local and new global indexes
	// And last update new global indexes from the non-touched partitions
	// Note it is hard to update global indexes in-place due to:
	//   - Transactions on different TiDB nodes/domains may see different states of the table/partitions
	//   - We cannot have multiple partition ids for a unique index entry.

	// Copy the data from the DroppingDefinitions to the AddingDefinitions
	if bytes.Equal(reorgInfo.currElement.TypeKey, meta.ColumnElementKey) {
		err = w.updatePhysicalTableRow(ctx, t, reorgInfo)
		if err != nil {
			return errors.Trace(err)
		}
		if len(reorgInfo.elements) <= 1 {
			// No indexes to (re)create, all done!
			return nil
		}
	}

	failpoint.Inject("reorgPartitionAfterDataCopy", func(val failpoint.Value) {
		//nolint:forcetypeassert
		if val.(bool) {
			panic("panic test in reorgPartitionAfterDataCopy")
		}
	})

	if !bytes.Equal(reorgInfo.currElement.TypeKey, meta.IndexElementKey) {
		// row data has been copied, now proceed with creating the indexes
		// on the new AddingDefinitions partitions
		reorgInfo.PhysicalTableID = t.Meta().Partition.AddingDefinitions[0].ID
		reorgInfo.currElement = reorgInfo.elements[1]
		var physTbl table.PhysicalTable
		if tbl, ok := t.(table.PartitionedTable); ok {
			physTbl = tbl.GetPartition(reorgInfo.PhysicalTableID)
		} else if tbl, ok := t.(table.PhysicalTable); ok {
			// This may be used when partitioning a non-partitioned table
			physTbl = tbl
		}
		// Get the original start handle and end handle.
		currentVer, err := getValidCurrentVersion(reorgInfo.jobCtx.store)
		if err != nil {
			return errors.Trace(err)
		}
		startHandle, endHandle, err := getTableRange(reorgInfo.NewJobContext(), reorgInfo.jobCtx.store, physTbl, currentVer.Ver, reorgInfo.Job.Priority)
		if err != nil {
			return errors.Trace(err)
		}

		// Always (re)start with the full PhysicalTable range
		reorgInfo.StartKey, reorgInfo.EndKey = startHandle, endHandle

		// Write the reorg info to store so the whole reorganize process can recover from panic.
		err = reorgInfo.UpdateReorgMeta(reorgInfo.StartKey, w.sessPool)
		logutil.DDLLogger().Info("update column and indexes",
			zap.Int64("jobID", reorgInfo.Job.ID),
			zap.ByteString("elementType", reorgInfo.currElement.TypeKey),
			zap.Int64("elementID", reorgInfo.currElement.ID),
			zap.Int64("partitionTableId", physTbl.GetPhysicalID()),
			zap.String("startHandle", hex.EncodeToString(reorgInfo.StartKey)),
			zap.String("endHandle", hex.EncodeToString(reorgInfo.EndKey)))
		if err != nil {
			return errors.Trace(err)
		}
	}

	pi := t.Meta().GetPartitionInfo()
	if _, err = findNextPartitionID(reorgInfo.PhysicalTableID, pi.AddingDefinitions); err == nil {
		// Now build all the indexes in the new partitions
		err = w.addTableIndex(ctx, t, reorgInfo)
		if err != nil {
			return errors.Trace(err)
		}
		// All indexes are up-to-date for new partitions,
		// now we only need to add the existing non-touched partitions
		// to the global indexes
		reorgInfo.elements = reorgInfo.elements[:0]
		for _, indexInfo := range t.Meta().Indices {
			if indexInfo.Global && indexInfo.State == model.StateWriteReorganization {
				reorgInfo.elements = append(reorgInfo.elements, &meta.Element{ID: indexInfo.ID, TypeKey: meta.IndexElementKey})
			}
		}
		if len(reorgInfo.elements) == 0 {
			reorgInfo.PhysicalTableID = 0
		}
		if reorgInfo.PhysicalTableID != 0 {
			reorgInfo.currElement = reorgInfo.elements[0]
			pid := pi.Definitions[0].ID
			if _, err = findNextPartitionID(pid, pi.DroppingDefinitions); err == nil {
				// Skip all dropped partitions
				pid, err = findNextNonTouchedPartitionID(pid, pi)
				if err != nil {
					return errors.Trace(err)
				}
			}
			// if pid == 0 => All partitions will be dropped, nothing more to add to global indexes.
			reorgInfo.PhysicalTableID = pid
		}
		if reorgInfo.PhysicalTableID != 0 {
			var physTbl table.PhysicalTable
			if tbl, ok := t.(table.PartitionedTable); ok {
				physTbl = tbl.GetPartition(reorgInfo.PhysicalTableID)
			} else if tbl, ok := t.(table.PhysicalTable); ok {
				// This may be used when partitioning a non-partitioned table
				physTbl = tbl
			}
			// Get the original start handle and end handle.
			currentVer, err := getValidCurrentVersion(reorgInfo.jobCtx.store)
			if err != nil {
				return errors.Trace(err)
			}
			startHandle, endHandle, err := getTableRange(reorgInfo.NewJobContext(), reorgInfo.jobCtx.store, physTbl, currentVer.Ver, reorgInfo.Job.Priority)
			if err != nil {
				return errors.Trace(err)
			}

			// Always (re)start with the full PhysicalTable range
			reorgInfo.StartKey, reorgInfo.EndKey = startHandle, endHandle
		}

		// Write the reorg info to store so the whole reorganize process can recover from panic.
		err = reorgInfo.UpdateReorgMeta(reorgInfo.StartKey, w.sessPool)
		logutil.DDLLogger().Info("update column and indexes",
			zap.Int64("jobID", reorgInfo.Job.ID),
			zap.ByteString("elementType", reorgInfo.currElement.TypeKey),
			zap.Int64("elementID", reorgInfo.currElement.ID),
			zap.String("startHandle", hex.EncodeToString(reorgInfo.StartKey)),
			zap.String("endHandle", hex.EncodeToString(reorgInfo.EndKey)))
		if err != nil {
			return errors.Trace(err)
		}
	}
	if _, err = findNextNonTouchedPartitionID(reorgInfo.PhysicalTableID, pi); err == nil {
		err = w.addTableIndex(ctx, t, reorgInfo)
		if err != nil {
			return errors.Trace(err)
		}
		reorgInfo.PhysicalTableID = 0
		err = reorgInfo.UpdateReorgMeta(reorgInfo.StartKey, w.sessPool)
		logutil.DDLLogger().Info("Non touched partitions done",
			zap.Int64("jobID", reorgInfo.Job.ID), zap.Error(err))
		if err != nil {
			return errors.Trace(err)
		}
	}
	return nil
}

func bundlesForExchangeTablePartition(t *meta.Mutator, pt *model.TableInfo, newPar *model.PartitionDefinition, nt *model.TableInfo) ([]*placement.Bundle, error) {
	bundles := make([]*placement.Bundle, 0, 3)

	ptBundle, err := placement.NewTableBundle(t, pt)
	if err != nil {
		return nil, errors.Trace(err)
	}
	if ptBundle != nil {
		bundles = append(bundles, ptBundle)
	}

	parBundle, err := placement.NewPartitionBundle(t, *newPar)
	if err != nil {
		return nil, errors.Trace(err)
	}
	if parBundle != nil {
		bundles = append(bundles, parBundle)
	}

	ntBundle, err := placement.NewTableBundle(t, nt)
	if err != nil {
		return nil, errors.Trace(err)
	}
	if ntBundle != nil {
		bundles = append(bundles, ntBundle)
	}

	if parBundle == nil && ntBundle != nil {
		// newPar.ID is the ID of old table to exchange, so ntBundle != nil means it has some old placement settings.
		// We should remove it in this situation
		bundles = append(bundles, placement.NewBundle(newPar.ID))
	}

	if parBundle != nil && ntBundle == nil {
		// nt.ID is the ID of old partition to exchange, so parBundle != nil means it has some old placement settings.
		// We should remove it in this situation
		bundles = append(bundles, placement.NewBundle(nt.ID))
	}

	return bundles, nil
}

func checkExchangePartitionRecordValidation(
	ctx context.Context,
	w *worker,
	ptbl, ntbl table.Table,
	pschemaName, nschemaName, partitionName string,
) error {
	verifyFunc := func(sql string, params ...any) error {
		sctx, err := w.sessPool.Get()
		if err != nil {
			return errors.Trace(err)
		}
		defer w.sessPool.Put(sctx)

		rows, _, err := sctx.GetRestrictedSQLExecutor().ExecRestrictedSQL(
			ctx,
			nil,
			sql,
			params...,
		)
		if err != nil {
			return errors.Trace(err)
		}
		rowCount := len(rows)
		if rowCount != 0 {
			return errors.Trace(dbterror.ErrRowDoesNotMatchPartition)
		}
		// Check warnings!
		// Is it possible to check how many rows where checked as well?
		return nil
	}
	genConstraintCondition := func(constraints []*table.Constraint) string {
		var buf strings.Builder
		buf.WriteString("not (")
		for i, cons := range constraints {
			if i != 0 {
				buf.WriteString(" and ")
			}
			buf.WriteString(fmt.Sprintf("(%s)", cons.ExprString))
		}
		buf.WriteString(")")
		return buf.String()
	}
	type CheckConstraintTable interface {
		WritableConstraint() []*table.Constraint
	}

	pt := ptbl.Meta()
	index, _, err := getPartitionDef(pt, partitionName)
	if err != nil {
		return errors.Trace(err)
	}

	var buf strings.Builder
	buf.WriteString("select 1 from %n.%n where ")
	paramList := []any{nschemaName, ntbl.Meta().Name.L}
	checkNt := true

	pi := pt.Partition
	switch pi.Type {
	case pmodel.PartitionTypeHash:
		if pi.Num == 1 {
			checkNt = false
		} else {
			buf.WriteString("mod(")
			buf.WriteString(pi.Expr)
			buf.WriteString(", %?) != %?")
			paramList = append(paramList, pi.Num, index)
			if index != 0 {
				// TODO: if hash result can't be NULL, we can remove the check part.
				// For example hash(id), but id is defined not NULL.
				buf.WriteString(" or mod(")
				buf.WriteString(pi.Expr)
				buf.WriteString(", %?) is null")
				paramList = append(paramList, pi.Num, index)
			}
		}
	case pmodel.PartitionTypeRange:
		// Table has only one partition and has the maximum value
		if len(pi.Definitions) == 1 && strings.EqualFold(pi.Definitions[index].LessThan[0], partitionMaxValue) {
			checkNt = false
		} else {
			// For range expression and range columns
			if len(pi.Columns) == 0 {
				conds, params := buildCheckSQLConditionForRangeExprPartition(pi, index)
				buf.WriteString(conds)
				paramList = append(paramList, params...)
			} else {
				conds, params := buildCheckSQLConditionForRangeColumnsPartition(pi, index)
				buf.WriteString(conds)
				paramList = append(paramList, params...)
			}
		}
	case pmodel.PartitionTypeList:
		if len(pi.Columns) == 0 {
			conds := buildCheckSQLConditionForListPartition(pi, index)
			buf.WriteString(conds)
		} else {
			conds := buildCheckSQLConditionForListColumnsPartition(pi, index)
			buf.WriteString(conds)
		}
	default:
		return dbterror.ErrUnsupportedPartitionType.GenWithStackByArgs(pt.Name.O)
	}

	if variable.EnableCheckConstraint.Load() {
		pcc, ok := ptbl.(CheckConstraintTable)
		if !ok {
			return errors.Errorf("exchange partition process assert table partition failed")
		}
		pCons := pcc.WritableConstraint()
		if len(pCons) > 0 {
			if !checkNt {
				checkNt = true
			} else {
				buf.WriteString(" or ")
			}
			buf.WriteString(genConstraintCondition(pCons))
		}
	}
	// Check non-partition table records.
	if checkNt {
		buf.WriteString(" limit 1")
		err = verifyFunc(buf.String(), paramList...)
		if err != nil {
			return errors.Trace(err)
		}
	}

	// Check partition table records.
	if variable.EnableCheckConstraint.Load() {
		ncc, ok := ntbl.(CheckConstraintTable)
		if !ok {
			return errors.Errorf("exchange partition process assert table partition failed")
		}
		nCons := ncc.WritableConstraint()
		if len(nCons) > 0 {
			buf.Reset()
			buf.WriteString("select 1 from %n.%n partition(%n) where ")
			buf.WriteString(genConstraintCondition(nCons))
			buf.WriteString(" limit 1")
			err = verifyFunc(buf.String(), pschemaName, pt.Name.L, partitionName)
			if err != nil {
				return errors.Trace(err)
			}
		}
	}
	return nil
}

func checkExchangePartitionPlacementPolicy(t *meta.Mutator, ntPPRef, ptPPRef, partPPRef *model.PolicyRefInfo) error {
	partitionPPRef := partPPRef
	if partitionPPRef == nil {
		partitionPPRef = ptPPRef
	}

	if ntPPRef == nil && partitionPPRef == nil {
		return nil
	}
	if ntPPRef == nil || partitionPPRef == nil {
		return dbterror.ErrTablesDifferentMetadata
	}

	ptPlacementPolicyInfo, _ := getPolicyInfo(t, partitionPPRef.ID)
	ntPlacementPolicyInfo, _ := getPolicyInfo(t, ntPPRef.ID)
	if ntPlacementPolicyInfo == nil && ptPlacementPolicyInfo == nil {
		return nil
	}
	if ntPlacementPolicyInfo == nil || ptPlacementPolicyInfo == nil {
		return dbterror.ErrTablesDifferentMetadata
	}
	if ntPlacementPolicyInfo.Name.L != ptPlacementPolicyInfo.Name.L {
		return dbterror.ErrTablesDifferentMetadata
	}

	return nil
}

func buildCheckSQLConditionForRangeExprPartition(pi *model.PartitionInfo, index int) (string, []any) {
	var buf strings.Builder
	paramList := make([]any, 0, 2)
	// Since the pi.Expr string may contain the identifier, which couldn't be escaped in our ParseWithParams(...)
	// So we write it to the origin sql string here.
	if index == 0 {
		buf.WriteString(pi.Expr)
		buf.WriteString(" >= %?")
		paramList = append(paramList, driver.UnwrapFromSingleQuotes(pi.Definitions[index].LessThan[0]))
	} else if index == len(pi.Definitions)-1 && strings.EqualFold(pi.Definitions[index].LessThan[0], partitionMaxValue) {
		buf.WriteString(pi.Expr)
		buf.WriteString(" < %? or ")
		buf.WriteString(pi.Expr)
		buf.WriteString(" is null")
		paramList = append(paramList, driver.UnwrapFromSingleQuotes(pi.Definitions[index-1].LessThan[0]))
	} else {
		buf.WriteString(pi.Expr)
		buf.WriteString(" < %? or ")
		buf.WriteString(pi.Expr)
		buf.WriteString(" >= %? or ")
		buf.WriteString(pi.Expr)
		buf.WriteString(" is null")
		paramList = append(paramList, driver.UnwrapFromSingleQuotes(pi.Definitions[index-1].LessThan[0]), driver.UnwrapFromSingleQuotes(pi.Definitions[index].LessThan[0]))
	}
	return buf.String(), paramList
}

func buildCheckSQLConditionForRangeColumnsPartition(pi *model.PartitionInfo, index int) (string, []any) {
	paramList := make([]any, 0, 2)
	colName := pi.Columns[0].L
	if index == 0 {
		paramList = append(paramList, colName, driver.UnwrapFromSingleQuotes(pi.Definitions[index].LessThan[0]))
		return "%n >= %?", paramList
	} else if index == len(pi.Definitions)-1 && strings.EqualFold(pi.Definitions[index].LessThan[0], partitionMaxValue) {
		paramList = append(paramList, colName, driver.UnwrapFromSingleQuotes(pi.Definitions[index-1].LessThan[0]))
		return "%n < %?", paramList
	}
	paramList = append(paramList, colName, driver.UnwrapFromSingleQuotes(pi.Definitions[index-1].LessThan[0]), colName, driver.UnwrapFromSingleQuotes(pi.Definitions[index].LessThan[0]))
	return "%n < %? or %n >= %?", paramList
}

func buildCheckSQLConditionForListPartition(pi *model.PartitionInfo, index int) string {
	var buf strings.Builder
	buf.WriteString("not (")
	for i, inValue := range pi.Definitions[index].InValues {
		if i != 0 {
			buf.WriteString(" OR ")
		}
		// AND has higher priority than OR, so no need for parentheses
		for j, val := range inValue {
			if j != 0 {
				// Should never happen, since there should be no multi-columns, only a single expression :)
				buf.WriteString(" AND ")
			}
			// null-safe compare '<=>'
			buf.WriteString(fmt.Sprintf("(%s) <=> %s", pi.Expr, val))
		}
	}
	buf.WriteString(")")
	return buf.String()
}

func buildCheckSQLConditionForListColumnsPartition(pi *model.PartitionInfo, index int) string {
	var buf strings.Builder
	// How to find a match?
	// (row <=> vals1) OR (row <=> vals2)
	// How to find a non-matching row:
	// NOT ( (row <=> vals1) OR (row <=> vals2) ... )
	buf.WriteString("not (")
	colNames := make([]string, 0, len(pi.Columns))
	for i := range pi.Columns {
		// TODO: check if there are no proper quoting function for this?
		n := "`" + strings.ReplaceAll(pi.Columns[i].O, "`", "``") + "`"
		colNames = append(colNames, n)
	}
	for i, colValues := range pi.Definitions[index].InValues {
		if i != 0 {
			buf.WriteString(" OR ")
		}
		// AND has higher priority than OR, so no need for parentheses
		for j, val := range colValues {
			if j != 0 {
				buf.WriteString(" AND ")
			}
			// null-safe compare '<=>'
			buf.WriteString(fmt.Sprintf("%s <=> %s", colNames[j], val))
		}
	}
	buf.WriteString(")")
	return buf.String()
}

func checkAddPartitionTooManyPartitions(piDefs uint64) error {
	if piDefs > uint64(mysql.PartitionCountLimit) {
		return errors.Trace(dbterror.ErrTooManyPartitions)
	}
	return nil
}

func checkAddPartitionOnTemporaryMode(tbInfo *model.TableInfo) error {
	if tbInfo.Partition != nil && tbInfo.TempTableType != model.TempTableNone {
		return dbterror.ErrPartitionNoTemporary
	}
	return nil
}

func checkPartitionColumnsUnique(tbInfo *model.TableInfo) error {
	if len(tbInfo.Partition.Columns) <= 1 {
		return nil
	}
	var columnsMap = make(map[string]struct{})
	for _, col := range tbInfo.Partition.Columns {
		if _, ok := columnsMap[col.L]; ok {
			return dbterror.ErrSameNamePartitionField.GenWithStackByArgs(col.L)
		}
		columnsMap[col.L] = struct{}{}
	}
	return nil
}

func checkNoHashPartitions(partitionNum uint64) error {
	if partitionNum == 0 {
		return ast.ErrNoParts.GenWithStackByArgs("partitions")
	}
	return nil
}

func getPartitionIDs(table *model.TableInfo) []int64 {
	if table.GetPartitionInfo() == nil {
		return []int64{}
	}
	physicalTableIDs := make([]int64, 0, len(table.Partition.Definitions))
	for _, def := range table.Partition.Definitions {
		physicalTableIDs = append(physicalTableIDs, def.ID)
	}
	return physicalTableIDs
}

func getPartitionRuleIDs(dbName string, table *model.TableInfo) []string {
	if table.GetPartitionInfo() == nil {
		return []string{}
	}
	partRuleIDs := make([]string, 0, len(table.Partition.Definitions))
	for _, def := range table.Partition.Definitions {
		partRuleIDs = append(partRuleIDs, fmt.Sprintf(label.PartitionIDFormat, label.IDPrefix, dbName, table.Name.L, def.Name.L))
	}
	return partRuleIDs
}

// checkPartitioningKeysConstraints checks that the range partitioning key is included in the table constraint.
func checkPartitioningKeysConstraints(ctx *metabuild.Context, s *ast.CreateTableStmt, tblInfo *model.TableInfo) error {
	// Returns directly if there are no unique keys in the table.
	if len(tblInfo.Indices) == 0 && !tblInfo.PKIsHandle {
		return nil
	}

	partCols, err := getPartitionColSlices(ctx.GetExprCtx(), tblInfo, s.Partition)
	if err != nil {
		return errors.Trace(err)
	}

	// Checks that the partitioning key is included in the constraint.
	// Every unique key on the table must use every column in the table's partitioning expression.
	// See https://dev.mysql.com/doc/refman/5.7/en/partitioning-limitations-partitioning-keys-unique-keys.html
	for _, index := range tblInfo.Indices {
		if index.Unique && !checkUniqueKeyIncludePartKey(partCols, index.Columns) {
			if index.Primary && tblInfo.IsCommonHandle {
				// global index does not support clustered index
				return dbterror.ErrUniqueKeyNeedAllFieldsInPf.GenWithStackByArgs("CLUSTERED INDEX")
			}
		}
	}
	// when PKIsHandle, tblInfo.Indices will not contain the primary key.
	if tblInfo.PKIsHandle {
		indexCols := []*model.IndexColumn{{
			Name:   tblInfo.GetPkName(),
			Length: types.UnspecifiedLength,
		}}
		if !checkUniqueKeyIncludePartKey(partCols, indexCols) {
			return dbterror.ErrUniqueKeyNeedAllFieldsInPf.GenWithStackByArgs("CLUSTERED INDEX")
		}
	}
	return nil
}

func checkPartitionKeysConstraint(pi *model.PartitionInfo, indexColumns []*model.IndexColumn, tblInfo *model.TableInfo) (bool, error) {
	var (
		partCols []*model.ColumnInfo
		err      error
	)
	if pi.Type == pmodel.PartitionTypeNone {
		return true, nil
	}
	// The expr will be an empty string if the partition is defined by:
	// CREATE TABLE t (...) PARTITION BY RANGE COLUMNS(...)
	if partExpr := pi.Expr; partExpr != "" {
		// Parse partitioning key, extract the column names in the partitioning key to slice.
		partCols, err = extractPartitionColumns(partExpr, tblInfo)
		if err != nil {
			return false, err
		}
	} else {
		partCols = make([]*model.ColumnInfo, 0, len(pi.Columns))
		for _, col := range pi.Columns {
			colInfo := tblInfo.FindPublicColumnByName(col.L)
			if colInfo == nil {
				return false, infoschema.ErrColumnNotExists.GenWithStackByArgs(col, tblInfo.Name)
			}
			partCols = append(partCols, colInfo)
		}
	}

	// In MySQL, every unique key on the table must use every column in the table's
	// partitioning expression.(This also includes the table's primary key.)
	// See https://dev.mysql.com/doc/refman/5.7/en/partitioning-limitations-partitioning-keys-unique-keys.html
	// TiDB can remove this limitation with Global Index
	return checkUniqueKeyIncludePartKey(columnInfoSlice(partCols), indexColumns), nil
}

type columnNameExtractor struct {
	extractedColumns []*model.ColumnInfo
	tblInfo          *model.TableInfo
	err              error
}

func (*columnNameExtractor) Enter(node ast.Node) (ast.Node, bool) {
	return node, false
}

func (cne *columnNameExtractor) Leave(node ast.Node) (ast.Node, bool) {
	if c, ok := node.(*ast.ColumnNameExpr); ok {
		info := findColumnByName(c.Name.Name.L, cne.tblInfo)
		if info != nil {
			cne.extractedColumns = append(cne.extractedColumns, info)
			return node, true
		}
		cne.err = dbterror.ErrBadField.GenWithStackByArgs(c.Name.Name.O, "expression")
		return nil, false
	}
	return node, true
}

func findColumnByName(colName string, tblInfo *model.TableInfo) *model.ColumnInfo {
	if tblInfo == nil {
		return nil
	}
	for _, info := range tblInfo.Columns {
		if info.Name.L == colName {
			return info
		}
	}
	return nil
}

func extractPartitionColumns(partExpr string, tblInfo *model.TableInfo) ([]*model.ColumnInfo, error) {
	partExpr = "select " + partExpr
	stmts, _, err := parser.New().ParseSQL(partExpr)
	if err != nil {
		return nil, errors.Trace(err)
	}
	extractor := &columnNameExtractor{
		tblInfo:          tblInfo,
		extractedColumns: make([]*model.ColumnInfo, 0),
	}
	stmts[0].Accept(extractor)
	if extractor.err != nil {
		return nil, errors.Trace(extractor.err)
	}
	return extractor.extractedColumns, nil
}

// stringSlice is defined for checkUniqueKeyIncludePartKey.
// if Go supports covariance, the code shouldn't be so complex.
type stringSlice interface {
	Len() int
	At(i int) string
}

// checkUniqueKeyIncludePartKey checks that the partitioning key is included in the constraint.
func checkUniqueKeyIncludePartKey(partCols stringSlice, idxCols []*model.IndexColumn) bool {
	for i := 0; i < partCols.Len(); i++ {
		partCol := partCols.At(i)
		_, idxCol := model.FindIndexColumnByName(idxCols, partCol)
		if idxCol == nil {
			// Partition column is not found in the index columns.
			return false
		}
		if idxCol.Length > 0 {
			// The partition column is found in the index columns, but the index column is a prefix index
			return false
		}
	}
	return true
}

// columnInfoSlice implements the stringSlice interface.
type columnInfoSlice []*model.ColumnInfo

func (cis columnInfoSlice) Len() int {
	return len(cis)
}

func (cis columnInfoSlice) At(i int) string {
	return cis[i].Name.L
}

// columnNameSlice implements the stringSlice interface.
type columnNameSlice []*ast.ColumnName

func (cns columnNameSlice) Len() int {
	return len(cns)
}

func (cns columnNameSlice) At(i int) string {
	return cns[i].Name.L
}

func isPartExprUnsigned(ectx expression.EvalContext, tbInfo *model.TableInfo) bool {
	ctx := tables.NewPartitionExprBuildCtx()
	expr, err := expression.ParseSimpleExpr(ctx, tbInfo.Partition.Expr, expression.WithTableInfo("", tbInfo))
	if err != nil {
		logutil.DDLLogger().Error("isPartExpr failed parsing expression!", zap.Error(err))
		return false
	}
	if mysql.HasUnsignedFlag(expr.GetType(ectx).GetFlag()) {
		return true
	}
	return false
}

// truncateTableByReassignPartitionIDs reassigns new partition ids.
// it also returns the new partition IDs for cases described below.
func truncateTableByReassignPartitionIDs(t *meta.Mutator, tblInfo *model.TableInfo, pids []int64) ([]int64, error) {
	if len(pids) < len(tblInfo.Partition.Definitions) {
		// To make it compatible with older versions when pids was not given
		// and if there has been any add/reorganize partition increasing the number of partitions
		morePids, err := t.GenGlobalIDs(len(tblInfo.Partition.Definitions) - len(pids))
		if err != nil {
			return nil, errors.Trace(err)
		}
		pids = append(pids, morePids...)
	}
	newDefs := make([]model.PartitionDefinition, 0, len(tblInfo.Partition.Definitions))
	for i, def := range tblInfo.Partition.Definitions {
		newDef := def
		newDef.ID = pids[i]
		newDefs = append(newDefs, newDef)
	}
	tblInfo.Partition.Definitions = newDefs
	return pids, nil
}

type partitionExprProcessor func(expression.BuildContext, *model.TableInfo, ast.ExprNode) error

type partitionExprChecker struct {
	processors []partitionExprProcessor
	ctx        expression.BuildContext
	tbInfo     *model.TableInfo
	err        error

	columns []*model.ColumnInfo
}

func newPartitionExprChecker(ctx expression.BuildContext, tbInfo *model.TableInfo, processor ...partitionExprProcessor) *partitionExprChecker {
	p := &partitionExprChecker{processors: processor, ctx: ctx, tbInfo: tbInfo}
	p.processors = append(p.processors, p.extractColumns)
	return p
}

func (p *partitionExprChecker) Enter(n ast.Node) (node ast.Node, skipChildren bool) {
	expr, ok := n.(ast.ExprNode)
	if !ok {
		return n, true
	}
	for _, processor := range p.processors {
		if err := processor(p.ctx, p.tbInfo, expr); err != nil {
			p.err = err
			return n, true
		}
	}

	return n, false
}

func (p *partitionExprChecker) Leave(n ast.Node) (node ast.Node, ok bool) {
	return n, p.err == nil
}

func (p *partitionExprChecker) extractColumns(_ expression.BuildContext, _ *model.TableInfo, expr ast.ExprNode) error {
	columnNameExpr, ok := expr.(*ast.ColumnNameExpr)
	if !ok {
		return nil
	}
	colInfo := findColumnByName(columnNameExpr.Name.Name.L, p.tbInfo)
	if colInfo == nil {
		return errors.Trace(dbterror.ErrBadField.GenWithStackByArgs(columnNameExpr.Name.Name.L, "partition function"))
	}

	p.columns = append(p.columns, colInfo)
	return nil
}

func checkPartitionExprAllowed(_ expression.BuildContext, tb *model.TableInfo, e ast.ExprNode) error {
	switch v := e.(type) {
	case *ast.FuncCallExpr:
		if _, ok := expression.AllowedPartitionFuncMap[v.FnName.L]; ok {
			return nil
		}
	case *ast.BinaryOperationExpr:
		if _, ok := expression.AllowedPartition4BinaryOpMap[v.Op]; ok {
			return errors.Trace(checkNoTimestampArgs(tb, v.L, v.R))
		}
	case *ast.UnaryOperationExpr:
		if _, ok := expression.AllowedPartition4UnaryOpMap[v.Op]; ok {
			return errors.Trace(checkNoTimestampArgs(tb, v.V))
		}
	case *ast.ColumnNameExpr, *ast.ParenthesesExpr, *driver.ValueExpr, *ast.MaxValueExpr,
		*ast.DefaultExpr, *ast.TimeUnitExpr:
		return nil
	}
	return errors.Trace(dbterror.ErrPartitionFunctionIsNotAllowed)
}

func checkPartitionExprArgs(_ expression.BuildContext, tblInfo *model.TableInfo, e ast.ExprNode) error {
	expr, ok := e.(*ast.FuncCallExpr)
	if !ok {
		return nil
	}
	argsType, err := collectArgsType(tblInfo, expr.Args...)
	if err != nil {
		return errors.Trace(err)
	}
	switch expr.FnName.L {
	case ast.ToDays, ast.ToSeconds, ast.DayOfMonth, ast.Month, ast.DayOfYear, ast.Quarter, ast.YearWeek,
		ast.Year, ast.Weekday, ast.DayOfWeek, ast.Day:
		return errors.Trace(checkResultOK(hasDateArgs(argsType...)))
	case ast.Hour, ast.Minute, ast.Second, ast.TimeToSec, ast.MicroSecond:
		return errors.Trace(checkResultOK(hasTimeArgs(argsType...)))
	case ast.UnixTimestamp:
		return errors.Trace(checkResultOK(hasTimestampArgs(argsType...)))
	case ast.FromDays:
		return errors.Trace(checkResultOK(hasDateArgs(argsType...) || hasTimeArgs(argsType...)))
	case ast.Extract:
		switch expr.Args[0].(*ast.TimeUnitExpr).Unit {
		case ast.TimeUnitYear, ast.TimeUnitYearMonth, ast.TimeUnitQuarter, ast.TimeUnitMonth, ast.TimeUnitDay:
			return errors.Trace(checkResultOK(hasDateArgs(argsType...)))
		case ast.TimeUnitDayMicrosecond, ast.TimeUnitDayHour, ast.TimeUnitDayMinute, ast.TimeUnitDaySecond:
			return errors.Trace(checkResultOK(hasDatetimeArgs(argsType...)))
		case ast.TimeUnitHour, ast.TimeUnitHourMinute, ast.TimeUnitHourSecond, ast.TimeUnitMinute, ast.TimeUnitMinuteSecond,
			ast.TimeUnitSecond, ast.TimeUnitMicrosecond, ast.TimeUnitHourMicrosecond, ast.TimeUnitMinuteMicrosecond, ast.TimeUnitSecondMicrosecond:
			return errors.Trace(checkResultOK(hasTimeArgs(argsType...)))
		default:
			return errors.Trace(dbterror.ErrWrongExprInPartitionFunc)
		}
	case ast.DateDiff:
		return errors.Trace(checkResultOK(slice.AllOf(argsType, func(i int) bool {
			return hasDateArgs(argsType[i])
		})))

	case ast.Abs, ast.Ceiling, ast.Floor, ast.Mod:
		has := hasTimestampArgs(argsType...)
		if has {
			return errors.Trace(dbterror.ErrWrongExprInPartitionFunc)
		}
	}
	return nil
}

func collectArgsType(tblInfo *model.TableInfo, exprs ...ast.ExprNode) ([]byte, error) {
	ts := make([]byte, 0, len(exprs))
	for _, arg := range exprs {
		col, ok := arg.(*ast.ColumnNameExpr)
		if !ok {
			continue
		}
		columnInfo := findColumnByName(col.Name.Name.L, tblInfo)
		if columnInfo == nil {
			return nil, errors.Trace(dbterror.ErrBadField.GenWithStackByArgs(col.Name.Name.L, "partition function"))
		}
		ts = append(ts, columnInfo.GetType())
	}

	return ts, nil
}

func hasDateArgs(argsType ...byte) bool {
	return slice.AnyOf(argsType, func(i int) bool {
		return argsType[i] == mysql.TypeDate || argsType[i] == mysql.TypeDatetime
	})
}

func hasTimeArgs(argsType ...byte) bool {
	return slice.AnyOf(argsType, func(i int) bool {
		return argsType[i] == mysql.TypeDuration || argsType[i] == mysql.TypeDatetime
	})
}

func hasTimestampArgs(argsType ...byte) bool {
	return slice.AnyOf(argsType, func(i int) bool {
		return argsType[i] == mysql.TypeTimestamp
	})
}

func hasDatetimeArgs(argsType ...byte) bool {
	return slice.AnyOf(argsType, func(i int) bool {
		return argsType[i] == mysql.TypeDatetime
	})
}

func checkNoTimestampArgs(tbInfo *model.TableInfo, exprs ...ast.ExprNode) error {
	argsType, err := collectArgsType(tbInfo, exprs...)
	if err != nil {
		return err
	}
	if hasTimestampArgs(argsType...) {
		return errors.Trace(dbterror.ErrWrongExprInPartitionFunc)
	}
	return nil
}

// hexIfNonPrint checks if printable UTF-8 characters from a single quoted string,
// if so, just returns the string
// else returns a hex string of the binary string (i.e. actual encoding, not unicode code points!)
func hexIfNonPrint(s string) string {
	isPrint := true
	// https://go.dev/blog/strings `for range` of string converts to runes!
	for _, runeVal := range s {
		if !strconv.IsPrint(runeVal) {
			isPrint = false
			break
		}
	}
	if isPrint {
		return s
	}
	// To avoid 'simple' MySQL accepted escape characters, to be showed as hex, just escape them
	// \0 \b \n \r \t \Z, see https://dev.mysql.com/doc/refman/8.0/en/string-literals.html
	isPrint = true
	res := ""
	for _, runeVal := range s {
		switch runeVal {
		case 0: // Null
			res += `\0`
		case 7: // Bell
			res += `\b`
		case '\t': // 9
			res += `\t`
		case '\n': // 10
			res += `\n`
		case '\r': // 13
			res += `\r`
		case 26: // ctrl-z / Substitute
			res += `\Z`
		default:
			if !strconv.IsPrint(runeVal) {
				isPrint = false
				break
			}
			res += string(runeVal)
		}
	}
	if isPrint {
		return res
	}
	// Not possible to create an easy interpreted MySQL string, return as hex string
	// Can be converted to string in MySQL like: CAST(UNHEX('<hex string>') AS CHAR(255))
	return "0x" + hex.EncodeToString([]byte(driver.UnwrapFromSingleQuotes(s)))
}

func writeColumnListToBuffer(partitionInfo *model.PartitionInfo, sqlMode mysql.SQLMode, buf *bytes.Buffer) {
	if partitionInfo.IsEmptyColumns {
		return
	}
	for i, col := range partitionInfo.Columns {
		buf.WriteString(stringutil.Escape(col.O, sqlMode))
		if i < len(partitionInfo.Columns)-1 {
			buf.WriteString(",")
		}
	}
}

// AppendPartitionInfo is used in SHOW CREATE TABLE as well as generation the SQL syntax
// for the PartitionInfo during validation of various DDL commands
func AppendPartitionInfo(partitionInfo *model.PartitionInfo, buf *bytes.Buffer, sqlMode mysql.SQLMode) {
	if partitionInfo == nil {
		return
	}
	// Since MySQL 5.1/5.5 is very old and TiDB aims for 5.7/8.0 compatibility, we will not
	// include the /*!50100 or /*!50500 comments for TiDB.
	// This also solves the issue with comments within comments that would happen for
	// PLACEMENT POLICY options.
	defaultPartitionDefinitions := true
	if partitionInfo.Type == pmodel.PartitionTypeHash ||
		partitionInfo.Type == pmodel.PartitionTypeKey {
		for i, def := range partitionInfo.Definitions {
			if def.Name.O != fmt.Sprintf("p%d", i) {
				defaultPartitionDefinitions = false
				break
			}
			if len(def.Comment) > 0 || def.PlacementPolicyRef != nil {
				defaultPartitionDefinitions = false
				break
			}
		}

		if defaultPartitionDefinitions {
			if partitionInfo.Type == pmodel.PartitionTypeHash {
				fmt.Fprintf(buf, "\nPARTITION BY HASH (%s) PARTITIONS %d", partitionInfo.Expr, partitionInfo.Num)
			} else {
				buf.WriteString("\nPARTITION BY KEY (")
				writeColumnListToBuffer(partitionInfo, sqlMode, buf)
				buf.WriteString(")")
				fmt.Fprintf(buf, " PARTITIONS %d", partitionInfo.Num)
			}
			return
		}
	}
	// this if statement takes care of lists/range/key columns case
	if len(partitionInfo.Columns) > 0 {
		// partitionInfo.Type == model.PartitionTypeRange || partitionInfo.Type == model.PartitionTypeList
		// || partitionInfo.Type == model.PartitionTypeKey
		// Notice that MySQL uses two spaces between LIST and COLUMNS...
		if partitionInfo.Type == pmodel.PartitionTypeKey {
			fmt.Fprintf(buf, "\nPARTITION BY %s (", partitionInfo.Type.String())
		} else {
			fmt.Fprintf(buf, "\nPARTITION BY %s COLUMNS(", partitionInfo.Type.String())
		}
		writeColumnListToBuffer(partitionInfo, sqlMode, buf)
		buf.WriteString(")\n(")
	} else {
		fmt.Fprintf(buf, "\nPARTITION BY %s (%s)\n(", partitionInfo.Type.String(), partitionInfo.Expr)
	}

	AppendPartitionDefs(partitionInfo, buf, sqlMode)
	buf.WriteString(")")
}

// AppendPartitionDefs generates a list of partition definitions needed for SHOW CREATE TABLE (in executor/show.go)
// as well as needed for generating the ADD PARTITION query for INTERVAL partitioning of ALTER TABLE t LAST PARTITION
// and generating the CREATE TABLE query from CREATE TABLE ... INTERVAL
func AppendPartitionDefs(partitionInfo *model.PartitionInfo, buf *bytes.Buffer, sqlMode mysql.SQLMode) {
	for i, def := range partitionInfo.Definitions {
		if i > 0 {
			fmt.Fprintf(buf, ",\n ")
		}
		fmt.Fprintf(buf, "PARTITION %s", stringutil.Escape(def.Name.O, sqlMode))
		// PartitionTypeHash and PartitionTypeKey do not have any VALUES definition
		if partitionInfo.Type == pmodel.PartitionTypeRange {
			lessThans := make([]string, len(def.LessThan))
			for idx, v := range def.LessThan {
				lessThans[idx] = hexIfNonPrint(v)
			}
			fmt.Fprintf(buf, " VALUES LESS THAN (%s)", strings.Join(lessThans, ","))
		} else if partitionInfo.Type == pmodel.PartitionTypeList {
			if len(def.InValues) == 0 {
				fmt.Fprintf(buf, " DEFAULT")
			} else if len(def.InValues) == 1 &&
				len(def.InValues[0]) == 1 &&
				strings.EqualFold(def.InValues[0][0], "DEFAULT") {
				fmt.Fprintf(buf, " DEFAULT")
			} else {
				values := bytes.NewBuffer(nil)
				for j, inValues := range def.InValues {
					if j > 0 {
						values.WriteString(",")
					}
					if len(inValues) > 1 {
						values.WriteString("(")
						tmpVals := make([]string, len(inValues))
						for idx, v := range inValues {
							tmpVals[idx] = hexIfNonPrint(v)
						}
						values.WriteString(strings.Join(tmpVals, ","))
						values.WriteString(")")
					} else if len(inValues) == 1 {
						values.WriteString(hexIfNonPrint(inValues[0]))
					}
				}
				fmt.Fprintf(buf, " VALUES IN (%s)", values.String())
			}
		}
		if len(def.Comment) > 0 {
			fmt.Fprintf(buf, " COMMENT '%s'", format.OutputFormat(def.Comment))
		}
		if def.PlacementPolicyRef != nil {
			// add placement ref info here
			fmt.Fprintf(buf, " /*T![placement] PLACEMENT POLICY=%s */", stringutil.Escape(def.PlacementPolicyRef.Name.O, sqlMode))
		}
	}
}

func generatePartValuesWithTp(partVal types.Datum, tp types.FieldType) (string, error) {
	if partVal.Kind() == types.KindNull {
		return "NULL", nil
	}

	s, err := partVal.ToString()
	if err != nil {
		return "", err
	}

	switch tp.EvalType() {
	case types.ETInt:
		return s, nil
	case types.ETString:
		// The `partVal` can be an invalid utf8 string if it's converted to BINARY, then the content will be lost after
		// marshaling and storing in the schema. In this case, we use a hex literal to work around this issue.
		if tp.GetCharset() == charset.CharsetBin {
			return fmt.Sprintf("_binary 0x%x", s), nil
		}
		return driver.WrapInSingleQuotes(s), nil
	case types.ETDatetime, types.ETDuration:
		return driver.WrapInSingleQuotes(s), nil
	}

	return "", dbterror.ErrWrongTypeColumnValue.GenWithStackByArgs()
}

func checkPartitionDefinitionConstraints(ctx expression.BuildContext, tbInfo *model.TableInfo) error {
	var err error
	if err = checkPartitionNameUnique(tbInfo.Partition); err != nil {
		return errors.Trace(err)
	}
	if err = checkAddPartitionTooManyPartitions(uint64(len(tbInfo.Partition.Definitions))); err != nil {
		return err
	}
	if err = checkAddPartitionOnTemporaryMode(tbInfo); err != nil {
		return err
	}
	if err = checkPartitionColumnsUnique(tbInfo); err != nil {
		return err
	}

	switch tbInfo.Partition.Type {
	case pmodel.PartitionTypeRange:
		failpoint.Inject("CheckPartitionByRangeErr", func() {
			panic("mockCheckPartitionByRangeErr")
		})
		err = checkPartitionByRange(ctx, tbInfo)
	case pmodel.PartitionTypeHash, pmodel.PartitionTypeKey:
		err = checkPartitionByHash(tbInfo)
	case pmodel.PartitionTypeList:
		err = checkPartitionByList(ctx, tbInfo)
	}
	return errors.Trace(err)
}

func checkPartitionByHash(tbInfo *model.TableInfo) error {
	return checkNoHashPartitions(tbInfo.Partition.Num)
}

// checkPartitionByRange checks validity of a "BY RANGE" partition.
func checkPartitionByRange(ctx expression.BuildContext, tbInfo *model.TableInfo) error {
	pi := tbInfo.Partition

	if len(pi.Columns) == 0 {
		return checkRangePartitionValue(ctx, tbInfo)
	}

	return checkRangeColumnsPartitionValue(ctx, tbInfo)
}

func checkRangeColumnsPartitionValue(ctx expression.BuildContext, tbInfo *model.TableInfo) error {
	// Range columns partition key supports multiple data types with integer、datetime、string.
	pi := tbInfo.Partition
	defs := pi.Definitions
	if len(defs) < 1 {
		return ast.ErrPartitionsMustBeDefined.GenWithStackByArgs("RANGE")
	}

	curr := &defs[0]
	if len(curr.LessThan) != len(pi.Columns) {
		return errors.Trace(ast.ErrPartitionColumnList)
	}
	var prev *model.PartitionDefinition
	for i := 1; i < len(defs); i++ {
		prev, curr = curr, &defs[i]
		succ, err := checkTwoRangeColumns(ctx, curr, prev, pi, tbInfo)
		if err != nil {
			return err
		}
		if !succ {
			return errors.Trace(dbterror.ErrRangeNotIncreasing)
		}
	}
	return nil
}

func checkTwoRangeColumns(ctx expression.BuildContext, curr, prev *model.PartitionDefinition, pi *model.PartitionInfo, tbInfo *model.TableInfo) (bool, error) {
	if len(curr.LessThan) != len(pi.Columns) {
		return false, errors.Trace(ast.ErrPartitionColumnList)
	}
	for i := 0; i < len(pi.Columns); i++ {
		// Special handling for MAXVALUE.
		if strings.EqualFold(curr.LessThan[i], partitionMaxValue) && !strings.EqualFold(prev.LessThan[i], partitionMaxValue) {
			// If current is maxvalue, it certainly >= previous.
			return true, nil
		}
		if strings.EqualFold(prev.LessThan[i], partitionMaxValue) {
			// Current is not maxvalue, and previous is maxvalue.
			return false, nil
		}

		// The tuples of column values used to define the partitions are strictly increasing:
		// PARTITION p0 VALUES LESS THAN (5,10,'ggg')
		// PARTITION p1 VALUES LESS THAN (10,20,'mmm')
		// PARTITION p2 VALUES LESS THAN (15,30,'sss')
		colInfo := findColumnByName(pi.Columns[i].L, tbInfo)
		cmp, err := parseAndEvalBoolExpr(ctx, curr.LessThan[i], prev.LessThan[i], colInfo, tbInfo)
		if err != nil {
			return false, err
		}

		if cmp > 0 {
			return true, nil
		}

		if cmp < 0 {
			return false, nil
		}
	}
	return false, nil
}

// equal, return 0
// greater, return 1
// less, return -1
func parseAndEvalBoolExpr(ctx expression.BuildContext, l, r string, colInfo *model.ColumnInfo, tbInfo *model.TableInfo) (int64, error) {
	lexpr, err := expression.ParseSimpleExpr(ctx, l, expression.WithTableInfo("", tbInfo), expression.WithCastExprTo(&colInfo.FieldType))
	if err != nil {
		return 0, err
	}
	rexpr, err := expression.ParseSimpleExpr(ctx, r, expression.WithTableInfo("", tbInfo), expression.WithCastExprTo(&colInfo.FieldType))
	if err != nil {
		return 0, err
	}

	e, err := expression.NewFunctionBase(ctx, ast.EQ, field_types.NewFieldType(mysql.TypeLonglong), lexpr, rexpr)
	if err != nil {
		return 0, err
	}
	e.SetCharsetAndCollation(colInfo.GetCharset(), colInfo.GetCollate())
	res, _, err1 := e.EvalInt(ctx.GetEvalCtx(), chunk.Row{})
	if err1 != nil {
		return 0, err1
	}
	if res == 1 {
		return 0, nil
	}

	e, err = expression.NewFunctionBase(ctx, ast.GT, field_types.NewFieldType(mysql.TypeLonglong), lexpr, rexpr)
	if err != nil {
		return 0, err
	}
	e.SetCharsetAndCollation(colInfo.GetCharset(), colInfo.GetCollate())
	res, _, err1 = e.EvalInt(ctx.GetEvalCtx(), chunk.Row{})
	if err1 != nil {
		return 0, err1
	}
	if res > 0 {
		return 1, nil
	}
	return -1, nil
}

// checkPartitionByList checks validity of a "BY LIST" partition.
func checkPartitionByList(ctx expression.BuildContext, tbInfo *model.TableInfo) error {
	return checkListPartitionValue(ctx, tbInfo)
}<|MERGE_RESOLUTION|>--- conflicted
+++ resolved
@@ -2623,7 +2623,6 @@
 	default:
 		return ver, dbterror.ErrInvalidDDLState.GenWithStackByArgs("partition", job.SchemaState)
 	}
-<<<<<<< HEAD
 
 	failpoint.Inject("truncatePartFail3", func(val failpoint.Value) {
 		if val.(bool) {
@@ -2655,8 +2654,6 @@
 	job.FillFinishedArgs(&model.TruncateTableArgs{
 		OldPartitionIDs: oldIDs,
 	})
-=======
->>>>>>> 73963d11
 	return ver, errors.Trace(err)
 }
 
