// Copyright 2018 PingCAP, Inc.
//
// Licensed under the Apache License, Version 2.0 (the "License");
// you may not use this file except in compliance with the License.
// You may obtain a copy of the License at
//
//     http://www.apache.org/licenses/LICENSE-2.0
//
// Unless required by applicable law or agreed to in writing, software
// distributed under the License is distributed on an "AS IS" BASIS,
// WITHOUT WARRANTIES OR CONDITIONS OF ANY KIND, either express or implied.
// See the License for the specific language governing permissions and
// limitations under the License.

package ddl

import (
	"bytes"
	"context"
	"encoding/hex"
	"fmt"
	"math"
	"strconv"
	"strings"
	"time"

	"github.com/pingcap/errors"
	"github.com/pingcap/failpoint"
	"github.com/pingcap/kvproto/pkg/metapb"
	sess "github.com/pingcap/tidb/pkg/ddl/internal/session"
	"github.com/pingcap/tidb/pkg/ddl/label"
	"github.com/pingcap/tidb/pkg/ddl/logutil"
	"github.com/pingcap/tidb/pkg/ddl/placement"
	"github.com/pingcap/tidb/pkg/domain/infosync"
	"github.com/pingcap/tidb/pkg/expression"
	"github.com/pingcap/tidb/pkg/infoschema"
	"github.com/pingcap/tidb/pkg/kv"
	"github.com/pingcap/tidb/pkg/meta"
	"github.com/pingcap/tidb/pkg/metrics"
	"github.com/pingcap/tidb/pkg/parser"
	"github.com/pingcap/tidb/pkg/parser/ast"
	"github.com/pingcap/tidb/pkg/parser/charset"
	"github.com/pingcap/tidb/pkg/parser/format"
	"github.com/pingcap/tidb/pkg/parser/model"
	"github.com/pingcap/tidb/pkg/parser/mysql"
	"github.com/pingcap/tidb/pkg/parser/opcode"
	"github.com/pingcap/tidb/pkg/parser/terror"
	"github.com/pingcap/tidb/pkg/sessionctx"
	"github.com/pingcap/tidb/pkg/sessionctx/variable"
	statsutil "github.com/pingcap/tidb/pkg/statistics/handle/util"
	"github.com/pingcap/tidb/pkg/table"
	"github.com/pingcap/tidb/pkg/table/tables"
	"github.com/pingcap/tidb/pkg/tablecodec"
	"github.com/pingcap/tidb/pkg/types"
	driver "github.com/pingcap/tidb/pkg/types/parser_driver"
	tidbutil "github.com/pingcap/tidb/pkg/util"
	"github.com/pingcap/tidb/pkg/util/chunk"
	"github.com/pingcap/tidb/pkg/util/collate"
	"github.com/pingcap/tidb/pkg/util/dbterror"
	"github.com/pingcap/tidb/pkg/util/hack"
	"github.com/pingcap/tidb/pkg/util/mathutil"
	"github.com/pingcap/tidb/pkg/util/mock"
	decoder "github.com/pingcap/tidb/pkg/util/rowDecoder"
	"github.com/pingcap/tidb/pkg/util/slice"
	"github.com/pingcap/tidb/pkg/util/stringutil"
	"github.com/tikv/client-go/v2/tikv"
	kvutil "github.com/tikv/client-go/v2/util"
	"go.uber.org/zap"
)

const (
	partitionMaxValue = "MAXVALUE"
)

func checkAddPartition(t *meta.Meta, job *model.Job) (*model.TableInfo, *model.PartitionInfo, []model.PartitionDefinition, error) {
	schemaID := job.SchemaID
	tblInfo, err := GetTableInfoAndCancelFaultJob(t, job, schemaID)
	if err != nil {
		return nil, nil, nil, errors.Trace(err)
	}
	partInfo := &model.PartitionInfo{}
	err = job.DecodeArgs(&partInfo)
	if err != nil {
		job.State = model.JobStateCancelled
		return nil, nil, nil, errors.Trace(err)
	}
	if len(tblInfo.Partition.AddingDefinitions) > 0 {
		return tblInfo, partInfo, tblInfo.Partition.AddingDefinitions, nil
	}
	return tblInfo, partInfo, []model.PartitionDefinition{}, nil
}

// TODO: Move this into reorganize partition!
func (w *worker) onAddTablePartition(d *ddlCtx, t *meta.Meta, job *model.Job) (ver int64, _ error) {
	// Handle the rolling back job
	if job.IsRollingback() {
		ver, err := w.onDropTablePartition(d, t, job)
		if err != nil {
			return ver, errors.Trace(err)
		}
		return ver, nil
	}

	// notice: addingDefinitions is empty when job is in state model.StateNone
	tblInfo, partInfo, addingDefinitions, err := checkAddPartition(t, job)
	if err != nil {
		return ver, err
	}

	// In order to skip maintaining the state check in partitionDefinition, TiDB use addingDefinition instead of state field.
	// So here using `job.SchemaState` to judge what the stage of this job is.
	switch job.SchemaState {
	case model.StateNone:
		// job.SchemaState == model.StateNone means the job is in the initial state of add partition.
		// Here should use partInfo from job directly and do some check action.
		err = checkAddPartitionTooManyPartitions(uint64(len(tblInfo.Partition.Definitions) + len(partInfo.Definitions)))
		if err != nil {
			job.State = model.JobStateCancelled
			return ver, errors.Trace(err)
		}

		err = checkAddPartitionValue(tblInfo, partInfo)
		if err != nil {
			job.State = model.JobStateCancelled
			return ver, errors.Trace(err)
		}

		err = checkAddPartitionNameUnique(tblInfo, partInfo)
		if err != nil {
			job.State = model.JobStateCancelled
			return ver, errors.Trace(err)
		}

		// move the adding definition into tableInfo.
		updateAddingPartitionInfo(partInfo, tblInfo)
		ver, err = updateVersionAndTableInfoWithCheck(d, t, job, tblInfo, true)
		if err != nil {
			return ver, errors.Trace(err)
		}

		// modify placement settings
		for _, def := range tblInfo.Partition.AddingDefinitions {
			if _, err = checkPlacementPolicyRefValidAndCanNonValidJob(t, job, def.PlacementPolicyRef); err != nil {
				return ver, errors.Trace(err)
			}
		}

		if tblInfo.TiFlashReplica != nil {
			// Must set placement rule, and make sure it succeeds.
			if err := infosync.ConfigureTiFlashPDForPartitions(true, &tblInfo.Partition.AddingDefinitions, tblInfo.TiFlashReplica.Count, &tblInfo.TiFlashReplica.LocationLabels, tblInfo.ID); err != nil {
				logutil.DDLLogger().Error("ConfigureTiFlashPDForPartitions fails", zap.Error(err))
				return ver, errors.Trace(err)
			}
		}

		bundles, err := alterTablePartitionBundles(t, tblInfo, tblInfo.Partition.AddingDefinitions)
		if err != nil {
			job.State = model.JobStateCancelled
			return ver, errors.Trace(err)
		}

		if err = infosync.PutRuleBundlesWithDefaultRetry(context.TODO(), bundles); err != nil {
			job.State = model.JobStateCancelled
			return ver, errors.Wrapf(err, "failed to notify PD the placement rules")
		}

		ids := getIDs([]*model.TableInfo{tblInfo})
		for _, p := range tblInfo.Partition.AddingDefinitions {
			ids = append(ids, p.ID)
		}
		if _, err := alterTableLabelRule(job.SchemaName, tblInfo, ids); err != nil {
			job.State = model.JobStateCancelled
			return ver, err
		}

		// none -> replica only
		job.SchemaState = model.StateReplicaOnly
	case model.StateReplicaOnly:
		// replica only -> public
		failpoint.Inject("sleepBeforeReplicaOnly", func(val failpoint.Value) {
			sleepSecond := val.(int)
			time.Sleep(time.Duration(sleepSecond) * time.Second)
		})
		// Here need do some tiflash replica complement check.
		// TODO: If a table is with no TiFlashReplica or it is not available, the replica-only state can be eliminated.
		if tblInfo.TiFlashReplica != nil && tblInfo.TiFlashReplica.Available {
			// For available state, the new added partition should wait it's replica to
			// be finished. Otherwise the query to this partition will be blocked.
			needRetry, err := checkPartitionReplica(tblInfo.TiFlashReplica.Count, addingDefinitions, d)
			if err != nil {
				return convertAddTablePartitionJob2RollbackJob(d, t, job, err, tblInfo)
			}
			if needRetry {
				// The new added partition hasn't been replicated.
				// Do nothing to the job this time, wait next worker round.
				time.Sleep(tiflashCheckTiDBHTTPAPIHalfInterval)
				// Set the error here which will lead this job exit when it's retry times beyond the limitation.
				return ver, errors.Errorf("[ddl] add partition wait for tiflash replica to complete")
			}
		}

		// When TiFlash Replica is ready, we must move them into `AvailablePartitionIDs`.
		if tblInfo.TiFlashReplica != nil && tblInfo.TiFlashReplica.Available {
			for _, d := range partInfo.Definitions {
				tblInfo.TiFlashReplica.AvailablePartitionIDs = append(tblInfo.TiFlashReplica.AvailablePartitionIDs, d.ID)
				err = infosync.UpdateTiFlashProgressCache(d.ID, 1)
				if err != nil {
					// just print log, progress will be updated in `refreshTiFlashTicker`
					logutil.DDLLogger().Error("update tiflash sync progress cache failed",
						zap.Error(err),
						zap.Int64("tableID", tblInfo.ID),
						zap.Int64("partitionID", d.ID),
					)
				}
			}
		}
		// For normal and replica finished table, move the `addingDefinitions` into `Definitions`.
		updatePartitionInfo(tblInfo)

		preSplitAndScatter(w.sess.Context, d.store, tblInfo, addingDefinitions)

		ver, err = updateVersionAndTableInfo(d, t, job, tblInfo, true)
		if err != nil {
			return ver, errors.Trace(err)
		}

		// Finish this job.
		job.FinishTableJob(model.JobStateDone, model.StatePublic, ver, tblInfo)
		addPartitionEvent := statsutil.NewAddPartitionEvent(
			job.SchemaID,
			tblInfo,
			partInfo,
		)
		asyncNotifyEvent(d, addPartitionEvent)
	default:
		err = dbterror.ErrInvalidDDLState.GenWithStackByArgs("partition", job.SchemaState)
	}

	return ver, errors.Trace(err)
}

// alterTableLabelRule updates Label Rules if they exists
// returns true if changed.
func alterTableLabelRule(schemaName string, meta *model.TableInfo, ids []int64) (bool, error) {
	tableRuleID := fmt.Sprintf(label.TableIDFormat, label.IDPrefix, schemaName, meta.Name.L)
	oldRule, err := infosync.GetLabelRules(context.TODO(), []string{tableRuleID})
	if err != nil {
		return false, errors.Trace(err)
	}
	if len(oldRule) == 0 {
		return false, nil
	}

	r, ok := oldRule[tableRuleID]
	if ok {
		rule := r.Reset(schemaName, meta.Name.L, "", ids...)
		err = infosync.PutLabelRule(context.TODO(), rule)
		if err != nil {
			return false, errors.Wrapf(err, "failed to notify PD label rule")
		}
		return true, nil
	}
	return false, nil
}

func alterTablePartitionBundles(t *meta.Meta, tblInfo *model.TableInfo, addingDefinitions []model.PartitionDefinition) ([]*placement.Bundle, error) {
	var bundles []*placement.Bundle

	// tblInfo do not include added partitions, so we should add them first
	tblInfo = tblInfo.Clone()
	p := *tblInfo.Partition
	p.Definitions = append([]model.PartitionDefinition{}, p.Definitions...)
	p.Definitions = append(tblInfo.Partition.Definitions, addingDefinitions...)
	tblInfo.Partition = &p

	// bundle for table should be recomputed because it includes some default configs for partitions
	tblBundle, err := placement.NewTableBundle(t, tblInfo)
	if err != nil {
		return nil, errors.Trace(err)
	}

	if tblBundle != nil {
		bundles = append(bundles, tblBundle)
	}

	partitionBundles, err := placement.NewPartitionListBundles(t, addingDefinitions)
	if err != nil {
		return nil, errors.Trace(err)
	}

	bundles = append(bundles, partitionBundles...)
	return bundles, nil
}

// When drop/truncate a partition, we should still keep the dropped partition's placement settings to avoid unnecessary region schedules.
// When a partition is not configured with a placement policy directly, its rule is in the table's placement group which will be deleted after
// partition truncated/dropped. So it is necessary to create a standalone placement group with partition id after it.
func droppedPartitionBundles(t *meta.Meta, tblInfo *model.TableInfo, dropPartitions []model.PartitionDefinition) ([]*placement.Bundle, error) {
	partitions := make([]model.PartitionDefinition, 0, len(dropPartitions))
	for _, def := range dropPartitions {
		def = def.Clone()
		if def.PlacementPolicyRef == nil {
			def.PlacementPolicyRef = tblInfo.PlacementPolicyRef
		}

		if def.PlacementPolicyRef != nil {
			partitions = append(partitions, def)
		}
	}

	return placement.NewPartitionListBundles(t, partitions)
}

// updatePartitionInfo merge `addingDefinitions` into `Definitions` in the tableInfo.
func updatePartitionInfo(tblInfo *model.TableInfo) {
	parInfo := &model.PartitionInfo{}
	oldDefs, newDefs := tblInfo.Partition.Definitions, tblInfo.Partition.AddingDefinitions
	parInfo.Definitions = make([]model.PartitionDefinition, 0, len(newDefs)+len(oldDefs))
	parInfo.Definitions = append(parInfo.Definitions, oldDefs...)
	parInfo.Definitions = append(parInfo.Definitions, newDefs...)
	tblInfo.Partition.Definitions = parInfo.Definitions
	tblInfo.Partition.AddingDefinitions = nil
}

// updateAddingPartitionInfo write adding partitions into `addingDefinitions` field in the tableInfo.
func updateAddingPartitionInfo(partitionInfo *model.PartitionInfo, tblInfo *model.TableInfo) {
	newDefs := partitionInfo.Definitions
	tblInfo.Partition.AddingDefinitions = make([]model.PartitionDefinition, 0, len(newDefs))
	tblInfo.Partition.AddingDefinitions = append(tblInfo.Partition.AddingDefinitions, newDefs...)
}

// rollbackAddingPartitionInfo remove the `addingDefinitions` in the tableInfo.
func rollbackAddingPartitionInfo(tblInfo *model.TableInfo) ([]int64, []string, []*placement.Bundle) {
	physicalTableIDs := make([]int64, 0, len(tblInfo.Partition.AddingDefinitions))
	partNames := make([]string, 0, len(tblInfo.Partition.AddingDefinitions))
	rollbackBundles := make([]*placement.Bundle, 0, len(tblInfo.Partition.AddingDefinitions))
	for _, one := range tblInfo.Partition.AddingDefinitions {
		physicalTableIDs = append(physicalTableIDs, one.ID)
		partNames = append(partNames, one.Name.L)
		if one.PlacementPolicyRef != nil {
			rollbackBundles = append(rollbackBundles, placement.NewBundle(one.ID))
		}
	}
	tblInfo.Partition.AddingDefinitions = nil
	return physicalTableIDs, partNames, rollbackBundles
}

// Check if current table already contains DEFAULT list partition
func checkAddListPartitions(tblInfo *model.TableInfo) error {
	for i := range tblInfo.Partition.Definitions {
		for j := range tblInfo.Partition.Definitions[i].InValues {
			for _, val := range tblInfo.Partition.Definitions[i].InValues[j] {
				if val == "DEFAULT" { // should already be normalized
					return dbterror.ErrGeneralUnsupportedDDL.GenWithStackByArgs("ADD List partition, already contains DEFAULT partition. Please use REORGANIZE PARTITION instead")
				}
			}
		}
	}
	return nil
}

// checkAddPartitionValue check add Partition Values,
// For Range: values less than value must be strictly increasing for each partition.
// For List: if a Default partition exists,
//
//	no ADD partition can be allowed
//	(needs reorganize partition instead).
func checkAddPartitionValue(meta *model.TableInfo, part *model.PartitionInfo) error {
	switch meta.Partition.Type {
	case model.PartitionTypeRange:
		if len(meta.Partition.Columns) == 0 {
			newDefs, oldDefs := part.Definitions, meta.Partition.Definitions
			rangeValue := oldDefs[len(oldDefs)-1].LessThan[0]
			if strings.EqualFold(rangeValue, "MAXVALUE") {
				return errors.Trace(dbterror.ErrPartitionMaxvalue)
			}

			currentRangeValue, err := strconv.Atoi(rangeValue)
			if err != nil {
				return errors.Trace(err)
			}

			for i := 0; i < len(newDefs); i++ {
				ifMaxvalue := strings.EqualFold(newDefs[i].LessThan[0], "MAXVALUE")
				if ifMaxvalue && i == len(newDefs)-1 {
					return nil
				} else if ifMaxvalue && i != len(newDefs)-1 {
					return errors.Trace(dbterror.ErrPartitionMaxvalue)
				}

				nextRangeValue, err := strconv.Atoi(newDefs[i].LessThan[0])
				if err != nil {
					return errors.Trace(err)
				}
				if nextRangeValue <= currentRangeValue {
					return errors.Trace(dbterror.ErrRangeNotIncreasing)
				}
				currentRangeValue = nextRangeValue
			}
		}
	case model.PartitionTypeList:
		err := checkAddListPartitions(meta)
		if err != nil {
			return err
		}
	}
	return nil
}

func checkPartitionReplica(replicaCount uint64, addingDefinitions []model.PartitionDefinition, d *ddlCtx) (needWait bool, err error) {
	failpoint.Inject("mockWaitTiFlashReplica", func(val failpoint.Value) {
		if val.(bool) {
			failpoint.Return(true, nil)
		}
	})
	failpoint.Inject("mockWaitTiFlashReplicaOK", func(val failpoint.Value) {
		if val.(bool) {
			failpoint.Return(false, nil)
		}
	})

	ctx := context.Background()
	pdCli := d.store.(tikv.Storage).GetRegionCache().PDClient()
	stores, err := pdCli.GetAllStores(ctx)
	if err != nil {
		return needWait, errors.Trace(err)
	}
	// Check whether stores have `count` tiflash engines.
	tiFlashStoreCount := uint64(0)
	for _, store := range stores {
		if storeHasEngineTiFlashLabel(store) {
			tiFlashStoreCount++
		}
	}
	if replicaCount > tiFlashStoreCount {
		return false, errors.Errorf("[ddl] the tiflash replica count: %d should be less than the total tiflash server count: %d", replicaCount, tiFlashStoreCount)
	}
	for _, pd := range addingDefinitions {
		startKey, endKey := tablecodec.GetTableHandleKeyRange(pd.ID)
		regions, err := pdCli.ScanRegions(ctx, startKey, endKey, -1)
		if err != nil {
			return needWait, errors.Trace(err)
		}
		// For every region in the partition, if it has some corresponding peers and
		// no pending peers, that means the replication has completed.
		for _, region := range regions {
			regionState, err := pdCli.GetRegionByID(ctx, region.Meta.Id)
			if err != nil {
				return needWait, errors.Trace(err)
			}
			tiflashPeerAtLeastOne := checkTiFlashPeerStoreAtLeastOne(stores, regionState.Meta.Peers)
			failpoint.Inject("ForceTiflashNotAvailable", func(v failpoint.Value) {
				tiflashPeerAtLeastOne = v.(bool)
			})
			// It's unnecessary to wait all tiflash peer to be replicated.
			// Here only make sure that tiflash peer count > 0 (at least one).
			if tiflashPeerAtLeastOne {
				continue
			}
			needWait = true
			logutil.DDLLogger().Info("partition replicas check failed in replica-only DDL state", zap.Int64("pID", pd.ID), zap.Uint64("wait region ID", region.Meta.Id), zap.Bool("tiflash peer at least one", tiflashPeerAtLeastOne), zap.Time("check time", time.Now()))
			return needWait, nil
		}
	}
	logutil.DDLLogger().Info("partition replicas check ok in replica-only DDL state")
	return needWait, nil
}

func checkTiFlashPeerStoreAtLeastOne(stores []*metapb.Store, peers []*metapb.Peer) bool {
	for _, peer := range peers {
		for _, store := range stores {
			if peer.StoreId == store.Id && storeHasEngineTiFlashLabel(store) {
				return true
			}
		}
	}
	return false
}

func storeHasEngineTiFlashLabel(store *metapb.Store) bool {
	for _, label := range store.Labels {
		if label.Key == placement.EngineLabelKey && label.Value == placement.EngineLabelTiFlash {
			return true
		}
	}
	return false
}

func checkListPartitions(defs []*ast.PartitionDefinition) error {
	for _, def := range defs {
		_, ok := def.Clause.(*ast.PartitionDefinitionClauseIn)
		if !ok {
			switch def.Clause.(type) {
			case *ast.PartitionDefinitionClauseLessThan:
				return ast.ErrPartitionWrongValues.GenWithStackByArgs("RANGE", "LESS THAN")
			case *ast.PartitionDefinitionClauseNone:
				return ast.ErrPartitionRequiresValues.GenWithStackByArgs("LIST", "IN")
			default:
				return dbterror.ErrUnsupportedCreatePartition.GenWithStack("Only VALUES IN () is supported for LIST partitioning")
			}
		}
	}
	return nil
}

// buildTablePartitionInfo builds partition info and checks for some errors.
func buildTablePartitionInfo(ctx sessionctx.Context, s *ast.PartitionOptions, tbInfo *model.TableInfo) error {
	if s == nil {
		return nil
	}

	if strings.EqualFold(ctx.GetSessionVars().EnableTablePartition, "OFF") {
		ctx.GetSessionVars().StmtCtx.AppendWarning(dbterror.ErrTablePartitionDisabled)
		return nil
	}

	var enable bool
	switch s.Tp {
	case model.PartitionTypeRange:
		enable = true
	case model.PartitionTypeList:
		// Partition by list is enabled only when tidb_enable_list_partition is 'ON'.
		enable = ctx.GetSessionVars().EnableListTablePartition
		if enable {
			err := checkListPartitions(s.Definitions)
			if err != nil {
				return err
			}
		}
	case model.PartitionTypeHash, model.PartitionTypeKey:
		// Partition by hash and key is enabled by default.
		if s.Sub != nil {
			// Subpartitioning only allowed with Range or List
			return ast.ErrSubpartition
		}
		// Note that linear hash is simply ignored, and creates non-linear hash/key.
		if s.Linear {
			ctx.GetSessionVars().StmtCtx.AppendWarning(dbterror.ErrUnsupportedCreatePartition.FastGen(fmt.Sprintf("LINEAR %s is not supported, using non-linear %s instead", s.Tp.String(), s.Tp.String())))
		}
		if s.Tp == model.PartitionTypeHash || len(s.ColumnNames) != 0 {
			enable = true
		}
		if s.Tp == model.PartitionTypeKey && len(s.ColumnNames) == 0 {
			enable = true
		}
	}

	if !enable {
		ctx.GetSessionVars().StmtCtx.AppendWarning(dbterror.ErrUnsupportedCreatePartition.FastGen(fmt.Sprintf("Unsupported partition type %v, treat as normal table", s.Tp)))
		return nil
	}
	if s.Sub != nil {
		ctx.GetSessionVars().StmtCtx.AppendWarning(dbterror.ErrUnsupportedCreatePartition.FastGen(fmt.Sprintf("Unsupported subpartitioning, only using %v partitioning", s.Tp)))
	}

	pi := &model.PartitionInfo{
		Type:   s.Tp,
		Enable: enable,
		Num:    s.Num,
	}
	tbInfo.Partition = pi
	if s.Expr != nil {
		if err := checkPartitionFuncValid(ctx.GetExprCtx(), tbInfo, s.Expr); err != nil {
			return errors.Trace(err)
		}
		buf := new(bytes.Buffer)
		restoreFlags := format.DefaultRestoreFlags | format.RestoreBracketAroundBinaryOperation |
			format.RestoreWithoutSchemaName | format.RestoreWithoutTableName
		restoreCtx := format.NewRestoreCtx(restoreFlags, buf)
		if err := s.Expr.Restore(restoreCtx); err != nil {
			return err
		}
		pi.Expr = buf.String()
	} else if s.ColumnNames != nil {
		pi.Columns = make([]model.CIStr, 0, len(s.ColumnNames))
		for _, cn := range s.ColumnNames {
			pi.Columns = append(pi.Columns, cn.Name)
		}
		if pi.Type == model.PartitionTypeKey && len(s.ColumnNames) == 0 {
			if tbInfo.PKIsHandle {
				pi.Columns = append(pi.Columns, tbInfo.GetPkName())
				pi.IsEmptyColumns = true
			} else if key := tbInfo.GetPrimaryKey(); key != nil {
				for _, col := range key.Columns {
					pi.Columns = append(pi.Columns, col.Name)
				}
				pi.IsEmptyColumns = true
			}
		}
		if err := checkColumnsPartitionType(tbInfo); err != nil {
			return err
		}
	}

	exprCtx := ctx.GetExprCtx()
	err := generatePartitionDefinitionsFromInterval(exprCtx, s, tbInfo)
	if err != nil {
		return errors.Trace(err)
	}

	defs, err := buildPartitionDefinitionsInfo(exprCtx, s.Definitions, tbInfo, s.Num)
	if err != nil {
		return errors.Trace(err)
	}

	tbInfo.Partition.Definitions = defs

	if s.Interval != nil {
		// Syntactic sugar for INTERVAL partitioning
		// Generate the resulting CREATE TABLE as the query string
		query, ok := ctx.Value(sessionctx.QueryString).(string)
		if ok {
			sqlMode := ctx.GetSessionVars().SQLMode
			var buf bytes.Buffer
			AppendPartitionDefs(tbInfo.Partition, &buf, sqlMode)

			syntacticSugar := s.Interval.OriginalText()
			syntacticStart := s.Interval.OriginTextPosition()
			newQuery := query[:syntacticStart] + "(" + buf.String() + ")" + query[syntacticStart+len(syntacticSugar):]
			ctx.SetValue(sessionctx.QueryString, newQuery)
		}
	}

	partCols, err := getPartitionColSlices(exprCtx, tbInfo, s)
	if err != nil {
		return errors.Trace(err)
	}

	for _, index := range tbInfo.Indices {
		if index.Unique && !checkUniqueKeyIncludePartKey(partCols, index.Columns) {
			index.Global = ctx.GetSessionVars().EnableGlobalIndex
		}
	}
	return nil
}

func getPartitionColSlices(sctx expression.BuildContext, tblInfo *model.TableInfo, s *ast.PartitionOptions) (partCols stringSlice, err error) {
	if s.Expr != nil {
		extractCols := newPartitionExprChecker(sctx, tblInfo)
		s.Expr.Accept(extractCols)
		partColumns, err := extractCols.columns, extractCols.err
		if err != nil {
			return nil, err
		}
		return columnInfoSlice(partColumns), nil
	} else if len(s.ColumnNames) > 0 {
		return columnNameSlice(s.ColumnNames), nil
	} else if len(s.ColumnNames) == 0 {
		if tblInfo.PKIsHandle {
			return columnInfoSlice([]*model.ColumnInfo{tblInfo.GetPkColInfo()}), nil
		} else if key := tblInfo.GetPrimaryKey(); key != nil {
			colInfos := make([]*model.ColumnInfo, 0, len(key.Columns))
			for _, col := range key.Columns {
				colInfos = append(colInfos, model.FindColumnInfo(tblInfo.Cols(), col.Name.L))
			}
			return columnInfoSlice(colInfos), nil
		}
	}
	return nil, errors.Errorf("Table partition metadata not correct, neither partition expression or list of partition columns")
}

// getPartitionIntervalFromTable checks if a partitioned table matches a generated INTERVAL partitioned scheme
// will return nil if error occurs, i.e. not an INTERVAL partitioned table
func getPartitionIntervalFromTable(ctx expression.BuildContext, tbInfo *model.TableInfo) *ast.PartitionInterval {
	if tbInfo.Partition == nil ||
		tbInfo.Partition.Type != model.PartitionTypeRange {
		return nil
	}
	if len(tbInfo.Partition.Columns) > 1 {
		// Multi-column RANGE COLUMNS is not supported with INTERVAL
		return nil
	}
	if len(tbInfo.Partition.Definitions) < 2 {
		// Must have at least two partitions to calculate an INTERVAL
		return nil
	}

	var (
		interval  ast.PartitionInterval
		startIdx  = 0
		endIdx    = len(tbInfo.Partition.Definitions) - 1
		isIntType = true
		minVal    = "0"
	)
	if len(tbInfo.Partition.Columns) > 0 {
		partCol := findColumnByName(tbInfo.Partition.Columns[0].L, tbInfo)
		if partCol.FieldType.EvalType() == types.ETInt {
			min := getLowerBoundInt(partCol)
			minVal = strconv.FormatInt(min, 10)
		} else if partCol.FieldType.EvalType() == types.ETDatetime {
			isIntType = false
			minVal = "0000-01-01"
		} else {
			// Only INT and Datetime columns are supported for INTERVAL partitioning
			return nil
		}
	} else {
		if !isPartExprUnsigned(tbInfo) {
			minVal = "-9223372036854775808"
		}
	}

	// Check if possible null partition
	firstPartLessThan := driver.UnwrapFromSingleQuotes(tbInfo.Partition.Definitions[0].LessThan[0])
	if strings.EqualFold(firstPartLessThan, minVal) {
		interval.NullPart = true
		startIdx++
		firstPartLessThan = driver.UnwrapFromSingleQuotes(tbInfo.Partition.Definitions[startIdx].LessThan[0])
	}
	// flag if MAXVALUE partition
	lastPartLessThan := driver.UnwrapFromSingleQuotes(tbInfo.Partition.Definitions[endIdx].LessThan[0])
	if strings.EqualFold(lastPartLessThan, partitionMaxValue) {
		interval.MaxValPart = true
		endIdx--
		lastPartLessThan = driver.UnwrapFromSingleQuotes(tbInfo.Partition.Definitions[endIdx].LessThan[0])
	}
	// Guess the interval
	if startIdx >= endIdx {
		// Must have at least two partitions to calculate an INTERVAL
		return nil
	}
	var firstExpr, lastExpr ast.ExprNode
	if isIntType {
		exprStr := fmt.Sprintf("((%s) - (%s)) DIV %d", lastPartLessThan, firstPartLessThan, endIdx-startIdx)
		expr, err := expression.ParseSimpleExpr(ctx, exprStr)
		if err != nil {
			return nil
		}
		val, isNull, err := expr.EvalInt(ctx.GetEvalCtx(), chunk.Row{})
		if isNull || err != nil || val < 1 {
			// If NULL, error or interval < 1 then cannot be an INTERVAL partitioned table
			return nil
		}
		interval.IntervalExpr.Expr = ast.NewValueExpr(val, "", "")
		interval.IntervalExpr.TimeUnit = ast.TimeUnitInvalid
		firstExpr, err = astIntValueExprFromStr(firstPartLessThan, minVal == "0")
		if err != nil {
			return nil
		}
		interval.FirstRangeEnd = &firstExpr
		lastExpr, err = astIntValueExprFromStr(lastPartLessThan, minVal == "0")
		if err != nil {
			return nil
		}
		interval.LastRangeEnd = &lastExpr
	} else { // types.ETDatetime
		exprStr := fmt.Sprintf("TIMESTAMPDIFF(SECOND, '%s', '%s')", firstPartLessThan, lastPartLessThan)
		expr, err := expression.ParseSimpleExpr(ctx, exprStr)
		if err != nil {
			return nil
		}
		val, isNull, err := expr.EvalInt(ctx.GetEvalCtx(), chunk.Row{})
		if isNull || err != nil || val < 1 {
			// If NULL, error or interval < 1 then cannot be an INTERVAL partitioned table
			return nil
		}

		// This will not find all matches > 28 days, since INTERVAL 1 MONTH can generate
		// 2022-01-31, 2022-02-28, 2022-03-31 etc. so we just assume that if there is a
		// diff >= 28 days, we will try with Month and not retry with something else...
		i := val / int64(endIdx-startIdx)
		if i < (28 * 24 * 60 * 60) {
			// Since it is not stored or displayed, non need to try Minute..Week!
			interval.IntervalExpr.Expr = ast.NewValueExpr(i, "", "")
			interval.IntervalExpr.TimeUnit = ast.TimeUnitSecond
		} else {
			// Since it is not stored or displayed, non need to try to match Quarter or Year!
			if (endIdx - startIdx) <= 3 {
				// in case February is in the range
				i = i / (28 * 24 * 60 * 60)
			} else {
				// This should be good for intervals up to 5 years
				i = i / (30 * 24 * 60 * 60)
			}
			interval.IntervalExpr.Expr = ast.NewValueExpr(i, "", "")
			interval.IntervalExpr.TimeUnit = ast.TimeUnitMonth
		}

		firstExpr = ast.NewValueExpr(firstPartLessThan, "", "")
		lastExpr = ast.NewValueExpr(lastPartLessThan, "", "")
		interval.FirstRangeEnd = &firstExpr
		interval.LastRangeEnd = &lastExpr
	}

	partitionMethod := ast.PartitionMethod{
		Tp:       model.PartitionTypeRange,
		Interval: &interval,
	}
	partOption := &ast.PartitionOptions{PartitionMethod: partitionMethod}
	// Generate the definitions from interval, first and last
	err := generatePartitionDefinitionsFromInterval(ctx, partOption, tbInfo)
	if err != nil {
		return nil
	}

	return &interval
}

// comparePartitionAstAndModel compares a generated *ast.PartitionOptions and a *model.PartitionInfo
func comparePartitionAstAndModel(ctx expression.BuildContext, pAst *ast.PartitionOptions, pModel *model.PartitionInfo, partCol *model.ColumnInfo) error {
	a := pAst.Definitions
	m := pModel.Definitions
	if len(pAst.Definitions) != len(pModel.Definitions) {
		return dbterror.ErrGeneralUnsupportedDDL.GenWithStackByArgs("INTERVAL partitioning: number of partitions generated != partition defined (%d != %d)", len(a), len(m))
	}

	evalCtx := ctx.GetEvalCtx()
	evalFn := func(expr ast.ExprNode) (types.Datum, error) {
		val, err := expression.EvalSimpleAst(ctx, ast.NewValueExpr(expr, "", ""))
		if err != nil || partCol == nil {
			return val, err
		}
		return val.ConvertTo(evalCtx.TypeCtx(), &partCol.FieldType)
	}
	for i := range pAst.Definitions {
		// Allow options to differ! (like Placement Rules)
		// Allow names to differ!

		// Check MAXVALUE
		maxVD := false
		if strings.EqualFold(m[i].LessThan[0], partitionMaxValue) {
			maxVD = true
		}
		generatedExpr := a[i].Clause.(*ast.PartitionDefinitionClauseLessThan).Exprs[0]
		_, maxVG := generatedExpr.(*ast.MaxValueExpr)
		if maxVG || maxVD {
			if maxVG && maxVD {
				continue
			}
			return dbterror.ErrGeneralUnsupportedDDL.GenWithStackByArgs(fmt.Sprintf("INTERVAL partitioning: MAXVALUE clause defined for partition %s differs between generated and defined", m[i].Name.O))
		}

		lessThan := m[i].LessThan[0]
		if len(lessThan) > 1 && lessThan[:1] == "'" && lessThan[len(lessThan)-1:] == "'" {
			lessThan = driver.UnwrapFromSingleQuotes(lessThan)
		}
		lessThanVal, err := evalFn(ast.NewValueExpr(lessThan, "", ""))
		if err != nil {
			return err
		}
		generatedExprVal, err := evalFn(generatedExpr)
		if err != nil {
			return err
		}
		cmp, err := lessThanVal.Compare(evalCtx.TypeCtx(), &generatedExprVal, collate.GetBinaryCollator())
		if err != nil {
			return err
		}
		if cmp != 0 {
			return dbterror.ErrGeneralUnsupportedDDL.GenWithStackByArgs(fmt.Sprintf("INTERVAL partitioning: LESS THAN for partition %s differs between generated and defined", m[i].Name.O))
		}
	}
	return nil
}

// comparePartitionDefinitions check if generated definitions are the same as the given ones
// Allow names to differ
// returns error in case of error or non-accepted difference
func comparePartitionDefinitions(ctx expression.BuildContext, a, b []*ast.PartitionDefinition) error {
	if len(a) != len(b) {
		return dbterror.ErrGeneralUnsupportedDDL.GenWithStackByArgs("number of partitions generated != partition defined (%d != %d)", len(a), len(b))
	}
	for i := range a {
		if len(b[i].Sub) > 0 {
			return dbterror.ErrGeneralUnsupportedDDL.GenWithStackByArgs(fmt.Sprintf("partition %s does have unsupported subpartitions", b[i].Name.O))
		}
		// TODO: We could extend the syntax to allow for table options too, like:
		// CREATE TABLE t ... INTERVAL ... LAST PARTITION LESS THAN ('2015-01-01') PLACEMENT POLICY = 'cheapStorage'
		// ALTER TABLE t LAST PARTITION LESS THAN ('2022-01-01') PLACEMENT POLICY 'defaultStorage'
		// ALTER TABLE t LAST PARTITION LESS THAN ('2023-01-01') PLACEMENT POLICY 'fastStorage'
		if len(b[i].Options) > 0 {
			return dbterror.ErrGeneralUnsupportedDDL.GenWithStackByArgs(fmt.Sprintf("partition %s does have unsupported options", b[i].Name.O))
		}
		lessThan, ok := b[i].Clause.(*ast.PartitionDefinitionClauseLessThan)
		if !ok {
			return dbterror.ErrGeneralUnsupportedDDL.GenWithStackByArgs(fmt.Sprintf("partition %s does not have the right type for LESS THAN", b[i].Name.O))
		}
		definedExpr := lessThan.Exprs[0]
		generatedExpr := a[i].Clause.(*ast.PartitionDefinitionClauseLessThan).Exprs[0]
		_, maxVD := definedExpr.(*ast.MaxValueExpr)
		_, maxVG := generatedExpr.(*ast.MaxValueExpr)
		if maxVG || maxVD {
			if maxVG && maxVD {
				continue
			}
			return dbterror.ErrGeneralUnsupportedDDL.GenWithStackByArgs(fmt.Sprintf("partition %s differs between generated and defined for MAXVALUE", b[i].Name.O))
		}
		cmpExpr := &ast.BinaryOperationExpr{
			Op: opcode.EQ,
			L:  definedExpr,
			R:  generatedExpr,
		}
		cmp, err := expression.EvalSimpleAst(ctx, cmpExpr)
		if err != nil {
			return err
		}
		if cmp.GetInt64() != 1 {
			return dbterror.ErrGeneralUnsupportedDDL.GenWithStackByArgs(fmt.Sprintf("partition %s differs between generated and defined for expression", b[i].Name.O))
		}
	}
	return nil
}

func getLowerBoundInt(partCols ...*model.ColumnInfo) int64 {
	ret := int64(0)
	for _, col := range partCols {
		if mysql.HasUnsignedFlag(col.FieldType.GetFlag()) {
			return 0
		}
		ret = min(ret, types.IntergerSignedLowerBound(col.GetType()))
	}
	return ret
}

// generatePartitionDefinitionsFromInterval generates partition Definitions according to INTERVAL options on partOptions
func generatePartitionDefinitionsFromInterval(ctx expression.BuildContext, partOptions *ast.PartitionOptions, tbInfo *model.TableInfo) error {
	if partOptions.Interval == nil {
		return nil
	}
	if tbInfo.Partition.Type != model.PartitionTypeRange {
		return dbterror.ErrGeneralUnsupportedDDL.GenWithStackByArgs("INTERVAL partitioning, only allowed on RANGE partitioning")
	}
	if len(partOptions.ColumnNames) > 1 || len(tbInfo.Partition.Columns) > 1 {
		return dbterror.ErrGeneralUnsupportedDDL.GenWithStackByArgs("INTERVAL partitioning, does not allow RANGE COLUMNS with more than one column")
	}
	var partCol *model.ColumnInfo
	if len(tbInfo.Partition.Columns) > 0 {
		partCol = findColumnByName(tbInfo.Partition.Columns[0].L, tbInfo)
		if partCol == nil {
			return dbterror.ErrGeneralUnsupportedDDL.GenWithStackByArgs("INTERVAL partitioning, could not find any RANGE COLUMNS")
		}
		// Only support Datetime, date and INT column types for RANGE INTERVAL!
		switch partCol.FieldType.EvalType() {
		case types.ETInt, types.ETDatetime:
		default:
			return dbterror.ErrGeneralUnsupportedDDL.GenWithStackByArgs("INTERVAL partitioning, only supports Date, Datetime and INT types")
		}
	}
	// Allow given partition definitions, but check it later!
	definedPartDefs := partOptions.Definitions
	partOptions.Definitions = make([]*ast.PartitionDefinition, 0, 1)
	if partOptions.Interval.FirstRangeEnd == nil || partOptions.Interval.LastRangeEnd == nil {
		return dbterror.ErrGeneralUnsupportedDDL.GenWithStackByArgs("INTERVAL partitioning, currently requires FIRST and LAST partitions to be defined")
	}
	switch partOptions.Interval.IntervalExpr.TimeUnit {
	case ast.TimeUnitInvalid, ast.TimeUnitYear, ast.TimeUnitQuarter, ast.TimeUnitMonth, ast.TimeUnitWeek, ast.TimeUnitDay, ast.TimeUnitHour, ast.TimeUnitDayMinute, ast.TimeUnitSecond:
	default:
		return dbterror.ErrGeneralUnsupportedDDL.GenWithStackByArgs("INTERVAL partitioning, only supports YEAR, QUARTER, MONTH, WEEK, DAY, HOUR, MINUTE and SECOND as time unit")
	}
	first := ast.PartitionDefinitionClauseLessThan{
		Exprs: []ast.ExprNode{*partOptions.Interval.FirstRangeEnd},
	}
	last := ast.PartitionDefinitionClauseLessThan{
		Exprs: []ast.ExprNode{*partOptions.Interval.LastRangeEnd},
	}
	if len(tbInfo.Partition.Columns) > 0 {
		colTypes := collectColumnsType(tbInfo)
		if len(colTypes) != len(tbInfo.Partition.Columns) {
			return dbterror.ErrWrongPartitionName.GenWithStack("partition column name cannot be found")
		}
		if _, err := checkAndGetColumnsTypeAndValuesMatch(ctx, colTypes, first.Exprs); err != nil {
			return err
		}
		if _, err := checkAndGetColumnsTypeAndValuesMatch(ctx, colTypes, last.Exprs); err != nil {
			return err
		}
	} else {
		if err := checkPartitionValuesIsInt(ctx, "FIRST PARTITION", first.Exprs, tbInfo); err != nil {
			return err
		}
		if err := checkPartitionValuesIsInt(ctx, "LAST PARTITION", last.Exprs, tbInfo); err != nil {
			return err
		}
	}
	if partOptions.Interval.NullPart {
		var partExpr ast.ExprNode
		if len(tbInfo.Partition.Columns) == 1 && partOptions.Interval.IntervalExpr.TimeUnit != ast.TimeUnitInvalid {
			// Notice compatibility with MySQL, keyword here is 'supported range' but MySQL seems to work from 0000-01-01 too
			// https://dev.mysql.com/doc/refman/8.0/en/datetime.html says range 1000-01-01 - 9999-12-31
			// https://docs.pingcap.com/tidb/dev/data-type-date-and-time says The supported range is '0000-01-01' to '9999-12-31'
			// set LESS THAN to ZeroTime
			partExpr = ast.NewValueExpr("0000-01-01", "", "")
		} else {
			var min int64
			if partCol != nil {
				min = getLowerBoundInt(partCol)
			} else {
				if !isPartExprUnsigned(tbInfo) {
					min = math.MinInt64
				}
			}
			partExpr = ast.NewValueExpr(min, "", "")
		}
		partOptions.Definitions = append(partOptions.Definitions, &ast.PartitionDefinition{
			Name: model.NewCIStr("P_NULL"),
			Clause: &ast.PartitionDefinitionClauseLessThan{
				Exprs: []ast.ExprNode{partExpr},
			},
		})
	}

	err := GeneratePartDefsFromInterval(ctx, ast.AlterTablePartition, tbInfo, partOptions)
	if err != nil {
		return err
	}

	if partOptions.Interval.MaxValPart {
		partOptions.Definitions = append(partOptions.Definitions, &ast.PartitionDefinition{
			Name: model.NewCIStr("P_MAXVALUE"),
			Clause: &ast.PartitionDefinitionClauseLessThan{
				Exprs: []ast.ExprNode{&ast.MaxValueExpr{}},
			},
		})
	}

	if len(definedPartDefs) > 0 {
		err := comparePartitionDefinitions(ctx, partOptions.Definitions, definedPartDefs)
		if err != nil {
			return err
		}
		// Seems valid, so keep the defined so that the user defined names are kept etc.
		partOptions.Definitions = definedPartDefs
	} else if len(tbInfo.Partition.Definitions) > 0 {
		err := comparePartitionAstAndModel(ctx, partOptions, tbInfo.Partition, partCol)
		if err != nil {
			return err
		}
	}

	return nil
}

func astIntValueExprFromStr(s string, unsigned bool) (ast.ExprNode, error) {
	if unsigned {
		u, err := strconv.ParseUint(s, 10, 64)
		if err != nil {
			return nil, err
		}
		return ast.NewValueExpr(u, "", ""), nil
	}
	i, err := strconv.ParseInt(s, 10, 64)
	if err != nil {
		return nil, err
	}
	return ast.NewValueExpr(i, "", ""), nil
}

// GeneratePartDefsFromInterval generates range partitions from INTERVAL partitioning.
// Handles
//   - CREATE TABLE: all partitions are generated
//   - ALTER TABLE FIRST PARTITION (expr): Drops all partitions before the partition matching the expr (i.e. sets that partition as the new first partition)
//     i.e. will return the partitions from old FIRST partition to (and including) new FIRST partition
//   - ALTER TABLE LAST PARTITION (expr): Creates new partitions from (excluding) old LAST partition to (including) new LAST partition
//
// partition definitions will be set on partitionOptions
func GeneratePartDefsFromInterval(ctx expression.BuildContext, tp ast.AlterTableType, tbInfo *model.TableInfo, partitionOptions *ast.PartitionOptions) error {
	if partitionOptions == nil {
		return nil
	}
	var sb strings.Builder
	err := partitionOptions.Interval.IntervalExpr.Expr.Restore(format.NewRestoreCtx(format.DefaultRestoreFlags, &sb))
	if err != nil {
		return err
	}
	intervalString := driver.UnwrapFromSingleQuotes(sb.String())
	if len(intervalString) < 1 || intervalString[:1] < "1" || intervalString[:1] > "9" {
		return dbterror.ErrGeneralUnsupportedDDL.GenWithStackByArgs("INTERVAL, should be a positive number")
	}
	var currVal types.Datum
	var startExpr, lastExpr, currExpr ast.ExprNode
	var timeUnit ast.TimeUnitType
	var partCol *model.ColumnInfo
	if len(tbInfo.Partition.Columns) == 1 {
		partCol = findColumnByName(tbInfo.Partition.Columns[0].L, tbInfo)
		if partCol == nil {
			return dbterror.ErrGeneralUnsupportedDDL.GenWithStackByArgs("INTERVAL COLUMNS partitioning: could not find partitioning column")
		}
	}
	timeUnit = partitionOptions.Interval.IntervalExpr.TimeUnit
	switch tp {
	case ast.AlterTablePartition:
		// CREATE TABLE
		startExpr = *partitionOptions.Interval.FirstRangeEnd
		lastExpr = *partitionOptions.Interval.LastRangeEnd
	case ast.AlterTableDropFirstPartition:
		startExpr = *partitionOptions.Interval.FirstRangeEnd
		lastExpr = partitionOptions.Expr
	case ast.AlterTableAddLastPartition:
		startExpr = *partitionOptions.Interval.LastRangeEnd
		lastExpr = partitionOptions.Expr
	default:
		return dbterror.ErrGeneralUnsupportedDDL.GenWithStackByArgs("INTERVAL partitioning: Internal error during generating altered INTERVAL partitions, no known alter type")
	}
	lastVal, err := expression.EvalSimpleAst(ctx, lastExpr)
	if err != nil {
		return err
	}
	evalCtx := ctx.GetEvalCtx()
	if partCol != nil {
		lastVal, err = lastVal.ConvertTo(evalCtx.TypeCtx(), &partCol.FieldType)
		if err != nil {
			return err
		}
	}
	var partDefs []*ast.PartitionDefinition
	if len(partitionOptions.Definitions) != 0 {
		partDefs = partitionOptions.Definitions
	} else {
		partDefs = make([]*ast.PartitionDefinition, 0, 1)
	}
	for i := 0; i < mysql.PartitionCountLimit; i++ {
		if i == 0 {
			currExpr = startExpr
			// TODO: adjust the startExpr and have an offset for interval to handle
			// Month/Quarters with start partition on day 28/29/30
			if tp == ast.AlterTableAddLastPartition {
				// ALTER TABLE LAST PARTITION ...
				// Current LAST PARTITION/start already exists, skip to next partition
				continue
			}
		} else {
			currExpr = &ast.BinaryOperationExpr{
				Op: opcode.Mul,
				L:  ast.NewValueExpr(i, "", ""),
				R:  partitionOptions.Interval.IntervalExpr.Expr,
			}
			if timeUnit == ast.TimeUnitInvalid {
				currExpr = &ast.BinaryOperationExpr{
					Op: opcode.Plus,
					L:  startExpr,
					R:  currExpr,
				}
			} else {
				currExpr = &ast.FuncCallExpr{
					FnName: model.NewCIStr("DATE_ADD"),
					Args: []ast.ExprNode{
						startExpr,
						currExpr,
						&ast.TimeUnitExpr{Unit: timeUnit},
					},
				}
			}
		}
		currVal, err = expression.EvalSimpleAst(ctx, currExpr)
		if err != nil {
			return err
		}
		if partCol != nil {
			currVal, err = currVal.ConvertTo(evalCtx.TypeCtx(), &partCol.FieldType)
			if err != nil {
				return err
			}
		}
		cmp, err := currVal.Compare(evalCtx.TypeCtx(), &lastVal, collate.GetBinaryCollator())
		if err != nil {
			return err
		}
		if cmp > 0 {
			lastStr, err := lastVal.ToString()
			if err != nil {
				return err
			}
			sb.Reset()
			err = startExpr.Restore(format.NewRestoreCtx(format.DefaultRestoreFlags, &sb))
			if err != nil {
				return err
			}
			startStr := sb.String()
			errStr := fmt.Sprintf("INTERVAL: expr (%s) not matching FIRST + n INTERVALs (%s + n * %s",
				lastStr, startStr, intervalString)
			if timeUnit != ast.TimeUnitInvalid {
				errStr = errStr + " " + timeUnit.String()
			}
			return dbterror.ErrGeneralUnsupportedDDL.GenWithStackByArgs(errStr + ")")
		}
		valStr, err := currVal.ToString()
		if err != nil {
			return err
		}
		if len(valStr) == 0 || valStr[0:1] == "'" {
			return dbterror.ErrGeneralUnsupportedDDL.GenWithStackByArgs("INTERVAL partitioning: Error when generating partition values")
		}
		partName := "P_LT_" + valStr
		if timeUnit != ast.TimeUnitInvalid {
			currExpr = ast.NewValueExpr(valStr, "", "")
		} else {
			if valStr[:1] == "-" {
				currExpr = ast.NewValueExpr(currVal.GetInt64(), "", "")
			} else {
				currExpr = ast.NewValueExpr(currVal.GetUint64(), "", "")
			}
		}
		partDefs = append(partDefs, &ast.PartitionDefinition{
			Name: model.NewCIStr(partName),
			Clause: &ast.PartitionDefinitionClauseLessThan{
				Exprs: []ast.ExprNode{currExpr},
			},
		})
		if cmp == 0 {
			// Last partition!
			break
		}
	}
	if len(tbInfo.Partition.Definitions)+len(partDefs) > mysql.PartitionCountLimit {
		return errors.Trace(dbterror.ErrTooManyPartitions)
	}
	partitionOptions.Definitions = partDefs
	return nil
}

// buildPartitionDefinitionsInfo build partition definitions info without assign partition id. tbInfo will be constant
func buildPartitionDefinitionsInfo(ctx expression.BuildContext, defs []*ast.PartitionDefinition, tbInfo *model.TableInfo, numParts uint64) (partitions []model.PartitionDefinition, err error) {
	switch tbInfo.Partition.Type {
	case model.PartitionTypeNone:
		if len(defs) != 1 {
			return nil, dbterror.ErrUnsupportedPartitionType
		}
		partitions = []model.PartitionDefinition{{Name: defs[0].Name}}
		if comment, set := defs[0].Comment(); set {
			partitions[0].Comment = comment
		}
	case model.PartitionTypeRange:
		partitions, err = buildRangePartitionDefinitions(ctx, defs, tbInfo)
	case model.PartitionTypeHash, model.PartitionTypeKey:
		partitions, err = buildHashPartitionDefinitions(defs, tbInfo, numParts)
	case model.PartitionTypeList:
		partitions, err = buildListPartitionDefinitions(ctx, defs, tbInfo)
	default:
		err = dbterror.ErrUnsupportedPartitionType
	}

	if err != nil {
		return nil, err
	}

	return partitions, nil
}

func setPartitionPlacementFromOptions(partition *model.PartitionDefinition, options []*ast.TableOption) error {
	// the partition inheritance of placement rules don't have to copy the placement elements to themselves.
	// For example:
	// t placement policy x (p1 placement policy y, p2)
	// p2 will share the same rule as table t does, but it won't copy the meta to itself. we will
	// append p2 range to the coverage of table t's rules. This mechanism is good for cascading change
	// when policy x is altered.
	for _, opt := range options {
		if opt.Tp == ast.TableOptionPlacementPolicy {
			partition.PlacementPolicyRef = &model.PolicyRefInfo{
				Name: model.NewCIStr(opt.StrValue),
			}
		}
	}

	return nil
}

func isNonDefaultPartitionOptionsUsed(defs []model.PartitionDefinition) bool {
	for i := range defs {
		orgDef := defs[i]
		if orgDef.Name.O != fmt.Sprintf("p%d", i) {
			return true
		}
		if len(orgDef.Comment) > 0 {
			return true
		}
		if orgDef.PlacementPolicyRef != nil {
			return true
		}
	}
	return false
}

func buildHashPartitionDefinitions(defs []*ast.PartitionDefinition, tbInfo *model.TableInfo, numParts uint64) ([]model.PartitionDefinition, error) {
	if err := checkAddPartitionTooManyPartitions(tbInfo.Partition.Num); err != nil {
		return nil, err
	}

	definitions := make([]model.PartitionDefinition, numParts)
	oldParts := uint64(len(tbInfo.Partition.Definitions))
	for i := uint64(0); i < numParts; i++ {
		if i < oldParts {
			// Use the existing definitions
			def := tbInfo.Partition.Definitions[i]
			definitions[i].Name = def.Name
			definitions[i].Comment = def.Comment
			definitions[i].PlacementPolicyRef = def.PlacementPolicyRef
		} else if i < oldParts+uint64(len(defs)) {
			// Use the new defs
			def := defs[i-oldParts]
			definitions[i].Name = def.Name
			definitions[i].Comment, _ = def.Comment()
			if err := setPartitionPlacementFromOptions(&definitions[i], def.Options); err != nil {
				return nil, err
			}
		} else {
			// Use the default
			definitions[i].Name = model.NewCIStr(fmt.Sprintf("p%d", i))
		}
	}
	return definitions, nil
}

func buildListPartitionDefinitions(ctx expression.BuildContext, defs []*ast.PartitionDefinition, tbInfo *model.TableInfo) ([]model.PartitionDefinition, error) {
	definitions := make([]model.PartitionDefinition, 0, len(defs))
	exprChecker := newPartitionExprChecker(ctx, nil, checkPartitionExprAllowed)
	colTypes := collectColumnsType(tbInfo)
	if len(colTypes) != len(tbInfo.Partition.Columns) {
		return nil, dbterror.ErrWrongPartitionName.GenWithStack("partition column name cannot be found")
	}
	for _, def := range defs {
		if err := def.Clause.Validate(model.PartitionTypeList, len(tbInfo.Partition.Columns)); err != nil {
			return nil, err
		}
		clause := def.Clause.(*ast.PartitionDefinitionClauseIn)
		partVals := make([][]types.Datum, 0, len(clause.Values))
		if len(tbInfo.Partition.Columns) > 0 {
			for _, vs := range clause.Values {
				vals, err := checkAndGetColumnsTypeAndValuesMatch(ctx, colTypes, vs)
				if err != nil {
					return nil, err
				}
				partVals = append(partVals, vals)
			}
		} else {
			for _, vs := range clause.Values {
				if err := checkPartitionValuesIsInt(ctx, def.Name, vs, tbInfo); err != nil {
					return nil, err
				}
			}
		}
		comment, _ := def.Comment()
		err := checkTooLongTable(def.Name)
		if err != nil {
			return nil, err
		}
		piDef := model.PartitionDefinition{
			Name:    def.Name,
			Comment: comment,
		}

		if err = setPartitionPlacementFromOptions(&piDef, def.Options); err != nil {
			return nil, err
		}

		buf := new(bytes.Buffer)
		for valIdx, vs := range clause.Values {
			inValue := make([]string, 0, len(vs))
			isDefault := false
			if len(vs) == 1 {
				if _, ok := vs[0].(*ast.DefaultExpr); ok {
					isDefault = true
				}
			}
			if len(partVals) > valIdx && !isDefault {
				for colIdx := range partVals[valIdx] {
					partVal, err := generatePartValuesWithTp(partVals[valIdx][colIdx], colTypes[colIdx])
					if err != nil {
						return nil, err
					}
					inValue = append(inValue, partVal)
				}
			} else {
				for i := range vs {
					vs[i].Accept(exprChecker)
					if exprChecker.err != nil {
						return nil, exprChecker.err
					}
					buf.Reset()
					vs[i].Format(buf)
					inValue = append(inValue, buf.String())
				}
			}
			piDef.InValues = append(piDef.InValues, inValue)
			buf.Reset()
		}
		definitions = append(definitions, piDef)
	}
	return definitions, nil
}

func collectColumnsType(tbInfo *model.TableInfo) []types.FieldType {
	if len(tbInfo.Partition.Columns) > 0 {
		colTypes := make([]types.FieldType, 0, len(tbInfo.Partition.Columns))
		for _, col := range tbInfo.Partition.Columns {
			c := findColumnByName(col.L, tbInfo)
			if c == nil {
				return nil
			}
			colTypes = append(colTypes, c.FieldType)
		}

		return colTypes
	}

	return nil
}

func buildRangePartitionDefinitions(ctx expression.BuildContext, defs []*ast.PartitionDefinition, tbInfo *model.TableInfo) ([]model.PartitionDefinition, error) {
	definitions := make([]model.PartitionDefinition, 0, len(defs))
	exprChecker := newPartitionExprChecker(ctx, nil, checkPartitionExprAllowed)
	colTypes := collectColumnsType(tbInfo)
	if len(colTypes) != len(tbInfo.Partition.Columns) {
		return nil, dbterror.ErrWrongPartitionName.GenWithStack("partition column name cannot be found")
	}
	for _, def := range defs {
		if err := def.Clause.Validate(model.PartitionTypeRange, len(tbInfo.Partition.Columns)); err != nil {
			return nil, err
		}
		clause := def.Clause.(*ast.PartitionDefinitionClauseLessThan)
		var partValDatums []types.Datum
		if len(tbInfo.Partition.Columns) > 0 {
			var err error
			if partValDatums, err = checkAndGetColumnsTypeAndValuesMatch(ctx, colTypes, clause.Exprs); err != nil {
				return nil, err
			}
		} else {
			if err := checkPartitionValuesIsInt(ctx, def.Name, clause.Exprs, tbInfo); err != nil {
				return nil, err
			}
		}
		comment, _ := def.Comment()
		evalCtx := ctx.GetEvalCtx()
		comment, err := validateCommentLength(evalCtx.ErrCtx(), evalCtx.SQLMode(), def.Name.L, &comment, dbterror.ErrTooLongTablePartitionComment)
		if err != nil {
			return nil, err
		}
		err = checkTooLongTable(def.Name)
		if err != nil {
			return nil, err
		}
		piDef := model.PartitionDefinition{
			Name:    def.Name,
			Comment: comment,
		}

		if err = setPartitionPlacementFromOptions(&piDef, def.Options); err != nil {
			return nil, err
		}

		buf := new(bytes.Buffer)
		// Range columns partitions support multi-column partitions.
		for i, expr := range clause.Exprs {
			expr.Accept(exprChecker)
			if exprChecker.err != nil {
				return nil, exprChecker.err
			}
			// If multi-column use new evaluated+normalized output, instead of just formatted expression
			if len(partValDatums) > i {
				var partVal string
				if partValDatums[i].Kind() == types.KindNull {
					return nil, dbterror.ErrNullInValuesLessThan
				}
				if _, ok := clause.Exprs[i].(*ast.MaxValueExpr); ok {
					partVal, err = partValDatums[i].ToString()
					if err != nil {
						return nil, err
					}
				} else {
					partVal, err = generatePartValuesWithTp(partValDatums[i], colTypes[i])
					if err != nil {
						return nil, err
					}
				}

				piDef.LessThan = append(piDef.LessThan, partVal)
			} else {
				expr.Format(buf)
				piDef.LessThan = append(piDef.LessThan, buf.String())
				buf.Reset()
			}
		}
		definitions = append(definitions, piDef)
	}
	return definitions, nil
}

func checkPartitionValuesIsInt(ctx expression.BuildContext, defName any, exprs []ast.ExprNode, tbInfo *model.TableInfo) error {
	tp := types.NewFieldType(mysql.TypeLonglong)
	if isPartExprUnsigned(tbInfo) {
		tp.AddFlag(mysql.UnsignedFlag)
	}
	for _, exp := range exprs {
		if _, ok := exp.(*ast.MaxValueExpr); ok {
			continue
		}
		if d, ok := exp.(*ast.DefaultExpr); ok {
			if d.Name != nil {
				return dbterror.ErrPartitionConstDomain.GenWithStackByArgs()
			}
			continue
		}
		val, err := expression.EvalSimpleAst(ctx, exp)
		if err != nil {
			return err
		}
		switch val.Kind() {
		case types.KindUint64, types.KindNull:
		case types.KindInt64:
			if mysql.HasUnsignedFlag(tp.GetFlag()) && val.GetInt64() < 0 {
				return dbterror.ErrPartitionConstDomain.GenWithStackByArgs()
			}
		default:
			return dbterror.ErrValuesIsNotIntType.GenWithStackByArgs(defName)
		}

		evalCtx := ctx.GetEvalCtx()
		_, err = val.ConvertTo(evalCtx.TypeCtx(), tp)
		if err != nil && !types.ErrOverflow.Equal(err) {
			return dbterror.ErrWrongTypeColumnValue.GenWithStackByArgs()
		}
	}

	return nil
}

func checkPartitionNameUnique(pi *model.PartitionInfo) error {
	newPars := pi.Definitions
	partNames := make(map[string]struct{}, len(newPars))
	for _, newPar := range newPars {
		if _, ok := partNames[newPar.Name.L]; ok {
			return dbterror.ErrSameNamePartition.GenWithStackByArgs(newPar.Name)
		}
		partNames[newPar.Name.L] = struct{}{}
	}
	return nil
}

func checkAddPartitionNameUnique(tbInfo *model.TableInfo, pi *model.PartitionInfo) error {
	partNames := make(map[string]struct{})
	if tbInfo.Partition != nil {
		oldPars := tbInfo.Partition.Definitions
		for _, oldPar := range oldPars {
			partNames[oldPar.Name.L] = struct{}{}
		}
	}
	newPars := pi.Definitions
	for _, newPar := range newPars {
		if _, ok := partNames[newPar.Name.L]; ok {
			return dbterror.ErrSameNamePartition.GenWithStackByArgs(newPar.Name)
		}
		partNames[newPar.Name.L] = struct{}{}
	}
	return nil
}

func checkReorgPartitionNames(p *model.PartitionInfo, droppedNames []string, pi *model.PartitionInfo) error {
	partNames := make(map[string]struct{})
	oldDefs := p.Definitions
	for _, oldDef := range oldDefs {
		partNames[oldDef.Name.L] = struct{}{}
	}
	for _, delName := range droppedNames {
		droppedName := strings.ToLower(delName)
		if _, ok := partNames[droppedName]; !ok {
			return dbterror.ErrSameNamePartition.GenWithStackByArgs(delName)
		}
		delete(partNames, droppedName)
	}
	newDefs := pi.Definitions
	for _, newDef := range newDefs {
		if _, ok := partNames[newDef.Name.L]; ok {
			return dbterror.ErrSameNamePartition.GenWithStackByArgs(newDef.Name)
		}
		partNames[newDef.Name.L] = struct{}{}
	}
	return nil
}

func checkAndOverridePartitionID(newTableInfo, oldTableInfo *model.TableInfo) error {
	// If any old partitionInfo has lost, that means the partition ID lost too, so did the data, repair failed.
	if newTableInfo.Partition == nil {
		return nil
	}
	if oldTableInfo.Partition == nil {
		return dbterror.ErrRepairTableFail.GenWithStackByArgs("Old table doesn't have partitions")
	}
	if newTableInfo.Partition.Type != oldTableInfo.Partition.Type {
		return dbterror.ErrRepairTableFail.GenWithStackByArgs("Partition type should be the same")
	}
	// Check whether partitionType is hash partition.
	if newTableInfo.Partition.Type == model.PartitionTypeHash {
		if newTableInfo.Partition.Num != oldTableInfo.Partition.Num {
			return dbterror.ErrRepairTableFail.GenWithStackByArgs("Hash partition num should be the same")
		}
	}
	for i, newOne := range newTableInfo.Partition.Definitions {
		found := false
		for _, oldOne := range oldTableInfo.Partition.Definitions {
			// Fix issue 17952 which wanna substitute partition range expr.
			// So eliminate stringSliceEqual(newOne.LessThan, oldOne.LessThan) here.
			if newOne.Name.L == oldOne.Name.L {
				newTableInfo.Partition.Definitions[i].ID = oldOne.ID
				found = true
				break
			}
		}
		if !found {
			return dbterror.ErrRepairTableFail.GenWithStackByArgs("Partition " + newOne.Name.L + " has lost")
		}
	}
	return nil
}

// checkPartitionFuncValid checks partition function validly.
func checkPartitionFuncValid(ctx expression.BuildContext, tblInfo *model.TableInfo, expr ast.ExprNode) error {
	if expr == nil {
		return nil
	}
	exprChecker := newPartitionExprChecker(ctx, tblInfo, checkPartitionExprArgs, checkPartitionExprAllowed)
	expr.Accept(exprChecker)
	if exprChecker.err != nil {
		return errors.Trace(exprChecker.err)
	}
	if len(exprChecker.columns) == 0 {
		return errors.Trace(dbterror.ErrWrongExprInPartitionFunc)
	}
	return nil
}

// checkResultOK derives from https://github.com/mysql/mysql-server/blob/5.7/sql/item_timefunc
// For partition tables, mysql do not support Constant, random or timezone-dependent expressions
// Based on mysql code to check whether field is valid, every time related type has check_valid_arguments_processor function.
func checkResultOK(ok bool) error {
	if !ok {
		return errors.Trace(dbterror.ErrWrongExprInPartitionFunc)
	}

	return nil
}

// checkPartitionFuncType checks partition function return type.
func checkPartitionFuncType(ctx sessionctx.Context, expr ast.ExprNode, schema string, tblInfo *model.TableInfo) error {
	if expr == nil {
		return nil
	}

	if schema == "" {
		schema = ctx.GetSessionVars().CurrentDB
	}

	e, err := expression.BuildSimpleExpr(ctx.GetExprCtx(), expr, expression.WithTableInfo(schema, tblInfo))
	if err != nil {
		return errors.Trace(err)
	}
	if e.GetType().EvalType() == types.ETInt {
		return nil
	}

	if col, ok := expr.(*ast.ColumnNameExpr); ok {
		return errors.Trace(dbterror.ErrNotAllowedTypeInPartition.GenWithStackByArgs(col.Name.Name.L))
	}

	return errors.Trace(dbterror.ErrPartitionFuncNotAllowed.GenWithStackByArgs("PARTITION"))
}

// checkRangePartitionValue checks whether `less than value` is strictly increasing for each partition.
// Side effect: it may simplify the partition range definition from a constant expression to an integer.
func checkRangePartitionValue(ctx sessionctx.Context, tblInfo *model.TableInfo) error {
	pi := tblInfo.Partition
	defs := pi.Definitions
	if len(defs) == 0 {
		return nil
	}

	if strings.EqualFold(defs[len(defs)-1].LessThan[0], partitionMaxValue) {
		defs = defs[:len(defs)-1]
	}
	isUnsigned := isPartExprUnsigned(tblInfo)
	var prevRangeValue any
	for i := 0; i < len(defs); i++ {
		if strings.EqualFold(defs[i].LessThan[0], partitionMaxValue) {
			return errors.Trace(dbterror.ErrPartitionMaxvalue)
		}

		currentRangeValue, fromExpr, err := getRangeValue(ctx.GetExprCtx(), defs[i].LessThan[0], isUnsigned)
		if err != nil {
			return errors.Trace(err)
		}
		if fromExpr {
			// Constant fold the expression.
			defs[i].LessThan[0] = fmt.Sprintf("%d", currentRangeValue)
		}

		if i == 0 {
			prevRangeValue = currentRangeValue
			continue
		}

		if isUnsigned {
			if currentRangeValue.(uint64) <= prevRangeValue.(uint64) {
				return errors.Trace(dbterror.ErrRangeNotIncreasing)
			}
		} else {
			if currentRangeValue.(int64) <= prevRangeValue.(int64) {
				return errors.Trace(dbterror.ErrRangeNotIncreasing)
			}
		}
		prevRangeValue = currentRangeValue
	}
	return nil
}

func checkListPartitionValue(ctx expression.BuildContext, tblInfo *model.TableInfo) error {
	pi := tblInfo.Partition
	if len(pi.Definitions) == 0 {
		return ast.ErrPartitionsMustBeDefined.GenWithStackByArgs("LIST")
	}
	expStr, err := formatListPartitionValue(ctx, tblInfo)
	if err != nil {
		return errors.Trace(err)
	}

	partitionsValuesMap := make(map[string]struct{})
	for _, s := range expStr {
		if _, ok := partitionsValuesMap[s]; ok {
			return errors.Trace(dbterror.ErrMultipleDefConstInListPart)
		}
		partitionsValuesMap[s] = struct{}{}
	}

	return nil
}

func formatListPartitionValue(ctx expression.BuildContext, tblInfo *model.TableInfo) ([]string, error) {
	defs := tblInfo.Partition.Definitions
	pi := tblInfo.Partition
	var colTps []*types.FieldType
	cols := make([]*model.ColumnInfo, 0, len(pi.Columns))
	if len(pi.Columns) == 0 {
		tp := types.NewFieldType(mysql.TypeLonglong)
		if isPartExprUnsigned(tblInfo) {
			tp.AddFlag(mysql.UnsignedFlag)
		}
		colTps = []*types.FieldType{tp}
	} else {
		colTps = make([]*types.FieldType, 0, len(pi.Columns))
		for _, colName := range pi.Columns {
			colInfo := findColumnByName(colName.L, tblInfo)
			if colInfo == nil {
				return nil, errors.Trace(dbterror.ErrFieldNotFoundPart)
			}
			colTps = append(colTps, colInfo.FieldType.Clone())
			cols = append(cols, colInfo)
		}
	}

	haveDefault := false
	exprStrs := make([]string, 0)
	inValueStrs := make([]string, 0, mathutil.Max(len(pi.Columns), 1))
	for i := range defs {
	inValuesLoop:
		for j, vs := range defs[i].InValues {
			inValueStrs = inValueStrs[:0]
			for k, v := range vs {
				// if DEFAULT would be given as string, like "DEFAULT",
				// it would be stored as "'DEFAULT'",
				if strings.EqualFold(v, "DEFAULT") && k == 0 && len(vs) == 1 {
					if haveDefault {
						return nil, dbterror.ErrMultipleDefConstInListPart
					}
					haveDefault = true
					continue inValuesLoop
				}
				if strings.EqualFold(v, "MAXVALUE") {
					return nil, errors.Trace(dbterror.ErrMaxvalueInValuesIn)
				}
				expr, err := expression.ParseSimpleExpr(ctx, v, expression.WithCastExprTo(colTps[k]))
				if err != nil {
					return nil, errors.Trace(err)
				}
				eval, err := expr.Eval(ctx.GetEvalCtx(), chunk.Row{})
				if err != nil {
					return nil, errors.Trace(err)
				}
				s, err := eval.ToString()
				if err != nil {
					return nil, errors.Trace(err)
				}
				if eval.IsNull() {
					s = "NULL"
				} else {
					if colTps[k].EvalType() == types.ETInt {
						defs[i].InValues[j][k] = s
					}
					if colTps[k].EvalType() == types.ETString {
						s = string(hack.String(collate.GetCollator(cols[k].GetCollate()).Key(s)))
						s = driver.WrapInSingleQuotes(s)
					}
				}
				inValueStrs = append(inValueStrs, s)
			}
			exprStrs = append(exprStrs, strings.Join(inValueStrs, ","))
		}
	}
	return exprStrs, nil
}

// getRangeValue gets an integer from the range value string.
// The returned boolean value indicates whether the input string is a constant expression.
func getRangeValue(ctx expression.BuildContext, str string, unsigned bool) (any, bool, error) {
	// Unsigned bigint was converted to uint64 handle.
	if unsigned {
		if value, err := strconv.ParseUint(str, 10, 64); err == nil {
			return value, false, nil
		}

		e, err1 := expression.ParseSimpleExpr(ctx, str)
		if err1 != nil {
			return 0, false, err1
		}
		res, isNull, err2 := e.EvalInt(ctx.GetEvalCtx(), chunk.Row{})
		if err2 == nil && !isNull {
			return uint64(res), true, nil
		}
	} else {
		if value, err := strconv.ParseInt(str, 10, 64); err == nil {
			return value, false, nil
		}
		// The range value maybe not an integer, it could be a constant expression.
		// For example, the following two cases are the same:
		// PARTITION p0 VALUES LESS THAN (TO_SECONDS('2004-01-01'))
		// PARTITION p0 VALUES LESS THAN (63340531200)
		e, err1 := expression.ParseSimpleExpr(ctx, str)
		if err1 != nil {
			return 0, false, err1
		}
		res, isNull, err2 := e.EvalInt(ctx.GetEvalCtx(), chunk.Row{})
		if err2 == nil && !isNull {
			return res, true, nil
		}
	}
	return 0, false, dbterror.ErrNotAllowedTypeInPartition.GenWithStackByArgs(str)
}

// CheckDropTablePartition checks if the partition exists and does not allow deleting the last existing partition in the table.
func CheckDropTablePartition(meta *model.TableInfo, partLowerNames []string) error {
	pi := meta.Partition
	if pi.Type != model.PartitionTypeRange && pi.Type != model.PartitionTypeList {
		return dbterror.ErrOnlyOnRangeListPartition.GenWithStackByArgs("DROP")
	}

	// To be error compatible with MySQL, we need to do this first!
	// see https://github.com/pingcap/tidb/issues/31681#issuecomment-1015536214
	oldDefs := pi.Definitions
	if len(oldDefs) <= len(partLowerNames) {
		return errors.Trace(dbterror.ErrDropLastPartition)
	}

	dupCheck := make(map[string]bool)
	for _, pn := range partLowerNames {
		found := false
		for _, def := range oldDefs {
			if def.Name.L == pn {
				if _, ok := dupCheck[pn]; ok {
					return errors.Trace(dbterror.ErrDropPartitionNonExistent.GenWithStackByArgs("DROP"))
				}
				dupCheck[pn] = true
				found = true
				break
			}
		}
		if !found {
			return errors.Trace(dbterror.ErrDropPartitionNonExistent.GenWithStackByArgs("DROP"))
		}
	}
	return nil
}

// updateDroppingPartitionInfo move dropping partitions to DroppingDefinitions, and return partitionIDs
func updateDroppingPartitionInfo(tblInfo *model.TableInfo, partLowerNames []string) []int64 {
	oldDefs := tblInfo.Partition.Definitions
	newDefs := make([]model.PartitionDefinition, 0, len(oldDefs)-len(partLowerNames))
	droppingDefs := make([]model.PartitionDefinition, 0, len(partLowerNames))
	pids := make([]int64, 0, len(partLowerNames))

	// consider using a map to probe partLowerNames if too many partLowerNames
	for i := range oldDefs {
		found := false
		for _, partName := range partLowerNames {
			if oldDefs[i].Name.L == partName {
				found = true
				break
			}
		}
		if found {
			pids = append(pids, oldDefs[i].ID)
			droppingDefs = append(droppingDefs, oldDefs[i])
		} else {
			newDefs = append(newDefs, oldDefs[i])
		}
	}

	tblInfo.Partition.Definitions = newDefs
	tblInfo.Partition.DroppingDefinitions = droppingDefs
	return pids
}

func getPartitionDef(tblInfo *model.TableInfo, partName string) (index int, def *model.PartitionDefinition, _ error) {
	defs := tblInfo.Partition.Definitions
	for i := 0; i < len(defs); i++ {
		if strings.EqualFold(defs[i].Name.L, strings.ToLower(partName)) {
			return i, &(defs[i]), nil
		}
	}
	return index, nil, table.ErrUnknownPartition.GenWithStackByArgs(partName, tblInfo.Name.O)
}

func getPartitionIDsFromDefinitions(defs []model.PartitionDefinition) []int64 {
	pids := make([]int64, 0, len(defs))
	for _, def := range defs {
		pids = append(pids, def.ID)
	}
	return pids
}

func hasGlobalIndex(tblInfo *model.TableInfo) bool {
	for _, idxInfo := range tblInfo.Indices {
		if idxInfo.Global {
			return true
		}
	}
	return false
}

// getTableInfoWithDroppingPartitions builds oldTableInfo including dropping partitions, only used by onDropTablePartition.
func getTableInfoWithDroppingPartitions(t *model.TableInfo) *model.TableInfo {
	p := t.Partition
	nt := t.Clone()
	np := *p
	npd := make([]model.PartitionDefinition, 0, len(p.Definitions)+len(p.DroppingDefinitions))
	npd = append(npd, p.Definitions...)
	npd = append(npd, p.DroppingDefinitions...)
	np.Definitions = npd
	np.DroppingDefinitions = nil
	nt.Partition = &np
	return nt
}

// getTableInfoWithOriginalPartitions builds oldTableInfo including truncating partitions, only used by onTruncateTablePartition.
func getTableInfoWithOriginalPartitions(t *model.TableInfo, oldIDs []int64, newIDs []int64) *model.TableInfo {
	nt := t.Clone()
	np := nt.Partition

	// reconstruct original definitions
	for _, oldDef := range np.DroppingDefinitions {
		var newID int64
		for i := range newIDs {
			if oldDef.ID == oldIDs[i] {
				newID = newIDs[i]
				break
			}
		}
		for i := range np.Definitions {
			newDef := &np.Definitions[i]
			if newDef.ID == newID {
				newDef.ID = oldDef.ID
				break
			}
		}
	}

	np.DroppingDefinitions = nil
	np.NewPartitionIDs = nil
	return nt
}

func dropLabelRules(d *ddlCtx, schemaName, tableName string, partNames []string) error {
	deleteRules := make([]string, 0, len(partNames))
	for _, partName := range partNames {
		deleteRules = append(deleteRules, fmt.Sprintf(label.PartitionIDFormat, label.IDPrefix, schemaName, tableName, partName))
	}
	// delete batch rules
	patch := label.NewRulePatch([]*label.Rule{}, deleteRules)
	return infosync.UpdateLabelRules(d.ctx, patch)
}

// onDropTablePartition deletes old partition meta.
func (w *worker) onDropTablePartition(d *ddlCtx, t *meta.Meta, job *model.Job) (ver int64, _ error) {
	var partNames []string
	partInfo := model.PartitionInfo{}
	if err := job.DecodeArgs(&partNames, &partInfo); err != nil {
		job.State = model.JobStateCancelled
		return ver, errors.Trace(err)
	}
	tblInfo, err := GetTableInfoAndCancelFaultJob(t, job, job.SchemaID)
	if err != nil {
		return ver, errors.Trace(err)
	}
	if job.Type != model.ActionDropTablePartition {
<<<<<<< HEAD
		// It is rollback from reorganize partition, just remove DroppingDefinitions from tableInfo
		tblInfo.Partition.DroppingDefinitions = nil
		// It is rollback from adding table partition, just remove addingDefinitions from tableInfo.
=======
		// If rollback from reorganize partition, remove DroppingDefinitions from tableInfo
		tblInfo.Partition.DroppingDefinitions = nil
		// If rollback from adding table partition, remove addingDefinitions from tableInfo.
>>>>>>> bdca845e
		physicalTableIDs, pNames, rollbackBundles := rollbackAddingPartitionInfo(tblInfo)
		err = infosync.PutRuleBundlesWithDefaultRetry(context.TODO(), rollbackBundles)
		if err != nil {
			job.State = model.JobStateCancelled
			return ver, errors.Wrapf(err, "failed to notify PD the placement rules")
		}
		// TODO: Will this drop LabelRules for existing partitions, if the new partitions have the same name?
		err = dropLabelRules(d, job.SchemaName, tblInfo.Name.L, pNames)
		if err != nil {
			job.State = model.JobStateCancelled
			return ver, errors.Wrapf(err, "failed to notify PD the label rules")
		}

		if _, err := alterTableLabelRule(job.SchemaName, tblInfo, getIDs([]*model.TableInfo{tblInfo})); err != nil {
			job.State = model.JobStateCancelled
			return ver, err
		}
		if job.Type == model.ActionAlterTablePartitioning {
			// ALTER TABLE t PARTITION BY ... creates an additional
			// Table ID
			// Note, for REMOVE PARTITIONING, it is the same
			// as for the single partition, to be changed to table.
			physicalTableIDs = append(physicalTableIDs, partInfo.NewTableID)
		}

		var dropIndices []*model.IndexInfo
		for _, indexInfo := range tblInfo.Indices {
			if indexInfo.Unique &&
				indexInfo.State == model.StateDeleteReorganization &&
				tblInfo.Partition.DDLState == model.StateDeleteReorganization {
				dropIndices = append(dropIndices, indexInfo)
			}
		}
		for _, indexInfo := range dropIndices {
			DropIndexColumnFlag(tblInfo, indexInfo)
			RemoveDependentHiddenColumns(tblInfo, indexInfo)
			removeIndexInfo(tblInfo, indexInfo)
		}

		// Reset if it was normal table before
		if tblInfo.Partition.Type == model.PartitionTypeNone {
			tblInfo.Partition = nil
		} else {
			tblInfo.Partition.ClearReorgIntermediateInfo()
		}
		ver, err = updateVersionAndTableInfo(d, t, job, tblInfo, true)
		if err != nil {
			return ver, errors.Trace(err)
		}
		job.FinishTableJob(model.JobStateRollbackDone, model.StateNone, ver, tblInfo)
		job.Args = []any{physicalTableIDs}
		return ver, nil
	}

	var physicalTableIDs []int64
	// In order to skip maintaining the state check in partitionDefinition, TiDB use droppingDefinition instead of state field.
	// So here using `job.SchemaState` to judge what the stage of this job is.
	originalState := job.SchemaState
	switch job.SchemaState {
	case model.StatePublic:
		// If an error occurs, it returns that it cannot delete all partitions or that the partition doesn't exist.
		err = CheckDropTablePartition(tblInfo, partNames)
		if err != nil {
			job.State = model.JobStateCancelled
			return ver, errors.Trace(err)
		}
		physicalTableIDs = updateDroppingPartitionInfo(tblInfo, partNames)
		err = dropLabelRules(d, job.SchemaName, tblInfo.Name.L, partNames)
		if err != nil {
			job.State = model.JobStateCancelled
			return ver, errors.Wrapf(err, "failed to notify PD the label rules")
		}

		if _, err := alterTableLabelRule(job.SchemaName, tblInfo, getIDs([]*model.TableInfo{tblInfo})); err != nil {
			job.State = model.JobStateCancelled
			return ver, err
		}

		var bundles []*placement.Bundle
		// create placement groups for each dropped partition to keep the data's placement before GC
		// These placements groups will be deleted after GC
		bundles, err = droppedPartitionBundles(t, tblInfo, tblInfo.Partition.DroppingDefinitions)
		if err != nil {
			job.State = model.JobStateCancelled
			return ver, err
		}

		var tableBundle *placement.Bundle
		// Recompute table bundle to remove dropped partitions rules from its group
		tableBundle, err = placement.NewTableBundle(t, tblInfo)
		if err != nil {
			job.State = model.JobStateCancelled
			return ver, errors.Trace(err)
		}

		if tableBundle != nil {
			bundles = append(bundles, tableBundle)
		}

		if err = infosync.PutRuleBundlesWithDefaultRetry(context.TODO(), bundles); err != nil {
			job.State = model.JobStateCancelled
			return ver, err
		}

		job.SchemaState = model.StateDeleteOnly
		ver, err = updateVersionAndTableInfo(d, t, job, tblInfo, originalState != job.SchemaState)
	case model.StateDeleteOnly:
		// This state is not a real 'DeleteOnly' state, because tidb does not maintaining the state check in partitionDefinition.
		// Insert this state to confirm all servers can not see the old partitions when reorg is running,
		// so that no new data will be inserted into old partitions when reorganizing.
		job.SchemaState = model.StateDeleteReorganization
		ver, err = updateVersionAndTableInfo(d, t, job, tblInfo, originalState != job.SchemaState)
	case model.StateDeleteReorganization:
		oldTblInfo := getTableInfoWithDroppingPartitions(tblInfo)
		physicalTableIDs = getPartitionIDsFromDefinitions(tblInfo.Partition.DroppingDefinitions)
		tbl, err := getTable((*asAutoIDRequirement)(d), job.SchemaID, oldTblInfo)
		if err != nil {
			return ver, errors.Trace(err)
		}
		dbInfo, err := t.GetDatabase(job.SchemaID)
		if err != nil {
			return ver, errors.Trace(err)
		}
		// If table has global indexes, we need reorg to clean up them.
		if pt, ok := tbl.(table.PartitionedTable); ok && hasGlobalIndex(tblInfo) {
			// Build elements for compatible with modify column type. elements will not be used when reorganizing.
			elements := make([]*meta.Element, 0, len(tblInfo.Indices))
			for _, idxInfo := range tblInfo.Indices {
				if idxInfo.Global {
					elements = append(elements, &meta.Element{ID: idxInfo.ID, TypeKey: meta.IndexElementKey})
				}
			}
			sctx, err1 := w.sessPool.Get()
			if err1 != nil {
				return ver, err1
			}
			defer w.sessPool.Put(sctx)
			rh := newReorgHandler(sess.NewSession(sctx))
			reorgInfo, err := getReorgInfoFromPartitions(d.jobContext(job.ID, job.ReorgMeta), d, rh, job, dbInfo, pt, physicalTableIDs, elements)

			if err != nil || reorgInfo.first {
				// If we run reorg firstly, we should update the job snapshot version
				// and then run the reorg next time.
				return ver, errors.Trace(err)
			}
			err = w.runReorgJob(reorgInfo, tbl.Meta(), d.lease, func() (dropIndexErr error) {
				defer tidbutil.Recover(metrics.LabelDDL, "onDropTablePartition",
					func() {
						dropIndexErr = dbterror.ErrCancelledDDLJob.GenWithStack("drop partition panic")
					}, false)
				return w.cleanupGlobalIndexes(pt, physicalTableIDs, reorgInfo)
			})
			if err != nil {
				if dbterror.ErrWaitReorgTimeout.Equal(err) {
					// if timeout, we should return, check for the owner and re-wait job done.
					return ver, nil
				}
				if dbterror.ErrPausedDDLJob.Equal(err) {
					// if ErrPausedDDLJob, we should return, check for the owner and re-wait job done.
					return ver, nil
				}
				return ver, errors.Trace(err)
			}
		}
		if tblInfo.TiFlashReplica != nil {
			removeTiFlashAvailablePartitionIDs(tblInfo, physicalTableIDs)
		}
		droppedDefs := tblInfo.Partition.DroppingDefinitions
		tblInfo.Partition.DroppingDefinitions = nil
		// used by ApplyDiff in updateSchemaVersion
		job.CtxVars = []any{physicalTableIDs}
		ver, err = updateVersionAndTableInfo(d, t, job, tblInfo, true)
		if err != nil {
			return ver, errors.Trace(err)
		}
		job.SchemaState = model.StateNone
		job.FinishTableJob(model.JobStateDone, model.StateNone, ver, tblInfo)
		dropPartitionEvent := statsutil.NewDropPartitionEvent(
			job.SchemaID,
			tblInfo,
			&model.PartitionInfo{Definitions: droppedDefs},
		)
		asyncNotifyEvent(d, dropPartitionEvent)
		// A background job will be created to delete old partition data.
		job.Args = []any{physicalTableIDs}
	default:
		err = dbterror.ErrInvalidDDLState.GenWithStackByArgs("partition", job.SchemaState)
	}
	return ver, errors.Trace(err)
}

func removeTiFlashAvailablePartitionIDs(tblInfo *model.TableInfo, pids []int64) {
	// Remove the partitions
	ids := tblInfo.TiFlashReplica.AvailablePartitionIDs
	// Rarely called, so OK to take some time, to make it easy
	for _, id := range pids {
		for i, avail := range ids {
			if id == avail {
				tmp := ids[:i]
				tmp = append(tmp, ids[i+1:]...)
				ids = tmp
				break
			}
		}
	}
	tblInfo.TiFlashReplica.AvailablePartitionIDs = ids
}

// onTruncateTablePartition truncates old partition meta.
func (w *worker) onTruncateTablePartition(d *ddlCtx, t *meta.Meta, job *model.Job) (int64, error) {
	var ver int64
	var oldIDs, newIDs []int64
	if err := job.DecodeArgs(&oldIDs, &newIDs); err != nil {
		job.State = model.JobStateCancelled
		return ver, errors.Trace(err)
	}
	if len(oldIDs) != len(newIDs) {
		job.State = model.JobStateCancelled
		return ver, errors.Trace(errors.New("len(oldIDs) must be the same as len(newIDs)"))
	}
	tblInfo, err := GetTableInfoAndCancelFaultJob(t, job, job.SchemaID)
	if err != nil {
		return ver, errors.Trace(err)
	}
	pi := tblInfo.GetPartitionInfo()
	if pi == nil {
		return ver, errors.Trace(dbterror.ErrPartitionMgmtOnNonpartitioned)
	}

	if !hasGlobalIndex(tblInfo) {
		oldPartitions := make([]model.PartitionDefinition, 0, len(oldIDs))
		newPartitions := make([]model.PartitionDefinition, 0, len(oldIDs))
		for k, oldID := range oldIDs {
			for i := 0; i < len(pi.Definitions); i++ {
				def := &pi.Definitions[i]
				if def.ID == oldID {
					oldPartitions = append(oldPartitions, def.Clone())
					def.ID = newIDs[k]
					// Shallow copy only use the def.ID in event handle.
					newPartitions = append(newPartitions, *def)
					break
				}
			}
		}
		if len(newPartitions) == 0 {
			job.State = model.JobStateCancelled
			return ver, table.ErrUnknownPartition.GenWithStackByArgs(fmt.Sprintf("pid:%v", oldIDs), tblInfo.Name.O)
		}

		if err = clearTruncatePartitionTiflashStatus(tblInfo, newPartitions, oldIDs); err != nil {
			job.State = model.JobStateCancelled
			return ver, err
		}

		if err = updateTruncatePartitionLabelRules(job, t, oldPartitions, newPartitions, tblInfo, oldIDs); err != nil {
			job.State = model.JobStateCancelled
			return ver, err
		}

		preSplitAndScatter(w.sess.Context, d.store, tblInfo, newPartitions)

		job.CtxVars = []any{oldIDs, newIDs}
		ver, err = updateVersionAndTableInfo(d, t, job, tblInfo, true)
		if err != nil {
			return ver, errors.Trace(err)
		}

		// Finish this job.
		job.FinishTableJob(model.JobStateDone, model.StateNone, ver, tblInfo)
		truncatePartitionEvent := statsutil.NewTruncatePartitionEvent(
			job.SchemaID,
			tblInfo,
			&model.PartitionInfo{Definitions: newPartitions},
			&model.PartitionInfo{Definitions: oldPartitions},
		)
		asyncNotifyEvent(d, truncatePartitionEvent)
		// A background job will be created to delete old partition data.
		job.Args = []any{oldIDs}

		return ver, err
	}

	// When table has global index, public->deleteOnly->deleteReorg->none schema changes should be handled.
	switch job.SchemaState {
	case model.StatePublic:
		// Step1: generate new partition ids
		truncatingDefinitions := make([]model.PartitionDefinition, 0, len(oldIDs))
		for i, oldID := range oldIDs {
			for j := 0; j < len(pi.Definitions); j++ {
				def := &pi.Definitions[j]
				if def.ID == oldID {
					truncatingDefinitions = append(truncatingDefinitions, def.Clone())
					def.ID = newIDs[i]
					break
				}
			}
		}
		pi.DroppingDefinitions = truncatingDefinitions
		pi.NewPartitionIDs = newIDs[:]

		job.SchemaState = model.StateDeleteOnly
		ver, err = updateVersionAndTableInfo(d, t, job, tblInfo, true)
	case model.StateDeleteOnly:
		// This state is not a real 'DeleteOnly' state, because tidb does not maintaining the state check in partitionDefinition.
		// Insert this state to confirm all servers can not see the old partitions when reorg is running,
		// so that no new data will be inserted into old partitions when reorganizing.
		job.SchemaState = model.StateDeleteReorganization
		ver, err = updateVersionAndTableInfo(d, t, job, tblInfo, true)
	case model.StateDeleteReorganization:
		// Step2: clear global index rows.
		physicalTableIDs := oldIDs
		oldTblInfo := getTableInfoWithOriginalPartitions(tblInfo, oldIDs, newIDs)

		tbl, err := getTable((*asAutoIDRequirement)(d), job.SchemaID, oldTblInfo)
		if err != nil {
			return ver, errors.Trace(err)
		}
		dbInfo, err := t.GetDatabase(job.SchemaID)
		if err != nil {
			return ver, errors.Trace(err)
		}
		// If table has global indexes, we need reorg to clean up them.
		if pt, ok := tbl.(table.PartitionedTable); ok && hasGlobalIndex(tblInfo) {
			// Build elements for compatible with modify column type. elements will not be used when reorganizing.
			elements := make([]*meta.Element, 0, len(tblInfo.Indices))
			for _, idxInfo := range tblInfo.Indices {
				if idxInfo.Global {
					elements = append(elements, &meta.Element{ID: idxInfo.ID, TypeKey: meta.IndexElementKey})
				}
			}
			sctx, err1 := w.sessPool.Get()
			if err1 != nil {
				return ver, err1
			}
			defer w.sessPool.Put(sctx)
			rh := newReorgHandler(sess.NewSession(sctx))
			reorgInfo, err := getReorgInfoFromPartitions(d.jobContext(job.ID, job.ReorgMeta), d, rh, job, dbInfo, pt, physicalTableIDs, elements)

			if err != nil || reorgInfo.first {
				// If we run reorg firstly, we should update the job snapshot version
				// and then run the reorg next time.
				return ver, errors.Trace(err)
			}
			err = w.runReorgJob(reorgInfo, tbl.Meta(), d.lease, func() (dropIndexErr error) {
				defer tidbutil.Recover(metrics.LabelDDL, "onDropTablePartition",
					func() {
						dropIndexErr = dbterror.ErrCancelledDDLJob.GenWithStack("drop partition panic")
					}, false)
				return w.cleanupGlobalIndexes(pt, physicalTableIDs, reorgInfo)
			})
			if err != nil {
				if dbterror.ErrWaitReorgTimeout.Equal(err) {
					// if timeout, we should return, check for the owner and re-wait job done.
					return ver, nil
				}
				return ver, errors.Trace(err)
			}
		}

		// Step3: generate new partition ids and finish rest works
		oldPartitions := make([]model.PartitionDefinition, 0, len(oldIDs))
		newPartitions := make([]model.PartitionDefinition, 0, len(oldIDs))
		for _, oldDef := range pi.DroppingDefinitions {
			var newID int64
			for i := range oldIDs {
				if oldDef.ID == oldIDs[i] {
					newID = newIDs[i]
					break
				}
			}
			for i := 0; i < len(pi.Definitions); i++ {
				def := &pi.Definitions[i]
				if newID == def.ID {
					oldPartitions = append(oldPartitions, oldDef.Clone())
					newPartitions = append(newPartitions, def.Clone())
					break
				}
			}
		}
		if len(newPartitions) == 0 {
			job.State = model.JobStateCancelled
			return ver, table.ErrUnknownPartition.GenWithStackByArgs(fmt.Sprintf("pid:%v", oldIDs), tblInfo.Name.O)
		}

		if err = clearTruncatePartitionTiflashStatus(tblInfo, newPartitions, oldIDs); err != nil {
			job.State = model.JobStateCancelled
			return ver, err
		}

		if err = updateTruncatePartitionLabelRules(job, t, oldPartitions, newPartitions, tblInfo, oldIDs); err != nil {
			job.State = model.JobStateCancelled
			return ver, err
		}

		// Step4: clear DroppingDefinitions and finish job.
		tblInfo.Partition.DroppingDefinitions = nil
		tblInfo.Partition.NewPartitionIDs = nil

		preSplitAndScatter(w.sess.Context, d.store, tblInfo, newPartitions)

		// used by ApplyDiff in updateSchemaVersion
		job.CtxVars = []any{oldIDs, newIDs}
		ver, err = updateVersionAndTableInfo(d, t, job, tblInfo, true)
		if err != nil {
			return ver, errors.Trace(err)
		}
		// Finish this job.
		job.FinishTableJob(model.JobStateDone, model.StateNone, ver, tblInfo)
		truncatePartitionEvent := statsutil.NewTruncatePartitionEvent(
			job.SchemaID,
			tblInfo,
			&model.PartitionInfo{Definitions: newPartitions},
			&model.PartitionInfo{Definitions: oldPartitions},
		)
		asyncNotifyEvent(d, truncatePartitionEvent)
		// A background job will be created to delete old partition data.
		job.Args = []any{oldIDs}
	default:
		err = dbterror.ErrInvalidDDLState.GenWithStackByArgs("partition", job.SchemaState)
	}

	return ver, errors.Trace(err)
}

func clearTruncatePartitionTiflashStatus(tblInfo *model.TableInfo, newPartitions []model.PartitionDefinition, oldIDs []int64) error {
	// Clear the tiflash replica available status.
	if tblInfo.TiFlashReplica != nil {
		e := infosync.ConfigureTiFlashPDForPartitions(true, &newPartitions, tblInfo.TiFlashReplica.Count, &tblInfo.TiFlashReplica.LocationLabels, tblInfo.ID)
		failpoint.Inject("FailTiFlashTruncatePartition", func() {
			e = errors.New("enforced error")
		})
		if e != nil {
			logutil.DDLLogger().Error("ConfigureTiFlashPDForPartitions fails", zap.Error(e))
			return e
		}
		tblInfo.TiFlashReplica.Available = false
		// Set partition replica become unavailable.
		removeTiFlashAvailablePartitionIDs(tblInfo, oldIDs)
	}
	return nil
}

func updateTruncatePartitionLabelRules(job *model.Job, t *meta.Meta, oldPartitions, newPartitions []model.PartitionDefinition, tblInfo *model.TableInfo, oldIDs []int64) error {
	bundles, err := placement.NewPartitionListBundles(t, newPartitions)
	if err != nil {
		return errors.Trace(err)
	}

	tableBundle, err := placement.NewTableBundle(t, tblInfo)
	if err != nil {
		job.State = model.JobStateCancelled
		return errors.Trace(err)
	}

	if tableBundle != nil {
		bundles = append(bundles, tableBundle)
	}

	// create placement groups for each dropped partition to keep the data's placement before GC
	// These placements groups will be deleted after GC
	keepDroppedBundles, err := droppedPartitionBundles(t, tblInfo, oldPartitions)
	if err != nil {
		job.State = model.JobStateCancelled
		return errors.Trace(err)
	}
	bundles = append(bundles, keepDroppedBundles...)

	err = infosync.PutRuleBundlesWithDefaultRetry(context.TODO(), bundles)
	if err != nil {
		return errors.Wrapf(err, "failed to notify PD the placement rules")
	}

	tableID := fmt.Sprintf(label.TableIDFormat, label.IDPrefix, job.SchemaName, tblInfo.Name.L)
	oldPartRules := make([]string, 0, len(oldIDs))
	for _, newPartition := range newPartitions {
		oldPartRuleID := fmt.Sprintf(label.PartitionIDFormat, label.IDPrefix, job.SchemaName, tblInfo.Name.L, newPartition.Name.L)
		oldPartRules = append(oldPartRules, oldPartRuleID)
	}

	rules, err := infosync.GetLabelRules(context.TODO(), append(oldPartRules, tableID))
	if err != nil {
		return errors.Wrapf(err, "failed to get label rules from PD")
	}

	newPartIDs := getPartitionIDs(tblInfo)
	newRules := make([]*label.Rule, 0, len(oldIDs)+1)
	if tr, ok := rules[tableID]; ok {
		newRules = append(newRules, tr.Clone().Reset(job.SchemaName, tblInfo.Name.L, "", append(newPartIDs, tblInfo.ID)...))
	}

	for idx, newPartition := range newPartitions {
		if pr, ok := rules[oldPartRules[idx]]; ok {
			newRules = append(newRules, pr.Clone().Reset(job.SchemaName, tblInfo.Name.L, newPartition.Name.L, newPartition.ID))
		}
	}

	patch := label.NewRulePatch(newRules, []string{})
	err = infosync.UpdateLabelRules(context.TODO(), patch)
	if err != nil {
		return errors.Wrapf(err, "failed to notify PD the label rules")
	}

	return nil
}

// onExchangeTablePartition exchange partition data
func (w *worker) onExchangeTablePartition(d *ddlCtx, t *meta.Meta, job *model.Job) (ver int64, _ error) {
	var (
		// defID only for updateSchemaVersion
		defID          int64
		ptSchemaID     int64
		ptID           int64
		partName       string
		withValidation bool
	)

	if err := job.DecodeArgs(&defID, &ptSchemaID, &ptID, &partName, &withValidation); err != nil {
		job.State = model.JobStateCancelled
		return ver, errors.Trace(err)
	}

	ntDbInfo, err := checkSchemaExistAndCancelNotExistJob(t, job)
	if err != nil {
		job.State = model.JobStateCancelled
		return ver, errors.Trace(err)
	}

	ptDbInfo, err := t.GetDatabase(ptSchemaID)
	if err != nil {
		job.State = model.JobStateCancelled
		return ver, errors.Trace(err)
	}

	nt, err := GetTableInfoAndCancelFaultJob(t, job, job.SchemaID)
	if err != nil {
		return ver, errors.Trace(err)
	}

	if job.IsRollingback() {
		return rollbackExchangeTablePartition(d, t, job, nt)
	}
	pt, err := getTableInfo(t, ptID, ptSchemaID)
	if err != nil {
		if infoschema.ErrDatabaseNotExists.Equal(err) || infoschema.ErrTableNotExists.Equal(err) {
			job.State = model.JobStateCancelled
		}
		return ver, errors.Trace(err)
	}

	_, partDef, err := getPartitionDef(pt, partName)
	if err != nil {
		return ver, errors.Trace(err)
	}
	if job.SchemaState == model.StateNone {
		if pt.State != model.StatePublic {
			job.State = model.JobStateCancelled
			return ver, dbterror.ErrInvalidDDLState.GenWithStack("table %s is not in public, but %s", pt.Name, pt.State)
		}
		err = checkExchangePartition(pt, nt)
		if err != nil {
			job.State = model.JobStateCancelled
			return ver, errors.Trace(err)
		}

		err = checkTableDefCompatible(pt, nt)
		if err != nil {
			job.State = model.JobStateCancelled
			return ver, errors.Trace(err)
		}

		err = checkExchangePartitionPlacementPolicy(t, nt.PlacementPolicyRef, pt.PlacementPolicyRef, partDef.PlacementPolicyRef)
		if err != nil {
			job.State = model.JobStateCancelled
			return ver, errors.Trace(err)
		}

		if defID != partDef.ID {
			logutil.DDLLogger().Info("Exchange partition id changed, updating to actual id",
				zap.Stringer("job", job), zap.Int64("defID", defID), zap.Int64("partDef.ID", partDef.ID))
			job.Args[0] = partDef.ID
			defID = partDef.ID
			err = updateDDLJob2Table(w.sess, job, true)
			if err != nil {
				return ver, errors.Trace(err)
			}
		}
		var ptInfo []schemaIDAndTableInfo
		if len(nt.Constraints) > 0 {
			pt.ExchangePartitionInfo = &model.ExchangePartitionInfo{
				ExchangePartitionTableID: nt.ID,
				ExchangePartitionDefID:   defID,
			}
			ptInfo = append(ptInfo, schemaIDAndTableInfo{
				schemaID: ptSchemaID,
				tblInfo:  pt,
			})
		}
		nt.ExchangePartitionInfo = &model.ExchangePartitionInfo{
			ExchangePartitionTableID: ptID,
			ExchangePartitionDefID:   defID,
		}
		// We need an interim schema version,
		// so there are no non-matching rows inserted
		// into the table using the schema version
		// before the exchange is made.
		job.SchemaState = model.StateWriteOnly
		return updateVersionAndTableInfoWithCheck(d, t, job, nt, true, ptInfo...)
	}
	// From now on, nt (the non-partitioned table) has
	// ExchangePartitionInfo set, meaning it is restricted
	// to only allow writes that would match the
	// partition to be exchange with.
	// So we need to rollback that change, instead of just cancelling.

	if d.lease > 0 {
		delayForAsyncCommit()
	}

	if defID != partDef.ID {
		// Should never happen, should have been updated above, in previous state!
		logutil.DDLLogger().Error("Exchange partition id changed, updating to actual id",
			zap.Stringer("job", job), zap.Int64("defID", defID), zap.Int64("partDef.ID", partDef.ID))
		job.Args[0] = partDef.ID
		defID = partDef.ID
		err = updateDDLJob2Table(w.sess, job, true)
		if err != nil {
			return ver, errors.Trace(err)
		}
	}

	if withValidation {
		ntbl, err := getTable((*asAutoIDRequirement)(d), job.SchemaID, nt)
		if err != nil {
			return ver, errors.Trace(err)
		}
		ptbl, err := getTable((*asAutoIDRequirement)(d), ptSchemaID, pt)
		if err != nil {
			return ver, errors.Trace(err)
		}
		err = checkExchangePartitionRecordValidation(w, ptbl, ntbl, ptDbInfo.Name.L, ntDbInfo.Name.L, partName)
		if err != nil {
			job.State = model.JobStateRollingback
			return ver, errors.Trace(err)
		}
	}

	// partition table auto IDs.
	ptAutoIDs, err := t.GetAutoIDAccessors(ptSchemaID, ptID).Get()
	if err != nil {
		return ver, errors.Trace(err)
	}
	// non-partition table auto IDs.
	ntAutoIDs, err := t.GetAutoIDAccessors(job.SchemaID, nt.ID).Get()
	if err != nil {
		return ver, errors.Trace(err)
	}

	if pt.TiFlashReplica != nil {
		for i, id := range pt.TiFlashReplica.AvailablePartitionIDs {
			if id == partDef.ID {
				pt.TiFlashReplica.AvailablePartitionIDs[i] = nt.ID
				break
			}
		}
	}

	// Recreate non-partition table meta info,
	// by first delete it with the old table id
	err = t.DropTableOrView(job.SchemaID, job.SchemaName, nt.ID, nt.Name.L)
	if err != nil {
		return ver, errors.Trace(err)
	}

	// exchange table meta id
	pt.ExchangePartitionInfo = nil
	// Used below to update the partitioned table's stats meta.
	originalPartitionDef := partDef.Clone()
	originalNt := nt.Clone()
	partDef.ID, nt.ID = nt.ID, partDef.ID

	err = t.UpdateTable(ptSchemaID, pt)
	if err != nil {
		return ver, errors.Trace(err)
	}

	err = t.CreateTableOrView(job.SchemaID, job.SchemaName, nt)
	if err != nil {
		return ver, errors.Trace(err)
	}

	failpoint.Inject("exchangePartitionErr", func(val failpoint.Value) {
		if val.(bool) {
			failpoint.Return(ver, errors.New("occur an error after updating partition id"))
		}
	})

	// Set both tables to the maximum auto IDs between normal table and partitioned table.
	newAutoIDs := meta.AutoIDGroup{
		RowID:       mathutil.Max(ptAutoIDs.RowID, ntAutoIDs.RowID),
		IncrementID: mathutil.Max(ptAutoIDs.IncrementID, ntAutoIDs.IncrementID),
		RandomID:    mathutil.Max(ptAutoIDs.RandomID, ntAutoIDs.RandomID),
	}
	err = t.GetAutoIDAccessors(ptSchemaID, pt.ID).Put(newAutoIDs)
	if err != nil {
		return ver, errors.Trace(err)
	}
	err = t.GetAutoIDAccessors(job.SchemaID, nt.ID).Put(newAutoIDs)
	if err != nil {
		return ver, errors.Trace(err)
	}

	failpoint.Inject("exchangePartitionAutoID", func(val failpoint.Value) {
		if val.(bool) {
			seCtx, err := w.sessPool.Get()
			defer w.sessPool.Put(seCtx)
			if err != nil {
				failpoint.Return(ver, err)
			}
			se := sess.NewSession(seCtx)
			_, err = se.Execute(context.Background(), "insert ignore into test.pt values (40000000)", "exchange_partition_test")
			if err != nil {
				failpoint.Return(ver, err)
			}
		}
	})

	// the follow code is a swap function for rules of two partitions
	// though partitions has exchanged their ID, swap still take effect

	bundles, err := bundlesForExchangeTablePartition(t, pt, partDef, nt)
	if err != nil {
		return ver, errors.Trace(err)
	}

	if err = infosync.PutRuleBundlesWithDefaultRetry(context.TODO(), bundles); err != nil {
		return ver, errors.Wrapf(err, "failed to notify PD the placement rules")
	}

	ntrID := fmt.Sprintf(label.TableIDFormat, label.IDPrefix, job.SchemaName, nt.Name.L)
	ptrID := fmt.Sprintf(label.PartitionIDFormat, label.IDPrefix, job.SchemaName, pt.Name.L, partDef.Name.L)

	rules, err := infosync.GetLabelRules(context.TODO(), []string{ntrID, ptrID})
	if err != nil {
		return 0, errors.Wrapf(err, "failed to get PD the label rules")
	}

	ntr := rules[ntrID]
	ptr := rules[ptrID]

	// This must be a bug, nt cannot be partitioned!
	partIDs := getPartitionIDs(nt)

	var setRules []*label.Rule
	var deleteRules []string
	if ntr != nil && ptr != nil {
		setRules = append(setRules, ntr.Clone().Reset(job.SchemaName, pt.Name.L, partDef.Name.L, partDef.ID))
		setRules = append(setRules, ptr.Clone().Reset(job.SchemaName, nt.Name.L, "", append(partIDs, nt.ID)...))
	} else if ptr != nil {
		setRules = append(setRules, ptr.Clone().Reset(job.SchemaName, nt.Name.L, "", append(partIDs, nt.ID)...))
		// delete ptr
		deleteRules = append(deleteRules, ptrID)
	} else if ntr != nil {
		setRules = append(setRules, ntr.Clone().Reset(job.SchemaName, pt.Name.L, partDef.Name.L, partDef.ID))
		// delete ntr
		deleteRules = append(deleteRules, ntrID)
	}

	patch := label.NewRulePatch(setRules, deleteRules)
	err = infosync.UpdateLabelRules(context.TODO(), patch)
	if err != nil {
		return ver, errors.Wrapf(err, "failed to notify PD the label rules")
	}

	job.SchemaState = model.StatePublic
	nt.ExchangePartitionInfo = nil
	ver, err = updateVersionAndTableInfoWithCheck(d, t, job, nt, true)
	if err != nil {
		return ver, errors.Trace(err)
	}

	job.FinishTableJob(model.JobStateDone, model.StateNone, ver, pt)
	exchangePartitionEvent := statsutil.NewExchangePartitionEvent(
		job.SchemaID,
		pt,
		&model.PartitionInfo{Definitions: []model.PartitionDefinition{originalPartitionDef}},
		originalNt,
	)
	asyncNotifyEvent(d, exchangePartitionEvent)
	return ver, nil
}

func getReorgPartitionInfo(t *meta.Meta, job *model.Job) (*model.TableInfo, []string, *model.PartitionInfo, []model.PartitionDefinition, []model.PartitionDefinition, error) {
	schemaID := job.SchemaID
	tblInfo, err := GetTableInfoAndCancelFaultJob(t, job, schemaID)
	if err != nil {
		return nil, nil, nil, nil, nil, errors.Trace(err)
	}
	partInfo := &model.PartitionInfo{}
	var partNames []string
	err = job.DecodeArgs(&partNames, &partInfo)
	if err != nil {
		job.State = model.JobStateCancelled
		return nil, nil, nil, nil, nil, errors.Trace(err)
	}
	var addingDefs, droppingDefs []model.PartitionDefinition
	if tblInfo.Partition != nil {
		addingDefs = tblInfo.Partition.AddingDefinitions
		droppingDefs = tblInfo.Partition.DroppingDefinitions
		tblInfo.Partition.NewTableID = partInfo.NewTableID
		tblInfo.Partition.DDLType = partInfo.Type
		tblInfo.Partition.DDLExpr = partInfo.Expr
		tblInfo.Partition.DDLColumns = partInfo.Columns
	} else {
		tblInfo.Partition = getPartitionInfoTypeNone()
		tblInfo.Partition.NewTableID = partInfo.NewTableID
		tblInfo.Partition.Definitions[0].ID = tblInfo.ID
		tblInfo.Partition.DDLType = partInfo.Type
		tblInfo.Partition.DDLExpr = partInfo.Expr
		tblInfo.Partition.DDLColumns = partInfo.Columns
	}
	if len(addingDefs) == 0 {
		addingDefs = []model.PartitionDefinition{}
	}
	if len(droppingDefs) == 0 {
		droppingDefs = []model.PartitionDefinition{}
	}
	return tblInfo, partNames, partInfo, droppingDefs, addingDefs, nil
}

// onReorganizePartition reorganized the partitioning of a table including its indexes.
// ALTER TABLE t REORGANIZE PARTITION p0 [, p1...] INTO (PARTITION p0 ...)
//
//	Takes one set of partitions and copies the data to a newly defined set of partitions
//
// ALTER TABLE t REMOVE PARTITIONING
//
//	Makes a partitioned table non-partitioned, by first collapsing all partitions into a
//	single partition and then converts that partition to a non-partitioned table
//
// ALTER TABLE T PARTITION BY ...
//
//	Changes the partitioning to the newly defined partitioning type and definitions,
//	works for both partitioned and non-partitioned tables.
//	If the table is non-partitioned, then it will first convert it to a partitioned
//	table with a single partition, i.e. the full table as a single partition.
//
// job.SchemaState goes through the following SchemaState(s):
// StateNone -> StateDeleteOnly -> StateWriteOnly -> StateWriteReorganization
// -> StateDeleteOrganization -> StatePublic
// There are more details embedded in the implementation, but the high level changes are:
// StateNone -> StateDeleteOnly:
//
//	Various checks and validations.
//	Add possible new unique/global indexes. They share the same state as job.SchemaState
//	until end of StateWriteReorganization -> StateDeleteReorganization.
//	Set DroppingDefinitions and AddingDefinitions.
//	So both the new partitions and new indexes will be included in new delete/update DML.
//
// StateDeleteOnly -> StateWriteOnly:
//
//	So both the new partitions and new indexes will be included also in update/insert DML.
//
// StateWriteOnly -> StateWriteReorganization:
//
//	To make sure that when we are reorganizing the data,
//	both the old and new partitions/indexes will be updated.
//
// StateWriteReorganization -> StateDeleteOrganization:
//
//	Here is where all data is reorganized, both partitions and indexes.
//	It copies all data from the old set of partitions into the new set of partitions,
//	and creates the local indexes on the new set of partitions,
//	and if new unique indexes are added, it also updates them with the rest of data from
//	the non-touched partitions.
//	For indexes that are to be replaced with new ones (old/new global index),
//	mark the old indexes as StateDeleteReorganization and new ones as StatePublic
//	Finally make the table visible with the new partition definitions.
//	I.e. in this state clients will read from the old set of partitions,
//	and will read the new set of partitions in StateDeleteReorganization.
//
// StateDeleteOrganization -> StatePublic:
//
//	Now all heavy lifting is done, and we just need to finalize and drop things, while still doing
//	double writes, since previous state sees the old partitions/indexes.
//	Remove the old indexes and old partitions from the TableInfo.
//	Add the old indexes and old partitions to the queue for later cleanup (see delete_range.go).
//	Queue new partitions for statistics update.
//	if ALTER TABLE t PARTITION BY/REMOVE PARTITIONING:
//	  Recreate the table with the new TableID, by DropTableOrView+CreateTableOrView
//
// StatePublic:
//
//	Everything now looks as it should, no memory of old partitions/indexes,
//	and no more double writing, since the previous state is only reading the new partitions/indexes.
func (w *worker) onReorganizePartition(d *ddlCtx, t *meta.Meta, job *model.Job) (ver int64, _ error) {
	// Handle the rolling back job
	if job.IsRollingback() {
		ver, err := w.onDropTablePartition(d, t, job)
		if err != nil {
			return ver, errors.Trace(err)
		}
		return ver, nil
	}

	tblInfo, partNames, partInfo, _, addingDefinitions, err := getReorgPartitionInfo(t, job)
	if err != nil {
		return ver, err
	}

	switch job.SchemaState {
	case model.StateNone:
		// job.SchemaState == model.StateNone means the job is in the initial state of reorg partition.
		// Here should use partInfo from job directly and do some check action.
		// In case there was a race for queueing different schema changes on the same
		// table and the checks was not done on the current schema version.
		// The partInfo may have been checked against an older schema version for example.
		// If the check is done here, it does not need to be repeated, since no other
		// DDL on the same table can be run concurrently.
		num := len(partInfo.Definitions) - len(partNames) + len(tblInfo.Partition.Definitions)
		err = checkAddPartitionTooManyPartitions(uint64(num))
		if err != nil {
			job.State = model.JobStateCancelled
			return ver, errors.Trace(err)
		}

		err = checkReorgPartitionNames(tblInfo.Partition, partNames, partInfo)
		if err != nil {
			job.State = model.JobStateCancelled
			return ver, errors.Trace(err)
		}

		// Re-check that the dropped/added partitions are compatible with current definition
		firstPartIdx, lastPartIdx, idMap, err := getReplacedPartitionIDs(partNames, tblInfo.Partition)
		if err != nil {
			job.State = model.JobStateCancelled
			return ver, err
		}
		sctx := w.sess.Context
		if err = checkReorgPartitionDefs(sctx, job.Type, tblInfo, partInfo, firstPartIdx, lastPartIdx, idMap); err != nil {
			job.State = model.JobStateCancelled
			return ver, err
		}

		// move the adding definition into tableInfo.
		updateAddingPartitionInfo(partInfo, tblInfo)
		orgDefs := tblInfo.Partition.Definitions
		_ = updateDroppingPartitionInfo(tblInfo, partNames)
		// Reset original partitions, and keep DroppedDefinitions
		tblInfo.Partition.Definitions = orgDefs

		// modify placement settings
		for _, def := range tblInfo.Partition.AddingDefinitions {
			if _, err = checkPlacementPolicyRefValidAndCanNonValidJob(t, job, def.PlacementPolicyRef); err != nil {
				// job.State = model.JobStateCancelled may be set depending on error in function above.
				return ver, errors.Trace(err)
			}
		}

		// All global indexes must be recreated, we cannot update them in-place, since we must have
		// both old and new set of partition ids in the unique index at the same time!
<<<<<<< HEAD
		// if a global index is no-longer needed to be global (i.e. after PARTITION BY now contains all partitioning columns), drop unset indexInfo.Global
		// if a non global index now needs to be global, create a new Global Index to replace it with
=======
>>>>>>> bdca845e
		for _, index := range tblInfo.Indices {
			if !index.Unique {
				// for now, only unique index can be global, non-unique indexes are 'local'
				continue
			}
			inAllPartitionColumns, err := checkPartitionKeysConstraint(partInfo, index.Columns, tblInfo)
			if err != nil {
				return ver, errors.Trace(err)
			}
			if index.Global || !inAllPartitionColumns {
				// Duplicate the unique indexes with new index ids.
				// If previously was Global or will be Global:
				// it must be recreated with new index ID
				newIndex := *index
				newIndex.State = model.StateDeleteOnly
				newIndex.ID = AllocateIndexID(tblInfo)
				if inAllPartitionColumns {
					newIndex.Global = false
				} else {
					// If not including all partitioning columns, make it Global
					newIndex.Global = true
				}
				tblInfo.Indices = append(tblInfo.Indices, &newIndex)
			}
		}
<<<<<<< HEAD
		failpoint.Inject("reorgPartCancel1", func(val failpoint.Value) {
			if val.(bool) {
				job.State = model.JobStateCancelled
				failpoint.Return(ver, errors.New("Injected error by reorgPartCancel1"))
			}
		})
=======
>>>>>>> bdca845e
		// From now on we cannot just cancel the DDL, we must roll back if changesMade!
		changesMade := false
		if tblInfo.TiFlashReplica != nil {
			// Must set placement rule, and make sure it succeeds.
			if err := infosync.ConfigureTiFlashPDForPartitions(true, &tblInfo.Partition.AddingDefinitions, tblInfo.TiFlashReplica.Count, &tblInfo.TiFlashReplica.LocationLabels, tblInfo.ID); err != nil {
				logutil.DDLLogger().Error("ConfigureTiFlashPDForPartitions fails", zap.Error(err))
				job.State = model.JobStateCancelled
				return ver, errors.Trace(err)
			}
			changesMade = true
			// In the next step, StateDeleteOnly, wait to verify the TiFlash replicas are OK
		}

		bundles, err := alterTablePartitionBundles(t, tblInfo, tblInfo.Partition.AddingDefinitions)
		if err != nil {
			if !changesMade {
				job.State = model.JobStateCancelled
				return ver, errors.Trace(err)
			}
			return convertReorgPartitionJob2RollbackJob(d, t, job, err, tblInfo)
		}

		if len(bundles) > 0 {
			if err = infosync.PutRuleBundlesWithDefaultRetry(context.TODO(), bundles); err != nil {
				if !changesMade {
					job.State = model.JobStateCancelled
					return ver, errors.Wrapf(err, "failed to notify PD the placement rules")
				}
				return convertReorgPartitionJob2RollbackJob(d, t, job, err, tblInfo)
			}
			changesMade = true
		}

		ids := getIDs([]*model.TableInfo{tblInfo})
		for _, p := range tblInfo.Partition.AddingDefinitions {
			ids = append(ids, p.ID)
		}
		changed, err := alterTableLabelRule(job.SchemaName, tblInfo, ids)
		changesMade = changesMade || changed
		if err != nil {
			if !changesMade {
				job.State = model.JobStateCancelled
				return ver, errors.Trace(err)
			}
			return convertReorgPartitionJob2RollbackJob(d, t, job, err, tblInfo)
		}

		// Doing the preSplitAndScatter here, since all checks are completed,
		// and we will soon start writing to the new partitions.
		if s, ok := d.store.(kv.SplittableStore); ok && s != nil {
			// partInfo only contains the AddingPartitions
			splitPartitionTableRegion(w.sess.Context, s, tblInfo, partInfo.Definitions, true)
		}

		// Assume we cannot have more than MaxUint64 rows, set the progress to 1/10 of that.
		metrics.GetBackfillProgressByLabel(metrics.LblReorgPartition, job.SchemaName, tblInfo.Name.String()).Set(0.1 / float64(math.MaxUint64))
		job.SchemaState = model.StateDeleteOnly
		tblInfo.Partition.DDLState = model.StateDeleteOnly
		ver, err = updateVersionAndTableInfoWithCheck(d, t, job, tblInfo, true)
		if err != nil {
			return ver, err
		}
		failpoint.Inject("reorgPartRollback1", func(val failpoint.Value) {
			if val.(bool) {
				err = errors.New("Injected error by reorgPartRollback1")
				failpoint.Return(convertReorgPartitionJob2RollbackJob(d, t, job, err, tblInfo))
			}
		})

		// Is really both StateDeleteOnly AND StateWriteOnly needed?
		// If transaction A in WriteOnly inserts row 1 (into both new and old partition set)
		// and then transaction B in DeleteOnly deletes that row (in both new and old)
		// does really transaction B need to do the delete in the new partition?
		// Yes, otherwise it would still be there when the WriteReorg happens,
		// and WriteReorg would only copy existing rows to the new table, so unless it is
		// deleted it would result in a ghost row!
		// What about update then?
		// Updates also need to be handled for new partitions in DeleteOnly,
		// since it would not be overwritten during Reorganize phase.
		// BUT if the update results in adding in one partition and deleting in another,
		// THEN only the delete must happen in the new partition set, not the insert!
	case model.StateDeleteOnly:
		// This state is to confirm all servers can not see the new partitions when reorg is running,
		// so that all deletes will be done in both old and new partitions when in either DeleteOnly
		// or WriteOnly state.
		// Also using the state for checking that the optional TiFlash replica is available, making it
		// in a state without (much) data and easy to retry without side effects.

		// Reason for having it here, is to make it easy for retry, and better to make sure it is in-sync
		// as early as possible, to avoid a long wait after the data copying.
		if tblInfo.TiFlashReplica != nil && tblInfo.TiFlashReplica.Available {
			// For available state, the new added partition should wait its replica to
			// be finished, otherwise the query to this partition will be blocked.
			count := tblInfo.TiFlashReplica.Count
			needRetry, err := checkPartitionReplica(count, addingDefinitions, d)
			if err != nil {
				return convertReorgPartitionJob2RollbackJob(d, t, job, err, tblInfo)
			}
			if needRetry {
				// The new added partition hasn't been replicated.
				// Do nothing to the job this time, wait next worker round.
				time.Sleep(tiflashCheckTiDBHTTPAPIHalfInterval)
				// Set the error here which will lead this job exit when it's retry times beyond the limitation.
				return ver, errors.Errorf("[ddl] add partition wait for tiflash replica to complete")
			}

			// When TiFlash Replica is ready, we must move them into `AvailablePartitionIDs`.
			// Since onUpdateFlashReplicaStatus cannot see the partitions yet (not public)
			for _, d := range addingDefinitions {
				tblInfo.TiFlashReplica.AvailablePartitionIDs = append(tblInfo.TiFlashReplica.AvailablePartitionIDs, d.ID)
			}
		}

		for i := range tblInfo.Indices {
			if tblInfo.Indices[i].Unique && tblInfo.Indices[i].State == model.StateDeleteOnly {
				tblInfo.Indices[i].State = model.StateWriteOnly
			}
		}
		tblInfo.Partition.DDLState = model.StateWriteOnly
		metrics.GetBackfillProgressByLabel(metrics.LblReorgPartition, job.SchemaName, tblInfo.Name.String()).Set(0.2 / float64(math.MaxUint64))
		failpoint.Inject("reorgPartRollback2", func(val failpoint.Value) {
			if val.(bool) {
				err = errors.New("Injected error by reorgPartRollback2")
				failpoint.Return(convertReorgPartitionJob2RollbackJob(d, t, job, err, tblInfo))
			}
		})
		ver, err = updateVersionAndTableInfo(d, t, job, tblInfo, true)
		job.SchemaState = model.StateWriteOnly
	case model.StateWriteOnly:
		// Insert this state to confirm all servers can see the new partitions when reorg is running,
		// so that new data will be updated in both old and new partitions when reorganizing.
		job.SnapshotVer = 0
		for i := range tblInfo.Indices {
			if tblInfo.Indices[i].Unique && tblInfo.Indices[i].State == model.StateWriteOnly {
				tblInfo.Indices[i].State = model.StateWriteReorganization
			}
		}
		tblInfo.Partition.DDLState = model.StateWriteReorganization
		metrics.GetBackfillProgressByLabel(metrics.LblReorgPartition, job.SchemaName, tblInfo.Name.String()).Set(0.3 / float64(math.MaxUint64))
		ver, err = updateVersionAndTableInfo(d, t, job, tblInfo, true)
		job.SchemaState = model.StateWriteReorganization
	case model.StateWriteReorganization:
		physicalTableIDs := getPartitionIDsFromDefinitions(tblInfo.Partition.DroppingDefinitions)
		tbl, err2 := getTable((*asAutoIDRequirement)(d), job.SchemaID, tblInfo)
		if err2 != nil {
			return ver, errors.Trace(err2)
		}
<<<<<<< HEAD
		failpoint.Inject("reorgPartFail1", func(val failpoint.Value) {
			// Failures will retry, then do rollback
			if val.(bool) {
				job.ErrorCount += variable.GetDDLErrorCountLimit() / 2
				failpoint.Return(ver, errors.New("Injected error by reorgPartFail1"))
			}
		})
		failpoint.Inject("reorgPartRollback3", func(val failpoint.Value) {
			if val.(bool) {
				err = errors.New("Injected error by reorgPartRollback3")
				failpoint.Return(convertReorgPartitionJob2RollbackJob(d, t, job, err, tblInfo))
			}
		})
=======
>>>>>>> bdca845e
		var done bool
		done, ver, err = doPartitionReorgWork(w, d, t, job, tbl, physicalTableIDs)

		if !done {
			return ver, err
		}

<<<<<<< HEAD
		failpoint.Inject("reorgPartRollback4", func(val failpoint.Value) {
=======
		for _, index := range tblInfo.Indices {
			if !index.Unique {
				continue
			}
			switch index.State {
			case model.StateWriteReorganization:
				// Newly created index, replacing old unique/global index
				index.State = model.StatePublic
			case model.StatePublic:
				if index.Global {
					// Mark the old global index as non-readable, and to be dropped
					index.State = model.StateDeleteReorganization
				} else {
					inAllPartitionColumns, err := checkPartitionKeysConstraint(partInfo, index.Columns, tblInfo)
					if err != nil {
						job.State = model.JobStateCancelled
						return ver, errors.Trace(err)
					}
					if !inAllPartitionColumns {
						// Mark the old unique index as non-readable, and to be dropped,
						// since it is replaced by a global index
						index.State = model.StateDeleteReorganization
					}
				}
			}
		}
		firstPartIdx, lastPartIdx, idMap, err2 := getReplacedPartitionIDs(partNames, tblInfo.Partition)
		failpoint.Inject("reorgPartWriteReorgReplacedPartIDsFail", func(val failpoint.Value) {
>>>>>>> bdca845e
			if val.(bool) {
				err = errors.New("Injected error by reorgPartRollback4")
				failpoint.Return(convertReorgPartitionJob2RollbackJob(d, t, job, err, tblInfo))
			}
			// From now on, we are touching tblInfo, so we cannot call rollback with the same tblInfo
		})

		for _, index := range tblInfo.Indices {
			if !index.Unique {
				continue
			}
			switch index.State {
			case model.StateWriteReorganization:
				// Newly created index, replacing old unique/global index
				index.State = model.StatePublic
			case model.StatePublic:
				if index.Global {
					// Mark the old global index as non-readable, and to be dropped
					index.State = model.StateDeleteReorganization
				} else {
					inAllPartitionColumns, err := checkPartitionKeysConstraint(partInfo, index.Columns, tblInfo)
					if err != nil {
						return convertReorgPartitionJob2RollbackJob(d, t, job, err, tblInfo)
					}
					if !inAllPartitionColumns {
						// Mark the old unique index as non-readable, and to be dropped,
						// since it is replaced by a global index
						index.State = model.StateDeleteReorganization
					}
				}
			}
		}
		firstPartIdx, lastPartIdx, idMap, err2 := getReplacedPartitionIDs(partNames, tblInfo.Partition)
		if err2 != nil {
			return ver, err2
		}
		newDefs := getReorganizedDefinitions(tblInfo.Partition, firstPartIdx, lastPartIdx, idMap)

		// From now on, use the new partitioning, but keep the Adding and Dropping for double write
		tblInfo.Partition.Definitions = newDefs
		tblInfo.Partition.Num = uint64(len(newDefs))
		if job.Type == model.ActionAlterTablePartitioning ||
			job.Type == model.ActionRemovePartitioning {
			tblInfo.Partition.Type, tblInfo.Partition.DDLType = tblInfo.Partition.DDLType, tblInfo.Partition.Type
			tblInfo.Partition.Expr, tblInfo.Partition.DDLExpr = tblInfo.Partition.DDLExpr, tblInfo.Partition.Expr
			tblInfo.Partition.Columns, tblInfo.Partition.DDLColumns = tblInfo.Partition.DDLColumns, tblInfo.Partition.Columns
		}

		failpoint.Inject("reorgPartFail2", func(val failpoint.Value) {
			if val.(bool) {
				job.ErrorCount += variable.GetDDLErrorCountLimit() / 2
				failpoint.Return(ver, errors.New("Injected error by reorgPartFail2"))
			}
		})

		// Now all the data copying is done, but we cannot simply remove the droppingDefinitions
		// since they are a part of the normal Definitions that other nodes with
		// the current schema version. So we need to double write for one more schema version
		tblInfo.Partition.DDLState = model.StateDeleteReorganization
		ver, err = updateVersionAndTableInfo(d, t, job, tblInfo, true)
		job.SchemaState = model.StateDeleteReorganization

	case model.StateDeleteReorganization:
		// Drop the droppingDefinitions and finish the DDL
		// This state is needed for the case where client A sees the schema
		// with version of StateWriteReorg and would not see updates of
		// client B that writes to the new partitions, previously
		// addingDefinitions, since it would not double write to
		// the droppingDefinitions during this time
		// By adding StateDeleteReorg state, client B will write to both
		// the new (previously addingDefinitions) AND droppingDefinitions

		// Register the droppingDefinitions ids for rangeDelete
		// and the addingDefinitions for handling in the updateSchemaVersion
		physicalTableIDs := getPartitionIDsFromDefinitions(tblInfo.Partition.DroppingDefinitions)
		newIDs := getPartitionIDsFromDefinitions(partInfo.Definitions)
		statisticsPartInfo := &model.PartitionInfo{Definitions: tblInfo.Partition.AddingDefinitions}
		droppedPartInfo := &model.PartitionInfo{Definitions: tblInfo.Partition.DroppingDefinitions}

		tblInfo.Partition.DroppingDefinitions = nil
		tblInfo.Partition.AddingDefinitions = nil
		tblInfo.Partition.DDLState = model.StateNone

		var dropIndices []*model.IndexInfo
		for _, indexInfo := range tblInfo.Indices {
			if indexInfo.Unique && indexInfo.State == model.StateDeleteReorganization {
				// Drop the old unique (possible global) index, see onDropIndex
				indexInfo.State = model.StateNone
				DropIndexColumnFlag(tblInfo, indexInfo)
				RemoveDependentHiddenColumns(tblInfo, indexInfo)
				dropIndices = append(dropIndices, indexInfo)
			}
		}
		for _, indexInfo := range dropIndices {
			removeIndexInfo(tblInfo, indexInfo)
		}
<<<<<<< HEAD
		failpoint.Inject("reorgPartFail3", func(val failpoint.Value) {
			if val.(bool) {
				job.ErrorCount += variable.GetDDLErrorCountLimit() / 2
				failpoint.Return(ver, errors.New("Injected error by reorgPartFail3"))
			}
		})
=======
>>>>>>> bdca845e
		var oldTblID int64
		if job.Type != model.ActionReorganizePartition {
			// ALTER TABLE ... PARTITION BY
			// REMOVE PARTITIONING
			// Storing the old table ID, used for updating statistics.
			oldTblID = tblInfo.ID
			// TODO: Handle bundles?
			// TODO: Add concurrent test!
			// TODO: Will this result in big gaps?
			// TODO: How to carrie over AUTO_INCREMENT etc.?
			// Check if they are carried over in ApplyDiff?!?
			autoIDs, err := t.GetAutoIDAccessors(job.SchemaID, tblInfo.ID).Get()
			if err != nil {
				return ver, errors.Trace(err)
			}
			err = t.DropTableOrView(job.SchemaID, job.SchemaName, tblInfo.ID, tblInfo.Name.L)
			if err != nil {
				return ver, errors.Trace(err)
			}
			tblInfo.ID = partInfo.NewTableID
			if partInfo.DDLType != model.PartitionTypeNone {
				// if partitioned before, then also add the old table ID,
				// otherwise it will be the already included first partition
				physicalTableIDs = append(physicalTableIDs, oldTblID)
			}
			if job.Type == model.ActionRemovePartitioning {
				tblInfo.Partition = nil
			} else {
				// ALTER TABLE ... PARTITION BY
				tblInfo.Partition.ClearReorgIntermediateInfo()
			}
			failpoint.Inject("reorgPartFail4", func(val failpoint.Value) {
				if val.(bool) {
					job.ErrorCount += variable.GetDDLErrorCountLimit() / 2
					failpoint.Return(ver, errors.New("Injected error by reorgPartFail4"))
				}
			})
			err = t.GetAutoIDAccessors(job.SchemaID, tblInfo.ID).Put(autoIDs)
			if err != nil {
				return ver, errors.Trace(err)
			}
			err = t.CreateTableOrView(job.SchemaID, job.SchemaName, tblInfo)
			if err != nil {
				return ver, errors.Trace(err)
			}
		}
		failpoint.Inject("reorgPartFail5", func(val failpoint.Value) {
			if val.(bool) {
				job.ErrorCount += variable.GetDDLErrorCountLimit() / 2
				failpoint.Return(ver, errors.New("Injected error by reorgPartFail5"))
			}
		})
		job.CtxVars = []any{physicalTableIDs, newIDs}
		ver, err = updateVersionAndTableInfo(d, t, job, tblInfo, true)
		if err != nil {
			return ver, errors.Trace(err)
		}
		job.FinishTableJob(model.JobStateDone, model.StateNone, ver, tblInfo)
		// How to handle this?
		// Seems to only trigger asynchronous update of statistics.
		// Should it actually be synchronous?
		// Include the old table ID, if changed, which may contain global statistics,
		// so it can be reused for the new (non)partitioned table.
		event, err := newStatsDDLEventForJob(
			job.SchemaID,
			job.Type, oldTblID, tblInfo, statisticsPartInfo, droppedPartInfo,
		)
		if err != nil {
			return ver, errors.Trace(err)
		}
		asyncNotifyEvent(d, event)
		// A background job will be created to delete old partition data.
		job.Args = []any{physicalTableIDs}

	default:
		err = dbterror.ErrInvalidDDLState.GenWithStackByArgs("partition", job.SchemaState)
	}

	return ver, errors.Trace(err)
}

// newStatsDDLEventForJob creates a statsutil.DDLEvent for a job.
// It is used for reorganize partition, add partitioning and remove partitioning.
func newStatsDDLEventForJob(
	schemaID int64,
	jobType model.ActionType,
	oldTblID int64,
	tblInfo *model.TableInfo,
	addedPartInfo *model.PartitionInfo,
	droppedPartInfo *model.PartitionInfo,
) (*statsutil.DDLEvent, error) {
	var event *statsutil.DDLEvent
	switch jobType {
	case model.ActionReorganizePartition:
		event = statsutil.NewReorganizePartitionEvent(
			schemaID,
			tblInfo,
			addedPartInfo,
			droppedPartInfo,
		)
	case model.ActionAlterTablePartitioning:
		event = statsutil.NewAddPartitioningEvent(
			schemaID,
			oldTblID,
			tblInfo,
			addedPartInfo,
		)
	case model.ActionRemovePartitioning:
		event = statsutil.NewRemovePartitioningEvent(
			schemaID,
			oldTblID,
			tblInfo,
			droppedPartInfo,
		)
	default:
		return nil, errors.Errorf("unknown job type: %s", jobType.String())
	}
	return event, nil
}

func doPartitionReorgWork(w *worker, d *ddlCtx, t *meta.Meta, job *model.Job, tbl table.Table, physTblIDs []int64) (done bool, ver int64, err error) {
	job.ReorgMeta.ReorgTp = model.ReorgTypeTxn
	sctx, err1 := w.sessPool.Get()
	if err1 != nil {
		return done, ver, err1
	}
	defer w.sessPool.Put(sctx)
	rh := newReorgHandler(sess.NewSession(sctx))
	indices := make([]*model.IndexInfo, 0, len(tbl.Meta().Indices))
	for _, index := range tbl.Meta().Indices {
		if index.Global && index.State == model.StatePublic {
			// Skip old global indexes, but rebuild all other indexes
			continue
		}
		indices = append(indices, index)
	}
	elements := BuildElements(tbl.Meta().Columns[0], indices)
	partTbl, ok := tbl.(table.PartitionedTable)
	if !ok {
		return false, ver, dbterror.ErrUnsupportedReorganizePartition.GenWithStackByArgs()
	}
	dbInfo, err := t.GetDatabase(job.SchemaID)
	if err != nil {
		return false, ver, errors.Trace(err)
	}
	reorgInfo, err := getReorgInfoFromPartitions(d.jobContext(job.ID, job.ReorgMeta), d, rh, job, dbInfo, partTbl, physTblIDs, elements)
	err = w.runReorgJob(reorgInfo, tbl.Meta(), d.lease, func() (reorgErr error) {
		defer tidbutil.Recover(metrics.LabelDDL, "doPartitionReorgWork",
			func() {
				reorgErr = dbterror.ErrCancelledDDLJob.GenWithStack("reorganize partition for table `%v` panic", tbl.Meta().Name)
			}, false)
		return w.reorgPartitionDataAndIndex(tbl, reorgInfo)
	})
	if err != nil {
		if dbterror.ErrPausedDDLJob.Equal(err) {
			return false, ver, nil
		}

		if dbterror.ErrWaitReorgTimeout.Equal(err) {
			// If timeout, we should return, check for the owner and re-wait job done.
			return false, ver, nil
		}
		if kv.IsTxnRetryableError(err) {
			return false, ver, errors.Trace(err)
		}
		if err1 := rh.RemoveDDLReorgHandle(job, reorgInfo.elements); err1 != nil {
			logutil.DDLLogger().Warn("reorg partition job failed, RemoveDDLReorgHandle failed, can't convert job to rollback",
				zap.Stringer("job", job), zap.Error(err1))
		}
		logutil.DDLLogger().Warn("reorg partition job failed, convert job to rollback", zap.Stringer("job", job), zap.Error(err))
<<<<<<< HEAD
		ver, err = rollbackReorganizePartitionWithErr(d, t, job, err)
=======
		// TODO: rollback new global indexes! TODO: How to handle new index ids?
		ver, err = convertAddTablePartitionJob2RollbackJob(d, t, job, err, tbl.Meta())
>>>>>>> bdca845e
		return false, ver, errors.Trace(err)
	}
	return true, ver, err
}

type reorgPartitionWorker struct {
	*backfillCtx
	// Static allocated to limit memory allocations
	rowRecords        []*rowRecord
	rowDecoder        *decoder.RowDecoder
	rowMap            map[int64]types.Datum
	writeColOffsetMap map[int64]int
	maxOffset         int
	reorgedTbl        table.PartitionedTable
}

func newReorgPartitionWorker(sessCtx sessionctx.Context, i int, t table.PhysicalTable, decodeColMap map[int64]decoder.Column, reorgInfo *reorgInfo, jc *JobContext) (*reorgPartitionWorker, error) {
	reorgedTbl, err := tables.GetReorganizedPartitionedTable(t)
	if err != nil {
		return nil, errors.Trace(err)
	}
	pt := t.GetPartitionedTable()
	if pt == nil {
		return nil, dbterror.ErrUnsupportedReorganizePartition.GenWithStackByArgs()
	}
	partColIDs := reorgedTbl.GetPartitionColumnIDs()
	writeColOffsetMap := make(map[int64]int, len(partColIDs))
	maxOffset := 0
	for _, id := range partColIDs {
		var offset int
		for _, col := range pt.Cols() {
			if col.ID == id {
				offset = col.Offset
				break
			}
		}
		writeColOffsetMap[id] = offset
		maxOffset = mathutil.Max[int](maxOffset, offset)
	}
	return &reorgPartitionWorker{
		backfillCtx:       newBackfillCtx(reorgInfo.d, i, sessCtx, reorgInfo.SchemaName, t, jc, "reorg_partition_rate", false),
		rowDecoder:        decoder.NewRowDecoder(t, t.WritableCols(), decodeColMap),
		rowMap:            make(map[int64]types.Datum, len(decodeColMap)),
		writeColOffsetMap: writeColOffsetMap,
		maxOffset:         maxOffset,
		reorgedTbl:        reorgedTbl,
	}, nil
}

func (w *reorgPartitionWorker) BackfillData(handleRange reorgBackfillTask) (taskCtx backfillTaskContext, errInTxn error) {
	oprStartTime := time.Now()
	ctx := kv.WithInternalSourceAndTaskType(context.Background(), w.jobContext.ddlJobSourceType(), kvutil.ExplicitTypeDDL)
	errInTxn = kv.RunInNewTxn(ctx, w.sessCtx.GetStore(), true, func(_ context.Context, txn kv.Transaction) error {
		taskCtx.addedCount = 0
		taskCtx.scanCount = 0
		updateTxnEntrySizeLimitIfNeeded(txn)
		txn.SetOption(kv.Priority, handleRange.priority)
		if tagger := w.GetCtx().getResourceGroupTaggerForTopSQL(handleRange.getJobID()); tagger != nil {
			txn.SetOption(kv.ResourceGroupTagger, tagger)
		}
		txn.SetOption(kv.ResourceGroupName, w.jobContext.resourceGroupName)

		rowRecords, nextKey, taskDone, err := w.fetchRowColVals(txn, handleRange)
		if err != nil {
			return errors.Trace(err)
		}
		taskCtx.nextKey = nextKey
		taskCtx.done = taskDone

		warningsMap := make(map[errors.ErrorID]*terror.Error)
		warningsCountMap := make(map[errors.ErrorID]int64)
		for _, prr := range rowRecords {
			taskCtx.scanCount++

			err = txn.Set(prr.key, prr.vals)
			if err != nil {
				return errors.Trace(err)
			}
			taskCtx.addedCount++
			if prr.warning != nil {
				if _, ok := warningsCountMap[prr.warning.ID()]; ok {
					warningsCountMap[prr.warning.ID()]++
				} else {
					warningsCountMap[prr.warning.ID()] = 1
					warningsMap[prr.warning.ID()] = prr.warning
				}
			}
			// TODO: Future optimization: also write the indexes here?
			// What if the transaction limit is just enough for a single row, without index?
			// Hmm, how could that be in the first place?
			// For now, implement the batch-txn w.addTableIndex,
			// since it already exists and is in use
		}

		// Collect the warnings.
		taskCtx.warnings, taskCtx.warningsCount = warningsMap, warningsCountMap

		// also add the index entries here? And make sure they are not added somewhere else

		return nil
	})
	logSlowOperations(time.Since(oprStartTime), "BackfillData", 3000)

	return
}

func (w *reorgPartitionWorker) fetchRowColVals(txn kv.Transaction, taskRange reorgBackfillTask) ([]*rowRecord, kv.Key, bool, error) {
	w.rowRecords = w.rowRecords[:0]
	startTime := time.Now()

	// taskDone means that the added handle is out of taskRange.endHandle.
	taskDone := false
	sysTZ := w.sessCtx.GetSessionVars().StmtCtx.TimeZone()

	tmpRow := make([]types.Datum, w.maxOffset+1)
	var lastAccessedHandle kv.Key
	oprStartTime := startTime
	err := iterateSnapshotKeys(w.jobContext, w.sessCtx.GetStore(), taskRange.priority, w.table.RecordPrefix(), txn.StartTS(), taskRange.startKey, taskRange.endKey,
		func(handle kv.Handle, recordKey kv.Key, rawRow []byte) (bool, error) {
			oprEndTime := time.Now()
			logSlowOperations(oprEndTime.Sub(oprStartTime), "iterateSnapshotKeys in reorgPartitionWorker fetchRowColVals", 0)
			oprStartTime = oprEndTime

			taskDone = recordKey.Cmp(taskRange.endKey) >= 0

			if taskDone || len(w.rowRecords) >= w.batchCnt {
				return false, nil
			}

			// TODO: Extend for normal tables
			// TODO: Extend for REMOVE PARTITIONING
			_, err := w.rowDecoder.DecodeTheExistedColumnMap(w.sessCtx, handle, rawRow, sysTZ, w.rowMap)
			if err != nil {
				return false, errors.Trace(err)
			}

			// Set the partitioning columns and calculate which partition to write to
			for colID, offset := range w.writeColOffsetMap {
				d, ok := w.rowMap[colID]
				if !ok {
					return false, dbterror.ErrUnsupportedReorganizePartition.GenWithStackByArgs()
				}
				tmpRow[offset] = d
			}
			p, err := w.reorgedTbl.GetPartitionByRow(w.sessCtx.GetExprCtx().GetEvalCtx(), tmpRow)
			if err != nil {
				return false, errors.Trace(err)
			}
			pid := p.GetPhysicalID()
			newKey := tablecodec.EncodeTablePrefix(pid)
			newKey = append(newKey, recordKey[len(newKey):]...)
			w.rowRecords = append(w.rowRecords, &rowRecord{
				key: newKey, vals: rawRow,
			})

			w.cleanRowMap()
			lastAccessedHandle = recordKey
			if recordKey.Cmp(taskRange.endKey) == 0 {
				taskDone = true
				return false, nil
			}
			return true, nil
		})

	if len(w.rowRecords) == 0 {
		taskDone = true
	}

	logutil.DDLLogger().Debug("txn fetches handle info",
		zap.Uint64("txnStartTS", txn.StartTS()),
		zap.Stringer("taskRange", &taskRange),
		zap.Duration("takeTime", time.Since(startTime)))
	return w.rowRecords, getNextHandleKey(taskRange, taskDone, lastAccessedHandle), taskDone, errors.Trace(err)
}

func (w *reorgPartitionWorker) cleanRowMap() {
	for id := range w.rowMap {
		delete(w.rowMap, id)
	}
}

func (w *reorgPartitionWorker) AddMetricInfo(cnt float64) {
	w.metricCounter.Add(cnt)
}

func (*reorgPartitionWorker) String() string {
	return typeReorgPartitionWorker.String()
}

func (w *reorgPartitionWorker) GetCtx() *backfillCtx {
	return w.backfillCtx
}

func (w *worker) reorgPartitionDataAndIndex(t table.Table, reorgInfo *reorgInfo) (err error) {
	// First copy all table data to the new AddingDefinitions partitions
	// from each of the DroppingDefinitions partitions.
	// Then create all indexes on the AddingDefinitions partitions,
	// both new local and new global indexes
	// And last update new global indexes from the non-touched partitions
	// Note it is hard to update global indexes in-place due to:
	//   - Transactions on different TiDB nodes/domains may see different states of the table/partitions
	//   - We cannot have multiple partition ids for a unique index entry.

	// Copy the data from the DroppingDefinitions to the AddingDefinitions
	if bytes.Equal(reorgInfo.currElement.TypeKey, meta.ColumnElementKey) {
		err = w.updatePhysicalTableRow(t, reorgInfo)
		if err != nil {
			return errors.Trace(err)
		}
		if len(reorgInfo.elements) <= 1 {
			// No indexes to (re)create, all done!
			return nil
		}
	}

	failpoint.Inject("reorgPartitionAfterDataCopy", func(val failpoint.Value) {
		//nolint:forcetypeassert
		if val.(bool) {
			panic("panic test in reorgPartitionAfterDataCopy")
		}
	})

	if !bytes.Equal(reorgInfo.currElement.TypeKey, meta.IndexElementKey) {
		// row data has been copied, now proceed with creating the indexes
		// on the new AddingDefinitions partitions
		reorgInfo.PhysicalTableID = t.Meta().Partition.AddingDefinitions[0].ID
		reorgInfo.currElement = reorgInfo.elements[1]
		var physTbl table.PhysicalTable
		if tbl, ok := t.(table.PartitionedTable); ok {
			physTbl = tbl.GetPartition(reorgInfo.PhysicalTableID)
		} else if tbl, ok := t.(table.PhysicalTable); ok {
			// This may be used when partitioning a non-partitioned table
			physTbl = tbl
		}
		// Get the original start handle and end handle.
		currentVer, err := getValidCurrentVersion(reorgInfo.d.store)
		if err != nil {
			return errors.Trace(err)
		}
		startHandle, endHandle, err := getTableRange(reorgInfo.NewJobContext(), reorgInfo.d, physTbl, currentVer.Ver, reorgInfo.Job.Priority)
		if err != nil {
			return errors.Trace(err)
		}

		// Always (re)start with the full PhysicalTable range
		reorgInfo.StartKey, reorgInfo.EndKey = startHandle, endHandle

		// Write the reorg info to store so the whole reorganize process can recover from panic.
		err = reorgInfo.UpdateReorgMeta(reorgInfo.StartKey, w.sessPool)
		logutil.DDLLogger().Info("update column and indexes",
			zap.Int64("jobID", reorgInfo.Job.ID),
			zap.ByteString("elementType", reorgInfo.currElement.TypeKey),
			zap.Int64("elementID", reorgInfo.currElement.ID),
			zap.Int64("partitionTableId", physTbl.GetPhysicalID()),
			zap.String("startHandle", hex.EncodeToString(reorgInfo.StartKey)),
			zap.String("endHandle", hex.EncodeToString(reorgInfo.EndKey)))
		if err != nil {
			return errors.Trace(err)
		}
	}

	pi := t.Meta().GetPartitionInfo()
	if _, err = findNextPartitionID(reorgInfo.PhysicalTableID, pi.AddingDefinitions); err == nil {
		// Now build all the indexes in the new partitions
		err = w.addTableIndex(t, reorgInfo)
		if err != nil {
			return errors.Trace(err)
		}
		// All indexes are up-to-date for new partitions,
		// now we only need to add the existing non-touched partitions
		// to the global indexes
		reorgInfo.elements = reorgInfo.elements[:0]
		for _, indexInfo := range t.Meta().Indices {
			if indexInfo.Global && indexInfo.State == model.StateWriteReorganization {
				reorgInfo.elements = append(reorgInfo.elements, &meta.Element{ID: indexInfo.ID, TypeKey: meta.IndexElementKey})
			}
<<<<<<< HEAD
		}
		if len(reorgInfo.elements) == 0 {
			reorgInfo.PhysicalTableID = 0
		}
		if reorgInfo.PhysicalTableID != 0 {
			reorgInfo.currElement = reorgInfo.elements[0]
			pid := pi.Definitions[0].ID
			if _, err = findNextPartitionID(pid, pi.DroppingDefinitions); err == nil {
				// Skip all dropped partitions
				pid, err = findNextNonTouchedPartitionID(pid, pi)
				if err != nil {
					return errors.Trace(err)
				}
			}
			if pid == 0 {
				// All partitions will be dropped, nothing more to add to global indexes.
				reorgInfo.PhysicalTableID = 0
			}
			reorgInfo.PhysicalTableID = pid
		}
		if reorgInfo.PhysicalTableID != 0 {
			var physTbl table.PhysicalTable
			if tbl, ok := t.(table.PartitionedTable); ok {
				physTbl = tbl.GetPartition(reorgInfo.PhysicalTableID)
			} else if tbl, ok := t.(table.PhysicalTable); ok {
				// This may be used when partitioning a non-partitioned table
				physTbl = tbl
			}
			// Get the original start handle and end handle.
			currentVer, err := getValidCurrentVersion(reorgInfo.d.store)
			if err != nil {
				return errors.Trace(err)
			}
			startHandle, endHandle, err := getTableRange(reorgInfo.NewJobContext(), reorgInfo.d, physTbl, currentVer.Ver, reorgInfo.Job.Priority)
			if err != nil {
				return errors.Trace(err)
			}

			// Always (re)start with the full PhysicalTable range
			reorgInfo.StartKey, reorgInfo.EndKey = startHandle, endHandle
		}

		// Write the reorg info to store so the whole reorganize process can recover from panic.
		err = reorgInfo.UpdateReorgMeta(reorgInfo.StartKey, w.sessPool)
		logutil.DDLLogger().Info("update column and indexes",
			zap.Int64("jobID", reorgInfo.Job.ID),
			zap.ByteString("elementType", reorgInfo.currElement.TypeKey),
			zap.Int64("elementID", reorgInfo.currElement.ID),
			zap.String("startHandle", hex.EncodeToString(reorgInfo.StartKey)),
			zap.String("endHandle", hex.EncodeToString(reorgInfo.EndKey)))
		if err != nil {
			return errors.Trace(err)
		}
	}
	if _, err = findNextNonTouchedPartitionID(reorgInfo.PhysicalTableID, pi); err == nil {
		err = w.addTableIndex(t, reorgInfo)
		if err != nil {
			return errors.Trace(err)
		}
		reorgInfo.PhysicalTableID = 0
		err = reorgInfo.UpdateReorgMeta(reorgInfo.StartKey, w.sessPool)
		logutil.DDLLogger().Info("Non touched partitions done",
			zap.Int64("jobID", reorgInfo.Job.ID), zap.Error(err))
=======
		}
		if len(reorgInfo.elements) == 0 {
			// No global indexes
			return nil
		}
		reorgInfo.currElement = reorgInfo.elements[0]
		pid := pi.Definitions[0].ID
		if _, err = findNextPartitionID(pid, pi.DroppingDefinitions); err == nil {
			// Skip all dropped partitions
			pid, err = findNextNonTouchedPartitionID(pid, pi)
			if err != nil {
				return errors.Trace(err)
			}
		}
		if pid == 0 {
			// All partitions will be dropped, nothing more to add to global indexes.
			return nil
		}
		reorgInfo.PhysicalTableID = pid
		var physTbl table.PhysicalTable
		if tbl, ok := t.(table.PartitionedTable); ok {
			physTbl = tbl.GetPartition(reorgInfo.PhysicalTableID)
		} else if tbl, ok := t.(table.PhysicalTable); ok {
			// This may be used when partitioning a non-partitioned table
			physTbl = tbl
		}
		// Get the original start handle and end handle.
		currentVer, err := getValidCurrentVersion(reorgInfo.d.store)
		if err != nil {
			return errors.Trace(err)
		}
		startHandle, endHandle, err := getTableRange(reorgInfo.NewJobContext(), reorgInfo.d, physTbl, currentVer.Ver, reorgInfo.Job.Priority)
		if err != nil {
			return errors.Trace(err)
		}

		// Always (re)start with the full PhysicalTable range
		reorgInfo.StartKey, reorgInfo.EndKey = startHandle, endHandle

		// Write the reorg info to store so the whole reorganize process can recover from panic.
		err = reorgInfo.UpdateReorgMeta(reorgInfo.StartKey, w.sessPool)
		logutil.DDLLogger().Info("update column and indexes",
			zap.Int64("jobID", reorgInfo.Job.ID),
			zap.ByteString("elementType", reorgInfo.currElement.TypeKey),
			zap.Int64("elementID", reorgInfo.currElement.ID),
			zap.Int64("partitionTableId", physTbl.GetPhysicalID()),
			zap.String("startHandle", hex.EncodeToString(reorgInfo.StartKey)),
			zap.String("endHandle", hex.EncodeToString(reorgInfo.EndKey)))
>>>>>>> bdca845e
		if err != nil {
			return errors.Trace(err)
		}
	}
<<<<<<< HEAD
	return nil
=======
	return w.addTableIndex(t, reorgInfo)
>>>>>>> bdca845e
}

func bundlesForExchangeTablePartition(t *meta.Meta, pt *model.TableInfo, newPar *model.PartitionDefinition, nt *model.TableInfo) ([]*placement.Bundle, error) {
	bundles := make([]*placement.Bundle, 0, 3)

	ptBundle, err := placement.NewTableBundle(t, pt)
	if err != nil {
		return nil, errors.Trace(err)
	}
	if ptBundle != nil {
		bundles = append(bundles, ptBundle)
	}

	parBundle, err := placement.NewPartitionBundle(t, *newPar)
	if err != nil {
		return nil, errors.Trace(err)
	}
	if parBundle != nil {
		bundles = append(bundles, parBundle)
	}

	ntBundle, err := placement.NewTableBundle(t, nt)
	if err != nil {
		return nil, errors.Trace(err)
	}
	if ntBundle != nil {
		bundles = append(bundles, ntBundle)
	}

	if parBundle == nil && ntBundle != nil {
		// newPar.ID is the ID of old table to exchange, so ntBundle != nil means it has some old placement settings.
		// We should remove it in this situation
		bundles = append(bundles, placement.NewBundle(newPar.ID))
	}

	if parBundle != nil && ntBundle == nil {
		// nt.ID is the ID of old partition to exchange, so parBundle != nil means it has some old placement settings.
		// We should remove it in this situation
		bundles = append(bundles, placement.NewBundle(nt.ID))
	}

	return bundles, nil
}

func checkExchangePartitionRecordValidation(w *worker, ptbl, ntbl table.Table, pschemaName, nschemaName, partitionName string) error {
	verifyFunc := func(sql string, params ...any) error {
		var ctx sessionctx.Context
		ctx, err := w.sessPool.Get()
		if err != nil {
			return errors.Trace(err)
		}
		defer w.sessPool.Put(ctx)

		rows, _, err := ctx.GetRestrictedSQLExecutor().ExecRestrictedSQL(w.ctx, nil, sql, params...)
		if err != nil {
			return errors.Trace(err)
		}
		rowCount := len(rows)
		if rowCount != 0 {
			return errors.Trace(dbterror.ErrRowDoesNotMatchPartition)
		}
		// Check warnings!
		// Is it possible to check how many rows where checked as well?
		return nil
	}
	genConstraintCondition := func(constraints []*table.Constraint) string {
		var buf strings.Builder
		buf.WriteString("not (")
		for i, cons := range constraints {
			if i != 0 {
				buf.WriteString(" and ")
			}
			buf.WriteString(fmt.Sprintf("(%s)", cons.ExprString))
		}
		buf.WriteString(")")
		return buf.String()
	}
	type CheckConstraintTable interface {
		WritableConstraint() []*table.Constraint
	}

	pt := ptbl.Meta()
	index, _, err := getPartitionDef(pt, partitionName)
	if err != nil {
		return errors.Trace(err)
	}

	var buf strings.Builder
	buf.WriteString("select 1 from %n.%n where ")
	paramList := []any{nschemaName, ntbl.Meta().Name.L}
	checkNt := true

	pi := pt.Partition
	switch pi.Type {
	case model.PartitionTypeHash:
		if pi.Num == 1 {
			checkNt = false
		} else {
			buf.WriteString("mod(")
			buf.WriteString(pi.Expr)
			buf.WriteString(", %?) != %?")
			paramList = append(paramList, pi.Num, index)
			if index != 0 {
				// TODO: if hash result can't be NULL, we can remove the check part.
				// For example hash(id), but id is defined not NULL.
				buf.WriteString(" or mod(")
				buf.WriteString(pi.Expr)
				buf.WriteString(", %?) is null")
				paramList = append(paramList, pi.Num, index)
			}
		}
	case model.PartitionTypeRange:
		// Table has only one partition and has the maximum value
		if len(pi.Definitions) == 1 && strings.EqualFold(pi.Definitions[index].LessThan[0], partitionMaxValue) {
			checkNt = false
		} else {
			// For range expression and range columns
			if len(pi.Columns) == 0 {
				conds, params := buildCheckSQLConditionForRangeExprPartition(pi, index)
				buf.WriteString(conds)
				paramList = append(paramList, params...)
			} else {
				conds, params := buildCheckSQLConditionForRangeColumnsPartition(pi, index)
				buf.WriteString(conds)
				paramList = append(paramList, params...)
			}
		}
	case model.PartitionTypeList:
		if len(pi.Columns) == 0 {
			conds := buildCheckSQLConditionForListPartition(pi, index)
			buf.WriteString(conds)
		} else {
			conds := buildCheckSQLConditionForListColumnsPartition(pi, index)
			buf.WriteString(conds)
		}
	default:
		return dbterror.ErrUnsupportedPartitionType.GenWithStackByArgs(pt.Name.O)
	}

	if variable.EnableCheckConstraint.Load() {
		pcc, ok := ptbl.(CheckConstraintTable)
		if !ok {
			return errors.Errorf("exchange partition process assert table partition failed")
		}
		pCons := pcc.WritableConstraint()
		if len(pCons) > 0 {
			if !checkNt {
				checkNt = true
			} else {
				buf.WriteString(" or ")
			}
			buf.WriteString(genConstraintCondition(pCons))
		}
	}
	// Check non-partition table records.
	if checkNt {
		buf.WriteString(" limit 1")
		err = verifyFunc(buf.String(), paramList...)
		if err != nil {
			return errors.Trace(err)
		}
	}

	// Check partition table records.
	if variable.EnableCheckConstraint.Load() {
		ncc, ok := ntbl.(CheckConstraintTable)
		if !ok {
			return errors.Errorf("exchange partition process assert table partition failed")
		}
		nCons := ncc.WritableConstraint()
		if len(nCons) > 0 {
			buf.Reset()
			buf.WriteString("select 1 from %n.%n partition(%n) where ")
			buf.WriteString(genConstraintCondition(nCons))
			buf.WriteString(" limit 1")
			err = verifyFunc(buf.String(), pschemaName, pt.Name.L, partitionName)
			if err != nil {
				return errors.Trace(err)
			}
		}
	}
	return nil
}

func checkExchangePartitionPlacementPolicy(t *meta.Meta, ntPPRef, ptPPRef, partPPRef *model.PolicyRefInfo) error {
	partitionPPRef := partPPRef
	if partitionPPRef == nil {
		partitionPPRef = ptPPRef
	}

	if ntPPRef == nil && partitionPPRef == nil {
		return nil
	}
	if ntPPRef == nil || partitionPPRef == nil {
		return dbterror.ErrTablesDifferentMetadata
	}

	ptPlacementPolicyInfo, _ := getPolicyInfo(t, partitionPPRef.ID)
	ntPlacementPolicyInfo, _ := getPolicyInfo(t, ntPPRef.ID)
	if ntPlacementPolicyInfo == nil && ptPlacementPolicyInfo == nil {
		return nil
	}
	if ntPlacementPolicyInfo == nil || ptPlacementPolicyInfo == nil {
		return dbterror.ErrTablesDifferentMetadata
	}
	if ntPlacementPolicyInfo.Name.L != ptPlacementPolicyInfo.Name.L {
		return dbterror.ErrTablesDifferentMetadata
	}

	return nil
}

func buildCheckSQLConditionForRangeExprPartition(pi *model.PartitionInfo, index int) (string, []any) {
	var buf strings.Builder
	paramList := make([]any, 0, 2)
	// Since the pi.Expr string may contain the identifier, which couldn't be escaped in our ParseWithParams(...)
	// So we write it to the origin sql string here.
	if index == 0 {
		buf.WriteString(pi.Expr)
		buf.WriteString(" >= %?")
		paramList = append(paramList, driver.UnwrapFromSingleQuotes(pi.Definitions[index].LessThan[0]))
	} else if index == len(pi.Definitions)-1 && strings.EqualFold(pi.Definitions[index].LessThan[0], partitionMaxValue) {
		buf.WriteString(pi.Expr)
		buf.WriteString(" < %? or ")
		buf.WriteString(pi.Expr)
		buf.WriteString(" is null")
		paramList = append(paramList, driver.UnwrapFromSingleQuotes(pi.Definitions[index-1].LessThan[0]))
	} else {
		buf.WriteString(pi.Expr)
		buf.WriteString(" < %? or ")
		buf.WriteString(pi.Expr)
		buf.WriteString(" >= %? or ")
		buf.WriteString(pi.Expr)
		buf.WriteString(" is null")
		paramList = append(paramList, driver.UnwrapFromSingleQuotes(pi.Definitions[index-1].LessThan[0]), driver.UnwrapFromSingleQuotes(pi.Definitions[index].LessThan[0]))
	}
	return buf.String(), paramList
}

func buildCheckSQLConditionForRangeColumnsPartition(pi *model.PartitionInfo, index int) (string, []any) {
	paramList := make([]any, 0, 2)
	colName := pi.Columns[0].L
	if index == 0 {
		paramList = append(paramList, colName, driver.UnwrapFromSingleQuotes(pi.Definitions[index].LessThan[0]))
		return "%n >= %?", paramList
	} else if index == len(pi.Definitions)-1 && strings.EqualFold(pi.Definitions[index].LessThan[0], partitionMaxValue) {
		paramList = append(paramList, colName, driver.UnwrapFromSingleQuotes(pi.Definitions[index-1].LessThan[0]))
		return "%n < %?", paramList
	}
	paramList = append(paramList, colName, driver.UnwrapFromSingleQuotes(pi.Definitions[index-1].LessThan[0]), colName, driver.UnwrapFromSingleQuotes(pi.Definitions[index].LessThan[0]))
	return "%n < %? or %n >= %?", paramList
}

func buildCheckSQLConditionForListPartition(pi *model.PartitionInfo, index int) string {
	var buf strings.Builder
	buf.WriteString("not (")
	for i, inValue := range pi.Definitions[index].InValues {
		if i != 0 {
			buf.WriteString(" OR ")
		}
		// AND has higher priority than OR, so no need for parentheses
		for j, val := range inValue {
			if j != 0 {
				// Should never happen, since there should be no multi-columns, only a single expression :)
				buf.WriteString(" AND ")
			}
			// null-safe compare '<=>'
			buf.WriteString(fmt.Sprintf("(%s) <=> %s", pi.Expr, val))
		}
	}
	buf.WriteString(")")
	return buf.String()
}

func buildCheckSQLConditionForListColumnsPartition(pi *model.PartitionInfo, index int) string {
	var buf strings.Builder
	// How to find a match?
	// (row <=> vals1) OR (row <=> vals2)
	// How to find a non-matching row:
	// NOT ( (row <=> vals1) OR (row <=> vals2) ... )
	buf.WriteString("not (")
	colNames := make([]string, 0, len(pi.Columns))
	for i := range pi.Columns {
		// TODO: check if there are no proper quoting function for this?
		n := "`" + strings.ReplaceAll(pi.Columns[i].O, "`", "``") + "`"
		colNames = append(colNames, n)
	}
	for i, colValues := range pi.Definitions[index].InValues {
		if i != 0 {
			buf.WriteString(" OR ")
		}
		// AND has higher priority than OR, so no need for parentheses
		for j, val := range colValues {
			if j != 0 {
				buf.WriteString(" AND ")
			}
			// null-safe compare '<=>'
			buf.WriteString(fmt.Sprintf("%s <=> %s", colNames[j], val))
		}
	}
	buf.WriteString(")")
	return buf.String()
}

func checkAddPartitionTooManyPartitions(piDefs uint64) error {
	if piDefs > uint64(mysql.PartitionCountLimit) {
		return errors.Trace(dbterror.ErrTooManyPartitions)
	}
	return nil
}

func checkAddPartitionOnTemporaryMode(tbInfo *model.TableInfo) error {
	if tbInfo.Partition != nil && tbInfo.TempTableType != model.TempTableNone {
		return dbterror.ErrPartitionNoTemporary
	}
	return nil
}

func checkPartitionColumnsUnique(tbInfo *model.TableInfo) error {
	if len(tbInfo.Partition.Columns) <= 1 {
		return nil
	}
	var columnsMap = make(map[string]struct{})
	for _, col := range tbInfo.Partition.Columns {
		if _, ok := columnsMap[col.L]; ok {
			return dbterror.ErrSameNamePartitionField.GenWithStackByArgs(col.L)
		}
		columnsMap[col.L] = struct{}{}
	}
	return nil
}

func checkNoHashPartitions(_ sessionctx.Context, partitionNum uint64) error {
	if partitionNum == 0 {
		return ast.ErrNoParts.GenWithStackByArgs("partitions")
	}
	return nil
}

func getPartitionIDs(table *model.TableInfo) []int64 {
	if table.GetPartitionInfo() == nil {
		return []int64{}
	}
	physicalTableIDs := make([]int64, 0, len(table.Partition.Definitions))
	for _, def := range table.Partition.Definitions {
		physicalTableIDs = append(physicalTableIDs, def.ID)
	}
	return physicalTableIDs
}

func getPartitionRuleIDs(dbName string, table *model.TableInfo) []string {
	if table.GetPartitionInfo() == nil {
		return []string{}
	}
	partRuleIDs := make([]string, 0, len(table.Partition.Definitions))
	for _, def := range table.Partition.Definitions {
		partRuleIDs = append(partRuleIDs, fmt.Sprintf(label.PartitionIDFormat, label.IDPrefix, dbName, table.Name.L, def.Name.L))
	}
	return partRuleIDs
}

// checkPartitioningKeysConstraints checks that the range partitioning key is included in the table constraint.
func checkPartitioningKeysConstraints(sctx sessionctx.Context, s *ast.CreateTableStmt, tblInfo *model.TableInfo) error {
	// Returns directly if there are no unique keys in the table.
	if len(tblInfo.Indices) == 0 && !tblInfo.PKIsHandle {
		return nil
	}

	partCols, err := getPartitionColSlices(sctx.GetExprCtx(), tblInfo, s.Partition)
	if err != nil {
		return errors.Trace(err)
	}

	// Checks that the partitioning key is included in the constraint.
	// Every unique key on the table must use every column in the table's partitioning expression.
	// See https://dev.mysql.com/doc/refman/5.7/en/partitioning-limitations-partitioning-keys-unique-keys.html
	for _, index := range tblInfo.Indices {
		if index.Unique && !checkUniqueKeyIncludePartKey(partCols, index.Columns) {
			if index.Primary {
				// global index does not support clustered index
<<<<<<< HEAD
				if tblInfo.PKIsHandle || tblInfo.IsCommonHandle {
=======
				if tblInfo.IsCommonHandle {
>>>>>>> bdca845e
					return dbterror.ErrUniqueKeyNeedAllFieldsInPf.GenWithStackByArgs("CLUSTERED INDEX")
				}
				if !sctx.GetSessionVars().EnableGlobalIndex {
					return dbterror.ErrUniqueKeyNeedAllFieldsInPf.GenWithStackByArgs("PRIMARY KEY")
				}
			}
			if !sctx.GetSessionVars().EnableGlobalIndex {
				return dbterror.ErrUniqueKeyNeedAllFieldsInPf.GenWithStackByArgs("UNIQUE INDEX")
			}
		}
	}
	// when PKIsHandle, tblInfo.Indices will not contain the primary key.
	if tblInfo.PKIsHandle {
		indexCols := []*model.IndexColumn{{
			Name:   tblInfo.GetPkName(),
			Length: types.UnspecifiedLength,
		}}
		if !checkUniqueKeyIncludePartKey(partCols, indexCols) {
			return dbterror.ErrUniqueKeyNeedAllFieldsInPf.GenWithStackByArgs("CLUSTERED INDEX")
		}
	}
	return nil
}

func checkPartitionKeysConstraint(pi *model.PartitionInfo, indexColumns []*model.IndexColumn, tblInfo *model.TableInfo) (bool, error) {
	var (
		partCols []*model.ColumnInfo
		err      error
	)
	if pi.Type == model.PartitionTypeNone {
		return true, nil
	}
	// The expr will be an empty string if the partition is defined by:
	// CREATE TABLE t (...) PARTITION BY RANGE COLUMNS(...)
	if partExpr := pi.Expr; partExpr != "" {
		// Parse partitioning key, extract the column names in the partitioning key to slice.
		partCols, err = extractPartitionColumns(partExpr, tblInfo)
		if err != nil {
			return false, err
		}
	} else {
		partCols = make([]*model.ColumnInfo, 0, len(pi.Columns))
		for _, col := range pi.Columns {
			colInfo := tblInfo.FindPublicColumnByName(col.L)
			if colInfo == nil {
				return false, infoschema.ErrColumnNotExists.GenWithStackByArgs(col, tblInfo.Name)
			}
			partCols = append(partCols, colInfo)
		}
	}

	// In MySQL, every unique key on the table must use every column in the table's partitioning expression.(This
	// also includes the table's primary key.)
	// In TiDB, global index will be built when this constraint is not satisfied and EnableGlobalIndex is set.
	// See https://dev.mysql.com/doc/refman/5.7/en/partitioning-limitations-partitioning-keys-unique-keys.html
	return checkUniqueKeyIncludePartKey(columnInfoSlice(partCols), indexColumns), nil
}

type columnNameExtractor struct {
	extractedColumns []*model.ColumnInfo
	tblInfo          *model.TableInfo
	err              error
}

func (*columnNameExtractor) Enter(node ast.Node) (ast.Node, bool) {
	return node, false
}

func (cne *columnNameExtractor) Leave(node ast.Node) (ast.Node, bool) {
	if c, ok := node.(*ast.ColumnNameExpr); ok {
		info := findColumnByName(c.Name.Name.L, cne.tblInfo)
		if info != nil {
			cne.extractedColumns = append(cne.extractedColumns, info)
			return node, true
		}
		cne.err = dbterror.ErrBadField.GenWithStackByArgs(c.Name.Name.O, "expression")
		return nil, false
	}
	return node, true
}

func findColumnByName(colName string, tblInfo *model.TableInfo) *model.ColumnInfo {
	if tblInfo == nil {
		return nil
	}
	for _, info := range tblInfo.Columns {
		if info.Name.L == colName {
			return info
		}
	}
	return nil
}

func extractPartitionColumns(partExpr string, tblInfo *model.TableInfo) ([]*model.ColumnInfo, error) {
	partExpr = "select " + partExpr
	stmts, _, err := parser.New().ParseSQL(partExpr)
	if err != nil {
		return nil, errors.Trace(err)
	}
	extractor := &columnNameExtractor{
		tblInfo:          tblInfo,
		extractedColumns: make([]*model.ColumnInfo, 0),
	}
	stmts[0].Accept(extractor)
	if extractor.err != nil {
		return nil, errors.Trace(extractor.err)
	}
	return extractor.extractedColumns, nil
}

// stringSlice is defined for checkUniqueKeyIncludePartKey.
// if Go supports covariance, the code shouldn't be so complex.
type stringSlice interface {
	Len() int
	At(i int) string
}

// checkUniqueKeyIncludePartKey checks that the partitioning key is included in the constraint.
func checkUniqueKeyIncludePartKey(partCols stringSlice, idxCols []*model.IndexColumn) bool {
	for i := 0; i < partCols.Len(); i++ {
		partCol := partCols.At(i)
		_, idxCol := model.FindIndexColumnByName(idxCols, partCol)
		if idxCol == nil {
			// Partition column is not found in the index columns.
			return false
		}
		if idxCol.Length > 0 {
			// The partition column is found in the index columns, but the index column is a prefix index
			return false
		}
	}
	return true
}

// columnInfoSlice implements the stringSlice interface.
type columnInfoSlice []*model.ColumnInfo

func (cis columnInfoSlice) Len() int {
	return len(cis)
}

func (cis columnInfoSlice) At(i int) string {
	return cis[i].Name.L
}

// columnNameSlice implements the stringSlice interface.
type columnNameSlice []*ast.ColumnName

func (cns columnNameSlice) Len() int {
	return len(cns)
}

func (cns columnNameSlice) At(i int) string {
	return cns[i].Name.L
}

func isPartExprUnsigned(tbInfo *model.TableInfo) bool {
	// We should not rely on any configuration, system or session variables, so use a mock ctx!
	// Same as in tables.newPartitionExpr
	ctx := mock.NewContext()
	expr, err := expression.ParseSimpleExpr(ctx, tbInfo.Partition.Expr, expression.WithTableInfo("", tbInfo))
	if err != nil {
		logutil.DDLLogger().Error("isPartExpr failed parsing expression!", zap.Error(err))
		return false
	}
	if mysql.HasUnsignedFlag(expr.GetType().GetFlag()) {
		return true
	}
	return false
}

// truncateTableByReassignPartitionIDs reassigns new partition ids.
func truncateTableByReassignPartitionIDs(t *meta.Meta, tblInfo *model.TableInfo, pids []int64) (err error) {
	if len(pids) < len(tblInfo.Partition.Definitions) {
		// To make it compatible with older versions when pids was not given
		// and if there has been any add/reorganize partition increasing the number of partitions
		morePids, err := t.GenGlobalIDs(len(tblInfo.Partition.Definitions) - len(pids))
		if err != nil {
			return errors.Trace(err)
		}
		pids = append(pids, morePids...)
	}
	newDefs := make([]model.PartitionDefinition, 0, len(tblInfo.Partition.Definitions))
	for i, def := range tblInfo.Partition.Definitions {
		newDef := def
		newDef.ID = pids[i]
		newDefs = append(newDefs, newDef)
	}
	tblInfo.Partition.Definitions = newDefs
	return nil
}

type partitionExprProcessor func(expression.BuildContext, *model.TableInfo, ast.ExprNode) error

type partitionExprChecker struct {
	processors []partitionExprProcessor
	ctx        expression.BuildContext
	tbInfo     *model.TableInfo
	err        error

	columns []*model.ColumnInfo
}

func newPartitionExprChecker(ctx expression.BuildContext, tbInfo *model.TableInfo, processor ...partitionExprProcessor) *partitionExprChecker {
	p := &partitionExprChecker{processors: processor, ctx: ctx, tbInfo: tbInfo}
	p.processors = append(p.processors, p.extractColumns)
	return p
}

func (p *partitionExprChecker) Enter(n ast.Node) (node ast.Node, skipChildren bool) {
	expr, ok := n.(ast.ExprNode)
	if !ok {
		return n, true
	}
	for _, processor := range p.processors {
		if err := processor(p.ctx, p.tbInfo, expr); err != nil {
			p.err = err
			return n, true
		}
	}

	return n, false
}

func (p *partitionExprChecker) Leave(n ast.Node) (node ast.Node, ok bool) {
	return n, p.err == nil
}

func (p *partitionExprChecker) extractColumns(_ expression.BuildContext, _ *model.TableInfo, expr ast.ExprNode) error {
	columnNameExpr, ok := expr.(*ast.ColumnNameExpr)
	if !ok {
		return nil
	}
	colInfo := findColumnByName(columnNameExpr.Name.Name.L, p.tbInfo)
	if colInfo == nil {
		return errors.Trace(dbterror.ErrBadField.GenWithStackByArgs(columnNameExpr.Name.Name.L, "partition function"))
	}

	p.columns = append(p.columns, colInfo)
	return nil
}

func checkPartitionExprAllowed(_ expression.BuildContext, tb *model.TableInfo, e ast.ExprNode) error {
	switch v := e.(type) {
	case *ast.FuncCallExpr:
		if _, ok := expression.AllowedPartitionFuncMap[v.FnName.L]; ok {
			return nil
		}
	case *ast.BinaryOperationExpr:
		if _, ok := expression.AllowedPartition4BinaryOpMap[v.Op]; ok {
			return errors.Trace(checkNoTimestampArgs(tb, v.L, v.R))
		}
	case *ast.UnaryOperationExpr:
		if _, ok := expression.AllowedPartition4UnaryOpMap[v.Op]; ok {
			return errors.Trace(checkNoTimestampArgs(tb, v.V))
		}
	case *ast.ColumnNameExpr, *ast.ParenthesesExpr, *driver.ValueExpr, *ast.MaxValueExpr,
		*ast.DefaultExpr, *ast.TimeUnitExpr:
		return nil
	}
	return errors.Trace(dbterror.ErrPartitionFunctionIsNotAllowed)
}

func checkPartitionExprArgs(_ expression.BuildContext, tblInfo *model.TableInfo, e ast.ExprNode) error {
	expr, ok := e.(*ast.FuncCallExpr)
	if !ok {
		return nil
	}
	argsType, err := collectArgsType(tblInfo, expr.Args...)
	if err != nil {
		return errors.Trace(err)
	}
	switch expr.FnName.L {
	case ast.ToDays, ast.ToSeconds, ast.DayOfMonth, ast.Month, ast.DayOfYear, ast.Quarter, ast.YearWeek,
		ast.Year, ast.Weekday, ast.DayOfWeek, ast.Day:
		return errors.Trace(checkResultOK(hasDateArgs(argsType...)))
	case ast.Hour, ast.Minute, ast.Second, ast.TimeToSec, ast.MicroSecond:
		return errors.Trace(checkResultOK(hasTimeArgs(argsType...)))
	case ast.UnixTimestamp:
		return errors.Trace(checkResultOK(hasTimestampArgs(argsType...)))
	case ast.FromDays:
		return errors.Trace(checkResultOK(hasDateArgs(argsType...) || hasTimeArgs(argsType...)))
	case ast.Extract:
		switch expr.Args[0].(*ast.TimeUnitExpr).Unit {
		case ast.TimeUnitYear, ast.TimeUnitYearMonth, ast.TimeUnitQuarter, ast.TimeUnitMonth, ast.TimeUnitDay:
			return errors.Trace(checkResultOK(hasDateArgs(argsType...)))
		case ast.TimeUnitDayMicrosecond, ast.TimeUnitDayHour, ast.TimeUnitDayMinute, ast.TimeUnitDaySecond:
			return errors.Trace(checkResultOK(hasDatetimeArgs(argsType...)))
		case ast.TimeUnitHour, ast.TimeUnitHourMinute, ast.TimeUnitHourSecond, ast.TimeUnitMinute, ast.TimeUnitMinuteSecond,
			ast.TimeUnitSecond, ast.TimeUnitMicrosecond, ast.TimeUnitHourMicrosecond, ast.TimeUnitMinuteMicrosecond, ast.TimeUnitSecondMicrosecond:
			return errors.Trace(checkResultOK(hasTimeArgs(argsType...)))
		default:
			return errors.Trace(dbterror.ErrWrongExprInPartitionFunc)
		}
	case ast.DateDiff:
		return errors.Trace(checkResultOK(slice.AllOf(argsType, func(i int) bool {
			return hasDateArgs(argsType[i])
		})))

	case ast.Abs, ast.Ceiling, ast.Floor, ast.Mod:
		has := hasTimestampArgs(argsType...)
		if has {
			return errors.Trace(dbterror.ErrWrongExprInPartitionFunc)
		}
	}
	return nil
}

func collectArgsType(tblInfo *model.TableInfo, exprs ...ast.ExprNode) ([]byte, error) {
	ts := make([]byte, 0, len(exprs))
	for _, arg := range exprs {
		col, ok := arg.(*ast.ColumnNameExpr)
		if !ok {
			continue
		}
		columnInfo := findColumnByName(col.Name.Name.L, tblInfo)
		if columnInfo == nil {
			return nil, errors.Trace(dbterror.ErrBadField.GenWithStackByArgs(col.Name.Name.L, "partition function"))
		}
		ts = append(ts, columnInfo.GetType())
	}

	return ts, nil
}

func hasDateArgs(argsType ...byte) bool {
	return slice.AnyOf(argsType, func(i int) bool {
		return argsType[i] == mysql.TypeDate || argsType[i] == mysql.TypeDatetime
	})
}

func hasTimeArgs(argsType ...byte) bool {
	return slice.AnyOf(argsType, func(i int) bool {
		return argsType[i] == mysql.TypeDuration || argsType[i] == mysql.TypeDatetime
	})
}

func hasTimestampArgs(argsType ...byte) bool {
	return slice.AnyOf(argsType, func(i int) bool {
		return argsType[i] == mysql.TypeTimestamp
	})
}

func hasDatetimeArgs(argsType ...byte) bool {
	return slice.AnyOf(argsType, func(i int) bool {
		return argsType[i] == mysql.TypeDatetime
	})
}

func checkNoTimestampArgs(tbInfo *model.TableInfo, exprs ...ast.ExprNode) error {
	argsType, err := collectArgsType(tbInfo, exprs...)
	if err != nil {
		return err
	}
	if hasTimestampArgs(argsType...) {
		return errors.Trace(dbterror.ErrWrongExprInPartitionFunc)
	}
	return nil
}

// hexIfNonPrint checks if printable UTF-8 characters from a single quoted string,
// if so, just returns the string
// else returns a hex string of the binary string (i.e. actual encoding, not unicode code points!)
func hexIfNonPrint(s string) string {
	isPrint := true
	// https://go.dev/blog/strings `for range` of string converts to runes!
	for _, runeVal := range s {
		if !strconv.IsPrint(runeVal) {
			isPrint = false
			break
		}
	}
	if isPrint {
		return s
	}
	// To avoid 'simple' MySQL accepted escape characters, to be showed as hex, just escape them
	// \0 \b \n \r \t \Z, see https://dev.mysql.com/doc/refman/8.0/en/string-literals.html
	isPrint = true
	res := ""
	for _, runeVal := range s {
		switch runeVal {
		case 0: // Null
			res += `\0`
		case 7: // Bell
			res += `\b`
		case '\t': // 9
			res += `\t`
		case '\n': // 10
			res += `\n`
		case '\r': // 13
			res += `\r`
		case 26: // ctrl-z / Substitute
			res += `\Z`
		default:
			if !strconv.IsPrint(runeVal) {
				isPrint = false
				break
			}
			res += string(runeVal)
		}
	}
	if isPrint {
		return res
	}
	// Not possible to create an easy interpreted MySQL string, return as hex string
	// Can be converted to string in MySQL like: CAST(UNHEX('<hex string>') AS CHAR(255))
	return "0x" + hex.EncodeToString([]byte(driver.UnwrapFromSingleQuotes(s)))
}

func writeColumnListToBuffer(partitionInfo *model.PartitionInfo, sqlMode mysql.SQLMode, buf *bytes.Buffer) {
	if partitionInfo.IsEmptyColumns {
		return
	}
	for i, col := range partitionInfo.Columns {
		buf.WriteString(stringutil.Escape(col.O, sqlMode))
		if i < len(partitionInfo.Columns)-1 {
			buf.WriteString(",")
		}
	}
}

// AppendPartitionInfo is used in SHOW CREATE TABLE as well as generation the SQL syntax
// for the PartitionInfo during validation of various DDL commands
func AppendPartitionInfo(partitionInfo *model.PartitionInfo, buf *bytes.Buffer, sqlMode mysql.SQLMode) {
	if partitionInfo == nil {
		return
	}
	// Since MySQL 5.1/5.5 is very old and TiDB aims for 5.7/8.0 compatibility, we will not
	// include the /*!50100 or /*!50500 comments for TiDB.
	// This also solves the issue with comments within comments that would happen for
	// PLACEMENT POLICY options.
	defaultPartitionDefinitions := true
	if partitionInfo.Type == model.PartitionTypeHash ||
		partitionInfo.Type == model.PartitionTypeKey {
		for i, def := range partitionInfo.Definitions {
			if def.Name.O != fmt.Sprintf("p%d", i) {
				defaultPartitionDefinitions = false
				break
			}
			if len(def.Comment) > 0 || def.PlacementPolicyRef != nil {
				defaultPartitionDefinitions = false
				break
			}
		}

		if defaultPartitionDefinitions {
			if partitionInfo.Type == model.PartitionTypeHash {
				fmt.Fprintf(buf, "\nPARTITION BY HASH (%s) PARTITIONS %d", partitionInfo.Expr, partitionInfo.Num)
			} else {
				buf.WriteString("\nPARTITION BY KEY (")
				writeColumnListToBuffer(partitionInfo, sqlMode, buf)
				buf.WriteString(")")
				fmt.Fprintf(buf, " PARTITIONS %d", partitionInfo.Num)
			}
			return
		}
	}
	// this if statement takes care of lists/range/key columns case
	if len(partitionInfo.Columns) > 0 {
		// partitionInfo.Type == model.PartitionTypeRange || partitionInfo.Type == model.PartitionTypeList
		// || partitionInfo.Type == model.PartitionTypeKey
		// Notice that MySQL uses two spaces between LIST and COLUMNS...
		if partitionInfo.Type == model.PartitionTypeKey {
			fmt.Fprintf(buf, "\nPARTITION BY %s (", partitionInfo.Type.String())
		} else {
			fmt.Fprintf(buf, "\nPARTITION BY %s COLUMNS(", partitionInfo.Type.String())
		}
		writeColumnListToBuffer(partitionInfo, sqlMode, buf)
		buf.WriteString(")\n(")
	} else {
		fmt.Fprintf(buf, "\nPARTITION BY %s (%s)\n(", partitionInfo.Type.String(), partitionInfo.Expr)
	}

	AppendPartitionDefs(partitionInfo, buf, sqlMode)
	buf.WriteString(")")
}

// AppendPartitionDefs generates a list of partition definitions needed for SHOW CREATE TABLE (in executor/show.go)
// as well as needed for generating the ADD PARTITION query for INTERVAL partitioning of ALTER TABLE t LAST PARTITION
// and generating the CREATE TABLE query from CREATE TABLE ... INTERVAL
func AppendPartitionDefs(partitionInfo *model.PartitionInfo, buf *bytes.Buffer, sqlMode mysql.SQLMode) {
	for i, def := range partitionInfo.Definitions {
		if i > 0 {
			fmt.Fprintf(buf, ",\n ")
		}
		fmt.Fprintf(buf, "PARTITION %s", stringutil.Escape(def.Name.O, sqlMode))
		// PartitionTypeHash and PartitionTypeKey do not have any VALUES definition
		if partitionInfo.Type == model.PartitionTypeRange {
			lessThans := make([]string, len(def.LessThan))
			for idx, v := range def.LessThan {
				lessThans[idx] = hexIfNonPrint(v)
			}
			fmt.Fprintf(buf, " VALUES LESS THAN (%s)", strings.Join(lessThans, ","))
		} else if partitionInfo.Type == model.PartitionTypeList {
			if len(def.InValues) == 0 {
				fmt.Fprintf(buf, " DEFAULT")
			} else if len(def.InValues) == 1 &&
				len(def.InValues[0]) == 1 &&
				strings.EqualFold(def.InValues[0][0], "DEFAULT") {
				fmt.Fprintf(buf, " DEFAULT")
			} else {
				values := bytes.NewBuffer(nil)
				for j, inValues := range def.InValues {
					if j > 0 {
						values.WriteString(",")
					}
					if len(inValues) > 1 {
						values.WriteString("(")
						tmpVals := make([]string, len(inValues))
						for idx, v := range inValues {
							tmpVals[idx] = hexIfNonPrint(v)
						}
						values.WriteString(strings.Join(tmpVals, ","))
						values.WriteString(")")
					} else if len(inValues) == 1 {
						values.WriteString(hexIfNonPrint(inValues[0]))
					}
				}
				fmt.Fprintf(buf, " VALUES IN (%s)", values.String())
			}
		}
		if len(def.Comment) > 0 {
			fmt.Fprintf(buf, " COMMENT '%s'", format.OutputFormat(def.Comment))
		}
		if def.PlacementPolicyRef != nil {
			// add placement ref info here
			fmt.Fprintf(buf, " /*T![placement] PLACEMENT POLICY=%s */", stringutil.Escape(def.PlacementPolicyRef.Name.O, sqlMode))
		}
	}
}

func generatePartValuesWithTp(partVal types.Datum, tp types.FieldType) (string, error) {
	if partVal.Kind() == types.KindNull {
		return "NULL", nil
	}

	s, err := partVal.ToString()
	if err != nil {
		return "", err
	}

	switch tp.EvalType() {
	case types.ETInt:
		return s, nil
	case types.ETString:
		// The `partVal` can be an invalid utf8 string if it's converted to BINARY, then the content will be lost after
		// marshaling and storing in the schema. In this case, we use a hex literal to work around this issue.
		if tp.GetCharset() == charset.CharsetBin {
			return fmt.Sprintf("_binary 0x%x", s), nil
		}
		return driver.WrapInSingleQuotes(s), nil
	case types.ETDatetime, types.ETDuration:
		return driver.WrapInSingleQuotes(s), nil
	}

	return "", dbterror.ErrWrongTypeColumnValue.GenWithStackByArgs()
}<|MERGE_RESOLUTION|>--- conflicted
+++ resolved
@@ -1987,15 +1987,9 @@
 		return ver, errors.Trace(err)
 	}
 	if job.Type != model.ActionDropTablePartition {
-<<<<<<< HEAD
-		// It is rollback from reorganize partition, just remove DroppingDefinitions from tableInfo
-		tblInfo.Partition.DroppingDefinitions = nil
-		// It is rollback from adding table partition, just remove addingDefinitions from tableInfo.
-=======
 		// If rollback from reorganize partition, remove DroppingDefinitions from tableInfo
 		tblInfo.Partition.DroppingDefinitions = nil
 		// If rollback from adding table partition, remove addingDefinitions from tableInfo.
->>>>>>> bdca845e
 		physicalTableIDs, pNames, rollbackBundles := rollbackAddingPartitionInfo(tblInfo)
 		err = infosync.PutRuleBundlesWithDefaultRetry(context.TODO(), rollbackBundles)
 		if err != nil {
@@ -2956,11 +2950,8 @@
 
 		// All global indexes must be recreated, we cannot update them in-place, since we must have
 		// both old and new set of partition ids in the unique index at the same time!
-<<<<<<< HEAD
 		// if a global index is no-longer needed to be global (i.e. after PARTITION BY now contains all partitioning columns), drop unset indexInfo.Global
 		// if a non global index now needs to be global, create a new Global Index to replace it with
-=======
->>>>>>> bdca845e
 		for _, index := range tblInfo.Indices {
 			if !index.Unique {
 				// for now, only unique index can be global, non-unique indexes are 'local'
@@ -2986,15 +2977,12 @@
 				tblInfo.Indices = append(tblInfo.Indices, &newIndex)
 			}
 		}
-<<<<<<< HEAD
 		failpoint.Inject("reorgPartCancel1", func(val failpoint.Value) {
 			if val.(bool) {
 				job.State = model.JobStateCancelled
 				failpoint.Return(ver, errors.New("Injected error by reorgPartCancel1"))
 			}
 		})
-=======
->>>>>>> bdca845e
 		// From now on we cannot just cancel the DDL, we must roll back if changesMade!
 		changesMade := false
 		if tblInfo.TiFlashReplica != nil {
@@ -3142,7 +3130,6 @@
 		if err2 != nil {
 			return ver, errors.Trace(err2)
 		}
-<<<<<<< HEAD
 		failpoint.Inject("reorgPartFail1", func(val failpoint.Value) {
 			// Failures will retry, then do rollback
 			if val.(bool) {
@@ -3156,8 +3143,6 @@
 				failpoint.Return(convertReorgPartitionJob2RollbackJob(d, t, job, err, tblInfo))
 			}
 		})
-=======
->>>>>>> bdca845e
 		var done bool
 		done, ver, err = doPartitionReorgWork(w, d, t, job, tbl, physicalTableIDs)
 
@@ -3165,38 +3150,7 @@
 			return ver, err
 		}
 
-<<<<<<< HEAD
 		failpoint.Inject("reorgPartRollback4", func(val failpoint.Value) {
-=======
-		for _, index := range tblInfo.Indices {
-			if !index.Unique {
-				continue
-			}
-			switch index.State {
-			case model.StateWriteReorganization:
-				// Newly created index, replacing old unique/global index
-				index.State = model.StatePublic
-			case model.StatePublic:
-				if index.Global {
-					// Mark the old global index as non-readable, and to be dropped
-					index.State = model.StateDeleteReorganization
-				} else {
-					inAllPartitionColumns, err := checkPartitionKeysConstraint(partInfo, index.Columns, tblInfo)
-					if err != nil {
-						job.State = model.JobStateCancelled
-						return ver, errors.Trace(err)
-					}
-					if !inAllPartitionColumns {
-						// Mark the old unique index as non-readable, and to be dropped,
-						// since it is replaced by a global index
-						index.State = model.StateDeleteReorganization
-					}
-				}
-			}
-		}
-		firstPartIdx, lastPartIdx, idMap, err2 := getReplacedPartitionIDs(partNames, tblInfo.Partition)
-		failpoint.Inject("reorgPartWriteReorgReplacedPartIDsFail", func(val failpoint.Value) {
->>>>>>> bdca845e
 			if val.(bool) {
 				err = errors.New("Injected error by reorgPartRollback4")
 				failpoint.Return(convertReorgPartitionJob2RollbackJob(d, t, job, err, tblInfo))
@@ -3293,15 +3247,12 @@
 		for _, indexInfo := range dropIndices {
 			removeIndexInfo(tblInfo, indexInfo)
 		}
-<<<<<<< HEAD
 		failpoint.Inject("reorgPartFail3", func(val failpoint.Value) {
 			if val.(bool) {
 				job.ErrorCount += variable.GetDDLErrorCountLimit() / 2
 				failpoint.Return(ver, errors.New("Injected error by reorgPartFail3"))
 			}
 		})
-=======
->>>>>>> bdca845e
 		var oldTblID int64
 		if job.Type != model.ActionReorganizePartition {
 			// ALTER TABLE ... PARTITION BY
@@ -3472,12 +3423,7 @@
 				zap.Stringer("job", job), zap.Error(err1))
 		}
 		logutil.DDLLogger().Warn("reorg partition job failed, convert job to rollback", zap.Stringer("job", job), zap.Error(err))
-<<<<<<< HEAD
 		ver, err = rollbackReorganizePartitionWithErr(d, t, job, err)
-=======
-		// TODO: rollback new global indexes! TODO: How to handle new index ids?
-		ver, err = convertAddTablePartitionJob2RollbackJob(d, t, job, err, tbl.Meta())
->>>>>>> bdca845e
 		return false, ver, errors.Trace(err)
 	}
 	return true, ver, err
@@ -3754,7 +3700,6 @@
 			if indexInfo.Global && indexInfo.State == model.StateWriteReorganization {
 				reorgInfo.elements = append(reorgInfo.elements, &meta.Element{ID: indexInfo.ID, TypeKey: meta.IndexElementKey})
 			}
-<<<<<<< HEAD
 		}
 		if len(reorgInfo.elements) == 0 {
 			reorgInfo.PhysicalTableID = 0
@@ -3818,65 +3763,11 @@
 		err = reorgInfo.UpdateReorgMeta(reorgInfo.StartKey, w.sessPool)
 		logutil.DDLLogger().Info("Non touched partitions done",
 			zap.Int64("jobID", reorgInfo.Job.ID), zap.Error(err))
-=======
-		}
-		if len(reorgInfo.elements) == 0 {
-			// No global indexes
-			return nil
-		}
-		reorgInfo.currElement = reorgInfo.elements[0]
-		pid := pi.Definitions[0].ID
-		if _, err = findNextPartitionID(pid, pi.DroppingDefinitions); err == nil {
-			// Skip all dropped partitions
-			pid, err = findNextNonTouchedPartitionID(pid, pi)
-			if err != nil {
-				return errors.Trace(err)
-			}
-		}
-		if pid == 0 {
-			// All partitions will be dropped, nothing more to add to global indexes.
-			return nil
-		}
-		reorgInfo.PhysicalTableID = pid
-		var physTbl table.PhysicalTable
-		if tbl, ok := t.(table.PartitionedTable); ok {
-			physTbl = tbl.GetPartition(reorgInfo.PhysicalTableID)
-		} else if tbl, ok := t.(table.PhysicalTable); ok {
-			// This may be used when partitioning a non-partitioned table
-			physTbl = tbl
-		}
-		// Get the original start handle and end handle.
-		currentVer, err := getValidCurrentVersion(reorgInfo.d.store)
 		if err != nil {
 			return errors.Trace(err)
 		}
-		startHandle, endHandle, err := getTableRange(reorgInfo.NewJobContext(), reorgInfo.d, physTbl, currentVer.Ver, reorgInfo.Job.Priority)
-		if err != nil {
-			return errors.Trace(err)
-		}
-
-		// Always (re)start with the full PhysicalTable range
-		reorgInfo.StartKey, reorgInfo.EndKey = startHandle, endHandle
-
-		// Write the reorg info to store so the whole reorganize process can recover from panic.
-		err = reorgInfo.UpdateReorgMeta(reorgInfo.StartKey, w.sessPool)
-		logutil.DDLLogger().Info("update column and indexes",
-			zap.Int64("jobID", reorgInfo.Job.ID),
-			zap.ByteString("elementType", reorgInfo.currElement.TypeKey),
-			zap.Int64("elementID", reorgInfo.currElement.ID),
-			zap.Int64("partitionTableId", physTbl.GetPhysicalID()),
-			zap.String("startHandle", hex.EncodeToString(reorgInfo.StartKey)),
-			zap.String("endHandle", hex.EncodeToString(reorgInfo.EndKey)))
->>>>>>> bdca845e
-		if err != nil {
-			return errors.Trace(err)
-		}
-	}
-<<<<<<< HEAD
+	}
 	return nil
-=======
-	return w.addTableIndex(t, reorgInfo)
->>>>>>> bdca845e
 }
 
 func bundlesForExchangeTablePartition(t *meta.Meta, pt *model.TableInfo, newPar *model.PartitionDefinition, nt *model.TableInfo) ([]*placement.Bundle, error) {
@@ -4257,11 +4148,7 @@
 		if index.Unique && !checkUniqueKeyIncludePartKey(partCols, index.Columns) {
 			if index.Primary {
 				// global index does not support clustered index
-<<<<<<< HEAD
-				if tblInfo.PKIsHandle || tblInfo.IsCommonHandle {
-=======
 				if tblInfo.IsCommonHandle {
->>>>>>> bdca845e
 					return dbterror.ErrUniqueKeyNeedAllFieldsInPf.GenWithStackByArgs("CLUSTERED INDEX")
 				}
 				if !sctx.GetSessionVars().EnableGlobalIndex {
