// Copyright 2018 PingCAP, Inc.
//
// Licensed under the Apache License, Version 2.0 (the "License");
// you may not use this file except in compliance with the License.
// You may obtain a copy of the License at
//
//     http://www.apache.org/licenses/LICENSE-2.0
//
// Unless required by applicable law or agreed to in writing, software
// distributed under the License is distributed on an "AS IS" BASIS,
// WITHOUT WARRANTIES OR CONDITIONS OF ANY KIND, either express or implied.
// See the License for the specific language governing permissions and
// limitations under the License.

package ddl

import (
	"bytes"
	"context"
	"encoding/hex"
	"fmt"
	"math"
	"strconv"
	"strings"
	"time"

	"github.com/pingcap/errors"
	"github.com/pingcap/failpoint"
	"github.com/pingcap/kvproto/pkg/metapb"
	"github.com/pingcap/tidb/pkg/ddl/label"
	"github.com/pingcap/tidb/pkg/ddl/logutil"
	"github.com/pingcap/tidb/pkg/ddl/notifier"
	"github.com/pingcap/tidb/pkg/ddl/placement"
	sess "github.com/pingcap/tidb/pkg/ddl/session"
	"github.com/pingcap/tidb/pkg/domain/infosync"
	"github.com/pingcap/tidb/pkg/expression"
	"github.com/pingcap/tidb/pkg/infoschema"
	"github.com/pingcap/tidb/pkg/kv"
	"github.com/pingcap/tidb/pkg/meta"
	"github.com/pingcap/tidb/pkg/meta/metabuild"
	"github.com/pingcap/tidb/pkg/meta/model"
	"github.com/pingcap/tidb/pkg/metrics"
	"github.com/pingcap/tidb/pkg/parser"
	"github.com/pingcap/tidb/pkg/parser/ast"
	"github.com/pingcap/tidb/pkg/parser/charset"
	"github.com/pingcap/tidb/pkg/parser/format"
	pmodel "github.com/pingcap/tidb/pkg/parser/model"
	"github.com/pingcap/tidb/pkg/parser/mysql"
	"github.com/pingcap/tidb/pkg/parser/opcode"
	"github.com/pingcap/tidb/pkg/parser/terror"
	field_types "github.com/pingcap/tidb/pkg/parser/types"
	"github.com/pingcap/tidb/pkg/sessionctx"
	"github.com/pingcap/tidb/pkg/sessionctx/variable"
	"github.com/pingcap/tidb/pkg/table"
	"github.com/pingcap/tidb/pkg/table/tables"
	"github.com/pingcap/tidb/pkg/tablecodec"
	"github.com/pingcap/tidb/pkg/types"
	driver "github.com/pingcap/tidb/pkg/types/parser_driver"
	tidbutil "github.com/pingcap/tidb/pkg/util"
	"github.com/pingcap/tidb/pkg/util/chunk"
	"github.com/pingcap/tidb/pkg/util/collate"
	"github.com/pingcap/tidb/pkg/util/dbterror"
	"github.com/pingcap/tidb/pkg/util/hack"
	"github.com/pingcap/tidb/pkg/util/mathutil"
	decoder "github.com/pingcap/tidb/pkg/util/rowDecoder"
	"github.com/pingcap/tidb/pkg/util/slice"
	"github.com/pingcap/tidb/pkg/util/stringutil"
	"github.com/tikv/client-go/v2/tikv"
	kvutil "github.com/tikv/client-go/v2/util"
	pd "github.com/tikv/pd/client"
	"go.uber.org/zap"
)

const (
	partitionMaxValue = "MAXVALUE"
)

func checkAddPartition(jobCtx *jobContext, job *model.Job) (*model.TableInfo, *model.PartitionInfo, []model.PartitionDefinition, error) {
	schemaID := job.SchemaID
	tblInfo, err := GetTableInfoAndCancelFaultJob(jobCtx.metaMut, job, schemaID)
	if err != nil {
		return nil, nil, nil, errors.Trace(err)
	}
	args := jobCtx.jobArgs.(*model.TablePartitionArgs)
	partInfo := args.PartInfo
	if len(tblInfo.Partition.AddingDefinitions) > 0 {
		return tblInfo, partInfo, tblInfo.Partition.AddingDefinitions, nil
	}
	return tblInfo, partInfo, []model.PartitionDefinition{}, nil
}

// TODO: Move this into reorganize partition!
func (w *worker) onAddTablePartition(jobCtx *jobContext, job *model.Job) (ver int64, _ error) {
	args, err := model.GetTablePartitionArgs(job)
	if err != nil {
		job.State = model.JobStateCancelled
		return ver, errors.Trace(err)
	}
	jobCtx.jobArgs = args
	// Handle the rolling back job
	if job.IsRollingback() {
		ver, err := w.rollbackLikeDropPartition(jobCtx, job)
		if err != nil {
			return ver, errors.Trace(err)
		}
		return ver, nil
	}

	// notice: addingDefinitions is empty when job is in state model.StateNone
	tblInfo, partInfo, addingDefinitions, err := checkAddPartition(jobCtx, job)
	if err != nil {
		return ver, err
	}

	// In order to skip maintaining the state check in partitionDefinition, TiDB use addingDefinition instead of state field.
	// So here using `job.SchemaState` to judge what the stage of this job is.
	switch job.SchemaState {
	case model.StateNone:
		// job.SchemaState == model.StateNone means the job is in the initial state of add partition.
		// Here should use partInfo from job directly and do some check action.
		err = checkAddPartitionTooManyPartitions(uint64(len(tblInfo.Partition.Definitions) + len(partInfo.Definitions)))
		if err != nil {
			job.State = model.JobStateCancelled
			return ver, errors.Trace(err)
		}

		err = checkAddPartitionValue(tblInfo, partInfo)
		if err != nil {
			job.State = model.JobStateCancelled
			return ver, errors.Trace(err)
		}

		err = checkAddPartitionNameUnique(tblInfo, partInfo)
		if err != nil {
			job.State = model.JobStateCancelled
			return ver, errors.Trace(err)
		}

		// move the adding definition into tableInfo.
		updateAddingPartitionInfo(partInfo, tblInfo)
		tblInfo.Partition.DDLState = model.StateReplicaOnly
		tblInfo.Partition.DDLAction = job.Type
		ver, err = updateVersionAndTableInfoWithCheck(jobCtx, job, tblInfo, true)
		if err != nil {
			return ver, errors.Trace(err)
		}

		// modify placement settings
		for _, def := range tblInfo.Partition.AddingDefinitions {
			if _, err = checkPlacementPolicyRefValidAndCanNonValidJob(jobCtx.metaMut, job, def.PlacementPolicyRef); err != nil {
				return ver, errors.Trace(err)
			}
		}

		if tblInfo.TiFlashReplica != nil {
			// Must set placement rule, and make sure it succeeds.
			if err := infosync.ConfigureTiFlashPDForPartitions(true, &tblInfo.Partition.AddingDefinitions, tblInfo.TiFlashReplica.Count, &tblInfo.TiFlashReplica.LocationLabels, tblInfo.ID); err != nil {
				logutil.DDLLogger().Error("ConfigureTiFlashPDForPartitions fails", zap.Error(err))
				return ver, errors.Trace(err)
			}
		}

		bundles, err := alterTablePartitionBundles(jobCtx.metaMut, tblInfo, tblInfo.Partition.AddingDefinitions)
		if err != nil {
			job.State = model.JobStateCancelled
			return ver, errors.Trace(err)
		}

		if err = infosync.PutRuleBundlesWithDefaultRetry(context.TODO(), bundles); err != nil {
			job.State = model.JobStateCancelled
			return ver, errors.Wrapf(err, "failed to notify PD the placement rules")
		}

		ids := getIDs([]*model.TableInfo{tblInfo})
		for _, p := range tblInfo.Partition.AddingDefinitions {
			ids = append(ids, p.ID)
		}
		if _, err := alterTableLabelRule(job.SchemaName, tblInfo, ids); err != nil {
			job.State = model.JobStateCancelled
			return ver, err
		}

		// none -> replica only
		job.SchemaState = model.StateReplicaOnly
	case model.StateReplicaOnly:
		// replica only -> public
		failpoint.Inject("sleepBeforeReplicaOnly", func(val failpoint.Value) {
			sleepSecond := val.(int)
			time.Sleep(time.Duration(sleepSecond) * time.Second)
		})
		// Here need do some tiflash replica complement check.
		// TODO: If a table is with no TiFlashReplica or it is not available, the replica-only state can be eliminated.
		if tblInfo.TiFlashReplica != nil && tblInfo.TiFlashReplica.Available {
			// For available state, the new added partition should wait it's replica to
			// be finished. Otherwise the query to this partition will be blocked.
			needRetry, err := checkPartitionReplica(tblInfo.TiFlashReplica.Count, addingDefinitions, jobCtx)
			if err != nil {
				return convertAddTablePartitionJob2RollbackJob(jobCtx, job, err, tblInfo)
			}
			if needRetry {
				// The new added partition hasn't been replicated.
				// Do nothing to the job this time, wait next worker round.
				time.Sleep(tiflashCheckTiDBHTTPAPIHalfInterval)
				// Set the error here which will lead this job exit when it's retry times beyond the limitation.
				return ver, errors.Errorf("[ddl] add partition wait for tiflash replica to complete")
			}
		}

		// When TiFlash Replica is ready, we must move them into `AvailablePartitionIDs`.
		if tblInfo.TiFlashReplica != nil && tblInfo.TiFlashReplica.Available {
			for _, d := range partInfo.Definitions {
				tblInfo.TiFlashReplica.AvailablePartitionIDs = append(tblInfo.TiFlashReplica.AvailablePartitionIDs, d.ID)
				err = infosync.UpdateTiFlashProgressCache(d.ID, 1)
				if err != nil {
					// just print log, progress will be updated in `refreshTiFlashTicker`
					logutil.DDLLogger().Error("update tiflash sync progress cache failed",
						zap.Error(err),
						zap.Int64("tableID", tblInfo.ID),
						zap.Int64("partitionID", d.ID),
					)
				}
			}
		}
		// For normal and replica finished table, move the `addingDefinitions` into `Definitions`.
		updatePartitionInfo(tblInfo)

		preSplitAndScatter(w.sess.Context, jobCtx.store, tblInfo, addingDefinitions)

		tblInfo.Partition.DDLState = model.StateNone
		tblInfo.Partition.DDLAction = model.ActionNone
		ver, err = updateVersionAndTableInfo(jobCtx, job, tblInfo, true)
		if err != nil {
			return ver, errors.Trace(err)
		}
		addPartitionEvent := notifier.NewAddPartitionEvent(tblInfo, partInfo)
		err = asyncNotifyEvent(jobCtx, addPartitionEvent, job, noSubJob, w.sess)
		if err != nil {
			return ver, errors.Trace(err)
		}

		// Finish this job.
		job.FinishTableJob(model.JobStateDone, model.StatePublic, ver, tblInfo)
	default:
		err = dbterror.ErrInvalidDDLState.GenWithStackByArgs("partition", job.SchemaState)
	}

	return ver, errors.Trace(err)
}

// alterTableLabelRule updates Label Rules if they exists
// returns true if changed.
func alterTableLabelRule(schemaName string, meta *model.TableInfo, ids []int64) (bool, error) {
	tableRuleID := fmt.Sprintf(label.TableIDFormat, label.IDPrefix, schemaName, meta.Name.L)
	oldRule, err := infosync.GetLabelRules(context.TODO(), []string{tableRuleID})
	if err != nil {
		return false, errors.Trace(err)
	}
	if len(oldRule) == 0 {
		return false, nil
	}

	r, ok := oldRule[tableRuleID]
	if ok {
		rule := r.Reset(schemaName, meta.Name.L, "", ids...)
		err = infosync.PutLabelRule(context.TODO(), rule)
		if err != nil {
			return false, errors.Wrapf(err, "failed to notify PD label rule")
		}
		return true, nil
	}
	return false, nil
}

func alterTablePartitionBundles(t *meta.Mutator, tblInfo *model.TableInfo, addingDefinitions []model.PartitionDefinition) ([]*placement.Bundle, error) {
	var bundles []*placement.Bundle

	// tblInfo do not include added partitions, so we should add them first
	tblInfo = tblInfo.Clone()
	p := *tblInfo.Partition
	p.Definitions = append([]model.PartitionDefinition{}, p.Definitions...)
	p.Definitions = append(tblInfo.Partition.Definitions, addingDefinitions...)
	tblInfo.Partition = &p

	// bundle for table should be recomputed because it includes some default configs for partitions
	tblBundle, err := placement.NewTableBundle(t, tblInfo)
	if err != nil {
		return nil, errors.Trace(err)
	}

	if tblBundle != nil {
		bundles = append(bundles, tblBundle)
	}

	partitionBundles, err := placement.NewPartitionListBundles(t, addingDefinitions)
	if err != nil {
		return nil, errors.Trace(err)
	}

	bundles = append(bundles, partitionBundles...)
	return bundles, nil
}

// When drop/truncate a partition, we should still keep the dropped partition's placement settings to avoid unnecessary region schedules.
// When a partition is not configured with a placement policy directly, its rule is in the table's placement group which will be deleted after
// partition truncated/dropped. So it is necessary to create a standalone placement group with partition id after it.
func droppedPartitionBundles(t *meta.Mutator, tblInfo *model.TableInfo, dropPartitions []model.PartitionDefinition) ([]*placement.Bundle, error) {
	partitions := make([]model.PartitionDefinition, 0, len(dropPartitions))
	for _, def := range dropPartitions {
		def = def.Clone()
		if def.PlacementPolicyRef == nil {
			def.PlacementPolicyRef = tblInfo.PlacementPolicyRef
		}

		if def.PlacementPolicyRef != nil {
			partitions = append(partitions, def)
		}
	}

	return placement.NewPartitionListBundles(t, partitions)
}

// updatePartitionInfo merge `addingDefinitions` into `Definitions` in the tableInfo.
func updatePartitionInfo(tblInfo *model.TableInfo) {
	parInfo := &model.PartitionInfo{}
	oldDefs, newDefs := tblInfo.Partition.Definitions, tblInfo.Partition.AddingDefinitions
	parInfo.Definitions = make([]model.PartitionDefinition, 0, len(newDefs)+len(oldDefs))
	parInfo.Definitions = append(parInfo.Definitions, oldDefs...)
	parInfo.Definitions = append(parInfo.Definitions, newDefs...)
	tblInfo.Partition.Definitions = parInfo.Definitions
	tblInfo.Partition.AddingDefinitions = nil
}

// updateAddingPartitionInfo write adding partitions into `addingDefinitions` field in the tableInfo.
func updateAddingPartitionInfo(partitionInfo *model.PartitionInfo, tblInfo *model.TableInfo) {
	newDefs := partitionInfo.Definitions
	tblInfo.Partition.AddingDefinitions = make([]model.PartitionDefinition, 0, len(newDefs))
	tblInfo.Partition.AddingDefinitions = append(tblInfo.Partition.AddingDefinitions, newDefs...)
}

// rollbackAddingPartitionInfo remove the `addingDefinitions` in the tableInfo.
func rollbackAddingPartitionInfo(tblInfo *model.TableInfo) ([]int64, []string, []*placement.Bundle) {
	physicalTableIDs := make([]int64, 0, len(tblInfo.Partition.AddingDefinitions))
	partNames := make([]string, 0, len(tblInfo.Partition.AddingDefinitions))
	rollbackBundles := make([]*placement.Bundle, 0, len(tblInfo.Partition.AddingDefinitions))
	for _, one := range tblInfo.Partition.AddingDefinitions {
		physicalTableIDs = append(physicalTableIDs, one.ID)
		partNames = append(partNames, one.Name.L)
		if one.PlacementPolicyRef != nil {
			rollbackBundles = append(rollbackBundles, placement.NewBundle(one.ID))
		}
	}
	tblInfo.Partition.AddingDefinitions = nil
	return physicalTableIDs, partNames, rollbackBundles
}

// checkAddPartitionValue check add Partition Values,
// For Range: values less than value must be strictly increasing for each partition.
// For List: if a Default partition exists,
//
//	no ADD partition can be allowed
//	(needs reorganize partition instead).
func checkAddPartitionValue(meta *model.TableInfo, part *model.PartitionInfo) error {
	switch meta.Partition.Type {
	case pmodel.PartitionTypeRange:
		if len(meta.Partition.Columns) == 0 {
			newDefs, oldDefs := part.Definitions, meta.Partition.Definitions
			rangeValue := oldDefs[len(oldDefs)-1].LessThan[0]
			if strings.EqualFold(rangeValue, "MAXVALUE") {
				return errors.Trace(dbterror.ErrPartitionMaxvalue)
			}

			currentRangeValue, err := strconv.Atoi(rangeValue)
			if err != nil {
				return errors.Trace(err)
			}

			for i := 0; i < len(newDefs); i++ {
				ifMaxvalue := strings.EqualFold(newDefs[i].LessThan[0], "MAXVALUE")
				if ifMaxvalue && i == len(newDefs)-1 {
					return nil
				} else if ifMaxvalue && i != len(newDefs)-1 {
					return errors.Trace(dbterror.ErrPartitionMaxvalue)
				}

				nextRangeValue, err := strconv.Atoi(newDefs[i].LessThan[0])
				if err != nil {
					return errors.Trace(err)
				}
				if nextRangeValue <= currentRangeValue {
					return errors.Trace(dbterror.ErrRangeNotIncreasing)
				}
				currentRangeValue = nextRangeValue
			}
		}
	case pmodel.PartitionTypeList:
		if meta.Partition.GetDefaultListPartition() != -1 {
			return dbterror.ErrGeneralUnsupportedDDL.GenWithStackByArgs("ADD List partition, already contains DEFAULT partition. Please use REORGANIZE PARTITION instead")
		}
	}
	return nil
}

func checkPartitionReplica(replicaCount uint64, addingDefinitions []model.PartitionDefinition, jobCtx *jobContext) (needWait bool, err error) {
	failpoint.Inject("mockWaitTiFlashReplica", func(val failpoint.Value) {
		if val.(bool) {
			failpoint.Return(true, nil)
		}
	})
	failpoint.Inject("mockWaitTiFlashReplicaOK", func(val failpoint.Value) {
		if val.(bool) {
			failpoint.Return(false, nil)
		}
	})

	ctx := context.Background()
	pdCli := jobCtx.store.(tikv.Storage).GetRegionCache().PDClient()
	stores, err := pdCli.GetAllStores(ctx)
	if err != nil {
		return needWait, errors.Trace(err)
	}
	// Check whether stores have `count` tiflash engines.
	tiFlashStoreCount := uint64(0)
	for _, store := range stores {
		if storeHasEngineTiFlashLabel(store) {
			tiFlashStoreCount++
		}
	}
	if replicaCount > tiFlashStoreCount {
		return false, errors.Errorf("[ddl] the tiflash replica count: %d should be less than the total tiflash server count: %d", replicaCount, tiFlashStoreCount)
	}
	for _, pDef := range addingDefinitions {
		startKey, endKey := tablecodec.GetTableHandleKeyRange(pDef.ID)
		regions, err := pdCli.BatchScanRegions(ctx, []pd.KeyRange{{StartKey: startKey, EndKey: endKey}}, -1)
		if err != nil {
			return needWait, errors.Trace(err)
		}
		// For every region in the partition, if it has some corresponding peers and
		// no pending peers, that means the replication has completed.
		for _, region := range regions {
			regionState, err := pdCli.GetRegionByID(ctx, region.Meta.Id)
			if err != nil {
				return needWait, errors.Trace(err)
			}
			tiflashPeerAtLeastOne := checkTiFlashPeerStoreAtLeastOne(stores, regionState.Meta.Peers)
			failpoint.Inject("ForceTiflashNotAvailable", func(v failpoint.Value) {
				tiflashPeerAtLeastOne = v.(bool)
			})
			// It's unnecessary to wait all tiflash peer to be replicated.
			// Here only make sure that tiflash peer count > 0 (at least one).
			if tiflashPeerAtLeastOne {
				continue
			}
			needWait = true
			logutil.DDLLogger().Info("partition replicas check failed in replica-only DDL state", zap.Int64("pID", pDef.ID), zap.Uint64("wait region ID", region.Meta.Id), zap.Bool("tiflash peer at least one", tiflashPeerAtLeastOne), zap.Time("check time", time.Now()))
			return needWait, nil
		}
	}
	logutil.DDLLogger().Info("partition replicas check ok in replica-only DDL state")
	return needWait, nil
}

func checkTiFlashPeerStoreAtLeastOne(stores []*metapb.Store, peers []*metapb.Peer) bool {
	for _, peer := range peers {
		for _, store := range stores {
			if peer.StoreId == store.Id && storeHasEngineTiFlashLabel(store) {
				return true
			}
		}
	}
	return false
}

func storeHasEngineTiFlashLabel(store *metapb.Store) bool {
	for _, label := range store.Labels {
		if label.Key == placement.EngineLabelKey && label.Value == placement.EngineLabelTiFlash {
			return true
		}
	}
	return false
}

func checkListPartitions(defs []*ast.PartitionDefinition) error {
	for _, def := range defs {
		_, ok := def.Clause.(*ast.PartitionDefinitionClauseIn)
		if !ok {
			switch def.Clause.(type) {
			case *ast.PartitionDefinitionClauseLessThan:
				return ast.ErrPartitionWrongValues.GenWithStackByArgs("RANGE", "LESS THAN")
			case *ast.PartitionDefinitionClauseNone:
				return ast.ErrPartitionRequiresValues.GenWithStackByArgs("LIST", "IN")
			default:
				return dbterror.ErrUnsupportedCreatePartition.GenWithStack("Only VALUES IN () is supported for LIST partitioning")
			}
		}
	}
	return nil
}

// buildTablePartitionInfo builds partition info and checks for some errors.
func buildTablePartitionInfo(ctx *metabuild.Context, s *ast.PartitionOptions, tbInfo *model.TableInfo) error {
	if s == nil {
		return nil
	}

	var enable bool
	switch s.Tp {
	case pmodel.PartitionTypeRange:
		enable = true
	case pmodel.PartitionTypeList:
		enable = true
		err := checkListPartitions(s.Definitions)
		if err != nil {
			return err
		}
	case pmodel.PartitionTypeHash, pmodel.PartitionTypeKey:
		// Partition by hash and key is enabled by default.
		if s.Sub != nil {
			// Subpartitioning only allowed with Range or List
			return ast.ErrSubpartition
		}
		// Note that linear hash is simply ignored, and creates non-linear hash/key.
		if s.Linear {
			ctx.AppendWarning(dbterror.ErrUnsupportedCreatePartition.FastGen(fmt.Sprintf("LINEAR %s is not supported, using non-linear %s instead", s.Tp.String(), s.Tp.String())))
		}
		if s.Tp == pmodel.PartitionTypeHash || len(s.ColumnNames) != 0 {
			enable = true
		}
		if s.Tp == pmodel.PartitionTypeKey && len(s.ColumnNames) == 0 {
			enable = true
		}
	}

	if !enable {
		ctx.AppendWarning(dbterror.ErrUnsupportedCreatePartition.FastGen(fmt.Sprintf("Unsupported partition type %v, treat as normal table", s.Tp)))
		return nil
	}
	if s.Sub != nil {
		ctx.AppendWarning(dbterror.ErrUnsupportedCreatePartition.FastGen(fmt.Sprintf("Unsupported subpartitioning, only using %v partitioning", s.Tp)))
	}

	pi := &model.PartitionInfo{
		Type:   s.Tp,
		Enable: enable,
		Num:    s.Num,
	}
	tbInfo.Partition = pi
	if s.Expr != nil {
		if err := checkPartitionFuncValid(ctx.GetExprCtx(), tbInfo, s.Expr); err != nil {
			return errors.Trace(err)
		}
		buf := new(bytes.Buffer)
		restoreFlags := format.DefaultRestoreFlags | format.RestoreBracketAroundBinaryOperation |
			format.RestoreWithoutSchemaName | format.RestoreWithoutTableName
		restoreCtx := format.NewRestoreCtx(restoreFlags, buf)
		if err := s.Expr.Restore(restoreCtx); err != nil {
			return err
		}
		pi.Expr = buf.String()
	} else if s.ColumnNames != nil {
		pi.Columns = make([]pmodel.CIStr, 0, len(s.ColumnNames))
		for _, cn := range s.ColumnNames {
			pi.Columns = append(pi.Columns, cn.Name)
		}
		if pi.Type == pmodel.PartitionTypeKey && len(s.ColumnNames) == 0 {
			if tbInfo.PKIsHandle {
				pi.Columns = append(pi.Columns, tbInfo.GetPkName())
				pi.IsEmptyColumns = true
			} else if key := tbInfo.GetPrimaryKey(); key != nil {
				for _, col := range key.Columns {
					pi.Columns = append(pi.Columns, col.Name)
				}
				pi.IsEmptyColumns = true
			}
		}
		if err := checkColumnsPartitionType(tbInfo); err != nil {
			return err
		}
	}

	exprCtx := ctx.GetExprCtx()
	err := generatePartitionDefinitionsFromInterval(exprCtx, s, tbInfo)
	if err != nil {
		return errors.Trace(err)
	}

	defs, err := buildPartitionDefinitionsInfo(exprCtx, s.Definitions, tbInfo, s.Num)
	if err != nil {
		return errors.Trace(err)
	}

	tbInfo.Partition.Definitions = defs

	if len(s.UpdateIndexes) > 0 {
		updateIndexes := make([]model.UpdateIndexInfo, 0, len(s.UpdateIndexes))
		dupCheck := make(map[string]struct{})
		for _, idxUpdate := range s.UpdateIndexes {
			idxOffset := -1
			for i := range tbInfo.Indices {
				if strings.EqualFold(tbInfo.Indices[i].Name.L, idxUpdate.Name) {
					idxOffset = i
					break
				}
			}
			if idxOffset == -1 {
				if strings.EqualFold("primary", idxUpdate.Name) &&
					tbInfo.PKIsHandle {
					return dbterror.ErrUniqueKeyNeedAllFieldsInPf.GenWithStackByArgs("CLUSTERED INDEX")
				}
				return dbterror.ErrWrongNameForIndex.GenWithStackByArgs(idxUpdate.Name)
			}
			if _, ok := dupCheck[strings.ToLower(idxUpdate.Name)]; ok {
				return dbterror.ErrWrongNameForIndex.GenWithStackByArgs(idxUpdate.Name)
			}
			dupCheck[strings.ToLower(idxUpdate.Name)] = struct{}{}
			if idxUpdate.Option != nil && idxUpdate.Option.Global {
				tbInfo.Indices[idxOffset].Global = true
			} else {
				tbInfo.Indices[idxOffset].Global = false
			}
			updateIndexes = append(updateIndexes, model.UpdateIndexInfo{IndexName: idxUpdate.Name, Global: tbInfo.Indices[idxOffset].Global})
			tbInfo.Partition.DDLUpdateIndexes = updateIndexes
		}
	}

	for _, index := range tbInfo.Indices {
		if index.Unique {
			ck, err := checkPartitionKeysConstraint(pi, index.Columns, tbInfo)
			if err != nil {
				return err
			}
			if !ck {
				if index.Primary && tbInfo.IsCommonHandle {
					return dbterror.ErrUniqueKeyNeedAllFieldsInPf.GenWithStackByArgs("CLUSTERED INDEX")
				}
				if !index.Global {
					return dbterror.ErrGlobalIndexNotExplicitlySet.GenWithStackByArgs(index.Name.O)
				}
			}
		}
	}
	if tbInfo.PKIsHandle {
		// This case is covers when the Handle is the PK (only ints), since it would not
		// have an entry in the tblInfo.Indices
		indexCols := []*model.IndexColumn{{
			Name:   tbInfo.GetPkName(),
			Length: types.UnspecifiedLength,
		}}
		ck, err := checkPartitionKeysConstraint(pi, indexCols, tbInfo)
		if err != nil {
			return err
		}
		if !ck {
			return dbterror.ErrUniqueKeyNeedAllFieldsInPf.GenWithStackByArgs("CLUSTERED INDEX")
		}
	}

	return nil
}

func rewritePartitionQueryString(ctx sessionctx.Context, s *ast.PartitionOptions, tbInfo *model.TableInfo) error {
	if s == nil {
		return nil
	}

	if s.Interval != nil {
		// Syntactic sugar for INTERVAL partitioning
		// Generate the resulting CREATE TABLE as the query string
		query, ok := ctx.Value(sessionctx.QueryString).(string)
		if ok {
			sqlMode := ctx.GetSessionVars().SQLMode
			var buf bytes.Buffer
			AppendPartitionDefs(tbInfo.Partition, &buf, sqlMode)

			syntacticSugar := s.Interval.OriginalText()
			syntacticStart := strings.Index(query, syntacticSugar)
			if syntacticStart == -1 {
				logutil.DDLLogger().Error("Can't find INTERVAL definition in prepare stmt",
					zap.String("INTERVAL definition", syntacticSugar), zap.String("prepare stmt", query))
				return errors.Errorf("Can't find INTERVAL definition in PREPARE STMT")
			}
			newQuery := query[:syntacticStart] + "(" + buf.String() + ")" + query[syntacticStart+len(syntacticSugar):]
			ctx.SetValue(sessionctx.QueryString, newQuery)
		}
	}
	return nil
}

func getPartitionColSlices(sctx expression.BuildContext, tblInfo *model.TableInfo, s *ast.PartitionOptions) (partCols stringSlice, err error) {
	if s.Expr != nil {
		extractCols := newPartitionExprChecker(sctx, tblInfo)
		s.Expr.Accept(extractCols)
		partColumns, err := extractCols.columns, extractCols.err
		if err != nil {
			return nil, err
		}
		return columnInfoSlice(partColumns), nil
	} else if len(s.ColumnNames) > 0 {
		return columnNameSlice(s.ColumnNames), nil
	} else if len(s.ColumnNames) == 0 {
		if tblInfo.PKIsHandle {
			return columnInfoSlice([]*model.ColumnInfo{tblInfo.GetPkColInfo()}), nil
		} else if key := tblInfo.GetPrimaryKey(); key != nil {
			colInfos := make([]*model.ColumnInfo, 0, len(key.Columns))
			for _, col := range key.Columns {
				colInfos = append(colInfos, model.FindColumnInfo(tblInfo.Cols(), col.Name.L))
			}
			return columnInfoSlice(colInfos), nil
		}
	}
	return nil, errors.Errorf("Table partition metadata not correct, neither partition expression or list of partition columns")
}

func checkColumnsPartitionType(tbInfo *model.TableInfo) error {
	for _, col := range tbInfo.Partition.Columns {
		colInfo := tbInfo.FindPublicColumnByName(col.L)
		if colInfo == nil {
			return errors.Trace(dbterror.ErrFieldNotFoundPart)
		}
		if !isColTypeAllowedAsPartitioningCol(tbInfo.Partition.Type, colInfo.FieldType) {
			return dbterror.ErrNotAllowedTypeInPartition.GenWithStackByArgs(col.O)
		}
	}
	return nil
}

func isValidKeyPartitionColType(fieldType types.FieldType) bool {
	switch fieldType.GetType() {
	case mysql.TypeBlob, mysql.TypeMediumBlob, mysql.TypeLongBlob, mysql.TypeJSON, mysql.TypeGeometry, mysql.TypeTiDBVectorFloat32:
		return false
	default:
		return true
	}
}

func isColTypeAllowedAsPartitioningCol(partType pmodel.PartitionType, fieldType types.FieldType) bool {
	// For key partition, the permitted partition field types can be all field types except
	// BLOB, JSON, Geometry
	if partType == pmodel.PartitionTypeKey {
		return isValidKeyPartitionColType(fieldType)
	}
	// The permitted data types are shown in the following list:
	// All integer types
	// DATE and DATETIME
	// CHAR, VARCHAR, BINARY, and VARBINARY
	// See https://dev.mysql.com/doc/mysql-partitioning-excerpt/5.7/en/partitioning-columns.html
	// Note that also TIME is allowed in MySQL. Also see https://bugs.mysql.com/bug.php?id=84362
	switch fieldType.GetType() {
	case mysql.TypeTiny, mysql.TypeShort, mysql.TypeInt24, mysql.TypeLong, mysql.TypeLonglong:
	case mysql.TypeDate, mysql.TypeDatetime, mysql.TypeDuration:
	case mysql.TypeVarchar, mysql.TypeString:
	default:
		return false
	}
	return true
}

// getPartitionIntervalFromTable checks if a partitioned table matches a generated INTERVAL partitioned scheme
// will return nil if error occurs, i.e. not an INTERVAL partitioned table
func getPartitionIntervalFromTable(ctx expression.BuildContext, tbInfo *model.TableInfo) *ast.PartitionInterval {
	if tbInfo.Partition == nil ||
		tbInfo.Partition.Type != pmodel.PartitionTypeRange {
		return nil
	}
	if len(tbInfo.Partition.Columns) > 1 {
		// Multi-column RANGE COLUMNS is not supported with INTERVAL
		return nil
	}
	if len(tbInfo.Partition.Definitions) < 2 {
		// Must have at least two partitions to calculate an INTERVAL
		return nil
	}

	var (
		interval  ast.PartitionInterval
		startIdx  = 0
		endIdx    = len(tbInfo.Partition.Definitions) - 1
		isIntType = true
		minVal    = "0"
	)
	if len(tbInfo.Partition.Columns) > 0 {
		partCol := findColumnByName(tbInfo.Partition.Columns[0].L, tbInfo)
		if partCol.FieldType.EvalType() == types.ETInt {
			minv := getLowerBoundInt(partCol)
			minVal = strconv.FormatInt(minv, 10)
		} else if partCol.FieldType.EvalType() == types.ETDatetime {
			isIntType = false
			minVal = "0000-01-01"
		} else {
			// Only INT and Datetime columns are supported for INTERVAL partitioning
			return nil
		}
	} else {
		if !isPartExprUnsigned(ctx.GetEvalCtx(), tbInfo) {
			minVal = "-9223372036854775808"
		}
	}

	// Check if possible null partition
	firstPartLessThan := driver.UnwrapFromSingleQuotes(tbInfo.Partition.Definitions[0].LessThan[0])
	if strings.EqualFold(firstPartLessThan, minVal) {
		interval.NullPart = true
		startIdx++
		firstPartLessThan = driver.UnwrapFromSingleQuotes(tbInfo.Partition.Definitions[startIdx].LessThan[0])
	}
	// flag if MAXVALUE partition
	lastPartLessThan := driver.UnwrapFromSingleQuotes(tbInfo.Partition.Definitions[endIdx].LessThan[0])
	if strings.EqualFold(lastPartLessThan, partitionMaxValue) {
		interval.MaxValPart = true
		endIdx--
		lastPartLessThan = driver.UnwrapFromSingleQuotes(tbInfo.Partition.Definitions[endIdx].LessThan[0])
	}
	// Guess the interval
	if startIdx >= endIdx {
		// Must have at least two partitions to calculate an INTERVAL
		return nil
	}
	var firstExpr, lastExpr ast.ExprNode
	if isIntType {
		exprStr := fmt.Sprintf("((%s) - (%s)) DIV %d", lastPartLessThan, firstPartLessThan, endIdx-startIdx)
		expr, err := expression.ParseSimpleExpr(ctx, exprStr)
		if err != nil {
			return nil
		}
		val, isNull, err := expr.EvalInt(ctx.GetEvalCtx(), chunk.Row{})
		if isNull || err != nil || val < 1 {
			// If NULL, error or interval < 1 then cannot be an INTERVAL partitioned table
			return nil
		}
		interval.IntervalExpr.Expr = ast.NewValueExpr(val, "", "")
		interval.IntervalExpr.TimeUnit = ast.TimeUnitInvalid
		firstExpr, err = astIntValueExprFromStr(firstPartLessThan, minVal == "0")
		if err != nil {
			return nil
		}
		interval.FirstRangeEnd = &firstExpr
		lastExpr, err = astIntValueExprFromStr(lastPartLessThan, minVal == "0")
		if err != nil {
			return nil
		}
		interval.LastRangeEnd = &lastExpr
	} else { // types.ETDatetime
		exprStr := fmt.Sprintf("TIMESTAMPDIFF(SECOND, '%s', '%s')", firstPartLessThan, lastPartLessThan)
		expr, err := expression.ParseSimpleExpr(ctx, exprStr)
		if err != nil {
			return nil
		}
		val, isNull, err := expr.EvalInt(ctx.GetEvalCtx(), chunk.Row{})
		if isNull || err != nil || val < 1 {
			// If NULL, error or interval < 1 then cannot be an INTERVAL partitioned table
			return nil
		}

		// This will not find all matches > 28 days, since INTERVAL 1 MONTH can generate
		// 2022-01-31, 2022-02-28, 2022-03-31 etc. so we just assume that if there is a
		// diff >= 28 days, we will try with Month and not retry with something else...
		i := val / int64(endIdx-startIdx)
		if i < (28 * 24 * 60 * 60) {
			// Since it is not stored or displayed, non need to try Minute..Week!
			interval.IntervalExpr.Expr = ast.NewValueExpr(i, "", "")
			interval.IntervalExpr.TimeUnit = ast.TimeUnitSecond
		} else {
			// Since it is not stored or displayed, non need to try to match Quarter or Year!
			if (endIdx - startIdx) <= 3 {
				// in case February is in the range
				i = i / (28 * 24 * 60 * 60)
			} else {
				// This should be good for intervals up to 5 years
				i = i / (30 * 24 * 60 * 60)
			}
			interval.IntervalExpr.Expr = ast.NewValueExpr(i, "", "")
			interval.IntervalExpr.TimeUnit = ast.TimeUnitMonth
		}

		firstExpr = ast.NewValueExpr(firstPartLessThan, "", "")
		lastExpr = ast.NewValueExpr(lastPartLessThan, "", "")
		interval.FirstRangeEnd = &firstExpr
		interval.LastRangeEnd = &lastExpr
	}

	partitionMethod := ast.PartitionMethod{
		Tp:       pmodel.PartitionTypeRange,
		Interval: &interval,
	}
	partOption := &ast.PartitionOptions{PartitionMethod: partitionMethod}
	// Generate the definitions from interval, first and last
	err := generatePartitionDefinitionsFromInterval(ctx, partOption, tbInfo)
	if err != nil {
		return nil
	}

	return &interval
}

// comparePartitionAstAndModel compares a generated *ast.PartitionOptions and a *model.PartitionInfo
func comparePartitionAstAndModel(ctx expression.BuildContext, pAst *ast.PartitionOptions, pModel *model.PartitionInfo, partCol *model.ColumnInfo) error {
	a := pAst.Definitions
	m := pModel.Definitions
	if len(pAst.Definitions) != len(pModel.Definitions) {
		return dbterror.ErrGeneralUnsupportedDDL.GenWithStackByArgs("INTERVAL partitioning: number of partitions generated != partition defined (%d != %d)", len(a), len(m))
	}

	evalCtx := ctx.GetEvalCtx()
	evalFn := func(expr ast.ExprNode) (types.Datum, error) {
		val, err := expression.EvalSimpleAst(ctx, ast.NewValueExpr(expr, "", ""))
		if err != nil || partCol == nil {
			return val, err
		}
		return val.ConvertTo(evalCtx.TypeCtx(), &partCol.FieldType)
	}
	for i := range pAst.Definitions {
		// Allow options to differ! (like Placement Rules)
		// Allow names to differ!

		// Check MAXVALUE
		maxVD := false
		if strings.EqualFold(m[i].LessThan[0], partitionMaxValue) {
			maxVD = true
		}
		generatedExpr := a[i].Clause.(*ast.PartitionDefinitionClauseLessThan).Exprs[0]
		_, maxVG := generatedExpr.(*ast.MaxValueExpr)
		if maxVG || maxVD {
			if maxVG && maxVD {
				continue
			}
			return dbterror.ErrGeneralUnsupportedDDL.GenWithStackByArgs(fmt.Sprintf("INTERVAL partitioning: MAXVALUE clause defined for partition %s differs between generated and defined", m[i].Name.O))
		}

		lessThan := m[i].LessThan[0]
		if len(lessThan) > 1 && lessThan[:1] == "'" && lessThan[len(lessThan)-1:] == "'" {
			lessThan = driver.UnwrapFromSingleQuotes(lessThan)
		}
		lessThanVal, err := evalFn(ast.NewValueExpr(lessThan, "", ""))
		if err != nil {
			return err
		}
		generatedExprVal, err := evalFn(generatedExpr)
		if err != nil {
			return err
		}
		cmp, err := lessThanVal.Compare(evalCtx.TypeCtx(), &generatedExprVal, collate.GetBinaryCollator())
		if err != nil {
			return err
		}
		if cmp != 0 {
			return dbterror.ErrGeneralUnsupportedDDL.GenWithStackByArgs(fmt.Sprintf("INTERVAL partitioning: LESS THAN for partition %s differs between generated and defined", m[i].Name.O))
		}
	}
	return nil
}

// comparePartitionDefinitions check if generated definitions are the same as the given ones
// Allow names to differ
// returns error in case of error or non-accepted difference
func comparePartitionDefinitions(ctx expression.BuildContext, a, b []*ast.PartitionDefinition) error {
	if len(a) != len(b) {
		return dbterror.ErrGeneralUnsupportedDDL.GenWithStackByArgs("number of partitions generated != partition defined (%d != %d)", len(a), len(b))
	}
	for i := range a {
		if len(b[i].Sub) > 0 {
			return dbterror.ErrGeneralUnsupportedDDL.GenWithStackByArgs(fmt.Sprintf("partition %s does have unsupported subpartitions", b[i].Name.O))
		}
		// TODO: We could extend the syntax to allow for table options too, like:
		// CREATE TABLE t ... INTERVAL ... LAST PARTITION LESS THAN ('2015-01-01') PLACEMENT POLICY = 'cheapStorage'
		// ALTER TABLE t LAST PARTITION LESS THAN ('2022-01-01') PLACEMENT POLICY 'defaultStorage'
		// ALTER TABLE t LAST PARTITION LESS THAN ('2023-01-01') PLACEMENT POLICY 'fastStorage'
		if len(b[i].Options) > 0 {
			return dbterror.ErrGeneralUnsupportedDDL.GenWithStackByArgs(fmt.Sprintf("partition %s does have unsupported options", b[i].Name.O))
		}
		lessThan, ok := b[i].Clause.(*ast.PartitionDefinitionClauseLessThan)
		if !ok {
			return dbterror.ErrGeneralUnsupportedDDL.GenWithStackByArgs(fmt.Sprintf("partition %s does not have the right type for LESS THAN", b[i].Name.O))
		}
		definedExpr := lessThan.Exprs[0]
		generatedExpr := a[i].Clause.(*ast.PartitionDefinitionClauseLessThan).Exprs[0]
		_, maxVD := definedExpr.(*ast.MaxValueExpr)
		_, maxVG := generatedExpr.(*ast.MaxValueExpr)
		if maxVG || maxVD {
			if maxVG && maxVD {
				continue
			}
			return dbterror.ErrGeneralUnsupportedDDL.GenWithStackByArgs(fmt.Sprintf("partition %s differs between generated and defined for MAXVALUE", b[i].Name.O))
		}
		cmpExpr := &ast.BinaryOperationExpr{
			Op: opcode.EQ,
			L:  definedExpr,
			R:  generatedExpr,
		}
		cmp, err := expression.EvalSimpleAst(ctx, cmpExpr)
		if err != nil {
			return err
		}
		if cmp.GetInt64() != 1 {
			return dbterror.ErrGeneralUnsupportedDDL.GenWithStackByArgs(fmt.Sprintf("partition %s differs between generated and defined for expression", b[i].Name.O))
		}
	}
	return nil
}

func getLowerBoundInt(partCols ...*model.ColumnInfo) int64 {
	ret := int64(0)
	for _, col := range partCols {
		if mysql.HasUnsignedFlag(col.FieldType.GetFlag()) {
			return 0
		}
		ret = min(ret, types.IntegerSignedLowerBound(col.GetType()))
	}
	return ret
}

// generatePartitionDefinitionsFromInterval generates partition Definitions according to INTERVAL options on partOptions
func generatePartitionDefinitionsFromInterval(ctx expression.BuildContext, partOptions *ast.PartitionOptions, tbInfo *model.TableInfo) error {
	if partOptions.Interval == nil {
		return nil
	}
	if tbInfo.Partition.Type != pmodel.PartitionTypeRange {
		return dbterror.ErrGeneralUnsupportedDDL.GenWithStackByArgs("INTERVAL partitioning, only allowed on RANGE partitioning")
	}
	if len(partOptions.ColumnNames) > 1 || len(tbInfo.Partition.Columns) > 1 {
		return dbterror.ErrGeneralUnsupportedDDL.GenWithStackByArgs("INTERVAL partitioning, does not allow RANGE COLUMNS with more than one column")
	}
	var partCol *model.ColumnInfo
	if len(tbInfo.Partition.Columns) > 0 {
		partCol = findColumnByName(tbInfo.Partition.Columns[0].L, tbInfo)
		if partCol == nil {
			return dbterror.ErrGeneralUnsupportedDDL.GenWithStackByArgs("INTERVAL partitioning, could not find any RANGE COLUMNS")
		}
		// Only support Datetime, date and INT column types for RANGE INTERVAL!
		switch partCol.FieldType.EvalType() {
		case types.ETInt, types.ETDatetime:
		default:
			return dbterror.ErrGeneralUnsupportedDDL.GenWithStackByArgs("INTERVAL partitioning, only supports Date, Datetime and INT types")
		}
	}
	// Allow given partition definitions, but check it later!
	definedPartDefs := partOptions.Definitions
	partOptions.Definitions = make([]*ast.PartitionDefinition, 0, 1)
	if partOptions.Interval.FirstRangeEnd == nil || partOptions.Interval.LastRangeEnd == nil {
		return dbterror.ErrGeneralUnsupportedDDL.GenWithStackByArgs("INTERVAL partitioning, currently requires FIRST and LAST partitions to be defined")
	}
	switch partOptions.Interval.IntervalExpr.TimeUnit {
	case ast.TimeUnitInvalid, ast.TimeUnitYear, ast.TimeUnitQuarter, ast.TimeUnitMonth, ast.TimeUnitWeek, ast.TimeUnitDay, ast.TimeUnitHour, ast.TimeUnitDayMinute, ast.TimeUnitSecond:
	default:
		return dbterror.ErrGeneralUnsupportedDDL.GenWithStackByArgs("INTERVAL partitioning, only supports YEAR, QUARTER, MONTH, WEEK, DAY, HOUR, MINUTE and SECOND as time unit")
	}
	first := ast.PartitionDefinitionClauseLessThan{
		Exprs: []ast.ExprNode{*partOptions.Interval.FirstRangeEnd},
	}
	last := ast.PartitionDefinitionClauseLessThan{
		Exprs: []ast.ExprNode{*partOptions.Interval.LastRangeEnd},
	}
	if len(tbInfo.Partition.Columns) > 0 {
		colTypes := collectColumnsType(tbInfo)
		if len(colTypes) != len(tbInfo.Partition.Columns) {
			return dbterror.ErrWrongPartitionName.GenWithStack("partition column name cannot be found")
		}
		if _, err := checkAndGetColumnsTypeAndValuesMatch(ctx, colTypes, first.Exprs); err != nil {
			return err
		}
		if _, err := checkAndGetColumnsTypeAndValuesMatch(ctx, colTypes, last.Exprs); err != nil {
			return err
		}
	} else {
		if err := checkPartitionValuesIsInt(ctx, "FIRST PARTITION", first.Exprs, tbInfo); err != nil {
			return err
		}
		if err := checkPartitionValuesIsInt(ctx, "LAST PARTITION", last.Exprs, tbInfo); err != nil {
			return err
		}
	}
	if partOptions.Interval.NullPart {
		var partExpr ast.ExprNode
		if len(tbInfo.Partition.Columns) == 1 && partOptions.Interval.IntervalExpr.TimeUnit != ast.TimeUnitInvalid {
			// Notice compatibility with MySQL, keyword here is 'supported range' but MySQL seems to work from 0000-01-01 too
			// https://dev.mysql.com/doc/refman/8.0/en/datetime.html says range 1000-01-01 - 9999-12-31
			// https://docs.pingcap.com/tidb/dev/data-type-date-and-time says The supported range is '0000-01-01' to '9999-12-31'
			// set LESS THAN to ZeroTime
			partExpr = ast.NewValueExpr("0000-01-01", "", "")
		} else {
			var minv int64
			if partCol != nil {
				minv = getLowerBoundInt(partCol)
			} else {
				if !isPartExprUnsigned(ctx.GetEvalCtx(), tbInfo) {
					minv = math.MinInt64
				}
			}
			partExpr = ast.NewValueExpr(minv, "", "")
		}
		partOptions.Definitions = append(partOptions.Definitions, &ast.PartitionDefinition{
			Name: pmodel.NewCIStr("P_NULL"),
			Clause: &ast.PartitionDefinitionClauseLessThan{
				Exprs: []ast.ExprNode{partExpr},
			},
		})
	}

	err := GeneratePartDefsFromInterval(ctx, ast.AlterTablePartition, tbInfo, partOptions)
	if err != nil {
		return err
	}

	if partOptions.Interval.MaxValPart {
		partOptions.Definitions = append(partOptions.Definitions, &ast.PartitionDefinition{
			Name: pmodel.NewCIStr("P_MAXVALUE"),
			Clause: &ast.PartitionDefinitionClauseLessThan{
				Exprs: []ast.ExprNode{&ast.MaxValueExpr{}},
			},
		})
	}

	if len(definedPartDefs) > 0 {
		err := comparePartitionDefinitions(ctx, partOptions.Definitions, definedPartDefs)
		if err != nil {
			return err
		}
		// Seems valid, so keep the defined so that the user defined names are kept etc.
		partOptions.Definitions = definedPartDefs
	} else if len(tbInfo.Partition.Definitions) > 0 {
		err := comparePartitionAstAndModel(ctx, partOptions, tbInfo.Partition, partCol)
		if err != nil {
			return err
		}
	}

	return nil
}

func checkAndGetColumnsTypeAndValuesMatch(ctx expression.BuildContext, colTypes []types.FieldType, exprs []ast.ExprNode) ([]types.Datum, error) {
	// Validate() has already checked len(colNames) = len(exprs)
	// create table ... partition by range columns (cols)
	// partition p0 values less than (expr)
	// check the type of cols[i] and expr is consistent.
	valDatums := make([]types.Datum, 0, len(colTypes))
	for i, colExpr := range exprs {
		if _, ok := colExpr.(*ast.MaxValueExpr); ok {
			valDatums = append(valDatums, types.NewStringDatum(partitionMaxValue))
			continue
		}
		if d, ok := colExpr.(*ast.DefaultExpr); ok {
			if d.Name != nil {
				return nil, dbterror.ErrWrongTypeColumnValue.GenWithStackByArgs()
			}
			continue
		}
		colType := colTypes[i]
		val, err := expression.EvalSimpleAst(ctx, colExpr)
		if err != nil {
			return nil, err
		}
		// Check val.ConvertTo(colType) doesn't work, so we need this case by case check.
		vkind := val.Kind()
		switch colType.GetType() {
		case mysql.TypeDate, mysql.TypeDatetime, mysql.TypeDuration:
			switch vkind {
			case types.KindString, types.KindBytes, types.KindNull:
			default:
				return nil, dbterror.ErrWrongTypeColumnValue.GenWithStackByArgs()
			}
		case mysql.TypeTiny, mysql.TypeShort, mysql.TypeInt24, mysql.TypeLong, mysql.TypeLonglong:
			switch vkind {
			case types.KindInt64, types.KindUint64, types.KindNull:
			default:
				return nil, dbterror.ErrWrongTypeColumnValue.GenWithStackByArgs()
			}
		case mysql.TypeFloat, mysql.TypeDouble:
			switch vkind {
			case types.KindFloat32, types.KindFloat64, types.KindNull:
			default:
				return nil, dbterror.ErrWrongTypeColumnValue.GenWithStackByArgs()
			}
		case mysql.TypeString, mysql.TypeVarString:
			switch vkind {
			case types.KindString, types.KindBytes, types.KindNull, types.KindBinaryLiteral:
			default:
				return nil, dbterror.ErrWrongTypeColumnValue.GenWithStackByArgs()
			}
		}
		evalCtx := ctx.GetEvalCtx()
		newVal, err := val.ConvertTo(evalCtx.TypeCtx(), &colType)
		if err != nil {
			return nil, dbterror.ErrWrongTypeColumnValue.GenWithStackByArgs()
		}
		valDatums = append(valDatums, newVal)
	}
	return valDatums, nil
}

func astIntValueExprFromStr(s string, unsigned bool) (ast.ExprNode, error) {
	if unsigned {
		u, err := strconv.ParseUint(s, 10, 64)
		if err != nil {
			return nil, err
		}
		return ast.NewValueExpr(u, "", ""), nil
	}
	i, err := strconv.ParseInt(s, 10, 64)
	if err != nil {
		return nil, err
	}
	return ast.NewValueExpr(i, "", ""), nil
}

// GeneratePartDefsFromInterval generates range partitions from INTERVAL partitioning.
// Handles
//   - CREATE TABLE: all partitions are generated
//   - ALTER TABLE FIRST PARTITION (expr): Drops all partitions before the partition matching the expr (i.e. sets that partition as the new first partition)
//     i.e. will return the partitions from old FIRST partition to (and including) new FIRST partition
//   - ALTER TABLE LAST PARTITION (expr): Creates new partitions from (excluding) old LAST partition to (including) new LAST partition
//
// partition definitions will be set on partitionOptions
func GeneratePartDefsFromInterval(ctx expression.BuildContext, tp ast.AlterTableType, tbInfo *model.TableInfo, partitionOptions *ast.PartitionOptions) error {
	if partitionOptions == nil {
		return nil
	}
	var sb strings.Builder
	err := partitionOptions.Interval.IntervalExpr.Expr.Restore(format.NewRestoreCtx(format.DefaultRestoreFlags, &sb))
	if err != nil {
		return err
	}
	intervalString := driver.UnwrapFromSingleQuotes(sb.String())
	if len(intervalString) < 1 || intervalString[:1] < "1" || intervalString[:1] > "9" {
		return dbterror.ErrGeneralUnsupportedDDL.GenWithStackByArgs("INTERVAL, should be a positive number")
	}
	var currVal types.Datum
	var startExpr, lastExpr, currExpr ast.ExprNode
	var timeUnit ast.TimeUnitType
	var partCol *model.ColumnInfo
	if len(tbInfo.Partition.Columns) == 1 {
		partCol = findColumnByName(tbInfo.Partition.Columns[0].L, tbInfo)
		if partCol == nil {
			return dbterror.ErrGeneralUnsupportedDDL.GenWithStackByArgs("INTERVAL COLUMNS partitioning: could not find partitioning column")
		}
	}
	timeUnit = partitionOptions.Interval.IntervalExpr.TimeUnit
	switch tp {
	case ast.AlterTablePartition:
		// CREATE TABLE
		startExpr = *partitionOptions.Interval.FirstRangeEnd
		lastExpr = *partitionOptions.Interval.LastRangeEnd
	case ast.AlterTableDropFirstPartition:
		startExpr = *partitionOptions.Interval.FirstRangeEnd
		lastExpr = partitionOptions.Expr
	case ast.AlterTableAddLastPartition:
		startExpr = *partitionOptions.Interval.LastRangeEnd
		lastExpr = partitionOptions.Expr
	default:
		return dbterror.ErrGeneralUnsupportedDDL.GenWithStackByArgs("INTERVAL partitioning: Internal error during generating altered INTERVAL partitions, no known alter type")
	}
	lastVal, err := expression.EvalSimpleAst(ctx, lastExpr)
	if err != nil {
		return err
	}
	evalCtx := ctx.GetEvalCtx()
	if partCol != nil {
		lastVal, err = lastVal.ConvertTo(evalCtx.TypeCtx(), &partCol.FieldType)
		if err != nil {
			return err
		}
	}
	var partDefs []*ast.PartitionDefinition
	if len(partitionOptions.Definitions) != 0 {
		partDefs = partitionOptions.Definitions
	} else {
		partDefs = make([]*ast.PartitionDefinition, 0, 1)
	}
	for i := 0; i < mysql.PartitionCountLimit; i++ {
		if i == 0 {
			currExpr = startExpr
			// TODO: adjust the startExpr and have an offset for interval to handle
			// Month/Quarters with start partition on day 28/29/30
			if tp == ast.AlterTableAddLastPartition {
				// ALTER TABLE LAST PARTITION ...
				// Current LAST PARTITION/start already exists, skip to next partition
				continue
			}
		} else {
			currExpr = &ast.BinaryOperationExpr{
				Op: opcode.Mul,
				L:  ast.NewValueExpr(i, "", ""),
				R:  partitionOptions.Interval.IntervalExpr.Expr,
			}
			if timeUnit == ast.TimeUnitInvalid {
				currExpr = &ast.BinaryOperationExpr{
					Op: opcode.Plus,
					L:  startExpr,
					R:  currExpr,
				}
			} else {
				currExpr = &ast.FuncCallExpr{
					FnName: pmodel.NewCIStr("DATE_ADD"),
					Args: []ast.ExprNode{
						startExpr,
						currExpr,
						&ast.TimeUnitExpr{Unit: timeUnit},
					},
				}
			}
		}
		currVal, err = expression.EvalSimpleAst(ctx, currExpr)
		if err != nil {
			return err
		}
		if partCol != nil {
			currVal, err = currVal.ConvertTo(evalCtx.TypeCtx(), &partCol.FieldType)
			if err != nil {
				return err
			}
		}
		cmp, err := currVal.Compare(evalCtx.TypeCtx(), &lastVal, collate.GetBinaryCollator())
		if err != nil {
			return err
		}
		if cmp > 0 {
			lastStr, err := lastVal.ToString()
			if err != nil {
				return err
			}
			sb.Reset()
			err = startExpr.Restore(format.NewRestoreCtx(format.DefaultRestoreFlags, &sb))
			if err != nil {
				return err
			}
			startStr := sb.String()
			errStr := fmt.Sprintf("INTERVAL: expr (%s) not matching FIRST + n INTERVALs (%s + n * %s",
				lastStr, startStr, intervalString)
			if timeUnit != ast.TimeUnitInvalid {
				errStr = errStr + " " + timeUnit.String()
			}
			return dbterror.ErrGeneralUnsupportedDDL.GenWithStackByArgs(errStr + ")")
		}
		valStr, err := currVal.ToString()
		if err != nil {
			return err
		}
		if len(valStr) == 0 || valStr[0:1] == "'" {
			return dbterror.ErrGeneralUnsupportedDDL.GenWithStackByArgs("INTERVAL partitioning: Error when generating partition values")
		}
		partName := "P_LT_" + valStr
		if timeUnit != ast.TimeUnitInvalid {
			currExpr = ast.NewValueExpr(valStr, "", "")
		} else {
			if valStr[:1] == "-" {
				currExpr = ast.NewValueExpr(currVal.GetInt64(), "", "")
			} else {
				currExpr = ast.NewValueExpr(currVal.GetUint64(), "", "")
			}
		}
		partDefs = append(partDefs, &ast.PartitionDefinition{
			Name: pmodel.NewCIStr(partName),
			Clause: &ast.PartitionDefinitionClauseLessThan{
				Exprs: []ast.ExprNode{currExpr},
			},
		})
		if cmp == 0 {
			// Last partition!
			break
		}
		// The last loop still not reach the max value, return error.
		if i == mysql.PartitionCountLimit-1 {
			return errors.Trace(dbterror.ErrTooManyPartitions)
		}
	}
	if len(tbInfo.Partition.Definitions)+len(partDefs) > mysql.PartitionCountLimit {
		return errors.Trace(dbterror.ErrTooManyPartitions)
	}
	partitionOptions.Definitions = partDefs
	return nil
}

// buildPartitionDefinitionsInfo build partition definitions info without assign partition id. tbInfo will be constant
func buildPartitionDefinitionsInfo(ctx expression.BuildContext, defs []*ast.PartitionDefinition, tbInfo *model.TableInfo, numParts uint64) (partitions []model.PartitionDefinition, err error) {
	switch tbInfo.Partition.Type {
	case pmodel.PartitionTypeNone:
		if len(defs) != 1 {
			return nil, dbterror.ErrUnsupportedPartitionType
		}
		partitions = []model.PartitionDefinition{{Name: defs[0].Name}}
		if comment, set := defs[0].Comment(); set {
			partitions[0].Comment = comment
		}
	case pmodel.PartitionTypeRange:
		partitions, err = buildRangePartitionDefinitions(ctx, defs, tbInfo)
	case pmodel.PartitionTypeHash, pmodel.PartitionTypeKey:
		partitions, err = buildHashPartitionDefinitions(defs, tbInfo, numParts)
	case pmodel.PartitionTypeList:
		partitions, err = buildListPartitionDefinitions(ctx, defs, tbInfo)
	default:
		err = dbterror.ErrUnsupportedPartitionType
	}

	if err != nil {
		return nil, err
	}

	return partitions, nil
}

func setPartitionPlacementFromOptions(partition *model.PartitionDefinition, options []*ast.TableOption) error {
	// the partition inheritance of placement rules don't have to copy the placement elements to themselves.
	// For example:
	// t placement policy x (p1 placement policy y, p2)
	// p2 will share the same rule as table t does, but it won't copy the meta to itself. we will
	// append p2 range to the coverage of table t's rules. This mechanism is good for cascading change
	// when policy x is altered.
	for _, opt := range options {
		if opt.Tp == ast.TableOptionPlacementPolicy {
			partition.PlacementPolicyRef = &model.PolicyRefInfo{
				Name: pmodel.NewCIStr(opt.StrValue),
			}
		}
	}

	return nil
}

func isNonDefaultPartitionOptionsUsed(defs []model.PartitionDefinition) bool {
	for i := range defs {
		orgDef := defs[i]
		if orgDef.Name.O != fmt.Sprintf("p%d", i) {
			return true
		}
		if len(orgDef.Comment) > 0 {
			return true
		}
		if orgDef.PlacementPolicyRef != nil {
			return true
		}
	}
	return false
}

func buildHashPartitionDefinitions(defs []*ast.PartitionDefinition, tbInfo *model.TableInfo, numParts uint64) ([]model.PartitionDefinition, error) {
	if err := checkAddPartitionTooManyPartitions(tbInfo.Partition.Num); err != nil {
		return nil, err
	}

	definitions := make([]model.PartitionDefinition, numParts)
	oldParts := uint64(len(tbInfo.Partition.Definitions))
	for i := uint64(0); i < numParts; i++ {
		if i < oldParts {
			// Use the existing definitions
			def := tbInfo.Partition.Definitions[i]
			definitions[i].Name = def.Name
			definitions[i].Comment = def.Comment
			definitions[i].PlacementPolicyRef = def.PlacementPolicyRef
		} else if i < oldParts+uint64(len(defs)) {
			// Use the new defs
			def := defs[i-oldParts]
			definitions[i].Name = def.Name
			definitions[i].Comment, _ = def.Comment()
			if err := setPartitionPlacementFromOptions(&definitions[i], def.Options); err != nil {
				return nil, err
			}
		} else {
			// Use the default
			definitions[i].Name = pmodel.NewCIStr(fmt.Sprintf("p%d", i))
		}
	}
	return definitions, nil
}

func buildListPartitionDefinitions(ctx expression.BuildContext, defs []*ast.PartitionDefinition, tbInfo *model.TableInfo) ([]model.PartitionDefinition, error) {
	definitions := make([]model.PartitionDefinition, 0, len(defs))
	exprChecker := newPartitionExprChecker(ctx, nil, checkPartitionExprAllowed)
	colTypes := collectColumnsType(tbInfo)
	if len(colTypes) != len(tbInfo.Partition.Columns) {
		return nil, dbterror.ErrWrongPartitionName.GenWithStack("partition column name cannot be found")
	}
	for _, def := range defs {
		if err := def.Clause.Validate(pmodel.PartitionTypeList, len(tbInfo.Partition.Columns)); err != nil {
			return nil, err
		}
		clause := def.Clause.(*ast.PartitionDefinitionClauseIn)
		partVals := make([][]types.Datum, 0, len(clause.Values))
		if len(tbInfo.Partition.Columns) > 0 {
			for _, vs := range clause.Values {
				vals, err := checkAndGetColumnsTypeAndValuesMatch(ctx, colTypes, vs)
				if err != nil {
					return nil, err
				}
				partVals = append(partVals, vals)
			}
		} else {
			for _, vs := range clause.Values {
				if err := checkPartitionValuesIsInt(ctx, def.Name, vs, tbInfo); err != nil {
					return nil, err
				}
			}
		}
		comment, _ := def.Comment()
		err := checkTooLongTable(def.Name)
		if err != nil {
			return nil, err
		}
		piDef := model.PartitionDefinition{
			Name:    def.Name,
			Comment: comment,
		}

		if err = setPartitionPlacementFromOptions(&piDef, def.Options); err != nil {
			return nil, err
		}

		buf := new(bytes.Buffer)
		for valIdx, vs := range clause.Values {
			inValue := make([]string, 0, len(vs))
			isDefault := false
			if len(vs) == 1 {
				if _, ok := vs[0].(*ast.DefaultExpr); ok {
					isDefault = true
				}
			}
			if len(partVals) > valIdx && !isDefault {
				for colIdx := range partVals[valIdx] {
					partVal, err := generatePartValuesWithTp(partVals[valIdx][colIdx], colTypes[colIdx])
					if err != nil {
						return nil, err
					}
					inValue = append(inValue, partVal)
				}
			} else {
				for i := range vs {
					vs[i].Accept(exprChecker)
					if exprChecker.err != nil {
						return nil, exprChecker.err
					}
					buf.Reset()
					vs[i].Format(buf)
					inValue = append(inValue, buf.String())
				}
			}
			piDef.InValues = append(piDef.InValues, inValue)
			buf.Reset()
		}
		definitions = append(definitions, piDef)
	}
	return definitions, nil
}

func collectColumnsType(tbInfo *model.TableInfo) []types.FieldType {
	if len(tbInfo.Partition.Columns) > 0 {
		colTypes := make([]types.FieldType, 0, len(tbInfo.Partition.Columns))
		for _, col := range tbInfo.Partition.Columns {
			c := findColumnByName(col.L, tbInfo)
			if c == nil {
				return nil
			}
			colTypes = append(colTypes, c.FieldType)
		}

		return colTypes
	}

	return nil
}

func buildRangePartitionDefinitions(ctx expression.BuildContext, defs []*ast.PartitionDefinition, tbInfo *model.TableInfo) ([]model.PartitionDefinition, error) {
	definitions := make([]model.PartitionDefinition, 0, len(defs))
	exprChecker := newPartitionExprChecker(ctx, nil, checkPartitionExprAllowed)
	colTypes := collectColumnsType(tbInfo)
	if len(colTypes) != len(tbInfo.Partition.Columns) {
		return nil, dbterror.ErrWrongPartitionName.GenWithStack("partition column name cannot be found")
	}
	for _, def := range defs {
		if err := def.Clause.Validate(pmodel.PartitionTypeRange, len(tbInfo.Partition.Columns)); err != nil {
			return nil, err
		}
		clause := def.Clause.(*ast.PartitionDefinitionClauseLessThan)
		var partValDatums []types.Datum
		if len(tbInfo.Partition.Columns) > 0 {
			var err error
			if partValDatums, err = checkAndGetColumnsTypeAndValuesMatch(ctx, colTypes, clause.Exprs); err != nil {
				return nil, err
			}
		} else {
			if err := checkPartitionValuesIsInt(ctx, def.Name, clause.Exprs, tbInfo); err != nil {
				return nil, err
			}
		}
		comment, _ := def.Comment()
		evalCtx := ctx.GetEvalCtx()
		comment, err := validateCommentLength(evalCtx.ErrCtx(), evalCtx.SQLMode(), def.Name.L, &comment, dbterror.ErrTooLongTablePartitionComment)
		if err != nil {
			return nil, err
		}
		err = checkTooLongTable(def.Name)
		if err != nil {
			return nil, err
		}
		piDef := model.PartitionDefinition{
			Name:    def.Name,
			Comment: comment,
		}

		if err = setPartitionPlacementFromOptions(&piDef, def.Options); err != nil {
			return nil, err
		}

		buf := new(bytes.Buffer)
		// Range columns partitions support multi-column partitions.
		for i, expr := range clause.Exprs {
			expr.Accept(exprChecker)
			if exprChecker.err != nil {
				return nil, exprChecker.err
			}
			// If multi-column use new evaluated+normalized output, instead of just formatted expression
			if len(partValDatums) > i {
				var partVal string
				if partValDatums[i].Kind() == types.KindNull {
					return nil, dbterror.ErrNullInValuesLessThan
				}
				if _, ok := clause.Exprs[i].(*ast.MaxValueExpr); ok {
					partVal, err = partValDatums[i].ToString()
					if err != nil {
						return nil, err
					}
				} else {
					partVal, err = generatePartValuesWithTp(partValDatums[i], colTypes[i])
					if err != nil {
						return nil, err
					}
				}

				piDef.LessThan = append(piDef.LessThan, partVal)
			} else {
				expr.Format(buf)
				piDef.LessThan = append(piDef.LessThan, buf.String())
				buf.Reset()
			}
		}
		definitions = append(definitions, piDef)
	}
	return definitions, nil
}

func checkPartitionValuesIsInt(ctx expression.BuildContext, defName any, exprs []ast.ExprNode, tbInfo *model.TableInfo) error {
	tp := types.NewFieldType(mysql.TypeLonglong)
	if isPartExprUnsigned(ctx.GetEvalCtx(), tbInfo) {
		tp.AddFlag(mysql.UnsignedFlag)
	}
	for _, exp := range exprs {
		if _, ok := exp.(*ast.MaxValueExpr); ok {
			continue
		}
		if d, ok := exp.(*ast.DefaultExpr); ok {
			if d.Name != nil {
				return dbterror.ErrPartitionConstDomain.GenWithStackByArgs()
			}
			continue
		}
		val, err := expression.EvalSimpleAst(ctx, exp)
		if err != nil {
			return err
		}
		switch val.Kind() {
		case types.KindUint64, types.KindNull:
		case types.KindInt64:
			if mysql.HasUnsignedFlag(tp.GetFlag()) && val.GetInt64() < 0 {
				return dbterror.ErrPartitionConstDomain.GenWithStackByArgs()
			}
		default:
			return dbterror.ErrValuesIsNotIntType.GenWithStackByArgs(defName)
		}

		evalCtx := ctx.GetEvalCtx()
		_, err = val.ConvertTo(evalCtx.TypeCtx(), tp)
		if err != nil && !types.ErrOverflow.Equal(err) {
			return dbterror.ErrWrongTypeColumnValue.GenWithStackByArgs()
		}
	}

	return nil
}

func checkPartitionNameUnique(pi *model.PartitionInfo) error {
	newPars := pi.Definitions
	partNames := make(map[string]struct{}, len(newPars))
	for _, newPar := range newPars {
		if _, ok := partNames[newPar.Name.L]; ok {
			return dbterror.ErrSameNamePartition.GenWithStackByArgs(newPar.Name)
		}
		partNames[newPar.Name.L] = struct{}{}
	}
	return nil
}

func checkAddPartitionNameUnique(tbInfo *model.TableInfo, pi *model.PartitionInfo) error {
	partNames := make(map[string]struct{})
	if tbInfo.Partition != nil {
		oldPars := tbInfo.Partition.Definitions
		for _, oldPar := range oldPars {
			partNames[oldPar.Name.L] = struct{}{}
		}
	}
	newPars := pi.Definitions
	for _, newPar := range newPars {
		if _, ok := partNames[newPar.Name.L]; ok {
			return dbterror.ErrSameNamePartition.GenWithStackByArgs(newPar.Name)
		}
		partNames[newPar.Name.L] = struct{}{}
	}
	return nil
}

func checkReorgPartitionNames(p *model.PartitionInfo, droppedNames []string, pi *model.PartitionInfo) error {
	partNames := make(map[string]struct{})
	oldDefs := p.Definitions
	for _, oldDef := range oldDefs {
		partNames[oldDef.Name.L] = struct{}{}
	}
	for _, delName := range droppedNames {
		droppedName := strings.ToLower(delName)
		if _, ok := partNames[droppedName]; !ok {
			return dbterror.ErrSameNamePartition.GenWithStackByArgs(delName)
		}
		delete(partNames, droppedName)
	}
	newDefs := pi.Definitions
	for _, newDef := range newDefs {
		if _, ok := partNames[newDef.Name.L]; ok {
			return dbterror.ErrSameNamePartition.GenWithStackByArgs(newDef.Name)
		}
		partNames[newDef.Name.L] = struct{}{}
	}
	return nil
}

func checkAndOverridePartitionID(newTableInfo, oldTableInfo *model.TableInfo) error {
	// If any old partitionInfo has lost, that means the partition ID lost too, so did the data, repair failed.
	if newTableInfo.Partition == nil {
		return nil
	}
	if oldTableInfo.Partition == nil {
		return dbterror.ErrRepairTableFail.GenWithStackByArgs("Old table doesn't have partitions")
	}
	if newTableInfo.Partition.Type != oldTableInfo.Partition.Type {
		return dbterror.ErrRepairTableFail.GenWithStackByArgs("Partition type should be the same")
	}
	// Check whether partitionType is hash partition.
	if newTableInfo.Partition.Type == pmodel.PartitionTypeHash {
		if newTableInfo.Partition.Num != oldTableInfo.Partition.Num {
			return dbterror.ErrRepairTableFail.GenWithStackByArgs("Hash partition num should be the same")
		}
	}
	for i, newOne := range newTableInfo.Partition.Definitions {
		found := false
		for _, oldOne := range oldTableInfo.Partition.Definitions {
			// Fix issue 17952 which wanna substitute partition range expr.
			// So eliminate stringSliceEqual(newOne.LessThan, oldOne.LessThan) here.
			if newOne.Name.L == oldOne.Name.L {
				newTableInfo.Partition.Definitions[i].ID = oldOne.ID
				found = true
				break
			}
		}
		if !found {
			return dbterror.ErrRepairTableFail.GenWithStackByArgs("Partition " + newOne.Name.L + " has lost")
		}
	}
	return nil
}

// checkPartitionFuncValid checks partition function validly.
func checkPartitionFuncValid(ctx expression.BuildContext, tblInfo *model.TableInfo, expr ast.ExprNode) error {
	if expr == nil {
		return nil
	}
	exprChecker := newPartitionExprChecker(ctx, tblInfo, checkPartitionExprArgs, checkPartitionExprAllowed)
	expr.Accept(exprChecker)
	if exprChecker.err != nil {
		return errors.Trace(exprChecker.err)
	}
	if len(exprChecker.columns) == 0 {
		return errors.Trace(dbterror.ErrWrongExprInPartitionFunc)
	}
	return nil
}

// checkResultOK derives from https://github.com/mysql/mysql-server/blob/5.7/sql/item_timefunc
// For partition tables, mysql do not support Constant, random or timezone-dependent expressions
// Based on mysql code to check whether field is valid, every time related type has check_valid_arguments_processor function.
func checkResultOK(ok bool) error {
	if !ok {
		return errors.Trace(dbterror.ErrWrongExprInPartitionFunc)
	}

	return nil
}

// checkPartitionFuncType checks partition function return type.
func checkPartitionFuncType(ctx expression.BuildContext, anyExpr any, schema string, tblInfo *model.TableInfo) error {
	if anyExpr == nil {
		return nil
	}
	if schema == "" {
		schema = ctx.GetEvalCtx().CurrentDB()
	}
	var e expression.Expression
	var err error
	switch expr := anyExpr.(type) {
	case string:
		if expr == "" {
			return nil
		}
		e, err = expression.ParseSimpleExpr(ctx, expr, expression.WithTableInfo(schema, tblInfo))
	case ast.ExprNode:
		e, err = expression.BuildSimpleExpr(ctx, expr, expression.WithTableInfo(schema, tblInfo))
	default:
		return errors.Trace(dbterror.ErrPartitionFuncNotAllowed.GenWithStackByArgs("PARTITION"))
	}
	if err != nil {
		return errors.Trace(err)
	}
	if e.GetType(ctx.GetEvalCtx()).EvalType() == types.ETInt {
		return nil
	}
	if col, ok := e.(*expression.Column); ok {
		if col2, ok2 := anyExpr.(*ast.ColumnNameExpr); ok2 {
			return errors.Trace(dbterror.ErrNotAllowedTypeInPartition.GenWithStackByArgs(col2.Name.Name.L))
		}
		return errors.Trace(dbterror.ErrNotAllowedTypeInPartition.GenWithStackByArgs(col.OrigName))
	}
	return errors.Trace(dbterror.ErrPartitionFuncNotAllowed.GenWithStackByArgs("PARTITION"))
}

// checkRangePartitionValue checks whether `less than value` is strictly increasing for each partition.
// Side effect: it may simplify the partition range definition from a constant expression to an integer.
func checkRangePartitionValue(ctx expression.BuildContext, tblInfo *model.TableInfo) error {
	pi := tblInfo.Partition
	defs := pi.Definitions
	if len(defs) == 0 {
		return nil
	}

	if strings.EqualFold(defs[len(defs)-1].LessThan[0], partitionMaxValue) {
		defs = defs[:len(defs)-1]
	}
	isUnsigned := isPartExprUnsigned(ctx.GetEvalCtx(), tblInfo)
	var prevRangeValue any
	for i := 0; i < len(defs); i++ {
		if strings.EqualFold(defs[i].LessThan[0], partitionMaxValue) {
			return errors.Trace(dbterror.ErrPartitionMaxvalue)
		}

		currentRangeValue, fromExpr, err := getRangeValue(ctx, defs[i].LessThan[0], isUnsigned)
		if err != nil {
			return errors.Trace(err)
		}
		if fromExpr {
			// Constant fold the expression.
			defs[i].LessThan[0] = fmt.Sprintf("%d", currentRangeValue)
		}

		if i == 0 {
			prevRangeValue = currentRangeValue
			continue
		}

		if isUnsigned {
			if currentRangeValue.(uint64) <= prevRangeValue.(uint64) {
				return errors.Trace(dbterror.ErrRangeNotIncreasing)
			}
		} else {
			if currentRangeValue.(int64) <= prevRangeValue.(int64) {
				return errors.Trace(dbterror.ErrRangeNotIncreasing)
			}
		}
		prevRangeValue = currentRangeValue
	}
	return nil
}

func checkListPartitionValue(ctx expression.BuildContext, tblInfo *model.TableInfo) error {
	pi := tblInfo.Partition
	if len(pi.Definitions) == 0 {
		return ast.ErrPartitionsMustBeDefined.GenWithStackByArgs("LIST")
	}
	expStr, err := formatListPartitionValue(ctx, tblInfo)
	if err != nil {
		return errors.Trace(err)
	}

	partitionsValuesMap := make(map[string]struct{})
	for _, s := range expStr {
		if _, ok := partitionsValuesMap[s]; ok {
			return errors.Trace(dbterror.ErrMultipleDefConstInListPart)
		}
		partitionsValuesMap[s] = struct{}{}
	}

	return nil
}

func formatListPartitionValue(ctx expression.BuildContext, tblInfo *model.TableInfo) ([]string, error) {
	defs := tblInfo.Partition.Definitions
	pi := tblInfo.Partition
	var colTps []*types.FieldType
	cols := make([]*model.ColumnInfo, 0, len(pi.Columns))
	if len(pi.Columns) == 0 {
		tp := types.NewFieldType(mysql.TypeLonglong)
		if isPartExprUnsigned(ctx.GetEvalCtx(), tblInfo) {
			tp.AddFlag(mysql.UnsignedFlag)
		}
		colTps = []*types.FieldType{tp}
	} else {
		colTps = make([]*types.FieldType, 0, len(pi.Columns))
		for _, colName := range pi.Columns {
			colInfo := findColumnByName(colName.L, tblInfo)
			if colInfo == nil {
				return nil, errors.Trace(dbterror.ErrFieldNotFoundPart)
			}
			colTps = append(colTps, colInfo.FieldType.Clone())
			cols = append(cols, colInfo)
		}
	}

	haveDefault := false
	exprStrs := make([]string, 0)
	inValueStrs := make([]string, 0, mathutil.Max(len(pi.Columns), 1))
	for i := range defs {
	inValuesLoop:
		for j, vs := range defs[i].InValues {
			inValueStrs = inValueStrs[:0]
			for k, v := range vs {
				// if DEFAULT would be given as string, like "DEFAULT",
				// it would be stored as "'DEFAULT'",
				if strings.EqualFold(v, "DEFAULT") && k == 0 && len(vs) == 1 {
					if haveDefault {
						return nil, dbterror.ErrMultipleDefConstInListPart
					}
					haveDefault = true
					continue inValuesLoop
				}
				if strings.EqualFold(v, "MAXVALUE") {
					return nil, errors.Trace(dbterror.ErrMaxvalueInValuesIn)
				}
				expr, err := expression.ParseSimpleExpr(ctx, v, expression.WithCastExprTo(colTps[k]))
				if err != nil {
					return nil, errors.Trace(err)
				}
				eval, err := expr.Eval(ctx.GetEvalCtx(), chunk.Row{})
				if err != nil {
					return nil, errors.Trace(err)
				}
				s, err := eval.ToString()
				if err != nil {
					return nil, errors.Trace(err)
				}
				if eval.IsNull() {
					s = "NULL"
				} else {
					if colTps[k].EvalType() == types.ETInt {
						defs[i].InValues[j][k] = s
					}
					if colTps[k].EvalType() == types.ETString {
						s = string(hack.String(collate.GetCollator(cols[k].GetCollate()).Key(s)))
						s = driver.WrapInSingleQuotes(s)
					}
				}
				inValueStrs = append(inValueStrs, s)
			}
			exprStrs = append(exprStrs, strings.Join(inValueStrs, ","))
		}
	}
	return exprStrs, nil
}

// getRangeValue gets an integer from the range value string.
// The returned boolean value indicates whether the input string is a constant expression.
func getRangeValue(ctx expression.BuildContext, str string, unsigned bool) (any, bool, error) {
	// Unsigned bigint was converted to uint64 handle.
	if unsigned {
		if value, err := strconv.ParseUint(str, 10, 64); err == nil {
			return value, false, nil
		}

		e, err1 := expression.ParseSimpleExpr(ctx, str)
		if err1 != nil {
			return 0, false, err1
		}
		res, isNull, err2 := e.EvalInt(ctx.GetEvalCtx(), chunk.Row{})
		if err2 == nil && !isNull {
			return uint64(res), true, nil
		}
	} else {
		if value, err := strconv.ParseInt(str, 10, 64); err == nil {
			return value, false, nil
		}
		// The range value maybe not an integer, it could be a constant expression.
		// For example, the following two cases are the same:
		// PARTITION p0 VALUES LESS THAN (TO_SECONDS('2004-01-01'))
		// PARTITION p0 VALUES LESS THAN (63340531200)
		e, err1 := expression.ParseSimpleExpr(ctx, str)
		if err1 != nil {
			return 0, false, err1
		}
		res, isNull, err2 := e.EvalInt(ctx.GetEvalCtx(), chunk.Row{})
		if err2 == nil && !isNull {
			return res, true, nil
		}
	}
	return 0, false, dbterror.ErrNotAllowedTypeInPartition.GenWithStackByArgs(str)
}

// CheckDropTablePartition checks if the partition exists and does not allow deleting the last existing partition in the table.
func CheckDropTablePartition(meta *model.TableInfo, partLowerNames []string) error {
	pi := meta.Partition
	if pi.Type != pmodel.PartitionTypeRange && pi.Type != pmodel.PartitionTypeList {
		return dbterror.ErrOnlyOnRangeListPartition.GenWithStackByArgs("DROP")
	}

	// To be error compatible with MySQL, we need to do this first!
	// see https://github.com/pingcap/tidb/issues/31681#issuecomment-1015536214
	oldDefs := pi.Definitions
	if len(oldDefs) <= len(partLowerNames) {
		return errors.Trace(dbterror.ErrDropLastPartition)
	}

	dupCheck := make(map[string]bool)
	for _, pn := range partLowerNames {
		found := false
		for _, def := range oldDefs {
			if def.Name.L == pn {
				if _, ok := dupCheck[pn]; ok {
					return errors.Trace(dbterror.ErrDropPartitionNonExistent.GenWithStackByArgs("DROP"))
				}
				dupCheck[pn] = true
				found = true
				break
			}
		}
		if !found {
			return errors.Trace(dbterror.ErrDropPartitionNonExistent.GenWithStackByArgs("DROP"))
		}
	}
	return nil
}

// updateDroppingPartitionInfo move dropping partitions to DroppingDefinitions, and return partitionIDs
func updateDroppingPartitionInfo(tblInfo *model.TableInfo, partLowerNames []string) []int64 {
	oldDefs := tblInfo.Partition.Definitions
	newDefs := make([]model.PartitionDefinition, 0, len(oldDefs)-len(partLowerNames))
	droppingDefs := make([]model.PartitionDefinition, 0, len(partLowerNames))
	pids := make([]int64, 0, len(partLowerNames))

	// consider using a map to probe partLowerNames if too many partLowerNames
	for i := range oldDefs {
		found := false
		for _, partName := range partLowerNames {
			if oldDefs[i].Name.L == partName {
				found = true
				break
			}
		}
		if found {
			pids = append(pids, oldDefs[i].ID)
			droppingDefs = append(droppingDefs, oldDefs[i])
		} else {
			newDefs = append(newDefs, oldDefs[i])
		}
	}

	tblInfo.Partition.Definitions = newDefs
	tblInfo.Partition.DroppingDefinitions = droppingDefs
	return pids
}

func getPartitionDef(tblInfo *model.TableInfo, partName string) (index int, def *model.PartitionDefinition, _ error) {
	defs := tblInfo.Partition.Definitions
	for i := 0; i < len(defs); i++ {
		if strings.EqualFold(defs[i].Name.L, strings.ToLower(partName)) {
			return i, &(defs[i]), nil
		}
	}
	return index, nil, table.ErrUnknownPartition.GenWithStackByArgs(partName, tblInfo.Name.O)
}

func getPartitionIDsFromDefinitions(defs []model.PartitionDefinition) []int64 {
	pids := make([]int64, 0, len(defs))
	for _, def := range defs {
		pids = append(pids, def.ID)
	}
	return pids
}

func hasGlobalIndex(tblInfo *model.TableInfo) bool {
	for _, idxInfo := range tblInfo.Indices {
		if idxInfo.Global {
			return true
		}
	}
	return false
}

// getTableInfoWithDroppingPartitions builds oldTableInfo including dropping partitions, only used by onDropTablePartition.
func getTableInfoWithDroppingPartitions(t *model.TableInfo) *model.TableInfo {
	p := t.Partition
	nt := t.Clone()
	np := *p
	npd := make([]model.PartitionDefinition, 0, len(p.Definitions)+len(p.DroppingDefinitions))
	npd = append(npd, p.Definitions...)
	npd = append(npd, p.DroppingDefinitions...)
	np.Definitions = npd
	np.DroppingDefinitions = nil
	nt.Partition = &np
	return nt
}

// getTableInfoWithOriginalPartitions builds oldTableInfo including truncating partitions, only used by onTruncateTablePartition.
func getTableInfoWithOriginalPartitions(t *model.TableInfo, oldIDs []int64, newIDs []int64) *model.TableInfo {
	nt := t.Clone()
	np := nt.Partition

	// reconstruct original definitions
	for _, oldDef := range np.DroppingDefinitions {
		var newID int64
		for i := range newIDs {
			if oldDef.ID == oldIDs[i] {
				newID = newIDs[i]
				break
			}
		}
		for i := range np.Definitions {
			newDef := &np.Definitions[i]
			if newDef.ID == newID {
				newDef.ID = oldDef.ID
				break
			}
		}
	}

	np.DroppingDefinitions = nil
	np.NewPartitionIDs = nil
	return nt
}

func dropLabelRules(ctx context.Context, schemaName, tableName string, partNames []string) error {
	deleteRules := make([]string, 0, len(partNames))
	for _, partName := range partNames {
		deleteRules = append(deleteRules, fmt.Sprintf(label.PartitionIDFormat, label.IDPrefix, schemaName, tableName, partName))
	}
	// delete batch rules
	patch := label.NewRulePatch([]*label.Rule{}, deleteRules)
	return infosync.UpdateLabelRules(ctx, patch)
}

// rollbackLikeDropPartition does rollback for Reorganize partition and Add partition.
// It will drop newly created partitions that has not yet been used, including cleaning
// up label rules and bundles as well as changed indexes due to global flag.
func (w *worker) rollbackLikeDropPartition(jobCtx *jobContext, job *model.Job) (ver int64, _ error) {
	args := jobCtx.jobArgs.(*model.TablePartitionArgs)
	partInfo := args.PartInfo
	metaMut := jobCtx.metaMut
	tblInfo, err := GetTableInfoAndCancelFaultJob(metaMut, job, job.SchemaID)
	if err != nil {
		return ver, errors.Trace(err)
	}
	tblInfo.Partition.DroppingDefinitions = nil
	physicalTableIDs, pNames, rollbackBundles := rollbackAddingPartitionInfo(tblInfo)
	err = infosync.PutRuleBundlesWithDefaultRetry(context.TODO(), rollbackBundles)
	if err != nil {
		job.State = model.JobStateCancelled
		return ver, errors.Wrapf(err, "failed to notify PD the placement rules")
	}
	// TODO: Will this drop LabelRules for existing partitions, if the new partitions have the same name?
	err = dropLabelRules(w.ctx, job.SchemaName, tblInfo.Name.L, pNames)
	if err != nil {
		job.State = model.JobStateCancelled
		return ver, errors.Wrapf(err, "failed to notify PD the label rules")
	}

	if _, err := alterTableLabelRule(job.SchemaName, tblInfo, getIDs([]*model.TableInfo{tblInfo})); err != nil {
		job.State = model.JobStateCancelled
		return ver, err
	}
	if partInfo.Type != pmodel.PartitionTypeNone {
		// ALTER TABLE ... PARTITION BY
		// Also remove anything with the new table id
		physicalTableIDs = append(physicalTableIDs, partInfo.NewTableID)
		// Reset if it was normal table before
		if tblInfo.Partition.Type == pmodel.PartitionTypeNone ||
			tblInfo.Partition.DDLType == pmodel.PartitionTypeNone {
			tblInfo.Partition = nil
		}
	}

	var dropIndices []*model.IndexInfo
	for _, indexInfo := range tblInfo.Indices {
		if indexInfo.Unique &&
			indexInfo.State == model.StateDeleteReorganization &&
			tblInfo.Partition.DDLState == model.StateDeleteReorganization {
			dropIndices = append(dropIndices, indexInfo)
		}
	}
	for _, indexInfo := range dropIndices {
		DropIndexColumnFlag(tblInfo, indexInfo)
		RemoveDependentHiddenColumns(tblInfo, indexInfo)
		removeIndexInfo(tblInfo, indexInfo)
	}
	if tblInfo.Partition != nil {
		tblInfo.Partition.ClearReorgIntermediateInfo()
	}

	ver, err = updateVersionAndTableInfo(jobCtx, job, tblInfo, true)
	if err != nil {
		return ver, errors.Trace(err)
	}
	job.FinishTableJob(model.JobStateRollbackDone, model.StateNone, ver, tblInfo)
	args.OldPhysicalTblIDs = physicalTableIDs
	job.FillFinishedArgs(args)
	return ver, nil
}

// onDropTablePartition deletes old partition meta.
// States:
// StateNone
//
//	Old partitions are queued to be deleted (delete_range), global index up-to-date
//
// StateDeleteReorganization
//
//		Old partitions are not accessible/used by any sessions.
//	 Inserts/updates of global index which still have entries pointing to old partitions
//	 will overwrite those entries
//	 In the background we are reading all old partitions and deleting their entries from
//	 the global indexes.
//
// StateDeleteOnly
//
//	 old partitions are no longer visible, but if there is inserts/updates to the global indexes,
//	 duplicate key errors will be given, even if the entries are from dropped partitions
//		Note that overlapping ranges (i.e. a dropped partitions with 'less than (N)' will now .. ?!?
//
// StateWriteOnly
//
//	old partitions are blocked for read and write. But for read we are allowing
//	"overlapping" partition to be read instead. Which means that write can only
//	happen in the 'overlapping' partitions original range, not into the extended
//	range open by the dropped partitions.
//
// StatePublic
//
//	Original state, unaware of DDL
func (w *worker) onDropTablePartition(jobCtx *jobContext, job *model.Job) (ver int64, _ error) {
	args, err := model.GetTablePartitionArgs(job)
	if err != nil {
		job.State = model.JobStateCancelled
		return ver, errors.Trace(err)
	}
	jobCtx.jobArgs = args
	partNames := args.PartNames
	metaMut := jobCtx.metaMut
	tblInfo, err := GetTableInfoAndCancelFaultJob(metaMut, job, job.SchemaID)
	if err != nil {
		return ver, errors.Trace(err)
	}

	var physicalTableIDs []int64
	switch job.SchemaState {
	case model.StatePublic:
		// Here we mark the partitions to be dropped, so they are not read or written
		err = CheckDropTablePartition(tblInfo, partNames)
		if err != nil {
			job.State = model.JobStateCancelled
			return ver, errors.Trace(err)
		}
		// Reason, see https://github.com/pingcap/tidb/issues/55888
		// Only mark the partitions as to be dropped, so they are not used, but not yet removed.
		originalDefs := tblInfo.Partition.Definitions
		physicalTableIDs = updateDroppingPartitionInfo(tblInfo, partNames)
		tblInfo.Partition.Definitions = originalDefs
		tblInfo.Partition.DDLState = model.StateWriteOnly
		tblInfo.Partition.DDLAction = model.ActionDropTablePartition

		job.SchemaState = model.StateWriteOnly
		ver, err = updateVersionAndTableInfo(jobCtx, job, tblInfo, originalState != job.SchemaState)
	case model.StateWriteOnly:
		// Since the previous state do not use the dropping partitions,
		// we can now actually remove them, allowing to write into the overlapping range
		// of the higher range partition or LIST default partition.
		physicalTableIDs = updateDroppingPartitionInfo(tblInfo, partNames)
		err = dropLabelRules(jobCtx.stepCtx, job.SchemaName, tblInfo.Name.L, partNames)
		if err != nil {
			// TODO: Add failpoint error/cancel injection and test failure/rollback and cancellation!
			job.State = model.JobStateCancelled
			return ver, errors.Wrapf(err, "failed to notify PD the label rules")
		}

		if _, err := alterTableLabelRule(job.SchemaName, tblInfo, getIDs([]*model.TableInfo{tblInfo})); err != nil {
			job.State = model.JobStateCancelled
			return ver, err
		}

		var bundles []*placement.Bundle
		// create placement groups for each dropped partition to keep the data's placement before GC
		// These placements groups will be deleted after GC
		bundles, err = droppedPartitionBundles(metaMut, tblInfo, tblInfo.Partition.DroppingDefinitions)
		if err != nil {
			job.State = model.JobStateCancelled
			return ver, err
		}

		var tableBundle *placement.Bundle
		// Recompute table bundle to remove dropped partitions rules from its group
		tableBundle, err = placement.NewTableBundle(metaMut, tblInfo)
		if err != nil {
			job.State = model.JobStateCancelled
			return ver, errors.Trace(err)
		}

		if tableBundle != nil {
			bundles = append(bundles, tableBundle)
		}

		if err = infosync.PutRuleBundlesWithDefaultRetry(context.TODO(), bundles); err != nil {
			job.State = model.JobStateCancelled
			return ver, err
		}

		tblInfo.Partition.DDLState = model.StateDeleteOnly
		job.SchemaState = model.StateDeleteOnly
		tblInfo.Partition.DDLState = job.SchemaState
		tblInfo.Partition.DDLAction = job.Type
		ver, err = updateVersionAndTableInfo(jobCtx, job, tblInfo, true)
	case model.StateDeleteOnly:
		// This state is not a real 'DeleteOnly' state, because tidb does not maintain the state check in partitionDefinition.
		// Insert this state to confirm all servers can not see the old partitions when reorg is running,
		// so that no new data will be inserted into old partitions when reorganizing.
		tblInfo.Partition.DDLState = model.StateDeleteReorganization
		job.SchemaState = model.StateDeleteReorganization
		tblInfo.Partition.DDLState = job.SchemaState
		ver, err = updateVersionAndTableInfo(jobCtx, job, tblInfo, true)
	case model.StateDeleteReorganization:
		oldTblInfo := getTableInfoWithDroppingPartitions(tblInfo)
		physicalTableIDs = getPartitionIDsFromDefinitions(tblInfo.Partition.DroppingDefinitions)
		tbl, err := getTable(jobCtx.getAutoIDRequirement(), job.SchemaID, oldTblInfo)
		if err != nil {
			return ver, errors.Trace(err)
		}
		dbInfo, err := metaMut.GetDatabase(job.SchemaID)
		if err != nil {
			return ver, errors.Trace(err)
		}
		// If table has global indexes, we need reorg to clean up them.
		if pt, ok := tbl.(table.PartitionedTable); ok && hasGlobalIndex(tblInfo) {
			// Build elements for compatible with modify column type. elements will not be used when reorganizing.
			elements := make([]*meta.Element, 0, len(tblInfo.Indices))
			for _, idxInfo := range tblInfo.Indices {
				if idxInfo.Global {
					elements = append(elements, &meta.Element{ID: idxInfo.ID, TypeKey: meta.IndexElementKey})
				}
			}
			sctx, err1 := w.sessPool.Get()
			if err1 != nil {
				return ver, err1
			}
			defer w.sessPool.Put(sctx)
			rh := newReorgHandler(sess.NewSession(sctx))
			reorgInfo, err := getReorgInfoFromPartitions(jobCtx.oldDDLCtx.jobContext(job.ID, job.ReorgMeta), jobCtx, rh, job, dbInfo, pt, physicalTableIDs, elements)

			if err != nil || reorgInfo.first {
				// If we run reorg firstly, we should update the job snapshot version
				// and then run the reorg next time.
				return ver, errors.Trace(err)
			}
			err = w.runReorgJob(reorgInfo, tbl.Meta(), func() (dropIndexErr error) {
				defer tidbutil.Recover(metrics.LabelDDL, "onDropTablePartition",
					func() {
						dropIndexErr = dbterror.ErrCancelledDDLJob.GenWithStack("drop partition panic")
					}, false)
				return w.cleanupGlobalIndexes(pt, physicalTableIDs, reorgInfo)
			})
			if err != nil {
				if dbterror.ErrWaitReorgTimeout.Equal(err) {
					// if timeout, we should return, check for the owner and re-wait job done.
					return ver, nil
				}
				if dbterror.ErrPausedDDLJob.Equal(err) {
					// if ErrPausedDDLJob, we should return, check for the owner and re-wait job done.
					return ver, nil
				}
				return ver, errors.Trace(err)
			}
		}
		if tblInfo.TiFlashReplica != nil {
			removeTiFlashAvailablePartitionIDs(tblInfo, physicalTableIDs)
		}
		droppedDefs := tblInfo.Partition.DroppingDefinitions
		tblInfo.Partition.DroppingDefinitions = nil
		tblInfo.Partition.DDLState = model.StateNone
		tblInfo.Partition.DDLAction = model.ActionNone
		// used by ApplyDiff in updateSchemaVersion
		args.OldPhysicalTblIDs = physicalTableIDs
		ver, err = updateVersionAndTableInfo(jobCtx, job, tblInfo, true)
		if err != nil {
			return ver, errors.Trace(err)
		}
<<<<<<< HEAD
		job.SchemaState = model.StateNone
		tblInfo.Partition.DDLState = job.SchemaState
		job.FinishTableJob(model.JobStateDone, model.StateNone, ver, tblInfo)
=======
>>>>>>> 42751959
		dropPartitionEvent := notifier.NewDropPartitionEvent(
			tblInfo,
			&model.PartitionInfo{Definitions: droppedDefs},
		)
		err = asyncNotifyEvent(jobCtx, dropPartitionEvent, job, noSubJob, w.sess)
		if err != nil {
			return ver, errors.Trace(err)
		}

		job.SchemaState = model.StateNone
		job.FinishTableJob(model.JobStateDone, model.StateNone, ver, tblInfo)
		// A background job will be created to delete old partition data.
		job.FillFinishedArgs(args)
	default:
		err = dbterror.ErrInvalidDDLState.GenWithStackByArgs("partition", job.SchemaState)
	}
	return ver, errors.Trace(err)
}

func removeTiFlashAvailablePartitionIDs(tblInfo *model.TableInfo, pids []int64) {
	// Remove the partitions
	ids := tblInfo.TiFlashReplica.AvailablePartitionIDs
	// Rarely called, so OK to take some time, to make it easy
	for _, id := range pids {
		for i, avail := range ids {
			if id == avail {
				tmp := ids[:i]
				tmp = append(tmp, ids[i+1:]...)
				ids = tmp
				break
			}
		}
	}
	tblInfo.TiFlashReplica.AvailablePartitionIDs = ids
}

// onTruncateTablePartition truncates old partition meta.
func (w *worker) onTruncateTablePartition(jobCtx *jobContext, job *model.Job) (int64, error) {
	var ver int64
	args, err := model.GetTruncateTableArgs(job)
	if err != nil {
		job.State = model.JobStateCancelled
		return ver, errors.Trace(err)
	}
	jobCtx.jobArgs = args
	oldIDs, newIDs := args.OldPartitionIDs, args.NewPartitionIDs
	if len(oldIDs) != len(newIDs) {
		job.State = model.JobStateCancelled
		return ver, errors.Trace(errors.New("len(oldIDs) must be the same as len(newIDs)"))
	}
	metaMut := jobCtx.metaMut
	tblInfo, err := GetTableInfoAndCancelFaultJob(metaMut, job, job.SchemaID)
	if err != nil {
		return ver, errors.Trace(err)
	}
	pi := tblInfo.GetPartitionInfo()
	if pi == nil {
		return ver, errors.Trace(dbterror.ErrPartitionMgmtOnNonpartitioned)
	}

	if !hasGlobalIndex(tblInfo) {
		oldPartitions := make([]model.PartitionDefinition, 0, len(oldIDs))
		newPartitions := make([]model.PartitionDefinition, 0, len(oldIDs))
		for k, oldID := range oldIDs {
			for i := 0; i < len(pi.Definitions); i++ {
				def := &pi.Definitions[i]
				if def.ID == oldID {
					oldPartitions = append(oldPartitions, def.Clone())
					def.ID = newIDs[k]
					// Shallow copy only use the def.ID in event handle.
					newPartitions = append(newPartitions, *def)
					break
				}
			}
		}
		if len(newPartitions) == 0 {
			job.State = model.JobStateCancelled
			return ver, table.ErrUnknownPartition.GenWithStackByArgs(fmt.Sprintf("pid:%v", oldIDs), tblInfo.Name.O)
		}

		if err = clearTruncatePartitionTiflashStatus(tblInfo, newPartitions, oldIDs); err != nil {
			job.State = model.JobStateCancelled
			return ver, err
		}

		if err = updateTruncatePartitionLabelRules(job, jobCtx.metaMut, oldPartitions, newPartitions, tblInfo, oldIDs); err != nil {
			job.State = model.JobStateCancelled
			return ver, err
		}

		preSplitAndScatter(w.sess.Context, jobCtx.store, tblInfo, newPartitions)

		args.ShouldUpdateAffectedPartitions = true
		ver, err = updateVersionAndTableInfo(jobCtx, job, tblInfo, true)
		if err != nil {
			return ver, errors.Trace(err)
		}
		truncatePartitionEvent := notifier.NewTruncatePartitionEvent(
			tblInfo,
			&model.PartitionInfo{Definitions: newPartitions},
			&model.PartitionInfo{Definitions: oldPartitions},
		)
		err = asyncNotifyEvent(jobCtx, truncatePartitionEvent, job, noSubJob, w.sess)
		if err != nil {
			return ver, errors.Trace(err)
		}

		// Finish this job.
		job.FinishTableJob(model.JobStateDone, model.StateNone, ver, tblInfo)
		// A background job will be created to delete old partition data.
		job.FillFinishedArgs(&model.TruncateTableArgs{
			OldPartitionIDs: oldIDs,
		})

		return ver, err
	}

	// When table has global index, public->deleteOnly->deleteReorg->none schema changes should be handled.
	switch job.SchemaState {
	case model.StatePublic:
		// Step1: generate new partition ids
		truncatingDefinitions := make([]model.PartitionDefinition, 0, len(oldIDs))
		for i, oldID := range oldIDs {
			for j := 0; j < len(pi.Definitions); j++ {
				def := &pi.Definitions[j]
				if def.ID == oldID {
					truncatingDefinitions = append(truncatingDefinitions, def.Clone())
					def.ID = newIDs[i]
					break
				}
			}
		}
		pi.DroppingDefinitions = truncatingDefinitions
		pi.NewPartitionIDs = newIDs[:]

		tblInfo.Partition.DDLAction = model.ActionTruncateTablePartition
		job.SchemaState = model.StateDeleteOnly
		pi.DDLState = job.SchemaState
		pi.DDLAction = job.Type
		ver, err = updateVersionAndTableInfo(jobCtx, job, tblInfo, true)
	case model.StateDeleteOnly:
		// This state is not a real 'DeleteOnly' state, because tidb does not maintaining the state check in partitionDefinition.
		// Insert this state to confirm all servers can not see the old partitions when reorg is running,
		// so that no new data will be inserted into old partitions when reorganizing.
		job.SchemaState = model.StateDeleteReorganization
		pi.DDLState = job.SchemaState
		ver, err = updateVersionAndTableInfo(jobCtx, job, tblInfo, true)
	case model.StateDeleteReorganization:
		// Step2: clear global index rows.
		physicalTableIDs := oldIDs
		oldTblInfo := getTableInfoWithOriginalPartitions(tblInfo, oldIDs, newIDs)

		tbl, err := getTable(jobCtx.getAutoIDRequirement(), job.SchemaID, oldTblInfo)
		if err != nil {
			return ver, errors.Trace(err)
		}
		dbInfo, err := metaMut.GetDatabase(job.SchemaID)
		if err != nil {
			return ver, errors.Trace(err)
		}
		// If table has global indexes, we need reorg to clean up them.
		if pt, ok := tbl.(table.PartitionedTable); ok && hasGlobalIndex(tblInfo) {
			// Build elements for compatible with modify column type. elements will not be used when reorganizing.
			elements := make([]*meta.Element, 0, len(tblInfo.Indices))
			for _, idxInfo := range tblInfo.Indices {
				if idxInfo.Global {
					elements = append(elements, &meta.Element{ID: idxInfo.ID, TypeKey: meta.IndexElementKey})
				}
			}
			sctx, err1 := w.sessPool.Get()
			if err1 != nil {
				return ver, err1
			}
			defer w.sessPool.Put(sctx)
			rh := newReorgHandler(sess.NewSession(sctx))
			reorgInfo, err := getReorgInfoFromPartitions(jobCtx.oldDDLCtx.jobContext(job.ID, job.ReorgMeta), jobCtx, rh, job, dbInfo, pt, physicalTableIDs, elements)

			if err != nil || reorgInfo.first {
				// If we run reorg firstly, we should update the job snapshot version
				// and then run the reorg next time.
				return ver, errors.Trace(err)
			}
			err = w.runReorgJob(reorgInfo, tbl.Meta(), func() (dropIndexErr error) {
				defer tidbutil.Recover(metrics.LabelDDL, "onDropTablePartition",
					func() {
						dropIndexErr = dbterror.ErrCancelledDDLJob.GenWithStack("drop partition panic")
					}, false)
				return w.cleanupGlobalIndexes(pt, physicalTableIDs, reorgInfo)
			})
			if err != nil {
				if dbterror.ErrWaitReorgTimeout.Equal(err) {
					// if timeout, we should return, check for the owner and re-wait job done.
					return ver, nil
				}
				return ver, errors.Trace(err)
			}
		}

		// Step3: generate new partition ids and finish rest works
		oldPartitions := make([]model.PartitionDefinition, 0, len(oldIDs))
		newPartitions := make([]model.PartitionDefinition, 0, len(oldIDs))
		for _, oldDef := range pi.DroppingDefinitions {
			var newID int64
			for i := range oldIDs {
				if oldDef.ID == oldIDs[i] {
					newID = newIDs[i]
					break
				}
			}
			for i := 0; i < len(pi.Definitions); i++ {
				def := &pi.Definitions[i]
				if newID == def.ID {
					oldPartitions = append(oldPartitions, oldDef.Clone())
					newPartitions = append(newPartitions, def.Clone())
					break
				}
			}
		}
		if len(newPartitions) == 0 {
			job.State = model.JobStateCancelled
			return ver, table.ErrUnknownPartition.GenWithStackByArgs(fmt.Sprintf("pid:%v", oldIDs), tblInfo.Name.O)
		}

		if err = clearTruncatePartitionTiflashStatus(tblInfo, newPartitions, oldIDs); err != nil {
			job.State = model.JobStateCancelled
			return ver, err
		}

		if err = updateTruncatePartitionLabelRules(job, jobCtx.metaMut, oldPartitions, newPartitions, tblInfo, oldIDs); err != nil {
			job.State = model.JobStateCancelled
			return ver, err
		}

		// Step4: clear DroppingDefinitions and finish job.
		tblInfo.Partition.DroppingDefinitions = nil
		tblInfo.Partition.NewPartitionIDs = nil
		tblInfo.Partition.DDLAction = model.ActionNone
		tblInfo.Partition.DDLState = model.StateNone

		preSplitAndScatter(w.sess.Context, jobCtx.store, tblInfo, newPartitions)

		// used by ApplyDiff in updateSchemaVersion
		args.ShouldUpdateAffectedPartitions = true
		ver, err = updateVersionAndTableInfo(jobCtx, job, tblInfo, true)
		if err != nil {
			return ver, errors.Trace(err)
		}
		truncatePartitionEvent := notifier.NewTruncatePartitionEvent(
			tblInfo,
			&model.PartitionInfo{Definitions: newPartitions},
			&model.PartitionInfo{Definitions: oldPartitions},
		)
		err = asyncNotifyEvent(jobCtx, truncatePartitionEvent, job, noSubJob, w.sess)
		if err != nil {
			return ver, errors.Trace(err)
		}

		// Finish this job.
		job.FinishTableJob(model.JobStateDone, model.StateNone, ver, tblInfo)
		// A background job will be created to delete old partition data.
		job.FillFinishedArgs(&model.TruncateTableArgs{
			OldPartitionIDs: oldIDs,
		})
	default:
		err = dbterror.ErrInvalidDDLState.GenWithStackByArgs("partition", job.SchemaState)
	}

	return ver, errors.Trace(err)
}

func clearTruncatePartitionTiflashStatus(tblInfo *model.TableInfo, newPartitions []model.PartitionDefinition, oldIDs []int64) error {
	// Clear the tiflash replica available status.
	if tblInfo.TiFlashReplica != nil {
		e := infosync.ConfigureTiFlashPDForPartitions(true, &newPartitions, tblInfo.TiFlashReplica.Count, &tblInfo.TiFlashReplica.LocationLabels, tblInfo.ID)
		failpoint.Inject("FailTiFlashTruncatePartition", func() {
			e = errors.New("enforced error")
		})
		if e != nil {
			logutil.DDLLogger().Error("ConfigureTiFlashPDForPartitions fails", zap.Error(e))
			return e
		}
		tblInfo.TiFlashReplica.Available = false
		// Set partition replica become unavailable.
		removeTiFlashAvailablePartitionIDs(tblInfo, oldIDs)
	}
	return nil
}

func updateTruncatePartitionLabelRules(job *model.Job, t *meta.Mutator, oldPartitions, newPartitions []model.PartitionDefinition, tblInfo *model.TableInfo, oldIDs []int64) error {
	bundles, err := placement.NewPartitionListBundles(t, newPartitions)
	if err != nil {
		return errors.Trace(err)
	}

	tableBundle, err := placement.NewTableBundle(t, tblInfo)
	if err != nil {
		job.State = model.JobStateCancelled
		return errors.Trace(err)
	}

	if tableBundle != nil {
		bundles = append(bundles, tableBundle)
	}

	// create placement groups for each dropped partition to keep the data's placement before GC
	// These placements groups will be deleted after GC
	keepDroppedBundles, err := droppedPartitionBundles(t, tblInfo, oldPartitions)
	if err != nil {
		job.State = model.JobStateCancelled
		return errors.Trace(err)
	}
	bundles = append(bundles, keepDroppedBundles...)

	err = infosync.PutRuleBundlesWithDefaultRetry(context.TODO(), bundles)
	if err != nil {
		return errors.Wrapf(err, "failed to notify PD the placement rules")
	}

	tableID := fmt.Sprintf(label.TableIDFormat, label.IDPrefix, job.SchemaName, tblInfo.Name.L)
	oldPartRules := make([]string, 0, len(oldIDs))
	for _, newPartition := range newPartitions {
		oldPartRuleID := fmt.Sprintf(label.PartitionIDFormat, label.IDPrefix, job.SchemaName, tblInfo.Name.L, newPartition.Name.L)
		oldPartRules = append(oldPartRules, oldPartRuleID)
	}

	rules, err := infosync.GetLabelRules(context.TODO(), append(oldPartRules, tableID))
	if err != nil {
		return errors.Wrapf(err, "failed to get label rules from PD")
	}

	newPartIDs := getPartitionIDs(tblInfo)
	newRules := make([]*label.Rule, 0, len(oldIDs)+1)
	if tr, ok := rules[tableID]; ok {
		newRules = append(newRules, tr.Clone().Reset(job.SchemaName, tblInfo.Name.L, "", append(newPartIDs, tblInfo.ID)...))
	}

	for idx, newPartition := range newPartitions {
		if pr, ok := rules[oldPartRules[idx]]; ok {
			newRules = append(newRules, pr.Clone().Reset(job.SchemaName, tblInfo.Name.L, newPartition.Name.L, newPartition.ID))
		}
	}

	patch := label.NewRulePatch(newRules, []string{})
	err = infosync.UpdateLabelRules(context.TODO(), patch)
	if err != nil {
		return errors.Wrapf(err, "failed to notify PD the label rules")
	}

	return nil
}

// onExchangeTablePartition exchange partition data
func (w *worker) onExchangeTablePartition(jobCtx *jobContext, job *model.Job) (ver int64, _ error) {
	args, err := model.GetExchangeTablePartitionArgs(job)
	if err != nil {
		job.State = model.JobStateCancelled
		return ver, errors.Trace(err)
	}

	defID, ptSchemaID, ptID, partName :=
		args.PartitionID, args.PTSchemaID, args.PTTableID, args.PartitionName
	metaMut := jobCtx.metaMut

	ntDbInfo, err := checkSchemaExistAndCancelNotExistJob(metaMut, job)
	if err != nil {
		job.State = model.JobStateCancelled
		return ver, errors.Trace(err)
	}

	ptDbInfo, err := metaMut.GetDatabase(ptSchemaID)
	if err != nil {
		job.State = model.JobStateCancelled
		return ver, errors.Trace(err)
	}

	nt, err := GetTableInfoAndCancelFaultJob(metaMut, job, job.SchemaID)
	if err != nil {
		return ver, errors.Trace(err)
	}

	if job.IsRollingback() {
		return rollbackExchangeTablePartition(jobCtx, job, nt)
	}
	pt, err := getTableInfo(metaMut, ptID, ptSchemaID)
	if err != nil {
		if infoschema.ErrDatabaseNotExists.Equal(err) || infoschema.ErrTableNotExists.Equal(err) {
			job.State = model.JobStateCancelled
		}
		return ver, errors.Trace(err)
	}

	_, partDef, err := getPartitionDef(pt, partName)
	if err != nil {
		return ver, errors.Trace(err)
	}
	if job.SchemaState == model.StateNone {
		if pt.State != model.StatePublic {
			job.State = model.JobStateCancelled
			return ver, dbterror.ErrInvalidDDLState.GenWithStack("table %s is not in public, but %s", pt.Name, pt.State)
		}
		err = checkExchangePartition(pt, nt)
		if err != nil {
			job.State = model.JobStateCancelled
			return ver, errors.Trace(err)
		}

		err = checkTableDefCompatible(pt, nt)
		if err != nil {
			job.State = model.JobStateCancelled
			return ver, errors.Trace(err)
		}

		err = checkExchangePartitionPlacementPolicy(metaMut, nt.PlacementPolicyRef, pt.PlacementPolicyRef, partDef.PlacementPolicyRef)
		if err != nil {
			job.State = model.JobStateCancelled
			return ver, errors.Trace(err)
		}

		if defID != partDef.ID {
			logutil.DDLLogger().Info("Exchange partition id changed, updating to actual id",
				zap.Stringer("job", job), zap.Int64("defID", defID), zap.Int64("partDef.ID", partDef.ID))
			args.PartitionID = partDef.ID
			job.FillArgs(args)
			defID = partDef.ID
			err = updateDDLJob2Table(jobCtx.stepCtx, w.sess, job, true)
			if err != nil {
				return ver, errors.Trace(err)
			}
		}
		var ptInfo []schemaIDAndTableInfo
		if len(nt.Constraints) > 0 {
			pt.ExchangePartitionInfo = &model.ExchangePartitionInfo{
				ExchangePartitionTableID: nt.ID,
				ExchangePartitionDefID:   defID,
			}
			ptInfo = append(ptInfo, schemaIDAndTableInfo{
				schemaID: ptSchemaID,
				tblInfo:  pt,
			})
		}
		nt.ExchangePartitionInfo = &model.ExchangePartitionInfo{
			ExchangePartitionTableID: ptID,
			ExchangePartitionDefID:   defID,
		}
		// We need an interim schema version,
		// so there are no non-matching rows inserted
		// into the table using the schema version
		// before the exchange is made.
		job.SchemaState = model.StateWriteOnly
		pt.Partition.DDLState = job.SchemaState
		pt.Partition.DDLAction = job.Type
		return updateVersionAndTableInfoWithCheck(jobCtx, job, nt, true, ptInfo...)
	}
	// From now on, nt (the non-partitioned table) has
	// ExchangePartitionInfo set, meaning it is restricted
	// to only allow writes that would match the
	// partition to be exchange with.
	// So we need to rollback that change, instead of just cancelling.

	delayForAsyncCommit()

	if defID != partDef.ID {
		// Should never happen, should have been updated above, in previous state!
		logutil.DDLLogger().Error("Exchange partition id changed, updating to actual id",
			zap.Stringer("job", job), zap.Int64("defID", defID), zap.Int64("partDef.ID", partDef.ID))
		args.PartitionID = partDef.ID
		job.FillArgs(args)
		// might be used later, ignore the lint warning.
		//nolint: ineffassign
		defID = partDef.ID
		err = updateDDLJob2Table(jobCtx.stepCtx, w.sess, job, true)
		if err != nil {
			return ver, errors.Trace(err)
		}
	}

	if args.WithValidation {
		ntbl, err := getTable(jobCtx.getAutoIDRequirement(), job.SchemaID, nt)
		if err != nil {
			return ver, errors.Trace(err)
		}
		ptbl, err := getTable(jobCtx.getAutoIDRequirement(), ptSchemaID, pt)
		if err != nil {
			return ver, errors.Trace(err)
		}
		err = checkExchangePartitionRecordValidation(
			jobCtx.stepCtx,
			w,
			ptbl,
			ntbl,
			ptDbInfo.Name.L,
			ntDbInfo.Name.L,
			partName,
		)
		if err != nil {
			job.State = model.JobStateRollingback
			return ver, errors.Trace(err)
		}
	}

	// partition table auto IDs.
	ptAutoIDs, err := metaMut.GetAutoIDAccessors(ptSchemaID, ptID).Get()
	if err != nil {
		return ver, errors.Trace(err)
	}
	// non-partition table auto IDs.
	ntAutoIDs, err := metaMut.GetAutoIDAccessors(job.SchemaID, nt.ID).Get()
	if err != nil {
		return ver, errors.Trace(err)
	}

	if pt.TiFlashReplica != nil {
		for i, id := range pt.TiFlashReplica.AvailablePartitionIDs {
			if id == partDef.ID {
				pt.TiFlashReplica.AvailablePartitionIDs[i] = nt.ID
				break
			}
		}
	}

	// Recreate non-partition table meta info,
	// by first delete it with the old table id
	err = metaMut.DropTableOrView(job.SchemaID, nt.ID)
	if err != nil {
		return ver, errors.Trace(err)
	}

	// exchange table meta id
	pt.ExchangePartitionInfo = nil
	// Used below to update the partitioned table's stats meta.
	originalPartitionDef := partDef.Clone()
	originalNt := nt.Clone()
	partDef.ID, nt.ID = nt.ID, partDef.ID
	pt.Partition.DDLState = model.StateNone
	pt.Partition.DDLAction = model.ActionNone

	err = metaMut.UpdateTable(ptSchemaID, pt)
	if err != nil {
		return ver, errors.Trace(err)
	}

	err = metaMut.CreateTableOrView(job.SchemaID, nt)
	if err != nil {
		return ver, errors.Trace(err)
	}

	failpoint.Inject("exchangePartitionErr", func(val failpoint.Value) {
		if val.(bool) {
			failpoint.Return(ver, errors.New("occur an error after updating partition id"))
		}
	})

	// Set both tables to the maximum auto IDs between normal table and partitioned table.
	// TODO: Fix the issue of big transactions during EXCHANGE PARTITION with AutoID.
	// Similar to https://github.com/pingcap/tidb/issues/46904
	newAutoIDs := model.AutoIDGroup{
		RowID:       mathutil.Max(ptAutoIDs.RowID, ntAutoIDs.RowID),
		IncrementID: mathutil.Max(ptAutoIDs.IncrementID, ntAutoIDs.IncrementID),
		RandomID:    mathutil.Max(ptAutoIDs.RandomID, ntAutoIDs.RandomID),
	}
	err = metaMut.GetAutoIDAccessors(ptSchemaID, pt.ID).Put(newAutoIDs)
	if err != nil {
		return ver, errors.Trace(err)
	}
	err = metaMut.GetAutoIDAccessors(job.SchemaID, nt.ID).Put(newAutoIDs)
	if err != nil {
		return ver, errors.Trace(err)
	}

	failpoint.Inject("exchangePartitionAutoID", func(val failpoint.Value) {
		if val.(bool) {
			seCtx, err := w.sessPool.Get()
			defer w.sessPool.Put(seCtx)
			if err != nil {
				failpoint.Return(ver, err)
			}
			se := sess.NewSession(seCtx)
			_, err = se.Execute(context.Background(), "insert ignore into test.pt values (40000000)", "exchange_partition_test")
			if err != nil {
				failpoint.Return(ver, err)
			}
		}
	})

	// the follow code is a swap function for rules of two partitions
	// though partitions has exchanged their ID, swap still take effect

	bundles, err := bundlesForExchangeTablePartition(metaMut, pt, partDef, nt)
	if err != nil {
		return ver, errors.Trace(err)
	}

	if err = infosync.PutRuleBundlesWithDefaultRetry(context.TODO(), bundles); err != nil {
		return ver, errors.Wrapf(err, "failed to notify PD the placement rules")
	}

	ntrID := fmt.Sprintf(label.TableIDFormat, label.IDPrefix, job.SchemaName, nt.Name.L)
	ptrID := fmt.Sprintf(label.PartitionIDFormat, label.IDPrefix, job.SchemaName, pt.Name.L, partDef.Name.L)

	rules, err := infosync.GetLabelRules(context.TODO(), []string{ntrID, ptrID})
	if err != nil {
		return 0, errors.Wrapf(err, "failed to get PD the label rules")
	}

	ntr := rules[ntrID]
	ptr := rules[ptrID]

	// This must be a bug, nt cannot be partitioned!
	partIDs := getPartitionIDs(nt)

	var setRules []*label.Rule
	var deleteRules []string
	if ntr != nil && ptr != nil {
		setRules = append(setRules, ntr.Clone().Reset(job.SchemaName, pt.Name.L, partDef.Name.L, partDef.ID))
		setRules = append(setRules, ptr.Clone().Reset(job.SchemaName, nt.Name.L, "", append(partIDs, nt.ID)...))
	} else if ptr != nil {
		setRules = append(setRules, ptr.Clone().Reset(job.SchemaName, nt.Name.L, "", append(partIDs, nt.ID)...))
		// delete ptr
		deleteRules = append(deleteRules, ptrID)
	} else if ntr != nil {
		setRules = append(setRules, ntr.Clone().Reset(job.SchemaName, pt.Name.L, partDef.Name.L, partDef.ID))
		// delete ntr
		deleteRules = append(deleteRules, ntrID)
	}

	patch := label.NewRulePatch(setRules, deleteRules)
	err = infosync.UpdateLabelRules(context.TODO(), patch)
	if err != nil {
		return ver, errors.Wrapf(err, "failed to notify PD the label rules")
	}

	job.SchemaState = model.StatePublic
	nt.ExchangePartitionInfo = nil
	ver, err = updateVersionAndTableInfoWithCheck(jobCtx, job, nt, true)
	if err != nil {
		return ver, errors.Trace(err)
	}
	exchangePartitionEvent := notifier.NewExchangePartitionEvent(
		pt,
		&model.PartitionInfo{Definitions: []model.PartitionDefinition{originalPartitionDef}},
		originalNt,
	)
	err = asyncNotifyEvent(jobCtx, exchangePartitionEvent, job, noSubJob, w.sess)
	if err != nil {
		return ver, errors.Trace(err)
	}

	job.FinishTableJob(model.JobStateDone, model.StateNone, ver, pt)
	return ver, nil
}

func getNewGlobal(partInfo *model.PartitionInfo, idx *model.IndexInfo) bool {
	if len(partInfo.DDLUpdateIndexes) == 0 {
		return idx.Global
	}
	for _, newIdx := range partInfo.DDLUpdateIndexes {
		if strings.EqualFold(idx.Name.L, newIdx.IndexName) {
			return newIdx.Global
		}
	}
	return idx.Global
}

func getReorgPartitionInfo(t *meta.Mutator, job *model.Job, args *model.TablePartitionArgs) (*model.TableInfo, []string, *model.PartitionInfo, []model.PartitionDefinition, []model.PartitionDefinition, error) {
	schemaID := job.SchemaID
	tblInfo, err := GetTableInfoAndCancelFaultJob(t, job, schemaID)
	if err != nil {
		return nil, nil, nil, nil, nil, errors.Trace(err)
	}
	partNames, partInfo := args.PartNames, args.PartInfo
	var addingDefs, droppingDefs []model.PartitionDefinition
	if tblInfo.Partition != nil {
		addingDefs = tblInfo.Partition.AddingDefinitions
		droppingDefs = tblInfo.Partition.DroppingDefinitions
		tblInfo.Partition.NewTableID = partInfo.NewTableID
		tblInfo.Partition.DDLType = partInfo.Type
		tblInfo.Partition.DDLExpr = partInfo.Expr
		tblInfo.Partition.DDLColumns = partInfo.Columns
	} else {
		tblInfo.Partition = getPartitionInfoTypeNone()
		tblInfo.Partition.NewTableID = partInfo.NewTableID
		tblInfo.Partition.Definitions[0].ID = tblInfo.ID
		tblInfo.Partition.DDLType = partInfo.Type
		tblInfo.Partition.DDLExpr = partInfo.Expr
		tblInfo.Partition.DDLColumns = partInfo.Columns
	}
	if len(addingDefs) == 0 {
		addingDefs = []model.PartitionDefinition{}
	}
	if len(droppingDefs) == 0 {
		droppingDefs = []model.PartitionDefinition{}
	}
	return tblInfo, partNames, partInfo, droppingDefs, addingDefs, nil
}

// onReorganizePartition reorganized the partitioning of a table including its indexes.
// ALTER TABLE t REORGANIZE PARTITION p0 [, p1...] INTO (PARTITION p0 ...)
//
//	Takes one set of partitions and copies the data to a newly defined set of partitions
//
// ALTER TABLE t REMOVE PARTITIONING
//
//	Makes a partitioned table non-partitioned, by first collapsing all partitions into a
//	single partition and then converts that partition to a non-partitioned table
//
// ALTER TABLE t PARTITION BY ...
//
//	Changes the partitioning to the newly defined partitioning type and definitions,
//	works for both partitioned and non-partitioned tables.
//	If the table is non-partitioned, then it will first convert it to a partitioned
//	table with a single partition, i.e. the full table as a single partition.
//
// job.SchemaState goes through the following SchemaState(s):
// StateNone -> StateDeleteOnly -> StateWriteOnly -> StateWriteReorganization
// -> StateDeleteOrganization -> StatePublic
// There are more details embedded in the implementation, but the high level changes are:
// StateNone -> StateDeleteOnly:
//
//	Various checks and validations.
//	Add possible new unique/global indexes. They share the same state as job.SchemaState
//	until end of StateWriteReorganization -> StateDeleteReorganization.
//	Set DroppingDefinitions and AddingDefinitions.
//	So both the new partitions and new indexes will be included in new delete/update DML.
//
// StateDeleteOnly -> StateWriteOnly:
//
//	So both the new partitions and new indexes will be included also in update/insert DML.
//
// StateWriteOnly -> StateWriteReorganization:
//
//	To make sure that when we are reorganizing the data,
//	both the old and new partitions/indexes will be updated.
//
// StateWriteReorganization -> StateDeleteOrganization:
//
//	Here is where all data is reorganized, both partitions and indexes.
//	It copies all data from the old set of partitions into the new set of partitions,
//	and creates the local indexes on the new set of partitions,
//	and if new unique indexes are added, it also updates them with the rest of data from
//	the non-touched partitions.
//	For indexes that are to be replaced with new ones (old/new global index),
//	mark the old indexes as StateDeleteReorganization and new ones as StatePublic
//	Finally make the table visible with the new partition definitions.
//	I.e. in this state clients will read from the old set of partitions,
//	and will read the new set of partitions in StateDeleteReorganization.
//
// StateDeleteOrganization -> StatePublic:
//
//	Now all heavy lifting is done, and we just need to finalize and drop things, while still doing
//	double writes, since previous state sees the old partitions/indexes.
//	Remove the old indexes and old partitions from the TableInfo.
//	Add the old indexes and old partitions to the queue for later cleanup (see delete_range.go).
//	Queue new partitions for statistics update.
//	if ALTER TABLE t PARTITION BY/REMOVE PARTITIONING:
//	  Recreate the table with the new TableID, by DropTableOrView+CreateTableOrView
//
// StatePublic:
//
//	Everything now looks as it should, no memory of old partitions/indexes,
//	and no more double writing, since the previous state is only reading the new partitions/indexes.
func (w *worker) onReorganizePartition(jobCtx *jobContext, job *model.Job) (ver int64, _ error) {
	args, err := model.GetTablePartitionArgs(job)
	if err != nil {
		job.State = model.JobStateCancelled
		return ver, errors.Trace(err)
	}
	jobCtx.jobArgs = args
	// Handle the rolling back job
	if job.IsRollingback() {
		ver, err := w.rollbackLikeDropPartition(jobCtx, job)
		if err != nil {
			return ver, errors.Trace(err)
		}
		return ver, nil
	}

	tblInfo, partNames, partInfo, _, addingDefinitions, err := getReorgPartitionInfo(jobCtx.metaMut, job, args)
	if err != nil {
		return ver, err
	}

	metaMut := jobCtx.metaMut
	switch job.SchemaState {
	case model.StateNone:
		// job.SchemaState == model.StateNone means the job is in the initial state of reorg partition.
		// Here should use partInfo from job directly and do some check action.
		// In case there was a race for queueing different schema changes on the same
		// table and the checks was not done on the current schema version.
		// The partInfo may have been checked against an older schema version for example.
		// If the check is done here, it does not need to be repeated, since no other
		// DDL on the same table can be run concurrently.
		num := len(partInfo.Definitions) - len(partNames) + len(tblInfo.Partition.Definitions)
		err = checkAddPartitionTooManyPartitions(uint64(num))
		if err != nil {
			job.State = model.JobStateCancelled
			return ver, errors.Trace(err)
		}

		err = checkReorgPartitionNames(tblInfo.Partition, partNames, partInfo)
		if err != nil {
			job.State = model.JobStateCancelled
			return ver, errors.Trace(err)
		}

		// Re-check that the dropped/added partitions are compatible with current definition
		firstPartIdx, lastPartIdx, idMap, err := getReplacedPartitionIDs(partNames, tblInfo.Partition)
		if err != nil {
			job.State = model.JobStateCancelled
			return ver, err
		}
		sctx := w.sess.Context
		if err = checkReorgPartitionDefs(sctx, job.Type, tblInfo, partInfo, firstPartIdx, lastPartIdx, idMap); err != nil {
			job.State = model.JobStateCancelled
			return ver, err
		}

		if job.Type == model.ActionAlterTablePartitioning {
			// Also verify same things as in CREATE TABLE ... PARTITION BY
			if len(partInfo.Columns) > 0 {
				// shallow copy, only for reading/checking
				tmpTblInfo := *tblInfo
				tmpTblInfo.Partition = partInfo
				if err = checkColumnsPartitionType(&tmpTblInfo); err != nil {
					job.State = model.JobStateCancelled
					return ver, err
				}
			} else {
				if err = checkPartitionFuncType(sctx.GetExprCtx(), partInfo.Expr, job.SchemaName, tblInfo); err != nil {
					job.State = model.JobStateCancelled
					return ver, err
				}
			}
		}
		// move the adding definition into tableInfo.
		updateAddingPartitionInfo(partInfo, tblInfo)
		orgDefs := tblInfo.Partition.Definitions
		_ = updateDroppingPartitionInfo(tblInfo, partNames)
		// Reset original partitions, and keep DroppedDefinitions
		tblInfo.Partition.Definitions = orgDefs

		// modify placement settings
		for _, def := range tblInfo.Partition.AddingDefinitions {
			if _, err = checkPlacementPolicyRefValidAndCanNonValidJob(metaMut, job, def.PlacementPolicyRef); err != nil {
				// job.State = model.JobStateCancelled may be set depending on error in function above.
				return ver, errors.Trace(err)
			}
		}

		// All global indexes must be recreated, we cannot update them in-place, since we must have
		// both old and new set of partition ids in the unique index at the same time!
		// We also need to recreate and change between non-global unique indexes and global index,
		// in case a new PARTITION BY changes if all partition columns are included or not.
		for _, index := range tblInfo.Indices {
			newGlobal := getNewGlobal(partInfo, index)
			if job.Type == model.ActionRemovePartitioning {
				// When removing partitioning, set all indexes to 'local' since it will become a non-partitioned table!
				newGlobal = false
			}
			if !index.Unique {
				// for now, only unique index can be global, non-unique indexes are 'local'
				// TODO: For the future loosen this restriction and allow non-unique global indexes
				if newGlobal {
					job.State = model.JobStateCancelled
					return ver, dbterror.ErrGeneralUnsupportedDDL.GenWithStackByArgs(fmt.Sprintf("PARTITION BY, index '%v' is not unique, but has Global Index set", index.Name.O))
				}
				continue
			}
			inAllPartitionColumns, err := checkPartitionKeysConstraint(partInfo, index.Columns, tblInfo)
			if err != nil {
				return ver, errors.Trace(err)
			}
			if !inAllPartitionColumns {
				// Currently only support Explicit Global indexes.
				if !newGlobal {
					job.State = model.JobStateCancelled
					return ver, dbterror.ErrGlobalIndexNotExplicitlySet.GenWithStackByArgs(index.Name.O)
				}
				// Duplicate the unique indexes with new index ids.
				// If previously was Global or will be Global:
				// it must be recreated with new index ID
				// TODO: Could we allow that session in StateWriteReorganization, when StateDeleteReorganization
				// has started, may not find changes through the global index that sessions in StateDeleteReorganization made?
				// If so, then we could avoid copying the full Global Index if it has not changed from LOCAL!
				// It might be possible to use the new, not yet public partitions to access those rows?!
				// Just that it would not work with explicit partition select SELECT FROM t PARTITION (p,...)
				newIndex := index.Clone()
				newIndex.State = model.StateDeleteOnly
				newIndex.ID = AllocateIndexID(tblInfo)
				newIndex.Global = true
				tblInfo.Indices = append(tblInfo.Indices, newIndex)
			} else {
				if newGlobal {
					// TODO: For the future loosen this restriction and allow global indexes for unique keys also including all partitioning columns
					return ver, dbterror.ErrGeneralUnsupportedDDL.GenWithStackByArgs(fmt.Sprintf("PARTITION BY, index '%v' is unique and contains all partitioning columns, but has Global Index set", index.Name.O))
				}
				if index.Global {
					// Index was previously Global, now it needs to be duplicated and become a local index.
					newIndex := index.Clone()
					newIndex.State = model.StateDeleteOnly
					newIndex.ID = AllocateIndexID(tblInfo)
					newIndex.Global = false
					tblInfo.Indices = append(tblInfo.Indices, newIndex)
				}
			}
		}
		failpoint.Inject("reorgPartCancel1", func(val failpoint.Value) {
			if val.(bool) {
				job.State = model.JobStateCancelled
				failpoint.Return(ver, errors.New("Injected error by reorgPartCancel1"))
			}
		})
		// From now on we cannot just cancel the DDL, we must roll back if changesMade!
		changesMade := false
		if tblInfo.TiFlashReplica != nil {
			// Must set placement rule, and make sure it succeeds.
			if err := infosync.ConfigureTiFlashPDForPartitions(true, &tblInfo.Partition.AddingDefinitions, tblInfo.TiFlashReplica.Count, &tblInfo.TiFlashReplica.LocationLabels, tblInfo.ID); err != nil {
				logutil.DDLLogger().Error("ConfigureTiFlashPDForPartitions fails", zap.Error(err))
				job.State = model.JobStateCancelled
				return ver, errors.Trace(err)
			}
			changesMade = true
			// In the next step, StateDeleteOnly, wait to verify the TiFlash replicas are OK
		}

		bundles, err := alterTablePartitionBundles(metaMut, tblInfo, tblInfo.Partition.AddingDefinitions)
		if err != nil {
			if !changesMade {
				job.State = model.JobStateCancelled
				return ver, errors.Trace(err)
			}
			return rollbackReorganizePartitionWithErr(jobCtx, job, err)
		}

		if len(bundles) > 0 {
			if err = infosync.PutRuleBundlesWithDefaultRetry(context.TODO(), bundles); err != nil {
				if !changesMade {
					job.State = model.JobStateCancelled
					return ver, errors.Wrapf(err, "failed to notify PD the placement rules")
				}
				return rollbackReorganizePartitionWithErr(jobCtx, job, err)
			}
			changesMade = true
		}

		ids := getIDs([]*model.TableInfo{tblInfo})
		for _, p := range tblInfo.Partition.AddingDefinitions {
			ids = append(ids, p.ID)
		}
		changed, err := alterTableLabelRule(job.SchemaName, tblInfo, ids)
		changesMade = changesMade || changed
		if err != nil {
			if !changesMade {
				job.State = model.JobStateCancelled
				return ver, err
			}
			return rollbackReorganizePartitionWithErr(jobCtx, job, err)
		}

		// Doing the preSplitAndScatter here, since all checks are completed,
		// and we will soon start writing to the new partitions.
		if s, ok := jobCtx.store.(kv.SplittableStore); ok && s != nil {
			// 1. partInfo only contains the AddingPartitions
			// 2. ScatterTable control all new split region need waiting for scatter region finish at table level.
			splitPartitionTableRegion(w.sess.Context, s, tblInfo, partInfo.Definitions, variable.ScatterTable)
		}

		if job.Type == model.ActionReorganizePartition {
			tblInfo.Partition.SetOriginalPartitionIDs()
		}

		// Assume we cannot have more than MaxUint64 rows, set the progress to 1/10 of that.
		metrics.GetBackfillProgressByLabel(metrics.LblReorgPartition, job.SchemaName, tblInfo.Name.String()).Set(0.1 / float64(math.MaxUint64))
		job.SchemaState = model.StateDeleteOnly
		tblInfo.Partition.DDLState = job.SchemaState
		tblInfo.Partition.DDLAction = job.Type
		tblInfo.Partition.DDLState = model.StateDeleteOnly
		tblInfo.Partition.DDLAction = job.Type
		ver, err = updateVersionAndTableInfoWithCheck(jobCtx, job, tblInfo, true)
		if err != nil {
			return ver, errors.Trace(err)
		}
		failpoint.Inject("reorgPartRollback1", func(val failpoint.Value) {
			if val.(bool) {
				err = errors.New("Injected error by reorgPartRollback1")
				failpoint.Return(rollbackReorganizePartitionWithErr(jobCtx, job, err))
			}
		})

		// Is really both StateDeleteOnly AND StateWriteOnly needed?
		// If transaction A in WriteOnly inserts row 1 (into both new and old partition set)
		// and then transaction B in DeleteOnly deletes that row (in both new and old)
		// does really transaction B need to do the delete in the new partition?
		// Yes, otherwise it would still be there when the WriteReorg happens,
		// and WriteReorg would only copy existing rows to the new table, so unless it is
		// deleted it would result in a ghost row!
		// What about update then?
		// Updates also need to be handled for new partitions in DeleteOnly,
		// since it would not be overwritten during Reorganize phase.
		// BUT if the update results in adding in one partition and deleting in another,
		// THEN only the delete must happen in the new partition set, not the insert!
	case model.StateDeleteOnly:
		// This state is to confirm all servers can not see the new partitions when reorg is running,
		// so that all deletes will be done in both old and new partitions when in either DeleteOnly
		// or WriteOnly state.
		// Also using the state for checking that the optional TiFlash replica is available, making it
		// in a state without (much) data and easy to retry without side effects.

		// Reason for having it here, is to make it easy for retry, and better to make sure it is in-sync
		// as early as possible, to avoid a long wait after the data copying.
		if tblInfo.TiFlashReplica != nil && tblInfo.TiFlashReplica.Available {
			// For available state, the new added partition should wait its replica to
			// be finished, otherwise the query to this partition will be blocked.
			count := tblInfo.TiFlashReplica.Count
			needRetry, err := checkPartitionReplica(count, addingDefinitions, jobCtx)
			if err != nil {
				return rollbackReorganizePartitionWithErr(jobCtx, job, err)
			}
			if needRetry {
				// The new added partition hasn't been replicated.
				// Do nothing to the job this time, wait next worker round.
				time.Sleep(tiflashCheckTiDBHTTPAPIHalfInterval)
				// Set the error here which will lead this job exit when it's retry times beyond the limitation.
				return ver, errors.Errorf("[ddl] add partition wait for tiflash replica to complete")
			}

			// When TiFlash Replica is ready, we must move them into `AvailablePartitionIDs`.
			// Since onUpdateFlashReplicaStatus cannot see the partitions yet (not public)
			for _, d := range addingDefinitions {
				tblInfo.TiFlashReplica.AvailablePartitionIDs = append(tblInfo.TiFlashReplica.AvailablePartitionIDs, d.ID)
			}
		}

		for i := range tblInfo.Indices {
			if tblInfo.Indices[i].Unique && tblInfo.Indices[i].State == model.StateDeleteOnly {
				tblInfo.Indices[i].State = model.StateWriteOnly
			}
		}
		tblInfo.Partition.DDLState = model.StateWriteOnly
		metrics.GetBackfillProgressByLabel(metrics.LblReorgPartition, job.SchemaName, tblInfo.Name.String()).Set(0.2 / float64(math.MaxUint64))
		failpoint.Inject("reorgPartRollback2", func(val failpoint.Value) {
			if val.(bool) {
				err = errors.New("Injected error by reorgPartRollback2")
				failpoint.Return(rollbackReorganizePartitionWithErr(jobCtx, job, err))
			}
		})
		job.SchemaState = model.StateWriteOnly
		tblInfo.Partition.DDLState = job.SchemaState
		ver, err = updateVersionAndTableInfo(jobCtx, job, tblInfo, true)
	case model.StateWriteOnly:
		// Insert this state to confirm all servers can see the new partitions when reorg is running,
		// so that new data will be updated in both old and new partitions when reorganizing.
		job.SnapshotVer = 0
		for i := range tblInfo.Indices {
			if tblInfo.Indices[i].Unique && tblInfo.Indices[i].State == model.StateWriteOnly {
				tblInfo.Indices[i].State = model.StateWriteReorganization
			}
		}
		job.SchemaState = model.StateWriteReorganization
		tblInfo.Partition.DDLState = job.SchemaState
		metrics.GetBackfillProgressByLabel(metrics.LblReorgPartition, job.SchemaName, tblInfo.Name.String()).Set(0.3 / float64(math.MaxUint64))
		ver, err = updateVersionAndTableInfo(jobCtx, job, tblInfo, true)
	case model.StateWriteReorganization:
		physicalTableIDs := getPartitionIDsFromDefinitions(tblInfo.Partition.DroppingDefinitions)
		tbl, err2 := getTable(jobCtx.getAutoIDRequirement(), job.SchemaID, tblInfo)
		if err2 != nil {
			return ver, errors.Trace(err2)
		}
		failpoint.Inject("reorgPartFail1", func(val failpoint.Value) {
			// Failures will retry, then do rollback
			if val.(bool) {
				job.ErrorCount += variable.GetDDLErrorCountLimit() / 2
				failpoint.Return(ver, errors.New("Injected error by reorgPartFail1"))
			}
		})
		failpoint.Inject("reorgPartRollback3", func(val failpoint.Value) {
			if val.(bool) {
				err = errors.New("Injected error by reorgPartRollback3")
				failpoint.Return(rollbackReorganizePartitionWithErr(jobCtx, job, err))
			}
		})
		var done bool
		done, ver, err = doPartitionReorgWork(w, jobCtx, job, tbl, physicalTableIDs)

		if !done {
			return ver, err
		}

		failpoint.Inject("reorgPartRollback4", func(val failpoint.Value) {
			if val.(bool) {
				err = errors.New("Injected error by reorgPartRollback4")
				failpoint.Return(rollbackReorganizePartitionWithErr(jobCtx, job, err))
			}
		})

		for _, index := range tblInfo.Indices {
			if !index.Unique {
				continue
			}
			switch index.State {
			case model.StateWriteReorganization:
				// Newly created index, replacing old unique/global index
				index.State = model.StatePublic
			case model.StatePublic:
				if index.Global {
					// Mark the old global index as non-readable, and to be dropped
					index.State = model.StateDeleteReorganization
				} else {
					inAllPartitionColumns, err := checkPartitionKeysConstraint(partInfo, index.Columns, tblInfo)
					if err != nil {
						return rollbackReorganizePartitionWithErr(jobCtx, job, err)
					}
					if !inAllPartitionColumns {
						// Mark the old unique index as non-readable, and to be dropped,
						// since it is replaced by a global index
						index.State = model.StateDeleteReorganization
					}
				}
			}
		}
		firstPartIdx, lastPartIdx, idMap, err2 := getReplacedPartitionIDs(partNames, tblInfo.Partition)
		if err2 != nil {
			return ver, err2
		}
		newDefs := getReorganizedDefinitions(tblInfo.Partition, firstPartIdx, lastPartIdx, idMap)

		// From now on, use the new partitioning, but keep the Adding and Dropping for double write
		tblInfo.Partition.Definitions = newDefs
		tblInfo.Partition.Num = uint64(len(newDefs))
		if job.Type == model.ActionAlterTablePartitioning ||
			job.Type == model.ActionRemovePartitioning {
			tblInfo.Partition.Type, tblInfo.Partition.DDLType = tblInfo.Partition.DDLType, tblInfo.Partition.Type
			tblInfo.Partition.Expr, tblInfo.Partition.DDLExpr = tblInfo.Partition.DDLExpr, tblInfo.Partition.Expr
			tblInfo.Partition.Columns, tblInfo.Partition.DDLColumns = tblInfo.Partition.DDLColumns, tblInfo.Partition.Columns
		}

		failpoint.Inject("reorgPartFail2", func(val failpoint.Value) {
			if val.(bool) {
				job.ErrorCount += variable.GetDDLErrorCountLimit() / 2
				failpoint.Return(ver, errors.New("Injected error by reorgPartFail2"))
			}
		})

		// Now all the data copying is done, but we cannot simply remove the droppingDefinitions
		// since they are a part of the normal Definitions that other nodes with
		// the current schema version. So we need to double write for one more schema version
		job.SchemaState = model.StateDeleteReorganization
		tblInfo.Partition.DDLState = job.SchemaState
		ver, err = updateVersionAndTableInfo(jobCtx, job, tblInfo, true)

	case model.StateDeleteReorganization:
		// Drop the droppingDefinitions and finish the DDL
		// This state is needed for the case where client A sees the schema
		// with version of StateWriteReorg and would not see updates of
		// client B that writes to the new partitions, previously
		// addingDefinitions, since it would not double write to
		// the droppingDefinitions during this time
		// By adding StateDeleteReorg state, client B will write to both
		// the new (previously addingDefinitions) AND droppingDefinitions

		// Register the droppingDefinitions ids for rangeDelete
		// and the addingDefinitions for handling in the updateSchemaVersion
		physicalTableIDs := getPartitionIDsFromDefinitions(tblInfo.Partition.DroppingDefinitions)
		newIDs := getPartitionIDsFromDefinitions(partInfo.Definitions)
		statisticsPartInfo := &model.PartitionInfo{Definitions: tblInfo.Partition.AddingDefinitions}
		droppedPartInfo := &model.PartitionInfo{Definitions: tblInfo.Partition.DroppingDefinitions}

		tblInfo.Partition.DroppingDefinitions = nil
		tblInfo.Partition.AddingDefinitions = nil
		tblInfo.Partition.DDLState = model.StateNone
		tblInfo.Partition.DDLAction = model.ActionNone
		tblInfo.Partition.OriginalPartitionIDsOrder = nil

		var dropIndices []*model.IndexInfo
		for _, indexInfo := range tblInfo.Indices {
			if indexInfo.Unique && indexInfo.State == model.StateDeleteReorganization {
				// Drop the old unique (possible global) index, see onDropIndex
				indexInfo.State = model.StateNone
				DropIndexColumnFlag(tblInfo, indexInfo)
				RemoveDependentHiddenColumns(tblInfo, indexInfo)
				dropIndices = append(dropIndices, indexInfo)
			}
		}
		for _, indexInfo := range dropIndices {
			removeIndexInfo(tblInfo, indexInfo)
		}
		failpoint.Inject("reorgPartFail3", func(val failpoint.Value) {
			if val.(bool) {
				job.ErrorCount += variable.GetDDLErrorCountLimit() / 2
				failpoint.Return(ver, errors.New("Injected error by reorgPartFail3"))
			}
		})
		var oldTblID int64
		if job.Type != model.ActionReorganizePartition {
			// ALTER TABLE ... PARTITION BY
			// REMOVE PARTITIONING
			// Storing the old table ID, used for updating statistics.
			oldTblID = tblInfo.ID
			// TODO: Handle bundles?
			// TODO: Add concurrent test!
			// TODO: Will this result in big gaps?
			// TODO: How to carrie over AUTO_INCREMENT etc.?
			// Check if they are carried over in ApplyDiff?!?
			autoIDs, err := metaMut.GetAutoIDAccessors(job.SchemaID, tblInfo.ID).Get()
			if err != nil {
				return ver, errors.Trace(err)
			}
			err = metaMut.DropTableOrView(job.SchemaID, tblInfo.ID)
			if err != nil {
				return ver, errors.Trace(err)
			}
			tblInfo.ID = partInfo.NewTableID
			if partInfo.DDLType != pmodel.PartitionTypeNone {
				// if partitioned before, then also add the old table ID,
				// otherwise it will be the already included first partition
				physicalTableIDs = append(physicalTableIDs, oldTblID)
			}
			if job.Type == model.ActionRemovePartitioning {
				tblInfo.Partition = nil
			} else {
				// ALTER TABLE ... PARTITION BY
				tblInfo.Partition.ClearReorgIntermediateInfo()
			}
			failpoint.Inject("reorgPartFail4", func(val failpoint.Value) {
				if val.(bool) {
					job.ErrorCount += variable.GetDDLErrorCountLimit() / 2
					failpoint.Return(ver, errors.New("Injected error by reorgPartFail4"))
				}
			})
			err = metaMut.GetAutoIDAccessors(job.SchemaID, tblInfo.ID).Put(autoIDs)
			if err != nil {
				return ver, errors.Trace(err)
			}
			err = metaMut.CreateTableOrView(job.SchemaID, tblInfo)
			if err != nil {
				return ver, errors.Trace(err)
			}
		}
		failpoint.Inject("reorgPartFail5", func(val failpoint.Value) {
			if val.(bool) {
				job.ErrorCount += variable.GetDDLErrorCountLimit() / 2
				failpoint.Return(ver, errors.New("Injected error by reorgPartFail5"))
			}
		})
		args.OldPhysicalTblIDs = physicalTableIDs
		args.NewPartitionIDs = newIDs
		ver, err = updateVersionAndTableInfo(jobCtx, job, tblInfo, true)
		if err != nil {
			return ver, errors.Trace(err)
		}
		// How to handle this?
		// Seems to only trigger asynchronous update of statistics.
		// Should it actually be synchronous?
		// Include the old table ID, if changed, which may contain global statistics,
		// so it can be reused for the new (non)partitioned table.
		event, err := newStatsDDLEventForJob(job.Type, oldTblID, tblInfo, statisticsPartInfo, droppedPartInfo)
		if err != nil {
			return ver, errors.Trace(err)
		}
		err = asyncNotifyEvent(jobCtx, event, job, noSubJob, w.sess)
		if err != nil {
			return ver, errors.Trace(err)
		}

		job.FinishTableJob(model.JobStateDone, model.StateNone, ver, tblInfo)
		// A background job will be created to delete old partition data.
		job.FillFinishedArgs(args)

	default:
		err = dbterror.ErrInvalidDDLState.GenWithStackByArgs("partition", job.SchemaState)
	}

	return ver, errors.Trace(err)
}

// newStatsDDLEventForJob creates a util.SchemaChangeEvent for a job.
// It is used for reorganize partition, add partitioning and remove partitioning.
func newStatsDDLEventForJob(
	jobType model.ActionType,
	oldTblID int64,
	tblInfo *model.TableInfo,
	addedPartInfo *model.PartitionInfo,
	droppedPartInfo *model.PartitionInfo,
) (*notifier.SchemaChangeEvent, error) {
	var event *notifier.SchemaChangeEvent
	switch jobType {
	case model.ActionReorganizePartition:
		event = notifier.NewReorganizePartitionEvent(
			tblInfo,
			addedPartInfo,
			droppedPartInfo,
		)
	case model.ActionAlterTablePartitioning:
		event = notifier.NewAddPartitioningEvent(
			oldTblID,
			tblInfo,
			addedPartInfo,
		)
	case model.ActionRemovePartitioning:
		event = notifier.NewRemovePartitioningEvent(
			oldTblID,
			tblInfo,
			droppedPartInfo,
		)
	default:
		return nil, errors.Errorf("unknown job type: %s", jobType.String())
	}
	return event, nil
}

func doPartitionReorgWork(w *worker, jobCtx *jobContext, job *model.Job, tbl table.Table, physTblIDs []int64) (done bool, ver int64, err error) {
	job.ReorgMeta.ReorgTp = model.ReorgTypeTxn
	sctx, err1 := w.sessPool.Get()
	if err1 != nil {
		return done, ver, err1
	}
	defer w.sessPool.Put(sctx)
	rh := newReorgHandler(sess.NewSession(sctx))
	indices := make([]*model.IndexInfo, 0, len(tbl.Meta().Indices))
	for _, index := range tbl.Meta().Indices {
		if index.Global && index.State == model.StatePublic {
			// Skip old global indexes, but rebuild all other indexes
			continue
		}
		indices = append(indices, index)
	}
	elements := BuildElements(tbl.Meta().Columns[0], indices)
	partTbl, ok := tbl.(table.PartitionedTable)
	if !ok {
		return false, ver, dbterror.ErrUnsupportedReorganizePartition.GenWithStackByArgs()
	}
	dbInfo, err := jobCtx.metaMut.GetDatabase(job.SchemaID)
	if err != nil {
		return false, ver, errors.Trace(err)
	}
	reorgInfo, err := getReorgInfoFromPartitions(jobCtx.oldDDLCtx.jobContext(job.ID, job.ReorgMeta), jobCtx, rh, job, dbInfo, partTbl, physTblIDs, elements)
	err = w.runReorgJob(reorgInfo, tbl.Meta(), func() (reorgErr error) {
		defer tidbutil.Recover(metrics.LabelDDL, "doPartitionReorgWork",
			func() {
				reorgErr = dbterror.ErrCancelledDDLJob.GenWithStack("reorganize partition for table `%v` panic", tbl.Meta().Name)
			}, false)
		return w.reorgPartitionDataAndIndex(jobCtx.stepCtx, tbl, reorgInfo)
	})
	if err != nil {
		if dbterror.ErrPausedDDLJob.Equal(err) {
			return false, ver, nil
		}

		if dbterror.ErrWaitReorgTimeout.Equal(err) {
			// If timeout, we should return, check for the owner and re-wait job done.
			return false, ver, nil
		}
		if kv.IsTxnRetryableError(err) {
			return false, ver, errors.Trace(err)
		}
		if err1 := rh.RemoveDDLReorgHandle(job, reorgInfo.elements); err1 != nil {
			logutil.DDLLogger().Warn("reorg partition job failed, RemoveDDLReorgHandle failed, can't convert job to rollback",
				zap.Stringer("job", job), zap.Error(err1))
		}
		logutil.DDLLogger().Warn("reorg partition job failed, convert job to rollback", zap.Stringer("job", job), zap.Error(err))
		ver, err = rollbackReorganizePartitionWithErr(jobCtx, job, err)
		return false, ver, errors.Trace(err)
	}
	return true, ver, err
}

type reorgPartitionWorker struct {
	*backfillCtx
	// Static allocated to limit memory allocations
	rowRecords        []*rowRecord
	rowDecoder        *decoder.RowDecoder
	rowMap            map[int64]types.Datum
	writeColOffsetMap map[int64]int
	maxOffset         int
	reorgedTbl        table.PartitionedTable
}

func newReorgPartitionWorker(i int, t table.PhysicalTable, decodeColMap map[int64]decoder.Column, reorgInfo *reorgInfo, jc *ReorgContext) (*reorgPartitionWorker, error) {
	bCtx, err := newBackfillCtx(i, reorgInfo, reorgInfo.SchemaName, t, jc, "reorg_partition_rate", false, false)
	if err != nil {
		return nil, err
	}
	reorgedTbl, err := tables.GetReorganizedPartitionedTable(t)
	if err != nil {
		return nil, errors.Trace(err)
	}
	pt := t.GetPartitionedTable()
	if pt == nil {
		return nil, dbterror.ErrUnsupportedReorganizePartition.GenWithStackByArgs()
	}
	partColIDs := reorgedTbl.GetPartitionColumnIDs()
	writeColOffsetMap := make(map[int64]int, len(partColIDs))
	maxOffset := 0
	for _, id := range partColIDs {
		var offset int
		for _, col := range pt.Cols() {
			if col.ID == id {
				offset = col.Offset
				break
			}
		}
		writeColOffsetMap[id] = offset
		maxOffset = mathutil.Max[int](maxOffset, offset)
	}
	return &reorgPartitionWorker{
		backfillCtx:       bCtx,
		rowDecoder:        decoder.NewRowDecoder(t, t.WritableCols(), decodeColMap),
		rowMap:            make(map[int64]types.Datum, len(decodeColMap)),
		writeColOffsetMap: writeColOffsetMap,
		maxOffset:         maxOffset,
		reorgedTbl:        reorgedTbl,
	}, nil
}

func (w *reorgPartitionWorker) BackfillData(handleRange reorgBackfillTask) (taskCtx backfillTaskContext, errInTxn error) {
	oprStartTime := time.Now()
	ctx := kv.WithInternalSourceAndTaskType(context.Background(), w.jobContext.ddlJobSourceType(), kvutil.ExplicitTypeDDL)
	errInTxn = kv.RunInNewTxn(ctx, w.ddlCtx.store, true, func(_ context.Context, txn kv.Transaction) error {
		taskCtx.addedCount = 0
		taskCtx.scanCount = 0
		updateTxnEntrySizeLimitIfNeeded(txn)
		txn.SetOption(kv.Priority, handleRange.priority)
		if tagger := w.GetCtx().getResourceGroupTaggerForTopSQL(handleRange.getJobID()); tagger != nil {
			txn.SetOption(kv.ResourceGroupTagger, tagger)
		}
		txn.SetOption(kv.ResourceGroupName, w.jobContext.resourceGroupName)

		rowRecords, nextKey, taskDone, err := w.fetchRowColVals(txn, handleRange)
		if err != nil {
			return errors.Trace(err)
		}
		taskCtx.nextKey = nextKey
		taskCtx.done = taskDone

		warningsMap := make(map[errors.ErrorID]*terror.Error)
		warningsCountMap := make(map[errors.ErrorID]int64)
		for _, prr := range rowRecords {
			taskCtx.scanCount++

			err = txn.Set(prr.key, prr.vals)
			if err != nil {
				return errors.Trace(err)
			}
			taskCtx.addedCount++
			if prr.warning != nil {
				if _, ok := warningsCountMap[prr.warning.ID()]; ok {
					warningsCountMap[prr.warning.ID()]++
				} else {
					warningsCountMap[prr.warning.ID()] = 1
					warningsMap[prr.warning.ID()] = prr.warning
				}
			}
			// TODO: Future optimization: also write the indexes here?
			// What if the transaction limit is just enough for a single row, without index?
			// Hmm, how could that be in the first place?
			// For now, implement the batch-txn w.addTableIndex,
			// since it already exists and is in use
		}

		// Collect the warnings.
		taskCtx.warnings, taskCtx.warningsCount = warningsMap, warningsCountMap

		// also add the index entries here? And make sure they are not added somewhere else

		return nil
	})
	logSlowOperations(time.Since(oprStartTime), "BackfillData", 3000)

	return
}

func (w *reorgPartitionWorker) fetchRowColVals(txn kv.Transaction, taskRange reorgBackfillTask) ([]*rowRecord, kv.Key, bool, error) {
	w.rowRecords = w.rowRecords[:0]
	startTime := time.Now()

	// taskDone means that the added handle is out of taskRange.endHandle.
	taskDone := false
	sysTZ := w.loc

	tmpRow := make([]types.Datum, w.maxOffset+1)
	var lastAccessedHandle kv.Key
	oprStartTime := startTime
	err := iterateSnapshotKeys(w.jobContext, w.ddlCtx.store, taskRange.priority, w.table.RecordPrefix(), txn.StartTS(), taskRange.startKey, taskRange.endKey,
		func(handle kv.Handle, recordKey kv.Key, rawRow []byte) (bool, error) {
			oprEndTime := time.Now()
			logSlowOperations(oprEndTime.Sub(oprStartTime), "iterateSnapshotKeys in reorgPartitionWorker fetchRowColVals", 0)
			oprStartTime = oprEndTime

			taskDone = recordKey.Cmp(taskRange.endKey) >= 0

			if taskDone || len(w.rowRecords) >= w.batchCnt {
				return false, nil
			}

			_, err := w.rowDecoder.DecodeTheExistedColumnMap(w.exprCtx, handle, rawRow, sysTZ, w.rowMap)
			if err != nil {
				return false, errors.Trace(err)
			}

			// Set the partitioning columns and calculate which partition to write to
			for colID, offset := range w.writeColOffsetMap {
				d, ok := w.rowMap[colID]
				if !ok {
					return false, dbterror.ErrUnsupportedReorganizePartition.GenWithStackByArgs()
				}
				tmpRow[offset] = d
			}
			p, err := w.reorgedTbl.GetPartitionByRow(w.exprCtx.GetEvalCtx(), tmpRow)
			if err != nil {
				return false, errors.Trace(err)
			}
			var newKey kv.Key
			if w.reorgedTbl.Meta().PKIsHandle || w.reorgedTbl.Meta().IsCommonHandle {
				pid := p.GetPhysicalID()
				newKey = tablecodec.EncodeTablePrefix(pid)
				newKey = append(newKey, recordKey[len(newKey):]...)
			} else {
				// Non-clustered table / not unique _tidb_rowid for the whole table
				// Generate new _tidb_rowid if exists.
				// Due to EXCHANGE PARTITION, the existing _tidb_rowid may collide between partitions!
				if reserved, ok := w.tblCtx.GetReservedRowIDAlloc(); ok && reserved.Exhausted() {
					// TODO: Which autoid allocator to use?
					ids := uint64(max(1, w.batchCnt-len(w.rowRecords)))
					// Keep using the original table's allocator
					var baseRowID, maxRowID int64
					baseRowID, maxRowID, err = tables.AllocHandleIDs(w.ctx, w.tblCtx, w.reorgedTbl, ids)
					if err != nil {
						return false, errors.Trace(err)
					}
					reserved.Reset(baseRowID, maxRowID)
				}
				recordID, err := tables.AllocHandle(w.ctx, w.tblCtx, w.reorgedTbl)
				if err != nil {
					return false, errors.Trace(err)
				}
				newKey = tablecodec.EncodeRecordKey(p.RecordPrefix(), recordID)
			}
			w.rowRecords = append(w.rowRecords, &rowRecord{
				key: newKey, vals: rawRow,
			})

			w.cleanRowMap()
			lastAccessedHandle = recordKey
			if recordKey.Cmp(taskRange.endKey) == 0 {
				taskDone = true
				return false, nil
			}
			return true, nil
		})

	if len(w.rowRecords) == 0 {
		taskDone = true
	}

	logutil.DDLLogger().Debug("txn fetches handle info",
		zap.Uint64("txnStartTS", txn.StartTS()),
		zap.Stringer("taskRange", &taskRange),
		zap.Duration("takeTime", time.Since(startTime)))
	return w.rowRecords, getNextHandleKey(taskRange, taskDone, lastAccessedHandle), taskDone, errors.Trace(err)
}

func (w *reorgPartitionWorker) cleanRowMap() {
	for id := range w.rowMap {
		delete(w.rowMap, id)
	}
}

func (w *reorgPartitionWorker) AddMetricInfo(cnt float64) {
	w.metricCounter.Add(cnt)
}

func (*reorgPartitionWorker) String() string {
	return typeReorgPartitionWorker.String()
}

func (w *reorgPartitionWorker) GetCtx() *backfillCtx {
	return w.backfillCtx
}

func (w *worker) reorgPartitionDataAndIndex(
	ctx context.Context,
	t table.Table,
	reorgInfo *reorgInfo,
) (err error) {
	// First copy all table data to the new AddingDefinitions partitions
	// from each of the DroppingDefinitions partitions.
	// Then create all indexes on the AddingDefinitions partitions,
	// both new local and new global indexes
	// And last update new global indexes from the non-touched partitions
	// Note it is hard to update global indexes in-place due to:
	//   - Transactions on different TiDB nodes/domains may see different states of the table/partitions
	//   - We cannot have multiple partition ids for a unique index entry.

	// Copy the data from the DroppingDefinitions to the AddingDefinitions
	if bytes.Equal(reorgInfo.currElement.TypeKey, meta.ColumnElementKey) {
		err = w.updatePhysicalTableRow(ctx, t, reorgInfo)
		if err != nil {
			return errors.Trace(err)
		}
		if len(reorgInfo.elements) <= 1 {
			// No indexes to (re)create, all done!
			return nil
		}
	}

	failpoint.Inject("reorgPartitionAfterDataCopy", func(val failpoint.Value) {
		//nolint:forcetypeassert
		if val.(bool) {
			panic("panic test in reorgPartitionAfterDataCopy")
		}
	})

	if !bytes.Equal(reorgInfo.currElement.TypeKey, meta.IndexElementKey) {
		// row data has been copied, now proceed with creating the indexes
		// on the new AddingDefinitions partitions
		reorgInfo.PhysicalTableID = t.Meta().Partition.AddingDefinitions[0].ID
		reorgInfo.currElement = reorgInfo.elements[1]
		var physTbl table.PhysicalTable
		if tbl, ok := t.(table.PartitionedTable); ok {
			physTbl = tbl.GetPartition(reorgInfo.PhysicalTableID)
		} else if tbl, ok := t.(table.PhysicalTable); ok {
			// This may be used when partitioning a non-partitioned table
			physTbl = tbl
		}
		// Get the original start handle and end handle.
		currentVer, err := getValidCurrentVersion(reorgInfo.jobCtx.store)
		if err != nil {
			return errors.Trace(err)
		}
		startHandle, endHandle, err := getTableRange(reorgInfo.NewJobContext(), reorgInfo.jobCtx.store, physTbl, currentVer.Ver, reorgInfo.Job.Priority)
		if err != nil {
			return errors.Trace(err)
		}

		// Always (re)start with the full PhysicalTable range
		reorgInfo.StartKey, reorgInfo.EndKey = startHandle, endHandle

		// Write the reorg info to store so the whole reorganize process can recover from panic.
		err = reorgInfo.UpdateReorgMeta(reorgInfo.StartKey, w.sessPool)
		logutil.DDLLogger().Info("update column and indexes",
			zap.Int64("jobID", reorgInfo.Job.ID),
			zap.ByteString("elementType", reorgInfo.currElement.TypeKey),
			zap.Int64("elementID", reorgInfo.currElement.ID),
			zap.Int64("partitionTableId", physTbl.GetPhysicalID()),
			zap.String("startHandle", hex.EncodeToString(reorgInfo.StartKey)),
			zap.String("endHandle", hex.EncodeToString(reorgInfo.EndKey)))
		if err != nil {
			return errors.Trace(err)
		}
	}

	pi := t.Meta().GetPartitionInfo()
	if _, err = findNextPartitionID(reorgInfo.PhysicalTableID, pi.AddingDefinitions); err == nil {
		// Now build all the indexes in the new partitions
		err = w.addTableIndex(ctx, t, reorgInfo)
		if err != nil {
			return errors.Trace(err)
		}
		// All indexes are up-to-date for new partitions,
		// now we only need to add the existing non-touched partitions
		// to the global indexes
		reorgInfo.elements = reorgInfo.elements[:0]
		for _, indexInfo := range t.Meta().Indices {
			if indexInfo.Global && indexInfo.State == model.StateWriteReorganization {
				reorgInfo.elements = append(reorgInfo.elements, &meta.Element{ID: indexInfo.ID, TypeKey: meta.IndexElementKey})
			}
		}
		if len(reorgInfo.elements) == 0 {
			reorgInfo.PhysicalTableID = 0
		}
		if reorgInfo.PhysicalTableID != 0 {
			reorgInfo.currElement = reorgInfo.elements[0]
			pid := pi.Definitions[0].ID
			if _, err = findNextPartitionID(pid, pi.DroppingDefinitions); err == nil {
				// Skip all dropped partitions
				pid, err = findNextNonTouchedPartitionID(pid, pi)
				if err != nil {
					return errors.Trace(err)
				}
			}
			// if pid == 0 => All partitions will be dropped, nothing more to add to global indexes.
			reorgInfo.PhysicalTableID = pid
		}
		if reorgInfo.PhysicalTableID != 0 {
			var physTbl table.PhysicalTable
			if tbl, ok := t.(table.PartitionedTable); ok {
				physTbl = tbl.GetPartition(reorgInfo.PhysicalTableID)
			} else if tbl, ok := t.(table.PhysicalTable); ok {
				// This may be used when partitioning a non-partitioned table
				physTbl = tbl
			}
			// Get the original start handle and end handle.
			currentVer, err := getValidCurrentVersion(reorgInfo.jobCtx.store)
			if err != nil {
				return errors.Trace(err)
			}
			startHandle, endHandle, err := getTableRange(reorgInfo.NewJobContext(), reorgInfo.jobCtx.store, physTbl, currentVer.Ver, reorgInfo.Job.Priority)
			if err != nil {
				return errors.Trace(err)
			}

			// Always (re)start with the full PhysicalTable range
			reorgInfo.StartKey, reorgInfo.EndKey = startHandle, endHandle
		}

		// Write the reorg info to store so the whole reorganize process can recover from panic.
		err = reorgInfo.UpdateReorgMeta(reorgInfo.StartKey, w.sessPool)
		logutil.DDLLogger().Info("update column and indexes",
			zap.Int64("jobID", reorgInfo.Job.ID),
			zap.ByteString("elementType", reorgInfo.currElement.TypeKey),
			zap.Int64("elementID", reorgInfo.currElement.ID),
			zap.String("startHandle", hex.EncodeToString(reorgInfo.StartKey)),
			zap.String("endHandle", hex.EncodeToString(reorgInfo.EndKey)))
		if err != nil {
			return errors.Trace(err)
		}
	}
	if _, err = findNextNonTouchedPartitionID(reorgInfo.PhysicalTableID, pi); err == nil {
		err = w.addTableIndex(ctx, t, reorgInfo)
		if err != nil {
			return errors.Trace(err)
		}
		reorgInfo.PhysicalTableID = 0
		err = reorgInfo.UpdateReorgMeta(reorgInfo.StartKey, w.sessPool)
		logutil.DDLLogger().Info("Non touched partitions done",
			zap.Int64("jobID", reorgInfo.Job.ID), zap.Error(err))
		if err != nil {
			return errors.Trace(err)
		}
	}
	return nil
}

func bundlesForExchangeTablePartition(t *meta.Mutator, pt *model.TableInfo, newPar *model.PartitionDefinition, nt *model.TableInfo) ([]*placement.Bundle, error) {
	bundles := make([]*placement.Bundle, 0, 3)

	ptBundle, err := placement.NewTableBundle(t, pt)
	if err != nil {
		return nil, errors.Trace(err)
	}
	if ptBundle != nil {
		bundles = append(bundles, ptBundle)
	}

	parBundle, err := placement.NewPartitionBundle(t, *newPar)
	if err != nil {
		return nil, errors.Trace(err)
	}
	if parBundle != nil {
		bundles = append(bundles, parBundle)
	}

	ntBundle, err := placement.NewTableBundle(t, nt)
	if err != nil {
		return nil, errors.Trace(err)
	}
	if ntBundle != nil {
		bundles = append(bundles, ntBundle)
	}

	if parBundle == nil && ntBundle != nil {
		// newPar.ID is the ID of old table to exchange, so ntBundle != nil means it has some old placement settings.
		// We should remove it in this situation
		bundles = append(bundles, placement.NewBundle(newPar.ID))
	}

	if parBundle != nil && ntBundle == nil {
		// nt.ID is the ID of old partition to exchange, so parBundle != nil means it has some old placement settings.
		// We should remove it in this situation
		bundles = append(bundles, placement.NewBundle(nt.ID))
	}

	return bundles, nil
}

func checkExchangePartitionRecordValidation(
	ctx context.Context,
	w *worker,
	ptbl, ntbl table.Table,
	pschemaName, nschemaName, partitionName string,
) error {
	verifyFunc := func(sql string, params ...any) error {
		sctx, err := w.sessPool.Get()
		if err != nil {
			return errors.Trace(err)
		}
		defer w.sessPool.Put(sctx)

		rows, _, err := sctx.GetRestrictedSQLExecutor().ExecRestrictedSQL(
			ctx,
			nil,
			sql,
			params...,
		)
		if err != nil {
			return errors.Trace(err)
		}
		rowCount := len(rows)
		if rowCount != 0 {
			return errors.Trace(dbterror.ErrRowDoesNotMatchPartition)
		}
		// Check warnings!
		// Is it possible to check how many rows where checked as well?
		return nil
	}
	genConstraintCondition := func(constraints []*table.Constraint) string {
		var buf strings.Builder
		buf.WriteString("not (")
		for i, cons := range constraints {
			if i != 0 {
				buf.WriteString(" and ")
			}
			buf.WriteString(fmt.Sprintf("(%s)", cons.ExprString))
		}
		buf.WriteString(")")
		return buf.String()
	}
	type CheckConstraintTable interface {
		WritableConstraint() []*table.Constraint
	}

	pt := ptbl.Meta()
	index, _, err := getPartitionDef(pt, partitionName)
	if err != nil {
		return errors.Trace(err)
	}

	var buf strings.Builder
	buf.WriteString("select 1 from %n.%n where ")
	paramList := []any{nschemaName, ntbl.Meta().Name.L}
	checkNt := true

	pi := pt.Partition
	switch pi.Type {
	case pmodel.PartitionTypeHash:
		if pi.Num == 1 {
			checkNt = false
		} else {
			buf.WriteString("mod(")
			buf.WriteString(pi.Expr)
			buf.WriteString(", %?) != %?")
			paramList = append(paramList, pi.Num, index)
			if index != 0 {
				// TODO: if hash result can't be NULL, we can remove the check part.
				// For example hash(id), but id is defined not NULL.
				buf.WriteString(" or mod(")
				buf.WriteString(pi.Expr)
				buf.WriteString(", %?) is null")
				paramList = append(paramList, pi.Num, index)
			}
		}
	case pmodel.PartitionTypeRange:
		// Table has only one partition and has the maximum value
		if len(pi.Definitions) == 1 && strings.EqualFold(pi.Definitions[index].LessThan[0], partitionMaxValue) {
			checkNt = false
		} else {
			// For range expression and range columns
			if len(pi.Columns) == 0 {
				conds, params := buildCheckSQLConditionForRangeExprPartition(pi, index)
				buf.WriteString(conds)
				paramList = append(paramList, params...)
			} else {
				conds, params := buildCheckSQLConditionForRangeColumnsPartition(pi, index)
				buf.WriteString(conds)
				paramList = append(paramList, params...)
			}
		}
	case pmodel.PartitionTypeList:
		if len(pi.Columns) == 0 {
			conds := buildCheckSQLConditionForListPartition(pi, index)
			buf.WriteString(conds)
		} else {
			conds := buildCheckSQLConditionForListColumnsPartition(pi, index)
			buf.WriteString(conds)
		}
	default:
		return dbterror.ErrUnsupportedPartitionType.GenWithStackByArgs(pt.Name.O)
	}

	if variable.EnableCheckConstraint.Load() {
		pcc, ok := ptbl.(CheckConstraintTable)
		if !ok {
			return errors.Errorf("exchange partition process assert table partition failed")
		}
		pCons := pcc.WritableConstraint()
		if len(pCons) > 0 {
			if !checkNt {
				checkNt = true
			} else {
				buf.WriteString(" or ")
			}
			buf.WriteString(genConstraintCondition(pCons))
		}
	}
	// Check non-partition table records.
	if checkNt {
		buf.WriteString(" limit 1")
		err = verifyFunc(buf.String(), paramList...)
		if err != nil {
			return errors.Trace(err)
		}
	}

	// Check partition table records.
	if variable.EnableCheckConstraint.Load() {
		ncc, ok := ntbl.(CheckConstraintTable)
		if !ok {
			return errors.Errorf("exchange partition process assert table partition failed")
		}
		nCons := ncc.WritableConstraint()
		if len(nCons) > 0 {
			buf.Reset()
			buf.WriteString("select 1 from %n.%n partition(%n) where ")
			buf.WriteString(genConstraintCondition(nCons))
			buf.WriteString(" limit 1")
			err = verifyFunc(buf.String(), pschemaName, pt.Name.L, partitionName)
			if err != nil {
				return errors.Trace(err)
			}
		}
	}
	return nil
}

func checkExchangePartitionPlacementPolicy(t *meta.Mutator, ntPPRef, ptPPRef, partPPRef *model.PolicyRefInfo) error {
	partitionPPRef := partPPRef
	if partitionPPRef == nil {
		partitionPPRef = ptPPRef
	}

	if ntPPRef == nil && partitionPPRef == nil {
		return nil
	}
	if ntPPRef == nil || partitionPPRef == nil {
		return dbterror.ErrTablesDifferentMetadata
	}

	ptPlacementPolicyInfo, _ := getPolicyInfo(t, partitionPPRef.ID)
	ntPlacementPolicyInfo, _ := getPolicyInfo(t, ntPPRef.ID)
	if ntPlacementPolicyInfo == nil && ptPlacementPolicyInfo == nil {
		return nil
	}
	if ntPlacementPolicyInfo == nil || ptPlacementPolicyInfo == nil {
		return dbterror.ErrTablesDifferentMetadata
	}
	if ntPlacementPolicyInfo.Name.L != ptPlacementPolicyInfo.Name.L {
		return dbterror.ErrTablesDifferentMetadata
	}

	return nil
}

func buildCheckSQLConditionForRangeExprPartition(pi *model.PartitionInfo, index int) (string, []any) {
	var buf strings.Builder
	paramList := make([]any, 0, 2)
	// Since the pi.Expr string may contain the identifier, which couldn't be escaped in our ParseWithParams(...)
	// So we write it to the origin sql string here.
	if index == 0 {
		buf.WriteString(pi.Expr)
		buf.WriteString(" >= %?")
		paramList = append(paramList, driver.UnwrapFromSingleQuotes(pi.Definitions[index].LessThan[0]))
	} else if index == len(pi.Definitions)-1 && strings.EqualFold(pi.Definitions[index].LessThan[0], partitionMaxValue) {
		buf.WriteString(pi.Expr)
		buf.WriteString(" < %? or ")
		buf.WriteString(pi.Expr)
		buf.WriteString(" is null")
		paramList = append(paramList, driver.UnwrapFromSingleQuotes(pi.Definitions[index-1].LessThan[0]))
	} else {
		buf.WriteString(pi.Expr)
		buf.WriteString(" < %? or ")
		buf.WriteString(pi.Expr)
		buf.WriteString(" >= %? or ")
		buf.WriteString(pi.Expr)
		buf.WriteString(" is null")
		paramList = append(paramList, driver.UnwrapFromSingleQuotes(pi.Definitions[index-1].LessThan[0]), driver.UnwrapFromSingleQuotes(pi.Definitions[index].LessThan[0]))
	}
	return buf.String(), paramList
}

func buildCheckSQLConditionForRangeColumnsPartition(pi *model.PartitionInfo, index int) (string, []any) {
	paramList := make([]any, 0, 2)
	colName := pi.Columns[0].L
	if index == 0 {
		paramList = append(paramList, colName, driver.UnwrapFromSingleQuotes(pi.Definitions[index].LessThan[0]))
		return "%n >= %?", paramList
	} else if index == len(pi.Definitions)-1 && strings.EqualFold(pi.Definitions[index].LessThan[0], partitionMaxValue) {
		paramList = append(paramList, colName, driver.UnwrapFromSingleQuotes(pi.Definitions[index-1].LessThan[0]))
		return "%n < %?", paramList
	}
	paramList = append(paramList, colName, driver.UnwrapFromSingleQuotes(pi.Definitions[index-1].LessThan[0]), colName, driver.UnwrapFromSingleQuotes(pi.Definitions[index].LessThan[0]))
	return "%n < %? or %n >= %?", paramList
}

func buildCheckSQLConditionForListPartition(pi *model.PartitionInfo, index int) string {
	var buf strings.Builder
	buf.WriteString("not (")
	for i, inValue := range pi.Definitions[index].InValues {
		if i != 0 {
			buf.WriteString(" OR ")
		}
		// AND has higher priority than OR, so no need for parentheses
		for j, val := range inValue {
			if j != 0 {
				// Should never happen, since there should be no multi-columns, only a single expression :)
				buf.WriteString(" AND ")
			}
			// null-safe compare '<=>'
			buf.WriteString(fmt.Sprintf("(%s) <=> %s", pi.Expr, val))
		}
	}
	buf.WriteString(")")
	return buf.String()
}

func buildCheckSQLConditionForListColumnsPartition(pi *model.PartitionInfo, index int) string {
	var buf strings.Builder
	// How to find a match?
	// (row <=> vals1) OR (row <=> vals2)
	// How to find a non-matching row:
	// NOT ( (row <=> vals1) OR (row <=> vals2) ... )
	buf.WriteString("not (")
	colNames := make([]string, 0, len(pi.Columns))
	for i := range pi.Columns {
		// TODO: check if there are no proper quoting function for this?
		n := "`" + strings.ReplaceAll(pi.Columns[i].O, "`", "``") + "`"
		colNames = append(colNames, n)
	}
	for i, colValues := range pi.Definitions[index].InValues {
		if i != 0 {
			buf.WriteString(" OR ")
		}
		// AND has higher priority than OR, so no need for parentheses
		for j, val := range colValues {
			if j != 0 {
				buf.WriteString(" AND ")
			}
			// null-safe compare '<=>'
			buf.WriteString(fmt.Sprintf("%s <=> %s", colNames[j], val))
		}
	}
	buf.WriteString(")")
	return buf.String()
}

func checkAddPartitionTooManyPartitions(piDefs uint64) error {
	if piDefs > uint64(mysql.PartitionCountLimit) {
		return errors.Trace(dbterror.ErrTooManyPartitions)
	}
	return nil
}

func checkAddPartitionOnTemporaryMode(tbInfo *model.TableInfo) error {
	if tbInfo.Partition != nil && tbInfo.TempTableType != model.TempTableNone {
		return dbterror.ErrPartitionNoTemporary
	}
	return nil
}

func checkPartitionColumnsUnique(tbInfo *model.TableInfo) error {
	if len(tbInfo.Partition.Columns) <= 1 {
		return nil
	}
	var columnsMap = make(map[string]struct{})
	for _, col := range tbInfo.Partition.Columns {
		if _, ok := columnsMap[col.L]; ok {
			return dbterror.ErrSameNamePartitionField.GenWithStackByArgs(col.L)
		}
		columnsMap[col.L] = struct{}{}
	}
	return nil
}

func checkNoHashPartitions(partitionNum uint64) error {
	if partitionNum == 0 {
		return ast.ErrNoParts.GenWithStackByArgs("partitions")
	}
	return nil
}

func getPartitionIDs(table *model.TableInfo) []int64 {
	if table.GetPartitionInfo() == nil {
		return []int64{}
	}
	physicalTableIDs := make([]int64, 0, len(table.Partition.Definitions))
	for _, def := range table.Partition.Definitions {
		physicalTableIDs = append(physicalTableIDs, def.ID)
	}
	return physicalTableIDs
}

func getPartitionRuleIDs(dbName string, table *model.TableInfo) []string {
	if table.GetPartitionInfo() == nil {
		return []string{}
	}
	partRuleIDs := make([]string, 0, len(table.Partition.Definitions))
	for _, def := range table.Partition.Definitions {
		partRuleIDs = append(partRuleIDs, fmt.Sprintf(label.PartitionIDFormat, label.IDPrefix, dbName, table.Name.L, def.Name.L))
	}
	return partRuleIDs
}

// checkPartitioningKeysConstraints checks that the range partitioning key is included in the table constraint.
func checkPartitioningKeysConstraints(ctx *metabuild.Context, s *ast.CreateTableStmt, tblInfo *model.TableInfo) error {
	// Returns directly if there are no unique keys in the table.
	if len(tblInfo.Indices) == 0 && !tblInfo.PKIsHandle {
		return nil
	}

	partCols, err := getPartitionColSlices(ctx.GetExprCtx(), tblInfo, s.Partition)
	if err != nil {
		return errors.Trace(err)
	}

	// Checks that the partitioning key is included in the constraint.
	// Every unique key on the table must use every column in the table's partitioning expression.
	// See https://dev.mysql.com/doc/refman/5.7/en/partitioning-limitations-partitioning-keys-unique-keys.html
	for _, index := range tblInfo.Indices {
		if index.Unique && !checkUniqueKeyIncludePartKey(partCols, index.Columns) {
			if index.Primary && tblInfo.IsCommonHandle {
				// global index does not support clustered index
				return dbterror.ErrUniqueKeyNeedAllFieldsInPf.GenWithStackByArgs("CLUSTERED INDEX")
			}
		}
	}
	// when PKIsHandle, tblInfo.Indices will not contain the primary key.
	if tblInfo.PKIsHandle {
		indexCols := []*model.IndexColumn{{
			Name:   tblInfo.GetPkName(),
			Length: types.UnspecifiedLength,
		}}
		if !checkUniqueKeyIncludePartKey(partCols, indexCols) {
			return dbterror.ErrUniqueKeyNeedAllFieldsInPf.GenWithStackByArgs("CLUSTERED INDEX")
		}
	}
	return nil
}

func checkPartitionKeysConstraint(pi *model.PartitionInfo, indexColumns []*model.IndexColumn, tblInfo *model.TableInfo) (bool, error) {
	var (
		partCols []*model.ColumnInfo
		err      error
	)
	if pi.Type == pmodel.PartitionTypeNone {
		return true, nil
	}
	// The expr will be an empty string if the partition is defined by:
	// CREATE TABLE t (...) PARTITION BY RANGE COLUMNS(...)
	if partExpr := pi.Expr; partExpr != "" {
		// Parse partitioning key, extract the column names in the partitioning key to slice.
		partCols, err = extractPartitionColumns(partExpr, tblInfo)
		if err != nil {
			return false, err
		}
	} else {
		partCols = make([]*model.ColumnInfo, 0, len(pi.Columns))
		for _, col := range pi.Columns {
			colInfo := tblInfo.FindPublicColumnByName(col.L)
			if colInfo == nil {
				return false, infoschema.ErrColumnNotExists.GenWithStackByArgs(col, tblInfo.Name)
			}
			partCols = append(partCols, colInfo)
		}
	}

	// In MySQL, every unique key on the table must use every column in the table's
	// partitioning expression.(This also includes the table's primary key.)
	// See https://dev.mysql.com/doc/refman/5.7/en/partitioning-limitations-partitioning-keys-unique-keys.html
	// TiDB can remove this limitation with Global Index
	return checkUniqueKeyIncludePartKey(columnInfoSlice(partCols), indexColumns), nil
}

type columnNameExtractor struct {
	extractedColumns []*model.ColumnInfo
	tblInfo          *model.TableInfo
	err              error
}

func (*columnNameExtractor) Enter(node ast.Node) (ast.Node, bool) {
	return node, false
}

func (cne *columnNameExtractor) Leave(node ast.Node) (ast.Node, bool) {
	if c, ok := node.(*ast.ColumnNameExpr); ok {
		info := findColumnByName(c.Name.Name.L, cne.tblInfo)
		if info != nil {
			cne.extractedColumns = append(cne.extractedColumns, info)
			return node, true
		}
		cne.err = dbterror.ErrBadField.GenWithStackByArgs(c.Name.Name.O, "expression")
		return nil, false
	}
	return node, true
}

func findColumnByName(colName string, tblInfo *model.TableInfo) *model.ColumnInfo {
	if tblInfo == nil {
		return nil
	}
	for _, info := range tblInfo.Columns {
		if info.Name.L == colName {
			return info
		}
	}
	return nil
}

func extractPartitionColumns(partExpr string, tblInfo *model.TableInfo) ([]*model.ColumnInfo, error) {
	partExpr = "select " + partExpr
	stmts, _, err := parser.New().ParseSQL(partExpr)
	if err != nil {
		return nil, errors.Trace(err)
	}
	extractor := &columnNameExtractor{
		tblInfo:          tblInfo,
		extractedColumns: make([]*model.ColumnInfo, 0),
	}
	stmts[0].Accept(extractor)
	if extractor.err != nil {
		return nil, errors.Trace(extractor.err)
	}
	return extractor.extractedColumns, nil
}

// stringSlice is defined for checkUniqueKeyIncludePartKey.
// if Go supports covariance, the code shouldn't be so complex.
type stringSlice interface {
	Len() int
	At(i int) string
}

// checkUniqueKeyIncludePartKey checks that the partitioning key is included in the constraint.
func checkUniqueKeyIncludePartKey(partCols stringSlice, idxCols []*model.IndexColumn) bool {
	for i := 0; i < partCols.Len(); i++ {
		partCol := partCols.At(i)
		_, idxCol := model.FindIndexColumnByName(idxCols, partCol)
		if idxCol == nil {
			// Partition column is not found in the index columns.
			return false
		}
		if idxCol.Length > 0 {
			// The partition column is found in the index columns, but the index column is a prefix index
			return false
		}
	}
	return true
}

// columnInfoSlice implements the stringSlice interface.
type columnInfoSlice []*model.ColumnInfo

func (cis columnInfoSlice) Len() int {
	return len(cis)
}

func (cis columnInfoSlice) At(i int) string {
	return cis[i].Name.L
}

// columnNameSlice implements the stringSlice interface.
type columnNameSlice []*ast.ColumnName

func (cns columnNameSlice) Len() int {
	return len(cns)
}

func (cns columnNameSlice) At(i int) string {
	return cns[i].Name.L
}

func isPartExprUnsigned(ectx expression.EvalContext, tbInfo *model.TableInfo) bool {
	ctx := tables.NewPartitionExprBuildCtx()
	expr, err := expression.ParseSimpleExpr(ctx, tbInfo.Partition.Expr, expression.WithTableInfo("", tbInfo))
	if err != nil {
		logutil.DDLLogger().Error("isPartExpr failed parsing expression!", zap.Error(err))
		return false
	}
	if mysql.HasUnsignedFlag(expr.GetType(ectx).GetFlag()) {
		return true
	}
	return false
}

// truncateTableByReassignPartitionIDs reassigns new partition ids.
// it also returns the new partition IDs for cases described below.
func truncateTableByReassignPartitionIDs(t *meta.Mutator, tblInfo *model.TableInfo, pids []int64) ([]int64, error) {
	if len(pids) < len(tblInfo.Partition.Definitions) {
		// To make it compatible with older versions when pids was not given
		// and if there has been any add/reorganize partition increasing the number of partitions
		morePids, err := t.GenGlobalIDs(len(tblInfo.Partition.Definitions) - len(pids))
		if err != nil {
			return nil, errors.Trace(err)
		}
		pids = append(pids, morePids...)
	}
	newDefs := make([]model.PartitionDefinition, 0, len(tblInfo.Partition.Definitions))
	for i, def := range tblInfo.Partition.Definitions {
		newDef := def
		newDef.ID = pids[i]
		newDefs = append(newDefs, newDef)
	}
	tblInfo.Partition.Definitions = newDefs
	return pids, nil
}

type partitionExprProcessor func(expression.BuildContext, *model.TableInfo, ast.ExprNode) error

type partitionExprChecker struct {
	processors []partitionExprProcessor
	ctx        expression.BuildContext
	tbInfo     *model.TableInfo
	err        error

	columns []*model.ColumnInfo
}

func newPartitionExprChecker(ctx expression.BuildContext, tbInfo *model.TableInfo, processor ...partitionExprProcessor) *partitionExprChecker {
	p := &partitionExprChecker{processors: processor, ctx: ctx, tbInfo: tbInfo}
	p.processors = append(p.processors, p.extractColumns)
	return p
}

func (p *partitionExprChecker) Enter(n ast.Node) (node ast.Node, skipChildren bool) {
	expr, ok := n.(ast.ExprNode)
	if !ok {
		return n, true
	}
	for _, processor := range p.processors {
		if err := processor(p.ctx, p.tbInfo, expr); err != nil {
			p.err = err
			return n, true
		}
	}

	return n, false
}

func (p *partitionExprChecker) Leave(n ast.Node) (node ast.Node, ok bool) {
	return n, p.err == nil
}

func (p *partitionExprChecker) extractColumns(_ expression.BuildContext, _ *model.TableInfo, expr ast.ExprNode) error {
	columnNameExpr, ok := expr.(*ast.ColumnNameExpr)
	if !ok {
		return nil
	}
	colInfo := findColumnByName(columnNameExpr.Name.Name.L, p.tbInfo)
	if colInfo == nil {
		return errors.Trace(dbterror.ErrBadField.GenWithStackByArgs(columnNameExpr.Name.Name.L, "partition function"))
	}

	p.columns = append(p.columns, colInfo)
	return nil
}

func checkPartitionExprAllowed(_ expression.BuildContext, tb *model.TableInfo, e ast.ExprNode) error {
	switch v := e.(type) {
	case *ast.FuncCallExpr:
		if _, ok := expression.AllowedPartitionFuncMap[v.FnName.L]; ok {
			return nil
		}
	case *ast.BinaryOperationExpr:
		if _, ok := expression.AllowedPartition4BinaryOpMap[v.Op]; ok {
			return errors.Trace(checkNoTimestampArgs(tb, v.L, v.R))
		}
	case *ast.UnaryOperationExpr:
		if _, ok := expression.AllowedPartition4UnaryOpMap[v.Op]; ok {
			return errors.Trace(checkNoTimestampArgs(tb, v.V))
		}
	case *ast.ColumnNameExpr, *ast.ParenthesesExpr, *driver.ValueExpr, *ast.MaxValueExpr,
		*ast.DefaultExpr, *ast.TimeUnitExpr:
		return nil
	}
	return errors.Trace(dbterror.ErrPartitionFunctionIsNotAllowed)
}

func checkPartitionExprArgs(_ expression.BuildContext, tblInfo *model.TableInfo, e ast.ExprNode) error {
	expr, ok := e.(*ast.FuncCallExpr)
	if !ok {
		return nil
	}
	argsType, err := collectArgsType(tblInfo, expr.Args...)
	if err != nil {
		return errors.Trace(err)
	}
	switch expr.FnName.L {
	case ast.ToDays, ast.ToSeconds, ast.DayOfMonth, ast.Month, ast.DayOfYear, ast.Quarter, ast.YearWeek,
		ast.Year, ast.Weekday, ast.DayOfWeek, ast.Day:
		return errors.Trace(checkResultOK(hasDateArgs(argsType...)))
	case ast.Hour, ast.Minute, ast.Second, ast.TimeToSec, ast.MicroSecond:
		return errors.Trace(checkResultOK(hasTimeArgs(argsType...)))
	case ast.UnixTimestamp:
		return errors.Trace(checkResultOK(hasTimestampArgs(argsType...)))
	case ast.FromDays:
		return errors.Trace(checkResultOK(hasDateArgs(argsType...) || hasTimeArgs(argsType...)))
	case ast.Extract:
		switch expr.Args[0].(*ast.TimeUnitExpr).Unit {
		case ast.TimeUnitYear, ast.TimeUnitYearMonth, ast.TimeUnitQuarter, ast.TimeUnitMonth, ast.TimeUnitDay:
			return errors.Trace(checkResultOK(hasDateArgs(argsType...)))
		case ast.TimeUnitDayMicrosecond, ast.TimeUnitDayHour, ast.TimeUnitDayMinute, ast.TimeUnitDaySecond:
			return errors.Trace(checkResultOK(hasDatetimeArgs(argsType...)))
		case ast.TimeUnitHour, ast.TimeUnitHourMinute, ast.TimeUnitHourSecond, ast.TimeUnitMinute, ast.TimeUnitMinuteSecond,
			ast.TimeUnitSecond, ast.TimeUnitMicrosecond, ast.TimeUnitHourMicrosecond, ast.TimeUnitMinuteMicrosecond, ast.TimeUnitSecondMicrosecond:
			return errors.Trace(checkResultOK(hasTimeArgs(argsType...)))
		default:
			return errors.Trace(dbterror.ErrWrongExprInPartitionFunc)
		}
	case ast.DateDiff:
		return errors.Trace(checkResultOK(slice.AllOf(argsType, func(i int) bool {
			return hasDateArgs(argsType[i])
		})))

	case ast.Abs, ast.Ceiling, ast.Floor, ast.Mod:
		has := hasTimestampArgs(argsType...)
		if has {
			return errors.Trace(dbterror.ErrWrongExprInPartitionFunc)
		}
	}
	return nil
}

func collectArgsType(tblInfo *model.TableInfo, exprs ...ast.ExprNode) ([]byte, error) {
	ts := make([]byte, 0, len(exprs))
	for _, arg := range exprs {
		col, ok := arg.(*ast.ColumnNameExpr)
		if !ok {
			continue
		}
		columnInfo := findColumnByName(col.Name.Name.L, tblInfo)
		if columnInfo == nil {
			return nil, errors.Trace(dbterror.ErrBadField.GenWithStackByArgs(col.Name.Name.L, "partition function"))
		}
		ts = append(ts, columnInfo.GetType())
	}

	return ts, nil
}

func hasDateArgs(argsType ...byte) bool {
	return slice.AnyOf(argsType, func(i int) bool {
		return argsType[i] == mysql.TypeDate || argsType[i] == mysql.TypeDatetime
	})
}

func hasTimeArgs(argsType ...byte) bool {
	return slice.AnyOf(argsType, func(i int) bool {
		return argsType[i] == mysql.TypeDuration || argsType[i] == mysql.TypeDatetime
	})
}

func hasTimestampArgs(argsType ...byte) bool {
	return slice.AnyOf(argsType, func(i int) bool {
		return argsType[i] == mysql.TypeTimestamp
	})
}

func hasDatetimeArgs(argsType ...byte) bool {
	return slice.AnyOf(argsType, func(i int) bool {
		return argsType[i] == mysql.TypeDatetime
	})
}

func checkNoTimestampArgs(tbInfo *model.TableInfo, exprs ...ast.ExprNode) error {
	argsType, err := collectArgsType(tbInfo, exprs...)
	if err != nil {
		return err
	}
	if hasTimestampArgs(argsType...) {
		return errors.Trace(dbterror.ErrWrongExprInPartitionFunc)
	}
	return nil
}

// hexIfNonPrint checks if printable UTF-8 characters from a single quoted string,
// if so, just returns the string
// else returns a hex string of the binary string (i.e. actual encoding, not unicode code points!)
func hexIfNonPrint(s string) string {
	isPrint := true
	// https://go.dev/blog/strings `for range` of string converts to runes!
	for _, runeVal := range s {
		if !strconv.IsPrint(runeVal) {
			isPrint = false
			break
		}
	}
	if isPrint {
		return s
	}
	// To avoid 'simple' MySQL accepted escape characters, to be showed as hex, just escape them
	// \0 \b \n \r \t \Z, see https://dev.mysql.com/doc/refman/8.0/en/string-literals.html
	isPrint = true
	res := ""
	for _, runeVal := range s {
		switch runeVal {
		case 0: // Null
			res += `\0`
		case 7: // Bell
			res += `\b`
		case '\t': // 9
			res += `\t`
		case '\n': // 10
			res += `\n`
		case '\r': // 13
			res += `\r`
		case 26: // ctrl-z / Substitute
			res += `\Z`
		default:
			if !strconv.IsPrint(runeVal) {
				isPrint = false
				break
			}
			res += string(runeVal)
		}
	}
	if isPrint {
		return res
	}
	// Not possible to create an easy interpreted MySQL string, return as hex string
	// Can be converted to string in MySQL like: CAST(UNHEX('<hex string>') AS CHAR(255))
	return "0x" + hex.EncodeToString([]byte(driver.UnwrapFromSingleQuotes(s)))
}

func writeColumnListToBuffer(partitionInfo *model.PartitionInfo, sqlMode mysql.SQLMode, buf *bytes.Buffer) {
	if partitionInfo.IsEmptyColumns {
		return
	}
	for i, col := range partitionInfo.Columns {
		buf.WriteString(stringutil.Escape(col.O, sqlMode))
		if i < len(partitionInfo.Columns)-1 {
			buf.WriteString(",")
		}
	}
}

// AppendPartitionInfo is used in SHOW CREATE TABLE as well as generation the SQL syntax
// for the PartitionInfo during validation of various DDL commands
func AppendPartitionInfo(partitionInfo *model.PartitionInfo, buf *bytes.Buffer, sqlMode mysql.SQLMode) {
	if partitionInfo == nil {
		return
	}
	// Since MySQL 5.1/5.5 is very old and TiDB aims for 5.7/8.0 compatibility, we will not
	// include the /*!50100 or /*!50500 comments for TiDB.
	// This also solves the issue with comments within comments that would happen for
	// PLACEMENT POLICY options.
	defaultPartitionDefinitions := true
	if partitionInfo.Type == pmodel.PartitionTypeHash ||
		partitionInfo.Type == pmodel.PartitionTypeKey {
		for i, def := range partitionInfo.Definitions {
			if def.Name.O != fmt.Sprintf("p%d", i) {
				defaultPartitionDefinitions = false
				break
			}
			if len(def.Comment) > 0 || def.PlacementPolicyRef != nil {
				defaultPartitionDefinitions = false
				break
			}
		}

		if defaultPartitionDefinitions {
			if partitionInfo.Type == pmodel.PartitionTypeHash {
				fmt.Fprintf(buf, "\nPARTITION BY HASH (%s) PARTITIONS %d", partitionInfo.Expr, partitionInfo.Num)
			} else {
				buf.WriteString("\nPARTITION BY KEY (")
				writeColumnListToBuffer(partitionInfo, sqlMode, buf)
				buf.WriteString(")")
				fmt.Fprintf(buf, " PARTITIONS %d", partitionInfo.Num)
			}
			return
		}
	}
	// this if statement takes care of lists/range/key columns case
	if len(partitionInfo.Columns) > 0 {
		// partitionInfo.Type == model.PartitionTypeRange || partitionInfo.Type == model.PartitionTypeList
		// || partitionInfo.Type == model.PartitionTypeKey
		// Notice that MySQL uses two spaces between LIST and COLUMNS...
		if partitionInfo.Type == pmodel.PartitionTypeKey {
			fmt.Fprintf(buf, "\nPARTITION BY %s (", partitionInfo.Type.String())
		} else {
			fmt.Fprintf(buf, "\nPARTITION BY %s COLUMNS(", partitionInfo.Type.String())
		}
		writeColumnListToBuffer(partitionInfo, sqlMode, buf)
		buf.WriteString(")\n(")
	} else {
		fmt.Fprintf(buf, "\nPARTITION BY %s (%s)\n(", partitionInfo.Type.String(), partitionInfo.Expr)
	}

	AppendPartitionDefs(partitionInfo, buf, sqlMode)
	buf.WriteString(")")
}

// AppendPartitionDefs generates a list of partition definitions needed for SHOW CREATE TABLE (in executor/show.go)
// as well as needed for generating the ADD PARTITION query for INTERVAL partitioning of ALTER TABLE t LAST PARTITION
// and generating the CREATE TABLE query from CREATE TABLE ... INTERVAL
func AppendPartitionDefs(partitionInfo *model.PartitionInfo, buf *bytes.Buffer, sqlMode mysql.SQLMode) {
	for i, def := range partitionInfo.Definitions {
		if i > 0 {
			fmt.Fprintf(buf, ",\n ")
		}
		fmt.Fprintf(buf, "PARTITION %s", stringutil.Escape(def.Name.O, sqlMode))
		// PartitionTypeHash and PartitionTypeKey do not have any VALUES definition
		if partitionInfo.Type == pmodel.PartitionTypeRange {
			lessThans := make([]string, len(def.LessThan))
			for idx, v := range def.LessThan {
				lessThans[idx] = hexIfNonPrint(v)
			}
			fmt.Fprintf(buf, " VALUES LESS THAN (%s)", strings.Join(lessThans, ","))
		} else if partitionInfo.Type == pmodel.PartitionTypeList {
			if len(def.InValues) == 0 {
				fmt.Fprintf(buf, " DEFAULT")
			} else if len(def.InValues) == 1 &&
				len(def.InValues[0]) == 1 &&
				strings.EqualFold(def.InValues[0][0], "DEFAULT") {
				fmt.Fprintf(buf, " DEFAULT")
			} else {
				values := bytes.NewBuffer(nil)
				for j, inValues := range def.InValues {
					if j > 0 {
						values.WriteString(",")
					}
					if len(inValues) > 1 {
						values.WriteString("(")
						tmpVals := make([]string, len(inValues))
						for idx, v := range inValues {
							tmpVals[idx] = hexIfNonPrint(v)
						}
						values.WriteString(strings.Join(tmpVals, ","))
						values.WriteString(")")
					} else if len(inValues) == 1 {
						values.WriteString(hexIfNonPrint(inValues[0]))
					}
				}
				fmt.Fprintf(buf, " VALUES IN (%s)", values.String())
			}
		}
		if len(def.Comment) > 0 {
			fmt.Fprintf(buf, " COMMENT '%s'", format.OutputFormat(def.Comment))
		}
		if def.PlacementPolicyRef != nil {
			// add placement ref info here
			fmt.Fprintf(buf, " /*T![placement] PLACEMENT POLICY=%s */", stringutil.Escape(def.PlacementPolicyRef.Name.O, sqlMode))
		}
	}
}

func generatePartValuesWithTp(partVal types.Datum, tp types.FieldType) (string, error) {
	if partVal.Kind() == types.KindNull {
		return "NULL", nil
	}

	s, err := partVal.ToString()
	if err != nil {
		return "", err
	}

	switch tp.EvalType() {
	case types.ETInt:
		return s, nil
	case types.ETString:
		// The `partVal` can be an invalid utf8 string if it's converted to BINARY, then the content will be lost after
		// marshaling and storing in the schema. In this case, we use a hex literal to work around this issue.
		if tp.GetCharset() == charset.CharsetBin {
			return fmt.Sprintf("_binary 0x%x", s), nil
		}
		return driver.WrapInSingleQuotes(s), nil
	case types.ETDatetime, types.ETDuration:
		return driver.WrapInSingleQuotes(s), nil
	}

	return "", dbterror.ErrWrongTypeColumnValue.GenWithStackByArgs()
}

func checkPartitionDefinitionConstraints(ctx expression.BuildContext, tbInfo *model.TableInfo) error {
	var err error
	if err = checkPartitionNameUnique(tbInfo.Partition); err != nil {
		return errors.Trace(err)
	}
	if err = checkAddPartitionTooManyPartitions(uint64(len(tbInfo.Partition.Definitions))); err != nil {
		return err
	}
	if err = checkAddPartitionOnTemporaryMode(tbInfo); err != nil {
		return err
	}
	if err = checkPartitionColumnsUnique(tbInfo); err != nil {
		return err
	}

	switch tbInfo.Partition.Type {
	case pmodel.PartitionTypeRange:
		failpoint.Inject("CheckPartitionByRangeErr", func() {
			panic("mockCheckPartitionByRangeErr")
		})
		err = checkPartitionByRange(ctx, tbInfo)
	case pmodel.PartitionTypeHash, pmodel.PartitionTypeKey:
		err = checkPartitionByHash(tbInfo)
	case pmodel.PartitionTypeList:
		err = checkPartitionByList(ctx, tbInfo)
	}
	return errors.Trace(err)
}

func checkPartitionByHash(tbInfo *model.TableInfo) error {
	return checkNoHashPartitions(tbInfo.Partition.Num)
}

// checkPartitionByRange checks validity of a "BY RANGE" partition.
func checkPartitionByRange(ctx expression.BuildContext, tbInfo *model.TableInfo) error {
	pi := tbInfo.Partition

	if len(pi.Columns) == 0 {
		return checkRangePartitionValue(ctx, tbInfo)
	}

	return checkRangeColumnsPartitionValue(ctx, tbInfo)
}

func checkRangeColumnsPartitionValue(ctx expression.BuildContext, tbInfo *model.TableInfo) error {
	// Range columns partition key supports multiple data types with integer、datetime、string.
	pi := tbInfo.Partition
	defs := pi.Definitions
	if len(defs) < 1 {
		return ast.ErrPartitionsMustBeDefined.GenWithStackByArgs("RANGE")
	}

	curr := &defs[0]
	if len(curr.LessThan) != len(pi.Columns) {
		return errors.Trace(ast.ErrPartitionColumnList)
	}
	var prev *model.PartitionDefinition
	for i := 1; i < len(defs); i++ {
		prev, curr = curr, &defs[i]
		succ, err := checkTwoRangeColumns(ctx, curr, prev, pi, tbInfo)
		if err != nil {
			return err
		}
		if !succ {
			return errors.Trace(dbterror.ErrRangeNotIncreasing)
		}
	}
	return nil
}

func checkTwoRangeColumns(ctx expression.BuildContext, curr, prev *model.PartitionDefinition, pi *model.PartitionInfo, tbInfo *model.TableInfo) (bool, error) {
	if len(curr.LessThan) != len(pi.Columns) {
		return false, errors.Trace(ast.ErrPartitionColumnList)
	}
	for i := 0; i < len(pi.Columns); i++ {
		// Special handling for MAXVALUE.
		if strings.EqualFold(curr.LessThan[i], partitionMaxValue) && !strings.EqualFold(prev.LessThan[i], partitionMaxValue) {
			// If current is maxvalue, it certainly >= previous.
			return true, nil
		}
		if strings.EqualFold(prev.LessThan[i], partitionMaxValue) {
			// Current is not maxvalue, and previous is maxvalue.
			return false, nil
		}

		// The tuples of column values used to define the partitions are strictly increasing:
		// PARTITION p0 VALUES LESS THAN (5,10,'ggg')
		// PARTITION p1 VALUES LESS THAN (10,20,'mmm')
		// PARTITION p2 VALUES LESS THAN (15,30,'sss')
		colInfo := findColumnByName(pi.Columns[i].L, tbInfo)
		cmp, err := parseAndEvalBoolExpr(ctx, curr.LessThan[i], prev.LessThan[i], colInfo, tbInfo)
		if err != nil {
			return false, err
		}

		if cmp > 0 {
			return true, nil
		}

		if cmp < 0 {
			return false, nil
		}
	}
	return false, nil
}

// equal, return 0
// greater, return 1
// less, return -1
func parseAndEvalBoolExpr(ctx expression.BuildContext, l, r string, colInfo *model.ColumnInfo, tbInfo *model.TableInfo) (int64, error) {
	lexpr, err := expression.ParseSimpleExpr(ctx, l, expression.WithTableInfo("", tbInfo), expression.WithCastExprTo(&colInfo.FieldType))
	if err != nil {
		return 0, err
	}
	rexpr, err := expression.ParseSimpleExpr(ctx, r, expression.WithTableInfo("", tbInfo), expression.WithCastExprTo(&colInfo.FieldType))
	if err != nil {
		return 0, err
	}

	e, err := expression.NewFunctionBase(ctx, ast.EQ, field_types.NewFieldType(mysql.TypeLonglong), lexpr, rexpr)
	if err != nil {
		return 0, err
	}
	e.SetCharsetAndCollation(colInfo.GetCharset(), colInfo.GetCollate())
	res, _, err1 := e.EvalInt(ctx.GetEvalCtx(), chunk.Row{})
	if err1 != nil {
		return 0, err1
	}
	if res == 1 {
		return 0, nil
	}

	e, err = expression.NewFunctionBase(ctx, ast.GT, field_types.NewFieldType(mysql.TypeLonglong), lexpr, rexpr)
	if err != nil {
		return 0, err
	}
	e.SetCharsetAndCollation(colInfo.GetCharset(), colInfo.GetCollate())
	res, _, err1 = e.EvalInt(ctx.GetEvalCtx(), chunk.Row{})
	if err1 != nil {
		return 0, err1
	}
	if res > 0 {
		return 1, nil
	}
	return -1, nil
}

// checkPartitionByList checks validity of a "BY LIST" partition.
func checkPartitionByList(ctx expression.BuildContext, tbInfo *model.TableInfo) error {
	return checkListPartitionValue(ctx, tbInfo)
}<|MERGE_RESOLUTION|>--- conflicted
+++ resolved
@@ -2269,10 +2269,10 @@
 		originalDefs := tblInfo.Partition.Definitions
 		physicalTableIDs = updateDroppingPartitionInfo(tblInfo, partNames)
 		tblInfo.Partition.Definitions = originalDefs
-		tblInfo.Partition.DDLState = model.StateWriteOnly
-		tblInfo.Partition.DDLAction = model.ActionDropTablePartition
-
 		job.SchemaState = model.StateWriteOnly
+		tblInfo.Partition.DDLState = job.SchemaState
+		tblInfo.Partition.DDLAction = job.Type
+
 		ver, err = updateVersionAndTableInfo(jobCtx, job, tblInfo, originalState != job.SchemaState)
 	case model.StateWriteOnly:
 		// Since the previous state do not use the dropping partitions,
@@ -2317,16 +2317,13 @@
 			return ver, err
 		}
 
-		tblInfo.Partition.DDLState = model.StateDeleteOnly
 		job.SchemaState = model.StateDeleteOnly
 		tblInfo.Partition.DDLState = job.SchemaState
-		tblInfo.Partition.DDLAction = job.Type
 		ver, err = updateVersionAndTableInfo(jobCtx, job, tblInfo, true)
 	case model.StateDeleteOnly:
 		// This state is not a real 'DeleteOnly' state, because tidb does not maintain the state check in partitionDefinition.
 		// Insert this state to confirm all servers can not see the old partitions when reorg is running,
 		// so that no new data will be inserted into old partitions when reorganizing.
-		tblInfo.Partition.DDLState = model.StateDeleteReorganization
 		job.SchemaState = model.StateDeleteReorganization
 		tblInfo.Partition.DDLState = job.SchemaState
 		ver, err = updateVersionAndTableInfo(jobCtx, job, tblInfo, true)
@@ -2387,7 +2384,8 @@
 		}
 		droppedDefs := tblInfo.Partition.DroppingDefinitions
 		tblInfo.Partition.DroppingDefinitions = nil
-		tblInfo.Partition.DDLState = model.StateNone
+		job.SchemaState = model.StateNone
+		tblInfo.Partition.DDLState = job.SchemaState
 		tblInfo.Partition.DDLAction = model.ActionNone
 		// used by ApplyDiff in updateSchemaVersion
 		args.OldPhysicalTblIDs = physicalTableIDs
@@ -2395,12 +2393,6 @@
 		if err != nil {
 			return ver, errors.Trace(err)
 		}
-<<<<<<< HEAD
-		job.SchemaState = model.StateNone
-		tblInfo.Partition.DDLState = job.SchemaState
-		job.FinishTableJob(model.JobStateDone, model.StateNone, ver, tblInfo)
-=======
->>>>>>> 42751959
 		dropPartitionEvent := notifier.NewDropPartitionEvent(
 			tblInfo,
 			&model.PartitionInfo{Definitions: droppedDefs},
@@ -3376,8 +3368,6 @@
 		job.SchemaState = model.StateDeleteOnly
 		tblInfo.Partition.DDLState = job.SchemaState
 		tblInfo.Partition.DDLAction = job.Type
-		tblInfo.Partition.DDLState = model.StateDeleteOnly
-		tblInfo.Partition.DDLAction = job.Type
 		ver, err = updateVersionAndTableInfoWithCheck(jobCtx, job, tblInfo, true)
 		if err != nil {
 			return ver, errors.Trace(err)
