--- conflicted
+++ resolved
@@ -2372,15 +2372,9 @@
 	tblInfo.TiFlashReplica.AvailablePartitionIDs = ids
 }
 
-<<<<<<< HEAD
-func replaceTruncatePartitions(codec tikv.Codec, job *model.Job, t *meta.Mutator, tblInfo *model.TableInfo, oldIDs, newIDs []int64) ([]model.PartitionDefinition, []model.PartitionDefinition, error) {
-	oldDefinitions := make([]model.PartitionDefinition, 0, len(oldIDs))
-	newDefinitions := make([]model.PartitionDefinition, 0, len(oldIDs))
-=======
 func replaceTruncatePartitions(job *model.Job, t *meta.Mutator, tblInfo *model.TableInfo, oldIDs, newIDs []int64) (oldDefinitions, newDefinitions []model.PartitionDefinition, err error) {
 	oldDefinitions = make([]model.PartitionDefinition, 0, len(oldIDs))
 	newDefinitions = make([]model.PartitionDefinition, 0, len(oldIDs))
->>>>>>> cad2ab97
 	pi := tblInfo.Partition
 	for i, id := range oldIDs {
 		for defIdx := range pi.Definitions {
