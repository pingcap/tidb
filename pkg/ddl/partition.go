--- conflicted
+++ resolved
@@ -2491,47 +2491,12 @@
 		if err != nil {
 			return ver, errors.Trace(err)
 		}
-<<<<<<< HEAD
 		preSplitAndScatter(w.sess.Context, jobCtx.store, tblInfo, newDefinitions)
 		// This work as a flag to ignore Global Index entries from the old partitions!
 		pi.DroppingDefinitions = oldDefinitions
 		// And we don't need to filter for new partitions any longer
 		tblInfo.Partition.NewPartitionIDs = nil
 		pi.DDLState = model.StateDeleteOnly
-=======
-
-		// Finish this job.
-		job.FinishTableJob(model.JobStateDone, model.StateNone, ver, tblInfo)
-		truncatePartitionEvent := notifier.NewTruncatePartitionEvent(
-			tblInfo,
-			&model.PartitionInfo{Definitions: newPartitions},
-			&model.PartitionInfo{Definitions: oldPartitions},
-		)
-		asyncNotifyEvent(jobCtx, truncatePartitionEvent, job)
-		// A background job will be created to delete old partition data.
-		job.Args = []any{oldIDs}
-
-		return ver, err
-	}
-
-	// When table has global index, public->deleteOnly->deleteReorg->none schema changes should be handled.
-	switch job.SchemaState {
-	case model.StatePublic:
-		// Step1: generate new partition ids
-		truncatingDefinitions := make([]model.PartitionDefinition, 0, len(oldIDs))
-		for i, oldID := range oldIDs {
-			for j := 0; j < len(pi.Definitions); j++ {
-				def := &pi.Definitions[j]
-				if def.ID == oldID {
-					truncatingDefinitions = append(truncatingDefinitions, def.Clone())
-					def.ID = newIDs[i]
-					break
-				}
-			}
-		}
-		pi.DroppingDefinitions = truncatingDefinitions
-		pi.NewPartitionIDs = newIDs[:]
->>>>>>> d6db1e81
 
 		job.SchemaState = model.StateDeleteOnly
 		return updateVersionAndTableInfo(jobCtx, t, job, tblInfo, true)
@@ -2565,31 +2530,9 @@
 
 		tblInfo.Partition.DroppingDefinitions = nil
 		tblInfo.Partition.NewPartitionIDs = nil
-<<<<<<< HEAD
 		tblInfo.Partition.DDLState = model.StateNone
 		tblInfo.Partition.DDLAction = model.ActionNone
 		// Done, continue after the SchemaState switch!
-=======
-
-		preSplitAndScatter(w.sess.Context, jobCtx.store, tblInfo, newPartitions)
-
-		// used by ApplyDiff in updateSchemaVersion
-		job.CtxVars = []any{oldIDs, newIDs}
-		ver, err = updateVersionAndTableInfo(jobCtx, t, job, tblInfo, true)
-		if err != nil {
-			return ver, errors.Trace(err)
-		}
-		// Finish this job.
-		job.FinishTableJob(model.JobStateDone, model.StateNone, ver, tblInfo)
-		truncatePartitionEvent := notifier.NewTruncatePartitionEvent(
-			tblInfo,
-			&model.PartitionInfo{Definitions: newPartitions},
-			&model.PartitionInfo{Definitions: oldPartitions},
-		)
-		asyncNotifyEvent(jobCtx, truncatePartitionEvent, job)
-		// A background job will be created to delete old partition data.
-		job.Args = []any{oldIDs}
->>>>>>> d6db1e81
 	default:
 		return ver, dbterror.ErrInvalidDDLState.GenWithStackByArgs("partition", job.SchemaState)
 	}
@@ -2603,7 +2546,7 @@
 	// Finish this job.
 	job.FinishTableJob(model.JobStateDone, model.StateNone, ver, tblInfo)
 
-	truncatePartitionEvent := util.NewTruncatePartitionEvent(
+	truncatePartitionEvent := notifier.NewTruncatePartitionEvent(
 		tblInfo,
 		&model.PartitionInfo{Definitions: newDefinitions},
 		&model.PartitionInfo{Definitions: oldDefinitions},
