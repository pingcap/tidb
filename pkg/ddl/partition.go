--- conflicted
+++ resolved
@@ -2829,11 +2829,7 @@
 //	Makes a partitioned table non-partitioned, by first collapsing all partitions into a
 //	single partition and then converts that partition to a non-partitioned table
 //
-<<<<<<< HEAD
-// ALTER TABLE T PARTITION BY ...
-=======
 // ALTER TABLE t PARTITION BY ...
->>>>>>> be86a259
 //
 //	Changes the partitioning to the newly defined partitioning type and definitions,
 //	works for both partitioned and non-partitioned tables.
@@ -2954,11 +2950,8 @@
 
 		// All global indexes must be recreated, we cannot update them in-place, since we must have
 		// both old and new set of partition ids in the unique index at the same time!
-<<<<<<< HEAD
-		// if a global index is no-longer needed to be global (i.e. after PARTITION BY now contains all partitioning columns), drop unset indexInfo.Global
-		// if a non global index now needs to be global, create a new Global Index to replace it with
-=======
->>>>>>> be86a259
+		// Also in some cases we need to recreate and change between non-global unique indexes
+		// and global index, in case a new PARTITION BY changes if all partition columns are included or not.
 		for _, index := range tblInfo.Indices {
 			if !index.Unique {
 				// for now, only unique index can be global, non-unique indexes are 'local'
@@ -2972,11 +2965,7 @@
 				// Duplicate the unique indexes with new index ids.
 				// If previously was Global or will be Global:
 				// it must be recreated with new index ID
-<<<<<<< HEAD
-				newIndex := *index
-=======
 				newIndex := index.Clone()
->>>>>>> be86a259
 				newIndex.State = model.StateDeleteOnly
 				newIndex.ID = AllocateIndexID(tblInfo)
 				if inAllPartitionColumns {
@@ -2985,8 +2974,7 @@
 					// If not including all partitioning columns, make it Global
 					newIndex.Global = true
 				}
-<<<<<<< HEAD
-				tblInfo.Indices = append(tblInfo.Indices, &newIndex)
+				tblInfo.Indices = append(tblInfo.Indices, newIndex)
 			}
 		}
 		failpoint.Inject("reorgPartCancel1", func(val failpoint.Value) {
@@ -2995,11 +2983,6 @@
 				failpoint.Return(ver, errors.New("Injected error by reorgPartCancel1"))
 			}
 		})
-=======
-				tblInfo.Indices = append(tblInfo.Indices, newIndex)
-			}
-		}
->>>>>>> be86a259
 		// From now on we cannot just cancel the DDL, we must roll back if changesMade!
 		changesMade := false
 		if tblInfo.TiFlashReplica != nil {
@@ -3147,7 +3130,6 @@
 		if err2 != nil {
 			return ver, errors.Trace(err2)
 		}
-<<<<<<< HEAD
 		failpoint.Inject("reorgPartFail1", func(val failpoint.Value) {
 			// Failures will retry, then do rollback
 			if val.(bool) {
@@ -3161,8 +3143,6 @@
 				failpoint.Return(convertReorgPartitionJob2RollbackJob(d, t, job, err, tblInfo))
 			}
 		})
-=======
->>>>>>> be86a259
 		var done bool
 		done, ver, err = doPartitionReorgWork(w, d, t, job, tbl, physicalTableIDs)
 
@@ -3170,38 +3150,7 @@
 			return ver, err
 		}
 
-<<<<<<< HEAD
 		failpoint.Inject("reorgPartRollback4", func(val failpoint.Value) {
-=======
-		for _, index := range tblInfo.Indices {
-			if !index.Unique {
-				continue
-			}
-			switch index.State {
-			case model.StateWriteReorganization:
-				// Newly created index, replacing old unique/global index
-				index.State = model.StatePublic
-			case model.StatePublic:
-				if index.Global {
-					// Mark the old global index as non-readable, and to be dropped
-					index.State = model.StateDeleteReorganization
-				} else {
-					inAllPartitionColumns, err := checkPartitionKeysConstraint(partInfo, index.Columns, tblInfo)
-					if err != nil {
-						job.State = model.JobStateCancelled
-						return ver, errors.Trace(err)
-					}
-					if !inAllPartitionColumns {
-						// Mark the old unique index as non-readable, and to be dropped,
-						// since it is replaced by a global index
-						index.State = model.StateDeleteReorganization
-					}
-				}
-			}
-		}
-		firstPartIdx, lastPartIdx, idMap, err2 := getReplacedPartitionIDs(partNames, tblInfo.Partition)
-		failpoint.Inject("reorgPartWriteReorgReplacedPartIDsFail", func(val failpoint.Value) {
->>>>>>> be86a259
 			if val.(bool) {
 				err = errors.New("Injected error by reorgPartRollback4")
 				failpoint.Return(convertReorgPartitionJob2RollbackJob(d, t, job, err, tblInfo))
@@ -3298,15 +3247,12 @@
 		for _, indexInfo := range dropIndices {
 			removeIndexInfo(tblInfo, indexInfo)
 		}
-<<<<<<< HEAD
 		failpoint.Inject("reorgPartFail3", func(val failpoint.Value) {
 			if val.(bool) {
 				job.ErrorCount += variable.GetDDLErrorCountLimit() / 2
 				failpoint.Return(ver, errors.New("Injected error by reorgPartFail3"))
 			}
 		})
-=======
->>>>>>> be86a259
 		var oldTblID int64
 		if job.Type != model.ActionReorganizePartition {
 			// ALTER TABLE ... PARTITION BY
@@ -3477,12 +3423,7 @@
 				zap.Stringer("job", job), zap.Error(err1))
 		}
 		logutil.DDLLogger().Warn("reorg partition job failed, convert job to rollback", zap.Stringer("job", job), zap.Error(err))
-<<<<<<< HEAD
 		ver, err = rollbackReorganizePartitionWithErr(d, t, job, err)
-=======
-		// TODO: rollback new global indexes! TODO: How to handle new index ids?
-		ver, err = convertAddTablePartitionJob2RollbackJob(d, t, job, err, tbl.Meta())
->>>>>>> be86a259
 		return false, ver, errors.Trace(err)
 	}
 	return true, ver, err
@@ -3763,7 +3704,6 @@
 			if indexInfo.Global && indexInfo.State == model.StateWriteReorganization {
 				reorgInfo.elements = append(reorgInfo.elements, &meta.Element{ID: indexInfo.ID, TypeKey: meta.IndexElementKey})
 			}
-<<<<<<< HEAD
 		}
 		if len(reorgInfo.elements) == 0 {
 			reorgInfo.PhysicalTableID = 0
@@ -3827,65 +3767,11 @@
 		err = reorgInfo.UpdateReorgMeta(reorgInfo.StartKey, w.sessPool)
 		logutil.DDLLogger().Info("Non touched partitions done",
 			zap.Int64("jobID", reorgInfo.Job.ID), zap.Error(err))
-=======
-		}
-		if len(reorgInfo.elements) == 0 {
-			// No global indexes
-			return nil
-		}
-		reorgInfo.currElement = reorgInfo.elements[0]
-		pid := pi.Definitions[0].ID
-		if _, err = findNextPartitionID(pid, pi.DroppingDefinitions); err == nil {
-			// Skip all dropped partitions
-			pid, err = findNextNonTouchedPartitionID(pid, pi)
-			if err != nil {
-				return errors.Trace(err)
-			}
-		}
-		if pid == 0 {
-			// All partitions will be dropped, nothing more to add to global indexes.
-			return nil
-		}
-		reorgInfo.PhysicalTableID = pid
-		var physTbl table.PhysicalTable
-		if tbl, ok := t.(table.PartitionedTable); ok {
-			physTbl = tbl.GetPartition(reorgInfo.PhysicalTableID)
-		} else if tbl, ok := t.(table.PhysicalTable); ok {
-			// This may be used when partitioning a non-partitioned table
-			physTbl = tbl
-		}
-		// Get the original start handle and end handle.
-		currentVer, err := getValidCurrentVersion(reorgInfo.d.store)
 		if err != nil {
 			return errors.Trace(err)
 		}
-		startHandle, endHandle, err := getTableRange(reorgInfo.NewJobContext(), reorgInfo.d, physTbl, currentVer.Ver, reorgInfo.Job.Priority)
-		if err != nil {
-			return errors.Trace(err)
-		}
-
-		// Always (re)start with the full PhysicalTable range
-		reorgInfo.StartKey, reorgInfo.EndKey = startHandle, endHandle
-
-		// Write the reorg info to store so the whole reorganize process can recover from panic.
-		err = reorgInfo.UpdateReorgMeta(reorgInfo.StartKey, w.sessPool)
-		logutil.DDLLogger().Info("update column and indexes",
-			zap.Int64("jobID", reorgInfo.Job.ID),
-			zap.ByteString("elementType", reorgInfo.currElement.TypeKey),
-			zap.Int64("elementID", reorgInfo.currElement.ID),
-			zap.Int64("partitionTableId", physTbl.GetPhysicalID()),
-			zap.String("startHandle", hex.EncodeToString(reorgInfo.StartKey)),
-			zap.String("endHandle", hex.EncodeToString(reorgInfo.EndKey)))
->>>>>>> be86a259
-		if err != nil {
-			return errors.Trace(err)
-		}
-	}
-<<<<<<< HEAD
+	}
 	return nil
-=======
-	return w.addTableIndex(t, reorgInfo)
->>>>>>> be86a259
 }
 
 func bundlesForExchangeTablePartition(t *meta.Meta, pt *model.TableInfo, newPar *model.PartitionDefinition, nt *model.TableInfo) ([]*placement.Bundle, error) {
