--- conflicted
+++ resolved
@@ -1788,27 +1788,13 @@
 }
 
 // checkPartitionFuncType checks partition function return type.
-<<<<<<< HEAD
-func checkPartitionFuncType(ctx *metabuild.Context, expr ast.ExprNode, schema string, tblInfo *model.TableInfo) error {
-	if expr == nil {
-		return nil
-	}
-
-	exprCtx := ctx.GetExprCtx()
-	evalCtx := exprCtx.GetEvalCtx()
-=======
-func checkPartitionFuncType(ctx sessionctx.Context, anyExpr any, schema string, tblInfo *model.TableInfo) error {
+func checkPartitionFuncType(ctx expression.BuildContext, anyExpr any, schema string, tblInfo *model.TableInfo) error {
 	if anyExpr == nil {
 		return nil
 	}
->>>>>>> cabedbc9
 	if schema == "" {
-		schema = evalCtx.CurrentDB()
-	}
-<<<<<<< HEAD
-
-	e, err := expression.BuildSimpleExpr(exprCtx, expr, expression.WithTableInfo(schema, tblInfo))
-=======
+		schema = ctx.GetEvalCtx().CurrentDB()
+	}
 	var e expression.Expression
 	var err error
 	switch expr := anyExpr.(type) {
@@ -1816,17 +1802,16 @@
 		if expr == "" {
 			return nil
 		}
-		e, err = expression.ParseSimpleExpr(ctx.GetExprCtx(), expr, expression.WithTableInfo(schema, tblInfo))
+		e, err = expression.ParseSimpleExpr(ctx, expr, expression.WithTableInfo(schema, tblInfo))
 	case ast.ExprNode:
-		e, err = expression.BuildSimpleExpr(ctx.GetExprCtx(), expr, expression.WithTableInfo(schema, tblInfo))
+		e, err = expression.BuildSimpleExpr(ctx, expr, expression.WithTableInfo(schema, tblInfo))
 	default:
 		return errors.Trace(dbterror.ErrPartitionFuncNotAllowed.GenWithStackByArgs("PARTITION"))
 	}
->>>>>>> cabedbc9
 	if err != nil {
 		return errors.Trace(err)
 	}
-	if e.GetType(evalCtx).EvalType() == types.ETInt {
+	if e.GetType(ctx.GetEvalCtx()).EvalType() == types.ETInt {
 		return nil
 	}
 	if col, ok := e.(*expression.Column); ok {
@@ -3130,7 +3115,7 @@
 					return ver, err
 				}
 			} else {
-				if err = checkPartitionFuncType(sctx, partInfo.Expr, job.SchemaName, tblInfo); err != nil {
+				if err = checkPartitionFuncType(sctx.GetExprCtx(), partInfo.Expr, job.SchemaName, tblInfo); err != nil {
 					job.State = model.JobStateCancelled
 					return ver, err
 				}
