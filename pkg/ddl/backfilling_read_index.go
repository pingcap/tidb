--- conflicted
+++ resolved
@@ -116,7 +116,6 @@
 		return r.onFinished(ctx, subtask)
 	}
 
-<<<<<<< HEAD
 	// TODO(tangenta): support checkpoint manager that interact with subtask table.
 	bCtx, err := ingest.NewBackendCtxBuilder(ctx, r.d.store, r.job).
 		WithImportDistributedLock(r.d.etcdCli, sm.TS).
@@ -125,10 +124,7 @@
 		return err
 	}
 	defer bCtx.Close()
-	pipe, err := r.buildLocalStorePipeline(opCtx, bCtx, sm, subtask.Concurrency)
-=======
-	pipe, err := r.buildLocalStorePipeline(opCtx, sm, concurrency)
->>>>>>> be6396c7
+	pipe, err := r.buildLocalStorePipeline(opCtx, bCtx, sm, concurrency)
 	if err != nil {
 		return err
 	}
