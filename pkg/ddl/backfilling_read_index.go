--- conflicted
+++ resolved
@@ -131,11 +131,7 @@
 	concurrency int,
 	extStore storage.ExternalStorage,
 ) error {
-<<<<<<< HEAD
-	pipe, err := r.buildExternalStorePipeline(opCtx, extStore, subtask.TaskID, subtask.ID, sm, concurrency)
-=======
-	pipe, err := r.buildExternalStorePipeline(wctx, subtask.TaskID, subtask.ID, sm, concurrency)
->>>>>>> 82e2c6fd
+	pipe, err := r.buildExternalStorePipeline(wctx, extStore, subtask.TaskID, subtask.ID, sm, concurrency)
 	if err != nil {
 		return err
 	}
@@ -230,22 +226,13 @@
 		return err
 	}
 
-<<<<<<< HEAD
-	opCtx, cancel := NewDistTaskOperatorCtx(ctx)
-	defer cancel()
-
-	concurrency := int(r.GetResource().CPU.Capacity())
-	if r.isGlobalSort() {
-		return r.runGlobalPipeline(ctx, opCtx, subtask, sm, concurrency, objStore)
-=======
 	wctx := workerpool.NewContext(ctx)
 	defer wctx.Cancel()
 	r.summary.Reset()
 
 	concurrency := int(r.GetResource().CPU.Capacity())
 	if r.isGlobalSort() {
-		return r.runGlobalPipeline(ctx, wctx, subtask, sm, concurrency)
->>>>>>> 82e2c6fd
+		return r.runGlobalPipeline(ctx, wctx, subtask, sm, concurrency, objStore)
 	}
 	return r.runLocalPipeline(ctx, wctx, subtask, sm, concurrency)
 }
@@ -422,12 +409,8 @@
 }
 
 func (r *readIndexStepExecutor) buildExternalStorePipeline(
-<<<<<<< HEAD
-	opCtx *OperatorCtx,
+	wctx *workerpool.Context,
 	extStore storage.ExternalStorage,
-=======
-	wctx *workerpool.Context,
->>>>>>> 82e2c6fd
 	taskID int64,
 	subtaskID int64,
 	sm *BackfillSubTaskMeta,
