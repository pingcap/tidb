// Copyright 2023 PingCAP, Inc.
//
// Licensed under the Apache License, Version 2.0 (the "License");
// you may not use this file except in compliance with the License.
// You may obtain a copy of the License at
//
//     http://www.apache.org/licenses/LICENSE-2.0
//
// Unless required by applicable law or agreed to in writing, software
// distributed under the License is distributed on an "AS IS" BASIS,
// WITHOUT WARRANTIES OR CONDITIONS OF ANY KIND, either express or implied.
// See the License for the specific language governing permissions and
// limitations under the License.

package ddl

import (
	"context"
	"encoding/hex"
	"encoding/json"
	"sync"
	"sync/atomic"

	"github.com/pingcap/errors"
	"github.com/pingcap/failpoint"
	"github.com/pingcap/tidb/br/pkg/lightning/backend/external"
	"github.com/pingcap/tidb/pkg/ddl/ingest"
	"github.com/pingcap/tidb/pkg/disttask/framework/proto"
	"github.com/pingcap/tidb/pkg/disttask/framework/scheduler/execute"
	"github.com/pingcap/tidb/pkg/disttask/operator"
	"github.com/pingcap/tidb/pkg/kv"
	"github.com/pingcap/tidb/pkg/metrics"
	"github.com/pingcap/tidb/pkg/parser/model"
	"github.com/pingcap/tidb/pkg/sessionctx"
	"github.com/pingcap/tidb/pkg/table"
	"github.com/pingcap/tidb/pkg/util/logutil"
	"go.uber.org/zap"
)

type readIndexExecutor struct {
	d       *ddl
	job     *model.Job
	indexes []*model.IndexInfo
	ptbl    table.PhysicalTable
	jc      *JobContext

	cloudStorageURI string

	bc      ingest.BackendCtx
	summary *execute.Summary

	subtaskSummary sync.Map // subtaskID => readIndexSummary
}

type readIndexSummary struct {
	minKey    []byte
	maxKey    []byte
	totalSize uint64
	stats     []external.MultipleFilesStat
	mu        sync.Mutex
}

func newReadIndexExecutor(
	d *ddl,
	job *model.Job,
	indexes []*model.IndexInfo,
	ptbl table.PhysicalTable,
	jc *JobContext,
	bc ingest.BackendCtx,
	summary *execute.Summary,
	cloudStorageURI string,
) *readIndexExecutor {
	return &readIndexExecutor{
		d:               d,
		job:             job,
		indexes:         indexes,
		ptbl:            ptbl,
		jc:              jc,
		bc:              bc,
		summary:         summary,
		cloudStorageURI: cloudStorageURI,
	}
}

func (*readIndexExecutor) Init(_ context.Context) error {
	logutil.BgLogger().Info("read index executor init subtask exec env",
		zap.String("category", "ddl"))
	return nil
}

func (r *readIndexExecutor) RunSubtask(ctx context.Context, subtask *proto.Subtask) error {
	logutil.BgLogger().Info("read index executor run subtask",
		zap.String("category", "ddl"),
		zap.Bool("use cloud", len(r.cloudStorageURI) > 0))

	r.subtaskSummary.Store(subtask.ID, &readIndexSummary{})

	sm := &BackfillSubTaskMeta{}
	err := json.Unmarshal(subtask.Meta, sm)
	if err != nil {
		logutil.BgLogger().Error("unmarshal error",
			zap.String("category", "ddl"),
			zap.Error(err))
		return err
	}

	startKey, endKey, tbl, err := r.getTableStartEndKey(sm)
	if err != nil {
		return err
	}

	sessCtx, err := newSessCtx(
		r.d.store, r.job.ReorgMeta.SQLMode, r.job.ReorgMeta.Location, r.job.ReorgMeta.ResourceGroupName)
	if err != nil {
		return err
	}

	opCtx := NewOperatorCtx(ctx)
	defer opCtx.Cancel()
	totalRowCount := &atomic.Int64{}

	var pipe *operator.AsyncPipeline
	if len(r.cloudStorageURI) > 0 {
		pipe, err = r.buildExternalStorePipeline(opCtx, subtask.ID, sessCtx, tbl, startKey, endKey, totalRowCount, sm.MemSize)
	} else {
		pipe, err = r.buildLocalStorePipeline(opCtx, sessCtx, tbl, startKey, endKey, totalRowCount)
	}
	if err != nil {
		return err
	}

	err = pipe.Execute()
	if err != nil {
		return err
	}
	err = pipe.Close()
	if opCtx.OperatorErr() != nil {
		return opCtx.OperatorErr()
	}
	if err != nil {
		return err
	}

	r.bc.ResetWorkers(r.job.ID)
	r.summary.UpdateRowCount(subtask.ID, totalRowCount.Load())
	return nil
}

func (*readIndexExecutor) Cleanup(ctx context.Context) error {
	logutil.Logger(ctx).Info("read index executor cleanup subtask exec env",
		zap.String("category", "ddl"))
	return nil
}

// MockDMLExecutionAddIndexSubTaskFinish is used to mock DML execution during distributed add index.
var MockDMLExecutionAddIndexSubTaskFinish func()

func (r *readIndexExecutor) OnFinished(ctx context.Context, subtask *proto.Subtask) error {
	failpoint.Inject("mockDMLExecutionAddIndexSubTaskFinish", func(val failpoint.Value) {
		//nolint:forcetypeassert
		if val.(bool) {
			MockDMLExecutionAddIndexSubTaskFinish()
		}
	})
	if len(r.cloudStorageURI) == 0 {
		return nil
	}
	// Rewrite the subtask meta to record statistics.
	var subtaskMeta BackfillSubTaskMeta
	err := json.Unmarshal(subtask.Meta, &subtaskMeta)
	if err != nil {
		return err
	}
	sum, _ := r.subtaskSummary.LoadAndDelete(subtask.ID)
	s := sum.(*readIndexSummary)
	subtaskMeta.StartKey = s.minKey
	subtaskMeta.EndKey = kv.Key(s.maxKey).Next()
	subtaskMeta.TotalKVSize = s.totalSize
	subtaskMeta.MultipleFilesStats = s.stats
	fileCnt := 0
	for _, stat := range s.stats {
		fileCnt += len(stat.Filenames)
	}
	logutil.Logger(ctx).Info("get key boundary on subtask finished",
		zap.String("min", hex.EncodeToString(s.minKey)),
		zap.String("max", hex.EncodeToString(s.maxKey)),
		zap.Int("fileCount", fileCnt),
		zap.Uint64("totalSize", s.totalSize))
	meta, err := json.Marshal(subtaskMeta)
	if err != nil {
		return err
	}
	subtask.Meta = meta
	return nil
}

func (r *readIndexExecutor) Rollback(ctx context.Context) error {
	logutil.Logger(ctx).Info("read index executor rollback backfill add index task",
		zap.String("category", "ddl"), zap.Int64("jobID", r.job.ID))
	return nil
}

func (r *readIndexExecutor) getTableStartEndKey(sm *BackfillSubTaskMeta) (
	start, end kv.Key, tbl table.PhysicalTable, err error) {
	currentVer, err1 := getValidCurrentVersion(r.d.store)
	if err1 != nil {
		return nil, nil, nil, errors.Trace(err1)
	}
	if parTbl, ok := r.ptbl.(table.PartitionedTable); ok {
		pid := sm.PhysicalTableID
		start, end, err = getTableRange(r.jc, r.d.ddlCtx, parTbl.GetPartition(pid), currentVer.Ver, r.job.Priority)
		if err != nil {
			logutil.BgLogger().Error("get table range error",
				zap.String("category", "ddl"),
				zap.Error(err))
			return nil, nil, nil, err
		}
		tbl = parTbl.GetPartition(pid)
	} else {
		start, end = sm.StartKey, sm.EndKey
		tbl = r.ptbl
	}
	return start, end, tbl, nil
}

func (r *readIndexExecutor) buildLocalStorePipeline(
	opCtx *OperatorCtx,
	sessCtx sessionctx.Context,
	tbl table.PhysicalTable,
	start, end kv.Key,
	totalRowCount *atomic.Int64,
) (*operator.AsyncPipeline, error) {
	d := r.d
	engines := make([]ingest.Engine, 0, len(r.indexes))
	for _, index := range r.indexes {
		ei, err := r.bc.Register(r.job.ID, index.ID, r.job.SchemaName, r.job.TableName)
		if err != nil {
			logutil.Logger(opCtx).Warn("cannot register new engine", zap.Error(err),
				zap.Int64("job ID", r.job.ID), zap.Int64("index ID", index.ID))
			return nil, err
		}
		engines = append(engines, ei)
	}
	counter := metrics.BackfillTotalCounter.WithLabelValues(
		metrics.GenerateReorgLabel("add_idx_rate", r.job.SchemaName, tbl.Meta().Name.O))
	return NewAddIndexIngestPipeline(
		opCtx, d.store, d.sessPool, r.bc, engines, sessCtx, tbl, r.indexes, start, end, totalRowCount, counter, r.job.ReorgMeta)
}

func (r *readIndexExecutor) buildExternalStorePipeline(
	opCtx *OperatorCtx,
	subtaskID int64,
	sessCtx sessionctx.Context,
	tbl table.PhysicalTable,
	start, end kv.Key,
	totalRowCount *atomic.Int64,
	memSize uint64,
) (*operator.AsyncPipeline, error) {
	d := r.d
	onClose := func(summary *external.WriterSummary) {
		sum, _ := r.subtaskSummary.Load(subtaskID)
		s := sum.(*readIndexSummary)
		s.mu.Lock()
		if len(s.minKey) == 0 || summary.Min.Cmp(s.minKey) < 0 {
			s.minKey = summary.Min.Clone()
		}
		if len(s.maxKey) == 0 || summary.Max.Cmp(s.maxKey) > 0 {
			s.maxKey = summary.Max.Clone()
		}
		s.totalSize += summary.TotalSize
		s.stats = append(s.stats, summary.MultipleFilesStats...)
		s.mu.Unlock()
	}
	counter := metrics.BackfillTotalCounter.WithLabelValues(
		metrics.GenerateReorgLabel("add_idx_rate", r.job.SchemaName, tbl.Meta().Name.O))
	return NewWriteIndexToExternalStoragePipeline(
<<<<<<< HEAD
		opCtx,
		d.store,
		r.cloudStorageURI,
		r.d.sessPool,
		sessCtx,
		r.job.ID,
		subtaskID,
		tbl,
		r.indexes,
		start,
		end,
		totalRowCount,
		memSize,
		counter,
		onClose)
=======
		opCtx, d.store, r.cloudStorageURI, r.d.sessPool, sessCtx, r.job.ID, subtaskID,
		tbl, r.indexes, start, end, totalRowCount, counter, onClose, r.job.ReorgMeta)
>>>>>>> 058a9614
}<|MERGE_RESOLUTION|>--- conflicted
+++ resolved
@@ -274,7 +274,6 @@
 	counter := metrics.BackfillTotalCounter.WithLabelValues(
 		metrics.GenerateReorgLabel("add_idx_rate", r.job.SchemaName, tbl.Meta().Name.O))
 	return NewWriteIndexToExternalStoragePipeline(
-<<<<<<< HEAD
 		opCtx,
 		d.store,
 		r.cloudStorageURI,
@@ -289,9 +288,6 @@
 		totalRowCount,
 		memSize,
 		counter,
-		onClose)
-=======
-		opCtx, d.store, r.cloudStorageURI, r.d.sessPool, sessCtx, r.job.ID, subtaskID,
-		tbl, r.indexes, start, end, totalRowCount, counter, onClose, r.job.ReorgMeta)
->>>>>>> 058a9614
+		onClose,
+		r.job.ReorgMeta)
 }