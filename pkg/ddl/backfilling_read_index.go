--- conflicted
+++ resolved
@@ -108,11 +108,7 @@
 			r.metric = metrics.RegisterLightningCommonMetricsForDDL(r.job.ID)
 			ctx = lightningmetric.WithCommonMetric(ctx, r.metric)
 		}
-<<<<<<< HEAD
-		cfg, bd, err := ingest.CreateLocalBackend(ctx, r.d.pdCli, r.job, false, 0)
-=======
 		cfg, bd, err := ingest.CreateLocalBackend(ctx, r.store, r.job, false, 0)
->>>>>>> eb25197d
 		if err != nil {
 			return errors.Trace(err)
 		}
@@ -153,13 +149,8 @@
 	concurrency int,
 ) error {
 	// TODO(tangenta): support checkpoint manager that interact with subtask table.
-<<<<<<< HEAD
-	bCtx, err := ingest.NewBackendCtxBuilder(ctx, r.d.pdCli, r.job).
-		WithImportDistributedLock(r.d.etcdCli, sm.TS).
-=======
 	bCtx, err := ingest.NewBackendCtxBuilder(ctx, r.store, r.job).
 		WithImportDistributedLock(r.etcdCli, sm.TS).
->>>>>>> eb25197d
 		Build(r.backendCfg, r.backend)
 	if err != nil {
 		return err
