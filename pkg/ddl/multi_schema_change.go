// Copyright 2022 PingCAP, Inc.
//
// Licensed under the Apache License, Version 2.0 (the "License");
// you may not use this file except in compliance with the License.
// You may obtain a copy of the License at
//
//     http://www.apache.org/licenses/LICENSE-2.0
//
// Unless required by applicable law or agreed to in writing, software
// distributed under the License is distributed on an "AS IS" BASIS,
// WITHOUT WARRANTIES OR CONDITIONS OF ANY KIND, either express or implied.
// See the License for the specific language governing permissions and
// limitations under the License.

package ddl

import (
	"github.com/pingcap/tidb/pkg/meta"
	"github.com/pingcap/tidb/pkg/meta/model"
	"github.com/pingcap/tidb/pkg/parser/ast"
	pmodel "github.com/pingcap/tidb/pkg/parser/model"
	"github.com/pingcap/tidb/pkg/parser/terror"
	"github.com/pingcap/tidb/pkg/sessionctx"
	"github.com/pingcap/tidb/pkg/table"
	"github.com/pingcap/tidb/pkg/util/dbterror"
)

func onMultiSchemaChange(w *worker, jobCtx *jobContext, job *model.Job) (ver int64, err error) {
	metaMut := jobCtx.metaMut
	if job.MultiSchemaInfo.Revertible {
		// Handle the rolling back job.
		if job.IsRollingback() {
			// Rollback/cancel the sub-jobs in reverse order.
			for i := len(job.MultiSchemaInfo.SubJobs) - 1; i >= 0; i-- {
				sub := job.MultiSchemaInfo.SubJobs[i]
				if sub.IsFinished() {
					continue
				}
				proxyJob := sub.ToProxyJob(job, i)
<<<<<<< HEAD
				ver, err = w.runOneJobStep(jobCtx, t, &proxyJob)
=======
				ver, _, err = w.runOneJobStep(jobCtx, &proxyJob)
>>>>>>> c8272970
				err = handleRollbackException(err, proxyJob.Error)
				if err != nil {
					return ver, err
				}
				sub.FromProxyJob(&proxyJob, ver)
				return ver, nil
			}
			// The last rollback/cancelling sub-job is done.
			job.State = model.JobStateRollbackDone
			return ver, nil
		}

		// The sub-jobs are normally running.
		// Run the first executable sub-job.
		for i, sub := range job.MultiSchemaInfo.SubJobs {
			if !sub.Revertible || sub.IsFinished() {
				// Skip the sub-jobs which related schema states
				// are in the last revertible point.
				// If a sub job is finished here, it should be a noop job.
				continue
			}
			proxyJob := sub.ToProxyJob(job, i)
<<<<<<< HEAD
			ver, err = w.runOneJobStep(jobCtx, t, &proxyJob)
=======
			ver, _, err = w.runOneJobStep(jobCtx, &proxyJob)
>>>>>>> c8272970
			sub.FromProxyJob(&proxyJob, ver)
			handleRevertibleException(job, sub, proxyJob.Error)
			return ver, err
		}

		// Save table info and sub-jobs for rolling back.
		var tblInfo *model.TableInfo
		tblInfo, err = metaMut.GetTable(job.SchemaID, job.TableID)
		if err != nil {
			return ver, err
		}
		var schemaVersionGenerated = false
		subJobs := make([]model.SubJob, len(job.MultiSchemaInfo.SubJobs))
		// Step the sub-jobs to the non-revertible states all at once.
		// We only generate 1 schema version for these sub-job.
		actionTypes := make([]model.ActionType, 0, len(job.MultiSchemaInfo.SubJobs))
		for i, sub := range job.MultiSchemaInfo.SubJobs {
			if sub.IsFinished() {
				continue
			}
			subJobs[i] = *sub
			proxyJob := sub.ToProxyJob(job, i)
			if schemaVersionGenerated {
				proxyJob.MultiSchemaInfo.SkipVersion = true
			}
<<<<<<< HEAD
			proxyJobVer, err := w.runOneJobStep(jobCtx, t, &proxyJob)
=======
			proxyJobVer, _, err := w.runOneJobStep(jobCtx, &proxyJob)
>>>>>>> c8272970
			if !schemaVersionGenerated && proxyJobVer != 0 {
				schemaVersionGenerated = true
				ver = proxyJobVer
			}
			sub.FromProxyJob(&proxyJob, proxyJobVer)
			if err != nil || proxyJob.Error != nil {
				for j := i - 1; j >= 0; j-- {
					// TODO if some sub-job is finished, this will empty them
					// also some sub-job cannot be rollback completely, maybe keep them?
					job.MultiSchemaInfo.SubJobs[j] = &subJobs[j]
				}
				handleRevertibleException(job, sub, proxyJob.Error)
				// The TableInfo and sub-jobs should be restored
				// because some schema changes update the transaction aggressively.
				// TODO this error handling cannot handle below case:
				// suppose the job is for "alter table t auto_increment = 100, add column c int".
				// if we fail on "add column c int", the allocator is rebased to 100
				// which cannot be rollback, but it's table-info.AutoIncID is rollback by below call.
				// TODO we should also change schema diff of 'ver' if len(actionTypes) > 1.
				return updateVersionAndTableInfo(jobCtx, job, tblInfo, true)
			}
			actionTypes = append(actionTypes, sub.Type)
		}
		if len(actionTypes) > 1 {
			// only single table schema changes can be put into a multi-schema-change
			// job except AddForeignKey which is handled separately in the first loop.
			// so this diff is enough, but it wound be better to accumulate all the diffs,
			// and then merge them into a single diff.
			if err = metaMut.SetSchemaDiff(&model.SchemaDiff{
				Version:        ver,
				Type:           job.Type,
				TableID:        job.TableID,
				SchemaID:       job.SchemaID,
				SubActionTypes: actionTypes,
			}); err != nil {
				return ver, err
			}
		}
		// All the sub-jobs are non-revertible.
		job.MarkNonRevertible()
		return ver, err
	}
	// Run the rest non-revertible sub-jobs one by one.
	for i, sub := range job.MultiSchemaInfo.SubJobs {
		if sub.IsFinished() {
			continue
		}
		proxyJob := sub.ToProxyJob(job, i)
<<<<<<< HEAD
		ver, err = w.runOneJobStep(jobCtx, t, &proxyJob)
=======
		ver, _, err = w.runOneJobStep(jobCtx, &proxyJob)
>>>>>>> c8272970
		sub.FromProxyJob(&proxyJob, ver)
		return ver, err
	}
	return finishMultiSchemaJob(job, metaMut)
}

func handleRevertibleException(job *model.Job, subJob *model.SubJob, err *terror.Error) {
	if subJob.IsNormal() {
		return
	}
	job.State = model.JobStateRollingback
	job.Error = err
	// Flush the cancelling state and cancelled state to sub-jobs.
	for _, sub := range job.MultiSchemaInfo.SubJobs {
		switch sub.State {
		case model.JobStateRunning:
			sub.State = model.JobStateCancelling
		case model.JobStateNone, model.JobStateQueueing:
			sub.State = model.JobStateCancelled
		}
	}
}

func handleRollbackException(runJobErr error, proxyJobErr *terror.Error) error {
	if runJobErr != nil {
		// The physical errors are not recoverable during rolling back.
		// We keep retrying it.
		return runJobErr
	}
	if proxyJobErr != nil {
		if proxyJobErr.Equal(dbterror.ErrCancelledDDLJob) {
			// A cancelled DDL error is normal during rolling back.
			return nil
		}
		return proxyJobErr
	}
	return nil
}

func appendToSubJobs(m *model.MultiSchemaInfo, jobW *JobWrapper) error {
	err := fillMultiSchemaInfo(m, jobW)
	if err != nil {
		return err
	}
	var reorgTp model.ReorgType
	if jobW.ReorgMeta != nil {
		reorgTp = jobW.ReorgMeta.ReorgTp
	}
	m.SubJobs = append(m.SubJobs, &model.SubJob{
		Type:          jobW.Type,
		Args:          jobW.Args,
		UpdateRawArgs: true,
		RawArgs:       jobW.RawArgs,
		SchemaState:   jobW.SchemaState,
		SnapshotVer:   jobW.SnapshotVer,
		Revertible:    true,
		CtxVars:       jobW.CtxVars,
		ReorgTp:       reorgTp,
		UseCloud:      false,
	})
	return nil
}

func fillMultiSchemaInfo(info *model.MultiSchemaInfo, job *JobWrapper) error {
	switch job.Type {
	case model.ActionAddColumn:
		args := job.JobArgs.(*model.TableColumnArgs)
		col, pos := args.Col, args.Pos
		info.AddColumns = append(info.AddColumns, col.Name)
		for colName := range col.Dependences {
			info.RelativeColumns = append(info.RelativeColumns, pmodel.CIStr{L: colName, O: colName})
		}
		if pos != nil && pos.Tp == ast.ColumnPositionAfter {
			info.PositionColumns = append(info.PositionColumns, pos.RelativeColumn.Name)
		}
	case model.ActionDropColumn:
		colName := job.JobArgs.(*model.TableColumnArgs).Col.Name
		info.DropColumns = append(info.DropColumns, colName)
	case model.ActionDropIndex, model.ActionDropPrimaryKey:
		indexName := job.Args[0].(pmodel.CIStr)
		info.DropIndexes = append(info.DropIndexes, indexName)
	case model.ActionAddIndex, model.ActionAddPrimaryKey:
		indexName := job.Args[1].(pmodel.CIStr)
		indexPartSpecifications := job.Args[2].([]*ast.IndexPartSpecification)
		info.AddIndexes = append(info.AddIndexes, indexName)
		for _, indexPartSpecification := range indexPartSpecifications {
			info.RelativeColumns = append(info.RelativeColumns, indexPartSpecification.Column.Name)
		}
		if hiddenCols, ok := job.Args[4].([]*model.ColumnInfo); ok {
			for _, c := range hiddenCols {
				for depColName := range c.Dependences {
					info.RelativeColumns = append(info.RelativeColumns, pmodel.NewCIStr(depColName))
				}
			}
		}
	case model.ActionRenameIndex:
		from := job.Args[0].(pmodel.CIStr)
		to := job.Args[1].(pmodel.CIStr)
		info.AddIndexes = append(info.AddIndexes, to)
		info.DropIndexes = append(info.DropIndexes, from)
	case model.ActionModifyColumn:
		newCol := *job.Args[0].(**model.ColumnInfo)
		oldColName := job.Args[1].(pmodel.CIStr)
		pos := job.Args[2].(*ast.ColumnPosition)
		if newCol.Name.L != oldColName.L {
			info.AddColumns = append(info.AddColumns, newCol.Name)
			info.DropColumns = append(info.DropColumns, oldColName)
		} else {
			info.ModifyColumns = append(info.ModifyColumns, newCol.Name)
		}
		if pos != nil && pos.Tp == ast.ColumnPositionAfter {
			info.PositionColumns = append(info.PositionColumns, pos.RelativeColumn.Name)
		}
	case model.ActionSetDefaultValue:
		args := job.JobArgs.(*model.SetDefaultValueArgs)
		col := args.Col
		info.ModifyColumns = append(info.ModifyColumns, col.Name)
	case model.ActionAlterIndexVisibility:
		idxName := job.JobArgs.(*model.AlterIndexVisibilityArgs).IndexName
		info.AlterIndexes = append(info.AlterIndexes, idxName)
	case model.ActionRebaseAutoID, model.ActionModifyTableComment, model.ActionModifyTableCharsetAndCollate:
	case model.ActionAddForeignKey:
		fkInfo := job.JobArgs.(*model.AddForeignKeyArgs).FkInfo
		info.AddForeignKeys = append(info.AddForeignKeys, model.AddForeignKeyInfo{
			Name: fkInfo.Name,
			Cols: fkInfo.Cols,
		})
	default:
		return dbterror.ErrRunMultiSchemaChanges.FastGenByArgs(job.Type.String())
	}
	return nil
}

func checkOperateSameColAndIdx(info *model.MultiSchemaInfo) error {
	modifyCols := make(map[string]struct{})
	modifyIdx := make(map[string]struct{})

	checkColumns := func(colNames []pmodel.CIStr, addToModifyCols bool) error {
		for _, colName := range colNames {
			name := colName.L
			if _, ok := modifyCols[name]; ok {
				return dbterror.ErrOperateSameColumn.GenWithStackByArgs(name)
			}
			if addToModifyCols {
				modifyCols[name] = struct{}{}
			}
		}
		return nil
	}

	checkIndexes := func(idxNames []pmodel.CIStr, addToModifyIdx bool) error {
		for _, idxName := range idxNames {
			name := idxName.L
			if _, ok := modifyIdx[name]; ok {
				return dbterror.ErrOperateSameIndex.GenWithStackByArgs(name)
			}
			if addToModifyIdx {
				modifyIdx[name] = struct{}{}
			}
		}
		return nil
	}

	if err := checkColumns(info.AddColumns, true); err != nil {
		return err
	}
	if err := checkColumns(info.DropColumns, true); err != nil {
		return err
	}
	if err := checkColumns(info.PositionColumns, false); err != nil {
		return err
	}
	if err := checkColumns(info.ModifyColumns, true); err != nil {
		return err
	}
	if err := checkColumns(info.RelativeColumns, false); err != nil {
		return err
	}

	if err := checkIndexes(info.AddIndexes, true); err != nil {
		return err
	}
	if err := checkIndexes(info.DropIndexes, true); err != nil {
		return err
	}
	return checkIndexes(info.AlterIndexes, true)
}

func mergeAddIndex(info *model.MultiSchemaInfo) {
	var mergedSubJob *model.SubJob
	var mergeCnt int
	for _, subJob := range info.SubJobs {
		if subJob.Type == model.ActionAddForeignKey {
			// Foreign key requires the order of adding indexes is unchanged.
			return
		}
		if subJob.Type == model.ActionAddIndex {
			mergeCnt++
			if mergedSubJob == nil {
				clonedSubJob := *subJob
				mergedSubJob = &clonedSubJob
				mergedSubJob.Args = nil
				mergedSubJob.RawArgs = nil
			}
		}
	}

	if mergeCnt <= 1 {
		// no add index job in this multi-schema change.
		return
	}

	var unique []bool
	var indexNames []pmodel.CIStr
	var indexPartSpecifications [][]*ast.IndexPartSpecification
	var indexOption []*ast.IndexOption
	var hiddenCols [][]*model.ColumnInfo

	newSubJobs := make([]*model.SubJob, 0, len(info.SubJobs))
	for _, subJob := range info.SubJobs {
		if subJob.Type == model.ActionAddIndex {
			unique = append(unique, subJob.Args[0].(bool))
			indexNames = append(indexNames, subJob.Args[1].(pmodel.CIStr))
			indexPartSpecifications = append(indexPartSpecifications, subJob.Args[2].([]*ast.IndexPartSpecification))
			indexOption = append(indexOption, subJob.Args[3].(*ast.IndexOption))
			hiddenCols = append(hiddenCols, subJob.Args[4].([]*model.ColumnInfo))
		} else {
			newSubJobs = append(newSubJobs, subJob)
		}
	}

	mergedSubJob.Args = []any{unique, indexNames, indexPartSpecifications, indexOption, hiddenCols}
	// place the merged add index job at the end of the sub-jobs.
	newSubJobs = append(newSubJobs, mergedSubJob)
	info.SubJobs = newSubJobs
}

func checkOperateDropIndexUseByForeignKey(info *model.MultiSchemaInfo, t table.Table) error {
	var remainIndexes, droppingIndexes []*model.IndexInfo
	tbInfo := t.Meta()
	for _, idx := range tbInfo.Indices {
		dropping := false
		for _, name := range info.DropIndexes {
			if name.L == idx.Name.L {
				dropping = true
				break
			}
		}
		if dropping {
			droppingIndexes = append(droppingIndexes, idx)
		} else {
			remainIndexes = append(remainIndexes, idx)
		}
	}

	for _, fk := range info.AddForeignKeys {
		if droppingIdx := model.FindIndexByColumns(tbInfo, droppingIndexes, fk.Cols...); droppingIdx != nil && model.FindIndexByColumns(tbInfo, remainIndexes, fk.Cols...) == nil {
			return dbterror.ErrDropIndexNeededInForeignKey.GenWithStackByArgs(droppingIdx.Name)
		}
	}
	return nil
}

func checkMultiSchemaInfo(info *model.MultiSchemaInfo, t table.Table) error {
	err := checkOperateSameColAndIdx(info)
	if err != nil {
		return err
	}

	err = checkVisibleColumnCnt(t, len(info.AddColumns), len(info.DropColumns))
	if err != nil {
		return err
	}

	err = checkOperateDropIndexUseByForeignKey(info, t)
	if err != nil {
		return err
	}

	return checkAddColumnTooManyColumns(len(t.Cols()) + len(info.AddColumns) - len(info.DropColumns))
}

func appendMultiChangeWarningsToOwnerCtx(ctx sessionctx.Context, job *model.Job) {
	if job.MultiSchemaInfo == nil || job.Type != model.ActionMultiSchemaChange {
		return
	}
	for _, sub := range job.MultiSchemaInfo.SubJobs {
		if sub.Warning != nil {
			ctx.GetSessionVars().StmtCtx.AppendNote(sub.Warning)
		}
	}
}

// rollingBackMultiSchemaChange updates a multi-schema change job
// from cancelling state to rollingback state.
func rollingBackMultiSchemaChange(job *model.Job) error {
	if !job.MultiSchemaInfo.Revertible {
		// Cannot rolling back because the jobs are non-revertible.
		// Resume the job state to running.
		job.State = model.JobStateRunning
		return nil
	}
	// Mark all the jobs to cancelling.
	for _, sub := range job.MultiSchemaInfo.SubJobs {
		switch sub.State {
		case model.JobStateRunning:
			sub.State = model.JobStateCancelling
		case model.JobStateNone, model.JobStateQueueing:
			sub.State = model.JobStateCancelled
		}
	}
	job.State = model.JobStateRollingback
	return dbterror.ErrCancelledDDLJob
}

func finishMultiSchemaJob(job *model.Job, t *meta.Mutator) (ver int64, err error) {
	for _, sub := range job.MultiSchemaInfo.SubJobs {
		if ver < sub.SchemaVer {
			ver = sub.SchemaVer
		}
	}
	tblInfo, err := t.GetTable(job.SchemaID, job.TableID)
	if err != nil {
		return 0, err
	}
	job.FinishTableJob(model.JobStateDone, model.StateNone, ver, tblInfo)
	return 0, err
}<|MERGE_RESOLUTION|>--- conflicted
+++ resolved
@@ -37,11 +37,7 @@
 					continue
 				}
 				proxyJob := sub.ToProxyJob(job, i)
-<<<<<<< HEAD
-				ver, err = w.runOneJobStep(jobCtx, t, &proxyJob)
-=======
-				ver, _, err = w.runOneJobStep(jobCtx, &proxyJob)
->>>>>>> c8272970
+				ver, err = w.runOneJobStep(jobCtx, &proxyJob)
 				err = handleRollbackException(err, proxyJob.Error)
 				if err != nil {
 					return ver, err
@@ -64,11 +60,7 @@
 				continue
 			}
 			proxyJob := sub.ToProxyJob(job, i)
-<<<<<<< HEAD
-			ver, err = w.runOneJobStep(jobCtx, t, &proxyJob)
-=======
-			ver, _, err = w.runOneJobStep(jobCtx, &proxyJob)
->>>>>>> c8272970
+			ver, err = w.runOneJobStep(jobCtx, &proxyJob)
 			sub.FromProxyJob(&proxyJob, ver)
 			handleRevertibleException(job, sub, proxyJob.Error)
 			return ver, err
@@ -94,11 +86,7 @@
 			if schemaVersionGenerated {
 				proxyJob.MultiSchemaInfo.SkipVersion = true
 			}
-<<<<<<< HEAD
-			proxyJobVer, err := w.runOneJobStep(jobCtx, t, &proxyJob)
-=======
-			proxyJobVer, _, err := w.runOneJobStep(jobCtx, &proxyJob)
->>>>>>> c8272970
+			proxyJobVer, err := w.runOneJobStep(jobCtx, &proxyJob)
 			if !schemaVersionGenerated && proxyJobVer != 0 {
 				schemaVersionGenerated = true
 				ver = proxyJobVer
@@ -147,11 +135,7 @@
 			continue
 		}
 		proxyJob := sub.ToProxyJob(job, i)
-<<<<<<< HEAD
-		ver, err = w.runOneJobStep(jobCtx, t, &proxyJob)
-=======
-		ver, _, err = w.runOneJobStep(jobCtx, &proxyJob)
->>>>>>> c8272970
+		ver, err = w.runOneJobStep(jobCtx, &proxyJob)
 		sub.FromProxyJob(&proxyJob, ver)
 		return ver, err
 	}
