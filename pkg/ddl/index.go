// Copyright 2015 PingCAP, Inc.
//
// Licensed under the Apache License, Version 2.0 (the "License");
// you may not use this file except in compliance with the License.
// You may obtain a copy of the License at
//
//     http://www.apache.org/licenses/LICENSE-2.0
//
// Unless required by applicable law or agreed to in writing, software
// distributed under the License is distributed on an "AS IS" BASIS,
// WITHOUT WARRANTIES OR CONDITIONS OF ANY KIND, either express or implied.
// See the License for the specific language governing permissions and
// limitations under the License.

package ddl

import (
	"bytes"
	"cmp"
	"context"
	"encoding/hex"
	"encoding/json"
	goerrors "errors"
	"fmt"
	"os"
	"slices"
	"strings"
	"sync/atomic"
	"time"

	"github.com/docker/go-units"
	"github.com/pingcap/errors"
	"github.com/pingcap/failpoint"
	"github.com/pingcap/kvproto/pkg/kvrpcpb"
	"github.com/pingcap/tidb/pkg/config"
	"github.com/pingcap/tidb/pkg/config/kerneltype"
	"github.com/pingcap/tidb/pkg/ddl/copr"
	"github.com/pingcap/tidb/pkg/ddl/ingest"
	"github.com/pingcap/tidb/pkg/ddl/logutil"
	"github.com/pingcap/tidb/pkg/ddl/notifier"
	sess "github.com/pingcap/tidb/pkg/ddl/session"
	"github.com/pingcap/tidb/pkg/ddl/systable"
	ddlutil "github.com/pingcap/tidb/pkg/ddl/util"
	"github.com/pingcap/tidb/pkg/disttask/framework/handle"
	"github.com/pingcap/tidb/pkg/disttask/framework/proto"
	"github.com/pingcap/tidb/pkg/disttask/framework/scheduler"
	"github.com/pingcap/tidb/pkg/disttask/framework/storage"
	"github.com/pingcap/tidb/pkg/domain/infosync"
	"github.com/pingcap/tidb/pkg/errctx"
	"github.com/pingcap/tidb/pkg/infoschema"
	"github.com/pingcap/tidb/pkg/keyspace"
	"github.com/pingcap/tidb/pkg/kv"
	"github.com/pingcap/tidb/pkg/lightning/backend"
	"github.com/pingcap/tidb/pkg/lightning/backend/local"
	litconfig "github.com/pingcap/tidb/pkg/lightning/config"
	lightningmetric "github.com/pingcap/tidb/pkg/lightning/metric"
	"github.com/pingcap/tidb/pkg/meta"
	"github.com/pingcap/tidb/pkg/meta/metabuild"
	"github.com/pingcap/tidb/pkg/meta/model"
	"github.com/pingcap/tidb/pkg/metrics"
	"github.com/pingcap/tidb/pkg/parser/ast"
	"github.com/pingcap/tidb/pkg/parser/charset"
	"github.com/pingcap/tidb/pkg/parser/mysql"
	"github.com/pingcap/tidb/pkg/parser/terror"
	"github.com/pingcap/tidb/pkg/sessionctx"
	"github.com/pingcap/tidb/pkg/sessionctx/vardef"
	"github.com/pingcap/tidb/pkg/sessionctx/variable"
	"github.com/pingcap/tidb/pkg/store/helper"
	"github.com/pingcap/tidb/pkg/table"
	"github.com/pingcap/tidb/pkg/table/tables"
	"github.com/pingcap/tidb/pkg/tablecodec"
	"github.com/pingcap/tidb/pkg/types"
	"github.com/pingcap/tidb/pkg/util"
	"github.com/pingcap/tidb/pkg/util/backoff"
	"github.com/pingcap/tidb/pkg/util/chunk"
	"github.com/pingcap/tidb/pkg/util/dbterror"
	"github.com/pingcap/tidb/pkg/util/generatedexpr"
	"github.com/pingcap/tidb/pkg/util/intest"
	tidblogutil "github.com/pingcap/tidb/pkg/util/logutil"
	decoder "github.com/pingcap/tidb/pkg/util/rowDecoder"
	"github.com/pingcap/tidb/pkg/util/size"
	"github.com/pingcap/tidb/pkg/util/sqlexec"
	"github.com/tikv/client-go/v2/oracle"
	"github.com/tikv/client-go/v2/tikv"
	kvutil "github.com/tikv/client-go/v2/util"
	pdHttp "github.com/tikv/pd/client/http"
	"go.uber.org/zap"
	"golang.org/x/sync/errgroup"
)

const (
	// MaxCommentLength is exported for testing.
	MaxCommentLength = 1024
)

var telemetryAddIndexIngestUsage = metrics.TelemetryAddIndexIngestCnt

func buildIndexColumns(ctx *metabuild.Context, columns []*model.ColumnInfo, indexPartSpecifications []*ast.IndexPartSpecification, columnarIndexType model.ColumnarIndexType) ([]*model.IndexColumn, bool, error) {
	// Build offsets.
	idxParts := make([]*model.IndexColumn, 0, len(indexPartSpecifications))
	var col *model.ColumnInfo
	var mvIndex bool
	maxIndexLength := config.GetGlobalConfig().MaxIndexLength
	// The sum of length of all index columns.
	sumLength := 0
	for _, ip := range indexPartSpecifications {
		col = model.FindColumnInfo(columns, ip.Column.Name.L)
		if col == nil {
			return nil, false, dbterror.ErrKeyColumnDoesNotExits.GenWithStack("column does not exist: %s", ip.Column.Name)
		}
		if columnarIndexType == model.ColumnarIndexTypeVector && col.FieldType.GetType() != mysql.TypeTiDBVectorFloat32 {
			return nil, false, dbterror.ErrUnsupportedAddVectorIndex.FastGenByArgs(fmt.Sprintf("only support vector type, but this is type: %s", col.FieldType.String()))
		}
		if columnarIndexType == model.ColumnarIndexTypeInverted && !types.IsTypeStoredAsInteger(col.FieldType.GetType()) {
			return nil, false, dbterror.ErrUnsupportedAddColumnarIndex.FastGenByArgs(fmt.Sprintf("only support integer type, but this is type: %s", col.FieldType.String()))
		}
		if columnarIndexType == model.ColumnarIndexTypeFulltext && !types.IsString(col.FieldType.GetType()) {
			return nil, false, dbterror.ErrUnsupportedAddColumnarIndex.FastGenByArgs(fmt.Sprintf("only support string type, but this is type: %s", col.FieldType.String()))
		}

		// return error in strict sql mode
		if columnarIndexType == model.ColumnarIndexTypeNA {
			if err := checkIndexColumn(col, ip.Length, ctx != nil && (!ctx.GetSQLMode().HasStrictMode() || ctx.SuppressTooLongIndexErr())); err != nil {
				return nil, false, err
			}
		}
		if col.FieldType.IsArray() {
			if mvIndex {
				return nil, false, dbterror.ErrNotSupportedYet.GenWithStackByArgs("more than one multi-valued key part per index")
			}
			mvIndex = true
		}
		indexColLen := ip.Length
		if indexColLen != types.UnspecifiedLength &&
			types.IsTypeChar(col.FieldType.GetType()) &&
			indexColLen == col.FieldType.GetFlen() {
			indexColLen = types.UnspecifiedLength
		}
		indexColumnLength, err := getIndexColumnLength(col, indexColLen, columnarIndexType)
		if err != nil {
			return nil, false, err
		}
		sumLength += indexColumnLength

		if (ctx == nil || !ctx.SuppressTooLongIndexErr()) && sumLength > maxIndexLength {
			// The sum of all lengths must be shorter than the max length for prefix.

			// The multiple column index and the unique index in which the length sum exceeds the maximum size
			// will return an error instead produce a warning.
			if ctx == nil || ctx.GetSQLMode().HasStrictMode() || mysql.HasUniKeyFlag(col.GetFlag()) || len(indexPartSpecifications) > 1 {
				return nil, false, dbterror.ErrTooLongKey.GenWithStackByArgs(sumLength, maxIndexLength)
			}
			// truncate index length and produce warning message in non-restrict sql mode.
			colLenPerUint, err := getIndexColumnLength(col, 1, columnarIndexType)
			if err != nil {
				return nil, false, err
			}
			indexColLen = maxIndexLength / colLenPerUint
			// produce warning message
			ctx.AppendWarning(dbterror.ErrTooLongKey.FastGenByArgs(sumLength, maxIndexLength))
		}

		idxParts = append(idxParts, &model.IndexColumn{
			Name:   col.Name,
			Offset: col.Offset,
			Length: indexColLen,
		})
	}

	return idxParts, mvIndex, nil
}

// CheckPKOnGeneratedColumn checks the specification of PK is valid.
func CheckPKOnGeneratedColumn(tblInfo *model.TableInfo, indexPartSpecifications []*ast.IndexPartSpecification) (*model.ColumnInfo, error) {
	var lastCol *model.ColumnInfo
	for _, colName := range indexPartSpecifications {
		lastCol = tblInfo.FindPublicColumnByName(colName.Column.Name.L)
		if lastCol == nil {
			return nil, dbterror.ErrKeyColumnDoesNotExits.GenWithStackByArgs(colName.Column.Name)
		}
		// Virtual columns cannot be used in primary key.
		if lastCol.IsVirtualGenerated() {
			if lastCol.Hidden {
				return nil, dbterror.ErrFunctionalIndexPrimaryKey
			}
			return nil, dbterror.ErrUnsupportedOnGeneratedColumn.GenWithStackByArgs("Defining a virtual generated column as primary key")
		}
	}

	return lastCol, nil
}

func checkIndexPrefixLength(columns []*model.ColumnInfo, idxColumns []*model.IndexColumn, columnarIndexType model.ColumnarIndexType) error {
	idxLen, err := indexColumnsLen(columns, idxColumns, columnarIndexType)
	if err != nil {
		return err
	}
	if idxLen > config.GetGlobalConfig().MaxIndexLength {
		return dbterror.ErrTooLongKey.GenWithStackByArgs(idxLen, config.GetGlobalConfig().MaxIndexLength)
	}
	return nil
}

func indexColumnsLen(cols []*model.ColumnInfo, idxCols []*model.IndexColumn, columnarIndexType model.ColumnarIndexType) (colLen int, err error) {
	for _, idxCol := range idxCols {
		col := model.FindColumnInfo(cols, idxCol.Name.L)
		if col == nil {
			err = dbterror.ErrKeyColumnDoesNotExits.GenWithStack("column does not exist: %s", idxCol.Name.L)
			return
		}
		var l int
		l, err = getIndexColumnLength(col, idxCol.Length, columnarIndexType)
		if err != nil {
			return
		}
		colLen += l
	}
	return
}

// checkIndexColumn will be run for all non-columnar indexes.
func checkIndexColumn(col *model.ColumnInfo, indexColumnLen int, suppressTooLongKeyErr bool) error {
	if col.FieldType.GetType() == mysql.TypeNull || (col.GetFlen() == 0 && (types.IsTypeChar(col.FieldType.GetType()) || types.IsTypeVarchar(col.FieldType.GetType()))) {
		if col.Hidden {
			return errors.Trace(dbterror.ErrWrongKeyColumnFunctionalIndex.GenWithStackByArgs(col.GeneratedExprString))
		}
		return errors.Trace(dbterror.ErrWrongKeyColumn.GenWithStackByArgs(col.Name))
	}

	// JSON column cannot index.
	if col.FieldType.GetType() == mysql.TypeJSON && !col.FieldType.IsArray() {
		if col.Hidden {
			return dbterror.ErrFunctionalIndexOnJSONOrGeometryFunction
		}
		return errors.Trace(dbterror.ErrJSONUsedAsKey.GenWithStackByArgs(col.Name.O))
	}

	if col.FieldType.GetType() == mysql.TypeTiDBVectorFloat32 {
		return dbterror.ErrUnsupportedAddColumnarIndex.FastGen("only VECTOR INDEX can be added to vector column")
	}

	// Length must be specified and non-zero for BLOB and TEXT column indexes.
	if types.IsTypeBlob(col.FieldType.GetType()) {
		if indexColumnLen == types.UnspecifiedLength {
			if col.Hidden {
				return dbterror.ErrFunctionalIndexOnBlob
			}
			return errors.Trace(dbterror.ErrBlobKeyWithoutLength.GenWithStackByArgs(col.Name.O))
		}
		if indexColumnLen == types.ErrorLength {
			return errors.Trace(dbterror.ErrKeyPart0.GenWithStackByArgs(col.Name.O))
		}
	}

	// Length can only be specified for specifiable types.
	if indexColumnLen != types.UnspecifiedLength && !types.IsTypePrefixable(col.FieldType.GetType()) {
		return errors.Trace(dbterror.ErrIncorrectPrefixKey)
	}

	// Key length must be shorter or equal to the column length.
	if indexColumnLen != types.UnspecifiedLength &&
		types.IsTypeChar(col.FieldType.GetType()) {
		if col.GetFlen() < indexColumnLen {
			return errors.Trace(dbterror.ErrIncorrectPrefixKey)
		}
		// Length must be non-zero for char.
		if indexColumnLen == types.ErrorLength {
			return errors.Trace(dbterror.ErrKeyPart0.GenWithStackByArgs(col.Name.O))
		}
	}

	if types.IsString(col.FieldType.GetType()) {
		desc, err := charset.GetCharsetInfo(col.GetCharset())
		if err != nil {
			return err
		}
		indexColumnLen *= desc.Maxlen
	}
	// Specified length must be shorter than the max length for prefix.
	maxIndexLength := config.GetGlobalConfig().MaxIndexLength
	if indexColumnLen > maxIndexLength {
		if !suppressTooLongKeyErr {
			return dbterror.ErrTooLongKey.GenWithStackByArgs(indexColumnLen, maxIndexLength)
		}
	}
	return nil
}

// getIndexColumnLength calculate the bytes number required in an index column.
func getIndexColumnLength(col *model.ColumnInfo, colLen int, columnarIndexType model.ColumnarIndexType) (int, error) {
	if columnarIndexType != model.ColumnarIndexTypeNA {
		// Columnar index does not actually create KV index, so it has length of 0.
		// however 0 may cause some issues in other calculations, so we use 1 here.
		// 1 is also minimal enough anyway.
		return 1, nil
	}

	length := types.UnspecifiedLength
	if colLen != types.UnspecifiedLength {
		length = colLen
	} else if col.GetFlen() != types.UnspecifiedLength {
		length = col.GetFlen()
	}

	switch col.GetType() {
	case mysql.TypeBit:
		return (length + 7) >> 3, nil
	case mysql.TypeVarchar, mysql.TypeString, mysql.TypeVarString, mysql.TypeTinyBlob, mysql.TypeMediumBlob, mysql.TypeBlob, mysql.TypeLongBlob:
		// Different charsets occupy different numbers of bytes on each character.
		desc, err := charset.GetCharsetInfo(col.GetCharset())
		if err != nil {
			return 0, dbterror.ErrUnsupportedCharset.GenWithStackByArgs(col.GetCharset(), col.GetCollate())
		}
		return desc.Maxlen * length, nil
	case mysql.TypeTiny, mysql.TypeInt24, mysql.TypeLong, mysql.TypeLonglong, mysql.TypeDouble, mysql.TypeShort:
		return mysql.DefaultLengthOfMysqlTypes[col.GetType()], nil
	case mysql.TypeFloat:
		if length <= mysql.MaxFloatPrecisionLength {
			return mysql.DefaultLengthOfMysqlTypes[mysql.TypeFloat], nil
		}
		return mysql.DefaultLengthOfMysqlTypes[mysql.TypeDouble], nil
	case mysql.TypeNewDecimal:
		return calcBytesLengthForDecimal(length), nil
	case mysql.TypeYear, mysql.TypeDate, mysql.TypeDuration, mysql.TypeDatetime, mysql.TypeTimestamp:
		return mysql.DefaultLengthOfMysqlTypes[col.GetType()], nil
	default:
		return length, nil
	}
}

// decimal using a binary format that packs nine decimal (base 10) digits into four bytes.
func calcBytesLengthForDecimal(m int) int {
	return (m / 9 * 4) + ((m%9)+1)/2
}

// BuildIndexInfo builds a new IndexInfo according to the index information.
func BuildIndexInfo(
	ctx *metabuild.Context,
	tblInfo *model.TableInfo,
	indexName ast.CIStr,
	isPrimary, isUnique bool,
	columnarIndexType model.ColumnarIndexType,
	indexPartSpecifications []*ast.IndexPartSpecification,
	indexOption *ast.IndexOption,
	state model.SchemaState,
) (*model.IndexInfo, error) {
	if err := checkTooLongIndex(indexName); err != nil {
		return nil, errors.Trace(err)
	}

	// Create index info.
	idxInfo := &model.IndexInfo{
		Name:    indexName,
		State:   state,
		Primary: isPrimary,
		Unique:  isUnique,
	}

	switch columnarIndexType {
	case model.ColumnarIndexTypeVector:
		vectorInfo, _, err := buildVectorInfoWithCheck(indexPartSpecifications, tblInfo)
		if err != nil {
			return nil, errors.Trace(err)
		}
		idxInfo.VectorInfo = vectorInfo
	case model.ColumnarIndexTypeInverted:
		invertedInfo, err := buildInvertedInfoWithCheck(indexPartSpecifications, tblInfo)
		if err != nil {
			return nil, errors.Trace(err)
		}
		idxInfo.InvertedInfo = invertedInfo
	case model.ColumnarIndexTypeFulltext:
		ftsInfo, err := buildFullTextInfoWithCheck(indexPartSpecifications, indexOption, tblInfo)
		if err != nil {
			return nil, errors.Trace(err)
		}
		idxInfo.FullTextInfo = ftsInfo
	}

	var err error
	allTableColumns := tblInfo.Columns
	idxInfo.Columns, idxInfo.MVIndex, err = buildIndexColumns(ctx, allTableColumns, indexPartSpecifications, columnarIndexType)
	if err != nil {
		return nil, errors.Trace(err)
	}

	if indexOption != nil {
		idxInfo.Comment = indexOption.Comment
		if indexOption.Visibility == ast.IndexVisibilityInvisible {
			idxInfo.Invisible = true
		}
		if indexOption.Tp == ast.IndexTypeInvalid {
			// Use btree as default index type.
			idxInfo.Tp = ast.IndexTypeBtree
		} else {
			idxInfo.Tp = indexOption.Tp
		}
		idxInfo.Global = indexOption.Global
	} else {
		// Use btree as default index type.
		idxInfo.Tp = ast.IndexTypeBtree
	}

	return idxInfo, nil
}

func buildVectorInfoWithCheck(indexPartSpecifications []*ast.IndexPartSpecification,
	tblInfo *model.TableInfo) (*model.VectorIndexInfo, string, error) {
	if len(indexPartSpecifications) != 1 {
		return nil, "", dbterror.ErrUnsupportedAddVectorIndex.FastGenByArgs("unsupported no function")
	}

	idxPart := indexPartSpecifications[0]
	f, ok := idxPart.Expr.(*ast.FuncCallExpr)
	if !ok {
		return nil, "", dbterror.ErrUnsupportedAddVectorIndex.FastGenByArgs(fmt.Sprintf("unsupported function: %v", idxPart.Expr))
	}
	distanceMetric, ok := model.IndexableFnNameToDistanceMetric[f.FnName.L]
	if !ok {
		return nil, "", dbterror.ErrUnsupportedAddVectorIndex.FastGenByArgs("currently only L2 and Cosine distance is indexable")
	}
	colExpr, ok := f.Args[0].(*ast.ColumnNameExpr)
	if !ok {
		return nil, "", dbterror.ErrUnsupportedAddVectorIndex.FastGenByArgs(fmt.Sprintf("unsupported function args: %v", f.Args[0]))
	}
	colInfo := findColumnByName(colExpr.Name.Name.L, tblInfo)
	if colInfo == nil {
		return nil, "", infoschema.ErrColumnNotExists.GenWithStackByArgs(colExpr.Name.Name, tblInfo.Name)
	}

	// check duplicated function on the same column
	for _, idx := range tblInfo.Indices {
		if idx.VectorInfo == nil {
			continue
		}
		if idxCol := idx.FindColumnByName(colInfo.Name.L); idxCol == nil {
			continue
		}
		if idx.VectorInfo.DistanceMetric == distanceMetric {
			return nil, "", dbterror.ErrDupKeyName.GenWithStack(
				fmt.Sprintf("vector index %s function %s already exist on column %s",
					idx.Name, f.FnName, colInfo.Name))
		}
	}
	if colInfo.FieldType.GetFlen() <= 0 {
		return nil, "", errors.Errorf("add vector index can only be defined on fixed-dimension vector columns")
	}

	exprStr, err := restoreFuncCall(f)
	if err != nil {
		return nil, "", errors.Trace(err)
	}

	// It's used for build buildIndexColumns.
	idxPart.Column = &ast.ColumnName{Name: colInfo.Name}
	idxPart.Length = types.UnspecifiedLength

	return &model.VectorIndexInfo{
		Dimension:      uint64(colInfo.FieldType.GetFlen()),
		DistanceMetric: distanceMetric,
	}, exprStr, nil
}

func buildInvertedInfoWithCheck(indexPartSpecifications []*ast.IndexPartSpecification,
	tblInfo *model.TableInfo) (*model.InvertedIndexInfo, error) {
	if len(indexPartSpecifications) != 1 {
		return nil, dbterror.ErrUnsupportedAddColumnarIndex.FastGenByArgs("only support one column")
	}

	idxPart := indexPartSpecifications[0]
	if idxPart.Column == nil {
		return nil, dbterror.ErrUnsupportedAddColumnarIndex.FastGenByArgs("unsupported no column")
	}
	colInfo := findColumnByName(idxPart.Column.Name.L, tblInfo)
	if colInfo == nil {
		return nil, infoschema.ErrColumnNotExists.GenWithStackByArgs(idxPart.Column.Name, tblInfo.Name)
	}

	// check duplicated columnar index on the same column
	for _, idx := range tblInfo.Indices {
		if idx.InvertedInfo == nil {
			continue
		}
		if idxCol := idx.FindColumnByName(colInfo.Name.L); idxCol == nil {
			continue
		}
		if idx.Tp == ast.IndexTypeInverted {
			return nil, dbterror.ErrDupKeyName.GenWithStack(fmt.Sprintf("inverted columnar index %s already exist on column %s", idx.Name, colInfo.Name))
		}
	}

	// It's used for build buildIndexColumns.
	idxPart.Column = &ast.ColumnName{Name: colInfo.Name}
	idxPart.Length = types.UnspecifiedLength

	return model.FieldTypeToInvertedIndexInfo(colInfo.FieldType, colInfo.ID), nil
}

func buildFullTextInfoWithCheck(indexPartSpecifications []*ast.IndexPartSpecification, indexOption *ast.IndexOption,
	tblInfo *model.TableInfo) (*model.FullTextIndexInfo, error) {
	if len(indexPartSpecifications) != 1 {
		return nil, dbterror.ErrUnsupportedAddColumnarIndex.FastGen("FULLTEXT index only support one column")
	}
	idxPart := indexPartSpecifications[0]
	if idxPart.Column == nil {
		return nil, dbterror.ErrUnsupportedAddColumnarIndex.FastGen("FULLTEXT index only support one column")
	}
	if idxPart.Length != types.UnspecifiedLength {
		return nil, dbterror.ErrUnsupportedAddColumnarIndex.FastGen("FULLTEXT index does not support prefix length")
	}
	if idxPart.Desc {
		return nil, dbterror.ErrUnsupportedAddColumnarIndex.FastGen("FULLTEXT index does not support DESC order")
	}
	// The Default parser is STANDARD
	parser := model.FullTextParserTypeStandardV1
	if indexOption != nil && indexOption.ParserName.L != "" {
		parser = model.GetFullTextParserTypeBySQLName(indexOption.ParserName.L)
		if parser == model.FullTextParserTypeInvalid {
			// Actually indexOption must be valid. It is already checked in preprocessor.
			return nil, dbterror.ErrUnsupportedAddColumnarIndex.FastGen("fulltext index must specify a valid parser")
		}
	}
	colInfo := findColumnByName(idxPart.Column.Name.L, tblInfo)
	if colInfo == nil {
		return nil, infoschema.ErrColumnNotExists.GenWithStackByArgs(idxPart.Column.Name.L, tblInfo.Name)
	}
	for _, idx := range tblInfo.Indices {
		if idx.FullTextInfo == nil {
			continue
		}
		if idxCol := idx.FindColumnByName(colInfo.Name.L); idxCol == nil {
			continue
		}
		return nil, dbterror.ErrDupKeyName.GenWithStack(
			fmt.Sprintf("fulltext index '%s' already exist on column %s",
				idx.Name, colInfo.Name))
	}
	return &model.FullTextIndexInfo{
		ParserType: parser,
	}, nil
}

// AddIndexColumnFlag aligns the column flags of columns in TableInfo to IndexInfo.
func AddIndexColumnFlag(tblInfo *model.TableInfo, indexInfo *model.IndexInfo) {
	if indexInfo.Primary {
		for _, col := range indexInfo.Columns {
			tblInfo.Columns[col.Offset].AddFlag(mysql.PriKeyFlag)
		}
		return
	}

	col := indexInfo.Columns[0]
	if indexInfo.Unique && len(indexInfo.Columns) == 1 {
		tblInfo.Columns[col.Offset].AddFlag(mysql.UniqueKeyFlag)
	} else {
		tblInfo.Columns[col.Offset].AddFlag(mysql.MultipleKeyFlag)
	}
}

// DropIndexColumnFlag drops the column flag of columns in TableInfo according to the IndexInfo.
func DropIndexColumnFlag(tblInfo *model.TableInfo, indexInfo *model.IndexInfo) {
	if indexInfo.Primary {
		for _, col := range indexInfo.Columns {
			tblInfo.Columns[col.Offset].DelFlag(mysql.PriKeyFlag)
		}
	} else if indexInfo.Unique && len(indexInfo.Columns) == 1 {
		tblInfo.Columns[indexInfo.Columns[0].Offset].DelFlag(mysql.UniqueKeyFlag)
	} else {
		tblInfo.Columns[indexInfo.Columns[0].Offset].DelFlag(mysql.MultipleKeyFlag)
	}

	col := indexInfo.Columns[0]
	// other index may still cover this col
	for _, index := range tblInfo.Indices {
		if index.Name.L == indexInfo.Name.L {
			continue
		}

		if index.Columns[0].Name.L != col.Name.L {
			continue
		}

		AddIndexColumnFlag(tblInfo, index)
	}
}

// ValidateRenameIndex checks if index name is ok to be renamed.
func ValidateRenameIndex(from, to ast.CIStr, tbl *model.TableInfo) (ignore bool, err error) {
	if fromIdx := tbl.FindIndexByName(from.L); fromIdx == nil {
		return false, errors.Trace(infoschema.ErrKeyNotExists.GenWithStackByArgs(from.O, tbl.Name))
	}
	// Take case-sensitivity into account, if `FromKey` and  `ToKey` are the same, nothing need to be changed
	if from.O == to.O {
		return true, nil
	}
	// If spec.FromKey.L == spec.ToKey.L, we operate on the same index(case-insensitive) and change its name (case-sensitive)
	// e.g: from `inDex` to `IndEX`. Otherwise, we try to rename an index to another different index which already exists,
	// that's illegal by rule.
	if toIdx := tbl.FindIndexByName(to.L); toIdx != nil && from.L != to.L {
		return false, errors.Trace(infoschema.ErrKeyNameDuplicate.GenWithStackByArgs(toIdx.Name.O))
	}
	return false, nil
}

func onRenameIndex(jobCtx *jobContext, job *model.Job) (ver int64, _ error) {
	tblInfo, from, to, err := checkRenameIndex(jobCtx.metaMut, job)
	if err != nil || tblInfo == nil {
		return ver, errors.Trace(err)
	}
	if tblInfo.TableCacheStatusType != model.TableCacheStatusDisable {
		return ver, errors.Trace(dbterror.ErrOptOnCacheTable.GenWithStackByArgs("Rename Index"))
	}

	if job.MultiSchemaInfo != nil && job.MultiSchemaInfo.Revertible {
		job.MarkNonRevertible()
		// Store the mark and enter the next DDL handling loop.
		return updateVersionAndTableInfoWithCheck(jobCtx, job, tblInfo, false)
	}

	renameIndexes(tblInfo, from, to)
	renameHiddenColumns(tblInfo, from, to)

	if ver, err = updateVersionAndTableInfo(jobCtx, job, tblInfo, true); err != nil {
		job.State = model.JobStateCancelled
		return ver, errors.Trace(err)
	}
	job.FinishTableJob(model.JobStateDone, model.StatePublic, ver, tblInfo)
	return ver, nil
}

func validateAlterIndexVisibility(ctx sessionctx.Context, indexName ast.CIStr, invisible bool, tbl *model.TableInfo) (bool, error) {
	var idx *model.IndexInfo
	if idx = tbl.FindIndexByName(indexName.L); idx == nil || idx.State != model.StatePublic {
		return false, errors.Trace(infoschema.ErrKeyNotExists.GenWithStackByArgs(indexName.O, tbl.Name))
	}
	if ctx == nil || ctx.GetSessionVars() == nil || ctx.GetSessionVars().StmtCtx.MultiSchemaInfo == nil {
		// Early return.
		if idx.Invisible == invisible {
			return true, nil
		}
	}
	if invisible && idx.IsColumnarIndex() {
		return false, dbterror.ErrUnsupportedIndexType.FastGen("INVISIBLE can not be used in %s INDEX", idx.Tp)
	}
	return false, nil
}

func onAlterIndexVisibility(jobCtx *jobContext, job *model.Job) (ver int64, _ error) {
	tblInfo, from, invisible, err := checkAlterIndexVisibility(jobCtx.metaMut, job)
	if err != nil || tblInfo == nil {
		return ver, errors.Trace(err)
	}

	if job.MultiSchemaInfo != nil && job.MultiSchemaInfo.Revertible {
		job.MarkNonRevertible()
		return updateVersionAndTableInfo(jobCtx, job, tblInfo, false)
	}

	setIndexVisibility(tblInfo, from, invisible)
	if ver, err = updateVersionAndTableInfoWithCheck(jobCtx, job, tblInfo, true); err != nil {
		job.State = model.JobStateCancelled
		return ver, errors.Trace(err)
	}
	job.FinishTableJob(model.JobStateDone, model.StatePublic, ver, tblInfo)
	return ver, nil
}

func setIndexVisibility(tblInfo *model.TableInfo, name ast.CIStr, invisible bool) {
	for _, idx := range tblInfo.Indices {
		if idx.Name.L == name.L || (isTempIdxInfo(idx, tblInfo) && getChangingIndexOriginName(idx) == name.O) {
			idx.Invisible = invisible
		}
	}
}

func getNullColInfos(tblInfo *model.TableInfo, indexInfo *model.IndexInfo) ([]*model.ColumnInfo, error) {
	nullCols := make([]*model.ColumnInfo, 0, len(indexInfo.Columns))
	for _, colName := range indexInfo.Columns {
		col := model.FindColumnInfo(tblInfo.Columns, colName.Name.L)
		if !mysql.HasNotNullFlag(col.GetFlag()) || mysql.HasPreventNullInsertFlag(col.GetFlag()) {
			nullCols = append(nullCols, col)
		}
	}
	return nullCols, nil
}

func checkPrimaryKeyNotNull(jobCtx *jobContext, w *worker, job *model.Job,
	tblInfo *model.TableInfo, indexInfo *model.IndexInfo) (warnings []string, err error) {
	if !indexInfo.Primary {
		return nil, nil
	}

	dbInfo, err := checkSchemaExistAndCancelNotExistJob(jobCtx.metaMut, job)
	if err != nil {
		return nil, err
	}
	nullCols, err := getNullColInfos(tblInfo, indexInfo)
	if err != nil {
		return nil, err
	}
	if len(nullCols) == 0 {
		return nil, nil
	}

	err = modifyColsFromNull2NotNull(
		jobCtx.stepCtx,
		w,
		dbInfo,
		tblInfo,
		nullCols,
		&model.ColumnInfo{Name: ast.NewCIStr("")},
		false,
	)
	if err == nil {
		return nil, nil
	}
	_, err = convertAddIdxJob2RollbackJob(jobCtx, job, tblInfo, []*model.IndexInfo{indexInfo}, err)
	// TODO: Support non-strict mode.
	// warnings = append(warnings, ErrWarnDataTruncated.GenWithStackByArgs(oldCol.Name.L, 0).Error())
	return nil, err
}

// moveAndUpdateHiddenColumnsToPublic updates the hidden columns to public, and
// moves the hidden columns to proper offsets, so that Table.Columns' states meet the assumption of
// [public, public, ..., public, non-public, non-public, ..., non-public].
func moveAndUpdateHiddenColumnsToPublic(tblInfo *model.TableInfo, idxInfo *model.IndexInfo) {
	hiddenColOffset := make(map[int]struct{}, 0)
	for _, col := range idxInfo.Columns {
		if tblInfo.Columns[col.Offset].Hidden {
			hiddenColOffset[col.Offset] = struct{}{}
		}
	}
	if len(hiddenColOffset) == 0 {
		return
	}
	// Find the first non-public column.
	firstNonPublicPos := len(tblInfo.Columns) - 1
	for i, c := range tblInfo.Columns {
		if c.State != model.StatePublic {
			firstNonPublicPos = i
			break
		}
	}
	for _, col := range idxInfo.Columns {
		tblInfo.Columns[col.Offset].State = model.StatePublic
		if _, needMove := hiddenColOffset[col.Offset]; needMove {
			tblInfo.MoveColumnInfo(col.Offset, firstNonPublicPos)
		}
	}
}

func checkAndBuildIndexInfo(
	job *model.Job, tblInfo *model.TableInfo,
	columnarIndexType model.ColumnarIndexType, isPK bool, args *model.IndexArg,
) (*model.IndexInfo, error) {
	var err error
	indexInfo := tblInfo.FindIndexByName(args.IndexName.L)
	if indexInfo != nil {
		if indexInfo.State == model.StatePublic {
			err = dbterror.ErrDupKeyName.GenWithStack("index already exist %s", args.IndexName)
			if isPK {
				err = infoschema.ErrMultiplePriKey
			}
			return nil, err
		}
		return indexInfo, nil
	}

	for _, hiddenCol := range args.HiddenCols {
		columnInfo := model.FindColumnInfo(tblInfo.Columns, hiddenCol.Name.L)
		if columnInfo != nil && columnInfo.State == model.StatePublic {
			// We already have a column with the same column name.
			// TODO: refine the error message
			return nil, infoschema.ErrColumnExists.GenWithStackByArgs(hiddenCol.Name)
		}
	}

	if len(args.HiddenCols) > 0 {
		for _, hiddenCol := range args.HiddenCols {
			InitAndAddColumnToTable(tblInfo, hiddenCol)
		}
	}
	if err = checkAddColumnTooManyColumns(len(tblInfo.Columns)); err != nil {
		return nil, errors.Trace(err)
	}
	indexInfo, err = BuildIndexInfo(
		nil,
		tblInfo,
		args.IndexName,
		isPK,
		args.Unique,
		columnarIndexType,
		args.IndexPartSpecifications,
		args.IndexOption,
		model.StateNone,
	)
	if err != nil {
		return nil, errors.Trace(err)
	}
	if isPK {
		if _, err = CheckPKOnGeneratedColumn(tblInfo, args.IndexPartSpecifications); err != nil {
			return nil, err
		}
	}
	indexInfo.ID = AllocateIndexID(tblInfo)
	tblInfo.Indices = append(tblInfo.Indices, indexInfo)
	if err = checkTooManyIndexes(tblInfo.Indices); err != nil {
		return nil, errors.Trace(err)
	}
	// Here we need do this check before set state to `DeleteOnly`,
	// because if hidden columns has been set to `DeleteOnly`,
	// the `DeleteOnly` columns are missing when we do this check.
	if err := checkInvisibleIndexOnPK(tblInfo); err != nil {
		return nil, err
	}
	logutil.DDLLogger().Info("[ddl] run add index job", zap.String("job", job.String()), zap.Reflect("indexInfo", indexInfo))
	return indexInfo, nil
}

func (w *worker) onCreateColumnarIndex(jobCtx *jobContext, job *model.Job) (ver int64, err error) {
	// Handle the rolling back job.
	if job.IsRollingback() {
		ver, err = onDropIndex(jobCtx, job)
		if err != nil {
			return ver, errors.Trace(err)
		}
		return ver, nil
	}

	// Handle normal job.
	schemaID := job.SchemaID
	tblInfo, err := GetTableInfoAndCancelFaultJob(jobCtx.metaMut, job, schemaID)
	if err != nil {
		return ver, errors.Trace(err)
	}
	if err := checkTableTypeForColumnarIndex(tblInfo); err != nil {
		return ver, errors.Trace(err)
	}

	args, err := model.GetModifyIndexArgs(job)
	if err != nil {
		job.State = model.JobStateCancelled
		return ver, errors.Trace(err)
	}
	a := args.IndexArgs[0]
	columnarIndexType := a.GetColumnarIndexType()
	if columnarIndexType == model.ColumnarIndexTypeVector {
		a.IndexPartSpecifications[0].Expr, err = generatedexpr.ParseExpression(a.FuncExpr)
		if err != nil {
			job.State = model.JobStateCancelled
			return ver, errors.Trace(err)
		}
		defer func() {
			a.IndexPartSpecifications[0].Expr = nil
		}()
	}

	indexInfo, err := checkAndBuildIndexInfo(job, tblInfo, columnarIndexType, false, a)
	if err != nil {
		return ver, errors.Trace(err)
	}
	originalState := indexInfo.State
	switch indexInfo.State {
	case model.StateNone:
		// none -> delete only
		indexInfo.State = model.StateDeleteOnly
		ver, err = updateVersionAndTableInfoWithCheck(jobCtx, job, tblInfo, originalState != indexInfo.State)
		if err != nil {
			return ver, err
		}
		job.SchemaState = model.StateDeleteOnly
	case model.StateDeleteOnly:
		// delete only -> write only
		indexInfo.State = model.StateWriteOnly
		ver, err = updateVersionAndTableInfo(jobCtx, job, tblInfo, originalState != indexInfo.State)
		if err != nil {
			return ver, err
		}
		job.SchemaState = model.StateWriteOnly
	case model.StateWriteOnly:
		// write only -> reorganization
		indexInfo.State = model.StateWriteReorganization
		ver, err = updateVersionAndTableInfo(jobCtx, job, tblInfo, originalState != indexInfo.State)
		if err != nil {
			return ver, err
		}
		// Initialize SnapshotVer to 0 for later reorganization check.
		job.SnapshotVer = 0
		job.SchemaState = model.StateWriteReorganization
	case model.StateWriteReorganization:
		// reorganization -> public
		tbl, err := getTable(jobCtx.getAutoIDRequirement(), schemaID, tblInfo)
		if err != nil {
			return ver, errors.Trace(err)
		}

		if job.IsCancelling() {
			return convertAddIdxJob2RollbackJob(jobCtx, job, tbl.Meta(), []*model.IndexInfo{indexInfo}, dbterror.ErrCancelledDDLJob)
		}

		// Send sync schema notification to TiFlash.
		if job.SnapshotVer == 0 {
			currVer, err := getValidCurrentVersion(jobCtx.store)
			if err != nil {
				return ver, errors.Trace(err)
			}
			err = infosync.SyncTiFlashTableSchema(jobCtx.stepCtx, tbl.Meta().ID)
			if err != nil {
				return ver, errors.Trace(err)
			}
			job.SnapshotVer = currVer.Ver
			return ver, nil
		}

		// Check the progress of the TiFlash backfill index.
		var done bool
		done, ver, err = w.checkColumnarIndexProcessOnTiFlash(jobCtx, job, tbl, indexInfo)
		if err != nil || !done {
			return ver, err
		}

		indexInfo.State = model.StatePublic
		ver, err = updateVersionAndTableInfo(jobCtx, job, tblInfo, originalState != indexInfo.State)
		if err != nil {
			return ver, errors.Trace(err)
		}

		finishedArgs := &model.ModifyIndexArgs{
			IndexArgs:    []*model.IndexArg{{IndexID: indexInfo.ID}},
			PartitionIDs: getPartitionIDs(tblInfo),
			OpType:       model.OpAddIndex,
		}
		job.FillFinishedArgs(finishedArgs)

		// Finish this job.
		job.FinishTableJob(model.JobStateDone, model.StatePublic, ver, tblInfo)
		logutil.DDLLogger().Info("[ddl] run add columnar index job done",
			zap.Int64("ver", ver),
			zap.String("charset", job.Charset),
			zap.String("collation", job.Collate))
	default:
		err = dbterror.ErrInvalidDDLState.GenWithStackByArgs("index", indexInfo.State)
	}

	return ver, errors.Trace(err)
}

func (w *worker) checkColumnarIndexProcessOnTiFlash(jobCtx *jobContext, job *model.Job, tbl table.Table, indexInfo *model.IndexInfo,
) (done bool, ver int64, err error) {
	err = w.checkColumnarIndexProcess(jobCtx, tbl, job, indexInfo)
	if err != nil {
		if dbterror.ErrWaitReorgTimeout.Equal(err) {
			return false, ver, nil
		}
		if !isRetryableJobError(err, job.ErrorCount) {
			logutil.DDLLogger().Warn("run add columnar index job failed, convert job to rollback", zap.Stringer("job", job), zap.Error(err))
			ver, err = convertAddIdxJob2RollbackJob(jobCtx, job, tbl.Meta(), []*model.IndexInfo{indexInfo}, err)
		}
		return false, ver, errors.Trace(err)
	}

	return true, ver, nil
}

func (w *worker) checkColumnarIndexProcess(jobCtx *jobContext, tbl table.Table, job *model.Job, index *model.IndexInfo) error {
	waitTimeout := 500 * time.Millisecond
	ticker := time.NewTicker(waitTimeout)
	defer ticker.Stop()
	notAddedRowCnt := int64(-1)
	for {
		select {
		case <-w.ddlCtx.ctx.Done():
			return dbterror.ErrInvalidWorker.GenWithStack("worker is closed")
		case <-ticker.C:
			logutil.DDLLogger().Info(
				"index backfill state running, check columnar index process",
				zap.Stringer("job", job),
				zap.Stringer("index name", index.Name),
				zap.Int64("index ID", index.ID),
				zap.Duration("wait time", waitTimeout),
				zap.Int64("total added row count", job.RowCount),
				zap.Int64("not added row count", notAddedRowCnt))
			return dbterror.ErrWaitReorgTimeout
		default:
		}

		if !w.ddlCtx.isOwner() {
			// If it's not the owner, we will try later, so here just returns an error.
			logutil.DDLLogger().Info("DDL is not the DDL owner", zap.String("ID", w.ddlCtx.uuid))
			return errors.Trace(dbterror.ErrNotOwner)
		}

		isDone, notAddedIndexCnt, addedIndexCnt, err := w.checkColumnarIndexProcessOnce(jobCtx, tbl, index.ID)
		if err != nil {
			return errors.Trace(err)
		}
		notAddedRowCnt = notAddedIndexCnt
		job.RowCount = addedIndexCnt

		if isDone {
			break
		}
	}
	return nil
}

// checkColumnarIndexProcessOnce checks the backfill process of a columnar index from TiFlash once.
func (w *worker) checkColumnarIndexProcessOnce(jobCtx *jobContext, tbl table.Table, indexID int64) (
	isDone bool, notAddedIndexCnt, addedIndexCnt int64, err error) {
	failpoint.Inject("MockCheckColumnarIndexProcess", func(val failpoint.Value) {
		if valInt, ok := val.(int); ok {
			logutil.DDLLogger().Info("MockCheckColumnarIndexProcess", zap.Int("val", valInt))
			if valInt < 0 {
				failpoint.Return(false, 0, 0, dbterror.ErrTiFlashBackfillIndex.FastGenByArgs("mock a check error"))
			} else if valInt == 0 {
				failpoint.Return(false, 0, 0, nil)
			} else {
				failpoint.Return(true, 0, int64(valInt), nil)
			}
		}
	})

	sql := fmt.Sprintf("select rows_stable_not_indexed, rows_stable_indexed, error_message from information_schema.tiflash_indexes where table_id = %d and index_id = %d;",
		tbl.Meta().ID, indexID)
	rows, err := w.sess.Execute(jobCtx.stepCtx, sql, "add_vector_index_check_result")
	if err != nil || len(rows) == 0 {
		return false, 0, 0, errors.Trace(err)
	}

	// Get and process info from multiple TiFlash nodes.
	errMsg := ""
	for _, row := range rows {
		notAddedIndexCnt += row.GetInt64(0)
		addedIndexCnt += row.GetInt64(1)
		errMsg = row.GetString(2)
		if len(errMsg) != 0 {
			err = dbterror.ErrTiFlashBackfillIndex.FastGenByArgs(errMsg)
			break
		}
	}
	if err != nil {
		return false, 0, 0, errors.Trace(err)
	}
	if notAddedIndexCnt != 0 {
		return false, 0, 0, nil
	}

	return true, notAddedIndexCnt, addedIndexCnt, nil
}

func (w *worker) onCreateIndex(jobCtx *jobContext, job *model.Job, isPK bool) (ver int64, err error) {
	// Handle the rolling back job.
	if job.IsRollingback() {
		ver, err = onDropIndex(jobCtx, job)
		if err != nil {
			return ver, errors.Trace(err)
		}
		return ver, nil
	}

	// Handle normal job.
	schemaID := job.SchemaID
	tblInfo, err := GetTableInfoAndCancelFaultJob(jobCtx.metaMut, job, schemaID)
	if err != nil {
		return ver, errors.Trace(err)
	}
	if tblInfo.TableCacheStatusType != model.TableCacheStatusDisable {
		return ver, errors.Trace(dbterror.ErrOptOnCacheTable.GenWithStackByArgs("Create Index"))
	}

	args, err := model.GetModifyIndexArgs(job)
	if err != nil {
		job.State = model.JobStateCancelled
		return ver, errors.Trace(err)
	}

	allIndexInfos := make([]*model.IndexInfo, 0, len(args.IndexArgs))
	for _, arg := range args.IndexArgs {
		indexInfo, err := checkAndBuildIndexInfo(job, tblInfo, model.ColumnarIndexTypeNA, job.Type == model.ActionAddPrimaryKey, arg)
		if err != nil {
			job.State = model.JobStateCancelled
			return ver, errors.Trace(err)
		}
		allIndexInfos = append(allIndexInfos, indexInfo)
	}

	originalState := allIndexInfos[0].State

SwitchIndexState:
	switch allIndexInfos[0].State {
	case model.StateNone:
		// none -> delete only
		var reorgTp model.ReorgType
		reorgTp, err = pickBackfillType(job)
		if err != nil {
			if !isRetryableJobError(err, job.ErrorCount) {
				job.State = model.JobStateCancelled
			}
			return ver, err
		}
		loadCloudStorageURI(w, job)
		if reorgTp.NeedMergeProcess() {
			// Increase telemetryAddIndexIngestUsage
			telemetryAddIndexIngestUsage.Inc()
			for _, indexInfo := range allIndexInfos {
				indexInfo.BackfillState = model.BackfillStateRunning
			}
		}
		err = preSplitIndexRegions(jobCtx.stepCtx, w.sess.Context, jobCtx.store, tblInfo, allIndexInfos, job.ReorgMeta, args)
		if err != nil {
			if !isRetryableJobError(err, job.ErrorCount) {
				job.State = model.JobStateCancelled
			}
			return ver, err
		}
		for _, indexInfo := range allIndexInfos {
			indexInfo.State = model.StateDeleteOnly
			moveAndUpdateHiddenColumnsToPublic(tblInfo, indexInfo)
		}
		ver, err = updateVersionAndTableInfoWithCheck(jobCtx, job, tblInfo, originalState != model.StateDeleteOnly)
		if err != nil {
			return ver, err
		}
		job.SchemaState = model.StateDeleteOnly
	case model.StateDeleteOnly:
		// delete only -> write only
		for _, indexInfo := range allIndexInfos {
			indexInfo.State = model.StateWriteOnly
			_, err = checkPrimaryKeyNotNull(jobCtx, w, job, tblInfo, indexInfo)
			if err != nil {
				break SwitchIndexState
			}
		}

		ver, err = updateVersionAndTableInfo(jobCtx, job, tblInfo, originalState != model.StateWriteOnly)
		if err != nil {
			return ver, err
		}
		job.SchemaState = model.StateWriteOnly
	case model.StateWriteOnly:
		// write only -> reorganization
		for _, indexInfo := range allIndexInfos {
			indexInfo.State = model.StateWriteReorganization
			_, err = checkPrimaryKeyNotNull(jobCtx, w, job, tblInfo, indexInfo)
			if err != nil {
				break SwitchIndexState
			}
		}

		ver, err = updateVersionAndTableInfo(jobCtx, job, tblInfo, originalState != model.StateWriteReorganization)
		if err != nil {
			return ver, err
		}
		// Initialize SnapshotVer to 0 for later reorganization check.
		job.SnapshotVer = 0
		job.SchemaState = model.StateWriteReorganization
	case model.StateWriteReorganization:
		// reorganization -> public
		tbl, err := getTable(jobCtx.getAutoIDRequirement(), schemaID, tblInfo)
		if err != nil {
			return ver, errors.Trace(err)
		}

		var done bool
		if job.MultiSchemaInfo != nil {
			done, ver, err = doReorgWorkForCreateIndexMultiSchema(w, jobCtx, job, tbl, allIndexInfos)
		} else {
			done, ver, err = doReorgWorkForCreateIndex(w, jobCtx, job, tbl, allIndexInfos)
		}
		if !done {
			return ver, err
		}

		// Set column index flag.
		for _, indexInfo := range allIndexInfos {
			AddIndexColumnFlag(tblInfo, indexInfo)
			if isPK {
				if err = UpdateColsNull2NotNull(tblInfo, indexInfo); err != nil {
					return ver, errors.Trace(err)
				}
			}
			indexInfo.State = model.StatePublic
		}

		// Inject the failpoint to prevent the progress of index creation.
		failpoint.Inject("create-index-stuck-before-public", func(v failpoint.Value) {
			if sigFile, ok := v.(string); ok {
				for {
					time.Sleep(1 * time.Second)
					if _, err := os.Stat(sigFile); err != nil {
						if os.IsNotExist(err) {
							continue
						}
						failpoint.Return(ver, errors.Trace(err))
					}
					break
				}
			}
		})

		ver, err = updateVersionAndTableInfo(jobCtx, job, tblInfo, originalState != model.StatePublic)
		if err != nil {
			return ver, errors.Trace(err)
		}

		a := &model.ModifyIndexArgs{
			PartitionIDs: getPartitionIDs(tbl.Meta()),
			OpType:       model.OpAddIndex,
		}
		for _, indexInfo := range allIndexInfos {
			a.IndexArgs = append(a.IndexArgs, &model.IndexArg{
				IndexID:  indexInfo.ID,
				IfExist:  false,
				IsGlobal: indexInfo.Global,
			})
		}
		job.FillFinishedArgs(a)

		addIndexEvent := notifier.NewAddIndexEvent(tblInfo, allIndexInfos)
		err2 := asyncNotifyEvent(jobCtx, addIndexEvent, job, noSubJob, w.sess)
		if err2 != nil {
			return ver, errors.Trace(err2)
		}

		// Finish this job.
		job.FinishTableJob(model.JobStateDone, model.StatePublic, ver, tblInfo)
		logutil.DDLLogger().Info("run add index job done",
			zap.String("charset", job.Charset),
			zap.String("collation", job.Collate))
	default:
		err = dbterror.ErrInvalidDDLState.GenWithStackByArgs("index", allIndexInfos[0].State)
	}

	return ver, errors.Trace(err)
}

func checkIfTableReorgWorkCanSkip(
	store kv.Storage,
	sessCtx sessionctx.Context,
	tbl table.Table,
	job *model.Job,
) bool {
	if job.SnapshotVer != 0 {
		// Reorg work has begun.
		return false
	}
	txn, err := sessCtx.Txn(false)
	validTxn := err == nil && txn != nil && txn.Valid()
	intest.Assert(validTxn)
	if !validTxn {
		logutil.DDLLogger().Warn("check if table is empty failed", zap.Error(err))
		return false
	}
	startTS := txn.StartTS()
	ctx := NewReorgContext()
	ctx.resourceGroupName = job.ReorgMeta.ResourceGroupName
	ctx.setDDLLabelForTopSQL(job.Query)
	if isEmpty, err := checkIfTableIsEmpty(ctx, store, tbl, startTS); err != nil || !isEmpty {
		return false
	}
	return true
}

// CheckImportIntoTableIsEmpty check import into table is empty or not.
func CheckImportIntoTableIsEmpty(
	store kv.Storage,
	sessCtx sessionctx.Context,
	tbl table.Table,
) (bool, error) {
	failpoint.Inject("checkImportIntoTableIsEmpty", func(_val failpoint.Value) {
		if val, ok := _val.(string); ok {
			switch val {
			case "error":
				failpoint.Return(false, errors.New("check is empty get error"))
			case "notEmpty":
				failpoint.Return(false, nil)
			}
		}
	})
	txn, err := sessCtx.Txn(true)
	if err != nil {
		return false, err
	}
	validTxn := txn != nil && txn.Valid()
	if !validTxn {
		return false, errors.New("check if table is empty failed")
	}
	startTS := txn.StartTS()
	return checkIfTableIsEmpty(NewReorgContext(), store, tbl, startTS)
}

func checkIfTableIsEmpty(
	ctx *ReorgContext,
	store kv.Storage,
	tbl table.Table,
	startTS uint64,
) (bool, error) {
	if pTbl, ok := tbl.(table.PartitionedTable); ok {
		for _, pid := range pTbl.GetAllPartitionIDs() {
			pTbl := pTbl.GetPartition(pid)
			if isEmpty, err := checkIfPhysicalTableIsEmpty(ctx, store, pTbl, startTS); err != nil || !isEmpty {
				return false, err
			}
		}
		return true, nil
	}
	//nolint:forcetypeassert
	plainTbl := tbl.(table.PhysicalTable)
	return checkIfPhysicalTableIsEmpty(ctx, store, plainTbl, startTS)
}

func checkIfPhysicalTableIsEmpty(
	ctx *ReorgContext,
	store kv.Storage,
	tbl table.PhysicalTable,
	startTS uint64,
) (bool, error) {
	hasRecord, err := existsTableRow(ctx, store, tbl, startTS)
	intest.Assert(err == nil)
	if err != nil {
		logutil.DDLLogger().Warn("check if table is empty failed", zap.Error(err))
		return false, err
	}
	return !hasRecord, nil
}

func checkIfTempIndexReorgWorkCanSkip(
	store kv.Storage,
	sessCtx sessionctx.Context,
	tbl table.Table,
	allIndexInfos []*model.IndexInfo,
	job *model.Job,
) bool {
	failpoint.Inject("skipReorgWorkForTempIndex", func(val failpoint.Value) {
		if v, ok := val.(bool); ok {
			failpoint.Return(v)
		}
	})
	if job.SnapshotVer != 0 {
		// Reorg work has begun.
		return false
	}
	txn, err := sessCtx.Txn(false)
	validTxn := err == nil && txn != nil && txn.Valid()
	intest.Assert(validTxn)
	if !validTxn {
		logutil.DDLLogger().Warn("check if temp index is empty failed", zap.Error(err))
		return false
	}
	startTS := txn.StartTS()
	ctx := NewReorgContext()
	ctx.resourceGroupName = job.ReorgMeta.ResourceGroupName
	ctx.setDDLLabelForTopSQL(job.Query)
	firstIdxID := allIndexInfos[0].ID
	lastIdxID := allIndexInfos[len(allIndexInfos)-1].ID
	var globalIdxIDs []int64
	for _, idxInfo := range allIndexInfos {
		if idxInfo.Global {
			globalIdxIDs = append(globalIdxIDs, idxInfo.ID)
		}
	}
	return checkIfTempIndexIsEmpty(ctx, store, tbl, firstIdxID, lastIdxID, globalIdxIDs, startTS)
}

func checkIfTempIndexIsEmpty(
	ctx *ReorgContext,
	store kv.Storage,
	tbl table.Table,
	firstIdxID, lastIdxID int64,
	globalIdxIDs []int64,
	startTS uint64,
) bool {
	tblMetaID := tbl.Meta().ID
	if pTbl, ok := tbl.(table.PartitionedTable); ok {
		for _, pid := range pTbl.GetAllPartitionIDs() {
			if !checkIfTempIndexIsEmptyForPhysicalTable(ctx, store, pid, firstIdxID, lastIdxID, startTS) {
				return false
			}
		}
		for _, globalIdxID := range globalIdxIDs {
			if !checkIfTempIndexIsEmptyForPhysicalTable(ctx, store, tblMetaID, globalIdxID, globalIdxID, startTS) {
				return false
			}
		}
		return true
	}
	return checkIfTempIndexIsEmptyForPhysicalTable(ctx, store, tblMetaID, firstIdxID, lastIdxID, startTS)
}

func checkIfTempIndexIsEmptyForPhysicalTable(
	ctx *ReorgContext,
	store kv.Storage,
	pid int64,
	firstIdxID, lastIdxID int64,
	startTS uint64,
) bool {
	start, end := encodeTempIndexRange(pid, firstIdxID, lastIdxID)
	foundKey := false
	idxPrefix := tablecodec.GenTableIndexPrefix(pid)
	err := iterateSnapshotKeys(ctx, store, kv.PriorityLow, idxPrefix, startTS, start, end,
		func(_ kv.Handle, _ kv.Key, _ []byte) (more bool, err error) {
			foundKey = true
			return false, nil
		})
	intest.Assert(err == nil)
	if err != nil {
		logutil.DDLLogger().Info("check if temp index is empty failed", zap.Error(err))
		return false
	}
	return !foundKey
}

// pickBackfillType determines which backfill process will be used. The result is
// both stored in job.ReorgMeta.ReorgTp and returned.
func pickBackfillType(job *model.Job) (model.ReorgType, error) {
	if job.ReorgMeta.ReorgTp != model.ReorgTypeNone {
		// The backfill task has been started.
		// Don't change the backfill type.
		return job.ReorgMeta.ReorgTp, nil
	}
	if !job.ReorgMeta.IsFastReorg {
		job.ReorgMeta.ReorgTp = model.ReorgTypeTxn
		return model.ReorgTypeTxn, nil
	}
	if ingest.LitInitialized {
		if job.ReorgMeta.UseCloudStorage {
			job.ReorgMeta.ReorgTp = model.ReorgTypeLitMerge
			return model.ReorgTypeLitMerge, nil
		}
		if err := ingest.LitDiskRoot.PreCheckUsage(); err != nil {
			logutil.DDLIngestLogger().Info("ingest backfill is not available", zap.Error(err))
			return model.ReorgTypeNone, err
		}
		job.ReorgMeta.ReorgTp = model.ReorgTypeLitMerge
		return model.ReorgTypeLitMerge, nil
	}
	// The lightning environment is unavailable, but we can still use the txn-merge backfill.
	logutil.DDLLogger().Info("fallback to txn-merge backfill process",
		zap.Bool("lightning env initialized", ingest.LitInitialized))
	job.ReorgMeta.ReorgTp = model.ReorgTypeTxnMerge
	return model.ReorgTypeTxnMerge, nil
}

func loadCloudStorageURI(w *worker, job *model.Job) {
	jc := w.jobContext(job.ID, job.ReorgMeta)
	jc.cloudStorageURI = handle.GetCloudStorageURI(w.workCtx, w.store)
	job.ReorgMeta.UseCloudStorage = len(jc.cloudStorageURI) > 0 && job.ReorgMeta.IsDistReorg
}

func doReorgWorkForCreateIndexMultiSchema(w *worker, jobCtx *jobContext, job *model.Job,
	tbl table.Table, allIndexInfos []*model.IndexInfo) (done bool, ver int64, err error) {
	if job.MultiSchemaInfo.Revertible {
		done, ver, err = doReorgWorkForCreateIndex(w, jobCtx, job, tbl, allIndexInfos)
		if done {
			job.MarkNonRevertible()
			if err == nil {
				ver, err = updateVersionAndTableInfo(jobCtx, job, tbl.Meta(), true)
			}
		}
		// We need another round to wait for all the others sub-jobs to finish.
		return false, ver, err
	}
	return true, ver, err
}

func doReorgWorkForCreateIndex(
	w *worker,
	jobCtx *jobContext,
	job *model.Job,
	tbl table.Table,
	allIndexInfos []*model.IndexInfo,
) (done bool, ver int64, err error) {
	var reorgTp model.ReorgType
	reorgTp, err = pickBackfillType(job)
	if err != nil {
		return false, ver, err
	}
	if !reorgTp.NeedMergeProcess() {
		skipReorg := checkIfTableReorgWorkCanSkip(w.store, w.sess.Session(), tbl, job)
		if skipReorg {
			logutil.DDLLogger().Info("table is empty, skipping reorg work",
				zap.Int64("jobID", job.ID),
				zap.String("table", tbl.Meta().Name.O))
			return true, ver, nil
		}
		return runReorgJobAndHandleErr(w, jobCtx, job, tbl, allIndexInfos, false)
	}
	switch allIndexInfos[0].BackfillState {
	case model.BackfillStateRunning:
		skipReorg := checkIfTableReorgWorkCanSkip(w.store, w.sess.Session(), tbl, job)
		if !skipReorg {
			logutil.DDLLogger().Info("index backfill state running",
				zap.Int64("job ID", job.ID), zap.String("table", tbl.Meta().Name.O),
				zap.Bool("ingest mode", reorgTp == model.ReorgTypeLitMerge),
				zap.String("index", allIndexInfos[0].Name.O))
			switch reorgTp {
			case model.ReorgTypeLitMerge:
				if job.ReorgMeta.IsDistReorg {
					done, ver, err = runIngestReorgJobDist(w, jobCtx, job, tbl, allIndexInfos)
				} else {
					done, ver, err = runIngestReorgJob(w, jobCtx, job, tbl, allIndexInfos)
				}
			case model.ReorgTypeTxnMerge:
				done, ver, err = runReorgJobAndHandleErr(w, jobCtx, job, tbl, allIndexInfos, false)
			}
			if err != nil || !done {
				return false, ver, errors.Trace(err)
			}
		} else {
			failpoint.InjectCall("afterCheckTableReorgCanSkip")
			logutil.DDLLogger().Info("table is empty, skipping reorg work",
				zap.Int64("jobID", job.ID),
				zap.String("table", tbl.Meta().Name.O))
		}
		for _, indexInfo := range allIndexInfos {
			indexInfo.BackfillState = model.BackfillStateReadyToMerge
		}
		ver, err = updateVersionAndTableInfo(jobCtx, job, tbl.Meta(), true)
		failpoint.InjectCall("afterBackfillStateRunningDone", job)
		return false, ver, errors.Trace(err)
	case model.BackfillStateReadyToMerge:
		failpoint.InjectCall("beforeBackfillMerge")
		logutil.DDLLogger().Info("index backfill state ready to merge",
			zap.Int64("job ID", job.ID),
			zap.String("table", tbl.Meta().Name.O),
			zap.String("index", allIndexInfos[0].Name.O))
		for _, indexInfo := range allIndexInfos {
			indexInfo.BackfillState = model.BackfillStateMerging
		}
		job.SnapshotVer = 0 // Reset the snapshot version for merge index reorg.
		ver, err = updateVersionAndTableInfo(jobCtx, job, tbl.Meta(), true)
		return false, ver, errors.Trace(err)
	case model.BackfillStateMerging:
		skipReorg := checkIfTempIndexReorgWorkCanSkip(w.store, w.sess.Session(), tbl, allIndexInfos, job)
		if !skipReorg {
			done, ver, err = runReorgJobAndHandleErr(w, jobCtx, job, tbl, allIndexInfos, true)
			if !done {
				return false, ver, err
			}
		} else {
			failpoint.InjectCall("afterCheckTempIndexReorgCanSkip")
			logutil.DDLLogger().Info("temp index is empty, skipping reorg work",
				zap.Int64("jobID", job.ID),
				zap.String("table", tbl.Meta().Name.O))
		}
		for _, indexInfo := range allIndexInfos {
			indexInfo.BackfillState = model.BackfillStateInapplicable // Prevent double-write on this index.
		}
		return true, ver, err
	default:
		return false, 0, dbterror.ErrInvalidDDLState.GenWithStackByArgs("backfill", allIndexInfos[0].BackfillState)
	}
}

func runIngestReorgJobDist(w *worker, jobCtx *jobContext, job *model.Job,
	tbl table.Table, allIndexInfos []*model.IndexInfo) (done bool, ver int64, err error) {
	done, ver, err = runReorgJobAndHandleErr(w, jobCtx, job, tbl, allIndexInfos, false)
	if err != nil {
		return false, ver, errors.Trace(err)
	}

	if !done {
		return false, ver, nil
	}

	return true, ver, nil
}

func runIngestReorgJob(w *worker, jobCtx *jobContext, job *model.Job,
	tbl table.Table, allIndexInfos []*model.IndexInfo) (done bool, ver int64, err error) {
	done, ver, err = runReorgJobAndHandleErr(w, jobCtx, job, tbl, allIndexInfos, false)
	if err != nil {
		if kv.ErrKeyExists.Equal(err) {
			logutil.DDLLogger().Warn("import index duplicate key, convert job to rollback", zap.Stringer("job", job), zap.Error(err))
			ver, err = convertAddIdxJob2RollbackJob(jobCtx, job, tbl.Meta(), allIndexInfos, err)
		} else if !isRetryableJobError(err, job.ErrorCount) {
			logutil.DDLLogger().Warn("run reorg job failed, convert job to rollback",
				zap.String("job", job.String()), zap.Error(err))
			ver, err = convertAddIdxJob2RollbackJob(jobCtx, job, tbl.Meta(), allIndexInfos, err)
		} else {
			logutil.DDLLogger().Warn("run add index ingest job error", zap.Error(err))
		}
		return false, ver, errors.Trace(err)
	}
	failpoint.InjectCall("afterRunIngestReorgJob", job, done)
	return done, ver, nil
}

func isRetryableJobError(err error, jobErrCnt int64) bool {
	if jobErrCnt+1 >= vardef.GetDDLErrorCountLimit() {
		return false
	}
	return isRetryableError(err)
}

func isRetryableError(err error) bool {
	errMsg := err.Error()
	for _, m := range dbterror.ReorgRetryableErrMsgs {
		if strings.Contains(errMsg, m) {
			return true
		}
	}
	originErr := errors.Cause(err)
	if tErr, ok := originErr.(*terror.Error); ok {
		sqlErr := terror.ToSQLError(tErr)
		_, ok := dbterror.ReorgRetryableErrCodes[sqlErr.Code]
		return ok
	}
	// For the unknown errors, we should retry.
	return true
}

func runReorgJobAndHandleErr(
	w *worker,
	jobCtx *jobContext,
	job *model.Job,
	tbl table.Table,
	allIndexInfos []*model.IndexInfo,
	mergingTmpIdx bool,
) (done bool, ver int64, err error) {
	elements := make([]*meta.Element, 0, len(allIndexInfos))
	for _, indexInfo := range allIndexInfos {
		elements = append(elements, &meta.Element{ID: indexInfo.ID, TypeKey: meta.IndexElementKey})
	}

	failpoint.InjectCall("beforeRunReorgJobAndHandleErr", allIndexInfos)

	sctx, err1 := w.sessPool.Get()
	if err1 != nil {
		err = err1
		return
	}
	defer w.sessPool.Put(sctx)
	rh := newReorgHandler(sess.NewSession(sctx))
	dbInfo, err := jobCtx.metaMut.GetDatabase(job.SchemaID)
	if err != nil {
		return false, ver, errors.Trace(err)
	}
	reorgInfo, err := getReorgInfo(jobCtx.oldDDLCtx.jobContext(job.ID, job.ReorgMeta), jobCtx, rh, job, dbInfo, tbl, elements, mergingTmpIdx)
	if err != nil || reorgInfo == nil || reorgInfo.first {
		// If we run reorg firstly, we should update the job snapshot version
		// and then run the reorg next time.
		return false, ver, errors.Trace(err)
	}
	err = overwriteReorgInfoFromGlobalCheckpoint(w, rh.s, job, reorgInfo)
	if err != nil {
		return false, ver, errors.Trace(err)
	}
	err = w.runReorgJob(jobCtx, reorgInfo, tbl.Meta(), func() (addIndexErr error) {
		defer util.Recover(metrics.LabelDDL, "onCreateIndex",
			func() {
				addIndexErr = dbterror.ErrCancelledDDLJob.GenWithStack("add table `%v` index `%v` panic", tbl.Meta().Name, allIndexInfos[0].Name)
			}, false)
		return w.addTableIndex(jobCtx, tbl, reorgInfo)
	})
	if err != nil {
		if dbterror.ErrPausedDDLJob.Equal(err) {
			return false, ver, nil
		}
		if dbterror.ErrWaitReorgTimeout.Equal(err) {
			// if timeout, we should return, check for the owner and re-wait job done.
			return false, ver, nil
		}
		// TODO(tangenta): get duplicate column and match index.
		err = ingest.TryConvertToKeyExistsErr(err, allIndexInfos[0], tbl.Meta())
		if !isRetryableJobError(err, job.ErrorCount) {
			logutil.DDLLogger().Warn("run add index job failed, convert job to rollback", zap.Stringer("job", job), zap.Error(err))
			ver, err = convertAddIdxJob2RollbackJob(jobCtx, job, tbl.Meta(), allIndexInfos, err)
			if err1 := rh.RemoveDDLReorgHandle(job, reorgInfo.elements); err1 != nil {
				logutil.DDLLogger().Warn("run add index job failed, convert job to rollback, RemoveDDLReorgHandle failed", zap.Stringer("job", job), zap.Error(err1))
			}
		}
		return false, ver, errors.Trace(err)
	}

	failpoint.InjectCall("afterRunReorgJobAndHandleErr")
	return true, ver, nil
}

func onDropIndex(jobCtx *jobContext, job *model.Job) (ver int64, _ error) {
	tblInfo, allIndexInfos, ifExists, err := checkDropIndex(jobCtx.infoCache, jobCtx.metaMut, job)
	if err != nil {
		if ifExists && dbterror.ErrCantDropFieldOrKey.Equal(err) {
			job.Warning = toTError(err)
			job.State = model.JobStateDone
			return ver, nil
		}
		return ver, errors.Trace(err)
	}
	if tblInfo.TableCacheStatusType != model.TableCacheStatusDisable {
		return ver, errors.Trace(dbterror.ErrOptOnCacheTable.GenWithStackByArgs("Drop Index"))
	}

	if job.MultiSchemaInfo != nil && !job.IsRollingback() && job.MultiSchemaInfo.Revertible {
		job.MarkNonRevertible()
		job.SchemaState = allIndexInfos[0].State
		return updateVersionAndTableInfo(jobCtx, job, tblInfo, false)
	}

	originalState := allIndexInfos[0].State
	switch allIndexInfos[0].State {
	case model.StatePublic:
		// public -> write only
		for _, indexInfo := range allIndexInfos {
			indexInfo.State = model.StateWriteOnly
		}
		ver, err = updateVersionAndTableInfo(jobCtx, job, tblInfo, originalState != model.StateWriteOnly)
		if err != nil {
			return ver, errors.Trace(err)
		}
	case model.StateWriteOnly:
		// write only -> delete only
		for _, indexInfo := range allIndexInfos {
			indexInfo.State = model.StateDeleteOnly
		}
		ver, err = updateVersionAndTableInfo(jobCtx, job, tblInfo, originalState != model.StateDeleteOnly)
		if err != nil {
			return ver, errors.Trace(err)
		}
	case model.StateDeleteOnly:
		// delete only -> reorganization
		for _, indexInfo := range allIndexInfos {
			indexInfo.State = model.StateDeleteReorganization
		}
		ver, err = updateVersionAndTableInfo(jobCtx, job, tblInfo, originalState != model.StateDeleteReorganization)
		if err != nil {
			return ver, errors.Trace(err)
		}
	case model.StateDeleteReorganization:
		// reorganization -> absent
		isColumnarIndex := false
		indexIDs := make([]int64, 0, len(allIndexInfos))
		for _, indexInfo := range allIndexInfos {
			if indexInfo.IsColumnarIndex() {
				isColumnarIndex = true
			}
			indexInfo.State = model.StateNone
			// Set column index flag.
			DropIndexColumnFlag(tblInfo, indexInfo)
			RemoveDependentHiddenColumns(tblInfo, indexInfo)
			removeIndexInfo(tblInfo, indexInfo)
			indexIDs = append(indexIDs, indexInfo.ID)
		}

		failpoint.Inject("mockExceedErrorLimit", func(val failpoint.Value) {
			//nolint:forcetypeassert
			if val.(bool) {
				panic("panic test in cancelling add index")
			}
		})

		ver, err = updateVersionAndTableInfoWithCheck(jobCtx, job, tblInfo, originalState != model.StateNone)
		if err != nil {
			return ver, errors.Trace(err)
		}

		if isColumnarIndex {
			// Send sync schema notification to TiFlash.
			if err := infosync.SyncTiFlashTableSchema(jobCtx.stepCtx, tblInfo.ID); err != nil {
				logutil.DDLLogger().Warn("run drop column index but syncing TiFlash schema failed", zap.Error(err))
			}
		}

		// Finish this job.
		if job.IsRollingback() {
			dropArgs, err := model.GetFinishedModifyIndexArgs(job)
			job.FinishTableJob(model.JobStateRollbackDone, model.StateNone, ver, tblInfo)
			if err != nil {
				return ver, errors.Trace(err)
			}

			// Convert drop index args to finished add index args again to finish add index job.
			// Only rolled back add index jobs will get here, since drop index jobs can only be cancelled, not rolled back.
			addIndexArgs := &model.ModifyIndexArgs{
				PartitionIDs: dropArgs.PartitionIDs,
				OpType:       model.OpAddIndex,
			}
			for i, indexID := range indexIDs {
				addIndexArgs.IndexArgs = append(addIndexArgs.IndexArgs,
					&model.IndexArg{
						IndexID: indexID,
						IfExist: dropArgs.IndexArgs[i].IfExist,
					})
			}
			job.FillFinishedArgs(addIndexArgs)
		} else {
			// the partition ids were append by convertAddIdxJob2RollbackJob, it is weird, but for the compatibility,
			// we should keep appending the partitions in the convertAddIdxJob2RollbackJob.
			job.FinishTableJob(model.JobStateDone, model.StateNone, ver, tblInfo)
			// Global index key has t{tableID}_ prefix.
			// Assign partitionIDs empty to guarantee correct prefix in insertJobIntoDeleteRangeTable.
			dropArgs, err := model.GetDropIndexArgs(job)
			dropArgs.OpType = model.OpDropIndex
			if err != nil {
				return ver, errors.Trace(err)
			}
			dropArgs.IndexArgs[0].IndexID = indexIDs[0]
			dropArgs.IndexArgs[0].IsColumnar = allIndexInfos[0].IsColumnarIndex()
			dropArgs.IndexArgs[0].ColumnarIndexType = allIndexInfos[0].GetColumnarIndexType()
			if !allIndexInfos[0].Global {
				dropArgs.PartitionIDs = getPartitionIDs(tblInfo)
			}
			job.FillFinishedArgs(dropArgs)
		}
	default:
		return ver, errors.Trace(dbterror.ErrInvalidDDLState.GenWithStackByArgs("index", allIndexInfos[0].State))
	}
	job.SchemaState = allIndexInfos[0].State
	return ver, errors.Trace(err)
}

// RemoveDependentHiddenColumns removes hidden columns by the indexInfo.
func RemoveDependentHiddenColumns(tblInfo *model.TableInfo, idxInfo *model.IndexInfo) {
	hiddenColOffs := make([]int, 0)
	for _, indexColumn := range idxInfo.Columns {
		col := tblInfo.Columns[indexColumn.Offset]
		if col.Hidden {
			hiddenColOffs = append(hiddenColOffs, col.Offset)
		}
	}
	// Sort the offset in descending order.
	slices.SortFunc(hiddenColOffs, func(a, b int) int { return cmp.Compare(b, a) })
	// Move all the dependent hidden columns to the end.
	endOffset := len(tblInfo.Columns) - 1
	for _, offset := range hiddenColOffs {
		tblInfo.MoveColumnInfo(offset, endOffset)
	}
	tblInfo.Columns = tblInfo.Columns[:len(tblInfo.Columns)-len(hiddenColOffs)]
}

func removeIndexInfo(tblInfo *model.TableInfo, idxInfo *model.IndexInfo) {
	indices := tblInfo.Indices
	offset := -1
	for i, idx := range indices {
		if idxInfo.ID == idx.ID {
			offset = i
			break
		}
	}
	if offset == -1 {
		// The target index has been removed.
		return
	}
	// Remove the target index.
	tblInfo.Indices = slices.Delete(tblInfo.Indices, offset, offset+1)
}

func checkDropIndex(infoCache *infoschema.InfoCache, t *meta.Mutator, job *model.Job) (*model.TableInfo, []*model.IndexInfo, bool /* ifExists */, error) {
	schemaID := job.SchemaID
	tblInfo, err := GetTableInfoAndCancelFaultJob(t, job, schemaID)
	if err != nil {
		return nil, nil, false, errors.Trace(err)
	}

	args, err := model.GetDropIndexArgs(job)
	if err != nil {
		job.State = model.JobStateCancelled
		return nil, nil, false, errors.Trace(err)
	}

	indexInfos := make([]*model.IndexInfo, 0, len(args.IndexArgs))
	for _, idxArg := range args.IndexArgs {
		indexInfo := tblInfo.FindIndexByName(idxArg.IndexName.L)
		if indexInfo == nil {
			job.State = model.JobStateCancelled
			return nil, nil, idxArg.IfExist, dbterror.ErrCantDropFieldOrKey.GenWithStack("index %s doesn't exist", idxArg.IndexName)
		}

		// Check that drop primary index will not cause invisible implicit primary index.
		if err := checkInvisibleIndexesOnPK(tblInfo, []*model.IndexInfo{indexInfo}, job); err != nil {
			job.State = model.JobStateCancelled
			return nil, nil, false, errors.Trace(err)
		}

		// Double check for drop index needed in foreign key.
		if err := checkIndexNeededInForeignKeyInOwner(infoCache, job, job.SchemaName, tblInfo, indexInfo); err != nil {
			return nil, nil, false, errors.Trace(err)
		}
		indexInfos = append(indexInfos, indexInfo)
	}
	return tblInfo, indexInfos, false, nil
}

func checkInvisibleIndexesOnPK(tblInfo *model.TableInfo, indexInfos []*model.IndexInfo, job *model.Job) error {
	newIndices := make([]*model.IndexInfo, 0, len(tblInfo.Indices))
	for _, oidx := range tblInfo.Indices {
		needAppend := true
		for _, idx := range indexInfos {
			if idx.Name.L == oidx.Name.L {
				needAppend = false
				break
			}
		}
		if needAppend {
			newIndices = append(newIndices, oidx)
		}
	}
	newTbl := tblInfo.Clone()
	newTbl.Indices = newIndices
	if err := checkInvisibleIndexOnPK(newTbl); err != nil {
		job.State = model.JobStateCancelled
		return err
	}

	return nil
}

func checkRenameIndex(t *meta.Mutator, job *model.Job) (tblInfo *model.TableInfo, from, to ast.CIStr, err error) {
	schemaID := job.SchemaID
	tblInfo, err = GetTableInfoAndCancelFaultJob(t, job, schemaID)
	if err != nil {
		return nil, from, to, errors.Trace(err)
	}

	args, err := model.GetModifyIndexArgs(job)
	if err != nil {
		job.State = model.JobStateCancelled
		return nil, from, to, errors.Trace(err)
	}
	from, to = args.GetRenameIndexes()

	// Double check. See function `RenameIndex` in executor.go
	duplicate, err := ValidateRenameIndex(from, to, tblInfo)
	if duplicate {
		return nil, from, to, nil
	}
	if err != nil {
		job.State = model.JobStateCancelled
		return nil, from, to, errors.Trace(err)
	}
	return tblInfo, from, to, errors.Trace(err)
}

func checkAlterIndexVisibility(t *meta.Mutator, job *model.Job) (*model.TableInfo, ast.CIStr, bool, error) {
	var (
		indexName ast.CIStr
		invisible bool
	)

	schemaID := job.SchemaID
	tblInfo, err := GetTableInfoAndCancelFaultJob(t, job, schemaID)
	if err != nil {
		return nil, indexName, invisible, errors.Trace(err)
	}

	args, err := model.GetAlterIndexVisibilityArgs(job)
	if err != nil {
		job.State = model.JobStateCancelled
		return nil, indexName, invisible, errors.Trace(err)
	}
	indexName, invisible = args.IndexName, args.Invisible

	skip, err := validateAlterIndexVisibility(nil, indexName, invisible, tblInfo)
	if err != nil {
		job.State = model.JobStateCancelled
		return nil, indexName, invisible, errors.Trace(err)
	}
	if skip {
		job.State = model.JobStateDone
		return nil, indexName, invisible, nil
	}
	return tblInfo, indexName, invisible, nil
}

// indexRecord is the record information of an index.
type indexRecord struct {
	handle kv.Handle
	key    []byte        // It's used to lock a record. Record it to reduce the encoding time.
	vals   []types.Datum // It's the index values.
	rsData []types.Datum // It's the restored data for handle.
	skip   bool          // skip indicates that the index key is already exists, we should not add it.
}

type baseIndexWorker struct {
	*backfillCtx
	indexes []table.Index

	tp backfillerType
	// The following attributes are used to reduce memory allocation.
	defaultVals []types.Datum
	idxRecords  []*indexRecord
	rowMap      map[int64]types.Datum
	rowDecoder  *decoder.RowDecoder
}

type addIndexTxnWorker struct {
	baseIndexWorker

	// The following attributes are used to reduce memory allocation.
	idxKeyBufs         [][]byte
	batchCheckKeys     []kv.Key
	batchCheckValues   [][]byte
	distinctCheckFlags []bool
	recordIdx          []int
}

func newAddIndexTxnWorker(
	decodeColMap map[int64]decoder.Column,
	t table.PhysicalTable,
	bfCtx *backfillCtx,
	job *model.Job,
	elements []*meta.Element,
	currElement *meta.Element,
) (*addIndexTxnWorker, error) {
	if !bytes.Equal(currElement.TypeKey, meta.IndexElementKey) {
		logutil.DDLLogger().Error("Element type for addIndexTxnWorker incorrect",
			zap.Int64("job ID", job.ID), zap.ByteString("element type", currElement.TypeKey), zap.Int64("element ID", elements[0].ID))
		return nil, errors.Errorf("element type is not index, typeKey: %v", currElement.TypeKey)
	}

	allIndexes := make([]table.Index, 0, len(elements))
	if job.Type == model.ActionModifyColumn {
		// For modify column with indexes, we only need to add the index one by one.
		indexInfo := model.FindIndexInfoByID(t.Meta().Indices, currElement.ID)
		index := tables.NewIndex(t.GetPhysicalID(), t.Meta(), indexInfo)
		allIndexes = append(allIndexes, index)
	} else {
		for _, elem := range elements {
			if !bytes.Equal(elem.TypeKey, meta.IndexElementKey) {
				continue
			}
			indexInfo := model.FindIndexInfoByID(t.Meta().Indices, elem.ID)
			index := tables.NewIndex(t.GetPhysicalID(), t.Meta(), indexInfo)
			allIndexes = append(allIndexes, index)
		}
	}
	rowDecoder := decoder.NewRowDecoder(t, t.WritableCols(), decodeColMap)

	return &addIndexTxnWorker{
		baseIndexWorker: baseIndexWorker{
			backfillCtx: bfCtx,
			indexes:     allIndexes,
			rowDecoder:  rowDecoder,
			defaultVals: make([]types.Datum, len(t.WritableCols())),
			rowMap:      make(map[int64]types.Datum, len(decodeColMap)),
		},
	}, nil
}

func (w *baseIndexWorker) AddMetricInfo(cnt float64) {
	w.metricCounter.Add(cnt)
}

func (w *baseIndexWorker) String() string {
	return w.tp.String()
}

func (w *baseIndexWorker) GetCtx() *backfillCtx {
	return w.backfillCtx
}

// mockNotOwnerErrOnce uses to make sure `notOwnerErr` only mock error once.
var mockNotOwnerErrOnce uint32

// getIndexRecord gets index columns values use w.rowDecoder, and generate indexRecord.
func (w *baseIndexWorker) getIndexRecord(idxInfo *model.IndexInfo, handle kv.Handle, recordKey []byte) (*indexRecord, error) {
	cols := w.table.WritableCols()
	failpoint.Inject("MockGetIndexRecordErr", func(val failpoint.Value) {
		if valStr, ok := val.(string); ok {
			switch valStr {
			case "cantDecodeRecordErr":
				failpoint.Return(nil, errors.Trace(dbterror.ErrCantDecodeRecord.GenWithStackByArgs("index",
					errors.New("mock can't decode record error"))))
			case "modifyColumnNotOwnerErr":
				if idxInfo.Name.O == "_Idx$_idx_0" && handle.IntValue() == 7168 && atomic.CompareAndSwapUint32(&mockNotOwnerErrOnce, 0, 1) {
					failpoint.Return(nil, errors.Trace(dbterror.ErrNotOwner))
				}
			case "addIdxNotOwnerErr":
				// For the case of the old TiDB version(do not exist the element information) is upgraded to the new TiDB version.
				// First step, we need to exit "addPhysicalTableIndex".
				if idxInfo.Name.O == "idx2" && handle.IntValue() == 6144 && atomic.CompareAndSwapUint32(&mockNotOwnerErrOnce, 1, 2) {
					failpoint.Return(nil, errors.Trace(dbterror.ErrNotOwner))
				}
			}
		}
	})
	idxVal := make([]types.Datum, len(idxInfo.Columns))
	var err error
	for j, v := range idxInfo.Columns {
		col := cols[v.Offset]
		idxColumnVal, ok := w.rowMap[col.ID]
		if ok {
			idxVal[j] = idxColumnVal
			continue
		}
		idxColumnVal, err = tables.GetColDefaultValue(w.exprCtx, col, w.defaultVals)
		if err != nil {
			return nil, errors.Trace(err)
		}

		idxVal[j] = idxColumnVal
	}

	rsData := tables.TryGetHandleRestoredDataWrapper(w.table.Meta(), nil, w.rowMap, idxInfo)
	idxRecord := &indexRecord{handle: handle, key: recordKey, vals: idxVal, rsData: rsData}
	return idxRecord, nil
}

func (w *baseIndexWorker) cleanRowMap() {
	for id := range w.rowMap {
		delete(w.rowMap, id)
	}
}

// getNextKey gets next key of entry that we are going to process.
func (w *baseIndexWorker) getNextKey(taskRange reorgBackfillTask, taskDone bool) (nextKey kv.Key) {
	if !taskDone {
		// The task is not done. So we need to pick the last processed entry's handle and add one.
		lastHandle := w.idxRecords[len(w.idxRecords)-1].handle
		recordKey := tablecodec.EncodeRecordKey(taskRange.physicalTable.RecordPrefix(), lastHandle)
		return recordKey.Next()
	}
	return taskRange.endKey
}

func (w *baseIndexWorker) updateRowDecoder(handle kv.Handle, rawRecord []byte) error {
	sysZone := w.loc
	_, err := w.rowDecoder.DecodeAndEvalRowWithMap(w.exprCtx, handle, rawRecord, sysZone, w.rowMap)
	return errors.Trace(err)
}

// fetchRowColVals fetch w.batchCnt count records that need to reorganize indices, and build the corresponding indexRecord slice.
// fetchRowColVals returns:
// 1. The corresponding indexRecord slice.
// 2. Next handle of entry that we need to process.
// 3. Boolean indicates whether the task is done.
// 4. error occurs in fetchRowColVals. nil if no error occurs.
func (w *baseIndexWorker) fetchRowColVals(txn kv.Transaction, taskRange reorgBackfillTask) ([]*indexRecord, kv.Key, bool, error) {
	// TODO: use tableScan to prune columns.
	w.idxRecords = w.idxRecords[:0]
	startTime := time.Now()

	// taskDone means that the reorged handle is out of taskRange.endHandle.
	taskDone := false
	oprStartTime := startTime
	err := iterateSnapshotKeys(w.jobContext, w.ddlCtx.store, taskRange.priority, taskRange.physicalTable.RecordPrefix(), txn.StartTS(),
		taskRange.startKey, taskRange.endKey, func(handle kv.Handle, recordKey kv.Key, rawRow []byte) (bool, error) {
			oprEndTime := time.Now()
			logSlowOperations(oprEndTime.Sub(oprStartTime), "iterateSnapshotKeys in baseIndexWorker fetchRowColVals", 0)
			oprStartTime = oprEndTime

			taskDone = recordKey.Cmp(taskRange.endKey) >= 0

			if taskDone || len(w.idxRecords) >= w.batchCnt {
				return false, nil
			}

			// Decode one row, generate records of this row.
			err := w.updateRowDecoder(handle, rawRow)
			if err != nil {
				return false, err
			}
			for _, index := range w.indexes {
				idxRecord, err1 := w.getIndexRecord(index.Meta(), handle, recordKey)
				if err1 != nil {
					return false, errors.Trace(err1)
				}
				w.idxRecords = append(w.idxRecords, idxRecord)
			}
			// If there are generated column, rowDecoder will use column value that not in idxInfo.Columns to calculate
			// the generated value, so we need to clear up the reusing map.
			w.cleanRowMap()

			if recordKey.Cmp(taskRange.endKey) == 0 {
				taskDone = true
				return false, nil
			}
			return true, nil
		})

	if len(w.idxRecords) == 0 {
		taskDone = true
	}

	logutil.DDLLogger().Debug("txn fetches handle info", zap.Stringer("worker", w), zap.Uint64("txnStartTS", txn.StartTS()),
		zap.String("taskRange", taskRange.String()), zap.Duration("takeTime", time.Since(startTime)))
	return w.idxRecords, w.getNextKey(taskRange, taskDone), taskDone, errors.Trace(err)
}

func (w *addIndexTxnWorker) initBatchCheckBufs(batchCount int) {
	if len(w.idxKeyBufs) < batchCount {
		w.idxKeyBufs = make([][]byte, batchCount)
	}

	w.batchCheckKeys = w.batchCheckKeys[:0]
	w.batchCheckValues = w.batchCheckValues[:0]
	w.distinctCheckFlags = w.distinctCheckFlags[:0]
	w.recordIdx = w.recordIdx[:0]
}

func (w *addIndexTxnWorker) checkHandleExists(idxInfo *model.IndexInfo, key kv.Key, value []byte, handle kv.Handle) error {
	tblInfo := w.table.Meta()
	idxColLen := len(idxInfo.Columns)
	h, err := tablecodec.DecodeIndexHandle(key, value, idxColLen)
	if err != nil {
		return errors.Trace(err)
	}
	hasBeenBackFilled := h.Equal(handle)
	if hasBeenBackFilled {
		return nil
	}
	return ddlutil.GenKeyExistsErr(key, value, idxInfo, tblInfo)
}

// batchCheckUniqueKey checks the unique keys in the batch.
// Note that `idxRecords` may belong to multiple indexes.
func (w *addIndexTxnWorker) batchCheckUniqueKey(txn kv.Transaction, idxRecords []*indexRecord) error {
	w.initBatchCheckBufs(len(idxRecords))
	evalCtx := w.exprCtx.GetEvalCtx()
	ec := evalCtx.ErrCtx()
	uniqueBatchKeys := make([]kv.Key, 0, len(idxRecords))
	cnt := 0
	for i, record := range idxRecords {
		idx := w.indexes[i%len(w.indexes)]
		if !idx.Meta().Unique {
			// non-unique key need not to check, use `nil` as a placeholder to keep
			// `idxRecords[i]` belonging to `indexes[i%len(indexes)]`.
			w.batchCheckKeys = append(w.batchCheckKeys, nil)
			w.batchCheckValues = append(w.batchCheckValues, nil)
			w.distinctCheckFlags = append(w.distinctCheckFlags, false)
			w.recordIdx = append(w.recordIdx, 0)
			continue
		}
		// skip by default.
		idxRecords[i].skip = true
		iter := idx.GenIndexKVIter(ec, w.loc, record.vals, record.handle, idxRecords[i].rsData)
		for iter.Valid() {
			var buf []byte
			if cnt < len(w.idxKeyBufs) {
				buf = w.idxKeyBufs[cnt]
			}
			key, val, distinct, err := iter.Next(buf, nil)
			if err != nil {
				return errors.Trace(err)
			}
			if cnt < len(w.idxKeyBufs) {
				w.idxKeyBufs[cnt] = key
			} else {
				w.idxKeyBufs = append(w.idxKeyBufs, key)
			}
			cnt++
			w.batchCheckKeys = append(w.batchCheckKeys, key)
			w.batchCheckValues = append(w.batchCheckValues, val)
			w.distinctCheckFlags = append(w.distinctCheckFlags, distinct)
			w.recordIdx = append(w.recordIdx, i)
			uniqueBatchKeys = append(uniqueBatchKeys, key)
		}
	}

	if len(uniqueBatchKeys) == 0 {
		return nil
	}

	batchVals, err := txn.BatchGet(context.Background(), uniqueBatchKeys)
	if err != nil {
		return errors.Trace(err)
	}

	// 1. unique-key/primary-key is duplicate and the handle is equal, skip it.
	// 2. unique-key/primary-key is duplicate and the handle is not equal, return duplicate error.
	// 3. non-unique-key is duplicate, skip it.
	for i, key := range w.batchCheckKeys {
		if len(key) == 0 {
			continue
		}
		idx := w.indexes[i%len(w.indexes)]
		val, found := batchVals[string(key)]
		if found {
			if w.distinctCheckFlags[i] {
				if err := w.checkHandleExists(idx.Meta(), key, val, idxRecords[w.recordIdx[i]].handle); err != nil {
					return errors.Trace(err)
				}
			}
		} else if w.distinctCheckFlags[i] {
			// The keys in w.batchCheckKeys also maybe duplicate,
			// so we need to backfill the not found key into `batchVals` map.
			batchVals[string(key)] = w.batchCheckValues[i]
		}
		idxRecords[w.recordIdx[i]].skip = found && idxRecords[w.recordIdx[i]].skip
	}
	return nil
}

func getLocalWriterConfig(indexCnt, writerCnt int) *backend.LocalWriterConfig {
	writerCfg := &backend.LocalWriterConfig{}
	// avoid unit test panic
	memRoot := ingest.LitMemRoot
	if memRoot == nil {
		return writerCfg
	}

	// leave some room for objects overhead
	availMem := memRoot.MaxMemoryQuota() - memRoot.CurrentUsage() - int64(10*size.MB)
	memLimitPerWriter := availMem / int64(indexCnt) / int64(writerCnt)
	memLimitPerWriter = min(memLimitPerWriter, litconfig.DefaultLocalWriterMemCacheSize)
	writerCfg.Local.MemCacheSize = memLimitPerWriter
	return writerCfg
}

func writeChunk(
	ctx context.Context,
	writers []ingest.Writer,
	indexes []table.Index,
	copCtx copr.CopContext,
	loc *time.Location,
	errCtx errctx.Context,
	writeStmtBufs *variable.WriteStmtBufs,
	copChunk *chunk.Chunk,
	tblInfo *model.TableInfo,
) (rowCnt int, bytes int, err error) {
	iter := chunk.NewIterator4Chunk(copChunk)
	c := copCtx.GetBase()
	ectx := c.ExprCtx.GetEvalCtx()

	maxIdxColCnt := maxIndexColumnCount(indexes)
	idxDataBuf := make([]types.Datum, maxIdxColCnt)
	handleDataBuf := make([]types.Datum, len(c.HandleOutputOffsets))
	var restoreDataBuf []types.Datum
	count := 0
	totalBytes := 0

	unlockFns := make([]func(), 0, len(writers))
	for _, w := range writers {
		unlock := w.LockForWrite()
		unlockFns = append(unlockFns, unlock)
	}
	defer func() {
		for _, unlock := range unlockFns {
			unlock()
		}
	}()
	needRestoreForIndexes := make([]bool, len(indexes))
	restore, pkNeedRestore := false, false
	if c.PrimaryKeyInfo != nil && c.TableInfo.IsCommonHandle && c.TableInfo.CommonHandleVersion != 0 {
		pkNeedRestore = tables.NeedRestoredData(c.PrimaryKeyInfo.Columns, c.TableInfo.Columns)
	}
	for i, index := range indexes {
		needRestore := pkNeedRestore || tables.NeedRestoredData(index.Meta().Columns, c.TableInfo.Columns)
		needRestoreForIndexes[i] = needRestore
		restore = restore || needRestore
	}
	if restore {
		restoreDataBuf = make([]types.Datum, len(c.HandleOutputOffsets))
	}
	var firstHd kv.Handle
	for row := iter.Begin(); row != iter.End(); row = iter.Next() {
		handleDataBuf := ExtractDatumByOffsets(ectx, row, c.HandleOutputOffsets, c.ExprColumnInfos, handleDataBuf)
		if restore {
			// restoreDataBuf should not truncate index values.
			for i, datum := range handleDataBuf {
				restoreDataBuf[i] = *datum.Clone()
			}
		}
		h, err := BuildHandle(handleDataBuf, c.TableInfo, c.PrimaryKeyInfo, loc, errCtx)
		if err != nil {
			return 0, totalBytes, errors.Trace(err)
		}
		if firstHd == nil {
			firstHd = h
		}
		for i, index := range indexes {
			idxID := index.Meta().ID
			idxDataBuf = ExtractDatumByOffsets(ectx,
				row, copCtx.IndexColumnOutputOffsets(idxID), c.ExprColumnInfos, idxDataBuf)
			idxData := idxDataBuf[:len(index.Meta().Columns)]
			var rsData []types.Datum
			if needRestoreForIndexes[i] {
				rsData = getRestoreData(c.TableInfo, copCtx.IndexInfo(idxID), c.PrimaryKeyInfo, restoreDataBuf)
			}
			kvBytes, err := writeOneKV(ctx, writers[i], index, loc, errCtx, writeStmtBufs, idxData, rsData, h)
			if err != nil {
				err = ingest.TryConvertToKeyExistsErr(err, index.Meta(), tblInfo)
				return 0, totalBytes, errors.Trace(err)
			}
			totalBytes += int(kvBytes)
		}
		count++
	}
<<<<<<< HEAD
	if firstHd != nil && firstHd.IsInt() {
		aligned := true
		if int64(count) != lastHandle.IntValue()-firstHd.IntValue()+int64(1) {
			aligned = false
		}
		logutil.DDLLogger().Info("write chunk", zap.Stringer("first handle", firstHd), zap.Stringer("last handle", lastHandle), zap.Int("count", count), zap.Bool("aligned", aligned))
	}
	return count, lastHandle, nil
=======
	return count, totalBytes, nil
>>>>>>> eb25197d
}

func maxIndexColumnCount(indexes []table.Index) int {
	maxCnt := 0
	for _, idx := range indexes {
		colCnt := len(idx.Meta().Columns)
		if colCnt > maxCnt {
			maxCnt = colCnt
		}
	}
	return maxCnt
}

func writeOneKV(
	ctx context.Context,
	writer ingest.Writer,
	index table.Index,
	loc *time.Location,
	errCtx errctx.Context,
	writeBufs *variable.WriteStmtBufs,
	idxDt, rsData []types.Datum,
	handle kv.Handle,
) (int64, error) {
	iter := index.GenIndexKVIter(errCtx, loc, idxDt, handle, rsData)
	for iter.Valid() {
		key, idxVal, _, err := iter.Next(writeBufs.IndexKeyBuf, writeBufs.RowValBuf)
		if err != nil {
			return writer.WrittenBytes(), errors.Trace(err)
		}
		failpoint.Inject("mockLocalWriterPanic", func() {
			panic("mock panic")
		})
		err = writer.WriteRow(ctx, key, idxVal, handle)
		if err != nil {
			return writer.WrittenBytes(), errors.Trace(err)
		}
		failpoint.Inject("mockLocalWriterError", func() {
			failpoint.Return(0, errors.New("mock engine error"))
		})
		writeBufs.IndexKeyBuf = key
		writeBufs.RowValBuf = idxVal
	}
	return writer.WrittenBytes(), nil
}

// BackfillData will backfill table index in a transaction. A lock corresponds to a rowKey if the value of rowKey is changed,
// Note that index columns values may change, and an index is not allowed to be added, so the txn will rollback and retry.
// BackfillData will add w.batchCnt indices once, default value of w.batchCnt is 128.
func (w *addIndexTxnWorker) BackfillData(_ context.Context, handleRange reorgBackfillTask) (taskCtx backfillTaskContext, errInTxn error) {
	failpoint.Inject("errorMockPanic", func(val failpoint.Value) {
		//nolint:forcetypeassert
		if val.(bool) {
			panic("panic test")
		}
	})

	oprStartTime := time.Now()
	jobID := handleRange.getJobID()
	ctx := kv.WithInternalSourceAndTaskType(context.Background(), w.jobContext.ddlJobSourceType(), kvutil.ExplicitTypeDDL)
	errInTxn = kv.RunInNewTxn(ctx, w.ddlCtx.store, true, func(_ context.Context, txn kv.Transaction) (err error) {
		taskCtx.finishTS = txn.StartTS()
		taskCtx.addedCount = 0
		taskCtx.scanCount = 0
		updateTxnEntrySizeLimitIfNeeded(txn)
		txn.SetOption(kv.Priority, handleRange.priority)
		if tagger := w.GetCtx().getResourceGroupTaggerForTopSQL(jobID); tagger != nil {
			txn.SetOption(kv.ResourceGroupTagger, tagger)
		}
		txn.SetOption(kv.ResourceGroupName, w.jobContext.resourceGroupName)

		idxRecords, nextKey, taskDone, err := w.fetchRowColVals(txn, handleRange)
		if err != nil {
			return errors.Trace(err)
		}
		taskCtx.nextKey = nextKey
		taskCtx.done = taskDone

		err = w.batchCheckUniqueKey(txn, idxRecords)
		if err != nil {
			return errors.Trace(err)
		}
		failpoint.InjectCall("addIndexTxnWorkerBackfillData", len(idxRecords))

		for i, idxRecord := range idxRecords {
			taskCtx.scanCount++
			// The index is already exists, we skip it, no needs to backfill it.
			// The following update, delete, insert on these rows, TiDB can handle it correctly.
			if idxRecord.skip {
				continue
			}

			// We need to add this lock to make sure pessimistic transaction can realize this operation.
			// For the normal pessimistic transaction, it's ok. But if async commit is used, it may lead to inconsistent data and index.
			// TODO: For global index, lock the correct key?! Currently it locks the partition (phyTblID) and the handle or actual key?
			// but should really lock the table's ID + key col(s)
			err := txn.LockKeys(context.Background(), new(kv.LockCtx), idxRecord.key)
			if err != nil {
				return errors.Trace(err)
			}

			handle, err := w.indexes[i%len(w.indexes)].Create(
				w.tblCtx, txn, idxRecord.vals, idxRecord.handle, idxRecord.rsData,
				table.WithIgnoreAssertion,
				table.FromBackfill,
				// Constrains is already checked in batchCheckUniqueKey
				table.DupKeyCheckSkip,
			)
			if err != nil {
				if kv.ErrKeyExists.Equal(err) && idxRecord.handle.Equal(handle) {
					// Index already exists, skip it.
					continue
				}
				return errors.Trace(err)
			}
			taskCtx.addedCount++
		}

		return nil
	})
	logSlowOperations(time.Since(oprStartTime), "AddIndexBackfillData", 3000)
	failpoint.Inject("mockDMLExecution", func(val failpoint.Value) {
		//nolint:forcetypeassert
		if val.(bool) && MockDMLExecution != nil {
			MockDMLExecution()
		}
	})
	return
}

// MockDMLExecution is only used for test.
var MockDMLExecution func()

// MockDMLExecutionMerging is only used for test.
var MockDMLExecutionMerging func()

func (w *worker) addPhysicalTableIndex(
	ctx context.Context,
	t table.PhysicalTable,
	reorgInfo *reorgInfo,
) error {
	if reorgInfo.mergingTmpIdx {
		logutil.DDLLogger().Info("start to merge temp index", zap.Stringer("job", reorgInfo.Job), zap.Stringer("reorgInfo", reorgInfo))
		return w.writePhysicalTableRecord(ctx, w.sessPool, t, typeAddIndexMergeTmpWorker, reorgInfo)
	}
	logutil.DDLLogger().Info("start to add table index", zap.Stringer("job", reorgInfo.Job), zap.Stringer("reorgInfo", reorgInfo))
	m := metrics.RegisterLightningCommonMetricsForDDL(reorgInfo.ID)
	ctx = lightningmetric.WithCommonMetric(ctx, m)
	defer func() {
		metrics.UnregisterLightningCommonMetricsForDDL(reorgInfo.ID, m)
	}()
	return w.writePhysicalTableRecord(ctx, w.sessPool, t, typeAddIndexWorker, reorgInfo)
}

// addTableIndex handles the add index reorganization state for a table.
func (w *worker) addTableIndex(
	jobCtx *jobContext,
	t table.Table,
	reorgInfo *reorgInfo,
) error {
	ctx := jobCtx.stepCtx
	// TODO: Support typeAddIndexMergeTmpWorker.
	if reorgInfo.ReorgMeta.IsDistReorg && !reorgInfo.mergingTmpIdx {
		if reorgInfo.ReorgMeta.ReorgTp == model.ReorgTypeLitMerge {
			err := w.executeDistTask(jobCtx, t, reorgInfo)
			if err != nil {
				return err
			}
			if reorgInfo.ReorgMeta.UseCloudStorage {
				// When adding unique index by global sort, it detects duplicate keys in each step.
				// A duplicate key must be detected before, so we can skip the check bellow.
				return nil
			}
			return checkDuplicateForUniqueIndex(ctx, t, reorgInfo, w.store)
		}
	}

	var err error
	if tbl, ok := t.(table.PartitionedTable); ok {
		var finish, ok bool
		for !finish {
			var p table.PhysicalTable
			if tbl.Meta().ID == reorgInfo.PhysicalTableID {
				p, ok = t.(table.PhysicalTable) // global index
				if !ok {
					return fmt.Errorf("unexpected error, can't cast %T to table.PhysicalTable", t)
				}
			} else {
				p = tbl.GetPartition(reorgInfo.PhysicalTableID)
				if p == nil {
					return dbterror.ErrCancelledDDLJob.GenWithStack("Can not find partition id %d for table %d", reorgInfo.PhysicalTableID, t.Meta().ID)
				}
			}
			err = w.addPhysicalTableIndex(ctx, p, reorgInfo)
			if err != nil {
				break
			}

			finish, err = updateReorgInfo(w.sessPool, tbl, reorgInfo)
			if err != nil {
				return errors.Trace(err)
			}
			failpoint.InjectCall("afterUpdatePartitionReorgInfo", reorgInfo.Job)
			// Every time we finish a partition, we update the progress of the job.
			if rc := w.getReorgCtx(reorgInfo.Job.ID); rc != nil {
				reorgInfo.Job.SetRowCount(rc.getRowCount())
			}
		}
	} else {
		//nolint:forcetypeassert
		phyTbl := t.(table.PhysicalTable)
		err = w.addPhysicalTableIndex(ctx, phyTbl, reorgInfo)
	}
	return errors.Trace(err)
}

func checkDuplicateForUniqueIndex(ctx context.Context, t table.Table, reorgInfo *reorgInfo, store kv.Storage) (err error) {
	var (
		backendCtx ingest.BackendCtx
		cfg        *local.BackendConfig
		backend    *local.Backend
	)
	defer func() {
		if backendCtx != nil {
			backendCtx.Close()
		}
		if backend != nil {
			backend.Close()
		}
	}()
	for _, elem := range reorgInfo.elements {
		indexInfo := model.FindIndexInfoByID(t.Meta().Indices, elem.ID)
		if indexInfo == nil {
			return errors.New("unexpected error, can't find index info")
		}
		if indexInfo.Unique {
			ctx := tidblogutil.WithCategory(ctx, "ddl-ingest")
			if backendCtx == nil {
				if config.GetGlobalConfig().Store == config.StoreTypeTiKV {
					cfg, backend, err = ingest.CreateLocalBackend(ctx, store, reorgInfo.Job, true, 0)
					if err != nil {
						return errors.Trace(err)
					}
				}
				backendCtx, err = ingest.NewBackendCtxBuilder(ctx, store, reorgInfo.Job).
					ForDuplicateCheck().
					Build(cfg, backend)
				if err != nil {
					return err
				}
			}
			err = backendCtx.CollectRemoteDuplicateRows(indexInfo.ID, t)
			failpoint.Inject("mockCheckDuplicateForUniqueIndexError", func(_ failpoint.Value) {
				err = context.DeadlineExceeded
			})
			if err != nil {
				return err
			}
		}
	}
	return nil
}

// TaskKey generates a task key for the backfill job.
func TaskKey(jobID int64) string {
	if kerneltype.IsNextGen() {
		ks := keyspace.GetKeyspaceNameBySettings()
		return fmt.Sprintf("%s/ddl/%s/%d", ks, proto.Backfill, jobID)
	}
	return fmt.Sprintf("ddl/%s/%d", proto.Backfill, jobID)
}

func (w *worker) executeDistTask(jobCtx *jobContext, t table.Table, reorgInfo *reorgInfo) error {
	if reorgInfo.mergingTmpIdx {
		return errors.New("do not support merge index")
	}

	stepCtx := jobCtx.stepCtx
	taskType := proto.Backfill
	taskKey := TaskKey(reorgInfo.Job.ID)
	g, ctx := errgroup.WithContext(w.workCtx)
	ctx = kv.WithInternalSourceType(ctx, kv.InternalDistTask)

	done := make(chan struct{})

	// generate taskKey for multi schema change.
	if mInfo := reorgInfo.Job.MultiSchemaInfo; mInfo != nil {
		taskKey = fmt.Sprintf("%s/%d", taskKey, mInfo.Seq)
	}

	// For resuming add index task.
	// Need to fetch task by taskKey in tidb_global_task and tidb_global_task_history tables.
	// When pausing the related ddl job, it is possible that the task with taskKey is succeed and in tidb_global_task_history.
	// As a result, when resuming the related ddl job,
	// it is necessary to check task exits in tidb_global_task and tidb_global_task_history tables.
	taskManager, err := storage.GetDXFSvcTaskMgr()
	if err != nil {
		return err
	}
	task, err := taskManager.GetTaskByKeyWithHistory(w.workCtx, taskKey)
	if err != nil && !goerrors.Is(err, storage.ErrTaskNotFound) {
		return err
	}

	var (
		taskID                                            int64
		lastConcurrency, lastBatchSize, lastMaxWriteSpeed int
	)
	if task != nil {
		// It's possible that the task state is succeed but the ddl job is paused.
		// When task in succeed state, we can skip the dist task execution/scheduling process.
		if task.State == proto.TaskStateSucceed {
			w.updateDistTaskRowCount(taskKey, reorgInfo.Job.ID)
			logutil.DDLLogger().Info(
				"task succeed, start to resume the ddl job",
				zap.String("task-key", taskKey))
			return nil
		}
		taskMeta := &BackfillTaskMeta{}
		if err := json.Unmarshal(task.Meta, taskMeta); err != nil {
			return errors.Trace(err)
		}
		taskID = task.ID
		lastConcurrency = task.Concurrency
		lastBatchSize = taskMeta.Job.ReorgMeta.GetBatchSize()
		lastMaxWriteSpeed = taskMeta.Job.ReorgMeta.GetMaxWriteSpeed()
		g.Go(func() error {
			defer close(done)
			backoffer := backoff.NewExponential(scheduler.RetrySQLInterval, 2, scheduler.RetrySQLMaxInterval)
			err := handle.RunWithRetry(ctx, scheduler.RetrySQLTimes, backoffer, logutil.DDLLogger(),
				func(context.Context) (bool, error) {
					return true, handle.ResumeTask(w.workCtx, taskKey)
				},
			)
			if err != nil {
				return err
			}
			err = handle.WaitTaskDoneOrPaused(ctx, task.ID)
			if err := w.isReorgRunnable(stepCtx, true); err != nil {
				if dbterror.ErrPausedDDLJob.Equal(err) {
					logutil.DDLLogger().Warn("job paused by user", zap.Error(err))
					return dbterror.ErrPausedDDLJob.GenWithStackByArgs(reorgInfo.Job.ID)
				}
			}
			return err
		})
	} else {
		job := reorgInfo.Job
		workerCntLimit := job.ReorgMeta.GetConcurrency()
		concurrency, err := adjustConcurrency(ctx, taskManager, workerCntLimit)
		if err != nil {
			return err
		}
		logutil.DDLLogger().Info("adjusted add-index task concurrency",
			zap.Int("worker-cnt", workerCntLimit), zap.Int("task-concurrency", concurrency),
			zap.String("task-key", taskKey))
		rowSize := estimateTableRowSize(w.workCtx, w.store, w.sess.GetRestrictedSQLExecutor(), t)
		taskMeta := &BackfillTaskMeta{
			Job:             *job.Clone(),
			EleIDs:          extractElemIDs(reorgInfo),
			EleTypeKey:      reorgInfo.currElement.TypeKey,
			CloudStorageURI: w.jobContext(job.ID, job.ReorgMeta).cloudStorageURI,
			EstimateRowSize: rowSize,
			Version:         BackfillTaskMetaVersion1,
		}

		metaData, err := json.Marshal(taskMeta)
		if err != nil {
			return err
		}

		targetScope := reorgInfo.ReorgMeta.TargetScope
		maxNodeCnt := reorgInfo.ReorgMeta.MaxNodeCount
		task, err := handle.SubmitTask(ctx, taskKey, taskType, w.store.GetKeyspace(), concurrency, targetScope, maxNodeCnt, metaData)
		if err != nil {
			return err
		}

		taskID = task.ID
		lastConcurrency = concurrency
		lastBatchSize = taskMeta.Job.ReorgMeta.GetBatchSize()
		lastMaxWriteSpeed = taskMeta.Job.ReorgMeta.GetMaxWriteSpeed()

		g.Go(func() error {
			defer close(done)
			err := handle.WaitTaskDoneOrPaused(ctx, task.ID)
			failpoint.InjectCall("pauseAfterDistTaskFinished")
			if err := w.isReorgRunnable(stepCtx, true); err != nil {
				if dbterror.ErrPausedDDLJob.Equal(err) {
					logutil.DDLLogger().Warn("job paused by user", zap.Error(err))
					return dbterror.ErrPausedDDLJob.GenWithStackByArgs(reorgInfo.Job.ID)
				}
			}
			return err
		})
	}

	g.Go(func() error {
		checkFinishTk := time.NewTicker(CheckBackfillJobFinishInterval)
		defer checkFinishTk.Stop()
		updateRowCntTk := time.NewTicker(UpdateBackfillJobRowCountInterval)
		defer updateRowCntTk.Stop()
		for {
			select {
			case <-done:
				w.updateDistTaskRowCount(taskKey, reorgInfo.Job.ID)
				return nil
			case <-checkFinishTk.C:
				if err = w.isReorgRunnable(stepCtx, true); err != nil {
					if dbterror.ErrPausedDDLJob.Equal(err) {
						if err = handle.PauseTask(w.workCtx, taskKey); err != nil {
							logutil.DDLLogger().Error("pause task error", zap.String("task_key", taskKey), zap.Error(err))
							continue
						}
						failpoint.InjectCall("syncDDLTaskPause")
					}
					if !dbterror.ErrCancelledDDLJob.Equal(err) {
						return errors.Trace(err)
					}
					if err = handle.CancelTask(w.workCtx, taskKey); err != nil {
						logutil.DDLLogger().Error("cancel task error", zap.String("task_key", taskKey), zap.Error(err))
						// continue to cancel task.
						continue
					}
				}
			case <-updateRowCntTk.C:
				w.updateDistTaskRowCount(taskKey, reorgInfo.Job.ID)
			}
		}
	})

	g.Go(func() error {
		modifyTaskParamLoop(ctx, jobCtx.sysTblMgr, taskManager, done,
			reorgInfo.Job.ID, taskID, lastConcurrency, lastBatchSize, lastMaxWriteSpeed)
		return nil
	})

	err = g.Wait()
	return err
}

// Note: we can achieve the same effect by calling ModifyTaskByID directly inside
// the process of 'ADMIN ALTER DDL JOB xxx', so we can eliminate the goroutine,
// but if the task hasn't been created we need to make sure the task is created
// with config after ALTER DDL JOB is executed. A possible solution is to make
// the DXF task submission and 'ADMIN ALTER DDL JOB xxx' txn conflict with each
// other when they overlap in time, by modify the job at the same time when submit
// task, as we are using optimistic txn. But this will cause WRITE CONFLICT with
// outer txn in transitOneJobStep.
func modifyTaskParamLoop(
	ctx context.Context,
	sysTblMgr systable.Manager,
	taskManager storage.Manager,
	done chan struct{},
	jobID, taskID int64,
	lastConcurrency, lastBatchSize, lastMaxWriteSpeed int,
) {
	logger := logutil.DDLLogger().With(zap.Int64("jobID", jobID), zap.Int64("taskID", taskID))
	ticker := time.NewTicker(UpdateDDLJobReorgCfgInterval)
	defer ticker.Stop()
	for {
		select {
		case <-done:
			return
		case <-ticker.C:
		}

		latestJob, err := sysTblMgr.GetJobByID(ctx, jobID)
		if err != nil {
			if goerrors.Is(err, systable.ErrNotFound) {
				logger.Info("job not found, might already finished")
				return
			}
			logger.Error("get job failed, will retry later", zap.Error(err))
			continue
		}

		modifies := make([]proto.Modification, 0, 3)
		workerCntLimit := latestJob.ReorgMeta.GetConcurrency()
		concurrency, err := adjustConcurrency(ctx, taskManager, workerCntLimit)
		if err != nil {
			logger.Error("adjust concurrency failed", zap.Error(err))
			continue
		}
		if concurrency != lastConcurrency {
			modifies = append(modifies, proto.Modification{
				Type: proto.ModifyConcurrency,
				To:   int64(concurrency),
			})
		}
		batchSize := latestJob.ReorgMeta.GetBatchSize()
		if batchSize != lastBatchSize {
			modifies = append(modifies, proto.Modification{
				Type: proto.ModifyBatchSize,
				To:   int64(batchSize),
			})
		}
		maxWriteSpeed := latestJob.ReorgMeta.GetMaxWriteSpeed()
		if maxWriteSpeed != lastMaxWriteSpeed {
			modifies = append(modifies, proto.Modification{
				Type: proto.ModifyMaxWriteSpeed,
				To:   int64(maxWriteSpeed),
			})
		}
		if len(modifies) == 0 {
			continue
		}
		currTask, err := taskManager.GetTaskByID(ctx, taskID)
		if err != nil {
			if goerrors.Is(err, storage.ErrTaskNotFound) {
				logger.Info("task not found, might already finished")
				return
			}
			logger.Error("get task failed, will retry later", zap.Error(err))
			continue
		}
		if !currTask.State.CanMoveToModifying() {
			// user might modify param again while another modify is ongoing.
			logger.Info("task state is not suitable for modifying, will retry later",
				zap.String("state", currTask.State.String()))
			continue
		}
		if err = taskManager.ModifyTaskByID(ctx, taskID, &proto.ModifyParam{
			PrevState:     currTask.State,
			Modifications: modifies,
		}); err != nil {
			logger.Error("modify task failed", zap.Error(err))
			continue
		}
		logger.Info("modify task success",
			zap.Int("oldConcurrency", lastConcurrency), zap.Int("newConcurrency", concurrency),
			zap.Int("oldBatchSize", lastBatchSize), zap.Int("newBatchSize", batchSize),
			zap.String("oldMaxWriteSpeed", units.HumanSize(float64(lastMaxWriteSpeed))),
			zap.String("newMaxWriteSpeed", units.HumanSize(float64(maxWriteSpeed))),
		)
		lastConcurrency = concurrency
		lastBatchSize = batchSize
		lastMaxWriteSpeed = maxWriteSpeed
	}
}

func adjustConcurrency(ctx context.Context, taskMgr storage.Manager, workerCnt int) (int, error) {
	cpuCount, err := taskMgr.GetCPUCountOfNode(ctx)
	if err != nil {
		return 0, err
	}
	return min(workerCnt, cpuCount), nil
}

// EstimateTableRowSizeForTest is used for test.
var EstimateTableRowSizeForTest = estimateTableRowSize

// estimateTableRowSize estimates the row size in bytes of a table.
// This function tries to retrieve row size in following orders:
//  1. AVG_ROW_LENGTH column from information_schema.tables.
//  2. region info's approximate key size / key number.
func estimateTableRowSize(
	ctx context.Context,
	store kv.Storage,
	exec sqlexec.RestrictedSQLExecutor,
	tbl table.Table,
) (sizeInBytes int) {
	defer util.Recover(metrics.LabelDDL, "estimateTableRowSize", nil, false)
	var gErr error
	defer func() {
		tidblogutil.Logger(ctx).Info("estimate row size",
			zap.Int64("tableID", tbl.Meta().ID), zap.Int("size", sizeInBytes), zap.Error(gErr))
	}()
	rows, _, err := exec.ExecRestrictedSQL(ctx, nil,
		"select AVG_ROW_LENGTH from information_schema.tables where TIDB_TABLE_ID = %?", tbl.Meta().ID)
	if err != nil {
		gErr = err
		return 0
	}
	if len(rows) == 0 {
		gErr = errors.New("no average row data")
		return 0
	}
	avgRowSize := rows[0].GetInt64(0)
	if avgRowSize != 0 {
		return int(avgRowSize)
	}
	regionRowSize, err := estimateRowSizeFromRegion(ctx, store, tbl)
	if err != nil {
		gErr = err
		return 0
	}
	return regionRowSize
}

func estimateRowSizeFromRegion(ctx context.Context, store kv.Storage, tbl table.Table) (int, error) {
	hStore, ok := store.(helper.Storage)
	if !ok {
		return 0, fmt.Errorf("not a helper.Storage")
	}
	h := &helper.Helper{
		Store:       hStore,
		RegionCache: hStore.GetRegionCache(),
	}
	pdCli, err := h.TryGetPDHTTPClient()
	if err != nil {
		return 0, err
	}
	pid := tbl.Meta().ID
	sk, ek := tablecodec.GetTableHandleKeyRange(pid)
	start, end := hStore.GetCodec().EncodeRegionRange(sk, ek)
	// We use the second region to prevent the influence of the front and back tables.
	regionLimit := 3
	regionInfos, err := pdCli.GetRegionsByKeyRange(ctx, pdHttp.NewKeyRange(start, end), regionLimit)
	if err != nil {
		return 0, err
	}
	if len(regionInfos.Regions) != regionLimit {
		return 0, fmt.Errorf("less than 3 regions")
	}
	sample := regionInfos.Regions[1]
	if sample.ApproximateKeys == 0 || sample.ApproximateSize == 0 {
		return 0, fmt.Errorf("zero approximate size")
	}
	return int(uint64(sample.ApproximateSize)*size.MB) / int(sample.ApproximateKeys), nil
}

func (w *worker) updateDistTaskRowCount(taskKey string, jobID int64) {
	taskMgr, err := storage.GetDXFSvcTaskMgr()
	if err != nil {
		logutil.DDLLogger().Warn("cannot get task manager", zap.String("task_key", taskKey), zap.Error(err))
		return
	}
	task, err := taskMgr.GetTaskByKeyWithHistory(w.workCtx, taskKey)
	if err != nil {
		logutil.DDLLogger().Warn("cannot get task", zap.String("task_key", taskKey), zap.Error(err))
		return
	}
	rowCount, err := taskMgr.GetSubtaskRowCount(w.workCtx, task.ID, proto.BackfillStepReadIndex)
	if err != nil {
		logutil.DDLLogger().Warn("cannot get subtask row count", zap.String("task_key", taskKey), zap.Error(err))
		return
	}
	w.getReorgCtx(jobID).setRowCount(rowCount)
}

func getNextPartitionInfo(reorg *reorgInfo, t table.PartitionedTable, currPhysicalTableID int64) (pid int64, startKey, endKey kv.Key, err error) {
	pi := t.Meta().GetPartitionInfo()
	if pi == nil {
		return 0, nil, nil, nil
	}

	// This will be used in multiple different scenarios/ALTER TABLE:
	// ADD INDEX - no change in partitions, just use pi.Definitions (1)
	// REORGANIZE PARTITION - copy data from partitions to be dropped (2)
	// REORGANIZE PARTITION - (re)create indexes on partitions to be added (3)
	// REORGANIZE PARTITION - Update new Global indexes with data from non-touched partitions (4)
	// (i.e. pi.Definitions - pi.DroppingDefinitions)
	if bytes.Equal(reorg.currElement.TypeKey, meta.IndexElementKey) {
		// case 1, 3 or 4
		if len(pi.AddingDefinitions) == 0 {
			// case 1
			// Simply AddIndex, without any partitions added or dropped!
			if reorg.mergingTmpIdx && currPhysicalTableID == t.Meta().ID {
				// If the current Physical id is the table id,
				// 1. All indexes are global index, the next Physical id should be the first partition id.
				// 2. Not all indexes are global index, return 0.
				allGlobal := true
				for _, element := range reorg.elements {
					if !bytes.Equal(element.TypeKey, meta.IndexElementKey) {
						allGlobal = false
						break
					}
					idxInfo := model.FindIndexInfoByID(t.Meta().Indices, element.ID)
					if !idxInfo.Global {
						allGlobal = false
						break
					}
				}
				if allGlobal {
					pid = 0
				} else {
					pid = pi.Definitions[0].ID
				}
			} else {
				pid, err = findNextPartitionID(currPhysicalTableID, pi.Definitions)
			}
		} else {
			// case 3 (or if not found AddingDefinitions; 4)
			// check if recreating Global Index (during Reorg Partition)
			pid, err = findNextPartitionID(currPhysicalTableID, pi.AddingDefinitions)
			if err != nil {
				// case 4
				// Not a partition in the AddingDefinitions, so it must be an existing
				// non-touched partition, i.e. recreating Global Index for the non-touched partitions
				pid, err = findNextNonTouchedPartitionID(currPhysicalTableID, pi)
			}
		}
	} else {
		// case 2
		pid, err = findNextPartitionID(currPhysicalTableID, pi.DroppingDefinitions)
	}
	if err != nil {
		// Fatal error, should not run here.
		logutil.DDLLogger().Error("find next partition ID failed", zap.Reflect("table", t), zap.Error(err))
		return 0, nil, nil, errors.Trace(err)
	}
	if pid == 0 {
		// Next partition does not exist, all the job done.
		return 0, nil, nil, nil
	}

	failpoint.Inject("mockUpdateCachedSafePoint", func(val failpoint.Value) {
		//nolint:forcetypeassert
		if val.(bool) {
			ts := oracle.GoTimeToTS(time.Now())
			//nolint:forcetypeassert
			s := reorg.jobCtx.store.(tikv.Storage)
			s.UpdateTxnSafePointCache(ts, time.Now())
			time.Sleep(time.Second * 3)
		}
	})

	if reorg.mergingTmpIdx {
		elements := reorg.elements
		firstElemTempID := tablecodec.TempIndexPrefix | elements[0].ID
		lastElemTempID := tablecodec.TempIndexPrefix | elements[len(elements)-1].ID
		startKey = tablecodec.EncodeIndexSeekKey(pid, firstElemTempID, nil)
		endKey = tablecodec.EncodeIndexSeekKey(pid, lastElemTempID, []byte{255})
	} else {
		currentVer, err := getValidCurrentVersion(reorg.jobCtx.store)
		if err != nil {
			return 0, nil, nil, errors.Trace(err)
		}
		startKey, endKey, err = getTableRange(reorg.NewJobContext(), reorg.jobCtx.store, t.GetPartition(pid), currentVer.Ver, reorg.Job.Priority)
		if err != nil {
			return 0, nil, nil, errors.Trace(err)
		}
	}
	return pid, startKey, endKey, nil
}

// updateReorgInfo will find the next partition according to current reorgInfo.
// If no more partitions, or table t is not a partitioned table, returns true to
// indicate that the reorganize work is finished.
func updateReorgInfo(sessPool *sess.Pool, t table.PartitionedTable, reorg *reorgInfo) (bool, error) {
	pid, startKey, endKey, err := getNextPartitionInfo(reorg, t, reorg.PhysicalTableID)
	if err != nil {
		return false, errors.Trace(err)
	}
	if pid == 0 {
		// Next partition does not exist, all the job done.
		return true, nil
	}
	reorg.PhysicalTableID, reorg.StartKey, reorg.EndKey = pid, startKey, endKey

	// Write the reorg info to store so the whole reorganize process can recover from panic.
	err = reorg.UpdateReorgMeta(reorg.StartKey, sessPool)
	logutil.DDLLogger().Info("job update reorgInfo",
		zap.Int64("jobID", reorg.Job.ID),
		zap.Stringer("element", reorg.currElement),
		zap.Int64("partitionTableID", pid),
		zap.String("startKey", hex.EncodeToString(reorg.StartKey)),
		zap.String("endKey", hex.EncodeToString(reorg.EndKey)), zap.Error(err))
	return false, errors.Trace(err)
}

// findNextPartitionID finds the next partition ID in the PartitionDefinition array.
// Returns 0 if current partition is already the last one.
func findNextPartitionID(currentPartition int64, defs []model.PartitionDefinition) (int64, error) {
	for i, def := range defs {
		if currentPartition == def.ID {
			if i == len(defs)-1 {
				return 0, nil
			}
			return defs[i+1].ID, nil
		}
	}
	return 0, errors.Errorf("partition id not found %d", currentPartition)
}

func findNextNonTouchedPartitionID(currPartitionID int64, pi *model.PartitionInfo) (int64, error) {
	pid, err := findNextPartitionID(currPartitionID, pi.Definitions)
	if err != nil {
		return 0, err
	}
	if pid == 0 {
		return 0, nil
	}
	for _, notFoundErr := findNextPartitionID(pid, pi.DroppingDefinitions); notFoundErr == nil; {
		// This can be optimized, but it is not frequently called, so keeping as-is
		pid, err = findNextPartitionID(pid, pi.Definitions)
		if pid == 0 {
			break
		}
	}
	return pid, err
}

// AllocateIndexID allocates an index ID from TableInfo.
func AllocateIndexID(tblInfo *model.TableInfo) int64 {
	tblInfo.MaxIndexID++
	return tblInfo.MaxIndexID
}

func getIndexInfoByNameAndColumn(oldTableInfo *model.TableInfo, newOne *model.IndexInfo) *model.IndexInfo {
	for _, oldOne := range oldTableInfo.Indices {
		if newOne.Name.L == oldOne.Name.L && indexColumnSliceEqual(newOne.Columns, oldOne.Columns) {
			return oldOne
		}
	}
	return nil
}

func indexColumnSliceEqual(a, b []*model.IndexColumn) bool {
	if len(a) != len(b) {
		return false
	}
	if len(a) == 0 {
		logutil.DDLLogger().Warn("admin repair table : index's columns length equal to 0")
		return true
	}
	// Accelerate the compare by eliminate index bound check.
	b = b[:len(a)]
	for i, v := range a {
		if v.Name.L != b[i].Name.L {
			return false
		}
	}
	return true
}

type cleanUpIndexWorker struct {
	baseIndexWorker
}

func newCleanUpIndexWorker(id int, t table.PhysicalTable, decodeColMap map[int64]decoder.Column, reorgInfo *reorgInfo, jc *ReorgContext) (*cleanUpIndexWorker, error) {
	bCtx, err := newBackfillCtx(id, reorgInfo, reorgInfo.SchemaName, t, jc, metrics.LblCleanupIdxRate, false)
	if err != nil {
		return nil, err
	}

	indexes := make([]table.Index, 0, len(t.Indices()))
	rowDecoder := decoder.NewRowDecoder(t, t.WritableCols(), decodeColMap)
	for _, index := range t.Indices() {
		if index.Meta().IsColumnarIndex() {
			continue
		}
		if index.Meta().Global {
			indexes = append(indexes, index)
		}
	}
	return &cleanUpIndexWorker{
		baseIndexWorker: baseIndexWorker{
			backfillCtx: bCtx,
			indexes:     indexes,
			rowDecoder:  rowDecoder,
			defaultVals: make([]types.Datum, len(t.WritableCols())),
			rowMap:      make(map[int64]types.Datum, len(decodeColMap)),
		},
	}, nil
}

func (w *cleanUpIndexWorker) BackfillData(_ context.Context, handleRange reorgBackfillTask) (taskCtx backfillTaskContext, errInTxn error) {
	failpoint.Inject("errorMockPanic", func(val failpoint.Value) {
		//nolint:forcetypeassert
		if val.(bool) {
			panic("panic test")
		}
	})

	oprStartTime := time.Now()
	ctx := kv.WithInternalSourceAndTaskType(context.Background(), w.jobContext.ddlJobSourceType(), kvutil.ExplicitTypeDDL)
	errInTxn = kv.RunInNewTxn(ctx, w.ddlCtx.store, true, func(_ context.Context, txn kv.Transaction) error {
		taskCtx.addedCount = 0
		taskCtx.scanCount = 0
		updateTxnEntrySizeLimitIfNeeded(txn)
		txn.SetOption(kv.Priority, handleRange.priority)
		if tagger := w.GetCtx().getResourceGroupTaggerForTopSQL(handleRange.getJobID()); tagger != nil {
			txn.SetOption(kv.ResourceGroupTagger, tagger)
		}
		txn.SetOption(kv.ResourceGroupName, w.jobContext.resourceGroupName)

		idxRecords, nextKey, taskDone, err := w.fetchRowColVals(txn, handleRange)
		if err != nil {
			return errors.Trace(err)
		}
		taskCtx.nextKey = nextKey
		taskCtx.done = taskDone

		txn.SetDiskFullOpt(kvrpcpb.DiskFullOpt_AllowedOnAlmostFull)

		n := len(w.indexes)
		for i, idxRecord := range idxRecords {
			taskCtx.scanCount++
			// we fetch records row by row, so records will belong to
			// index[0], index[1] ... index[n-1], index[0], index[1] ...
			// respectively. So indexes[i%n] is the index of idxRecords[i].
			err := w.indexes[i%n].Delete(w.tblCtx, txn, idxRecord.vals, idxRecord.handle)
			if err != nil {
				return errors.Trace(err)
			}
			taskCtx.addedCount++
		}
		return nil
	})
	logSlowOperations(time.Since(oprStartTime), "cleanUpIndexBackfillDataInTxn", 3000)
	failpoint.Inject("mockDMLExecution", func(val failpoint.Value) {
		//nolint:forcetypeassert
		if val.(bool) && MockDMLExecution != nil {
			MockDMLExecution()
		}
	})

	return
}

// cleanupPhysicalTableIndex handles the drop partition reorganization state for a non-partitioned table or a partition.
func (w *worker) cleanupPhysicalTableIndex(t table.PhysicalTable, reorgInfo *reorgInfo) error {
	logutil.DDLLogger().Info("start to clean up index", zap.Stringer("job", reorgInfo.Job), zap.Stringer("reorgInfo", reorgInfo))
	return w.writePhysicalTableRecord(w.workCtx, w.sessPool, t, typeCleanUpIndexWorker, reorgInfo)
}

// cleanupGlobalIndex handles the drop partition reorganization state to clean up index entries of partitions.
func (w *worker) cleanupGlobalIndexes(tbl table.PartitionedTable, partitionIDs []int64, reorgInfo *reorgInfo) error {
	var err error
	var finish bool
	for !finish {
		p := tbl.GetPartition(reorgInfo.PhysicalTableID)
		if p == nil {
			return dbterror.ErrCancelledDDLJob.GenWithStack("Can not find partition id %d for table %d", reorgInfo.PhysicalTableID, tbl.Meta().ID)
		}
		err = w.cleanupPhysicalTableIndex(p, reorgInfo)
		if err != nil {
			break
		}
		finish, err = w.updateReorgInfoForPartitions(tbl, reorgInfo, partitionIDs)
		if err != nil {
			return errors.Trace(err)
		}
	}

	return errors.Trace(err)
}

// updateReorgInfoForPartitions will find the next partition in partitionIDs according to current reorgInfo.
// If no more partitions, or table t is not a partitioned table, returns true to
// indicate that the reorganize work is finished.
func (w *worker) updateReorgInfoForPartitions(t table.PartitionedTable, reorg *reorgInfo, partitionIDs []int64) (bool, error) {
	pi := t.Meta().GetPartitionInfo()
	if pi == nil {
		return true, nil
	}

	var pid int64
	for i, pi := range partitionIDs {
		if pi == reorg.PhysicalTableID {
			if i == len(partitionIDs)-1 {
				return true, nil
			}
			pid = partitionIDs[i+1]
			break
		}
	}

	currentVer, err := getValidCurrentVersion(reorg.jobCtx.store)
	if err != nil {
		return false, errors.Trace(err)
	}
	start, end, err := getTableRange(reorg.NewJobContext(), reorg.jobCtx.store, t.GetPartition(pid), currentVer.Ver, reorg.Job.Priority)
	if err != nil {
		return false, errors.Trace(err)
	}
	reorg.StartKey, reorg.EndKey, reorg.PhysicalTableID = start, end, pid

	// Write the reorg info to store so the whole reorganize process can recover from panic.
	err = reorg.UpdateReorgMeta(reorg.StartKey, w.sessPool)
	logutil.DDLLogger().Info("job update reorg info", zap.Int64("jobID", reorg.Job.ID),
		zap.Stringer("element", reorg.currElement),
		zap.Int64("partition table ID", pid), zap.String("start key", hex.EncodeToString(start)),
		zap.String("end key", hex.EncodeToString(end)), zap.Error(err))
	return false, errors.Trace(err)
}

// changingIndex is used to store the index that need to be changed during modifying column.
type changingIndex struct {
	IndexInfo *model.IndexInfo
	// Column offset in idxInfo.Columns.
	Offset int
	// When the modifying column is contained in the index, a temp index is created.
	// isTemp indicates whether the indexInfo is a temp index created by a previous modify column job.
	isTemp bool
}

// FindRelatedIndexesToChange finds the indexes that covering the given column.
// The normal one will be overwritten by the temp one.
func FindRelatedIndexesToChange(tblInfo *model.TableInfo, colName ast.CIStr) []changingIndex {
	// In multi-schema change jobs that contains several "modify column" sub-jobs, there may be temp indexes for another temp index.
	// To prevent reorganizing too many indexes, we should create the temp indexes that are really necessary.
	var normalIdxInfos, tempIdxInfos []changingIndex
	for _, idxInfo := range tblInfo.Indices {
		if pos := findIdxCol(idxInfo, colName); pos != -1 {
			isTemp := isTempIdxInfo(idxInfo, tblInfo)
			r := changingIndex{IndexInfo: idxInfo, Offset: pos, isTemp: isTemp}
			if isTemp {
				tempIdxInfos = append(tempIdxInfos, r)
			} else {
				normalIdxInfos = append(normalIdxInfos, r)
			}
		}
	}
	// Overwrite if the index has the corresponding temp index. For example,
	// we try to find the indexes that contain the column `b` and there are two indexes, `i(a, b)` and `$i($a, b)`.
	// Note that the symbol `$` means temporary. The index `$i($a, b)` is temporarily created by the previous "modify a" statement.
	// In this case, we would create a temporary index like $$i($a, $b), so the latter should be chosen.
	result := normalIdxInfos
	for _, tmpIdx := range tempIdxInfos {
		origName := getChangingIndexOriginName(tmpIdx.IndexInfo)
		for i, normIdx := range normalIdxInfos {
			if normIdx.IndexInfo.Name.O == origName {
				result[i] = tmpIdx
			}
		}
	}
	return result
}

func isTempIdxInfo(idxInfo *model.IndexInfo, tblInfo *model.TableInfo) bool {
	for _, idxCol := range idxInfo.Columns {
		if tblInfo.Columns[idxCol.Offset].ChangeStateInfo != nil {
			return true
		}
	}
	return false
}

func findIdxCol(idxInfo *model.IndexInfo, colName ast.CIStr) int {
	for offset, idxCol := range idxInfo.Columns {
		if idxCol.Name.L == colName.L {
			return offset
		}
	}
	return -1
}

func renameIndexes(tblInfo *model.TableInfo, from, to ast.CIStr) {
	for _, idx := range tblInfo.Indices {
		if idx.Name.L == from.L {
			idx.Name = to
		} else if isTempIdxInfo(idx, tblInfo) && getChangingIndexOriginName(idx) == from.O {
			idx.Name.L = strings.Replace(idx.Name.L, from.L, to.L, 1)
			idx.Name.O = strings.Replace(idx.Name.O, from.O, to.O, 1)
		}
		for _, col := range idx.Columns {
			originalCol := tblInfo.Columns[col.Offset]
			if originalCol.Hidden && getExpressionIndexOriginName(col.Name) == from.O {
				col.Name.L = strings.Replace(col.Name.L, from.L, to.L, 1)
				col.Name.O = strings.Replace(col.Name.O, from.O, to.O, 1)
			}
		}
	}
}

func renameHiddenColumns(tblInfo *model.TableInfo, from, to ast.CIStr) {
	for _, col := range tblInfo.Columns {
		if col.Hidden && getExpressionIndexOriginName(col.Name) == from.O {
			col.Name.L = strings.Replace(col.Name.L, from.L, to.L, 1)
			col.Name.O = strings.Replace(col.Name.O, from.O, to.O, 1)
		}
	}
}<|MERGE_RESOLUTION|>--- conflicted
+++ resolved
@@ -2342,7 +2342,7 @@
 	if restore {
 		restoreDataBuf = make([]types.Datum, len(c.HandleOutputOffsets))
 	}
-	var firstHd kv.Handle
+	var firstHd, lastHd kv.Handle
 	for row := iter.Begin(); row != iter.End(); row = iter.Next() {
 		handleDataBuf := ExtractDatumByOffsets(ectx, row, c.HandleOutputOffsets, c.ExprColumnInfos, handleDataBuf)
 		if restore {
@@ -2374,20 +2374,17 @@
 			}
 			totalBytes += int(kvBytes)
 		}
+		lastHd = h
 		count++
 	}
-<<<<<<< HEAD
 	if firstHd != nil && firstHd.IsInt() {
 		aligned := true
-		if int64(count) != lastHandle.IntValue()-firstHd.IntValue()+int64(1) {
+		if int64(count) != lastHd.IntValue()-firstHd.IntValue()+int64(1) {
 			aligned = false
 		}
-		logutil.DDLLogger().Info("write chunk", zap.Stringer("first handle", firstHd), zap.Stringer("last handle", lastHandle), zap.Int("count", count), zap.Bool("aligned", aligned))
-	}
-	return count, lastHandle, nil
-=======
+		logutil.DDLLogger().Info("write chunk", zap.Stringer("first handle", firstHd), zap.Stringer("last handle", lastHd), zap.Int("count", count), zap.Bool("aligned", aligned))
+	}
 	return count, totalBytes, nil
->>>>>>> eb25197d
 }
 
 func maxIndexColumnCount(indexes []table.Index) int {
