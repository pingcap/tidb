--- conflicted
+++ resolved
@@ -957,8 +957,6 @@
 	}
 
 	info := &model.HybridIndexInfo{}
-<<<<<<< HEAD
-=======
 	makeIndexColumn := func(colInfo *model.ColumnInfo) *model.IndexColumn {
 		return &model.IndexColumn{
 			Name:   colInfo.Name,
@@ -966,7 +964,6 @@
 			Length: types.UnspecifiedLength,
 		}
 	}
->>>>>>> fab30803
 
 	if len(param.FullText) > 0 {
 		info.FullText = make([]*model.HybridFullTextSpec, 0, len(param.FullText))
@@ -974,11 +971,7 @@
 			if len(spec.Columns) == 0 {
 				return nil, dbterror.ErrUnsupportedAddColumnarIndex.FastGen(fmt.Sprintf("HYBRID index fulltext component %d must specify columns", i+1))
 			}
-<<<<<<< HEAD
-			columns := make([]string, 0, len(spec.Columns))
-=======
 			columns := make([]*model.IndexColumn, 0, len(spec.Columns))
->>>>>>> fab30803
 			for _, colName := range spec.Columns {
 				colInfo, err := resolveColumn(colName)
 				if err != nil {
@@ -987,11 +980,7 @@
 				if !types.IsString(colInfo.FieldType.GetType()) {
 					return nil, dbterror.ErrUnsupportedAddColumnarIndex.FastGen(fmt.Sprintf("HYBRID index fulltext column '%s' must be of string type", colInfo.Name.O))
 				}
-<<<<<<< HEAD
-				columns = append(columns, colInfo.Name.O)
-=======
 				columns = append(columns, makeIndexColumn(colInfo))
->>>>>>> fab30803
 			}
 			component := &model.HybridFullTextSpec{Columns: columns}
 			if spec.IndexInfo != nil {
@@ -1007,11 +996,7 @@
 			if len(spec.Columns) == 0 {
 				return nil, dbterror.ErrUnsupportedAddColumnarIndex.FastGen(fmt.Sprintf("HYBRID index vector component %d must specify columns", i+1))
 			}
-<<<<<<< HEAD
-			columns := make([]string, 0, len(spec.Columns))
-=======
 			columns := make([]*model.IndexColumn, 0, len(spec.Columns))
->>>>>>> fab30803
 			for _, colName := range spec.Columns {
 				colInfo, err := resolveColumn(colName)
 				if err != nil {
@@ -1020,11 +1005,7 @@
 				if colInfo.FieldType.GetType() != mysql.TypeTiDBVectorFloat32 {
 					return nil, dbterror.ErrUnsupportedAddColumnarIndex.FastGen(fmt.Sprintf("HYBRID index vector column '%s' must be of VECTOR type", colInfo.Name.O))
 				}
-<<<<<<< HEAD
-				columns = append(columns, colInfo.Name.O)
-=======
 				columns = append(columns, makeIndexColumn(colInfo))
->>>>>>> fab30803
 			}
 			component := &model.HybridVectorSpec{Columns: columns}
 			if spec.IndexInfo != nil {
@@ -1046,21 +1027,13 @@
 				return nil, dbterror.ErrUnsupportedAddColumnarIndex.FastGen(fmt.Sprintf("HYBRID index inverted component %d must specify columns", i+1))
 			}
 			component := &model.HybridInvertedSpec{}
-<<<<<<< HEAD
-			component.Columns = make([]string, 0, len(spec.Columns))
-=======
 			component.Columns = make([]*model.IndexColumn, 0, len(spec.Columns))
->>>>>>> fab30803
 			for _, colName := range spec.Columns {
 				colInfo, err := resolveColumn(colName)
 				if err != nil {
 					return nil, err
 				}
-<<<<<<< HEAD
-				component.Columns = append(component.Columns, colInfo.Name.O)
-=======
 				component.Columns = append(component.Columns, makeIndexColumn(colInfo))
->>>>>>> fab30803
 			}
 			if len(spec.Params) > 0 {
 				component.Params = cloneInterfaceMap(spec.Params)
@@ -1093,25 +1066,17 @@
 	if len(spec.Columns) == 0 {
 		return nil, dbterror.ErrUnsupportedAddColumnarIndex.FastGen("HYBRID index sort must specify columns")
 	}
-<<<<<<< HEAD
-	columns := make([]string, 0, len(spec.Columns))
-=======
 	columns := make([]*model.IndexColumn, 0, len(spec.Columns))
->>>>>>> fab30803
 	for _, colName := range spec.Columns {
 		colInfo, err := resolveColumn(colName)
 		if err != nil {
 			return nil, err
 		}
-<<<<<<< HEAD
-		columns = append(columns, colInfo.Name.O)
-=======
 		columns = append(columns, &model.IndexColumn{
 			Name:   colInfo.Name,
 			Offset: colInfo.Offset,
 			Length: types.UnspecifiedLength,
 		})
->>>>>>> fab30803
 	}
 	orders := spec.Order
 	if len(orders) == 0 && len(spec.Directions) > 0 {
@@ -1120,11 +1085,7 @@
 	if len(orders) != 0 && len(orders) != len(columns) {
 		return nil, dbterror.ErrUnsupportedAddColumnarIndex.FastGen("HYBRID index sort order length mismatch")
 	}
-<<<<<<< HEAD
-	normalized := make([]string, len(columns))
-=======
 	normalized := make([]bool, len(columns))
->>>>>>> fab30803
 	for i := range columns {
 		direction := "asc"
 		raw := "asc"
@@ -1138,19 +1099,11 @@
 		if direction != "asc" && direction != "desc" {
 			return nil, dbterror.ErrUnsupportedAddColumnarIndex.FastGen(fmt.Sprintf("HYBRID index sort order '%s' is invalid", raw))
 		}
-<<<<<<< HEAD
-		normalized[i] = direction
-	}
-	return &model.HybridSortSpec{
-		Columns: columns,
-		Order:   normalized,
-=======
 		normalized[i] = direction != "desc"
 	}
 	return &model.HybridSortSpec{
 		Columns: columns,
 		IsAsc:   normalized,
->>>>>>> fab30803
 	}, nil
 }
 
