// Copyright 2015 PingCAP, Inc.
//
// Licensed under the Apache License, Version 2.0 (the "License");
// you may not use this file except in compliance with the License.
// You may obtain a copy of the License at
//
//     http://www.apache.org/licenses/LICENSE-2.0
//
// Unless required by applicable law or agreed to in writing, software
// distributed under the License is distributed on an "AS IS" BASIS,
// WITHOUT WARRANTIES OR CONDITIONS OF ANY KIND, either express or implied.
// See the License for the specific language governing permissions and
// limitations under the License.

package ddl

import (
	"bytes"
	"cmp"
	"context"
	"encoding/hex"
	"encoding/json"
	goerrors "errors"
	"fmt"
	"os"
	"slices"
	"strings"
	"sync/atomic"
	"time"

	"github.com/docker/go-units"
	"github.com/pingcap/errors"
	"github.com/pingcap/failpoint"
	"github.com/pingcap/kvproto/pkg/kvrpcpb"
	"github.com/pingcap/tidb/pkg/config"
	"github.com/pingcap/tidb/pkg/ddl/copr"
	"github.com/pingcap/tidb/pkg/ddl/ingest"
	"github.com/pingcap/tidb/pkg/ddl/logutil"
	"github.com/pingcap/tidb/pkg/ddl/notifier"
	sess "github.com/pingcap/tidb/pkg/ddl/session"
	"github.com/pingcap/tidb/pkg/ddl/systable"
	ddlutil "github.com/pingcap/tidb/pkg/ddl/util"
	"github.com/pingcap/tidb/pkg/disttask/framework/handle"
	"github.com/pingcap/tidb/pkg/disttask/framework/proto"
	"github.com/pingcap/tidb/pkg/disttask/framework/scheduler"
	"github.com/pingcap/tidb/pkg/disttask/framework/storage"
	"github.com/pingcap/tidb/pkg/domain/infosync"
	"github.com/pingcap/tidb/pkg/errctx"
	"github.com/pingcap/tidb/pkg/infoschema"
	"github.com/pingcap/tidb/pkg/kv"
	"github.com/pingcap/tidb/pkg/lightning/backend"
	"github.com/pingcap/tidb/pkg/lightning/backend/local"
	litconfig "github.com/pingcap/tidb/pkg/lightning/config"
	"github.com/pingcap/tidb/pkg/meta"
	"github.com/pingcap/tidb/pkg/meta/metabuild"
	"github.com/pingcap/tidb/pkg/meta/model"
	"github.com/pingcap/tidb/pkg/metrics"
	"github.com/pingcap/tidb/pkg/parser/ast"
	"github.com/pingcap/tidb/pkg/parser/charset"
	"github.com/pingcap/tidb/pkg/parser/mysql"
	"github.com/pingcap/tidb/pkg/parser/terror"
	"github.com/pingcap/tidb/pkg/sessionctx"
	"github.com/pingcap/tidb/pkg/sessionctx/vardef"
	"github.com/pingcap/tidb/pkg/sessionctx/variable"
	"github.com/pingcap/tidb/pkg/store/helper"
	"github.com/pingcap/tidb/pkg/table"
	"github.com/pingcap/tidb/pkg/table/tables"
	"github.com/pingcap/tidb/pkg/tablecodec"
	"github.com/pingcap/tidb/pkg/types"
	"github.com/pingcap/tidb/pkg/util"
	"github.com/pingcap/tidb/pkg/util/backoff"
	"github.com/pingcap/tidb/pkg/util/chunk"
	"github.com/pingcap/tidb/pkg/util/codec"
	"github.com/pingcap/tidb/pkg/util/dbterror"
	"github.com/pingcap/tidb/pkg/util/generatedexpr"
	"github.com/pingcap/tidb/pkg/util/intest"
	tidblogutil "github.com/pingcap/tidb/pkg/util/logutil"
	decoder "github.com/pingcap/tidb/pkg/util/rowDecoder"
	"github.com/pingcap/tidb/pkg/util/size"
	"github.com/pingcap/tidb/pkg/util/sqlexec"
	"github.com/tikv/client-go/v2/oracle"
	"github.com/tikv/client-go/v2/tikv"
	kvutil "github.com/tikv/client-go/v2/util"
	pdHttp "github.com/tikv/pd/client/http"
	"go.uber.org/zap"
	"golang.org/x/sync/errgroup"
)

const (
	// MaxCommentLength is exported for testing.
	MaxCommentLength = 1024
)

func buildIndexColumns(ctx *metabuild.Context, columns []*model.ColumnInfo, indexPartSpecifications []*ast.IndexPartSpecification, isVector bool) ([]*model.IndexColumn, bool, error) {
	// Build offsets.
	idxParts := make([]*model.IndexColumn, 0, len(indexPartSpecifications))
	var col *model.ColumnInfo
	var mvIndex bool
	maxIndexLength := config.GetGlobalConfig().MaxIndexLength
	// The sum of length of all index columns.
	sumLength := 0
	for _, ip := range indexPartSpecifications {
		col = model.FindColumnInfo(columns, ip.Column.Name.L)
		if col == nil {
			return nil, false, dbterror.ErrKeyColumnDoesNotExits.GenWithStack("column does not exist: %s", ip.Column.Name)
		}
		if isVector && col.FieldType.GetType() != mysql.TypeTiDBVectorFloat32 {
			return nil, false, dbterror.ErrUnsupportedAddVectorIndex.FastGenByArgs(fmt.Sprintf("only support vector type, but this is type: %s", col.FieldType.String()))
		}

		// return error in strict sql mode
		if err := checkIndexColumn(col, ip.Length, ctx != nil && (!ctx.GetSQLMode().HasStrictMode() || ctx.SuppressTooLongIndexErr()), isVector); err != nil {
			return nil, false, err
		}
		if col.FieldType.IsArray() {
			if mvIndex {
				return nil, false, dbterror.ErrNotSupportedYet.GenWithStackByArgs("more than one multi-valued key part per index")
			}
			mvIndex = true
		}
		indexColLen := ip.Length
		if indexColLen != types.UnspecifiedLength &&
			types.IsTypeChar(col.FieldType.GetType()) &&
			indexColLen == col.FieldType.GetFlen() {
			indexColLen = types.UnspecifiedLength
		}
		indexColumnLength, err := getIndexColumnLength(col, indexColLen)
		if err != nil {
			return nil, false, err
		}
		sumLength += indexColumnLength

		if (ctx == nil || !ctx.SuppressTooLongIndexErr()) && sumLength > maxIndexLength {
			// The sum of all lengths must be shorter than the max length for prefix.

			// The multiple column index and the unique index in which the length sum exceeds the maximum size
			// will return an error instead produce a warning.
			if ctx == nil || ctx.GetSQLMode().HasStrictMode() || mysql.HasUniKeyFlag(col.GetFlag()) || len(indexPartSpecifications) > 1 {
				return nil, false, dbterror.ErrTooLongKey.GenWithStackByArgs(sumLength, maxIndexLength)
			}
			// truncate index length and produce warning message in non-restrict sql mode.
			colLenPerUint, err := getIndexColumnLength(col, 1)
			if err != nil {
				return nil, false, err
			}
			indexColLen = maxIndexLength / colLenPerUint
			// produce warning message
			ctx.AppendWarning(dbterror.ErrTooLongKey.FastGenByArgs(sumLength, maxIndexLength))
		}

		idxParts = append(idxParts, &model.IndexColumn{
			Name:   col.Name,
			Offset: col.Offset,
			Length: indexColLen,
		})
	}

	return idxParts, mvIndex, nil
}

// CheckPKOnGeneratedColumn checks the specification of PK is valid.
func CheckPKOnGeneratedColumn(tblInfo *model.TableInfo, indexPartSpecifications []*ast.IndexPartSpecification) (*model.ColumnInfo, error) {
	var lastCol *model.ColumnInfo
	for _, colName := range indexPartSpecifications {
		lastCol = tblInfo.FindPublicColumnByName(colName.Column.Name.L)
		if lastCol == nil {
			return nil, dbterror.ErrKeyColumnDoesNotExits.GenWithStackByArgs(colName.Column.Name)
		}
		// Virtual columns cannot be used in primary key.
		if lastCol.IsGenerated() && !lastCol.GeneratedStored {
			if lastCol.Hidden {
				return nil, dbterror.ErrFunctionalIndexPrimaryKey
			}
			return nil, dbterror.ErrUnsupportedOnGeneratedColumn.GenWithStackByArgs("Defining a virtual generated column as primary key")
		}
	}

	return lastCol, nil
}

func checkIndexPrefixLength(columns []*model.ColumnInfo, idxColumns []*model.IndexColumn) error {
	idxLen, err := indexColumnsLen(columns, idxColumns)
	if err != nil {
		return err
	}
	if idxLen > config.GetGlobalConfig().MaxIndexLength {
		return dbterror.ErrTooLongKey.GenWithStackByArgs(idxLen, config.GetGlobalConfig().MaxIndexLength)
	}
	return nil
}

func indexColumnsLen(cols []*model.ColumnInfo, idxCols []*model.IndexColumn) (colLen int, err error) {
	for _, idxCol := range idxCols {
		col := model.FindColumnInfo(cols, idxCol.Name.L)
		if col == nil {
			err = dbterror.ErrKeyColumnDoesNotExits.GenWithStack("column does not exist: %s", idxCol.Name.L)
			return
		}
		var l int
		l, err = getIndexColumnLength(col, idxCol.Length)
		if err != nil {
			return
		}
		colLen += l
	}
	return
}

func checkIndexColumn(col *model.ColumnInfo, indexColumnLen int, suppressTooLongKeyErr, isVectorIndex bool) error {
	if col.GetFlen() == 0 && (types.IsTypeChar(col.FieldType.GetType()) || types.IsTypeVarchar(col.FieldType.GetType())) {
		if col.Hidden {
			return errors.Trace(dbterror.ErrWrongKeyColumnFunctionalIndex.GenWithStackByArgs(col.GeneratedExprString))
		}
		return errors.Trace(dbterror.ErrWrongKeyColumn.GenWithStackByArgs(col.Name))
	}

	// JSON column cannot index.
	if col.FieldType.GetType() == mysql.TypeJSON && !col.FieldType.IsArray() {
		if col.Hidden {
			return dbterror.ErrFunctionalIndexOnJSONOrGeometryFunction
		}
		return errors.Trace(dbterror.ErrJSONUsedAsKey.GenWithStackByArgs(col.Name.O))
	}

	// Vector column cannot index, for now.
	if col.FieldType.GetType() == mysql.TypeTiDBVectorFloat32 {
		if col.Hidden {
			return errors.Errorf("Cannot create an expression index on a function that returns a VECTOR value")
		}
		if !isVectorIndex {
			return dbterror.ErrUnsupportedAddVectorIndex.FastGenByArgs("unsupported adding a general index on a vector column")
		}
	}

	// Length must be specified and non-zero for BLOB and TEXT column indexes.
	if types.IsTypeBlob(col.FieldType.GetType()) {
		if indexColumnLen == types.UnspecifiedLength {
			if col.Hidden {
				return dbterror.ErrFunctionalIndexOnBlob
			}
			return errors.Trace(dbterror.ErrBlobKeyWithoutLength.GenWithStackByArgs(col.Name.O))
		}
		if indexColumnLen == types.ErrorLength {
			return errors.Trace(dbterror.ErrKeyPart0.GenWithStackByArgs(col.Name.O))
		}
	}

	// Length can only be specified for specifiable types.
	if indexColumnLen != types.UnspecifiedLength && !types.IsTypePrefixable(col.FieldType.GetType()) {
		return errors.Trace(dbterror.ErrIncorrectPrefixKey)
	}

	// Key length must be shorter or equal to the column length.
	if indexColumnLen != types.UnspecifiedLength &&
		types.IsTypeChar(col.FieldType.GetType()) {
		if col.GetFlen() < indexColumnLen {
			return errors.Trace(dbterror.ErrIncorrectPrefixKey)
		}
		// Length must be non-zero for char.
		if indexColumnLen == types.ErrorLength {
			return errors.Trace(dbterror.ErrKeyPart0.GenWithStackByArgs(col.Name.O))
		}
	}

	if types.IsString(col.FieldType.GetType()) {
		desc, err := charset.GetCharsetInfo(col.GetCharset())
		if err != nil {
			return err
		}
		indexColumnLen *= desc.Maxlen
	}
	// Specified length must be shorter than the max length for prefix.
	maxIndexLength := config.GetGlobalConfig().MaxIndexLength
	if indexColumnLen > maxIndexLength {
		if !suppressTooLongKeyErr {
			return dbterror.ErrTooLongKey.GenWithStackByArgs(indexColumnLen, maxIndexLength)
		}
	}
	return nil
}

// getIndexColumnLength calculate the bytes number required in an index column.
func getIndexColumnLength(col *model.ColumnInfo, colLen int) (int, error) {
	length := types.UnspecifiedLength
	if colLen != types.UnspecifiedLength {
		length = colLen
	} else if col.GetFlen() != types.UnspecifiedLength {
		length = col.GetFlen()
	}

	switch col.GetType() {
	case mysql.TypeTiDBVectorFloat32:
		// Vector Index does not actually create KV index, so it has length of 0.
		// however 0 may cause some issues in other calculations, so we use 1 here.
		// 1 is also minimal enough anyway.
		return 1, nil
	case mysql.TypeBit:
		return (length + 7) >> 3, nil
	case mysql.TypeVarchar, mysql.TypeString, mysql.TypeVarString, mysql.TypeTinyBlob, mysql.TypeMediumBlob, mysql.TypeBlob, mysql.TypeLongBlob:
		// Different charsets occupy different numbers of bytes on each character.
		desc, err := charset.GetCharsetInfo(col.GetCharset())
		if err != nil {
			return 0, dbterror.ErrUnsupportedCharset.GenWithStackByArgs(col.GetCharset(), col.GetCollate())
		}
		return desc.Maxlen * length, nil
	case mysql.TypeTiny, mysql.TypeInt24, mysql.TypeLong, mysql.TypeLonglong, mysql.TypeDouble, mysql.TypeShort:
		return mysql.DefaultLengthOfMysqlTypes[col.GetType()], nil
	case mysql.TypeFloat:
		if length <= mysql.MaxFloatPrecisionLength {
			return mysql.DefaultLengthOfMysqlTypes[mysql.TypeFloat], nil
		}
		return mysql.DefaultLengthOfMysqlTypes[mysql.TypeDouble], nil
	case mysql.TypeNewDecimal:
		return calcBytesLengthForDecimal(length), nil
	case mysql.TypeYear, mysql.TypeDate, mysql.TypeDuration, mysql.TypeDatetime, mysql.TypeTimestamp:
		return mysql.DefaultLengthOfMysqlTypes[col.GetType()], nil
	default:
		return length, nil
	}
}

// decimal using a binary format that packs nine decimal (base 10) digits into four bytes.
func calcBytesLengthForDecimal(m int) int {
	return (m / 9 * 4) + ((m%9)+1)/2
}

// BuildIndexInfo builds a new IndexInfo according to the index information.
func BuildIndexInfo(
	ctx *metabuild.Context,
	tblInfo *model.TableInfo,
	indexName ast.CIStr,
	isPrimary, isUnique, isVector bool,
	indexPartSpecifications []*ast.IndexPartSpecification,
	indexOption *ast.IndexOption,
	state model.SchemaState,
) (*model.IndexInfo, error) {
	if err := checkTooLongIndex(indexName); err != nil {
		return nil, errors.Trace(err)
	}

	// Create index info.
	idxInfo := &model.IndexInfo{
		Name:    indexName,
		State:   state,
		Primary: isPrimary,
		Unique:  isUnique,
	}

	if isVector {
		vectorInfo, _, err := buildVectorInfoWithCheck(indexPartSpecifications, tblInfo)
		if err != nil {
			return nil, errors.Trace(err)
		}
		idxInfo.VectorInfo = vectorInfo
	}

	var err error
	allTableColumns := tblInfo.Columns
	idxInfo.Columns, idxInfo.MVIndex, err = buildIndexColumns(ctx, allTableColumns, indexPartSpecifications, isVector)
	if err != nil {
		return nil, errors.Trace(err)
	}

	if indexOption != nil {
		idxInfo.Comment = indexOption.Comment
		if indexOption.Visibility == ast.IndexVisibilityInvisible {
			idxInfo.Invisible = true
		}
		if indexOption.Tp == ast.IndexTypeInvalid {
			// Use btree as default index type.
			idxInfo.Tp = ast.IndexTypeBtree
		} else if !isVector && indexOption.Tp == ast.IndexTypeHNSW {
			return nil, dbterror.ErrUnsupportedAddVectorIndex.FastGenByArgs("Only support vector index with HNSW type, but it's non-vector index")
		} else {
			idxInfo.Tp = indexOption.Tp
		}
		idxInfo.Global = indexOption.Global
	} else {
		// Use btree as default index type.
		idxInfo.Tp = ast.IndexTypeBtree
	}

	return idxInfo, nil
}

func buildVectorInfoWithCheck(indexPartSpecifications []*ast.IndexPartSpecification,
	tblInfo *model.TableInfo) (*model.VectorIndexInfo, string, error) {
	if len(indexPartSpecifications) != 1 {
		return nil, "", dbterror.ErrUnsupportedAddVectorIndex.FastGenByArgs("unsupported no function")
	}

	idxPart := indexPartSpecifications[0]
	f, ok := idxPart.Expr.(*ast.FuncCallExpr)
	if !ok {
		return nil, "", dbterror.ErrUnsupportedAddVectorIndex.FastGenByArgs(fmt.Sprintf("unsupported function: %v", idxPart.Expr))
	}
	distanceMetric, ok := model.IndexableFnNameToDistanceMetric[f.FnName.L]
	if !ok {
		return nil, "", dbterror.ErrUnsupportedAddVectorIndex.FastGenByArgs("currently only L2 and Cosine distance is indexable")
	}
	colExpr, ok := f.Args[0].(*ast.ColumnNameExpr)
	if !ok {
		return nil, "", dbterror.ErrUnsupportedAddVectorIndex.FastGenByArgs(fmt.Sprintf("unsupported function args: %v", f.Args[0]))
	}
	colInfo := findColumnByName(colExpr.Name.Name.L, tblInfo)
	if colInfo == nil {
		return nil, "", infoschema.ErrColumnNotExists.GenWithStackByArgs(colExpr.Name.Name, tblInfo.Name)
	}

	// check duplicated function on the same column
	for _, idx := range tblInfo.Indices {
		if idx.VectorInfo == nil {
			continue
		}
		if idxCol := idx.FindColumnByName(colInfo.Name.L); idxCol == nil {
			continue
		}
		if idx.VectorInfo.DistanceMetric == distanceMetric {
			return nil, "", dbterror.ErrDupKeyName.GenWithStack(
				fmt.Sprintf("vector index %s function %s already exist on column %s",
					idx.Name, f.FnName, colInfo.Name))
		}
	}
	if colInfo.FieldType.GetFlen() <= 0 {
		return nil, "", errors.Errorf("add vector index can only be defined on fixed-dimension vector columns")
	}

	exprStr, err := restoreFuncCall(f)
	if err != nil {
		return nil, "", errors.Trace(err)
	}

	// It's used for build buildIndexColumns.
	idxPart.Column = &ast.ColumnName{Name: colInfo.Name}
	idxPart.Length = types.UnspecifiedLength

	return &model.VectorIndexInfo{
		Dimension:      uint64(colInfo.FieldType.GetFlen()),
		DistanceMetric: distanceMetric,
	}, exprStr, nil
}

// AddIndexColumnFlag aligns the column flags of columns in TableInfo to IndexInfo.
func AddIndexColumnFlag(tblInfo *model.TableInfo, indexInfo *model.IndexInfo) {
	if indexInfo.Primary {
		for _, col := range indexInfo.Columns {
			tblInfo.Columns[col.Offset].AddFlag(mysql.PriKeyFlag)
		}
		return
	}

	col := indexInfo.Columns[0]
	if indexInfo.Unique && len(indexInfo.Columns) == 1 {
		tblInfo.Columns[col.Offset].AddFlag(mysql.UniqueKeyFlag)
	} else {
		tblInfo.Columns[col.Offset].AddFlag(mysql.MultipleKeyFlag)
	}
}

// DropIndexColumnFlag drops the column flag of columns in TableInfo according to the IndexInfo.
func DropIndexColumnFlag(tblInfo *model.TableInfo, indexInfo *model.IndexInfo) {
	if indexInfo.Primary {
		for _, col := range indexInfo.Columns {
			tblInfo.Columns[col.Offset].DelFlag(mysql.PriKeyFlag)
		}
	} else if indexInfo.Unique && len(indexInfo.Columns) == 1 {
		tblInfo.Columns[indexInfo.Columns[0].Offset].DelFlag(mysql.UniqueKeyFlag)
	} else {
		tblInfo.Columns[indexInfo.Columns[0].Offset].DelFlag(mysql.MultipleKeyFlag)
	}

	col := indexInfo.Columns[0]
	// other index may still cover this col
	for _, index := range tblInfo.Indices {
		if index.Name.L == indexInfo.Name.L {
			continue
		}

		if index.Columns[0].Name.L != col.Name.L {
			continue
		}

		AddIndexColumnFlag(tblInfo, index)
	}
}

// ValidateRenameIndex checks if index name is ok to be renamed.
func ValidateRenameIndex(from, to ast.CIStr, tbl *model.TableInfo) (ignore bool, err error) {
	if fromIdx := tbl.FindIndexByName(from.L); fromIdx == nil {
		return false, errors.Trace(infoschema.ErrKeyNotExists.GenWithStackByArgs(from.O, tbl.Name))
	}
	// Take case-sensitivity into account, if `FromKey` and  `ToKey` are the same, nothing need to be changed
	if from.O == to.O {
		return true, nil
	}
	// If spec.FromKey.L == spec.ToKey.L, we operate on the same index(case-insensitive) and change its name (case-sensitive)
	// e.g: from `inDex` to `IndEX`. Otherwise, we try to rename an index to another different index which already exists,
	// that's illegal by rule.
	if toIdx := tbl.FindIndexByName(to.L); toIdx != nil && from.L != to.L {
		return false, errors.Trace(infoschema.ErrKeyNameDuplicate.GenWithStackByArgs(toIdx.Name.O))
	}
	return false, nil
}

func onRenameIndex(jobCtx *jobContext, job *model.Job) (ver int64, _ error) {
	tblInfo, from, to, err := checkRenameIndex(jobCtx.metaMut, job)
	if err != nil || tblInfo == nil {
		return ver, errors.Trace(err)
	}
	if tblInfo.TableCacheStatusType != model.TableCacheStatusDisable {
		return ver, errors.Trace(dbterror.ErrOptOnCacheTable.GenWithStackByArgs("Rename Index"))
	}

	if job.MultiSchemaInfo != nil && job.MultiSchemaInfo.Revertible {
		job.MarkNonRevertible()
		// Store the mark and enter the next DDL handling loop.
		return updateVersionAndTableInfoWithCheck(jobCtx, job, tblInfo, false)
	}

	renameIndexes(tblInfo, from, to)
	renameHiddenColumns(tblInfo, from, to)

	if ver, err = updateVersionAndTableInfo(jobCtx, job, tblInfo, true); err != nil {
		job.State = model.JobStateCancelled
		return ver, errors.Trace(err)
	}
	job.FinishTableJob(model.JobStateDone, model.StatePublic, ver, tblInfo)
	return ver, nil
}

func validateAlterIndexVisibility(ctx sessionctx.Context, indexName ast.CIStr, invisible bool, tbl *model.TableInfo) (bool, error) {
	var idx *model.IndexInfo
	if idx = tbl.FindIndexByName(indexName.L); idx == nil || idx.State != model.StatePublic {
		return false, errors.Trace(infoschema.ErrKeyNotExists.GenWithStackByArgs(indexName.O, tbl.Name))
	}
	if ctx == nil || ctx.GetSessionVars() == nil || ctx.GetSessionVars().StmtCtx.MultiSchemaInfo == nil {
		// Early return.
		if idx.Invisible == invisible {
			return true, nil
		}
	}
	if idx.VectorInfo != nil {
		return false, dbterror.ErrGeneralUnsupportedDDL.GenWithStackByArgs("set vector index invisible")
	}
	return false, nil
}

func onAlterIndexVisibility(jobCtx *jobContext, job *model.Job) (ver int64, _ error) {
	tblInfo, from, invisible, err := checkAlterIndexVisibility(jobCtx.metaMut, job)
	if err != nil || tblInfo == nil {
		return ver, errors.Trace(err)
	}

	if job.MultiSchemaInfo != nil && job.MultiSchemaInfo.Revertible {
		job.MarkNonRevertible()
		return updateVersionAndTableInfo(jobCtx, job, tblInfo, false)
	}

	setIndexVisibility(tblInfo, from, invisible)
	if ver, err = updateVersionAndTableInfoWithCheck(jobCtx, job, tblInfo, true); err != nil {
		job.State = model.JobStateCancelled
		return ver, errors.Trace(err)
	}
	job.FinishTableJob(model.JobStateDone, model.StatePublic, ver, tblInfo)
	return ver, nil
}

func setIndexVisibility(tblInfo *model.TableInfo, name ast.CIStr, invisible bool) {
	for _, idx := range tblInfo.Indices {
		if idx.Name.L == name.L || (isTempIdxInfo(idx, tblInfo) && getChangingIndexOriginName(idx) == name.O) {
			idx.Invisible = invisible
		}
	}
}

func getNullColInfos(tblInfo *model.TableInfo, indexInfo *model.IndexInfo) ([]*model.ColumnInfo, error) {
	nullCols := make([]*model.ColumnInfo, 0, len(indexInfo.Columns))
	for _, colName := range indexInfo.Columns {
		col := model.FindColumnInfo(tblInfo.Columns, colName.Name.L)
		if !mysql.HasNotNullFlag(col.GetFlag()) || mysql.HasPreventNullInsertFlag(col.GetFlag()) {
			nullCols = append(nullCols, col)
		}
	}
	return nullCols, nil
}

func checkPrimaryKeyNotNull(jobCtx *jobContext, w *worker, job *model.Job,
	tblInfo *model.TableInfo, indexInfo *model.IndexInfo) (warnings []string, err error) {
	if !indexInfo.Primary {
		return nil, nil
	}

	dbInfo, err := checkSchemaExistAndCancelNotExistJob(jobCtx.metaMut, job)
	if err != nil {
		return nil, err
	}
	nullCols, err := getNullColInfos(tblInfo, indexInfo)
	if err != nil {
		return nil, err
	}
	if len(nullCols) == 0 {
		return nil, nil
	}

	err = modifyColsFromNull2NotNull(
		jobCtx.stepCtx,
		w,
		dbInfo,
		tblInfo,
		nullCols,
		&model.ColumnInfo{Name: ast.NewCIStr("")},
		false,
	)
	if err == nil {
		return nil, nil
	}
	_, err = convertAddIdxJob2RollbackJob(jobCtx, job, tblInfo, []*model.IndexInfo{indexInfo}, err)
	// TODO: Support non-strict mode.
	// warnings = append(warnings, ErrWarnDataTruncated.GenWithStackByArgs(oldCol.Name.L, 0).Error())
	return nil, err
}

// moveAndUpdateHiddenColumnsToPublic updates the hidden columns to public, and
// moves the hidden columns to proper offsets, so that Table.Columns' states meet the assumption of
// [public, public, ..., public, non-public, non-public, ..., non-public].
func moveAndUpdateHiddenColumnsToPublic(tblInfo *model.TableInfo, idxInfo *model.IndexInfo) {
	hiddenColOffset := make(map[int]struct{}, 0)
	for _, col := range idxInfo.Columns {
		if tblInfo.Columns[col.Offset].Hidden {
			hiddenColOffset[col.Offset] = struct{}{}
		}
	}
	if len(hiddenColOffset) == 0 {
		return
	}
	// Find the first non-public column.
	firstNonPublicPos := len(tblInfo.Columns) - 1
	for i, c := range tblInfo.Columns {
		if c.State != model.StatePublic {
			firstNonPublicPos = i
			break
		}
	}
	for _, col := range idxInfo.Columns {
		tblInfo.Columns[col.Offset].State = model.StatePublic
		if _, needMove := hiddenColOffset[col.Offset]; needMove {
			tblInfo.MoveColumnInfo(col.Offset, firstNonPublicPos)
		}
	}
}

func checkAndBuildIndexInfo(
	job *model.Job, tblInfo *model.TableInfo,
	isVector bool, isPK bool, args *model.IndexArg,
) (*model.IndexInfo, error) {
	var err error
	indexInfo := tblInfo.FindIndexByName(args.IndexName.L)
	if indexInfo != nil {
		if indexInfo.State == model.StatePublic {
			err = dbterror.ErrDupKeyName.GenWithStack("index already exist %s", args.IndexName)
			if isPK {
				err = infoschema.ErrMultiplePriKey
			}
			return nil, err
		}
		return indexInfo, nil
	}

	for _, hiddenCol := range args.HiddenCols {
		columnInfo := model.FindColumnInfo(tblInfo.Columns, hiddenCol.Name.L)
		if columnInfo != nil && columnInfo.State == model.StatePublic {
			// We already have a column with the same column name.
			// TODO: refine the error message
			return nil, infoschema.ErrColumnExists.GenWithStackByArgs(hiddenCol.Name)
		}
	}

	if len(args.HiddenCols) > 0 {
		for _, hiddenCol := range args.HiddenCols {
			InitAndAddColumnToTable(tblInfo, hiddenCol)
		}
	}
	if err = checkAddColumnTooManyColumns(len(tblInfo.Columns)); err != nil {
		return nil, errors.Trace(err)
	}
	indexInfo, err = BuildIndexInfo(
		nil,
		tblInfo,
		args.IndexName,
		isPK,
		args.Unique,
		isVector,
		args.IndexPartSpecifications,
		args.IndexOption,
		model.StateNone,
	)
	if err != nil {
		return nil, errors.Trace(err)
	}
	if isPK {
		if _, err = CheckPKOnGeneratedColumn(tblInfo, args.IndexPartSpecifications); err != nil {
			return nil, err
		}
	}
	indexInfo.ID = AllocateIndexID(tblInfo)
	tblInfo.Indices = append(tblInfo.Indices, indexInfo)
	if err = checkTooManyIndexes(tblInfo.Indices); err != nil {
		return nil, errors.Trace(err)
	}
	// Here we need do this check before set state to `DeleteOnly`,
	// because if hidden columns has been set to `DeleteOnly`,
	// the `DeleteOnly` columns are missing when we do this check.
	if err := checkInvisibleIndexOnPK(tblInfo); err != nil {
		return nil, err
	}
	logutil.DDLLogger().Info("[ddl] run add index job", zap.String("job", job.String()), zap.Reflect("indexInfo", indexInfo))
	return indexInfo, nil
}

func (w *worker) onCreateVectorIndex(jobCtx *jobContext, job *model.Job) (ver int64, err error) {
	// Handle the rolling back job.
	if job.IsRollingback() {
		ver, err = onDropIndex(jobCtx, job)
		if err != nil {
			return ver, errors.Trace(err)
		}
		return ver, nil
	}

	// Handle normal job.
	schemaID := job.SchemaID
	tblInfo, err := GetTableInfoAndCancelFaultJob(jobCtx.metaMut, job, schemaID)
	if err != nil {
		return ver, errors.Trace(err)
	}
	if err := checkTableTypeForVectorIndex(tblInfo); err != nil {
		return ver, errors.Trace(err)
	}

	args, err := model.GetModifyIndexArgs(job)
	if err != nil {
		job.State = model.JobStateCancelled
		return ver, errors.Trace(err)
	}
	a := args.IndexArgs[0]
	a.IndexPartSpecifications[0].Expr, err = generatedexpr.ParseExpression(a.FuncExpr)
	if err != nil {
		job.State = model.JobStateCancelled
		return ver, errors.Trace(err)
	}
	defer func() {
		a.IndexPartSpecifications[0].Expr = nil
	}()

	indexInfo, err := checkAndBuildIndexInfo(job, tblInfo, true, false, a)
	if err != nil {
		return ver, errors.Trace(err)
	}
	originalState := indexInfo.State
	switch indexInfo.State {
	case model.StateNone:
		// none -> delete only
		indexInfo.State = model.StateDeleteOnly
		ver, err = updateVersionAndTableInfoWithCheck(jobCtx, job, tblInfo, originalState != indexInfo.State)
		if err != nil {
			return ver, err
		}
		job.SchemaState = model.StateDeleteOnly
	case model.StateDeleteOnly:
		// delete only -> write only
		indexInfo.State = model.StateWriteOnly
		ver, err = updateVersionAndTableInfo(jobCtx, job, tblInfo, originalState != indexInfo.State)
		if err != nil {
			return ver, err
		}
		job.SchemaState = model.StateWriteOnly
	case model.StateWriteOnly:
		// write only -> reorganization
		indexInfo.State = model.StateWriteReorganization
		ver, err = updateVersionAndTableInfo(jobCtx, job, tblInfo, originalState != indexInfo.State)
		if err != nil {
			return ver, err
		}
		// Initialize SnapshotVer to 0 for later reorganization check.
		job.SnapshotVer = 0
		job.SchemaState = model.StateWriteReorganization
	case model.StateWriteReorganization:
		// reorganization -> public
		tbl, err := getTable(jobCtx.getAutoIDRequirement(), schemaID, tblInfo)
		if err != nil {
			return ver, errors.Trace(err)
		}

		if job.IsCancelling() {
			return convertAddIdxJob2RollbackJob(jobCtx, job, tbl.Meta(), []*model.IndexInfo{indexInfo}, dbterror.ErrCancelledDDLJob)
		}

		// Send sync schema notification to TiFlash.
		if job.SnapshotVer == 0 {
			currVer, err := getValidCurrentVersion(jobCtx.store)
			if err != nil {
				return ver, errors.Trace(err)
			}
			err = infosync.SyncTiFlashTableSchema(jobCtx.stepCtx, tbl.Meta().ID)
			if err != nil {
				return ver, errors.Trace(err)
			}
			job.SnapshotVer = currVer.Ver
			return ver, nil
		}

		// Check the progress of the TiFlash backfill index.
		var done bool
		done, ver, err = w.checkVectorIndexProcessOnTiFlash(jobCtx, job, tbl, indexInfo)
		if err != nil || !done {
			return ver, err
		}

		indexInfo.State = model.StatePublic
		ver, err = updateVersionAndTableInfo(jobCtx, job, tblInfo, originalState != indexInfo.State)
		if err != nil {
			return ver, errors.Trace(err)
		}

		finishedArgs := &model.ModifyIndexArgs{
			IndexArgs:    []*model.IndexArg{{IndexID: indexInfo.ID}},
			PartitionIDs: getPartitionIDs(tblInfo),
			OpType:       model.OpAddIndex,
		}
		job.FillFinishedArgs(finishedArgs)

		// Finish this job.
		job.FinishTableJob(model.JobStateDone, model.StatePublic, ver, tblInfo)
		logutil.DDLLogger().Info("[ddl] run add vector index job done",
			zap.Int64("ver", ver),
			zap.String("charset", job.Charset),
			zap.String("collation", job.Collate))
	default:
		err = dbterror.ErrInvalidDDLState.GenWithStackByArgs("index", indexInfo.State)
	}

	return ver, errors.Trace(err)
}

func (w *worker) checkVectorIndexProcessOnTiFlash(jobCtx *jobContext, job *model.Job, tbl table.Table, indexInfo *model.IndexInfo,
) (done bool, ver int64, err error) {
	err = w.checkVectorIndexProcess(jobCtx, tbl, job, indexInfo)
	if err != nil {
		if dbterror.ErrWaitReorgTimeout.Equal(err) {
			return false, ver, nil
		}
		if !isRetryableJobError(err, job.ErrorCount) {
			logutil.DDLLogger().Warn("run add vector index job failed, convert job to rollback", zap.Stringer("job", job), zap.Error(err))
			ver, err = convertAddIdxJob2RollbackJob(jobCtx, job, tbl.Meta(), []*model.IndexInfo{indexInfo}, err)
		}
		return false, ver, errors.Trace(err)
	}

	return true, ver, nil
}

func (w *worker) checkVectorIndexProcess(jobCtx *jobContext, tbl table.Table, job *model.Job, index *model.IndexInfo) error {
	waitTimeout := 500 * time.Millisecond
	ticker := time.NewTicker(waitTimeout)
	defer ticker.Stop()
	notAddedRowCnt := int64(-1)
	for {
		select {
		case <-w.ddlCtx.ctx.Done():
			return dbterror.ErrInvalidWorker.GenWithStack("worker is closed")
		case <-ticker.C:
			logutil.DDLLogger().Info(
				"index backfill state running, check vector index process",
				zap.Stringer("job", job),
				zap.Stringer("index name", index.Name),
				zap.Int64("index ID", index.ID),
				zap.Duration("wait time", waitTimeout),
				zap.Int64("total added row count", job.RowCount),
				zap.Int64("not added row count", notAddedRowCnt))
			return dbterror.ErrWaitReorgTimeout
		default:
		}

		if !w.ddlCtx.isOwner() {
			// If it's not the owner, we will try later, so here just returns an error.
			logutil.DDLLogger().Info("DDL is not the DDL owner", zap.String("ID", w.ddlCtx.uuid))
			return errors.Trace(dbterror.ErrNotOwner)
		}

		isDone, notAddedIndexCnt, addedIndexCnt, err := w.checkVectorIndexProcessOnce(jobCtx, tbl, index.ID)
		if err != nil {
			return errors.Trace(err)
		}
		notAddedRowCnt = notAddedIndexCnt
		job.RowCount = addedIndexCnt

		if isDone {
			break
		}
	}
	return nil
}

// checkVectorIndexProcessOnce checks the backfill process of a vector index from TiFlash once.
func (w *worker) checkVectorIndexProcessOnce(jobCtx *jobContext, tbl table.Table, indexID int64) (
	isDone bool, notAddedIndexCnt, addedIndexCnt int64, err error) {
	failpoint.Inject("MockCheckVectorIndexProcess", func(val failpoint.Value) {
		if valInt, ok := val.(int); ok {
			logutil.DDLLogger().Info("MockCheckVectorIndexProcess", zap.Int("val", valInt))
			if valInt < 0 {
				failpoint.Return(false, 0, 0, dbterror.ErrTiFlashBackfillIndex.FastGenByArgs("mock a check error"))
			} else if valInt == 0 {
				failpoint.Return(false, 0, 0, nil)
			} else {
				failpoint.Return(true, 0, int64(valInt), nil)
			}
		}
	})

	sql := fmt.Sprintf("select rows_stable_not_indexed, rows_stable_indexed, error_message from information_schema.tiflash_indexes where table_id = %d and index_id = %d;",
		tbl.Meta().ID, indexID)
	rows, err := w.sess.Execute(jobCtx.stepCtx, sql, "add_vector_index_check_result")
	if err != nil || len(rows) == 0 {
		return false, 0, 0, errors.Trace(err)
	}

	// Get and process info from multiple TiFlash nodes.
	errMsg := ""
	for _, row := range rows {
		notAddedIndexCnt += row.GetInt64(0)
		addedIndexCnt += row.GetInt64(1)
		errMsg = row.GetString(2)
		if len(errMsg) != 0 {
			err = dbterror.ErrTiFlashBackfillIndex.FastGenByArgs(errMsg)
			break
		}
	}
	if err != nil {
		return false, 0, 0, errors.Trace(err)
	}
	if notAddedIndexCnt != 0 {
		return false, 0, 0, nil
	}

	return true, notAddedIndexCnt, addedIndexCnt, nil
}

func (w *worker) onCreateIndex(jobCtx *jobContext, job *model.Job, isPK bool) (ver int64, err error) {
	// Handle the rolling back job.
	if job.IsRollingback() {
		ver, err = onDropIndex(jobCtx, job)
		if err != nil {
			return ver, errors.Trace(err)
		}
		return ver, nil
	}

	// Handle normal job.
	schemaID := job.SchemaID
	tblInfo, err := GetTableInfoAndCancelFaultJob(jobCtx.metaMut, job, schemaID)
	if err != nil {
		return ver, errors.Trace(err)
	}
	if tblInfo.TableCacheStatusType != model.TableCacheStatusDisable {
		return ver, errors.Trace(dbterror.ErrOptOnCacheTable.GenWithStackByArgs("Create Index"))
	}

	args, err := model.GetModifyIndexArgs(job)
	if err != nil {
		job.State = model.JobStateCancelled
		return ver, errors.Trace(err)
	}

	allIndexInfos := make([]*model.IndexInfo, 0, len(args.IndexArgs))
	for _, arg := range args.IndexArgs {
		indexInfo, err := checkAndBuildIndexInfo(job, tblInfo, false, job.Type == model.ActionAddPrimaryKey, arg)
		if err != nil {
			job.State = model.JobStateCancelled
			return ver, errors.Trace(err)
		}
		allIndexInfos = append(allIndexInfos, indexInfo)
	}

	originalState := allIndexInfos[0].State

SwitchIndexState:
	switch allIndexInfos[0].State {
	case model.StateNone:
		// none -> delete only
		var reorgTp model.ReorgType
		reorgTp, err = pickBackfillType(job)
		if err != nil {
			if !isRetryableJobError(err, job.ErrorCount) {
				job.State = model.JobStateCancelled
			}
			return ver, err
		}
		loadCloudStorageURI(w, job)
		if reorgTp.NeedMergeProcess() {
			for _, indexInfo := range allIndexInfos {
				indexInfo.BackfillState = model.BackfillStateRunning
			}
		}
		err = preSplitIndexRegions(jobCtx.stepCtx, w.sess.Context, jobCtx.store, tblInfo, allIndexInfos, job.ReorgMeta, args)
		if err != nil {
			if !isRetryableJobError(err, job.ErrorCount) {
				job.State = model.JobStateCancelled
			}
			return ver, err
		}
		for _, indexInfo := range allIndexInfos {
			indexInfo.State = model.StateDeleteOnly
			moveAndUpdateHiddenColumnsToPublic(tblInfo, indexInfo)
		}
		ver, err = updateVersionAndTableInfoWithCheck(jobCtx, job, tblInfo, originalState != model.StateDeleteOnly)
		if err != nil {
			return ver, err
		}
		job.SchemaState = model.StateDeleteOnly
	case model.StateDeleteOnly:
		// delete only -> write only
		for _, indexInfo := range allIndexInfos {
			indexInfo.State = model.StateWriteOnly
			_, err = checkPrimaryKeyNotNull(jobCtx, w, job, tblInfo, indexInfo)
			if err != nil {
				break SwitchIndexState
			}
		}

		ver, err = updateVersionAndTableInfo(jobCtx, job, tblInfo, originalState != model.StateWriteOnly)
		if err != nil {
			return ver, err
		}
		job.SchemaState = model.StateWriteOnly
	case model.StateWriteOnly:
		// write only -> reorganization
		for _, indexInfo := range allIndexInfos {
			indexInfo.State = model.StateWriteReorganization
			_, err = checkPrimaryKeyNotNull(jobCtx, w, job, tblInfo, indexInfo)
			if err != nil {
				break SwitchIndexState
			}
		}

		ver, err = updateVersionAndTableInfo(jobCtx, job, tblInfo, originalState != model.StateWriteReorganization)
		if err != nil {
			return ver, err
		}
		// Initialize SnapshotVer to 0 for later reorganization check.
		job.SnapshotVer = 0
		job.SchemaState = model.StateWriteReorganization
	case model.StateWriteReorganization:
		// reorganization -> public
		tbl, err := getTable(jobCtx.getAutoIDRequirement(), schemaID, tblInfo)
		if err != nil {
			return ver, errors.Trace(err)
		}

		var done bool
		if job.MultiSchemaInfo != nil {
			done, ver, err = doReorgWorkForCreateIndexMultiSchema(w, jobCtx, job, tbl, allIndexInfos)
		} else {
			done, ver, err = doReorgWorkForCreateIndex(w, jobCtx, job, tbl, allIndexInfos)
		}
		if !done {
			return ver, err
		}

		// Set column index flag.
		for _, indexInfo := range allIndexInfos {
			AddIndexColumnFlag(tblInfo, indexInfo)
			if isPK {
				if err = UpdateColsNull2NotNull(tblInfo, indexInfo); err != nil {
					return ver, errors.Trace(err)
				}
			}
			indexInfo.State = model.StatePublic
		}

		// Inject the failpoint to prevent the progress of index creation.
		failpoint.Inject("create-index-stuck-before-public", func(v failpoint.Value) {
			if sigFile, ok := v.(string); ok {
				for {
					time.Sleep(1 * time.Second)
					if _, err := os.Stat(sigFile); err != nil {
						if os.IsNotExist(err) {
							continue
						}
						failpoint.Return(ver, errors.Trace(err))
					}
					break
				}
			}
		})

		ver, err = updateVersionAndTableInfo(jobCtx, job, tblInfo, originalState != model.StatePublic)
		if err != nil {
			return ver, errors.Trace(err)
		}

		a := &model.ModifyIndexArgs{
			PartitionIDs: getPartitionIDs(tbl.Meta()),
			OpType:       model.OpAddIndex,
		}
		for _, indexInfo := range allIndexInfos {
			a.IndexArgs = append(a.IndexArgs, &model.IndexArg{
				IndexID:  indexInfo.ID,
				IfExist:  false,
				IsGlobal: indexInfo.Global,
			})
		}
		job.FillFinishedArgs(a)

		addIndexEvent := notifier.NewAddIndexEvent(tblInfo, allIndexInfos)
		err2 := asyncNotifyEvent(jobCtx, addIndexEvent, job, noSubJob, w.sess)
		if err2 != nil {
			return ver, errors.Trace(err2)
		}

		// Finish this job.
		job.FinishTableJob(model.JobStateDone, model.StatePublic, ver, tblInfo)
		logutil.DDLLogger().Info("run add index job done",
			zap.String("charset", job.Charset),
			zap.String("collation", job.Collate))
	default:
		err = dbterror.ErrInvalidDDLState.GenWithStackByArgs("index", allIndexInfos[0].State)
	}

	return ver, errors.Trace(err)
}

func checkIfTableReorgWorkCanSkip(
	store kv.Storage,
	sessCtx sessionctx.Context,
	tbl table.Table,
	job *model.Job,
) bool {
	if job.SnapshotVer != 0 {
		// Reorg work has begun.
		return false
	}
	txn, err := sessCtx.Txn(false)
	validTxn := err == nil && txn != nil && txn.Valid()
	intest.Assert(validTxn)
	if !validTxn {
		logutil.DDLLogger().Warn("check if table is empty failed", zap.Error(err))
		return false
	}
	startTS := txn.StartTS()
	ctx := NewReorgContext()
	ctx.resourceGroupName = job.ReorgMeta.ResourceGroupName
	ctx.setDDLLabelForTopSQL(job.Query)
	return checkIfTableIsEmpty(ctx, store, tbl, startTS)
}

func checkIfTableIsEmpty(
	ctx *ReorgContext,
	store kv.Storage,
	tbl table.Table,
	startTS uint64,
) bool {
	if pTbl, ok := tbl.(table.PartitionedTable); ok {
		for _, pid := range pTbl.GetAllPartitionIDs() {
			pTbl := pTbl.GetPartition(pid)
			if !checkIfPhysicalTableIsEmpty(ctx, store, pTbl, startTS) {
				return false
			}
		}
		return true
	}
	//nolint:forcetypeassert
	plainTbl := tbl.(table.PhysicalTable)
	return checkIfPhysicalTableIsEmpty(ctx, store, plainTbl, startTS)
}

func checkIfPhysicalTableIsEmpty(
	ctx *ReorgContext,
	store kv.Storage,
	tbl table.PhysicalTable,
	startTS uint64,
) bool {
	hasRecord, err := existsTableRow(ctx, store, tbl, startTS)
	intest.Assert(err == nil)
	if err != nil {
		logutil.DDLLogger().Info("check if table is empty failed", zap.Error(err))
		return false
	}
	return !hasRecord
}

func checkIfTempIndexReorgWorkCanSkip(
	store kv.Storage,
	sessCtx sessionctx.Context,
	tbl table.Table,
	allIndexInfos []*model.IndexInfo,
	job *model.Job,
) bool {
	failpoint.Inject("skipReorgWorkForTempIndex", func(val failpoint.Value) {
		if v, ok := val.(bool); ok {
			failpoint.Return(v)
		}
	})
	if job.SnapshotVer != 0 {
		// Reorg work has begun.
		return false
	}
	txn, err := sessCtx.Txn(false)
	validTxn := err == nil && txn != nil && txn.Valid()
	intest.Assert(validTxn)
	if !validTxn {
		logutil.DDLLogger().Warn("check if temp index is empty failed", zap.Error(err))
		return false
	}
	startTS := txn.StartTS()
	ctx := NewReorgContext()
	ctx.resourceGroupName = job.ReorgMeta.ResourceGroupName
	ctx.setDDLLabelForTopSQL(job.Query)
	firstIdxID := allIndexInfos[0].ID
	lastIdxID := allIndexInfos[len(allIndexInfos)-1].ID
	var globalIdxIDs []int64
	for _, idxInfo := range allIndexInfos {
		if idxInfo.Global {
			globalIdxIDs = append(globalIdxIDs, idxInfo.ID)
		}
	}
	return checkIfTempIndexIsEmpty(ctx, store, tbl, firstIdxID, lastIdxID, globalIdxIDs, startTS)
}

func checkIfTempIndexIsEmpty(
	ctx *ReorgContext,
	store kv.Storage,
	tbl table.Table,
	firstIdxID, lastIdxID int64,
	globalIdxIDs []int64,
	startTS uint64,
) bool {
	tblMetaID := tbl.Meta().ID
	if pTbl, ok := tbl.(table.PartitionedTable); ok {
		for _, pid := range pTbl.GetAllPartitionIDs() {
			if !checkIfTempIndexIsEmptyForPhysicalTable(ctx, store, pid, firstIdxID, lastIdxID, startTS) {
				return false
			}
		}
		for _, globalIdxID := range globalIdxIDs {
			if !checkIfTempIndexIsEmptyForPhysicalTable(ctx, store, tblMetaID, globalIdxID, globalIdxID, startTS) {
				return false
			}
		}
		return true
	}
	return checkIfTempIndexIsEmptyForPhysicalTable(ctx, store, tblMetaID, firstIdxID, lastIdxID, startTS)
}

func checkIfTempIndexIsEmptyForPhysicalTable(
	ctx *ReorgContext,
	store kv.Storage,
	pid int64,
	firstIdxID, lastIdxID int64,
	startTS uint64,
) bool {
	start, end := encodeTempIndexRange(pid, firstIdxID, lastIdxID)
	foundKey := false
	idxPrefix := tablecodec.GenTableIndexPrefix(pid)
	err := iterateSnapshotKeys(ctx, store, kv.PriorityLow, idxPrefix, startTS, start, end,
		func(_ kv.Handle, _ kv.Key, _ []byte) (more bool, err error) {
			foundKey = true
			return false, nil
		})
	intest.Assert(err == nil)
	if err != nil {
		logutil.DDLLogger().Info("check if temp index is empty failed", zap.Error(err))
		return false
	}
	return !foundKey
}

// pickBackfillType determines which backfill process will be used. The result is
// both stored in job.ReorgMeta.ReorgTp and returned.
func pickBackfillType(job *model.Job) (model.ReorgType, error) {
	if job.ReorgMeta.ReorgTp != model.ReorgTypeNone {
		// The backfill task has been started.
		// Don't change the backfill type.
		return job.ReorgMeta.ReorgTp, nil
	}
	if !job.ReorgMeta.IsFastReorg {
		job.ReorgMeta.ReorgTp = model.ReorgTypeTxn
		return model.ReorgTypeTxn, nil
	}
	if ingest.LitInitialized {
		if job.ReorgMeta.UseCloudStorage {
			job.ReorgMeta.ReorgTp = model.ReorgTypeLitMerge
			return model.ReorgTypeLitMerge, nil
		}
		if err := ingest.LitDiskRoot.PreCheckUsage(); err != nil {
			logutil.DDLIngestLogger().Info("ingest backfill is not available", zap.Error(err))
			return model.ReorgTypeNone, err
		}
		job.ReorgMeta.ReorgTp = model.ReorgTypeLitMerge
		return model.ReorgTypeLitMerge, nil
	}
	// The lightning environment is unavailable, but we can still use the txn-merge backfill.
	logutil.DDLLogger().Info("fallback to txn-merge backfill process",
		zap.Bool("lightning env initialized", ingest.LitInitialized))
	job.ReorgMeta.ReorgTp = model.ReorgTypeTxnMerge
	return model.ReorgTypeTxnMerge, nil
}

func loadCloudStorageURI(w *worker, job *model.Job) {
	jc := w.jobContext(job.ID, job.ReorgMeta)
	jc.cloudStorageURI = vardef.CloudStorageURI.Load()
	job.ReorgMeta.UseCloudStorage = len(jc.cloudStorageURI) > 0 && job.ReorgMeta.IsDistReorg
}

func doReorgWorkForCreateIndexMultiSchema(w *worker, jobCtx *jobContext, job *model.Job,
	tbl table.Table, allIndexInfos []*model.IndexInfo) (done bool, ver int64, err error) {
	if job.MultiSchemaInfo.Revertible {
		done, ver, err = doReorgWorkForCreateIndex(w, jobCtx, job, tbl, allIndexInfos)
		if done {
			job.MarkNonRevertible()
			if err == nil {
				ver, err = updateVersionAndTableInfo(jobCtx, job, tbl.Meta(), true)
			}
		}
		// We need another round to wait for all the others sub-jobs to finish.
		return false, ver, err
	}
	return true, ver, err
}

func doReorgWorkForCreateIndex(
	w *worker,
	jobCtx *jobContext,
	job *model.Job,
	tbl table.Table,
	allIndexInfos []*model.IndexInfo,
) (done bool, ver int64, err error) {
	var reorgTp model.ReorgType
	reorgTp, err = pickBackfillType(job)
	if err != nil {
		return false, ver, err
	}
	if !reorgTp.NeedMergeProcess() {
		skipReorg := checkIfTableReorgWorkCanSkip(w.store, w.sess.Session(), tbl, job)
		if skipReorg {
			logutil.DDLLogger().Info("table is empty, skipping reorg work",
				zap.Int64("jobID", job.ID),
				zap.String("table", tbl.Meta().Name.O))
			return true, ver, nil
		}
		return runReorgJobAndHandleErr(w, jobCtx, job, tbl, allIndexInfos, false)
	}
	switch allIndexInfos[0].BackfillState {
	case model.BackfillStateRunning:
		skipReorg := checkIfTableReorgWorkCanSkip(w.store, w.sess.Session(), tbl, job)
		if !skipReorg {
			logutil.DDLLogger().Info("index backfill state running",
				zap.Int64("job ID", job.ID), zap.String("table", tbl.Meta().Name.O),
				zap.Bool("ingest mode", reorgTp == model.ReorgTypeLitMerge),
				zap.String("index", allIndexInfos[0].Name.O))
			switch reorgTp {
			case model.ReorgTypeLitMerge:
				if job.ReorgMeta.IsDistReorg {
					done, ver, err = runIngestReorgJobDist(w, jobCtx, job, tbl, allIndexInfos)
				} else {
					done, ver, err = runIngestReorgJob(w, jobCtx, job, tbl, allIndexInfos)
				}
			case model.ReorgTypeTxnMerge:
				done, ver, err = runReorgJobAndHandleErr(w, jobCtx, job, tbl, allIndexInfos, false)
			}
			if err != nil || !done {
				return false, ver, errors.Trace(err)
			}
		} else {
			failpoint.InjectCall("afterCheckTableReorgCanSkip")
			logutil.DDLLogger().Info("table is empty, skipping reorg work",
				zap.Int64("jobID", job.ID),
				zap.String("table", tbl.Meta().Name.O))
		}
		for _, indexInfo := range allIndexInfos {
			indexInfo.BackfillState = model.BackfillStateReadyToMerge
		}
		ver, err = updateVersionAndTableInfo(jobCtx, job, tbl.Meta(), true)
		failpoint.InjectCall("afterBackfillStateRunningDone", job)
		return false, ver, errors.Trace(err)
	case model.BackfillStateReadyToMerge:
		failpoint.Inject("mockDMLExecutionStateBeforeMerge", func(_ failpoint.Value) {
			if MockDMLExecutionStateBeforeMerge != nil {
				MockDMLExecutionStateBeforeMerge()
			}
		})
		failpoint.InjectCall("BeforeBackfillMerge")
		logutil.DDLLogger().Info("index backfill state ready to merge",
			zap.Int64("job ID", job.ID),
			zap.String("table", tbl.Meta().Name.O),
			zap.String("index", allIndexInfos[0].Name.O))
		for _, indexInfo := range allIndexInfos {
			indexInfo.BackfillState = model.BackfillStateMerging
		}
		job.SnapshotVer = 0 // Reset the snapshot version for merge index reorg.
		ver, err = updateVersionAndTableInfo(jobCtx, job, tbl.Meta(), true)
		return false, ver, errors.Trace(err)
	case model.BackfillStateMerging:
		skipReorg := checkIfTempIndexReorgWorkCanSkip(w.store, w.sess.Session(), tbl, allIndexInfos, job)
		if !skipReorg {
			done, ver, err = runReorgJobAndHandleErr(w, jobCtx, job, tbl, allIndexInfos, true)
			if !done {
				return false, ver, err
			}
		} else {
			failpoint.InjectCall("afterCheckTempIndexReorgCanSkip")
			logutil.DDLLogger().Info("temp index is empty, skipping reorg work",
				zap.Int64("jobID", job.ID),
				zap.String("table", tbl.Meta().Name.O))
		}
		for _, indexInfo := range allIndexInfos {
			indexInfo.BackfillState = model.BackfillStateInapplicable // Prevent double-write on this index.
		}
		return true, ver, err
	default:
		return false, 0, dbterror.ErrInvalidDDLState.GenWithStackByArgs("backfill", allIndexInfos[0].BackfillState)
	}
}

func runIngestReorgJobDist(w *worker, jobCtx *jobContext, job *model.Job,
	tbl table.Table, allIndexInfos []*model.IndexInfo) (done bool, ver int64, err error) {
	done, ver, err = runReorgJobAndHandleErr(w, jobCtx, job, tbl, allIndexInfos, false)
	if err != nil {
		return false, ver, errors.Trace(err)
	}

	if !done {
		return false, ver, nil
	}

	return true, ver, nil
}

func runIngestReorgJob(w *worker, jobCtx *jobContext, job *model.Job,
	tbl table.Table, allIndexInfos []*model.IndexInfo) (done bool, ver int64, err error) {
	done, ver, err = runReorgJobAndHandleErr(w, jobCtx, job, tbl, allIndexInfos, false)
	if err != nil {
		if kv.ErrKeyExists.Equal(err) {
			logutil.DDLLogger().Warn("import index duplicate key, convert job to rollback", zap.Stringer("job", job), zap.Error(err))
			ver, err = convertAddIdxJob2RollbackJob(jobCtx, job, tbl.Meta(), allIndexInfos, err)
		} else if !isRetryableJobError(err, job.ErrorCount) {
			logutil.DDLLogger().Warn("run reorg job failed, convert job to rollback",
				zap.String("job", job.String()), zap.Error(err))
			ver, err = convertAddIdxJob2RollbackJob(jobCtx, job, tbl.Meta(), allIndexInfos, err)
		} else {
			logutil.DDLLogger().Warn("run add index ingest job error", zap.Error(err))
		}
		return false, ver, errors.Trace(err)
	}
	failpoint.InjectCall("afterRunIngestReorgJob", job, done)
	return done, ver, nil
}

func isRetryableJobError(err error, jobErrCnt int64) bool {
	if jobErrCnt+1 >= vardef.GetDDLErrorCountLimit() {
		return false
	}
	return isRetryableError(err)
}

func isRetryableError(err error) bool {
	errMsg := err.Error()
	for _, m := range dbterror.ReorgRetryableErrMsgs {
		if strings.Contains(errMsg, m) {
			return true
		}
	}
	originErr := errors.Cause(err)
	if tErr, ok := originErr.(*terror.Error); ok {
		sqlErr := terror.ToSQLError(tErr)
		_, ok := dbterror.ReorgRetryableErrCodes[sqlErr.Code]
		return ok
	}
	// For the unknown errors, we should retry.
	return true
}

func runReorgJobAndHandleErr(
	w *worker,
	jobCtx *jobContext,
	job *model.Job,
	tbl table.Table,
	allIndexInfos []*model.IndexInfo,
	mergingTmpIdx bool,
) (done bool, ver int64, err error) {
	elements := make([]*meta.Element, 0, len(allIndexInfos))
	for _, indexInfo := range allIndexInfos {
		elements = append(elements, &meta.Element{ID: indexInfo.ID, TypeKey: meta.IndexElementKey})
	}

	failpoint.Inject("mockDMLExecutionStateMerging", func(val failpoint.Value) {
		//nolint:forcetypeassert
		if val.(bool) && allIndexInfos[0].BackfillState == model.BackfillStateMerging &&
			MockDMLExecutionStateMerging != nil {
			MockDMLExecutionStateMerging()
		}
	})

	sctx, err1 := w.sessPool.Get()
	if err1 != nil {
		err = err1
		return
	}
	defer w.sessPool.Put(sctx)
	rh := newReorgHandler(sess.NewSession(sctx))
	dbInfo, err := jobCtx.metaMut.GetDatabase(job.SchemaID)
	if err != nil {
		return false, ver, errors.Trace(err)
	}
	reorgInfo, err := getReorgInfo(jobCtx.oldDDLCtx.jobContext(job.ID, job.ReorgMeta), jobCtx, rh, job, dbInfo, tbl, elements, mergingTmpIdx)
	if err != nil || reorgInfo == nil || reorgInfo.first {
		// If we run reorg firstly, we should update the job snapshot version
		// and then run the reorg next time.
		return false, ver, errors.Trace(err)
	}
	err = overwriteReorgInfoFromGlobalCheckpoint(w, rh.s, job, reorgInfo)
	if err != nil {
		return false, ver, errors.Trace(err)
	}
	err = w.runReorgJob(reorgInfo, tbl.Meta(), func() (addIndexErr error) {
		defer util.Recover(metrics.LabelDDL, "onCreateIndex",
			func() {
				addIndexErr = dbterror.ErrCancelledDDLJob.GenWithStack("add table `%v` index `%v` panic", tbl.Meta().Name, allIndexInfos[0].Name)
			}, false)
		return w.addTableIndex(jobCtx, tbl, reorgInfo)
	})
	if err != nil {
		if dbterror.ErrPausedDDLJob.Equal(err) {
			return false, ver, nil
		}
		if dbterror.ErrWaitReorgTimeout.Equal(err) {
			// if timeout, we should return, check for the owner and re-wait job done.
			return false, ver, nil
		}
		// TODO(tangenta): get duplicate column and match index.
		err = ingest.TryConvertToKeyExistsErr(err, allIndexInfos[0], tbl.Meta())
		if !isRetryableJobError(err, job.ErrorCount) {
			logutil.DDLLogger().Warn("run add index job failed, convert job to rollback", zap.Stringer("job", job), zap.Error(err))
			ver, err = convertAddIdxJob2RollbackJob(jobCtx, job, tbl.Meta(), allIndexInfos, err)
			if err1 := rh.RemoveDDLReorgHandle(job, reorgInfo.elements); err1 != nil {
				logutil.DDLLogger().Warn("run add index job failed, convert job to rollback, RemoveDDLReorgHandle failed", zap.Stringer("job", job), zap.Error(err1))
			}
		}
		return false, ver, errors.Trace(err)
	}
	failpoint.Inject("mockDMLExecutionStateBeforeImport", func(_ failpoint.Value) {
		if MockDMLExecutionStateBeforeImport != nil {
			MockDMLExecutionStateBeforeImport()
		}
	})
	return true, ver, nil
}

func onDropIndex(jobCtx *jobContext, job *model.Job) (ver int64, _ error) {
	tblInfo, allIndexInfos, ifExists, err := checkDropIndex(jobCtx.infoCache, jobCtx.metaMut, job)
	if err != nil {
		if ifExists && dbterror.ErrCantDropFieldOrKey.Equal(err) {
			job.Warning = toTError(err)
			job.State = model.JobStateDone
			return ver, nil
		}
		return ver, errors.Trace(err)
	}
	if tblInfo.TableCacheStatusType != model.TableCacheStatusDisable {
		return ver, errors.Trace(dbterror.ErrOptOnCacheTable.GenWithStackByArgs("Drop Index"))
	}

	if job.MultiSchemaInfo != nil && !job.IsRollingback() && job.MultiSchemaInfo.Revertible {
		job.MarkNonRevertible()
		job.SchemaState = allIndexInfos[0].State
		return updateVersionAndTableInfo(jobCtx, job, tblInfo, false)
	}

	originalState := allIndexInfos[0].State
	switch allIndexInfos[0].State {
	case model.StatePublic:
		// public -> write only
		for _, indexInfo := range allIndexInfos {
			indexInfo.State = model.StateWriteOnly
		}
		ver, err = updateVersionAndTableInfo(jobCtx, job, tblInfo, originalState != model.StateWriteOnly)
		if err != nil {
			return ver, errors.Trace(err)
		}
	case model.StateWriteOnly:
		// write only -> delete only
		for _, indexInfo := range allIndexInfos {
			indexInfo.State = model.StateDeleteOnly
		}
		ver, err = updateVersionAndTableInfo(jobCtx, job, tblInfo, originalState != model.StateDeleteOnly)
		if err != nil {
			return ver, errors.Trace(err)
		}
	case model.StateDeleteOnly:
		// delete only -> reorganization
		for _, indexInfo := range allIndexInfos {
			indexInfo.State = model.StateDeleteReorganization
		}
		ver, err = updateVersionAndTableInfo(jobCtx, job, tblInfo, originalState != model.StateDeleteReorganization)
		if err != nil {
			return ver, errors.Trace(err)
		}
	case model.StateDeleteReorganization:
		// reorganization -> absent
		indexIDs := make([]int64, 0, len(allIndexInfos))
		for _, indexInfo := range allIndexInfos {
			indexInfo.State = model.StateNone
			// Set column index flag.
			DropIndexColumnFlag(tblInfo, indexInfo)
			RemoveDependentHiddenColumns(tblInfo, indexInfo)
			removeIndexInfo(tblInfo, indexInfo)
			indexIDs = append(indexIDs, indexInfo.ID)
		}

		failpoint.Inject("mockExceedErrorLimit", func(val failpoint.Value) {
			//nolint:forcetypeassert
			if val.(bool) {
				panic("panic test in cancelling add index")
			}
		})

		ver, err = updateVersionAndTableInfoWithCheck(jobCtx, job, tblInfo, originalState != model.StateNone)
		if err != nil {
			return ver, errors.Trace(err)
		}

		// Finish this job.
		if job.IsRollingback() {
			dropArgs, err := model.GetFinishedModifyIndexArgs(job)
			job.FinishTableJob(model.JobStateRollbackDone, model.StateNone, ver, tblInfo)
			if err != nil {
				return ver, errors.Trace(err)
			}

			// Convert drop index args to finished add index args again to finish add index job.
			// Only rolled back add index jobs will get here, since drop index jobs can only be cancelled, not rolled back.
			addIndexArgs := &model.ModifyIndexArgs{
				PartitionIDs: dropArgs.PartitionIDs,
				OpType:       model.OpAddIndex,
			}
			for i, indexID := range indexIDs {
				addIndexArgs.IndexArgs = append(addIndexArgs.IndexArgs,
					&model.IndexArg{
						IndexID: indexID,
						IfExist: dropArgs.IndexArgs[i].IfExist,
					})
			}
			job.FillFinishedArgs(addIndexArgs)
		} else {
			// the partition ids were append by convertAddIdxJob2RollbackJob, it is weird, but for the compatibility,
			// we should keep appending the partitions in the convertAddIdxJob2RollbackJob.
			job.FinishTableJob(model.JobStateDone, model.StateNone, ver, tblInfo)
			// Global index key has t{tableID}_ prefix.
			// Assign partitionIDs empty to guarantee correct prefix in insertJobIntoDeleteRangeTable.
			dropArgs, err := model.GetDropIndexArgs(job)
			dropArgs.OpType = model.OpDropIndex
			if err != nil {
				return ver, errors.Trace(err)
			}
			dropArgs.IndexArgs[0].IndexID = indexIDs[0]
			dropArgs.IndexArgs[0].IsVector = allIndexInfos[0].VectorInfo != nil
			if !allIndexInfos[0].Global {
				dropArgs.PartitionIDs = getPartitionIDs(tblInfo)
			}
			job.FillFinishedArgs(dropArgs)
		}
	default:
		return ver, errors.Trace(dbterror.ErrInvalidDDLState.GenWithStackByArgs("index", allIndexInfos[0].State))
	}
	job.SchemaState = allIndexInfos[0].State
	return ver, errors.Trace(err)
}

// RemoveDependentHiddenColumns removes hidden columns by the indexInfo.
func RemoveDependentHiddenColumns(tblInfo *model.TableInfo, idxInfo *model.IndexInfo) {
	hiddenColOffs := make([]int, 0)
	for _, indexColumn := range idxInfo.Columns {
		col := tblInfo.Columns[indexColumn.Offset]
		if col.Hidden {
			hiddenColOffs = append(hiddenColOffs, col.Offset)
		}
	}
	// Sort the offset in descending order.
	slices.SortFunc(hiddenColOffs, func(a, b int) int { return cmp.Compare(b, a) })
	// Move all the dependent hidden columns to the end.
	endOffset := len(tblInfo.Columns) - 1
	for _, offset := range hiddenColOffs {
		tblInfo.MoveColumnInfo(offset, endOffset)
	}
	tblInfo.Columns = tblInfo.Columns[:len(tblInfo.Columns)-len(hiddenColOffs)]
}

func removeIndexInfo(tblInfo *model.TableInfo, idxInfo *model.IndexInfo) {
	indices := tblInfo.Indices
	offset := -1
	for i, idx := range indices {
		if idxInfo.ID == idx.ID {
			offset = i
			break
		}
	}
	if offset == -1 {
		// The target index has been removed.
		return
	}
	// Remove the target index.
	tblInfo.Indices = append(tblInfo.Indices[:offset], tblInfo.Indices[offset+1:]...)
}

func checkDropIndex(infoCache *infoschema.InfoCache, t *meta.Mutator, job *model.Job) (*model.TableInfo, []*model.IndexInfo, bool /* ifExists */, error) {
	schemaID := job.SchemaID
	tblInfo, err := GetTableInfoAndCancelFaultJob(t, job, schemaID)
	if err != nil {
		return nil, nil, false, errors.Trace(err)
	}

	args, err := model.GetDropIndexArgs(job)
	if err != nil {
		job.State = model.JobStateCancelled
		return nil, nil, false, errors.Trace(err)
	}

	indexInfos := make([]*model.IndexInfo, 0, len(args.IndexArgs))
	for _, idxArg := range args.IndexArgs {
		indexInfo := tblInfo.FindIndexByName(idxArg.IndexName.L)
		if indexInfo == nil {
			job.State = model.JobStateCancelled
			return nil, nil, idxArg.IfExist, dbterror.ErrCantDropFieldOrKey.GenWithStack("index %s doesn't exist", idxArg.IndexName)
		}

		// Check that drop primary index will not cause invisible implicit primary index.
		if err := checkInvisibleIndexesOnPK(tblInfo, []*model.IndexInfo{indexInfo}, job); err != nil {
			job.State = model.JobStateCancelled
			return nil, nil, false, errors.Trace(err)
		}

		// Double check for drop index needed in foreign key.
		if err := checkIndexNeededInForeignKeyInOwner(infoCache, job, job.SchemaName, tblInfo, indexInfo); err != nil {
			return nil, nil, false, errors.Trace(err)
		}
		indexInfos = append(indexInfos, indexInfo)
	}
	return tblInfo, indexInfos, false, nil
}

func checkInvisibleIndexesOnPK(tblInfo *model.TableInfo, indexInfos []*model.IndexInfo, job *model.Job) error {
	newIndices := make([]*model.IndexInfo, 0, len(tblInfo.Indices))
	for _, oidx := range tblInfo.Indices {
		needAppend := true
		for _, idx := range indexInfos {
			if idx.Name.L == oidx.Name.L {
				needAppend = false
				break
			}
		}
		if needAppend {
			newIndices = append(newIndices, oidx)
		}
	}
	newTbl := tblInfo.Clone()
	newTbl.Indices = newIndices
	if err := checkInvisibleIndexOnPK(newTbl); err != nil {
		job.State = model.JobStateCancelled
		return err
	}

	return nil
}

func checkRenameIndex(t *meta.Mutator, job *model.Job) (*model.TableInfo, ast.CIStr, ast.CIStr, error) {
	var from, to ast.CIStr
	schemaID := job.SchemaID
	tblInfo, err := GetTableInfoAndCancelFaultJob(t, job, schemaID)
	if err != nil {
		return nil, from, to, errors.Trace(err)
	}

	args, err := model.GetModifyIndexArgs(job)
	if err != nil {
		job.State = model.JobStateCancelled
		return nil, from, to, errors.Trace(err)
	}
	from, to = args.GetRenameIndexes()

	// Double check. See function `RenameIndex` in executor.go
	duplicate, err := ValidateRenameIndex(from, to, tblInfo)
	if duplicate {
		return nil, from, to, nil
	}
	if err != nil {
		job.State = model.JobStateCancelled
		return nil, from, to, errors.Trace(err)
	}
	return tblInfo, from, to, errors.Trace(err)
}

func checkAlterIndexVisibility(t *meta.Mutator, job *model.Job) (*model.TableInfo, ast.CIStr, bool, error) {
	var (
		indexName ast.CIStr
		invisible bool
	)

	schemaID := job.SchemaID
	tblInfo, err := GetTableInfoAndCancelFaultJob(t, job, schemaID)
	if err != nil {
		return nil, indexName, invisible, errors.Trace(err)
	}

	args, err := model.GetAlterIndexVisibilityArgs(job)
	if err != nil {
		job.State = model.JobStateCancelled
		return nil, indexName, invisible, errors.Trace(err)
	}
	indexName, invisible = args.IndexName, args.Invisible

	skip, err := validateAlterIndexVisibility(nil, indexName, invisible, tblInfo)
	if err != nil {
		job.State = model.JobStateCancelled
		return nil, indexName, invisible, errors.Trace(err)
	}
	if skip {
		job.State = model.JobStateDone
		return nil, indexName, invisible, nil
	}
	return tblInfo, indexName, invisible, nil
}

// indexRecord is the record information of an index.
type indexRecord struct {
	handle kv.Handle
	key    []byte        // It's used to lock a record. Record it to reduce the encoding time.
	vals   []types.Datum // It's the index values.
	rsData []types.Datum // It's the restored data for handle.
	skip   bool          // skip indicates that the index key is already exists, we should not add it.
}

type baseIndexWorker struct {
	*backfillCtx
	indexes []table.Index

	tp backfillerType
	// The following attributes are used to reduce memory allocation.
	defaultVals []types.Datum
	idxRecords  []*indexRecord
	rowMap      map[int64]types.Datum
	rowDecoder  *decoder.RowDecoder
}

type addIndexTxnWorker struct {
	baseIndexWorker

	// The following attributes are used to reduce memory allocation.
	idxKeyBufs         [][]byte
	batchCheckKeys     []kv.Key
	batchCheckValues   [][]byte
	distinctCheckFlags []bool
	recordIdx          []int
}

func newAddIndexTxnWorker(
	decodeColMap map[int64]decoder.Column,
	t table.PhysicalTable,
	bfCtx *backfillCtx,
	jobID int64,
	elements []*meta.Element,
	eleTypeKey []byte,
) (*addIndexTxnWorker, error) {
	if !bytes.Equal(eleTypeKey, meta.IndexElementKey) {
		logutil.DDLLogger().Error("Element type for addIndexTxnWorker incorrect",
			zap.Int64("job ID", jobID), zap.ByteString("element type", eleTypeKey), zap.Int64("element ID", elements[0].ID))
		return nil, errors.Errorf("element type is not index, typeKey: %v", eleTypeKey)
	}

	allIndexes := make([]table.Index, 0, len(elements))
	for _, elem := range elements {
		if !bytes.Equal(elem.TypeKey, meta.IndexElementKey) {
			continue
		}
		indexInfo := model.FindIndexInfoByID(t.Meta().Indices, elem.ID)
		index := tables.NewIndex(t.GetPhysicalID(), t.Meta(), indexInfo)
		allIndexes = append(allIndexes, index)
	}
	rowDecoder := decoder.NewRowDecoder(t, t.WritableCols(), decodeColMap)

	return &addIndexTxnWorker{
		baseIndexWorker: baseIndexWorker{
			backfillCtx: bfCtx,
			indexes:     allIndexes,
			rowDecoder:  rowDecoder,
			defaultVals: make([]types.Datum, len(t.WritableCols())),
			rowMap:      make(map[int64]types.Datum, len(decodeColMap)),
		},
	}, nil
}

func (w *baseIndexWorker) AddMetricInfo(cnt float64) {
	w.metricCounter.Add(cnt)
}

func (w *baseIndexWorker) String() string {
	return w.tp.String()
}

func (w *baseIndexWorker) GetCtx() *backfillCtx {
	return w.backfillCtx
}

// mockNotOwnerErrOnce uses to make sure `notOwnerErr` only mock error once.
var mockNotOwnerErrOnce uint32

// getIndexRecord gets index columns values use w.rowDecoder, and generate indexRecord.
func (w *baseIndexWorker) getIndexRecord(idxInfo *model.IndexInfo, handle kv.Handle, recordKey []byte) (*indexRecord, error) {
	cols := w.table.WritableCols()
	failpoint.Inject("MockGetIndexRecordErr", func(val failpoint.Value) {
		if valStr, ok := val.(string); ok {
			switch valStr {
			case "cantDecodeRecordErr":
				failpoint.Return(nil, errors.Trace(dbterror.ErrCantDecodeRecord.GenWithStackByArgs("index",
					errors.New("mock can't decode record error"))))
			case "modifyColumnNotOwnerErr":
				if idxInfo.Name.O == "_Idx$_idx_0" && handle.IntValue() == 7168 && atomic.CompareAndSwapUint32(&mockNotOwnerErrOnce, 0, 1) {
					failpoint.Return(nil, errors.Trace(dbterror.ErrNotOwner))
				}
			case "addIdxNotOwnerErr":
				// For the case of the old TiDB version(do not exist the element information) is upgraded to the new TiDB version.
				// First step, we need to exit "addPhysicalTableIndex".
				if idxInfo.Name.O == "idx2" && handle.IntValue() == 6144 && atomic.CompareAndSwapUint32(&mockNotOwnerErrOnce, 1, 2) {
					failpoint.Return(nil, errors.Trace(dbterror.ErrNotOwner))
				}
			}
		}
	})
	idxVal := make([]types.Datum, len(idxInfo.Columns))
	var err error
	for j, v := range idxInfo.Columns {
		col := cols[v.Offset]
		idxColumnVal, ok := w.rowMap[col.ID]
		if ok {
			idxVal[j] = idxColumnVal
			continue
		}
		idxColumnVal, err = tables.GetColDefaultValue(w.exprCtx, col, w.defaultVals)
		if err != nil {
			return nil, errors.Trace(err)
		}

		idxVal[j] = idxColumnVal
	}

	rsData := tables.TryGetHandleRestoredDataWrapper(w.table.Meta(), nil, w.rowMap, idxInfo)
	idxRecord := &indexRecord{handle: handle, key: recordKey, vals: idxVal, rsData: rsData}
	return idxRecord, nil
}

func (w *baseIndexWorker) cleanRowMap() {
	for id := range w.rowMap {
		delete(w.rowMap, id)
	}
}

// getNextKey gets next key of entry that we are going to process.
func (w *baseIndexWorker) getNextKey(taskRange reorgBackfillTask, taskDone bool) (nextKey kv.Key) {
	if !taskDone {
		// The task is not done. So we need to pick the last processed entry's handle and add one.
		lastHandle := w.idxRecords[len(w.idxRecords)-1].handle
		recordKey := tablecodec.EncodeRecordKey(taskRange.physicalTable.RecordPrefix(), lastHandle)
		return recordKey.Next()
	}
	return taskRange.endKey
}

func (w *baseIndexWorker) updateRowDecoder(handle kv.Handle, rawRecord []byte) error {
	sysZone := w.loc
	_, err := w.rowDecoder.DecodeAndEvalRowWithMap(w.exprCtx, handle, rawRecord, sysZone, w.rowMap)
	return errors.Trace(err)
}

// fetchRowColVals fetch w.batchCnt count records that need to reorganize indices, and build the corresponding indexRecord slice.
// fetchRowColVals returns:
// 1. The corresponding indexRecord slice.
// 2. Next handle of entry that we need to process.
// 3. Boolean indicates whether the task is done.
// 4. error occurs in fetchRowColVals. nil if no error occurs.
func (w *baseIndexWorker) fetchRowColVals(txn kv.Transaction, taskRange reorgBackfillTask) ([]*indexRecord, kv.Key, bool, error) {
	// TODO: use tableScan to prune columns.
	w.idxRecords = w.idxRecords[:0]
	startTime := time.Now()

	// taskDone means that the reorged handle is out of taskRange.endHandle.
	taskDone := false
	oprStartTime := startTime
	err := iterateSnapshotKeys(w.jobContext, w.ddlCtx.store, taskRange.priority, taskRange.physicalTable.RecordPrefix(), txn.StartTS(),
		taskRange.startKey, taskRange.endKey, func(handle kv.Handle, recordKey kv.Key, rawRow []byte) (bool, error) {
			oprEndTime := time.Now()
			logSlowOperations(oprEndTime.Sub(oprStartTime), "iterateSnapshotKeys in baseIndexWorker fetchRowColVals", 0)
			oprStartTime = oprEndTime

			taskDone = recordKey.Cmp(taskRange.endKey) >= 0

			if taskDone || len(w.idxRecords) >= w.batchCnt {
				return false, nil
			}

			// Decode one row, generate records of this row.
			err := w.updateRowDecoder(handle, rawRow)
			if err != nil {
				return false, err
			}
			for _, index := range w.indexes {
				idxRecord, err1 := w.getIndexRecord(index.Meta(), handle, recordKey)
				if err1 != nil {
					return false, errors.Trace(err1)
				}
				w.idxRecords = append(w.idxRecords, idxRecord)
			}
			// If there are generated column, rowDecoder will use column value that not in idxInfo.Columns to calculate
			// the generated value, so we need to clear up the reusing map.
			w.cleanRowMap()

			if recordKey.Cmp(taskRange.endKey) == 0 {
				taskDone = true
				return false, nil
			}
			return true, nil
		})

	if len(w.idxRecords) == 0 {
		taskDone = true
	}

	logutil.DDLLogger().Debug("txn fetches handle info", zap.Stringer("worker", w), zap.Uint64("txnStartTS", txn.StartTS()),
		zap.String("taskRange", taskRange.String()), zap.Duration("takeTime", time.Since(startTime)))
	return w.idxRecords, w.getNextKey(taskRange, taskDone), taskDone, errors.Trace(err)
}

func (w *addIndexTxnWorker) initBatchCheckBufs(batchCount int) {
	if len(w.idxKeyBufs) < batchCount {
		w.idxKeyBufs = make([][]byte, batchCount)
	}

	w.batchCheckKeys = w.batchCheckKeys[:0]
	w.batchCheckValues = w.batchCheckValues[:0]
	w.distinctCheckFlags = w.distinctCheckFlags[:0]
	w.recordIdx = w.recordIdx[:0]
}

func (w *addIndexTxnWorker) checkHandleExists(idxInfo *model.IndexInfo, key kv.Key, value []byte, handle kv.Handle) error {
	tblInfo := w.table.Meta()
	idxColLen := len(idxInfo.Columns)
	h, err := tablecodec.DecodeIndexHandle(key, value, idxColLen)
	if err != nil {
		return errors.Trace(err)
	}
	hasBeenBackFilled := h.Equal(handle)
	if hasBeenBackFilled {
		return nil
	}
	return ddlutil.GenKeyExistsErr(key, value, idxInfo, tblInfo)
}

// batchCheckUniqueKey checks the unique keys in the batch.
// Note that `idxRecords` may belong to multiple indexes.
func (w *addIndexTxnWorker) batchCheckUniqueKey(txn kv.Transaction, idxRecords []*indexRecord) error {
	w.initBatchCheckBufs(len(idxRecords))
	evalCtx := w.exprCtx.GetEvalCtx()
	ec := evalCtx.ErrCtx()
	uniqueBatchKeys := make([]kv.Key, 0, len(idxRecords))
	cnt := 0
	for i, record := range idxRecords {
		idx := w.indexes[i%len(w.indexes)]
		if !idx.Meta().Unique {
			// non-unique key need not to check, use `nil` as a placeholder to keep
			// `idxRecords[i]` belonging to `indexes[i%len(indexes)]`.
			w.batchCheckKeys = append(w.batchCheckKeys, nil)
			w.batchCheckValues = append(w.batchCheckValues, nil)
			w.distinctCheckFlags = append(w.distinctCheckFlags, false)
			w.recordIdx = append(w.recordIdx, 0)
			continue
		}
		// skip by default.
		idxRecords[i].skip = true
		iter := idx.GenIndexKVIter(ec, w.loc, record.vals, record.handle, idxRecords[i].rsData)
		for iter.Valid() {
			var buf []byte
			if cnt < len(w.idxKeyBufs) {
				buf = w.idxKeyBufs[cnt]
			}
			key, val, distinct, err := iter.Next(buf, nil)
			if err != nil {
				return errors.Trace(err)
			}
			if cnt < len(w.idxKeyBufs) {
				w.idxKeyBufs[cnt] = key
			} else {
				w.idxKeyBufs = append(w.idxKeyBufs, key)
			}
			cnt++
			w.batchCheckKeys = append(w.batchCheckKeys, key)
			w.batchCheckValues = append(w.batchCheckValues, val)
			w.distinctCheckFlags = append(w.distinctCheckFlags, distinct)
			w.recordIdx = append(w.recordIdx, i)
			uniqueBatchKeys = append(uniqueBatchKeys, key)
		}
	}

	if len(uniqueBatchKeys) == 0 {
		return nil
	}

	batchVals, err := txn.BatchGet(context.Background(), uniqueBatchKeys)
	if err != nil {
		return errors.Trace(err)
	}

	// 1. unique-key/primary-key is duplicate and the handle is equal, skip it.
	// 2. unique-key/primary-key is duplicate and the handle is not equal, return duplicate error.
	// 3. non-unique-key is duplicate, skip it.
	for i, key := range w.batchCheckKeys {
		if len(key) == 0 {
			continue
		}
		idx := w.indexes[i%len(w.indexes)]
		val, found := batchVals[string(key)]
		if found {
			if w.distinctCheckFlags[i] {
				if err := w.checkHandleExists(idx.Meta(), key, val, idxRecords[w.recordIdx[i]].handle); err != nil {
					return errors.Trace(err)
				}
			}
		} else if w.distinctCheckFlags[i] {
			// The keys in w.batchCheckKeys also maybe duplicate,
			// so we need to backfill the not found key into `batchVals` map.
			batchVals[string(key)] = w.batchCheckValues[i]
		}
		idxRecords[w.recordIdx[i]].skip = found && idxRecords[w.recordIdx[i]].skip
	}
	return nil
}

func getLocalWriterConfig(indexCnt, writerCnt int) *backend.LocalWriterConfig {
	writerCfg := &backend.LocalWriterConfig{}
	// avoid unit test panic
	memRoot := ingest.LitMemRoot
	if memRoot == nil {
		return writerCfg
	}

	// leave some room for objects overhead
	availMem := memRoot.MaxMemoryQuota() - memRoot.CurrentUsage() - int64(10*size.MB)
	memLimitPerWriter := availMem / int64(indexCnt) / int64(writerCnt)
	memLimitPerWriter = min(memLimitPerWriter, litconfig.DefaultLocalWriterMemCacheSize)
	writerCfg.Local.MemCacheSize = memLimitPerWriter
	return writerCfg
}

func writeChunkToLocal(
	ctx context.Context,
	writers []ingest.Writer,
	indexes []table.Index,
	copCtx copr.CopContext,
	loc *time.Location,
	errCtx errctx.Context,
	writeStmtBufs *variable.WriteStmtBufs,
	copChunk *chunk.Chunk,
) (int, kv.Handle, error) {
	iter := chunk.NewIterator4Chunk(copChunk)
	c := copCtx.GetBase()
	ectx := c.ExprCtx.GetEvalCtx()

	maxIdxColCnt := maxIndexColumnCount(indexes)
	idxDataBuf := make([]types.Datum, maxIdxColCnt)
	handleDataBuf := make([]types.Datum, len(c.HandleOutputOffsets))
	var restoreDataBuf []types.Datum
	count := 0
	var lastHandle kv.Handle

	unlockFns := make([]func(), 0, len(writers))
	for _, w := range writers {
		unlock := w.LockForWrite()
		unlockFns = append(unlockFns, unlock)
	}
	defer func() {
		for _, unlock := range unlockFns {
			unlock()
		}
	}()
	needRestoreForIndexes := make([]bool, len(indexes))
	restore, pkNeedRestore := false, false
	if c.PrimaryKeyInfo != nil && c.TableInfo.IsCommonHandle && c.TableInfo.CommonHandleVersion != 0 {
		pkNeedRestore = tables.NeedRestoredData(c.PrimaryKeyInfo.Columns, c.TableInfo.Columns)
	}
	for i, index := range indexes {
		needRestore := pkNeedRestore || tables.NeedRestoredData(index.Meta().Columns, c.TableInfo.Columns)
		needRestoreForIndexes[i] = needRestore
		restore = restore || needRestore
	}
	if restore {
		restoreDataBuf = make([]types.Datum, len(c.HandleOutputOffsets))
	}
	for row := iter.Begin(); row != iter.End(); row = iter.Next() {
		handleDataBuf := ExtractDatumByOffsets(ectx, row, c.HandleOutputOffsets, c.ExprColumnInfos, handleDataBuf)
		if restore {
			// restoreDataBuf should not truncate index values.
			for i, datum := range handleDataBuf {
				restoreDataBuf[i] = *datum.Clone()
			}
		}
		h, err := BuildHandle(handleDataBuf, c.TableInfo, c.PrimaryKeyInfo, loc, errCtx)
		if err != nil {
			return 0, nil, errors.Trace(err)
		}
		for i, index := range indexes {
			idxID := index.Meta().ID
			idxDataBuf = ExtractDatumByOffsets(ectx,
				row, copCtx.IndexColumnOutputOffsets(idxID), c.ExprColumnInfos, idxDataBuf)
			idxData := idxDataBuf[:len(index.Meta().Columns)]
			var rsData []types.Datum
			if needRestoreForIndexes[i] {
				rsData = getRestoreData(c.TableInfo, copCtx.IndexInfo(idxID), c.PrimaryKeyInfo, restoreDataBuf)
			}
			err = writeOneKVToLocal(ctx, writers[i], index, loc, errCtx, writeStmtBufs, idxData, rsData, h)
			if err != nil {
				return 0, nil, errors.Trace(err)
			}
		}
		count++
		lastHandle = h
	}
	return count, lastHandle, nil
}

func maxIndexColumnCount(indexes []table.Index) int {
	maxCnt := 0
	for _, idx := range indexes {
		colCnt := len(idx.Meta().Columns)
		if colCnt > maxCnt {
			maxCnt = colCnt
		}
	}
	return maxCnt
}

func writeOneKVToLocal(
	ctx context.Context,
	writer ingest.Writer,
	index table.Index,
	loc *time.Location,
	errCtx errctx.Context,
	writeBufs *variable.WriteStmtBufs,
	idxDt, rsData []types.Datum,
	handle kv.Handle,
) error {
	iter := index.GenIndexKVIter(errCtx, loc, idxDt, handle, rsData)
	for iter.Valid() {
		key, idxVal, _, err := iter.Next(writeBufs.IndexKeyBuf, writeBufs.RowValBuf)
		if err != nil {
			return errors.Trace(err)
		}
		failpoint.Inject("mockLocalWriterPanic", func() {
			panic("mock panic")
		})
		err = writer.WriteRow(ctx, key, idxVal, handle)
		if err != nil {
			return errors.Trace(err)
		}
		failpoint.Inject("mockLocalWriterError", func() {
			failpoint.Return(errors.New("mock engine error"))
		})
		writeBufs.IndexKeyBuf = key
		writeBufs.RowValBuf = idxVal
	}
	return nil
}

// BackfillData will backfill table index in a transaction. A lock corresponds to a rowKey if the value of rowKey is changed,
// Note that index columns values may change, and an index is not allowed to be added, so the txn will rollback and retry.
// BackfillData will add w.batchCnt indices once, default value of w.batchCnt is 128.
func (w *addIndexTxnWorker) BackfillData(handleRange reorgBackfillTask) (taskCtx backfillTaskContext, errInTxn error) {
	failpoint.Inject("errorMockPanic", func(val failpoint.Value) {
		//nolint:forcetypeassert
		if val.(bool) {
			panic("panic test")
		}
	})

	oprStartTime := time.Now()
	jobID := handleRange.getJobID()
	ctx := kv.WithInternalSourceAndTaskType(context.Background(), w.jobContext.ddlJobSourceType(), kvutil.ExplicitTypeDDL)
	errInTxn = kv.RunInNewTxn(ctx, w.ddlCtx.store, true, func(_ context.Context, txn kv.Transaction) (err error) {
		taskCtx.finishTS = txn.StartTS()
		taskCtx.addedCount = 0
		taskCtx.scanCount = 0
		updateTxnEntrySizeLimitIfNeeded(txn)
		txn.SetOption(kv.Priority, handleRange.priority)
		if tagger := w.GetCtx().getResourceGroupTaggerForTopSQL(jobID); tagger != nil {
			txn.SetOption(kv.ResourceGroupTagger, tagger)
		}
		txn.SetOption(kv.ResourceGroupName, w.jobContext.resourceGroupName)

		idxRecords, nextKey, taskDone, err := w.fetchRowColVals(txn, handleRange)
		if err != nil {
			return errors.Trace(err)
		}
		taskCtx.nextKey = nextKey
		taskCtx.done = taskDone

		err = w.batchCheckUniqueKey(txn, idxRecords)
		if err != nil {
			return errors.Trace(err)
		}

		for i, idxRecord := range idxRecords {
			taskCtx.scanCount++
			// The index is already exists, we skip it, no needs to backfill it.
			// The following update, delete, insert on these rows, TiDB can handle it correctly.
			if idxRecord.skip {
				continue
			}

			// We need to add this lock to make sure pessimistic transaction can realize this operation.
			// For the normal pessimistic transaction, it's ok. But if async commit is used, it may lead to inconsistent data and index.
			// TODO: For global index, lock the correct key?! Currently it locks the partition (phyTblID) and the handle or actual key?
			// but should really lock the table's ID + key col(s)
			err := txn.LockKeys(context.Background(), new(kv.LockCtx), idxRecord.key)
			if err != nil {
				return errors.Trace(err)
			}

			handle, err := w.indexes[i%len(w.indexes)].Create(
				w.tblCtx, txn, idxRecord.vals, idxRecord.handle, idxRecord.rsData,
				table.WithIgnoreAssertion,
				table.FromBackfill,
				// Constrains is already checked in batchCheckUniqueKey
				table.DupKeyCheckSkip,
			)
			if err != nil {
				if kv.ErrKeyExists.Equal(err) && idxRecord.handle.Equal(handle) {
					// Index already exists, skip it.
					continue
				}
				return errors.Trace(err)
			}
			taskCtx.addedCount++
		}

		return nil
	})
	logSlowOperations(time.Since(oprStartTime), "AddIndexBackfillData", 3000)
	failpoint.Inject("mockDMLExecution", func(val failpoint.Value) {
		//nolint:forcetypeassert
		if val.(bool) && MockDMLExecution != nil {
			MockDMLExecution()
		}
	})
	return
}

// MockDMLExecution is only used for test.
var MockDMLExecution func()

// MockDMLExecutionMerging is only used for test.
var MockDMLExecutionMerging func()

// MockDMLExecutionStateMerging is only used for test.
var MockDMLExecutionStateMerging func()

// MockDMLExecutionStateBeforeImport is only used for test.
var MockDMLExecutionStateBeforeImport func()

// MockDMLExecutionStateBeforeMerge is only used for test.
var MockDMLExecutionStateBeforeMerge func()

func (w *worker) addPhysicalTableIndex(
	ctx context.Context,
	t table.PhysicalTable,
	reorgInfo *reorgInfo,
) error {
	if reorgInfo.mergingTmpIdx {
		logutil.DDLLogger().Info("start to merge temp index", zap.Stringer("job", reorgInfo.Job), zap.Stringer("reorgInfo", reorgInfo))
		return w.writePhysicalTableRecord(ctx, w.sessPool, t, typeAddIndexMergeTmpWorker, reorgInfo)
	}
	logutil.DDLLogger().Info("start to add table index", zap.Stringer("job", reorgInfo.Job), zap.Stringer("reorgInfo", reorgInfo))
	return w.writePhysicalTableRecord(ctx, w.sessPool, t, typeAddIndexWorker, reorgInfo)
}

// addTableIndex handles the add index reorganization state for a table.
func (w *worker) addTableIndex(
	jobCtx *jobContext,
	t table.Table,
	reorgInfo *reorgInfo,
) error {
	ctx := jobCtx.stepCtx
	// TODO: Support typeAddIndexMergeTmpWorker.
	if reorgInfo.ReorgMeta.IsDistReorg && !reorgInfo.mergingTmpIdx {
		if reorgInfo.ReorgMeta.ReorgTp == model.ReorgTypeLitMerge {
			err := w.executeDistTask(jobCtx, t, reorgInfo)
			if err != nil {
				return err
			}
			return checkDuplicateForUniqueIndex(ctx, t, reorgInfo, w.store)
		}
	}

	var err error
	if tbl, ok := t.(table.PartitionedTable); ok {
		var finish, ok bool
		for !finish {
			var p table.PhysicalTable
			if tbl.Meta().ID == reorgInfo.PhysicalTableID {
				p, ok = t.(table.PhysicalTable) // global index
				if !ok {
					return fmt.Errorf("unexpected error, can't cast %T to table.PhysicalTable", t)
				}
			} else {
				p = tbl.GetPartition(reorgInfo.PhysicalTableID)
				if p == nil {
					return dbterror.ErrCancelledDDLJob.GenWithStack("Can not find partition id %d for table %d", reorgInfo.PhysicalTableID, t.Meta().ID)
				}
			}
			err = w.addPhysicalTableIndex(ctx, p, reorgInfo)
			if err != nil {
				break
			}

			finish, err = updateReorgInfo(w.sessPool, tbl, reorgInfo)
			if err != nil {
				return errors.Trace(err)
			}
			failpoint.InjectCall("afterUpdatePartitionReorgInfo", reorgInfo.Job)
			// Every time we finish a partition, we update the progress of the job.
			if rc := w.getReorgCtx(reorgInfo.Job.ID); rc != nil {
				reorgInfo.Job.SetRowCount(rc.getRowCount())
			}
		}
	} else {
		//nolint:forcetypeassert
		phyTbl := t.(table.PhysicalTable)
		err = w.addPhysicalTableIndex(ctx, phyTbl, reorgInfo)
	}
	return errors.Trace(err)
}

func checkDuplicateForUniqueIndex(ctx context.Context, t table.Table, reorgInfo *reorgInfo, store kv.Storage) (err error) {
	var (
		backendCtx ingest.BackendCtx
		cfg        *local.BackendConfig
		backend    *local.Backend
	)
	defer func() {
		if backendCtx != nil {
			backendCtx.Close()
		}
		if backend != nil {
			backend.Close()
		}
	}()
	for _, elem := range reorgInfo.elements {
		indexInfo := model.FindIndexInfoByID(t.Meta().Indices, elem.ID)
		if indexInfo == nil {
			return errors.New("unexpected error, can't find index info")
		}
		if indexInfo.Unique {
			ctx := tidblogutil.WithCategory(ctx, "ddl-ingest")
			if backendCtx == nil {
				if config.GetGlobalConfig().Store == config.StoreTypeTiKV {
					cfg, backend, err = ingest.CreateLocalBackend(ctx, store, reorgInfo.Job, true)
					if err != nil {
						return errors.Trace(err)
					}
				}
				backendCtx, err = ingest.NewBackendCtxBuilder(ctx, store, reorgInfo.Job).
					ForDuplicateCheck().
					Build(cfg, backend)
				if err != nil {
					return err
				}
			}
			err = backendCtx.CollectRemoteDuplicateRows(indexInfo.ID, t)
			if err != nil {
				return err
			}
		}
	}
	return nil
}

func (w *worker) executeDistTask(jobCtx *jobContext, t table.Table, reorgInfo *reorgInfo) error {
	if reorgInfo.mergingTmpIdx {
		return errors.New("do not support merge index")
	}

	stepCtx := jobCtx.stepCtx
	taskType := proto.Backfill
	taskKey := fmt.Sprintf("ddl/%s/%d", taskType, reorgInfo.Job.ID)
	g, ctx := errgroup.WithContext(w.workCtx)
	ctx = kv.WithInternalSourceType(ctx, kv.InternalDistTask)

	done := make(chan struct{})

	// generate taskKey for multi schema change.
	if mInfo := reorgInfo.Job.MultiSchemaInfo; mInfo != nil {
		taskKey = fmt.Sprintf("%s/%d", taskKey, mInfo.Seq)
	}

	// For resuming add index task.
	// Need to fetch task by taskKey in tidb_global_task and tidb_global_task_history tables.
	// When pausing the related ddl job, it is possible that the task with taskKey is succeed and in tidb_global_task_history.
	// As a result, when resuming the related ddl job,
	// it is necessary to check task exits in tidb_global_task and tidb_global_task_history tables.
	taskManager, err := storage.GetTaskManager()
	if err != nil {
		return err
	}
	task, err := taskManager.GetTaskByKeyWithHistory(w.workCtx, taskKey)
	if err != nil && !goerrors.Is(err, storage.ErrTaskNotFound) {
		return err
	}

	var (
		taskID                                            int64
		lastConcurrency, lastBatchSize, lastMaxWriteSpeed int
	)
	if task != nil {
		// It's possible that the task state is succeed but the ddl job is paused.
		// When task in succeed state, we can skip the dist task execution/scheduling process.
		if task.State == proto.TaskStateSucceed {
			w.updateDistTaskRowCount(taskKey, reorgInfo.Job.ID)
			logutil.DDLLogger().Info(
				"task succeed, start to resume the ddl job",
				zap.String("task-key", taskKey))
			return nil
		}
		taskMeta := &BackfillTaskMeta{}
		if err := json.Unmarshal(task.Meta, taskMeta); err != nil {
			return errors.Trace(err)
		}
		taskID = task.ID
		lastConcurrency = task.Concurrency
		lastBatchSize = taskMeta.Job.ReorgMeta.GetBatchSize()
		lastMaxWriteSpeed = taskMeta.Job.ReorgMeta.GetMaxWriteSpeed()
		g.Go(func() error {
			defer close(done)
			backoffer := backoff.NewExponential(scheduler.RetrySQLInterval, 2, scheduler.RetrySQLMaxInterval)
			err := handle.RunWithRetry(ctx, scheduler.RetrySQLTimes, backoffer, logutil.DDLLogger(),
				func(context.Context) (bool, error) {
					return true, handle.ResumeTask(w.workCtx, taskKey)
				},
			)
			if err != nil {
				return err
			}
			err = handle.WaitTaskDoneOrPaused(ctx, task.ID)
			if err := w.isReorgRunnable(stepCtx, true); err != nil {
				if dbterror.ErrPausedDDLJob.Equal(err) {
					logutil.DDLLogger().Warn("job paused by user", zap.Error(err))
					return dbterror.ErrPausedDDLJob.GenWithStackByArgs(reorgInfo.Job.ID)
				}
			}
			return err
		})
	} else {
		job := reorgInfo.Job
		workerCntLimit := job.ReorgMeta.GetConcurrency()
		concurrency, err := adjustConcurrency(ctx, taskManager, workerCntLimit)
		if err != nil {
			return err
		}
		logutil.DDLLogger().Info("adjusted add-index task concurrency",
			zap.Int("worker-cnt", workerCntLimit), zap.Int("task-concurrency", concurrency),
			zap.String("task-key", taskKey))
		rowSize := estimateTableRowSize(w.workCtx, w.store, w.sess.GetRestrictedSQLExecutor(), t)
		taskMeta := &BackfillTaskMeta{
			Job:             *job.Clone(),
			EleIDs:          extractElemIDs(reorgInfo),
			EleTypeKey:      reorgInfo.currElement.TypeKey,
			CloudStorageURI: w.jobContext(job.ID, job.ReorgMeta).cloudStorageURI,
			EstimateRowSize: rowSize,
		}

		metaData, err := json.Marshal(taskMeta)
		if err != nil {
			return err
		}

		task, err := handle.SubmitTask(ctx, taskKey, taskType, concurrency, reorgInfo.ReorgMeta.TargetScope, metaData)
		if err != nil {
			return err
		}

		taskID = task.ID
		lastConcurrency = concurrency
		lastBatchSize = taskMeta.Job.ReorgMeta.GetBatchSize()
		lastMaxWriteSpeed = taskMeta.Job.ReorgMeta.GetMaxWriteSpeed()

		g.Go(func() error {
			defer close(done)
<<<<<<< HEAD
			targetScope := reorgInfo.ReorgMeta.TargetScope
			maxNodeCnt := reorgInfo.ReorgMeta.MaxNodeCount
			err := submitAndWaitTask(ctx, taskKey, taskType, concurrency, targetScope, maxNodeCnt, metaData)
=======
			err := handle.WaitTaskDoneOrPaused(ctx, task.ID)
>>>>>>> baf16005
			failpoint.InjectCall("pauseAfterDistTaskFinished")
			if err := w.isReorgRunnable(stepCtx, true); err != nil {
				if dbterror.ErrPausedDDLJob.Equal(err) {
					logutil.DDLLogger().Warn("job paused by user", zap.Error(err))
					return dbterror.ErrPausedDDLJob.GenWithStackByArgs(reorgInfo.Job.ID)
				}
			}
			return err
		})
	}

	g.Go(func() error {
		checkFinishTk := time.NewTicker(CheckBackfillJobFinishInterval)
		defer checkFinishTk.Stop()
		updateRowCntTk := time.NewTicker(UpdateBackfillJobRowCountInterval)
		defer updateRowCntTk.Stop()
		for {
			select {
			case <-done:
				w.updateDistTaskRowCount(taskKey, reorgInfo.Job.ID)
				return nil
			case <-checkFinishTk.C:
				if err = w.isReorgRunnable(stepCtx, true); err != nil {
					if dbterror.ErrPausedDDLJob.Equal(err) {
						if err = handle.PauseTask(w.workCtx, taskKey); err != nil {
							logutil.DDLLogger().Error("pause task error", zap.String("task_key", taskKey), zap.Error(err))
							continue
						}
						failpoint.InjectCall("syncDDLTaskPause")
					}
					if !dbterror.ErrCancelledDDLJob.Equal(err) {
						return errors.Trace(err)
					}
					if err = handle.CancelTask(w.workCtx, taskKey); err != nil {
						logutil.DDLLogger().Error("cancel task error", zap.String("task_key", taskKey), zap.Error(err))
						// continue to cancel task.
						continue
					}
				}
			case <-updateRowCntTk.C:
				w.updateDistTaskRowCount(taskKey, reorgInfo.Job.ID)
			}
		}
	})

	g.Go(func() error {
		modifyTaskParamLoop(ctx, jobCtx.sysTblMgr, taskManager, done,
			reorgInfo.Job.ID, taskID, lastConcurrency, lastBatchSize, lastMaxWriteSpeed)
		return nil
	})

	err = g.Wait()
	return err
}

// Note: we can achieve the same effect by calling ModifyTaskByID directly inside
// the process of 'ADMIN ALTER DDL JOB xxx', so we can eliminate the goroutine,
// but if the task hasn't been created we need to make sure the task is created
// with config after ALTER DDL JOB is executed. A possible solution is to make
// the DXF task submission and 'ADMIN ALTER DDL JOB xxx' txn conflict with each
// other when they overlap in time, by modify the job at the same time when submit
// task, as we are using optimistic txn. But this will cause WRITE CONFLICT with
// outer txn in transitOneJobStep.
func modifyTaskParamLoop(
	ctx context.Context,
	sysTblMgr systable.Manager,
	taskManager storage.Manager,
	done chan struct{},
	jobID, taskID int64,
	lastConcurrency, lastBatchSize, lastMaxWriteSpeed int,
) {
	logger := logutil.DDLLogger().With(zap.Int64("jobId", jobID), zap.Int64("taskId", taskID))
	ticker := time.NewTicker(UpdateDDLJobReorgCfgInterval)
	defer ticker.Stop()
	for {
		select {
		case <-done:
			return
		case <-ticker.C:
		}

		latestJob, err := sysTblMgr.GetJobByID(ctx, jobID)
		if err != nil {
			if goerrors.Is(err, systable.ErrNotFound) {
				logger.Info("job not found, might already finished")
				return
			}
			logger.Error("get job failed, will retry later", zap.Error(err))
			continue
		}

		modifies := make([]proto.Modification, 0, 3)
		workerCntLimit := latestJob.ReorgMeta.GetConcurrency()
		concurrency, err := adjustConcurrency(ctx, taskManager, workerCntLimit)
		if err != nil {
			logger.Error("adjust concurrency failed", zap.Error(err))
			continue
		}
		if concurrency != lastConcurrency {
			modifies = append(modifies, proto.Modification{
				Type: proto.ModifyConcurrency,
				To:   int64(concurrency),
			})
		}
		batchSize := latestJob.ReorgMeta.GetBatchSize()
		if batchSize != lastBatchSize {
			modifies = append(modifies, proto.Modification{
				Type: proto.ModifyBatchSize,
				To:   int64(batchSize),
			})
		}
		maxWriteSpeed := latestJob.ReorgMeta.GetMaxWriteSpeed()
		if maxWriteSpeed != lastMaxWriteSpeed {
			modifies = append(modifies, proto.Modification{
				Type: proto.ModifyMaxWriteSpeed,
				To:   int64(maxWriteSpeed),
			})
		}
		if len(modifies) == 0 {
			continue
		}
		currTask, err := taskManager.GetTaskByID(ctx, taskID)
		if err != nil {
			if goerrors.Is(err, storage.ErrTaskNotFound) {
				logger.Info("task not found, might already finished")
				return
			}
			logger.Error("get task failed, will retry later", zap.Error(err))
			continue
		}
		if !currTask.State.CanMoveToModifying() {
			// user might modify param again while another modify is ongoing.
			logger.Info("task state is not suitable for modifying, will retry later",
				zap.String("state", currTask.State.String()))
			continue
		}
		if err = taskManager.ModifyTaskByID(ctx, taskID, &proto.ModifyParam{
			PrevState:     currTask.State,
			Modifications: modifies,
		}); err != nil {
			logger.Error("modify task failed", zap.Error(err))
			continue
		}
		logger.Info("modify task success",
			zap.Int("oldConcurrency", lastConcurrency), zap.Int("newConcurrency", concurrency),
			zap.Int("oldBatchSize", lastBatchSize), zap.Int("newBatchSize", batchSize),
			zap.String("oldMaxWriteSpeed", units.HumanSize(float64(lastMaxWriteSpeed))),
			zap.String("newMaxWriteSpeed", units.HumanSize(float64(maxWriteSpeed))),
		)
		lastConcurrency = concurrency
		lastBatchSize = batchSize
		lastMaxWriteSpeed = maxWriteSpeed
	}
}

func adjustConcurrency(ctx context.Context, taskMgr storage.Manager, workerCnt int) (int, error) {
	cpuCount, err := taskMgr.GetCPUCountOfNode(ctx)
	if err != nil {
		return 0, err
	}
	return min(workerCnt, cpuCount), nil
}

// EstimateTableRowSizeForTest is used for test.
var EstimateTableRowSizeForTest = estimateTableRowSize

// estimateTableRowSize estimates the row size in bytes of a table.
// This function tries to retrieve row size in following orders:
//  1. AVG_ROW_LENGTH column from information_schema.tables.
//  2. region info's approximate key size / key number.
func estimateTableRowSize(
	ctx context.Context,
	store kv.Storage,
	exec sqlexec.RestrictedSQLExecutor,
	tbl table.Table,
) (sizeInBytes int) {
	defer util.Recover(metrics.LabelDDL, "estimateTableRowSize", nil, false)
	var gErr error
	defer func() {
		tidblogutil.Logger(ctx).Info("estimate row size",
			zap.Int64("tableID", tbl.Meta().ID), zap.Int("size", sizeInBytes), zap.Error(gErr))
	}()
	rows, _, err := exec.ExecRestrictedSQL(ctx, nil,
		"select AVG_ROW_LENGTH from information_schema.tables where TIDB_TABLE_ID = %?", tbl.Meta().ID)
	if err != nil {
		gErr = err
		return 0
	}
	if len(rows) == 0 {
		gErr = errors.New("no average row data")
		return 0
	}
	avgRowSize := rows[0].GetInt64(0)
	if avgRowSize != 0 {
		return int(avgRowSize)
	}
	regionRowSize, err := estimateRowSizeFromRegion(ctx, store, tbl)
	if err != nil {
		gErr = err
		return 0
	}
	return regionRowSize
}

func estimateRowSizeFromRegion(ctx context.Context, store kv.Storage, tbl table.Table) (int, error) {
	hStore, ok := store.(helper.Storage)
	if !ok {
		return 0, fmt.Errorf("not a helper.Storage")
	}
	h := &helper.Helper{
		Store:       hStore,
		RegionCache: hStore.GetRegionCache(),
	}
	pdCli, err := h.TryGetPDHTTPClient()
	if err != nil {
		return 0, err
	}
	pid := tbl.Meta().ID
	sk, ek := tablecodec.GetTableHandleKeyRange(pid)
	sRegion, err := pdCli.GetRegionByKey(ctx, codec.EncodeBytes(nil, sk))
	if err != nil {
		return 0, err
	}
	eRegion, err := pdCli.GetRegionByKey(ctx, codec.EncodeBytes(nil, ek))
	if err != nil {
		return 0, err
	}
	sk, err = hex.DecodeString(sRegion.StartKey)
	if err != nil {
		return 0, err
	}
	ek, err = hex.DecodeString(eRegion.EndKey)
	if err != nil {
		return 0, err
	}
	// We use the second region to prevent the influence of the front and back tables.
	regionLimit := 3
	regionInfos, err := pdCli.GetRegionsByKeyRange(ctx, pdHttp.NewKeyRange(sk, ek), regionLimit)
	if err != nil {
		return 0, err
	}
	if len(regionInfos.Regions) != regionLimit {
		return 0, fmt.Errorf("less than 3 regions")
	}
	sample := regionInfos.Regions[1]
	if sample.ApproximateKeys == 0 || sample.ApproximateSize == 0 {
		return 0, fmt.Errorf("zero approximate size")
	}
	return int(uint64(sample.ApproximateSize)*size.MB) / int(sample.ApproximateKeys), nil
}

func (w *worker) updateDistTaskRowCount(taskKey string, jobID int64) {
	taskMgr, err := storage.GetTaskManager()
	if err != nil {
		logutil.DDLLogger().Warn("cannot get task manager", zap.String("task_key", taskKey), zap.Error(err))
		return
	}
	task, err := taskMgr.GetTaskByKeyWithHistory(w.workCtx, taskKey)
	if err != nil {
		logutil.DDLLogger().Warn("cannot get task", zap.String("task_key", taskKey), zap.Error(err))
		return
	}
	rowCount, err := taskMgr.GetSubtaskRowCount(w.workCtx, task.ID, proto.BackfillStepReadIndex)
	if err != nil {
		logutil.DDLLogger().Warn("cannot get subtask row count", zap.String("task_key", taskKey), zap.Error(err))
		return
	}
	w.getReorgCtx(jobID).setRowCount(rowCount)
}

// submitAndWaitTask submits a task and wait for it to finish.
func submitAndWaitTask(ctx context.Context, taskKey string, taskType proto.TaskType, concurrency int, targetScope string, maxNodeCnt int, taskMeta []byte) error {
	task, err := handle.SubmitTask(ctx, taskKey, taskType, concurrency, targetScope, maxNodeCnt, taskMeta)
	if err != nil {
		return err
	}
	return handle.WaitTaskDoneOrPaused(ctx, task.ID)
}

func getNextPartitionInfo(reorg *reorgInfo, t table.PartitionedTable, currPhysicalTableID int64) (int64, kv.Key, kv.Key, error) {
	pi := t.Meta().GetPartitionInfo()
	if pi == nil {
		return 0, nil, nil, nil
	}

	// This will be used in multiple different scenarios/ALTER TABLE:
	// ADD INDEX - no change in partitions, just use pi.Definitions (1)
	// REORGANIZE PARTITION - copy data from partitions to be dropped (2)
	// REORGANIZE PARTITION - (re)create indexes on partitions to be added (3)
	// REORGANIZE PARTITION - Update new Global indexes with data from non-touched partitions (4)
	// (i.e. pi.Definitions - pi.DroppingDefinitions)
	var pid int64
	var err error
	if bytes.Equal(reorg.currElement.TypeKey, meta.IndexElementKey) {
		// case 1, 3 or 4
		if len(pi.AddingDefinitions) == 0 {
			// case 1
			// Simply AddIndex, without any partitions added or dropped!
			if reorg.mergingTmpIdx && currPhysicalTableID == t.Meta().ID {
				// If the current Physical id is the table id,
				// 1. All indexes are global index, the next Physical id should be the first partition id.
				// 2. Not all indexes are global index, return 0.
				allGlobal := true
				for _, element := range reorg.elements {
					if !bytes.Equal(element.TypeKey, meta.IndexElementKey) {
						allGlobal = false
						break
					}
					idxInfo := model.FindIndexInfoByID(t.Meta().Indices, element.ID)
					if !idxInfo.Global {
						allGlobal = false
						break
					}
				}
				if allGlobal {
					pid = 0
				} else {
					pid = pi.Definitions[0].ID
				}
			} else {
				pid, err = findNextPartitionID(currPhysicalTableID, pi.Definitions)
			}
		} else {
			// case 3 (or if not found AddingDefinitions; 4)
			// check if recreating Global Index (during Reorg Partition)
			pid, err = findNextPartitionID(currPhysicalTableID, pi.AddingDefinitions)
			if err != nil {
				// case 4
				// Not a partition in the AddingDefinitions, so it must be an existing
				// non-touched partition, i.e. recreating Global Index for the non-touched partitions
				pid, err = findNextNonTouchedPartitionID(currPhysicalTableID, pi)
			}
		}
	} else {
		// case 2
		pid, err = findNextPartitionID(currPhysicalTableID, pi.DroppingDefinitions)
	}
	if err != nil {
		// Fatal error, should not run here.
		logutil.DDLLogger().Error("find next partition ID failed", zap.Reflect("table", t), zap.Error(err))
		return 0, nil, nil, errors.Trace(err)
	}
	if pid == 0 {
		// Next partition does not exist, all the job done.
		return 0, nil, nil, nil
	}

	failpoint.Inject("mockUpdateCachedSafePoint", func(val failpoint.Value) {
		//nolint:forcetypeassert
		if val.(bool) {
			ts := oracle.GoTimeToTS(time.Now())
			//nolint:forcetypeassert
			s := reorg.jobCtx.store.(tikv.Storage)
			s.UpdateSPCache(ts, time.Now())
			time.Sleep(time.Second * 3)
		}
	})

	var startKey, endKey kv.Key
	if reorg.mergingTmpIdx {
		elements := reorg.elements
		firstElemTempID := tablecodec.TempIndexPrefix | elements[0].ID
		lastElemTempID := tablecodec.TempIndexPrefix | elements[len(elements)-1].ID
		startKey = tablecodec.EncodeIndexSeekKey(pid, firstElemTempID, nil)
		endKey = tablecodec.EncodeIndexSeekKey(pid, lastElemTempID, []byte{255})
	} else {
		currentVer, err := getValidCurrentVersion(reorg.jobCtx.store)
		if err != nil {
			return 0, nil, nil, errors.Trace(err)
		}
		startKey, endKey, err = getTableRange(reorg.NewJobContext(), reorg.jobCtx.store, t.GetPartition(pid), currentVer.Ver, reorg.Job.Priority)
		if err != nil {
			return 0, nil, nil, errors.Trace(err)
		}
	}
	return pid, startKey, endKey, nil
}

// updateReorgInfo will find the next partition according to current reorgInfo.
// If no more partitions, or table t is not a partitioned table, returns true to
// indicate that the reorganize work is finished.
func updateReorgInfo(sessPool *sess.Pool, t table.PartitionedTable, reorg *reorgInfo) (bool, error) {
	pid, startKey, endKey, err := getNextPartitionInfo(reorg, t, reorg.PhysicalTableID)
	if err != nil {
		return false, errors.Trace(err)
	}
	if pid == 0 {
		// Next partition does not exist, all the job done.
		return true, nil
	}
	reorg.PhysicalTableID, reorg.StartKey, reorg.EndKey = pid, startKey, endKey

	// Write the reorg info to store so the whole reorganize process can recover from panic.
	err = reorg.UpdateReorgMeta(reorg.StartKey, sessPool)
	logutil.DDLLogger().Info("job update reorgInfo",
		zap.Int64("jobID", reorg.Job.ID),
		zap.Stringer("element", reorg.currElement),
		zap.Int64("partitionTableID", pid),
		zap.String("startKey", hex.EncodeToString(reorg.StartKey)),
		zap.String("endKey", hex.EncodeToString(reorg.EndKey)), zap.Error(err))
	return false, errors.Trace(err)
}

// findNextPartitionID finds the next partition ID in the PartitionDefinition array.
// Returns 0 if current partition is already the last one.
func findNextPartitionID(currentPartition int64, defs []model.PartitionDefinition) (int64, error) {
	for i, def := range defs {
		if currentPartition == def.ID {
			if i == len(defs)-1 {
				return 0, nil
			}
			return defs[i+1].ID, nil
		}
	}
	return 0, errors.Errorf("partition id not found %d", currentPartition)
}

func findNextNonTouchedPartitionID(currPartitionID int64, pi *model.PartitionInfo) (int64, error) {
	pid, err := findNextPartitionID(currPartitionID, pi.Definitions)
	if err != nil {
		return 0, err
	}
	if pid == 0 {
		return 0, nil
	}
	for _, notFoundErr := findNextPartitionID(pid, pi.DroppingDefinitions); notFoundErr == nil; {
		// This can be optimized, but it is not frequently called, so keeping as-is
		pid, err = findNextPartitionID(pid, pi.Definitions)
		if pid == 0 {
			break
		}
	}
	return pid, err
}

// AllocateIndexID allocates an index ID from TableInfo.
func AllocateIndexID(tblInfo *model.TableInfo) int64 {
	tblInfo.MaxIndexID++
	return tblInfo.MaxIndexID
}

func getIndexInfoByNameAndColumn(oldTableInfo *model.TableInfo, newOne *model.IndexInfo) *model.IndexInfo {
	for _, oldOne := range oldTableInfo.Indices {
		if newOne.Name.L == oldOne.Name.L && indexColumnSliceEqual(newOne.Columns, oldOne.Columns) {
			return oldOne
		}
	}
	return nil
}

func indexColumnSliceEqual(a, b []*model.IndexColumn) bool {
	if len(a) != len(b) {
		return false
	}
	if len(a) == 0 {
		logutil.DDLLogger().Warn("admin repair table : index's columns length equal to 0")
		return true
	}
	// Accelerate the compare by eliminate index bound check.
	b = b[:len(a)]
	for i, v := range a {
		if v.Name.L != b[i].Name.L {
			return false
		}
	}
	return true
}

type cleanUpIndexWorker struct {
	baseIndexWorker
}

func newCleanUpIndexWorker(id int, t table.PhysicalTable, decodeColMap map[int64]decoder.Column, reorgInfo *reorgInfo, jc *ReorgContext) (*cleanUpIndexWorker, error) {
	bCtx, err := newBackfillCtx(id, reorgInfo, reorgInfo.SchemaName, t, jc, metrics.LblCleanupIdxRate, false, false)
	if err != nil {
		return nil, err
	}

	indexes := make([]table.Index, 0, len(t.Indices()))
	rowDecoder := decoder.NewRowDecoder(t, t.WritableCols(), decodeColMap)
	for _, index := range t.Indices() {
		if index.Meta().IsTiFlashLocalIndex() {
			continue
		}
		if index.Meta().Global {
			indexes = append(indexes, index)
		}
	}
	return &cleanUpIndexWorker{
		baseIndexWorker: baseIndexWorker{
			backfillCtx: bCtx,
			indexes:     indexes,
			rowDecoder:  rowDecoder,
			defaultVals: make([]types.Datum, len(t.WritableCols())),
			rowMap:      make(map[int64]types.Datum, len(decodeColMap)),
		},
	}, nil
}

func (w *cleanUpIndexWorker) BackfillData(handleRange reorgBackfillTask) (taskCtx backfillTaskContext, errInTxn error) {
	failpoint.Inject("errorMockPanic", func(val failpoint.Value) {
		//nolint:forcetypeassert
		if val.(bool) {
			panic("panic test")
		}
	})

	oprStartTime := time.Now()
	ctx := kv.WithInternalSourceAndTaskType(context.Background(), w.jobContext.ddlJobSourceType(), kvutil.ExplicitTypeDDL)
	errInTxn = kv.RunInNewTxn(ctx, w.ddlCtx.store, true, func(_ context.Context, txn kv.Transaction) error {
		taskCtx.addedCount = 0
		taskCtx.scanCount = 0
		updateTxnEntrySizeLimitIfNeeded(txn)
		txn.SetOption(kv.Priority, handleRange.priority)
		if tagger := w.GetCtx().getResourceGroupTaggerForTopSQL(handleRange.getJobID()); tagger != nil {
			txn.SetOption(kv.ResourceGroupTagger, tagger)
		}
		txn.SetOption(kv.ResourceGroupName, w.jobContext.resourceGroupName)

		idxRecords, nextKey, taskDone, err := w.fetchRowColVals(txn, handleRange)
		if err != nil {
			return errors.Trace(err)
		}
		taskCtx.nextKey = nextKey
		taskCtx.done = taskDone

		txn.SetDiskFullOpt(kvrpcpb.DiskFullOpt_AllowedOnAlmostFull)

		n := len(w.indexes)
		for i, idxRecord := range idxRecords {
			taskCtx.scanCount++
			// we fetch records row by row, so records will belong to
			// index[0], index[1] ... index[n-1], index[0], index[1] ...
			// respectively. So indexes[i%n] is the index of idxRecords[i].
			err := w.indexes[i%n].Delete(w.tblCtx, txn, idxRecord.vals, idxRecord.handle)
			if err != nil {
				return errors.Trace(err)
			}
			taskCtx.addedCount++
		}
		return nil
	})
	logSlowOperations(time.Since(oprStartTime), "cleanUpIndexBackfillDataInTxn", 3000)
	failpoint.Inject("mockDMLExecution", func(val failpoint.Value) {
		//nolint:forcetypeassert
		if val.(bool) && MockDMLExecution != nil {
			MockDMLExecution()
		}
	})

	return
}

// cleanupPhysicalTableIndex handles the drop partition reorganization state for a non-partitioned table or a partition.
func (w *worker) cleanupPhysicalTableIndex(t table.PhysicalTable, reorgInfo *reorgInfo) error {
	logutil.DDLLogger().Info("start to clean up index", zap.Stringer("job", reorgInfo.Job), zap.Stringer("reorgInfo", reorgInfo))
	return w.writePhysicalTableRecord(w.workCtx, w.sessPool, t, typeCleanUpIndexWorker, reorgInfo)
}

// cleanupGlobalIndex handles the drop partition reorganization state to clean up index entries of partitions.
func (w *worker) cleanupGlobalIndexes(tbl table.PartitionedTable, partitionIDs []int64, reorgInfo *reorgInfo) error {
	var err error
	var finish bool
	for !finish {
		p := tbl.GetPartition(reorgInfo.PhysicalTableID)
		if p == nil {
			return dbterror.ErrCancelledDDLJob.GenWithStack("Can not find partition id %d for table %d", reorgInfo.PhysicalTableID, tbl.Meta().ID)
		}
		err = w.cleanupPhysicalTableIndex(p, reorgInfo)
		if err != nil {
			break
		}
		finish, err = w.updateReorgInfoForPartitions(tbl, reorgInfo, partitionIDs)
		if err != nil {
			return errors.Trace(err)
		}
	}

	return errors.Trace(err)
}

// updateReorgInfoForPartitions will find the next partition in partitionIDs according to current reorgInfo.
// If no more partitions, or table t is not a partitioned table, returns true to
// indicate that the reorganize work is finished.
func (w *worker) updateReorgInfoForPartitions(t table.PartitionedTable, reorg *reorgInfo, partitionIDs []int64) (bool, error) {
	pi := t.Meta().GetPartitionInfo()
	if pi == nil {
		return true, nil
	}

	var pid int64
	for i, pi := range partitionIDs {
		if pi == reorg.PhysicalTableID {
			if i == len(partitionIDs)-1 {
				return true, nil
			}
			pid = partitionIDs[i+1]
			break
		}
	}

	currentVer, err := getValidCurrentVersion(reorg.jobCtx.store)
	if err != nil {
		return false, errors.Trace(err)
	}
	start, end, err := getTableRange(reorg.NewJobContext(), reorg.jobCtx.store, t.GetPartition(pid), currentVer.Ver, reorg.Job.Priority)
	if err != nil {
		return false, errors.Trace(err)
	}
	reorg.StartKey, reorg.EndKey, reorg.PhysicalTableID = start, end, pid

	// Write the reorg info to store so the whole reorganize process can recover from panic.
	err = reorg.UpdateReorgMeta(reorg.StartKey, w.sessPool)
	logutil.DDLLogger().Info("job update reorg info", zap.Int64("jobID", reorg.Job.ID),
		zap.Stringer("element", reorg.currElement),
		zap.Int64("partition table ID", pid), zap.String("start key", hex.EncodeToString(start)),
		zap.String("end key", hex.EncodeToString(end)), zap.Error(err))
	return false, errors.Trace(err)
}

// changingIndex is used to store the index that need to be changed during modifying column.
type changingIndex struct {
	IndexInfo *model.IndexInfo
	// Column offset in idxInfo.Columns.
	Offset int
	// When the modifying column is contained in the index, a temp index is created.
	// isTemp indicates whether the indexInfo is a temp index created by a previous modify column job.
	isTemp bool
}

// FindRelatedIndexesToChange finds the indexes that covering the given column.
// The normal one will be overwritten by the temp one.
func FindRelatedIndexesToChange(tblInfo *model.TableInfo, colName ast.CIStr) []changingIndex {
	// In multi-schema change jobs that contains several "modify column" sub-jobs, there may be temp indexes for another temp index.
	// To prevent reorganizing too many indexes, we should create the temp indexes that are really necessary.
	var normalIdxInfos, tempIdxInfos []changingIndex
	for _, idxInfo := range tblInfo.Indices {
		if pos := findIdxCol(idxInfo, colName); pos != -1 {
			isTemp := isTempIdxInfo(idxInfo, tblInfo)
			r := changingIndex{IndexInfo: idxInfo, Offset: pos, isTemp: isTemp}
			if isTemp {
				tempIdxInfos = append(tempIdxInfos, r)
			} else {
				normalIdxInfos = append(normalIdxInfos, r)
			}
		}
	}
	// Overwrite if the index has the corresponding temp index. For example,
	// we try to find the indexes that contain the column `b` and there are two indexes, `i(a, b)` and `$i($a, b)`.
	// Note that the symbol `$` means temporary. The index `$i($a, b)` is temporarily created by the previous "modify a" statement.
	// In this case, we would create a temporary index like $$i($a, $b), so the latter should be chosen.
	result := normalIdxInfos
	for _, tmpIdx := range tempIdxInfos {
		origName := getChangingIndexOriginName(tmpIdx.IndexInfo)
		for i, normIdx := range normalIdxInfos {
			if normIdx.IndexInfo.Name.O == origName {
				result[i] = tmpIdx
			}
		}
	}
	return result
}

func isTempIdxInfo(idxInfo *model.IndexInfo, tblInfo *model.TableInfo) bool {
	for _, idxCol := range idxInfo.Columns {
		if tblInfo.Columns[idxCol.Offset].ChangeStateInfo != nil {
			return true
		}
	}
	return false
}

func findIdxCol(idxInfo *model.IndexInfo, colName ast.CIStr) int {
	for offset, idxCol := range idxInfo.Columns {
		if idxCol.Name.L == colName.L {
			return offset
		}
	}
	return -1
}

func renameIndexes(tblInfo *model.TableInfo, from, to ast.CIStr) {
	for _, idx := range tblInfo.Indices {
		if idx.Name.L == from.L {
			idx.Name = to
		} else if isTempIdxInfo(idx, tblInfo) && getChangingIndexOriginName(idx) == from.O {
			idx.Name.L = strings.Replace(idx.Name.L, from.L, to.L, 1)
			idx.Name.O = strings.Replace(idx.Name.O, from.O, to.O, 1)
		}
		for _, col := range idx.Columns {
			originalCol := tblInfo.Columns[col.Offset]
			if originalCol.Hidden && getExpressionIndexOriginName(col.Name) == from.O {
				col.Name.L = strings.Replace(col.Name.L, from.L, to.L, 1)
				col.Name.O = strings.Replace(col.Name.O, from.O, to.O, 1)
			}
		}
	}
}

func renameHiddenColumns(tblInfo *model.TableInfo, from, to ast.CIStr) {
	for _, col := range tblInfo.Columns {
		if col.Hidden && getExpressionIndexOriginName(col.Name) == from.O {
			col.Name.L = strings.Replace(col.Name.L, from.L, to.L, 1)
			col.Name.O = strings.Replace(col.Name.O, from.O, to.O, 1)
		}
	}
}<|MERGE_RESOLUTION|>--- conflicted
+++ resolved
@@ -2586,7 +2586,9 @@
 			return err
 		}
 
-		task, err := handle.SubmitTask(ctx, taskKey, taskType, concurrency, reorgInfo.ReorgMeta.TargetScope, metaData)
+		targetScope := reorgInfo.ReorgMeta.TargetScope
+		maxNodeCnt := reorgInfo.ReorgMeta.MaxNodeCount
+		task, err := handle.SubmitTask(ctx, taskKey, taskType, concurrency, targetScope, maxNodeCnt, metaData)
 		if err != nil {
 			return err
 		}
@@ -2598,13 +2600,7 @@
 
 		g.Go(func() error {
 			defer close(done)
-<<<<<<< HEAD
-			targetScope := reorgInfo.ReorgMeta.TargetScope
-			maxNodeCnt := reorgInfo.ReorgMeta.MaxNodeCount
-			err := submitAndWaitTask(ctx, taskKey, taskType, concurrency, targetScope, maxNodeCnt, metaData)
-=======
 			err := handle.WaitTaskDoneOrPaused(ctx, task.ID)
->>>>>>> baf16005
 			failpoint.InjectCall("pauseAfterDistTaskFinished")
 			if err := w.isReorgRunnable(stepCtx, true); err != nil {
 				if dbterror.ErrPausedDDLJob.Equal(err) {
