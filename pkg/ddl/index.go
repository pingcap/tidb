--- conflicted
+++ resolved
@@ -1568,7 +1568,6 @@
 	if hasBeenBackFilled {
 		return nil
 	}
-<<<<<<< HEAD
 	if idxInfo.Global {
 		// 'handle' comes from reading directly from a partition, without partition id,
 		// so we can only compare the handle part of the key.
@@ -1577,21 +1576,7 @@
 			return nil
 		}
 	}
-	return genKeyExistsErr(key, value, idxInfo, tblInfo)
-}
-
-func genKeyExistsErr(key, value []byte, idxInfo *model.IndexInfo, tblInfo *model.TableInfo) error {
-	indexName := fmt.Sprintf("%s.%s", tblInfo.Name.String(), idxInfo.Name.String())
-	valueStr, err := tables.GenIndexValueFromIndex(key, value, tblInfo, idxInfo)
-	if err != nil {
-		logutil.DDLLogger().Warn("decode index key value / column value failed", zap.String("index", indexName),
-			zap.String("key", hex.EncodeToString(key)), zap.String("value", hex.EncodeToString(value)), zap.Error(err))
-		return errors.Trace(kv.ErrKeyExists.FastGenByArgs(key, indexName))
-	}
-	return kv.ErrKeyExists.FastGenByArgs(strings.Join(valueStr, "-"), indexName)
-=======
 	return ddlutil.GenKeyExistsErr(key, value, idxInfo, tblInfo)
->>>>>>> 64f54274
 }
 
 // batchCheckUniqueKey checks the unique keys in the batch.
