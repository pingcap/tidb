--- conflicted
+++ resolved
@@ -970,12 +970,7 @@
 		//nolint:forcetypeassert
 		discovery = d.store.(tikv.Storage).GetRegionCache().PDClient().GetServiceDiscovery()
 	}
-<<<<<<< HEAD
-	bc, err = ingest.LitBackCtxMgr.Register(
-		ctx, allIndexInfos[0].Unique, job.ID, pdLeaderAddr, job.ReorgMeta.ResourceGroupName, d.ownerManager.ID(), false)
-=======
-	bc, err = ingest.LitBackCtxMgr.Register(ctx, job.ID, allIndexInfos[0].Unique, nil, discovery, job.ReorgMeta.ResourceGroupName)
->>>>>>> cc0387b1
+	bc, err = ingest.LitBackCtxMgr.Register(ctx, job.ID, allIndexInfos[0].Unique, nil, discovery, job.ReorgMeta.ResourceGroupName, d.ownerManager.ID(), false)
 	if err != nil {
 		ver, err = convertAddIdxJob2RollbackJob(d, t, job, tbl.Meta(), allIndexInfos, err)
 		return false, ver, errors.Trace(err)
@@ -2043,11 +2038,7 @@
 		if indexInfo.Unique {
 			ctx := logutil.WithCategory(ctx, "ddl-ingest")
 			if bc == nil {
-<<<<<<< HEAD
-				bc, err = ingest.LitBackCtxMgr.Register(ctx, indexInfo.Unique, reorgInfo.ID, pdAddr, reorgInfo.ReorgMeta.ResourceGroupName, "", false)
-=======
-				bc, err = ingest.LitBackCtxMgr.Register(ctx, reorgInfo.ID, indexInfo.Unique, nil, discovery, reorgInfo.ReorgMeta.ResourceGroupName)
->>>>>>> cc0387b1
+				bc, err = ingest.LitBackCtxMgr.Register(ctx, reorgInfo.ID, indexInfo.Unique, nil, discovery, reorgInfo.ReorgMeta.ResourceGroupName, "", false)
 				if err != nil {
 					return err
 				}
