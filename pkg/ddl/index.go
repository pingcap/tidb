// Copyright 2015 PingCAP, Inc.
//
// Licensed under the Apache License, Version 2.0 (the "License");
// you may not use this file except in compliance with the License.
// You may obtain a copy of the License at
//
//     http://www.apache.org/licenses/LICENSE-2.0
//
// Unless required by applicable law or agreed to in writing, software
// distributed under the License is distributed on an "AS IS" BASIS,
// WITHOUT WARRANTIES OR CONDITIONS OF ANY KIND, either express or implied.
// See the License for the specific language governing permissions and
// limitations under the License.

package ddl

import (
	"bytes"
	"cmp"
	"context"
	"encoding/hex"
	"encoding/json"
	goerrors "errors"
	"fmt"
	"os"
	"slices"
	"strconv"
	"strings"
	"sync/atomic"
	"time"

	"github.com/docker/go-units"
	"github.com/pingcap/errors"
	"github.com/pingcap/failpoint"
	"github.com/pingcap/kvproto/pkg/kvrpcpb"
	"github.com/pingcap/tidb/pkg/config"
	"github.com/pingcap/tidb/pkg/config/kerneltype"
	"github.com/pingcap/tidb/pkg/ddl/copr"
	"github.com/pingcap/tidb/pkg/ddl/ingest"
	"github.com/pingcap/tidb/pkg/ddl/logutil"
	"github.com/pingcap/tidb/pkg/ddl/notifier"
	sess "github.com/pingcap/tidb/pkg/ddl/session"
	"github.com/pingcap/tidb/pkg/ddl/systable"
	ddlutil "github.com/pingcap/tidb/pkg/ddl/util"
	"github.com/pingcap/tidb/pkg/disttask/framework/handle"
	"github.com/pingcap/tidb/pkg/disttask/framework/proto"
	"github.com/pingcap/tidb/pkg/disttask/framework/scheduler"
	"github.com/pingcap/tidb/pkg/disttask/framework/storage"
	"github.com/pingcap/tidb/pkg/domain/infosync"
	"github.com/pingcap/tidb/pkg/errctx"
	"github.com/pingcap/tidb/pkg/infoschema"
	"github.com/pingcap/tidb/pkg/keyspace"
	"github.com/pingcap/tidb/pkg/kv"
	"github.com/pingcap/tidb/pkg/lightning/backend"
	"github.com/pingcap/tidb/pkg/lightning/backend/local"
	litconfig "github.com/pingcap/tidb/pkg/lightning/config"
	lightningmetric "github.com/pingcap/tidb/pkg/lightning/metric"
	"github.com/pingcap/tidb/pkg/meta"
	"github.com/pingcap/tidb/pkg/meta/metabuild"
	"github.com/pingcap/tidb/pkg/meta/model"
	"github.com/pingcap/tidb/pkg/metrics"
	"github.com/pingcap/tidb/pkg/parser/ast"
	"github.com/pingcap/tidb/pkg/parser/charset"
	"github.com/pingcap/tidb/pkg/parser/format"
	"github.com/pingcap/tidb/pkg/parser/mysql"
	"github.com/pingcap/tidb/pkg/parser/opcode"
	"github.com/pingcap/tidb/pkg/parser/terror"
	"github.com/pingcap/tidb/pkg/sessionctx"
	"github.com/pingcap/tidb/pkg/sessionctx/vardef"
	"github.com/pingcap/tidb/pkg/sessionctx/variable"
	statsutil "github.com/pingcap/tidb/pkg/statistics/handle/util"
	"github.com/pingcap/tidb/pkg/store/helper"
	"github.com/pingcap/tidb/pkg/table"
	"github.com/pingcap/tidb/pkg/table/tables"
	"github.com/pingcap/tidb/pkg/tablecodec"
	"github.com/pingcap/tidb/pkg/types"
	"github.com/pingcap/tidb/pkg/util"
	"github.com/pingcap/tidb/pkg/util/backoff"
	"github.com/pingcap/tidb/pkg/util/chunk"
	"github.com/pingcap/tidb/pkg/util/dbterror"
	"github.com/pingcap/tidb/pkg/util/generatedexpr"
	"github.com/pingcap/tidb/pkg/util/intest"
	tidblogutil "github.com/pingcap/tidb/pkg/util/logutil"
	decoder "github.com/pingcap/tidb/pkg/util/rowDecoder"
	"github.com/pingcap/tidb/pkg/util/size"
	"github.com/pingcap/tidb/pkg/util/sqlexec"
	"github.com/tikv/client-go/v2/oracle"
	"github.com/tikv/client-go/v2/tikv"
	kvutil "github.com/tikv/client-go/v2/util"
	pdHttp "github.com/tikv/pd/client/http"
	"go.uber.org/zap"
	"golang.org/x/sync/errgroup"
)

const (
	// MaxCommentLength is exported for testing.
	MaxCommentLength = 1024
)

var telemetryAddIndexIngestUsage = metrics.TelemetryAddIndexIngestCnt

// DefaultCumulativeTimeout is the default cumulative timeout for analyze operation.
// exported for testing.
var DefaultCumulativeTimeout = 1 * time.Minute

func buildIndexColumns(ctx *metabuild.Context, columns []*model.ColumnInfo, indexPartSpecifications []*ast.IndexPartSpecification, columnarIndexType model.ColumnarIndexType) ([]*model.IndexColumn, bool, error) {
	// Build offsets.
	idxParts := make([]*model.IndexColumn, 0, len(indexPartSpecifications))
	var col *model.ColumnInfo
	var mvIndex bool
	maxIndexLength := config.GetGlobalConfig().MaxIndexLength
	// The sum of length of all index columns.
	sumLength := 0
	for _, ip := range indexPartSpecifications {
		col = model.FindColumnInfo(columns, ip.Column.Name.L)
		if col == nil {
			return nil, false, dbterror.ErrKeyColumnDoesNotExits.GenWithStack("column does not exist: %s", ip.Column.Name)
		}
		if columnarIndexType == model.ColumnarIndexTypeVector && col.FieldType.GetType() != mysql.TypeTiDBVectorFloat32 {
			return nil, false, dbterror.ErrUnsupportedAddVectorIndex.FastGenByArgs(fmt.Sprintf("only support vector type, but this is type: %s", col.FieldType.String()))
		}
		if columnarIndexType == model.ColumnarIndexTypeInverted && !types.IsTypeStoredAsInteger(col.FieldType.GetType()) {
			return nil, false, dbterror.ErrUnsupportedAddColumnarIndex.FastGenByArgs(fmt.Sprintf("only support integer type, but this is type: %s", col.FieldType.String()))
		}
		if columnarIndexType == model.ColumnarIndexTypeFulltext && !types.IsString(col.FieldType.GetType()) {
			return nil, false, dbterror.ErrUnsupportedAddColumnarIndex.FastGenByArgs(fmt.Sprintf("only support string type, but this is type: %s", col.FieldType.String()))
		}

		// return error in strict sql mode
		if columnarIndexType == model.ColumnarIndexTypeNA {
			if err := checkIndexColumn(col, ip.Length, ctx != nil && (!ctx.GetSQLMode().HasStrictMode() || ctx.SuppressTooLongIndexErr())); err != nil {
				return nil, false, err
			}
		}
		if col.FieldType.IsArray() {
			if mvIndex {
				return nil, false, dbterror.ErrNotSupportedYet.GenWithStackByArgs("more than one multi-valued key part per index")
			}
			mvIndex = true
		}
		indexColLen := ip.Length
		if indexColLen != types.UnspecifiedLength &&
			types.IsTypeChar(col.FieldType.GetType()) &&
			indexColLen == col.FieldType.GetFlen() {
			indexColLen = types.UnspecifiedLength
		}
		indexColumnLength, err := getIndexColumnLength(col, indexColLen, columnarIndexType)
		if err != nil {
			return nil, false, err
		}
		sumLength += indexColumnLength

		if (ctx == nil || !ctx.SuppressTooLongIndexErr()) && sumLength > maxIndexLength {
			// The sum of all lengths must be shorter than the max length for prefix.

			// The multiple column index and the unique index in which the length sum exceeds the maximum size
			// will return an error instead produce a warning.
			if ctx == nil || ctx.GetSQLMode().HasStrictMode() || mysql.HasUniKeyFlag(col.GetFlag()) || len(indexPartSpecifications) > 1 {
				return nil, false, dbterror.ErrTooLongKey.GenWithStackByArgs(sumLength, maxIndexLength)
			}
			// truncate index length and produce warning message in non-restrict sql mode.
			colLenPerUint, err := getIndexColumnLength(col, 1, columnarIndexType)
			if err != nil {
				return nil, false, err
			}
			indexColLen = maxIndexLength / colLenPerUint
			// produce warning message
			ctx.AppendWarning(dbterror.ErrTooLongKey.FastGenByArgs(sumLength, maxIndexLength))
		}

		idxParts = append(idxParts, &model.IndexColumn{
			Name:   col.Name,
			Offset: col.Offset,
			Length: indexColLen,
		})
	}

	return idxParts, mvIndex, nil
}

// CheckPKOnGeneratedColumn checks the specification of PK is valid.
func CheckPKOnGeneratedColumn(tblInfo *model.TableInfo, indexPartSpecifications []*ast.IndexPartSpecification) (*model.ColumnInfo, error) {
	var lastCol *model.ColumnInfo
	for _, colName := range indexPartSpecifications {
		lastCol = tblInfo.FindPublicColumnByName(colName.Column.Name.L)
		if lastCol == nil {
			return nil, dbterror.ErrKeyColumnDoesNotExits.GenWithStackByArgs(colName.Column.Name)
		}
		// Virtual columns cannot be used in primary key.
		if lastCol.IsVirtualGenerated() {
			if lastCol.Hidden {
				return nil, dbterror.ErrFunctionalIndexPrimaryKey
			}
			return nil, dbterror.ErrUnsupportedOnGeneratedColumn.GenWithStackByArgs("Defining a virtual generated column as primary key")
		}
	}

	return lastCol, nil
}

func checkIndexPrefixLength(columns []*model.ColumnInfo, idxColumns []*model.IndexColumn, columnarIndexType model.ColumnarIndexType) error {
	idxLen, err := indexColumnsLen(columns, idxColumns, columnarIndexType)
	if err != nil {
		return err
	}
	if idxLen > config.GetGlobalConfig().MaxIndexLength {
		return dbterror.ErrTooLongKey.GenWithStackByArgs(idxLen, config.GetGlobalConfig().MaxIndexLength)
	}
	return nil
}

func indexColumnsLen(cols []*model.ColumnInfo, idxCols []*model.IndexColumn, columnarIndexType model.ColumnarIndexType) (colLen int, err error) {
	for _, idxCol := range idxCols {
		col := model.FindColumnInfo(cols, idxCol.Name.L)
		if col == nil {
			err = dbterror.ErrKeyColumnDoesNotExits.GenWithStack("column does not exist: %s", idxCol.Name.L)
			return
		}
		var l int
		l, err = getIndexColumnLength(col, idxCol.Length, columnarIndexType)
		if err != nil {
			return
		}
		colLen += l
	}
	return
}

// checkIndexColumn will be run for all non-columnar indexes.
func checkIndexColumn(col *model.ColumnInfo, indexColumnLen int, suppressTooLongKeyErr bool) error {
	if col.FieldType.GetType() == mysql.TypeNull || (col.GetFlen() == 0 && (types.IsTypeChar(col.FieldType.GetType()) || types.IsTypeVarchar(col.FieldType.GetType()))) {
		if col.Hidden {
			return errors.Trace(dbterror.ErrWrongKeyColumnFunctionalIndex.GenWithStackByArgs(col.GeneratedExprString))
		}
		return errors.Trace(dbterror.ErrWrongKeyColumn.GenWithStackByArgs(col.Name))
	}

	// JSON column cannot index.
	if col.FieldType.GetType() == mysql.TypeJSON && !col.FieldType.IsArray() {
		if col.Hidden {
			return dbterror.ErrFunctionalIndexOnJSONOrGeometryFunction
		}
		return errors.Trace(dbterror.ErrJSONUsedAsKey.GenWithStackByArgs(col.Name.O))
	}

	if col.FieldType.GetType() == mysql.TypeTiDBVectorFloat32 {
		return dbterror.ErrUnsupportedAddColumnarIndex.FastGen("only VECTOR INDEX can be added to vector column")
	}

	// Length must be specified and non-zero for BLOB and TEXT column indexes.
	if types.IsTypeBlob(col.FieldType.GetType()) {
		if indexColumnLen == types.UnspecifiedLength {
			if col.Hidden {
				return dbterror.ErrFunctionalIndexOnBlob
			}
			return errors.Trace(dbterror.ErrBlobKeyWithoutLength.GenWithStackByArgs(col.Name.O))
		}
		if indexColumnLen == types.ErrorLength {
			return errors.Trace(dbterror.ErrKeyPart0.GenWithStackByArgs(col.Name.O))
		}
	}

	// Length can only be specified for specifiable types.
	if indexColumnLen != types.UnspecifiedLength && !types.IsTypePrefixable(col.FieldType.GetType()) {
		return errors.Trace(dbterror.ErrIncorrectPrefixKey)
	}

	// Key length must be shorter or equal to the column length.
	if indexColumnLen != types.UnspecifiedLength &&
		types.IsTypeChar(col.FieldType.GetType()) {
		if col.GetFlen() < indexColumnLen {
			return errors.Trace(dbterror.ErrIncorrectPrefixKey)
		}
		// Length must be non-zero for char.
		if indexColumnLen == types.ErrorLength {
			return errors.Trace(dbterror.ErrKeyPart0.GenWithStackByArgs(col.Name.O))
		}
	}

	if types.IsString(col.FieldType.GetType()) {
		desc, err := charset.GetCharsetInfo(col.GetCharset())
		if err != nil {
			return err
		}
		indexColumnLen *= desc.Maxlen
	}
	// Specified length must be shorter than the max length for prefix.
	maxIndexLength := config.GetGlobalConfig().MaxIndexLength
	if indexColumnLen > maxIndexLength {
		if !suppressTooLongKeyErr {
			return dbterror.ErrTooLongKey.GenWithStackByArgs(indexColumnLen, maxIndexLength)
		}
	}
	return nil
}

// getIndexColumnLength calculate the bytes number required in an index column.
func getIndexColumnLength(col *model.ColumnInfo, colLen int, columnarIndexType model.ColumnarIndexType) (int, error) {
	if columnarIndexType != model.ColumnarIndexTypeNA {
		// Columnar index does not actually create KV index, so it has length of 0.
		// however 0 may cause some issues in other calculations, so we use 1 here.
		// 1 is also minimal enough anyway.
		return 1, nil
	}

	length := types.UnspecifiedLength
	if colLen != types.UnspecifiedLength {
		length = colLen
	} else if col.GetFlen() != types.UnspecifiedLength {
		length = col.GetFlen()
	}

	switch col.GetType() {
	case mysql.TypeBit:
		return (length + 7) >> 3, nil
	case mysql.TypeVarchar, mysql.TypeString, mysql.TypeVarString, mysql.TypeTinyBlob, mysql.TypeMediumBlob, mysql.TypeBlob, mysql.TypeLongBlob:
		// Different charsets occupy different numbers of bytes on each character.
		desc, err := charset.GetCharsetInfo(col.GetCharset())
		if err != nil {
			return 0, dbterror.ErrUnsupportedCharset.GenWithStackByArgs(col.GetCharset(), col.GetCollate())
		}
		return desc.Maxlen * length, nil
	case mysql.TypeTiny, mysql.TypeInt24, mysql.TypeLong, mysql.TypeLonglong, mysql.TypeDouble, mysql.TypeShort:
		return mysql.DefaultLengthOfMysqlTypes[col.GetType()], nil
	case mysql.TypeFloat:
		if length <= mysql.MaxFloatPrecisionLength {
			return mysql.DefaultLengthOfMysqlTypes[mysql.TypeFloat], nil
		}
		return mysql.DefaultLengthOfMysqlTypes[mysql.TypeDouble], nil
	case mysql.TypeNewDecimal:
		return calcBytesLengthForDecimal(length), nil
	case mysql.TypeYear, mysql.TypeDate, mysql.TypeDuration, mysql.TypeDatetime, mysql.TypeTimestamp:
		return mysql.DefaultLengthOfMysqlTypes[col.GetType()], nil
	default:
		return length, nil
	}
}

// decimal using a binary format that packs nine decimal (base 10) digits into four bytes.
func calcBytesLengthForDecimal(m int) int {
	return (m / 9 * 4) + ((m%9)+1)/2
}

// BuildIndexInfo builds a new IndexInfo according to the index information.
func BuildIndexInfo(
	ctx *metabuild.Context,
	tblInfo *model.TableInfo,
	indexName ast.CIStr,
	isPrimary, isUnique bool,
	columnarIndexType model.ColumnarIndexType,
	indexPartSpecifications []*ast.IndexPartSpecification,
	indexOption *ast.IndexOption,
	state model.SchemaState,
) (*model.IndexInfo, error) {
	if err := checkTooLongIndex(indexName); err != nil {
		return nil, errors.Trace(err)
	}

	// Create index info.
	idxInfo := &model.IndexInfo{
		Name:    indexName,
		State:   state,
		Primary: isPrimary,
		Unique:  isUnique,
	}

	switch columnarIndexType {
	case model.ColumnarIndexTypeVector:
		vectorInfo, _, err := buildVectorInfoWithCheck(indexPartSpecifications, tblInfo)
		if err != nil {
			return nil, errors.Trace(err)
		}
		idxInfo.VectorInfo = vectorInfo
	case model.ColumnarIndexTypeInverted:
		invertedInfo, err := buildInvertedInfoWithCheck(indexPartSpecifications, tblInfo)
		if err != nil {
			return nil, errors.Trace(err)
		}
		idxInfo.InvertedInfo = invertedInfo
	case model.ColumnarIndexTypeFulltext:
		ftsInfo, err := buildFullTextInfoWithCheck(indexPartSpecifications, indexOption, tblInfo)
		if err != nil {
			return nil, errors.Trace(err)
		}
		idxInfo.FullTextInfo = ftsInfo
	}

	var err error
	allTableColumns := tblInfo.Columns
	idxInfo.Columns, idxInfo.MVIndex, err = buildIndexColumns(ctx, allTableColumns, indexPartSpecifications, columnarIndexType)
	if err != nil {
		return nil, errors.Trace(err)
	}

	if indexOption != nil {
		idxInfo.Comment = indexOption.Comment
		if indexOption.Visibility == ast.IndexVisibilityInvisible {
			idxInfo.Invisible = true
		}
		if indexOption.Tp == ast.IndexTypeInvalid {
			// Use btree as default index type.
			idxInfo.Tp = ast.IndexTypeBtree
		} else {
			idxInfo.Tp = indexOption.Tp
		}
		idxInfo.Global = indexOption.Global

		conditionString, err := CheckAndBuildIndexConditionString(tblInfo, indexOption.Condition)
		if err != nil {
			return nil, errors.Trace(err)
		}
		idxInfo.ConditionExprString = conditionString
	} else {
		// Use btree as default index type.
		idxInfo.Tp = ast.IndexTypeBtree
	}

	return idxInfo, nil
}

func buildVectorInfoWithCheck(indexPartSpecifications []*ast.IndexPartSpecification,
	tblInfo *model.TableInfo) (*model.VectorIndexInfo, string, error) {
	if len(indexPartSpecifications) != 1 {
		return nil, "", dbterror.ErrUnsupportedAddVectorIndex.FastGenByArgs("unsupported no function")
	}

	idxPart := indexPartSpecifications[0]
	f, ok := idxPart.Expr.(*ast.FuncCallExpr)
	if !ok {
		return nil, "", dbterror.ErrUnsupportedAddVectorIndex.FastGenByArgs(fmt.Sprintf("unsupported function: %v", idxPart.Expr))
	}
	distanceMetric, ok := model.IndexableFnNameToDistanceMetric[f.FnName.L]
	if !ok {
		return nil, "", dbterror.ErrUnsupportedAddVectorIndex.FastGenByArgs("currently only L2 and Cosine distance is indexable")
	}
	colExpr, ok := f.Args[0].(*ast.ColumnNameExpr)
	if !ok {
		return nil, "", dbterror.ErrUnsupportedAddVectorIndex.FastGenByArgs(fmt.Sprintf("unsupported function args: %v", f.Args[0]))
	}
	colInfo := findColumnByName(colExpr.Name.Name.L, tblInfo)
	if colInfo == nil {
		return nil, "", infoschema.ErrColumnNotExists.GenWithStackByArgs(colExpr.Name.Name, tblInfo.Name)
	}

	// check duplicated function on the same column
	for _, idx := range tblInfo.Indices {
		if idx.VectorInfo == nil {
			continue
		}
		if idxCol := idx.FindColumnByName(colInfo.Name.L); idxCol == nil {
			continue
		}
		if idx.VectorInfo.DistanceMetric == distanceMetric {
			return nil, "", dbterror.ErrDupKeyName.GenWithStack(
				fmt.Sprintf("vector index %s function %s already exist on column %s",
					idx.Name, f.FnName, colInfo.Name))
		}
	}
	if colInfo.FieldType.GetFlen() <= 0 {
		return nil, "", errors.Errorf("add vector index can only be defined on fixed-dimension vector columns")
	}

	exprStr, err := restoreFuncCall(f)
	if err != nil {
		return nil, "", errors.Trace(err)
	}

	// It's used for build buildIndexColumns.
	idxPart.Column = &ast.ColumnName{Name: colInfo.Name}
	idxPart.Length = types.UnspecifiedLength

	return &model.VectorIndexInfo{
		Dimension:      uint64(colInfo.FieldType.GetFlen()),
		DistanceMetric: distanceMetric,
	}, exprStr, nil
}

func buildInvertedInfoWithCheck(indexPartSpecifications []*ast.IndexPartSpecification,
	tblInfo *model.TableInfo) (*model.InvertedIndexInfo, error) {
	if len(indexPartSpecifications) != 1 {
		return nil, dbterror.ErrUnsupportedAddColumnarIndex.FastGenByArgs("only support one column")
	}

	idxPart := indexPartSpecifications[0]
	if idxPart.Column == nil {
		return nil, dbterror.ErrUnsupportedAddColumnarIndex.FastGenByArgs("unsupported no column")
	}
	colInfo := findColumnByName(idxPart.Column.Name.L, tblInfo)
	if colInfo == nil {
		return nil, infoschema.ErrColumnNotExists.GenWithStackByArgs(idxPart.Column.Name, tblInfo.Name)
	}

	// check duplicated columnar index on the same column
	for _, idx := range tblInfo.Indices {
		if idx.InvertedInfo == nil {
			continue
		}
		if idxCol := idx.FindColumnByName(colInfo.Name.L); idxCol == nil {
			continue
		}
		if idx.Tp == ast.IndexTypeInverted {
			return nil, dbterror.ErrDupKeyName.GenWithStack(fmt.Sprintf("inverted columnar index %s already exist on column %s", idx.Name, colInfo.Name))
		}
	}

	// It's used for build buildIndexColumns.
	idxPart.Column = &ast.ColumnName{Name: colInfo.Name}
	idxPart.Length = types.UnspecifiedLength

	return model.FieldTypeToInvertedIndexInfo(colInfo.FieldType, colInfo.ID), nil
}

func buildFullTextInfoWithCheck(indexPartSpecifications []*ast.IndexPartSpecification, indexOption *ast.IndexOption,
	tblInfo *model.TableInfo) (*model.FullTextIndexInfo, error) {
	if len(indexPartSpecifications) != 1 {
		return nil, dbterror.ErrUnsupportedAddColumnarIndex.FastGen("FULLTEXT index only support one column")
	}
	idxPart := indexPartSpecifications[0]
	if idxPart.Column == nil {
		return nil, dbterror.ErrUnsupportedAddColumnarIndex.FastGen("FULLTEXT index only support one column")
	}
	if idxPart.Length != types.UnspecifiedLength {
		return nil, dbterror.ErrUnsupportedAddColumnarIndex.FastGen("FULLTEXT index does not support prefix length")
	}
	if idxPart.Desc {
		return nil, dbterror.ErrUnsupportedAddColumnarIndex.FastGen("FULLTEXT index does not support DESC order")
	}
	// The Default parser is STANDARD
	parser := model.FullTextParserTypeStandardV1
	if indexOption != nil && indexOption.ParserName.L != "" {
		parser = model.GetFullTextParserTypeBySQLName(indexOption.ParserName.L)
		if parser == model.FullTextParserTypeInvalid {
			// Actually indexOption must be valid. It is already checked in preprocessor.
			return nil, dbterror.ErrUnsupportedAddColumnarIndex.FastGen("fulltext index must specify a valid parser")
		}
	}
	colInfo := findColumnByName(idxPart.Column.Name.L, tblInfo)
	if colInfo == nil {
		return nil, infoschema.ErrColumnNotExists.GenWithStackByArgs(idxPart.Column.Name.L, tblInfo.Name)
	}
	for _, idx := range tblInfo.Indices {
		if idx.FullTextInfo == nil {
			continue
		}
		if idxCol := idx.FindColumnByName(colInfo.Name.L); idxCol == nil {
			continue
		}
		return nil, dbterror.ErrDupKeyName.GenWithStack(
			fmt.Sprintf("fulltext index '%s' already exist on column %s",
				idx.Name, colInfo.Name))
	}
	return &model.FullTextIndexInfo{
		ParserType: parser,
	}, nil
}

// AddIndexColumnFlag aligns the column flags of columns in TableInfo to IndexInfo.
func AddIndexColumnFlag(tblInfo *model.TableInfo, indexInfo *model.IndexInfo) {
	if indexInfo.Primary {
		for _, col := range indexInfo.Columns {
			tblInfo.Columns[col.Offset].AddFlag(mysql.PriKeyFlag)
		}
		return
	}

	col := indexInfo.Columns[0]
	if indexInfo.Unique && len(indexInfo.Columns) == 1 {
		tblInfo.Columns[col.Offset].AddFlag(mysql.UniqueKeyFlag)
	} else {
		tblInfo.Columns[col.Offset].AddFlag(mysql.MultipleKeyFlag)
	}
}

// DropIndexColumnFlag drops the column flag of columns in TableInfo according to the IndexInfo.
func DropIndexColumnFlag(tblInfo *model.TableInfo, indexInfo *model.IndexInfo) {
	if indexInfo.Primary {
		for _, col := range indexInfo.Columns {
			tblInfo.Columns[col.Offset].DelFlag(mysql.PriKeyFlag)
		}
	} else if indexInfo.Unique && len(indexInfo.Columns) == 1 {
		tblInfo.Columns[indexInfo.Columns[0].Offset].DelFlag(mysql.UniqueKeyFlag)
	} else {
		tblInfo.Columns[indexInfo.Columns[0].Offset].DelFlag(mysql.MultipleKeyFlag)
	}

	col := indexInfo.Columns[0]
	// other index may still cover this col
	for _, index := range tblInfo.Indices {
		if index.Name.L == indexInfo.Name.L {
			continue
		}

		if index.Columns[0].Name.L != col.Name.L {
			continue
		}

		AddIndexColumnFlag(tblInfo, index)
	}
}

// ValidateRenameIndex checks if index name is ok to be renamed.
func ValidateRenameIndex(from, to ast.CIStr, tbl *model.TableInfo) (ignore bool, err error) {
	if fromIdx := tbl.FindIndexByName(from.L); fromIdx == nil {
		return false, errors.Trace(infoschema.ErrKeyNotExists.GenWithStackByArgs(from.O, tbl.Name))
	}
	// Take case-sensitivity into account, if `FromKey` and  `ToKey` are the same, nothing need to be changed
	if from.O == to.O {
		return true, nil
	}
	// If spec.FromKey.L == spec.ToKey.L, we operate on the same index(case-insensitive) and change its name (case-sensitive)
	// e.g: from `inDex` to `IndEX`. Otherwise, we try to rename an index to another different index which already exists,
	// that's illegal by rule.
	if toIdx := tbl.FindIndexByName(to.L); toIdx != nil && from.L != to.L {
		return false, errors.Trace(infoschema.ErrKeyNameDuplicate.GenWithStackByArgs(toIdx.Name.O))
	}
	return false, nil
}

func onRenameIndex(jobCtx *jobContext, job *model.Job) (ver int64, _ error) {
	tblInfo, from, to, err := checkRenameIndex(jobCtx.metaMut, job)
	if err != nil || tblInfo == nil {
		return ver, errors.Trace(err)
	}
	if tblInfo.TableCacheStatusType != model.TableCacheStatusDisable {
		return ver, errors.Trace(dbterror.ErrOptOnCacheTable.GenWithStackByArgs("Rename Index"))
	}

	if job.MultiSchemaInfo != nil && job.MultiSchemaInfo.Revertible {
		job.MarkNonRevertible()
		// Store the mark and enter the next DDL handling loop.
		return updateVersionAndTableInfoWithCheck(jobCtx, job, tblInfo, false)
	}

	renameIndexes(tblInfo, from, to)
	renameHiddenColumns(tblInfo, from, to)

	if ver, err = updateVersionAndTableInfo(jobCtx, job, tblInfo, true); err != nil {
		job.State = model.JobStateCancelled
		return ver, errors.Trace(err)
	}
	job.FinishTableJob(model.JobStateDone, model.StatePublic, ver, tblInfo)
	return ver, nil
}

func validateAlterIndexVisibility(ctx sessionctx.Context, indexName ast.CIStr, invisible bool, tbl *model.TableInfo) (bool, error) {
	var idx *model.IndexInfo
	if idx = tbl.FindIndexByName(indexName.L); idx == nil || idx.State != model.StatePublic {
		return false, errors.Trace(infoschema.ErrKeyNotExists.GenWithStackByArgs(indexName.O, tbl.Name))
	}
	if ctx == nil || ctx.GetSessionVars() == nil || ctx.GetSessionVars().StmtCtx.MultiSchemaInfo == nil {
		// Early return.
		if idx.Invisible == invisible {
			return true, nil
		}
	}
	if invisible && idx.IsColumnarIndex() {
		return false, dbterror.ErrUnsupportedIndexType.FastGen("INVISIBLE can not be used in %s INDEX", idx.Tp)
	}
	return false, nil
}

func onAlterIndexVisibility(jobCtx *jobContext, job *model.Job) (ver int64, _ error) {
	tblInfo, from, invisible, err := checkAlterIndexVisibility(jobCtx.metaMut, job)
	if err != nil || tblInfo == nil {
		return ver, errors.Trace(err)
	}

	if job.MultiSchemaInfo != nil && job.MultiSchemaInfo.Revertible {
		job.MarkNonRevertible()
		return updateVersionAndTableInfo(jobCtx, job, tblInfo, false)
	}

	setIndexVisibility(tblInfo, from, invisible)
	if ver, err = updateVersionAndTableInfoWithCheck(jobCtx, job, tblInfo, true); err != nil {
		job.State = model.JobStateCancelled
		return ver, errors.Trace(err)
	}
	job.FinishTableJob(model.JobStateDone, model.StatePublic, ver, tblInfo)
	return ver, nil
}

func setIndexVisibility(tblInfo *model.TableInfo, name ast.CIStr, invisible bool) {
	for _, idx := range tblInfo.Indices {
		if idx.Name.L == name.L || getChangingIndexOriginName(idx) == name.O {
			idx.Invisible = invisible
		}
	}
}

func getNullColInfos(tblInfo *model.TableInfo, indexInfo *model.IndexInfo) ([]*model.ColumnInfo, error) {
	nullCols := make([]*model.ColumnInfo, 0, len(indexInfo.Columns))
	for _, colName := range indexInfo.Columns {
		col := model.FindColumnInfo(tblInfo.Columns, colName.Name.L)
		if !mysql.HasNotNullFlag(col.GetFlag()) || mysql.HasPreventNullInsertFlag(col.GetFlag()) {
			nullCols = append(nullCols, col)
		}
	}
	return nullCols, nil
}

func checkPrimaryKeyNotNull(jobCtx *jobContext, w *worker, job *model.Job,
	tblInfo *model.TableInfo, indexInfo *model.IndexInfo) (warnings []string, err error) {
	if !indexInfo.Primary {
		return nil, nil
	}

	dbInfo, err := checkSchemaExistAndCancelNotExistJob(jobCtx.metaMut, job)
	if err != nil {
		return nil, err
	}
	nullCols, err := getNullColInfos(tblInfo, indexInfo)
	if err != nil {
		return nil, err
	}
	if len(nullCols) == 0 {
		return nil, nil
	}

	err = modifyColsFromNull2NotNull(
		jobCtx.stepCtx,
		w,
		dbInfo,
		tblInfo,
		nullCols,
		&model.ColumnInfo{Name: ast.NewCIStr("")},
		false,
	)
	if err == nil {
		return nil, nil
	}
	_, err = convertAddIdxJob2RollbackJob(jobCtx, job, tblInfo, []*model.IndexInfo{indexInfo}, err)
	// TODO: Support non-strict mode.
	// warnings = append(warnings, ErrWarnDataTruncated.GenWithStackByArgs(oldCol.Name.L, 0).Error())
	return nil, err
}

// moveAndUpdateHiddenColumnsToPublic updates the hidden columns to public, and
// moves the hidden columns to proper offsets, so that Table.Columns' states meet the assumption of
// [public, public, ..., public, non-public, non-public, ..., non-public].
func moveAndUpdateHiddenColumnsToPublic(tblInfo *model.TableInfo, idxInfo *model.IndexInfo) {
	hiddenColOffset := make(map[int]struct{}, 0)
	for _, col := range idxInfo.Columns {
		if tblInfo.Columns[col.Offset].Hidden {
			hiddenColOffset[col.Offset] = struct{}{}
		}
	}
	if len(hiddenColOffset) == 0 {
		return
	}
	// Find the first non-public column.
	firstNonPublicPos := len(tblInfo.Columns) - 1
	for i, c := range tblInfo.Columns {
		if c.State != model.StatePublic {
			firstNonPublicPos = i
			break
		}
	}
	for _, col := range idxInfo.Columns {
		tblInfo.Columns[col.Offset].State = model.StatePublic
		if _, needMove := hiddenColOffset[col.Offset]; needMove {
			tblInfo.MoveColumnInfo(col.Offset, firstNonPublicPos)
		}
	}
}

func checkAndBuildIndexInfo(
	job *model.Job, tblInfo *model.TableInfo,
	columnarIndexType model.ColumnarIndexType, isPK bool, args *model.IndexArg,
) (*model.IndexInfo, error) {
	var err error
	indexInfo := tblInfo.FindIndexByName(args.IndexName.L)
	if indexInfo != nil {
		if indexInfo.State == model.StatePublic {
			err = dbterror.ErrDupKeyName.GenWithStack("index already exist %s", args.IndexName)
			if isPK {
				err = infoschema.ErrMultiplePriKey
			}
			return nil, err
		}
		return indexInfo, nil
	}

	for _, hiddenCol := range args.HiddenCols {
		columnInfo := model.FindColumnInfo(tblInfo.Columns, hiddenCol.Name.L)
		if columnInfo != nil && columnInfo.State == model.StatePublic {
			// We already have a column with the same column name.
			// TODO: refine the error message
			return nil, infoschema.ErrColumnExists.GenWithStackByArgs(hiddenCol.Name)
		}
	}

	if len(args.HiddenCols) > 0 {
		for _, hiddenCol := range args.HiddenCols {
			InitAndAddColumnToTable(tblInfo, hiddenCol)
		}
	}
	if err = checkAddColumnTooManyColumns(len(tblInfo.Columns)); err != nil {
		return nil, errors.Trace(err)
	}
	indexInfo, err = BuildIndexInfo(
		nil,
		tblInfo,
		args.IndexName,
		isPK,
		args.Unique,
		columnarIndexType,
		args.IndexPartSpecifications,
		args.IndexOption,
		model.StateNone,
	)
	if err != nil {
		return nil, errors.Trace(err)
	}
	if isPK {
		if _, err = CheckPKOnGeneratedColumn(tblInfo, args.IndexPartSpecifications); err != nil {
			return nil, err
		}
	}
	indexInfo.ID = AllocateIndexID(tblInfo)
	tblInfo.Indices = append(tblInfo.Indices, indexInfo)
	if err = checkTooManyIndexes(tblInfo.Indices); err != nil {
		return nil, errors.Trace(err)
	}
	// Here we need do this check before set state to `DeleteOnly`,
	// because if hidden columns has been set to `DeleteOnly`,
	// the `DeleteOnly` columns are missing when we do this check.
	if err := checkInvisibleIndexOnPK(tblInfo); err != nil {
		return nil, err
	}
	logutil.DDLLogger().Info("[ddl] run add index job", zap.String("job", job.String()), zap.Reflect("indexInfo", indexInfo))
	return indexInfo, nil
}

func (w *worker) onCreateColumnarIndex(jobCtx *jobContext, job *model.Job) (ver int64, err error) {
	// Handle the rolling back job.
	if job.IsRollingback() {
		ver, err = onDropIndex(jobCtx, job)
		if err != nil {
			return ver, errors.Trace(err)
		}
		return ver, nil
	}

	// Handle normal job.
	schemaID := job.SchemaID
	tblInfo, err := GetTableInfoAndCancelFaultJob(jobCtx.metaMut, job, schemaID)
	if err != nil {
		return ver, errors.Trace(err)
	}
	if err := checkTableTypeForColumnarIndex(tblInfo); err != nil {
		return ver, errors.Trace(err)
	}

	args, err := model.GetModifyIndexArgs(job)
	if err != nil {
		job.State = model.JobStateCancelled
		return ver, errors.Trace(err)
	}
	a := args.IndexArgs[0]
	columnarIndexType := a.GetColumnarIndexType()
	if columnarIndexType == model.ColumnarIndexTypeVector {
		a.IndexPartSpecifications[0].Expr, err = generatedexpr.ParseExpression(a.FuncExpr)
		if err != nil {
			job.State = model.JobStateCancelled
			return ver, errors.Trace(err)
		}
		defer func() {
			a.IndexPartSpecifications[0].Expr = nil
		}()
	}

	indexInfo, err := checkAndBuildIndexInfo(job, tblInfo, columnarIndexType, false, a)
	if err != nil {
		return ver, errors.Trace(err)
	}
	originalState := indexInfo.State
	switch indexInfo.State {
	case model.StateNone:
		// none -> delete only
		indexInfo.State = model.StateDeleteOnly
		ver, err = updateVersionAndTableInfoWithCheck(jobCtx, job, tblInfo, originalState != indexInfo.State)
		if err != nil {
			return ver, err
		}
		job.SchemaState = model.StateDeleteOnly
	case model.StateDeleteOnly:
		// delete only -> write only
		indexInfo.State = model.StateWriteOnly
		ver, err = updateVersionAndTableInfo(jobCtx, job, tblInfo, originalState != indexInfo.State)
		if err != nil {
			return ver, err
		}
		job.SchemaState = model.StateWriteOnly
	case model.StateWriteOnly:
		// write only -> reorganization
		indexInfo.State = model.StateWriteReorganization
		ver, err = updateVersionAndTableInfo(jobCtx, job, tblInfo, originalState != indexInfo.State)
		if err != nil {
			return ver, err
		}
		// Initialize SnapshotVer to 0 for later reorganization check.
		job.SnapshotVer = 0
		job.SchemaState = model.StateWriteReorganization
	case model.StateWriteReorganization:
		// reorganization -> public
		tbl, err := getTable(jobCtx.getAutoIDRequirement(), schemaID, tblInfo)
		if err != nil {
			return ver, errors.Trace(err)
		}

		if job.IsCancelling() {
			return convertAddIdxJob2RollbackJob(jobCtx, job, tbl.Meta(), []*model.IndexInfo{indexInfo}, dbterror.ErrCancelledDDLJob)
		}

		// Send sync schema notification to TiFlash.
		if job.SnapshotVer == 0 {
			currVer, err := getValidCurrentVersion(jobCtx.store)
			if err != nil {
				return ver, errors.Trace(err)
			}
			err = infosync.SyncTiFlashTableSchema(jobCtx.stepCtx, tbl.Meta().ID)
			if err != nil {
				return ver, errors.Trace(err)
			}
			job.SnapshotVer = currVer.Ver
			return ver, nil
		}

		// Check the progress of the TiFlash backfill index.
		var done bool
		done, ver, err = w.checkColumnarIndexProcessOnTiFlash(jobCtx, job, tbl, indexInfo)
		if err != nil || !done {
			return ver, err
		}

		indexInfo.State = model.StatePublic
		ver, err = updateVersionAndTableInfo(jobCtx, job, tblInfo, originalState != indexInfo.State)
		if err != nil {
			return ver, errors.Trace(err)
		}

		finishedArgs := &model.ModifyIndexArgs{
			IndexArgs:    []*model.IndexArg{{IndexID: indexInfo.ID}},
			PartitionIDs: getPartitionIDs(tblInfo),
			OpType:       model.OpAddIndex,
		}
		job.FillFinishedArgs(finishedArgs)

		// Finish this job.
		job.FinishTableJob(model.JobStateDone, model.StatePublic, ver, tblInfo)
		logutil.DDLLogger().Info("[ddl] run add columnar index job done",
			zap.Int64("ver", ver),
			zap.String("charset", job.Charset),
			zap.String("collation", job.Collate))
	default:
		err = dbterror.ErrInvalidDDLState.GenWithStackByArgs("index", indexInfo.State)
	}

	return ver, errors.Trace(err)
}

func (w *worker) checkColumnarIndexProcessOnTiFlash(jobCtx *jobContext, job *model.Job, tbl table.Table, indexInfo *model.IndexInfo,
) (done bool, ver int64, err error) {
	err = w.checkColumnarIndexProcess(jobCtx, tbl, job, indexInfo)
	if err != nil {
		if dbterror.ErrWaitReorgTimeout.Equal(err) {
			return false, ver, nil
		}
		if !isRetryableJobError(err, job.ErrorCount) {
			logutil.DDLLogger().Warn("run add columnar index job failed, convert job to rollback", zap.Stringer("job", job), zap.Error(err))
			ver, err = convertAddIdxJob2RollbackJob(jobCtx, job, tbl.Meta(), []*model.IndexInfo{indexInfo}, err)
		}
		return false, ver, errors.Trace(err)
	}

	return true, ver, nil
}

func (w *worker) checkColumnarIndexProcess(jobCtx *jobContext, tbl table.Table, job *model.Job, index *model.IndexInfo) error {
	waitTimeout := 500 * time.Millisecond
	ticker := time.NewTicker(waitTimeout)
	defer ticker.Stop()
	notAddedRowCnt := int64(-1)
	for {
		select {
		case <-w.ddlCtx.ctx.Done():
			return dbterror.ErrInvalidWorker.GenWithStack("worker is closed")
		case <-ticker.C:
			logutil.DDLLogger().Info(
				"index backfill state running, check columnar index process",
				zap.Stringer("job", job),
				zap.Stringer("index name", index.Name),
				zap.Int64("index ID", index.ID),
				zap.Duration("wait time", waitTimeout),
				zap.Int64("total added row count", job.RowCount),
				zap.Int64("not added row count", notAddedRowCnt))
			return dbterror.ErrWaitReorgTimeout
		default:
		}

		if !w.ddlCtx.isOwner() {
			// If it's not the owner, we will try later, so here just returns an error.
			logutil.DDLLogger().Info("DDL is not the DDL owner", zap.String("ID", w.ddlCtx.uuid))
			return errors.Trace(dbterror.ErrNotOwner)
		}

		isDone, notAddedIndexCnt, addedIndexCnt, err := w.checkColumnarIndexProcessOnce(jobCtx, tbl, index.ID)
		if err != nil {
			return errors.Trace(err)
		}
		notAddedRowCnt = notAddedIndexCnt
		job.RowCount = addedIndexCnt

		if isDone {
			break
		}
	}
	return nil
}

// checkColumnarIndexProcessOnce checks the backfill process of a columnar index from TiFlash once.
func (w *worker) checkColumnarIndexProcessOnce(jobCtx *jobContext, tbl table.Table, indexID int64) (
	isDone bool, notAddedIndexCnt, addedIndexCnt int64, err error) {
	failpoint.Inject("MockCheckColumnarIndexProcess", func(val failpoint.Value) {
		if valInt, ok := val.(int); ok {
			logutil.DDLLogger().Info("MockCheckColumnarIndexProcess", zap.Int("val", valInt))
			if valInt < 0 {
				failpoint.Return(false, 0, 0, dbterror.ErrTiFlashBackfillIndex.FastGenByArgs("mock a check error"))
			} else if valInt == 0 {
				failpoint.Return(false, 0, 0, nil)
			} else {
				failpoint.Return(true, 0, int64(valInt), nil)
			}
		}
	})

	sql := fmt.Sprintf("select rows_stable_not_indexed, rows_stable_indexed, error_message from information_schema.tiflash_indexes where table_id = %d and index_id = %d;",
		tbl.Meta().ID, indexID)
	rows, err := w.sess.Execute(jobCtx.stepCtx, sql, "add_vector_index_check_result")
	if err != nil || len(rows) == 0 {
		return false, 0, 0, errors.Trace(err)
	}

	// Get and process info from multiple TiFlash nodes.
	errMsg := ""
	for _, row := range rows {
		notAddedIndexCnt += row.GetInt64(0)
		addedIndexCnt += row.GetInt64(1)
		errMsg = row.GetString(2)
		if len(errMsg) != 0 {
			err = dbterror.ErrTiFlashBackfillIndex.FastGenByArgs(errMsg)
			break
		}
	}
	if err != nil {
		return false, 0, 0, errors.Trace(err)
	}
	if notAddedIndexCnt != 0 {
		return false, 0, 0, nil
	}

	return true, notAddedIndexCnt, addedIndexCnt, nil
}

func (w *worker) onCreateIndex(jobCtx *jobContext, job *model.Job, isPK bool) (ver int64, err error) {
	// Handle the rolling back job.
	if job.IsRollingback() {
		ver, err = onDropIndex(jobCtx, job)
		if err != nil {
			return ver, errors.Trace(err)
		}
		return ver, nil
	}

	// Handle normal job.
	schemaID := job.SchemaID
	tblInfo, err := GetTableInfoAndCancelFaultJob(jobCtx.metaMut, job, schemaID)
	if err != nil {
		return ver, errors.Trace(err)
	}
	if tblInfo.TableCacheStatusType != model.TableCacheStatusDisable {
		return ver, errors.Trace(dbterror.ErrOptOnCacheTable.GenWithStackByArgs("Create Index"))
	}

	args, err := model.GetModifyIndexArgs(job)
	if err != nil {
		job.State = model.JobStateCancelled
		return ver, errors.Trace(err)
	}

	allIndexInfos := make([]*model.IndexInfo, 0, len(args.IndexArgs))
	for _, arg := range args.IndexArgs {
		indexInfo, err := checkAndBuildIndexInfo(job, tblInfo, model.ColumnarIndexTypeNA, job.Type == model.ActionAddPrimaryKey, arg)
		if err != nil {
			job.State = model.JobStateCancelled
			return ver, errors.Trace(err)
		}
		allIndexInfos = append(allIndexInfos, indexInfo)
		// The condition in the index option is not marshaled, so we need to set it here.
		if len(arg.ConditionString) > 0 {
			indexInfo.ConditionExprString = arg.ConditionString
		}
	}

	originalState := allIndexInfos[0].State

SwitchIndexState:
	switch allIndexInfos[0].State {
	case model.StateNone:
		// none -> delete only
		err = initForReorgIndexes(w, job, allIndexInfos)
		if err != nil {
			job.State = model.JobStateCancelled
			return ver, err
		}
		err = preSplitIndexRegions(jobCtx.stepCtx, w.sess.Context, jobCtx.store, tblInfo, allIndexInfos, job.ReorgMeta, args)
		if err != nil {
			if !isRetryableJobError(err, job.ErrorCount) {
				job.State = model.JobStateCancelled
			}
			return ver, err
		}
		for _, indexInfo := range allIndexInfos {
			indexInfo.State = model.StateDeleteOnly
			moveAndUpdateHiddenColumnsToPublic(tblInfo, indexInfo)
		}
		ver, err = updateVersionAndTableInfoWithCheck(jobCtx, job, tblInfo, originalState != model.StateDeleteOnly)
		if err != nil {
			return ver, err
		}
		job.SchemaState = model.StateDeleteOnly
	case model.StateDeleteOnly:
		// delete only -> write only
		for _, indexInfo := range allIndexInfos {
			indexInfo.State = model.StateWriteOnly
			_, err = checkPrimaryKeyNotNull(jobCtx, w, job, tblInfo, indexInfo)
			if err != nil {
				break SwitchIndexState
			}
		}

		ver, err = updateVersionAndTableInfo(jobCtx, job, tblInfo, originalState != model.StateWriteOnly)
		if err != nil {
			return ver, err
		}
		job.SchemaState = model.StateWriteOnly
	case model.StateWriteOnly:
		// write only -> reorganization
		for _, indexInfo := range allIndexInfos {
			indexInfo.State = model.StateWriteReorganization
			_, err = checkPrimaryKeyNotNull(jobCtx, w, job, tblInfo, indexInfo)
			if err != nil {
				break SwitchIndexState
			}
		}

		ver, err = updateVersionAndTableInfo(jobCtx, job, tblInfo, originalState != model.StateWriteReorganization)
		if err != nil {
			return ver, err
		}
		// Initialize SnapshotVer to 0 for later reorganization check.
		job.SnapshotVer = 0
		job.SchemaState = model.StateWriteReorganization
	case model.StateWriteReorganization:
		// reorganization -> public
		tbl, err := getTable(jobCtx.getAutoIDRequirement(), schemaID, tblInfo)
		if err != nil {
			return ver, errors.Trace(err)
		}

		switch job.ReorgMeta.AnalyzeState {
		case model.AnalyzeStateNone:
			// reorg the index data.
			var done bool
			done, ver, err = doReorgWorkForCreateIndex(w, jobCtx, job, tbl, allIndexInfos)
			if !done {
				return ver, err
			}
			if checkAnalyzeNecessary(job, allIndexInfos, tblInfo) {
				job.ReorgMeta.AnalyzeState = model.AnalyzeStateRunning
			} else {
				job.ReorgMeta.AnalyzeState = model.AnalyzeStateSkipped
				checkAndMarkNonRevertible(job)
			}
		case model.AnalyzeStateRunning:
			// after all old index data are reorged. re-analyze it.
<<<<<<< HEAD
			done, timedOut := w.analyzeTableAfterCreateIndex(job, job.SchemaName, tblInfo.Name.L)
			failpoint.InjectCall("afterAnalyzeTable", job)
			if done || timedOut {
				if done {
					job.AnalyzeState = model.AnalyzeStateDone
				}
				if timedOut {
					job.AnalyzeState = model.AnalyzeStateTimeout
				}
=======
			done := w.analyzeTableAfterCreateIndex(job, job.SchemaName, tblInfo.Name.L)
			if done {
				job.ReorgMeta.AnalyzeState = model.AnalyzeStateDone
>>>>>>> 8744057e
				checkAndMarkNonRevertible(job)
			}
		case model.AnalyzeStateDone, model.AnalyzeStateSkipped, model.AnalyzeStateTimeout:
			// Set column index flag.
			for _, indexInfo := range allIndexInfos {
				AddIndexColumnFlag(tblInfo, indexInfo)
				if isPK {
					if err = UpdateColsNull2NotNull(tblInfo, indexInfo); err != nil {
						return ver, errors.Trace(err)
					}
				}
				indexInfo.State = model.StatePublic
			}

			// Inject the failpoint to prevent the progress of index creation.
			failpoint.Inject("create-index-stuck-before-public", func(v failpoint.Value) {
				if sigFile, ok := v.(string); ok {
					for {
						time.Sleep(1 * time.Second)
						if _, err := os.Stat(sigFile); err != nil {
							if os.IsNotExist(err) {
								continue
							}
							failpoint.Return(ver, errors.Trace(err))
						}
						break
					}
				}
			})

			ver, err = updateVersionAndTableInfo(jobCtx, job, tblInfo, originalState != model.StatePublic)
			if err != nil {
				return ver, errors.Trace(err)
			}

			a := &model.ModifyIndexArgs{
				PartitionIDs: getPartitionIDs(tbl.Meta()),
				OpType:       model.OpAddIndex,
			}
			for _, indexInfo := range allIndexInfos {
				a.IndexArgs = append(a.IndexArgs, &model.IndexArg{
					IndexID:  indexInfo.ID,
					IfExist:  false,
					IsGlobal: indexInfo.Global,
				})
			}
			job.FillFinishedArgs(a)

			analyzed := job.ReorgMeta.AnalyzeState == model.AnalyzeStateDone
			addIndexEvent := notifier.NewAddIndexEvent(tblInfo, allIndexInfos, analyzed)
			err2 := asyncNotifyEvent(jobCtx, addIndexEvent, job, noSubJob, w.sess)
			if err2 != nil {
				return ver, errors.Trace(err2)
			}

			// Finish this job.
			job.FinishTableJob(model.JobStateDone, model.StatePublic, ver, tblInfo)
			logutil.DDLLogger().Info("run add index job done",
				zap.String("charset", job.Charset),
				zap.String("collation", job.Collate))
		}

	default:
		err = dbterror.ErrInvalidDDLState.GenWithStackByArgs("index", allIndexInfos[0].State)
	}

	return ver, errors.Trace(err)
}

<<<<<<< HEAD
type analyzeStatus int

const (
	analyzeUnknown analyzeStatus = iota
	analyzeRunning
	analyzeFinished
	analyzeFailed
)

// queryAnalyzeStatusSince queries `SHOW ANALYZE STATUS` for the specified table
// and start_time >= startTS. It returns one of analyzeStatus values. If the
// sessPool cannot provide a session or the query fails, it returns
// analyzeUnknown and a nil error so the caller may decide to proceed with
// starting ANALYZE.
func (w *worker) queryAnalyzeStatusSince(startTS uint64, dbName, tblName string) (analyzeStatus, error) {
	sessCtx, err := w.sessPool.Get()
	if err != nil {
		return analyzeUnknown, err
	}
	defer w.sessPool.Put(sessCtx)

	// internal sql may not init the analysis related variable correctly.
	restore, err := statsutil.UpdateSCtxVarsForStats(sessCtx)
	if err != nil {
		return analyzeUnknown, err
	}
	defer restore()

	exec := sessCtx.GetRestrictedSQLExecutor()
	startTimeStr := time.Now().Format(time.DateTime)
	if startTS > 0 {
		startTimeStr = model.TSConvert2Time(startTS).Format(time.DateTime)
	}
	kctx := kv.WithInternalSourceType(w.ctx, kv.InternalTxnStats)
	rows, _, chkErr := exec.ExecRestrictedSQL(kctx, []sqlexec.OptionFuncAlias{sqlexec.ExecOptionUseCurSession}, "SHOW ANALYZE STATUS WHERE table_schema = %? AND table_name = %? AND start_time >= %?", dbName, tblName, startTimeStr)
	if chkErr != nil {
		return analyzeUnknown, chkErr
	}
	if len(rows) == 0 {
		return analyzeUnknown, nil
	}

	for _, r := range rows {
		var state string
		if !r.IsNull(7) {
			state = r.GetString(7)
		}
		switch {
		case strings.EqualFold(state, "running"):
			return analyzeRunning, nil
		case strings.EqualFold(state, "failed"):
			return analyzeFailed, nil
		case strings.EqualFold(state, "finished"):
			return analyzeFinished, nil
		default:
			// unknown state: continue checking other rows
		}
	}
	// If no recognizable state found, treat as unknown so caller may attempt to start ANALYZE.
	return analyzeUnknown, nil
}

// analyzeStatusDecision encapsulates the decision logic after observing
// the analyze status for a table. It returns three booleans:
//
//	done: whether the caller should consider analyze finished (true) and continue DDL;
//	timeOut: whether the analyze has exceeded cumulative timeout and caller should proceed with timeout handling;
//	proceed: whether the caller should proceed to start ANALYZE locally (true for unknown status).
func (w *worker) analyzeStatusDecision(job *model.Job, dbName, tblName string, status analyzeStatus, cumulativeTimeout time.Duration) (done bool, timeOut bool, proceed bool) {
	switch status {
	case analyzeFinished:
		logutil.DDLLogger().Info("analyze already finished by other owner", zap.Int64("jobID", job.ID), zap.String("db", dbName), zap.String("table", tblName))
		w.ddlCtx.clearAnalyzeStartTime(job.ID)
		w.ddlCtx.clearAnalyzeCumulativeTimeout(job.ID)
		return true, false, false
	case analyzeFailed:
		logutil.DDLLogger().Warn("analyze previously failed on another owner, continue finishing DDL", zap.Int64("jobID", job.ID), zap.String("db", dbName), zap.String("table", tblName))
		w.ddlCtx.clearAnalyzeStartTime(job.ID)
		w.ddlCtx.clearAnalyzeCumulativeTimeout(job.ID)
		return true, false, false
	case analyzeRunning:
		// If analyze is running, respect cumulative timeout. If expired, return timeout to let caller proceed.
		if start, ok := w.ddlCtx.getAnalyzeStartTime(job.ID); ok {
			if time.Since(start) > cumulativeTimeout {
				logutil.DDLLogger().Warn("analyze table is running but exceeded cumulative timeout, proceeding to finish DDL", zap.Int64("jobID", job.ID), zap.Duration("elapsed", time.Since(start)))
				w.ddlCtx.clearAnalyzeStartTime(job.ID)
				w.ddlCtx.clearAnalyzeCumulativeTimeout(job.ID)
				return false, true, false
			}
		} else {
			w.ddlCtx.setAnalyzeStartTime(job.ID, time.Now())
		}
		select {
		case <-w.ctx.Done():
			logutil.DDLLogger().Info("analyze table after create index context done", zap.Int64("jobID", job.ID), zap.Error(w.ctx.Err()))
			w.ddlCtx.clearAnalyzeStartTime(job.ID)
			w.ddlCtx.clearAnalyzeCumulativeTimeout(job.ID)
			return true, false, false
		case <-time.After(10 * time.Second):
			return false, false, false
		}
	default:
		// analyzeUnknown: caller should proceed to start ANALYZE locally.
		return false, false, true
	}
}

// analyzeTableAfterCreateIndex analyzes the table after creating index.
func (w *worker) analyzeTableAfterCreateIndex(job *model.Job, dbName, tblName string) (done bool, timeOut bool) {
=======
func initForReorgIndexes(w *worker, job *model.Job, idxInfos []*model.IndexInfo) error {
	if len(idxInfos) == 0 {
		return nil
	}
	reorgTp, err := pickBackfillType(job)
	if err != nil {
		return err
	}
	loadCloudStorageURI(w, job)
	if reorgTp.NeedMergeProcess() {
		// Increase telemetryAddIndexIngestUsage
		telemetryAddIndexIngestUsage.Inc()
		for _, indexInfo := range idxInfos {
			indexInfo.BackfillState = model.BackfillStateRunning
		}
	}
	return nil
}

func (w *worker) analyzeTableAfterCreateIndex(job *model.Job, dbName, tblName string) bool {
>>>>>>> 8744057e
	doneCh := w.ddlCtx.getAnalyzeDoneCh(job.ID)
	if job.MultiSchemaInfo != nil && !job.MultiSchemaInfo.NeedAnalyze {
		// If the job is a multi-schema-change job,
		// we only analyze the table once after all schema changes are done.
		return true, false
	}

	cumulativeTimeout, found := w.ddlCtx.getAnalyzeCumulativeTimeout(job.ID)
	if !found {
		cumulativeTimeout = DefaultCumulativeTimeout
		if job.RealStartTS != 0 {
			addStart := model.TSConvert2Time(job.RealStartTS)
			elapsed := time.Since(addStart)
			if elapsed*2 > cumulativeTimeout {
				cumulativeTimeout = elapsed * 2
			}
		}
		w.ddlCtx.setAnalyzeCumulativeTimeout(job.ID, cumulativeTimeout)
	}

	if _, ok := w.ddlCtx.getAnalyzeStartTime(job.ID); !ok {
		w.ddlCtx.setAnalyzeStartTime(job.ID, time.Now())
	}
	status, err := w.queryAnalyzeStatusSince(job.StartTS, dbName, tblName)
	if err != nil {
		logutil.DDLLogger().Warn("query analyze status failed", zap.Int64("jobID", job.ID), zap.Error(err))
		status = analyzeUnknown
	}

	done, timeOut, proceed := w.analyzeStatusDecision(job, dbName, tblName, status, cumulativeTimeout)
	if done || timeOut {
		return done, timeOut
	}
	if !proceed {
		// We decided not to proceed to start ANALYZE locally (i.e. it's running and we waited),
		// so simply return and retry later.
		return false, false
	}

	if doneCh == nil {
		doneCh = make(chan struct{})
		eg := util.NewErrorGroupWithRecover()
		eg.Go(func() error {
			sessCtx, err := w.sessPool.Get()
			if err != nil {
				return err
			}
			defer func() {
				w.sessPool.Put(sessCtx)
				close(doneCh)
			}()
			dbTable := fmt.Sprintf("`%s`.`%s`", dbName, tblName)

			exec, ok := sessCtx.(sqlexec.RestrictedSQLExecutor)
			if !ok {
				return errors.Errorf("not restricted SQL executor: %T", sessCtx)
			}
			// internal sql may not init the analysis related variable correctly.
			restore, err := statsutil.UpdateSCtxVarsForStats(sessCtx)
			if err != nil {
				return err
			}
			defer restore()
			failpoint.InjectCall("beforeAnalyzeTable")
			_, _, err = exec.ExecRestrictedSQL(w.ctx, []sqlexec.OptionFuncAlias{sqlexec.ExecOptionUseCurSession, sqlexec.ExecOptionEnableDDLAnalyze}, "ANALYZE TABLE "+dbTable+";", "ddl analyze table")
			if err != nil {
				logutil.DDLLogger().Warn("analyze table failed",
					zap.Int64("jobID", job.ID),
					zap.String("db", dbName),
					zap.String("table", tblName),
					zap.Error(err),
					zap.Stack("stack"))
				// We can continue to finish the job even if analyze table failed.
			}
			return nil
		})
		w.ddlCtx.setAnalyzeDoneCh(job.ID, doneCh)
	}
	select {
	case <-doneCh:
		logutil.DDLLogger().Info("analyze table after create index done", zap.Int64("jobID", job.ID))
		w.ddlCtx.clearAnalyzeStartTime(job.ID)
		w.ddlCtx.clearAnalyzeCumulativeTimeout(job.ID)
		return true, false
	case <-w.ctx.Done():
		logutil.DDLLogger().Info("analyze table after create index context done",
			zap.Int64("jobID", job.ID), zap.Error(w.ctx.Err()))
		w.ddlCtx.clearAnalyzeStartTime(job.ID)
		w.ddlCtx.clearAnalyzeCumulativeTimeout(job.ID)
		return true, false
	case <-time.After(10 * time.Second):
		if start, ok := w.ddlCtx.getAnalyzeStartTime(job.ID); ok {
			if time.Since(start) > cumulativeTimeout {
				logutil.DDLLogger().Warn("analyze table after create index exceed cumulative timeout, proceeding to finish DDL",
					zap.Int64("jobID", job.ID), zap.Duration("elapsed", time.Since(start)))
				// Do not persist job here. Let the caller mark AnalyzeStateTimeout and persist.
				w.ddlCtx.clearAnalyzeStartTime(job.ID)
				w.ddlCtx.clearAnalyzeCumulativeTimeout(job.ID)
				return false, true
			}
		} else {
			w.ddlCtx.setAnalyzeStartTime(job.ID, time.Now())
		}
		return false, false
	}
}

func checkIfTableReorgWorkCanSkip(
	store kv.Storage,
	sessCtx sessionctx.Context,
	tbl table.Table,
	job *model.Job,
) bool {
	if job.SnapshotVer != 0 {
		// Reorg work has begun.
		return false
	}
	txn, err := sessCtx.Txn(false)
	validTxn := err == nil && txn != nil && txn.Valid()
	intest.Assert(validTxn)
	if !validTxn {
		logutil.DDLLogger().Warn("check if table is empty failed", zap.Error(err))
		return false
	}
	startTS := txn.StartTS()
	ctx := NewReorgContext()
	ctx.resourceGroupName = job.ReorgMeta.ResourceGroupName
	ctx.setDDLLabelForTopSQL(job.Query)
	if isEmpty, err := checkIfTableIsEmpty(ctx, store, tbl, startTS); err != nil || !isEmpty {
		return false
	}
	return true
}

// CheckImportIntoTableIsEmpty check import into table is empty or not.
func CheckImportIntoTableIsEmpty(
	store kv.Storage,
	sessCtx sessionctx.Context,
	tbl table.Table,
) (bool, error) {
	failpoint.Inject("checkImportIntoTableIsEmpty", func(_val failpoint.Value) {
		if val, ok := _val.(string); ok {
			switch val {
			case "error":
				failpoint.Return(false, errors.New("check is empty get error"))
			case "notEmpty":
				failpoint.Return(false, nil)
			}
		}
	})
	txn, err := sessCtx.Txn(true)
	if err != nil {
		return false, err
	}
	validTxn := txn != nil && txn.Valid()
	if !validTxn {
		return false, errors.New("check if table is empty failed")
	}
	startTS := txn.StartTS()
	return checkIfTableIsEmpty(NewReorgContext(), store, tbl, startTS)
}

func checkIfTableIsEmpty(
	ctx *ReorgContext,
	store kv.Storage,
	tbl table.Table,
	startTS uint64,
) (bool, error) {
	if pTbl, ok := tbl.(table.PartitionedTable); ok {
		for _, pid := range pTbl.GetAllPartitionIDs() {
			pTbl := pTbl.GetPartition(pid)
			if isEmpty, err := checkIfPhysicalTableIsEmpty(ctx, store, pTbl, startTS); err != nil || !isEmpty {
				return false, err
			}
		}
		return true, nil
	}
	//nolint:forcetypeassert
	plainTbl := tbl.(table.PhysicalTable)
	return checkIfPhysicalTableIsEmpty(ctx, store, plainTbl, startTS)
}

func checkIfPhysicalTableIsEmpty(
	ctx *ReorgContext,
	store kv.Storage,
	tbl table.PhysicalTable,
	startTS uint64,
) (bool, error) {
	hasRecord, err := existsTableRow(ctx, store, tbl, startTS)
	intest.Assert(err == nil)
	if err != nil {
		logutil.DDLLogger().Warn("check if table is empty failed", zap.Error(err))
		return false, err
	}
	return !hasRecord, nil
}

func checkIfTempIndexReorgWorkCanSkip(
	store kv.Storage,
	sessCtx sessionctx.Context,
	tbl table.Table,
	allIndexInfos []*model.IndexInfo,
	job *model.Job,
) bool {
	failpoint.Inject("skipReorgWorkForTempIndex", func(val failpoint.Value) {
		if v, ok := val.(bool); ok {
			failpoint.Return(v)
		}
	})
	if job.SnapshotVer != 0 {
		// Reorg work has begun.
		return false
	}
	txn, err := sessCtx.Txn(false)
	validTxn := err == nil && txn != nil && txn.Valid()
	intest.Assert(validTxn)
	if !validTxn {
		logutil.DDLLogger().Warn("check if temp index is empty failed", zap.Error(err))
		return false
	}
	startTS := txn.StartTS()
	ctx := NewReorgContext()
	ctx.resourceGroupName = job.ReorgMeta.ResourceGroupName
	ctx.setDDLLabelForTopSQL(job.Query)
	firstIdxID := allIndexInfos[0].ID
	lastIdxID := allIndexInfos[len(allIndexInfos)-1].ID
	var globalIdxIDs []int64
	for _, idxInfo := range allIndexInfos {
		if idxInfo.Global {
			globalIdxIDs = append(globalIdxIDs, idxInfo.ID)
		}
	}
	return checkIfTempIndexIsEmpty(ctx, store, tbl, firstIdxID, lastIdxID, globalIdxIDs, startTS)
}

func checkIfTempIndexIsEmpty(
	ctx *ReorgContext,
	store kv.Storage,
	tbl table.Table,
	firstIdxID, lastIdxID int64,
	globalIdxIDs []int64,
	startTS uint64,
) bool {
	tblMetaID := tbl.Meta().ID
	if pTbl, ok := tbl.(table.PartitionedTable); ok {
		for _, pid := range pTbl.GetAllPartitionIDs() {
			if !checkIfTempIndexIsEmptyForPhysicalTable(ctx, store, pid, firstIdxID, lastIdxID, startTS) {
				return false
			}
		}
		for _, globalIdxID := range globalIdxIDs {
			if !checkIfTempIndexIsEmptyForPhysicalTable(ctx, store, tblMetaID, globalIdxID, globalIdxID, startTS) {
				return false
			}
		}
		return true
	}
	return checkIfTempIndexIsEmptyForPhysicalTable(ctx, store, tblMetaID, firstIdxID, lastIdxID, startTS)
}

func checkIfTempIndexIsEmptyForPhysicalTable(
	ctx *ReorgContext,
	store kv.Storage,
	pid int64,
	firstIdxID, lastIdxID int64,
	startTS uint64,
) bool {
	start, end := encodeTempIndexRange(pid, firstIdxID, lastIdxID)
	foundKey := false
	idxPrefix := tablecodec.GenTableIndexPrefix(pid)
	err := iterateSnapshotKeys(ctx, store, kv.PriorityLow, idxPrefix, startTS, start, end,
		func(_ kv.Handle, _ kv.Key, _ []byte) (more bool, err error) {
			foundKey = true
			return false, nil
		})
	intest.Assert(err == nil)
	if err != nil {
		logutil.DDLLogger().Info("check if temp index is empty failed", zap.Error(err))
		return false
	}
	return !foundKey
}

// pickBackfillType determines which backfill process will be used. The result is
// both stored in job.ReorgMeta.ReorgTp and returned.
func pickBackfillType(job *model.Job) (model.ReorgType, error) {
	if job.ReorgMeta.ReorgTp != model.ReorgTypeNone {
		// The backfill task has been started.
		// Don't change the backfill type.
		return job.ReorgMeta.ReorgTp, nil
	}
	if !job.ReorgMeta.IsFastReorg {
		job.ReorgMeta.ReorgTp = model.ReorgTypeTxn
		return model.ReorgTypeTxn, nil
	}
	if ingest.LitInitialized {
		if job.ReorgMeta.UseCloudStorage {
			job.ReorgMeta.ReorgTp = model.ReorgTypeIngest
			return model.ReorgTypeIngest, nil
		}
		if err := ingest.LitDiskRoot.PreCheckUsage(); err != nil {
			logutil.DDLIngestLogger().Info("ingest backfill is not available", zap.Error(err))
			return model.ReorgTypeNone, err
		}
		job.ReorgMeta.ReorgTp = model.ReorgTypeIngest
		return model.ReorgTypeIngest, nil
	}
	// The lightning environment is unavailable, but we can still use the txn-merge backfill.
	logutil.DDLLogger().Info("fallback to txn-merge backfill process",
		zap.Bool("lightning env initialized", ingest.LitInitialized))
	job.ReorgMeta.ReorgTp = model.ReorgTypeTxnMerge
	return model.ReorgTypeTxnMerge, nil
}

func loadCloudStorageURI(w *worker, job *model.Job) {
	jc := w.jobContext(job.ID, job.ReorgMeta)
	jc.cloudStorageURI = handle.GetCloudStorageURI(w.workCtx, w.store)
	job.ReorgMeta.UseCloudStorage = len(jc.cloudStorageURI) > 0 && job.ReorgMeta.IsDistReorg
}

func doReorgWorkForCreateIndex(
	w *worker,
	jobCtx *jobContext,
	job *model.Job,
	tbl table.Table,
	allIndexInfos []*model.IndexInfo,
) (done bool, ver int64, err error) {
	var reorgTp model.ReorgType
	reorgTp, err = pickBackfillType(job)
	if err != nil {
		return false, ver, err
	}
	if !reorgTp.NeedMergeProcess() {
		skipReorg := checkIfTableReorgWorkCanSkip(w.store, w.sess.Session(), tbl, job)
		if skipReorg {
			logutil.DDLLogger().Info("table is empty, skipping reorg work",
				zap.Int64("jobID", job.ID),
				zap.String("table", tbl.Meta().Name.O))
			return true, ver, nil
		}
		return runReorgJobAndHandleErr(w, jobCtx, job, tbl, allIndexInfos, false)
	}
	switch allIndexInfos[0].BackfillState {
	case model.BackfillStateRunning:
		skipReorg := checkIfTableReorgWorkCanSkip(w.store, w.sess.Session(), tbl, job)
		if !skipReorg {
			logutil.DDLLogger().Info("index backfill state running",
				zap.Int64("job ID", job.ID), zap.String("table", tbl.Meta().Name.O),
				zap.Bool("ingest mode", reorgTp == model.ReorgTypeIngest),
				zap.String("index", allIndexInfos[0].Name.O))
			switch reorgTp {
			case model.ReorgTypeIngest:
				if job.ReorgMeta.IsDistReorg {
					done, ver, err = runIngestReorgJobDist(w, jobCtx, job, tbl, allIndexInfos)
				} else {
					done, ver, err = runIngestReorgJob(w, jobCtx, job, tbl, allIndexInfos)
				}
			case model.ReorgTypeTxnMerge:
				done, ver, err = runReorgJobAndHandleErr(w, jobCtx, job, tbl, allIndexInfos, false)
			}
			if err != nil || !done {
				return false, ver, errors.Trace(err)
			}
		} else {
			failpoint.InjectCall("afterCheckTableReorgCanSkip")
			logutil.DDLLogger().Info("table is empty, skipping reorg work",
				zap.Int64("jobID", job.ID),
				zap.String("table", tbl.Meta().Name.O))
		}
		for _, indexInfo := range allIndexInfos {
			indexInfo.BackfillState = model.BackfillStateReadyToMerge
		}
		ver, err = updateVersionAndTableInfo(jobCtx, job, tbl.Meta(), true)
		failpoint.InjectCall("afterBackfillStateRunningDone", job)
		return false, ver, errors.Trace(err)
	case model.BackfillStateReadyToMerge:
		failpoint.InjectCall("beforeBackfillMerge")
		logutil.DDLLogger().Info("index backfill state ready to merge",
			zap.Int64("job ID", job.ID),
			zap.String("table", tbl.Meta().Name.O),
			zap.String("index", allIndexInfos[0].Name.O))
		for _, indexInfo := range allIndexInfos {
			indexInfo.BackfillState = model.BackfillStateMerging
		}
		job.SnapshotVer = 0 // Reset the snapshot version for merge index reorg.
		ver, err = updateVersionAndTableInfo(jobCtx, job, tbl.Meta(), true)
		return false, ver, errors.Trace(err)
	case model.BackfillStateMerging:
		skipReorg := checkIfTempIndexReorgWorkCanSkip(w.store, w.sess.Session(), tbl, allIndexInfos, job)
		if !skipReorg {
			done, ver, err = runReorgJobAndHandleErr(w, jobCtx, job, tbl, allIndexInfos, true)
			if !done {
				return false, ver, err
			}
		} else {
			failpoint.InjectCall("afterCheckTempIndexReorgCanSkip")
			logutil.DDLLogger().Info("temp index is empty, skipping reorg work",
				zap.Int64("jobID", job.ID),
				zap.String("table", tbl.Meta().Name.O))
		}
		for _, indexInfo := range allIndexInfos {
			indexInfo.BackfillState = model.BackfillStateInapplicable // Prevent double-write on this index.
		}
		ver, err = updateVersionAndTableInfo(jobCtx, job, tbl.Meta(), true)
		return true, ver, errors.Trace(err)
	default:
		return false, 0, dbterror.ErrInvalidDDLState.GenWithStackByArgs("backfill", allIndexInfos[0].BackfillState)
	}
}

func runIngestReorgJobDist(w *worker, jobCtx *jobContext, job *model.Job,
	tbl table.Table, allIndexInfos []*model.IndexInfo) (done bool, ver int64, err error) {
	done, ver, err = runReorgJobAndHandleErr(w, jobCtx, job, tbl, allIndexInfos, false)
	if err != nil {
		return false, ver, errors.Trace(err)
	}

	if !done {
		return false, ver, nil
	}

	return true, ver, nil
}

func runIngestReorgJob(w *worker, jobCtx *jobContext, job *model.Job,
	tbl table.Table, allIndexInfos []*model.IndexInfo) (done bool, ver int64, err error) {
	done, ver, err = runReorgJobAndHandleErr(w, jobCtx, job, tbl, allIndexInfos, false)
	if err != nil {
		if kv.ErrKeyExists.Equal(err) {
			logutil.DDLLogger().Warn("import index duplicate key, convert job to rollback", zap.Stringer("job", job), zap.Error(err))
			ver, err = convertAddIdxJob2RollbackJob(jobCtx, job, tbl.Meta(), allIndexInfos, err)
		} else if !isRetryableJobError(err, job.ErrorCount) {
			logutil.DDLLogger().Warn("run reorg job failed, convert job to rollback",
				zap.String("job", job.String()), zap.Error(err))
			ver, err = convertAddIdxJob2RollbackJob(jobCtx, job, tbl.Meta(), allIndexInfos, err)
		} else {
			logutil.DDLLogger().Warn("run add index ingest job error", zap.Error(err))
		}
		return false, ver, errors.Trace(err)
	}
	failpoint.InjectCall("afterRunIngestReorgJob", job, done)
	return done, ver, nil
}

func isRetryableJobError(err error, jobErrCnt int64) bool {
	if jobErrCnt+1 >= vardef.GetDDLErrorCountLimit() {
		return false
	}
	return isRetryableError(err)
}

func isRetryableError(err error) bool {
	errMsg := err.Error()
	for _, m := range dbterror.ReorgRetryableErrMsgs {
		if strings.Contains(errMsg, m) {
			return true
		}
	}
	originErr := errors.Cause(err)
	if tErr, ok := originErr.(*terror.Error); ok {
		sqlErr := terror.ToSQLError(tErr)
		_, ok := dbterror.ReorgRetryableErrCodes[sqlErr.Code]
		return ok
	}
	// For the unknown errors, we should retry.
	return true
}

func runReorgJobAndHandleErr(
	w *worker,
	jobCtx *jobContext,
	job *model.Job,
	tbl table.Table,
	allIndexInfos []*model.IndexInfo,
	mergingTmpIdx bool,
) (done bool, ver int64, err error) {
	elements := make([]*meta.Element, 0, len(allIndexInfos))
	for _, indexInfo := range allIndexInfos {
		elements = append(elements, &meta.Element{ID: indexInfo.ID, TypeKey: meta.IndexElementKey})
	}

	failpoint.InjectCall("beforeRunReorgJobAndHandleErr", allIndexInfos)

	sctx, err1 := w.sessPool.Get()
	if err1 != nil {
		err = err1
		return
	}
	defer w.sessPool.Put(sctx)
	rh := newReorgHandler(sess.NewSession(sctx))
	dbInfo, err := jobCtx.metaMut.GetDatabase(job.SchemaID)
	if err != nil {
		return false, ver, errors.Trace(err)
	}
	reorgInfo, err := getReorgInfo(jobCtx.oldDDLCtx.jobContext(job.ID, job.ReorgMeta), jobCtx, rh, job, dbInfo, tbl, elements, mergingTmpIdx)
	if err != nil || reorgInfo == nil || reorgInfo.first {
		// If we run reorg firstly, we should update the job snapshot version
		// and then run the reorg next time.
		return false, ver, errors.Trace(err)
	}
	err = overwriteReorgInfoFromGlobalCheckpoint(w, rh.s, job, reorgInfo)
	if err != nil {
		return false, ver, errors.Trace(err)
	}
	err = w.runReorgJob(jobCtx, reorgInfo, tbl.Meta(), func() (addIndexErr error) {
		defer util.Recover(metrics.LabelDDL, "onCreateIndex",
			func() {
				addIndexErr = dbterror.ErrCancelledDDLJob.GenWithStack("add table `%v` index `%v` panic", tbl.Meta().Name, allIndexInfos[0].Name)
			}, false)
		return w.addTableIndex(jobCtx, tbl, reorgInfo)
	})
	if err != nil {
		if dbterror.ErrPausedDDLJob.Equal(err) {
			return false, ver, nil
		}
		if dbterror.ErrWaitReorgTimeout.Equal(err) {
			// if timeout, we should return, check for the owner and re-wait job done.
			return false, ver, nil
		}
		// TODO(tangenta): get duplicate column and match index.
		err = ingest.TryConvertToKeyExistsErr(err, allIndexInfos[0], tbl.Meta())
		if !isRetryableJobError(err, job.ErrorCount) {
			logutil.DDLLogger().Warn("run add index job failed, convert job to rollback", zap.Stringer("job", job), zap.Error(err))
			ver, err = convertAddIdxJob2RollbackJob(jobCtx, job, tbl.Meta(), allIndexInfos, err)
			if err1 := rh.RemoveDDLReorgHandle(job, reorgInfo.elements); err1 != nil {
				logutil.DDLLogger().Warn("run add index job failed, convert job to rollback, RemoveDDLReorgHandle failed", zap.Stringer("job", job), zap.Error(err1))
			}
		}
		return false, ver, errors.Trace(err)
	}

	failpoint.InjectCall("afterRunReorgJobAndHandleErr")
	return true, ver, nil
}

func onDropIndex(jobCtx *jobContext, job *model.Job) (ver int64, _ error) {
	tblInfo, allIndexInfos, ifExists, err := checkDropIndex(jobCtx.infoCache, jobCtx.metaMut, job)
	if err != nil {
		if ifExists && dbterror.ErrCantDropFieldOrKey.Equal(err) {
			job.Warning = toTError(err)
			job.State = model.JobStateDone
			return ver, nil
		}
		return ver, errors.Trace(err)
	}
	if tblInfo.TableCacheStatusType != model.TableCacheStatusDisable {
		return ver, errors.Trace(dbterror.ErrOptOnCacheTable.GenWithStackByArgs("Drop Index"))
	}

	if job.MultiSchemaInfo != nil && !job.IsRollingback() && job.MultiSchemaInfo.Revertible {
		job.MarkNonRevertible()
		job.SchemaState = allIndexInfos[0].State
		return updateVersionAndTableInfo(jobCtx, job, tblInfo, false)
	}

	originalState := allIndexInfos[0].State
	switch allIndexInfos[0].State {
	case model.StatePublic:
		// public -> write only
		for _, indexInfo := range allIndexInfos {
			indexInfo.State = model.StateWriteOnly
		}
		ver, err = updateVersionAndTableInfo(jobCtx, job, tblInfo, originalState != model.StateWriteOnly)
		if err != nil {
			return ver, errors.Trace(err)
		}
	case model.StateWriteOnly:
		// write only -> delete only
		for _, indexInfo := range allIndexInfos {
			indexInfo.State = model.StateDeleteOnly
		}
		ver, err = updateVersionAndTableInfo(jobCtx, job, tblInfo, originalState != model.StateDeleteOnly)
		if err != nil {
			return ver, errors.Trace(err)
		}
	case model.StateDeleteOnly:
		// delete only -> reorganization
		for _, indexInfo := range allIndexInfos {
			indexInfo.State = model.StateDeleteReorganization
		}
		ver, err = updateVersionAndTableInfo(jobCtx, job, tblInfo, originalState != model.StateDeleteReorganization)
		if err != nil {
			return ver, errors.Trace(err)
		}
	case model.StateDeleteReorganization:
		// reorganization -> absent
		isColumnarIndex := false
		indexIDs := make([]int64, 0, len(allIndexInfos))
		for _, indexInfo := range allIndexInfos {
			if indexInfo.IsColumnarIndex() {
				isColumnarIndex = true
			}
			indexInfo.State = model.StateNone
			// Set column index flag.
			DropIndexColumnFlag(tblInfo, indexInfo)
			RemoveDependentHiddenColumns(tblInfo, indexInfo)
			removeIndexInfo(tblInfo, indexInfo)
			indexIDs = append(indexIDs, indexInfo.ID)
		}

		failpoint.Inject("mockExceedErrorLimit", func(val failpoint.Value) {
			//nolint:forcetypeassert
			if val.(bool) {
				panic("panic test in cancelling add index")
			}
		})

		ver, err = updateVersionAndTableInfoWithCheck(jobCtx, job, tblInfo, originalState != model.StateNone)
		if err != nil {
			return ver, errors.Trace(err)
		}

		if isColumnarIndex {
			// Send sync schema notification to TiFlash.
			if err := infosync.SyncTiFlashTableSchema(jobCtx.stepCtx, tblInfo.ID); err != nil {
				logutil.DDLLogger().Warn("run drop column index but syncing TiFlash schema failed", zap.Error(err))
			}
		}

		// Finish this job.
		if job.IsRollingback() {
			dropArgs, err := model.GetFinishedModifyIndexArgs(job)
			job.FinishTableJob(model.JobStateRollbackDone, model.StateNone, ver, tblInfo)
			if err != nil {
				return ver, errors.Trace(err)
			}

			// Convert drop index args to finished add index args again to finish add index job.
			// Only rolled back add index jobs will get here, since drop index jobs can only be cancelled, not rolled back.
			addIndexArgs := &model.ModifyIndexArgs{
				PartitionIDs: dropArgs.PartitionIDs,
				OpType:       model.OpAddIndex,
			}
			for i, indexID := range indexIDs {
				addIndexArgs.IndexArgs = append(addIndexArgs.IndexArgs,
					&model.IndexArg{
						IndexID: indexID,
						IfExist: dropArgs.IndexArgs[i].IfExist,
					})
			}
			job.FillFinishedArgs(addIndexArgs)
		} else {
			// the partition ids were append by convertAddIdxJob2RollbackJob, it is weird, but for the compatibility,
			// we should keep appending the partitions in the convertAddIdxJob2RollbackJob.
			job.FinishTableJob(model.JobStateDone, model.StateNone, ver, tblInfo)
			// Global index key has t{tableID}_ prefix.
			// Assign partitionIDs empty to guarantee correct prefix in insertJobIntoDeleteRangeTable.
			dropArgs, err := model.GetDropIndexArgs(job)
			dropArgs.OpType = model.OpDropIndex
			if err != nil {
				return ver, errors.Trace(err)
			}
			dropArgs.IndexArgs[0].IndexID = indexIDs[0]
			dropArgs.IndexArgs[0].IsColumnar = allIndexInfos[0].IsColumnarIndex()
			dropArgs.IndexArgs[0].ColumnarIndexType = allIndexInfos[0].GetColumnarIndexType()
			if !allIndexInfos[0].Global {
				dropArgs.PartitionIDs = getPartitionIDs(tblInfo)
			}
			job.FillFinishedArgs(dropArgs)
		}
	default:
		return ver, errors.Trace(dbterror.ErrInvalidDDLState.GenWithStackByArgs("index", allIndexInfos[0].State))
	}
	job.SchemaState = allIndexInfos[0].State
	return ver, errors.Trace(err)
}

// RemoveDependentHiddenColumns removes hidden columns by the indexInfo.
func RemoveDependentHiddenColumns(tblInfo *model.TableInfo, idxInfo *model.IndexInfo) {
	hiddenColOffs := make([]int, 0)
	for _, indexColumn := range idxInfo.Columns {
		col := tblInfo.Columns[indexColumn.Offset]
		if col.Hidden {
			hiddenColOffs = append(hiddenColOffs, col.Offset)
		}
	}
	// Sort the offset in descending order.
	slices.SortFunc(hiddenColOffs, func(a, b int) int { return cmp.Compare(b, a) })
	// Move all the dependent hidden columns to the end.
	endOffset := len(tblInfo.Columns) - 1
	for _, offset := range hiddenColOffs {
		tblInfo.MoveColumnInfo(offset, endOffset)
	}
	tblInfo.Columns = tblInfo.Columns[:len(tblInfo.Columns)-len(hiddenColOffs)]
}

func removeIndexInfo(tblInfo *model.TableInfo, idxInfo *model.IndexInfo) {
	indices := tblInfo.Indices
	offset := -1
	for i, idx := range indices {
		if idxInfo.ID == idx.ID {
			offset = i
			break
		}
	}
	if offset == -1 {
		// The target index has been removed.
		return
	}
	// Remove the target index.
	tblInfo.Indices = slices.Delete(tblInfo.Indices, offset, offset+1)
}

func checkDropIndex(infoCache *infoschema.InfoCache, t *meta.Mutator, job *model.Job) (*model.TableInfo, []*model.IndexInfo, bool /* ifExists */, error) {
	schemaID := job.SchemaID
	tblInfo, err := GetTableInfoAndCancelFaultJob(t, job, schemaID)
	if err != nil {
		return nil, nil, false, errors.Trace(err)
	}

	args, err := model.GetDropIndexArgs(job)
	if err != nil {
		job.State = model.JobStateCancelled
		return nil, nil, false, errors.Trace(err)
	}

	indexInfos := make([]*model.IndexInfo, 0, len(args.IndexArgs))
	for _, idxArg := range args.IndexArgs {
		indexInfo := tblInfo.FindIndexByName(idxArg.IndexName.L)
		if indexInfo == nil {
			job.State = model.JobStateCancelled
			return nil, nil, idxArg.IfExist, dbterror.ErrCantDropFieldOrKey.GenWithStack("index %s doesn't exist", idxArg.IndexName)
		}

		// Check that drop primary index will not cause invisible implicit primary index.
		if err := checkInvisibleIndexesOnPK(tblInfo, []*model.IndexInfo{indexInfo}, job); err != nil {
			job.State = model.JobStateCancelled
			return nil, nil, false, errors.Trace(err)
		}

		// Double check for drop index needed in foreign key.
		if err := checkIndexNeededInForeignKeyInOwner(infoCache, job, job.SchemaName, tblInfo, indexInfo); err != nil {
			return nil, nil, false, errors.Trace(err)
		}
		indexInfos = append(indexInfos, indexInfo)
	}
	return tblInfo, indexInfos, false, nil
}

func checkInvisibleIndexesOnPK(tblInfo *model.TableInfo, indexInfos []*model.IndexInfo, job *model.Job) error {
	newIndices := make([]*model.IndexInfo, 0, len(tblInfo.Indices))
	for _, oidx := range tblInfo.Indices {
		needAppend := true
		for _, idx := range indexInfos {
			if idx.Name.L == oidx.Name.L {
				needAppend = false
				break
			}
		}
		if needAppend {
			newIndices = append(newIndices, oidx)
		}
	}
	newTbl := tblInfo.Clone()
	newTbl.Indices = newIndices
	if err := checkInvisibleIndexOnPK(newTbl); err != nil {
		job.State = model.JobStateCancelled
		return err
	}

	return nil
}

func checkRenameIndex(t *meta.Mutator, job *model.Job) (tblInfo *model.TableInfo, from, to ast.CIStr, err error) {
	schemaID := job.SchemaID
	tblInfo, err = GetTableInfoAndCancelFaultJob(t, job, schemaID)
	if err != nil {
		return nil, from, to, errors.Trace(err)
	}

	args, err := model.GetModifyIndexArgs(job)
	if err != nil {
		job.State = model.JobStateCancelled
		return nil, from, to, errors.Trace(err)
	}
	from, to = args.GetRenameIndexes()

	// Double check. See function `RenameIndex` in executor.go
	duplicate, err := ValidateRenameIndex(from, to, tblInfo)
	if duplicate {
		return nil, from, to, nil
	}
	if err != nil {
		job.State = model.JobStateCancelled
		return nil, from, to, errors.Trace(err)
	}
	return tblInfo, from, to, errors.Trace(err)
}

func checkAlterIndexVisibility(t *meta.Mutator, job *model.Job) (*model.TableInfo, ast.CIStr, bool, error) {
	var (
		indexName ast.CIStr
		invisible bool
	)

	schemaID := job.SchemaID
	tblInfo, err := GetTableInfoAndCancelFaultJob(t, job, schemaID)
	if err != nil {
		return nil, indexName, invisible, errors.Trace(err)
	}

	args, err := model.GetAlterIndexVisibilityArgs(job)
	if err != nil {
		job.State = model.JobStateCancelled
		return nil, indexName, invisible, errors.Trace(err)
	}
	indexName, invisible = args.IndexName, args.Invisible

	skip, err := validateAlterIndexVisibility(nil, indexName, invisible, tblInfo)
	if err != nil {
		job.State = model.JobStateCancelled
		return nil, indexName, invisible, errors.Trace(err)
	}
	if skip {
		job.State = model.JobStateDone
		return nil, indexName, invisible, nil
	}
	return tblInfo, indexName, invisible, nil
}

// indexRecord is the record information of an index.
type indexRecord struct {
	handle kv.Handle
	key    []byte        // It's used to lock a record. Record it to reduce the encoding time.
	vals   []types.Datum // It's the index values.
	rsData []types.Datum // It's the restored data for handle.
	skip   bool          // skip indicates that the index key is already exists, we should not add it.
}

type baseIndexWorker struct {
	*backfillCtx
	indexes []table.Index

	tp backfillerType
	// The following attributes are used to reduce memory allocation.
	defaultVals []types.Datum
	idxRecords  []*indexRecord
	rowMap      map[int64]types.Datum
	rowDecoder  *decoder.RowDecoder
}

type addIndexTxnWorker struct {
	baseIndexWorker

	// The following attributes are used to reduce memory allocation.
	idxKeyBufs         [][]byte
	batchCheckKeys     []kv.Key
	batchCheckValues   [][]byte
	distinctCheckFlags []bool
	recordIdx          []int
}

func newAddIndexTxnWorker(
	decodeColMap map[int64]decoder.Column,
	t table.PhysicalTable,
	bfCtx *backfillCtx,
	job *model.Job,
	elements []*meta.Element,
	currElement *meta.Element,
) (*addIndexTxnWorker, error) {
	if !bytes.Equal(currElement.TypeKey, meta.IndexElementKey) {
		logutil.DDLLogger().Error("Element type for addIndexTxnWorker incorrect",
			zap.Int64("job ID", job.ID), zap.ByteString("element type", currElement.TypeKey), zap.Int64("element ID", elements[0].ID))
		return nil, errors.Errorf("element type is not index, typeKey: %v", currElement.TypeKey)
	}

	allIndexes := make([]table.Index, 0, len(elements))
	for _, elem := range elements {
		if !bytes.Equal(elem.TypeKey, meta.IndexElementKey) {
			continue
		}
		indexInfo := model.FindIndexInfoByID(t.Meta().Indices, elem.ID)
		index := tables.NewIndex(t.GetPhysicalID(), t.Meta(), indexInfo)
		allIndexes = append(allIndexes, index)
	}
	rowDecoder := decoder.NewRowDecoder(t, t.WritableCols(), decodeColMap)

	return &addIndexTxnWorker{
		baseIndexWorker: baseIndexWorker{
			backfillCtx: bfCtx,
			indexes:     allIndexes,
			rowDecoder:  rowDecoder,
			defaultVals: make([]types.Datum, len(t.WritableCols())),
			rowMap:      make(map[int64]types.Datum, len(decodeColMap)),
		},
	}, nil
}

func (w *baseIndexWorker) AddMetricInfo(cnt float64) {
	w.metricCounter.Add(cnt)
}

func (w *baseIndexWorker) String() string {
	return w.tp.String()
}

func (w *baseIndexWorker) GetCtx() *backfillCtx {
	return w.backfillCtx
}

// mockNotOwnerErrOnce uses to make sure `notOwnerErr` only mock error once.
var mockNotOwnerErrOnce uint32

// getIndexRecord gets index columns values use w.rowDecoder, and generate indexRecord.
func (w *baseIndexWorker) getIndexRecord(idxInfo *model.IndexInfo, handle kv.Handle, recordKey []byte) (*indexRecord, error) {
	cols := w.table.WritableCols()
	failpoint.Inject("MockGetIndexRecordErr", func(val failpoint.Value) {
		if valStr, ok := val.(string); ok {
			switch valStr {
			case "cantDecodeRecordErr":
				failpoint.Return(nil, errors.Trace(dbterror.ErrCantDecodeRecord.GenWithStackByArgs("index",
					errors.New("mock can't decode record error"))))
			case "modifyColumnNotOwnerErr":
				if idxInfo.Name.O == "_Idx$_idx_0" && handle.IntValue() == 7168 && atomic.CompareAndSwapUint32(&mockNotOwnerErrOnce, 0, 1) {
					failpoint.Return(nil, errors.Trace(dbterror.ErrNotOwner))
				}
			case "addIdxNotOwnerErr":
				// For the case of the old TiDB version(do not exist the element information) is upgraded to the new TiDB version.
				// First step, we need to exit "addPhysicalTableIndex".
				if idxInfo.Name.O == "idx2" && handle.IntValue() == 6144 && atomic.CompareAndSwapUint32(&mockNotOwnerErrOnce, 1, 2) {
					failpoint.Return(nil, errors.Trace(dbterror.ErrNotOwner))
				}
			}
		}
	})
	idxVal := make([]types.Datum, len(idxInfo.Columns))
	var err error
	for j, v := range idxInfo.Columns {
		col := cols[v.Offset]
		idxColumnVal, ok := w.rowMap[col.ID]
		if ok {
			idxVal[j] = idxColumnVal
			continue
		}
		idxColumnVal, err = tables.GetColDefaultValue(w.exprCtx, col, w.defaultVals)
		if err != nil {
			return nil, errors.Trace(err)
		}

		idxVal[j] = idxColumnVal
	}

	rsData := tables.TryGetHandleRestoredDataWrapper(w.table.Meta(), nil, w.rowMap, idxInfo)
	idxRecord := &indexRecord{handle: handle, key: recordKey, vals: idxVal, rsData: rsData}
	return idxRecord, nil
}

func (w *baseIndexWorker) cleanRowMap() {
	for id := range w.rowMap {
		delete(w.rowMap, id)
	}
}

// getNextKey gets next key of entry that we are going to process.
func (w *baseIndexWorker) getNextKey(taskRange reorgBackfillTask, taskDone bool) (nextKey kv.Key) {
	if !taskDone {
		// The task is not done. So we need to pick the last processed entry's handle and add one.
		lastHandle := w.idxRecords[len(w.idxRecords)-1].handle
		recordKey := tablecodec.EncodeRecordKey(taskRange.physicalTable.RecordPrefix(), lastHandle)
		return recordKey.Next()
	}
	return taskRange.endKey
}

func (w *baseIndexWorker) updateRowDecoder(handle kv.Handle, rawRecord []byte) error {
	sysZone := w.loc
	_, err := w.rowDecoder.DecodeAndEvalRowWithMap(w.exprCtx, handle, rawRecord, sysZone, w.rowMap)
	return errors.Trace(err)
}

// fetchRowColVals fetch w.batchCnt count records that need to reorganize indices, and build the corresponding indexRecord slice.
// fetchRowColVals returns:
// 1. The corresponding indexRecord slice.
// 2. Next handle of entry that we need to process.
// 3. Boolean indicates whether the task is done.
// 4. error occurs in fetchRowColVals. nil if no error occurs.
func (w *baseIndexWorker) fetchRowColVals(txn kv.Transaction, taskRange reorgBackfillTask) ([]*indexRecord, kv.Key, bool, error) {
	// TODO: use tableScan to prune columns.
	w.idxRecords = w.idxRecords[:0]
	startTime := time.Now()

	// taskDone means that the reorged handle is out of taskRange.endHandle.
	taskDone := false
	oprStartTime := startTime
	err := iterateSnapshotKeys(w.jobContext, w.ddlCtx.store, taskRange.priority, taskRange.physicalTable.RecordPrefix(), txn.StartTS(),
		taskRange.startKey, taskRange.endKey, func(handle kv.Handle, recordKey kv.Key, rawRow []byte) (bool, error) {
			oprEndTime := time.Now()
			logSlowOperations(oprEndTime.Sub(oprStartTime), "iterateSnapshotKeys in baseIndexWorker fetchRowColVals", 0)
			oprStartTime = oprEndTime

			taskDone = recordKey.Cmp(taskRange.endKey) >= 0

			if taskDone || len(w.idxRecords) >= w.batchCnt {
				return false, nil
			}

			// Decode one row, generate records of this row.
			err := w.updateRowDecoder(handle, rawRow)
			if err != nil {
				return false, err
			}
			for _, index := range w.indexes {
				idxRecord, err1 := w.getIndexRecord(index.Meta(), handle, recordKey)
				if err1 != nil {
					return false, errors.Trace(err1)
				}
				w.idxRecords = append(w.idxRecords, idxRecord)
			}
			// If there are generated column, rowDecoder will use column value that not in idxInfo.Columns to calculate
			// the generated value, so we need to clear up the reusing map.
			w.cleanRowMap()

			if recordKey.Cmp(taskRange.endKey) == 0 {
				taskDone = true
				return false, nil
			}
			return true, nil
		})

	if len(w.idxRecords) == 0 {
		taskDone = true
	}

	logutil.DDLLogger().Debug("txn fetches handle info", zap.Stringer("worker", w), zap.Uint64("txnStartTS", txn.StartTS()),
		zap.String("taskRange", taskRange.String()), zap.Duration("takeTime", time.Since(startTime)))
	return w.idxRecords, w.getNextKey(taskRange, taskDone), taskDone, errors.Trace(err)
}

func (w *addIndexTxnWorker) initBatchCheckBufs(batchCount int) {
	if len(w.idxKeyBufs) < batchCount {
		w.idxKeyBufs = make([][]byte, batchCount)
	}

	w.batchCheckKeys = w.batchCheckKeys[:0]
	w.batchCheckValues = w.batchCheckValues[:0]
	w.distinctCheckFlags = w.distinctCheckFlags[:0]
	w.recordIdx = w.recordIdx[:0]
}

func (w *addIndexTxnWorker) checkHandleExists(idxInfo *model.IndexInfo, key kv.Key, value []byte, handle kv.Handle) error {
	tblInfo := w.table.Meta()
	idxColLen := len(idxInfo.Columns)
	h, err := tablecodec.DecodeIndexHandle(key, value, idxColLen)
	if err != nil {
		return errors.Trace(err)
	}
	hasBeenBackFilled := h.Equal(handle)
	if hasBeenBackFilled {
		return nil
	}
	return ddlutil.GenKeyExistsErr(key, value, idxInfo, tblInfo)
}

// batchCheckUniqueKey checks the unique keys in the batch.
// Note that `idxRecords` may belong to multiple indexes.
func (w *addIndexTxnWorker) batchCheckUniqueKey(txn kv.Transaction, idxRecords []*indexRecord) error {
	w.initBatchCheckBufs(len(idxRecords))
	evalCtx := w.exprCtx.GetEvalCtx()
	ec := evalCtx.ErrCtx()
	uniqueBatchKeys := make([]kv.Key, 0, len(idxRecords))
	cnt := 0
	for i, record := range idxRecords {
		idx := w.indexes[i%len(w.indexes)]
		if !idx.Meta().Unique {
			// non-unique key need not to check, use `nil` as a placeholder to keep
			// `idxRecords[i]` belonging to `indexes[i%len(indexes)]`.
			w.batchCheckKeys = append(w.batchCheckKeys, nil)
			w.batchCheckValues = append(w.batchCheckValues, nil)
			w.distinctCheckFlags = append(w.distinctCheckFlags, false)
			w.recordIdx = append(w.recordIdx, 0)
			continue
		}
		// skip by default.
		idxRecords[i].skip = true
		iter := idx.GenIndexKVIter(ec, w.loc, record.vals, record.handle, idxRecords[i].rsData)
		for iter.Valid() {
			var buf []byte
			if cnt < len(w.idxKeyBufs) {
				buf = w.idxKeyBufs[cnt]
			}
			key, val, distinct, err := iter.Next(buf, nil)
			if err != nil {
				return errors.Trace(err)
			}
			if cnt < len(w.idxKeyBufs) {
				w.idxKeyBufs[cnt] = key
			} else {
				w.idxKeyBufs = append(w.idxKeyBufs, key)
			}
			cnt++
			w.batchCheckKeys = append(w.batchCheckKeys, key)
			w.batchCheckValues = append(w.batchCheckValues, val)
			w.distinctCheckFlags = append(w.distinctCheckFlags, distinct)
			w.recordIdx = append(w.recordIdx, i)
			uniqueBatchKeys = append(uniqueBatchKeys, key)
		}
	}

	if len(uniqueBatchKeys) == 0 {
		return nil
	}

	batchVals, err := txn.BatchGet(context.Background(), uniqueBatchKeys)
	if err != nil {
		return errors.Trace(err)
	}

	// 1. unique-key/primary-key is duplicate and the handle is equal, skip it.
	// 2. unique-key/primary-key is duplicate and the handle is not equal, return duplicate error.
	// 3. non-unique-key is duplicate, skip it.
	for i, key := range w.batchCheckKeys {
		if len(key) == 0 {
			continue
		}
		idx := w.indexes[i%len(w.indexes)]
		val, found := batchVals[string(key)]
		if found {
			if w.distinctCheckFlags[i] {
				if err := w.checkHandleExists(idx.Meta(), key, val, idxRecords[w.recordIdx[i]].handle); err != nil {
					return errors.Trace(err)
				}
			}
		} else if w.distinctCheckFlags[i] {
			// The keys in w.batchCheckKeys also maybe duplicate,
			// so we need to backfill the not found key into `batchVals` map.
			batchVals[string(key)] = w.batchCheckValues[i]
		}
		idxRecords[w.recordIdx[i]].skip = found && idxRecords[w.recordIdx[i]].skip
	}
	return nil
}

func getLocalWriterConfig(indexCnt, writerCnt int) *backend.LocalWriterConfig {
	writerCfg := &backend.LocalWriterConfig{}
	// avoid unit test panic
	memRoot := ingest.LitMemRoot
	if memRoot == nil {
		return writerCfg
	}

	// leave some room for objects overhead
	availMem := memRoot.MaxMemoryQuota() - memRoot.CurrentUsage() - int64(10*size.MB)
	memLimitPerWriter := availMem / int64(indexCnt) / int64(writerCnt)
	memLimitPerWriter = min(memLimitPerWriter, litconfig.DefaultLocalWriterMemCacheSize)
	writerCfg.Local.MemCacheSize = memLimitPerWriter
	return writerCfg
}

func writeChunk(
	ctx context.Context,
	writers []ingest.Writer,
	indexes []table.Index,
	copCtx copr.CopContext,
	loc *time.Location,
	errCtx errctx.Context,
	writeStmtBufs *variable.WriteStmtBufs,
	copChunk *chunk.Chunk,
	tblInfo *model.TableInfo,
) (rowCnt int, bytes int, err error) {
	iter := chunk.NewIterator4Chunk(copChunk)
	c := copCtx.GetBase()
	ectx := c.ExprCtx.GetEvalCtx()

	maxIdxColCnt := maxIndexColumnCount(indexes)
	idxDataBuf := make([]types.Datum, maxIdxColCnt)
	handleDataBuf := make([]types.Datum, len(c.HandleOutputOffsets))
	var restoreDataBuf []types.Datum
	count := 0
	totalBytes := 0

	unlockFns := make([]func(), 0, len(writers))
	for _, w := range writers {
		unlock := w.LockForWrite()
		unlockFns = append(unlockFns, unlock)
	}
	defer func() {
		for _, unlock := range unlockFns {
			unlock()
		}
	}()
	needRestoreForIndexes := make([]bool, len(indexes))
	restore, pkNeedRestore := false, false
	if c.PrimaryKeyInfo != nil && c.TableInfo.IsCommonHandle && c.TableInfo.CommonHandleVersion != 0 {
		pkNeedRestore = tables.NeedRestoredData(c.PrimaryKeyInfo.Columns, c.TableInfo.Columns)
	}
	for i, index := range indexes {
		needRestore := pkNeedRestore || tables.NeedRestoredData(index.Meta().Columns, c.TableInfo.Columns)
		needRestoreForIndexes[i] = needRestore
		restore = restore || needRestore
	}
	if restore {
		restoreDataBuf = make([]types.Datum, len(c.HandleOutputOffsets))
	}
	for row := iter.Begin(); row != iter.End(); row = iter.Next() {
		handleDataBuf := ExtractDatumByOffsets(ectx, row, c.HandleOutputOffsets, c.ExprColumnInfos, handleDataBuf)
		if restore {
			// restoreDataBuf should not truncate index values.
			for i, datum := range handleDataBuf {
				restoreDataBuf[i] = *datum.Clone()
			}
		}
		h, err := BuildHandle(handleDataBuf, c.TableInfo, c.PrimaryKeyInfo, loc, errCtx)
		if err != nil {
			return 0, totalBytes, errors.Trace(err)
		}
		for i, index := range indexes {
			idxID := index.Meta().ID
			idxDataBuf = ExtractDatumByOffsets(ectx,
				row, copCtx.IndexColumnOutputOffsets(idxID), c.ExprColumnInfos, idxDataBuf)
			idxData := idxDataBuf[:len(index.Meta().Columns)]
			var rsData []types.Datum
			if needRestoreForIndexes[i] {
				rsData = getRestoreData(c.TableInfo, copCtx.IndexInfo(idxID), c.PrimaryKeyInfo, restoreDataBuf)
			}
			kvBytes, err := writeOneKV(ctx, writers[i], index, loc, errCtx, writeStmtBufs, idxData, rsData, h)
			if err != nil {
				err = ingest.TryConvertToKeyExistsErr(err, index.Meta(), tblInfo)
				return 0, totalBytes, errors.Trace(err)
			}
			totalBytes += int(kvBytes)
		}
		count++
	}
	return count, totalBytes, nil
}

func maxIndexColumnCount(indexes []table.Index) int {
	maxCnt := 0
	for _, idx := range indexes {
		colCnt := len(idx.Meta().Columns)
		if colCnt > maxCnt {
			maxCnt = colCnt
		}
	}
	return maxCnt
}

func writeOneKV(
	ctx context.Context,
	writer ingest.Writer,
	index table.Index,
	loc *time.Location,
	errCtx errctx.Context,
	writeBufs *variable.WriteStmtBufs,
	idxDt, rsData []types.Datum,
	handle kv.Handle,
) (int64, error) {
	var kvBytes int64
	iter := index.GenIndexKVIter(errCtx, loc, idxDt, handle, rsData)
	for iter.Valid() {
		key, idxVal, _, err := iter.Next(writeBufs.IndexKeyBuf, writeBufs.RowValBuf)
		if err != nil {
			return kvBytes, errors.Trace(err)
		}
		failpoint.Inject("mockLocalWriterPanic", func() {
			panic("mock panic")
		})
		err = writer.WriteRow(ctx, key, idxVal, handle)
		if err != nil {
			return kvBytes, errors.Trace(err)
		}
		kvBytes += int64(len(key) + len(idxVal))
		failpoint.Inject("mockLocalWriterError", func() {
			failpoint.Return(0, errors.New("mock engine error"))
		})
		writeBufs.IndexKeyBuf = key
		writeBufs.RowValBuf = idxVal
	}
	return kvBytes, nil
}

// BackfillData will backfill table index in a transaction. A lock corresponds to a rowKey if the value of rowKey is changed,
// Note that index columns values may change, and an index is not allowed to be added, so the txn will rollback and retry.
// BackfillData will add w.batchCnt indices once, default value of w.batchCnt is 128.
func (w *addIndexTxnWorker) BackfillData(_ context.Context, handleRange reorgBackfillTask) (taskCtx backfillTaskContext, errInTxn error) {
	failpoint.Inject("errorMockPanic", func(val failpoint.Value) {
		//nolint:forcetypeassert
		if val.(bool) {
			panic("panic test")
		}
	})

	oprStartTime := time.Now()
	jobID := handleRange.getJobID()
	ctx := kv.WithInternalSourceAndTaskType(context.Background(), w.jobContext.ddlJobSourceType(), kvutil.ExplicitTypeDDL)
	errInTxn = kv.RunInNewTxn(ctx, w.ddlCtx.store, true, func(_ context.Context, txn kv.Transaction) (err error) {
		taskCtx.finishTS = txn.StartTS()
		taskCtx.addedCount = 0
		taskCtx.scanCount = 0
		updateTxnEntrySizeLimitIfNeeded(txn)
		txn.SetOption(kv.Priority, handleRange.priority)
		if tagger := w.GetCtx().getResourceGroupTaggerForTopSQL(jobID); tagger != nil {
			txn.SetOption(kv.ResourceGroupTagger, tagger)
		}
		txn.SetOption(kv.ResourceGroupName, w.jobContext.resourceGroupName)

		idxRecords, nextKey, taskDone, err := w.fetchRowColVals(txn, handleRange)
		if err != nil {
			return errors.Trace(err)
		}
		taskCtx.nextKey = nextKey
		taskCtx.done = taskDone

		err = w.batchCheckUniqueKey(txn, idxRecords)
		if err != nil {
			return errors.Trace(err)
		}
		failpoint.InjectCall("addIndexTxnWorkerBackfillData", len(idxRecords))

		for i, idxRecord := range idxRecords {
			taskCtx.scanCount++
			// The index is already exists, we skip it, no needs to backfill it.
			// The following update, delete, insert on these rows, TiDB can handle it correctly.
			if idxRecord.skip {
				continue
			}

			// We need to add this lock to make sure pessimistic transaction can realize this operation.
			// For the normal pessimistic transaction, it's ok. But if async commit is used, it may lead to inconsistent data and index.
			// TODO: For global index, lock the correct key?! Currently it locks the partition (phyTblID) and the handle or actual key?
			// but should really lock the table's ID + key col(s)
			err := txn.LockKeys(context.Background(), new(kv.LockCtx), idxRecord.key)
			if err != nil {
				return errors.Trace(err)
			}

			handle, err := w.indexes[i%len(w.indexes)].Create(
				w.tblCtx, txn, idxRecord.vals, idxRecord.handle, idxRecord.rsData,
				table.WithIgnoreAssertion,
				table.FromBackfill,
				// Constrains is already checked in batchCheckUniqueKey
				table.DupKeyCheckSkip,
			)
			if err != nil {
				if kv.ErrKeyExists.Equal(err) && idxRecord.handle.Equal(handle) {
					// Index already exists, skip it.
					continue
				}
				return errors.Trace(err)
			}
			taskCtx.addedCount++
		}

		return nil
	})
	logSlowOperations(time.Since(oprStartTime), "AddIndexBackfillData", 3000)
	failpoint.Inject("mockDMLExecution", func(val failpoint.Value) {
		//nolint:forcetypeassert
		if val.(bool) && MockDMLExecution != nil {
			MockDMLExecution()
		}
	})
	failpoint.InjectCall("mockAddIndexTxnWorkerStuck")
	return
}

// MockDMLExecution is only used for test.
var MockDMLExecution func()

// MockDMLExecutionMerging is only used for test.
var MockDMLExecutionMerging func()

func (w *worker) addPhysicalTableIndex(
	ctx context.Context,
	t table.PhysicalTable,
	reorgInfo *reorgInfo,
) error {
	if reorgInfo.mergingTmpIdx {
		logutil.DDLLogger().Info("start to merge temp index", zap.Stringer("job", reorgInfo.Job), zap.Stringer("reorgInfo", reorgInfo))
		return w.writePhysicalTableRecord(ctx, w.sessPool, t, typeAddIndexMergeTmpWorker, reorgInfo)
	}
	logutil.DDLLogger().Info("start to add table index", zap.Stringer("job", reorgInfo.Job), zap.Stringer("reorgInfo", reorgInfo))
	m := metrics.RegisterLightningCommonMetricsForDDL(reorgInfo.ID)
	ctx = lightningmetric.WithCommonMetric(ctx, m)
	defer func() {
		metrics.UnregisterLightningCommonMetricsForDDL(reorgInfo.ID, m)
	}()
	return w.writePhysicalTableRecord(ctx, w.sessPool, t, typeAddIndexWorker, reorgInfo)
}

// addTableIndex handles the add index reorganization state for a table.
func (w *worker) addTableIndex(
	jobCtx *jobContext,
	t table.Table,
	reorgInfo *reorgInfo,
) error {
	ctx := jobCtx.stepCtx
	if reorgInfo.ReorgMeta.IsDistReorg && reorgInfo.ReorgMeta.ReorgTp == model.ReorgTypeIngest {
		err := w.executeDistTask(jobCtx, t, reorgInfo)
		if err != nil {
			return err
		}
		if reorgInfo.ReorgMeta.UseCloudStorage {
			// When adding unique index by global sort, it detects duplicate keys in each step.
			// A duplicate key must be detected before, so we can skip the check bellow.
			return nil
		}
		if reorgInfo.mergingTmpIdx {
			// Merging temp index checks the duplicate keys in subtask executors.
			return nil
		}
		return checkDuplicateForUniqueIndex(ctx, t, reorgInfo, w.store)
	}

	var err error
	if tbl, ok := t.(table.PartitionedTable); ok {
		var finish, ok bool
		for !finish {
			var p table.PhysicalTable
			if tbl.Meta().ID == reorgInfo.PhysicalTableID {
				p, ok = t.(table.PhysicalTable) // global index
				if !ok {
					return fmt.Errorf("unexpected error, can't cast %T to table.PhysicalTable", t)
				}
			} else {
				p = tbl.GetPartition(reorgInfo.PhysicalTableID)
				if p == nil {
					return dbterror.ErrCancelledDDLJob.GenWithStack("Can not find partition id %d for table %d", reorgInfo.PhysicalTableID, t.Meta().ID)
				}
			}
			err = w.addPhysicalTableIndex(ctx, p, reorgInfo)
			if err != nil {
				break
			}

			finish, err = updateReorgInfo(w.sessPool, tbl, reorgInfo)
			if err != nil {
				return errors.Trace(err)
			}
			failpoint.InjectCall("afterUpdatePartitionReorgInfo", reorgInfo.Job)
			// Every time we finish a partition, we update the progress of the job.
			if rc := w.getReorgCtx(reorgInfo.Job.ID); rc != nil {
				reorgInfo.Job.SetRowCount(rc.getRowCount())
			}
		}
	} else {
		//nolint:forcetypeassert
		phyTbl := t.(table.PhysicalTable)
		err = w.addPhysicalTableIndex(ctx, phyTbl, reorgInfo)
	}
	return errors.Trace(err)
}

func checkDuplicateForUniqueIndex(ctx context.Context, t table.Table, reorgInfo *reorgInfo, store kv.Storage) (err error) {
	var (
		backendCtx ingest.BackendCtx
		cfg        *local.BackendConfig
		backend    *local.Backend
	)
	defer func() {
		if backendCtx != nil {
			backendCtx.Close()
		}
		if backend != nil {
			backend.Close()
		}
	}()
	for _, elem := range reorgInfo.elements {
		indexInfo := model.FindIndexInfoByID(t.Meta().Indices, elem.ID)
		if indexInfo == nil {
			return errors.New("unexpected error, can't find index info")
		}
		if indexInfo.Unique {
			ctx := tidblogutil.WithCategory(ctx, "ddl-ingest")
			if backendCtx == nil {
				if config.GetGlobalConfig().Store == config.StoreTypeTiKV {
					cfg, backend, err = ingest.CreateLocalBackend(ctx, store, reorgInfo.Job, true, true, 0)
					if err != nil {
						return errors.Trace(err)
					}
				}
				backendCtx, err = ingest.NewBackendCtxBuilder(ctx, store, reorgInfo.Job).
					ForDuplicateCheck().
					Build(cfg, backend)
				if err != nil {
					return err
				}
			}
			err = backendCtx.CollectRemoteDuplicateRows(indexInfo.ID, t)
			failpoint.Inject("mockCheckDuplicateForUniqueIndexError", func(_ failpoint.Value) {
				err = context.DeadlineExceeded
			})
			if err != nil {
				return err
			}
		}
	}
	return nil
}

// TaskKeyBuilder is used to build task key for the backfill job.
type TaskKeyBuilder struct {
	keyspace       string
	multiSchemaSeq int32
	mergeTempIdx   bool
	jobID          int64
}

// NewTaskKeyBuilder creates a new TaskKeyBuilder.
func NewTaskKeyBuilder() *TaskKeyBuilder {
	return &TaskKeyBuilder{multiSchemaSeq: -1}
}

// SetMergeTempIndex sets whether to merge the temporary index.
func (b *TaskKeyBuilder) SetMergeTempIndex(flag bool) *TaskKeyBuilder {
	b.mergeTempIdx = flag
	return b
}

// SetMultiSchema sets the multi-schema change information.
func (b *TaskKeyBuilder) SetMultiSchema(info *model.MultiSchemaInfo) *TaskKeyBuilder {
	if info != nil {
		b.multiSchemaSeq = info.Seq
	}
	return b
}

// Build builds the task key for the backfill job.
func (b *TaskKeyBuilder) Build(jobID int64) string {
	labels := make([]string, 0, 8)
	if kerneltype.IsNextGen() {
		labels = append(labels, keyspace.GetKeyspaceNameBySettings())
	}
	labels = append(labels, "ddl", proto.Backfill.String(), strconv.FormatInt(jobID, 10))
	if b.multiSchemaSeq >= 0 {
		labels = append(labels, strconv.Itoa(int(b.multiSchemaSeq)))
	}
	if b.mergeTempIdx {
		labels = append(labels, "merge")
	}
	return strings.Join(labels, "/")
}

// TaskKey generates a task key for the backfill job.
func TaskKey(jobID int64, mergeTempIdx bool) string {
	labels := make([]string, 0, 8)
	if kerneltype.IsNextGen() {
		ks := keyspace.GetKeyspaceNameBySettings()
		labels = append(labels, ks)
	}
	labels = append(labels, "ddl", proto.Backfill.String(), strconv.FormatInt(jobID, 10))
	if mergeTempIdx {
		labels = append(labels, "merge")
	}
	return strings.Join(labels, "/")
}

func (w *worker) executeDistTask(jobCtx *jobContext, t table.Table, reorgInfo *reorgInfo) error {
	stepCtx := jobCtx.stepCtx
	taskType := proto.Backfill
	tkBuilder := NewTaskKeyBuilder().
		SetMultiSchema(reorgInfo.Job.MultiSchemaInfo).
		SetMergeTempIndex(reorgInfo.mergingTmpIdx)
	taskKey := tkBuilder.Build(reorgInfo.Job.ID)
	g, ctx := errgroup.WithContext(w.workCtx)
	ctx = kv.WithInternalSourceType(ctx, kv.InternalDistTask)

	done := make(chan struct{})
	// For resuming add index task.
	// Need to fetch task by taskKey in tidb_global_task and tidb_global_task_history tables.
	// When pausing the related ddl job, it is possible that the task with taskKey is succeed and in tidb_global_task_history.
	// As a result, when resuming the related ddl job,
	// it is necessary to check task exits in tidb_global_task and tidb_global_task_history tables.
	taskManager, err := storage.GetDXFSvcTaskMgr()
	if err != nil {
		return err
	}
	task, err := taskManager.GetTaskByKeyWithHistory(w.workCtx, taskKey)
	if err != nil && !goerrors.Is(err, storage.ErrTaskNotFound) {
		return err
	}

	var (
		taskID                                            int64
		lastConcurrency, lastBatchSize, lastMaxWriteSpeed int
	)
	if task != nil {
		// It's possible that the task state is succeed but the ddl job is paused.
		// When task in succeed state, we can skip the dist task execution/scheduling process.
		if task.State == proto.TaskStateSucceed {
			w.updateDistTaskRowCount(taskKey, reorgInfo.Job.ID)
			logutil.DDLLogger().Info(
				"task succeed, start to resume the ddl job",
				zap.String("task-key", taskKey))
			return nil
		}
		taskMeta := &BackfillTaskMeta{}
		if err := json.Unmarshal(task.Meta, taskMeta); err != nil {
			return errors.Trace(err)
		}
		taskID = task.ID
		lastConcurrency = task.Concurrency
		lastBatchSize = taskMeta.Job.ReorgMeta.GetBatchSize()
		lastMaxWriteSpeed = taskMeta.Job.ReorgMeta.GetMaxWriteSpeed()
		g.Go(func() error {
			defer close(done)
			backoffer := backoff.NewExponential(scheduler.RetrySQLInterval, 2, scheduler.RetrySQLMaxInterval)
			err := handle.RunWithRetry(ctx, scheduler.RetrySQLTimes, backoffer, logutil.DDLLogger(),
				func(context.Context) (bool, error) {
					return true, handle.ResumeTask(w.workCtx, taskKey)
				},
			)
			if err != nil {
				return err
			}
			err = handle.WaitTaskDoneOrPaused(ctx, task.ID)
			if err := w.isReorgRunnable(stepCtx, true); err != nil {
				if dbterror.ErrPausedDDLJob.Equal(err) {
					logutil.DDLLogger().Warn("job paused by user", zap.Error(err))
					return dbterror.ErrPausedDDLJob.GenWithStackByArgs(reorgInfo.Job.ID)
				}
			}
			return err
		})
	} else {
		job := reorgInfo.Job
		workerCntLimit := job.ReorgMeta.GetConcurrency()
		concurrency, err := adjustConcurrency(ctx, taskManager, workerCntLimit)
		if err != nil {
			return err
		}
		logutil.DDLLogger().Info("adjusted add-index task concurrency",
			zap.Int("worker-cnt", workerCntLimit), zap.Int("task-concurrency", concurrency),
			zap.String("task-key", taskKey))
		rowSize := estimateTableRowSize(w.workCtx, w.store, w.sess.GetRestrictedSQLExecutor(), t)
		taskMeta := &BackfillTaskMeta{
			Job:             *job.Clone(),
			EleIDs:          extractElemIDs(reorgInfo),
			EleTypeKey:      reorgInfo.currElement.TypeKey,
			CloudStorageURI: w.jobContext(job.ID, job.ReorgMeta).cloudStorageURI,
			MergeTempIndex:  reorgInfo.mergingTmpIdx,
			EstimateRowSize: rowSize,
			Version:         BackfillTaskMetaVersion1,
		}

		metaData, err := json.Marshal(taskMeta)
		if err != nil {
			return err
		}

		targetScope := reorgInfo.ReorgMeta.TargetScope
		maxNodeCnt := reorgInfo.ReorgMeta.MaxNodeCount
		task, err := handle.SubmitTask(ctx, taskKey, taskType, w.store.GetKeyspace(), concurrency, targetScope, maxNodeCnt, metaData)
		if err != nil {
			return err
		}

		taskID = task.ID
		lastConcurrency = concurrency
		lastBatchSize = taskMeta.Job.ReorgMeta.GetBatchSize()
		lastMaxWriteSpeed = taskMeta.Job.ReorgMeta.GetMaxWriteSpeed()

		g.Go(func() error {
			defer close(done)
			err := handle.WaitTaskDoneOrPaused(ctx, task.ID)
			failpoint.InjectCall("pauseAfterDistTaskFinished")
			if err := w.isReorgRunnable(stepCtx, true); err != nil {
				if dbterror.ErrPausedDDLJob.Equal(err) {
					logutil.DDLLogger().Warn("job paused by user", zap.Error(err))
					return dbterror.ErrPausedDDLJob.GenWithStackByArgs(reorgInfo.Job.ID)
				}
			}
			return err
		})
	}

	g.Go(func() error {
		checkFinishTk := time.NewTicker(CheckBackfillJobFinishInterval)
		defer checkFinishTk.Stop()
		updateRowCntTk := time.NewTicker(UpdateBackfillJobRowCountInterval)
		defer updateRowCntTk.Stop()
		for {
			select {
			case <-done:
				w.updateDistTaskRowCount(taskKey, reorgInfo.Job.ID)
				return nil
			case <-checkFinishTk.C:
				if err = w.isReorgRunnable(stepCtx, true); err != nil {
					if dbterror.ErrPausedDDLJob.Equal(err) {
						if err = handle.PauseTask(w.workCtx, taskKey); err != nil {
							logutil.DDLLogger().Error("pause task error", zap.String("task_key", taskKey), zap.Error(err))
							continue
						}
						failpoint.InjectCall("syncDDLTaskPause")
					}
					if !dbterror.ErrCancelledDDLJob.Equal(err) {
						return errors.Trace(err)
					}
					if err = handle.CancelTask(w.workCtx, taskKey); err != nil {
						logutil.DDLLogger().Error("cancel task error", zap.String("task_key", taskKey), zap.Error(err))
						// continue to cancel task.
						continue
					}
				}
			case <-updateRowCntTk.C:
				w.updateDistTaskRowCount(taskKey, reorgInfo.Job.ID)
			}
		}
	})

	g.Go(func() error {
		modifyTaskParamLoop(ctx, jobCtx.sysTblMgr, taskManager, done,
			reorgInfo.Job.ID, taskID, lastConcurrency, lastBatchSize, lastMaxWriteSpeed)
		return nil
	})

	err = g.Wait()
	return err
}

// Note: we can achieve the same effect by calling ModifyTaskByID directly inside
// the process of 'ADMIN ALTER DDL JOB xxx', so we can eliminate the goroutine,
// but if the task hasn't been created we need to make sure the task is created
// with config after ALTER DDL JOB is executed. A possible solution is to make
// the DXF task submission and 'ADMIN ALTER DDL JOB xxx' txn conflict with each
// other when they overlap in time, by modify the job at the same time when submit
// task, as we are using optimistic txn. But this will cause WRITE CONFLICT with
// outer txn in transitOneJobStep.
func modifyTaskParamLoop(
	ctx context.Context,
	sysTblMgr systable.Manager,
	taskManager storage.Manager,
	done chan struct{},
	jobID, taskID int64,
	lastConcurrency, lastBatchSize, lastMaxWriteSpeed int,
) {
	logger := logutil.DDLLogger().With(zap.Int64("jobID", jobID), zap.Int64("taskID", taskID))
	ticker := time.NewTicker(UpdateDDLJobReorgCfgInterval)
	defer ticker.Stop()
	for {
		select {
		case <-done:
			return
		case <-ticker.C:
		}

		latestJob, err := sysTblMgr.GetJobByID(ctx, jobID)
		if err != nil {
			if goerrors.Is(err, systable.ErrNotFound) {
				logger.Info("job not found, might already finished")
				return
			}
			logger.Error("get job failed, will retry later", zap.Error(err))
			continue
		}

		modifies := make([]proto.Modification, 0, 3)
		workerCntLimit := latestJob.ReorgMeta.GetConcurrency()
		concurrency, err := adjustConcurrency(ctx, taskManager, workerCntLimit)
		if err != nil {
			logger.Error("adjust concurrency failed", zap.Error(err))
			continue
		}
		if concurrency != lastConcurrency {
			modifies = append(modifies, proto.Modification{
				Type: proto.ModifyConcurrency,
				To:   int64(concurrency),
			})
		}
		batchSize := latestJob.ReorgMeta.GetBatchSize()
		if batchSize != lastBatchSize {
			modifies = append(modifies, proto.Modification{
				Type: proto.ModifyBatchSize,
				To:   int64(batchSize),
			})
		}
		maxWriteSpeed := latestJob.ReorgMeta.GetMaxWriteSpeed()
		if maxWriteSpeed != lastMaxWriteSpeed {
			modifies = append(modifies, proto.Modification{
				Type: proto.ModifyMaxWriteSpeed,
				To:   int64(maxWriteSpeed),
			})
		}
		if len(modifies) == 0 {
			continue
		}
		currTask, err := taskManager.GetTaskByID(ctx, taskID)
		if err != nil {
			if goerrors.Is(err, storage.ErrTaskNotFound) {
				logger.Info("task not found, might already finished")
				return
			}
			logger.Error("get task failed, will retry later", zap.Error(err))
			continue
		}
		if !currTask.State.CanMoveToModifying() {
			// user might modify param again while another modify is ongoing.
			logger.Info("task state is not suitable for modifying, will retry later",
				zap.String("state", currTask.State.String()))
			continue
		}
		if err = taskManager.ModifyTaskByID(ctx, taskID, &proto.ModifyParam{
			PrevState:     currTask.State,
			Modifications: modifies,
		}); err != nil {
			logger.Error("modify task failed", zap.Error(err))
			continue
		}
		logger.Info("modify task success",
			zap.Int("oldConcurrency", lastConcurrency), zap.Int("newConcurrency", concurrency),
			zap.Int("oldBatchSize", lastBatchSize), zap.Int("newBatchSize", batchSize),
			zap.String("oldMaxWriteSpeed", units.HumanSize(float64(lastMaxWriteSpeed))),
			zap.String("newMaxWriteSpeed", units.HumanSize(float64(maxWriteSpeed))),
		)
		lastConcurrency = concurrency
		lastBatchSize = batchSize
		lastMaxWriteSpeed = maxWriteSpeed
	}
}

func adjustConcurrency(ctx context.Context, taskMgr storage.Manager, workerCnt int) (int, error) {
	cpuCount, err := taskMgr.GetCPUCountOfNode(ctx)
	if err != nil {
		return 0, err
	}
	return min(workerCnt, cpuCount), nil
}

// EstimateTableRowSizeForTest is used for test.
var EstimateTableRowSizeForTest = estimateTableRowSize

// estimateTableRowSize estimates the row size in bytes of a table.
// This function tries to retrieve row size in following orders:
//  1. AVG_ROW_LENGTH column from information_schema.tables.
//  2. region info's approximate key size / key number.
func estimateTableRowSize(
	ctx context.Context,
	store kv.Storage,
	exec sqlexec.RestrictedSQLExecutor,
	tbl table.Table,
) (sizeInBytes int) {
	defer util.Recover(metrics.LabelDDL, "estimateTableRowSize", nil, false)
	var gErr error
	defer func() {
		tidblogutil.Logger(ctx).Info("estimate row size",
			zap.Int64("tableID", tbl.Meta().ID), zap.Int("size", sizeInBytes), zap.Error(gErr))
	}()
	rows, _, err := exec.ExecRestrictedSQL(ctx, nil,
		"select AVG_ROW_LENGTH from information_schema.tables where TIDB_TABLE_ID = %?", tbl.Meta().ID)
	if err != nil {
		gErr = err
		return 0
	}
	if len(rows) == 0 {
		gErr = errors.New("no average row data")
		return 0
	}
	avgRowSize := rows[0].GetInt64(0)
	if avgRowSize != 0 {
		return int(avgRowSize)
	}
	regionRowSize, err := estimateRowSizeFromRegion(ctx, store, tbl)
	if err != nil {
		gErr = err
		return 0
	}
	return regionRowSize
}

func estimateRowSizeFromRegion(ctx context.Context, store kv.Storage, tbl table.Table) (int, error) {
	hStore, ok := store.(helper.Storage)
	if !ok {
		return 0, fmt.Errorf("not a helper.Storage")
	}
	h := &helper.Helper{
		Store:       hStore,
		RegionCache: hStore.GetRegionCache(),
	}
	pdCli, err := h.TryGetPDHTTPClient()
	if err != nil {
		return 0, err
	}
	pid := tbl.Meta().ID
	sk, ek := tablecodec.GetTableHandleKeyRange(pid)
	start, end := hStore.GetCodec().EncodeRegionRange(sk, ek)
	// We use the second region to prevent the influence of the front and back tables.
	regionLimit := 3
	regionInfos, err := pdCli.GetRegionsByKeyRange(ctx, pdHttp.NewKeyRange(start, end), regionLimit)
	if err != nil {
		return 0, err
	}
	if len(regionInfos.Regions) != regionLimit {
		return 0, fmt.Errorf("less than 3 regions")
	}
	sample := regionInfos.Regions[1]
	if sample.ApproximateKeys == 0 || sample.ApproximateSize == 0 {
		return 0, fmt.Errorf("zero approximate size")
	}
	return int(uint64(sample.ApproximateSize)*size.MB) / int(sample.ApproximateKeys), nil
}

func (w *worker) updateDistTaskRowCount(taskKey string, jobID int64) {
	taskMgr, err := storage.GetDXFSvcTaskMgr()
	if err != nil {
		logutil.DDLLogger().Warn("cannot get task manager", zap.String("task_key", taskKey), zap.Error(err))
		return
	}
	task, err := taskMgr.GetTaskByKeyWithHistory(w.workCtx, taskKey)
	if err != nil {
		logutil.DDLLogger().Warn("cannot get task", zap.String("task_key", taskKey), zap.Error(err))
		return
	}
	rowCount, err := taskMgr.GetSubtaskRowCount(w.workCtx, task.ID, proto.BackfillStepReadIndex)
	if err != nil {
		logutil.DDLLogger().Warn("cannot get subtask row count", zap.String("task_key", taskKey), zap.Error(err))
		return
	}
	w.getReorgCtx(jobID).setRowCount(rowCount)
}

func getNextPartitionInfo(reorg *reorgInfo, t table.PartitionedTable, currPhysicalTableID int64) (pid int64, startKey, endKey kv.Key, err error) {
	pi := t.Meta().GetPartitionInfo()
	if pi == nil {
		return 0, nil, nil, nil
	}

	// This will be used in multiple different scenarios/ALTER TABLE:
	// ADD INDEX - no change in partitions, just use pi.Definitions (1)
	// REORGANIZE PARTITION - copy data from partitions to be dropped (2)
	// REORGANIZE PARTITION - (re)create indexes on partitions to be added (3)
	// REORGANIZE PARTITION - Update new Global indexes with data from non-touched partitions (4)
	// (i.e. pi.Definitions - pi.DroppingDefinitions)
	if bytes.Equal(reorg.currElement.TypeKey, meta.IndexElementKey) {
		// case 1, 3 or 4
		if len(pi.AddingDefinitions) == 0 {
			// case 1
			// Simply AddIndex, without any partitions added or dropped!
			if reorg.mergingTmpIdx && currPhysicalTableID == t.Meta().ID {
				// If the current Physical id is the table id,
				// 1. All indexes are global index, the next Physical id should be the first partition id.
				// 2. Not all indexes are global index, return 0.
				allGlobal := true
				for _, element := range reorg.elements {
					if !bytes.Equal(element.TypeKey, meta.IndexElementKey) {
						allGlobal = false
						break
					}
					idxInfo := model.FindIndexInfoByID(t.Meta().Indices, element.ID)
					if !idxInfo.Global {
						allGlobal = false
						break
					}
				}
				if allGlobal {
					pid = 0
				} else {
					pid = pi.Definitions[0].ID
				}
			} else {
				pid, err = findNextPartitionID(currPhysicalTableID, pi.Definitions)
			}
		} else {
			// case 3 (or if not found AddingDefinitions; 4)
			// check if recreating Global Index (during Reorg Partition)
			pid, err = findNextPartitionID(currPhysicalTableID, pi.AddingDefinitions)
			if err != nil {
				// case 4
				// Not a partition in the AddingDefinitions, so it must be an existing
				// non-touched partition, i.e. recreating Global Index for the non-touched partitions
				pid, err = findNextNonTouchedPartitionID(currPhysicalTableID, pi)
			}
		}
	} else {
		// case 2
		pid, err = findNextPartitionID(currPhysicalTableID, pi.DroppingDefinitions)
	}
	if err != nil {
		// Fatal error, should not run here.
		logutil.DDLLogger().Error("find next partition ID failed", zap.Reflect("table", t), zap.Error(err))
		return 0, nil, nil, errors.Trace(err)
	}
	if pid == 0 {
		// Next partition does not exist, all the job done.
		return 0, nil, nil, nil
	}

	failpoint.Inject("mockUpdateCachedSafePoint", func(val failpoint.Value) {
		//nolint:forcetypeassert
		if val.(bool) {
			ts := oracle.GoTimeToTS(time.Now())
			//nolint:forcetypeassert
			s := reorg.jobCtx.store.(tikv.Storage)
			s.UpdateTxnSafePointCache(ts, time.Now())
			time.Sleep(time.Second * 3)
		}
	})

	if reorg.mergingTmpIdx {
		elements := reorg.elements
		firstElemTempID := tablecodec.TempIndexPrefix | elements[0].ID
		lastElemTempID := tablecodec.TempIndexPrefix | elements[len(elements)-1].ID
		startKey = tablecodec.EncodeIndexSeekKey(pid, firstElemTempID, nil)
		endKey = tablecodec.EncodeIndexSeekKey(pid, lastElemTempID, []byte{255})
	} else {
		currentVer, err := getValidCurrentVersion(reorg.jobCtx.store)
		if err != nil {
			return 0, nil, nil, errors.Trace(err)
		}
		startKey, endKey, err = getTableRange(reorg.NewJobContext(), reorg.jobCtx.store, t.GetPartition(pid), currentVer.Ver, reorg.Job.Priority)
		if err != nil {
			return 0, nil, nil, errors.Trace(err)
		}
	}
	return pid, startKey, endKey, nil
}

// updateReorgInfo will find the next partition according to current reorgInfo.
// If no more partitions, or table t is not a partitioned table, returns true to
// indicate that the reorganize work is finished.
func updateReorgInfo(sessPool *sess.Pool, t table.PartitionedTable, reorg *reorgInfo) (bool, error) {
	pid, startKey, endKey, err := getNextPartitionInfo(reorg, t, reorg.PhysicalTableID)
	if err != nil {
		return false, errors.Trace(err)
	}
	if pid == 0 {
		// Next partition does not exist, all the job done.
		return true, nil
	}
	reorg.PhysicalTableID, reorg.StartKey, reorg.EndKey = pid, startKey, endKey

	// Write the reorg info to store so the whole reorganize process can recover from panic.
	err = reorg.UpdateReorgMeta(reorg.StartKey, sessPool)
	logutil.DDLLogger().Info("job update reorgInfo",
		zap.Int64("jobID", reorg.Job.ID),
		zap.Stringer("element", reorg.currElement),
		zap.Int64("partitionTableID", pid),
		zap.String("startKey", hex.EncodeToString(reorg.StartKey)),
		zap.String("endKey", hex.EncodeToString(reorg.EndKey)), zap.Error(err))
	return false, errors.Trace(err)
}

// findNextPartitionID finds the next partition ID in the PartitionDefinition array.
// Returns 0 if current partition is already the last one.
func findNextPartitionID(currentPartition int64, defs []model.PartitionDefinition) (int64, error) {
	for i, def := range defs {
		if currentPartition == def.ID {
			if i == len(defs)-1 {
				return 0, nil
			}
			return defs[i+1].ID, nil
		}
	}
	return 0, errors.Errorf("partition id not found %d", currentPartition)
}

func findNextNonTouchedPartitionID(currPartitionID int64, pi *model.PartitionInfo) (int64, error) {
	pid, err := findNextPartitionID(currPartitionID, pi.Definitions)
	if err != nil {
		return 0, err
	}
	if pid == 0 {
		return 0, nil
	}
	for _, notFoundErr := findNextPartitionID(pid, pi.DroppingDefinitions); notFoundErr == nil; {
		// This can be optimized, but it is not frequently called, so keeping as-is
		pid, err = findNextPartitionID(pid, pi.Definitions)
		if pid == 0 {
			break
		}
	}
	return pid, err
}

// AllocateIndexID allocates an index ID from TableInfo.
func AllocateIndexID(tblInfo *model.TableInfo) int64 {
	tblInfo.MaxIndexID++
	return tblInfo.MaxIndexID
}

func getIndexInfoByNameAndColumn(oldTableInfo *model.TableInfo, newOne *model.IndexInfo) *model.IndexInfo {
	for _, oldOne := range oldTableInfo.Indices {
		if newOne.Name.L == oldOne.Name.L && indexColumnSliceEqual(newOne.Columns, oldOne.Columns) {
			return oldOne
		}
	}
	return nil
}

func indexColumnSliceEqual(a, b []*model.IndexColumn) bool {
	if len(a) != len(b) {
		return false
	}
	if len(a) == 0 {
		logutil.DDLLogger().Warn("admin repair table : index's columns length equal to 0")
		return true
	}
	// Accelerate the compare by eliminate index bound check.
	b = b[:len(a)]
	for i, v := range a {
		if v.Name.L != b[i].Name.L {
			return false
		}
	}
	return true
}

type cleanUpIndexWorker struct {
	baseIndexWorker
}

func newCleanUpIndexWorker(id int, t table.PhysicalTable, decodeColMap map[int64]decoder.Column, reorgInfo *reorgInfo, jc *ReorgContext) (*cleanUpIndexWorker, error) {
	bCtx, err := newBackfillCtx(id, reorgInfo, reorgInfo.SchemaName, t, jc, metrics.LblCleanupIdxRate, false)
	if err != nil {
		return nil, err
	}

	indexes := make([]table.Index, 0, len(t.Indices()))
	rowDecoder := decoder.NewRowDecoder(t, t.WritableCols(), decodeColMap)
	for _, index := range t.Indices() {
		if index.Meta().IsColumnarIndex() {
			continue
		}
		if index.Meta().Global {
			indexes = append(indexes, index)
		}
	}
	return &cleanUpIndexWorker{
		baseIndexWorker: baseIndexWorker{
			backfillCtx: bCtx,
			indexes:     indexes,
			rowDecoder:  rowDecoder,
			defaultVals: make([]types.Datum, len(t.WritableCols())),
			rowMap:      make(map[int64]types.Datum, len(decodeColMap)),
		},
	}, nil
}

func (w *cleanUpIndexWorker) BackfillData(_ context.Context, handleRange reorgBackfillTask) (taskCtx backfillTaskContext, errInTxn error) {
	failpoint.Inject("errorMockPanic", func(val failpoint.Value) {
		//nolint:forcetypeassert
		if val.(bool) {
			panic("panic test")
		}
	})

	oprStartTime := time.Now()
	ctx := kv.WithInternalSourceAndTaskType(context.Background(), w.jobContext.ddlJobSourceType(), kvutil.ExplicitTypeDDL)
	errInTxn = kv.RunInNewTxn(ctx, w.ddlCtx.store, true, func(_ context.Context, txn kv.Transaction) error {
		taskCtx.addedCount = 0
		taskCtx.scanCount = 0
		updateTxnEntrySizeLimitIfNeeded(txn)
		txn.SetOption(kv.Priority, handleRange.priority)
		if tagger := w.GetCtx().getResourceGroupTaggerForTopSQL(handleRange.getJobID()); tagger != nil {
			txn.SetOption(kv.ResourceGroupTagger, tagger)
		}
		txn.SetOption(kv.ResourceGroupName, w.jobContext.resourceGroupName)

		idxRecords, nextKey, taskDone, err := w.fetchRowColVals(txn, handleRange)
		if err != nil {
			return errors.Trace(err)
		}
		taskCtx.nextKey = nextKey
		taskCtx.done = taskDone

		txn.SetDiskFullOpt(kvrpcpb.DiskFullOpt_AllowedOnAlmostFull)

		lockCtx := new(kv.LockCtx)
		evalCtx := w.exprCtx.GetEvalCtx()
		loc, ec := evalCtx.Location(), evalCtx.ErrCtx()
		n := len(w.indexes)
		globalIndexKeys := make([]kv.Key, 0, len(idxRecords))
		allKeys := make([]kv.Key, 0, len(idxRecords))
		for i, idxRecord := range idxRecords {
			key, distinct, err := w.indexes[i%n].GenIndexKey(ec, loc, idxRecord.vals, idxRecord.handle, nil)
			if err != nil {
				return errors.Trace(err)
			}
			if distinct {
				globalIndexKeys = append(globalIndexKeys, key)
			}
			allKeys = append(allKeys, key)
		}

		var found map[string][]byte
		found, err = txn.BatchGet(ctx, globalIndexKeys)
		if err != nil {
			return errors.Trace(err)
		}

		for i, idxRecord := range idxRecords {
			taskCtx.scanCount++
			if val, ok := found[string(allKeys[i])]; ok {
				// Only delete if it is from the partition it was read from.
				handle, errPart := tablecodec.DecodeHandleInIndexValue(val)
				if errPart != nil {
					return errors.Trace(errPart)
				}
				if partHandle, ok := handle.(kv.PartitionHandle); ok {
					if partHandle.PartitionID != handleRange.physicalTable.GetPhysicalID() {
						continue
					}
				}
				// Lock the global index entry, to prevent deleting something that is concurrently added.
				err = txn.LockKeys(ctx, lockCtx, allKeys[i])
				if err != nil {
					return errors.Trace(err)
				}
			}
			// we fetch records row by row, so records will belong to
			// index[0], index[1] ... index[n-1], index[0], index[1] ...
			// respectively. So indexes[i%n] is the index of idxRecords[i].
			err = w.indexes[i%n].Delete(w.tblCtx, txn, idxRecord.vals, idxRecord.handle)
			if err != nil {
				return errors.Trace(err)
			}
			taskCtx.addedCount++
		}
		return nil
	})
	logSlowOperations(time.Since(oprStartTime), "cleanUpIndexBackfillDataInTxn", 3000)
	failpoint.Inject("mockDMLExecution", func(val failpoint.Value) {
		//nolint:forcetypeassert
		if val.(bool) && MockDMLExecution != nil {
			MockDMLExecution()
		}
	})

	return
}

// cleanupPhysicalTableIndex handles the drop partition reorganization state for a non-partitioned table or a partition.
func (w *worker) cleanupPhysicalTableIndex(t table.PhysicalTable, reorgInfo *reorgInfo) error {
	logutil.DDLLogger().Info("start to clean up index", zap.Stringer("job", reorgInfo.Job), zap.Stringer("reorgInfo", reorgInfo))
	return w.writePhysicalTableRecord(w.workCtx, w.sessPool, t, typeCleanUpIndexWorker, reorgInfo)
}

// cleanupGlobalIndex handles the drop partition reorganization state to clean up index entries of partitions.
func (w *worker) cleanupGlobalIndexes(tbl table.PartitionedTable, partitionIDs []int64, reorgInfo *reorgInfo) error {
	var err error
	var finish bool
	for !finish {
		p := tbl.GetPartition(reorgInfo.PhysicalTableID)
		if p == nil {
			return dbterror.ErrCancelledDDLJob.GenWithStack("Can not find partition id %d for table %d", reorgInfo.PhysicalTableID, tbl.Meta().ID)
		}
		err = w.cleanupPhysicalTableIndex(p, reorgInfo)
		if err != nil {
			break
		}
		finish, err = w.updateReorgInfoForPartitions(tbl, reorgInfo, partitionIDs)
		if err != nil {
			return errors.Trace(err)
		}
	}

	return errors.Trace(err)
}

// updateReorgInfoForPartitions will find the next partition in partitionIDs according to current reorgInfo.
// If no more partitions, or table t is not a partitioned table, returns true to
// indicate that the reorganize work is finished.
func (w *worker) updateReorgInfoForPartitions(t table.PartitionedTable, reorg *reorgInfo, partitionIDs []int64) (bool, error) {
	pi := t.Meta().GetPartitionInfo()
	if pi == nil {
		return true, nil
	}

	var pid int64
	for i, pi := range partitionIDs {
		if pi == reorg.PhysicalTableID {
			if i == len(partitionIDs)-1 {
				return true, nil
			}
			pid = partitionIDs[i+1]
			break
		}
	}

	currentVer, err := getValidCurrentVersion(reorg.jobCtx.store)
	if err != nil {
		return false, errors.Trace(err)
	}
	start, end, err := getTableRange(reorg.NewJobContext(), reorg.jobCtx.store, t.GetPartition(pid), currentVer.Ver, reorg.Job.Priority)
	if err != nil {
		return false, errors.Trace(err)
	}
	reorg.StartKey, reorg.EndKey, reorg.PhysicalTableID = start, end, pid

	// Write the reorg info to store so the whole reorganize process can recover from panic.
	err = reorg.UpdateReorgMeta(reorg.StartKey, w.sessPool)
	logutil.DDLLogger().Info("job update reorg info", zap.Int64("jobID", reorg.Job.ID),
		zap.Stringer("element", reorg.currElement),
		zap.Int64("partition table ID", pid), zap.String("start key", hex.EncodeToString(start)),
		zap.String("end key", hex.EncodeToString(end)), zap.Error(err))
	return false, errors.Trace(err)
}

// changingIndex is used to store the index that need to be changed during modifying column.
type changingIndex struct {
	IndexInfo *model.IndexInfo
	// Column offset in idxInfo.Columns.
	Offset int
	// When the modifying column is contained in the index, a temp index is created.
	// isTemp indicates whether the indexInfo is a temp index created by a previous modify column job.
	isTemp bool
}

// FindRelatedIndexesToChange finds the indexes that covering the given column.
// The normal one will be overwritten by the temp one.
func FindRelatedIndexesToChange(tblInfo *model.TableInfo, colName ast.CIStr) []changingIndex {
	// In multi-schema change jobs that contains several "modify column" sub-jobs, there may be temp indexes for another temp index.
	// To prevent reorganizing too many indexes, we should create the temp indexes that are really necessary.
	var normalIdxInfos, tempIdxInfos []changingIndex
	for _, idxInfo := range tblInfo.Indices {
		if pos := findIdxCol(idxInfo, colName); pos != -1 {
			isTemp := isTempIndex(idxInfo, tblInfo)
			r := changingIndex{IndexInfo: idxInfo, Offset: pos, isTemp: isTemp}
			if isTemp {
				tempIdxInfos = append(tempIdxInfos, r)
			} else {
				normalIdxInfos = append(normalIdxInfos, r)
			}
		}
	}
	// Overwrite if the index has the corresponding temp index. For example,
	// we try to find the indexes that contain the column `b` and there are two indexes, `i(a, b)` and `$i($a, b)`.
	// Note that the symbol `$` means temporary. The index `$i($a, b)` is temporarily created by the previous "modify a" statement.
	// In this case, we would create a temporary index like $$i($a, $b), so the latter should be chosen.
	result := normalIdxInfos
	for _, tmpIdx := range tempIdxInfos {
		origName := getChangingIndexOriginName(tmpIdx.IndexInfo)
		for i, normIdx := range normalIdxInfos {
			if normIdx.IndexInfo.Name.O == origName {
				result[i] = tmpIdx
			}
		}
	}
	return result
}

// isColumnarIndexColumn checks if any index contains the given column is a columnar index.
func isColumnarIndexColumn(tblInfo *model.TableInfo, col *model.ColumnInfo) bool {
	indexesToChange := FindRelatedIndexesToChange(tblInfo, col.Name)
	for _, idx := range indexesToChange {
		if idx.IndexInfo.IsColumnarIndex() {
			return true
		}
	}
	return false
}

// isTempIndex checks whether the index is a temp index created by modify column.
// There are two types of temp index:
// 1. The index contains a temp column that is newly added, indicated by ChangeStateInfo
// 2. The index contains a old column changing its type in place, indicated by UsingChangingType
func isTempIndex(idxInfo *model.IndexInfo, tblInfo *model.TableInfo) bool {
	for _, idxCol := range idxInfo.Columns {
		if idxCol.UseChangingType || tblInfo.Columns[idxCol.Offset].ChangeStateInfo != nil {
			return true
		}
	}
	return false
}

func findIdxCol(idxInfo *model.IndexInfo, colName ast.CIStr) int {
	for offset, idxCol := range idxInfo.Columns {
		if idxCol.Name.L == colName.L {
			return offset
		}
	}
	return -1
}

func renameIndexes(tblInfo *model.TableInfo, from, to ast.CIStr) {
	for _, idx := range tblInfo.Indices {
		if idx.Name.L == from.L {
			idx.Name = to
		} else if isTempIndex(idx, tblInfo) &&
			(getChangingIndexOriginName(idx) == from.O ||
				getRemovingObjOriginName(idx.Name.O) == from.O) {
			idx.Name.L = strings.Replace(idx.Name.L, from.L, to.L, 1)
			idx.Name.O = strings.Replace(idx.Name.O, from.O, to.O, 1)
		}
		for _, col := range idx.Columns {
			originalCol := tblInfo.Columns[col.Offset]
			if originalCol.Hidden && getExpressionIndexOriginName(col.Name) == from.O {
				col.Name.L = strings.Replace(col.Name.L, from.L, to.L, 1)
				col.Name.O = strings.Replace(col.Name.O, from.O, to.O, 1)
			}
		}
	}
}

func renameHiddenColumns(tblInfo *model.TableInfo, from, to ast.CIStr) {
	for _, col := range tblInfo.Columns {
		if col.Hidden && getExpressionIndexOriginName(col.Name) == from.O {
			col.Name.L = strings.Replace(col.Name.L, from.L, to.L, 1)
			col.Name.O = strings.Replace(col.Name.O, from.O, to.O, 1)
		}
	}
}

// CheckAndBuildIndexConditionString validates whether the given expression is compatible with
// the table schema and returns a string representation of the expression.
func CheckAndBuildIndexConditionString(tblInfo *model.TableInfo, indexConditionExpr ast.ExprNode) (string, error) {
	if indexConditionExpr == nil {
		return "", nil
	}

	// check partial index condition expression
	err := checkIndexCondition(tblInfo, indexConditionExpr)
	if err != nil {
		return "", errors.Trace(err)
	}

	var sb strings.Builder
	restoreFlags := format.RestoreStringSingleQuotes | format.RestoreKeyWordLowercase | format.RestoreNameBackQuotes |
		format.RestoreSpacesAroundBinaryOperation | format.RestoreWithoutSchemaName | format.RestoreWithoutTableName
	restoreCtx := format.NewRestoreCtx(restoreFlags, &sb)
	sb.Reset()
	err = indexConditionExpr.Restore(restoreCtx)
	if err != nil {
		return "", errors.Trace(err)
	}

	return sb.String(), nil
}

func checkIndexCondition(tblInfo *model.TableInfo, indexCondition ast.ExprNode) error {
	// Only the following expressions are supported:
	// 1. column IS NULL
	// 2. column IS NOT NULL
	// 3. column = / != / > / < / >= / <= const
	// The column must be a visible column in the table, and the const must be a literal value with
	// the same type as the column.
	// The column must **NOT** be a generated column. We can loosen this restriction in the future.
	//
	// TODO: support more expressions in the future.
	if indexCondition == nil {
		return nil
	}

	switch cond := indexCondition.(type) {
	case *ast.IsNullExpr:
		// `IS NULL` and `IS NOT NULL` are both in this branch.
		columnName, ok := cond.Expr.(*ast.ColumnNameExpr)
		if !ok {
			return dbterror.ErrUnsupportedAddPartialIndex.GenWithStackByArgs(
				"partial index condition must include a column name in the IS NULL expression")
		}
		columnInfo := model.FindColumnInfo(tblInfo.Columns, columnName.Name.Name.L)
		if columnInfo == nil {
			return dbterror.ErrUnsupportedAddPartialIndex.GenWithStackByArgs(
				fmt.Sprintf("column name %s referenced in partial index condition is not found in table",
					columnName.Name.Name.L))
		}
		if columnInfo.IsGenerated() {
			return dbterror.ErrUnsupportedAddPartialIndex.GenWithStackByArgs(
				fmt.Sprintf("generated column %s cannot be used in partial index condition", columnName.Name.Name.L))
		}

		return nil
	case *ast.BinaryOperationExpr:
		if cond.Op != opcode.EQ && cond.Op != opcode.NE && cond.Op != opcode.GT &&
			cond.Op != opcode.LT && cond.Op != opcode.GE && cond.Op != opcode.LE {
			return dbterror.ErrUnsupportedAddPartialIndex.GenWithStackByArgs(
				fmt.Sprintf("binary operation %s is not supported", cond.Op.String()))
		}

		var columnName *ast.ColumnNameExpr
		var anotherSide ast.ExprNode
		columnName, ok := cond.L.(*ast.ColumnNameExpr)
		if !ok {
			// maybe the right side is a column name
			columnName, ok = cond.R.(*ast.ColumnNameExpr)
			if !ok {
				return dbterror.ErrUnsupportedAddPartialIndex.GenWithStackByArgs(
					"partial index condition must include a column name in the binary operation")
			}

			anotherSide = cond.L
		} else {
			anotherSide = cond.R
		}
		columnInfo := model.FindColumnInfo(tblInfo.Columns, columnName.Name.Name.L)
		if columnInfo == nil {
			return dbterror.ErrUnsupportedAddPartialIndex.GenWithStackByArgs(
				fmt.Sprintf("column name `%s` referenced in partial index condition is not found in table",
					columnName.Name.Name.L))
		}
		if columnInfo.IsGenerated() {
			return dbterror.ErrUnsupportedAddPartialIndex.GenWithStackByArgs(
				fmt.Sprintf("generated column %s cannot be used in partial index condition", columnName.Name.Name.L))
		}

		// The another side must be a literal value, and it must have the same type as the column.
		constantExpr, ok := anotherSide.(ast.ValueExpr)
		if !ok {
			return dbterror.ErrUnsupportedAddPartialIndex.GenWithStackByArgs(
				"partial index condition must include a literal value on the other side of the binary operation")
		}
		// Reference `types.DefaultTypeForValue`, they are all possible types for literal values.
		// However, this switch-case still includes more types than the ones we have in that function
		// to avoid breaking in the future.
		//
		// Accept tiny type conversion as the type of the literal value is too limited. We shouldn't
		// force the user to use such a limited range of types.
		//
		// It'll allow precision / length difference in most of the cases.
		switch constantExpr.GetType().GetType() {
		case mysql.TypeTiny, mysql.TypeShort, mysql.TypeLong, mysql.TypeLonglong,
			mysql.TypeInt24, mysql.TypeBit, mysql.TypeYear:
			// the target column must be an integer type or enum or set
			if columnInfo.GetType() != mysql.TypeTiny &&
				columnInfo.GetType() != mysql.TypeShort &&
				columnInfo.GetType() != mysql.TypeLong &&
				columnInfo.GetType() != mysql.TypeLonglong &&
				columnInfo.GetType() != mysql.TypeInt24 &&
				columnInfo.GetType() != mysql.TypeBit &&
				columnInfo.GetType() != mysql.TypeYear &&
				columnInfo.GetType() != mysql.TypeEnum &&
				columnInfo.GetType() != mysql.TypeSet {
				return dbterror.ErrUnsupportedAddPartialIndex.GenWithStackByArgs(
					fmt.Sprintf("the type %s of the column `%s` in partial index condition is not compatible with the literal value type %s",
						columnInfo.FieldType.String(), columnName.Name.Name.L, constantExpr.GetType().String()))
			}
			return nil
		case mysql.TypeFloat, mysql.TypeDouble, mysql.TypeNewDecimal:
			// the target column must be either a float or double type
			// TODO: consider whether need to support decimal type in this branch
			if columnInfo.GetType() != mysql.TypeFloat &&
				columnInfo.GetType() != mysql.TypeDouble &&
				columnInfo.GetType() != mysql.TypeNewDecimal {
				return dbterror.ErrUnsupportedAddPartialIndex.GenWithStackByArgs(
					fmt.Sprintf("the type %s of the column `%s` in partial index condition is not compatible with the literal value type %s",
						columnInfo.FieldType.String(), columnName.Name.Name.L, constantExpr.GetType().String()))
			}
			return nil
		case mysql.TypeVarchar, mysql.TypeVarString, mysql.TypeString,
			mysql.TypeTinyBlob, mysql.TypeMediumBlob, mysql.TypeLongBlob, mysql.TypeBlob:
			if types.IsString(columnInfo.GetType()) {
				// check the collation of the column and the literal value
				if columnInfo.FieldType.GetCharset() != constantExpr.GetType().GetCharset() {
					return dbterror.ErrUnsupportedAddPartialIndex.GenWithStackByArgs(
						fmt.Sprintf("the charset %s of the column `%s` in partial index condition is not compatible with the literal value charset %s",
							columnInfo.FieldType.GetCharset(), columnName.Name.Name.L, constantExpr.GetType().GetCharset()))
				}

				return nil
			}

			// Allow to compare a datetime type column with a string literal, because we don't have a datetime literal.
			// This branch will allow users to use datetime columns in index condition.
			if columnInfo.GetType() == mysql.TypeTimestamp ||
				columnInfo.GetType() == mysql.TypeDate ||
				columnInfo.GetType() == mysql.TypeDuration ||
				columnInfo.GetType() == mysql.TypeNewDate ||
				columnInfo.GetType() == mysql.TypeDatetime {
				return nil
			}

			// ENUM and SET are also allowed for string literal.
			if columnInfo.GetType() == mysql.TypeEnum || columnInfo.GetType() == mysql.TypeSet {
				return nil
			}

			return dbterror.ErrUnsupportedAddPartialIndex.GenWithStackByArgs(
				fmt.Sprintf("the type %s of the column `%s` in partial index condition is not compatible with the literal value type %s",
					columnInfo.FieldType.String(), columnName.Name.Name.L, constantExpr.GetType().String()))
		case mysql.TypeNull:
			return dbterror.ErrUnsupportedAddPartialIndex.GenWithStackByArgs(
				"= NULL is not supported in partial index condition because it is always false")
		case mysql.TypeTimestamp, mysql.TypeDate, mysql.TypeDuration, mysql.TypeNewDate,
			mysql.TypeDatetime, mysql.TypeJSON, mysql.TypeEnum, mysql.TypeSet:
			// The `DATE '2025-07-28'` is actually a `cast` function, so they are also not supported yet.
			intest.Assert(false, "should never generate literal values of these types")

			return dbterror.ErrUnsupportedAddPartialIndex.GenWithStackByArgs(
				fmt.Sprintf("the type %s of the literal value in partial index condition is not supported",
					constantExpr.GetType().String()))
		default:
			return dbterror.ErrUnsupportedAddPartialIndex.GenWithStackByArgs(
				fmt.Sprintf("the type %s of the literal value in partial index condition is not supported",
					constantExpr.GetType().String()))
		}
	default:
		return dbterror.ErrUnsupportedAddPartialIndex.GenWithStackByArgs(
			"the kind of partial index condition is not supported")
	}
}<|MERGE_RESOLUTION|>--- conflicted
+++ resolved
@@ -1184,21 +1184,15 @@
 			}
 		case model.AnalyzeStateRunning:
 			// after all old index data are reorged. re-analyze it.
-<<<<<<< HEAD
 			done, timedOut := w.analyzeTableAfterCreateIndex(job, job.SchemaName, tblInfo.Name.L)
 			failpoint.InjectCall("afterAnalyzeTable", job)
 			if done || timedOut {
 				if done {
-					job.AnalyzeState = model.AnalyzeStateDone
+					job.ReorgMeta.AnalyzeState = model.AnalyzeStateDone
 				}
 				if timedOut {
-					job.AnalyzeState = model.AnalyzeStateTimeout
+					job.ReorgMeta.AnalyzeState = model.AnalyzeStateTimeout
 				}
-=======
-			done := w.analyzeTableAfterCreateIndex(job, job.SchemaName, tblInfo.Name.L)
-			if done {
-				job.ReorgMeta.AnalyzeState = model.AnalyzeStateDone
->>>>>>> 8744057e
 				checkAndMarkNonRevertible(job)
 			}
 		case model.AnalyzeStateDone, model.AnalyzeStateSkipped, model.AnalyzeStateTimeout:
@@ -1268,7 +1262,25 @@
 	return ver, errors.Trace(err)
 }
 
-<<<<<<< HEAD
+func initForReorgIndexes(w *worker, job *model.Job, idxInfos []*model.IndexInfo) error {
+	if len(idxInfos) == 0 {
+		return nil
+	}
+	reorgTp, err := pickBackfillType(job)
+	if err != nil {
+		return err
+	}
+	loadCloudStorageURI(w, job)
+	if reorgTp.NeedMergeProcess() {
+		// Increase telemetryAddIndexIngestUsage
+		telemetryAddIndexIngestUsage.Inc()
+		for _, indexInfo := range idxInfos {
+			indexInfo.BackfillState = model.BackfillStateRunning
+		}
+	}
+	return nil
+}
+
 type analyzeStatus int
 
 const (
@@ -1378,28 +1390,6 @@
 
 // analyzeTableAfterCreateIndex analyzes the table after creating index.
 func (w *worker) analyzeTableAfterCreateIndex(job *model.Job, dbName, tblName string) (done bool, timeOut bool) {
-=======
-func initForReorgIndexes(w *worker, job *model.Job, idxInfos []*model.IndexInfo) error {
-	if len(idxInfos) == 0 {
-		return nil
-	}
-	reorgTp, err := pickBackfillType(job)
-	if err != nil {
-		return err
-	}
-	loadCloudStorageURI(w, job)
-	if reorgTp.NeedMergeProcess() {
-		// Increase telemetryAddIndexIngestUsage
-		telemetryAddIndexIngestUsage.Inc()
-		for _, indexInfo := range idxInfos {
-			indexInfo.BackfillState = model.BackfillStateRunning
-		}
-	}
-	return nil
-}
-
-func (w *worker) analyzeTableAfterCreateIndex(job *model.Job, dbName, tblName string) bool {
->>>>>>> 8744057e
 	doneCh := w.ddlCtx.getAnalyzeDoneCh(job.ID)
 	if job.MultiSchemaInfo != nil && !job.MultiSchemaInfo.NeedAnalyze {
 		// If the job is a multi-schema-change job,
