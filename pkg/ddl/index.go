--- conflicted
+++ resolved
@@ -2520,16 +2520,12 @@
 			if err != nil {
 				return err
 			}
-<<<<<<< HEAD
-			return checkDuplicateForUniqueIndex(ctx, t, reorgInfo, w.pdCli)
-=======
 			if reorgInfo.ReorgMeta.UseCloudStorage {
 				// When adding unique index by global sort, it detects duplicate keys in each step.
 				// A duplicate key must be detected before, so we can skip the check bellow.
 				return nil
 			}
-			return checkDuplicateForUniqueIndex(ctx, t, reorgInfo, w.store)
->>>>>>> e315cff6
+			return checkDuplicateForUniqueIndex(ctx, t, reorgInfo, w.pdCli)
 		}
 	}
 
@@ -2595,11 +2591,7 @@
 			ctx := tidblogutil.WithCategory(ctx, "ddl-ingest")
 			if backendCtx == nil {
 				if config.GetGlobalConfig().Store == config.StoreTypeTiKV {
-<<<<<<< HEAD
-					cfg, backend, err = ingest.CreateLocalBackend(ctx, pdCli, reorgInfo.Job, true)
-=======
-					cfg, backend, err = ingest.CreateLocalBackend(ctx, store, reorgInfo.Job, true, 0)
->>>>>>> e315cff6
+					cfg, backend, err = ingest.CreateLocalBackend(ctx, pdCli, reorgInfo.Job, true, 0)
 					if err != nil {
 						return errors.Trace(err)
 					}
