// Copyright 2015 PingCAP, Inc.
//
// Licensed under the Apache License, Version 2.0 (the "License");
// you may not use this file except in compliance with the License.
// You may obtain a copy of the License at
//
//     http://www.apache.org/licenses/LICENSE-2.0
//
// Unless required by applicable law or agreed to in writing, software
// distributed under the License is distributed on an "AS IS" BASIS,
// WITHOUT WARRANTIES OR CONDITIONS OF ANY KIND, either express or implied.
// See the License for the specific language governing permissions and
// limitations under the License.

package ddl

import (
	"bytes"
	"cmp"
	"context"
	"encoding/hex"
	"encoding/json"
	"fmt"
	"os"
	"slices"
	"strings"
	"sync/atomic"
	"time"

	"github.com/pingcap/errors"
	"github.com/pingcap/failpoint"
	"github.com/pingcap/kvproto/pkg/kvrpcpb"
	"github.com/pingcap/tidb/pkg/config"
	"github.com/pingcap/tidb/pkg/ddl/copr"
	"github.com/pingcap/tidb/pkg/ddl/ingest"
	"github.com/pingcap/tidb/pkg/ddl/logutil"
	"github.com/pingcap/tidb/pkg/ddl/notifier"
	sess "github.com/pingcap/tidb/pkg/ddl/session"
	ddlutil "github.com/pingcap/tidb/pkg/ddl/util"
	"github.com/pingcap/tidb/pkg/disttask/framework/handle"
	"github.com/pingcap/tidb/pkg/disttask/framework/proto"
	"github.com/pingcap/tidb/pkg/disttask/framework/scheduler"
	"github.com/pingcap/tidb/pkg/disttask/framework/storage"
	"github.com/pingcap/tidb/pkg/domain/infosync"
	"github.com/pingcap/tidb/pkg/errctx"
	"github.com/pingcap/tidb/pkg/infoschema"
	"github.com/pingcap/tidb/pkg/kv"
	"github.com/pingcap/tidb/pkg/lightning/backend"
	litconfig "github.com/pingcap/tidb/pkg/lightning/config"
	"github.com/pingcap/tidb/pkg/meta"
	"github.com/pingcap/tidb/pkg/meta/metabuild"
	"github.com/pingcap/tidb/pkg/meta/model"
	"github.com/pingcap/tidb/pkg/metrics"
	"github.com/pingcap/tidb/pkg/parser/ast"
	"github.com/pingcap/tidb/pkg/parser/charset"
	pmodel "github.com/pingcap/tidb/pkg/parser/model"
	"github.com/pingcap/tidb/pkg/parser/mysql"
	"github.com/pingcap/tidb/pkg/parser/terror"
	"github.com/pingcap/tidb/pkg/sessionctx"
	"github.com/pingcap/tidb/pkg/sessionctx/variable"
	"github.com/pingcap/tidb/pkg/store/helper"
	"github.com/pingcap/tidb/pkg/table"
	"github.com/pingcap/tidb/pkg/table/tables"
	"github.com/pingcap/tidb/pkg/tablecodec"
	"github.com/pingcap/tidb/pkg/types"
	"github.com/pingcap/tidb/pkg/util"
	"github.com/pingcap/tidb/pkg/util/backoff"
	"github.com/pingcap/tidb/pkg/util/chunk"
	"github.com/pingcap/tidb/pkg/util/codec"
	"github.com/pingcap/tidb/pkg/util/dbterror"
	"github.com/pingcap/tidb/pkg/util/generatedexpr"
	tidblogutil "github.com/pingcap/tidb/pkg/util/logutil"
	decoder "github.com/pingcap/tidb/pkg/util/rowDecoder"
	"github.com/pingcap/tidb/pkg/util/size"
	"github.com/pingcap/tidb/pkg/util/sqlexec"
	"github.com/tikv/client-go/v2/oracle"
	"github.com/tikv/client-go/v2/tikv"
	kvutil "github.com/tikv/client-go/v2/util"
	pd "github.com/tikv/pd/client"
	pdHttp "github.com/tikv/pd/client/http"
	"go.uber.org/zap"
	"golang.org/x/sync/errgroup"
)

const (
	// MaxCommentLength is exported for testing.
	MaxCommentLength = 1024
)

func buildIndexColumns(ctx *metabuild.Context, columns []*model.ColumnInfo, indexPartSpecifications []*ast.IndexPartSpecification, isVector bool) ([]*model.IndexColumn, bool, error) {
	// Build offsets.
	idxParts := make([]*model.IndexColumn, 0, len(indexPartSpecifications))
	var col *model.ColumnInfo
	var mvIndex bool
	maxIndexLength := config.GetGlobalConfig().MaxIndexLength
	// The sum of length of all index columns.
	sumLength := 0
	for _, ip := range indexPartSpecifications {
		col = model.FindColumnInfo(columns, ip.Column.Name.L)
		if col == nil {
			return nil, false, dbterror.ErrKeyColumnDoesNotExits.GenWithStack("column does not exist: %s", ip.Column.Name)
		}
		if isVector && col.FieldType.GetType() != mysql.TypeTiDBVectorFloat32 {
			return nil, false, dbterror.ErrUnsupportedAddVectorIndex.FastGenByArgs(fmt.Sprintf("only support vector type, but this is type: %s", col.FieldType.String()))
		}

		// return error in strict sql mode
		if err := checkIndexColumn(col, ip.Length, ctx != nil && (!ctx.GetSQLMode().HasStrictMode() || ctx.SuppressTooLongIndexErr()), isVector); err != nil {
			return nil, false, err
		}
		if col.FieldType.IsArray() {
			if mvIndex {
				return nil, false, dbterror.ErrNotSupportedYet.GenWithStackByArgs("more than one multi-valued key part per index")
			}
			mvIndex = true
		}
		indexColLen := ip.Length
		if indexColLen != types.UnspecifiedLength &&
			types.IsTypeChar(col.FieldType.GetType()) &&
			indexColLen == col.FieldType.GetFlen() {
			indexColLen = types.UnspecifiedLength
		}
		indexColumnLength, err := getIndexColumnLength(col, indexColLen)
		if err != nil {
			return nil, false, err
		}
		sumLength += indexColumnLength

		if (ctx == nil || !ctx.SuppressTooLongIndexErr()) && sumLength > maxIndexLength {
			// The sum of all lengths must be shorter than the max length for prefix.

			// The multiple column index and the unique index in which the length sum exceeds the maximum size
			// will return an error instead produce a warning.
			if ctx == nil || ctx.GetSQLMode().HasStrictMode() || mysql.HasUniKeyFlag(col.GetFlag()) || len(indexPartSpecifications) > 1 {
				return nil, false, dbterror.ErrTooLongKey.GenWithStackByArgs(sumLength, maxIndexLength)
			}
			// truncate index length and produce warning message in non-restrict sql mode.
			colLenPerUint, err := getIndexColumnLength(col, 1)
			if err != nil {
				return nil, false, err
			}
			indexColLen = maxIndexLength / colLenPerUint
			// produce warning message
			ctx.AppendWarning(dbterror.ErrTooLongKey.FastGenByArgs(sumLength, maxIndexLength))
		}

		idxParts = append(idxParts, &model.IndexColumn{
			Name:   col.Name,
			Offset: col.Offset,
			Length: indexColLen,
		})
	}

	return idxParts, mvIndex, nil
}

// CheckPKOnGeneratedColumn checks the specification of PK is valid.
func CheckPKOnGeneratedColumn(tblInfo *model.TableInfo, indexPartSpecifications []*ast.IndexPartSpecification) (*model.ColumnInfo, error) {
	var lastCol *model.ColumnInfo
	for _, colName := range indexPartSpecifications {
		lastCol = tblInfo.FindPublicColumnByName(colName.Column.Name.L)
		if lastCol == nil {
			return nil, dbterror.ErrKeyColumnDoesNotExits.GenWithStackByArgs(colName.Column.Name)
		}
		// Virtual columns cannot be used in primary key.
		if lastCol.IsGenerated() && !lastCol.GeneratedStored {
			if lastCol.Hidden {
				return nil, dbterror.ErrFunctionalIndexPrimaryKey
			}
			return nil, dbterror.ErrUnsupportedOnGeneratedColumn.GenWithStackByArgs("Defining a virtual generated column as primary key")
		}
	}

	return lastCol, nil
}

func checkIndexPrefixLength(columns []*model.ColumnInfo, idxColumns []*model.IndexColumn) error {
	idxLen, err := indexColumnsLen(columns, idxColumns)
	if err != nil {
		return err
	}
	if idxLen > config.GetGlobalConfig().MaxIndexLength {
		return dbterror.ErrTooLongKey.GenWithStackByArgs(idxLen, config.GetGlobalConfig().MaxIndexLength)
	}
	return nil
}

func indexColumnsLen(cols []*model.ColumnInfo, idxCols []*model.IndexColumn) (colLen int, err error) {
	for _, idxCol := range idxCols {
		col := model.FindColumnInfo(cols, idxCol.Name.L)
		if col == nil {
			err = dbterror.ErrKeyColumnDoesNotExits.GenWithStack("column does not exist: %s", idxCol.Name.L)
			return
		}
		var l int
		l, err = getIndexColumnLength(col, idxCol.Length)
		if err != nil {
			return
		}
		colLen += l
	}
	return
}

func checkIndexColumn(col *model.ColumnInfo, indexColumnLen int, suppressTooLongKeyErr, isVectorIndex bool) error {
	if col.GetFlen() == 0 && (types.IsTypeChar(col.FieldType.GetType()) || types.IsTypeVarchar(col.FieldType.GetType())) {
		if col.Hidden {
			return errors.Trace(dbterror.ErrWrongKeyColumnFunctionalIndex.GenWithStackByArgs(col.GeneratedExprString))
		}
		return errors.Trace(dbterror.ErrWrongKeyColumn.GenWithStackByArgs(col.Name))
	}

	// JSON column cannot index.
	if col.FieldType.GetType() == mysql.TypeJSON && !col.FieldType.IsArray() {
		if col.Hidden {
			return dbterror.ErrFunctionalIndexOnJSONOrGeometryFunction
		}
		return errors.Trace(dbterror.ErrJSONUsedAsKey.GenWithStackByArgs(col.Name.O))
	}

	// Vector column cannot index, for now.
	if col.FieldType.GetType() == mysql.TypeTiDBVectorFloat32 {
		if col.Hidden {
			return errors.Errorf("Cannot create an expression index on a function that returns a VECTOR value")
		}
		if !isVectorIndex {
			return dbterror.ErrUnsupportedAddVectorIndex.FastGenByArgs("unsupported adding a general index on a vector column")
		}
	}

	// Length must be specified and non-zero for BLOB and TEXT column indexes.
	if types.IsTypeBlob(col.FieldType.GetType()) {
		if indexColumnLen == types.UnspecifiedLength {
			if col.Hidden {
				return dbterror.ErrFunctionalIndexOnBlob
			}
			return errors.Trace(dbterror.ErrBlobKeyWithoutLength.GenWithStackByArgs(col.Name.O))
		}
		if indexColumnLen == types.ErrorLength {
			return errors.Trace(dbterror.ErrKeyPart0.GenWithStackByArgs(col.Name.O))
		}
	}

	// Length can only be specified for specifiable types.
	if indexColumnLen != types.UnspecifiedLength && !types.IsTypePrefixable(col.FieldType.GetType()) {
		return errors.Trace(dbterror.ErrIncorrectPrefixKey)
	}

	// Key length must be shorter or equal to the column length.
	if indexColumnLen != types.UnspecifiedLength &&
		types.IsTypeChar(col.FieldType.GetType()) {
		if col.GetFlen() < indexColumnLen {
			return errors.Trace(dbterror.ErrIncorrectPrefixKey)
		}
		// Length must be non-zero for char.
		if indexColumnLen == types.ErrorLength {
			return errors.Trace(dbterror.ErrKeyPart0.GenWithStackByArgs(col.Name.O))
		}
	}

	if types.IsString(col.FieldType.GetType()) {
		desc, err := charset.GetCharsetInfo(col.GetCharset())
		if err != nil {
			return err
		}
		indexColumnLen *= desc.Maxlen
	}
	// Specified length must be shorter than the max length for prefix.
	maxIndexLength := config.GetGlobalConfig().MaxIndexLength
	if indexColumnLen > maxIndexLength {
		if !suppressTooLongKeyErr {
			return dbterror.ErrTooLongKey.GenWithStackByArgs(indexColumnLen, maxIndexLength)
		}
	}
	return nil
}

// getIndexColumnLength calculate the bytes number required in an index column.
func getIndexColumnLength(col *model.ColumnInfo, colLen int) (int, error) {
	length := types.UnspecifiedLength
	if colLen != types.UnspecifiedLength {
		length = colLen
	} else if col.GetFlen() != types.UnspecifiedLength {
		length = col.GetFlen()
	}

	switch col.GetType() {
	case mysql.TypeBit:
		return (length + 7) >> 3, nil
	case mysql.TypeVarchar, mysql.TypeString, mysql.TypeVarString, mysql.TypeTinyBlob, mysql.TypeMediumBlob, mysql.TypeBlob, mysql.TypeLongBlob:
		// Different charsets occupy different numbers of bytes on each character.
		desc, err := charset.GetCharsetInfo(col.GetCharset())
		if err != nil {
			return 0, dbterror.ErrUnsupportedCharset.GenWithStackByArgs(col.GetCharset(), col.GetCollate())
		}
		return desc.Maxlen * length, nil
	case mysql.TypeTiny, mysql.TypeInt24, mysql.TypeLong, mysql.TypeLonglong, mysql.TypeDouble, mysql.TypeShort:
		return mysql.DefaultLengthOfMysqlTypes[col.GetType()], nil
	case mysql.TypeFloat:
		if length <= mysql.MaxFloatPrecisionLength {
			return mysql.DefaultLengthOfMysqlTypes[mysql.TypeFloat], nil
		}
		return mysql.DefaultLengthOfMysqlTypes[mysql.TypeDouble], nil
	case mysql.TypeNewDecimal:
		return calcBytesLengthForDecimal(length), nil
	case mysql.TypeYear, mysql.TypeDate, mysql.TypeDuration, mysql.TypeDatetime, mysql.TypeTimestamp:
		return mysql.DefaultLengthOfMysqlTypes[col.GetType()], nil
	default:
		return length, nil
	}
}

// decimal using a binary format that packs nine decimal (base 10) digits into four bytes.
func calcBytesLengthForDecimal(m int) int {
	return (m / 9 * 4) + ((m%9)+1)/2
}

// BuildIndexInfo builds a new IndexInfo according to the index information.
func BuildIndexInfo(
	ctx *metabuild.Context,
	tblInfo *model.TableInfo,
	indexName pmodel.CIStr,
	isPrimary, isUnique, isVector bool,
	indexPartSpecifications []*ast.IndexPartSpecification,
	indexOption *ast.IndexOption,
	state model.SchemaState,
) (*model.IndexInfo, error) {
	if err := checkTooLongIndex(indexName); err != nil {
		return nil, errors.Trace(err)
	}

	// Create index info.
	idxInfo := &model.IndexInfo{
		Name:    indexName,
		State:   state,
		Primary: isPrimary,
		Unique:  isUnique,
	}

	if isVector {
		vectorInfo, _, err := buildVectorInfoWithCheck(indexPartSpecifications, tblInfo)
		if err != nil {
			return nil, errors.Trace(err)
		}
		idxInfo.VectorInfo = vectorInfo
	}

	var err error
	allTableColumns := tblInfo.Columns
	idxInfo.Columns, idxInfo.MVIndex, err = buildIndexColumns(ctx, allTableColumns, indexPartSpecifications, isVector)
	if err != nil {
		return nil, errors.Trace(err)
	}

	if indexOption != nil {
		idxInfo.Comment = indexOption.Comment
		if indexOption.Visibility == ast.IndexVisibilityInvisible {
			idxInfo.Invisible = true
		}
		if indexOption.Tp == pmodel.IndexTypeInvalid {
			// Use btree as default index type.
			idxInfo.Tp = pmodel.IndexTypeBtree
		} else if !isVector && indexOption.Tp == pmodel.IndexTypeHNSW {
			return nil, dbterror.ErrUnsupportedAddVectorIndex.FastGenByArgs("Only support vector index with HNSW type, but it's non-vector index")
		} else {
			idxInfo.Tp = indexOption.Tp
		}
		idxInfo.Global = indexOption.Global
	} else {
		// Use btree as default index type.
		idxInfo.Tp = pmodel.IndexTypeBtree
	}

	return idxInfo, nil
}

func buildVectorInfoWithCheck(indexPartSpecifications []*ast.IndexPartSpecification,
	tblInfo *model.TableInfo) (*model.VectorIndexInfo, string, error) {
	if len(indexPartSpecifications) != 1 {
		return nil, "", dbterror.ErrUnsupportedAddVectorIndex.FastGenByArgs("unsupported no function")
	}

	idxPart := indexPartSpecifications[0]
	f, ok := idxPart.Expr.(*ast.FuncCallExpr)
	if !ok {
		return nil, "", dbterror.ErrUnsupportedAddVectorIndex.FastGenByArgs(fmt.Sprintf("unsupported function: %v", idxPart.Expr))
	}
	distanceMetric, ok := variable.DistanceMetric4VectorIndex[f.FnName.L]
	if !ok {
		return nil, "", dbterror.ErrUnsupportedAddVectorIndex.FastGenByArgs("unsupported function")
	}
	colExpr, ok := f.Args[0].(*ast.ColumnNameExpr)
	if !ok {
		return nil, "", dbterror.ErrUnsupportedAddVectorIndex.FastGenByArgs(fmt.Sprintf("unsupported function args: %v", f.Args[0]))
	}
	colInfo := findColumnByName(colExpr.Name.Name.L, tblInfo)
	if colInfo == nil {
		return nil, "", infoschema.ErrColumnNotExists.GenWithStackByArgs(colExpr.Name.Name, tblInfo.Name)
	}

	// check duplicated function on the same column
	for _, idx := range tblInfo.Indices {
		if idx.VectorInfo == nil {
			continue
		}
		if idxCol := idx.FindColumnByName(colInfo.Name.L); idxCol == nil {
			continue
		}
		if idx.VectorInfo.DistanceMetric == distanceMetric {
			return nil, "", dbterror.ErrDupKeyName.GenWithStack(
				fmt.Sprintf("vector index %s function %s already exist on column %s",
					idx.Name, f.FnName, colInfo.Name))
		}
	}
	if colInfo.FieldType.GetFlen() <= 0 {
		return nil, "", errors.Errorf("add vector index can only be defined on fixed-dimension vector columns")
	}

	exprStr, err := restoreFuncCall(f)
	if err != nil {
		return nil, "", errors.Trace(err)
	}

	// It's used for build buildIndexColumns.
	idxPart.Column = &ast.ColumnName{Name: colInfo.Name}
	idxPart.Length = types.UnspecifiedLength

	return &model.VectorIndexInfo{
		Dimension:      uint64(colInfo.FieldType.GetFlen()),
		DistanceMetric: distanceMetric,
	}, exprStr, nil
}

// AddIndexColumnFlag aligns the column flags of columns in TableInfo to IndexInfo.
func AddIndexColumnFlag(tblInfo *model.TableInfo, indexInfo *model.IndexInfo) {
	if indexInfo.Primary {
		for _, col := range indexInfo.Columns {
			tblInfo.Columns[col.Offset].AddFlag(mysql.PriKeyFlag)
		}
		return
	}

	col := indexInfo.Columns[0]
	if indexInfo.Unique && len(indexInfo.Columns) == 1 {
		tblInfo.Columns[col.Offset].AddFlag(mysql.UniqueKeyFlag)
	} else {
		tblInfo.Columns[col.Offset].AddFlag(mysql.MultipleKeyFlag)
	}
}

// DropIndexColumnFlag drops the column flag of columns in TableInfo according to the IndexInfo.
func DropIndexColumnFlag(tblInfo *model.TableInfo, indexInfo *model.IndexInfo) {
	if indexInfo.Primary {
		for _, col := range indexInfo.Columns {
			tblInfo.Columns[col.Offset].DelFlag(mysql.PriKeyFlag)
		}
	} else if indexInfo.Unique && len(indexInfo.Columns) == 1 {
		tblInfo.Columns[indexInfo.Columns[0].Offset].DelFlag(mysql.UniqueKeyFlag)
	} else {
		tblInfo.Columns[indexInfo.Columns[0].Offset].DelFlag(mysql.MultipleKeyFlag)
	}

	col := indexInfo.Columns[0]
	// other index may still cover this col
	for _, index := range tblInfo.Indices {
		if index.Name.L == indexInfo.Name.L {
			continue
		}

		if index.Columns[0].Name.L != col.Name.L {
			continue
		}

		AddIndexColumnFlag(tblInfo, index)
	}
}

// ValidateRenameIndex checks if index name is ok to be renamed.
func ValidateRenameIndex(from, to pmodel.CIStr, tbl *model.TableInfo) (ignore bool, err error) {
	if fromIdx := tbl.FindIndexByName(from.L); fromIdx == nil {
		return false, errors.Trace(infoschema.ErrKeyNotExists.GenWithStackByArgs(from.O, tbl.Name))
	}
	// Take case-sensitivity into account, if `FromKey` and  `ToKey` are the same, nothing need to be changed
	if from.O == to.O {
		return true, nil
	}
	// If spec.FromKey.L == spec.ToKey.L, we operate on the same index(case-insensitive) and change its name (case-sensitive)
	// e.g: from `inDex` to `IndEX`. Otherwise, we try to rename an index to another different index which already exists,
	// that's illegal by rule.
	if toIdx := tbl.FindIndexByName(to.L); toIdx != nil && from.L != to.L {
		return false, errors.Trace(infoschema.ErrKeyNameDuplicate.GenWithStackByArgs(toIdx.Name.O))
	}
	return false, nil
}

func onRenameIndex(jobCtx *jobContext, job *model.Job) (ver int64, _ error) {
	tblInfo, from, to, err := checkRenameIndex(jobCtx.metaMut, job)
	if err != nil || tblInfo == nil {
		return ver, errors.Trace(err)
	}
	if tblInfo.TableCacheStatusType != model.TableCacheStatusDisable {
		return ver, errors.Trace(dbterror.ErrOptOnCacheTable.GenWithStackByArgs("Rename Index"))
	}

	if job.MultiSchemaInfo != nil && job.MultiSchemaInfo.Revertible {
		job.MarkNonRevertible()
		// Store the mark and enter the next DDL handling loop.
		return updateVersionAndTableInfoWithCheck(jobCtx, job, tblInfo, false)
	}

	renameIndexes(tblInfo, from, to)
	renameHiddenColumns(tblInfo, from, to)

	if ver, err = updateVersionAndTableInfo(jobCtx, job, tblInfo, true); err != nil {
		job.State = model.JobStateCancelled
		return ver, errors.Trace(err)
	}
	job.FinishTableJob(model.JobStateDone, model.StatePublic, ver, tblInfo)
	return ver, nil
}

func validateAlterIndexVisibility(ctx sessionctx.Context, indexName pmodel.CIStr, invisible bool, tbl *model.TableInfo) (bool, error) {
	var idx *model.IndexInfo
	if idx = tbl.FindIndexByName(indexName.L); idx == nil || idx.State != model.StatePublic {
		return false, errors.Trace(infoschema.ErrKeyNotExists.GenWithStackByArgs(indexName.O, tbl.Name))
	}
	if ctx == nil || ctx.GetSessionVars() == nil || ctx.GetSessionVars().StmtCtx.MultiSchemaInfo == nil {
		// Early return.
		if idx.Invisible == invisible {
			return true, nil
		}
	}
	if idx.VectorInfo != nil {
		return false, dbterror.ErrGeneralUnsupportedDDL.GenWithStackByArgs("set vector index invisible")
	}
	return false, nil
}

func onAlterIndexVisibility(jobCtx *jobContext, job *model.Job) (ver int64, _ error) {
	tblInfo, from, invisible, err := checkAlterIndexVisibility(jobCtx.metaMut, job)
	if err != nil || tblInfo == nil {
		return ver, errors.Trace(err)
	}

	if job.MultiSchemaInfo != nil && job.MultiSchemaInfo.Revertible {
		job.MarkNonRevertible()
		return updateVersionAndTableInfo(jobCtx, job, tblInfo, false)
	}

	setIndexVisibility(tblInfo, from, invisible)
	if ver, err = updateVersionAndTableInfoWithCheck(jobCtx, job, tblInfo, true); err != nil {
		job.State = model.JobStateCancelled
		return ver, errors.Trace(err)
	}
	job.FinishTableJob(model.JobStateDone, model.StatePublic, ver, tblInfo)
	return ver, nil
}

func setIndexVisibility(tblInfo *model.TableInfo, name pmodel.CIStr, invisible bool) {
	for _, idx := range tblInfo.Indices {
		if idx.Name.L == name.L || (isTempIdxInfo(idx, tblInfo) && getChangingIndexOriginName(idx) == name.O) {
			idx.Invisible = invisible
		}
	}
}

func getNullColInfos(tblInfo *model.TableInfo, indexInfo *model.IndexInfo) ([]*model.ColumnInfo, error) {
	nullCols := make([]*model.ColumnInfo, 0, len(indexInfo.Columns))
	for _, colName := range indexInfo.Columns {
		col := model.FindColumnInfo(tblInfo.Columns, colName.Name.L)
		if !mysql.HasNotNullFlag(col.GetFlag()) || mysql.HasPreventNullInsertFlag(col.GetFlag()) {
			nullCols = append(nullCols, col)
		}
	}
	return nullCols, nil
}

func checkPrimaryKeyNotNull(jobCtx *jobContext, w *worker, job *model.Job,
	tblInfo *model.TableInfo, indexInfo *model.IndexInfo) (warnings []string, err error) {
	if !indexInfo.Primary {
		return nil, nil
	}

	dbInfo, err := checkSchemaExistAndCancelNotExistJob(jobCtx.metaMut, job)
	if err != nil {
		return nil, err
	}
	nullCols, err := getNullColInfos(tblInfo, indexInfo)
	if err != nil {
		return nil, err
	}
	if len(nullCols) == 0 {
		return nil, nil
	}

	err = modifyColsFromNull2NotNull(w, dbInfo, tblInfo, nullCols, &model.ColumnInfo{Name: pmodel.NewCIStr("")}, false)
	if err == nil {
		return nil, nil
	}
	_, err = convertAddIdxJob2RollbackJob(jobCtx, job, tblInfo, []*model.IndexInfo{indexInfo}, err)
	// TODO: Support non-strict mode.
	// warnings = append(warnings, ErrWarnDataTruncated.GenWithStackByArgs(oldCol.Name.L, 0).Error())
	return nil, err
}

// moveAndUpdateHiddenColumnsToPublic updates the hidden columns to public, and
// moves the hidden columns to proper offsets, so that Table.Columns' states meet the assumption of
// [public, public, ..., public, non-public, non-public, ..., non-public].
func moveAndUpdateHiddenColumnsToPublic(tblInfo *model.TableInfo, idxInfo *model.IndexInfo) {
	hiddenColOffset := make(map[int]struct{}, 0)
	for _, col := range idxInfo.Columns {
		if tblInfo.Columns[col.Offset].Hidden {
			hiddenColOffset[col.Offset] = struct{}{}
		}
	}
	if len(hiddenColOffset) == 0 {
		return
	}
	// Find the first non-public column.
	firstNonPublicPos := len(tblInfo.Columns) - 1
	for i, c := range tblInfo.Columns {
		if c.State != model.StatePublic {
			firstNonPublicPos = i
			break
		}
	}
	for _, col := range idxInfo.Columns {
		tblInfo.Columns[col.Offset].State = model.StatePublic
		if _, needMove := hiddenColOffset[col.Offset]; needMove {
			tblInfo.MoveColumnInfo(col.Offset, firstNonPublicPos)
		}
	}
}

<<<<<<< HEAD
=======
func decodeAddIndexArgs(job *model.Job) (
	uniques []bool,
	indexNames []pmodel.CIStr,
	indexPartSpecifications [][]*ast.IndexPartSpecification,
	indexOptions []*ast.IndexOption,
	hiddenCols [][]*model.ColumnInfo,
	err error,
) {
	var (
		unique                 bool
		indexName              pmodel.CIStr
		indexPartSpecification []*ast.IndexPartSpecification
		indexOption            *ast.IndexOption
		hiddenCol              []*model.ColumnInfo
	)
	err = job.DecodeArgs(&unique, &indexName, &indexPartSpecification, &indexOption, &hiddenCol)
	if err == nil {
		return []bool{unique},
			[]pmodel.CIStr{indexName},
			[][]*ast.IndexPartSpecification{indexPartSpecification},
			[]*ast.IndexOption{indexOption},
			[][]*model.ColumnInfo{hiddenCol},
			nil
	}

	err = job.DecodeArgs(&uniques, &indexNames, &indexPartSpecifications, &indexOptions, &hiddenCols)
	return
}

func checkAndBuildIndexInfo(job *model.Job, tblInfo *model.TableInfo, indexName pmodel.CIStr, isPK, unique, isVector bool,
	indexPartSpecifications []*ast.IndexPartSpecification, indexOption *ast.IndexOption, hiddenCols []*model.ColumnInfo) (*model.IndexInfo, error) {
	var err error
	indexInfo := tblInfo.FindIndexByName(indexName.L)
	if indexInfo != nil {
		if indexInfo.State == model.StatePublic {
			err = dbterror.ErrDupKeyName.GenWithStack("index already exist %s", indexName)
			if isPK {
				err = infoschema.ErrMultiplePriKey
			}
			return nil, err
		}
		return indexInfo, nil
	}

	for _, hiddenCol := range hiddenCols {
		columnInfo := model.FindColumnInfo(tblInfo.Columns, hiddenCol.Name.L)
		if columnInfo != nil && columnInfo.State == model.StatePublic {
			// We already have a column with the same column name.
			// TODO: refine the error message
			return nil, infoschema.ErrColumnExists.GenWithStackByArgs(hiddenCol.Name)
		}
	}

	if len(hiddenCols) > 0 {
		for _, hiddenCol := range hiddenCols {
			InitAndAddColumnToTable(tblInfo, hiddenCol)
		}
	}
	if err = checkAddColumnTooManyColumns(len(tblInfo.Columns)); err != nil {
		return nil, errors.Trace(err)
	}
	indexInfo, err = BuildIndexInfo(
		nil,
		tblInfo,
		indexName,
		isPK,
		unique,
		isVector,
		indexPartSpecifications,
		indexOption,
		model.StateNone,
	)
	if err != nil {
		return nil, errors.Trace(err)
	}
	if isPK {
		if _, err = CheckPKOnGeneratedColumn(tblInfo, indexPartSpecifications); err != nil {
			return nil, err
		}
	}
	indexInfo.ID = AllocateIndexID(tblInfo)
	tblInfo.Indices = append(tblInfo.Indices, indexInfo)
	if err = checkTooManyIndexes(tblInfo.Indices); err != nil {
		return nil, errors.Trace(err)
	}
	// Here we need do this check before set state to `DeleteOnly`,
	// because if hidden columns has been set to `DeleteOnly`,
	// the `DeleteOnly` columns are missing when we do this check.
	if err := checkInvisibleIndexOnPK(tblInfo); err != nil {
		return nil, err
	}
	logutil.DDLLogger().Info("[ddl] run add index job", zap.String("job", job.String()), zap.Reflect("indexInfo", indexInfo))
	return indexInfo, nil
}

func (w *worker) onCreateVectorIndex(jobCtx *jobContext, job *model.Job) (ver int64, err error) {
	// Handle the rolling back job.
	if job.IsRollingback() {
		ver, err = onDropIndex(jobCtx, job)
		if err != nil {
			return ver, errors.Trace(err)
		}
		return ver, nil
	}

	// Handle normal job.
	schemaID := job.SchemaID
	tblInfo, err := GetTableInfoAndCancelFaultJob(jobCtx.metaMut, job, schemaID)
	if err != nil {
		return ver, errors.Trace(err)
	}
	if err := checkTableTypeForVectorIndex(tblInfo); err != nil {
		return ver, errors.Trace(err)
	}

	var (
		indexName              pmodel.CIStr
		indexOption            *ast.IndexOption
		indexPartSpecification *ast.IndexPartSpecification
		funcExpr               string
	)
	err = job.DecodeArgs(&indexName, &indexPartSpecification, &indexOption, &funcExpr)
	if err != nil {
		job.State = model.JobStateCancelled
		return ver, errors.Trace(err)
	}
	indexPartSpecification.Expr, err = generatedexpr.ParseExpression(funcExpr)
	if err != nil {
		job.State = model.JobStateCancelled
		return ver, errors.Trace(err)
	}
	defer func() {
		indexPartSpecification.Expr = nil
	}()

	indexInfo, err := checkAndBuildIndexInfo(job, tblInfo, indexName, false, false, true, []*ast.IndexPartSpecification{indexPartSpecification}, indexOption, nil)
	if err != nil {
		return ver, errors.Trace(err)
	}
	originalState := indexInfo.State
	switch indexInfo.State {
	case model.StateNone:
		// none -> delete only
		indexInfo.State = model.StateDeleteOnly
		ver, err = updateVersionAndTableInfoWithCheck(jobCtx, job, tblInfo, originalState != indexInfo.State)
		if err != nil {
			return ver, err
		}
		job.SchemaState = model.StateDeleteOnly
	case model.StateDeleteOnly:
		// delete only -> write only
		indexInfo.State = model.StateWriteOnly
		ver, err = updateVersionAndTableInfo(jobCtx, job, tblInfo, originalState != indexInfo.State)
		if err != nil {
			return ver, err
		}
		job.SchemaState = model.StateWriteOnly
	case model.StateWriteOnly:
		// write only -> reorganization
		indexInfo.State = model.StateWriteReorganization
		ver, err = updateVersionAndTableInfo(jobCtx, job, tblInfo, originalState != indexInfo.State)
		if err != nil {
			return ver, err
		}
		// Initialize SnapshotVer to 0 for later reorganization check.
		job.SnapshotVer = 0
		job.SchemaState = model.StateWriteReorganization
	case model.StateWriteReorganization:
		// reorganization -> public
		tbl, err := getTable(jobCtx.getAutoIDRequirement(), schemaID, tblInfo)
		if err != nil {
			return ver, errors.Trace(err)
		}

		if job.IsCancelling() {
			return convertAddIdxJob2RollbackJob(jobCtx, job, tbl.Meta(), []*model.IndexInfo{indexInfo}, dbterror.ErrCancelledDDLJob)
		}

		// Send sync schema notification to TiFlash.
		if job.SnapshotVer == 0 {
			currVer, err := getValidCurrentVersion(jobCtx.store)
			if err != nil {
				return ver, errors.Trace(err)
			}
			err = infosync.SyncTiFlashTableSchema(jobCtx.ctx, tbl.Meta().ID)
			if err != nil {
				return ver, errors.Trace(err)
			}
			job.SnapshotVer = currVer.Ver
			return ver, nil
		}

		// Check the progress of the TiFlash backfill index.
		var done bool
		done, ver, err = w.checkVectorIndexProcessOnTiFlash(jobCtx, job, tbl, indexInfo)
		if err != nil || !done {
			return ver, err
		}

		indexInfo.State = model.StatePublic
		ver, err = updateVersionAndTableInfo(jobCtx, job, tblInfo, originalState != indexInfo.State)
		if err != nil {
			return ver, errors.Trace(err)
		}
		job.Args = []any{indexInfo.ID, false /*if exists*/, getPartitionIDs(tblInfo)}
		// Finish this job.
		job.FinishTableJob(model.JobStateDone, model.StatePublic, ver, tblInfo)
		logutil.DDLLogger().Info("[ddl] run add vector index job done",
			zap.Int64("ver", ver),
			zap.String("charset", job.Charset),
			zap.String("collation", job.Collate))
	default:
		err = dbterror.ErrInvalidDDLState.GenWithStackByArgs("index", indexInfo.State)
	}

	return ver, errors.Trace(err)
}

func (w *worker) checkVectorIndexProcessOnTiFlash(jobCtx *jobContext, job *model.Job, tbl table.Table, indexInfo *model.IndexInfo,
) (done bool, ver int64, err error) {
	err = w.checkVectorIndexProcess(jobCtx, tbl, job, indexInfo)
	if err != nil {
		if dbterror.ErrWaitReorgTimeout.Equal(err) {
			return false, ver, nil
		}
		if !errorIsRetryable(err, job) {
			logutil.DDLLogger().Warn("run add vector index job failed, convert job to rollback", zap.Stringer("job", job), zap.Error(err))
			ver, err = convertAddIdxJob2RollbackJob(jobCtx, job, tbl.Meta(), []*model.IndexInfo{indexInfo}, err)
		}
		return false, ver, errors.Trace(err)
	}

	return true, ver, nil
}

func (w *worker) checkVectorIndexProcess(jobCtx *jobContext, tbl table.Table, job *model.Job, index *model.IndexInfo) error {
	waitTimeout := ReorgWaitTimeout
	ticker := time.NewTicker(waitTimeout)
	defer ticker.Stop()
	notAddedRowCnt := int64(-1)
	for {
		select {
		case <-w.ddlCtx.ctx.Done():
			return dbterror.ErrInvalidWorker.GenWithStack("worker is closed")
		case <-ticker.C:
			logutil.DDLLogger().Info("[ddl] index backfill state running, check vector index process", zap.Stringer("job", job),
				zap.Stringer("index name", index.Name), zap.Int64("index ID", index.ID), zap.Duration("wait time", waitTimeout),
				zap.Int64("total added row count", job.RowCount), zap.Int64("not added row count", notAddedRowCnt))
			return dbterror.ErrWaitReorgTimeout
		default:
		}

		if !w.ddlCtx.isOwner() {
			// If it's not the owner, we will try later, so here just returns an error.
			logutil.DDLLogger().Info("DDL is not the DDL owner", zap.String("ID", w.ddlCtx.uuid))
			return errors.Trace(dbterror.ErrNotOwner)
		}

		isDone, notAddedIndexCnt, addedIndexCnt, err := w.checkVectorIndexProcessOnce(jobCtx, tbl, index.ID)
		if err != nil {
			return errors.Trace(err)
		}
		notAddedRowCnt = notAddedIndexCnt
		job.RowCount = addedIndexCnt

		if isDone {
			break
		}

		time.Sleep(500 * time.Millisecond)
	}
	return nil
}

// checkVectorIndexProcessOnce checks the backfill process of a vector index from TiFlash once.
func (w *worker) checkVectorIndexProcessOnce(jobCtx *jobContext, tbl table.Table, indexID int64) (
	isDone bool, notAddedIndexCnt, addedIndexCnt int64, err error) {
	failpoint.Inject("MockCheckVectorIndexProcess", func(val failpoint.Value) {
		if valInt, ok := val.(int); ok {
			logutil.DDLLogger().Info("MockCheckVectorIndexProcess", zap.Int("val", valInt))
			if valInt < 0 {
				failpoint.Return(false, 0, 0, dbterror.ErrTiFlashBackfillIndex.FastGenByArgs("mock a check error"))
			} else if valInt == 0 {
				failpoint.Return(false, 0, 0, nil)
			} else {
				failpoint.Return(true, 0, int64(valInt), nil)
			}
		}
	})

	sql := fmt.Sprintf("select rows_stable_not_indexed, rows_stable_indexed, error_message from information_schema.tiflash_indexes where table_id = %d and index_id = %d;",
		tbl.Meta().ID, indexID)
	rows, err := w.sess.Execute(jobCtx.ctx, sql, "add_vector_index_check_result")
	if err != nil || len(rows) == 0 {
		return false, 0, 0, errors.Trace(err)
	}

	// Get and process info from multiple TiFlash nodes.
	errMsg := ""
	for _, row := range rows {
		notAddedIndexCnt += row.GetInt64(0)
		addedIndexCnt += row.GetInt64(1)
		errMsg = row.GetString(2)
		if len(errMsg) != 0 {
			err = dbterror.ErrTiFlashBackfillIndex.FastGenByArgs(errMsg)
			break
		}
	}
	if err != nil {
		return false, 0, 0, errors.Trace(err)
	}
	if notAddedIndexCnt != 0 {
		return false, 0, 0, nil
	}

	return true, notAddedIndexCnt, addedIndexCnt, nil
}

>>>>>>> 74034d4a
func (w *worker) onCreateIndex(jobCtx *jobContext, job *model.Job, isPK bool) (ver int64, err error) {
	// Handle the rolling back job.
	if job.IsRollingback() {
		ver, err = onDropIndex(jobCtx, job)
		if err != nil {
			return ver, errors.Trace(err)
		}
		return ver, nil
	}

	// Handle normal job.
	schemaID := job.SchemaID
	tblInfo, err := GetTableInfoAndCancelFaultJob(jobCtx.metaMut, job, schemaID)
	if err != nil {
		return ver, errors.Trace(err)
	}
	if tblInfo.TableCacheStatusType != model.TableCacheStatusDisable {
		return ver, errors.Trace(dbterror.ErrOptOnCacheTable.GenWithStackByArgs("Create Index"))
	}

	args, err := model.GetAddIndexArgs(job)
	if err != nil {
		job.State = model.JobStateCancelled
		return ver, errors.Trace(err)
	}

<<<<<<< HEAD
	allIndexInfos := make([]*model.IndexInfo, 0, len(args.IndexArgs))
	for _, indexArg := range args.IndexArgs {
		indexInfo := tblInfo.FindIndexByName(indexArg.IndexName.L)
		if indexInfo != nil && indexInfo.State == model.StatePublic {
			job.State = model.JobStateCancelled
			err = dbterror.ErrDupKeyName.GenWithStack("index already exist %s", indexArg.IndexName)
			if isPK {
				err = infoschema.ErrMultiplePriKey
			}
			return ver, err
		}
		if indexInfo == nil {
			for _, hiddenCol := range indexArg.HiddenCols {
				columnInfo := model.FindColumnInfo(tblInfo.Columns, hiddenCol.Name.L)
				if columnInfo != nil && columnInfo.State == model.StatePublic {
					// We already have a column with the same column name.
					job.State = model.JobStateCancelled
					// TODO: refine the error message
					return ver, infoschema.ErrColumnExists.GenWithStackByArgs(hiddenCol.Name)
				}
			}
		}
		if indexInfo == nil {
			if len(indexArg.HiddenCols) > 0 {
				for _, hiddenCol := range indexArg.HiddenCols {
					InitAndAddColumnToTable(tblInfo, hiddenCol)
				}
			}
			if err = checkAddColumnTooManyColumns(len(tblInfo.Columns)); err != nil {
				job.State = model.JobStateCancelled
				return ver, errors.Trace(err)
			}
			indexInfo, err = BuildIndexInfo(
				nil,
				tblInfo.Columns,
				indexArg.IndexName,
				isPK,
				indexArg.Unique,
				indexArg.IndexPartSpecifications,
				indexArg.IndexOption,
				model.StateNone,
			)
			if err != nil {
				job.State = model.JobStateCancelled
				return ver, errors.Trace(err)
			}
			if isPK {
				if _, err = CheckPKOnGeneratedColumn(tblInfo, indexArg.IndexPartSpecifications); err != nil {
					job.State = model.JobStateCancelled
					return ver, err
				}
			}
			indexInfo.ID = AllocateIndexID(tblInfo)
			tblInfo.Indices = append(tblInfo.Indices, indexInfo)
			if err = checkTooManyIndexes(tblInfo.Indices); err != nil {
				job.State = model.JobStateCancelled
				return ver, errors.Trace(err)
			}
			// Here we need do this check before set state to `DeleteOnly`,
			// because if hidden columns has been set to `DeleteOnly`,
			// the `DeleteOnly` columns are missing when we do this check.
			if err := checkInvisibleIndexOnPK(tblInfo); err != nil {
				job.State = model.JobStateCancelled
				return ver, err
			}
			logutil.DDLLogger().Info("run add index job", zap.Stringer("job", job), zap.Reflect("indexInfo", indexInfo))
=======
	allIndexInfos := make([]*model.IndexInfo, 0, len(indexNames))
	for i, indexName := range indexNames {
		indexInfo, err := checkAndBuildIndexInfo(job, tblInfo, indexName, isPK, uniques[i], false, indexPartSpecifications[i], indexOption[i], hiddenCols[i])
		if err != nil {
			job.State = model.JobStateCancelled
			return ver, errors.Trace(err)
>>>>>>> 74034d4a
		}
		allIndexInfos = append(allIndexInfos, indexInfo)
	}

	originalState := allIndexInfos[0].State

SwitchIndexState:
	switch allIndexInfos[0].State {
	case model.StateNone:
		// none -> delete only
		var reorgTp model.ReorgType
		reorgTp, err = pickBackfillType(job)
		if err != nil {
			if !errorIsRetryable(err, job) {
				job.State = model.JobStateCancelled
			}
			return ver, err
		}
		loadCloudStorageURI(w, job)
		if reorgTp.NeedMergeProcess() {
			for _, indexInfo := range allIndexInfos {
				indexInfo.BackfillState = model.BackfillStateRunning
			}
		}
		for _, indexInfo := range allIndexInfos {
			indexInfo.State = model.StateDeleteOnly
			moveAndUpdateHiddenColumnsToPublic(tblInfo, indexInfo)
		}
		ver, err = updateVersionAndTableInfoWithCheck(jobCtx, job, tblInfo, originalState != model.StateDeleteOnly)
		if err != nil {
			return ver, err
		}
		job.SchemaState = model.StateDeleteOnly
	case model.StateDeleteOnly:
		// delete only -> write only
		for _, indexInfo := range allIndexInfos {
			indexInfo.State = model.StateWriteOnly
			_, err = checkPrimaryKeyNotNull(jobCtx, w, job, tblInfo, indexInfo)
			if err != nil {
				break SwitchIndexState
			}
		}

		ver, err = updateVersionAndTableInfo(jobCtx, job, tblInfo, originalState != model.StateWriteOnly)
		if err != nil {
			return ver, err
		}
		job.SchemaState = model.StateWriteOnly
	case model.StateWriteOnly:
		// write only -> reorganization
		for _, indexInfo := range allIndexInfos {
			indexInfo.State = model.StateWriteReorganization
			_, err = checkPrimaryKeyNotNull(jobCtx, w, job, tblInfo, indexInfo)
			if err != nil {
				break SwitchIndexState
			}
		}

		ver, err = updateVersionAndTableInfo(jobCtx, job, tblInfo, originalState != model.StateWriteReorganization)
		if err != nil {
			return ver, err
		}
		// Initialize SnapshotVer to 0 for later reorganization check.
		job.SnapshotVer = 0
		job.SchemaState = model.StateWriteReorganization
	case model.StateWriteReorganization:
		// reorganization -> public
		tbl, err := getTable(jobCtx.getAutoIDRequirement(), schemaID, tblInfo)
		if err != nil {
			return ver, errors.Trace(err)
		}

		var done bool
		if job.MultiSchemaInfo != nil {
			done, ver, err = doReorgWorkForCreateIndexMultiSchema(w, jobCtx, job, tbl, allIndexInfos)
		} else {
			done, ver, err = doReorgWorkForCreateIndex(w, jobCtx, job, tbl, allIndexInfos)
		}
		if !done {
			return ver, err
		}

		// Set column index flag.
		for _, indexInfo := range allIndexInfos {
			AddIndexColumnFlag(tblInfo, indexInfo)
			if isPK {
				if err = UpdateColsNull2NotNull(tblInfo, indexInfo); err != nil {
					return ver, errors.Trace(err)
				}
			}
			indexInfo.State = model.StatePublic
		}

		// Inject the failpoint to prevent the progress of index creation.
		failpoint.Inject("create-index-stuck-before-public", func(v failpoint.Value) {
			if sigFile, ok := v.(string); ok {
				for {
					time.Sleep(1 * time.Second)
					if _, err := os.Stat(sigFile); err != nil {
						if os.IsNotExist(err) {
							continue
						}
						failpoint.Return(ver, errors.Trace(err))
					}
					break
				}
			}
		})

		ver, err = updateVersionAndTableInfo(jobCtx, job, tblInfo, originalState != model.StatePublic)
		if err != nil {
			return ver, errors.Trace(err)
		}

		a := &model.AddIndexArgs{PartitionIDs: getPartitionIDs(tbl.Meta()), IsFinishedArg: true}
		for _, indexInfo := range allIndexInfos {
			a.IndexArgs = append(a.IndexArgs, &model.IndexArg{
				AddIndexID: indexInfo.ID,
				IfExist:    false,
				IsGlobal:   indexInfo.Global,
			})
		}
		job.FillFinishedArgs(a)

		// Finish this job.
		job.FinishTableJob(model.JobStateDone, model.StatePublic, ver, tblInfo)
		if !job.ReorgMeta.IsDistReorg && job.ReorgMeta.ReorgTp == model.ReorgTypeLitMerge {
			ingest.LitBackCtxMgr.Unregister(job.ID)
		}
		// TODO: store this event to the notifier.
		// For now, it is not used and just for placeholder.
		_ = notifier.NewAddIndexEvent(tblInfo, allIndexInfos)
		logutil.DDLLogger().Info("run add index job done",
			zap.String("charset", job.Charset),
			zap.String("collation", job.Collate))
	default:
		err = dbterror.ErrInvalidDDLState.GenWithStackByArgs("index", allIndexInfos[0].State)
	}

	return ver, errors.Trace(err)
}

// pickBackfillType determines which backfill process will be used. The result is
// both stored in job.ReorgMeta.ReorgTp and returned.
func pickBackfillType(job *model.Job) (model.ReorgType, error) {
	if job.ReorgMeta.ReorgTp != model.ReorgTypeNone {
		// The backfill task has been started.
		// Don't change the backfill type.
		return job.ReorgMeta.ReorgTp, nil
	}
	if !job.ReorgMeta.IsFastReorg {
		job.ReorgMeta.ReorgTp = model.ReorgTypeTxn
		return model.ReorgTypeTxn, nil
	}
	if ingest.LitInitialized {
		if job.ReorgMeta.UseCloudStorage {
			job.ReorgMeta.ReorgTp = model.ReorgTypeLitMerge
			return model.ReorgTypeLitMerge, nil
		}
		available, err := ingest.LitBackCtxMgr.CheckMoreTasksAvailable()
		if err != nil {
			return model.ReorgTypeNone, err
		}
		if available {
			job.ReorgMeta.ReorgTp = model.ReorgTypeLitMerge
			return model.ReorgTypeLitMerge, nil
		}
	}
	// The lightning environment is unavailable, but we can still use the txn-merge backfill.
	logutil.DDLLogger().Info("fallback to txn-merge backfill process",
		zap.Bool("lightning env initialized", ingest.LitInitialized))
	job.ReorgMeta.ReorgTp = model.ReorgTypeTxnMerge
	return model.ReorgTypeTxnMerge, nil
}

func loadCloudStorageURI(w *worker, job *model.Job) {
	jc := w.jobContext(job.ID, job.ReorgMeta)
	jc.cloudStorageURI = variable.CloudStorageURI.Load()
	job.ReorgMeta.UseCloudStorage = len(jc.cloudStorageURI) > 0
}

func doReorgWorkForCreateIndexMultiSchema(w *worker, jobCtx *jobContext, job *model.Job,
	tbl table.Table, allIndexInfos []*model.IndexInfo) (done bool, ver int64, err error) {
	if job.MultiSchemaInfo.Revertible {
		done, ver, err = doReorgWorkForCreateIndex(w, jobCtx, job, tbl, allIndexInfos)
		if done {
			job.MarkNonRevertible()
			if err == nil {
				ver, err = updateVersionAndTableInfo(jobCtx, job, tbl.Meta(), true)
			}
		}
		// We need another round to wait for all the others sub-jobs to finish.
		return false, ver, err
	}
	return true, ver, err
}

func doReorgWorkForCreateIndex(
	w *worker,
	jobCtx *jobContext,
	job *model.Job,
	tbl table.Table,
	allIndexInfos []*model.IndexInfo,
) (done bool, ver int64, err error) {
	var reorgTp model.ReorgType
	reorgTp, err = pickBackfillType(job)
	if err != nil {
		return false, ver, err
	}
	if !reorgTp.NeedMergeProcess() {
		return runReorgJobAndHandleErr(w, jobCtx, job, tbl, allIndexInfos, false)
	}
	switch allIndexInfos[0].BackfillState {
	case model.BackfillStateRunning:
		logutil.DDLLogger().Info("index backfill state running",
			zap.Int64("job ID", job.ID), zap.String("table", tbl.Meta().Name.O),
			zap.Bool("ingest mode", reorgTp == model.ReorgTypeLitMerge),
			zap.String("index", allIndexInfos[0].Name.O))
		switch reorgTp {
		case model.ReorgTypeLitMerge:
			if job.ReorgMeta.IsDistReorg {
				done, ver, err = runIngestReorgJobDist(w, jobCtx, job, tbl, allIndexInfos)
			} else {
				done, ver, err = runIngestReorgJob(w, jobCtx, job, tbl, allIndexInfos)
			}
		case model.ReorgTypeTxnMerge:
			done, ver, err = runReorgJobAndHandleErr(w, jobCtx, job, tbl, allIndexInfos, false)
		}
		if err != nil || !done {
			return false, ver, errors.Trace(err)
		}
		for _, indexInfo := range allIndexInfos {
			indexInfo.BackfillState = model.BackfillStateReadyToMerge
		}
		ver, err = updateVersionAndTableInfo(jobCtx, job, tbl.Meta(), true)
		return false, ver, errors.Trace(err)
	case model.BackfillStateReadyToMerge:
		failpoint.Inject("mockDMLExecutionStateBeforeMerge", func(_ failpoint.Value) {
			if MockDMLExecutionStateBeforeMerge != nil {
				MockDMLExecutionStateBeforeMerge()
			}
		})
		logutil.DDLLogger().Info("index backfill state ready to merge",
			zap.Int64("job ID", job.ID),
			zap.String("table", tbl.Meta().Name.O),
			zap.String("index", allIndexInfos[0].Name.O))
		for _, indexInfo := range allIndexInfos {
			indexInfo.BackfillState = model.BackfillStateMerging
		}
		if reorgTp == model.ReorgTypeLitMerge {
			ingest.LitBackCtxMgr.Unregister(job.ID)
		}
		job.SnapshotVer = 0 // Reset the snapshot version for merge index reorg.
		ver, err = updateVersionAndTableInfo(jobCtx, job, tbl.Meta(), true)
		return false, ver, errors.Trace(err)
	case model.BackfillStateMerging:
		done, ver, err = runReorgJobAndHandleErr(w, jobCtx, job, tbl, allIndexInfos, true)
		if !done {
			return false, ver, err
		}
		for _, indexInfo := range allIndexInfos {
			indexInfo.BackfillState = model.BackfillStateInapplicable // Prevent double-write on this index.
		}
		return true, ver, err
	default:
		return false, 0, dbterror.ErrInvalidDDLState.GenWithStackByArgs("backfill", allIndexInfos[0].BackfillState)
	}
}

func runIngestReorgJobDist(w *worker, jobCtx *jobContext, job *model.Job,
	tbl table.Table, allIndexInfos []*model.IndexInfo) (done bool, ver int64, err error) {
	done, ver, err = runReorgJobAndHandleErr(w, jobCtx, job, tbl, allIndexInfos, false)
	if err != nil {
		return false, ver, errors.Trace(err)
	}

	if !done {
		return false, ver, nil
	}

	return true, ver, nil
}

func runIngestReorgJob(w *worker, jobCtx *jobContext, job *model.Job,
	tbl table.Table, allIndexInfos []*model.IndexInfo) (done bool, ver int64, err error) {
	done, ver, err = runReorgJobAndHandleErr(w, jobCtx, job, tbl, allIndexInfos, false)
	if err != nil {
		if kv.ErrKeyExists.Equal(err) {
			logutil.DDLLogger().Warn("import index duplicate key, convert job to rollback", zap.Stringer("job", job), zap.Error(err))
			ver, err = convertAddIdxJob2RollbackJob(jobCtx, job, tbl.Meta(), allIndexInfos, err)
		} else if !errorIsRetryable(err, job) {
			logutil.DDLLogger().Warn("run reorg job failed, convert job to rollback",
				zap.String("job", job.String()), zap.Error(err))
			ver, err = convertAddIdxJob2RollbackJob(jobCtx, job, tbl.Meta(), allIndexInfos, err)
		} else {
			logutil.DDLLogger().Warn("run add index ingest job error", zap.Error(err))
		}
		return false, ver, errors.Trace(err)
	}
	failpoint.InjectCall("afterRunIngestReorgJob", job, done)
	return done, ver, nil
}

func errorIsRetryable(err error, job *model.Job) bool {
	if job.ErrorCount+1 >= variable.GetDDLErrorCountLimit() {
		return false
	}
	originErr := errors.Cause(err)
	if tErr, ok := originErr.(*terror.Error); ok {
		sqlErr := terror.ToSQLError(tErr)
		_, ok := dbterror.ReorgRetryableErrCodes[sqlErr.Code]
		return ok
	}
	// For the unknown errors, we should retry.
	return true
}

func runReorgJobAndHandleErr(
	w *worker,
	jobCtx *jobContext,
	job *model.Job,
	tbl table.Table,
	allIndexInfos []*model.IndexInfo,
	mergingTmpIdx bool,
) (done bool, ver int64, err error) {
	elements := make([]*meta.Element, 0, len(allIndexInfos))
	for _, indexInfo := range allIndexInfos {
		elements = append(elements, &meta.Element{ID: indexInfo.ID, TypeKey: meta.IndexElementKey})
	}

	failpoint.Inject("mockDMLExecutionStateMerging", func(val failpoint.Value) {
		//nolint:forcetypeassert
		if val.(bool) && allIndexInfos[0].BackfillState == model.BackfillStateMerging &&
			MockDMLExecutionStateMerging != nil {
			MockDMLExecutionStateMerging()
		}
	})

	sctx, err1 := w.sessPool.Get()
	if err1 != nil {
		err = err1
		return
	}
	defer w.sessPool.Put(sctx)
	rh := newReorgHandler(sess.NewSession(sctx))
	dbInfo, err := jobCtx.metaMut.GetDatabase(job.SchemaID)
	if err != nil {
		return false, ver, errors.Trace(err)
	}
	reorgInfo, err := getReorgInfo(jobCtx.oldDDLCtx.jobContext(job.ID, job.ReorgMeta), jobCtx, rh, job, dbInfo, tbl, elements, mergingTmpIdx)
	if err != nil || reorgInfo == nil || reorgInfo.first {
		// If we run reorg firstly, we should update the job snapshot version
		// and then run the reorg next time.
		return false, ver, errors.Trace(err)
	}
	err = overwriteReorgInfoFromGlobalCheckpoint(w, rh.s, job, reorgInfo)
	if err != nil {
		return false, ver, errors.Trace(err)
	}
	err = w.runReorgJob(reorgInfo, tbl.Meta(), func() (addIndexErr error) {
		defer util.Recover(metrics.LabelDDL, "onCreateIndex",
			func() {
				addIndexErr = dbterror.ErrCancelledDDLJob.GenWithStack("add table `%v` index `%v` panic", tbl.Meta().Name, allIndexInfos[0].Name)
			}, false)
		return w.addTableIndex(tbl, reorgInfo)
	})
	if err != nil {
		if dbterror.ErrPausedDDLJob.Equal(err) {
			return false, ver, nil
		}
		if dbterror.ErrWaitReorgTimeout.Equal(err) {
			// if timeout, we should return, check for the owner and re-wait job done.
			return false, ver, nil
		}
		// TODO(tangenta): get duplicate column and match index.
		err = ingest.TryConvertToKeyExistsErr(err, allIndexInfos[0], tbl.Meta())
		if !errorIsRetryable(err, job) {
			logutil.DDLLogger().Warn("run add index job failed, convert job to rollback", zap.Stringer("job", job), zap.Error(err))
			ver, err = convertAddIdxJob2RollbackJob(jobCtx, job, tbl.Meta(), allIndexInfos, err)
			if err1 := rh.RemoveDDLReorgHandle(job, reorgInfo.elements); err1 != nil {
				logutil.DDLLogger().Warn("run add index job failed, convert job to rollback, RemoveDDLReorgHandle failed", zap.Stringer("job", job), zap.Error(err1))
			}
		}
		return false, ver, errors.Trace(err)
	}
	failpoint.Inject("mockDMLExecutionStateBeforeImport", func(_ failpoint.Value) {
		if MockDMLExecutionStateBeforeImport != nil {
			MockDMLExecutionStateBeforeImport()
		}
	})
	return true, ver, nil
}

func onDropIndex(jobCtx *jobContext, job *model.Job) (ver int64, _ error) {
	tblInfo, allIndexInfos, ifExists, err := checkDropIndex(jobCtx.infoCache, jobCtx.metaMut, job)
	if err != nil {
		if ifExists && dbterror.ErrCantDropFieldOrKey.Equal(err) {
			job.Warning = toTError(err)
			job.State = model.JobStateDone
			return ver, nil
		}
		return ver, errors.Trace(err)
	}
	if tblInfo.TableCacheStatusType != model.TableCacheStatusDisable {
		return ver, errors.Trace(dbterror.ErrOptOnCacheTable.GenWithStackByArgs("Drop Index"))
	}

	if job.MultiSchemaInfo != nil && !job.IsRollingback() && job.MultiSchemaInfo.Revertible {
		job.MarkNonRevertible()
		job.SchemaState = allIndexInfos[0].State
		return updateVersionAndTableInfo(jobCtx, job, tblInfo, false)
	}

	originalState := allIndexInfos[0].State
	switch allIndexInfos[0].State {
	case model.StatePublic:
		// public -> write only
		for _, indexInfo := range allIndexInfos {
			indexInfo.State = model.StateWriteOnly
		}
		ver, err = updateVersionAndTableInfo(jobCtx, job, tblInfo, originalState != model.StateWriteOnly)
		if err != nil {
			return ver, errors.Trace(err)
		}
	case model.StateWriteOnly:
		// write only -> delete only
		for _, indexInfo := range allIndexInfos {
			indexInfo.State = model.StateDeleteOnly
		}
		ver, err = updateVersionAndTableInfo(jobCtx, job, tblInfo, originalState != model.StateDeleteOnly)
		if err != nil {
			return ver, errors.Trace(err)
		}
	case model.StateDeleteOnly:
		// delete only -> reorganization
		for _, indexInfo := range allIndexInfos {
			indexInfo.State = model.StateDeleteReorganization
		}
		ver, err = updateVersionAndTableInfo(jobCtx, job, tblInfo, originalState != model.StateDeleteReorganization)
		if err != nil {
			return ver, errors.Trace(err)
		}
	case model.StateDeleteReorganization:
		// reorganization -> absent
		indexIDs := make([]int64, 0, len(allIndexInfos))
		for _, indexInfo := range allIndexInfos {
			indexInfo.State = model.StateNone
			// Set column index flag.
			DropIndexColumnFlag(tblInfo, indexInfo)
			RemoveDependentHiddenColumns(tblInfo, indexInfo)
			removeIndexInfo(tblInfo, indexInfo)
			indexIDs = append(indexIDs, indexInfo.ID)
		}

		failpoint.Inject("mockExceedErrorLimit", func(val failpoint.Value) {
			//nolint:forcetypeassert
			if val.(bool) {
				panic("panic test in cancelling add index")
			}
		})

		ver, err = updateVersionAndTableInfoWithCheck(jobCtx, job, tblInfo, originalState != model.StateNone)
		if err != nil {
			return ver, errors.Trace(err)
		}

		// Finish this job.
		if job.IsRollingback() {
			job.FinishTableJob(model.JobStateRollbackDone, model.StateNone, ver, tblInfo)

			// Convert drop index args to finished add index args again.
			dropArgs, err := model.GetFinishedDropIndexArgs(job)
			if err != nil {
				return ver, errors.Trace(err)
			}
			addIndexArgs := &model.AddIndexArgs{PartitionIDs: dropArgs.PartitionIDs, IsFinishedArg: true}
			for i, indexID := range indexIDs {
				addIndexArgs.IndexArgs = append(addIndexArgs.IndexArgs,
					&model.IndexArg{
						AddIndexID: indexID,
						IfExist:    dropArgs.IfExists[i],
					})
			}
			job.FillFinishedArgs(addIndexArgs)
		} else {
			// the partition ids were append by convertAddIdxJob2RollbackJob, it is weird, but for the compatibility,
			// we should keep appending the partitions in the convertAddIdxJob2RollbackJob.
			job.FinishTableJob(model.JobStateDone, model.StateNone, ver, tblInfo)
			isVector := allIndexInfos[0].VectorInfo != nil
			// Global index key has t{tableID}_ prefix.
			// Assign partitionIDs empty to guarantee correct prefix in insertJobIntoDeleteRangeTable.
<<<<<<< HEAD
			dropArgs, err := model.GetDropIndexArgs(job)
			if err != nil {
				return ver, errors.Trace(err)
=======
			if allIndexInfos[0].Global {
				job.Args = append(job.Args, idxIDs[0], []int64{}, isVector)
			} else {
				job.Args = append(job.Args, idxIDs[0], getPartitionIDs(tblInfo), isVector)
>>>>>>> 74034d4a
			}
			dropArgs.IndexIDs = []int64{indexIDs[0]}
			if !allIndexInfos[0].Global {
				dropArgs.PartitionIDs = getPartitionIDs(tblInfo)
			}
			job.FillFinishedArgs(dropArgs)
		}
	default:
		return ver, errors.Trace(dbterror.ErrInvalidDDLState.GenWithStackByArgs("index", allIndexInfos[0].State))
	}
	job.SchemaState = allIndexInfos[0].State
	return ver, errors.Trace(err)
}

// RemoveDependentHiddenColumns removes hidden columns by the indexInfo.
func RemoveDependentHiddenColumns(tblInfo *model.TableInfo, idxInfo *model.IndexInfo) {
	hiddenColOffs := make([]int, 0)
	for _, indexColumn := range idxInfo.Columns {
		col := tblInfo.Columns[indexColumn.Offset]
		if col.Hidden {
			hiddenColOffs = append(hiddenColOffs, col.Offset)
		}
	}
	// Sort the offset in descending order.
	slices.SortFunc(hiddenColOffs, func(a, b int) int { return cmp.Compare(b, a) })
	// Move all the dependent hidden columns to the end.
	endOffset := len(tblInfo.Columns) - 1
	for _, offset := range hiddenColOffs {
		tblInfo.MoveColumnInfo(offset, endOffset)
	}
	tblInfo.Columns = tblInfo.Columns[:len(tblInfo.Columns)-len(hiddenColOffs)]
}

func removeIndexInfo(tblInfo *model.TableInfo, idxInfo *model.IndexInfo) {
	indices := tblInfo.Indices
	offset := -1
	for i, idx := range indices {
		if idxInfo.ID == idx.ID {
			offset = i
			break
		}
	}
	if offset == -1 {
		// The target index has been removed.
		return
	}
	// Remove the target index.
	tblInfo.Indices = append(tblInfo.Indices[:offset], tblInfo.Indices[offset+1:]...)
}

func checkDropIndex(infoCache *infoschema.InfoCache, t *meta.Mutator, job *model.Job) (*model.TableInfo, []*model.IndexInfo, bool /* ifExists */, error) {
	schemaID := job.SchemaID
	tblInfo, err := GetTableInfoAndCancelFaultJob(t, job, schemaID)
	if err != nil {
		return nil, nil, false, errors.Trace(err)
	}

	args, err := model.GetDropIndexArgs(job)
	if err != nil {
		job.State = model.JobStateCancelled
		return nil, nil, false, errors.Trace(err)
	}

	indexInfos := make([]*model.IndexInfo, 0, len(args.IndexNames))
	for i, indexName := range args.IndexNames {
		indexInfo := tblInfo.FindIndexByName(indexName.L)
		if indexInfo == nil {
			job.State = model.JobStateCancelled
			return nil, nil, args.IfExists[i], dbterror.ErrCantDropFieldOrKey.GenWithStack("index %s doesn't exist", indexName)
		}

		// Check that drop primary index will not cause invisible implicit primary index.
		if err := checkInvisibleIndexesOnPK(tblInfo, []*model.IndexInfo{indexInfo}, job); err != nil {
			job.State = model.JobStateCancelled
			return nil, nil, false, errors.Trace(err)
		}

		// Double check for drop index needed in foreign key.
		if err := checkIndexNeededInForeignKeyInOwner(infoCache, job, job.SchemaName, tblInfo, indexInfo); err != nil {
			return nil, nil, false, errors.Trace(err)
		}
		indexInfos = append(indexInfos, indexInfo)
	}
	return tblInfo, indexInfos, false, nil
}

func checkInvisibleIndexesOnPK(tblInfo *model.TableInfo, indexInfos []*model.IndexInfo, job *model.Job) error {
	newIndices := make([]*model.IndexInfo, 0, len(tblInfo.Indices))
	for _, oidx := range tblInfo.Indices {
		needAppend := true
		for _, idx := range indexInfos {
			if idx.Name.L == oidx.Name.L {
				needAppend = false
				break
			}
		}
		if needAppend {
			newIndices = append(newIndices, oidx)
		}
	}
	newTbl := tblInfo.Clone()
	newTbl.Indices = newIndices
	if err := checkInvisibleIndexOnPK(newTbl); err != nil {
		job.State = model.JobStateCancelled
		return err
	}

	return nil
}

func checkRenameIndex(t *meta.Mutator, job *model.Job) (*model.TableInfo, pmodel.CIStr, pmodel.CIStr, error) {
	var from, to pmodel.CIStr
	schemaID := job.SchemaID
	tblInfo, err := GetTableInfoAndCancelFaultJob(t, job, schemaID)
	if err != nil {
		return nil, from, to, errors.Trace(err)
	}

	args, err := model.GetRenameIndexArgs(job)
	if err != nil {
		job.State = model.JobStateCancelled
		return nil, from, to, errors.Trace(err)
	}
	from, to = args.From, args.To

	// Double check. See function `RenameIndex` in executor.go
	duplicate, err := ValidateRenameIndex(from, to, tblInfo)
	if duplicate {
		return nil, from, to, nil
	}
	if err != nil {
		job.State = model.JobStateCancelled
		return nil, from, to, errors.Trace(err)
	}
	return tblInfo, from, to, errors.Trace(err)
}

func checkAlterIndexVisibility(t *meta.Mutator, job *model.Job) (*model.TableInfo, pmodel.CIStr, bool, error) {
	var (
		indexName pmodel.CIStr
		invisible bool
	)

	schemaID := job.SchemaID
	tblInfo, err := GetTableInfoAndCancelFaultJob(t, job, schemaID)
	if err != nil {
		return nil, indexName, invisible, errors.Trace(err)
	}

	args, err := model.GetAlterIndexVisibilityArgs(job)
	if err != nil {
		job.State = model.JobStateCancelled
		return nil, indexName, invisible, errors.Trace(err)
	}
	indexName, invisible = args.IndexName, args.Invisible

	skip, err := validateAlterIndexVisibility(nil, indexName, invisible, tblInfo)
	if err != nil {
		job.State = model.JobStateCancelled
		return nil, indexName, invisible, errors.Trace(err)
	}
	if skip {
		job.State = model.JobStateDone
		return nil, indexName, invisible, nil
	}
	return tblInfo, indexName, invisible, nil
}

// indexRecord is the record information of an index.
type indexRecord struct {
	handle kv.Handle
	key    []byte        // It's used to lock a record. Record it to reduce the encoding time.
	vals   []types.Datum // It's the index values.
	rsData []types.Datum // It's the restored data for handle.
	skip   bool          // skip indicates that the index key is already exists, we should not add it.
}

type baseIndexWorker struct {
	*backfillCtx
	indexes []table.Index

	tp backfillerType
	// The following attributes are used to reduce memory allocation.
	defaultVals []types.Datum
	idxRecords  []*indexRecord
	rowMap      map[int64]types.Datum
	rowDecoder  *decoder.RowDecoder
}

type addIndexTxnWorker struct {
	baseIndexWorker

	// The following attributes are used to reduce memory allocation.
	idxKeyBufs         [][]byte
	batchCheckKeys     []kv.Key
	batchCheckValues   [][]byte
	distinctCheckFlags []bool
	recordIdx          []int
}

func newAddIndexTxnWorker(
	decodeColMap map[int64]decoder.Column,
	t table.PhysicalTable,
	bfCtx *backfillCtx,
	jobID int64,
	elements []*meta.Element,
	eleTypeKey []byte,
) (*addIndexTxnWorker, error) {
	if !bytes.Equal(eleTypeKey, meta.IndexElementKey) {
		logutil.DDLLogger().Error("Element type for addIndexTxnWorker incorrect",
			zap.Int64("job ID", jobID), zap.ByteString("element type", eleTypeKey), zap.Int64("element ID", elements[0].ID))
		return nil, errors.Errorf("element type is not index, typeKey: %v", eleTypeKey)
	}

	allIndexes := make([]table.Index, 0, len(elements))
	for _, elem := range elements {
		if !bytes.Equal(elem.TypeKey, meta.IndexElementKey) {
			continue
		}
		indexInfo := model.FindIndexInfoByID(t.Meta().Indices, elem.ID)
		index := tables.NewIndex(t.GetPhysicalID(), t.Meta(), indexInfo)
		allIndexes = append(allIndexes, index)
	}
	rowDecoder := decoder.NewRowDecoder(t, t.WritableCols(), decodeColMap)

	return &addIndexTxnWorker{
		baseIndexWorker: baseIndexWorker{
			backfillCtx: bfCtx,
			indexes:     allIndexes,
			rowDecoder:  rowDecoder,
			defaultVals: make([]types.Datum, len(t.WritableCols())),
			rowMap:      make(map[int64]types.Datum, len(decodeColMap)),
		},
	}, nil
}

func (w *baseIndexWorker) AddMetricInfo(cnt float64) {
	w.metricCounter.Add(cnt)
}

func (w *baseIndexWorker) String() string {
	return w.tp.String()
}

func (w *baseIndexWorker) GetCtx() *backfillCtx {
	return w.backfillCtx
}

// mockNotOwnerErrOnce uses to make sure `notOwnerErr` only mock error once.
var mockNotOwnerErrOnce uint32

// getIndexRecord gets index columns values use w.rowDecoder, and generate indexRecord.
func (w *baseIndexWorker) getIndexRecord(idxInfo *model.IndexInfo, handle kv.Handle, recordKey []byte) (*indexRecord, error) {
	cols := w.table.WritableCols()
	failpoint.Inject("MockGetIndexRecordErr", func(val failpoint.Value) {
		if valStr, ok := val.(string); ok {
			switch valStr {
			case "cantDecodeRecordErr":
				failpoint.Return(nil, errors.Trace(dbterror.ErrCantDecodeRecord.GenWithStackByArgs("index",
					errors.New("mock can't decode record error"))))
			case "modifyColumnNotOwnerErr":
				if idxInfo.Name.O == "_Idx$_idx_0" && handle.IntValue() == 7168 && atomic.CompareAndSwapUint32(&mockNotOwnerErrOnce, 0, 1) {
					failpoint.Return(nil, errors.Trace(dbterror.ErrNotOwner))
				}
			case "addIdxNotOwnerErr":
				// For the case of the old TiDB version(do not exist the element information) is upgraded to the new TiDB version.
				// First step, we need to exit "addPhysicalTableIndex".
				if idxInfo.Name.O == "idx2" && handle.IntValue() == 6144 && atomic.CompareAndSwapUint32(&mockNotOwnerErrOnce, 1, 2) {
					failpoint.Return(nil, errors.Trace(dbterror.ErrNotOwner))
				}
			}
		}
	})
	idxVal := make([]types.Datum, len(idxInfo.Columns))
	var err error
	for j, v := range idxInfo.Columns {
		col := cols[v.Offset]
		idxColumnVal, ok := w.rowMap[col.ID]
		if ok {
			idxVal[j] = idxColumnVal
			continue
		}
		idxColumnVal, err = tables.GetColDefaultValue(w.exprCtx, col, w.defaultVals)
		if err != nil {
			return nil, errors.Trace(err)
		}

		idxVal[j] = idxColumnVal
	}

	rsData := tables.TryGetHandleRestoredDataWrapper(w.table.Meta(), nil, w.rowMap, idxInfo)
	idxRecord := &indexRecord{handle: handle, key: recordKey, vals: idxVal, rsData: rsData}
	return idxRecord, nil
}

func (w *baseIndexWorker) cleanRowMap() {
	for id := range w.rowMap {
		delete(w.rowMap, id)
	}
}

// getNextKey gets next key of entry that we are going to process.
func (w *baseIndexWorker) getNextKey(taskRange reorgBackfillTask, taskDone bool) (nextKey kv.Key) {
	if !taskDone {
		// The task is not done. So we need to pick the last processed entry's handle and add one.
		lastHandle := w.idxRecords[len(w.idxRecords)-1].handle
		recordKey := tablecodec.EncodeRecordKey(taskRange.physicalTable.RecordPrefix(), lastHandle)
		return recordKey.Next()
	}
	return taskRange.endKey
}

func (w *baseIndexWorker) updateRowDecoder(handle kv.Handle, rawRecord []byte) error {
	sysZone := w.loc
	_, err := w.rowDecoder.DecodeAndEvalRowWithMap(w.exprCtx, handle, rawRecord, sysZone, w.rowMap)
	return errors.Trace(err)
}

// fetchRowColVals fetch w.batchCnt count records that need to reorganize indices, and build the corresponding indexRecord slice.
// fetchRowColVals returns:
// 1. The corresponding indexRecord slice.
// 2. Next handle of entry that we need to process.
// 3. Boolean indicates whether the task is done.
// 4. error occurs in fetchRowColVals. nil if no error occurs.
func (w *baseIndexWorker) fetchRowColVals(txn kv.Transaction, taskRange reorgBackfillTask) ([]*indexRecord, kv.Key, bool, error) {
	// TODO: use tableScan to prune columns.
	w.idxRecords = w.idxRecords[:0]
	startTime := time.Now()

	// taskDone means that the reorged handle is out of taskRange.endHandle.
	taskDone := false
	oprStartTime := startTime
	err := iterateSnapshotKeys(w.jobContext, w.ddlCtx.store, taskRange.priority, taskRange.physicalTable.RecordPrefix(), txn.StartTS(),
		taskRange.startKey, taskRange.endKey, func(handle kv.Handle, recordKey kv.Key, rawRow []byte) (bool, error) {
			oprEndTime := time.Now()
			logSlowOperations(oprEndTime.Sub(oprStartTime), "iterateSnapshotKeys in baseIndexWorker fetchRowColVals", 0)
			oprStartTime = oprEndTime

			taskDone = recordKey.Cmp(taskRange.endKey) >= 0

			if taskDone || len(w.idxRecords) >= w.batchCnt {
				return false, nil
			}

			// Decode one row, generate records of this row.
			err := w.updateRowDecoder(handle, rawRow)
			if err != nil {
				return false, err
			}
			for _, index := range w.indexes {
				idxRecord, err1 := w.getIndexRecord(index.Meta(), handle, recordKey)
				if err1 != nil {
					return false, errors.Trace(err1)
				}
				w.idxRecords = append(w.idxRecords, idxRecord)
			}
			// If there are generated column, rowDecoder will use column value that not in idxInfo.Columns to calculate
			// the generated value, so we need to clear up the reusing map.
			w.cleanRowMap()

			if recordKey.Cmp(taskRange.endKey) == 0 {
				taskDone = true
				return false, nil
			}
			return true, nil
		})

	if len(w.idxRecords) == 0 {
		taskDone = true
	}

	logutil.DDLLogger().Debug("txn fetches handle info", zap.Stringer("worker", w), zap.Uint64("txnStartTS", txn.StartTS()),
		zap.String("taskRange", taskRange.String()), zap.Duration("takeTime", time.Since(startTime)))
	return w.idxRecords, w.getNextKey(taskRange, taskDone), taskDone, errors.Trace(err)
}

func (w *addIndexTxnWorker) initBatchCheckBufs(batchCount int) {
	if len(w.idxKeyBufs) < batchCount {
		w.idxKeyBufs = make([][]byte, batchCount)
	}

	w.batchCheckKeys = w.batchCheckKeys[:0]
	w.batchCheckValues = w.batchCheckValues[:0]
	w.distinctCheckFlags = w.distinctCheckFlags[:0]
	w.recordIdx = w.recordIdx[:0]
}

func (w *addIndexTxnWorker) checkHandleExists(idxInfo *model.IndexInfo, key kv.Key, value []byte, handle kv.Handle) error {
	tblInfo := w.table.Meta()
	idxColLen := len(idxInfo.Columns)
	h, err := tablecodec.DecodeIndexHandle(key, value, idxColLen)
	if err != nil {
		return errors.Trace(err)
	}
	hasBeenBackFilled := h.Equal(handle)
	if hasBeenBackFilled {
		return nil
	}
	if idxInfo.Global {
		// 'handle' comes from reading directly from a partition, without partition id,
		// so we can only compare the handle part of the key.
		if ph, ok := h.(kv.PartitionHandle); ok && ph.Handle.Equal(handle) {
			// table row has been back-filled already, OK to add the index entry
			return nil
		}
	}
	return ddlutil.GenKeyExistsErr(key, value, idxInfo, tblInfo)
}

// batchCheckUniqueKey checks the unique keys in the batch.
// Note that `idxRecords` may belong to multiple indexes.
func (w *addIndexTxnWorker) batchCheckUniqueKey(txn kv.Transaction, idxRecords []*indexRecord) error {
	w.initBatchCheckBufs(len(idxRecords))
	evalCtx := w.exprCtx.GetEvalCtx()
	ec := evalCtx.ErrCtx()
	uniqueBatchKeys := make([]kv.Key, 0, len(idxRecords))
	cnt := 0
	for i, record := range idxRecords {
		idx := w.indexes[i%len(w.indexes)]
		if !idx.Meta().Unique {
			// non-unique key need not to check, use `nil` as a placeholder to keep
			// `idxRecords[i]` belonging to `indexes[i%len(indexes)]`.
			w.batchCheckKeys = append(w.batchCheckKeys, nil)
			w.batchCheckValues = append(w.batchCheckValues, nil)
			w.distinctCheckFlags = append(w.distinctCheckFlags, false)
			w.recordIdx = append(w.recordIdx, 0)
			continue
		}
		// skip by default.
		idxRecords[i].skip = true
		iter := idx.GenIndexKVIter(ec, w.loc, record.vals, record.handle, idxRecords[i].rsData)
		for iter.Valid() {
			var buf []byte
			if cnt < len(w.idxKeyBufs) {
				buf = w.idxKeyBufs[cnt]
			}
			key, val, distinct, err := iter.Next(buf, nil)
			if err != nil {
				return errors.Trace(err)
			}
			if cnt < len(w.idxKeyBufs) {
				w.idxKeyBufs[cnt] = key
			} else {
				w.idxKeyBufs = append(w.idxKeyBufs, key)
			}
			cnt++
			w.batchCheckKeys = append(w.batchCheckKeys, key)
			w.batchCheckValues = append(w.batchCheckValues, val)
			w.distinctCheckFlags = append(w.distinctCheckFlags, distinct)
			w.recordIdx = append(w.recordIdx, i)
			uniqueBatchKeys = append(uniqueBatchKeys, key)
		}
	}

	if len(uniqueBatchKeys) == 0 {
		return nil
	}

	batchVals, err := txn.BatchGet(context.Background(), uniqueBatchKeys)
	if err != nil {
		return errors.Trace(err)
	}

	// 1. unique-key/primary-key is duplicate and the handle is equal, skip it.
	// 2. unique-key/primary-key is duplicate and the handle is not equal, return duplicate error.
	// 3. non-unique-key is duplicate, skip it.
	for i, key := range w.batchCheckKeys {
		if len(key) == 0 {
			continue
		}
		idx := w.indexes[i%len(w.indexes)]
		val, found := batchVals[string(key)]
		if found {
			if w.distinctCheckFlags[i] {
				if err := w.checkHandleExists(idx.Meta(), key, val, idxRecords[w.recordIdx[i]].handle); err != nil {
					return errors.Trace(err)
				}
			}
		} else if w.distinctCheckFlags[i] {
			// The keys in w.batchCheckKeys also maybe duplicate,
			// so we need to backfill the not found key into `batchVals` map.
			batchVals[string(key)] = w.batchCheckValues[i]
		}
		idxRecords[w.recordIdx[i]].skip = found && idxRecords[w.recordIdx[i]].skip
	}
	return nil
}

func getLocalWriterConfig(indexCnt, writerCnt int) *backend.LocalWriterConfig {
	writerCfg := &backend.LocalWriterConfig{}
	// avoid unit test panic
	memRoot := ingest.LitMemRoot
	if memRoot == nil {
		return writerCfg
	}

	// leave some room for objects overhead
	availMem := memRoot.MaxMemoryQuota() - memRoot.CurrentUsage() - int64(10*size.MB)
	memLimitPerWriter := availMem / int64(indexCnt) / int64(writerCnt)
	memLimitPerWriter = min(memLimitPerWriter, litconfig.DefaultLocalWriterMemCacheSize)
	writerCfg.Local.MemCacheSize = memLimitPerWriter
	return writerCfg
}

func writeChunkToLocal(
	ctx context.Context,
	writers []ingest.Writer,
	indexes []table.Index,
	copCtx copr.CopContext,
	loc *time.Location,
	errCtx errctx.Context,
	writeStmtBufs *variable.WriteStmtBufs,
	copChunk *chunk.Chunk,
) (int, kv.Handle, error) {
	iter := chunk.NewIterator4Chunk(copChunk)
	c := copCtx.GetBase()
	ectx := c.ExprCtx.GetEvalCtx()

	maxIdxColCnt := maxIndexColumnCount(indexes)
	idxDataBuf := make([]types.Datum, maxIdxColCnt)
	handleDataBuf := make([]types.Datum, len(c.HandleOutputOffsets))
	var restoreDataBuf []types.Datum
	count := 0
	var lastHandle kv.Handle

	unlockFns := make([]func(), 0, len(writers))
	for _, w := range writers {
		unlock := w.LockForWrite()
		unlockFns = append(unlockFns, unlock)
	}
	defer func() {
		for _, unlock := range unlockFns {
			unlock()
		}
	}()
	needRestoreForIndexes := make([]bool, len(indexes))
	restore, pkNeedRestore := false, false
	if c.PrimaryKeyInfo != nil && c.TableInfo.IsCommonHandle && c.TableInfo.CommonHandleVersion != 0 {
		pkNeedRestore = tables.NeedRestoredData(c.PrimaryKeyInfo.Columns, c.TableInfo.Columns)
	}
	for i, index := range indexes {
		needRestore := pkNeedRestore || tables.NeedRestoredData(index.Meta().Columns, c.TableInfo.Columns)
		needRestoreForIndexes[i] = needRestore
		restore = restore || needRestore
	}
	if restore {
		restoreDataBuf = make([]types.Datum, len(c.HandleOutputOffsets))
	}
	for row := iter.Begin(); row != iter.End(); row = iter.Next() {
		handleDataBuf := ExtractDatumByOffsets(ectx, row, c.HandleOutputOffsets, c.ExprColumnInfos, handleDataBuf)
		if restore {
			// restoreDataBuf should not truncate index values.
			for i, datum := range handleDataBuf {
				restoreDataBuf[i] = *datum.Clone()
			}
		}
		h, err := BuildHandle(handleDataBuf, c.TableInfo, c.PrimaryKeyInfo, loc, errCtx)
		if err != nil {
			return 0, nil, errors.Trace(err)
		}
		for i, index := range indexes {
			idxID := index.Meta().ID
			idxDataBuf = ExtractDatumByOffsets(ectx,
				row, copCtx.IndexColumnOutputOffsets(idxID), c.ExprColumnInfos, idxDataBuf)
			idxData := idxDataBuf[:len(index.Meta().Columns)]
			var rsData []types.Datum
			if needRestoreForIndexes[i] {
				rsData = getRestoreData(c.TableInfo, copCtx.IndexInfo(idxID), c.PrimaryKeyInfo, restoreDataBuf)
			}
			err = writeOneKVToLocal(ctx, writers[i], index, loc, errCtx, writeStmtBufs, idxData, rsData, h)
			if err != nil {
				return 0, nil, errors.Trace(err)
			}
		}
		count++
		lastHandle = h
	}
	return count, lastHandle, nil
}

func maxIndexColumnCount(indexes []table.Index) int {
	maxCnt := 0
	for _, idx := range indexes {
		colCnt := len(idx.Meta().Columns)
		if colCnt > maxCnt {
			maxCnt = colCnt
		}
	}
	return maxCnt
}

func writeOneKVToLocal(
	ctx context.Context,
	writer ingest.Writer,
	index table.Index,
	loc *time.Location,
	errCtx errctx.Context,
	writeBufs *variable.WriteStmtBufs,
	idxDt, rsData []types.Datum,
	handle kv.Handle,
) error {
	iter := index.GenIndexKVIter(errCtx, loc, idxDt, handle, rsData)
	for iter.Valid() {
		key, idxVal, _, err := iter.Next(writeBufs.IndexKeyBuf, writeBufs.RowValBuf)
		if err != nil {
			return errors.Trace(err)
		}
		failpoint.Inject("mockLocalWriterPanic", func() {
			panic("mock panic")
		})
		err = writer.WriteRow(ctx, key, idxVal, handle)
		if err != nil {
			return errors.Trace(err)
		}
		failpoint.Inject("mockLocalWriterError", func() {
			failpoint.Return(errors.New("mock engine error"))
		})
		writeBufs.IndexKeyBuf = key
		writeBufs.RowValBuf = idxVal
	}
	return nil
}

// BackfillData will backfill table index in a transaction. A lock corresponds to a rowKey if the value of rowKey is changed,
// Note that index columns values may change, and an index is not allowed to be added, so the txn will rollback and retry.
// BackfillData will add w.batchCnt indices once, default value of w.batchCnt is 128.
func (w *addIndexTxnWorker) BackfillData(handleRange reorgBackfillTask) (taskCtx backfillTaskContext, errInTxn error) {
	failpoint.Inject("errorMockPanic", func(val failpoint.Value) {
		//nolint:forcetypeassert
		if val.(bool) {
			panic("panic test")
		}
	})

	oprStartTime := time.Now()
	jobID := handleRange.getJobID()
	ctx := kv.WithInternalSourceAndTaskType(context.Background(), w.jobContext.ddlJobSourceType(), kvutil.ExplicitTypeDDL)
	errInTxn = kv.RunInNewTxn(ctx, w.ddlCtx.store, true, func(_ context.Context, txn kv.Transaction) (err error) {
		taskCtx.finishTS = txn.StartTS()
		taskCtx.addedCount = 0
		taskCtx.scanCount = 0
		updateTxnEntrySizeLimitIfNeeded(txn)
		txn.SetOption(kv.Priority, handleRange.priority)
		if tagger := w.GetCtx().getResourceGroupTaggerForTopSQL(jobID); tagger != nil {
			txn.SetOption(kv.ResourceGroupTagger, tagger)
		}
		txn.SetOption(kv.ResourceGroupName, w.jobContext.resourceGroupName)

		idxRecords, nextKey, taskDone, err := w.fetchRowColVals(txn, handleRange)
		if err != nil {
			return errors.Trace(err)
		}
		taskCtx.nextKey = nextKey
		taskCtx.done = taskDone

		err = w.batchCheckUniqueKey(txn, idxRecords)
		if err != nil {
			return errors.Trace(err)
		}

		for i, idxRecord := range idxRecords {
			taskCtx.scanCount++
			// The index is already exists, we skip it, no needs to backfill it.
			// The following update, delete, insert on these rows, TiDB can handle it correctly.
			if idxRecord.skip {
				continue
			}

			// We need to add this lock to make sure pessimistic transaction can realize this operation.
			// For the normal pessimistic transaction, it's ok. But if async commit is used, it may lead to inconsistent data and index.
			// TODO: For global index, lock the correct key?! Currently it locks the partition (phyTblID) and the handle or actual key?
			// but should really lock the table's ID + key col(s)
			err := txn.LockKeys(context.Background(), new(kv.LockCtx), idxRecord.key)
			if err != nil {
				return errors.Trace(err)
			}

			handle, err := w.indexes[i%len(w.indexes)].Create(
				w.tblCtx, txn, idxRecord.vals, idxRecord.handle, idxRecord.rsData,
				table.WithIgnoreAssertion,
				table.FromBackfill,
				// Constrains is already checked in batchCheckUniqueKey
				table.DupKeyCheckSkip,
			)
			if err != nil {
				if kv.ErrKeyExists.Equal(err) && idxRecord.handle.Equal(handle) {
					// Index already exists, skip it.
					continue
				}
				return errors.Trace(err)
			}
			taskCtx.addedCount++
		}

		return nil
	})
	logSlowOperations(time.Since(oprStartTime), "AddIndexBackfillData", 3000)
	failpoint.Inject("mockDMLExecution", func(val failpoint.Value) {
		//nolint:forcetypeassert
		if val.(bool) && MockDMLExecution != nil {
			MockDMLExecution()
		}
	})
	return
}

// MockDMLExecution is only used for test.
var MockDMLExecution func()

// MockDMLExecutionMerging is only used for test.
var MockDMLExecutionMerging func()

// MockDMLExecutionStateMerging is only used for test.
var MockDMLExecutionStateMerging func()

// MockDMLExecutionStateBeforeImport is only used for test.
var MockDMLExecutionStateBeforeImport func()

// MockDMLExecutionStateBeforeMerge is only used for test.
var MockDMLExecutionStateBeforeMerge func()

func (w *worker) addPhysicalTableIndex(t table.PhysicalTable, reorgInfo *reorgInfo) error {
	if reorgInfo.mergingTmpIdx {
		logutil.DDLLogger().Info("start to merge temp index", zap.Stringer("job", reorgInfo.Job), zap.Stringer("reorgInfo", reorgInfo))
		return w.writePhysicalTableRecord(w.ctx, w.sessPool, t, typeAddIndexMergeTmpWorker, reorgInfo)
	}
	logutil.DDLLogger().Info("start to add table index", zap.Stringer("job", reorgInfo.Job), zap.Stringer("reorgInfo", reorgInfo))
	return w.writePhysicalTableRecord(w.ctx, w.sessPool, t, typeAddIndexWorker, reorgInfo)
}

// addTableIndex handles the add index reorganization state for a table.
func (w *worker) addTableIndex(t table.Table, reorgInfo *reorgInfo) error {
	// TODO: Support typeAddIndexMergeTmpWorker.
	if reorgInfo.ReorgMeta.IsDistReorg && !reorgInfo.mergingTmpIdx {
		if reorgInfo.ReorgMeta.ReorgTp == model.ReorgTypeLitMerge {
			err := w.executeDistTask(t, reorgInfo)
			if err != nil {
				return err
			}
			//nolint:forcetypeassert
			discovery := w.store.(tikv.Storage).GetRegionCache().PDClient().GetServiceDiscovery()
			return checkDuplicateForUniqueIndex(w.ctx, t, reorgInfo, discovery)
		}
	}

	var err error
	if tbl, ok := t.(table.PartitionedTable); ok {
		var finish bool
		for !finish {
			p := tbl.GetPartition(reorgInfo.PhysicalTableID)
			if p == nil {
				return dbterror.ErrCancelledDDLJob.GenWithStack("Can not find partition id %d for table %d", reorgInfo.PhysicalTableID, t.Meta().ID)
			}
			err = w.addPhysicalTableIndex(p, reorgInfo)
			if err != nil {
				break
			}

			finish, err = updateReorgInfo(w.sessPool, tbl, reorgInfo)
			if err != nil {
				return errors.Trace(err)
			}
			failpoint.InjectCall("afterUpdatePartitionReorgInfo", reorgInfo.Job)
			// Every time we finish a partition, we update the progress of the job.
			if rc := w.getReorgCtx(reorgInfo.Job.ID); rc != nil {
				reorgInfo.Job.SetRowCount(rc.getRowCount())
			}
		}
	} else {
		//nolint:forcetypeassert
		phyTbl := t.(table.PhysicalTable)
		err = w.addPhysicalTableIndex(phyTbl, reorgInfo)
	}
	return errors.Trace(err)
}

func checkDuplicateForUniqueIndex(ctx context.Context, t table.Table, reorgInfo *reorgInfo, discovery pd.ServiceDiscovery) error {
	var bc ingest.BackendCtx
	var err error
	defer func() {
		if bc != nil {
			ingest.LitBackCtxMgr.Unregister(reorgInfo.ID)
		}
	}()

	for _, elem := range reorgInfo.elements {
		indexInfo := model.FindIndexInfoByID(t.Meta().Indices, elem.ID)
		if indexInfo == nil {
			return errors.New("unexpected error, can't find index info")
		}
		if indexInfo.Unique {
			ctx := tidblogutil.WithCategory(ctx, "ddl-ingest")
			if bc == nil {
				bc, err = ingest.LitBackCtxMgr.Register(
					ctx, reorgInfo.ID, indexInfo.Unique, nil, discovery, reorgInfo.ReorgMeta.ResourceGroupName, 1, reorgInfo.RealStartTS)
				if err != nil {
					return err
				}
			}
			err = bc.CollectRemoteDuplicateRows(indexInfo.ID, t)
			if err != nil {
				return err
			}
		}
	}
	return nil
}

func (w *worker) executeDistTask(t table.Table, reorgInfo *reorgInfo) error {
	if reorgInfo.mergingTmpIdx {
		return errors.New("do not support merge index")
	}

	taskType := proto.Backfill
	taskKey := fmt.Sprintf("ddl/%s/%d", taskType, reorgInfo.Job.ID)
	g, ctx := errgroup.WithContext(w.ctx)
	ctx = kv.WithInternalSourceType(ctx, kv.InternalDistTask)

	done := make(chan struct{})

	// generate taskKey for multi schema change.
	if mInfo := reorgInfo.Job.MultiSchemaInfo; mInfo != nil {
		taskKey = fmt.Sprintf("%s/%d", taskKey, mInfo.Seq)
	}

	// For resuming add index task.
	// Need to fetch task by taskKey in tidb_global_task and tidb_global_task_history tables.
	// When pausing the related ddl job, it is possible that the task with taskKey is succeed and in tidb_global_task_history.
	// As a result, when resuming the related ddl job,
	// it is necessary to check task exits in tidb_global_task and tidb_global_task_history tables.
	taskManager, err := storage.GetTaskManager()
	if err != nil {
		return err
	}
	task, err := taskManager.GetTaskByKeyWithHistory(w.ctx, taskKey)
	if err != nil && err != storage.ErrTaskNotFound {
		return err
	}
	if task != nil {
		// It's possible that the task state is succeed but the ddl job is paused.
		// When task in succeed state, we can skip the dist task execution/scheduing process.
		if task.State == proto.TaskStateSucceed {
			logutil.DDLLogger().Info(
				"task succeed, start to resume the ddl job",
				zap.String("task-key", taskKey))
			return nil
		}
		g.Go(func() error {
			defer close(done)
			backoffer := backoff.NewExponential(scheduler.RetrySQLInterval, 2, scheduler.RetrySQLMaxInterval)
			err := handle.RunWithRetry(ctx, scheduler.RetrySQLTimes, backoffer, logutil.DDLLogger(),
				func(context.Context) (bool, error) {
					return true, handle.ResumeTask(w.ctx, taskKey)
				},
			)
			if err != nil {
				return err
			}
			err = handle.WaitTaskDoneOrPaused(ctx, task.ID)
			if err := w.isReorgRunnable(reorgInfo.Job.ID, true); err != nil {
				if dbterror.ErrPausedDDLJob.Equal(err) {
					logutil.DDLLogger().Warn("job paused by user", zap.Error(err))
					return dbterror.ErrPausedDDLJob.GenWithStackByArgs(reorgInfo.Job.ID)
				}
			}
			return err
		})
	} else {
		job := reorgInfo.Job
		workerCntLimit := job.ReorgMeta.GetConcurrencyOrDefault(int(variable.GetDDLReorgWorkerCounter()))
		cpuCount, err := handle.GetCPUCountOfNode(ctx)
		if err != nil {
			return err
		}
		concurrency := min(workerCntLimit, cpuCount)
		logutil.DDLLogger().Info("adjusted add-index task concurrency",
			zap.Int("worker-cnt", workerCntLimit), zap.Int("task-concurrency", concurrency),
			zap.String("task-key", taskKey))
		rowSize := estimateTableRowSize(w.ctx, w.store, w.sess.GetRestrictedSQLExecutor(), t)
		taskMeta := &BackfillTaskMeta{
			Job:             *job.Clone(),
			EleIDs:          extractElemIDs(reorgInfo),
			EleTypeKey:      reorgInfo.currElement.TypeKey,
			CloudStorageURI: w.jobContext(job.ID, job.ReorgMeta).cloudStorageURI,
			EstimateRowSize: rowSize,
		}

		metaData, err := json.Marshal(taskMeta)
		if err != nil {
			return err
		}

		g.Go(func() error {
			defer close(done)
			err := submitAndWaitTask(ctx, taskKey, taskType, concurrency, reorgInfo.ReorgMeta.TargetScope, metaData)
			failpoint.InjectCall("pauseAfterDistTaskFinished")
			if err := w.isReorgRunnable(reorgInfo.Job.ID, true); err != nil {
				if dbterror.ErrPausedDDLJob.Equal(err) {
					logutil.DDLLogger().Warn("job paused by user", zap.Error(err))
					return dbterror.ErrPausedDDLJob.GenWithStackByArgs(reorgInfo.Job.ID)
				}
			}
			return err
		})
	}

	g.Go(func() error {
		checkFinishTk := time.NewTicker(CheckBackfillJobFinishInterval)
		defer checkFinishTk.Stop()
		updateRowCntTk := time.NewTicker(UpdateBackfillJobRowCountInterval)
		defer updateRowCntTk.Stop()
		for {
			select {
			case <-done:
				w.updateJobRowCount(taskKey, reorgInfo.Job.ID)
				return nil
			case <-checkFinishTk.C:
				if err = w.isReorgRunnable(reorgInfo.Job.ID, true); err != nil {
					if dbterror.ErrPausedDDLJob.Equal(err) {
						if err = handle.PauseTask(w.ctx, taskKey); err != nil {
							logutil.DDLLogger().Error("pause task error", zap.String("task_key", taskKey), zap.Error(err))
							continue
						}
						failpoint.InjectCall("syncDDLTaskPause")
					}
					if !dbterror.ErrCancelledDDLJob.Equal(err) {
						return errors.Trace(err)
					}
					if err = handle.CancelTask(w.ctx, taskKey); err != nil {
						logutil.DDLLogger().Error("cancel task error", zap.String("task_key", taskKey), zap.Error(err))
						// continue to cancel task.
						continue
					}
				}
			case <-updateRowCntTk.C:
				w.updateJobRowCount(taskKey, reorgInfo.Job.ID)
			}
		}
	})
	err = g.Wait()
	return err
}

// EstimateTableRowSizeForTest is used for test.
var EstimateTableRowSizeForTest = estimateTableRowSize

// estimateTableRowSize estimates the row size in bytes of a table.
// This function tries to retrieve row size in following orders:
//  1. AVG_ROW_LENGTH column from information_schema.tables.
//  2. region info's approximate key size / key number.
func estimateTableRowSize(
	ctx context.Context,
	store kv.Storage,
	exec sqlexec.RestrictedSQLExecutor,
	tbl table.Table,
) (sizeInBytes int) {
	defer util.Recover(metrics.LabelDDL, "estimateTableRowSize", nil, false)
	var gErr error
	defer func() {
		tidblogutil.Logger(ctx).Info("estimate row size",
			zap.Int64("tableID", tbl.Meta().ID), zap.Int("size", sizeInBytes), zap.Error(gErr))
	}()
	rows, _, err := exec.ExecRestrictedSQL(ctx, nil,
		"select AVG_ROW_LENGTH from information_schema.tables where TIDB_TABLE_ID = %?", tbl.Meta().ID)
	if err != nil {
		gErr = err
		return 0
	}
	if len(rows) == 0 {
		gErr = errors.New("no average row data")
		return 0
	}
	avgRowSize := rows[0].GetInt64(0)
	if avgRowSize != 0 {
		return int(avgRowSize)
	}
	regionRowSize, err := estimateRowSizeFromRegion(ctx, store, tbl)
	if err != nil {
		gErr = err
		return 0
	}
	return regionRowSize
}

func estimateRowSizeFromRegion(ctx context.Context, store kv.Storage, tbl table.Table) (int, error) {
	hStore, ok := store.(helper.Storage)
	if !ok {
		return 0, fmt.Errorf("not a helper.Storage")
	}
	h := &helper.Helper{
		Store:       hStore,
		RegionCache: hStore.GetRegionCache(),
	}
	pdCli, err := h.TryGetPDHTTPClient()
	if err != nil {
		return 0, err
	}
	pid := tbl.Meta().ID
	sk, ek := tablecodec.GetTableHandleKeyRange(pid)
	sRegion, err := pdCli.GetRegionByKey(ctx, codec.EncodeBytes(nil, sk))
	if err != nil {
		return 0, err
	}
	eRegion, err := pdCli.GetRegionByKey(ctx, codec.EncodeBytes(nil, ek))
	if err != nil {
		return 0, err
	}
	sk, err = hex.DecodeString(sRegion.StartKey)
	if err != nil {
		return 0, err
	}
	ek, err = hex.DecodeString(eRegion.EndKey)
	if err != nil {
		return 0, err
	}
	// We use the second region to prevent the influence of the front and back tables.
	regionLimit := 3
	regionInfos, err := pdCli.GetRegionsByKeyRange(ctx, pdHttp.NewKeyRange(sk, ek), regionLimit)
	if err != nil {
		return 0, err
	}
	if len(regionInfos.Regions) != regionLimit {
		return 0, fmt.Errorf("less than 3 regions")
	}
	sample := regionInfos.Regions[1]
	if sample.ApproximateKeys == 0 || sample.ApproximateSize == 0 {
		return 0, fmt.Errorf("zero approximate size")
	}
	return int(uint64(sample.ApproximateSize)*size.MB) / int(sample.ApproximateKeys), nil
}

func (w *worker) updateJobRowCount(taskKey string, jobID int64) {
	taskMgr, err := storage.GetTaskManager()
	if err != nil {
		logutil.DDLLogger().Warn("cannot get task manager", zap.String("task_key", taskKey), zap.Error(err))
		return
	}
	task, err := taskMgr.GetTaskByKey(w.ctx, taskKey)
	if err != nil {
		logutil.DDLLogger().Warn("cannot get task", zap.String("task_key", taskKey), zap.Error(err))
		return
	}
	rowCount, err := taskMgr.GetSubtaskRowCount(w.ctx, task.ID, proto.BackfillStepReadIndex)
	if err != nil {
		logutil.DDLLogger().Warn("cannot get subtask row count", zap.String("task_key", taskKey), zap.Error(err))
		return
	}
	w.getReorgCtx(jobID).setRowCount(rowCount)
}

// submitAndWaitTask submits a task and wait for it to finish.
func submitAndWaitTask(ctx context.Context, taskKey string, taskType proto.TaskType, concurrency int, targetScope string, taskMeta []byte) error {
	task, err := handle.SubmitTask(ctx, taskKey, taskType, concurrency, targetScope, taskMeta)
	if err != nil {
		return err
	}
	return handle.WaitTaskDoneOrPaused(ctx, task.ID)
}

func getNextPartitionInfo(reorg *reorgInfo, t table.PartitionedTable, currPhysicalTableID int64) (int64, kv.Key, kv.Key, error) {
	pi := t.Meta().GetPartitionInfo()
	if pi == nil {
		return 0, nil, nil, nil
	}

	// This will be used in multiple different scenarios/ALTER TABLE:
	// ADD INDEX - no change in partitions, just use pi.Definitions (1)
	// REORGANIZE PARTITION - copy data from partitions to be dropped (2)
	// REORGANIZE PARTITION - (re)create indexes on partitions to be added (3)
	// REORGANIZE PARTITION - Update new Global indexes with data from non-touched partitions (4)
	// (i.e. pi.Definitions - pi.DroppingDefinitions)
	var pid int64
	var err error
	if bytes.Equal(reorg.currElement.TypeKey, meta.IndexElementKey) {
		// case 1, 3 or 4
		if len(pi.AddingDefinitions) == 0 {
			// case 1
			// Simply AddIndex, without any partitions added or dropped!
			pid, err = findNextPartitionID(currPhysicalTableID, pi.Definitions)
		} else {
			// case 3 (or if not found AddingDefinitions; 4)
			// check if recreating Global Index (during Reorg Partition)
			pid, err = findNextPartitionID(currPhysicalTableID, pi.AddingDefinitions)
			if err != nil {
				// case 4
				// Not a partition in the AddingDefinitions, so it must be an existing
				// non-touched partition, i.e. recreating Global Index for the non-touched partitions
				pid, err = findNextNonTouchedPartitionID(currPhysicalTableID, pi)
			}
		}
	} else {
		// case 2
		pid, err = findNextPartitionID(currPhysicalTableID, pi.DroppingDefinitions)
	}
	if err != nil {
		// Fatal error, should not run here.
		logutil.DDLLogger().Error("find next partition ID failed", zap.Reflect("table", t), zap.Error(err))
		return 0, nil, nil, errors.Trace(err)
	}
	if pid == 0 {
		// Next partition does not exist, all the job done.
		return 0, nil, nil, nil
	}

	failpoint.Inject("mockUpdateCachedSafePoint", func(val failpoint.Value) {
		//nolint:forcetypeassert
		if val.(bool) {
			ts := oracle.GoTimeToTS(time.Now())
			//nolint:forcetypeassert
			s := reorg.jobCtx.store.(tikv.Storage)
			s.UpdateSPCache(ts, time.Now())
			time.Sleep(time.Second * 3)
		}
	})

	var startKey, endKey kv.Key
	if reorg.mergingTmpIdx {
		elements := reorg.elements
		firstElemTempID := tablecodec.TempIndexPrefix | elements[0].ID
		lastElemTempID := tablecodec.TempIndexPrefix | elements[len(elements)-1].ID
		startKey = tablecodec.EncodeIndexSeekKey(pid, firstElemTempID, nil)
		endKey = tablecodec.EncodeIndexSeekKey(pid, lastElemTempID, []byte{255})
	} else {
		currentVer, err := getValidCurrentVersion(reorg.jobCtx.store)
		if err != nil {
			return 0, nil, nil, errors.Trace(err)
		}
		startKey, endKey, err = getTableRange(reorg.NewJobContext(), reorg.jobCtx.store, t.GetPartition(pid), currentVer.Ver, reorg.Job.Priority)
		if err != nil {
			return 0, nil, nil, errors.Trace(err)
		}
	}
	return pid, startKey, endKey, nil
}

// updateReorgInfo will find the next partition according to current reorgInfo.
// If no more partitions, or table t is not a partitioned table, returns true to
// indicate that the reorganize work is finished.
func updateReorgInfo(sessPool *sess.Pool, t table.PartitionedTable, reorg *reorgInfo) (bool, error) {
	pid, startKey, endKey, err := getNextPartitionInfo(reorg, t, reorg.PhysicalTableID)
	if err != nil {
		return false, errors.Trace(err)
	}
	if pid == 0 {
		// Next partition does not exist, all the job done.
		return true, nil
	}
	reorg.PhysicalTableID, reorg.StartKey, reorg.EndKey = pid, startKey, endKey

	// Write the reorg info to store so the whole reorganize process can recover from panic.
	err = reorg.UpdateReorgMeta(reorg.StartKey, sessPool)
	logutil.DDLLogger().Info("job update reorgInfo",
		zap.Int64("jobID", reorg.Job.ID),
		zap.Stringer("element", reorg.currElement),
		zap.Int64("partitionTableID", pid),
		zap.String("startKey", hex.EncodeToString(reorg.StartKey)),
		zap.String("endKey", hex.EncodeToString(reorg.EndKey)), zap.Error(err))
	return false, errors.Trace(err)
}

// findNextPartitionID finds the next partition ID in the PartitionDefinition array.
// Returns 0 if current partition is already the last one.
func findNextPartitionID(currentPartition int64, defs []model.PartitionDefinition) (int64, error) {
	for i, def := range defs {
		if currentPartition == def.ID {
			if i == len(defs)-1 {
				return 0, nil
			}
			return defs[i+1].ID, nil
		}
	}
	return 0, errors.Errorf("partition id not found %d", currentPartition)
}

func findNextNonTouchedPartitionID(currPartitionID int64, pi *model.PartitionInfo) (int64, error) {
	pid, err := findNextPartitionID(currPartitionID, pi.Definitions)
	if err != nil {
		return 0, err
	}
	if pid == 0 {
		return 0, nil
	}
	for _, notFoundErr := findNextPartitionID(pid, pi.DroppingDefinitions); notFoundErr == nil; {
		// This can be optimized, but it is not frequently called, so keeping as-is
		pid, err = findNextPartitionID(pid, pi.Definitions)
		if pid == 0 {
			break
		}
	}
	return pid, err
}

// AllocateIndexID allocates an index ID from TableInfo.
func AllocateIndexID(tblInfo *model.TableInfo) int64 {
	tblInfo.MaxIndexID++
	return tblInfo.MaxIndexID
}

func getIndexInfoByNameAndColumn(oldTableInfo *model.TableInfo, newOne *model.IndexInfo) *model.IndexInfo {
	for _, oldOne := range oldTableInfo.Indices {
		if newOne.Name.L == oldOne.Name.L && indexColumnSliceEqual(newOne.Columns, oldOne.Columns) {
			return oldOne
		}
	}
	return nil
}

func indexColumnSliceEqual(a, b []*model.IndexColumn) bool {
	if len(a) != len(b) {
		return false
	}
	if len(a) == 0 {
		logutil.DDLLogger().Warn("admin repair table : index's columns length equal to 0")
		return true
	}
	// Accelerate the compare by eliminate index bound check.
	b = b[:len(a)]
	for i, v := range a {
		if v.Name.L != b[i].Name.L {
			return false
		}
	}
	return true
}

type cleanUpIndexWorker struct {
	baseIndexWorker
}

func newCleanUpIndexWorker(id int, t table.PhysicalTable, decodeColMap map[int64]decoder.Column, reorgInfo *reorgInfo, jc *ReorgContext) (*cleanUpIndexWorker, error) {
	bCtx, err := newBackfillCtx(id, reorgInfo, reorgInfo.SchemaName, t, jc, "cleanup_idx_rate", false, false)
	if err != nil {
		return nil, err
	}

	indexes := make([]table.Index, 0, len(t.Indices()))
	rowDecoder := decoder.NewRowDecoder(t, t.WritableCols(), decodeColMap)
	for _, index := range t.Indices() {
		if index.Meta().Global {
			indexes = append(indexes, index)
		}
	}
	return &cleanUpIndexWorker{
		baseIndexWorker: baseIndexWorker{
			backfillCtx: bCtx,
			indexes:     indexes,
			rowDecoder:  rowDecoder,
			defaultVals: make([]types.Datum, len(t.WritableCols())),
			rowMap:      make(map[int64]types.Datum, len(decodeColMap)),
		},
	}, nil
}

func (w *cleanUpIndexWorker) BackfillData(handleRange reorgBackfillTask) (taskCtx backfillTaskContext, errInTxn error) {
	failpoint.Inject("errorMockPanic", func(val failpoint.Value) {
		//nolint:forcetypeassert
		if val.(bool) {
			panic("panic test")
		}
	})

	oprStartTime := time.Now()
	ctx := kv.WithInternalSourceAndTaskType(context.Background(), w.jobContext.ddlJobSourceType(), kvutil.ExplicitTypeDDL)
	errInTxn = kv.RunInNewTxn(ctx, w.ddlCtx.store, true, func(_ context.Context, txn kv.Transaction) error {
		taskCtx.addedCount = 0
		taskCtx.scanCount = 0
		updateTxnEntrySizeLimitIfNeeded(txn)
		txn.SetOption(kv.Priority, handleRange.priority)
		if tagger := w.GetCtx().getResourceGroupTaggerForTopSQL(handleRange.getJobID()); tagger != nil {
			txn.SetOption(kv.ResourceGroupTagger, tagger)
		}
		txn.SetOption(kv.ResourceGroupName, w.jobContext.resourceGroupName)

		idxRecords, nextKey, taskDone, err := w.fetchRowColVals(txn, handleRange)
		if err != nil {
			return errors.Trace(err)
		}
		taskCtx.nextKey = nextKey
		taskCtx.done = taskDone

		txn.SetDiskFullOpt(kvrpcpb.DiskFullOpt_AllowedOnAlmostFull)

		n := len(w.indexes)
		for i, idxRecord := range idxRecords {
			taskCtx.scanCount++
			// we fetch records row by row, so records will belong to
			// index[0], index[1] ... index[n-1], index[0], index[1] ...
			// respectively. So indexes[i%n] is the index of idxRecords[i].
			err := w.indexes[i%n].Delete(w.tblCtx, txn, idxRecord.vals, idxRecord.handle)
			if err != nil {
				return errors.Trace(err)
			}
			taskCtx.addedCount++
		}
		return nil
	})
	logSlowOperations(time.Since(oprStartTime), "cleanUpIndexBackfillDataInTxn", 3000)
	failpoint.Inject("mockDMLExecution", func(val failpoint.Value) {
		//nolint:forcetypeassert
		if val.(bool) && MockDMLExecution != nil {
			MockDMLExecution()
		}
	})

	return
}

// cleanupPhysicalTableIndex handles the drop partition reorganization state for a non-partitioned table or a partition.
func (w *worker) cleanupPhysicalTableIndex(t table.PhysicalTable, reorgInfo *reorgInfo) error {
	logutil.DDLLogger().Info("start to clean up index", zap.Stringer("job", reorgInfo.Job), zap.Stringer("reorgInfo", reorgInfo))
	return w.writePhysicalTableRecord(w.ctx, w.sessPool, t, typeCleanUpIndexWorker, reorgInfo)
}

// cleanupGlobalIndex handles the drop partition reorganization state to clean up index entries of partitions.
func (w *worker) cleanupGlobalIndexes(tbl table.PartitionedTable, partitionIDs []int64, reorgInfo *reorgInfo) error {
	var err error
	var finish bool
	for !finish {
		p := tbl.GetPartition(reorgInfo.PhysicalTableID)
		if p == nil {
			return dbterror.ErrCancelledDDLJob.GenWithStack("Can not find partition id %d for table %d", reorgInfo.PhysicalTableID, tbl.Meta().ID)
		}
		err = w.cleanupPhysicalTableIndex(p, reorgInfo)
		if err != nil {
			break
		}
		finish, err = w.updateReorgInfoForPartitions(tbl, reorgInfo, partitionIDs)
		if err != nil {
			return errors.Trace(err)
		}
	}

	return errors.Trace(err)
}

// updateReorgInfoForPartitions will find the next partition in partitionIDs according to current reorgInfo.
// If no more partitions, or table t is not a partitioned table, returns true to
// indicate that the reorganize work is finished.
func (w *worker) updateReorgInfoForPartitions(t table.PartitionedTable, reorg *reorgInfo, partitionIDs []int64) (bool, error) {
	pi := t.Meta().GetPartitionInfo()
	if pi == nil {
		return true, nil
	}

	var pid int64
	for i, pi := range partitionIDs {
		if pi == reorg.PhysicalTableID {
			if i == len(partitionIDs)-1 {
				return true, nil
			}
			pid = partitionIDs[i+1]
			break
		}
	}

	currentVer, err := getValidCurrentVersion(reorg.jobCtx.store)
	if err != nil {
		return false, errors.Trace(err)
	}
	start, end, err := getTableRange(reorg.NewJobContext(), reorg.jobCtx.store, t.GetPartition(pid), currentVer.Ver, reorg.Job.Priority)
	if err != nil {
		return false, errors.Trace(err)
	}
	reorg.StartKey, reorg.EndKey, reorg.PhysicalTableID = start, end, pid

	// Write the reorg info to store so the whole reorganize process can recover from panic.
	err = reorg.UpdateReorgMeta(reorg.StartKey, w.sessPool)
	logutil.DDLLogger().Info("job update reorg info", zap.Int64("jobID", reorg.Job.ID),
		zap.Stringer("element", reorg.currElement),
		zap.Int64("partition table ID", pid), zap.String("start key", hex.EncodeToString(start)),
		zap.String("end key", hex.EncodeToString(end)), zap.Error(err))
	return false, errors.Trace(err)
}

// changingIndex is used to store the index that need to be changed during modifying column.
type changingIndex struct {
	IndexInfo *model.IndexInfo
	// Column offset in idxInfo.Columns.
	Offset int
	// When the modifying column is contained in the index, a temp index is created.
	// isTemp indicates whether the indexInfo is a temp index created by a previous modify column job.
	isTemp bool
}

// FindRelatedIndexesToChange finds the indexes that covering the given column.
// The normal one will be overridden by the temp one.
func FindRelatedIndexesToChange(tblInfo *model.TableInfo, colName pmodel.CIStr) []changingIndex {
	// In multi-schema change jobs that contains several "modify column" sub-jobs, there may be temp indexes for another temp index.
	// To prevent reorganizing too many indexes, we should create the temp indexes that are really necessary.
	var normalIdxInfos, tempIdxInfos []changingIndex
	for _, idxInfo := range tblInfo.Indices {
		if pos := findIdxCol(idxInfo, colName); pos != -1 {
			isTemp := isTempIdxInfo(idxInfo, tblInfo)
			r := changingIndex{IndexInfo: idxInfo, Offset: pos, isTemp: isTemp}
			if isTemp {
				tempIdxInfos = append(tempIdxInfos, r)
			} else {
				normalIdxInfos = append(normalIdxInfos, r)
			}
		}
	}
	// Overwrite if the index has the corresponding temp index. For example,
	// we try to find the indexes that contain the column `b` and there are two indexes, `i(a, b)` and `$i($a, b)`.
	// Note that the symbol `$` means temporary. The index `$i($a, b)` is temporarily created by the previous "modify a" statement.
	// In this case, we would create a temporary index like $$i($a, $b), so the latter should be chosen.
	result := normalIdxInfos
	for _, tmpIdx := range tempIdxInfos {
		origName := getChangingIndexOriginName(tmpIdx.IndexInfo)
		for i, normIdx := range normalIdxInfos {
			if normIdx.IndexInfo.Name.O == origName {
				result[i] = tmpIdx
			}
		}
	}
	return result
}

func isTempIdxInfo(idxInfo *model.IndexInfo, tblInfo *model.TableInfo) bool {
	for _, idxCol := range idxInfo.Columns {
		if tblInfo.Columns[idxCol.Offset].ChangeStateInfo != nil {
			return true
		}
	}
	return false
}

func findIdxCol(idxInfo *model.IndexInfo, colName pmodel.CIStr) int {
	for offset, idxCol := range idxInfo.Columns {
		if idxCol.Name.L == colName.L {
			return offset
		}
	}
	return -1
}

func renameIndexes(tblInfo *model.TableInfo, from, to pmodel.CIStr) {
	for _, idx := range tblInfo.Indices {
		if idx.Name.L == from.L {
			idx.Name = to
		} else if isTempIdxInfo(idx, tblInfo) && getChangingIndexOriginName(idx) == from.O {
			idx.Name.L = strings.Replace(idx.Name.L, from.L, to.L, 1)
			idx.Name.O = strings.Replace(idx.Name.O, from.O, to.O, 1)
		}
		for _, col := range idx.Columns {
			originalCol := tblInfo.Columns[col.Offset]
			if originalCol.Hidden && getExpressionIndexOriginName(col.Name) == from.O {
				col.Name.L = strings.Replace(col.Name.L, from.L, to.L, 1)
				col.Name.O = strings.Replace(col.Name.O, from.O, to.O, 1)
			}
		}
	}
}

func renameHiddenColumns(tblInfo *model.TableInfo, from, to pmodel.CIStr) {
	for _, col := range tblInfo.Columns {
		if col.Hidden && getExpressionIndexOriginName(col.Name) == from.O {
			col.Name.L = strings.Replace(col.Name.L, from.L, to.L, 1)
			col.Name.O = strings.Replace(col.Name.O, from.O, to.O, 1)
		}
	}
}<|MERGE_RESOLUTION|>--- conflicted
+++ resolved
@@ -632,8 +632,6 @@
 	}
 }
 
-<<<<<<< HEAD
-=======
 func decodeAddIndexArgs(job *model.Job) (
 	uniques []bool,
 	indexNames []pmodel.CIStr,
@@ -663,13 +661,12 @@
 	return
 }
 
-func checkAndBuildIndexInfo(job *model.Job, tblInfo *model.TableInfo, indexName pmodel.CIStr, isPK, unique, isVector bool,
-	indexPartSpecifications []*ast.IndexPartSpecification, indexOption *ast.IndexOption, hiddenCols []*model.ColumnInfo) (*model.IndexInfo, error) {
+func checkAndBuildIndexInfo(job *model.Job, tblInfo *model.TableInfo, isVector bool, isPK bool, args *model.IndexArg) (*model.IndexInfo, error) {
 	var err error
-	indexInfo := tblInfo.FindIndexByName(indexName.L)
+	indexInfo := tblInfo.FindIndexByName(args.IndexName.L)
 	if indexInfo != nil {
 		if indexInfo.State == model.StatePublic {
-			err = dbterror.ErrDupKeyName.GenWithStack("index already exist %s", indexName)
+			err = dbterror.ErrDupKeyName.GenWithStack("index already exist %s", args.IndexName)
 			if isPK {
 				err = infoschema.ErrMultiplePriKey
 			}
@@ -678,7 +675,7 @@
 		return indexInfo, nil
 	}
 
-	for _, hiddenCol := range hiddenCols {
+	for _, hiddenCol := range args.HiddenCols {
 		columnInfo := model.FindColumnInfo(tblInfo.Columns, hiddenCol.Name.L)
 		if columnInfo != nil && columnInfo.State == model.StatePublic {
 			// We already have a column with the same column name.
@@ -687,8 +684,8 @@
 		}
 	}
 
-	if len(hiddenCols) > 0 {
-		for _, hiddenCol := range hiddenCols {
+	if len(args.HiddenCols) > 0 {
+		for _, hiddenCol := range args.HiddenCols {
 			InitAndAddColumnToTable(tblInfo, hiddenCol)
 		}
 	}
@@ -698,19 +695,19 @@
 	indexInfo, err = BuildIndexInfo(
 		nil,
 		tblInfo,
-		indexName,
+		args.IndexName,
 		isPK,
-		unique,
+		args.Unique,
 		isVector,
-		indexPartSpecifications,
-		indexOption,
+		args.IndexPartSpecifications,
+		args.IndexOption,
 		model.StateNone,
 	)
 	if err != nil {
 		return nil, errors.Trace(err)
 	}
 	if isPK {
-		if _, err = CheckPKOnGeneratedColumn(tblInfo, indexPartSpecifications); err != nil {
+		if _, err = CheckPKOnGeneratedColumn(tblInfo, args.IndexPartSpecifications); err != nil {
 			return nil, err
 		}
 	}
@@ -769,7 +766,8 @@
 		indexPartSpecification.Expr = nil
 	}()
 
-	indexInfo, err := checkAndBuildIndexInfo(job, tblInfo, indexName, false, false, true, []*ast.IndexPartSpecification{indexPartSpecification}, indexOption, nil)
+	var args *model.AddIndexArgs
+	indexInfo, err := checkAndBuildIndexInfo(job, tblInfo, true, false, args.IndexArgs[0])
 	if err != nil {
 		return ver, errors.Trace(err)
 	}
@@ -952,7 +950,6 @@
 	return true, notAddedIndexCnt, addedIndexCnt, nil
 }
 
->>>>>>> 74034d4a
 func (w *worker) onCreateIndex(jobCtx *jobContext, job *model.Job, isPK bool) (ver int64, err error) {
 	// Handle the rolling back job.
 	if job.IsRollingback() {
@@ -979,81 +976,12 @@
 		return ver, errors.Trace(err)
 	}
 
-<<<<<<< HEAD
 	allIndexInfos := make([]*model.IndexInfo, 0, len(args.IndexArgs))
-	for _, indexArg := range args.IndexArgs {
-		indexInfo := tblInfo.FindIndexByName(indexArg.IndexName.L)
-		if indexInfo != nil && indexInfo.State == model.StatePublic {
-			job.State = model.JobStateCancelled
-			err = dbterror.ErrDupKeyName.GenWithStack("index already exist %s", indexArg.IndexName)
-			if isPK {
-				err = infoschema.ErrMultiplePriKey
-			}
-			return ver, err
-		}
-		if indexInfo == nil {
-			for _, hiddenCol := range indexArg.HiddenCols {
-				columnInfo := model.FindColumnInfo(tblInfo.Columns, hiddenCol.Name.L)
-				if columnInfo != nil && columnInfo.State == model.StatePublic {
-					// We already have a column with the same column name.
-					job.State = model.JobStateCancelled
-					// TODO: refine the error message
-					return ver, infoschema.ErrColumnExists.GenWithStackByArgs(hiddenCol.Name)
-				}
-			}
-		}
-		if indexInfo == nil {
-			if len(indexArg.HiddenCols) > 0 {
-				for _, hiddenCol := range indexArg.HiddenCols {
-					InitAndAddColumnToTable(tblInfo, hiddenCol)
-				}
-			}
-			if err = checkAddColumnTooManyColumns(len(tblInfo.Columns)); err != nil {
-				job.State = model.JobStateCancelled
-				return ver, errors.Trace(err)
-			}
-			indexInfo, err = BuildIndexInfo(
-				nil,
-				tblInfo.Columns,
-				indexArg.IndexName,
-				isPK,
-				indexArg.Unique,
-				indexArg.IndexPartSpecifications,
-				indexArg.IndexOption,
-				model.StateNone,
-			)
-			if err != nil {
-				job.State = model.JobStateCancelled
-				return ver, errors.Trace(err)
-			}
-			if isPK {
-				if _, err = CheckPKOnGeneratedColumn(tblInfo, indexArg.IndexPartSpecifications); err != nil {
-					job.State = model.JobStateCancelled
-					return ver, err
-				}
-			}
-			indexInfo.ID = AllocateIndexID(tblInfo)
-			tblInfo.Indices = append(tblInfo.Indices, indexInfo)
-			if err = checkTooManyIndexes(tblInfo.Indices); err != nil {
-				job.State = model.JobStateCancelled
-				return ver, errors.Trace(err)
-			}
-			// Here we need do this check before set state to `DeleteOnly`,
-			// because if hidden columns has been set to `DeleteOnly`,
-			// the `DeleteOnly` columns are missing when we do this check.
-			if err := checkInvisibleIndexOnPK(tblInfo); err != nil {
-				job.State = model.JobStateCancelled
-				return ver, err
-			}
-			logutil.DDLLogger().Info("run add index job", zap.Stringer("job", job), zap.Reflect("indexInfo", indexInfo))
-=======
-	allIndexInfos := make([]*model.IndexInfo, 0, len(indexNames))
-	for i, indexName := range indexNames {
-		indexInfo, err := checkAndBuildIndexInfo(job, tblInfo, indexName, isPK, uniques[i], false, indexPartSpecifications[i], indexOption[i], hiddenCols[i])
+	for _, arg := range args.IndexArgs {
+		indexInfo, err := checkAndBuildIndexInfo(job, tblInfo, false, args.IsPK, arg)
 		if err != nil {
 			job.State = model.JobStateCancelled
 			return ver, errors.Trace(err)
->>>>>>> 74034d4a
 		}
 		allIndexInfos = append(allIndexInfos, indexInfo)
 	}
@@ -1542,21 +1470,14 @@
 			// the partition ids were append by convertAddIdxJob2RollbackJob, it is weird, but for the compatibility,
 			// we should keep appending the partitions in the convertAddIdxJob2RollbackJob.
 			job.FinishTableJob(model.JobStateDone, model.StateNone, ver, tblInfo)
-			isVector := allIndexInfos[0].VectorInfo != nil
 			// Global index key has t{tableID}_ prefix.
 			// Assign partitionIDs empty to guarantee correct prefix in insertJobIntoDeleteRangeTable.
-<<<<<<< HEAD
 			dropArgs, err := model.GetDropIndexArgs(job)
 			if err != nil {
 				return ver, errors.Trace(err)
-=======
-			if allIndexInfos[0].Global {
-				job.Args = append(job.Args, idxIDs[0], []int64{}, isVector)
-			} else {
-				job.Args = append(job.Args, idxIDs[0], getPartitionIDs(tblInfo), isVector)
->>>>>>> 74034d4a
 			}
 			dropArgs.IndexIDs = []int64{indexIDs[0]}
+			dropArgs.IsVector = allIndexInfos[0].VectorInfo != nil
 			if !allIndexInfos[0].Global {
 				dropArgs.PartitionIDs = getPartitionIDs(tblInfo)
 			}
