--- conflicted
+++ resolved
@@ -2523,7 +2523,7 @@
 		}
 		taskID = task.ID
 		lastConcurrency = task.Concurrency
-		lastBatchSize = taskMeta.Job.ReorgMeta.GetBatchSizeOrDefault(int(variable.GetDDLReorgBatchSize()))
+		lastBatchSize = taskMeta.Job.ReorgMeta.GetBatchSize()
 		lastMaxWriteSpeed = taskMeta.Job.ReorgMeta.GetMaxWriteSpeed()
 		g.Go(func() error {
 			defer close(done)
@@ -2547,13 +2547,8 @@
 		})
 	} else {
 		job := reorgInfo.Job
-<<<<<<< HEAD
-		workerCntLimit := job.ReorgMeta.GetConcurrencyOrDefault(int(variable.GetDDLReorgWorkerCounter()))
+		workerCntLimit := job.ReorgMeta.GetConcurrency()
 		concurrency, err := adjustConcurrency(ctx, taskManager, workerCntLimit)
-=======
-		workerCntLimit := job.ReorgMeta.GetConcurrency()
-		cpuCount, err := handle.GetCPUCountOfNode(ctx)
->>>>>>> 162c899e
 		if err != nil {
 			return err
 		}
@@ -2581,7 +2576,7 @@
 
 		taskID = task.ID
 		lastConcurrency = concurrency
-		lastBatchSize = taskMeta.Job.ReorgMeta.GetBatchSizeOrDefault(int(variable.GetDDLReorgBatchSize()))
+		lastBatchSize = taskMeta.Job.ReorgMeta.GetBatchSize()
 		lastMaxWriteSpeed = taskMeta.Job.ReorgMeta.GetMaxWriteSpeed()
 
 		g.Go(func() error {
@@ -2679,7 +2674,7 @@
 		}
 
 		modifies := make([]proto.Modification, 0, 3)
-		workerCntLimit := latestJob.ReorgMeta.GetConcurrencyOrDefault(int(variable.GetDDLReorgWorkerCounter()))
+		workerCntLimit := latestJob.ReorgMeta.GetConcurrency()
 		concurrency, err := adjustConcurrency(ctx, taskManager, workerCntLimit)
 		if err != nil {
 			logger.Error("adjust concurrency failed", zap.Error(err))
@@ -2691,7 +2686,7 @@
 				To:   int64(concurrency),
 			})
 		}
-		batchSize := latestJob.ReorgMeta.GetBatchSizeOrDefault(int(variable.GetDDLReorgBatchSize()))
+		batchSize := latestJob.ReorgMeta.GetBatchSize()
 		if batchSize != lastBatchSize {
 			modifies = append(modifies, proto.Modification{
 				Type: proto.ModifyBatchSize,
