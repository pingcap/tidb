// Copyright 2015 PingCAP, Inc.
//
// Licensed under the Apache License, Version 2.0 (the "License");
// you may not use this file except in compliance with the License.
// You may obtain a copy of the License at
//
//     http://www.apache.org/licenses/LICENSE-2.0
//
// Unless required by applicable law or agreed to in writing, software
// distributed under the License is distributed on an "AS IS" BASIS,
// WITHOUT WARRANTIES OR CONDITIONS OF ANY KIND, either express or implied.
// See the License for the specific language governing permissions and
// limitations under the License.

package ddl

import (
	"bytes"
	"cmp"
	"context"
	"encoding/hex"
	"encoding/json"
	goerrors "errors"
	"fmt"
	"os"
	"slices"
	"strconv"
	"strings"
	"sync/atomic"
	"time"

	"github.com/docker/go-units"
	"github.com/pingcap/errors"
	"github.com/pingcap/failpoint"
	"github.com/pingcap/kvproto/pkg/kvrpcpb"
	"github.com/pingcap/tidb/pkg/config"
	"github.com/pingcap/tidb/pkg/config/kerneltype"
	"github.com/pingcap/tidb/pkg/ddl/copr"
	"github.com/pingcap/tidb/pkg/ddl/ingest"
	"github.com/pingcap/tidb/pkg/ddl/logutil"
	"github.com/pingcap/tidb/pkg/ddl/notifier"
	sess "github.com/pingcap/tidb/pkg/ddl/session"
	"github.com/pingcap/tidb/pkg/ddl/systable"
	ddlutil "github.com/pingcap/tidb/pkg/ddl/util"
	"github.com/pingcap/tidb/pkg/disttask/framework/handle"
	"github.com/pingcap/tidb/pkg/disttask/framework/proto"
	"github.com/pingcap/tidb/pkg/disttask/framework/scheduler"
	"github.com/pingcap/tidb/pkg/disttask/framework/storage"
	"github.com/pingcap/tidb/pkg/domain/infosync"
	"github.com/pingcap/tidb/pkg/errctx"
	"github.com/pingcap/tidb/pkg/infoschema"
	"github.com/pingcap/tidb/pkg/keyspace"
	"github.com/pingcap/tidb/pkg/kv"
	"github.com/pingcap/tidb/pkg/lightning/backend"
	"github.com/pingcap/tidb/pkg/lightning/backend/local"
	litconfig "github.com/pingcap/tidb/pkg/lightning/config"
	lightningmetric "github.com/pingcap/tidb/pkg/lightning/metric"
	"github.com/pingcap/tidb/pkg/meta"
	"github.com/pingcap/tidb/pkg/meta/metabuild"
	"github.com/pingcap/tidb/pkg/meta/model"
	"github.com/pingcap/tidb/pkg/metrics"
	"github.com/pingcap/tidb/pkg/parser/ast"
	"github.com/pingcap/tidb/pkg/parser/charset"
	"github.com/pingcap/tidb/pkg/parser/mysql"
	"github.com/pingcap/tidb/pkg/parser/terror"
	"github.com/pingcap/tidb/pkg/sessionctx"
	"github.com/pingcap/tidb/pkg/sessionctx/vardef"
	"github.com/pingcap/tidb/pkg/sessionctx/variable"
	statsutil "github.com/pingcap/tidb/pkg/statistics/handle/util"
	"github.com/pingcap/tidb/pkg/store/helper"
	"github.com/pingcap/tidb/pkg/table"
	"github.com/pingcap/tidb/pkg/table/tables"
	"github.com/pingcap/tidb/pkg/tablecodec"
	"github.com/pingcap/tidb/pkg/types"
	"github.com/pingcap/tidb/pkg/util"
	"github.com/pingcap/tidb/pkg/util/backoff"
	"github.com/pingcap/tidb/pkg/util/chunk"
	"github.com/pingcap/tidb/pkg/util/dbterror"
	"github.com/pingcap/tidb/pkg/util/generatedexpr"
	"github.com/pingcap/tidb/pkg/util/intest"
	tidblogutil "github.com/pingcap/tidb/pkg/util/logutil"
	decoder "github.com/pingcap/tidb/pkg/util/rowDecoder"
	"github.com/pingcap/tidb/pkg/util/size"
	"github.com/pingcap/tidb/pkg/util/sqlexec"
	"github.com/tikv/client-go/v2/oracle"
	"github.com/tikv/client-go/v2/tikv"
	kvutil "github.com/tikv/client-go/v2/util"
	pdHttp "github.com/tikv/pd/client/http"
	"go.uber.org/zap"
	"golang.org/x/sync/errgroup"
)

const (
	// MaxCommentLength is exported for testing.
	MaxCommentLength = 1024
)

var telemetryAddIndexIngestUsage = metrics.TelemetryAddIndexIngestCnt

func buildIndexColumns(ctx *metabuild.Context, columns []*model.ColumnInfo, indexPartSpecifications []*ast.IndexPartSpecification, columnarIndexType model.ColumnarIndexType) ([]*model.IndexColumn, bool, error) {
	// Build offsets.
	idxParts := make([]*model.IndexColumn, 0, len(indexPartSpecifications))
	var col *model.ColumnInfo
	var mvIndex bool
	maxIndexLength := config.GetGlobalConfig().MaxIndexLength
	// The sum of length of all index columns.
	sumLength := 0
	for _, ip := range indexPartSpecifications {
		col = model.FindColumnInfo(columns, ip.Column.Name.L)
		if col == nil {
			return nil, false, dbterror.ErrKeyColumnDoesNotExits.GenWithStack("column does not exist: %s", ip.Column.Name)
		}
		if columnarIndexType == model.ColumnarIndexTypeVector && col.FieldType.GetType() != mysql.TypeTiDBVectorFloat32 {
			return nil, false, dbterror.ErrUnsupportedAddVectorIndex.FastGenByArgs(fmt.Sprintf("only support vector type, but this is type: %s", col.FieldType.String()))
		}
		if columnarIndexType == model.ColumnarIndexTypeInverted && !types.IsTypeStoredAsInteger(col.FieldType.GetType()) {
			return nil, false, dbterror.ErrUnsupportedAddColumnarIndex.FastGenByArgs(fmt.Sprintf("only support integer type, but this is type: %s", col.FieldType.String()))
		}
		if columnarIndexType == model.ColumnarIndexTypeFulltext && !types.IsString(col.FieldType.GetType()) {
			return nil, false, dbterror.ErrUnsupportedAddColumnarIndex.FastGenByArgs(fmt.Sprintf("only support string type, but this is type: %s", col.FieldType.String()))
		}

		// return error in strict sql mode
		if columnarIndexType == model.ColumnarIndexTypeNA {
			if err := checkIndexColumn(col, ip.Length, ctx != nil && (!ctx.GetSQLMode().HasStrictMode() || ctx.SuppressTooLongIndexErr())); err != nil {
				return nil, false, err
			}
		}
		if col.FieldType.IsArray() {
			if mvIndex {
				return nil, false, dbterror.ErrNotSupportedYet.GenWithStackByArgs("more than one multi-valued key part per index")
			}
			mvIndex = true
		}
		indexColLen := ip.Length
		if indexColLen != types.UnspecifiedLength &&
			types.IsTypeChar(col.FieldType.GetType()) &&
			indexColLen == col.FieldType.GetFlen() {
			indexColLen = types.UnspecifiedLength
		}
		indexColumnLength, err := getIndexColumnLength(col, indexColLen, columnarIndexType)
		if err != nil {
			return nil, false, err
		}
		sumLength += indexColumnLength

		if (ctx == nil || !ctx.SuppressTooLongIndexErr()) && sumLength > maxIndexLength {
			// The sum of all lengths must be shorter than the max length for prefix.

			// The multiple column index and the unique index in which the length sum exceeds the maximum size
			// will return an error instead produce a warning.
			if ctx == nil || ctx.GetSQLMode().HasStrictMode() || mysql.HasUniKeyFlag(col.GetFlag()) || len(indexPartSpecifications) > 1 {
				return nil, false, dbterror.ErrTooLongKey.GenWithStackByArgs(sumLength, maxIndexLength)
			}
			// truncate index length and produce warning message in non-restrict sql mode.
			colLenPerUint, err := getIndexColumnLength(col, 1, columnarIndexType)
			if err != nil {
				return nil, false, err
			}
			indexColLen = maxIndexLength / colLenPerUint
			// produce warning message
			ctx.AppendWarning(dbterror.ErrTooLongKey.FastGenByArgs(sumLength, maxIndexLength))
		}

		idxParts = append(idxParts, &model.IndexColumn{
			Name:   col.Name,
			Offset: col.Offset,
			Length: indexColLen,
		})
	}

	return idxParts, mvIndex, nil
}

// CheckPKOnGeneratedColumn checks the specification of PK is valid.
func CheckPKOnGeneratedColumn(tblInfo *model.TableInfo, indexPartSpecifications []*ast.IndexPartSpecification) (*model.ColumnInfo, error) {
	var lastCol *model.ColumnInfo
	for _, colName := range indexPartSpecifications {
		lastCol = tblInfo.FindPublicColumnByName(colName.Column.Name.L)
		if lastCol == nil {
			return nil, dbterror.ErrKeyColumnDoesNotExits.GenWithStackByArgs(colName.Column.Name)
		}
		// Virtual columns cannot be used in primary key.
		if lastCol.IsVirtualGenerated() {
			if lastCol.Hidden {
				return nil, dbterror.ErrFunctionalIndexPrimaryKey
			}
			return nil, dbterror.ErrUnsupportedOnGeneratedColumn.GenWithStackByArgs("Defining a virtual generated column as primary key")
		}
	}

	return lastCol, nil
}

func checkIndexPrefixLength(columns []*model.ColumnInfo, idxColumns []*model.IndexColumn, columnarIndexType model.ColumnarIndexType) error {
	idxLen, err := indexColumnsLen(columns, idxColumns, columnarIndexType)
	if err != nil {
		return err
	}
	if idxLen > config.GetGlobalConfig().MaxIndexLength {
		return dbterror.ErrTooLongKey.GenWithStackByArgs(idxLen, config.GetGlobalConfig().MaxIndexLength)
	}
	return nil
}

func indexColumnsLen(cols []*model.ColumnInfo, idxCols []*model.IndexColumn, columnarIndexType model.ColumnarIndexType) (colLen int, err error) {
	for _, idxCol := range idxCols {
		col := model.FindColumnInfo(cols, idxCol.Name.L)
		if col == nil {
			err = dbterror.ErrKeyColumnDoesNotExits.GenWithStack("column does not exist: %s", idxCol.Name.L)
			return
		}
		var l int
		l, err = getIndexColumnLength(col, idxCol.Length, columnarIndexType)
		if err != nil {
			return
		}
		colLen += l
	}
	return
}

// checkIndexColumn will be run for all non-columnar indexes.
func checkIndexColumn(col *model.ColumnInfo, indexColumnLen int, suppressTooLongKeyErr bool) error {
	if col.FieldType.GetType() == mysql.TypeNull || (col.GetFlen() == 0 && (types.IsTypeChar(col.FieldType.GetType()) || types.IsTypeVarchar(col.FieldType.GetType()))) {
		if col.Hidden {
			return errors.Trace(dbterror.ErrWrongKeyColumnFunctionalIndex.GenWithStackByArgs(col.GeneratedExprString))
		}
		return errors.Trace(dbterror.ErrWrongKeyColumn.GenWithStackByArgs(col.Name))
	}

	// JSON column cannot index.
	if col.FieldType.GetType() == mysql.TypeJSON && !col.FieldType.IsArray() {
		if col.Hidden {
			return dbterror.ErrFunctionalIndexOnJSONOrGeometryFunction
		}
		return errors.Trace(dbterror.ErrJSONUsedAsKey.GenWithStackByArgs(col.Name.O))
	}

	if col.FieldType.GetType() == mysql.TypeTiDBVectorFloat32 {
		return dbterror.ErrUnsupportedAddColumnarIndex.FastGen("only VECTOR INDEX can be added to vector column")
	}

	// Length must be specified and non-zero for BLOB and TEXT column indexes.
	if types.IsTypeBlob(col.FieldType.GetType()) {
		if indexColumnLen == types.UnspecifiedLength {
			if col.Hidden {
				return dbterror.ErrFunctionalIndexOnBlob
			}
			return errors.Trace(dbterror.ErrBlobKeyWithoutLength.GenWithStackByArgs(col.Name.O))
		}
		if indexColumnLen == types.ErrorLength {
			return errors.Trace(dbterror.ErrKeyPart0.GenWithStackByArgs(col.Name.O))
		}
	}

	// Length can only be specified for specifiable types.
	if indexColumnLen != types.UnspecifiedLength && !types.IsTypePrefixable(col.FieldType.GetType()) {
		return errors.Trace(dbterror.ErrIncorrectPrefixKey)
	}

	// Key length must be shorter or equal to the column length.
	if indexColumnLen != types.UnspecifiedLength &&
		types.IsTypeChar(col.FieldType.GetType()) {
		if col.GetFlen() < indexColumnLen {
			return errors.Trace(dbterror.ErrIncorrectPrefixKey)
		}
		// Length must be non-zero for char.
		if indexColumnLen == types.ErrorLength {
			return errors.Trace(dbterror.ErrKeyPart0.GenWithStackByArgs(col.Name.O))
		}
	}

	if types.IsString(col.FieldType.GetType()) {
		desc, err := charset.GetCharsetInfo(col.GetCharset())
		if err != nil {
			return err
		}
		indexColumnLen *= desc.Maxlen
	}
	// Specified length must be shorter than the max length for prefix.
	maxIndexLength := config.GetGlobalConfig().MaxIndexLength
	if indexColumnLen > maxIndexLength {
		if !suppressTooLongKeyErr {
			return dbterror.ErrTooLongKey.GenWithStackByArgs(indexColumnLen, maxIndexLength)
		}
	}
	return nil
}

// getIndexColumnLength calculate the bytes number required in an index column.
func getIndexColumnLength(col *model.ColumnInfo, colLen int, columnarIndexType model.ColumnarIndexType) (int, error) {
	if columnarIndexType != model.ColumnarIndexTypeNA {
		// Columnar index does not actually create KV index, so it has length of 0.
		// however 0 may cause some issues in other calculations, so we use 1 here.
		// 1 is also minimal enough anyway.
		return 1, nil
	}

	length := types.UnspecifiedLength
	if colLen != types.UnspecifiedLength {
		length = colLen
	} else if col.GetFlen() != types.UnspecifiedLength {
		length = col.GetFlen()
	}

	switch col.GetType() {
	case mysql.TypeBit:
		return (length + 7) >> 3, nil
	case mysql.TypeVarchar, mysql.TypeString, mysql.TypeVarString, mysql.TypeTinyBlob, mysql.TypeMediumBlob, mysql.TypeBlob, mysql.TypeLongBlob:
		// Different charsets occupy different numbers of bytes on each character.
		desc, err := charset.GetCharsetInfo(col.GetCharset())
		if err != nil {
			return 0, dbterror.ErrUnsupportedCharset.GenWithStackByArgs(col.GetCharset(), col.GetCollate())
		}
		return desc.Maxlen * length, nil
	case mysql.TypeTiny, mysql.TypeInt24, mysql.TypeLong, mysql.TypeLonglong, mysql.TypeDouble, mysql.TypeShort:
		return mysql.DefaultLengthOfMysqlTypes[col.GetType()], nil
	case mysql.TypeFloat:
		if length <= mysql.MaxFloatPrecisionLength {
			return mysql.DefaultLengthOfMysqlTypes[mysql.TypeFloat], nil
		}
		return mysql.DefaultLengthOfMysqlTypes[mysql.TypeDouble], nil
	case mysql.TypeNewDecimal:
		return calcBytesLengthForDecimal(length), nil
	case mysql.TypeYear, mysql.TypeDate, mysql.TypeDuration, mysql.TypeDatetime, mysql.TypeTimestamp:
		return mysql.DefaultLengthOfMysqlTypes[col.GetType()], nil
	default:
		return length, nil
	}
}

// decimal using a binary format that packs nine decimal (base 10) digits into four bytes.
func calcBytesLengthForDecimal(m int) int {
	return (m / 9 * 4) + ((m%9)+1)/2
}

// BuildIndexInfo builds a new IndexInfo according to the index information.
func BuildIndexInfo(
	ctx *metabuild.Context,
	tblInfo *model.TableInfo,
	indexName ast.CIStr,
	isPrimary, isUnique bool,
	columnarIndexType model.ColumnarIndexType,
	indexPartSpecifications []*ast.IndexPartSpecification,
	indexOption *ast.IndexOption,
	state model.SchemaState,
) (*model.IndexInfo, error) {
	if err := checkTooLongIndex(indexName); err != nil {
		return nil, errors.Trace(err)
	}

	// Create index info.
	idxInfo := &model.IndexInfo{
		Name:    indexName,
		State:   state,
		Primary: isPrimary,
		Unique:  isUnique,
	}

	switch columnarIndexType {
	case model.ColumnarIndexTypeVector:
		vectorInfo, _, err := buildVectorInfoWithCheck(indexPartSpecifications, tblInfo)
		if err != nil {
			return nil, errors.Trace(err)
		}
		idxInfo.VectorInfo = vectorInfo
	case model.ColumnarIndexTypeInverted:
		invertedInfo, err := buildInvertedInfoWithCheck(indexPartSpecifications, tblInfo)
		if err != nil {
			return nil, errors.Trace(err)
		}
		idxInfo.InvertedInfo = invertedInfo
	case model.ColumnarIndexTypeFulltext:
		ftsInfo, err := buildFullTextInfoWithCheck(indexPartSpecifications, indexOption, tblInfo)
		if err != nil {
			return nil, errors.Trace(err)
		}
		idxInfo.FullTextInfo = ftsInfo
	}

	var err error
	allTableColumns := tblInfo.Columns
	idxInfo.Columns, idxInfo.MVIndex, err = buildIndexColumns(ctx, allTableColumns, indexPartSpecifications, columnarIndexType)
	if err != nil {
		return nil, errors.Trace(err)
	}

	if indexOption != nil {
		idxInfo.Comment = indexOption.Comment
		if indexOption.Visibility == ast.IndexVisibilityInvisible {
			idxInfo.Invisible = true
		}
		if indexOption.Tp == ast.IndexTypeInvalid {
			// Use btree as default index type.
			idxInfo.Tp = ast.IndexTypeBtree
		} else {
			idxInfo.Tp = indexOption.Tp
		}
		idxInfo.Global = indexOption.Global
	} else {
		// Use btree as default index type.
		idxInfo.Tp = ast.IndexTypeBtree
	}

	return idxInfo, nil
}

func buildVectorInfoWithCheck(indexPartSpecifications []*ast.IndexPartSpecification,
	tblInfo *model.TableInfo) (*model.VectorIndexInfo, string, error) {
	if len(indexPartSpecifications) != 1 {
		return nil, "", dbterror.ErrUnsupportedAddVectorIndex.FastGenByArgs("unsupported no function")
	}

	idxPart := indexPartSpecifications[0]
	f, ok := idxPart.Expr.(*ast.FuncCallExpr)
	if !ok {
		return nil, "", dbterror.ErrUnsupportedAddVectorIndex.FastGenByArgs(fmt.Sprintf("unsupported function: %v", idxPart.Expr))
	}
	distanceMetric, ok := model.IndexableFnNameToDistanceMetric[f.FnName.L]
	if !ok {
		return nil, "", dbterror.ErrUnsupportedAddVectorIndex.FastGenByArgs("currently only L2 and Cosine distance is indexable")
	}
	colExpr, ok := f.Args[0].(*ast.ColumnNameExpr)
	if !ok {
		return nil, "", dbterror.ErrUnsupportedAddVectorIndex.FastGenByArgs(fmt.Sprintf("unsupported function args: %v", f.Args[0]))
	}
	colInfo := findColumnByName(colExpr.Name.Name.L, tblInfo)
	if colInfo == nil {
		return nil, "", infoschema.ErrColumnNotExists.GenWithStackByArgs(colExpr.Name.Name, tblInfo.Name)
	}

	// check duplicated function on the same column
	for _, idx := range tblInfo.Indices {
		if idx.VectorInfo == nil {
			continue
		}
		if idxCol := idx.FindColumnByName(colInfo.Name.L); idxCol == nil {
			continue
		}
		if idx.VectorInfo.DistanceMetric == distanceMetric {
			return nil, "", dbterror.ErrDupKeyName.GenWithStack(
				fmt.Sprintf("vector index %s function %s already exist on column %s",
					idx.Name, f.FnName, colInfo.Name))
		}
	}
	if colInfo.FieldType.GetFlen() <= 0 {
		return nil, "", errors.Errorf("add vector index can only be defined on fixed-dimension vector columns")
	}

	exprStr, err := restoreFuncCall(f)
	if err != nil {
		return nil, "", errors.Trace(err)
	}

	// It's used for build buildIndexColumns.
	idxPart.Column = &ast.ColumnName{Name: colInfo.Name}
	idxPart.Length = types.UnspecifiedLength

	return &model.VectorIndexInfo{
		Dimension:      uint64(colInfo.FieldType.GetFlen()),
		DistanceMetric: distanceMetric,
	}, exprStr, nil
}

func buildInvertedInfoWithCheck(indexPartSpecifications []*ast.IndexPartSpecification,
	tblInfo *model.TableInfo) (*model.InvertedIndexInfo, error) {
	if len(indexPartSpecifications) != 1 {
		return nil, dbterror.ErrUnsupportedAddColumnarIndex.FastGenByArgs("only support one column")
	}

	idxPart := indexPartSpecifications[0]
	if idxPart.Column == nil {
		return nil, dbterror.ErrUnsupportedAddColumnarIndex.FastGenByArgs("unsupported no column")
	}
	colInfo := findColumnByName(idxPart.Column.Name.L, tblInfo)
	if colInfo == nil {
		return nil, infoschema.ErrColumnNotExists.GenWithStackByArgs(idxPart.Column.Name, tblInfo.Name)
	}

	// check duplicated columnar index on the same column
	for _, idx := range tblInfo.Indices {
		if idx.InvertedInfo == nil {
			continue
		}
		if idxCol := idx.FindColumnByName(colInfo.Name.L); idxCol == nil {
			continue
		}
		if idx.Tp == ast.IndexTypeInverted {
			return nil, dbterror.ErrDupKeyName.GenWithStack(fmt.Sprintf("inverted columnar index %s already exist on column %s", idx.Name, colInfo.Name))
		}
	}

	// It's used for build buildIndexColumns.
	idxPart.Column = &ast.ColumnName{Name: colInfo.Name}
	idxPart.Length = types.UnspecifiedLength

	return model.FieldTypeToInvertedIndexInfo(colInfo.FieldType, colInfo.ID), nil
}

func buildFullTextInfoWithCheck(indexPartSpecifications []*ast.IndexPartSpecification, indexOption *ast.IndexOption,
	tblInfo *model.TableInfo) (*model.FullTextIndexInfo, error) {
	if len(indexPartSpecifications) != 1 {
		return nil, dbterror.ErrUnsupportedAddColumnarIndex.FastGen("FULLTEXT index only support one column")
	}
	idxPart := indexPartSpecifications[0]
	if idxPart.Column == nil {
		return nil, dbterror.ErrUnsupportedAddColumnarIndex.FastGen("FULLTEXT index only support one column")
	}
	if idxPart.Length != types.UnspecifiedLength {
		return nil, dbterror.ErrUnsupportedAddColumnarIndex.FastGen("FULLTEXT index does not support prefix length")
	}
	if idxPart.Desc {
		return nil, dbterror.ErrUnsupportedAddColumnarIndex.FastGen("FULLTEXT index does not support DESC order")
	}
	// The Default parser is STANDARD
	parser := model.FullTextParserTypeStandardV1
	if indexOption != nil && indexOption.ParserName.L != "" {
		parser = model.GetFullTextParserTypeBySQLName(indexOption.ParserName.L)
		if parser == model.FullTextParserTypeInvalid {
			// Actually indexOption must be valid. It is already checked in preprocessor.
			return nil, dbterror.ErrUnsupportedAddColumnarIndex.FastGen("fulltext index must specify a valid parser")
		}
	}
	colInfo := findColumnByName(idxPart.Column.Name.L, tblInfo)
	if colInfo == nil {
		return nil, infoschema.ErrColumnNotExists.GenWithStackByArgs(idxPart.Column.Name.L, tblInfo.Name)
	}
	for _, idx := range tblInfo.Indices {
		if idx.FullTextInfo == nil {
			continue
		}
		if idxCol := idx.FindColumnByName(colInfo.Name.L); idxCol == nil {
			continue
		}
		return nil, dbterror.ErrDupKeyName.GenWithStack(
			fmt.Sprintf("fulltext index '%s' already exist on column %s",
				idx.Name, colInfo.Name))
	}
	return &model.FullTextIndexInfo{
		ParserType: parser,
	}, nil
}

// AddIndexColumnFlag aligns the column flags of columns in TableInfo to IndexInfo.
func AddIndexColumnFlag(tblInfo *model.TableInfo, indexInfo *model.IndexInfo) {
	if indexInfo.Primary {
		for _, col := range indexInfo.Columns {
			tblInfo.Columns[col.Offset].AddFlag(mysql.PriKeyFlag)
		}
		return
	}

	col := indexInfo.Columns[0]
	if indexInfo.Unique && len(indexInfo.Columns) == 1 {
		tblInfo.Columns[col.Offset].AddFlag(mysql.UniqueKeyFlag)
	} else {
		tblInfo.Columns[col.Offset].AddFlag(mysql.MultipleKeyFlag)
	}
}

// DropIndexColumnFlag drops the column flag of columns in TableInfo according to the IndexInfo.
func DropIndexColumnFlag(tblInfo *model.TableInfo, indexInfo *model.IndexInfo) {
	if indexInfo.Primary {
		for _, col := range indexInfo.Columns {
			tblInfo.Columns[col.Offset].DelFlag(mysql.PriKeyFlag)
		}
	} else if indexInfo.Unique && len(indexInfo.Columns) == 1 {
		tblInfo.Columns[indexInfo.Columns[0].Offset].DelFlag(mysql.UniqueKeyFlag)
	} else {
		tblInfo.Columns[indexInfo.Columns[0].Offset].DelFlag(mysql.MultipleKeyFlag)
	}

	col := indexInfo.Columns[0]
	// other index may still cover this col
	for _, index := range tblInfo.Indices {
		if index.Name.L == indexInfo.Name.L {
			continue
		}

		if index.Columns[0].Name.L != col.Name.L {
			continue
		}

		AddIndexColumnFlag(tblInfo, index)
	}
}

// ValidateRenameIndex checks if index name is ok to be renamed.
func ValidateRenameIndex(from, to ast.CIStr, tbl *model.TableInfo) (ignore bool, err error) {
	if fromIdx := tbl.FindIndexByName(from.L); fromIdx == nil {
		return false, errors.Trace(infoschema.ErrKeyNotExists.GenWithStackByArgs(from.O, tbl.Name))
	}
	// Take case-sensitivity into account, if `FromKey` and  `ToKey` are the same, nothing need to be changed
	if from.O == to.O {
		return true, nil
	}
	// If spec.FromKey.L == spec.ToKey.L, we operate on the same index(case-insensitive) and change its name (case-sensitive)
	// e.g: from `inDex` to `IndEX`. Otherwise, we try to rename an index to another different index which already exists,
	// that's illegal by rule.
	if toIdx := tbl.FindIndexByName(to.L); toIdx != nil && from.L != to.L {
		return false, errors.Trace(infoschema.ErrKeyNameDuplicate.GenWithStackByArgs(toIdx.Name.O))
	}
	return false, nil
}

func onRenameIndex(jobCtx *jobContext, job *model.Job) (ver int64, _ error) {
	tblInfo, from, to, err := checkRenameIndex(jobCtx.metaMut, job)
	if err != nil || tblInfo == nil {
		return ver, errors.Trace(err)
	}
	if tblInfo.TableCacheStatusType != model.TableCacheStatusDisable {
		return ver, errors.Trace(dbterror.ErrOptOnCacheTable.GenWithStackByArgs("Rename Index"))
	}

	if job.MultiSchemaInfo != nil && job.MultiSchemaInfo.Revertible {
		job.MarkNonRevertible()
		// Store the mark and enter the next DDL handling loop.
		return updateVersionAndTableInfoWithCheck(jobCtx, job, tblInfo, false)
	}

	renameIndexes(tblInfo, from, to)
	renameHiddenColumns(tblInfo, from, to)

	if ver, err = updateVersionAndTableInfo(jobCtx, job, tblInfo, true); err != nil {
		job.State = model.JobStateCancelled
		return ver, errors.Trace(err)
	}
	job.FinishTableJob(model.JobStateDone, model.StatePublic, ver, tblInfo)
	return ver, nil
}

func validateAlterIndexVisibility(ctx sessionctx.Context, indexName ast.CIStr, invisible bool, tbl *model.TableInfo) (bool, error) {
	var idx *model.IndexInfo
	if idx = tbl.FindIndexByName(indexName.L); idx == nil || idx.State != model.StatePublic {
		return false, errors.Trace(infoschema.ErrKeyNotExists.GenWithStackByArgs(indexName.O, tbl.Name))
	}
	if ctx == nil || ctx.GetSessionVars() == nil || ctx.GetSessionVars().StmtCtx.MultiSchemaInfo == nil {
		// Early return.
		if idx.Invisible == invisible {
			return true, nil
		}
	}
	if invisible && idx.IsColumnarIndex() {
		return false, dbterror.ErrUnsupportedIndexType.FastGen("INVISIBLE can not be used in %s INDEX", idx.Tp)
	}
	return false, nil
}

func onAlterIndexVisibility(jobCtx *jobContext, job *model.Job) (ver int64, _ error) {
	tblInfo, from, invisible, err := checkAlterIndexVisibility(jobCtx.metaMut, job)
	if err != nil || tblInfo == nil {
		return ver, errors.Trace(err)
	}

	if job.MultiSchemaInfo != nil && job.MultiSchemaInfo.Revertible {
		job.MarkNonRevertible()
		return updateVersionAndTableInfo(jobCtx, job, tblInfo, false)
	}

	setIndexVisibility(tblInfo, from, invisible)
	if ver, err = updateVersionAndTableInfoWithCheck(jobCtx, job, tblInfo, true); err != nil {
		job.State = model.JobStateCancelled
		return ver, errors.Trace(err)
	}
	job.FinishTableJob(model.JobStateDone, model.StatePublic, ver, tblInfo)
	return ver, nil
}

func setIndexVisibility(tblInfo *model.TableInfo, name ast.CIStr, invisible bool) {
	for _, idx := range tblInfo.Indices {
<<<<<<< HEAD
		if idx.Name.L == name.L || getChangingIndexOriginName(idx) == name.O {
=======
		if idx.Name.L == name.L || (isTempIndex(idx, tblInfo) && getChangingIndexOriginName(idx) == name.O) {
>>>>>>> 31338c0d
			idx.Invisible = invisible
		}
	}
}

func getNullColInfos(tblInfo *model.TableInfo, indexInfo *model.IndexInfo) ([]*model.ColumnInfo, error) {
	nullCols := make([]*model.ColumnInfo, 0, len(indexInfo.Columns))
	for _, colName := range indexInfo.Columns {
		col := model.FindColumnInfo(tblInfo.Columns, colName.Name.L)
		if !mysql.HasNotNullFlag(col.GetFlag()) || mysql.HasPreventNullInsertFlag(col.GetFlag()) {
			nullCols = append(nullCols, col)
		}
	}
	return nullCols, nil
}

func checkPrimaryKeyNotNull(jobCtx *jobContext, w *worker, job *model.Job,
	tblInfo *model.TableInfo, indexInfo *model.IndexInfo) (warnings []string, err error) {
	if !indexInfo.Primary {
		return nil, nil
	}

	dbInfo, err := checkSchemaExistAndCancelNotExistJob(jobCtx.metaMut, job)
	if err != nil {
		return nil, err
	}
	nullCols, err := getNullColInfos(tblInfo, indexInfo)
	if err != nil {
		return nil, err
	}
	if len(nullCols) == 0 {
		return nil, nil
	}

	err = modifyColsFromNull2NotNull(
		jobCtx.stepCtx,
		w,
		dbInfo,
		tblInfo,
		nullCols,
		&model.ColumnInfo{Name: ast.NewCIStr("")},
		false,
	)
	if err == nil {
		return nil, nil
	}
	_, err = convertAddIdxJob2RollbackJob(jobCtx, job, tblInfo, []*model.IndexInfo{indexInfo}, err)
	// TODO: Support non-strict mode.
	// warnings = append(warnings, ErrWarnDataTruncated.GenWithStackByArgs(oldCol.Name.L, 0).Error())
	return nil, err
}

// moveAndUpdateHiddenColumnsToPublic updates the hidden columns to public, and
// moves the hidden columns to proper offsets, so that Table.Columns' states meet the assumption of
// [public, public, ..., public, non-public, non-public, ..., non-public].
func moveAndUpdateHiddenColumnsToPublic(tblInfo *model.TableInfo, idxInfo *model.IndexInfo) {
	hiddenColOffset := make(map[int]struct{}, 0)
	for _, col := range idxInfo.Columns {
		if tblInfo.Columns[col.Offset].Hidden {
			hiddenColOffset[col.Offset] = struct{}{}
		}
	}
	if len(hiddenColOffset) == 0 {
		return
	}
	// Find the first non-public column.
	firstNonPublicPos := len(tblInfo.Columns) - 1
	for i, c := range tblInfo.Columns {
		if c.State != model.StatePublic {
			firstNonPublicPos = i
			break
		}
	}
	for _, col := range idxInfo.Columns {
		tblInfo.Columns[col.Offset].State = model.StatePublic
		if _, needMove := hiddenColOffset[col.Offset]; needMove {
			tblInfo.MoveColumnInfo(col.Offset, firstNonPublicPos)
		}
	}
}

func checkAndBuildIndexInfo(
	job *model.Job, tblInfo *model.TableInfo,
	columnarIndexType model.ColumnarIndexType, isPK bool, args *model.IndexArg,
) (*model.IndexInfo, error) {
	var err error
	indexInfo := tblInfo.FindIndexByName(args.IndexName.L)
	if indexInfo != nil {
		if indexInfo.State == model.StatePublic {
			err = dbterror.ErrDupKeyName.GenWithStack("index already exist %s", args.IndexName)
			if isPK {
				err = infoschema.ErrMultiplePriKey
			}
			return nil, err
		}
		return indexInfo, nil
	}

	for _, hiddenCol := range args.HiddenCols {
		columnInfo := model.FindColumnInfo(tblInfo.Columns, hiddenCol.Name.L)
		if columnInfo != nil && columnInfo.State == model.StatePublic {
			// We already have a column with the same column name.
			// TODO: refine the error message
			return nil, infoschema.ErrColumnExists.GenWithStackByArgs(hiddenCol.Name)
		}
	}

	if len(args.HiddenCols) > 0 {
		for _, hiddenCol := range args.HiddenCols {
			InitAndAddColumnToTable(tblInfo, hiddenCol)
		}
	}
	if err = checkAddColumnTooManyColumns(len(tblInfo.Columns)); err != nil {
		return nil, errors.Trace(err)
	}
	indexInfo, err = BuildIndexInfo(
		nil,
		tblInfo,
		args.IndexName,
		isPK,
		args.Unique,
		columnarIndexType,
		args.IndexPartSpecifications,
		args.IndexOption,
		model.StateNone,
	)
	if err != nil {
		return nil, errors.Trace(err)
	}
	if isPK {
		if _, err = CheckPKOnGeneratedColumn(tblInfo, args.IndexPartSpecifications); err != nil {
			return nil, err
		}
	}
	indexInfo.ID = AllocateIndexID(tblInfo)
	tblInfo.Indices = append(tblInfo.Indices, indexInfo)
	if err = checkTooManyIndexes(tblInfo.Indices); err != nil {
		return nil, errors.Trace(err)
	}
	// Here we need do this check before set state to `DeleteOnly`,
	// because if hidden columns has been set to `DeleteOnly`,
	// the `DeleteOnly` columns are missing when we do this check.
	if err := checkInvisibleIndexOnPK(tblInfo); err != nil {
		return nil, err
	}
	logutil.DDLLogger().Info("[ddl] run add index job", zap.String("job", job.String()), zap.Reflect("indexInfo", indexInfo))
	return indexInfo, nil
}

func (w *worker) onCreateColumnarIndex(jobCtx *jobContext, job *model.Job) (ver int64, err error) {
	// Handle the rolling back job.
	if job.IsRollingback() {
		ver, err = onDropIndex(jobCtx, job)
		if err != nil {
			return ver, errors.Trace(err)
		}
		return ver, nil
	}

	// Handle normal job.
	schemaID := job.SchemaID
	tblInfo, err := GetTableInfoAndCancelFaultJob(jobCtx.metaMut, job, schemaID)
	if err != nil {
		return ver, errors.Trace(err)
	}
	if err := checkTableTypeForColumnarIndex(tblInfo); err != nil {
		return ver, errors.Trace(err)
	}

	args, err := model.GetModifyIndexArgs(job)
	if err != nil {
		job.State = model.JobStateCancelled
		return ver, errors.Trace(err)
	}
	a := args.IndexArgs[0]
	columnarIndexType := a.GetColumnarIndexType()
	if columnarIndexType == model.ColumnarIndexTypeVector {
		a.IndexPartSpecifications[0].Expr, err = generatedexpr.ParseExpression(a.FuncExpr)
		if err != nil {
			job.State = model.JobStateCancelled
			return ver, errors.Trace(err)
		}
		defer func() {
			a.IndexPartSpecifications[0].Expr = nil
		}()
	}

	indexInfo, err := checkAndBuildIndexInfo(job, tblInfo, columnarIndexType, false, a)
	if err != nil {
		return ver, errors.Trace(err)
	}
	originalState := indexInfo.State
	switch indexInfo.State {
	case model.StateNone:
		// none -> delete only
		indexInfo.State = model.StateDeleteOnly
		ver, err = updateVersionAndTableInfoWithCheck(jobCtx, job, tblInfo, originalState != indexInfo.State)
		if err != nil {
			return ver, err
		}
		job.SchemaState = model.StateDeleteOnly
	case model.StateDeleteOnly:
		// delete only -> write only
		indexInfo.State = model.StateWriteOnly
		ver, err = updateVersionAndTableInfo(jobCtx, job, tblInfo, originalState != indexInfo.State)
		if err != nil {
			return ver, err
		}
		job.SchemaState = model.StateWriteOnly
	case model.StateWriteOnly:
		// write only -> reorganization
		indexInfo.State = model.StateWriteReorganization
		ver, err = updateVersionAndTableInfo(jobCtx, job, tblInfo, originalState != indexInfo.State)
		if err != nil {
			return ver, err
		}
		// Initialize SnapshotVer to 0 for later reorganization check.
		job.SnapshotVer = 0
		job.SchemaState = model.StateWriteReorganization
	case model.StateWriteReorganization:
		// reorganization -> public
		tbl, err := getTable(jobCtx.getAutoIDRequirement(), schemaID, tblInfo)
		if err != nil {
			return ver, errors.Trace(err)
		}

		if job.IsCancelling() {
			return convertAddIdxJob2RollbackJob(jobCtx, job, tbl.Meta(), []*model.IndexInfo{indexInfo}, dbterror.ErrCancelledDDLJob)
		}

		// Send sync schema notification to TiFlash.
		if job.SnapshotVer == 0 {
			currVer, err := getValidCurrentVersion(jobCtx.store)
			if err != nil {
				return ver, errors.Trace(err)
			}
			err = infosync.SyncTiFlashTableSchema(jobCtx.stepCtx, tbl.Meta().ID)
			if err != nil {
				return ver, errors.Trace(err)
			}
			job.SnapshotVer = currVer.Ver
			return ver, nil
		}

		// Check the progress of the TiFlash backfill index.
		var done bool
		done, ver, err = w.checkColumnarIndexProcessOnTiFlash(jobCtx, job, tbl, indexInfo)
		if err != nil || !done {
			return ver, err
		}

		indexInfo.State = model.StatePublic
		ver, err = updateVersionAndTableInfo(jobCtx, job, tblInfo, originalState != indexInfo.State)
		if err != nil {
			return ver, errors.Trace(err)
		}

		finishedArgs := &model.ModifyIndexArgs{
			IndexArgs:    []*model.IndexArg{{IndexID: indexInfo.ID}},
			PartitionIDs: getPartitionIDs(tblInfo),
			OpType:       model.OpAddIndex,
		}
		job.FillFinishedArgs(finishedArgs)

		// Finish this job.
		job.FinishTableJob(model.JobStateDone, model.StatePublic, ver, tblInfo)
		logutil.DDLLogger().Info("[ddl] run add columnar index job done",
			zap.Int64("ver", ver),
			zap.String("charset", job.Charset),
			zap.String("collation", job.Collate))
	default:
		err = dbterror.ErrInvalidDDLState.GenWithStackByArgs("index", indexInfo.State)
	}

	return ver, errors.Trace(err)
}

func (w *worker) checkColumnarIndexProcessOnTiFlash(jobCtx *jobContext, job *model.Job, tbl table.Table, indexInfo *model.IndexInfo,
) (done bool, ver int64, err error) {
	err = w.checkColumnarIndexProcess(jobCtx, tbl, job, indexInfo)
	if err != nil {
		if dbterror.ErrWaitReorgTimeout.Equal(err) {
			return false, ver, nil
		}
		if !isRetryableJobError(err, job.ErrorCount) {
			logutil.DDLLogger().Warn("run add columnar index job failed, convert job to rollback", zap.Stringer("job", job), zap.Error(err))
			ver, err = convertAddIdxJob2RollbackJob(jobCtx, job, tbl.Meta(), []*model.IndexInfo{indexInfo}, err)
		}
		return false, ver, errors.Trace(err)
	}

	return true, ver, nil
}

func (w *worker) checkColumnarIndexProcess(jobCtx *jobContext, tbl table.Table, job *model.Job, index *model.IndexInfo) error {
	waitTimeout := 500 * time.Millisecond
	ticker := time.NewTicker(waitTimeout)
	defer ticker.Stop()
	notAddedRowCnt := int64(-1)
	for {
		select {
		case <-w.ddlCtx.ctx.Done():
			return dbterror.ErrInvalidWorker.GenWithStack("worker is closed")
		case <-ticker.C:
			logutil.DDLLogger().Info(
				"index backfill state running, check columnar index process",
				zap.Stringer("job", job),
				zap.Stringer("index name", index.Name),
				zap.Int64("index ID", index.ID),
				zap.Duration("wait time", waitTimeout),
				zap.Int64("total added row count", job.RowCount),
				zap.Int64("not added row count", notAddedRowCnt))
			return dbterror.ErrWaitReorgTimeout
		default:
		}

		if !w.ddlCtx.isOwner() {
			// If it's not the owner, we will try later, so here just returns an error.
			logutil.DDLLogger().Info("DDL is not the DDL owner", zap.String("ID", w.ddlCtx.uuid))
			return errors.Trace(dbterror.ErrNotOwner)
		}

		isDone, notAddedIndexCnt, addedIndexCnt, err := w.checkColumnarIndexProcessOnce(jobCtx, tbl, index.ID)
		if err != nil {
			return errors.Trace(err)
		}
		notAddedRowCnt = notAddedIndexCnt
		job.RowCount = addedIndexCnt

		if isDone {
			break
		}
	}
	return nil
}

// checkColumnarIndexProcessOnce checks the backfill process of a columnar index from TiFlash once.
func (w *worker) checkColumnarIndexProcessOnce(jobCtx *jobContext, tbl table.Table, indexID int64) (
	isDone bool, notAddedIndexCnt, addedIndexCnt int64, err error) {
	failpoint.Inject("MockCheckColumnarIndexProcess", func(val failpoint.Value) {
		if valInt, ok := val.(int); ok {
			logutil.DDLLogger().Info("MockCheckColumnarIndexProcess", zap.Int("val", valInt))
			if valInt < 0 {
				failpoint.Return(false, 0, 0, dbterror.ErrTiFlashBackfillIndex.FastGenByArgs("mock a check error"))
			} else if valInt == 0 {
				failpoint.Return(false, 0, 0, nil)
			} else {
				failpoint.Return(true, 0, int64(valInt), nil)
			}
		}
	})

	sql := fmt.Sprintf("select rows_stable_not_indexed, rows_stable_indexed, error_message from information_schema.tiflash_indexes where table_id = %d and index_id = %d;",
		tbl.Meta().ID, indexID)
	rows, err := w.sess.Execute(jobCtx.stepCtx, sql, "add_vector_index_check_result")
	if err != nil || len(rows) == 0 {
		return false, 0, 0, errors.Trace(err)
	}

	// Get and process info from multiple TiFlash nodes.
	errMsg := ""
	for _, row := range rows {
		notAddedIndexCnt += row.GetInt64(0)
		addedIndexCnt += row.GetInt64(1)
		errMsg = row.GetString(2)
		if len(errMsg) != 0 {
			err = dbterror.ErrTiFlashBackfillIndex.FastGenByArgs(errMsg)
			break
		}
	}
	if err != nil {
		return false, 0, 0, errors.Trace(err)
	}
	if notAddedIndexCnt != 0 {
		return false, 0, 0, nil
	}

	return true, notAddedIndexCnt, addedIndexCnt, nil
}

func (w *worker) onCreateIndex(jobCtx *jobContext, job *model.Job, isPK bool) (ver int64, err error) {
	// Handle the rolling back job.
	if job.IsRollingback() {
		ver, err = onDropIndex(jobCtx, job)
		if err != nil {
			return ver, errors.Trace(err)
		}
		return ver, nil
	}

	// Handle normal job.
	schemaID := job.SchemaID
	tblInfo, err := GetTableInfoAndCancelFaultJob(jobCtx.metaMut, job, schemaID)
	if err != nil {
		return ver, errors.Trace(err)
	}
	if tblInfo.TableCacheStatusType != model.TableCacheStatusDisable {
		return ver, errors.Trace(dbterror.ErrOptOnCacheTable.GenWithStackByArgs("Create Index"))
	}

	args, err := model.GetModifyIndexArgs(job)
	if err != nil {
		job.State = model.JobStateCancelled
		return ver, errors.Trace(err)
	}

	allIndexInfos := make([]*model.IndexInfo, 0, len(args.IndexArgs))
	for _, arg := range args.IndexArgs {
		indexInfo, err := checkAndBuildIndexInfo(job, tblInfo, model.ColumnarIndexTypeNA, job.Type == model.ActionAddPrimaryKey, arg)
		if err != nil {
			job.State = model.JobStateCancelled
			return ver, errors.Trace(err)
		}
		allIndexInfos = append(allIndexInfos, indexInfo)
	}

	originalState := allIndexInfos[0].State

SwitchIndexState:
	switch allIndexInfos[0].State {
	case model.StateNone:
		// none -> delete only
		var reorgTp model.ReorgType
		reorgTp, err = pickBackfillType(job)
		if err != nil {
			if !isRetryableJobError(err, job.ErrorCount) {
				job.State = model.JobStateCancelled
			}
			return ver, err
		}
		loadCloudStorageURI(w, job)
		if reorgTp.NeedMergeProcess() {
			// Increase telemetryAddIndexIngestUsage
			telemetryAddIndexIngestUsage.Inc()
			for _, indexInfo := range allIndexInfos {
				indexInfo.BackfillState = model.BackfillStateRunning
			}
		}
		err = preSplitIndexRegions(jobCtx.stepCtx, w.sess.Context, jobCtx.store, tblInfo, allIndexInfos, job.ReorgMeta, args)
		if err != nil {
			if !isRetryableJobError(err, job.ErrorCount) {
				job.State = model.JobStateCancelled
			}
			return ver, err
		}
		for _, indexInfo := range allIndexInfos {
			indexInfo.State = model.StateDeleteOnly
			moveAndUpdateHiddenColumnsToPublic(tblInfo, indexInfo)
		}
		ver, err = updateVersionAndTableInfoWithCheck(jobCtx, job, tblInfo, originalState != model.StateDeleteOnly)
		if err != nil {
			return ver, err
		}
		job.SchemaState = model.StateDeleteOnly
	case model.StateDeleteOnly:
		// delete only -> write only
		for _, indexInfo := range allIndexInfos {
			indexInfo.State = model.StateWriteOnly
			_, err = checkPrimaryKeyNotNull(jobCtx, w, job, tblInfo, indexInfo)
			if err != nil {
				break SwitchIndexState
			}
		}

		ver, err = updateVersionAndTableInfo(jobCtx, job, tblInfo, originalState != model.StateWriteOnly)
		if err != nil {
			return ver, err
		}
		job.SchemaState = model.StateWriteOnly
	case model.StateWriteOnly:
		// write only -> reorganization
		for _, indexInfo := range allIndexInfos {
			indexInfo.State = model.StateWriteReorganization
			_, err = checkPrimaryKeyNotNull(jobCtx, w, job, tblInfo, indexInfo)
			if err != nil {
				break SwitchIndexState
			}
		}

		ver, err = updateVersionAndTableInfo(jobCtx, job, tblInfo, originalState != model.StateWriteReorganization)
		if err != nil {
			return ver, err
		}
		// Initialize SnapshotVer to 0 for later reorganization check.
		job.SnapshotVer = 0
		job.SchemaState = model.StateWriteReorganization
	case model.StateWriteReorganization:
		// reorganization -> public
		tbl, err := getTable(jobCtx.getAutoIDRequirement(), schemaID, tblInfo)
		if err != nil {
			return ver, errors.Trace(err)
		}

		switch job.AnalyzeState {
		case model.AnalyzeStateNone:
			// reorg the index data.
			var done bool
			done, ver, err = doReorgWorkForCreateIndex(w, jobCtx, job, tbl, allIndexInfos)
			if !done {
				return ver, err
			}
			if checkAnalyzeNecessary(job, allIndexInfos, tblInfo) {
				job.AnalyzeState = model.AnalyzeStateRunning
			} else {
				job.AnalyzeState = model.AnalyzeStateSkipped
				checkAndMarkNonRevertible(job)
			}
		case model.AnalyzeStateRunning:
			// after all old index data are reorged. re-analyze it.
			done := w.analyzeTableAfterCreateIndex(job, job.SchemaName, tblInfo.Name.L)
			if done {
				job.AnalyzeState = model.AnalyzeStateDone
				checkAndMarkNonRevertible(job)
			}
		case model.AnalyzeStateDone, model.AnalyzeStateSkipped:
			// Set column index flag.
			for _, indexInfo := range allIndexInfos {
				AddIndexColumnFlag(tblInfo, indexInfo)
				if isPK {
					if err = UpdateColsNull2NotNull(tblInfo, indexInfo); err != nil {
						return ver, errors.Trace(err)
					}
				}
				indexInfo.State = model.StatePublic
			}

			// Inject the failpoint to prevent the progress of index creation.
			failpoint.Inject("create-index-stuck-before-public", func(v failpoint.Value) {
				if sigFile, ok := v.(string); ok {
					for {
						time.Sleep(1 * time.Second)
						if _, err := os.Stat(sigFile); err != nil {
							if os.IsNotExist(err) {
								continue
							}
							failpoint.Return(ver, errors.Trace(err))
						}
						break
					}
				}
			})

			ver, err = updateVersionAndTableInfo(jobCtx, job, tblInfo, originalState != model.StatePublic)
			if err != nil {
				return ver, errors.Trace(err)
			}

			a := &model.ModifyIndexArgs{
				PartitionIDs: getPartitionIDs(tbl.Meta()),
				OpType:       model.OpAddIndex,
			}
			for _, indexInfo := range allIndexInfos {
				a.IndexArgs = append(a.IndexArgs, &model.IndexArg{
					IndexID:  indexInfo.ID,
					IfExist:  false,
					IsGlobal: indexInfo.Global,
				})
			}
			job.FillFinishedArgs(a)

			addIndexEvent := notifier.NewAddIndexEvent(tblInfo, allIndexInfos, job.AnalyzeState == model.AnalyzeStateDone)
			err2 := asyncNotifyEvent(jobCtx, addIndexEvent, job, noSubJob, w.sess)
			if err2 != nil {
				return ver, errors.Trace(err2)
			}

			// Finish this job.
			job.FinishTableJob(model.JobStateDone, model.StatePublic, ver, tblInfo)
			logutil.DDLLogger().Info("run add index job done",
				zap.String("charset", job.Charset),
				zap.String("collation", job.Collate))
		}

	default:
		err = dbterror.ErrInvalidDDLState.GenWithStackByArgs("index", allIndexInfos[0].State)
	}

	return ver, errors.Trace(err)
}

func (w *worker) analyzeTableAfterCreateIndex(job *model.Job, dbName, tblName string) bool {
	doneCh := w.ddlCtx.getAnalyzeDoneCh(job.ID)
	if job.MultiSchemaInfo != nil && !job.MultiSchemaInfo.NeedAnalyze {
		// If the job is a multi-schema-change job,
		// we only analyze the table once after all schema changes are done.
		return true
	}
	if doneCh == nil {
		doneCh = make(chan struct{})
		eg := util.NewErrorGroupWithRecover()
		eg.Go(func() error {
			sessCtx, err := w.sessPool.Get()
			if err != nil {
				return err
			}
			defer func() {
				w.sessPool.Put(sessCtx)
				close(doneCh)
			}()
			dbTable := fmt.Sprintf("`%s`.`%s`", dbName, tblName)

			exec, ok := sessCtx.(sqlexec.RestrictedSQLExecutor)
			if !ok {
				return errors.Errorf("not restricted SQL executor: %T", sessCtx)
			}
			// internal sql may not init the analysis related variable correctly.
			err = statsutil.UpdateSCtxVarsForStats(sessCtx)
			if err != nil {
				return err
			}
			_, _, err = exec.ExecRestrictedSQL(w.ctx, []sqlexec.OptionFuncAlias{sqlexec.ExecOptionUseCurSession, sqlexec.ExecOptionEnableDDLAnalyze}, "ANALYZE TABLE "+dbTable+";", "ddl analyze table")
			if err != nil {
				logutil.DDLLogger().Warn("analyze table failed",
					zap.Int64("jobID", job.ID),
					zap.String("db", dbName),
					zap.String("table", tblName),
					zap.Error(err),
					zap.Stack("stack"))
				// We can continue to finish the job even if analyze table failed.
			}
			return nil
		})
		w.ddlCtx.setAnalyzeDoneCh(job.ID, doneCh)
	}
	select {
	case <-doneCh:
		logutil.DDLLogger().Info("analyze table after create index done", zap.Int64("jobID", job.ID))
		return true
	case <-w.ctx.Done():
		logutil.DDLLogger().Info("analyze table after create index context done",
			zap.Int64("jobID", job.ID), zap.Error(w.ctx.Err()))
		return true
	case <-time.After(10 * time.Second):
		logutil.DDLLogger().Info("analyze table after create index timeout check", zap.Int64("jobID", job.ID))
		return false
	}
}

func checkIfTableReorgWorkCanSkip(
	store kv.Storage,
	sessCtx sessionctx.Context,
	tbl table.Table,
	job *model.Job,
) bool {
	if job.SnapshotVer != 0 {
		// Reorg work has begun.
		return false
	}
	txn, err := sessCtx.Txn(false)
	validTxn := err == nil && txn != nil && txn.Valid()
	intest.Assert(validTxn)
	if !validTxn {
		logutil.DDLLogger().Warn("check if table is empty failed", zap.Error(err))
		return false
	}
	startTS := txn.StartTS()
	ctx := NewReorgContext()
	ctx.resourceGroupName = job.ReorgMeta.ResourceGroupName
	ctx.setDDLLabelForTopSQL(job.Query)
	if isEmpty, err := checkIfTableIsEmpty(ctx, store, tbl, startTS); err != nil || !isEmpty {
		return false
	}
	return true
}

// CheckImportIntoTableIsEmpty check import into table is empty or not.
func CheckImportIntoTableIsEmpty(
	store kv.Storage,
	sessCtx sessionctx.Context,
	tbl table.Table,
) (bool, error) {
	failpoint.Inject("checkImportIntoTableIsEmpty", func(_val failpoint.Value) {
		if val, ok := _val.(string); ok {
			switch val {
			case "error":
				failpoint.Return(false, errors.New("check is empty get error"))
			case "notEmpty":
				failpoint.Return(false, nil)
			}
		}
	})
	txn, err := sessCtx.Txn(true)
	if err != nil {
		return false, err
	}
	validTxn := txn != nil && txn.Valid()
	if !validTxn {
		return false, errors.New("check if table is empty failed")
	}
	startTS := txn.StartTS()
	return checkIfTableIsEmpty(NewReorgContext(), store, tbl, startTS)
}

func checkIfTableIsEmpty(
	ctx *ReorgContext,
	store kv.Storage,
	tbl table.Table,
	startTS uint64,
) (bool, error) {
	if pTbl, ok := tbl.(table.PartitionedTable); ok {
		for _, pid := range pTbl.GetAllPartitionIDs() {
			pTbl := pTbl.GetPartition(pid)
			if isEmpty, err := checkIfPhysicalTableIsEmpty(ctx, store, pTbl, startTS); err != nil || !isEmpty {
				return false, err
			}
		}
		return true, nil
	}
	//nolint:forcetypeassert
	plainTbl := tbl.(table.PhysicalTable)
	return checkIfPhysicalTableIsEmpty(ctx, store, plainTbl, startTS)
}

func checkIfPhysicalTableIsEmpty(
	ctx *ReorgContext,
	store kv.Storage,
	tbl table.PhysicalTable,
	startTS uint64,
) (bool, error) {
	hasRecord, err := existsTableRow(ctx, store, tbl, startTS)
	intest.Assert(err == nil)
	if err != nil {
		logutil.DDLLogger().Warn("check if table is empty failed", zap.Error(err))
		return false, err
	}
	return !hasRecord, nil
}

func checkIfTempIndexReorgWorkCanSkip(
	store kv.Storage,
	sessCtx sessionctx.Context,
	tbl table.Table,
	allIndexInfos []*model.IndexInfo,
	job *model.Job,
) bool {
	failpoint.Inject("skipReorgWorkForTempIndex", func(val failpoint.Value) {
		if v, ok := val.(bool); ok {
			failpoint.Return(v)
		}
	})
	if job.SnapshotVer != 0 {
		// Reorg work has begun.
		return false
	}
	txn, err := sessCtx.Txn(false)
	validTxn := err == nil && txn != nil && txn.Valid()
	intest.Assert(validTxn)
	if !validTxn {
		logutil.DDLLogger().Warn("check if temp index is empty failed", zap.Error(err))
		return false
	}
	startTS := txn.StartTS()
	ctx := NewReorgContext()
	ctx.resourceGroupName = job.ReorgMeta.ResourceGroupName
	ctx.setDDLLabelForTopSQL(job.Query)
	firstIdxID := allIndexInfos[0].ID
	lastIdxID := allIndexInfos[len(allIndexInfos)-1].ID
	var globalIdxIDs []int64
	for _, idxInfo := range allIndexInfos {
		if idxInfo.Global {
			globalIdxIDs = append(globalIdxIDs, idxInfo.ID)
		}
	}
	return checkIfTempIndexIsEmpty(ctx, store, tbl, firstIdxID, lastIdxID, globalIdxIDs, startTS)
}

func checkIfTempIndexIsEmpty(
	ctx *ReorgContext,
	store kv.Storage,
	tbl table.Table,
	firstIdxID, lastIdxID int64,
	globalIdxIDs []int64,
	startTS uint64,
) bool {
	tblMetaID := tbl.Meta().ID
	if pTbl, ok := tbl.(table.PartitionedTable); ok {
		for _, pid := range pTbl.GetAllPartitionIDs() {
			if !checkIfTempIndexIsEmptyForPhysicalTable(ctx, store, pid, firstIdxID, lastIdxID, startTS) {
				return false
			}
		}
		for _, globalIdxID := range globalIdxIDs {
			if !checkIfTempIndexIsEmptyForPhysicalTable(ctx, store, tblMetaID, globalIdxID, globalIdxID, startTS) {
				return false
			}
		}
		return true
	}
	return checkIfTempIndexIsEmptyForPhysicalTable(ctx, store, tblMetaID, firstIdxID, lastIdxID, startTS)
}

func checkIfTempIndexIsEmptyForPhysicalTable(
	ctx *ReorgContext,
	store kv.Storage,
	pid int64,
	firstIdxID, lastIdxID int64,
	startTS uint64,
) bool {
	start, end := encodeTempIndexRange(pid, firstIdxID, lastIdxID)
	foundKey := false
	idxPrefix := tablecodec.GenTableIndexPrefix(pid)
	err := iterateSnapshotKeys(ctx, store, kv.PriorityLow, idxPrefix, startTS, start, end,
		func(_ kv.Handle, _ kv.Key, _ []byte) (more bool, err error) {
			foundKey = true
			return false, nil
		})
	intest.Assert(err == nil)
	if err != nil {
		logutil.DDLLogger().Info("check if temp index is empty failed", zap.Error(err))
		return false
	}
	return !foundKey
}

// pickBackfillType determines which backfill process will be used. The result is
// both stored in job.ReorgMeta.ReorgTp and returned.
func pickBackfillType(job *model.Job) (model.ReorgType, error) {
	if job.ReorgMeta.ReorgTp != model.ReorgTypeNone {
		// The backfill task has been started.
		// Don't change the backfill type.
		return job.ReorgMeta.ReorgTp, nil
	}
	if !job.ReorgMeta.IsFastReorg {
		job.ReorgMeta.ReorgTp = model.ReorgTypeTxn
		return model.ReorgTypeTxn, nil
	}
	if ingest.LitInitialized {
		if job.ReorgMeta.UseCloudStorage {
			job.ReorgMeta.ReorgTp = model.ReorgTypeLitMerge
			return model.ReorgTypeLitMerge, nil
		}
		if err := ingest.LitDiskRoot.PreCheckUsage(); err != nil {
			logutil.DDLIngestLogger().Info("ingest backfill is not available", zap.Error(err))
			return model.ReorgTypeNone, err
		}
		job.ReorgMeta.ReorgTp = model.ReorgTypeLitMerge
		return model.ReorgTypeLitMerge, nil
	}
	// The lightning environment is unavailable, but we can still use the txn-merge backfill.
	logutil.DDLLogger().Info("fallback to txn-merge backfill process",
		zap.Bool("lightning env initialized", ingest.LitInitialized))
	job.ReorgMeta.ReorgTp = model.ReorgTypeTxnMerge
	return model.ReorgTypeTxnMerge, nil
}

func loadCloudStorageURI(w *worker, job *model.Job) {
	jc := w.jobContext(job.ID, job.ReorgMeta)
	jc.cloudStorageURI = handle.GetCloudStorageURI(w.workCtx, w.store)
	job.ReorgMeta.UseCloudStorage = len(jc.cloudStorageURI) > 0 && job.ReorgMeta.IsDistReorg
}

func doReorgWorkForCreateIndex(
	w *worker,
	jobCtx *jobContext,
	job *model.Job,
	tbl table.Table,
	allIndexInfos []*model.IndexInfo,
) (done bool, ver int64, err error) {
	var reorgTp model.ReorgType
	reorgTp, err = pickBackfillType(job)
	if err != nil {
		return false, ver, err
	}
	if !reorgTp.NeedMergeProcess() {
		skipReorg := checkIfTableReorgWorkCanSkip(w.store, w.sess.Session(), tbl, job)
		if skipReorg {
			logutil.DDLLogger().Info("table is empty, skipping reorg work",
				zap.Int64("jobID", job.ID),
				zap.String("table", tbl.Meta().Name.O))
			return true, ver, nil
		}
		return runReorgJobAndHandleErr(w, jobCtx, job, tbl, allIndexInfos, false)
	}
	switch allIndexInfos[0].BackfillState {
	case model.BackfillStateRunning:
		skipReorg := checkIfTableReorgWorkCanSkip(w.store, w.sess.Session(), tbl, job)
		if !skipReorg {
			logutil.DDLLogger().Info("index backfill state running",
				zap.Int64("job ID", job.ID), zap.String("table", tbl.Meta().Name.O),
				zap.Bool("ingest mode", reorgTp == model.ReorgTypeLitMerge),
				zap.String("index", allIndexInfos[0].Name.O))
			switch reorgTp {
			case model.ReorgTypeLitMerge:
				if job.ReorgMeta.IsDistReorg {
					done, ver, err = runIngestReorgJobDist(w, jobCtx, job, tbl, allIndexInfos)
				} else {
					done, ver, err = runIngestReorgJob(w, jobCtx, job, tbl, allIndexInfos)
				}
			case model.ReorgTypeTxnMerge:
				done, ver, err = runReorgJobAndHandleErr(w, jobCtx, job, tbl, allIndexInfos, false)
			}
			if err != nil || !done {
				return false, ver, errors.Trace(err)
			}
		} else {
			failpoint.InjectCall("afterCheckTableReorgCanSkip")
			logutil.DDLLogger().Info("table is empty, skipping reorg work",
				zap.Int64("jobID", job.ID),
				zap.String("table", tbl.Meta().Name.O))
		}
		for _, indexInfo := range allIndexInfos {
			indexInfo.BackfillState = model.BackfillStateReadyToMerge
		}
		ver, err = updateVersionAndTableInfo(jobCtx, job, tbl.Meta(), true)
		failpoint.InjectCall("afterBackfillStateRunningDone", job)
		return false, ver, errors.Trace(err)
	case model.BackfillStateReadyToMerge:
		failpoint.InjectCall("beforeBackfillMerge")
		logutil.DDLLogger().Info("index backfill state ready to merge",
			zap.Int64("job ID", job.ID),
			zap.String("table", tbl.Meta().Name.O),
			zap.String("index", allIndexInfos[0].Name.O))
		for _, indexInfo := range allIndexInfos {
			indexInfo.BackfillState = model.BackfillStateMerging
		}
		job.SnapshotVer = 0 // Reset the snapshot version for merge index reorg.
		ver, err = updateVersionAndTableInfo(jobCtx, job, tbl.Meta(), true)
		return false, ver, errors.Trace(err)
	case model.BackfillStateMerging:
		skipReorg := checkIfTempIndexReorgWorkCanSkip(w.store, w.sess.Session(), tbl, allIndexInfos, job)
		if !skipReorg {
			done, ver, err = runReorgJobAndHandleErr(w, jobCtx, job, tbl, allIndexInfos, true)
			if !done {
				return false, ver, err
			}
		} else {
			failpoint.InjectCall("afterCheckTempIndexReorgCanSkip")
			logutil.DDLLogger().Info("temp index is empty, skipping reorg work",
				zap.Int64("jobID", job.ID),
				zap.String("table", tbl.Meta().Name.O))
		}
		for _, indexInfo := range allIndexInfos {
			indexInfo.BackfillState = model.BackfillStateInapplicable // Prevent double-write on this index.
		}
		ver, err = updateVersionAndTableInfo(jobCtx, job, tbl.Meta(), true)
		return true, ver, errors.Trace(err)
	default:
		return false, 0, dbterror.ErrInvalidDDLState.GenWithStackByArgs("backfill", allIndexInfos[0].BackfillState)
	}
}

func runIngestReorgJobDist(w *worker, jobCtx *jobContext, job *model.Job,
	tbl table.Table, allIndexInfos []*model.IndexInfo) (done bool, ver int64, err error) {
	done, ver, err = runReorgJobAndHandleErr(w, jobCtx, job, tbl, allIndexInfos, false)
	if err != nil {
		return false, ver, errors.Trace(err)
	}

	if !done {
		return false, ver, nil
	}

	return true, ver, nil
}

func runIngestReorgJob(w *worker, jobCtx *jobContext, job *model.Job,
	tbl table.Table, allIndexInfos []*model.IndexInfo) (done bool, ver int64, err error) {
	done, ver, err = runReorgJobAndHandleErr(w, jobCtx, job, tbl, allIndexInfos, false)
	if err != nil {
		if kv.ErrKeyExists.Equal(err) {
			logutil.DDLLogger().Warn("import index duplicate key, convert job to rollback", zap.Stringer("job", job), zap.Error(err))
			ver, err = convertAddIdxJob2RollbackJob(jobCtx, job, tbl.Meta(), allIndexInfos, err)
		} else if !isRetryableJobError(err, job.ErrorCount) {
			logutil.DDLLogger().Warn("run reorg job failed, convert job to rollback",
				zap.String("job", job.String()), zap.Error(err))
			ver, err = convertAddIdxJob2RollbackJob(jobCtx, job, tbl.Meta(), allIndexInfos, err)
		} else {
			logutil.DDLLogger().Warn("run add index ingest job error", zap.Error(err))
		}
		return false, ver, errors.Trace(err)
	}
	failpoint.InjectCall("afterRunIngestReorgJob", job, done)
	return done, ver, nil
}

func isRetryableJobError(err error, jobErrCnt int64) bool {
	if jobErrCnt+1 >= vardef.GetDDLErrorCountLimit() {
		return false
	}
	return isRetryableError(err)
}

func isRetryableError(err error) bool {
	errMsg := err.Error()
	for _, m := range dbterror.ReorgRetryableErrMsgs {
		if strings.Contains(errMsg, m) {
			return true
		}
	}
	originErr := errors.Cause(err)
	if tErr, ok := originErr.(*terror.Error); ok {
		sqlErr := terror.ToSQLError(tErr)
		_, ok := dbterror.ReorgRetryableErrCodes[sqlErr.Code]
		return ok
	}
	// For the unknown errors, we should retry.
	return true
}

func runReorgJobAndHandleErr(
	w *worker,
	jobCtx *jobContext,
	job *model.Job,
	tbl table.Table,
	allIndexInfos []*model.IndexInfo,
	mergingTmpIdx bool,
) (done bool, ver int64, err error) {
	elements := make([]*meta.Element, 0, len(allIndexInfos))
	for _, indexInfo := range allIndexInfos {
		elements = append(elements, &meta.Element{ID: indexInfo.ID, TypeKey: meta.IndexElementKey})
	}

	failpoint.InjectCall("beforeRunReorgJobAndHandleErr", allIndexInfos)

	sctx, err1 := w.sessPool.Get()
	if err1 != nil {
		err = err1
		return
	}
	defer w.sessPool.Put(sctx)
	rh := newReorgHandler(sess.NewSession(sctx))
	dbInfo, err := jobCtx.metaMut.GetDatabase(job.SchemaID)
	if err != nil {
		return false, ver, errors.Trace(err)
	}
	reorgInfo, err := getReorgInfo(jobCtx.oldDDLCtx.jobContext(job.ID, job.ReorgMeta), jobCtx, rh, job, dbInfo, tbl, elements, mergingTmpIdx)
	if err != nil || reorgInfo == nil || reorgInfo.first {
		// If we run reorg firstly, we should update the job snapshot version
		// and then run the reorg next time.
		return false, ver, errors.Trace(err)
	}
	err = overwriteReorgInfoFromGlobalCheckpoint(w, rh.s, job, reorgInfo)
	if err != nil {
		return false, ver, errors.Trace(err)
	}
	err = w.runReorgJob(jobCtx, reorgInfo, tbl.Meta(), func() (addIndexErr error) {
		defer util.Recover(metrics.LabelDDL, "onCreateIndex",
			func() {
				addIndexErr = dbterror.ErrCancelledDDLJob.GenWithStack("add table `%v` index `%v` panic", tbl.Meta().Name, allIndexInfos[0].Name)
			}, false)
		return w.addTableIndex(jobCtx, tbl, reorgInfo)
	})
	if err != nil {
		if dbterror.ErrPausedDDLJob.Equal(err) {
			return false, ver, nil
		}
		if dbterror.ErrWaitReorgTimeout.Equal(err) {
			// if timeout, we should return, check for the owner and re-wait job done.
			return false, ver, nil
		}
		// TODO(tangenta): get duplicate column and match index.
		err = ingest.TryConvertToKeyExistsErr(err, allIndexInfos[0], tbl.Meta())
		if !isRetryableJobError(err, job.ErrorCount) {
			logutil.DDLLogger().Warn("run add index job failed, convert job to rollback", zap.Stringer("job", job), zap.Error(err))
			ver, err = convertAddIdxJob2RollbackJob(jobCtx, job, tbl.Meta(), allIndexInfos, err)
			if err1 := rh.RemoveDDLReorgHandle(job, reorgInfo.elements); err1 != nil {
				logutil.DDLLogger().Warn("run add index job failed, convert job to rollback, RemoveDDLReorgHandle failed", zap.Stringer("job", job), zap.Error(err1))
			}
		}
		return false, ver, errors.Trace(err)
	}

	failpoint.InjectCall("afterRunReorgJobAndHandleErr")
	return true, ver, nil
}

func onDropIndex(jobCtx *jobContext, job *model.Job) (ver int64, _ error) {
	tblInfo, allIndexInfos, ifExists, err := checkDropIndex(jobCtx.infoCache, jobCtx.metaMut, job)
	if err != nil {
		if ifExists && dbterror.ErrCantDropFieldOrKey.Equal(err) {
			job.Warning = toTError(err)
			job.State = model.JobStateDone
			return ver, nil
		}
		return ver, errors.Trace(err)
	}
	if tblInfo.TableCacheStatusType != model.TableCacheStatusDisable {
		return ver, errors.Trace(dbterror.ErrOptOnCacheTable.GenWithStackByArgs("Drop Index"))
	}

	if job.MultiSchemaInfo != nil && !job.IsRollingback() && job.MultiSchemaInfo.Revertible {
		job.MarkNonRevertible()
		job.SchemaState = allIndexInfos[0].State
		return updateVersionAndTableInfo(jobCtx, job, tblInfo, false)
	}

	originalState := allIndexInfos[0].State
	switch allIndexInfos[0].State {
	case model.StatePublic:
		// public -> write only
		for _, indexInfo := range allIndexInfos {
			indexInfo.State = model.StateWriteOnly
		}
		ver, err = updateVersionAndTableInfo(jobCtx, job, tblInfo, originalState != model.StateWriteOnly)
		if err != nil {
			return ver, errors.Trace(err)
		}
	case model.StateWriteOnly:
		// write only -> delete only
		for _, indexInfo := range allIndexInfos {
			indexInfo.State = model.StateDeleteOnly
		}
		ver, err = updateVersionAndTableInfo(jobCtx, job, tblInfo, originalState != model.StateDeleteOnly)
		if err != nil {
			return ver, errors.Trace(err)
		}
	case model.StateDeleteOnly:
		// delete only -> reorganization
		for _, indexInfo := range allIndexInfos {
			indexInfo.State = model.StateDeleteReorganization
		}
		ver, err = updateVersionAndTableInfo(jobCtx, job, tblInfo, originalState != model.StateDeleteReorganization)
		if err != nil {
			return ver, errors.Trace(err)
		}
	case model.StateDeleteReorganization:
		// reorganization -> absent
		isColumnarIndex := false
		indexIDs := make([]int64, 0, len(allIndexInfos))
		for _, indexInfo := range allIndexInfos {
			if indexInfo.IsColumnarIndex() {
				isColumnarIndex = true
			}
			indexInfo.State = model.StateNone
			// Set column index flag.
			DropIndexColumnFlag(tblInfo, indexInfo)
			RemoveDependentHiddenColumns(tblInfo, indexInfo)
			removeIndexInfo(tblInfo, indexInfo)
			indexIDs = append(indexIDs, indexInfo.ID)
		}

		failpoint.Inject("mockExceedErrorLimit", func(val failpoint.Value) {
			//nolint:forcetypeassert
			if val.(bool) {
				panic("panic test in cancelling add index")
			}
		})

		ver, err = updateVersionAndTableInfoWithCheck(jobCtx, job, tblInfo, originalState != model.StateNone)
		if err != nil {
			return ver, errors.Trace(err)
		}

		if isColumnarIndex {
			// Send sync schema notification to TiFlash.
			if err := infosync.SyncTiFlashTableSchema(jobCtx.stepCtx, tblInfo.ID); err != nil {
				logutil.DDLLogger().Warn("run drop column index but syncing TiFlash schema failed", zap.Error(err))
			}
		}

		// Finish this job.
		if job.IsRollingback() {
			dropArgs, err := model.GetFinishedModifyIndexArgs(job)
			job.FinishTableJob(model.JobStateRollbackDone, model.StateNone, ver, tblInfo)
			if err != nil {
				return ver, errors.Trace(err)
			}

			// Convert drop index args to finished add index args again to finish add index job.
			// Only rolled back add index jobs will get here, since drop index jobs can only be cancelled, not rolled back.
			addIndexArgs := &model.ModifyIndexArgs{
				PartitionIDs: dropArgs.PartitionIDs,
				OpType:       model.OpAddIndex,
			}
			for i, indexID := range indexIDs {
				addIndexArgs.IndexArgs = append(addIndexArgs.IndexArgs,
					&model.IndexArg{
						IndexID: indexID,
						IfExist: dropArgs.IndexArgs[i].IfExist,
					})
			}
			job.FillFinishedArgs(addIndexArgs)
		} else {
			// the partition ids were append by convertAddIdxJob2RollbackJob, it is weird, but for the compatibility,
			// we should keep appending the partitions in the convertAddIdxJob2RollbackJob.
			job.FinishTableJob(model.JobStateDone, model.StateNone, ver, tblInfo)
			// Global index key has t{tableID}_ prefix.
			// Assign partitionIDs empty to guarantee correct prefix in insertJobIntoDeleteRangeTable.
			dropArgs, err := model.GetDropIndexArgs(job)
			dropArgs.OpType = model.OpDropIndex
			if err != nil {
				return ver, errors.Trace(err)
			}
			dropArgs.IndexArgs[0].IndexID = indexIDs[0]
			dropArgs.IndexArgs[0].IsColumnar = allIndexInfos[0].IsColumnarIndex()
			dropArgs.IndexArgs[0].ColumnarIndexType = allIndexInfos[0].GetColumnarIndexType()
			if !allIndexInfos[0].Global {
				dropArgs.PartitionIDs = getPartitionIDs(tblInfo)
			}
			job.FillFinishedArgs(dropArgs)
		}
	default:
		return ver, errors.Trace(dbterror.ErrInvalidDDLState.GenWithStackByArgs("index", allIndexInfos[0].State))
	}
	job.SchemaState = allIndexInfos[0].State
	return ver, errors.Trace(err)
}

// RemoveDependentHiddenColumns removes hidden columns by the indexInfo.
func RemoveDependentHiddenColumns(tblInfo *model.TableInfo, idxInfo *model.IndexInfo) {
	hiddenColOffs := make([]int, 0)
	for _, indexColumn := range idxInfo.Columns {
		col := tblInfo.Columns[indexColumn.Offset]
		if col.Hidden {
			hiddenColOffs = append(hiddenColOffs, col.Offset)
		}
	}
	// Sort the offset in descending order.
	slices.SortFunc(hiddenColOffs, func(a, b int) int { return cmp.Compare(b, a) })
	// Move all the dependent hidden columns to the end.
	endOffset := len(tblInfo.Columns) - 1
	for _, offset := range hiddenColOffs {
		tblInfo.MoveColumnInfo(offset, endOffset)
	}
	tblInfo.Columns = tblInfo.Columns[:len(tblInfo.Columns)-len(hiddenColOffs)]
}

func removeIndexInfo(tblInfo *model.TableInfo, idxInfo *model.IndexInfo) {
	indices := tblInfo.Indices
	offset := -1
	for i, idx := range indices {
		if idxInfo.ID == idx.ID {
			offset = i
			break
		}
	}
	if offset == -1 {
		// The target index has been removed.
		return
	}
	// Remove the target index.
	tblInfo.Indices = slices.Delete(tblInfo.Indices, offset, offset+1)
}

func checkDropIndex(infoCache *infoschema.InfoCache, t *meta.Mutator, job *model.Job) (*model.TableInfo, []*model.IndexInfo, bool /* ifExists */, error) {
	schemaID := job.SchemaID
	tblInfo, err := GetTableInfoAndCancelFaultJob(t, job, schemaID)
	if err != nil {
		return nil, nil, false, errors.Trace(err)
	}

	args, err := model.GetDropIndexArgs(job)
	if err != nil {
		job.State = model.JobStateCancelled
		return nil, nil, false, errors.Trace(err)
	}

	indexInfos := make([]*model.IndexInfo, 0, len(args.IndexArgs))
	for _, idxArg := range args.IndexArgs {
		indexInfo := tblInfo.FindIndexByName(idxArg.IndexName.L)
		if indexInfo == nil {
			job.State = model.JobStateCancelled
			return nil, nil, idxArg.IfExist, dbterror.ErrCantDropFieldOrKey.GenWithStack("index %s doesn't exist", idxArg.IndexName)
		}

		// Check that drop primary index will not cause invisible implicit primary index.
		if err := checkInvisibleIndexesOnPK(tblInfo, []*model.IndexInfo{indexInfo}, job); err != nil {
			job.State = model.JobStateCancelled
			return nil, nil, false, errors.Trace(err)
		}

		// Double check for drop index needed in foreign key.
		if err := checkIndexNeededInForeignKeyInOwner(infoCache, job, job.SchemaName, tblInfo, indexInfo); err != nil {
			return nil, nil, false, errors.Trace(err)
		}
		indexInfos = append(indexInfos, indexInfo)
	}
	return tblInfo, indexInfos, false, nil
}

func checkInvisibleIndexesOnPK(tblInfo *model.TableInfo, indexInfos []*model.IndexInfo, job *model.Job) error {
	newIndices := make([]*model.IndexInfo, 0, len(tblInfo.Indices))
	for _, oidx := range tblInfo.Indices {
		needAppend := true
		for _, idx := range indexInfos {
			if idx.Name.L == oidx.Name.L {
				needAppend = false
				break
			}
		}
		if needAppend {
			newIndices = append(newIndices, oidx)
		}
	}
	newTbl := tblInfo.Clone()
	newTbl.Indices = newIndices
	if err := checkInvisibleIndexOnPK(newTbl); err != nil {
		job.State = model.JobStateCancelled
		return err
	}

	return nil
}

func checkRenameIndex(t *meta.Mutator, job *model.Job) (tblInfo *model.TableInfo, from, to ast.CIStr, err error) {
	schemaID := job.SchemaID
	tblInfo, err = GetTableInfoAndCancelFaultJob(t, job, schemaID)
	if err != nil {
		return nil, from, to, errors.Trace(err)
	}

	args, err := model.GetModifyIndexArgs(job)
	if err != nil {
		job.State = model.JobStateCancelled
		return nil, from, to, errors.Trace(err)
	}
	from, to = args.GetRenameIndexes()

	// Double check. See function `RenameIndex` in executor.go
	duplicate, err := ValidateRenameIndex(from, to, tblInfo)
	if duplicate {
		return nil, from, to, nil
	}
	if err != nil {
		job.State = model.JobStateCancelled
		return nil, from, to, errors.Trace(err)
	}
	return tblInfo, from, to, errors.Trace(err)
}

func checkAlterIndexVisibility(t *meta.Mutator, job *model.Job) (*model.TableInfo, ast.CIStr, bool, error) {
	var (
		indexName ast.CIStr
		invisible bool
	)

	schemaID := job.SchemaID
	tblInfo, err := GetTableInfoAndCancelFaultJob(t, job, schemaID)
	if err != nil {
		return nil, indexName, invisible, errors.Trace(err)
	}

	args, err := model.GetAlterIndexVisibilityArgs(job)
	if err != nil {
		job.State = model.JobStateCancelled
		return nil, indexName, invisible, errors.Trace(err)
	}
	indexName, invisible = args.IndexName, args.Invisible

	skip, err := validateAlterIndexVisibility(nil, indexName, invisible, tblInfo)
	if err != nil {
		job.State = model.JobStateCancelled
		return nil, indexName, invisible, errors.Trace(err)
	}
	if skip {
		job.State = model.JobStateDone
		return nil, indexName, invisible, nil
	}
	return tblInfo, indexName, invisible, nil
}

// indexRecord is the record information of an index.
type indexRecord struct {
	handle kv.Handle
	key    []byte        // It's used to lock a record. Record it to reduce the encoding time.
	vals   []types.Datum // It's the index values.
	rsData []types.Datum // It's the restored data for handle.
	skip   bool          // skip indicates that the index key is already exists, we should not add it.
}

type baseIndexWorker struct {
	*backfillCtx
	indexes []table.Index

	tp backfillerType
	// The following attributes are used to reduce memory allocation.
	defaultVals []types.Datum
	idxRecords  []*indexRecord
	rowMap      map[int64]types.Datum
	rowDecoder  *decoder.RowDecoder
}

type addIndexTxnWorker struct {
	baseIndexWorker

	// The following attributes are used to reduce memory allocation.
	idxKeyBufs         [][]byte
	batchCheckKeys     []kv.Key
	batchCheckValues   [][]byte
	distinctCheckFlags []bool
	recordIdx          []int
}

func newAddIndexTxnWorker(
	decodeColMap map[int64]decoder.Column,
	t table.PhysicalTable,
	bfCtx *backfillCtx,
	job *model.Job,
	elements []*meta.Element,
	currElement *meta.Element,
) (*addIndexTxnWorker, error) {
	if !bytes.Equal(currElement.TypeKey, meta.IndexElementKey) {
		logutil.DDLLogger().Error("Element type for addIndexTxnWorker incorrect",
			zap.Int64("job ID", job.ID), zap.ByteString("element type", currElement.TypeKey), zap.Int64("element ID", elements[0].ID))
		return nil, errors.Errorf("element type is not index, typeKey: %v", currElement.TypeKey)
	}

	allIndexes := make([]table.Index, 0, len(elements))
	if job.Type == model.ActionModifyColumn {
		// For modify column with indexes, we only need to add the index one by one.
		indexInfo := model.FindIndexInfoByID(t.Meta().Indices, currElement.ID)
		index := tables.NewIndex(t.GetPhysicalID(), t.Meta(), indexInfo)
		allIndexes = append(allIndexes, index)
	} else {
		for _, elem := range elements {
			if !bytes.Equal(elem.TypeKey, meta.IndexElementKey) {
				continue
			}
			indexInfo := model.FindIndexInfoByID(t.Meta().Indices, elem.ID)
			index := tables.NewIndex(t.GetPhysicalID(), t.Meta(), indexInfo)
			allIndexes = append(allIndexes, index)
		}
	}
	rowDecoder := decoder.NewRowDecoder(t, t.WritableCols(), decodeColMap)

	return &addIndexTxnWorker{
		baseIndexWorker: baseIndexWorker{
			backfillCtx: bfCtx,
			indexes:     allIndexes,
			rowDecoder:  rowDecoder,
			defaultVals: make([]types.Datum, len(t.WritableCols())),
			rowMap:      make(map[int64]types.Datum, len(decodeColMap)),
		},
	}, nil
}

func (w *baseIndexWorker) AddMetricInfo(cnt float64) {
	w.metricCounter.Add(cnt)
}

func (w *baseIndexWorker) String() string {
	return w.tp.String()
}

func (w *baseIndexWorker) GetCtx() *backfillCtx {
	return w.backfillCtx
}

// mockNotOwnerErrOnce uses to make sure `notOwnerErr` only mock error once.
var mockNotOwnerErrOnce uint32

// getIndexRecord gets index columns values use w.rowDecoder, and generate indexRecord.
func (w *baseIndexWorker) getIndexRecord(idxInfo *model.IndexInfo, handle kv.Handle, recordKey []byte) (*indexRecord, error) {
	cols := w.table.WritableCols()
	failpoint.Inject("MockGetIndexRecordErr", func(val failpoint.Value) {
		if valStr, ok := val.(string); ok {
			switch valStr {
			case "cantDecodeRecordErr":
				failpoint.Return(nil, errors.Trace(dbterror.ErrCantDecodeRecord.GenWithStackByArgs("index",
					errors.New("mock can't decode record error"))))
			case "modifyColumnNotOwnerErr":
				if idxInfo.Name.O == "_Idx$_idx_0" && handle.IntValue() == 7168 && atomic.CompareAndSwapUint32(&mockNotOwnerErrOnce, 0, 1) {
					failpoint.Return(nil, errors.Trace(dbterror.ErrNotOwner))
				}
			case "addIdxNotOwnerErr":
				// For the case of the old TiDB version(do not exist the element information) is upgraded to the new TiDB version.
				// First step, we need to exit "addPhysicalTableIndex".
				if idxInfo.Name.O == "idx2" && handle.IntValue() == 6144 && atomic.CompareAndSwapUint32(&mockNotOwnerErrOnce, 1, 2) {
					failpoint.Return(nil, errors.Trace(dbterror.ErrNotOwner))
				}
			}
		}
	})
	idxVal := make([]types.Datum, len(idxInfo.Columns))
	var err error
	for j, v := range idxInfo.Columns {
		col := cols[v.Offset]
		idxColumnVal, ok := w.rowMap[col.ID]
		if ok {
			idxVal[j] = idxColumnVal
			continue
		}
		idxColumnVal, err = tables.GetColDefaultValue(w.exprCtx, col, w.defaultVals)
		if err != nil {
			return nil, errors.Trace(err)
		}

		idxVal[j] = idxColumnVal
	}

	rsData := tables.TryGetHandleRestoredDataWrapper(w.table.Meta(), nil, w.rowMap, idxInfo)
	idxRecord := &indexRecord{handle: handle, key: recordKey, vals: idxVal, rsData: rsData}
	return idxRecord, nil
}

func (w *baseIndexWorker) cleanRowMap() {
	for id := range w.rowMap {
		delete(w.rowMap, id)
	}
}

// getNextKey gets next key of entry that we are going to process.
func (w *baseIndexWorker) getNextKey(taskRange reorgBackfillTask, taskDone bool) (nextKey kv.Key) {
	if !taskDone {
		// The task is not done. So we need to pick the last processed entry's handle and add one.
		lastHandle := w.idxRecords[len(w.idxRecords)-1].handle
		recordKey := tablecodec.EncodeRecordKey(taskRange.physicalTable.RecordPrefix(), lastHandle)
		return recordKey.Next()
	}
	return taskRange.endKey
}

func (w *baseIndexWorker) updateRowDecoder(handle kv.Handle, rawRecord []byte) error {
	sysZone := w.loc
	_, err := w.rowDecoder.DecodeAndEvalRowWithMap(w.exprCtx, handle, rawRecord, sysZone, w.rowMap)
	return errors.Trace(err)
}

// fetchRowColVals fetch w.batchCnt count records that need to reorganize indices, and build the corresponding indexRecord slice.
// fetchRowColVals returns:
// 1. The corresponding indexRecord slice.
// 2. Next handle of entry that we need to process.
// 3. Boolean indicates whether the task is done.
// 4. error occurs in fetchRowColVals. nil if no error occurs.
func (w *baseIndexWorker) fetchRowColVals(txn kv.Transaction, taskRange reorgBackfillTask) ([]*indexRecord, kv.Key, bool, error) {
	// TODO: use tableScan to prune columns.
	w.idxRecords = w.idxRecords[:0]
	startTime := time.Now()

	// taskDone means that the reorged handle is out of taskRange.endHandle.
	taskDone := false
	oprStartTime := startTime
	err := iterateSnapshotKeys(w.jobContext, w.ddlCtx.store, taskRange.priority, taskRange.physicalTable.RecordPrefix(), txn.StartTS(),
		taskRange.startKey, taskRange.endKey, func(handle kv.Handle, recordKey kv.Key, rawRow []byte) (bool, error) {
			oprEndTime := time.Now()
			logSlowOperations(oprEndTime.Sub(oprStartTime), "iterateSnapshotKeys in baseIndexWorker fetchRowColVals", 0)
			oprStartTime = oprEndTime

			taskDone = recordKey.Cmp(taskRange.endKey) >= 0

			if taskDone || len(w.idxRecords) >= w.batchCnt {
				return false, nil
			}

			// Decode one row, generate records of this row.
			err := w.updateRowDecoder(handle, rawRow)
			if err != nil {
				return false, err
			}
			for _, index := range w.indexes {
				idxRecord, err1 := w.getIndexRecord(index.Meta(), handle, recordKey)
				if err1 != nil {
					return false, errors.Trace(err1)
				}
				w.idxRecords = append(w.idxRecords, idxRecord)
			}
			// If there are generated column, rowDecoder will use column value that not in idxInfo.Columns to calculate
			// the generated value, so we need to clear up the reusing map.
			w.cleanRowMap()

			if recordKey.Cmp(taskRange.endKey) == 0 {
				taskDone = true
				return false, nil
			}
			return true, nil
		})

	if len(w.idxRecords) == 0 {
		taskDone = true
	}

	logutil.DDLLogger().Debug("txn fetches handle info", zap.Stringer("worker", w), zap.Uint64("txnStartTS", txn.StartTS()),
		zap.String("taskRange", taskRange.String()), zap.Duration("takeTime", time.Since(startTime)))
	return w.idxRecords, w.getNextKey(taskRange, taskDone), taskDone, errors.Trace(err)
}

func (w *addIndexTxnWorker) initBatchCheckBufs(batchCount int) {
	if len(w.idxKeyBufs) < batchCount {
		w.idxKeyBufs = make([][]byte, batchCount)
	}

	w.batchCheckKeys = w.batchCheckKeys[:0]
	w.batchCheckValues = w.batchCheckValues[:0]
	w.distinctCheckFlags = w.distinctCheckFlags[:0]
	w.recordIdx = w.recordIdx[:0]
}

func (w *addIndexTxnWorker) checkHandleExists(idxInfo *model.IndexInfo, key kv.Key, value []byte, handle kv.Handle) error {
	tblInfo := w.table.Meta()
	idxColLen := len(idxInfo.Columns)
	h, err := tablecodec.DecodeIndexHandle(key, value, idxColLen)
	if err != nil {
		return errors.Trace(err)
	}
	hasBeenBackFilled := h.Equal(handle)
	if hasBeenBackFilled {
		return nil
	}
	return ddlutil.GenKeyExistsErr(key, value, idxInfo, tblInfo)
}

// batchCheckUniqueKey checks the unique keys in the batch.
// Note that `idxRecords` may belong to multiple indexes.
func (w *addIndexTxnWorker) batchCheckUniqueKey(txn kv.Transaction, idxRecords []*indexRecord) error {
	w.initBatchCheckBufs(len(idxRecords))
	evalCtx := w.exprCtx.GetEvalCtx()
	ec := evalCtx.ErrCtx()
	uniqueBatchKeys := make([]kv.Key, 0, len(idxRecords))
	cnt := 0
	for i, record := range idxRecords {
		idx := w.indexes[i%len(w.indexes)]
		if !idx.Meta().Unique {
			// non-unique key need not to check, use `nil` as a placeholder to keep
			// `idxRecords[i]` belonging to `indexes[i%len(indexes)]`.
			w.batchCheckKeys = append(w.batchCheckKeys, nil)
			w.batchCheckValues = append(w.batchCheckValues, nil)
			w.distinctCheckFlags = append(w.distinctCheckFlags, false)
			w.recordIdx = append(w.recordIdx, 0)
			continue
		}
		// skip by default.
		idxRecords[i].skip = true
		iter := idx.GenIndexKVIter(ec, w.loc, record.vals, record.handle, idxRecords[i].rsData)
		for iter.Valid() {
			var buf []byte
			if cnt < len(w.idxKeyBufs) {
				buf = w.idxKeyBufs[cnt]
			}
			key, val, distinct, err := iter.Next(buf, nil)
			if err != nil {
				return errors.Trace(err)
			}
			if cnt < len(w.idxKeyBufs) {
				w.idxKeyBufs[cnt] = key
			} else {
				w.idxKeyBufs = append(w.idxKeyBufs, key)
			}
			cnt++
			w.batchCheckKeys = append(w.batchCheckKeys, key)
			w.batchCheckValues = append(w.batchCheckValues, val)
			w.distinctCheckFlags = append(w.distinctCheckFlags, distinct)
			w.recordIdx = append(w.recordIdx, i)
			uniqueBatchKeys = append(uniqueBatchKeys, key)
		}
	}

	if len(uniqueBatchKeys) == 0 {
		return nil
	}

	batchVals, err := txn.BatchGet(context.Background(), uniqueBatchKeys)
	if err != nil {
		return errors.Trace(err)
	}

	// 1. unique-key/primary-key is duplicate and the handle is equal, skip it.
	// 2. unique-key/primary-key is duplicate and the handle is not equal, return duplicate error.
	// 3. non-unique-key is duplicate, skip it.
	for i, key := range w.batchCheckKeys {
		if len(key) == 0 {
			continue
		}
		idx := w.indexes[i%len(w.indexes)]
		val, found := batchVals[string(key)]
		if found {
			if w.distinctCheckFlags[i] {
				if err := w.checkHandleExists(idx.Meta(), key, val, idxRecords[w.recordIdx[i]].handle); err != nil {
					return errors.Trace(err)
				}
			}
		} else if w.distinctCheckFlags[i] {
			// The keys in w.batchCheckKeys also maybe duplicate,
			// so we need to backfill the not found key into `batchVals` map.
			batchVals[string(key)] = w.batchCheckValues[i]
		}
		idxRecords[w.recordIdx[i]].skip = found && idxRecords[w.recordIdx[i]].skip
	}
	return nil
}

func getLocalWriterConfig(indexCnt, writerCnt int) *backend.LocalWriterConfig {
	writerCfg := &backend.LocalWriterConfig{}
	// avoid unit test panic
	memRoot := ingest.LitMemRoot
	if memRoot == nil {
		return writerCfg
	}

	// leave some room for objects overhead
	availMem := memRoot.MaxMemoryQuota() - memRoot.CurrentUsage() - int64(10*size.MB)
	memLimitPerWriter := availMem / int64(indexCnt) / int64(writerCnt)
	memLimitPerWriter = min(memLimitPerWriter, litconfig.DefaultLocalWriterMemCacheSize)
	writerCfg.Local.MemCacheSize = memLimitPerWriter
	return writerCfg
}

func writeChunk(
	ctx context.Context,
	writers []ingest.Writer,
	indexes []table.Index,
	copCtx copr.CopContext,
	loc *time.Location,
	errCtx errctx.Context,
	writeStmtBufs *variable.WriteStmtBufs,
	copChunk *chunk.Chunk,
	tblInfo *model.TableInfo,
) (rowCnt int, bytes int, err error) {
	iter := chunk.NewIterator4Chunk(copChunk)
	c := copCtx.GetBase()
	ectx := c.ExprCtx.GetEvalCtx()

	maxIdxColCnt := maxIndexColumnCount(indexes)
	idxDataBuf := make([]types.Datum, maxIdxColCnt)
	handleDataBuf := make([]types.Datum, len(c.HandleOutputOffsets))
	var restoreDataBuf []types.Datum
	count := 0
	totalBytes := 0

	unlockFns := make([]func(), 0, len(writers))
	for _, w := range writers {
		unlock := w.LockForWrite()
		unlockFns = append(unlockFns, unlock)
	}
	defer func() {
		for _, unlock := range unlockFns {
			unlock()
		}
	}()
	needRestoreForIndexes := make([]bool, len(indexes))
	restore, pkNeedRestore := false, false
	if c.PrimaryKeyInfo != nil && c.TableInfo.IsCommonHandle && c.TableInfo.CommonHandleVersion != 0 {
		pkNeedRestore = tables.NeedRestoredData(c.PrimaryKeyInfo.Columns, c.TableInfo.Columns)
	}
	for i, index := range indexes {
		needRestore := pkNeedRestore || tables.NeedRestoredData(index.Meta().Columns, c.TableInfo.Columns)
		needRestoreForIndexes[i] = needRestore
		restore = restore || needRestore
	}
	if restore {
		restoreDataBuf = make([]types.Datum, len(c.HandleOutputOffsets))
	}
	for row := iter.Begin(); row != iter.End(); row = iter.Next() {
		handleDataBuf := ExtractDatumByOffsets(ectx, row, c.HandleOutputOffsets, c.ExprColumnInfos, handleDataBuf)
		if restore {
			// restoreDataBuf should not truncate index values.
			for i, datum := range handleDataBuf {
				restoreDataBuf[i] = *datum.Clone()
			}
		}
		h, err := BuildHandle(handleDataBuf, c.TableInfo, c.PrimaryKeyInfo, loc, errCtx)
		if err != nil {
			return 0, totalBytes, errors.Trace(err)
		}
		for i, index := range indexes {
			idxID := index.Meta().ID
			idxDataBuf = ExtractDatumByOffsets(ectx,
				row, copCtx.IndexColumnOutputOffsets(idxID), c.ExprColumnInfos, idxDataBuf)
			idxData := idxDataBuf[:len(index.Meta().Columns)]
			var rsData []types.Datum
			if needRestoreForIndexes[i] {
				rsData = getRestoreData(c.TableInfo, copCtx.IndexInfo(idxID), c.PrimaryKeyInfo, restoreDataBuf)
			}
			kvBytes, err := writeOneKV(ctx, writers[i], index, loc, errCtx, writeStmtBufs, idxData, rsData, h)
			if err != nil {
				err = ingest.TryConvertToKeyExistsErr(err, index.Meta(), tblInfo)
				return 0, totalBytes, errors.Trace(err)
			}
			totalBytes += int(kvBytes)
		}
		count++
	}
	return count, totalBytes, nil
}

func maxIndexColumnCount(indexes []table.Index) int {
	maxCnt := 0
	for _, idx := range indexes {
		colCnt := len(idx.Meta().Columns)
		if colCnt > maxCnt {
			maxCnt = colCnt
		}
	}
	return maxCnt
}

func writeOneKV(
	ctx context.Context,
	writer ingest.Writer,
	index table.Index,
	loc *time.Location,
	errCtx errctx.Context,
	writeBufs *variable.WriteStmtBufs,
	idxDt, rsData []types.Datum,
	handle kv.Handle,
) (int64, error) {
	var kvBytes int64
	iter := index.GenIndexKVIter(errCtx, loc, idxDt, handle, rsData)
	for iter.Valid() {
		key, idxVal, _, err := iter.Next(writeBufs.IndexKeyBuf, writeBufs.RowValBuf)
		if err != nil {
			return kvBytes, errors.Trace(err)
		}
		failpoint.Inject("mockLocalWriterPanic", func() {
			panic("mock panic")
		})
		err = writer.WriteRow(ctx, key, idxVal, handle)
		if err != nil {
			return kvBytes, errors.Trace(err)
		}
		kvBytes += int64(len(key) + len(idxVal))
		failpoint.Inject("mockLocalWriterError", func() {
			failpoint.Return(0, errors.New("mock engine error"))
		})
		writeBufs.IndexKeyBuf = key
		writeBufs.RowValBuf = idxVal
	}
	return kvBytes, nil
}

// BackfillData will backfill table index in a transaction. A lock corresponds to a rowKey if the value of rowKey is changed,
// Note that index columns values may change, and an index is not allowed to be added, so the txn will rollback and retry.
// BackfillData will add w.batchCnt indices once, default value of w.batchCnt is 128.
func (w *addIndexTxnWorker) BackfillData(_ context.Context, handleRange reorgBackfillTask) (taskCtx backfillTaskContext, errInTxn error) {
	failpoint.Inject("errorMockPanic", func(val failpoint.Value) {
		//nolint:forcetypeassert
		if val.(bool) {
			panic("panic test")
		}
	})

	oprStartTime := time.Now()
	jobID := handleRange.getJobID()
	ctx := kv.WithInternalSourceAndTaskType(context.Background(), w.jobContext.ddlJobSourceType(), kvutil.ExplicitTypeDDL)
	errInTxn = kv.RunInNewTxn(ctx, w.ddlCtx.store, true, func(_ context.Context, txn kv.Transaction) (err error) {
		taskCtx.finishTS = txn.StartTS()
		taskCtx.addedCount = 0
		taskCtx.scanCount = 0
		updateTxnEntrySizeLimitIfNeeded(txn)
		txn.SetOption(kv.Priority, handleRange.priority)
		if tagger := w.GetCtx().getResourceGroupTaggerForTopSQL(jobID); tagger != nil {
			txn.SetOption(kv.ResourceGroupTagger, tagger)
		}
		txn.SetOption(kv.ResourceGroupName, w.jobContext.resourceGroupName)

		idxRecords, nextKey, taskDone, err := w.fetchRowColVals(txn, handleRange)
		if err != nil {
			return errors.Trace(err)
		}
		taskCtx.nextKey = nextKey
		taskCtx.done = taskDone

		err = w.batchCheckUniqueKey(txn, idxRecords)
		if err != nil {
			return errors.Trace(err)
		}
		failpoint.InjectCall("addIndexTxnWorkerBackfillData", len(idxRecords))

		for i, idxRecord := range idxRecords {
			taskCtx.scanCount++
			// The index is already exists, we skip it, no needs to backfill it.
			// The following update, delete, insert on these rows, TiDB can handle it correctly.
			if idxRecord.skip {
				continue
			}

			// We need to add this lock to make sure pessimistic transaction can realize this operation.
			// For the normal pessimistic transaction, it's ok. But if async commit is used, it may lead to inconsistent data and index.
			// TODO: For global index, lock the correct key?! Currently it locks the partition (phyTblID) and the handle or actual key?
			// but should really lock the table's ID + key col(s)
			err := txn.LockKeys(context.Background(), new(kv.LockCtx), idxRecord.key)
			if err != nil {
				return errors.Trace(err)
			}

			handle, err := w.indexes[i%len(w.indexes)].Create(
				w.tblCtx, txn, idxRecord.vals, idxRecord.handle, idxRecord.rsData,
				table.WithIgnoreAssertion,
				table.FromBackfill,
				// Constrains is already checked in batchCheckUniqueKey
				table.DupKeyCheckSkip,
			)
			if err != nil {
				if kv.ErrKeyExists.Equal(err) && idxRecord.handle.Equal(handle) {
					// Index already exists, skip it.
					continue
				}
				return errors.Trace(err)
			}
			taskCtx.addedCount++
		}

		return nil
	})
	logSlowOperations(time.Since(oprStartTime), "AddIndexBackfillData", 3000)
	failpoint.Inject("mockDMLExecution", func(val failpoint.Value) {
		//nolint:forcetypeassert
		if val.(bool) && MockDMLExecution != nil {
			MockDMLExecution()
		}
	})
	failpoint.InjectCall("mockAddIndexTxnWorkerStuck")
	return
}

// MockDMLExecution is only used for test.
var MockDMLExecution func()

// MockDMLExecutionMerging is only used for test.
var MockDMLExecutionMerging func()

func (w *worker) addPhysicalTableIndex(
	ctx context.Context,
	t table.PhysicalTable,
	reorgInfo *reorgInfo,
) error {
	if reorgInfo.mergingTmpIdx {
		logutil.DDLLogger().Info("start to merge temp index", zap.Stringer("job", reorgInfo.Job), zap.Stringer("reorgInfo", reorgInfo))
		return w.writePhysicalTableRecord(ctx, w.sessPool, t, typeAddIndexMergeTmpWorker, reorgInfo)
	}
	logutil.DDLLogger().Info("start to add table index", zap.Stringer("job", reorgInfo.Job), zap.Stringer("reorgInfo", reorgInfo))
	m := metrics.RegisterLightningCommonMetricsForDDL(reorgInfo.ID)
	ctx = lightningmetric.WithCommonMetric(ctx, m)
	defer func() {
		metrics.UnregisterLightningCommonMetricsForDDL(reorgInfo.ID, m)
	}()
	return w.writePhysicalTableRecord(ctx, w.sessPool, t, typeAddIndexWorker, reorgInfo)
}

// addTableIndex handles the add index reorganization state for a table.
func (w *worker) addTableIndex(
	jobCtx *jobContext,
	t table.Table,
	reorgInfo *reorgInfo,
) error {
	ctx := jobCtx.stepCtx
	if reorgInfo.ReorgMeta.IsDistReorg && reorgInfo.ReorgMeta.ReorgTp == model.ReorgTypeLitMerge {
		err := w.executeDistTask(jobCtx, t, reorgInfo)
		if err != nil {
			return err
		}
		if reorgInfo.ReorgMeta.UseCloudStorage {
			// When adding unique index by global sort, it detects duplicate keys in each step.
			// A duplicate key must be detected before, so we can skip the check bellow.
			return nil
		}
		if reorgInfo.mergingTmpIdx {
			// Merging temp index checks the duplicate keys in subtask executors.
			return nil
		}
		return checkDuplicateForUniqueIndex(ctx, t, reorgInfo, w.store)
	}

	var err error
	if tbl, ok := t.(table.PartitionedTable); ok {
		var finish, ok bool
		for !finish {
			var p table.PhysicalTable
			if tbl.Meta().ID == reorgInfo.PhysicalTableID {
				p, ok = t.(table.PhysicalTable) // global index
				if !ok {
					return fmt.Errorf("unexpected error, can't cast %T to table.PhysicalTable", t)
				}
			} else {
				p = tbl.GetPartition(reorgInfo.PhysicalTableID)
				if p == nil {
					return dbterror.ErrCancelledDDLJob.GenWithStack("Can not find partition id %d for table %d", reorgInfo.PhysicalTableID, t.Meta().ID)
				}
			}
			err = w.addPhysicalTableIndex(ctx, p, reorgInfo)
			if err != nil {
				break
			}

			finish, err = updateReorgInfo(w.sessPool, tbl, reorgInfo)
			if err != nil {
				return errors.Trace(err)
			}
			failpoint.InjectCall("afterUpdatePartitionReorgInfo", reorgInfo.Job)
			// Every time we finish a partition, we update the progress of the job.
			if rc := w.getReorgCtx(reorgInfo.Job.ID); rc != nil {
				reorgInfo.Job.SetRowCount(rc.getRowCount())
			}
		}
	} else {
		//nolint:forcetypeassert
		phyTbl := t.(table.PhysicalTable)
		err = w.addPhysicalTableIndex(ctx, phyTbl, reorgInfo)
	}
	return errors.Trace(err)
}

func checkDuplicateForUniqueIndex(ctx context.Context, t table.Table, reorgInfo *reorgInfo, store kv.Storage) (err error) {
	var (
		backendCtx ingest.BackendCtx
		cfg        *local.BackendConfig
		backend    *local.Backend
	)
	defer func() {
		if backendCtx != nil {
			backendCtx.Close()
		}
		if backend != nil {
			backend.Close()
		}
	}()
	for _, elem := range reorgInfo.elements {
		indexInfo := model.FindIndexInfoByID(t.Meta().Indices, elem.ID)
		if indexInfo == nil {
			return errors.New("unexpected error, can't find index info")
		}
		if indexInfo.Unique {
			ctx := tidblogutil.WithCategory(ctx, "ddl-ingest")
			if backendCtx == nil {
				if config.GetGlobalConfig().Store == config.StoreTypeTiKV {
					cfg, backend, err = ingest.CreateLocalBackend(ctx, store, reorgInfo.Job, true, 0)
					if err != nil {
						return errors.Trace(err)
					}
				}
				backendCtx, err = ingest.NewBackendCtxBuilder(ctx, store, reorgInfo.Job).
					ForDuplicateCheck().
					Build(cfg, backend)
				if err != nil {
					return err
				}
			}
			err = backendCtx.CollectRemoteDuplicateRows(indexInfo.ID, t)
			failpoint.Inject("mockCheckDuplicateForUniqueIndexError", func(_ failpoint.Value) {
				err = context.DeadlineExceeded
			})
			if err != nil {
				return err
			}
		}
	}
	return nil
}

// TaskKeyBuilder is used to build task key for the backfill job.
type TaskKeyBuilder struct {
	keyspace       string
	multiSchemaSeq int32
	mergeTempIdx   bool
	jobID          int64
}

// NewTaskKeyBuilder creates a new TaskKeyBuilder.
func NewTaskKeyBuilder() *TaskKeyBuilder {
	return &TaskKeyBuilder{multiSchemaSeq: -1}
}

// SetMergeTempIndex sets whether to merge the temporary index.
func (b *TaskKeyBuilder) SetMergeTempIndex(flag bool) *TaskKeyBuilder {
	b.mergeTempIdx = flag
	return b
}

// SetMultiSchema sets the multi-schema change information.
func (b *TaskKeyBuilder) SetMultiSchema(info *model.MultiSchemaInfo) *TaskKeyBuilder {
	if info != nil {
		b.multiSchemaSeq = info.Seq
	}
	return b
}

// Build builds the task key for the backfill job.
func (b *TaskKeyBuilder) Build(jobID int64) string {
	labels := make([]string, 0, 8)
	if kerneltype.IsNextGen() {
		labels = append(labels, keyspace.GetKeyspaceNameBySettings())
	}
	labels = append(labels, "ddl", proto.Backfill.String(), strconv.FormatInt(jobID, 10))
	if b.multiSchemaSeq >= 0 {
		labels = append(labels, strconv.Itoa(int(b.multiSchemaSeq)))
	}
	if b.mergeTempIdx {
		labels = append(labels, "merge")
	}
	return strings.Join(labels, "/")
}

// TaskKey generates a task key for the backfill job.
func TaskKey(jobID int64, mergeTempIdx bool) string {
	labels := make([]string, 0, 8)
	if kerneltype.IsNextGen() {
		ks := keyspace.GetKeyspaceNameBySettings()
		labels = append(labels, ks)
	}
	labels = append(labels, "ddl", proto.Backfill.String(), strconv.FormatInt(jobID, 10))
	if mergeTempIdx {
		labels = append(labels, "merge")
	}
	return strings.Join(labels, "/")
}

func (w *worker) executeDistTask(jobCtx *jobContext, t table.Table, reorgInfo *reorgInfo) error {
	stepCtx := jobCtx.stepCtx
	taskType := proto.Backfill
	tkBuilder := NewTaskKeyBuilder().
		SetMultiSchema(reorgInfo.Job.MultiSchemaInfo).
		SetMergeTempIndex(reorgInfo.mergingTmpIdx)
	taskKey := tkBuilder.Build(reorgInfo.Job.ID)
	g, ctx := errgroup.WithContext(w.workCtx)
	ctx = kv.WithInternalSourceType(ctx, kv.InternalDistTask)

	done := make(chan struct{})
	// For resuming add index task.
	// Need to fetch task by taskKey in tidb_global_task and tidb_global_task_history tables.
	// When pausing the related ddl job, it is possible that the task with taskKey is succeed and in tidb_global_task_history.
	// As a result, when resuming the related ddl job,
	// it is necessary to check task exits in tidb_global_task and tidb_global_task_history tables.
	taskManager, err := storage.GetDXFSvcTaskMgr()
	if err != nil {
		return err
	}
	task, err := taskManager.GetTaskByKeyWithHistory(w.workCtx, taskKey)
	if err != nil && !goerrors.Is(err, storage.ErrTaskNotFound) {
		return err
	}

	var (
		taskID                                            int64
		lastConcurrency, lastBatchSize, lastMaxWriteSpeed int
	)
	if task != nil {
		// It's possible that the task state is succeed but the ddl job is paused.
		// When task in succeed state, we can skip the dist task execution/scheduling process.
		if task.State == proto.TaskStateSucceed {
			w.updateDistTaskRowCount(taskKey, reorgInfo.Job.ID)
			logutil.DDLLogger().Info(
				"task succeed, start to resume the ddl job",
				zap.String("task-key", taskKey))
			return nil
		}
		taskMeta := &BackfillTaskMeta{}
		if err := json.Unmarshal(task.Meta, taskMeta); err != nil {
			return errors.Trace(err)
		}
		taskID = task.ID
		lastConcurrency = task.Concurrency
		lastBatchSize = taskMeta.Job.ReorgMeta.GetBatchSize()
		lastMaxWriteSpeed = taskMeta.Job.ReorgMeta.GetMaxWriteSpeed()
		g.Go(func() error {
			defer close(done)
			backoffer := backoff.NewExponential(scheduler.RetrySQLInterval, 2, scheduler.RetrySQLMaxInterval)
			err := handle.RunWithRetry(ctx, scheduler.RetrySQLTimes, backoffer, logutil.DDLLogger(),
				func(context.Context) (bool, error) {
					return true, handle.ResumeTask(w.workCtx, taskKey)
				},
			)
			if err != nil {
				return err
			}
			err = handle.WaitTaskDoneOrPaused(ctx, task.ID)
			if err := w.isReorgRunnable(stepCtx, true); err != nil {
				if dbterror.ErrPausedDDLJob.Equal(err) {
					logutil.DDLLogger().Warn("job paused by user", zap.Error(err))
					return dbterror.ErrPausedDDLJob.GenWithStackByArgs(reorgInfo.Job.ID)
				}
			}
			return err
		})
	} else {
		job := reorgInfo.Job
		workerCntLimit := job.ReorgMeta.GetConcurrency()
		concurrency, err := adjustConcurrency(ctx, taskManager, workerCntLimit)
		if err != nil {
			return err
		}
		logutil.DDLLogger().Info("adjusted add-index task concurrency",
			zap.Int("worker-cnt", workerCntLimit), zap.Int("task-concurrency", concurrency),
			zap.String("task-key", taskKey))
		rowSize := estimateTableRowSize(w.workCtx, w.store, w.sess.GetRestrictedSQLExecutor(), t)
		taskMeta := &BackfillTaskMeta{
			Job:             *job.Clone(),
			EleIDs:          extractElemIDs(reorgInfo),
			EleTypeKey:      reorgInfo.currElement.TypeKey,
			CloudStorageURI: w.jobContext(job.ID, job.ReorgMeta).cloudStorageURI,
			MergeTempIndex:  reorgInfo.mergingTmpIdx,
			EstimateRowSize: rowSize,
			Version:         BackfillTaskMetaVersion1,
		}

		metaData, err := json.Marshal(taskMeta)
		if err != nil {
			return err
		}

		targetScope := reorgInfo.ReorgMeta.TargetScope
		maxNodeCnt := reorgInfo.ReorgMeta.MaxNodeCount
		task, err := handle.SubmitTask(ctx, taskKey, taskType, w.store.GetKeyspace(), concurrency, targetScope, maxNodeCnt, metaData)
		if err != nil {
			return err
		}

		taskID = task.ID
		lastConcurrency = concurrency
		lastBatchSize = taskMeta.Job.ReorgMeta.GetBatchSize()
		lastMaxWriteSpeed = taskMeta.Job.ReorgMeta.GetMaxWriteSpeed()

		g.Go(func() error {
			defer close(done)
			err := handle.WaitTaskDoneOrPaused(ctx, task.ID)
			failpoint.InjectCall("pauseAfterDistTaskFinished")
			if err := w.isReorgRunnable(stepCtx, true); err != nil {
				if dbterror.ErrPausedDDLJob.Equal(err) {
					logutil.DDLLogger().Warn("job paused by user", zap.Error(err))
					return dbterror.ErrPausedDDLJob.GenWithStackByArgs(reorgInfo.Job.ID)
				}
			}
			return err
		})
	}

	g.Go(func() error {
		checkFinishTk := time.NewTicker(CheckBackfillJobFinishInterval)
		defer checkFinishTk.Stop()
		updateRowCntTk := time.NewTicker(UpdateBackfillJobRowCountInterval)
		defer updateRowCntTk.Stop()
		for {
			select {
			case <-done:
				w.updateDistTaskRowCount(taskKey, reorgInfo.Job.ID)
				return nil
			case <-checkFinishTk.C:
				if err = w.isReorgRunnable(stepCtx, true); err != nil {
					if dbterror.ErrPausedDDLJob.Equal(err) {
						if err = handle.PauseTask(w.workCtx, taskKey); err != nil {
							logutil.DDLLogger().Error("pause task error", zap.String("task_key", taskKey), zap.Error(err))
							continue
						}
						failpoint.InjectCall("syncDDLTaskPause")
					}
					if !dbterror.ErrCancelledDDLJob.Equal(err) {
						return errors.Trace(err)
					}
					if err = handle.CancelTask(w.workCtx, taskKey); err != nil {
						logutil.DDLLogger().Error("cancel task error", zap.String("task_key", taskKey), zap.Error(err))
						// continue to cancel task.
						continue
					}
				}
			case <-updateRowCntTk.C:
				w.updateDistTaskRowCount(taskKey, reorgInfo.Job.ID)
			}
		}
	})

	g.Go(func() error {
		modifyTaskParamLoop(ctx, jobCtx.sysTblMgr, taskManager, done,
			reorgInfo.Job.ID, taskID, lastConcurrency, lastBatchSize, lastMaxWriteSpeed)
		return nil
	})

	err = g.Wait()
	return err
}

// Note: we can achieve the same effect by calling ModifyTaskByID directly inside
// the process of 'ADMIN ALTER DDL JOB xxx', so we can eliminate the goroutine,
// but if the task hasn't been created we need to make sure the task is created
// with config after ALTER DDL JOB is executed. A possible solution is to make
// the DXF task submission and 'ADMIN ALTER DDL JOB xxx' txn conflict with each
// other when they overlap in time, by modify the job at the same time when submit
// task, as we are using optimistic txn. But this will cause WRITE CONFLICT with
// outer txn in transitOneJobStep.
func modifyTaskParamLoop(
	ctx context.Context,
	sysTblMgr systable.Manager,
	taskManager storage.Manager,
	done chan struct{},
	jobID, taskID int64,
	lastConcurrency, lastBatchSize, lastMaxWriteSpeed int,
) {
	logger := logutil.DDLLogger().With(zap.Int64("jobID", jobID), zap.Int64("taskID", taskID))
	ticker := time.NewTicker(UpdateDDLJobReorgCfgInterval)
	defer ticker.Stop()
	for {
		select {
		case <-done:
			return
		case <-ticker.C:
		}

		latestJob, err := sysTblMgr.GetJobByID(ctx, jobID)
		if err != nil {
			if goerrors.Is(err, systable.ErrNotFound) {
				logger.Info("job not found, might already finished")
				return
			}
			logger.Error("get job failed, will retry later", zap.Error(err))
			continue
		}

		modifies := make([]proto.Modification, 0, 3)
		workerCntLimit := latestJob.ReorgMeta.GetConcurrency()
		concurrency, err := adjustConcurrency(ctx, taskManager, workerCntLimit)
		if err != nil {
			logger.Error("adjust concurrency failed", zap.Error(err))
			continue
		}
		if concurrency != lastConcurrency {
			modifies = append(modifies, proto.Modification{
				Type: proto.ModifyConcurrency,
				To:   int64(concurrency),
			})
		}
		batchSize := latestJob.ReorgMeta.GetBatchSize()
		if batchSize != lastBatchSize {
			modifies = append(modifies, proto.Modification{
				Type: proto.ModifyBatchSize,
				To:   int64(batchSize),
			})
		}
		maxWriteSpeed := latestJob.ReorgMeta.GetMaxWriteSpeed()
		if maxWriteSpeed != lastMaxWriteSpeed {
			modifies = append(modifies, proto.Modification{
				Type: proto.ModifyMaxWriteSpeed,
				To:   int64(maxWriteSpeed),
			})
		}
		if len(modifies) == 0 {
			continue
		}
		currTask, err := taskManager.GetTaskByID(ctx, taskID)
		if err != nil {
			if goerrors.Is(err, storage.ErrTaskNotFound) {
				logger.Info("task not found, might already finished")
				return
			}
			logger.Error("get task failed, will retry later", zap.Error(err))
			continue
		}
		if !currTask.State.CanMoveToModifying() {
			// user might modify param again while another modify is ongoing.
			logger.Info("task state is not suitable for modifying, will retry later",
				zap.String("state", currTask.State.String()))
			continue
		}
		if err = taskManager.ModifyTaskByID(ctx, taskID, &proto.ModifyParam{
			PrevState:     currTask.State,
			Modifications: modifies,
		}); err != nil {
			logger.Error("modify task failed", zap.Error(err))
			continue
		}
		logger.Info("modify task success",
			zap.Int("oldConcurrency", lastConcurrency), zap.Int("newConcurrency", concurrency),
			zap.Int("oldBatchSize", lastBatchSize), zap.Int("newBatchSize", batchSize),
			zap.String("oldMaxWriteSpeed", units.HumanSize(float64(lastMaxWriteSpeed))),
			zap.String("newMaxWriteSpeed", units.HumanSize(float64(maxWriteSpeed))),
		)
		lastConcurrency = concurrency
		lastBatchSize = batchSize
		lastMaxWriteSpeed = maxWriteSpeed
	}
}

func adjustConcurrency(ctx context.Context, taskMgr storage.Manager, workerCnt int) (int, error) {
	cpuCount, err := taskMgr.GetCPUCountOfNode(ctx)
	if err != nil {
		return 0, err
	}
	return min(workerCnt, cpuCount), nil
}

// EstimateTableRowSizeForTest is used for test.
var EstimateTableRowSizeForTest = estimateTableRowSize

// estimateTableRowSize estimates the row size in bytes of a table.
// This function tries to retrieve row size in following orders:
//  1. AVG_ROW_LENGTH column from information_schema.tables.
//  2. region info's approximate key size / key number.
func estimateTableRowSize(
	ctx context.Context,
	store kv.Storage,
	exec sqlexec.RestrictedSQLExecutor,
	tbl table.Table,
) (sizeInBytes int) {
	defer util.Recover(metrics.LabelDDL, "estimateTableRowSize", nil, false)
	var gErr error
	defer func() {
		tidblogutil.Logger(ctx).Info("estimate row size",
			zap.Int64("tableID", tbl.Meta().ID), zap.Int("size", sizeInBytes), zap.Error(gErr))
	}()
	rows, _, err := exec.ExecRestrictedSQL(ctx, nil,
		"select AVG_ROW_LENGTH from information_schema.tables where TIDB_TABLE_ID = %?", tbl.Meta().ID)
	if err != nil {
		gErr = err
		return 0
	}
	if len(rows) == 0 {
		gErr = errors.New("no average row data")
		return 0
	}
	avgRowSize := rows[0].GetInt64(0)
	if avgRowSize != 0 {
		return int(avgRowSize)
	}
	regionRowSize, err := estimateRowSizeFromRegion(ctx, store, tbl)
	if err != nil {
		gErr = err
		return 0
	}
	return regionRowSize
}

func estimateRowSizeFromRegion(ctx context.Context, store kv.Storage, tbl table.Table) (int, error) {
	hStore, ok := store.(helper.Storage)
	if !ok {
		return 0, fmt.Errorf("not a helper.Storage")
	}
	h := &helper.Helper{
		Store:       hStore,
		RegionCache: hStore.GetRegionCache(),
	}
	pdCli, err := h.TryGetPDHTTPClient()
	if err != nil {
		return 0, err
	}
	pid := tbl.Meta().ID
	sk, ek := tablecodec.GetTableHandleKeyRange(pid)
	start, end := hStore.GetCodec().EncodeRegionRange(sk, ek)
	// We use the second region to prevent the influence of the front and back tables.
	regionLimit := 3
	regionInfos, err := pdCli.GetRegionsByKeyRange(ctx, pdHttp.NewKeyRange(start, end), regionLimit)
	if err != nil {
		return 0, err
	}
	if len(regionInfos.Regions) != regionLimit {
		return 0, fmt.Errorf("less than 3 regions")
	}
	sample := regionInfos.Regions[1]
	if sample.ApproximateKeys == 0 || sample.ApproximateSize == 0 {
		return 0, fmt.Errorf("zero approximate size")
	}
	return int(uint64(sample.ApproximateSize)*size.MB) / int(sample.ApproximateKeys), nil
}

func (w *worker) updateDistTaskRowCount(taskKey string, jobID int64) {
	taskMgr, err := storage.GetDXFSvcTaskMgr()
	if err != nil {
		logutil.DDLLogger().Warn("cannot get task manager", zap.String("task_key", taskKey), zap.Error(err))
		return
	}
	task, err := taskMgr.GetTaskByKeyWithHistory(w.workCtx, taskKey)
	if err != nil {
		logutil.DDLLogger().Warn("cannot get task", zap.String("task_key", taskKey), zap.Error(err))
		return
	}
	rowCount, err := taskMgr.GetSubtaskRowCount(w.workCtx, task.ID, proto.BackfillStepReadIndex)
	if err != nil {
		logutil.DDLLogger().Warn("cannot get subtask row count", zap.String("task_key", taskKey), zap.Error(err))
		return
	}
	w.getReorgCtx(jobID).setRowCount(rowCount)
}

func getNextPartitionInfo(reorg *reorgInfo, t table.PartitionedTable, currPhysicalTableID int64) (pid int64, startKey, endKey kv.Key, err error) {
	pi := t.Meta().GetPartitionInfo()
	if pi == nil {
		return 0, nil, nil, nil
	}

	// This will be used in multiple different scenarios/ALTER TABLE:
	// ADD INDEX - no change in partitions, just use pi.Definitions (1)
	// REORGANIZE PARTITION - copy data from partitions to be dropped (2)
	// REORGANIZE PARTITION - (re)create indexes on partitions to be added (3)
	// REORGANIZE PARTITION - Update new Global indexes with data from non-touched partitions (4)
	// (i.e. pi.Definitions - pi.DroppingDefinitions)
	if bytes.Equal(reorg.currElement.TypeKey, meta.IndexElementKey) {
		// case 1, 3 or 4
		if len(pi.AddingDefinitions) == 0 {
			// case 1
			// Simply AddIndex, without any partitions added or dropped!
			if reorg.mergingTmpIdx && currPhysicalTableID == t.Meta().ID {
				// If the current Physical id is the table id,
				// 1. All indexes are global index, the next Physical id should be the first partition id.
				// 2. Not all indexes are global index, return 0.
				allGlobal := true
				for _, element := range reorg.elements {
					if !bytes.Equal(element.TypeKey, meta.IndexElementKey) {
						allGlobal = false
						break
					}
					idxInfo := model.FindIndexInfoByID(t.Meta().Indices, element.ID)
					if !idxInfo.Global {
						allGlobal = false
						break
					}
				}
				if allGlobal {
					pid = 0
				} else {
					pid = pi.Definitions[0].ID
				}
			} else {
				pid, err = findNextPartitionID(currPhysicalTableID, pi.Definitions)
			}
		} else {
			// case 3 (or if not found AddingDefinitions; 4)
			// check if recreating Global Index (during Reorg Partition)
			pid, err = findNextPartitionID(currPhysicalTableID, pi.AddingDefinitions)
			if err != nil {
				// case 4
				// Not a partition in the AddingDefinitions, so it must be an existing
				// non-touched partition, i.e. recreating Global Index for the non-touched partitions
				pid, err = findNextNonTouchedPartitionID(currPhysicalTableID, pi)
			}
		}
	} else {
		// case 2
		pid, err = findNextPartitionID(currPhysicalTableID, pi.DroppingDefinitions)
	}
	if err != nil {
		// Fatal error, should not run here.
		logutil.DDLLogger().Error("find next partition ID failed", zap.Reflect("table", t), zap.Error(err))
		return 0, nil, nil, errors.Trace(err)
	}
	if pid == 0 {
		// Next partition does not exist, all the job done.
		return 0, nil, nil, nil
	}

	failpoint.Inject("mockUpdateCachedSafePoint", func(val failpoint.Value) {
		//nolint:forcetypeassert
		if val.(bool) {
			ts := oracle.GoTimeToTS(time.Now())
			//nolint:forcetypeassert
			s := reorg.jobCtx.store.(tikv.Storage)
			s.UpdateTxnSafePointCache(ts, time.Now())
			time.Sleep(time.Second * 3)
		}
	})

	if reorg.mergingTmpIdx {
		elements := reorg.elements
		firstElemTempID := tablecodec.TempIndexPrefix | elements[0].ID
		lastElemTempID := tablecodec.TempIndexPrefix | elements[len(elements)-1].ID
		startKey = tablecodec.EncodeIndexSeekKey(pid, firstElemTempID, nil)
		endKey = tablecodec.EncodeIndexSeekKey(pid, lastElemTempID, []byte{255})
	} else {
		currentVer, err := getValidCurrentVersion(reorg.jobCtx.store)
		if err != nil {
			return 0, nil, nil, errors.Trace(err)
		}
		startKey, endKey, err = getTableRange(reorg.NewJobContext(), reorg.jobCtx.store, t.GetPartition(pid), currentVer.Ver, reorg.Job.Priority)
		if err != nil {
			return 0, nil, nil, errors.Trace(err)
		}
	}
	return pid, startKey, endKey, nil
}

// updateReorgInfo will find the next partition according to current reorgInfo.
// If no more partitions, or table t is not a partitioned table, returns true to
// indicate that the reorganize work is finished.
func updateReorgInfo(sessPool *sess.Pool, t table.PartitionedTable, reorg *reorgInfo) (bool, error) {
	pid, startKey, endKey, err := getNextPartitionInfo(reorg, t, reorg.PhysicalTableID)
	if err != nil {
		return false, errors.Trace(err)
	}
	if pid == 0 {
		// Next partition does not exist, all the job done.
		return true, nil
	}
	reorg.PhysicalTableID, reorg.StartKey, reorg.EndKey = pid, startKey, endKey

	// Write the reorg info to store so the whole reorganize process can recover from panic.
	err = reorg.UpdateReorgMeta(reorg.StartKey, sessPool)
	logutil.DDLLogger().Info("job update reorgInfo",
		zap.Int64("jobID", reorg.Job.ID),
		zap.Stringer("element", reorg.currElement),
		zap.Int64("partitionTableID", pid),
		zap.String("startKey", hex.EncodeToString(reorg.StartKey)),
		zap.String("endKey", hex.EncodeToString(reorg.EndKey)), zap.Error(err))
	return false, errors.Trace(err)
}

// findNextPartitionID finds the next partition ID in the PartitionDefinition array.
// Returns 0 if current partition is already the last one.
func findNextPartitionID(currentPartition int64, defs []model.PartitionDefinition) (int64, error) {
	for i, def := range defs {
		if currentPartition == def.ID {
			if i == len(defs)-1 {
				return 0, nil
			}
			return defs[i+1].ID, nil
		}
	}
	return 0, errors.Errorf("partition id not found %d", currentPartition)
}

func findNextNonTouchedPartitionID(currPartitionID int64, pi *model.PartitionInfo) (int64, error) {
	pid, err := findNextPartitionID(currPartitionID, pi.Definitions)
	if err != nil {
		return 0, err
	}
	if pid == 0 {
		return 0, nil
	}
	for _, notFoundErr := findNextPartitionID(pid, pi.DroppingDefinitions); notFoundErr == nil; {
		// This can be optimized, but it is not frequently called, so keeping as-is
		pid, err = findNextPartitionID(pid, pi.Definitions)
		if pid == 0 {
			break
		}
	}
	return pid, err
}

// AllocateIndexID allocates an index ID from TableInfo.
func AllocateIndexID(tblInfo *model.TableInfo) int64 {
	tblInfo.MaxIndexID++
	return tblInfo.MaxIndexID
}

func getIndexInfoByNameAndColumn(oldTableInfo *model.TableInfo, newOne *model.IndexInfo) *model.IndexInfo {
	for _, oldOne := range oldTableInfo.Indices {
		if newOne.Name.L == oldOne.Name.L && indexColumnSliceEqual(newOne.Columns, oldOne.Columns) {
			return oldOne
		}
	}
	return nil
}

func indexColumnSliceEqual(a, b []*model.IndexColumn) bool {
	if len(a) != len(b) {
		return false
	}
	if len(a) == 0 {
		logutil.DDLLogger().Warn("admin repair table : index's columns length equal to 0")
		return true
	}
	// Accelerate the compare by eliminate index bound check.
	b = b[:len(a)]
	for i, v := range a {
		if v.Name.L != b[i].Name.L {
			return false
		}
	}
	return true
}

type cleanUpIndexWorker struct {
	baseIndexWorker
}

func newCleanUpIndexWorker(id int, t table.PhysicalTable, decodeColMap map[int64]decoder.Column, reorgInfo *reorgInfo, jc *ReorgContext) (*cleanUpIndexWorker, error) {
	bCtx, err := newBackfillCtx(id, reorgInfo, reorgInfo.SchemaName, t, jc, metrics.LblCleanupIdxRate, false)
	if err != nil {
		return nil, err
	}

	indexes := make([]table.Index, 0, len(t.Indices()))
	rowDecoder := decoder.NewRowDecoder(t, t.WritableCols(), decodeColMap)
	for _, index := range t.Indices() {
		if index.Meta().IsColumnarIndex() {
			continue
		}
		if index.Meta().Global {
			indexes = append(indexes, index)
		}
	}
	return &cleanUpIndexWorker{
		baseIndexWorker: baseIndexWorker{
			backfillCtx: bCtx,
			indexes:     indexes,
			rowDecoder:  rowDecoder,
			defaultVals: make([]types.Datum, len(t.WritableCols())),
			rowMap:      make(map[int64]types.Datum, len(decodeColMap)),
		},
	}, nil
}

func (w *cleanUpIndexWorker) BackfillData(_ context.Context, handleRange reorgBackfillTask) (taskCtx backfillTaskContext, errInTxn error) {
	failpoint.Inject("errorMockPanic", func(val failpoint.Value) {
		//nolint:forcetypeassert
		if val.(bool) {
			panic("panic test")
		}
	})

	oprStartTime := time.Now()
	ctx := kv.WithInternalSourceAndTaskType(context.Background(), w.jobContext.ddlJobSourceType(), kvutil.ExplicitTypeDDL)
	errInTxn = kv.RunInNewTxn(ctx, w.ddlCtx.store, true, func(_ context.Context, txn kv.Transaction) error {
		taskCtx.addedCount = 0
		taskCtx.scanCount = 0
		updateTxnEntrySizeLimitIfNeeded(txn)
		txn.SetOption(kv.Priority, handleRange.priority)
		if tagger := w.GetCtx().getResourceGroupTaggerForTopSQL(handleRange.getJobID()); tagger != nil {
			txn.SetOption(kv.ResourceGroupTagger, tagger)
		}
		txn.SetOption(kv.ResourceGroupName, w.jobContext.resourceGroupName)

		idxRecords, nextKey, taskDone, err := w.fetchRowColVals(txn, handleRange)
		if err != nil {
			return errors.Trace(err)
		}
		taskCtx.nextKey = nextKey
		taskCtx.done = taskDone

		txn.SetDiskFullOpt(kvrpcpb.DiskFullOpt_AllowedOnAlmostFull)

		n := len(w.indexes)
		for i, idxRecord := range idxRecords {
			taskCtx.scanCount++
			// we fetch records row by row, so records will belong to
			// index[0], index[1] ... index[n-1], index[0], index[1] ...
			// respectively. So indexes[i%n] is the index of idxRecords[i].
			err := w.indexes[i%n].Delete(w.tblCtx, txn, idxRecord.vals, idxRecord.handle)
			if err != nil {
				return errors.Trace(err)
			}
			taskCtx.addedCount++
		}
		return nil
	})
	logSlowOperations(time.Since(oprStartTime), "cleanUpIndexBackfillDataInTxn", 3000)
	failpoint.Inject("mockDMLExecution", func(val failpoint.Value) {
		//nolint:forcetypeassert
		if val.(bool) && MockDMLExecution != nil {
			MockDMLExecution()
		}
	})

	return
}

// cleanupPhysicalTableIndex handles the drop partition reorganization state for a non-partitioned table or a partition.
func (w *worker) cleanupPhysicalTableIndex(t table.PhysicalTable, reorgInfo *reorgInfo) error {
	logutil.DDLLogger().Info("start to clean up index", zap.Stringer("job", reorgInfo.Job), zap.Stringer("reorgInfo", reorgInfo))
	return w.writePhysicalTableRecord(w.workCtx, w.sessPool, t, typeCleanUpIndexWorker, reorgInfo)
}

// cleanupGlobalIndex handles the drop partition reorganization state to clean up index entries of partitions.
func (w *worker) cleanupGlobalIndexes(tbl table.PartitionedTable, partitionIDs []int64, reorgInfo *reorgInfo) error {
	var err error
	var finish bool
	for !finish {
		p := tbl.GetPartition(reorgInfo.PhysicalTableID)
		if p == nil {
			return dbterror.ErrCancelledDDLJob.GenWithStack("Can not find partition id %d for table %d", reorgInfo.PhysicalTableID, tbl.Meta().ID)
		}
		err = w.cleanupPhysicalTableIndex(p, reorgInfo)
		if err != nil {
			break
		}
		finish, err = w.updateReorgInfoForPartitions(tbl, reorgInfo, partitionIDs)
		if err != nil {
			return errors.Trace(err)
		}
	}

	return errors.Trace(err)
}

// updateReorgInfoForPartitions will find the next partition in partitionIDs according to current reorgInfo.
// If no more partitions, or table t is not a partitioned table, returns true to
// indicate that the reorganize work is finished.
func (w *worker) updateReorgInfoForPartitions(t table.PartitionedTable, reorg *reorgInfo, partitionIDs []int64) (bool, error) {
	pi := t.Meta().GetPartitionInfo()
	if pi == nil {
		return true, nil
	}

	var pid int64
	for i, pi := range partitionIDs {
		if pi == reorg.PhysicalTableID {
			if i == len(partitionIDs)-1 {
				return true, nil
			}
			pid = partitionIDs[i+1]
			break
		}
	}

	currentVer, err := getValidCurrentVersion(reorg.jobCtx.store)
	if err != nil {
		return false, errors.Trace(err)
	}
	start, end, err := getTableRange(reorg.NewJobContext(), reorg.jobCtx.store, t.GetPartition(pid), currentVer.Ver, reorg.Job.Priority)
	if err != nil {
		return false, errors.Trace(err)
	}
	reorg.StartKey, reorg.EndKey, reorg.PhysicalTableID = start, end, pid

	// Write the reorg info to store so the whole reorganize process can recover from panic.
	err = reorg.UpdateReorgMeta(reorg.StartKey, w.sessPool)
	logutil.DDLLogger().Info("job update reorg info", zap.Int64("jobID", reorg.Job.ID),
		zap.Stringer("element", reorg.currElement),
		zap.Int64("partition table ID", pid), zap.String("start key", hex.EncodeToString(start)),
		zap.String("end key", hex.EncodeToString(end)), zap.Error(err))
	return false, errors.Trace(err)
}

// changingIndex is used to store the index that need to be changed during modifying column.
type changingIndex struct {
	IndexInfo *model.IndexInfo
	// Column offset in idxInfo.Columns.
	Offset int
	// When the modifying column is contained in the index, a temp index is created.
	// isTemp indicates whether the indexInfo is a temp index created by a previous modify column job.
	isTemp bool
}

// FindRelatedIndexesToChange finds the indexes that covering the given column.
// The normal one will be overwritten by the temp one.
func FindRelatedIndexesToChange(tblInfo *model.TableInfo, colName ast.CIStr) []changingIndex {
	// In multi-schema change jobs that contains several "modify column" sub-jobs, there may be temp indexes for another temp index.
	// To prevent reorganizing too many indexes, we should create the temp indexes that are really necessary.
	var normalIdxInfos, tempIdxInfos []changingIndex
	for _, idxInfo := range tblInfo.Indices {
		if pos := findIdxCol(idxInfo, colName); pos != -1 {
			isTemp := isTempIndex(idxInfo, tblInfo)
			r := changingIndex{IndexInfo: idxInfo, Offset: pos, isTemp: isTemp}
			if isTemp {
				tempIdxInfos = append(tempIdxInfos, r)
			} else {
				normalIdxInfos = append(normalIdxInfos, r)
			}
		}
	}
	// Overwrite if the index has the corresponding temp index. For example,
	// we try to find the indexes that contain the column `b` and there are two indexes, `i(a, b)` and `$i($a, b)`.
	// Note that the symbol `$` means temporary. The index `$i($a, b)` is temporarily created by the previous "modify a" statement.
	// In this case, we would create a temporary index like $$i($a, $b), so the latter should be chosen.
	result := normalIdxInfos
	for _, tmpIdx := range tempIdxInfos {
		origName := getChangingIndexOriginName(tmpIdx.IndexInfo)
		for i, normIdx := range normalIdxInfos {
			if normIdx.IndexInfo.Name.O == origName {
				result[i] = tmpIdx
			}
		}
	}
	return result
}

// isColumnarIndexColumn checks if any index contains the given column is a columnar index.
func isColumnarIndexColumn(tblInfo *model.TableInfo, col *model.ColumnInfo) bool {
	indexesToChange := FindRelatedIndexesToChange(tblInfo, col.Name)
	for _, idx := range indexesToChange {
		if idx.IndexInfo.IsColumnarIndex() {
			return true
		}
	}
	return false
}

<<<<<<< HEAD
// isTempIndex checks whether the index is a temp index created by modify column.
// There are two types of temp index:
// 1. The index contains a temp column that is newly added, indicated by ChangeStateInfo
// 2. The index contains a old column changing its type in place, indicated by UsingChangingType
=======
>>>>>>> 31338c0d
func isTempIndex(idxInfo *model.IndexInfo, tblInfo *model.TableInfo) bool {
	for _, idxCol := range idxInfo.Columns {
		if idxCol.UsingChangingType || tblInfo.Columns[idxCol.Offset].ChangeStateInfo != nil {
			return true
		}
	}
	return false
}

func findIdxCol(idxInfo *model.IndexInfo, colName ast.CIStr) int {
	for offset, idxCol := range idxInfo.Columns {
		if idxCol.Name.L == colName.L {
			return offset
		}
	}
	return -1
}

func renameIndexes(tblInfo *model.TableInfo, from, to ast.CIStr) {
	for _, idx := range tblInfo.Indices {
		if idx.Name.L == from.L {
			idx.Name = to
		} else if isTempIndex(idx, tblInfo) && getChangingIndexOriginName(idx) == from.O {
			idx.Name.L = strings.Replace(idx.Name.L, from.L, to.L, 1)
			idx.Name.O = strings.Replace(idx.Name.O, from.O, to.O, 1)
		}
		for _, col := range idx.Columns {
			originalCol := tblInfo.Columns[col.Offset]
			if originalCol.Hidden && getExpressionIndexOriginName(col.Name) == from.O {
				col.Name.L = strings.Replace(col.Name.L, from.L, to.L, 1)
				col.Name.O = strings.Replace(col.Name.O, from.O, to.O, 1)
			}
		}
	}
}

func renameHiddenColumns(tblInfo *model.TableInfo, from, to ast.CIStr) {
	for _, col := range tblInfo.Columns {
		if col.Hidden && getExpressionIndexOriginName(col.Name) == from.O {
			col.Name.L = strings.Replace(col.Name.L, from.L, to.L, 1)
			col.Name.O = strings.Replace(col.Name.O, from.O, to.O, 1)
		}
	}
}<|MERGE_RESOLUTION|>--- conflicted
+++ resolved
@@ -669,11 +669,7 @@
 
 func setIndexVisibility(tblInfo *model.TableInfo, name ast.CIStr, invisible bool) {
 	for _, idx := range tblInfo.Indices {
-<<<<<<< HEAD
 		if idx.Name.L == name.L || getChangingIndexOriginName(idx) == name.O {
-=======
-		if idx.Name.L == name.L || (isTempIndex(idx, tblInfo) && getChangingIndexOriginName(idx) == name.O) {
->>>>>>> 31338c0d
 			idx.Invisible = invisible
 		}
 	}
@@ -3514,13 +3510,10 @@
 	return false
 }
 
-<<<<<<< HEAD
 // isTempIndex checks whether the index is a temp index created by modify column.
 // There are two types of temp index:
 // 1. The index contains a temp column that is newly added, indicated by ChangeStateInfo
 // 2. The index contains a old column changing its type in place, indicated by UsingChangingType
-=======
->>>>>>> 31338c0d
 func isTempIndex(idxInfo *model.IndexInfo, tblInfo *model.TableInfo) bool {
 	for _, idxCol := range idxInfo.Columns {
 		if idxCol.UsingChangingType || tblInfo.Columns[idxCol.Offset].ChangeStateInfo != nil {
