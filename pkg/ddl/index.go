--- conflicted
+++ resolved
@@ -2137,18 +2137,11 @@
 			failpoint.Inject("pauseAfterDistTaskFinished", func() {
 				MockDMLExecutionOnTaskFinished()
 			})
-
-<<<<<<< HEAD
-			if w.isReorgPaused(reorgInfo.Job.ID) {
-				logutil.BgLogger().Warn("job paused by user", zap.String("category", "ddl"), zap.Error(err))
-				return dbterror.ErrPausedDDLJob.GenWithStackByArgs(reorgInfo.Job.ID)
-=======
 			if err := w.isReorgRunnable(reorgInfo.Job.ID, true); err != nil {
 				if dbterror.ErrPausedDDLJob.Equal(err) {
 					logutil.BgLogger().Warn("job paused by user", zap.String("category", "ddl"), zap.Error(err))
 					return dbterror.ErrPausedDDLJob.GenWithStackByArgs(reorgInfo.Job.ID)
 				}
->>>>>>> b584055f
 			}
 			return err
 		})
