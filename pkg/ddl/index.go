--- conflicted
+++ resolved
@@ -661,7 +661,6 @@
 	return
 }
 
-<<<<<<< HEAD
 func checkAndBuildIndexInfo(job *model.Job, tblInfo *model.TableInfo, indexName pmodel.CIStr, isPK, unique, isVector bool,
 	indexPartSpecifications []*ast.IndexPartSpecification, indexOption *ast.IndexOption, hiddenCols []*model.ColumnInfo) (*model.IndexInfo, error) {
 	var err error
@@ -728,10 +727,10 @@
 	return indexInfo, nil
 }
 
-func (w *worker) onCreateVectorIndex(jobCtx *jobContext, t *meta.Mutator, job *model.Job) (ver int64, err error) {
+func (w *worker) onCreateVectorIndex(jobCtx *jobContext, job *model.Job) (ver int64, err error) {
 	// Handle the rolling back job.
 	if job.IsRollingback() {
-		ver, err = onDropIndex(jobCtx, t, job)
+		ver, err = onDropIndex(jobCtx, job)
 		if err != nil {
 			return ver, errors.Trace(err)
 		}
@@ -740,7 +739,7 @@
 
 	// Handle normal job.
 	schemaID := job.SchemaID
-	tblInfo, err := GetTableInfoAndCancelFaultJob(t, job, schemaID)
+	tblInfo, err := GetTableInfoAndCancelFaultJob(jobCtx.metaMut, job, schemaID)
 	if err != nil {
 		return ver, errors.Trace(err)
 	}
@@ -777,7 +776,7 @@
 	case model.StateNone:
 		// none -> delete only
 		indexInfo.State = model.StateDeleteOnly
-		ver, err = updateVersionAndTableInfoWithCheck(jobCtx, t, job, tblInfo, originalState != indexInfo.State)
+		ver, err = updateVersionAndTableInfoWithCheck(jobCtx, job, tblInfo, originalState != indexInfo.State)
 		if err != nil {
 			return ver, err
 		}
@@ -785,7 +784,7 @@
 	case model.StateDeleteOnly:
 		// delete only -> write only
 		indexInfo.State = model.StateWriteOnly
-		ver, err = updateVersionAndTableInfo(jobCtx, t, job, tblInfo, originalState != indexInfo.State)
+		ver, err = updateVersionAndTableInfo(jobCtx, job, tblInfo, originalState != indexInfo.State)
 		if err != nil {
 			return ver, err
 		}
@@ -793,7 +792,7 @@
 	case model.StateWriteOnly:
 		// write only -> reorganization
 		indexInfo.State = model.StateWriteReorganization
-		ver, err = updateVersionAndTableInfo(jobCtx, t, job, tblInfo, originalState != indexInfo.State)
+		ver, err = updateVersionAndTableInfo(jobCtx, job, tblInfo, originalState != indexInfo.State)
 		if err != nil {
 			return ver, err
 		}
@@ -808,7 +807,7 @@
 		}
 
 		if job.IsCancelling() {
-			return convertAddIdxJob2RollbackJob(jobCtx, t, job, tbl.Meta(), []*model.IndexInfo{indexInfo}, dbterror.ErrCancelledDDLJob)
+			return convertAddIdxJob2RollbackJob(jobCtx, job, tbl.Meta(), []*model.IndexInfo{indexInfo}, dbterror.ErrCancelledDDLJob)
 		}
 
 		// Send sync schema notification to TiFlash.
@@ -827,13 +826,13 @@
 
 		// Check the progress of the TiFlash backfill index.
 		var done bool
-		done, ver, err = w.checkVectorIndexProcessOnTiFlash(jobCtx, t, job, tbl, indexInfo)
+		done, ver, err = w.checkVectorIndexProcessOnTiFlash(jobCtx, job, tbl, indexInfo)
 		if err != nil || !done {
 			return ver, err
 		}
 
 		indexInfo.State = model.StatePublic
-		ver, err = updateVersionAndTableInfo(jobCtx, t, job, tblInfo, originalState != indexInfo.State)
+		ver, err = updateVersionAndTableInfo(jobCtx, job, tblInfo, originalState != indexInfo.State)
 		if err != nil {
 			return ver, errors.Trace(err)
 		}
@@ -851,7 +850,7 @@
 	return ver, errors.Trace(err)
 }
 
-func (w *worker) checkVectorIndexProcessOnTiFlash(jobCtx *jobContext, t *meta.Mutator, job *model.Job, tbl table.Table, indexInfo *model.IndexInfo,
+func (w *worker) checkVectorIndexProcessOnTiFlash(jobCtx *jobContext, job *model.Job, tbl table.Table, indexInfo *model.IndexInfo,
 ) (done bool, ver int64, err error) {
 	err = w.checkVectorIndexProcess(jobCtx, tbl, job, indexInfo)
 	if err != nil {
@@ -860,7 +859,7 @@
 		}
 		if !errorIsRetryable(err, job) {
 			logutil.DDLLogger().Warn("run add vector index job failed, convert job to rollback", zap.Stringer("job", job), zap.Error(err))
-			ver, err = convertAddIdxJob2RollbackJob(jobCtx, t, job, tbl.Meta(), []*model.IndexInfo{indexInfo}, err)
+			ver, err = convertAddIdxJob2RollbackJob(jobCtx, job, tbl.Meta(), []*model.IndexInfo{indexInfo}, err)
 		}
 		return false, ver, errors.Trace(err)
 	}
@@ -951,10 +950,7 @@
 	return true, notAddedIndexCnt, addedIndexCnt, nil
 }
 
-func (w *worker) onCreateIndex(jobCtx *jobContext, t *meta.Mutator, job *model.Job, isPK bool) (ver int64, err error) {
-=======
 func (w *worker) onCreateIndex(jobCtx *jobContext, job *model.Job, isPK bool) (ver int64, err error) {
->>>>>>> 3922a4b1
 	// Handle the rolling back job.
 	if job.IsRollingback() {
 		ver, err = onDropIndex(jobCtx, job)
