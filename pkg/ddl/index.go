// Copyright 2015 PingCAP, Inc.
//
// Licensed under the Apache License, Version 2.0 (the "License");
// you may not use this file except in compliance with the License.
// You may obtain a copy of the License at
//
//     http://www.apache.org/licenses/LICENSE-2.0
//
// Unless required by applicable law or agreed to in writing, software
// distributed under the License is distributed on an "AS IS" BASIS,
// WITHOUT WARRANTIES OR CONDITIONS OF ANY KIND, either express or implied.
// See the License for the specific language governing permissions and
// limitations under the License.

package ddl

import (
	"bytes"
	"cmp"
	"context"
	"encoding/hex"
	"encoding/json"
	"fmt"
	"os"
	"slices"
	"strings"
	"sync/atomic"
	"time"

	"github.com/pingcap/errors"
	"github.com/pingcap/failpoint"
	"github.com/pingcap/kvproto/pkg/kvrpcpb"
	"github.com/pingcap/tidb/pkg/config"
	"github.com/pingcap/tidb/pkg/ddl/copr"
	"github.com/pingcap/tidb/pkg/ddl/ingest"
	"github.com/pingcap/tidb/pkg/ddl/logutil"
	"github.com/pingcap/tidb/pkg/ddl/notifier"
	sess "github.com/pingcap/tidb/pkg/ddl/session"
	ddlutil "github.com/pingcap/tidb/pkg/ddl/util"
	"github.com/pingcap/tidb/pkg/disttask/framework/handle"
	"github.com/pingcap/tidb/pkg/disttask/framework/proto"
	"github.com/pingcap/tidb/pkg/disttask/framework/scheduler"
	"github.com/pingcap/tidb/pkg/disttask/framework/storage"
	"github.com/pingcap/tidb/pkg/domain/infosync"
	"github.com/pingcap/tidb/pkg/errctx"
	"github.com/pingcap/tidb/pkg/infoschema"
	"github.com/pingcap/tidb/pkg/kv"
	"github.com/pingcap/tidb/pkg/lightning/backend"
	litconfig "github.com/pingcap/tidb/pkg/lightning/config"
	"github.com/pingcap/tidb/pkg/meta"
	"github.com/pingcap/tidb/pkg/meta/metabuild"
	"github.com/pingcap/tidb/pkg/meta/model"
	"github.com/pingcap/tidb/pkg/metrics"
	"github.com/pingcap/tidb/pkg/parser/ast"
	"github.com/pingcap/tidb/pkg/parser/charset"
	pmodel "github.com/pingcap/tidb/pkg/parser/model"
	"github.com/pingcap/tidb/pkg/parser/mysql"
	"github.com/pingcap/tidb/pkg/parser/terror"
	"github.com/pingcap/tidb/pkg/sessionctx"
	"github.com/pingcap/tidb/pkg/sessionctx/variable"
	"github.com/pingcap/tidb/pkg/store/helper"
	"github.com/pingcap/tidb/pkg/table"
	"github.com/pingcap/tidb/pkg/table/tables"
	"github.com/pingcap/tidb/pkg/tablecodec"
	"github.com/pingcap/tidb/pkg/types"
	"github.com/pingcap/tidb/pkg/util"
	"github.com/pingcap/tidb/pkg/util/backoff"
	"github.com/pingcap/tidb/pkg/util/chunk"
	"github.com/pingcap/tidb/pkg/util/codec"
	"github.com/pingcap/tidb/pkg/util/dbterror"
	"github.com/pingcap/tidb/pkg/util/generatedexpr"
	tidblogutil "github.com/pingcap/tidb/pkg/util/logutil"
	decoder "github.com/pingcap/tidb/pkg/util/rowDecoder"
	"github.com/pingcap/tidb/pkg/util/size"
	"github.com/pingcap/tidb/pkg/util/sqlexec"
	"github.com/tikv/client-go/v2/oracle"
	"github.com/tikv/client-go/v2/tikv"
	kvutil "github.com/tikv/client-go/v2/util"
	pd "github.com/tikv/pd/client"
	pdHttp "github.com/tikv/pd/client/http"
	"go.uber.org/zap"
	"golang.org/x/sync/errgroup"
)

const (
	// MaxCommentLength is exported for testing.
	MaxCommentLength = 1024
)

<<<<<<< HEAD
var (
	// SuppressErrorTooLongKeyKey is used by SchemaTracker to suppress err too long key error
	SuppressErrorTooLongKeyKey stringutil.StringerStr = "suppressErrorTooLongKeyKey"
)

func suppressErrorTooLongKeyForSchemaTracker(sctx sessionctx.Context) bool {
	if sctx == nil {
		return false
	}
	if suppress, ok := sctx.Value(SuppressErrorTooLongKeyKey).(bool); ok && suppress {
		return true
	}
	return false
}

func buildIndexColumns(ctx sessionctx.Context, columns []*model.ColumnInfo, indexPartSpecifications []*ast.IndexPartSpecification, isVector bool) ([]*model.IndexColumn, bool, error) {
=======
func buildIndexColumns(ctx *metabuild.Context, columns []*model.ColumnInfo, indexPartSpecifications []*ast.IndexPartSpecification) ([]*model.IndexColumn, bool, error) {
>>>>>>> 8bacf9cc
	// Build offsets.
	idxParts := make([]*model.IndexColumn, 0, len(indexPartSpecifications))
	var col *model.ColumnInfo
	var mvIndex bool
	maxIndexLength := config.GetGlobalConfig().MaxIndexLength
	// The sum of length of all index columns.
	sumLength := 0
	for _, ip := range indexPartSpecifications {
		col = model.FindColumnInfo(columns, ip.Column.Name.L)
		if col == nil {
			return nil, false, dbterror.ErrKeyColumnDoesNotExits.GenWithStack("column does not exist: %s", ip.Column.Name)
		}
<<<<<<< HEAD

		if isVector && col.FieldType.GetType() != mysql.TypeTiDBVectorFloat32 {
			return nil, false, dbterror.ErrUnsupportedAddVectorIndex.FastGenByArgs(fmt.Sprintf("only support vector type, but this is type: %s", col.FieldType.String()))
		}

		if err := checkIndexColumn(ctx, col, ip.Length, isVector); err != nil {
=======
		// return error in strict sql mode
		if err := checkIndexColumn(col, ip.Length, ctx != nil && (!ctx.GetSQLMode().HasStrictMode() || ctx.SuppressTooLongIndexErr())); err != nil {
>>>>>>> 8bacf9cc
			return nil, false, err
		}
		if col.FieldType.IsArray() {
			if mvIndex {
				return nil, false, dbterror.ErrNotSupportedYet.GenWithStackByArgs("more than one multi-valued key part per index")
			}
			mvIndex = true
		}
		indexColLen := ip.Length
		if indexColLen != types.UnspecifiedLength &&
			types.IsTypeChar(col.FieldType.GetType()) &&
			indexColLen == col.FieldType.GetFlen() {
			indexColLen = types.UnspecifiedLength
		}
		indexColumnLength, err := getIndexColumnLength(col, indexColLen)
		if err != nil {
			return nil, false, err
		}
		sumLength += indexColumnLength

		if (ctx == nil || !ctx.SuppressTooLongIndexErr()) && sumLength > maxIndexLength {
			// The sum of all lengths must be shorter than the max length for prefix.

			// The multiple column index and the unique index in which the length sum exceeds the maximum size
			// will return an error instead produce a warning.
			if ctx == nil || ctx.GetSQLMode().HasStrictMode() || mysql.HasUniKeyFlag(col.GetFlag()) || len(indexPartSpecifications) > 1 {
				return nil, false, dbterror.ErrTooLongKey.GenWithStackByArgs(sumLength, maxIndexLength)
			}
			// truncate index length and produce warning message in non-restrict sql mode.
			colLenPerUint, err := getIndexColumnLength(col, 1)
			if err != nil {
				return nil, false, err
			}
			indexColLen = maxIndexLength / colLenPerUint
			// produce warning message
			ctx.AppendWarning(dbterror.ErrTooLongKey.FastGenByArgs(sumLength, maxIndexLength))
		}

		idxParts = append(idxParts, &model.IndexColumn{
			Name:   col.Name,
			Offset: col.Offset,
			Length: indexColLen,
		})
	}

	return idxParts, mvIndex, nil
}

// CheckPKOnGeneratedColumn checks the specification of PK is valid.
func CheckPKOnGeneratedColumn(tblInfo *model.TableInfo, indexPartSpecifications []*ast.IndexPartSpecification) (*model.ColumnInfo, error) {
	var lastCol *model.ColumnInfo
	for _, colName := range indexPartSpecifications {
		lastCol = tblInfo.FindPublicColumnByName(colName.Column.Name.L)
		if lastCol == nil {
			return nil, dbterror.ErrKeyColumnDoesNotExits.GenWithStackByArgs(colName.Column.Name)
		}
		// Virtual columns cannot be used in primary key.
		if lastCol.IsGenerated() && !lastCol.GeneratedStored {
			if lastCol.Hidden {
				return nil, dbterror.ErrFunctionalIndexPrimaryKey
			}
			return nil, dbterror.ErrUnsupportedOnGeneratedColumn.GenWithStackByArgs("Defining a virtual generated column as primary key")
		}
	}

	return lastCol, nil
}

func checkIndexPrefixLength(columns []*model.ColumnInfo, idxColumns []*model.IndexColumn) error {
	idxLen, err := indexColumnsLen(columns, idxColumns)
	if err != nil {
		return err
	}
	if idxLen > config.GetGlobalConfig().MaxIndexLength {
		return dbterror.ErrTooLongKey.GenWithStackByArgs(idxLen, config.GetGlobalConfig().MaxIndexLength)
	}
	return nil
}

func indexColumnsLen(cols []*model.ColumnInfo, idxCols []*model.IndexColumn) (colLen int, err error) {
	for _, idxCol := range idxCols {
		col := model.FindColumnInfo(cols, idxCol.Name.L)
		if col == nil {
			err = dbterror.ErrKeyColumnDoesNotExits.GenWithStack("column does not exist: %s", idxCol.Name.L)
			return
		}
		var l int
		l, err = getIndexColumnLength(col, idxCol.Length)
		if err != nil {
			return
		}
		colLen += l
	}
	return
}

<<<<<<< HEAD
func checkIndexColumn(ctx sessionctx.Context, col *model.ColumnInfo, indexColumnLen int, isVectorIndex bool) error {
=======
func checkIndexColumn(col *model.ColumnInfo, indexColumnLen int, suppressTooLongKeyErr bool) error {
>>>>>>> 8bacf9cc
	if col.GetFlen() == 0 && (types.IsTypeChar(col.FieldType.GetType()) || types.IsTypeVarchar(col.FieldType.GetType())) {
		if col.Hidden {
			return errors.Trace(dbterror.ErrWrongKeyColumnFunctionalIndex.GenWithStackByArgs(col.GeneratedExprString))
		}
		return errors.Trace(dbterror.ErrWrongKeyColumn.GenWithStackByArgs(col.Name))
	}

	// JSON column cannot index.
	if col.FieldType.GetType() == mysql.TypeJSON && !col.FieldType.IsArray() {
		if col.Hidden {
			return dbterror.ErrFunctionalIndexOnJSONOrGeometryFunction
		}
		return errors.Trace(dbterror.ErrJSONUsedAsKey.GenWithStackByArgs(col.Name.O))
	}

	// Vector column cannot index, for now.
	if col.FieldType.GetType() == mysql.TypeTiDBVectorFloat32 {
		if col.Hidden {
			return errors.Errorf("Cannot create an expression index on a function that returns a VECTOR value")
		}
		if !isVectorIndex {
			return dbterror.ErrUnsupportedAddVectorIndex.FastGenByArgs("unsupported adding a general index on a vector column")
		}
	}

	// Length must be specified and non-zero for BLOB and TEXT column indexes.
	if types.IsTypeBlob(col.FieldType.GetType()) {
		if indexColumnLen == types.UnspecifiedLength {
			if col.Hidden {
				return dbterror.ErrFunctionalIndexOnBlob
			}
			return errors.Trace(dbterror.ErrBlobKeyWithoutLength.GenWithStackByArgs(col.Name.O))
		}
		if indexColumnLen == types.ErrorLength {
			return errors.Trace(dbterror.ErrKeyPart0.GenWithStackByArgs(col.Name.O))
		}
	}

	// Length can only be specified for specifiable types.
	if indexColumnLen != types.UnspecifiedLength && !types.IsTypePrefixable(col.FieldType.GetType()) {
		return errors.Trace(dbterror.ErrIncorrectPrefixKey)
	}

	// Key length must be shorter or equal to the column length.
	if indexColumnLen != types.UnspecifiedLength &&
		types.IsTypeChar(col.FieldType.GetType()) {
		if col.GetFlen() < indexColumnLen {
			return errors.Trace(dbterror.ErrIncorrectPrefixKey)
		}
		// Length must be non-zero for char.
		if indexColumnLen == types.ErrorLength {
			return errors.Trace(dbterror.ErrKeyPart0.GenWithStackByArgs(col.Name.O))
		}
	}

	if types.IsString(col.FieldType.GetType()) {
		desc, err := charset.GetCharsetInfo(col.GetCharset())
		if err != nil {
			return err
		}
		indexColumnLen *= desc.Maxlen
	}
	// Specified length must be shorter than the max length for prefix.
	maxIndexLength := config.GetGlobalConfig().MaxIndexLength
	if indexColumnLen > maxIndexLength {
		if !suppressTooLongKeyErr {
			return dbterror.ErrTooLongKey.GenWithStackByArgs(indexColumnLen, maxIndexLength)
		}
	}
	return nil
}

// getIndexColumnLength calculate the bytes number required in an index column.
func getIndexColumnLength(col *model.ColumnInfo, colLen int) (int, error) {
	length := types.UnspecifiedLength
	if colLen != types.UnspecifiedLength {
		length = colLen
	} else if col.GetFlen() != types.UnspecifiedLength {
		length = col.GetFlen()
	}

	switch col.GetType() {
	case mysql.TypeBit:
		return (length + 7) >> 3, nil
	case mysql.TypeVarchar, mysql.TypeString, mysql.TypeVarString, mysql.TypeTinyBlob, mysql.TypeMediumBlob, mysql.TypeBlob, mysql.TypeLongBlob:
		// Different charsets occupy different numbers of bytes on each character.
		desc, err := charset.GetCharsetInfo(col.GetCharset())
		if err != nil {
			return 0, dbterror.ErrUnsupportedCharset.GenWithStackByArgs(col.GetCharset(), col.GetCollate())
		}
		return desc.Maxlen * length, nil
	case mysql.TypeTiny, mysql.TypeInt24, mysql.TypeLong, mysql.TypeLonglong, mysql.TypeDouble, mysql.TypeShort:
		return mysql.DefaultLengthOfMysqlTypes[col.GetType()], nil
	case mysql.TypeFloat:
		if length <= mysql.MaxFloatPrecisionLength {
			return mysql.DefaultLengthOfMysqlTypes[mysql.TypeFloat], nil
		}
		return mysql.DefaultLengthOfMysqlTypes[mysql.TypeDouble], nil
	case mysql.TypeNewDecimal:
		return calcBytesLengthForDecimal(length), nil
	case mysql.TypeYear, mysql.TypeDate, mysql.TypeDuration, mysql.TypeDatetime, mysql.TypeTimestamp:
		return mysql.DefaultLengthOfMysqlTypes[col.GetType()], nil
	default:
		return length, nil
	}
}

// decimal using a binary format that packs nine decimal (base 10) digits into four bytes.
func calcBytesLengthForDecimal(m int) int {
	return (m / 9 * 4) + ((m%9)+1)/2
}

// BuildIndexInfo builds a new IndexInfo according to the index information.
func BuildIndexInfo(
<<<<<<< HEAD
	ctx sessionctx.Context,
	tblInfo *model.TableInfo,
=======
	ctx *metabuild.Context,
	allTableColumns []*model.ColumnInfo,
>>>>>>> 8bacf9cc
	indexName pmodel.CIStr,
	isPrimary, isUnique, isVector bool,
	indexPartSpecifications []*ast.IndexPartSpecification,
	indexOption *ast.IndexOption,
	state model.SchemaState,
) (*model.IndexInfo, error) {
	if err := checkTooLongIndex(indexName); err != nil {
		return nil, errors.Trace(err)
	}

	// Create index info.
	idxInfo := &model.IndexInfo{
		Name:    indexName,
		State:   state,
		Primary: isPrimary,
		Unique:  isUnique,
	}

	if isVector {
		vectorInfo, _, err := buildVectorInfoWithCheck(indexPartSpecifications, tblInfo)
		if err != nil {
			return nil, errors.Trace(err)
		}
		idxInfo.VectorInfo = vectorInfo
	}

	var err error
	allTableColumns := tblInfo.Columns
	idxInfo.Columns, idxInfo.MVIndex, err = buildIndexColumns(ctx, allTableColumns, indexPartSpecifications, isVector)
	if err != nil {
		return nil, errors.Trace(err)
	}

	if indexOption != nil {
		idxInfo.Comment = indexOption.Comment
		if indexOption.Visibility == ast.IndexVisibilityInvisible {
			idxInfo.Invisible = true
		}
		if indexOption.Tp == pmodel.IndexTypeInvalid {
			// Use btree as default index type.
			idxInfo.Tp = pmodel.IndexTypeBtree
		} else if !isVector && indexOption.Tp == pmodel.IndexTypeHNSW {
			return nil, dbterror.ErrUnsupportedIndexType.FastGenByArgs("Only support vector index with HNSW type, but it's non-vector index")
		} else {
			idxInfo.Tp = indexOption.Tp
		}
		idxInfo.Global = indexOption.Global
	} else {
		// Use btree as default index type.
		idxInfo.Tp = pmodel.IndexTypeBtree
	}

	return idxInfo, nil
}

func buildVectorInfoWithCheck(indexPartSpecifications []*ast.IndexPartSpecification,
	tblInfo *model.TableInfo) (*model.VectorIndexInfo, string, error) {
	if len(indexPartSpecifications) != 1 {
		return nil, "", dbterror.ErrUnsupportedAddVectorIndex.FastGenByArgs("unsupported no function")
	}

	idxPart := indexPartSpecifications[0]
	f, ok := idxPart.Expr.(*ast.FuncCallExpr)
	if !ok {
		return nil, "", dbterror.ErrUnsupportedAddVectorIndex.FastGenByArgs(fmt.Sprintf("unsupported function: %v", idxPart.Expr))
	}
	distanceMetric, ok := variable.DistanceMetric4VectorIndex[f.FnName.L]
	if !ok {
		return nil, "", dbterror.ErrUnsupportedAddVectorIndex.FastGenByArgs("unsupported function")
	}
	colExpr, ok := f.Args[0].(*ast.ColumnNameExpr)
	if !ok {
		return nil, "", dbterror.ErrUnsupportedAddVectorIndex.FastGenByArgs(fmt.Sprintf("unsupported function args: %v", f.Args[0]))
	}
	colInfo := findColumnByName(colExpr.Name.Name.L, tblInfo)
	if colInfo == nil {
		return nil, "", infoschema.ErrColumnNotExists.GenWithStackByArgs(colExpr.Name.Name, tblInfo.Name)
	}

	// check duplicated function on the same column
	for _, idx := range tblInfo.Indices {
		if idx.VectorInfo == nil {
			continue
		}
		if idxCol := idx.FindColumnByName(colInfo.Name.L); idxCol == nil {
			continue
		}
		if idx.VectorInfo.DistanceMetric == distanceMetric {
			return nil, "", dbterror.ErrDupKeyName.GenWithStack(
				fmt.Sprintf("vector index %s function %s already exist on column %s",
					idx.Name, f.FnName, colInfo.Name))
		}
	}
	if colInfo.FieldType.GetFlen() <= 0 {
		return nil, "", errors.Errorf("add vector index can only be defined on fixed-dimension vector columns")
	}

	exprStr, err := restoreFuncCall(f)
	if err != nil {
		return nil, "", errors.Trace(err)
	}

	// It's used for build buildIndexColumns.
	idxPart.Column = &ast.ColumnName{Name: colInfo.Name}
	idxPart.Length = types.UnspecifiedLength

	return &model.VectorIndexInfo{
		Dimension:      uint64(colInfo.FieldType.GetFlen()),
		DistanceMetric: distanceMetric,
	}, exprStr, nil
}

// AddIndexColumnFlag aligns the column flags of columns in TableInfo to IndexInfo.
func AddIndexColumnFlag(tblInfo *model.TableInfo, indexInfo *model.IndexInfo) {
	if indexInfo.Primary {
		for _, col := range indexInfo.Columns {
			tblInfo.Columns[col.Offset].AddFlag(mysql.PriKeyFlag)
		}
		return
	}

	col := indexInfo.Columns[0]
	if indexInfo.Unique && len(indexInfo.Columns) == 1 {
		tblInfo.Columns[col.Offset].AddFlag(mysql.UniqueKeyFlag)
	} else {
		tblInfo.Columns[col.Offset].AddFlag(mysql.MultipleKeyFlag)
	}
}

// DropIndexColumnFlag drops the column flag of columns in TableInfo according to the IndexInfo.
func DropIndexColumnFlag(tblInfo *model.TableInfo, indexInfo *model.IndexInfo) {
	if indexInfo.Primary {
		for _, col := range indexInfo.Columns {
			tblInfo.Columns[col.Offset].DelFlag(mysql.PriKeyFlag)
		}
	} else if indexInfo.Unique && len(indexInfo.Columns) == 1 {
		tblInfo.Columns[indexInfo.Columns[0].Offset].DelFlag(mysql.UniqueKeyFlag)
	} else {
		tblInfo.Columns[indexInfo.Columns[0].Offset].DelFlag(mysql.MultipleKeyFlag)
	}

	col := indexInfo.Columns[0]
	// other index may still cover this col
	for _, index := range tblInfo.Indices {
		if index.Name.L == indexInfo.Name.L {
			continue
		}

		if index.Columns[0].Name.L != col.Name.L {
			continue
		}

		AddIndexColumnFlag(tblInfo, index)
	}
}

// ValidateRenameIndex checks if index name is ok to be renamed.
func ValidateRenameIndex(from, to pmodel.CIStr, tbl *model.TableInfo) (ignore bool, err error) {
	if fromIdx := tbl.FindIndexByName(from.L); fromIdx == nil {
		return false, errors.Trace(infoschema.ErrKeyNotExists.GenWithStackByArgs(from.O, tbl.Name))
	}
	// Take case-sensitivity into account, if `FromKey` and  `ToKey` are the same, nothing need to be changed
	if from.O == to.O {
		return true, nil
	}
	// If spec.FromKey.L == spec.ToKey.L, we operate on the same index(case-insensitive) and change its name (case-sensitive)
	// e.g: from `inDex` to `IndEX`. Otherwise, we try to rename an index to another different index which already exists,
	// that's illegal by rule.
	if toIdx := tbl.FindIndexByName(to.L); toIdx != nil && from.L != to.L {
		return false, errors.Trace(infoschema.ErrKeyNameDuplicate.GenWithStackByArgs(toIdx.Name.O))
	}
	return false, nil
}

func onRenameIndex(jobCtx *jobContext, t *meta.Mutator, job *model.Job) (ver int64, _ error) {
	tblInfo, from, to, err := checkRenameIndex(t, job)
	if err != nil || tblInfo == nil {
		return ver, errors.Trace(err)
	}
	if tblInfo.TableCacheStatusType != model.TableCacheStatusDisable {
		return ver, errors.Trace(dbterror.ErrOptOnCacheTable.GenWithStackByArgs("Rename Index"))
	}

	if job.MultiSchemaInfo != nil && job.MultiSchemaInfo.Revertible {
		job.MarkNonRevertible()
		// Store the mark and enter the next DDL handling loop.
		return updateVersionAndTableInfoWithCheck(jobCtx, t, job, tblInfo, false)
	}

	renameIndexes(tblInfo, from, to)
	renameHiddenColumns(tblInfo, from, to)

	if ver, err = updateVersionAndTableInfo(jobCtx, t, job, tblInfo, true); err != nil {
		job.State = model.JobStateCancelled
		return ver, errors.Trace(err)
	}
	job.FinishTableJob(model.JobStateDone, model.StatePublic, ver, tblInfo)
	return ver, nil
}

func validateAlterIndexVisibility(ctx sessionctx.Context, indexName pmodel.CIStr, invisible bool, tbl *model.TableInfo) (bool, error) {
	var idx *model.IndexInfo
	if idx = tbl.FindIndexByName(indexName.L); idx == nil || idx.State != model.StatePublic {
		return false, errors.Trace(infoschema.ErrKeyNotExists.GenWithStackByArgs(indexName.O, tbl.Name))
	}
	if ctx == nil || ctx.GetSessionVars() == nil || ctx.GetSessionVars().StmtCtx.MultiSchemaInfo == nil {
		// Early return.
		if idx.Invisible == invisible {
			return true, nil
		}
	}
	if idx.VectorInfo != nil {
		return false, dbterror.ErrGeneralUnsupportedDDL.GenWithStackByArgs("set vector index invisible")
	}
	return false, nil
}

func onAlterIndexVisibility(jobCtx *jobContext, t *meta.Mutator, job *model.Job) (ver int64, _ error) {
	tblInfo, from, invisible, err := checkAlterIndexVisibility(t, job)
	if err != nil || tblInfo == nil {
		return ver, errors.Trace(err)
	}

	if job.MultiSchemaInfo != nil && job.MultiSchemaInfo.Revertible {
		job.MarkNonRevertible()
		return updateVersionAndTableInfo(jobCtx, t, job, tblInfo, false)
	}

	setIndexVisibility(tblInfo, from, invisible)
	if ver, err = updateVersionAndTableInfoWithCheck(jobCtx, t, job, tblInfo, true); err != nil {
		job.State = model.JobStateCancelled
		return ver, errors.Trace(err)
	}
	job.FinishTableJob(model.JobStateDone, model.StatePublic, ver, tblInfo)
	return ver, nil
}

func setIndexVisibility(tblInfo *model.TableInfo, name pmodel.CIStr, invisible bool) {
	for _, idx := range tblInfo.Indices {
		if idx.Name.L == name.L || (isTempIdxInfo(idx, tblInfo) && getChangingIndexOriginName(idx) == name.O) {
			idx.Invisible = invisible
		}
	}
}

func getNullColInfos(tblInfo *model.TableInfo, indexInfo *model.IndexInfo) ([]*model.ColumnInfo, error) {
	nullCols := make([]*model.ColumnInfo, 0, len(indexInfo.Columns))
	for _, colName := range indexInfo.Columns {
		col := model.FindColumnInfo(tblInfo.Columns, colName.Name.L)
		if !mysql.HasNotNullFlag(col.GetFlag()) || mysql.HasPreventNullInsertFlag(col.GetFlag()) {
			nullCols = append(nullCols, col)
		}
	}
	return nullCols, nil
}

func checkPrimaryKeyNotNull(jobCtx *jobContext, w *worker, t *meta.Mutator, job *model.Job,
	tblInfo *model.TableInfo, indexInfo *model.IndexInfo) (warnings []string, err error) {
	if !indexInfo.Primary {
		return nil, nil
	}

	dbInfo, err := checkSchemaExistAndCancelNotExistJob(t, job)
	if err != nil {
		return nil, err
	}
	nullCols, err := getNullColInfos(tblInfo, indexInfo)
	if err != nil {
		return nil, err
	}
	if len(nullCols) == 0 {
		return nil, nil
	}

	err = modifyColsFromNull2NotNull(w, dbInfo, tblInfo, nullCols, &model.ColumnInfo{Name: pmodel.NewCIStr("")}, false)
	if err == nil {
		return nil, nil
	}
	_, err = convertAddIdxJob2RollbackJob(jobCtx, t, job, tblInfo, []*model.IndexInfo{indexInfo}, err)
	// TODO: Support non-strict mode.
	// warnings = append(warnings, ErrWarnDataTruncated.GenWithStackByArgs(oldCol.Name.L, 0).Error())
	return nil, err
}

// moveAndUpdateHiddenColumnsToPublic updates the hidden columns to public, and
// moves the hidden columns to proper offsets, so that Table.Columns' states meet the assumption of
// [public, public, ..., public, non-public, non-public, ..., non-public].
func moveAndUpdateHiddenColumnsToPublic(tblInfo *model.TableInfo, idxInfo *model.IndexInfo) {
	hiddenColOffset := make(map[int]struct{}, 0)
	for _, col := range idxInfo.Columns {
		if tblInfo.Columns[col.Offset].Hidden {
			hiddenColOffset[col.Offset] = struct{}{}
		}
	}
	if len(hiddenColOffset) == 0 {
		return
	}
	// Find the first non-public column.
	firstNonPublicPos := len(tblInfo.Columns) - 1
	for i, c := range tblInfo.Columns {
		if c.State != model.StatePublic {
			firstNonPublicPos = i
			break
		}
	}
	for _, col := range idxInfo.Columns {
		tblInfo.Columns[col.Offset].State = model.StatePublic
		if _, needMove := hiddenColOffset[col.Offset]; needMove {
			tblInfo.MoveColumnInfo(col.Offset, firstNonPublicPos)
		}
	}
}

func decodeAddIndexArgs(job *model.Job) (
	uniques []bool,
	indexNames []pmodel.CIStr,
	indexPartSpecifications [][]*ast.IndexPartSpecification,
	indexOptions []*ast.IndexOption,
	hiddenCols [][]*model.ColumnInfo,
	err error,
) {
	var (
		unique                 bool
		indexName              pmodel.CIStr
		indexPartSpecification []*ast.IndexPartSpecification
		indexOption            *ast.IndexOption
		hiddenCol              []*model.ColumnInfo
	)
	err = job.DecodeArgs(&unique, &indexName, &indexPartSpecification, &indexOption, &hiddenCol)
	if err == nil {
		return []bool{unique},
			[]pmodel.CIStr{indexName},
			[][]*ast.IndexPartSpecification{indexPartSpecification},
			[]*ast.IndexOption{indexOption},
			[][]*model.ColumnInfo{hiddenCol},
			nil
	}

	err = job.DecodeArgs(&uniques, &indexNames, &indexPartSpecifications, &indexOptions, &hiddenCols)
	return
}

<<<<<<< HEAD
func checkAndBuildIndexInfo(job *model.Job, tblInfo *model.TableInfo, indexName pmodel.CIStr, isPK, unique, isVector bool,
	indexPartSpecifications []*ast.IndexPartSpecification, indexOption *ast.IndexOption, hiddenCols []*model.ColumnInfo) (*model.IndexInfo, error) {
	var err error
	indexInfo := tblInfo.FindIndexByName(indexName.L)
	if indexInfo != nil {
		if indexInfo.State == model.StatePublic {
			err = dbterror.ErrDupKeyName.GenWithStack("index already exist %s", indexName)
			if isPK {
				err = infoschema.ErrMultiplePriKey
			}
			return nil, err
		}
		return indexInfo, nil
	}

	for _, hiddenCol := range hiddenCols {
		columnInfo := model.FindColumnInfo(tblInfo.Columns, hiddenCol.Name.L)
		if columnInfo != nil && columnInfo.State == model.StatePublic {
			// We already have a column with the same column name.
			// TODO: refine the error message
			return nil, infoschema.ErrColumnExists.GenWithStackByArgs(hiddenCol.Name)
		}
	}

	if len(hiddenCols) > 0 {
		for _, hiddenCol := range hiddenCols {
			InitAndAddColumnToTable(tblInfo, hiddenCol)
		}
	}
	if err = checkAddColumnTooManyColumns(len(tblInfo.Columns)); err != nil {
		return nil, errors.Trace(err)
	}
	indexInfo, err = BuildIndexInfo(
		nil,
		tblInfo,
		indexName,
		isPK,
		unique,
		isVector,
		indexPartSpecifications,
		indexOption,
		model.StateNone,
	)
	if err != nil {
		return nil, errors.Trace(err)
	}
	if isPK {
		if _, err = CheckPKOnGeneratedColumn(tblInfo, indexPartSpecifications); err != nil {
			return nil, err
		}
	}
	indexInfo.ID = AllocateIndexID(tblInfo)
	tblInfo.Indices = append(tblInfo.Indices, indexInfo)
	if err = checkTooManyIndexes(tblInfo.Indices); err != nil {
		return nil, errors.Trace(err)
	}
	// Here we need do this check before set state to `DeleteOnly`,
	// because if hidden columns has been set to `DeleteOnly`,
	// the `DeleteOnly` columns are missing when we do this check.
	if err := checkInvisibleIndexOnPK(tblInfo); err != nil {
		return nil, err
	}
	logutil.DDLLogger().Info("[ddl] run add index job", zap.String("job", job.String()), zap.Reflect("indexInfo", indexInfo))
	return indexInfo, nil
}

func (w *worker) onCreateVectorIndex(jobCtx *jobContext, t *meta.Meta, job *model.Job) (ver int64, err error) {
	// Handle the rolling back job.
	if job.IsRollingback() {
		ver, err = onDropIndex(jobCtx, t, job)
		if err != nil {
			return ver, errors.Trace(err)
		}
		return ver, nil
	}

	// Handle normal job.
	schemaID := job.SchemaID
	tblInfo, err := GetTableInfoAndCancelFaultJob(t, job, schemaID)
	if err != nil {
		return ver, errors.Trace(err)
	}
	if err := checkTableTypeForVectorIndex(tblInfo); err != nil {
		return ver, errors.Trace(err)
	}

	var (
		indexName              pmodel.CIStr
		indexOption            *ast.IndexOption
		indexPartSpecification *ast.IndexPartSpecification
		funcExpr               string
	)
	err = job.DecodeArgs(&indexName, &indexPartSpecification, &indexOption, &funcExpr)
	if err != nil {
		job.State = model.JobStateCancelled
		return ver, errors.Trace(err)
	}
	indexPartSpecification.Expr, err = generatedexpr.ParseExpression(funcExpr)
	if err != nil {
		job.State = model.JobStateCancelled
		return ver, errors.Trace(err)
	}
	defer func() {
		indexPartSpecification.Expr = nil
	}()

	indexInfo, err := checkAndBuildIndexInfo(job, tblInfo, indexName, false, false, true, []*ast.IndexPartSpecification{indexPartSpecification}, indexOption, nil)
	if err != nil {
		return ver, errors.Trace(err)
	}
	originalState := indexInfo.State
	switch indexInfo.State {
	case model.StateNone:
		// none -> delete only
		indexInfo.State = model.StateDeleteOnly
		ver, err = updateVersionAndTableInfoWithCheck(jobCtx, t, job, tblInfo, originalState != indexInfo.State)
		if err != nil {
			return ver, err
		}
		job.SchemaState = model.StateDeleteOnly
	case model.StateDeleteOnly:
		// delete only -> write only
		indexInfo.State = model.StateWriteOnly
		ver, err = updateVersionAndTableInfo(jobCtx, t, job, tblInfo, originalState != indexInfo.State)
		if err != nil {
			return ver, err
		}
		job.SchemaState = model.StateWriteOnly
	case model.StateWriteOnly:
		// write only -> reorganization
		indexInfo.State = model.StateWriteReorganization
		ver, err = updateVersionAndTableInfo(jobCtx, t, job, tblInfo, originalState != indexInfo.State)
		if err != nil {
			return ver, err
		}
		// Initialize SnapshotVer to 0 for later reorganization check.
		job.SnapshotVer = 0
		job.SchemaState = model.StateWriteReorganization
	case model.StateWriteReorganization:
		// reorganization -> public
		tbl, err := getTable(jobCtx.getAutoIDRequirement(), schemaID, tblInfo)
		if err != nil {
			return ver, errors.Trace(err)
		}

		if job.IsCancelling() {
			return convertAddIdxJob2RollbackJob(jobCtx, t, job, tbl.Meta(), []*model.IndexInfo{indexInfo}, dbterror.ErrCancelledDDLJob)
		}

		// Send sync schema notification to TiFlash.
		if job.SnapshotVer == 0 {
			currVer, err := getValidCurrentVersion(jobCtx.store)
			if err != nil {
				return ver, errors.Trace(err)
			}
			err = infosync.SyncTiFlashTableSchema(jobCtx.ctx, tbl.Meta().ID)
			if err != nil {
				return ver, errors.Trace(err)
			}
			job.SnapshotVer = currVer.Ver
			return ver, nil
		}

		// Check the progress of the TiFlash backfill index.
		var done bool
		done, ver, err = w.checkVectorIndexProcessOnTiFlash(jobCtx, t, job, tbl, indexInfo)
		if err != nil || !done {
			return ver, err
		}

		indexInfo.State = model.StatePublic
		ver, err = updateVersionAndTableInfo(jobCtx, t, job, tblInfo, originalState != indexInfo.State)
		if err != nil {
			return ver, errors.Trace(err)
		}
		job.Args = []any{indexInfo.ID, false /*if exists*/, getPartitionIDs(tblInfo)}
		// Finish this job.
		job.FinishTableJob(model.JobStateDone, model.StatePublic, ver, tblInfo)
		logutil.DDLLogger().Info("[ddl] run add vector index job done",
			zap.Int64("ver", ver),
			zap.String("charset", job.Charset),
			zap.String("collation", job.Collate))
	default:
		err = dbterror.ErrInvalidDDLState.GenWithStackByArgs("index", indexInfo.State)
	}

	return ver, errors.Trace(err)
}

func (w *worker) checkVectorIndexProcessOnTiFlash(jobCtx *jobContext, t *meta.Meta, job *model.Job, tbl table.Table, indexInfo *model.IndexInfo,
) (done bool, ver int64, err error) {
	err = w.checkVectorIndexProcess(jobCtx, tbl, job, indexInfo)
	if err != nil {
		if dbterror.ErrWaitReorgTimeout.Equal(err) {
			return false, ver, nil
		}
		if !errorIsRetryable(err, job) {
			logutil.DDLLogger().Warn("run add vector index job failed, convert job to rollback", zap.Stringer("job", job), zap.Error(err))
			ver, err = convertAddIdxJob2RollbackJob(jobCtx, t, job, tbl.Meta(), []*model.IndexInfo{indexInfo}, err)
		}
		return false, ver, errors.Trace(err)
	}

	return true, ver, nil
}

func (w *worker) checkVectorIndexProcess(jobCtx *jobContext, tbl table.Table, job *model.Job, index *model.IndexInfo) error {
	waitTimeout := ReorgWaitTimeout
	ticker := time.NewTicker(waitTimeout)
	defer ticker.Stop()
	notAddedRowCnt := int64(-1)
	for {
		select {
		case <-w.ddlCtx.ctx.Done():
			return dbterror.ErrInvalidWorker.GenWithStack("worker is closed")
		case <-ticker.C:
			logutil.DDLLogger().Info("[ddl] index backfill state running, check vector index process", zap.Stringer("job", job),
				zap.Stringer("index name", index.Name), zap.Int64("index ID", index.ID), zap.Duration("wait time", waitTimeout),
				zap.Int64("total added row count", job.RowCount), zap.Int64("not added row count", notAddedRowCnt))
			return dbterror.ErrWaitReorgTimeout
		default:
		}

		if !w.ddlCtx.isOwner() {
			// If it's not the owner, we will try later, so here just returns an error.
			logutil.DDLLogger().Info("DDL is not the DDL owner", zap.String("ID", w.ddlCtx.uuid))
			return errors.Trace(dbterror.ErrNotOwner)
		}

		isDone, notAddedIndexCnt, addedIndexCnt, err := w.checkVectorIndexProcessOnce(jobCtx, tbl, index.ID)
		if err != nil {
			return errors.Trace(err)
		}
		notAddedRowCnt = notAddedIndexCnt
		job.RowCount = addedIndexCnt

		if isDone {
			break
		}

		time.Sleep(500 * time.Millisecond)
	}
	return nil
}

// checkVectorIndexProcessOnce checks the backfill process of a vector index from TiFlash once.
func (w *worker) checkVectorIndexProcessOnce(jobCtx *jobContext, tbl table.Table, indexID int64) (
	isDone bool, notAddedIndexCnt, addedIndexCnt int64, err error) {
	failpoint.Inject("MockCheckVectorIndexProcess", func(val failpoint.Value) {
		if valInt, ok := val.(int); ok {
			if valInt < 0 {
				failpoint.Return(false, 0, 0, dbterror.ErrTiFlashBackfillIndex.FastGenByArgs("mock a check error"))
			} else if valInt == 0 {
				failpoint.Return(false, 0, 0, nil)
			} else {
				failpoint.Return(true, 0, int64(valInt), nil)
			}
		}
	})

	sql := fmt.Sprintf("select rows_stable_not_indexed, rows_stable_indexed, error_message from information_schema.tiflash_indexes where table_id = %d and index_id = %d;",
		tbl.Meta().ID, indexID)
	rows, err := w.sess.Execute(jobCtx.ctx, sql, "add_vector_index_check_result")
	if err != nil || len(rows) == 0 {
		return false, 0, 0, errors.Trace(err)
	}

	// Get and process info from multiple TiFlash nodes.
	errMsg := ""
	for _, row := range rows {
		notAddedIndexCnt += row.GetInt64(0)
		addedIndexCnt += row.GetInt64(1)
		errMsg = row.GetString(2)
		if len(errMsg) != 0 {
			err = dbterror.ErrTiFlashBackfillIndex.FastGenByArgs(errMsg)
			break
		}
	}
	if err != nil {
		return false, 0, 0, errors.Trace(err)
	}
	if notAddedIndexCnt != 0 {
		return false, 0, 0, nil
	}

	return true, notAddedIndexCnt, addedIndexCnt, nil
}

func (w *worker) onCreateIndex(jobCtx *jobContext, t *meta.Meta, job *model.Job, isPK bool) (ver int64, err error) {
=======
func (w *worker) onCreateIndex(jobCtx *jobContext, t *meta.Mutator, job *model.Job, isPK bool) (ver int64, err error) {
>>>>>>> 8bacf9cc
	// Handle the rolling back job.
	if job.IsRollingback() {
		ver, err = onDropIndex(jobCtx, t, job)
		if err != nil {
			return ver, errors.Trace(err)
		}
		return ver, nil
	}

	// Handle normal job.
	schemaID := job.SchemaID
	tblInfo, err := GetTableInfoAndCancelFaultJob(t, job, schemaID)
	if err != nil {
		return ver, errors.Trace(err)
	}
	if tblInfo.TableCacheStatusType != model.TableCacheStatusDisable {
		return ver, errors.Trace(dbterror.ErrOptOnCacheTable.GenWithStackByArgs("Create Index"))
	}

	uniques := make([]bool, 1)
	indexNames := make([]pmodel.CIStr, 1)
	indexPartSpecifications := make([][]*ast.IndexPartSpecification, 1)
	indexOption := make([]*ast.IndexOption, 1)
	var sqlMode mysql.SQLMode
	var warnings []string
	hiddenCols := make([][]*model.ColumnInfo, 1)

	if isPK {
		// Notice: sqlMode and warnings is used to support non-strict mode.
		err = job.DecodeArgs(&uniques[0], &indexNames[0], &indexPartSpecifications[0], &indexOption[0], &sqlMode, &warnings)
	} else {
		uniques, indexNames, indexPartSpecifications, indexOption, hiddenCols, err = decodeAddIndexArgs(job)
	}
	if err != nil {
		job.State = model.JobStateCancelled
		return ver, errors.Trace(err)
	}

	allIndexInfos := make([]*model.IndexInfo, 0, len(indexNames))
	for i, indexName := range indexNames {
		indexInfo, err := checkAndBuildIndexInfo(job, tblInfo, indexName, isPK, uniques[i], false, indexPartSpecifications[i], indexOption[i], hiddenCols[i])
		if err != nil {
			job.State = model.JobStateCancelled
			return ver, errors.Trace(err)
		}
		allIndexInfos = append(allIndexInfos, indexInfo)
	}

	originalState := allIndexInfos[0].State

SwitchIndexState:
	switch allIndexInfos[0].State {
	case model.StateNone:
		// none -> delete only
		var reorgTp model.ReorgType
		reorgTp, err = pickBackfillType(job)
		if err != nil {
			if !errorIsRetryable(err, job) {
				job.State = model.JobStateCancelled
			}
			return ver, err
		}
		loadCloudStorageURI(w, job)
		if reorgTp.NeedMergeProcess() {
			for _, indexInfo := range allIndexInfos {
				indexInfo.BackfillState = model.BackfillStateRunning
			}
		}
		for _, indexInfo := range allIndexInfos {
			indexInfo.State = model.StateDeleteOnly
			moveAndUpdateHiddenColumnsToPublic(tblInfo, indexInfo)
		}
		ver, err = updateVersionAndTableInfoWithCheck(jobCtx, t, job, tblInfo, originalState != model.StateDeleteOnly)
		if err != nil {
			return ver, err
		}
		job.SchemaState = model.StateDeleteOnly
	case model.StateDeleteOnly:
		// delete only -> write only
		for _, indexInfo := range allIndexInfos {
			indexInfo.State = model.StateWriteOnly
			_, err = checkPrimaryKeyNotNull(jobCtx, w, t, job, tblInfo, indexInfo)
			if err != nil {
				break SwitchIndexState
			}
		}

		ver, err = updateVersionAndTableInfo(jobCtx, t, job, tblInfo, originalState != model.StateWriteOnly)
		if err != nil {
			return ver, err
		}
		job.SchemaState = model.StateWriteOnly
	case model.StateWriteOnly:
		// write only -> reorganization
		for _, indexInfo := range allIndexInfos {
			indexInfo.State = model.StateWriteReorganization
			_, err = checkPrimaryKeyNotNull(jobCtx, w, t, job, tblInfo, indexInfo)
			if err != nil {
				break SwitchIndexState
			}
		}

		ver, err = updateVersionAndTableInfo(jobCtx, t, job, tblInfo, originalState != model.StateWriteReorganization)
		if err != nil {
			return ver, err
		}
		// Initialize SnapshotVer to 0 for later reorganization check.
		job.SnapshotVer = 0
		job.SchemaState = model.StateWriteReorganization
	case model.StateWriteReorganization:
		// reorganization -> public
		tbl, err := getTable(jobCtx.getAutoIDRequirement(), schemaID, tblInfo)
		if err != nil {
			return ver, errors.Trace(err)
		}

		var done bool
		if job.MultiSchemaInfo != nil {
			done, ver, err = doReorgWorkForCreateIndexMultiSchema(w, jobCtx, t, job, tbl, allIndexInfos)
		} else {
			done, ver, err = doReorgWorkForCreateIndex(w, jobCtx, t, job, tbl, allIndexInfos)
		}
		if !done {
			return ver, err
		}

		// Set column index flag.
		for _, indexInfo := range allIndexInfos {
			AddIndexColumnFlag(tblInfo, indexInfo)
			if isPK {
				if err = UpdateColsNull2NotNull(tblInfo, indexInfo); err != nil {
					return ver, errors.Trace(err)
				}
			}
			indexInfo.State = model.StatePublic
		}

		// Inject the failpoint to prevent the progress of index creation.
		failpoint.Inject("create-index-stuck-before-public", func(v failpoint.Value) {
			if sigFile, ok := v.(string); ok {
				for {
					time.Sleep(1 * time.Second)
					if _, err := os.Stat(sigFile); err != nil {
						if os.IsNotExist(err) {
							continue
						}
						failpoint.Return(ver, errors.Trace(err))
					}
					break
				}
			}
		})

		ver, err = updateVersionAndTableInfo(jobCtx, t, job, tblInfo, originalState != model.StatePublic)
		if err != nil {
			return ver, errors.Trace(err)
		}

		allIndexIDs := make([]int64, 0, len(allIndexInfos))
		ifExists := make([]bool, 0, len(allIndexInfos))
		isGlobal := make([]bool, 0, len(allIndexInfos))
		for _, indexInfo := range allIndexInfos {
			allIndexIDs = append(allIndexIDs, indexInfo.ID)
			ifExists = append(ifExists, false)
			isGlobal = append(isGlobal, indexInfo.Global)
		}
		job.Args = []any{allIndexIDs, ifExists, getPartitionIDs(tbl.Meta()), isGlobal}
		// Finish this job.
		job.FinishTableJob(model.JobStateDone, model.StatePublic, ver, tblInfo)
		if !job.ReorgMeta.IsDistReorg && job.ReorgMeta.ReorgTp == model.ReorgTypeLitMerge {
			ingest.LitBackCtxMgr.Unregister(job.ID)
		}
		// TODO: store this event to the notifier.
		// For now, it is not used and just for placeholder.
		_ = notifier.NewAddIndexEvent(tblInfo, allIndexInfos)
		logutil.DDLLogger().Info("run add index job done",
			zap.String("charset", job.Charset),
			zap.String("collation", job.Collate))
	default:
		err = dbterror.ErrInvalidDDLState.GenWithStackByArgs("index", allIndexInfos[0].State)
	}

	return ver, errors.Trace(err)
}

// pickBackfillType determines which backfill process will be used. The result is
// both stored in job.ReorgMeta.ReorgTp and returned.
func pickBackfillType(job *model.Job) (model.ReorgType, error) {
	if job.ReorgMeta.ReorgTp != model.ReorgTypeNone {
		// The backfill task has been started.
		// Don't change the backfill type.
		return job.ReorgMeta.ReorgTp, nil
	}
	if !job.ReorgMeta.IsFastReorg {
		job.ReorgMeta.ReorgTp = model.ReorgTypeTxn
		return model.ReorgTypeTxn, nil
	}
	if ingest.LitInitialized {
		if job.ReorgMeta.UseCloudStorage {
			job.ReorgMeta.ReorgTp = model.ReorgTypeLitMerge
			return model.ReorgTypeLitMerge, nil
		}
		available, err := ingest.LitBackCtxMgr.CheckMoreTasksAvailable()
		if err != nil {
			return model.ReorgTypeNone, err
		}
		if available {
			job.ReorgMeta.ReorgTp = model.ReorgTypeLitMerge
			return model.ReorgTypeLitMerge, nil
		}
	}
	// The lightning environment is unavailable, but we can still use the txn-merge backfill.
	logutil.DDLLogger().Info("fallback to txn-merge backfill process",
		zap.Bool("lightning env initialized", ingest.LitInitialized))
	job.ReorgMeta.ReorgTp = model.ReorgTypeTxnMerge
	return model.ReorgTypeTxnMerge, nil
}

func loadCloudStorageURI(w *worker, job *model.Job) {
	jc := w.jobContext(job.ID, job.ReorgMeta)
	jc.cloudStorageURI = variable.CloudStorageURI.Load()
	job.ReorgMeta.UseCloudStorage = len(jc.cloudStorageURI) > 0
}

func doReorgWorkForCreateIndexMultiSchema(w *worker, jobCtx *jobContext, t *meta.Mutator, job *model.Job,
	tbl table.Table, allIndexInfos []*model.IndexInfo) (done bool, ver int64, err error) {
	if job.MultiSchemaInfo.Revertible {
		done, ver, err = doReorgWorkForCreateIndex(w, jobCtx, t, job, tbl, allIndexInfos)
		if done {
			job.MarkNonRevertible()
			if err == nil {
				ver, err = updateVersionAndTableInfo(jobCtx, t, job, tbl.Meta(), true)
			}
		}
		// We need another round to wait for all the others sub-jobs to finish.
		return false, ver, err
	}
	return true, ver, err
}

func doReorgWorkForCreateIndex(
	w *worker,
	jobCtx *jobContext,
	t *meta.Mutator,
	job *model.Job,
	tbl table.Table,
	allIndexInfos []*model.IndexInfo,
) (done bool, ver int64, err error) {
	var reorgTp model.ReorgType
	reorgTp, err = pickBackfillType(job)
	if err != nil {
		return false, ver, err
	}
	if !reorgTp.NeedMergeProcess() {
		return runReorgJobAndHandleErr(w, jobCtx, t, job, tbl, allIndexInfos, false)
	}
	switch allIndexInfos[0].BackfillState {
	case model.BackfillStateRunning:
		logutil.DDLLogger().Info("index backfill state running",
			zap.Int64("job ID", job.ID), zap.String("table", tbl.Meta().Name.O),
			zap.Bool("ingest mode", reorgTp == model.ReorgTypeLitMerge),
			zap.String("index", allIndexInfos[0].Name.O))
		switch reorgTp {
		case model.ReorgTypeLitMerge:
			if job.ReorgMeta.IsDistReorg {
				done, ver, err = runIngestReorgJobDist(w, jobCtx, t, job, tbl, allIndexInfos)
			} else {
				done, ver, err = runIngestReorgJob(w, jobCtx, t, job, tbl, allIndexInfos)
			}
		case model.ReorgTypeTxnMerge:
			done, ver, err = runReorgJobAndHandleErr(w, jobCtx, t, job, tbl, allIndexInfos, false)
		}
		if err != nil || !done {
			return false, ver, errors.Trace(err)
		}
		for _, indexInfo := range allIndexInfos {
			indexInfo.BackfillState = model.BackfillStateReadyToMerge
		}
		ver, err = updateVersionAndTableInfo(jobCtx, t, job, tbl.Meta(), true)
		return false, ver, errors.Trace(err)
	case model.BackfillStateReadyToMerge:
		failpoint.Inject("mockDMLExecutionStateBeforeMerge", func(_ failpoint.Value) {
			if MockDMLExecutionStateBeforeMerge != nil {
				MockDMLExecutionStateBeforeMerge()
			}
		})
		logutil.DDLLogger().Info("index backfill state ready to merge",
			zap.Int64("job ID", job.ID),
			zap.String("table", tbl.Meta().Name.O),
			zap.String("index", allIndexInfos[0].Name.O))
		for _, indexInfo := range allIndexInfos {
			indexInfo.BackfillState = model.BackfillStateMerging
		}
		if reorgTp == model.ReorgTypeLitMerge {
			ingest.LitBackCtxMgr.Unregister(job.ID)
		}
		job.SnapshotVer = 0 // Reset the snapshot version for merge index reorg.
		ver, err = updateVersionAndTableInfo(jobCtx, t, job, tbl.Meta(), true)
		return false, ver, errors.Trace(err)
	case model.BackfillStateMerging:
		done, ver, err = runReorgJobAndHandleErr(w, jobCtx, t, job, tbl, allIndexInfos, true)
		if !done {
			return false, ver, err
		}
		for _, indexInfo := range allIndexInfos {
			indexInfo.BackfillState = model.BackfillStateInapplicable // Prevent double-write on this index.
		}
		return true, ver, err
	default:
		return false, 0, dbterror.ErrInvalidDDLState.GenWithStackByArgs("backfill", allIndexInfos[0].BackfillState)
	}
}

func runIngestReorgJobDist(w *worker, jobCtx *jobContext, t *meta.Mutator, job *model.Job,
	tbl table.Table, allIndexInfos []*model.IndexInfo) (done bool, ver int64, err error) {
	done, ver, err = runReorgJobAndHandleErr(w, jobCtx, t, job, tbl, allIndexInfos, false)
	if err != nil {
		return false, ver, errors.Trace(err)
	}

	if !done {
		return false, ver, nil
	}

	return true, ver, nil
}

func runIngestReorgJob(w *worker, jobCtx *jobContext, t *meta.Mutator, job *model.Job,
	tbl table.Table, allIndexInfos []*model.IndexInfo) (done bool, ver int64, err error) {
	done, ver, err = runReorgJobAndHandleErr(w, jobCtx, t, job, tbl, allIndexInfos, false)
	if err != nil {
		if kv.ErrKeyExists.Equal(err) {
			logutil.DDLLogger().Warn("import index duplicate key, convert job to rollback", zap.Stringer("job", job), zap.Error(err))
			ver, err = convertAddIdxJob2RollbackJob(jobCtx, t, job, tbl.Meta(), allIndexInfos, err)
		} else if !errorIsRetryable(err, job) {
			logutil.DDLLogger().Warn("run reorg job failed, convert job to rollback",
				zap.String("job", job.String()), zap.Error(err))
			ver, err = convertAddIdxJob2RollbackJob(jobCtx, t, job, tbl.Meta(), allIndexInfos, err)
		} else {
			logutil.DDLLogger().Warn("run add index ingest job error", zap.Error(err))
		}
		return false, ver, errors.Trace(err)
	}
	failpoint.InjectCall("afterRunIngestReorgJob", job, done)
	return done, ver, nil
}

func errorIsRetryable(err error, job *model.Job) bool {
	if job.ErrorCount+1 >= variable.GetDDLErrorCountLimit() {
		return false
	}
	originErr := errors.Cause(err)
	if tErr, ok := originErr.(*terror.Error); ok {
		sqlErr := terror.ToSQLError(tErr)
		_, ok := dbterror.ReorgRetryableErrCodes[sqlErr.Code]
		return ok
	}
	// For the unknown errors, we should retry.
	return true
}

func runReorgJobAndHandleErr(
	w *worker,
	jobCtx *jobContext,
	t *meta.Mutator,
	job *model.Job,
	tbl table.Table,
	allIndexInfos []*model.IndexInfo,
	mergingTmpIdx bool,
) (done bool, ver int64, err error) {
	elements := make([]*meta.Element, 0, len(allIndexInfos))
	for _, indexInfo := range allIndexInfos {
		elements = append(elements, &meta.Element{ID: indexInfo.ID, TypeKey: meta.IndexElementKey})
	}

	failpoint.Inject("mockDMLExecutionStateMerging", func(val failpoint.Value) {
		//nolint:forcetypeassert
		if val.(bool) && allIndexInfos[0].BackfillState == model.BackfillStateMerging &&
			MockDMLExecutionStateMerging != nil {
			MockDMLExecutionStateMerging()
		}
	})

	sctx, err1 := w.sessPool.Get()
	if err1 != nil {
		err = err1
		return
	}
	defer w.sessPool.Put(sctx)
	rh := newReorgHandler(sess.NewSession(sctx))
	dbInfo, err := t.GetDatabase(job.SchemaID)
	if err != nil {
		return false, ver, errors.Trace(err)
	}
	reorgInfo, err := getReorgInfo(jobCtx.oldDDLCtx.jobContext(job.ID, job.ReorgMeta), jobCtx, rh, job, dbInfo, tbl, elements, mergingTmpIdx)
	if err != nil || reorgInfo == nil || reorgInfo.first {
		// If we run reorg firstly, we should update the job snapshot version
		// and then run the reorg next time.
		return false, ver, errors.Trace(err)
	}
	err = overwriteReorgInfoFromGlobalCheckpoint(w, rh.s, job, reorgInfo)
	if err != nil {
		return false, ver, errors.Trace(err)
	}
	err = w.runReorgJob(reorgInfo, tbl.Meta(), func() (addIndexErr error) {
		defer util.Recover(metrics.LabelDDL, "onCreateIndex",
			func() {
				addIndexErr = dbterror.ErrCancelledDDLJob.GenWithStack("add table `%v` index `%v` panic", tbl.Meta().Name, allIndexInfos[0].Name)
			}, false)
		return w.addTableIndex(tbl, reorgInfo)
	})
	if err != nil {
		if dbterror.ErrPausedDDLJob.Equal(err) {
			return false, ver, nil
		}
		if dbterror.ErrWaitReorgTimeout.Equal(err) {
			// if timeout, we should return, check for the owner and re-wait job done.
			return false, ver, nil
		}
		// TODO(tangenta): get duplicate column and match index.
		err = ingest.TryConvertToKeyExistsErr(err, allIndexInfos[0], tbl.Meta())
		if !errorIsRetryable(err, job) {
			logutil.DDLLogger().Warn("run add index job failed, convert job to rollback", zap.Stringer("job", job), zap.Error(err))
			ver, err = convertAddIdxJob2RollbackJob(jobCtx, t, job, tbl.Meta(), allIndexInfos, err)
			if err1 := rh.RemoveDDLReorgHandle(job, reorgInfo.elements); err1 != nil {
				logutil.DDLLogger().Warn("run add index job failed, convert job to rollback, RemoveDDLReorgHandle failed", zap.Stringer("job", job), zap.Error(err1))
			}
		}
		return false, ver, errors.Trace(err)
	}
	failpoint.Inject("mockDMLExecutionStateBeforeImport", func(_ failpoint.Value) {
		if MockDMLExecutionStateBeforeImport != nil {
			MockDMLExecutionStateBeforeImport()
		}
	})
	return true, ver, nil
}

func onDropIndex(jobCtx *jobContext, t *meta.Mutator, job *model.Job) (ver int64, _ error) {
	tblInfo, allIndexInfos, ifExists, err := checkDropIndex(jobCtx.infoCache, t, job)
	if err != nil {
		if ifExists && dbterror.ErrCantDropFieldOrKey.Equal(err) {
			job.Warning = toTError(err)
			job.State = model.JobStateDone
			return ver, nil
		}
		return ver, errors.Trace(err)
	}
	if tblInfo.TableCacheStatusType != model.TableCacheStatusDisable {
		return ver, errors.Trace(dbterror.ErrOptOnCacheTable.GenWithStackByArgs("Drop Index"))
	}

	if job.MultiSchemaInfo != nil && !job.IsRollingback() && job.MultiSchemaInfo.Revertible {
		job.MarkNonRevertible()
		job.SchemaState = allIndexInfos[0].State
		return updateVersionAndTableInfo(jobCtx, t, job, tblInfo, false)
	}

	originalState := allIndexInfos[0].State
	switch allIndexInfos[0].State {
	case model.StatePublic:
		// public -> write only
		for _, indexInfo := range allIndexInfos {
			indexInfo.State = model.StateWriteOnly
		}
		ver, err = updateVersionAndTableInfo(jobCtx, t, job, tblInfo, originalState != model.StateWriteOnly)
		if err != nil {
			return ver, errors.Trace(err)
		}
	case model.StateWriteOnly:
		// write only -> delete only
		for _, indexInfo := range allIndexInfos {
			indexInfo.State = model.StateDeleteOnly
		}
		ver, err = updateVersionAndTableInfo(jobCtx, t, job, tblInfo, originalState != model.StateDeleteOnly)
		if err != nil {
			return ver, errors.Trace(err)
		}
	case model.StateDeleteOnly:
		// delete only -> reorganization
		for _, indexInfo := range allIndexInfos {
			indexInfo.State = model.StateDeleteReorganization
		}
		ver, err = updateVersionAndTableInfo(jobCtx, t, job, tblInfo, originalState != model.StateDeleteReorganization)
		if err != nil {
			return ver, errors.Trace(err)
		}
	case model.StateDeleteReorganization:
		// reorganization -> absent
		idxIDs := make([]int64, 0, len(allIndexInfos))
		for _, indexInfo := range allIndexInfos {
			indexInfo.State = model.StateNone
			// Set column index flag.
			DropIndexColumnFlag(tblInfo, indexInfo)
			RemoveDependentHiddenColumns(tblInfo, indexInfo)
			removeIndexInfo(tblInfo, indexInfo)
			idxIDs = append(idxIDs, indexInfo.ID)
		}

		failpoint.Inject("mockExceedErrorLimit", func(val failpoint.Value) {
			//nolint:forcetypeassert
			if val.(bool) {
				panic("panic test in cancelling add index")
			}
		})

		ver, err = updateVersionAndTableInfoWithCheck(jobCtx, t, job, tblInfo, originalState != model.StateNone)
		if err != nil {
			return ver, errors.Trace(err)
		}

		// Finish this job.
		if job.IsRollingback() {
			job.FinishTableJob(model.JobStateRollbackDone, model.StateNone, ver, tblInfo)
			job.Args[0] = idxIDs
		} else {
			// the partition ids were append by convertAddIdxJob2RollbackJob, it is weird, but for the compatibility,
			// we should keep appending the partitions in the convertAddIdxJob2RollbackJob.
			job.FinishTableJob(model.JobStateDone, model.StateNone, ver, tblInfo)
			isVector := allIndexInfos[0].VectorInfo != nil
			// Global index key has t{tableID}_ prefix.
			// Assign partitionIDs empty to guarantee correct prefix in insertJobIntoDeleteRangeTable.
			if allIndexInfos[0].Global {
				job.Args = append(job.Args, idxIDs[0], []int64{}, isVector)
			} else {
				job.Args = append(job.Args, idxIDs[0], getPartitionIDs(tblInfo), isVector)
			}
		}
	default:
		return ver, errors.Trace(dbterror.ErrInvalidDDLState.GenWithStackByArgs("index", allIndexInfos[0].State))
	}
	job.SchemaState = allIndexInfos[0].State
	return ver, errors.Trace(err)
}

// RemoveDependentHiddenColumns removes hidden columns by the indexInfo.
func RemoveDependentHiddenColumns(tblInfo *model.TableInfo, idxInfo *model.IndexInfo) {
	hiddenColOffs := make([]int, 0)
	for _, indexColumn := range idxInfo.Columns {
		col := tblInfo.Columns[indexColumn.Offset]
		if col.Hidden {
			hiddenColOffs = append(hiddenColOffs, col.Offset)
		}
	}
	// Sort the offset in descending order.
	slices.SortFunc(hiddenColOffs, func(a, b int) int { return cmp.Compare(b, a) })
	// Move all the dependent hidden columns to the end.
	endOffset := len(tblInfo.Columns) - 1
	for _, offset := range hiddenColOffs {
		tblInfo.MoveColumnInfo(offset, endOffset)
	}
	tblInfo.Columns = tblInfo.Columns[:len(tblInfo.Columns)-len(hiddenColOffs)]
}

func removeIndexInfo(tblInfo *model.TableInfo, idxInfo *model.IndexInfo) {
	indices := tblInfo.Indices
	offset := -1
	for i, idx := range indices {
		if idxInfo.ID == idx.ID {
			offset = i
			break
		}
	}
	if offset == -1 {
		// The target index has been removed.
		return
	}
	// Remove the target index.
	tblInfo.Indices = append(tblInfo.Indices[:offset], tblInfo.Indices[offset+1:]...)
}

func checkDropIndex(infoCache *infoschema.InfoCache, t *meta.Mutator, job *model.Job) (*model.TableInfo, []*model.IndexInfo, bool /* ifExists */, error) {
	schemaID := job.SchemaID
	tblInfo, err := GetTableInfoAndCancelFaultJob(t, job, schemaID)
	if err != nil {
		return nil, nil, false, errors.Trace(err)
	}

	indexNames := make([]pmodel.CIStr, 1)
	ifExists := make([]bool, 1)
	if err = job.DecodeArgs(&indexNames[0], &ifExists[0]); err != nil {
		if err = job.DecodeArgs(&indexNames, &ifExists); err != nil {
			job.State = model.JobStateCancelled
			return nil, nil, false, errors.Trace(err)
		}
	}

	indexInfos := make([]*model.IndexInfo, 0, len(indexNames))
	for i, idxName := range indexNames {
		indexInfo := tblInfo.FindIndexByName(idxName.L)
		if indexInfo == nil {
			job.State = model.JobStateCancelled
			return nil, nil, ifExists[i], dbterror.ErrCantDropFieldOrKey.GenWithStack("index %s doesn't exist", idxName)
		}

		// Check that drop primary index will not cause invisible implicit primary index.
		if err := checkInvisibleIndexesOnPK(tblInfo, []*model.IndexInfo{indexInfo}, job); err != nil {
			job.State = model.JobStateCancelled
			return nil, nil, false, errors.Trace(err)
		}

		// Double check for drop index needed in foreign key.
		if err := checkIndexNeededInForeignKeyInOwner(infoCache, job, job.SchemaName, tblInfo, indexInfo); err != nil {
			return nil, nil, false, errors.Trace(err)
		}
		indexInfos = append(indexInfos, indexInfo)
	}
	return tblInfo, indexInfos, false, nil
}

func checkInvisibleIndexesOnPK(tblInfo *model.TableInfo, indexInfos []*model.IndexInfo, job *model.Job) error {
	newIndices := make([]*model.IndexInfo, 0, len(tblInfo.Indices))
	for _, oidx := range tblInfo.Indices {
		needAppend := true
		for _, idx := range indexInfos {
			if idx.Name.L == oidx.Name.L {
				needAppend = false
				break
			}
		}
		if needAppend {
			newIndices = append(newIndices, oidx)
		}
	}
	newTbl := tblInfo.Clone()
	newTbl.Indices = newIndices
	if err := checkInvisibleIndexOnPK(newTbl); err != nil {
		job.State = model.JobStateCancelled
		return err
	}

	return nil
}

func checkRenameIndex(t *meta.Mutator, job *model.Job) (*model.TableInfo, pmodel.CIStr, pmodel.CIStr, error) {
	var from, to pmodel.CIStr
	schemaID := job.SchemaID
	tblInfo, err := GetTableInfoAndCancelFaultJob(t, job, schemaID)
	if err != nil {
		return nil, from, to, errors.Trace(err)
	}

	if err := job.DecodeArgs(&from, &to); err != nil {
		job.State = model.JobStateCancelled
		return nil, from, to, errors.Trace(err)
	}

	// Double check. See function `RenameIndex` in executor.go
	duplicate, err := ValidateRenameIndex(from, to, tblInfo)
	if duplicate {
		return nil, from, to, nil
	}
	if err != nil {
		job.State = model.JobStateCancelled
		return nil, from, to, errors.Trace(err)
	}
	return tblInfo, from, to, errors.Trace(err)
}

func checkAlterIndexVisibility(t *meta.Mutator, job *model.Job) (*model.TableInfo, pmodel.CIStr, bool, error) {
	var (
		indexName pmodel.CIStr
		invisible bool
	)

	schemaID := job.SchemaID
	tblInfo, err := GetTableInfoAndCancelFaultJob(t, job, schemaID)
	if err != nil {
		return nil, indexName, invisible, errors.Trace(err)
	}

	args, err := model.GetAlterIndexVisibilityArgs(job)
	if err != nil {
		job.State = model.JobStateCancelled
		return nil, indexName, invisible, errors.Trace(err)
	}
	indexName, invisible = args.IndexName, args.Invisible

	skip, err := validateAlterIndexVisibility(nil, indexName, invisible, tblInfo)
	if err != nil {
		job.State = model.JobStateCancelled
		return nil, indexName, invisible, errors.Trace(err)
	}
	if skip {
		job.State = model.JobStateDone
		return nil, indexName, invisible, nil
	}
	return tblInfo, indexName, invisible, nil
}

// indexRecord is the record information of an index.
type indexRecord struct {
	handle kv.Handle
	key    []byte        // It's used to lock a record. Record it to reduce the encoding time.
	vals   []types.Datum // It's the index values.
	rsData []types.Datum // It's the restored data for handle.
	skip   bool          // skip indicates that the index key is already exists, we should not add it.
}

type baseIndexWorker struct {
	*backfillCtx
	indexes []table.Index

	tp backfillerType
	// The following attributes are used to reduce memory allocation.
	defaultVals []types.Datum
	idxRecords  []*indexRecord
	rowMap      map[int64]types.Datum
	rowDecoder  *decoder.RowDecoder
}

type addIndexTxnWorker struct {
	baseIndexWorker

	// The following attributes are used to reduce memory allocation.
	idxKeyBufs         [][]byte
	batchCheckKeys     []kv.Key
	batchCheckValues   [][]byte
	distinctCheckFlags []bool
	recordIdx          []int
}

func newAddIndexTxnWorker(
	decodeColMap map[int64]decoder.Column,
	t table.PhysicalTable,
	bfCtx *backfillCtx,
	jobID int64,
	elements []*meta.Element,
	eleTypeKey []byte,
) (*addIndexTxnWorker, error) {
	if !bytes.Equal(eleTypeKey, meta.IndexElementKey) {
		logutil.DDLLogger().Error("Element type for addIndexTxnWorker incorrect",
			zap.Int64("job ID", jobID), zap.ByteString("element type", eleTypeKey), zap.Int64("element ID", elements[0].ID))
		return nil, errors.Errorf("element type is not index, typeKey: %v", eleTypeKey)
	}

	allIndexes := make([]table.Index, 0, len(elements))
	for _, elem := range elements {
		if !bytes.Equal(elem.TypeKey, meta.IndexElementKey) {
			continue
		}
		indexInfo := model.FindIndexInfoByID(t.Meta().Indices, elem.ID)
		index := tables.NewIndex(t.GetPhysicalID(), t.Meta(), indexInfo)
		allIndexes = append(allIndexes, index)
	}
	rowDecoder := decoder.NewRowDecoder(t, t.WritableCols(), decodeColMap)

	return &addIndexTxnWorker{
		baseIndexWorker: baseIndexWorker{
			backfillCtx: bfCtx,
			indexes:     allIndexes,
			rowDecoder:  rowDecoder,
			defaultVals: make([]types.Datum, len(t.WritableCols())),
			rowMap:      make(map[int64]types.Datum, len(decodeColMap)),
		},
	}, nil
}

func (w *baseIndexWorker) AddMetricInfo(cnt float64) {
	w.metricCounter.Add(cnt)
}

func (w *baseIndexWorker) String() string {
	return w.tp.String()
}

func (w *baseIndexWorker) GetCtx() *backfillCtx {
	return w.backfillCtx
}

// mockNotOwnerErrOnce uses to make sure `notOwnerErr` only mock error once.
var mockNotOwnerErrOnce uint32

// getIndexRecord gets index columns values use w.rowDecoder, and generate indexRecord.
func (w *baseIndexWorker) getIndexRecord(idxInfo *model.IndexInfo, handle kv.Handle, recordKey []byte) (*indexRecord, error) {
	cols := w.table.WritableCols()
	failpoint.Inject("MockGetIndexRecordErr", func(val failpoint.Value) {
		if valStr, ok := val.(string); ok {
			switch valStr {
			case "cantDecodeRecordErr":
				failpoint.Return(nil, errors.Trace(dbterror.ErrCantDecodeRecord.GenWithStackByArgs("index",
					errors.New("mock can't decode record error"))))
			case "modifyColumnNotOwnerErr":
				if idxInfo.Name.O == "_Idx$_idx_0" && handle.IntValue() == 7168 && atomic.CompareAndSwapUint32(&mockNotOwnerErrOnce, 0, 1) {
					failpoint.Return(nil, errors.Trace(dbterror.ErrNotOwner))
				}
			case "addIdxNotOwnerErr":
				// For the case of the old TiDB version(do not exist the element information) is upgraded to the new TiDB version.
				// First step, we need to exit "addPhysicalTableIndex".
				if idxInfo.Name.O == "idx2" && handle.IntValue() == 6144 && atomic.CompareAndSwapUint32(&mockNotOwnerErrOnce, 1, 2) {
					failpoint.Return(nil, errors.Trace(dbterror.ErrNotOwner))
				}
			}
		}
	})
	idxVal := make([]types.Datum, len(idxInfo.Columns))
	var err error
	for j, v := range idxInfo.Columns {
		col := cols[v.Offset]
		idxColumnVal, ok := w.rowMap[col.ID]
		if ok {
			idxVal[j] = idxColumnVal
			continue
		}
		idxColumnVal, err = tables.GetColDefaultValue(w.exprCtx, col, w.defaultVals)
		if err != nil {
			return nil, errors.Trace(err)
		}

		idxVal[j] = idxColumnVal
	}

	rsData := tables.TryGetHandleRestoredDataWrapper(w.table.Meta(), nil, w.rowMap, idxInfo)
	idxRecord := &indexRecord{handle: handle, key: recordKey, vals: idxVal, rsData: rsData}
	return idxRecord, nil
}

func (w *baseIndexWorker) cleanRowMap() {
	for id := range w.rowMap {
		delete(w.rowMap, id)
	}
}

// getNextKey gets next key of entry that we are going to process.
func (w *baseIndexWorker) getNextKey(taskRange reorgBackfillTask, taskDone bool) (nextKey kv.Key) {
	if !taskDone {
		// The task is not done. So we need to pick the last processed entry's handle and add one.
		lastHandle := w.idxRecords[len(w.idxRecords)-1].handle
		recordKey := tablecodec.EncodeRecordKey(taskRange.physicalTable.RecordPrefix(), lastHandle)
		return recordKey.Next()
	}
	return taskRange.endKey
}

func (w *baseIndexWorker) updateRowDecoder(handle kv.Handle, rawRecord []byte) error {
	sysZone := w.loc
	_, err := w.rowDecoder.DecodeAndEvalRowWithMap(w.exprCtx, handle, rawRecord, sysZone, w.rowMap)
	return errors.Trace(err)
}

// fetchRowColVals fetch w.batchCnt count records that need to reorganize indices, and build the corresponding indexRecord slice.
// fetchRowColVals returns:
// 1. The corresponding indexRecord slice.
// 2. Next handle of entry that we need to process.
// 3. Boolean indicates whether the task is done.
// 4. error occurs in fetchRowColVals. nil if no error occurs.
func (w *baseIndexWorker) fetchRowColVals(txn kv.Transaction, taskRange reorgBackfillTask) ([]*indexRecord, kv.Key, bool, error) {
	// TODO: use tableScan to prune columns.
	w.idxRecords = w.idxRecords[:0]
	startTime := time.Now()

	// taskDone means that the reorged handle is out of taskRange.endHandle.
	taskDone := false
	oprStartTime := startTime
	err := iterateSnapshotKeys(w.jobContext, w.ddlCtx.store, taskRange.priority, taskRange.physicalTable.RecordPrefix(), txn.StartTS(),
		taskRange.startKey, taskRange.endKey, func(handle kv.Handle, recordKey kv.Key, rawRow []byte) (bool, error) {
			oprEndTime := time.Now()
			logSlowOperations(oprEndTime.Sub(oprStartTime), "iterateSnapshotKeys in baseIndexWorker fetchRowColVals", 0)
			oprStartTime = oprEndTime

			taskDone = recordKey.Cmp(taskRange.endKey) >= 0

			if taskDone || len(w.idxRecords) >= w.batchCnt {
				return false, nil
			}

			// Decode one row, generate records of this row.
			err := w.updateRowDecoder(handle, rawRow)
			if err != nil {
				return false, err
			}
			for _, index := range w.indexes {
				idxRecord, err1 := w.getIndexRecord(index.Meta(), handle, recordKey)
				if err1 != nil {
					return false, errors.Trace(err1)
				}
				w.idxRecords = append(w.idxRecords, idxRecord)
			}
			// If there are generated column, rowDecoder will use column value that not in idxInfo.Columns to calculate
			// the generated value, so we need to clear up the reusing map.
			w.cleanRowMap()

			if recordKey.Cmp(taskRange.endKey) == 0 {
				taskDone = true
				return false, nil
			}
			return true, nil
		})

	if len(w.idxRecords) == 0 {
		taskDone = true
	}

	logutil.DDLLogger().Debug("txn fetches handle info", zap.Stringer("worker", w), zap.Uint64("txnStartTS", txn.StartTS()),
		zap.String("taskRange", taskRange.String()), zap.Duration("takeTime", time.Since(startTime)))
	return w.idxRecords, w.getNextKey(taskRange, taskDone), taskDone, errors.Trace(err)
}

func (w *addIndexTxnWorker) initBatchCheckBufs(batchCount int) {
	if len(w.idxKeyBufs) < batchCount {
		w.idxKeyBufs = make([][]byte, batchCount)
	}

	w.batchCheckKeys = w.batchCheckKeys[:0]
	w.batchCheckValues = w.batchCheckValues[:0]
	w.distinctCheckFlags = w.distinctCheckFlags[:0]
	w.recordIdx = w.recordIdx[:0]
}

func (w *addIndexTxnWorker) checkHandleExists(idxInfo *model.IndexInfo, key kv.Key, value []byte, handle kv.Handle) error {
	tblInfo := w.table.Meta()
	idxColLen := len(idxInfo.Columns)
	h, err := tablecodec.DecodeIndexHandle(key, value, idxColLen)
	if err != nil {
		return errors.Trace(err)
	}
	hasBeenBackFilled := h.Equal(handle)
	if hasBeenBackFilled {
		return nil
	}
	if idxInfo.Global {
		// 'handle' comes from reading directly from a partition, without partition id,
		// so we can only compare the handle part of the key.
		if ph, ok := h.(kv.PartitionHandle); ok && ph.Handle.Equal(handle) {
			// table row has been back-filled already, OK to add the index entry
			return nil
		}
	}
	return ddlutil.GenKeyExistsErr(key, value, idxInfo, tblInfo)
}

// batchCheckUniqueKey checks the unique keys in the batch.
// Note that `idxRecords` may belong to multiple indexes.
func (w *addIndexTxnWorker) batchCheckUniqueKey(txn kv.Transaction, idxRecords []*indexRecord) error {
	w.initBatchCheckBufs(len(idxRecords))
	evalCtx := w.exprCtx.GetEvalCtx()
	ec := evalCtx.ErrCtx()
	uniqueBatchKeys := make([]kv.Key, 0, len(idxRecords))
	cnt := 0
	for i, record := range idxRecords {
		idx := w.indexes[i%len(w.indexes)]
		if !idx.Meta().Unique {
			// non-unique key need not to check, use `nil` as a placeholder to keep
			// `idxRecords[i]` belonging to `indexes[i%len(indexes)]`.
			w.batchCheckKeys = append(w.batchCheckKeys, nil)
			w.batchCheckValues = append(w.batchCheckValues, nil)
			w.distinctCheckFlags = append(w.distinctCheckFlags, false)
			w.recordIdx = append(w.recordIdx, 0)
			continue
		}
		// skip by default.
		idxRecords[i].skip = true
		iter := idx.GenIndexKVIter(ec, w.loc, record.vals, record.handle, idxRecords[i].rsData)
		for iter.Valid() {
			var buf []byte
			if cnt < len(w.idxKeyBufs) {
				buf = w.idxKeyBufs[cnt]
			}
			key, val, distinct, err := iter.Next(buf, nil)
			if err != nil {
				return errors.Trace(err)
			}
			if cnt < len(w.idxKeyBufs) {
				w.idxKeyBufs[cnt] = key
			} else {
				w.idxKeyBufs = append(w.idxKeyBufs, key)
			}
			cnt++
			w.batchCheckKeys = append(w.batchCheckKeys, key)
			w.batchCheckValues = append(w.batchCheckValues, val)
			w.distinctCheckFlags = append(w.distinctCheckFlags, distinct)
			w.recordIdx = append(w.recordIdx, i)
			uniqueBatchKeys = append(uniqueBatchKeys, key)
		}
	}

	if len(uniqueBatchKeys) == 0 {
		return nil
	}

	batchVals, err := txn.BatchGet(context.Background(), uniqueBatchKeys)
	if err != nil {
		return errors.Trace(err)
	}

	// 1. unique-key/primary-key is duplicate and the handle is equal, skip it.
	// 2. unique-key/primary-key is duplicate and the handle is not equal, return duplicate error.
	// 3. non-unique-key is duplicate, skip it.
	for i, key := range w.batchCheckKeys {
		if len(key) == 0 {
			continue
		}
		idx := w.indexes[i%len(w.indexes)]
		val, found := batchVals[string(key)]
		if found {
			if w.distinctCheckFlags[i] {
				if err := w.checkHandleExists(idx.Meta(), key, val, idxRecords[w.recordIdx[i]].handle); err != nil {
					return errors.Trace(err)
				}
			}
		} else if w.distinctCheckFlags[i] {
			// The keys in w.batchCheckKeys also maybe duplicate,
			// so we need to backfill the not found key into `batchVals` map.
			batchVals[string(key)] = w.batchCheckValues[i]
		}
		idxRecords[w.recordIdx[i]].skip = found && idxRecords[w.recordIdx[i]].skip
	}
	return nil
}

func getLocalWriterConfig(indexCnt, writerCnt int) *backend.LocalWriterConfig {
	writerCfg := &backend.LocalWriterConfig{}
	// avoid unit test panic
	memRoot := ingest.LitMemRoot
	if memRoot == nil {
		return writerCfg
	}

	// leave some room for objects overhead
	availMem := memRoot.MaxMemoryQuota() - memRoot.CurrentUsage() - int64(10*size.MB)
	memLimitPerWriter := availMem / int64(indexCnt) / int64(writerCnt)
	memLimitPerWriter = min(memLimitPerWriter, litconfig.DefaultLocalWriterMemCacheSize)
	writerCfg.Local.MemCacheSize = memLimitPerWriter
	return writerCfg
}

func writeChunkToLocal(
	ctx context.Context,
	writers []ingest.Writer,
	indexes []table.Index,
	copCtx copr.CopContext,
	loc *time.Location,
	errCtx errctx.Context,
	writeStmtBufs *variable.WriteStmtBufs,
	copChunk *chunk.Chunk,
) (int, kv.Handle, error) {
	iter := chunk.NewIterator4Chunk(copChunk)
	c := copCtx.GetBase()
	ectx := c.ExprCtx.GetEvalCtx()

	maxIdxColCnt := maxIndexColumnCount(indexes)
	idxDataBuf := make([]types.Datum, maxIdxColCnt)
	handleDataBuf := make([]types.Datum, len(c.HandleOutputOffsets))
	var restoreDataBuf []types.Datum
	count := 0
	var lastHandle kv.Handle

	unlockFns := make([]func(), 0, len(writers))
	for _, w := range writers {
		unlock := w.LockForWrite()
		unlockFns = append(unlockFns, unlock)
	}
	defer func() {
		for _, unlock := range unlockFns {
			unlock()
		}
	}()
	needRestoreForIndexes := make([]bool, len(indexes))
	restore, pkNeedRestore := false, false
	if c.PrimaryKeyInfo != nil && c.TableInfo.IsCommonHandle && c.TableInfo.CommonHandleVersion != 0 {
		pkNeedRestore = tables.NeedRestoredData(c.PrimaryKeyInfo.Columns, c.TableInfo.Columns)
	}
	for i, index := range indexes {
		needRestore := pkNeedRestore || tables.NeedRestoredData(index.Meta().Columns, c.TableInfo.Columns)
		needRestoreForIndexes[i] = needRestore
		restore = restore || needRestore
	}
	if restore {
		restoreDataBuf = make([]types.Datum, len(c.HandleOutputOffsets))
	}
	for row := iter.Begin(); row != iter.End(); row = iter.Next() {
		handleDataBuf := ExtractDatumByOffsets(ectx, row, c.HandleOutputOffsets, c.ExprColumnInfos, handleDataBuf)
		if restore {
			// restoreDataBuf should not truncate index values.
			for i, datum := range handleDataBuf {
				restoreDataBuf[i] = *datum.Clone()
			}
		}
		h, err := BuildHandle(handleDataBuf, c.TableInfo, c.PrimaryKeyInfo, loc, errCtx)
		if err != nil {
			return 0, nil, errors.Trace(err)
		}
		for i, index := range indexes {
			idxID := index.Meta().ID
			idxDataBuf = ExtractDatumByOffsets(ectx,
				row, copCtx.IndexColumnOutputOffsets(idxID), c.ExprColumnInfos, idxDataBuf)
			idxData := idxDataBuf[:len(index.Meta().Columns)]
			var rsData []types.Datum
			if needRestoreForIndexes[i] {
				rsData = getRestoreData(c.TableInfo, copCtx.IndexInfo(idxID), c.PrimaryKeyInfo, restoreDataBuf)
			}
			err = writeOneKVToLocal(ctx, writers[i], index, loc, errCtx, writeStmtBufs, idxData, rsData, h)
			if err != nil {
				return 0, nil, errors.Trace(err)
			}
		}
		count++
		lastHandle = h
	}
	return count, lastHandle, nil
}

func maxIndexColumnCount(indexes []table.Index) int {
	maxCnt := 0
	for _, idx := range indexes {
		colCnt := len(idx.Meta().Columns)
		if colCnt > maxCnt {
			maxCnt = colCnt
		}
	}
	return maxCnt
}

func writeOneKVToLocal(
	ctx context.Context,
	writer ingest.Writer,
	index table.Index,
	loc *time.Location,
	errCtx errctx.Context,
	writeBufs *variable.WriteStmtBufs,
	idxDt, rsData []types.Datum,
	handle kv.Handle,
) error {
	iter := index.GenIndexKVIter(errCtx, loc, idxDt, handle, rsData)
	for iter.Valid() {
		key, idxVal, _, err := iter.Next(writeBufs.IndexKeyBuf, writeBufs.RowValBuf)
		if err != nil {
			return errors.Trace(err)
		}
		failpoint.Inject("mockLocalWriterPanic", func() {
			panic("mock panic")
		})
		err = writer.WriteRow(ctx, key, idxVal, handle)
		if err != nil {
			return errors.Trace(err)
		}
		failpoint.Inject("mockLocalWriterError", func() {
			failpoint.Return(errors.New("mock engine error"))
		})
		writeBufs.IndexKeyBuf = key
		writeBufs.RowValBuf = idxVal
	}
	return nil
}

// BackfillData will backfill table index in a transaction. A lock corresponds to a rowKey if the value of rowKey is changed,
// Note that index columns values may change, and an index is not allowed to be added, so the txn will rollback and retry.
// BackfillData will add w.batchCnt indices once, default value of w.batchCnt is 128.
func (w *addIndexTxnWorker) BackfillData(handleRange reorgBackfillTask) (taskCtx backfillTaskContext, errInTxn error) {
	failpoint.Inject("errorMockPanic", func(val failpoint.Value) {
		//nolint:forcetypeassert
		if val.(bool) {
			panic("panic test")
		}
	})

	oprStartTime := time.Now()
	jobID := handleRange.getJobID()
	ctx := kv.WithInternalSourceAndTaskType(context.Background(), w.jobContext.ddlJobSourceType(), kvutil.ExplicitTypeDDL)
	errInTxn = kv.RunInNewTxn(ctx, w.ddlCtx.store, true, func(_ context.Context, txn kv.Transaction) (err error) {
		taskCtx.finishTS = txn.StartTS()
		taskCtx.addedCount = 0
		taskCtx.scanCount = 0
		updateTxnEntrySizeLimitIfNeeded(txn)
		txn.SetOption(kv.Priority, handleRange.priority)
		if tagger := w.GetCtx().getResourceGroupTaggerForTopSQL(jobID); tagger != nil {
			txn.SetOption(kv.ResourceGroupTagger, tagger)
		}
		txn.SetOption(kv.ResourceGroupName, w.jobContext.resourceGroupName)

		idxRecords, nextKey, taskDone, err := w.fetchRowColVals(txn, handleRange)
		if err != nil {
			return errors.Trace(err)
		}
		taskCtx.nextKey = nextKey
		taskCtx.done = taskDone

		err = w.batchCheckUniqueKey(txn, idxRecords)
		if err != nil {
			return errors.Trace(err)
		}

		for i, idxRecord := range idxRecords {
			taskCtx.scanCount++
			// The index is already exists, we skip it, no needs to backfill it.
			// The following update, delete, insert on these rows, TiDB can handle it correctly.
			if idxRecord.skip {
				continue
			}

			// We need to add this lock to make sure pessimistic transaction can realize this operation.
			// For the normal pessimistic transaction, it's ok. But if async commit is used, it may lead to inconsistent data and index.
			// TODO: For global index, lock the correct key?! Currently it locks the partition (phyTblID) and the handle or actual key?
			// but should really lock the table's ID + key col(s)
			err := txn.LockKeys(context.Background(), new(kv.LockCtx), idxRecord.key)
			if err != nil {
				return errors.Trace(err)
			}

			handle, err := w.indexes[i%len(w.indexes)].Create(
				w.tblCtx, txn, idxRecord.vals, idxRecord.handle, idxRecord.rsData,
				table.WithIgnoreAssertion,
				table.FromBackfill,
				// Constrains is already checked in batchCheckUniqueKey
				table.DupKeyCheckSkip,
			)
			if err != nil {
				if kv.ErrKeyExists.Equal(err) && idxRecord.handle.Equal(handle) {
					// Index already exists, skip it.
					continue
				}
				return errors.Trace(err)
			}
			taskCtx.addedCount++
		}

		return nil
	})
	logSlowOperations(time.Since(oprStartTime), "AddIndexBackfillData", 3000)
	failpoint.Inject("mockDMLExecution", func(val failpoint.Value) {
		//nolint:forcetypeassert
		if val.(bool) && MockDMLExecution != nil {
			MockDMLExecution()
		}
	})
	return
}

// MockDMLExecution is only used for test.
var MockDMLExecution func()

// MockDMLExecutionMerging is only used for test.
var MockDMLExecutionMerging func()

// MockDMLExecutionStateMerging is only used for test.
var MockDMLExecutionStateMerging func()

// MockDMLExecutionStateBeforeImport is only used for test.
var MockDMLExecutionStateBeforeImport func()

// MockDMLExecutionStateBeforeMerge is only used for test.
var MockDMLExecutionStateBeforeMerge func()

func (w *worker) addPhysicalTableIndex(t table.PhysicalTable, reorgInfo *reorgInfo) error {
	if reorgInfo.mergingTmpIdx {
		logutil.DDLLogger().Info("start to merge temp index", zap.Stringer("job", reorgInfo.Job), zap.Stringer("reorgInfo", reorgInfo))
		return w.writePhysicalTableRecord(w.ctx, w.sessPool, t, typeAddIndexMergeTmpWorker, reorgInfo)
	}
	logutil.DDLLogger().Info("start to add table index", zap.Stringer("job", reorgInfo.Job), zap.Stringer("reorgInfo", reorgInfo))
	return w.writePhysicalTableRecord(w.ctx, w.sessPool, t, typeAddIndexWorker, reorgInfo)
}

// addTableIndex handles the add index reorganization state for a table.
func (w *worker) addTableIndex(t table.Table, reorgInfo *reorgInfo) error {
	// TODO: Support typeAddIndexMergeTmpWorker.
	if reorgInfo.ReorgMeta.IsDistReorg && !reorgInfo.mergingTmpIdx {
		if reorgInfo.ReorgMeta.ReorgTp == model.ReorgTypeLitMerge {
			err := w.executeDistTask(t, reorgInfo)
			if err != nil {
				return err
			}
			//nolint:forcetypeassert
			discovery := w.store.(tikv.Storage).GetRegionCache().PDClient().GetServiceDiscovery()
			return checkDuplicateForUniqueIndex(w.ctx, t, reorgInfo, discovery)
		}
	}

	var err error
	if tbl, ok := t.(table.PartitionedTable); ok {
		var finish bool
		for !finish {
			p := tbl.GetPartition(reorgInfo.PhysicalTableID)
			if p == nil {
				return dbterror.ErrCancelledDDLJob.GenWithStack("Can not find partition id %d for table %d", reorgInfo.PhysicalTableID, t.Meta().ID)
			}
			err = w.addPhysicalTableIndex(p, reorgInfo)
			if err != nil {
				break
			}

			finish, err = updateReorgInfo(w.sessPool, tbl, reorgInfo)
			if err != nil {
				return errors.Trace(err)
			}
			failpoint.InjectCall("afterUpdatePartitionReorgInfo", reorgInfo.Job)
			// Every time we finish a partition, we update the progress of the job.
			if rc := w.getReorgCtx(reorgInfo.Job.ID); rc != nil {
				reorgInfo.Job.SetRowCount(rc.getRowCount())
			}
		}
	} else {
		//nolint:forcetypeassert
		phyTbl := t.(table.PhysicalTable)
		err = w.addPhysicalTableIndex(phyTbl, reorgInfo)
	}
	return errors.Trace(err)
}

func checkDuplicateForUniqueIndex(ctx context.Context, t table.Table, reorgInfo *reorgInfo, discovery pd.ServiceDiscovery) error {
	var bc ingest.BackendCtx
	var err error
	defer func() {
		if bc != nil {
			ingest.LitBackCtxMgr.Unregister(reorgInfo.ID)
		}
	}()

	for _, elem := range reorgInfo.elements {
		indexInfo := model.FindIndexInfoByID(t.Meta().Indices, elem.ID)
		if indexInfo == nil {
			return errors.New("unexpected error, can't find index info")
		}
		if indexInfo.Unique {
			ctx := tidblogutil.WithCategory(ctx, "ddl-ingest")
			if bc == nil {
				bc, err = ingest.LitBackCtxMgr.Register(
					ctx, reorgInfo.ID, indexInfo.Unique, nil, discovery, reorgInfo.ReorgMeta.ResourceGroupName, 1, reorgInfo.RealStartTS)
				if err != nil {
					return err
				}
			}
			err = bc.CollectRemoteDuplicateRows(indexInfo.ID, t)
			if err != nil {
				return err
			}
		}
	}
	return nil
}

func (w *worker) executeDistTask(t table.Table, reorgInfo *reorgInfo) error {
	if reorgInfo.mergingTmpIdx {
		return errors.New("do not support merge index")
	}

	taskType := proto.Backfill
	taskKey := fmt.Sprintf("ddl/%s/%d", taskType, reorgInfo.Job.ID)
	g, ctx := errgroup.WithContext(w.ctx)
	ctx = kv.WithInternalSourceType(ctx, kv.InternalDistTask)

	done := make(chan struct{})

	// generate taskKey for multi schema change.
	if mInfo := reorgInfo.Job.MultiSchemaInfo; mInfo != nil {
		taskKey = fmt.Sprintf("%s/%d", taskKey, mInfo.Seq)
	}

	// For resuming add index task.
	// Need to fetch task by taskKey in tidb_global_task and tidb_global_task_history tables.
	// When pausing the related ddl job, it is possible that the task with taskKey is succeed and in tidb_global_task_history.
	// As a result, when resuming the related ddl job,
	// it is necessary to check task exits in tidb_global_task and tidb_global_task_history tables.
	taskManager, err := storage.GetTaskManager()
	if err != nil {
		return err
	}
	task, err := taskManager.GetTaskByKeyWithHistory(w.ctx, taskKey)
	if err != nil && err != storage.ErrTaskNotFound {
		return err
	}
	if task != nil {
		// It's possible that the task state is succeed but the ddl job is paused.
		// When task in succeed state, we can skip the dist task execution/scheduing process.
		if task.State == proto.TaskStateSucceed {
			logutil.DDLLogger().Info(
				"task succeed, start to resume the ddl job",
				zap.String("task-key", taskKey))
			return nil
		}
		g.Go(func() error {
			defer close(done)
			backoffer := backoff.NewExponential(scheduler.RetrySQLInterval, 2, scheduler.RetrySQLMaxInterval)
			err := handle.RunWithRetry(ctx, scheduler.RetrySQLTimes, backoffer, logutil.DDLLogger(),
				func(context.Context) (bool, error) {
					return true, handle.ResumeTask(w.ctx, taskKey)
				},
			)
			if err != nil {
				return err
			}
			err = handle.WaitTaskDoneOrPaused(ctx, task.ID)
			if err := w.isReorgRunnable(reorgInfo.Job.ID, true); err != nil {
				if dbterror.ErrPausedDDLJob.Equal(err) {
					logutil.DDLLogger().Warn("job paused by user", zap.Error(err))
					return dbterror.ErrPausedDDLJob.GenWithStackByArgs(reorgInfo.Job.ID)
				}
			}
			return err
		})
	} else {
		job := reorgInfo.Job
		workerCntLimit := job.ReorgMeta.GetConcurrencyOrDefault(int(variable.GetDDLReorgWorkerCounter()))
		cpuCount, err := handle.GetCPUCountOfNode(ctx)
		if err != nil {
			return err
		}
		concurrency := min(workerCntLimit, cpuCount)
		logutil.DDLLogger().Info("adjusted add-index task concurrency",
			zap.Int("worker-cnt", workerCntLimit), zap.Int("task-concurrency", concurrency),
			zap.String("task-key", taskKey))
		rowSize := estimateTableRowSize(w.ctx, w.store, w.sess.GetRestrictedSQLExecutor(), t)
		taskMeta := &BackfillTaskMeta{
			Job:             *job.Clone(),
			EleIDs:          extractElemIDs(reorgInfo),
			EleTypeKey:      reorgInfo.currElement.TypeKey,
			CloudStorageURI: w.jobContext(job.ID, job.ReorgMeta).cloudStorageURI,
			EstimateRowSize: rowSize,
		}

		metaData, err := json.Marshal(taskMeta)
		if err != nil {
			return err
		}

		g.Go(func() error {
			defer close(done)
			err := submitAndWaitTask(ctx, taskKey, taskType, concurrency, reorgInfo.ReorgMeta.TargetScope, metaData)
			failpoint.InjectCall("pauseAfterDistTaskFinished")
			if err := w.isReorgRunnable(reorgInfo.Job.ID, true); err != nil {
				if dbterror.ErrPausedDDLJob.Equal(err) {
					logutil.DDLLogger().Warn("job paused by user", zap.Error(err))
					return dbterror.ErrPausedDDLJob.GenWithStackByArgs(reorgInfo.Job.ID)
				}
			}
			return err
		})
	}

	g.Go(func() error {
		checkFinishTk := time.NewTicker(CheckBackfillJobFinishInterval)
		defer checkFinishTk.Stop()
		updateRowCntTk := time.NewTicker(UpdateBackfillJobRowCountInterval)
		defer updateRowCntTk.Stop()
		for {
			select {
			case <-done:
				w.updateJobRowCount(taskKey, reorgInfo.Job.ID)
				return nil
			case <-checkFinishTk.C:
				if err = w.isReorgRunnable(reorgInfo.Job.ID, true); err != nil {
					if dbterror.ErrPausedDDLJob.Equal(err) {
						if err = handle.PauseTask(w.ctx, taskKey); err != nil {
							logutil.DDLLogger().Error("pause task error", zap.String("task_key", taskKey), zap.Error(err))
							continue
						}
						failpoint.InjectCall("syncDDLTaskPause")
					}
					if !dbterror.ErrCancelledDDLJob.Equal(err) {
						return errors.Trace(err)
					}
					if err = handle.CancelTask(w.ctx, taskKey); err != nil {
						logutil.DDLLogger().Error("cancel task error", zap.String("task_key", taskKey), zap.Error(err))
						// continue to cancel task.
						continue
					}
				}
			case <-updateRowCntTk.C:
				w.updateJobRowCount(taskKey, reorgInfo.Job.ID)
			}
		}
	})
	err = g.Wait()
	return err
}

// EstimateTableRowSizeForTest is used for test.
var EstimateTableRowSizeForTest = estimateTableRowSize

// estimateTableRowSize estimates the row size in bytes of a table.
// This function tries to retrieve row size in following orders:
//  1. AVG_ROW_LENGTH column from information_schema.tables.
//  2. region info's approximate key size / key number.
func estimateTableRowSize(
	ctx context.Context,
	store kv.Storage,
	exec sqlexec.RestrictedSQLExecutor,
	tbl table.Table,
) (sizeInBytes int) {
	defer util.Recover(metrics.LabelDDL, "estimateTableRowSize", nil, false)
	var gErr error
	defer func() {
		tidblogutil.Logger(ctx).Info("estimate row size",
			zap.Int64("tableID", tbl.Meta().ID), zap.Int("size", sizeInBytes), zap.Error(gErr))
	}()
	rows, _, err := exec.ExecRestrictedSQL(ctx, nil,
		"select AVG_ROW_LENGTH from information_schema.tables where TIDB_TABLE_ID = %?", tbl.Meta().ID)
	if err != nil {
		gErr = err
		return 0
	}
	if len(rows) == 0 {
		gErr = errors.New("no average row data")
		return 0
	}
	avgRowSize := rows[0].GetInt64(0)
	if avgRowSize != 0 {
		return int(avgRowSize)
	}
	regionRowSize, err := estimateRowSizeFromRegion(ctx, store, tbl)
	if err != nil {
		gErr = err
		return 0
	}
	return regionRowSize
}

func estimateRowSizeFromRegion(ctx context.Context, store kv.Storage, tbl table.Table) (int, error) {
	hStore, ok := store.(helper.Storage)
	if !ok {
		return 0, fmt.Errorf("not a helper.Storage")
	}
	h := &helper.Helper{
		Store:       hStore,
		RegionCache: hStore.GetRegionCache(),
	}
	pdCli, err := h.TryGetPDHTTPClient()
	if err != nil {
		return 0, err
	}
	pid := tbl.Meta().ID
	sk, ek := tablecodec.GetTableHandleKeyRange(pid)
	sRegion, err := pdCli.GetRegionByKey(ctx, codec.EncodeBytes(nil, sk))
	if err != nil {
		return 0, err
	}
	eRegion, err := pdCli.GetRegionByKey(ctx, codec.EncodeBytes(nil, ek))
	if err != nil {
		return 0, err
	}
	sk, err = hex.DecodeString(sRegion.StartKey)
	if err != nil {
		return 0, err
	}
	ek, err = hex.DecodeString(eRegion.EndKey)
	if err != nil {
		return 0, err
	}
	// We use the second region to prevent the influence of the front and back tables.
	regionLimit := 3
	regionInfos, err := pdCli.GetRegionsByKeyRange(ctx, pdHttp.NewKeyRange(sk, ek), regionLimit)
	if err != nil {
		return 0, err
	}
	if len(regionInfos.Regions) != regionLimit {
		return 0, fmt.Errorf("less than 3 regions")
	}
	sample := regionInfos.Regions[1]
	if sample.ApproximateKeys == 0 || sample.ApproximateSize == 0 {
		return 0, fmt.Errorf("zero approximate size")
	}
	return int(uint64(sample.ApproximateSize)*size.MB) / int(sample.ApproximateKeys), nil
}

func (w *worker) updateJobRowCount(taskKey string, jobID int64) {
	taskMgr, err := storage.GetTaskManager()
	if err != nil {
		logutil.DDLLogger().Warn("cannot get task manager", zap.String("task_key", taskKey), zap.Error(err))
		return
	}
	task, err := taskMgr.GetTaskByKey(w.ctx, taskKey)
	if err != nil {
		logutil.DDLLogger().Warn("cannot get task", zap.String("task_key", taskKey), zap.Error(err))
		return
	}
	rowCount, err := taskMgr.GetSubtaskRowCount(w.ctx, task.ID, proto.BackfillStepReadIndex)
	if err != nil {
		logutil.DDLLogger().Warn("cannot get subtask row count", zap.String("task_key", taskKey), zap.Error(err))
		return
	}
	w.getReorgCtx(jobID).setRowCount(rowCount)
}

// submitAndWaitTask submits a task and wait for it to finish.
func submitAndWaitTask(ctx context.Context, taskKey string, taskType proto.TaskType, concurrency int, targetScope string, taskMeta []byte) error {
	task, err := handle.SubmitTask(ctx, taskKey, taskType, concurrency, targetScope, taskMeta)
	if err != nil {
		return err
	}
	return handle.WaitTaskDoneOrPaused(ctx, task.ID)
}

func getNextPartitionInfo(reorg *reorgInfo, t table.PartitionedTable, currPhysicalTableID int64) (int64, kv.Key, kv.Key, error) {
	pi := t.Meta().GetPartitionInfo()
	if pi == nil {
		return 0, nil, nil, nil
	}

	// This will be used in multiple different scenarios/ALTER TABLE:
	// ADD INDEX - no change in partitions, just use pi.Definitions (1)
	// REORGANIZE PARTITION - copy data from partitions to be dropped (2)
	// REORGANIZE PARTITION - (re)create indexes on partitions to be added (3)
	// REORGANIZE PARTITION - Update new Global indexes with data from non-touched partitions (4)
	// (i.e. pi.Definitions - pi.DroppingDefinitions)
	var pid int64
	var err error
	if bytes.Equal(reorg.currElement.TypeKey, meta.IndexElementKey) {
		// case 1, 3 or 4
		if len(pi.AddingDefinitions) == 0 {
			// case 1
			// Simply AddIndex, without any partitions added or dropped!
			pid, err = findNextPartitionID(currPhysicalTableID, pi.Definitions)
		} else {
			// case 3 (or if not found AddingDefinitions; 4)
			// check if recreating Global Index (during Reorg Partition)
			pid, err = findNextPartitionID(currPhysicalTableID, pi.AddingDefinitions)
			if err != nil {
				// case 4
				// Not a partition in the AddingDefinitions, so it must be an existing
				// non-touched partition, i.e. recreating Global Index for the non-touched partitions
				pid, err = findNextNonTouchedPartitionID(currPhysicalTableID, pi)
			}
		}
	} else {
		// case 2
		pid, err = findNextPartitionID(currPhysicalTableID, pi.DroppingDefinitions)
	}
	if err != nil {
		// Fatal error, should not run here.
		logutil.DDLLogger().Error("find next partition ID failed", zap.Reflect("table", t), zap.Error(err))
		return 0, nil, nil, errors.Trace(err)
	}
	if pid == 0 {
		// Next partition does not exist, all the job done.
		return 0, nil, nil, nil
	}

	failpoint.Inject("mockUpdateCachedSafePoint", func(val failpoint.Value) {
		//nolint:forcetypeassert
		if val.(bool) {
			ts := oracle.GoTimeToTS(time.Now())
			//nolint:forcetypeassert
			s := reorg.jobCtx.store.(tikv.Storage)
			s.UpdateSPCache(ts, time.Now())
			time.Sleep(time.Second * 3)
		}
	})

	var startKey, endKey kv.Key
	if reorg.mergingTmpIdx {
		elements := reorg.elements
		firstElemTempID := tablecodec.TempIndexPrefix | elements[0].ID
		lastElemTempID := tablecodec.TempIndexPrefix | elements[len(elements)-1].ID
		startKey = tablecodec.EncodeIndexSeekKey(pid, firstElemTempID, nil)
		endKey = tablecodec.EncodeIndexSeekKey(pid, lastElemTempID, []byte{255})
	} else {
		currentVer, err := getValidCurrentVersion(reorg.jobCtx.store)
		if err != nil {
			return 0, nil, nil, errors.Trace(err)
		}
		startKey, endKey, err = getTableRange(reorg.NewJobContext(), reorg.jobCtx.store, t.GetPartition(pid), currentVer.Ver, reorg.Job.Priority)
		if err != nil {
			return 0, nil, nil, errors.Trace(err)
		}
	}
	return pid, startKey, endKey, nil
}

// updateReorgInfo will find the next partition according to current reorgInfo.
// If no more partitions, or table t is not a partitioned table, returns true to
// indicate that the reorganize work is finished.
func updateReorgInfo(sessPool *sess.Pool, t table.PartitionedTable, reorg *reorgInfo) (bool, error) {
	pid, startKey, endKey, err := getNextPartitionInfo(reorg, t, reorg.PhysicalTableID)
	if err != nil {
		return false, errors.Trace(err)
	}
	if pid == 0 {
		// Next partition does not exist, all the job done.
		return true, nil
	}
	reorg.PhysicalTableID, reorg.StartKey, reorg.EndKey = pid, startKey, endKey

	// Write the reorg info to store so the whole reorganize process can recover from panic.
	err = reorg.UpdateReorgMeta(reorg.StartKey, sessPool)
	logutil.DDLLogger().Info("job update reorgInfo",
		zap.Int64("jobID", reorg.Job.ID),
		zap.Stringer("element", reorg.currElement),
		zap.Int64("partitionTableID", pid),
		zap.String("startKey", hex.EncodeToString(reorg.StartKey)),
		zap.String("endKey", hex.EncodeToString(reorg.EndKey)), zap.Error(err))
	return false, errors.Trace(err)
}

// findNextPartitionID finds the next partition ID in the PartitionDefinition array.
// Returns 0 if current partition is already the last one.
func findNextPartitionID(currentPartition int64, defs []model.PartitionDefinition) (int64, error) {
	for i, def := range defs {
		if currentPartition == def.ID {
			if i == len(defs)-1 {
				return 0, nil
			}
			return defs[i+1].ID, nil
		}
	}
	return 0, errors.Errorf("partition id not found %d", currentPartition)
}

func findNextNonTouchedPartitionID(currPartitionID int64, pi *model.PartitionInfo) (int64, error) {
	pid, err := findNextPartitionID(currPartitionID, pi.Definitions)
	if err != nil {
		return 0, err
	}
	if pid == 0 {
		return 0, nil
	}
	for _, notFoundErr := findNextPartitionID(pid, pi.DroppingDefinitions); notFoundErr == nil; {
		// This can be optimized, but it is not frequently called, so keeping as-is
		pid, err = findNextPartitionID(pid, pi.Definitions)
		if pid == 0 {
			break
		}
	}
	return pid, err
}

// AllocateIndexID allocates an index ID from TableInfo.
func AllocateIndexID(tblInfo *model.TableInfo) int64 {
	tblInfo.MaxIndexID++
	return tblInfo.MaxIndexID
}

func getIndexInfoByNameAndColumn(oldTableInfo *model.TableInfo, newOne *model.IndexInfo) *model.IndexInfo {
	for _, oldOne := range oldTableInfo.Indices {
		if newOne.Name.L == oldOne.Name.L && indexColumnSliceEqual(newOne.Columns, oldOne.Columns) {
			return oldOne
		}
	}
	return nil
}

func indexColumnSliceEqual(a, b []*model.IndexColumn) bool {
	if len(a) != len(b) {
		return false
	}
	if len(a) == 0 {
		logutil.DDLLogger().Warn("admin repair table : index's columns length equal to 0")
		return true
	}
	// Accelerate the compare by eliminate index bound check.
	b = b[:len(a)]
	for i, v := range a {
		if v.Name.L != b[i].Name.L {
			return false
		}
	}
	return true
}

type cleanUpIndexWorker struct {
	baseIndexWorker
}

func newCleanUpIndexWorker(id int, t table.PhysicalTable, decodeColMap map[int64]decoder.Column, reorgInfo *reorgInfo, jc *ReorgContext) (*cleanUpIndexWorker, error) {
	bCtx, err := newBackfillCtx(id, reorgInfo, reorgInfo.SchemaName, t, jc, "cleanup_idx_rate", false, false)
	if err != nil {
		return nil, err
	}

	indexes := make([]table.Index, 0, len(t.Indices()))
	rowDecoder := decoder.NewRowDecoder(t, t.WritableCols(), decodeColMap)
	for _, index := range t.Indices() {
		if index.Meta().Global {
			indexes = append(indexes, index)
		}
	}
	return &cleanUpIndexWorker{
		baseIndexWorker: baseIndexWorker{
			backfillCtx: bCtx,
			indexes:     indexes,
			rowDecoder:  rowDecoder,
			defaultVals: make([]types.Datum, len(t.WritableCols())),
			rowMap:      make(map[int64]types.Datum, len(decodeColMap)),
		},
	}, nil
}

func (w *cleanUpIndexWorker) BackfillData(handleRange reorgBackfillTask) (taskCtx backfillTaskContext, errInTxn error) {
	failpoint.Inject("errorMockPanic", func(val failpoint.Value) {
		//nolint:forcetypeassert
		if val.(bool) {
			panic("panic test")
		}
	})

	oprStartTime := time.Now()
	ctx := kv.WithInternalSourceAndTaskType(context.Background(), w.jobContext.ddlJobSourceType(), kvutil.ExplicitTypeDDL)
	errInTxn = kv.RunInNewTxn(ctx, w.ddlCtx.store, true, func(_ context.Context, txn kv.Transaction) error {
		taskCtx.addedCount = 0
		taskCtx.scanCount = 0
		updateTxnEntrySizeLimitIfNeeded(txn)
		txn.SetOption(kv.Priority, handleRange.priority)
		if tagger := w.GetCtx().getResourceGroupTaggerForTopSQL(handleRange.getJobID()); tagger != nil {
			txn.SetOption(kv.ResourceGroupTagger, tagger)
		}
		txn.SetOption(kv.ResourceGroupName, w.jobContext.resourceGroupName)

		idxRecords, nextKey, taskDone, err := w.fetchRowColVals(txn, handleRange)
		if err != nil {
			return errors.Trace(err)
		}
		taskCtx.nextKey = nextKey
		taskCtx.done = taskDone

		txn.SetDiskFullOpt(kvrpcpb.DiskFullOpt_AllowedOnAlmostFull)

		n := len(w.indexes)
		for i, idxRecord := range idxRecords {
			taskCtx.scanCount++
			// we fetch records row by row, so records will belong to
			// index[0], index[1] ... index[n-1], index[0], index[1] ...
			// respectively. So indexes[i%n] is the index of idxRecords[i].
			err := w.indexes[i%n].Delete(w.tblCtx, txn, idxRecord.vals, idxRecord.handle)
			if err != nil {
				return errors.Trace(err)
			}
			taskCtx.addedCount++
		}
		return nil
	})
	logSlowOperations(time.Since(oprStartTime), "cleanUpIndexBackfillDataInTxn", 3000)
	failpoint.Inject("mockDMLExecution", func(val failpoint.Value) {
		//nolint:forcetypeassert
		if val.(bool) && MockDMLExecution != nil {
			MockDMLExecution()
		}
	})

	return
}

// cleanupPhysicalTableIndex handles the drop partition reorganization state for a non-partitioned table or a partition.
func (w *worker) cleanupPhysicalTableIndex(t table.PhysicalTable, reorgInfo *reorgInfo) error {
	logutil.DDLLogger().Info("start to clean up index", zap.Stringer("job", reorgInfo.Job), zap.Stringer("reorgInfo", reorgInfo))
	return w.writePhysicalTableRecord(w.ctx, w.sessPool, t, typeCleanUpIndexWorker, reorgInfo)
}

// cleanupGlobalIndex handles the drop partition reorganization state to clean up index entries of partitions.
func (w *worker) cleanupGlobalIndexes(tbl table.PartitionedTable, partitionIDs []int64, reorgInfo *reorgInfo) error {
	var err error
	var finish bool
	for !finish {
		p := tbl.GetPartition(reorgInfo.PhysicalTableID)
		if p == nil {
			return dbterror.ErrCancelledDDLJob.GenWithStack("Can not find partition id %d for table %d", reorgInfo.PhysicalTableID, tbl.Meta().ID)
		}
		err = w.cleanupPhysicalTableIndex(p, reorgInfo)
		if err != nil {
			break
		}
		finish, err = w.updateReorgInfoForPartitions(tbl, reorgInfo, partitionIDs)
		if err != nil {
			return errors.Trace(err)
		}
	}

	return errors.Trace(err)
}

// updateReorgInfoForPartitions will find the next partition in partitionIDs according to current reorgInfo.
// If no more partitions, or table t is not a partitioned table, returns true to
// indicate that the reorganize work is finished.
func (w *worker) updateReorgInfoForPartitions(t table.PartitionedTable, reorg *reorgInfo, partitionIDs []int64) (bool, error) {
	pi := t.Meta().GetPartitionInfo()
	if pi == nil {
		return true, nil
	}

	var pid int64
	for i, pi := range partitionIDs {
		if pi == reorg.PhysicalTableID {
			if i == len(partitionIDs)-1 {
				return true, nil
			}
			pid = partitionIDs[i+1]
			break
		}
	}

	currentVer, err := getValidCurrentVersion(reorg.jobCtx.store)
	if err != nil {
		return false, errors.Trace(err)
	}
	start, end, err := getTableRange(reorg.NewJobContext(), reorg.jobCtx.store, t.GetPartition(pid), currentVer.Ver, reorg.Job.Priority)
	if err != nil {
		return false, errors.Trace(err)
	}
	reorg.StartKey, reorg.EndKey, reorg.PhysicalTableID = start, end, pid

	// Write the reorg info to store so the whole reorganize process can recover from panic.
	err = reorg.UpdateReorgMeta(reorg.StartKey, w.sessPool)
	logutil.DDLLogger().Info("job update reorg info", zap.Int64("jobID", reorg.Job.ID),
		zap.Stringer("element", reorg.currElement),
		zap.Int64("partition table ID", pid), zap.String("start key", hex.EncodeToString(start)),
		zap.String("end key", hex.EncodeToString(end)), zap.Error(err))
	return false, errors.Trace(err)
}

// changingIndex is used to store the index that need to be changed during modifying column.
type changingIndex struct {
	IndexInfo *model.IndexInfo
	// Column offset in idxInfo.Columns.
	Offset int
	// When the modifying column is contained in the index, a temp index is created.
	// isTemp indicates whether the indexInfo is a temp index created by a previous modify column job.
	isTemp bool
}

// FindRelatedIndexesToChange finds the indexes that covering the given column.
// The normal one will be overridden by the temp one.
func FindRelatedIndexesToChange(tblInfo *model.TableInfo, colName pmodel.CIStr) []changingIndex {
	// In multi-schema change jobs that contains several "modify column" sub-jobs, there may be temp indexes for another temp index.
	// To prevent reorganizing too many indexes, we should create the temp indexes that are really necessary.
	var normalIdxInfos, tempIdxInfos []changingIndex
	for _, idxInfo := range tblInfo.Indices {
		if pos := findIdxCol(idxInfo, colName); pos != -1 {
			isTemp := isTempIdxInfo(idxInfo, tblInfo)
			r := changingIndex{IndexInfo: idxInfo, Offset: pos, isTemp: isTemp}
			if isTemp {
				tempIdxInfos = append(tempIdxInfos, r)
			} else {
				normalIdxInfos = append(normalIdxInfos, r)
			}
		}
	}
	// Overwrite if the index has the corresponding temp index. For example,
	// we try to find the indexes that contain the column `b` and there are two indexes, `i(a, b)` and `$i($a, b)`.
	// Note that the symbol `$` means temporary. The index `$i($a, b)` is temporarily created by the previous "modify a" statement.
	// In this case, we would create a temporary index like $$i($a, $b), so the latter should be chosen.
	result := normalIdxInfos
	for _, tmpIdx := range tempIdxInfos {
		origName := getChangingIndexOriginName(tmpIdx.IndexInfo)
		for i, normIdx := range normalIdxInfos {
			if normIdx.IndexInfo.Name.O == origName {
				result[i] = tmpIdx
			}
		}
	}
	return result
}

func isTempIdxInfo(idxInfo *model.IndexInfo, tblInfo *model.TableInfo) bool {
	for _, idxCol := range idxInfo.Columns {
		if tblInfo.Columns[idxCol.Offset].ChangeStateInfo != nil {
			return true
		}
	}
	return false
}

func findIdxCol(idxInfo *model.IndexInfo, colName pmodel.CIStr) int {
	for offset, idxCol := range idxInfo.Columns {
		if idxCol.Name.L == colName.L {
			return offset
		}
	}
	return -1
}

func renameIndexes(tblInfo *model.TableInfo, from, to pmodel.CIStr) {
	for _, idx := range tblInfo.Indices {
		if idx.Name.L == from.L {
			idx.Name = to
		} else if isTempIdxInfo(idx, tblInfo) && getChangingIndexOriginName(idx) == from.O {
			idx.Name.L = strings.Replace(idx.Name.L, from.L, to.L, 1)
			idx.Name.O = strings.Replace(idx.Name.O, from.O, to.O, 1)
		}
		for _, col := range idx.Columns {
			originalCol := tblInfo.Columns[col.Offset]
			if originalCol.Hidden && getExpressionIndexOriginName(col.Name) == from.O {
				col.Name.L = strings.Replace(col.Name.L, from.L, to.L, 1)
				col.Name.O = strings.Replace(col.Name.O, from.O, to.O, 1)
			}
		}
	}
}

func renameHiddenColumns(tblInfo *model.TableInfo, from, to pmodel.CIStr) {
	for _, col := range tblInfo.Columns {
		if col.Hidden && getExpressionIndexOriginName(col.Name) == from.O {
			col.Name.L = strings.Replace(col.Name.L, from.L, to.L, 1)
			col.Name.O = strings.Replace(col.Name.O, from.O, to.O, 1)
		}
	}
}<|MERGE_RESOLUTION|>--- conflicted
+++ resolved
@@ -87,26 +87,7 @@
 	MaxCommentLength = 1024
 )
 
-<<<<<<< HEAD
-var (
-	// SuppressErrorTooLongKeyKey is used by SchemaTracker to suppress err too long key error
-	SuppressErrorTooLongKeyKey stringutil.StringerStr = "suppressErrorTooLongKeyKey"
-)
-
-func suppressErrorTooLongKeyForSchemaTracker(sctx sessionctx.Context) bool {
-	if sctx == nil {
-		return false
-	}
-	if suppress, ok := sctx.Value(SuppressErrorTooLongKeyKey).(bool); ok && suppress {
-		return true
-	}
-	return false
-}
-
-func buildIndexColumns(ctx sessionctx.Context, columns []*model.ColumnInfo, indexPartSpecifications []*ast.IndexPartSpecification, isVector bool) ([]*model.IndexColumn, bool, error) {
-=======
-func buildIndexColumns(ctx *metabuild.Context, columns []*model.ColumnInfo, indexPartSpecifications []*ast.IndexPartSpecification) ([]*model.IndexColumn, bool, error) {
->>>>>>> 8bacf9cc
+func buildIndexColumns(ctx *metabuild.Context, columns []*model.ColumnInfo, indexPartSpecifications []*ast.IndexPartSpecification, isVector bool) ([]*model.IndexColumn, bool, error) {
 	// Build offsets.
 	idxParts := make([]*model.IndexColumn, 0, len(indexPartSpecifications))
 	var col *model.ColumnInfo
@@ -119,17 +100,12 @@
 		if col == nil {
 			return nil, false, dbterror.ErrKeyColumnDoesNotExits.GenWithStack("column does not exist: %s", ip.Column.Name)
 		}
-<<<<<<< HEAD
-
 		if isVector && col.FieldType.GetType() != mysql.TypeTiDBVectorFloat32 {
 			return nil, false, dbterror.ErrUnsupportedAddVectorIndex.FastGenByArgs(fmt.Sprintf("only support vector type, but this is type: %s", col.FieldType.String()))
 		}
 
-		if err := checkIndexColumn(ctx, col, ip.Length, isVector); err != nil {
-=======
 		// return error in strict sql mode
-		if err := checkIndexColumn(col, ip.Length, ctx != nil && (!ctx.GetSQLMode().HasStrictMode() || ctx.SuppressTooLongIndexErr())); err != nil {
->>>>>>> 8bacf9cc
+		if err := checkIndexColumn(col, ip.Length, ctx != nil && (!ctx.GetSQLMode().HasStrictMode() || ctx.SuppressTooLongIndexErr()), isVector); err != nil {
 			return nil, false, err
 		}
 		if col.FieldType.IsArray() {
@@ -226,11 +202,7 @@
 	return
 }
 
-<<<<<<< HEAD
-func checkIndexColumn(ctx sessionctx.Context, col *model.ColumnInfo, indexColumnLen int, isVectorIndex bool) error {
-=======
-func checkIndexColumn(col *model.ColumnInfo, indexColumnLen int, suppressTooLongKeyErr bool) error {
->>>>>>> 8bacf9cc
+func checkIndexColumn(col *model.ColumnInfo, indexColumnLen int, suppressTooLongKeyErr, isVectorIndex bool) error {
 	if col.GetFlen() == 0 && (types.IsTypeChar(col.FieldType.GetType()) || types.IsTypeVarchar(col.FieldType.GetType())) {
 		if col.Hidden {
 			return errors.Trace(dbterror.ErrWrongKeyColumnFunctionalIndex.GenWithStackByArgs(col.GeneratedExprString))
@@ -345,13 +317,8 @@
 
 // BuildIndexInfo builds a new IndexInfo according to the index information.
 func BuildIndexInfo(
-<<<<<<< HEAD
-	ctx sessionctx.Context,
+	ctx *metabuild.Context,
 	tblInfo *model.TableInfo,
-=======
-	ctx *metabuild.Context,
-	allTableColumns []*model.ColumnInfo,
->>>>>>> 8bacf9cc
 	indexName pmodel.CIStr,
 	isPrimary, isUnique, isVector bool,
 	indexPartSpecifications []*ast.IndexPartSpecification,
@@ -394,7 +361,7 @@
 			// Use btree as default index type.
 			idxInfo.Tp = pmodel.IndexTypeBtree
 		} else if !isVector && indexOption.Tp == pmodel.IndexTypeHNSW {
-			return nil, dbterror.ErrUnsupportedIndexType.FastGenByArgs("Only support vector index with HNSW type, but it's non-vector index")
+			return nil, dbterror.ErrUnsupportedAddVectorIndex.FastGenByArgs("Only support vector index with HNSW type, but it's non-vector index")
 		} else {
 			idxInfo.Tp = indexOption.Tp
 		}
@@ -694,7 +661,6 @@
 	return
 }
 
-<<<<<<< HEAD
 func checkAndBuildIndexInfo(job *model.Job, tblInfo *model.TableInfo, indexName pmodel.CIStr, isPK, unique, isVector bool,
 	indexPartSpecifications []*ast.IndexPartSpecification, indexOption *ast.IndexOption, hiddenCols []*model.ColumnInfo) (*model.IndexInfo, error) {
 	var err error
@@ -761,7 +727,7 @@
 	return indexInfo, nil
 }
 
-func (w *worker) onCreateVectorIndex(jobCtx *jobContext, t *meta.Meta, job *model.Job) (ver int64, err error) {
+func (w *worker) onCreateVectorIndex(jobCtx *jobContext, t *meta.Mutator, job *model.Job) (ver int64, err error) {
 	// Handle the rolling back job.
 	if job.IsRollingback() {
 		ver, err = onDropIndex(jobCtx, t, job)
@@ -884,7 +850,7 @@
 	return ver, errors.Trace(err)
 }
 
-func (w *worker) checkVectorIndexProcessOnTiFlash(jobCtx *jobContext, t *meta.Meta, job *model.Job, tbl table.Table, indexInfo *model.IndexInfo,
+func (w *worker) checkVectorIndexProcessOnTiFlash(jobCtx *jobContext, t *meta.Mutator, job *model.Job, tbl table.Table, indexInfo *model.IndexInfo,
 ) (done bool, ver int64, err error) {
 	err = w.checkVectorIndexProcess(jobCtx, tbl, job, indexInfo)
 	if err != nil {
@@ -945,6 +911,7 @@
 	isDone bool, notAddedIndexCnt, addedIndexCnt int64, err error) {
 	failpoint.Inject("MockCheckVectorIndexProcess", func(val failpoint.Value) {
 		if valInt, ok := val.(int); ok {
+			logutil.DDLLogger().Info("MockCheckVectorIndexProcess", zap.Int("val", valInt))
 			if valInt < 0 {
 				failpoint.Return(false, 0, 0, dbterror.ErrTiFlashBackfillIndex.FastGenByArgs("mock a check error"))
 			} else if valInt == 0 {
@@ -983,10 +950,7 @@
 	return true, notAddedIndexCnt, addedIndexCnt, nil
 }
 
-func (w *worker) onCreateIndex(jobCtx *jobContext, t *meta.Meta, job *model.Job, isPK bool) (ver int64, err error) {
-=======
 func (w *worker) onCreateIndex(jobCtx *jobContext, t *meta.Mutator, job *model.Job, isPK bool) (ver int64, err error) {
->>>>>>> 8bacf9cc
 	// Handle the rolling back job.
 	if job.IsRollingback() {
 		ver, err = onDropIndex(jobCtx, t, job)
