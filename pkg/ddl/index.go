// Copyright 2015 PingCAP, Inc.
//
// Licensed under the Apache License, Version 2.0 (the "License");
// you may not use this file except in compliance with the License.
// You may obtain a copy of the License at
//
//     http://www.apache.org/licenses/LICENSE-2.0
//
// Unless required by applicable law or agreed to in writing, software
// distributed under the License is distributed on an "AS IS" BASIS,
// WITHOUT WARRANTIES OR CONDITIONS OF ANY KIND, either express or implied.
// See the License for the specific language governing permissions and
// limitations under the License.

package ddl

import (
	"bytes"
	"cmp"
	"context"
	"encoding/hex"
	"encoding/json"
	"fmt"
	"os"
	"slices"
	"strings"
	"sync/atomic"
	"time"

	"github.com/pingcap/errors"
	"github.com/pingcap/failpoint"
	"github.com/pingcap/kvproto/pkg/kvrpcpb"
	"github.com/pingcap/tidb/pkg/config"
	"github.com/pingcap/tidb/pkg/ddl/copr"
	"github.com/pingcap/tidb/pkg/ddl/ingest"
	"github.com/pingcap/tidb/pkg/ddl/logutil"
	"github.com/pingcap/tidb/pkg/ddl/notifier"
	sess "github.com/pingcap/tidb/pkg/ddl/session"
	ddlutil "github.com/pingcap/tidb/pkg/ddl/util"
	"github.com/pingcap/tidb/pkg/disttask/framework/handle"
	"github.com/pingcap/tidb/pkg/disttask/framework/proto"
	"github.com/pingcap/tidb/pkg/disttask/framework/scheduler"
	"github.com/pingcap/tidb/pkg/disttask/framework/storage"
	"github.com/pingcap/tidb/pkg/domain/infosync"
	"github.com/pingcap/tidb/pkg/errctx"
	"github.com/pingcap/tidb/pkg/infoschema"
	"github.com/pingcap/tidb/pkg/kv"
	"github.com/pingcap/tidb/pkg/lightning/backend"
	"github.com/pingcap/tidb/pkg/lightning/backend/local"
	litconfig "github.com/pingcap/tidb/pkg/lightning/config"
	"github.com/pingcap/tidb/pkg/meta"
	"github.com/pingcap/tidb/pkg/meta/metabuild"
	"github.com/pingcap/tidb/pkg/meta/model"
	"github.com/pingcap/tidb/pkg/metrics"
	"github.com/pingcap/tidb/pkg/parser/ast"
	"github.com/pingcap/tidb/pkg/parser/charset"
	"github.com/pingcap/tidb/pkg/parser/mysql"
	"github.com/pingcap/tidb/pkg/parser/terror"
	"github.com/pingcap/tidb/pkg/sessionctx"
	"github.com/pingcap/tidb/pkg/sessionctx/vardef"
	"github.com/pingcap/tidb/pkg/sessionctx/variable"
	"github.com/pingcap/tidb/pkg/store/helper"
	"github.com/pingcap/tidb/pkg/table"
	"github.com/pingcap/tidb/pkg/table/tables"
	"github.com/pingcap/tidb/pkg/tablecodec"
	"github.com/pingcap/tidb/pkg/types"
	"github.com/pingcap/tidb/pkg/util"
	"github.com/pingcap/tidb/pkg/util/backoff"
	"github.com/pingcap/tidb/pkg/util/chunk"
	"github.com/pingcap/tidb/pkg/util/codec"
	"github.com/pingcap/tidb/pkg/util/dbterror"
	"github.com/pingcap/tidb/pkg/util/generatedexpr"
	"github.com/pingcap/tidb/pkg/util/intest"
	tidblogutil "github.com/pingcap/tidb/pkg/util/logutil"
	decoder "github.com/pingcap/tidb/pkg/util/rowDecoder"
	"github.com/pingcap/tidb/pkg/util/size"
	"github.com/pingcap/tidb/pkg/util/sqlexec"
	"github.com/tikv/client-go/v2/oracle"
	"github.com/tikv/client-go/v2/tikv"
	kvutil "github.com/tikv/client-go/v2/util"
	pdHttp "github.com/tikv/pd/client/http"
	"go.uber.org/zap"
	"golang.org/x/sync/errgroup"
)

const (
	// MaxCommentLength is exported for testing.
	MaxCommentLength = 1024
)

func buildIndexColumns(ctx *metabuild.Context, columns []*model.ColumnInfo, indexPartSpecifications []*ast.IndexPartSpecification, isVector bool) ([]*model.IndexColumn, bool, error) {
	// Build offsets.
	idxParts := make([]*model.IndexColumn, 0, len(indexPartSpecifications))
	var col *model.ColumnInfo
	var mvIndex bool
	maxIndexLength := config.GetGlobalConfig().MaxIndexLength
	// The sum of length of all index columns.
	sumLength := 0
	for _, ip := range indexPartSpecifications {
		col = model.FindColumnInfo(columns, ip.Column.Name.L)
		if col == nil {
			return nil, false, dbterror.ErrKeyColumnDoesNotExits.GenWithStack("column does not exist: %s", ip.Column.Name)
		}
		if isVector && col.FieldType.GetType() != mysql.TypeTiDBVectorFloat32 {
			return nil, false, dbterror.ErrUnsupportedAddVectorIndex.FastGenByArgs(fmt.Sprintf("only support vector type, but this is type: %s", col.FieldType.String()))
		}

		// return error in strict sql mode
		if err := checkIndexColumn(col, ip.Length, ctx != nil && (!ctx.GetSQLMode().HasStrictMode() || ctx.SuppressTooLongIndexErr()), isVector); err != nil {
			return nil, false, err
		}
		if col.FieldType.IsArray() {
			if mvIndex {
				return nil, false, dbterror.ErrNotSupportedYet.GenWithStackByArgs("more than one multi-valued key part per index")
			}
			mvIndex = true
		}
		indexColLen := ip.Length
		if indexColLen != types.UnspecifiedLength &&
			types.IsTypeChar(col.FieldType.GetType()) &&
			indexColLen == col.FieldType.GetFlen() {
			indexColLen = types.UnspecifiedLength
		}
		indexColumnLength, err := getIndexColumnLength(col, indexColLen)
		if err != nil {
			return nil, false, err
		}
		sumLength += indexColumnLength

		if (ctx == nil || !ctx.SuppressTooLongIndexErr()) && sumLength > maxIndexLength {
			// The sum of all lengths must be shorter than the max length for prefix.

			// The multiple column index and the unique index in which the length sum exceeds the maximum size
			// will return an error instead produce a warning.
			if ctx == nil || ctx.GetSQLMode().HasStrictMode() || mysql.HasUniKeyFlag(col.GetFlag()) || len(indexPartSpecifications) > 1 {
				return nil, false, dbterror.ErrTooLongKey.GenWithStackByArgs(sumLength, maxIndexLength)
			}
			// truncate index length and produce warning message in non-restrict sql mode.
			colLenPerUint, err := getIndexColumnLength(col, 1)
			if err != nil {
				return nil, false, err
			}
			indexColLen = maxIndexLength / colLenPerUint
			// produce warning message
			ctx.AppendWarning(dbterror.ErrTooLongKey.FastGenByArgs(sumLength, maxIndexLength))
		}

		idxParts = append(idxParts, &model.IndexColumn{
			Name:   col.Name,
			Offset: col.Offset,
			Length: indexColLen,
		})
	}

	return idxParts, mvIndex, nil
}

// CheckPKOnGeneratedColumn checks the specification of PK is valid.
func CheckPKOnGeneratedColumn(tblInfo *model.TableInfo, indexPartSpecifications []*ast.IndexPartSpecification) (*model.ColumnInfo, error) {
	var lastCol *model.ColumnInfo
	for _, colName := range indexPartSpecifications {
		lastCol = tblInfo.FindPublicColumnByName(colName.Column.Name.L)
		if lastCol == nil {
			return nil, dbterror.ErrKeyColumnDoesNotExits.GenWithStackByArgs(colName.Column.Name)
		}
		// Virtual columns cannot be used in primary key.
		if lastCol.IsGenerated() && !lastCol.GeneratedStored {
			if lastCol.Hidden {
				return nil, dbterror.ErrFunctionalIndexPrimaryKey
			}
			return nil, dbterror.ErrUnsupportedOnGeneratedColumn.GenWithStackByArgs("Defining a virtual generated column as primary key")
		}
	}

	return lastCol, nil
}

func checkIndexPrefixLength(columns []*model.ColumnInfo, idxColumns []*model.IndexColumn) error {
	idxLen, err := indexColumnsLen(columns, idxColumns)
	if err != nil {
		return err
	}
	if idxLen > config.GetGlobalConfig().MaxIndexLength {
		return dbterror.ErrTooLongKey.GenWithStackByArgs(idxLen, config.GetGlobalConfig().MaxIndexLength)
	}
	return nil
}

func indexColumnsLen(cols []*model.ColumnInfo, idxCols []*model.IndexColumn) (colLen int, err error) {
	for _, idxCol := range idxCols {
		col := model.FindColumnInfo(cols, idxCol.Name.L)
		if col == nil {
			err = dbterror.ErrKeyColumnDoesNotExits.GenWithStack("column does not exist: %s", idxCol.Name.L)
			return
		}
		var l int
		l, err = getIndexColumnLength(col, idxCol.Length)
		if err != nil {
			return
		}
		colLen += l
	}
	return
}

func checkIndexColumn(col *model.ColumnInfo, indexColumnLen int, suppressTooLongKeyErr, isVectorIndex bool) error {
	if col.GetFlen() == 0 && (types.IsTypeChar(col.FieldType.GetType()) || types.IsTypeVarchar(col.FieldType.GetType())) {
		if col.Hidden {
			return errors.Trace(dbterror.ErrWrongKeyColumnFunctionalIndex.GenWithStackByArgs(col.GeneratedExprString))
		}
		return errors.Trace(dbterror.ErrWrongKeyColumn.GenWithStackByArgs(col.Name))
	}

	// JSON column cannot index.
	if col.FieldType.GetType() == mysql.TypeJSON && !col.FieldType.IsArray() {
		if col.Hidden {
			return dbterror.ErrFunctionalIndexOnJSONOrGeometryFunction
		}
		return errors.Trace(dbterror.ErrJSONUsedAsKey.GenWithStackByArgs(col.Name.O))
	}

	// Vector column cannot index, for now.
	if col.FieldType.GetType() == mysql.TypeTiDBVectorFloat32 {
		if col.Hidden {
			return errors.Errorf("Cannot create an expression index on a function that returns a VECTOR value")
		}
		if !isVectorIndex {
			return dbterror.ErrUnsupportedAddVectorIndex.FastGenByArgs("unsupported adding a general index on a vector column")
		}
	}

	// Length must be specified and non-zero for BLOB and TEXT column indexes.
	if types.IsTypeBlob(col.FieldType.GetType()) {
		if indexColumnLen == types.UnspecifiedLength {
			if col.Hidden {
				return dbterror.ErrFunctionalIndexOnBlob
			}
			return errors.Trace(dbterror.ErrBlobKeyWithoutLength.GenWithStackByArgs(col.Name.O))
		}
		if indexColumnLen == types.ErrorLength {
			return errors.Trace(dbterror.ErrKeyPart0.GenWithStackByArgs(col.Name.O))
		}
	}

	// Length can only be specified for specifiable types.
	if indexColumnLen != types.UnspecifiedLength && !types.IsTypePrefixable(col.FieldType.GetType()) {
		return errors.Trace(dbterror.ErrIncorrectPrefixKey)
	}

	// Key length must be shorter or equal to the column length.
	if indexColumnLen != types.UnspecifiedLength &&
		types.IsTypeChar(col.FieldType.GetType()) {
		if col.GetFlen() < indexColumnLen {
			return errors.Trace(dbterror.ErrIncorrectPrefixKey)
		}
		// Length must be non-zero for char.
		if indexColumnLen == types.ErrorLength {
			return errors.Trace(dbterror.ErrKeyPart0.GenWithStackByArgs(col.Name.O))
		}
	}

	if types.IsString(col.FieldType.GetType()) {
		desc, err := charset.GetCharsetInfo(col.GetCharset())
		if err != nil {
			return err
		}
		indexColumnLen *= desc.Maxlen
	}
	// Specified length must be shorter than the max length for prefix.
	maxIndexLength := config.GetGlobalConfig().MaxIndexLength
	if indexColumnLen > maxIndexLength {
		if !suppressTooLongKeyErr {
			return dbterror.ErrTooLongKey.GenWithStackByArgs(indexColumnLen, maxIndexLength)
		}
	}
	return nil
}

// getIndexColumnLength calculate the bytes number required in an index column.
func getIndexColumnLength(col *model.ColumnInfo, colLen int) (int, error) {
	length := types.UnspecifiedLength
	if colLen != types.UnspecifiedLength {
		length = colLen
	} else if col.GetFlen() != types.UnspecifiedLength {
		length = col.GetFlen()
	}

	switch col.GetType() {
	case mysql.TypeTiDBVectorFloat32:
		// Vector Index does not actually create KV index, so it has length of 0.
		// however 0 may cause some issues in other calculations, so we use 1 here.
		// 1 is also minimal enough anyway.
		return 1, nil
	case mysql.TypeBit:
		return (length + 7) >> 3, nil
	case mysql.TypeVarchar, mysql.TypeString, mysql.TypeVarString, mysql.TypeTinyBlob, mysql.TypeMediumBlob, mysql.TypeBlob, mysql.TypeLongBlob:
		// Different charsets occupy different numbers of bytes on each character.
		desc, err := charset.GetCharsetInfo(col.GetCharset())
		if err != nil {
			return 0, dbterror.ErrUnsupportedCharset.GenWithStackByArgs(col.GetCharset(), col.GetCollate())
		}
		return desc.Maxlen * length, nil
	case mysql.TypeTiny, mysql.TypeInt24, mysql.TypeLong, mysql.TypeLonglong, mysql.TypeDouble, mysql.TypeShort:
		return mysql.DefaultLengthOfMysqlTypes[col.GetType()], nil
	case mysql.TypeFloat:
		if length <= mysql.MaxFloatPrecisionLength {
			return mysql.DefaultLengthOfMysqlTypes[mysql.TypeFloat], nil
		}
		return mysql.DefaultLengthOfMysqlTypes[mysql.TypeDouble], nil
	case mysql.TypeNewDecimal:
		return calcBytesLengthForDecimal(length), nil
	case mysql.TypeYear, mysql.TypeDate, mysql.TypeDuration, mysql.TypeDatetime, mysql.TypeTimestamp:
		return mysql.DefaultLengthOfMysqlTypes[col.GetType()], nil
	default:
		return length, nil
	}
}

// decimal using a binary format that packs nine decimal (base 10) digits into four bytes.
func calcBytesLengthForDecimal(m int) int {
	return (m / 9 * 4) + ((m%9)+1)/2
}

// BuildIndexInfo builds a new IndexInfo according to the index information.
func BuildIndexInfo(
	ctx *metabuild.Context,
	tblInfo *model.TableInfo,
	indexName ast.CIStr,
	isPrimary, isUnique, isVector bool,
	indexPartSpecifications []*ast.IndexPartSpecification,
	indexOption *ast.IndexOption,
	state model.SchemaState,
) (*model.IndexInfo, error) {
	if err := checkTooLongIndex(indexName); err != nil {
		return nil, errors.Trace(err)
	}

	// Create index info.
	idxInfo := &model.IndexInfo{
		Name:    indexName,
		State:   state,
		Primary: isPrimary,
		Unique:  isUnique,
	}

	if isVector {
		vectorInfo, _, err := buildVectorInfoWithCheck(indexPartSpecifications, tblInfo)
		if err != nil {
			return nil, errors.Trace(err)
		}
		idxInfo.VectorInfo = vectorInfo
	}

	var err error
	allTableColumns := tblInfo.Columns
	idxInfo.Columns, idxInfo.MVIndex, err = buildIndexColumns(ctx, allTableColumns, indexPartSpecifications, isVector)
	if err != nil {
		return nil, errors.Trace(err)
	}

	if indexOption != nil {
		idxInfo.Comment = indexOption.Comment
		if indexOption.Visibility == ast.IndexVisibilityInvisible {
			idxInfo.Invisible = true
		}
		if indexOption.Tp == ast.IndexTypeInvalid {
			// Use btree as default index type.
			idxInfo.Tp = ast.IndexTypeBtree
		} else if !isVector && indexOption.Tp == ast.IndexTypeHNSW {
			return nil, dbterror.ErrUnsupportedAddVectorIndex.FastGenByArgs("Only support vector index with HNSW type, but it's non-vector index")
		} else {
			idxInfo.Tp = indexOption.Tp
		}
		idxInfo.Global = indexOption.Global
	} else {
		// Use btree as default index type.
		idxInfo.Tp = ast.IndexTypeBtree
	}

	return idxInfo, nil
}

func buildVectorInfoWithCheck(indexPartSpecifications []*ast.IndexPartSpecification,
	tblInfo *model.TableInfo) (*model.VectorIndexInfo, string, error) {
	if len(indexPartSpecifications) != 1 {
		return nil, "", dbterror.ErrUnsupportedAddVectorIndex.FastGenByArgs("unsupported no function")
	}

	idxPart := indexPartSpecifications[0]
	f, ok := idxPart.Expr.(*ast.FuncCallExpr)
	if !ok {
		return nil, "", dbterror.ErrUnsupportedAddVectorIndex.FastGenByArgs(fmt.Sprintf("unsupported function: %v", idxPart.Expr))
	}
	distanceMetric, ok := model.IndexableFnNameToDistanceMetric[f.FnName.L]
	if !ok {
		return nil, "", dbterror.ErrUnsupportedAddVectorIndex.FastGenByArgs("currently only L2 and Cosine distance is indexable")
	}
	colExpr, ok := f.Args[0].(*ast.ColumnNameExpr)
	if !ok {
		return nil, "", dbterror.ErrUnsupportedAddVectorIndex.FastGenByArgs(fmt.Sprintf("unsupported function args: %v", f.Args[0]))
	}
	colInfo := findColumnByName(colExpr.Name.Name.L, tblInfo)
	if colInfo == nil {
		return nil, "", infoschema.ErrColumnNotExists.GenWithStackByArgs(colExpr.Name.Name, tblInfo.Name)
	}

	// check duplicated function on the same column
	for _, idx := range tblInfo.Indices {
		if idx.VectorInfo == nil {
			continue
		}
		if idxCol := idx.FindColumnByName(colInfo.Name.L); idxCol == nil {
			continue
		}
		if idx.VectorInfo.DistanceMetric == distanceMetric {
			return nil, "", dbterror.ErrDupKeyName.GenWithStack(
				fmt.Sprintf("vector index %s function %s already exist on column %s",
					idx.Name, f.FnName, colInfo.Name))
		}
	}
	if colInfo.FieldType.GetFlen() <= 0 {
		return nil, "", errors.Errorf("add vector index can only be defined on fixed-dimension vector columns")
	}

	exprStr, err := restoreFuncCall(f)
	if err != nil {
		return nil, "", errors.Trace(err)
	}

	// It's used for build buildIndexColumns.
	idxPart.Column = &ast.ColumnName{Name: colInfo.Name}
	idxPart.Length = types.UnspecifiedLength

	return &model.VectorIndexInfo{
		Dimension:      uint64(colInfo.FieldType.GetFlen()),
		DistanceMetric: distanceMetric,
	}, exprStr, nil
}

// AddIndexColumnFlag aligns the column flags of columns in TableInfo to IndexInfo.
func AddIndexColumnFlag(tblInfo *model.TableInfo, indexInfo *model.IndexInfo) {
	if indexInfo.Primary {
		for _, col := range indexInfo.Columns {
			tblInfo.Columns[col.Offset].AddFlag(mysql.PriKeyFlag)
		}
		return
	}

	col := indexInfo.Columns[0]
	if indexInfo.Unique && len(indexInfo.Columns) == 1 {
		tblInfo.Columns[col.Offset].AddFlag(mysql.UniqueKeyFlag)
	} else {
		tblInfo.Columns[col.Offset].AddFlag(mysql.MultipleKeyFlag)
	}
}

// DropIndexColumnFlag drops the column flag of columns in TableInfo according to the IndexInfo.
func DropIndexColumnFlag(tblInfo *model.TableInfo, indexInfo *model.IndexInfo) {
	if indexInfo.Primary {
		for _, col := range indexInfo.Columns {
			tblInfo.Columns[col.Offset].DelFlag(mysql.PriKeyFlag)
		}
	} else if indexInfo.Unique && len(indexInfo.Columns) == 1 {
		tblInfo.Columns[indexInfo.Columns[0].Offset].DelFlag(mysql.UniqueKeyFlag)
	} else {
		tblInfo.Columns[indexInfo.Columns[0].Offset].DelFlag(mysql.MultipleKeyFlag)
	}

	col := indexInfo.Columns[0]
	// other index may still cover this col
	for _, index := range tblInfo.Indices {
		if index.Name.L == indexInfo.Name.L {
			continue
		}

		if index.Columns[0].Name.L != col.Name.L {
			continue
		}

		AddIndexColumnFlag(tblInfo, index)
	}
}

// ValidateRenameIndex checks if index name is ok to be renamed.
func ValidateRenameIndex(from, to ast.CIStr, tbl *model.TableInfo) (ignore bool, err error) {
	if fromIdx := tbl.FindIndexByName(from.L); fromIdx == nil {
		return false, errors.Trace(infoschema.ErrKeyNotExists.GenWithStackByArgs(from.O, tbl.Name))
	}
	// Take case-sensitivity into account, if `FromKey` and  `ToKey` are the same, nothing need to be changed
	if from.O == to.O {
		return true, nil
	}
	// If spec.FromKey.L == spec.ToKey.L, we operate on the same index(case-insensitive) and change its name (case-sensitive)
	// e.g: from `inDex` to `IndEX`. Otherwise, we try to rename an index to another different index which already exists,
	// that's illegal by rule.
	if toIdx := tbl.FindIndexByName(to.L); toIdx != nil && from.L != to.L {
		return false, errors.Trace(infoschema.ErrKeyNameDuplicate.GenWithStackByArgs(toIdx.Name.O))
	}
	return false, nil
}

func onRenameIndex(jobCtx *jobContext, job *model.Job) (ver int64, _ error) {
	tblInfo, from, to, err := checkRenameIndex(jobCtx.metaMut, job)
	if err != nil || tblInfo == nil {
		return ver, errors.Trace(err)
	}
	if tblInfo.TableCacheStatusType != model.TableCacheStatusDisable {
		return ver, errors.Trace(dbterror.ErrOptOnCacheTable.GenWithStackByArgs("Rename Index"))
	}

	if job.MultiSchemaInfo != nil && job.MultiSchemaInfo.Revertible {
		job.MarkNonRevertible()
		// Store the mark and enter the next DDL handling loop.
		return updateVersionAndTableInfoWithCheck(jobCtx, job, tblInfo, false)
	}

	renameIndexes(tblInfo, from, to)
	renameHiddenColumns(tblInfo, from, to)

	if ver, err = updateVersionAndTableInfo(jobCtx, job, tblInfo, true); err != nil {
		job.State = model.JobStateCancelled
		return ver, errors.Trace(err)
	}
	job.FinishTableJob(model.JobStateDone, model.StatePublic, ver, tblInfo)
	return ver, nil
}

func validateAlterIndexVisibility(ctx sessionctx.Context, indexName ast.CIStr, invisible bool, tbl *model.TableInfo) (bool, error) {
	var idx *model.IndexInfo
	if idx = tbl.FindIndexByName(indexName.L); idx == nil || idx.State != model.StatePublic {
		return false, errors.Trace(infoschema.ErrKeyNotExists.GenWithStackByArgs(indexName.O, tbl.Name))
	}
	if ctx == nil || ctx.GetSessionVars() == nil || ctx.GetSessionVars().StmtCtx.MultiSchemaInfo == nil {
		// Early return.
		if idx.Invisible == invisible {
			return true, nil
		}
	}
	if idx.VectorInfo != nil {
		return false, dbterror.ErrGeneralUnsupportedDDL.GenWithStackByArgs("set vector index invisible")
	}
	return false, nil
}

func onAlterIndexVisibility(jobCtx *jobContext, job *model.Job) (ver int64, _ error) {
	tblInfo, from, invisible, err := checkAlterIndexVisibility(jobCtx.metaMut, job)
	if err != nil || tblInfo == nil {
		return ver, errors.Trace(err)
	}

	if job.MultiSchemaInfo != nil && job.MultiSchemaInfo.Revertible {
		job.MarkNonRevertible()
		return updateVersionAndTableInfo(jobCtx, job, tblInfo, false)
	}

	setIndexVisibility(tblInfo, from, invisible)
	if ver, err = updateVersionAndTableInfoWithCheck(jobCtx, job, tblInfo, true); err != nil {
		job.State = model.JobStateCancelled
		return ver, errors.Trace(err)
	}
	job.FinishTableJob(model.JobStateDone, model.StatePublic, ver, tblInfo)
	return ver, nil
}

func setIndexVisibility(tblInfo *model.TableInfo, name ast.CIStr, invisible bool) {
	for _, idx := range tblInfo.Indices {
		if idx.Name.L == name.L || (isTempIdxInfo(idx, tblInfo) && getChangingIndexOriginName(idx) == name.O) {
			idx.Invisible = invisible
		}
	}
}

func getNullColInfos(tblInfo *model.TableInfo, indexInfo *model.IndexInfo) ([]*model.ColumnInfo, error) {
	nullCols := make([]*model.ColumnInfo, 0, len(indexInfo.Columns))
	for _, colName := range indexInfo.Columns {
		col := model.FindColumnInfo(tblInfo.Columns, colName.Name.L)
		if !mysql.HasNotNullFlag(col.GetFlag()) || mysql.HasPreventNullInsertFlag(col.GetFlag()) {
			nullCols = append(nullCols, col)
		}
	}
	return nullCols, nil
}

func checkPrimaryKeyNotNull(jobCtx *jobContext, w *worker, job *model.Job,
	tblInfo *model.TableInfo, indexInfo *model.IndexInfo) (warnings []string, err error) {
	if !indexInfo.Primary {
		return nil, nil
	}

	dbInfo, err := checkSchemaExistAndCancelNotExistJob(jobCtx.metaMut, job)
	if err != nil {
		return nil, err
	}
	nullCols, err := getNullColInfos(tblInfo, indexInfo)
	if err != nil {
		return nil, err
	}
	if len(nullCols) == 0 {
		return nil, nil
	}

	err = modifyColsFromNull2NotNull(
		jobCtx.stepCtx,
		w,
		dbInfo,
		tblInfo,
		nullCols,
		&model.ColumnInfo{Name: ast.NewCIStr("")},
		false,
	)
	if err == nil {
		return nil, nil
	}
	_, err = convertAddIdxJob2RollbackJob(jobCtx, job, tblInfo, []*model.IndexInfo{indexInfo}, err)
	// TODO: Support non-strict mode.
	// warnings = append(warnings, ErrWarnDataTruncated.GenWithStackByArgs(oldCol.Name.L, 0).Error())
	return nil, err
}

// moveAndUpdateHiddenColumnsToPublic updates the hidden columns to public, and
// moves the hidden columns to proper offsets, so that Table.Columns' states meet the assumption of
// [public, public, ..., public, non-public, non-public, ..., non-public].
func moveAndUpdateHiddenColumnsToPublic(tblInfo *model.TableInfo, idxInfo *model.IndexInfo) {
	hiddenColOffset := make(map[int]struct{}, 0)
	for _, col := range idxInfo.Columns {
		if tblInfo.Columns[col.Offset].Hidden {
			hiddenColOffset[col.Offset] = struct{}{}
		}
	}
	if len(hiddenColOffset) == 0 {
		return
	}
	// Find the first non-public column.
	firstNonPublicPos := len(tblInfo.Columns) - 1
	for i, c := range tblInfo.Columns {
		if c.State != model.StatePublic {
			firstNonPublicPos = i
			break
		}
	}
	for _, col := range idxInfo.Columns {
		tblInfo.Columns[col.Offset].State = model.StatePublic
		if _, needMove := hiddenColOffset[col.Offset]; needMove {
			tblInfo.MoveColumnInfo(col.Offset, firstNonPublicPos)
		}
	}
}

func checkAndBuildIndexInfo(
	job *model.Job, tblInfo *model.TableInfo,
	isVector bool, isPK bool, args *model.IndexArg,
) (*model.IndexInfo, error) {
	var err error
	indexInfo := tblInfo.FindIndexByName(args.IndexName.L)
	if indexInfo != nil {
		if indexInfo.State == model.StatePublic {
			err = dbterror.ErrDupKeyName.GenWithStack("index already exist %s", args.IndexName)
			if isPK {
				err = infoschema.ErrMultiplePriKey
			}
			return nil, err
		}
		return indexInfo, nil
	}

	for _, hiddenCol := range args.HiddenCols {
		columnInfo := model.FindColumnInfo(tblInfo.Columns, hiddenCol.Name.L)
		if columnInfo != nil && columnInfo.State == model.StatePublic {
			// We already have a column with the same column name.
			// TODO: refine the error message
			return nil, infoschema.ErrColumnExists.GenWithStackByArgs(hiddenCol.Name)
		}
	}

	if len(args.HiddenCols) > 0 {
		for _, hiddenCol := range args.HiddenCols {
			InitAndAddColumnToTable(tblInfo, hiddenCol)
		}
	}
	if err = checkAddColumnTooManyColumns(len(tblInfo.Columns)); err != nil {
		return nil, errors.Trace(err)
	}
	indexInfo, err = BuildIndexInfo(
		nil,
		tblInfo,
		args.IndexName,
		isPK,
		args.Unique,
		isVector,
		args.IndexPartSpecifications,
		args.IndexOption,
		model.StateNone,
	)
	if err != nil {
		return nil, errors.Trace(err)
	}
	if isPK {
		if _, err = CheckPKOnGeneratedColumn(tblInfo, args.IndexPartSpecifications); err != nil {
			return nil, err
		}
	}
	indexInfo.ID = AllocateIndexID(tblInfo)
	tblInfo.Indices = append(tblInfo.Indices, indexInfo)
	if err = checkTooManyIndexes(tblInfo.Indices); err != nil {
		return nil, errors.Trace(err)
	}
	// Here we need do this check before set state to `DeleteOnly`,
	// because if hidden columns has been set to `DeleteOnly`,
	// the `DeleteOnly` columns are missing when we do this check.
	if err := checkInvisibleIndexOnPK(tblInfo); err != nil {
		return nil, err
	}
	logutil.DDLLogger().Info("[ddl] run add index job", zap.String("job", job.String()), zap.Reflect("indexInfo", indexInfo))
	return indexInfo, nil
}

func (w *worker) onCreateVectorIndex(jobCtx *jobContext, job *model.Job) (ver int64, err error) {
	// Handle the rolling back job.
	if job.IsRollingback() {
		ver, err = onDropIndex(jobCtx, job)
		if err != nil {
			return ver, errors.Trace(err)
		}
		return ver, nil
	}

	// Handle normal job.
	schemaID := job.SchemaID
	tblInfo, err := GetTableInfoAndCancelFaultJob(jobCtx.metaMut, job, schemaID)
	if err != nil {
		return ver, errors.Trace(err)
	}
	if err := checkTableTypeForVectorIndex(tblInfo); err != nil {
		return ver, errors.Trace(err)
	}

	args, err := model.GetModifyIndexArgs(job)
	if err != nil {
		job.State = model.JobStateCancelled
		return ver, errors.Trace(err)
	}
	a := args.IndexArgs[0]
	a.IndexPartSpecifications[0].Expr, err = generatedexpr.ParseExpression(a.FuncExpr)
	if err != nil {
		job.State = model.JobStateCancelled
		return ver, errors.Trace(err)
	}
	defer func() {
		a.IndexPartSpecifications[0].Expr = nil
	}()

	indexInfo, err := checkAndBuildIndexInfo(job, tblInfo, true, false, a)
	if err != nil {
		return ver, errors.Trace(err)
	}
	originalState := indexInfo.State
	switch indexInfo.State {
	case model.StateNone:
		// none -> delete only
		indexInfo.State = model.StateDeleteOnly
		ver, err = updateVersionAndTableInfoWithCheck(jobCtx, job, tblInfo, originalState != indexInfo.State)
		if err != nil {
			return ver, err
		}
		job.SchemaState = model.StateDeleteOnly
	case model.StateDeleteOnly:
		// delete only -> write only
		indexInfo.State = model.StateWriteOnly
		ver, err = updateVersionAndTableInfo(jobCtx, job, tblInfo, originalState != indexInfo.State)
		if err != nil {
			return ver, err
		}
		job.SchemaState = model.StateWriteOnly
	case model.StateWriteOnly:
		// write only -> reorganization
		indexInfo.State = model.StateWriteReorganization
		ver, err = updateVersionAndTableInfo(jobCtx, job, tblInfo, originalState != indexInfo.State)
		if err != nil {
			return ver, err
		}
		// Initialize SnapshotVer to 0 for later reorganization check.
		job.SnapshotVer = 0
		job.SchemaState = model.StateWriteReorganization
	case model.StateWriteReorganization:
		// reorganization -> public
		tbl, err := getTable(jobCtx.getAutoIDRequirement(), schemaID, tblInfo)
		if err != nil {
			return ver, errors.Trace(err)
		}

		if job.IsCancelling() {
			return convertAddIdxJob2RollbackJob(jobCtx, job, tbl.Meta(), []*model.IndexInfo{indexInfo}, dbterror.ErrCancelledDDLJob)
		}

		// Send sync schema notification to TiFlash.
		if job.SnapshotVer == 0 {
			currVer, err := getValidCurrentVersion(jobCtx.store)
			if err != nil {
				return ver, errors.Trace(err)
			}
			err = infosync.SyncTiFlashTableSchema(jobCtx.stepCtx, tbl.Meta().ID)
			if err != nil {
				return ver, errors.Trace(err)
			}
			job.SnapshotVer = currVer.Ver
			return ver, nil
		}

		// Check the progress of the TiFlash backfill index.
		var done bool
		done, ver, err = w.checkVectorIndexProcessOnTiFlash(jobCtx, job, tbl, indexInfo)
		if err != nil || !done {
			return ver, err
		}

		indexInfo.State = model.StatePublic
		ver, err = updateVersionAndTableInfo(jobCtx, job, tblInfo, originalState != indexInfo.State)
		if err != nil {
			return ver, errors.Trace(err)
		}

		finishedArgs := &model.ModifyIndexArgs{
			IndexArgs:    []*model.IndexArg{{IndexID: indexInfo.ID}},
			PartitionIDs: getPartitionIDs(tblInfo),
			OpType:       model.OpAddIndex,
		}
		job.FillFinishedArgs(finishedArgs)

		// Finish this job.
		job.FinishTableJob(model.JobStateDone, model.StatePublic, ver, tblInfo)
		logutil.DDLLogger().Info("[ddl] run add vector index job done",
			zap.Int64("ver", ver),
			zap.String("charset", job.Charset),
			zap.String("collation", job.Collate))
	default:
		err = dbterror.ErrInvalidDDLState.GenWithStackByArgs("index", indexInfo.State)
	}

	return ver, errors.Trace(err)
}

func (w *worker) checkVectorIndexProcessOnTiFlash(jobCtx *jobContext, job *model.Job, tbl table.Table, indexInfo *model.IndexInfo,
) (done bool, ver int64, err error) {
	err = w.checkVectorIndexProcess(jobCtx, tbl, job, indexInfo)
	if err != nil {
		if dbterror.ErrWaitReorgTimeout.Equal(err) {
			return false, ver, nil
		}
		if !isRetryableJobError(err, job.ErrorCount) {
			logutil.DDLLogger().Warn("run add vector index job failed, convert job to rollback", zap.Stringer("job", job), zap.Error(err))
			ver, err = convertAddIdxJob2RollbackJob(jobCtx, job, tbl.Meta(), []*model.IndexInfo{indexInfo}, err)
		}
		return false, ver, errors.Trace(err)
	}

	return true, ver, nil
}

func (w *worker) checkVectorIndexProcess(jobCtx *jobContext, tbl table.Table, job *model.Job, index *model.IndexInfo) error {
	waitTimeout := 500 * time.Millisecond
	ticker := time.NewTicker(waitTimeout)
	defer ticker.Stop()
	notAddedRowCnt := int64(-1)
	for {
		select {
		case <-w.ddlCtx.ctx.Done():
			return dbterror.ErrInvalidWorker.GenWithStack("worker is closed")
		case <-ticker.C:
			logutil.DDLLogger().Info(
				"index backfill state running, check vector index process",
				zap.Stringer("job", job),
				zap.Stringer("index name", index.Name),
				zap.Int64("index ID", index.ID),
				zap.Duration("wait time", waitTimeout),
				zap.Int64("total added row count", job.RowCount),
				zap.Int64("not added row count", notAddedRowCnt))
			return dbterror.ErrWaitReorgTimeout
		default:
		}

		if !w.ddlCtx.isOwner() {
			// If it's not the owner, we will try later, so here just returns an error.
			logutil.DDLLogger().Info("DDL is not the DDL owner", zap.String("ID", w.ddlCtx.uuid))
			return errors.Trace(dbterror.ErrNotOwner)
		}

		isDone, notAddedIndexCnt, addedIndexCnt, err := w.checkVectorIndexProcessOnce(jobCtx, tbl, index.ID)
		if err != nil {
			return errors.Trace(err)
		}
		notAddedRowCnt = notAddedIndexCnt
		job.RowCount = addedIndexCnt

		if isDone {
			break
		}
	}
	return nil
}

// checkVectorIndexProcessOnce checks the backfill process of a vector index from TiFlash once.
func (w *worker) checkVectorIndexProcessOnce(jobCtx *jobContext, tbl table.Table, indexID int64) (
	isDone bool, notAddedIndexCnt, addedIndexCnt int64, err error) {
	failpoint.Inject("MockCheckVectorIndexProcess", func(val failpoint.Value) {
		if valInt, ok := val.(int); ok {
			logutil.DDLLogger().Info("MockCheckVectorIndexProcess", zap.Int("val", valInt))
			if valInt < 0 {
				failpoint.Return(false, 0, 0, dbterror.ErrTiFlashBackfillIndex.FastGenByArgs("mock a check error"))
			} else if valInt == 0 {
				failpoint.Return(false, 0, 0, nil)
			} else {
				failpoint.Return(true, 0, int64(valInt), nil)
			}
		}
	})

	sql := fmt.Sprintf("select rows_stable_not_indexed, rows_stable_indexed, error_message from information_schema.tiflash_indexes where table_id = %d and index_id = %d;",
		tbl.Meta().ID, indexID)
	rows, err := w.sess.Execute(jobCtx.stepCtx, sql, "add_vector_index_check_result")
	if err != nil || len(rows) == 0 {
		return false, 0, 0, errors.Trace(err)
	}

	// Get and process info from multiple TiFlash nodes.
	errMsg := ""
	for _, row := range rows {
		notAddedIndexCnt += row.GetInt64(0)
		addedIndexCnt += row.GetInt64(1)
		errMsg = row.GetString(2)
		if len(errMsg) != 0 {
			err = dbterror.ErrTiFlashBackfillIndex.FastGenByArgs(errMsg)
			break
		}
	}
	if err != nil {
		return false, 0, 0, errors.Trace(err)
	}
	if notAddedIndexCnt != 0 {
		return false, 0, 0, nil
	}

	return true, notAddedIndexCnt, addedIndexCnt, nil
}

func (w *worker) onCreateIndex(jobCtx *jobContext, job *model.Job, isPK bool) (ver int64, err error) {
	// Handle the rolling back job.
	if job.IsRollingback() {
		ver, err = onDropIndex(jobCtx, job)
		if err != nil {
			return ver, errors.Trace(err)
		}
		return ver, nil
	}

	// Handle normal job.
	schemaID := job.SchemaID
	tblInfo, err := GetTableInfoAndCancelFaultJob(jobCtx.metaMut, job, schemaID)
	if err != nil {
		return ver, errors.Trace(err)
	}
	if tblInfo.TableCacheStatusType != model.TableCacheStatusDisable {
		return ver, errors.Trace(dbterror.ErrOptOnCacheTable.GenWithStackByArgs("Create Index"))
	}

	args, err := model.GetModifyIndexArgs(job)
	if err != nil {
		job.State = model.JobStateCancelled
		return ver, errors.Trace(err)
	}

	allIndexInfos := make([]*model.IndexInfo, 0, len(args.IndexArgs))
	for _, arg := range args.IndexArgs {
		indexInfo, err := checkAndBuildIndexInfo(job, tblInfo, false, job.Type == model.ActionAddPrimaryKey, arg)
		if err != nil {
			job.State = model.JobStateCancelled
			return ver, errors.Trace(err)
		}
		allIndexInfos = append(allIndexInfos, indexInfo)
	}

	originalState := allIndexInfos[0].State

SwitchIndexState:
	switch allIndexInfos[0].State {
	case model.StateNone:
		// none -> delete only
		var reorgTp model.ReorgType
		reorgTp, err = pickBackfillType(job)
		if err != nil {
			if !isRetryableJobError(err, job.ErrorCount) {
				job.State = model.JobStateCancelled
			}
			return ver, err
		}
		loadCloudStorageURI(w, job)
		if reorgTp.NeedMergeProcess() {
			for _, indexInfo := range allIndexInfos {
				indexInfo.BackfillState = model.BackfillStateRunning
			}
		}
		err = preSplitIndexRegions(jobCtx.stepCtx, w.sess.Context, jobCtx.store, tblInfo, allIndexInfos, job.ReorgMeta, args)
		if err != nil {
			if !isRetryableJobError(err, job.ErrorCount) {
				job.State = model.JobStateCancelled
			}
			return ver, err
		}
		for _, indexInfo := range allIndexInfos {
			indexInfo.State = model.StateDeleteOnly
			moveAndUpdateHiddenColumnsToPublic(tblInfo, indexInfo)
		}
		ver, err = updateVersionAndTableInfoWithCheck(jobCtx, job, tblInfo, originalState != model.StateDeleteOnly)
		if err != nil {
			return ver, err
		}
		job.SchemaState = model.StateDeleteOnly
	case model.StateDeleteOnly:
		// delete only -> write only
		for _, indexInfo := range allIndexInfos {
			indexInfo.State = model.StateWriteOnly
			_, err = checkPrimaryKeyNotNull(jobCtx, w, job, tblInfo, indexInfo)
			if err != nil {
				break SwitchIndexState
			}
		}

		ver, err = updateVersionAndTableInfo(jobCtx, job, tblInfo, originalState != model.StateWriteOnly)
		if err != nil {
			return ver, err
		}
		job.SchemaState = model.StateWriteOnly
	case model.StateWriteOnly:
		// write only -> reorganization
		for _, indexInfo := range allIndexInfos {
			indexInfo.State = model.StateWriteReorganization
			_, err = checkPrimaryKeyNotNull(jobCtx, w, job, tblInfo, indexInfo)
			if err != nil {
				break SwitchIndexState
			}
		}

		ver, err = updateVersionAndTableInfo(jobCtx, job, tblInfo, originalState != model.StateWriteReorganization)
		if err != nil {
			return ver, err
		}
		// Initialize SnapshotVer to 0 for later reorganization check.
		job.SnapshotVer = 0
		job.SchemaState = model.StateWriteReorganization
	case model.StateWriteReorganization:
		// reorganization -> public
		tbl, err := getTable(jobCtx.getAutoIDRequirement(), schemaID, tblInfo)
		if err != nil {
			return ver, errors.Trace(err)
		}

		var done bool
		if job.MultiSchemaInfo != nil {
			done, ver, err = doReorgWorkForCreateIndexMultiSchema(w, jobCtx, job, tbl, allIndexInfos)
		} else {
			done, ver, err = doReorgWorkForCreateIndex(w, jobCtx, job, tbl, allIndexInfos)
		}
		if !done {
			return ver, err
		}

		// Set column index flag.
		for _, indexInfo := range allIndexInfos {
			AddIndexColumnFlag(tblInfo, indexInfo)
			if isPK {
				if err = UpdateColsNull2NotNull(tblInfo, indexInfo); err != nil {
					return ver, errors.Trace(err)
				}
			}
			indexInfo.State = model.StatePublic
		}

		// Inject the failpoint to prevent the progress of index creation.
		failpoint.Inject("create-index-stuck-before-public", func(v failpoint.Value) {
			if sigFile, ok := v.(string); ok {
				for {
					time.Sleep(1 * time.Second)
					if _, err := os.Stat(sigFile); err != nil {
						if os.IsNotExist(err) {
							continue
						}
						failpoint.Return(ver, errors.Trace(err))
					}
					break
				}
			}
		})

		ver, err = updateVersionAndTableInfo(jobCtx, job, tblInfo, originalState != model.StatePublic)
		if err != nil {
			return ver, errors.Trace(err)
		}

		a := &model.ModifyIndexArgs{
			PartitionIDs: getPartitionIDs(tbl.Meta()),
			OpType:       model.OpAddIndex,
		}
		for _, indexInfo := range allIndexInfos {
			a.IndexArgs = append(a.IndexArgs, &model.IndexArg{
				IndexID:  indexInfo.ID,
				IfExist:  false,
				IsGlobal: indexInfo.Global,
			})
		}
		job.FillFinishedArgs(a)

		addIndexEvent := notifier.NewAddIndexEvent(tblInfo, allIndexInfos)
		err2 := asyncNotifyEvent(jobCtx, addIndexEvent, job, noSubJob, w.sess)
		if err2 != nil {
			return ver, errors.Trace(err2)
		}

		// Finish this job.
		job.FinishTableJob(model.JobStateDone, model.StatePublic, ver, tblInfo)
		logutil.DDLLogger().Info("run add index job done",
			zap.String("charset", job.Charset),
			zap.String("collation", job.Collate))
	default:
		err = dbterror.ErrInvalidDDLState.GenWithStackByArgs("index", allIndexInfos[0].State)
	}

	return ver, errors.Trace(err)
}

func checkIfTableReorgWorkCanSkip(
	store kv.Storage,
	sessCtx sessionctx.Context,
	tbl table.Table,
	job *model.Job,
) bool {
	if job.SnapshotVer != 0 {
		// Reorg work has begun.
		return false
	}
	txn, err := sessCtx.Txn(false)
	validTxn := err == nil && txn != nil && txn.Valid()
	intest.Assert(validTxn)
	if !validTxn {
		logutil.DDLLogger().Warn("check if table is empty failed", zap.Error(err))
		return false
	}
	startTS := txn.StartTS()
	ctx := NewReorgContext()
	ctx.resourceGroupName = job.ReorgMeta.ResourceGroupName
	ctx.setDDLLabelForTopSQL(job.Query)
	return checkIfTableIsEmpty(ctx, store, tbl, startTS)
}

func checkIfTableIsEmpty(
	ctx *ReorgContext,
	store kv.Storage,
	tbl table.Table,
	startTS uint64,
) bool {
	if pTbl, ok := tbl.(table.PartitionedTable); ok {
		for _, pid := range pTbl.GetAllPartitionIDs() {
			pTbl := pTbl.GetPartition(pid)
			if !checkIfPhysicalTableIsEmpty(ctx, store, pTbl, startTS) {
				return false
			}
		}
		return true
	}
	//nolint:forcetypeassert
	plainTbl := tbl.(table.PhysicalTable)
	return checkIfPhysicalTableIsEmpty(ctx, store, plainTbl, startTS)
}

func checkIfPhysicalTableIsEmpty(
	ctx *ReorgContext,
	store kv.Storage,
	tbl table.PhysicalTable,
	startTS uint64,
) bool {
	hasRecord, err := existsTableRow(ctx, store, tbl, startTS)
	intest.Assert(err == nil)
	if err != nil {
		logutil.DDLLogger().Info("check if table is empty failed", zap.Error(err))
		return false
	}
	return !hasRecord
}

func checkIfTempIndexReorgWorkCanSkip(
	store kv.Storage,
	sessCtx sessionctx.Context,
	tbl table.Table,
	allIndexInfos []*model.IndexInfo,
	job *model.Job,
) bool {
	failpoint.Inject("skipReorgWorkForTempIndex", func(val failpoint.Value) {
		if v, ok := val.(bool); ok {
			failpoint.Return(v)
		}
	})
	if job.SnapshotVer != 0 {
		// Reorg work has begun.
		return false
	}
	txn, err := sessCtx.Txn(false)
	validTxn := err == nil && txn != nil && txn.Valid()
	intest.Assert(validTxn)
	if !validTxn {
		logutil.DDLLogger().Warn("check if temp index is empty failed", zap.Error(err))
		return false
	}
	startTS := txn.StartTS()
	ctx := NewReorgContext()
	ctx.resourceGroupName = job.ReorgMeta.ResourceGroupName
	ctx.setDDLLabelForTopSQL(job.Query)
	firstIdxID := allIndexInfos[0].ID
	lastIdxID := allIndexInfos[len(allIndexInfos)-1].ID
	var globalIdxIDs []int64
	for _, idxInfo := range allIndexInfos {
		if idxInfo.Global {
			globalIdxIDs = append(globalIdxIDs, idxInfo.ID)
		}
	}
	return checkIfTempIndexIsEmpty(ctx, store, tbl, firstIdxID, lastIdxID, globalIdxIDs, startTS)
}

func checkIfTempIndexIsEmpty(
	ctx *ReorgContext,
	store kv.Storage,
	tbl table.Table,
	firstIdxID, lastIdxID int64,
	globalIdxIDs []int64,
	startTS uint64,
) bool {
	tblMetaID := tbl.Meta().ID
	if pTbl, ok := tbl.(table.PartitionedTable); ok {
		for _, pid := range pTbl.GetAllPartitionIDs() {
			if !checkIfTempIndexIsEmptyForPhysicalTable(ctx, store, pid, firstIdxID, lastIdxID, startTS) {
				return false
			}
		}
		for _, globalIdxID := range globalIdxIDs {
			if !checkIfTempIndexIsEmptyForPhysicalTable(ctx, store, tblMetaID, globalIdxID, globalIdxID, startTS) {
				return false
			}
		}
		return true
	}
	return checkIfTempIndexIsEmptyForPhysicalTable(ctx, store, tblMetaID, firstIdxID, lastIdxID, startTS)
}

func checkIfTempIndexIsEmptyForPhysicalTable(
	ctx *ReorgContext,
	store kv.Storage,
	pid int64,
	firstIdxID, lastIdxID int64,
	startTS uint64,
) bool {
	start, end := encodeTempIndexRange(pid, firstIdxID, lastIdxID)
	foundKey := false
	idxPrefix := tablecodec.GenTableIndexPrefix(pid)
	err := iterateSnapshotKeys(ctx, store, kv.PriorityLow, idxPrefix, startTS, start, end,
		func(_ kv.Handle, _ kv.Key, _ []byte) (more bool, err error) {
			foundKey = true
			return false, nil
		})
	intest.Assert(err == nil)
	if err != nil {
		logutil.DDLLogger().Info("check if temp index is empty failed", zap.Error(err))
		return false
	}
	return !foundKey
}

// pickBackfillType determines which backfill process will be used. The result is
// both stored in job.ReorgMeta.ReorgTp and returned.
func pickBackfillType(job *model.Job) (model.ReorgType, error) {
	if job.ReorgMeta.ReorgTp != model.ReorgTypeNone {
		// The backfill task has been started.
		// Don't change the backfill type.
		return job.ReorgMeta.ReorgTp, nil
	}
	if !job.ReorgMeta.IsFastReorg {
		job.ReorgMeta.ReorgTp = model.ReorgTypeTxn
		return model.ReorgTypeTxn, nil
	}
	if ingest.LitInitialized {
		if job.ReorgMeta.UseCloudStorage {
			job.ReorgMeta.ReorgTp = model.ReorgTypeLitMerge
			return model.ReorgTypeLitMerge, nil
		}
		if err := ingest.LitDiskRoot.PreCheckUsage(); err != nil {
			logutil.DDLIngestLogger().Info("ingest backfill is not available", zap.Error(err))
			return model.ReorgTypeNone, err
		}
		job.ReorgMeta.ReorgTp = model.ReorgTypeLitMerge
		return model.ReorgTypeLitMerge, nil
	}
	// The lightning environment is unavailable, but we can still use the txn-merge backfill.
	logutil.DDLLogger().Info("fallback to txn-merge backfill process",
		zap.Bool("lightning env initialized", ingest.LitInitialized))
	job.ReorgMeta.ReorgTp = model.ReorgTypeTxnMerge
	return model.ReorgTypeTxnMerge, nil
}

func loadCloudStorageURI(w *worker, job *model.Job) {
	jc := w.jobContext(job.ID, job.ReorgMeta)
	jc.cloudStorageURI = vardef.CloudStorageURI.Load()
	job.ReorgMeta.UseCloudStorage = len(jc.cloudStorageURI) > 0 && job.ReorgMeta.IsDistReorg
}

func doReorgWorkForCreateIndexMultiSchema(w *worker, jobCtx *jobContext, job *model.Job,
	tbl table.Table, allIndexInfos []*model.IndexInfo) (done bool, ver int64, err error) {
	if job.MultiSchemaInfo.Revertible {
		done, ver, err = doReorgWorkForCreateIndex(w, jobCtx, job, tbl, allIndexInfos)
		if done {
			job.MarkNonRevertible()
			if err == nil {
				ver, err = updateVersionAndTableInfo(jobCtx, job, tbl.Meta(), true)
			}
		}
		// We need another round to wait for all the others sub-jobs to finish.
		return false, ver, err
	}
	return true, ver, err
}

func doReorgWorkForCreateIndex(
	w *worker,
	jobCtx *jobContext,
	job *model.Job,
	tbl table.Table,
	allIndexInfos []*model.IndexInfo,
) (done bool, ver int64, err error) {
	var reorgTp model.ReorgType
	reorgTp, err = pickBackfillType(job)
	if err != nil {
		return false, ver, err
	}
	if !reorgTp.NeedMergeProcess() {
		skipReorg := checkIfTableReorgWorkCanSkip(w.store, w.sess.Session(), tbl, job)
		if skipReorg {
			logutil.DDLLogger().Info("table is empty, skipping reorg work",
				zap.Int64("jobID", job.ID),
				zap.String("table", tbl.Meta().Name.O))
			return true, ver, nil
		}
		return runReorgJobAndHandleErr(w, jobCtx, job, tbl, allIndexInfos, false)
	}
	switch allIndexInfos[0].BackfillState {
	case model.BackfillStateRunning:
		skipReorg := checkIfTableReorgWorkCanSkip(w.store, w.sess.Session(), tbl, job)
		if !skipReorg {
			logutil.DDLLogger().Info("index backfill state running",
				zap.Int64("job ID", job.ID), zap.String("table", tbl.Meta().Name.O),
				zap.Bool("ingest mode", reorgTp == model.ReorgTypeLitMerge),
				zap.String("index", allIndexInfos[0].Name.O))
			switch reorgTp {
			case model.ReorgTypeLitMerge:
				if job.ReorgMeta.IsDistReorg {
					done, ver, err = runIngestReorgJobDist(w, jobCtx, job, tbl, allIndexInfos)
				} else {
					done, ver, err = runIngestReorgJob(w, jobCtx, job, tbl, allIndexInfos)
				}
			case model.ReorgTypeTxnMerge:
				done, ver, err = runReorgJobAndHandleErr(w, jobCtx, job, tbl, allIndexInfos, false)
			}
			if err != nil || !done {
				return false, ver, errors.Trace(err)
			}
		} else {
			failpoint.InjectCall("afterCheckTableReorgCanSkip")
			logutil.DDLLogger().Info("table is empty, skipping reorg work",
				zap.Int64("jobID", job.ID),
				zap.String("table", tbl.Meta().Name.O))
		}
		for _, indexInfo := range allIndexInfos {
			indexInfo.BackfillState = model.BackfillStateReadyToMerge
		}
		ver, err = updateVersionAndTableInfo(jobCtx, job, tbl.Meta(), true)
		failpoint.InjectCall("afterBackfillStateRunningDone", job)
		return false, ver, errors.Trace(err)
	case model.BackfillStateReadyToMerge:
		failpoint.Inject("mockDMLExecutionStateBeforeMerge", func(_ failpoint.Value) {
			if MockDMLExecutionStateBeforeMerge != nil {
				MockDMLExecutionStateBeforeMerge()
			}
		})
		failpoint.InjectCall("BeforeBackfillMerge")
		logutil.DDLLogger().Info("index backfill state ready to merge",
			zap.Int64("job ID", job.ID),
			zap.String("table", tbl.Meta().Name.O),
			zap.String("index", allIndexInfos[0].Name.O))
		for _, indexInfo := range allIndexInfos {
			indexInfo.BackfillState = model.BackfillStateMerging
		}
		job.SnapshotVer = 0 // Reset the snapshot version for merge index reorg.
		ver, err = updateVersionAndTableInfo(jobCtx, job, tbl.Meta(), true)
		return false, ver, errors.Trace(err)
	case model.BackfillStateMerging:
		skipReorg := checkIfTempIndexReorgWorkCanSkip(w.store, w.sess.Session(), tbl, allIndexInfos, job)
		if !skipReorg {
			done, ver, err = runReorgJobAndHandleErr(w, jobCtx, job, tbl, allIndexInfos, true)
			if !done {
				return false, ver, err
			}
		} else {
			failpoint.InjectCall("afterCheckTempIndexReorgCanSkip")
			logutil.DDLLogger().Info("temp index is empty, skipping reorg work",
				zap.Int64("jobID", job.ID),
				zap.String("table", tbl.Meta().Name.O))
		}
		for _, indexInfo := range allIndexInfos {
			indexInfo.BackfillState = model.BackfillStateInapplicable // Prevent double-write on this index.
		}
		return true, ver, err
	default:
		return false, 0, dbterror.ErrInvalidDDLState.GenWithStackByArgs("backfill", allIndexInfos[0].BackfillState)
	}
}

func runIngestReorgJobDist(w *worker, jobCtx *jobContext, job *model.Job,
	tbl table.Table, allIndexInfos []*model.IndexInfo) (done bool, ver int64, err error) {
	done, ver, err = runReorgJobAndHandleErr(w, jobCtx, job, tbl, allIndexInfos, false)
	if err != nil {
		return false, ver, errors.Trace(err)
	}

	if !done {
		return false, ver, nil
	}

	return true, ver, nil
}

func runIngestReorgJob(w *worker, jobCtx *jobContext, job *model.Job,
	tbl table.Table, allIndexInfos []*model.IndexInfo) (done bool, ver int64, err error) {
	done, ver, err = runReorgJobAndHandleErr(w, jobCtx, job, tbl, allIndexInfos, false)
	if err != nil {
		if kv.ErrKeyExists.Equal(err) {
			logutil.DDLLogger().Warn("import index duplicate key, convert job to rollback", zap.Stringer("job", job), zap.Error(err))
			ver, err = convertAddIdxJob2RollbackJob(jobCtx, job, tbl.Meta(), allIndexInfos, err)
		} else if !isRetryableJobError(err, job.ErrorCount) {
			logutil.DDLLogger().Warn("run reorg job failed, convert job to rollback",
				zap.String("job", job.String()), zap.Error(err))
			ver, err = convertAddIdxJob2RollbackJob(jobCtx, job, tbl.Meta(), allIndexInfos, err)
		} else {
			logutil.DDLLogger().Warn("run add index ingest job error", zap.Error(err))
		}
		return false, ver, errors.Trace(err)
	}
	failpoint.InjectCall("afterRunIngestReorgJob", job, done)
	return done, ver, nil
}

func isRetryableJobError(err error, jobErrCnt int64) bool {
	if jobErrCnt+1 >= vardef.GetDDLErrorCountLimit() {
		return false
	}
	return isRetryableError(err)
}

func isRetryableError(err error) bool {
	errMsg := err.Error()
	for _, m := range dbterror.ReorgRetryableErrMsgs {
		if strings.Contains(errMsg, m) {
			return true
		}
	}
	originErr := errors.Cause(err)
	if tErr, ok := originErr.(*terror.Error); ok {
		sqlErr := terror.ToSQLError(tErr)
		_, ok := dbterror.ReorgRetryableErrCodes[sqlErr.Code]
		return ok
	}
	// For the unknown errors, we should retry.
	return true
}

func runReorgJobAndHandleErr(
	w *worker,
	jobCtx *jobContext,
	job *model.Job,
	tbl table.Table,
	allIndexInfos []*model.IndexInfo,
	mergingTmpIdx bool,
) (done bool, ver int64, err error) {
	elements := make([]*meta.Element, 0, len(allIndexInfos))
	for _, indexInfo := range allIndexInfos {
		elements = append(elements, &meta.Element{ID: indexInfo.ID, TypeKey: meta.IndexElementKey})
	}

	failpoint.Inject("mockDMLExecutionStateMerging", func(val failpoint.Value) {
		//nolint:forcetypeassert
		if val.(bool) && allIndexInfos[0].BackfillState == model.BackfillStateMerging &&
			MockDMLExecutionStateMerging != nil {
			MockDMLExecutionStateMerging()
		}
	})

	sctx, err1 := w.sessPool.Get()
	if err1 != nil {
		err = err1
		return
	}
	defer w.sessPool.Put(sctx)
	rh := newReorgHandler(sess.NewSession(sctx))
	dbInfo, err := jobCtx.metaMut.GetDatabase(job.SchemaID)
	if err != nil {
		return false, ver, errors.Trace(err)
	}
	reorgInfo, err := getReorgInfo(jobCtx.oldDDLCtx.jobContext(job.ID, job.ReorgMeta), jobCtx, rh, job, dbInfo, tbl, elements, mergingTmpIdx)
	if err != nil || reorgInfo == nil || reorgInfo.first {
		// If we run reorg firstly, we should update the job snapshot version
		// and then run the reorg next time.
		return false, ver, errors.Trace(err)
	}
	err = overwriteReorgInfoFromGlobalCheckpoint(w, rh.s, job, reorgInfo)
	if err != nil {
		return false, ver, errors.Trace(err)
	}
	err = w.runReorgJob(reorgInfo, tbl.Meta(), func() (addIndexErr error) {
		defer util.Recover(metrics.LabelDDL, "onCreateIndex",
			func() {
				addIndexErr = dbterror.ErrCancelledDDLJob.GenWithStack("add table `%v` index `%v` panic", tbl.Meta().Name, allIndexInfos[0].Name)
			}, false)
		return w.addTableIndex(jobCtx.stepCtx, tbl, reorgInfo)
	})
	if err != nil {
		if dbterror.ErrPausedDDLJob.Equal(err) {
			return false, ver, nil
		}
		if dbterror.ErrWaitReorgTimeout.Equal(err) {
			// if timeout, we should return, check for the owner and re-wait job done.
			return false, ver, nil
		}
		// TODO(tangenta): get duplicate column and match index.
		err = ingest.TryConvertToKeyExistsErr(err, allIndexInfos[0], tbl.Meta())
		if !isRetryableJobError(err, job.ErrorCount) {
			logutil.DDLLogger().Warn("run add index job failed, convert job to rollback", zap.Stringer("job", job), zap.Error(err))
			ver, err = convertAddIdxJob2RollbackJob(jobCtx, job, tbl.Meta(), allIndexInfos, err)
			if err1 := rh.RemoveDDLReorgHandle(job, reorgInfo.elements); err1 != nil {
				logutil.DDLLogger().Warn("run add index job failed, convert job to rollback, RemoveDDLReorgHandle failed", zap.Stringer("job", job), zap.Error(err1))
			}
		}
		return false, ver, errors.Trace(err)
	}
	failpoint.Inject("mockDMLExecutionStateBeforeImport", func(_ failpoint.Value) {
		if MockDMLExecutionStateBeforeImport != nil {
			MockDMLExecutionStateBeforeImport()
		}
	})
	return true, ver, nil
}

func onDropIndex(jobCtx *jobContext, job *model.Job) (ver int64, _ error) {
	tblInfo, allIndexInfos, ifExists, err := checkDropIndex(jobCtx.infoCache, jobCtx.metaMut, job)
	if err != nil {
		if ifExists && dbterror.ErrCantDropFieldOrKey.Equal(err) {
			job.Warning = toTError(err)
			job.State = model.JobStateDone
			return ver, nil
		}
		return ver, errors.Trace(err)
	}
	if tblInfo.TableCacheStatusType != model.TableCacheStatusDisable {
		return ver, errors.Trace(dbterror.ErrOptOnCacheTable.GenWithStackByArgs("Drop Index"))
	}

	if job.MultiSchemaInfo != nil && !job.IsRollingback() && job.MultiSchemaInfo.Revertible {
		job.MarkNonRevertible()
		job.SchemaState = allIndexInfos[0].State
		return updateVersionAndTableInfo(jobCtx, job, tblInfo, false)
	}

	originalState := allIndexInfos[0].State
	switch allIndexInfos[0].State {
	case model.StatePublic:
		// public -> write only
		for _, indexInfo := range allIndexInfos {
			indexInfo.State = model.StateWriteOnly
		}
		ver, err = updateVersionAndTableInfo(jobCtx, job, tblInfo, originalState != model.StateWriteOnly)
		if err != nil {
			return ver, errors.Trace(err)
		}
	case model.StateWriteOnly:
		// write only -> delete only
		for _, indexInfo := range allIndexInfos {
			indexInfo.State = model.StateDeleteOnly
		}
		ver, err = updateVersionAndTableInfo(jobCtx, job, tblInfo, originalState != model.StateDeleteOnly)
		if err != nil {
			return ver, errors.Trace(err)
		}
	case model.StateDeleteOnly:
		// delete only -> reorganization
		for _, indexInfo := range allIndexInfos {
			indexInfo.State = model.StateDeleteReorganization
		}
		ver, err = updateVersionAndTableInfo(jobCtx, job, tblInfo, originalState != model.StateDeleteReorganization)
		if err != nil {
			return ver, errors.Trace(err)
		}
	case model.StateDeleteReorganization:
		// reorganization -> absent
		indexIDs := make([]int64, 0, len(allIndexInfos))
		for _, indexInfo := range allIndexInfos {
			indexInfo.State = model.StateNone
			// Set column index flag.
			DropIndexColumnFlag(tblInfo, indexInfo)
			RemoveDependentHiddenColumns(tblInfo, indexInfo)
			removeIndexInfo(tblInfo, indexInfo)
			indexIDs = append(indexIDs, indexInfo.ID)
		}

		failpoint.Inject("mockExceedErrorLimit", func(val failpoint.Value) {
			//nolint:forcetypeassert
			if val.(bool) {
				panic("panic test in cancelling add index")
			}
		})

		ver, err = updateVersionAndTableInfoWithCheck(jobCtx, job, tblInfo, originalState != model.StateNone)
		if err != nil {
			return ver, errors.Trace(err)
		}

		// Finish this job.
		if job.IsRollingback() {
			dropArgs, err := model.GetFinishedModifyIndexArgs(job)
			job.FinishTableJob(model.JobStateRollbackDone, model.StateNone, ver, tblInfo)
			if err != nil {
				return ver, errors.Trace(err)
			}

			// Convert drop index args to finished add index args again to finish add index job.
			// Only rolled back add index jobs will get here, since drop index jobs can only be cancelled, not rolled back.
			addIndexArgs := &model.ModifyIndexArgs{
				PartitionIDs: dropArgs.PartitionIDs,
				OpType:       model.OpAddIndex,
			}
			for i, indexID := range indexIDs {
				addIndexArgs.IndexArgs = append(addIndexArgs.IndexArgs,
					&model.IndexArg{
						IndexID: indexID,
						IfExist: dropArgs.IndexArgs[i].IfExist,
					})
			}
			job.FillFinishedArgs(addIndexArgs)
		} else {
			// the partition ids were append by convertAddIdxJob2RollbackJob, it is weird, but for the compatibility,
			// we should keep appending the partitions in the convertAddIdxJob2RollbackJob.
			job.FinishTableJob(model.JobStateDone, model.StateNone, ver, tblInfo)
			// Global index key has t{tableID}_ prefix.
			// Assign partitionIDs empty to guarantee correct prefix in insertJobIntoDeleteRangeTable.
			dropArgs, err := model.GetDropIndexArgs(job)
			dropArgs.OpType = model.OpDropIndex
			if err != nil {
				return ver, errors.Trace(err)
			}
			dropArgs.IndexArgs[0].IndexID = indexIDs[0]
			dropArgs.IndexArgs[0].IsVector = allIndexInfos[0].VectorInfo != nil
			if !allIndexInfos[0].Global {
				dropArgs.PartitionIDs = getPartitionIDs(tblInfo)
			}
			job.FillFinishedArgs(dropArgs)
		}
	default:
		return ver, errors.Trace(dbterror.ErrInvalidDDLState.GenWithStackByArgs("index", allIndexInfos[0].State))
	}
	job.SchemaState = allIndexInfos[0].State
	return ver, errors.Trace(err)
}

// RemoveDependentHiddenColumns removes hidden columns by the indexInfo.
func RemoveDependentHiddenColumns(tblInfo *model.TableInfo, idxInfo *model.IndexInfo) {
	hiddenColOffs := make([]int, 0)
	for _, indexColumn := range idxInfo.Columns {
		col := tblInfo.Columns[indexColumn.Offset]
		if col.Hidden {
			hiddenColOffs = append(hiddenColOffs, col.Offset)
		}
	}
	// Sort the offset in descending order.
	slices.SortFunc(hiddenColOffs, func(a, b int) int { return cmp.Compare(b, a) })
	// Move all the dependent hidden columns to the end.
	endOffset := len(tblInfo.Columns) - 1
	for _, offset := range hiddenColOffs {
		tblInfo.MoveColumnInfo(offset, endOffset)
	}
	tblInfo.Columns = tblInfo.Columns[:len(tblInfo.Columns)-len(hiddenColOffs)]
}

func removeIndexInfo(tblInfo *model.TableInfo, idxInfo *model.IndexInfo) {
	indices := tblInfo.Indices
	offset := -1
	for i, idx := range indices {
		if idxInfo.ID == idx.ID {
			offset = i
			break
		}
	}
	if offset == -1 {
		// The target index has been removed.
		return
	}
	// Remove the target index.
	tblInfo.Indices = append(tblInfo.Indices[:offset], tblInfo.Indices[offset+1:]...)
}

func checkDropIndex(infoCache *infoschema.InfoCache, t *meta.Mutator, job *model.Job) (*model.TableInfo, []*model.IndexInfo, bool /* ifExists */, error) {
	schemaID := job.SchemaID
	tblInfo, err := GetTableInfoAndCancelFaultJob(t, job, schemaID)
	if err != nil {
		return nil, nil, false, errors.Trace(err)
	}

	args, err := model.GetDropIndexArgs(job)
	if err != nil {
		job.State = model.JobStateCancelled
		return nil, nil, false, errors.Trace(err)
	}

	indexInfos := make([]*model.IndexInfo, 0, len(args.IndexArgs))
	for _, idxArg := range args.IndexArgs {
		indexInfo := tblInfo.FindIndexByName(idxArg.IndexName.L)
		if indexInfo == nil {
			job.State = model.JobStateCancelled
			return nil, nil, idxArg.IfExist, dbterror.ErrCantDropFieldOrKey.GenWithStack("index %s doesn't exist", idxArg.IndexName)
		}

		// Check that drop primary index will not cause invisible implicit primary index.
		if err := checkInvisibleIndexesOnPK(tblInfo, []*model.IndexInfo{indexInfo}, job); err != nil {
			job.State = model.JobStateCancelled
			return nil, nil, false, errors.Trace(err)
		}

		// Double check for drop index needed in foreign key.
		if err := checkIndexNeededInForeignKeyInOwner(infoCache, job, job.SchemaName, tblInfo, indexInfo); err != nil {
			return nil, nil, false, errors.Trace(err)
		}
		indexInfos = append(indexInfos, indexInfo)
	}
	return tblInfo, indexInfos, false, nil
}

func checkInvisibleIndexesOnPK(tblInfo *model.TableInfo, indexInfos []*model.IndexInfo, job *model.Job) error {
	newIndices := make([]*model.IndexInfo, 0, len(tblInfo.Indices))
	for _, oidx := range tblInfo.Indices {
		needAppend := true
		for _, idx := range indexInfos {
			if idx.Name.L == oidx.Name.L {
				needAppend = false
				break
			}
		}
		if needAppend {
			newIndices = append(newIndices, oidx)
		}
	}
	newTbl := tblInfo.Clone()
	newTbl.Indices = newIndices
	if err := checkInvisibleIndexOnPK(newTbl); err != nil {
		job.State = model.JobStateCancelled
		return err
	}

	return nil
}

func checkRenameIndex(t *meta.Mutator, job *model.Job) (*model.TableInfo, ast.CIStr, ast.CIStr, error) {
	var from, to ast.CIStr
	schemaID := job.SchemaID
	tblInfo, err := GetTableInfoAndCancelFaultJob(t, job, schemaID)
	if err != nil {
		return nil, from, to, errors.Trace(err)
	}

	args, err := model.GetModifyIndexArgs(job)
	if err != nil {
		job.State = model.JobStateCancelled
		return nil, from, to, errors.Trace(err)
	}
	from, to = args.GetRenameIndexes()

	// Double check. See function `RenameIndex` in executor.go
	duplicate, err := ValidateRenameIndex(from, to, tblInfo)
	if duplicate {
		return nil, from, to, nil
	}
	if err != nil {
		job.State = model.JobStateCancelled
		return nil, from, to, errors.Trace(err)
	}
	return tblInfo, from, to, errors.Trace(err)
}

func checkAlterIndexVisibility(t *meta.Mutator, job *model.Job) (*model.TableInfo, ast.CIStr, bool, error) {
	var (
		indexName ast.CIStr
		invisible bool
	)

	schemaID := job.SchemaID
	tblInfo, err := GetTableInfoAndCancelFaultJob(t, job, schemaID)
	if err != nil {
		return nil, indexName, invisible, errors.Trace(err)
	}

	args, err := model.GetAlterIndexVisibilityArgs(job)
	if err != nil {
		job.State = model.JobStateCancelled
		return nil, indexName, invisible, errors.Trace(err)
	}
	indexName, invisible = args.IndexName, args.Invisible

	skip, err := validateAlterIndexVisibility(nil, indexName, invisible, tblInfo)
	if err != nil {
		job.State = model.JobStateCancelled
		return nil, indexName, invisible, errors.Trace(err)
	}
	if skip {
		job.State = model.JobStateDone
		return nil, indexName, invisible, nil
	}
	return tblInfo, indexName, invisible, nil
}

// indexRecord is the record information of an index.
type indexRecord struct {
	handle kv.Handle
	key    []byte        // It's used to lock a record. Record it to reduce the encoding time.
	vals   []types.Datum // It's the index values.
	rsData []types.Datum // It's the restored data for handle.
	skip   bool          // skip indicates that the index key is already exists, we should not add it.
}

type baseIndexWorker struct {
	*backfillCtx
	indexes []table.Index

	tp backfillerType
	// The following attributes are used to reduce memory allocation.
	defaultVals []types.Datum
	idxRecords  []*indexRecord
	rowMap      map[int64]types.Datum
	rowDecoder  *decoder.RowDecoder
}

type addIndexTxnWorker struct {
	baseIndexWorker

	// The following attributes are used to reduce memory allocation.
	idxKeyBufs         [][]byte
	batchCheckKeys     []kv.Key
	batchCheckValues   [][]byte
	distinctCheckFlags []bool
	recordIdx          []int
}

func newAddIndexTxnWorker(
	decodeColMap map[int64]decoder.Column,
	t table.PhysicalTable,
	bfCtx *backfillCtx,
	jobID int64,
	elements []*meta.Element,
	eleTypeKey []byte,
) (*addIndexTxnWorker, error) {
	if !bytes.Equal(eleTypeKey, meta.IndexElementKey) {
		logutil.DDLLogger().Error("Element type for addIndexTxnWorker incorrect",
			zap.Int64("job ID", jobID), zap.ByteString("element type", eleTypeKey), zap.Int64("element ID", elements[0].ID))
		return nil, errors.Errorf("element type is not index, typeKey: %v", eleTypeKey)
	}

	allIndexes := make([]table.Index, 0, len(elements))
	for _, elem := range elements {
		if !bytes.Equal(elem.TypeKey, meta.IndexElementKey) {
			continue
		}
		indexInfo := model.FindIndexInfoByID(t.Meta().Indices, elem.ID)
		index := tables.NewIndex(t.GetPhysicalID(), t.Meta(), indexInfo)
		allIndexes = append(allIndexes, index)
	}
	rowDecoder := decoder.NewRowDecoder(t, t.WritableCols(), decodeColMap)

	return &addIndexTxnWorker{
		baseIndexWorker: baseIndexWorker{
			backfillCtx: bfCtx,
			indexes:     allIndexes,
			rowDecoder:  rowDecoder,
			defaultVals: make([]types.Datum, len(t.WritableCols())),
			rowMap:      make(map[int64]types.Datum, len(decodeColMap)),
		},
	}, nil
}

func (w *baseIndexWorker) AddMetricInfo(cnt float64) {
	w.metricCounter.Add(cnt)
}

func (w *baseIndexWorker) String() string {
	return w.tp.String()
}

func (w *baseIndexWorker) GetCtx() *backfillCtx {
	return w.backfillCtx
}

// mockNotOwnerErrOnce uses to make sure `notOwnerErr` only mock error once.
var mockNotOwnerErrOnce uint32

// getIndexRecord gets index columns values use w.rowDecoder, and generate indexRecord.
func (w *baseIndexWorker) getIndexRecord(idxInfo *model.IndexInfo, handle kv.Handle, recordKey []byte) (*indexRecord, error) {
	cols := w.table.WritableCols()
	failpoint.Inject("MockGetIndexRecordErr", func(val failpoint.Value) {
		if valStr, ok := val.(string); ok {
			switch valStr {
			case "cantDecodeRecordErr":
				failpoint.Return(nil, errors.Trace(dbterror.ErrCantDecodeRecord.GenWithStackByArgs("index",
					errors.New("mock can't decode record error"))))
			case "modifyColumnNotOwnerErr":
				if idxInfo.Name.O == "_Idx$_idx_0" && handle.IntValue() == 7168 && atomic.CompareAndSwapUint32(&mockNotOwnerErrOnce, 0, 1) {
					failpoint.Return(nil, errors.Trace(dbterror.ErrNotOwner))
				}
			case "addIdxNotOwnerErr":
				// For the case of the old TiDB version(do not exist the element information) is upgraded to the new TiDB version.
				// First step, we need to exit "addPhysicalTableIndex".
				if idxInfo.Name.O == "idx2" && handle.IntValue() == 6144 && atomic.CompareAndSwapUint32(&mockNotOwnerErrOnce, 1, 2) {
					failpoint.Return(nil, errors.Trace(dbterror.ErrNotOwner))
				}
			}
		}
	})
	idxVal := make([]types.Datum, len(idxInfo.Columns))
	var err error
	for j, v := range idxInfo.Columns {
		col := cols[v.Offset]
		idxColumnVal, ok := w.rowMap[col.ID]
		if ok {
			idxVal[j] = idxColumnVal
			continue
		}
		idxColumnVal, err = tables.GetColDefaultValue(w.exprCtx, col, w.defaultVals)
		if err != nil {
			return nil, errors.Trace(err)
		}

		idxVal[j] = idxColumnVal
	}

	rsData := tables.TryGetHandleRestoredDataWrapper(w.table.Meta(), nil, w.rowMap, idxInfo)
	idxRecord := &indexRecord{handle: handle, key: recordKey, vals: idxVal, rsData: rsData}
	return idxRecord, nil
}

func (w *baseIndexWorker) cleanRowMap() {
	for id := range w.rowMap {
		delete(w.rowMap, id)
	}
}

// getNextKey gets next key of entry that we are going to process.
func (w *baseIndexWorker) getNextKey(taskRange reorgBackfillTask, taskDone bool) (nextKey kv.Key) {
	if !taskDone {
		// The task is not done. So we need to pick the last processed entry's handle and add one.
		lastHandle := w.idxRecords[len(w.idxRecords)-1].handle
		recordKey := tablecodec.EncodeRecordKey(taskRange.physicalTable.RecordPrefix(), lastHandle)
		return recordKey.Next()
	}
	return taskRange.endKey
}

func (w *baseIndexWorker) updateRowDecoder(handle kv.Handle, rawRecord []byte) error {
	sysZone := w.loc
	_, err := w.rowDecoder.DecodeAndEvalRowWithMap(w.exprCtx, handle, rawRecord, sysZone, w.rowMap)
	return errors.Trace(err)
}

// fetchRowColVals fetch w.batchCnt count records that need to reorganize indices, and build the corresponding indexRecord slice.
// fetchRowColVals returns:
// 1. The corresponding indexRecord slice.
// 2. Next handle of entry that we need to process.
// 3. Boolean indicates whether the task is done.
// 4. error occurs in fetchRowColVals. nil if no error occurs.
func (w *baseIndexWorker) fetchRowColVals(txn kv.Transaction, taskRange reorgBackfillTask) ([]*indexRecord, kv.Key, bool, error) {
	// TODO: use tableScan to prune columns.
	w.idxRecords = w.idxRecords[:0]
	startTime := time.Now()

	// taskDone means that the reorged handle is out of taskRange.endHandle.
	taskDone := false
	oprStartTime := startTime
	err := iterateSnapshotKeys(w.jobContext, w.ddlCtx.store, taskRange.priority, taskRange.physicalTable.RecordPrefix(), txn.StartTS(),
		taskRange.startKey, taskRange.endKey, func(handle kv.Handle, recordKey kv.Key, rawRow []byte) (bool, error) {
			oprEndTime := time.Now()
			logSlowOperations(oprEndTime.Sub(oprStartTime), "iterateSnapshotKeys in baseIndexWorker fetchRowColVals", 0)
			oprStartTime = oprEndTime

			taskDone = recordKey.Cmp(taskRange.endKey) >= 0

			if taskDone || len(w.idxRecords) >= w.batchCnt {
				return false, nil
			}

			// Decode one row, generate records of this row.
			err := w.updateRowDecoder(handle, rawRow)
			if err != nil {
				return false, err
			}
			for _, index := range w.indexes {
				idxRecord, err1 := w.getIndexRecord(index.Meta(), handle, recordKey)
				if err1 != nil {
					return false, errors.Trace(err1)
				}
				w.idxRecords = append(w.idxRecords, idxRecord)
			}
			// If there are generated column, rowDecoder will use column value that not in idxInfo.Columns to calculate
			// the generated value, so we need to clear up the reusing map.
			w.cleanRowMap()

			if recordKey.Cmp(taskRange.endKey) == 0 {
				taskDone = true
				return false, nil
			}
			return true, nil
		})

	if len(w.idxRecords) == 0 {
		taskDone = true
	}

	logutil.DDLLogger().Debug("txn fetches handle info", zap.Stringer("worker", w), zap.Uint64("txnStartTS", txn.StartTS()),
		zap.String("taskRange", taskRange.String()), zap.Duration("takeTime", time.Since(startTime)))
	return w.idxRecords, w.getNextKey(taskRange, taskDone), taskDone, errors.Trace(err)
}

func (w *addIndexTxnWorker) initBatchCheckBufs(batchCount int) {
	if len(w.idxKeyBufs) < batchCount {
		w.idxKeyBufs = make([][]byte, batchCount)
	}

	w.batchCheckKeys = w.batchCheckKeys[:0]
	w.batchCheckValues = w.batchCheckValues[:0]
	w.distinctCheckFlags = w.distinctCheckFlags[:0]
	w.recordIdx = w.recordIdx[:0]
}

func (w *addIndexTxnWorker) checkHandleExists(idxInfo *model.IndexInfo, key kv.Key, value []byte, handle kv.Handle) error {
	tblInfo := w.table.Meta()
	idxColLen := len(idxInfo.Columns)
	h, err := tablecodec.DecodeIndexHandle(key, value, idxColLen)
	if err != nil {
		return errors.Trace(err)
	}
	hasBeenBackFilled := h.Equal(handle)
	if hasBeenBackFilled {
		return nil
	}
	return ddlutil.GenKeyExistsErr(key, value, idxInfo, tblInfo)
}

// batchCheckUniqueKey checks the unique keys in the batch.
// Note that `idxRecords` may belong to multiple indexes.
func (w *addIndexTxnWorker) batchCheckUniqueKey(txn kv.Transaction, idxRecords []*indexRecord) error {
	w.initBatchCheckBufs(len(idxRecords))
	evalCtx := w.exprCtx.GetEvalCtx()
	ec := evalCtx.ErrCtx()
	uniqueBatchKeys := make([]kv.Key, 0, len(idxRecords))
	cnt := 0
	for i, record := range idxRecords {
		idx := w.indexes[i%len(w.indexes)]
		if !idx.Meta().Unique {
			// non-unique key need not to check, use `nil` as a placeholder to keep
			// `idxRecords[i]` belonging to `indexes[i%len(indexes)]`.
			w.batchCheckKeys = append(w.batchCheckKeys, nil)
			w.batchCheckValues = append(w.batchCheckValues, nil)
			w.distinctCheckFlags = append(w.distinctCheckFlags, false)
			w.recordIdx = append(w.recordIdx, 0)
			continue
		}
		// skip by default.
		idxRecords[i].skip = true
		iter := idx.GenIndexKVIter(ec, w.loc, record.vals, record.handle, idxRecords[i].rsData)
		for iter.Valid() {
			var buf []byte
			if cnt < len(w.idxKeyBufs) {
				buf = w.idxKeyBufs[cnt]
			}
			key, val, distinct, err := iter.Next(buf, nil)
			if err != nil {
				return errors.Trace(err)
			}
			if cnt < len(w.idxKeyBufs) {
				w.idxKeyBufs[cnt] = key
			} else {
				w.idxKeyBufs = append(w.idxKeyBufs, key)
			}
			cnt++
			w.batchCheckKeys = append(w.batchCheckKeys, key)
			w.batchCheckValues = append(w.batchCheckValues, val)
			w.distinctCheckFlags = append(w.distinctCheckFlags, distinct)
			w.recordIdx = append(w.recordIdx, i)
			uniqueBatchKeys = append(uniqueBatchKeys, key)
		}
	}

	if len(uniqueBatchKeys) == 0 {
		return nil
	}

	batchVals, err := txn.BatchGet(context.Background(), uniqueBatchKeys)
	if err != nil {
		return errors.Trace(err)
	}

	// 1. unique-key/primary-key is duplicate and the handle is equal, skip it.
	// 2. unique-key/primary-key is duplicate and the handle is not equal, return duplicate error.
	// 3. non-unique-key is duplicate, skip it.
	for i, key := range w.batchCheckKeys {
		if len(key) == 0 {
			continue
		}
		idx := w.indexes[i%len(w.indexes)]
		val, found := batchVals[string(key)]
		if found {
			if w.distinctCheckFlags[i] {
				if err := w.checkHandleExists(idx.Meta(), key, val, idxRecords[w.recordIdx[i]].handle); err != nil {
					return errors.Trace(err)
				}
			}
		} else if w.distinctCheckFlags[i] {
			// The keys in w.batchCheckKeys also maybe duplicate,
			// so we need to backfill the not found key into `batchVals` map.
			batchVals[string(key)] = w.batchCheckValues[i]
		}
		idxRecords[w.recordIdx[i]].skip = found && idxRecords[w.recordIdx[i]].skip
	}
	return nil
}

func getLocalWriterConfig(indexCnt, writerCnt int) *backend.LocalWriterConfig {
	writerCfg := &backend.LocalWriterConfig{}
	// avoid unit test panic
	memRoot := ingest.LitMemRoot
	if memRoot == nil {
		return writerCfg
	}

	// leave some room for objects overhead
	availMem := memRoot.MaxMemoryQuota() - memRoot.CurrentUsage() - int64(10*size.MB)
	memLimitPerWriter := availMem / int64(indexCnt) / int64(writerCnt)
	memLimitPerWriter = min(memLimitPerWriter, litconfig.DefaultLocalWriterMemCacheSize)
	writerCfg.Local.MemCacheSize = memLimitPerWriter
	return writerCfg
}

func writeChunkToLocal(
	ctx context.Context,
	writers []ingest.Writer,
	indexes []table.Index,
	copCtx copr.CopContext,
	loc *time.Location,
	errCtx errctx.Context,
	writeStmtBufs *variable.WriteStmtBufs,
	copChunk *chunk.Chunk,
) (int, kv.Handle, error) {
	iter := chunk.NewIterator4Chunk(copChunk)
	c := copCtx.GetBase()
	ectx := c.ExprCtx.GetEvalCtx()

	maxIdxColCnt := maxIndexColumnCount(indexes)
	idxDataBuf := make([]types.Datum, maxIdxColCnt)
	handleDataBuf := make([]types.Datum, len(c.HandleOutputOffsets))
	var restoreDataBuf []types.Datum
	count := 0
	var lastHandle kv.Handle

	unlockFns := make([]func(), 0, len(writers))
	for _, w := range writers {
		unlock := w.LockForWrite()
		unlockFns = append(unlockFns, unlock)
	}
	defer func() {
		for _, unlock := range unlockFns {
			unlock()
		}
	}()
	needRestoreForIndexes := make([]bool, len(indexes))
	restore, pkNeedRestore := false, false
	if c.PrimaryKeyInfo != nil && c.TableInfo.IsCommonHandle && c.TableInfo.CommonHandleVersion != 0 {
		pkNeedRestore = tables.NeedRestoredData(c.PrimaryKeyInfo.Columns, c.TableInfo.Columns)
	}
	for i, index := range indexes {
		needRestore := pkNeedRestore || tables.NeedRestoredData(index.Meta().Columns, c.TableInfo.Columns)
		needRestoreForIndexes[i] = needRestore
		restore = restore || needRestore
	}
	if restore {
		restoreDataBuf = make([]types.Datum, len(c.HandleOutputOffsets))
	}
	for row := iter.Begin(); row != iter.End(); row = iter.Next() {
		handleDataBuf := ExtractDatumByOffsets(ectx, row, c.HandleOutputOffsets, c.ExprColumnInfos, handleDataBuf)
		if restore {
			// restoreDataBuf should not truncate index values.
			for i, datum := range handleDataBuf {
				restoreDataBuf[i] = *datum.Clone()
			}
		}
		h, err := BuildHandle(handleDataBuf, c.TableInfo, c.PrimaryKeyInfo, loc, errCtx)
		if err != nil {
			return 0, nil, errors.Trace(err)
		}
		for i, index := range indexes {
			idxID := index.Meta().ID
			idxDataBuf = ExtractDatumByOffsets(ectx,
				row, copCtx.IndexColumnOutputOffsets(idxID), c.ExprColumnInfos, idxDataBuf)
			idxData := idxDataBuf[:len(index.Meta().Columns)]
			var rsData []types.Datum
			if needRestoreForIndexes[i] {
				rsData = getRestoreData(c.TableInfo, copCtx.IndexInfo(idxID), c.PrimaryKeyInfo, restoreDataBuf)
			}
			err = writeOneKVToLocal(ctx, writers[i], index, loc, errCtx, writeStmtBufs, idxData, rsData, h)
			if err != nil {
				return 0, nil, errors.Trace(err)
			}
		}
		count++
		lastHandle = h
	}
	return count, lastHandle, nil
}

func maxIndexColumnCount(indexes []table.Index) int {
	maxCnt := 0
	for _, idx := range indexes {
		colCnt := len(idx.Meta().Columns)
		if colCnt > maxCnt {
			maxCnt = colCnt
		}
	}
	return maxCnt
}

func writeOneKVToLocal(
	ctx context.Context,
	writer ingest.Writer,
	index table.Index,
	loc *time.Location,
	errCtx errctx.Context,
	writeBufs *variable.WriteStmtBufs,
	idxDt, rsData []types.Datum,
	handle kv.Handle,
) error {
	iter := index.GenIndexKVIter(errCtx, loc, idxDt, handle, rsData)
	for iter.Valid() {
		key, idxVal, _, err := iter.Next(writeBufs.IndexKeyBuf, writeBufs.RowValBuf)
		if err != nil {
			return errors.Trace(err)
		}
		failpoint.Inject("mockLocalWriterPanic", func() {
			panic("mock panic")
		})
		err = writer.WriteRow(ctx, key, idxVal, handle)
		if err != nil {
			return errors.Trace(err)
		}
		failpoint.Inject("mockLocalWriterError", func() {
			failpoint.Return(errors.New("mock engine error"))
		})
		writeBufs.IndexKeyBuf = key
		writeBufs.RowValBuf = idxVal
	}
	return nil
}

// BackfillData will backfill table index in a transaction. A lock corresponds to a rowKey if the value of rowKey is changed,
// Note that index columns values may change, and an index is not allowed to be added, so the txn will rollback and retry.
// BackfillData will add w.batchCnt indices once, default value of w.batchCnt is 128.
func (w *addIndexTxnWorker) BackfillData(handleRange reorgBackfillTask) (taskCtx backfillTaskContext, errInTxn error) {
	failpoint.Inject("errorMockPanic", func(val failpoint.Value) {
		//nolint:forcetypeassert
		if val.(bool) {
			panic("panic test")
		}
	})

	oprStartTime := time.Now()
	jobID := handleRange.getJobID()
	ctx := kv.WithInternalSourceAndTaskType(context.Background(), w.jobContext.ddlJobSourceType(), kvutil.ExplicitTypeDDL)
	errInTxn = kv.RunInNewTxn(ctx, w.ddlCtx.store, true, func(_ context.Context, txn kv.Transaction) (err error) {
		taskCtx.finishTS = txn.StartTS()
		taskCtx.addedCount = 0
		taskCtx.scanCount = 0
		updateTxnEntrySizeLimitIfNeeded(txn)
		txn.SetOption(kv.Priority, handleRange.priority)
		if tagger := w.GetCtx().getResourceGroupTaggerForTopSQL(jobID); tagger != nil {
			txn.SetOption(kv.ResourceGroupTagger, tagger)
		}
		txn.SetOption(kv.ResourceGroupName, w.jobContext.resourceGroupName)

		idxRecords, nextKey, taskDone, err := w.fetchRowColVals(txn, handleRange)
		if err != nil {
			return errors.Trace(err)
		}
		taskCtx.nextKey = nextKey
		taskCtx.done = taskDone

		err = w.batchCheckUniqueKey(txn, idxRecords)
		if err != nil {
			return errors.Trace(err)
		}

		for i, idxRecord := range idxRecords {
			taskCtx.scanCount++
			// The index is already exists, we skip it, no needs to backfill it.
			// The following update, delete, insert on these rows, TiDB can handle it correctly.
			if idxRecord.skip {
				continue
			}

			// We need to add this lock to make sure pessimistic transaction can realize this operation.
			// For the normal pessimistic transaction, it's ok. But if async commit is used, it may lead to inconsistent data and index.
			// TODO: For global index, lock the correct key?! Currently it locks the partition (phyTblID) and the handle or actual key?
			// but should really lock the table's ID + key col(s)
			err := txn.LockKeys(context.Background(), new(kv.LockCtx), idxRecord.key)
			if err != nil {
				return errors.Trace(err)
			}

			handle, err := w.indexes[i%len(w.indexes)].Create(
				w.tblCtx, txn, idxRecord.vals, idxRecord.handle, idxRecord.rsData,
				table.WithIgnoreAssertion,
				table.FromBackfill,
				// Constrains is already checked in batchCheckUniqueKey
				table.DupKeyCheckSkip,
			)
			if err != nil {
				if kv.ErrKeyExists.Equal(err) && idxRecord.handle.Equal(handle) {
					// Index already exists, skip it.
					continue
				}
				return errors.Trace(err)
			}
			taskCtx.addedCount++
		}

		return nil
	})
	logSlowOperations(time.Since(oprStartTime), "AddIndexBackfillData", 3000)
	failpoint.Inject("mockDMLExecution", func(val failpoint.Value) {
		//nolint:forcetypeassert
		if val.(bool) && MockDMLExecution != nil {
			MockDMLExecution()
		}
	})
	return
}

// MockDMLExecution is only used for test.
var MockDMLExecution func()

// MockDMLExecutionMerging is only used for test.
var MockDMLExecutionMerging func()

// MockDMLExecutionStateMerging is only used for test.
var MockDMLExecutionStateMerging func()

// MockDMLExecutionStateBeforeImport is only used for test.
var MockDMLExecutionStateBeforeImport func()

// MockDMLExecutionStateBeforeMerge is only used for test.
var MockDMLExecutionStateBeforeMerge func()

func (w *worker) addPhysicalTableIndex(
	ctx context.Context,
	t table.PhysicalTable,
	reorgInfo *reorgInfo,
) error {
	if reorgInfo.mergingTmpIdx {
		logutil.DDLLogger().Info("start to merge temp index", zap.Stringer("job", reorgInfo.Job), zap.Stringer("reorgInfo", reorgInfo))
		return w.writePhysicalTableRecord(ctx, w.sessPool, t, typeAddIndexMergeTmpWorker, reorgInfo)
	}
	logutil.DDLLogger().Info("start to add table index", zap.Stringer("job", reorgInfo.Job), zap.Stringer("reorgInfo", reorgInfo))
	return w.writePhysicalTableRecord(ctx, w.sessPool, t, typeAddIndexWorker, reorgInfo)
}

// addTableIndex handles the add index reorganization state for a table.
func (w *worker) addTableIndex(
	ctx context.Context,
	t table.Table,
	reorgInfo *reorgInfo,
) error {
	// TODO: Support typeAddIndexMergeTmpWorker.
	if reorgInfo.ReorgMeta.IsDistReorg && !reorgInfo.mergingTmpIdx {
		if reorgInfo.ReorgMeta.ReorgTp == model.ReorgTypeLitMerge {
			err := w.executeDistTask(ctx, t, reorgInfo)
			if err != nil {
				return err
			}
			return checkDuplicateForUniqueIndex(ctx, t, reorgInfo, w.store)
		}
	}

	var err error
	if tbl, ok := t.(table.PartitionedTable); ok {
		var finish, ok bool
		for !finish {
			var p table.PhysicalTable
			if tbl.Meta().ID == reorgInfo.PhysicalTableID {
				p, ok = t.(table.PhysicalTable) // global index
				if !ok {
					return fmt.Errorf("unexpected error, can't cast %T to table.PhysicalTable", t)
				}
			} else {
				p = tbl.GetPartition(reorgInfo.PhysicalTableID)
				if p == nil {
					return dbterror.ErrCancelledDDLJob.GenWithStack("Can not find partition id %d for table %d", reorgInfo.PhysicalTableID, t.Meta().ID)
				}
			}
			err = w.addPhysicalTableIndex(ctx, p, reorgInfo)
			if err != nil {
				break
			}

			finish, err = updateReorgInfo(w.sessPool, tbl, reorgInfo)
			if err != nil {
				return errors.Trace(err)
			}
			failpoint.InjectCall("afterUpdatePartitionReorgInfo", reorgInfo.Job)
			// Every time we finish a partition, we update the progress of the job.
			if rc := w.getReorgCtx(reorgInfo.Job.ID); rc != nil {
				reorgInfo.Job.SetRowCount(rc.getRowCount())
			}
		}
	} else {
		//nolint:forcetypeassert
		phyTbl := t.(table.PhysicalTable)
		err = w.addPhysicalTableIndex(ctx, phyTbl, reorgInfo)
	}
	return errors.Trace(err)
}

func checkDuplicateForUniqueIndex(ctx context.Context, t table.Table, reorgInfo *reorgInfo, store kv.Storage) (err error) {
<<<<<<< HEAD
	uniqueIndexIDs := make([]int64, 0, len(reorgInfo.elements))
=======
	var (
		backendCtx ingest.BackendCtx
		cfg        *local.BackendConfig
		backend    *local.Backend
	)
	defer func() {
		if backendCtx != nil {
			backendCtx.Close()
		}
		if backend != nil {
			backend.Close()
		}
	}()
>>>>>>> d0d48767
	for _, elem := range reorgInfo.elements {
		indexInfo := model.FindIndexInfoByID(t.Meta().Indices, elem.ID)
		if indexInfo == nil {
			return errors.New("unexpected error, can't find index info")
		}
		if indexInfo.Unique {
<<<<<<< HEAD
			uniqueIndexIDs = append(uniqueIndexIDs, indexInfo.ID)
		}
	}
	if len(uniqueIndexIDs) == 0 {
		return nil
	}
	dc, cleanup, err := ingest.NewRemoteDupControllerForDDLIngest(ctx, reorgInfo.Job, store)
	if err != nil {
		return err
	}
	defer cleanup()
	for _, uid := range uniqueIndexIDs {
		err = ingest.CollectAndHandleDuplicateErrors(ctx, dc, t, uid, reorgInfo.RealStartTS)
		if err != nil {
			return err
=======
			ctx := tidblogutil.WithCategory(ctx, "ddl-ingest")
			if backendCtx == nil {
				if config.GetGlobalConfig().Store == config.StoreTypeTiKV {
					cfg, backend, err = ingest.CreateLocalBackend(ctx, store, reorgInfo.Job, true)
					if err != nil {
						return errors.Trace(err)
					}
				}
				backendCtx, err = ingest.NewBackendCtxBuilder(ctx, store, reorgInfo.Job).
					ForDuplicateCheck().
					Build(cfg, backend)
				if err != nil {
					return err
				}
			}
			err = backendCtx.CollectRemoteDuplicateRows(indexInfo.ID, t)
			if err != nil {
				return err
			}
>>>>>>> d0d48767
		}
	}
	return nil
}

func (w *worker) executeDistTask(stepCtx context.Context, t table.Table, reorgInfo *reorgInfo) error {
	if reorgInfo.mergingTmpIdx {
		return errors.New("do not support merge index")
	}

	taskType := proto.Backfill
	taskKey := fmt.Sprintf("ddl/%s/%d", taskType, reorgInfo.Job.ID)
	g, ctx := errgroup.WithContext(w.workCtx)
	ctx = kv.WithInternalSourceType(ctx, kv.InternalDistTask)

	done := make(chan struct{})

	// generate taskKey for multi schema change.
	if mInfo := reorgInfo.Job.MultiSchemaInfo; mInfo != nil {
		taskKey = fmt.Sprintf("%s/%d", taskKey, mInfo.Seq)
	}

	// For resuming add index task.
	// Need to fetch task by taskKey in tidb_global_task and tidb_global_task_history tables.
	// When pausing the related ddl job, it is possible that the task with taskKey is succeed and in tidb_global_task_history.
	// As a result, when resuming the related ddl job,
	// it is necessary to check task exits in tidb_global_task and tidb_global_task_history tables.
	taskManager, err := storage.GetTaskManager()
	if err != nil {
		return err
	}
	task, err := taskManager.GetTaskByKeyWithHistory(w.workCtx, taskKey)
	if err != nil && err != storage.ErrTaskNotFound {
		return err
	}
	if task != nil {
		// It's possible that the task state is succeed but the ddl job is paused.
		// When task in succeed state, we can skip the dist task execution/scheduing process.
		if task.State == proto.TaskStateSucceed {
			w.updateDistTaskRowCount(taskKey, reorgInfo.Job.ID)
			logutil.DDLLogger().Info(
				"task succeed, start to resume the ddl job",
				zap.String("task-key", taskKey))
			return nil
		}
		g.Go(func() error {
			defer close(done)
			backoffer := backoff.NewExponential(scheduler.RetrySQLInterval, 2, scheduler.RetrySQLMaxInterval)
			err := handle.RunWithRetry(ctx, scheduler.RetrySQLTimes, backoffer, logutil.DDLLogger(),
				func(context.Context) (bool, error) {
					return true, handle.ResumeTask(w.workCtx, taskKey)
				},
			)
			if err != nil {
				return err
			}
			err = handle.WaitTaskDoneOrPaused(ctx, task.ID)
			if err := w.isReorgRunnable(stepCtx, true); err != nil {
				if dbterror.ErrPausedDDLJob.Equal(err) {
					logutil.DDLLogger().Warn("job paused by user", zap.Error(err))
					return dbterror.ErrPausedDDLJob.GenWithStackByArgs(reorgInfo.Job.ID)
				}
			}
			return err
		})
	} else {
		job := reorgInfo.Job
		workerCntLimit := job.ReorgMeta.GetConcurrency()
		cpuCount, err := handle.GetCPUCountOfNode(ctx)
		if err != nil {
			return err
		}
		concurrency := min(workerCntLimit, cpuCount)
		logutil.DDLLogger().Info("adjusted add-index task concurrency",
			zap.Int("worker-cnt", workerCntLimit), zap.Int("task-concurrency", concurrency),
			zap.String("task-key", taskKey))
		rowSize := estimateTableRowSize(w.workCtx, w.store, w.sess.GetRestrictedSQLExecutor(), t)
		taskMeta := &BackfillTaskMeta{
			Job:             *job.Clone(),
			EleIDs:          extractElemIDs(reorgInfo),
			EleTypeKey:      reorgInfo.currElement.TypeKey,
			CloudStorageURI: w.jobContext(job.ID, job.ReorgMeta).cloudStorageURI,
			EstimateRowSize: rowSize,
		}

		metaData, err := json.Marshal(taskMeta)
		if err != nil {
			return err
		}

		g.Go(func() error {
			defer close(done)
			err := submitAndWaitTask(ctx, taskKey, taskType, concurrency, reorgInfo.ReorgMeta.TargetScope, metaData)
			failpoint.InjectCall("pauseAfterDistTaskFinished")
			if err := w.isReorgRunnable(stepCtx, true); err != nil {
				if dbterror.ErrPausedDDLJob.Equal(err) {
					logutil.DDLLogger().Warn("job paused by user", zap.Error(err))
					return dbterror.ErrPausedDDLJob.GenWithStackByArgs(reorgInfo.Job.ID)
				}
			}
			return err
		})
	}

	g.Go(func() error {
		checkFinishTk := time.NewTicker(CheckBackfillJobFinishInterval)
		defer checkFinishTk.Stop()
		updateRowCntTk := time.NewTicker(UpdateBackfillJobRowCountInterval)
		defer updateRowCntTk.Stop()
		for {
			select {
			case <-done:
				w.updateDistTaskRowCount(taskKey, reorgInfo.Job.ID)
				return nil
			case <-checkFinishTk.C:
				if err = w.isReorgRunnable(stepCtx, true); err != nil {
					if dbterror.ErrPausedDDLJob.Equal(err) {
						if err = handle.PauseTask(w.workCtx, taskKey); err != nil {
							logutil.DDLLogger().Error("pause task error", zap.String("task_key", taskKey), zap.Error(err))
							continue
						}
						failpoint.InjectCall("syncDDLTaskPause")
					}
					if !dbterror.ErrCancelledDDLJob.Equal(err) {
						return errors.Trace(err)
					}
					if err = handle.CancelTask(w.workCtx, taskKey); err != nil {
						logutil.DDLLogger().Error("cancel task error", zap.String("task_key", taskKey), zap.Error(err))
						// continue to cancel task.
						continue
					}
				}
			case <-updateRowCntTk.C:
				w.updateDistTaskRowCount(taskKey, reorgInfo.Job.ID)
			}
		}
	})
	err = g.Wait()
	return err
}

// EstimateTableRowSizeForTest is used for test.
var EstimateTableRowSizeForTest = estimateTableRowSize

// estimateTableRowSize estimates the row size in bytes of a table.
// This function tries to retrieve row size in following orders:
//  1. AVG_ROW_LENGTH column from information_schema.tables.
//  2. region info's approximate key size / key number.
func estimateTableRowSize(
	ctx context.Context,
	store kv.Storage,
	exec sqlexec.RestrictedSQLExecutor,
	tbl table.Table,
) (sizeInBytes int) {
	defer util.Recover(metrics.LabelDDL, "estimateTableRowSize", nil, false)
	var gErr error
	defer func() {
		tidblogutil.Logger(ctx).Info("estimate row size",
			zap.Int64("tableID", tbl.Meta().ID), zap.Int("size", sizeInBytes), zap.Error(gErr))
	}()
	rows, _, err := exec.ExecRestrictedSQL(ctx, nil,
		"select AVG_ROW_LENGTH from information_schema.tables where TIDB_TABLE_ID = %?", tbl.Meta().ID)
	if err != nil {
		gErr = err
		return 0
	}
	if len(rows) == 0 {
		gErr = errors.New("no average row data")
		return 0
	}
	avgRowSize := rows[0].GetInt64(0)
	if avgRowSize != 0 {
		return int(avgRowSize)
	}
	regionRowSize, err := estimateRowSizeFromRegion(ctx, store, tbl)
	if err != nil {
		gErr = err
		return 0
	}
	return regionRowSize
}

func estimateRowSizeFromRegion(ctx context.Context, store kv.Storage, tbl table.Table) (int, error) {
	hStore, ok := store.(helper.Storage)
	if !ok {
		return 0, fmt.Errorf("not a helper.Storage")
	}
	h := &helper.Helper{
		Store:       hStore,
		RegionCache: hStore.GetRegionCache(),
	}
	pdCli, err := h.TryGetPDHTTPClient()
	if err != nil {
		return 0, err
	}
	pid := tbl.Meta().ID
	sk, ek := tablecodec.GetTableHandleKeyRange(pid)
	sRegion, err := pdCli.GetRegionByKey(ctx, codec.EncodeBytes(nil, sk))
	if err != nil {
		return 0, err
	}
	eRegion, err := pdCli.GetRegionByKey(ctx, codec.EncodeBytes(nil, ek))
	if err != nil {
		return 0, err
	}
	sk, err = hex.DecodeString(sRegion.StartKey)
	if err != nil {
		return 0, err
	}
	ek, err = hex.DecodeString(eRegion.EndKey)
	if err != nil {
		return 0, err
	}
	// We use the second region to prevent the influence of the front and back tables.
	regionLimit := 3
	regionInfos, err := pdCli.GetRegionsByKeyRange(ctx, pdHttp.NewKeyRange(sk, ek), regionLimit)
	if err != nil {
		return 0, err
	}
	if len(regionInfos.Regions) != regionLimit {
		return 0, fmt.Errorf("less than 3 regions")
	}
	sample := regionInfos.Regions[1]
	if sample.ApproximateKeys == 0 || sample.ApproximateSize == 0 {
		return 0, fmt.Errorf("zero approximate size")
	}
	return int(uint64(sample.ApproximateSize)*size.MB) / int(sample.ApproximateKeys), nil
}

func (w *worker) updateDistTaskRowCount(taskKey string, jobID int64) {
	taskMgr, err := storage.GetTaskManager()
	if err != nil {
		logutil.DDLLogger().Warn("cannot get task manager", zap.String("task_key", taskKey), zap.Error(err))
		return
	}
	task, err := taskMgr.GetTaskByKeyWithHistory(w.workCtx, taskKey)
	if err != nil {
		logutil.DDLLogger().Warn("cannot get task", zap.String("task_key", taskKey), zap.Error(err))
		return
	}
	rowCount, err := taskMgr.GetSubtaskRowCount(w.workCtx, task.ID, proto.BackfillStepReadIndex)
	if err != nil {
		logutil.DDLLogger().Warn("cannot get subtask row count", zap.String("task_key", taskKey), zap.Error(err))
		return
	}
	w.getReorgCtx(jobID).setRowCount(rowCount)
}

// submitAndWaitTask submits a task and wait for it to finish.
func submitAndWaitTask(ctx context.Context, taskKey string, taskType proto.TaskType, concurrency int, targetScope string, taskMeta []byte) error {
	task, err := handle.SubmitTask(ctx, taskKey, taskType, concurrency, targetScope, taskMeta)
	if err != nil {
		return err
	}
	return handle.WaitTaskDoneOrPaused(ctx, task.ID)
}

func getNextPartitionInfo(reorg *reorgInfo, t table.PartitionedTable, currPhysicalTableID int64) (int64, kv.Key, kv.Key, error) {
	pi := t.Meta().GetPartitionInfo()
	if pi == nil {
		return 0, nil, nil, nil
	}

	// This will be used in multiple different scenarios/ALTER TABLE:
	// ADD INDEX - no change in partitions, just use pi.Definitions (1)
	// REORGANIZE PARTITION - copy data from partitions to be dropped (2)
	// REORGANIZE PARTITION - (re)create indexes on partitions to be added (3)
	// REORGANIZE PARTITION - Update new Global indexes with data from non-touched partitions (4)
	// (i.e. pi.Definitions - pi.DroppingDefinitions)
	var pid int64
	var err error
	if bytes.Equal(reorg.currElement.TypeKey, meta.IndexElementKey) {
		// case 1, 3 or 4
		if len(pi.AddingDefinitions) == 0 {
			// case 1
			// Simply AddIndex, without any partitions added or dropped!
			if reorg.mergingTmpIdx && currPhysicalTableID == t.Meta().ID {
				// If the current Physical id is the table id,
				// 1. All indexes are global index, the next Physical id should be the first partition id.
				// 2. Not all indexes are global index, return 0.
				allGlobal := true
				for _, element := range reorg.elements {
					if !bytes.Equal(element.TypeKey, meta.IndexElementKey) {
						allGlobal = false
						break
					}
					idxInfo := model.FindIndexInfoByID(t.Meta().Indices, element.ID)
					if !idxInfo.Global {
						allGlobal = false
						break
					}
				}
				if allGlobal {
					pid = 0
				} else {
					pid = pi.Definitions[0].ID
				}
			} else {
				pid, err = findNextPartitionID(currPhysicalTableID, pi.Definitions)
			}
		} else {
			// case 3 (or if not found AddingDefinitions; 4)
			// check if recreating Global Index (during Reorg Partition)
			pid, err = findNextPartitionID(currPhysicalTableID, pi.AddingDefinitions)
			if err != nil {
				// case 4
				// Not a partition in the AddingDefinitions, so it must be an existing
				// non-touched partition, i.e. recreating Global Index for the non-touched partitions
				pid, err = findNextNonTouchedPartitionID(currPhysicalTableID, pi)
			}
		}
	} else {
		// case 2
		pid, err = findNextPartitionID(currPhysicalTableID, pi.DroppingDefinitions)
	}
	if err != nil {
		// Fatal error, should not run here.
		logutil.DDLLogger().Error("find next partition ID failed", zap.Reflect("table", t), zap.Error(err))
		return 0, nil, nil, errors.Trace(err)
	}
	if pid == 0 {
		// Next partition does not exist, all the job done.
		return 0, nil, nil, nil
	}

	failpoint.Inject("mockUpdateCachedSafePoint", func(val failpoint.Value) {
		//nolint:forcetypeassert
		if val.(bool) {
			ts := oracle.GoTimeToTS(time.Now())
			//nolint:forcetypeassert
			s := reorg.jobCtx.store.(tikv.Storage)
			s.UpdateSPCache(ts, time.Now())
			time.Sleep(time.Second * 3)
		}
	})

	var startKey, endKey kv.Key
	if reorg.mergingTmpIdx {
		elements := reorg.elements
		firstElemTempID := tablecodec.TempIndexPrefix | elements[0].ID
		lastElemTempID := tablecodec.TempIndexPrefix | elements[len(elements)-1].ID
		startKey = tablecodec.EncodeIndexSeekKey(pid, firstElemTempID, nil)
		endKey = tablecodec.EncodeIndexSeekKey(pid, lastElemTempID, []byte{255})
	} else {
		currentVer, err := getValidCurrentVersion(reorg.jobCtx.store)
		if err != nil {
			return 0, nil, nil, errors.Trace(err)
		}
		startKey, endKey, err = getTableRange(reorg.NewJobContext(), reorg.jobCtx.store, t.GetPartition(pid), currentVer.Ver, reorg.Job.Priority)
		if err != nil {
			return 0, nil, nil, errors.Trace(err)
		}
	}
	return pid, startKey, endKey, nil
}

// updateReorgInfo will find the next partition according to current reorgInfo.
// If no more partitions, or table t is not a partitioned table, returns true to
// indicate that the reorganize work is finished.
func updateReorgInfo(sessPool *sess.Pool, t table.PartitionedTable, reorg *reorgInfo) (bool, error) {
	pid, startKey, endKey, err := getNextPartitionInfo(reorg, t, reorg.PhysicalTableID)
	if err != nil {
		return false, errors.Trace(err)
	}
	if pid == 0 {
		// Next partition does not exist, all the job done.
		return true, nil
	}
	reorg.PhysicalTableID, reorg.StartKey, reorg.EndKey = pid, startKey, endKey

	// Write the reorg info to store so the whole reorganize process can recover from panic.
	err = reorg.UpdateReorgMeta(reorg.StartKey, sessPool)
	logutil.DDLLogger().Info("job update reorgInfo",
		zap.Int64("jobID", reorg.Job.ID),
		zap.Stringer("element", reorg.currElement),
		zap.Int64("partitionTableID", pid),
		zap.String("startKey", hex.EncodeToString(reorg.StartKey)),
		zap.String("endKey", hex.EncodeToString(reorg.EndKey)), zap.Error(err))
	return false, errors.Trace(err)
}

// findNextPartitionID finds the next partition ID in the PartitionDefinition array.
// Returns 0 if current partition is already the last one.
func findNextPartitionID(currentPartition int64, defs []model.PartitionDefinition) (int64, error) {
	for i, def := range defs {
		if currentPartition == def.ID {
			if i == len(defs)-1 {
				return 0, nil
			}
			return defs[i+1].ID, nil
		}
	}
	return 0, errors.Errorf("partition id not found %d", currentPartition)
}

func findNextNonTouchedPartitionID(currPartitionID int64, pi *model.PartitionInfo) (int64, error) {
	pid, err := findNextPartitionID(currPartitionID, pi.Definitions)
	if err != nil {
		return 0, err
	}
	if pid == 0 {
		return 0, nil
	}
	for _, notFoundErr := findNextPartitionID(pid, pi.DroppingDefinitions); notFoundErr == nil; {
		// This can be optimized, but it is not frequently called, so keeping as-is
		pid, err = findNextPartitionID(pid, pi.Definitions)
		if pid == 0 {
			break
		}
	}
	return pid, err
}

// AllocateIndexID allocates an index ID from TableInfo.
func AllocateIndexID(tblInfo *model.TableInfo) int64 {
	tblInfo.MaxIndexID++
	return tblInfo.MaxIndexID
}

func getIndexInfoByNameAndColumn(oldTableInfo *model.TableInfo, newOne *model.IndexInfo) *model.IndexInfo {
	for _, oldOne := range oldTableInfo.Indices {
		if newOne.Name.L == oldOne.Name.L && indexColumnSliceEqual(newOne.Columns, oldOne.Columns) {
			return oldOne
		}
	}
	return nil
}

func indexColumnSliceEqual(a, b []*model.IndexColumn) bool {
	if len(a) != len(b) {
		return false
	}
	if len(a) == 0 {
		logutil.DDLLogger().Warn("admin repair table : index's columns length equal to 0")
		return true
	}
	// Accelerate the compare by eliminate index bound check.
	b = b[:len(a)]
	for i, v := range a {
		if v.Name.L != b[i].Name.L {
			return false
		}
	}
	return true
}

type cleanUpIndexWorker struct {
	baseIndexWorker
}

func newCleanUpIndexWorker(id int, t table.PhysicalTable, decodeColMap map[int64]decoder.Column, reorgInfo *reorgInfo, jc *ReorgContext) (*cleanUpIndexWorker, error) {
	bCtx, err := newBackfillCtx(id, reorgInfo, reorgInfo.SchemaName, t, jc, metrics.LblCleanupIdxRate, false, false)
	if err != nil {
		return nil, err
	}

	indexes := make([]table.Index, 0, len(t.Indices()))
	rowDecoder := decoder.NewRowDecoder(t, t.WritableCols(), decodeColMap)
	for _, index := range t.Indices() {
		if index.Meta().IsTiFlashLocalIndex() {
			continue
		}
		if index.Meta().Global {
			indexes = append(indexes, index)
		}
	}
	return &cleanUpIndexWorker{
		baseIndexWorker: baseIndexWorker{
			backfillCtx: bCtx,
			indexes:     indexes,
			rowDecoder:  rowDecoder,
			defaultVals: make([]types.Datum, len(t.WritableCols())),
			rowMap:      make(map[int64]types.Datum, len(decodeColMap)),
		},
	}, nil
}

func (w *cleanUpIndexWorker) BackfillData(handleRange reorgBackfillTask) (taskCtx backfillTaskContext, errInTxn error) {
	failpoint.Inject("errorMockPanic", func(val failpoint.Value) {
		//nolint:forcetypeassert
		if val.(bool) {
			panic("panic test")
		}
	})

	oprStartTime := time.Now()
	ctx := kv.WithInternalSourceAndTaskType(context.Background(), w.jobContext.ddlJobSourceType(), kvutil.ExplicitTypeDDL)
	errInTxn = kv.RunInNewTxn(ctx, w.ddlCtx.store, true, func(_ context.Context, txn kv.Transaction) error {
		taskCtx.addedCount = 0
		taskCtx.scanCount = 0
		updateTxnEntrySizeLimitIfNeeded(txn)
		txn.SetOption(kv.Priority, handleRange.priority)
		if tagger := w.GetCtx().getResourceGroupTaggerForTopSQL(handleRange.getJobID()); tagger != nil {
			txn.SetOption(kv.ResourceGroupTagger, tagger)
		}
		txn.SetOption(kv.ResourceGroupName, w.jobContext.resourceGroupName)

		idxRecords, nextKey, taskDone, err := w.fetchRowColVals(txn, handleRange)
		if err != nil {
			return errors.Trace(err)
		}
		taskCtx.nextKey = nextKey
		taskCtx.done = taskDone

		txn.SetDiskFullOpt(kvrpcpb.DiskFullOpt_AllowedOnAlmostFull)

		n := len(w.indexes)
		for i, idxRecord := range idxRecords {
			taskCtx.scanCount++
			// we fetch records row by row, so records will belong to
			// index[0], index[1] ... index[n-1], index[0], index[1] ...
			// respectively. So indexes[i%n] is the index of idxRecords[i].
			err := w.indexes[i%n].Delete(w.tblCtx, txn, idxRecord.vals, idxRecord.handle)
			if err != nil {
				return errors.Trace(err)
			}
			taskCtx.addedCount++
		}
		return nil
	})
	logSlowOperations(time.Since(oprStartTime), "cleanUpIndexBackfillDataInTxn", 3000)
	failpoint.Inject("mockDMLExecution", func(val failpoint.Value) {
		//nolint:forcetypeassert
		if val.(bool) && MockDMLExecution != nil {
			MockDMLExecution()
		}
	})

	return
}

// cleanupPhysicalTableIndex handles the drop partition reorganization state for a non-partitioned table or a partition.
func (w *worker) cleanupPhysicalTableIndex(t table.PhysicalTable, reorgInfo *reorgInfo) error {
	logutil.DDLLogger().Info("start to clean up index", zap.Stringer("job", reorgInfo.Job), zap.Stringer("reorgInfo", reorgInfo))
	return w.writePhysicalTableRecord(w.workCtx, w.sessPool, t, typeCleanUpIndexWorker, reorgInfo)
}

// cleanupGlobalIndex handles the drop partition reorganization state to clean up index entries of partitions.
func (w *worker) cleanupGlobalIndexes(tbl table.PartitionedTable, partitionIDs []int64, reorgInfo *reorgInfo) error {
	var err error
	var finish bool
	for !finish {
		p := tbl.GetPartition(reorgInfo.PhysicalTableID)
		if p == nil {
			return dbterror.ErrCancelledDDLJob.GenWithStack("Can not find partition id %d for table %d", reorgInfo.PhysicalTableID, tbl.Meta().ID)
		}
		err = w.cleanupPhysicalTableIndex(p, reorgInfo)
		if err != nil {
			break
		}
		finish, err = w.updateReorgInfoForPartitions(tbl, reorgInfo, partitionIDs)
		if err != nil {
			return errors.Trace(err)
		}
	}

	return errors.Trace(err)
}

// updateReorgInfoForPartitions will find the next partition in partitionIDs according to current reorgInfo.
// If no more partitions, or table t is not a partitioned table, returns true to
// indicate that the reorganize work is finished.
func (w *worker) updateReorgInfoForPartitions(t table.PartitionedTable, reorg *reorgInfo, partitionIDs []int64) (bool, error) {
	pi := t.Meta().GetPartitionInfo()
	if pi == nil {
		return true, nil
	}

	var pid int64
	for i, pi := range partitionIDs {
		if pi == reorg.PhysicalTableID {
			if i == len(partitionIDs)-1 {
				return true, nil
			}
			pid = partitionIDs[i+1]
			break
		}
	}

	currentVer, err := getValidCurrentVersion(reorg.jobCtx.store)
	if err != nil {
		return false, errors.Trace(err)
	}
	start, end, err := getTableRange(reorg.NewJobContext(), reorg.jobCtx.store, t.GetPartition(pid), currentVer.Ver, reorg.Job.Priority)
	if err != nil {
		return false, errors.Trace(err)
	}
	reorg.StartKey, reorg.EndKey, reorg.PhysicalTableID = start, end, pid

	// Write the reorg info to store so the whole reorganize process can recover from panic.
	err = reorg.UpdateReorgMeta(reorg.StartKey, w.sessPool)
	logutil.DDLLogger().Info("job update reorg info", zap.Int64("jobID", reorg.Job.ID),
		zap.Stringer("element", reorg.currElement),
		zap.Int64("partition table ID", pid), zap.String("start key", hex.EncodeToString(start)),
		zap.String("end key", hex.EncodeToString(end)), zap.Error(err))
	return false, errors.Trace(err)
}

// changingIndex is used to store the index that need to be changed during modifying column.
type changingIndex struct {
	IndexInfo *model.IndexInfo
	// Column offset in idxInfo.Columns.
	Offset int
	// When the modifying column is contained in the index, a temp index is created.
	// isTemp indicates whether the indexInfo is a temp index created by a previous modify column job.
	isTemp bool
}

// FindRelatedIndexesToChange finds the indexes that covering the given column.
// The normal one will be overwritten by the temp one.
func FindRelatedIndexesToChange(tblInfo *model.TableInfo, colName ast.CIStr) []changingIndex {
	// In multi-schema change jobs that contains several "modify column" sub-jobs, there may be temp indexes for another temp index.
	// To prevent reorganizing too many indexes, we should create the temp indexes that are really necessary.
	var normalIdxInfos, tempIdxInfos []changingIndex
	for _, idxInfo := range tblInfo.Indices {
		if pos := findIdxCol(idxInfo, colName); pos != -1 {
			isTemp := isTempIdxInfo(idxInfo, tblInfo)
			r := changingIndex{IndexInfo: idxInfo, Offset: pos, isTemp: isTemp}
			if isTemp {
				tempIdxInfos = append(tempIdxInfos, r)
			} else {
				normalIdxInfos = append(normalIdxInfos, r)
			}
		}
	}
	// Overwrite if the index has the corresponding temp index. For example,
	// we try to find the indexes that contain the column `b` and there are two indexes, `i(a, b)` and `$i($a, b)`.
	// Note that the symbol `$` means temporary. The index `$i($a, b)` is temporarily created by the previous "modify a" statement.
	// In this case, we would create a temporary index like $$i($a, $b), so the latter should be chosen.
	result := normalIdxInfos
	for _, tmpIdx := range tempIdxInfos {
		origName := getChangingIndexOriginName(tmpIdx.IndexInfo)
		for i, normIdx := range normalIdxInfos {
			if normIdx.IndexInfo.Name.O == origName {
				result[i] = tmpIdx
			}
		}
	}
	return result
}

func isTempIdxInfo(idxInfo *model.IndexInfo, tblInfo *model.TableInfo) bool {
	for _, idxCol := range idxInfo.Columns {
		if tblInfo.Columns[idxCol.Offset].ChangeStateInfo != nil {
			return true
		}
	}
	return false
}

func findIdxCol(idxInfo *model.IndexInfo, colName ast.CIStr) int {
	for offset, idxCol := range idxInfo.Columns {
		if idxCol.Name.L == colName.L {
			return offset
		}
	}
	return -1
}

func renameIndexes(tblInfo *model.TableInfo, from, to ast.CIStr) {
	for _, idx := range tblInfo.Indices {
		if idx.Name.L == from.L {
			idx.Name = to
		} else if isTempIdxInfo(idx, tblInfo) && getChangingIndexOriginName(idx) == from.O {
			idx.Name.L = strings.Replace(idx.Name.L, from.L, to.L, 1)
			idx.Name.O = strings.Replace(idx.Name.O, from.O, to.O, 1)
		}
		for _, col := range idx.Columns {
			originalCol := tblInfo.Columns[col.Offset]
			if originalCol.Hidden && getExpressionIndexOriginName(col.Name) == from.O {
				col.Name.L = strings.Replace(col.Name.L, from.L, to.L, 1)
				col.Name.O = strings.Replace(col.Name.O, from.O, to.O, 1)
			}
		}
	}
}

func renameHiddenColumns(tblInfo *model.TableInfo, from, to ast.CIStr) {
	for _, col := range tblInfo.Columns {
		if col.Hidden && getExpressionIndexOriginName(col.Name) == from.O {
			col.Name.L = strings.Replace(col.Name.L, from.L, to.L, 1)
			col.Name.O = strings.Replace(col.Name.O, from.O, to.O, 1)
		}
	}
}<|MERGE_RESOLUTION|>--- conflicted
+++ resolved
@@ -46,7 +46,6 @@
 	"github.com/pingcap/tidb/pkg/infoschema"
 	"github.com/pingcap/tidb/pkg/kv"
 	"github.com/pingcap/tidb/pkg/lightning/backend"
-	"github.com/pingcap/tidb/pkg/lightning/backend/local"
 	litconfig "github.com/pingcap/tidb/pkg/lightning/config"
 	"github.com/pingcap/tidb/pkg/meta"
 	"github.com/pingcap/tidb/pkg/meta/metabuild"
@@ -2441,30 +2440,13 @@
 }
 
 func checkDuplicateForUniqueIndex(ctx context.Context, t table.Table, reorgInfo *reorgInfo, store kv.Storage) (err error) {
-<<<<<<< HEAD
 	uniqueIndexIDs := make([]int64, 0, len(reorgInfo.elements))
-=======
-	var (
-		backendCtx ingest.BackendCtx
-		cfg        *local.BackendConfig
-		backend    *local.Backend
-	)
-	defer func() {
-		if backendCtx != nil {
-			backendCtx.Close()
-		}
-		if backend != nil {
-			backend.Close()
-		}
-	}()
->>>>>>> d0d48767
 	for _, elem := range reorgInfo.elements {
 		indexInfo := model.FindIndexInfoByID(t.Meta().Indices, elem.ID)
 		if indexInfo == nil {
 			return errors.New("unexpected error, can't find index info")
 		}
 		if indexInfo.Unique {
-<<<<<<< HEAD
 			uniqueIndexIDs = append(uniqueIndexIDs, indexInfo.ID)
 		}
 	}
@@ -2480,27 +2462,6 @@
 		err = ingest.CollectAndHandleDuplicateErrors(ctx, dc, t, uid, reorgInfo.RealStartTS)
 		if err != nil {
 			return err
-=======
-			ctx := tidblogutil.WithCategory(ctx, "ddl-ingest")
-			if backendCtx == nil {
-				if config.GetGlobalConfig().Store == config.StoreTypeTiKV {
-					cfg, backend, err = ingest.CreateLocalBackend(ctx, store, reorgInfo.Job, true)
-					if err != nil {
-						return errors.Trace(err)
-					}
-				}
-				backendCtx, err = ingest.NewBackendCtxBuilder(ctx, store, reorgInfo.Job).
-					ForDuplicateCheck().
-					Build(cfg, backend)
-				if err != nil {
-					return err
-				}
-			}
-			err = backendCtx.CollectRemoteDuplicateRows(indexInfo.ID, t)
-			if err != nil {
-				return err
-			}
->>>>>>> d0d48767
 		}
 	}
 	return nil
