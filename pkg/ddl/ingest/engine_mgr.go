// Copyright 2022 PingCAP, Inc.
//
// Licensed under the Apache License, Version 2.0 (the "License");
// you may not use this file except in compliance with the License.
// You may obtain a copy of the License at
//
//     http://www.apache.org/licenses/LICENSE-2.0
//
// Unless required by applicable law or agreed to in writing, software
// distributed under the License is distributed on an "AS IS" BASIS,
// WITHOUT WARRANTIES OR CONDITIONS OF ANY KIND, either express or implied.
// See the License for the specific language governing permissions and
// limitations under the License.

package ingest

import (
	"fmt"

	"github.com/pingcap/errors"
<<<<<<< HEAD
	"github.com/pingcap/tidb/br/pkg/lightning/backend"
=======
	"github.com/pingcap/tidb/pkg/lightning/backend"
	"github.com/pingcap/tidb/pkg/util/dbterror"
>>>>>>> 12b37d88
	"github.com/pingcap/tidb/pkg/util/logutil"
	"go.uber.org/zap"
)

// maxWriterCount is the max number of writers that can be created for a single engine.
const maxWriterCount = 16

// Register create a new engineInfo and register it to the backend context.
func (bc *litBackendCtx) Register(jobID, indexID int64, schemaName, tableName string) (Engine, error) {
	// Calculate lightning concurrency degree and set memory usage
	// and pre-allocate memory usage for worker.
	bc.MemRoot.RefreshConsumption()
	ok := bc.MemRoot.CheckConsume(int64(bc.cfg.TikvImporter.LocalWriterMemCacheSize))
	if !ok {
		return nil, genEngineAllocMemFailedErr(bc.ctx, bc.MemRoot, bc.jobID, indexID)
	}

	var info string
	en, exist := bc.Load(indexID)
	if !exist || en.openedEngine == nil {
		if exist && en.closedEngine != nil {
			// Import failed before, try to import again.
			err := en.ImportAndClean()
			if err != nil {
				return nil, errors.Trace(err)
			}
		}
		engineCacheSize := int64(bc.cfg.TikvImporter.EngineMemCacheSize)
		ok := bc.MemRoot.CheckConsume(StructSizeEngineInfo + engineCacheSize)
		if !ok {
			return nil, genEngineAllocMemFailedErr(bc.ctx, bc.MemRoot, bc.jobID, indexID)
		}

		mgr := backend.MakeEngineManager(bc.backend)
		cfg := generateLocalEngineConfig(jobID, schemaName, tableName)
		openedEn, err := mgr.OpenEngine(bc.ctx, cfg, tableName, int32(indexID))
		if err != nil {
			logutil.Logger(bc.ctx).Warn(LitErrCreateEngineFail, zap.Int64("job ID", jobID),
				zap.Int64("index ID", indexID), zap.Error(err))
			return nil, errors.Trace(err)
		}
		id := openedEn.GetEngineUUID()
		en = newEngineInfo(bc.ctx, jobID, indexID, cfg, openedEn, id, 1, bc.MemRoot)
		bc.Store(indexID, en)
		bc.MemRoot.Consume(StructSizeEngineInfo)
		bc.MemRoot.ConsumeWithTag(encodeEngineTag(jobID, indexID), engineCacheSize)
		info = LitInfoOpenEngine
	} else {
<<<<<<< HEAD
=======
		if en.writerCount+1 > maxWriterCount {
			logutil.Logger(bc.ctx).Warn(LitErrExceedConcurrency, zap.Int64("job ID", jobID),
				zap.Int64("index ID", indexID),
				zap.Int("concurrency", bc.cfg.TikvImporter.RangeConcurrency))
			return nil, dbterror.ErrIngestFailed.FastGenByArgs("concurrency quota exceeded")
		}
>>>>>>> 12b37d88
		en.writerCount++
		info = LitInfoAddWriter
	}
	bc.MemRoot.ConsumeWithTag(encodeEngineTag(jobID, indexID), int64(bc.cfg.TikvImporter.LocalWriterMemCacheSize))
	logutil.Logger(bc.ctx).Info(info, zap.Int64("job ID", jobID),
		zap.Int64("index ID", indexID),
		zap.Int64("current memory usage", bc.MemRoot.CurrentUsage()),
		zap.Int64("memory limitation", bc.MemRoot.MaxMemoryQuota()),
		zap.Int("current writer count", en.writerCount))
	return en, nil
}

// Unregister delete the engineInfo from the engineManager.
func (bc *litBackendCtx) Unregister(jobID, indexID int64) {
	ei, exist := bc.Load(indexID)
	if !exist {
		return
	}

	ei.Clean()
	bc.Delete(indexID)
	bc.MemRoot.ReleaseWithTag(encodeEngineTag(jobID, indexID))
	bc.MemRoot.Release(StructSizeWriterCtx * int64(ei.writerCount))
	bc.MemRoot.Release(StructSizeEngineInfo)
}

// ResetWorkers reset the writer count of the engineInfo because
// the goroutines of backfill workers have been terminated.
func (bc *litBackendCtx) ResetWorkers(jobID int64) {
	for _, indexID := range bc.Keys() {
		ei, exist := bc.Load(indexID)
		if !exist {
			continue
		}
		bc.MemRoot.Release(StructSizeWriterCtx * int64(ei.writerCount))
		bc.MemRoot.ReleaseWithTag(encodeEngineTag(jobID, indexID))
		engineCacheSize := int64(bc.cfg.TikvImporter.EngineMemCacheSize)
		bc.MemRoot.ConsumeWithTag(encodeEngineTag(jobID, indexID), engineCacheSize)
		ei.writerCount = 0
	}
}

// unregisterAll delete all engineInfo from the engineManager.
func (bc *litBackendCtx) unregisterAll(jobID int64) {
	for _, idxID := range bc.Keys() {
		bc.Unregister(jobID, idxID)
	}
}

func encodeEngineTag(jobID, indexID int64) string {
	return fmt.Sprintf("%d-%d", jobID, indexID)
}<|MERGE_RESOLUTION|>--- conflicted
+++ resolved
@@ -18,12 +18,8 @@
 	"fmt"
 
 	"github.com/pingcap/errors"
-<<<<<<< HEAD
-	"github.com/pingcap/tidb/br/pkg/lightning/backend"
-=======
 	"github.com/pingcap/tidb/pkg/lightning/backend"
 	"github.com/pingcap/tidb/pkg/util/dbterror"
->>>>>>> 12b37d88
 	"github.com/pingcap/tidb/pkg/util/logutil"
 	"go.uber.org/zap"
 )
@@ -72,15 +68,12 @@
 		bc.MemRoot.ConsumeWithTag(encodeEngineTag(jobID, indexID), engineCacheSize)
 		info = LitInfoOpenEngine
 	} else {
-<<<<<<< HEAD
-=======
 		if en.writerCount+1 > maxWriterCount {
 			logutil.Logger(bc.ctx).Warn(LitErrExceedConcurrency, zap.Int64("job ID", jobID),
 				zap.Int64("index ID", indexID),
 				zap.Int("concurrency", bc.cfg.TikvImporter.RangeConcurrency))
 			return nil, dbterror.ErrIngestFailed.FastGenByArgs("concurrency quota exceeded")
 		}
->>>>>>> 12b37d88
 		en.writerCount++
 		info = LitInfoAddWriter
 	}
