// Copyright 2022 PingCAP, Inc.
//
// Licensed under the Apache License, Version 2.0 (the "License");
// you may not use this file except in compliance with the License.
// You may obtain a copy of the License at
//
//     http://www.apache.org/licenses/LICENSE-2.0
//
// Unless required by applicable law or agreed to in writing, software
// distributed under the License is distributed on an "AS IS" BASIS,
// WITHOUT WARRANTIES OR CONDITIONS OF ANY KIND, either express or implied.
// See the License for the specific language governing permissions and
// limitations under the License.

package ingest

import (
	"context"
	"fmt"
	"math"
	"strconv"
	"sync"
	"time"

	"github.com/pingcap/tidb/br/pkg/lightning/backend/local"
	"github.com/pingcap/tidb/br/pkg/lightning/config"
	"github.com/pingcap/tidb/pkg/kv"
	"github.com/pingcap/tidb/pkg/util/generic"
	"github.com/pingcap/tidb/pkg/util/logutil"
	kvutil "github.com/tikv/client-go/v2/util"
<<<<<<< HEAD
=======
	pd "github.com/tikv/pd/client"
	clientv3 "go.etcd.io/etcd/client/v3"
>>>>>>> cc0387b1
	"go.uber.org/zap"
)

// BackendCtxMgr is used to manage the BackendCtx.
type BackendCtxMgr interface {
	CheckAvailable() (bool, error)
<<<<<<< HEAD
	Register(ctx context.Context, unique bool, jobID int64, pdAddr string, resourceGroupName string,
		instanceID string, useDistributedLock bool) (BackendCtx, error)
=======
	// Register uses jobID to identify the BackendCtx. If there's already a
	// BackendCtx with the same jobID, it will be returned. Otherwise, a new
	// BackendCtx will be created and returned.
	Register(
		ctx context.Context,
		jobID int64,
		unique bool,
		etcdClient *clientv3.Client,
		pdSvcDiscovery pd.ServiceDiscovery,
		resourceGroupName string,
	) (BackendCtx, error)
>>>>>>> cc0387b1
	Unregister(jobID int64)
	Load(jobID int64) (BackendCtx, bool)

	MarkJobProcessing(jobID int64) (ok bool)
	MarkJobFinish()
}

type litBackendCtxMgr struct {
	generic.SyncMap[int64, *litBackendCtx]
	memRoot         MemRoot
	diskRoot        DiskRoot
	processingJobID int64
	lastLoggingTime time.Time
	mu              sync.Mutex
	store           kv.Storage
}

func newLitBackendCtxMgr(store kv.Storage, path string, memQuota uint64) BackendCtxMgr {
	mgr := &litBackendCtxMgr{
		SyncMap:  generic.NewSyncMap[int64, *litBackendCtx](10),
		store:    store,
		memRoot:  nil,
		diskRoot: nil,
	}
	mgr.memRoot = NewMemRootImpl(int64(memQuota), mgr)
	mgr.diskRoot = NewDiskRootImpl(path, mgr)
	LitMemRoot = mgr.memRoot
	LitDiskRoot = mgr.diskRoot
	LitDiskRoot.UpdateUsage()
	err := LitDiskRoot.StartupCheck()
	if err != nil {
		logutil.BgLogger().Warn("ingest backfill may not be available", zap.String("category", "ddl-ingest"), zap.Error(err))
	}
	return mgr
}

// MarkJobProcessing marks ingest backfill is processing.
func (m *litBackendCtxMgr) MarkJobProcessing(jobID int64) bool {
	m.mu.Lock()
	defer m.mu.Unlock()
	if m.processingJobID == 0 || m.processingJobID == jobID {
		m.processingJobID = jobID
		return true
	}
	if time.Since(m.lastLoggingTime) > 1*time.Minute {
		logutil.BgLogger().Info("ingest backfill worker is already in used by another DDL job",
			zap.String("category", "ddl-ingest"),
			zap.Int64("processing job ID", m.processingJobID))
		m.lastLoggingTime = time.Now()
	}
	return false
}

// MarkJobFinish marks ingest backfill is finished.
func (m *litBackendCtxMgr) MarkJobFinish() {
	m.mu.Lock()
	m.processingJobID = 0
	m.mu.Unlock()
}

// CheckAvailable checks if the ingest backfill is available.
func (m *litBackendCtxMgr) CheckAvailable() (bool, error) {
	if err := m.diskRoot.PreCheckUsage(); err != nil {
		logutil.BgLogger().Info("ingest backfill is not available", zap.String("category", "ddl-ingest"), zap.Error(err))
		return false, err
	}
	return true, nil
}

// Register creates a new backend and registers it to the backend context.
func (m *litBackendCtxMgr) Register(
	ctx context.Context,
<<<<<<< HEAD
	unique bool,
	jobID int64,
	pdAddr string,
	resourceGroupName string,
	instanceID string,
	useDistributedLock bool,
) (BackendCtx, error) {
	bc, exist := m.Load(jobID)
	if !exist {
		m.memRoot.RefreshConsumption()
		ok := m.memRoot.CheckConsume(StructSizeBackendCtx)
		if !ok {
			return nil, genBackendAllocMemFailedErr(ctx, m.memRoot, jobID)
		}
		cfg, err := genConfig(ctx, m.memRoot, jobID, unique)
		if err != nil {
			logutil.Logger(ctx).Warn(LitWarnConfigError, zap.Int64("job ID", jobID), zap.Error(err))
			return nil, err
		}
		cfg.Lightning.TiDB.PdAddr = pdAddr
		bd, err := createLocalBackend(ctx, cfg, resourceGroupName)
		if err != nil {
			logutil.Logger(ctx).Error(LitErrCreateBackendFail, zap.Int64("job ID", jobID), zap.Error(err))
			return nil, err
		}

		bcCtx := newBackendContext(ctx, jobID, bd, cfg.Lightning, defaultImportantVariables,
			m.memRoot, m.diskRoot, m.store, instanceID, useDistributedLock)
		m.Store(jobID, bcCtx)
=======
	jobID int64,
	unique bool,
	etcdClient *clientv3.Client,
	pdSvcDiscovery pd.ServiceDiscovery,
	resourceGroupName string,
) (BackendCtx, error) {
	bc, exist := m.Load(jobID)
	if exist {
		return bc, nil
	}
>>>>>>> cc0387b1

	m.memRoot.RefreshConsumption()
	ok := m.memRoot.CheckConsume(StructSizeBackendCtx)
	if !ok {
		return nil, genBackendAllocMemFailedErr(ctx, m.memRoot, jobID)
	}
	cfg, err := genConfig(ctx, m.memRoot, jobID, unique, resourceGroupName)
	if err != nil {
		logutil.Logger(ctx).Warn(LitWarnConfigError, zap.Int64("job ID", jobID), zap.Error(err))
		return nil, err
	}
	bd, err := createLocalBackend(ctx, cfg, pdSvcDiscovery)
	if err != nil {
		logutil.Logger(ctx).Error(LitErrCreateBackendFail, zap.Int64("job ID", jobID), zap.Error(err))
		return nil, err
	}

	bcCtx := newBackendContext(ctx, jobID, bd, cfg.lightning, defaultImportantVariables, m.memRoot, m.diskRoot, etcdClient)
	m.Store(jobID, bcCtx)

	m.memRoot.Consume(StructSizeBackendCtx)
	logutil.Logger(ctx).Info(LitInfoCreateBackend, zap.Int64("job ID", jobID),
		zap.Int64("current memory usage", m.memRoot.CurrentUsage()),
		zap.Int64("max memory quota", m.memRoot.MaxMemoryQuota()),
		zap.Bool("is unique index", unique))
	return bcCtx, nil
}

func createLocalBackend(
	ctx context.Context,
	cfg *litConfig,
	pdSvcDiscovery pd.ServiceDiscovery,
) (*local.Backend, error) {
	tls, err := cfg.lightning.ToTLS()
	if err != nil {
		logutil.Logger(ctx).Error(LitErrCreateBackendFail, zap.Error(err))
		return nil, err
	}

	logutil.BgLogger().Info("create local backend for adding index", zap.String("category", "ddl-ingest"), zap.String("keyspaceName", cfg.keyspaceName))
	// We disable the switch TiKV mode feature for now,
	// because the impact is not fully tested.
	var raftKV2SwitchModeDuration time.Duration
	backendConfig := local.NewBackendConfig(cfg.lightning, int(LitRLimit), cfg.keyspaceName, cfg.resourceGroup, kvutil.ExplicitTypeDDL, raftKV2SwitchModeDuration)
	return local.NewBackend(ctx, tls, backendConfig, pdSvcDiscovery)
}

const checkpointUpdateInterval = 10 * time.Minute

func newBackendContext(
	ctx context.Context,
	jobID int64,
	be *local.Backend,
	cfg *config.Config,
	vars map[string]string,
	memRoot MemRoot,
	diskRoot DiskRoot,
	store kv.Storage,
	instanceID string,
	useDistributedLock bool,
) *litBackendCtx {
	bCtx := &litBackendCtx{
		SyncMap:            generic.NewSyncMap[int64, *engineInfo](10),
		MemRoot:            memRoot,
		DiskRoot:           diskRoot,
		jobID:              jobID,
		backend:            be,
		ctx:                ctx,
		cfg:                cfg,
		sysVars:            vars,
		diskRoot:           diskRoot,
		updateInterval:     checkpointUpdateInterval,
		store:              store,
		instanceID:         instanceID,
		useDistributedLock: useDistributedLock,
	}
	bCtx.timeOfLastFlush.Store(time.Now())
	return bCtx
}

// Unregister removes a backend context from the backend context manager.
func (m *litBackendCtxMgr) Unregister(jobID int64) {
	bc, exist := m.SyncMap.Delete(jobID)
	if !exist {
		return
	}
	bc.unregisterAll(jobID)
	bc.backend.Close()
	if bc.checkpointMgr != nil {
		bc.checkpointMgr.Close()
	}
	m.memRoot.Release(StructSizeBackendCtx)
	m.memRoot.ReleaseWithTag(EncodeBackendTag(jobID))
	logutil.Logger(bc.ctx).Info(LitInfoCloseBackend, zap.Int64("job ID", jobID),
		zap.Int64("current memory usage", m.memRoot.CurrentUsage()),
		zap.Int64("max memory quota", m.memRoot.MaxMemoryQuota()))
}

func (m *litBackendCtxMgr) Load(jobID int64) (BackendCtx, bool) {
	return m.SyncMap.Load(jobID)
}

// TotalDiskUsage returns the total disk usage of all backends.
func (m *litBackendCtxMgr) TotalDiskUsage() uint64 {
	var totalDiskUsed uint64
	for _, key := range m.Keys() {
		bc, exists := m.SyncMap.Load(key)
		if exists {
			_, _, bcDiskUsed, _ := local.CheckDiskQuota(bc.backend, math.MaxInt64)
			totalDiskUsed += uint64(bcDiskUsed)
		}
	}
	return totalDiskUsed
}

// UpdateMemoryUsage collects the memory usages from all the backend and updates it to the memRoot.
func (m *litBackendCtxMgr) UpdateMemoryUsage() {
	for _, key := range m.Keys() {
		bc, exists := m.SyncMap.Load(key)
		if exists {
			curSize := bc.backend.TotalMemoryConsume()
			m.memRoot.ReleaseWithTag(EncodeBackendTag(bc.jobID))
			m.memRoot.ConsumeWithTag(EncodeBackendTag(bc.jobID), curSize)
		}
	}
}

// EncodeBackendTag encodes the job ID to backend tag.
// The backend tag is also used as the file name of the local index data files.
func EncodeBackendTag(jobID int64) string {
	return fmt.Sprintf("%d", jobID)
}

// DecodeBackendTag decodes the backend tag to job ID.
func DecodeBackendTag(name string) (int64, error) {
	return strconv.ParseInt(name, 10, 64)
}<|MERGE_RESOLUTION|>--- conflicted
+++ resolved
@@ -28,21 +28,14 @@
 	"github.com/pingcap/tidb/pkg/util/generic"
 	"github.com/pingcap/tidb/pkg/util/logutil"
 	kvutil "github.com/tikv/client-go/v2/util"
-<<<<<<< HEAD
-=======
 	pd "github.com/tikv/pd/client"
 	clientv3 "go.etcd.io/etcd/client/v3"
->>>>>>> cc0387b1
 	"go.uber.org/zap"
 )
 
 // BackendCtxMgr is used to manage the BackendCtx.
 type BackendCtxMgr interface {
 	CheckAvailable() (bool, error)
-<<<<<<< HEAD
-	Register(ctx context.Context, unique bool, jobID int64, pdAddr string, resourceGroupName string,
-		instanceID string, useDistributedLock bool) (BackendCtx, error)
-=======
 	// Register uses jobID to identify the BackendCtx. If there's already a
 	// BackendCtx with the same jobID, it will be returned. Otherwise, a new
 	// BackendCtx will be created and returned.
@@ -53,8 +46,9 @@
 		etcdClient *clientv3.Client,
 		pdSvcDiscovery pd.ServiceDiscovery,
 		resourceGroupName string,
+		instanceID string,
+		useDistributedLock bool,
 	) (BackendCtx, error)
->>>>>>> cc0387b1
 	Unregister(jobID int64)
 	Load(jobID int64) (BackendCtx, bool)
 
@@ -127,48 +121,18 @@
 // Register creates a new backend and registers it to the backend context.
 func (m *litBackendCtxMgr) Register(
 	ctx context.Context,
-<<<<<<< HEAD
+	jobID int64,
 	unique bool,
-	jobID int64,
-	pdAddr string,
+	etcdClient *clientv3.Client,
+	pdSvcDiscovery pd.ServiceDiscovery,
 	resourceGroupName string,
 	instanceID string,
 	useDistributedLock bool,
 ) (BackendCtx, error) {
 	bc, exist := m.Load(jobID)
-	if !exist {
-		m.memRoot.RefreshConsumption()
-		ok := m.memRoot.CheckConsume(StructSizeBackendCtx)
-		if !ok {
-			return nil, genBackendAllocMemFailedErr(ctx, m.memRoot, jobID)
-		}
-		cfg, err := genConfig(ctx, m.memRoot, jobID, unique)
-		if err != nil {
-			logutil.Logger(ctx).Warn(LitWarnConfigError, zap.Int64("job ID", jobID), zap.Error(err))
-			return nil, err
-		}
-		cfg.Lightning.TiDB.PdAddr = pdAddr
-		bd, err := createLocalBackend(ctx, cfg, resourceGroupName)
-		if err != nil {
-			logutil.Logger(ctx).Error(LitErrCreateBackendFail, zap.Int64("job ID", jobID), zap.Error(err))
-			return nil, err
-		}
-
-		bcCtx := newBackendContext(ctx, jobID, bd, cfg.Lightning, defaultImportantVariables,
-			m.memRoot, m.diskRoot, m.store, instanceID, useDistributedLock)
-		m.Store(jobID, bcCtx)
-=======
-	jobID int64,
-	unique bool,
-	etcdClient *clientv3.Client,
-	pdSvcDiscovery pd.ServiceDiscovery,
-	resourceGroupName string,
-) (BackendCtx, error) {
-	bc, exist := m.Load(jobID)
 	if exist {
 		return bc, nil
 	}
->>>>>>> cc0387b1
 
 	m.memRoot.RefreshConsumption()
 	ok := m.memRoot.CheckConsume(StructSizeBackendCtx)
@@ -186,7 +150,7 @@
 		return nil, err
 	}
 
-	bcCtx := newBackendContext(ctx, jobID, bd, cfg.lightning, defaultImportantVariables, m.memRoot, m.diskRoot, etcdClient)
+	bcCtx := newBackendContext(ctx, jobID, bd, cfg.lightning, defaultImportantVariables, m.memRoot, m.diskRoot, m.store, instanceID, useDistributedLock)
 	m.Store(jobID, bcCtx)
 
 	m.memRoot.Consume(StructSizeBackendCtx)
