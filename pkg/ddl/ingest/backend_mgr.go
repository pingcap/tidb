--- conflicted
+++ resolved
@@ -86,33 +86,14 @@
 // Build builds a BackendCtx.
 func (b *BackendCtxBuilder) Build(cfg *local.BackendConfig, bd *local.Backend) (BackendCtx, error) {
 	ctx, store, job := b.ctx, b.store, b.job
-	jobSortPath, err := genJobSortPath(job.ID, b.checkDup)
+	jobSortPath, err := genJobSortPath(job.ID)
 	if err != nil {
 		return nil, err
 	}
-<<<<<<< HEAD
-	jobSortPath := filepath.Join(sortPath, encodeBackendTag(job.ID))
-=======
->>>>>>> d0d48767
 	intest.Assert(job.Type == model.ActionAddPrimaryKey ||
 		job.Type == model.ActionAddIndex)
 	intest.Assert(job.ReorgMeta != nil)
 
-<<<<<<< HEAD
-	resGroupName := job.ReorgMeta.ResourceGroupName
-	concurrency := job.ReorgMeta.GetConcurrencyOrDefault(int(variable.GetDDLReorgWorkerCounter()))
-	maxWriteSpeed := job.ReorgMeta.GetMaxWriteSpeedOrDefault()
-	hasUnique, err := hasUniqueIndex(job)
-	if err != nil {
-		return nil, err
-	}
-	cfg, err := newLocalBackendConfig(ctx, jobSortPath, LitMemRoot, hasUnique, resGroupName, concurrency, maxWriteSpeed)
-	if err != nil {
-		logutil.Logger(ctx).Warn(LitWarnConfigError, zap.Int64("job ID", job.ID), zap.Error(err))
-		return nil, err
-	}
-=======
->>>>>>> d0d48767
 	failpoint.Inject("beforeCreateLocalBackend", func() {
 		ResignOwnerForTest.Store(true)
 	})
@@ -145,17 +126,17 @@
 	return bCtx, nil
 }
 
-func genJobSortPath(jobID int64, checkDup bool) (string, error) {
+func genJobSortPath(jobID int64) (string, error) {
 	sortPath, err := GenIngestTempDataDir()
 	if err != nil {
 		return "", err
 	}
-	return filepath.Join(sortPath, encodeBackendTag(jobID, checkDup)), nil
+	return filepath.Join(sortPath, encodeBackendTag(jobID)), nil
 }
 
 // CreateLocalBackend creates a local backend for adding index.
-func CreateLocalBackend(ctx context.Context, store kv.Storage, job *model.Job, checkDup bool) (*local.BackendConfig, *local.Backend, error) {
-	jobSortPath, err := genJobSortPath(job.ID, checkDup)
+func CreateLocalBackend(ctx context.Context, store kv.Storage, job *model.Job) (*local.BackendConfig, *local.Backend, error) {
+	jobSortPath, err := genJobSortPath(job.ID)
 	if err != nil {
 		return nil, nil, err
 	}
@@ -170,7 +151,7 @@
 	if err != nil {
 		return nil, nil, err
 	}
-	cfg := genConfig(ctx, jobSortPath, LitMemRoot, hasUnique, resGroupName, concurrency, maxWriteSpeed)
+	cfg := newLocalBackendConfig(ctx, jobSortPath, LitMemRoot, hasUnique, resGroupName, concurrency, maxWriteSpeed)
 
 	tidbCfg := config.GetGlobalConfig()
 	tls, err := common.NewTLS(
