--- conflicted
+++ resolved
@@ -224,11 +224,7 @@
 	cp.writtenKeys += delta
 	s.mu.Unlock()
 
-<<<<<<< HEAD
-	flushed, imported, _, err = s.flushCtrl.Flush(FlushModeAuto)
-=======
-	flushed, imported, err := s.flushCtrl.Flush(FlushModeAuto)
->>>>>>> 7211d3d8
+	flushed, imported, err = s.flushCtrl.Flush(FlushModeAuto)
 	if !flushed || err != nil {
 		return false, false, err
 	}
@@ -275,21 +271,6 @@
 
 // Close closes the checkpoint manager.
 func (s *CheckpointManager) Close() {
-<<<<<<< HEAD
-=======
-	s.cancel()
-	s.updaterWg.Wait()
-	s.logger.Info("close checkpoint manager")
-}
-
-// Flush flushed the data and updates checkpoint.
-func (s *CheckpointManager) Flush() {
-	// use FlushModeForceFlushNoImport to finish the flush process timely.
-	_, _, err := s.flushCtrl.Flush(FlushModeForceFlushNoImport)
-	if err != nil {
-		s.logger.Warn("flush local engine failed", zap.Error(err))
-	}
->>>>>>> 7211d3d8
 	s.mu.Lock()
 	s.afterFlush()
 	s.mu.Unlock()
