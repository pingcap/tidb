// Copyright 2023 PingCAP, Inc.
//
// Licensed under the Apache License, Version 2.0 (the "License");
// you may not use this file except in compliance with the License.
// You may obtain a copy of the License at
//
//     http://www.apache.org/licenses/LICENSE-2.0
//
// Unless required by applicable law or agreed to in writing, software
// distributed under the License is distributed on an "AS IS" BASIS,
// WITHOUT WARRANTIES OR CONDITIONS OF ANY KIND, either express or implied.
// See the License for the specific language governing permissions and
// limitations under the License.

package ingest

import (
	"context"
	"encoding/hex"
	"os"
	"path/filepath"
	"strconv"
	"sync"

	"github.com/pingcap/tidb/pkg/ddl/logutil"
	"github.com/pingcap/tidb/pkg/kv"
	"github.com/pingcap/tidb/pkg/lightning/backend/local"
	"github.com/pingcap/tidb/pkg/sessionctx"
	"github.com/pingcap/tidb/pkg/table"
	pd "github.com/tikv/pd/client"
	clientv3 "go.etcd.io/etcd/client/v3"
	"go.uber.org/zap"
)

// MockBackendCtxMgr is a mock backend context manager.
type MockBackendCtxMgr struct {
	sessCtxProvider func() sessionctx.Context
	runningJobs     map[int64]*MockBackendCtx
}

// NewMockBackendCtxMgr creates a new mock backend context manager.
func NewMockBackendCtxMgr(sessCtxProvider func() sessionctx.Context) *MockBackendCtxMgr {
	return &MockBackendCtxMgr{
		sessCtxProvider: sessCtxProvider,
		runningJobs:     make(map[int64]*MockBackendCtx),
	}
}

// CheckMoreTasksAvailable implements BackendCtxMgr.CheckMoreTaskAvailable interface.
func (m *MockBackendCtxMgr) CheckMoreTasksAvailable(context.Context) (bool, error) {
	return len(m.runningJobs) == 0, nil
}

// Register implements BackendCtxMgr.Register interface.
func (m *MockBackendCtxMgr) Register(ctx context.Context, jobID int64, unique bool, etcdClient *clientv3.Client, pdSvcDiscovery pd.ServiceDiscovery, resourceGroupName string) (BackendCtx, error) {
	logutil.DDLIngestLogger().Info("mock backend mgr register", zap.Int64("jobID", jobID))
	if mockCtx, ok := m.runningJobs[jobID]; ok {
		return mockCtx, nil
	}
	sessCtx := m.sessCtxProvider()
	mockCtx := &MockBackendCtx{
		mu:      sync.Mutex{},
		sessCtx: sessCtx,
<<<<<<< HEAD
		unique:  unique,
=======
		jobID:   jobID,
>>>>>>> 12b37d88
	}
	m.runningJobs[jobID] = mockCtx
	return mockCtx, nil
}

// Unregister implements BackendCtxMgr.Unregister interface.
func (m *MockBackendCtxMgr) Unregister(jobID int64) {
	if mCtx, ok := m.runningJobs[jobID]; ok {
		mCtx.sessCtx.StmtCommit(context.Background())
		err := mCtx.sessCtx.CommitTxn(context.Background())
		logutil.DDLIngestLogger().Info("mock backend mgr unregister", zap.Int64("jobID", jobID), zap.Error(err))
		delete(m.runningJobs, jobID)
		if mCtx.checkpointMgr != nil {
			mCtx.checkpointMgr.Close()
		}
	}
}

// Load implements BackendCtxMgr.Load interface.
func (m *MockBackendCtxMgr) Load(jobID int64) (BackendCtx, bool) {
	logutil.DDLIngestLogger().Info("mock backend mgr load", zap.Int64("jobID", jobID))
	if mockCtx, ok := m.runningJobs[jobID]; ok {
		return mockCtx, true
	}
	return nil, false
}

// ResetSessCtx is only used for mocking test.
func (m *MockBackendCtxMgr) ResetSessCtx() {
	for _, mockCtx := range m.runningJobs {
		mockCtx.sessCtx = m.sessCtxProvider()
	}
}

// MockBackendCtx is a mock backend context.
type MockBackendCtx struct {
	sessCtx       sessionctx.Context
	mu            sync.Mutex
	jobID         int64
	checkpointMgr *CheckpointManager
	unique        bool
}

// Register implements BackendCtx.Register interface.
func (m *MockBackendCtx) Register(jobID, indexID int64, _, _ string) (Engine, error) {
	logutil.DDLIngestLogger().Info("mock backend ctx register", zap.Int64("jobID", jobID), zap.Int64("indexID", indexID))
	return &MockEngineInfo{
		sessCtx:     m.sessCtx,
		mu:          &m.mu,
		unique:      m.unique,
		writtenKeys: make(map[string]struct{}),
	}, nil
}

// Unregister implements BackendCtx.Unregister interface.
func (*MockBackendCtx) Unregister(jobID, indexID int64) {
	logutil.DDLIngestLogger().Info("mock backend ctx unregister", zap.Int64("jobID", jobID), zap.Int64("indexID", indexID))
}

// CollectRemoteDuplicateRows implements BackendCtx.CollectRemoteDuplicateRows interface.
func (*MockBackendCtx) CollectRemoteDuplicateRows(indexID int64, _ table.Table) error {
	logutil.DDLIngestLogger().Info("mock backend ctx collect remote duplicate rows", zap.Int64("indexID", indexID))
	return nil
}

// FinishImport implements BackendCtx.FinishImport interface.
func (*MockBackendCtx) FinishImport(indexID int64, _ bool, _ table.Table) error {
	logutil.DDLIngestLogger().Info("mock backend ctx finish import", zap.Int64("indexID", indexID))
	return nil
}

// ResetWorkers implements BackendCtx.ResetWorkers interface.
func (*MockBackendCtx) ResetWorkers(_ int64) {
}

// Flush implements BackendCtx.Flush interface.
func (*MockBackendCtx) Flush(_ int64, _ FlushMode) (flushed bool, imported bool, err error) {
	return false, false, nil
}

// Done implements BackendCtx.Done interface.
func (*MockBackendCtx) Done() bool {
	return false
}

// SetDone implements BackendCtx.SetDone interface.
func (*MockBackendCtx) SetDone() {
}

// AttachCheckpointManager attaches a checkpoint manager to the backend context.
func (m *MockBackendCtx) AttachCheckpointManager(mgr *CheckpointManager) {
	m.checkpointMgr = mgr
}

// GetCheckpointManager returns the checkpoint manager attached to the backend context.
func (m *MockBackendCtx) GetCheckpointManager() *CheckpointManager {
	return m.checkpointMgr
}

// GetLocalBackend returns the local backend.
func (m *MockBackendCtx) GetLocalBackend() *local.Backend {
	b := &local.Backend{}
	b.LocalStoreDir = filepath.Join(os.TempDir(), "mock_backend", strconv.FormatInt(m.jobID, 10))
	return b
}

// MockWriteHook the hook for write in mock engine.
type MockWriteHook func(key, val []byte)

// MockEngineInfo is a mock engine info.
type MockEngineInfo struct {
	sessCtx     sessionctx.Context
	mu          *sync.Mutex
	unique      bool
	writtenKeys map[string]struct{}

	onWrite MockWriteHook
}

// NewMockEngineInfo creates a new mock engine info.
func NewMockEngineInfo(sessCtx sessionctx.Context) *MockEngineInfo {
	return &MockEngineInfo{
		sessCtx: sessCtx,
		mu:      &sync.Mutex{},
	}
}

// Flush implements Engine.Flush interface.
func (*MockEngineInfo) Flush() error {
	return nil
}

// ImportAndClean implements Engine.ImportAndClean interface.
func (*MockEngineInfo) ImportAndClean() error {
	return nil
}

// Clean implements Engine.Clean interface.
func (*MockEngineInfo) Clean() {
}

// SetHook set the write hook.
func (m *MockEngineInfo) SetHook(onWrite func(key, val []byte)) {
	m.onWrite = onWrite
}

// CreateWriter implements Engine.CreateWriter interface.
func (m *MockEngineInfo) CreateWriter(id int) (Writer, error) {
	logutil.DDLIngestLogger().Info("mock engine info create writer", zap.Int("id", id))
	return &MockWriter{
		sessCtx:     m.sessCtx,
		mu:          m.mu,
		onWrite:     m.onWrite,
		writtenKeys: m.writtenKeys,
		unique:      m.unique,
	}, nil
}

// MockWriter is a mock writer.
type MockWriter struct {
	sessCtx     sessionctx.Context
	mu          *sync.Mutex
	unique      bool
	writtenKeys map[string]struct{}
	onWrite     MockWriteHook
}

// WriteRow implements Writer.WriteRow interface.
func (m *MockWriter) WriteRow(_ context.Context, key, idxVal []byte, _ kv.Handle) error {
	logutil.DDLIngestLogger().Info("mock writer write row",
		zap.String("key", hex.EncodeToString(key)),
		zap.String("idxVal", hex.EncodeToString(idxVal)))
	m.mu.Lock()
	defer m.mu.Unlock()

	if m.unique {
		keyStr := hex.EncodeToString(key)
		if _, ok := m.writtenKeys[keyStr]; ok {
			return kv.ErrKeyExists
		}
		m.writtenKeys[keyStr] = struct{}{}
	}

	if m.onWrite != nil {
		m.onWrite(key, idxVal)
		return nil
	}
	txn, err := m.sessCtx.Txn(true)
	if err != nil {
		return err
	}
	err = txn.Set(key, idxVal)
	if err != nil {
		return err
	}
	if MockExecAfterWriteRow != nil {
		MockExecAfterWriteRow()
	}
	return nil
}

// LockForWrite implements Writer.LockForWrite interface.
func (*MockWriter) LockForWrite() func() {
	return func() {}
}

// Close implements Writer.Close interface.
func (*MockWriter) Close(_ context.Context) error {
	return nil
}

// MockExecAfterWriteRow is only used for test.
var MockExecAfterWriteRow func()<|MERGE_RESOLUTION|>--- conflicted
+++ resolved
@@ -61,11 +61,8 @@
 	mockCtx := &MockBackendCtx{
 		mu:      sync.Mutex{},
 		sessCtx: sessCtx,
-<<<<<<< HEAD
 		unique:  unique,
-=======
 		jobID:   jobID,
->>>>>>> 12b37d88
 	}
 	m.runningJobs[jobID] = mockCtx
 	return mockCtx, nil
