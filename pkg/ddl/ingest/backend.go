// Copyright 2022 PingCAP, Inc.
//
// Licensed under the Apache License, Version 2.0 (the "License");
// you may not use this file except in compliance with the License.
// You may obtain a copy of the License at
//
//     http://www.apache.org/licenses/LICENSE-2.0
//
// Unless required by applicable law or agreed to in writing, software
// distributed under the License is distributed on an "AS IS" BASIS,
// WITHOUT WARRANTIES OR CONDITIONS OF ANY KIND, either express or implied.
// See the License for the specific language governing permissions and
// limitations under the License.

package ingest

import (
	"context"
	"fmt"
	"sync"
	"sync/atomic"
	"time"

	"github.com/pingcap/errors"
	"github.com/pingcap/failpoint"
	tikv "github.com/pingcap/tidb/pkg/kv"
	"github.com/pingcap/tidb/pkg/lightning/backend"
	"github.com/pingcap/tidb/pkg/lightning/backend/encode"
	"github.com/pingcap/tidb/pkg/lightning/backend/local"
	"github.com/pingcap/tidb/pkg/lightning/common"
	lightning "github.com/pingcap/tidb/pkg/lightning/config"
	"github.com/pingcap/tidb/pkg/lightning/log"
	"github.com/pingcap/tidb/pkg/meta/model"
	"github.com/pingcap/tidb/pkg/owner"
	"github.com/pingcap/tidb/pkg/parser/mysql"
	"github.com/pingcap/tidb/pkg/parser/terror"
	"github.com/pingcap/tidb/pkg/table"
	"github.com/pingcap/tidb/pkg/util/logutil"
	clientv3 "go.etcd.io/etcd/client/v3"
	atomicutil "go.uber.org/atomic"
	"go.uber.org/zap"
)

// MockDMLExecutionStateBeforeImport is a failpoint to mock the DML execution state before import.
var MockDMLExecutionStateBeforeImport func()

// BackendCtx is the backend context for one add index reorg task.
type BackendCtx interface {
	// Register create a new engineInfo for each index ID and register it to the
	// backend context. If the index ID is already registered, it will return the
	// associated engines. Only one group of index ID is allowed to register for a
	// BackendCtx.
	//
	// Register is only used in local disk based ingest.
	Register(indexIDs []int64, uniques []bool, tbl table.Table) ([]Engine, error)
	// FinishAndUnregisterEngines finishes the task and unregisters all engines that
	// are Register-ed before. It's safe to call it multiple times.
	//
	// FinishAndUnregisterEngines is only used in local disk based ingest.
	FinishAndUnregisterEngines(opt UnregisterOpt) error

	FlushController

	SetIngestTS(ts uint64)

	// GetLocalBackend exposes local.Backend. It's only used in global sort based
	// ingest.
	GetLocalBackend() *local.Backend
	// CollectRemoteDuplicateRows collects duplicate entry error for given index as
	// the supplement of FlushController.Flush.
	//
	// CollectRemoteDuplicateRows is only used in global sort based ingest.
	CollectRemoteDuplicateRows(indexID int64, tbl table.Table) error
}

// FlushMode is used to control how to flush.
type FlushMode byte

const (
	// FlushModeAuto means caller does not enforce any flush, the implementation can
	// decide it.
	FlushModeAuto FlushMode = iota
	// FlushModeForceFlushAndImport means flush and import all data to TiKV.
	FlushModeForceFlushAndImport
)

// litBackendCtx implements BackendCtx.
type litBackendCtx struct {
	engines  map[int64]*engineInfo
	memRoot  MemRoot
	diskRoot DiskRoot
	jobID    int64
	tbl      table.Table
	backend  *local.Backend
	ctx      context.Context
	cfg      *local.BackendConfig
	sysVars  map[string]string

	flushing        atomic.Bool
	timeOfLastFlush atomicutil.Time
	updateInterval  time.Duration
	checkpointMgr   *CheckpointManager
	etcdClient      *clientv3.Client
	initTS          uint64
	ingestTS        atomic.Uint64

	// unregisterMu prevents concurrent calls of `FinishAndUnregisterEngines`.
	// For details, see https://github.com/pingcap/tidb/issues/53843.
	unregisterMu sync.Mutex
}

func (bc *litBackendCtx) handleErrorAfterCollectRemoteDuplicateRows(
	err error,
	indexID int64,
	tbl table.Table,
	hasDupe bool,
) error {
	if err != nil && !common.ErrFoundIndexConflictRecords.Equal(err) {
		logutil.Logger(bc.ctx).Error(LitInfoRemoteDupCheck, zap.Error(err),
			zap.String("table", tbl.Meta().Name.O), zap.Int64("index ID", indexID))
		return errors.Trace(err)
	} else if hasDupe {
		logutil.Logger(bc.ctx).Error(LitErrRemoteDupExistErr,
			zap.String("table", tbl.Meta().Name.O), zap.Int64("index ID", indexID))

		if common.ErrFoundIndexConflictRecords.Equal(err) {
			tErr, ok := errors.Cause(err).(*terror.Error)
			if !ok {
				return errors.Trace(tikv.ErrKeyExists)
			}
			if len(tErr.Args()) != 4 {
				return errors.Trace(tikv.ErrKeyExists)
			}
			//nolint: forcetypeassert
			indexName := tErr.Args()[1].(string)
			//nolint: forcetypeassert
			keyCols := tErr.Args()[2].([]string)
			return errors.Trace(tikv.GenKeyExistsErr(keyCols, indexName))
		}
		return errors.Trace(tikv.ErrKeyExists)
	}
	return nil
}

// CollectRemoteDuplicateRows collects duplicate rows from remote TiKV.
func (bc *litBackendCtx) CollectRemoteDuplicateRows(indexID int64, tbl table.Table) error {
	return bc.collectRemoteDuplicateRows(indexID, tbl)
}

func (bc *litBackendCtx) collectRemoteDuplicateRows(indexID int64, tbl table.Table) error {
	dupeController := bc.backend.GetDupeController(bc.cfg.WorkerConcurrency, nil)
	hasDupe, err := dupeController.CollectRemoteDuplicateRows(bc.ctx, tbl, tbl.Meta().Name.L, &encode.SessionOptions{
		SQLMode:     mysql.ModeStrictAllTables,
		SysVars:     bc.sysVars,
		IndexID:     indexID,
		MinCommitTS: bc.initTS,
	}, lightning.ErrorOnDup)
	return bc.handleErrorAfterCollectRemoteDuplicateRows(err, indexID, tbl, hasDupe)
}

// SetIngestTS sets the ingest TS that will be used by local backend import.
// For standalone local sort, the ingest TS is initialized from checkpoint and
// updated when the watermark is advanced.
// For DXF local sort, the ingest TS is initialized to a fixed value
// from subtasks meta to guarentee it is idempotent.
func (bc *litBackendCtx) SetIngestTS(ts uint64) {
	bc.ingestTS.Store(ts)
}

// Flush implements FlushController.
func (bc *litBackendCtx) Flush(ctx context.Context, mode FlushMode) (flushed, imported bool, err error) {
	shouldFlush, shouldImport := bc.checkFlush(mode)
	if !shouldFlush {
		return false, false, nil
	}
	if !bc.flushing.CompareAndSwap(false, true) {
		return false, false, nil
	}
	defer bc.flushing.Store(false)

	for _, ei := range bc.engines {
		ei.flushLock.Lock()
		//nolint: all_revive,revive
		defer ei.flushLock.Unlock()

		if err = ei.Flush(); err != nil {
			return false, false, err
		}
	}
	bc.timeOfLastFlush.Store(time.Now())

	if !shouldImport {
		return true, false, nil
	}

	if bc.etcdClient != nil {
		key := fmt.Sprintf("/tidb/distributeLock/%d", bc.jobID)
		release, err := owner.AcquireDistributedLock(bc.ctx, bc.etcdClient, key, 10)
		if err != nil {
			return true, false, err
		}
		if release != nil {
			defer release()
		}
	}

	failpoint.Inject("mockDMLExecutionStateBeforeImport", func(_ failpoint.Value) {
		if MockDMLExecutionStateBeforeImport != nil {
			MockDMLExecutionStateBeforeImport()
		}
	})

	for indexID, ei := range bc.engines {
		if err = bc.unsafeImportAndReset(ctx, ei); err != nil {
			if common.ErrFoundDuplicateKeys.Equal(err) {
				idxInfo := model.FindIndexInfoByID(bc.tbl.Meta().Indices, indexID)
				if idxInfo == nil {
					logutil.Logger(bc.ctx).Error(
						"index not found",
						zap.Int64("indexID", indexID))
					err = tikv.ErrKeyExists
				} else {
					err = TryConvertToKeyExistsErr(err, idxInfo, bc.tbl.Meta())
				}
			}
			return true, false, err
		}
	}

<<<<<<< HEAD
=======
	var newTS uint64
	if mgr := bc.GetCheckpointManager(); mgr != nil {
		// for local disk case, we need to refresh TS because duplicate detection
		// requires each ingest to have a unique TS.
		//
		// TODO(lance6716): there's still a chance that data is imported but because of
		// checkpoint is low-watermark, the data will still be imported again with
		// another TS after failover. Need to refine the checkpoint mechanism.
		newTS, err = mgr.refreshTSAndUpdateCP()
		if err == nil {
			for _, ei := range bc.engines {
				err = bc.backend.SetTSAfterResetEngine(ei.uuid, newTS)
				if err != nil {
					return false, false, err
				}
			}
		}
	}

>>>>>>> 53cecc1e
	return true, true, err
}

func (bc *litBackendCtx) unsafeImportAndReset(ctx context.Context, ei *engineInfo) error {
	logger := log.FromContext(bc.ctx).With(
		zap.Stringer("engineUUID", ei.uuid),
	)
	logger.Info(LitInfoUnsafeImport,
		zap.Int64("index ID", ei.indexID),
		zap.String("usage info", bc.diskRoot.UsageInfo()))

	closedEngine := backend.NewClosedEngine(bc.backend, logger, ei.uuid, 0)
	bc.backend.SetIngestTS(ei.uuid, bc.ingestTS.Load())

	regionSplitSize := int64(lightning.SplitRegionSize) * int64(lightning.MaxSplitRegionSizeRatio)
	regionSplitKeys := int64(lightning.SplitRegionKeys)
	if err := closedEngine.Import(ctx, regionSplitSize, regionSplitKeys); err != nil {
		logger.Error(LitErrIngestDataErr, zap.Int64("index ID", ei.indexID),
			zap.String("usage info", bc.diskRoot.UsageInfo()))
		return err
	}

	// TS will be set before local backend import. We don't need to alloc a new one when reset.
	err := bc.backend.ResetEngineSkipAllocTS(ctx, ei.uuid)
	failpoint.Inject("mockResetEngineFailed", func() {
		err = fmt.Errorf("mock reset engine failed")
	})
	if err != nil {
		logger.Error(LitErrResetEngineFail, zap.Int64("index ID", ei.indexID))
		err1 := closedEngine.Cleanup(bc.ctx)
		if err1 != nil {
			logutil.Logger(ei.ctx).Error(LitErrCleanEngineErr, zap.Error(err1),
				zap.Int64("job ID", ei.jobID), zap.Int64("index ID", ei.indexID))
		}
		ei.openedEngine = nil
		return err
	}
	return nil
}

// ForceSyncFlagForTest is a flag to force sync only for test.
var ForceSyncFlagForTest = false

func (bc *litBackendCtx) checkFlush(mode FlushMode) (shouldFlush bool, shouldImport bool) {
	failpoint.Inject("forceSyncFlagForTest", func() {
		// used in a manual test
		ForceSyncFlagForTest = true
	})
	if mode == FlushModeForceFlushAndImport || ForceSyncFlagForTest {
		return true, true
	}
	bc.diskRoot.UpdateUsage()
	shouldImport = bc.diskRoot.ShouldImport()
	interval := bc.updateInterval
	// This failpoint will be manually set through HTTP status port.
	failpoint.Inject("mockSyncIntervalMs", func(val failpoint.Value) {
		if v, ok := val.(int); ok {
			interval = time.Duration(v) * time.Millisecond
		}
	})
	shouldFlush = shouldImport ||
		time.Since(bc.timeOfLastFlush.Load()) >= interval
	return shouldFlush, shouldImport
}

// GetLocalBackend returns the local backend.
func (bc *litBackendCtx) GetLocalBackend() *local.Backend {
	return bc.backend
}<|MERGE_RESOLUTION|>--- conflicted
+++ resolved
@@ -226,29 +226,6 @@
 			return true, false, err
 		}
 	}
-
-<<<<<<< HEAD
-=======
-	var newTS uint64
-	if mgr := bc.GetCheckpointManager(); mgr != nil {
-		// for local disk case, we need to refresh TS because duplicate detection
-		// requires each ingest to have a unique TS.
-		//
-		// TODO(lance6716): there's still a chance that data is imported but because of
-		// checkpoint is low-watermark, the data will still be imported again with
-		// another TS after failover. Need to refine the checkpoint mechanism.
-		newTS, err = mgr.refreshTSAndUpdateCP()
-		if err == nil {
-			for _, ei := range bc.engines {
-				err = bc.backend.SetTSAfterResetEngine(ei.uuid, newTS)
-				if err != nil {
-					return false, false, err
-				}
-			}
-		}
-	}
-
->>>>>>> 53cecc1e
 	return true, true, err
 }
 
@@ -261,7 +238,11 @@
 		zap.String("usage info", bc.diskRoot.UsageInfo()))
 
 	closedEngine := backend.NewClosedEngine(bc.backend, logger, ei.uuid, 0)
-	bc.backend.SetIngestTS(ei.uuid, bc.ingestTS.Load())
+	err := bc.backend.SetTSBeforeImportEngine(ei.uuid, bc.ingestTS.Load())
+	if err != nil {
+		logger.Error("set TS failed", zap.Int64("index ID", ei.indexID))
+		return err
+	}
 
 	regionSplitSize := int64(lightning.SplitRegionSize) * int64(lightning.MaxSplitRegionSizeRatio)
 	regionSplitKeys := int64(lightning.SplitRegionKeys)
@@ -272,7 +253,7 @@
 	}
 
 	// TS will be set before local backend import. We don't need to alloc a new one when reset.
-	err := bc.backend.ResetEngineSkipAllocTS(ctx, ei.uuid)
+	err = bc.backend.ResetEngineSkipAllocTS(ctx, ei.uuid)
 	failpoint.Inject("mockResetEngineFailed", func() {
 		err = fmt.Errorf("mock reset engine failed")
 	})
