--- conflicted
+++ resolved
@@ -1103,15 +1103,12 @@
 		require.Equal(t, 2, len(indexes))
 		require.Equal(t, pmodel.IndexTypeHNSW, indexes[0].Tp)
 		require.Equal(t, model.DistanceMetricCosine, indexes[0].VectorInfo.DistanceMetric)
-<<<<<<< HEAD
+		require.Equal(t, "vector_index", tbl.Meta().Indices[0].Name.O)
+		require.Equal(t, "vector_index_2", tbl.Meta().Indices[1].Name.O)
 		tk.MustExec("insert into t values (1, '[1,2.1,3.3]');")
 		tk.MustQuery("select * from t;").Check(testkit.Rows("1 [1,2.1,3.3]"))
-		tk.MustExec("create view v as select * from tt;")
+		tk.MustExec("create view v as select * from t;")
 		tk.MustQuery("select * from v;").Check(testkit.Rows("1 [1,2.1,3.3]"))
-=======
-		require.Equal(t, "vector_index", tbl.Meta().Indices[0].Name.O)
-		require.Equal(t, "vector_index_2", tbl.Meta().Indices[1].Name.O)
->>>>>>> 1946f92c
 		tk.MustExec(`DROP TABLE t`)
 	}
 
