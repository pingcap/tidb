// Copyright 2017 PingCAP, Inc.
//
// Licensed under the Apache License, Version 2.0 (the "License");
// you may not use this file except in compliance with the License.
// You may obtain a copy of the License at
//
//     http://www.apache.org/licenses/LICENSE-2.0
//
// Unless required by applicable law or agreed to in writing, software
// distributed under the License is distributed on an "AS IS" BASIS,
// WITHOUT WARRANTIES OR CONDITIONS OF ANY KIND, either express or implied.
// See the License for the specific language governing permissions and
// limitations under the License.

package schemaver

import (
	"context"
	"fmt"
	"math"
	"strconv"
	"strings"
	"sync"
	"sync/atomic"
	"time"
	"unsafe"

	"github.com/pingcap/errors"
	"github.com/pingcap/failpoint"
	"github.com/pingcap/tidb/pkg/ddl/logutil"
	"github.com/pingcap/tidb/pkg/ddl/util"
	"github.com/pingcap/tidb/pkg/domain/infosync"
	"github.com/pingcap/tidb/pkg/domain/serverinfo"
	"github.com/pingcap/tidb/pkg/metrics"
	"github.com/pingcap/tidb/pkg/sessionctx/vardef"
	tidbutil "github.com/pingcap/tidb/pkg/util"
	disttaskutil "github.com/pingcap/tidb/pkg/util/disttask"
	"go.etcd.io/etcd/api/v3/mvccpb"
	clientv3 "go.etcd.io/etcd/client/v3"
	"go.etcd.io/etcd/client/v3/concurrency"
	"go.uber.org/zap"
)

const (
	// InitialVersion is the initial schema version for every server.
	// It's exported for testing.
	InitialVersion       = "0"
	putKeyNoRetry        = 1
	keyOpDefaultRetryCnt = 3
	putKeyRetryUnlimited = math.MaxInt64
	checkVersInterval    = 20 * time.Millisecond
	ddlPrompt            = "ddl-syncer"
)

var (
	// CheckVersFirstWaitTime is a waitting time before the owner checks all the servers of the schema version,
	// and it's an exported variable for testing.
	CheckVersFirstWaitTime = 50 * time.Millisecond
)

// SyncSummary is used to summarize the result of schema version synchronization.
type SyncSummary struct {
	// ServerCount is the total number of servers that have been checked.
	ServerCount int
	// AssumedServerCount is the number of assumed servers that have been checked.
	// it's only used in nextgen.
	AssumedServerCount int
}

// String implements fmt.Stringer interface.
func (s *SyncSummary) String() string {
	if s.AssumedServerCount > 0 {
		return fmt.Sprintf("server count: %d, assumed server count: %d", s.ServerCount, s.AssumedServerCount)
	}
	return fmt.Sprintf("server count: %d", s.ServerCount)
}

// Syncer is used to synchronize schema version between the DDL owner and follower.
// DDL owner and follower only depends on a subset of the methods of Syncer.
// DDL owner will use this interface to update the global schema version, and wait
// all followers to update schema to the target version.
// followers use it to receive version change events, reload schema and update their
// version.
type Syncer interface {
	// Init sets the global schema version path to etcd if it isn't exist,
	// then watch this path, and initializes the self schema version to etcd.
	Init(ctx context.Context) error
	// UpdateSelfVersion updates the current version to the self path on etcd.
	UpdateSelfVersion(ctx context.Context, jobID int64, version int64) error
	// OwnerUpdateGlobalVersion updates the latest version to the global path on etcd until updating is successful or the ctx is done.
	OwnerUpdateGlobalVersion(ctx context.Context, version int64) error
	// GlobalVersionCh gets the chan for watching global version.
	GlobalVersionCh() clientv3.WatchChan
	// WatchGlobalSchemaVer watches the global schema version.
	WatchGlobalSchemaVer(ctx context.Context)
	// Done returns a channel that closes when the syncer is no longer being refreshed.
	Done() <-chan struct{}
	// Restart restarts the syncer when it's on longer being refreshed.
	Restart(ctx context.Context) error
	// WaitVersionSynced wait until all servers' current schema version are equal
	// or greater than latestVer.
	// If checkAssumedSvr is true, it will check and wait the assumed keyspace
	// servers too. it's only used on nextgen where MDL is always enabled.
	WaitVersionSynced(ctx context.Context, jobID int64, latestVer int64, checkAssumedSvr bool) (*SyncSummary, error)
	// SyncJobSchemaVerLoop syncs the schema versions on all TiDB nodes for DDL jobs.
	SyncJobSchemaVerLoop(ctx context.Context)
	// Close ends Syncer.
	Close()
}

// nodeVersions is used to record the schema versions of all TiDB nodes for a DDL job.
type nodeVersions struct {
	sync.Mutex
	nodeVersions map[string]int64
	// onceMatchFn is used to check if all the servers report the latest version.
	// If all the servers report the latest version, i.e. return true, it will be
	// set to nil.
	onceMatchFn func(map[string]int64) bool
}

func newNodeVersions(initialCap int, fn func(map[string]int64) bool) *nodeVersions {
	return &nodeVersions{
		nodeVersions: make(map[string]int64, initialCap),
		onceMatchFn:  fn,
	}
}

func (v *nodeVersions) add(nodeID string, ver int64) {
	v.Lock()
	defer v.Unlock()
	v.nodeVersions[nodeID] = ver
	if v.onceMatchFn != nil {
		if ok := v.onceMatchFn(v.nodeVersions); ok {
			v.onceMatchFn = nil
		}
	}
}

func (v *nodeVersions) del(nodeID string) {
	v.Lock()
	defer v.Unlock()
	delete(v.nodeVersions, nodeID)
	// we don't call onceMatchFn here, for only "add" can cause onceMatchFn return
	// true currently.
}

func (v *nodeVersions) len() int {
	v.Lock()
	defer v.Unlock()
	return len(v.nodeVersions)
}

// matchOrSet onceMatchFn must be nil before calling this method.
func (v *nodeVersions) matchOrSet(fn func(nodeVersions map[string]int64) bool) {
	v.Lock()
	defer v.Unlock()
	if ok := fn(v.nodeVersions); !ok {
		v.onceMatchFn = fn
	}
}

func (v *nodeVersions) clearData() {
	v.Lock()
	defer v.Unlock()
	v.nodeVersions = make(map[string]int64, len(v.nodeVersions))
}

func (v *nodeVersions) clearMatchFn() {
	v.Lock()
	defer v.Unlock()
	v.onceMatchFn = nil
}

func (v *nodeVersions) emptyAndNotUsed() bool {
	v.Lock()
	defer v.Unlock()
	return len(v.nodeVersions) == 0 && v.onceMatchFn == nil
}

// for test
func (v *nodeVersions) getMatchFn() func(map[string]int64) bool {
	v.Lock()
	defer v.Unlock()
	return v.onceMatchFn
}

// etcdSyncer is a Syncer based on etcd. used for TiKV store.
type etcdSyncer struct {
	selfSchemaVerPath string
	etcdCli           *clientv3.Client
	session           unsafe.Pointer
	globalVerWatcher  util.Watcher
	ddlID             string

	mu               sync.RWMutex
	jobNodeVersions  map[int64]*nodeVersions
	jobNodeVerPrefix string
}

// NewEtcdSyncer creates a new Syncer.
func NewEtcdSyncer(etcdCli *clientv3.Client, id string) Syncer {
	return &etcdSyncer{
		etcdCli:           etcdCli,
		selfSchemaVerPath: fmt.Sprintf("%s/%s", util.DDLAllSchemaVersions, id),
		globalVerWatcher:  util.NewWatcher(),
		ddlID:             id,

		jobNodeVersions:  make(map[int64]*nodeVersions),
		jobNodeVerPrefix: util.DDLAllSchemaVersionsByJob + "/",
	}
}

// Init implements Syncer.Init interface.
func (s *etcdSyncer) Init(ctx context.Context) error {
	startTime := time.Now()
	var err error
	defer func() {
		metrics.DeploySyncerHistogram.WithLabelValues(metrics.SyncerInit, metrics.RetLabel(err)).Observe(time.Since(startTime).Seconds())
	}()

	_, err = s.etcdCli.Txn(ctx).
		If(clientv3.Compare(clientv3.CreateRevision(util.DDLGlobalSchemaVersion), "=", 0)).
		Then(clientv3.OpPut(util.DDLGlobalSchemaVersion, InitialVersion)).
		Commit()
	if err != nil {
		return errors.Trace(err)
	}
	logPrefix := fmt.Sprintf("[%s] %s", ddlPrompt, s.selfSchemaVerPath)
	session, err := tidbutil.NewSession(ctx, logPrefix, s.etcdCli, tidbutil.NewSessionDefaultRetryCnt, util.SessionTTL)
	if err != nil {
		return errors.Trace(err)
	}
	s.storeSession(session)

	s.globalVerWatcher.Watch(ctx, s.etcdCli, util.DDLGlobalSchemaVersion)

	err = util.PutKVToEtcd(ctx, s.etcdCli, keyOpDefaultRetryCnt, s.selfSchemaVerPath, InitialVersion,
		clientv3.WithLease(s.loadSession().Lease()))
	return errors.Trace(err)
}

func (s *etcdSyncer) loadSession() *concurrency.Session {
	return (*concurrency.Session)(atomic.LoadPointer(&s.session))
}

func (s *etcdSyncer) storeSession(session *concurrency.Session) {
	atomic.StorePointer(&s.session, (unsafe.Pointer)(session))
}

// Done implements Syncer.Done interface.
func (s *etcdSyncer) Done() <-chan struct{} {
	failpoint.Inject("ErrorMockSessionDone", func(val failpoint.Value) {
		if val.(bool) {
			err := s.loadSession().Close()
			logutil.DDLLogger().Error("close session failed", zap.Error(err))
		}
	})

	return s.loadSession().Done()
}

// Restart implements Syncer.Restart interface.
func (s *etcdSyncer) Restart(ctx context.Context) error {
	startTime := time.Now()
	var err error
	defer func() {
		metrics.DeploySyncerHistogram.WithLabelValues(metrics.SyncerRestart, metrics.RetLabel(err)).Observe(time.Since(startTime).Seconds())
	}()

	logPrefix := fmt.Sprintf("[%s] %s", ddlPrompt, s.selfSchemaVerPath)
	// NewSession's context will affect the exit of the session.
	session, err := tidbutil.NewSession(ctx, logPrefix, s.etcdCli, tidbutil.NewSessionRetryUnlimited, util.SessionTTL)
	if err != nil {
		return errors.Trace(err)
	}
	s.storeSession(session)

	childCtx, cancel := context.WithTimeout(ctx, util.KeyOpDefaultTimeout)
	defer cancel()
	err = util.PutKVToEtcd(childCtx, s.etcdCli, putKeyRetryUnlimited, s.selfSchemaVerPath, InitialVersion,
		clientv3.WithLease(s.loadSession().Lease()))

	return errors.Trace(err)
}

// GlobalVersionCh implements Syncer.GlobalVersionCh interface.
func (s *etcdSyncer) GlobalVersionCh() clientv3.WatchChan {
	return s.globalVerWatcher.WatchChan()
}

// WatchGlobalSchemaVer implements Syncer.WatchGlobalSchemaVer interface.
func (s *etcdSyncer) WatchGlobalSchemaVer(ctx context.Context) {
	s.globalVerWatcher.Rewatch(ctx, s.etcdCli, util.DDLGlobalSchemaVersion)
}

// UpdateSelfVersion implements Syncer.UpdateSelfVersion interface.
func (s *etcdSyncer) UpdateSelfVersion(ctx context.Context, jobID int64, version int64) error {
	startTime := time.Now()
	ver := strconv.FormatInt(version, 10)
	var err error
	var path string
	if vardef.IsMDLEnabled() {
		// If jobID is 0, it doesn't need to put into etcd `DDLAllSchemaVersionsByJob` key.
		if jobID == 0 {
			return nil
		}
		path = fmt.Sprintf("%s/%d/%s", util.DDLAllSchemaVersionsByJob, jobID, s.ddlID)
		err = util.PutKVToEtcdMono(ctx, s.etcdCli, keyOpDefaultRetryCnt, path, ver)
	} else {
		path = s.selfSchemaVerPath
		err = util.PutKVToEtcd(ctx, s.etcdCli, putKeyRetryUnlimited, path, ver,
			clientv3.WithLease(s.loadSession().Lease()))
	}

	metrics.UpdateSelfVersionHistogram.WithLabelValues(metrics.RetLabel(err)).Observe(time.Since(startTime).Seconds())
	return errors.Trace(err)
}

// OwnerUpdateGlobalVersion implements Syncer.OwnerUpdateGlobalVersion interface.
func (s *etcdSyncer) OwnerUpdateGlobalVersion(ctx context.Context, version int64) error {
	startTime := time.Now()
	ver := strconv.FormatInt(version, 10)
	// TODO: If the version is larger than the original global version, we need set the version.
	// Otherwise, we'd better set the original global version.
	err := util.PutKVToEtcd(ctx, s.etcdCli, putKeyRetryUnlimited, util.DDLGlobalSchemaVersion, ver)
	metrics.OwnerHandleSyncerHistogram.WithLabelValues(metrics.OwnerUpdateGlobalVersion, metrics.RetLabel(err)).Observe(time.Since(startTime).Seconds())
	return errors.Trace(err)
}

// removeSelfVersionPath remove the self path from etcd.
func (s *etcdSyncer) removeSelfVersionPath() error {
	startTime := time.Now()
	var err error
	defer func() {
		metrics.DeploySyncerHistogram.WithLabelValues(metrics.SyncerClear, metrics.RetLabel(err)).Observe(time.Since(startTime).Seconds())
	}()

	err = util.DeleteKeyFromEtcd(s.selfSchemaVerPath, s.etcdCli, keyOpDefaultRetryCnt, util.KeyOpDefaultTimeout)
	return errors.Trace(err)
}

// WaitVersionSynced implements Syncer.WaitVersionSynced interface.
func (s *etcdSyncer) WaitVersionSynced(ctx context.Context, jobID int64, latestVer int64, checkAssumedSvr bool) (*SyncSummary, error) {
	startTime := time.Now()
	if !vardef.IsMDLEnabled() {
		time.Sleep(CheckVersFirstWaitTime)
	}
	notMatchVerCnt := 0
	intervalCnt := int(time.Second / checkVersInterval)

	var err error
	defer func() {
		metrics.OwnerHandleSyncerHistogram.WithLabelValues(metrics.OwnerCheckAllVersions, metrics.RetLabel(err)).Observe(time.Since(startTime).Seconds())
	}()

	// If MDL is disabled, updatedMap is a cache. We need to ensure all the keys equal to the latest version.
	// We can skip checking the key if it is checked in the cache(set by the previous loop).
	updatedMap := make(map[string]string)
	for {
		if err := ctx.Err(); err != nil {
			// ctx is canceled or timeout.
			return nil, errors.Trace(err)
		}

<<<<<<< HEAD
		if vardef.EnableMDL.Load() {
			res, synced, err := s.waitVersionSyncedWithMDL(ctx, jobID, latestVer, checkAssumedSvr)
			if err != nil {
				return nil, err
=======
		if vardef.IsMDLEnabled() {
			serverInfos, err := infosync.GetServersForISSync(ctx, checkAssumedSvr)
			if err != nil {
				return err
			}
			updatedMap = make(map[string]string)
			instance2id := make(map[string]string)

			for _, info := range serverInfos {
				instance := disttaskutil.GenerateExecID(info)
				// if some node shutdown abnormally and start, we might see some
				// instance with different id, we should use the latest one.
				if id, ok := instance2id[instance]; ok {
					if info.StartTimestamp > serverInfos[id].StartTimestamp {
						// Replace it.
						delete(updatedMap, id)
						updatedMap[info.ID] = getSvrInfoForLog(info)
						instance2id[instance] = info.ID
					}
				} else {
					updatedMap[info.ID] = getSvrInfoForLog(info)
					instance2id[instance] = info.ID
				}
			}
		}

		// Check all schema versions.
		if vardef.IsMDLEnabled() {
			notifyCh := make(chan struct{})
			var unmatchedNodeInfo atomic.Pointer[string]
			matchFn := func(nodeVersions map[string]int64) bool {
				if len(nodeVersions) == 0 {
					return false
				}
				for tidbID, info := range updatedMap {
					if nodeVer, ok := nodeVersions[tidbID]; !ok || nodeVer < latestVer {
						linfo := info
						unmatchedNodeInfo.Store(&linfo)
						return false
					}
				}
				close(notifyCh)
				return true
>>>>>>> 2d07f5c7
			}
			if synced {
				return res, nil
			}
		} else {
			// Get all the schema versions from ETCD.
			resp, err := s.etcdCli.Get(ctx, util.DDLAllSchemaVersions, clientv3.WithPrefix())
			if err != nil {
				logutil.DDLLogger().Info("syncer check all versions failed, continue checking.", zap.Error(err))
				continue
			}
			succ := true
			for _, kv := range resp.Kvs {
				if _, ok := updatedMap[string(kv.Key)]; ok {
					continue
				}

				succ = isUpdatedLatestVersion(string(kv.Key), string(kv.Value), latestVer, notMatchVerCnt, intervalCnt)
				if !succ {
					break
				}
				updatedMap[string(kv.Key)] = ""
			}

			if succ {
				return &SyncSummary{
					ServerCount: len(updatedMap),
				}, nil
			}
			time.Sleep(checkVersInterval)
			notMatchVerCnt++
		}
	}
}

func (s *etcdSyncer) waitVersionSyncedWithMDL(
	ctx context.Context,
	jobID, latestVer int64,
	checkAssumedSvr bool,
) (*SyncSummary, bool, error) {
	serverInfos, err := infosync.GetServersForISSync(ctx, checkAssumedSvr)
	if err != nil {
		return nil, false, err
	}

	// updatedMap is used to check if all the servers report the latest version.
	// it's initialed to record all the server in every loop. We delete one server
	// from it if the server gets the metadata lock, i.e. the server has synced to
	// the 'latestVer' and there are no active sessions accessing tables related
	// to the DDL job with old schema.
	// updatedMap should be empty if all the servers get the metadata lock.
	updatedMap, syncSum := calculateUpdatedMap(serverInfos)

	notifyCh := make(chan struct{})
	var unmatchedNodeInfo atomic.Pointer[string]
	matchFn := func(nodeVersions map[string]int64) bool {
		if len(nodeVersions) == 0 {
			return false
		}
		for tidbID, info := range updatedMap {
			if nodeVer, ok := nodeVersions[tidbID]; !ok || nodeVer < latestVer {
				linfo := info
				unmatchedNodeInfo.Store(&linfo)
				return false
			}
		}
		close(notifyCh)
		return true
	}
	item := s.jobSchemaVerMatchOrSet(jobID, matchFn)
	select {
	case <-notifyCh:
		return syncSum, true, nil
	case <-ctx.Done():
		item.clearMatchFn()
		return nil, false, errors.Trace(ctx.Err())
	case <-time.After(time.Second):
		item.clearMatchFn()
		if info := unmatchedNodeInfo.Load(); info != nil {
			logutil.DDLLogger().Info("syncer check all versions, someone is not synced",
				zap.String("info", *info),
				zap.Int64("ddl job id", jobID),
				zap.Int64("ver", latestVer))
		} else {
			logutil.DDLLogger().Info("syncer check all versions, all nodes are not synced",
				zap.Int64("ddl job id", jobID),
				zap.Int64("ver", latestVer))
		}
	}
	return nil, false, nil
}

// SyncJobSchemaVerLoop implements Syncer.SyncJobSchemaVerLoop interface.
func (s *etcdSyncer) SyncJobSchemaVerLoop(ctx context.Context) {
	for {
		s.syncJobSchemaVer(ctx)
		logutil.DDLLogger().Info("schema version sync loop interrupted, retrying...")
		select {
		case <-ctx.Done():
			return
		case <-time.After(time.Second):
		}
	}
}

func (s *etcdSyncer) syncJobSchemaVer(ctx context.Context) {
	resp, err := s.etcdCli.Get(ctx, s.jobNodeVerPrefix, clientv3.WithPrefix())
	if err != nil {
		logutil.DDLLogger().Info("get all job versions failed", zap.Error(err))
		return
	}
	s.mu.Lock()
	for jobID, item := range s.jobNodeVersions {
		item.clearData()
		// we might miss some DELETE events during retry, some items might be emptyAndNotUsed, remove them.
		if item.emptyAndNotUsed() {
			delete(s.jobNodeVersions, jobID)
		}
	}
	s.mu.Unlock()
	for _, oneKV := range resp.Kvs {
		s.handleJobSchemaVerKV(oneKV, mvccpb.PUT)
	}

	startRev := resp.Header.Revision + 1
	watchCtx, watchCtxCancel := context.WithCancel(ctx)
	defer watchCtxCancel()
	watchCtx = clientv3.WithRequireLeader(watchCtx)
	watchCh := s.etcdCli.Watch(watchCtx, s.jobNodeVerPrefix, clientv3.WithPrefix(), clientv3.WithRev(startRev))
	for {
		var (
			wresp clientv3.WatchResponse
			ok    bool
		)
		select {
		case <-watchCtx.Done():
			return
		case wresp, ok = <-watchCh:
			if !ok {
				// ctx must be cancelled, else we should have received a response
				// with err and caught by below err check.
				return
			}
		}
		failpoint.Inject("mockCompaction", func() {
			wresp.CompactRevision = 123
		})
		if err := wresp.Err(); err != nil {
			logutil.DDLLogger().Warn("watch job version failed", zap.Error(err))
			return
		}
		for _, ev := range wresp.Events {
			s.handleJobSchemaVerKV(ev.Kv, ev.Type)
		}
	}
}

func (s *etcdSyncer) handleJobSchemaVerKV(kv *mvccpb.KeyValue, tp mvccpb.Event_EventType) {
	jobID, tidbID, schemaVer, valid := decodeJobVersionEvent(kv, tp, s.jobNodeVerPrefix)
	if !valid {
		logutil.DDLLogger().Error("invalid job version kv", zap.Stringer("kv", kv), zap.Stringer("type", tp))
		return
	}
	if tp == mvccpb.PUT {
		s.mu.Lock()
		item, exists := s.jobNodeVersions[jobID]
		if !exists {
			item = newNodeVersions(1, nil)
			s.jobNodeVersions[jobID] = item
		}
		s.mu.Unlock()
		item.add(tidbID, schemaVer)
	} else { // DELETE
		s.mu.Lock()
		if item, exists := s.jobNodeVersions[jobID]; exists {
			item.del(tidbID)
			if item.len() == 0 {
				delete(s.jobNodeVersions, jobID)
			}
		}
		s.mu.Unlock()
	}
}

func (s *etcdSyncer) jobSchemaVerMatchOrSet(jobID int64, matchFn func(map[string]int64) bool) *nodeVersions {
	s.mu.Lock()
	defer s.mu.Unlock()

	item, exists := s.jobNodeVersions[jobID]
	if exists {
		item.matchOrSet(matchFn)
	} else {
		item = newNodeVersions(1, matchFn)
		s.jobNodeVersions[jobID] = item
	}
	return item
}

func decodeJobVersionEvent(kv *mvccpb.KeyValue, tp mvccpb.Event_EventType, prefix string) (jobID int64, tidbID string, schemaVer int64, valid bool) {
	left := strings.TrimPrefix(string(kv.Key), prefix)
	parts := strings.Split(left, "/")
	if len(parts) != 2 {
		return 0, "", 0, false
	}
	jobID, err := strconv.ParseInt(parts[0], 10, 64)
	if err != nil {
		return 0, "", 0, false
	}
	// there is no Value in DELETE event, so we need to check it.
	if tp == mvccpb.PUT {
		schemaVer, err = strconv.ParseInt(string(kv.Value), 10, 64)
		if err != nil {
			return 0, "", 0, false
		}
	}
	return jobID, parts[1], schemaVer, true
}

func isUpdatedLatestVersion(key, val string, latestVer int64, notMatchVerCnt, intervalCnt int) bool {
	ver, err := strconv.Atoi(val)
	if err != nil {
		logutil.DDLLogger().Info("syncer check all versions, convert value to int failed, continue checking.",
			zap.String("ddl", key), zap.String("value", val), zap.Error(err))
		return false
	}
	if int64(ver) < latestVer {
		if notMatchVerCnt%intervalCnt == 0 {
			logutil.DDLLogger().Info("syncer check all versions, someone is not synced, continue checking",
				zap.String("ddl", key), zap.Int("currentVer", ver), zap.Int64("latestVer", latestVer))
		}
		return false
	}
	return true
}

func (s *etcdSyncer) Close() {
	err := s.removeSelfVersionPath()
	if err != nil {
		logutil.DDLLogger().Error("remove self version path failed", zap.Error(err))
	}
}

func calculateUpdatedMap(serverInfos map[string]*serverinfo.ServerInfo) (map[string]string, *SyncSummary) {
	updatedMap := make(map[string]string)
	instance2id := make(map[string]string)
	var assumedSvrCount int
	for _, info := range serverInfos {
		instance := disttaskutil.GenerateExecID(info)
		// if some node shutdown abnormally and start, we might see some
		// instance with different id, we should use the latest one.
		if id, ok := instance2id[instance]; ok {
			if info.StartTimestamp > serverInfos[id].StartTimestamp {
				// Replace it.
				delete(updatedMap, id)
				if serverInfos[id].IsAssumed() {
					assumedSvrCount--
				}
				updatedMap[info.ID] = getSvrInfoForLog(info)
				instance2id[instance] = info.ID
				if info.IsAssumed() {
					assumedSvrCount++
				}
			}
		} else {
			updatedMap[info.ID] = getSvrInfoForLog(info)
			instance2id[instance] = info.ID
			if info.IsAssumed() {
				assumedSvrCount++
			}
		}
	}
	return updatedMap, &SyncSummary{
		ServerCount:        len(instance2id),
		AssumedServerCount: assumedSvrCount,
	}
}

func getSvrInfoForLog(info *serverinfo.ServerInfo) string {
	if info.IsAssumed() {
		return fmt.Sprintf("instance ip %s, port %d, id %s, origin keyspace %s", info.IP, info.Port, info.ID, info.Keyspace)
	}
	return fmt.Sprintf("instance ip %s, port %d, id %s", info.IP, info.Port, info.ID)
}<|MERGE_RESOLUTION|>--- conflicted
+++ resolved
@@ -362,56 +362,10 @@
 			return nil, errors.Trace(err)
 		}
 
-<<<<<<< HEAD
-		if vardef.EnableMDL.Load() {
+		if vardef.IsMDLEnabled() {
 			res, synced, err := s.waitVersionSyncedWithMDL(ctx, jobID, latestVer, checkAssumedSvr)
 			if err != nil {
 				return nil, err
-=======
-		if vardef.IsMDLEnabled() {
-			serverInfos, err := infosync.GetServersForISSync(ctx, checkAssumedSvr)
-			if err != nil {
-				return err
-			}
-			updatedMap = make(map[string]string)
-			instance2id := make(map[string]string)
-
-			for _, info := range serverInfos {
-				instance := disttaskutil.GenerateExecID(info)
-				// if some node shutdown abnormally and start, we might see some
-				// instance with different id, we should use the latest one.
-				if id, ok := instance2id[instance]; ok {
-					if info.StartTimestamp > serverInfos[id].StartTimestamp {
-						// Replace it.
-						delete(updatedMap, id)
-						updatedMap[info.ID] = getSvrInfoForLog(info)
-						instance2id[instance] = info.ID
-					}
-				} else {
-					updatedMap[info.ID] = getSvrInfoForLog(info)
-					instance2id[instance] = info.ID
-				}
-			}
-		}
-
-		// Check all schema versions.
-		if vardef.IsMDLEnabled() {
-			notifyCh := make(chan struct{})
-			var unmatchedNodeInfo atomic.Pointer[string]
-			matchFn := func(nodeVersions map[string]int64) bool {
-				if len(nodeVersions) == 0 {
-					return false
-				}
-				for tidbID, info := range updatedMap {
-					if nodeVer, ok := nodeVersions[tidbID]; !ok || nodeVer < latestVer {
-						linfo := info
-						unmatchedNodeInfo.Store(&linfo)
-						return false
-					}
-				}
-				close(notifyCh)
-				return true
->>>>>>> 2d07f5c7
 			}
 			if synced {
 				return res, nil
