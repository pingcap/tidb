// Copyright 2022 PingCAP, Inc.
//
// Licensed under the Apache License, Version 2.0 (the "License");
// you may not use this file except in compliance with the License.
// You may obtain a copy of the License at
//
//     http://www.apache.org/licenses/LICENSE-2.0
//
// Unless required by applicable law or agreed to in writing, software
// distributed under the License is distributed on an "AS IS" BASIS,
// WITHOUT WARRANTIES OR CONDITIONS OF ANY KIND, either express or implied.
// See the License for the specific language governing permissions and
// limitations under the License.

package ddl

import (
	"context"
	"fmt"
	"strings"

	"github.com/pingcap/errors"
	"github.com/pingcap/tidb/pkg/ddl/logutil"
	sess "github.com/pingcap/tidb/pkg/ddl/session"
	"github.com/pingcap/tidb/pkg/kv"
	"github.com/pingcap/tidb/pkg/meta/model"
	"github.com/pingcap/tidb/pkg/parser"
	"github.com/pingcap/tidb/pkg/parser/ast"
	"github.com/pingcap/tidb/pkg/sessionctx"
	"github.com/pingcap/tidb/pkg/util/intest"
	"github.com/pingcap/tidb/pkg/util/mathutil"
	"go.uber.org/zap"
)

func (e *executor) checkDeleteRangeCnt(job *model.Job) {
	actualCnt, err := queryDeleteRangeCnt(e.sessPool, job.ID)
	if err != nil {
		if strings.Contains(err.Error(), "Not Supported") {
			return // For mock session, we don't support executing SQLs.
		}
		logutil.DDLLogger().Error("query delete range count failed", zap.Error(err))
		panic(err)
	}
	expectedCnt, err := expectedDeleteRangeCnt(delRangeCntCtx{idxIDs: map[int64]struct{}{}}, job)
	if err != nil {
		logutil.DDLLogger().Error("decode job's delete range count failed", zap.Error(err))
		panic(err)
	}
	if actualCnt != expectedCnt {
		panic(fmt.Sprintf("expect delete range count %d, actual count %d", expectedCnt, actualCnt))
	}
}

func queryDeleteRangeCnt(sessPool *sess.Pool, jobID int64) (int, error) {
	sctx, _ := sessPool.Get()
	s := sctx.GetSQLExecutor()
	defer func() {
		sessPool.Put(sctx)
	}()

	ctx := kv.WithInternalSourceType(context.Background(), kv.InternalTxnDDL)
	query := `select sum(cnt) from
	(select count(1) cnt from mysql.gc_delete_range where job_id = %? union all
	select count(1) cnt from mysql.gc_delete_range_done where job_id = %?) as gdr;`
	rs, err := s.ExecuteInternal(ctx, query, jobID, jobID)
	if err != nil {
		return 0, errors.Trace(err)
	}
	defer func() {
		_ = rs.Close()
	}()
	req := rs.NewChunk(nil)
	err = rs.Next(context.TODO(), req)
	if err != nil {
		return 0, errors.Trace(err)
	}
	cnt, _ := req.GetRow(0).GetMyDecimal(0).ToInt()
	return int(cnt), nil
}

func expectedDeleteRangeCnt(ctx delRangeCntCtx, job *model.Job) (int, error) {
	if job.State == model.JobStateCancelled {
		// Cancelled job should not have any delete range.
		return 0, nil
	}
	switch job.Type {
	case model.ActionDropSchema:
		args, err := model.GetFinishedDropSchemaArgs(job)
		if err != nil {
			return 0, errors.Trace(err)
		}
		return len(args.AllDroppedTableIDs), nil
	case model.ActionDropTable:
		args, err := model.GetFinishedDropTableArgs(job)
		if err != nil {
			return 0, errors.Trace(err)
		}
		return len(args.OldPartitionIDs) + 1, nil
	case model.ActionTruncateTable, model.ActionTruncateTablePartition:
		args, err := model.GetFinishedTruncateTableArgs(job)
		if err != nil {
			return 0, errors.Trace(err)
		}
		if job.Type == model.ActionTruncateTable {
			return len(args.OldPartitionIDs) + 1, nil
		}
		return len(args.OldPartitionIDs), nil
	case model.ActionDropTablePartition, model.ActionReorganizePartition,
		model.ActionRemovePartitioning, model.ActionAlterTablePartitioning:
		args, err := model.GetFinishedTablePartitionArgs(job)
		if err != nil {
			return 0, errors.Trace(err)
		}
		return len(args.OldPhysicalTblIDs), nil
	case model.ActionAddIndex, model.ActionAddPrimaryKey:
		// In the previous code, we would first try to decode args using finished arguments.
		// If decode failed, then we assume that the job is not finished and decode it again.
		// After switching to v2, we use IsFinishedArg flag to distinguish these two cases.
		args, err := model.GetFinishedAddIndexArgs(job)
		if err != nil {
			_, err := model.GetAddIndexArgs(job)
			if err == nil {
				// This mean this job is not finished, there are nothing need to be added to delete-range table.
				return 0, nil
			}
			return 0, errors.Trace(err)
		}
		ret := 0
		for _, arg := range args.IndexArgs {
			num := mathutil.Max(len(args.PartitionIDs), 1) // Add temporary index to del-range table.
			if arg.IsGlobal {
				num = 1 // Global index only has one del-range.
			}
			if job.State == model.JobStateRollbackDone {
				num *= 2 // Add origin index to del-range table.
			}
			ret += num
		}
		return ret, nil
	case model.ActionDropIndex, model.ActionDropPrimaryKey:
<<<<<<< HEAD
		args, err := model.GetFinishedDropIndexArgs(job)
		if err != nil {
			return 0, errors.Trace(err)
=======
		_, _, _, partitionIDs, hasVectors, err := job.DecodeDropIndexFinishedArgs()
		if err != nil {
			return 0, errors.Trace(err)
		}
		// We don't support drop vector index in multi-schema, so we only check the first one.
		if len(hasVectors) > 0 && hasVectors[0] {
			return 0, nil
>>>>>>> 74034d4a
		}
		return mathutil.Max(len(args.PartitionIDs), 1), nil
	case model.ActionDropColumn:
		args, err := model.GetTableColumnArgs(job)
		if err != nil {
			return 0, errors.Trace(err)
		}

		physicalCnt := mathutil.Max(len(args.PartitionIDs), 1)
		return physicalCnt * len(args.IndexIDs), nil
	case model.ActionModifyColumn:
		var indexIDs []int64
		var partitionIDs []int64
		if err := job.DecodeArgs(&indexIDs, &partitionIDs); err != nil {
			return 0, errors.Trace(err)
		}
		physicalCnt := mathutil.Max(len(partitionIDs), 1)
		return physicalCnt * ctx.deduplicateIdxCnt(indexIDs), nil
	case model.ActionMultiSchemaChange:
		totalExpectedCnt := 0
		for i, sub := range job.MultiSchemaInfo.SubJobs {
			p := sub.ToProxyJob(job, i)
			cnt, err := expectedDeleteRangeCnt(ctx, &p)
			if err != nil {
				return 0, err
			}
			totalExpectedCnt += cnt
		}
		return totalExpectedCnt, nil
	}
	return 0, nil
}

type delRangeCntCtx struct {
	idxIDs map[int64]struct{}
}

func (ctx *delRangeCntCtx) deduplicateIdxCnt(indexIDs []int64) int {
	cnt := 0
	for _, id := range indexIDs {
		if _, ok := ctx.idxIDs[id]; !ok {
			ctx.idxIDs[id] = struct{}{}
			cnt++
		}
	}
	return cnt
}

// checkHistoryJobInTest does some sanity check to make sure something is correct after DDL complete.
// It's only check during the test environment, so it would panic directly.
// These checks may be controlled by configuration in the future.
func (e *executor) checkHistoryJobInTest(ctx sessionctx.Context, historyJob *model.Job) {
	if !intest.InTest {
		return
	}

	// Check delete range.
	if JobNeedGC(historyJob) {
		e.checkDeleteRangeCnt(historyJob)
	}

	// Check binlog.
	if historyJob.BinlogInfo.FinishedTS == 0 {
		panic(fmt.Sprintf("job ID %d, BinlogInfo.FinishedTS is 0", historyJob.ID))
	}

	// Check DDL query.
	switch historyJob.Type {
	case model.ActionUpdateTiFlashReplicaStatus, model.ActionUnlockTable:
		if historyJob.Query != "" {
			panic(fmt.Sprintf("job ID %d, type %s, query %s", historyJob.ID, historyJob.Type.String(), historyJob.Query))
		}
		return
	default:
		if historyJob.Query == "skip" {
			// Skip the check if the test explicitly set the query.
			return
		}
	}
	p := parser.New()
	p.SetSQLMode(ctx.GetSessionVars().SQLMode)
	p.SetParserConfig(ctx.GetSessionVars().BuildParserConfig())
	stmt, _, err := p.ParseSQL(historyJob.Query)
	if err != nil {
		panic(fmt.Sprintf("job ID %d, parse ddl job failed, query %s, err %s", historyJob.ID, historyJob.Query, err.Error()))
	}
	if len(stmt) != 1 && historyJob.Type != model.ActionCreateTables {
		panic(fmt.Sprintf("job ID %d, parse ddl job failed, query %s", historyJob.ID, historyJob.Query))
	}
	for _, st := range stmt {
		switch historyJob.Type {
		case model.ActionCreatePlacementPolicy:
			if _, ok := st.(*ast.CreatePlacementPolicyStmt); !ok {
				panic(fmt.Sprintf("job ID %d, parse ddl job failed, query %s", historyJob.ID, historyJob.Query))
			}
		case model.ActionCreateTable:
			if _, ok := st.(*ast.CreateTableStmt); !ok {
				panic(fmt.Sprintf("job ID %d, parse ddl job failed, query %s", historyJob.ID, historyJob.Query))
			}
		case model.ActionCreateSchema:
			if _, ok := st.(*ast.CreateDatabaseStmt); !ok {
				panic(fmt.Sprintf("job ID %d, parse ddl job failed, query %s", historyJob.ID, historyJob.Query))
			}
		case model.ActionCreateTables:
			_, isCreateTable := st.(*ast.CreateTableStmt)
			_, isCreateSeq := st.(*ast.CreateSequenceStmt)
			_, isCreateView := st.(*ast.CreateViewStmt)
			if !isCreateTable && !isCreateSeq && !isCreateView {
				panic(fmt.Sprintf("job ID %d, parse ddl job failed, query %s", historyJob.ID, historyJob.Query))
			}
		default:
			if _, ok := st.(ast.DDLNode); !ok {
				panic(fmt.Sprintf("job ID %d, parse ddl job failed, query %s", historyJob.ID, historyJob.Query))
			}
		}
	}
}<|MERGE_RESOLUTION|>--- conflicted
+++ resolved
@@ -138,19 +138,13 @@
 		}
 		return ret, nil
 	case model.ActionDropIndex, model.ActionDropPrimaryKey:
-<<<<<<< HEAD
 		args, err := model.GetFinishedDropIndexArgs(job)
 		if err != nil {
 			return 0, errors.Trace(err)
-=======
-		_, _, _, partitionIDs, hasVectors, err := job.DecodeDropIndexFinishedArgs()
-		if err != nil {
-			return 0, errors.Trace(err)
-		}
-		// We don't support drop vector index in multi-schema, so we only check the first one.
-		if len(hasVectors) > 0 && hasVectors[0] {
+		}
+		// If it's a vector index, it needn't to store key ranges to gc_delete_range.
+		if args.IsVector {
 			return 0, nil
->>>>>>> 74034d4a
 		}
 		return mathutil.Max(len(args.PartitionIDs), 1), nil
 	case model.ActionDropColumn:
