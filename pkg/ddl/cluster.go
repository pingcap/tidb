--- conflicted
+++ resolved
@@ -746,11 +746,7 @@
 		return ver, nil
 	// Stage 2, check flashbackTS, close GC and PD schedule, get flashback key ranges.
 	case model.StateDeleteOnly:
-<<<<<<< HEAD
-		if err = checkAndSetFlashbackClusterInfo(w.ctx, sess, jobCtx.store, t, job, args.FlashbackTS); err != nil {
-=======
-		if err = checkAndSetFlashbackClusterInfo(w.ctx, sess, jobCtx.store, jobCtx.metaMut, job, flashbackTS); err != nil {
->>>>>>> 3922a4b1
+		if err = checkAndSetFlashbackClusterInfo(w.ctx, sess, jobCtx.store, jobCtx.metaMut, job, args.FlashbackTS); err != nil {
 			job.State = model.JobStateCancelled
 			return ver, errors.Trace(err)
 		}
