--- conflicted
+++ resolved
@@ -768,11 +768,7 @@
 		return ver, nil
 	// Stage 2, check flashbackTS, close GC and PD schedule, get flashback key ranges.
 	case model.StateDeleteOnly:
-<<<<<<< HEAD
-		if err = checkAndSetFlashbackClusterInfo(w.workCtx, sess, jobCtx.store, t, job, flashbackTS); err != nil {
-=======
-		if err = checkAndSetFlashbackClusterInfo(w.ctx, sess, jobCtx.store, jobCtx.metaMut, job, flashbackTS); err != nil {
->>>>>>> 3922a4b1
+		if err = checkAndSetFlashbackClusterInfo(w.workCtx, sess, jobCtx.store, jobCtx.metaMut, job, flashbackTS); err != nil {
 			job.State = model.JobStateCancelled
 			return ver, errors.Trace(err)
 		}
