--- conflicted
+++ resolved
@@ -264,17 +264,9 @@
 
 	job.State = model.JobStateDone
 	job.SchemaState = model.StatePublic
-<<<<<<< HEAD
 	job.BinlogInfo.SetTableInfos(ver, tableInfos)
 	for i := range tableInfos {
-		createTableEvent := &statsutil.DDLEvent{
-			SchemaChangeEvent: util.NewCreateTableEvent(tableInfos[i]),
-		}
-=======
-	job.BinlogInfo.SetTableInfos(ver, args)
-	for i := range args {
-		createTableEvent := notifier.NewCreateTableEvent(args[i])
->>>>>>> fa8fd91a
+		createTableEvent := notifier.NewCreateTableEvent(tableInfos[i])
 		asyncNotifyEvent(jobCtx, createTableEvent, job)
 	}
 
