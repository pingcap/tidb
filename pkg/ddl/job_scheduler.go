// Copyright 2022 PingCAP, Inc.
//
// Licensed under the Apache License, Version 2.0 (the "License");
// you may not use this file except in compliance with the License.
// You may obtain a copy of the License at
//
//     http://www.apache.org/licenses/LICENSE-2.0
//
// Unless required by applicable law or agreed to in writing, software
// distributed under the License is distributed on an "AS IS" BASIS,
// WITHOUT WARRANTIES OR CONDITIONS OF ANY KIND, either express or implied.
// See the License for the specific language governing permissions and
// limitations under the License.

package ddl

import (
	"context"
	"encoding/hex"
	"encoding/json"
	"fmt"
	"runtime"
	"strconv"
	"strings"
	"sync/atomic"
	"time"

	"github.com/ngaut/pools"
	"github.com/pingcap/errors"
	"github.com/pingcap/failpoint"
	"github.com/pingcap/kvproto/pkg/kvrpcpb"
	"github.com/pingcap/tidb/pkg/ddl/ingest"
	"github.com/pingcap/tidb/pkg/ddl/logutil"
	"github.com/pingcap/tidb/pkg/ddl/schemaver"
	"github.com/pingcap/tidb/pkg/ddl/serverstate"
	sess "github.com/pingcap/tidb/pkg/ddl/session"
	"github.com/pingcap/tidb/pkg/ddl/systable"
	"github.com/pingcap/tidb/pkg/ddl/util"
	"github.com/pingcap/tidb/pkg/kv"
	"github.com/pingcap/tidb/pkg/meta"
	"github.com/pingcap/tidb/pkg/meta/autoid"
	"github.com/pingcap/tidb/pkg/meta/model"
	"github.com/pingcap/tidb/pkg/metrics"
	"github.com/pingcap/tidb/pkg/owner"
	"github.com/pingcap/tidb/pkg/sessionctx/variable"
	"github.com/pingcap/tidb/pkg/table"
	tidbutil "github.com/pingcap/tidb/pkg/util"
	"github.com/pingcap/tidb/pkg/util/dbterror"
	"github.com/pingcap/tidb/pkg/util/generic"
	"github.com/pingcap/tidb/pkg/util/intest"
	tidblogutil "github.com/pingcap/tidb/pkg/util/logutil"
	clientv3 "go.etcd.io/etcd/client/v3"
	"go.uber.org/zap"
)

var (
	// addingDDLJobNotifyKey is the key in etcd to notify DDL scheduler that there
	// is a new DDL job.
	addingDDLJobNotifyKey       = "/tidb/ddl/add_ddl_job_general"
	dispatchLoopWaitingDuration = 1 * time.Second
	schedulerLoopRetryInterval  = time.Second
)

func init() {
	// In test the wait duration can be reduced to make test case run faster
	if intest.InTest {
		dispatchLoopWaitingDuration = 50 * time.Millisecond
	}
}

type jobType int

func (t jobType) String() string {
	switch t {
	case jobTypeGeneral:
		return "general"
	case jobTypeReorg:
		return "reorg"
	}
	return "unknown job type: " + strconv.Itoa(int(t))
}

const (
	jobTypeGeneral jobType = iota
	jobTypeReorg
)

type ownerListener struct {
	ddl          *ddl
	jobSubmitter *JobSubmitter
	ddlExecutor  *executor

	scheduler *jobScheduler
}

var _ owner.Listener = (*ownerListener)(nil)

func (l *ownerListener) OnBecomeOwner() {
	ctx, cancelFunc := context.WithCancelCause(l.ddl.ddlCtx.ctx)
	sysTblMgr := systable.NewManager(l.ddl.sessPool)
	l.scheduler = &jobScheduler{
		schCtx:            ctx,
		cancel:            cancelFunc,
		runningJobs:       newRunningJobs(),
		sysTblMgr:         sysTblMgr,
		schemaLoader:      l.ddl.schemaLoader,
		minJobIDRefresher: l.ddl.minJobIDRefresher,
		unSyncedTracker:   newUnSyncedJobTracker(),
		schemaVerMgr:      newSchemaVersionManager(l.ddl.store),
		schemaVerSyncer:   l.ddl.schemaVerSyncer,

		ddlCtx:         l.ddl.ddlCtx,
		ddlJobNotifyCh: l.jobSubmitter.ddlJobNotifyCh,
		sessPool:       l.ddl.sessPool,
		delRangeMgr:    l.ddl.delRangeMgr,

		ddlJobDoneChMap: l.ddlExecutor.ddlJobDoneChMap,
	}
	l.ddl.reorgCtx.setOwnerTS(time.Now().Unix())
	l.scheduler.start()
}

func (l *ownerListener) OnRetireOwner() {
	if l.scheduler == nil {
		return
	}
	l.scheduler.close()
}

// jobScheduler is used to schedule the DDL jobs, it's only run on the DDL owner.
type jobScheduler struct {
	// *ddlCtx already have context named as "ctx", so we use "schCtx" here to avoid confusion.
	schCtx            context.Context
	cancel            context.CancelCauseFunc
	wg                tidbutil.WaitGroupWrapper
	runningJobs       *runningJobs
	sysTblMgr         systable.Manager
	schemaLoader      SchemaLoader
	minJobIDRefresher *systable.MinJobIDRefresher
	unSyncedTracker   *unSyncedJobTracker
	schemaVerMgr      *schemaVersionManager
	schemaVerSyncer   schemaver.Syncer

	// those fields are created or initialized on start
	reorgWorkerPool      *workerPool
	generalDDLWorkerPool *workerPool
	seqAllocator         atomic.Uint64

	// those fields are shared with 'ddl' instance
	// TODO ddlCtx is too large for here, we should remove dependency on it.
	*ddlCtx
	ddlJobNotifyCh chan struct{}
	sessPool       *sess.Pool
	delRangeMgr    delRangeManager

	// shared with ddl executor and job submitter.
	ddlJobDoneChMap *generic.SyncMap[int64, chan struct{}]
}

func (s *jobScheduler) start() {
	workerFactory := func(tp workerType) func() (pools.Resource, error) {
		return func() (pools.Resource, error) {
			wk := newWorker(s.schCtx, tp, s.sessPool, s.delRangeMgr, s.ddlCtx)
			sessForJob, err := s.sessPool.Get()
			if err != nil {
				return nil, err
			}
			wk.seqAllocator = &s.seqAllocator
			sessForJob.GetSessionVars().SetDiskFullOpt(kvrpcpb.DiskFullOpt_AllowedOnAlmostFull)
			wk.sess = sess.NewSession(sessForJob)
			metrics.DDLCounter.WithLabelValues(fmt.Sprintf("%s_%s", metrics.CreateDDL, wk.String())).Inc()
			return wk, nil
		}
	}
	// reorg worker count at least 1 at most 10.
	reorgCnt := min(max(runtime.GOMAXPROCS(0)/4, 1), reorgWorkerCnt)
	s.reorgWorkerPool = newDDLWorkerPool(pools.NewResourcePool(workerFactory(addIdxWorker), reorgCnt, reorgCnt, 0), jobTypeReorg)
	s.generalDDLWorkerPool = newDDLWorkerPool(pools.NewResourcePool(workerFactory(generalWorker), generalWorkerCnt, generalWorkerCnt, 0), jobTypeGeneral)
	s.wg.RunWithLog(s.scheduleLoop)
	s.wg.RunWithLog(func() {
		s.schemaVerSyncer.SyncJobSchemaVerLoop(s.schCtx)
	})
}

func (s *jobScheduler) close() {
	s.cancel(dbterror.ErrNotOwner)
	s.wg.Wait()
	if s.reorgWorkerPool != nil {
		s.reorgWorkerPool.close()
	}
	if s.generalDDLWorkerPool != nil {
		s.generalDDLWorkerPool.close()
	}
	failpoint.InjectCall("afterSchedulerClose")
}

func hasSysDB(job *model.Job) bool {
	for _, info := range job.GetInvolvingSchemaInfo() {
		if tidbutil.IsSysDB(info.Database) {
			return true
		}
	}
	return false
}

func (s *jobScheduler) processJobDuringUpgrade(sess *sess.Session, job *model.Job) (isRunnable bool, err error) {
	if s.serverStateSyncer.IsUpgradingState() {
		if job.IsPaused() {
			return false, nil
		}
		// We need to turn the 'pausing' job to be 'paused' in ddl worker,
		// and stop the reorganization workers
		if job.IsPausing() || hasSysDB(job) {
			return true, nil
		}
		var errs []error
		// During binary upgrade, pause all running DDL jobs
		errs, err = PauseJobsBySystem(sess.Session(), []int64{job.ID})
		if len(errs) > 0 && errs[0] != nil {
			err = errs[0]
		}

		if err != nil {
			isCannotPauseDDLJobErr := dbterror.ErrCannotPauseDDLJob.Equal(err)
			logutil.DDLUpgradingLogger().Warn("pause the job failed", zap.Stringer("job", job),
				zap.Bool("isRunnable", isCannotPauseDDLJobErr), zap.Error(err))
			if isCannotPauseDDLJobErr {
				return true, nil
			}
		} else {
			logutil.DDLUpgradingLogger().Warn("pause the job successfully", zap.Stringer("job", job))
		}

		return false, nil
	}

	if job.IsPausedBySystem() {
		var errs []error
		errs, err = ResumeJobsBySystem(sess.Session(), []int64{job.ID})
		if len(errs) > 0 && errs[0] != nil {
			logutil.DDLUpgradingLogger().Warn("normal cluster state, resume the job failed", zap.Stringer("job", job), zap.Error(errs[0]))
			return false, errs[0]
		}
		if err != nil {
			logutil.DDLUpgradingLogger().Warn("normal cluster state, resume the job failed", zap.Stringer("job", job), zap.Error(err))
			return false, err
		}
		logutil.DDLUpgradingLogger().Warn("normal cluster state, resume the job successfully", zap.Stringer("job", job))
		return false, errors.Errorf("system paused job:%d need to be resumed", job.ID)
	}

	if job.IsPaused() {
		return false, nil
	}

	return true, nil
}

func (s *jobScheduler) scheduleLoop() {
	const retryInterval = 3 * time.Second
	for {
		err := s.schedule()
		if err == context.Canceled {
			logutil.DDLLogger().Info("scheduleLoop quit due to context canceled")
			return
		}
		logutil.DDLLogger().Warn("scheduleLoop failed, retrying",
			zap.Error(err))

		select {
		case <-s.schCtx.Done():
			logutil.DDLLogger().Info("scheduleLoop quit due to context done")
			return
		case <-time.After(retryInterval):
		}
	}
}

func (s *jobScheduler) schedule() error {
	sessCtx, err := s.sessPool.Get()
	if err != nil {
		return errors.Trace(err)
	}
	defer s.sessPool.Put(sessCtx)
	se := sess.NewSession(sessCtx)
	var notifyDDLJobByEtcdCh clientv3.WatchChan
	if s.etcdCli != nil {
		notifyDDLJobByEtcdCh = s.etcdCli.Watch(s.schCtx, addingDDLJobNotifyKey)
	}
	if err := s.checkAndUpdateClusterState(true); err != nil {
		return errors.Trace(err)
	}
	ticker := time.NewTicker(dispatchLoopWaitingDuration)
	defer ticker.Stop()
	s.mustReloadSchemas()

	for {
		if err := s.schCtx.Err(); err != nil {
			return err
		}
		failpoint.Inject("ownerResignAfterDispatchLoopCheck", func() {
			if ingest.ResignOwnerForTest.Load() {
				err2 := s.ownerManager.ResignOwner(context.Background())
				if err2 != nil {
					logutil.DDLLogger().Info("resign meet error", zap.Error(err2))
				}
				ingest.ResignOwnerForTest.Store(false)
			}
		})
		select {
		case <-s.ddlJobNotifyCh:
		case <-ticker.C:
		case _, ok := <-notifyDDLJobByEtcdCh:
			if !ok {
				logutil.DDLLogger().Warn("start worker watch channel closed", zap.String("watch key", addingDDLJobNotifyKey))
				notifyDDLJobByEtcdCh = s.etcdCli.Watch(s.schCtx, addingDDLJobNotifyKey)
				time.Sleep(time.Second)
				continue
			}
		case <-s.schCtx.Done():
			return s.schCtx.Err()
		}
		if err := s.checkAndUpdateClusterState(false); err != nil {
			continue
		}
		failpoint.InjectCall("beforeLoadAndDeliverJobs")
		if err := s.loadAndDeliverJobs(se); err != nil {
			logutil.SampleLogger().Warn("load and deliver jobs failed", zap.Error(err))
		}
	}
}

// TODO make it run in a separate routine.
func (s *jobScheduler) checkAndUpdateClusterState(needUpdate bool) error {
	select {
	case _, ok := <-s.serverStateSyncer.WatchChan():
		if !ok {
			// TODO serverStateSyncer should only be started when we are the owner, and use
			// the context of scheduler, will refactor it later.
			s.serverStateSyncer.Rewatch(s.ddlCtx.ctx)
		}
	default:
		if !needUpdate {
			return nil
		}
	}

	oldState := s.serverStateSyncer.IsUpgradingState()
	stateInfo, err := s.serverStateSyncer.GetGlobalState(s.schCtx)
	if err != nil {
		logutil.DDLLogger().Warn("get global state failed", zap.Error(err))
		return errors.Trace(err)
	}
	logutil.DDLLogger().Info("get global state and global state change",
		zap.Bool("oldState", oldState), zap.Bool("currState", s.serverStateSyncer.IsUpgradingState()))

	ownerOp := owner.OpNone
	if stateInfo.State == serverstate.StateUpgrading {
		ownerOp = owner.OpSyncUpgradingState
	}
	err = s.ownerManager.SetOwnerOpValue(s.schCtx, ownerOp)
	if err != nil {
		logutil.DDLLogger().Warn("the owner sets global state to owner operator value failed", zap.Error(err))
		return errors.Trace(err)
	}
	logutil.DDLLogger().Info("the owner sets owner operator value", zap.Stringer("ownerOp", ownerOp))
	return nil
}

func (s *jobScheduler) loadAndDeliverJobs(se *sess.Session) error {
	if s.generalDDLWorkerPool.available() == 0 && s.reorgWorkerPool.available() == 0 {
		return nil
	}

	defer s.runningJobs.resetAllPending()

	const getJobSQL = `select reorg, job_meta from mysql.tidb_ddl_job where job_id >= %d %s order by job_id`
	var whereClause string
	if ids := s.runningJobs.allIDs(); len(ids) > 0 {
		whereClause = fmt.Sprintf("and job_id not in (%s)", ids)
	}
	sql := fmt.Sprintf(getJobSQL, s.minJobIDRefresher.GetCurrMinJobID(), whereClause)
	rows, err := se.Execute(context.Background(), sql, "load_ddl_jobs")
	if err != nil {
		return errors.Trace(err)
	}
	for _, row := range rows {
		reorgJob := row.GetInt64(0) == 1
		targetPool := s.generalDDLWorkerPool
		if reorgJob {
			targetPool = s.reorgWorkerPool
		}
		jobBinary := row.GetBytes(1)

		job := model.Job{}
		err = job.Decode(jobBinary)
		if err != nil {
			return errors.Trace(err)
		}
		intest.Assert(job.Version > 0, "job version should be greater than 0")

		involving := job.GetInvolvingSchemaInfo()
		if targetPool.available() == 0 {
			s.runningJobs.addPending(involving)
			continue
		}

		isRunnable, err := s.processJobDuringUpgrade(se, &job)
		if err != nil {
			return errors.Trace(err)
		}
		if !isRunnable {
			s.runningJobs.addPending(involving)
			continue
		}

		if !s.runningJobs.checkRunnable(job.ID, involving) {
			s.runningJobs.addPending(involving)
			continue
		}

		wk, err := targetPool.get()
		if err != nil {
			return errors.Trace(err)
		}
		intest.Assert(wk != nil, "worker should not be nil")
		if wk == nil {
			// should not happen, we have checked available() before, and we are
			// the only routine consumes worker.
			logutil.DDLLogger().Info("no worker available now", zap.Stringer("type", targetPool.tp()))
			s.runningJobs.addPending(involving)
			continue
		}

		s.deliveryJob(wk, targetPool, &job)

		if s.generalDDLWorkerPool.available() == 0 && s.reorgWorkerPool.available() == 0 {
			break
		}
	}
	return nil
}

// mustReloadSchemas is used to reload schema when we become the DDL owner, in case
// the schema version is outdated before we become the owner.
// It will keep reloading schema until either success or context done.
// Domain also have a similar method 'mustReload', but its methods don't accept context.
func (s *jobScheduler) mustReloadSchemas() {
	for {
		err := s.schemaLoader.Reload()
		if err == nil {
			return
		}
		logutil.DDLLogger().Warn("reload schema failed, will retry later", zap.Error(err))
		select {
		case <-s.schCtx.Done():
			return
		case <-time.After(schedulerLoopRetryInterval):
		}
	}
}

// deliveryJob deliver the job to the worker to run it asynchronously.
// the worker will run the job until it's finished, paused or another owner takes
// over and finished it.
func (s *jobScheduler) deliveryJob(wk *worker, pool *workerPool, job *model.Job) {
	failpoint.InjectCall("beforeDeliveryJob", job)
	injectFailPointForGetJob(job)
	jobID, involvedSchemaInfos := job.ID, job.GetInvolvingSchemaInfo()
	s.runningJobs.addRunning(jobID, involvedSchemaInfos)
	metrics.DDLRunningJobCount.WithLabelValues(pool.tp().String()).Inc()
	jobCtx := s.getJobRunCtx(job.ID, job.TraceInfo)
	s.wg.Run(func() {
		defer func() {
			r := recover()
			if r != nil {
				logutil.DDLLogger().Error("panic in deliveryJob", zap.Any("recover", r), zap.Stack("stack"))
			}
			failpoint.InjectCall("afterDeliveryJob", job)
			// Because there is a gap between `allIDs()` and `checkRunnable()`,
			// we append unfinished job to pending atomically to prevent `getJob()`
			// chosing another runnable job that involves the same schema object.
			moveRunningJobsToPending := r != nil || (job != nil && !job.IsFinished())
			s.runningJobs.finishOrPendJob(jobID, involvedSchemaInfos, moveRunningJobsToPending)
			asyncNotify(s.ddlJobNotifyCh)
			metrics.DDLRunningJobCount.WithLabelValues(pool.tp().String()).Dec()
			pool.put(wk)
		}()
		for {
			err := s.transitOneJobStepAndWaitSync(wk, jobCtx, job)
			if err != nil {
				logutil.DDLLogger().Info("run job failed", zap.Error(err), zap.Stringer("job", job))
			} else if job.InFinalState() {
				return
			}
			// we have to refresh the job, to handle cases like job cancel or pause
			// or the job is finished by another owner.
			// TODO for JobStateRollbackDone we have to query 1 additional time when the
			// job is already moved to history.
			failpoint.InjectCall("beforeRefreshJob", job)
			for {
				job, err = s.sysTblMgr.GetJobByID(s.schCtx, jobID)
				failpoint.InjectCall("mockGetJobByIDFail", &err)
				if err == nil {
					break
				}

				if err == systable.ErrNotFound {
					logutil.DDLLogger().Info("job not found, might already finished",
						zap.Int64("job_id", jobID))
					return
				}
				logutil.DDLLogger().Error("get job failed", zap.Int64("job_id", jobID), zap.Error(err))
				select {
				case <-s.schCtx.Done():
					return
				case <-time.After(500 * time.Millisecond):
					continue
				}
			}
		}
	})
}

func (s *jobScheduler) getJobRunCtx(jobID int64, traceInfo *model.TraceInfo) *jobContext {
	ch, _ := s.ddlJobDoneChMap.Load(jobID)
	return &jobContext{
		ctx:                  s.schCtx,
		unSyncedJobTracker:   s.unSyncedTracker,
		schemaVersionManager: s.schemaVerMgr,
		infoCache:            s.infoCache,
		autoidCli:            s.autoidCli,
		store:                s.store,
		schemaVerSyncer:      s.schemaVerSyncer,

		notifyCh: ch,
		logger: tidblogutil.LoggerWithTraceInfo(
			logutil.DDLLogger().With(zap.Int64("jobID", jobID)),
			traceInfo,
		),

		oldDDLCtx: s.ddlCtx,
	}
}

// transitOneJobStepAndWaitSync runs one step of the DDL job, persist it and
// waits for other TiDB node to synchronize.
func (s *jobScheduler) transitOneJobStepAndWaitSync(wk *worker, jobCtx *jobContext, job *model.Job) error {
	failpoint.InjectCall("beforeRunOneJobStep")
	ownerID := s.ownerManager.ID()
	// suppose we failed to sync version last time, we need to check and sync it
	// before run to maintain the 2-version invariant.
	// if owner not change, we need try to sync when it's un-synced.
	// if owner changed, we need to try sync it if the job is not started by
	// current owner.
	if jobCtx.isUnSynced(job.ID) || (job.Started() && !jobCtx.maybeAlreadyRunOnce(job.ID)) {
		if variable.EnableMDL.Load() {
			version, err := s.sysTblMgr.GetMDLVer(s.schCtx, job.ID)
			if err == nil {
				err = waitVersionSynced(jobCtx, job, version)
				if err != nil {
					return err
				}
				s.cleanMDLInfo(job, ownerID)
			} else if err != systable.ErrNotFound {
				jobCtx.logger.Warn("check MDL info failed", zap.Error(err))
				return err
			}
		} else {
			err := waitVersionSyncedWithoutMDL(jobCtx, job)
			if err != nil {
				time.Sleep(time.Second)
				return err
			}
		}
		jobCtx.setAlreadyRunOnce(job.ID)
	}

	schemaVer, err := wk.transitOneJobStep(jobCtx, job)
	if err != nil {
		jobCtx.logger.Info("handle ddl job failed", zap.Error(err), zap.Stringer("job", job))
		return err
	}
	failpoint.Inject("mockDownBeforeUpdateGlobalVersion", func(val failpoint.Value) {
		if val.(bool) {
			if mockDDLErrOnce == 0 {
				mockDDLErrOnce = schemaVer
				failpoint.Return(errors.New("mock down before update global version"))
			}
		}
	})

	failpoint.InjectCall("beforeWaitSchemaChanged", job, schemaVer)
	// Here means the job enters another state (delete only, write only, public, etc...) or is cancelled.
	// If the job is done or still running or rolling back, we will wait 2 * lease time or util MDL synced to guarantee other servers to update
	// the newest schema.
	if err = updateGlobalVersionAndWaitSynced(jobCtx, schemaVer, job); err != nil {
		return err
	}
	s.cleanMDLInfo(job, ownerID)
	jobCtx.removeUnSynced(job.ID)

	failpoint.InjectCall("onJobUpdated", job)
	return nil
}

// cleanMDLInfo cleans metadata lock info.
func (s *jobScheduler) cleanMDLInfo(job *model.Job, ownerID string) {
	if !variable.EnableMDL.Load() {
		return
	}
	var sql string
	if tidbutil.IsSysDB(strings.ToLower(job.SchemaName)) {
		// DDLs that modify system tables could only happen in upgrade process,
		// we should not reference 'owner_id'. Otherwise, there is a circular blocking problem.
		sql = fmt.Sprintf("delete from mysql.tidb_mdl_info where job_id = %d", job.ID)
	} else {
		sql = fmt.Sprintf("delete from mysql.tidb_mdl_info where job_id = %d and owner_id = '%s'", job.ID, ownerID)
	}
	sctx, _ := s.sessPool.Get()
	defer s.sessPool.Put(sctx)
	se := sess.NewSession(sctx)
	se.GetSessionVars().SetDiskFullOpt(kvrpcpb.DiskFullOpt_AllowedOnAlmostFull)
	_, err := se.Execute(s.schCtx, sql, "delete-mdl-info")
	if err != nil {
		logutil.DDLLogger().Warn("unexpected error when clean mdl info", zap.Int64("job ID", job.ID), zap.Error(err))
		return
	}
	// TODO we need clean it when version of JobStateRollbackDone is synced also.
	if job.State == model.JobStateSynced && s.etcdCli != nil {
		path := fmt.Sprintf("%s/%d/", util.DDLAllSchemaVersionsByJob, job.ID)
		_, err = s.etcdCli.Delete(s.schCtx, path, clientv3.WithPrefix())
		if err != nil {
			logutil.DDLLogger().Warn("delete versions failed", zap.Int64("job ID", job.ID), zap.Error(err))
		}
	}
}

func (d *ddl) getTableByTxn(r autoid.Requirement, schemaID, tableID int64) (*model.DBInfo, table.Table, error) {
	var tbl table.Table
	var dbInfo *model.DBInfo
	err := kv.RunInNewTxn(d.ctx, r.Store(), false, func(_ context.Context, txn kv.Transaction) error {
		t := meta.NewMutator(txn)
		var err1 error
		dbInfo, err1 = t.GetDatabase(schemaID)
		if err1 != nil {
			return errors.Trace(err1)
		}
		tblInfo, err1 := getTableInfo(t, tableID, schemaID)
		if err1 != nil {
			return errors.Trace(err1)
		}
		tbl, err1 = getTable(r, schemaID, tblInfo)
		return errors.Trace(err1)
	})
	return dbInfo, tbl, err
}

<<<<<<< HEAD
const (
	addDDLJobSQL    = "insert into mysql.tidb_ddl_job(job_id, reorg, schema_ids, table_ids, job_meta, type, processing) values"
	updateDDLJobSQL = "update mysql.tidb_ddl_job set job_meta = %s where job_id = %d"
)

func insertDDLJobs2Table(ctx context.Context, se *sess.Session, jobWs ...*JobWrapper) error {
	failpoint.Inject("mockAddBatchDDLJobsErr", func(val failpoint.Value) {
		if val.(bool) {
			failpoint.Return(errors.Errorf("mockAddBatchDDLJobsErr"))
		}
	})
	if len(jobWs) == 0 {
		return nil
	}
	var sql bytes.Buffer
	sql.WriteString(addDDLJobSQL)
	for i, jobW := range jobWs {
		// TODO remove this check when all job type pass args in this way.
		if jobW.JobArgs != nil {
			jobW.FillArgs(jobW.JobArgs)
		}
		// TODO(joechenrh): remove this later.
		jobW.UpdateRawArgs = true
		injectModifyJobArgFailPoint(jobWs)
		b, err := jobW.Encode()
		if err != nil {
			return err
		}
		if i != 0 {
			sql.WriteString(",")
		}
		fmt.Fprintf(&sql, "(%d, %t, %s, %s, %s, %d, %t)", jobW.ID, jobW.MayNeedReorg(),
			strconv.Quote(job2SchemaIDs(jobW)), strconv.Quote(job2TableIDs(jobW)),
			util.WrapKey2String(b), jobW.Type, jobW.Started())
	}
	se.GetSessionVars().SetDiskFullOpt(kvrpcpb.DiskFullOpt_AllowedOnAlmostFull)
	_, err := se.Execute(ctx, sql.String(), "insert_job")
	logutil.DDLLogger().Debug("add job to mysql.tidb_ddl_job table", zap.String("sql", sql.String()))
	return errors.Trace(err)
}

func makeStringForIDs(ids []int64) string {
	set := make(map[int64]struct{}, len(ids))
	for _, id := range ids {
		set[id] = struct{}{}
	}

	s := make([]string, 0, len(set))
	for id := range set {
		s = append(s, strconv.FormatInt(id, 10))
	}
	slices.Sort(s)
	return strings.Join(s, ",")
}

func job2SchemaIDs(jobW *JobWrapper) string {
	switch jobW.Type {
	case model.ActionRenameTables:
		var ids []int64
		arg := jobW.JobArgs.(*model.RenameTablesArgs)
		ids = make([]int64, 0, len(arg.RenameTableInfos)*2)
		for _, info := range arg.RenameTableInfos {
			ids = append(ids, info.OldSchemaID, info.NewSchemaID)
		}
		return makeStringForIDs(ids)
	case model.ActionRenameTable:
		oldSchemaID := jobW.JobArgs.(*model.RenameTableArgs).OldSchemaID
		ids := []int64{oldSchemaID, jobW.SchemaID}
		return makeStringForIDs(ids)
	case model.ActionExchangeTablePartition:
		args := jobW.JobArgs.(*model.ExchangeTablePartitionArgs)
		return makeStringForIDs([]int64{jobW.SchemaID, args.PTSchemaID})
	default:
		return strconv.FormatInt(jobW.SchemaID, 10)
	}
}

func job2TableIDs(jobW *JobWrapper) string {
	switch jobW.Type {
	case model.ActionRenameTables:
		var ids []int64
		arg := jobW.JobArgs.(*model.RenameTablesArgs)
		ids = make([]int64, 0, len(arg.RenameTableInfos))
		for _, info := range arg.RenameTableInfos {
			ids = append(ids, info.TableID)
		}
		return makeStringForIDs(ids)
	case model.ActionExchangeTablePartition:
		args := jobW.JobArgs.(*model.ExchangeTablePartitionArgs)
		return makeStringForIDs([]int64{jobW.TableID, args.PTTableID})
	case model.ActionTruncateTable:
		newTableID := jobW.JobArgs.(*model.TruncateTableArgs).NewTableID
		return strconv.FormatInt(jobW.TableID, 10) + "," + strconv.FormatInt(newTableID, 10)
	default:
		return strconv.FormatInt(jobW.TableID, 10)
	}
}

=======
>>>>>>> 025c2a3c
func updateDDLJob2Table(
	ctx context.Context,
	se *sess.Session,
	job *model.Job,
) error {
	b, err := job.Encode()
	if err != nil {
		return err
	}
	sql := fmt.Sprintf("update mysql.tidb_ddl_job set job_meta = %s where job_id = %d", util.WrapKey2String(b), job.ID)
	_, err = se.Execute(ctx, sql, "update_job")
	return errors.Trace(err)
}

// getDDLReorgHandle gets DDL reorg handle.
func getDDLReorgHandle(se *sess.Session, job *model.Job) (element *meta.Element,
	startKey, endKey kv.Key, physicalTableID int64, err error) {
	sql := fmt.Sprintf("select ele_id, ele_type, start_key, end_key, physical_id, reorg_meta from mysql.tidb_ddl_reorg where job_id = %d", job.ID)
	ctx := kv.WithInternalSourceType(context.Background(), getDDLRequestSource(job.Type))
	rows, err := se.Execute(ctx, sql, "get_handle")
	if err != nil {
		return nil, nil, nil, 0, err
	}
	if len(rows) == 0 {
		return nil, nil, nil, 0, meta.ErrDDLReorgElementNotExist
	}
	id := rows[0].GetInt64(0)
	tp := rows[0].GetBytes(1)
	element = &meta.Element{
		ID:      id,
		TypeKey: tp,
	}
	startKey = rows[0].GetBytes(2)
	endKey = rows[0].GetBytes(3)
	physicalTableID = rows[0].GetInt64(4)
	return
}

func getImportedKeyFromCheckpoint(se *sess.Session, job *model.Job) (imported kv.Key, physicalTableID int64, err error) {
	sql := fmt.Sprintf("select reorg_meta from mysql.tidb_ddl_reorg where job_id = %d", job.ID)
	ctx := kv.WithInternalSourceType(context.Background(), getDDLRequestSource(job.Type))
	rows, err := se.Execute(ctx, sql, "get_handle")
	if err != nil {
		return nil, 0, err
	}
	if len(rows) == 0 {
		return nil, 0, meta.ErrDDLReorgElementNotExist
	}
	if !rows[0].IsNull(0) {
		rawReorgMeta := rows[0].GetBytes(0)
		var reorgMeta ingest.JobReorgMeta
		err = json.Unmarshal(rawReorgMeta, &reorgMeta)
		if err != nil {
			return nil, 0, errors.Trace(err)
		}
		if cp := reorgMeta.Checkpoint; cp != nil {
			logutil.DDLIngestLogger().Info("resume physical table ID from checkpoint",
				zap.Int64("jobID", job.ID),
				zap.String("global sync key", hex.EncodeToString(cp.GlobalSyncKey)),
				zap.Int64("checkpoint physical ID", cp.PhysicalID))
			return cp.GlobalSyncKey, cp.PhysicalID, nil
		}
	}
	return
}

// updateDDLReorgHandle update startKey, endKey physicalTableID and element of the handle.
// Caller should wrap this in a separate transaction, to avoid conflicts.
func updateDDLReorgHandle(se *sess.Session, jobID int64, startKey kv.Key, endKey kv.Key, physicalTableID int64, element *meta.Element) error {
	sql := fmt.Sprintf("update mysql.tidb_ddl_reorg set ele_id = %d, ele_type = %s, start_key = %s, end_key = %s, physical_id = %d where job_id = %d",
		element.ID, util.WrapKey2String(element.TypeKey), util.WrapKey2String(startKey), util.WrapKey2String(endKey), physicalTableID, jobID)
	_, err := se.Execute(context.Background(), sql, "update_handle")
	return err
}

// initDDLReorgHandle initializes the handle for ddl reorg.
func initDDLReorgHandle(s *sess.Session, jobID int64, startKey kv.Key, endKey kv.Key, physicalTableID int64, element *meta.Element) error {
	rawReorgMeta, err := json.Marshal(ingest.JobReorgMeta{
		Checkpoint: &ingest.ReorgCheckpoint{
			PhysicalID: physicalTableID,
			Version:    ingest.JobCheckpointVersionCurrent,
		}})
	if err != nil {
		return errors.Trace(err)
	}
	del := fmt.Sprintf("delete from mysql.tidb_ddl_reorg where job_id = %d", jobID)
	ins := fmt.Sprintf("insert into mysql.tidb_ddl_reorg(job_id, ele_id, ele_type, start_key, end_key, physical_id, reorg_meta) values (%d, %d, %s, %s, %s, %d, %s)",
		jobID, element.ID, util.WrapKey2String(element.TypeKey), util.WrapKey2String(startKey), util.WrapKey2String(endKey), physicalTableID, util.WrapKey2String(rawReorgMeta))
	return s.RunInTxn(func(se *sess.Session) error {
		_, err := se.Execute(context.Background(), del, "init_handle")
		if err != nil {
			logutil.DDLLogger().Info("initDDLReorgHandle failed to delete", zap.Int64("jobID", jobID), zap.Error(err))
		}
		_, err = se.Execute(context.Background(), ins, "init_handle")
		return err
	})
}

// deleteDDLReorgHandle deletes the handle for ddl reorg.
func removeDDLReorgHandle(se *sess.Session, job *model.Job, elements []*meta.Element) error {
	if len(elements) == 0 {
		return nil
	}
	sql := fmt.Sprintf("delete from mysql.tidb_ddl_reorg where job_id = %d", job.ID)
	return se.RunInTxn(func(se *sess.Session) error {
		_, err := se.Execute(context.Background(), sql, "remove_handle")
		return err
	})
}

// removeReorgElement removes the element from ddl reorg, it is the same with removeDDLReorgHandle, only used in failpoint
func removeReorgElement(se *sess.Session, job *model.Job) error {
	sql := fmt.Sprintf("delete from mysql.tidb_ddl_reorg where job_id = %d", job.ID)
	return se.RunInTxn(func(se *sess.Session) error {
		_, err := se.Execute(context.Background(), sql, "remove_handle")
		return err
	})
}

// cleanDDLReorgHandles removes handles that are no longer needed.
func cleanDDLReorgHandles(se *sess.Session, job *model.Job) error {
	sql := "delete from mysql.tidb_ddl_reorg where job_id = " + strconv.FormatInt(job.ID, 10)
	return se.RunInTxn(func(se *sess.Session) error {
		_, err := se.Execute(context.Background(), sql, "clean_handle")
		return err
	})
}

func getJobsBySQL(
	ctx context.Context,
	se *sess.Session,
	tbl, condition string,
) ([]*model.Job, error) {
	rows, err := se.Execute(ctx, fmt.Sprintf("select job_meta from mysql.%s where %s", tbl, condition), "get_job")
	if err != nil {
		return nil, errors.Trace(err)
	}
	jobs := make([]*model.Job, 0, 16)
	for _, row := range rows {
		jobBinary := row.GetBytes(0)
		job := model.Job{}
		err := job.Decode(jobBinary)
		if err != nil {
			return nil, errors.Trace(err)
		}
		jobs = append(jobs, &job)
	}
	return jobs, nil
}<|MERGE_RESOLUTION|>--- conflicted
+++ resolved
@@ -656,107 +656,6 @@
 	return dbInfo, tbl, err
 }
 
-<<<<<<< HEAD
-const (
-	addDDLJobSQL    = "insert into mysql.tidb_ddl_job(job_id, reorg, schema_ids, table_ids, job_meta, type, processing) values"
-	updateDDLJobSQL = "update mysql.tidb_ddl_job set job_meta = %s where job_id = %d"
-)
-
-func insertDDLJobs2Table(ctx context.Context, se *sess.Session, jobWs ...*JobWrapper) error {
-	failpoint.Inject("mockAddBatchDDLJobsErr", func(val failpoint.Value) {
-		if val.(bool) {
-			failpoint.Return(errors.Errorf("mockAddBatchDDLJobsErr"))
-		}
-	})
-	if len(jobWs) == 0 {
-		return nil
-	}
-	var sql bytes.Buffer
-	sql.WriteString(addDDLJobSQL)
-	for i, jobW := range jobWs {
-		// TODO remove this check when all job type pass args in this way.
-		if jobW.JobArgs != nil {
-			jobW.FillArgs(jobW.JobArgs)
-		}
-		// TODO(joechenrh): remove this later.
-		jobW.UpdateRawArgs = true
-		injectModifyJobArgFailPoint(jobWs)
-		b, err := jobW.Encode()
-		if err != nil {
-			return err
-		}
-		if i != 0 {
-			sql.WriteString(",")
-		}
-		fmt.Fprintf(&sql, "(%d, %t, %s, %s, %s, %d, %t)", jobW.ID, jobW.MayNeedReorg(),
-			strconv.Quote(job2SchemaIDs(jobW)), strconv.Quote(job2TableIDs(jobW)),
-			util.WrapKey2String(b), jobW.Type, jobW.Started())
-	}
-	se.GetSessionVars().SetDiskFullOpt(kvrpcpb.DiskFullOpt_AllowedOnAlmostFull)
-	_, err := se.Execute(ctx, sql.String(), "insert_job")
-	logutil.DDLLogger().Debug("add job to mysql.tidb_ddl_job table", zap.String("sql", sql.String()))
-	return errors.Trace(err)
-}
-
-func makeStringForIDs(ids []int64) string {
-	set := make(map[int64]struct{}, len(ids))
-	for _, id := range ids {
-		set[id] = struct{}{}
-	}
-
-	s := make([]string, 0, len(set))
-	for id := range set {
-		s = append(s, strconv.FormatInt(id, 10))
-	}
-	slices.Sort(s)
-	return strings.Join(s, ",")
-}
-
-func job2SchemaIDs(jobW *JobWrapper) string {
-	switch jobW.Type {
-	case model.ActionRenameTables:
-		var ids []int64
-		arg := jobW.JobArgs.(*model.RenameTablesArgs)
-		ids = make([]int64, 0, len(arg.RenameTableInfos)*2)
-		for _, info := range arg.RenameTableInfos {
-			ids = append(ids, info.OldSchemaID, info.NewSchemaID)
-		}
-		return makeStringForIDs(ids)
-	case model.ActionRenameTable:
-		oldSchemaID := jobW.JobArgs.(*model.RenameTableArgs).OldSchemaID
-		ids := []int64{oldSchemaID, jobW.SchemaID}
-		return makeStringForIDs(ids)
-	case model.ActionExchangeTablePartition:
-		args := jobW.JobArgs.(*model.ExchangeTablePartitionArgs)
-		return makeStringForIDs([]int64{jobW.SchemaID, args.PTSchemaID})
-	default:
-		return strconv.FormatInt(jobW.SchemaID, 10)
-	}
-}
-
-func job2TableIDs(jobW *JobWrapper) string {
-	switch jobW.Type {
-	case model.ActionRenameTables:
-		var ids []int64
-		arg := jobW.JobArgs.(*model.RenameTablesArgs)
-		ids = make([]int64, 0, len(arg.RenameTableInfos))
-		for _, info := range arg.RenameTableInfos {
-			ids = append(ids, info.TableID)
-		}
-		return makeStringForIDs(ids)
-	case model.ActionExchangeTablePartition:
-		args := jobW.JobArgs.(*model.ExchangeTablePartitionArgs)
-		return makeStringForIDs([]int64{jobW.TableID, args.PTTableID})
-	case model.ActionTruncateTable:
-		newTableID := jobW.JobArgs.(*model.TruncateTableArgs).NewTableID
-		return strconv.FormatInt(jobW.TableID, 10) + "," + strconv.FormatInt(newTableID, 10)
-	default:
-		return strconv.FormatInt(jobW.TableID, 10)
-	}
-}
-
-=======
->>>>>>> 025c2a3c
 func updateDDLJob2Table(
 	ctx context.Context,
 	se *sess.Session,
