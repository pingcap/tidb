// Copyright 2022 PingCAP, Inc.
//
// Licensed under the Apache License, Version 2.0 (the "License");
// you may not use this file except in compliance with the License.
// You may obtain a copy of the License at
//
//     http://www.apache.org/licenses/LICENSE-2.0
//
// Unless required by applicable law or agreed to in writing, software
// distributed under the License is distributed on an "AS IS" BASIS,
// WITHOUT WARRANTIES OR CONDITIONS OF ANY KIND, either express or implied.
// See the License for the specific language governing permissions and
// limitations under the License.

package ddl

import (
	"bytes"
	"context"
	"encoding/hex"
	"encoding/json"
	"fmt"
	"runtime"
	"slices"
	"strconv"
	"strings"
	"sync/atomic"
	"time"

	"github.com/ngaut/pools"
	"github.com/pingcap/errors"
	"github.com/pingcap/failpoint"
	"github.com/pingcap/kvproto/pkg/kvrpcpb"
	"github.com/pingcap/tidb/pkg/ddl/ingest"
	"github.com/pingcap/tidb/pkg/ddl/logutil"
	"github.com/pingcap/tidb/pkg/ddl/schemaver"
	"github.com/pingcap/tidb/pkg/ddl/serverstate"
	sess "github.com/pingcap/tidb/pkg/ddl/session"
	"github.com/pingcap/tidb/pkg/ddl/systable"
	"github.com/pingcap/tidb/pkg/ddl/util"
	"github.com/pingcap/tidb/pkg/kv"
	"github.com/pingcap/tidb/pkg/meta"
	"github.com/pingcap/tidb/pkg/meta/autoid"
	"github.com/pingcap/tidb/pkg/meta/model"
	"github.com/pingcap/tidb/pkg/metrics"
	"github.com/pingcap/tidb/pkg/owner"
	"github.com/pingcap/tidb/pkg/sessionctx/variable"
	"github.com/pingcap/tidb/pkg/table"
	pumpcli "github.com/pingcap/tidb/pkg/tidb-binlog/pump_client"
	tidbutil "github.com/pingcap/tidb/pkg/util"
	"github.com/pingcap/tidb/pkg/util/dbterror"
	"github.com/pingcap/tidb/pkg/util/generic"
	"github.com/pingcap/tidb/pkg/util/intest"
	tidblogutil "github.com/pingcap/tidb/pkg/util/logutil"
	clientv3 "go.etcd.io/etcd/client/v3"
	"go.uber.org/zap"
)

var (
	// addingDDLJobNotifyKey is the key in etcd to notify DDL scheduler that there
	// is a new DDL job.
	addingDDLJobNotifyKey       = "/tidb/ddl/add_ddl_job_general"
	dispatchLoopWaitingDuration = 1 * time.Second
	schedulerLoopRetryInterval  = time.Second
)

func init() {
	// In test the wait duration can be reduced to make test case run faster
	if intest.InTest {
		dispatchLoopWaitingDuration = 50 * time.Millisecond
	}
}

type jobType int

func (t jobType) String() string {
	switch t {
	case jobTypeGeneral:
		return "general"
	case jobTypeReorg:
		return "reorg"
	}
	return "unknown job type: " + strconv.Itoa(int(t))
}

const (
	jobTypeGeneral jobType = iota
	jobTypeReorg
)

type ownerListener struct {
	ddl          *ddl
	jobSubmitter *JobSubmitter
	ddlExecutor  *executor

	scheduler *jobScheduler
}

var _ owner.Listener = (*ownerListener)(nil)

func (l *ownerListener) OnBecomeOwner() {
	ctx, cancelFunc := context.WithCancel(l.ddl.ddlCtx.ctx)
	sysTblMgr := systable.NewManager(l.ddl.sessPool)
	l.scheduler = &jobScheduler{
		schCtx:            ctx,
		cancel:            cancelFunc,
		runningJobs:       newRunningJobs(),
		sysTblMgr:         sysTblMgr,
		schemaLoader:      l.ddl.schemaLoader,
		minJobIDRefresher: l.ddl.minJobIDRefresher,
		unSyncedTracker:   newUnSyncedJobTracker(),
		schemaVerMgr:      newSchemaVersionManager(l.ddl.store),
		schemaVerSyncer:   l.ddl.schemaVerSyncer,
		binlogCli:         l.ddl.binlogCli,

		ddlCtx:         l.ddl.ddlCtx,
		ddlJobNotifyCh: l.jobSubmitter.ddlJobNotifyCh,
		sessPool:       l.ddl.sessPool,
		delRangeMgr:    l.ddl.delRangeMgr,

		ddlJobDoneChMap: l.ddlExecutor.ddlJobDoneChMap,
	}
	l.ddl.reorgCtx.setOwnerTS(time.Now().Unix())
	l.scheduler.start()
}

func (l *ownerListener) OnRetireOwner() {
	if l.scheduler == nil {
		return
	}
	l.scheduler.close()
}

// jobScheduler is used to schedule the DDL jobs, it's only run on the DDL owner.
type jobScheduler struct {
	// *ddlCtx already have context named as "ctx", so we use "schCtx" here to avoid confusion.
	schCtx            context.Context
	cancel            context.CancelFunc
	wg                tidbutil.WaitGroupWrapper
	runningJobs       *runningJobs
	sysTblMgr         systable.Manager
	schemaLoader      SchemaLoader
	minJobIDRefresher *systable.MinJobIDRefresher
	unSyncedTracker   *unSyncedJobTracker
	schemaVerMgr      *schemaVersionManager
	schemaVerSyncer   schemaver.Syncer
	binlogCli         *pumpcli.PumpsClient

	// those fields are created or initialized on start
	reorgWorkerPool      *workerPool
	generalDDLWorkerPool *workerPool
	seqAllocator         atomic.Uint64

	// those fields are shared with 'ddl' instance
	// TODO ddlCtx is too large for here, we should remove dependency on it.
	*ddlCtx
	ddlJobNotifyCh chan struct{}
	sessPool       *sess.Pool
	delRangeMgr    delRangeManager

	// shared with ddl executor and job submitter.
	ddlJobDoneChMap *generic.SyncMap[int64, chan struct{}]
}

func (s *jobScheduler) start() {
	workerFactory := func(tp workerType) func() (pools.Resource, error) {
		return func() (pools.Resource, error) {
			wk := newWorker(s.schCtx, tp, s.sessPool, s.delRangeMgr, s.ddlCtx)
			sessForJob, err := s.sessPool.Get()
			if err != nil {
				return nil, err
			}
			wk.seqAllocator = &s.seqAllocator
			sessForJob.GetSessionVars().SetDiskFullOpt(kvrpcpb.DiskFullOpt_AllowedOnAlmostFull)
			wk.sess = sess.NewSession(sessForJob)
			metrics.DDLCounter.WithLabelValues(fmt.Sprintf("%s_%s", metrics.CreateDDL, wk.String())).Inc()
			return wk, nil
		}
	}
	// reorg worker count at least 1 at most 10.
	reorgCnt := min(max(runtime.GOMAXPROCS(0)/4, 1), reorgWorkerCnt)
	s.reorgWorkerPool = newDDLWorkerPool(pools.NewResourcePool(workerFactory(addIdxWorker), reorgCnt, reorgCnt, 0), jobTypeReorg)
	s.generalDDLWorkerPool = newDDLWorkerPool(pools.NewResourcePool(workerFactory(generalWorker), generalWorkerCnt, generalWorkerCnt, 0), jobTypeGeneral)
	s.wg.RunWithLog(s.scheduleLoop)
	s.wg.RunWithLog(func() {
		s.schemaVerSyncer.SyncJobSchemaVerLoop(s.schCtx)
	})
}

func (s *jobScheduler) close() {
	s.cancel()
	s.wg.Wait()
	if s.reorgWorkerPool != nil {
		s.reorgWorkerPool.close()
	}
	if s.generalDDLWorkerPool != nil {
		s.generalDDLWorkerPool.close()
	}
	failpoint.InjectCall("afterSchedulerClose")
}

func hasSysDB(job *model.Job) bool {
	for _, info := range job.GetInvolvingSchemaInfo() {
		if tidbutil.IsSysDB(info.Database) {
			return true
		}
	}
	return false
}

func (s *jobScheduler) processJobDuringUpgrade(sess *sess.Session, job *model.Job) (isRunnable bool, err error) {
	if s.serverStateSyncer.IsUpgradingState() {
		if job.IsPaused() {
			return false, nil
		}
		// We need to turn the 'pausing' job to be 'paused' in ddl worker,
		// and stop the reorganization workers
		if job.IsPausing() || hasSysDB(job) {
			return true, nil
		}
		var errs []error
		// During binary upgrade, pause all running DDL jobs
		errs, err = PauseJobsBySystem(sess.Session(), []int64{job.ID})
		if len(errs) > 0 && errs[0] != nil {
			err = errs[0]
		}

		if err != nil {
			isCannotPauseDDLJobErr := dbterror.ErrCannotPauseDDLJob.Equal(err)
			logutil.DDLUpgradingLogger().Warn("pause the job failed", zap.Stringer("job", job),
				zap.Bool("isRunnable", isCannotPauseDDLJobErr), zap.Error(err))
			if isCannotPauseDDLJobErr {
				return true, nil
			}
		} else {
			logutil.DDLUpgradingLogger().Warn("pause the job successfully", zap.Stringer("job", job))
		}

		return false, nil
	}

	if job.IsPausedBySystem() {
		var errs []error
		errs, err = ResumeJobsBySystem(sess.Session(), []int64{job.ID})
		if len(errs) > 0 && errs[0] != nil {
			logutil.DDLUpgradingLogger().Warn("normal cluster state, resume the job failed", zap.Stringer("job", job), zap.Error(errs[0]))
			return false, errs[0]
		}
		if err != nil {
			logutil.DDLUpgradingLogger().Warn("normal cluster state, resume the job failed", zap.Stringer("job", job), zap.Error(err))
			return false, err
		}
		logutil.DDLUpgradingLogger().Warn("normal cluster state, resume the job successfully", zap.Stringer("job", job))
		return false, errors.Errorf("system paused job:%d need to be resumed", job.ID)
	}

	if job.IsPaused() {
		return false, nil
	}

	return true, nil
}

func (s *jobScheduler) scheduleLoop() {
	const retryInterval = 3 * time.Second
	for {
		err := s.schedule()
		if err == context.Canceled {
			logutil.DDLLogger().Info("scheduleLoop quit due to context canceled")
			return
		}
		logutil.DDLLogger().Warn("scheduleLoop failed, retrying",
			zap.Error(err))

		select {
		case <-s.schCtx.Done():
			logutil.DDLLogger().Info("scheduleLoop quit due to context done")
			return
		case <-time.After(retryInterval):
		}
	}
}

func (s *jobScheduler) schedule() error {
	sessCtx, err := s.sessPool.Get()
	if err != nil {
		return errors.Trace(err)
	}
	defer s.sessPool.Put(sessCtx)
	se := sess.NewSession(sessCtx)
	var notifyDDLJobByEtcdCh clientv3.WatchChan
	if s.etcdCli != nil {
		notifyDDLJobByEtcdCh = s.etcdCli.Watch(s.schCtx, addingDDLJobNotifyKey)
	}
	if err := s.checkAndUpdateClusterState(true); err != nil {
		return errors.Trace(err)
	}
	ticker := time.NewTicker(dispatchLoopWaitingDuration)
	defer ticker.Stop()
	s.mustReloadSchemas()

	for {
		if err := s.schCtx.Err(); err != nil {
			return err
		}
		failpoint.Inject("ownerResignAfterDispatchLoopCheck", func() {
			if ingest.ResignOwnerForTest.Load() {
				err2 := s.ownerManager.ResignOwner(context.Background())
				if err2 != nil {
					logutil.DDLLogger().Info("resign meet error", zap.Error(err2))
				}
				ingest.ResignOwnerForTest.Store(false)
			}
		})
		select {
		case <-s.ddlJobNotifyCh:
		case <-ticker.C:
		case _, ok := <-notifyDDLJobByEtcdCh:
			if !ok {
				logutil.DDLLogger().Warn("start worker watch channel closed", zap.String("watch key", addingDDLJobNotifyKey))
				notifyDDLJobByEtcdCh = s.etcdCli.Watch(s.schCtx, addingDDLJobNotifyKey)
				time.Sleep(time.Second)
				continue
			}
		case <-s.schCtx.Done():
			return s.schCtx.Err()
		}
		if err := s.checkAndUpdateClusterState(false); err != nil {
			continue
		}
		failpoint.InjectCall("beforeLoadAndDeliverJobs")
		if err := s.loadAndDeliverJobs(se); err != nil {
			logutil.SampleLogger().Warn("load and deliver jobs failed", zap.Error(err))
		}
	}
}

// TODO make it run in a separate routine.
func (s *jobScheduler) checkAndUpdateClusterState(needUpdate bool) error {
	select {
	case _, ok := <-s.serverStateSyncer.WatchChan():
		if !ok {
			// TODO serverStateSyncer should only be started when we are the owner, and use
			// the context of scheduler, will refactor it later.
			s.serverStateSyncer.Rewatch(s.ddlCtx.ctx)
		}
	default:
		if !needUpdate {
			return nil
		}
	}

	oldState := s.serverStateSyncer.IsUpgradingState()
	stateInfo, err := s.serverStateSyncer.GetGlobalState(s.schCtx)
	if err != nil {
		logutil.DDLLogger().Warn("get global state failed", zap.Error(err))
		return errors.Trace(err)
	}
	logutil.DDLLogger().Info("get global state and global state change",
		zap.Bool("oldState", oldState), zap.Bool("currState", s.serverStateSyncer.IsUpgradingState()))

	ownerOp := owner.OpNone
	if stateInfo.State == serverstate.StateUpgrading {
		ownerOp = owner.OpSyncUpgradingState
	}
	err = s.ownerManager.SetOwnerOpValue(s.schCtx, ownerOp)
	if err != nil {
		logutil.DDLLogger().Warn("the owner sets global state to owner operator value failed", zap.Error(err))
		return errors.Trace(err)
	}
	logutil.DDLLogger().Info("the owner sets owner operator value", zap.Stringer("ownerOp", ownerOp))
	return nil
}

func (s *jobScheduler) loadAndDeliverJobs(se *sess.Session) error {
	if s.generalDDLWorkerPool.available() == 0 && s.reorgWorkerPool.available() == 0 {
		return nil
	}

	defer s.runningJobs.resetAllPending()

	const getJobSQL = `select reorg, job_meta from mysql.tidb_ddl_job where job_id >= %d %s order by job_id`
	var whereClause string
	if ids := s.runningJobs.allIDs(); len(ids) > 0 {
		whereClause = fmt.Sprintf("and job_id not in (%s)", ids)
	}
	sql := fmt.Sprintf(getJobSQL, s.minJobIDRefresher.GetCurrMinJobID(), whereClause)
	rows, err := se.Execute(context.Background(), sql, "load_ddl_jobs")
	if err != nil {
		return errors.Trace(err)
	}
	for _, row := range rows {
		reorgJob := row.GetInt64(0) == 1
		targetPool := s.generalDDLWorkerPool
		if reorgJob {
			targetPool = s.reorgWorkerPool
		}
		jobBinary := row.GetBytes(1)

		job := model.Job{}
		err = job.Decode(jobBinary)
		if err != nil {
			return errors.Trace(err)
		}

		involving := job.GetInvolvingSchemaInfo()
		if targetPool.available() == 0 {
			s.runningJobs.addPending(involving)
			continue
		}

		isRunnable, err := s.processJobDuringUpgrade(se, &job)
		if err != nil {
			return errors.Trace(err)
		}
		if !isRunnable {
			s.runningJobs.addPending(involving)
			continue
		}

		if !s.runningJobs.checkRunnable(job.ID, involving) {
			s.runningJobs.addPending(involving)
			continue
		}

		wk, err := targetPool.get()
		if err != nil {
			return errors.Trace(err)
		}
		intest.Assert(wk != nil, "worker should not be nil")
		if wk == nil {
			// should not happen, we have checked available() before, and we are
			// the only routine consumes worker.
			logutil.DDLLogger().Info("no worker available now", zap.Stringer("type", targetPool.tp()))
			s.runningJobs.addPending(involving)
			continue
		}

		s.deliveryJob(wk, targetPool, &job)

		if s.generalDDLWorkerPool.available() == 0 && s.reorgWorkerPool.available() == 0 {
			break
		}
	}
	return nil
}

// mustReloadSchemas is used to reload schema when we become the DDL owner, in case
// the schema version is outdated before we become the owner.
// It will keep reloading schema until either success or context done.
// Domain also have a similar method 'mustReload', but its methods don't accept context.
func (s *jobScheduler) mustReloadSchemas() {
	for {
		err := s.schemaLoader.Reload()
		if err == nil {
			return
		}
		logutil.DDLLogger().Warn("reload schema failed, will retry later", zap.Error(err))
		select {
		case <-s.schCtx.Done():
			return
		case <-time.After(schedulerLoopRetryInterval):
		}
	}
}

// deliveryJob deliver the job to the worker to run it asynchronously.
// the worker will run the job until it's finished, paused or another owner takes
// over and finished it.
func (s *jobScheduler) deliveryJob(wk *worker, pool *workerPool, job *model.Job) {
	failpoint.InjectCall("beforeDeliveryJob", job)
	injectFailPointForGetJob(job)
	jobID, involvedSchemaInfos := job.ID, job.GetInvolvingSchemaInfo()
	s.runningJobs.addRunning(jobID, involvedSchemaInfos)
	metrics.DDLRunningJobCount.WithLabelValues(pool.tp().String()).Inc()
	jobCtx := s.getJobRunCtx(job.ID)
	s.wg.Run(func() {
		defer func() {
			r := recover()
			if r != nil {
				logutil.DDLLogger().Error("panic in deliveryJob", zap.Any("recover", r), zap.Stack("stack"))
			}
			failpoint.InjectCall("afterDeliveryJob", job)
			// Because there is a gap between `allIDs()` and `checkRunnable()`,
			// we append unfinished job to pending atomically to prevent `getJob()`
			// chosing another runnable job that involves the same schema object.
			moveRunningJobsToPending := r != nil || (job != nil && !job.IsFinished())
			s.runningJobs.finishOrPendJob(jobID, involvedSchemaInfos, moveRunningJobsToPending)
			asyncNotify(s.ddlJobNotifyCh)
			metrics.DDLRunningJobCount.WithLabelValues(pool.tp().String()).Dec()
			pool.put(wk)
		}()
		for {
			err := s.transitOneJobStepAndWaitSync(wk, jobCtx, job)
			if err != nil {
				logutil.DDLLogger().Info("run job failed", zap.Error(err), zap.Stringer("job", job))
			} else if job.InFinalState() {
				return
			}
			// we have to refresh the job, to handle cases like job cancel or pause
			// or the job is finished by another owner.
			// TODO for JobStateRollbackDone we have to query 1 additional time when the
			// job is already moved to history.
			failpoint.InjectCall("beforeRefreshJob", job)
			for {
				job, err = s.sysTblMgr.GetJobByID(s.schCtx, jobID)
				failpoint.InjectCall("mockGetJobByIDFail", &err)
				if err == nil {
					break
				}

				if err == systable.ErrNotFound {
					logutil.DDLLogger().Info("job not found, might already finished",
						zap.Int64("job_id", jobID))
					return
				}
				logutil.DDLLogger().Error("get job failed", zap.Int64("job_id", jobID), zap.Error(err))
				select {
				case <-s.schCtx.Done():
					return
				case <-time.After(500 * time.Millisecond):
					continue
				}
			}
		}
	})
}

func (s *jobScheduler) getJobRunCtx(jobID int64) *jobContext {
	ch, _ := s.ddlJobDoneChMap.Load(jobID)
	return &jobContext{
		ctx:                  s.schCtx,
		unSyncedJobTracker:   s.unSyncedTracker,
		schemaVersionManager: s.schemaVerMgr,
		infoCache:            s.infoCache,
		autoidCli:            s.autoidCli,
		store:                s.store,
		schemaVerSyncer:      s.schemaVerSyncer,
		binlogCli:            s.binlogCli,

		notifyCh: ch,

		oldDDLCtx: s.ddlCtx,
	}
}

// transitOneJobStepAndWaitSync runs one step of the DDL job, persist it and
// waits for other TiDB node to synchronize.
func (s *jobScheduler) transitOneJobStepAndWaitSync(wk *worker, jobCtx *jobContext, job *model.Job) error {
	failpoint.InjectCall("beforeRunOneJobStep")
	ownerID := s.ownerManager.ID()
	// suppose we failed to sync version last time, we need to check and sync it
	// before run to maintain the 2-version invariant.
	// if owner not change, we need try to sync when it's un-synced.
	// if owner changed, we need to try sync it if the job is not started by
	// current owner.
	if jobCtx.isUnSynced(job.ID) || (job.Started() && !jobCtx.maybeAlreadyRunOnce(job.ID)) {
		if variable.EnableMDL.Load() {
			version, err := s.sysTblMgr.GetMDLVer(s.schCtx, job.ID)
			if err == nil {
				err = waitVersionSynced(jobCtx, job, version)
				if err != nil {
					return err
				}
				s.cleanMDLInfo(job, ownerID)
			} else if err != systable.ErrNotFound {
				wk.jobLogger(job).Warn("check MDL info failed", zap.Error(err))
				return err
			}
		} else {
			err := waitVersionSyncedWithoutMDL(jobCtx, job)
			if err != nil {
				time.Sleep(time.Second)
				return err
			}
		}
		jobCtx.setAlreadyRunOnce(job.ID)
	}

	schemaVer, err := wk.transitOneJobStep(jobCtx, job)
	if err != nil {
		tidblogutil.Logger(wk.logCtx).Info("handle ddl job failed", zap.Error(err), zap.Stringer("job", job))
		return err
	}
	failpoint.Inject("mockDownBeforeUpdateGlobalVersion", func(val failpoint.Value) {
		if val.(bool) {
			if mockDDLErrOnce == 0 {
				mockDDLErrOnce = schemaVer
				failpoint.Return(errors.New("mock down before update global version"))
			}
		}
	})

	failpoint.InjectCall("beforeWaitSchemaChanged", job, schemaVer)
	// Here means the job enters another state (delete only, write only, public, etc...) or is cancelled.
	// If the job is done or still running or rolling back, we will wait 2 * lease time or util MDL synced to guarantee other servers to update
	// the newest schema.
	if err = updateGlobalVersionAndWaitSynced(jobCtx, schemaVer, job); err != nil {
		return err
	}
	s.cleanMDLInfo(job, ownerID)
	jobCtx.removeUnSynced(job.ID)

	failpoint.InjectCall("onJobUpdated", job)
	return nil
}

// cleanMDLInfo cleans metadata lock info.
func (s *jobScheduler) cleanMDLInfo(job *model.Job, ownerID string) {
	if !variable.EnableMDL.Load() {
		return
	}
	var sql string
	if tidbutil.IsSysDB(strings.ToLower(job.SchemaName)) {
		// DDLs that modify system tables could only happen in upgrade process,
		// we should not reference 'owner_id'. Otherwise, there is a circular blocking problem.
		sql = fmt.Sprintf("delete from mysql.tidb_mdl_info where job_id = %d", job.ID)
	} else {
		sql = fmt.Sprintf("delete from mysql.tidb_mdl_info where job_id = %d and owner_id = '%s'", job.ID, ownerID)
	}
	sctx, _ := s.sessPool.Get()
	defer s.sessPool.Put(sctx)
	se := sess.NewSession(sctx)
	se.GetSessionVars().SetDiskFullOpt(kvrpcpb.DiskFullOpt_AllowedOnAlmostFull)
	_, err := se.Execute(s.schCtx, sql, "delete-mdl-info")
	if err != nil {
		logutil.DDLLogger().Warn("unexpected error when clean mdl info", zap.Int64("job ID", job.ID), zap.Error(err))
		return
	}
	// TODO we need clean it when version of JobStateRollbackDone is synced also.
	if job.State == model.JobStateSynced && s.etcdCli != nil {
		path := fmt.Sprintf("%s/%d/", util.DDLAllSchemaVersionsByJob, job.ID)
		_, err = s.etcdCli.Delete(s.schCtx, path, clientv3.WithPrefix())
		if err != nil {
			logutil.DDLLogger().Warn("delete versions failed", zap.Int64("job ID", job.ID), zap.Error(err))
		}
	}
}

func (d *ddl) getTableByTxn(r autoid.Requirement, schemaID, tableID int64) (*model.DBInfo, table.Table, error) {
	var tbl table.Table
	var dbInfo *model.DBInfo
	err := kv.RunInNewTxn(d.ctx, r.Store(), false, func(_ context.Context, txn kv.Transaction) error {
		t := meta.NewMeta(txn)
		var err1 error
		dbInfo, err1 = t.GetDatabase(schemaID)
		if err1 != nil {
			return errors.Trace(err1)
		}
		tblInfo, err1 := getTableInfo(t, tableID, schemaID)
		if err1 != nil {
			return errors.Trace(err1)
		}
		tbl, err1 = getTable(r, schemaID, tblInfo)
		return errors.Trace(err1)
	})
	return dbInfo, tbl, err
}

const (
	addDDLJobSQL    = "insert into mysql.tidb_ddl_job(job_id, reorg, schema_ids, table_ids, job_meta, type, processing) values"
	updateDDLJobSQL = "update mysql.tidb_ddl_job set job_meta = %s where job_id = %d"
)

func insertDDLJobs2Table(ctx context.Context, se *sess.Session, jobWs ...*JobWrapper) error {
	failpoint.Inject("mockAddBatchDDLJobsErr", func(val failpoint.Value) {
		if val.(bool) {
			failpoint.Return(errors.Errorf("mockAddBatchDDLJobsErr"))
		}
	})
	if len(jobWs) == 0 {
		return nil
	}
	var sql bytes.Buffer
	sql.WriteString(addDDLJobSQL)
	for i, jobW := range jobWs {
		b, err := jobW.Encode(true)
		if err != nil {
			return err
		}
		if i != 0 {
			sql.WriteString(",")
		}
		fmt.Fprintf(&sql, "(%d, %t, %s, %s, %s, %d, %t)", jobW.ID, jobW.MayNeedReorg(),
			strconv.Quote(job2SchemaIDs(jobW.Job)), strconv.Quote(job2TableIDs(jobW.Job)),
			util.WrapKey2String(b), jobW.Type, jobW.Started())
	}
	se.GetSessionVars().SetDiskFullOpt(kvrpcpb.DiskFullOpt_AllowedOnAlmostFull)
	_, err := se.Execute(ctx, sql.String(), "insert_job")
	logutil.DDLLogger().Debug("add job to mysql.tidb_ddl_job table", zap.String("sql", sql.String()))
	return errors.Trace(err)
}

func makeStringForIDs(ids []int64) string {
	set := make(map[int64]struct{}, len(ids))
	for _, id := range ids {
		set[id] = struct{}{}
	}

	s := make([]string, 0, len(set))
	for id := range set {
		s = append(s, strconv.FormatInt(id, 10))
	}
	slices.Sort(s)
	return strings.Join(s, ",")
}

func job2SchemaIDs(job *model.Job) string {
	switch job.Type {
	case model.ActionRenameTables:
		var ids []int64
		if job.Version == model.JobVersion1 {
			ids = append(job.Args[0].([]int64), job.Args[1].([]int64)...)
		} else {
			arg := job.Args[0].(*model.RenameTablesArgs)
			ids = append(arg.OldSchemaIDs, arg.NewSchemaIDs...)
		}
		return makeStringForIDs(ids)
	case model.ActionExchangeTablePartition, model.ActionRenameTable:
		ids := job.CtxVars[0].([]int64)
		return makeStringForIDs(ids)
	default:
		return strconv.FormatInt(job.SchemaID, 10)
	}
}

func job2TableIDs(job *model.Job) string {
	switch job.Type {
	case model.ActionRenameTables:
		if job.Version == model.JobVersion1 {
			return makeStringForIDs(job.Args[3].([]int64))
		} else {
			return makeStringForIDs(job.Args[1].(*model.RenameTablesArgs).TableIDs)
		}
	case model.ActionExchangeTablePartition, model.ActionRenameTable:
		ids := job.CtxVars[1].([]int64)
		return makeStringForIDs(ids)
	case model.ActionTruncateTable:
<<<<<<< HEAD
		return strconv.FormatInt(job.TableID, 10) + "," + strconv.FormatInt(job.Args[0].(int64), 10)
	default:
		return strconv.FormatInt(job.TableID, 10)
=======
		if schema {
			return strconv.FormatInt(job.SchemaID, 10)
		}
		newTableID := getTruncateTableNewTableID(job)
		return strconv.FormatInt(job.TableID, 10) + "," + strconv.FormatInt(newTableID, 10)
>>>>>>> a6c83baf
	}
}

func updateDDLJob2Table(se *sess.Session, job *model.Job, updateRawArgs bool) error {
	b, err := job.Encode(updateRawArgs)
	if err != nil {
		return err
	}
	sql := fmt.Sprintf(updateDDLJobSQL, util.WrapKey2String(b), job.ID)
	_, err = se.Execute(context.Background(), sql, "update_job")
	return errors.Trace(err)
}

// getDDLReorgHandle gets DDL reorg handle.
func getDDLReorgHandle(se *sess.Session, job *model.Job) (element *meta.Element,
	startKey, endKey kv.Key, physicalTableID int64, err error) {
	sql := fmt.Sprintf("select ele_id, ele_type, start_key, end_key, physical_id, reorg_meta from mysql.tidb_ddl_reorg where job_id = %d", job.ID)
	ctx := kv.WithInternalSourceType(context.Background(), getDDLRequestSource(job.Type))
	rows, err := se.Execute(ctx, sql, "get_handle")
	if err != nil {
		return nil, nil, nil, 0, err
	}
	if len(rows) == 0 {
		return nil, nil, nil, 0, meta.ErrDDLReorgElementNotExist
	}
	id := rows[0].GetInt64(0)
	tp := rows[0].GetBytes(1)
	element = &meta.Element{
		ID:      id,
		TypeKey: tp,
	}
	startKey = rows[0].GetBytes(2)
	endKey = rows[0].GetBytes(3)
	physicalTableID = rows[0].GetInt64(4)
	return
}

func getImportedKeyFromCheckpoint(se *sess.Session, job *model.Job) (imported kv.Key, physicalTableID int64, err error) {
	sql := fmt.Sprintf("select reorg_meta from mysql.tidb_ddl_reorg where job_id = %d", job.ID)
	ctx := kv.WithInternalSourceType(context.Background(), getDDLRequestSource(job.Type))
	rows, err := se.Execute(ctx, sql, "get_handle")
	if err != nil {
		return nil, 0, err
	}
	if len(rows) == 0 {
		return nil, 0, meta.ErrDDLReorgElementNotExist
	}
	if !rows[0].IsNull(0) {
		rawReorgMeta := rows[0].GetBytes(0)
		var reorgMeta ingest.JobReorgMeta
		err = json.Unmarshal(rawReorgMeta, &reorgMeta)
		if err != nil {
			return nil, 0, errors.Trace(err)
		}
		if cp := reorgMeta.Checkpoint; cp != nil {
			logutil.DDLIngestLogger().Info("resume physical table ID from checkpoint",
				zap.Int64("jobID", job.ID),
				zap.String("global sync key", hex.EncodeToString(cp.GlobalSyncKey)),
				zap.Int64("checkpoint physical ID", cp.PhysicalID))
			return cp.GlobalSyncKey, cp.PhysicalID, nil
		}
	}
	return
}

// updateDDLReorgHandle update startKey, endKey physicalTableID and element of the handle.
// Caller should wrap this in a separate transaction, to avoid conflicts.
func updateDDLReorgHandle(se *sess.Session, jobID int64, startKey kv.Key, endKey kv.Key, physicalTableID int64, element *meta.Element) error {
	sql := fmt.Sprintf("update mysql.tidb_ddl_reorg set ele_id = %d, ele_type = %s, start_key = %s, end_key = %s, physical_id = %d where job_id = %d",
		element.ID, util.WrapKey2String(element.TypeKey), util.WrapKey2String(startKey), util.WrapKey2String(endKey), physicalTableID, jobID)
	_, err := se.Execute(context.Background(), sql, "update_handle")
	return err
}

// initDDLReorgHandle initializes the handle for ddl reorg.
func initDDLReorgHandle(s *sess.Session, jobID int64, startKey kv.Key, endKey kv.Key, physicalTableID int64, element *meta.Element) error {
	rawReorgMeta, err := json.Marshal(ingest.JobReorgMeta{
		Checkpoint: &ingest.ReorgCheckpoint{
			PhysicalID: physicalTableID,
			Version:    ingest.JobCheckpointVersionCurrent,
		}})
	if err != nil {
		return errors.Trace(err)
	}
	del := fmt.Sprintf("delete from mysql.tidb_ddl_reorg where job_id = %d", jobID)
	ins := fmt.Sprintf("insert into mysql.tidb_ddl_reorg(job_id, ele_id, ele_type, start_key, end_key, physical_id, reorg_meta) values (%d, %d, %s, %s, %s, %d, %s)",
		jobID, element.ID, util.WrapKey2String(element.TypeKey), util.WrapKey2String(startKey), util.WrapKey2String(endKey), physicalTableID, util.WrapKey2String(rawReorgMeta))
	return s.RunInTxn(func(se *sess.Session) error {
		_, err := se.Execute(context.Background(), del, "init_handle")
		if err != nil {
			logutil.DDLLogger().Info("initDDLReorgHandle failed to delete", zap.Int64("jobID", jobID), zap.Error(err))
		}
		_, err = se.Execute(context.Background(), ins, "init_handle")
		return err
	})
}

// deleteDDLReorgHandle deletes the handle for ddl reorg.
func removeDDLReorgHandle(se *sess.Session, job *model.Job, elements []*meta.Element) error {
	if len(elements) == 0 {
		return nil
	}
	sql := fmt.Sprintf("delete from mysql.tidb_ddl_reorg where job_id = %d", job.ID)
	return se.RunInTxn(func(se *sess.Session) error {
		_, err := se.Execute(context.Background(), sql, "remove_handle")
		return err
	})
}

// removeReorgElement removes the element from ddl reorg, it is the same with removeDDLReorgHandle, only used in failpoint
func removeReorgElement(se *sess.Session, job *model.Job) error {
	sql := fmt.Sprintf("delete from mysql.tidb_ddl_reorg where job_id = %d", job.ID)
	return se.RunInTxn(func(se *sess.Session) error {
		_, err := se.Execute(context.Background(), sql, "remove_handle")
		return err
	})
}

// cleanDDLReorgHandles removes handles that are no longer needed.
func cleanDDLReorgHandles(se *sess.Session, job *model.Job) error {
	sql := "delete from mysql.tidb_ddl_reorg where job_id = " + strconv.FormatInt(job.ID, 10)
	return se.RunInTxn(func(se *sess.Session) error {
		_, err := se.Execute(context.Background(), sql, "clean_handle")
		return err
	})
}

func getJobsBySQL(se *sess.Session, tbl, condition string) ([]*model.Job, error) {
	rows, err := se.Execute(context.Background(), fmt.Sprintf("select job_meta from mysql.%s where %s", tbl, condition), "get_job")
	if err != nil {
		return nil, errors.Trace(err)
	}
	jobs := make([]*model.Job, 0, 16)
	for _, row := range rows {
		jobBinary := row.GetBytes(0)
		job := model.Job{}
		err := job.Decode(jobBinary)
		if err != nil {
			return nil, errors.Trace(err)
		}
		jobs = append(jobs, &job)
	}
	return jobs, nil
}<|MERGE_RESOLUTION|>--- conflicted
+++ resolved
@@ -736,17 +736,10 @@
 		ids := job.CtxVars[1].([]int64)
 		return makeStringForIDs(ids)
 	case model.ActionTruncateTable:
-<<<<<<< HEAD
-		return strconv.FormatInt(job.TableID, 10) + "," + strconv.FormatInt(job.Args[0].(int64), 10)
+		newTableID := getTruncateTableNewTableID(job)
+		return strconv.FormatInt(job.TableID, 10) + "," + strconv.FormatInt(newTableID, 10)
 	default:
 		return strconv.FormatInt(job.TableID, 10)
-=======
-		if schema {
-			return strconv.FormatInt(job.SchemaID, 10)
-		}
-		newTableID := getTruncateTableNewTableID(job)
-		return strconv.FormatInt(job.TableID, 10) + "," + strconv.FormatInt(newTableID, 10)
->>>>>>> a6c83baf
 	}
 }
 
