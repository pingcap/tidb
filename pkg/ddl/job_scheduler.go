--- conflicted
+++ resolved
@@ -756,18 +756,12 @@
 	}
 }
 
-<<<<<<< HEAD
-func updateDDLJob2Table(se *sess.Session, job *model.Job) error {
-	b, err := job.Encode()
-=======
 func updateDDLJob2Table(
 	ctx context.Context,
 	se *sess.Session,
 	job *model.Job,
-	updateRawArgs bool,
 ) error {
-	b, err := job.Encode(updateRawArgs)
->>>>>>> c8272970
+	b, err := job.Encode()
 	if err != nil {
 		return err
 	}
