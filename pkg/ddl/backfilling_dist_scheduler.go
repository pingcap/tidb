--- conflicted
+++ resolved
@@ -441,22 +441,6 @@
 	}
 
 	// generate merge sort plan.
-<<<<<<< HEAD
-=======
-	_, _, _, multiFileStat, err := getSummaryFromLastStep(taskHandle, task.ID, StepReadIndex)
-	if err != nil {
-		return nil, err
-	}
-	dataFiles := make([]string, 0, 1000)
-	for _, m := range multiFileStat {
-		for _, filePair := range m.Filenames {
-			dataFiles = append(dataFiles, filePair[0])
-		}
-	}
-
-	start := 0
-	step := external.MergeSortFileCountStep
->>>>>>> 35c0e8a5
 	metaArr := make([][]byte, 0, 16)
 
 	i := 0
