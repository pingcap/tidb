--- conflicted
+++ resolved
@@ -617,17 +617,10 @@
 		if i < len(eleIDs) {
 			eleID = []int64{eleIDs[i]}
 		}
-<<<<<<< HEAD
 		minFilesPerBatch := len(dataFiles) / external.MergeSortMergeFactor
 		maxFilesPerBatch := external.MergeSortFileCountStep
 		dataFilesGroup := mathutil.Divide2Batches(dataFiles, nodeCnt, minFilesPerBatch, maxFilesPerBatch)
 		for _, files := range dataFilesGroup {
-=======
-		start := 0
-		step := external.MergeSortFileCountStep
-		for start < len(dataFiles) {
-			end := min(start+step, len(dataFiles))
->>>>>>> c1576410
 			m := &BackfillSubTaskMeta{
 				DataFiles: files,
 				EleIDs:    eleID,
