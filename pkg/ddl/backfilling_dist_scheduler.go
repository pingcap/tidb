// Copyright 2023 PingCAP, Inc.
//
// Licensed under the Apache License, Version 2.0 (the "License");
// you may not use this file except in compliance with the License.
// You may obtain a copy of the License at
//
//	http://www.apache.org/licenses/LICENSE-2.0
//
// Unless required by applicable law or agreed to in writing, software
// distributed under the License is distributed on an "AS IS" BASIS,
// WITHOUT WARRANTIES OR CONDITIONS OF ANY KIND, either express or implied.
// See the License for the specific language governing permissions and
// limitations under the License.

package ddl

import (
	"bytes"
	"context"
	"encoding/hex"
	"encoding/json"
	"math"
	"sort"

	"github.com/pingcap/errors"
	"github.com/pingcap/failpoint"
	"github.com/pingcap/tidb/br/pkg/lightning/backend/external"
	"github.com/pingcap/tidb/br/pkg/lightning/backend/local"
	"github.com/pingcap/tidb/br/pkg/lightning/config"
	"github.com/pingcap/tidb/br/pkg/storage"
	"github.com/pingcap/tidb/pkg/ddl/ingest"
	"github.com/pingcap/tidb/pkg/disttask/framework/proto"
	"github.com/pingcap/tidb/pkg/disttask/framework/scheduler"
	diststorage "github.com/pingcap/tidb/pkg/disttask/framework/storage"
	"github.com/pingcap/tidb/pkg/kv"
	"github.com/pingcap/tidb/pkg/meta"
	"github.com/pingcap/tidb/pkg/parser/model"
	"github.com/pingcap/tidb/pkg/sessionctx/variable"
	"github.com/pingcap/tidb/pkg/store/helper"
	"github.com/pingcap/tidb/pkg/table"
	"github.com/pingcap/tidb/pkg/util/logutil"
	"github.com/tikv/client-go/v2/tikv"
	"go.uber.org/zap"
)

// BackfillingSchedulerExt is an extension of litBackfillScheduler, exported for test.
type BackfillingSchedulerExt struct {
	d          *ddl
	GlobalSort bool
}

// NewBackfillingSchedulerExt creates a new backfillingSchedulerExt, only used for test now.
func NewBackfillingSchedulerExt(d DDL) (scheduler.Extension, error) {
	ddl, ok := d.(*ddl)
	if !ok {
		return nil, errors.New("The getDDL result should be the type of *ddl")
	}
	return &BackfillingSchedulerExt{
		d: ddl,
	}, nil
}

var _ scheduler.Extension = (*BackfillingSchedulerExt)(nil)

// OnTick implements scheduler.Extension interface.
func (*BackfillingSchedulerExt) OnTick(_ context.Context, _ *proto.Task) {
}

// OnNextSubtasksBatch generate batch of next step's plan.
func (sch *BackfillingSchedulerExt) OnNextSubtasksBatch(
	ctx context.Context,
	taskHandle diststorage.TaskHandle,
	task *proto.Task,
	execIDs []string,
	nextStep proto.Step,
) (taskMeta [][]byte, err error) {
	logger := logutil.BgLogger().With(
		zap.Stringer("type", task.Type),
		zap.Int64("task-id", task.ID),
		zap.String("curr-step", proto.Step2Str(task.Type, task.Step)),
		zap.String("next-step", proto.Step2Str(task.Type, nextStep)),
	)
	var backfillMeta BackfillTaskMeta
	if err := json.Unmarshal(task.Meta, &backfillMeta); err != nil {
		return nil, err
	}
	job := &backfillMeta.Job
	tblInfo, err := getTblInfo(sch.d, job)
	if err != nil {
		return nil, err
	}
	logger.Info("on next subtasks batch")

	// TODO: use planner.
	switch nextStep {
	case proto.BackfillStepReadIndex:
		if tblInfo.Partition != nil {
			return generatePartitionPlan(tblInfo)
		}
		return generateNonPartitionPlan(sch.d, tblInfo, job, sch.GlobalSort, len(execIDs))
	case proto.BackfillStepMergeSort:
		res, err := generateMergePlan(taskHandle, task, logger)
		if err != nil {
			return nil, err
		}
		if len(res) > 0 {
			backfillMeta.UseMergeSort = true
			if err := updateMeta(task, &backfillMeta); err != nil {
				return nil, err
			}
		}
		return res, nil
	case proto.BackfillStepWriteAndIngest:
		if sch.GlobalSort {
			prevStep := proto.BackfillStepReadIndex
			if backfillMeta.UseMergeSort {
				prevStep = proto.BackfillStepMergeSort
			}

			failpoint.Inject("mockWriteIngest", func() {
				m := &BackfillSubTaskMeta{
					SortedKVMeta: external.SortedKVMeta{},
				}
				metaBytes, _ := json.Marshal(m)
				metaArr := make([][]byte, 0, 16)
				metaArr = append(metaArr, metaBytes)
				failpoint.Return(metaArr, nil)
			})
			return generateGlobalSortIngestPlan(
				ctx,
				sch.d.store.(kv.StorageWithPD),
				taskHandle,
				task,
				backfillMeta.CloudStorageURI,
				prevStep,
				logger)
		}
		return nil, nil
	default:
		return nil, nil
	}
}

func updateMeta(task *proto.Task, taskMeta *BackfillTaskMeta) error {
	bs, err := json.Marshal(taskMeta)
	if err != nil {
		return errors.Trace(err)
	}
	task.Meta = bs
	return nil
}

// GetNextStep implements scheduler.Extension interface.
func (sch *BackfillingSchedulerExt) GetNextStep(task *proto.Task) proto.Step {
	switch task.Step {
	case proto.StepInit:
		return proto.BackfillStepReadIndex
	case proto.BackfillStepReadIndex:
		if sch.GlobalSort {
			return proto.BackfillStepMergeSort
		}
		return proto.StepDone
	case proto.BackfillStepMergeSort:
		return proto.BackfillStepWriteAndIngest
	case proto.BackfillStepWriteAndIngest:
		return proto.StepDone
	default:
		return proto.StepDone
	}
}

func skipMergeSort(stats []external.MultipleFilesStat) bool {
	failpoint.Inject("forceMergeSort", func() {
		failpoint.Return(false)
	})
	return external.GetMaxOverlappingTotal(stats) <= external.MergeSortOverlapThreshold
}

// OnDone implements scheduler.Extension interface.
func (*BackfillingSchedulerExt) OnDone(_ context.Context, _ diststorage.TaskHandle, _ *proto.Task) error {
	return nil
}

// GetEligibleInstances implements scheduler.Extension interface.
func (*BackfillingSchedulerExt) GetEligibleInstances(_ context.Context, _ *proto.Task) ([]string, error) {
	return nil, nil
}

// IsRetryableErr implements scheduler.Extension.IsRetryableErr interface.
func (*BackfillingSchedulerExt) IsRetryableErr(error) bool {
	return true
}

// LitBackfillScheduler wraps BaseScheduler.
type LitBackfillScheduler struct {
	*scheduler.BaseScheduler
	d *ddl
}

func newLitBackfillScheduler(ctx context.Context, d *ddl, task *proto.Task, param scheduler.Param) scheduler.Scheduler {
	sch := LitBackfillScheduler{
		d:             d,
		BaseScheduler: scheduler.NewBaseScheduler(ctx, task, param),
	}
	return &sch
}

// Init implements BaseScheduler interface.
func (sch *LitBackfillScheduler) Init() (err error) {
	taskMeta := &BackfillTaskMeta{}
	if err = json.Unmarshal(sch.BaseScheduler.GetTask().Meta, taskMeta); err != nil {
		return errors.Annotate(err, "unmarshal task meta failed")
	}
	sch.BaseScheduler.Extension = &BackfillingSchedulerExt{
		d:          sch.d,
		GlobalSort: len(taskMeta.CloudStorageURI) > 0}
	return sch.BaseScheduler.Init()
}

// Close implements BaseScheduler interface.
func (sch *LitBackfillScheduler) Close() {
	sch.BaseScheduler.Close()
}

func getTblInfo(d *ddl, job *model.Job) (tblInfo *model.TableInfo, err error) {
	err = kv.RunInNewTxn(d.ctx, d.store, true, func(ctx context.Context, txn kv.Transaction) error {
		tblInfo, err = meta.NewMeta(txn).GetTable(job.SchemaID, job.TableID)
		return err
	})
	if err != nil {
		return nil, err
	}

	return tblInfo, nil
}

func generatePartitionPlan(tblInfo *model.TableInfo) (metas [][]byte, err error) {
	defs := tblInfo.Partition.Definitions
	physicalIDs := make([]int64, len(defs))
	for i := range defs {
		physicalIDs[i] = defs[i].ID
	}

	subTaskMetas := make([][]byte, 0, len(physicalIDs))
	for _, physicalID := range physicalIDs {
		subTaskMeta := &BackfillSubTaskMeta{
			PhysicalTableID: physicalID,
		}

		metaBytes, err := json.Marshal(subTaskMeta)
		if err != nil {
			return nil, err
		}

		subTaskMetas = append(subTaskMetas, metaBytes)
	}
	return subTaskMetas, nil
}

func generateNonPartitionPlan(
	d *ddl,
	tblInfo *model.TableInfo,
	job *model.Job,
	useCloud bool,
	instanceCnt int) (metas [][]byte, err error) {
	tbl, err := getTable((*asAutoIDRequirement)(d.ddlCtx), job.SchemaID, tblInfo)
	if err != nil {
		return nil, err
	}
	ver, err := getValidCurrentVersion(d.store)
	if err != nil {
		return nil, errors.Trace(err)
	}

	startKey, endKey, err := getTableRange(d.jobContext(job.ID, job.ReorgMeta), d.ddlCtx, tbl.(table.PhysicalTable), ver.Ver, job.Priority)
	if startKey == nil && endKey == nil {
		// Empty table.
		return nil, nil
	}
	if err != nil {
		return nil, errors.Trace(err)
	}
	regionCache := d.store.(helper.Storage).GetRegionCache()
	recordRegionMetas, err := regionCache.LoadRegionsInKeyRange(tikv.NewBackofferWithVars(context.Background(), 20000, nil), startKey, endKey)
	if err != nil {
		return nil, err
	}
	regionBatch := calculateRegionBatch(len(recordRegionMetas), instanceCnt, !useCloud)

	subTaskMetas := make([][]byte, 0, 4)
	sort.Slice(recordRegionMetas, func(i, j int) bool {
		return bytes.Compare(recordRegionMetas[i].StartKey(), recordRegionMetas[j].StartKey()) < 0
	})
	for i := 0; i < len(recordRegionMetas); i += regionBatch {
		end := i + regionBatch
		if end > len(recordRegionMetas) {
			end = len(recordRegionMetas)
		}
		batch := recordRegionMetas[i:end]
		subTaskMeta := &BackfillSubTaskMeta{
			SortedKVMeta: external.SortedKVMeta{
				StartKey: batch[0].StartKey(),
				EndKey:   batch[len(batch)-1].EndKey(),
			},
		}
		if i == 0 {
			subTaskMeta.StartKey = startKey
		}
		if end == len(recordRegionMetas) {
			subTaskMeta.EndKey = endKey
		}
		metaBytes, err := json.Marshal(subTaskMeta)
		if err != nil {
			return nil, err
		}
		subTaskMetas = append(subTaskMetas, metaBytes)
	}
	return subTaskMetas, nil
}

func calculateRegionBatch(totalRegionCnt int, instanceCnt int, useLocalDisk bool) int {
	var regionBatch int
	avgTasksPerInstance := totalRegionCnt / instanceCnt
	if useLocalDisk {
		// Make subtask large enough to reduce the overhead of local/global flush.
		avgTasksPerDisk := int(int64(variable.DDLDiskQuota.Load()) / int64(config.SplitRegionSize))
		regionBatch = min(avgTasksPerDisk, avgTasksPerInstance)
	} else {
		regionBatch = min(100, avgTasksPerInstance)
	}
	regionBatch = max(regionBatch, 1)
	return regionBatch
}

func generateGlobalSortIngestPlan(
	ctx context.Context,
	store kv.StorageWithPD,
	taskHandle diststorage.TaskHandle,
	task *proto.Task,
	cloudStorageURI string,
	step proto.Step,
	logger *zap.Logger,
) ([][]byte, error) {
	startKeyFromSumm, endKeyFromSumm, totalSize, multiFileStat, err := getSummaryFromLastStep(taskHandle, task.ID, step)
	if err != nil {
		return nil, err
	}
	if len(startKeyFromSumm) == 0 && len(endKeyFromSumm) == 0 {
		// Skip global sort for empty table.
		return nil, nil
	}
	instanceIDs, err := scheduler.GenerateTaskExecutorNodes(ctx)
	if err != nil {
		return nil, err
	}
	splitter, err := getRangeSplitter(
		ctx, store, cloudStorageURI, int64(totalSize), int64(len(instanceIDs)), multiFileStat, logger)
	if err != nil {
		return nil, err
	}
	defer func() {
		err := splitter.Close()
		if err != nil {
			logger.Error("failed to close range splitter", zap.Error(err))
		}
	}()

	metaArr := make([][]byte, 0, 16)
	startKey := startKeyFromSumm
	var endKey kv.Key
	for {
		endKeyOfGroup, dataFiles, statFiles, rangeSplitKeys, err := splitter.SplitOneRangesGroup()
		if err != nil {
			return nil, err
		}
		if len(endKeyOfGroup) == 0 {
			endKey = endKeyFromSumm
		} else {
			endKey = kv.Key(endKeyOfGroup).Clone()
		}
		logger.Info("split subtask range",
			zap.String("startKey", hex.EncodeToString(startKey)),
			zap.String("endKey", hex.EncodeToString(endKey)))

		if startKey.Cmp(endKey) >= 0 {
			return nil, errors.Errorf("invalid range, startKey: %s, endKey: %s",
				hex.EncodeToString(startKey), hex.EncodeToString(endKey))
		}
		m := &BackfillSubTaskMeta{
			SortedKVMeta: external.SortedKVMeta{
				StartKey:    startKey,
				EndKey:      endKey,
				TotalKVSize: totalSize / uint64(len(instanceIDs)),
			},
			DataFiles:      dataFiles,
			StatFiles:      statFiles,
			RangeSplitKeys: rangeSplitKeys,
		}
		metaBytes, err := json.Marshal(m)
		if err != nil {
			return nil, err
		}
		metaArr = append(metaArr, metaBytes)
		if len(endKeyOfGroup) == 0 {
			return metaArr, nil
		}
		startKey = endKey
	}
}

func generateMergePlan(
	taskHandle diststorage.TaskHandle,
	task *proto.Task,
	logger *zap.Logger,
) ([][]byte, error) {
	// check data files overlaps,
	// if data files overlaps too much, we need a merge step.
	subTaskMetas, err := taskHandle.GetPreviousSubtaskMetas(task.ID, proto.BackfillStepReadIndex)
	if err != nil {
		return nil, err
	}
	multiStats := make([]external.MultipleFilesStat, 0, 100)
	dataFiles := make([]string, 0, 100)
	statFiles := make([]string, 0, 100)
	for _, bs := range subTaskMetas {
		var subtask BackfillSubTaskMeta
		err = json.Unmarshal(bs, &subtask)
		if err != nil {
			return nil, err
		}
		multiStats = append(multiStats, subtask.MultipleFilesStats...)
		for _, stat := range subtask.MultipleFilesStats {
			for _, files := range stat.Filenames {
				dataFiles = append(dataFiles, files[0])
				statFiles = append(statFiles, files[1])
			}
		}
	}
	if skipMergeSort(multiStats) {
		logger.Info("skip merge sort")
		return nil, nil
	}

	// generate merge sort plan.
<<<<<<< HEAD
	metaArr := make([][]byte, 0, 16)

	i := 0
	for ; i < len(multiStats)-1; i += 2 {
		startKey := kv.Key(external.BytesMin(multiStats[i].MinKey, multiStats[i+1].MinKey)).Clone()
		endKey := kv.Key(external.BytesMax(multiStats[i].MaxKey.Next(), multiStats[i+1].MaxKey.Next())).Clone()
		if startKey.Cmp(endKey) > 0 {
			return nil, errors.Errorf("invalid kv range, startKey: %s, endKey: %s",
				hex.EncodeToString(startKey), hex.EncodeToString(endKey))
		}
		m := &BackfillSubTaskMeta{
			SortedKVMeta: external.SortedKVMeta{
				StartKey:           startKey,
				EndKey:             endKey,
				MultipleFilesStats: multiStats[i : i+1],
			},
=======
	_, _, _, multiFileStat, err := getSummaryFromLastStep(taskHandle, task.ID, proto.BackfillStepReadIndex)
	if err != nil {
		return nil, err
	}
	dataFiles := make([]string, 0, 1000)
	for _, m := range multiFileStat {
		for _, filePair := range m.Filenames {
			dataFiles = append(dataFiles, filePair[0])
>>>>>>> 8d6e3473
		}
		metaBytes, err := json.Marshal(m)
		if err != nil {
			return nil, err
		}
		metaArr = append(metaArr, metaBytes)
	}
	if i == len(multiStats)-1 {
		startKey := multiStats[i].MinKey.Clone()
		endKey := multiStats[i].MaxKey.Next().Clone()
		if startKey.Cmp(endKey) > 0 {
			return nil, errors.Errorf("invalid kv range, startKey: %s, endKey: %s",
				hex.EncodeToString(startKey), hex.EncodeToString(endKey))
		}
		m := &BackfillSubTaskMeta{
			SortedKVMeta: external.SortedKVMeta{
				StartKey:           startKey,
				EndKey:             endKey,
				MultipleFilesStats: multiStats[i : i+1],
			},
		}
		metaBytes, err := json.Marshal(m)
		if err != nil {
			return nil, err
		}
		metaArr = append(metaArr, metaBytes)
	}
	return metaArr, nil
}

func getRangeSplitter(
	ctx context.Context,
	store kv.StorageWithPD,
	cloudStorageURI string,
	totalSize int64,
	instanceCnt int64,
	multiFileStat []external.MultipleFilesStat,
	logger *zap.Logger,
) (*external.RangeSplitter, error) {
	backend, err := storage.ParseBackend(cloudStorageURI, nil)
	if err != nil {
		return nil, err
	}
	extStore, err := storage.NewWithDefaultOpt(ctx, backend)
	if err != nil {
		return nil, err
	}

	rangeGroupSize := totalSize / instanceCnt
	rangeGroupKeys := int64(math.MaxInt64)

	var maxSizePerRange = int64(config.SplitRegionSize)
	var maxKeysPerRange = int64(config.SplitRegionKeys)
	if store != nil {
		pdCli := store.GetPDClient()
		tls, err := ingest.NewDDLTLS()
		if err == nil {
			size, keys, err := local.GetRegionSplitSizeKeys(ctx, pdCli, tls)
			if err == nil {
				maxSizePerRange = max(maxSizePerRange, size)
				maxKeysPerRange = max(maxKeysPerRange, keys)
			} else {
				logger.Warn("fail to get region split keys and size", zap.Error(err))
			}
		} else {
			logger.Warn("fail to get region split keys and size", zap.Error(err))
		}
	}

	return external.NewRangeSplitter(ctx, multiFileStat, extStore,
		rangeGroupSize, rangeGroupKeys, maxSizePerRange, maxKeysPerRange, true)
}

func getSummaryFromLastStep(
	taskHandle diststorage.TaskHandle,
	gTaskID int64,
	step proto.Step,
) (startKey, endKey kv.Key, totalKVSize uint64, multiFileStat []external.MultipleFilesStat, err error) {
	subTaskMetas, err := taskHandle.GetPreviousSubtaskMetas(gTaskID, step)
	if err != nil {
		return nil, nil, 0, nil, errors.Trace(err)
	}
	for _, subTaskMeta := range subTaskMetas {
		var subtask BackfillSubTaskMeta
		err := json.Unmarshal(subTaskMeta, &subtask)
		if err != nil {
			return nil, nil, 0, nil, errors.Trace(err)
		}
		// Skip empty subtask.StartKey/EndKey because it means
		// no records need to be written in this subtask.
		if subtask.StartKey == nil || subtask.EndKey == nil {
			continue
		}

		if len(startKey) == 0 {
			startKey = subtask.StartKey
		} else {
			startKey = external.BytesMin(startKey, subtask.StartKey)
		}
		if len(endKey) == 0 {
			endKey = subtask.EndKey
		} else {
			endKey = external.BytesMax(endKey, subtask.EndKey)
		}
		totalKVSize += subtask.TotalKVSize

		multiFileStat = append(multiFileStat, subtask.MultipleFilesStats...)
	}
	return startKey, endKey, totalKVSize, multiFileStat, nil
}<|MERGE_RESOLUTION|>--- conflicted
+++ resolved
@@ -442,7 +442,6 @@
 	}
 
 	// generate merge sort plan.
-<<<<<<< HEAD
 	metaArr := make([][]byte, 0, 16)
 
 	i := 0
@@ -459,16 +458,6 @@
 				EndKey:             endKey,
 				MultipleFilesStats: multiStats[i : i+1],
 			},
-=======
-	_, _, _, multiFileStat, err := getSummaryFromLastStep(taskHandle, task.ID, proto.BackfillStepReadIndex)
-	if err != nil {
-		return nil, err
-	}
-	dataFiles := make([]string, 0, 1000)
-	for _, m := range multiFileStat {
-		for _, filePair := range m.Filenames {
-			dataFiles = append(dataFiles, filePair[0])
->>>>>>> 8d6e3473
 		}
 		metaBytes, err := json.Marshal(m)
 		if err != nil {
