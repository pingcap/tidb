// Copyright 2023 PingCAP, Inc.
//
// Licensed under the Apache License, Version 2.0 (the "License");
// you may not use this file except in compliance with the License.
// You may obtain a copy of the License at
//
//	http://www.apache.org/licenses/LICENSE-2.0
//
// Unless required by applicable law or agreed to in writing, software
// distributed under the License is distributed on an "AS IS" BASIS,
// WITHOUT WARRANTIES OR CONDITIONS OF ANY KIND, either express or implied.
// See the License for the specific language governing permissions and
// limitations under the License.

package ddl

import (
	"bytes"
	"context"
	"encoding/hex"
	"encoding/json"
	"math"
	"sort"

	"github.com/pingcap/errors"
	"github.com/pingcap/failpoint"
	"github.com/pingcap/tidb/br/pkg/lightning/backend/external"
	"github.com/pingcap/tidb/br/pkg/lightning/backend/local"
	"github.com/pingcap/tidb/br/pkg/lightning/config"
	"github.com/pingcap/tidb/br/pkg/storage"
	"github.com/pingcap/tidb/pkg/ddl/ingest"
	"github.com/pingcap/tidb/pkg/disttask/framework/proto"
	"github.com/pingcap/tidb/pkg/disttask/framework/scheduler"
	diststorage "github.com/pingcap/tidb/pkg/disttask/framework/storage"
	"github.com/pingcap/tidb/pkg/kv"
	"github.com/pingcap/tidb/pkg/meta"
	"github.com/pingcap/tidb/pkg/parser/model"
	"github.com/pingcap/tidb/pkg/store/helper"
	"github.com/pingcap/tidb/pkg/table"
	"github.com/pingcap/tidb/pkg/util/logutil"
	"github.com/tikv/client-go/v2/tikv"
	"go.uber.org/zap"
)

// BackfillingSchedulerExt is an extension of litBackfillScheduler, exported for test.
type BackfillingSchedulerExt struct {
	d          *ddl
	GlobalSort bool
}

// NewBackfillingSchedulerExt creates a new backfillingSchedulerExt, only used for test now.
func NewBackfillingSchedulerExt(d DDL) (scheduler.Extension, error) {
	ddl, ok := d.(*ddl)
	if !ok {
		return nil, errors.New("The getDDL result should be the type of *ddl")
	}
	return &BackfillingSchedulerExt{
		d: ddl,
	}, nil
}

var _ scheduler.Extension = (*BackfillingSchedulerExt)(nil)

// OnTick implements scheduler.Extension interface.
func (*BackfillingSchedulerExt) OnTick(_ context.Context, _ *proto.Task) {
}

// OnNextSubtasksBatch generate batch of next step's plan.
func (sch *BackfillingSchedulerExt) OnNextSubtasksBatch(
	ctx context.Context,
	taskHandle diststorage.TaskHandle,
	task *proto.Task,
	execIDs []string,
	nextStep proto.Step,
) (taskMeta [][]byte, err error) {
	logger := logutil.BgLogger().With(
		zap.Stringer("type", task.Type),
		zap.Int64("task-id", task.ID),
		zap.String("curr-step", proto.Step2Str(task.Type, task.Step)),
		zap.String("next-step", proto.Step2Str(task.Type, nextStep)),
	)
	var backfillMeta BackfillTaskMeta
	if err := json.Unmarshal(task.Meta, &backfillMeta); err != nil {
		return nil, err
	}
	job := &backfillMeta.Job
	tblInfo, err := getTblInfo(sch.d, job)
	if err != nil {
		return nil, err
	}
	logger.Info("on next subtasks batch")

	// TODO: use planner.
	switch nextStep {
	case proto.BackfillStepReadIndex:
		if tblInfo.Partition != nil {
			return generatePartitionPlan(tblInfo)
		}
		return generateNonPartitionPlan(sch.d, tblInfo, job, sch.GlobalSort, len(execIDs))
	case proto.BackfillStepMergeSort:
		res, err := generateMergePlan(taskHandle, task, logger)
		if err != nil {
			return nil, err
		}
		if len(res) > 0 {
			backfillMeta.UseMergeSort = true
			if err := updateMeta(task, &backfillMeta); err != nil {
				return nil, err
			}
		}
		return res, nil
	case proto.BackfillStepWriteAndIngest:
		if sch.GlobalSort {
			prevStep := proto.BackfillStepReadIndex
			if backfillMeta.UseMergeSort {
				prevStep = proto.BackfillStepMergeSort
			}

			failpoint.Inject("mockWriteIngest", func() {
				m := &BackfillSubTaskMeta{
					SortedKVMeta: external.SortedKVMeta{},
				}
				metaBytes, _ := json.Marshal(m)
				metaArr := make([][]byte, 0, 16)
				metaArr = append(metaArr, metaBytes)
				failpoint.Return(metaArr, nil)
			})
			return generateGlobalSortIngestPlan(
				ctx,
				sch.d.store.(kv.StorageWithPD),
				taskHandle,
				task,
				backfillMeta.CloudStorageURI,
				prevStep,
				logger)
		}
		return nil, nil
	default:
		return nil, nil
	}
}

func updateMeta(task *proto.Task, taskMeta *BackfillTaskMeta) error {
	bs, err := json.Marshal(taskMeta)
	if err != nil {
		return errors.Trace(err)
	}
	task.Meta = bs
	return nil
}

// GetNextStep implements scheduler.Extension interface.
func (sch *BackfillingSchedulerExt) GetNextStep(task *proto.Task) proto.Step {
	switch task.Step {
	case proto.StepInit:
		return proto.BackfillStepReadIndex
	case proto.BackfillStepReadIndex:
		if sch.GlobalSort {
			return proto.BackfillStepMergeSort
		}
		return proto.StepDone
	case proto.BackfillStepMergeSort:
		return proto.BackfillStepWriteAndIngest
	case proto.BackfillStepWriteAndIngest:
		return proto.StepDone
	default:
		return proto.StepDone
	}
}

func skipMergeSort(stats []external.MultipleFilesStat) bool {
	failpoint.Inject("forceMergeSort", func() {
		failpoint.Return(false)
	})
	return external.GetMaxOverlappingTotal(stats) <= external.MergeSortOverlapThreshold
}

// OnDone implements scheduler.Extension interface.
func (*BackfillingSchedulerExt) OnDone(_ context.Context, _ diststorage.TaskHandle, _ *proto.Task) error {
	return nil
}

// GetEligibleInstances implements scheduler.Extension interface.
func (*BackfillingSchedulerExt) GetEligibleInstances(_ context.Context, _ *proto.Task) ([]string, error) {
	return nil, nil
}

// IsRetryableErr implements scheduler.Extension.IsRetryableErr interface.
func (*BackfillingSchedulerExt) IsRetryableErr(error) bool {
	return true
}

// LitBackfillScheduler wraps BaseScheduler.
type LitBackfillScheduler struct {
	*scheduler.BaseScheduler
	d *ddl
}

func newLitBackfillScheduler(ctx context.Context, d *ddl, task *proto.Task, param scheduler.Param) scheduler.Scheduler {
	sch := LitBackfillScheduler{
		d:             d,
		BaseScheduler: scheduler.NewBaseScheduler(ctx, task, param),
	}
	return &sch
}

// Init implements BaseScheduler interface.
func (sch *LitBackfillScheduler) Init() (err error) {
	taskMeta := &BackfillTaskMeta{}
	if err = json.Unmarshal(sch.BaseScheduler.GetTask().Meta, taskMeta); err != nil {
		return errors.Annotate(err, "unmarshal task meta failed")
	}
	sch.BaseScheduler.Extension = &BackfillingSchedulerExt{
		d:          sch.d,
		GlobalSort: len(taskMeta.CloudStorageURI) > 0}
	return sch.BaseScheduler.Init()
}

// Close implements BaseScheduler interface.
func (sch *LitBackfillScheduler) Close() {
	sch.BaseScheduler.Close()
}

func getTblInfo(d *ddl, job *model.Job) (tblInfo *model.TableInfo, err error) {
<<<<<<< HEAD
	err = kv.RunInNewTxn(d.ctx, d.store, true, func(ctx context.Context, txn kv.Transaction) error {
		tblInfo, _,  err = meta.NewMeta(txn).GetTable(job.SchemaID, job.TableID)
=======
	err = kv.RunInNewTxn(d.ctx, d.store, true, func(_ context.Context, txn kv.Transaction) error {
		tblInfo, err = meta.NewMeta(txn).GetTable(job.SchemaID, job.TableID)
>>>>>>> 520038b7
		return err
	})
	if err != nil {
		return nil, err
	}

	return tblInfo, nil
}

func generatePartitionPlan(tblInfo *model.TableInfo) (metas [][]byte, err error) {
	defs := tblInfo.Partition.Definitions
	physicalIDs := make([]int64, len(defs))
	for i := range defs {
		physicalIDs[i] = defs[i].ID
	}

	subTaskMetas := make([][]byte, 0, len(physicalIDs))
	for _, physicalID := range physicalIDs {
		subTaskMeta := &BackfillSubTaskMeta{
			PhysicalTableID: physicalID,
		}

		metaBytes, err := json.Marshal(subTaskMeta)
		if err != nil {
			return nil, err
		}

		subTaskMetas = append(subTaskMetas, metaBytes)
	}
	return subTaskMetas, nil
}

func generateNonPartitionPlan(
	d *ddl,
	tblInfo *model.TableInfo,
	job *model.Job,
	useCloud bool,
	instanceCnt int) (metas [][]byte, err error) {
	tbl, err := getTable((*asAutoIDRequirement)(d.ddlCtx), job.SchemaID, tblInfo)
	if err != nil {
		return nil, err
	}
	ver, err := getValidCurrentVersion(d.store)
	if err != nil {
		return nil, errors.Trace(err)
	}

	startKey, endKey, err := getTableRange(d.jobContext(job.ID, job.ReorgMeta), d.ddlCtx, tbl.(table.PhysicalTable), ver.Ver, job.Priority)
	if startKey == nil && endKey == nil {
		// Empty table.
		return nil, nil
	}
	if err != nil {
		return nil, errors.Trace(err)
	}
	regionCache := d.store.(helper.Storage).GetRegionCache()
	recordRegionMetas, err := regionCache.LoadRegionsInKeyRange(tikv.NewBackofferWithVars(context.Background(), 20000, nil), startKey, endKey)
	if err != nil {
		return nil, err
	}
	regionBatch := calculateRegionBatch(len(recordRegionMetas), instanceCnt, !useCloud)

	subTaskMetas := make([][]byte, 0, 4)
	sort.Slice(recordRegionMetas, func(i, j int) bool {
		return bytes.Compare(recordRegionMetas[i].StartKey(), recordRegionMetas[j].StartKey()) < 0
	})
	for i := 0; i < len(recordRegionMetas); i += regionBatch {
		end := i + regionBatch
		if end > len(recordRegionMetas) {
			end = len(recordRegionMetas)
		}
		batch := recordRegionMetas[i:end]
		subTaskMeta := &BackfillSubTaskMeta{
			SortedKVMeta: external.SortedKVMeta{
				StartKey: batch[0].StartKey(),
				EndKey:   batch[len(batch)-1].EndKey(),
			},
		}
		if i == 0 {
			subTaskMeta.StartKey = startKey
		}
		if end == len(recordRegionMetas) {
			subTaskMeta.EndKey = endKey
		}
		metaBytes, err := json.Marshal(subTaskMeta)
		if err != nil {
			return nil, err
		}
		subTaskMetas = append(subTaskMetas, metaBytes)
	}
	return subTaskMetas, nil
}

func calculateRegionBatch(totalRegionCnt int, instanceCnt int, useLocalDisk bool) int {
	var regionBatch int
	avgTasksPerInstance := (totalRegionCnt + instanceCnt - 1) / instanceCnt // ceiling
	if useLocalDisk {
		regionBatch = avgTasksPerInstance
	} else {
		// For cloud storage, each subtask should contain no more than 100 regions.
		regionBatch = min(100, avgTasksPerInstance)
	}
	regionBatch = max(regionBatch, 1)
	return regionBatch
}

func generateGlobalSortIngestPlan(
	ctx context.Context,
	store kv.StorageWithPD,
	taskHandle diststorage.TaskHandle,
	task *proto.Task,
	cloudStorageURI string,
	step proto.Step,
	logger *zap.Logger,
) ([][]byte, error) {
	startKeyFromSumm, endKeyFromSumm, totalSize, multiFileStat, err := getSummaryFromLastStep(taskHandle, task.ID, step)
	if err != nil {
		return nil, err
	}
	if len(startKeyFromSumm) == 0 && len(endKeyFromSumm) == 0 {
		// Skip global sort for empty table.
		return nil, nil
	}
	instanceIDs, err := scheduler.GetLiveExecIDs(ctx)
	if err != nil {
		return nil, err
	}
	splitter, err := getRangeSplitter(
		ctx, store, cloudStorageURI, int64(totalSize), int64(len(instanceIDs)), multiFileStat, logger)
	if err != nil {
		return nil, err
	}
	defer func() {
		err := splitter.Close()
		if err != nil {
			logger.Error("failed to close range splitter", zap.Error(err))
		}
	}()

	metaArr := make([][]byte, 0, 16)
	startKey := startKeyFromSumm
	var endKey kv.Key
	for {
		endKeyOfGroup, dataFiles, statFiles, rangeSplitKeys, err := splitter.SplitOneRangesGroup()
		if err != nil {
			return nil, err
		}
		if len(endKeyOfGroup) == 0 {
			endKey = endKeyFromSumm
		} else {
			endKey = kv.Key(endKeyOfGroup).Clone()
		}
		logger.Info("split subtask range",
			zap.String("startKey", hex.EncodeToString(startKey)),
			zap.String("endKey", hex.EncodeToString(endKey)))

		if startKey.Cmp(endKey) >= 0 {
			return nil, errors.Errorf("invalid range, startKey: %s, endKey: %s",
				hex.EncodeToString(startKey), hex.EncodeToString(endKey))
		}
		m := &BackfillSubTaskMeta{
			SortedKVMeta: external.SortedKVMeta{
				StartKey:    startKey,
				EndKey:      endKey,
				TotalKVSize: totalSize / uint64(len(instanceIDs)),
			},
			DataFiles:      dataFiles,
			StatFiles:      statFiles,
			RangeSplitKeys: rangeSplitKeys,
		}
		metaBytes, err := json.Marshal(m)
		if err != nil {
			return nil, err
		}
		metaArr = append(metaArr, metaBytes)
		if len(endKeyOfGroup) == 0 {
			return metaArr, nil
		}
		startKey = endKey
	}
}

func generateMergePlan(
	taskHandle diststorage.TaskHandle,
	task *proto.Task,
	logger *zap.Logger,
) ([][]byte, error) {
	// check data files overlaps,
	// if data files overlaps too much, we need a merge step.
	subTaskMetas, err := taskHandle.GetPreviousSubtaskMetas(task.ID, proto.BackfillStepReadIndex)
	if err != nil {
		return nil, err
	}
	multiStats := make([]external.MultipleFilesStat, 0, 100)
	for _, bs := range subTaskMetas {
		var subtask BackfillSubTaskMeta
		err = json.Unmarshal(bs, &subtask)
		if err != nil {
			return nil, err
		}
		multiStats = append(multiStats, subtask.MultipleFilesStats...)
	}
	if skipMergeSort(multiStats) {
		logger.Info("skip merge sort")
		return nil, nil
	}

	// generate merge sort plan.
	_, _, _, multiFileStat, err := getSummaryFromLastStep(taskHandle, task.ID, proto.BackfillStepReadIndex)
	if err != nil {
		return nil, err
	}
	dataFiles := make([]string, 0, 1000)
	for _, m := range multiFileStat {
		for _, filePair := range m.Filenames {
			dataFiles = append(dataFiles, filePair[0])
		}
	}

	start := 0
	step := external.MergeSortFileCountStep
	metaArr := make([][]byte, 0, 16)
	for start < len(dataFiles) {
		end := start + step
		if end > len(dataFiles) {
			end = len(dataFiles)
		}
		m := &BackfillSubTaskMeta{
			DataFiles: dataFiles[start:end],
		}
		metaBytes, err := json.Marshal(m)
		if err != nil {
			return nil, err
		}
		metaArr = append(metaArr, metaBytes)

		start = end
	}
	return metaArr, nil
}

func getRangeSplitter(
	ctx context.Context,
	store kv.StorageWithPD,
	cloudStorageURI string,
	totalSize int64,
	instanceCnt int64,
	multiFileStat []external.MultipleFilesStat,
	logger *zap.Logger,
) (*external.RangeSplitter, error) {
	backend, err := storage.ParseBackend(cloudStorageURI, nil)
	if err != nil {
		return nil, err
	}
	extStore, err := storage.NewWithDefaultOpt(ctx, backend)
	if err != nil {
		return nil, err
	}

	rangeGroupSize := totalSize / instanceCnt
	rangeGroupKeys := int64(math.MaxInt64)

	var maxSizePerRange = int64(config.SplitRegionSize)
	var maxKeysPerRange = int64(config.SplitRegionKeys)
	if store != nil {
		pdCli := store.GetPDClient()
		tls, err := ingest.NewDDLTLS()
		if err == nil {
			size, keys, err := local.GetRegionSplitSizeKeys(ctx, pdCli, tls)
			if err == nil {
				maxSizePerRange = max(maxSizePerRange, size)
				maxKeysPerRange = max(maxKeysPerRange, keys)
			} else {
				logger.Warn("fail to get region split keys and size", zap.Error(err))
			}
		} else {
			logger.Warn("fail to get region split keys and size", zap.Error(err))
		}
	}

	return external.NewRangeSplitter(ctx, multiFileStat, extStore,
		rangeGroupSize, rangeGroupKeys, maxSizePerRange, maxKeysPerRange, true)
}

func getSummaryFromLastStep(
	taskHandle diststorage.TaskHandle,
	gTaskID int64,
	step proto.Step,
) (startKey, endKey kv.Key, totalKVSize uint64, multiFileStat []external.MultipleFilesStat, err error) {
	subTaskMetas, err := taskHandle.GetPreviousSubtaskMetas(gTaskID, step)
	if err != nil {
		return nil, nil, 0, nil, errors.Trace(err)
	}
	for _, subTaskMeta := range subTaskMetas {
		var subtask BackfillSubTaskMeta
		err := json.Unmarshal(subTaskMeta, &subtask)
		if err != nil {
			return nil, nil, 0, nil, errors.Trace(err)
		}
		// Skip empty subtask.StartKey/EndKey because it means
		// no records need to be written in this subtask.
		if subtask.StartKey == nil || subtask.EndKey == nil {
			continue
		}

		if len(startKey) == 0 {
			startKey = subtask.StartKey
		} else {
			startKey = external.BytesMin(startKey, subtask.StartKey)
		}
		if len(endKey) == 0 {
			endKey = subtask.EndKey
		} else {
			endKey = external.BytesMax(endKey, subtask.EndKey)
		}
		totalKVSize += subtask.TotalKVSize

		multiFileStat = append(multiFileStat, subtask.MultipleFilesStats...)
	}
	return startKey, endKey, totalKVSize, multiFileStat, nil
}<|MERGE_RESOLUTION|>--- conflicted
+++ resolved
@@ -222,13 +222,8 @@
 }
 
 func getTblInfo(d *ddl, job *model.Job) (tblInfo *model.TableInfo, err error) {
-<<<<<<< HEAD
-	err = kv.RunInNewTxn(d.ctx, d.store, true, func(ctx context.Context, txn kv.Transaction) error {
-		tblInfo, _,  err = meta.NewMeta(txn).GetTable(job.SchemaID, job.TableID)
-=======
 	err = kv.RunInNewTxn(d.ctx, d.store, true, func(_ context.Context, txn kv.Transaction) error {
 		tblInfo, err = meta.NewMeta(txn).GetTable(job.SchemaID, job.TableID)
->>>>>>> 520038b7
 		return err
 	})
 	if err != nil {
