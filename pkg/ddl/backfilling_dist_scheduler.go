--- conflicted
+++ resolved
@@ -127,17 +127,10 @@
 	// TODO: use planner.
 	switch nextStep {
 	case proto.BackfillStepReadIndex:
-<<<<<<< HEAD
-		return generateReadIndexPlan(ctx, sch.d, tblInfo, job, sch.GlobalSort, len(execIDs), logger)
-=======
-		if tblInfo.Partition != nil {
-			return generatePartitionPlan(ctx, storeWithPD, tblInfo)
-		}
 		// TODO(tangenta): use available disk during adding index.
 		availableDisk := sch.nodeRes.GetTaskDiskResource(task.Concurrency, vardef.DDLDiskQuota.Load())
 		logger.Info("available local disk space resource", zap.String("size", units.BytesSize(float64(availableDisk))))
-		return generateNonPartitionPlan(ctx, sch.d, tblInfo, job, sch.GlobalSort, len(execIDs))
->>>>>>> 811be5aa
+		return generateReadIndexPlan(ctx, sch.d, tblInfo, job, sch.GlobalSort, len(execIDs), logger)
 	case proto.BackfillStepMergeSort:
 		return generateMergePlan(taskHandle, task, logger)
 	case proto.BackfillStepWriteAndIngest:
