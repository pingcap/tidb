--- conflicted
+++ resolved
@@ -128,24 +128,6 @@
 	// TODO: use planner.
 	switch nextStep {
 	case proto.BackfillStepReadIndex:
-<<<<<<< HEAD
-=======
-		taskKS := task.Keyspace
-		store := sch.d.store
-		if taskKS != sch.d.store.GetKeyspace() {
-			err = sch.WithNewSession(func(se sessionctx.Context) error {
-				store, err = se.GetSQLServer().GetKSStore(taskKS)
-				return err
-			})
-			if err != nil {
-				return nil, err
-			}
-		}
-		tblInfo, err := getTblInfo(ctx, store, job)
-		if err != nil {
-			return nil, err
-		}
->>>>>>> b547a11b
 		// TODO(tangenta): use available disk during adding index.
 		availableDisk := sch.nodeRes.GetTaskDiskResource(task.Concurrency, vardef.DDLDiskQuota.Load())
 		logger.Info("available local disk space resource", zap.String("size", units.BytesSize(float64(availableDisk))))
@@ -191,7 +173,7 @@
 	job *model.Job,
 ) (kv.Storage, table.Table, error) {
 	store := schrStore
-	if taskKeyspace != tidbconfig.GetGlobalKeyspaceName() {
+	if taskKeyspace != d.store.GetKeyspace() {
 		taskMgr, err := diststorage.GetTaskManager()
 		if err != nil {
 			return nil, nil, errors.Trace(err)
