// Copyright 2022 PingCAP, Inc.
//
// Licensed under the Apache License, Version 2.0 (the "License");
// you may not use this file except in compliance with the License.
// You may obtain a copy of the License at
//
//     http://www.apache.org/licenses/LICENSE-2.0
//
// Unless required by applicable law or agreed to in writing, software
// distributed under the License is distributed on an "AS IS" BASIS,
// WITHOUT WARRANTIES OR CONDITIONS OF ANY KIND, either express or implied.
// See the License for the specific language governing permissions and
// limitations under the License.

package ddl

import (
	"bytes"
	"context"
	"math"
	"testing"
	"time"

	"github.com/pingcap/tidb/pkg/ddl/copr"
	"github.com/pingcap/tidb/pkg/ddl/ingest"
	distsqlctx "github.com/pingcap/tidb/pkg/distsql/context"
	"github.com/pingcap/tidb/pkg/errctx"
	"github.com/pingcap/tidb/pkg/expression/exprstatic"
	"github.com/pingcap/tidb/pkg/kv"
	"github.com/pingcap/tidb/pkg/meta/model"
	"github.com/pingcap/tidb/pkg/parser/mysql"
	"github.com/pingcap/tidb/pkg/sessionctx"
	"github.com/pingcap/tidb/pkg/sessionctx/vardef"
	"github.com/pingcap/tidb/pkg/sessionctx/variable"
	"github.com/pingcap/tidb/pkg/table"
	"github.com/pingcap/tidb/pkg/types"
	contextutil "github.com/pingcap/tidb/pkg/util/context"
	"github.com/pingcap/tidb/pkg/util/deeptest"
	"github.com/pingcap/tidb/pkg/util/mock"
	"github.com/pingcap/tidb/pkg/util/timeutil"
	"github.com/stretchr/testify/require"
)

func TestDoneTaskKeeper(t *testing.T) {
	n := newDoneTaskKeeper(kv.Key("a"))
	n.updateNextKey(0, kv.Key("b"))
	n.updateNextKey(1, kv.Key("c"))
	require.True(t, bytes.Equal(n.nextKey, kv.Key("c")))
	require.Len(t, n.doneTaskNextKey, 0)

	n.updateNextKey(4, kv.Key("f"))
	require.True(t, bytes.Equal(n.nextKey, kv.Key("c")))
	require.Len(t, n.doneTaskNextKey, 1)
	n.updateNextKey(3, kv.Key("e"))
	n.updateNextKey(5, kv.Key("g"))
	require.True(t, bytes.Equal(n.nextKey, kv.Key("c")))
	require.Len(t, n.doneTaskNextKey, 3)
	n.updateNextKey(2, kv.Key("d"))
	require.True(t, bytes.Equal(n.nextKey, kv.Key("g")))
	require.Len(t, n.doneTaskNextKey, 0)

	n.updateNextKey(6, kv.Key("h"))
	require.True(t, bytes.Equal(n.nextKey, kv.Key("h")))
}

func TestPickBackfillType(t *testing.T) {
	ingest.LitDiskRoot = ingest.NewDiskRootImpl(t.TempDir())
	ingest.LitMemRoot = ingest.NewMemRootImpl(math.MaxInt64)
	mockJob := &model.Job{
		ID: 1,
		ReorgMeta: &model.DDLReorgMeta{
			ReorgTp: model.ReorgTypeTxn,
		},
	}
	mockJob.ReorgMeta.IsFastReorg = true
	tp, err := pickBackfillType(mockJob)
	require.NoError(t, err)
	require.Equal(t, tp, model.ReorgTypeTxn)

	mockJob.ReorgMeta.ReorgTp = model.ReorgTypeNone
	ingest.LitInitialized = false
	tp, err = pickBackfillType(mockJob)
	require.NoError(t, err)
	require.Equal(t, tp, model.ReorgTypeTxnMerge)

	mockJob.ReorgMeta.ReorgTp = model.ReorgTypeNone
	ingest.LitInitialized = true
	tp, err = pickBackfillType(mockJob)
	require.NoError(t, err)
	require.Equal(t, tp, model.ReorgTypeLitMerge)
	ingest.LitInitialized = false
}

func assertStaticExprContextEqual(t *testing.T, sctx sessionctx.Context, exprCtx *exprstatic.ExprContext, warnHandler contextutil.WarnHandler) {
	exprCtxManualCheckFields := []struct {
		field string
		check func(*exprstatic.ExprContext)
	}{
		{
			field: "evalCtx",
			check: func(ctx *exprstatic.ExprContext) {
				require.NotZero(t, ctx.GetEvalCtx().CtxID())
				require.NotEqual(t, sctx.GetExprCtx().GetEvalCtx().CtxID(), ctx.GetEvalCtx().CtxID())
			},
		},
		{
			field: "blockEncryptionMode",
			check: func(context *exprstatic.ExprContext) {
				m := sctx.GetExprCtx().GetBlockEncryptionMode()
				if m == "" {
					// Empty string is not a valid encryption mode, so we expect the exprCtx.GetBlockEncryptionMode()
					// to return a default value "aes-128-ecb" at this time.
					// For some old codes, empty string can still work because it is not used in DDL.
					m = "aes-128-ecb"
				}
				require.Equal(t, m, context.GetBlockEncryptionMode())
			},
		},
		{
			field: "rng",
			check: func(ctx *exprstatic.ExprContext) {
				require.NotNil(t, ctx.Rng())
			},
		},
		{
			field: "planCacheTracker",
			check: func(ctx *exprstatic.ExprContext) {
				require.Equal(t, sctx.GetExprCtx().IsUseCache(), ctx.IsUseCache())
				ctx.SetSkipPlanCache("test reason")
				require.False(t, ctx.IsUseCache())
			},
		},
	}

	evalCtxManualCheckFields := []struct {
		field string
		check func(*exprstatic.EvalContext)
	}{
		{
			field: "warnHandler",
			check: func(ctx *exprstatic.EvalContext) {
				require.Same(t, warnHandler, ctx.GetWarnHandler())
			},
		},
		{
			field: "typeCtx.warnHandler",
			check: func(ctx *exprstatic.EvalContext) {
				ec := ctx.ErrCtx()
				require.Equal(t, errctx.NewContextWithLevels(ec.LevelMap(), ctx), ec)
			},
		},
		{
			field: "typeCtx.loc",
			check: func(ctx *exprstatic.EvalContext) {
				tc := ctx.TypeCtx()
				require.Same(t, tc.Location(), ctx.Location())
				require.Equal(t, sctx.GetSessionVars().Location().String(), tc.Location().String())
				require.Equal(t, sctx.GetSessionVars().StmtCtx.TimeZone().String(), tc.Location().String())
			},
		},
		{
			field: "errCtx.warnHandler",
			check: func(ctx *exprstatic.EvalContext) {
				tc := ctx.TypeCtx()
				require.Equal(t, types.NewContext(tc.Flags(), tc.Location(), ctx), tc)
			},
		},
		{
			field: "currentTime",
			check: func(ctx *exprstatic.EvalContext) {
				tm1, err := sctx.GetExprCtx().GetEvalCtx().CurrentTime()
				require.NoError(t, err)

				tm, err := ctx.CurrentTime()
				require.Equal(t, ctx.Location().String(), tm.Location().String())
				require.InDelta(t, tm1.Unix(), tm.Unix(), 2)
				require.NoError(t, err)
			},
		},
	}

	// check ExprContext except EvalContext
	expected := sctx.GetExprCtx().(*mock.Context).IntoStatic()
	ignoreFields := make([]string, 0, len(exprCtxManualCheckFields))
	for _, f := range exprCtxManualCheckFields {
		f.check(exprCtx)
		ignoreFields = append(ignoreFields, "$.exprCtxState."+f.field)
	}
	deeptest.AssertDeepClonedEqual(t, expected, exprCtx, deeptest.WithIgnorePath(ignoreFields))

	// check EvalContext
	ignoreFields = make([]string, 0, len(evalCtxManualCheckFields))
	ignoreFields = append(ignoreFields, "$.id")
	for _, f := range evalCtxManualCheckFields {
		f.check(exprCtx.GetStaticEvalCtx())
		ignoreFields = append(ignoreFields, "$.evalCtxState."+f.field)
	}
	deeptest.AssertDeepClonedEqual(
		t,
		expected.GetStaticEvalCtx(),
		exprCtx.GetStaticEvalCtx(),
		deeptest.WithIgnorePath(ignoreFields),
	)
}

// newMockReorgSessCtx creates a mock session context for reorg test.
// In old implementations, DDL is using `mock.Context` to construct the contexts used in DDL reorg.
// After refactoring, we just need it to do test the new implementation is compatible with the old one.
func newMockReorgSessCtx(store kv.Storage) sessionctx.Context {
	c := mock.NewContext()
	c.Store = store
	c.GetSessionVars().SetStatusFlag(mysql.ServerStatusAutocommit, false)
	tz := *time.UTC
	c.ResetSessionAndStmtTimeZone(&tz)
	return c
}

// TestReorgExprContext is used in refactor stage to make sure the newReorgExprCtx() is
// compatible with newMockReorgSessCtx(nil).GetExprCtx() to make it safe to replace `mock.Context` usage.
// After refactor, the TestReorgExprContext can be removed.
func TestReorgExprContext(t *testing.T) {
	// test default expr context
	store := &mockStorage{client: &mock.Client{}}
	sctx := newMockReorgSessCtx(store)
	defaultCtx := newReorgExprCtx()
	// should use an empty static warn handler by default
	evalCtx := defaultCtx.GetStaticEvalCtx()
	require.Equal(t, contextutil.NewStaticWarnHandler(0), evalCtx.GetWarnHandler())
	assertStaticExprContextEqual(t, sctx, defaultCtx, evalCtx.GetWarnHandler())
	defaultTypeCtx := evalCtx.TypeCtx()
	defaultErrCtx := evalCtx.ErrCtx()

	// test expr context from DDLReorgMeta
	for _, reorg := range []model.DDLReorgMeta{
		{
			SQLMode:           mysql.ModeStrictTransTables | mysql.ModeAllowInvalidDates,
			Location:          &model.TimeZoneLocation{Name: "Asia/Tokyo"},
			ReorgTp:           model.ReorgTypeLitMerge,
			ResourceGroupName: "rg1",
		},
		{
			SQLMode: mysql.ModeAllowInvalidDates,
			// should load location from system value when reorg.Location is nil
			Location:          nil,
			ReorgTp:           model.ReorgTypeTxnMerge,
			ResourceGroupName: "rg2",
		},
	} {
		sctx = newMockReorgSessCtx(store)
		require.NoError(t, initSessCtx(sctx, &reorg))
		ctx, err := newReorgExprCtxWithReorgMeta(&reorg, sctx.GetSessionVars().StmtCtx.WarnHandler)
		require.NoError(t, err)
		assertStaticExprContextEqual(t, sctx, ctx, ctx.GetStaticEvalCtx().GetWarnHandler())
		evalCtx := ctx.GetEvalCtx()
		tc, ec := evalCtx.TypeCtx(), evalCtx.ErrCtx()
		// SQLMode should match DDLReorgMeta
		require.Equal(t, reorg.SQLMode, evalCtx.SQLMode())
		// Location should match DDLReorgMeta
		if reorg.Location != nil {
			require.Equal(t, reorg.Location.Name, evalCtx.Location().String())
		} else {
			loc := timeutil.SystemLocation()
			require.Same(t, loc, evalCtx.Location())
		}
		// Some fields should be different from the default context to make the test robust.
		require.NotEqual(t, defaultCtx.GetEvalCtx().SQLMode(), evalCtx.SQLMode())
		require.NotEqual(t, defaultTypeCtx.Flags(), tc.Flags())
		require.NotEqual(t, defaultErrCtx.LevelMap(), ec.LevelMap())
	}
}

func TestReorgTableMutateContext(t *testing.T) {
	originalRowFmt := vardef.GetDDLReorgRowFormat()
	defer vardef.SetDDLReorgRowFormat(originalRowFmt)

	exprCtx := exprstatic.NewExprContext()

	assertTblCtxMatchSessionCtx := func(ctx table.MutateContext, sctx sessionctx.Context) {
		sctxTblCtx := sctx.GetTableCtx()
		require.Equal(t, uint64(0), ctx.ConnectionID())
		require.Equal(t, sctxTblCtx.ConnectionID(), ctx.ConnectionID())

		require.False(t, ctx.InRestrictedSQL())
		require.Equal(t, sctxTblCtx.InRestrictedSQL(), ctx.InRestrictedSQL())

		require.Equal(t, variable.AssertionLevelOff, ctx.TxnAssertionLevel())
		require.Equal(t, sctxTblCtx.TxnAssertionLevel(), ctx.TxnAssertionLevel())

		require.Equal(t, vardef.GetDDLReorgRowFormat() != vardef.DefTiDBRowFormatV1, ctx.GetRowEncodingConfig().IsRowLevelChecksumEnabled)
		require.Equal(t, vardef.GetDDLReorgRowFormat() != vardef.DefTiDBRowFormatV1, ctx.GetRowEncodingConfig().RowEncoder.Enable)
		require.Equal(t, sctxTblCtx.GetRowEncodingConfig(), ctx.GetRowEncodingConfig())

		require.NotNil(t, ctx.GetMutateBuffers())
		require.Equal(t, sctxTblCtx.GetMutateBuffers(), ctx.GetMutateBuffers())

		require.Equal(t, vardef.DefTiDBShardAllocateStep, ctx.GetRowIDShardGenerator().GetShardStep())
		sctx.GetSessionVars().TxnCtx.StartTS = 123 // make sure GetRowIDShardGenerator() pass assert
		require.Equal(t, sctxTblCtx.GetRowIDShardGenerator().GetShardStep(), ctx.GetRowIDShardGenerator().GetShardStep())
		require.GreaterOrEqual(t, ctx.GetRowIDShardGenerator().GetCurrentShard(1), int64(0))

		alloc1, ok := sctxTblCtx.GetReservedRowIDAlloc()
		require.True(t, ok)
		alloc2, ok := ctx.GetReservedRowIDAlloc()
		require.True(t, ok)
		require.Equal(t, alloc1, alloc2)
		require.True(t, alloc2.Exhausted())

		statistics, ok := ctx.GetStatisticsSupport()
		require.False(t, ok)
		require.Nil(t, statistics)
		cached, ok := ctx.GetCachedTableSupport()
		require.False(t, ok)
		require.Nil(t, cached)
		temp, ok := ctx.GetTemporaryTableSupport()
		require.False(t, ok)
		require.Nil(t, temp)
		dml, ok := ctx.GetExchangePartitionDMLSupport()
		require.False(t, ok)
		require.Nil(t, dml)
	}

	// test when the row format is v1
	vardef.SetDDLReorgRowFormat(vardef.DefTiDBRowFormatV1)
	sctx := newMockReorgSessCtx(&mockStorage{client: &mock.Client{}})
	require.NoError(t, initSessCtx(sctx, &model.DDLReorgMeta{}))
	ctx := newReorgTableMutateContext(exprCtx)
	require.Same(t, exprCtx, ctx.GetExprCtx())
	assertTblCtxMatchSessionCtx(ctx, sctx)
}

type mockStorage struct {
	kv.Storage
	client kv.Client
}

func (s *mockStorage) GetClient() kv.Client {
	return s.client
}

func assertDistSQLCtxEqual(t *testing.T, expected *distsqlctx.DistSQLContext, actual *distsqlctx.DistSQLContext) {
	deeptest.AssertDeepClonedEqual(
		t, expected, actual,
		deeptest.WithPointerComparePath([]string{
			"$.WarnHandler",
			"$.Client",
		}),
		deeptest.WithIgnorePath([]string{
			"$.SessionMemTracker",
			"$.Location",
			"$.ErrCtx.warnHandler",
		}),
	)

	// manually check
	// SessionMemTracker
	require.Equal(t, expected.SessionMemTracker.Label(), actual.SessionMemTracker.Label())
	require.Equal(t, expected.SessionMemTracker.GetBytesLimit(), actual.SessionMemTracker.GetBytesLimit())
	require.Equal(t, expected.SessionMemTracker.BytesConsumed(), actual.SessionMemTracker.BytesConsumed())
	// Location
	require.Equal(t, expected.Location.String(), actual.Location.String())
	// ErrCtx
	require.Equal(t, errctx.NewContextWithLevels(expected.ErrCtx.LevelMap(), expected.WarnHandler), actual.ErrCtx)
}

// TestReorgExprContext is used in refactor stage to make sure the newDefaultReorgDistSQLCtx() is
// compatible with newMockReorgSessCtx(nil).GetDistSQLCtx() to make it safe to replace `mock.Context` usage.
// After refactor, the TestReorgExprContext can be removed.
func TestReorgDistSQLCtx(t *testing.T) {
	store := &mockStorage{client: &mock.Client{}}

	// test default dist sql context
	expected := newMockReorgSessCtx(store).GetDistSQLCtx()
	defaultCtx := newDefaultReorgDistSQLCtx(store.client, expected.WarnHandler)
	assertDistSQLCtxEqual(t, expected, defaultCtx)

	// test dist sql context from DDLReorgMeta
	for _, reorg := range []model.DDLReorgMeta{
		{
			SQLMode:           mysql.ModeStrictTransTables | mysql.ModeAllowInvalidDates,
			Location:          &model.TimeZoneLocation{Name: "Asia/Tokyo"},
			ReorgTp:           model.ReorgTypeLitMerge,
			ResourceGroupName: "rg1",
		},
		{
			SQLMode: mysql.ModeAllowInvalidDates,
			// should load location from system value when reorg.Location is nil
			Location:          nil,
			ReorgTp:           model.ReorgTypeTxnMerge,
			ResourceGroupName: "rg2",
		},
	} {
		sctx := newMockReorgSessCtx(store)
		require.NoError(t, initSessCtx(sctx, &reorg))
		expected = sctx.GetDistSQLCtx()
		ctx, err := newReorgDistSQLCtxWithReorgMeta(store.client, &reorg, expected.WarnHandler)
		require.NoError(t, err)
		assertDistSQLCtxEqual(t, expected, ctx)
		// Location should match DDLReorgMeta
		if reorg.Location != nil {
			require.Equal(t, reorg.Location.Name, ctx.Location.String())
		} else {
			loc := timeutil.SystemLocation()
			require.Same(t, loc, ctx.Location)
		}
		// ResourceGroupName should match DDLReorgMeta
		require.Equal(t, reorg.ResourceGroupName, ctx.ResourceGroupName)
		// Some fields should be different from the default context to make the test robust.
		require.NotEqual(t, defaultCtx.ErrCtx.LevelMap(), ctx.ErrCtx.LevelMap())
	}
}

func TestValidateAndFillRanges(t *testing.T) {
	mkRange := func(start, end string) kv.KeyRange {
		return kv.KeyRange{StartKey: []byte(start), EndKey: []byte(end)}
	}
	ranges := []kv.KeyRange{
		mkRange("b", "c"),
		mkRange("c", "d"),
		mkRange("d", "e"),
	}
	err := validateAndFillRanges(ranges, []byte("b"), []byte("e"))
	require.NoError(t, err)
	require.EqualValues(t, []kv.KeyRange{
		mkRange("b", "c"),
		mkRange("c", "d"),
		mkRange("d", "e"),
	}, ranges)

	// adjust first and last range.
	ranges = []kv.KeyRange{
		mkRange("a", "c"),
		mkRange("c", "e"),
		mkRange("e", "g"),
	}
	err = validateAndFillRanges(ranges, []byte("b"), []byte("f"))
	require.NoError(t, err)
	require.EqualValues(t, []kv.KeyRange{
		mkRange("b", "c"),
		mkRange("c", "e"),
		mkRange("e", "f"),
	}, ranges)

	// first range startKey and last range endKey are empty.
	ranges = []kv.KeyRange{
		mkRange("", "c"),
		mkRange("c", "e"),
		mkRange("e", ""),
	}
	err = validateAndFillRanges(ranges, []byte("b"), []byte("f"))
	require.NoError(t, err)
	require.EqualValues(t, []kv.KeyRange{
		mkRange("b", "c"),
		mkRange("c", "e"),
		mkRange("e", "f"),
	}, ranges)
	ranges = []kv.KeyRange{
		mkRange("", "c"),
		mkRange("c", ""),
	}
	err = validateAndFillRanges(ranges, []byte("b"), []byte("f"))
	require.NoError(t, err)
	require.EqualValues(t, []kv.KeyRange{
		mkRange("b", "c"),
		mkRange("c", "f"),
	}, ranges)

	// invalid range.
	ranges = []kv.KeyRange{
		mkRange("b", "c"),
		mkRange("c", ""),
		mkRange("e", "f"),
	}
	err = validateAndFillRanges(ranges, []byte("b"), []byte("f"))
	require.Error(t, err)

	ranges = []kv.KeyRange{
		mkRange("b", "c"),
		mkRange("c", "d"),
		mkRange("e", "f"),
	}
	err = validateAndFillRanges(ranges, []byte("b"), []byte("f"))
	require.Error(t, err)

	ranges = []kv.KeyRange{
		mkRange("b", "c"),
		mkRange("c", "d"),
		mkRange("d", "e"),
	}
	err = validateAndFillRanges(ranges, []byte("a"), []byte("e"))
	require.Error(t, err)

	ranges = []kv.KeyRange{
		mkRange("b", "c"),
		mkRange("c", "d"),
		mkRange("d", "e"),
	}
	err = validateAndFillRanges(ranges, []byte("b"), []byte("f"))
	require.NoError(t, err)
}

func TestTuneTableScanWorkerBatchSize(t *testing.T) {
	reorgMeta := &model.DDLReorgMeta{}
	reorgMeta.Concurrency.Store(4)
	reorgMeta.BatchSize.Store(32)
	copCtx := &copr.CopContextSingleIndex{
		CopContextBase: &copr.CopContextBase{
			FieldTypes: []*types.FieldType{},
		},
	}
<<<<<<< HEAD
	opCtx := NewDistTaskOperatorCtx(context.Background(), 1, 1)
=======
	opCtx, cancel := NewDistTaskOperatorCtx(context.Background())
>>>>>>> 6050bfab
	w := tableScanWorker{
		copCtx:        copCtx,
		ctx:           opCtx,
		srcChkPool:    createChunkPool(copCtx, reorgMeta),
		hintBatchSize: 32,
		reorgMeta:     reorgMeta,
	}
	for range 10 {
		chk := w.getChunk()
		require.Equal(t, 32, chk.Capacity())
		w.srcChkPool.Put(chk)
	}
	reorgMeta.SetBatchSize(64)
	for range 10 {
		chk := w.getChunk()
		require.Equal(t, 64, chk.Capacity())
		w.srcChkPool.Put(chk)
	}
	opCtx.Cancel()
}

func TestSplitRangesByKeys(t *testing.T) {
	k := func(ord int) kv.Key {
		return kv.Key([]byte{byte(ord)})
	}
	tests := []struct {
		name      string
		ranges    []kv.KeyRange
		splitKeys []kv.Key
		expected  []kv.KeyRange
	}{
		{
			name: "empty split keys",
			ranges: []kv.KeyRange{
				{StartKey: k(0), EndKey: k(10)},
			},
			splitKeys: []kv.Key{},
			expected: []kv.KeyRange{
				{StartKey: k(0), EndKey: k(10)},
			},
		},
		{
			name: "single split key in middle",
			ranges: []kv.KeyRange{
				{StartKey: k(0), EndKey: k(10)},
			},
			splitKeys: []kv.Key{k(5)},
			expected: []kv.KeyRange{
				{StartKey: k(0), EndKey: k(5)},
				{StartKey: k(5), EndKey: k(10)},
			},
		},
		{
			name: "multiple split keys in one range",
			ranges: []kv.KeyRange{
				{StartKey: k(0), EndKey: k(20)},
			},
			splitKeys: []kv.Key{k(5), k(10), k(15)},
			expected: []kv.KeyRange{
				{StartKey: k(0), EndKey: k(5)},
				{StartKey: k(5), EndKey: k(10)},
				{StartKey: k(10), EndKey: k(15)},
				{StartKey: k(15), EndKey: k(20)},
			},
		},
		{
			name: "split keys across multiple ranges",
			ranges: []kv.KeyRange{
				{StartKey: k(0), EndKey: k(10)},
				{StartKey: k(10), EndKey: k(20)},
			},
			splitKeys: []kv.Key{k(5), k(15)},
			expected: []kv.KeyRange{
				{StartKey: k(0), EndKey: k(5)},
				{StartKey: k(5), EndKey: k(10)},
				{StartKey: k(10), EndKey: k(15)},
				{StartKey: k(15), EndKey: k(20)},
			},
		},
		{
			name: "split key less than range start",
			ranges: []kv.KeyRange{
				{StartKey: k(5), EndKey: k(10)},
			},
			splitKeys: []kv.Key{k(3)},
			expected: []kv.KeyRange{
				{StartKey: k(5), EndKey: k(10)},
			},
		},
		{
			name: "split key greater than range end",
			ranges: []kv.KeyRange{
				{StartKey: k(0), EndKey: k(10)},
			},
			splitKeys: []kv.Key{k(15)},
			expected: []kv.KeyRange{
				{StartKey: k(0), EndKey: k(10)},
			},
		},
		{
			name: "split key equals range start",
			ranges: []kv.KeyRange{
				{StartKey: k(5), EndKey: k(10)},
			},
			splitKeys: []kv.Key{k(5)},
			expected: []kv.KeyRange{
				{StartKey: k(5), EndKey: k(10)},
			},
		},
		{
			name: "split key equals range end",
			ranges: []kv.KeyRange{
				{StartKey: k(0), EndKey: k(10)},
			},
			splitKeys: []kv.Key{k(10)},
			expected: []kv.KeyRange{
				{StartKey: k(0), EndKey: k(10)},
			},
		},
		{
			name: "split keys overlaps with range start and end",
			ranges: []kv.KeyRange{
				{StartKey: k(0), EndKey: k(10)},
			},
			splitKeys: []kv.Key{k(0), k(5), k(10)},
			expected: []kv.KeyRange{
				{StartKey: k(0), EndKey: k(5)},
				{StartKey: k(5), EndKey: k(10)},
			},
		},
	}
	for _, tt := range tests {
		result := splitRangesByKeys(tt.ranges, tt.splitKeys)
		require.EqualValues(t, len(tt.expected), len(result), "keys mismatch", tt.name)
	}
}<|MERGE_RESOLUTION|>--- conflicted
+++ resolved
@@ -507,11 +507,7 @@
 			FieldTypes: []*types.FieldType{},
 		},
 	}
-<<<<<<< HEAD
-	opCtx := NewDistTaskOperatorCtx(context.Background(), 1, 1)
-=======
-	opCtx, cancel := NewDistTaskOperatorCtx(context.Background())
->>>>>>> 6050bfab
+	opCtx := NewDistTaskOperatorCtx(context.Background())
 	w := tableScanWorker{
 		copCtx:        copCtx,
 		ctx:           opCtx,
