--- conflicted
+++ resolved
@@ -19,11 +19,8 @@
 	"encoding/hex"
 	"fmt"
 	"sync"
-<<<<<<< HEAD
 	"sync/atomic"
-=======
 	"time"
->>>>>>> 91a80232
 
 	"github.com/pingcap/errors"
 	"github.com/pingcap/failpoint"
@@ -177,11 +174,8 @@
 			})
 			finish := util2.InjectSpan(p.copCtx.GetBase().JobID, fmt.Sprintf("send-chunk-%d", seq))
 			p.chunkSender.AddTask(idxRs)
-<<<<<<< HEAD
 			finish()
-=======
 			startTime = time.Now()
->>>>>>> 91a80232
 		}
 		terror.Call(rs.Close)
 		return nil
