--- conflicted
+++ resolved
@@ -893,37 +893,24 @@
 	}
 }
 
-<<<<<<< HEAD
-func checkAndApplyAutoRandomBits(jobCtx *jobContext, m *meta.Mutator, args *model.ModifyColumnArgs) error {
+func checkAndApplyAutoRandomBits(jobCtx *jobContext, args *model.ModifyColumnArgs) error {
 	if args.NewShardBits == 0 {
 		return nil
 	}
-	if err := checkNewAutoRandomBits(m, args); err != nil {
+	if err := checkNewAutoRandomBits(jobCtx, args); err != nil {
 		return errors.Trace(err)
 	}
-	return applyNewAutoRandomBits(jobCtx, m, args)
-=======
-func checkAndApplyAutoRandomBits(jobCtx *jobContext, dbInfo *model.DBInfo, tblInfo *model.TableInfo,
-	oldCol *model.ColumnInfo, newCol *model.ColumnInfo, newAutoRandBits uint64) error {
-	if newAutoRandBits == 0 {
-		return nil
-	}
-	metaMut := jobCtx.metaMut
-	idAcc := metaMut.GetAutoIDAccessors(dbInfo.ID, tblInfo.ID)
-	err := checkNewAutoRandomBits(idAcc, oldCol, newCol, newAutoRandBits, tblInfo.AutoRandomRangeBits, tblInfo.SepAutoInc())
-	if err != nil {
-		return err
-	}
-	return applyNewAutoRandomBits(jobCtx, dbInfo, tblInfo, oldCol, newAutoRandBits)
->>>>>>> df821b9b
+	return applyNewAutoRandomBits(jobCtx, args)
 }
 
 // checkNewAutoRandomBits checks whether the new auto_random bits number can cause overflow.
-func checkNewAutoRandomBits(m *meta.Mutator, args *model.ModifyColumnArgs) error {
+func checkNewAutoRandomBits(jobCtx *jobContext, args *model.ModifyColumnArgs) error {
 	newShardBits := args.NewShardBits
 	shardFmt := autoid.NewShardIDFormat(&args.Column.FieldType, newShardBits, args.TblInfo.AutoRandomRangeBits)
 
-	idAccessors := m.GetAutoIDAccessors(args.DBInfo.ID, args.TblInfo.ID)
+	metaMut := jobCtx.metaMut
+	idAccessors := metaMut.GetAutoIDAccessors(args.DBInfo.ID, args.TblInfo.ID)
+
 	idAcc := idAccessors.RandomID()
 	convertedFromAutoInc := mysql.HasAutoIncrementFlag(args.OldColumn.GetFlag())
 	if convertedFromAutoInc {
@@ -978,17 +965,10 @@
 
 // applyNewAutoRandomBits set auto_random bits to TableInfo and
 // migrate auto_increment ID to auto_random ID if possible.
-<<<<<<< HEAD
-func applyNewAutoRandomBits(jobCtx *jobContext, m *meta.Mutator, args *model.ModifyColumnArgs) error {
+func applyNewAutoRandomBits(jobCtx *jobContext, args *model.ModifyColumnArgs) error {
 	tblInfo, dbInfo := args.TblInfo, args.DBInfo
 	tblInfo.AutoRandomBits = args.NewShardBits
 	needMigrateFromAutoIncToAutoRand := mysql.HasAutoIncrementFlag(args.OldColumn.GetFlag())
-=======
-func applyNewAutoRandomBits(jobCtx *jobContext, dbInfo *model.DBInfo,
-	tblInfo *model.TableInfo, oldCol *model.ColumnInfo, newAutoRandBits uint64) error {
-	tblInfo.AutoRandomBits = newAutoRandBits
-	needMigrateFromAutoIncToAutoRand := mysql.HasAutoIncrementFlag(oldCol.GetFlag())
->>>>>>> df821b9b
 	if !needMigrateFromAutoIncToAutoRand {
 		return nil
 	}
