// Copyright 2015 PingCAP, Inc.
//
// Licensed under the Apache License, Version 2.0 (the "License");
// you may not use this file except in compliance with the License.
// You may obtain a copy of the License at
//
//     http://www.apache.org/licenses/LICENSE-2.0
//
// Unless required by applicable law or agreed to in writing, software
// distributed under the License is distributed on an "AS IS" BASIS,
// WITHOUT WARRANTIES OR CONDITIONS OF ANY KIND, either express or implied.
// See the License for the specific language governing permissions and
// limitations under the License.

package ddl

import (
	"bytes"
	"context"
	"encoding/hex"
	"fmt"
	"math/bits"
	"slices"
	"strings"
	"sync/atomic"
	"time"

	"github.com/pingcap/errors"
	"github.com/pingcap/failpoint"
	"github.com/pingcap/tidb/pkg/config"
	"github.com/pingcap/tidb/pkg/ddl/logutil"
	"github.com/pingcap/tidb/pkg/expression"
	"github.com/pingcap/tidb/pkg/infoschema"
	"github.com/pingcap/tidb/pkg/kv"
	"github.com/pingcap/tidb/pkg/meta"
	"github.com/pingcap/tidb/pkg/meta/autoid"
	"github.com/pingcap/tidb/pkg/meta/model"
	"github.com/pingcap/tidb/pkg/metrics"
	"github.com/pingcap/tidb/pkg/parser/ast"
	"github.com/pingcap/tidb/pkg/parser/mysql"
	"github.com/pingcap/tidb/pkg/parser/terror"
	"github.com/pingcap/tidb/pkg/sessionctx"
	"github.com/pingcap/tidb/pkg/sessionctx/vardef"
	"github.com/pingcap/tidb/pkg/table"
	"github.com/pingcap/tidb/pkg/tablecodec"
	"github.com/pingcap/tidb/pkg/types"
	contextutil "github.com/pingcap/tidb/pkg/util/context"
	"github.com/pingcap/tidb/pkg/util/dbterror"
	"github.com/pingcap/tidb/pkg/util/intest"
	decoder "github.com/pingcap/tidb/pkg/util/rowDecoder"
	"github.com/pingcap/tidb/pkg/util/rowcodec"
	kvutil "github.com/tikv/client-go/v2/util"
	"go.uber.org/zap"
)

// InitAndAddColumnToTable initializes the ColumnInfo in-place and adds it to the table.
func InitAndAddColumnToTable(tblInfo *model.TableInfo, colInfo *model.ColumnInfo) *model.ColumnInfo {
	cols := tblInfo.Columns
	colInfo.ID = AllocateColumnID(tblInfo)
	colInfo.State = model.StateNone
	// To support add column asynchronously, we should mark its offset as the last column.
	// So that we can use origin column offset to get value from row.
	colInfo.Offset = len(cols)
	// Append the column info to the end of the tblInfo.Columns.
	// It will be reordered to the right offset in "Columns" when its state is changed to public.
	tblInfo.Columns = append(cols, colInfo)
	return colInfo
}

func checkAddColumn(t *meta.Mutator, job *model.Job) (tblInfo *model.TableInfo, columnInfo *model.ColumnInfo, col *model.ColumnInfo,
	pos *ast.ColumnPosition, _ bool /* ifNotExists */, err error) {
	schemaID := job.SchemaID
	tblInfo, err = GetTableInfoAndCancelFaultJob(t, job, schemaID)
	if err != nil {
		return nil, nil, nil, nil, false, errors.Trace(err)
	}

	args, err := model.GetTableColumnArgs(job)
	if err != nil {
		job.State = model.JobStateCancelled
		return nil, nil, nil, nil, false, errors.Trace(err)
	}
	col, pos, ifNotExists := args.Col, args.Pos, args.IgnoreExistenceErr

	columnInfo = model.FindColumnInfo(tblInfo.Columns, col.Name.L)
	if columnInfo != nil {
		if columnInfo.State == model.StatePublic {
			// We already have a column with the same column name.
			job.State = model.JobStateCancelled
			return nil, nil, nil, nil, ifNotExists, infoschema.ErrColumnExists.GenWithStackByArgs(col.Name)
		}
	}

	err = CheckAfterPositionExists(tblInfo, pos)
	if err != nil {
		job.State = model.JobStateCancelled
		return nil, nil, nil, nil, false, infoschema.ErrColumnExists.GenWithStackByArgs(col.Name)
	}

	return tblInfo, columnInfo, col, pos, false, nil
}

// CheckAfterPositionExists makes sure the column specified in AFTER clause is exists.
// For example, ALTER TABLE t ADD COLUMN c3 INT AFTER c1.
func CheckAfterPositionExists(tblInfo *model.TableInfo, pos *ast.ColumnPosition) error {
	if pos != nil && pos.Tp == ast.ColumnPositionAfter {
		c := model.FindColumnInfo(tblInfo.Columns, pos.RelativeColumn.Name.L)
		if c == nil {
			return infoschema.ErrColumnNotExists.GenWithStackByArgs(pos.RelativeColumn, tblInfo.Name)
		}
	}
	return nil
}

func setIndicesState(indexInfos []*model.IndexInfo, state model.SchemaState) {
	for _, indexInfo := range indexInfos {
		indexInfo.State = state
	}
}

func checkDropColumnForStatePublic(colInfo *model.ColumnInfo) (err error) {
	// When the dropping column has not-null flag and it hasn't the default value, we can backfill the column value like "add column".
	// NOTE: If the state of StateWriteOnly can be rollbacked, we'd better reconsider the original default value.
	// And we need consider the column without not-null flag.
	if colInfo.GetOriginDefaultValue() == nil && mysql.HasNotNullFlag(colInfo.GetFlag()) {
		// If the column is timestamp default current_timestamp, and DDL owner is new version TiDB that set column.Version to 1,
		// then old TiDB update record in the column write only stage will uses the wrong default value of the dropping column.
		// Because new version of the column default value is UTC time, but old version TiDB will think the default value is the time in system timezone.
		// But currently will be ok, because we can't cancel the drop column job when the job is running,
		// so the column will be dropped succeed and client will never see the wrong default value of the dropped column.
		// More info about this problem, see PR#9115.
		originDefVal, err := generateOriginDefaultValue(colInfo, nil)
		if err != nil {
			return err
		}
		return colInfo.SetOriginDefaultValue(originDefVal)
	}
	return nil
}

func onDropColumn(jobCtx *jobContext, job *model.Job) (ver int64, _ error) {
	tblInfo, colInfo, idxInfos, ifExists, err := checkDropColumn(jobCtx, job)
	if err != nil {
		if ifExists && dbterror.ErrCantDropFieldOrKey.Equal(err) {
			// Convert the "not exists" error to a warning.
			job.Warning = toTError(err)
			job.State = model.JobStateDone
			return ver, nil
		}
		return ver, errors.Trace(err)
	}
	if job.MultiSchemaInfo != nil && !job.IsRollingback() && job.MultiSchemaInfo.Revertible {
		job.MarkNonRevertible()
		job.SchemaState = colInfo.State
		// Store the mark and enter the next DDL handling loop.
		return updateVersionAndTableInfoWithCheck(jobCtx, job, tblInfo, false)
	}

	originalState := colInfo.State
	switch colInfo.State {
	case model.StatePublic:
		// public -> write only
		colInfo.State = model.StateWriteOnly
		setIndicesState(idxInfos, model.StateWriteOnly)
		tblInfo.MoveColumnInfo(colInfo.Offset, len(tblInfo.Columns)-1)
		err = checkDropColumnForStatePublic(colInfo)
		if err != nil {
			return ver, errors.Trace(err)
		}
		ver, err = updateVersionAndTableInfoWithCheck(jobCtx, job, tblInfo, originalState != colInfo.State)
		if err != nil {
			return ver, errors.Trace(err)
		}
	case model.StateWriteOnly:
		// write only -> delete only
		failpoint.InjectCall("onDropColumnStateWriteOnly")
		colInfo.State = model.StateDeleteOnly
		tblInfo.MoveColumnInfo(colInfo.Offset, len(tblInfo.Columns)-1)
		if len(idxInfos) > 0 {
			newIndices := make([]*model.IndexInfo, 0, len(tblInfo.Indices))
			for _, idx := range tblInfo.Indices {
				if !indexInfoContains(idx.ID, idxInfos) {
					newIndices = append(newIndices, idx)
				}
			}
			tblInfo.Indices = newIndices
		}
		ver, err = updateVersionAndTableInfo(jobCtx, job, tblInfo, originalState != colInfo.State)
		if err != nil {
			return ver, errors.Trace(err)
		}
		dropColumnArgs, err := model.GetTableColumnArgs(job)
		if err != nil {
			return ver, errors.Trace(err)
		}
		dropColumnArgs.IndexIDs = indexInfosToIDList(idxInfos)
		job.FillArgs(dropColumnArgs)
	case model.StateDeleteOnly:
		// delete only -> reorganization
		colInfo.State = model.StateDeleteReorganization
		tblInfo.MoveColumnInfo(colInfo.Offset, len(tblInfo.Columns)-1)
		ver, err = updateVersionAndTableInfo(jobCtx, job, tblInfo, originalState != colInfo.State)
		if err != nil {
			return ver, errors.Trace(err)
		}
	case model.StateDeleteReorganization:
		// reorganization -> absent
		// All reorganization jobs are done, drop this column.
		tblInfo.MoveColumnInfo(colInfo.Offset, len(tblInfo.Columns)-1)
		tblInfo.Columns = tblInfo.Columns[:len(tblInfo.Columns)-1]
		colInfo.State = model.StateNone
		ver, err = updateVersionAndTableInfo(jobCtx, job, tblInfo, originalState != colInfo.State)
		if err != nil {
			return ver, errors.Trace(err)
		}

		// Finish this job.
		if job.IsRollingback() {
			job.FinishTableJob(model.JobStateRollbackDone, model.StateNone, ver, tblInfo)
		} else {
			// We should set related index IDs for job
			job.FinishTableJob(model.JobStateDone, model.StateNone, ver, tblInfo)
			dropColumnArgs, err := model.GetTableColumnArgs(job)
			if err != nil {
				return ver, errors.Trace(err)
			}
			dropColumnArgs.PartitionIDs = getPartitionIDs(tblInfo)
			job.FillArgs(dropColumnArgs)
		}
	default:
		return ver, errors.Trace(dbterror.ErrInvalidDDLJob.GenWithStackByArgs("table", tblInfo.State))
	}
	job.SchemaState = colInfo.State
	return ver, errors.Trace(err)
}

func checkDropColumn(jobCtx *jobContext, job *model.Job) (*model.TableInfo, *model.ColumnInfo, []*model.IndexInfo, bool /* ifExists */, error) {
	schemaID := job.SchemaID
	tblInfo, err := GetTableInfoAndCancelFaultJob(jobCtx.metaMut, job, schemaID)
	if err != nil {
		return nil, nil, nil, false, errors.Trace(err)
	}

	args, err := model.GetTableColumnArgs(job)
	if err != nil {
		job.State = model.JobStateCancelled
		return nil, nil, nil, false, errors.Trace(err)
	}

	colName, ifExists := args.Col.Name, args.IgnoreExistenceErr
	colInfo := model.FindColumnInfo(tblInfo.Columns, colName.L)
	if colInfo == nil || colInfo.Hidden {
		job.State = model.JobStateCancelled
		return nil, nil, nil, ifExists, dbterror.ErrCantDropFieldOrKey.GenWithStack("column %s doesn't exist", colName)
	}
	if err = isDroppableColumn(tblInfo, colName); err != nil {
		job.State = model.JobStateCancelled
		return nil, nil, nil, false, errors.Trace(err)
	}
	if err = checkDropColumnWithForeignKeyConstraintInOwner(jobCtx.infoCache, job, tblInfo, colName.L); err != nil {
		return nil, nil, nil, false, errors.Trace(err)
	}
	if err = checkDropColumnWithTTLConfig(tblInfo, colName.L); err != nil {
		return nil, nil, nil, false, errors.Trace(err)
	}
	idxInfos := listIndicesWithColumn(colName.L, tblInfo.Indices)
	return tblInfo, colInfo, idxInfos, false, nil
}

func isDroppableColumn(tblInfo *model.TableInfo, colName ast.CIStr) error {
	if ok, dep, isHidden := hasDependentByGeneratedColumn(tblInfo, colName); ok {
		if isHidden {
			return dbterror.ErrDependentByFunctionalIndex.GenWithStackByArgs(dep)
		}
		return dbterror.ErrDependentByGeneratedColumn.GenWithStackByArgs(dep)
	}

	if len(tblInfo.Columns) == 1 {
		return dbterror.ErrCantRemoveAllFields.GenWithStack("can't drop only column %s in table %s",
			colName, tblInfo.Name)
	}
	// We only support dropping column with single-value none Primary Key index covered now.
	err := isColumnCanDropWithIndex(colName.L, tblInfo.Indices)
	if err != nil {
		return err
	}
	err = IsColumnDroppableWithCheckConstraint(colName, tblInfo)
	if err != nil {
		return err
	}
	return nil
}

func onSetDefaultValue(jobCtx *jobContext, job *model.Job) (ver int64, _ error) {
	args, err := model.GetSetDefaultValueArgs(job)
	if err != nil {
		job.State = model.JobStateCancelled
		return ver, errors.Trace(err)
	}
	newCol := args.Col
	return updateColumnDefaultValue(jobCtx, job, newCol, &newCol.Name)
}

<<<<<<< HEAD
// UpdateIndexCol update index column's name and offset with changing ColumnInfo.
=======
// UpdateIndexCol sets index column name and offset from changing ColumnInfo.
>>>>>>> 31338c0d
func UpdateIndexCol(idxCol *model.IndexColumn, changingCol *model.ColumnInfo) {
	idxCol.Name = changingCol.Name
	idxCol.Offset = changingCol.Offset
	canPrefix := types.IsTypePrefixable(changingCol.GetType())
	if !canPrefix || (changingCol.GetFlen() <= idxCol.Length) {
		idxCol.Length = types.UnspecifiedLength
	}
}

func removeChangingColAndIdxs(tblInfo *model.TableInfo, changingColID int64) {
	restIdx := tblInfo.Indices[:0]
	for _, idx := range tblInfo.Indices {
		if !idx.HasColumnInIndexColumns(tblInfo, changingColID) {
			restIdx = append(restIdx, idx)
		}
	}
	tblInfo.Indices = restIdx

	restCols := tblInfo.Columns[:0]
	for _, c := range tblInfo.Columns {
		if c.ID != changingColID {
			restCols = append(restCols, c)
		}
	}
	tblInfo.Columns = restCols
}

func removeOldIndexes(tblInfo *model.TableInfo, changingIdxs []*model.IndexInfo) {
	// Remove the changing indexes.
	for i, idx := range tblInfo.Indices {
		for _, cIdx := range changingIdxs {
			if cIdx.ID == idx.ID {
				tblInfo.Indices[i] = nil
				break
			}
		}
	}
	tmp := tblInfo.Indices[:0]
	for _, idx := range tblInfo.Indices {
		if idx != nil {
			tmp = append(tmp, idx)
		}
	}
	tblInfo.Indices = tmp
}

// updateNewIdxColsNameOffset updates the name&offset of the index column.
func updateNewIdxColsNameOffset(changingIdxs []*model.IndexInfo,
	oldName ast.CIStr, changingCol *model.ColumnInfo) {
	for _, idx := range changingIdxs {
		for _, col := range idx.Columns {
			if col.Name.L == oldName.L {
				UpdateIndexCol(col, changingCol)
			}
		}
	}
}

func updateModifyingCols(oldCol, changingCol *model.ColumnInfo) {
	changingCol.ChangeStateInfo = nil
	// After changing the column, the column's type is change, so it needs to set OriginDefaultValue back
	// so that there is no error in getting the default value from OriginDefaultValue.
	// Besides, nil data that was not backfilled in the "add column" is backfilled after the column is changed.
	// So it can set OriginDefaultValue to nil.
	changingCol.OriginDefaultValue = nil
	oldCol.ChangeStateInfo = &model.ChangeStateInfo{DependencyColumnOffset: changingCol.Offset}
}

func moveChangingColumnToDest(tblInfo *model.TableInfo, oldCol, changingCol *model.ColumnInfo, pos *ast.ColumnPosition) {
	// Swap the old column with new column position.
	oldOffset := oldCol.Offset
	changingOffset := changingCol.Offset
	tblInfo.MoveColumnInfo(oldOffset, changingOffset)
	tblInfo.MoveColumnInfo(changingCol.Offset, oldOffset)
	// Move the new column to a correct offset.
	// The validation of the position is done in `validatePosition`.
	destOffset, err := LocateOffsetToMove(changingCol.Offset, pos, tblInfo)
	intest.AssertNoError(err)
	tblInfo.MoveColumnInfo(changingCol.Offset, destOffset)
}

// moveOldColumnToBack is used to make sure the columns in TableInfo
// are in correct order after the old column is changed to non-public state.
func moveOldColumnToBack(tblInfo *model.TableInfo, oldCol *model.ColumnInfo) {
	order := []model.SchemaState{
		model.StatePublic,
		model.StateWriteReorganization,
		model.StateWriteOnly,
		model.StateDeleteReorganization,
		model.StateDeleteOnly,
		model.StateNone,
	}
	for len(order) > 0 && order[len(order)-1] != oldCol.State {
		order = order[:len(order)-1]
	}
	dest := len(tblInfo.Columns) - 1
	for i, col := range tblInfo.Columns {
		if col.ID == oldCol.ID {
			continue
		}
		if !slices.Contains(order, col.State) {
			dest = i
			break
		}
	}
	tblInfo.MoveColumnInfo(oldCol.Offset, dest)
}

// indexContainsOtherReorg checks if the index still contains other changing columns
func indexContainsOtherReorg(
	tblInfo *model.TableInfo,
	idx *model.IndexInfo,
	currentChangingCol *model.ColumnInfo,
) bool {
	for _, idxCol := range idx.Columns {
		tblCol := tblInfo.Columns[idxCol.Offset]
		if tblCol.ID == currentChangingCol.ID {
			continue // ignore current changing column.
		}
<<<<<<< HEAD
		if idxCol.UsingChangingType || tblCol.ChangeStateInfo != nil {
=======
		if tblCol.ChangeStateInfo != nil {
>>>>>>> 31338c0d
			return true
		}
	}

	return false
}

func moveIndexInfoToDest(tblInfo *model.TableInfo, changingCol *model.ColumnInfo,
	oldIdxInfos, changingIdxInfos []*model.IndexInfo) {
	for i, cIdx := range changingIdxInfos {
		// For the index that still contains other changing column,
		// we leave the swaping work to the last modify column job.
		if !indexContainsOtherReorg(tblInfo, cIdx, changingCol) {
			swapIndexInfoByID(tblInfo, oldIdxInfos[i].ID, changingIdxInfos[i].ID)
		}
	}
}

func swapIndexInfoByID(tblInfo *model.TableInfo, idxIDA, idxIDB int64) {
	offsetA := 0
	offsetB := 0
	for i, idx := range tblInfo.Indices {
		switch idx.ID {
		case idxIDA:
			offsetA = i
		case idxIDB:
			offsetB = i
		}
	}
	tblInfo.Indices[offsetA], tblInfo.Indices[offsetB] = tblInfo.Indices[offsetB], tblInfo.Indices[offsetA]
}

func buildRelatedIndexInfos(tblInfo *model.TableInfo, colID int64) []*model.IndexInfo {
	var indexInfos []*model.IndexInfo
	for _, idx := range tblInfo.Indices {
		if idx.HasColumnInIndexColumns(tblInfo, colID) {
			indexInfos = append(indexInfos, idx)
		}
	}
	// In multi-schema change, if more than one column of an index is being modified,
	// the added hidden index will be changed(including index ID) in place by the latter modified column subjob.
	// We need to sort by index ID to ensure the order of changing indexes equals to the old indexes.
	slices.SortFunc(indexInfos, func(idxA, idxB *model.IndexInfo) int {
		if idxA.ID < idxB.ID {
			return -1
		}
		if idxA.ID > idxB.ID {
			return 1
		}
		return 0
	})
	return indexInfos
}

func buildRelatedIndexIDs(tblInfo *model.TableInfo, colID int64) []int64 {
	var oldIdxIDs []int64
	for _, idx := range tblInfo.Indices {
		if idx.HasColumnInIndexColumns(tblInfo, colID) {
			oldIdxIDs = append(oldIdxIDs, idx.ID)
		}
	}
	return oldIdxIDs
}

// LocateOffsetToMove returns the offset of the column to move.
func LocateOffsetToMove(currentOffset int, pos *ast.ColumnPosition, tblInfo *model.TableInfo) (destOffset int, err error) {
	if pos == nil {
		return currentOffset, nil
	}
	// Get column offset.
	switch pos.Tp {
	case ast.ColumnPositionFirst:
		return 0, nil
	case ast.ColumnPositionAfter:
		c := model.FindColumnInfo(tblInfo.Columns, pos.RelativeColumn.Name.L)
		if c == nil || c.State != model.StatePublic {
			return 0, infoschema.ErrColumnNotExists.GenWithStackByArgs(pos.RelativeColumn, tblInfo.Name)
		}
		if currentOffset <= c.Offset {
			return c.Offset, nil
		}
		return c.Offset + 1, nil
	case ast.ColumnPositionNone:
		return currentOffset, nil
	default:
		return 0, errors.Errorf("unknown column position type")
	}
}

// BuildElements is exported for testing.
func BuildElements(changingCol *model.ColumnInfo, changingIdxs []*model.IndexInfo) []*meta.Element {
	elements := make([]*meta.Element, 0, len(changingIdxs)+1)
	if changingCol != nil {
		elements = append(elements, &meta.Element{ID: changingCol.ID, TypeKey: meta.ColumnElementKey})
	}
	for _, idx := range changingIdxs {
		elements = append(elements, &meta.Element{ID: idx.ID, TypeKey: meta.IndexElementKey})
	}
	return elements
}

func (w *worker) updatePhysicalTableRow(
	ctx context.Context,
	t table.Table,
	reorgInfo *reorgInfo,
) error {
	logutil.DDLLogger().Info("start to update table row", zap.Stringer("job", reorgInfo.Job), zap.Stringer("reorgInfo", reorgInfo))
	if tbl, ok := t.(table.PartitionedTable); ok {
		done := false
		for !done {
			p := tbl.GetPartition(reorgInfo.PhysicalTableID)
			if p == nil {
				return dbterror.ErrCancelledDDLJob.GenWithStack("Can not find partition id %d for table %d", reorgInfo.PhysicalTableID, t.Meta().ID)
			}
			workType := typeReorgPartitionWorker
			switch reorgInfo.Job.Type {
			case model.ActionReorganizePartition,
				model.ActionRemovePartitioning,
				model.ActionAlterTablePartitioning:
				// Expected
			default:
				// workType = typeUpdateColumnWorker
				// TODO: Support Modify Column on partitioned table
				// https://github.com/pingcap/tidb/issues/38297
				return dbterror.ErrCancelledDDLJob.GenWithStack("Modify Column on partitioned table / typeUpdateColumnWorker not yet supported.")
			}
			err := w.writePhysicalTableRecord(ctx, w.sessPool, p, workType, reorgInfo)
			if err != nil {
				return err
			}
			done, err = updateReorgInfo(w.sessPool, tbl, reorgInfo)
			if err != nil {
				return errors.Trace(err)
			}
		}
		return nil
	}
	if tbl, ok := t.(table.PhysicalTable); ok {
		return w.writePhysicalTableRecord(ctx, w.sessPool, tbl, typeUpdateColumnWorker, reorgInfo)
	}
	return dbterror.ErrCancelledDDLJob.GenWithStack("internal error for phys tbl id: %d tbl id: %d", reorgInfo.PhysicalTableID, t.Meta().ID)
}

// TestReorgGoroutineRunning is only used in test to indicate the reorg goroutine has been started.
var TestReorgGoroutineRunning = make(chan struct{})

// updateCurrentElement update the current element for reorgInfo.
func (w *worker) updateCurrentElement(
	jobCtx *jobContext,
	t table.Table,
	reorgInfo *reorgInfo,
) error {
	ctx := jobCtx.stepCtx
	failpoint.Inject("mockInfiniteReorgLogic", func() {
		TestReorgGoroutineRunning <- struct{}{}
		<-ctx.Done()
		// Job is cancelled. So it can't be done.
		failpoint.Return(dbterror.ErrCancelledDDLJob)
	})

	// TODO: Support partition tables.
	indexEleOffset := 0
	if len(reorgInfo.elements) > 0 && bytes.Equal(reorgInfo.elements[0].TypeKey, meta.ColumnElementKey) {
		indexEleOffset = 1
	}

	if bytes.Equal(reorgInfo.currElement.TypeKey, meta.ColumnElementKey) {
		//nolint:forcetypeassert
		err := w.updatePhysicalTableRow(ctx, t.(table.PhysicalTable), reorgInfo)
		if err != nil {
			return errors.Trace(err)
		}
	}

	if _, ok := t.(table.PartitionedTable); ok {
		// TODO: remove when modify column of partitioned table is supported
		// https://github.com/pingcap/tidb/issues/38297
		return dbterror.ErrCancelledDDLJob.GenWithStack("Modify Column on partitioned table / typeUpdateColumnWorker not yet supported.")
	}
	// Get the original start handle and end handle.
	currentVer, err := getValidCurrentVersion(reorgInfo.jobCtx.store)
	if err != nil {
		return errors.Trace(err)
	}
	//nolint:forcetypeassert
	originalStartHandle, originalEndHandle, err := getTableRange(reorgInfo.NewJobContext(), reorgInfo.jobCtx.store, t.(table.PhysicalTable), currentVer.Ver, reorgInfo.Job.Priority)
	if err != nil {
		return errors.Trace(err)
	}

	startElementOffset := 0
	startElementOffsetToResetHandle := -1
	// This backfill job starts with backfilling index data, whose index ID is currElement.ID.
	if bytes.Equal(reorgInfo.currElement.TypeKey, meta.IndexElementKey) {
		for i, element := range reorgInfo.elements[indexEleOffset:] {
			if reorgInfo.currElement.ID == element.ID {
				startElementOffset = i
				startElementOffsetToResetHandle = i
				break
			}
		}
	}

	for i := startElementOffset; i < len(reorgInfo.elements[indexEleOffset:]); i++ {
		// This backfill job has been exited during processing. At that time, the element is reorgInfo.elements[i+1] and handle range is [reorgInfo.StartHandle, reorgInfo.EndHandle].
		// Then the handle range of the rest elements' is [originalStartHandle, originalEndHandle].
		if i == startElementOffsetToResetHandle+1 {
			reorgInfo.StartKey, reorgInfo.EndKey = originalStartHandle, originalEndHandle
		}

		// Update the element in the reorgInfo for updating the reorg meta below.
		reorgInfo.currElement = reorgInfo.elements[indexEleOffset+i]
		// Write the reorg info to store so the whole reorganize process can recover from panic.
		err := reorgInfo.UpdateReorgMeta(reorgInfo.StartKey, w.sessPool)
		logutil.DDLLogger().Info("update column and indexes",
			zap.Int64("job ID", reorgInfo.Job.ID),
			zap.Stringer("element", reorgInfo.currElement),
			zap.String("start key", hex.EncodeToString(reorgInfo.StartKey)),
			zap.String("end key", hex.EncodeToString(reorgInfo.EndKey)))
		if err != nil {
			return errors.Trace(err)
		}
		err = w.addTableIndex(jobCtx, t, reorgInfo)
		if err != nil {
			return errors.Trace(err)
		}
	}
	return nil
}

type updateColumnWorker struct {
	*backfillCtx
	oldColInfo *model.ColumnInfo
	newColInfo *model.ColumnInfo

	// The following attributes are used to reduce memory allocation.
	rowRecords []*rowRecord
	rowDecoder *decoder.RowDecoder

	rowMap map[int64]types.Datum

	checksumNeeded bool
}

func getOldAndNewColumnsForUpdateColumn(t table.Table, currElementID int64) (oldCol, newCol *model.ColumnInfo) {
	for _, col := range t.WritableCols() {
		if col.ID == currElementID {
			changeColumnOrigName := table.FindCol(t.Cols(), getChangingColumnOriginName(col.ColumnInfo))
			if changeColumnOrigName != nil {
				newCol = col.ColumnInfo
				oldCol = changeColumnOrigName.ColumnInfo
				return
			}
		}
	}
	return
}

func newUpdateColumnWorker(id int, t table.PhysicalTable, decodeColMap map[int64]decoder.Column, reorgInfo *reorgInfo, jc *ReorgContext) (*updateColumnWorker, error) {
	bCtx, err := newBackfillCtx(id, reorgInfo, reorgInfo.SchemaName, t, jc, metrics.LblUpdateColRate, true)
	if err != nil {
		return nil, err
	}

	if !bytes.Equal(reorgInfo.currElement.TypeKey, meta.ColumnElementKey) {
		logutil.DDLLogger().Error("Element type for updateColumnWorker incorrect", zap.String("jobQuery", reorgInfo.Query),
			zap.Stringer("reorgInfo", reorgInfo))
		return nil, nil
	}
	oldCol, newCol := getOldAndNewColumnsForUpdateColumn(t, reorgInfo.currElement.ID)
	rowDecoder := decoder.NewRowDecoder(t, t.WritableCols(), decodeColMap)
	failpoint.Inject("forceRowLevelChecksumOnUpdateColumnBackfill", func() {
		orig := vardef.EnableRowLevelChecksum.Load()
		defer vardef.EnableRowLevelChecksum.Store(orig)
		vardef.EnableRowLevelChecksum.Store(true)
	})
	return &updateColumnWorker{
		backfillCtx:    bCtx,
		oldColInfo:     oldCol,
		newColInfo:     newCol,
		rowDecoder:     rowDecoder,
		rowMap:         make(map[int64]types.Datum, len(decodeColMap)),
		checksumNeeded: vardef.EnableRowLevelChecksum.Load(),
	}, nil
}

func (w *updateColumnWorker) AddMetricInfo(cnt float64) {
	w.metricCounter.Add(cnt)
}

func (*updateColumnWorker) String() string {
	return typeUpdateColumnWorker.String()
}

func (w *updateColumnWorker) GetCtx() *backfillCtx {
	return w.backfillCtx
}

type rowRecord struct {
	key     []byte        // It's used to lock a record. Record it to reduce the encoding time.
	vals    []byte        // It's the record.
	warning *terror.Error // It's used to record the cast warning of a record.
}

// getNextHandleKey gets next handle of entry that we are going to process.
func getNextHandleKey(taskRange reorgBackfillTask,
	taskDone bool, lastAccessedHandle kv.Key) (nextHandle kv.Key) {
	if !taskDone {
		// The task is not done. So we need to pick the last processed entry's handle and add one.
		return lastAccessedHandle.Next()
	}

	return taskRange.endKey.Next()
}

func (w *updateColumnWorker) fetchRowColVals(txn kv.Transaction, taskRange reorgBackfillTask) ([]*rowRecord, kv.Key, bool, error) {
	w.rowRecords = w.rowRecords[:0]
	startTime := time.Now()

	// taskDone means that the added handle is out of taskRange.endHandle.
	taskDone := false
	var lastAccessedHandle kv.Key
	oprStartTime := startTime
	err := iterateSnapshotKeys(w.jobContext, w.ddlCtx.store, taskRange.priority, taskRange.physicalTable.RecordPrefix(),
		txn.StartTS(), taskRange.startKey, taskRange.endKey, func(handle kv.Handle, recordKey kv.Key, rawRow []byte) (bool, error) {
			oprEndTime := time.Now()
			logSlowOperations(oprEndTime.Sub(oprStartTime), "iterateSnapshotKeys in updateColumnWorker fetchRowColVals", 0)
			oprStartTime = oprEndTime

			taskDone = recordKey.Cmp(taskRange.endKey) >= 0

			if taskDone || len(w.rowRecords) >= w.batchCnt {
				return false, nil
			}

			if err1 := w.getRowRecord(handle, recordKey, rawRow); err1 != nil {
				return false, errors.Trace(err1)
			}
			lastAccessedHandle = recordKey
			if recordKey.Cmp(taskRange.endKey) == 0 {
				taskDone = true
				return false, nil
			}
			return true, nil
		})

	if len(w.rowRecords) == 0 {
		taskDone = true
	}

	logutil.DDLLogger().Debug("txn fetches handle info",
		zap.Uint64("txnStartTS", txn.StartTS()),
		zap.String("taskRange", taskRange.String()),
		zap.Duration("takeTime", time.Since(startTime)))
	return w.rowRecords, getNextHandleKey(taskRange, taskDone, lastAccessedHandle), taskDone, errors.Trace(err)
}

var (
	// testCheckReorgTimeout is used to mock timeout when reorg data.
	testCheckReorgTimeout = int32(0)
)

func (w *updateColumnWorker) getRowRecord(handle kv.Handle, recordKey []byte, rawRow []byte) error {
	sysTZ := w.loc
	_, err := w.rowDecoder.DecodeTheExistedColumnMap(w.exprCtx, handle, rawRow, sysTZ, w.rowMap)
	if err != nil {
		return errors.Trace(dbterror.ErrCantDecodeRecord.GenWithStackByArgs("column", err))
	}

	if _, ok := w.rowMap[w.newColInfo.ID]; ok {
		// The column is already added by update or insert statement, skip it.
		w.cleanRowMap()
		return nil
	}

	var recordWarning *terror.Error
	// Since every updateColumnWorker handle their own work individually, we can cache warning in statement context when casting datum.
	oldWarn := w.warnings.GetWarnings()
	if oldWarn == nil {
		oldWarn = []contextutil.SQLWarn{}
	} else {
		oldWarn = oldWarn[:0]
	}
	w.warnings.SetWarnings(oldWarn)
	val := w.rowMap[w.oldColInfo.ID]
	col := w.newColInfo
	if val.Kind() == types.KindNull && col.FieldType.GetType() == mysql.TypeTimestamp && mysql.HasNotNullFlag(col.GetFlag()) {
		if v, err := expression.GetTimeCurrentTimestamp(w.exprCtx.GetEvalCtx(), col.GetType(), col.GetDecimal()); err == nil {
			// convert null value to timestamp should be substituted with current timestamp if NOT_NULL flag is set.
			w.rowMap[w.oldColInfo.ID] = v
		}
	}
	newColVal, err := table.CastColumnValue(w.exprCtx, w.rowMap[w.oldColInfo.ID], w.newColInfo, false, false)
	if err != nil {
		return w.reformatErrors(err)
	}
	warn := w.warnings.GetWarnings()
	if len(warn) != 0 {
		//nolint:forcetypeassert
		recordWarning = errors.Cause(w.reformatErrors(warn[0].Err)).(*terror.Error)
	}

	failpoint.Inject("MockReorgTimeoutInOneRegion", func(val failpoint.Value) {
		//nolint:forcetypeassert
		if val.(bool) {
			if handle.IntValue() == 3000 && atomic.CompareAndSwapInt32(&testCheckReorgTimeout, 0, 1) {
				failpoint.Return(errors.Trace(dbterror.ErrWaitReorgTimeout))
			}
		}
	})

	w.rowMap[w.newColInfo.ID] = newColVal
	_, err = w.rowDecoder.EvalRemainedExprColumnMap(w.exprCtx, w.rowMap)
	if err != nil {
		return errors.Trace(err)
	}
	newColumnIDs := make([]int64, 0, len(w.rowMap))
	newRow := make([]types.Datum, 0, len(w.rowMap))
	for colID, val := range w.rowMap {
		newColumnIDs = append(newColumnIDs, colID)
		newRow = append(newRow, val)
	}
	rd := w.tblCtx.GetRowEncodingConfig().RowEncoder
	ec := w.exprCtx.GetEvalCtx().ErrCtx()
	var checksum rowcodec.Checksum
	if w.checksumNeeded {
		checksum = rowcodec.RawChecksum{Handle: handle}
	}
	newRowVal, err := tablecodec.EncodeRow(sysTZ, newRow, newColumnIDs, nil, nil, checksum, rd)
	err = ec.HandleError(err)
	if err != nil {
		return errors.Trace(err)
	}

	w.rowRecords = append(w.rowRecords, &rowRecord{key: recordKey, vals: newRowVal, warning: recordWarning})
	w.cleanRowMap()
	return nil
}

// reformatErrors casted error because `convertTo` function couldn't package column name and datum value for some errors.
func (w *updateColumnWorker) reformatErrors(err error) error {
	// Since row count is not precious in concurrent reorganization, here we substitute row count with datum value.
	if types.ErrTruncated.Equal(err) || types.ErrDataTooLong.Equal(err) {
		dStr := datumToStringNoErr(w.rowMap[w.oldColInfo.ID])
		err = types.ErrTruncated.GenWithStack("Data truncated for column '%s', value is '%s'", w.oldColInfo.Name, dStr)
	}

	if types.ErrWarnDataOutOfRange.Equal(err) {
		dStr := datumToStringNoErr(w.rowMap[w.oldColInfo.ID])
		err = types.ErrWarnDataOutOfRange.GenWithStack("Out of range value for column '%s', the value is '%s'", w.oldColInfo.Name, dStr)
	}
	return err
}

func datumToStringNoErr(d types.Datum) string {
	if v, err := d.ToString(); err == nil {
		return v
	}
	return fmt.Sprintf("%v", d.GetValue())
}

func (w *updateColumnWorker) cleanRowMap() {
	for id := range w.rowMap {
		delete(w.rowMap, id)
	}
}

// BackfillData will backfill the table record in a transaction. A lock corresponds to a rowKey if the value of rowKey is changed.
func (w *updateColumnWorker) BackfillData(_ context.Context, handleRange reorgBackfillTask) (taskCtx backfillTaskContext, errInTxn error) {
	oprStartTime := time.Now()
	ctx := kv.WithInternalSourceAndTaskType(context.Background(), w.jobContext.ddlJobSourceType(), kvutil.ExplicitTypeDDL)
	errInTxn = kv.RunInNewTxn(ctx, w.ddlCtx.store, true, func(_ context.Context, txn kv.Transaction) error {
		taskCtx.addedCount = 0
		taskCtx.scanCount = 0
		updateTxnEntrySizeLimitIfNeeded(txn)

		// Because TiCDC do not want this kind of change,
		// so we set the lossy DDL reorg txn source to 1 to
		// avoid TiCDC to replicate this kind of change.
		var txnSource uint64
		if val := txn.GetOption(kv.TxnSource); val != nil {
			txnSource, _ = val.(uint64)
		}
		err := kv.SetLossyDDLReorgSource(&txnSource, kv.LossyDDLColumnReorgSource)
		if err != nil {
			return errors.Trace(err)
		}
		txn.SetOption(kv.TxnSource, txnSource)

		txn.SetOption(kv.Priority, handleRange.priority)
		if tagger := w.GetCtx().getResourceGroupTaggerForTopSQL(handleRange.getJobID()); tagger != nil {
			txn.SetOption(kv.ResourceGroupTagger, tagger)
		}
		txn.SetOption(kv.ResourceGroupName, w.jobContext.resourceGroupName)

		rowRecords, nextKey, taskDone, err := w.fetchRowColVals(txn, handleRange)
		if err != nil {
			return errors.Trace(err)
		}
		taskCtx.nextKey = nextKey
		taskCtx.done = taskDone

		// Optimize for few warnings!
		warningsMap := make(map[errors.ErrorID]*terror.Error, 2)
		warningsCountMap := make(map[errors.ErrorID]int64, 2)
		for _, rowRecord := range rowRecords {
			taskCtx.scanCount++

			err = txn.Set(rowRecord.key, rowRecord.vals)
			if err != nil {
				return errors.Trace(err)
			}
			taskCtx.addedCount++
			if rowRecord.warning != nil {
				if _, ok := warningsCountMap[rowRecord.warning.ID()]; ok {
					warningsCountMap[rowRecord.warning.ID()]++
				} else {
					warningsCountMap[rowRecord.warning.ID()] = 1
					warningsMap[rowRecord.warning.ID()] = rowRecord.warning
				}
			}
		}

		// Collect the warnings.
		taskCtx.warnings, taskCtx.warningsCount = warningsMap, warningsCountMap

		return nil
	})
	logSlowOperations(time.Since(oprStartTime), "BackfillData", 3000)
	failpoint.InjectCall("mockUpdateColumnWorkerStuck")
	return
}

func validatePosition(tblInfo *model.TableInfo, oldCol *model.ColumnInfo, pos *ast.ColumnPosition) error {
	if pos != nil && pos.RelativeColumn != nil && oldCol.Name.L == pos.RelativeColumn.Name.L {
		// For cases like `modify column b after b`, it should report this error.
		return errors.Trace(infoschema.ErrColumnNotExists.GenWithStackByArgs(oldCol.Name, tblInfo.Name))
	}
	_, err := LocateOffsetToMove(oldCol.Offset, pos, tblInfo)
	if err != nil {
		return errors.Trace(err)
	}
	return nil
}

func markOldIndexesRemoving(oldIdxs []*model.IndexInfo, changingIdxs []*model.IndexInfo) {
	for i := range oldIdxs {
		oldIdxName := oldIdxs[i].Name.O
		publicName := ast.NewCIStr(getRemovingObjOriginName(oldIdxName))
		removingName := ast.NewCIStr(getRemovingObjName(oldIdxName))

		changingIdxs[i].Name = publicName
		oldIdxs[i].Name = removingName
	}
}

<<<<<<< HEAD
// markOldObjectRemoving changes the names of the old and new indexes/columns to mark them as removing and public respectively.
func markOldObjectRemoving(oldCol, changingCol *model.ColumnInfo, oldIdxs, changingIdxs []*model.IndexInfo, newColName ast.CIStr) {
	if oldCol.ID != changingCol.ID {
		publicName := newColName
		removingName := ast.NewCIStr(getRemovingObjName(oldCol.Name.O))
		renameColumnTo(oldCol, oldIdxs, removingName)
		renameColumnTo(changingCol, changingIdxs, publicName)
	}
=======
func markOldObjectRemoving(oldCol, changingCol *model.ColumnInfo, oldIdxs, changingIdxs []*model.IndexInfo, newColName ast.CIStr) {
	publicName := newColName
	removingName := ast.NewCIStr(getRemovingObjName(oldCol.Name.O))
	renameColumnTo(oldCol, oldIdxs, removingName)
	renameColumnTo(changingCol, changingIdxs, publicName)
>>>>>>> 31338c0d

	markOldIndexesRemoving(oldIdxs, changingIdxs)
}

func removeOldObjects(tblInfo *model.TableInfo, oldCol *model.ColumnInfo, oldIdxs []*model.IndexInfo) []int64 {
	tblInfo.MoveColumnInfo(oldCol.Offset, len(tblInfo.Columns)-1)
	tblInfo.Columns = tblInfo.Columns[:len(tblInfo.Columns)-1]
	var removedIdxIDs []int64
	if len(oldIdxs) > 0 {
		removedIdxIDs = make([]int64, 0, len(oldIdxs))
		for _, idx := range oldIdxs {
			removedIdxIDs = append(removedIdxIDs, idx.ID)
		}
		removeOldIndexes(tblInfo, oldIdxs)
	}
	return removedIdxIDs
}

func renameColumnTo(col *model.ColumnInfo, idxInfos []*model.IndexInfo, newName ast.CIStr) {
	for _, idx := range idxInfos {
		for _, idxCol := range idx.Columns {
			if idxCol.Name.L == col.Name.L {
				idxCol.Name = newName
			}
		}
	}
	col.Name = newName
}

func updateObjectState(col *model.ColumnInfo, idxs []*model.IndexInfo, state model.SchemaState) {
	if col != nil {
		col.State = state
	}
	for _, idx := range idxs {
		idx.State = state
	}
}

func checkAndApplyAutoRandomBits(jobCtx *jobContext, dbInfo *model.DBInfo, tblInfo *model.TableInfo,
	oldCol *model.ColumnInfo, newCol *model.ColumnInfo, newAutoRandBits uint64) error {
	if newAutoRandBits == 0 {
		return nil
	}
	metaMut := jobCtx.metaMut
	idAcc := metaMut.GetAutoIDAccessors(dbInfo.ID, tblInfo.ID)
	err := checkNewAutoRandomBits(idAcc, oldCol, newCol, newAutoRandBits, tblInfo.AutoRandomRangeBits, tblInfo.SepAutoInc())
	if err != nil {
		return err
	}
	return applyNewAutoRandomBits(jobCtx, dbInfo, tblInfo, oldCol, newAutoRandBits)
}

// checkNewAutoRandomBits checks whether the new auto_random bits number can cause overflow.
func checkNewAutoRandomBits(idAccessors meta.AutoIDAccessors, oldCol *model.ColumnInfo,
	newCol *model.ColumnInfo, newShardBits, newRangeBits uint64, sepAutoInc bool) error {
	shardFmt := autoid.NewShardIDFormat(&newCol.FieldType, newShardBits, newRangeBits)

	idAcc := idAccessors.RandomID()
	convertedFromAutoInc := mysql.HasAutoIncrementFlag(oldCol.GetFlag())
	if convertedFromAutoInc {
		if sepAutoInc {
			idAcc = idAccessors.IncrementID(model.TableInfoVersion5)
		} else {
			idAcc = idAccessors.RowID()
		}
	}
	// Generate a new auto ID first to prevent concurrent update in DML.
	_, err := idAcc.Inc(1)
	if err != nil {
		return err
	}
	currentIncBitsVal, err := idAcc.Get()
	if err != nil {
		return err
	}
	// Find the max number of available shard bits by
	// counting leading zeros in current inc part of auto_random ID.
	usedBits := uint64(64 - bits.LeadingZeros64(uint64(currentIncBitsVal)))
	if usedBits > shardFmt.IncrementalBits {
		overflowCnt := usedBits - shardFmt.IncrementalBits
		errMsg := fmt.Sprintf(autoid.AutoRandomOverflowErrMsg, newShardBits-overflowCnt, newShardBits, oldCol.Name.O)
		return dbterror.ErrInvalidAutoRandom.GenWithStackByArgs(errMsg)
	}
	return nil
}

func (d *ddlCtx) getAutoIDRequirement() autoid.Requirement {
	return &asAutoIDRequirement{
		store:     d.store,
		autoidCli: d.autoidCli,
	}
}

type asAutoIDRequirement struct {
	store     kv.Storage
	autoidCli *autoid.ClientDiscover
}

var _ autoid.Requirement = &asAutoIDRequirement{}

func (r *asAutoIDRequirement) Store() kv.Storage {
	return r.store
}

func (r *asAutoIDRequirement) AutoIDClient() *autoid.ClientDiscover {
	return r.autoidCli
}

// applyNewAutoRandomBits set auto_random bits to TableInfo and
// migrate auto_increment ID to auto_random ID if possible.
func applyNewAutoRandomBits(jobCtx *jobContext, dbInfo *model.DBInfo,
	tblInfo *model.TableInfo, oldCol *model.ColumnInfo, newAutoRandBits uint64) error {
	tblInfo.AutoRandomBits = newAutoRandBits
	needMigrateFromAutoIncToAutoRand := mysql.HasAutoIncrementFlag(oldCol.GetFlag())
	if !needMigrateFromAutoIncToAutoRand {
		return nil
	}
	autoRandAlloc := autoid.NewAllocatorsFromTblInfo(jobCtx.getAutoIDRequirement(), dbInfo.ID, tblInfo).Get(autoid.AutoRandomType)
	if autoRandAlloc == nil {
		errMsg := fmt.Sprintf(autoid.AutoRandomAllocatorNotFound, dbInfo.Name.O, tblInfo.Name.O)
		return dbterror.ErrInvalidAutoRandom.GenWithStackByArgs(errMsg)
	}
	idAcc := jobCtx.metaMut.GetAutoIDAccessors(dbInfo.ID, tblInfo.ID).RowID()
	nextAutoIncID, err := idAcc.Get()
	if err != nil {
		return errors.Trace(err)
	}
	err = autoRandAlloc.Rebase(context.Background(), nextAutoIncID, false)
	if err != nil {
		return errors.Trace(err)
	}
	if err := idAcc.Del(); err != nil {
		return errors.Trace(err)
	}
	return nil
}

// checkForNullValue ensure there are no null values of the column of this table.
// `isDataTruncated` indicates whether the new field and the old field type are the same, in order to be compatible with mysql.
func checkForNullValue(ctx context.Context, sctx sessionctx.Context, isDataTruncated bool, schema, table ast.CIStr, newCol *model.ColumnInfo, oldCols ...*model.ColumnInfo) error {
	needCheckNullValue := false
	for _, oldCol := range oldCols {
		if oldCol.GetType() != mysql.TypeTimestamp && newCol.GetType() == mysql.TypeTimestamp {
			// special case for convert null value of non-timestamp type to timestamp type, null value will be substituted with current timestamp.
			continue
		}
		needCheckNullValue = true
	}
	if !needCheckNullValue {
		return nil
	}
	var buf strings.Builder
	buf.WriteString("select 1 from %n.%n where ")
	paramsList := make([]any, 0, 2+len(oldCols))
	paramsList = append(paramsList, schema.L, table.L)
	for i, col := range oldCols {
		if i == 0 {
			buf.WriteString("%n is null")
			paramsList = append(paramsList, col.Name.L)
		} else {
			buf.WriteString(" or %n is null")
			paramsList = append(paramsList, col.Name.L)
		}
	}
	buf.WriteString(" limit 1")
	//nolint:forcetypeassert
	rows, _, err := sctx.GetRestrictedSQLExecutor().ExecRestrictedSQL(ctx, nil, buf.String(), paramsList...)
	if err != nil {
		return errors.Trace(err)
	}
	rowCount := len(rows)
	if rowCount != 0 {
		if isDataTruncated {
			return dbterror.ErrWarnDataTruncated.GenWithStackByArgs(newCol.Name.L, rowCount)
		}
		return dbterror.ErrInvalidUseOfNull
	}
	return nil
}

func updateColumnDefaultValue(jobCtx *jobContext, job *model.Job, newCol *model.ColumnInfo, oldColName *ast.CIStr) (ver int64, _ error) {
	tblInfo, err := GetTableInfoAndCancelFaultJob(jobCtx.metaMut, job, job.SchemaID)
	if err != nil {
		return ver, errors.Trace(err)
	}

	if job.MultiSchemaInfo != nil && job.MultiSchemaInfo.Revertible {
		job.MarkNonRevertible()
		// Store the mark and enter the next DDL handling loop.
		return updateVersionAndTableInfoWithCheck(jobCtx, job, tblInfo, false)
	}

	oldCol := model.FindColumnInfo(tblInfo.Columns, oldColName.L)
	if oldCol == nil || oldCol.State != model.StatePublic {
		job.State = model.JobStateCancelled
		return ver, infoschema.ErrColumnNotExists.GenWithStackByArgs(newCol.Name, tblInfo.Name)
	}

	if hasDefaultValue, _, err := checkColumnDefaultValue(newReorgExprCtx(), table.ToColumn(oldCol.Clone()), newCol.DefaultValue); err != nil {
		job.State = model.JobStateCancelled
		return ver, errors.Trace(err)
	} else if !hasDefaultValue {
		job.State = model.JobStateCancelled
		return ver, dbterror.ErrInvalidDefaultValue.GenWithStackByArgs(newCol.Name)
	}

	// The newCol's offset may be the value of the old schema version, so we can't use newCol directly.
	oldCol.DefaultValue = newCol.DefaultValue
	oldCol.DefaultValueBit = newCol.DefaultValueBit
	oldCol.DefaultIsExpr = newCol.DefaultIsExpr
	if mysql.HasNoDefaultValueFlag(newCol.GetFlag()) {
		oldCol.AddFlag(mysql.NoDefaultValueFlag)
	} else {
		oldCol.DelFlag(mysql.NoDefaultValueFlag)
		err = checkDefaultValue(newReorgExprCtx(), table.ToColumn(oldCol), true)
		if err != nil {
			job.State = model.JobStateCancelled
			return ver, err
		}
	}

	ver, err = updateVersionAndTableInfo(jobCtx, job, tblInfo, true)
	if err != nil {
		job.State = model.JobStateCancelled
		return ver, errors.Trace(err)
	}

	job.FinishTableJob(model.JobStateDone, model.StatePublic, ver, tblInfo)
	return ver, nil
}

func isColumnWithIndex(colName string, indices []*model.IndexInfo) bool {
	for _, indexInfo := range indices {
		for _, col := range indexInfo.Columns {
			if col.Name.L == colName {
				return true
			}
		}
	}
	return false
}

func isColumnCanDropWithIndex(colName string, indices []*model.IndexInfo) error {
	for _, indexInfo := range indices {
		if indexInfo.Primary || len(indexInfo.Columns) > 1 || indexInfo.IsColumnarIndex() {
			for _, col := range indexInfo.Columns {
				if col.Name.L == colName {
					errMsg := "with composite index covered or Primary Key covered now"
					if indexInfo.IsColumnarIndex() {
						errMsg = "with Columnar Index covered now"
					}
					return dbterror.ErrCantDropColWithIndex.GenWithStack("can't drop column %s "+errMsg, colName)
				}
			}
		}
	}
	return nil
}

func listIndicesWithColumn(colName string, indices []*model.IndexInfo) []*model.IndexInfo {
	ret := make([]*model.IndexInfo, 0)
	for _, indexInfo := range indices {
		if len(indexInfo.Columns) == 1 && colName == indexInfo.Columns[0].Name.L {
			ret = append(ret, indexInfo)
		}
	}
	return ret
}

// GetColumnForeignKeyInfo returns the wanted foreign key info
func GetColumnForeignKeyInfo(colName string, fkInfos []*model.FKInfo) *model.FKInfo {
	for _, fkInfo := range fkInfos {
		for _, col := range fkInfo.Cols {
			if col.L == colName {
				return fkInfo
			}
		}
	}
	return nil
}

// AllocateColumnID allocates next column ID from TableInfo.
func AllocateColumnID(tblInfo *model.TableInfo) int64 {
	tblInfo.MaxColumnID++
	return tblInfo.MaxColumnID
}

func checkAddColumnTooManyColumns(colNum int) error {
	if uint32(colNum) > atomic.LoadUint32(&config.GetGlobalConfig().TableColumnCountLimit) {
		return dbterror.ErrTooManyFields
	}
	return nil
}

// modifyColsFromNull2NotNull modifies the type definitions of 'null' to 'not null'.
// Introduce the `mysql.PreventNullInsertFlag` flag to prevent users from inserting or updating null values.
func modifyColsFromNull2NotNull(
	ctx context.Context,
	w *worker,
	dbInfo *model.DBInfo,
	tblInfo *model.TableInfo,
	cols []*model.ColumnInfo,
	newCol *model.ColumnInfo,
	isDataTruncated bool,
) error {
	// Get sessionctx from context resource pool.
	var sctx sessionctx.Context
	sctx, err := w.sessPool.Get()
	if err != nil {
		return errors.Trace(err)
	}
	defer w.sessPool.Put(sctx)

	skipCheck := false
	if !skipCheck {
		// If there is a null value inserted, it cannot be modified and needs to be rollback.
		err = checkForNullValue(ctx, sctx, isDataTruncated, dbInfo.Name, tblInfo.Name, newCol, cols...)
		if err != nil {
			return errors.Trace(err)
		}
	}

	// Prevent this field from inserting null values.
	for _, col := range cols {
		col.AddFlag(mysql.PreventNullInsertFlag)
	}
	return nil
}

func generateOriginDefaultValue(col *model.ColumnInfo, ctx sessionctx.Context) (any, error) {
	var err error
	odValue := col.GetDefaultValue()
	if odValue == nil && mysql.HasNotNullFlag(col.GetFlag()) ||
		// It's for drop column and modify column.
		(col.DefaultIsExpr && odValue != strings.ToUpper(ast.CurrentTimestamp) && ctx == nil) {
		switch col.GetType() {
		// Just use enum field's first element for OriginDefaultValue.
		case mysql.TypeEnum:
			defEnum, verr := types.ParseEnumValue(col.GetElems(), 1)
			if verr != nil {
				return nil, errors.Trace(verr)
			}
			defVal := types.NewCollateMysqlEnumDatum(defEnum, col.GetCollate())
			return defVal.ToString()
		default:
			zeroVal := table.GetZeroValue(col)
			odValue, err = zeroVal.ToString()
			if err != nil {
				return nil, errors.Trace(err)
			}
		}
	}

	if odValue == strings.ToUpper(ast.CurrentTimestamp) {
		var t time.Time
		if ctx == nil {
			t = time.Now()
		} else {
			t, _ = expression.GetStmtTimestamp(ctx.GetExprCtx().GetEvalCtx())
		}
		if col.GetType() == mysql.TypeTimestamp {
			odValue = types.NewTime(types.FromGoTime(t.UTC()), col.GetType(), col.GetDecimal()).String()
		} else if col.GetType() == mysql.TypeDatetime {
			odValue = types.NewTime(types.FromGoTime(t), col.GetType(), col.GetDecimal()).String()
		}
		return odValue, nil
	}

	if col.DefaultIsExpr && ctx != nil {
		valStr, ok := odValue.(string)
		if !ok {
			return nil, dbterror.ErrDefValGeneratedNamedFunctionIsNotAllowed.GenWithStackByArgs(col.Name.String())
		}
		oldValue := strings.ToLower(valStr)
		// It's checked in getFuncCallDefaultValue.
		if !strings.Contains(oldValue, fmt.Sprintf("%s(%s(),", ast.DateFormat, ast.Now)) &&
			!strings.Contains(oldValue, ast.StrToDate) {
			return nil, errors.Trace(dbterror.ErrBinlogUnsafeSystemFunction)
		}

		defVal, err := table.GetColDefaultValue(ctx.GetExprCtx(), col)
		if err != nil {
			return nil, errors.Trace(err)
		}
		odValue, err = defVal.ToString()
		if err != nil {
			return nil, errors.Trace(err)
		}
	}
	return odValue, nil
}

func indexInfoContains(idxID int64, idxInfos []*model.IndexInfo) bool {
	for _, idxInfo := range idxInfos {
		if idxID == idxInfo.ID {
			return true
		}
	}
	return false
}

func indexInfosToIDList(idxInfos []*model.IndexInfo) []int64 {
	ids := make([]int64, 0, len(idxInfos))
	for _, idxInfo := range idxInfos {
		ids = append(ids, idxInfo.ID)
	}
	return ids
}

func genChangingColumnUniqueName(tblInfo *model.TableInfo, oldCol *model.ColumnInfo) string {
	// Check whether the new column name is used.
	columnNameMap := make(map[string]bool, len(tblInfo.Columns))
	for _, col := range tblInfo.Columns {
		columnNameMap[col.Name.L] = true
	}
<<<<<<< HEAD

=======
>>>>>>> 31338c0d
	suffix := 0
	newColumnName := fmt.Sprintf("%s%s_%d", changingColumnPrefix, oldCol.Name.O, suffix)
	for columnNameMap[strings.ToLower(newColumnName)] {
		suffix++
		newColumnName = fmt.Sprintf("%s%s_%d", changingColumnPrefix, oldCol.Name.O, suffix)
	}
	return newColumnName
}

func genChangingIndexUniqueName(tblInfo *model.TableInfo, idxInfo *model.IndexInfo) string {
	// Check whether the new index name is used.
	indexNameMap := make(map[string]bool, len(tblInfo.Indices))
	for _, idx := range tblInfo.Indices {
		indexNameMap[idx.Name.L] = true
	}
<<<<<<< HEAD

=======
>>>>>>> 31338c0d
	suffix := 0
	newIndexName := fmt.Sprintf("%s%s_%d", changingIndexPrefix, idxInfo.Name.O, suffix)
	for indexNameMap[strings.ToLower(newIndexName)] {
		suffix++
		newIndexName = fmt.Sprintf("%s%s_%d", changingIndexPrefix, idxInfo.Name.O, suffix)
	}
	return newIndexName
}

func getChangingIndexOriginName(changingIdx *model.IndexInfo) string {
	idxName := strings.TrimPrefix(changingIdx.Name.O, changingIndexPrefix)
	// Since the unique idxName may contain the suffix number (indexName_num), better trim the suffix.
	var pos int
	if pos = strings.LastIndex(idxName, "_"); pos == -1 {
		return idxName
	}
	return idxName[:pos]
}

func getChangingColumnOriginName(changingColumn *model.ColumnInfo) string {
	columnName := strings.TrimPrefix(changingColumn.Name.O, changingColumnPrefix)
	var pos int
	if pos = strings.LastIndex(columnName, "_"); pos == -1 {
		return columnName
	}
	return columnName[:pos]
}

func getExpressionIndexOriginName(originalName ast.CIStr) string {
	columnName := strings.TrimPrefix(originalName.O, expressionIndexPrefix+"_")
	var pos int
	if pos = strings.LastIndex(columnName, "_"); pos == -1 {
		return columnName
	}
	return columnName[:pos]
}

func getRemovingObjName(name string) string {
	if strings.HasPrefix(name, removingObjPrefix) {
		return name
	}
	return fmt.Sprintf("%s%s", removingObjPrefix, name)
}

func getRemovingObjOriginName(idxName string) string {
	return strings.TrimPrefix(idxName, removingObjPrefix)
}<|MERGE_RESOLUTION|>--- conflicted
+++ resolved
@@ -301,11 +301,7 @@
 	return updateColumnDefaultValue(jobCtx, job, newCol, &newCol.Name)
 }
 
-<<<<<<< HEAD
-// UpdateIndexCol update index column's name and offset with changing ColumnInfo.
-=======
 // UpdateIndexCol sets index column name and offset from changing ColumnInfo.
->>>>>>> 31338c0d
 func UpdateIndexCol(idxCol *model.IndexColumn, changingCol *model.ColumnInfo) {
 	idxCol.Name = changingCol.Name
 	idxCol.Offset = changingCol.Offset
@@ -425,11 +421,7 @@
 		if tblCol.ID == currentChangingCol.ID {
 			continue // ignore current changing column.
 		}
-<<<<<<< HEAD
 		if idxCol.UsingChangingType || tblCol.ChangeStateInfo != nil {
-=======
-		if tblCol.ChangeStateInfo != nil {
->>>>>>> 31338c0d
 			return true
 		}
 	}
@@ -986,7 +978,6 @@
 	}
 }
 
-<<<<<<< HEAD
 // markOldObjectRemoving changes the names of the old and new indexes/columns to mark them as removing and public respectively.
 func markOldObjectRemoving(oldCol, changingCol *model.ColumnInfo, oldIdxs, changingIdxs []*model.IndexInfo, newColName ast.CIStr) {
 	if oldCol.ID != changingCol.ID {
@@ -995,13 +986,6 @@
 		renameColumnTo(oldCol, oldIdxs, removingName)
 		renameColumnTo(changingCol, changingIdxs, publicName)
 	}
-=======
-func markOldObjectRemoving(oldCol, changingCol *model.ColumnInfo, oldIdxs, changingIdxs []*model.IndexInfo, newColName ast.CIStr) {
-	publicName := newColName
-	removingName := ast.NewCIStr(getRemovingObjName(oldCol.Name.O))
-	renameColumnTo(oldCol, oldIdxs, removingName)
-	renameColumnTo(changingCol, changingIdxs, publicName)
->>>>>>> 31338c0d
 
 	markOldIndexesRemoving(oldIdxs, changingIdxs)
 }
@@ -1417,10 +1401,6 @@
 	for _, col := range tblInfo.Columns {
 		columnNameMap[col.Name.L] = true
 	}
-<<<<<<< HEAD
-
-=======
->>>>>>> 31338c0d
 	suffix := 0
 	newColumnName := fmt.Sprintf("%s%s_%d", changingColumnPrefix, oldCol.Name.O, suffix)
 	for columnNameMap[strings.ToLower(newColumnName)] {
@@ -1436,10 +1416,6 @@
 	for _, idx := range tblInfo.Indices {
 		indexNameMap[idx.Name.L] = true
 	}
-<<<<<<< HEAD
-
-=======
->>>>>>> 31338c0d
 	suffix := 0
 	newIndexName := fmt.Sprintf("%s%s_%d", changingIndexPrefix, idxInfo.Name.O, suffix)
 	for indexNameMap[strings.ToLower(newIndexName)] {
