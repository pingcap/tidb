--- conflicted
+++ resolved
@@ -530,12 +530,7 @@
 		failpoint.Return(dbterror.ErrCancelledDDLJob)
 	})
 	if bytes.Equal(reorgInfo.currElement.TypeKey, meta.ColumnElementKey) {
-<<<<<<< HEAD
-		err := w.updatePhysicalTableRow(t, reorgInfo)
-=======
-		//nolint:forcetypeassert
-		err := w.updatePhysicalTableRow(ctx, t.(table.PhysicalTable), reorgInfo)
->>>>>>> 1521bf72
+		err := w.updatePhysicalTableRow(ctx, t, reorgInfo)
 		if err != nil {
 			return errors.Trace(err)
 		}
