--- conflicted
+++ resolved
@@ -354,21 +354,7 @@
 	}
 
 	// hook may be modified.
-<<<<<<< HEAD
 	mu hookStruct
-
-	// TODO merge with *waitSchemaSyncedController into another new struct.
-	ddlSeqNumMu struct {
-		sync.Mutex
-		seqNum uint64
-=======
-	mu struct {
-		sync.RWMutex
-		// see newDefaultCallBack for its value in normal flow.
-		hook        Callback
-		interceptor Interceptor
->>>>>>> d0c73aaa
-	}
 }
 
 // TODO remove it after we remove hook and interceptor.
