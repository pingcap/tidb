// Copyright 2015 PingCAP, Inc.
//
// Licensed under the Apache License, Version 2.0 (the "License");
// you may not use this file except in compliance with the License.
// You may obtain a copy of the License at
//
//     http://www.apache.org/licenses/LICENSE-2.0
//
// Unless required by applicable law or agreed to in writing, software
// distributed under the License is distributed on an "AS IS" BASIS,
// WITHOUT WARRANTIES OR CONDITIONS OF ANY KIND, either express or implied.
// See the License for the specific language governing permissions and
// limitations under the License.

// Copyright 2013 The ql Authors. All rights reserved.
// Use of this source code is governed by a BSD-style
// license that can be found in the LICENSES/QL-LICENSE file.

package ddl

import (
	"cmp"
	"context"
	"fmt"
	"runtime"
	"slices"
	"strconv"
	"strings"
	"sync"
	"sync/atomic"
	"time"

	"github.com/google/uuid"
	"github.com/ngaut/pools"
	"github.com/pingcap/errors"
	"github.com/pingcap/failpoint"
	"github.com/pingcap/kvproto/pkg/kvrpcpb"
	"github.com/pingcap/tidb/pkg/config"
	"github.com/pingcap/tidb/pkg/ddl/ingest"
	sess "github.com/pingcap/tidb/pkg/ddl/internal/session"
	"github.com/pingcap/tidb/pkg/ddl/syncer"
	"github.com/pingcap/tidb/pkg/ddl/util"
	"github.com/pingcap/tidb/pkg/disttask/framework/dispatcher"
	"github.com/pingcap/tidb/pkg/disttask/framework/proto"
	"github.com/pingcap/tidb/pkg/disttask/framework/scheduler"
	"github.com/pingcap/tidb/pkg/domain/infosync"
	"github.com/pingcap/tidb/pkg/infoschema"
	"github.com/pingcap/tidb/pkg/kv"
	"github.com/pingcap/tidb/pkg/meta"
	"github.com/pingcap/tidb/pkg/metrics"
	"github.com/pingcap/tidb/pkg/owner"
	"github.com/pingcap/tidb/pkg/parser/ast"
	"github.com/pingcap/tidb/pkg/parser/model"
	"github.com/pingcap/tidb/pkg/parser/mysql"
	"github.com/pingcap/tidb/pkg/parser/terror"
	"github.com/pingcap/tidb/pkg/sessionctx"
	"github.com/pingcap/tidb/pkg/sessionctx/binloginfo"
	"github.com/pingcap/tidb/pkg/sessionctx/variable"
	"github.com/pingcap/tidb/pkg/sessiontxn"
	"github.com/pingcap/tidb/pkg/statistics/handle"
	"github.com/pingcap/tidb/pkg/table"
	pumpcli "github.com/pingcap/tidb/pkg/tidb-binlog/pump_client"
	tidbutil "github.com/pingcap/tidb/pkg/util"
	"github.com/pingcap/tidb/pkg/util/dbterror"
	"github.com/pingcap/tidb/pkg/util/dbterror/exeerrors"
	"github.com/pingcap/tidb/pkg/util/gcutil"
	"github.com/pingcap/tidb/pkg/util/logutil"
	"github.com/pingcap/tidb/pkg/util/syncutil"
	"github.com/tikv/client-go/v2/tikvrpc"
	clientv3 "go.etcd.io/etcd/client/v3"
	atomicutil "go.uber.org/atomic"
	"go.uber.org/zap"
)

const (
<<<<<<< HEAD
	// currentVersion is for all new DDL jobs. If we need to add a new version, please check the upgrade case in issues/47916.
	// 1 for the DDL job created <= v7.4.0.
	// For fix #46306(whether end key is included or not in the table range) to add version 2.
	currentVersion = 2
=======
	// currentVersion is for all new DDL jobs.
	currentVersion = 1
>>>>>>> a51ea16f
	// DDLOwnerKey is the ddl owner path that is saved to etcd, and it's exported for testing.
	DDLOwnerKey = "/tidb/ddl/fg/owner"
	// addingDDLJobPrefix is the path prefix used to record the newly added DDL job, and it's saved to etcd.
	addingDDLJobPrefix = "/tidb/ddl/add_ddl_job_"
	ddlPrompt          = "ddl"

	shardRowIDBitsMax = 15

	batchAddingJobs = 10

	reorgWorkerCnt   = 10
	generalWorkerCnt = 1

	// checkFlagIndexInJobArgs is the recoverCheckFlag index used in RecoverTable/RecoverSchema job arg list.
	checkFlagIndexInJobArgs = 1
)

const (
	// The recoverCheckFlag is used to judge the gc work status when RecoverTable/RecoverSchema.
	recoverCheckFlagNone int64 = iota
	recoverCheckFlagEnableGC
	recoverCheckFlagDisableGC
)

// OnExist specifies what to do when a new object has a name collision.
type OnExist uint8

// AllocTableIDIf specifies whether to retain the old table ID.
// If this returns "false", then we would assume the table ID has been
// allocated before calling `CreateTableWithInfo` family.
type AllocTableIDIf func(*model.TableInfo) bool

// CreateTableWithInfoConfig is the configuration of `CreateTableWithInfo`.
type CreateTableWithInfoConfig struct {
	OnExist            OnExist
	ShouldAllocTableID AllocTableIDIf
}

// CreateTableWithInfoConfigurier is the "diff" which can be applied to the
// CreateTableWithInfoConfig, currently implementations are "OnExist" and "AllocTableIDIf".
type CreateTableWithInfoConfigurier interface {
	// Apply the change over the config.
	Apply(*CreateTableWithInfoConfig)
}

// GetCreateTableWithInfoConfig applies the series of configurier from default config
// and returns the final config.
func GetCreateTableWithInfoConfig(cs []CreateTableWithInfoConfigurier) CreateTableWithInfoConfig {
	config := CreateTableWithInfoConfig{}
	for _, c := range cs {
		c.Apply(&config)
	}
	if config.ShouldAllocTableID == nil {
		config.ShouldAllocTableID = func(*model.TableInfo) bool { return true }
	}
	return config
}

// Apply implements Configurier.
func (o OnExist) Apply(c *CreateTableWithInfoConfig) {
	c.OnExist = o
}

// Apply implements Configurier.
func (a AllocTableIDIf) Apply(c *CreateTableWithInfoConfig) {
	c.ShouldAllocTableID = a
}

const (
	// OnExistError throws an error on name collision.
	OnExistError OnExist = iota
	// OnExistIgnore skips creating the new object.
	OnExistIgnore
	// OnExistReplace replaces the old object by the new object. This is only
	// supported by VIEWs at the moment. For other object types, this is
	// equivalent to OnExistError.
	OnExistReplace

	jobRecordCapacity = 16
	jobOnceCapacity   = 1000
)

var (
	// EnableSplitTableRegion is a flag to decide whether to split a new region for
	// a newly created table. It takes effect only if the Storage supports split
	// region.
	EnableSplitTableRegion = uint32(0)
)

// DDL is responsible for updating schema in data store and maintaining in-memory InfoSchema cache.
type DDL interface {
	CreateSchema(ctx sessionctx.Context, stmt *ast.CreateDatabaseStmt) error
	AlterSchema(sctx sessionctx.Context, stmt *ast.AlterDatabaseStmt) error
	DropSchema(ctx sessionctx.Context, stmt *ast.DropDatabaseStmt) error
	CreateTable(ctx sessionctx.Context, stmt *ast.CreateTableStmt) error
	CreateView(ctx sessionctx.Context, stmt *ast.CreateViewStmt) error
	DropTable(ctx sessionctx.Context, stmt *ast.DropTableStmt) (err error)
	RecoverTable(ctx sessionctx.Context, recoverInfo *RecoverInfo) (err error)
	RecoverSchema(ctx sessionctx.Context, recoverSchemaInfo *RecoverSchemaInfo) error
	DropView(ctx sessionctx.Context, stmt *ast.DropTableStmt) (err error)
	CreateIndex(ctx sessionctx.Context, stmt *ast.CreateIndexStmt) error
	DropIndex(ctx sessionctx.Context, stmt *ast.DropIndexStmt) error
	AlterTable(ctx context.Context, sctx sessionctx.Context, stmt *ast.AlterTableStmt) error
	TruncateTable(ctx sessionctx.Context, tableIdent ast.Ident) error
	RenameTable(ctx sessionctx.Context, stmt *ast.RenameTableStmt) error
	LockTables(ctx sessionctx.Context, stmt *ast.LockTablesStmt) error
	UnlockTables(ctx sessionctx.Context, lockedTables []model.TableLockTpInfo) error
	CleanupTableLock(ctx sessionctx.Context, tables []*ast.TableName) error
	UpdateTableReplicaInfo(ctx sessionctx.Context, physicalID int64, available bool) error
	RepairTable(ctx sessionctx.Context, createStmt *ast.CreateTableStmt) error
	CreateSequence(ctx sessionctx.Context, stmt *ast.CreateSequenceStmt) error
	DropSequence(ctx sessionctx.Context, stmt *ast.DropSequenceStmt) (err error)
	AlterSequence(ctx sessionctx.Context, stmt *ast.AlterSequenceStmt) error
	CreatePlacementPolicy(ctx sessionctx.Context, stmt *ast.CreatePlacementPolicyStmt) error
	DropPlacementPolicy(ctx sessionctx.Context, stmt *ast.DropPlacementPolicyStmt) error
	AlterPlacementPolicy(ctx sessionctx.Context, stmt *ast.AlterPlacementPolicyStmt) error
	AddResourceGroup(ctx sessionctx.Context, stmt *ast.CreateResourceGroupStmt) error
	AlterResourceGroup(ctx sessionctx.Context, stmt *ast.AlterResourceGroupStmt) error
	DropResourceGroup(ctx sessionctx.Context, stmt *ast.DropResourceGroupStmt) error
	FlashbackCluster(ctx sessionctx.Context, flashbackTS uint64) error

	// CreateSchemaWithInfo creates a database (schema) given its database info.
	//
	// WARNING: the DDL owns the `info` after calling this function, and will modify its fields
	// in-place. If you want to keep using `info`, please call Clone() first.
	CreateSchemaWithInfo(
		ctx sessionctx.Context,
		info *model.DBInfo,
		onExist OnExist) error

	// CreateTableWithInfo creates a table, view or sequence given its table info.
	//
	// WARNING: the DDL owns the `info` after calling this function, and will modify its fields
	// in-place. If you want to keep using `info`, please call Clone() first.
	CreateTableWithInfo(
		ctx sessionctx.Context,
		schema model.CIStr,
		info *model.TableInfo,
		cs ...CreateTableWithInfoConfigurier) error

	// BatchCreateTableWithInfo is like CreateTableWithInfo, but can handle multiple tables.
	BatchCreateTableWithInfo(ctx sessionctx.Context,
		schema model.CIStr,
		info []*model.TableInfo,
		cs ...CreateTableWithInfoConfigurier) error

	// CreatePlacementPolicyWithInfo creates a placement policy
	//
	// WARNING: the DDL owns the `policy` after calling this function, and will modify its fields
	// in-place. If you want to keep using `policy`, please call Clone() first.
	CreatePlacementPolicyWithInfo(ctx sessionctx.Context, policy *model.PolicyInfo, onExist OnExist) error

	// Start campaigns the owner and starts workers.
	// ctxPool is used for the worker's delRangeManager and creates sessions.
	Start(ctxPool *pools.ResourcePool) error
	// GetLease returns current schema lease time.
	GetLease() time.Duration
	// Stats returns the DDL statistics.
	Stats(vars *variable.SessionVars) (map[string]interface{}, error)
	// GetScope gets the status variables scope.
	GetScope(status string) variable.ScopeFlag
	// Stop stops DDL worker.
	Stop() error
	// RegisterStatsHandle registers statistics handle and its corresponding event channel for ddl.
	RegisterStatsHandle(*handle.Handle)
	// SchemaSyncer gets the schema syncer.
	SchemaSyncer() syncer.SchemaSyncer
	// StateSyncer gets the cluster state syncer.
	StateSyncer() syncer.StateSyncer
	// OwnerManager gets the owner manager.
	OwnerManager() owner.Manager
	// GetID gets the ddl ID.
	GetID() string
	// GetTableMaxHandle gets the max row ID of a normal table or a partition.
	GetTableMaxHandle(ctx *JobContext, startTS uint64, tbl table.PhysicalTable) (kv.Handle, bool, error)
	// SetBinlogClient sets the binlog client for DDL worker. It's exported for testing.
	SetBinlogClient(*pumpcli.PumpsClient)
	// GetHook gets the hook. It's exported for testing.
	GetHook() Callback
	// SetHook sets the hook.
	SetHook(h Callback)
	// GetInfoSchemaWithInterceptor gets the infoschema binding to d. It's exported for testing.
	GetInfoSchemaWithInterceptor(ctx sessionctx.Context) infoschema.InfoSchema
	// DoDDLJob does the DDL job, it's exported for test.
	DoDDLJob(ctx sessionctx.Context, job *model.Job) error
}

type limitJobTask struct {
	job      *model.Job
	err      chan error
	cacheErr error
}

// ddl is used to handle the statements that define the structure or schema of the database.
type ddl struct {
	m          sync.RWMutex
	wg         tidbutil.WaitGroupWrapper // It's only used to deal with data race in restart_test.
	limitJobCh chan *limitJobTask

	*ddlCtx
	sessPool          *sess.Pool
	delRangeMgr       delRangeManager
	enableTiFlashPoll *atomicutil.Bool
	// used in the concurrency ddl.
	reorgWorkerPool      *workerPool
	generalDDLWorkerPool *workerPool
	// get notification if any DDL coming.
	ddlJobCh chan struct{}
}

// waitSchemaSyncedController is to control whether to waitSchemaSynced or not.
type waitSchemaSyncedController struct {
	mu  sync.RWMutex
	job map[int64]struct{}

	// Use to check if the DDL job is the first run on this owner.
	onceMap map[int64]struct{}
}

func newWaitSchemaSyncedController() *waitSchemaSyncedController {
	return &waitSchemaSyncedController{
		job:     make(map[int64]struct{}, jobRecordCapacity),
		onceMap: make(map[int64]struct{}, jobOnceCapacity),
	}
}

func (w *waitSchemaSyncedController) registerSync(job *model.Job) {
	w.mu.Lock()
	defer w.mu.Unlock()
	w.job[job.ID] = struct{}{}
}

func (w *waitSchemaSyncedController) isSynced(job *model.Job) bool {
	w.mu.RLock()
	defer w.mu.RUnlock()
	_, ok := w.job[job.ID]
	return !ok
}

func (w *waitSchemaSyncedController) synced(job *model.Job) {
	w.mu.Lock()
	defer w.mu.Unlock()
	delete(w.job, job.ID)
}

// maybeAlreadyRunOnce returns true means that the job may be the first run on this owner.
// Returns false means that the job must not be the first run on this owner.
func (w *waitSchemaSyncedController) maybeAlreadyRunOnce(id int64) bool {
	w.mu.Lock()
	defer w.mu.Unlock()
	_, ok := w.onceMap[id]
	return ok
}

func (w *waitSchemaSyncedController) setAlreadyRunOnce(id int64) {
	w.mu.Lock()
	defer w.mu.Unlock()
	if len(w.onceMap) > jobOnceCapacity {
		// If the map is too large, we reset it. These jobs may need to check schema synced again, but it's ok.
		w.onceMap = make(map[int64]struct{}, jobRecordCapacity)
	}
	w.onceMap[id] = struct{}{}
}

// ddlCtx is the context when we use worker to handle DDL jobs.
type ddlCtx struct {
	ctx          context.Context
	cancel       context.CancelFunc
	uuid         string
	store        kv.Storage
	ownerManager owner.Manager
	schemaSyncer syncer.SchemaSyncer
	stateSyncer  syncer.StateSyncer
	ddlJobDoneCh chan struct{}
	ddlEventCh   chan<- *util.Event
	lease        time.Duration        // lease is schema lease.
	binlogCli    *pumpcli.PumpsClient // binlogCli is used for Binlog.
	infoCache    *infoschema.InfoCache
	statsHandle  *handle.Handle
	tableLockCkr util.DeadTableLockChecker
	etcdCli      *clientv3.Client
	// backfillJobCh gets notification if any backfill jobs coming.
	backfillJobCh chan struct{}

	*waitSchemaSyncedController
	*schemaVersionManager
	// recording the running jobs.
	runningJobs struct {
		sync.RWMutex
		ids map[int64]struct{}
	}
	// It holds the running DDL jobs ID.
	runningJobIDs []string
	// reorgCtx is used for reorganization.
	reorgCtx reorgContexts
	// backfillCtx is used for backfill workers.
	backfillCtx struct {
		syncutil.RWMutex
		jobCtxMap map[int64]*JobContext
	}

	jobCtx struct {
		sync.RWMutex
		// jobCtxMap maps job ID to job's ctx.
		jobCtxMap map[int64]*JobContext
	}

	// hook may be modified.
	mu struct {
		sync.RWMutex
		hook        Callback
		interceptor Interceptor
	}

	ddlSeqNumMu struct {
		sync.Mutex
		seqNum uint64
	}
}

// schemaVersionManager is used to manage the schema version. To prevent the conflicts on this key between different DDL job,
// we use another transaction to update the schema version, so that we need to lock the schema version and unlock it until the job is committed.
type schemaVersionManager struct {
	schemaVersionMu sync.Mutex
	// lockOwner stores the job ID that is holding the lock.
	lockOwner atomicutil.Int64
}

func newSchemaVersionManager() *schemaVersionManager {
	return &schemaVersionManager{}
}

func (sv *schemaVersionManager) setSchemaVersion(job *model.Job, store kv.Storage) (schemaVersion int64, err error) {
	sv.lockSchemaVersion(job.ID)
	err = kv.RunInNewTxn(kv.WithInternalSourceType(context.Background(), kv.InternalTxnDDL), store, true, func(ctx context.Context, txn kv.Transaction) error {
		var err error
		m := meta.NewMeta(txn)
		schemaVersion, err = m.GenSchemaVersion()
		return err
	})
	return schemaVersion, err
}

// lockSchemaVersion gets the lock to prevent the schema version from being updated.
func (sv *schemaVersionManager) lockSchemaVersion(jobID int64) {
	ownerID := sv.lockOwner.Load()
	// There may exist one job update schema version many times in multiple-schema-change, so we do not lock here again
	// if they are the same job.
	if ownerID != jobID {
		sv.schemaVersionMu.Lock()
		sv.lockOwner.Store(jobID)
	}
}

// unlockSchemaVersion releases the lock.
func (sv *schemaVersionManager) unlockSchemaVersion(jobID int64) {
	ownerID := sv.lockOwner.Load()
	if ownerID == jobID {
		sv.lockOwner.Store(0)
		sv.schemaVersionMu.Unlock()
	}
}

func (dc *ddlCtx) isOwner() bool {
	isOwner := dc.ownerManager.IsOwner()
	logutil.BgLogger().Debug("check whether is the DDL owner", zap.String("category", "ddl"), zap.Bool("isOwner", isOwner), zap.String("selfID", dc.uuid))
	if isOwner {
		metrics.DDLCounter.WithLabelValues(metrics.DDLOwner + "_" + mysql.TiDBReleaseVersion).Inc()
	}
	return isOwner
}

func (dc *ddlCtx) setDDLLabelForTopSQL(jobID int64, jobQuery string) {
	dc.jobCtx.Lock()
	defer dc.jobCtx.Unlock()
	ctx, exists := dc.jobCtx.jobCtxMap[jobID]
	if !exists {
		ctx = NewJobContext()
		dc.jobCtx.jobCtxMap[jobID] = ctx
	}
	ctx.setDDLLabelForTopSQL(jobQuery)
}

func (dc *ddlCtx) setDDLSourceForDiagnosis(jobID int64, jobType model.ActionType) {
	dc.jobCtx.Lock()
	defer dc.jobCtx.Unlock()
	ctx, exists := dc.jobCtx.jobCtxMap[jobID]
	if !exists {
		ctx = NewJobContext()
		dc.jobCtx.jobCtxMap[jobID] = ctx
	}
	ctx.setDDLLabelForDiagnosis(jobType)
}

func (dc *ddlCtx) getResourceGroupTaggerForTopSQL(jobID int64) tikvrpc.ResourceGroupTagger {
	dc.jobCtx.Lock()
	defer dc.jobCtx.Unlock()
	ctx, exists := dc.jobCtx.jobCtxMap[jobID]
	if !exists {
		return nil
	}
	return ctx.getResourceGroupTaggerForTopSQL()
}

func (dc *ddlCtx) removeJobCtx(job *model.Job) {
	dc.jobCtx.Lock()
	defer dc.jobCtx.Unlock()
	delete(dc.jobCtx.jobCtxMap, job.ID)
}

func (dc *ddlCtx) jobContext(jobID int64, reorgMeta *model.DDLReorgMeta) *JobContext {
	dc.jobCtx.RLock()
	defer dc.jobCtx.RUnlock()
	var ctx *JobContext
	if jobContext, exists := dc.jobCtx.jobCtxMap[jobID]; exists {
		ctx = jobContext
	} else {
		ctx = NewJobContext()
	}
	if reorgMeta != nil && len(ctx.resourceGroupName) == 0 {
		ctx.resourceGroupName = reorgMeta.ResourceGroupName
	}
	return ctx
}

func (dc *ddlCtx) removeBackfillCtxJobCtx(jobID int64) {
	dc.backfillCtx.Lock()
	delete(dc.backfillCtx.jobCtxMap, jobID)
	dc.backfillCtx.Unlock()
}

func (dc *ddlCtx) backfillCtxJobIDs() []int64 {
	dc.backfillCtx.Lock()
	defer dc.backfillCtx.Unlock()

	runningJobIDs := make([]int64, 0, len(dc.backfillCtx.jobCtxMap))
	for id := range dc.backfillCtx.jobCtxMap {
		runningJobIDs = append(runningJobIDs, id)
	}
	return runningJobIDs
}

type reorgContexts struct {
	sync.RWMutex
	// reorgCtxMap maps job ID to reorg context.
	reorgCtxMap map[int64]*reorgCtx
}

func (dc *ddlCtx) getReorgCtx(jobID int64) *reorgCtx {
	dc.reorgCtx.RLock()
	defer dc.reorgCtx.RUnlock()
	return dc.reorgCtx.reorgCtxMap[jobID]
}

func (dc *ddlCtx) newReorgCtx(jobID int64, rowCount int64) *reorgCtx {
	dc.reorgCtx.Lock()
	defer dc.reorgCtx.Unlock()
	existedRC, ok := dc.reorgCtx.reorgCtxMap[jobID]
	if ok {
		existedRC.references.Add(1)
		return existedRC
	}
	rc := &reorgCtx{}
	rc.doneCh = make(chan error, 1)
	// initial reorgCtx
	rc.setRowCount(rowCount)
	rc.mu.warnings = make(map[errors.ErrorID]*terror.Error)
	rc.mu.warningsCount = make(map[errors.ErrorID]int64)
	rc.references.Add(1)
	dc.reorgCtx.reorgCtxMap[jobID] = rc
	return rc
}

func (dc *ddlCtx) removeReorgCtx(jobID int64) {
	dc.reorgCtx.Lock()
	defer dc.reorgCtx.Unlock()
	ctx, ok := dc.reorgCtx.reorgCtxMap[jobID]
	if ok {
		ctx.references.Sub(1)
		if ctx.references.Load() == 0 {
			delete(dc.reorgCtx.reorgCtxMap, jobID)
		}
	}
}

func (dc *ddlCtx) notifyReorgWorkerJobStateChange(job *model.Job) {
	rc := dc.getReorgCtx(job.ID)
	if rc == nil {
		logutil.BgLogger().Warn("cannot find reorgCtx", zap.Int64("Job ID", job.ID))
		return
	}
	logutil.BgLogger().Info("notify reorg worker the job's state",
		zap.Int64("Job ID", job.ID), zap.String("Job State", job.State.String()),
		zap.String("Schema State", job.SchemaState.String()), zap.String("category", "ddl"))
	rc.notifyJobState(job.State)
}

// EnableTiFlashPoll enables TiFlash poll loop aka PollTiFlashReplicaStatus.
func EnableTiFlashPoll(d interface{}) {
	if dd, ok := d.(*ddl); ok {
		dd.enableTiFlashPoll.Store(true)
	}
}

// DisableTiFlashPoll disables TiFlash poll loop aka PollTiFlashReplicaStatus.
func DisableTiFlashPoll(d interface{}) {
	if dd, ok := d.(*ddl); ok {
		dd.enableTiFlashPoll.Store(false)
	}
}

// IsTiFlashPollEnabled reveals enableTiFlashPoll
func (d *ddl) IsTiFlashPollEnabled() bool {
	return d.enableTiFlashPoll.Load()
}

// RegisterStatsHandle registers statistics handle and its corresponding even channel for ddl.
func (d *ddl) RegisterStatsHandle(h *handle.Handle) {
	d.ddlCtx.statsHandle = h
	d.ddlEventCh = h.DDLEventCh()
}

// asyncNotifyEvent will notify the ddl event to outside world, say statistic handle. When the channel is full, we may
// give up notify and log it.
func asyncNotifyEvent(d *ddlCtx, e *util.Event) {
	if d.ddlEventCh != nil {
		if d.lease == 0 {
			// If lease is 0, it's always used in test.
			select {
			case d.ddlEventCh <- e:
			default:
			}
			return
		}
		for i := 0; i < 10; i++ {
			select {
			case d.ddlEventCh <- e:
				return
			default:
				time.Sleep(time.Microsecond * 10)
			}
		}
		logutil.BgLogger().Warn("fail to notify DDL event", zap.String("category", "ddl"), zap.String("event", e.String()))
	}
}

// NewDDL creates a new DDL.
func NewDDL(ctx context.Context, options ...Option) DDL {
	return newDDL(ctx, options...)
}

func newDDL(ctx context.Context, options ...Option) *ddl {
	opt := &Options{
		Hook: &BaseCallback{},
	}
	for _, o := range options {
		o(opt)
	}

	id := uuid.New().String()
	var manager owner.Manager
	var schemaSyncer syncer.SchemaSyncer
	var stateSyncer syncer.StateSyncer
	var deadLockCkr util.DeadTableLockChecker
	if etcdCli := opt.EtcdCli; etcdCli == nil {
		// The etcdCli is nil if the store is localstore which is only used for testing.
		// So we use mockOwnerManager and MockSchemaSyncer.
		manager = owner.NewMockManager(ctx, id, opt.Store, DDLOwnerKey)
		schemaSyncer = NewMockSchemaSyncer()
		stateSyncer = NewMockStateSyncer()
	} else {
		manager = owner.NewOwnerManager(ctx, etcdCli, ddlPrompt, id, DDLOwnerKey)
		schemaSyncer = syncer.NewSchemaSyncer(etcdCli, id)
		stateSyncer = syncer.NewStateSyncer(etcdCli, util.ServerGlobalState)
		deadLockCkr = util.NewDeadTableLockChecker(etcdCli)
	}

	// TODO: make store and infoCache explicit arguments
	// these two should be ensured to exist
	if opt.Store == nil {
		panic("store should not be nil")
	}
	if opt.InfoCache == nil {
		panic("infoCache should not be nil")
	}

	ddlCtx := &ddlCtx{
		uuid:                       id,
		store:                      opt.Store,
		lease:                      opt.Lease,
		ddlJobDoneCh:               make(chan struct{}, 1),
		ownerManager:               manager,
		schemaSyncer:               schemaSyncer,
		stateSyncer:                stateSyncer,
		binlogCli:                  binloginfo.GetPumpsClient(),
		infoCache:                  opt.InfoCache,
		tableLockCkr:               deadLockCkr,
		etcdCli:                    opt.EtcdCli,
		schemaVersionManager:       newSchemaVersionManager(),
		waitSchemaSyncedController: newWaitSchemaSyncedController(),
		runningJobIDs:              make([]string, 0, jobRecordCapacity),
	}
	ddlCtx.reorgCtx.reorgCtxMap = make(map[int64]*reorgCtx)
	ddlCtx.jobCtx.jobCtxMap = make(map[int64]*JobContext)
	ddlCtx.mu.hook = opt.Hook
	ddlCtx.mu.interceptor = &BaseInterceptor{}
	ctx = kv.WithInternalSourceType(ctx, kv.InternalTxnDDL)
	ddlCtx.ctx, ddlCtx.cancel = context.WithCancel(ctx)
	ddlCtx.runningJobs.ids = make(map[int64]struct{})

	d := &ddl{
		ddlCtx:            ddlCtx,
		limitJobCh:        make(chan *limitJobTask, batchAddingJobs),
		enableTiFlashPoll: atomicutil.NewBool(true),
		ddlJobCh:          make(chan struct{}, 100),
	}

	scheduler.RegisterTaskType(proto.Backfill,
		func(ctx context.Context, id string, task *proto.Task, taskTable scheduler.TaskTable) scheduler.Scheduler {
			return newBackfillDistScheduler(ctx, id, task, taskTable, d)
		}, scheduler.WithSummary,
	)

	dispatcher.RegisterDispatcherFactory(proto.Backfill,
		func(ctx context.Context, taskMgr dispatcher.TaskManager, serverID string, task *proto.Task) dispatcher.Dispatcher {
			return newLitBackfillDispatcher(ctx, d, taskMgr, serverID, task)
		})
	dispatcher.RegisterDispatcherCleanUpFactory(proto.Backfill, newBackfillCleanUpS3)
	// Register functions for enable/disable ddl when changing system variable `tidb_enable_ddl`.
	variable.EnableDDL = d.EnableDDL
	variable.DisableDDL = d.DisableDDL
	variable.SwitchMDL = d.SwitchMDL

	return d
}

// Stop implements DDL.Stop interface.
func (d *ddl) Stop() error {
	d.m.Lock()
	defer d.m.Unlock()

	d.close()
	logutil.BgLogger().Info("stop DDL", zap.String("category", "ddl"), zap.String("ID", d.uuid))
	return nil
}

func (d *ddl) newDeleteRangeManager(mock bool) delRangeManager {
	var delRangeMgr delRangeManager
	if !mock {
		delRangeMgr = newDelRangeManager(d.store, d.sessPool)
		logutil.BgLogger().Info("start delRangeManager OK", zap.String("category", "ddl"), zap.Bool("is a emulator", !d.store.SupportDeleteRange()))
	} else {
		delRangeMgr = newMockDelRangeManager()
	}

	delRangeMgr.start()
	return delRangeMgr
}

func (d *ddl) prepareWorkers4ConcurrencyDDL() {
	workerFactory := func(tp workerType) func() (pools.Resource, error) {
		return func() (pools.Resource, error) {
			wk := newWorker(d.ctx, tp, d.sessPool, d.delRangeMgr, d.ddlCtx)
			sessForJob, err := d.sessPool.Get()
			if err != nil {
				return nil, err
			}
			sessForJob.SetDiskFullOpt(kvrpcpb.DiskFullOpt_AllowedOnAlmostFull)
			wk.sess = sess.NewSession(sessForJob)
			metrics.DDLCounter.WithLabelValues(fmt.Sprintf("%s_%s", metrics.CreateDDL, wk.String())).Inc()
			return wk, nil
		}
	}
	// reorg worker count at least 1 at most 10.
	reorgCnt := min(max(runtime.GOMAXPROCS(0)/4, 1), reorgWorkerCnt)
	d.reorgWorkerPool = newDDLWorkerPool(pools.NewResourcePool(workerFactory(addIdxWorker), reorgCnt, reorgCnt, 0), reorg)
	d.generalDDLWorkerPool = newDDLWorkerPool(pools.NewResourcePool(workerFactory(generalWorker), generalWorkerCnt, generalWorkerCnt, 0), general)
	failpoint.Inject("NoDDLDispatchLoop", func(val failpoint.Value) {
		if val.(bool) {
			failpoint.Return()
		}
	})
	d.wg.Run(d.startDispatchLoop)
}

// Start implements DDL.Start interface.
func (d *ddl) Start(ctxPool *pools.ResourcePool) error {
	logutil.BgLogger().Info("start DDL", zap.String("category", "ddl"), zap.String("ID", d.uuid), zap.Bool("runWorker", config.GetGlobalConfig().Instance.TiDBEnableDDL.Load()))

	d.wg.Run(d.limitDDLJobs)
	d.sessPool = sess.NewSessionPool(ctxPool, d.store)
	d.ownerManager.SetBeOwnerHook(func() {
		var err error
		d.ddlSeqNumMu.Lock()
		defer d.ddlSeqNumMu.Unlock()
		d.ddlSeqNumMu.seqNum, err = d.GetNextDDLSeqNum()
		if err != nil {
			logutil.BgLogger().Error("error when getting the ddl history count", zap.Error(err))
		}
	})

	d.delRangeMgr = d.newDeleteRangeManager(ctxPool == nil)

	if err := d.stateSyncer.Init(d.ctx); err != nil {
		logutil.BgLogger().Warn("start DDL init state syncer failed", zap.String("category", "ddl"), zap.Error(err))
		return errors.Trace(err)
	}

	d.prepareWorkers4ConcurrencyDDL()

	if config.TableLockEnabled() {
		d.wg.Add(1)
		go d.startCleanDeadTableLock()
	}

	// If tidb_enable_ddl is true, we need campaign owner and do DDL jobs. Besides, we also can do backfill jobs.
	// Otherwise, we needn't do that.
	if config.GetGlobalConfig().Instance.TiDBEnableDDL.Load() {
		if err := d.EnableDDL(); err != nil {
			return err
		}
	}

	variable.RegisterStatistics(d)

	metrics.DDLCounter.WithLabelValues(metrics.CreateDDLInstance).Inc()

	// Start some background routine to manage TiFlash replica.
	d.wg.Run(d.PollTiFlashRoutine)

	ctx, err := d.sessPool.Get()
	if err != nil {
		return err
	}
	defer d.sessPool.Put(ctx)

	ingest.InitGlobalLightningEnv(d.ctx, ctx)

	return nil
}

// EnableDDL enable this node to execute ddl.
// Since ownerManager.CampaignOwner will start a new goroutine to run ownerManager.campaignLoop,
// we should make sure that before invoking EnableDDL(), ddl is DISABLE.
func (d *ddl) EnableDDL() error {
	err := d.ownerManager.CampaignOwner()
	return errors.Trace(err)
}

// DisableDDL disable this node to execute ddl.
// We should make sure that before invoking DisableDDL(), ddl is ENABLE.
func (d *ddl) DisableDDL() error {
	if d.ownerManager.IsOwner() {
		// If there is only one node, we should NOT disable ddl.
		serverInfo, err := infosync.GetAllServerInfo(d.ctx)
		if err != nil {
			logutil.BgLogger().Error("error when GetAllServerInfo", zap.String("category", "ddl"), zap.Error(err))
			return err
		}
		if len(serverInfo) <= 1 {
			return dbterror.ErrDDLSetting.GenWithStackByArgs("disabling", "can not disable ddl owner when it is the only one tidb instance")
		}
		// FIXME: if possible, when this node is the only node with DDL, ths setting of DisableDDL should fail.
	}

	// disable campaign by interrupting campaignLoop
	d.ownerManager.CampaignCancel()
	return nil
}

// GetNextDDLSeqNum return the next DDL seq num.
func (d *ddl) GetNextDDLSeqNum() (uint64, error) {
	var count uint64
	ctx := kv.WithInternalSourceType(d.ctx, kv.InternalTxnDDL)
	err := kv.RunInNewTxn(ctx, d.store, true, func(ctx context.Context, txn kv.Transaction) error {
		t := meta.NewMeta(txn)
		var err error
		count, err = t.GetHistoryDDLCount()
		return err
	})
	return count, err
}

func (d *ddl) close() {
	if isChanClosed(d.ctx.Done()) {
		return
	}

	startTime := time.Now()
	d.cancel()
	d.wg.Wait()
	d.ownerManager.Cancel()
	d.schemaSyncer.Close()
	if d.reorgWorkerPool != nil {
		d.reorgWorkerPool.close()
	}
	if d.generalDDLWorkerPool != nil {
		d.generalDDLWorkerPool.close()
	}

	// d.delRangeMgr using sessions from d.sessPool.
	// Put it before d.sessPool.close to reduce the time spent by d.sessPool.close.
	if d.delRangeMgr != nil {
		d.delRangeMgr.clear()
	}
	if d.sessPool != nil {
		d.sessPool.Close()
	}
	variable.UnregisterStatistics(d)

	logutil.BgLogger().Info("DDL closed", zap.String("category", "ddl"), zap.String("ID", d.uuid), zap.Duration("take time", time.Since(startTime)))
}

// GetLease implements DDL.GetLease interface.
func (d *ddl) GetLease() time.Duration {
	lease := d.lease
	return lease
}

// GetInfoSchemaWithInterceptor gets the infoschema binding to d. It's exported for testing.
// Please don't use this function, it is used by TestParallelDDLBeforeRunDDLJob to intercept the calling of d.infoHandle.Get(), use d.infoHandle.Get() instead.
// Otherwise, the TestParallelDDLBeforeRunDDLJob will hang up forever.
func (d *ddl) GetInfoSchemaWithInterceptor(ctx sessionctx.Context) infoschema.InfoSchema {
	is := d.infoCache.GetLatest()

	d.mu.RLock()
	defer d.mu.RUnlock()
	return d.mu.interceptor.OnGetInfoSchema(ctx, is)
}

func (d *ddl) genGlobalIDs(count int) ([]int64, error) {
	var ret []int64
	ctx := kv.WithInternalSourceType(context.Background(), kv.InternalTxnDDL)
	err := kv.RunInNewTxn(ctx, d.store, true, func(ctx context.Context, txn kv.Transaction) error {
		failpoint.Inject("mockGenGlobalIDFail", func(val failpoint.Value) {
			if val.(bool) {
				failpoint.Return(errors.New("gofail genGlobalIDs error"))
			}
		})

		m := meta.NewMeta(txn)
		var err error
		ret, err = m.GenGlobalIDs(count)
		return err
	})

	return ret, err
}

func (d *ddl) genPlacementPolicyID() (int64, error) {
	var ret int64
	ctx := kv.WithInternalSourceType(context.Background(), kv.InternalTxnDDL)
	err := kv.RunInNewTxn(ctx, d.store, true, func(ctx context.Context, txn kv.Transaction) error {
		m := meta.NewMeta(txn)
		var err error
		ret, err = m.GenPlacementPolicyID()
		return err
	})

	return ret, err
}

// SchemaSyncer implements DDL.SchemaSyncer interface.
func (d *ddl) SchemaSyncer() syncer.SchemaSyncer {
	return d.schemaSyncer
}

// StateSyncer implements DDL.StateSyncer interface.
func (d *ddl) StateSyncer() syncer.StateSyncer {
	return d.stateSyncer
}

// OwnerManager implements DDL.OwnerManager interface.
func (d *ddl) OwnerManager() owner.Manager {
	return d.ownerManager
}

// GetID implements DDL.GetID interface.
func (d *ddl) GetID() string {
	return d.uuid
}

var (
	fastDDLIntervalPolicy = []time.Duration{
		500 * time.Millisecond,
	}
	normalDDLIntervalPolicy = []time.Duration{
		500 * time.Millisecond,
		500 * time.Millisecond,
		1 * time.Second,
	}
	slowDDLIntervalPolicy = []time.Duration{
		500 * time.Millisecond,
		500 * time.Millisecond,
		1 * time.Second,
		1 * time.Second,
		3 * time.Second,
	}
)

func getIntervalFromPolicy(policy []time.Duration, i int) (time.Duration, bool) {
	plen := len(policy)
	if i < plen {
		return policy[i], true
	}
	return policy[plen-1], false
}

func getJobCheckInterval(job *model.Job, i int) (time.Duration, bool) {
	switch job.Type {
	case model.ActionAddIndex, model.ActionAddPrimaryKey, model.ActionModifyColumn,
		model.ActionReorganizePartition,
		model.ActionRemovePartitioning,
		model.ActionAlterTablePartitioning:
		return getIntervalFromPolicy(slowDDLIntervalPolicy, i)
	case model.ActionCreateTable, model.ActionCreateSchema:
		return getIntervalFromPolicy(fastDDLIntervalPolicy, i)
	default:
		return getIntervalFromPolicy(normalDDLIntervalPolicy, i)
	}
}

func (dc *ddlCtx) asyncNotifyWorker(ch chan struct{}, etcdPath string, jobID int64, jobType string) {
	// If the workers don't run, we needn't notify workers.
	// TODO: It does not affect informing the backfill worker.
	if !config.GetGlobalConfig().Instance.TiDBEnableDDL.Load() {
		return
	}
	if dc.isOwner() {
		asyncNotify(ch)
	} else {
		dc.asyncNotifyByEtcd(etcdPath, jobID, jobType)
	}
}

func updateTickerInterval(ticker *time.Ticker, lease time.Duration, job *model.Job, i int) *time.Ticker {
	interval, changed := getJobCheckInterval(job, i)
	if !changed {
		return ticker
	}
	// For now we should stop old ticker and create a new ticker
	ticker.Stop()
	return time.NewTicker(chooseLeaseTime(lease, interval))
}

func recordLastDDLInfo(ctx sessionctx.Context, job *model.Job) {
	if job == nil {
		return
	}
	ctx.GetSessionVars().LastDDLInfo.Query = job.Query
	ctx.GetSessionVars().LastDDLInfo.SeqNum = job.SeqNum
}

func setDDLJobQuery(ctx sessionctx.Context, job *model.Job) {
	switch job.Type {
	case model.ActionUpdateTiFlashReplicaStatus, model.ActionUnlockTable:
		job.Query = ""
	default:
		job.Query, _ = ctx.Value(sessionctx.QueryString).(string)
	}
}

// DoDDLJob will return
// - nil: found in history DDL job and no job error
// - context.Cancel: job has been sent to worker, but not found in history DDL job before cancel
// - other: found in history DDL job and return that job error
func (d *ddl) DoDDLJob(ctx sessionctx.Context, job *model.Job) error {
	job.TraceInfo = &model.TraceInfo{
		ConnectionID: ctx.GetSessionVars().ConnectionID,
		SessionAlias: ctx.GetSessionVars().SessionAlias,
	}
	if mci := ctx.GetSessionVars().StmtCtx.MultiSchemaInfo; mci != nil {
		// In multiple schema change, we don't run the job.
		// Instead, we merge all the jobs into one pending job.
		return appendToSubJobs(mci, job)
	}
	// Get a global job ID and put the DDL job in the queue.
	setDDLJobQuery(ctx, job)
	task := &limitJobTask{job, make(chan error), nil}
	d.limitJobCh <- task

	failpoint.Inject("mockParallelSameDDLJobTwice", func(val failpoint.Value) {
		if val.(bool) {
			<-task.err
			// The same job will be put to the DDL queue twice.
			job = job.Clone()
			task1 := &limitJobTask{job, make(chan error), nil}
			d.limitJobCh <- task1
			// The second job result is used for test.
			task = task1
		}
	})

	// worker should restart to continue handling tasks in limitJobCh, and send back through task.err
	err := <-task.err
	if err != nil {
		// The transaction of enqueuing job is failed.
		return errors.Trace(err)
	}

	sessVars := ctx.GetSessionVars()
	sessVars.StmtCtx.IsDDLJobInQueue = true

	// Notice worker that we push a new job and wait the job done.
	d.asyncNotifyWorker(d.ddlJobCh, addingDDLJobConcurrent, job.ID, job.Type.String())
	logutil.BgLogger().Info("start DDL job", zap.String("category", "ddl"), zap.String("job", job.String()), zap.String("query", job.Query))

	var historyJob *model.Job
	jobID := job.ID

	// Attach the context of the jobId to the calling session so that
	// KILL can cancel this DDL job.
	ctx.GetSessionVars().StmtCtx.DDLJobID = jobID

	// For a job from start to end, the state of it will be none -> delete only -> write only -> reorganization -> public
	// For every state changes, we will wait as lease 2 * lease time, so here the ticker check is 10 * lease.
	// But we use etcd to speed up, normally it takes less than 0.5s now, so we use 0.5s or 1s or 3s as the max value.
	initInterval, _ := getJobCheckInterval(job, 0)
	ticker := time.NewTicker(chooseLeaseTime(10*d.lease, initInterval))
	startTime := time.Now()
	metrics.JobsGauge.WithLabelValues(job.Type.String()).Inc()
	defer func() {
		ticker.Stop()
		metrics.JobsGauge.WithLabelValues(job.Type.String()).Dec()
		metrics.HandleJobHistogram.WithLabelValues(job.Type.String(), metrics.RetLabel(err)).Observe(time.Since(startTime).Seconds())
		recordLastDDLInfo(ctx, historyJob)
	}()
	i := 0
	for {
		failpoint.Inject("storeCloseInLoop", func(_ failpoint.Value) {
			_ = d.Stop()
		})

		select {
		case <-d.ddlJobDoneCh:
		case <-ticker.C:
			i++
			ticker = updateTickerInterval(ticker, 10*d.lease, job, i)
		case <-d.ctx.Done():
			logutil.BgLogger().Info("DoDDLJob will quit because context done", zap.String("category", "ddl"))
			return context.Canceled
		}

		// If the connection being killed, we need to CANCEL the DDL job.
		if sessVars.SQLKiller.HandleSignal() == exeerrors.ErrQueryInterrupted {
			if atomic.LoadInt32(&sessVars.ConnectionStatus) == variable.ConnStatusShutdown {
				logutil.BgLogger().Info("DoDDLJob will quit because context done", zap.String("category", "ddl"))
				return context.Canceled
			}
			if sessVars.StmtCtx.DDLJobID != 0 {
				se, err := d.sessPool.Get()
				if err != nil {
					logutil.BgLogger().Error("get session failed, check again", zap.String("category", "ddl"), zap.Error(err))
					continue
				}
				sessVars.StmtCtx.DDLJobID = 0 // Avoid repeat.
				errs, err := CancelJobsBySystem(se, []int64{jobID})
				d.sessPool.Put(se)
				if len(errs) > 0 {
					logutil.BgLogger().Warn("error canceling DDL job", zap.Error(errs[0]))
				}
				if err != nil {
					logutil.BgLogger().Warn("Kill command could not cancel DDL job", zap.Error(err))
					continue
				}
			}
		}

		se, err := d.sessPool.Get()
		if err != nil {
			logutil.BgLogger().Error("get session failed, check again", zap.String("category", "ddl"), zap.Error(err))
			continue
		}
		historyJob, err = GetHistoryJobByID(se, jobID)
		d.sessPool.Put(se)
		if err != nil {
			logutil.BgLogger().Error("get history DDL job failed, check again", zap.String("category", "ddl"), zap.Error(err))
			continue
		}
		if historyJob == nil {
			logutil.BgLogger().Debug("DDL job is not in history, maybe not run", zap.String("category", "ddl"), zap.Int64("jobID", jobID))
			continue
		}

		d.checkHistoryJobInTest(ctx, historyJob)

		// If a job is a history job, the state must be JobStateSynced or JobStateRollbackDone or JobStateCancelled.
		if historyJob.IsSynced() {
			// Judge whether there are some warnings when executing DDL under the certain SQL mode.
			if historyJob.ReorgMeta != nil && len(historyJob.ReorgMeta.Warnings) != 0 {
				if len(historyJob.ReorgMeta.Warnings) != len(historyJob.ReorgMeta.WarningsCount) {
					logutil.BgLogger().Info("DDL warnings doesn't match the warnings count", zap.String("category", "ddl"), zap.Int64("jobID", jobID))
				} else {
					for key, warning := range historyJob.ReorgMeta.Warnings {
						keyCount := historyJob.ReorgMeta.WarningsCount[key]
						if keyCount == 1 {
							ctx.GetSessionVars().StmtCtx.AppendWarning(warning)
						} else {
							newMsg := fmt.Sprintf("%d warnings with this error code, first warning: "+warning.GetMsg(), keyCount)
							newWarning := dbterror.ClassTypes.Synthesize(terror.ErrCode(warning.Code()), newMsg)
							ctx.GetSessionVars().StmtCtx.AppendWarning(newWarning)
						}
					}
				}
			}
			appendMultiChangeWarningsToOwnerCtx(ctx, historyJob)

			logutil.BgLogger().Info("DDL job is finished", zap.String("category", "ddl"), zap.Int64("jobID", jobID))
			return nil
		}

		if historyJob.Error != nil {
			logutil.BgLogger().Info("DDL job is failed", zap.String("category", "ddl"), zap.Int64("jobID", jobID))
			return errors.Trace(historyJob.Error)
		}
		panic("When the state is JobStateRollbackDone or JobStateCancelled, historyJob.Error should never be nil")
	}
}

func (d *ddl) callHookOnChanged(job *model.Job, err error) error {
	if job.State == model.JobStateNone {
		// We don't call the hook if the job haven't run yet.
		return err
	}
	d.mu.RLock()
	defer d.mu.RUnlock()

	err = d.mu.hook.OnChanged(err)
	return errors.Trace(err)
}

// SetBinlogClient implements DDL.SetBinlogClient interface.
func (d *ddl) SetBinlogClient(binlogCli *pumpcli.PumpsClient) {
	d.binlogCli = binlogCli
}

// GetHook implements DDL.GetHook interface.
func (d *ddl) GetHook() Callback {
	d.mu.Lock()
	defer d.mu.Unlock()

	return d.mu.hook
}

// SetHook set the customized hook.
func (d *ddl) SetHook(h Callback) {
	d.mu.Lock()
	defer d.mu.Unlock()

	d.mu.hook = h
}

func (d *ddl) startCleanDeadTableLock() {
	defer func() {
		d.wg.Done()
	}()

	defer tidbutil.Recover(metrics.LabelDDL, "startCleanDeadTableLock", nil, false)

	ticker := time.NewTicker(time.Second * 10)
	defer ticker.Stop()
	for {
		select {
		case <-ticker.C:
			if !d.ownerManager.IsOwner() {
				continue
			}
			deadLockTables, err := d.tableLockCkr.GetDeadLockedTables(d.ctx, d.infoCache.GetLatest().AllSchemas())
			if err != nil {
				logutil.BgLogger().Info("get dead table lock failed.", zap.String("category", "ddl"), zap.Error(err))
				continue
			}
			for se, tables := range deadLockTables {
				err := d.CleanDeadTableLock(tables, se)
				if err != nil {
					logutil.BgLogger().Info("clean dead table lock failed.", zap.String("category", "ddl"), zap.Error(err))
				}
			}
		case <-d.ctx.Done():
			return
		}
	}
}

// SwitchMDL enables MDL or disable MDL.
func (d *ddl) SwitchMDL(enable bool) error {
	isEnableBefore := variable.EnableMDL.Load()
	if isEnableBefore == enable {
		return nil
	}

	ctx, cancel := context.WithTimeout(context.Background(), time.Second*30)
	defer cancel()

	// Check if there is any DDL running.
	// This check can not cover every corner cases, so users need to guarantee that there is no DDL running by themselves.
	sessCtx, err := d.sessPool.Get()
	if err != nil {
		return err
	}
	defer d.sessPool.Put(sessCtx)
	se := sess.NewSession(sessCtx)
	rows, err := se.Execute(ctx, "select 1 from mysql.tidb_ddl_job", "check job")
	if err != nil {
		return err
	}
	if len(rows) != 0 {
		return errors.New("please wait for all jobs done")
	}

	variable.EnableMDL.Store(enable)
	err = kv.RunInNewTxn(kv.WithInternalSourceType(context.Background(), kv.InternalTxnDDL), d.store, true, func(ctx context.Context, txn kv.Transaction) error {
		m := meta.NewMeta(txn)
		oldEnable, _, err := m.GetMetadataLock()
		if err != nil {
			return err
		}
		if oldEnable != enable {
			err = m.SetMetadataLock(enable)
		}
		return err
	})
	if err != nil {
		logutil.BgLogger().Warn("switch metadata lock feature", zap.String("category", "ddl"), zap.Bool("enable", enable), zap.Error(err))
		return err
	}
	logutil.BgLogger().Info("switch metadata lock feature", zap.String("category", "ddl"), zap.Bool("enable", enable))
	return nil
}

// RecoverInfo contains information needed by DDL.RecoverTable.
type RecoverInfo struct {
	SchemaID      int64
	TableInfo     *model.TableInfo
	DropJobID     int64
	SnapshotTS    uint64
	AutoIDs       meta.AutoIDGroup
	OldSchemaName string
	OldTableName  string
}

// RecoverSchemaInfo contains information needed by DDL.RecoverSchema.
type RecoverSchemaInfo struct {
	*model.DBInfo
	RecoverTabsInfo []*RecoverInfo
	DropJobID       int64
	SnapshotTS      uint64
	OldSchemaName   model.CIStr
}

// delayForAsyncCommit sleeps `SafeWindow + AllowedClockDrift` before a DDL job finishes.
// It should be called before any DDL that could break data consistency.
// This provides a safe window for async commit and 1PC to commit with an old schema.
func delayForAsyncCommit() {
	if variable.EnableMDL.Load() {
		// If metadata lock is enabled. The transaction of DDL must begin after prewrite of the async commit transaction,
		// then the commit ts of DDL must be greater than the async commit transaction. In this case, the corresponding schema of the async commit transaction
		// is correct. But if metadata lock is disabled, we can't ensure that the corresponding schema of the async commit transaction isn't change.
		return
	}
	cfg := config.GetGlobalConfig().TiKVClient.AsyncCommit
	duration := cfg.SafeWindow + cfg.AllowedClockDrift
	logutil.BgLogger().Info("sleep before DDL finishes to make async commit and 1PC safe",
		zap.Duration("duration", duration))
	time.Sleep(duration)
}

var (
	// RunInGoTest is used to identify whether ddl in running in the test.
	RunInGoTest bool
)

// GetDropOrTruncateTableInfoFromJobsByStore implements GetDropOrTruncateTableInfoFromJobs
func GetDropOrTruncateTableInfoFromJobsByStore(jobs []*model.Job, gcSafePoint uint64, getTable func(uint64, int64, int64) (*model.TableInfo, error), fn func(*model.Job, *model.TableInfo) (bool, error)) (bool, error) {
	for _, job := range jobs {
		// Check GC safe point for getting snapshot infoSchema.
		err := gcutil.ValidateSnapshotWithGCSafePoint(job.StartTS, gcSafePoint)
		if err != nil {
			return false, err
		}
		if job.Type != model.ActionDropTable && job.Type != model.ActionTruncateTable {
			continue
		}

		tbl, err := getTable(job.StartTS, job.SchemaID, job.TableID)
		if err != nil {
			if meta.ErrDBNotExists.Equal(err) {
				// The dropped/truncated DDL maybe execute failed that caused by the parallel DDL execution,
				// then can't find the table from the snapshot info-schema. Should just ignore error here,
				// see more in TestParallelDropSchemaAndDropTable.
				continue
			}
			return false, err
		}
		if tbl == nil {
			// The dropped/truncated DDL maybe execute failed that caused by the parallel DDL execution,
			// then can't find the table from the snapshot info-schema. Should just ignore error here,
			// see more in TestParallelDropSchemaAndDropTable.
			continue
		}
		finish, err := fn(job, tbl)
		if err != nil || finish {
			return finish, err
		}
	}
	return false, nil
}

// Info is for DDL information.
type Info struct {
	SchemaVer   int64
	ReorgHandle kv.Key       // It's only used for DDL information.
	Jobs        []*model.Job // It's the currently running jobs.
}

// GetDDLInfoWithNewTxn returns DDL information using a new txn.
func GetDDLInfoWithNewTxn(s sessionctx.Context) (*Info, error) {
	se := sess.NewSession(s)
	err := se.Begin()
	if err != nil {
		return nil, err
	}
	info, err := GetDDLInfo(s)
	se.Rollback()
	return info, err
}

// GetDDLInfo returns DDL information and only uses for testing.
func GetDDLInfo(s sessionctx.Context) (*Info, error) {
	var err error
	info := &Info{}
	se := sess.NewSession(s)
	txn, err := se.Txn()
	if err != nil {
		return nil, errors.Trace(err)
	}
	t := meta.NewMeta(txn)
	info.Jobs = make([]*model.Job, 0, 2)
	var generalJob, reorgJob *model.Job
	generalJob, reorgJob, err = get2JobsFromTable(se)
	if err != nil {
		return nil, errors.Trace(err)
	}

	if generalJob != nil {
		info.Jobs = append(info.Jobs, generalJob)
	}

	if reorgJob != nil {
		info.Jobs = append(info.Jobs, reorgJob)
	}

	info.SchemaVer, err = t.GetSchemaVersionWithNonEmptyDiff()
	if err != nil {
		return nil, errors.Trace(err)
	}
	if reorgJob == nil {
		return info, nil
	}

	_, info.ReorgHandle, _, _, err = newReorgHandler(se).GetDDLReorgHandle(reorgJob)
	if err != nil {
		if meta.ErrDDLReorgElementNotExist.Equal(err) {
			return info, nil
		}
		return nil, errors.Trace(err)
	}

	return info, nil
}

func get2JobsFromTable(sess *sess.Session) (*model.Job, *model.Job, error) {
	var generalJob, reorgJob *model.Job
	jobs, err := getJobsBySQL(sess, JobTable, "not reorg order by job_id limit 1")
	if err != nil {
		return nil, nil, errors.Trace(err)
	}

	if len(jobs) != 0 {
		generalJob = jobs[0]
	}
	jobs, err = getJobsBySQL(sess, JobTable, "reorg order by job_id limit 1")
	if err != nil {
		return nil, nil, errors.Trace(err)
	}
	if len(jobs) != 0 {
		reorgJob = jobs[0]
	}
	return generalJob, reorgJob, nil
}

// cancelRunningJob cancel a DDL job that is in the concurrent state.
func cancelRunningJob(_ *sess.Session, job *model.Job,
	byWho model.AdminCommandOperator) (err error) {
	// These states can't be cancelled.
	if job.IsDone() || job.IsSynced() {
		return dbterror.ErrCancelFinishedDDLJob.GenWithStackByArgs(job.ID)
	}

	// If the state is rolling back, it means the work is cleaning the data after cancelling the job.
	if job.IsCancelled() || job.IsRollingback() || job.IsRollbackDone() {
		return nil
	}

	if !job.IsRollbackable() {
		return dbterror.ErrCannotCancelDDLJob.GenWithStackByArgs(job.ID)
	}
	job.State = model.JobStateCancelling
	job.AdminOperator = byWho
	return nil
}

// pauseRunningJob check and pause the running Job
func pauseRunningJob(_ *sess.Session, job *model.Job,
	byWho model.AdminCommandOperator) (err error) {
	if job.IsPausing() || job.IsPaused() {
		return dbterror.ErrPausedDDLJob.GenWithStackByArgs(job.ID)
	}
	if !job.IsPausable() {
		errMsg := fmt.Sprintf("state [%s] or schema state [%s]", job.State.String(), job.SchemaState.String())
		err = dbterror.ErrCannotPauseDDLJob.GenWithStackByArgs(job.ID, errMsg)
		if err != nil {
			return err
		}
	}

	job.State = model.JobStatePausing
	job.AdminOperator = byWho
	return nil
}

// resumePausedJob check and resume the Paused Job
func resumePausedJob(_ *sess.Session, job *model.Job,
	byWho model.AdminCommandOperator) (err error) {
	if !job.IsResumable() {
		errMsg := fmt.Sprintf("job has not been paused, job state:%s, schema state:%s",
			job.State, job.SchemaState)
		return dbterror.ErrCannotResumeDDLJob.GenWithStackByArgs(job.ID, errMsg)
	}
	// The Paused job should only be resumed by who paused it
	if job.AdminOperator != byWho {
		errMsg := fmt.Sprintf("job has been paused by [%s], should not resumed by [%s]",
			job.AdminOperator.String(), byWho.String())
		return dbterror.ErrCannotResumeDDLJob.GenWithStackByArgs(job.ID, errMsg)
	}

	job.State = model.JobStateQueueing

	return nil
}

// processJobs command on the Job according to the process
func processJobs(process func(*sess.Session, *model.Job, model.AdminCommandOperator) (err error),
	sessCtx sessionctx.Context,
	ids []int64,
	byWho model.AdminCommandOperator) (jobErrs []error, err error) {
	failpoint.Inject("mockFailedCommandOnConcurencyDDL", func(val failpoint.Value) {
		if val.(bool) {
			failpoint.Return(nil, errors.New("mock failed admin command on ddl jobs"))
		}
	})

	if len(ids) == 0 {
		return nil, nil
	}

	ns := sess.NewSession(sessCtx)
	// We should process (and try) all the jobs in one Transaction.
	for tryN := uint(0); tryN < 3; tryN++ {
		jobErrs = make([]error, len(ids))
		// Need to figure out which one could not be paused
		jobMap := make(map[int64]int, len(ids))
		idsStr := make([]string, 0, len(ids))
		for idx, id := range ids {
			jobMap[id] = idx
			idsStr = append(idsStr, strconv.FormatInt(id, 10))
		}

		err = ns.Begin()
		if err != nil {
			return nil, err
		}
		jobs, err := getJobsBySQL(ns, JobTable, fmt.Sprintf("job_id in (%s) order by job_id", strings.Join(idsStr, ", ")))
		if err != nil {
			ns.Rollback()
			return nil, err
		}

		for _, job := range jobs {
			i, ok := jobMap[job.ID]
			if !ok {
				logutil.BgLogger().Debug("Job ID from meta is not consistent with requested job id,",
					zap.Int64("fetched job ID", job.ID))
				jobErrs[i] = dbterror.ErrInvalidDDLJob.GenWithStackByArgs(job.ID)
				continue
			}
			delete(jobMap, job.ID)

			err = process(ns, job, byWho)
			if err != nil {
				jobErrs[i] = err
				continue
			}

			err = updateDDLJob2Table(ns, job, false)
			if err != nil {
				jobErrs[i] = err
				continue
			}
		}

		failpoint.Inject("mockCommitFailedOnDDLCommand", func(val failpoint.Value) {
			if val.(bool) {
				failpoint.Return(jobErrs, errors.New("mock commit failed on admin command on ddl jobs"))
			}
		})

		// There may be some conflict during the update, try it again
		if err = ns.Commit(); err != nil {
			continue
		}

		for id, idx := range jobMap {
			jobErrs[idx] = dbterror.ErrDDLJobNotFound.GenWithStackByArgs(id)
		}

		return jobErrs, nil
	}

	return jobErrs, err
}

// CancelJobs cancels the DDL jobs according to user command.
func CancelJobs(se sessionctx.Context, ids []int64) (errs []error, err error) {
	return processJobs(cancelRunningJob, se, ids, model.AdminCommandByEndUser)
}

// PauseJobs pause all the DDL jobs according to user command.
func PauseJobs(se sessionctx.Context, ids []int64) ([]error, error) {
	return processJobs(pauseRunningJob, se, ids, model.AdminCommandByEndUser)
}

// ResumeJobs resume all the DDL jobs according to user command.
func ResumeJobs(se sessionctx.Context, ids []int64) ([]error, error) {
	return processJobs(resumePausedJob, se, ids, model.AdminCommandByEndUser)
}

// CancelJobsBySystem cancels Jobs because of internal reasons.
func CancelJobsBySystem(se sessionctx.Context, ids []int64) (errs []error, err error) {
	return processJobs(cancelRunningJob, se, ids, model.AdminCommandBySystem)
}

// PauseJobsBySystem pauses Jobs because of internal reasons.
func PauseJobsBySystem(se sessionctx.Context, ids []int64) (errs []error, err error) {
	return processJobs(pauseRunningJob, se, ids, model.AdminCommandBySystem)
}

// ResumeJobsBySystem resumes Jobs that are paused by TiDB itself.
func ResumeJobsBySystem(se sessionctx.Context, ids []int64) (errs []error, err error) {
	return processJobs(resumePausedJob, se, ids, model.AdminCommandBySystem)
}

// pprocessAllJobs processes all the jobs in the job table, 100 jobs at a time in case of high memory usage.
func processAllJobs(process func(*sess.Session, *model.Job, model.AdminCommandOperator) (err error),
	se sessionctx.Context, byWho model.AdminCommandOperator) (map[int64]error, error) {
	var err error
	var jobErrs = make(map[int64]error)

	ns := sess.NewSession(se)
	err = ns.Begin()
	if err != nil {
		return nil, err
	}

	var jobID int64
	var jobIDMax int64
	var limit = 100
	for {
		var jobs []*model.Job
		jobs, err = getJobsBySQL(ns, JobTable,
			fmt.Sprintf("job_id >= %s order by job_id asc limit %s",
				strconv.FormatInt(jobID, 10),
				strconv.FormatInt(int64(limit), 10)))
		if err != nil {
			ns.Rollback()
			return nil, err
		}

		for _, job := range jobs {
			err = process(ns, job, byWho)
			if err != nil {
				jobErrs[job.ID] = err
				continue
			}

			err = updateDDLJob2Table(ns, job, false)
			if err != nil {
				jobErrs[job.ID] = err
				continue
			}
		}

		// Just in case the job ID is not sequential
		if len(jobs) > 0 && jobs[len(jobs)-1].ID > jobIDMax {
			jobIDMax = jobs[len(jobs)-1].ID
		}

		// If rows returned is smaller than $limit, then there is no more records
		if len(jobs) < limit {
			break
		}

		jobID = jobIDMax + 1
	}

	err = ns.Commit()
	if err != nil {
		return nil, err
	}
	return jobErrs, nil
}

// PauseAllJobsBySystem pauses all running Jobs because of internal reasons.
func PauseAllJobsBySystem(se sessionctx.Context) (map[int64]error, error) {
	return processAllJobs(pauseRunningJob, se, model.AdminCommandBySystem)
}

// ResumeAllJobsBySystem resumes all paused Jobs because of internal reasons.
func ResumeAllJobsBySystem(se sessionctx.Context) (map[int64]error, error) {
	return processAllJobs(resumePausedJob, se, model.AdminCommandBySystem)
}

// GetAllDDLJobs get all DDL jobs and sorts jobs by job.ID.
func GetAllDDLJobs(se sessionctx.Context) ([]*model.Job, error) {
	return getJobsBySQL(sess.NewSession(se), JobTable, "1 order by job_id")
}

// DefNumHistoryJobs is default value of the default number of history job
const DefNumHistoryJobs = 10

const batchNumHistoryJobs = 128

// GetLastNHistoryDDLJobs returns the DDL history jobs and an error.
// The maximum count of history jobs is num.
func GetLastNHistoryDDLJobs(t *meta.Meta, maxNumJobs int) ([]*model.Job, error) {
	iterator, err := GetLastHistoryDDLJobsIterator(t)
	if err != nil {
		return nil, errors.Trace(err)
	}
	return iterator.GetLastJobs(maxNumJobs, nil)
}

// IterHistoryDDLJobs iterates history DDL jobs until the `finishFn` return true or error.
func IterHistoryDDLJobs(txn kv.Transaction, finishFn func([]*model.Job) (bool, error)) error {
	txnMeta := meta.NewMeta(txn)
	iter, err := GetLastHistoryDDLJobsIterator(txnMeta)
	if err != nil {
		return err
	}
	cacheJobs := make([]*model.Job, 0, DefNumHistoryJobs)
	for {
		cacheJobs, err = iter.GetLastJobs(DefNumHistoryJobs, cacheJobs)
		if err != nil || len(cacheJobs) == 0 {
			return err
		}
		finish, err := finishFn(cacheJobs)
		if err != nil || finish {
			return err
		}
	}
}

// IterAllDDLJobs will iterates running DDL jobs first, return directly if `finishFn` return true or error,
// then iterates history DDL jobs until the `finishFn` return true or error.
func IterAllDDLJobs(ctx sessionctx.Context, txn kv.Transaction, finishFn func([]*model.Job) (bool, error)) error {
	jobs, err := GetAllDDLJobs(ctx)
	if err != nil {
		return err
	}

	finish, err := finishFn(jobs)
	if err != nil || finish {
		return err
	}
	return IterHistoryDDLJobs(txn, finishFn)
}

// GetLastHistoryDDLJobsIterator gets latest N history DDL jobs iterator.
func GetLastHistoryDDLJobsIterator(m *meta.Meta) (meta.LastJobIterator, error) {
	return m.GetLastHistoryDDLJobsIterator()
}

// GetAllHistoryDDLJobs get all the done DDL jobs.
func GetAllHistoryDDLJobs(m *meta.Meta) ([]*model.Job, error) {
	iterator, err := GetLastHistoryDDLJobsIterator(m)
	if err != nil {
		return nil, errors.Trace(err)
	}
	allJobs := make([]*model.Job, 0, batchNumHistoryJobs)
	for {
		jobs, err := iterator.GetLastJobs(batchNumHistoryJobs, nil)
		if err != nil {
			return nil, errors.Trace(err)
		}
		allJobs = append(allJobs, jobs...)
		if len(jobs) < batchNumHistoryJobs {
			break
		}
	}
	// sort job.
	slices.SortFunc(allJobs, func(i, j *model.Job) int {
		return cmp.Compare(i.ID, j.ID)
	})
	return allJobs, nil
}

// ScanHistoryDDLJobs get some of the done DDL jobs.
// When the DDL history is quite large, GetAllHistoryDDLJobs() API can't work well, because it makes the server OOM.
// The result is in descending order by job ID.
func ScanHistoryDDLJobs(m *meta.Meta, startJobID int64, limit int) ([]*model.Job, error) {
	var iter meta.LastJobIterator
	var err error
	if startJobID == 0 {
		iter, err = m.GetLastHistoryDDLJobsIterator()
	} else {
		if limit == 0 {
			return nil, errors.New("when 'start_job_id' is specified, it must work with a 'limit'")
		}
		iter, err = m.GetHistoryDDLJobsIterator(startJobID)
	}
	if err != nil {
		return nil, errors.Trace(err)
	}
	return iter.GetLastJobs(limit, nil)
}

// GetHistoryJobByID return history DDL job by ID.
func GetHistoryJobByID(sess sessionctx.Context, id int64) (*model.Job, error) {
	err := sessiontxn.NewTxn(context.Background(), sess)
	if err != nil {
		return nil, err
	}
	defer func() {
		// we can ignore the commit error because this txn is readonly.
		_ = sess.CommitTxn(context.Background())
	}()
	txn, err := sess.Txn(true)
	if err != nil {
		return nil, err
	}
	t := meta.NewMeta(txn)
	job, err := t.GetHistoryDDLJob(id)
	return job, errors.Trace(err)
}

// AddHistoryDDLJob record the history job.
func AddHistoryDDLJob(sess *sess.Session, t *meta.Meta, job *model.Job, updateRawArgs bool) error {
	err := addHistoryDDLJob2Table(sess, job, updateRawArgs)
	if err != nil {
		logutil.BgLogger().Info("failed to add DDL job to history table", zap.String("category", "ddl"), zap.Error(err))
	}
	// we always add history DDL job to job list at this moment.
	return t.AddHistoryDDLJob(job, updateRawArgs)
}

// addHistoryDDLJob2Table adds DDL job to history table.
func addHistoryDDLJob2Table(sess *sess.Session, job *model.Job, updateRawArgs bool) error {
	b, err := job.Encode(updateRawArgs)
	if err != nil {
		return err
	}
	_, err = sess.Execute(context.Background(),
		fmt.Sprintf("insert ignore into mysql.tidb_ddl_history(job_id, job_meta, db_name, table_name, schema_ids, table_ids, create_time) values (%d, %s, %s, %s, %s, %s, %v)",
			job.ID, util.WrapKey2String(b), strconv.Quote(job.SchemaName), strconv.Quote(job.TableName),
			strconv.Quote(strconv.FormatInt(job.SchemaID, 10)),
			strconv.Quote(strconv.FormatInt(job.TableID, 10)),
			strconv.Quote(model.TSConvert2Time(job.StartTS).String())),
		"insert_history")
	return errors.Trace(err)
}<|MERGE_RESOLUTION|>--- conflicted
+++ resolved
@@ -73,15 +73,8 @@
 )
 
 const (
-<<<<<<< HEAD
-	// currentVersion is for all new DDL jobs. If we need to add a new version, please check the upgrade case in issues/47916.
-	// 1 for the DDL job created <= v7.4.0.
-	// For fix #46306(whether end key is included or not in the table range) to add version 2.
-	currentVersion = 2
-=======
 	// currentVersion is for all new DDL jobs.
 	currentVersion = 1
->>>>>>> a51ea16f
 	// DDLOwnerKey is the ddl owner path that is saved to etcd, and it's exported for testing.
 	DDLOwnerKey = "/tidb/ddl/fg/owner"
 	// addingDDLJobPrefix is the path prefix used to record the newly added DDL job, and it's saved to etcd.
