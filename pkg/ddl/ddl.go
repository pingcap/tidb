--- conflicted
+++ resolved
@@ -868,17 +868,13 @@
 	}
 	defer d.sessPool.Put(ctx)
 
-<<<<<<< HEAD
 	ingest.InitGlobalLightningEnv(d.store)
-=======
-	ingest.InitGlobalLightningEnv()
 	d.ownerManager.SetRetireOwnerHook(func() {
 		// Since this instance is not DDL owner anymore, we clean up the processing job info.
 		if ingest.LitBackCtxMgr != nil {
 			ingest.LitBackCtxMgr.MarkJobFinish()
 		}
 	})
->>>>>>> cc0387b1
 
 	return nil
 }
