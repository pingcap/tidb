// Copyright 2015 PingCAP, Inc.
//
// Licensed under the Apache License, Version 2.0 (the "License");
// you may not use this file except in compliance with the License.
// You may obtain a copy of the License at
//
//     http://www.apache.org/licenses/LICENSE-2.0
//
// Unless required by applicable law or agreed to in writing, software
// distributed under the License is distributed on an "AS IS" BASIS,
// WITHOUT WARRANTIES OR CONDITIONS OF ANY KIND, either express or implied.
// See the License for the specific language governing permissions and
// limitations under the License.

// Copyright 2013 The ql Authors. All rights reserved.
// Use of this source code is governed by a BSD-style
// license that can be found in the LICENSES/QL-LICENSE file.

package ddl

import (
	"cmp"
	"context"
	"fmt"
	"runtime"
	"slices"
	"strconv"
	"strings"
	"sync"
	"sync/atomic"
	"time"

	"github.com/google/uuid"
	"github.com/ngaut/pools"
	"github.com/pingcap/errors"
	"github.com/pingcap/failpoint"
	"github.com/pingcap/kvproto/pkg/kvrpcpb"
	"github.com/pingcap/tidb/pkg/config"
	"github.com/pingcap/tidb/pkg/ddl/ingest"
	sess "github.com/pingcap/tidb/pkg/ddl/internal/session"
	"github.com/pingcap/tidb/pkg/ddl/syncer"
	"github.com/pingcap/tidb/pkg/ddl/util"
	"github.com/pingcap/tidb/pkg/disttask/framework/proto"
	"github.com/pingcap/tidb/pkg/disttask/framework/scheduler"
	"github.com/pingcap/tidb/pkg/disttask/framework/taskexecutor"
	"github.com/pingcap/tidb/pkg/domain/infosync"
	"github.com/pingcap/tidb/pkg/infoschema"
	"github.com/pingcap/tidb/pkg/kv"
	"github.com/pingcap/tidb/pkg/meta"
	"github.com/pingcap/tidb/pkg/meta/autoid"
	"github.com/pingcap/tidb/pkg/metrics"
	"github.com/pingcap/tidb/pkg/owner"
	"github.com/pingcap/tidb/pkg/parser/ast"
	"github.com/pingcap/tidb/pkg/parser/model"
	"github.com/pingcap/tidb/pkg/parser/mysql"
	"github.com/pingcap/tidb/pkg/parser/terror"
	"github.com/pingcap/tidb/pkg/sessionctx"
	"github.com/pingcap/tidb/pkg/sessionctx/binloginfo"
	"github.com/pingcap/tidb/pkg/sessionctx/variable"
	"github.com/pingcap/tidb/pkg/sessiontxn"
	"github.com/pingcap/tidb/pkg/statistics/handle"
	statsutil "github.com/pingcap/tidb/pkg/statistics/handle/util"
	"github.com/pingcap/tidb/pkg/table"
	pumpcli "github.com/pingcap/tidb/pkg/tidb-binlog/pump_client"
	tidbutil "github.com/pingcap/tidb/pkg/util"
	"github.com/pingcap/tidb/pkg/util/dbterror"
	"github.com/pingcap/tidb/pkg/util/dbterror/exeerrors"
	"github.com/pingcap/tidb/pkg/util/gcutil"
	"github.com/pingcap/tidb/pkg/util/logutil"
	"github.com/pingcap/tidb/pkg/util/syncutil"
	"github.com/tikv/client-go/v2/tikvrpc"
	clientv3 "go.etcd.io/etcd/client/v3"
	atomicutil "go.uber.org/atomic"
	"go.uber.org/zap"
)

const (
	// currentVersion is for all new DDL jobs.
	currentVersion = 1
	// DDLOwnerKey is the ddl owner path that is saved to etcd, and it's exported for testing.
	DDLOwnerKey = "/tidb/ddl/fg/owner"
	// addingDDLJobPrefix is the path prefix used to record the newly added DDL job, and it's saved to etcd.
	addingDDLJobPrefix = "/tidb/ddl/add_ddl_job_"
	ddlPrompt          = "ddl"

	shardRowIDBitsMax = 15

	batchAddingJobs = 10

	reorgWorkerCnt   = 10
	generalWorkerCnt = 1

	// checkFlagIndexInJobArgs is the recoverCheckFlag index used in RecoverTable/RecoverSchema job arg list.
	checkFlagIndexInJobArgs = 1
)

const (
	// The recoverCheckFlag is used to judge the gc work status when RecoverTable/RecoverSchema.
	recoverCheckFlagNone int64 = iota
	recoverCheckFlagEnableGC
	recoverCheckFlagDisableGC
)

// OnExist specifies what to do when a new object has a name collision.
type OnExist uint8

// AllocTableIDIf specifies whether to retain the old table ID.
// If this returns "false", then we would assume the table ID has been
// allocated before calling `CreateTableWithInfo` family.
type AllocTableIDIf func(*model.TableInfo) bool

// CreateTableWithInfoConfig is the configuration of `CreateTableWithInfo`.
type CreateTableWithInfoConfig struct {
	OnExist            OnExist
	ShouldAllocTableID AllocTableIDIf
}

// CreateTableWithInfoConfigurier is the "diff" which can be applied to the
// CreateTableWithInfoConfig, currently implementations are "OnExist" and "AllocTableIDIf".
type CreateTableWithInfoConfigurier interface {
	// Apply the change over the config.
	Apply(*CreateTableWithInfoConfig)
}

// GetCreateTableWithInfoConfig applies the series of configurier from default config
// and returns the final config.
func GetCreateTableWithInfoConfig(cs []CreateTableWithInfoConfigurier) CreateTableWithInfoConfig {
	config := CreateTableWithInfoConfig{}
	for _, c := range cs {
		c.Apply(&config)
	}
	if config.ShouldAllocTableID == nil {
		config.ShouldAllocTableID = func(*model.TableInfo) bool { return true }
	}
	return config
}

// Apply implements Configurier.
func (o OnExist) Apply(c *CreateTableWithInfoConfig) {
	c.OnExist = o
}

// Apply implements Configurier.
func (a AllocTableIDIf) Apply(c *CreateTableWithInfoConfig) {
	c.ShouldAllocTableID = a
}

const (
	// OnExistError throws an error on name collision.
	OnExistError OnExist = iota
	// OnExistIgnore skips creating the new object.
	OnExistIgnore
	// OnExistReplace replaces the old object by the new object. This is only
	// supported by VIEWs at the moment. For other object types, this is
	// equivalent to OnExistError.
	OnExistReplace

	jobRecordCapacity = 16
	jobOnceCapacity   = 1000
)

var (
	// EnableSplitTableRegion is a flag to decide whether to split a new region for
	// a newly created table. It takes effect only if the Storage supports split
	// region.
	EnableSplitTableRegion = uint32(0)
)

// DDL is responsible for updating schema in data store and maintaining in-memory InfoSchema cache.
type DDL interface {
	CreateSchema(ctx sessionctx.Context, stmt *ast.CreateDatabaseStmt) error
	AlterSchema(sctx sessionctx.Context, stmt *ast.AlterDatabaseStmt) error
	DropSchema(ctx sessionctx.Context, stmt *ast.DropDatabaseStmt) error
	CreateTable(ctx sessionctx.Context, stmt *ast.CreateTableStmt) error
	CreateView(ctx sessionctx.Context, stmt *ast.CreateViewStmt) error
	DropTable(ctx sessionctx.Context, stmt *ast.DropTableStmt) (err error)
	RecoverTable(ctx sessionctx.Context, recoverInfo *RecoverInfo) (err error)
	RecoverSchema(ctx sessionctx.Context, recoverSchemaInfo *RecoverSchemaInfo) error
	DropView(ctx sessionctx.Context, stmt *ast.DropTableStmt) (err error)
	CreateIndex(ctx sessionctx.Context, stmt *ast.CreateIndexStmt) error
	DropIndex(ctx sessionctx.Context, stmt *ast.DropIndexStmt) error
	AlterTable(ctx context.Context, sctx sessionctx.Context, stmt *ast.AlterTableStmt) error
	TruncateTable(ctx sessionctx.Context, tableIdent ast.Ident) error
	RenameTable(ctx sessionctx.Context, stmt *ast.RenameTableStmt) error
	LockTables(ctx sessionctx.Context, stmt *ast.LockTablesStmt) error
	UnlockTables(ctx sessionctx.Context, lockedTables []model.TableLockTpInfo) error
	CleanupTableLock(ctx sessionctx.Context, tables []*ast.TableName) error
	UpdateTableReplicaInfo(ctx sessionctx.Context, physicalID int64, available bool) error
	RepairTable(ctx sessionctx.Context, createStmt *ast.CreateTableStmt) error
	CreateSequence(ctx sessionctx.Context, stmt *ast.CreateSequenceStmt) error
	DropSequence(ctx sessionctx.Context, stmt *ast.DropSequenceStmt) (err error)
	AlterSequence(ctx sessionctx.Context, stmt *ast.AlterSequenceStmt) error
	CreatePlacementPolicy(ctx sessionctx.Context, stmt *ast.CreatePlacementPolicyStmt) error
	DropPlacementPolicy(ctx sessionctx.Context, stmt *ast.DropPlacementPolicyStmt) error
	AlterPlacementPolicy(ctx sessionctx.Context, stmt *ast.AlterPlacementPolicyStmt) error
	AddResourceGroup(ctx sessionctx.Context, stmt *ast.CreateResourceGroupStmt) error
	AlterResourceGroup(ctx sessionctx.Context, stmt *ast.AlterResourceGroupStmt) error
	DropResourceGroup(ctx sessionctx.Context, stmt *ast.DropResourceGroupStmt) error
	FlashbackCluster(ctx sessionctx.Context, flashbackTS uint64) error

	// CreateSchemaWithInfo creates a database (schema) given its database info.
	//
	// WARNING: the DDL owns the `info` after calling this function, and will modify its fields
	// in-place. If you want to keep using `info`, please call Clone() first.
	CreateSchemaWithInfo(
		ctx sessionctx.Context,
		info *model.DBInfo,
		onExist OnExist) error

	// CreateTableWithInfo creates a table, view or sequence given its table info.
	//
	// WARNING: the DDL owns the `info` after calling this function, and will modify its fields
	// in-place. If you want to keep using `info`, please call Clone() first.
	CreateTableWithInfo(
		ctx sessionctx.Context,
		schema model.CIStr,
		info *model.TableInfo,
		cs ...CreateTableWithInfoConfigurier) error

	// BatchCreateTableWithInfo is like CreateTableWithInfo, but can handle multiple tables.
	BatchCreateTableWithInfo(ctx sessionctx.Context,
		schema model.CIStr,
		info []*model.TableInfo,
		cs ...CreateTableWithInfoConfigurier) error

	// CreatePlacementPolicyWithInfo creates a placement policy
	//
	// WARNING: the DDL owns the `policy` after calling this function, and will modify its fields
	// in-place. If you want to keep using `policy`, please call Clone() first.
	CreatePlacementPolicyWithInfo(ctx sessionctx.Context, policy *model.PolicyInfo, onExist OnExist) error

	// Start campaigns the owner and starts workers.
	// ctxPool is used for the worker's delRangeManager and creates sessions.
	Start(ctxPool *pools.ResourcePool) error
	// GetLease returns current schema lease time.
	GetLease() time.Duration
	// Stats returns the DDL statistics.
	Stats(vars *variable.SessionVars) (map[string]interface{}, error)
	// GetScope gets the status variables scope.
	GetScope(status string) variable.ScopeFlag
	// Stop stops DDL worker.
	Stop() error
	// RegisterStatsHandle registers statistics handle and its corresponding event channel for ddl.
	RegisterStatsHandle(*handle.Handle)
	// SchemaSyncer gets the schema syncer.
	SchemaSyncer() syncer.SchemaSyncer
	// StateSyncer gets the cluster state syncer.
	StateSyncer() syncer.StateSyncer
	// OwnerManager gets the owner manager.
	OwnerManager() owner.Manager
	// GetID gets the ddl ID.
	GetID() string
	// GetTableMaxHandle gets the max row ID of a normal table or a partition.
	GetTableMaxHandle(ctx *JobContext, startTS uint64, tbl table.PhysicalTable) (kv.Handle, bool, error)
	// SetBinlogClient sets the binlog client for DDL worker. It's exported for testing.
	SetBinlogClient(*pumpcli.PumpsClient)
	// GetHook gets the hook. It's exported for testing.
	GetHook() Callback
	// SetHook sets the hook.
	SetHook(h Callback)
	// GetInfoSchemaWithInterceptor gets the infoschema binding to d. It's exported for testing.
	GetInfoSchemaWithInterceptor(ctx sessionctx.Context) infoschema.InfoSchema
	// DoDDLJob does the DDL job, it's exported for test.
	DoDDLJob(ctx sessionctx.Context, job *model.Job) error
}

type limitJobTask struct {
	job      *model.Job
	err      chan error
	cacheErr error
}

// ddl is used to handle the statements that define the structure or schema of the database.
type ddl struct {
	m          sync.RWMutex
	wg         tidbutil.WaitGroupWrapper // It's only used to deal with data race in restart_test.
	limitJobCh chan *limitJobTask

	*ddlCtx
	sessPool          *sess.Pool
	delRangeMgr       delRangeManager
	enableTiFlashPoll *atomicutil.Bool
	// used in the concurrency ddl.
	reorgWorkerPool      *workerPool
	generalDDLWorkerPool *workerPool
	// get notification if any DDL coming.
	ddlJobCh chan struct{}
}

// waitSchemaSyncedController is to control whether to waitSchemaSynced or not.
type waitSchemaSyncedController struct {
	mu  sync.RWMutex
	job map[int64]struct{}

	// Use to check if the DDL job is the first run on this owner.
	onceMap map[int64]struct{}
}

func newWaitSchemaSyncedController() *waitSchemaSyncedController {
	return &waitSchemaSyncedController{
		job:     make(map[int64]struct{}, jobRecordCapacity),
		onceMap: make(map[int64]struct{}, jobOnceCapacity),
	}
}

func (w *waitSchemaSyncedController) registerSync(job *model.Job) {
	w.mu.Lock()
	defer w.mu.Unlock()
	w.job[job.ID] = struct{}{}
}

func (w *waitSchemaSyncedController) isSynced(job *model.Job) bool {
	w.mu.RLock()
	defer w.mu.RUnlock()
	_, ok := w.job[job.ID]
	return !ok
}

func (w *waitSchemaSyncedController) synced(job *model.Job) {
	w.mu.Lock()
	defer w.mu.Unlock()
	delete(w.job, job.ID)
}

// maybeAlreadyRunOnce returns true means that the job may be the first run on this owner.
// Returns false means that the job must not be the first run on this owner.
func (w *waitSchemaSyncedController) maybeAlreadyRunOnce(id int64) bool {
	w.mu.Lock()
	defer w.mu.Unlock()
	_, ok := w.onceMap[id]
	return ok
}

func (w *waitSchemaSyncedController) setAlreadyRunOnce(id int64) {
	w.mu.Lock()
	defer w.mu.Unlock()
	if len(w.onceMap) > jobOnceCapacity {
		// If the map is too large, we reset it. These jobs may need to check schema synced again, but it's ok.
		w.onceMap = make(map[int64]struct{}, jobRecordCapacity)
	}
	w.onceMap[id] = struct{}{}
}

// ddlCtx is the context when we use worker to handle DDL jobs.
type ddlCtx struct {
	ctx          context.Context
	cancel       context.CancelFunc
	uuid         string
	store        kv.Storage
	ownerManager owner.Manager
	schemaSyncer syncer.SchemaSyncer
	stateSyncer  syncer.StateSyncer
	ddlJobDoneCh chan struct{}
	ddlEventCh   chan<- *statsutil.DDLEvent
	lease        time.Duration        // lease is schema lease.
	binlogCli    *pumpcli.PumpsClient // binlogCli is used for Binlog.
	infoCache    *infoschema.InfoCache
	statsHandle  *handle.Handle
	tableLockCkr util.DeadTableLockChecker
	etcdCli      *clientv3.Client
	autoidCli    *autoid.ClientDiscover

	*waitSchemaSyncedController
	*schemaVersionManager

	runningJobs *runningJobs

	// reorgCtx is used for reorganization.
	reorgCtx reorgContexts
	// backfillCtx is used for backfill workers.
	backfillCtx struct {
		syncutil.RWMutex
		jobCtxMap map[int64]*JobContext
	}

	jobCtx struct {
		sync.RWMutex
		// jobCtxMap maps job ID to job's ctx.
		jobCtxMap map[int64]*JobContext
	}

	// hook may be modified.
	mu struct {
		sync.RWMutex
		hook        Callback
		interceptor Interceptor
	}

	ddlSeqNumMu struct {
		sync.Mutex
		seqNum uint64
	}
}

// schemaVersionManager is used to manage the schema version. To prevent the conflicts on this key between different DDL job,
// we use another transaction to update the schema version, so that we need to lock the schema version and unlock it until the job is committed.
type schemaVersionManager struct {
	schemaVersionMu sync.Mutex
	// lockOwner stores the job ID that is holding the lock.
	lockOwner atomicutil.Int64
}

func newSchemaVersionManager() *schemaVersionManager {
	return &schemaVersionManager{}
}

func (sv *schemaVersionManager) setSchemaVersion(job *model.Job, store kv.Storage) (schemaVersion int64, err error) {
	sv.lockSchemaVersion(job.ID)
	err = kv.RunInNewTxn(kv.WithInternalSourceType(context.Background(), kv.InternalTxnDDL), store, true, func(ctx context.Context, txn kv.Transaction) error {
		var err error
		m := meta.NewMeta(txn)
		schemaVersion, err = m.GenSchemaVersion()
		return err
	})
	return schemaVersion, err
}

// lockSchemaVersion gets the lock to prevent the schema version from being updated.
func (sv *schemaVersionManager) lockSchemaVersion(jobID int64) {
	ownerID := sv.lockOwner.Load()
	// There may exist one job update schema version many times in multiple-schema-change, so we do not lock here again
	// if they are the same job.
	if ownerID != jobID {
		sv.schemaVersionMu.Lock()
		sv.lockOwner.Store(jobID)
	}
}

// unlockSchemaVersion releases the lock.
func (sv *schemaVersionManager) unlockSchemaVersion(jobID int64) {
	ownerID := sv.lockOwner.Load()
	if ownerID == jobID {
		sv.lockOwner.Store(0)
		sv.schemaVersionMu.Unlock()
	}
}

func (dc *ddlCtx) isOwner() bool {
	isOwner := dc.ownerManager.IsOwner()
	logutil.BgLogger().Debug("check whether is the DDL owner", zap.String("category", "ddl"), zap.Bool("isOwner", isOwner), zap.String("selfID", dc.uuid))
	if isOwner {
		metrics.DDLCounter.WithLabelValues(metrics.DDLOwner + "_" + mysql.TiDBReleaseVersion).Inc()
	}
	return isOwner
}

func (dc *ddlCtx) setDDLLabelForTopSQL(jobID int64, jobQuery string) {
	dc.jobCtx.Lock()
	defer dc.jobCtx.Unlock()
	ctx, exists := dc.jobCtx.jobCtxMap[jobID]
	if !exists {
		ctx = NewJobContext()
		dc.jobCtx.jobCtxMap[jobID] = ctx
	}
	ctx.setDDLLabelForTopSQL(jobQuery)
}

func (dc *ddlCtx) setDDLSourceForDiagnosis(jobID int64, jobType model.ActionType) {
	dc.jobCtx.Lock()
	defer dc.jobCtx.Unlock()
	ctx, exists := dc.jobCtx.jobCtxMap[jobID]
	if !exists {
		ctx = NewJobContext()
		dc.jobCtx.jobCtxMap[jobID] = ctx
	}
	ctx.setDDLLabelForDiagnosis(jobType)
}

func (dc *ddlCtx) getResourceGroupTaggerForTopSQL(jobID int64) tikvrpc.ResourceGroupTagger {
	dc.jobCtx.Lock()
	defer dc.jobCtx.Unlock()
	ctx, exists := dc.jobCtx.jobCtxMap[jobID]
	if !exists {
		return nil
	}
	return ctx.getResourceGroupTaggerForTopSQL()
}

func (dc *ddlCtx) removeJobCtx(job *model.Job) {
	dc.jobCtx.Lock()
	defer dc.jobCtx.Unlock()
	delete(dc.jobCtx.jobCtxMap, job.ID)
}

func (dc *ddlCtx) jobContext(jobID int64, reorgMeta *model.DDLReorgMeta) *JobContext {
	dc.jobCtx.RLock()
	defer dc.jobCtx.RUnlock()
	var ctx *JobContext
	if jobContext, exists := dc.jobCtx.jobCtxMap[jobID]; exists {
		ctx = jobContext
	} else {
		ctx = NewJobContext()
	}
	if reorgMeta != nil && len(ctx.resourceGroupName) == 0 {
		ctx.resourceGroupName = reorgMeta.ResourceGroupName
	}
	return ctx
}

type reorgContexts struct {
	sync.RWMutex
	// reorgCtxMap maps job ID to reorg context.
	reorgCtxMap map[int64]*reorgCtx
}

func (dc *ddlCtx) getReorgCtx(jobID int64) *reorgCtx {
	dc.reorgCtx.RLock()
	defer dc.reorgCtx.RUnlock()
	return dc.reorgCtx.reorgCtxMap[jobID]
}

func (dc *ddlCtx) newReorgCtx(jobID int64, rowCount int64) *reorgCtx {
	dc.reorgCtx.Lock()
	defer dc.reorgCtx.Unlock()
	existedRC, ok := dc.reorgCtx.reorgCtxMap[jobID]
	if ok {
		existedRC.references.Add(1)
		return existedRC
	}
	rc := &reorgCtx{}
	rc.doneCh = make(chan error, 1)
	// initial reorgCtx
	rc.setRowCount(rowCount)
	rc.mu.warnings = make(map[errors.ErrorID]*terror.Error)
	rc.mu.warningsCount = make(map[errors.ErrorID]int64)
	rc.references.Add(1)
	dc.reorgCtx.reorgCtxMap[jobID] = rc
	return rc
}

func (dc *ddlCtx) removeReorgCtx(jobID int64) {
	dc.reorgCtx.Lock()
	defer dc.reorgCtx.Unlock()
	ctx, ok := dc.reorgCtx.reorgCtxMap[jobID]
	if ok {
		ctx.references.Sub(1)
		if ctx.references.Load() == 0 {
			delete(dc.reorgCtx.reorgCtxMap, jobID)
		}
	}
}

func (dc *ddlCtx) notifyReorgWorkerJobStateChange(job *model.Job) {
	rc := dc.getReorgCtx(job.ID)
	if rc == nil {
		logutil.BgLogger().Warn("cannot find reorgCtx", zap.Int64("Job ID", job.ID))
		return
	}
	logutil.BgLogger().Info("notify reorg worker the job's state",
		zap.Int64("Job ID", job.ID), zap.String("Job State", job.State.String()),
		zap.String("Schema State", job.SchemaState.String()), zap.String("category", "ddl"))
	rc.notifyJobState(job.State)
}

// EnableTiFlashPoll enables TiFlash poll loop aka PollTiFlashReplicaStatus.
func EnableTiFlashPoll(d interface{}) {
	if dd, ok := d.(*ddl); ok {
		dd.enableTiFlashPoll.Store(true)
	}
}

// DisableTiFlashPoll disables TiFlash poll loop aka PollTiFlashReplicaStatus.
func DisableTiFlashPoll(d interface{}) {
	if dd, ok := d.(*ddl); ok {
		dd.enableTiFlashPoll.Store(false)
	}
}

// IsTiFlashPollEnabled reveals enableTiFlashPoll
func (d *ddl) IsTiFlashPollEnabled() bool {
	return d.enableTiFlashPoll.Load()
}

// RegisterStatsHandle registers statistics handle and its corresponding even channel for ddl.
func (d *ddl) RegisterStatsHandle(h *handle.Handle) {
	d.ddlCtx.statsHandle = h
	d.ddlEventCh = h.DDLEventCh()
}

// asyncNotifyEvent will notify the ddl event to outside world, say statistic handle. When the channel is full, we may
// give up notify and log it.
func asyncNotifyEvent(d *ddlCtx, e *statsutil.DDLEvent) {
	if d.ddlEventCh != nil {
		if d.lease == 0 {
			// If lease is 0, it's always used in test.
			select {
			case d.ddlEventCh <- e:
			default:
			}
			return
		}
		for i := 0; i < 10; i++ {
			select {
			case d.ddlEventCh <- e:
				return
			default:
				time.Sleep(time.Microsecond * 10)
			}
		}
		logutil.BgLogger().Warn("fail to notify DDL event", zap.String("category", "ddl"), zap.String("event", e.String()))
	}
}

// NewDDL creates a new DDL.
func NewDDL(ctx context.Context, options ...Option) DDL {
	return newDDL(ctx, options...)
}

func newDDL(ctx context.Context, options ...Option) *ddl {
	opt := &Options{
		Hook: &BaseCallback{},
	}
	for _, o := range options {
		o(opt)
	}

	id := uuid.New().String()
	var manager owner.Manager
	var schemaSyncer syncer.SchemaSyncer
	var stateSyncer syncer.StateSyncer
	var deadLockCkr util.DeadTableLockChecker
	if etcdCli := opt.EtcdCli; etcdCli == nil {
		// The etcdCli is nil if the store is localstore which is only used for testing.
		// So we use mockOwnerManager and MockSchemaSyncer.
		manager = owner.NewMockManager(ctx, id, opt.Store, DDLOwnerKey)
		schemaSyncer = NewMockSchemaSyncer()
		stateSyncer = NewMockStateSyncer()
	} else {
		manager = owner.NewOwnerManager(ctx, etcdCli, ddlPrompt, id, DDLOwnerKey)
		schemaSyncer = syncer.NewSchemaSyncer(etcdCli, id)
		stateSyncer = syncer.NewStateSyncer(etcdCli, util.ServerGlobalState)
		deadLockCkr = util.NewDeadTableLockChecker(etcdCli)
	}

	// TODO: make store and infoCache explicit arguments
	// these two should be ensured to exist
	if opt.Store == nil {
		panic("store should not be nil")
	}
	if opt.InfoCache == nil {
		panic("infoCache should not be nil")
	}

	ddlCtx := &ddlCtx{
		uuid:                       id,
		store:                      opt.Store,
		lease:                      opt.Lease,
		ddlJobDoneCh:               make(chan struct{}, 1),
		ownerManager:               manager,
		schemaSyncer:               schemaSyncer,
		stateSyncer:                stateSyncer,
		binlogCli:                  binloginfo.GetPumpsClient(),
		infoCache:                  opt.InfoCache,
		tableLockCkr:               deadLockCkr,
		etcdCli:                    opt.EtcdCli,
		autoidCli:                  opt.AutoIDClient,
		schemaVersionManager:       newSchemaVersionManager(),
		waitSchemaSyncedController: newWaitSchemaSyncedController(),
		runningJobs:                newRunningJobs(),
	}
	ddlCtx.reorgCtx.reorgCtxMap = make(map[int64]*reorgCtx)
	ddlCtx.jobCtx.jobCtxMap = make(map[int64]*JobContext)
	ddlCtx.mu.hook = opt.Hook
	ddlCtx.mu.interceptor = &BaseInterceptor{}
	ctx = kv.WithInternalSourceType(ctx, kv.InternalTxnDDL)
	ddlCtx.ctx, ddlCtx.cancel = context.WithCancel(ctx)

	d := &ddl{
		ddlCtx:            ddlCtx,
		limitJobCh:        make(chan *limitJobTask, batchAddingJobs),
		enableTiFlashPoll: atomicutil.NewBool(true),
		ddlJobCh:          make(chan struct{}, 100),
	}

	taskexecutor.RegisterTaskType(proto.Backfill,
		func(ctx context.Context, id string, task *proto.Task, taskTable taskexecutor.TaskTable) taskexecutor.TaskExecutor {
			return newBackfillDistExecutor(ctx, id, task, taskTable, d)
		}, taskexecutor.WithSummary,
	)

	scheduler.RegisterSchedulerFactory(proto.Backfill,
		func(ctx context.Context, taskMgr scheduler.TaskManager, nodeMgr *scheduler.NodeManager, task *proto.Task) scheduler.Scheduler {
			return newLitBackfillScheduler(ctx, d, taskMgr, nodeMgr, task)
		})
	scheduler.RegisterSchedulerCleanUpFactory(proto.Backfill, newBackfillCleanUpS3)
	// Register functions for enable/disable ddl when changing system variable `tidb_enable_ddl`.
	variable.EnableDDL = d.EnableDDL
	variable.DisableDDL = d.DisableDDL
	variable.SwitchMDL = d.SwitchMDL

	return d
}

// Stop implements DDL.Stop interface.
func (d *ddl) Stop() error {
	d.m.Lock()
	defer d.m.Unlock()

	d.close()
	logutil.BgLogger().Info("stop DDL", zap.String("category", "ddl"), zap.String("ID", d.uuid))
	return nil
}

func (d *ddl) newDeleteRangeManager(mock bool) delRangeManager {
	var delRangeMgr delRangeManager
	if !mock {
		delRangeMgr = newDelRangeManager(d.store, d.sessPool)
		logutil.BgLogger().Info("start delRangeManager OK", zap.String("category", "ddl"), zap.Bool("is a emulator", !d.store.SupportDeleteRange()))
	} else {
		delRangeMgr = newMockDelRangeManager()
	}

	delRangeMgr.start()
	return delRangeMgr
}

func (d *ddl) prepareWorkers4ConcurrencyDDL() {
	workerFactory := func(tp workerType) func() (pools.Resource, error) {
		return func() (pools.Resource, error) {
			wk := newWorker(d.ctx, tp, d.sessPool, d.delRangeMgr, d.ddlCtx)
			sessForJob, err := d.sessPool.Get()
			if err != nil {
				return nil, err
			}
			sessForJob.SetDiskFullOpt(kvrpcpb.DiskFullOpt_AllowedOnAlmostFull)
			wk.sess = sess.NewSession(sessForJob)
			metrics.DDLCounter.WithLabelValues(fmt.Sprintf("%s_%s", metrics.CreateDDL, wk.String())).Inc()
			return wk, nil
		}
	}
	// reorg worker count at least 1 at most 10.
	reorgCnt := min(max(runtime.GOMAXPROCS(0)/4, 1), reorgWorkerCnt)
	d.reorgWorkerPool = newDDLWorkerPool(pools.NewResourcePool(workerFactory(addIdxWorker), reorgCnt, reorgCnt, 0), reorg)
	d.generalDDLWorkerPool = newDDLWorkerPool(pools.NewResourcePool(workerFactory(generalWorker), generalWorkerCnt, generalWorkerCnt, 0), general)
	failpoint.Inject("NoDDLDispatchLoop", func(val failpoint.Value) {
		if val.(bool) {
			failpoint.Return()
		}
	})
	d.wg.Run(d.startDispatchLoop)
}

// Start implements DDL.Start interface.
func (d *ddl) Start(ctxPool *pools.ResourcePool) error {
	logutil.BgLogger().Info("start DDL", zap.String("category", "ddl"), zap.String("ID", d.uuid), zap.Bool("runWorker", config.GetGlobalConfig().Instance.TiDBEnableDDL.Load()))

	d.wg.Run(d.limitDDLJobs)
	d.sessPool = sess.NewSessionPool(ctxPool, d.store)
	d.ownerManager.SetBeOwnerHook(func() {
		var err error
		d.ddlSeqNumMu.Lock()
		defer d.ddlSeqNumMu.Unlock()
		d.ddlSeqNumMu.seqNum, err = d.GetNextDDLSeqNum()
		if err != nil {
			logutil.BgLogger().Error("error when getting the ddl history count", zap.Error(err))
		}
	})

	d.delRangeMgr = d.newDeleteRangeManager(ctxPool == nil)

	if err := d.stateSyncer.Init(d.ctx); err != nil {
		logutil.BgLogger().Warn("start DDL init state syncer failed", zap.String("category", "ddl"), zap.Error(err))
		return errors.Trace(err)
	}

	d.prepareWorkers4ConcurrencyDDL()

	if config.TableLockEnabled() {
		d.wg.Add(1)
		go d.startCleanDeadTableLock()
	}

	// If tidb_enable_ddl is true, we need campaign owner and do DDL jobs. Besides, we also can do backfill jobs.
	// Otherwise, we needn't do that.
	if config.GetGlobalConfig().Instance.TiDBEnableDDL.Load() {
		if err := d.EnableDDL(); err != nil {
			return err
		}
	}

	variable.RegisterStatistics(d)

	metrics.DDLCounter.WithLabelValues(metrics.CreateDDLInstance).Inc()

	// Start some background routine to manage TiFlash replica.
	d.wg.Run(d.PollTiFlashRoutine)

	ctx, err := d.sessPool.Get()
	if err != nil {
		return err
	}
	defer d.sessPool.Put(ctx)

	ingest.InitGlobalLightningEnv()

	return nil
}

// EnableDDL enable this node to execute ddl.
// Since ownerManager.CampaignOwner will start a new goroutine to run ownerManager.campaignLoop,
// we should make sure that before invoking EnableDDL(), ddl is DISABLE.
func (d *ddl) EnableDDL() error {
	err := d.ownerManager.CampaignOwner()
	return errors.Trace(err)
}

// DisableDDL disable this node to execute ddl.
// We should make sure that before invoking DisableDDL(), ddl is ENABLE.
func (d *ddl) DisableDDL() error {
	if d.ownerManager.IsOwner() {
		// If there is only one node, we should NOT disable ddl.
		serverInfo, err := infosync.GetAllServerInfo(d.ctx)
		if err != nil {
			logutil.BgLogger().Error("error when GetAllServerInfo", zap.String("category", "ddl"), zap.Error(err))
			return err
		}
		if len(serverInfo) <= 1 {
			return dbterror.ErrDDLSetting.GenWithStackByArgs("disabling", "can not disable ddl owner when it is the only one tidb instance")
		}
		// FIXME: if possible, when this node is the only node with DDL, ths setting of DisableDDL should fail.
	}

	// disable campaign by interrupting campaignLoop
	d.ownerManager.CampaignCancel()
	return nil
}

// GetNextDDLSeqNum return the next DDL seq num.
func (d *ddl) GetNextDDLSeqNum() (uint64, error) {
	var count uint64
	ctx := kv.WithInternalSourceType(d.ctx, kv.InternalTxnDDL)
	err := kv.RunInNewTxn(ctx, d.store, true, func(ctx context.Context, txn kv.Transaction) error {
		t := meta.NewMeta(txn)
		var err error
		count, err = t.GetHistoryDDLCount()
		return err
	})
	return count, err
}

func (d *ddl) close() {
	if isChanClosed(d.ctx.Done()) {
		return
	}

	startTime := time.Now()
	d.cancel()
	d.wg.Wait()
	d.ownerManager.Cancel()
	d.schemaSyncer.Close()
	if d.reorgWorkerPool != nil {
		d.reorgWorkerPool.close()
	}
	if d.generalDDLWorkerPool != nil {
		d.generalDDLWorkerPool.close()
	}

	// d.delRangeMgr using sessions from d.sessPool.
	// Put it before d.sessPool.close to reduce the time spent by d.sessPool.close.
	if d.delRangeMgr != nil {
		d.delRangeMgr.clear()
	}
	if d.sessPool != nil {
		d.sessPool.Close()
	}
	variable.UnregisterStatistics(d)

	logutil.BgLogger().Info("DDL closed", zap.String("category", "ddl"), zap.String("ID", d.uuid), zap.Duration("take time", time.Since(startTime)))
}

// GetLease implements DDL.GetLease interface.
func (d *ddl) GetLease() time.Duration {
	lease := d.lease
	return lease
}

// GetInfoSchemaWithInterceptor gets the infoschema binding to d. It's exported for testing.
// Please don't use this function, it is used by TestParallelDDLBeforeRunDDLJob to intercept the calling of d.infoHandle.Get(), use d.infoHandle.Get() instead.
// Otherwise, the TestParallelDDLBeforeRunDDLJob will hang up forever.
func (d *ddl) GetInfoSchemaWithInterceptor(ctx sessionctx.Context) infoschema.InfoSchema {
	is := d.infoCache.GetLatest()

	d.mu.RLock()
	defer d.mu.RUnlock()
	return d.mu.interceptor.OnGetInfoSchema(ctx, is)
}

func (d *ddl) genGlobalIDs(count int) ([]int64, error) {
	var ret []int64
	ctx := kv.WithInternalSourceType(context.Background(), kv.InternalTxnDDL)
	err := kv.RunInNewTxn(ctx, d.store, true, func(ctx context.Context, txn kv.Transaction) error {
		failpoint.Inject("mockGenGlobalIDFail", func(val failpoint.Value) {
			if val.(bool) {
				failpoint.Return(errors.New("gofail genGlobalIDs error"))
			}
		})

		m := meta.NewMeta(txn)
		var err error
		ret, err = m.GenGlobalIDs(count)
		return err
	})

	return ret, err
}

func (d *ddl) genPlacementPolicyID() (int64, error) {
	var ret int64
	ctx := kv.WithInternalSourceType(context.Background(), kv.InternalTxnDDL)
	err := kv.RunInNewTxn(ctx, d.store, true, func(ctx context.Context, txn kv.Transaction) error {
		m := meta.NewMeta(txn)
		var err error
		ret, err = m.GenPlacementPolicyID()
		return err
	})

	return ret, err
}

// SchemaSyncer implements DDL.SchemaSyncer interface.
func (d *ddl) SchemaSyncer() syncer.SchemaSyncer {
	return d.schemaSyncer
}

// StateSyncer implements DDL.StateSyncer interface.
func (d *ddl) StateSyncer() syncer.StateSyncer {
	return d.stateSyncer
}

// OwnerManager implements DDL.OwnerManager interface.
func (d *ddl) OwnerManager() owner.Manager {
	return d.ownerManager
}

// GetID implements DDL.GetID interface.
func (d *ddl) GetID() string {
	return d.uuid
}

var (
	fastDDLIntervalPolicy = []time.Duration{
		500 * time.Millisecond,
	}
	normalDDLIntervalPolicy = []time.Duration{
		500 * time.Millisecond,
		500 * time.Millisecond,
		1 * time.Second,
	}
	slowDDLIntervalPolicy = []time.Duration{
		500 * time.Millisecond,
		500 * time.Millisecond,
		1 * time.Second,
		1 * time.Second,
		3 * time.Second,
	}
)

func getIntervalFromPolicy(policy []time.Duration, i int) (time.Duration, bool) {
	plen := len(policy)
	if i < plen {
		return policy[i], true
	}
	return policy[plen-1], false
}

func getJobCheckInterval(job *model.Job, i int) (time.Duration, bool) {
	switch job.Type {
	case model.ActionAddIndex, model.ActionAddPrimaryKey, model.ActionModifyColumn,
		model.ActionReorganizePartition,
		model.ActionRemovePartitioning,
		model.ActionAlterTablePartitioning:
		return getIntervalFromPolicy(slowDDLIntervalPolicy, i)
	case model.ActionCreateTable, model.ActionCreateSchema:
		return getIntervalFromPolicy(fastDDLIntervalPolicy, i)
	default:
		return getIntervalFromPolicy(normalDDLIntervalPolicy, i)
	}
}

func (dc *ddlCtx) asyncNotifyWorker(ch chan struct{}, etcdPath string, jobID int64, jobType string) {
	// If the workers don't run, we needn't notify workers.
	// TODO: It does not affect informing the backfill worker.
	if !config.GetGlobalConfig().Instance.TiDBEnableDDL.Load() {
		return
	}
	if dc.isOwner() {
		asyncNotify(ch)
	} else {
		dc.asyncNotifyByEtcd(etcdPath, jobID, jobType)
	}
}

func updateTickerInterval(ticker *time.Ticker, lease time.Duration, job *model.Job, i int) *time.Ticker {
	interval, changed := getJobCheckInterval(job, i)
	if !changed {
		return ticker
	}
	// For now we should stop old ticker and create a new ticker
	ticker.Stop()
	return time.NewTicker(chooseLeaseTime(lease, interval))
}

func recordLastDDLInfo(ctx sessionctx.Context, job *model.Job) {
	if job == nil {
		return
	}
	ctx.GetSessionVars().LastDDLInfo.Query = job.Query
	ctx.GetSessionVars().LastDDLInfo.SeqNum = job.SeqNum
}

func setDDLJobQuery(ctx sessionctx.Context, job *model.Job) {
	switch job.Type {
	case model.ActionUpdateTiFlashReplicaStatus, model.ActionUnlockTable:
		job.Query = ""
	default:
		job.Query, _ = ctx.Value(sessionctx.QueryString).(string)
	}
}

// DoDDLJob will return
// - nil: found in history DDL job and no job error
// - context.Cancel: job has been sent to worker, but not found in history DDL job before cancel
// - other: found in history DDL job and return that job error
func (d *ddl) DoDDLJob(ctx sessionctx.Context, job *model.Job) error {
	job.TraceInfo = &model.TraceInfo{
		ConnectionID: ctx.GetSessionVars().ConnectionID,
		SessionAlias: ctx.GetSessionVars().SessionAlias,
	}
	if mci := ctx.GetSessionVars().StmtCtx.MultiSchemaInfo; mci != nil {
		// In multiple schema change, we don't run the job.
		// Instead, we merge all the jobs into one pending job.
		return appendToSubJobs(mci, job)
	}
	// Get a global job ID and put the DDL job in the queue.
	setDDLJobQuery(ctx, job)
	task := &limitJobTask{job, make(chan error), nil}
	d.limitJobCh <- task

	failpoint.Inject("mockParallelSameDDLJobTwice", func(val failpoint.Value) {
		if val.(bool) {
			<-task.err
			// The same job will be put to the DDL queue twice.
			job = job.Clone()
			task1 := &limitJobTask{job, make(chan error), nil}
			d.limitJobCh <- task1
			// The second job result is used for test.
			task = task1
		}
	})

	// worker should restart to continue handling tasks in limitJobCh, and send back through task.err
	err := <-task.err
	if err != nil {
		// The transaction of enqueuing job is failed.
		return errors.Trace(err)
	}

	sessVars := ctx.GetSessionVars()
	sessVars.StmtCtx.IsDDLJobInQueue = true

	// Notice worker that we push a new job and wait the job done.
	d.asyncNotifyWorker(d.ddlJobCh, addingDDLJobConcurrent, job.ID, job.Type.String())
	logutil.BgLogger().Info("start DDL job", zap.String("category", "ddl"), zap.String("job", job.String()), zap.String("query", job.Query))

	var historyJob *model.Job
	jobID := job.ID

	// Attach the context of the jobId to the calling session so that
	// KILL can cancel this DDL job.
	ctx.GetSessionVars().StmtCtx.DDLJobID = jobID

	// For a job from start to end, the state of it will be none -> delete only -> write only -> reorganization -> public
	// For every state changes, we will wait as lease 2 * lease time, so here the ticker check is 10 * lease.
	// But we use etcd to speed up, normally it takes less than 0.5s now, so we use 0.5s or 1s or 3s as the max value.
	initInterval, _ := getJobCheckInterval(job, 0)
	ticker := time.NewTicker(chooseLeaseTime(10*d.lease, initInterval))
	startTime := time.Now()
	metrics.JobsGauge.WithLabelValues(job.Type.String()).Inc()
	defer func() {
		ticker.Stop()
		metrics.JobsGauge.WithLabelValues(job.Type.String()).Dec()
		metrics.HandleJobHistogram.WithLabelValues(job.Type.String(), metrics.RetLabel(err)).Observe(time.Since(startTime).Seconds())
		recordLastDDLInfo(ctx, historyJob)
	}()
	i := 0
	for {
		failpoint.Inject("storeCloseInLoop", func(_ failpoint.Value) {
			_ = d.Stop()
		})

		select {
		case <-d.ddlJobDoneCh:
		case <-ticker.C:
			i++
			ticker = updateTickerInterval(ticker, 10*d.lease, job, i)
		case <-d.ctx.Done():
			logutil.BgLogger().Info("DoDDLJob will quit because context done", zap.String("category", "ddl"))
			return context.Canceled
		}

		// If the connection being killed, we need to CANCEL the DDL job.
		if sessVars.SQLKiller.HandleSignal() == exeerrors.ErrQueryInterrupted {
			if atomic.LoadInt32(&sessVars.ConnectionStatus) == variable.ConnStatusShutdown {
				logutil.BgLogger().Info("DoDDLJob will quit because context done", zap.String("category", "ddl"))
				return context.Canceled
			}
			if sessVars.StmtCtx.DDLJobID != 0 {
				se, err := d.sessPool.Get()
				if err != nil {
					logutil.BgLogger().Error("get session failed, check again", zap.String("category", "ddl"), zap.Error(err))
					continue
				}
				sessVars.StmtCtx.DDLJobID = 0 // Avoid repeat.
				errs, err := CancelJobsBySystem(se, []int64{jobID})
				d.sessPool.Put(se)
				if len(errs) > 0 {
					logutil.BgLogger().Warn("error canceling DDL job", zap.Error(errs[0]))
				}
				if err != nil {
					logutil.BgLogger().Warn("Kill command could not cancel DDL job", zap.Error(err))
					continue
				}
			}
		}

		se, err := d.sessPool.Get()
		if err != nil {
			logutil.BgLogger().Error("get session failed, check again", zap.String("category", "ddl"), zap.Error(err))
			continue
		}
		historyJob, err = GetHistoryJobByID(se, jobID)
		d.sessPool.Put(se)
		if err != nil {
			logutil.BgLogger().Error("get history DDL job failed, check again", zap.String("category", "ddl"), zap.Error(err))
			continue
		}
		if historyJob == nil {
			logutil.BgLogger().Debug("DDL job is not in history, maybe not run", zap.String("category", "ddl"), zap.Int64("jobID", jobID))
			continue
		}

		d.checkHistoryJobInTest(ctx, historyJob)

		// If a job is a history job, the state must be JobStateSynced or JobStateRollbackDone or JobStateCancelled.
		if historyJob.IsSynced() {
			// Judge whether there are some warnings when executing DDL under the certain SQL mode.
			if historyJob.ReorgMeta != nil && len(historyJob.ReorgMeta.Warnings) != 0 {
				if len(historyJob.ReorgMeta.Warnings) != len(historyJob.ReorgMeta.WarningsCount) {
					logutil.BgLogger().Info("DDL warnings doesn't match the warnings count", zap.String("category", "ddl"), zap.Int64("jobID", jobID))
				} else {
					for key, warning := range historyJob.ReorgMeta.Warnings {
						keyCount := historyJob.ReorgMeta.WarningsCount[key]
						if keyCount == 1 {
							ctx.GetSessionVars().StmtCtx.AppendWarning(warning)
						} else {
							newMsg := fmt.Sprintf("%d warnings with this error code, first warning: "+warning.GetMsg(), keyCount)
							newWarning := dbterror.ClassTypes.Synthesize(terror.ErrCode(warning.Code()), newMsg)
							ctx.GetSessionVars().StmtCtx.AppendWarning(newWarning)
						}
					}
				}
			}
			appendMultiChangeWarningsToOwnerCtx(ctx, historyJob)

			logutil.BgLogger().Info("DDL job is finished", zap.String("category", "ddl"), zap.Int64("jobID", jobID))
			return nil
		}

		if historyJob.Error != nil {
			logutil.BgLogger().Info("DDL job is failed", zap.String("category", "ddl"), zap.Int64("jobID", jobID))
			return errors.Trace(historyJob.Error)
		}
		panic("When the state is JobStateRollbackDone or JobStateCancelled, historyJob.Error should never be nil")
	}
}

func (d *ddl) callHookOnChanged(job *model.Job, err error) error {
	if job.State == model.JobStateNone {
		// We don't call the hook if the job haven't run yet.
		return err
	}
	d.mu.RLock()
	defer d.mu.RUnlock()

	err = d.mu.hook.OnChanged(err)
	return errors.Trace(err)
}

// SetBinlogClient implements DDL.SetBinlogClient interface.
func (d *ddl) SetBinlogClient(binlogCli *pumpcli.PumpsClient) {
	d.binlogCli = binlogCli
}

// GetHook implements DDL.GetHook interface.
func (d *ddl) GetHook() Callback {
	d.mu.Lock()
	defer d.mu.Unlock()

	return d.mu.hook
}

// SetHook set the customized hook.
func (d *ddl) SetHook(h Callback) {
	d.mu.Lock()
	defer d.mu.Unlock()

	d.mu.hook = h
}

func (d *ddl) startCleanDeadTableLock() {
	defer func() {
		d.wg.Done()
	}()

	defer tidbutil.Recover(metrics.LabelDDL, "startCleanDeadTableLock", nil, false)

	ticker := time.NewTicker(time.Second * 10)
	defer ticker.Stop()
	for {
		select {
		case <-ticker.C:
			if !d.ownerManager.IsOwner() {
				continue
			}
			deadLockTables, err := d.tableLockCkr.GetDeadLockedTables(d.ctx, d.infoCache.GetLatest().AllSchemas())
			if err != nil {
				logutil.BgLogger().Info("get dead table lock failed.", zap.String("category", "ddl"), zap.Error(err))
				continue
			}
			for se, tables := range deadLockTables {
				err := d.CleanDeadTableLock(tables, se)
				if err != nil {
					logutil.BgLogger().Info("clean dead table lock failed.", zap.String("category", "ddl"), zap.Error(err))
				}
			}
		case <-d.ctx.Done():
			return
		}
	}
}

// SwitchMDL enables MDL or disable MDL.
func (d *ddl) SwitchMDL(enable bool) error {
	isEnableBefore := variable.EnableMDL.Load()
	if isEnableBefore == enable {
		return nil
	}

	ctx, cancel := context.WithTimeout(context.Background(), time.Second*30)
	defer cancel()

	// Check if there is any DDL running.
	// This check can not cover every corner cases, so users need to guarantee that there is no DDL running by themselves.
	sessCtx, err := d.sessPool.Get()
	if err != nil {
		return err
	}
	defer d.sessPool.Put(sessCtx)
	se := sess.NewSession(sessCtx)
	rows, err := se.Execute(ctx, "select 1 from mysql.tidb_ddl_job", "check job")
	if err != nil {
		return err
	}
	if len(rows) != 0 {
		return errors.New("please wait for all jobs done")
	}

	variable.EnableMDL.Store(enable)
	err = kv.RunInNewTxn(kv.WithInternalSourceType(context.Background(), kv.InternalTxnDDL), d.store, true, func(ctx context.Context, txn kv.Transaction) error {
		m := meta.NewMeta(txn)
		oldEnable, _, err := m.GetMetadataLock()
		if err != nil {
			return err
		}
		if oldEnable != enable {
			err = m.SetMetadataLock(enable)
		}
		return err
	})
	if err != nil {
		logutil.BgLogger().Warn("switch metadata lock feature", zap.String("category", "ddl"), zap.Bool("enable", enable), zap.Error(err))
		return err
	}
	logutil.BgLogger().Info("switch metadata lock feature", zap.String("category", "ddl"), zap.Bool("enable", enable))
	return nil
}

// RecoverInfo contains information needed by DDL.RecoverTable.
type RecoverInfo struct {
	SchemaID      int64
	TableInfo     *model.TableInfo
	DropJobID     int64
	SnapshotTS    uint64
	AutoIDs       meta.AutoIDGroup
	OldSchemaName string
	OldTableName  string
}

// RecoverSchemaInfo contains information needed by DDL.RecoverSchema.
type RecoverSchemaInfo struct {
	*model.DBInfo
	RecoverTabsInfo []*RecoverInfo
	DropJobID       int64
	SnapshotTS      uint64
	OldSchemaName   model.CIStr
}

// delayForAsyncCommit sleeps `SafeWindow + AllowedClockDrift` before a DDL job finishes.
// It should be called before any DDL that could break data consistency.
// This provides a safe window for async commit and 1PC to commit with an old schema.
func delayForAsyncCommit() {
	if variable.EnableMDL.Load() {
		// If metadata lock is enabled. The transaction of DDL must begin after prewrite of the async commit transaction,
		// then the commit ts of DDL must be greater than the async commit transaction. In this case, the corresponding schema of the async commit transaction
		// is correct. But if metadata lock is disabled, we can't ensure that the corresponding schema of the async commit transaction isn't change.
		return
	}
	cfg := config.GetGlobalConfig().TiKVClient.AsyncCommit
	duration := cfg.SafeWindow + cfg.AllowedClockDrift
	logutil.BgLogger().Info("sleep before DDL finishes to make async commit and 1PC safe",
		zap.Duration("duration", duration))
	time.Sleep(duration)
}

var (
	// RunInGoTest is used to identify whether ddl in running in the test.
	RunInGoTest bool
)

// GetDropOrTruncateTableInfoFromJobsByStore implements GetDropOrTruncateTableInfoFromJobs
func GetDropOrTruncateTableInfoFromJobsByStore(jobs []*model.Job, gcSafePoint uint64, getTable func(uint64, int64, int64) (*model.TableInfo, error), fn func(*model.Job, *model.TableInfo) (bool, error)) (bool, error) {
	for _, job := range jobs {
		// Check GC safe point for getting snapshot infoSchema.
		err := gcutil.ValidateSnapshotWithGCSafePoint(job.StartTS, gcSafePoint)
		if err != nil {
			return false, err
		}
		if job.Type != model.ActionDropTable && job.Type != model.ActionTruncateTable {
			continue
		}

		tbl, err := getTable(job.StartTS, job.SchemaID, job.TableID)
		if err != nil {
			if meta.ErrDBNotExists.Equal(err) {
				// The dropped/truncated DDL maybe execute failed that caused by the parallel DDL execution,
				// then can't find the table from the snapshot info-schema. Should just ignore error here,
				// see more in TestParallelDropSchemaAndDropTable.
				continue
			}
			return false, err
		}
		if tbl == nil {
			// The dropped/truncated DDL maybe execute failed that caused by the parallel DDL execution,
			// then can't find the table from the snapshot info-schema. Should just ignore error here,
			// see more in TestParallelDropSchemaAndDropTable.
			continue
		}
		finish, err := fn(job, tbl)
		if err != nil || finish {
			return finish, err
		}
	}
	return false, nil
}

// Info is for DDL information.
type Info struct {
	SchemaVer   int64
	ReorgHandle kv.Key       // It's only used for DDL information.
	Jobs        []*model.Job // It's the currently running jobs.
}

// GetDDLInfoWithNewTxn returns DDL information using a new txn.
func GetDDLInfoWithNewTxn(s sessionctx.Context) (*Info, error) {
	se := sess.NewSession(s)
	err := se.Begin()
	if err != nil {
		return nil, err
	}
	info, err := GetDDLInfo(s)
	se.Rollback()
	return info, err
}

// GetDDLInfo returns DDL information and only uses for testing.
func GetDDLInfo(s sessionctx.Context) (*Info, error) {
	var err error
	info := &Info{}
	se := sess.NewSession(s)
	txn, err := se.Txn()
	if err != nil {
		return nil, errors.Trace(err)
	}
	t := meta.NewMeta(txn)
	info.Jobs = make([]*model.Job, 0, 2)
	var generalJob, reorgJob *model.Job
	generalJob, reorgJob, err = get2JobsFromTable(se)
	if err != nil {
		return nil, errors.Trace(err)
	}

	if generalJob != nil {
		info.Jobs = append(info.Jobs, generalJob)
	}

	if reorgJob != nil {
		info.Jobs = append(info.Jobs, reorgJob)
	}

	info.SchemaVer, err = t.GetSchemaVersionWithNonEmptyDiff()
	if err != nil {
		return nil, errors.Trace(err)
	}
	if reorgJob == nil {
		return info, nil
	}

	_, info.ReorgHandle, _, _, err = newReorgHandler(se).GetDDLReorgHandle(reorgJob)
	if err != nil {
		if meta.ErrDDLReorgElementNotExist.Equal(err) {
			return info, nil
		}
		return nil, errors.Trace(err)
	}

	return info, nil
}

func get2JobsFromTable(sess *sess.Session) (*model.Job, *model.Job, error) {
	var generalJob, reorgJob *model.Job
	jobs, err := getJobsBySQL(sess, JobTable, "not reorg order by job_id limit 1")
	if err != nil {
		return nil, nil, errors.Trace(err)
	}

	if len(jobs) != 0 {
		generalJob = jobs[0]
	}
	jobs, err = getJobsBySQL(sess, JobTable, "reorg order by job_id limit 1")
	if err != nil {
		return nil, nil, errors.Trace(err)
	}
	if len(jobs) != 0 {
		reorgJob = jobs[0]
	}
	return generalJob, reorgJob, nil
}

// cancelRunningJob cancel a DDL job that is in the concurrent state.
func cancelRunningJob(_ *sess.Session, job *model.Job,
	byWho model.AdminCommandOperator) (err error) {
	// These states can't be cancelled.
	if job.IsDone() || job.IsSynced() {
		return dbterror.ErrCancelFinishedDDLJob.GenWithStackByArgs(job.ID)
	}

	// If the state is rolling back, it means the work is cleaning the data after cancelling the job.
	if job.IsCancelled() || job.IsRollingback() || job.IsRollbackDone() {
		return nil
	}

	if !job.IsRollbackable() {
		return dbterror.ErrCannotCancelDDLJob.GenWithStackByArgs(job.ID)
	}
	job.State = model.JobStateCancelling
	job.AdminOperator = byWho
	return nil
}

// pauseRunningJob check and pause the running Job
func pauseRunningJob(_ *sess.Session, job *model.Job,
	byWho model.AdminCommandOperator) (err error) {
	if job.IsPausing() || job.IsPaused() {
		return dbterror.ErrPausedDDLJob.GenWithStackByArgs(job.ID)
	}
	if !job.IsPausable() {
		errMsg := fmt.Sprintf("state [%s] or schema state [%s]", job.State.String(), job.SchemaState.String())
		err = dbterror.ErrCannotPauseDDLJob.GenWithStackByArgs(job.ID, errMsg)
		if err != nil {
			return err
		}
	}

	job.State = model.JobStatePausing
	job.AdminOperator = byWho
	return nil
}

// resumePausedJob check and resume the Paused Job
func resumePausedJob(_ *sess.Session, job *model.Job,
	byWho model.AdminCommandOperator) (err error) {
	if !job.IsResumable() {
		errMsg := fmt.Sprintf("job has not been paused, job state:%s, schema state:%s",
			job.State, job.SchemaState)
		return dbterror.ErrCannotResumeDDLJob.GenWithStackByArgs(job.ID, errMsg)
	}
	// The Paused job should only be resumed by who paused it
	if job.AdminOperator != byWho {
		errMsg := fmt.Sprintf("job has been paused by [%s], should not resumed by [%s]",
			job.AdminOperator.String(), byWho.String())
		return dbterror.ErrCannotResumeDDLJob.GenWithStackByArgs(job.ID, errMsg)
	}

	job.State = model.JobStateQueueing

	return nil
}

// processJobs command on the Job according to the process
func processJobs(process func(*sess.Session, *model.Job, model.AdminCommandOperator) (err error),
	sessCtx sessionctx.Context,
	ids []int64,
	byWho model.AdminCommandOperator) (jobErrs []error, err error) {
	failpoint.Inject("mockFailedCommandOnConcurencyDDL", func(val failpoint.Value) {
		if val.(bool) {
			failpoint.Return(nil, errors.New("mock failed admin command on ddl jobs"))
		}
	})

	if len(ids) == 0 {
		return nil, nil
	}

	ns := sess.NewSession(sessCtx)
	// We should process (and try) all the jobs in one Transaction.
	for tryN := uint(0); tryN < 3; tryN++ {
		jobErrs = make([]error, len(ids))
		// Need to figure out which one could not be paused
		jobMap := make(map[int64]int, len(ids))
		idsStr := make([]string, 0, len(ids))
		for idx, id := range ids {
			jobMap[id] = idx
			idsStr = append(idsStr, strconv.FormatInt(id, 10))
		}

		err = ns.Begin()
		if err != nil {
			return nil, err
		}
		jobs, err := getJobsBySQL(ns, JobTable, fmt.Sprintf("job_id in (%s) order by job_id", strings.Join(idsStr, ", ")))
		if err != nil {
			ns.Rollback()
			return nil, err
		}

		for _, job := range jobs {
			i, ok := jobMap[job.ID]
			if !ok {
				logutil.BgLogger().Debug("Job ID from meta is not consistent with requested job id,",
					zap.Int64("fetched job ID", job.ID))
				jobErrs[i] = dbterror.ErrInvalidDDLJob.GenWithStackByArgs(job.ID)
				continue
			}
			delete(jobMap, job.ID)

			err = process(ns, job, byWho)
			if err != nil {
				jobErrs[i] = err
				continue
			}

			err = updateDDLJob2Table(ns, job, false)
			if err != nil {
				jobErrs[i] = err
				continue
			}
		}

		failpoint.Inject("mockCommitFailedOnDDLCommand", func(val failpoint.Value) {
			if val.(bool) {
				failpoint.Return(jobErrs, errors.New("mock commit failed on admin command on ddl jobs"))
			}
		})

		// There may be some conflict during the update, try it again
		if err = ns.Commit(); err != nil {
			continue
		}

		for id, idx := range jobMap {
			jobErrs[idx] = dbterror.ErrDDLJobNotFound.GenWithStackByArgs(id)
		}

		return jobErrs, nil
	}

	return jobErrs, err
}

// CancelJobs cancels the DDL jobs according to user command.
func CancelJobs(se sessionctx.Context, ids []int64) (errs []error, err error) {
	return processJobs(cancelRunningJob, se, ids, model.AdminCommandByEndUser)
}

// PauseJobs pause all the DDL jobs according to user command.
func PauseJobs(se sessionctx.Context, ids []int64) ([]error, error) {
	return processJobs(pauseRunningJob, se, ids, model.AdminCommandByEndUser)
}

// ResumeJobs resume all the DDL jobs according to user command.
func ResumeJobs(se sessionctx.Context, ids []int64) ([]error, error) {
	return processJobs(resumePausedJob, se, ids, model.AdminCommandByEndUser)
}

// CancelJobsBySystem cancels Jobs because of internal reasons.
func CancelJobsBySystem(se sessionctx.Context, ids []int64) (errs []error, err error) {
	return processJobs(cancelRunningJob, se, ids, model.AdminCommandBySystem)
}

// PauseJobsBySystem pauses Jobs because of internal reasons.
func PauseJobsBySystem(se sessionctx.Context, ids []int64) (errs []error, err error) {
	return processJobs(pauseRunningJob, se, ids, model.AdminCommandBySystem)
}

// ResumeJobsBySystem resumes Jobs that are paused by TiDB itself.
func ResumeJobsBySystem(se sessionctx.Context, ids []int64) (errs []error, err error) {
	return processJobs(resumePausedJob, se, ids, model.AdminCommandBySystem)
}

// pprocessAllJobs processes all the jobs in the job table, 100 jobs at a time in case of high memory usage.
func processAllJobs(process func(*sess.Session, *model.Job, model.AdminCommandOperator) (err error),
	se sessionctx.Context, byWho model.AdminCommandOperator) (map[int64]error, error) {
	var err error
	var jobErrs = make(map[int64]error)

	ns := sess.NewSession(se)
	err = ns.Begin()
	if err != nil {
		return nil, err
	}

	var jobID int64
	var jobIDMax int64
	var limit = 100
	for {
		var jobs []*model.Job
		jobs, err = getJobsBySQL(ns, JobTable,
			fmt.Sprintf("job_id >= %s order by job_id asc limit %s",
				strconv.FormatInt(jobID, 10),
				strconv.FormatInt(int64(limit), 10)))
		if err != nil {
			ns.Rollback()
			return nil, err
		}

		for _, job := range jobs {
			err = process(ns, job, byWho)
			if err != nil {
				jobErrs[job.ID] = err
				continue
			}

			err = updateDDLJob2Table(ns, job, false)
			if err != nil {
				jobErrs[job.ID] = err
				continue
			}
		}

		// Just in case the job ID is not sequential
		if len(jobs) > 0 && jobs[len(jobs)-1].ID > jobIDMax {
			jobIDMax = jobs[len(jobs)-1].ID
		}

		// If rows returned is smaller than $limit, then there is no more records
		if len(jobs) < limit {
			break
		}

		jobID = jobIDMax + 1
	}

	err = ns.Commit()
	if err != nil {
		return nil, err
	}
	return jobErrs, nil
}

// PauseAllJobsBySystem pauses all running Jobs because of internal reasons.
func PauseAllJobsBySystem(se sessionctx.Context) (map[int64]error, error) {
	return processAllJobs(pauseRunningJob, se, model.AdminCommandBySystem)
}

// ResumeAllJobsBySystem resumes all paused Jobs because of internal reasons.
func ResumeAllJobsBySystem(se sessionctx.Context) (map[int64]error, error) {
	return processAllJobs(resumePausedJob, se, model.AdminCommandBySystem)
}

// GetAllDDLJobs get all DDL jobs and sorts jobs by job.ID.
func GetAllDDLJobs(se sessionctx.Context) ([]*model.Job, error) {
	return getJobsBySQL(sess.NewSession(se), JobTable, "1 order by job_id")
}

// DefNumHistoryJobs is default value of the default number of history job
const DefNumHistoryJobs = 10

const batchNumHistoryJobs = 128

// GetLastNHistoryDDLJobs returns the DDL history jobs and an error.
// The maximum count of history jobs is num.
func GetLastNHistoryDDLJobs(t *meta.Meta, maxNumJobs int) ([]*model.Job, error) {
	iterator, err := GetLastHistoryDDLJobsIterator(t)
	if err != nil {
		return nil, errors.Trace(err)
	}
	return iterator.GetLastJobs(maxNumJobs, nil)
}

// IterHistoryDDLJobs iterates history DDL jobs until the `finishFn` return true or error.
func IterHistoryDDLJobs(txn kv.Transaction, finishFn func([]*model.Job) (bool, error)) error {
	txnMeta := meta.NewMeta(txn)
	iter, err := GetLastHistoryDDLJobsIterator(txnMeta)
	if err != nil {
		return err
	}
	cacheJobs := make([]*model.Job, 0, DefNumHistoryJobs)
	for {
		cacheJobs, err = iter.GetLastJobs(DefNumHistoryJobs, cacheJobs)
		if err != nil || len(cacheJobs) == 0 {
			return err
		}
		finish, err := finishFn(cacheJobs)
		if err != nil || finish {
			return err
		}
	}
}

// IterAllDDLJobs will iterates running DDL jobs first, return directly if `finishFn` return true or error,
// then iterates history DDL jobs until the `finishFn` return true or error.
func IterAllDDLJobs(ctx sessionctx.Context, txn kv.Transaction, finishFn func([]*model.Job) (bool, error)) error {
	jobs, err := GetAllDDLJobs(ctx)
	if err != nil {
		return err
	}

	finish, err := finishFn(jobs)
	if err != nil || finish {
		return err
	}
	return IterHistoryDDLJobs(txn, finishFn)
}

// GetLastHistoryDDLJobsIterator gets latest N history DDL jobs iterator.
func GetLastHistoryDDLJobsIterator(m *meta.Meta) (meta.LastJobIterator, error) {
	return m.GetLastHistoryDDLJobsIterator()
}

// GetAllHistoryDDLJobs get all the done DDL jobs.
func GetAllHistoryDDLJobs(m *meta.Meta) ([]*model.Job, error) {
	iterator, err := GetLastHistoryDDLJobsIterator(m)
	if err != nil {
		return nil, errors.Trace(err)
	}
	allJobs := make([]*model.Job, 0, batchNumHistoryJobs)
	for {
		jobs, err := iterator.GetLastJobs(batchNumHistoryJobs, nil)
		if err != nil {
			return nil, errors.Trace(err)
		}
		allJobs = append(allJobs, jobs...)
		if len(jobs) < batchNumHistoryJobs {
			break
		}
	}
	// sort job.
	slices.SortFunc(allJobs, func(i, j *model.Job) int {
		return cmp.Compare(i.ID, j.ID)
	})
	return allJobs, nil
}

// ScanHistoryDDLJobs get some of the done DDL jobs.
// When the DDL history is quite large, GetAllHistoryDDLJobs() API can't work well, because it makes the server OOM.
// The result is in descending order by job ID.
func ScanHistoryDDLJobs(m *meta.Meta, startJobID int64, limit int) ([]*model.Job, error) {
	var iter meta.LastJobIterator
	var err error
	if startJobID == 0 {
		iter, err = m.GetLastHistoryDDLJobsIterator()
	} else {
		if limit == 0 {
			return nil, errors.New("when 'start_job_id' is specified, it must work with a 'limit'")
		}
		iter, err = m.GetHistoryDDLJobsIterator(startJobID)
	}
	if err != nil {
		return nil, errors.Trace(err)
	}
	return iter.GetLastJobs(limit, nil)
}

// GetHistoryJobByID return history DDL job by ID.
func GetHistoryJobByID(sess sessionctx.Context, id int64) (*model.Job, error) {
	err := sessiontxn.NewTxn(context.Background(), sess)
	if err != nil {
		return nil, err
	}
	defer func() {
		// we can ignore the commit error because this txn is readonly.
		_ = sess.CommitTxn(context.Background())
	}()
	txn, err := sess.Txn(true)
	if err != nil {
		return nil, err
	}
	t := meta.NewMeta(txn)
	job, err := t.GetHistoryDDLJob(id)
	return job, errors.Trace(err)
}

// AddHistoryDDLJob record the history job.
func AddHistoryDDLJob(sess *sess.Session, t *meta.Meta, job *model.Job, updateRawArgs bool) error {
	err := addHistoryDDLJob2Table(sess, job, updateRawArgs)
	if err != nil {
		logutil.BgLogger().Info("failed to add DDL job to history table", zap.String("category", "ddl"), zap.Error(err))
	}
	// we always add history DDL job to job list at this moment.
	return t.AddHistoryDDLJob(job, updateRawArgs)
}

// addHistoryDDLJob2Table adds DDL job to history table.
func addHistoryDDLJob2Table(sess *sess.Session, job *model.Job, updateRawArgs bool) error {
	b, err := job.Encode(updateRawArgs)
	if err != nil {
		return err
	}
	_, err = sess.Execute(context.Background(),
		fmt.Sprintf("insert ignore into mysql.tidb_ddl_history(job_id, job_meta, db_name, table_name, schema_ids, table_ids, create_time, bdr_role) values (%d, %s, %s, %s, %s, %s, %v, '%s')",
			job.ID, util.WrapKey2String(b), strconv.Quote(job.SchemaName), strconv.Quote(job.TableName),
			strconv.Quote(strconv.FormatInt(job.SchemaID, 10)),
			strconv.Quote(strconv.FormatInt(job.TableID, 10)),
			strconv.Quote(model.TSConvert2Time(job.StartTS).String()),
<<<<<<< HEAD
			job.BDRRole,
=======
>>>>>>> b50b151a
		),
		"insert_history")
	return errors.Trace(err)
}<|MERGE_RESOLUTION|>--- conflicted
+++ resolved
@@ -1827,15 +1827,11 @@
 		return err
 	}
 	_, err = sess.Execute(context.Background(),
-		fmt.Sprintf("insert ignore into mysql.tidb_ddl_history(job_id, job_meta, db_name, table_name, schema_ids, table_ids, create_time, bdr_role) values (%d, %s, %s, %s, %s, %s, %v, '%s')",
+		fmt.Sprintf("insert ignore into mysql.tidb_ddl_history(job_id, job_meta, db_name, table_name, schema_ids, table_ids, create_time) values (%d, %s, %s, %s, %s, %s, %v)",
 			job.ID, util.WrapKey2String(b), strconv.Quote(job.SchemaName), strconv.Quote(job.TableName),
 			strconv.Quote(strconv.FormatInt(job.SchemaID, 10)),
 			strconv.Quote(strconv.FormatInt(job.TableID, 10)),
 			strconv.Quote(model.TSConvert2Time(job.StartTS).String()),
-<<<<<<< HEAD
-			job.BDRRole,
-=======
->>>>>>> b50b151a
 		),
 		"insert_history")
 	return errors.Trace(err)
