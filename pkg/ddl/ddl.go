--- conflicted
+++ resolved
@@ -1494,13 +1494,8 @@
 	return errors.Trace(m.SetDDLV2Initialized(true))
 }
 
-<<<<<<< HEAD
 func (d *ddl) switchFastCreateTable(val bool) (err error) {
-	return kv.RunInNewTxn(kv.WithInternalSourceType(d.ctx, kv.InternalTxnDDL), d.store, true, func(ctx context.Context, txn kv.Transaction) error {
-=======
-func (d *ddl) migration2DDLVersion(ver int64) (err error) {
 	return kv.RunInNewTxn(kv.WithInternalSourceType(d.ctx, kv.InternalTxnDDL), d.store, true, func(_ context.Context, txn kv.Transaction) error {
->>>>>>> 671e9803
 		m := meta.NewMeta(txn)
 
 		if val {
