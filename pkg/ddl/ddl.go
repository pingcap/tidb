--- conflicted
+++ resolved
@@ -1359,11 +1359,7 @@
 				continue
 			}
 
-<<<<<<< HEAD
-			err = updateDDLJob2Table(ns, job)
-=======
-			err = updateDDLJob2Table(ctx, ns, job, false)
->>>>>>> c8272970
+			err = updateDDLJob2Table(ctx, ns, job)
 			if err != nil {
 				jobErrs[i] = err
 				continue
@@ -1461,11 +1457,7 @@
 				continue
 			}
 
-<<<<<<< HEAD
-			err = updateDDLJob2Table(ns, job)
-=======
-			err = updateDDLJob2Table(ctx, ns, job, false)
->>>>>>> c8272970
+			err = updateDDLJob2Table(ctx, ns, job)
 			if err != nil {
 				jobErrs[job.ID] = err
 				continue
