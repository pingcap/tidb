// Copyright 2024 PingCAP, Inc.
//
// Licensed under the Apache License, Version 2.0 (the "License");
// you may not use this file except in compliance with the License.
// You may obtain a copy of the License at
//
//     http://www.apache.org/licenses/LICENSE-2.0
//
// Unless required by applicable law or agreed to in writing, software
// distributed under the License is distributed on an "AS IS" BASIS,
// WITHOUT WARRANTIES OR CONDITIONS OF ANY KIND, either express or implied.
// See the License for the specific language governing permissions and
// limitations under the License.

package partition

import (
<<<<<<< HEAD
	"strings"
=======
	"fmt"
>>>>>>> 4b2223cd
	"testing"

	"github.com/pingcap/tidb/pkg/ddl"
	"github.com/pingcap/tidb/pkg/testkit"
	"github.com/pingcap/tidb/pkg/testkit/external"
	"github.com/pingcap/tidb/pkg/testkit/testfailpoint"
	"github.com/stretchr/testify/require"
)

type InjectedTest struct {
	Name        string
	Recoverable bool
	Rollback    bool
}

type FailureTest struct {
	FailpointPrefix string
	Tests           []InjectedTest
}

type TestQuery struct {
	Query  string
	ErrTxt string
}

var truncateTests = FailureTest{
	FailpointPrefix: "truncatePart",
	Tests: []InjectedTest{
		{
			Name:        "Cancel1",
			Recoverable: false,
			Rollback:    true,
		},
		{
			Name:        "Fail1",
			Recoverable: true,
			Rollback:    true,
		},
		{
			Name:        "Fail2",
			Recoverable: true,
			Rollback:    false,
		},
		{
			Name:        "Fail3",
			Recoverable: true,
			Rollback:    false,
		},
	},
}

var addPartitionTests = FailureTest{
	FailpointPrefix: "addPart",
	Tests: []InjectedTest{
		{
			Name:        "Cancel1",
			Recoverable: false,
			Rollback:    true,
		},
		{
			Name:        "Cancel2",
			Recoverable: false,
			Rollback:    true,
		},
		{
			Name:        "Fail1",
			Recoverable: true,
			Rollback:    true,
		},
		{
			Name:        "Fail2",
			Recoverable: true,
			Rollback:    false,
		},
		{
			Name:        "Fail3",
			Recoverable: true,
			Rollback:    false,
		},
		{
			Name:        "Fail4",
			Recoverable: true,
			Rollback:    false,
		},
	},
}

func TestAddPartitionListWithGlobalIndex(t *testing.T) {
	create := `create table t (a int unsigned primary key nonclustered global, b int not null, c varchar(255), unique index (c) global) partition by list(b) (
                        partition p0 values in (1,2,3),
                        partition p1 values in (4,5,6),
                        partition p2 values in (7,8,9))`
	alter := `alter table t add partition (partition p3 values in (10,11,12))`
	beforeDML := []TestQuery{
		{
			`insert into t values (1,1,1),(2,2,2),(4,4,4),(8,8,8),(9,9,9),(6,6,6)`,
			"",
		},
		{
			`update t set a = 7, b = 7, c = 7 where a = 1`,
			"",
		},
		{
			`update t set b = 3, c = 3 where c = 4`,
			"",
		},
		{
			`delete from t where a = 8`,
			"",
		},
		{
			`delete from t where b = 2`,
			"",
		},
	}
	beforeResult := testkit.Rows("4 3 3", "6 6 6", "7 7 7", "9 9 9")
	afterDML := []TestQuery{
		{
			`insert into t values (1,1,1),(5,5,5),(8,8,8)`,
			"",
		},
		{
			`insert into t values (11,11,11)`,
			"[table:1526]Table has no partition for value 11",
		},
		{
			`update t set a = 3, b = 3, c = 3 where a = 4`,
			"",
		},
		{
			`update t set a = 13, b = 13, c = 13 where a = 1`,
			"[table:1526]Table has no partition for value 13",
		},
		{
			// Should not find any row, so OK
			`update t set a = 1, b = 1, c = 1 where c = 11`,
			"",
		},
		{
			`update t set a = 4, b = 4, c = 4 where c = 3`,
			"",
		},
		{
			`delete from t where a = 7`,
			"",
		},
		{
			// Should not find any row, so OK
			`delete from t where b = 13`,
			"",
		},
	}
	afterResult := testkit.Rows("1 1 1", "4 4 4", "5 5 5", "6 6 6", "8 8 8", "9 7 9")
	afterRecover := testkit.Rows("1 1 1", "2 2 2", "8 8 8")
	testDDLWithInjectedErrors(t, addPartitionTests, create, alter, beforeDML, beforeResult, afterDML, afterResult, afterRecover)
}

func TestTruncatePartitionListFailuresWithGlobalIndex(t *testing.T) {
	create := `create table t (a int unsigned primary key nonclustered global, b int not null, c varchar(255), unique index (c) global) partition by list(b) (
                        partition p0 values in (1,2,3),
                        partition p1 values in (4,5,6),
                        partition p2 values in (7,8,9))`
	alter := `alter table t truncate partition p0,p2`
	beforeDML := []TestQuery{
		{
			`insert into t values (1,1,1),(2,2,2),(4,4,4),(8,8,8),(9,9,9),(6,6,6)`,
			"",
		},
		{
			`update t set a = 7, b = 7, c = 7 where a = 1`,
			"",
		},
		{
			`update t set b = 3, c = 3 where c = 4`,
			"",
		},
		{
			`delete from t where a = 8`,
			"",
		},
		{
			`delete from t where b = 2`,
			"",
		},
	}
	beforeResult := testkit.Rows("4 3 3", "6 6 6", "7 7 7", "9 9 9")
	afterDML := []TestQuery{
		{
			`insert into t values (1,1,1),(5,5,5),(8,8,8)`,
			"",
		},
		{
			`update t set a = 2, b = 2, c = 2 where a = 1`,
			"",
		},
		{
			`update t set a = 1, b = 1, c = 1 where c = 6`,
			"",
		},
		{
			`update t set a = 6, b = 6 where a = 9`,
			"",
		},
		{
			`delete from t where a = 5`,
			"",
		},
		{
			`delete from t where b = 3`,
			"",
		},
	}
	afterResult := testkit.Rows("1 1 1", "2 2 2", "6 6 9", "7 7 7", "8 8 8")
	afterRecover := testkit.Rows("1 1 1", "2 2 2", "8 8 8")
	testDDLWithInjectedErrors(t, truncateTests, create, alter, beforeDML, beforeResult, afterDML, afterResult, afterRecover, "Cancel2")
}

func TestTruncatePartitionListFailures(t *testing.T) {
	create := `create table t (a int unsigned primary key, b int not null, c varchar(255)) partition by list(a) (
                        partition p0 values in (1,2,3),
                        partition p1 values in (4,5,6),
                        partition p2 values in (7,8,9))`
	alter := `alter table t truncate partition p0,p2`
	beforeDML := []TestQuery{
		{
			`insert into t values (1,1,1),(2,2,2),(4,4,4),(8,8,8),(9,9,9),(6,6,6)`,
			"",
		},
		{
			`update t set a = 7, b = 7, c = 7 where a = 1`,
			"",
		},
		{
			`update t set b = 3, c = 3, a = 3 where c = 4`,
			"",
		},
		{
			`delete from t where a = 8`,
			"",
		},
		{
			`delete from t where b = 2`,
			"",
		},
	}
	beforeResult := testkit.Rows("3 3 3", "6 6 6", "7 7 7", "9 9 9")
	afterDML := []TestQuery{
		{
			`insert into t values (1,1,1),(5,5,5),(8,8,8)`,
			"",
		},
		{
			`update t set a = 2, b = 2, c = 2 where a = 1`,
			"",
		},
		{
			`update t set a = 1, b = 1, c = 1 where c = 6`,
			"",
		},
		{
			`update t set a = 6, b = 6, c = 6 where a = 9`,
			"",
		},
		{
			`delete from t where a = 5`,
			"",
		},
		{
			`delete from t where b = 3`,
			"",
		},
	}
	afterResult := testkit.Rows("1 1 1", "2 2 2", "6 6 6", "7 7 7", "8 8 8")
	afterRecover := testkit.Rows("1 1 1", "2 2 2", "8 8 8")
	testDDLWithInjectedErrors(t, truncateTests, create, alter, beforeDML, beforeResult, afterDML, afterResult, afterRecover, "Fail1", "Fail2", "Fail3")
}

func testDDLWithInjectedErrors(t *testing.T, tests FailureTest, createSQL, alterSQL string, beforeDML []TestQuery, beforeResult [][]any, afterDML []TestQuery, afterRollback, afterRecover [][]any, skipTests ...string) {
TEST:
	for i, test := range tests.Tests {
		for _, skip := range skipTests {
			if test.Name == skip {
				continue TEST
			}
		}
		t.Run(fmt.Sprint(i), func(t *testing.T) {
			if test.Recoverable {
				runOneTest(t, test, true, tests.FailpointPrefix, createSQL, alterSQL, beforeDML, beforeResult, afterDML, afterRecover)
			}
			if test.Rollback {
				runOneTest(t, test, false, tests.FailpointPrefix, createSQL, alterSQL, beforeDML, beforeResult, afterDML, afterRollback)
			}
		})
	}
}

func runOneTest(t *testing.T, test InjectedTest, recoverable bool, failpointName, createSQL, alterSQL string, beforeDML []TestQuery, beforeResult [][]any, afterDML []TestQuery, afterResult [][]any) {
	name := failpointName + test.Name
	store := testkit.CreateMockStore(t)
	tk := testkit.NewTestKit(t, store)
	tk.MustExec("use test")
	oldWaitTimeWhenErrorOccurred := ddl.WaitTimeWhenErrorOccurred
	defer func() {
		ddl.WaitTimeWhenErrorOccurred = oldWaitTimeWhenErrorOccurred
	}()
	ddl.WaitTimeWhenErrorOccurred = 0
	tk.MustExec(createSQL)
	for _, query := range beforeDML {
		if query.ErrTxt != "" {
			tk.MustContainErrMsg(query.Query+` /* `+name+` */`, query.ErrTxt)
		} else {
			tk.MustExec(query.Query + ` /* ` + name + ` */`)
		}
	}
	tk.MustQuery(`select * from t /* ` + name + ` */`).Sort().Check(beforeResult)
	tOrg := external.GetTableByName(t, tk, "test", "t")
	idxIDs := make([]int64, 0, len(tOrg.Meta().Indices))
	for _, idx := range tOrg.Meta().Indices {
		idxIDs = append(idxIDs, idx.ID)
	}
	pids := make([]int64, 0, len(tOrg.Meta().Partition.Definitions))
	for _, def := range tOrg.Meta().Partition.Definitions {
		pids = append(pids, def.ID)
	}
	oldCreate := tk.MustQuery(`show create table t`).Rows()
	fullName := "github.com/pingcap/tidb/pkg/ddl/" + name
	term := "return(true)"
	if recoverable {
		// test that it should handle recover/retry on error
		term = "1*return(true)"
	}
	testfailpoint.Enable(t, fullName, term)
	err := tk.ExecToErr(alterSQL + " /* " + name + " */")
	testfailpoint.Disable(t, fullName)
	tt := external.GetTableByName(t, tk, "test", "t")
	pi := tt.Meta().Partition
	if recoverable {
		require.NoError(t, err)
		equal := true
		for i, pid := range pids {
			equal = equal && pid == pi.Definitions[i].ID
		}
		if strings.HasPrefix(failpointName, "truncatePart") {
			require.False(t, equal, name)
		} else if strings.HasPrefix(failpointName, "addPart") {
			require.True(t, equal, name)
			require.Less(t, len(pids), len(pi.Definitions))
		} else {
			require.Fail(t, "Unknown failpoint test", "failpointName: %s", failpointName)
		}
		return
	}
	require.Error(t, err, "failpoint "+name)
	require.ErrorContains(t, err, "Injected error by "+name)
	tk.MustQuery(`show create table t /* ` + name + ` */`).Check(oldCreate)
	require.Equal(t, len(tOrg.Meta().Partition.Definitions), len(pi.Definitions), name)
	require.Equal(t, 0, len(pi.AddingDefinitions), name)
	require.Equal(t, 0, len(pi.DroppingDefinitions), name)
	require.Equal(t, 0, len(pi.NewPartitionIDs), name)
	require.Equal(t, len(tOrg.Meta().Indices), len(tt.Meta().Indices), name)
	for i := range tOrg.Meta().Indices {
		require.Equal(t, idxIDs[i], tt.Meta().Indices[i].ID, name)
	}
	for i, pid := range pids {
		require.Equal(t, pid, tt.Meta().Partition.Definitions[i].ID, name)
	}
	tk.MustExec(`admin check table t /* ` + name + ` */`)
	tk.MustExec(`update t set b = 7 where a = 9 /* ` + name + ` */`)
	for _, query := range afterDML {
		if query.ErrTxt != "" {
			tk.MustContainErrMsg(query.Query+` /* `+name+` */`, query.ErrTxt)
		} else {
			tk.MustExec(query.Query + ` /* ` + name + ` */`)
		}
	}
	tk.MustQuery(`select * from t /* ` + name + ` */`).Sort().Check(afterResult)
	tk.MustExec(`drop table t /* ` + name + ` */`)
	// TODO: Check no rows on new partitions
	// TODO: Check TiFlash replicas
	// TODO: Check Label rules
	// TODO: Check bundles
	// TODO: Check autoIDs
	// TODO: Check delete_range tables, so no delete request for old partitions in failed alters!
}<|MERGE_RESOLUTION|>--- conflicted
+++ resolved
@@ -15,11 +15,7 @@
 package partition
 
 import (
-<<<<<<< HEAD
 	"strings"
-=======
-	"fmt"
->>>>>>> 4b2223cd
 	"testing"
 
 	"github.com/pingcap/tidb/pkg/ddl"
