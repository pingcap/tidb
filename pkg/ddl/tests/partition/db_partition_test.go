--- conflicted
+++ resolved
@@ -3199,18 +3199,9 @@
 	tk3.MustExec(`insert into t values (null, 23)`)
 	tk2.MustExec(`COMMIT`)
 
-<<<<<<< HEAD
 	waitFor(4, "t", "delete reorganization")
 	tk2.MustExec(`BEGIN`)
 	tk2.MustExec(`insert into t values (null, 24)`)
-=======
-	/*
-		// Currently there is an duplicate entry issue, so it will rollback in WriteReorganization
-		// instead of continuing.
-		waitFor(4, "t", "delete reorganization")
-		tk2.MustExec(`BEGIN`)
-		tk2.MustExec(`insert into t values (null, 24)`)
->>>>>>> d9ca9285
 
 	tk3.MustExec(`insert into t values (null, 25)`)
 	tk2.MustExec(`insert into t values (null, 26)`)
