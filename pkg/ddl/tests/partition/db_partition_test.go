// Copyright 2018 PingCAP, Inc.
//
// Licensed under the Apache License, Version 2.0 (the "License");
// you may not use this file except in compliance with the License.
// You may obtain a copy of the License at
//
//     http://www.apache.org/licenses/LICENSE-2.0
//
// Unless required by applicable law or agreed to in writing, software
// distributed under the License is distributed on an "AS IS" BASIS,
// WITHOUT WARRANTIES OR CONDITIONS OF ANY KIND, either express or implied.
// See the License for the specific language governing permissions and
// limitations under the License.

package partition

import (
	"bytes"
	"context"
	"fmt"
	"math/rand"
	"slices"
	"strings"
	"sync"
	"sync/atomic"
	"testing"
	"time"

	"github.com/pingcap/failpoint"
	"github.com/pingcap/tidb/pkg/config/kerneltype"
	"github.com/pingcap/tidb/pkg/ddl"
	"github.com/pingcap/tidb/pkg/ddl/logutil"
	"github.com/pingcap/tidb/pkg/ddl/testutil"
	"github.com/pingcap/tidb/pkg/domain"
	"github.com/pingcap/tidb/pkg/errno"
	"github.com/pingcap/tidb/pkg/kv"
	"github.com/pingcap/tidb/pkg/meta/model"
	"github.com/pingcap/tidb/pkg/parser/ast"
	"github.com/pingcap/tidb/pkg/parser/mysql"
	"github.com/pingcap/tidb/pkg/parser/terror"
	"github.com/pingcap/tidb/pkg/session"
	"github.com/pingcap/tidb/pkg/sessionctx"
	"github.com/pingcap/tidb/pkg/sessionctx/vardef"
	"github.com/pingcap/tidb/pkg/sessiontxn"
	statstestutil "github.com/pingcap/tidb/pkg/statistics/handle/ddl/testutil"
	"github.com/pingcap/tidb/pkg/store/mockstore"
	"github.com/pingcap/tidb/pkg/table"
	"github.com/pingcap/tidb/pkg/table/tables"
	"github.com/pingcap/tidb/pkg/tablecodec"
	"github.com/pingcap/tidb/pkg/testkit"
	"github.com/pingcap/tidb/pkg/testkit/external"
	"github.com/pingcap/tidb/pkg/testkit/testfailpoint"
	"github.com/pingcap/tidb/pkg/types"
	"github.com/pingcap/tidb/pkg/util/codec"
	"github.com/pingcap/tidb/pkg/util/dbterror"
	"github.com/stretchr/testify/assert"
	"github.com/stretchr/testify/require"
	"go.uber.org/zap"
)

func checkGlobalIndexCleanUpDone(t *testing.T, ctx sessionctx.Context, tblInfo *model.TableInfo, idxInfo *model.IndexInfo, pid int64) int {
	require.NoError(t, sessiontxn.NewTxn(context.Background(), ctx))
	txn, err := ctx.Txn(true)
	require.NoError(t, err)
	defer func() {
		err := txn.Rollback()
		require.NoError(t, err)
	}()

	cnt := 0
	prefix := tablecodec.EncodeTableIndexPrefix(tblInfo.ID, idxInfo.ID)
	it, err := txn.Iter(prefix, nil)
	require.NoError(t, err)
	for it.Valid() {
		if !it.Key().HasPrefix(prefix) {
			break
		}
		segs := tablecodec.SplitIndexValue(it.Value())
		require.NotNil(t, segs.PartitionID)
		_, pi, err := codec.DecodeInt(segs.PartitionID)
		require.NoError(t, err)
		require.NotEqual(t, pid, pi)
		cnt++
		err = it.Next()
		require.NoError(t, err)
	}
	return cnt
}

func TestCreateTableWithPartition(t *testing.T) {
	store := testkit.CreateMockStore(t, mockstore.WithDDLChecker())

	tk := testkit.NewTestKit(t, store)
	tk.MustExec("use test;")
	tk.MustExec("drop table if exists tp;")
	tk.MustExec(`CREATE TABLE tp (a int) PARTITION BY RANGE(a) (
	PARTITION p0 VALUES LESS THAN (10),
	PARTITION p1 VALUES LESS THAN (20),
	PARTITION p2 VALUES LESS THAN (MAXVALUE)
	);`)
	ctx := tk.Session()
	is := domain.GetDomain(ctx).InfoSchema()
	tbl, err := is.TableByName(context.Background(), ast.NewCIStr("test"), ast.NewCIStr("tp"))
	require.NoError(t, err)
	require.NotNil(t, tbl.Meta().Partition)
	part := tbl.Meta().Partition
	require.Equal(t, ast.PartitionTypeRange, part.Type)
	require.Equal(t, "`a`", part.Expr)
	for _, pdef := range part.Definitions {
		require.Greater(t, pdef.ID, int64(0))
	}
	require.Len(t, part.Definitions, 3)
	require.Equal(t, "10", part.Definitions[0].LessThan[0])
	require.Equal(t, "p0", part.Definitions[0].Name.L)
	require.Equal(t, "20", part.Definitions[1].LessThan[0])
	require.Equal(t, "p1", part.Definitions[1].Name.L)
	require.Equal(t, "MAXVALUE", part.Definitions[2].LessThan[0])
	require.Equal(t, "p2", part.Definitions[2].Name.L)

	tk.MustExec("drop table if exists employees;")
	sql1 := `create table employees (
	id int not null,
	hired int not null
	)
	partition by range( hired ) (
		partition p1 values less than (1991),
		partition p2 values less than (1996),
		partition p2 values less than (2001)
	);`
	tk.MustGetErrCode(sql1, errno.ErrSameNamePartition)

	sql2 := `create table employees (
	id int not null,
	hired int not null
	)
	partition by range( hired ) (
		partition p1 values less than (1998),
		partition p2 values less than (1996),
		partition p3 values less than (2001)
	);`
	tk.MustGetErrCode(sql2, errno.ErrRangeNotIncreasing)

	sql3 := `create table employees (
	id int not null,
	hired int not null
	)
	partition by range( hired ) (
		partition p1 values less than (1998),
		partition p2 values less than maxvalue,
		partition p3 values less than (2001)
	);`
	tk.MustGetErrCode(sql3, errno.ErrPartitionMaxvalue)

	sql4 := `create table t4 (
	a int not null,
	b int not null
	)
	partition by range( a ) (
		partition p1 values less than maxvalue,
		partition p2 values less than (1991),
		partition p3 values less than (1995)
	);`
	tk.MustGetErrCode(sql4, errno.ErrPartitionMaxvalue)

	tk.MustExec(`CREATE TABLE rc (
		a INT NOT NULL,
		b INT NOT NULL,
		c INT NOT NULL
	)
	partition by range columns(a,b,c) (
	partition p0 values less than (10,5,1),
	partition p2 values less than (50,maxvalue,10),
	partition p3 values less than (65,30,13),
	partition p4 values less than (maxvalue,30,40)
	);`)
	tk.MustQuery("show warnings").Check(testkit.Rows())

	sql6 := `create table employees (
	id int not null,
	hired int not null
	)
	partition by range( hired ) (
		 partition p0 values less than (6 , 10)
	);`
	tk.MustGetErrCode(sql6, errno.ErrTooManyValues)

	sql7 := `create table t7 (
	a int not null,
	b int not null
	)
	partition by range( a ) (
		partition p1 values less than (1991),
		partition p2 values less than maxvalue,
		partition p3 values less than maxvalue,
		partition p4 values less than (1995),
		partition p5 values less than maxvalue
	);`
	tk.MustGetErrCode(sql7, errno.ErrPartitionMaxvalue)

	sql18 := `create table t8 (
	a int not null,
	b int not null
	)
	partition by range( a ) (
		partition p1 values less than (19xx91),
		partition p2 values less than maxvalue
	);`
	tk.MustGetErrCode(sql18, mysql.ErrBadField)

	sql9 := `create TABLE t9 (
	col1 int
	)
	partition by range( case when col1 > 0 then 10 else 20 end ) (
		partition p0 values less than (2),
		partition p1 values less than (6)
	);`
	tk.MustGetErrCode(sql9, errno.ErrPartitionFunctionIsNotAllowed)

	tk.MustGetDBError(`CREATE TABLE t9 (
		a INT NOT NULL,
		b INT NOT NULL,
		c INT NOT NULL
	)
	partition by range columns(a) (
	partition p0 values less than (10),
	partition p2 values less than (20),
	partition p3 values less than (20)
	);`, dbterror.ErrRangeNotIncreasing)

	tk.MustGetErrCode(`create TABLE t10 (c1 int,c2 int) partition by range(c1 / c2 ) (partition p0 values less than (2));`, errno.ErrPartitionFunctionIsNotAllowed)

	tk.MustExec(`create TABLE t11 (c1 int,c2 int) partition by range(c1 div c2 ) (partition p0 values less than (2));`)
	tk.MustExec(`create TABLE t12 (c1 int,c2 int) partition by range(c1 + c2 ) (partition p0 values less than (2));`)
	tk.MustExec(`create TABLE t13 (c1 int,c2 int) partition by range(c1 - c2 ) (partition p0 values less than (2));`)
	tk.MustExec(`create TABLE t14 (c1 int,c2 int) partition by range(c1 * c2 ) (partition p0 values less than (2));`)
	tk.MustExec(`create TABLE t15 (c1 int,c2 int) partition by range( abs(c1) ) (partition p0 values less than (2));`)
	tk.MustExec(`create TABLE t16 (c1 int) partition by range( c1) (partition p0 values less than (10));`)

	tk.MustGetErrCode(`create TABLE t17 (c1 int,c2 float) partition by range(c1 + c2 ) (partition p0 values less than (2));`, errno.ErrPartitionFuncNotAllowed)
	tk.MustGetErrCode(`create TABLE t18 (c1 int,c2 float) partition by range( floor(c2) ) (partition p0 values less than (2));`, errno.ErrPartitionFuncNotAllowed)
	tk.MustExec(`create TABLE t19 (c1 int,c2 float) partition by range( floor(c1) ) (partition p0 values less than (2));`)

	tk.MustExec(`create TABLE t20 (c1 int,c2 bit(10)) partition by range(c2) (partition p0 values less than (10));`)
	tk.MustExec(`create TABLE t21 (c1 int,c2 year) partition by range( c2 ) (partition p0 values less than (2000));`)

	tk.MustGetErrCode(`create TABLE t24 (c1 float) partition by range( c1 ) (partition p0 values less than (2000));`, errno.ErrFieldTypeNotAllowedAsPartitionField)

	// test check order. The sql below have 2 problem: 1. ErrFieldTypeNotAllowedAsPartitionField  2. ErrPartitionMaxvalue , mysql will return ErrPartitionMaxvalue.
	tk.MustGetErrCode(`create TABLE t25 (c1 float) partition by range( c1 ) (partition p1 values less than maxvalue,partition p0 values less than (2000));`, errno.ErrPartitionMaxvalue)

	// Fix issue 7362.
	tk.MustExec("create table test_partition(id bigint, name varchar(255), primary key(id)) ENGINE=InnoDB DEFAULT CHARSET=utf8 PARTITION BY RANGE  COLUMNS(id) (PARTITION p1 VALUES LESS THAN (10) ENGINE = InnoDB);")

	// 'Less than' in partition expression could be a constant expression, notice that
	// the SHOW result changed.
	tk.MustExec(`create table t26 (a date)
			  partition by range(to_seconds(a))(
			  partition p0 values less than (to_seconds('2004-01-01')),
			  partition p1 values less than (to_seconds('2005-01-01')));`)
	tk.MustQuery("show create table t26").Check(
		testkit.Rows("t26 CREATE TABLE `t26` (\n  `a` date DEFAULT NULL\n) ENGINE=InnoDB DEFAULT CHARSET=utf8mb4 COLLATE=utf8mb4_bin\nPARTITION BY RANGE (TO_SECONDS(`a`))\n(PARTITION `p0` VALUES LESS THAN (63240134400),\n PARTITION `p1` VALUES LESS THAN (63271756800))"))
	tk.MustExec(`create table t27 (a bigint unsigned not null)
		  partition by range(a) (
		  partition p0 values less than (10),
		  partition p1 values less than (100),
		  partition p2 values less than (1000),
		  partition p3 values less than (18446744073709551000),
		  partition p4 values less than (18446744073709551614)
		);`)
	tk.MustExec(`create table t28 (a bigint unsigned not null)
		  partition by range(a) (
		  partition p0 values less than (10),
		  partition p1 values less than (100),
		  partition p2 values less than (1000),
		  partition p3 values less than (18446744073709551000 + 1),
		  partition p4 values less than (18446744073709551000 + 10)
		);`)

	tk.MustExec(`create table t30 (
		  a int,
		  b varchar(20),
		  c varchar(30))
		  partition by range columns (a, b)
		  (partition p0 values less than (10, '10.0'))`)
	tk.MustQuery("show warnings").Check(testkit.Rows())

	tk.MustGetErrCode(`create table t31 (a int not null) partition by range( a );`, errno.ErrPartitionsMustBeDefined)
	tk.MustGetErrCode(`create table t32 (a int not null) partition by range columns( a );`, errno.ErrPartitionsMustBeDefined)
	tk.MustGetErrCode(`create table t33 (a int, b int) partition by hash(a) partitions 0;`, errno.ErrNoParts)
	tk.MustGetErrCode(`create table t33 (a timestamp, b int) partition by hash(a) partitions 30;`, errno.ErrFieldTypeNotAllowedAsPartitionField)
	tk.MustGetErrCode(`CREATE TABLE t34 (c0 INT) PARTITION BY HASH((CASE WHEN 0 THEN 0 ELSE c0 END )) PARTITIONS 1;`, errno.ErrPartitionFunctionIsNotAllowed)
	tk.MustGetErrCode(`CREATE TABLE t0(c0 INT) PARTITION BY HASH((c0<CURRENT_USER())) PARTITIONS 1;`, errno.ErrPartitionFunctionIsNotAllowed)
	// TODO: fix this one
	// tk.MustGetErrCode(`create table t33 (a timestamp, b int) partition by hash(unix_timestamp(a)) partitions 30;`, errno.ErrPartitionFuncNotAllowed)

	// Fix issue 8647
	tk.MustGetErrCode(`CREATE TABLE trb8 (
		id int(11) DEFAULT NULL,
		name varchar(50) DEFAULT NULL,
		purchased date DEFAULT NULL
	) ENGINE=InnoDB DEFAULT CHARSET=utf8 COLLATE=utf8_bin
	PARTITION BY RANGE ( year(notexist.purchased) - 1 ) (
		PARTITION p0 VALUES LESS THAN (1990),
		PARTITION p1 VALUES LESS THAN (1995),
		PARTITION p2 VALUES LESS THAN (2000),
		PARTITION p3 VALUES LESS THAN (2005)
	);`, errno.ErrBadField)

	// Fix a timezone dependent check bug introduced in https://github.com/pingcap/tidb/pull/10655
	tk.MustExec(`create table t34 (dt timestamp(3)) partition by range (floor(unix_timestamp(dt))) (
		partition p0 values less than (unix_timestamp('2020-04-04 00:00:00')),
		partition p1 values less than (unix_timestamp('2020-04-05 00:00:00')));`)

	tk.MustGetErrCode(`create table t34 (dt timestamp(3)) partition by range (unix_timestamp(date(dt))) (
		partition p0 values less than (unix_timestamp('2020-04-04 00:00:00')),
		partition p1 values less than (unix_timestamp('2020-04-05 00:00:00')));`, errno.ErrWrongExprInPartitionFunc)

	tk.MustGetErrCode(`create table t34 (dt datetime) partition by range (unix_timestamp(dt)) (
		partition p0 values less than (unix_timestamp('2020-04-04 00:00:00')),
		partition p1 values less than (unix_timestamp('2020-04-05 00:00:00')));`, errno.ErrWrongExprInPartitionFunc)

	// Fix https://github.com/pingcap/tidb/issues/16333
	tk.MustExec(`create table t35 (dt timestamp) partition by range (unix_timestamp(dt))
(partition p0 values less than (unix_timestamp('2020-04-15 00:00:00')));`)

	tk.MustExec(`drop table if exists too_long_identifier`)
	tk.MustGetErrCode(`create table too_long_identifier(a int)
partition by range (a)
(partition p0pppppppppppppppppppppppppppppppppppppppppppppppppppppppppppppppp values less than (10));`, errno.ErrTooLongIdent)

	tk.MustExec(`drop table if exists too_long_identifier`)
	tk.MustExec("create table too_long_identifier(a int) partition by range(a) (partition p0 values less than(10))")
	tk.MustGetErrCode("alter table too_long_identifier add partition "+
		"(partition p0pppppppppppppppppppppppppppppppppppppppppppppppppppppppppppppppp values less than(20))", errno.ErrTooLongIdent)

	tk.MustExec(`create table t36 (a date, b datetime) partition by range (EXTRACT(YEAR_MONTH FROM a)) (
    partition p0 values less than (200),
    partition p1 values less than (300),
    partition p2 values less than maxvalue)`)

	// Fix https://github.com/pingcap/tidb/issues/35827
	tk.MustExec(`create table t37 (id tinyint unsigned, idpart tinyint, i varchar(255)) partition by range (idpart) (partition p1 values less than (-1));`)
	tk.MustGetErrCode(`create table t38 (id tinyint unsigned, idpart tinyint unsigned, i varchar(255)) partition by range (idpart) (partition p1 values less than (-1));`, errno.ErrPartitionConstDomain)
}

func TestCreateTableWithHashPartition(t *testing.T) {
	store := testkit.CreateMockStore(t, mockstore.WithDDLChecker())

	tk := testkit.NewTestKit(t, store)
	tk.MustExec("use test;")
	tk.MustExec("drop table if exists employees;")
	tk.MustExec(`
	create table employees (
		id int not null,
		fname varchar(30),
		lname varchar(30),
		hired date not null default '1970-01-01',
		separated date not null default '9999-12-31',
		job_code int,
		store_id int
	)
	partition by hash(store_id) partitions 4;`)

	tk.MustExec("drop table if exists employees;")
	tk.MustExec(`
	create table employees (
		id int not null,
		fname varchar(30),
		lname varchar(30),
		hired date not null default '1970-01-01',
		separated date not null default '9999-12-31',
		job_code int,
		store_id int
	)
	partition by hash( year(hired) ) partitions 4;`)

	// This query makes tidb OOM without partition count check.
	tk.MustGetErrCode(`CREATE TABLE employees (
    id INT NOT NULL,
    fname VARCHAR(30),
    lname VARCHAR(30),
    hired DATE NOT NULL DEFAULT '1970-01-01',
    separated DATE NOT NULL DEFAULT '9999-12-31',
    job_code INT,
    store_id INT
) PARTITION BY HASH(store_id) PARTITIONS 102400000000;`, errno.ErrTooManyPartitions)

	tk.MustExec("CREATE TABLE t_linear (a int, b varchar(128)) PARTITION BY LINEAR HASH(a) PARTITIONS 4")
	tk.MustQuery(`show warnings`).Check(testkit.Rows("Warning 8200 LINEAR HASH is not supported, using non-linear HASH instead"))
	tk.MustQuery(`show create table t_linear`).Check(testkit.Rows("" +
		"t_linear CREATE TABLE `t_linear` (\n" +
		"  `a` int(11) DEFAULT NULL,\n" +
		"  `b` varchar(128) DEFAULT NULL\n" +
		") ENGINE=InnoDB DEFAULT CHARSET=utf8mb4 COLLATE=utf8mb4_bin\n" +
		"PARTITION BY HASH (`a`) PARTITIONS 4"))
	tk.MustQuery("select * from t_linear partition (p0)").Check(testkit.Rows())

	tk.MustExec(`CREATE TABLE t_sub (a int, b varchar(128)) PARTITION BY RANGE( a ) SUBPARTITION BY HASH( a )
                                   SUBPARTITIONS 2 (
                                       PARTITION p0 VALUES LESS THAN (100),
                                       PARTITION p1 VALUES LESS THAN (200),
                                       PARTITION p2 VALUES LESS THAN MAXVALUE)`)
	tk.MustQuery(`show warnings`).Check(testkit.Rows("Warning 8200 Unsupported subpartitioning, only using RANGE partitioning"))
	tk.MustQuery("select * from t_sub partition (p0)").Check(testkit.Rows())
	tk.MustQuery("show create table t_sub").Check(testkit.Rows("" +
		"t_sub CREATE TABLE `t_sub` (\n" +
		"  `a` int(11) DEFAULT NULL,\n" +
		"  `b` varchar(128) DEFAULT NULL\n" +
		") ENGINE=InnoDB DEFAULT CHARSET=utf8mb4 COLLATE=utf8mb4_bin\n" +
		"PARTITION BY RANGE (`a`)\n" +
		"(PARTITION `p0` VALUES LESS THAN (100),\n" +
		" PARTITION `p1` VALUES LESS THAN (200),\n" +
		" PARTITION `p2` VALUES LESS THAN (MAXVALUE))"))

	// Fix create partition table using extract() function as partition key.
	tk.MustExec("create table t2 (a date, b datetime) partition by hash (EXTRACT(YEAR_MONTH FROM a)) partitions 7")
	tk.MustExec("create table t3 (a int, b int) partition by hash(ceiling(a-b)) partitions 10")
	tk.MustExec("create table t4 (a int, b int) partition by hash(floor(a-b)) partitions 10")
}

func TestSubPartitioning(t *testing.T) {
	store := testkit.CreateMockStore(t, mockstore.WithDDLChecker())

	tk := testkit.NewTestKit(t, store)
	tk.MustExec("use test")
	tk.MustExec(`create table t (a int) partition by range (a) subpartition by hash (a) subpartitions 2 (partition pMax values less than (maxvalue))`)
	tk.MustQuery(`show warnings`).Check(testkit.Rows("Warning 8200 Unsupported subpartitioning, only using RANGE partitioning"))
	tk.MustQuery(`show create table t`).Check(testkit.Rows("" +
		"t CREATE TABLE `t` (\n" +
		"  `a` int(11) DEFAULT NULL\n" +
		") ENGINE=InnoDB DEFAULT CHARSET=utf8mb4 COLLATE=utf8mb4_bin\n" +
		"PARTITION BY RANGE (`a`)\n" +
		"(PARTITION `pMax` VALUES LESS THAN (MAXVALUE))"))
	tk.MustExec(`drop table t`)

	tk.MustExec(`create table t (a int) partition by list (a) subpartition by key (a) subpartitions 2 (partition pMax values in (1,3,4))`)
	tk.MustQuery(`show warnings`).Check(testkit.Rows("Warning 8200 Unsupported subpartitioning, only using LIST partitioning"))
	tk.MustQuery(`show create table t`).Check(testkit.Rows("" +
		"t CREATE TABLE `t` (\n" +
		"  `a` int(11) DEFAULT NULL\n" +
		") ENGINE=InnoDB DEFAULT CHARSET=utf8mb4 COLLATE=utf8mb4_bin\n" +
		"PARTITION BY LIST (`a`)\n" +
		"(PARTITION `pMax` VALUES IN (1,3,4))"))
	tk.MustExec(`drop table t`)

	tk.MustGetErrMsg(`create table t (a int) partition by hash (a) partitions 2 subpartition by key (a) subpartitions 2`, "[ddl:1500]It is only possible to mix RANGE/LIST partitioning with HASH/KEY partitioning for subpartitioning")
	tk.MustGetErrMsg(`create table t (a int) partition by key (a) partitions 2 subpartition by hash (a) subpartitions 2`, "[ddl:1500]It is only possible to mix RANGE/LIST partitioning with HASH/KEY partitioning for subpartitioning")

	tk.MustGetErrMsg(`CREATE TABLE t ( col1 INT NOT NULL, col2 INT NOT NULL, col3 INT NOT NULL, col4 INT NOT NULL, primary KEY (col1,col3) ) PARTITION BY HASH(col1) PARTITIONS 4 SUBPARTITION BY HASH(col3) SUBPARTITIONS 2`, "[ddl:1500]It is only possible to mix RANGE/LIST partitioning with HASH/KEY partitioning for subpartitioning")
	tk.MustGetErrMsg(`CREATE TABLE t ( col1 INT NOT NULL, col2 INT NOT NULL, col3 INT NOT NULL, col4 INT NOT NULL, primary KEY (col1,col3) ) PARTITION BY KEY(col1) PARTITIONS 4 SUBPARTITION BY KEY(col3) SUBPARTITIONS 2`, "[ddl:1500]It is only possible to mix RANGE/LIST partitioning with HASH/KEY partitioning for subpartitioning")
}

func TestCreateTableWithRangeColumnPartition(t *testing.T) {
	store := testkit.CreateMockStore(t, mockstore.WithDDLChecker())

	tk := testkit.NewTestKit(t, store)
	tk.MustExec("use test;")
	tk.MustExec("drop table if exists log_message_1;")
	tk.MustExec(`
create table log_message_1 (
    add_time datetime not null default '2000-01-01 00:00:00',
    log_level int unsigned not null default '0',
    log_host varchar(32) not null,
    service_name varchar(32) not null,
    message varchar(2000)
) partition by range columns(add_time)(
    partition p201403 values less than ('2014-04-01'),
    partition p201404 values less than ('2014-05-01'),
    partition p201405 values less than ('2014-06-01'),
    partition p201406 values less than ('2014-07-01'),
    partition p201407 values less than ('2014-08-01'),
    partition p201408 values less than ('2014-09-01'),
    partition p201409 values less than ('2014-10-01'),
    partition p201410 values less than ('2014-11-01')
)`)
	tk.MustExec("drop table if exists log_message_1;")
	tk.MustExec(`
	create table log_message_1 (
		id int not null,
		fname varchar(30),
		lname varchar(30),
		hired date not null default '1970-01-01',
		separated date not null default '9999-12-31',
		job_code int,
		store_id int
	)
	partition by hash( year(hired) ) partitions 4;`)

	tk.MustExec("drop table if exists t")

	tk.MustExec("create table t (a varchar(255), b varchar(255)) partition by range columns (a,b)" +
		`(partition pNull values less than ("",""), partition p0 values less than ("A",""),` +
		`partition p1 values less than ("A","A"), partition p2 values less than ("A","b"),` +
		`partition p3 values less than ("A",maxvalue), partition p4 values less than ("B",""),` +
		`partition pMax values less than (maxvalue,""))`)
	err := tk.ExecToErr("create table t (a varchar(255), b varchar(255)) partition by range columns (a,b)" +
		`(partition pNull values less than ("",""), partition p0 values less than ("A",""),` +
		`partition p1 values less than ("A","A"), partition p2 values less than ("A","b"),` +
		`partition p3 values less than ("A",maxvalue), partition p4 values less than ("B",""),` +
		// If one column has maxvalue set, the next column does not matter, so we should not allow it!
		`partition pMax values less than (maxvalue,""), partition pMax2 values less than (maxvalue,"a"))`)
	require.Error(t, err)
	require.EqualError(t, err, "[ddl:1493]VALUES LESS THAN value must be strictly increasing for each partition")
	err = tk.ExecToErr("create table t (a varchar(255), b varchar(255)) partition by range columns (a,b)" +
		`(partition pNull values less than ("",""), partition p0 values less than ("A",""),` +
		`partition p1 values less than ("A","A"), partition p2 values less than ("A","b"),` +
		`partition p3 values less than ("A",maxvalue), partition p4 values less than ("B",""),` +
		// If one column has maxvalue set, the next column does not matter, so we should not allow it!
		`partition pMax values less than ("b",MAXVALUE), partition pMax2 values less than ("b","a"))`)
	require.Error(t, err)
	require.EqualError(t, err, "[ddl:1493]VALUES LESS THAN value must be strictly increasing for each partition")
	err = tk.ExecToErr("create table t (a varchar(255), b varchar(255)) partition by range columns (a,b)" +
		`(partition pNull values less than ("",""), partition p0 values less than ("A",""),` +
		`partition p1 values less than ("A","A"), partition p2 values less than ("A","b"),` +
		`partition p3 values less than ("A",maxvalue), partition p4 values less than ("B",""),` +
		// If one column has maxvalue set, the next column does not matter, so we should not allow it!
		`partition pMax values less than ("b",MAXVALUE), partition pMax2 values less than ("b",MAXVALUE))`)
	require.Error(t, err)
	require.EqualError(t, err, "[ddl:1493]VALUES LESS THAN value must be strictly increasing for each partition")

	type testCase struct {
		sql string
		err *terror.Error
	}

	cases := []testCase{
		{
			"create table t (id int) partition by range columns (id);",
			ast.ErrPartitionsMustBeDefined,
		},
		{
			"create table t(a datetime) partition by range columns (a) (partition p1 values less than ('2000-02-01'), partition p2 values less than ('20000102'));",
			dbterror.ErrRangeNotIncreasing,
		},
		{
			"create table t (id int) partition by range columns (id) (partition p0 values less than (1, 2));",
			ast.ErrPartitionColumnList,
		},
		{
			"create table t (a int) partition by range columns (b) (partition p0 values less than (1, 2));",
			ast.ErrPartitionColumnList,
		},
		{
			"create table t (a int) partition by range columns (b) (partition p0 values less than (1));",
			dbterror.ErrFieldNotFoundPart,
		},
		{
			"create table t (a date) partition by range (to_days(to_days(a))) (partition p0 values less than (1));",
			dbterror.ErrWrongExprInPartitionFunc,
		},
		{
			"create table t (id timestamp) partition by range columns (id) (partition p0 values less than ('2019-01-09 11:23:34'));",
			dbterror.ErrNotAllowedTypeInPartition,
		},
		{
			`create table t29 (
				a decimal
			)
			partition by range columns (a)
			(partition p0 values less than (0));`,
			dbterror.ErrNotAllowedTypeInPartition,
		},
		{
			"create table t (id text) partition by range columns (id) (partition p0 values less than ('abc'));",
			dbterror.ErrNotAllowedTypeInPartition,
		},
		// create as normal table, warning.
		{
			"create table t (a int, b varchar(64)) partition by range columns (a, b) (" +
				"partition p0 values less than (1, 'a')," +
				"partition p1 values less than (1, 'a'))",
			dbterror.ErrRangeNotIncreasing,
		},
		{
			"create table t (a int, b varchar(64)) partition by range columns ( b) (" +
				"partition p0 values less than ( 'a')," +
				"partition p1 values less than ('a'))",
			dbterror.ErrRangeNotIncreasing,
		},
		// create as normal table, warning.
		{
			"create table t (a int, b varchar(64)) partition by range columns (a, b) (" +
				"partition p0 values less than (1, 'b')," +
				"partition p1 values less than (1, 'a'))",
			dbterror.ErrRangeNotIncreasing,
		},
		{
			"create table t (a int, b varchar(64)) partition by range columns (b) (" +
				"partition p0 values less than ('b')," +
				"partition p1 values less than ('a'))",
			dbterror.ErrRangeNotIncreasing,
		},
		// create as normal table, warning.
		{
			"create table t (a int, b varchar(64)) partition by range columns (a, b) (" +
				"partition p0 values less than (1, maxvalue)," +
				"partition p1 values less than (1, 'a'))",
			dbterror.ErrRangeNotIncreasing,
		},
		{
			"create table t (a int, b varchar(64)) partition by range columns ( b) (" +
				"partition p0 values less than (  maxvalue)," +
				"partition p1 values less than ('a'))",
			dbterror.ErrRangeNotIncreasing,
		},
		{
			"create table t (col datetime not null default '2000-01-01')" +
				"partition by range columns (col) (" +
				"PARTITION p0 VALUES LESS THAN (20190905)," +
				"PARTITION p1 VALUES LESS THAN (20190906));",
			dbterror.ErrWrongTypeColumnValue,
		},
		{
			"create table t(a char(10) collate utf8mb4_bin) " +
				"partition by range columns (a) (" +
				"partition p0 values less than ('a'), " +
				"partition p1 values less than ('G'));",
			dbterror.ErrRangeNotIncreasing,
		},
		{
			"create table t(a char(10) collate utf8mb4_bin) " +
				"partition by range columns (a) (" +
				"partition p0 values less than ('g'), " +
				"partition p1 values less than ('A'));",
			dbterror.ErrRangeNotIncreasing,
		},
		{
			"create table t(d datetime)" +
				"partition by range columns (d) (" +
				"partition p0 values less than ('2022-01-01')," +
				"partition p1 values less than (MAXVALUE), " +
				"partition p2 values less than (MAXVALUE));",
			dbterror.ErrRangeNotIncreasing,
		},
		{
			"CREATE TABLE t1(c0 INT) PARTITION BY HASH((NOT c0)) PARTITIONS 2;",
			dbterror.ErrPartitionFunctionIsNotAllowed,
		},
		{
			"CREATE TABLE t1(c0 INT) PARTITION BY HASH((!c0)) PARTITIONS 2;",
			dbterror.ErrPartitionFunctionIsNotAllowed,
		},
		{
			"CREATE TABLE t1(c0 INT) PARTITION BY LIST((NOT c0)) (partition p0 values in (0), partition p1 values in (1));",
			dbterror.ErrPartitionFunctionIsNotAllowed,
		},
		{
			"CREATE TABLE t1(c0 INT) PARTITION BY LIST((!c0)) (partition p0 values in (0), partition p1 values in (1));",
			dbterror.ErrPartitionFunctionIsNotAllowed,
		},
		{
			"CREATE TABLE t1 (a TIME, b DATE) PARTITION BY range(DATEDIFF(a, b)) (partition p1 values less than (20));",
			dbterror.ErrWrongExprInPartitionFunc,
		},
		{
			"CREATE TABLE t1 (a DATE, b VARCHAR(10)) PARTITION BY range(DATEDIFF(a, b)) (partition p1 values less than (20));",
			dbterror.ErrWrongExprInPartitionFunc,
		},
		{
			"create table t1 (a bigint unsigned) partition by list (a) (partition p0 values in (10, 20, 30, -1));",
			dbterror.ErrPartitionConstDomain,
		},
		{
			"create table t1 (a bigint unsigned) partition by range (a) (partition p0 values less than (-1));",
			dbterror.ErrPartitionConstDomain,
		},
		{
			"create table t1 (a int unsigned) partition by range (a) (partition p0 values less than (-1));",
			dbterror.ErrPartitionConstDomain,
		},
		{
			"create table t1 (a tinyint(20) unsigned) partition by range (a) (partition p0 values less than (-1));",
			dbterror.ErrPartitionConstDomain,
		},
		{
			"CREATE TABLE new (a TIMESTAMP NOT NULL PRIMARY KEY) PARTITION BY RANGE (a % 2) (PARTITION p VALUES LESS THAN (20080819));",
			dbterror.ErrWrongExprInPartitionFunc,
		},
		{
			"CREATE TABLE new (a TIMESTAMP NOT NULL PRIMARY KEY) PARTITION BY RANGE (a+2) (PARTITION p VALUES LESS THAN (20080819));",
			dbterror.ErrWrongExprInPartitionFunc,
		},
	}
	for i, tt := range cases {
		_, err := tk.Exec(tt.sql)
		require.Truef(t, tt.err.Equal(err),
			"case %d fail, sql = `%s`\nexpected error = `%v`\n  actual error = `%v`",
			i, tt.sql, tt.err, err,
		)
	}

	tk.MustExec("drop table if exists t1;")
	tk.MustExec("create table t1 (a int, b char(3)) partition by range columns (a, b) (" +
		"partition p0 values less than (1, 'a')," +
		"partition p1 values less than (2, maxvalue))")
	tk.MustQuery("show warnings").Check(testkit.Rows())

	tk.MustExec("drop table if exists t2;")
	tk.MustExec("create table t2 (a int, b char(3)) partition by range columns (b) (" +
		"partition p0 values less than ( 'a')," +
		"partition p1 values less than (maxvalue))")

	tk.MustExec("drop table if exists t;")
	tk.MustExec(`create table t(a char(10) collate utf8mb4_unicode_ci) partition by range columns (a) (
    	partition p0 values less than ('a'),
    	partition p1 values less than ('G'));`)

	tk.MustExec("drop table if exists t;")
	tk.MustExec(`create table t (a varchar(255) charset utf8mb4 collate utf8mb4_bin) ` +
		`partition by range columns (a) ` +
		`(partition pnull values less than (""),` +
		`partition puppera values less than ("AAA"),` +
		`partition plowera values less than ("aaa"),` +
		`partition pmax values less than (MAXVALUE))`)

	tk.MustExec("drop table if exists t;")
	tk.MustExec(`create table t(a int) partition by range columns (a) (
    	partition p0 values less than (10),
    	partition p1 values less than (20));`)

	tk.MustExec("drop table if exists t;")
	tk.MustExec(`create table t(a int) partition by range (a) (partition p0 values less than (18446744073709551615));`)

	tk.MustExec("drop table if exists t;")
	tk.MustExec(`create table t(a binary) partition by range columns (a) (partition p0 values less than (X'0C'));`)

	tk.MustExec(`alter table t add partition (partition p1 values less than (X'0D'), partition p2 values less than (X'0E'));`)
	tk.MustExec(`insert into t values (X'0B'), (X'0C'), (X'0D')`)
	tk.MustQuery(`select * from t where a < X'0D' order by a`).Check(testkit.Rows("\x0B", "\x0C"))
	tk.MustExec(`drop table t`)

	tk.MustExec(`create table t(a time) partition by range columns (a) (partition p1 values less than ('2020'))`)
	tk.MustExec(`insert into t values ('2019')`)
	tk.MustQuery(`show create table t`).Check(testkit.Rows(
		"t CREATE TABLE `t` (\n" +
			"  `a` time DEFAULT NULL\n" +
			") ENGINE=InnoDB DEFAULT CHARSET=utf8mb4 COLLATE=utf8mb4_bin\n" +
			"PARTITION BY RANGE COLUMNS(`a`)\n" +
			"(PARTITION `p1` VALUES LESS THAN ('00:20:20'))"))
	tk.MustExec(`drop table t`)
	tk.MustExec(`create table t (a time, b time) partition by range columns (a) (partition p1 values less than ('2020'), partition p2 values less than ('20:20:10'))`)
	tk.MustQuery(`show create table t`).Check(testkit.Rows(
		"t CREATE TABLE `t` (\n" +
			"  `a` time DEFAULT NULL,\n" +
			"  `b` time DEFAULT NULL\n" +
			") ENGINE=InnoDB DEFAULT CHARSET=utf8mb4 COLLATE=utf8mb4_bin\n" +
			"PARTITION BY RANGE COLUMNS(`a`)\n" +
			"(PARTITION `p1` VALUES LESS THAN ('00:20:20'),\n" +
			" PARTITION `p2` VALUES LESS THAN ('20:20:10'))"))
	tk.MustExec(`insert into t values ('2019','2019'),('20:20:09','20:20:09')`)
	tk.MustExec(`drop table t`)
	tk.MustExec(`create table t (a time, b time) partition by range columns (a,b) (partition p1 values less than ('2020','2020'), partition p2 values less than ('20:20:10','20:20:10'))`)
	tk.MustExec(`insert into t values ('2019','2019'),('20:20:09','20:20:09')`)
	tk.MustQuery(`show create table t`).Check(testkit.Rows(
		"t CREATE TABLE `t` (\n" +
			"  `a` time DEFAULT NULL,\n" +
			"  `b` time DEFAULT NULL\n" +
			") ENGINE=InnoDB DEFAULT CHARSET=utf8mb4 COLLATE=utf8mb4_bin\n" +
			"PARTITION BY RANGE COLUMNS(`a`,`b`)\n" +
			"(PARTITION `p1` VALUES LESS THAN ('00:20:20','00:20:20'),\n" +
			" PARTITION `p2` VALUES LESS THAN ('20:20:10','20:20:10'))"))
}

func generatePartitionTableByNum(num int) string {
	buf := bytes.NewBuffer(make([]byte, 0, 1024*1024))
	buf.WriteString("create table gen_t (id int) partition by list  (id) (")
	for i := range num {
		if i > 0 {
			buf.WriteString(",")
		}
		fmt.Fprintf(buf, "partition p%v values in (%v)", i, i)
	}
	buf.WriteString(")")
	return buf.String()
}

func TestCreateTableWithListPartition(t *testing.T) {
	store := testkit.CreateMockStore(t, mockstore.WithDDLChecker())

	tk := testkit.NewTestKit(t, store)
	tk.MustExec("use test;")
	tk.MustExec("drop table if exists t")
	type errorCase struct {
		sql string
		err *terror.Error
	}
	cases := []errorCase{
		{
			"create table t (id int) partition by list (id);",
			ast.ErrPartitionsMustBeDefined,
		},
		{
			"create table t (a int) partition by list (b) (partition p0 values in (1));",
			dbterror.ErrBadField,
		},
		{
			"create table t (id timestamp) partition by list (id) (partition p0 values in ('2019-01-09 11:23:34'));",
			dbterror.ErrValuesIsNotIntType,
		},
		{
			"create table t (id decimal) partition by list (id) (partition p0 values in ('2019-01-09 11:23:34'));",
			dbterror.ErrValuesIsNotIntType,
		},
		{
			"create table t (id float) partition by list (id) (partition p0 values in (1));",
			dbterror.ErrNotAllowedTypeInPartition,
		},
		{
			"create table t (id double) partition by list (id) (partition p0 values in (1));",
			dbterror.ErrNotAllowedTypeInPartition,
		},
		{
			"create table t (id text) partition by list (id) (partition p0 values in ('abc'));",
			dbterror.ErrValuesIsNotIntType,
		},
		{
			"create table t (id blob) partition by list (id) (partition p0 values in ('abc'));",
			dbterror.ErrValuesIsNotIntType,
		},
		{
			"create table t (id enum('a','b')) partition by list (id) (partition p0 values in ('a'));",
			dbterror.ErrValuesIsNotIntType,
		},
		{
			"create table t (id set('a','b')) partition by list (id) (partition p0 values in ('a'));",
			dbterror.ErrValuesIsNotIntType,
		},
		{
			"create table t (a int) partition by list (a) (partition p0 values in (1), partition p0 values in (2));",
			dbterror.ErrSameNamePartition,
		},
		{
			"create table t (a int) partition by list (a) (partition p0 values in (1), partition P0 values in (2));",
			dbterror.ErrSameNamePartition,
		},
		{
			"create table t (id bigint) partition by list (cast(id as unsigned)) (partition p0 values in (1))",
			dbterror.ErrPartitionFunctionIsNotAllowed,
		},
		{
			"create table t (id float) partition by list (ceiling(id)) (partition p0 values in (1))",
			dbterror.ErrPartitionFuncNotAllowed,
		},
		{
			"create table t(b char(10)) partition by range columns (b) (partition p1 values less than ('G' collate utf8mb4_unicode_ci));",
			dbterror.ErrPartitionFunctionIsNotAllowed,
		},
		{
			"create table t (a date) partition by list (to_days(to_days(a))) (partition p0 values in (1), partition P1 values in (2));",
			dbterror.ErrWrongExprInPartitionFunc,
		},
		{
			"create table t (a int) partition by list (a) (partition p0 values in (1), partition p1 values in (1));",
			dbterror.ErrMultipleDefConstInListPart,
		},
		{
			"create table t (a int) partition by list (a) (partition p0 values in (1), partition p1 values in (+1));",
			dbterror.ErrMultipleDefConstInListPart,
		},
		{
			"create table t (a int) partition by list (a) (partition p0 values in (null), partition p1 values in (NULL))",
			dbterror.ErrMultipleDefConstInListPart,
		},
		{
			"create table t (a int, b varchar(33)) partition by list columns (a,b) (partition p0 values in ((1,null)), partition p1 values in ((1,NULL)))",
			dbterror.ErrMultipleDefConstInListPart,
		},
		{
			`create table t1 (id int key, name varchar(10), unique index idx(name)) partition by list  (id) (
				    partition p0 values in (3,5,6,9,17),
				    partition p1 values in (1,2,10,11,19,20),
				    partition p2 values in (4,12,13,14,18),
				    partition p3 values in (7,8,15,16)
				);`,
			dbterror.ErrGlobalIndexNotExplicitlySet,
		},
		{
			generatePartitionTableByNum(mysql.PartitionCountLimit + 1),
			dbterror.ErrTooManyPartitions,
		},
		{
			"create table t (a int) partition by list (a) (partition p0 values in (null), partition p1 values in (null))",
			dbterror.ErrMultipleDefConstInListPart,
		},
		{
			"create table t (a int) partition by list (a) (partition p0 values in (default), partition p1 values in (default))",
			dbterror.ErrMultipleDefConstInListPart,
		},
	}
	for i, tt := range cases {
		_, err := tk.Exec(tt.sql)
		require.Truef(t, tt.err.Equal(err),
			"case %d fail, sql = `%s`\nexpected error = `%v`\n  actual error = `%v`",
			i, tt.sql, tt.err, err,
		)
	}

	validCases := []string{
		"create table t (a int) partition by list (a) (partition p0 values in (1));",
		"create table t (a bigint unsigned) partition by list (a) (partition p0 values in (18446744073709551615));",
		"create table t (a bigint unsigned) partition by list (a) (partition p0 values in (18446744073709551615 - 1));",
		"create table t (a int) partition by list (a) (partition p0 values in (1,null));",
		"create table t (a int) partition by list (a) (partition p0 values in (1), partition p1 values in (2));",
		`create table t (id int, name varchar(10), age int) partition by list (id) (
			partition p0 values in (3,5,6,9,17),
			partition p1 values in (1,2,10,11,19,20),
			partition p2 values in (4,12,13,-14,18),
			partition p3 values in (7,8,15,+16)
		);`,
		"create table t (id year) partition by list (id) (partition p0 values in (2000));",
		"create table t (a tinyint) partition by list (a) (partition p0 values in (65536));",
		"create table t (a tinyint) partition by list (a*100) (partition p0 values in (65536));",
		"create table t (a bigint) partition by list (a) (partition p0 values in (to_seconds('2020-09-28 17:03:38'),to_seconds('2020-09-28 17:03:39')));",
		"create table t (a datetime) partition by list (to_seconds(a)) (partition p0 values in (to_seconds('2020-09-28 17:03:38'),to_seconds('2020-09-28 17:03:39')));",
		"create table t (a int, b int generated always as (a+1) virtual) partition by list (b + 1) (partition p0 values in (1));",
		"create table t(a binary) partition by list columns (a) (partition p0 values in (X'0C'));",
		"create table t (a varchar(39)) partition by list columns (a) (partition pNull values in (null), partition pEmptyString values in (''))",
		"create table t (a varchar(39), b varchar(44)) partition by list columns (a,b) (partition pNull values in (('1',null),('2','NULL'),('','1'),(null,null)), partition pEmptyString values in (('2',''),('1',''),(NULL,''),('','')))",
		"create table t (a bigint) partition by list (a) (partition p0 values in (1, default),partition p1 values in (0, 22,3))",
		generatePartitionTableByNum(mysql.PartitionCountLimit),
	}

	for id, sql := range validCases {
		tk.MustExec("drop table if exists t")
		tk.MustExec(sql)
		tblName := "t"
		if id == len(validCases)-1 {
			tblName = "gen_t"
		}
		tbl := external.GetTableByName(t, tk, "test", tblName)
		tblInfo := tbl.Meta()
		require.NotNil(t, tblInfo.Partition)
		require.True(t, tblInfo.Partition.Enable)
		require.Equal(t, ast.PartitionTypeList, tblInfo.Partition.Type)
	}
}

func TestCreateTableWithListColumnsPartition(t *testing.T) {
	store := testkit.CreateMockStore(t, mockstore.WithDDLChecker())

	tk := testkit.NewTestKit(t, store)
	tk.MustExec("use test;")
	tk.MustExec("drop table if exists t")
	type errorCase struct {
		sql string
		err *terror.Error
	}
	cases := []errorCase{
		{
			"create table t (id int) partition by list columns (id);",
			ast.ErrPartitionsMustBeDefined,
		},
		{
			"create table t (a int) partition by list columns (b) (partition p0 values in (1));",
			dbterror.ErrFieldNotFoundPart,
		},
		{
			"create table t (id timestamp) partition by list columns (id) (partition p0 values in ('2019-01-09 11:23:34'));",
			dbterror.ErrNotAllowedTypeInPartition,
		},
		{
			"create table t (id decimal) partition by list columns (id) (partition p0 values in ('2019-01-09 11:23:34'));",
			dbterror.ErrNotAllowedTypeInPartition,
		},
		{
			"create table t (id year) partition by list columns (id) (partition p0 values in (2000));",
			dbterror.ErrNotAllowedTypeInPartition,
		},
		{
			"create table t (id float) partition by list columns (id) (partition p0 values in (1));",
			dbterror.ErrNotAllowedTypeInPartition,
		},
		{
			"create table t (id double) partition by list columns (id) (partition p0 values in (1));",
			dbterror.ErrNotAllowedTypeInPartition,
		},
		{
			"create table t (id text) partition by list columns (id) (partition p0 values in ('abc'));",
			dbterror.ErrNotAllowedTypeInPartition,
		},
		{
			"create table t (id blob) partition by list columns (id) (partition p0 values in ('abc'));",
			dbterror.ErrNotAllowedTypeInPartition,
		},
		{
			"create table t (id enum('a','b')) partition by list columns (id) (partition p0 values in ('a'));",
			dbterror.ErrNotAllowedTypeInPartition,
		},
		{
			"create table t (id set('a','b')) partition by list columns (id) (partition p0 values in ('a'));",
			dbterror.ErrNotAllowedTypeInPartition,
		},
		{
			"create table t (a varchar(2)) partition by list columns (a) (partition p0 values in ('abc'));",
			dbterror.ErrWrongTypeColumnValue,
		},
		{
			"create table t (a tinyint) partition by list columns (a) (partition p0 values in (65536));",
			dbterror.ErrWrongTypeColumnValue,
		},
		{
			"create table t (a bigint) partition by list columns (a) (partition p0 values in (18446744073709551615));",
			dbterror.ErrWrongTypeColumnValue,
		},
		{
			"create table t (a bigint unsigned) partition by list columns (a) (partition p0 values in (-1));",
			dbterror.ErrWrongTypeColumnValue,
		},
		{
			"create table t (a char) partition by list columns (a) (partition p0 values in ('abc'));",
			dbterror.ErrWrongTypeColumnValue,
		},
		{
			"create table t (a datetime) partition by list columns (a) (partition p0 values in ('2020-11-31 12:00:00'));",
			dbterror.ErrWrongTypeColumnValue,
		},
		{
			"create table t (a int) partition by list columns (a) (partition p0 values in (1), partition p0 values in (2));",
			dbterror.ErrSameNamePartition,
		},
		{
			"create table t (a int) partition by list columns (a) (partition p0 values in (1), partition P0 values in (2));",
			dbterror.ErrSameNamePartition,
		},
		{
			"create table t (a int) partition by list columns (a) (partition p0 values in (1), partition p1 values in (1));",
			dbterror.ErrMultipleDefConstInListPart,
		},
		{
			"create table t (a int) partition by list columns (a) (partition p0 values in (1), partition p1 values in (+1));",
			dbterror.ErrMultipleDefConstInListPart,
		},
		{
			"create table t (a tinyint) partition by list columns (a) (partition p0 values in (1), partition p1 values in (+1));",
			dbterror.ErrMultipleDefConstInListPart,
		},
		{
			"create table t (a mediumint) partition by list columns (a) (partition p0 values in (1), partition p1 values in (+1));",
			dbterror.ErrMultipleDefConstInListPart,
		},
		{
			"create table t (a bigint) partition by list columns (a) (partition p0 values in (1), partition p1 values in (+1));",
			dbterror.ErrMultipleDefConstInListPart,
		},
		{
			"create table t (a bigint) partition by list columns (a) (partition p0 values in (1,+1))",
			dbterror.ErrMultipleDefConstInListPart,
		},
		{
			"create table t (a int) partition by list columns (a) (partition p0 values in (null), partition p1 values in (NULL));",
			dbterror.ErrMultipleDefConstInListPart,
		},
		{
			"create table t (a bigint, b int) partition by list columns (a,b) (partition p0 values in ((1,2),(1,2)))",
			dbterror.ErrMultipleDefConstInListPart,
		},
		{
			"create table t (a bigint, b int) partition by list columns (a,b) (partition p0 values in ((1,1),(2,2)), partition p1 values in ((+1,1)));",
			dbterror.ErrMultipleDefConstInListPart,
		},
		{
			"create table t1 (a int, b int) partition by list columns(a,a) ( partition p values in ((1,1)));",
			dbterror.ErrSameNamePartitionField,
		},
		{
			"create table t1 (a int, b int) partition by list columns(a,b,b) ( partition p values in ((1,1,1)));",
			dbterror.ErrSameNamePartitionField,
		},
		{
			`create table t1 (id int key, name varchar(10), unique index idx(name)) partition by list columns (id) (
				    partition p0 values in (3,5,6,9,17),
				    partition p1 values in (1,2,10,11,19,20),
				    partition p2 values in (4,12,13,14,18),
				    partition p3 values in (7,8,15,16)
				);`,
			dbterror.ErrGlobalIndexNotExplicitlySet,
		},
		{
			"create table t (a date) partition by list columns (a) (partition p0 values in ('2020-02-02'), partition p1 values in ('20200202'));",
			dbterror.ErrMultipleDefConstInListPart,
		},
		{
			"create table t (a int, b varchar(10)) partition by list columns (a,b) (partition p0 values in (1));",
			ast.ErrPartitionColumnList,
		},
		{
			"create table t (a int, b varchar(10)) partition by list columns (a,b) (partition p0 values in (('ab','ab')));",
			dbterror.ErrWrongTypeColumnValue,
		},
		{
			"create table t (a int, b datetime) partition by list columns (a,b) (partition p0 values in ((1)));",
			ast.ErrPartitionColumnList,
		},
		{
			"create table t(b int) partition by hash ( b ) partitions 3 (partition p1, partition p2, partition p2);",
			dbterror.ErrSameNamePartition,
		},
		{
			"create table t (a int) partition by list (a) (partition p1 values in (1), partition p2 values in (2, default), partition p3 values in (3, default));",
			dbterror.ErrMultipleDefConstInListPart,
		},
	}
	for i, tt := range cases {
		_, err := tk.Exec(tt.sql)
		require.Truef(t, tt.err.Equal(err),
			"case %d fail, sql = `%s`\nexpected error = `%v`\n  actual error = `%v`",
			i, tt.sql, tt.err, err,
		)
	}

	validCases := []string{
		"create table t (a int) partition by list columns (a) (partition p0 values in (1));",
		"create table t (a bigint unsigned) partition by list columns (a) (partition p0 values in (18446744073709551615));",
		"create table t (a bigint unsigned) partition by list columns (a) (partition p0 values in (18446744073709551615 - 1));",
		"create table t (a int) partition by list columns (a) (partition p0 values in (1,null));",
		"create table t (a int) partition by list columns (a) (partition p0 values in (1), partition p1 values in (2));",
		`create table t (id int, name varchar(10), age int) partition by list columns (id) (
			partition p0 values in (3,5,6,9,17),
			partition p1 values in (1,2,10,11,19,20),
			partition p2 values in (4,12,13,-14,18),
			partition p3 values in (7,8,15,+16)
		);`,
		"create table t (a datetime) partition by list columns (a) (partition p0 values in ('2020-09-28 17:03:38','2020-09-28 17:03:39'));",
		"create table t (a date) partition by list columns (a) (partition p0 values in ('2020-09-28','2020-09-29'));",
		"create table t (a bigint, b date) partition by list columns (a,b) (partition p0 values in ((1,'2020-09-28'),(1,'2020-09-29')));",
		"create table t (a bigint)   partition by list columns (a) (partition p0 values in (to_seconds('2020-09-28 17:03:38'),to_seconds('2020-09-28 17:03:39')));",
		"create table t (a varchar(10)) partition by list columns (a) (partition p0 values in ('abc'));",
		"create table t (a char) partition by list columns (a) (partition p0 values in ('a'));",
		"create table t (a bool) partition by list columns (a) (partition p0 values in (1));",
		"create table t (c1 bool, c2 tinyint, c3 int, c4 bigint, c5 datetime, c6 date,c7 varchar(10), c8 char) " +
			"partition by list columns (c1,c2,c3,c4,c5,c6,c7,c8) (" +
			"partition p0 values in ((1,2,3,4,'2020-11-30 00:00:01', '2020-11-30','abc','a')));",
		"create table t (a int, b int generated always as (a+1) virtual) partition by list columns (b) (partition p0 values in (1));",
		"create table t(a int,b char(10)) partition by list columns (a, b) (partition p1 values in ((2, 'a'), (1, 'b')), partition p2 values in ((2, 'b')));",
	}

	for _, sql := range validCases {
		tk.MustExec("drop table if exists t")
		tk.MustExec(sql)
		tbl := external.GetTableByName(t, tk, "test", "t")
		tblInfo := tbl.Meta()
		require.NotNil(t, tblInfo.Partition)
		require.Equal(t, true, tblInfo.Partition.Enable)
		require.True(t, tblInfo.Partition.Type == ast.PartitionTypeList)
	}
}

func TestAlterTableTruncatePartitionByList(t *testing.T) {
	store := testkit.CreateMockStore(t)
	tk := testkit.NewTestKit(t, store)
	tk.MustExec("use test;")
	tk.MustExec("drop table if exists t;")
	tk.MustExec(`create table t (id int) partition by list  (id) (
	    partition p0 values in (1,2),
	    partition p1 values in (3,4),
	    partition p3 values in (5,null)
	);`)
	tk.MustExec(`insert into t values (1),(3),(5),(null)`)
	oldTbl := external.GetTableByName(t, tk, "test", "t")
	tk.MustExec(`alter table t truncate partition p1`)
	tk.MustQuery("select * from t").Sort().Check(testkit.Rows("1", "5", "<nil>"))
	tbl := external.GetTableByName(t, tk, "test", "t")
	require.NotNil(t, tbl.Meta().Partition)
	part := tbl.Meta().Partition
	require.True(t, part.Type == ast.PartitionTypeList)
	require.Len(t, part.Definitions, 3)
	require.Equal(t, [][]string{{"3"}, {"4"}}, part.Definitions[1].InValues)
	require.Equal(t, ast.NewCIStr("p1"), part.Definitions[1].Name)
	require.False(t, part.Definitions[1].ID == oldTbl.Meta().Partition.Definitions[1].ID)

	sql := "alter table t truncate partition p10;"
	tk.MustGetErrCode(sql, errno.ErrUnknownPartition)
	tk.MustExec(`alter table t truncate partition p3`)
	tk.MustQuery("select * from t").Check(testkit.Rows("1"))
	tk.MustExec(`alter table t truncate partition p0`)
	tk.MustQuery("select * from t").Check(testkit.Rows())
}

func TestAlterTableTruncatePartitionByListColumns(t *testing.T) {
	store := testkit.CreateMockStore(t)
	tk := testkit.NewTestKit(t, store)
	tk.MustExec("use test;")
	tk.MustExec("drop table if exists t;")
	tk.MustExec(`create table t (id int, name varchar(10)) partition by list columns (id,name) (
	    partition p0 values in ((1,'a'),(2,'b')),
	    partition p1 values in ((3,'a'),(4,'b')),
	    partition p3 values in ((5,'a'),(null,null))
	);`)
	tk.MustExec(`insert into t values (1,'a'),(3,'a'),(5,'a'),(null,null)`)
	oldTbl := external.GetTableByName(t, tk, "test", "t")
	tk.MustExec(`alter table t truncate partition p1`)
	tk.MustQuery("select * from t").Sort().Check(testkit.Rows("1 a", "5 a", "<nil> <nil>"))
	tbl := external.GetTableByName(t, tk, "test", "t")
	require.NotNil(t, tbl.Meta().Partition)
	part := tbl.Meta().Partition
	require.True(t, part.Type == ast.PartitionTypeList)
	require.Len(t, part.Definitions, 3)
	require.Equal(t, [][]string{{"3", `'a'`}, {"4", `'b'`}}, part.Definitions[1].InValues)
	require.Equal(t, ast.NewCIStr("p1"), part.Definitions[1].Name)
	require.False(t, part.Definitions[1].ID == oldTbl.Meta().Partition.Definitions[1].ID)

	sql := "alter table t truncate partition p10;"
	tk.MustGetErrCode(sql, errno.ErrUnknownPartition)
	tk.MustExec(`alter table t truncate partition p3`)
	tk.MustQuery("select * from t").Check(testkit.Rows("1 a"))
	tk.MustExec(`alter table t truncate partition p0`)
	tk.MustQuery("select * from t").Check(testkit.Rows())
}

func TestAlterTableTruncatePartitionPreSplitRegion(t *testing.T) {
	store := testkit.CreateMockStore(t)
	tk := testkit.NewTestKit(t, store)
	atomic.StoreUint32(&ddl.EnableSplitTableRegion, 1)
	tk.MustExec("set @@session.tidb_scatter_region='table';")
	tk.MustExec("use test;")

	tk.MustExec("drop table if exists t1;")
	tk.MustExec(`CREATE TABLE t1 (id int, c varchar(128), key c(c)) partition by range (id) (
		partition p0 values less than (10),
		partition p1 values less than MAXVALUE)`)
	re := tk.MustQuery("show table t1 regions")
	rows := re.Rows()
	require.Len(t, rows, 2)
	tk.MustExec(`alter table t1 truncate partition p0`)
	re = tk.MustQuery("show table t1 regions")
	rows = re.Rows()
	require.Len(t, rows, 2)

	tk.MustExec("drop table if exists t2;")
	tk.MustExec(`CREATE TABLE t2(id bigint(20) NOT NULL AUTO_INCREMENT, PRIMARY KEY (id) NONCLUSTERED) SHARD_ROW_ID_BITS=4 PRE_SPLIT_REGIONS=3 PARTITION BY RANGE (id) (
		PARTITION p1 VALUES LESS THAN (10),
		PARTITION p2 VALUES LESS THAN (20),
		PARTITION p3 VALUES LESS THAN (MAXVALUE))`)
	re = tk.MustQuery("show table t2 regions")
	rows = re.Rows()
	require.Len(t, rows, 27)
	tk.MustExec(`alter table t2 truncate partition p3`)
	re = tk.MustQuery("show table t2 regions")
	rows = re.Rows()
	require.Len(t, rows, 27)
}

func TestCreateTableWithKeyPartition(t *testing.T) {
	store := testkit.CreateMockStore(t, mockstore.WithDDLChecker())

	tk := testkit.NewTestKit(t, store)
	tk.MustExec("use test;")
	tk.MustExec("drop table if exists tm1;")
	tk.MustExec(`create table tm1
	(
		s1 char(32) primary key
	)
	partition by key(s1) partitions 10;`)

	tk.MustExec(`drop table if exists tm2`)
	tk.MustGetErrMsg(`create table tm2 (a char(5), unique key(a(5))) partition by key() partitions 5`,
		"Table partition metadata not correct, neither partition expression or list of partition columns")
	tk.MustExec(`create table tm2 (a char(5) not null, unique key(a(5))) partition by key() partitions 5`)
}

func TestDropPartitionWithGlobalIndex(t *testing.T) {
	store := testkit.CreateMockStore(t)
	tk := testkit.NewTestKit(t, store)
	tk.MustExec("use test")
	tk.MustExec("drop table if exists test_global")
	tk.MustExec(`create table test_global ( a int, b int, c int)
	partition by range( a ) (
		partition p1 values less than (10),
		partition p2 values less than (20)
	);`)
	tt := external.GetTableByName(t, tk, "test", "test_global")
	pid := tt.Meta().Partition.Definitions[1].ID

	tk.MustExec(`INSERT INTO test_global VALUES (1, 1, 1), (2, 2, 2), (11, 3, 3), (12, 4, 4)`)
	tk.MustExec("Alter Table test_global Add Unique Index idx_b (b) GLOBAL")
	tk.MustExec("Alter Table test_global Add Unique Index idx_c (c) global")

	tk.MustExec("alter table test_global drop partition p2;")
	result := tk.MustQuery("select * from test_global;")
	result.Sort().Check(testkit.Rows(`1 1 1`, `2 2 2`))

	tt = external.GetTableByName(t, tk, "test", "test_global")
	idxInfo := tt.Meta().FindIndexByName("idx_b")
	require.NotNil(t, idxInfo)
	cnt := checkGlobalIndexCleanUpDone(t, tk.Session(), tt.Meta(), idxInfo, pid)
	require.Equal(t, 2, cnt)

	idxInfo = tt.Meta().FindIndexByName("idx_c")
	require.NotNil(t, idxInfo)
	cnt = checkGlobalIndexCleanUpDone(t, tk.Session(), tt.Meta(), idxInfo, pid)
	require.Equal(t, 2, cnt)
}

func TestDropMultiPartitionWithGlobalIndex(t *testing.T) {
	store := testkit.CreateMockStore(t)
	tk := testkit.NewTestKit(t, store)
	tk.MustExec("use test")
	tk.MustExec("drop table if exists test_global")
	tk.MustExec(`create table test_global ( a int, b int, c int)
	partition by range( a ) (
		partition p1 values less than (10),
		partition p2 values less than (20),
		partition p3 values less than (30)
	);`)
	tt := external.GetTableByName(t, tk, "test", "test_global")
	pid := tt.Meta().Partition.Definitions[1].ID

	tk.MustExec("Alter Table test_global Add Unique Index idx_b (b) global")
	tk.MustExec("Alter Table test_global Add Unique Index idx_c (c) global")
	tk.MustExec(`INSERT INTO test_global VALUES (1, 1, 1), (2, 2, 2), (11, 3, 3), (12, 4, 4), (21, 21, 21), (29, 29, 29)`)

	tk.MustExec("alter table test_global drop partition p1, p2;")
	result := tk.MustQuery("select * from test_global;")
	result.Sort().Check(testkit.Rows("21 21 21", "29 29 29"))

	tt = external.GetTableByName(t, tk, "test", "test_global")
	idxInfo := tt.Meta().FindIndexByName("idx_b")
	require.NotNil(t, idxInfo)
	cnt := checkGlobalIndexCleanUpDone(t, tk.Session(), tt.Meta(), idxInfo, pid)
	require.Equal(t, 2, cnt)

	idxInfo = tt.Meta().FindIndexByName("idx_c")
	require.NotNil(t, idxInfo)
	cnt = checkGlobalIndexCleanUpDone(t, tk.Session(), tt.Meta(), idxInfo, pid)
	require.Equal(t, 2, cnt)
}

func TestGlobalIndexInsertInDropPartition(t *testing.T) {
	store := testkit.CreateMockStore(t)
	tk := testkit.NewTestKit(t, store)
	tk.MustExec("use test")
	tk.MustExec("drop table if exists test_global")
	tk.MustExec(`create table test_global ( a int, b int, c int)
	partition by range( a ) (
		partition p1 values less than (10),
		partition p2 values less than (20),
		partition p3 values less than (30)
	);`)
	tk.MustExec("alter table test_global add unique index idx_b (b) global")
	tk.MustExec("insert into test_global values (1, 1, 1), (2, 2, 2), (11, 11, 11), (12, 12, 12)")

	doneMap := make(map[model.SchemaState]struct{})
	testfailpoint.EnableCall(t, "github.com/pingcap/tidb/pkg/ddl/beforeRunOneJobStep", func(job *model.Job) {
		assert.Equal(t, model.ActionDropTablePartition, job.Type)
		if _, ok := doneMap[job.SchemaState]; ok {
			return
		}
		doneMap[job.SchemaState] = struct{}{}
		tk2 := testkit.NewTestKit(t, store)
		tk2.MustExec("use test")
		switch job.SchemaState {
		case model.StatePublic:
			tk2.MustExec("insert into test_global values (3, 3, 3)")
			tk2.MustExec("insert into test_global values (13, 13, 13)")
		case model.StateWriteOnly:
			tk2.MustContainErrMsg("insert into test_global values (4, 4, 4)", "[table:1526]Table has no partition for value matching a partition being dropped, 'p1'")
			tk2.MustExec("insert into test_global values (14, 14, 14)")
		case model.StateDeleteOnly:
			tk2.MustExec("insert into test_global values (5, 5, 5)")
			tk2.MustExec("insert into test_global values (15, 15, 15)")
		case model.StateDeleteReorganization:
			tk2.MustExec("insert into test_global values (6, 6, 6)")
			tk2.MustExec("insert into test_global values (16, 16, 16)")
		default:
			require.Fail(t, "invalid schema state '%s'", job.SchemaState.String())
		}
	})

	tk1 := testkit.NewTestKit(t, store)
	tk1.MustExec("use test")
	tk1.MustExec("alter table test_global drop partition p1")

	tk.MustExec("analyze table test_global")
	tk.MustQuery("select * from test_global use index(idx_b) order by a").Check(testkit.Rows("5 5 5", "6 6 6", "11 11 11", "12 12 12", "13 13 13", "14 14 14", "15 15 15", "16 16 16"))
}

func TestGlobalIndexUpdateInDropPartition(t *testing.T) {
	store := testkit.CreateMockStore(t)
	tk := testkit.NewTestKit(t, store)
	tk.MustExec("use test")
	tk.MustExec("drop table if exists test_global")
	tk.MustExec(`create table test_global ( a int, b int, c int)
	partition by range( a ) (
		partition p1 values less than (10),
		partition p2 values less than (20),
		partition p3 values less than (30)
	);`)
	tk.MustExec("alter table test_global add unique index idx_b (b) global")
	tk.MustExec("insert into test_global values (1, 1, 1), (8, 8, 8), (11, 11, 11), (12, 12, 12);")

	testfailpoint.EnableCall(t, "github.com/pingcap/tidb/pkg/ddl/beforeRunOneJobStep", func(job *model.Job) {
		assert.Equal(t, model.ActionDropTablePartition, job.Type)
		if job.SchemaState == model.StateDeleteOnly {
			tk2 := testkit.NewTestKit(t, store)
			tk2.MustExec("use test")
			tk2.MustExec("update test_global set a = 2 where a = 11")
		}
	})

	tk1 := testkit.NewTestKit(t, store)
	tk1.MustExec("use test")
	tk1.MustExec("alter table test_global drop partition p1")

	tk.MustExec("analyze table test_global")
	tk.MustQuery("select * from test_global use index(idx_b) order by a").Check(testkit.Rows("2 11 11", "12 12 12"))
}

func TestTruncatePartitionWithGlobalIndex(t *testing.T) {
	store, dom := testkit.CreateMockStoreAndDomain(t)
	tk := testkit.NewTestKit(t, store)
	tk.MustExec("use test")
	tk.MustExec("drop table if exists test_global")
	tk.MustExec(`create table test_global ( a int, b int, c int)
	partition by range( a ) (
		partition p1 values less than (10),
		partition p2 values less than (20)
	);`)
	tt := external.GetTableByName(t, tk, "test", "test_global")
	pid := tt.Meta().Partition.Definitions[1].ID

	tk.MustExec("Alter Table test_global Add Unique Index idx_b (b) global")
	tk.MustExec("Alter Table test_global Add Unique Index idx_c (c) global")
	tk.MustExec(`INSERT INTO test_global VALUES (1, 1, 1), (2, 2, 2), (11, 3, 3), (12, 4, 4), (15, 15, 15)`)

	tk2 := testkit.NewTestKit(t, store)
	tk4 := testkit.NewTestKit(t, store)
	tk2.MustExec(`use test`)
	tk4.MustExec(`use test`)
	tk2.MustExec(`begin`)
	tk2.MustExec(`insert into test_global values (5,5,5)`)

	v1 := dom.InfoSchema().SchemaMetaVersion()
	syncChan := make(chan bool)
	go func() {
		tk.MustExec("alter table test_global truncate partition p2;")
		syncChan <- true
	}()
	waitFor := func(i int, s string) {
		for {
			tk4 := testkit.NewTestKit(t, store)
			tk4.MustExec(`use test`)
			res := tk4.MustQuery(`admin show ddl jobs where db_name = 'test' and table_name = 'test_global' and job_type = 'truncate partition'`).Rows()
			if len(res) == 1 && res[0][i] == s {
				v2 := dom.InfoSchema().SchemaMetaVersion()
				if v2 > v1 {
					// Also wait for the new infoschema loading
					v1 = v2
					break
				}
			}
			time.Sleep(10 * time.Millisecond)
		}
	}
	waitFor(4, "write only")
	tkTmp := testkit.NewTestKit(t, store)
	tkTmp.MustExec(`begin`)
	tkTmp.MustExec("use test")
	tkTmp.MustQuery(`select count(*) from test_global`).Check(testkit.Rows("5"))
	// Begin txn before tx2 rollbcak to let mdl block ddl job state.
	tk4.MustExec(`begin`)
	tk2.MustExec(`rollback`)
	tk4.MustExec(`insert into test_global values (5,5,5)`)
	tkTmp.MustExec(`rollback`)
	waitFor(4, "delete only")
	tk3 := testkit.NewTestKit(t, store)
	tk3.MustExec(`begin`)
	tk3.MustExec(`use test`)
	tk3.MustQuery(`explain format='brief' select b from test_global use index(idx_b) where b = 15`).CheckContain("Point_Get")
	tk3.MustQuery(`explain format='brief' select c from test_global use index(idx_c) where c = 15`).CheckContain("Point_Get")
	tk3.MustQuery(`select b from test_global use index(idx_b) where b = 15`).Check(testkit.Rows())
	tk3.MustQuery(`select c from test_global use index(idx_c) where c = 15`).Check(testkit.Rows())
	err := tk3.ExecToErr(`insert into test_global values (15,15,15)`)
	require.Error(t, err)
	require.ErrorContains(t, err, "[kv:1062]Duplicate entry '15' for key 'test_global.idx_b'")
	tk4.MustExec(`commit`)
	waitFor(4, "delete reorganization")
	tk2.MustQuery(`select b from test_global use index(idx_b) where b = 15`).Check(testkit.Rows())
	tk2.MustQuery(`select c from test_global use index(idx_c) where c = 15`).Check(testkit.Rows())
	err = tk2.ExecToErr(`insert into test_global values (15,15,15)`)
	require.NoError(t, err)
	tk3.MustExec(`commit`)
	tk.MustExec(`commit`)
	<-syncChan
	result := tk.MustQuery("select * from test_global;")
	result.Sort().Check(testkit.Rows(`1 1 1`, `15 15 15`, `2 2 2`, `5 5 5`))

	tt = external.GetTableByName(t, tk, "test", "test_global")
	idxInfo := tt.Meta().FindIndexByName("idx_b")
	require.NotNil(t, idxInfo)
	cnt := checkGlobalIndexCleanUpDone(t, tk.Session(), tt.Meta(), idxInfo, pid)
	require.Equal(t, 3, cnt)

	idxInfo = tt.Meta().FindIndexByName("idx_c")
	require.NotNil(t, idxInfo)
	cnt = checkGlobalIndexCleanUpDone(t, tk.Session(), tt.Meta(), idxInfo, pid)
	require.Equal(t, 3, cnt)
	tk.MustQuery(`select b from test_global use index(idx_b) where b = 15`).Check(testkit.Rows())
	tk.MustQuery(`select c from test_global use index(idx_c) where c = 15`).Check(testkit.Rows())
	tk3.MustQuery(`explain format='brief' select b from test_global use index(idx_b) where b = 15`).CheckContain("Point_Get")
	tk3.MustQuery(`explain format='brief' select c from test_global use index(idx_c) where c = 15`).CheckContain("Point_Get")
}

func TestGlobalIndexUpdateInTruncatePartition(t *testing.T) {
	store := testkit.CreateMockStore(t)
	tk := testkit.NewTestKit(t, store)
	tk.MustExec("use test")
	tk.MustExec("set @@tidb_partition_prune_mode='dynamic'")
	tk.MustExec("set @@session.tidb_analyze_version=2")
	tk.MustExec("drop table if exists test_global")
	tk.MustExec(`create table test_global ( a int, b int, c int)
	partition by range( a ) (
		partition p1 values less than (10),
		partition p2 values less than (20),
		partition p3 values less than (30)
	);`)
	tk.MustExec("alter table test_global add unique index idx_b (b) global")
	tk.MustExec("insert into test_global values (1, 1, 1), (8, 8, 8), (11, 11, 11), (12, 12, 12);")
	tk.MustExec("analyze table test_global")

	testfailpoint.EnableCall(t, "github.com/pingcap/tidb/pkg/ddl/beforeRunOneJobStep", func(job *model.Job) {
		assert.Equal(t, model.ActionTruncateTablePartition, job.Type)
		if job.SchemaState == model.StateDeleteOnly {
			tk1 := testkit.NewTestKit(t, store)
			tk1.MustExec("use test")
			err := tk1.ExecToErr("update test_global set a = 2 where a = 11")
			assert.NoError(t, err)
		}
	})

	tk.MustExec("alter table test_global truncate partition p1")
	tk.MustQuery("select * from test_global use index(idx_b) order by a").Check(testkit.Rows("2 11 11", "12 12 12"))
}

func TestGlobalIndexUpdateInTruncatePartition4Hash(t *testing.T) {
	store := testkit.CreateMockStore(t)
	tk := testkit.NewTestKit(t, store)
	tk.MustExec("use test")
	tk.MustExec("set @@tidb_partition_prune_mode='dynamic'")
	tk.MustExec("set @@session.tidb_analyze_version=2")
	tk.MustExec("drop table if exists test_global")
	tk.MustExec(`create table test_global ( a int, b int, c int)
	partition by hash(a) partitions 4;`)
	tk.MustExec("alter table test_global add unique index idx_b (b) global")
	tk.MustExec("insert into test_global values (1, 1, 1), (8, 8, 8), (11, 11, 11), (12, 12, 12);")
	tk.MustExec("analyze table test_global")

	var err error
	testfailpoint.EnableCall(t, "github.com/pingcap/tidb/pkg/ddl/beforeRunOneJobStep", func(job *model.Job) {
		assert.Equal(t, model.ActionTruncateTablePartition, job.Type)
		if job.SchemaState == model.StateDeleteOnly {
			tk1 := testkit.NewTestKit(t, store)
			tk1.MustExec("use test")
			err = tk1.ExecToErr("update test_global set a = 1 where a = 12")
			assert.NoError(t, err)
		}
	})

	tk.MustExec("alter table test_global truncate partition p1")
}

func TestGlobalIndexReaderAndIndexLookUpInTruncatePartition(t *testing.T) {
	store := testkit.CreateMockStore(t)
	tk := testkit.NewTestKit(t, store)
	tk.MustExec("use test")
	tk.MustExec("drop table if exists test_global")
	tk.MustExec(`create table test_global ( a int, b int, c int)
	partition by range( a ) (
		partition p1 values less than (10),
		partition p2 values less than (20),
		partition p3 values less than (30)
	);`)
	tk.MustExec("alter table test_global add unique index idx_b (b) global")
	tk.MustExec("insert into test_global values (1, 1, 1), (8, 8, 8), (11, 11, 11), (12, 12, 12);")
	tk.MustExec("analyze table test_global")

	testfailpoint.EnableCall(t, "github.com/pingcap/tidb/pkg/ddl/beforeRunOneJobStep", func(job *model.Job) {
		assert.Equal(t, model.ActionTruncateTablePartition, job.Type)
		if job.SchemaState == model.StateDeleteOnly {
			tk1 := testkit.NewTestKit(t, store)
			tk1.MustExec("use test")

			tk1.MustQuery("select b from test_global use index(idx_b)").Sort().Check(testkit.Rows("11", "12"))
			tk1.MustQuery("select * from test_global use index(idx_b)").Sort().Check(testkit.Rows("11 11 11", "12 12 12"))
			tk1.MustQuery("select * from test_global use index(idx_b) order by a").Check(testkit.Rows("11 11 11", "12 12 12"))
			tk1.MustQuery("select * from test_global use index(idx_b) order by b").Check(testkit.Rows("11 11 11", "12 12 12"))
		}
	})

	tk.MustExec("alter table test_global truncate partition p1")
}

func TestGlobalIndexInsertInTruncatePartition(t *testing.T) {
	store := testkit.CreateMockStore(t)
	tk := testkit.NewTestKit(t, store)
	tk.MustExec("use test")
	tk.MustExec("set @@tidb_partition_prune_mode='dynamic'")
	tk.MustExec("set @@session.tidb_analyze_version=2")
	tk.MustExec("drop table if exists test_global")
	tk.MustExec(`create table test_global ( a int, b int, c int)
	partition by range( a ) (
		partition p1 values less than (10),
		partition p2 values less than (20),
		partition p3 values less than (30)
	);`)
	tk.MustExec("alter table test_global add unique index idx_b (b) global")
	tk.MustExec("insert into test_global values (1, 1, 1), (8, 8, 8), (11, 11, 11), (12, 12, 12);")
	tk.MustExec("analyze table test_global")

	var err error
	testfailpoint.EnableCall(t, "github.com/pingcap/tidb/pkg/ddl/beforeRunOneJobStep", func(job *model.Job) {
		assert.Equal(t, model.ActionTruncateTablePartition, job.Type)
		if job.SchemaState == model.StateDeleteOnly {
			tk1 := testkit.NewTestKit(t, store)
			tk1.MustExec("use test")
			err = tk1.ExecToErr("insert into test_global values(2, 2, 2)")
			assert.NoError(t, err)
		}
	})

	tk.MustExec("alter table test_global truncate partition p1")
}

func TestGlobalIndexReaderInDropPartition(t *testing.T) {
	store := testkit.CreateMockStore(t)
	tk := testkit.NewTestKit(t, store)
	tk.MustExec("use test")
	tk.MustExec("drop table if exists test_global")
	tk.MustExec(`create table test_global ( a int, b int, c int)
	partition by range( a ) (
		partition p1 values less than (10),
		partition p2 values less than (20),
		partition p3 values less than (30)
	);`)
	tk.MustExec("alter table test_global add unique index idx_b (b) global")
	tk.MustExec("insert into test_global values (1, 1, 1), (8, 8, 8), (11, 11, 11), (12, 12, 12);")

	var indexScanResult *testkit.Result
	testfailpoint.EnableCall(t, "github.com/pingcap/tidb/pkg/ddl/beforeRunOneJobStep", func(job *model.Job) {
		assert.Equal(t, model.ActionDropTablePartition, job.Type)
		if job.SchemaState == model.StateDeleteOnly {
			tk1 := testkit.NewTestKit(t, store)
			tk1.MustExec("use test")

			indexScanResult = tk1.MustQuery("select b from test_global use index(idx_b)").Sort()
		}
	})

	tk.MustExec("alter table test_global drop partition p1")

	indexScanResult.Check(testkit.Rows("11", "12"))
}

func TestGlobalIndexLookUpInDropPartition(t *testing.T) {
	store := testkit.CreateMockStore(t)
	tk := testkit.NewTestKit(t, store)
	tk.MustExec("use test")
	tk.MustExec("drop table if exists test_global")
	tk.MustExec(`create table test_global ( a int, b int, c int)
	partition by range( a ) (
		partition p1 values less than (10),
		partition p2 values less than (20),
		partition p3 values less than (30)
	);`)
	tk.MustExec("alter table test_global add unique index idx_b (b) global")
	tk.MustExec("insert into test_global values (1, 1, 1), (8, 8, 8), (11, 11, 11), (12, 12, 12);")

	var indexLookupResult *testkit.Result
	testfailpoint.EnableCall(t, "github.com/pingcap/tidb/pkg/ddl/beforeRunOneJobStep", func(job *model.Job) {
		assert.Equal(t, model.ActionDropTablePartition, job.Type)
		if job.SchemaState == model.StateDeleteOnly {
			tk1 := testkit.NewTestKit(t, store)
			tk1.MustExec("use test")
			tk1.MustExec("analyze table test_global")
			indexLookupResult = tk1.MustQuery("select * from test_global use index(idx_b)").Sort()
		}
	})

	tk.MustExec("alter table test_global drop partition p1")

	indexLookupResult.Check(testkit.Rows("11 11 11", "12 12 12"))
}

func TestGlobalIndexShowTableRegions(t *testing.T) {
	atomic.StoreUint32(&ddl.EnableSplitTableRegion, 1)
	defer atomic.StoreUint32(&ddl.EnableSplitTableRegion, 0)
	store := testkit.CreateMockStore(t)
	tk := testkit.NewTestKit(t, store)
	tk.MustExec("use test")
	tk.MustExec("drop table if exists p")
	tk.MustExec("set @@session.tidb_scatter_region = 'table'")
	tk.MustExec(`create table p (id int, c int, d int, unique key uidx(c)) partition by range (c) (
partition p0 values less than (4),
partition p1 values less than (7),
partition p2 values less than (10))`)
	rs := tk.MustQuery("show table p regions").Rows()
	require.Equal(t, len(rs), 3)
	rs = tk.MustQuery("show table p index uidx regions").Rows()
	require.Equal(t, len(rs), 3)

	tk.MustExec("alter table p add unique idx(id) global")
	rs = tk.MustQuery("show table p regions").Rows()
	require.Equal(t, len(rs), 4)
	rs = tk.MustQuery("show table p index idx regions").Rows()
	require.Equal(t, len(rs), 1)
	rs = tk.MustQuery("show table p index uidx regions").Rows()
	require.Equal(t, len(rs), 3)
}

func TestAlterTableExchangePartition(t *testing.T) {
	store := testkit.CreateMockStore(t)
	tk := testkit.NewTestKit(t, store)
	tk.MustExec("use test")
	tk.MustExec("drop table if exists e")
	tk.MustExec("drop table if exists e2")
	tk.MustExec(`CREATE TABLE e (
		id INT NOT NULL
	)
    PARTITION BY RANGE (id) (
        PARTITION p0 VALUES LESS THAN (50),
        PARTITION p1 VALUES LESS THAN (100),
        PARTITION p2 VALUES LESS THAN (150),
        PARTITION p3 VALUES LESS THAN (MAXVALUE)
	);`)
	tk.MustExec(`CREATE TABLE e2 (
		id INT NOT NULL
	);`)
	tk.MustExec(`INSERT INTO e VALUES (1669),(337),(16),(2005)`)

	// enable exchange partition
	tk.MustExec("set @@tidb_enable_exchange_partition=1")
	defer tk.MustExec("set @@tidb_enable_exchange_partition=0")
	tk.MustExec("ALTER TABLE e EXCHANGE PARTITION p0 WITH TABLE e2")
	tk.MustQuery("select * from e2").Check(testkit.Rows("16"))
	tk.MustQuery("select * from e").Check(testkit.Rows("1669", "337", "2005"))
	// validation test for range partition
	tk.MustGetErrCode("ALTER TABLE e EXCHANGE PARTITION p1 WITH TABLE e2", errno.ErrRowDoesNotMatchPartition)
	tk.MustGetErrCode("ALTER TABLE e EXCHANGE PARTITION p2 WITH TABLE e2", errno.ErrRowDoesNotMatchPartition)
	tk.MustGetErrCode("ALTER TABLE e EXCHANGE PARTITION p3 WITH TABLE e2", errno.ErrRowDoesNotMatchPartition)

	tk.MustExec("drop table if exists e3")

	tk.MustExec(`CREATE TABLE e3 (
		id int not null
	) PARTITION BY HASH (id)
	PARTITIONS 4;`)
	tk.MustGetErrCode("ALTER TABLE e EXCHANGE PARTITION p1 WITH TABLE e3;", errno.ErrPartitionExchangePartTable)
	tk.MustExec("truncate table e2")
	tk.MustExec(`INSERT INTO e3 VALUES (1),(5)`)

	tk.MustExec("ALTER TABLE e3 EXCHANGE PARTITION p1 WITH TABLE e2;")
	tk.MustQuery("select * from e3 partition(p0)").Check(testkit.Rows())
	tk.MustQuery("select * from e3 partition(p1)").Check(testkit.Rows())
	tk.MustQuery("select * from e3 partition(p2)").Check(testkit.Rows())
	tk.MustQuery("select * from e3 partition(p3)").Check(testkit.Rows())
	tk.MustQuery("select * from e2").Check(testkit.Rows("1", "5"))

	// validation test for hash partition
	tk.MustGetErrCode("ALTER TABLE e3 EXCHANGE PARTITION p0 WITH TABLE e2", errno.ErrRowDoesNotMatchPartition)
	tk.MustGetErrCode("ALTER TABLE e3 EXCHANGE PARTITION p2 WITH TABLE e2", errno.ErrRowDoesNotMatchPartition)
	tk.MustGetErrCode("ALTER TABLE e3 EXCHANGE PARTITION p3 WITH TABLE e2", errno.ErrRowDoesNotMatchPartition)

	// without validation test
	tk.MustExec("ALTER TABLE e3 EXCHANGE PARTITION p0 with TABLE e2 WITHOUT VALIDATION")

	tk.MustQuery("select * from e3 partition(p0)").Check(testkit.Rows("1", "5"))
	tk.MustQuery("select * from e2").Check(testkit.Rows())

	// more boundary test of range partition
	// for partition p0
	tk.MustExec(`create table e4 (a int) partition by range(a) (
		partition p0 values less than (3),
		partition p1 values less than (6),
        PARTITION p2 VALUES LESS THAN (9),
        PARTITION p3 VALUES LESS THAN (MAXVALUE)
		);`)
	tk.MustExec(`create table e5(a int);`)

	tk.MustExec("insert into e5 values (1)")

	tk.MustGetErrCode("ALTER TABLE e4 EXCHANGE PARTITION p1 WITH TABLE e5", errno.ErrRowDoesNotMatchPartition)
	tk.MustGetErrCode("ALTER TABLE e4 EXCHANGE PARTITION p2 WITH TABLE e5", errno.ErrRowDoesNotMatchPartition)
	tk.MustGetErrCode("ALTER TABLE e4 EXCHANGE PARTITION p3 WITH TABLE e5", errno.ErrRowDoesNotMatchPartition)
	tk.MustExec("ALTER TABLE e4 EXCHANGE PARTITION p0 with TABLE e5")
	tk.MustQuery("select * from e4 partition(p0)").Check(testkit.Rows("1"))

	// for partition p1
	tk.MustExec("insert into e5 values (3)")
	tk.MustGetErrCode("ALTER TABLE e4 EXCHANGE PARTITION p0 WITH TABLE e5", errno.ErrRowDoesNotMatchPartition)
	tk.MustGetErrCode("ALTER TABLE e4 EXCHANGE PARTITION p2 WITH TABLE e5", errno.ErrRowDoesNotMatchPartition)
	tk.MustGetErrCode("ALTER TABLE e4 EXCHANGE PARTITION p3 WITH TABLE e5", errno.ErrRowDoesNotMatchPartition)
	tk.MustExec("ALTER TABLE e4 EXCHANGE PARTITION p1 with TABLE e5")
	tk.MustQuery("select * from e4 partition(p1)").Check(testkit.Rows("3"))

	// for partition p2
	tk.MustExec("insert into e5 values (6)")
	tk.MustGetErrCode("ALTER TABLE e4 EXCHANGE PARTITION p0 WITH TABLE e5", errno.ErrRowDoesNotMatchPartition)
	tk.MustGetErrCode("ALTER TABLE e4 EXCHANGE PARTITION p1 WITH TABLE e5", errno.ErrRowDoesNotMatchPartition)
	tk.MustGetErrCode("ALTER TABLE e4 EXCHANGE PARTITION p3 WITH TABLE e5", errno.ErrRowDoesNotMatchPartition)
	tk.MustExec("ALTER TABLE e4 EXCHANGE PARTITION p2 with TABLE e5")
	tk.MustQuery("select * from e4 partition(p2)").Check(testkit.Rows("6"))

	// for partition p3
	tk.MustExec("insert into e5 values (9)")
	tk.MustGetErrCode("ALTER TABLE e4 EXCHANGE PARTITION p0 WITH TABLE e5", errno.ErrRowDoesNotMatchPartition)
	tk.MustGetErrCode("ALTER TABLE e4 EXCHANGE PARTITION p1 WITH TABLE e5", errno.ErrRowDoesNotMatchPartition)
	tk.MustGetErrCode("alter table e4 exchange partition p2 with table e5", errno.ErrRowDoesNotMatchPartition)
	tk.MustExec("ALTER TABLE e4 EXCHANGE PARTITION p3 with TABLE e5")
	tk.MustQuery("select * from e4 partition(p3)").Check(testkit.Rows("9"))

	// for columns range partition
	tk.MustExec(`create table e6 (a varchar(3)) partition by range columns (a) (
		partition p0 values less than ('3'),
		partition p1 values less than ('6')
	);`)
	tk.MustExec(`create table e7 (a varchar(3));`)
	tk.MustExec(`insert into e6 values ('1');`)
	tk.MustExec(`insert into e7 values ('2');`)
	tk.MustExec("alter table e6 exchange partition p0 with table e7")

	tk.MustQuery("select * from e6 partition(p0)").Check(testkit.Rows("2"))
	tk.MustQuery("select * from e7").Check(testkit.Rows("1"))
	tk.MustGetErrCode("alter table e6 exchange partition p1 with table e7", errno.ErrRowDoesNotMatchPartition)

	// validation test for list partition
	tk.MustExec(`CREATE TABLE t1 (store_id int)
	PARTITION BY LIST (store_id) (
		PARTITION pNorth VALUES IN (1, 2, 3, 4, 5),
		PARTITION pEast VALUES IN (6, 7, 8, 9, 10),
		PARTITION pWest VALUES IN (11, 12, 13, 14, 15),
		PARTITION pCentral VALUES IN (16, 17, 18, 19, 20)
	);`)
	tk.MustExec(`create table t2 (store_id int);`)
	tk.MustExec(`insert into t1 values (1);`)
	tk.MustExec(`insert into t1 values (6);`)
	tk.MustExec(`insert into t1 values (11);`)
	tk.MustExec(`insert into t2 values (3);`)
	tk.MustExec("alter table t1 exchange partition pNorth with table t2")

	tk.MustQuery("select * from t1 partition(pNorth)").Check(testkit.Rows("3"))
	tk.MustGetErrCode("alter table t1 exchange partition pEast with table t2", errno.ErrRowDoesNotMatchPartition)

	// validation test for list columns partition
	tk.MustExec(`CREATE TABLE t3 (id int, store_id int)
	PARTITION BY LIST COLUMNS (id, store_id) (
		PARTITION p0 VALUES IN ((1, 1), (2, 2)),
		PARTITION p1 VALUES IN ((3, 3), (4, 4))
	);`)
	tk.MustExec(`create table t4 (id int, store_id int);`)
	tk.MustExec(`insert into t3 values (1, 1);`)
	tk.MustExec(`insert into t4 values (2, 2);`)
	tk.MustExec("alter table t3 exchange partition p0 with table t4")
	tk.MustQuery("show warnings").Check(testkit.Rows("Warning 1105 after the exchange, please analyze related table of the exchange to update statistics"))

	tk.MustQuery("select * from t3 partition(p0)").Check(testkit.Rows("2 2"))
	tk.MustGetErrCode("alter table t3 exchange partition p1 with table t4", errno.ErrRowDoesNotMatchPartition)

	// test exchange partition from different databases
	tk.MustExec("create table e8 (a int) partition by hash(a) partitions 2;")
	tk.MustExec("create database if not exists exchange_partition")
	tk.MustExec("insert into e8 values (1), (3), (5)")
	tk.MustExec("use exchange_partition;")
	tk.MustExec("create table e9 (a int);")
	tk.MustExec("insert into e9 values (7), (9)")
	tk.MustExec("alter table test.e8 exchange partition p1 with table e9")

	tk.MustExec("insert into e9 values (11)")
	tk.MustQuery("select * from e9").Check(testkit.Rows("1", "3", "5", "11"))
	tk.MustExec("insert into test.e8 values (11)")
	tk.MustQuery("select * from test.e8").Check(testkit.Rows("7", "9", "11"))

	tk.MustExec("use test")
	tk.MustExec("create table e10 (a int) partition by hash(a) partitions 2")
	tk.MustExec("insert into e10 values (0), (2), (4)")
	tk.MustExec("create table e11 (a int)")
	tk.MustExec("insert into e11 values (1), (3)")
	tk.MustExec("alter table e10 exchange partition p1 with table e11")
	tk.MustExec("insert into e11 values (5)")
	tk.MustQuery("select * from e11").Check(testkit.Rows("5"))
	tk.MustExec("insert into e10 values (5), (6)")
	tk.MustQuery("select * from e10 partition(p0)").Check(testkit.Rows("0", "2", "4", "6"))
	tk.MustQuery("select * from e10 partition(p1)").Check(testkit.Rows("1", "3", "5"))

	// test for column id
	tk.MustExec("create table e12 (a int(1), b int, index (a)) partition by hash(a) partitions 3")
	tk.MustExec("create table e13 (a int(8), b int, index (a));")
	tk.MustExec("alter table e13 drop column b")
	tk.MustExec("alter table e13 add column b int")
	tk.MustGetErrCode("alter table e12 exchange partition p0 with table e13", errno.ErrPartitionExchangeDifferentOption)
	// test for index id
	tk.MustExec("create table e14 (a int, b int, index(a));")
	tk.MustExec("alter table e12 drop index a")
	tk.MustExec("alter table e12 add index (a);")
	tk.MustGetErrCode("alter table e12 exchange partition p0 with table e14", errno.ErrPartitionExchangeDifferentOption)

	// test for tiflash replica
	require.Nil(t, failpoint.Enable("github.com/pingcap/tidb/pkg/infoschema/mockTiFlashStoreCount", `return(true)`))
	defer func() {
		err := failpoint.Disable("github.com/pingcap/tidb/pkg/infoschema/mockTiFlashStoreCount")
		require.NoError(t, err)
	}()

	tk.MustExec("create table e15 (a int) partition by hash(a) partitions 1;")
	tk.MustExec("create table e16 (a int)")
	tk.MustExec("alter table e15 set tiflash replica 1;")
	tk.MustExec("alter table e16 set tiflash replica 2;")

	e15 := external.GetTableByName(t, tk, "test", "e15")
	partition := e15.Meta().Partition

	err := domain.GetDomain(tk.Session()).DDLExecutor().UpdateTableReplicaInfo(tk.Session(), partition.Definitions[0].ID, true)
	require.NoError(t, err)

	e16 := external.GetTableByName(t, tk, "test", "e16")
	err = domain.GetDomain(tk.Session()).DDLExecutor().UpdateTableReplicaInfo(tk.Session(), e16.Meta().ID, true)
	require.NoError(t, err)

	tk.MustGetErrCode("alter table e15 exchange partition p0 with table e16", errno.ErrTablesDifferentMetadata)
	tk.MustExec("drop table e15, e16")

	tk.MustExec("create table e15 (a int) partition by hash(a) partitions 1;")
	tk.MustExec("create table e16 (a int)")
	tk.MustExec("alter table e15 set tiflash replica 1;")
	tk.MustExec("alter table e16 set tiflash replica 1;")

	e15 = external.GetTableByName(t, tk, "test", "e15")
	partition = e15.Meta().Partition

	err = domain.GetDomain(tk.Session()).DDLExecutor().UpdateTableReplicaInfo(tk.Session(), partition.Definitions[0].ID, true)
	require.NoError(t, err)

	e16 = external.GetTableByName(t, tk, "test", "e16")
	err = domain.GetDomain(tk.Session()).DDLExecutor().UpdateTableReplicaInfo(tk.Session(), e16.Meta().ID, true)
	require.NoError(t, err)

	tk.MustExec("alter table e15 exchange partition p0 with table e16")

	e15 = external.GetTableByName(t, tk, "test", "e15")

	partition = e15.Meta().Partition

	require.NotNil(t, e15.Meta().TiFlashReplica)
	require.True(t, e15.Meta().TiFlashReplica.Available)
	require.Equal(t, []int64{partition.Definitions[0].ID}, e15.Meta().TiFlashReplica.AvailablePartitionIDs)

	e16 = external.GetTableByName(t, tk, "test", "e16")
	require.NotNil(t, e16.Meta().TiFlashReplica)
	require.True(t, e16.Meta().TiFlashReplica.Available)

	tk.MustExec("drop table e15, e16")
	tk.MustExec("create table e15 (a int) partition by hash(a) partitions 1;")
	tk.MustExec("create table e16 (a int)")
	tk.MustExec("alter table e16 set tiflash replica 1;")

	tk.MustExec("alter table e15 set tiflash replica 1 location labels 'a', 'b';")

	tk.MustGetErrCode("alter table e15 exchange partition p0 with table e16", errno.ErrTablesDifferentMetadata)

	tk.MustExec("alter table e16 set tiflash replica 1 location labels 'a', 'b';")

	e15 = external.GetTableByName(t, tk, "test", "e15")
	partition = e15.Meta().Partition

	err = domain.GetDomain(tk.Session()).DDLExecutor().UpdateTableReplicaInfo(tk.Session(), partition.Definitions[0].ID, true)
	require.NoError(t, err)

	e16 = external.GetTableByName(t, tk, "test", "e16")
	err = domain.GetDomain(tk.Session()).DDLExecutor().UpdateTableReplicaInfo(tk.Session(), e16.Meta().ID, true)
	require.NoError(t, err)

	tk.MustExec("alter table e15 exchange partition p0 with table e16")

	tk.MustExec("create table e17 (a int)")
	tk.MustExec("alter table e17 set tiflash replica 1")
	tk.MustExec("insert into e17 values (1)")

	tk.MustExec("create table e18 (a int) partition by range (a) (partition p0 values less than (4), partition p1 values less than (10))")
	tk.MustExec("alter table e18 set tiflash replica 1")
	tk.MustExec("insert into e18 values (2)")

	tk.MustExec("alter table e18 exchange partition p0 with table e17")
	tk.MustQuery("select * /*+ read_from_storage(tiflash[e18]) */ from e18").Check(testkit.Rows("1"))
	tk.MustQuery("select * /*+ read_from_storage(tiflash[e17]) */ from e17").Check(testkit.Rows("2"))

	tk.MustExec("create table e19 (a int) partition by hash(a) partitions 1")
	tk.MustExec("create temporary table e20 (a int)")
	tk.MustGetErrCode("alter table e19 exchange partition p0 with table e20", errno.ErrPartitionExchangeTempTable)
}

func TestExchangePartitionMultiTable(t *testing.T) {
	store := testkit.CreateMockStore(t)
	tk1 := testkit.NewTestKit(t, store)

	dbName := "ExchangeMultiTable"
	tk1.MustExec(`create schema ` + dbName)
	tk1.MustExec(`use ` + dbName)
	tk1.MustExec(`CREATE TABLE t1 (a int)`)
	tk1.MustExec(`CREATE TABLE t2 (a int)`)
	tk1.MustExec(`CREATE TABLE tp (a int) partition by hash(a) partitions 3`)
	tk1.MustExec(`insert into t1 values (0)`)
	tk1.MustExec(`insert into t2 values (3)`)
	tk1.MustExec(`insert into tp values (6)`)

	tk2 := testkit.NewTestKit(t, store)
	tk2.MustExec(`use ` + dbName)
	tk3 := testkit.NewTestKit(t, store)
	tk3.MustExec(`use ` + dbName)
	tk4 := testkit.NewTestKit(t, store)
	tk4.MustExec(`use ` + dbName)
	waitFor := func(col int, tableName, s string) {
		for {
			tk4 := testkit.NewTestKit(t, store)
			tk4.MustExec(`use test`)
			sql := `admin show ddl jobs where db_name = '` + strings.ToLower(dbName) + `' and table_name = '` + tableName + `' and job_type = 'exchange partition'`
			res := tk4.MustQuery(sql).Rows()
			if len(res) == 1 && res[0][col] == s {
				break
			}
			time.Sleep(10 * time.Millisecond)
		}
	}
	alterChan1 := make(chan error)
	alterChan2 := make(chan error)
	tk3.MustExec(`BEGIN`)
	tk3.MustExec(`insert into tp values (1)`)
	go func() {
		alterChan1 <- tk1.ExecToErr(`alter table tp exchange partition p0 with table t1`)
	}()
	waitFor(11, "t1", "running")
	go func() {
		alterChan2 <- tk2.ExecToErr(`alter table tp exchange partition p0 with table t2`)
	}()
	waitFor(11, "t2", "queueing")
	tk3.MustExec(`rollback`)
	require.NoError(t, <-alterChan1)
	err := <-alterChan2
	tk3.MustQuery(`select * from t1`).Check(testkit.Rows("6"))
	tk3.MustQuery(`select * from t2`).Check(testkit.Rows("0"))
	tk3.MustQuery(`select * from tp`).Check(testkit.Rows("3"))
	require.NoError(t, err)
}

func TestExchangePartitionHook(t *testing.T) {
	store := testkit.CreateMockStore(t)
	tk := testkit.NewTestKit(t, store)
	// why use tkCancel, not tk.
	tkCancel := testkit.NewTestKit(t, store)

	tk.MustExec("set @@tidb_enable_exchange_partition=1")
	defer tk.MustExec("set @@tidb_enable_exchange_partition=0")

	tk.MustExec("use test")
	tk.MustExec(`create table pt (a int) partition by range(a) (
		partition p0 values less than (3),
		partition p1 values less than (6),
        PARTITION p2 VALUES LESS THAN (9),
        PARTITION p3 VALUES LESS THAN (MAXVALUE)
		);`)
	tk.MustExec(`create table nt(a int);`)

	tk.MustExec(`insert into pt values (0), (4), (7)`)
	tk.MustExec("insert into nt values (1)")

	testfailpoint.EnableCall(t, "github.com/pingcap/tidb/pkg/ddl/afterWaitSchemaSynced", func(job *model.Job) {
		if job.Type == model.ActionExchangeTablePartition && job.SchemaState != model.StateNone {
			tkCancel.MustExec("use test")
			tkCancel.MustGetErrCode("insert into nt values (5)", errno.ErrRowDoesNotMatchGivenPartitionSet)
		}
	})

	tk.MustExec("alter table pt exchange partition p0 with table nt")
	tk.MustQuery("select * from pt partition(p0)").Check(testkit.Rows("1"))
}

func TestExchangePartitionAutoID(t *testing.T) {
	store := testkit.CreateMockStore(t)
	tk := testkit.NewTestKit(t, store)
	tk.MustExec("set @@tidb_enable_exchange_partition=1")
	defer tk.MustExec("set @@tidb_enable_exchange_partition=0")

	tk.MustExec("use test")
	tk.MustExec(`create table pt (a int primary key auto_increment) partition by range(a) (
		partition p0 values less than (3),
		partition p1 values less than (6),
        PARTITION p2 values less than (9),
        PARTITION p3 values less than (50000000)
		);`)
	tk.MustExec(`create table nt(a int primary key auto_increment);`)
	tk.MustExec(`insert into pt values (0), (4)`)
	tk.MustExec("insert into nt values (1)")

	require.NoError(t, failpoint.Enable("github.com/pingcap/tidb/pkg/ddl/exchangePartitionAutoID", `return(true)`))
	defer func() {
		require.NoError(t, failpoint.Disable("github.com/pingcap/tidb/pkg/ddl/exchangePartitionAutoID"))
	}()

	tk.MustExec("alter table pt exchange partition p0 with table nt")
	tk.MustExec("insert into nt values (NULL)")
	tk.MustQuery("select count(*) from nt where a >= 4000000").Check(testkit.Rows("1"))
	tk.MustQuery("select count(*) from pt where a >= 4000000").Check(testkit.Rows("1"))
}

func TestAddPartitionTooManyPartitions(t *testing.T) {
	store := testkit.CreateMockStore(t)
	tk := testkit.NewTestKit(t, store)
	tk.MustExec("use test")
	count := mysql.PartitionCountLimit
	tk.MustExec("drop table if exists p1;")
	sql1 := `create table p1 (
		id int not null
	)
	partition by range( id ) (`
	for i := 1; i <= count; i++ {
		sql1 += fmt.Sprintf("partition p%d values less than (%d),", i, i)
	}
	sql1 += "partition p8193 values less than (8193) );"
	tk.MustGetErrCode(sql1, errno.ErrTooManyPartitions)

	tk.MustExec("drop table if exists p2;")
	sql2 := `create table p2 (
		id int not null
	)
	partition by range( id ) (`
	for i := 1; i < count; i++ {
		sql2 += fmt.Sprintf("partition p%d values less than (%d),", i, i)
	}
	sql2 += "partition p8192 values less than (8192) );"

	tk.MustExec(sql2)
	sql3 := `alter table p2 add partition (
	partition p8193 values less than (8193)
	);`
	tk.MustGetErrCode(sql3, errno.ErrTooManyPartitions)
}

func waitGCDeleteRangeDone(t *testing.T, tk *testkit.TestKit, physicalID int64) bool {
	for range waitForCleanDataRound {
		rs, err := tk.Exec("select count(1) from mysql.gc_delete_range_done where element_id = ?", physicalID)
		require.NoError(t, err)
		rows, err := session.ResultSetToStringSlice(context.Background(), tk.Session(), rs)
		require.NoError(t, err)
		val := rows[0][0]
		if val != "0" {
			return true
		}
		time.Sleep(waitForCleanDataInterval)
	}

	return false
}

func checkPartitionDelRangeDone(t *testing.T, tk *testkit.TestKit, store kv.Storage, oldPID int64) {
	startTime := time.Now()
	partitionPrefix := tablecodec.EncodeTablePrefix(oldPID)

	done := waitGCDeleteRangeDone(t, tk, oldPID)
	if !done {
		// Takes too long, give up the check.
		logutil.DDLLogger().Info("truncate partition table",
			zap.Int64("id", oldPID),
			zap.Stringer("duration", time.Since(startTime)),
		)
		return
	}

	hasOldPartitionData := true
	ctx := kv.WithInternalSourceType(context.Background(), kv.InternalTxnDDL)
	err := kv.RunInNewTxn(ctx, store, false, func(ctx context.Context, txn kv.Transaction) error {
		it, err := txn.Iter(partitionPrefix, nil)
		if err != nil {
			return err
		}
		if !it.Valid() {
			hasOldPartitionData = false
		} else {
			hasOldPartitionData = it.Key().HasPrefix(partitionPrefix)
		}
		it.Close()
		return nil
	})
	require.NoError(t, err)
	require.False(t, hasOldPartitionData)
}

func TestTruncatePartitionAndDropTable(t *testing.T) {
	store := testkit.CreateMockStore(t)
	tk := testkit.NewTestKit(t, store)
	tk.MustExec("use test;")
	// Test truncate common table.
	tk.MustExec("drop table if exists t1;")
	tk.MustExec("create table t1 (id int(11));")
	for i := range 100 {
		tk.MustExec("insert into t1 values (?)", i)
	}
	result := tk.MustQuery("select count(*) from t1;")
	result.Check(testkit.Rows("100"))
	tk.MustExec("truncate table t1;")
	result = tk.MustQuery("select count(*) from t1")
	result.Check(testkit.Rows("0"))

	// Test drop common table.
	tk.MustExec("drop table if exists t2;")
	tk.MustExec("create table t2 (id int(11));")
	for i := range 100 {
		tk.MustExec("insert into t2 values (?)", i)
	}
	result = tk.MustQuery("select count(*) from t2;")
	result.Check(testkit.Rows("100"))
	tk.MustExec("drop table t2;")
	tk.MustGetErrCode("select * from t2;", errno.ErrNoSuchTable)

	// Test truncate table partition.
	tk.MustExec("drop table if exists t3;")
	tk.MustExec(`create table t3(
		id int, name varchar(50),
		purchased date
	)
	partition by range( year(purchased) ) (
    	partition p0 values less than (1990),
    	partition p1 values less than (1995),
    	partition p2 values less than (2000),
    	partition p3 values less than (2005),
    	partition p4 values less than (2010),
    	partition p5 values less than (2015)
   	);`)
	tk.MustExec(`insert into t3 values
	(1, 'desk organiser', '2003-10-15'),
	(2, 'alarm clock', '1997-11-05'),
	(3, 'chair', '2009-03-10'),
	(4, 'bookcase', '1989-01-10'),
	(5, 'exercise bike', '2014-05-09'),
	(6, 'sofa', '1987-06-05'),
	(7, 'espresso maker', '2011-11-22'),
	(8, 'aquarium', '1992-08-04'),
	(9, 'study desk', '2006-09-16'),
	(10, 'lava lamp', '1998-12-25');`)
	result = tk.MustQuery("select count(*) from t3;")
	result.Check(testkit.Rows("10"))
	ctx := tk.Session()
	is := domain.GetDomain(ctx).InfoSchema()
	oldTblInfo, err := is.TableByName(context.Background(), ast.NewCIStr("test"), ast.NewCIStr("t3"))
	require.NoError(t, err)
	// Only one partition id test is taken here.
	tk.MustExec("truncate table t3;")
	oldPID := oldTblInfo.Meta().Partition.Definitions[0].ID
	checkPartitionDelRangeDone(t, tk, store, oldPID)

	// Test drop table partition.
	tk.MustExec("drop table if exists t4;")
	tk.MustExec(`create table t4(
		id int, name varchar(50),
		purchased date
	)
	partition by range( year(purchased) ) (
    	partition p0 values less than (1990),
    	partition p1 values less than (1995),
    	partition p2 values less than (2000),
    	partition p3 values less than (2005),
    	partition p4 values less than (2010),
    	partition p5 values less than (2015)
   	);`)
	tk.MustExec(`insert into t4 values
	(1, 'desk organiser', '2003-10-15'),
	(2, 'alarm clock', '1997-11-05'),
	(3, 'chair', '2009-03-10'),
	(4, 'bookcase', '1989-01-10'),
	(5, 'exercise bike', '2014-05-09'),
	(6, 'sofa', '1987-06-05'),
	(7, 'espresso maker', '2011-11-22'),
	(8, 'aquarium', '1992-08-04'),
	(9, 'study desk', '2006-09-16'),
	(10, 'lava lamp', '1998-12-25');`)
	result = tk.MustQuery("select count(*) from t4; ")
	result.Check(testkit.Rows("10"))
	is = domain.GetDomain(ctx).InfoSchema()
	oldTblInfo, err = is.TableByName(context.Background(), ast.NewCIStr("test"), ast.NewCIStr("t4"))
	require.NoError(t, err)
	// Only one partition id test is taken here.
	oldPID = oldTblInfo.Meta().Partition.Definitions[1].ID
	tk.MustExec("drop table t4;")
	checkPartitionDelRangeDone(t, tk, store, oldPID)
	tk.MustGetErrCode("select * from t4;", errno.ErrNoSuchTable)

	// Test truncate table partition reassigns new partitionIDs.
	tk.MustExec("drop table if exists t5;")
	tk.MustExec(`create table t5(
		id int, name varchar(50),
		purchased date
	)
	partition by range( year(purchased) ) (
    	partition p0 values less than (1990),
    	partition p1 values less than (1995),
    	partition p2 values less than (2000),
    	partition p3 values less than (2005),
    	partition p4 values less than (2010),
    	partition p5 values less than (2015)
   	);`)
	is = domain.GetDomain(ctx).InfoSchema()
	oldTblInfo, err = is.TableByName(context.Background(), ast.NewCIStr("test"), ast.NewCIStr("t5"))
	require.NoError(t, err)
	oldPID = oldTblInfo.Meta().Partition.Definitions[0].ID

	tk.MustExec("truncate table t5;")
	is = domain.GetDomain(ctx).InfoSchema()
	newTblInfo, err := is.TableByName(context.Background(), ast.NewCIStr("test"), ast.NewCIStr("t5"))
	require.NoError(t, err)
	newPID := newTblInfo.Meta().Partition.Definitions[0].ID
	require.True(t, oldPID != newPID)

	tk.MustExec("drop table if exists clients;")
	tk.MustExec(`create table clients (
		id int,
		fname varchar(30),
		lname varchar(30),
		signed date
	)
	partition by hash( month(signed) )
	partitions 12;`)
	is = domain.GetDomain(ctx).InfoSchema()
	oldTblInfo, err = is.TableByName(context.Background(), ast.NewCIStr("test"), ast.NewCIStr("clients"))
	require.NoError(t, err)
	oldDefs := oldTblInfo.Meta().Partition.Definitions

	// Test truncate `hash partitioned table` reassigns new partitionIDs.
	tk.MustExec("truncate table clients;")
	is = domain.GetDomain(ctx).InfoSchema()
	newTblInfo, err = is.TableByName(context.Background(), ast.NewCIStr("test"), ast.NewCIStr("clients"))
	require.NoError(t, err)
	newDefs := newTblInfo.Meta().Partition.Definitions
	for i := range oldDefs {
		require.True(t, oldDefs[i].ID != newDefs[i].ID)
	}
}

func TestPartitionDropPrimaryKeyAndDropIndex(t *testing.T) {
	store := testkit.CreateMockStore(t)
	// Drop Primary Key
	idxName := "primary"
	addIdxSQL := "alter table partition_drop_idx add primary key idx1 (c1);"
	dropIdxSQL := "alter table partition_drop_idx drop primary key;"
	testPartitionDropIndex(t, store, 50*time.Millisecond, idxName, addIdxSQL, dropIdxSQL)

	// Drop Index
	idxName = "idx1"
	addIdxSQL = "alter table partition_drop_idx add index idx1 (c1);"
	dropIdxSQL = "alter table partition_drop_idx drop index idx1;"
	testPartitionDropIndex(t, store, 50*time.Millisecond, idxName, addIdxSQL, dropIdxSQL)
}

func testPartitionDropIndex(t *testing.T, store kv.Storage, lease time.Duration, idxName, addIdxSQL, dropIdxSQL string) {
	tk := testkit.NewTestKit(t, store)
	done := make(chan error, 1)
	tk.MustExec("use test")
	tk.MustExec("drop table if exists partition_drop_idx;")
	tk.MustExec(`create table partition_drop_idx (
		c1 int, c2 int, c3 int
	)
	partition by range( c1 ) (
    	partition p0 values less than (3),
    	partition p1 values less than (5),
    	partition p2 values less than (7),
    	partition p3 values less than (11),
    	partition p4 values less than (15),
    	partition p5 values less than (20),
		partition p6 values less than (maxvalue)
   	);`)

	num := 20
	for i := range num {
		tk.MustExec("insert into partition_drop_idx values (?, ?, ?)", i, i, i)
	}
	tk.MustExec(addIdxSQL)

	testutil.ExecMultiSQLInGoroutine(store, "test", []string{dropIdxSQL}, done)
	ticker := time.NewTicker(lease / 2)
	defer ticker.Stop()
LOOP:
	for {
		select {
		case err := <-done:
			if err == nil {
				break LOOP
			}
			require.NoError(t, err)
		case <-ticker.C:
			step := 10
			for i := num; i < num+step; i++ {
				n := rand.Intn(num)
				tk.MustExec("update partition_drop_idx set c2 = 1 where c1 = ?", n)
				tk.MustExec("insert into partition_drop_idx values (?, ?, ?)", i, i, i)
			}
			num += step
		}
	}
	tk.MustExec("drop table partition_drop_idx;")
}

func TestPartitionAddPrimaryKeyAndAddIndex(t *testing.T) {
	store := testkit.CreateMockStore(t)
	tk := testkit.NewTestKit(t, store)
	// Add Primary Key
	testPartitionAddIndexOrPK(t, tk, "primary key")
	// Add Index
	testPartitionAddIndexOrPK(t, tk, "index")
}

func testPartitionAddIndexOrPK(t *testing.T, tk *testkit.TestKit, key string) {
	tk.MustExec("use test")
	tk.MustExec("drop table if exists partition_add_idx")
	tk.MustExec(`create table partition_add_idx (
	id int not null,
	hired date not null
	)
	partition by range( year(hired) ) (
	partition p1 values less than (1991),
	partition p3 values less than (2001),
	partition p4 values less than (2004),
	partition p5 values less than (2008),
	partition p6 values less than (2012),
	partition p7 values less than (2018)
	);`)
	testPartitionAddIndex(tk, t, key)

	// test hash partition table.
	tk.MustExec("drop table if exists partition_add_idx")
	tk.MustExec(`create table partition_add_idx (
	id int not null,
	hired date not null
	) partition by hash( year(hired) ) partitions 4;`)
	testPartitionAddIndex(tk, t, key)

	// Test hash partition for pr 10475.
	tk.MustExec("drop table if exists t1")
	defer tk.MustExec("drop table if exists t1")
	tk.MustExec("create table t1 (a int, b int, unique key(a)) partition by hash(a) partitions 5;")
	tk.MustExec("insert into t1 values (0,0),(1,1),(2,2),(3,3);")
	tk.MustExec(fmt.Sprintf("alter table t1 add %s idx(a)", key))
	tk.MustExec("admin check table t1;")

	// Test range partition for pr 10475.
	tk.MustExec("drop table t1")
	tk.MustExec("create table t1 (a int, b int, unique key(a)) partition by range (a) (partition p0 values less than (10), partition p1 values less than (20));")
	tk.MustExec("insert into t1 values (0,0);")
	tk.MustExec(fmt.Sprintf("alter table t1 add %s idx(a)", key))
	tk.MustExec("admin check table t1;")
}

func testPartitionAddIndex(tk *testkit.TestKit, t *testing.T, key string) {
	idxName1 := "idx1"

	f := func(end int, isPK bool) string {
		dml := "insert into partition_add_idx values"
		for i := range end {
			dVal := 1988 + rand.Intn(30)
			if isPK {
				dVal = 1518 + i
			}
			dml += fmt.Sprintf("(%d, '%d-01-01')", i, dVal)
			if i != end-1 {
				dml += ","
			}
		}
		return dml
	}
	var dml string
	if key == "primary key" {
		idxName1 = "primary"
		// For the primary key, hired must be unique.
		dml = f(500, true)
	} else {
		dml = f(500, false)
	}
	tk.MustExec(dml)

	tk.MustExec(fmt.Sprintf("alter table partition_add_idx add %s idx1 (hired)", key))
	tk.MustExec("alter table partition_add_idx add index idx2 (id, hired)")
	ctx := tk.Session()
	is := domain.GetDomain(ctx).InfoSchema()
	tt, err := is.TableByName(context.Background(), ast.NewCIStr("test"), ast.NewCIStr("partition_add_idx"))
	require.NoError(t, err)
	var idx1 table.Index
	for _, idx := range tt.Indices() {
		if idx.Meta().Name.L == idxName1 {
			idx1 = idx
			break
		}
	}
	require.NotNil(t, idx1)

	tk.MustQuery(fmt.Sprintf("select count(hired) from partition_add_idx use index(%s)", idxName1)).Check(testkit.Rows("500"))
	tk.MustQuery("select count(id) from partition_add_idx use index(idx2)").Check(testkit.Rows("500"))

	tk.MustExec("admin check table partition_add_idx")
	tk.MustExec("drop table partition_add_idx")
}

func TestDropSchemaWithPartitionTable(t *testing.T) {
	store := testkit.CreateMockStore(t)
	tk := testkit.NewTestKit(t, store)
	tk.MustExec("drop database if exists test_db_with_partition")
	tk.MustExec("create database test_db_with_partition")
	tk.MustExec("use test_db_with_partition")
	tk.MustExec(`create table t_part (a int key)
		partition by range(a) (
		partition p0 values less than (10),
		partition p1 values less than (20)
		);`)
	tk.MustExec("insert into t_part values (1),(2),(11),(12);")
	ctx := tk.Session()
	tbl := external.GetTableByName(t, tk, "test_db_with_partition", "t_part")

	// check records num before drop database.
	recordsNum := getPartitionTableRecordsNum(t, ctx, tbl.(table.PartitionedTable))
	require.Equal(t, 4, recordsNum)

	tk.MustExec("drop database if exists test_db_with_partition")

	// check job args.
	rs, err := tk.Exec("admin show ddl jobs")
	require.NoError(t, err)
	rows, err := session.GetRows4Test(context.Background(), tk.Session(), rs)
	require.NoError(t, err)
	row := rows[0]
	require.Equal(t, "drop schema", row.GetString(3))
	jobID := row.GetInt64(0)

	historyJob, err := ddl.GetHistoryJobByID(tk.Session(), jobID)
	require.NoError(t, err)
	args, err := model.GetFinishedDropSchemaArgs(historyJob)
	require.NoError(t, err)
	tableIDs := args.AllDroppedTableIDs
	// There is 2 partitions.
	require.Equal(t, 3, len(tableIDs))

	startTime := time.Now()
	done := waitGCDeleteRangeDone(t, tk, tableIDs[2])
	if !done {
		// Takes too long, give up the check.
		logutil.DDLLogger().Info("drop schema",
			zap.Int64("id", tableIDs[0]),
			zap.Stringer("duration", time.Since(startTime)),
		)
		return
	}

	// check records num after drop database.
	for range waitForCleanDataRound {
		recordsNum = getPartitionTableRecordsNum(t, ctx, tbl.(table.PartitionedTable))
		if recordsNum == 0 {
			break
		}
		time.Sleep(waitForCleanDataInterval)
	}
	require.Equal(t, 0, recordsNum)
}

func getPartitionTableRecordsNum(t *testing.T, ctx sessionctx.Context, tbl table.PartitionedTable) int {
	num := 0
	info := tbl.Meta().GetPartitionInfo()
	for _, def := range info.Definitions {
		pid := def.ID
		partition := tbl.GetPartition(pid)
		require.Nil(t, sessiontxn.NewTxn(context.Background(), ctx))
		err := tables.IterRecords(partition, ctx, partition.Cols(),
			func(_ kv.Handle, data []types.Datum, cols []*table.Column) (bool, error) {
				num++
				return true, nil
			})
		require.NoError(t, err)
	}
	return num
}

func TestPartitionErrorCode(t *testing.T) {
	store := testkit.CreateMockStore(t)
	tk := testkit.NewTestKit(t, store)
	tk1 := testkit.NewTestKit(t, store)

	// add partition
	tk.MustExec("drop database if exists test_db_with_partition")
	tk.MustExec("create database test_db_with_partition")
	tk.MustExec("use test_db_with_partition")
	tk.MustExec(`create table employees (
		id int not null,
		fname varchar(30),
		lname varchar(30),
		hired date not null default '1970-01-01',
		separated date not null default '9999-12-31',
		job_code int,
		store_id int
	)
	partition by hash(store_id)
	partitions 4;`)
	tk.MustExec("alter table employees add partition partitions 8")
	tk.MustGetDBError("alter table employees add partition (partition pNew values less than (42))", ast.ErrPartitionWrongValues)
	tk.MustGetDBError("alter table employees add partition (partition pNew values in (42))", ast.ErrPartitionWrongValues)

	// coalesce partition
	tk.MustExec(`create table clients (
		id int,
		fname varchar(30),
		lname varchar(30),
		signed date
	)
	partition by hash( month(signed) )
	partitions 12`)
	tk.MustContainErrMsg("alter table clients coalesce partition 12", "[ddl:1508]Cannot remove all partitions, use DROP TABLE instead")

	tk.MustExec(`create table t_part (a int key)
		partition by range(a) (
		partition p0 values less than (10),
		partition p1 values less than (20)
		);`)
	tk.MustGetDBError("alter table t_part coalesce partition 4;", dbterror.ErrCoalesceOnlyOnHashPartition)

	tk.MustGetErrCode("alter table t_part check partition p0, p1;", errno.ErrUnsupportedDDLOperation)
	tk.MustGetErrCode("alter table t_part optimize partition p0,p1;", errno.ErrUnsupportedDDLOperation)
	tk.MustGetErrCode("alter table t_part rebuild partition p0,p1;", errno.ErrUnsupportedDDLOperation)
	tk.MustGetErrCode("alter table t_part repair partition p1;", errno.ErrUnsupportedDDLOperation)

	if kerneltype.IsNextGen() {
		// MDL is always enabled and read only in nextgen
		return
	}
	// Reduce the impact on DML when executing partition DDL
	tk1.MustExec("use test")
	tk1.MustExec("set global tidb_enable_metadata_lock=0")
	tk1.MustExec("drop table if exists t;")
	tk1.MustExec(`create table t(id int primary key)
		partition by hash(id) partitions 4;`)
	tk1.MustExec("begin")
	tk1.MustExec("insert into t values(1);")

	tk2 := testkit.NewTestKit(t, store)
	tk2.MustExec("use test")
	tk2.MustExec("alter table t truncate partition p0;")
	tk1.MustExec("commit")
}

func TestCommitWhenSchemaChange(t *testing.T) {
	if kerneltype.IsNextGen() {
		t.Skip("MDL is always enabled and read only in nextgen")
	}
	store := testkit.CreateMockStoreWithSchemaLease(t, time.Second)
	tk := testkit.NewTestKit(t, store)
	tk.MustExec("set global tidb_enable_metadata_lock=0")
	tk.MustExec("set @@global.tidb_max_delta_schema_count= 4096")
	tk.MustExec("use test")
	tk.MustExec(`create table schema_change (a int, b timestamp)
			partition by range(a) (
			    partition p0 values less than (4),
			    partition p1 values less than (7),
			    partition p2 values less than (11)
			)`)
	tk2 := testkit.NewTestKit(t, store)
	tk2.MustExec("use test")
	tk2.MustExec("set @@tidb_enable_exchange_partition=1")
	defer tk2.MustExec("set @@tidb_enable_exchange_partition=0")

	tk.MustExec("begin")
	tk.MustExec("insert into schema_change values (1, '2019-12-25 13:27:42')")
	tk.MustExec("insert into schema_change values (3, '2019-12-25 13:27:43')")

	tk2.MustExec("alter table schema_change add index idx(b)")

	tk.MustExec("insert into schema_change values (5, '2019-12-25 13:27:43')")
	tk.MustExec("insert into schema_change values (9, '2019-12-25 13:27:44')")
	atomic.StoreUint32(&session.SchemaChangedWithoutRetry, 1)
	defer func() {
		atomic.StoreUint32(&session.SchemaChangedWithoutRetry, 0)
	}()
	_, err := tk.Exec("commit")
	require.Error(t, err)
	require.Truef(t, domain.ErrInfoSchemaChanged.Equal(err), err.Error())

	// Cover a bug that schema validator does not prevent transaction commit when
	// the schema has changed on the partitioned table.
	// That bug will cause data and index inconsistency!
	tk.MustExec("admin check table schema_change")
	tk.MustQuery("select * from schema_change").Check(testkit.Rows())

	// Check inconsistency when exchanging partition
	tk.MustExec(`drop table if exists pt, nt;`)
	tk.MustExec(`create table pt (a int) partition by hash(a) partitions 2;`)
	tk.MustExec(`create table nt (a int);`)

	tk.MustExec("begin")
	tk.MustExec("insert into nt values (1), (3), (5);")
	tk2.MustExec("alter table pt exchange partition p1 with table nt;")
	tk.MustExec("insert into nt values (7), (9);")
	tk.MustGetDBError("commit", domain.ErrInfoSchemaChanged)

	tk.MustExec("admin check table pt")
	tk.MustQuery("select * from pt").Check(testkit.Rows())
	tk.MustExec("admin check table nt")
	tk.MustQuery("select * from nt").Check(testkit.Rows())

	tk.MustExec("begin")
	tk.MustExec("insert into pt values (1), (3), (5);")
	tk2.MustExec("alter table pt exchange partition p1 with table nt;")
	tk.MustExec("insert into pt values (7), (9);")
	tk.MustGetDBError("commit", domain.ErrInfoSchemaChanged)

	tk.MustExec("admin check table pt")
	tk.MustQuery("select * from pt").Check(testkit.Rows())
	tk.MustExec("admin check table nt")
	tk.MustQuery("select * from nt").Check(testkit.Rows())
}

func TestTruncatePartitionMultipleTimes(t *testing.T) {
	store := testkit.CreateMockStore(t)
	tk := testkit.NewTestKit(t, store)
	tk.MustExec("drop table if exists test.t;")
	tk.MustExec(`create table test.t (a int primary key) partition by range (a) (
		partition p0 values less than (10),
		partition p1 values less than (maxvalue));`)
	injected := false
	testfailpoint.EnableCall(t, "github.com/pingcap/tidb/pkg/ddl/beforeRunOneJobStep", func(job *model.Job) {
		if job.Type == model.ActionTruncateTablePartition && job.SnapshotVer == 0 && !injected {
			injected = true
			time.Sleep(30 * time.Millisecond)
		}
	})
	var errCount atomic.Int32
	testfailpoint.EnableCall(t, "github.com/pingcap/tidb/pkg/ddl/afterWaitSchemaSynced", func(job *model.Job) {
		if job.Type == model.ActionTruncateTablePartition && job.Error != nil {
			errCount.Add(1)
		}
	})
	done1 := make(chan error, 1)
	go backgroundExec(store, "test", "alter table test.t truncate partition p0;", done1)
	done2 := make(chan error, 1)
	go backgroundExec(store, "test", "alter table test.t truncate partition p0;", done2)
	<-done1
	<-done2
	require.LessOrEqual(t, errCount.Load(), int32(1))
}

func TestAddPartitionReplicaBiggerThanTiFlashStores(t *testing.T) {
	store := testkit.CreateMockStore(t)
	tk := testkit.NewTestKit(t, store)
	tk.MustExec("create database if not exists test_partition2")
	tk.MustExec("use test_partition2")
	tk.MustExec("drop table if exists t1")
	// Build a tableInfo with replica count = 1 while there is no real tiFlash store.
	require.NoError(t, failpoint.Enable("github.com/pingcap/tidb/pkg/infoschema/mockTiFlashStoreCount", `return(true)`))
	tk.MustExec(`create table t1 (c int) partition by range(c) (
			partition p0 values less than (100),
			partition p1 values less than (200))`)
	tk.MustExec("alter table t1 set tiflash replica 1")
	require.NoError(t, failpoint.Disable("github.com/pingcap/tidb/pkg/infoschema/mockTiFlashStoreCount"))
	// Mock partitions replica as available.
	t1 := external.GetTableByName(t, tk, "test_partition2", "t1")
	partition := t1.Meta().Partition
	require.Equal(t, 2, len(partition.Definitions))
	err := domain.GetDomain(tk.Session()).DDLExecutor().UpdateTableReplicaInfo(tk.Session(), partition.Definitions[0].ID, true)
	require.NoError(t, err)
	err = domain.GetDomain(tk.Session()).DDLExecutor().UpdateTableReplicaInfo(tk.Session(), partition.Definitions[1].ID, true)
	require.NoError(t, err)
	t1 = external.GetTableByName(t, tk, "test_partition2", "t1")
	require.True(t, t1.Meta().TiFlashReplica.Available)
	// Since there is no real TiFlash store (less than replica count), adding a partition will error here.
	err = tk.ExecToErr("alter table t1 add partition (partition p2 values less than (300));")
	require.Error(t, err)
	require.EqualError(t, err, "[ddl:-1][ddl] the tiflash replica count: 1 should be less than the total tiflash server count: 0")
	// Test `add partition` waiting TiFlash replica can exit when its retry count is beyond the limitation.
	originErrCountLimit := vardef.GetDDLErrorCountLimit()
	tk.MustExec("set @@global.tidb_ddl_error_count_limit = 3")
	defer func() {
		tk.MustExec(fmt.Sprintf("set @@global.tidb_ddl_error_count_limit = %v", originErrCountLimit))
	}()
	require.NoError(t, failpoint.Enable("github.com/pingcap/tidb/pkg/ddl/mockWaitTiFlashReplica", `return(true)`))
	defer func() {
		require.NoError(t, failpoint.Disable("github.com/pingcap/tidb/pkg/ddl/mockWaitTiFlashReplica"))
	}()
	require.True(t, t1.Meta().TiFlashReplica.Available)
	err = tk.ExecToErr("alter table t1 add partition (partition p3 values less than (300));")
	require.Error(t, err)
	require.Equal(t, "[ddl:-1]DDL job rollback, error msg: [ddl] add partition wait for tiflash replica to complete", err.Error())
}

func TestReorgPartitionTiFlash(t *testing.T) {
	store := testkit.CreateMockStore(t)
	tk := testkit.NewTestKit(t, store)
	schemaName := "ReorgPartTiFlash"
	tk.MustExec("create database " + schemaName)
	tk.MustExec("use " + schemaName)
	tk.MustExec(`create table t (a int unsigned PRIMARY KEY, b varchar(255), c int, key (b), key (c,b))` +
		` partition by list columns (a) ` +
		`(partition p0 values in (10,11,45),` +
		` partition p1 values in (20,1,23,56),` +
		` partition p2 values in (12,34,9))`)
	tk.MustExec(`insert into t values (1,"1",1), (12,"12",21),(23,"23",32),(34,"34",43),(45,"45",54),(56,"56",65)`)

	require.Nil(t, failpoint.Enable("github.com/pingcap/tidb/pkg/infoschema/mockTiFlashStoreCount", `return(true)`))
	defer func() {
		err := failpoint.Disable("github.com/pingcap/tidb/pkg/infoschema/mockTiFlashStoreCount")
		require.NoError(t, err)
	}()

	tk.MustExec(`alter table t set tiflash replica 1`)
	tk.MustQuery(`show create table t`).Check(testkit.Rows("" +
		"t CREATE TABLE `t` (\n" +
		"  `a` int(10) unsigned NOT NULL,\n" +
		"  `b` varchar(255) DEFAULT NULL,\n" +
		"  `c` int(11) DEFAULT NULL,\n" +
		"  PRIMARY KEY (`a`) /*T![clustered_index] CLUSTERED */,\n" +
		"  KEY `b` (`b`),\n" +
		"  KEY `c` (`c`,`b`)\n" +
		") ENGINE=InnoDB DEFAULT CHARSET=utf8mb4 COLLATE=utf8mb4_bin\n" +
		"PARTITION BY LIST COLUMNS(`a`)\n" +
		"(PARTITION `p0` VALUES IN (10,11,45),\n" +
		" PARTITION `p1` VALUES IN (20,1,23,56),\n" +
		" PARTITION `p2` VALUES IN (12,34,9))"))

	tbl := external.GetTableByName(t, tk, schemaName, "t")
	p := tbl.GetPartitionedTable()
	for _, pid := range p.GetAllPartitionIDs() {
		require.NoError(t, domain.GetDomain(tk.Session()).DDLExecutor().UpdateTableReplicaInfo(tk.Session(), pid, true))
	}
	// Reload
	tbl = external.GetTableByName(t, tk, schemaName, "t")
	p = tbl.GetPartitionedTable()
	require.NotNil(t, tbl.Meta().TiFlashReplica)
	require.True(t, tbl.Meta().TiFlashReplica.Available)
	pids := p.GetAllPartitionIDs()
	slices.Sort(pids)
	availablePids := tbl.Meta().TiFlashReplica.AvailablePartitionIDs
	slices.Sort(availablePids)
	require.Equal(t, pids, availablePids)
	require.Nil(t, failpoint.Enable("github.com/pingcap/tidb/pkg/ddl/mockWaitTiFlashReplicaOK", `return(true)`))
	defer func() {
		err := failpoint.Disable("github.com/pingcap/tidb/pkg/ddl/mockWaitTiFlashReplicaOK")
		require.NoError(t, err)
	}()
	tk.MustExec(`alter table t reorganize partition p1, p2 into (partition p1 values in (34,2,23), partition p2 values in (12,56,9),partition p3 values in (1,8,19))`)
	tk.MustExec(`admin check table t`)
	tk.MustQuery(`show create table t`).Check(testkit.Rows("" +
		"t CREATE TABLE `t` (\n" +
		"  `a` int(10) unsigned NOT NULL,\n" +
		"  `b` varchar(255) DEFAULT NULL,\n" +
		"  `c` int(11) DEFAULT NULL,\n" +
		"  PRIMARY KEY (`a`) /*T![clustered_index] CLUSTERED */,\n" +
		"  KEY `b` (`b`),\n" +
		"  KEY `c` (`c`,`b`)\n" +
		") ENGINE=InnoDB DEFAULT CHARSET=utf8mb4 COLLATE=utf8mb4_bin\n" +
		"PARTITION BY LIST COLUMNS(`a`)\n" +
		"(PARTITION `p0` VALUES IN (10,11,45),\n" +
		" PARTITION `p1` VALUES IN (34,2,23),\n" +
		" PARTITION `p2` VALUES IN (12,56,9),\n" +
		" PARTITION `p3` VALUES IN (1,8,19))"))

	// TODO: Check how to properly test TiFlash, since this will just change the actual configuration
	tbl = external.GetTableByName(t, tk, schemaName, "t")
	p = tbl.GetPartitionedTable()
	for _, pid := range p.GetAllPartitionIDs() {
		require.NoError(t, domain.GetDomain(tk.Session()).DDLExecutor().UpdateTableReplicaInfo(tk.Session(), pid, true))
	}
	tbl = external.GetTableByName(t, tk, schemaName, "t")
	p = tbl.GetPartitionedTable()
	require.NotNil(t, tbl.Meta().TiFlashReplica)
	require.True(t, tbl.Meta().TiFlashReplica.Available)
	for _, pid := range p.GetAllPartitionIDs() {
		require.True(t, tbl.Meta().TiFlashReplica.IsPartitionAvailable(pid))
	}
	tk.MustExec(`alter table t remove partitioning`)
	tbl = external.GetTableByName(t, tk, schemaName, "t")
	require.Nil(t, tbl.GetPartitionedTable())
	require.NotNil(t, tbl.Meta().TiFlashReplica)
	require.True(t, tbl.Meta().TiFlashReplica.Available)
	tk.MustExec(`alter table t set tiflash replica 0`)
	tbl = external.GetTableByName(t, tk, schemaName, "t")
	require.Nil(t, tbl.GetPartitionedTable())
	require.Nil(t, tbl.Meta().TiFlashReplica)
	tk.MustExec(`alter table t set tiflash replica 1`)
	tbl = external.GetTableByName(t, tk, schemaName, "t")
	require.NoError(t, domain.GetDomain(tk.Session()).DDLExecutor().UpdateTableReplicaInfo(tk.Session(), tbl.Meta().ID, true))
	tbl = external.GetTableByName(t, tk, schemaName, "t")
	require.NotNil(t, tbl.Meta().TiFlashReplica)
	require.True(t, tbl.Meta().TiFlashReplica.Available)
	require.Nil(t, tbl.GetPartitionedTable())
	tk.MustExec(`alter table t partition by key(a) partitions 3`)
	tbl = external.GetTableByName(t, tk, schemaName, "t")
	p = tbl.GetPartitionedTable()
	for _, pid := range p.GetAllPartitionIDs() {
		require.NoError(t, domain.GetDomain(tk.Session()).DDLExecutor().UpdateTableReplicaInfo(tk.Session(), pid, true))
	}
	p = tbl.GetPartitionedTable()
	require.NotNil(t, tbl.Meta().TiFlashReplica)
	require.True(t, tbl.Meta().TiFlashReplica.Available)
	for _, pid := range p.GetAllPartitionIDs() {
		require.True(t, tbl.Meta().TiFlashReplica.IsPartitionAvailable(pid))
	}
	for _, pid := range p.GetAllPartitionIDs() {
		require.True(t, tbl.Meta().TiFlashReplica.IsPartitionAvailable(pid))
	}
}

func TestIssue40135Ver2(t *testing.T) {
	store := testkit.CreateMockStore(t)
	tk := testkit.NewTestKit(t, store)
	tk.MustExec("use test")

	tk1 := testkit.NewTestKit(t, store)
	tk1.MustExec("use test")

	tk3 := testkit.NewTestKit(t, store)
	tk3.MustExec("use test")

	tk.MustExec("CREATE TABLE t40135 ( a int DEFAULT NULL, b varchar(32) DEFAULT 'md', c varchar(255), index(a)) PARTITION BY HASH (a) PARTITIONS 6")
	tk.MustExec("insert into t40135 values (1, 'md', '1-md'), (2, 'ma','2-ma'), (3, 'md','3-md'), (4, 'ma','4-ma'), (5, 'md','5-md'), (6, 'ma','6-ma')")
	one := true
	var checkErr error
	var wg sync.WaitGroup
	wg.Add(1)
	testfailpoint.EnableCall(t, "github.com/pingcap/tidb/pkg/ddl/beforeRunOneJobStep", func(job *model.Job) {
		if job.SchemaState == model.StateDeleteOnly {
			tk3.MustExec("delete from t40135 where a = 1")
		}
		if one {
			one = false
			go func() {
				_, checkErr = tk1.Exec("alter table t40135 modify column a int NULL")
				wg.Done()
			}()
		}
	})
	tk.MustExec("alter table t40135 modify column a bigint NULL DEFAULT '6243108' FIRST")
	wg.Wait()
	require.ErrorContains(t, checkErr, "[ddl:8200]DDL job rollback, error msg: Unsupported modify column, decreasing length of int may result in truncation and change of partition")
	tk.MustQuery("show create table t40135").Check(testkit.Rows("" +
		"t40135 CREATE TABLE `t40135` (\n" +
		"  `a` bigint(20) DEFAULT '6243108',\n" +
		"  `b` varchar(32) DEFAULT 'md',\n" +
		"  `c` varchar(255) DEFAULT NULL,\n" +
		"  KEY `a` (`a`)\n" +
		") ENGINE=InnoDB DEFAULT CHARSET=utf8mb4 COLLATE=utf8mb4_bin\n" +
		"PARTITION BY HASH (`a`) PARTITIONS 6"))
	tk.MustExec("admin check table t40135")
}

func TestAlterModifyPartitionColTruncateWarning(t *testing.T) {
	store := testkit.CreateMockStore(t)
	tk := testkit.NewTestKit(t, store)
	schemaName := "truncWarn"
	tk.MustExec("create database " + schemaName)
	tk.MustExec("use " + schemaName)
	tk.MustExec(`set sql_mode = default`)
	tk.MustExec(`create table t (a varchar(255)) partition by range columns (a) (partition p1 values less than ("0"), partition p2 values less than ("zzzz"))`)
	tk.MustExec(`insert into t values ("123456"),(" 654321")`)
	tk.MustContainErrMsg(`alter table t modify a varchar(5)`, "[types:1265]Data truncated for column 'a', value is '")
	tk.MustExec(`set sql_mode = ''`)
	tk.MustExec(`alter table t modify a varchar(5)`)
	tk.MustQuery(`show warnings`).Check(testkit.Rows("Warning 1265 2 warnings with this error code, first warning: Data truncated for column 'a', value is ' 654321'"))
<<<<<<< HEAD
	tk.MustExec(`admin check table t`)
}

func TestAlterModifyColumnOnPartitionedTable(t *testing.T) {
	store := testkit.CreateMockStore(t)
	tk := testkit.NewTestKit(t, store)
	tk.MustExec("create database AlterPartTable")
	tk.MustExec("use AlterPartTable")
	tk.MustExec(`create table t (a int unsigned PRIMARY KEY, b varchar(255), key (b))`)
	tk.MustExec(`insert into t values (7, "07"), (8, "08"),(23,"23"),(34,"34💥"),(46,"46"),(57,"57")`)
	tk.MustQuery(`show create table t`).Check(testkit.Rows(
		"t CREATE TABLE `t` (\n" +
			"  `a` int(10) unsigned NOT NULL,\n" +
			"  `b` varchar(255) DEFAULT NULL,\n" +
			"  PRIMARY KEY (`a`) /*T![clustered_index] CLUSTERED */,\n" +
			"  KEY `b` (`b`)\n" +
			") ENGINE=InnoDB DEFAULT CHARSET=utf8mb4 COLLATE=utf8mb4_bin"))
	// TODO: Why does it allow 💥 as a latin1 character?
	tk.MustQuery(`select hex(b) from t where a = 34`).Check(testkit.Rows("3334F09F92A5"))
	tk.MustExec(`alter table t modify b varchar(200) charset latin1`)
	tk.MustQuery(`show create table t`).Check(testkit.Rows(
		"t CREATE TABLE `t` (\n" +
			"  `a` int(10) unsigned NOT NULL,\n" +
			"  `b` varchar(200) CHARACTER SET latin1 COLLATE latin1_bin DEFAULT NULL,\n" +
			"  PRIMARY KEY (`a`) /*T![clustered_index] CLUSTERED */,\n" +
			"  KEY `b` (`b`)\n" +
			") ENGINE=InnoDB DEFAULT CHARSET=utf8mb4 COLLATE=utf8mb4_bin"))
	tk.MustQuery(`select hex(b) from t where a = 34`).Check(testkit.Rows("3334F09F92A5"))
	tk.MustQuery(`select * from t`).Sort().Check(testkit.Rows(""+
		"23 23",
		"34 34💥",
		"46 46",
		"57 57",
		"7 07",
		"8 08"))
	tk.MustQuery(`select * from t order by b`).Check(testkit.Rows(""+
		"7 07",
		"8 08",
		"23 23",
		"34 34💥",
		"46 46",
		"57 57"))
	tk.MustExec(`alter table t change b c varchar(200) charset utf8mb4`)
	tk.MustExec(`drop table t`)
	tk.MustExec(`create table t (a int unsigned PRIMARY KEY, b varchar(255), key (b)) partition by range (a) ` +
		`(partition p0 values less than (10),` +
		` partition p1 values less than (20),` +
		` partition p2 values less than (30),` +
		` partition pMax values less than (MAXVALUE))`)
	tk.MustExec(`insert into t values (7, "07"), (8, "08"),(23,"23"),(34,"34💥"),(46,"46"),(57,"57")`)
	tk.MustQuery(`select * from t`).Sort().Check(testkit.Rows(""+
		"23 23",
		"34 34💥",
		"46 46",
		"57 57",
		"7 07",
		"8 08"))
	tk.MustQuery(`select * from t order by b`).Check(testkit.Rows(""+
		"7 07",
		"8 08",
		"23 23",
		"34 34💥",
		"46 46",
		"57 57"))
	tk.MustQuery(`show create table t`).Check(testkit.Rows(
		"t CREATE TABLE `t` (\n" +
			"  `a` int(10) unsigned NOT NULL,\n" +
			"  `b` varchar(255) DEFAULT NULL,\n" +
			"  PRIMARY KEY (`a`) /*T![clustered_index] CLUSTERED */,\n" +
			"  KEY `b` (`b`)\n" +
			") ENGINE=InnoDB DEFAULT CHARSET=utf8mb4 COLLATE=utf8mb4_bin\n" +
			"PARTITION BY RANGE (`a`)\n" +
			"(PARTITION `p0` VALUES LESS THAN (10),\n" +
			" PARTITION `p1` VALUES LESS THAN (20),\n" +
			" PARTITION `p2` VALUES LESS THAN (30),\n" +
			" PARTITION `pMax` VALUES LESS THAN (MAXVALUE))"))
	tk.MustExec(`admin check table t`)
	tk.MustExec(`alter table t modify b varchar(200) charset latin1`)
=======
>>>>>>> e0f1b26a
	tk.MustExec(`admin check table t`)
	tk.MustQuery(`show create table t`).Check(testkit.Rows(
		"t CREATE TABLE `t` (\n" +
			"  `a` int(10) unsigned NOT NULL,\n" +
			"  `b` varchar(200) CHARACTER SET latin1 COLLATE latin1_bin DEFAULT NULL,\n" +
			"  PRIMARY KEY (`a`) /*T![clustered_index] CLUSTERED */,\n" +
			"  KEY `b` (`b`)\n" +
			") ENGINE=InnoDB DEFAULT CHARSET=utf8mb4 COLLATE=utf8mb4_bin\n" +
			"PARTITION BY RANGE (`a`)\n" +
			"(PARTITION `p0` VALUES LESS THAN (10),\n" +
			" PARTITION `p1` VALUES LESS THAN (20),\n" +
			" PARTITION `p2` VALUES LESS THAN (30),\n" +
			" PARTITION `pMax` VALUES LESS THAN (MAXVALUE))"))
	tk.MustQuery(`select * from t`).Sort().Check(testkit.Rows(""+
		"23 23",
		"34 34💥",
		"46 46",
		"57 57",
		"7 07",
		"8 08"))
	tk.MustQuery(`select * from t order by b`).Check(testkit.Rows(""+
		"7 07",
		"8 08",
		"23 23",
		"34 34💥",
		"46 46",
		"57 57"))
	tk.MustExec(`alter table t change b c varchar(150) charset utf8mb4`)
	tk.MustQuery(`show create table t`).Check(testkit.Rows(
		"t CREATE TABLE `t` (\n" +
			"  `a` int(10) unsigned NOT NULL,\n" +
			"  `c` varchar(150) DEFAULT NULL,\n" +
			"  PRIMARY KEY (`a`) /*T![clustered_index] CLUSTERED */,\n" +
			"  KEY `b` (`c`)\n" +
			") ENGINE=InnoDB DEFAULT CHARSET=utf8mb4 COLLATE=utf8mb4_bin\n" +
			"PARTITION BY RANGE (`a`)\n" +
			"(PARTITION `p0` VALUES LESS THAN (10),\n" +
			" PARTITION `p1` VALUES LESS THAN (20),\n" +
			" PARTITION `p2` VALUES LESS THAN (30),\n" +
			" PARTITION `pMax` VALUES LESS THAN (MAXVALUE))"))
	tk.MustQuery(`select * from t`).Sort().Check(testkit.Rows(""+
		"23 23",
		"34 34💥",
		"46 46",
		"57 57",
		"7 07",
		"8 08"))
	tk.MustQuery(`select * from t order by c`).Check(testkit.Rows(""+
		"7 07",
		"8 08",
		"23 23",
		"34 34💥",
		"46 46",
		"57 57"))
	tk.MustGetErrCode(`alter table t modify a varchar(20)`, errno.ErrUnsupportedDDLOperation)
}

func TestAlterModifyColumnOnPartitionedTable(t *testing.T) {
	store := testkit.CreateMockStore(t)
	tk := testkit.NewTestKit(t, store)
	tk.MustExec("create database AlterPartTable")
	tk.MustExec("use AlterPartTable")
	tk.MustExec(`create table t (a int unsigned PRIMARY KEY, b varchar(255), key (b))`)
	tk.MustExec(`insert into t values (7, "07"), (8, "08"),(23,"23"),(34,"34💥"),(46,"46"),(57,"57")`)
	tk.MustQuery(`show create table t`).Check(testkit.Rows(
		"t CREATE TABLE `t` (\n" +
			"  `a` int(10) unsigned NOT NULL,\n" +
			"  `b` varchar(255) DEFAULT NULL,\n" +
			"  PRIMARY KEY (`a`) /*T![clustered_index] CLUSTERED */,\n" +
			"  KEY `b` (`b`)\n" +
			") ENGINE=InnoDB DEFAULT CHARSET=utf8mb4 COLLATE=utf8mb4_bin"))
	// TODO: Why does it allow 💥 as a latin1 character?
	tk.MustQuery(`select hex(b) from t where a = 34`).Check(testkit.Rows("3334F09F92A5"))
	tk.MustExec(`alter table t modify b varchar(200) charset latin1`)
	tk.MustQuery(`show create table t`).Check(testkit.Rows(
		"t CREATE TABLE `t` (\n" +
			"  `a` int(10) unsigned NOT NULL,\n" +
			"  `b` varchar(200) CHARACTER SET latin1 COLLATE latin1_bin DEFAULT NULL,\n" +
			"  PRIMARY KEY (`a`) /*T![clustered_index] CLUSTERED */,\n" +
			"  KEY `b` (`b`)\n" +
			") ENGINE=InnoDB DEFAULT CHARSET=utf8mb4 COLLATE=utf8mb4_bin"))
	tk.MustQuery(`select hex(b) from t where a = 34`).Check(testkit.Rows("3334F09F92A5"))
	tk.MustQuery(`select * from t`).Sort().Check(testkit.Rows(""+
		"23 23",
		"34 34💥",
		"46 46",
		"57 57",
		"7 07",
		"8 08"))
	tk.MustQuery(`select * from t order by b`).Check(testkit.Rows(""+
		"7 07",
		"8 08",
		"23 23",
		"34 34💥",
		"46 46",
		"57 57"))
	tk.MustExec(`alter table t change b c varchar(200) charset utf8mb4`)
	tk.MustExec(`drop table t`)
	tk.MustExec(`create table t (a int unsigned PRIMARY KEY, b varchar(255), key (b)) partition by range (a) ` +
		`(partition p0 values less than (10),` +
		` partition p1 values less than (20),` +
		` partition p2 values less than (30),` +
		` partition pMax values less than (MAXVALUE))`)
	tk.MustExec(`insert into t values (7, "07"), (8, "08"),(23,"23"),(34,"34💥"),(46,"46"),(57,"57")`)
	tk.MustQuery(`select * from t`).Sort().Check(testkit.Rows(""+
		"23 23",
		"34 34💥",
		"46 46",
		"57 57",
		"7 07",
		"8 08"))
	tk.MustQuery(`select * from t order by b`).Check(testkit.Rows(""+
		"7 07",
		"8 08",
		"23 23",
		"34 34💥",
		"46 46",
		"57 57"))
	tk.MustQuery(`show create table t`).Check(testkit.Rows(
		"t CREATE TABLE `t` (\n" +
			"  `a` int(10) unsigned NOT NULL,\n" +
			"  `b` varchar(255) DEFAULT NULL,\n" +
			"  PRIMARY KEY (`a`) /*T![clustered_index] CLUSTERED */,\n" +
			"  KEY `b` (`b`)\n" +
			") ENGINE=InnoDB DEFAULT CHARSET=utf8mb4 COLLATE=utf8mb4_bin\n" +
			"PARTITION BY RANGE (`a`)\n" +
			"(PARTITION `p0` VALUES LESS THAN (10),\n" +
			" PARTITION `p1` VALUES LESS THAN (20),\n" +
			" PARTITION `p2` VALUES LESS THAN (30),\n" +
			" PARTITION `pMax` VALUES LESS THAN (MAXVALUE))"))
	tk.MustExec(`admin check table t`)
	tk.MustExec(`alter table t modify b varchar(200) charset latin1`)
	tk.MustExec(`admin check table t`)
	tk.MustQuery(`show create table t`).Check(testkit.Rows(
		"t CREATE TABLE `t` (\n" +
			"  `a` int(10) unsigned NOT NULL,\n" +
			"  `b` varchar(200) CHARACTER SET latin1 COLLATE latin1_bin DEFAULT NULL,\n" +
			"  PRIMARY KEY (`a`) /*T![clustered_index] CLUSTERED */,\n" +
			"  KEY `b` (`b`)\n" +
			") ENGINE=InnoDB DEFAULT CHARSET=utf8mb4 COLLATE=utf8mb4_bin\n" +
			"PARTITION BY RANGE (`a`)\n" +
			"(PARTITION `p0` VALUES LESS THAN (10),\n" +
			" PARTITION `p1` VALUES LESS THAN (20),\n" +
			" PARTITION `p2` VALUES LESS THAN (30),\n" +
			" PARTITION `pMax` VALUES LESS THAN (MAXVALUE))"))
	tk.MustQuery(`select * from t`).Sort().Check(testkit.Rows(""+
		"23 23",
		"34 34💥",
		"46 46",
		"57 57",
		"7 07",
		"8 08"))
	tk.MustQuery(`select * from t order by b`).Check(testkit.Rows(""+
		"7 07",
		"8 08",
		"23 23",
		"34 34💥",
		"46 46",
		"57 57"))
	tk.MustExec(`alter table t change b c varchar(150) charset utf8mb4`)
	tk.MustQuery(`show create table t`).Check(testkit.Rows(
		"t CREATE TABLE `t` (\n" +
			"  `a` int(10) unsigned NOT NULL,\n" +
			"  `c` varchar(150) DEFAULT NULL,\n" +
			"  PRIMARY KEY (`a`) /*T![clustered_index] CLUSTERED */,\n" +
			"  KEY `b` (`c`)\n" +
			") ENGINE=InnoDB DEFAULT CHARSET=utf8mb4 COLLATE=utf8mb4_bin\n" +
			"PARTITION BY RANGE (`a`)\n" +
			"(PARTITION `p0` VALUES LESS THAN (10),\n" +
			" PARTITION `p1` VALUES LESS THAN (20),\n" +
			" PARTITION `p2` VALUES LESS THAN (30),\n" +
			" PARTITION `pMax` VALUES LESS THAN (MAXVALUE))"))
	tk.MustQuery(`select * from t`).Sort().Check(testkit.Rows(""+
		"23 23",
		"34 34💥",
		"46 46",
		"57 57",
		"7 07",
		"8 08"))
	tk.MustQuery(`select * from t order by c`).Check(testkit.Rows(""+
		"7 07",
		"8 08",
		"23 23",
		"34 34💥",
		"46 46",
		"57 57"))
	tk.MustGetErrCode(`alter table t modify a varchar(20)`, errno.ErrUnsupportedDDLOperation)
}

func TestRemoveKeyPartitioning(t *testing.T) {
	store, dom := testkit.CreateMockStoreAndDomain(t)
	tk := testkit.NewTestKit(t, store)
	h := dom.StatsHandle()
	tk.MustExec("create database RemovePartitioning")
	tk.MustExec("use RemovePartitioning")
	tk.MustExec(`create table t (a varchar(255), b varchar(255), key (a,b), key (b)) partition by key (a) partitions 7`)
	err := statstestutil.HandleNextDDLEventWithTxn(h)
	require.NoError(t, err)
	// Fill the data with ascii strings
	for i := 32; i <= 126; i++ {
		tk.MustExec(fmt.Sprintf(`insert into t values (char(%d,%d,%d),char(%d,%d,%d,%d))`, i, i, i, i, i, i, i))
	}
	tk.MustExec(`analyze table t`)
	tk.MustQuery(`show stats_meta where db_name = 'RemovePartitioning' and table_name = 't'`).Sort().CheckAt([]int{0, 1, 2, 4, 5}, [][]any{
		{"RemovePartitioning", "t", "global", "0", "95"},
		{"RemovePartitioning", "t", "p0", "0", "9"},
		{"RemovePartitioning", "t", "p1", "0", "11"},
		{"RemovePartitioning", "t", "p2", "0", "12"},
		{"RemovePartitioning", "t", "p3", "0", "13"},
		{"RemovePartitioning", "t", "p4", "0", "16"},
		{"RemovePartitioning", "t", "p5", "0", "23"},
		{"RemovePartitioning", "t", "p6", "0", "11"}})
	tk.MustQuery(`select partition_name, table_rows from information_schema.partitions where table_schema = 'RemovePartitioning' and table_name = 't'`).Sort().Check(testkit.Rows(""+
		"p0 9",
		"p1 11",
		"p2 12",
		"p3 13",
		"p4 16",
		"p5 23",
		"p6 11"))
	tk.MustExec(`alter table t remove partitioning`)
	tk.MustQuery(`show create table t`).Check(testkit.Rows("" +
		"t CREATE TABLE `t` (\n" +
		"  `a` varchar(255) DEFAULT NULL,\n" +
		"  `b` varchar(255) DEFAULT NULL,\n" +
		"  KEY `a` (`a`,`b`),\n" +
		"  KEY `b` (`b`)\n" +
		") ENGINE=InnoDB DEFAULT CHARSET=utf8mb4 COLLATE=utf8mb4_bin"))
	// Statistics are updated asynchronously
	err = statstestutil.HandleNextDDLEventWithTxn(h)
	require.NoError(t, err)
	// And also cached and lazy loaded
	h.Clear()
	require.NoError(t, h.Update(context.Background(), dom.InfoSchema()))
	tk.MustQuery(`show stats_meta where db_name = 'RemovePartitioning' and table_name = 't'`).Sort().CheckAt([]int{0, 1, 2, 4, 5}, [][]any{
		{"RemovePartitioning", "t", "", "0", "95"}})
	tk.MustExec(`analyze table t`)
	tk.MustQuery(`show stats_meta where db_name = 'RemovePartitioning' and table_name = 't'`).Sort().CheckAt([]int{0, 1, 2, 4, 5}, [][]any{
		{"RemovePartitioning", "t", "", "0", "95"}})
}

func TestRemoveListPartitioning(t *testing.T) {
	store, dom := testkit.CreateMockStoreAndDomain(t)
	tk := testkit.NewTestKit(t, store)
	h := dom.StatsHandle()
	tk.MustExec("create database RemoveListPartitioning")
	tk.MustExec("use RemoveListPartitioning")
	tk.MustExec(`create table t (a int, b varchar(255), key (a,b), key (b)) partition by list (a) (partition p0 values in (0), partition p1 values in (1), partition p2 values in (2), partition p3 values in (3), partition p4 values in (4))`)
	err := statstestutil.HandleNextDDLEventWithTxn(h)
	require.NoError(t, err)
	// Fill the data with ascii strings
	for i := 32; i <= 126; i++ {
		tk.MustExec(fmt.Sprintf(`insert into t values (%d,char(%d,%d,%d,%d))`, i%5, i, i, i, i))
	}
	tk.MustExec(`analyze table t`)
	tk.MustQuery(`show stats_meta where db_name = 'RemoveListPartitioning' and table_name = 't'`).Sort().CheckAt([]int{0, 1, 2, 4, 5}, [][]any{
		{"RemoveListPartitioning", "t", "global", "0", "95"},
		{"RemoveListPartitioning", "t", "p0", "0", "19"},
		{"RemoveListPartitioning", "t", "p1", "0", "19"},
		{"RemoveListPartitioning", "t", "p2", "0", "19"},
		{"RemoveListPartitioning", "t", "p3", "0", "19"},
		{"RemoveListPartitioning", "t", "p4", "0", "19"}})
	tk.MustQuery(`select partition_name, table_rows from information_schema.partitions where table_schema = 'RemoveListPartitioning' and table_name = 't'`).Sort().Check(testkit.Rows(""+
		"p0 19",
		"p1 19",
		"p2 19",
		"p3 19",
		"p4 19"))
	tk.MustExec(`alter table t remove partitioning`)
	tk.MustQuery(`show create table t`).Check(testkit.Rows("" +
		"t CREATE TABLE `t` (\n" +
		"  `a` int(11) DEFAULT NULL,\n" +
		"  `b` varchar(255) DEFAULT NULL,\n" +
		"  KEY `a` (`a`,`b`),\n" +
		"  KEY `b` (`b`)\n" +
		") ENGINE=InnoDB DEFAULT CHARSET=utf8mb4 COLLATE=utf8mb4_bin"))
	// Statistics are updated asynchronously
	err = statstestutil.HandleNextDDLEventWithTxn(h)
	require.NoError(t, err)
	// And also cached and lazy loaded
	h.Clear()
	require.NoError(t, h.Update(context.Background(), dom.InfoSchema()))
	tk.MustQuery(`show stats_meta where db_name = 'RemoveListPartitioning' and table_name = 't'`).Sort().CheckAt([]int{0, 1, 2, 4, 5}, [][]any{
		{"RemoveListPartitioning", "t", "", "0", "95"}})
	tk.MustExec(`analyze table t`)
	tk.MustQuery(`show stats_meta where db_name = 'RemoveListPartitioning' and table_name = 't'`).Sort().CheckAt([]int{0, 1, 2, 4, 5}, [][]any{
		{"RemoveListPartitioning", "t", "", "0", "95"}})
}

func TestRemoveListColumnPartitioning(t *testing.T) {
	store, dom := testkit.CreateMockStoreAndDomain(t)
	tk := testkit.NewTestKit(t, store)
	h := dom.StatsHandle()
	tk.MustExec("create database RemoveListPartitioning")
	tk.MustExec("use RemoveListPartitioning")
	tk.MustExec(`create table t (a varchar(255), b varchar(255), key (a,b), key (b)) partition by list columns (a) (partition p0 values in ("0"), partition p1 values in ("1"), partition p2 values in ("2"), partition p3 values in ("3"), partition p4 values in ("4"))`)
	err := statstestutil.HandleNextDDLEventWithTxn(h)
	require.NoError(t, err)
	// Fill the data with ascii strings
	for i := 32; i <= 126; i++ {
		tk.MustExec(fmt.Sprintf(`insert into t values ("%d",char(%d,%d,%d,%d))`, i%5, i, i, i, i))
	}
	tk.MustExec(`analyze table t`)
	tk.MustQuery(`show stats_meta where db_name = 'RemoveListPartitioning' and table_name = 't'`).Sort().CheckAt([]int{0, 1, 2, 4, 5}, [][]any{
		{"RemoveListPartitioning", "t", "global", "0", "95"},
		{"RemoveListPartitioning", "t", "p0", "0", "19"},
		{"RemoveListPartitioning", "t", "p1", "0", "19"},
		{"RemoveListPartitioning", "t", "p2", "0", "19"},
		{"RemoveListPartitioning", "t", "p3", "0", "19"},
		{"RemoveListPartitioning", "t", "p4", "0", "19"}})
	tk.MustQuery(`select partition_name, table_rows from information_schema.partitions where table_schema = 'RemoveListPartitioning' and table_name = 't'`).Sort().Check(testkit.Rows(""+
		"p0 19",
		"p1 19",
		"p2 19",
		"p3 19",
		"p4 19"))
	tk.MustExec(`alter table t remove partitioning`)
	tk.MustQuery(`show create table t`).Check(testkit.Rows("" +
		"t CREATE TABLE `t` (\n" +
		"  `a` varchar(255) DEFAULT NULL,\n" +
		"  `b` varchar(255) DEFAULT NULL,\n" +
		"  KEY `a` (`a`,`b`),\n" +
		"  KEY `b` (`b`)\n" +
		") ENGINE=InnoDB DEFAULT CHARSET=utf8mb4 COLLATE=utf8mb4_bin"))
	// Statistics are updated asynchronously
	err = statstestutil.HandleNextDDLEventWithTxn(h)
	require.NoError(t, err)
	// And also cached and lazy loaded
	h.Clear()
	require.NoError(t, h.Update(context.Background(), dom.InfoSchema()))
	tk.MustQuery(`show stats_meta where db_name = 'RemoveListPartitioning' and table_name = 't'`).Sort().CheckAt([]int{0, 1, 2, 4, 5}, [][]any{
		{"RemoveListPartitioning", "t", "", "0", "95"}})
	tk.MustExec(`analyze table t`)
	tk.MustQuery(`show stats_meta where db_name = 'RemoveListPartitioning' and table_name = 't'`).Sort().CheckAt([]int{0, 1, 2, 4, 5}, [][]any{
		{"RemoveListPartitioning", "t", "", "0", "95"}})
}

func TestRemoveListColumnsPartitioning(t *testing.T) {
	store, dom := testkit.CreateMockStoreAndDomain(t)
	tk := testkit.NewTestKit(t, store)
	h := dom.StatsHandle()
	tk.MustExec("create database RemoveListPartitioning")
	tk.MustExec("use RemoveListPartitioning")
	tk.MustExec(`create table t (a int, b varchar(255), key (a,b), key (b)) partition by list columns (a,b) (partition p0 values in ((0,"0")), partition p1 values in ((1,"1")), partition p2 values in ((2,"2")), partition p3 values in ((3,"3")), partition p4 values in ((4,"4")))`)
	err := statstestutil.HandleNextDDLEventWithTxn(h)
	require.NoError(t, err)
	// Fill the data
	for i := 32; i <= 126; i++ {
		tk.MustExec(fmt.Sprintf(`insert into t values (%d,"%d")`, i%5, i%5))
	}
	tk.MustExec(`analyze table t`)
	tk.MustQuery(`show stats_meta where db_name = 'RemoveListPartitioning' and table_name = 't'`).Sort().CheckAt([]int{0, 1, 2, 4, 5}, [][]any{
		{"RemoveListPartitioning", "t", "global", "0", "95"},
		{"RemoveListPartitioning", "t", "p0", "0", "19"},
		{"RemoveListPartitioning", "t", "p1", "0", "19"},
		{"RemoveListPartitioning", "t", "p2", "0", "19"},
		{"RemoveListPartitioning", "t", "p3", "0", "19"},
		{"RemoveListPartitioning", "t", "p4", "0", "19"}})
	tk.MustQuery(`select partition_name, table_rows from information_schema.partitions where table_schema = 'RemoveListPartitioning' and table_name = 't'`).Sort().Check(testkit.Rows(""+
		"p0 19",
		"p1 19",
		"p2 19",
		"p3 19",
		"p4 19"))
	tk.MustExec(`alter table t remove partitioning`)
	tk.MustQuery(`show create table t`).Check(testkit.Rows("" +
		"t CREATE TABLE `t` (\n" +
		"  `a` int(11) DEFAULT NULL,\n" +
		"  `b` varchar(255) DEFAULT NULL,\n" +
		"  KEY `a` (`a`,`b`),\n" +
		"  KEY `b` (`b`)\n" +
		") ENGINE=InnoDB DEFAULT CHARSET=utf8mb4 COLLATE=utf8mb4_bin"))
	// Statistics are updated asynchronously
	err = statstestutil.HandleNextDDLEventWithTxn(h)
	require.NoError(t, err)
	// And also cached and lazy loaded
	h.Clear()
	require.NoError(t, h.Update(context.Background(), dom.InfoSchema()))
	tk.MustQuery(`show stats_meta where db_name = 'RemoveListPartitioning' and table_name = 't'`).Sort().CheckAt([]int{0, 1, 2, 4, 5}, [][]any{
		{"RemoveListPartitioning", "t", "", "0", "95"}})
	tk.MustExec(`analyze table t`)
	tk.MustQuery(`show stats_meta where db_name = 'RemoveListPartitioning' and table_name = 't'`).Sort().CheckAt([]int{0, 1, 2, 4, 5}, [][]any{
		{"RemoveListPartitioning", "t", "", "0", "95"}})
}

func TestRemovePartitioningAutoIDs(t *testing.T) {
	store := testkit.CreateMockStore(t)
	dbName := "RemovePartAutoIDs"
	tk1 := testkit.NewTestKit(t, store)
	tk2 := testkit.NewTestKit(t, store)
	tk3 := testkit.NewTestKit(t, store)
	tk4 := testkit.NewTestKit(t, store)

	tk1.MustExec(`create schema ` + dbName)
	tk1.MustExec(`use ` + dbName)
	tk2.MustExec(`use ` + dbName)
	tk3.MustExec(`use ` + dbName)

	tk1.MustExec(`CREATE TABLE t (a int auto_increment primary key nonclustered, b varchar(255), key (b)) partition by hash(a) partitions 3`)
	tk1.MustExec(`insert into t values (11,11),(2,2),(null,12)`)
	tk1.MustExec(`insert into t values (null,18)`)
	tk1.MustQuery(`select _tidb_rowid, a, b from t`).Sort().Check(testkit.Rows("13 11 11", "14 2 2", "15 12 12", "17 16 18"))

	waitFor := func(col int, tableName, s string) {
		for {
			sql := `admin show ddl jobs where db_name = '` + strings.ToLower(dbName) + `' and table_name = '` + tableName + `' and job_type = 'alter table remove partitioning'`
			res := tk4.MustQuery(sql).Rows()
			if len(res) == 1 && res[0][col] == s {
				break
			}
			for i := range res {
				strs := make([]string, 0, len(res[i]))
				for j := range res[i] {
					strs = append(strs, res[i][j].(string))
				}
				logutil.DDLLogger().Info("ddl jobs", zap.Strings("jobs", strs))
			}
			time.Sleep(10 * time.Millisecond)
		}
	}
	alterChan := make(chan error)
	tk2.MustExec(`BEGIN`)
	tk2.MustExec(`insert into t values (null, 4)`)
	go func() {
		alterChan <- tk1.ExecToErr(`alter table t remove partitioning`)
	}()
	waitFor(4, "t", "delete only")
	tk3.MustExec(`BEGIN`)
	tk3.MustExec(`insert into t values (null, 5)`)

	tk2.MustExec(`insert into t values (null, 6)`)
	tk3.MustExec(`insert into t values (null, 7)`)
	tk2.MustExec(`COMMIT`)

	waitFor(4, "t", "write only")
	tk2.MustExec(`BEGIN`)
	tk2.MustExec(`insert into t values (null, 8)`)

	tk3.MustExec(`insert into t values (null, 9)`)
	tk2.MustExec(`insert into t values (null, 10)`)
	tk3.MustExec(`COMMIT`)
	tk3.MustQuery(`select _tidb_rowid, a, b from t`).Sort().Check(testkit.Rows(
		"13 11 11", "14 2 2", "15 12 12", "17 16 18",
		"19 18 4", "21 20 5", "23 22 6", "25 24 7", "29 28 9"))
	tk2.MustQuery(`select _tidb_rowid, a, b from t`).Sort().Check(testkit.Rows(
		"13 11 11", "14 2 2", "15 12 12", "17 16 18",
		"19 18 4", "23 22 6", "27 26 8", "31 30 10"))

	waitFor(4, "t", "write reorganization")
	tk3.MustExec(`BEGIN`)
	tk3.MustExec(`insert into t values (null, 21)`)

	tk2.MustExec(`insert into t values (null, 22)`)
	tk3.MustExec(`insert into t values (null, 23)`)
	tk2.MustExec(`COMMIT`)

	waitFor(4, "t", "delete reorganization")
	tk2.MustExec(`BEGIN`)
	tk2.MustExec(`insert into t values (null, 24)`)

	tk3.MustExec(`insert into t values (null, 25)`)
	tk2.MustExec(`insert into t values (null, 26)`)
	tk3.MustExec(`COMMIT`)
	tk2.MustQuery(`select _tidb_rowid, a, b from t`).Sort().Check(testkit.Rows(
		"13 11 11",
		"14 2 2",
		"15 12 12",
		"17 16 18",
		"19 18 4",
		"21 20 5",
		"23 22 6",
		"25 24 7",
		"27 26 8",
		"29 28 9",
		"31 30 10",
		"35 34 22",
		"39 38 24",
		"43 42 26"))
	tk3.MustQuery(`select _tidb_rowid, a, b from t`).Sort().Check(testkit.Rows(
		"13 11 11",
		"14 2 2",
		"15 12 12",
		"17 16 18",
		"19 18 4",
		"21 20 5",
		"23 22 6",
		"25 24 7",
		"27 26 8",
		"29 28 9",
		"31 30 10",
		"33 32 21",
		"35 34 22",
		"37 36 23",
		"41 40 25"))

	waitFor(4, "t", "public")
	tk2.MustExec(`commit`)
	tk3.MustQuery(`select _tidb_rowid, a, b from t`).Sort().Check(testkit.Rows(
		"13 11 11",
		"14 2 2",
		"15 12 12",
		"17 16 18",
		"19 18 4",
		"21 20 5",
		"23 22 6",
		"25 24 7",
		"27 26 8",
		"29 28 9",
		"31 30 10",
		"33 32 21",
		"35 34 22",
		"37 36 23",
		"39 38 24",
		"41 40 25",
		"43 42 26"))
	require.NoError(t, <-alterChan)
}

func TestAlterLastIntervalPartition(t *testing.T) {
	store := testkit.CreateMockStore(t)
	tk := testkit.NewTestKit(t, store)
	tk.MustExec(`use test`)
	tk.MustExec(`create table t (id int, create_time datetime)
		partition by range columns (create_time)
		interval (1 day)
		first partition less than ('2023-01-01')
		last partition less than ('2023-01-03');`)
	ctx := tk.Session()
	tbl, err := domain.GetDomain(ctx).InfoSchema().TableByName(context.Background(), ast.NewCIStr("test"), ast.NewCIStr("t"))
	require.NoError(t, err)
	pd := tbl.Meta().Partition.Definitions
	require.Equal(t, 3, len(pd))
	require.Equal(t, "'2023-01-01 00:00:00'", pd[0].LessThan[0])
	require.Equal(t, "'2023-01-02 00:00:00'", pd[1].LessThan[0])
	require.Equal(t, "'2023-01-03 00:00:00'", pd[2].LessThan[0])
	tk.MustExec("alter table t last partition less than ('2024-01-04')")
	tk.MustExec("alter table t last partition less than ('2025-01-01 00:00:00')")
	tbl, err = domain.GetDomain(ctx).InfoSchema().TableByName(context.Background(), ast.NewCIStr("test"), ast.NewCIStr("t"))
	require.NoError(t, err)
	pd = tbl.Meta().Partition.Definitions
	require.Equal(t, 732, len(pd))
	require.Equal(t, "'2023-01-01 00:00:00'", pd[0].LessThan[0])
	require.Equal(t, "'2023-01-02 00:00:00'", pd[1].LessThan[0])
	require.Equal(t, "'2023-01-03 00:00:00'", pd[2].LessThan[0])
	require.Equal(t, "'2024-12-31 00:00:00'", pd[730].LessThan[0])
	require.Equal(t, "'2025-01-01 00:00:00'", pd[731].LessThan[0])

	// Test for interval 2 days.
	tk.MustExec(`create table t2 (id int, create_time datetime)
		partition by range columns (create_time)
		interval (2 day)
		first partition less than ('2023-01-01')
		last partition less than ('2023-01-05');`)
	tbl, err = domain.GetDomain(ctx).InfoSchema().TableByName(context.Background(), ast.NewCIStr("test"), ast.NewCIStr("t2"))
	require.NoError(t, err)
	pd = tbl.Meta().Partition.Definitions
	require.Equal(t, 3, len(pd))
	require.Equal(t, "'2023-01-01 00:00:00'", pd[0].LessThan[0])
	require.Equal(t, "'2023-01-03 00:00:00'", pd[1].LessThan[0])
	require.Equal(t, "'2023-01-05 00:00:00'", pd[2].LessThan[0])
	tk.MustExec("alter table t2 last partition less than ('2023-01-09')")
	tk.MustExec("alter table t2 last partition less than ('2023-01-11 00:00:00')")
	tbl, err = domain.GetDomain(ctx).InfoSchema().TableByName(context.Background(), ast.NewCIStr("test"), ast.NewCIStr("t2"))
	require.NoError(t, err)
	pd = tbl.Meta().Partition.Definitions
	require.Equal(t, 6, len(pd))
	require.Equal(t, "'2023-01-01 00:00:00'", pd[0].LessThan[0])
	require.Equal(t, "'2023-01-03 00:00:00'", pd[1].LessThan[0])
	require.Equal(t, "'2023-01-05 00:00:00'", pd[2].LessThan[0])
	require.Equal(t, "'2023-01-07 00:00:00'", pd[3].LessThan[0])
	require.Equal(t, "'2023-01-09 00:00:00'", pd[4].LessThan[0])
	require.Equal(t, "'2023-01-11 00:00:00'", pd[5].LessThan[0])

	// Test for day with time.
	tk.MustExec(`create table t3 (id int, create_time datetime)
		partition by range columns (create_time)
		interval (2 day)
		first partition less than ('2023-01-01 12:01:02')
		last partition less than ('2023-01-05 12:01:02');`)
	tbl, err = domain.GetDomain(ctx).InfoSchema().TableByName(context.Background(), ast.NewCIStr("test"), ast.NewCIStr("t3"))
	require.NoError(t, err)
	pd = tbl.Meta().Partition.Definitions
	require.Equal(t, 3, len(pd))
	require.Equal(t, "'2023-01-01 12:01:02'", pd[0].LessThan[0])
	require.Equal(t, "'2023-01-03 12:01:02'", pd[1].LessThan[0])
	require.Equal(t, "'2023-01-05 12:01:02'", pd[2].LessThan[0])
	tk.MustExec("alter table t3 last partition less than ('2023-01-09 12:01:02')")
	tbl, err = domain.GetDomain(ctx).InfoSchema().TableByName(context.Background(), ast.NewCIStr("test"), ast.NewCIStr("t3"))
	require.NoError(t, err)
	pd = tbl.Meta().Partition.Definitions
	require.Equal(t, 5, len(pd))
	require.Equal(t, "'2023-01-01 12:01:02'", pd[0].LessThan[0])
	require.Equal(t, "'2023-01-03 12:01:02'", pd[1].LessThan[0])
	require.Equal(t, "'2023-01-05 12:01:02'", pd[2].LessThan[0])
	require.Equal(t, "'2023-01-07 12:01:02'", pd[3].LessThan[0])
	require.Equal(t, "'2023-01-09 12:01:02'", pd[4].LessThan[0])

	// Some other test.
	tk.MustExec(`create table t4 (id int, create_time datetime)
		partition by range columns (create_time)
		interval (48 hour)
		first partition less than ('2023-01-01')
		last partition less than ('2023-01-05');`)
	tbl, err = domain.GetDomain(ctx).InfoSchema().TableByName(context.Background(), ast.NewCIStr("test"), ast.NewCIStr("t4"))
	require.NoError(t, err)
	pd = tbl.Meta().Partition.Definitions
	require.Equal(t, 3, len(pd))
	require.Equal(t, "'2023-01-01 00:00:00'", pd[0].LessThan[0])
	require.Equal(t, "'2023-01-03 00:00:00'", pd[1].LessThan[0])
	require.Equal(t, "'2023-01-05 00:00:00'", pd[2].LessThan[0])
	tk.MustExec("alter table t4 last partition less than ('2023-01-09 00:00:00')")
	tbl, err = domain.GetDomain(ctx).InfoSchema().TableByName(context.Background(), ast.NewCIStr("test"), ast.NewCIStr("t4"))
	require.NoError(t, err)
	pd = tbl.Meta().Partition.Definitions
	require.Equal(t, 5, len(pd))
	require.Equal(t, "'2023-01-01 00:00:00'", pd[0].LessThan[0])
	require.Equal(t, "'2023-01-03 00:00:00'", pd[1].LessThan[0])
	require.Equal(t, "'2023-01-05 00:00:00'", pd[2].LessThan[0])
	require.Equal(t, "'2023-01-07 00:00:00'", pd[3].LessThan[0])
	require.Equal(t, "'2023-01-09 00:00:00'", pd[4].LessThan[0])
	tk.MustQuery("show create table t4").Check(testkit.Rows("t4 CREATE TABLE `t4` (\n" +
		"  `id` int(11) DEFAULT NULL,\n" +
		"  `create_time` datetime DEFAULT NULL\n" +
		") ENGINE=InnoDB DEFAULT CHARSET=utf8mb4 COLLATE=utf8mb4_bin\n" +
		"PARTITION BY RANGE COLUMNS(`create_time`)\n" +
		"(PARTITION `P_LT_2023-01-01 00:00:00` VALUES LESS THAN ('2023-01-01 00:00:00'),\n" +
		" PARTITION `P_LT_2023-01-03 00:00:00` VALUES LESS THAN ('2023-01-03 00:00:00'),\n" +
		" PARTITION `P_LT_2023-01-05 00:00:00` VALUES LESS THAN ('2023-01-05 00:00:00'),\n" +
		" PARTITION `P_LT_2023-01-07 00:00:00` VALUES LESS THAN ('2023-01-07 00:00:00'),\n" +
		" PARTITION `P_LT_2023-01-09 00:00:00` VALUES LESS THAN ('2023-01-09 00:00:00'))"))

	tk.MustExec(`create table t5 (id int, create_time datetime)
		partition by range columns (create_time)
		interval (1 month)
		first partition less than ('2023-01-01')
		last partition less than ('2023-05-01');`)
	tk.MustQuery("show create table t5").Check(testkit.Rows("t5 CREATE TABLE `t5` (\n" +
		"  `id` int(11) DEFAULT NULL,\n" +
		"  `create_time` datetime DEFAULT NULL\n" +
		") ENGINE=InnoDB DEFAULT CHARSET=utf8mb4 COLLATE=utf8mb4_bin\n" +
		"PARTITION BY RANGE COLUMNS(`create_time`)\n" +
		"(PARTITION `P_LT_2023-01-01 00:00:00` VALUES LESS THAN ('2023-01-01 00:00:00'),\n" +
		" PARTITION `P_LT_2023-02-01 00:00:00` VALUES LESS THAN ('2023-02-01 00:00:00'),\n" +
		" PARTITION `P_LT_2023-03-01 00:00:00` VALUES LESS THAN ('2023-03-01 00:00:00'),\n" +
		" PARTITION `P_LT_2023-04-01 00:00:00` VALUES LESS THAN ('2023-04-01 00:00:00'),\n" +
		" PARTITION `P_LT_2023-05-01 00:00:00` VALUES LESS THAN ('2023-05-01 00:00:00'))"))

	tk.MustExec("CREATE TABLE `t6` (\n" +
		"  `id` int(11) DEFAULT NULL,\n" +
		"  `create_time` datetime DEFAULT NULL\n" +
		") ENGINE=InnoDB DEFAULT CHARSET=utf8mb4 COLLATE=utf8mb4_bin\n" +
		"PARTITION BY RANGE COLUMNS(`create_time`)\n" +
		"(PARTITION `P_LT_2023-01-01` VALUES LESS THAN ('2023-01-01'),\n" +
		" PARTITION `P_LT_2023-01-02` VALUES LESS THAN ('2023-01-02'))")
	tk.MustExec("alter table t6 last partition less than ('2023-01-04')")
	tk.MustQuery("show create table t6").Check(testkit.Rows("t6 CREATE TABLE `t6` (\n" +
		"  `id` int(11) DEFAULT NULL,\n" +
		"  `create_time` datetime DEFAULT NULL\n" +
		") ENGINE=InnoDB DEFAULT CHARSET=utf8mb4 COLLATE=utf8mb4_bin\n" +
		"PARTITION BY RANGE COLUMNS(`create_time`)\n" +
		"(PARTITION `P_LT_2023-01-01` VALUES LESS THAN ('2023-01-01 00:00:00'),\n" +
		" PARTITION `P_LT_2023-01-02` VALUES LESS THAN ('2023-01-02 00:00:00'),\n" +
		" PARTITION `P_LT_2023-01-03 00:00:00` VALUES LESS THAN ('2023-01-03 00:00:00'),\n" +
		" PARTITION `P_LT_2023-01-04 00:00:00` VALUES LESS THAN ('2023-01-04 00:00:00'))"))
}

// TODO: check EXCHANGE how it handles null (for all types of partitioning!!!)
func TestExchangeValidateHandleNullValue(t *testing.T) {
	store := testkit.CreateMockStore(t)

	tk := testkit.NewTestKit(t, store)
	tk.MustExec("use test")

	tk.MustExec(`CREATE TABLE t1 (id int, c varchar(128)) PARTITION BY HASH (id) PARTITIONS 3`)
	tk.MustExec(`CREATE TABLE t2 (id int, c varchar(128))`)
	tk.MustExec(`insert into t1 values(null, 'a1')`)
	tk.MustExec(`insert into t2 values(null, 'b2')`)
	tk.MustQuery(`select id, c from t1 partition(p0)`).Check(testkit.Rows("<nil> a1"))
	tk.MustContainErrMsg(`alter table t1 EXCHANGE PARTITION p1 WITH TABLE t2`,
		"[ddl:1737]Found a row that does not match the partition")
	tk.MustExec(`alter table t1 EXCHANGE PARTITION p0 WITH TABLE t2`)

	tk.MustExec(`CREATE TABLE t3 (id int, c date) PARTITION BY HASH (year(c)) PARTITIONS 12`)
	tk.MustExec(`CREATE TABLE t4 (id int, c date)`)
	tk.MustExec(`insert into t3 values(1, null)`)
	tk.MustExec(`insert into t4 values(2, null)`)
	tk.MustQuery(`select id, c from t3 partition(p0)`).Check(testkit.Rows("1 <nil>"))
	tk.MustContainErrMsg(`alter table t3 EXCHANGE PARTITION p1 WITH TABLE t4`,
		"[ddl:1737]Found a row that does not match the partition")
	tk.MustExec(`alter table t3 EXCHANGE PARTITION p0 WITH TABLE t4`)

	tk.MustExec(`CREATE TABLE t5 (id int, c varchar(128)) partition by range (id)(
		partition p0 values less than (10),
		partition p1 values less than (20),
		partition p2 values less than (maxvalue))`)
	tk.MustExec(`CREATE TABLE t6 (id int, c varchar(128))`)
	tk.MustExec(`insert into t5 values(null, 'a5')`)
	tk.MustExec(`insert into t6 values(null, 'b6')`)
	tk.MustQuery(`select id, c from t5 partition(p0)`).Check(testkit.Rows("<nil> a5"))
	tk.MustContainErrMsg(`alter table t5 EXCHANGE PARTITION p1 WITH TABLE t6`,
		"[ddl:1737]Found a row that does not match the partition")
	tk.MustContainErrMsg(`alter table t5 EXCHANGE PARTITION p2 WITH TABLE t6`,
		"[ddl:1737]Found a row that does not match the partition")
	tk.MustExec(`alter table t5 EXCHANGE PARTITION p0 WITH TABLE t6`)
	// TODO: add "partition by range columns(a, b, c)" test cases.
}

func TestReorgPartitionGlobalIndex(t *testing.T) {
	store := testkit.CreateMockStore(t)
	tk := testkit.NewTestKit(t, store)
	tk.MustExec("use test")
	tk.MustExec("drop table if exists t")
	// TODO: Also test with extended primary key!
	tk.MustExec(`create table t (a int, b int, c int)
	partition by range (a) (
		partition p1 values less than (10),
		partition p2 values less than (20)
	)`)
	tt := external.GetTableByName(t, tk, "test", "t")
	require.Equal(t, 0, len(tt.Meta().Indices))
	pid1 := tt.Meta().Partition.Definitions[1].ID

	tk.MustExec("Alter Table t Add Unique Index idx_b (b) global")
	tk.MustExec(`INSERT INTO t VALUES (4, 5, 6), (6, 4, 5), (11, 6, 4), (12, 7, 7)`)
	tk.MustExec(`INSERT INTO t VALUES (8, 8, 9), (9, 9, 8), (18, 18, 17), (19, 17, 18)`)
	tk.MustExec("Alter Table t Add Unique Index idx_c (c) global")

	tk.MustExec("alter table t reorganize partition p2 into (partition p2 values less than (15), partition p3 values less than (20), partition pMax values less than (maxvalue))")
	result := tk.MustQuery("select * from t")
	result.Sort().Check(testkit.Rows("11 6 4", "12 7 7", "18 18 17", "19 17 18", "4 5 6", "6 4 5", "8 8 9", "9 9 8"))
	tk.MustQuery("select /*+ USE_INDEX(t, idx_b) */ * from t").Sort().Check(testkit.Rows("11 6 4", "12 7 7", "18 18 17", "19 17 18", "4 5 6", "6 4 5", "8 8 9", "9 9 8"))
	tk.MustQuery("select /*+ USE_INDEX(t, idx_c) */ * from t").Sort().Check(testkit.Rows("11 6 4", "12 7 7", "18 18 17", "19 17 18", "4 5 6", "6 4 5", "8 8 9", "9 9 8"))

	tk.MustQuery(`select b from t where b = 6`).Check(testkit.Rows("6"))
	tk.MustQuery(`select b from t where b = 4`).Check(testkit.Rows("4"))
	tt = external.GetTableByName(t, tk, "test", "t")
	require.Equal(t, 2, len(tt.Meta().Indices))
	idxInfo := tt.Meta().FindIndexByName("idx_b")
	require.NotNil(t, idxInfo)
	cnt := checkGlobalIndexCleanUpDone(t, tk.Session(), tt.Meta(), idxInfo, pid1)
	require.Equal(t, 8, cnt)

	idxInfo = tt.Meta().FindIndexByName("idx_c")
	require.NotNil(t, idxInfo)
	cnt = checkGlobalIndexCleanUpDone(t, tk.Session(), tt.Meta(), idxInfo, pid1)
	require.Equal(t, 8, cnt)

	// This should replace the global index with a normal unique index
	// (not strictly needed, since it could just have some extra Partition ID column)
	// But better to actually clean that up as well...
	tk.MustExec("alter table t remove partitioning")
	tt = external.GetTableByName(t, tk, "test", "t")
	require.Equal(t, 2, len(tt.Meta().Indices))
	idxInfo = tt.Meta().FindIndexByName("idx_b")
	require.False(t, idxInfo.Global)
	require.True(t, idxInfo.Unique)
	idxInfo = tt.Meta().FindIndexByName("idx_c")
	require.False(t, idxInfo.Global)
	require.True(t, idxInfo.Unique)
	// This should replace the unique index with a global index
	tk.MustExec(`alter table t partition by range (a) (partition p1 values less than (10), partition p2 values less than (20)) update indexes (idx_b global, idx_c global)`)
	tt = external.GetTableByName(t, tk, "test", "t")
	require.Equal(t, 2, len(tt.Meta().Indices))
	idxInfo = tt.Meta().FindIndexByName("idx_b")
	require.True(t, idxInfo.Global)
	require.True(t, idxInfo.Unique)
	idxInfo = tt.Meta().FindIndexByName("idx_c")
	require.True(t, idxInfo.Global)
	require.True(t, idxInfo.Unique)
	tk.MustExec(`alter table t partition by hash (b) partitions 3 update indexes (idx_b local)`)
	tt = external.GetTableByName(t, tk, "test", "t")
	require.Equal(t, 2, len(tt.Meta().Indices))
	idxInfo = tt.Meta().FindIndexByName("idx_b")
	require.False(t, idxInfo.Global)
	require.True(t, idxInfo.Unique)
	idxInfo = tt.Meta().FindIndexByName("idx_c")
	require.True(t, idxInfo.Global)
	require.True(t, idxInfo.Unique)
	tk.MustExec(`alter table t remove partitioning`)
	tk.MustExec(`alter table t partition by range columns (c) (partition p0 values less than (10), partition pMax values less than (maxvalue)) update indexes (idx_b global, idx_c local)`)
	tt = external.GetTableByName(t, tk, "test", "t")
	require.Equal(t, 2, len(tt.Meta().Indices))
	idxInfo = tt.Meta().FindIndexByName("idx_b")
	require.True(t, idxInfo.Global)
	require.True(t, idxInfo.Unique)
	idxInfo = tt.Meta().FindIndexByName("idx_c")
	require.False(t, idxInfo.Global)
	require.True(t, idxInfo.Unique)
}

func TestRemovePartitioningGlobalIndex(t *testing.T) {
	store := testkit.CreateMockStore(t)
	tk := testkit.NewTestKit(t, store)
	tk.MustExec("use test")
	tk.MustExec(`create table t (a int unsigned not null, b varchar(255), unique key idx_b(b), unique key idx_a(a) global) partition by key(b) partitions 3`)
	tk.MustExec(`create table t2 (a int unsigned not null, b varchar(255), unique key idx_b(b), unique key idx_a(a))`)
	tk.MustExec(`INSERT INTO t VALUES (1,1),(2,2),(3,"Hello, World!")`)
	tk.MustExec(`INSERT INTO t2 select * from t`)
	tt := external.GetTableByName(t, tk, "test", "t")
	require.Equal(t, 2, len(tt.Meta().Indices))
	idxInfo := tt.Meta().FindIndexByName("idx_a")
	require.True(t, idxInfo.Global)
	require.True(t, idxInfo.Unique)
	idx1ID := idxInfo.ID
	idxInfo = tt.Meta().FindIndexByName("idx_b")
	require.False(t, idxInfo.Global)
	require.True(t, idxInfo.Unique)
	idx2ID := idxInfo.ID
	tk.MustQuery(`select a from t order by a`).Check(testkit.Rows("1", "2", "3"))
	tk.MustQuery(`select b from t order by b`).Check(testkit.Rows("1", "2", "Hello, World!"))

	tk.MustExec(`alter table t remove partitioning`)
	tt = external.GetTableByName(t, tk, "test", "t")
	require.Equal(t, 2, len(tt.Meta().Indices))
	idxInfo = tt.Meta().FindIndexByName("idx_a")
	require.False(t, idxInfo.Global)
	require.True(t, idxInfo.Unique)
	require.NotEqual(t, idx1ID, idxInfo.ID)
	idx1ID = idxInfo.ID
	idxInfo = tt.Meta().FindIndexByName("idx_b")
	require.False(t, idxInfo.Global)
	require.True(t, idxInfo.Unique)
	require.Equal(t, idx2ID, idxInfo.ID)
	tk.MustQuery(`select a from t order by a`).Check(testkit.Rows("1", "2", "3"))
	tk.MustQuery(`select b from t order by b`).Check(testkit.Rows("1", "2", "Hello, World!"))

	tk.MustExec(`alter table t partition by key(b) partitions 3 update indexes (idx_a global)`)
	tt = external.GetTableByName(t, tk, "test", "t")
	require.Equal(t, 2, len(tt.Meta().Indices))
	idxInfo = tt.Meta().FindIndexByName("idx_a")
	require.True(t, idxInfo.Global)
	require.True(t, idxInfo.Unique)
	require.NotEqual(t, idx1ID, idxInfo.ID)
	idxInfo = tt.Meta().FindIndexByName("idx_b")
	require.False(t, idxInfo.Global)
	require.True(t, idxInfo.Unique)
	require.Equal(t, idx2ID, idxInfo.ID)
	tk.MustQuery(`select a from t order by a`).Check(testkit.Rows("1", "2", "3"))
	tk.MustQuery(`select b from t order by b`).Check(testkit.Rows("1", "2", "Hello, World!"))
}

func TestPrimaryGlobalIndex(t *testing.T) {
	store := testkit.CreateMockStore(t)
	tk := testkit.NewTestKit(t, store)
	tk.MustExec("use test")

	// First, clustered indexes cannot be global!
	// Reasoning is that it breaks the assumption that a clustered table can
	// get the full row with a single primary key lookup.
	// Since a global index would first need to be checked to get the partition to
	// do a second index lookup for getting the full row.
	tk.MustContainErrMsg(`create table t (a int primary key clustered, b varchar(255)) partition by key(b) partitions 3`, `A CLUSTERED INDEX must include all columns in the table's partitioning function`)
	// Clustered table where PKIsHandle, but the primary key is not listed in tableInfo.Indices
	tk.MustExec(`create table t (a int primary key clustered, b varchar(255))`)
	checkGlobalAndPK(t, tk, "t", 0, true, false, false)
	tk.MustContainErrMsg(`alter table t drop primary key`, "Unsupported drop primary key when the table is using clustered index")
	tk.MustContainErrMsg(`alter table t partition by key(b) partitions 3`, `A CLUSTERED INDEX must include all columns in the table's partitioning function`)
	tk.MustExec(`drop table t`)
	// Clustered table where PKIsHandle and listed in tableInfo.Indices
	tk.MustExec(`create table t (a varchar(255), b varchar(255), primary key (a) clustered)`)
	tk.MustContainErrMsg(`alter table t drop primary key`, "Unsupported drop primary key when the table is using clustered index")
	tk.MustContainErrMsg(`alter table t partition by key(b) partitions 3`, `[ddl:1503]A CLUSTERED INDEX must include all columns in the table's partitioning function`)
	checkGlobalAndPK(t, tk, "t", 1, false, true, false)
	tk.MustExec(`drop table t`)
	// Clustered table where IsCommonHandle and listed in tableInfo.Indices
	tk.MustExec(`create table t (a varchar(255), b varchar(255), c int, primary key (a,c) clustered)`)
	checkGlobalAndPK(t, tk, "t", 1, false, true, false)
	tk.MustContainErrMsg(`alter table t partition by key(b) partitions 3`, `[ddl:1503]A CLUSTERED INDEX must include all columns in the table's partitioning function`)
	checkGlobalAndPK(t, tk, "t", 1, false, true, false)
	tk.MustExec(`drop table t`)
	// It can be clustered if the PK contains all the partitioning columns.
	tk.MustExec(`create table t (a varchar(255), b varchar(255), primary key (a, b) clustered)`)
	checkGlobalAndPK(t, tk, "t", 1, false, true, false)
	tk.MustExec(`insert into t values (1,1),(2,2),(3,3),(4,4),('Hi','Hi'),('Bye!','Bye!')`)
	tk.MustExec(`alter table t partition by key(b) partitions 3`)
	checkGlobalAndPK(t, tk, "t", 1, false, true, false)
	tk.MustExec(`drop table t`)

	// NONCLUSTERED tables can have PK as global index.
	tk.MustExec(`create table t (a int primary key nonclustered global, b varchar(255)) partition by key(b) partitions 3`)
	checkGlobalAndPK(t, tk, "t", 1, false, false, true)
	tk.MustExec(`alter table t drop primary key`)
	tk.MustExec(`alter table t add primary key (a) global`)
	checkGlobalAndPK(t, tk, "t", 1, false, false, true)
	tk.MustExec(`drop table t`)
	tk.MustExec(`create table t (a int primary key nonclustered, b varchar(255))`)
	checkGlobalAndPK(t, tk, "t", 1, false, false, false)
	tk.MustExec("alter table t partition by key(b) partitions 3 update indexes (`primary` global)")
	checkGlobalAndPK(t, tk, "t", 1, false, false, true)
	tk.MustExec(`alter table t drop primary key`)
	tk.MustExec(`alter table t add primary key (a) global`)
	checkGlobalAndPK(t, tk, "t", 1, false, false, true)
	tk.MustExec("alter table t partition by hash(a) partitions 3 update indexes (`primary` local)")
	checkGlobalAndPK(t, tk, "t", 1, false, false, false)
	tk.MustExec(`alter table t drop primary key`)
	tk.MustExec(`alter table t add primary key (a)`)
	checkGlobalAndPK(t, tk, "t", 1, false, false, false)
	tk.MustExec(`drop table t`)
	tk.MustExec(`create table t (a varchar(255), b varchar(255), primary key (a) nonclustered)`)
	checkGlobalAndPK(t, tk, "t", 1, false, false, false)
	tk.MustExec("alter table t partition by key(b) partitions 3 update indexes (`primary` global)")
	checkGlobalAndPK(t, tk, "t", 1, false, false, true)
	tk.MustExec(`alter table t drop primary key`)
	tk.MustExec(`alter table t add primary key (a) global`)
	checkGlobalAndPK(t, tk, "t", 1, false, false, true)
	tk.MustExec(`drop table t`)
	tk.MustExec(`create table t (a varchar(255), b varchar(255), primary key (a, b) nonclustered)`)
	checkGlobalAndPK(t, tk, "t", 1, false, false, false)
	tk.MustExec(`insert into t values (1,1),(2,2),(3,3),(4,4),('Hi','Hi'),('Bye!','Bye!')`)
	tk.MustExec(`alter table t partition by key(b) partitions 3`)
	checkGlobalAndPK(t, tk, "t", 1, false, false, false)
	tk.MustExec(`alter table t drop primary key`)
	tk.MustExec(`alter table t add primary key (a) global`)
}

func TestPrimaryNoGlobalIndex(t *testing.T) {
	store := testkit.CreateMockStore(t)
	tk := testkit.NewTestKit(t, store)
	tk.MustExec("use test")

	// First, clustered indexes cannot be global!
	// Reasoning is that it breaks the assumption that a clustered table can
	// get the full row with a single primary key lookup.
	// Since a global index would first need to be checked to get the partition to
	// do a second index lookup for getting the full row.
	tk.MustContainErrMsg(`create table t (a int primary key clustered, b varchar(255)) partition by key(b) partitions 3`, `A CLUSTERED INDEX must include all columns in the table's partitioning function`)
	// Clustered table where PKIsHandle, but the primary key is not listed in tableInfo.Indices
	tk.MustExec(`create table t (a int primary key clustered, b varchar(255))`)
	checkGlobalAndPK(t, tk, "t", 0, true, false, false)
	tk.MustContainErrMsg(`alter table t partition by key(b) partitions 3`, `A CLUSTERED INDEX must include all columns in the table's partitioning function`)
	tk.MustExec(`drop table t`)
	// Clustered table where PKIsHandle and listed in tableInfo.Indices
	tk.MustExec(`create table t (a varchar(255), b varchar(255), primary key (a) clustered)`)
	tk.MustContainErrMsg(`alter table t partition by key(b) partitions 3`, `A CLUSTERED INDEX must include all columns in the table's partitioning function`)
	checkGlobalAndPK(t, tk, "t", 1, false, true, false)
	tk.MustExec(`drop table t`)
	// Clustered table where IsCommonHandle and listed in tableInfo.Indices
	tk.MustExec(`create table t (a varchar(255), b varchar(255), c int, primary key (a,c) clustered)`)
	checkGlobalAndPK(t, tk, "t", 1, false, true, false)
	tk.MustContainErrMsg(`alter table t partition by key(b) partitions 3`, `A CLUSTERED INDEX must include all columns in the table's partitioning function`)
	checkGlobalAndPK(t, tk, "t", 1, false, true, false)
	tk.MustExec(`drop table t`)
	// It can be clustered if the PK contains all the partitioning columns.
	tk.MustExec(`create table t (a varchar(255), b varchar(255), primary key (a, b) clustered)`)
	checkGlobalAndPK(t, tk, "t", 1, false, true, false)
	tk.MustExec(`insert into t values (1,1),(2,2),(3,3),(4,4),('Hi','Hi'),('Bye!','Bye!')`)
	tk.MustExec(`alter table t partition by key(b) partitions 3`)
	checkGlobalAndPK(t, tk, "t", 1, false, true, false)
	tk.MustExec(`drop table t`)

	// NONCLUSTERED tables can have PK as global index.
	tk.MustContainErrMsg(`create table t (a int primary key nonclustered, b varchar(255)) partition by key(b) partitions 3`, "[ddl:8264]Global Index is needed for index 'PRIMARY', since the unique index is not including all partitioning columns, and GLOBAL is not given as IndexOption")
	tk.MustExec(`create table t (a int primary key nonclustered, b varchar(255))`)
	checkGlobalAndPK(t, tk, "t", 1, false, false, false)
	tk.MustContainErrMsg(`alter table t partition by key(b) partitions 3`, "[ddl:8264]Global Index is needed for index 'PRIMARY', since the unique index is not including all partitioning columns, and GLOBAL is not given as IndexOption")
	checkGlobalAndPK(t, tk, "t", 1, false, false, false)
	tk.MustExec(`alter table t partition by hash(a) partitions 3`)
	checkGlobalAndPK(t, tk, "t", 1, false, false, false)
	tk.MustExec(`drop table t`)
	tk.MustExec(`create table t (a varchar(255), b varchar(255), primary key (a) nonclustered)`)
	checkGlobalAndPK(t, tk, "t", 1, false, false, false)
	tk.MustContainErrMsg(`alter table t partition by key(b) partitions 3`, "[ddl:8264]Global Index is needed for index 'PRIMARY', since the unique index is not including all partitioning columns, and GLOBAL is not given as IndexOption")
	checkGlobalAndPK(t, tk, "t", 1, false, false, false)
	tk.MustExec(`drop table t`)
	tk.MustExec(`create table t (a varchar(255), b varchar(255), primary key (a, b) nonclustered)`)
	checkGlobalAndPK(t, tk, "t", 1, false, false, false)
	tk.MustExec(`insert into t values (1,1),(2,2),(3,3),(4,4),('Hi','Hi'),('Bye!','Bye!')`)
	tk.MustExec(`alter table t partition by key(b) partitions 3`)
	checkGlobalAndPK(t, tk, "t", 1, false, false, false)
}

func checkGlobalAndPK(t *testing.T, tk *testkit.TestKit, name string, indexes int, PKIsHandle, IsCommonHandle, global bool) {
	tt := external.GetTableByName(t, tk, "test", name)
	require.Equal(t, indexes, len(tt.Meta().Indices))
	require.Equal(t, PKIsHandle, tt.Meta().PKIsHandle)
	require.Equal(t, IsCommonHandle, tt.Meta().IsCommonHandle)
	if indexes > 0 {
		idxInfo := tt.Meta().FindIndexByName("primary")
		require.Equal(t, global, idxInfo.Global)
		require.True(t, idxInfo.Primary)
	}
}

func TestTruncateNumberOfPhases(t *testing.T) {
	store := testkit.CreateMockStore(t)
	tk := testkit.NewTestKit(t, store)
	tk.MustExec("use test")
	tk.MustExec(`create table t (a int primary key , b varchar(255)) partition by hash(a) partitions 3`)
	ctx := tk.Session()
	dom := domain.GetDomain(ctx)
	dom.Reload()
	schemaVersion := dom.InfoSchema().SchemaMetaVersion()
	tk.MustExec(`insert into t values (1,1),(2,2),(3,3)`)
	tk.MustExec(`alter table t truncate partition p1`)
	dom.Reload()
	// Without global index, truncate partition could be a single state change
	require.Equal(t, int64(4), dom.InfoSchema().SchemaMetaVersion()-schemaVersion)
	tk.MustExec(`drop table t`)
	tk.MustExec(`create table t (a int primary key , b varchar(255), unique key (b) global) partition by hash(a) partitions 3`)
	schemaVersion = dom.InfoSchema().SchemaMetaVersion()
	tk.MustExec(`insert into t values (1,1),(2,2),(3,3)`)
	tk.MustExec(`alter table t truncate partition p1`)
	dom.Reload()
	require.Equal(t, int64(4), dom.InfoSchema().SchemaMetaVersion()-schemaVersion)
}

func TestIssue57780(t *testing.T) {
	store := testkit.CreateMockStore(t)
	tk := testkit.NewTestKit(t, store)
	tk.MustExec("use test")
	tk.MustExec("CREATE TABLE `cis_assay_report_detail` (\n" +
		"  `org_code` varchar(9) NOT NULL ,\n" +
		"  `branch_code` varchar(2) NOT NULL DEFAULT '00' ,\n" +
		"  `report_no` varchar(20) NOT NULL ,\n" +
		"  `report_seqno` varchar(22) NOT NULL ,\n" +
		"  `report_seq` varchar(22) NOT NULL ,\n" +
		"  `reg_id` varchar(22) DEFAULT NULL ,\n" +
		"  report_time datetime,\n" +
		"  `modify_empid` varchar(10) DEFAULT NULL ,\n" +
		"  `modify_empid_code_org` varchar(64) DEFAULT NULL ,\n" +
		"  `modify_empid_name_org` varchar(256) DEFAULT NULL ,\n" +
		"  `create_time_sys` timestamp(6) DEFAULT CURRENT_TIMESTAMP(6) ,\n" +
		"  `create_empid` varchar(10) DEFAULT NULL ,\n" +
		"  `create_empid_code_org` varchar(64) DEFAULT NULL ,\n" +
		"  `create_empid_name_org` varchar(256) DEFAULT NULL ,\n" +
		"  `modify_time_mfs` datetime DEFAULT NULL ,\n" +
		"  `create_time_mfs` datetime DEFAULT NULL ,\n" +
		"  `batch_version` varchar(40) DEFAULT NULL ,\n" +
		"  `batch_type` varchar(10) DEFAULT NULL ,\n" +
		"  `time_correlation_mark` varchar(2) NOT NULL DEFAULT '0' ,\n" +
		"  `modify_time_center` timestamp(6) DEFAULT CURRENT_TIMESTAMP(6) ON UPDATE CURRENT_TIMESTAMP(6) ,\n" +
		"  `create_time_center` timestamp(6) DEFAULT CURRENT_TIMESTAMP(6) ,\n" +
		"  PRIMARY KEY (`report_time`,`org_code`,`branch_code`,`report_no`,`report_seqno`,`report_seq`) /*T![clustered_index] NONCLUSTERED */\n" +
		"  \n" +
		") ENGINE=InnoDB DEFAULT CHARSET=utf8mb4 COLLATE=utf8mb4_bin \n" +
		"PARTITION BY RANGE COLUMNS(`report_time`)\n" +
		"(PARTITION `p201001` VALUES LESS THAN ('2010-02-01 00:00:00'),\n" +
		" PARTITION `p201002` VALUES LESS THAN ('2010-03-01 00:00:00'),\n" +
		" PARTITION `p201003` VALUES LESS THAN ('2010-04-01 00:00:00'),\n" +
		" PARTITION `p201004` VALUES LESS THAN ('2010-05-01 00:00:00'),\n" +
		" PARTITION `p201005` VALUES LESS THAN ('2010-06-01 00:00:00'),\n" +
		" PARTITION `pmax` VALUES LESS THAN (MAXVALUE))")
	tk.MustExec(`alter table cis_assay_report_detail add column test_decimal decimal(9,2)`)
	tk.MustExec(`alter table cis_assay_report_detail change column test_decimal test_decimal decimal(11,2)`)
}<|MERGE_RESOLUTION|>--- conflicted
+++ resolved
@@ -2951,142 +2951,7 @@
 	tk.MustExec(`set sql_mode = ''`)
 	tk.MustExec(`alter table t modify a varchar(5)`)
 	tk.MustQuery(`show warnings`).Check(testkit.Rows("Warning 1265 2 warnings with this error code, first warning: Data truncated for column 'a', value is ' 654321'"))
-<<<<<<< HEAD
 	tk.MustExec(`admin check table t`)
-}
-
-func TestAlterModifyColumnOnPartitionedTable(t *testing.T) {
-	store := testkit.CreateMockStore(t)
-	tk := testkit.NewTestKit(t, store)
-	tk.MustExec("create database AlterPartTable")
-	tk.MustExec("use AlterPartTable")
-	tk.MustExec(`create table t (a int unsigned PRIMARY KEY, b varchar(255), key (b))`)
-	tk.MustExec(`insert into t values (7, "07"), (8, "08"),(23,"23"),(34,"34💥"),(46,"46"),(57,"57")`)
-	tk.MustQuery(`show create table t`).Check(testkit.Rows(
-		"t CREATE TABLE `t` (\n" +
-			"  `a` int(10) unsigned NOT NULL,\n" +
-			"  `b` varchar(255) DEFAULT NULL,\n" +
-			"  PRIMARY KEY (`a`) /*T![clustered_index] CLUSTERED */,\n" +
-			"  KEY `b` (`b`)\n" +
-			") ENGINE=InnoDB DEFAULT CHARSET=utf8mb4 COLLATE=utf8mb4_bin"))
-	// TODO: Why does it allow 💥 as a latin1 character?
-	tk.MustQuery(`select hex(b) from t where a = 34`).Check(testkit.Rows("3334F09F92A5"))
-	tk.MustExec(`alter table t modify b varchar(200) charset latin1`)
-	tk.MustQuery(`show create table t`).Check(testkit.Rows(
-		"t CREATE TABLE `t` (\n" +
-			"  `a` int(10) unsigned NOT NULL,\n" +
-			"  `b` varchar(200) CHARACTER SET latin1 COLLATE latin1_bin DEFAULT NULL,\n" +
-			"  PRIMARY KEY (`a`) /*T![clustered_index] CLUSTERED */,\n" +
-			"  KEY `b` (`b`)\n" +
-			") ENGINE=InnoDB DEFAULT CHARSET=utf8mb4 COLLATE=utf8mb4_bin"))
-	tk.MustQuery(`select hex(b) from t where a = 34`).Check(testkit.Rows("3334F09F92A5"))
-	tk.MustQuery(`select * from t`).Sort().Check(testkit.Rows(""+
-		"23 23",
-		"34 34💥",
-		"46 46",
-		"57 57",
-		"7 07",
-		"8 08"))
-	tk.MustQuery(`select * from t order by b`).Check(testkit.Rows(""+
-		"7 07",
-		"8 08",
-		"23 23",
-		"34 34💥",
-		"46 46",
-		"57 57"))
-	tk.MustExec(`alter table t change b c varchar(200) charset utf8mb4`)
-	tk.MustExec(`drop table t`)
-	tk.MustExec(`create table t (a int unsigned PRIMARY KEY, b varchar(255), key (b)) partition by range (a) ` +
-		`(partition p0 values less than (10),` +
-		` partition p1 values less than (20),` +
-		` partition p2 values less than (30),` +
-		` partition pMax values less than (MAXVALUE))`)
-	tk.MustExec(`insert into t values (7, "07"), (8, "08"),(23,"23"),(34,"34💥"),(46,"46"),(57,"57")`)
-	tk.MustQuery(`select * from t`).Sort().Check(testkit.Rows(""+
-		"23 23",
-		"34 34💥",
-		"46 46",
-		"57 57",
-		"7 07",
-		"8 08"))
-	tk.MustQuery(`select * from t order by b`).Check(testkit.Rows(""+
-		"7 07",
-		"8 08",
-		"23 23",
-		"34 34💥",
-		"46 46",
-		"57 57"))
-	tk.MustQuery(`show create table t`).Check(testkit.Rows(
-		"t CREATE TABLE `t` (\n" +
-			"  `a` int(10) unsigned NOT NULL,\n" +
-			"  `b` varchar(255) DEFAULT NULL,\n" +
-			"  PRIMARY KEY (`a`) /*T![clustered_index] CLUSTERED */,\n" +
-			"  KEY `b` (`b`)\n" +
-			") ENGINE=InnoDB DEFAULT CHARSET=utf8mb4 COLLATE=utf8mb4_bin\n" +
-			"PARTITION BY RANGE (`a`)\n" +
-			"(PARTITION `p0` VALUES LESS THAN (10),\n" +
-			" PARTITION `p1` VALUES LESS THAN (20),\n" +
-			" PARTITION `p2` VALUES LESS THAN (30),\n" +
-			" PARTITION `pMax` VALUES LESS THAN (MAXVALUE))"))
-	tk.MustExec(`admin check table t`)
-	tk.MustExec(`alter table t modify b varchar(200) charset latin1`)
-=======
->>>>>>> e0f1b26a
-	tk.MustExec(`admin check table t`)
-	tk.MustQuery(`show create table t`).Check(testkit.Rows(
-		"t CREATE TABLE `t` (\n" +
-			"  `a` int(10) unsigned NOT NULL,\n" +
-			"  `b` varchar(200) CHARACTER SET latin1 COLLATE latin1_bin DEFAULT NULL,\n" +
-			"  PRIMARY KEY (`a`) /*T![clustered_index] CLUSTERED */,\n" +
-			"  KEY `b` (`b`)\n" +
-			") ENGINE=InnoDB DEFAULT CHARSET=utf8mb4 COLLATE=utf8mb4_bin\n" +
-			"PARTITION BY RANGE (`a`)\n" +
-			"(PARTITION `p0` VALUES LESS THAN (10),\n" +
-			" PARTITION `p1` VALUES LESS THAN (20),\n" +
-			" PARTITION `p2` VALUES LESS THAN (30),\n" +
-			" PARTITION `pMax` VALUES LESS THAN (MAXVALUE))"))
-	tk.MustQuery(`select * from t`).Sort().Check(testkit.Rows(""+
-		"23 23",
-		"34 34💥",
-		"46 46",
-		"57 57",
-		"7 07",
-		"8 08"))
-	tk.MustQuery(`select * from t order by b`).Check(testkit.Rows(""+
-		"7 07",
-		"8 08",
-		"23 23",
-		"34 34💥",
-		"46 46",
-		"57 57"))
-	tk.MustExec(`alter table t change b c varchar(150) charset utf8mb4`)
-	tk.MustQuery(`show create table t`).Check(testkit.Rows(
-		"t CREATE TABLE `t` (\n" +
-			"  `a` int(10) unsigned NOT NULL,\n" +
-			"  `c` varchar(150) DEFAULT NULL,\n" +
-			"  PRIMARY KEY (`a`) /*T![clustered_index] CLUSTERED */,\n" +
-			"  KEY `b` (`c`)\n" +
-			") ENGINE=InnoDB DEFAULT CHARSET=utf8mb4 COLLATE=utf8mb4_bin\n" +
-			"PARTITION BY RANGE (`a`)\n" +
-			"(PARTITION `p0` VALUES LESS THAN (10),\n" +
-			" PARTITION `p1` VALUES LESS THAN (20),\n" +
-			" PARTITION `p2` VALUES LESS THAN (30),\n" +
-			" PARTITION `pMax` VALUES LESS THAN (MAXVALUE))"))
-	tk.MustQuery(`select * from t`).Sort().Check(testkit.Rows(""+
-		"23 23",
-		"34 34💥",
-		"46 46",
-		"57 57",
-		"7 07",
-		"8 08"))
-	tk.MustQuery(`select * from t order by c`).Check(testkit.Rows(""+
-		"7 07",
-		"8 08",
-		"23 23",
-		"34 34💥",
-		"46 46",
-		"57 57"))
-	tk.MustGetErrCode(`alter table t modify a varchar(20)`, errno.ErrUnsupportedDDLOperation)
 }
 
 func TestAlterModifyColumnOnPartitionedTable(t *testing.T) {
