// Copyright 2024 PingCAP, Inc.
//
// Licensed under the Apache License, Version 2.0 (the "License");
// you may not use this file except in compliance with the License.
// You may obtain a copy of the License at
//
//     http://www.apache.org/licenses/LICENSE-2.0
//
// Unless required by applicable law or agreed to in writing, software
// distributed under the License is distributed on an "AS IS" BASIS,
// WITHOUT WARRANTIES OR CONDITIONS OF ANY KIND, either express or implied.
// See the License for the specific language governing permissions and
// limitations under the License.

package partition

import (
	"context"
	"encoding/hex"
	"fmt"
	"math"
	"slices"
	"strconv"
	"sync/atomic"
	"testing"
	"time"

	"github.com/pingcap/tidb/pkg/domain"
	"github.com/pingcap/tidb/pkg/kv"
	"github.com/pingcap/tidb/pkg/meta/model"
	"github.com/pingcap/tidb/pkg/parser/ast"
	"github.com/pingcap/tidb/pkg/session"
	"github.com/pingcap/tidb/pkg/sessiontxn"
	"github.com/pingcap/tidb/pkg/store/gcworker"
	"github.com/pingcap/tidb/pkg/tablecodec"
	"github.com/pingcap/tidb/pkg/testkit"
	"github.com/pingcap/tidb/pkg/testkit/testfailpoint"
	"github.com/pingcap/tidb/pkg/types"
	"github.com/pingcap/tidb/pkg/util/logutil"
	"github.com/stretchr/testify/require"
	"go.uber.org/zap"
)

func TestMultiSchemaReorganizePartitionIssue56819(t *testing.T) {
	createSQL := `create table t (a int primary key, b varchar(255), unique index idx_b_global (b) global) partition by range (a) (partition p1 values less than (200), partition pMax values less than (maxvalue))`
	initFn := func(tkO *testkit.TestKit) {
		tkO.MustExec(`insert into t values (1,1),(2,2)`)
	}
	alterSQL := `alter table t reorganize partition p1 into (partition p0 values less than (100), partition p1 values less than (200))`
	loopFn := func(tkO, tkNO *testkit.TestKit) {
		res := tkO.MustQuery(`select schema_state from information_schema.DDL_JOBS where table_name = 't' order by job_id desc limit 1`)
		schemaState := res.Rows()[0][0].(string)
		switch schemaState {
		case model.StateDeleteOnly.String():
			tkNO.MustExec(`insert into t values (4,4)`)
			tkNO.MustQuery(`select * from t where b = "4"`).Sort().Check(testkit.Rows("4 4"))
			tkO.MustQuery(`select * from t where b = "4"`).Sort().Check(testkit.Rows("4 4"))
		}
	}
	runMultiSchemaTest(t, createSQL, alterSQL, initFn, nil, loopFn, false)
}

func TestMultiSchemaDropRangePartition(t *testing.T) {
	createSQL := `create table t (a int primary key, b varchar(255), unique key (b) global, unique key (b,a) global, unique key (b,a)) partition by range (a) (partition p0 values less than (100), partition p1 values less than (200))`
	initFn := func(tkO *testkit.TestKit) {
		tkO.MustExec(`insert into t values (1,1),(2,2),(101,101),(102,102)`)
	}
	alterSQL := `alter table t drop partition p0`
	loopFn := func(tkO, tkNO *testkit.TestKit) {
		res := tkO.MustQuery(`select schema_state from information_schema.DDL_JOBS where table_name = 't' order by job_id desc limit 1`)
		schemaState := res.Rows()[0][0].(string)
		// TODO: Test both static and dynamic partition pruning!
		switch schemaState {
		case "write only":
			// tkNO are unaware of the DDL
			// tkO see non-readable/non-writable p0 partition, and should try to read from p1
			// in case there is something written to overlapping p1
			tkO.MustContainErrMsg(`insert into t values (1,1)`, "[table:1526]Table has no partition for value matching a partition being dropped, 'p0'")
			tkNO.MustContainErrMsg(`insert into t values (1,1)`, "[kv:1062]Duplicate entry '1' for key 't.")
			tkO.MustContainErrMsg(`insert into t values (101,101)`, "[kv:1062]Duplicate entry '101' for key 't.")
			tkNO.MustContainErrMsg(`insert into t values (101,101)`, "[kv:1062]Duplicate entry '101' for key 't.")
			tkNO.MustQuery(`select * from t`).Sort().Check(testkit.Rows("1 1", "101 101", "102 102", "2 2"))
			tkO.MustQuery(`select * from t`).Sort().Check(testkit.Rows("101 101", "102 102"))
		case "delete only":
			// tkNO see non-readable/non-writable p0 partition, and should try to read from p1
			// in case there is something written to overlapping p1
			// tkO is not aware of p0.
			tkO.MustExec(`insert into t values (1,20)`)
			tkNO.MustContainErrMsg(`insert into t values (1,20)`, "[table:1526]Table has no partition for value matching a partition being dropped, 'p0'")
			tkO.MustContainErrMsg(`insert into t values (101,101)`, "[kv:1062]Duplicate entry '101' for key 't.")
			tkNO.MustContainErrMsg(`insert into t values (101,101)`, "[kv:1062]Duplicate entry '101' for key 't.")
			tkNO.MustQuery(`select * from t`).Sort().Check(testkit.Rows("1 20", "101 101", "102 102"))
			// Original row should not be seen in StateWriteOnly
			tkNO.MustQuery(`select * from t partition (p0)`).Sort().Check(testkit.Rows())
			tkNO.MustContainErrMsg(`select * from t partition (pNonExisting)`, "[table:1735]Unknown partition 'pnonexisting' in table 't'")
			tkNO.MustQuery(`select * from t partition (p1)`).Sort().Check(testkit.Rows("1 20", "101 101", "102 102"))
			tkNO.MustQuery(`select * from t where a < 1000`).Sort().Check(testkit.Rows("1 20", "101 101", "102 102"))
			tkNO.MustQuery(`select * from t where a > 0`).Sort().Check(testkit.Rows("1 20", "101 101", "102 102"))
			tkNO.MustQuery(`select * from t where a = 1`).Sort().Check(testkit.Rows("1 20"))
			tkNO.MustQuery(`select * from t where a = 1 or a = 2 or a = 3`).Sort().Check(testkit.Rows("1 20"))
			tkNO.MustQuery(`select * from t where a in (1,2,3)`).Sort().Check(testkit.Rows("1 20"))
			tkNO.MustQuery(`select * from t where a < 100`).Sort().Check(testkit.Rows("1 20"))

			tkNO.MustQuery(`select * from t where b = 20`).Sort().Check(testkit.Rows("1 20"))
			// TODO: Test update and delete!
			// TODO: test key, hash and list partition without default partition :)
			tkNO.MustQuery(`show create table t`).Check(testkit.Rows("" +
				"t CREATE TABLE `t` (\n" +
				"  `a` int(11) NOT NULL,\n" +
				"  `b` varchar(255) DEFAULT NULL,\n" +
				"  PRIMARY KEY (`a`) /*T![clustered_index] CLUSTERED */,\n" +
				"  UNIQUE KEY `b` (`b`) /*T![global_index] GLOBAL */,\n" +
				"  UNIQUE KEY `b_2` (`b`,`a`) /*T![global_index] GLOBAL */,\n" +
				"  UNIQUE KEY `b_3` (`b`,`a`)\n" +
				") ENGINE=InnoDB DEFAULT CHARSET=utf8mb4 COLLATE=utf8mb4_bin\n" +
				"PARTITION BY RANGE (`a`)\n" +
				"(PARTITION `p0` VALUES LESS THAN (100),\n" +
				" PARTITION `p1` VALUES LESS THAN (200))"))
			tkO.MustQuery(`show create table t`).Check(testkit.Rows("" +
				"t CREATE TABLE `t` (\n" +
				"  `a` int(11) NOT NULL,\n" +
				"  `b` varchar(255) DEFAULT NULL,\n" +
				"  PRIMARY KEY (`a`) /*T![clustered_index] CLUSTERED */,\n" +
				"  UNIQUE KEY `b` (`b`) /*T![global_index] GLOBAL */,\n" +
				"  UNIQUE KEY `b_2` (`b`,`a`) /*T![global_index] GLOBAL */,\n" +
				"  UNIQUE KEY `b_3` (`b`,`a`)\n" +
				") ENGINE=InnoDB DEFAULT CHARSET=utf8mb4 COLLATE=utf8mb4_bin\n" +
				"PARTITION BY RANGE (`a`)\n" +
				"(PARTITION `p1` VALUES LESS THAN (200))"))
		case "delete reorganization":
			// just to not fail :)
		case "none":
			// just to not fail :)
		default:
			require.Failf(t, "unhandled schema state '%s'", schemaState)
		}
	}
	runMultiSchemaTest(t, createSQL, alterSQL, initFn, nil, loopFn, false)
}

func TestMultiSchemaDropListDefaultPartition(t *testing.T) {
	createSQL := `create table t (a int primary key, b varchar(255), unique key (b) global, unique key (b,a) global, unique key (b,a)) partition by list (a) (partition p0 values in (1,2,3), partition p1 values in (100,101,102,DEFAULT))`
	initFn := func(tkO *testkit.TestKit) {
		tkO.MustExec(`insert into t values (1,1),(2,2),(101,101),(102,102)`)
	}
	alterSQL := `alter table t drop partition p0`
	loopFn := func(tkO, tkNO *testkit.TestKit) {
		res := tkO.MustQuery(`select schema_state from information_schema.DDL_JOBS where table_name = 't' order by job_id desc limit 1`)
		schemaState := res.Rows()[0][0].(string)
		// TODO: Test both static and dynamic partition pruning!
		switch schemaState {
		case "write only":
			// tkNO are unaware of the DDL
			// tkO see non-readable/non-writable p0 partition, and should try to read from p1
			// in case there is something written to overlapping p1
			tkO.MustContainErrMsg(`insert into t values (1,1)`, "[table:1526]Table has no partition for value matching a partition being dropped, 'p0'")
			tkNO.MustContainErrMsg(`insert into t values (1,1)`, "[kv:1062]Duplicate entry '1' for key 't.")
			tkO.MustContainErrMsg(`insert into t values (101,101)`, "[kv:1062]Duplicate entry '101' for key 't.")
			tkNO.MustContainErrMsg(`insert into t values (101,101)`, "[kv:1062]Duplicate entry '101' for key 't.")
			tkNO.MustQuery(`select * from t`).Sort().Check(testkit.Rows("1 1", "101 101", "102 102", "2 2"))
			tkO.MustQuery(`select * from t`).Sort().Check(testkit.Rows("101 101", "102 102"))
		case "delete only":
			// tkNO see non-readable/non-writable p0 partition, and should try to read from p1
			// in case there is something written to overlapping p1
			// tkO is not aware of p0.
			tkO.MustExec(`insert into t values (1,20)`)
			tkNO.MustContainErrMsg(`insert into t values (1,20)`, "[table:1526]Table has no partition for value matching a partition being dropped, 'p0'")
			tkO.MustContainErrMsg(`insert into t values (101,101)`, "[kv:1062]Duplicate entry '101' for key 't.")
			tkNO.MustContainErrMsg(`insert into t values (101,101)`, "[kv:1062]Duplicate entry '101' for key 't.")
			tkNO.MustQuery(`select * from t`).Sort().Check(testkit.Rows("1 20", "101 101", "102 102"))
			// Original row should not be seen in StateWriteOnly
			tkNO.MustQuery(`select * from t partition (p0)`).Sort().Check(testkit.Rows())
			tkNO.MustContainErrMsg(`select * from t partition (pNonExisting)`, "[table:1735]Unknown partition 'pnonexisting' in table 't'")
			tkNO.MustQuery(`select * from t partition (p1)`).Sort().Check(testkit.Rows("1 20", "101 101", "102 102"))
			tkNO.MustQuery(`select * from t where a < 1000`).Sort().Check(testkit.Rows("1 20", "101 101", "102 102"))
			tkNO.MustQuery(`select * from t where a > 0`).Sort().Check(testkit.Rows("1 20", "101 101", "102 102"))
			tkNO.MustQuery(`select * from t where a = 1`).Sort().Check(testkit.Rows("1 20"))
			tkNO.MustQuery(`select * from t where a = 1 or a = 2 or a = 3`).Sort().Check(testkit.Rows("1 20"))
			tkNO.MustQuery(`select * from t where a in (1,2,3)`).Sort().Check(testkit.Rows("1 20"))
			tkNO.MustQuery(`select * from t where a < 100`).Sort().Check(testkit.Rows("1 20"))

			tkNO.MustQuery(`select * from t where b = 20`).Sort().Check(testkit.Rows("1 20"))
			// TODO: Test update and delete!
			// TODO: test key, hash and list partition without default partition :)
			// Should we see the partition or not?!?
			tkNO.MustQuery(`show create table t`).Check(testkit.Rows("" +
				"t CREATE TABLE `t` (\n" +
				"  `a` int(11) NOT NULL,\n" +
				"  `b` varchar(255) DEFAULT NULL,\n" +
				"  PRIMARY KEY (`a`) /*T![clustered_index] CLUSTERED */,\n" +
				"  UNIQUE KEY `b` (`b`) /*T![global_index] GLOBAL */,\n" +
				"  UNIQUE KEY `b_2` (`b`,`a`) /*T![global_index] GLOBAL */,\n" +
				"  UNIQUE KEY `b_3` (`b`,`a`)\n" +
				") ENGINE=InnoDB DEFAULT CHARSET=utf8mb4 COLLATE=utf8mb4_bin\n" +
				"PARTITION BY LIST (`a`)\n" +
				"(PARTITION `p0` VALUES IN (1,2,3),\n" +
				" PARTITION `p1` VALUES IN (100,101,102,DEFAULT))"))
			tkO.MustQuery(`show create table t`).Check(testkit.Rows("" +
				"t CREATE TABLE `t` (\n" +
				"  `a` int(11) NOT NULL,\n" +
				"  `b` varchar(255) DEFAULT NULL,\n" +
				"  PRIMARY KEY (`a`) /*T![clustered_index] CLUSTERED */,\n" +
				"  UNIQUE KEY `b` (`b`) /*T![global_index] GLOBAL */,\n" +
				"  UNIQUE KEY `b_2` (`b`,`a`) /*T![global_index] GLOBAL */,\n" +
				"  UNIQUE KEY `b_3` (`b`,`a`)\n" +
				") ENGINE=InnoDB DEFAULT CHARSET=utf8mb4 COLLATE=utf8mb4_bin\n" +
				"PARTITION BY LIST (`a`)\n" +
				"(PARTITION `p1` VALUES IN (100,101,102,DEFAULT))"))
		case "delete reorganization":
			// just to not fail :)
		case "none":
			// just to not fail :)
		default:
			require.Failf(t, "unhandled schema state '%s'", schemaState)
		}
	}
	runMultiSchemaTest(t, createSQL, alterSQL, initFn, nil, loopFn, false)
}

func TestMultiSchemaDropListColumnsDefaultPartition(t *testing.T) {
	createSQL := `create table t (a int, b varchar(255), c varchar (255), primary key (a,b), unique key (a) global, unique key (b,a) global, unique key (c) global, unique key (b,a)) partition by list columns (a,b) (partition p0 values in ((1,"1"),(2,"2"),(3,"3")), partition p1 values in ((100,"100"),(101,"101"),(102,"102"),DEFAULT))`
	initFn := func(tkO *testkit.TestKit) {
		tkO.MustExec(`insert into t values (1,1,1),(2,2,2),(101,101,101),(102,102,102)`)
	}
	alterSQL := `alter table t drop partition p0`
	loopFn := func(tkO, tkNO *testkit.TestKit) {
		res := tkO.MustQuery(`select schema_state from information_schema.DDL_JOBS where table_name = 't' order by job_id desc limit 1`)
		schemaState := res.Rows()[0][0].(string)
		// TODO: Test both static and dynamic partition pruning!
		switch schemaState {
		case "write only":
			// tkNO are unaware of the DDL
			// tkO see non-readable/non-writable p0 partition, and should try to read from p1
			// in case there is something written to overlapping p1
			tkO.MustContainErrMsg(`insert into t values (1,1,1)`, "[table:1526]Table has no partition for value matching a partition being dropped, 'p0'")
			tkNO.MustContainErrMsg(`insert into t values (1,1,1)`, "[kv:1062]Duplicate entry '1' for key")
			tkO.MustContainErrMsg(`insert into t values (101,101,101)`, "[kv:1062]Duplicate entry '101")
			tkNO.MustContainErrMsg(`insert into t values (101,101,101)`, "[kv:1062]Duplicate entry '101' for key 't.a_2'")
			tkNO.MustQuery(`select * from t`).Sort().Check(testkit.Rows("1 1 1", "101 101 101", "102 102 102", "2 2 2"))
			tkO.MustQuery(`select * from t`).Sort().Check(testkit.Rows("101 101 101", "102 102 102"))
			tkO.MustQuery(`select a from t where c = "2"`).Sort().Check(testkit.Rows())
			tkNO.MustQuery(`select a from t where c = "2"`).Sort().Check(testkit.Rows("2"))
		case "delete only":
			// tkNO see non-readable/non-writable p0 partition, and should try to read from p1
			// in case there is something written to overlapping p1
			// tkO is not aware of p0.
			tkO.MustExec(`insert into t values (3,3,3)`)
			tkO.MustContainErrMsg(`insert into t values (1,1,2)`, "[kv:1062]Duplicate entry '1' for key 't.a_2")
			tkNO.MustContainErrMsg(`insert into t values (3,3,3)`, "[table:1526]Table has no partition for value matching a partition being dropped, 'p0'")
			tkO.MustContainErrMsg(`insert into t values (101,101,101)`, "[kv:1062]Duplicate entry '101' for key 't.a_2'")
			tkNO.MustContainErrMsg(`insert into t values (101,101,101)`, "[kv:1062]Duplicate entry '101' for key 't.a_2'")
			tkNO.MustQuery(`select * from t`).Sort().Check(testkit.Rows("101 101 101", "102 102 102", "3 3 3"))
			tkO.MustQuery(`select * from t`).Sort().Check(testkit.Rows("101 101 101", "102 102 102", "3 3 3"))
			// Original row should not be seen in StateWriteOnly
			tkNO.MustQuery(`select * from t partition (p0)`).Sort().Check(testkit.Rows())
			tkNO.MustContainErrMsg(`select * from t partition (pNonExisting)`, "[table:1735]Unknown partition 'pnonexisting' in table 't'")
			tkNO.MustQuery(`select * from t partition (p1)`).Sort().Check(testkit.Rows("101 101 101", "102 102 102", "3 3 3"))
			tkNO.MustQuery(`select * from t where a < 1000`).Sort().Check(testkit.Rows("101 101 101", "102 102 102", "3 3 3"))
			tkNO.MustQuery(`select * from t where a > 0`).Sort().Check(testkit.Rows("101 101 101", "102 102 102", "3 3 3"))
			tkNO.MustQuery(`select * from t where a = 3`).Sort().Check(testkit.Rows("3 3 3"))
			tkNO.MustQuery(`select * from t where a = 1 or a = 2 or a = 3`).Sort().Check(testkit.Rows("3 3 3"))
			tkNO.MustQuery(`select * from t where a in (1,2,3) or b in ("1","2")`).Sort().Check(testkit.Rows("3 3 3"))
			tkNO.MustQuery(`select * from t where a in (1,2,3)`).Sort().Check(testkit.Rows("3 3 3"))
			tkNO.MustQuery(`select * from t where a < 100`).Sort().Check(testkit.Rows("3 3 3"))

			tkNO.MustQuery(`select * from t where c = "2"`).Sort().Check(testkit.Rows())
			tkNO.MustQuery(`select a from t where c = "2"`).Sort().Check(testkit.Rows())
			tkNO.MustQuery(`select * from t where b = "3"`).Sort().Check(testkit.Rows("3 3 3"))
			tkO.MustQuery(`select * from t where c = "2"`).Sort().Check(testkit.Rows())
			// TODO: Test update and delete!
			// TODO: test key, hash and list partition without default partition :)
			// Should we see the partition or not?!?
			tkNO.MustQuery(`show create table t`).Check(testkit.Rows("" +
				"t CREATE TABLE `t` (\n" +
				"  `a` int(11) NOT NULL,\n" +
				"  `b` varchar(255) NOT NULL,\n" +
				"  `c` varchar(255) DEFAULT NULL,\n" +
				"  PRIMARY KEY (`a`,`b`) /*T![clustered_index] CLUSTERED */,\n" +
				"  UNIQUE KEY `a_2` (`a`) /*T![global_index] GLOBAL */,\n" +
				"  UNIQUE KEY `b` (`b`,`a`) /*T![global_index] GLOBAL */,\n" +
				"  UNIQUE KEY `c` (`c`) /*T![global_index] GLOBAL */,\n" +
				"  UNIQUE KEY `b_2` (`b`,`a`)\n" +
				") ENGINE=InnoDB DEFAULT CHARSET=utf8mb4 COLLATE=utf8mb4_bin\n" +
				"PARTITION BY LIST COLUMNS(`a`,`b`)\n" +
				"(PARTITION `p0` VALUES IN ((1,'1'),(2,'2'),(3,'3')),\n" +
				" PARTITION `p1` VALUES IN ((100,'100'),(101,'101'),(102,'102'),DEFAULT))"))
			tkO.MustQuery(`show create table t`).Check(testkit.Rows("" +
				"t CREATE TABLE `t` (\n" +
				"  `a` int(11) NOT NULL,\n" +
				"  `b` varchar(255) NOT NULL,\n" +
				"  `c` varchar(255) DEFAULT NULL,\n" +
				"  PRIMARY KEY (`a`,`b`) /*T![clustered_index] CLUSTERED */,\n" +
				"  UNIQUE KEY `a_2` (`a`) /*T![global_index] GLOBAL */,\n" +
				"  UNIQUE KEY `b` (`b`,`a`) /*T![global_index] GLOBAL */,\n" +
				"  UNIQUE KEY `c` (`c`) /*T![global_index] GLOBAL */,\n" +
				"  UNIQUE KEY `b_2` (`b`,`a`)\n" +
				") ENGINE=InnoDB DEFAULT CHARSET=utf8mb4 COLLATE=utf8mb4_bin\n" +
				"PARTITION BY LIST COLUMNS(`a`,`b`)\n" +
				"(PARTITION `p1` VALUES IN ((100,'100'),(101,'101'),(102,'102'),DEFAULT))"))
		case "delete reorganization":
			// just to not fail :)
		case "none":
			// just to not fail :)
		default:
			require.Failf(t, "unhandled schema state '%s'", schemaState)
		}
	}
	runMultiSchemaTest(t, createSQL, alterSQL, initFn, nil, loopFn, false)
}

func TestMultiSchemaReorganizePartition(t *testing.T) {
	createSQL := `create table t (a int primary key, b varchar(255), unique index idx_b_global (b) global) partition by range (a) (partition p1 values less than (200), partition pMax values less than (maxvalue))`
	initFn := func(tkO *testkit.TestKit) {
		tkO.MustExec(`insert into t values (1,1),(2,2),(101,101),(102,102),(998,998),(999,999)`)
	}
	alterSQL := `alter table t reorganize partition p1 into (partition p0 values less than (100), partition p1 values less than (200))`

	testID := 4
	loopFn := func(tkO, tkNO *testkit.TestKit) {
		res := tkO.MustQuery(`select schema_state from information_schema.DDL_JOBS where table_name = 't' order by job_id desc limit 1`)
		schemaState := res.Rows()[0][0].(string)
		dbgStr := ` /* ` + schemaState + ` */`

		// Check for every state
		tkO.MustContainErrMsg(`insert into t values (1,2)`+dbgStr, "[kv:1062]Duplicate entry")
		tkNO.MustContainErrMsg(`insert into t values (1,2)`+dbgStr, "[kv:1062]Duplicate entry")
		tkO.MustContainErrMsg(`insert into t values (101,101)`+dbgStr, "[kv:1062]Duplicate entry")
		tkNO.MustContainErrMsg(`insert into t values (101,101)`+dbgStr, "[kv:1062]Duplicate entry")
		tkO.MustContainErrMsg(`insert into t values (999,999)`+dbgStr, "[kv:1062]Duplicate entry '999' for key 't.")
		tkNO.MustContainErrMsg(`insert into t values (999,999)`+dbgStr, "[kv:1062]Duplicate entry '999' for key 't.")
		tkNO.MustQuery(`select * from t where a = 1` + dbgStr).Sort().Check(testkit.Rows("1 1"))
		tkNO.MustQuery(`select * from t where a = 1 or a = 2 or a = 3` + dbgStr).Sort().Check(testkit.Rows("1 1", "2 2"))
		tkNO.MustQuery(`select * from t where a in (1,2,3)` + dbgStr).Sort().Check(testkit.Rows("1 1", "2 2"))
		tkNO.MustQuery(`select * from t where b = "2"` + dbgStr).Sort().Check(testkit.Rows("2 2"))

		highID := testID + 980
		tkO.MustExec(fmt.Sprintf(`insert into t values (%d,%d)`+dbgStr, highID, highID))
		res = tkNO.MustQuery(fmt.Sprintf(`select * from t where b = "%d"`+dbgStr, highID))
		if len(res.Rows()) != 1 {
			tkNO.MustQuery(fmt.Sprintf(`explain select * from t where b = "%d"`+dbgStr, highID)).Check(testkit.Rows(fmt.Sprintf("%d %d", highID, highID)))
		}
		res.Check(testkit.Rows(fmt.Sprintf("%d %d", highID, highID)))

		highID++
		tkNO.MustExec(fmt.Sprintf(`insert into t values (%d,%d)`+dbgStr, highID, highID))
		tkO.MustQuery(fmt.Sprintf(`select * from t where b = "%d"`+dbgStr, highID)).Check(testkit.Rows(fmt.Sprintf("%d %d", highID, highID)))

		testID++
		tkO.MustExec(fmt.Sprintf(`insert into t values (%d,%d)`+dbgStr, testID, testID))
		tkNO.MustQuery(fmt.Sprintf(`select * from t where b = "%d"`+dbgStr, testID)).Check(testkit.Rows(fmt.Sprintf("%d %d", testID, testID)))

		logutil.BgLogger().Info("inserting rows", zap.Int("testID", testID), zap.String("state", schemaState))

		testID++
		tkNO.MustExec(fmt.Sprintf(`insert into t values (%d,%d)`+dbgStr, testID, testID))
		tkO.MustQuery(fmt.Sprintf(`select * from t where b = "%d"`+dbgStr, testID)).Check(testkit.Rows(fmt.Sprintf("%d %d", testID, testID)))

		// Test for Index, specially between WriteOnly and DeleteOnly, but better to test all states.
		// if tkNO (DeleteOnly) updates a row, the new index should be deleted, but not inserted.
		// It will be inserted by backfill in WriteReorganize.
		// If not deleted, then there would be an orphan entry in the index!
		tkO.MustExec(fmt.Sprintf(`update t set b = %d where a = %d`+dbgStr, testID+100, testID))
		tkNO.MustQuery(fmt.Sprintf(`select a, b from t where a = %d`+dbgStr, testID)).Check(testkit.Rows(fmt.Sprintf("%d %d", testID, testID+100)))
		tkNO.MustQuery(fmt.Sprintf(`select a, b from t where b = "%d"`+dbgStr, testID+100)).Check(testkit.Rows(fmt.Sprintf("%d %d", testID, testID+100)))
		tkNO.MustExec(fmt.Sprintf(`update t set b = %d where a = %d`+dbgStr, testID+99, testID-1))
		tkO.MustQuery(fmt.Sprintf(`select a, b from t where a = %d`+dbgStr, testID-1)).Check(testkit.Rows(fmt.Sprintf("%d %d", testID-1, testID+99)))
		tkO.MustQuery(fmt.Sprintf(`select a, b from t where b = "%d"`+dbgStr, testID+99)).Check(testkit.Rows(fmt.Sprintf("%d %d", testID-1, testID+99)))
		tkNO.MustExec(fmt.Sprintf(`update t set b = %d where a = %d`+dbgStr, testID, testID))
		tkO.MustExec(fmt.Sprintf(`update t set b = %d where a = %d`+dbgStr, testID-1, testID-1))

		switch schemaState {
		case model.StateDeleteOnly.String():
			// tkNO sees original table/partitions as before the DDL stated
			// tkO uses the original table/partitions, but should also delete from the newly created
			// Global Index, to replace the existing one.

			tkNO.MustQuery(`select * from t`).Sort().Check(testkit.Rows("1 1", "101 101", "102 102", "2 2", "5 5", "6 6", "984 984", "985 985", "998 998", "999 999"))
			tkNO.MustQuery(`select * from t where a < 1000`).Sort().Check(testkit.Rows("1 1", "101 101", "102 102", "2 2", "5 5", "6 6", "984 984", "985 985", "998 998", "999 999"))
			tkNO.MustQuery(`select * from t where a > 0`).Sort().Check(testkit.Rows("1 1", "101 101", "102 102", "2 2", "5 5", "6 6", "984 984", "985 985", "998 998", "999 999"))
			tkNO.MustQuery(`select * from t where a < 100`).Sort().Check(testkit.Rows("1 1", "2 2", "5 5", "6 6"))
		case model.StateWriteOnly.String():
			// Both tkO and tkNO uses the original table/partitions,
			// but tkO should also update the newly created
			// Global Index, and tkNO should only delete from it.
		case model.StateWriteReorganization.String():
			// Both tkO and tkNO uses the original table/partitions,
			// and should also update the newly created Global Index.
		case model.StateDeleteReorganization.String():
			// Both tkO now sees the new partitions, and should use the new Global Index,
			// plus double write to the old one.
			// tkNO uses the original table/partitions,
			// and should also update the newly created Global Index.
			// TODO: Test update and delete!
			// TODO: test key, hash and list partition without default partition :)
			tkNO.MustQuery(`show create table t`).Check(testkit.Rows("" +
				"t CREATE TABLE `t` (\n" +
				"  `a` int(11) NOT NULL,\n" +
				"  `b` varchar(255) DEFAULT NULL,\n" +
				"  PRIMARY KEY (`a`) /*T![clustered_index] CLUSTERED */,\n" +
				"  UNIQUE KEY `idx_b_global` (`b`) /*T![global_index] GLOBAL */\n" +
				") ENGINE=InnoDB DEFAULT CHARSET=utf8mb4 COLLATE=utf8mb4_bin\n" +
				"PARTITION BY RANGE (`a`)\n" +
				"(PARTITION `p1` VALUES LESS THAN (200),\n" +
				" PARTITION `pMax` VALUES LESS THAN (MAXVALUE))"))
			tkO.MustQuery(`show create table t`).Check(testkit.Rows("" +
				"t CREATE TABLE `t` (\n" +
				"  `a` int(11) NOT NULL,\n" +
				"  `b` varchar(255) DEFAULT NULL,\n" +
				"  PRIMARY KEY (`a`) /*T![clustered_index] CLUSTERED */,\n" +
				"  UNIQUE KEY `idx_b_global` (`b`) /*T![global_index] GLOBAL */\n" +
				") ENGINE=InnoDB DEFAULT CHARSET=utf8mb4 COLLATE=utf8mb4_bin\n" +
				"PARTITION BY RANGE (`a`)\n" +
				"(PARTITION `p0` VALUES LESS THAN (100),\n" +
				" PARTITION `p1` VALUES LESS THAN (200),\n" +
				" PARTITION `pMax` VALUES LESS THAN (MAXVALUE))"))
		case model.StatePublic.String():
			// not tested, both tkO and tkNO sees same partitions
		case model.StateNone.String():
			// not tested, both tkO and tkNO sees same partitions
		default:
			require.Failf(t, "unhandled schema state", "State '%s'", schemaState)
		}
	}
	postFn := func(tkO *testkit.TestKit, store kv.Storage) {
		tkO.MustQuery(`select * from t where b = 5`).Sort().Check(testkit.Rows("5 5"))
		tkO.MustQuery(`select * from t where b = "5"`).Sort().Check(testkit.Rows("5 5"))
		tkO.MustExec(`admin check table t`)
		tkO.MustQuery(`select * from t`).Sort().Check(testkit.Rows("1 1", "10 10", "101 101", "102 102", "11 11", "12 12", "13 13", "14 14", "15 15", "16 16", "2 2", "5 5", "6 6", "7 7", "8 8", "9 9", "984 984", "985 985", "986 986", "987 987", "988 988", "989 989", "990 990", "991 991", "992 992", "993 993", "994 994", "995 995", "998 998", "999 999"))
		tkO.MustQuery(`show create table t`).Check(testkit.Rows("" +
			"t CREATE TABLE `t` (\n" +
			"  `a` int(11) NOT NULL,\n" +
			"  `b` varchar(255) DEFAULT NULL,\n" +
			"  PRIMARY KEY (`a`) /*T![clustered_index] CLUSTERED */,\n" +
			"  UNIQUE KEY `idx_b_global` (`b`) /*T![global_index] GLOBAL */\n" +
			") ENGINE=InnoDB DEFAULT CHARSET=utf8mb4 COLLATE=utf8mb4_bin\n" +
			"PARTITION BY RANGE (`a`)\n" +
			"(PARTITION `p0` VALUES LESS THAN (100),\n" +
			" PARTITION `p1` VALUES LESS THAN (200),\n" +
			" PARTITION `pMax` VALUES LESS THAN (MAXVALUE))"))
	}
	runMultiSchemaTest(t, createSQL, alterSQL, initFn, postFn, loopFn, false)
}

// Also tests for conversions of unique indexes
// 1 unique non-global - to become global
// 2 unique global - to become non-global
// 3 unique non-global - to stay non-global
// 4 unique global - to stay global
func TestMultiSchemaPartitionByGlobalIndex(t *testing.T) {
	createSQL := `create table t (a int primary key nonclustered global, b varchar(255), c bigint, unique index idx_b_global (b) global, unique key idx_ba (b,a), unique key idx_ab (a,b) global, unique key idx_c_global (c) global, unique key idx_cab (c,a,b)) partition by key (a,b) partitions 3`
	initFn := func(tkO *testkit.TestKit) {
		tkO.MustExec(`insert into t values (1,1,1),(2,2,2),(101,101,101),(102,102,102)`)
	}
	alterSQL := `alter table t partition by key (b,a) partitions 5 update indexes (idx_ba global, idx_ab local)`
	doneStateWriteReorganize := false
	loopFn := func(tkO, tkNO *testkit.TestKit) {
		res := tkO.MustQuery(`select schema_state from information_schema.DDL_JOBS where table_name = 't' order by job_id desc limit 1`)
		schemaState := res.Rows()[0][0].(string)
		switch schemaState {
		case model.StateDeleteOnly.String():
			// tkNO sees original table/partitions as before the DDL stated
			// tkO uses the original table/partitions, but should also delete from the newly created
			// Global Index, to replace the existing one.
			tkO.MustContainErrMsg(`insert into t values (1,2,3)`, "[kv:1062]Duplicate entry '2' for key 't.idx_b")
			tkNO.MustContainErrMsg(`insert into t values (1,2,3)`, "[kv:1062]Duplicate entry '2' for key 't.idx_b")
			tkO.MustContainErrMsg(`insert into t values (101,101,101)`, "[kv:1062]Duplicate entry '101")
			tkNO.MustContainErrMsg(`insert into t values (101,101,101)`, "[kv:1062]Duplicate entry '101")
			tkNO.MustQuery(`select * from t`).Sort().Check(testkit.Rows("1 1 1", "101 101 101", "102 102 102", "2 2 2"))
			tkNO.MustQuery(`select * from t where a < 1000`).Sort().Check(testkit.Rows("1 1 1", "101 101 101", "102 102 102", "2 2 2"))
			tkNO.MustQuery(`select * from t where a > 0`).Sort().Check(testkit.Rows("1 1 1", "101 101 101", "102 102 102", "2 2 2"))
			tkNO.MustQuery(`select * from t where a = 1`).Sort().Check(testkit.Rows("1 1 1"))
			tkNO.MustQuery(`select * from t where a = 1 or a = 2 or a = 3`).Sort().Check(testkit.Rows("1 1 1", "2 2 2"))
			tkNO.MustQuery(`select * from t where a in (1,2,3)`).Sort().Check(testkit.Rows("1 1 1", "2 2 2"))
			tkNO.MustQuery(`select * from t where a < 100`).Sort().Check(testkit.Rows("1 1 1", "2 2 2"))

			tkNO.MustQuery(`select * from t where b = 2`).Sort().Check(testkit.Rows("2 2 2"))
			tkO.MustExec(`insert into t values (3,3,3)`)
			tkNO.MustExec(`insert into t values (4,4,4)`)
			tkNO.MustQuery(`select * from t where a = 3`).Sort().Check(testkit.Rows("3 3 3"))
			tkO.MustQuery(`select * from t where a = 4`).Sort().Check(testkit.Rows("4 4 4"))
		case model.StateWriteOnly.String():
			// Both tkO and tkNO uses the original table/partitions,
			// but tkO should also update the newly created
			// Global Index, and tkNO should only delete from it.
			tkO.MustContainErrMsg(`insert into t values (1,1,1)`, "[kv:1062]Duplicate entry '1")
			tkNO.MustContainErrMsg(`insert into t values (1,1,1)`, "[kv:1062]Duplicate entry '1")
			tkO.MustContainErrMsg(`insert into t values (101,101,101)`, "[kv:1062]Duplicate entry '101")
			tkNO.MustContainErrMsg(`insert into t values (101,101,101)`, "[kv:1062]Duplicate entry '101")
			tkNO.MustQuery(`select * from t`).Sort().Check(testkit.Rows("1 1 1", "101 101 101", "102 102 102", "2 2 2", "3 3 3", "4 4 4"))
			tkO.MustQuery(`select * from t`).Sort().Check(testkit.Rows("1 1 1", "101 101 101", "102 102 102", "2 2 2", "3 3 3", "4 4 4"))
			logutil.BgLogger().Info("insert into t values (5,5,5)")
			tkO.MustExec(`insert into t values (5,5,5)`)
			tkNO.MustExec(`insert into t values (6,6,6)`)
			tkNO.MustQuery(`select * from t where a = 5`).Sort().Check(testkit.Rows("5 5 5"))
			tkO.MustQuery(`select * from t where a = 6`).Sort().Check(testkit.Rows("6 6 6"))
		case model.StateWriteReorganization.String():
			// It will go through StateWriteReorg more than once.
			if doneStateWriteReorganize {
				break
			}
			doneStateWriteReorganize = true
			// Both tkO and tkNO uses the original table/partitions,
			// and should also update the newly created Global Index.
			tkO.MustExec(`insert into t values (7,7,7)`)
			tkNO.MustExec(`insert into t values (8,8,8)`)
			tkNO.MustQuery(`select * from t where b = 7`).Check(testkit.Rows("7 7 7"))
			tkO.MustQuery(`select * from t where b = 8`).Check(testkit.Rows("8 8 8"))
		case model.StateDeleteReorganization.String():
			// Both tkO now sees the new partitions, and should use the new Global Index,
			// plus double write to the old one.
			// tkNO uses the original table/partitions,
			// and should also update the newly created Global Index.
			tkO.MustExec(`insert into t values (9,9,9)`)
			tkNO.MustExec(`insert into t values (10,10,10)`)
			tkNO.MustQuery(`select * from t where b = 9`).Check(testkit.Rows("9 9 9"))
			tkO.MustQuery(`select * from t where b = 10`).Check(testkit.Rows("10 10 10"))
			// TODO: Test update and delete!
			// TODO: test key, hash and list partition without default partition :)
			tkNO.MustQuery(`show create table t`).Check(testkit.Rows("" +
				"t CREATE TABLE `t` (\n" +
				"  `a` int(11) NOT NULL,\n" +
				"  `b` varchar(255) DEFAULT NULL,\n" +
				"  `c` bigint(20) DEFAULT NULL,\n" +
				"  UNIQUE KEY `idx_b_global` (`b`) /*T![global_index] GLOBAL */,\n" +
				"  UNIQUE KEY `idx_ba` (`b`,`a`),\n" +
				"  UNIQUE KEY `idx_ab` (`a`,`b`) /*T![global_index] GLOBAL */,\n" +
				"  UNIQUE KEY `idx_c_global` (`c`) /*T![global_index] GLOBAL */,\n" +
				"  UNIQUE KEY `idx_cab` (`c`,`a`,`b`),\n" +
				"  PRIMARY KEY (`a`) /*T![clustered_index] NONCLUSTERED */ /*T![global_index] GLOBAL */\n" +
				") ENGINE=InnoDB DEFAULT CHARSET=utf8mb4 COLLATE=utf8mb4_bin\n" +
				"PARTITION BY KEY (`a`,`b`) PARTITIONS 3"))
			tkO.MustQuery(`show create table t`).Check(testkit.Rows("" +
				"t CREATE TABLE `t` (\n" +
				"  `a` int(11) NOT NULL,\n" +
				"  `b` varchar(255) DEFAULT NULL,\n" +
				"  `c` bigint(20) DEFAULT NULL,\n" +
				"  UNIQUE KEY `idx_cab` (`c`,`a`,`b`),\n" +
				"  UNIQUE KEY `idx_b_global` (`b`) /*T![global_index] GLOBAL */,\n" +
				"  UNIQUE KEY `idx_ba` (`b`,`a`) /*T![global_index] GLOBAL */,\n" +
				"  UNIQUE KEY `idx_ab` (`a`,`b`),\n" +
				"  UNIQUE KEY `idx_c_global` (`c`) /*T![global_index] GLOBAL */,\n" +
				"  PRIMARY KEY (`a`) /*T![clustered_index] NONCLUSTERED */ /*T![global_index] GLOBAL */\n" +
				") ENGINE=InnoDB DEFAULT CHARSET=utf8mb4 COLLATE=utf8mb4_bin\n" +
				"PARTITION BY KEY (`b`,`a`) PARTITIONS 5"))
		case model.StatePublic.String():
			tkO.MustExec(`insert into t values (11,11,11)`)
			tkNO.MustExec(`insert into t values (12,12,12)`)
		case model.StateNone.String():
			tkO.MustExec(`insert into t values (13,13,13)`)
			tkNO.MustExec(`insert into t values (14,14,14)`)
			tkO.MustQuery(`select * from t where b = 11`).Check(testkit.Rows("11 11 11"))
		default:
			require.Failf(t, "unhandled schema state '%s'", schemaState)
		}
	}
	postFn := func(tkO *testkit.TestKit, _ kv.Storage) {
		tkO.MustQuery(`select * from t where b = 5`).Check(testkit.Rows("5 5 5"))
		tkO.MustQuery(`select * from t`).Sort().Check(testkit.Rows(""+
			"1 1 1",
			"10 10 10",
			"101 101 101",
			"102 102 102",
			"11 11 11",
			"12 12 12",
			"13 13 13",
			"14 14 14",
			"2 2 2",
			"3 3 3",
			"4 4 4",
			"5 5 5",
			"6 6 6",
			"7 7 7",
			"8 8 8",
			"9 9 9"))
	}
	runMultiSchemaTest(t, createSQL, alterSQL, initFn, postFn, loopFn, false)
}

// TestMultiSchemaModifyColumn to show behavior when changing a column
func TestMultiSchemaModifyColumn(t *testing.T) {
	createSQL := `create table t (a int primary key, b varchar(255), key k_b (b))`
	initFn := func(tkO *testkit.TestKit) {
		tkO.MustExec(`insert into t values (1,1)`)
	}
	alterSQL := `alter table t modify column b int unsigned not null`
	checkFn := func(tkO, tkNO *testkit.TestKit, id int, schemaState string) {
		indexIDSQL := `select index_id from information_schema.tidb_indexes where table_schema = 'test' and table_name = 't' and key_name = 'k_b'`
		logutil.BgLogger().Info("check table", zap.Int("id", id), zap.String("schemaState", schemaState),
			zap.String("owner table", tkO.MustQuery("select * from t use index()").Sort().String()),
			zap.String("owner index", tkO.MustQuery("select * from t use index(k_b)").Sort().String()),
			zap.String("owner index id", tkO.MustQuery(indexIDSQL).String()),
			zap.Int64("owner txn schema version", sessiontxn.GetTxnManager(tkO.Session()).GetTxnInfoSchema().SchemaMetaVersion()),
			zap.Int64("owner domain schema version", tkO.Session().GetLatestInfoSchema().SchemaMetaVersion()),
			zap.String("non-owner table", tkNO.MustQuery("select * from t use index()").Sort().String()),
			zap.String("non-owner index", tkNO.MustQuery("select * from t use index(k_b)").Sort().String()),
			zap.String("non-owner index id", tkNO.MustQuery(indexIDSQL).String()),
			zap.Int64("non-owner txn schema version", sessiontxn.GetTxnManager(tkNO.Session()).GetTxnInfoSchema().SchemaMetaVersion()),
			zap.Int64("non-owner domain schema version", tkNO.Session().GetLatestInfoSchema().SchemaMetaVersion()),
		)
		tkO.MustExec("set @@sql_mode = default")
		tkNO.MustExec("set @@sql_mode = default")

		tkO.MustExec("set session tidb_enable_fast_table_check = off")
		tkNO.MustExec("set session tidb_enable_fast_table_check = off")
		defer func() {
			tkO.MustExec("set session tidb_enable_fast_table_check = default")
			tkNO.MustExec("set session tidb_enable_fast_table_check = default")
		}()
		err := tkO.ExecToErr(`admin check table t`)
		require.NoError(t, err, "owner admin check table failed", fmt.Sprintf("id, %d, schemaState: %s", id, schemaState))
		err = tkNO.ExecToErr(`admin check table t`)
		require.NoError(t, err, "non-owner admin check table failed", fmt.Sprintf("id, %d, schemaState: %s", id, schemaState))
	}
	firstTimeToPublic := true
	loopFn := func(tkO, tkNO *testkit.TestKit) {
		res := tkO.MustQuery(`select schema_state from information_schema.DDL_JOBS where table_name = 't' order by job_id desc limit 1`)
		schemaState := res.Rows()[0][0].(string)
		switch schemaState {
		case model.StateDeleteOnly.String():
			// we are only interested in StateWriteReorganization
		case model.StateWriteOnly.String():
			// we are only interested in StateDeleteReorganization->StatePublic
		case model.StateWriteReorganization.String():
		case model.StatePublic.String():
			if !firstTimeToPublic {
				return
			}
			firstTimeToPublic = false
			// tkNO sees varchar column and tkO sees int column
			tkO.MustQuery(`show create table t`).Check(testkit.Rows("" +
				"t CREATE TABLE `t` (\n" +
				"  `a` int(11) NOT NULL,\n" +
				"  `b` int(10) unsigned NOT NULL,\n" +
				"  PRIMARY KEY (`a`) /*T![clustered_index] CLUSTERED */,\n" +
				"  KEY `k_b` (`b`)\n" +
				") ENGINE=InnoDB DEFAULT CHARSET=utf8mb4 COLLATE=utf8mb4_bin"))
			tkNO.MustQuery(`show create table t`).Check(testkit.Rows("" +
				"t CREATE TABLE `t` (\n" +
				"  `a` int(11) NOT NULL,\n" +
				"  `b` varchar(255) DEFAULT NULL,\n" +
				"  PRIMARY KEY (`a`) /*T![clustered_index] CLUSTERED */,\n" +
				"  KEY `k_b` (`b`)\n" +
				") ENGINE=InnoDB DEFAULT CHARSET=utf8mb4 COLLATE=utf8mb4_bin"))
			checkFn(tkO, tkNO, 1, schemaState)

			tkO.MustExec(`insert into t values (10, " 09.60 ")`)

			checkFn(tkO, tkNO, 2, schemaState)

			// No warning!? Same in MySQL...
			tkNO.MustQuery(`show warnings`).Check(testkit.Rows())
			tkO.MustQuery(`select * from t where a = 10`).Check(testkit.Rows("10 10"))
			tkNO.MustQuery(`select * from t where a = 10`).Check(testkit.Rows("10 10"))
			// If the original b was defined as 'NOT NULL', then it would give an error:
			// [table:1364]Field 'b' doesn't have a default value

			tkNO.MustExec(`insert into t values (11, " 011.50 ")`)
			tkNO.MustQuery(`show warnings`).Check(testkit.Rows())
			// Anomaly, the different sessions sees different data.
			// So it should be acceptable for partitioning DDLs as well.
			// It may be possible to check that writes from StateWriteOnly convert 1:1
			// to the new type, and block writes otherwise. But then it would break the first tkO insert above...
			tkO.MustQuery(`select * from t where a = 11`).Check(testkit.Rows("11 12"))
			tkNO.MustQuery(`select * from t where a = 11`).Check(testkit.Rows("11  011.50 "))
			tblO, err := tkO.Session().GetInfoSchema().TableInfoByName(ast.NewCIStr("test"), ast.NewCIStr("t"))
			require.NoError(t, err)
			tblNO, err := tkNO.Session().GetInfoSchema().TableInfoByName(ast.NewCIStr("test"), ast.NewCIStr("t"))
			require.NoError(t, err)
			require.Greater(t, tblO.Columns[1].ID, tblNO.Columns[1].ID)
			// This also means that old copies of the columns will be left in the row, until the row is updated or deleted.
			// But I guess that is at least documented.
		default:
			require.Failf(t, "unhandled schema state '%s'", schemaState)
		}
	}
	runMultiSchemaTest(t, createSQL, alterSQL, initFn, nil, loopFn, false)
}

// TestMultiSchemaDropUniqueIndex to show behavior when
// dropping a unique index
func TestMultiSchemaDropUniqueIndex(t *testing.T) {
	createSQL := `create table t (a int primary key, b varchar(255), unique key uk_b (b))`
	initFn := func(tkO *testkit.TestKit) {
		tkO.MustExec(`insert into t values (1,1),(2,2),(3,3),(4,4),(5,5),(6,6),(7,7),(8,8),(9,9)`)
	}
	alterSQL := `alter table t drop index uk_b`
	loopFn := func(tkO, tkNO *testkit.TestKit) {
		res := tkO.MustQuery(`select schema_state from information_schema.DDL_JOBS where table_name = 't' order by job_id desc limit 1`)
		schemaState := res.Rows()[0][0].(string)
		switch schemaState {
		case "write only":
			tkNO.MustQuery(`show create table t`).Check(testkit.Rows("" +
				"t CREATE TABLE `t` (\n" +
				"  `a` int(11) NOT NULL,\n" +
				"  `b` varchar(255) DEFAULT NULL,\n" +
				"  PRIMARY KEY (`a`) /*T![clustered_index] CLUSTERED */,\n" +
				"  UNIQUE KEY `uk_b` (`b`)\n" +
				") ENGINE=InnoDB DEFAULT CHARSET=utf8mb4 COLLATE=utf8mb4_bin"))
			tkO.MustQuery(`show create table t`).Check(testkit.Rows("" +
				"t CREATE TABLE `t` (\n" +
				"  `a` int(11) NOT NULL,\n" +
				"  `b` varchar(255) DEFAULT NULL,\n" +
				"  PRIMARY KEY (`a`) /*T![clustered_index] CLUSTERED */\n" +
				") ENGINE=InnoDB DEFAULT CHARSET=utf8mb4 COLLATE=utf8mb4_bin"))
			tkO.MustContainErrMsg(`insert into t values (10,1)`, "[kv:1062]Duplicate entry '1' for key 't.uk_b'")
			tkNO.MustContainErrMsg(`insert into t values (10,1)`, "[kv:1062]Duplicate entry '1' for key 't.uk_b'")
		case "delete only":
			// Delete only from the uk_b unique index, cannot have errors
			tkO.MustExec(`insert into t values (10,1)`)
			tkO.MustExec(`insert into t values (11,11)`)
			tkO.MustExec(`delete from t where a = 2`)
			// Write only for uk_b, we cannot find anything through the index or read from the index, but still gives duplicate keys on insert/updates
			// So we already have two duplicates of b = 1, but only one in the unique index uk_a, so here we cannot insert any.
			tkNO.MustContainErrMsg(`insert into t values (12,1)`, "[kv:1062]Duplicate entry '1' for key 't.uk_b'")
			tkNO.MustContainErrMsg(`update t set b = 1 where a = 9`, "[kv:1062]Duplicate entry '1' for key 't.uk_b'")
			// Deleted from the index!
			tkNO.MustExec(`insert into t values (13,2)`)
			tkNO.MustContainErrMsg(`insert into t values (14,3)`, "[kv:1062]Duplicate entry '3' for key 't.uk_b'")
			// b = 11 never written to the index!
			tkNO.MustExec(`insert into t values (15,11)`)
			tkNO.MustQuery(`show create table t`).Check(testkit.Rows("" +
				"t CREATE TABLE `t` (\n" +
				"  `a` int(11) NOT NULL,\n" +
				"  `b` varchar(255) DEFAULT NULL,\n" +
				"  PRIMARY KEY (`a`) /*T![clustered_index] CLUSTERED */\n" +
				") ENGINE=InnoDB DEFAULT CHARSET=utf8mb4 COLLATE=utf8mb4_bin"))
		case "delete reorganization":
			tkO.MustQuery(`show create table t`).Check(testkit.Rows("" +
				"t CREATE TABLE `t` (\n" +
				"  `a` int(11) NOT NULL,\n" +
				"  `b` varchar(255) DEFAULT NULL,\n" +
				"  PRIMARY KEY (`a`) /*T![clustered_index] CLUSTERED */\n" +
				") ENGINE=InnoDB DEFAULT CHARSET=utf8mb4 COLLATE=utf8mb4_bin"))
		case "none":
			tkO.MustQuery(`show create table t`).Check(testkit.Rows("" +
				"t CREATE TABLE `t` (\n" +
				"  `a` int(11) NOT NULL,\n" +
				"  `b` varchar(255) DEFAULT NULL,\n" +
				"  PRIMARY KEY (`a`) /*T![clustered_index] CLUSTERED */\n" +
				") ENGINE=InnoDB DEFAULT CHARSET=utf8mb4 COLLATE=utf8mb4_bin"))
		default:
			require.Failf(t, "unhandled schema state '%s'", schemaState)
		}
	}
	runMultiSchemaTest(t, createSQL, alterSQL, initFn, nil, loopFn, false)
}

<<<<<<< HEAD
// 1 unique non-global - to become global
// 2 unique global - to become non-global
// 3 unique non-global - to stay non-global
// 4 unique global - to stay global
func TestMultiSchemaRemovePartitioningGlobalIndex(t *testing.T) {
	createSQL := `create table t (a int primary key nonclustered global, b varchar(255), c bigint, unique index idx_b_global (b) global, unique key idx_ba (b,a), unique key idx_ab (a,b) global, unique key idx_c_global (c) global, unique key idx_cab (c,a,b)) partition by key (a,b) partitions 3`
	initFn := func(tkO *testkit.TestKit) {
		tkO.MustExec(`insert into t values (1,1,1),(2,2,2),(101,101,101),(102,102,102)`)
	}
	alterSQL := `alter table t remove partitioning`
	doneStateWriteReorganize := false
	loopFn := func(tkO, tkNO *testkit.TestKit) {
		res := tkO.MustQuery(`select schema_state from information_schema.DDL_JOBS where table_name = 't' order by job_id desc limit 1`)
		schemaState := res.Rows()[0][0].(string)
		switch schemaState {
		case model.StateDeleteOnly.String():
			// tkNO sees original table/partitions as before the DDL stated
			// tkO uses the original table/partitions, but should also delete from the newly created
			// Global Index, to replace the existing one.
			tkO.MustContainErrMsg(`insert into t values (1,2,3)`, "[kv:1062]Duplicate entry '2' for key 't.idx_b")
			tkNO.MustContainErrMsg(`insert into t values (1,2,3)`, "[kv:1062]Duplicate entry '2' for key 't.idx_b")
			tkO.MustContainErrMsg(`insert into t values (101,101,101)`, "[kv:1062]Duplicate entry '101' for key 't.idx_b")
			tkNO.MustContainErrMsg(`insert into t values (101,101,101)`, "[kv:1062]Duplicate entry '101' for key 't.idx_b")
			tkNO.MustQuery(`select * from t`).Sort().Check(testkit.Rows("1 1 1", "101 101 101", "102 102 102", "2 2 2"))
			tkNO.MustQuery(`select * from t where a < 1000`).Sort().Check(testkit.Rows("1 1 1", "101 101 101", "102 102 102", "2 2 2"))
			tkNO.MustQuery(`select * from t where a > 0`).Sort().Check(testkit.Rows("1 1 1", "101 101 101", "102 102 102", "2 2 2"))
			tkNO.MustQuery(`select * from t where a = 1`).Sort().Check(testkit.Rows("1 1 1"))
			tkNO.MustQuery(`select * from t where a = 1 or a = 2 or a = 3`).Sort().Check(testkit.Rows("1 1 1", "2 2 2"))
			tkNO.MustQuery(`select * from t where a in (1,2,3)`).Sort().Check(testkit.Rows("1 1 1", "2 2 2"))
			tkNO.MustQuery(`select * from t where a < 100`).Sort().Check(testkit.Rows("1 1 1", "2 2 2"))

			tkNO.MustQuery(`select * from t where b = 2`).Sort().Check(testkit.Rows("2 2 2"))
			tkO.MustExec(`insert into t values (3,3,3)`)
			tkNO.MustExec(`insert into t values (4,4,4)`)
			tkNO.MustQuery(`select * from t where a = 3`).Sort().Check(testkit.Rows("3 3 3"))
			tkO.MustQuery(`select * from t where a = 4`).Sort().Check(testkit.Rows("4 4 4"))
		case model.StateWriteOnly.String():
			// Both tkO and tkNO uses the original table/partitions,
			// but tkO should also update the newly created
			// Global Index, and tkNO should only delete from it.
			tkO.MustContainErrMsg(`insert into t values (1,1,1)`, "[kv:1062]Duplicate entry '1' for key 't.idx_b")
			tkNO.MustContainErrMsg(`insert into t values (1,1,1)`, "[kv:1062]Duplicate entry '1' for key 't.idx_b")
			tkO.MustContainErrMsg(`insert into t values (101,101,101)`, "[kv:1062]Duplicate entry '101' for key 't.idx_b")
			tkNO.MustContainErrMsg(`insert into t values (101,101,101)`, "[kv:1062]Duplicate entry '101' for key 't.idx_b")
			tkNO.MustQuery(`select * from t`).Sort().Check(testkit.Rows("1 1 1", "101 101 101", "102 102 102", "2 2 2", "3 3 3", "4 4 4"))
			tkO.MustQuery(`select * from t`).Sort().Check(testkit.Rows("1 1 1", "101 101 101", "102 102 102", "2 2 2", "3 3 3", "4 4 4"))
			logutil.BgLogger().Info("insert into t values (5,5,5)")
			tkO.MustExec(`insert into t values (5,5,5)`)
			tkNO.MustExec(`insert into t values (6,6,6)`)
			tkNO.MustQuery(`select * from t where a = 5`).Sort().Check(testkit.Rows("5 5 5"))
			tkO.MustQuery(`select * from t where a = 6`).Sort().Check(testkit.Rows("6 6 6"))
		case model.StateWriteReorganization.String():
			// It will go through StateWriteReorg more than once.
			if doneStateWriteReorganize {
				break
			}
			doneStateWriteReorganize = true
			// Both tkO and tkNO uses the original table/partitions,
			// and should also update the newly created Global Index.
			tkO.MustExec(`insert into t values (7,7,7)`)
			tkNO.MustExec(`insert into t values (8,8,8)`)
			tkNO.MustQuery(`select * from t where b = 7`).Check(testkit.Rows("7 7 7"))
			tkO.MustQuery(`select * from t where b = 8`).Check(testkit.Rows("8 8 8"))
		case model.StateDeleteReorganization.String():
			// Both tkO now sees the new partitions, and should use the new Global Index,
			// plus double write to the old one.
			// tkNO uses the original table/partitions,
			// and should also update the newly created Global Index.
			tkO.MustExec(`insert into t values (9,9,9)`)
			tkNO.MustExec(`insert into t values (10,10,10)`)
			tkNO.MustQuery(`select * from t where b = 9`).Check(testkit.Rows("9 9 9"))
			tkO.MustQuery(`select * from t where b = 10`).Check(testkit.Rows("10 10 10"))
			// TODO: Test update and delete!
			// TODO: test key, hash and list partition without default partition :)
			tkNO.MustQuery(`show create table t`).Check(testkit.Rows("" +
				"t CREATE TABLE `t` (\n" +
				"  `a` int(11) NOT NULL,\n" +
				"  `b` varchar(255) DEFAULT NULL,\n" +
				"  `c` bigint(20) DEFAULT NULL,\n" +
				"  UNIQUE KEY `idx_b_global` (`b`) /*T![global_index] GLOBAL */,\n" +
				"  UNIQUE KEY `idx_ba` (`b`,`a`),\n" +
				"  UNIQUE KEY `idx_ab` (`a`,`b`) /*T![global_index] GLOBAL */,\n" +
				"  UNIQUE KEY `idx_c_global` (`c`) /*T![global_index] GLOBAL */,\n" +
				"  UNIQUE KEY `idx_cab` (`c`,`a`,`b`),\n" +
				"  PRIMARY KEY (`a`) /*T![clustered_index] NONCLUSTERED */ /*T![global_index] GLOBAL */\n" +
				") ENGINE=InnoDB DEFAULT CHARSET=utf8mb4 COLLATE=utf8mb4_bin\n" +
				"PARTITION BY KEY (`a`,`b`) PARTITIONS 3"))
			tkO.MustQuery(`show create table t`).Check(testkit.Rows("" +
				"t CREATE TABLE `t` (\n" +
				"  `a` int(11) NOT NULL,\n" +
				"  `b` varchar(255) DEFAULT NULL,\n" +
				"  `c` bigint(20) DEFAULT NULL,\n" +
				"  UNIQUE KEY `idx_ba` (`b`,`a`),\n" +
				"  UNIQUE KEY `idx_cab` (`c`,`a`,`b`),\n" +
				"  UNIQUE KEY `idx_b_global` (`b`),\n" +
				"  UNIQUE KEY `idx_ab` (`a`,`b`),\n" +
				"  UNIQUE KEY `idx_c_global` (`c`),\n" +
				"  PRIMARY KEY (`a`) /*T![clustered_index] NONCLUSTERED */\n" +
				") ENGINE=InnoDB DEFAULT CHARSET=utf8mb4 COLLATE=utf8mb4_bin\n" +
				"PARTITION BY NONE COLUMNS(`a`,`b`)\n" +
				"(PARTITION `CollapsedPartitions`)"))
		case model.StatePublic.String():
			tkO.MustExec(`insert into t values (11,11,11)`)
			tkNO.MustExec(`insert into t values (12,12,12)`)
			tkO.MustQuery(`show create table t`).Check(testkit.Rows("" +
				"t CREATE TABLE `t` (\n" +
				"  `a` int(11) NOT NULL,\n" +
				"  `b` varchar(255) DEFAULT NULL,\n" +
				"  `c` bigint(20) DEFAULT NULL,\n" +
				"  UNIQUE KEY `idx_ba` (`b`,`a`),\n" +
				"  UNIQUE KEY `idx_cab` (`c`,`a`,`b`),\n" +
				"  UNIQUE KEY `idx_b_global` (`b`),\n" +
				"  UNIQUE KEY `idx_ab` (`a`,`b`),\n" +
				"  UNIQUE KEY `idx_c_global` (`c`),\n" +
				"  PRIMARY KEY (`a`) /*T![clustered_index] NONCLUSTERED */\n" +
				") ENGINE=InnoDB DEFAULT CHARSET=utf8mb4 COLLATE=utf8mb4_bin\n" +
				"PARTITION BY NONE COLUMNS(`a`,`b`)\n" +
				"(PARTITION `CollapsedPartitions`)"))
		case model.StateNone.String():
			tkO.MustExec(`insert into t values (13,13,13)`)
			tkNO.MustExec(`insert into t values (14,14,14)`)
			tkO.MustQuery(`select * from t where b = 11`).Check(testkit.Rows("11 11 11"))
			tkO.MustQuery(`show create table t`).Check(testkit.Rows("" +
				"t CREATE TABLE `t` (\n" +
				"  `a` int(11) NOT NULL,\n" +
				"  `b` varchar(255) DEFAULT NULL,\n" +
				"  `c` bigint(20) DEFAULT NULL,\n" +
				"  UNIQUE KEY `idx_ba` (`b`,`a`),\n" +
				"  UNIQUE KEY `idx_cab` (`c`,`a`,`b`),\n" +
				"  UNIQUE KEY `idx_b_global` (`b`),\n" +
				"  UNIQUE KEY `idx_ab` (`a`,`b`),\n" +
				"  UNIQUE KEY `idx_c_global` (`c`),\n" +
				"  PRIMARY KEY (`a`) /*T![clustered_index] NONCLUSTERED */\n" +
				") ENGINE=InnoDB DEFAULT CHARSET=utf8mb4 COLLATE=utf8mb4_bin"))
		default:
			require.Failf(t, "unhandled schema state '%s'", schemaState)
		}
	}
	postFn := func(tkO *testkit.TestKit, _ kv.Storage) {
		tkO.MustQuery(`select * from t where b = 5`).Check(testkit.Rows("5 5 5"))
		tkO.MustExec(`admin check table t`)
		tkO.MustQuery(`select * from t`).Sort().Check(testkit.Rows(""+
			"1 1 1",
			"10 10 10",
			"101 101 101",
			"102 102 102",
			"11 11 11",
			"12 12 12",
			"13 13 13",
			"14 14 14",
			"2 2 2",
			"3 3 3",
			"4 4 4",
			"5 5 5",
			"6 6 6",
			"7 7 7",
			"8 8 8",
			"9 9 9"))
	}
	runMultiSchemaTest(t, createSQL, alterSQL, initFn, postFn, loopFn)
}

func runMultiSchemaTest(t *testing.T, createSQL, alterSQL string, initFn func(*testkit.TestKit), postFn func(*testkit.TestKit, kv.Storage), loopFn func(tO, tNO *testkit.TestKit)) {
=======
// getTablePartitionAndIndexIDs returns one array consisting of:
// table id + partition ids
func getTableAndPartitionIDs(t *testing.T, tk *testkit.TestKit) (parts []int64) {
	ctx := tk.Session()
	is := domain.GetDomain(ctx).InfoSchema()
	tbl, err := is.TableByName(context.Background(), ast.NewCIStr("test"), ast.NewCIStr("t"))
	require.NoError(t, err)
	if tbl.Meta().Partition == nil {
		return []int64{tbl.Meta().ID}
	}
	originalIDs := make([]int64, 0, 1+len(tbl.Meta().Partition.Definitions))
	originalIDs = append(originalIDs, tbl.Meta().ID)
	if tbl.Meta().Partition != nil {
		for _, def := range tbl.Meta().Partition.Definitions {
			originalIDs = append(originalIDs, def.ID)
		}
	}
	return originalIDs
}

func checkTableAndIndexEntries(t *testing.T, tk *testkit.TestKit, originalIDs []int64) {
	ctx := tk.Session()
	is := domain.GetDomain(ctx).InfoSchema()
	tbl, err := is.TableByName(context.Background(), ast.NewCIStr("test"), ast.NewCIStr("t"))
	require.NoError(t, err)
	currTableID := tbl.Meta().ID
	indexes := make([]int64, 0, len(tbl.Meta().Indices))
	globalIndexes := make([]int64, 0, 2)
	indexDebugInfo := make([]model.IndexInfo, 0, len(tbl.Meta().Indices))
	for _, idx := range tbl.Meta().Indices {
		if idx.Global {
			globalIndexes = append(globalIndexes, idx.ID)
		} else {
			indexes = append(indexes, idx.ID)
		}
		indexDebugInfo = append(indexDebugInfo, *idx)
	}
	// Only existing Global Indexes on table level
	if tbl.Meta().Partition == nil {
		require.Equal(t, 0, len(globalIndexes))
	} else {
		slices.Sort(globalIndexes)
		prev := int64(0)
		for _, idxID := range globalIndexes {
			if prev+1 == idxID {
				prev = idxID
				continue
			}
			require.False(t, HaveEntriesForTableIndex(t, tk, currTableID, prev+1, idxID), "Global index id range [%d,%d) for table id %d has still entries!\nTable: %#v\nIndexes: %#v\nPartitioning: %#v", prev+1, idxID, currTableID, tbl, indexDebugInfo, tbl.Meta().Partition)
			prev = idxID
		}
		require.False(t, HaveEntriesForTableIndex(t, tk, currTableID, prev+1, 0), "Global index id > %d for table id %d has still entries!", prev, currTableID)
	}

	// Only existing non-global indexes on partitions or non-partitioned tables
	slices.Sort(indexes)
	prev := int64(0)
	for _, idxID := range indexes {
		if prev+1 == idxID {
			prev = idxID
			continue
		}
		if tbl.Meta().Partition == nil {
			require.False(t, HaveEntriesForTableIndex(t, tk, currTableID, prev+1, idxID), "Index id range [%d,%d) for table id %d has still entries!\nTable: %#v\nIndex: %#v", prev+1, idxID, currTableID, tbl, indexDebugInfo)
		} else {
			for _, def := range tbl.Meta().Partition.Definitions {
				require.False(t, HaveEntriesForTableIndex(t, tk, def.ID, prev+1, idxID), "Index id %d for table id %d has still entries!", idxID, currTableID)
			}
		}
		prev = idxID
	}
	if tbl.Meta().Partition == nil {
		require.False(t, HaveEntriesForTableIndex(t, tk, currTableID, prev+1, 0), "Index id > %d for table id %d has still entries!", prev, currTableID)
	} else {
		for i, def := range tbl.Meta().Partition.Definitions {
			require.False(t, HaveEntriesForTableIndex(t, tk, def.ID, prev+1, 0), "Index id > %d for part (%d) id %d has still entries!\nTable: %#v\nPartitioning: %#v", prev, i, def.ID, tbl, tbl.Meta().Partition)
		}
	}
PartitionLoop:
	for _, id := range originalIDs {
		if tbl.Meta().Partition != nil {
			for _, def := range tbl.Meta().Partition.Definitions {
				if def.ID == id {
					continue PartitionLoop
				}
			}
		}
		if id == currTableID {
			continue
		}
		// old partitions removed
		require.False(t, HaveEntriesForTableIndex(t, tk, id, 0), "Reorganized table or partition id %d for table id %d has still entries!\nOrignal ids (table id, partition ids...): %#v\nTable: %#v\nPartitioning: %#v", id, currTableID, originalIDs, tbl, tbl.Meta().Partition)
	}
}

func runMultiSchemaTest(t *testing.T, createSQL, alterSQL string, initFn func(*testkit.TestKit), postFn func(*testkit.TestKit, kv.Storage), loopFn func(tO, tNO *testkit.TestKit), retestWithoutPartitions bool) {
	runMultiSchemaTestWithBackfillDML(t, createSQL, alterSQL, "", initFn, postFn, loopFn, retestWithoutPartitions)
}
func runMultiSchemaTestWithBackfillDML(t *testing.T, createSQL, alterSQL, backfillDML string, initFn func(*testkit.TestKit), postFn func(*testkit.TestKit, kv.Storage), loopFn func(tO, tNO *testkit.TestKit), retestWithoutPartitions bool) {
>>>>>>> 4b2223cd
	// When debugging, increase the lease, so the schema does not auto reload :)
	distCtx := testkit.NewDistExecutionContextWithLease(t, 2, 15*time.Second)
	store := distCtx.Store
	domOwner := distCtx.GetDomain(0)
	domNonOwner := distCtx.GetDomain(1)

	if !domOwner.DDL().OwnerManager().IsOwner() {
		domOwner, domNonOwner = domNonOwner, domOwner
	}
	require.True(t, domOwner.DDL().OwnerManager().IsOwner())
	require.False(t, domNonOwner.DDL().OwnerManager().IsOwner())

	seDDLOwner, err := session.CreateSessionWithDomain(store, domOwner)
	require.NoError(t, err)
	tkDDLOwner := testkit.NewTestKitWithSession(t, store, seDDLOwner)
	tkDDLOwner.MustExec(`use test`)
	// Just to ensure we are not relying on the configurable assertions
	tkDDLOwner.MustExec(`set @@global.tidb_txn_assertion_level = off`)
	tkDDLOwner.MustExec(`set @@session.tidb_txn_assertion_level = off`)
	seTkOwner, err := session.CreateSessionWithDomain(store, domOwner)
	require.NoError(t, err)
	tkO := testkit.NewTestKitWithSession(t, store, seTkOwner)
	tkO.MustExec(`use test`)
	seTkNonOwner, err := session.CreateSessionWithDomain(store, domNonOwner)
	require.NoError(t, err)
	tkNO := testkit.NewTestKitWithSession(t, store, seTkNonOwner)
	tkNO.MustExec(`use test`)

	tkDDLOwner.MustExec(createSQL)
	domOwner.Reload()
	domNonOwner.Reload()

	originalPartitions := make([]int64, 0, 2)
	originalIndexIDs := make([]int64, 0, 1)
	originalGlobalIndexIDs := make([]int64, 0, 1)
	ctx := tkO.Session()
	is := domain.GetDomain(ctx).InfoSchema()
	tbl, err := is.TableByName(context.Background(), ast.NewCIStr("test"), ast.NewCIStr("t"))
	require.NoError(t, err)
	tableID := tbl.Meta().ID
	if tbl.Meta().Partition != nil {
		for _, def := range tbl.Meta().Partition.Definitions {
			originalPartitions = append(originalPartitions, def.ID)
		}
	}
	for _, idx := range tbl.Meta().Indices {
		if idx.Global {
			originalGlobalIndexIDs = append(originalGlobalIndexIDs, idx.ID)
			continue
		}
		originalIndexIDs = append(originalIndexIDs, idx.ID)
	}

	initFn(tkO)

	tkO.MustExec("set session tidb_enable_fast_table_check = off")
	tkO.MustExec(`admin check table t`)

	domOwner.Reload()
	domNonOwner.Reload()

	if !tbl.Meta().HasClusteredIndex() {
		// Debug prints, so it is possible to verify duplicate _tidb_rowid's
		res := tkO.MustQuery(`select *, _tidb_rowid from t`)
		logutil.BgLogger().Info("Query result before DDL", zap.String("result", res.String()))
	}

	verStart := domNonOwner.InfoSchema().SchemaMetaVersion()
	hookChan := make(chan *model.Job)
	// Notice that the job.SchemaState is not committed yet, so the table will still be in the previous state!
	testfailpoint.EnableCall(t, "github.com/pingcap/tidb/pkg/ddl/afterRunOneJobStep", func(job *model.Job) {
		hookChan <- job
		logutil.BgLogger().Info("XXXXXXXXXXX Hook now waiting", zap.String("job.State", job.State.String()), zap.String("job.SchemaState", job.SchemaState.String()))
		<-hookChan
		logutil.BgLogger().Info("XXXXXXXXXXX Hook released", zap.String("job.State", job.State.String()), zap.String("job.SchemaState", job.SchemaState.String()))
	})
	alterChan := make(chan error)
	go func() {
		if backfillDML != "" {
			// This can be used for testing concurrent writes during backfill.
			testfailpoint.EnableCall(t, "github.com/pingcap/tidb/pkg/ddl/PartitionBackfillData", func(b bool) {
				if b {
					seTk, err := session.CreateSessionWithDomain(store, domOwner)
					require.NoError(t, err)
					tk := testkit.NewTestKitWithSession(t, store, seTk)
					tk.MustExec(`use test`)
					logutil.BgLogger().Info("XXXXXXXXXXX Concurrent UPDATE!")
					tk.MustExec(backfillDML)
				}
			})
		}
		seDDL, err := session.CreateSessionWithDomain(store, domOwner)
		require.NoError(t, err)
		tkDDL := testkit.NewTestKitWithSession(t, store, seDDL)
		tkDDL.MustExec(`use test`)
		logutil.BgLogger().Info("XXXXXXXXXXX DDL starting!", zap.String("alterSQL", alterSQL))
		err = tkDDL.ExecToErr(alterSQL)
		logutil.BgLogger().Info("XXXXXXXXXXX DDL done!", zap.String("alterSQL", alterSQL))
		if backfillDML != "" {
			testfailpoint.Disable(t, "github.com/pingcap/tidb/pkg/ddl/PartitionBackfillData")
		}
		alterChan <- err
	}()
	// Skip the first state, since we want to compare before vs after in the loop
	<-hookChan
	hookChan <- nil
	verCurr := verStart + 1
	states := make([]model.SchemaState, 0, 5)
	for {
		// Waiting for the next State change to be done (i.e. blocking the state after)
		releaseHook := true
		var job *model.Job
		for {
			select {
			case job = <-hookChan:
			case err := <-alterChan:
				require.NoError(t, err)
				releaseHook = false
				logutil.BgLogger().Info("XXXXXXXXXXX release hook")
				break
			}
			domOwner.Reload()
			if domNonOwner.InfoSchema().SchemaMetaVersion() == domOwner.InfoSchema().SchemaMetaVersion() {
				// looping over reorganize data/indexes
				logutil.BgLogger().Info("XXXXXXXXXXX Schema Version has not changed")
				hookChan <- nil
				continue
			}
			break
		}
		logutil.BgLogger().Info("XXXXXXXXXXX states loop", zap.Int64("verCurr", verCurr), zap.Int64("NonOwner ver", domNonOwner.InfoSchema().SchemaMetaVersion()), zap.Int64("Owner ver", domOwner.InfoSchema().SchemaMetaVersion()))
		domOwner.Reload()
		require.Equal(t, verCurr-1, domNonOwner.InfoSchema().SchemaMetaVersion())
		require.Equal(t, verCurr, domOwner.InfoSchema().SchemaMetaVersion())
		// TODO: rewrite this to use the InjectCall failpoint instead
		state := model.StateNone
		if job != nil {
			state = job.SchemaState
		}
		states = append(states, state)
		tkO.MustExec(fmt.Sprintf(`admin check table t /* state: %s */`, state.String()))
		loopFn(tkO, tkNO)
		domNonOwner.Reload()
		if !releaseHook {
			// Alter done!
			logutil.BgLogger().Info("XXXXXXXXXXX alter done, breaking states loop")
			break
		}
		// Continue to next state
		verCurr++
		hookChan <- nil
	}
	testfailpoint.Disable(t, "github.com/pingcap/tidb/pkg/ddl/afterRunOneJobStep")
	logutil.BgLogger().Info("XXXXXXXXXXX states loop done")
	tkO.MustExec(`admin check table t`)
	if !tbl.Meta().HasClusteredIndex() {
		// Debug prints, so it is possible to verify possible newly generated _tidb_rowid's
		res := tkO.MustQuery(`select *, _tidb_rowid from t`)
		logutil.BgLogger().Info("Query result after DDL", zap.String("result", res.String()))
	}
	// Verify that there are no KV entries for old partitions or old indexes!!!
	gcWorker, err := gcworker.NewMockGCWorker(store)
	require.NoError(t, err)
	err = gcWorker.DeleteRanges(context.Background(), uint64(math.MaxInt64))
	require.NoError(t, err)
	tkO.MustQuery(`select * from mysql.gc_delete_range`).Check(testkit.Rows())
	ctx = tkO.Session()
	is = domain.GetDomain(ctx).InfoSchema()
	tbl, err = is.TableByName(context.Background(), ast.NewCIStr("test"), ast.NewCIStr("t"))
	require.NoError(t, err)
	newTableID := tbl.Meta().ID
	if tableID != newTableID {
		require.False(t, HaveEntriesForTableIndex(t, tkO, tableID, 0), "Old table id %d has still entries!", tableID)
	}
<<<<<<< HEAD
GlobalLoop:
	for _, globIdx := range originalGlobalIndexIDs {
		for _, idx := range tbl.Meta().Indices {
			if idx.ID == globIdx {
				continue GlobalLoop
			}
		}
		// Global index removed
		require.False(t, HaveEntriesForTableIndex(t, tkO, tableID, globIdx), "Global index id %d for table id %d has still entries!", globIdx, tableID)
	}
LocalLoop:
	for _, locIdx := range originalIndexIDs {
		for _, idx := range tbl.Meta().Indices {
			if idx.ID == locIdx {
				continue LocalLoop
			}
		}
		// local index removed
		if tbl.Meta().Partition != nil {
			for _, part := range tbl.Meta().Partition.Definitions {
				require.False(t, HaveEntriesForTableIndex(t, tkO, part.ID, locIdx), "Local index id %d for partition id %d has still entries!", locIdx, tableID)
			}
		}
	}
PartitionLoop:
	for _, partID := range originalPartitions {
		if tbl.Meta().Partition != nil {
			for _, def := range tbl.Meta().Partition.Definitions {
				if def.ID == partID {
					continue PartitionLoop
				}
			}
		}
		// old partitions removed
		require.False(t, HaveEntriesForTableIndex(t, tkO, partID, 0), "Reorganized partition id %d for table id %d has still entries!", partID, tableID)
	}
=======
	checkTableAndIndexEntries(t, tkO, originalPartitions)

>>>>>>> 4b2223cd
	if postFn != nil {
		postFn(tkO, store)
	}
	if retestWithoutPartitions {
		// Check that all DMLs would have give the same result without ALTER and on a non-partitioned table!
		res := tkO.MustQuery(`select * from t`).Sort()
		tkO.MustExec("drop table t")
		tkO.MustExec(createSQL)
		// Will give error if not already partitioned, just ignore it.
		_, _ = tkO.Exec("alter table t remove partitioning")
		initFn(tkO)
		domOwner.Reload()
		domNonOwner.Reload()
		for range states {
			loopFn(tkO, tkNO)
		}
		if postFn != nil {
			postFn(tkO, store)
		}
		tkO.MustQuery(`select * from t`).Sort().Check(res.Rows())
	}
	// NOT deferring this, since it might hang on test failures...
	domOwner.Close()
	domNonOwner.Close()
	store.Close()
}

// HaveEntriesForTableIndex returns number of entries in the KV range of table+index or just the table if index is 0.
// Also checks with gc_delete_range
func HaveEntriesForTableIndex(t *testing.T, tk *testkit.TestKit, ids ...int64) bool {
	var start kv.Key
	var end kv.Key
	if len(ids) < 2 || len(ids) > 3 {
		require.Fail(t, "HaveEntriesForTableIndex requires 2 or 3 ids: tableID, indexID [, lastIndexID]")
	}
	tableID := ids[0]
	indexID := ids[1]
	if indexID == 0 {
		logutil.BgLogger().Info("HaveEntriesForTableIndex checking table", zap.Int64("tableID", tableID))
		start = tablecodec.EncodeTablePrefix(tableID)
		end = tablecodec.EncodeTablePrefix(tableID + 1)
	} else {
		start = tablecodec.EncodeTableIndexPrefix(tableID, indexID)
		if len(ids) == 3 {
			if ids[2] == 0 {
				logutil.BgLogger().Info("HaveEntriesForTableIndex indexes greater or equal than", zap.Int64("tableID", tableID), zap.Int64("indexID", indexID))
				end = tablecodec.EncodeTableIndexPrefix(tableID, math.MaxInt64)
				end = end.Next()
			} else {
				logutil.BgLogger().Info("HaveEntriesForTableIndex indexes between", zap.Int64("tableID", tableID), zap.Int64("indexID", indexID), zap.Int64("lastIndexID", ids[2]))
				end = tablecodec.EncodeTableIndexPrefix(tableID, ids[2])
			}
		} else {
			logutil.BgLogger().Info("HaveEntriesForTableIndex index", zap.Int64("tableID", tableID), zap.Int64("indexID", indexID))
			end = tablecodec.EncodeTableIndexPrefix(tableID, indexID+1)
		}
	}
	ctx := tk.Session()
	require.NoError(t, sessiontxn.NewTxn(context.Background(), ctx))
	txn, err := ctx.Txn(true)
	require.NoError(t, err)
	it, err := txn.Iter(start, end)
	require.NoError(t, err)
	defer it.Close()
	count := 0
	for it.Valid() {
		count++
		logutil.BgLogger().Info("HaveEntriesForTableIndex", zap.String("key", hex.EncodeToString(it.Key())), zap.String("value", hex.EncodeToString(it.Value())))
		err = it.Next()
		require.NoError(t, err)
	}
	if count > 0 {
		logutil.BgLogger().Info("HaveEntriesForTableIndex", zap.Int64("tableID", tableID), zap.Int64("indexID", indexID), zap.Int("count", count))
		return true
	}
	return false
}

func TestMultiSchemaReorganizePK(t *testing.T) {
	createSQL := `create table t (c1 INT primary key, c2 CHAR(255), c3 CHAR(255), c4 CHAR(255), c5 CHAR(255)) partition by range (c1) (partition p1 values less than (200), partition pMax values less than (maxvalue))`
	i := 1
	initFn := func(tkO *testkit.TestKit) {
		tkO.MustExec(fmt.Sprintf(`insert into t values (%d,'%s','Original',%d,%d)`, i, "init O", 4185725186-i, 7483634197-i))
		i++
		tkO.MustExec(fmt.Sprintf(`insert into t values (%d,'%s','Original',%d,%d)`, i, "init O", 4185725186-i, 7483634197-i))
		i++
	}
	alterSQL := `alter table t reorganize partition p1 into (partition p0 values less than (100), partition p1 values less than (200))`
	loopFn := func(tkO, tkNO *testkit.TestKit) {
		res := tkO.MustQuery(`select schema_state from information_schema.DDL_JOBS where table_name = 't' order by job_id desc limit 1`)
		schemaState := res.Rows()[0][0].(string)
		tkO.MustExec(fmt.Sprintf(`insert into t values (%d,'%s','Original',%d,%d)`, i, schemaState+" O", 4185725186-i, 7483634197-i))
		i++
		tkNO.MustExec(fmt.Sprintf(`insert into t values (%d,'%s','Original',%d,%d)`, i, schemaState+" NO", 4185725186-i, 7483634197-i))
		i++
	}
	postFn := func(tkO *testkit.TestKit, _ kv.Storage) {
		require.Equal(t, int(7*2+1), i)
		tkO.MustQuery(`select c1,c2 from t`).Sort().Check(testkit.Rows(""+
			"1 init O",
			"10 delete reorganization NO",
			"11 public O",
			"12 public NO",
			"13 none O",
			"14 none NO",
			"2 init O",
			"3 delete only O",
			"4 delete only NO",
			"5 write only O",
			"6 write only NO",
			"7 write reorganization O",
			"8 write reorganization NO",
			"9 delete reorganization O"))
	}
	runMultiSchemaTest(t, createSQL, alterSQL, initFn, postFn, loopFn, false)
}

func TestMultiSchemaReorganizePKBackfillDML(t *testing.T) {
	createSQL := `create table t (c1 INT primary key, c2 CHAR(255), c3 CHAR(255), c4 CHAR(255), c5 CHAR(255)) partition by range (c1) (partition p1 values less than (200), partition pMax values less than (maxvalue))`
	i := 1
	initFn := func(tkO *testkit.TestKit) {
		tkO.MustExec(fmt.Sprintf(`insert into t values (%d,'%s','Original',%d,%d)`, i, "init O", 4185725186-i, 7483634197-i))
		i++
		tkO.MustExec(fmt.Sprintf(`insert into t values (%d,'%s','Original',%d,%d)`, i, "init O", 4185725186-i, 7483634197-i))
		i++
	}
	alterSQL := `alter table t reorganize partition p1 into (partition p0 values less than (100), partition p1 values less than (200))`
	loopFn := func(tkO, tkNO *testkit.TestKit) {
		res := tkO.MustQuery(`select schema_state from information_schema.DDL_JOBS where table_name = 't' order by job_id desc limit 1`)
		schemaState := res.Rows()[0][0].(string)
		tkO.MustExec(fmt.Sprintf(`insert into t values (%d,'%s','Original',%d,%d)`, i, schemaState+" O", 4185725186-i, 7483634197-i))
		i++
		tkNO.MustExec(fmt.Sprintf(`insert into t values (%d,'%s','Original',%d,%d)`, i, schemaState+" NO", 4185725186-i, 7483634197-i))
		i++
	}
	postFn := func(tkO *testkit.TestKit, _ kv.Storage) {
		tkO.MustQuery(`select c1,c2,c3 from t`).Sort().Check(testkit.Rows(""+
			"1 init O updated",
			"10 delete reorganization NO Original",
			"11 public O Original",
			"12 public NO Original",
			"13 none O Original",
			"14 none NO Original",
			"2 init O updated",
			"3 delete only O updated",
			"4 delete only NO updated",
			"5 write only O updated",
			"6 write only NO updated",
			"7 write reorganization O Original",
			"8 write reorganization NO Original",
			"9 delete reorganization O Original"))
	}
	runMultiSchemaTestWithBackfillDML(t, createSQL, alterSQL, "update t set c3 = 'updated'", initFn, postFn, loopFn, false)
}

func TestMultiSchemaReorganizeNoPK(t *testing.T) {
	createSQL := `create table t (c1 INT, c2 CHAR(255), c3 CHAR(255), c4 CHAR(255), c5 CHAR(255)) partition by range (c1) (partition p1 values less than (200), partition pMax values less than (maxvalue))`
	i := 1
	initFn := func(tkO *testkit.TestKit) {
		tkO.MustExec(fmt.Sprintf(`insert into t values (%d,'%s','Original',repeat('%d', 25),repeat('%d', 25))`, i, "init O", 4185725186-i, 7483634197-i))
		i++
		tkO.MustExec(fmt.Sprintf(`insert into t values (%d,'%s','Original',repeat('%d', 25),repeat('%d', 25))`, i, "init O", 4185725186-i, 7483634197-i))
		i++
	}
	alterSQL := `alter table t reorganize partition p1 into (partition p0 values less than (100), partition p1 values less than (200))`
	loopFn := func(tkO, tkNO *testkit.TestKit) {
		res := tkO.MustQuery(`select schema_state from information_schema.DDL_JOBS where table_name = 't' order by job_id desc limit 1`)
		schemaState := res.Rows()[0][0].(string)
		tkO.MustExec(fmt.Sprintf(`insert into t values (%d,'%s','Original',repeat('%d', 25),repeat('%d', 25))`, i, schemaState+" O", 4185725186-i, 7483634197-i))
		i++
		tkNO.MustExec(fmt.Sprintf(`insert into t values (%d,'%s','Original',repeat('%d', 25),repeat('%d', 25))`, i, schemaState+" NO", 4185725186-i, 7483634197-i))
		i++
	}
	postFn := func(tkO *testkit.TestKit, _ kv.Storage) {
		require.Equal(t, int(7*2+1), i)
		tkO.MustQuery(`select c1,_tidb_rowid,c2 from t`).Sort().Check(testkit.Rows(""+
			"1 1 init O",
			"10 30004 delete reorganization NO",
			"11 7 public O",
			"12 30005 public NO",
			"13 8 none O",
			"14 30006 none NO",
			"2 2 init O",
			"3 3 delete only O",
			"4 30001 delete only NO",
			"5 4 write only O",
			// Before, there were a DUPLICATE ROW here!!!
			//"5 60004 write only O",
			"6 30002 write only NO",
			"7 5 write reorganization O",
			"8 30003 write reorganization NO",
			"9 6 delete reorganization O"))
	}
	runMultiSchemaTest(t, createSQL, alterSQL, initFn, postFn, loopFn, false)
}

func TestMultiSchemaReorganizeNoPKBackfillDML(t *testing.T) {
	createSQL := `create table t (c1 INT, c2 CHAR(255), c3 CHAR(255), c4 CHAR(255), c5 CHAR(255)) partition by range (c1) (partition p1 values less than (200), partition pMax values less than (maxvalue))`
	i := 1
	initFn := func(tkO *testkit.TestKit) {
		tkO.MustExec(fmt.Sprintf(`insert into t values (%d,'%s','Original',repeat('%d', 25),repeat('%d', 25))`, i, "init O", 4185725186-i, 7483634197-i))
		i++
		tkO.MustExec(fmt.Sprintf(`insert into t values (%d,'%s','Original',repeat('%d', 25),repeat('%d', 25))`, i, "init O", 4185725186-i, 7483634197-i))
		i++
	}
	alterSQL := `alter table t reorganize partition p1 into (partition p0 values less than (100), partition p1 values less than (200))`
	loopFn := func(tkO, tkNO *testkit.TestKit) {
		res := tkO.MustQuery(`select schema_state from information_schema.DDL_JOBS where table_name = 't' order by job_id desc limit 1`)
		schemaState := res.Rows()[0][0].(string)
		tkO.MustExec(fmt.Sprintf(`insert into t values (%d,'%s','Original',repeat('%d', 25),repeat('%d', 25))`, i, schemaState+" O", 4185725186-i, 7483634197-i))
		i++
		tkNO.MustExec(fmt.Sprintf(`insert into t values (%d,'%s','Original',repeat('%d', 25),repeat('%d', 25))`, i, schemaState+" NO", 4185725186-i, 7483634197-i))
		i++
	}
	postFn := func(tkO *testkit.TestKit, _ kv.Storage) {
		require.Equal(t, int(7*2+1), i)
		tkO.MustQuery(`select c1,_tidb_rowid,c2,c3 from t`).Sort().Check(testkit.Rows(""+
			"1 1 init O updated",
			"10 30004 delete reorganization NO Original",
			"11 7 public O Original",
			"12 30005 public NO Original",
			"13 8 none O Original",
			"14 30006 none NO Original",
			"2 2 init O updated",
			"3 3 delete only O updated",
			"4 30001 delete only NO updated",
			"5 4 write only O updated",
			"6 30002 write only NO updated",
			"7 5 write reorganization O Original",
			"8 30003 write reorganization NO Original",
			"9 6 delete reorganization O Original"))
	}
	runMultiSchemaTestWithBackfillDML(t, createSQL, alterSQL, "update t set c3 = 'updated'", initFn, postFn, loopFn, false)
}

// TestMultiSchemaTruncatePartitionWithGlobalIndex to show behavior when
// truncating a partition with a global index
func TestMultiSchemaTruncatePartitionWithGlobalIndex(t *testing.T) {
	// TODO: Also test non-int PK, multi-column PK
	createSQL := `create table t (a int primary key, b varchar(255), c varchar(255) default 'Filler', unique key uk_b (b) global) partition by hash (a) partitions 2`
	initFn := func(tkO *testkit.TestKit) {
		tkO.MustExec(`insert into t (a,b) values (1,1),(2,2),(3,3),(4,4),(5,5),(6,6),(7,7)`)
	}
	alterSQL := `alter table t truncate partition p1`
	loopFn := func(tkO, tkNO *testkit.TestKit) {
		res := tkO.MustQuery(`select schema_state from information_schema.DDL_JOBS where table_name = 't' order by job_id desc limit 1`)
		schemaState := res.Rows()[0][0].(string)
		logutil.BgLogger().Info("XXXXXXXXXXX loopFn", zap.String("schemaState", schemaState))
		switch schemaState {
		case "write only":
			// tkNO is seeing state None, so unaware of DDL
			// tkO is seeing state write only, so using the old partition,
			// but are aware of new ids, so should filter them from global index reads.
			// Duplicate key errors (from delete only state) are allowed on insert/update,
			// even if it cannot read them from the global index, due to filtering.
			rows := tkNO.MustQuery(`select * from t`).Sort().Rows()
			tkO.MustQuery(`select * from t`).Sort().Check(rows)
			tblNO, err := tkNO.Session().GetInfoSchema().TableInfoByName(ast.NewCIStr("test"), ast.NewCIStr("t"))
			require.NoError(t, err)
			require.Equal(t, model.StateNone, tblNO.Partition.DDLState)
			tblO, err := tkO.Session().GetInfoSchema().TableInfoByName(ast.NewCIStr("test"), ast.NewCIStr("t"))
			require.NoError(t, err)
			require.Equal(t, model.StateWriteOnly, tblO.Partition.DDLState)
			require.Equal(t, tblNO.Partition.Definitions[1].ID, tblO.Partition.Definitions[1].ID)
			tkNO.MustContainErrMsg(`insert into t values (1,1,"Duplicate key")`, "[kv:1062]Duplicate entry '1' for key 't.")
			tkO.MustContainErrMsg(`insert into t values (1,1,"Duplicate key")`, "[kv:1062]Duplicate entry '1' for key 't.")
		case "delete only":
			// tkNO is seeing state write only, so still can access the dropped partition
			// tkO is seeing state delete only, so cannot see the dropped partition,
			// but must still write to the shared global indexes.
			// So they will get errors on the same entries in the global index.

			tkNO.MustContainErrMsg(`insert into t values (1,1,"Duplicate key")`, "[kv:1062]Duplicate entry '1' for key 't.")
			tkO.MustContainErrMsg(`insert into t values (1,1,"Duplicate key")`, "[kv:1062]Duplicate entry '1' for key 't.")
			tblNO, err := tkNO.Session().GetInfoSchema().TableInfoByName(ast.NewCIStr("test"), ast.NewCIStr("t"))
			require.NoError(t, err)
			require.Equal(t, model.StateWriteOnly, tblNO.Partition.DDLState)
			tblO, err := tkO.Session().GetInfoSchema().TableInfoByName(ast.NewCIStr("test"), ast.NewCIStr("t"))
			require.NoError(t, err)
			require.Equal(t, model.StateDeleteOnly, tblO.Partition.DDLState)
			require.NotEqual(t, tblNO.Partition.Definitions[1].ID, tblO.Partition.Definitions[1].ID)

			tkNO.MustExec(`insert into t values (21,21,"OK")`)
			tkNO.MustExec(`insert into t values (23,23,"OK")`)
			tkO.MustContainErrMsg(`insert into t values (21,21,"Duplicate key")`, "[kv:1062]Duplicate entry '21' for key 't.")
			tkO.MustContainErrMsg(`insert into t values (6,23,"Duplicate key")`, "[kv:1062]Duplicate entry '")
			// Primary is not global, so here we can insert into the new partition, without
			// conflicting to the old one
			tkO.MustExec(`insert into t values (21,25,"OK")`)
			tkO.MustExec(`insert into t values (99,99,"OK")`)
			tkNO.MustContainErrMsg(`insert into t values (8,25,"Duplicate key")`, "[kv:1062]Duplicate entry '25' for key 't.uk_b'")
			// type differences, cannot use index
			tkNO.MustQuery(`select count(*) from t where b = 25`).Check(testkit.Rows("0"))
			tkNO.MustQuery(`select b from t where b = 25`).Check(testkit.Rows())
			// PointGet should not find new partitions for StateWriteOnly
			tkNO.MustQuery(`select count(*) from t where b = "25"`).Check(testkit.Rows("0"))
			tkNO.MustQuery(`select b from t where b = "25"`).Check(testkit.Rows())
			tkNO.MustExec(`update t set a = 2, c = "'a' Updated" where b = "25"`)
			require.Equal(t, uint64(0), tkNO.Session().GetSessionVars().StmtCtx.AffectedRows())
			tkNO.MustExec(`update t set a = 2, c = "'a' Updated" where b = "25"`)
			require.Equal(t, uint64(0), tkNO.Session().GetSessionVars().StmtCtx.AffectedRows())
			// Primary is not global, so here we can insert into the old partition, without
			// conflicting to the new one
			tkO.MustQuery(`select count(*) from t where a = 99`).Check(testkit.Rows("1"))
			tkNO.MustExec(`insert into t values (99,27,"OK")`)

			tkO.MustQuery(`select count(*) from t where b = "23"`).Check(testkit.Rows("0"))
			tkO.MustExec(`update t set a = 2, c = "'a' Updated" where b = "23"`)
			require.Equal(t, uint64(0), tkO.Session().GetSessionVars().StmtCtx.AffectedRows())
			tkNO.MustQuery(`select count(*) from t where a = 23`).Check(testkit.Rows("1"))
			tkNO.MustQuery(`select * from t where a = 23`).Check(testkit.Rows("23 23 OK"))
			tkNO.MustExec(`update t set b = 10 where a = 23`)
			require.Equal(t, uint64(1), tkNO.Session().GetSessionVars().StmtCtx.AffectedRows())
			tkNO.MustExec(`update t set b = 23 where a = 23`)
			require.Equal(t, uint64(1), tkNO.Session().GetSessionVars().StmtCtx.AffectedRows())
			tkNO.MustContainErrMsg(`update t set b = 25 where a = 23`, "[kv:1062]Duplicate entry '25' for key 't.uk_b'")
			tkO.MustExec(`update t set b = 23 where a = 25`)
			require.Equal(t, uint64(0), tkO.Session().GetSessionVars().StmtCtx.AffectedRows())
			tkO.MustContainErrMsg(`update t set b = 21 where a = 21`, "[kv:1062]Duplicate entry '21' for key 't.uk_b'")
			tkO.MustContainErrMsg(`update t set b = 23 where b = "25"`, "[kv:1062]Duplicate entry '23' for key 't.uk_b'")

			tkO.MustExec(`update t set b = 29 where a = 21`)
			require.Equal(t, uint64(1), tkO.Session().GetSessionVars().StmtCtx.AffectedRows())
			tkNO.MustExec(`update t set b = 25 where b = "27"`)
			require.Equal(t, uint64(1), tkNO.Session().GetSessionVars().StmtCtx.AffectedRows())
			tkO.MustExec(`update t set b = 27, a = 27 where b = "29"`)
			require.Equal(t, uint64(1), tkO.Session().GetSessionVars().StmtCtx.AffectedRows())

			tkNO.MustQuery(`select * from t`).Sort().Check(testkit.Rows(""+
				"1 1 Filler",
				"2 2 Filler",
				"21 21 OK",
				"23 23 OK",
				"3 3 Filler",
				"4 4 Filler",
				"5 5 Filler",
				"6 6 Filler",
				"7 7 Filler",
				"99 25 OK"))
			tkNO.MustQuery(`select b from t order by b`).Check(testkit.Rows(""+
				"1",
				"2",
				"21",
				"23",
				"25",
				"3",
				"4",
				"5",
				"6",
				"7"))

			tkO.MustQuery(`select * from t`).Sort().Check(testkit.Rows(""+
				"2 2 Filler",
				"27 27 OK",
				"4 4 Filler",
				"6 6 Filler",
				"99 99 OK"))
			tkO.MustQuery(`select b from t order by b`).Check(testkit.Rows(""+
				"2",
				"27",
				"4",
				"6",
				"99"))
			// TODO: Add tests for delete
		case "delete reorganization":
			// tkNO is seeing state delete only, so cannot see the dropped partition,
			// but must still must give duplicate errors when writes to the global indexes collide
			// with the dropped partitions.
			// tkO is seeing state delete reorganization, so cannot see the dropped partition,
			// and can ignore the dropped partitions entries in the Global Indexes, i.e. overwrite them!
			rows := tkO.MustQuery(`select * from t`).Sort().Rows()
			tkNO.MustQuery(`select * from t`).Sort().Check(rows)
			rows = tkO.MustQuery(`select b from t order by b`).Rows()
			tkNO.MustQuery(`select b from t order by b`).Check(rows)
			tblNO, err := tkNO.Session().GetInfoSchema().TableInfoByName(ast.NewCIStr("test"), ast.NewCIStr("t"))
			require.NoError(t, err)
			require.Equal(t, model.StateDeleteOnly, tblNO.Partition.DDLState)
			tblO, err := tkO.Session().GetInfoSchema().TableInfoByName(ast.NewCIStr("test"), ast.NewCIStr("t"))
			require.NoError(t, err)
			require.Equal(t, model.StateDeleteReorganization, tblO.Partition.DDLState)
			require.Equal(t, tblNO.Partition.Definitions[1].ID, tblO.Partition.Definitions[1].ID)
			tkO.MustQuery(`select b from t where b = "1"`).Check(testkit.Rows())
			tkO.MustExec(`insert into t values (1,1,"OK")`)
			tkO.MustQuery(`select b from t where b = "1"`).Check(testkit.Rows("1"))
			tkO.MustQuery(`select b from t where b = 1`).Check(testkit.Rows("1"))
			tkO.MustContainErrMsg(`insert into t values (3,1,"Duplicate")`, "[kv:1062]Duplicate entry '1' for key 't.uk_b'")
			// b = 23 was inserted into the dropped partition, OK to delete
			tkO.MustExec(`insert into t values (10,23,"OK")`)
			tkNO.MustExec(`insert into t values (41,41,"OK")`)
			tkNO.MustContainErrMsg(`insert into t values (12,25,"Duplicate key")`, "[kv:1062]Duplicate entry '25' for key 't.uk_b'")
			tkNO.MustContainErrMsg(`insert into t values (25,25,"Duplicate key")`, "[kv:1062]Duplicate entry '25' for key 't.")
			tkNO.MustContainErrMsg(`insert into t values (41,27,"Duplicate key")`, "[kv:1062]Duplicate entry '")
			tkO.MustExec(`insert into t values (43,43,"OK")`)
			tkO.MustContainErrMsg(`insert into t values (44,43,"Duplicate key")`, "[kv:1062]Duplicate entry '")
			tkNO.MustContainErrMsg(`update t set b = 5 where a = 41`, "[kv:1062]Duplicate entry '5' for key 't.uk_b'")
			tkNO.MustExec(`update t set a = 5 where b = "41"`)
			require.Equal(t, uint64(1), tkNO.Session().GetSessionVars().StmtCtx.AffectedRows())
			tkO.MustExec(`update t set a = 7 where b = "43"`)
			require.Equal(t, uint64(1), tkO.Session().GetSessionVars().StmtCtx.AffectedRows())
			// This should be silently deleted / overwritten
			tkO.MustExec(`update t set b = 5 where b = "43"`)
			require.Equal(t, uint64(1), tkO.Session().GetSessionVars().StmtCtx.AffectedRows())
			tkO.MustExec(`update t set b = 3 where b = 41`)
			require.Equal(t, uint64(1), tkO.Session().GetSessionVars().StmtCtx.AffectedRows())
			rows = tkNO.MustQuery(`select * from t`).Sort().Rows()
			tkO.MustQuery(`select * from t`).Sort().Check(rows)
		case "none":
			tkNO.MustExec(`insert into t values (81,81,"OK")`)
			tkO.MustContainErrMsg(`insert into t values (81,81,"Duplicate key")`, "[kv:1062]Duplicate entry '81' for key 't.")
			tkNO.MustExec(`insert into t values (85,85,"OK")`)
			tkO.MustExec(`insert into t values (87,87,"OK")`)
			rows := tkNO.MustQuery(`select * from t`).Sort().Rows()
			tkO.MustQuery(`select * from t`).Sort().Check(rows)
			tblNO, err := tkNO.Session().GetInfoSchema().TableInfoByName(ast.NewCIStr("test"), ast.NewCIStr("t"))
			require.NoError(t, err)
			require.Equal(t, model.StateDeleteReorganization, tblNO.Partition.DDLState)
			tblO, err := tkO.Session().GetInfoSchema().TableInfoByName(ast.NewCIStr("test"), ast.NewCIStr("t"))
			require.NoError(t, err)
			require.Equal(t, model.StateNone, tblO.Partition.DDLState)
		default:
			require.Failf(t, "unhandled schema state '%s'", schemaState)
		}
	}
	runMultiSchemaTest(t, createSQL, alterSQL, initFn, nil, loopFn, false)
}

func TestMultiSchemaTruncatePartitionWithPKGlobal(t *testing.T) {
	createSQL := `create table t (a int primary key nonclustered global, b int, c varchar(255) default 'Filler', unique key uk_b (b)) partition by hash (b) partitions 2`
	initFn := func(tkO *testkit.TestKit) {
		tkO.MustExec(`insert into t (a,b) values (0,0),(1,1),(2,2),(3,3),(4,4),(5,5),(6,6),(7,7)`)
	}
	alterSQL := `alter table t truncate partition p1`
	loopFn := func(tkO, tkNO *testkit.TestKit) {
		res := tkO.MustQuery(`select schema_state from information_schema.DDL_JOBS where table_name = 't' order by job_id desc limit 1`)
		schemaState := res.Rows()[0][0].(string)
		switch schemaState {
		case "write only":
			// tkNO is seeing state None, so unaware of DDL
			// tkO is seeing state write only, so using the old partition,
			// but are aware of new ids, so should filter them from global index reads.
			// Duplicate key errors (from delete only state) are allowed on insert/update,
			// even if it cannot read them from the global index, due to filtering.
			rows := tkNO.MustQuery(`select * from t`).Sort().Rows()
			tkO.MustQuery(`select * from t`).Sort().Check(rows)
			tblNO, err := tkNO.Session().GetInfoSchema().TableInfoByName(ast.NewCIStr("test"), ast.NewCIStr("t"))
			require.NoError(t, err)
			require.Equal(t, model.StateNone, tblNO.Partition.DDLState)
			tblO, err := tkO.Session().GetInfoSchema().TableInfoByName(ast.NewCIStr("test"), ast.NewCIStr("t"))
			require.NoError(t, err)
			require.Equal(t, model.StateWriteOnly, tblO.Partition.DDLState)
			require.Equal(t, tblNO.Partition.Definitions[1].ID, tblO.Partition.Definitions[1].ID)
		case "delete only":
			// tkNO is seeing state write only, so still can access the dropped partition
			// tkO is seeing state delete only, so cannot see the dropped partition,
			// but must still write to the shared global indexes.
			// So they will get errors on the same entries in the global index.

			tkNO.MustContainErrMsg(`insert into t values (1,1,"Duplicate key")`, "[kv:1062]Duplicate entry '1' for key 't.")
			tkNO.MustContainErrMsg(`insert into t values (11,1,"Duplicate key")`, "[kv:1062]Duplicate entry '1' for key 't.uk_b'")

			tkO.MustQuery(`select a from t where a = 1`).Check(testkit.Rows())
			// OK! PK violation due to old partition is still accessible!!!
			// Similar to when dropping a unique index, see TestMultiSchemaDropUniqueIndex
			tkO.MustContainErrMsg(`insert into t values (1,1,"Duplicate key")`, "[kv:1062]Duplicate entry '1' for key 't.PRIMARY'")
			// Note that PK (global) is not violated! and Unique key (b) is not global,
			// and the partition is dropped, so OK to write.
			tkO.MustExec(`insert into t values (11,1,"OK, non global unique index")`)
			// The anomaly here is that tkNO and tkO sees different versions of the table,
			// and therefore different data!
			tkO.MustQuery(`select * from t where b = 1`).Check(testkit.Rows("11 1 OK, non global unique index"))
			tkNO.MustQuery(`select * from t where b = 1`).Check(testkit.Rows("1 1 Filler"))

			tkO.MustExec(`insert into t values (13,13,"OK")`)
			tkNO.MustExec(`insert into t values (15,13,"OK, non global unique index")`)
			tkO.MustQuery(`select * from t where b = 13`).Check(testkit.Rows("13 13 OK"))
			tkNO.MustQuery(`select * from t where b = 13`).Check(testkit.Rows("15 13 OK, non global unique index"))

			tblNO, err := tkNO.Session().GetInfoSchema().TableInfoByName(ast.NewCIStr("test"), ast.NewCIStr("t"))
			require.NoError(t, err)
			require.Equal(t, model.StateWriteOnly, tblNO.Partition.DDLState)
			tblO, err := tkO.Session().GetInfoSchema().TableInfoByName(ast.NewCIStr("test"), ast.NewCIStr("t"))
			require.NoError(t, err)
			require.Equal(t, model.StateDeleteOnly, tblO.Partition.DDLState)
			require.NotEqual(t, tblNO.Partition.Definitions[1].ID, tblO.Partition.Definitions[1].ID)

			tkNO.MustExec(`insert into t values (21,21,"OK")`)
			tkNO.MustExec(`insert into t values (23,23,"OK")`)
			tkO.MustContainErrMsg(`insert into t values (21,21,"Duplicate key")`, "[kv:1062]Duplicate entry '21' for key 't.PRIMARY'")
			tkO.MustContainErrMsg(`insert into t values (6,23,"Duplicate key")`, "[kv:1062]Duplicate entry '6' for key 't.PRIMARY'")
			// Primary is global, so here we cannot insert into the new partition, without
			// conflicting to the old one
			tkO.MustContainErrMsg(`insert into t values (21,25,"Duplicate key")`, "[kv:1062]Duplicate entry '21' for key 't.PRIMARY'")
			tkO.MustExec(`insert into t values (25,25,"OK")`)
			// Should be able to insert to the new partition, with a duplicate of non-global key
			tkNO.MustExec(`insert into t values (95,25,"OK, non global unique key")`)
			tkNO.MustContainErrMsg(`insert into t values (25,95,"Duplicate key")`, "[kv:1062]Duplicate entry '25' for key 't.PRIMARY'")
			// PointGet should not find new partitions for StateWriteOnly
			tkNO.MustQuery(`select count(*) from t where a = 25`).Check(testkit.Rows("0"))
			tkNO.MustQuery(`select count(*) from t where b = 25`).Check(testkit.Rows("1"))
			tkNO.MustQuery(`select * from t where b = 25`).Check(testkit.Rows("95 25 OK, non global unique key"))
			tkNO.MustExec(`update t set a = 17, c = "Updated" where b = 25`)
			require.Equal(t, uint64(1), tkNO.Session().GetSessionVars().StmtCtx.AffectedRows())

			tkO.MustQuery(`select count(*) from t where b = 23`).Check(testkit.Rows("0"))
			tkO.MustExec(`update t set a = 19, c = "Updated" where b = 23`)
			require.Equal(t, uint64(0), tkO.Session().GetSessionVars().StmtCtx.AffectedRows())
			tkNO.MustQuery(`select count(*) from t where a = 23`).Check(testkit.Rows("1"))
			tkNO.MustQuery(`select * from t where a = 23`).Check(testkit.Rows("23 23 OK"))
			tkNO.MustExec(`update t set b = 10 where a = 23`)
			require.Equal(t, uint64(1), tkNO.Session().GetSessionVars().StmtCtx.AffectedRows())
			tkNO.MustExec(`update t set b = 23 where a = 23`)
			require.Equal(t, uint64(1), tkNO.Session().GetSessionVars().StmtCtx.AffectedRows())
			tkNO.MustContainErrMsg(`update t set b = 25 where a = 23`, "[kv:1062]Duplicate entry '25' for key 't.uk_b'")
			tkO.MustExec(`update t set b = 23 where a = 25`)
			require.Equal(t, uint64(1), tkO.Session().GetSessionVars().StmtCtx.AffectedRows())
			// non-global unique index
			// Same state's partition:
			tkO.MustContainErrMsg(`update t set b = 23 where a = 13`, "[kv:1062]Duplicate entry '23' for key 't.uk_b'")
			tkNO.MustContainErrMsg(`update t set b = 23 where a = 21`, "[kv:1062]Duplicate entry '23' for key 't.uk_b'")
			// Others state's partition:
			tkO.MustExec(`update t set b = 21, c = "Updated" where a = 13`)
			tkO.MustExec(`insert into t values (19,19, "OK")`)
			tkNO.MustExec(`update t set b = 19, c = "Updated" where a = 21`)

			// PK
			// Same state's partition:
			tkO.MustContainErrMsg(`update t set a = 13 where b = 19`, "[kv:1062]Duplicate entry '13' for key 't.PRIMARY'")
			tkNO.MustContainErrMsg(`update t set a = 7 where b = 3`, "[kv:1062]Duplicate entry '7' for key 't.PRIMARY'")
			// Others state's partition:
			tkO.MustContainErrMsg(`update t set a = 7 where b = 19`, "[kv:1062]Duplicate entry '7' for key 't.PRIMARY'")
			tkNO.MustContainErrMsg(`update t set a = 13 where b = 13`, "[kv:1062]Duplicate entry '13' for key 't.PRIMARY'")

			tkNO.MustQuery(`select * from t`).Sort().Check(testkit.Rows(""+
				"0 0 Filler",
				"1 1 Filler",
				"15 13 OK, non global unique index",
				"17 25 Updated",
				"2 2 Filler",
				"21 19 Updated",
				"23 23 OK",
				"3 3 Filler",
				"4 4 Filler",
				"5 5 Filler",
				"6 6 Filler",
				"7 7 Filler"))

			tkO.MustQuery(`select * from t`).Sort().Check(testkit.Rows(""+
				"0 0 Filler",
				"11 1 OK, non global unique index",
				"13 21 Updated",
				"19 19 OK",
				"2 2 Filler",
				"25 23 OK",
				"4 4 Filler",
				"6 6 Filler"))
			tkO.MustExec(`admin check table t`)
			tkNO.MustExec(`admin check table t`)
			// TODO: Add tests for delete as well

		case "delete reorganization":
			// tkNO is seeing state delete only, so cannot see the dropped partition,
			// but must still must give duplicate errors when writes to the global indexes collide
			// with the dropped partitions.
			// tkO is seeing state delete reorganization, so cannot see the dropped partition,
			// and can ignore the dropped partitions entries in the Global Indexes, i.e. overwrite them!
			rows := tkO.MustQuery(`select * from t`).Sort().Rows()
			tkNO.MustQuery(`select * from t`).Sort().Check(rows)
			tblNO, err := tkNO.Session().GetInfoSchema().TableInfoByName(ast.NewCIStr("test"), ast.NewCIStr("t"))
			require.NoError(t, err)
			require.Equal(t, model.StateDeleteOnly, tblNO.Partition.DDLState)
			tblO, err := tkO.Session().GetInfoSchema().TableInfoByName(ast.NewCIStr("test"), ast.NewCIStr("t"))
			require.NoError(t, err)
			require.Equal(t, model.StateDeleteReorganization, tblO.Partition.DDLState)
			require.Equal(t, tblNO.Partition.Definitions[1].ID, tblO.Partition.Definitions[1].ID)
			tkO.MustQuery(`select a, b from t where b = 1`).Check(testkit.Rows("11 1"))
			tkO.MustQuery(`select b from t where a = 1`).Check(testkit.Rows())
			tkO.MustContainErrMsg(`insert into t values (3,1,"Duplicate")`, "[kv:1062]Duplicate entry '1' for key 't.uk_b'")
			// Old partition should be OK to overwrite for tkO, but not tkNO!
			tkO.MustExec(`insert into t values (3,3,"OK")`)
			tkNO.MustContainErrMsg(`insert into t values (5,5, "Duplicate pk")`, "[kv:1062]Duplicate entry '5' for key 't.PRIMARY'")
			tkO.MustExec(`update t set a = 5 where b = 3`)
			tkNO.MustContainErrMsg(`update t set a = 7 where b = 3`, "[kv:1062]Duplicate entry '7' for key 't.PRIMARY'")
			res := tkNO.MustQuery(`select * from t`).Sort()
			res.Check(testkit.Rows(""+
				"0 0 Filler",
				"11 1 OK, non global unique index",
				"13 21 Updated",
				"19 19 OK",
				"2 2 Filler",
				"25 23 OK",
				"4 4 Filler",
				"5 3 OK",
				"6 6 Filler"))
			tkO.MustQuery(`select * from t`).Sort().Check(res.Rows())

			tkO.MustExec(`admin check table t`)
			tkNO.MustExec(`admin check table t`)
		case "none":
			tkNO.MustExec(`insert into t values (81,81,"OK")`)
			tkO.MustContainErrMsg(`insert into t values (81,81,"Duplicate key")`, "[kv:1062]Duplicate entry '81' for key 't.")
			tkNO.MustExec(`insert into t values (85,85,"OK")`)
			tkO.MustExec(`insert into t values (87,87,"OK")`)
			rows := tkNO.MustQuery(`select * from t`).Sort().Rows()
			tkO.MustQuery(`select * from t`).Sort().Check(rows)
			tblNO, err := tkNO.Session().GetInfoSchema().TableInfoByName(ast.NewCIStr("test"), ast.NewCIStr("t"))
			require.NoError(t, err)
			require.Equal(t, model.StateDeleteReorganization, tblNO.Partition.DDLState)
			tblO, err := tkO.Session().GetInfoSchema().TableInfoByName(ast.NewCIStr("test"), ast.NewCIStr("t"))
			require.NoError(t, err)
			require.Equal(t, model.StateNone, tblO.Partition.DDLState)
			require.Equal(t, tblNO.Partition.Definitions[1].ID, tblO.Partition.Definitions[1].ID)
		default:
			require.Fail(t, "Unhandled schema state", "State: '%s'", schemaState)
		}
	}
<<<<<<< HEAD
	runMultiSchemaTest(t, createSQL, alterSQL, initFn, nil, loopFn)
}
func TestMultiSchemaAddPartitionWithGlobalIndex(t *testing.T) {
	createSQL := `create table t (a int, b int, c varchar(255) default 'Filler', primary key (a) nonclustered global, unique key uk_b (b)) partition by range (b) (partition p0 values less than (100), partition p1 values less than (200))`
	initFn := func(tkO *testkit.TestKit) {
		tkO.MustExec(`insert into t (a,b) values (0,0),(1,1),(2,2),(3,3),(4,4),(5,5),(6,6),(7,7),(100,100),(101,101),(102,102),(103,103),(104,104)`)
	}
	alterSQL := `alter table t add partition (partition p2 values less than (300))`
	loopFn := func(tkO, tkNO *testkit.TestKit) {
		res := tkO.MustQuery(`select schema_state from information_schema.DDL_JOBS where table_name = 't' order by job_id desc limit 1`)
		schemaState := res.Rows()[0][0].(string)
		logutil.BgLogger().Info("loopFn", zap.String("schemaState", schemaState))
		switch schemaState {
		case "replica only":
			tkO.MustContainErrMsg(`insert into t values (200,200,200)`, "[table:1526]Table has no partition for value 200")
			tkNO.MustContainErrMsg(`insert into t values (200,200,200)`, "[table:1526]Table has no partition for value 200")
			tkO.MustContainErrMsg(`update t set b = 200 where a = 100`, "[table:1526]Table has no partition for value 200")
			tkNO.MustContainErrMsg(`update t set b = 200 where a = 100`, "[table:1526]Table has no partition for value 200")
		case "public":
			tkO.MustExec(`insert into t values (200,200,200),(201,201,201),(202,202,202),(203,203,203)`)
			tkNO.MustContainErrMsg(`insert into t values (204,204,204)`, "[table:1526]Table has no partition for value 204")
			tkO.MustExec(`update t set b = 204 where a = 104`)
			tkNO.MustContainErrMsg(`update t set b = 205 where a = 100`, "[table:1526]Table has no partition for value 205")
			tkO.MustExec(`delete from t where a = 201`)
			// Should not find the row!
			tkNO.MustExec(`delete from t where a = 202`)
			tkO.MustQuery(`select * from t where b = 202`).Check(testkit.Rows("202 202 202"))
			tkO.MustQuery(`select * from t where a = 202`).Check(testkit.Rows("202 202 202"))
			tkNO.MustQuery(`select * from t where b = 202`).Check(testkit.Rows())
			tkNO.MustQuery(`select * from t where a = 202`).Check(testkit.Rows())
		default:
			require.Fail(t, "Unhandled schema state", "State: '%s'", schemaState)
		}
	}
	postFn := func(tkO *testkit.TestKit, _ kv.Storage) {
		tkO.MustQuery(`select * from t`).Sort().Check(testkit.Rows(""+
			"0 0 Filler",
			"1 1 Filler",
			"100 100 Filler",
			"101 101 Filler",
			"102 102 Filler",
			"103 103 Filler",
			"104 204 Filler",
			"2 2 Filler",
			"200 200 200",
			"202 202 202",
			"203 203 203",
			"3 3 Filler",
			"4 4 Filler",
			"5 5 Filler",
			"6 6 Filler",
			"7 7 Filler"))
	}
	runMultiSchemaTest(t, createSQL, alterSQL, initFn, postFn, loopFn)
=======
	runMultiSchemaTest(t, createSQL, alterSQL, initFn, nil, loopFn, false)
}

func TestRemovePartitioningNoPKCovering(t *testing.T) {
	createSQL := `create table t (a int unsigned, b varchar(255), c int, d varchar(255), key (b), key (c,b), key(c), key(d))` +
		` partition by range (a) ` +
		`(partition p0 values less than (10),` +
		` partition p1 values less than (20),` +
		` partition pMax values less than (MAXVALUE))`
	alterSQL := `alter table t remove partitioning`
	runCoveringTest(t, createSQL, alterSQL)
}

func TestReorganizePartitionNoPKCovering(t *testing.T) {
	createSQL := `create table t (a int unsigned, b varchar(255), c int, d varchar(255), key (b), key (c,b), key(c), key(d))` +
		` partition by range (a) ` +
		`(partition p0 values less than (10),` +
		` partition p1 values less than (20),` +
		` partition pMax values less than (MAXVALUE))`
	alterSQL := `alter table t reorganize partition pMax into (partition p2 values less than (30), partition p3 values less than (40), partition p4 values less than (50), partition p5 values less than (60), partition p6 values less than (70), partition p7 values less than (80), partition p8 values less than (90), partition p9 values less than (100), partition p10 values less than (110), partition pMax values less than (MAXVALUE))`
	runCoveringTest(t, createSQL, alterSQL)
}

func TestRePartitionByKeyNoPKCovering(t *testing.T) {
	createSQL := `create table t (a int unsigned, b varchar(255), c int, d varchar(255), key (b), key (c,b), key(c), key(d))` +
		` partition by range (a) ` +
		`(partition p0 values less than (10),` +
		` partition p1 values less than (20),` +
		` partition pMax values less than (MAXVALUE))`
	alterSQL := `alter table t partition by key(a) partitions 3`
	runCoveringTest(t, createSQL, alterSQL)
}

func TestPartitionByKeyNoPKCovering(t *testing.T) {
	createSQL := `create table t (a int unsigned, b varchar(255), c int, d varchar(255), key (b), key (c,b), key(c), key(d))`
	alterSQL := `alter table t partition by key(a) partitions 3`
	runCoveringTest(t, createSQL, alterSQL)
}

func TestAddKeyPartitionNoPKCovering(t *testing.T) {
	createSQL := `create table t (a int unsigned, b varchar(255), c int, d varchar(255), key (b), key (c,b), key(c), key(d)) partition by key (a) partitions 3`
	alterSQL := `alter table t add partition partitions 1`
	runCoveringTest(t, createSQL, alterSQL)
}

func TestCoalesceKeyPartitionNoPKCovering(t *testing.T) {
	createSQL := `create table t (a int unsigned, b varchar(255), c int, d varchar(255), key (b), key (c,b), key(c), key(d)) partition by key (a) partitions 3`
	alterSQL := `alter table t coalesce partition 1`
	runCoveringTest(t, createSQL, alterSQL)
}

func TestRemovePartitioningCovering(t *testing.T) {
	createSQL := `create table t (a int unsigned PRIMARY KEY NONCLUSTERED, b varchar(255), c int, d varchar(255), key (b), key (c,b), key(c), key(d))` +
		` partition by range (a) ` +
		`(partition p0 values less than (10),` +
		` partition p1 values less than (20),` +
		` partition pMax values less than (MAXVALUE))`
	alterSQL := `alter table t remove partitioning`
	runCoveringTest(t, createSQL, alterSQL)
}

func TestReorganizePartitionCovering(t *testing.T) {
	createSQL := `create table t (a int unsigned PRIMARY KEY NONCLUSTERED, b varchar(255), c int, d varchar(255), key (b), key (c,b), key(c), key(d))` +
		` partition by range (a) ` +
		`(partition p0 values less than (10),` +
		` partition p1 values less than (20),` +
		` partition pMax values less than (MAXVALUE))`
	alterSQL := `alter table t reorganize partition pMax into (partition p2 values less than (30), partition p3 values less than (40), partition p4 values less than (50), partition p5 values less than (60), partition p6 values less than (70), partition p7 values less than (80), partition p8 values less than (90), partition p9 values less than (100), partition p10 values less than (110), partition pMax values less than (MAXVALUE))`
	runCoveringTest(t, createSQL, alterSQL)
}

func TestRePartitionByKeyCovering(t *testing.T) {
	createSQL := `create table t (a int unsigned PRIMARY KEY NONCLUSTERED, b varchar(255), c int, d varchar(255), key (b), key (c,b), key(c), key(d))` +
		` partition by range (a) ` +
		`(partition p0 values less than (10),` +
		` partition p1 values less than (20),` +
		` partition pMax values less than (MAXVALUE))`
	alterSQL := `alter table t partition by key(a) partitions 3`
	runCoveringTest(t, createSQL, alterSQL)
}

func TestPartitionByKeyCovering(t *testing.T) {
	createSQL := `create table t (a int unsigned PRIMARY KEY NONCLUSTERED, b varchar(255), c int, d varchar(255), key (b), key (c,b), key(c), key(d))`
	alterSQL := `alter table t partition by key(a) partitions 3`
	runCoveringTest(t, createSQL, alterSQL)
}

func TestAddKeyPartitionCovering(t *testing.T) {
	createSQL := `create table t (a int unsigned PRIMARY KEY NONCLUSTERED, b varchar(255), c int, d varchar(255), key (b), key (c,b), key(c), key(d)) partition by key (a) partitions 3`
	alterSQL := `alter table t add partition partitions 1`
	runCoveringTest(t, createSQL, alterSQL)
}

func TestCoalesceKeyPartitionCovering(t *testing.T) {
	createSQL := `create table t (a int unsigned PRIMARY KEY NONCLUSTERED, b varchar(255), c int, d varchar(255), key (b), key (c,b), key(c), key(d)) partition by key (a) partitions 3`
	alterSQL := `alter table t coalesce partition 1`
	runCoveringTest(t, createSQL, alterSQL)
}

func exchangeAllPartitionsToGetDuplicateTiDBRowIDs(t *testing.T, tk *testkit.TestKit) {
	ctx := tk.Session()
	dom := domain.GetDomain(ctx)
	is := dom.InfoSchema()
	tbl, err := is.TableByName(context.Background(), ast.NewCIStr("test"), ast.NewCIStr("t"))
	require.NoError(t, err)
	// make all partitions to be EXCHANGED, so they have duplicated _tidb_rowid's between
	// the partitions
	if tbl.Meta().Partition != nil &&
		!tbl.Meta().HasClusteredIndex() {
		for _, def := range tbl.Meta().Partition.Definitions {
			partName := def.Name.O
			tk.MustExec(`create table tx like t`)
			tk.MustExec(`alter table tx remove partitioning`)
			tk.MustExec(fmt.Sprintf("insert into tx select * from t partition(`%s`) order by a", partName))
			tk.MustExec(fmt.Sprintf("alter table t exchange partition `%s` with table tx without validation", partName))
			tk.MustExec(`drop table tx`)
		}
	}
}

func runCoveringTest(t *testing.T, createSQL, alterSQL string) {
	//insert a row
	//insert a row, on duplicate key update - no match
	//insert a row, on duplicate key update - match original table - io
	//insert a row, on duplicate key update - match inserted in this state - ic
	//insert a row, on duplicate key update - match inserted in previous state - ip
	//insert a row, on duplicate key update - match inserted in next state - in
	//update a row from just inserted - ic
	//update a row from inserted in original table - io
	//update a row from inserted in previous state ip
	//update a row from inserted in next state - in
	//update a row from just updated - uc
	//update a row from updated in original table - uo
	//update a row from updated in previous state - up
	//update a row from updated in next state - un
	//delete a row from just inserted - ic
	//delete a row from inserted in original table - io
	//delete a row from inserted in previous state - ip
	//delete a row from inserted in next state - in
	//delete a row from just updated - uc
	//delete a row from updated in original table - uo
	//delete a row from updated in previous state - up
	//delete a row from updated in next state - un

	currID := 1
	const (
		Insert     = 0
		Update     = 1
		Delete     = 2
		InsertODKU = 3
		Original   = 0
		Previous   = 1
		Current    = 2
	)
	// dimensions: execute state, from state, type, IDs
	states := 7
	fromStates := 3
	IDs := make([][][][]int, states)
	for s := range states {
		IDs[s] = make([][][]int, fromStates)
		for f := range fromStates {
			IDs[s][f] = make([][]int, 4)
		}
	}
	// Skip first state, since it is none, i.e. before the DDL started...
	for s := states - 1; s > 0; s-- {
		// Check operation against 'before DDL'
		IDs[s][Current][Delete] = append(IDs[s][Current][Delete], currID)
		IDs[s][Original][Insert] = append(IDs[s][Original][Insert], currID)
		currID++
		IDs[s][Current][Update] = append(IDs[s][Current][Update], currID)
		IDs[s][Original][Insert] = append(IDs[s][Original][Insert], currID)
		currID++
		IDs[s][Current][InsertODKU] = append(IDs[s][Current][InsertODKU], currID)
		IDs[s][Original][Insert] = append(IDs[s][Original][Insert], currID)
		currID++
		for _, from := range []int{Previous, Current} {
			// Check operation against previous and current state
			IDs[s][Current][Delete] = append(IDs[s][Current][Delete], currID)
			IDs[s][from][Update] = append(IDs[s][from][Update], currID)
			IDs[s][from][Insert] = append(IDs[s][from][Insert], currID)
			currID++
			IDs[s][Current][Delete] = append(IDs[s][Current][Delete], currID)
			IDs[s][from][Insert] = append(IDs[s][from][Insert], currID)
			currID++
			IDs[s][Current][Update] = append(IDs[s][Current][Update], currID)
			IDs[s][from][Insert] = append(IDs[s][from][Insert], currID)
			currID++
			IDs[s][Current][InsertODKU] = append(IDs[s][Current][InsertODKU], currID)
			IDs[s][from][Insert] = append(IDs[s][from][Insert], currID)
			currID++
		}
		// Check against Next state, use 'Previous' as current and 'Current' as Next.
		IDs[s][Previous][Delete] = append(IDs[s][Previous][Delete], currID)
		IDs[s][Current][Update] = append(IDs[s][Current][Update], currID)
		IDs[s][Current][Insert] = append(IDs[s][Current][Insert], currID)
		currID++
		IDs[s][Previous][Delete] = append(IDs[s][Previous][Delete], currID)
		IDs[s][Current][Insert] = append(IDs[s][Current][Insert], currID)
		currID++
		IDs[s][Previous][Update] = append(IDs[s][Previous][Update], currID)
		IDs[s][Current][Insert] = append(IDs[s][Current][Insert], currID)
		currID++
		IDs[s][Previous][InsertODKU] = append(IDs[s][Previous][InsertODKU], currID)
		IDs[s][Current][Insert] = append(IDs[s][Current][Insert], currID)
		currID++

		// Normal inserts to keep
		IDs[s][Current][Insert] = append(IDs[s][Current][Insert], currID)
		currID++
		IDs[s][Current][InsertODKU] = append(IDs[s][Current][InsertODKU], currID)
		currID++
	}
	require.Equal(t, 103, currID)

	// Run like this:
	// prepare in previous state + run in Current
	//   use tkNO for previous state
	//   use tkO for Current state
	//   for x in range IDs[s][Previous][Insert]
	//   for x in range IDs[s][Current][Insert]
	//   for x in range IDs[s][Previous][Update]
	//   for x in range IDs[s][Current][Update]
	//   for x in range IDs[s][Previous][Delete]
	//   for x in range IDs[s][Current][Delete]
	//   for x in range IDs[s][Previous][InsertODKU]
	//   for x in range IDs[s][Current][InsertODKU]
	hasUniqueKey := false
	initFn := func(tkO *testkit.TestKit) {
		logutil.BgLogger().Info("initFn start")
		ctx := tkO.Session()
		dom := domain.GetDomain(ctx)
		is := dom.InfoSchema()
		tbl, err := is.TableByName(context.Background(), ast.NewCIStr("test"), ast.NewCIStr("t"))
		require.NoError(t, err)
		hasUniqueKey = tbl.Meta().HasClusteredIndex()
		if !hasUniqueKey {
			for _, idx := range tbl.Meta().Indices {
				if idx.Unique {
					hasUniqueKey = true
				}
			}
		}
		for s := range IDs {
			for _, id := range IDs[s][Original][Insert] {
				sql := fmt.Sprintf(`insert into t values (%d,%d,%d,'Original s:%d')`, id, id, id, s)
				tkO.MustExec(sql)
				logutil.BgLogger().Info("run sql", zap.String("sql", sql))
			}
		}
		// make all partitions to be EXCHANGED, so they have duplicated _tidb_rowid's between
		// the partitions
		exchangeAllPartitionsToGetDuplicateTiDBRowIDs(t, tkO)
		tkO.MustQuery(`select count(*) from t`).Check(testkit.Rows("18"))
		logutil.BgLogger().Info("initFn Done")
	}

	state := 1
	loopFn := func(tkO, tkNO *testkit.TestKit) {
		logutil.BgLogger().Info("loopFn start", zap.Int("state", state))
		if state >= len(IDs) {
			// Reset state for validation against non-partitioned table
			state = 1
		}
		for _, op := range []int{Insert, Update, Delete, InsertODKU} {
			for _, from := range []int{Previous, Current} {
				tk := tkO
				if from == Previous {
					tk = tkNO
				}
				for _, id := range IDs[state][from][op] {
					var sql string
					switch op {
					case Insert:
						sql = fmt.Sprintf(`insert into t values (%d,%d,%d,'Insert s:%d f:%d')`, id, id, id, state, from)
					case Update:
						sql = fmt.Sprintf(`update t set b = %d, d = concat(d, ' Update s:%d f:%d') where a = %d`, id+currID, state, from, id)
					case Delete:
						sql = fmt.Sprintf(`delete from t where a = %d /* s:%d f:%d */`, id, state, from)
					case InsertODKU:
						sql = fmt.Sprintf(`insert into t values (%d, %d, %d, 'InsertODKU s:%d f:%d') on duplicate key update b = %d, d = concat(d, ' ODKU s:%d f:%d')`, id, id, id, state, from, id+currID, state, from)
					default:
						require.Fail(t, "unknown op", "op: %d", op)
					}
					logutil.BgLogger().Info("run sql", zap.String("sql", sql))
					tk.MustExec(sql)
				}
			}
		}
		logutil.BgLogger().Info("loopFn done", zap.Int("state", state))
		state++
	}
	postFn := func(tkO *testkit.TestKit, _ kv.Storage) {
		tkO.MustExec(`admin check table t`)
		res := tkO.MustQuery(`select * from t`).Sort()
		if hasUniqueKey {
			tkO.MustQuery(`select a from t group by a having count(*) > 1`).Check(testkit.Rows())
			res.Check(testkit.Rows(""+
				"10 113 10 Insert s:6 f:2 Update s:6 f:2",
				"100 203 100 Insert s:1 f:2 ODKU s:1 f:1",
				"101 101 101 Insert s:1 f:2",
				"102 102 102 InsertODKU s:1 f:2",
				"11 114 11 Insert s:6 f:2 ODKU s:6 f:2",
				"14 117 14 Insert s:6 f:2 Update s:6 f:1",
				"15 118 15 Insert s:6 f:2 ODKU s:6 f:1",
				"16 16 16 Insert s:6 f:2",
				"17 17 17 InsertODKU s:6 f:2",
				"19 122 19 Original s:5 Update s:5 f:2",
				"2 105 2 Original s:6 Update s:6 f:2",
				"20 123 20 Original s:5 ODKU s:5 f:2",
				"23 126 23 Insert s:5 f:1 Update s:5 f:2",
				"24 127 24 Insert s:5 f:1 ODKU s:5 f:2",
				"27 130 27 Insert s:5 f:2 Update s:5 f:2",
				"28 131 28 Insert s:5 f:2 ODKU s:5 f:2",
				"3 106 3 Original s:6 ODKU s:6 f:2",
				"31 134 31 Insert s:5 f:2 Update s:5 f:1",
				"32 135 32 Insert s:5 f:2 ODKU s:5 f:1",
				"33 33 33 Insert s:5 f:2",
				"34 34 34 InsertODKU s:5 f:2",
				"36 139 36 Original s:4 Update s:4 f:2",
				"37 140 37 Original s:4 ODKU s:4 f:2",
				"40 143 40 Insert s:4 f:1 Update s:4 f:2",
				"41 144 41 Insert s:4 f:1 ODKU s:4 f:2",
				"44 147 44 Insert s:4 f:2 Update s:4 f:2",
				"45 148 45 Insert s:4 f:2 ODKU s:4 f:2",
				"48 151 48 Insert s:4 f:2 Update s:4 f:1",
				"49 152 49 Insert s:4 f:2 ODKU s:4 f:1",
				"50 50 50 Insert s:4 f:2",
				"51 51 51 InsertODKU s:4 f:2",
				"53 156 53 Original s:3 Update s:3 f:2",
				"54 157 54 Original s:3 ODKU s:3 f:2",
				"57 160 57 Insert s:3 f:1 Update s:3 f:2",
				"58 161 58 Insert s:3 f:1 ODKU s:3 f:2",
				"6 109 6 Insert s:6 f:1 Update s:6 f:2",
				"61 164 61 Insert s:3 f:2 Update s:3 f:2",
				"62 165 62 Insert s:3 f:2 ODKU s:3 f:2",
				"65 168 65 Insert s:3 f:2 Update s:3 f:1",
				"66 169 66 Insert s:3 f:2 ODKU s:3 f:1",
				"67 67 67 Insert s:3 f:2",
				"68 68 68 InsertODKU s:3 f:2",
				"7 110 7 Insert s:6 f:1 ODKU s:6 f:2",
				"70 173 70 Original s:2 Update s:2 f:2",
				"71 174 71 Original s:2 ODKU s:2 f:2",
				"74 177 74 Insert s:2 f:1 Update s:2 f:2",
				"75 178 75 Insert s:2 f:1 ODKU s:2 f:2",
				"78 181 78 Insert s:2 f:2 Update s:2 f:2",
				"79 182 79 Insert s:2 f:2 ODKU s:2 f:2",
				"82 185 82 Insert s:2 f:2 Update s:2 f:1",
				"83 186 83 Insert s:2 f:2 ODKU s:2 f:1",
				"84 84 84 Insert s:2 f:2",
				"85 85 85 InsertODKU s:2 f:2",
				"87 190 87 Original s:1 Update s:1 f:2",
				"88 191 88 Original s:1 ODKU s:1 f:2",
				"91 194 91 Insert s:1 f:1 Update s:1 f:2",
				"92 195 92 Insert s:1 f:1 ODKU s:1 f:2",
				"95 198 95 Insert s:1 f:2 Update s:1 f:2",
				"96 199 96 Insert s:1 f:2 ODKU s:1 f:2",
				"99 202 99 Insert s:1 f:2 Update s:1 f:1"))
		} else {
			res.Sort().Check(testkit.Rows(""+
				// There are duplicate of InsertODKU is because no unique index, so no Duplicate Key!
				"10 113 10 Insert s:6 f:2 Update s:6 f:2",
				"100 100 100 Insert s:1 f:2",
				"100 100 100 InsertODKU s:1 f:1",
				"101 101 101 Insert s:1 f:2",
				"102 102 102 InsertODKU s:1 f:2",
				"11 11 11 Insert s:6 f:2",
				"11 11 11 InsertODKU s:6 f:2",
				"14 117 14 Insert s:6 f:2 Update s:6 f:1",
				"15 15 15 Insert s:6 f:2",
				"15 15 15 InsertODKU s:6 f:1",
				"16 16 16 Insert s:6 f:2",
				"17 17 17 InsertODKU s:6 f:2",
				"19 122 19 Original s:5 Update s:5 f:2",
				"2 105 2 Original s:6 Update s:6 f:2",
				"20 20 20 InsertODKU s:5 f:2",
				"20 20 20 Original s:5",
				"23 126 23 Insert s:5 f:1 Update s:5 f:2",
				"24 24 24 Insert s:5 f:1",
				"24 24 24 InsertODKU s:5 f:2",
				"27 130 27 Insert s:5 f:2 Update s:5 f:2",
				"28 28 28 Insert s:5 f:2",
				"28 28 28 InsertODKU s:5 f:2",
				"3 3 3 InsertODKU s:6 f:2",
				"3 3 3 Original s:6",
				"31 134 31 Insert s:5 f:2 Update s:5 f:1",
				"32 32 32 Insert s:5 f:2",
				"32 32 32 InsertODKU s:5 f:1",
				"33 33 33 Insert s:5 f:2",
				"34 34 34 InsertODKU s:5 f:2",
				"36 139 36 Original s:4 Update s:4 f:2",
				"37 37 37 InsertODKU s:4 f:2",
				"37 37 37 Original s:4",
				"40 143 40 Insert s:4 f:1 Update s:4 f:2",
				"41 41 41 Insert s:4 f:1",
				"41 41 41 InsertODKU s:4 f:2",
				"44 147 44 Insert s:4 f:2 Update s:4 f:2",
				"45 45 45 Insert s:4 f:2",
				"45 45 45 InsertODKU s:4 f:2",
				"48 151 48 Insert s:4 f:2 Update s:4 f:1",
				"49 49 49 Insert s:4 f:2",
				"49 49 49 InsertODKU s:4 f:1",
				"50 50 50 Insert s:4 f:2",
				"51 51 51 InsertODKU s:4 f:2",
				"53 156 53 Original s:3 Update s:3 f:2",
				"54 54 54 InsertODKU s:3 f:2",
				"54 54 54 Original s:3",
				"57 160 57 Insert s:3 f:1 Update s:3 f:2",
				"58 58 58 Insert s:3 f:1",
				"58 58 58 InsertODKU s:3 f:2",
				"6 109 6 Insert s:6 f:1 Update s:6 f:2",
				"61 164 61 Insert s:3 f:2 Update s:3 f:2",
				"62 62 62 Insert s:3 f:2",
				"62 62 62 InsertODKU s:3 f:2",
				"65 168 65 Insert s:3 f:2 Update s:3 f:1",
				"66 66 66 Insert s:3 f:2",
				"66 66 66 InsertODKU s:3 f:1",
				"67 67 67 Insert s:3 f:2",
				"68 68 68 InsertODKU s:3 f:2",
				"7 7 7 Insert s:6 f:1",
				"7 7 7 InsertODKU s:6 f:2",
				"70 173 70 Original s:2 Update s:2 f:2",
				"71 71 71 InsertODKU s:2 f:2",
				"71 71 71 Original s:2",
				"74 177 74 Insert s:2 f:1 Update s:2 f:2",
				"75 75 75 Insert s:2 f:1",
				"75 75 75 InsertODKU s:2 f:2",
				"78 181 78 Insert s:2 f:2 Update s:2 f:2",
				"79 79 79 Insert s:2 f:2",
				"79 79 79 InsertODKU s:2 f:2",
				"82 185 82 Insert s:2 f:2 Update s:2 f:1",
				"83 83 83 Insert s:2 f:2",
				"83 83 83 InsertODKU s:2 f:1",
				"84 84 84 Insert s:2 f:2",
				"85 85 85 InsertODKU s:2 f:2",
				"87 190 87 Original s:1 Update s:1 f:2",
				"88 88 88 InsertODKU s:1 f:2",
				"88 88 88 Original s:1",
				"91 194 91 Insert s:1 f:1 Update s:1 f:2",
				"92 92 92 Insert s:1 f:1",
				"92 92 92 InsertODKU s:1 f:2",
				"95 198 95 Insert s:1 f:2 Update s:1 f:2",
				"96 96 96 Insert s:1 f:2",
				"96 96 96 InsertODKU s:1 f:2",
				"99 202 99 Insert s:1 f:2 Update s:1 f:1"))
		}
		logutil.BgLogger().Info("postFn done", zap.Int("state", state))
	}
	runMultiSchemaTest(t, createSQL, alterSQL, initFn, postFn, loopFn, true)
}

func TestIssue58692(t *testing.T) {
	store := testkit.CreateMockStore(t)

	tk := testkit.NewTestKit(t, store)
	tk.MustExec("use test")

	tk.MustExec("drop table if exists t")
	tk.MustExec("create table t (a int, b int, index idx(a)) partition by hash(a) partitions 5")
	tk.MustExec("insert into t (a, b) values (1, 1), (2, 2), (3, 3)")
	var i atomic.Int32
	i.Store(3)
	done := make(chan struct{})
	testfailpoint.EnableCall(t, "github.com/pingcap/tidb/pkg/ddl/afterWaitSchemaSynced", func(job *model.Job) {
		tk2 := testkit.NewTestKit(t, store)
		tmp := i.Add(1)
		tk2.MustExec(fmt.Sprintf("insert into test.t values (%d, %d)", tmp, tmp))
		tk2.MustExec(fmt.Sprintf("update test.t set b = b + 11, a = b where b = %d", tmp-1))
		if tmp == 10 {
			close(done)
		}
	})
	tk.MustExec("alter table t remove partitioning")
	<-done
	rsIndex := tk.MustQuery("select *,_tidb_rowid from t use index(idx)").Sort()
	rsTable := tk.MustQuery("select *,_tidb_rowid from t use index()").Sort()
	tk.MustExec("admin check table t")
	tk.MustQuery("select * from t where b = 20").Check(testkit.Rows("9 20"))
	tk.MustQuery("select * from t use index(idx) where a = 9").Check(testkit.Rows("9 20"))
	require.Equal(t, rsIndex.String(), rsTable.String(), "Expected: from index, Actual: from table")
}

func TestDuplicateRowsNoPK(t *testing.T) {
	store := testkit.CreateMockStore(t)

	tk := testkit.NewTestKit(t, store)
	tk.MustExec("use test")

	tk.MustExec("create table t (a int, b int, key idx (a)) partition by hash(a) partitions 2")
	tk.MustExec("insert into t (a, b) values (1, 1)")
	testfailpoint.EnableCall(t, "github.com/pingcap/tidb/pkg/ddl/afterRunOneJobStep", func(job *model.Job) {
		if job.SchemaState != model.StateDeleteReorganization {
			return
		}
		tk2 := testkit.NewTestKit(t, store)
		tk2.MustExec("use test")

		tk2.MustExec("update t set b = 2 where b = 1")
	})
	tk.MustExec("alter table t remove partitioning")
	tk.MustExec(`admin check table t`)
	tk.MustQuery("select * from t").Sort().Check(testkit.Rows("1 2"))
	tk.MustQuery("select a from t").Check(testkit.Rows("1"))
	tk.MustQuery("select *, _tidb_rowid from t").Sort().Check(testkit.Rows("1 2 1"))
}

func TestDuplicateRowsPK59680(t *testing.T) {
	store := testkit.CreateMockStore(t)

	tk := testkit.NewTestKit(t, store)
	tk.MustExec("use test")

	tk.MustExec("create table t (a int, b int, primary key (a) nonclustered) partition by hash(a) partitions 2")
	tk.MustExec("insert into t (a, b) values (1, 1)")
	testfailpoint.EnableCall(t, "github.com/pingcap/tidb/pkg/ddl/afterRunOneJobStep", func(job *model.Job) {
		if job.SchemaState != model.StateDeleteReorganization {
			return
		}
		tk2 := testkit.NewTestKit(t, store)
		tk2.MustExec("use test")

		tk2.MustExec("update t set b = 2 where b = 1")
	})
	tk.MustExec("alter table t remove partitioning")
	tk.MustExec(`admin check table t`)
	tk.MustQuery("select * from t").Sort().Check(testkit.Rows("1 2"))
	tk.MustQuery("select a from t").Check(testkit.Rows("1"))
	tk.MustQuery("select *, _tidb_rowid from t").Sort().Check(testkit.Rows("1 2 1"))
}

func TestIssue58864(t *testing.T) {
	store := testkit.CreateMockStore(t)

	tk := testkit.NewTestKit(t, store)
	tk.MustExec("use test")

	tk.MustExec("create table t (a int, b int, primary key (a) nonclustered) partition by hash(a) partitions 2")
	tk.MustExec("insert into t (a, b) values (1, 1)")
	var i atomic.Int32
	i.Store(1)

	testfailpoint.EnableCall(t, "github.com/pingcap/tidb/pkg/ddl/afterRunOneJobStep", func(job *model.Job) {
		if job.State != model.JobStateDone {
			return
		}
		val := int(i.Add(1))
		tk2 := testkit.NewTestKit(t, store)
		tk2.MustExec("use test")

		tk2.MustExec("insert into t values (?, ?)", val, val)
		tk2.MustExec("update t set b = b + 1 where a = ?", val)
	})
	tk.MustExec("alter table t remove partitioning")
}

func TestMultiSchemaNewTiDBRowID(t *testing.T) {
	createSQL := "CREATE TABLE `t` (\n" +
		"  `a` int(11) DEFAULT NULL,\n" +
		"  `b` int(11) DEFAULT NULL,\n" +
		"  KEY `idx_a` (`a`),\n" +
		"  KEY `idx_b` (`b`),\n" +
		"  KEY `idx_ab` (`a`,`b`)\n" +
		") ENGINE=InnoDB DEFAULT CHARSET=utf8mb4 COLLATE=utf8mb4_bin\n" +
		"PARTITION BY HASH (`a`) PARTITIONS 4"
	oldTableDef := "t " + createSQL
	newTableDef := oldTableDef
	newTableDef = newTableDef[:len(newTableDef)-1] + "3"
	var rows int
	initFn := func(tk *testkit.TestKit) {
		tk.MustExec("insert into t (a, b) values (1,1),(2,2),(3,3),(4,4),(5,5),(6,6),(7,7),(8,8),(9,9),(10,10)")
		tk.MustExec("insert into t (a,b) select a+10,b+10 from t order by a")
		tk.MustExec("create table tx0 (a int, b int, index idx_a (a), index idx_b (b), index idx_ab (a,b))")
		tk.MustExec("insert into tx0 select * from t partition(p0)")
		tk.MustExec("alter table t exchange partition p0 with table tx0 without validation")
		tk.MustExec("create table tx1 (a int, b int, index idx_a (a), index idx_b (b), index idx_ab (a,b))")
		tk.MustExec("insert into tx1 (a,b) select a,b from t where a % 4 = 1 order by a")
		tk.MustExec("create table tx2 (a int, b int, index idx_a (a), index idx_b (b), index idx_ab (a,b))")
		tk.MustExec("insert into tx2 (a,b) select a,b from t where a % 4 = 2 order by a")
		tk.MustExec("create table tx3 (a int, b int, index idx_a (a), index idx_b (b), index idx_ab (a,b))")
		tk.MustExec("insert into tx3 (a,b) select a,b from t where a % 4 = 3 order by a")
		tk.MustExec("alter table t exchange partition p1 with table tx1 without validation")
		tk.MustExec("alter table t exchange partition p2 with table tx2 without validation")
		tk.MustExec("alter table t exchange partition p3 with table tx3 without validation")
		tk.MustExec("drop table tx0, tx1, tx2, tx3")
		res := tk.MustQuery("select *, _tidb_rowid from t")
		rows = len(res.Rows())
		res.Sort().Check(testkit.Rows(
			"1 1 1",
			"10 10 3",
			"11 11 3",
			"12 12 3",
			"13 13 4",
			"14 14 4",
			"15 15 4",
			"16 16 4",
			"17 17 5",
			"18 18 5",
			"19 19 5",
			"2 2 1",
			"20 20 5",
			"3 3 1",
			"4 4 1",
			"5 5 2",
			"6 6 2",
			"7 7 2",
			"8 8 2",
			"9 9 3"))
	}
	alterSQL := `alter table t coalesce partition 3`
	loopFn := func(tkO, tkNO *testkit.TestKit) {
		res := tkO.MustQuery(`select schema_state from information_schema.DDL_JOBS where table_name = 't' order by job_id desc limit 1`)
		schemaState := res.Rows()[0][0].(string)
		/* For debugging only
		tableAndPartIDs := getTableAndPartitionIDs(t, tkO)
		for i := range tableAndPartIDs {
			logutil.BgLogger().Info("Have old entries?", zap.Int("i", i), zap.String("state", schemaState), zap.Bool("rows", HaveEntriesForTableIndex(t, tkO, tableAndPartIDs[i], 0)))
		}
		newPartIDs := getAddingPartitionIDs(t, tkO)
		for i := range newPartIDs {
			logutil.BgLogger().Info("Have new entries?", zap.Int("i", i), zap.String("state", schemaState), zap.Bool("rows", HaveEntriesForTableIndex(t, tkO, newPartIDs[i], 0)))
		}
		*/
		tkO.MustExec("admin check table t /* " + schemaState + " */")
		switch schemaState {
		case "delete only":
			// Cannot do any test for updated _tidb_rowid
		case "write only":
			// Test if WriteReorganize will update the right New Partitions or create duplicates?
			// Test two consecutive updates:
			// - First update creates a new _tidb_rowid in old partition, is the _tidb_rowid also written to the new ones?
			// - Second update will it update the correct _tidb_rowid in the new partition?
			// 24 % 4 = 0, 24 % 3 = 0
			tkO.MustExec("update t set a = 24 where a = 1")
			/* For debugging only
			logutil.BgLogger().Info("Have old before entries 1 -> 24?", zap.Bool("rows", HaveEntriesForTableIndex(t, tkO, tableAndPartIDs[1+1%(len(tableAndPartIDs)-1)], 0)))
			logutil.BgLogger().Info("Have old after entries 1 -> 24?", zap.Bool("rows", HaveEntriesForTableIndex(t, tkO, tableAndPartIDs[1+24%(len(tableAndPartIDs)-1)], 0)))
			logutil.BgLogger().Info("Have new before entries 1 -> 24?", zap.Bool("rows", HaveEntriesForTableIndex(t, tkO, newPartIDs[1%len(newPartIDs)], 0)))
			logutil.BgLogger().Info("Have new after entries 1 -> 24?", zap.Bool("rows", HaveEntriesForTableIndex(t, tkO, newPartIDs[24%len(newPartIDs)], 0)))
			*/
			tkO.MustQuery("select a,b,_tidb_rowid from t where a = 24 or a = 1").Sort().Check(testkit.Rows("24 1 30001"))
			tkNO.MustQuery("select a,b,_tidb_rowid from t where a = 24 or a = 1").Sort().Check(testkit.Rows("24 1 30001"))
			tkO.MustExec("admin check table t")
			// 25 % 4 = 1, 25 % 3 = 1
			tkO.MustExec("update t set a = 25 where a = 24")
			/* For debugging only
			logutil.BgLogger().Info("Have old before entries 24 -> 25?", zap.Bool("rows", HaveEntriesForTableIndex(t, tkO, tableAndPartIDs[1+24%(len(tableAndPartIDs)-1)], 0)))
			logutil.BgLogger().Info("Have old after entries 24 -> 25?", zap.Bool("rows", HaveEntriesForTableIndex(t, tkO, tableAndPartIDs[1+25%(len(tableAndPartIDs)-1)], 0)))
			logutil.BgLogger().Info("Have new before entries 24 -> 25?", zap.Bool("rows", HaveEntriesForTableIndex(t, tkO, newPartIDs[24%len(newPartIDs)], 0)))
			logutil.BgLogger().Info("Have new after entries 24 -> 25?", zap.Bool("rows", HaveEntriesForTableIndex(t, tkO, newPartIDs[25%len(newPartIDs)], 0)))
			*/
			tkO.MustQuery("select a,b,_tidb_rowid from t where a = 25 or a = 24 or a = 1").Sort().Check(testkit.Rows("25 1 30002"))
			tkNO.MustQuery("select a,b,_tidb_rowid from t where a = 25 or a = 24 or a = 1").Sort().Check(testkit.Rows("25 1 30002"))
			tkO.MustExec("admin check table t")
			// Test the same but with a delete instead of in second query
			// 26 % 4 = 2, 26 % 3 = 2
			tkO.MustExec("update t set a = 26 where a = 3")
			tkO.MustExec("delete from t where a = 26")
			rows--

			// - First update creates a new _tidb_rowid in new partition only
			// - Second update will it update the correct _tidb_rowid in the new partition?
			// 22 % 4 = 2, 22 % 3 = 1
			tkO.MustExec("update t set a = 22 where a = 2")
			// Will this create yet new duplicates or not?
			// 42 % 4 = 2, 42 % 3 = 0
			tkO.MustExec("update t set a = 42 where a = 22")
			// Test the same but with a delete instead of in second query
			// 12 % 4 = 0, 12 % 3 = 0, 23 % 4 = 3, 23 % 3 = 2
			tkO.MustExec("update t set a = 23 where a = 12")
			tkO.MustExec("delete from t where a = 23")
			rows--
			// Before backfill:
			tkO.MustQuery("select a, b, _tidb_rowid from t").Sort().Check(testkit.Rows(""+
				"10 10 3",
				"11 11 3",
				"13 13 4",
				"14 14 4",
				"15 15 4",
				"16 16 4",
				"17 17 5",
				"18 18 5",
				"19 19 5",
				"20 20 5",
				"25 1 30002",
				"4 4 1",
				"42 2 1",
				"5 5 2",
				"6 6 2",
				"7 7 2",
				"8 8 2",
				"9 9 3"))
			// TODO: More variants?
		case "write reorganization":
			// Is this before, during or after backfill?
		case "delete reorganization":
			// 'new' different, 'old' different
			tkO.MustExec("admin check table t")
			tkNO.MustExec("admin check table t")
			// after backfill:
			tkO.MustQuery("select a, b, _tidb_rowid from t").Sort().Check(testkit.Rows(""+
				"10 10 60006",
				"11 11 60010",
				"13 13 60003",
				"14 14 60007",
				"15 15 60011",
				"16 16 4",
				"17 17 60004",
				"18 18 60008",
				"19 19 60012",
				"20 20 5",
				"25 1 30002",
				"4 4 60001",
				"42 2 1",
				"5 5 60002",
				"6 6 60005",
				"7 7 60009",
				"8 8 2",
				"9 9 3"))
			tkNO.MustQuery("select a, b, _tidb_rowid from t").Sort().Check(testkit.Rows(""+
				"10 10 60006",
				"11 11 60010",
				"13 13 60003",
				"14 14 60007",
				"15 15 60011",
				"16 16 4",
				"17 17 60004",
				"18 18 60008",
				"19 19 60012",
				"20 20 5",
				"25 1 30002",
				"4 4 60001",
				"42 2 1",
				"5 5 60002",
				"6 6 60005",
				"7 7 60009",
				"8 8 2",
				"9 9 3"))
			// 13 % 4 = 1, 13 % 3 = 1, 36 % 4 = 0, 36 % 3 = 0
			tkO.MustQuery("select *, _tidb_rowid from t where a = 13").Check(testkit.Rows("13 13 60003"))
			tkNO.MustQuery("select *, _tidb_rowid from t where a = 13").Check(testkit.Rows("13 13 60003"))
			tkO.MustExec("update t set a = 36 where a = 13")
			// 38 % 4 = 2, 38 % 3 = 2
			tkO.MustExec("update t set a = 38 where a = 36")
			// Test the same but with a delete instead of in second query
			// 14 % 4 = 2, 14 % 3 = 2, 37 % 4 = 1, 37 % 3 = 1
			tkO.MustExec("update t set a = 37 where a = 14")
			tkO.MustExec("delete from t where a = 37")
			rows--

			// 'new' same, 'old' different
			// 6 % 4 = 2, 6 % 3 = 0, 21 % 4 = 1, 21 % 3 = 0
			tkO.MustExec("update t set a = 21 where a = 6")
			// 41 % 4 = 1, 41 % 3 = 2
			// Will this create yet new duplicates or not?
			tkO.MustExec("update t set a = 41 where a = 21")
			// Test the same but with a delete instead of in second query
			// 7 % 4 = 3, 7 % 3 = 1, 28 % 4 = 0, 28 % 3 = 1
			tkO.MustExec("update t set a = 28 where a = 7")
			tkO.MustExec("delete from t where a = 28")
			rows--

			// TODO: Also do the opposite, i.e. change the 'old' and check the 'new' with tkNO (old) and tkO (new)
			// Check new _tidb_rowid's, i.e. anything apart from p0
		case "public":
		case "none":
		default:
			require.Fail(t, "unhandled schema state", "State: '%s'", schemaState)
		}
		tmpRows := tkO.MustQuery("select count(*) from t").Rows()[0][0].(string)
		tmpNr, err := strconv.Atoi(tmpRows)
		require.NoError(t, err)
		require.Equal(t, rows, tmpNr, "Number of rows not correct in table (%d!=%d) State: '%s'", rows, tmpNr, schemaState)
	}
	postFn := func(tkO *testkit.TestKit, _ kv.Storage) {
		tkO.MustExec("admin check table t /* postFn */")
		tkO.MustQuery(`select count(*) from t`).Check(testkit.Rows("16"))
		tkO.MustQuery(`select b, a,_tidb_rowid from t`).Sort().Check(testkit.Rows(""+
			"1 25 30002",
			"10 10 60006",
			"11 11 60010",
			"13 38 60003",
			"15 15 60011",
			"16 16 4",
			"17 17 60004",
			"18 18 60008",
			"19 19 60012",
			"2 42 1",
			"20 20 5",
			"4 4 60001",
			"5 5 60002",
			"6 41 60005",
			"8 8 2",
			"9 9 3"))
	}
	runMultiSchemaTest(t, createSQL, alterSQL, initFn, postFn, loopFn, false)
}

func TestBackfillConcurrentDML(t *testing.T) {
	// We want to test the scenario where one batch fails and one succeeds,
	// so it will retry both batches (since it never updated the reorgInfo).
	// Additionally, we want to test if it can cause duplication due to it may not know
	// the committed new record IDs.
	store := testkit.CreateMockStore(t)

	tk := testkit.NewTestKit(t, store)
	tk.MustExec("set global tidb_ddl_reorg_batch_size = 32")
	tk.MustExec("set global tidb_ddl_reorg_worker_cnt = 2")
	tk.RefreshSession()

	tk.MustExec("use test")

	// TODO: adjust to 5 partitions, so that 3 values want to write to the same ID
	// since the first would succeed with the same, the second one would generate and add to the map
	// as well as the third must do the same!!!
	tk.MustExec("create table t (a int, b int, primary key (a) nonclustered) partition by hash(a) partitions 3")
	tk.MustExec("insert into t (a, b) values (1,1),(2,2),(3,3),(4,4),(5,5),(6,6),(7,7),(8,8),(9,9),(10,10),(11,11),(12,12),(13,13),(14,14),(15,15),(16,16)")
	tk.MustExec("insert into t (a, b) select a+16, b+16 from t")
	tk.MustExec("insert into t (a, b) select a+32, b+32 from t")
	tk.MustExec("insert into t (a, b) select a+64, b+64 from t")
	// use EXCHANGE PARTITION to make both partitions having _tidb_rowids 1-128/3
	tk.MustExec("create table tx0 like t")
	tk.MustExec("alter table tx0 remove partitioning")
	tk.MustExec("insert into tx0 select a,b from t partition (p0)")
	tk.MustExec("alter table t exchange partition p0 with table tx0 without validation")
	tk.MustExec("create table tx1 like tx0")
	tk.MustExec("insert into tx1 select a,b from t partition (p1)")
	tk.MustExec("alter table t exchange partition p1 with table tx1 without validation")
	tk.MustExec("create table tx2 like tx0")
	tk.MustExec("insert into tx2 select a,b from t partition (p2)")
	tk.MustExec("alter table t exchange partition p2 with table tx2 without validation")
	tk.MustExec("drop table tx0, tx1, tx2")
	var i atomic.Int32
	i.Store(0)

	tbl, err := tk.Session().GetInfoSchema().TableInfoByName(ast.NewCIStr("test"), ast.NewCIStr("t"))
	require.NoError(t, err)

	columnFt := make(map[int64]*types.FieldType)
	for idx := range tbl.Columns {
		col := tbl.Columns[idx]
		columnFt[col.ID] = &col.FieldType
	}

	testfailpoint.EnableCall(t, "github.com/pingcap/tidb/pkg/ddl/PartitionBackfillNonClustered", func(vals []byte) {
		m, err := tablecodec.DecodeRowWithMapNew(vals, columnFt, time.UTC, nil)
		require.NoError(t, err)
		var col1 int64
		if d, ok := m[tbl.Columns[0].ID]; ok {
			col1 = d.GetInt64()
		}
		if col1%3 != 1 {
			// Let the p0/p2 complete, so there will be duplicates in the new p0/p1 partitions
			return
		}
		if col1 > 30 {
			// let the first batch succeed, and generate new record IDs
			return
		}

		round := i.Add(1)
		if round == 1 {
			// UPDATE the same row, so the backfill will fail and retry
			tk2 := testkit.NewTestKit(t, store)
			tk2.MustExec("use test")
			tk2.MustExec(fmt.Sprintf("update t set b = b + 300 where a = %d", col1))
		}
		// TODO: Also start a transaction that will fail due to conflict with the backfill?
		// probably have to continue in another failpoint hook?
	})
	tk.MustExec("alter table t coalesce partition 1")
	tk.MustExec("admin check table t")
	tk.MustQuery("select a,b,_tidb_rowid from t").Sort().Check(testkit.Rows(
		"1 301 30001",
		"10 10 60035",
		"100 100 60065",
		"101 101 34",
		"102 102 34",
		"103 103 60066",
		"104 104 35",
		"105 105 35",
		"106 106 60067",
		"107 107 36",
		"108 108 36",
		"109 109 60068",
		"11 11 4",
		"110 110 37",
		"111 111 37",
		"112 112 60069",
		"113 113 38",
		"114 114 38",
		"115 115 60070",
		"116 116 39",
		"117 117 39",
		"118 118 60071",
		"119 119 40",
		"12 12 4",
		"120 120 40",
		"121 121 60072",
		"122 122 41",
		"123 123 41",
		"124 124 60073",
		"125 125 42",
		"126 126 42",
		"127 127 43",
		"128 128 43",
		"13 13 60036",
		"14 14 5",
		"15 15 5",
		"16 16 60037",
		"17 17 6",
		"18 18 6",
		"19 19 60038",
		"2 2 1",
		"20 20 7",
		"21 21 7",
		"22 22 60039",
		"23 23 8",
		"24 24 8",
		"25 25 60040",
		"26 26 9",
		"27 27 9",
		"28 28 60041",
		"29 29 10",
		"3 3 1",
		"30 30 10",
		"31 31 60042",
		"32 32 11",
		"33 33 11",
		"34 34 60043",
		"35 35 12",
		"36 36 12",
		"37 37 60044",
		"38 38 13",
		"39 39 13",
		"4 4 60033",
		"40 40 60045",
		"41 41 14",
		"42 42 14",
		"43 43 60046",
		"44 44 15",
		"45 45 15",
		"46 46 60047",
		"47 47 16",
		"48 48 16",
		"49 49 60048",
		"5 5 2",
		"50 50 17",
		"51 51 17",
		"52 52 60049",
		"53 53 18",
		"54 54 18",
		"55 55 60050",
		"56 56 19",
		"57 57 19",
		"58 58 60051",
		"59 59 20",
		"6 6 2",
		"60 60 20",
		"61 61 60052",
		"62 62 21",
		"63 63 21",
		"64 64 60053",
		"65 65 22",
		"66 66 22",
		"67 67 60054",
		"68 68 23",
		"69 69 23",
		"7 7 60034",
		"70 70 60055",
		"71 71 24",
		"72 72 24",
		"73 73 60056",
		"74 74 25",
		"75 75 25",
		"76 76 60057",
		"77 77 26",
		"78 78 26",
		"79 79 60058",
		"8 8 3",
		"80 80 27",
		"81 81 27",
		"82 82 60059",
		"83 83 28",
		"84 84 28",
		"85 85 60060",
		"86 86 29",
		"87 87 29",
		"88 88 60061",
		"89 89 30",
		"9 9 3",
		"90 90 30",
		"91 91 60062",
		"92 92 31",
		"93 93 31",
		"94 94 60063",
		"95 95 32",
		"96 96 32",
		"97 97 60064",
		"98 98 33",
		"99 99 33"))
}

func TestBackfillConcurrentDMLRange(t *testing.T) {
	// We want to test the scenario where one batch fails and one succeeds,
	// so it will retry both batches (since it never updated the reorgInfo).
	// Additionally, we want to test if it can cause duplication due to it may not know
	// the committed new record IDs.
	store := testkit.CreateMockStore(t)

	tk := testkit.NewTestKit(t, store)
	tk.MustExec("set global tidb_ddl_reorg_batch_size = 32")
	tk.MustExec("set global tidb_ddl_reorg_worker_cnt = 2")
	tk.RefreshSession()

	tk.MustExec("use test")

	tk.MustExec("create table t (a int, b int) partition by range (a) interval (100) first partition less than (100) last partition less than (900)")
	tk.MustExec("alter table t reorganize partition P_LT_500, P_LT_600, P_LT_700, P_LT_800 into (partition p8 values less than (800))")
	tk.MustExec("insert into t (a, b) values (1,1),(2,2),(3,3),(4,4),(5,5),(6,6),(7,7),(8,8),(9,9),(10,10),(11,11),(12,12),(13,13),(14,14),(15,15),(16,16)")
	tk.MustExec("insert into t (a, b) select a+100, b+100 from t order by a")
	exchangeAllPartitionsToGetDuplicateTiDBRowIDs(t, tk)
	originalIDs := getTableAndPartitionIDs(t, tk)
	var i atomic.Int32
	i.Store(0)

	tbl, err := tk.Session().GetInfoSchema().TableInfoByName(ast.NewCIStr("test"), ast.NewCIStr("t"))
	require.NoError(t, err)

	columnFt := make(map[int64]*types.FieldType)
	for idx := range tbl.Columns {
		col := tbl.Columns[idx]
		columnFt[col.ID] = &col.FieldType
	}

	testfailpoint.EnableCall(t, "github.com/pingcap/tidb/pkg/ddl/beforeRunOneJobStep", func(job *model.Job) {
		// TODO: start a transaction to be committed during backfill
		tk2 := testkit.NewTestKit(t, store)
		tk2.MustExec("use test")
		switch job.SchemaState {
		case model.StateNone:
		// start
		case model.StateDeleteOnly:
		case model.StateWriteOnly:
		case model.StateWriteReorganization:
			// Before backfill!
			// First write to new partition p0, so should keep its _tidb_rowid (1-5)
			// These should be skipped by backfill since _tidb_rowid AND row is the same.
			tk2.MustExec("update t set b = b + 1000 where a = 2")
			tk2.MustExec("update t set b = b + 1000 where a = 3")
			tk2.MustExec("update t set b = b + 1000 where a = 4")
			tk2.MustExec("update t set b = b + 1000 where a = 5")
			// These will get new _tidb_rowid's in the new partitions (since the above used the original)
			tk2.MustExec("update t set b = b + 1000 where a = 102")
			tk2.MustExec("update t set b = b + 1000 where a = 103")
			tk2.MustExec("update t set b = b + 1000 where a = 104")
			tk2.MustExec("update t set b = b + 1000 where a = 105")
			// These will cause conflicts in backfill, since these updates will keep the _tidb_rowid, (12-15)
			// and since P_LT_100 will be handled first, so _tidb_rowid will be the same, but not same row.
			// Will these find the same rows in the new partitions?
			tk2.MustExec("update t set b = b + 1000 where a = 108")
			tk2.MustExec("update t set b = b + 1000 where a = 109")
			tk2.MustExec("update t set b = b + 1000 where a = 110")
			tk2.MustExec("update t set b = b + 1000 where a = 111")
			// TODO: also test where the rows moves between partitions (both old and new, so 4 variants)
			// Will these also update/delete the new partitions?
			tk2.MustExec("update t set b = b + 100 where a = 2")
			tk2.MustExec("delete from t where a = 3")
			tk2.MustExec("update t set b = b + 100 where a = 102")
			tk2.MustExec("delete from t where a = 103")
			tk2.MustExec("update t set b = b + 100 where a = 108")
			tk2.MustExec("delete from t where a = 109")
		case model.StateDeleteReorganization:
			// Using the same rows, but now using the new partitions
			// Will it find the same rows in the old partitions?
			// TODO: How to check it?
			tk2.MustExec("update t set b = b + 100 where a = 4")
			tk2.MustExec("delete from t where a = 5")
			tk2.MustExec("update t set b = b + 100 where a = 104")
			tk2.MustExec("delete from t where a = 105")
			tk2.MustExec("update t set b = b + 100 where a = 110")
			tk2.MustExec("delete from t where a = 111")
		case model.StatePublic:
			// Last
		default:
			require.FailNow(t, "unexpected schema state: %v", job.SchemaState)
		}
	})
	testfailpoint.EnableCall(t, "github.com/pingcap/tidb/pkg/ddl/PartitionBackfillNonClustered", func(vals []byte) {
		// TODO: Also start a transaction that will fail due to conflict with the backfill?
		// TODO: Also use INSERT and DELETE and INSERT IGNORE and INSERT ON DUPLICATE KEY UPDATE
		// probably have to continue in another failpoint hook?
		// Tests:
		// - 2+ updates of same rows (different transactions) to see that an already updated row,
		//   that got a new _tidb_rowid, will update with the same _tidb_rowid
		// - Delete a row that have a newly generated _tidb_rowid from backfill
		// - Delete a row that have a newly generated _tidb_rowid from update
		// - Delete a row that have a newly generated _tidb_rowid from backfill after it was updated
		// combinations of update with 2 => 1 new partitions, 1 => 2 new partitions, same partition?
		// also test combinations where old to/from is same or different and new from/to is same or different
		// - test in DeleteOnly, WriteOnly, WriteReorganize (before, during and after backfill?), DeleteReorganize, public?
		//   At least once so we read the set 'old' and double write to the 'new' set,
		//   and once where we read the 'new' set and double write to the old set.
		m, err := tablecodec.DecodeRowWithMapNew(vals, columnFt, time.UTC, nil)
		require.NoError(t, err)
		var col1 int64
		if d, ok := m[tbl.Columns[0].ID]; ok {
			col1 = d.GetInt64()
		}
		if col1 != 1 {
			return
		}

		round := i.Add(1)
		if round == 1 {
			// UPDATE the same row, so the backfill will fail and retry
			tk2 := testkit.NewTestKit(t, store)
			tk2.MustExec("use test")
			tk2.MustExec(fmt.Sprintf("update t set b = b + 300 where a = %d", col1))
		}
	})
	tk.MustQuery("select a,b,_tidb_rowid from t").Sort().Check(testkit.Rows(""+
		"1 1 1",
		"10 10 10",
		"101 101 1",
		"102 102 2",
		"103 103 3",
		"104 104 4",
		"105 105 5",
		"106 106 6",
		"107 107 7",
		"108 108 8",
		"109 109 9",
		"11 11 11",
		"110 110 10",
		"111 111 11",
		"112 112 12",
		"113 113 13",
		"114 114 14",
		"115 115 15",
		"116 116 16",
		"12 12 12",
		"13 13 13",
		"14 14 14",
		"15 15 15",
		"16 16 16",
		"2 2 2",
		"3 3 3",
		"4 4 4",
		"5 5 5",
		"6 6 6",
		"7 7 7",
		"8 8 8",
		"9 9 9"))
	// merge the first 4 into 1 and split the last into 4
	tk.MustExec("alter table t reorganize partition P_LT_100, P_LT_200, P_LT_300, P_LT_400, p8 into (partition p0 values less than (400), partition p4 values less than (500), partition p5 values less than (600), partition p6 values less than (700), partition p7 values less than (800))")
	tk.MustExec("admin check table t")
	require.Equal(t, int32(2), i.Load(), "backfill should have been retried once")

	deleteRanges := tk.MustQuery(`select * from mysql.gc_delete_range`).Rows()
	logutil.BgLogger().Info("deleteRanges", zap.Int("deleteRanges", len(deleteRanges)))
	for len(deleteRanges) > 0 {
		// EmulatorGC will handle unistore deletions asynchronously
		time.Sleep(time.Duration(len(deleteRanges)) * time.Millisecond)
		deleteRanges = tk.MustQuery(`select * from mysql.gc_delete_range`).Rows()
		logutil.BgLogger().Info("deleteRanges re-check", zap.Int("deleteRanges", len(deleteRanges)))
	}
	checkTableAndIndexEntries(t, tk, originalIDs)
	tk.MustQuery("select a,b from t").Sort().Check(testkit.Rows(""+
		"1 301",
		"10 10",
		"101 101",
		"102 1202",
		"104 1204",
		"106 106",
		"107 107",
		"108 1208",
		"11 11",
		"110 1210",
		"112 112",
		"113 113",
		"114 114",
		"115 115",
		"116 116",
		"12 12",
		"13 13",
		"14 14",
		"15 15",
		"16 16",
		"2 1102",
		"4 1104",
		"6 6",
		"7 7",
		"8 8",
		"9 9"))
}

func TestMultiSchemaReorgDeleteNonClusteredRange(t *testing.T) {
	createSQL := `create table t (a int, b char(255), c char(255), index idx_a (a), index idx_ba (b, a), index idx_cb (c,b), index idx_c (c)) partition by range (a) (partition p1 values less than (100), partition p2 values less than (200), partition p3 values less than (300))`
	initFn := func(tkO *testkit.TestKit) {
		tkO.MustExec("insert into t (a) values (1),(2),(3),(4),(101),(102),(103),(104),(201),(202),(203),(204)")
		tkO.MustExec(`update t set b = "Original", c = a`)
		exchangeAllPartitionsToGetDuplicateTiDBRowIDs(t, tkO)
	}
	// TODO: test all variants of from/to and newFrom/newTo, i.e if a row moves between partitions, both new and old
	// So test should be:
	// to == from, newTo == newFrom
	// to == from, newTo != newFrom
	// to != from, newTo == newFrom
	// to != from, newTo != newFrom
	// AND where at least one of them causes a new _tidb_rowid to be generated
	//     AND that id is used for lookup on the other set (i.e. new for <= WriteReorg, and old for DeleteReorg)
	// Better to create one of these tests first to == from, newTo == newFrom and create alterative after, when this works.
	alterSQL := `alter table t reorganize partition p1,p2,p3 into (partition newP1 values less than (300))`
	loopFn := func(tkO, tkNO *testkit.TestKit) {
		res := tkO.MustQuery(`select schema_state from information_schema.DDL_JOBS where table_name = 't' order by job_id desc limit 1`)
		schemaState := res.Rows()[0][0].(string)
		switch schemaState {
		case model.StateWriteOnly.String():
			tkO.MustQuery(`select *, _tidb_rowid from t`).Sort().Check(testkit.Rows(""+
				"1 Original 1 1",
				"101 Original 101 1",
				"102 Original 102 2",
				"103 Original 103 3",
				"104 Original 104 4",
				"2 Original 2 2",
				"201 Original 201 1",
				"202 Original 202 2",
				"203 Original 203 3",
				"204 Original 204 4",
				"3 Original 3 3",
				"4 Original 4 4"))
			tkO.MustExec(`delete from t where a = 1 -- CASE (1)`)
			tkO.MustExec(`update t set b = concat(b, " updated") where a = 2`)
			tkO.MustExec(`update t set b = concat(b, " updated") where a = 102`)
			tkO.MustExec(`update t set b = concat(b, " updated") where a = 202`)
			// TODO: extend test to see the new partition _tidb_rowid before delete?
			tkO.MustQuery(`select *, _tidb_rowid from t where a = 2`)
			tkO.MustExec(`delete from t where a = 2 -- CASE (5)`)
			tkO.MustExec(`delete from t where a = 102 -- CASE (2)`)
			tkO.MustExec(`update t set b = concat(b, " updated") where a = 3`)
			tkO.MustExec(`delete from t where a = 103 -- CASE (3)`)
			tkO.MustExec(`update t set b = concat(b, " updated") where a = 4`)
			tkO.MustExec(`update t set b = concat(b, " updated") where a = 104`)
			// TODO: extend test to see the new partition _tidb_rowid before delete?
			tkO.MustQuery(`select *, _tidb_rowid from t where a = 104`)
			tkO.MustExec(`delete from t where a = 104 -- CASE (4)`)
		}
		/*
			case model.StateWriteOnly.String():
				// < 100 will keep their original _tidb_rowid also in new partitions (unless updated to new partitions!)
				for i := range 4 {
					id := i * 100
					// WriteOnly state:
					tkO.MustExec(fmt.Sprintf(`update t set c2 = c2 + 1000, c3 = concat(c3, " u ", c2) where c1 = %d`, id+1))
					tkO.MustExec(fmt.Sprintf(`update t set c2 = c2 + 1000, c3 = concat(c3, " u ", c2) where c1 = %d`, id+2))
					tkO.MustExec(fmt.Sprintf(`delete from t where c1 = %d`, id+2))
					tkO.MustExec(fmt.Sprintf(`update t set c2 = c2 + 1000, c3 = concat(c3, " u ", c2) where c1 = %d`, id+2))
					tkO.MustExec(fmt.Sprintf(`delete from t where c1 = %d`, id+3))
					tkO.MustExec(fmt.Sprintf(`update t set c2 = c2 + 1000, c3 = concat(c3, " u ", c2) where c1 = %d`, id+3))
					// WriteReorg state:
					// 4 is first updated in WriteReorg
					tkO.MustExec(fmt.Sprintf(`update t set c2 = c2 + 1000, c3 = concat(c3, " u ", c2) where c1 = %d`, id+5))
					tkO.MustExec(fmt.Sprintf(`update t set c2 = c2 + 1000, c3 = concat(c3, " u ", c2) where c1 = %d`, id+6))
					tkO.MustExec(fmt.Sprintf(`update t set c2 = c2 + 1000, c3 = concat(c3, " u ", c2) where c1 = %d`, id+7))
					// DeleteReorg state:
					// 8 is first updated in DeleteReorg
					// 9 is first updated in WriteReorg
					tkO.MustExec(fmt.Sprintf(`update t set c2 = c2 + 1000, c3 = concat(c3, " u ", c2) where c1 = %d`, id+10))
					tkO.MustExec(fmt.Sprintf(`update t set c2 = c2 + 1000, c3 = concat(c3, " u ", c2) where c1 = %d`, id+11))
				}
				// TODO: We are testing if update is reflected in other partition set!!
				// After this:
				// old partitions _tidb_rowid
				//                new partitions _tidb_rowid
				// 1   1          1   1
				// ...
				// 101 1          101 30001 (at least NOT 1!)
				// ...
			case model.StateWriteReorganization.String():
				for i := range 4 {
					id := i * 100
					// WriteReorg state:
					tkO.MustExec(fmt.Sprintf(`update t set c2 = c2 + 1000, c3 = concat(c3, " u ", c2) where c1 = %d`, id+4))
					tkO.MustExec(fmt.Sprintf(`update t set c2 = c2 + 1000, c3 = concat(c3, " u ", c2) where c1 = %d`, id+5))
					tkO.MustExec(fmt.Sprintf(`delete from t where c1 = %d`, id+6))
					tkO.MustExec(fmt.Sprintf(`update t set c2 = c2 + 1000, c3 = concat(c3, " u ", c2) where c1 = %d`, id+6))
					tkO.MustExec(fmt.Sprintf(`update t set c2 = c2 + 1000, c3 = concat(c3, " u ", c2) where c1 = %d`, id+7))
					tkO.MustExec(fmt.Sprintf(`delete from t where c1 = %d`, id+7))
					tkO.MustExec(fmt.Sprintf(`update t set c2 = c2 + 1000, c3 = concat(c3, " u ", c2) where c1 = %d`, id+7))
					// DeleteReorg state:
					// 8 is first updated in DeleteReorg
					tkO.MustExec(fmt.Sprintf(`update t set c2 = c2 + 1000, c3 = concat(c3, " u ", c2) where c1 = %d`, id+9))
					tkO.MustExec(fmt.Sprintf(`update t set c2 = c2 + 1000, c3 = concat(c3, " u ", c2) where c1 = %d`, id+10))
					tkO.MustExec(fmt.Sprintf(`update t set c2 = c2 + 1000, c3 = concat(c3, " u ", c2) where c1 = %d`, id+11))
				}
			case model.StateDeleteReorganization.String():
				for i := range 4 {
					id := i * 100
					tkO.MustExec(fmt.Sprintf(`update t set c2 = c2 + 1000, c3 = concat(c3, " u ", c2) where c1 = %d`, id+8))
					tkO.MustExec(fmt.Sprintf(`update t set c2 = c2 + 1000, c3 = concat(c3, " u ", c2) where c1 = %d`, id+9))
					tkO.MustExec(fmt.Sprintf(`update t set c2 = c2 + 1000, c3 = concat(c3, " u ", c2) where c1 = %d`, id+10))
					tkO.MustExec(fmt.Sprintf(`update t set c2 = c2 + 1000, c3 = concat(c3, " u ", c2) where c1 = %d`, id+11))
				}

		*/
		// TODO: check the tkNO state of the OLD partitions!!!
		// What do we want to test?
		// old partition      new partitions
		// old ID             old ID    <= seeing old partitions; No issues
		// old ID             new ID    <= seeing old partitions; may miss update/delete new partition
		// new ID             old ID    <= seeing old partitions; may miss update/delete new partition
		// ^^^ THIS NEEDS tkNO in DeleteReorg ^^^
		// new ID1            new ID1   <= seeing old partitions; No issues
		// new ID1            new ID2   <= seeing old partitions; may miss update/delete new partition
		// old ID             old ID    <= seeing new partitions; No issues
		// old ID             new ID    <= seeing new partitions; may miss update/delete old partition
		// new ID             old ID    <= seeing new partitions; may miss update/delete old partition
		// new ID             new ID    <= seeing new partitions; No issues
		// new ID1            new ID2   <= seeing new partitions; may miss update/delete new partition
		//
		// AND each combination, where update sees a collision in both old(prev) ID AND with the map
		// which needs to create a new ID and add to the map...
		// So what really needs to be tested:
		// seeing old partitions:
		//   - update where old id already exists in the newFromMap
		//      - delete newFrom row with mapped id, delete map entry
		//      - if exists in newToMap:
		//
		//      (use the new ID from the map, delete+insert with same ID)
		//
		//   - update where old id already exists the table, but not in the map (generate a new ID and add to the map)
		//   - update where old id does not exists the table or in the map (generate a new ID and add to the map)
		//   - delete where old id already exists in the map (use the new ID from the map, delete both from table and map)
		//   - delete where old id already exists the table with different ID, but not in the map ()
		//   - delete where old id already exists the table with same ID, but not in the map (delete from table)
		//   - delete where old id does not exists the table or in the map (skip)
		//
		//   d = delete, i = insert, m = map (prevID, partID)=>(newID), r = tableRow, n = generate new ID
		//
		// newToKey = New set of partitions, t_<tableid>_r<rowID>, rowID is just a different name for _tidb_rowid
		// map is a map from the other set of partitions rowID+PartID => newID (prevID, partID)=>(newID)
		//  Note: if new ID is generated when updating in current partitions, then it is guaranteed to be unique
		//        So it is just inserted directly in newToKey (table)
		//              newFromMap   newToMap  newToKey-not-same-value newToKey-same-value
		//   - update   d m+r        d+i r     n+i m+r                 d+i r
		//
		// Hmm, too tired to go through all of the above and create a good covering test...
		// so just for now I will do the following (no variants for to/from, newTo/newFrom)
		//
		// === vvv This is enough for now vvv ===
		// delete where newFromKey exists and the row is the same (should not also have a matching newFromMap entry!) (5)
		// delete where newFromKey exists and the row is NOT the same
		//   + where newFromMap exists (4)
		//   + where newFromMap does NOT exist (3) -- nothing to delete!
		// delete where newFromKey does NOT exist
		//   + where newFromMap exists (2)
		//   + where newFromMap does NOT exist (1) -- nothing to delete!
		// === ^^^ This is enough for now ^^^ ===
		// Note: _tidb_rowid's are unique within the same partition
		//       AND duplicate rows cannot be in different partitions! (due to partitioning expression!)
		// ===>>> So we need to setup: only 5 rows:
		// 1) before backfill:
		//    - a simple delete in WriteOnly before any other delete. No row should exist!!!
		//      like delete from t where a = 1
		// 2) Two possibilities:
		//    - before backfill:
		//      - REORGANIZE oldP1, oldP2, oldP3 => newP1,
		//        - where oldP1,oldP2 and oldP3 has the same rowIDs (a=2,rowID=2),(a=102,rowID=2),(a=202,rowID=2)
		//        - newFrom == newTo, so newToMap == newFromMap, and newToKey == newFromKey, but to != from.
		//      - update a=2 oldP1r1 (reorganized to newP1) => newToKey does not exist, so same rowID=2!
		//      - update a=102 rowP2r1 => newP1 => same rowID already exists, but different row, creates a new and adds it to newToMap
		//      - delete a=2 oldP1r1, actually case 5, newFromKey exists and row is the same!
		//      - delete a=102 <= Case 2
		//    - Or after backfill, which already done the same as the two first updates!
		//      - delete a=2 oldP1r1, actually case 5, newFromKey exists and row is the same!
		//      - delete a=102 <= Case 2
		// 3) before backfill: (a=3,rowID=3), (a=113,rowID=3) in oldP2 and (a=213,rowID=3) in oldP3)
		//    - update a=3 oldP1r1 => newToKey/newToMap does not exist => keep rowID=1
		//    - delete a=103 oldP2r1 => newFromKey exists, but row is different, newFromMap does not exist <= case 3
		// 4) before backfill: (a=3,rowID=3), (a=113,rowID=3) in oldP2 and (a=213,rowID=3) in oldP3)
		//    - update a=4 oldP1r1 => newToKey/newToMap does not exist => keep rowID=1
		//    - update a=104 oldP2r1 => newFromKey exists, but row is different, creates newFromMap
		//    - delete a=104 oldP2r1 => newFromKey exists, but row is different, newFromMap exists <= case 4
		// Which all can be simplified before backfill!!!
		// - delete from t where a = 1 -- CASE (1)
		// - update t set b = concat(b, " updated") where a = 2
		// - update t set b = concat(b, " updated") where a = 102
		// - update t set b = concat(b, " updated") where a = 202
		// - delete from t where a = 2 -- CASE (5)
		// - delete from t where a = 102 -- CASE (2)
		// - update t set b = concat(b, " updated") where a = 3
		// - delete from t where a = 103 -- CASE (3)
		// - update t set b = concat(b, " updated") where a = 4
		// - update t set b = concat(b, " updated") where a = 104
		// - delete from t where a = 104 -- CASE (4)
		//
		//
		// TODO:
		// update where newFromKey exists and the row is the same (should not also have a matching newFromMap entry!)
		// update where newFromKey exists and the row is NOT the same
		//   + where newFromMap exists
		//   + where newFromMap does NOT exist
		// update where newFromKey does NOT exist
		//   + where newFromMap exists
		//   + where newFromMap does NOT exist
		// for all the following cases:
		// update where newToKey exists and the row is the same (should not also have a matching newToMap entry!)
		// update where newToKey exists and the row is NOT the same
		//   + where newToMap exists
		//   + where newToMap does NOT exist
		// update where newToKey does NOT exist
		//   + where newToMap exists
		//   + where newToMap does NOT exist
		//}
	}
	postFn := func(tkO *testkit.TestKit, _ kv.Storage) {
		//require.Equal(t, int(7*2+1), i)
		tkO.MustQuery(`select a,b,c,_tidb_rowid from t`).Sort().Check(testkit.Rows(""+
			// 1 deleted
			"101 Original 101 1",
			// 102 deleted
			// 103 deleted
			// 104 deleted
			"201 Original 201 60001",
			"202 Original updated 202 30002",
			"203 Original 203 60002",
			"204 Original 204 60003",
			// 2 deleted
			"3 Original updated 3 3",
			"4 Original updated 4 4"))
	}
	runMultiSchemaTest(t, createSQL, alterSQL, initFn, postFn, loopFn, false)
}

func TestNonClusteredUpdateReorgUpdate(t *testing.T) {
	// Currently there is a case where:
	// update would remove the wrong row
	// happens if update x when there is no newFromMap, but there is a matching newFromKey, but not the same row!!!
	store := testkit.CreateMockStore(t)
	tk := testkit.NewTestKit(t, store)
	tk.MustExec("use test")
	tk.MustExec("create table t (a int, b int, primary key (a) nonclustered) partition by hash(a) partitions 2")
	tk.MustExec("insert into t (a, b) values (1,1),(2,2)")
	exchangeAllPartitionsToGetDuplicateTiDBRowIDs(t, tk)
	testfailpoint.EnableCall(t, "github.com/pingcap/tidb/pkg/ddl/afterRunOneJobStep", func(job *model.Job) {
		// So the table is actually in WriteOnly, before backfill!
		if job.SchemaState != model.StateWriteReorganization {
			return
		}
		tk2 := testkit.NewTestKit(t, store)
		tk2.MustExec("use test")
		tk2.MustExec("update t set b = b + 10 where a = 1")
		// Would delete newFrom 1, which would then be backfilled again!
		tk2.MustExec("update t set b = b + 10 where a = 2")
		tk2.MustQuery(`select a,b,_tidb_rowid from t`).Sort().Check(testkit.Rows("1 11 1", "2 12 30001"))
	})
	tk.MustExec("alter table t remove partitioning")
	tk.MustQuery("select a,b,_tidb_rowid from t").Sort().Check(testkit.Rows("1 11 1", "2 12 30001"))
}

func TestNonClusteredReorgUpdate(t *testing.T) {
	createSQL := "create table t (a int, b int) partition by range (a) (partition p0 values less than (10), partition p1 values less than (20), partition p2 values less than (30))"
	initFn := func(tkO *testkit.TestKit) {
		tkO.MustExec(`insert into t values (1,1),(11,11),(22,22)`)
		exchangeAllPartitionsToGetDuplicateTiDBRowIDs(t, tkO)
	}
	alterSQL := "alter table t reorganize partition p0, p1 into (partition p0new values less than (20))"
	loopFn := func(tkO, tkNO *testkit.TestKit) {
		res := tkO.MustQuery(`select schema_state from information_schema.DDL_JOBS where table_name = 't' order by job_id desc limit 1`)
		schemaState := res.Rows()[0][0].(string)
		switch schemaState {
		case model.StateDeleteReorganization.String():
			tkNO.MustQuery(`select a,b,_tidb_rowid from t`).Sort().Check(testkit.Rows("1 1 1", "11 11 30001", "22 22 1"))
			tkO.MustQuery(`select a,b,_tidb_rowid from t`).Sort().Check(testkit.Rows("1 1 1", "11 11 30001", "22 22 1"))
			tkNO.MustExec(`update t set a = 21 where a = 1`)
			tkNO.MustQuery(`select a,b,_tidb_rowid from t`).Sort().Check(testkit.Rows("11 11 30001", "21 1 60001", "22 22 1"))
			tkO.MustQuery(`select a,b,_tidb_rowid from t`).Sort().Check(testkit.Rows("11 11 30001", "21 1 60001", "22 22 1"))
			tkNO.MustExec(`update t set a = 2 where a = 22`)
			tkO.MustQuery(`select a,b,_tidb_rowid from t`).Sort().Check(testkit.Rows("11 11 30001", "2 22 60002", "21 1 60001"))
			tkNO.MustQuery(`select a,b,_tidb_rowid from t`).Sort().Check(testkit.Rows("11 11 30001", "2 22 60002", "21 1 60001"))
		}
	}
	runMultiSchemaTest(t, createSQL, alterSQL, initFn, nil, loopFn, false)
}

// TODO: Still managed to repeat the issue of update removing the wrong newFrom row
// Need something like:
// newFromKey != newToKey
// newFromKey set for a different row
// newFromMap not set for this value (so either was inserted as newFromKey and then deleted cannot happen, OR not inserted)
// So can it happen after backfill? No, since it needs to already be there, so either newFromKey is set OR newFromMap
// Hmm, what if the newFrom is 0?
// So an zero alter, then moving the row, Nope, if newFrom is 0, then nothing is deleted...

func TestNonClusteredReorgUpdateHash(t *testing.T) {
	createSQL := "create table t (a int, b int) partition by hash (a) partitions 2"
	initFn := func(tkO *testkit.TestKit) {
		tkO.MustExec(`insert into t values (2,2),(3,3)`)
		exchangeAllPartitionsToGetDuplicateTiDBRowIDs(t, tkO)
	}
	// TODO: Allow "add partition 1" as syntax?
	alterSQL := "alter table t add partition partitions 1"
	loopFn := func(tkO, tkNO *testkit.TestKit) {
		res := tkO.MustQuery(`select schema_state from information_schema.DDL_JOBS where table_name = 't' order by job_id desc limit 1`)
		schemaState := res.Rows()[0][0].(string)
		switch schemaState {
		case model.StateDeleteReorganization.String():
			tkNO.MustQuery(`select a,b,_tidb_rowid from t`).Sort().Check(testkit.Rows("2 2 1", "3 3 1"))
			tkO.MustQuery(`select a,b,_tidb_rowid from t`).Sort().Check(testkit.Rows("2 2 1", "3 3 1"))
			tkNO.MustExec(`update t set a = 5 where a = 3`)
			tkNO.MustQuery(`select a,b,_tidb_rowid from t`).Sort().Check(testkit.Rows("2 2 1", "5 3 30001"))
			tkO.MustQuery(`select a,b,_tidb_rowid from t`).Sort().Check(testkit.Rows("2 2 1", "5 3 30001"))
		}
	}
	runMultiSchemaTest(t, createSQL, alterSQL, initFn, nil, loopFn, false)
>>>>>>> 4b2223cd
}<|MERGE_RESOLUTION|>--- conflicted
+++ resolved
@@ -745,7 +745,6 @@
 	runMultiSchemaTest(t, createSQL, alterSQL, initFn, nil, loopFn, false)
 }
 
-<<<<<<< HEAD
 // 1 unique non-global - to become global
 // 2 unique global - to become non-global
 // 3 unique non-global - to stay non-global
@@ -905,11 +904,9 @@
 			"8 8 8",
 			"9 9 9"))
 	}
-	runMultiSchemaTest(t, createSQL, alterSQL, initFn, postFn, loopFn)
-}
-
-func runMultiSchemaTest(t *testing.T, createSQL, alterSQL string, initFn func(*testkit.TestKit), postFn func(*testkit.TestKit, kv.Storage), loopFn func(tO, tNO *testkit.TestKit)) {
-=======
+	runMultiSchemaTest(t, createSQL, alterSQL, initFn, postFn, loopFn, false)
+}
+
 // getTablePartitionAndIndexIDs returns one array consisting of:
 // table id + partition ids
 func getTableAndPartitionIDs(t *testing.T, tk *testkit.TestKit) (parts []int64) {
@@ -1009,7 +1006,6 @@
 	runMultiSchemaTestWithBackfillDML(t, createSQL, alterSQL, "", initFn, postFn, loopFn, retestWithoutPartitions)
 }
 func runMultiSchemaTestWithBackfillDML(t *testing.T, createSQL, alterSQL, backfillDML string, initFn func(*testkit.TestKit), postFn func(*testkit.TestKit, kv.Storage), loopFn func(tO, tNO *testkit.TestKit), retestWithoutPartitions bool) {
->>>>>>> 4b2223cd
 	// When debugging, increase the lease, so the schema does not auto reload :)
 	distCtx := testkit.NewDistExecutionContextWithLease(t, 2, 15*time.Second)
 	store := distCtx.Store
@@ -1184,47 +1180,8 @@
 	if tableID != newTableID {
 		require.False(t, HaveEntriesForTableIndex(t, tkO, tableID, 0), "Old table id %d has still entries!", tableID)
 	}
-<<<<<<< HEAD
-GlobalLoop:
-	for _, globIdx := range originalGlobalIndexIDs {
-		for _, idx := range tbl.Meta().Indices {
-			if idx.ID == globIdx {
-				continue GlobalLoop
-			}
-		}
-		// Global index removed
-		require.False(t, HaveEntriesForTableIndex(t, tkO, tableID, globIdx), "Global index id %d for table id %d has still entries!", globIdx, tableID)
-	}
-LocalLoop:
-	for _, locIdx := range originalIndexIDs {
-		for _, idx := range tbl.Meta().Indices {
-			if idx.ID == locIdx {
-				continue LocalLoop
-			}
-		}
-		// local index removed
-		if tbl.Meta().Partition != nil {
-			for _, part := range tbl.Meta().Partition.Definitions {
-				require.False(t, HaveEntriesForTableIndex(t, tkO, part.ID, locIdx), "Local index id %d for partition id %d has still entries!", locIdx, tableID)
-			}
-		}
-	}
-PartitionLoop:
-	for _, partID := range originalPartitions {
-		if tbl.Meta().Partition != nil {
-			for _, def := range tbl.Meta().Partition.Definitions {
-				if def.ID == partID {
-					continue PartitionLoop
-				}
-			}
-		}
-		// old partitions removed
-		require.False(t, HaveEntriesForTableIndex(t, tkO, partID, 0), "Reorganized partition id %d for table id %d has still entries!", partID, tableID)
-	}
-=======
 	checkTableAndIndexEntries(t, tkO, originalPartitions)
 
->>>>>>> 4b2223cd
 	if postFn != nil {
 		postFn(tkO, store)
 	}
@@ -1840,62 +1797,6 @@
 			require.Fail(t, "Unhandled schema state", "State: '%s'", schemaState)
 		}
 	}
-<<<<<<< HEAD
-	runMultiSchemaTest(t, createSQL, alterSQL, initFn, nil, loopFn)
-}
-func TestMultiSchemaAddPartitionWithGlobalIndex(t *testing.T) {
-	createSQL := `create table t (a int, b int, c varchar(255) default 'Filler', primary key (a) nonclustered global, unique key uk_b (b)) partition by range (b) (partition p0 values less than (100), partition p1 values less than (200))`
-	initFn := func(tkO *testkit.TestKit) {
-		tkO.MustExec(`insert into t (a,b) values (0,0),(1,1),(2,2),(3,3),(4,4),(5,5),(6,6),(7,7),(100,100),(101,101),(102,102),(103,103),(104,104)`)
-	}
-	alterSQL := `alter table t add partition (partition p2 values less than (300))`
-	loopFn := func(tkO, tkNO *testkit.TestKit) {
-		res := tkO.MustQuery(`select schema_state from information_schema.DDL_JOBS where table_name = 't' order by job_id desc limit 1`)
-		schemaState := res.Rows()[0][0].(string)
-		logutil.BgLogger().Info("loopFn", zap.String("schemaState", schemaState))
-		switch schemaState {
-		case "replica only":
-			tkO.MustContainErrMsg(`insert into t values (200,200,200)`, "[table:1526]Table has no partition for value 200")
-			tkNO.MustContainErrMsg(`insert into t values (200,200,200)`, "[table:1526]Table has no partition for value 200")
-			tkO.MustContainErrMsg(`update t set b = 200 where a = 100`, "[table:1526]Table has no partition for value 200")
-			tkNO.MustContainErrMsg(`update t set b = 200 where a = 100`, "[table:1526]Table has no partition for value 200")
-		case "public":
-			tkO.MustExec(`insert into t values (200,200,200),(201,201,201),(202,202,202),(203,203,203)`)
-			tkNO.MustContainErrMsg(`insert into t values (204,204,204)`, "[table:1526]Table has no partition for value 204")
-			tkO.MustExec(`update t set b = 204 where a = 104`)
-			tkNO.MustContainErrMsg(`update t set b = 205 where a = 100`, "[table:1526]Table has no partition for value 205")
-			tkO.MustExec(`delete from t where a = 201`)
-			// Should not find the row!
-			tkNO.MustExec(`delete from t where a = 202`)
-			tkO.MustQuery(`select * from t where b = 202`).Check(testkit.Rows("202 202 202"))
-			tkO.MustQuery(`select * from t where a = 202`).Check(testkit.Rows("202 202 202"))
-			tkNO.MustQuery(`select * from t where b = 202`).Check(testkit.Rows())
-			tkNO.MustQuery(`select * from t where a = 202`).Check(testkit.Rows())
-		default:
-			require.Fail(t, "Unhandled schema state", "State: '%s'", schemaState)
-		}
-	}
-	postFn := func(tkO *testkit.TestKit, _ kv.Storage) {
-		tkO.MustQuery(`select * from t`).Sort().Check(testkit.Rows(""+
-			"0 0 Filler",
-			"1 1 Filler",
-			"100 100 Filler",
-			"101 101 Filler",
-			"102 102 Filler",
-			"103 103 Filler",
-			"104 204 Filler",
-			"2 2 Filler",
-			"200 200 200",
-			"202 202 202",
-			"203 203 203",
-			"3 3 Filler",
-			"4 4 Filler",
-			"5 5 Filler",
-			"6 6 Filler",
-			"7 7 Filler"))
-	}
-	runMultiSchemaTest(t, createSQL, alterSQL, initFn, postFn, loopFn)
-=======
 	runMultiSchemaTest(t, createSQL, alterSQL, initFn, nil, loopFn, false)
 }
 
@@ -3411,5 +3312,57 @@
 		}
 	}
 	runMultiSchemaTest(t, createSQL, alterSQL, initFn, nil, loopFn, false)
->>>>>>> 4b2223cd
+}
+func TestMultiSchemaAddPartitionWithGlobalIndex(t *testing.T) {
+	createSQL := `create table t (a int, b int, c varchar(255) default 'Filler', primary key (a) nonclustered global, unique key uk_b (b)) partition by range (b) (partition p0 values less than (100), partition p1 values less than (200))`
+	initFn := func(tkO *testkit.TestKit) {
+		tkO.MustExec(`insert into t (a,b) values (0,0),(1,1),(2,2),(3,3),(4,4),(5,5),(6,6),(7,7),(100,100),(101,101),(102,102),(103,103),(104,104)`)
+	}
+	alterSQL := `alter table t add partition (partition p2 values less than (300))`
+	loopFn := func(tkO, tkNO *testkit.TestKit) {
+		res := tkO.MustQuery(`select schema_state from information_schema.DDL_JOBS where table_name = 't' order by job_id desc limit 1`)
+		schemaState := res.Rows()[0][0].(string)
+		logutil.BgLogger().Info("loopFn", zap.String("schemaState", schemaState))
+		switch schemaState {
+		case "replica only":
+			tkO.MustContainErrMsg(`insert into t values (200,200,200)`, "[table:1526]Table has no partition for value 200")
+			tkNO.MustContainErrMsg(`insert into t values (200,200,200)`, "[table:1526]Table has no partition for value 200")
+			tkO.MustContainErrMsg(`update t set b = 200 where a = 100`, "[table:1526]Table has no partition for value 200")
+			tkNO.MustContainErrMsg(`update t set b = 200 where a = 100`, "[table:1526]Table has no partition for value 200")
+		case "public":
+			tkO.MustExec(`insert into t values (200,200,200),(201,201,201),(202,202,202),(203,203,203)`)
+			tkNO.MustContainErrMsg(`insert into t values (204,204,204)`, "[table:1526]Table has no partition for value 204")
+			tkO.MustExec(`update t set b = 204 where a = 104`)
+			tkNO.MustContainErrMsg(`update t set b = 205 where a = 100`, "[table:1526]Table has no partition for value 205")
+			tkO.MustExec(`delete from t where a = 201`)
+			// Should not find the row!
+			tkNO.MustExec(`delete from t where a = 202`)
+			tkO.MustQuery(`select * from t where b = 202`).Check(testkit.Rows("202 202 202"))
+			tkO.MustQuery(`select * from t where a = 202`).Check(testkit.Rows("202 202 202"))
+			tkNO.MustQuery(`select * from t where b = 202`).Check(testkit.Rows())
+			tkNO.MustQuery(`select * from t where a = 202`).Check(testkit.Rows())
+		default:
+			require.Fail(t, "Unhandled schema state", "State: '%s'", schemaState)
+		}
+	}
+	postFn := func(tkO *testkit.TestKit, _ kv.Storage) {
+		tkO.MustQuery(`select * from t`).Sort().Check(testkit.Rows(""+
+			"0 0 Filler",
+			"1 1 Filler",
+			"100 100 Filler",
+			"101 101 Filler",
+			"102 102 Filler",
+			"103 103 Filler",
+			"104 204 Filler",
+			"2 2 Filler",
+			"200 200 200",
+			"202 202 202",
+			"203 203 203",
+			"3 3 Filler",
+			"4 4 Filler",
+			"5 5 Filler",
+			"6 6 Filler",
+			"7 7 Filler"))
+	}
+	runMultiSchemaTest(t, createSQL, alterSQL, initFn, postFn, loopFn)
 }