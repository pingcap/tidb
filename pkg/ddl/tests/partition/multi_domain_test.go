--- conflicted
+++ resolved
@@ -323,10 +323,6 @@
 		tkNO.MustQuery(`select * from t where a = 1` + dbgStr).Sort().Check(testkit.Rows("1 1"))
 		tkNO.MustQuery(`select * from t where a = 1 or a = 2 or a = 3` + dbgStr).Sort().Check(testkit.Rows("1 1", "2 2"))
 		tkNO.MustQuery(`select * from t where a in (1,2,3)` + dbgStr).Sort().Check(testkit.Rows("1 1", "2 2"))
-		//if schemaState == "public" {
-		//	tkNO.MustQuery(`select * from t where b = "2"` + dbgStr).Sort().Check(testkit.Rows("2 2"))
-		//	tkNO.MustQuery(`explain select * from t where b = "2"` + dbgStr).Sort().Check(testkit.Rows("2 2"))
-		//}
 		tkNO.MustQuery(`select * from t where b = "2"` + dbgStr).Sort().Check(testkit.Rows("2 2"))
 
 		highID := testID + 980
@@ -418,7 +414,6 @@
 		}
 	}
 	postFn := func(tkO *testkit.TestKit, store kv.Storage) {
-		//tkO.MustQuery(`explain select * from t`).Check(testkit.Rows())
 		tkO.MustQuery(`select * from t where b = 5`).Sort().Check(testkit.Rows("5 5"))
 		tkO.MustQuery(`select * from t where b = "5"`).Sort().Check(testkit.Rows("5 5"))
 		tkO.MustExec(`admin check table t`)
@@ -574,8 +569,6 @@
 	runMultiSchemaTest(t, createSQL, alterSQL, initFn, postFn, loopFn)
 }
 
-<<<<<<< HEAD
-=======
 // TestMultiSchemaModifyColumn to show behavior when changing a column
 func TestMultiSchemaModifyColumn(t *testing.T) {
 	createSQL := `create table t (a int primary key, b varchar(255), unique key uk_b (b))`
@@ -710,114 +703,6 @@
 	runMultiSchemaTest(t, createSQL, alterSQL, initFn, nil, loopFn)
 }
 
-// TODO: Also add test for REMOVE PARTITIONING!
-///*
-//// TODO: complete this test, so that we test all four changes:
-//1 unique non-global - to become global
-//2 unique global - to become non-global
-//3 unique non-global - to stay non-global
-//4 unique global - to stay global
-//func TestMultiSchemaPartitionByGlobalIndex(t *testing.T) {
-//	createSQL := `create table t (a int primary key, b varchar(255), c bigint, unique index idx_b_global (b) global, unique key idx_b (b), unique key idx_c_global (c), unique key idx_c (c)) partition by key (a,b) partitions 3`
-//	initFn := func(tkO *testkit.TestKit) {
-//		tkO.MustExec(`insert into t values (1,1),(2,2),(101,101),(102,102)`)
-//	}
-//	alterSQL := `alter table t partition by key (b,a) partitions 5`
-//	loopFn := func(tkO, tkNO *testkit.TestKit) {
-//		res := tkO.MustQuery(`select schema_state from information_schema.DDL_JOBS where table_name = 't' order by job_id desc limit 1`)
-//		schemaState := res.Rows()[0][0].(string)
-//		switch schemaState {
-//		case model.StateDeleteOnly.String():
-//			// tkNO sees original table/partitions as before the DDL stated
-//			// tkO uses the original table/partitions, but should also delete from the newly created
-//			// Global Index, to replace the existing one.
-//			tkO.MustContainErrMsg(`insert into t values (1,2)`, "[kv:1062]Duplicate entry '2' for key 't.idx_b'")
-//			tkNO.MustContainErrMsg(`insert into t values (1,2)`, "[kv:1062]Duplicate entry '2' for key 't.idx_b'")
-//			tkO.MustContainErrMsg(`insert into t values (101,101)`, "[kv:1062]Duplicate entry '101' for key 't.idx_b'")
-//			tkNO.MustContainErrMsg(`insert into t values (101,101)`, "[kv:1062]Duplicate entry '101' for key 't.idx_b'")
-//			tkNO.MustQuery(`select * from t`).Sort().Check(testkit.Rows("1 1", "101 101", "102 102", "2 2"))
-//			tkNO.MustQuery(`select * from t where a < 1000`).Sort().Check(testkit.Rows("1 1", "101 101", "102 102", "2 2"))
-//			tkNO.MustQuery(`select * from t where a > 0`).Sort().Check(testkit.Rows("1 1", "101 101", "102 102", "2 2"))
-//			tkNO.MustQuery(`select * from t where a = 1`).Sort().Check(testkit.Rows("1 1"))
-//			tkNO.MustQuery(`select * from t where a = 1 or a = 2 or a = 3`).Sort().Check(testkit.Rows("1 1", "2 2"))
-//			tkNO.MustQuery(`select * from t where a in (1,2,3)`).Sort().Check(testkit.Rows("1 1", "2 2"))
-//			tkNO.MustQuery(`select * from t where a < 100`).Sort().Check(testkit.Rows("1 1", "2 2"))
-//
-//			tkNO.MustQuery(`select * from t where b = 2`).Sort().Check(testkit.Rows("2 2"))
-//			tkO.MustExec(`insert into t values (3,3)`)
-//			tkNO.MustExec(`insert into t values (4,4)`)
-//			tkNO.MustQuery(`select * from t where a = 3`).Sort().Check(testkit.Rows("3 3"))
-//			tkO.MustQuery(`select * from t where a = 4`).Sort().Check(testkit.Rows("4 4"))
-//		case model.StateWriteOnly.String():
-//			// Both tkO and tkNO uses the original table/partitions,
-//			// but tkO should also update the newly created
-//			// Global Index, and tkNO should only delete from it.
-//			/*
-//				tkO.MustContainErrMsg(`insert into t values (1,1)`, "[kv:1062]Duplicate entry '1' for key 't.idx_b'")
-//				tkNO.MustContainErrMsg(`insert into t values (1,1)`, "[kv:1062]Duplicate entry '1' for key 't.idx_b'")
-//				tkO.MustContainErrMsg(`insert into t values (101,101)`, "[kv:1062]Duplicate entry '101' for key 't.idx_b'")
-//				tkNO.MustContainErrMsg(`insert into t values (101,101)`, "[kv:1062]Duplicate entry '101' for key 't.idx_b'")
-//				tkNO.MustQuery(`select * from t`).Sort().Check(testkit.Rows("1 1", "101 101", "102 102", "2 2", "3 3", "4 4"))
-//				tkO.MustQuery(`select * from t`).Sort().Check(testkit.Rows("1 1", "101 101", "102 102", "2 2", "3 3", "4 4"))
-//
-//			*/
-//			logutil.BgLogger().Info("insert into t values (5,5)")
-//			tkO.MustExec(`insert into t values (5,5)`)
-//			tkNO.MustExec(`insert into t values (6,6)`)
-//			tkNO.MustQuery(`select * from t where a = 5`).Sort().Check(testkit.Rows("5 5"))
-//			tkO.MustQuery(`select * from t where a = 6`).Sort().Check(testkit.Rows("6 6"))
-//		case model.StateWriteReorganization.String():
-//			// Both tkO and tkNO uses the original table/partitions,
-//			// and should also update the newly created Global Index.
-//			tkO.MustExec(`insert into t values (7,7)`)
-//			tkNO.MustExec(`insert into t values (8,8)`)
-//			tkNO.MustQuery(`select * from t where b = 7`).Check(testkit.Rows("7 7"))
-//			tkO.MustQuery(`select * from t where b = 8`).Check(testkit.Rows("8 8"))
-//		case model.StateDeleteReorganization.String():
-//			// Both tkO now sees the new partitions, and should use the new Global Index,
-//			// plus double write to the old one.
-//			// tkNO uses the original table/partitions,
-//			// and should also update the newly created Global Index.
-//			tkO.MustExec(`insert into t values (9,9)`)
-//			tkNO.MustExec(`insert into t values (10,10)`)
-//			tkNO.MustQuery(`select * from t where b = 9`).Check(testkit.Rows("9 9"))
-//			tkO.MustQuery(`select * from t where b = 10`).Check(testkit.Rows("10 10"))
-//			// TODO: Test update and delete!
-//			// TODO: test key, hash and list partition without default partition :)
-//			tkNO.MustQuery(`show create table t`).Check(testkit.Rows("" +
-//				"t CREATE TABLE `t` (\n" +
-//				"  `a` int(11) NOT NULL,\n" +
-//				"  `b` varchar(255) DEFAULT NULL,\n" +
-//				"  PRIMARY KEY (`a`) /*T![clustered_index] CLUSTERED */,\n" +
-//				"  UNIQUE KEY idx_b (`b`) /*T![global_index] GLOBAL */\n" +
-//				") ENGINE=InnoDB DEFAULT CHARSET=utf8mb4 COLLATE=utf8mb4_bin\n" +
-//				"PARTITION BY RANGE (`a`)\n" +
-//				"(PARTITION `p1` VALUES LESS THAN (200))"))
-//			tkO.MustQuery(`show create table t`).Check(testkit.Rows("" +
-//				"t CREATE TABLE `t` (\n" +
-//				"  `a` int(11) NOT NULL,\n" +
-//				"  `b` varchar(255) DEFAULT NULL,\n" +
-//				"  PRIMARY KEY (`a`) /*T![clustered_index] CLUSTERED */,\n" +
-//				"  UNIQUE KEY idx_b (`b`) /*T![global_index] GLOBAL */\n" +
-//				") ENGINE=InnoDB DEFAULT CHARSET=utf8mb4 COLLATE=utf8mb4_bin\n" +
-//				"PARTITION BY RANGE (`a`)\n" +
-//				"(PARTITION `p0` VALUES LESS THAN (100),\n" +
-//				" PARTITION `p1` VALUES LESS THAN (200))"))
-//			tkO.MustExec(`insert into t values (3,3)`)
-//		case model.StateNone.String():
-//			// just to not fail :)
-//		default:
-//			require.Failf(t, "unhandled schema state '%s'", schemaState)
-//		}
-//	}
-//	postFn := func(tkO *testkit.TestKit) {
-//		tkO.MustQuery(`select * from t where b = 5`).Sort().Check(testkit.Rows("5 5"))
-//		tkO.MustExec(`admin check table t`)
-//	}
-//	runMultiSchemaTest(t, createSQL, alterSQL, initFn, postFn, loopFn)
-//}
-
->>>>>>> d9ca9285
 func runMultiSchemaTest(t *testing.T, createSQL, alterSQL string, initFn func(*testkit.TestKit), postFn func(*testkit.TestKit, kv.Storage), loopFn func(tO, tNO *testkit.TestKit)) {
 	// When debugging, increase the lease, so the schema does not auto reload :)
 	distCtx := testkit.NewDistExecutionContextWithLease(t, 2, 15*time.Second)
@@ -855,8 +740,10 @@
 	tbl, err := is.TableByName(context.Background(), pmodel.NewCIStr("test"), pmodel.NewCIStr("t"))
 	require.NoError(t, err)
 	tableID := tbl.Meta().ID
-	for _, def := range tbl.Meta().Partition.Definitions {
-		originalPartitions = append(originalPartitions, def.ID)
+	if tbl.Meta().Partition != nil {
+		for _, def := range tbl.Meta().Partition.Definitions {
+			originalPartitions = append(originalPartitions, def.ID)
+		}
 	}
 	for _, idx := range tbl.Meta().Indices {
 		if idx.Global {
@@ -879,15 +766,9 @@
 	testfailpoint.EnableCall(t, "github.com/pingcap/tidb/pkg/ddl/onJobRunAfter", hookFunc)
 	alterChan := make(chan error)
 	go func() {
-<<<<<<< HEAD
-		tkDDLOwner.MustExec(alterSQL)
-		logutil.BgLogger().Info("XXXXXXXXXXX alter partition done!")
-		alterChan <- struct{}{}
-=======
 		err := tkDDLOwner.ExecToErr(alterSQL)
 		logutil.BgLogger().Info("XXXXXXXXXXX DDL done!", zap.String("alterSQL", alterSQL))
 		alterChan <- err
->>>>>>> d9ca9285
 	}()
 	// Skip the first state, since we want to compare before vs after in the loop
 	<-hookChan
@@ -977,8 +858,10 @@
 			}
 		}
 		// local index removed
-		for _, part := range tbl.Meta().Partition.Definitions {
-			require.False(t, HaveEntriesForTableIndex(t, tkO, part.ID, locIdx), "Local index id %d for partition id %d has still entries!", locIdx, tableID)
+		if tbl.Meta().Partition != nil {
+			for _, part := range tbl.Meta().Partition.Definitions {
+				require.False(t, HaveEntriesForTableIndex(t, tkO, part.ID, locIdx), "Local index id %d for partition id %d has still entries!", locIdx, tableID)
+			}
 		}
 	}
 PartitionLoop:
@@ -1033,7 +916,6 @@
 	return false
 }
 
-<<<<<<< HEAD
 func TestMultiSchemaReorganizeNoPK(t *testing.T) {
 	createSQL := `create table t (c1 INT, c2 CHAR(255), c3 CHAR(255), c4 CHAR(255), c5 CHAR(255)) partition by range (c1) (partition p1 values less than (200), partition pMax values less than (maxvalue))`
 	i := 1
@@ -1070,7 +952,8 @@
 			"9 delete reorganization O-6821527175682152717568215271756821527175682152717568215271756821527175682152717568215271756821527175682152717568215271756821527175682152717568215271756821527175682152717568215271756821527175682152717568215271756821527175682152717568215271756821527175 4185725177418572517741857251774185725177418572517741857251774185725177418572517741857251774185725177418572517741857251774185725177418572517741857251774185725177418572517741857251774185725177418572517741857251774185725177418572517741857251774185725177 7483634188748363418874836341887483634188748363418874836341887483634188748363418874836341887483634188748363418874836341887483634188748363418874836341887483634188748363418874836341887483634188748363418874836341887483634188748363418874836341887483634188"))
 	}
 	runMultiSchemaTest(t, createSQL, alterSQL, initFn, postFn, loopFn)
-=======
+}
+
 // TestMultiSchemaTruncatePartitionWithGlobalIndex to show behavior when
 // truncating a partition with a global index
 func TestMultiSchemaTruncatePartitionWithGlobalIndex(t *testing.T) {
@@ -1452,5 +1335,4 @@
 		}
 	}
 	runMultiSchemaTest(t, createSQL, alterSQL, initFn, nil, loopFn)
->>>>>>> d9ca9285
 }