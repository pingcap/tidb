// Copyright 2024 PingCAP, Inc.
//
// Licensed under the Apache License, Version 2.0 (the "License");
// you may not use this file except in compliance with the License.
// You may obtain a copy of the License at
//
//     http://www.apache.org/licenses/LICENSE-2.0
//
// Unless required by applicable law or agreed to in writing, software
// distributed under the License is distributed on an "AS IS" BASIS,
// WITHOUT WARRANTIES OR CONDITIONS OF ANY KIND, either express or implied.
// See the License for the specific language governing permissions and
// limitations under the License.

package partition

import (
	"context"
	"encoding/hex"
	"fmt"
	"testing"
	"time"

	"github.com/pingcap/tidb/pkg/domain"
	"github.com/pingcap/tidb/pkg/kv"
	"github.com/pingcap/tidb/pkg/meta/model"
	pmodel "github.com/pingcap/tidb/pkg/parser/model"
	"github.com/pingcap/tidb/pkg/session"
	"github.com/pingcap/tidb/pkg/sessiontxn"
	"github.com/pingcap/tidb/pkg/tablecodec"
	"github.com/pingcap/tidb/pkg/testkit"
	"github.com/pingcap/tidb/pkg/testkit/testfailpoint"
	"github.com/pingcap/tidb/pkg/util/logutil"
	"github.com/stretchr/testify/require"
	"go.uber.org/zap"
)

func TestMultiSchemaReorganizePartitionIssue56819(t *testing.T) {
	createSQL := `create table t (a int primary key, b varchar(255), unique index idx_b_global (b) global) partition by range (a) (partition p1 values less than (200), partition pMax values less than (maxvalue))`
	initFn := func(tkO *testkit.TestKit) {
		tkO.MustExec(`insert into t values (1,1),(2,2)`)
	}
	alterSQL := `alter table t reorganize partition p1 into (partition p0 values less than (100), partition p1 values less than (200))`
	loopFn := func(tkO, tkNO *testkit.TestKit) {
		res := tkO.MustQuery(`select schema_state from information_schema.DDL_JOBS where table_name = 't' order by job_id desc limit 1`)
		schemaState := res.Rows()[0][0].(string)
		switch schemaState {
		case model.StateDeleteOnly.String():
			tkNO.MustExec(`insert into t values (4,4)`)
			tkNO.MustQuery(`select * from t where b = "4"`).Sort().Check(testkit.Rows("4 4"))
			tkO.MustQuery(`select * from t where b = "4"`).Sort().Check(testkit.Rows("4 4"))
		}
	}
	postFn := func(_ *testkit.TestKit, _ kv.Storage) {
		// nothing
	}
	runMultiSchemaTest(t, createSQL, alterSQL, initFn, postFn, loopFn)
}

func TestMultiSchemaDropRangePartition(t *testing.T) {
	createSQL := `create table t (a int primary key, b varchar(255)) partition by range (a) (partition p0 values less than (100), partition p1 values less than (200))`
	initFn := func(tkO *testkit.TestKit) {
		tkO.MustExec(`insert into t values (1,1),(2,2),(101,101),(102,102)`)
	}
	alterSQL := `alter table t drop partition p0`
	loopFn := func(tkO, tkNO *testkit.TestKit) {
		res := tkO.MustQuery(`select schema_state from information_schema.DDL_JOBS where table_name = 't' order by job_id desc limit 1`)
		schemaState := res.Rows()[0][0].(string)
		// TODO: Test both static and dynamic partition pruning!
		switch schemaState {
		case "write only":
			// tkNO are unaware of the DDL
			// tkO see non-readable/non-writable p0 partition, and should try to read from p1
			// in case there is something written to overlapping p1
			tkO.MustContainErrMsg(`insert into t values (1,1)`, "[table:1526]Table has no partition for value matching a partition being dropped, 'p0'")
			tkNO.MustContainErrMsg(`insert into t values (1,1)`, "[kv:1062]Duplicate entry '1' for key 't.PRIMARY'")
			tkO.MustContainErrMsg(`insert into t values (101,101)`, "[kv:1062]Duplicate entry '101' for key 't.PRIMARY'")
			tkNO.MustContainErrMsg(`insert into t values (101,101)`, "[kv:1062]Duplicate entry '101' for key 't.PRIMARY'")
			tkNO.MustQuery(`select * from t`).Sort().Check(testkit.Rows("1 1", "101 101", "102 102", "2 2"))
			tkO.MustQuery(`select * from t`).Sort().Check(testkit.Rows("101 101", "102 102"))
		case "delete only":
			// tkNO see non-readable/non-writable p0 partition, and should try to read from p1
			// in case there is something written to overlapping p1
			// tkO is not aware of p0.
			tkO.MustExec(`insert into t values (1,2)`)
			tkNO.MustContainErrMsg(`insert into t values (1,2)`, "[table:1526]Table has no partition for value matching a partition being dropped, 'p0'")
			tkO.MustContainErrMsg(`insert into t values (101,101)`, "[kv:1062]Duplicate entry '101' for key 't.PRIMARY'")
			tkNO.MustContainErrMsg(`insert into t values (101,101)`, "[kv:1062]Duplicate entry '101' for key 't.PRIMARY'")
			tkNO.MustQuery(`select * from t`).Sort().Check(testkit.Rows("1 2", "101 101", "102 102"))
			// Original row should not be seen in StateWriteOnly
			tkNO.MustQuery(`select * from t partition (p0)`).Sort().Check(testkit.Rows())
			tkNO.MustContainErrMsg(`select * from t partition (pNonExisting)`, "[table:1735]Unknown partition 'pnonexisting' in table 't'")
			tkNO.MustQuery(`select * from t partition (p1)`).Sort().Check(testkit.Rows("1 2", "101 101", "102 102"))
			tkNO.MustQuery(`select * from t where a < 1000`).Sort().Check(testkit.Rows("1 2", "101 101", "102 102"))
			tkNO.MustQuery(`select * from t where a > 0`).Sort().Check(testkit.Rows("1 2", "101 101", "102 102"))
			tkNO.MustQuery(`select * from t where a = 1`).Sort().Check(testkit.Rows("1 2"))
			tkNO.MustQuery(`select * from t where a = 1 or a = 2 or a = 3`).Sort().Check(testkit.Rows("1 2"))
			tkNO.MustQuery(`select * from t where a in (1,2,3)`).Sort().Check(testkit.Rows("1 2"))
			tkNO.MustQuery(`select * from t where a < 100`).Sort().Check(testkit.Rows("1 2"))

			tkNO.MustQuery(`select * from t where b = 2`).Sort().Check(testkit.Rows("1 2"))
			// TODO: Test update and delete!
			// TODO: test key, hash and list partition without default partition :)
			tkNO.MustQuery(`show create table t`).Check(testkit.Rows("" +
				"t CREATE TABLE `t` (\n" +
				"  `a` int(11) NOT NULL,\n" +
				"  `b` varchar(255) DEFAULT NULL,\n" +
				"  PRIMARY KEY (`a`) /*T![clustered_index] CLUSTERED */\n" +
				") ENGINE=InnoDB DEFAULT CHARSET=utf8mb4 COLLATE=utf8mb4_bin\n" +
				"PARTITION BY RANGE (`a`)\n" +
				"(PARTITION `p0` VALUES LESS THAN (100),\n" +
				" PARTITION `p1` VALUES LESS THAN (200))"))
			tkO.MustQuery(`show create table t`).Check(testkit.Rows("" +
				"t CREATE TABLE `t` (\n" +
				"  `a` int(11) NOT NULL,\n" +
				"  `b` varchar(255) DEFAULT NULL,\n" +
				"  PRIMARY KEY (`a`) /*T![clustered_index] CLUSTERED */\n" +
				") ENGINE=InnoDB DEFAULT CHARSET=utf8mb4 COLLATE=utf8mb4_bin\n" +
				"PARTITION BY RANGE (`a`)\n" +
				"(PARTITION `p1` VALUES LESS THAN (200))"))
		case "delete reorganization":
			// just to not fail :)
		case "none":
			// just to not fail :)
		default:
			require.Failf(t, "unhandled schema state '%s'", schemaState)
		}
	}
	runMultiSchemaTest(t, createSQL, alterSQL, initFn, nil, loopFn)
}

func TestMultiSchemaDropListDefaultPartition(t *testing.T) {
	createSQL := `create table t (a int primary key, b varchar(255)) partition by list (a) (partition p0 values in (1,2,3), partition p1 values in (100,101,102,DEFAULT))`
	initFn := func(tkO *testkit.TestKit) {
		tkO.MustExec(`insert into t values (1,1),(2,2),(101,101),(102,102)`)
	}
	alterSQL := `alter table t drop partition p0`
	loopFn := func(tkO, tkNO *testkit.TestKit) {
		res := tkO.MustQuery(`select schema_state from information_schema.DDL_JOBS where table_name = 't' order by job_id desc limit 1`)
		schemaState := res.Rows()[0][0].(string)
		// TODO: Test both static and dynamic partition pruning!
		switch schemaState {
		case "write only":
			// tkNO are unaware of the DDL
			// tkO see non-readable/non-writable p0 partition, and should try to read from p1
			// in case there is something written to overlapping p1
			tkO.MustContainErrMsg(`insert into t values (1,1)`, "[table:1526]Table has no partition for value matching a partition being dropped, 'p0'")
			tkNO.MustContainErrMsg(`insert into t values (1,1)`, "[kv:1062]Duplicate entry '1' for key 't.PRIMARY'")
			tkO.MustContainErrMsg(`insert into t values (101,101)`, "[kv:1062]Duplicate entry '101' for key 't.PRIMARY'")
			tkNO.MustContainErrMsg(`insert into t values (101,101)`, "[kv:1062]Duplicate entry '101' for key 't.PRIMARY'")
			tkNO.MustQuery(`select * from t`).Sort().Check(testkit.Rows("1 1", "101 101", "102 102", "2 2"))
			tkO.MustQuery(`select * from t`).Sort().Check(testkit.Rows("101 101", "102 102"))
		case "delete only":
			// tkNO see non-readable/non-writable p0 partition, and should try to read from p1
			// in case there is something written to overlapping p1
			// tkO is not aware of p0.
			tkO.MustExec(`insert into t values (1,2)`)
			tkNO.MustContainErrMsg(`insert into t values (1,2)`, "[table:1526]Table has no partition for value matching a partition being dropped, 'p0'")
			tkO.MustContainErrMsg(`insert into t values (101,101)`, "[kv:1062]Duplicate entry '101' for key 't.PRIMARY'")
			tkNO.MustContainErrMsg(`insert into t values (101,101)`, "[kv:1062]Duplicate entry '101' for key 't.PRIMARY'")
			tkNO.MustQuery(`select * from t`).Sort().Check(testkit.Rows("1 2", "101 101", "102 102"))
			// Original row should not be seen in StateWriteOnly
			tkNO.MustQuery(`select * from t partition (p0)`).Sort().Check(testkit.Rows())
			tkNO.MustContainErrMsg(`select * from t partition (pNonExisting)`, "[table:1735]Unknown partition 'pnonexisting' in table 't'")
			tkNO.MustQuery(`select * from t partition (p1)`).Sort().Check(testkit.Rows("1 2", "101 101", "102 102"))
			tkNO.MustQuery(`select * from t where a < 1000`).Sort().Check(testkit.Rows("1 2", "101 101", "102 102"))
			tkNO.MustQuery(`select * from t where a > 0`).Sort().Check(testkit.Rows("1 2", "101 101", "102 102"))
			tkNO.MustQuery(`select * from t where a = 1`).Sort().Check(testkit.Rows("1 2"))
			tkNO.MustQuery(`select * from t where a = 1 or a = 2 or a = 3`).Sort().Check(testkit.Rows("1 2"))
			tkNO.MustQuery(`select * from t where a in (1,2,3)`).Sort().Check(testkit.Rows("1 2"))
			tkNO.MustQuery(`select * from t where a < 100`).Sort().Check(testkit.Rows("1 2"))

			tkNO.MustQuery(`select * from t where b = 2`).Sort().Check(testkit.Rows("1 2"))
			// TODO: Test update and delete!
			// TODO: test key, hash and list partition without default partition :)
			// Should we see the partition or not?!?
			tkNO.MustQuery(`show create table t`).Check(testkit.Rows("" +
				"t CREATE TABLE `t` (\n" +
				"  `a` int(11) NOT NULL,\n" +
				"  `b` varchar(255) DEFAULT NULL,\n" +
				"  PRIMARY KEY (`a`) /*T![clustered_index] CLUSTERED */\n" +
				") ENGINE=InnoDB DEFAULT CHARSET=utf8mb4 COLLATE=utf8mb4_bin\n" +
				"PARTITION BY LIST (`a`)\n" +
				"(PARTITION `p0` VALUES IN (1,2,3),\n" +
				" PARTITION `p1` VALUES IN (100,101,102,DEFAULT))"))
			tkO.MustQuery(`show create table t`).Check(testkit.Rows("" +
				"t CREATE TABLE `t` (\n" +
				"  `a` int(11) NOT NULL,\n" +
				"  `b` varchar(255) DEFAULT NULL,\n" +
				"  PRIMARY KEY (`a`) /*T![clustered_index] CLUSTERED */\n" +
				") ENGINE=InnoDB DEFAULT CHARSET=utf8mb4 COLLATE=utf8mb4_bin\n" +
				"PARTITION BY LIST (`a`)\n" +
				"(PARTITION `p1` VALUES IN (100,101,102,DEFAULT))"))
		case "delete reorganization":
			// just to not fail :)
		case "none":
			// just to not fail :)
		default:
			require.Failf(t, "unhandled schema state '%s'", schemaState)
		}
	}
	runMultiSchemaTest(t, createSQL, alterSQL, initFn, nil, loopFn)
}

func TestMultiSchemaDropListColumnsDefaultPartition(t *testing.T) {
	createSQL := `create table t (a int, b varchar(255), c varchar (255), primary key (a,b)) partition by list columns (a,b) (partition p0 values in ((1,"1"),(2,"2"),(3,"3")), partition p1 values in ((100,"100"),(101,"101"),(102,"102"),DEFAULT))`
	initFn := func(tkO *testkit.TestKit) {
		tkO.MustExec(`insert into t values (1,1,1),(2,2,2),(101,101,101),(102,102,102)`)
	}
	alterSQL := `alter table t drop partition p0`
	loopFn := func(tkO, tkNO *testkit.TestKit) {
		res := tkO.MustQuery(`select schema_state from information_schema.DDL_JOBS where table_name = 't' order by job_id desc limit 1`)
		schemaState := res.Rows()[0][0].(string)
		// TODO: Test both static and dynamic partition pruning!
		switch schemaState {
		case "write only":
			// tkNO are unaware of the DDL
			// tkO see non-readable/non-writable p0 partition, and should try to read from p1
			// in case there is something written to overlapping p1
			tkO.MustContainErrMsg(`insert into t values (1,1,1)`, "[table:1526]Table has no partition for value matching a partition being dropped, 'p0'")
			tkNO.MustContainErrMsg(`insert into t values (1,1,1)`, "[kv:1062]Duplicate entry '1-1' for key 't.PRIMARY'")
			tkO.MustContainErrMsg(`insert into t values (101,101,101)`, "[kv:1062]Duplicate entry '101-101' for key 't.PRIMARY'")
			tkNO.MustContainErrMsg(`insert into t values (101,101,101)`, "[kv:1062]Duplicate entry '101-101' for key 't.PRIMARY'")
			tkNO.MustQuery(`select * from t`).Sort().Check(testkit.Rows("1 1 1", "101 101 101", "102 102 102", "2 2 2"))
			tkO.MustQuery(`select * from t`).Sort().Check(testkit.Rows("101 101 101", "102 102 102"))
		case "delete only":
			// tkNO see non-readable/non-writable p0 partition, and should try to read from p1
			// in case there is something written to overlapping p1
			// tkO is not aware of p0.
			tkO.MustExec(`insert into t values (1,1,2)`)
			tkNO.MustContainErrMsg(`insert into t values (1,1,2)`, "[table:1526]Table has no partition for value matching a partition being dropped, 'p0'")
			tkO.MustContainErrMsg(`insert into t values (101,101,101)`, "[kv:1062]Duplicate entry '101-101' for key 't.PRIMARY'")
			tkNO.MustContainErrMsg(`insert into t values (101,101,101)`, "[kv:1062]Duplicate entry '101-101' for key 't.PRIMARY'")
			tkNO.MustQuery(`select * from t`).Sort().Check(testkit.Rows("1 1 2", "101 101 101", "102 102 102"))
			// Original row should not be seen in StateWriteOnly
			tkNO.MustQuery(`select * from t partition (p0)`).Sort().Check(testkit.Rows())
			tkNO.MustContainErrMsg(`select * from t partition (pNonExisting)`, "[table:1735]Unknown partition 'pnonexisting' in table 't'")
			tkNO.MustQuery(`select * from t partition (p1)`).Sort().Check(testkit.Rows("1 1 2", "101 101 101", "102 102 102"))
			tkNO.MustQuery(`select * from t where a < 1000`).Sort().Check(testkit.Rows("1 1 2", "101 101 101", "102 102 102"))
			tkNO.MustQuery(`select * from t where a > 0`).Sort().Check(testkit.Rows("1 1 2", "101 101 101", "102 102 102"))
			tkNO.MustQuery(`select * from t where a = 1`).Sort().Check(testkit.Rows("1 1 2"))
			tkNO.MustQuery(`select * from t where a = 1 or a = 2 or a = 3`).Sort().Check(testkit.Rows("1 1 2"))
			tkNO.MustQuery(`select * from t where a in (1,2,3) or b in ("1","2")`).Sort().Check(testkit.Rows("1 1 2"))
			tkNO.MustQuery(`select * from t where a in (1,2,3)`).Sort().Check(testkit.Rows("1 1 2"))
			tkNO.MustQuery(`select * from t where a < 100`).Sort().Check(testkit.Rows("1 1 2"))

			tkNO.MustQuery(`select * from t where c = "2"`).Sort().Check(testkit.Rows("1 1 2"))
			tkNO.MustQuery(`select * from t where b = "1"`).Sort().Check(testkit.Rows("1 1 2"))
			// TODO: Test update and delete!
			// TODO: test key, hash and list partition without default partition :)
			// Should we see the partition or not?!?
			tkNO.MustQuery(`show create table t`).Check(testkit.Rows("" +
				"t CREATE TABLE `t` (\n" +
				"  `a` int(11) NOT NULL,\n" +
				"  `b` varchar(255) NOT NULL,\n" +
				"  `c` varchar(255) DEFAULT NULL,\n" +
				"  PRIMARY KEY (`a`,`b`) /*T![clustered_index] CLUSTERED */\n" +
				") ENGINE=InnoDB DEFAULT CHARSET=utf8mb4 COLLATE=utf8mb4_bin\n" +
				"PARTITION BY LIST COLUMNS(`a`,`b`)\n" +
				"(PARTITION `p0` VALUES IN ((1,'1'),(2,'2'),(3,'3')),\n" +
				" PARTITION `p1` VALUES IN ((100,'100'),(101,'101'),(102,'102'),DEFAULT))"))
			tkO.MustQuery(`show create table t`).Check(testkit.Rows("" +
				"t CREATE TABLE `t` (\n" +
				"  `a` int(11) NOT NULL,\n" +
				"  `b` varchar(255) NOT NULL,\n" +
				"  `c` varchar(255) DEFAULT NULL,\n" +
				"  PRIMARY KEY (`a`,`b`) /*T![clustered_index] CLUSTERED */\n" +
				") ENGINE=InnoDB DEFAULT CHARSET=utf8mb4 COLLATE=utf8mb4_bin\n" +
				"PARTITION BY LIST COLUMNS(`a`,`b`)\n" +
				"(PARTITION `p1` VALUES IN ((100,'100'),(101,'101'),(102,'102'),DEFAULT))"))
		case "delete reorganization":
			// just to not fail :)
		case "none":
			// just to not fail :)
		default:
			require.Failf(t, "unhandled schema state '%s'", schemaState)
		}
	}
	runMultiSchemaTest(t, createSQL, alterSQL, initFn, nil, loopFn)
}

func TestMultiSchemaReorganizePartition(t *testing.T) {
	createSQL := `create table t (a int primary key, b varchar(255), unique index idx_b_global (b) global) partition by range (a) (partition p1 values less than (200), partition pMax values less than (maxvalue))`
	originalPartitions := make([]int64, 0, 2)
	originalIndexIDs := make([]int64, 0, 1)
	originalGlobalIndexIDs := make([]int64, 0, 1)
	tableID := int64(0)
	initFn := func(tkO *testkit.TestKit) {
		tkO.MustExec(`insert into t values (1,1),(2,2),(101,101),(102,102),(998,998),(999,999)`)
		ctx := tkO.Session()
		is := domain.GetDomain(ctx).InfoSchema()
		tbl, err := is.TableByName(context.Background(), pmodel.NewCIStr("test"), pmodel.NewCIStr("t"))
		require.NoError(t, err)
		tableID = tbl.Meta().ID
		for _, def := range tbl.Meta().Partition.Definitions {
			originalPartitions = append(originalPartitions, def.ID)
		}
		for _, idx := range tbl.Meta().Indices {
			if idx.Global {
				originalGlobalIndexIDs = append(originalGlobalIndexIDs, idx.ID)
				continue
			}
			originalIndexIDs = append(originalIndexIDs, idx.ID)
		}
	}
	alterSQL := `alter table t reorganize partition p1 into (partition p0 values less than (100), partition p1 values less than (200))`

	testID := 4
	loopFn := func(tkO, tkNO *testkit.TestKit) {
		res := tkO.MustQuery(`select schema_state from information_schema.DDL_JOBS where table_name = 't' order by job_id desc limit 1`)
		schemaState := res.Rows()[0][0].(string)
		dbgStr := ` /* ` + schemaState + ` */`

		// Check for every state
		tkO.MustContainErrMsg(`insert into t values (1,2)`+dbgStr, "[kv:1062]Duplicate entry")
		tkNO.MustContainErrMsg(`insert into t values (1,2)`+dbgStr, "[kv:1062]Duplicate entry")
		tkO.MustContainErrMsg(`insert into t values (101,101)`+dbgStr, "[kv:1062]Duplicate entry")
		tkNO.MustContainErrMsg(`insert into t values (101,101)`+dbgStr, "[kv:1062]Duplicate entry")
		tkO.MustContainErrMsg(`insert into t values (999,999)`+dbgStr, "[kv:1062]Duplicate entry '999' for key 't.idx_b_global'")
		tkNO.MustContainErrMsg(`insert into t values (999,999)`+dbgStr, "[kv:1062]Duplicate entry '999' for key 't.idx_b_global'")
		tkNO.MustQuery(`select * from t where a = 1` + dbgStr).Sort().Check(testkit.Rows("1 1"))
		tkNO.MustQuery(`select * from t where a = 1 or a = 2 or a = 3` + dbgStr).Sort().Check(testkit.Rows("1 1", "2 2"))
		tkNO.MustQuery(`select * from t where a in (1,2,3)` + dbgStr).Sort().Check(testkit.Rows("1 1", "2 2"))
		tkNO.MustQuery(`select * from t where b = "2"` + dbgStr).Sort().Check(testkit.Rows("2 2"))

		highID := testID + 980
		tkO.MustExec(fmt.Sprintf(`insert into t values (%d,%d)`+dbgStr, highID, highID))
		res = tkNO.MustQuery(fmt.Sprintf(`select * from t where b = "%d"`+dbgStr, highID))
		if len(res.Rows()) != 1 {
			tkNO.MustQuery(fmt.Sprintf(`explain select * from t where b = "%d"`+dbgStr, highID)).Check(testkit.Rows(fmt.Sprintf("%d %d", highID, highID)))
		}
		res.Check(testkit.Rows(fmt.Sprintf("%d %d", highID, highID)))

		highID++
		tkNO.MustExec(fmt.Sprintf(`insert into t values (%d,%d)`+dbgStr, highID, highID))
		tkO.MustQuery(fmt.Sprintf(`select * from t where b = "%d"`+dbgStr, highID)).Check(testkit.Rows(fmt.Sprintf("%d %d", highID, highID)))

		testID++
		tkO.MustExec(fmt.Sprintf(`insert into t values (%d,%d)`+dbgStr, testID, testID))
		tkNO.MustQuery(fmt.Sprintf(`select * from t where b = "%d"`+dbgStr, testID)).Check(testkit.Rows(fmt.Sprintf("%d %d", testID, testID)))

<<<<<<< HEAD
		logutil.BgLogger().Info("inserting rows", zap.Int("testID", testID), zap.String("state", schemaState))
=======
		logutil.BgLogger().Info("inserting rows", zap.Int("testID", testID))
>>>>>>> 938ed70f

		testID++
		tkNO.MustExec(fmt.Sprintf(`insert into t values (%d,%d)`+dbgStr, testID, testID))
		tkO.MustQuery(fmt.Sprintf(`select * from t where b = "%d"`+dbgStr, testID)).Check(testkit.Rows(fmt.Sprintf("%d %d", testID, testID)))

<<<<<<< HEAD
		// Test for Index, specially between WriteOnly and DeleteOnly, but better to test all states.
		// if tkNO (DeleteOnly) updates a row, the new index should be deleted, but not inserted.
		// It will be inserted by backfill in WriteReorganize.
		// If not deleted, then there would be an orphan entry in the index!
		tkO.MustExec(fmt.Sprintf(`update t set b = %d where a = %d`+dbgStr, testID+100, testID))
		tkNO.MustQuery(fmt.Sprintf(`select a, b from t where a = %d`+dbgStr, testID)).Check(testkit.Rows(fmt.Sprintf("%d %d", testID, testID+100)))
		tkNO.MustQuery(fmt.Sprintf(`select a, b from t where b = "%d"`+dbgStr, testID+100)).Check(testkit.Rows(fmt.Sprintf("%d %d", testID, testID+100)))
		tkNO.MustExec(fmt.Sprintf(`update t set b = %d where a = %d`+dbgStr, testID+99, testID-1))
		tkO.MustQuery(fmt.Sprintf(`select a, b from t where a = %d`+dbgStr, testID-1)).Check(testkit.Rows(fmt.Sprintf("%d %d", testID-1, testID+99)))
		tkO.MustQuery(fmt.Sprintf(`select a, b from t where b = "%d"`+dbgStr, testID+99)).Check(testkit.Rows(fmt.Sprintf("%d %d", testID-1, testID+99)))
		tkNO.MustExec(fmt.Sprintf(`update t set b = %d where a = %d`+dbgStr, testID, testID))
		tkO.MustExec(fmt.Sprintf(`update t set b = %d where a = %d`+dbgStr, testID-1, testID-1))

=======
>>>>>>> 938ed70f
		switch schemaState {
		case model.StateDeleteOnly.String():
			// tkNO sees original table/partitions as before the DDL stated
			// tkO uses the original table/partitions, but should also delete from the newly created
			// Global Index, to replace the existing one.

			tkNO.MustQuery(`select * from t`).Sort().Check(testkit.Rows("1 1", "101 101", "102 102", "2 2", "5 5", "6 6", "984 984", "985 985", "998 998", "999 999"))
			tkNO.MustQuery(`select * from t where a < 1000`).Sort().Check(testkit.Rows("1 1", "101 101", "102 102", "2 2", "5 5", "6 6", "984 984", "985 985", "998 998", "999 999"))
			tkNO.MustQuery(`select * from t where a > 0`).Sort().Check(testkit.Rows("1 1", "101 101", "102 102", "2 2", "5 5", "6 6", "984 984", "985 985", "998 998", "999 999"))
			tkNO.MustQuery(`select * from t where a < 100`).Sort().Check(testkit.Rows("1 1", "2 2", "5 5", "6 6"))
		case model.StateWriteOnly.String():
			// Both tkO and tkNO uses the original table/partitions,
			// but tkO should also update the newly created
			// Global Index, and tkNO should only delete from it.
		case model.StateWriteReorganization.String():
			// Both tkO and tkNO uses the original table/partitions,
			// and should also update the newly created Global Index.
		case model.StateDeleteReorganization.String():
			// Both tkO now sees the new partitions, and should use the new Global Index,
			// plus double write to the old one.
			// tkNO uses the original table/partitions,
			// and should also update the newly created Global Index.
			// TODO: Test update and delete!
			// TODO: test key, hash and list partition without default partition :)
			tkNO.MustQuery(`show create table t`).Check(testkit.Rows("" +
				"t CREATE TABLE `t` (\n" +
				"  `a` int(11) NOT NULL,\n" +
				"  `b` varchar(255) DEFAULT NULL,\n" +
				"  PRIMARY KEY (`a`) /*T![clustered_index] CLUSTERED */,\n" +
				"  UNIQUE KEY `idx_b_global` (`b`) /*T![global_index] GLOBAL */\n" +
				") ENGINE=InnoDB DEFAULT CHARSET=utf8mb4 COLLATE=utf8mb4_bin\n" +
				"PARTITION BY RANGE (`a`)\n" +
				"(PARTITION `p1` VALUES LESS THAN (200),\n" +
				" PARTITION `pMax` VALUES LESS THAN (MAXVALUE))"))
			tkO.MustQuery(`show create table t`).Check(testkit.Rows("" +
				"t CREATE TABLE `t` (\n" +
				"  `a` int(11) NOT NULL,\n" +
				"  `b` varchar(255) DEFAULT NULL,\n" +
				"  PRIMARY KEY (`a`) /*T![clustered_index] CLUSTERED */,\n" +
				"  UNIQUE KEY `idx_b_global` (`b`) /*T![global_index] GLOBAL */\n" +
				") ENGINE=InnoDB DEFAULT CHARSET=utf8mb4 COLLATE=utf8mb4_bin\n" +
				"PARTITION BY RANGE (`a`)\n" +
				"(PARTITION `p0` VALUES LESS THAN (100),\n" +
				" PARTITION `p1` VALUES LESS THAN (200),\n" +
				" PARTITION `pMax` VALUES LESS THAN (MAXVALUE))"))
		case model.StateNone.String():
<<<<<<< HEAD
			logutil.BgLogger().Info("Can this happen?")
		case model.StatePublic.String():
=======
>>>>>>> 938ed70f
		default:
			require.Failf(t, "unhandled schema state '%s'", schemaState)
		}
	}
	postFn := func(tkO *testkit.TestKit, store kv.Storage) {
		tkO.MustQuery(`select * from t where b = 5`).Sort().Check(testkit.Rows("5 5"))
		tkO.MustQuery(`select * from t where b = "5"`).Sort().Check(testkit.Rows("5 5"))
		tkO.MustExec(`admin check table t`)
<<<<<<< HEAD
		tkO.MustQuery(`select * from t`).Sort().Check(testkit.Rows("1 1", "10 10", "101 101", "102 102", "11 11", "12 12", "13 13", "14 14", "15 15", "16 16", "2 2", "5 5", "6 6", "7 7", "8 8", "9 9", "984 984", "985 985", "986 986", "987 987", "988 988", "989 989", "990 990", "991 991", "992 992", "993 993", "994 994", "995 995", "998 998", "999 999"))
=======
		tkO.MustQuery(`select * from t`).Sort().Check(testkit.Rows("1 1", "10 10", "101 101", "102 102", "11 11", "12 12", "13 13", "14 14", "2 2", "5 5", "6 6", "7 7", "8 8", "9 9", "984 984", "985 985", "986 986", "987 987", "988 988", "989 989", "990 990", "991 991", "992 992", "993 993", "998 998", "999 999"))
>>>>>>> 938ed70f
		// TODO: Verify that there are no KV entries for old partitions or old indexes!!!
		delRange := tkO.MustQuery(`select * from mysql.gc_delete_range_done`).Rows()
		s := ""
		for _, row := range delRange {
			if s != "" {
				s += "\n"
			}
			for i, col := range row {
				if i != 0 {
					s += " "
				}
				s += col.(string)
			}
		}
		logutil.BgLogger().Info("gc_delete_range_done", zap.String("rows", s))
		tkO.MustQuery(`select * from mysql.gc_delete_range`).Check(testkit.Rows())
		ctx := tkO.Session()
		is := domain.GetDomain(ctx).InfoSchema()
		tbl, err := is.TableByName(context.Background(), pmodel.NewCIStr("test"), pmodel.NewCIStr("t"))
		require.NoError(t, err)
		tableID = tbl.Meta().ID
		// Save this for the fix of https://github.com/pingcap/tidb/issues/56822
		//GlobalLoop:
		//	for _, globIdx := range originalGlobalIndexIDs {
		//		for _, idx := range tbl.Meta().Indices {
		//			if idx.ID == globIdx {
		//				continue GlobalLoop
		//			}
		//		}
		//		// Global index removed
		//		require.False(t, HaveEntriesForTableIndex(t, tkO, tableID, globIdx), "Global index id %d for table id %d has still entries!", globIdx, tableID)
		//	}
	LocalLoop:
		for _, locIdx := range originalIndexIDs {
			for _, idx := range tbl.Meta().Indices {
				if idx.ID == locIdx {
					continue LocalLoop
				}
			}
			// local index removed
			for _, part := range tbl.Meta().Partition.Definitions {
				require.False(t, HaveEntriesForTableIndex(t, tkO, part.ID, locIdx), "Local index id %d for partition id %d has still entries!", locIdx, tableID)
			}
		}
		// TODO: Fix cleanup issues, most likely it needs one more SchemaState in onReorganizePartition
		//PartitionLoop:
		//	for _, partID := range originalPartitions {
		//		for _, def := range tbl.Meta().Partition.Definitions {
		//			if def.ID == partID {
		//				continue PartitionLoop
		//			}
		//		}
		//		// old partitions removed
		//		require.False(t, HaveEntriesForTableIndex(t, tkO, partID, 0), "Reorganized partition id %d for table id %d has still entries!", partID, tableID)
		//	}
	}
	runMultiSchemaTest(t, createSQL, alterSQL, initFn, postFn, loopFn)
}

// TODO: Also add test for REMOVE PARTITIONING!
///*
//// TODO: complete this test, so that we test all four changes:
//1 unique non-global - to become global
//2 unique global - to become non-global
//3 unique non-global - to stay non-global
//4 unique global - to stay global
//func TestMultiSchemaPartitionByGlobalIndex(t *testing.T) {
//	createSQL := `create table t (a int primary key, b varchar(255), c bigint, unique index idx_b_global (b) global, unique key idx_b (b), unique key idx_c_global (c), unique key idx_c (c)) partition by key (a,b) partitions 3`
//	initFn := func(tkO *testkit.TestKit) {
//		tkO.MustExec(`insert into t values (1,1),(2,2),(101,101),(102,102)`)
//	}
//	alterSQL := `alter table t partition by key (b,a) partitions 5`
//	loopFn := func(tkO, tkNO *testkit.TestKit) {
//		res := tkO.MustQuery(`select schema_state from information_schema.DDL_JOBS where table_name = 't' order by job_id desc limit 1`)
//		schemaState := res.Rows()[0][0].(string)
//		switch schemaState {
//		case model.StateDeleteOnly.String():
//			// tkNO sees original table/partitions as before the DDL stated
//			// tkO uses the original table/partitions, but should also delete from the newly created
//			// Global Index, to replace the existing one.
//			tkO.MustContainErrMsg(`insert into t values (1,2)`, "[kv:1062]Duplicate entry '2' for key 't.idx_b'")
//			tkNO.MustContainErrMsg(`insert into t values (1,2)`, "[kv:1062]Duplicate entry '2' for key 't.idx_b'")
//			tkO.MustContainErrMsg(`insert into t values (101,101)`, "[kv:1062]Duplicate entry '101' for key 't.idx_b'")
//			tkNO.MustContainErrMsg(`insert into t values (101,101)`, "[kv:1062]Duplicate entry '101' for key 't.idx_b'")
//			tkNO.MustQuery(`select * from t`).Sort().Check(testkit.Rows("1 1", "101 101", "102 102", "2 2"))
//			tkNO.MustQuery(`select * from t where a < 1000`).Sort().Check(testkit.Rows("1 1", "101 101", "102 102", "2 2"))
//			tkNO.MustQuery(`select * from t where a > 0`).Sort().Check(testkit.Rows("1 1", "101 101", "102 102", "2 2"))
//			tkNO.MustQuery(`select * from t where a = 1`).Sort().Check(testkit.Rows("1 1"))
//			tkNO.MustQuery(`select * from t where a = 1 or a = 2 or a = 3`).Sort().Check(testkit.Rows("1 1", "2 2"))
//			tkNO.MustQuery(`select * from t where a in (1,2,3)`).Sort().Check(testkit.Rows("1 1", "2 2"))
//			tkNO.MustQuery(`select * from t where a < 100`).Sort().Check(testkit.Rows("1 1", "2 2"))
//
//			tkNO.MustQuery(`select * from t where b = 2`).Sort().Check(testkit.Rows("2 2"))
//			tkO.MustExec(`insert into t values (3,3)`)
//			tkNO.MustExec(`insert into t values (4,4)`)
//			tkNO.MustQuery(`select * from t where a = 3`).Sort().Check(testkit.Rows("3 3"))
//			tkO.MustQuery(`select * from t where a = 4`).Sort().Check(testkit.Rows("4 4"))
//		case model.StateWriteOnly.String():
//			// Both tkO and tkNO uses the original table/partitions,
//			// but tkO should also update the newly created
//			// Global Index, and tkNO should only delete from it.
//			/*
//				tkO.MustContainErrMsg(`insert into t values (1,1)`, "[kv:1062]Duplicate entry '1' for key 't.idx_b'")
//				tkNO.MustContainErrMsg(`insert into t values (1,1)`, "[kv:1062]Duplicate entry '1' for key 't.idx_b'")
//				tkO.MustContainErrMsg(`insert into t values (101,101)`, "[kv:1062]Duplicate entry '101' for key 't.idx_b'")
//				tkNO.MustContainErrMsg(`insert into t values (101,101)`, "[kv:1062]Duplicate entry '101' for key 't.idx_b'")
//				tkNO.MustQuery(`select * from t`).Sort().Check(testkit.Rows("1 1", "101 101", "102 102", "2 2", "3 3", "4 4"))
//				tkO.MustQuery(`select * from t`).Sort().Check(testkit.Rows("1 1", "101 101", "102 102", "2 2", "3 3", "4 4"))
//
//			*/
//			logutil.BgLogger().Info("insert into t values (5,5)")
//			tkO.MustExec(`insert into t values (5,5)`)
//			tkNO.MustExec(`insert into t values (6,6)`)
//			tkNO.MustQuery(`select * from t where a = 5`).Sort().Check(testkit.Rows("5 5"))
//			tkO.MustQuery(`select * from t where a = 6`).Sort().Check(testkit.Rows("6 6"))
//		case model.StateWriteReorganization.String():
//			// Both tkO and tkNO uses the original table/partitions,
//			// and should also update the newly created Global Index.
//			tkO.MustExec(`insert into t values (7,7)`)
//			tkNO.MustExec(`insert into t values (8,8)`)
//			tkNO.MustQuery(`select * from t where b = 7`).Check(testkit.Rows("7 7"))
//			tkO.MustQuery(`select * from t where b = 8`).Check(testkit.Rows("8 8"))
//		case model.StateDeleteReorganization.String():
//			// Both tkO now sees the new partitions, and should use the new Global Index,
//			// plus double write to the old one.
//			// tkNO uses the original table/partitions,
//			// and should also update the newly created Global Index.
//			tkO.MustExec(`insert into t values (9,9)`)
//			tkNO.MustExec(`insert into t values (10,10)`)
//			tkNO.MustQuery(`select * from t where b = 9`).Check(testkit.Rows("9 9"))
//			tkO.MustQuery(`select * from t where b = 10`).Check(testkit.Rows("10 10"))
//			// TODO: Test update and delete!
//			// TODO: test key, hash and list partition without default partition :)
//			tkNO.MustQuery(`show create table t`).Check(testkit.Rows("" +
//				"t CREATE TABLE `t` (\n" +
//				"  `a` int(11) NOT NULL,\n" +
//				"  `b` varchar(255) DEFAULT NULL,\n" +
//				"  PRIMARY KEY (`a`) /*T![clustered_index] CLUSTERED */,\n" +
//				"  UNIQUE KEY idx_b (`b`) /*T![global_index] GLOBAL */\n" +
//				") ENGINE=InnoDB DEFAULT CHARSET=utf8mb4 COLLATE=utf8mb4_bin\n" +
//				"PARTITION BY RANGE (`a`)\n" +
//				"(PARTITION `p1` VALUES LESS THAN (200))"))
//			tkO.MustQuery(`show create table t`).Check(testkit.Rows("" +
//				"t CREATE TABLE `t` (\n" +
//				"  `a` int(11) NOT NULL,\n" +
//				"  `b` varchar(255) DEFAULT NULL,\n" +
//				"  PRIMARY KEY (`a`) /*T![clustered_index] CLUSTERED */,\n" +
//				"  UNIQUE KEY idx_b (`b`) /*T![global_index] GLOBAL */\n" +
//				") ENGINE=InnoDB DEFAULT CHARSET=utf8mb4 COLLATE=utf8mb4_bin\n" +
//				"PARTITION BY RANGE (`a`)\n" +
//				"(PARTITION `p0` VALUES LESS THAN (100),\n" +
//				" PARTITION `p1` VALUES LESS THAN (200))"))
//			tkO.MustExec(`insert into t values (3,3)`)
//		case model.StateNone.String():
//			// just to not fail :)
//		default:
//			require.Failf(t, "unhandled schema state '%s'", schemaState)
//		}
//	}
//	postFn := func(tkO *testkit.TestKit) {
//		tkO.MustQuery(`select * from t where b = 5`).Sort().Check(testkit.Rows("5 5"))
//		tkO.MustExec(`admin check table t`)
//	}
//	runMultiSchemaTest(t, createSQL, alterSQL, initFn, postFn, loopFn)
//}

func runMultiSchemaTest(t *testing.T, createSQL, alterSQL string, initFn func(*testkit.TestKit), postFn func(*testkit.TestKit, kv.Storage), loopFn func(tO, tNO *testkit.TestKit)) {
<<<<<<< HEAD
	//distCtx := testkit.NewDistExecutionContextWithLease(t, 2, 15*time.Second)
	distCtx := testkit.NewDistExecutionContextWithLease(t, 2, 1500*time.Second)
=======
	distCtx := testkit.NewDistExecutionContextWithLease(t, 2, 15*time.Second)
>>>>>>> 938ed70f
	store := distCtx.Store
	domOwner := distCtx.GetDomain(0)
	domNonOwner := distCtx.GetDomain(1)

	if !domOwner.DDL().OwnerManager().IsOwner() {
		domOwner, domNonOwner = domNonOwner, domOwner
	}

	seOwner, err := session.CreateSessionWithDomain(store, domOwner)
	require.NoError(t, err)
	seNonOwner, err := session.CreateSessionWithDomain(store, domNonOwner)
	require.NoError(t, err)

	tkDDLOwner := testkit.NewTestKitWithSession(t, store, seOwner)
	tkDDLOwner.MustExec(`use test`)
	tkDDLOwner.MustExec(`set @@global.tidb_enable_global_index = 1`)
	tkDDLOwner.MustExec(`set @@session.tidb_enable_global_index = 1`)
	tkO := testkit.NewTestKitWithSession(t, store, seOwner)
	tkO.MustExec(`use test`)
	tkNO := testkit.NewTestKitWithSession(t, store, seNonOwner)
	tkNO.MustExec(`use test`)

	tkDDLOwner.MustExec(createSQL)
	domOwner.Reload()
	domNonOwner.Reload()
	initFn(tkO)
	verStart := domNonOwner.InfoSchema().SchemaMetaVersion()
	hookChan := make(chan struct{})
	hookFunc := func(job *model.Job) {
		hookChan <- struct{}{}
		logutil.BgLogger().Info("XXXXXXXXXXX Hook now waiting", zap.String("job.State", job.State.String()), zap.String("job.SchemaStage", job.SchemaState.String()))
		<-hookChan
		logutil.BgLogger().Info("XXXXXXXXXXX Hook released", zap.String("job.State", job.State.String()), zap.String("job.SchemaStage", job.SchemaState.String()))
	}
	testfailpoint.EnableCall(t, "github.com/pingcap/tidb/pkg/ddl/onJobRunAfter", hookFunc)
	alterChan := make(chan struct{})
	go func() {
		tkDDLOwner.MustExec(alterSQL)
		logutil.BgLogger().Info("XXXXXXXXXXX drop partition done!")
		alterChan <- struct{}{}
	}()
	// Skip the first state, since we want to compare before vs after in the loop
	<-hookChan
	hookChan <- struct{}{}
	verCurr := verStart + 1
	i := 0
	for {
		// Waiting for the next State change to be done (i.e. blocking the state after)
		releaseHook := true
		for {
			select {
			case <-hookChan:
			case <-alterChan:
				releaseHook = false
				logutil.BgLogger().Info("XXXXXXXXXXX release hook")
				break
			}
			domOwner.Reload()
			if domNonOwner.InfoSchema().SchemaMetaVersion() == domOwner.InfoSchema().SchemaMetaVersion() {
				// looping over reorganize data/indexes
				hookChan <- struct{}{}
				continue
			}
			break
		}
		logutil.BgLogger().Info("XXXXXXXXXXX states loop", zap.Int64("verCurr", verCurr), zap.Int64("NonOwner ver", domNonOwner.InfoSchema().SchemaMetaVersion()), zap.Int64("Owner ver", domOwner.InfoSchema().SchemaMetaVersion()))
		domOwner.Reload()
		require.Equal(t, verCurr-1, domNonOwner.InfoSchema().SchemaMetaVersion())
		require.Equal(t, verCurr, domOwner.InfoSchema().SchemaMetaVersion())
		loopFn(tkO, tkNO)
		domNonOwner.Reload()
		if !releaseHook {
			// Alter done!
			break
		}
		// Continue to next state
		verCurr++
		i++
		hookChan <- struct{}{}
	}
	logutil.BgLogger().Info("XXXXXXXXXXX states loop done")
	if postFn != nil {
		postFn(tkO, store)
	}
	// NOT deferring this, since it might hang on test failures...
	domOwner.Close()
	domNonOwner.Close()
	store.Close()
}

// HaveEntriesForTableIndex returns number of entries in the KV range of table+index or just the table if index is 0.
// Also checks with gc_delete_range
func HaveEntriesForTableIndex(t *testing.T, tk *testkit.TestKit, tableID, indexID int64) bool {
	var start kv.Key
	var end kv.Key
	if indexID == 0 {
		start = tablecodec.EncodeTablePrefix(tableID)
		end = tablecodec.EncodeTablePrefix(tableID + 1)
	} else {
		start = tablecodec.EncodeTableIndexPrefix(tableID, indexID)
		end = tablecodec.EncodeTableIndexPrefix(tableID, indexID+1)
	}
	ctx := tk.Session()
	require.NoError(t, sessiontxn.NewTxn(context.Background(), ctx))
	txn, err := ctx.Txn(true)
	require.NoError(t, err)
	it, err := txn.Iter(start, end)
	require.NoError(t, err)
	defer it.Close()
	count := 0
	for it.Valid() {
		count++
		logutil.BgLogger().Info("HaveEntriesForTableIndex", zap.String("key", hex.EncodeToString(it.Key())), zap.String("value", hex.EncodeToString(it.Value())))
		err = it.Next()
		require.NoError(t, err)
	}
	if count > 0 {
		logutil.BgLogger().Info("HaveEntriesForTableIndex", zap.Int64("tableID", tableID), zap.Int64("indexID", indexID), zap.Int("count", count))
		return true
	}
	return false
}<|MERGE_RESOLUTION|>--- conflicted
+++ resolved
@@ -339,17 +339,12 @@
 		tkO.MustExec(fmt.Sprintf(`insert into t values (%d,%d)`+dbgStr, testID, testID))
 		tkNO.MustQuery(fmt.Sprintf(`select * from t where b = "%d"`+dbgStr, testID)).Check(testkit.Rows(fmt.Sprintf("%d %d", testID, testID)))
 
-<<<<<<< HEAD
 		logutil.BgLogger().Info("inserting rows", zap.Int("testID", testID), zap.String("state", schemaState))
-=======
-		logutil.BgLogger().Info("inserting rows", zap.Int("testID", testID))
->>>>>>> 938ed70f
 
 		testID++
 		tkNO.MustExec(fmt.Sprintf(`insert into t values (%d,%d)`+dbgStr, testID, testID))
 		tkO.MustQuery(fmt.Sprintf(`select * from t where b = "%d"`+dbgStr, testID)).Check(testkit.Rows(fmt.Sprintf("%d %d", testID, testID)))
 
-<<<<<<< HEAD
 		// Test for Index, specially between WriteOnly and DeleteOnly, but better to test all states.
 		// if tkNO (DeleteOnly) updates a row, the new index should be deleted, but not inserted.
 		// It will be inserted by backfill in WriteReorganize.
@@ -363,8 +358,6 @@
 		tkNO.MustExec(fmt.Sprintf(`update t set b = %d where a = %d`+dbgStr, testID, testID))
 		tkO.MustExec(fmt.Sprintf(`update t set b = %d where a = %d`+dbgStr, testID-1, testID-1))
 
-=======
->>>>>>> 938ed70f
 		switch schemaState {
 		case model.StateDeleteOnly.String():
 			// tkNO sees original table/partitions as before the DDL stated
@@ -411,11 +404,8 @@
 				" PARTITION `p1` VALUES LESS THAN (200),\n" +
 				" PARTITION `pMax` VALUES LESS THAN (MAXVALUE))"))
 		case model.StateNone.String():
-<<<<<<< HEAD
 			logutil.BgLogger().Info("Can this happen?")
 		case model.StatePublic.String():
-=======
->>>>>>> 938ed70f
 		default:
 			require.Failf(t, "unhandled schema state '%s'", schemaState)
 		}
@@ -424,11 +414,7 @@
 		tkO.MustQuery(`select * from t where b = 5`).Sort().Check(testkit.Rows("5 5"))
 		tkO.MustQuery(`select * from t where b = "5"`).Sort().Check(testkit.Rows("5 5"))
 		tkO.MustExec(`admin check table t`)
-<<<<<<< HEAD
 		tkO.MustQuery(`select * from t`).Sort().Check(testkit.Rows("1 1", "10 10", "101 101", "102 102", "11 11", "12 12", "13 13", "14 14", "15 15", "16 16", "2 2", "5 5", "6 6", "7 7", "8 8", "9 9", "984 984", "985 985", "986 986", "987 987", "988 988", "989 989", "990 990", "991 991", "992 992", "993 993", "994 994", "995 995", "998 998", "999 999"))
-=======
-		tkO.MustQuery(`select * from t`).Sort().Check(testkit.Rows("1 1", "10 10", "101 101", "102 102", "11 11", "12 12", "13 13", "14 14", "2 2", "5 5", "6 6", "7 7", "8 8", "9 9", "984 984", "985 985", "986 986", "987 987", "988 988", "989 989", "990 990", "991 991", "992 992", "993 993", "998 998", "999 999"))
->>>>>>> 938ed70f
 		// TODO: Verify that there are no KV entries for old partitions or old indexes!!!
 		delRange := tkO.MustQuery(`select * from mysql.gc_delete_range_done`).Rows()
 		s := ""
@@ -596,12 +582,7 @@
 //}
 
 func runMultiSchemaTest(t *testing.T, createSQL, alterSQL string, initFn func(*testkit.TestKit), postFn func(*testkit.TestKit, kv.Storage), loopFn func(tO, tNO *testkit.TestKit)) {
-<<<<<<< HEAD
-	//distCtx := testkit.NewDistExecutionContextWithLease(t, 2, 15*time.Second)
-	distCtx := testkit.NewDistExecutionContextWithLease(t, 2, 1500*time.Second)
-=======
 	distCtx := testkit.NewDistExecutionContextWithLease(t, 2, 15*time.Second)
->>>>>>> 938ed70f
 	store := distCtx.Store
 	domOwner := distCtx.GetDomain(0)
 	domNonOwner := distCtx.GetDomain(1)
