--- conflicted
+++ resolved
@@ -24,11 +24,7 @@
 	"github.com/pingcap/tidb/pkg/domain"
 	"github.com/pingcap/tidb/pkg/kv"
 	"github.com/pingcap/tidb/pkg/meta/model"
-<<<<<<< HEAD
-	parserModel "github.com/pingcap/tidb/pkg/parser/model"
-=======
 	pmodel "github.com/pingcap/tidb/pkg/parser/model"
->>>>>>> 938ed70f
 	"github.com/pingcap/tidb/pkg/session"
 	"github.com/pingcap/tidb/pkg/sessiontxn"
 	"github.com/pingcap/tidb/pkg/tablecodec"
@@ -55,10 +51,7 @@
 			tkO.MustQuery(`select * from t where b = "4"`).Sort().Check(testkit.Rows("4 4"))
 		}
 	}
-	postFn := func(_ *testkit.TestKit, _ kv.Storage) {
-		// nothing
-	}
-	runMultiSchemaTest(t, createSQL, alterSQL, initFn, postFn, loopFn)
+	runMultiSchemaTest(t, createSQL, alterSQL, initFn, nil, loopFn)
 }
 
 func TestMultiSchemaDropRangePartition(t *testing.T) {
@@ -283,86 +276,6 @@
 	runMultiSchemaTest(t, createSQL, alterSQL, initFn, nil, loopFn)
 }
 
-<<<<<<< HEAD
-// TestMultiSchemaModifyColumn to show behavior when changing a column
-func TestMultiSchemaModifyColumn(t *testing.T) {
-	createSQL := `create table t (a int primary key, b varchar(255), unique key uk_b (b))`
-	initFn := func(tkO *testkit.TestKit) {
-		tkO.MustExec(`insert into t values (1,1),(2,2),(3,3),(4,4),(5,5),(6,6),(7,7),(8,8),(9,9)`)
-	}
-	alterSQL := `alter table t modify column b int unsigned not null`
-	loopFn := func(tkO, tkNO *testkit.TestKit) {
-		res := tkO.MustQuery(`select schema_state from information_schema.DDL_JOBS where table_name = 't' order by job_id desc limit 1`)
-		schemaState := res.Rows()[0][0].(string)
-		switch schemaState {
-		case model.StateDeleteOnly.String():
-			// we are only interested in StateWriteReorganization
-		case model.StateWriteOnly.String():
-			// we are only interested in StateDeleteReorganization->StatePublic
-		case model.StateWriteReorganization.String():
-		case model.StatePublic.String():
-			// tkNO sees varchar column and tkO sees int column
-			tkO.MustQuery(`show create table t`).Check(testkit.Rows("" +
-				"t CREATE TABLE `t` (\n" +
-				"  `a` int(11) NOT NULL,\n" +
-				"  `b` int(10) unsigned NOT NULL,\n" +
-				"  PRIMARY KEY (`a`) /*T![clustered_index] CLUSTERED */,\n" +
-				"  UNIQUE KEY `uk_b` (`b`)\n" +
-				") ENGINE=InnoDB DEFAULT CHARSET=utf8mb4 COLLATE=utf8mb4_bin"))
-			tkNO.MustQuery(`show create table t`).Check(testkit.Rows("" +
-				"t CREATE TABLE `t` (\n" +
-				"  `a` int(11) NOT NULL,\n" +
-				"  `b` varchar(255) DEFAULT NULL,\n" +
-				"  PRIMARY KEY (`a`) /*T![clustered_index] CLUSTERED */,\n" +
-				"  UNIQUE KEY `uk_b` (`b`)\n" +
-				") ENGINE=InnoDB DEFAULT CHARSET=utf8mb4 COLLATE=utf8mb4_bin"))
-
-			tkO.MustExec(`insert into t values (10, " 09.60 ")`)
-			// No warning!? Same in MySQL...
-			tkNO.MustQuery(`show warnings`).Check(testkit.Rows())
-			tkNO.MustContainErrMsg(`insert into t values (11, "09.60")`, "[kv:1062]Duplicate entry '10' for key 't._Idx$_uk_b_0'")
-			tkO.MustQuery(`select * from t where a = 10`).Check(testkit.Rows("10 10"))
-			// <nil> ?!?
-			tkNO.MustQuery(`select * from t where a = 10`).Check(testkit.Rows("10 <nil>"))
-			// If the original b was defined as 'NOT NULL', then it would give an error:
-			// [table:1364]Field 'b' doesn't have a default value
-
-			tkNO.MustExec(`insert into t values (11, " 011.50 ")`)
-			tkNO.MustQuery(`show warnings`).Check(testkit.Rows())
-			// Anomaly, the different sessions sees different data.
-			// So it should be acceptable for partitioning DDLs as well.
-			// It may be possible to check that writes from StateWriteOnly convert 1:1
-			// to the new type, and block writes otherwise. But then it would break the first tkO insert above...
-			tkO.MustQuery(`select * from t where a = 11`).Check(testkit.Rows("11 12"))
-			tkNO.MustQuery(`select * from t where a = 11`).Check(testkit.Rows("11  011.50 "))
-			tblO, err := tkO.Session().GetInfoSchema().TableInfoByName(parserModel.NewCIStr("test"), parserModel.NewCIStr("t"))
-			require.NoError(t, err)
-			tblNO, err := tkNO.Session().GetInfoSchema().TableInfoByName(parserModel.NewCIStr("test"), parserModel.NewCIStr("t"))
-			require.NoError(t, err)
-			require.Greater(t, tblO.Columns[1].ID, tblNO.Columns[1].ID)
-			// This also means that old copies of the columns will be left in the row, until the row is updated or deleted.
-			// But I guess that is at least documented.
-		default:
-			require.Failf(t, "unhandled schema state '%s'", schemaState)
-		}
-	}
-	runMultiSchemaTest(t, createSQL, alterSQL, initFn, func(kit *testkit.TestKit) {}, loopFn)
-}
-
-// TestMultiSchemaDropUniqueIndex to show behavior when
-// dropping a unique index
-func TestMultiSchemaDropUniqueIndex(t *testing.T) {
-	createSQL := `create table t (a int primary key, b varchar(255), unique key uk_b (b))`
-	initFn := func(tkO *testkit.TestKit) {
-		tkO.MustExec(`insert into t values (1,1),(2,2),(3,3),(4,4),(5,5),(6,6),(7,7),(8,8),(9,9)`)
-	}
-	alterSQL := `alter table t drop index uk_b`
-	loopFn := func(tkO, tkNO *testkit.TestKit) {
-		res := tkO.MustQuery(`select schema_state from information_schema.DDL_JOBS where table_name = 't' order by job_id desc limit 1`)
-		schemaState := res.Rows()[0][0].(string)
-		switch schemaState {
-		case "write only":
-=======
 func TestMultiSchemaReorganizePartition(t *testing.T) {
 	createSQL := `create table t (a int primary key, b varchar(255), unique index idx_b_global (b) global) partition by range (a) (partition p1 values less than (200), partition pMax values less than (maxvalue))`
 	originalPartitions := make([]int64, 0, 2)
@@ -453,66 +366,20 @@
 			// and should also update the newly created Global Index.
 			// TODO: Test update and delete!
 			// TODO: test key, hash and list partition without default partition :)
->>>>>>> 938ed70f
 			tkNO.MustQuery(`show create table t`).Check(testkit.Rows("" +
 				"t CREATE TABLE `t` (\n" +
 				"  `a` int(11) NOT NULL,\n" +
 				"  `b` varchar(255) DEFAULT NULL,\n" +
 				"  PRIMARY KEY (`a`) /*T![clustered_index] CLUSTERED */,\n" +
-<<<<<<< HEAD
-				"  UNIQUE KEY `uk_b` (`b`)\n" +
-				") ENGINE=InnoDB DEFAULT CHARSET=utf8mb4 COLLATE=utf8mb4_bin"))
-=======
 				"  UNIQUE KEY `idx_b_global` (`b`) /*T![global_index] GLOBAL */\n" +
 				") ENGINE=InnoDB DEFAULT CHARSET=utf8mb4 COLLATE=utf8mb4_bin\n" +
 				"PARTITION BY RANGE (`a`)\n" +
 				"(PARTITION `p1` VALUES LESS THAN (200),\n" +
 				" PARTITION `pMax` VALUES LESS THAN (MAXVALUE))"))
->>>>>>> 938ed70f
 			tkO.MustQuery(`show create table t`).Check(testkit.Rows("" +
 				"t CREATE TABLE `t` (\n" +
 				"  `a` int(11) NOT NULL,\n" +
 				"  `b` varchar(255) DEFAULT NULL,\n" +
-<<<<<<< HEAD
-				"  PRIMARY KEY (`a`) /*T![clustered_index] CLUSTERED */\n" +
-				") ENGINE=InnoDB DEFAULT CHARSET=utf8mb4 COLLATE=utf8mb4_bin"))
-			tkO.MustContainErrMsg(`insert into t values (10,1)`, "[kv:1062]Duplicate entry '1' for key 't.uk_b'")
-			tkNO.MustContainErrMsg(`insert into t values (10,1)`, "[kv:1062]Duplicate entry '1' for key 't.uk_b'")
-		case "delete only":
-			// Delete only from the uk_b unique index, cannot have errors
-			tkO.MustExec(`insert into t values (10,1)`)
-			tkO.MustExec(`insert into t values (11,11)`)
-			tkO.MustExec(`delete from t where a = 2`)
-			// Write only for uk_b, we cannot find anything through the index or read from the index, but still gives duplicate keys on insert/updates
-			// So we already have two duplicates of b = 1, but only one in the unique index uk_a, so here we cannot insert any.
-			tkNO.MustContainErrMsg(`insert into t values (12,1)`, "[kv:1062]Duplicate entry '1' for key 't.uk_b'")
-			tkNO.MustContainErrMsg(`update t set b = 1 where a = 9`, "[kv:1062]Duplicate entry '1' for key 't.uk_b'")
-			// Deleted from the index!
-			tkNO.MustExec(`insert into t values (13,2)`)
-			tkNO.MustContainErrMsg(`insert into t values (14,3)`, "[kv:1062]Duplicate entry '3' for key 't.uk_b'")
-			// b = 11 never written to the index!
-			tkNO.MustExec(`insert into t values (15,11)`)
-			tkNO.MustQuery(`show create table t`).Check(testkit.Rows("" +
-				"t CREATE TABLE `t` (\n" +
-				"  `a` int(11) NOT NULL,\n" +
-				"  `b` varchar(255) DEFAULT NULL,\n" +
-				"  PRIMARY KEY (`a`) /*T![clustered_index] CLUSTERED */\n" +
-				") ENGINE=InnoDB DEFAULT CHARSET=utf8mb4 COLLATE=utf8mb4_bin"))
-		case "delete reorganization":
-			tkO.MustQuery(`show create table t`).Check(testkit.Rows("" +
-				"t CREATE TABLE `t` (\n" +
-				"  `a` int(11) NOT NULL,\n" +
-				"  `b` varchar(255) DEFAULT NULL,\n" +
-				"  PRIMARY KEY (`a`) /*T![clustered_index] CLUSTERED */\n" +
-				") ENGINE=InnoDB DEFAULT CHARSET=utf8mb4 COLLATE=utf8mb4_bin"))
-		case "none":
-			tkO.MustQuery(`show create table t`).Check(testkit.Rows("" +
-				"t CREATE TABLE `t` (\n" +
-				"  `a` int(11) NOT NULL,\n" +
-				"  `b` varchar(255) DEFAULT NULL,\n" +
-				"  PRIMARY KEY (`a`) /*T![clustered_index] CLUSTERED */\n" +
-				") ENGINE=InnoDB DEFAULT CHARSET=utf8mb4 COLLATE=utf8mb4_bin"))
-=======
 				"  PRIMARY KEY (`a`) /*T![clustered_index] CLUSTERED */,\n" +
 				"  UNIQUE KEY `idx_b_global` (`b`) /*T![global_index] GLOBAL */\n" +
 				") ENGINE=InnoDB DEFAULT CHARSET=utf8mb4 COLLATE=utf8mb4_bin\n" +
@@ -521,19 +388,10 @@
 				" PARTITION `p1` VALUES LESS THAN (200),\n" +
 				" PARTITION `pMax` VALUES LESS THAN (MAXVALUE))"))
 		case model.StateNone.String():
->>>>>>> 938ed70f
 		default:
 			require.Failf(t, "unhandled schema state '%s'", schemaState)
 		}
 	}
-<<<<<<< HEAD
-	runMultiSchemaTest(t, createSQL, alterSQL, initFn, func(kit *testkit.TestKit) {}, loopFn)
-}
-
-func runMultiSchemaTest(t *testing.T, createSQL, alterSQL string, initFn, postFn func(*testkit.TestKit), loopFn func(tO, tNO *testkit.TestKit)) {
-	// During manual debug, increase this time a lot so it does not reload the tables in the domain
-	// due to lease time :)
-=======
 	postFn := func(tkO *testkit.TestKit, store kv.Storage) {
 		tkO.MustQuery(`select * from t where b = 5`).Sort().Check(testkit.Rows("5 5"))
 		tkO.MustQuery(`select * from t where b = "5"`).Sort().Check(testkit.Rows("5 5"))
@@ -596,6 +454,140 @@
 		//	}
 	}
 	runMultiSchemaTest(t, createSQL, alterSQL, initFn, postFn, loopFn)
+}
+
+// TestMultiSchemaModifyColumn to show behavior when changing a column
+func TestMultiSchemaModifyColumn(t *testing.T) {
+	createSQL := `create table t (a int primary key, b varchar(255), unique key uk_b (b))`
+	initFn := func(tkO *testkit.TestKit) {
+		tkO.MustExec(`insert into t values (1,1),(2,2),(3,3),(4,4),(5,5),(6,6),(7,7),(8,8),(9,9)`)
+	}
+	alterSQL := `alter table t modify column b int unsigned not null`
+	loopFn := func(tkO, tkNO *testkit.TestKit) {
+		res := tkO.MustQuery(`select schema_state from information_schema.DDL_JOBS where table_name = 't' order by job_id desc limit 1`)
+		schemaState := res.Rows()[0][0].(string)
+		switch schemaState {
+		case model.StateDeleteOnly.String():
+			// we are only interested in StateWriteReorganization
+		case model.StateWriteOnly.String():
+			// we are only interested in StateDeleteReorganization->StatePublic
+		case model.StateWriteReorganization.String():
+		case model.StatePublic.String():
+			// tkNO sees varchar column and tkO sees int column
+			tkO.MustQuery(`show create table t`).Check(testkit.Rows("" +
+				"t CREATE TABLE `t` (\n" +
+				"  `a` int(11) NOT NULL,\n" +
+				"  `b` int(10) unsigned NOT NULL,\n" +
+				"  PRIMARY KEY (`a`) /*T![clustered_index] CLUSTERED */,\n" +
+				"  UNIQUE KEY `uk_b` (`b`)\n" +
+				") ENGINE=InnoDB DEFAULT CHARSET=utf8mb4 COLLATE=utf8mb4_bin"))
+			tkNO.MustQuery(`show create table t`).Check(testkit.Rows("" +
+				"t CREATE TABLE `t` (\n" +
+				"  `a` int(11) NOT NULL,\n" +
+				"  `b` varchar(255) DEFAULT NULL,\n" +
+				"  PRIMARY KEY (`a`) /*T![clustered_index] CLUSTERED */,\n" +
+				"  UNIQUE KEY `uk_b` (`b`)\n" +
+				") ENGINE=InnoDB DEFAULT CHARSET=utf8mb4 COLLATE=utf8mb4_bin"))
+
+			tkO.MustExec(`insert into t values (10, " 09.60 ")`)
+			// No warning!? Same in MySQL...
+			tkNO.MustQuery(`show warnings`).Check(testkit.Rows())
+			tkNO.MustContainErrMsg(`insert into t values (11, "09.60")`, "[kv:1062]Duplicate entry '10' for key 't._Idx$_uk_b_0'")
+			tkO.MustQuery(`select * from t where a = 10`).Check(testkit.Rows("10 10"))
+			// <nil> ?!?
+			tkNO.MustQuery(`select * from t where a = 10`).Check(testkit.Rows("10 <nil>"))
+			// If the original b was defined as 'NOT NULL', then it would give an error:
+			// [table:1364]Field 'b' doesn't have a default value
+
+			tkNO.MustExec(`insert into t values (11, " 011.50 ")`)
+			tkNO.MustQuery(`show warnings`).Check(testkit.Rows())
+			// Anomaly, the different sessions sees different data.
+			// So it should be acceptable for partitioning DDLs as well.
+			// It may be possible to check that writes from StateWriteOnly convert 1:1
+			// to the new type, and block writes otherwise. But then it would break the first tkO insert above...
+			tkO.MustQuery(`select * from t where a = 11`).Check(testkit.Rows("11 12"))
+			tkNO.MustQuery(`select * from t where a = 11`).Check(testkit.Rows("11  011.50 "))
+			tblO, err := tkO.Session().GetInfoSchema().TableInfoByName(pmodel.NewCIStr("test"), pmodel.NewCIStr("t"))
+			require.NoError(t, err)
+			tblNO, err := tkNO.Session().GetInfoSchema().TableInfoByName(pmodel.NewCIStr("test"), pmodel.NewCIStr("t"))
+			require.NoError(t, err)
+			require.Greater(t, tblO.Columns[1].ID, tblNO.Columns[1].ID)
+			// This also means that old copies of the columns will be left in the row, until the row is updated or deleted.
+			// But I guess that is at least documented.
+		default:
+			require.Failf(t, "unhandled schema state '%s'", schemaState)
+		}
+	}
+	runMultiSchemaTest(t, createSQL, alterSQL, initFn, nil, loopFn)
+}
+
+// TestMultiSchemaDropUniqueIndex to show behavior when
+// dropping a unique index
+func TestMultiSchemaDropUniqueIndex(t *testing.T) {
+	createSQL := `create table t (a int primary key, b varchar(255), unique key uk_b (b))`
+	initFn := func(tkO *testkit.TestKit) {
+		tkO.MustExec(`insert into t values (1,1),(2,2),(3,3),(4,4),(5,5),(6,6),(7,7),(8,8),(9,9)`)
+	}
+	alterSQL := `alter table t drop index uk_b`
+	loopFn := func(tkO, tkNO *testkit.TestKit) {
+		res := tkO.MustQuery(`select schema_state from information_schema.DDL_JOBS where table_name = 't' order by job_id desc limit 1`)
+		schemaState := res.Rows()[0][0].(string)
+		switch schemaState {
+		case "write only":
+			tkNO.MustQuery(`show create table t`).Check(testkit.Rows("" +
+				"t CREATE TABLE `t` (\n" +
+				"  `a` int(11) NOT NULL,\n" +
+				"  `b` varchar(255) DEFAULT NULL,\n" +
+				"  PRIMARY KEY (`a`) /*T![clustered_index] CLUSTERED */,\n" +
+				"  UNIQUE KEY `uk_b` (`b`)\n" +
+				") ENGINE=InnoDB DEFAULT CHARSET=utf8mb4 COLLATE=utf8mb4_bin"))
+			tkO.MustQuery(`show create table t`).Check(testkit.Rows("" +
+				"t CREATE TABLE `t` (\n" +
+				"  `a` int(11) NOT NULL,\n" +
+				"  `b` varchar(255) DEFAULT NULL,\n" +
+				"  PRIMARY KEY (`a`) /*T![clustered_index] CLUSTERED */\n" +
+				") ENGINE=InnoDB DEFAULT CHARSET=utf8mb4 COLLATE=utf8mb4_bin"))
+			tkO.MustContainErrMsg(`insert into t values (10,1)`, "[kv:1062]Duplicate entry '1' for key 't.uk_b'")
+			tkNO.MustContainErrMsg(`insert into t values (10,1)`, "[kv:1062]Duplicate entry '1' for key 't.uk_b'")
+		case "delete only":
+			// Delete only from the uk_b unique index, cannot have errors
+			tkO.MustExec(`insert into t values (10,1)`)
+			tkO.MustExec(`insert into t values (11,11)`)
+			tkO.MustExec(`delete from t where a = 2`)
+			// Write only for uk_b, we cannot find anything through the index or read from the index, but still gives duplicate keys on insert/updates
+			// So we already have two duplicates of b = 1, but only one in the unique index uk_a, so here we cannot insert any.
+			tkNO.MustContainErrMsg(`insert into t values (12,1)`, "[kv:1062]Duplicate entry '1' for key 't.uk_b'")
+			tkNO.MustContainErrMsg(`update t set b = 1 where a = 9`, "[kv:1062]Duplicate entry '1' for key 't.uk_b'")
+			// Deleted from the index!
+			tkNO.MustExec(`insert into t values (13,2)`)
+			tkNO.MustContainErrMsg(`insert into t values (14,3)`, "[kv:1062]Duplicate entry '3' for key 't.uk_b'")
+			// b = 11 never written to the index!
+			tkNO.MustExec(`insert into t values (15,11)`)
+			tkNO.MustQuery(`show create table t`).Check(testkit.Rows("" +
+				"t CREATE TABLE `t` (\n" +
+				"  `a` int(11) NOT NULL,\n" +
+				"  `b` varchar(255) DEFAULT NULL,\n" +
+				"  PRIMARY KEY (`a`) /*T![clustered_index] CLUSTERED */\n" +
+				") ENGINE=InnoDB DEFAULT CHARSET=utf8mb4 COLLATE=utf8mb4_bin"))
+		case "delete reorganization":
+			tkO.MustQuery(`show create table t`).Check(testkit.Rows("" +
+				"t CREATE TABLE `t` (\n" +
+				"  `a` int(11) NOT NULL,\n" +
+				"  `b` varchar(255) DEFAULT NULL,\n" +
+				"  PRIMARY KEY (`a`) /*T![clustered_index] CLUSTERED */\n" +
+				") ENGINE=InnoDB DEFAULT CHARSET=utf8mb4 COLLATE=utf8mb4_bin"))
+		case "none":
+			tkO.MustQuery(`show create table t`).Check(testkit.Rows("" +
+				"t CREATE TABLE `t` (\n" +
+				"  `a` int(11) NOT NULL,\n" +
+				"  `b` varchar(255) DEFAULT NULL,\n" +
+				"  PRIMARY KEY (`a`) /*T![clustered_index] CLUSTERED */\n" +
+				") ENGINE=InnoDB DEFAULT CHARSET=utf8mb4 COLLATE=utf8mb4_bin"))
+		default:
+			require.Failf(t, "unhandled schema state '%s'", schemaState)
+		}
+	}
+	runMultiSchemaTest(t, createSQL, alterSQL, initFn, nil, loopFn)
 }
 
 // TODO: Also add test for REMOVE PARTITIONING!
@@ -706,7 +698,6 @@
 //}
 
 func runMultiSchemaTest(t *testing.T, createSQL, alterSQL string, initFn func(*testkit.TestKit), postFn func(*testkit.TestKit, kv.Storage), loopFn func(tO, tNO *testkit.TestKit)) {
->>>>>>> 938ed70f
 	distCtx := testkit.NewDistExecutionContextWithLease(t, 2, 15*time.Second)
 	store := distCtx.Store
 	domOwner := distCtx.GetDomain(0)
@@ -742,14 +733,8 @@
 		<-hookChan
 		logutil.BgLogger().Info("XXXXXXXXXXX Hook released", zap.String("job.State", job.State.String()), zap.String("job.SchemaStage", job.SchemaState.String()))
 	}
-<<<<<<< HEAD
-	failpoint.EnableCall("github.com/pingcap/tidb/pkg/ddl/onJobRunAfter", hookFunc)
-	defer failpoint.Disable("github.com/pingcap/tidb/pkg/ddl/onJobRunAfter")
+	testfailpoint.EnableCall(t, "github.com/pingcap/tidb/pkg/ddl/onJobRunAfter", hookFunc)
 	alterChan := make(chan error)
-=======
-	testfailpoint.EnableCall(t, "github.com/pingcap/tidb/pkg/ddl/onJobRunAfter", hookFunc)
-	alterChan := make(chan struct{})
->>>>>>> 938ed70f
 	go func() {
 		err := tkDDLOwner.ExecToErr(alterSQL)
 		logutil.BgLogger().Info("XXXXXXXXXXX DDL done!", zap.String("alterSQL", alterSQL))
@@ -786,31 +771,58 @@
 		require.Equal(t, verCurr, domOwner.InfoSchema().SchemaMetaVersion())
 		loopFn(tkO, tkNO)
 		domNonOwner.Reload()
-		verCurr++
-		i++
 		if !releaseHook {
 			// Alter done!
 			break
 		}
 		// Continue to next state
+		verCurr++
+		i++
 		hookChan <- struct{}{}
 	}
 	logutil.BgLogger().Info("XXXXXXXXXXX states loop done")
-<<<<<<< HEAD
-	postFn(tkO)
-	// Not deferring these, since it would not break the tests in case of errors.
-=======
 	if postFn != nil {
 		postFn(tkO, store)
 	}
 	// NOT deferring this, since it might hang on test failures...
->>>>>>> 938ed70f
 	domOwner.Close()
 	domNonOwner.Close()
 	store.Close()
 }
 
-<<<<<<< HEAD
+// HaveEntriesForTableIndex returns number of entries in the KV range of table+index or just the table if index is 0.
+// Also checks with gc_delete_range
+func HaveEntriesForTableIndex(t *testing.T, tk *testkit.TestKit, tableID, indexID int64) bool {
+	var start kv.Key
+	var end kv.Key
+	if indexID == 0 {
+		start = tablecodec.EncodeTablePrefix(tableID)
+		end = tablecodec.EncodeTablePrefix(tableID + 1)
+	} else {
+		start = tablecodec.EncodeTableIndexPrefix(tableID, indexID)
+		end = tablecodec.EncodeTableIndexPrefix(tableID, indexID+1)
+	}
+	ctx := tk.Session()
+	require.NoError(t, sessiontxn.NewTxn(context.Background(), ctx))
+	txn, err := ctx.Txn(true)
+	require.NoError(t, err)
+	it, err := txn.Iter(start, end)
+	require.NoError(t, err)
+	defer it.Close()
+	count := 0
+	for it.Valid() {
+		count++
+		logutil.BgLogger().Info("HaveEntriesForTableIndex", zap.String("key", hex.EncodeToString(it.Key())), zap.String("value", hex.EncodeToString(it.Value())))
+		err = it.Next()
+		require.NoError(t, err)
+	}
+	if count > 0 {
+		logutil.BgLogger().Info("HaveEntriesForTableIndex", zap.Int64("tableID", tableID), zap.Int64("indexID", indexID), zap.Int("count", count))
+		return true
+	}
+	return false
+}
+
 // TestMultiSchemaTruncatePartitionWithGlobalIndex to show behavior when
 // truncating a partition with a global index
 func TestMultiSchemaTruncatePartitionWithGlobalIndex(t *testing.T) {
@@ -833,10 +845,10 @@
 			// even if it cannot read them from the global index, due to filtering.
 			rows := tkNO.MustQuery(`select * from t`).Sort().Rows()
 			tkO.MustQuery(`select * from t`).Sort().Check(rows)
-			tblNO, err := tkNO.Session().GetInfoSchema().TableInfoByName(parserModel.NewCIStr("test"), parserModel.NewCIStr("t"))
+			tblNO, err := tkNO.Session().GetInfoSchema().TableInfoByName(pmodel.NewCIStr("test"), pmodel.NewCIStr("t"))
 			require.NoError(t, err)
 			require.Equal(t, model.StateNone, tblNO.Partition.DDLState)
-			tblO, err := tkO.Session().GetInfoSchema().TableInfoByName(parserModel.NewCIStr("test"), parserModel.NewCIStr("t"))
+			tblO, err := tkO.Session().GetInfoSchema().TableInfoByName(pmodel.NewCIStr("test"), pmodel.NewCIStr("t"))
 			require.NoError(t, err)
 			require.Equal(t, model.StateWriteOnly, tblO.Partition.DDLState)
 			require.Equal(t, tblNO.Partition.Definitions[1].ID, tblO.Partition.Definitions[1].ID)
@@ -850,10 +862,10 @@
 
 			tkNO.MustContainErrMsg(`insert into t values (1,1,"Duplicate key")`, "[kv:1062]Duplicate entry '1' for key 't.uk_b'")
 			tkO.MustContainErrMsg(`insert into t values (1,1,"Duplicate key")`, "[kv:1062]Duplicate entry '1' for key 't.uk_b'")
-			tblNO, err := tkNO.Session().GetInfoSchema().TableInfoByName(parserModel.NewCIStr("test"), parserModel.NewCIStr("t"))
+			tblNO, err := tkNO.Session().GetInfoSchema().TableInfoByName(pmodel.NewCIStr("test"), pmodel.NewCIStr("t"))
 			require.NoError(t, err)
 			require.Equal(t, model.StateWriteOnly, tblNO.Partition.DDLState)
-			tblO, err := tkO.Session().GetInfoSchema().TableInfoByName(parserModel.NewCIStr("test"), parserModel.NewCIStr("t"))
+			tblO, err := tkO.Session().GetInfoSchema().TableInfoByName(pmodel.NewCIStr("test"), pmodel.NewCIStr("t"))
 			require.NoError(t, err)
 			require.Equal(t, model.StateDeleteOnly, tblO.Partition.DDLState)
 			require.NotEqual(t, tblNO.Partition.Definitions[1].ID, tblO.Partition.Definitions[1].ID)
@@ -950,10 +962,10 @@
 			tkNO.MustQuery(`select * from t`).Sort().Check(rows)
 			rows = tkO.MustQuery(`select b from t order by b`).Rows()
 			tkNO.MustQuery(`select b from t order by b`).Check(rows)
-			tblNO, err := tkNO.Session().GetInfoSchema().TableInfoByName(parserModel.NewCIStr("test"), parserModel.NewCIStr("t"))
+			tblNO, err := tkNO.Session().GetInfoSchema().TableInfoByName(pmodel.NewCIStr("test"), pmodel.NewCIStr("t"))
 			require.NoError(t, err)
 			require.Equal(t, model.StateDeleteOnly, tblNO.Partition.DDLState)
-			tblO, err := tkO.Session().GetInfoSchema().TableInfoByName(parserModel.NewCIStr("test"), parserModel.NewCIStr("t"))
+			tblO, err := tkO.Session().GetInfoSchema().TableInfoByName(pmodel.NewCIStr("test"), pmodel.NewCIStr("t"))
 			require.NoError(t, err)
 			require.Equal(t, model.StateDeleteReorganization, tblO.Partition.DDLState)
 			require.Equal(t, tblNO.Partition.Definitions[1].ID, tblO.Partition.Definitions[1].ID)
@@ -989,17 +1001,17 @@
 			tkO.MustExec(`insert into t values (87,87,"OK")`)
 			rows := tkNO.MustQuery(`select * from t`).Sort().Rows()
 			tkO.MustQuery(`select * from t`).Sort().Check(rows)
-			tblNO, err := tkNO.Session().GetInfoSchema().TableInfoByName(parserModel.NewCIStr("test"), parserModel.NewCIStr("t"))
+			tblNO, err := tkNO.Session().GetInfoSchema().TableInfoByName(pmodel.NewCIStr("test"), pmodel.NewCIStr("t"))
 			require.NoError(t, err)
 			require.Equal(t, model.StateDeleteReorganization, tblNO.Partition.DDLState)
-			tblO, err := tkO.Session().GetInfoSchema().TableInfoByName(parserModel.NewCIStr("test"), parserModel.NewCIStr("t"))
+			tblO, err := tkO.Session().GetInfoSchema().TableInfoByName(pmodel.NewCIStr("test"), pmodel.NewCIStr("t"))
 			require.NoError(t, err)
 			require.Equal(t, model.StateNone, tblO.Partition.DDLState)
 		default:
 			require.Failf(t, "unhandled schema state '%s'", schemaState)
 		}
 	}
-	runMultiSchemaTest(t, createSQL, alterSQL, initFn, func(kit *testkit.TestKit) {}, loopFn)
+	runMultiSchemaTest(t, createSQL, alterSQL, initFn, nil, loopFn)
 }
 
 func TestMultiSchemaTruncatePartitionWithPKGlobal(t *testing.T) {
@@ -1020,10 +1032,10 @@
 			// even if it cannot read them from the global index, due to filtering.
 			rows := tkNO.MustQuery(`select * from t`).Sort().Rows()
 			tkO.MustQuery(`select * from t`).Sort().Check(rows)
-			tblNO, err := tkNO.Session().GetInfoSchema().TableInfoByName(parserModel.NewCIStr("test"), parserModel.NewCIStr("t"))
+			tblNO, err := tkNO.Session().GetInfoSchema().TableInfoByName(pmodel.NewCIStr("test"), pmodel.NewCIStr("t"))
 			require.NoError(t, err)
 			require.Equal(t, model.StateNone, tblNO.Partition.DDLState)
-			tblO, err := tkO.Session().GetInfoSchema().TableInfoByName(parserModel.NewCIStr("test"), parserModel.NewCIStr("t"))
+			tblO, err := tkO.Session().GetInfoSchema().TableInfoByName(pmodel.NewCIStr("test"), pmodel.NewCIStr("t"))
 			require.NoError(t, err)
 			require.Equal(t, model.StateWriteOnly, tblO.Partition.DDLState)
 			require.Equal(t, tblNO.Partition.Definitions[1].ID, tblO.Partition.Definitions[1].ID)
@@ -1053,10 +1065,10 @@
 			tkO.MustQuery(`select * from t where b = 13`).Check(testkit.Rows("13 13 OK"))
 			tkNO.MustQuery(`select * from t where b = 13`).Check(testkit.Rows("15 13 OK, non global unique index"))
 
-			tblNO, err := tkNO.Session().GetInfoSchema().TableInfoByName(parserModel.NewCIStr("test"), parserModel.NewCIStr("t"))
+			tblNO, err := tkNO.Session().GetInfoSchema().TableInfoByName(pmodel.NewCIStr("test"), pmodel.NewCIStr("t"))
 			require.NoError(t, err)
 			require.Equal(t, model.StateWriteOnly, tblNO.Partition.DDLState)
-			tblO, err := tkO.Session().GetInfoSchema().TableInfoByName(parserModel.NewCIStr("test"), parserModel.NewCIStr("t"))
+			tblO, err := tkO.Session().GetInfoSchema().TableInfoByName(pmodel.NewCIStr("test"), pmodel.NewCIStr("t"))
 			require.NoError(t, err)
 			require.Equal(t, model.StateDeleteOnly, tblO.Partition.DDLState)
 			require.NotEqual(t, tblNO.Partition.Definitions[1].ID, tblO.Partition.Definitions[1].ID)
@@ -1143,10 +1155,10 @@
 			// and can ignore the dropped partitions entries in the Global Indexes, i.e. overwrite them!
 			rows := tkO.MustQuery(`select * from t`).Sort().Rows()
 			tkNO.MustQuery(`select * from t`).Sort().Check(rows)
-			tblNO, err := tkNO.Session().GetInfoSchema().TableInfoByName(parserModel.NewCIStr("test"), parserModel.NewCIStr("t"))
+			tblNO, err := tkNO.Session().GetInfoSchema().TableInfoByName(pmodel.NewCIStr("test"), pmodel.NewCIStr("t"))
 			require.NoError(t, err)
 			require.Equal(t, model.StateDeleteOnly, tblNO.Partition.DDLState)
-			tblO, err := tkO.Session().GetInfoSchema().TableInfoByName(parserModel.NewCIStr("test"), parserModel.NewCIStr("t"))
+			tblO, err := tkO.Session().GetInfoSchema().TableInfoByName(pmodel.NewCIStr("test"), pmodel.NewCIStr("t"))
 			require.NoError(t, err)
 			require.Equal(t, model.StateDeleteReorganization, tblO.Partition.DDLState)
 			require.Equal(t, tblNO.Partition.Definitions[1].ID, tblO.Partition.Definitions[1].ID)
@@ -1180,10 +1192,10 @@
 			tkO.MustExec(`insert into t values (87,87,"OK")`)
 			rows := tkNO.MustQuery(`select * from t`).Sort().Rows()
 			tkO.MustQuery(`select * from t`).Sort().Check(rows)
-			tblNO, err := tkNO.Session().GetInfoSchema().TableInfoByName(parserModel.NewCIStr("test"), parserModel.NewCIStr("t"))
+			tblNO, err := tkNO.Session().GetInfoSchema().TableInfoByName(pmodel.NewCIStr("test"), pmodel.NewCIStr("t"))
 			require.NoError(t, err)
 			require.Equal(t, model.StateDeleteReorganization, tblNO.Partition.DDLState)
-			tblO, err := tkO.Session().GetInfoSchema().TableInfoByName(parserModel.NewCIStr("test"), parserModel.NewCIStr("t"))
+			tblO, err := tkO.Session().GetInfoSchema().TableInfoByName(pmodel.NewCIStr("test"), pmodel.NewCIStr("t"))
 			require.NoError(t, err)
 			require.Equal(t, model.StateNone, tblO.Partition.DDLState)
 			require.Equal(t, tblNO.Partition.Definitions[1].ID, tblO.Partition.Definitions[1].ID)
@@ -1191,38 +1203,5 @@
 			require.Fail(t, "Unhandled schema state", "State: '%s'", schemaState)
 		}
 	}
-	runMultiSchemaTest(t, createSQL, alterSQL, initFn, func(kit *testkit.TestKit) {}, loopFn)
-=======
-// HaveEntriesForTableIndex returns number of entries in the KV range of table+index or just the table if index is 0.
-// Also checks with gc_delete_range
-func HaveEntriesForTableIndex(t *testing.T, tk *testkit.TestKit, tableID, indexID int64) bool {
-	var start kv.Key
-	var end kv.Key
-	if indexID == 0 {
-		start = tablecodec.EncodeTablePrefix(tableID)
-		end = tablecodec.EncodeTablePrefix(tableID + 1)
-	} else {
-		start = tablecodec.EncodeTableIndexPrefix(tableID, indexID)
-		end = tablecodec.EncodeTableIndexPrefix(tableID, indexID+1)
-	}
-	ctx := tk.Session()
-	require.NoError(t, sessiontxn.NewTxn(context.Background(), ctx))
-	txn, err := ctx.Txn(true)
-	require.NoError(t, err)
-	it, err := txn.Iter(start, end)
-	require.NoError(t, err)
-	defer it.Close()
-	count := 0
-	for it.Valid() {
-		count++
-		logutil.BgLogger().Info("HaveEntriesForTableIndex", zap.String("key", hex.EncodeToString(it.Key())), zap.String("value", hex.EncodeToString(it.Value())))
-		err = it.Next()
-		require.NoError(t, err)
-	}
-	if count > 0 {
-		logutil.BgLogger().Info("HaveEntriesForTableIndex", zap.Int64("tableID", tableID), zap.Int64("indexID", indexID), zap.Int("count", count))
-		return true
-	}
-	return false
->>>>>>> 938ed70f
+	runMultiSchemaTest(t, createSQL, alterSQL, initFn, nil, loopFn)
 }