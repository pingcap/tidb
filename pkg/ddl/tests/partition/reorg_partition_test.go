// Copyright 2023 PingCAP, Inc.
//
// Licensed under the Apache License, Version 2.0 (the "License");
// you may not use this file except in compliance with the License.
// You may obtain a copy of the License at
//
//     http://www.apache.org/licenses/LICENSE-2.0
//
// Unless required by applicable law or agreed to in writing, software
// distributed under the License is distributed on an "AS IS" BASIS,
// WITHOUT WARRANTIES OR CONDITIONS OF ANY KIND, either express or implied.
// See the License for the specific language governing permissions and
// limitations under the License.

package partition

import (
	"context"
	"encoding/hex"
	"fmt"
	"strconv"
	"testing"

	"github.com/pingcap/tidb/pkg/ddl"
	"github.com/pingcap/tidb/pkg/ddl/logutil"
	"github.com/pingcap/tidb/pkg/domain"
	"github.com/pingcap/tidb/pkg/errno"
	"github.com/pingcap/tidb/pkg/meta/model"
	pmodel "github.com/pingcap/tidb/pkg/parser/model"
	"github.com/pingcap/tidb/pkg/sessionctx"
	"github.com/pingcap/tidb/pkg/sessiontxn"
	"github.com/pingcap/tidb/pkg/table"
	"github.com/pingcap/tidb/pkg/tablecodec"
	"github.com/pingcap/tidb/pkg/testkit"
	"github.com/pingcap/tidb/pkg/testkit/external"
	"github.com/pingcap/tidb/pkg/testkit/testfailpoint"
	"github.com/pingcap/tidb/pkg/util/dbterror"
	"github.com/stretchr/testify/require"
	"go.uber.org/zap"
)

type allTableData struct {
	keys [][]byte
	vals [][]byte
	tp   []string
}

// TODO: Create a more generic function that gets all accessible table ids
// from all schemas, and checks the full key space so that there are no
// keys for non-existing table IDs. Also figure out how to wait for deleteRange
// Checks that there are no accessible data after an existing table
// assumes that tableIDs are only increasing.
// To be used during failure testing of ALTER, to make sure cleanup is done.
func noNewTablesAfter(t *testing.T, tk *testkit.TestKit, ctx sessionctx.Context, tbl table.Table, msg string) {
	waitForGC := tk.MustQuery(`select start_key, end_key from mysql.gc_delete_range union all select start_key, end_key from mysql.gc_delete_range_done`).Rows()
	require.NoError(t, sessiontxn.NewTxn(context.Background(), ctx))
	txn, err := ctx.Txn(true)
	require.NoError(t, err)
	defer func() {
		err := txn.Rollback()
		require.NoError(t, err)
	}()
	// Get max tableID (if partitioned)
	tblID := tbl.Meta().ID
	if pt := tbl.GetPartitionedTable(); pt != nil {
		defs := pt.Meta().Partition.Definitions
		{
			for i := range defs {
				tblID = max(tblID, defs[i].ID)
			}
		}
	}
	prefix := tablecodec.EncodeTablePrefix(tblID + 1)
	it, err := txn.Iter(prefix, nil)
	require.NoError(t, err)
	for _, rowGC := range waitForGC {
		logutil.DDLLogger().Info("GC",
			zap.String("start", fmt.Sprintf("%v", rowGC[0])),
			zap.String("end", fmt.Sprintf("%v", rowGC[1])))
	}
ROW:
	for it.Valid() {
		for _, rowGC := range waitForGC {
			// OK if queued for range delete / GC
			startHex := fmt.Sprintf("%v", rowGC[0])
			endHex := fmt.Sprintf("%v", rowGC[1])
			end, err := hex.DecodeString(endHex)
			require.NoError(t, err)
			keyHex := hex.EncodeToString(it.Key())
			if startHex <= keyHex && keyHex < endHex {
				it.Close()
				it, err = txn.Iter(end, nil)
				require.NoError(t, err)
				continue ROW
			}
			logutil.DDLLogger().Info("not found in GC",
				zap.String("key", keyHex),
				zap.String("start", startHex),
				zap.String("end", endHex))
		}
		foundTblID := tablecodec.DecodeTableID(it.Key())
		// There are internal table ids starting from MaxInt48 -1 and allocating decreasing ids
		// Allow 0xFF of them, See JobTableID, ReorgTableID, HistoryTableID, MDLTableID
		if it.Key()[0] == 't' && foundTblID < 0xFFFFFFFFFF00 {
			is := sessiontxn.GetTxnManager(tk.Session()).GetTxnInfoSchema()
			tbl, found := is.TableByID(context.Background(), foundTblID)
			tblmsg := " Table ID no longer maps to a table"
			if found {
				tblmsg = fmt.Sprintf(" Table name: %s", tbl.Meta().Name.O)
			}
			require.False(t, true, "Found table data after highest physical Table ID %d < %d (%s) "+msg+tblmsg, tblID, foundTblID, it.Key())
		}
		break
	}
}

func getAllDataForTableID(t *testing.T, ctx sessionctx.Context, tableID int64) allTableData {
	require.NoError(t, sessiontxn.NewTxn(context.Background(), ctx))
	txn, err := ctx.Txn(true)
	require.NoError(t, err)
	defer func() {
		err := txn.Rollback()
		require.NoError(t, err)
	}()

	all := allTableData{
		keys: make([][]byte, 0),
		vals: make([][]byte, 0),
		tp:   make([]string, 0),
	}
	prefix := tablecodec.EncodeTablePrefix(tableID)
	it, err := txn.Iter(prefix, nil)
	require.NoError(t, err)
	for it.Valid() {
		if !it.Key().HasPrefix(prefix) {
			break
		}
		all.keys = append(all.keys, it.Key())
		all.vals = append(all.vals, it.Value())
		if tablecodec.IsRecordKey(it.Key()) {
			all.tp = append(all.tp, "Record")
			tblID, kv, _ := tablecodec.DecodeRecordKey(it.Key())
			require.Equal(t, tableID, tblID)
			vals, _ := tablecodec.DecodeValuesBytesToStrings(it.Value())
			logutil.DDLLogger().Info("Record",
				zap.Int64("pid", tblID),
				zap.Stringer("key", kv),
				zap.Strings("values", vals))
		} else if tablecodec.IsIndexKey(it.Key()) {
			all.tp = append(all.tp, "Index")
		} else {
			all.tp = append(all.tp, "Other")
		}
		err = it.Next()
		require.NoError(t, err)
	}
	return all
}

func TestReorgPartitionFailures(t *testing.T) {
	create := `create table t (a int unsigned PRIMARY KEY, b varchar(255), c int, key (b), key (c,b))` +
		` partition by range (a) ` +
		`(partition p0 values less than (10),` +
		` partition p1 values less than (20),` +
		` partition p2 values less than (30),` +
		` partition pMax values less than (MAXVALUE))`
	alter := "alter table t reorganize partition p1,p2 into (partition p1 values less than (17), partition p1b values less than (24), partition p2 values less than (30))"
	beforeDML := []string{
		`insert into t values (1,"1",1),(2,"2",2),(12,"12",21),(13,"13",13),(17,"17",17),(18,"18",18),(23,"23",32),(34,"34",43),(45,"45",54),(56,"56",65)`,
		`update t set a = 11, b = "11", c = 11 where a = 17`,
		`update t set b = "21", c = 12 where c = 12`,
		`delete from t where a = 13`,
		`delete from t where b = "56"`,
	}
	beforeResult := testkit.Rows(
		"1 1 1", "11 11 11", "12 12 21", "18 18 18", "2 2 2", "23 23 32", "34 34 43", "45 45 54",
	)
	afterDML := []string{
		`insert into t values (5,"5",5),(13,"13",13)`,
		`update t set a = 17, b = "17", c = 17 where a = 11`,
		`update t set b = "12", c = 21 where c = 12`,
		`delete from t where a = 34`,
		`delete from t where b = "56"`,
	}
	afterResult := testkit.Rows(
		"1 1 1", "12 12 21", "13 13 13", "17 17 17", "18 18 18", "2 2 2", "23 23 32", "45 45 54", "5 5 5",
	)
	testReorganizePartitionFailures(t, create, alter, beforeDML, beforeResult, afterDML, afterResult)
}

func TestRemovePartitionFailures(t *testing.T) {
	create := `create table t (a int unsigned primary key nonclustered, b int not null, c varchar(255)) partition by range(a) (
                        partition p0 values less than (100),
                        partition p1 values less than (200))`
	alter := `alter table t remove partitioning`
	beforeDML := []string{
		`insert into t values (1,1,1),(2,2,2),(3,3,3),(101,101,101),(102,102,102),(103,103,103)`,
		`update t set a = 11, b = "11", c = 11 where a = 1`,
		`update t set b = "12", c = 12 where b = 2`,
		`delete from t where a = 102`,
		`delete from t where b = 103`,
	}
	beforeResult := testkit.Rows("101 101 101", "11 11 11", "2 12 12", "3 3 3")
	afterDML := []string{
		`insert into t values (4,4,4),(5,5,5),(104,104,104)`,
		`update t set a = 1, b = 1, c = 1 where a = 11`,
		`update t set b = 2, c = 2 where c = 12`,
		`update t set a = 9, b = 9 where a = 104`,
		`delete from t where a = 5`,
		`delete from t where b = 102`,
	}
	afterResult := testkit.Rows("1 1 1", "101 101 101", "2 2 2", "3 3 3", "4 4 4", "9 9 104")
	testReorganizePartitionFailures(t, create, alter, beforeDML, beforeResult, afterDML, afterResult)
}

func TestPartitionByFailures(t *testing.T) {
	create := `create table t (a int unsigned primary key nonclustered, b int not null, c varchar(255)) partition by range(a) (
                        partition p0 values less than (100),
                        partition p1 values less than (200))`
	alter := "alter table t partition by range (b) (partition pNoneC values less than (150), partition p2 values less than (300)) update indexes (`primary` global)"
	beforeDML := []string{
		`insert into t values (1,1,1),(2,2,2),(3,3,3),(101,101,101),(102,102,102),(103,103,103)`,
		`update t set a = 11, b = "11", c = 11 where a = 1`,
		`update t set b = "12", c = 12 where b = 2`,
		`delete from t where a = 102`,
		`delete from t where b = 103`,
	}
	beforeResult := testkit.Rows("101 101 101", "11 11 11", "2 12 12", "3 3 3")
	afterDML := []string{
		`insert into t values (4,4,4),(5,5,5),(104,104,104)`,
		`update t set a = 1, b = 1, c = 1 where a = 11`,
		`update t set b = 2, c = 2 where c = 12`,
		`update t set a = 9, b = 9 where a = 104`,
		`delete from t where a = 5`,
		`delete from t where b = 102`,
	}
	afterResult := testkit.Rows("1 1 1", "101 101 101", "2 2 2", "3 3 3", "4 4 4", "9 9 104")
	testReorganizePartitionFailures(t, create, alter, beforeDML, beforeResult, afterDML, afterResult)
}

func TestReorganizePartitionListFailures(t *testing.T) {
	create := `create table t (a int unsigned primary key nonclustered global, b int not null, c varchar(255), unique index (c) global) partition by list(b) (
                        partition p0 values in (1,2,3),
                        partition p1 values in (4,5,6),
                        partition p2 values in (7,8,9))`
	alter := `alter table t reorganize partition p0,p2 into (partition pNone1 values in (1,9), partition pNone2 values in (2,8), partition pNone3 values in (3,7))`
	beforeDML := []string{
		`insert into t values (1,1,1),(2,2,2),(4,4,4),(8,8,8),(9,9,9),(6,6,6)`,
		`update t set a = 7, b = 7, c = 7 where a = 1`,
		`update t set b = 3, c = 3 where c = 4`,
		`delete from t where a = 8`,
		`delete from t where b = 2`,
	}
	beforeResult := testkit.Rows("4 3 3", "6 6 6", "7 7 7", "9 9 9")
	afterDML := []string{
		`insert into t values (1,1,1),(5,5,5),(8,8,8)`,
		`update t set a = 2, b = 2, c = 2 where a = 1`,
		`update t set a = 1, b = 1, c = 1 where c = 6`,
		`update t set a = 6, b = 6 where a = 9`,
		`delete from t where a = 5`,
		`delete from t where b = 3`,
	}
	afterResult := testkit.Rows("1 1 1", "2 2 2", "6 6 9", "7 7 7", "8 8 8")
	testReorganizePartitionFailures(t, create, alter, beforeDML, beforeResult, afterDML, afterResult)
}

func TestPartitionByListFailures(t *testing.T) {
	create := `create table t (a int unsigned primary key nonclustered global, b int not null, c varchar(255), unique index (b), unique index (c) global) partition by list(b) (
                        partition p0 values in (1,2,3,4,5,6),
                        partition p1 values in (11,10,9,8,7))`
	alter := `alter table t partition by list columns (c) (partition pNone1 values in (1,11,3,5,7,9), partition pNone2 values in (2,4,8,10,6)) update indexes (b global, c local)`
	beforeDML := []string{
		`insert into t values (1,1,1),(2,2,2),(4,4,4),(8,8,8),(9,9,9),(6,6,6)`,
		`update t set a = 7, b = 7, c = 7 where a = 1`,
		`update t set b = 3, c = 3 where c = "4"`,
		`delete from t where a = 8`,
		`delete from t where b = 2`,
	}
	beforeResult := testkit.Rows("4 3 3", "6 6 6", "7 7 7", "9 9 9")
	afterDML := []string{
		`insert into t values (1,1,1),(5,5,5),(8,8,8)`,
		`update t set a = 2, b = 2, c = 2 where a = 1`,
		`update t set a = 1, b = 1, c = 1 where c = "6"`,
		`update t set a = 6, b = 6 where a = 9`,
		`delete from t where a = 5`,
		`delete from t where b = 3`,
	}
	afterResult := testkit.Rows("1 1 1", "2 2 2", "6 6 9", "7 7 7", "8 8 8")
	testReorganizePartitionFailures(t, create, alter, beforeDML, beforeResult, afterDML, afterResult)
}

func TestAddHashPartitionFailures(t *testing.T) {
	create := `create table t (a int unsigned primary key nonclustered global, b int not null, c varchar(255), unique index (c) global) partition by hash(b) partitions 3`
	alter := `alter table t add partition partitions 2`
	beforeDML := []string{
		`insert into t values (1,1,1),(2,2,2),(4,4,4),(8,8,8),(9,9,9),(6,6,6)`,
		`update t set a = 7, b = 7, c = 7 where a = 1`,
		`update t set b = 3, c = 3 where c = "4"`,
		`delete from t where a = 8`,
		`delete from t where b = 2`,
	}
	beforeResult := testkit.Rows("4 3 3", "6 6 6", "7 7 7", "9 9 9")
	afterDML := []string{
		`insert into t values (1,1,1),(5,5,5),(8,8,8)`,
		`update t set a = 2, b = 2, c = 2 where a = 1`,
		`update t set a = 1, b = 1, c = 1 where c = "6"`,
		`update t set a = 6, b = 6 where a = 9`,
		`delete from t where a = 5`,
		`delete from t where b = 3`,
	}
	afterResult := testkit.Rows("1 1 1", "2 2 2", "6 6 9", "7 7 7", "8 8 8")
	testReorganizePartitionFailures(t, create, alter, beforeDML, beforeResult, afterDML, afterResult)
}

func TestCoalesceKeyPartitionFailures(t *testing.T) {
	create := `create table t (a int unsigned primary key nonclustered global, b int not null, c varchar(255), unique index (b) global, unique index (c)) partition by key(c) partitions 5`
	alter := `alter table t coalesce partition 2`
	beforeDML := []string{
		`insert into t values (1,1,1),(2,2,2),(4,4,4),(8,8,8),(9,9,9),(6,6,6)`,
		`update t set a = 7, b = 7, c = 7 where a = 1`,
		`update t set b = 3, c = 3 where c = "4"`,
		`delete from t where a = 8`,
		`delete from t where b = 2`,
	}
	beforeResult := testkit.Rows("4 3 3", "6 6 6", "7 7 7", "9 9 9")
	afterDML := []string{
		`insert into t values (1,1,1),(5,5,5),(8,8,8)`,
		`update t set a = 2, b = 2, c = 2 where a = 1`,
		`update t set a = 1, b = 1, c = 1 where c = "6"`,
		`update t set a = 6, b = 6 where a = 9`,
		`delete from t where a = 5`,
		`delete from t where b = 3`,
	}
	afterResult := testkit.Rows("1 1 1", "2 2 2", "6 6 9", "7 7 7", "8 8 8")
	testReorganizePartitionFailures(t, create, alter, beforeDML, beforeResult, afterDML, afterResult)
}

func TestPartitionByNonPartitionedTable(t *testing.T) {
	create := `create table t (a int)`
	alter := `alter table t partition by range (a) (partition p0 values less than (20))`
	beforeResult := testkit.Rows()
	afterResult := testkit.Rows()
	testReorganizePartitionFailures(t, create, alter, nil, beforeResult, nil, afterResult)
}

func testReorganizePartitionFailures(t *testing.T, createSQL, alterSQL string, beforeDML []string, beforeResult [][]any, afterDML []string, afterResult [][]any, skipTests ...string) {
	store := testkit.CreateMockStore(t)
	tk := testkit.NewTestKit(t, store)
	tk.MustExec("use test")
	tk.MustExec("set tidb_enable_global_index=true")
	defer func() {
		tk.MustExec("set tidb_enable_global_index=default")
	}()
	// Fail means we simply inject an error, and set the error count very high to see what happens
	//   we do expect to do best effort rollback here as well!
	// Cancel means we set job.State = JobStateCancelled, as in no need to do more
	// Rollback means we do full rollback before returning error.
	tests := []struct {
		name            string
		count           int
		rollForwardFrom int
	}{
		{
			"Cancel",
			1,
			-1,
		},
		{
			"Fail",
			5,
			4,
		},
		{
			"Rollback",
			4,
			-1,
		},
	}
	oldWaitTimeWhenErrorOccurred := ddl.WaitTimeWhenErrorOccurred
	defer func() {
		ddl.WaitTimeWhenErrorOccurred = oldWaitTimeWhenErrorOccurred
	}()
	ddl.WaitTimeWhenErrorOccurred = 0
	for _, test := range tests {
	SUBTEST:
		for i := 1; i <= test.count; i++ {
			suffix := test.name + strconv.Itoa(i)
			for _, skip := range skipTests {
				if suffix == skip {
					continue SUBTEST
				}
			}
			suffixComment := ` /* ` + suffix + ` */`
			tk.MustExec(createSQL + suffixComment)
			for _, sql := range beforeDML {
				tk.MustExec(sql + suffixComment)
			}
			tk.MustQuery(`select * from t ` + suffixComment).Sort().Check(beforeResult)
			tOrg := external.GetTableByName(t, tk, "test", "t")
			var idxID int64
			if len(tOrg.Meta().Indices) > 0 {
				idxID = tOrg.Meta().Indices[0].ID
			}
			oldCreate := tk.MustQuery(`show create table t` + suffixComment).Rows()
			name := "github.com/pingcap/tidb/pkg/ddl/reorgPart" + suffix
			term := "return(true)"
			if test.rollForwardFrom > 0 && test.rollForwardFrom <= i {
				term = "10*" + term
			}
			testfailpoint.Enable(t, name, term)
			err := tk.ExecToErr(alterSQL + suffixComment)
			tt := external.GetTableByName(t, tk, "test", "t")
			partition := tt.Meta().Partition
			rollback := false
			if test.rollForwardFrom > 0 && test.rollForwardFrom <= i {
				require.NoError(t, err)
			} else {
				rollback = true
				require.Error(t, err, "failpoint reorgPart"+suffix)
<<<<<<< HEAD
				// TODO: gracefully handle failures during WriteReorg also for nonclustered tables
				// with unique indexes.
				// Currently it can also do:
				// 	Error "[kv:1062]Duplicate entry '7' for key 't.c'" does not contain "Injected error by reorgPartFail2"
				//require.ErrorContains(t, err, "Injected error by reorgPart"+suffix)
=======
				require.ErrorContains(t, err, "Injected error by reorgPart"+suffix)
>>>>>>> 21257375
				tk.MustQuery(`show create table t` + suffixComment).Check(oldCreate)
				if partition == nil {
					require.Nil(t, tOrg.Meta().Partition, suffix)
				} else {
					require.Equal(t, len(tOrg.Meta().Partition.Definitions), len(partition.Definitions), suffix)
					require.Equal(t, 0, len(partition.AddingDefinitions), suffix)
					require.Equal(t, 0, len(partition.DroppingDefinitions), suffix)
				}
				noNewTablesAfter(t, tk, tk.Session(), tOrg, suffix)
			}
			testfailpoint.Disable(t, name)
			require.Equal(t, len(tOrg.Meta().Indices), len(tt.Meta().Indices), suffix)
			if rollback && idxID != 0 {
				require.Equal(t, idxID, tt.Meta().Indices[0].ID, suffix)
			}
			tk.MustExec(`admin check table t` + suffixComment)
			for _, sql := range afterDML {
				tk.MustExec(sql + suffixComment)
			}
			tk.MustQuery(`select * from t` + suffixComment).Sort().Check(afterResult)
			tk.MustExec(`drop table t` + suffixComment)
			// TODO: Check TiFlash replicas
			// TODO: Check Label rules
			// TODO: Check bundles
			// TODO: Check autoIDs
		}
	}
}

func TestReorgPartitionConcurrent(t *testing.T) {
	store := testkit.CreateMockStore(t)
	tk := testkit.NewTestKit(t, store)
	schemaName := "ReorgPartConcurrent"
	tk.MustExec("create database " + schemaName)
	tk.MustExec("use " + schemaName)
	tk.MustExec(`create table t (a int unsigned PRIMARY KEY, b varchar(255), c int, key (b), key (c,b))` +
		` partition by range (a) ` +
		`(partition p0 values less than (10),` +
		` partition p1 values less than (20),` +
		` partition pMax values less than (MAXVALUE))`)
	tk.MustExec(`insert into t values (1,"1",1), (10,"10",10),(23,"23",32),(34,"34",43),(45,"45",54),(56,"56",65)`)
	syncOnChanged := make(chan bool)
	defer close(syncOnChanged)
	testfailpoint.EnableCall(t, "github.com/pingcap/tidb/pkg/ddl/afterReorganizePartition", func() {
		<-syncOnChanged
		// We want to wait here
		<-syncOnChanged
	})

	wait := make(chan bool)
	defer close(wait)

	currState := model.StateNone
	testfailpoint.EnableCall(t, "github.com/pingcap/tidb/pkg/ddl/onJobRunBefore", func(job *model.Job) {
		if job.Type == model.ActionReorganizePartition &&
			(job.SchemaState == model.StateDeleteOnly ||
				job.SchemaState == model.StateWriteOnly ||
				job.SchemaState == model.StateWriteReorganization ||
				job.SchemaState == model.StateDeleteReorganization ||
				job.SchemaState == model.StatePublic) &&
			currState != job.SchemaState {
			currState = job.SchemaState
			<-wait
			<-wait
		}
	})
	alterErr := make(chan error, 1)
	go backgroundExec(store, schemaName, "alter table t reorganize partition p1 into (partition p1a values less than (15), partition p1b values less than (20))", alterErr)

	wait <- true
	// StateDeleteOnly
	deleteOnlyInfoSchema := sessiontxn.GetTxnManager(tk.Session()).GetTxnInfoSchema()
	wait <- true

	// StateWriteOnly
	wait <- true
	tk.MustExec(`insert into t values (11, "11", 11),(12,"12",21)`)
	tk.MustExec(`admin check table t`)
	writeOnlyInfoSchema := sessiontxn.GetTxnManager(tk.Session()).GetTxnInfoSchema()
	require.Equal(t, int64(1), writeOnlyInfoSchema.SchemaMetaVersion()-deleteOnlyInfoSchema.SchemaMetaVersion())
	deleteOnlyTbl, err := deleteOnlyInfoSchema.TableByName(context.Background(), pmodel.NewCIStr(schemaName), pmodel.NewCIStr("t"))
	require.NoError(t, err)
	writeOnlyTbl, err := writeOnlyInfoSchema.TableByName(context.Background(), pmodel.NewCIStr(schemaName), pmodel.NewCIStr("t"))
	require.NoError(t, err)
	writeOnlyParts := writeOnlyTbl.Meta().Partition
	writeOnlyTbl.Meta().Partition = deleteOnlyTbl.Meta().Partition
	// If not DeleteOnly is working, then this would show up when reorg is done
	tk.MustExec(`delete from t where a = 11`)
	tk.MustExec(`update t set b = "12b", c = 12 where a = 12`)
	tk.MustExec(`admin check table t`)
	writeOnlyTbl.Meta().Partition = writeOnlyParts
	tk.MustExec(`admin check table t`)
	wait <- true

	// StateWriteReorganization
	wait <- true
	tk.MustExec(`insert into t values (14, "14", 14),(15, "15",15)`)
	writeReorgInfoSchema := sessiontxn.GetTxnManager(tk.Session()).GetTxnInfoSchema()
	tk.MustQuery(`show create table t`).Check(testkit.Rows("" +
		"t CREATE TABLE `t` (\n" +
		"  `a` int(10) unsigned NOT NULL,\n" +
		"  `b` varchar(255) DEFAULT NULL,\n" +
		"  `c` int(11) DEFAULT NULL,\n" +
		"  PRIMARY KEY (`a`) /*T![clustered_index] CLUSTERED */,\n" +
		"  KEY `b` (`b`),\n" +
		"  KEY `c` (`c`,`b`)\n" +
		") ENGINE=InnoDB DEFAULT CHARSET=utf8mb4 COLLATE=utf8mb4_bin\n" +
		"PARTITION BY RANGE (`a`)\n" +
		"(PARTITION `p0` VALUES LESS THAN (10),\n" +
		" PARTITION `p1` VALUES LESS THAN (20),\n" +
		" PARTITION `pMax` VALUES LESS THAN (MAXVALUE))"))
	wait <- true

	// StateDeleteReorganization
	wait <- true
	tk.MustQuery(`select * from t where c between 10 and 22`).Sort().Check(testkit.Rows(""+
		"10 10 10",
		"12 12b 12",
		"14 14 14",
		"15 15 15"))
	deleteReorgInfoSchema := sessiontxn.GetTxnManager(tk.Session()).GetTxnInfoSchema()
	require.Equal(t, int64(1), deleteReorgInfoSchema.SchemaMetaVersion()-writeReorgInfoSchema.SchemaMetaVersion())
	tk.MustExec(`insert into t values (16, "16", 16)`)
	oldTbl, err := writeReorgInfoSchema.TableByName(context.Background(), pmodel.NewCIStr(schemaName), pmodel.NewCIStr("t"))
	require.NoError(t, err)
	partDef := oldTbl.Meta().Partition.Definitions[1]
	require.Equal(t, "p1", partDef.Name.O)
	rows := getNumRowsFromPartitionDefs(t, tk, oldTbl, oldTbl.Meta().Partition.Definitions[1:2])
	require.Equal(t, 5, rows)
	currTbl, err := deleteReorgInfoSchema.TableByName(context.Background(), pmodel.NewCIStr(schemaName), pmodel.NewCIStr("t"))
	require.NoError(t, err)
	currPart := currTbl.Meta().Partition
	currTbl.Meta().Partition = oldTbl.Meta().Partition
	tk.MustQuery(`select * from t where b = "16"`).Sort().Check(testkit.Rows("16 16 16"))
	tk.MustExec(`admin check table t`)
	tk.MustQuery(`show create table t`).Check(testkit.Rows("" +
		"t CREATE TABLE `t` (\n" +
		"  `a` int(10) unsigned NOT NULL,\n" +
		"  `b` varchar(255) DEFAULT NULL,\n" +
		"  `c` int(11) DEFAULT NULL,\n" +
		"  PRIMARY KEY (`a`) /*T![clustered_index] CLUSTERED */,\n" +
		"  KEY `b` (`b`),\n" +
		"  KEY `c` (`c`,`b`)\n" +
		") ENGINE=InnoDB DEFAULT CHARSET=utf8mb4 COLLATE=utf8mb4_bin\n" +
		"PARTITION BY RANGE (`a`)\n" +
		"(PARTITION `p0` VALUES LESS THAN (10),\n" +
		" PARTITION `p1` VALUES LESS THAN (20),\n" +
		" PARTITION `pMax` VALUES LESS THAN (MAXVALUE))"))
	tk.MustQuery(`select * from t partition (p1)`).Sort().Check(testkit.Rows(""+
		"10 10 10",
		"12 12b 12",
		"14 14 14",
		"15 15 15",
		"16 16 16"))
	currTbl.Meta().Partition = currPart
	tk.MustQuery(`show create table t`).Check(testkit.Rows("" +
		"t CREATE TABLE `t` (\n" +
		"  `a` int(10) unsigned NOT NULL,\n" +
		"  `b` varchar(255) DEFAULT NULL,\n" +
		"  `c` int(11) DEFAULT NULL,\n" +
		"  PRIMARY KEY (`a`) /*T![clustered_index] CLUSTERED */,\n" +
		"  KEY `b` (`b`),\n" +
		"  KEY `c` (`c`,`b`)\n" +
		") ENGINE=InnoDB DEFAULT CHARSET=utf8mb4 COLLATE=utf8mb4_bin\n" +
		"PARTITION BY RANGE (`a`)\n" +
		"(PARTITION `p0` VALUES LESS THAN (10),\n" +
		" PARTITION `p1a` VALUES LESS THAN (15),\n" +
		" PARTITION `p1b` VALUES LESS THAN (20),\n" +
		" PARTITION `pMax` VALUES LESS THAN (MAXVALUE))"))
	wait <- true

	// StatePublic
	wait <- true
	tk.MustQuery(`select * from t where c between 10 and 22`).Sort().Check(testkit.Rows(""+
		"10 10 10",
		"12 12b 12",
		"14 14 14",
		"15 15 15",
		"16 16 16"))
	publicInfoSchema := sessiontxn.GetTxnManager(tk.Session()).GetTxnInfoSchema()
	require.Equal(t, int64(1), publicInfoSchema.SchemaMetaVersion()-deleteReorgInfoSchema.SchemaMetaVersion())
	tk.MustExec(`insert into t values (17, "17", 17)`)
	oldTbl, err = deleteReorgInfoSchema.TableByName(context.Background(), pmodel.NewCIStr(schemaName), pmodel.NewCIStr("t"))
	require.NoError(t, err)
	partDef = oldTbl.Meta().Partition.Definitions[1]
	require.Equal(t, "p1a", partDef.Name.O)
	rows = getNumRowsFromPartitionDefs(t, tk, oldTbl, oldTbl.Meta().Partition.Definitions[1:2])
	require.Equal(t, 3, rows)
	tk.MustQuery(`select * from t partition (p1a)`).Sort().Check(testkit.Rows("10 10 10", "12 12b 12", "14 14 14"))
	currTbl, err = publicInfoSchema.TableByName(context.Background(), pmodel.NewCIStr(schemaName), pmodel.NewCIStr("t"))
	require.NoError(t, err)
	currPart = currTbl.Meta().Partition
	currTbl.Meta().Partition = oldTbl.Meta().Partition
	tk.MustQuery(`select * from t where b = "17"`).Sort().Check(testkit.Rows("17 17 17"))
	tk.MustExec(`admin check table t`)
	tk.MustQuery(`show create table t`).Check(testkit.Rows("" +
		"t CREATE TABLE `t` (\n" +
		"  `a` int(10) unsigned NOT NULL,\n" +
		"  `b` varchar(255) DEFAULT NULL,\n" +
		"  `c` int(11) DEFAULT NULL,\n" +
		"  PRIMARY KEY (`a`) /*T![clustered_index] CLUSTERED */,\n" +
		"  KEY `b` (`b`),\n" +
		"  KEY `c` (`c`,`b`)\n" +
		") ENGINE=InnoDB DEFAULT CHARSET=utf8mb4 COLLATE=utf8mb4_bin\n" +
		"PARTITION BY RANGE (`a`)\n" +
		"(PARTITION `p0` VALUES LESS THAN (10),\n" +
		" PARTITION `p1a` VALUES LESS THAN (15),\n" +
		" PARTITION `p1b` VALUES LESS THAN (20),\n" +
		" PARTITION `pMax` VALUES LESS THAN (MAXVALUE))"))
	currTbl.Meta().Partition = currPart
	wait <- true
	syncOnChanged <- true
	// This reads the new schema (Schema update completed)
	tk.MustQuery(`select * from t where c between 10 and 22`).Sort().Check(testkit.Rows(""+
		"10 10 10",
		"12 12b 12",
		"14 14 14",
		"15 15 15",
		"16 16 16",
		"17 17 17"))
	tk.MustExec(`admin check table t`)
	newInfoSchema := sessiontxn.GetTxnManager(tk.Session()).GetTxnInfoSchema()
	require.Equal(t, int64(1), newInfoSchema.SchemaMetaVersion()-publicInfoSchema.SchemaMetaVersion())
	oldTbl, err = publicInfoSchema.TableByName(context.Background(), pmodel.NewCIStr(schemaName), pmodel.NewCIStr("t"))
	require.NoError(t, err)
	partDef = oldTbl.Meta().Partition.Definitions[1]
	require.Equal(t, "p1a", partDef.Name.O)
	tk.MustQuery(`show create table t`).Check(testkit.Rows("" +
		"t CREATE TABLE `t` (\n" +
		"  `a` int(10) unsigned NOT NULL,\n" +
		"  `b` varchar(255) DEFAULT NULL,\n" +
		"  `c` int(11) DEFAULT NULL,\n" +
		"  PRIMARY KEY (`a`) /*T![clustered_index] CLUSTERED */,\n" +
		"  KEY `b` (`b`),\n" +
		"  KEY `c` (`c`,`b`)\n" +
		") ENGINE=InnoDB DEFAULT CHARSET=utf8mb4 COLLATE=utf8mb4_bin\n" +
		"PARTITION BY RANGE (`a`)\n" +
		"(PARTITION `p0` VALUES LESS THAN (10),\n" +
		" PARTITION `p1a` VALUES LESS THAN (15),\n" +
		" PARTITION `p1b` VALUES LESS THAN (20),\n" +
		" PARTITION `pMax` VALUES LESS THAN (MAXVALUE))"))
	newTbl, err := newInfoSchema.TableByName(context.Background(), pmodel.NewCIStr(schemaName), pmodel.NewCIStr("t"))
	require.NoError(t, err)
	newPart := newTbl.Meta().Partition
	newTbl.Meta().Partition = oldTbl.Meta().Partition
	tk.MustQuery(`show create table t`).Check(testkit.Rows("" +
		"t CREATE TABLE `t` (\n" +
		"  `a` int(10) unsigned NOT NULL,\n" +
		"  `b` varchar(255) DEFAULT NULL,\n" +
		"  `c` int(11) DEFAULT NULL,\n" +
		"  PRIMARY KEY (`a`) /*T![clustered_index] CLUSTERED */,\n" +
		"  KEY `b` (`b`),\n" +
		"  KEY `c` (`c`,`b`)\n" +
		") ENGINE=InnoDB DEFAULT CHARSET=utf8mb4 COLLATE=utf8mb4_bin\n" +
		"PARTITION BY RANGE (`a`)\n" +
		"(PARTITION `p0` VALUES LESS THAN (10),\n" +
		" PARTITION `p1a` VALUES LESS THAN (15),\n" +
		" PARTITION `p1b` VALUES LESS THAN (20),\n" +
		" PARTITION `pMax` VALUES LESS THAN (MAXVALUE))"))
	tk.MustExec(`admin check table t`)
	newTbl.Meta().Partition = newPart
	syncOnChanged <- true
	require.NoError(t, <-alterErr)
}

func TestReorgPartitionFailConcurrent(t *testing.T) {
	store := testkit.CreateMockStore(t)
	tk := testkit.NewTestKit(t, store)
	schemaName := "ReorgPartFailConcurrent"
	tk.MustExec("create database " + schemaName)
	tk.MustExec("use " + schemaName)
	tk.MustExec(`create table t (a int unsigned PRIMARY KEY, b varchar(255), c int, key (b), key (c,b))` +
		` partition by range (a) ` +
		`(partition p0 values less than (10),` +
		` partition p1 values less than (20),` +
		` partition pMax values less than (MAXVALUE))`)
	tk.MustExec(`insert into t values (1,"1",1), (12,"12",21),(23,"23",32),(34,"34",43),(45,"45",54),(56,"56",65)`)

	wait := make(chan bool)
	defer close(wait)

	// Test insert of duplicate key during copy phase
	injected := false
	testfailpoint.EnableCall(t, "github.com/pingcap/tidb/pkg/ddl/onJobRunBefore", func(job *model.Job) {
		if job.Type == model.ActionReorganizePartition && job.SchemaState == model.StateWriteReorganization && !injected {
			injected = true
			<-wait
			<-wait
		}
	})
	alterErr := make(chan error, 1)
	go backgroundExec(store, schemaName, "alter table t reorganize partition p1 into (partition p1a values less than (15), partition p1b values less than (20))", alterErr)
	wait <- true
	tk.MustExec(`insert into t values (14, "14", 14),(15, "15",15)`)
	tk.MustGetErrCode(`insert into t values (11, "11", 11),(12,"duplicate PK 💥", 13)`, errno.ErrDupEntry)
	tk.MustExec(`admin check table t`)
	wait <- true
	require.NoError(t, <-alterErr)
	tk.MustQuery(`select * from t where c between 10 and 22`).Sort().Check(testkit.Rows(""+
		"12 12 21",
		"14 14 14",
		"15 15 15"))
	tk.MustExec(`admin check table t`)
	tk.MustQuery(`show create table t`).Check(testkit.Rows("" +
		"t CREATE TABLE `t` (\n" +
		"  `a` int(10) unsigned NOT NULL,\n" +
		"  `b` varchar(255) DEFAULT NULL,\n" +
		"  `c` int(11) DEFAULT NULL,\n" +
		"  PRIMARY KEY (`a`) /*T![clustered_index] CLUSTERED */,\n" +
		"  KEY `b` (`b`),\n" +
		"  KEY `c` (`c`,`b`)\n" +
		") ENGINE=InnoDB DEFAULT CHARSET=utf8mb4 COLLATE=utf8mb4_bin\n" +
		"PARTITION BY RANGE (`a`)\n" +
		"(PARTITION `p0` VALUES LESS THAN (10),\n" +
		" PARTITION `p1a` VALUES LESS THAN (15),\n" +
		" PARTITION `p1b` VALUES LESS THAN (20),\n" +
		" PARTITION `pMax` VALUES LESS THAN (MAXVALUE))"))

	// Test reorg of duplicate key
	prevState := model.StateNone
	testfailpoint.EnableCall(t, "github.com/pingcap/tidb/pkg/ddl/onJobRunBefore", func(job *model.Job) {
		if job.Type == model.ActionReorganizePartition &&
			job.SchemaState == model.StateWriteReorganization &&
			job.SnapshotVer == 0 &&
			prevState != job.SchemaState {
			prevState = job.SchemaState
			<-wait
			<-wait
		}
		if job.Type == model.ActionReorganizePartition &&
			job.SchemaState == model.StateDeleteReorganization &&
			prevState != job.SchemaState {
			prevState = job.SchemaState
			<-wait
			<-wait
		}
	})
	go backgroundExec(store, schemaName, "alter table t reorganize partition p1a,p1b into (partition p1a values less than (14), partition p1b values less than (17), partition p1c values less than (20))", alterErr)
	wait <- true
	infoSchema := sessiontxn.GetTxnManager(tk.Session()).GetTxnInfoSchema()
	tbl, err := infoSchema.TableByName(context.Background(), pmodel.NewCIStr(schemaName), pmodel.NewCIStr("t"))
	require.NoError(t, err)
	require.Equal(t, 0, getNumRowsFromPartitionDefs(t, tk, tbl, tbl.Meta().Partition.AddingDefinitions))
	tk.MustExec(`delete from t where a = 14`)
	tk.MustExec(`insert into t values (13, "13", 31),(14,"14b",14),(16, "16",16)`)
	tk.MustExec(`admin check table t`)
	wait <- true
	wait <- true
	tbl, err = infoSchema.TableByName(context.Background(), pmodel.NewCIStr(schemaName), pmodel.NewCIStr("t"))
	require.NoError(t, err)
	require.Equal(t, 5, getNumRowsFromPartitionDefs(t, tk, tbl, tbl.Meta().Partition.AddingDefinitions))
	tk.MustExec(`delete from t where a = 15`)
	tk.MustExec(`insert into t values (11, "11", 11),(15,"15b",15),(17, "17",17)`)
	tk.MustExec(`admin check table t`)
	wait <- true
	require.NoError(t, <-alterErr)

	tk.MustExec(`admin check table t`)
	tk.MustQuery(`select * from t where a between 10 and 22`).Sort().Check(testkit.Rows(""+
		"11 11 11",
		"12 12 21",
		"13 13 31",
		"14 14b 14",
		"15 15b 15",
		"16 16 16",
		"17 17 17"))
	tk.MustQuery(`select * from t where c between 10 and 22`).Sort().Check(testkit.Rows(""+
		"11 11 11",
		"12 12 21",
		"14 14b 14",
		"15 15b 15",
		"16 16 16",
		"17 17 17"))
	tk.MustQuery(`select * from t where b between "10" and "22"`).Sort().Check(testkit.Rows(""+
		"11 11 11",
		"12 12 21",
		"13 13 31",
		"14 14b 14",
		"15 15b 15",
		"16 16 16",
		"17 17 17"))
}

func getNumRowsFromPartitionDefs(t *testing.T, tk *testkit.TestKit, tbl table.Table, defs []model.PartitionDefinition) int {
	ctx := tk.Session()
	pt := tbl.GetPartitionedTable()
	require.NotNil(t, pt)
	cnt := 0
	for _, def := range defs {
		data := getAllDataForTableID(t, ctx, def.ID)
		require.True(t, len(data.keys) == len(data.vals))
		require.True(t, len(data.keys) == len(data.tp))
		for _, s := range data.tp {
			if s == "Record" {
				cnt++
			}
		}
	}
	return cnt
}

func TestReorgPartitionFailInject(t *testing.T) {
	store := testkit.CreateMockStore(t)
	tk := testkit.NewTestKit(t, store)
	schemaName := "ReorgPartFailInjectConcurrent"
	tk.MustExec("create database " + schemaName)
	tk.MustExec("use " + schemaName)
	tk.MustExec(`create table t (a int unsigned PRIMARY KEY, b varchar(255), c int, key (b), key (c,b))` +
		` partition by range (a) ` +
		`(partition p0 values less than (10),` +
		` partition p1 values less than (20),` +
		` partition pMax values less than (MAXVALUE))`)
	tk.MustExec(`insert into t values (1,"1",1), (12,"12",21),(23,"23",32),(34,"34",43),(45,"45",54),(56,"56",65)`)

	wait := make(chan bool)
	defer close(wait)

	injected := false
	testfailpoint.EnableCall(t, "github.com/pingcap/tidb/pkg/ddl/onJobRunBefore", func(job *model.Job) {
		if job.Type == model.ActionReorganizePartition && job.SchemaState == model.StateWriteReorganization && !injected {
			injected = true
			<-wait
			<-wait
		}
	})
	alterErr := make(chan error, 1)
	go backgroundExec(store, schemaName, "alter table t reorganize partition p1 into (partition p1a values less than (15), partition p1b values less than (20))", alterErr)
	wait <- true
	tk.MustExec(`insert into t values (14, "14", 14),(15, "15",15)`)
	tk.MustGetErrCode(`insert into t values (11, "11", 11),(12,"duplicate PK 💥", 13)`, errno.ErrDupEntry)
	tk.MustExec(`admin check table t`)
	wait <- true
	require.NoError(t, <-alterErr)
	tk.MustExec(`admin check table t`)
	tk.MustQuery(`select * from t where c between 10 and 22`).Sort().Check(testkit.Rows(""+
		"12 12 21",
		"14 14 14",
		"15 15 15"))
	tk.MustQuery(`show create table t`).Check(testkit.Rows("" +
		"t CREATE TABLE `t` (\n" +
		"  `a` int(10) unsigned NOT NULL,\n" +
		"  `b` varchar(255) DEFAULT NULL,\n" +
		"  `c` int(11) DEFAULT NULL,\n" +
		"  PRIMARY KEY (`a`) /*T![clustered_index] CLUSTERED */,\n" +
		"  KEY `b` (`b`),\n" +
		"  KEY `c` (`c`,`b`)\n" +
		") ENGINE=InnoDB DEFAULT CHARSET=utf8mb4 COLLATE=utf8mb4_bin\n" +
		"PARTITION BY RANGE (`a`)\n" +
		"(PARTITION `p0` VALUES LESS THAN (10),\n" +
		" PARTITION `p1a` VALUES LESS THAN (15),\n" +
		" PARTITION `p1b` VALUES LESS THAN (20),\n" +
		" PARTITION `pMax` VALUES LESS THAN (MAXVALUE))"))
}

func TestReorgPartitionRollback(t *testing.T) {
	store := testkit.CreateMockStore(t)
	tk := testkit.NewTestKit(t, store)
	schemaName := "ReorgPartRollback"
	tk.MustExec("create database " + schemaName)
	tk.MustExec("use " + schemaName)
	tk.MustExec(`create table t (a int unsigned PRIMARY KEY, b varchar(255), c int, key (b), key (c,b))` +
		` partition by range (a) ` +
		`(partition p0 values less than (10),` +
		` partition p1 values less than (20),` +
		` partition pMax values less than (MAXVALUE))`)
	tk.MustExec(`insert into t values (1,"1",1), (12,"12",21),(23,"23",32),(34,"34",43),(45,"45",54),(56,"56",65)`)
	// TODO: Check that there are no additional placement rules,
	// bundles, or ranges with non-completed tableIDs
	// (partitions used during reorg, but was dropped)
	testfailpoint.Enable(t, "github.com/pingcap/tidb/pkg/ddl/mockUpdateVersionAndTableInfoErr", `return(1)`)
	tk.MustExecToErr("alter table t reorganize partition p1 into (partition p1a values less than (15), partition p1b values less than (20))")
	tk.MustExec(`admin check table t`)
	testfailpoint.Disable(t, "github.com/pingcap/tidb/pkg/ddl/mockUpdateVersionAndTableInfoErr")
	ctx := tk.Session()
	is := domain.GetDomain(ctx).InfoSchema()
	tbl, err := is.TableByName(context.Background(), pmodel.NewCIStr(schemaName), pmodel.NewCIStr("t"))
	require.NoError(t, err)
	noNewTablesAfter(t, tk, ctx, tbl, "Reorganize rollback")
	testfailpoint.Enable(t, "github.com/pingcap/tidb/pkg/ddl/reorgPartitionAfterDataCopy", `return(true)`)
	defer func() {
		testfailpoint.Disable(t, "github.com/pingcap/tidb/pkg/ddl/reorgPartitionAfterDataCopy")
	}()
	tk.MustExecToErr("alter table t reorganize partition p1 into (partition p1a values less than (15), partition p1b values less than (20))")
	tk.MustExec(`admin check table t`)
	tk.MustQuery(`show create table t`).Check(testkit.Rows("" +
		"t CREATE TABLE `t` (\n" +
		"  `a` int(10) unsigned NOT NULL,\n" +
		"  `b` varchar(255) DEFAULT NULL,\n" +
		"  `c` int(11) DEFAULT NULL,\n" +
		"  PRIMARY KEY (`a`) /*T![clustered_index] CLUSTERED */,\n" +
		"  KEY `b` (`b`),\n" +
		"  KEY `c` (`c`,`b`)\n" +
		") ENGINE=InnoDB DEFAULT CHARSET=utf8mb4 COLLATE=utf8mb4_bin\n" +
		"PARTITION BY RANGE (`a`)\n" +
		"(PARTITION `p0` VALUES LESS THAN (10),\n" +
		" PARTITION `p1` VALUES LESS THAN (20),\n" +
		" PARTITION `pMax` VALUES LESS THAN (MAXVALUE))"))

	tbl, err = is.TableByName(context.Background(), pmodel.NewCIStr(schemaName), pmodel.NewCIStr("t"))
	require.NoError(t, err)
	noNewTablesAfter(t, tk, ctx, tbl, "Reorganize rollback")
}

func TestPartitionByColumnChecks(t *testing.T) {
	store := testkit.CreateMockStore(t)
	tk := testkit.NewTestKit(t, store)
	tk.MustExec("use test")
	cols := "(i int, f float, c char(20), b bit(2), b32 bit(32), b64 bit(64), d date, dt datetime, dt6 datetime(6), ts timestamp, ts6 timestamp(6), j json)"
	vals := `(1, 2.2, "A and c", b'10', b'10001000100010001000100010001000', b'1000100010001000100010001000100010001000100010001000100010001000', '2024-09-24', '2024-09-24 13:01:02', '2024-09-24 13:01:02.123456', '2024-09-24 13:01:02', '2024-09-24 13:01:02.123456', '{"key1": "value1", "key2": "value2"}')`
	tk.MustExec(`create table t ` + cols)
	testCases := []struct {
		partClause string
		err        error
	}{
		{"key (c) partitions 2", nil},
		{"key (j) partitions 2", dbterror.ErrNotAllowedTypeInPartition},
		{"list (c) (partition pDef default)", dbterror.ErrNotAllowedTypeInPartition},
		{"list (b) (partition pDef default)", nil},
		{"list (f) (partition pDef default)", dbterror.ErrNotAllowedTypeInPartition},
		{"list (j) (partition pDef default)", dbterror.ErrNotAllowedTypeInPartition},
		{"list columns (b) (partition pDef default)", dbterror.ErrNotAllowedTypeInPartition},
		{"list columns (f) (partition pDef default)", dbterror.ErrNotAllowedTypeInPartition},
		{"list columns (ts) (partition pDef default)", dbterror.ErrNotAllowedTypeInPartition},
		{"list columns (j) (partition pDef default)", dbterror.ErrNotAllowedTypeInPartition},
		{"hash (year(ts)) partitions 2", dbterror.ErrWrongExprInPartitionFunc},
		{"hash (ts) partitions 2", dbterror.ErrNotAllowedTypeInPartition},
		{"hash (ts6) partitions 2", dbterror.ErrNotAllowedTypeInPartition},
		{"hash (d) partitions 2", dbterror.ErrNotAllowedTypeInPartition},
		{"hash (f) partitions 2", dbterror.ErrNotAllowedTypeInPartition},
		{"range (c) (partition pMax values less than (maxvalue))", dbterror.ErrNotAllowedTypeInPartition},
		{"range (f) (partition pMax values less than (maxvalue))", dbterror.ErrNotAllowedTypeInPartition},
		{"range (d) (partition pMax values less than (maxvalue))", dbterror.ErrNotAllowedTypeInPartition},
		{"range (dt) (partition pMax values less than (maxvalue))", dbterror.ErrNotAllowedTypeInPartition},
		{"range (dt6) (partition pMax values less than (maxvalue))", dbterror.ErrNotAllowedTypeInPartition},
		{"range (ts) (partition pMax values less than (maxvalue))", dbterror.ErrNotAllowedTypeInPartition},
		{"range (ts6) (partition pMax values less than (maxvalue))", dbterror.ErrNotAllowedTypeInPartition},
		{"range (j) (partition pMax values less than (maxvalue))", dbterror.ErrNotAllowedTypeInPartition},
		{"range columns (b) (partition pMax values less than (maxvalue))", dbterror.ErrNotAllowedTypeInPartition},
		{"range columns (b64) (partition pMax values less than (maxvalue))", dbterror.ErrNotAllowedTypeInPartition},
		{"range columns (c) (partition pMax values less than (maxvalue))", nil},
		{"range columns (f) (partition pMax values less than (maxvalue))", dbterror.ErrNotAllowedTypeInPartition},
		{"range columns (d) (partition pMax values less than (maxvalue))", nil},
		{"range columns (dt) (partition pMax values less than (maxvalue))", nil},
		{"range columns (dt6) (partition pMax values less than (maxvalue))", nil},
		{"range columns (ts) (partition pMax values less than (maxvalue))", dbterror.ErrNotAllowedTypeInPartition},
		{"range columns (ts6) (partition pMax values less than (maxvalue))", dbterror.ErrNotAllowedTypeInPartition},
		{"range columns (j) (partition pMax values less than (maxvalue))", dbterror.ErrNotAllowedTypeInPartition},
	}
	for _, testCase := range testCases {
		err := tk.ExecToErr(`create table tt ` + cols + ` partition by ` + testCase.partClause)
		require.ErrorIs(t, err, testCase.err, testCase.partClause)
		if testCase.err == nil {
			tk.MustExec(`drop table tt`)
		}
		err = tk.ExecToErr(`alter table t partition by ` + testCase.partClause)
		require.ErrorIs(t, err, testCase.err)
	}

	// Not documented or tested!!
	// KEY - Allows more types than documented, should be OK!
	tk.MustExec(`create table kb ` + cols + ` partition by key(b) partitions 2`)
	tk.MustExec(`create table kf ` + cols + ` partition by key(f) partitions 2`)
	tk.MustExec(`create table kts ` + cols + ` partition by key(ts) partitions 2`)
	tk.MustExec(`create table hb ` + cols + ` partition by hash(b) partitions 2`)
	tk.MustExec(`insert into hb values ` + vals)
	tk.MustQuery(`select count(*) from hb where b = b'10'`).Check(testkit.Rows("1"))
	tk.MustExec(`alter table hb partition by hash(b) partitions 3`)
	tk.MustExec(`insert into hb values ` + vals)
	tk.MustQuery(`select count(*) from hb where b = b'10'`).Check(testkit.Rows("2"))
	tk.MustExec(`create table hb32 ` + cols + ` partition by hash(b32) partitions 2`)
	tk.MustExec(`insert into hb32 values ` + vals)
	tk.MustExec(`alter table hb32 partition by hash(b32) partitions 3`)
	tk.MustExec(`insert into hb32 values ` + vals)
	tk.MustExec(`create table rb ` + cols + ` partition by range (b) (partition pMax values less than (MAXVALUE))`)
	tk.MustExec(`insert into rb values ` + vals)
	tk.MustExec(`alter table rb partition by range(b) (partition pMax values less than (MAXVALUE))`)
	tk.MustExec(`insert into rb values ` + vals)
	tk.MustExec(`create table rb32 ` + cols + ` partition by range (b32) (partition pMax values less than (MAXVALUE))`)
	tk.MustExec(`insert into rb32 values ` + vals)
	tk.MustExec(`alter table rb32 partition by range(b32) (partition pMax values less than (MAXVALUE))`)
	tk.MustExec(`insert into rb32 values ` + vals)
	tk.MustExec(`create table rb64 ` + cols + ` partition by range (b64) (partition pMax values less than (MAXVALUE))`)
	tk.MustExec(`insert into rb64 values ` + vals)
	tk.MustExec(`alter table rb64 partition by range(b64) (partition pMax values less than (MAXVALUE))`)
	tk.MustExec(`insert into rb64 values ` + vals)
}

func TestPartitionIssue56634(t *testing.T) {
	testfailpoint.Enable(t, "github.com/pingcap/tidb/pkg/ddl/updateVersionAndTableInfoErrInStateDeleteReorganization", `4*return(1)`)

	store := testkit.CreateMockStore(t)
	tk := testkit.NewTestKit(t, store)
	tk.MustExec("use test")
	tk.MustExec("drop table if exists t")
	tk.MustExec("create table t (a int)")
	// Changed, since StatePublic can no longer rollback!
	tk.MustExec("alter table t partition by range(a) (partition p1 values less than (20))")
}<|MERGE_RESOLUTION|>--- conflicted
+++ resolved
@@ -417,15 +417,11 @@
 			} else {
 				rollback = true
 				require.Error(t, err, "failpoint reorgPart"+suffix)
-<<<<<<< HEAD
 				// TODO: gracefully handle failures during WriteReorg also for nonclustered tables
 				// with unique indexes.
 				// Currently it can also do:
 				// 	Error "[kv:1062]Duplicate entry '7' for key 't.c'" does not contain "Injected error by reorgPartFail2"
 				//require.ErrorContains(t, err, "Injected error by reorgPart"+suffix)
-=======
-				require.ErrorContains(t, err, "Injected error by reorgPart"+suffix)
->>>>>>> 21257375
 				tk.MustQuery(`show create table t` + suffixComment).Check(oldCreate)
 				if partition == nil {
 					require.Nil(t, tOrg.Meta().Partition, suffix)
