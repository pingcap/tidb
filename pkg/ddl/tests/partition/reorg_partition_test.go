--- conflicted
+++ resolved
@@ -411,29 +411,18 @@
 			if len(tOrg.Meta().Indices) > 0 {
 				idxID = tOrg.Meta().Indices[0].ID
 			}
-<<<<<<< HEAD
-			oldCreate := tk.MustQuery(`show create table t`).Rows()
+			oldCreate := tk.MustQuery(`show create table t` + suffixComment).Rows()
 			// Run GC to clean changes in beforeDML
 			require.Nil(t, gcWorker.DeleteRanges(context.TODO(), math.MaxInt64))
 			oldBundles, err := infosync.GetAllRuleBundles(context.TODO())
 			require.NoError(t, err)
 			name := "github.com/pingcap/tidb/pkg/ddl/reorgPart" + suffix
-			testfailpoint.Enable(t, name, `return(true)`)
-			err = tk.ExecToErr(alterSQL)
-			require.Error(t, err, "failpoint reorgPart"+suffix)
-			require.ErrorContains(t, err, "Injected error by reorgPart"+suffix)
-			testfailpoint.Disable(t, name)
-			tk.MustQuery(`show create table t /* ` + suffix + ` */`).Check(oldCreate)
-=======
-			oldCreate := tk.MustQuery(`show create table t` + suffixComment).Rows()
-			name := "github.com/pingcap/tidb/pkg/ddl/reorgPart" + suffix
 			term := "return(true)"
 			if test.rollForwardFrom > 0 && test.rollForwardFrom <= i {
 				term = "10*" + term
 			}
 			testfailpoint.Enable(t, name, term)
-			err := tk.ExecToErr(alterSQL + suffixComment)
->>>>>>> 64ce2c0e
+			err = tk.ExecToErr(alterSQL + suffixComment)
 			tt := external.GetTableByName(t, tk, "test", "t")
 			partition := tt.Meta().Partition
 			rollback := false
@@ -462,37 +451,30 @@
 			if rollback && idxID != 0 {
 				require.Equal(t, idxID, tt.Meta().Indices[0].ID, suffix)
 			}
-<<<<<<< HEAD
+			tk.MustExec(`admin check table t` + suffixComment)
 			require.Nil(t, gcWorker.DeleteRanges(context.TODO(), math.MaxInt64))
-			noNewTablesAfter(t, tk, tk.Session(), tOrg, suffix)
-			tk.MustExec(`admin check table t /* ` + suffix + ` */`)
-=======
-			tk.MustExec(`admin check table t` + suffixComment)
->>>>>>> 64ce2c0e
+			noNewTablesAfter(t, tk, tk.Session(), tt, suffix)
 			for _, sql := range afterDML {
 				tk.MustExec(sql + suffixComment)
 			}
-<<<<<<< HEAD
-			tk.MustQuery(`select * from t /* ` + suffix + ` */`).Sort().Check(afterResult)
-			newBundles, err := infosync.GetAllRuleBundles(context.TODO())
-			require.NoError(t, err)
-			for i := range newBundles {
-				found := false
-				for j := range oldBundles {
-					if newBundles[i].ID == oldBundles[j].ID {
-						require.Equal(t, oldBundles[j].String(), newBundles[i].String(), suffix)
-						found = true
-						break
+			tk.MustQuery(`select * from t` + suffixComment).Sort().Check(afterResult)
+			if rollback {
+				newBundles, err := infosync.GetAllRuleBundles(context.TODO())
+				require.NoError(t, err)
+				for i := range newBundles {
+					found := false
+					for j := range oldBundles {
+						if newBundles[i].ID == oldBundles[j].ID {
+							require.Equal(t, oldBundles[j].String(), newBundles[i].String(), suffix)
+							found = true
+							break
+						}
 					}
+					require.True(t, found, "%s: New bundle not cleaned up '%s':\n%s", suffix, newBundles[i].ID, newBundles[i].String())
 				}
-				require.True(t, found, "%s: New bundle not cleaned up '%s':\n%s", suffix, newBundles[i].ID, newBundles[i].String())
-			}
-			require.Equal(t, len(oldBundles), len(newBundles), suffix)
-			tk.MustExec(`drop table t /* ` + suffix + ` */`)
-=======
-			tk.MustQuery(`select * from t` + suffixComment).Sort().Check(afterResult)
+				require.Equal(t, len(oldBundles), len(newBundles), suffix)
+			}
 			tk.MustExec(`drop table t` + suffixComment)
->>>>>>> 64ce2c0e
 			// TODO: Check TiFlash replicas
 			// TODO: Check Label rules
 			// TODO: Check autoIDs
@@ -1064,8 +1046,8 @@
 	tk.MustExec("use test")
 	tk.MustExec("drop table if exists t")
 	tk.MustExec("create table t (a int)")
-<<<<<<< HEAD
-	tk.MustContainErrMsg("alter table t partition by range(a) (partition p1 values less than (20))", "[ddl:-1]DDL job rollback, error msg: Injected error in StateDeleteReorganization") // should NOT panic
+	// Changed, since StatePublic can no longer rollback!
+	tk.MustExec("alter table t partition by range(a) (partition p1 values less than (20))")
 }
 
 func TestReorgPartitionFailuresPlacementPolicy(t *testing.T) {
@@ -1208,8 +1190,4 @@
 	alter := "alter table t partition by range (a) (partition p1 values less than (150), partition pMax values less than (maxvalue) placement policy pp1) update indexes (`primary` local, `c` global)"
 	afterResult := beforeResult
 	testReorganizePartitionFailures(t, create, alter, beforeDML, beforeResult, nil, afterResult)
-=======
-	// Changed, since StatePublic can no longer rollback!
-	tk.MustExec("alter table t partition by range(a) (partition p1 values less than (20))")
->>>>>>> 64ce2c0e
 }