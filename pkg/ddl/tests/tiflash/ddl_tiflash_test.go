// Copyright 2022 PingCAP, Inc.
//
// Licensed under the Apache License, Version 2.0 (the "License");
// you may not use this file except in compliance with the License.
// You may obtain a copy of the License at
//
//     http://www.apache.org/licenses/LICENSE-2.0
//
// Unless required by applicable law or agreed to in writing, software
// distributed under the License is distributed on an "AS IS" BASIS,
// WITHOUT WARRANTIES OR CONDITIONS OF ANY KIND, either express or implied.
// See the License for the specific language governing permissions and
// limitations under the License.

// Copyright 2013 The ql Authors. All rights reserved.
// Use of this source code is governed by a BSD-style
// license that can be found in the LICENSES/QL-LICENSE file.

package tiflashtest

import (
	"context"
	"fmt"
	"math"
	"sync"
	"testing"
	"time"

	"github.com/pingcap/failpoint"
	"github.com/pingcap/kvproto/pkg/metapb"
	"github.com/pingcap/tidb/pkg/ddl"
	"github.com/pingcap/tidb/pkg/ddl/logutil"
	"github.com/pingcap/tidb/pkg/ddl/placement"
	ddlutil "github.com/pingcap/tidb/pkg/ddl/util"
	"github.com/pingcap/tidb/pkg/domain"
	"github.com/pingcap/tidb/pkg/domain/infosync"
	"github.com/pingcap/tidb/pkg/kv"
	"github.com/pingcap/tidb/pkg/meta/model"
	"github.com/pingcap/tidb/pkg/parser/ast"
	"github.com/pingcap/tidb/pkg/session"
	"github.com/pingcap/tidb/pkg/sessionctx"
	"github.com/pingcap/tidb/pkg/store/gcworker"
	"github.com/pingcap/tidb/pkg/store/mockstore"
	"github.com/pingcap/tidb/pkg/store/mockstore/unistore"
	"github.com/pingcap/tidb/pkg/table"
	"github.com/pingcap/tidb/pkg/tablecodec"
	"github.com/pingcap/tidb/pkg/testkit"
	"github.com/pingcap/tidb/pkg/testkit/external"
	"github.com/pingcap/tidb/pkg/testkit/testfailpoint"
	"github.com/pingcap/tidb/pkg/types"
	"github.com/pingcap/tidb/pkg/util"
	"github.com/pingcap/tidb/pkg/util/sqlkiller"
	"github.com/stretchr/testify/require"
	"github.com/tikv/client-go/v2/oracle"
	"github.com/tikv/client-go/v2/testutils"
	"github.com/tikv/client-go/v2/tikv"
	"github.com/tikv/pd/client/clients/router"
	"github.com/tikv/pd/client/constants"
	"go.uber.org/zap"
)

type tiflashContext struct {
	store   kv.Storage
	dom     *domain.Domain
	tiflash *infosync.MockTiFlash
	cluster *unistore.Cluster
}

const (
	RoundToBeAvailable               = 2
	RoundToBeAvailablePartitionTable = 3
)

func createTiFlashContext(t *testing.T) (*tiflashContext, func()) {
	s := &tiflashContext{}
	var err error

	ddl.PollTiFlashInterval = 1000 * time.Millisecond
	ddl.PullTiFlashPdTick.Store(60)
	s.tiflash = infosync.NewMockTiFlash()
	s.store, err = mockstore.NewMockStore(
		mockstore.WithClusterInspector(func(c testutils.Cluster) {
			mockCluster := c.(*unistore.Cluster)
			_, _, region1 := mockstore.BootstrapWithSingleStore(c)
			tiflashIdx := 0
			for tiflashIdx < 2 {
				store2 := c.AllocID()
				peer2 := c.AllocID()
				addr2 := fmt.Sprintf("tiflash%d", tiflashIdx)
				s.tiflash.AddStore(store2, addr2)
				mockCluster.AddStore(store2, addr2, &metapb.StoreLabel{Key: "engine", Value: "tiflash"})
				mockCluster.AddPeer(region1, store2, peer2)
				tiflashIdx++
			}
			s.cluster = mockCluster
		}),
		mockstore.WithStoreType(mockstore.EmbedUnistore),
	)

	require.NoError(t, err)
	session.DisableStats4Test()
	s.dom, err = session.BootstrapSession(s.store)
	infosync.SetMockTiFlash(s.tiflash)
	require.NoError(t, err)
	s.dom.SetStatsUpdating(true)

	tearDown := func() {
		s.tiflash.Lock()
		s.tiflash.StatusServer.Close()
		s.tiflash.Unlock()
		s.dom.Close()
		require.NoError(t, s.store.Close())
		ddl.PollTiFlashInterval = 2 * time.Second
	}
	return s, tearDown
}

func ChangeGCSafePoint(tk *testkit.TestKit, t time.Time, enable string, lifeTime string) {
	gcTimeFormat := "20060102-15:04:05 -0700 MST"
	lastSafePoint := t.Format(gcTimeFormat)
	s := `INSERT HIGH_PRIORITY INTO mysql.tidb VALUES ('tikv_gc_safe_point', '%[1]s', '')
			       ON DUPLICATE KEY
			       UPDATE variable_value = '%[1]s'`
	s = fmt.Sprintf(s, lastSafePoint)
	tk.MustExec(s)
	s = `INSERT HIGH_PRIORITY INTO mysql.tidb VALUES ('tikv_gc_enable','%[1]s','')
			       ON DUPLICATE KEY
			       UPDATE variable_value = '%[1]s'`
	s = fmt.Sprintf(s, enable)
	tk.MustExec(s)
	s = `INSERT HIGH_PRIORITY INTO mysql.tidb VALUES ('tikv_gc_life_time','%[1]s','')
			       ON DUPLICATE KEY
			       UPDATE variable_value = '%[1]s'`
	s = fmt.Sprintf(s, lifeTime)
	tk.MustExec(s)
}

func (s *tiflashContext) CheckFlashback(tk *testkit.TestKit, t *testing.T) {
	// If table is dropped after tikv_gc_safe_point, it can be recovered
	ChangeGCSafePoint(tk, time.Now().Add(-time.Hour), "false", "10m0s")
	defer func() {
		ChangeGCSafePoint(tk, time.Now(), "true", "10m0s")
	}()

	fCancel := TempDisableEmulatorGC()
	defer fCancel()
	tk.MustExec("drop table if exists ddltiflash")
	tk.MustExec("flashback table ddltiflash")
	time.Sleep(ddl.PollTiFlashInterval * 3)
	CheckTableAvailable(s.dom, t, 1, []string{})

	tb, err := s.dom.InfoSchema().TableByName(context.Background(), ast.NewCIStr("test"), ast.NewCIStr("ddltiflash"))
	require.NoError(t, err)
	require.NotNil(t, tb)
	if tb.Meta().Partition != nil {
		for _, e := range tb.Meta().Partition.Definitions {
			ruleName := infosync.MakeRuleID(e.ID)
			_, ok := s.tiflash.GetPlacementRule(ruleName)
			require.True(t, ok)
		}
	} else {
		ruleName := infosync.MakeRuleID(tb.Meta().ID)
		_, ok := s.tiflash.GetPlacementRule(ruleName)
		require.True(t, ok)
	}
}

func TempDisableEmulatorGC() func() {
	ori := ddlutil.IsEmulatorGCEnable()
	f := func() {
		if ori {
			ddlutil.EmulatorGCEnable()
		} else {
			ddlutil.EmulatorGCDisable()
		}
	}
	ddlutil.EmulatorGCDisable()
	return f
}

func (s *tiflashContext) SetPdLoop(tick uint64) func() {
	originValue := ddl.PullTiFlashPdTick.Swap(tick)
	return func() {
		ddl.PullTiFlashPdTick.Store(originValue)
	}
}

// Run all kinds of DDLs, and will create no redundant pd rules for TiFlash.
func TestTiFlashNoRedundantPDRules(t *testing.T) {
	s, teardown := createTiFlashContext(t)
	defer teardown()

<<<<<<< HEAD
	rpcClient, pdClient, cluster, err := unistore.New("", nil, constants.NullKeyspaceID, nil)
=======
	rpcClient, pdClient, cluster, err := unistore.NewClassic("", nil)
>>>>>>> e2f47a18
	require.NoError(t, err)
	defer func() {
		rpcClient.Close()
		pdClient.Close()
		cluster.Close()
	}()
	for _, store := range s.cluster.GetAllStores() {
		cluster.AddStore(store.Id, store.Address, store.Labels...)
	}
	gcWorker, err := gcworker.NewMockGCWorker(s.store)
	require.NoError(t, err)
	tk := testkit.NewTestKit(t, s.store)
	fCancel := TempDisableEmulatorGC()
	defer fCancel()
	// Disable emulator GC, otherwise delete range will be automatically called.

	require.NoError(t, failpoint.Enable("github.com/pingcap/tidb/pkg/store/gcworker/ignoreDeleteRangeFailed", `return`))
	defer func() {
		require.NoError(t, failpoint.Disable("github.com/pingcap/tidb/pkg/store/gcworker/ignoreDeleteRangeFailed"))
	}()

	fCancelPD := s.SetPdLoop(10000)
	defer fCancelPD()

	// Clean all rules
	s.tiflash.CleanPlacementRules()
	tk.MustExec("use test")
	tk.MustExec("drop table if exists ddltiflash")
	tk.MustExec("drop table if exists ddltiflashp")
	tk.MustExec("create table ddltiflash(z int)")
	tk.MustExec("create table ddltiflashp(z int) PARTITION BY RANGE(z) (PARTITION p0 VALUES LESS THAN (10),PARTITION p1 VALUES LESS THAN (20), PARTITION p2 VALUES LESS THAN (30))")

	total := 0
	require.Equal(t, total, s.tiflash.PlacementRulesLen())

	tk.MustExec("alter table ddltiflash set tiflash replica 1")
	total += 1
	time.Sleep(ddl.PollTiFlashInterval * RoundToBeAvailable)
	require.Equal(t, total, s.tiflash.PlacementRulesLen())

	tk.MustExec("alter table ddltiflashp set tiflash replica 1")
	total += 3
	time.Sleep(ddl.PollTiFlashInterval * RoundToBeAvailablePartitionTable)
	require.Equal(t, total, s.tiflash.PlacementRulesLen())

	lessThan := 40
	tk.MustExec(fmt.Sprintf("ALTER TABLE ddltiflashp ADD PARTITION (PARTITION pn VALUES LESS THAN (%v))", lessThan))
	total += 1
	time.Sleep(ddl.PollTiFlashInterval * RoundToBeAvailablePartitionTable)
	require.Equal(t, total, s.tiflash.PlacementRulesLen())

	tk.MustExec("alter table ddltiflashp truncate partition p1")
	total += 1
	time.Sleep(ddl.PollTiFlashInterval * RoundToBeAvailablePartitionTable)
	require.Equal(t, total, s.tiflash.PlacementRulesLen())
	// Now gc will trigger, and will remove dropped partition.
	require.NoError(t, gcWorker.DeleteRanges(context.TODO(), math.MaxInt64))
	total -= 1
	time.Sleep(ddl.PollTiFlashInterval * RoundToBeAvailablePartitionTable)
	require.Equal(t, total, s.tiflash.PlacementRulesLen())

	tk.MustExec("alter table ddltiflashp drop partition p2")
	require.NoError(t, gcWorker.DeleteRanges(context.TODO(), math.MaxInt64))
	total -= 1
	time.Sleep(ddl.PollTiFlashInterval * RoundToBeAvailablePartitionTable)
	require.Equal(t, total, s.tiflash.PlacementRulesLen())

	tk.MustExec("truncate table ddltiflash")
	total += 1
	time.Sleep(ddl.PollTiFlashInterval * RoundToBeAvailablePartitionTable)
	require.Equal(t, total, s.tiflash.PlacementRulesLen())
	require.NoError(t, gcWorker.DeleteRanges(context.TODO(), math.MaxInt64))
	total -= 1
	time.Sleep(ddl.PollTiFlashInterval * RoundToBeAvailablePartitionTable)
	require.Equal(t, total, s.tiflash.PlacementRulesLen())

	tk.MustExec("drop table ddltiflash")
	total -= 1
	time.Sleep(ddl.PollTiFlashInterval * RoundToBeAvailablePartitionTable)
	require.NoError(t, gcWorker.DeleteRanges(context.TODO(), math.MaxInt64))
	require.Equal(t, total, s.tiflash.PlacementRulesLen())
}

func TestTiFlashReplicaPartitionTableNormal(t *testing.T) {
	s, teardown := createTiFlashContext(t)
	defer teardown()
	tk := testkit.NewTestKit(t, s.store)

	tk.MustExec("use test")
	tk.MustExec("drop table if exists ddltiflash")
	tk.MustExec("create table ddltiflash(z int) PARTITION BY RANGE(z) (PARTITION p0 VALUES LESS THAN (10),PARTITION p1 VALUES LESS THAN (20), PARTITION p2 VALUES LESS THAN (30))")

	tb, err := s.dom.InfoSchema().TableByName(context.Background(), ast.NewCIStr("test"), ast.NewCIStr("ddltiflash"))
	require.NoError(t, err)
	replica := tb.Meta().TiFlashReplica
	require.Nil(t, replica)

	tk.MustExec("alter table ddltiflash set tiflash replica 1")
	lessThan := "40"
	tk.MustExec(fmt.Sprintf("ALTER TABLE ddltiflash ADD PARTITION (PARTITION pn VALUES LESS THAN (%v))", lessThan))

	time.Sleep(ddl.PollTiFlashInterval * RoundToBeAvailablePartitionTable)
	// Should get schema again
	CheckTableAvailable(s.dom, t, 1, []string{})

	tb2, err := s.dom.InfoSchema().TableByName(context.Background(), ast.NewCIStr("test"), ast.NewCIStr("ddltiflash"))
	require.NoError(t, err)
	require.NotNil(t, tb2)
	pi := tb2.Meta().GetPartitionInfo()
	require.NotNil(t, pi)
	require.NotNil(t, tb2.Meta().TiFlashReplica)
	for _, p := range pi.Definitions {
		require.True(t, tb2.Meta().TiFlashReplica.IsPartitionAvailable(p.ID))
		if len(p.LessThan) == 1 && p.LessThan[0] == lessThan {
			table, ok := s.tiflash.GetTableSyncStatus(int(p.ID))
			require.True(t, ok)
			require.True(t, table.Accel)
		}
	}
	require.Zero(t, len(pi.AddingDefinitions))
	s.CheckFlashback(tk, t)
}

// When block add partition, new partition shall be available even we break `UpdateTableReplicaInfo`
func TestTiFlashReplicaPartitionTableBlock(t *testing.T) {
	s, teardown := createTiFlashContext(t)
	defer teardown()
	tk := testkit.NewTestKit(t, s.store)

	tk.MustExec("use test")
	tk.MustExec("drop table if exists ddltiflash")
	tk.MustExec("create table ddltiflash(z int) PARTITION BY RANGE(z) (PARTITION p0 VALUES LESS THAN (10),PARTITION p1 VALUES LESS THAN (20), PARTITION p2 VALUES LESS THAN (30))")
	tk.MustExec("alter table ddltiflash set tiflash replica 1")
	// Make sure is available
	time.Sleep(ddl.PollTiFlashInterval * RoundToBeAvailablePartitionTable)
	CheckTableAvailable(s.dom, t, 1, []string{})

	lessThan := "40"
	// Stop loop
	require.NoError(t, failpoint.Enable("github.com/pingcap/tidb/pkg/ddl/BeforeRefreshTiFlashTickeLoop", `return`))
	defer func() {
		_ = failpoint.Disable("github.com/pingcap/tidb/pkg/ddl/BeforeRefreshTiFlashTickeLoop")
	}()

	tk.MustExec(fmt.Sprintf("ALTER TABLE ddltiflash ADD PARTITION (PARTITION pn VALUES LESS THAN (%v))", lessThan))
	tb, err := s.dom.InfoSchema().TableByName(context.Background(), ast.NewCIStr("test"), ast.NewCIStr("ddltiflash"))
	require.NoError(t, err)
	pi := tb.Meta().GetPartitionInfo()
	require.NotNil(t, pi)

	// Partition `lessThan` shall be ready
	for _, p := range pi.Definitions {
		require.True(t, tb.Meta().TiFlashReplica.IsPartitionAvailable(p.ID))
		if len(p.LessThan) == 1 && p.LessThan[0] == lessThan {
			table, ok := s.tiflash.GetTableSyncStatus(int(p.ID))
			require.True(t, ok)
			require.True(t, table.Accel)
		}
	}
	require.Equal(t, 0, len(pi.AddingDefinitions))
	s.CheckFlashback(tk, t)
}

// TiFlash Table shall be eventually available.
func TestTiFlashReplicaAvailable(t *testing.T) {
	s, teardown := createTiFlashContext(t)
	defer teardown()
	tk := testkit.NewTestKit(t, s.store)

	tk.MustExec("use test")
	tk.MustExec("drop table if exists ddltiflash")
	tk.MustExec("create table ddltiflash(z int)")
	tk.MustExec("alter table ddltiflash set tiflash replica 1")
	time.Sleep(ddl.PollTiFlashInterval * RoundToBeAvailable * 3)
	CheckTableAvailable(s.dom, t, 1, []string{})

	tk.MustExec("drop table if exists ddltiflash2")
	tk.MustExec("create table ddltiflash2 like ddltiflash")
	tk.MustExec("alter table ddltiflash2 set tiflash replica 1")
	time.Sleep(ddl.PollTiFlashInterval * RoundToBeAvailable * 3)
	CheckTableAvailableWithTableName(s.dom, t, 1, []string{}, "test", "ddltiflash2")

	s.CheckFlashback(tk, t)
	tb, err := s.dom.InfoSchema().TableByName(context.Background(), ast.NewCIStr("test"), ast.NewCIStr("ddltiflash"))
	require.NoError(t, err)
	r, ok := s.tiflash.GetPlacementRule(infosync.MakeRuleID(tb.Meta().ID))
	require.NotNil(t, r)
	require.True(t, ok)
	tk.MustExec("alter table ddltiflash set tiflash replica 0")
	time.Sleep(ddl.PollTiFlashInterval * RoundToBeAvailable)
	tb, err = s.dom.InfoSchema().TableByName(context.Background(), ast.NewCIStr("test"), ast.NewCIStr("ddltiflash"))
	require.NoError(t, err)
	replica := tb.Meta().TiFlashReplica
	require.Nil(t, replica)
	r, ok = s.tiflash.GetPlacementRule(infosync.MakeRuleID(tb.Meta().ID))
	require.Nil(t, r)
	require.False(t, ok)
}

// Truncate partition shall not block.
func TestTiFlashTruncatePartition(t *testing.T) {
	s, teardown := createTiFlashContext(t)
	defer teardown()
	tk := testkit.NewTestKit(t, s.store)

	tk.MustExec("use test")
	tk.MustExec("drop table if exists ddltiflash")
	tk.MustExec("create table ddltiflash(i int not null, s varchar(255)) partition by range (i) (partition p0 values less than (10), partition p1 values less than (20))")
	tk.MustExec("alter table ddltiflash set tiflash replica 1")
	time.Sleep(ddl.PollTiFlashInterval * RoundToBeAvailablePartitionTable)
	tk.MustExec("insert into ddltiflash values(1, 'abc'), (11, 'def')")
	tk.MustExec("alter table ddltiflash truncate partition p1")
	time.Sleep(ddl.PollTiFlashInterval * RoundToBeAvailablePartitionTable)
	CheckTableAvailableWithTableName(s.dom, t, 1, []string{}, "test", "ddltiflash")
}

// Fail truncate partition.
func TestTiFlashFailTruncatePartition(t *testing.T) {
	s, teardown := createTiFlashContext(t)
	defer teardown()
	tk := testkit.NewTestKit(t, s.store)
	tk.MustExec("set @@global.tidb_ddl_error_count_limit = 3")

	tk.MustExec("use test")
	tk.MustExec("drop table if exists ddltiflash")
	tk.MustExec("create table ddltiflash(i int not null, s varchar(255)) partition by range (i) (partition p0 values less than (10), partition p1 values less than (20))")
	tk.MustExec("alter table ddltiflash set tiflash replica 1")

	require.NoError(t, failpoint.Enable("github.com/pingcap/tidb/pkg/ddl/FailTiFlashTruncatePartition", `return`))
	defer func() {
		failpoint.Disable("github.com/pingcap/tidb/pkg/ddl/FailTiFlashTruncatePartition")
	}()
	time.Sleep(ddl.PollTiFlashInterval * RoundToBeAvailablePartitionTable)

	tk.MustExec("insert into ddltiflash values(1, 'abc'), (11, 'def')")
	tk.MustGetErrMsg("alter table ddltiflash truncate partition p1", "[ddl:-1]DDL job rollback, error msg: enforced error")
	time.Sleep(ddl.PollTiFlashInterval * RoundToBeAvailablePartitionTable)
	CheckTableAvailableWithTableName(s.dom, t, 1, []string{}, "test", "ddltiflash")
}

// Drop partition shall not block.
func TestTiFlashDropPartition(t *testing.T) {
	s, teardown := createTiFlashContext(t)
	defer teardown()
	tk := testkit.NewTestKit(t, s.store)

	tk.MustExec("use test")
	tk.MustExec("drop table if exists ddltiflash")
	tk.MustExec("create table ddltiflash(i int not null, s varchar(255)) partition by range (i) (partition p0 values less than (10), partition p1 values less than (20))")
	tk.MustExec("alter table ddltiflash set tiflash replica 1")
	time.Sleep(ddl.PollTiFlashInterval * RoundToBeAvailablePartitionTable)
	CheckTableAvailableWithTableName(s.dom, t, 1, []string{}, "test", "ddltiflash")
	tk.MustExec("alter table ddltiflash drop partition p1")
	time.Sleep(ddl.PollTiFlashInterval * RoundToBeAvailablePartitionTable * 5)
	CheckTableAvailableWithTableName(s.dom, t, 1, []string{}, "test", "ddltiflash")
}

func TestTiFlashFlashbackCluster(t *testing.T) {
	s, teardown := createTiFlashContext(t)
	defer teardown()
	tk := testkit.NewTestKit(t, s.store)

	tk.MustExec("use test")
	tk.MustExec("drop table if exists t")
	tk.MustExec("create table t(a int)")
	tk.MustExec("insert into t values (1), (2), (3)")

	ts, err := tk.Session().GetStore().GetOracle().GetTimestamp(context.Background(), &oracle.Option{})
	require.NoError(t, err)

	tk.MustExec("alter table t set tiflash replica 1")
	time.Sleep(ddl.PollTiFlashInterval * RoundToBeAvailable)
	CheckTableAvailableWithTableName(s.dom, t, 1, []string{}, "test", "t")

	injectSafeTS := oracle.GoTimeToTS(oracle.GetTimeFromTS(ts).Add(10 * time.Second))
	require.NoError(t, failpoint.Enable("github.com/pingcap/tidb/pkg/ddl/mockFlashbackTest", `return(true)`))
	require.NoError(t, failpoint.Enable("github.com/pingcap/tidb/pkg/ddl/injectSafeTS",
		fmt.Sprintf("return(%v)", injectSafeTS)))

	ChangeGCSafePoint(tk, time.Now().Add(-10*time.Second), "true", "10m0s")
	defer func() {
		ChangeGCSafePoint(tk, time.Now(), "true", "10m0s")
	}()

	errorMsg := fmt.Sprintf("[ddl:-1]Detected unsupported DDL job type(%s) during [%s, now), can't do flashback",
		model.ActionSetTiFlashReplica.String(), oracle.GetTimeFromTS(ts).Format(types.TimeFSPFormat))
	tk.MustGetErrMsg(fmt.Sprintf("flashback cluster to timestamp '%s'", oracle.GetTimeFromTS(ts).Format(types.TimeFSPFormat)), errorMsg)

	require.NoError(t, failpoint.Disable("github.com/pingcap/tidb/pkg/ddl/mockFlashbackTest"))
	require.NoError(t, failpoint.Disable("github.com/pingcap/tidb/pkg/ddl/injectSafeTS"))
}

func CheckTableAvailableWithTableName(dom *domain.Domain, t *testing.T, count uint64, labels []string, db string, table string) {
	tb, err := dom.InfoSchema().TableByName(context.Background(), ast.NewCIStr(db), ast.NewCIStr(table))
	require.NoError(t, err)
	replica := tb.Meta().TiFlashReplica
	require.NotNil(t, replica)
	require.True(t, replica.Available)
	require.Equal(t, count, replica.Count)
	require.ElementsMatch(t, labels, replica.LocationLabels)
}

func CheckTableAvailable(dom *domain.Domain, t *testing.T, count uint64, labels []string) {
	CheckTableAvailableWithTableName(dom, t, count, labels, "test", "ddltiflash")
}

func CheckTableNoReplica(dom *domain.Domain, t *testing.T, db string, table string) {
	tb, err := dom.InfoSchema().TableByName(context.Background(), ast.NewCIStr(db), ast.NewCIStr(table))
	require.NoError(t, err)
	replica := tb.Meta().TiFlashReplica
	require.Nil(t, replica)
}

// Truncate table shall not block.
func TestTiFlashTruncateTable(t *testing.T) {
	s, teardown := createTiFlashContext(t)
	defer teardown()
	tk := testkit.NewTestKit(t, s.store)

	tk.MustExec("use test")
	tk.MustExec("drop table if exists ddltiflashp")
	tk.MustExec("create table ddltiflashp(z int not null) partition by range (z) (partition p0 values less than (10), partition p1 values less than (20))")
	tk.MustExec("alter table ddltiflashp set tiflash replica 1")

	time.Sleep(ddl.PollTiFlashInterval * RoundToBeAvailablePartitionTable)
	// Should get schema right now
	tk.MustExec("truncate table ddltiflashp")
	time.Sleep(ddl.PollTiFlashInterval * RoundToBeAvailablePartitionTable)
	CheckTableAvailableWithTableName(s.dom, t, 1, []string{}, "test", "ddltiflashp")
	tk.MustExec("drop table if exists ddltiflash2")
	tk.MustExec("create table ddltiflash2(z int)")
	tk.MustExec("alter table ddltiflash2 set tiflash replica 1")
	time.Sleep(ddl.PollTiFlashInterval * RoundToBeAvailable)
	// Should get schema right now

	tk.MustExec("truncate table ddltiflash2")
	time.Sleep(ddl.PollTiFlashInterval * RoundToBeAvailable)
	CheckTableAvailableWithTableName(s.dom, t, 1, []string{}, "test", "ddltiflash2")
}

// TiFlash Table shall be eventually available, even with lots of small table created.
func TestTiFlashMassiveReplicaAvailable(t *testing.T) {
	s, teardown := createTiFlashContext(t)
	defer teardown()
	tk := testkit.NewTestKit(t, s.store)

	tk.MustExec("use test")
	for i := range 100 {
		tk.MustExec(fmt.Sprintf("drop table if exists ddltiflash%v", i))
		tk.MustExec(fmt.Sprintf("create table ddltiflash%v(z int)", i))
		tk.MustExec(fmt.Sprintf("alter table ddltiflash%v set tiflash replica 1", i))
	}

	time.Sleep(ddl.PollTiFlashInterval * 10)
	// Should get schema right now
	for i := range 100 {
		CheckTableAvailableWithTableName(s.dom, t, 1, []string{}, "test", fmt.Sprintf("ddltiflash%v", i))
	}
}

// When set TiFlash replica, tidb shall add one Pd Rule for this table.
// When drop/truncate table, Pd Rule shall be removed in limited time.
func TestSetPlacementRuleNormal(t *testing.T) {
	s, teardown := createTiFlashContext(t)
	defer teardown()
	tk := testkit.NewTestKit(t, s.store)

	tk.MustExec("use test")
	tk.MustExec("drop table if exists ddltiflash")
	tk.MustExec("create table ddltiflash(z int)")
	tk.MustExec("alter table ddltiflash set tiflash replica 1 location labels 'a','b'")
	tb, err := s.dom.InfoSchema().TableByName(context.Background(), ast.NewCIStr("test"), ast.NewCIStr("ddltiflash"))
	require.NoError(t, err)
	expectRule := infosync.MakeNewRule(tb.Meta().ID, 1, []string{"a", "b"})
	res := s.tiflash.CheckPlacementRule(expectRule)
	require.True(t, res)

	// Set lastSafePoint to a timepoint in future, so all dropped table can be reckon as gc-ed.
	ChangeGCSafePoint(tk, time.Now().Add(+3*time.Second), "true", "10m0s")
	defer func() {
		ChangeGCSafePoint(tk, time.Now(), "true", "10m0s")
	}()
	fCancelPD := s.SetPdLoop(1)
	defer fCancelPD()
	tk.MustExec("drop table ddltiflash")
	expectRule = infosync.MakeNewRule(tb.Meta().ID, 1, []string{"a", "b"})
	res = s.tiflash.CheckPlacementRule(expectRule)
	require.True(t, res)
}

// When gc worker works, it will automatically remove pd rule for TiFlash.

func TestSetPlacementRuleWithGCWorker(t *testing.T) {
	s, teardown := createTiFlashContext(t)
	defer teardown()

<<<<<<< HEAD
	rpcClient, pdClient, cluster, err := unistore.New("", nil, constants.NullKeyspaceID, nil)
=======
	rpcClient, pdClient, cluster, err := unistore.NewClassic("", nil)
>>>>>>> e2f47a18
	defer func() {
		rpcClient.Close()
		pdClient.Close()
		cluster.Close()
	}()
	for _, store := range s.cluster.GetAllStores() {
		cluster.AddStore(store.Id, store.Address, store.Labels...)
	}
	failpoint.Enable("github.com/pingcap/tidb/pkg/store/gcworker/ignoreDeleteRangeFailed", `return`)
	defer func() {
		failpoint.Disable("github.com/pingcap/tidb/pkg/store/gcworker/ignoreDeleteRangeFailed")
	}()
	fCancelPD := s.SetPdLoop(10000)
	defer fCancelPD()

	require.NoError(t, err)
	gcWorker, err := gcworker.NewMockGCWorker(s.store)
	require.NoError(t, err)
	// Make SetPdLoop take effects.
	time.Sleep(time.Second)

	fCancel := TempDisableEmulatorGC()
	defer fCancel()

	tk := testkit.NewTestKit(t, s.store)
	tk.MustExec("use test")
	tk.MustExec("drop table if exists ddltiflash_gc")
	tk.MustExec("create table ddltiflash_gc(z int)")
	tk.MustExec("alter table ddltiflash_gc set tiflash replica 1 location labels 'a','b'")
	tb, err := s.dom.InfoSchema().TableByName(context.Background(), ast.NewCIStr("test"), ast.NewCIStr("ddltiflash_gc"))
	require.NoError(t, err)

	expectRule := infosync.MakeNewRule(tb.Meta().ID, 1, []string{"a", "b"})
	res := s.tiflash.CheckPlacementRule(expectRule)
	require.True(t, res)

	ChangeGCSafePoint(tk, time.Now().Add(-time.Hour), "true", "10m0s")
	tk.MustExec("drop table ddltiflash_gc")
	// Now gc will trigger, and will remove dropped table.
	require.Nil(t, gcWorker.DeleteRanges(context.TODO(), math.MaxInt64))

	// Wait GC
	time.Sleep(ddl.PollTiFlashInterval * RoundToBeAvailable)
	res = s.tiflash.CheckPlacementRule(expectRule)
	require.False(t, res)
}

func TestSetPlacementRuleFail(t *testing.T) {
	s, teardown := createTiFlashContext(t)
	defer teardown()
	tk := testkit.NewTestKit(t, s.store)

	tk.MustExec("use test")
	tk.MustExec("drop table if exists ddltiflash")
	tk.MustExec("create table ddltiflash(z int)")
	s.tiflash.PdSwitch(false)
	defer func() {
		s.tiflash.PdSwitch(true)
	}()
	tk.MustExec("alter table ddltiflash set tiflash replica 1")
	tb, err := s.dom.InfoSchema().TableByName(context.Background(), ast.NewCIStr("test"), ast.NewCIStr("ddltiflash"))
	require.NoError(t, err)

	expectRule := infosync.MakeNewRule(tb.Meta().ID, 1, []string{})
	res := s.tiflash.CheckPlacementRule(expectRule)
	require.False(t, res)
}

// Test standalone backoffer
func TestTiFlashBackoffer(t *testing.T) {
	var maxTick ddl.TiFlashTick = 10
	var rate ddl.TiFlashTick = 1.5
	c := 2
	backoff, err := ddl.NewPollTiFlashBackoffContext(1, maxTick, c, rate)
	require.NoError(t, err)
	mustGet := func(ID int64) *ddl.PollTiFlashBackoffElement {
		e, ok := backoff.Get(ID)
		require.True(t, ok)
		return e
	}
	mustNotGrow := func(ID int64) {
		e := mustGet(ID)
		ori := e.Threshold
		oriTotal := e.TotalCounter
		c := e.Counter
		growed, ok, total := backoff.Tick(ID)
		require.True(t, ok)
		require.False(t, growed)
		require.Equal(t, ori, e.Threshold)
		require.Equal(t, c+1, e.Counter)
		require.Equal(t, oriTotal+1, total)
	}
	mustGrow := func(ID int64) {
		e := mustGet(ID)
		ori := e.Threshold
		oriTotal := e.TotalCounter
		growed, ok, total := backoff.Tick(ID)
		require.True(t, ok)
		require.True(t, growed)
		require.Equal(t, e.Threshold, rate*ori)
		require.Equal(t, 1, e.Counter)
		require.Equal(t, oriTotal+1, total)
	}
	// Test grow
	ok := backoff.Put(1)
	require.True(t, ok)
	require.False(t, mustGet(1).NeedGrow())
	mustNotGrow(1) // 0;1 -> 1;1
	mustGrow(1)    // 1;1 -> 0;1.5 -> 1;1.5
	mustGrow(1)    // 1;1.5 -> 0;2.25 -> 1;2.25
	mustNotGrow(1) // 1;2.25 -> 2;2.25
	mustGrow(1)    // 2;2.25 -> 0;3.375 -> 1;3.375
	mustNotGrow(1) // 1;3.375 -> 2;3.375
	mustNotGrow(1) // 2;3.375 -> 3;3.375
	mustGrow(1)    // 3;3.375 -> 0;5.0625
	require.Equal(t, 8, mustGet(1).TotalCounter)

	// Test converge
	backoff.Put(2)
	for range 20 {
		backoff.Tick(2)
	}
	require.Equal(t, maxTick, mustGet(2).Threshold)
	require.Equal(t, 20, mustGet(2).TotalCounter)

	// Test context
	ok = backoff.Put(3)
	require.False(t, ok)
	_, ok, _ = backoff.Tick(3)
	require.False(t, ok)

	require.True(t, backoff.Remove(1))
	require.False(t, backoff.Remove(1))
	require.Equal(t, 1, backoff.Len())

	// Test error context
	_, err = ddl.NewPollTiFlashBackoffContext(0.5, 1, 1, 1)
	require.Error(t, err)
	_, err = ddl.NewPollTiFlashBackoffContext(10, 1, 1, 1)
	require.Error(t, err)
	_, err = ddl.NewPollTiFlashBackoffContext(1, 10, 0, 1)
	require.Error(t, err)
	_, err = ddl.NewPollTiFlashBackoffContext(1, 10, 1, 0.5)
	require.Error(t, err)
	_, err = ddl.NewPollTiFlashBackoffContext(1, 10, 1, -1)
	require.Error(t, err)
}

// Test backoffer in TiFlash.
func TestTiFlashBackoff(t *testing.T) {
	s, teardown := createTiFlashContext(t)
	defer teardown()
	tk := testkit.NewTestKit(t, s.store)

	tk.MustExec("use test")
	tk.MustExec("drop table if exists ddltiflash")
	tk.MustExec("create table ddltiflash(z int)")

	// Not available for all tables
	ddl.DisableTiFlashPoll(s.dom.DDL())
	require.NoError(t, failpoint.Enable("github.com/pingcap/tidb/pkg/ddl/PollTiFlashReplicaStatusReplacePrevAvailableValue", `return(false)`))
	require.NoError(t, failpoint.Enable("github.com/pingcap/tidb/pkg/ddl/PollTiFlashReplicaStatusReplaceCurAvailableValue", `return(false)`))
	ddl.EnableTiFlashPoll(s.dom.DDL())
	tk.MustExec("alter table ddltiflash set tiflash replica 1")

	// 1, 1.5, 2.25, 3.375, 5.5625
	// (1), 1, 1, 2, 3, 5
	time.Sleep(ddl.PollTiFlashInterval * 5)
	tb, err := s.dom.InfoSchema().TableByName(context.Background(), ast.NewCIStr("test"), ast.NewCIStr("ddltiflash"))
	require.NoError(t, err)
	require.NotNil(t, tb)
	require.False(t, tb.Meta().TiFlashReplica.Available)

	require.NoError(t, failpoint.Disable("github.com/pingcap/tidb/pkg/ddl/PollTiFlashReplicaStatusReplacePrevAvailableValue"))
	require.NoError(t, failpoint.Disable("github.com/pingcap/tidb/pkg/ddl/PollTiFlashReplicaStatusReplaceCurAvailableValue"))

	time.Sleep(ddl.PollTiFlashInterval * 3)
	tb, err = s.dom.InfoSchema().TableByName(context.Background(), ast.NewCIStr("test"), ast.NewCIStr("ddltiflash"))
	require.NoError(t, err)
	require.NotNil(t, tb)
	require.True(t, tb.Meta().TiFlashReplica.Available)
}

func TestAlterDatabaseBasic(t *testing.T) {
	s, teardown := createTiFlashContext(t)
	defer teardown()
	tk := testkit.NewTestKit(t, s.store)

	tk.MustExec("drop database if exists tiflash_ddl")
	tk.MustExec("create database tiflash_ddl")
	tk.MustExec("create table tiflash_ddl.ddltiflash(z int)")
	tk.MustExec("create table tiflash_ddl.ddltiflash2(z int)")
	// ALTER DATABASE can override previous ALTER TABLE.
	tk.MustExec("alter table tiflash_ddl.ddltiflash set tiflash replica 1")
	tk.MustExec("alter database tiflash_ddl set tiflash replica 2")
	require.Equal(t, "In total 2 tables: 2 succeed, 0 failed, 0 skipped", tk.Session().GetSessionVars().StmtCtx.GetMessage())
	time.Sleep(ddl.PollTiFlashInterval * RoundToBeAvailable * 2)
	CheckTableAvailableWithTableName(s.dom, t, 2, []string{}, "tiflash_ddl", "ddltiflash")
	CheckTableAvailableWithTableName(s.dom, t, 2, []string{}, "tiflash_ddl", "ddltiflash2")

	// Skip already set TiFlash tables.
	tk.MustExec("alter database tiflash_ddl set tiflash replica 2")
	require.Equal(t, "In total 2 tables: 0 succeed, 0 failed, 2 skipped", tk.Session().GetSessionVars().StmtCtx.GetMessage())
	CheckTableAvailableWithTableName(s.dom, t, 2, []string{}, "tiflash_ddl", "ddltiflash")
	CheckTableAvailableWithTableName(s.dom, t, 2, []string{}, "tiflash_ddl", "ddltiflash2")

	// There is no existing database.
	tk.MustExec("drop database if exists tiflash_ddl_missing")
	tk.MustGetErrMsg("alter database tiflash_ddl_missing set tiflash replica 2", "[schema:1049]Unknown database 'tiflash_ddl_missing'")

	// There is no table in database
	tk.MustExec("drop database if exists tiflash_ddl_empty")
	tk.MustExec("create database tiflash_ddl_empty")
	tk.MustGetErrMsg("alter database tiflash_ddl_empty set tiflash replica 2", "[schema:1049]Empty database 'tiflash_ddl_empty'")

	// There is less TiFlash store
	tk.MustGetErrMsg("alter database tiflash_ddl set tiflash replica 3", "the tiflash replica count: 3 should be less than the total tiflash server count: 2")

	// Test Issue #51990, alter database skip set tiflash replica on sequence and view.
	tk.MustExec("create database tiflash_ddl_skip;")
	tk.MustExec("use tiflash_ddl_skip")
	tk.MustExec("create table t (id int);")
	tk.MustExec("create sequence t_seq;")
	tk.MustExec("create view t_view as select id from t;")
	tk.MustExec("create global temporary table t_temp (id int) on commit delete rows;")
	tk.MustExec("alter database tiflash_ddl_skip set tiflash replica 1;")
	require.Equal(t, "In total 4 tables: 1 succeed, 0 failed, 3 skipped", tk.Session().GetSessionVars().StmtCtx.GetMessage())
	tk.MustQuery(`show warnings;`).Sort().Check(testkit.Rows(
		"Note 1347 'tiflash_ddl_skip.t_seq' is not BASE TABLE",
		"Note 1347 'tiflash_ddl_skip.t_view' is not BASE TABLE",
		"Note 8006 `set TiFlash replica` is unsupported on temporary tables."))
}

func execWithTimeout(t *testing.T, tk *testkit.TestKit, to time.Duration, sql string) (bool, error) {
	ctx, cancel := context.WithTimeout(context.Background(), to)
	defer cancel()
	doneCh := make(chan error, 1)

	go func() {
		_, err := tk.Exec(sql)
		doneCh <- err
	}()

	select {
	case e := <-doneCh:
		// Exit normally
		return false, e
	case <-ctx.Done():
		// Exceed given timeout
		logutil.DDLLogger().Info("execWithTimeout meet timeout", zap.String("sql", sql))
		require.NoError(t, failpoint.Enable("github.com/pingcap/tidb/pkg/ddl/BatchAddTiFlashSendDone", "return(true)"))
	}

	e := <-doneCh
	require.NoError(t, failpoint.Disable("github.com/pingcap/tidb/pkg/ddl/BatchAddTiFlashSendDone"))
	return true, e
}

func TestTiFlashBatchRateLimiter(t *testing.T) {
	s, teardown := createTiFlashContext(t)
	defer teardown()
	tk := testkit.NewTestKit(t, s.store)

	threshold := 2
	tk.MustExec("create database tiflash_ddl_limit")
	tk.MustExec(fmt.Sprintf("set SESSION tidb_batch_pending_tiflash_count=%v", threshold))
	for i := range threshold {
		tk.MustExec(fmt.Sprintf("create table tiflash_ddl_limit.t%v(z int)", i))
	}
	require.NoError(t, failpoint.Enable("github.com/pingcap/tidb/pkg/ddl/PollTiFlashReplicaStatusReplaceCurAvailableValue", `return(false)`))
	defer func() {
		require.NoError(t, failpoint.Disable("github.com/pingcap/tidb/pkg/ddl/PollTiFlashReplicaStatusReplaceCurAvailableValue"))
	}()

	tk.MustExec("alter database tiflash_ddl_limit set tiflash replica 1")
	tk.MustExec(fmt.Sprintf("create table tiflash_ddl_limit.t%v(z int)", threshold))
	// The following statement shall fail, because it reaches limit
	timeOut, err := execWithTimeout(t, tk, time.Second*1, "alter database tiflash_ddl_limit set tiflash replica 1")
	require.NoError(t, err)
	require.True(t, timeOut)

	// There must be one table with no TiFlashReplica.
	check := func(expected int, total int) {
		cnt := 0
		for i := range total {
			tb, err := s.dom.InfoSchema().TableByName(context.Background(), ast.NewCIStr("tiflash_ddl_limit"), ast.NewCIStr(fmt.Sprintf("t%v", i)))
			require.NoError(t, err)
			if tb.Meta().TiFlashReplica != nil {
				cnt++
			}
		}
		require.Equal(t, expected, cnt)
	}
	check(2, 3)

	// If we exec in another session, it will not trigger limit. Since DefTiDBBatchPendingTiFlashCount is more than 3.
	tk2 := testkit.NewTestKit(t, s.store)
	tk2.MustExec("alter database tiflash_ddl_limit set tiflash replica 1")
	check(3, 3)

	loop := 3
	require.NoError(t, failpoint.Enable("github.com/pingcap/tidb/pkg/ddl/FastFailCheckTiFlashPendingTables", fmt.Sprintf("return(%v)", loop)))
	defer func() {
		require.NoError(t, failpoint.Disable("github.com/pingcap/tidb/pkg/ddl/FastFailCheckTiFlashPendingTables"))
	}()
	// We will force trigger its DDL to update schema cache.
	tk.MustExec(fmt.Sprintf("create table tiflash_ddl_limit.t%v(z int)", threshold+1))
	timeOut, err = execWithTimeout(t, tk, time.Millisecond*time.Duration(200*(loop+1)), "alter database tiflash_ddl_limit set tiflash replica 1")
	require.NoError(t, err)
	require.False(t, timeOut)
	check(4, 4)

	// However, forceCheck is true, so we will still enter try loop.
	tk.MustExec(fmt.Sprintf("create table tiflash_ddl_limit.t%v(z int)", threshold+2))
	timeOut, err = execWithTimeout(t, tk, time.Millisecond*200, "alter database tiflash_ddl_limit set tiflash replica 1")
	require.NoError(t, err)
	require.True(t, timeOut)
	check(4, 5)

	// Retrigger, but close session before the whole job ends.
	var wg util.WaitGroupWrapper
	var mu sync.Mutex
	wg.Run(func() {
		time.Sleep(time.Millisecond * 20)
		mu.Lock()
		defer mu.Unlock()
		tk.Session().Close()
		logutil.DDLLogger().Info("session closed")
	})
	mu.Lock()
	timeOut, err = execWithTimeout(t, tk, time.Second*2, "alter database tiflash_ddl_limit set tiflash replica 1")
	mu.Unlock()
	require.NoError(t, err)
	require.False(t, timeOut)
	check(5, 5)
	wg.Wait()
}

func TestTiFlashBatchKill(t *testing.T) {
	s, teardown := createTiFlashContext(t)
	defer teardown()
	tk := testkit.NewTestKit(t, s.store)

	tk.MustExec("create database tiflash_ddl_limit")
	tk.MustExec("set SESSION tidb_batch_pending_tiflash_count=0")
	tk.MustExec("create table tiflash_ddl_limit.t0(z int)")

	var wg util.WaitGroupWrapper
	wg.Run(func() {
		time.Sleep(time.Millisecond * 100)
		sessVars := tk.Session().GetSessionVars()
		sessVars.SQLKiller.SendKillSignal(sqlkiller.QueryInterrupted)
	})

	require.NoError(t, failpoint.Enable("github.com/pingcap/tidb/pkg/ddl/FastFailCheckTiFlashPendingTables", `return(2)`))
	defer func() {
		require.NoError(t, failpoint.Disable("github.com/pingcap/tidb/pkg/ddl/FastFailCheckTiFlashPendingTables"))
	}()
	timeOut, err := execWithTimeout(t, tk, time.Second*2000, "alter database tiflash_ddl_limit set tiflash replica 1")
	require.ErrorContains(t, err, "[executor:1317]Query execution was interrupted")
	require.False(t, timeOut)
	wg.Wait()
}

func TestTiFlashBatchUnsupported(t *testing.T) {
	s, teardown := createTiFlashContext(t)
	defer teardown()
	tk := testkit.NewTestKit(t, s.store)

	tk.MustExec("create database tiflash_ddl_view")
	tk.MustExec("create table tiflash_ddl_view.t(z int)")
	tk.MustExec("insert into tiflash_ddl_view.t values (1)")
	tk.MustExec("CREATE VIEW tiflash_ddl_view.v AS select * from tiflash_ddl_view.t")
	tk.MustExec("alter database tiflash_ddl_view set tiflash replica 1")
	require.Equal(t, "In total 2 tables: 1 succeed, 0 failed, 1 skipped", tk.Session().GetSessionVars().StmtCtx.GetMessage())
	tk.MustGetErrCode("alter database information_schema set tiflash replica 1", 8200)
}

func TestTiFlashProgress(t *testing.T) {
	s, teardown := createTiFlashContext(t)
	s.tiflash.NotAvailable = true
	defer teardown()
	tk := testkit.NewTestKit(t, s.store)

	tk.MustExec("create database tiflash_d")
	tk.MustExec("create table tiflash_d.t(z int)")
	tk.MustExec("alter table tiflash_d.t set tiflash replica 1")
	tb, err := s.dom.InfoSchema().TableByName(context.Background(), ast.NewCIStr("tiflash_d"), ast.NewCIStr("t"))
	require.NoError(t, err)
	require.NotNil(t, tb)
	mustExist := func(tid int64) {
		_, isExist := infosync.GetTiFlashProgressFromCache(tid)
		require.True(t, isExist)
	}
	mustAbsent := func(tid int64) {
		_, isExist := infosync.GetTiFlashProgressFromCache(tid)
		require.False(t, isExist)
	}
	infosync.UpdateTiFlashProgressCache(tb.Meta().ID, 5.0)
	mustExist(tb.Meta().ID)
	_ = infosync.DeleteTiFlashTableSyncProgress(tb.Meta())
	mustAbsent(tb.Meta().ID)

	infosync.UpdateTiFlashProgressCache(tb.Meta().ID, 5.0)
	tk.MustExec("truncate table tiflash_d.t")
	mustAbsent(tb.Meta().ID)

	tb, _ = s.dom.InfoSchema().TableByName(context.Background(), ast.NewCIStr("tiflash_d"), ast.NewCIStr("t"))
	infosync.UpdateTiFlashProgressCache(tb.Meta().ID, 5.0)
	tk.MustExec("alter table tiflash_d.t set tiflash replica 0")
	mustAbsent(tb.Meta().ID)
	tk.MustExec("alter table tiflash_d.t set tiflash replica 1")

	tb, _ = s.dom.InfoSchema().TableByName(context.Background(), ast.NewCIStr("tiflash_d"), ast.NewCIStr("t"))
	infosync.UpdateTiFlashProgressCache(tb.Meta().ID, 5.0)
	tk.MustExec("drop table tiflash_d.t")
	mustAbsent(tb.Meta().ID)

	time.Sleep(100 * time.Millisecond)
}

func TestTiFlashProgressForPartitionTable(t *testing.T) {
	s, teardown := createTiFlashContext(t)
	s.tiflash.NotAvailable = true
	defer teardown()
	tk := testkit.NewTestKit(t, s.store)

	tk.MustExec("create database tiflash_d")
	tk.MustExec("create table tiflash_d.t(z int) PARTITION BY RANGE(z) (PARTITION p0 VALUES LESS THAN (10))")
	tk.MustExec("alter table tiflash_d.t set tiflash replica 1")
	tb, err := s.dom.InfoSchema().TableByName(context.Background(), ast.NewCIStr("tiflash_d"), ast.NewCIStr("t"))
	require.NoError(t, err)
	require.NotNil(t, tb)
	mustExist := func(tid int64) {
		_, isExist := infosync.GetTiFlashProgressFromCache(tid)
		require.True(t, isExist)
	}
	mustAbsent := func(tid int64) {
		_, isExist := infosync.GetTiFlashProgressFromCache(tid)
		require.False(t, isExist)
	}
	time.Sleep(ddl.PollTiFlashInterval * RoundToBeAvailable)
	mustExist(tb.Meta().Partition.Definitions[0].ID)
	_ = infosync.DeleteTiFlashTableSyncProgress(tb.Meta())
	mustAbsent(tb.Meta().Partition.Definitions[0].ID)

	infosync.UpdateTiFlashProgressCache(tb.Meta().Partition.Definitions[0].ID, 5.0)
	tk.MustExec("truncate table tiflash_d.t")
	mustAbsent(tb.Meta().Partition.Definitions[0].ID)

	tb, _ = s.dom.InfoSchema().TableByName(context.Background(), ast.NewCIStr("tiflash_d"), ast.NewCIStr("t"))
	infosync.UpdateTiFlashProgressCache(tb.Meta().Partition.Definitions[0].ID, 5.0)
	tk.MustExec("alter table tiflash_d.t set tiflash replica 0")
	mustAbsent(tb.Meta().Partition.Definitions[0].ID)
	tk.MustExec("alter table tiflash_d.t set tiflash replica 1")

	tb, _ = s.dom.InfoSchema().TableByName(context.Background(), ast.NewCIStr("tiflash_d"), ast.NewCIStr("t"))
	infosync.UpdateTiFlashProgressCache(tb.Meta().Partition.Definitions[0].ID, 5.0)
	tk.MustExec("drop table tiflash_d.t")
	mustAbsent(tb.Meta().Partition.Definitions[0].ID)

	time.Sleep(100 * time.Millisecond)
}

func TestTiFlashGroupIndexWhenStartup(t *testing.T) {
	s, teardown := createTiFlashContext(t)
	tiflash := s.tiflash
	defer teardown()
	_ = testkit.NewTestKit(t, s.store)
	timeout := time.Now().Add(10 * time.Second)
	errMsg := "time out"
	for time.Now().Before(timeout) {
		time.Sleep(100 * time.Millisecond)
		if tiflash.GetRuleGroupIndex() != 0 {
			errMsg = "invalid group index"
			break
		}
	}
	require.Equal(t, placement.RuleIndexTiFlash, tiflash.GetRuleGroupIndex(), errMsg)
	require.Greater(t, tiflash.GetRuleGroupIndex(), placement.RuleIndexTable)
	require.Greater(t, tiflash.GetRuleGroupIndex(), placement.RuleIndexPartition)
}

func TestTiFlashFailureProgressAfterAvailable(t *testing.T) {
	s, teardown := createTiFlashContext(t)
	defer teardown()
	tk := testkit.NewTestKit(t, s.store)

	tk.MustExec("use test")
	tk.MustExec("drop table if exists ddltiflash")
	tk.MustExec("create table ddltiflash(z int)")
	tk.MustExec("alter table ddltiflash set tiflash replica 1")
	time.Sleep(ddl.PollTiFlashInterval * RoundToBeAvailable * 3)
	CheckTableAvailable(s.dom, t, 1, []string{})

	tb, err := s.dom.InfoSchema().TableByName(context.Background(), ast.NewCIStr("test"), ast.NewCIStr("ddltiflash"))
	require.NoError(t, err)
	require.NotNil(t, tb)
	// after available, progress should can be updated.
	// s.tiflash.ResetSyncStatus(int(tb.Meta().ID), false)

	s.tiflash.SetNetworkError(true)
	pool := s.dom.SysSessionPool()
	se, err := pool.Get()
	require.NoError(t, err)
	sctx := se.(sessionctx.Context)
	defer pool.Put(se)
	pollTiflashContext, err := ddl.NewTiFlashManagementContext()
	pollTiflashContext.UpdatingProgressTables.PushBack(ddl.AvailableTableID{
		ID:          tb.Meta().ID,
		IsPartition: false,
	})
	require.NoError(t, err)
	var wg sync.WaitGroup
	wg.Add(1)
	go func() {
		defer wg.Done()
		ddl.PollAvailableTableProgress(s.dom.InfoSchema(), sctx, pollTiflashContext)
	}()
	time.Sleep(ddl.PollTiFlashInterval)

	c := make(chan struct{})
	go func() {
		defer close(c)
		wg.Wait()
	}()
	select {
	case <-c:
		return
	case <-time.After(time.Second):
		panic("DDL can't finish")
	}
}

func TestTiFlashProgressAfterAvailable(t *testing.T) {
	s, teardown := createTiFlashContext(t)
	defer teardown()
	tk := testkit.NewTestKit(t, s.store)

	tk.MustExec("use test")
	tk.MustExec("drop table if exists ddltiflash")
	tk.MustExec("create table ddltiflash(z int)")
	tk.MustExec("alter table ddltiflash set tiflash replica 1")
	time.Sleep(ddl.PollTiFlashInterval * RoundToBeAvailable * 3)
	CheckTableAvailable(s.dom, t, 1, []string{})

	tb, err := s.dom.InfoSchema().TableByName(context.Background(), ast.NewCIStr("test"), ast.NewCIStr("ddltiflash"))
	require.NoError(t, err)
	require.NotNil(t, tb)
	// after available, progress should can be updated.
	s.tiflash.ResetSyncStatus(int(tb.Meta().ID), false)
	time.Sleep(ddl.PollTiFlashInterval * RoundToBeAvailable * 3)
	progress, isExist := infosync.GetTiFlashProgressFromCache(tb.Meta().ID)
	require.True(t, isExist)
	require.True(t, progress == 0)

	s.tiflash.ResetSyncStatus(int(tb.Meta().ID), true)
	time.Sleep(ddl.PollTiFlashInterval * RoundToBeAvailable * 3)
	progress, isExist = infosync.GetTiFlashProgressFromCache(tb.Meta().ID)
	require.True(t, isExist)
	require.True(t, progress == 1)
}

func TestTiFlashProgressAfterAvailableForPartitionTable(t *testing.T) {
	s, teardown := createTiFlashContext(t)
	defer teardown()
	tk := testkit.NewTestKit(t, s.store)

	tk.MustExec("use test")
	tk.MustExec("drop table if exists ddltiflash")
	tk.MustExec("create table ddltiflash(z int) PARTITION BY RANGE(z) (PARTITION p0 VALUES LESS THAN (10))")
	tk.MustExec("alter table ddltiflash set tiflash replica 1")
	time.Sleep(ddl.PollTiFlashInterval * RoundToBeAvailable * 3)
	CheckTableAvailable(s.dom, t, 1, []string{})

	tb, err := s.dom.InfoSchema().TableByName(context.Background(), ast.NewCIStr("test"), ast.NewCIStr("ddltiflash"))
	require.NoError(t, err)
	require.NotNil(t, tb)
	// after available, progress should can be updated.
	s.tiflash.ResetSyncStatus(int(tb.Meta().Partition.Definitions[0].ID), false)
	time.Sleep(ddl.PollTiFlashInterval * RoundToBeAvailable * 3)
	progress, isExist := infosync.GetTiFlashProgressFromCache(tb.Meta().Partition.Definitions[0].ID)
	require.True(t, isExist)
	require.True(t, progress == 0)

	s.tiflash.ResetSyncStatus(int(tb.Meta().Partition.Definitions[0].ID), true)
	time.Sleep(ddl.PollTiFlashInterval * RoundToBeAvailable * 3)
	progress, isExist = infosync.GetTiFlashProgressFromCache(tb.Meta().Partition.Definitions[0].ID)
	require.True(t, isExist)
	require.True(t, progress == 1)
}

func TestTiFlashProgressCache(t *testing.T) {
	s, teardown := createTiFlashContext(t)
	defer teardown()
	tk := testkit.NewTestKit(t, s.store)

	tk.MustExec("use test")
	tk.MustExec("drop table if exists ddltiflash")
	tk.MustExec("create table ddltiflash(z int)")
	tk.MustExec("alter table ddltiflash set tiflash replica 1")
	time.Sleep(ddl.PollTiFlashInterval * RoundToBeAvailable * 3)
	CheckTableAvailable(s.dom, t, 1, []string{})

	tb, err := s.dom.InfoSchema().TableByName(context.Background(), ast.NewCIStr("test"), ast.NewCIStr("ddltiflash"))
	require.NoError(t, err)
	require.NotNil(t, tb)
	infosync.UpdateTiFlashProgressCache(tb.Meta().ID, 0)
	// after available, it will still update progress cache.
	time.Sleep(ddl.PollTiFlashInterval * RoundToBeAvailable * 3)
	progress, isExist := infosync.GetTiFlashProgressFromCache(tb.Meta().ID)
	require.True(t, isExist)
	require.True(t, progress == 1)
}

func TestTiFlashProgressAvailableList(t *testing.T) {
	s, teardown := createTiFlashContext(t)
	defer teardown()
	tk := testkit.NewTestKit(t, s.store)

	tableCount := 8
	tableNames := make([]string, tableCount)
	tbls := make([]table.Table, tableCount)

	tk.MustExec("use test")
	for i := range tableCount {
		tableNames[i] = fmt.Sprintf("ddltiflash%d", i)
		tk.MustExec(fmt.Sprintf("drop table if exists %s", tableNames[i]))
		tk.MustExec(fmt.Sprintf("create table %s(z int)", tableNames[i]))
		tk.MustExec(fmt.Sprintf("alter table %s set tiflash replica 1", tableNames[i]))
	}
	time.Sleep(ddl.PollTiFlashInterval * RoundToBeAvailable * 3)
	for i := range tableCount {
		CheckTableAvailableWithTableName(s.dom, t, 1, []string{}, "test", tableNames[i])
	}

	// After available, reset TiFlash sync status.
	for i := range tableCount {
		var err error
		tbls[i], err = s.dom.InfoSchema().TableByName(context.Background(), ast.NewCIStr("test"), ast.NewCIStr(tableNames[i]))
		require.NoError(t, err)
		require.NotNil(t, tbls[i])
		s.tiflash.ResetSyncStatus(int(tbls[i].Meta().ID), false)
	}
	require.NoError(t, failpoint.Enable("github.com/pingcap/tidb/pkg/ddl/PollAvailableTableProgressMaxCount", `return(2)`))
	defer func() {
		_ = failpoint.Disable("github.com/pingcap/tidb/pkg/ddl/PollAvailableTableProgressMaxCount")
	}()

	time.Sleep(ddl.PollTiFlashInterval * RoundToBeAvailable)
	// Not all table have updated progress
	UpdatedTableCount := 0
	for i := range tableCount {
		progress, isExist := infosync.GetTiFlashProgressFromCache(tbls[i].Meta().ID)
		require.True(t, isExist)
		if progress == 0 {
			UpdatedTableCount++
		}
	}
	require.NotEqual(t, tableCount, UpdatedTableCount)
	require.NotEqual(t, 0, UpdatedTableCount)
	for range tableCount {
		time.Sleep(ddl.PollTiFlashInterval * RoundToBeAvailable)
	}
	// All table have updated progress
	UpdatedTableCount = 0
	for i := range tableCount {
		progress, isExist := infosync.GetTiFlashProgressFromCache(tbls[i].Meta().ID)
		require.True(t, isExist)
		if progress == 0 {
			UpdatedTableCount++
		}
	}
	require.Equal(t, tableCount, UpdatedTableCount)
}

func TestTiFlashAvailableAfterResetReplica(t *testing.T) {
	s, teardown := createTiFlashContext(t)
	defer teardown()
	tk := testkit.NewTestKit(t, s.store)

	tk.MustExec("use test")
	tk.MustExec("drop table if exists ddltiflash")
	tk.MustExec("create table ddltiflash(z int)")
	tk.MustExec("alter table ddltiflash set tiflash replica 1")
	time.Sleep(ddl.PollTiFlashInterval * RoundToBeAvailable * 3)
	CheckTableAvailable(s.dom, t, 1, []string{})

	require.NoError(t, failpoint.Enable("github.com/pingcap/tidb/pkg/infoschema/mockTiFlashStoreCount", `return(true)`))
	defer func() {
		require.NoError(t, failpoint.Disable("github.com/pingcap/tidb/pkg/infoschema/mockTiFlashStoreCount"))
	}()

	tk.MustExec("alter table ddltiflash set tiflash replica 2")
	CheckTableAvailable(s.dom, t, 2, []string{})

	tk.MustExec("alter table ddltiflash set tiflash replica 0")
	tb, err := s.dom.InfoSchema().TableByName(context.Background(), ast.NewCIStr("test"), ast.NewCIStr("ddltiflash"))
	require.NoError(t, err)
	require.NotNil(t, tb)
	require.Nil(t, tb.Meta().TiFlashReplica)
}

func TestTiFlashPartitionNotAvailable(t *testing.T) {
	s, teardown := createTiFlashContext(t)
	defer teardown()
	tk := testkit.NewTestKit(t, s.store)

	tk.MustExec("use test")
	tk.MustExec("drop table if exists ddltiflash")
	tk.MustExec("create table ddltiflash(z int) PARTITION BY RANGE(z) (PARTITION p0 VALUES LESS THAN (10))")

	tb, err := s.dom.InfoSchema().TableByName(context.Background(), ast.NewCIStr("test"), ast.NewCIStr("ddltiflash"))
	require.NoError(t, err)
	require.NotNil(t, tb)

	tk.MustExec("alter table ddltiflash set tiflash replica 1")
	s.tiflash.ResetSyncStatus(int(tb.Meta().Partition.Definitions[0].ID), false)
	time.Sleep(ddl.PollTiFlashInterval * RoundToBeAvailable * 3)

	tb, err = s.dom.InfoSchema().TableByName(context.Background(), ast.NewCIStr("test"), ast.NewCIStr("ddltiflash"))
	require.NoError(t, err)
	require.NotNil(t, tb)
	replica := tb.Meta().TiFlashReplica
	require.NotNil(t, replica)
	require.False(t, replica.Available)

	s.tiflash.ResetSyncStatus(int(tb.Meta().Partition.Definitions[0].ID), true)
	time.Sleep(ddl.PollTiFlashInterval * RoundToBeAvailable * 3)

	tb, err = s.dom.InfoSchema().TableByName(context.Background(), ast.NewCIStr("test"), ast.NewCIStr("ddltiflash"))
	require.NoError(t, err)
	require.NotNil(t, tb)
	replica = tb.Meta().TiFlashReplica
	require.NotNil(t, replica)
	require.True(t, replica.Available)

	s.tiflash.ResetSyncStatus(int(tb.Meta().Partition.Definitions[0].ID), false)
	time.Sleep(ddl.PollTiFlashInterval * RoundToBeAvailable * 3)
	require.NoError(t, err)
	require.NotNil(t, tb)
	replica = tb.Meta().TiFlashReplica
	require.NotNil(t, replica)
	require.True(t, replica.Available)
}

func TestTiFlashAvailableAfterAddPartition(t *testing.T) {
	s, teardown := createTiFlashContext(t)
	defer teardown()
	tk := testkit.NewTestKit(t, s.store)

	tk.MustExec("use test")
	tk.MustExec("drop table if exists ddltiflash")
	tk.MustExec("create table ddltiflash(z int) PARTITION BY RANGE(z) (PARTITION p0 VALUES LESS THAN (10))")
	tk.MustExec("alter table ddltiflash set tiflash replica 1")
	time.Sleep(ddl.PollTiFlashInterval * RoundToBeAvailable * 3)
	CheckTableAvailable(s.dom, t, 1, []string{})

	tb, err := s.dom.InfoSchema().TableByName(context.Background(), ast.NewCIStr("test"), ast.NewCIStr("ddltiflash"))
	require.NoError(t, err)
	require.NotNil(t, tb)

	// still available after adding partition.
	require.NoError(t, failpoint.Enable("github.com/pingcap/tidb/pkg/ddl/sleepBeforeReplicaOnly", `return(2)`))
	require.NoError(t, failpoint.Enable("github.com/pingcap/tidb/pkg/ddl/waitForAddPartition", `return(3)`))
	require.NoError(t, failpoint.Enable("github.com/pingcap/tidb/pkg/ddl/PollTiFlashReplicaStatusReplaceCurAvailableValue", `return(false)`))
	defer func() {
		require.NoError(t, failpoint.Disable("github.com/pingcap/tidb/pkg/ddl/sleepBeforeReplicaOnly"))
		require.NoError(t, failpoint.Disable("github.com/pingcap/tidb/pkg/ddl/waitForAddPartition"))
		require.NoError(t, failpoint.Disable("github.com/pingcap/tidb/pkg/ddl/PollTiFlashReplicaStatusReplaceCurAvailableValue"))
	}()
	tk.MustExec("ALTER TABLE ddltiflash ADD PARTITION (PARTITION pn VALUES LESS THAN (20))")
	time.Sleep(ddl.PollTiFlashInterval * RoundToBeAvailable * 3)
	CheckTableAvailable(s.dom, t, 1, []string{})
	tb, err = s.dom.InfoSchema().TableByName(context.Background(), ast.NewCIStr("test"), ast.NewCIStr("ddltiflash"))
	require.NoError(t, err)
	pi := tb.Meta().GetPartitionInfo()
	require.NotNil(t, pi)
	require.Equal(t, len(pi.Definitions), 2)
}

func TestTiFlashAvailableAfterDownOneStore(t *testing.T) {
	s, teardown := createTiFlashContext(t)
	defer teardown()
	tk := testkit.NewTestKit(t, s.store)

	tk.MustExec("use test")
	tk.MustExec("drop table if exists ddltiflash")
	tk.MustExec("create table ddltiflash(z int) PARTITION BY RANGE(z) (PARTITION p0 VALUES LESS THAN (10))")
	require.NoError(t, failpoint.Enable("github.com/pingcap/tidb/pkg/ddl/OneTiFlashStoreDown", `return`))
	require.NoError(t, failpoint.Enable("github.com/pingcap/tidb/pkg/domain/infosync/OneTiFlashStoreDown", `return`))
	defer func() {
		require.NoError(t, failpoint.Disable("github.com/pingcap/tidb/pkg/ddl/OneTiFlashStoreDown"))
		require.NoError(t, failpoint.Disable("github.com/pingcap/tidb/pkg/domain/infosync/OneTiFlashStoreDown"))
	}()

	tk.MustExec("alter table ddltiflash set tiflash replica 1")
	time.Sleep(ddl.PollTiFlashInterval * RoundToBeAvailable * 3)
	CheckTableAvailable(s.dom, t, 1, []string{})
}

func TestTiFlashReorgPartition(t *testing.T) {
	s, teardown := createTiFlashContext(t)
	defer teardown()
	fCancel := TempDisableEmulatorGC()
	defer fCancel()
	tk := testkit.NewTestKit(t, s.store)
	tk.MustExec("use test")
	tk.MustExec("drop table if exists ddltiflash")

	tk.MustExec(`create table ddltiflash (id int, vc varchar(255), i int, key (vc), key(i,vc))` +
		` partition by range (id)` +
		` (partition p0 values less than (1000000), partition p1 values less than (2000000))`)
	tk.MustExec(`alter table ddltiflash set tiflash replica 1`)
	time.Sleep(ddl.PollTiFlashInterval * RoundToBeAvailable * 3)
	CheckTableAvailable(s.dom, t, 1, []string{})
	tb := external.GetTableByName(t, tk, "test", "ddltiflash")
	firstPartitionID := tb.Meta().Partition.Definitions[0].ID
	ruleName := fmt.Sprintf("table-%v-r", firstPartitionID)
	_, ok := s.tiflash.GetPlacementRule(ruleName)
	require.True(t, ok)

	// Note that the mock TiFlash does not have any data or regions, so the wait for regions being available will fail
	done := false

	testfailpoint.EnableCall(t, "github.com/pingcap/tidb/pkg/ddl/beforeRunOneJobStep", func(job *model.Job) {
		if !done && job.Type == model.ActionReorganizePartition && job.SchemaState == model.StateDeleteOnly {
			// Let it fail once (to check that code path) then increase the count to skip retry
			if job.ErrorCount > 0 {
				job.ErrorCount = 1000
				done = true
			}
		}
	})
	tk.MustContainErrMsg(`alter table ddltiflash reorganize partition p0 into (partition p0 values less than (500000), partition p500k values less than (1000000))`, "[ddl] add partition wait for tiflash replica to complete")

	done = false
	testfailpoint.EnableCall(t, "github.com/pingcap/tidb/pkg/ddl/beforeRunOneJobStep", func(job *model.Job) {
		if !done && job.Type == model.ActionReorganizePartition && job.SchemaState == model.StateDeleteOnly {
			// Let it fail once (to check that code path) then mock the regions into the partitions
			if job.ErrorCount > 0 {
				// Add the tiflash stores as peers for the new regions, to fullfil the check
				// in checkPartitionReplica
				pdCli := s.store.(tikv.Storage).GetRegionCache().PDClient()
				args, err := model.GetTablePartitionArgs(job)
				require.NoError(t, err)
				ctx := context.Background()
				stores, _ := pdCli.GetAllStores(ctx)
				for _, pDef := range args.PartInfo.Definitions {
					startKey, endKey := tablecodec.GetTableHandleKeyRange(pDef.ID)
					regions, _ := pdCli.BatchScanRegions(ctx, []router.KeyRange{{StartKey: startKey, EndKey: endKey}}, -1)
					for i := range regions {
						// similar as storeHasEngineTiFlashLabel
						for _, store := range stores {
							for _, label := range store.Labels {
								if label.Key == placement.EngineLabelKey && label.Value == placement.EngineLabelTiFlash {
									s.cluster.MockRegionManager.AddPeer(regions[i].Meta.Id, store.Id, 1)
									break
								}
							}
						}
					}
				}
				done = true
			}
		}
	})
	tk.MustExec(`alter table ddltiflash reorganize partition p0 into (partition p0 values less than (500000), partition p500k values less than (1000000))`)
	tk.MustExec(`admin check table ddltiflash`)
	_, ok = s.tiflash.GetPlacementRule(ruleName)
	require.True(t, ok)
	gcWorker, err := gcworker.NewMockGCWorker(s.store)
	require.NoError(t, err)
	require.Nil(t, gcWorker.DeleteRanges(context.TODO(), math.MaxInt64))
	_, ok = s.tiflash.GetPlacementRule(ruleName)
	require.False(t, ok)
	tk.MustExec(`drop table ddltiflash`)
}<|MERGE_RESOLUTION|>--- conflicted
+++ resolved
@@ -190,11 +190,7 @@
 	s, teardown := createTiFlashContext(t)
 	defer teardown()
 
-<<<<<<< HEAD
-	rpcClient, pdClient, cluster, err := unistore.New("", nil, constants.NullKeyspaceID, nil)
-=======
 	rpcClient, pdClient, cluster, err := unistore.NewClassic("", nil)
->>>>>>> e2f47a18
 	require.NoError(t, err)
 	defer func() {
 		rpcClient.Close()
@@ -591,11 +587,7 @@
 	s, teardown := createTiFlashContext(t)
 	defer teardown()
 
-<<<<<<< HEAD
-	rpcClient, pdClient, cluster, err := unistore.New("", nil, constants.NullKeyspaceID, nil)
-=======
 	rpcClient, pdClient, cluster, err := unistore.NewClassic("", nil)
->>>>>>> e2f47a18
 	defer func() {
 		rpcClient.Close()
 		pdClient.Close()
