--- conflicted
+++ resolved
@@ -411,12 +411,7 @@
 	s, teardown := createTiFlashContext(t)
 	defer teardown()
 	tk := testkit.NewTestKit(t, s.store)
-<<<<<<< HEAD
 	tk.MustExec("set @@global.tidb_ddl_error_count_limit = 10")
-=======
-	// TODO: Fix this test, when fixing rollback in https://github.com/pingcap/tidb/pull/56029
-	tk.MustExec("set @@global.tidb_ddl_error_count_limit = 3")
->>>>>>> 2ff351db
 
 	tk.MustExec("use test")
 	tk.MustExec("drop table if exists ddltiflash")
@@ -430,12 +425,7 @@
 	time.Sleep(ddl.PollTiFlashInterval * RoundToBeAvailablePartitionTable)
 
 	tk.MustExec("insert into ddltiflash values(1, 'abc'), (11, 'def')")
-<<<<<<< HEAD
 	tk.MustGetErrMsg("alter table ddltiflash truncate partition p1", "[ddl:-1]DDL job rollback, error msg: enforced error")
-=======
-	tk.MustExec("alter table ddltiflash truncate partition p1")
-	//tk.MustGetErrMsg("alter table ddltiflash truncate partition p1", "[ddl:-1]enforced error")
->>>>>>> 2ff351db
 	time.Sleep(ddl.PollTiFlashInterval * RoundToBeAvailablePartitionTable)
 	CheckTableAvailableWithTableName(s.dom, t, 1, []string{}, "test", "ddltiflash")
 }
