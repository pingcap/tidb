// Copyright 2018 PingCAP, Inc.
//
// Licensed under the Apache License, Version 2.0 (the "License");
// you may not use this file except in compliance with the License.
// You may obtain a copy of the License at
//
//     http://www.apache.org/licenses/LICENSE-2.0
//
// Unless required by applicable law or agreed to in writing, software
// distributed under the License is distributed on an "AS IS" BASIS,
// WITHOUT WARRANTIES OR CONDITIONS OF ANY KIND, either express or implied.
// See the License for the specific language governing permissions and
// limitations under the License.

package ddl

import (
	"fmt"

	"github.com/pingcap/errors"
	"github.com/pingcap/failpoint"
	"github.com/pingcap/tidb/pkg/ddl/ingest"
	"github.com/pingcap/tidb/pkg/meta/model"
	"github.com/pingcap/tidb/pkg/parser/ast"
	pmodel "github.com/pingcap/tidb/pkg/parser/model"
	"github.com/pingcap/tidb/pkg/parser/mysql"
	"github.com/pingcap/tidb/pkg/parser/terror"
	"github.com/pingcap/tidb/pkg/sessionctx/variable"
	"github.com/pingcap/tidb/pkg/util/dbterror"
	"go.uber.org/zap"
)

// UpdateColsNull2NotNull changes the null option of columns of an index.
func UpdateColsNull2NotNull(tblInfo *model.TableInfo, indexInfo *model.IndexInfo) error {
	nullCols, err := getNullColInfos(tblInfo, indexInfo)
	if err != nil {
		return errors.Trace(err)
	}

	for _, col := range nullCols {
		col.AddFlag(mysql.NotNullFlag)
		col.DelFlag(mysql.PreventNullInsertFlag)
	}
	return nil
}

func convertAddIdxJob2RollbackJob(
	jobCtx *jobContext,
	job *model.Job,
	tblInfo *model.TableInfo,
	allIndexInfos []*model.IndexInfo,
	err error,
) (int64, error) {
	failpoint.Inject("mockConvertAddIdxJob2RollbackJobError", func(val failpoint.Value) {
		if val.(bool) {
			failpoint.Return(0, errors.New("mock convert add index job to rollback job error"))
		}
	})

	originalState := allIndexInfos[0].State
	idxNames := make([]pmodel.CIStr, 0, len(allIndexInfos))
	ifExists := make([]bool, 0, len(allIndexInfos))
	for _, indexInfo := range allIndexInfos {
		if indexInfo.Primary {
			nullCols, err := getNullColInfos(tblInfo, indexInfo)
			if err != nil {
				return 0, errors.Trace(err)
			}
			for _, col := range nullCols {
				// Field PreventNullInsertFlag flag reset.
				col.DelFlag(mysql.PreventNullInsertFlag)
			}
		}
		// If add index job rollbacks in write reorganization state, its need to delete all keys which has been added.
		// Its work is the same as drop index job do.
		// The write reorganization state in add index job that likes write only state in drop index job.
		// So the next state is delete only state.
		indexInfo.State = model.StateDeleteOnly
		idxNames = append(idxNames, indexInfo.Name)
		ifExists = append(ifExists, false)
	}

	// the second and the third args will be used in onDropIndex.
	job.Args = []any{idxNames, ifExists, getPartitionIDs(tblInfo)}
	job.SchemaState = model.StateDeleteOnly
	ver, err1 := updateVersionAndTableInfo(jobCtx, job, tblInfo, originalState != model.StateDeleteOnly)
	if err1 != nil {
		return ver, errors.Trace(err1)
	}
	job.State = model.JobStateRollingback
	// TODO(tangenta): get duplicate column and match index.
	err = completeErr(err, allIndexInfos[0])
	if ingest.LitBackCtxMgr != nil {
		ingest.LitBackCtxMgr.Unregister(job.ID)
	}
	return ver, errors.Trace(err)
}

// convertNotReorgAddIdxJob2RollbackJob converts the add index job that are not started workers to rollingbackJob,
// to rollback add index operations. job.SnapshotVer == 0 indicates the workers are not started.
func convertNotReorgAddIdxJob2RollbackJob(jobCtx *jobContext, job *model.Job, occuredErr error, isVector bool) (ver int64, err error) {
	defer func() {
		if ingest.LitBackCtxMgr != nil {
			ingest.LitBackCtxMgr.Unregister(job.ID)
		}
	}()
	schemaID := job.SchemaID
	tblInfo, err := GetTableInfoAndCancelFaultJob(jobCtx.metaMut, job, schemaID)
	if err != nil {
		return ver, errors.Trace(err)
	}

	var funcExpr string
	var indexPartSpecification *ast.IndexPartSpecification
	unique := make([]bool, 1)
	indexName := make([]pmodel.CIStr, 1)
	indexPartSpecifications := make([][]*ast.IndexPartSpecification, 1)
	indexOption := make([]*ast.IndexOption, 1)

	if !isVector {
		err = job.DecodeArgs(&unique[0], &indexName[0], &indexPartSpecifications[0], &indexOption[0])
		if err != nil {
			err = job.DecodeArgs(&unique, &indexName, &indexPartSpecifications, &indexOption)
		}
	} else {
		err = job.DecodeArgs(&indexName[0], &indexPartSpecification, &indexOption[0], &funcExpr)
	}
	if err != nil {
		job.State = model.JobStateCancelled
		return ver, errors.Trace(err)
	}

	var indexesInfo []*model.IndexInfo
	for _, idxName := range indexName {
		indexInfo := tblInfo.FindIndexByName(idxName.L)
		if indexInfo != nil {
			indexesInfo = append(indexesInfo, indexInfo)
		}
	}
	if len(indexesInfo) == 0 {
		job.State = model.JobStateCancelled
		return ver, dbterror.ErrCancelledDDLJob
	}
	return convertAddIdxJob2RollbackJob(jobCtx, job, tblInfo, indexesInfo, occuredErr)
}

// rollingbackModifyColumn change the modifying-column job into rolling back state.
// Since modifying column job has two types: normal-type and reorg-type, we should handle it respectively.
// normal-type has only two states:    None -> Public
// reorg-type has five states:         None -> Delete-only -> Write-only -> Write-org -> Public
func rollingbackModifyColumn(w *worker, jobCtx *jobContext, job *model.Job) (ver int64, err error) {
	if needNotifyAndStopReorgWorker(job) {
		// column type change workers are started. we have to ask them to exit.
		jobCtx.logger.Info("run the cancelling DDL job", zap.String("job", job.String()))
		jobCtx.oldDDLCtx.notifyReorgWorkerJobStateChange(job)
		// Give the this kind of ddl one more round to run, the dbterror.ErrCancelledDDLJob should be fetched from the bottom up.
		return w.onModifyColumn(jobCtx, job)
	}
	_, tblInfo, oldCol, jp, err := getModifyColumnInfo(jobCtx.metaMut, job)
	if err != nil {
		return ver, err
	}
	if !needChangeColumnData(oldCol, jp.newCol) {
		// Normal-type rolling back
		if job.SchemaState == model.StateNone {
			// When change null to not null, although state is unchanged with none, the oldCol flag's has been changed to preNullInsertFlag.
			// To roll back this kind of normal job, it is necessary to mark the state as JobStateRollingback to restore the old col's flag.
			if jp.modifyColumnTp == mysql.TypeNull && tblInfo.Columns[oldCol.Offset].GetFlag()|mysql.PreventNullInsertFlag != 0 {
				job.State = model.JobStateRollingback
				return ver, dbterror.ErrCancelledDDLJob
			}
			// Normal job with stateNone can be cancelled directly.
			job.State = model.JobStateCancelled
			return ver, dbterror.ErrCancelledDDLJob
		}
		// StatePublic couldn't be cancelled.
		job.State = model.JobStateRunning
		return ver, nil
	}
	// reorg-type rolling back
	if jp.changingCol == nil {
		// The job hasn't been handled and we cancel it directly.
		job.State = model.JobStateCancelled
		return ver, dbterror.ErrCancelledDDLJob
	}
	// The job has been in its middle state (but the reorg worker hasn't started) and we roll it back here.
	job.State = model.JobStateRollingback
	return ver, dbterror.ErrCancelledDDLJob
}

func rollingbackAddColumn(jobCtx *jobContext, job *model.Job) (ver int64, err error) {
	tblInfo, columnInfo, col, _, _, err := checkAddColumn(jobCtx.metaMut, job)
	if err != nil {
		return ver, errors.Trace(err)
	}
	if columnInfo == nil {
		job.State = model.JobStateCancelled
		return ver, dbterror.ErrCancelledDDLJob
	}

	originalState := columnInfo.State
	columnInfo.State = model.StateDeleteOnly
	job.SchemaState = model.StateDeleteOnly

<<<<<<< HEAD
	// rollback the AddColumn ddl. fill the DropColumn args into job.
	args := &model.TableColumnArgs{
		Col: &model.ColumnInfo{Name: col.Name},
	}
	model.FillRollBackArgsForAddColumn(job, args)
	ver, err = updateVersionAndTableInfo(jobCtx, t, job, tblInfo, originalState != columnInfo.State)
=======
	job.Args = []any{col.Name}
	ver, err = updateVersionAndTableInfo(jobCtx, job, tblInfo, originalState != columnInfo.State)
>>>>>>> 6e8f27f9
	if err != nil {
		return ver, errors.Trace(err)
	}

	job.State = model.JobStateRollingback
	return ver, dbterror.ErrCancelledDDLJob
}

func rollingbackDropColumn(jobCtx *jobContext, job *model.Job) (ver int64, err error) {
	_, colInfo, idxInfos, _, err := checkDropColumn(jobCtx, job)
	if err != nil {
		return ver, errors.Trace(err)
	}

	for _, indexInfo := range idxInfos {
		switch indexInfo.State {
		case model.StateWriteOnly, model.StateDeleteOnly, model.StateDeleteReorganization, model.StateNone:
			// We can not rollback now, so just continue to drop index.
			// In function isJobRollbackable will let job rollback when state is StateNone.
			// When there is no index related to the drop column job it is OK, but when there has indices, we should
			// make sure the job is not rollback.
			job.State = model.JobStateRunning
			return ver, nil
		case model.StatePublic:
		default:
			return ver, dbterror.ErrInvalidDDLState.GenWithStackByArgs("index", indexInfo.State)
		}
	}

	// StatePublic means when the job is not running yet.
	if colInfo.State == model.StatePublic {
		job.State = model.JobStateCancelled
		return ver, dbterror.ErrCancelledDDLJob
	}
	// In the state of drop column `write only -> delete only -> reorganization`,
	// We can not rollback now, so just continue to drop column.
	job.State = model.JobStateRunning
	return ver, nil
}

func rollingbackDropIndex(jobCtx *jobContext, job *model.Job) (ver int64, err error) {
	_, indexInfo, _, err := checkDropIndex(jobCtx.infoCache, jobCtx.metaMut, job)
	if err != nil {
		return ver, errors.Trace(err)
	}

	switch indexInfo[0].State {
	case model.StateWriteOnly, model.StateDeleteOnly, model.StateDeleteReorganization, model.StateNone:
		// We can not rollback now, so just continue to drop index.
		// Normally won't fetch here, because there is check when cancel ddl jobs. see function: isJobRollbackable.
		job.State = model.JobStateRunning
		return ver, nil
	case model.StatePublic:
		job.State = model.JobStateCancelled
		return ver, dbterror.ErrCancelledDDLJob
	default:
		return ver, dbterror.ErrInvalidDDLState.GenWithStackByArgs("index", indexInfo[0].State)
	}
}

func rollingbackAddVectorIndex(w *worker, jobCtx *jobContext, job *model.Job) (ver int64, err error) {
	if job.SchemaState == model.StateWriteReorganization {
		// Add vector index workers are started. need to ask them to exit.
		jobCtx.logger.Info("run the cancelling DDL job", zap.String("job", job.String()))
		ver, err = w.onCreateVectorIndex(jobCtx, job)
	} else {
		// add index's reorg workers are not running, remove the indexInfo in tableInfo.
		ver, err = convertNotReorgAddIdxJob2RollbackJob(jobCtx, job, dbterror.ErrCancelledDDLJob, true)
	}
	return
}

func rollingbackAddIndex(w *worker, jobCtx *jobContext, job *model.Job, isPK bool) (ver int64, err error) {
	if needNotifyAndStopReorgWorker(job) {
		// add index workers are started. need to ask them to exit.
		jobCtx.logger.Info("run the cancelling DDL job", zap.String("job", job.String()))
		jobCtx.oldDDLCtx.notifyReorgWorkerJobStateChange(job)
		ver, err = w.onCreateIndex(jobCtx, job, isPK)
	} else {
		// add index's reorg workers are not running, remove the indexInfo in tableInfo.
		ver, err = convertNotReorgAddIdxJob2RollbackJob(jobCtx, job, dbterror.ErrCancelledDDLJob, false)
	}
	return
}

func needNotifyAndStopReorgWorker(job *model.Job) bool {
	if job.SchemaState == model.StateWriteReorganization && job.SnapshotVer != 0 {
		// If the value of SnapshotVer isn't zero, it means the reorg workers have been started.
		if job.MultiSchemaInfo != nil {
			// However, if the sub-job is non-revertible, it means the reorg process is finished.
			// We don't need to start another round to notify reorg workers to exit.
			return job.MultiSchemaInfo.Revertible
		}
		return true
	}
	return false
}

// rollbackExchangeTablePartition will clear the non-partitioned
// table's ExchangePartitionInfo state.
func rollbackExchangeTablePartition(jobCtx *jobContext, job *model.Job, tblInfo *model.TableInfo) (ver int64, err error) {
	tblInfo.ExchangePartitionInfo = nil
	job.State = model.JobStateRollbackDone
	job.SchemaState = model.StatePublic
	if len(tblInfo.Constraints) == 0 {
		return updateVersionAndTableInfo(jobCtx, job, tblInfo, true)
	}
	args, err := model.GetExchangeTablePartitionArgs(job)
	if err != nil {
		return ver, errors.Trace(err)
	}
	pt, err := getTableInfo(jobCtx.metaMut, args.PTTableID, args.PTSchemaID)
	if err != nil {
		return ver, errors.Trace(err)
	}
	pt.ExchangePartitionInfo = nil
	var ptInfo []schemaIDAndTableInfo
	ptInfo = append(ptInfo, schemaIDAndTableInfo{
		schemaID: args.PTSchemaID,
		tblInfo:  pt,
	})
	ver, err = updateVersionAndTableInfo(jobCtx, job, tblInfo, true, ptInfo...)
	return ver, errors.Trace(err)
}

func rollingbackExchangeTablePartition(jobCtx *jobContext, job *model.Job) (ver int64, err error) {
	if job.SchemaState == model.StateNone {
		// Nothing is changed
		job.State = model.JobStateCancelled
		return ver, dbterror.ErrCancelledDDLJob
	}
	var nt *model.TableInfo
	nt, err = GetTableInfoAndCancelFaultJob(jobCtx.metaMut, job, job.SchemaID)
	if err != nil {
		return ver, errors.Trace(err)
	}
	ver, err = rollbackExchangeTablePartition(jobCtx, job, nt)
	return ver, errors.Trace(err)
}

func convertAddTablePartitionJob2RollbackJob(jobCtx *jobContext, job *model.Job, otherwiseErr error, tblInfo *model.TableInfo) (ver int64, err error) {
	addingDefinitions := tblInfo.Partition.AddingDefinitions
	partNames := make([]string, 0, len(addingDefinitions))
	for _, pd := range addingDefinitions {
		partNames = append(partNames, pd.Name.L)
	}
	args, err := model.GetTablePartitionArgs(job)
	if err != nil {
		return ver, errors.Trace(err)
	}
	args.PartNames = partNames
	model.FillRollbackArgsForAddPartition(job, args)
	/*
		_, err = job.Encode(true)
		if err != nil {
			return ver, errors.Trace(err)
		}

	*/
	ver, err = updateVersionAndTableInfo(jobCtx, job, tblInfo, true)
	if err != nil {
		return ver, errors.Trace(err)
	}
	job.State = model.JobStateRollingback
	return ver, errors.Trace(otherwiseErr)
}

func rollbackReorganizePartitionWithErr(jobCtx *jobContext, job *model.Job, otherwiseErr error) (ver int64, err error) {
	if job.SchemaState == model.StateNone {
		job.State = model.JobStateCancelled
		return ver, otherwiseErr
	}

	tblInfo, err := GetTableInfoAndCancelFaultJob(jobCtx.metaMut, job, job.SchemaID)
	if err != nil {
		return ver, errors.Trace(err)
	}

	// addingDefinitions is also in tblInfo, here pass the tblInfo as parameter directly.
	return convertReorgPartitionJob2RollbackJob(jobCtx, job, otherwiseErr, tblInfo)
}

func convertReorgPartitionJob2RollbackJob(jobCtx *jobContext, job *model.Job, otherwiseErr error, tblInfo *model.TableInfo) (ver int64, err error) {
	pi := tblInfo.Partition
	addingDefinitions := pi.AddingDefinitions
	partNames := make([]string, 0, len(addingDefinitions))
	for _, pd := range addingDefinitions {
		partNames = append(partNames, pd.Name.L)
	}
	var dropIndices []*model.IndexInfo
	// When Global Index is duplicated to a non Global, we later need
	// to know if if it was Global before (marked to be dropped) or not.
	globalToUniqueDupMap := make(map[string]int64)
	for _, indexInfo := range tblInfo.Indices {
		if !indexInfo.Unique {
			continue
		}
		switch indexInfo.State {
		case model.StateWriteReorganization, model.StateDeleteOnly,
			model.StateWriteOnly:
			dropIndices = append(dropIndices, indexInfo)
		case model.StateDeleteReorganization:
			if pi.DDLState != model.StateDeleteReorganization {
				continue
			}
			// Old index marked to be dropped, rollback by making it public again
			indexInfo.State = model.StatePublic
			if indexInfo.Global {
				if id, ok := globalToUniqueDupMap[indexInfo.Name.L]; ok {
					return ver, errors.NewNoStackErrorf("Duplicate global index names '%s', %d != %d", indexInfo.Name.O, indexInfo.ID, id)
				}
				globalToUniqueDupMap[indexInfo.Name.L] = indexInfo.ID
			}
		case model.StatePublic:
			if pi.DDLState != model.StateDeleteReorganization {
				continue
			}
			// We cannot drop the index here, we need to wait until
			// the next schema version
			// i.e. rollback in onDropTablePartition
			// New index that became public in this state,
			// mark it to be dropped in next schema version
			if indexInfo.Global {
				indexInfo.State = model.StateDeleteReorganization
			} else {
				// How to know if this index was created as a duplicate or not?
				if id, ok := globalToUniqueDupMap[indexInfo.Name.L]; ok {
					// The original index
					if id >= indexInfo.ID {
						return ver, errors.NewNoStackErrorf("Indexes in wrong order during rollback, '%s', %d >= %d", indexInfo.Name.O, id, indexInfo.ID)
					}
					indexInfo.State = model.StateDeleteReorganization
				} else {
					globalToUniqueDupMap[indexInfo.Name.L] = indexInfo.ID
				}
			}
		}
	}
	for _, indexInfo := range dropIndices {
		DropIndexColumnFlag(tblInfo, indexInfo)
		RemoveDependentHiddenColumns(tblInfo, indexInfo)
		removeIndexInfo(tblInfo, indexInfo)
	}
	if pi.DDLState == model.StateDeleteReorganization {
		// New partitions are public,
		// but old is still double written.
		// OK to revert.
		// Remove the AddingDefinitions
		// Add back the DroppingDefinitions
		if job.Type == model.ActionReorganizePartition {
			// Reassemble the list of partitions in the OriginalPartitionIDsOrder
			// Special handling, since for LIST partitioning,
			// only pi.OriginalPartitionIDsOrder shows how to merge back the DroppingDefinitions.
			// Implicitly it will also filter away AddingPartitions.
			// pi.Definitions and pi.DroppingDefinitions contain the original partitions
			// in the original order, but where the DroppingDefinitions should be placed,
			// can only be known through pi.OriginalPartitionIDsOrder.
			// RANGE/HASH/KEY would have consecutive added/dropped partitions, but use
			// the same code to avoid confusion.
			defPos := 0
			dropPos := 0
			newDefs := make([]model.PartitionDefinition, 0, len(pi.OriginalPartitionIDsOrder))
			for _, id := range pi.OriginalPartitionIDsOrder {
				if defPos < len(pi.Definitions) && pi.Definitions[defPos].ID == id {
					newDefs = append(newDefs, pi.Definitions[defPos])
					defPos++
					continue
				}
				if dropPos < len(pi.DroppingDefinitions) && id == pi.DroppingDefinitions[dropPos].ID {
					newDefs = append(newDefs, pi.DroppingDefinitions[dropPos])
					dropPos++
					continue
				}
				for {
					defPos++
					if defPos < len(pi.Definitions) && pi.Definitions[defPos].ID == id {
						newDefs = append(newDefs, pi.Definitions[defPos])
						break
					}
				}
			}
			if len(newDefs) != len(pi.OriginalPartitionIDsOrder) {
				return ver, errors.Trace(errors.New("Internal error, failed to find original partition definitions"))
			}
			pi.Definitions = newDefs
			pi.Num = uint64(len(pi.Definitions))
		} else {
			pi.Type, pi.DDLType = pi.DDLType, pi.Type
			pi.Expr, pi.DDLExpr = pi.DDLExpr, pi.Expr
			pi.Columns, pi.DDLColumns = pi.DDLColumns, pi.Columns
			pi.Definitions = pi.DroppingDefinitions
		}
	}

	args, err := model.GetTablePartitionArgs(job)
	if err != nil {
		return ver, errors.Trace(err)
	}
	args.PartNames = partNames
	job.FillArgs(args)
	/*
		_, err = job.Encode(true)
		if err != nil {
			return ver, errors.Trace(err)
		}

	*/
	ver, err = updateVersionAndTableInfo(jobCtx, job, tblInfo, true)
	if err != nil {
		return ver, errors.Trace(err)
	}
	job.State = model.JobStateRollingback
	return ver, errors.Trace(otherwiseErr)
}

func rollingbackAddTablePartition(jobCtx *jobContext, job *model.Job) (ver int64, err error) {
	tblInfo, _, addingDefinitions, err := checkAddPartition(jobCtx.metaMut, job)
	if err != nil {
		return ver, errors.Trace(err)
	}
	// addingDefinitions' len = 0 means the job hasn't reached the replica-only state.
	if len(addingDefinitions) == 0 {
		job.State = model.JobStateCancelled
		return ver, errors.Trace(dbterror.ErrCancelledDDLJob)
	}
	// addingDefinitions is also in tblInfo, here pass the tblInfo as parameter directly.
	return convertAddTablePartitionJob2RollbackJob(jobCtx, job, dbterror.ErrCancelledDDLJob, tblInfo)
}

func rollingbackDropTableOrView(jobCtx *jobContext, job *model.Job) error {
	tblInfo, err := checkTableExistAndCancelNonExistJob(jobCtx.metaMut, job, job.SchemaID)
	if err != nil {
		return errors.Trace(err)
	}
	// To simplify the rollback logic, cannot be canceled after job start to run.
	// Normally won't fetch here, because there is check when cancel ddl jobs. see function: isJobRollbackable.
	if tblInfo.State == model.StatePublic {
		job.State = model.JobStateCancelled
		return dbterror.ErrCancelledDDLJob
	}
	job.State = model.JobStateRunning
	return nil
}

func rollingbackDropTablePartition(jobCtx *jobContext, job *model.Job) (ver int64, err error) {
	_, err = GetTableInfoAndCancelFaultJob(jobCtx.metaMut, job, job.SchemaID)
	if err != nil {
		return ver, errors.Trace(err)
	}
	return cancelOnlyNotHandledJob(job, model.StatePublic)
}

func rollingbackDropSchema(jobCtx *jobContext, job *model.Job) error {
	dbInfo, err := checkSchemaExistAndCancelNotExistJob(jobCtx.metaMut, job)
	if err != nil {
		return errors.Trace(err)
	}
	// To simplify the rollback logic, cannot be canceled after job start to run.
	// Normally won't fetch here, because there is check when cancel ddl jobs. see function: isJobRollbackable.
	if dbInfo.State == model.StatePublic {
		job.State = model.JobStateCancelled
		return dbterror.ErrCancelledDDLJob
	}
	job.State = model.JobStateRunning
	return nil
}

func rollingbackRenameIndex(jobCtx *jobContext, job *model.Job) (ver int64, err error) {
	tblInfo, from, _, err := checkRenameIndex(jobCtx.metaMut, job)
	if err != nil {
		return ver, errors.Trace(err)
	}
	// Here rename index is done in a transaction, if the job is not completed, it can be canceled.
	idx := tblInfo.FindIndexByName(from.L)
	if idx.State == model.StatePublic {
		job.State = model.JobStateCancelled
		return ver, dbterror.ErrCancelledDDLJob
	}
	job.State = model.JobStateRunning
	return ver, errors.Trace(err)
}

func cancelOnlyNotHandledJob(job *model.Job, initialState model.SchemaState) (ver int64, err error) {
	// We can only cancel the not handled job.
	if job.SchemaState == initialState {
		job.State = model.JobStateCancelled
		return ver, dbterror.ErrCancelledDDLJob
	}

	job.State = model.JobStateRunning

	return ver, nil
}

func rollingbackTruncateTable(jobCtx *jobContext, job *model.Job) (ver int64, err error) {
	_, err = GetTableInfoAndCancelFaultJob(jobCtx.metaMut, job, job.SchemaID)
	if err != nil {
		return ver, errors.Trace(err)
	}
	return cancelOnlyNotHandledJob(job, model.StateNone)
}

func pauseReorgWorkers(jobCtx *jobContext, job *model.Job) (err error) {
	if needNotifyAndStopReorgWorker(job) {
		jobCtx.logger.Info("pausing the DDL job", zap.String("job", job.String()))
		jobCtx.oldDDLCtx.notifyReorgWorkerJobStateChange(job)
	}

	return dbterror.ErrPausedDDLJob.GenWithStackByArgs(job.ID)
}

func convertJob2RollbackJob(w *worker, jobCtx *jobContext, job *model.Job) (ver int64, err error) {
	switch job.Type {
	case model.ActionAddColumn:
		ver, err = rollingbackAddColumn(jobCtx, job)
	case model.ActionAddIndex:
		ver, err = rollingbackAddIndex(w, jobCtx, job, false)
	case model.ActionAddPrimaryKey:
		ver, err = rollingbackAddIndex(w, jobCtx, job, true)
	case model.ActionAddVectorIndex:
		ver, err = rollingbackAddVectorIndex(w, jobCtx, job)
	case model.ActionAddTablePartition:
		ver, err = rollingbackAddTablePartition(jobCtx, job)
	case model.ActionReorganizePartition, model.ActionRemovePartitioning,
		model.ActionAlterTablePartitioning:
		ver, err = rollbackReorganizePartitionWithErr(jobCtx, job, dbterror.ErrCancelledDDLJob)
	case model.ActionDropColumn:
		ver, err = rollingbackDropColumn(jobCtx, job)
	case model.ActionDropIndex, model.ActionDropPrimaryKey:
		ver, err = rollingbackDropIndex(jobCtx, job)
	case model.ActionDropTable, model.ActionDropView, model.ActionDropSequence:
		err = rollingbackDropTableOrView(jobCtx, job)
	case model.ActionDropTablePartition:
		ver, err = rollingbackDropTablePartition(jobCtx, job)
	case model.ActionExchangeTablePartition:
		ver, err = rollingbackExchangeTablePartition(jobCtx, job)
	case model.ActionDropSchema:
		err = rollingbackDropSchema(jobCtx, job)
	case model.ActionRenameIndex:
		ver, err = rollingbackRenameIndex(jobCtx, job)
	case model.ActionTruncateTable:
		ver, err = rollingbackTruncateTable(jobCtx, job)
	case model.ActionModifyColumn:
		ver, err = rollingbackModifyColumn(w, jobCtx, job)
	case model.ActionDropForeignKey, model.ActionTruncateTablePartition:
		ver, err = cancelOnlyNotHandledJob(job, model.StatePublic)
	case model.ActionRebaseAutoID, model.ActionShardRowID, model.ActionAddForeignKey,
		model.ActionRenameTable, model.ActionRenameTables,
		model.ActionModifyTableCharsetAndCollate,
		model.ActionModifySchemaCharsetAndCollate, model.ActionRepairTable,
		model.ActionModifyTableAutoIDCache, model.ActionAlterIndexVisibility,
		model.ActionModifySchemaDefaultPlacement, model.ActionRecoverSchema:
		ver, err = cancelOnlyNotHandledJob(job, model.StateNone)
	case model.ActionMultiSchemaChange:
		err = rollingBackMultiSchemaChange(job)
	case model.ActionAddCheckConstraint:
		ver, err = rollingBackAddConstraint(jobCtx, job)
	case model.ActionDropCheckConstraint:
		ver, err = rollingBackDropConstraint(jobCtx, job)
	case model.ActionAlterCheckConstraint:
		ver, err = rollingBackAlterConstraint(jobCtx, job)
	default:
		job.State = model.JobStateCancelled
		err = dbterror.ErrCancelledDDLJob
	}

	logger := jobCtx.logger
	if err != nil {
		if job.Error == nil {
			job.Error = toTError(err)
		}
		job.ErrorCount++

		if dbterror.ErrCancelledDDLJob.Equal(err) {
			// The job is normally cancelled.
			if !job.Error.Equal(dbterror.ErrCancelledDDLJob) {
				job.Error = terror.GetErrClass(job.Error).Synthesize(terror.ErrCode(job.Error.Code()),
					fmt.Sprintf("DDL job rollback, error msg: %s", terror.ToSQLError(job.Error).Message))
			}
		} else {
			// A job canceling meet other error.
			//
			// Once `convertJob2RollbackJob` meets an error, the job state can't be set as `JobStateRollingback` since
			// job state and args may not be correctly overwritten. The job will be fetched to run with the cancelling
			// state again. So we should check the error count here.
			if err1 := loadDDLVars(w); err1 != nil {
				logger.Error("load DDL global variable failed", zap.Error(err1))
			}
			errorCount := variable.GetDDLErrorCountLimit()
			if job.ErrorCount > errorCount {
				logger.Warn("rollback DDL job error count exceed the limit, cancelled it now", zap.Int64("errorCountLimit", errorCount))
				job.Error = toTError(errors.Errorf("rollback DDL job error count exceed the limit %d, cancelled it now", errorCount))
				job.State = model.JobStateCancelled
			}
		}

		if !(job.State != model.JobStateRollingback && job.State != model.JobStateCancelled) {
			logger.Info("the DDL job is cancelled normally", zap.String("job", job.String()), zap.Error(err))
			// If job is cancelled, we shouldn't return an error.
			return ver, nil
		}
		logger.Error("run DDL job failed", zap.String("job", job.String()), zap.Error(err))
	}

	return
}

func rollingBackAddConstraint(jobCtx *jobContext, job *model.Job) (ver int64, err error) {
	_, tblInfo, constrInfoInMeta, _, err := checkAddCheckConstraint(jobCtx.metaMut, job)
	if err != nil {
		return ver, errors.Trace(err)
	}
	if constrInfoInMeta == nil {
		// Add constraint hasn't stored constraint info into meta, so we can cancel the job
		// directly without further rollback action.
		job.State = model.JobStateCancelled
		return ver, dbterror.ErrCancelledDDLJob
	}
	for i, constr := range tblInfo.Constraints {
		if constr.Name.L == constrInfoInMeta.Name.L {
			tblInfo.Constraints = append(tblInfo.Constraints[0:i], tblInfo.Constraints[i+1:]...)
			break
		}
	}
	if job.IsRollingback() {
		job.State = model.JobStateRollbackDone
	}
	ver, err = updateVersionAndTableInfo(jobCtx, job, tblInfo, true)
	return ver, errors.Trace(err)
}

func rollingBackDropConstraint(jobCtx *jobContext, job *model.Job) (ver int64, err error) {
	_, constrInfoInMeta, err := checkDropCheckConstraint(jobCtx.metaMut, job)
	if err != nil {
		return ver, errors.Trace(err)
	}

	// StatePublic means when the job is not running yet.
	if constrInfoInMeta.State == model.StatePublic {
		job.State = model.JobStateCancelled
		return ver, dbterror.ErrCancelledDDLJob
	}
	// Can not rollback like drop other element, so just continue to drop constraint.
	job.State = model.JobStateRunning
	return ver, nil
}

func rollingBackAlterConstraint(jobCtx *jobContext, job *model.Job) (ver int64, err error) {
	_, tblInfo, constraintInfo, enforced, err := checkAlterCheckConstraint(jobCtx.metaMut, job)
	if err != nil {
		return ver, errors.Trace(err)
	}

	// StatePublic means when the job is not running yet.
	if constraintInfo.State == model.StatePublic {
		job.State = model.JobStateCancelled
		return ver, dbterror.ErrCancelledDDLJob
	}

	// Only alter check constraints ENFORCED can get here.
	constraintInfo.Enforced = !enforced
	constraintInfo.State = model.StatePublic
	if job.IsRollingback() {
		job.State = model.JobStateRollbackDone
	}
	ver, err = updateVersionAndTableInfoWithCheck(jobCtx, job, tblInfo, true)
	return ver, errors.Trace(err)
}<|MERGE_RESOLUTION|>--- conflicted
+++ resolved
@@ -202,17 +202,12 @@
 	columnInfo.State = model.StateDeleteOnly
 	job.SchemaState = model.StateDeleteOnly
 
-<<<<<<< HEAD
 	// rollback the AddColumn ddl. fill the DropColumn args into job.
 	args := &model.TableColumnArgs{
 		Col: &model.ColumnInfo{Name: col.Name},
 	}
 	model.FillRollBackArgsForAddColumn(job, args)
-	ver, err = updateVersionAndTableInfo(jobCtx, t, job, tblInfo, originalState != columnInfo.State)
-=======
-	job.Args = []any{col.Name}
 	ver, err = updateVersionAndTableInfo(jobCtx, job, tblInfo, originalState != columnInfo.State)
->>>>>>> 6e8f27f9
 	if err != nil {
 		return ver, errors.Trace(err)
 	}
