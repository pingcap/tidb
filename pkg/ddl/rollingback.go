--- conflicted
+++ resolved
@@ -263,35 +263,9 @@
 	return
 }
 
-<<<<<<< HEAD
 func rollingbackAddIndex(jobCtx *jobContext, job *model.Job) (ver int64, err error) {
-	return convertNotReorgAddIdxJob2RollbackJob(jobCtx, job, dbterror.ErrCancelledDDLJob, false)
-=======
-func rollingbackAddIndex(w *worker, jobCtx *jobContext, job *model.Job, isPK bool) (ver int64, err error) {
-	if needNotifyAndStopReorgWorker(job) {
-		// add index workers are started. need to ask them to exit.
-		jobCtx.logger.Info("run the cancelling DDL job", zap.String("job", job.String()))
-		jobCtx.oldDDLCtx.notifyReorgWorkerJobStateChange(job)
-		ver, err = w.onCreateIndex(jobCtx, job, isPK)
-	} else {
-		// add index's reorg workers are not running, remove the indexInfo in tableInfo.
-		ver, err = convertNotReorgAddIdxJob2RollbackJob(jobCtx, job, dbterror.ErrCancelledDDLJob)
-	}
-	return
-}
-
-func needNotifyAndStopReorgWorker(job *model.Job) bool {
-	if job.SchemaState == model.StateWriteReorganization && job.SnapshotVer != 0 {
-		// If the value of SnapshotVer isn't zero, it means the reorg workers have been started.
-		if job.MultiSchemaInfo != nil {
-			// However, if the sub-job is non-revertible, it means the reorg process is finished.
-			// We don't need to start another round to notify reorg workers to exit.
-			return job.MultiSchemaInfo.Revertible
-		}
-		return true
-	}
-	return false
->>>>>>> 69f8a7bf
+	// add index's reorg workers are not running, remove the indexInfo in tableInfo.
+	return convertNotReorgAddIdxJob2RollbackJob(jobCtx, job, dbterror.ErrCancelledDDLJob)
 }
 
 // rollbackExchangeTablePartition will clear the non-partitioned
