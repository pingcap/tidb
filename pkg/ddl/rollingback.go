// Copyright 2018 PingCAP, Inc.
//
// Licensed under the Apache License, Version 2.0 (the "License");
// you may not use this file except in compliance with the License.
// You may obtain a copy of the License at
//
//     http://www.apache.org/licenses/LICENSE-2.0
//
// Unless required by applicable law or agreed to in writing, software
// distributed under the License is distributed on an "AS IS" BASIS,
// WITHOUT WARRANTIES OR CONDITIONS OF ANY KIND, either express or implied.
// See the License for the specific language governing permissions and
// limitations under the License.

package ddl

import (
	"fmt"

	"github.com/pingcap/errors"
	"github.com/pingcap/failpoint"
	"github.com/pingcap/tidb/pkg/ddl/ingest"
	"github.com/pingcap/tidb/pkg/meta/model"
	"github.com/pingcap/tidb/pkg/parser/ast"
	pmodel "github.com/pingcap/tidb/pkg/parser/model"
	"github.com/pingcap/tidb/pkg/parser/mysql"
	"github.com/pingcap/tidb/pkg/parser/terror"
	"github.com/pingcap/tidb/pkg/sessionctx/variable"
	"github.com/pingcap/tidb/pkg/util/dbterror"
	"go.uber.org/zap"
)

// UpdateColsNull2NotNull changes the null option of columns of an index.
func UpdateColsNull2NotNull(tblInfo *model.TableInfo, indexInfo *model.IndexInfo) error {
	nullCols, err := getNullColInfos(tblInfo, indexInfo)
	if err != nil {
		return errors.Trace(err)
	}

	for _, col := range nullCols {
		col.AddFlag(mysql.NotNullFlag)
		col.DelFlag(mysql.PreventNullInsertFlag)
	}
	return nil
}

func convertAddIdxJob2RollbackJob(
	jobCtx *jobContext,
	job *model.Job,
	tblInfo *model.TableInfo,
	allIndexInfos []*model.IndexInfo,
	err error,
) (int64, error) {
	failpoint.Inject("mockConvertAddIdxJob2RollbackJobError", func(val failpoint.Value) {
		if val.(bool) {
			failpoint.Return(0, errors.New("mock convert add index job to rollback job error"))
		}
	})

	originalState := allIndexInfos[0].State
	idxNames := make([]pmodel.CIStr, 0, len(allIndexInfos))
	ifExists := make([]bool, 0, len(allIndexInfos))
	for _, indexInfo := range allIndexInfos {
		if indexInfo.Primary {
			nullCols, err := getNullColInfos(tblInfo, indexInfo)
			if err != nil {
				return 0, errors.Trace(err)
			}
			for _, col := range nullCols {
				// Field PreventNullInsertFlag flag reset.
				col.DelFlag(mysql.PreventNullInsertFlag)
			}
		}
		// If add index job rollbacks in write reorganization state, its need to delete all keys which has been added.
		// Its work is the same as drop index job do.
		// The write reorganization state in add index job that likes write only state in drop index job.
		// So the next state is delete only state.
		indexInfo.State = model.StateDeleteOnly
		idxNames = append(idxNames, indexInfo.Name)
		ifExists = append(ifExists, false)
	}

	// the second and the third args will be used in onDropIndex.
	job.Args = []any{idxNames, ifExists, getPartitionIDs(tblInfo)}
	job.SchemaState = model.StateDeleteOnly
	ver, err1 := updateVersionAndTableInfo(jobCtx, job, tblInfo, originalState != model.StateDeleteOnly)
	if err1 != nil {
		return ver, errors.Trace(err1)
	}
	job.State = model.JobStateRollingback
	// TODO(tangenta): get duplicate column and match index.
	err = completeErr(err, allIndexInfos[0])
	if ingest.LitBackCtxMgr != nil {
		ingest.LitBackCtxMgr.Unregister(job.ID)
	}
	return ver, errors.Trace(err)
}

// convertNotReorgAddIdxJob2RollbackJob converts the add index job that are not started workers to rollingbackJob,
// to rollback add index operations. job.SnapshotVer == 0 indicates the workers are not started.
<<<<<<< HEAD
func convertNotReorgAddIdxJob2RollbackJob(jobCtx *jobContext, t *meta.Mutator, job *model.Job, occuredErr error, isVector bool) (ver int64, err error) {
=======
func convertNotReorgAddIdxJob2RollbackJob(jobCtx *jobContext, job *model.Job, occuredErr error) (ver int64, err error) {
>>>>>>> 3922a4b1
	defer func() {
		if ingest.LitBackCtxMgr != nil {
			ingest.LitBackCtxMgr.Unregister(job.ID)
		}
	}()
	schemaID := job.SchemaID
	tblInfo, err := GetTableInfoAndCancelFaultJob(jobCtx.metaMut, job, schemaID)
	if err != nil {
		return ver, errors.Trace(err)
	}

	var funcExpr string
	var indexPartSpecification *ast.IndexPartSpecification
	unique := make([]bool, 1)
	indexName := make([]pmodel.CIStr, 1)
	indexPartSpecifications := make([][]*ast.IndexPartSpecification, 1)
	indexOption := make([]*ast.IndexOption, 1)

	if !isVector {
		err = job.DecodeArgs(&unique[0], &indexName[0], &indexPartSpecifications[0], &indexOption[0])
		if err != nil {
			err = job.DecodeArgs(&unique, &indexName, &indexPartSpecifications, &indexOption)
		}
	} else {
		err = job.DecodeArgs(&indexName[0], &indexPartSpecification, &indexOption[0], &funcExpr)
	}
	if err != nil {
		job.State = model.JobStateCancelled
		return ver, errors.Trace(err)
	}

	var indexesInfo []*model.IndexInfo
	for _, idxName := range indexName {
		indexInfo := tblInfo.FindIndexByName(idxName.L)
		if indexInfo != nil {
			indexesInfo = append(indexesInfo, indexInfo)
		}
	}
	if len(indexesInfo) == 0 {
		job.State = model.JobStateCancelled
		return ver, dbterror.ErrCancelledDDLJob
	}
	return convertAddIdxJob2RollbackJob(jobCtx, job, tblInfo, indexesInfo, occuredErr)
}

// rollingbackModifyColumn change the modifying-column job into rolling back state.
// Since modifying column job has two types: normal-type and reorg-type, we should handle it respectively.
// normal-type has only two states:    None -> Public
// reorg-type has five states:         None -> Delete-only -> Write-only -> Write-org -> Public
func rollingbackModifyColumn(w *worker, jobCtx *jobContext, job *model.Job) (ver int64, err error) {
	if needNotifyAndStopReorgWorker(job) {
		// column type change workers are started. we have to ask them to exit.
		jobCtx.logger.Info("run the cancelling DDL job", zap.String("job", job.String()))
		jobCtx.oldDDLCtx.notifyReorgWorkerJobStateChange(job)
		// Give the this kind of ddl one more round to run, the dbterror.ErrCancelledDDLJob should be fetched from the bottom up.
		return w.onModifyColumn(jobCtx, job)
	}
	_, tblInfo, oldCol, jp, err := getModifyColumnInfo(jobCtx.metaMut, job)
	if err != nil {
		return ver, err
	}
	if !needChangeColumnData(oldCol, jp.newCol) {
		// Normal-type rolling back
		if job.SchemaState == model.StateNone {
			// When change null to not null, although state is unchanged with none, the oldCol flag's has been changed to preNullInsertFlag.
			// To roll back this kind of normal job, it is necessary to mark the state as JobStateRollingback to restore the old col's flag.
			if jp.modifyColumnTp == mysql.TypeNull && tblInfo.Columns[oldCol.Offset].GetFlag()|mysql.PreventNullInsertFlag != 0 {
				job.State = model.JobStateRollingback
				return ver, dbterror.ErrCancelledDDLJob
			}
			// Normal job with stateNone can be cancelled directly.
			job.State = model.JobStateCancelled
			return ver, dbterror.ErrCancelledDDLJob
		}
		// StatePublic couldn't be cancelled.
		job.State = model.JobStateRunning
		return ver, nil
	}
	// reorg-type rolling back
	if jp.changingCol == nil {
		// The job hasn't been handled and we cancel it directly.
		job.State = model.JobStateCancelled
		return ver, dbterror.ErrCancelledDDLJob
	}
	// The job has been in its middle state (but the reorg worker hasn't started) and we roll it back here.
	job.State = model.JobStateRollingback
	return ver, dbterror.ErrCancelledDDLJob
}

func rollingbackAddColumn(jobCtx *jobContext, job *model.Job) (ver int64, err error) {
	tblInfo, columnInfo, col, _, _, err := checkAddColumn(jobCtx.metaMut, job)
	if err != nil {
		return ver, errors.Trace(err)
	}
	if columnInfo == nil {
		job.State = model.JobStateCancelled
		return ver, dbterror.ErrCancelledDDLJob
	}

	originalState := columnInfo.State
	columnInfo.State = model.StateDeleteOnly
	job.SchemaState = model.StateDeleteOnly

	job.Args = []any{col.Name}
	ver, err = updateVersionAndTableInfo(jobCtx, job, tblInfo, originalState != columnInfo.State)
	if err != nil {
		return ver, errors.Trace(err)
	}

	job.State = model.JobStateRollingback
	return ver, dbterror.ErrCancelledDDLJob
}

func rollingbackDropColumn(jobCtx *jobContext, job *model.Job) (ver int64, err error) {
	_, colInfo, idxInfos, _, err := checkDropColumn(jobCtx, job)
	if err != nil {
		return ver, errors.Trace(err)
	}

	for _, indexInfo := range idxInfos {
		switch indexInfo.State {
		case model.StateWriteOnly, model.StateDeleteOnly, model.StateDeleteReorganization, model.StateNone:
			// We can not rollback now, so just continue to drop index.
			// In function isJobRollbackable will let job rollback when state is StateNone.
			// When there is no index related to the drop column job it is OK, but when there has indices, we should
			// make sure the job is not rollback.
			job.State = model.JobStateRunning
			return ver, nil
		case model.StatePublic:
		default:
			return ver, dbterror.ErrInvalidDDLState.GenWithStackByArgs("index", indexInfo.State)
		}
	}

	// StatePublic means when the job is not running yet.
	if colInfo.State == model.StatePublic {
		job.State = model.JobStateCancelled
		return ver, dbterror.ErrCancelledDDLJob
	}
	// In the state of drop column `write only -> delete only -> reorganization`,
	// We can not rollback now, so just continue to drop column.
	job.State = model.JobStateRunning
	return ver, nil
}

func rollingbackDropIndex(jobCtx *jobContext, job *model.Job) (ver int64, err error) {
	_, indexInfo, _, err := checkDropIndex(jobCtx.infoCache, jobCtx.metaMut, job)
	if err != nil {
		return ver, errors.Trace(err)
	}

	switch indexInfo[0].State {
	case model.StateWriteOnly, model.StateDeleteOnly, model.StateDeleteReorganization, model.StateNone:
		// We can not rollback now, so just continue to drop index.
		// Normally won't fetch here, because there is check when cancel ddl jobs. see function: isJobRollbackable.
		job.State = model.JobStateRunning
		return ver, nil
	case model.StatePublic:
		job.State = model.JobStateCancelled
		return ver, dbterror.ErrCancelledDDLJob
	default:
		return ver, dbterror.ErrInvalidDDLState.GenWithStackByArgs("index", indexInfo[0].State)
	}
}

<<<<<<< HEAD
func rollingbackAddVectorIndex(w *worker, jobCtx *jobContext, t *meta.Mutator, job *model.Job) (ver int64, err error) {
	if job.SchemaState == model.StateWriteReorganization {
		// Add vector index workers are started. need to ask them to exit.
		w.jobLogger(job).Info("run the cancelling DDL job", zap.String("job", job.String()))
		ver, err = w.onCreateVectorIndex(jobCtx, t, job)
	} else {
		// add index's reorg workers are not running, remove the indexInfo in tableInfo.
		ver, err = convertNotReorgAddIdxJob2RollbackJob(jobCtx, t, job, dbterror.ErrCancelledDDLJob, true)
	}
	return
}

func rollingbackAddIndex(w *worker, jobCtx *jobContext, t *meta.Mutator, job *model.Job, isPK bool) (ver int64, err error) {
=======
func rollingbackAddIndex(w *worker, jobCtx *jobContext, job *model.Job, isPK bool) (ver int64, err error) {
>>>>>>> 3922a4b1
	if needNotifyAndStopReorgWorker(job) {
		// add index workers are started. need to ask them to exit.
		jobCtx.logger.Info("run the cancelling DDL job", zap.String("job", job.String()))
		jobCtx.oldDDLCtx.notifyReorgWorkerJobStateChange(job)
		ver, err = w.onCreateIndex(jobCtx, job, isPK)
	} else {
		// add index's reorg workers are not running, remove the indexInfo in tableInfo.
<<<<<<< HEAD
		ver, err = convertNotReorgAddIdxJob2RollbackJob(jobCtx, t, job, dbterror.ErrCancelledDDLJob, false)
=======
		ver, err = convertNotReorgAddIdxJob2RollbackJob(jobCtx, job, dbterror.ErrCancelledDDLJob)
>>>>>>> 3922a4b1
	}
	return
}

func needNotifyAndStopReorgWorker(job *model.Job) bool {
	if job.SchemaState == model.StateWriteReorganization && job.SnapshotVer != 0 {
		// If the value of SnapshotVer isn't zero, it means the reorg workers have been started.
		if job.MultiSchemaInfo != nil {
			// However, if the sub-job is non-revertible, it means the reorg process is finished.
			// We don't need to start another round to notify reorg workers to exit.
			return job.MultiSchemaInfo.Revertible
		}
		return true
	}
	return false
}

// rollbackExchangeTablePartition will clear the non-partitioned
// table's ExchangePartitionInfo state.
func rollbackExchangeTablePartition(jobCtx *jobContext, job *model.Job, tblInfo *model.TableInfo) (ver int64, err error) {
	tblInfo.ExchangePartitionInfo = nil
	job.State = model.JobStateRollbackDone
	job.SchemaState = model.StatePublic
	if len(tblInfo.Constraints) == 0 {
		return updateVersionAndTableInfo(jobCtx, job, tblInfo, true)
	}
	args, err := model.GetExchangeTablePartitionArgs(job)
	if err != nil {
		return ver, errors.Trace(err)
	}
	pt, err := getTableInfo(jobCtx.metaMut, args.PTTableID, args.PTSchemaID)
	if err != nil {
		return ver, errors.Trace(err)
	}
	pt.ExchangePartitionInfo = nil
	var ptInfo []schemaIDAndTableInfo
	ptInfo = append(ptInfo, schemaIDAndTableInfo{
		schemaID: args.PTSchemaID,
		tblInfo:  pt,
	})
	ver, err = updateVersionAndTableInfo(jobCtx, job, tblInfo, true, ptInfo...)
	return ver, errors.Trace(err)
}

func rollingbackExchangeTablePartition(jobCtx *jobContext, job *model.Job) (ver int64, err error) {
	if job.SchemaState == model.StateNone {
		// Nothing is changed
		job.State = model.JobStateCancelled
		return ver, dbterror.ErrCancelledDDLJob
	}
	var nt *model.TableInfo
	nt, err = GetTableInfoAndCancelFaultJob(jobCtx.metaMut, job, job.SchemaID)
	if err != nil {
		return ver, errors.Trace(err)
	}
	ver, err = rollbackExchangeTablePartition(jobCtx, job, nt)
	return ver, errors.Trace(err)
}

func convertAddTablePartitionJob2RollbackJob(jobCtx *jobContext, job *model.Job, otherwiseErr error, tblInfo *model.TableInfo) (ver int64, err error) {
	addingDefinitions := tblInfo.Partition.AddingDefinitions
	partNames := make([]string, 0, len(addingDefinitions))
	for _, pd := range addingDefinitions {
		partNames = append(partNames, pd.Name.L)
	}
	args, err := model.GetTablePartitionArgs(job)
	if err != nil {
		return ver, errors.Trace(err)
	}
	args.PartNames = partNames
	model.FillRollbackArgsForAddPartition(job, args)
	/*
		_, err = job.Encode(true)
		if err != nil {
			return ver, errors.Trace(err)
		}

	*/
	ver, err = updateVersionAndTableInfo(jobCtx, job, tblInfo, true)
	if err != nil {
		return ver, errors.Trace(err)
	}
	job.State = model.JobStateRollingback
	return ver, errors.Trace(otherwiseErr)
}

func rollbackReorganizePartitionWithErr(jobCtx *jobContext, job *model.Job, otherwiseErr error) (ver int64, err error) {
	if job.SchemaState == model.StateNone {
		job.State = model.JobStateCancelled
		return ver, otherwiseErr
	}

	tblInfo, err := GetTableInfoAndCancelFaultJob(jobCtx.metaMut, job, job.SchemaID)
	if err != nil {
		return ver, errors.Trace(err)
	}

	// addingDefinitions is also in tblInfo, here pass the tblInfo as parameter directly.
	return convertReorgPartitionJob2RollbackJob(jobCtx, job, otherwiseErr, tblInfo)
}

func convertReorgPartitionJob2RollbackJob(jobCtx *jobContext, job *model.Job, otherwiseErr error, tblInfo *model.TableInfo) (ver int64, err error) {
	pi := tblInfo.Partition
	addingDefinitions := pi.AddingDefinitions
	partNames := make([]string, 0, len(addingDefinitions))
	for _, pd := range addingDefinitions {
		partNames = append(partNames, pd.Name.L)
	}
	var dropIndices []*model.IndexInfo
	// When Global Index is duplicated to a non Global, we later need
	// to know if if it was Global before (marked to be dropped) or not.
	globalToUniqueDupMap := make(map[string]int64)
	for _, indexInfo := range tblInfo.Indices {
		if !indexInfo.Unique {
			continue
		}
		switch indexInfo.State {
		case model.StateWriteReorganization, model.StateDeleteOnly,
			model.StateWriteOnly:
			dropIndices = append(dropIndices, indexInfo)
		case model.StateDeleteReorganization:
			if pi.DDLState != model.StateDeleteReorganization {
				continue
			}
			// Old index marked to be dropped, rollback by making it public again
			indexInfo.State = model.StatePublic
			if indexInfo.Global {
				if id, ok := globalToUniqueDupMap[indexInfo.Name.L]; ok {
					return ver, errors.NewNoStackErrorf("Duplicate global index names '%s', %d != %d", indexInfo.Name.O, indexInfo.ID, id)
				}
				globalToUniqueDupMap[indexInfo.Name.L] = indexInfo.ID
			}
		case model.StatePublic:
			if pi.DDLState != model.StateDeleteReorganization {
				continue
			}
			// We cannot drop the index here, we need to wait until
			// the next schema version
			// i.e. rollback in onDropTablePartition
			// New index that became public in this state,
			// mark it to be dropped in next schema version
			if indexInfo.Global {
				indexInfo.State = model.StateDeleteReorganization
			} else {
				// How to know if this index was created as a duplicate or not?
				if id, ok := globalToUniqueDupMap[indexInfo.Name.L]; ok {
					// The original index
					if id >= indexInfo.ID {
						return ver, errors.NewNoStackErrorf("Indexes in wrong order during rollback, '%s', %d >= %d", indexInfo.Name.O, id, indexInfo.ID)
					}
					indexInfo.State = model.StateDeleteReorganization
				} else {
					globalToUniqueDupMap[indexInfo.Name.L] = indexInfo.ID
				}
			}
		}
	}
	for _, indexInfo := range dropIndices {
		DropIndexColumnFlag(tblInfo, indexInfo)
		RemoveDependentHiddenColumns(tblInfo, indexInfo)
		removeIndexInfo(tblInfo, indexInfo)
	}
	if pi.DDLState == model.StateDeleteReorganization {
		// New partitions are public,
		// but old is still double written.
		// OK to revert.
		// Remove the AddingDefinitions
		// Add back the DroppingDefinitions
		if job.Type == model.ActionReorganizePartition {
			// Reassemble the list of partitions in the OriginalPartitionIDsOrder
			// Special handling, since for LIST partitioning,
			// only pi.OriginalPartitionIDsOrder shows how to merge back the DroppingDefinitions.
			// Implicitly it will also filter away AddingPartitions.
			// pi.Definitions and pi.DroppingDefinitions contain the original partitions
			// in the original order, but where the DroppingDefinitions should be placed,
			// can only be known through pi.OriginalPartitionIDsOrder.
			// RANGE/HASH/KEY would have consecutive added/dropped partitions, but use
			// the same code to avoid confusion.
			defPos := 0
			dropPos := 0
			newDefs := make([]model.PartitionDefinition, 0, len(pi.OriginalPartitionIDsOrder))
			for _, id := range pi.OriginalPartitionIDsOrder {
				if defPos < len(pi.Definitions) && pi.Definitions[defPos].ID == id {
					newDefs = append(newDefs, pi.Definitions[defPos])
					defPos++
					continue
				}
				if dropPos < len(pi.DroppingDefinitions) && id == pi.DroppingDefinitions[dropPos].ID {
					newDefs = append(newDefs, pi.DroppingDefinitions[dropPos])
					dropPos++
					continue
				}
				for {
					defPos++
					if defPos < len(pi.Definitions) && pi.Definitions[defPos].ID == id {
						newDefs = append(newDefs, pi.Definitions[defPos])
						break
					}
				}
			}
			if len(newDefs) != len(pi.OriginalPartitionIDsOrder) {
				return ver, errors.Trace(errors.New("Internal error, failed to find original partition definitions"))
			}
			pi.Definitions = newDefs
			pi.Num = uint64(len(pi.Definitions))
		} else {
			pi.Type, pi.DDLType = pi.DDLType, pi.Type
			pi.Expr, pi.DDLExpr = pi.DDLExpr, pi.Expr
			pi.Columns, pi.DDLColumns = pi.DDLColumns, pi.Columns
			pi.Definitions = pi.DroppingDefinitions
		}
	}

	args, err := model.GetTablePartitionArgs(job)
	if err != nil {
		return ver, errors.Trace(err)
	}
	args.PartNames = partNames
	job.FillArgs(args)
	/*
		_, err = job.Encode(true)
		if err != nil {
			return ver, errors.Trace(err)
		}

	*/
	ver, err = updateVersionAndTableInfo(jobCtx, job, tblInfo, true)
	if err != nil {
		return ver, errors.Trace(err)
	}
	job.State = model.JobStateRollingback
	return ver, errors.Trace(otherwiseErr)
}

func rollingbackAddTablePartition(jobCtx *jobContext, job *model.Job) (ver int64, err error) {
	tblInfo, _, addingDefinitions, err := checkAddPartition(jobCtx.metaMut, job)
	if err != nil {
		return ver, errors.Trace(err)
	}
	// addingDefinitions' len = 0 means the job hasn't reached the replica-only state.
	if len(addingDefinitions) == 0 {
		job.State = model.JobStateCancelled
		return ver, errors.Trace(dbterror.ErrCancelledDDLJob)
	}
	// addingDefinitions is also in tblInfo, here pass the tblInfo as parameter directly.
	return convertAddTablePartitionJob2RollbackJob(jobCtx, job, dbterror.ErrCancelledDDLJob, tblInfo)
}

func rollingbackDropTableOrView(jobCtx *jobContext, job *model.Job) error {
	tblInfo, err := checkTableExistAndCancelNonExistJob(jobCtx.metaMut, job, job.SchemaID)
	if err != nil {
		return errors.Trace(err)
	}
	// To simplify the rollback logic, cannot be canceled after job start to run.
	// Normally won't fetch here, because there is check when cancel ddl jobs. see function: isJobRollbackable.
	if tblInfo.State == model.StatePublic {
		job.State = model.JobStateCancelled
		return dbterror.ErrCancelledDDLJob
	}
	job.State = model.JobStateRunning
	return nil
}

func rollingbackDropTablePartition(jobCtx *jobContext, job *model.Job) (ver int64, err error) {
	_, err = GetTableInfoAndCancelFaultJob(jobCtx.metaMut, job, job.SchemaID)
	if err != nil {
		return ver, errors.Trace(err)
	}
	return cancelOnlyNotHandledJob(job, model.StatePublic)
}

func rollingbackDropSchema(jobCtx *jobContext, job *model.Job) error {
	dbInfo, err := checkSchemaExistAndCancelNotExistJob(jobCtx.metaMut, job)
	if err != nil {
		return errors.Trace(err)
	}
	// To simplify the rollback logic, cannot be canceled after job start to run.
	// Normally won't fetch here, because there is check when cancel ddl jobs. see function: isJobRollbackable.
	if dbInfo.State == model.StatePublic {
		job.State = model.JobStateCancelled
		return dbterror.ErrCancelledDDLJob
	}
	job.State = model.JobStateRunning
	return nil
}

func rollingbackRenameIndex(jobCtx *jobContext, job *model.Job) (ver int64, err error) {
	tblInfo, from, _, err := checkRenameIndex(jobCtx.metaMut, job)
	if err != nil {
		return ver, errors.Trace(err)
	}
	// Here rename index is done in a transaction, if the job is not completed, it can be canceled.
	idx := tblInfo.FindIndexByName(from.L)
	if idx.State == model.StatePublic {
		job.State = model.JobStateCancelled
		return ver, dbterror.ErrCancelledDDLJob
	}
	job.State = model.JobStateRunning
	return ver, errors.Trace(err)
}

func cancelOnlyNotHandledJob(job *model.Job, initialState model.SchemaState) (ver int64, err error) {
	// We can only cancel the not handled job.
	if job.SchemaState == initialState {
		job.State = model.JobStateCancelled
		return ver, dbterror.ErrCancelledDDLJob
	}

	job.State = model.JobStateRunning

	return ver, nil
}

func rollingbackTruncateTable(jobCtx *jobContext, job *model.Job) (ver int64, err error) {
	_, err = GetTableInfoAndCancelFaultJob(jobCtx.metaMut, job, job.SchemaID)
	if err != nil {
		return ver, errors.Trace(err)
	}
	return cancelOnlyNotHandledJob(job, model.StateNone)
}

func pauseReorgWorkers(jobCtx *jobContext, job *model.Job) (err error) {
	if needNotifyAndStopReorgWorker(job) {
		jobCtx.logger.Info("pausing the DDL job", zap.String("job", job.String()))
		jobCtx.oldDDLCtx.notifyReorgWorkerJobStateChange(job)
	}

	return dbterror.ErrPausedDDLJob.GenWithStackByArgs(job.ID)
}

func convertJob2RollbackJob(w *worker, jobCtx *jobContext, job *model.Job) (ver int64, err error) {
	switch job.Type {
	case model.ActionAddColumn:
		ver, err = rollingbackAddColumn(jobCtx, job)
	case model.ActionAddIndex:
		ver, err = rollingbackAddIndex(w, jobCtx, job, false)
	case model.ActionAddPrimaryKey:
<<<<<<< HEAD
		ver, err = rollingbackAddIndex(w, jobCtx, t, job, true)
	case model.ActionAddVectorIndex:
		ver, err = rollingbackAddVectorIndex(w, jobCtx, t, job)
=======
		ver, err = rollingbackAddIndex(w, jobCtx, job, true)
>>>>>>> 3922a4b1
	case model.ActionAddTablePartition:
		ver, err = rollingbackAddTablePartition(jobCtx, job)
	case model.ActionReorganizePartition, model.ActionRemovePartitioning,
		model.ActionAlterTablePartitioning:
		ver, err = rollbackReorganizePartitionWithErr(jobCtx, job, dbterror.ErrCancelledDDLJob)
	case model.ActionDropColumn:
		ver, err = rollingbackDropColumn(jobCtx, job)
	case model.ActionDropIndex, model.ActionDropPrimaryKey:
		ver, err = rollingbackDropIndex(jobCtx, job)
	case model.ActionDropTable, model.ActionDropView, model.ActionDropSequence:
		err = rollingbackDropTableOrView(jobCtx, job)
	case model.ActionDropTablePartition:
		ver, err = rollingbackDropTablePartition(jobCtx, job)
	case model.ActionExchangeTablePartition:
		ver, err = rollingbackExchangeTablePartition(jobCtx, job)
	case model.ActionDropSchema:
		err = rollingbackDropSchema(jobCtx, job)
	case model.ActionRenameIndex:
		ver, err = rollingbackRenameIndex(jobCtx, job)
	case model.ActionTruncateTable:
		ver, err = rollingbackTruncateTable(jobCtx, job)
	case model.ActionModifyColumn:
		ver, err = rollingbackModifyColumn(w, jobCtx, job)
	case model.ActionDropForeignKey, model.ActionTruncateTablePartition:
		ver, err = cancelOnlyNotHandledJob(job, model.StatePublic)
	case model.ActionRebaseAutoID, model.ActionShardRowID, model.ActionAddForeignKey,
		model.ActionRenameTable, model.ActionRenameTables,
		model.ActionModifyTableCharsetAndCollate,
		model.ActionModifySchemaCharsetAndCollate, model.ActionRepairTable,
		model.ActionModifyTableAutoIDCache, model.ActionAlterIndexVisibility,
		model.ActionModifySchemaDefaultPlacement, model.ActionRecoverSchema:
		ver, err = cancelOnlyNotHandledJob(job, model.StateNone)
	case model.ActionMultiSchemaChange:
		err = rollingBackMultiSchemaChange(job)
	case model.ActionAddCheckConstraint:
		ver, err = rollingBackAddConstraint(jobCtx, job)
	case model.ActionDropCheckConstraint:
		ver, err = rollingBackDropConstraint(jobCtx, job)
	case model.ActionAlterCheckConstraint:
		ver, err = rollingBackAlterConstraint(jobCtx, job)
	default:
		job.State = model.JobStateCancelled
		err = dbterror.ErrCancelledDDLJob
	}

	logger := jobCtx.logger
	if err != nil {
		if job.Error == nil {
			job.Error = toTError(err)
		}
		job.ErrorCount++

		if dbterror.ErrCancelledDDLJob.Equal(err) {
			// The job is normally cancelled.
			if !job.Error.Equal(dbterror.ErrCancelledDDLJob) {
				job.Error = terror.GetErrClass(job.Error).Synthesize(terror.ErrCode(job.Error.Code()),
					fmt.Sprintf("DDL job rollback, error msg: %s", terror.ToSQLError(job.Error).Message))
			}
		} else {
			// A job canceling meet other error.
			//
			// Once `convertJob2RollbackJob` meets an error, the job state can't be set as `JobStateRollingback` since
			// job state and args may not be correctly overwritten. The job will be fetched to run with the cancelling
			// state again. So we should check the error count here.
			if err1 := loadDDLVars(w); err1 != nil {
				logger.Error("load DDL global variable failed", zap.Error(err1))
			}
			errorCount := variable.GetDDLErrorCountLimit()
			if job.ErrorCount > errorCount {
				logger.Warn("rollback DDL job error count exceed the limit, cancelled it now", zap.Int64("errorCountLimit", errorCount))
				job.Error = toTError(errors.Errorf("rollback DDL job error count exceed the limit %d, cancelled it now", errorCount))
				job.State = model.JobStateCancelled
			}
		}

		if !(job.State != model.JobStateRollingback && job.State != model.JobStateCancelled) {
			logger.Info("the DDL job is cancelled normally", zap.String("job", job.String()), zap.Error(err))
			// If job is cancelled, we shouldn't return an error.
			return ver, nil
		}
		logger.Error("run DDL job failed", zap.String("job", job.String()), zap.Error(err))
	}

	return
}

func rollingBackAddConstraint(jobCtx *jobContext, job *model.Job) (ver int64, err error) {
	_, tblInfo, constrInfoInMeta, _, err := checkAddCheckConstraint(jobCtx.metaMut, job)
	if err != nil {
		return ver, errors.Trace(err)
	}
	if constrInfoInMeta == nil {
		// Add constraint hasn't stored constraint info into meta, so we can cancel the job
		// directly without further rollback action.
		job.State = model.JobStateCancelled
		return ver, dbterror.ErrCancelledDDLJob
	}
	for i, constr := range tblInfo.Constraints {
		if constr.Name.L == constrInfoInMeta.Name.L {
			tblInfo.Constraints = append(tblInfo.Constraints[0:i], tblInfo.Constraints[i+1:]...)
			break
		}
	}
	if job.IsRollingback() {
		job.State = model.JobStateRollbackDone
	}
	ver, err = updateVersionAndTableInfo(jobCtx, job, tblInfo, true)
	return ver, errors.Trace(err)
}

func rollingBackDropConstraint(jobCtx *jobContext, job *model.Job) (ver int64, err error) {
	_, constrInfoInMeta, err := checkDropCheckConstraint(jobCtx.metaMut, job)
	if err != nil {
		return ver, errors.Trace(err)
	}

	// StatePublic means when the job is not running yet.
	if constrInfoInMeta.State == model.StatePublic {
		job.State = model.JobStateCancelled
		return ver, dbterror.ErrCancelledDDLJob
	}
	// Can not rollback like drop other element, so just continue to drop constraint.
	job.State = model.JobStateRunning
	return ver, nil
}

func rollingBackAlterConstraint(jobCtx *jobContext, job *model.Job) (ver int64, err error) {
	_, tblInfo, constraintInfo, enforced, err := checkAlterCheckConstraint(jobCtx.metaMut, job)
	if err != nil {
		return ver, errors.Trace(err)
	}

	// StatePublic means when the job is not running yet.
	if constraintInfo.State == model.StatePublic {
		job.State = model.JobStateCancelled
		return ver, dbterror.ErrCancelledDDLJob
	}

	// Only alter check constraints ENFORCED can get here.
	constraintInfo.Enforced = !enforced
	constraintInfo.State = model.StatePublic
	if job.IsRollingback() {
		job.State = model.JobStateRollbackDone
	}
	ver, err = updateVersionAndTableInfoWithCheck(jobCtx, job, tblInfo, true)
	return ver, errors.Trace(err)
}<|MERGE_RESOLUTION|>--- conflicted
+++ resolved
@@ -98,11 +98,7 @@
 
 // convertNotReorgAddIdxJob2RollbackJob converts the add index job that are not started workers to rollingbackJob,
 // to rollback add index operations. job.SnapshotVer == 0 indicates the workers are not started.
-<<<<<<< HEAD
-func convertNotReorgAddIdxJob2RollbackJob(jobCtx *jobContext, t *meta.Mutator, job *model.Job, occuredErr error, isVector bool) (ver int64, err error) {
-=======
-func convertNotReorgAddIdxJob2RollbackJob(jobCtx *jobContext, job *model.Job, occuredErr error) (ver int64, err error) {
->>>>>>> 3922a4b1
+func convertNotReorgAddIdxJob2RollbackJob(jobCtx *jobContext, job *model.Job, occuredErr error, isVector bool) (ver int64, err error) {
 	defer func() {
 		if ingest.LitBackCtxMgr != nil {
 			ingest.LitBackCtxMgr.Unregister(job.ID)
@@ -268,23 +264,19 @@
 	}
 }
 
-<<<<<<< HEAD
-func rollingbackAddVectorIndex(w *worker, jobCtx *jobContext, t *meta.Mutator, job *model.Job) (ver int64, err error) {
+func rollingbackAddVectorIndex(w *worker, jobCtx *jobContext, job *model.Job) (ver int64, err error) {
 	if job.SchemaState == model.StateWriteReorganization {
 		// Add vector index workers are started. need to ask them to exit.
-		w.jobLogger(job).Info("run the cancelling DDL job", zap.String("job", job.String()))
-		ver, err = w.onCreateVectorIndex(jobCtx, t, job)
+		jobCtx.logger.Info("run the cancelling DDL job", zap.String("job", job.String()))
+		ver, err = w.onCreateVectorIndex(jobCtx, job)
 	} else {
 		// add index's reorg workers are not running, remove the indexInfo in tableInfo.
-		ver, err = convertNotReorgAddIdxJob2RollbackJob(jobCtx, t, job, dbterror.ErrCancelledDDLJob, true)
+		ver, err = convertNotReorgAddIdxJob2RollbackJob(jobCtx, job, dbterror.ErrCancelledDDLJob, true)
 	}
 	return
 }
 
-func rollingbackAddIndex(w *worker, jobCtx *jobContext, t *meta.Mutator, job *model.Job, isPK bool) (ver int64, err error) {
-=======
 func rollingbackAddIndex(w *worker, jobCtx *jobContext, job *model.Job, isPK bool) (ver int64, err error) {
->>>>>>> 3922a4b1
 	if needNotifyAndStopReorgWorker(job) {
 		// add index workers are started. need to ask them to exit.
 		jobCtx.logger.Info("run the cancelling DDL job", zap.String("job", job.String()))
@@ -292,11 +284,7 @@
 		ver, err = w.onCreateIndex(jobCtx, job, isPK)
 	} else {
 		// add index's reorg workers are not running, remove the indexInfo in tableInfo.
-<<<<<<< HEAD
-		ver, err = convertNotReorgAddIdxJob2RollbackJob(jobCtx, t, job, dbterror.ErrCancelledDDLJob, false)
-=======
-		ver, err = convertNotReorgAddIdxJob2RollbackJob(jobCtx, job, dbterror.ErrCancelledDDLJob)
->>>>>>> 3922a4b1
+		ver, err = convertNotReorgAddIdxJob2RollbackJob(jobCtx, job, dbterror.ErrCancelledDDLJob, false)
 	}
 	return
 }
@@ -634,13 +622,9 @@
 	case model.ActionAddIndex:
 		ver, err = rollingbackAddIndex(w, jobCtx, job, false)
 	case model.ActionAddPrimaryKey:
-<<<<<<< HEAD
-		ver, err = rollingbackAddIndex(w, jobCtx, t, job, true)
+		ver, err = rollingbackAddIndex(w, jobCtx, job, true)
 	case model.ActionAddVectorIndex:
-		ver, err = rollingbackAddVectorIndex(w, jobCtx, t, job)
-=======
-		ver, err = rollingbackAddIndex(w, jobCtx, job, true)
->>>>>>> 3922a4b1
+		ver, err = rollingbackAddVectorIndex(w, jobCtx, job)
 	case model.ActionAddTablePartition:
 		ver, err = rollingbackAddTablePartition(jobCtx, job)
 	case model.ActionReorganizePartition, model.ActionRemovePartitioning,
