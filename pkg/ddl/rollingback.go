--- conflicted
+++ resolved
@@ -138,20 +138,8 @@
 // Since modifying column job has two types: normal-type and reorg-type, we should handle it respectively.
 // normal-type has only two states:    None -> Public
 // reorg-type has five states:         None -> Delete-only -> Write-only -> Write-org -> Public
-<<<<<<< HEAD
-func rollingbackModifyColumn(w *worker, jobCtx *jobContext, job *model.Job) (ver int64, err error) {
-	if needNotifyAndStopReorgWorker(job) {
-		// column type change workers are started. we have to ask them to exit.
-		jobCtx.logger.Info("run the cancelling DDL job", zap.String("job", job.String()))
-		jobCtx.oldDDLCtx.notifyReorgWorkerJobStateChange(job)
-		// Give the this kind of ddl one more round to run, the dbterror.ErrCancelledDDLJob should be fetched from the bottom up.
-		return w.onModifyColumn(jobCtx, job)
-	}
+func rollingbackModifyColumn(jobCtx *jobContext, job *model.Job) (ver int64, err error) {
 	_, tblInfo, oldCol, args, err := getModifyColumnInfo(jobCtx.metaMut, job)
-=======
-func rollingbackModifyColumn(jobCtx *jobContext, job *model.Job) (ver int64, err error) {
-	_, tblInfo, oldCol, jp, err := getModifyColumnInfo(jobCtx.metaMut, job)
->>>>>>> aade0ee9
 	if err != nil {
 		return ver, err
 	}
