// Copyright 2018 PingCAP, Inc.
//
// Licensed under the Apache License, Version 2.0 (the "License");
// you may not use this file except in compliance with the License.
// You may obtain a copy of the License at
//
//     http://www.apache.org/licenses/LICENSE-2.0
//
// Unless required by applicable law or agreed to in writing, software
// distributed under the License is distributed on an "AS IS" BASIS,
// WITHOUT WARRANTIES OR CONDITIONS OF ANY KIND, either express or implied.
// See the License for the specific language governing permissions and
// limitations under the License.

package ddl

import (
	"fmt"

	"github.com/pingcap/errors"
	"github.com/pingcap/failpoint"
	"github.com/pingcap/tidb/pkg/ddl/ingest"
	"github.com/pingcap/tidb/pkg/meta/model"
	"github.com/pingcap/tidb/pkg/parser/ast"
	pmodel "github.com/pingcap/tidb/pkg/parser/model"
	"github.com/pingcap/tidb/pkg/parser/mysql"
	"github.com/pingcap/tidb/pkg/parser/terror"
	"github.com/pingcap/tidb/pkg/sessionctx/variable"
	"github.com/pingcap/tidb/pkg/util/dbterror"
	"go.uber.org/zap"
)

// UpdateColsNull2NotNull changes the null option of columns of an index.
func UpdateColsNull2NotNull(tblInfo *model.TableInfo, indexInfo *model.IndexInfo) error {
	nullCols, err := getNullColInfos(tblInfo, indexInfo)
	if err != nil {
		return errors.Trace(err)
	}

	for _, col := range nullCols {
		col.AddFlag(mysql.NotNullFlag)
		col.DelFlag(mysql.PreventNullInsertFlag)
	}
	return nil
}

func convertAddIdxJob2RollbackJob(
	jobCtx *jobContext,
	job *model.Job,
	tblInfo *model.TableInfo,
	allIndexInfos []*model.IndexInfo,
	err error,
) (int64, error) {
	failpoint.Inject("mockConvertAddIdxJob2RollbackJobError", func(val failpoint.Value) {
		if val.(bool) {
			failpoint.Return(0, errors.New("mock convert add index job to rollback job error"))
		}
	})

	originalState := allIndexInfos[0].State
	idxNames := make([]pmodel.CIStr, 0, len(allIndexInfos))
	ifExists := make([]bool, 0, len(allIndexInfos))
	for _, indexInfo := range allIndexInfos {
		if indexInfo.Primary {
			nullCols, err := getNullColInfos(tblInfo, indexInfo)
			if err != nil {
				return 0, errors.Trace(err)
			}
			for _, col := range nullCols {
				// Field PreventNullInsertFlag flag reset.
				col.DelFlag(mysql.PreventNullInsertFlag)
			}
		}
		// If add index job rollbacks in write reorganization state, its need to delete all keys which has been added.
		// Its work is the same as drop index job do.
		// The write reorganization state in add index job that likes write only state in drop index job.
		// So the next state is delete only state.
		indexInfo.State = model.StateDeleteOnly
		idxNames = append(idxNames, indexInfo.Name)
		ifExists = append(ifExists, false)
	}

	// the second and the third args will be used in onDropIndex.
	job.Args = []any{idxNames, ifExists, getPartitionIDs(tblInfo)}
	job.SchemaState = model.StateDeleteOnly
	ver, err1 := updateVersionAndTableInfo(jobCtx, job, tblInfo, originalState != model.StateDeleteOnly)
	if err1 != nil {
		return ver, errors.Trace(err1)
	}
	job.State = model.JobStateRollingback
	// TODO(tangenta): get duplicate column and match index.
	err = completeErr(err, allIndexInfos[0])
	if ingest.LitBackCtxMgr != nil {
		ingest.LitBackCtxMgr.Unregister(job.ID)
	}
	return ver, errors.Trace(err)
}

// convertNotReorgAddIdxJob2RollbackJob converts the add index job that are not started workers to rollingbackJob,
// to rollback add index operations. job.SnapshotVer == 0 indicates the workers are not started.
func convertNotReorgAddIdxJob2RollbackJob(jobCtx *jobContext, job *model.Job, occuredErr error, isVector bool) (ver int64, err error) {
	defer func() {
		if ingest.LitBackCtxMgr != nil {
			ingest.LitBackCtxMgr.Unregister(job.ID)
		}
	}()
	schemaID := job.SchemaID
	tblInfo, err := GetTableInfoAndCancelFaultJob(jobCtx.metaMut, job, schemaID)
	if err != nil {
		return ver, errors.Trace(err)
	}

	var funcExpr string
	var indexPartSpecification *ast.IndexPartSpecification
	unique := make([]bool, 1)
	indexName := make([]pmodel.CIStr, 1)
	indexPartSpecifications := make([][]*ast.IndexPartSpecification, 1)
	indexOption := make([]*ast.IndexOption, 1)

	if !isVector {
		err = job.DecodeArgs(&unique[0], &indexName[0], &indexPartSpecifications[0], &indexOption[0])
		if err != nil {
			err = job.DecodeArgs(&unique, &indexName, &indexPartSpecifications, &indexOption)
		}
	} else {
		err = job.DecodeArgs(&indexName[0], &indexPartSpecification, &indexOption[0], &funcExpr)
	}
	if err != nil {
		job.State = model.JobStateCancelled
		return ver, errors.Trace(err)
	}

	var indexesInfo []*model.IndexInfo
	for _, idxName := range indexName {
		indexInfo := tblInfo.FindIndexByName(idxName.L)
		if indexInfo != nil {
			indexesInfo = append(indexesInfo, indexInfo)
		}
	}
	if len(indexesInfo) == 0 {
		job.State = model.JobStateCancelled
		return ver, dbterror.ErrCancelledDDLJob
	}
	return convertAddIdxJob2RollbackJob(jobCtx, job, tblInfo, indexesInfo, occuredErr)
}

// rollingbackModifyColumn change the modifying-column job into rolling back state.
// Since modifying column job has two types: normal-type and reorg-type, we should handle it respectively.
// normal-type has only two states:    None -> Public
// reorg-type has five states:         None -> Delete-only -> Write-only -> Write-org -> Public
func rollingbackModifyColumn(w *worker, jobCtx *jobContext, job *model.Job) (ver int64, err error) {
	if needNotifyAndStopReorgWorker(job) {
		// column type change workers are started. we have to ask them to exit.
		jobCtx.logger.Info("run the cancelling DDL job", zap.String("job", job.String()))
		jobCtx.oldDDLCtx.notifyReorgWorkerJobStateChange(job)
		// Give the this kind of ddl one more round to run, the dbterror.ErrCancelledDDLJob should be fetched from the bottom up.
		return w.onModifyColumn(jobCtx, job)
	}
	_, tblInfo, oldCol, jp, err := getModifyColumnInfo(jobCtx.metaMut, job)
	if err != nil {
		return ver, err
	}
	if !needChangeColumnData(oldCol, jp.newCol) {
		// Normal-type rolling back
		if job.SchemaState == model.StateNone {
			// When change null to not null, although state is unchanged with none, the oldCol flag's has been changed to preNullInsertFlag.
			// To roll back this kind of normal job, it is necessary to mark the state as JobStateRollingback to restore the old col's flag.
			if jp.modifyColumnTp == mysql.TypeNull && tblInfo.Columns[oldCol.Offset].GetFlag()|mysql.PreventNullInsertFlag != 0 {
				job.State = model.JobStateRollingback
				return ver, dbterror.ErrCancelledDDLJob
			}
			// Normal job with stateNone can be cancelled directly.
			job.State = model.JobStateCancelled
			return ver, dbterror.ErrCancelledDDLJob
		}
		// StatePublic couldn't be cancelled.
		job.State = model.JobStateRunning
		return ver, nil
	}
	// reorg-type rolling back
	if jp.changingCol == nil {
		// The job hasn't been handled and we cancel it directly.
		job.State = model.JobStateCancelled
		return ver, dbterror.ErrCancelledDDLJob
	}
	// The job has been in its middle state (but the reorg worker hasn't started) and we roll it back here.
	job.State = model.JobStateRollingback
	return ver, dbterror.ErrCancelledDDLJob
}

func rollingbackAddColumn(jobCtx *jobContext, job *model.Job) (ver int64, err error) {
	tblInfo, columnInfo, col, _, _, err := checkAddColumn(jobCtx.metaMut, job)
	if err != nil {
		return ver, errors.Trace(err)
	}
	if columnInfo == nil {
		job.State = model.JobStateCancelled
		return ver, dbterror.ErrCancelledDDLJob
	}

	originalState := columnInfo.State
	columnInfo.State = model.StateDeleteOnly
	job.SchemaState = model.StateDeleteOnly

	// rollback the AddColumn ddl. fill the DropColumn args into job.
	args := &model.TableColumnArgs{
		Col: &model.ColumnInfo{Name: col.Name},
	}
	model.FillRollBackArgsForAddColumn(job, args)
	ver, err = updateVersionAndTableInfo(jobCtx, job, tblInfo, originalState != columnInfo.State)
	if err != nil {
		return ver, errors.Trace(err)
	}

	job.State = model.JobStateRollingback
	return ver, dbterror.ErrCancelledDDLJob
}

func rollingbackDropColumn(jobCtx *jobContext, job *model.Job) (ver int64, err error) {
	_, colInfo, idxInfos, _, err := checkDropColumn(jobCtx, job)
	if err != nil {
		return ver, errors.Trace(err)
	}

	for _, indexInfo := range idxInfos {
		switch indexInfo.State {
		case model.StateWriteOnly, model.StateDeleteOnly, model.StateDeleteReorganization, model.StateNone:
			// We can not rollback now, so just continue to drop index.
			// In function isJobRollbackable will let job rollback when state is StateNone.
			// When there is no index related to the drop column job it is OK, but when there has indices, we should
			// make sure the job is not rollback.
			job.State = model.JobStateRunning
			return ver, nil
		case model.StatePublic:
		default:
			return ver, dbterror.ErrInvalidDDLState.GenWithStackByArgs("index", indexInfo.State)
		}
	}

	// StatePublic means when the job is not running yet.
	if colInfo.State == model.StatePublic {
		job.State = model.JobStateCancelled
		return ver, dbterror.ErrCancelledDDLJob
	}
	// In the state of drop column `write only -> delete only -> reorganization`,
	// We can not rollback now, so just continue to drop column.
	job.State = model.JobStateRunning
	return ver, nil
}

func rollingbackDropIndex(jobCtx *jobContext, job *model.Job) (ver int64, err error) {
	_, indexInfo, _, err := checkDropIndex(jobCtx.infoCache, jobCtx.metaMut, job)
	if err != nil {
		return ver, errors.Trace(err)
	}

	switch indexInfo[0].State {
	case model.StateWriteOnly, model.StateDeleteOnly, model.StateDeleteReorganization, model.StateNone:
		// We can not rollback now, so just continue to drop index.
		// Normally won't fetch here, because there is check when cancel ddl jobs. see function: isJobRollbackable.
		job.State = model.JobStateRunning
		return ver, nil
	case model.StatePublic:
		job.State = model.JobStateCancelled
		return ver, dbterror.ErrCancelledDDLJob
	default:
		return ver, dbterror.ErrInvalidDDLState.GenWithStackByArgs("index", indexInfo[0].State)
	}
}

func rollingbackAddVectorIndex(w *worker, jobCtx *jobContext, job *model.Job) (ver int64, err error) {
	if job.SchemaState == model.StateWriteReorganization {
		// Add vector index workers are started. need to ask them to exit.
		jobCtx.logger.Info("run the cancelling DDL job", zap.String("job", job.String()))
		ver, err = w.onCreateVectorIndex(jobCtx, job)
	} else {
		// add index's reorg workers are not running, remove the indexInfo in tableInfo.
		ver, err = convertNotReorgAddIdxJob2RollbackJob(jobCtx, job, dbterror.ErrCancelledDDLJob, true)
	}
	return
}

func rollingbackAddIndex(w *worker, jobCtx *jobContext, job *model.Job, isPK bool) (ver int64, err error) {
	if needNotifyAndStopReorgWorker(job) {
		// add index workers are started. need to ask them to exit.
		jobCtx.logger.Info("run the cancelling DDL job", zap.String("job", job.String()))
		jobCtx.oldDDLCtx.notifyReorgWorkerJobStateChange(job)
		ver, err = w.onCreateIndex(jobCtx, job, isPK)
	} else {
		// add index's reorg workers are not running, remove the indexInfo in tableInfo.
		ver, err = convertNotReorgAddIdxJob2RollbackJob(jobCtx, job, dbterror.ErrCancelledDDLJob, false)
	}
	return
}

func needNotifyAndStopReorgWorker(job *model.Job) bool {
	if job.SchemaState == model.StateWriteReorganization && job.SnapshotVer != 0 {
		// If the value of SnapshotVer isn't zero, it means the reorg workers have been started.
		if job.MultiSchemaInfo != nil {
			// However, if the sub-job is non-revertible, it means the reorg process is finished.
			// We don't need to start another round to notify reorg workers to exit.
			return job.MultiSchemaInfo.Revertible
		}
		return true
	}
	return false
}

// rollbackExchangeTablePartition will clear the non-partitioned
// table's ExchangePartitionInfo state.
func rollbackExchangeTablePartition(jobCtx *jobContext, job *model.Job, tblInfo *model.TableInfo) (ver int64, err error) {
	tblInfo.ExchangePartitionInfo = nil
	job.State = model.JobStateRollbackDone
	job.SchemaState = model.StatePublic
	if len(tblInfo.Constraints) == 0 {
		return updateVersionAndTableInfo(jobCtx, job, tblInfo, true)
	}
	args, err := model.GetExchangeTablePartitionArgs(job)
	if err != nil {
		return ver, errors.Trace(err)
	}
	pt, err := getTableInfo(jobCtx.metaMut, args.PTTableID, args.PTSchemaID)
	if err != nil {
		return ver, errors.Trace(err)
	}
	pt.ExchangePartitionInfo = nil
	var ptInfo []schemaIDAndTableInfo
	ptInfo = append(ptInfo, schemaIDAndTableInfo{
		schemaID: args.PTSchemaID,
		tblInfo:  pt,
	})
	ver, err = updateVersionAndTableInfo(jobCtx, job, tblInfo, true, ptInfo...)
	return ver, errors.Trace(err)
}

func rollingbackExchangeTablePartition(jobCtx *jobContext, job *model.Job) (ver int64, err error) {
	if job.SchemaState == model.StateNone {
		// Nothing is changed
		job.State = model.JobStateCancelled
		return ver, dbterror.ErrCancelledDDLJob
	}
	var nt *model.TableInfo
	nt, err = GetTableInfoAndCancelFaultJob(jobCtx.metaMut, job, job.SchemaID)
	if err != nil {
		return ver, errors.Trace(err)
	}
	ver, err = rollbackExchangeTablePartition(jobCtx, job, nt)
	return ver, errors.Trace(err)
}

<<<<<<< HEAD
func rollingbackTruncateTablePartition(jobCtx *jobContext, t *meta.Meta, job *model.Job) (ver int64, err error) {
	if job.SchemaState == model.StatePublic {
		job.State = model.JobStateCancelled
		return ver, dbterror.ErrCancelledDDLJob
	}

	tblInfo, err := GetTableInfoAndCancelFaultJob(t, job, job.SchemaID)
	if err != nil {
		return ver, errors.Trace(err)
	}

	return convertTruncateTablePartitionJob2RollbackJob(jobCtx, t, job, dbterror.ErrCancelledDDLJob, tblInfo)
}

func convertTruncateTablePartitionJob2RollbackJob(jobCtx *jobContext, t *meta.Meta, job *model.Job, otherwiseErr error, tblInfo *model.TableInfo) (ver int64, err error) {
	okToConvert := false
	if job.SchemaState == model.StatePublic {
		okToConvert = true
	}
	if !okToConvert && job.SchemaState == model.StateWriteOnly {
		for _, idx := range tblInfo.Indices {
			if idx.Global {
				okToConvert = true
				break
			}
		}
	}
	if !okToConvert {
		job.State = model.JobStateCancelled
		return ver, dbterror.ErrInvalidDDLState.GenWithStackByArgs("partition", tblInfo.Partition.DDLState)
	}
	pi := tblInfo.Partition
	if len(pi.NewPartitionIDs) != 0 || pi.DDLAction != model.ActionNone || pi.DDLState != model.StateNone {
		// Rollback the changes, note that no new partitions has been used yet!
		// so only metadata rollback and we can cancel the DDL
		tblInfo.Partition.NewPartitionIDs = nil
		tblInfo.Partition.DDLAction = model.ActionNone
		tblInfo.Partition.DDLState = model.StateNone
		ver, err = updateVersionAndTableInfo(jobCtx, t, job, tblInfo, true)
		if err != nil {
			return ver, errors.Trace(err)
		}
		return ver, nil
	}
	job.State = model.JobStateCancelled
	return ver, errors.Trace(otherwiseErr)
}

func convertAddTablePartitionJob2RollbackJob(jobCtx *jobContext, t *meta.Meta, job *model.Job, otherwiseErr error, tblInfo *model.TableInfo) (ver int64, err error) {
=======
func convertAddTablePartitionJob2RollbackJob(jobCtx *jobContext, job *model.Job, otherwiseErr error, tblInfo *model.TableInfo) (ver int64, err error) {
>>>>>>> 338ea369
	addingDefinitions := tblInfo.Partition.AddingDefinitions
	partNames := make([]string, 0, len(addingDefinitions))
	for _, pd := range addingDefinitions {
		partNames = append(partNames, pd.Name.L)
	}
	args, err := model.GetTablePartitionArgs(job)
	if err != nil {
		return ver, errors.Trace(err)
	}
	args.PartNames = partNames
	model.FillRollbackArgsForAddPartition(job, args)
	/*
		_, err = job.Encode(true)
		if err != nil {
			return ver, errors.Trace(err)
		}

	*/
	ver, err = updateVersionAndTableInfo(jobCtx, job, tblInfo, true)
	if err != nil {
		return ver, errors.Trace(err)
	}
	job.State = model.JobStateRollingback
	return ver, errors.Trace(otherwiseErr)
}

func rollbackReorganizePartitionWithErr(jobCtx *jobContext, job *model.Job, otherwiseErr error) (ver int64, err error) {
	if job.SchemaState == model.StateNone {
		job.State = model.JobStateCancelled
		return ver, otherwiseErr
	}

	tblInfo, err := GetTableInfoAndCancelFaultJob(jobCtx.metaMut, job, job.SchemaID)
	if err != nil {
		return ver, errors.Trace(err)
	}

	// addingDefinitions is also in tblInfo, here pass the tblInfo as parameter directly.
	return convertReorgPartitionJob2RollbackJob(jobCtx, job, otherwiseErr, tblInfo)
}

func convertReorgPartitionJob2RollbackJob(jobCtx *jobContext, job *model.Job, otherwiseErr error, tblInfo *model.TableInfo) (ver int64, err error) {
	pi := tblInfo.Partition
	addingDefinitions := pi.AddingDefinitions
	partNames := make([]string, 0, len(addingDefinitions))
	for _, pd := range addingDefinitions {
		partNames = append(partNames, pd.Name.L)
	}
	var dropIndices []*model.IndexInfo
	// When Global Index is duplicated to a non Global, we later need
	// to know if if it was Global before (marked to be dropped) or not.
	globalToUniqueDupMap := make(map[string]int64)
	for _, indexInfo := range tblInfo.Indices {
		if !indexInfo.Unique {
			continue
		}
		switch indexInfo.State {
		case model.StateWriteReorganization, model.StateDeleteOnly,
			model.StateWriteOnly:
			dropIndices = append(dropIndices, indexInfo)
		case model.StateDeleteReorganization:
			if pi.DDLState != model.StateDeleteReorganization {
				continue
			}
			// Old index marked to be dropped, rollback by making it public again
			indexInfo.State = model.StatePublic
			if indexInfo.Global {
				if id, ok := globalToUniqueDupMap[indexInfo.Name.L]; ok {
					return ver, errors.NewNoStackErrorf("Duplicate global index names '%s', %d != %d", indexInfo.Name.O, indexInfo.ID, id)
				}
				globalToUniqueDupMap[indexInfo.Name.L] = indexInfo.ID
			}
		case model.StatePublic:
			if pi.DDLState != model.StateDeleteReorganization {
				continue
			}
			// We cannot drop the index here, we need to wait until
			// the next schema version
			// i.e. rollback in onDropTablePartition
			// New index that became public in this state,
			// mark it to be dropped in next schema version
			if indexInfo.Global {
				indexInfo.State = model.StateDeleteReorganization
			} else {
				// How to know if this index was created as a duplicate or not?
				if id, ok := globalToUniqueDupMap[indexInfo.Name.L]; ok {
					// The original index
					if id >= indexInfo.ID {
						return ver, errors.NewNoStackErrorf("Indexes in wrong order during rollback, '%s', %d >= %d", indexInfo.Name.O, id, indexInfo.ID)
					}
					indexInfo.State = model.StateDeleteReorganization
				} else {
					globalToUniqueDupMap[indexInfo.Name.L] = indexInfo.ID
				}
			}
		}
	}
	for _, indexInfo := range dropIndices {
		DropIndexColumnFlag(tblInfo, indexInfo)
		RemoveDependentHiddenColumns(tblInfo, indexInfo)
		removeIndexInfo(tblInfo, indexInfo)
	}
	if pi.DDLState == model.StateDeleteReorganization {
		// New partitions are public,
		// but old is still double written.
		// OK to revert.
		// Remove the AddingDefinitions
		// Add back the DroppingDefinitions
		if job.Type == model.ActionReorganizePartition {
			// Reassemble the list of partitions in the OriginalPartitionIDsOrder
			// Special handling, since for LIST partitioning,
			// only pi.OriginalPartitionIDsOrder shows how to merge back the DroppingDefinitions.
			// Implicitly it will also filter away AddingPartitions.
			// pi.Definitions and pi.DroppingDefinitions contain the original partitions
			// in the original order, but where the DroppingDefinitions should be placed,
			// can only be known through pi.OriginalPartitionIDsOrder.
			// RANGE/HASH/KEY would have consecutive added/dropped partitions, but use
			// the same code to avoid confusion.
			defPos := 0
			dropPos := 0
			newDefs := make([]model.PartitionDefinition, 0, len(pi.OriginalPartitionIDsOrder))
			for _, id := range pi.OriginalPartitionIDsOrder {
				if defPos < len(pi.Definitions) && pi.Definitions[defPos].ID == id {
					newDefs = append(newDefs, pi.Definitions[defPos])
					defPos++
					continue
				}
				if dropPos < len(pi.DroppingDefinitions) && id == pi.DroppingDefinitions[dropPos].ID {
					newDefs = append(newDefs, pi.DroppingDefinitions[dropPos])
					dropPos++
					continue
				}
				for {
					defPos++
					if defPos < len(pi.Definitions) && pi.Definitions[defPos].ID == id {
						newDefs = append(newDefs, pi.Definitions[defPos])
						break
					}
				}
			}
			if len(newDefs) != len(pi.OriginalPartitionIDsOrder) {
				return ver, errors.Trace(errors.New("Internal error, failed to find original partition definitions"))
			}
			pi.Definitions = newDefs
			pi.Num = uint64(len(pi.Definitions))
		} else {
			pi.Type, pi.DDLType = pi.DDLType, pi.Type
			pi.Expr, pi.DDLExpr = pi.DDLExpr, pi.Expr
			pi.Columns, pi.DDLColumns = pi.DDLColumns, pi.Columns
			pi.Definitions = pi.DroppingDefinitions
		}
	}

	args, err := model.GetTablePartitionArgs(job)
	if err != nil {
		return ver, errors.Trace(err)
	}
	args.PartNames = partNames
	job.FillArgs(args)
	/*
		_, err = job.Encode(true)
		if err != nil {
			return ver, errors.Trace(err)
		}

	*/
	ver, err = updateVersionAndTableInfo(jobCtx, job, tblInfo, true)
	if err != nil {
		return ver, errors.Trace(err)
	}
	job.State = model.JobStateRollingback
	return ver, errors.Trace(otherwiseErr)
}

func rollingbackAddTablePartition(jobCtx *jobContext, job *model.Job) (ver int64, err error) {
	tblInfo, _, addingDefinitions, err := checkAddPartition(jobCtx.metaMut, job)
	if err != nil {
		return ver, errors.Trace(err)
	}
	// addingDefinitions' len = 0 means the job hasn't reached the replica-only state.
	if len(addingDefinitions) == 0 {
		job.State = model.JobStateCancelled
		return ver, errors.Trace(dbterror.ErrCancelledDDLJob)
	}
	// addingDefinitions is also in tblInfo, here pass the tblInfo as parameter directly.
	return convertAddTablePartitionJob2RollbackJob(jobCtx, job, dbterror.ErrCancelledDDLJob, tblInfo)
}

func rollingbackDropTableOrView(jobCtx *jobContext, job *model.Job) error {
	tblInfo, err := checkTableExistAndCancelNonExistJob(jobCtx.metaMut, job, job.SchemaID)
	if err != nil {
		return errors.Trace(err)
	}
	// To simplify the rollback logic, cannot be canceled after job start to run.
	// Normally won't fetch here, because there is check when cancel ddl jobs. see function: isJobRollbackable.
	if tblInfo.State == model.StatePublic {
		job.State = model.JobStateCancelled
		return dbterror.ErrCancelledDDLJob
	}
	job.State = model.JobStateRunning
	return nil
}

func rollingbackDropTablePartition(jobCtx *jobContext, job *model.Job) (ver int64, err error) {
	_, err = GetTableInfoAndCancelFaultJob(jobCtx.metaMut, job, job.SchemaID)
	if err != nil {
		return ver, errors.Trace(err)
	}
	return cancelOnlyNotHandledJob(job, model.StatePublic)
}

func rollingbackDropSchema(jobCtx *jobContext, job *model.Job) error {
	dbInfo, err := checkSchemaExistAndCancelNotExistJob(jobCtx.metaMut, job)
	if err != nil {
		return errors.Trace(err)
	}
	// To simplify the rollback logic, cannot be canceled after job start to run.
	// Normally won't fetch here, because there is check when cancel ddl jobs. see function: isJobRollbackable.
	if dbInfo.State == model.StatePublic {
		job.State = model.JobStateCancelled
		return dbterror.ErrCancelledDDLJob
	}
	job.State = model.JobStateRunning
	return nil
}

func rollingbackRenameIndex(jobCtx *jobContext, job *model.Job) (ver int64, err error) {
	tblInfo, from, _, err := checkRenameIndex(jobCtx.metaMut, job)
	if err != nil {
		return ver, errors.Trace(err)
	}
	// Here rename index is done in a transaction, if the job is not completed, it can be canceled.
	idx := tblInfo.FindIndexByName(from.L)
	if idx.State == model.StatePublic {
		job.State = model.JobStateCancelled
		return ver, dbterror.ErrCancelledDDLJob
	}
	job.State = model.JobStateRunning
	return ver, errors.Trace(err)
}

func cancelOnlyNotHandledJob(job *model.Job, initialState model.SchemaState) (ver int64, err error) {
	// We can only cancel the not handled job.
	if job.SchemaState == initialState {
		job.State = model.JobStateCancelled
		return ver, dbterror.ErrCancelledDDLJob
	}

	job.State = model.JobStateRunning

	return ver, nil
}

func rollingbackTruncateTable(jobCtx *jobContext, job *model.Job) (ver int64, err error) {
	_, err = GetTableInfoAndCancelFaultJob(jobCtx.metaMut, job, job.SchemaID)
	if err != nil {
		return ver, errors.Trace(err)
	}
	return cancelOnlyNotHandledJob(job, model.StateNone)
}

func pauseReorgWorkers(jobCtx *jobContext, job *model.Job) (err error) {
	if needNotifyAndStopReorgWorker(job) {
		jobCtx.logger.Info("pausing the DDL job", zap.String("job", job.String()))
		jobCtx.oldDDLCtx.notifyReorgWorkerJobStateChange(job)
	}

	return dbterror.ErrPausedDDLJob.GenWithStackByArgs(job.ID)
}

func convertJob2RollbackJob(w *worker, jobCtx *jobContext, job *model.Job) (ver int64, err error) {
	switch job.Type {
	case model.ActionAddColumn:
		ver, err = rollingbackAddColumn(jobCtx, job)
	case model.ActionAddIndex:
		ver, err = rollingbackAddIndex(w, jobCtx, job, false)
	case model.ActionAddPrimaryKey:
		ver, err = rollingbackAddIndex(w, jobCtx, job, true)
	case model.ActionAddVectorIndex:
		ver, err = rollingbackAddVectorIndex(w, jobCtx, job)
	case model.ActionAddTablePartition:
		ver, err = rollingbackAddTablePartition(jobCtx, job)
	case model.ActionReorganizePartition, model.ActionRemovePartitioning,
		model.ActionAlterTablePartitioning:
		ver, err = rollbackReorganizePartitionWithErr(jobCtx, job, dbterror.ErrCancelledDDLJob)
	case model.ActionDropColumn:
		ver, err = rollingbackDropColumn(jobCtx, job)
	case model.ActionDropIndex, model.ActionDropPrimaryKey:
		ver, err = rollingbackDropIndex(jobCtx, job)
	case model.ActionDropTable, model.ActionDropView, model.ActionDropSequence:
		err = rollingbackDropTableOrView(jobCtx, job)
	case model.ActionDropTablePartition:
		ver, err = rollingbackDropTablePartition(jobCtx, job)
	case model.ActionExchangeTablePartition:
		ver, err = rollingbackExchangeTablePartition(jobCtx, job)
	case model.ActionDropSchema:
		err = rollingbackDropSchema(jobCtx, job)
	case model.ActionRenameIndex:
		ver, err = rollingbackRenameIndex(jobCtx, job)
	case model.ActionTruncateTable:
		ver, err = rollingbackTruncateTable(jobCtx, job)
	case model.ActionModifyColumn:
<<<<<<< HEAD
		ver, err = rollingbackModifyColumn(w, jobCtx, t, job)
	case model.ActionDropForeignKey:
=======
		ver, err = rollingbackModifyColumn(w, jobCtx, job)
	case model.ActionDropForeignKey, model.ActionTruncateTablePartition:
>>>>>>> 338ea369
		ver, err = cancelOnlyNotHandledJob(job, model.StatePublic)
	case model.ActionTruncateTablePartition:
		ver, err = rollingbackTruncateTablePartition(jobCtx, t, job)
	case model.ActionRebaseAutoID, model.ActionShardRowID, model.ActionAddForeignKey,
		model.ActionRenameTable, model.ActionRenameTables,
		model.ActionModifyTableCharsetAndCollate,
		model.ActionModifySchemaCharsetAndCollate, model.ActionRepairTable,
		model.ActionModifyTableAutoIDCache, model.ActionAlterIndexVisibility,
		model.ActionModifySchemaDefaultPlacement, model.ActionRecoverSchema:
		ver, err = cancelOnlyNotHandledJob(job, model.StateNone)
	case model.ActionMultiSchemaChange:
		err = rollingBackMultiSchemaChange(job)
	case model.ActionAddCheckConstraint:
		ver, err = rollingBackAddConstraint(jobCtx, job)
	case model.ActionDropCheckConstraint:
		ver, err = rollingBackDropConstraint(jobCtx, job)
	case model.ActionAlterCheckConstraint:
		ver, err = rollingBackAlterConstraint(jobCtx, job)
	default:
		job.State = model.JobStateCancelled
		err = dbterror.ErrCancelledDDLJob
	}

	logger := jobCtx.logger
	if err != nil {
		if job.Error == nil {
			job.Error = toTError(err)
		}
		job.ErrorCount++

		if dbterror.ErrCancelledDDLJob.Equal(err) {
			// The job is normally cancelled.
			if !job.Error.Equal(dbterror.ErrCancelledDDLJob) {
				job.Error = terror.GetErrClass(job.Error).Synthesize(terror.ErrCode(job.Error.Code()),
					fmt.Sprintf("DDL job rollback, error msg: %s", terror.ToSQLError(job.Error).Message))
			}
		} else {
			// A job canceling meet other error.
			//
			// Once `convertJob2RollbackJob` meets an error, the job state can't be set as `JobStateRollingback` since
			// job state and args may not be correctly overwritten. The job will be fetched to run with the cancelling
			// state again. So we should check the error count here.
			if err1 := loadDDLVars(w); err1 != nil {
				logger.Error("load DDL global variable failed", zap.Error(err1))
			}
			errorCount := variable.GetDDLErrorCountLimit()
			if job.ErrorCount > errorCount {
				logger.Warn("rollback DDL job error count exceed the limit, cancelled it now", zap.Int64("errorCountLimit", errorCount))
				job.Error = toTError(errors.Errorf("rollback DDL job error count exceed the limit %d, cancelled it now", errorCount))
				job.State = model.JobStateCancelled
			}
		}

		if !(job.State != model.JobStateRollingback && job.State != model.JobStateCancelled) {
			logger.Info("the DDL job is cancelled normally", zap.String("job", job.String()), zap.Error(err))
			// If job is cancelled, we shouldn't return an error.
			return ver, nil
		}
		logger.Error("run DDL job failed", zap.String("job", job.String()), zap.Error(err))
	}

	return
}

func rollingBackAddConstraint(jobCtx *jobContext, job *model.Job) (ver int64, err error) {
	_, tblInfo, constrInfoInMeta, _, err := checkAddCheckConstraint(jobCtx.metaMut, job)
	if err != nil {
		return ver, errors.Trace(err)
	}
	if constrInfoInMeta == nil {
		// Add constraint hasn't stored constraint info into meta, so we can cancel the job
		// directly without further rollback action.
		job.State = model.JobStateCancelled
		return ver, dbterror.ErrCancelledDDLJob
	}
	for i, constr := range tblInfo.Constraints {
		if constr.Name.L == constrInfoInMeta.Name.L {
			tblInfo.Constraints = append(tblInfo.Constraints[0:i], tblInfo.Constraints[i+1:]...)
			break
		}
	}
	if job.IsRollingback() {
		job.State = model.JobStateRollbackDone
	}
	ver, err = updateVersionAndTableInfo(jobCtx, job, tblInfo, true)
	return ver, errors.Trace(err)
}

func rollingBackDropConstraint(jobCtx *jobContext, job *model.Job) (ver int64, err error) {
	_, constrInfoInMeta, err := checkDropCheckConstraint(jobCtx.metaMut, job)
	if err != nil {
		return ver, errors.Trace(err)
	}

	// StatePublic means when the job is not running yet.
	if constrInfoInMeta.State == model.StatePublic {
		job.State = model.JobStateCancelled
		return ver, dbterror.ErrCancelledDDLJob
	}
	// Can not rollback like drop other element, so just continue to drop constraint.
	job.State = model.JobStateRunning
	return ver, nil
}

func rollingBackAlterConstraint(jobCtx *jobContext, job *model.Job) (ver int64, err error) {
	_, tblInfo, constraintInfo, enforced, err := checkAlterCheckConstraint(jobCtx.metaMut, job)
	if err != nil {
		return ver, errors.Trace(err)
	}

	// StatePublic means when the job is not running yet.
	if constraintInfo.State == model.StatePublic {
		job.State = model.JobStateCancelled
		return ver, dbterror.ErrCancelledDDLJob
	}

	// Only alter check constraints ENFORCED can get here.
	constraintInfo.Enforced = !enforced
	constraintInfo.State = model.StatePublic
	if job.IsRollingback() {
		job.State = model.JobStateRollbackDone
	}
	ver, err = updateVersionAndTableInfoWithCheck(jobCtx, job, tblInfo, true)
	return ver, errors.Trace(err)
}<|MERGE_RESOLUTION|>--- conflicted
+++ resolved
@@ -348,22 +348,21 @@
 	return ver, errors.Trace(err)
 }
 
-<<<<<<< HEAD
-func rollingbackTruncateTablePartition(jobCtx *jobContext, t *meta.Meta, job *model.Job) (ver int64, err error) {
+func rollingbackTruncateTablePartition(jobCtx *jobContext, job *model.Job) (ver int64, err error) {
 	if job.SchemaState == model.StatePublic {
 		job.State = model.JobStateCancelled
 		return ver, dbterror.ErrCancelledDDLJob
 	}
 
-	tblInfo, err := GetTableInfoAndCancelFaultJob(t, job, job.SchemaID)
-	if err != nil {
-		return ver, errors.Trace(err)
-	}
-
-	return convertTruncateTablePartitionJob2RollbackJob(jobCtx, t, job, dbterror.ErrCancelledDDLJob, tblInfo)
-}
-
-func convertTruncateTablePartitionJob2RollbackJob(jobCtx *jobContext, t *meta.Meta, job *model.Job, otherwiseErr error, tblInfo *model.TableInfo) (ver int64, err error) {
+	tblInfo, err := GetTableInfoAndCancelFaultJob(jobCtx.metaMut, job, job.SchemaID)
+	if err != nil {
+		return ver, errors.Trace(err)
+	}
+
+	return convertTruncateTablePartitionJob2RollbackJob(jobCtx, job, dbterror.ErrCancelledDDLJob, tblInfo)
+}
+
+func convertTruncateTablePartitionJob2RollbackJob(jobCtx *jobContext, job *model.Job, otherwiseErr error, tblInfo *model.TableInfo) (ver int64, err error) {
 	okToConvert := false
 	if job.SchemaState == model.StatePublic {
 		okToConvert = true
@@ -387,7 +386,7 @@
 		tblInfo.Partition.NewPartitionIDs = nil
 		tblInfo.Partition.DDLAction = model.ActionNone
 		tblInfo.Partition.DDLState = model.StateNone
-		ver, err = updateVersionAndTableInfo(jobCtx, t, job, tblInfo, true)
+		ver, err = updateVersionAndTableInfo(jobCtx, job, tblInfo, true)
 		if err != nil {
 			return ver, errors.Trace(err)
 		}
@@ -397,10 +396,7 @@
 	return ver, errors.Trace(otherwiseErr)
 }
 
-func convertAddTablePartitionJob2RollbackJob(jobCtx *jobContext, t *meta.Meta, job *model.Job, otherwiseErr error, tblInfo *model.TableInfo) (ver int64, err error) {
-=======
 func convertAddTablePartitionJob2RollbackJob(jobCtx *jobContext, job *model.Job, otherwiseErr error, tblInfo *model.TableInfo) (ver int64, err error) {
->>>>>>> 338ea369
 	addingDefinitions := tblInfo.Partition.AddingDefinitions
 	partNames := make([]string, 0, len(addingDefinitions))
 	for _, pd := range addingDefinitions {
@@ -703,16 +699,11 @@
 	case model.ActionTruncateTable:
 		ver, err = rollingbackTruncateTable(jobCtx, job)
 	case model.ActionModifyColumn:
-<<<<<<< HEAD
-		ver, err = rollingbackModifyColumn(w, jobCtx, t, job)
+		ver, err = rollingbackModifyColumn(w, jobCtx, job)
 	case model.ActionDropForeignKey:
-=======
-		ver, err = rollingbackModifyColumn(w, jobCtx, job)
-	case model.ActionDropForeignKey, model.ActionTruncateTablePartition:
->>>>>>> 338ea369
 		ver, err = cancelOnlyNotHandledJob(job, model.StatePublic)
 	case model.ActionTruncateTablePartition:
-		ver, err = rollingbackTruncateTablePartition(jobCtx, t, job)
+		ver, err = rollingbackTruncateTablePartition(jobCtx, job)
 	case model.ActionRebaseAutoID, model.ActionShardRowID, model.ActionAddForeignKey,
 		model.ActionRenameTable, model.ActionRenameTables,
 		model.ActionModifyTableCharsetAndCollate,
