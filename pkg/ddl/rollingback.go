// Copyright 2018 PingCAP, Inc.
//
// Licensed under the Apache License, Version 2.0 (the "License");
// you may not use this file except in compliance with the License.
// You may obtain a copy of the License at
//
//     http://www.apache.org/licenses/LICENSE-2.0
//
// Unless required by applicable law or agreed to in writing, software
// distributed under the License is distributed on an "AS IS" BASIS,
// WITHOUT WARRANTIES OR CONDITIONS OF ANY KIND, either express or implied.
// See the License for the specific language governing permissions and
// limitations under the License.

package ddl

import (
	"fmt"

	"github.com/pingcap/errors"
	"github.com/pingcap/failpoint"
	"github.com/pingcap/tidb/pkg/ddl/ingest"
	"github.com/pingcap/tidb/pkg/meta/model"
	"github.com/pingcap/tidb/pkg/parser/ast"
	pmodel "github.com/pingcap/tidb/pkg/parser/model"
	"github.com/pingcap/tidb/pkg/parser/mysql"
	"github.com/pingcap/tidb/pkg/parser/terror"
	"github.com/pingcap/tidb/pkg/sessionctx/variable"
	"github.com/pingcap/tidb/pkg/util/dbterror"
	"go.uber.org/zap"
)

// UpdateColsNull2NotNull changes the null option of columns of an index.
func UpdateColsNull2NotNull(tblInfo *model.TableInfo, indexInfo *model.IndexInfo) error {
	nullCols, err := getNullColInfos(tblInfo, indexInfo)
	if err != nil {
		return errors.Trace(err)
	}

	for _, col := range nullCols {
		col.AddFlag(mysql.NotNullFlag)
		col.DelFlag(mysql.PreventNullInsertFlag)
	}
	return nil
}

func convertAddIdxJob2RollbackJob(
	jobCtx *jobContext,
	job *model.Job,
	tblInfo *model.TableInfo,
	allIndexInfos []*model.IndexInfo,
	err error,
) (int64, error) {
	failpoint.Inject("mockConvertAddIdxJob2RollbackJobError", func(val failpoint.Value) {
		if val.(bool) {
			failpoint.Return(0, errors.New("mock convert add index job to rollback job error"))
		}
	})

	originalState := allIndexInfos[0].State
	idxNames := make([]pmodel.CIStr, 0, len(allIndexInfos))
	ifExists := make([]bool, 0, len(allIndexInfos))
	for _, indexInfo := range allIndexInfos {
		if indexInfo.Primary {
			nullCols, err := getNullColInfos(tblInfo, indexInfo)
			if err != nil {
				return 0, errors.Trace(err)
			}
			for _, col := range nullCols {
				// Field PreventNullInsertFlag flag reset.
				col.DelFlag(mysql.PreventNullInsertFlag)
			}
		}
		// If add index job rollbacks in write reorganization state, its need to delete all keys which has been added.
		// Its work is the same as drop index job do.
		// The write reorganization state in add index job that likes write only state in drop index job.
		// So the next state is delete only state.
		indexInfo.State = model.StateDeleteOnly
		idxNames = append(idxNames, indexInfo.Name)
		ifExists = append(ifExists, false)
	}

	// the second and the third args will be used in onDropIndex.
	job.Args = []any{idxNames, ifExists, getPartitionIDs(tblInfo)}
	job.SchemaState = model.StateDeleteOnly
	ver, err1 := updateVersionAndTableInfo(jobCtx, job, tblInfo, originalState != model.StateDeleteOnly)
	if err1 != nil {
		return ver, errors.Trace(err1)
	}
	job.State = model.JobStateRollingback
	// TODO(tangenta): get duplicate column and match index.
	err = completeErr(err, allIndexInfos[0])
	if ingest.LitBackCtxMgr != nil {
		ingest.LitBackCtxMgr.Unregister(job.ID)
	}
	return ver, errors.Trace(err)
}

// convertNotReorgAddIdxJob2RollbackJob converts the add index job that are not started workers to rollingbackJob,
// to rollback add index operations. job.SnapshotVer == 0 indicates the workers are not started.
func convertNotReorgAddIdxJob2RollbackJob(jobCtx *jobContext, job *model.Job, occuredErr error) (ver int64, err error) {
	defer func() {
		if ingest.LitBackCtxMgr != nil {
			ingest.LitBackCtxMgr.Unregister(job.ID)
		}
	}()
	schemaID := job.SchemaID
	tblInfo, err := GetTableInfoAndCancelFaultJob(jobCtx.metaMut, job, schemaID)
	if err != nil {
		return ver, errors.Trace(err)
	}

	unique := make([]bool, 1)
	indexName := make([]pmodel.CIStr, 1)
	indexPartSpecifications := make([][]*ast.IndexPartSpecification, 1)
	indexOption := make([]*ast.IndexOption, 1)

	err = job.DecodeArgs(&unique[0], &indexName[0], &indexPartSpecifications[0], &indexOption[0])
	if err != nil {
		err = job.DecodeArgs(&unique, &indexName, &indexPartSpecifications, &indexOption)
	}
	if err != nil {
		job.State = model.JobStateCancelled
		return ver, errors.Trace(err)
	}

	var indexesInfo []*model.IndexInfo
	for _, idxName := range indexName {
		indexInfo := tblInfo.FindIndexByName(idxName.L)
		if indexInfo != nil {
			indexesInfo = append(indexesInfo, indexInfo)
		}
	}
	if len(indexesInfo) == 0 {
		job.State = model.JobStateCancelled
		return ver, dbterror.ErrCancelledDDLJob
	}
	return convertAddIdxJob2RollbackJob(jobCtx, job, tblInfo, indexesInfo, occuredErr)
}

// rollingbackModifyColumn change the modifying-column job into rolling back state.
// Since modifying column job has two types: normal-type and reorg-type, we should handle it respectively.
// normal-type has only two states:    None -> Public
// reorg-type has five states:         None -> Delete-only -> Write-only -> Write-org -> Public
func rollingbackModifyColumn(w *worker, jobCtx *jobContext, job *model.Job) (ver int64, err error) {
	if needNotifyAndStopReorgWorker(job) {
		// column type change workers are started. we have to ask them to exit.
		jobCtx.logger.Info("run the cancelling DDL job", zap.String("job", job.String()))
		jobCtx.oldDDLCtx.notifyReorgWorkerJobStateChange(job)
		// Give the this kind of ddl one more round to run, the dbterror.ErrCancelledDDLJob should be fetched from the bottom up.
		return w.onModifyColumn(jobCtx, job)
	}
	_, tblInfo, oldCol, jp, err := getModifyColumnInfo(jobCtx.metaMut, job)
	if err != nil {
		return ver, err
	}
	if !needChangeColumnData(oldCol, jp.newCol) {
		// Normal-type rolling back
		if job.SchemaState == model.StateNone {
			// When change null to not null, although state is unchanged with none, the oldCol flag's has been changed to preNullInsertFlag.
			// To roll back this kind of normal job, it is necessary to mark the state as JobStateRollingback to restore the old col's flag.
			if jp.modifyColumnTp == mysql.TypeNull && tblInfo.Columns[oldCol.Offset].GetFlag()|mysql.PreventNullInsertFlag != 0 {
				job.State = model.JobStateRollingback
				return ver, dbterror.ErrCancelledDDLJob
			}
			// Normal job with stateNone can be cancelled directly.
			job.State = model.JobStateCancelled
			return ver, dbterror.ErrCancelledDDLJob
		}
		// StatePublic couldn't be cancelled.
		job.State = model.JobStateRunning
		return ver, nil
	}
	// reorg-type rolling back
	if jp.changingCol == nil {
		// The job hasn't been handled and we cancel it directly.
		job.State = model.JobStateCancelled
		return ver, dbterror.ErrCancelledDDLJob
	}
	// The job has been in its middle state (but the reorg worker hasn't started) and we roll it back here.
	job.State = model.JobStateRollingback
	return ver, dbterror.ErrCancelledDDLJob
}

func rollingbackAddColumn(jobCtx *jobContext, job *model.Job) (ver int64, err error) {
	tblInfo, columnInfo, col, _, _, err := checkAddColumn(jobCtx.metaMut, job)
	if err != nil {
		return ver, errors.Trace(err)
	}
	if columnInfo == nil {
		job.State = model.JobStateCancelled
		return ver, dbterror.ErrCancelledDDLJob
	}

	originalState := columnInfo.State
	columnInfo.State = model.StateDeleteOnly
	job.SchemaState = model.StateDeleteOnly

	job.Args = []any{col.Name}
	ver, err = updateVersionAndTableInfo(jobCtx, job, tblInfo, originalState != columnInfo.State)
	if err != nil {
		return ver, errors.Trace(err)
	}

	job.State = model.JobStateRollingback
	return ver, dbterror.ErrCancelledDDLJob
}

func rollingbackDropColumn(jobCtx *jobContext, job *model.Job) (ver int64, err error) {
	_, colInfo, idxInfos, _, err := checkDropColumn(jobCtx, job)
	if err != nil {
		return ver, errors.Trace(err)
	}

	for _, indexInfo := range idxInfos {
		switch indexInfo.State {
		case model.StateWriteOnly, model.StateDeleteOnly, model.StateDeleteReorganization, model.StateNone:
			// We can not rollback now, so just continue to drop index.
			// In function isJobRollbackable will let job rollback when state is StateNone.
			// When there is no index related to the drop column job it is OK, but when there has indices, we should
			// make sure the job is not rollback.
			job.State = model.JobStateRunning
			return ver, nil
		case model.StatePublic:
		default:
			return ver, dbterror.ErrInvalidDDLState.GenWithStackByArgs("index", indexInfo.State)
		}
	}

	// StatePublic means when the job is not running yet.
	if colInfo.State == model.StatePublic {
		job.State = model.JobStateCancelled
		return ver, dbterror.ErrCancelledDDLJob
	}
	// In the state of drop column `write only -> delete only -> reorganization`,
	// We can not rollback now, so just continue to drop column.
	job.State = model.JobStateRunning
	return ver, nil
}

func rollingbackDropIndex(jobCtx *jobContext, job *model.Job) (ver int64, err error) {
	_, indexInfo, _, err := checkDropIndex(jobCtx.infoCache, jobCtx.metaMut, job)
	if err != nil {
		return ver, errors.Trace(err)
	}

	switch indexInfo[0].State {
	case model.StateWriteOnly, model.StateDeleteOnly, model.StateDeleteReorganization, model.StateNone:
		// We can not rollback now, so just continue to drop index.
		// Normally won't fetch here, because there is check when cancel ddl jobs. see function: isJobRollbackable.
		job.State = model.JobStateRunning
		return ver, nil
	case model.StatePublic:
		job.State = model.JobStateCancelled
		return ver, dbterror.ErrCancelledDDLJob
	default:
		return ver, dbterror.ErrInvalidDDLState.GenWithStackByArgs("index", indexInfo[0].State)
	}
}

func rollingbackAddIndex(w *worker, jobCtx *jobContext, job *model.Job, isPK bool) (ver int64, err error) {
	if needNotifyAndStopReorgWorker(job) {
		// add index workers are started. need to ask them to exit.
		jobCtx.logger.Info("run the cancelling DDL job", zap.String("job", job.String()))
		jobCtx.oldDDLCtx.notifyReorgWorkerJobStateChange(job)
		ver, err = w.onCreateIndex(jobCtx, job, isPK)
	} else {
		// add index's reorg workers are not running, remove the indexInfo in tableInfo.
		ver, err = convertNotReorgAddIdxJob2RollbackJob(jobCtx, job, dbterror.ErrCancelledDDLJob)
	}
	return
}

func needNotifyAndStopReorgWorker(job *model.Job) bool {
	if job.SchemaState == model.StateWriteReorganization && job.SnapshotVer != 0 {
		// If the value of SnapshotVer isn't zero, it means the reorg workers have been started.
		if job.MultiSchemaInfo != nil {
			// However, if the sub-job is non-revertible, it means the reorg process is finished.
			// We don't need to start another round to notify reorg workers to exit.
			return job.MultiSchemaInfo.Revertible
		}
		return true
	}
	return false
}

// rollbackExchangeTablePartition will clear the non-partitioned
// table's ExchangePartitionInfo state.
func rollbackExchangeTablePartition(jobCtx *jobContext, job *model.Job, tblInfo *model.TableInfo) (ver int64, err error) {
	tblInfo.ExchangePartitionInfo = nil
	job.State = model.JobStateRollbackDone
	job.SchemaState = model.StatePublic
	if len(tblInfo.Constraints) == 0 {
		return updateVersionAndTableInfo(jobCtx, job, tblInfo, true)
	}
	args, err := model.GetExchangeTablePartitionArgs(job)
	if err != nil {
		return ver, errors.Trace(err)
	}
	pt, err := getTableInfo(jobCtx.metaMut, args.PTTableID, args.PTSchemaID)
	if err != nil {
		return ver, errors.Trace(err)
	}
	pt.ExchangePartitionInfo = nil
	var ptInfo []schemaIDAndTableInfo
	ptInfo = append(ptInfo, schemaIDAndTableInfo{
		schemaID: args.PTSchemaID,
		tblInfo:  pt,
	})
	ver, err = updateVersionAndTableInfo(jobCtx, job, tblInfo, true, ptInfo...)
	return ver, errors.Trace(err)
}

func rollingbackExchangeTablePartition(jobCtx *jobContext, job *model.Job) (ver int64, err error) {
	if job.SchemaState == model.StateNone {
		// Nothing is changed
		job.State = model.JobStateCancelled
		return ver, dbterror.ErrCancelledDDLJob
	}
	var nt *model.TableInfo
	nt, err = GetTableInfoAndCancelFaultJob(jobCtx.metaMut, job, job.SchemaID)
	if err != nil {
		return ver, errors.Trace(err)
	}
	ver, err = rollbackExchangeTablePartition(jobCtx, job, nt)
	return ver, errors.Trace(err)
}

func convertAddTablePartitionJob2RollbackJob(jobCtx *jobContext, job *model.Job, otherwiseErr error, tblInfo *model.TableInfo) (ver int64, err error) {
	addingDefinitions := tblInfo.Partition.AddingDefinitions
	partNames := make([]string, 0, len(addingDefinitions))
	for _, pd := range addingDefinitions {
		partNames = append(partNames, pd.Name.L)
	}
	args, err := model.GetTablePartitionArgs(job)
	if err != nil {
		return ver, errors.Trace(err)
	}
	args.PartNames = partNames
	model.FillRollbackArgsForAddPartition(job, args)
	/*
		_, err = job.Encode(true)
		if err != nil {
			return ver, errors.Trace(err)
		}

	*/
	ver, err = updateVersionAndTableInfo(jobCtx, job, tblInfo, true)
	if err != nil {
		return ver, errors.Trace(err)
	}
	tblInfo.Partition.DDLState = model.StateNone
	tblInfo.Partition.DDLAction = model.ActionNone
	job.State = model.JobStateRollingback
	return ver, errors.Trace(otherwiseErr)
}

func rollbackReorganizePartitionWithErr(jobCtx *jobContext, job *model.Job, otherwiseErr error) (ver int64, err error) {
	if job.SchemaState == model.StateNone {
		job.State = model.JobStateCancelled
		return ver, otherwiseErr
	}

	tblInfo, err := GetTableInfoAndCancelFaultJob(jobCtx.metaMut, job, job.SchemaID)
	if err != nil {
		return ver, errors.Trace(err)
	}

	// addingDefinitions is also in tblInfo, here pass the tblInfo as parameter directly.
	return convertReorgPartitionJob2RollbackJob(jobCtx, job, otherwiseErr, tblInfo)
}

func convertReorgPartitionJob2RollbackJob(jobCtx *jobContext, job *model.Job, otherwiseErr error, tblInfo *model.TableInfo) (ver int64, err error) {
	pi := tblInfo.Partition
	addingDefinitions := pi.AddingDefinitions
	partNames := make([]string, 0, len(addingDefinitions))
	for _, pd := range addingDefinitions {
		partNames = append(partNames, pd.Name.L)
	}
	var dropIndices []*model.IndexInfo
	// When Global Index is duplicated to a non Global, we later need
	// to know if if it was Global before (marked to be dropped) or not.
	globalToUniqueDupMap := make(map[string]int64)
	for _, indexInfo := range tblInfo.Indices {
		if !indexInfo.Unique {
			continue
		}
		switch indexInfo.State {
		case model.StateWriteReorganization, model.StateDeleteOnly,
			model.StateWriteOnly:
			dropIndices = append(dropIndices, indexInfo)
		case model.StateDeleteReorganization:
			if pi.DDLState != model.StateDeleteReorganization {
				continue
			}
			// Old index marked to be dropped, rollback by making it public again
			indexInfo.State = model.StatePublic
			if indexInfo.Global {
				if id, ok := globalToUniqueDupMap[indexInfo.Name.L]; ok {
					return ver, errors.NewNoStackErrorf("Duplicate global index names '%s', %d != %d", indexInfo.Name.O, indexInfo.ID, id)
				}
				globalToUniqueDupMap[indexInfo.Name.L] = indexInfo.ID
			}
		case model.StatePublic:
			if pi.DDLState != model.StateDeleteReorganization {
				continue
			}
			// We cannot drop the index here, we need to wait until
			// the next schema version
			// i.e. rollback in onDropTablePartition
			// New index that became public in this state,
			// mark it to be dropped in next schema version
			if indexInfo.Global {
				indexInfo.State = model.StateDeleteReorganization
			} else {
				// How to know if this index was created as a duplicate or not?
				if id, ok := globalToUniqueDupMap[indexInfo.Name.L]; ok {
					// The original index
					if id >= indexInfo.ID {
						return ver, errors.NewNoStackErrorf("Indexes in wrong order during rollback, '%s', %d >= %d", indexInfo.Name.O, id, indexInfo.ID)
					}
					indexInfo.State = model.StateDeleteReorganization
				} else {
					globalToUniqueDupMap[indexInfo.Name.L] = indexInfo.ID
				}
			}
		}
	}
	for _, indexInfo := range dropIndices {
		DropIndexColumnFlag(tblInfo, indexInfo)
		RemoveDependentHiddenColumns(tblInfo, indexInfo)
		removeIndexInfo(tblInfo, indexInfo)
	}
	if pi.DDLState == model.StateDeleteReorganization {
		// New partitions are public,
		// but old is still double written.
		// OK to revert.
		// Remove the AddingDefinitions
		// Add back the DroppingDefinitions
		if job.Type == model.ActionReorganizePartition {
			// Reassemble the list of partitions in the OriginalPartitionIDsOrder
			// Special handling, since for LIST partitioning,
			// only pi.OriginalPartitionIDsOrder shows how to merge back the DroppingDefinitions.
			// Implicitly it will also filter away AddingPartitions.
			// pi.Definitions and pi.DroppingDefinitions contain the original partitions
			// in the original order, but where the DroppingDefinitions should be placed,
			// can only be known through pi.OriginalPartitionIDsOrder.
			// RANGE/HASH/KEY would have consecutive added/dropped partitions, but use
			// the same code to avoid confusion.
			defPos := 0
			dropPos := 0
			newDefs := make([]model.PartitionDefinition, 0, len(pi.OriginalPartitionIDsOrder))
			for _, id := range pi.OriginalPartitionIDsOrder {
				if defPos < len(pi.Definitions) && pi.Definitions[defPos].ID == id {
					newDefs = append(newDefs, pi.Definitions[defPos])
					defPos++
					continue
				}
				if dropPos < len(pi.DroppingDefinitions) && id == pi.DroppingDefinitions[dropPos].ID {
					newDefs = append(newDefs, pi.DroppingDefinitions[dropPos])
					dropPos++
					continue
				}
				for {
					defPos++
					if defPos < len(pi.Definitions) && pi.Definitions[defPos].ID == id {
						newDefs = append(newDefs, pi.Definitions[defPos])
						break
					}
				}
			}
			if len(newDefs) != len(pi.OriginalPartitionIDsOrder) {
				return ver, errors.Trace(errors.New("Internal error, failed to find original partition definitions"))
			}
			pi.Definitions = newDefs
			pi.Num = uint64(len(pi.Definitions))
		} else {
			pi.Type, pi.DDLType = pi.DDLType, pi.Type
			pi.Expr, pi.DDLExpr = pi.DDLExpr, pi.Expr
			pi.Columns, pi.DDLColumns = pi.DDLColumns, pi.Columns
			pi.Definitions = pi.DroppingDefinitions
		}
	}

	args, err := model.GetTablePartitionArgs(job)
	if err != nil {
		return ver, errors.Trace(err)
	}
	args.PartNames = partNames
	job.FillArgs(args)
<<<<<<< HEAD
	ver, err = updateVersionAndTableInfo(jobCtx, t, job, tblInfo, true)
=======
	/*
		_, err = job.Encode(true)
		if err != nil {
			return ver, errors.Trace(err)
		}

	*/
	ver, err = updateVersionAndTableInfo(jobCtx, job, tblInfo, true)
>>>>>>> 65d740f5
	if err != nil {
		return ver, errors.Trace(err)
	}
	job.State = model.JobStateRollingback
	return ver, errors.Trace(otherwiseErr)
}

func rollingbackAddTablePartition(jobCtx *jobContext, job *model.Job) (ver int64, err error) {
	tblInfo, _, addingDefinitions, err := checkAddPartition(jobCtx.metaMut, job)
	if err != nil {
		return ver, errors.Trace(err)
	}
	// addingDefinitions' len = 0 means the job hasn't reached the replica-only state.
	if len(addingDefinitions) == 0 {
		job.State = model.JobStateCancelled
		return ver, errors.Trace(dbterror.ErrCancelledDDLJob)
	}
	// addingDefinitions is also in tblInfo, here pass the tblInfo as parameter directly.
	return convertAddTablePartitionJob2RollbackJob(jobCtx, job, dbterror.ErrCancelledDDLJob, tblInfo)
}

func rollingbackDropTableOrView(jobCtx *jobContext, job *model.Job) error {
	tblInfo, err := checkTableExistAndCancelNonExistJob(jobCtx.metaMut, job, job.SchemaID)
	if err != nil {
		return errors.Trace(err)
	}
	// To simplify the rollback logic, cannot be canceled after job start to run.
	// Normally won't fetch here, because there is check when cancel ddl jobs. see function: isJobRollbackable.
	if tblInfo.State == model.StatePublic {
		job.State = model.JobStateCancelled
		return dbterror.ErrCancelledDDLJob
	}
	job.State = model.JobStateRunning
	return nil
}

func rollingbackDropTablePartition(jobCtx *jobContext, job *model.Job) (ver int64, err error) {
	_, err = GetTableInfoAndCancelFaultJob(jobCtx.metaMut, job, job.SchemaID)
	if err != nil {
		return ver, errors.Trace(err)
	}
	return cancelOnlyNotHandledJob(job, model.StatePublic)
}

func rollingbackDropSchema(jobCtx *jobContext, job *model.Job) error {
	dbInfo, err := checkSchemaExistAndCancelNotExistJob(jobCtx.metaMut, job)
	if err != nil {
		return errors.Trace(err)
	}
	// To simplify the rollback logic, cannot be canceled after job start to run.
	// Normally won't fetch here, because there is check when cancel ddl jobs. see function: isJobRollbackable.
	if dbInfo.State == model.StatePublic {
		job.State = model.JobStateCancelled
		return dbterror.ErrCancelledDDLJob
	}
	job.State = model.JobStateRunning
	return nil
}

func rollingbackRenameIndex(jobCtx *jobContext, job *model.Job) (ver int64, err error) {
	tblInfo, from, _, err := checkRenameIndex(jobCtx.metaMut, job)
	if err != nil {
		return ver, errors.Trace(err)
	}
	// Here rename index is done in a transaction, if the job is not completed, it can be canceled.
	idx := tblInfo.FindIndexByName(from.L)
	if idx.State == model.StatePublic {
		job.State = model.JobStateCancelled
		return ver, dbterror.ErrCancelledDDLJob
	}
	job.State = model.JobStateRunning
	return ver, errors.Trace(err)
}

func cancelOnlyNotHandledJob(job *model.Job, initialState model.SchemaState) (ver int64, err error) {
	// We can only cancel the not handled job.
	if job.SchemaState == initialState {
		job.State = model.JobStateCancelled
		return ver, dbterror.ErrCancelledDDLJob
	}

	job.State = model.JobStateRunning

	return ver, nil
}

func rollingbackTruncateTable(jobCtx *jobContext, job *model.Job) (ver int64, err error) {
	_, err = GetTableInfoAndCancelFaultJob(jobCtx.metaMut, job, job.SchemaID)
	if err != nil {
		return ver, errors.Trace(err)
	}
	return cancelOnlyNotHandledJob(job, model.StateNone)
}

func pauseReorgWorkers(jobCtx *jobContext, job *model.Job) (err error) {
	if needNotifyAndStopReorgWorker(job) {
		jobCtx.logger.Info("pausing the DDL job", zap.String("job", job.String()))
		jobCtx.oldDDLCtx.notifyReorgWorkerJobStateChange(job)
	}

	return dbterror.ErrPausedDDLJob.GenWithStackByArgs(job.ID)
}

func convertJob2RollbackJob(w *worker, jobCtx *jobContext, job *model.Job) (ver int64, err error) {
	switch job.Type {
	case model.ActionAddColumn:
		ver, err = rollingbackAddColumn(jobCtx, job)
	case model.ActionAddIndex:
		ver, err = rollingbackAddIndex(w, jobCtx, job, false)
	case model.ActionAddPrimaryKey:
		ver, err = rollingbackAddIndex(w, jobCtx, job, true)
	case model.ActionAddTablePartition:
		ver, err = rollingbackAddTablePartition(jobCtx, job)
	case model.ActionReorganizePartition, model.ActionRemovePartitioning,
		model.ActionAlterTablePartitioning:
		ver, err = rollbackReorganizePartitionWithErr(jobCtx, job, dbterror.ErrCancelledDDLJob)
	case model.ActionDropColumn:
		ver, err = rollingbackDropColumn(jobCtx, job)
	case model.ActionDropIndex, model.ActionDropPrimaryKey:
		ver, err = rollingbackDropIndex(jobCtx, job)
	case model.ActionDropTable, model.ActionDropView, model.ActionDropSequence:
		err = rollingbackDropTableOrView(jobCtx, job)
	case model.ActionDropTablePartition:
		ver, err = rollingbackDropTablePartition(jobCtx, job)
	case model.ActionExchangeTablePartition:
		ver, err = rollingbackExchangeTablePartition(jobCtx, job)
	case model.ActionDropSchema:
		err = rollingbackDropSchema(jobCtx, job)
	case model.ActionRenameIndex:
		ver, err = rollingbackRenameIndex(jobCtx, job)
	case model.ActionTruncateTable:
		ver, err = rollingbackTruncateTable(jobCtx, job)
	case model.ActionModifyColumn:
		ver, err = rollingbackModifyColumn(w, jobCtx, job)
	case model.ActionDropForeignKey, model.ActionTruncateTablePartition:
		ver, err = cancelOnlyNotHandledJob(job, model.StatePublic)
	case model.ActionRebaseAutoID, model.ActionShardRowID, model.ActionAddForeignKey,
		model.ActionRenameTable, model.ActionRenameTables,
		model.ActionModifyTableCharsetAndCollate,
		model.ActionModifySchemaCharsetAndCollate, model.ActionRepairTable,
		model.ActionModifyTableAutoIDCache, model.ActionAlterIndexVisibility,
		model.ActionModifySchemaDefaultPlacement, model.ActionRecoverSchema:
		ver, err = cancelOnlyNotHandledJob(job, model.StateNone)
	case model.ActionMultiSchemaChange:
		err = rollingBackMultiSchemaChange(job)
	case model.ActionAddCheckConstraint:
		ver, err = rollingBackAddConstraint(jobCtx, job)
	case model.ActionDropCheckConstraint:
		ver, err = rollingBackDropConstraint(jobCtx, job)
	case model.ActionAlterCheckConstraint:
		ver, err = rollingBackAlterConstraint(jobCtx, job)
	default:
		job.State = model.JobStateCancelled
		err = dbterror.ErrCancelledDDLJob
	}

	logger := jobCtx.logger
	if err != nil {
		if job.Error == nil {
			job.Error = toTError(err)
		}
		job.ErrorCount++

		if dbterror.ErrCancelledDDLJob.Equal(err) {
			// The job is normally cancelled.
			if !job.Error.Equal(dbterror.ErrCancelledDDLJob) {
				job.Error = terror.GetErrClass(job.Error).Synthesize(terror.ErrCode(job.Error.Code()),
					fmt.Sprintf("DDL job rollback, error msg: %s", terror.ToSQLError(job.Error).Message))
			}
		} else {
			// A job canceling meet other error.
			//
			// Once `convertJob2RollbackJob` meets an error, the job state can't be set as `JobStateRollingback` since
			// job state and args may not be correctly overwritten. The job will be fetched to run with the cancelling
			// state again. So we should check the error count here.
			if err1 := loadDDLVars(w); err1 != nil {
				logger.Error("load DDL global variable failed", zap.Error(err1))
			}
			errorCount := variable.GetDDLErrorCountLimit()
			if job.ErrorCount > errorCount {
				logger.Warn("rollback DDL job error count exceed the limit, cancelled it now", zap.Int64("errorCountLimit", errorCount))
				job.Error = toTError(errors.Errorf("rollback DDL job error count exceed the limit %d, cancelled it now", errorCount))
				job.State = model.JobStateCancelled
			}
		}

		if !(job.State != model.JobStateRollingback && job.State != model.JobStateCancelled) {
			logger.Info("the DDL job is cancelled normally", zap.String("job", job.String()), zap.Error(err))
			// If job is cancelled, we shouldn't return an error.
			return ver, nil
		}
		logger.Error("run DDL job failed", zap.String("job", job.String()), zap.Error(err))
	}

	return
}

func rollingBackAddConstraint(jobCtx *jobContext, job *model.Job) (ver int64, err error) {
	_, tblInfo, constrInfoInMeta, _, err := checkAddCheckConstraint(jobCtx.metaMut, job)
	if err != nil {
		return ver, errors.Trace(err)
	}
	if constrInfoInMeta == nil {
		// Add constraint hasn't stored constraint info into meta, so we can cancel the job
		// directly without further rollback action.
		job.State = model.JobStateCancelled
		return ver, dbterror.ErrCancelledDDLJob
	}
	for i, constr := range tblInfo.Constraints {
		if constr.Name.L == constrInfoInMeta.Name.L {
			tblInfo.Constraints = append(tblInfo.Constraints[0:i], tblInfo.Constraints[i+1:]...)
			break
		}
	}
	if job.IsRollingback() {
		job.State = model.JobStateRollbackDone
	}
	ver, err = updateVersionAndTableInfo(jobCtx, job, tblInfo, true)
	return ver, errors.Trace(err)
}

func rollingBackDropConstraint(jobCtx *jobContext, job *model.Job) (ver int64, err error) {
	_, constrInfoInMeta, err := checkDropCheckConstraint(jobCtx.metaMut, job)
	if err != nil {
		return ver, errors.Trace(err)
	}

	// StatePublic means when the job is not running yet.
	if constrInfoInMeta.State == model.StatePublic {
		job.State = model.JobStateCancelled
		return ver, dbterror.ErrCancelledDDLJob
	}
	// Can not rollback like drop other element, so just continue to drop constraint.
	job.State = model.JobStateRunning
	return ver, nil
}

func rollingBackAlterConstraint(jobCtx *jobContext, job *model.Job) (ver int64, err error) {
	_, tblInfo, constraintInfo, enforced, err := checkAlterCheckConstraint(jobCtx.metaMut, job)
	if err != nil {
		return ver, errors.Trace(err)
	}

	// StatePublic means when the job is not running yet.
	if constraintInfo.State == model.StatePublic {
		job.State = model.JobStateCancelled
		return ver, dbterror.ErrCancelledDDLJob
	}

	// Only alter check constraints ENFORCED can get here.
	constraintInfo.Enforced = !enforced
	constraintInfo.State = model.StatePublic
	if job.IsRollingback() {
		job.State = model.JobStateRollbackDone
	}
	ver, err = updateVersionAndTableInfoWithCheck(jobCtx, job, tblInfo, true)
	return ver, errors.Trace(err)
}<|MERGE_RESOLUTION|>--- conflicted
+++ resolved
@@ -338,13 +338,6 @@
 	}
 	args.PartNames = partNames
 	model.FillRollbackArgsForAddPartition(job, args)
-	/*
-		_, err = job.Encode(true)
-		if err != nil {
-			return ver, errors.Trace(err)
-		}
-
-	*/
 	ver, err = updateVersionAndTableInfo(jobCtx, job, tblInfo, true)
 	if err != nil {
 		return ver, errors.Trace(err)
@@ -488,18 +481,7 @@
 	}
 	args.PartNames = partNames
 	job.FillArgs(args)
-<<<<<<< HEAD
-	ver, err = updateVersionAndTableInfo(jobCtx, t, job, tblInfo, true)
-=======
-	/*
-		_, err = job.Encode(true)
-		if err != nil {
-			return ver, errors.Trace(err)
-		}
-
-	*/
 	ver, err = updateVersionAndTableInfo(jobCtx, job, tblInfo, true)
->>>>>>> 65d740f5
 	if err != nil {
 		return ver, errors.Trace(err)
 	}
