// Copyright 2018 PingCAP, Inc.
//
// Licensed under the Apache License, Version 2.0 (the "License");
// you may not use this file except in compliance with the License.
// You may obtain a copy of the License at
//
//     http://www.apache.org/licenses/LICENSE-2.0
//
// Unless required by applicable law or agreed to in writing, software
// distributed under the License is distributed on an "AS IS" BASIS,
// WITHOUT WARRANTIES OR CONDITIONS OF ANY KIND, either express or implied.
// See the License for the specific language governing permissions and
// limitations under the License.

package ddl

import (
	"fmt"

	"github.com/pingcap/errors"
	"github.com/pingcap/failpoint"
	"github.com/pingcap/tidb/pkg/meta/model"
	"github.com/pingcap/tidb/pkg/parser/mysql"
	"github.com/pingcap/tidb/pkg/parser/terror"
	"github.com/pingcap/tidb/pkg/sessionctx/vardef"
	"github.com/pingcap/tidb/pkg/util/dbterror"
	"go.uber.org/zap"
)

// UpdateColsNull2NotNull changes the null option of columns of an index.
func UpdateColsNull2NotNull(tblInfo *model.TableInfo, indexInfo *model.IndexInfo) error {
	nullCols, err := getNullColInfos(tblInfo, indexInfo)
	if err != nil {
		return errors.Trace(err)
	}

	for _, col := range nullCols {
		col.AddFlag(mysql.NotNullFlag)
		col.DelFlag(mysql.PreventNullInsertFlag)
	}
	return nil
}

func convertAddIdxJob2RollbackJob(
	jobCtx *jobContext,
	job *model.Job,
	tblInfo *model.TableInfo,
	allIndexInfos []*model.IndexInfo,
	err error,
) (int64, error) {
	failpoint.Inject("mockConvertAddIdxJob2RollbackJobError", func(val failpoint.Value) {
		if val.(bool) {
			failpoint.Return(0, errors.New("mock convert add index job to rollback job error"))
		}
	})

	dropArgs := &model.ModifyIndexArgs{
		PartitionIDs: getPartitionIDs(tblInfo),
		OpType:       model.OpRollbackAddIndex,
	}

	originalState := allIndexInfos[0].State
	for _, indexInfo := range allIndexInfos {
		if indexInfo.Primary {
			nullCols, err := getNullColInfos(tblInfo, indexInfo)
			if err != nil {
				return 0, errors.Trace(err)
			}
			for _, col := range nullCols {
				// Field PreventNullInsertFlag flag reset.
				col.DelFlag(mysql.PreventNullInsertFlag)
			}
		}
		// If add index job rollbacks in write reorganization state, its need to delete all keys which has been added.
		// Its work is the same as drop index job do.
		// The write reorganization state in add index job that likes write only state in drop index job.
		// So the next state is delete only state.
		indexInfo.State = model.StateDeleteOnly
		dropArgs.IndexArgs = append(dropArgs.IndexArgs, &model.IndexArg{
			IndexName: indexInfo.Name,
			IfExist:   false,
		})
	}

	// Convert to ModifyIndexArgs
	job.FillFinishedArgs(dropArgs)

	job.SchemaState = model.StateDeleteOnly
	ver, err1 := updateVersionAndTableInfo(jobCtx, job, tblInfo, originalState != model.StateDeleteOnly)
	if err1 != nil {
		return ver, errors.Trace(err1)
	}
	job.State = model.JobStateRollingback
	// TODO(tangenta): get duplicate column and match index.
	err = completeErr(err, allIndexInfos[0])
	return ver, errors.Trace(err)
}

// convertNotReorgAddIdxJob2RollbackJob converts the add index job that are not started workers to rollingbackJob,
// to rollback add index operations. job.SnapshotVer == 0 indicates the workers are not started.
func convertNotReorgAddIdxJob2RollbackJob(jobCtx *jobContext, job *model.Job, occuredErr error) (ver int64, err error) {
	schemaID := job.SchemaID
	tblInfo, err := GetTableInfoAndCancelFaultJob(jobCtx.metaMut, job, schemaID)
	if err != nil {
		return ver, errors.Trace(err)
	}

	args, err := model.GetModifyIndexArgs(job)
	if err != nil {
		job.State = model.JobStateCancelled
		return ver, errors.Trace(err)
	}

	var indexesInfo []*model.IndexInfo
	for _, a := range args.IndexArgs {
		indexInfo := tblInfo.FindIndexByName(a.IndexName.L)
		if indexInfo != nil {
			indexesInfo = append(indexesInfo, indexInfo)
		}
	}
	if len(indexesInfo) == 0 {
		job.State = model.JobStateCancelled
		return ver, dbterror.ErrCancelledDDLJob
	}
	return convertAddIdxJob2RollbackJob(jobCtx, job, tblInfo, indexesInfo, occuredErr)
}

// rollingbackModifyColumn change the modifying-column job into rolling back state.
// Since modifying column job has two types: normal-type and reorg-type, we should handle it respectively.
// normal-type has only two states:    None -> Public
// reorg-type has five states:         None -> Delete-only -> Write-only -> Write-org -> Public
func rollingbackModifyColumn(jobCtx *jobContext, job *model.Job) (ver int64, err error) {
	if !job.IsRollbackable() {
		job.State = model.JobStateRunning
		return ver, nil
	}

	args, err := model.GetModifyColumnArgs(job)
	if err != nil {
		job.State = model.JobStateCancelled
		return ver, errors.Trace(err)
	}

	_, tblInfo, oldCol, err := getModifyColumnInfo(jobCtx.metaMut, job, args)
	if err != nil {
		return ver, errors.Trace(err)
	}

	switch args.ModifyColumnType {
<<<<<<< HEAD
	case ModifyTypeNone:
		// The job hasn't been handled and we cancel it directly.
		job.State = model.JobStateCancelled
		return ver, dbterror.ErrCancelledDDLJob
	case ModifyTypeNoReorg, ModifyTypeNoReorgWithCheck:
		if job.SchemaState == model.StateNone {
			// Normal-type rolling back
			col := tblInfo.Columns[oldCol.Offset]
			if mysql.HasPreventNullInsertFlag(col.GetFlag()) || col.ChangingFieldType != nil {
=======
	case modifyTypeNone:
		// The job hasn't been handled and we cancel it directly.
		job.State = model.JobStateCancelled
		return ver, dbterror.ErrCancelledDDLJob
	case modifyTypeNoReorg, modifyTypeNoReorgWithCheck:
		if job.SchemaState == model.StateNone {
			// When change null to not null, although state is unchanged with none, the oldCol flag's has been changed to preNullInsertFlag.
			// To roll back this kind of normal job, it is necessary to mark the state as JobStateRollingback to restore the old col's flag.
			if mysql.HasPreventNullInsertFlag(tblInfo.Columns[oldCol.Offset].GetFlag()) {
>>>>>>> 31338c0d
				job.State = model.JobStateRollingback
				return ver, dbterror.ErrCancelledDDLJob
			}
			// Normal job with stateNone can be cancelled directly.
			job.State = model.JobStateCancelled
			return ver, dbterror.ErrCancelledDDLJob
		}
		// StatePublic couldn't be cancelled.
		job.State = model.JobStateRunning
		return ver, nil
<<<<<<< HEAD
	case ModifyTypeReorg, ModifyTypeIndexReorg:
=======
	case modifyTypeReorg, modifyTypeIndexReorg:
		// reorg-type rolling back
>>>>>>> 31338c0d
		if args.ChangingColumn == nil {
			// The job hasn't been handled and we cancel it directly.
			job.State = model.JobStateCancelled
			return ver, dbterror.ErrCancelledDDLJob
		}
		// The job has been in its middle state (but the reorg worker hasn't started) and we roll it back here.
		job.State = model.JobStateRollingback
		return ver, dbterror.ErrCancelledDDLJob
	}
<<<<<<< HEAD

=======
>>>>>>> 31338c0d
	return ver, dbterror.ErrCancelledDDLJob
}

func rollingbackAddColumn(jobCtx *jobContext, job *model.Job) (ver int64, err error) {
	tblInfo, columnInfo, col, _, _, err := checkAddColumn(jobCtx.metaMut, job)
	if err != nil {
		return ver, errors.Trace(err)
	}
	if columnInfo == nil {
		job.State = model.JobStateCancelled
		return ver, dbterror.ErrCancelledDDLJob
	}

	originalState := columnInfo.State
	columnInfo.State = model.StateDeleteOnly
	job.SchemaState = model.StateDeleteOnly

	// rollback the AddColumn ddl. fill the DropColumn args into job.
	args := &model.TableColumnArgs{
		Col: &model.ColumnInfo{Name: col.Name},
	}
	model.FillRollBackArgsForAddColumn(job, args)
	ver, err = updateVersionAndTableInfo(jobCtx, job, tblInfo, originalState != columnInfo.State)
	if err != nil {
		return ver, errors.Trace(err)
	}

	job.State = model.JobStateRollingback
	return ver, dbterror.ErrCancelledDDLJob
}

func rollingbackDropColumn(jobCtx *jobContext, job *model.Job) (ver int64, err error) {
	_, colInfo, idxInfos, _, err := checkDropColumn(jobCtx, job)
	if err != nil {
		return ver, errors.Trace(err)
	}

	for _, indexInfo := range idxInfos {
		switch indexInfo.State {
		case model.StateWriteOnly, model.StateDeleteOnly, model.StateDeleteReorganization, model.StateNone:
			// We can not rollback now, so just continue to drop index.
			// In function isJobRollbackable will let job rollback when state is StateNone.
			// When there is no index related to the drop column job it is OK, but when there has indices, we should
			// make sure the job is not rollback.
			job.State = model.JobStateRunning
			return ver, nil
		case model.StatePublic:
		default:
			return ver, dbterror.ErrInvalidDDLState.GenWithStackByArgs("index", indexInfo.State)
		}
	}

	// StatePublic means when the job is not running yet.
	if colInfo.State == model.StatePublic {
		job.State = model.JobStateCancelled
		return ver, dbterror.ErrCancelledDDLJob
	}
	// In the state of drop column `write only -> delete only -> reorganization`,
	// We can not rollback now, so just continue to drop column.
	job.State = model.JobStateRunning
	return ver, nil
}

func rollingbackDropIndex(jobCtx *jobContext, job *model.Job) (ver int64, err error) {
	_, indexInfo, _, err := checkDropIndex(jobCtx.infoCache, jobCtx.metaMut, job)
	if err != nil {
		return ver, errors.Trace(err)
	}

	switch indexInfo[0].State {
	case model.StateWriteOnly, model.StateDeleteOnly, model.StateDeleteReorganization, model.StateNone:
		// We can not rollback now, so just continue to drop index.
		// Normally won't fetch here, because there is check when cancel ddl jobs. see function: isJobRollbackable.
		job.State = model.JobStateRunning
		return ver, nil
	case model.StatePublic:
		job.State = model.JobStateCancelled
		return ver, dbterror.ErrCancelledDDLJob
	default:
		return ver, dbterror.ErrInvalidDDLState.GenWithStackByArgs("index", indexInfo[0].State)
	}
}

func rollingbackAddColumanrIndex(w *worker, jobCtx *jobContext, job *model.Job) (ver int64, err error) {
	if job.SchemaState == model.StateWriteReorganization {
		// Add columnar index workers are started. need to ask them to exit.
		jobCtx.logger.Info("run the cancelling DDL job", zap.String("job", job.String()))
		ver, err = w.onCreateColumnarIndex(jobCtx, job)
	} else {
		// add index's reorg workers are not running, remove the indexInfo in tableInfo.
		ver, err = convertNotReorgAddIdxJob2RollbackJob(jobCtx, job, dbterror.ErrCancelledDDLJob)
	}
	return
}

func rollingbackAddIndex(jobCtx *jobContext, job *model.Job) (ver int64, err error) {
	// add index's reorg workers are not running, remove the indexInfo in tableInfo.
	return convertNotReorgAddIdxJob2RollbackJob(jobCtx, job, dbterror.ErrCancelledDDLJob)
}

// rollbackExchangeTablePartition will clear the non-partitioned
// table's ExchangePartitionInfo state.
func rollbackExchangeTablePartition(jobCtx *jobContext, job *model.Job, tblInfo *model.TableInfo) (ver int64, err error) {
	tblInfo.ExchangePartitionInfo = nil
	job.State = model.JobStateRollbackDone
	job.SchemaState = model.StatePublic
	if len(tblInfo.Constraints) == 0 {
		return updateVersionAndTableInfo(jobCtx, job, tblInfo, true)
	}
	args, err := model.GetExchangeTablePartitionArgs(job)
	if err != nil {
		return ver, errors.Trace(err)
	}
	pt, err := getTableInfo(jobCtx.metaMut, args.PTTableID, args.PTSchemaID)
	if err != nil {
		return ver, errors.Trace(err)
	}
	pt.ExchangePartitionInfo = nil
	var ptInfo []schemaIDAndTableInfo
	ptInfo = append(ptInfo, schemaIDAndTableInfo{
		schemaID: args.PTSchemaID,
		tblInfo:  pt,
	})
	ver, err = updateVersionAndTableInfo(jobCtx, job, tblInfo, true, ptInfo...)
	return ver, errors.Trace(err)
}

func rollingbackExchangeTablePartition(jobCtx *jobContext, job *model.Job) (ver int64, err error) {
	if job.SchemaState == model.StateNone {
		// Nothing is changed
		job.State = model.JobStateCancelled
		return ver, dbterror.ErrCancelledDDLJob
	}
	var nt *model.TableInfo
	nt, err = GetTableInfoAndCancelFaultJob(jobCtx.metaMut, job, job.SchemaID)
	if err != nil {
		return ver, errors.Trace(err)
	}
	ver, err = rollbackExchangeTablePartition(jobCtx, job, nt)
	return ver, errors.Trace(err)
}

func rollingbackTruncateTablePartition(jobCtx *jobContext, job *model.Job) (ver int64, err error) {
	tblInfo, err := GetTableInfoAndCancelFaultJob(jobCtx.metaMut, job, job.SchemaID)
	if err != nil {
		return ver, errors.Trace(err)
	}

	return convertTruncateTablePartitionJob2RollbackJob(jobCtx, job, dbterror.ErrCancelledDDLJob, tblInfo)
}

func convertTruncateTablePartitionJob2RollbackJob(jobCtx *jobContext, job *model.Job, otherwiseErr error, tblInfo *model.TableInfo) (ver int64, err error) {
	if !job.IsRollbackable() {
		// Only Original state and StateWrite can be rolled back, otherwise new partitions
		// may have been used and new data would get lost.
		// So we must continue to roll forward!
		job.State = model.JobStateRunning
		return ver, nil
	}
	pi := tblInfo.Partition
	if len(pi.NewPartitionIDs) != 0 || pi.DDLAction != model.ActionNone || pi.DDLState != model.StateNone {
		// Rollback the changes, note that no new partitions has been used yet!
		// so only metadata rollback and we can cancel the DDL
		tblInfo.Partition.NewPartitionIDs = nil
		tblInfo.Partition.DDLAction = model.ActionNone
		tblInfo.Partition.DDLState = model.StateNone
		ver, err = updateVersionAndTableInfo(jobCtx, job, tblInfo, true)
		if err != nil {
			return ver, errors.Trace(err)
		}
		return ver, nil
	}
	// No change yet, just cancel the job.
	job.State = model.JobStateCancelled
	return ver, errors.Trace(otherwiseErr)
}

func convertAddTablePartitionJob2RollbackJob(jobCtx *jobContext, job *model.Job, otherwiseErr error, tblInfo *model.TableInfo) (ver int64, err error) {
	addingDefinitions := tblInfo.Partition.AddingDefinitions
	partNames := make([]string, 0, len(addingDefinitions))
	for _, pd := range addingDefinitions {
		partNames = append(partNames, pd.Name.L)
	}

	args := &model.TablePartitionArgs{
		PartNames: partNames,
	}
	model.FillRollbackArgsForAddPartition(job, args)
	ver, err = updateVersionAndTableInfo(jobCtx, job, tblInfo, true)
	if err != nil {
		return ver, errors.Trace(err)
	}
	job.State = model.JobStateRollingback
	return ver, errors.Trace(otherwiseErr)
}

func onRollbackReorganizePartition(jobCtx *jobContext, job *model.Job) (ver int64, err error) {
	args, err := model.GetTablePartitionArgs(job)
	if err != nil {
		job.State = model.JobStateCancelled
		return ver, errors.Trace(err)
	}
	if job.SchemaState == model.StatePublic {
		// We started to destroy the old indexes, so we can no longer rollback!
		job.State = model.JobStateRunning
		return ver, nil
	}
	jobCtx.jobArgs = args

	return rollbackReorganizePartitionWithErr(jobCtx, job, dbterror.ErrCancelledDDLJob)
}

func rollbackReorganizePartitionWithErr(jobCtx *jobContext, job *model.Job, otherwiseErr error) (ver int64, err error) {
	if job.SchemaState == model.StateNone {
		job.State = model.JobStateCancelled
		return ver, otherwiseErr
	}

	tblInfo, err := GetTableInfoAndCancelFaultJob(jobCtx.metaMut, job, job.SchemaID)
	if err != nil {
		return ver, errors.Trace(err)
	}

	// addingDefinitions is also in tblInfo, here pass the tblInfo as parameter directly.
	return convertReorgPartitionJob2RollbackJob(jobCtx, job, otherwiseErr, tblInfo)
}

func convertReorgPartitionJob2RollbackJob(jobCtx *jobContext, job *model.Job, otherwiseErr error, tblInfo *model.TableInfo) (ver int64, err error) {
	pi := tblInfo.Partition
	addingDefinitions := pi.AddingDefinitions
	partNames := make([]string, 0, len(addingDefinitions))
	for _, pd := range addingDefinitions {
		partNames = append(partNames, pd.Name.L)
	}
	var dropIndices []*model.IndexInfo
	for _, indexInfo := range tblInfo.Indices {
		if !indexInfo.Unique {
			continue
		}
		isNew, ok := pi.DDLChangedIndex[indexInfo.ID]
		if !ok {
			// non-changed index
			continue
		}
		if !isNew {
			if pi.DDLState == model.StateDeleteReorganization {
				// Revert the non-public state
				indexInfo.State = model.StatePublic
			}
		} else {
			if pi.DDLState == model.StateDeleteReorganization {
				indexInfo.State = model.StateWriteOnly
			} else {
				dropIndices = append(dropIndices, indexInfo)
			}
		}
	}
	for _, indexInfo := range dropIndices {
		DropIndexColumnFlag(tblInfo, indexInfo)
		RemoveDependentHiddenColumns(tblInfo, indexInfo)
		removeIndexInfo(tblInfo, indexInfo)
	}
	if pi.DDLState == model.StateDeleteReorganization {
		// New partitions are public,
		// but old is still double written.
		// OK to revert.
		// Remove the AddingDefinitions
		// Add back the DroppingDefinitions
		if job.Type == model.ActionReorganizePartition {
			// Reassemble the list of partitions in the OriginalPartitionIDsOrder
			// Special handling, since for LIST partitioning,
			// only pi.OriginalPartitionIDsOrder shows how to merge back the DroppingDefinitions.
			// Implicitly it will also filter away AddingPartitions.
			// pi.Definitions and pi.DroppingDefinitions contain the original partitions
			// in the original order, but where the DroppingDefinitions should be placed,
			// can only be known through pi.OriginalPartitionIDsOrder.
			// RANGE/HASH/KEY would have consecutive added/dropped partitions, but use
			// the same code to avoid confusion.
			defPos := 0
			dropPos := 0
			newDefs := make([]model.PartitionDefinition, 0, len(pi.OriginalPartitionIDsOrder))
			for _, id := range pi.OriginalPartitionIDsOrder {
				if defPos < len(pi.Definitions) && pi.Definitions[defPos].ID == id {
					newDefs = append(newDefs, pi.Definitions[defPos])
					defPos++
					continue
				}
				if dropPos < len(pi.DroppingDefinitions) && id == pi.DroppingDefinitions[dropPos].ID {
					newDefs = append(newDefs, pi.DroppingDefinitions[dropPos])
					dropPos++
					continue
				}
				for {
					defPos++
					if defPos < len(pi.Definitions) && pi.Definitions[defPos].ID == id {
						newDefs = append(newDefs, pi.Definitions[defPos])
						break
					}
				}
			}
			if len(newDefs) != len(pi.OriginalPartitionIDsOrder) {
				return ver, errors.Trace(errors.New("Internal error, failed to find original partition definitions"))
			}
			pi.Definitions = newDefs
		} else {
			// Move back to StateWriteReorganization, i.e. use the original table
			// (non-partitioned or differently partitioned) as the main table to use.
			// Otherwise, the Type does not match the expression.
			pi.Type, pi.DDLType = pi.DDLType, pi.Type
			pi.Expr, pi.DDLExpr = pi.DDLExpr, pi.Expr
			pi.Columns, pi.DDLColumns = pi.DDLColumns, pi.Columns
			pi.Definitions = pi.DroppingDefinitions
		}
		pi.Num = uint64(len(pi.Definitions))
		// We should move back one state, since there might be other sessions seeing the new partitions.
		job.SchemaState = model.StateWriteReorganization
		pi.DDLState = job.SchemaState
	}

	args, err := model.GetTablePartitionArgs(job)
	if err != nil {
		job.State = model.JobStateCancelled
		return ver, errors.Trace(err)
	}
	args.PartNames = partNames
	job.FillArgs(args)
	ver, err = updateVersionAndTableInfo(jobCtx, job, tblInfo, true)
	if err != nil {
		return ver, errors.Trace(err)
	}
	job.State = model.JobStateRollingback
	return ver, errors.Trace(otherwiseErr)
}

func rollingbackAddTablePartition(jobCtx *jobContext, job *model.Job) (ver int64, err error) {
	args, err := model.GetTablePartitionArgs(job)
	if err != nil {
		job.State = model.JobStateCancelled
		return ver, errors.Trace(err)
	}
	jobCtx.jobArgs = args
	tblInfo, _, addingDefinitions, err := checkAddPartition(jobCtx, job)
	if err != nil {
		return ver, errors.Trace(err)
	}
	// addingDefinitions' len = 0 means the job hasn't reached the replica-only state.
	if len(addingDefinitions) == 0 {
		job.State = model.JobStateCancelled
		return ver, errors.Trace(dbterror.ErrCancelledDDLJob)
	}
	// addingDefinitions is also in tblInfo, here pass the tblInfo as parameter directly.
	return convertAddTablePartitionJob2RollbackJob(jobCtx, job, dbterror.ErrCancelledDDLJob, tblInfo)
}

func rollingbackDropTableOrView(jobCtx *jobContext, job *model.Job) error {
	tblInfo, err := checkTableExistAndCancelNonExistJob(jobCtx.metaMut, job, job.SchemaID)
	if err != nil {
		return errors.Trace(err)
	}
	// To simplify the rollback logic, cannot be canceled after job start to run.
	// Normally won't fetch here, because there is check when cancel ddl jobs. see function: isJobRollbackable.
	if tblInfo.State == model.StatePublic {
		job.State = model.JobStateCancelled
		return dbterror.ErrCancelledDDLJob
	}
	job.State = model.JobStateRunning
	return nil
}

func rollingbackDropTablePartition(jobCtx *jobContext, job *model.Job) (ver int64, err error) {
	_, err = GetTableInfoAndCancelFaultJob(jobCtx.metaMut, job, job.SchemaID)
	if err != nil {
		return ver, errors.Trace(err)
	}
	return cancelOnlyNotHandledJob(job, model.StatePublic)
}

func rollingbackDropSchema(jobCtx *jobContext, job *model.Job) error {
	dbInfo, err := checkSchemaExistAndCancelNotExistJob(jobCtx.metaMut, job)
	if err != nil {
		return errors.Trace(err)
	}
	// To simplify the rollback logic, cannot be canceled after job start to run.
	// Normally won't fetch here, because there is check when cancel ddl jobs. see function: isJobRollbackable.
	if dbInfo.State == model.StatePublic {
		job.State = model.JobStateCancelled
		return dbterror.ErrCancelledDDLJob
	}
	job.State = model.JobStateRunning
	return nil
}

func rollingbackRenameIndex(jobCtx *jobContext, job *model.Job) (ver int64, err error) {
	tblInfo, from, _, err := checkRenameIndex(jobCtx.metaMut, job)
	if err != nil {
		return ver, errors.Trace(err)
	}
	// Here rename index is done in a transaction, if the job is not completed, it can be canceled.
	idx := tblInfo.FindIndexByName(from.L)
	if idx.State == model.StatePublic {
		job.State = model.JobStateCancelled
		return ver, dbterror.ErrCancelledDDLJob
	}
	job.State = model.JobStateRunning
	return ver, errors.Trace(err)
}

func cancelOnlyNotHandledJob(job *model.Job, initialState model.SchemaState) (ver int64, err error) {
	// We can only cancel the not handled job.
	if job.SchemaState == initialState {
		job.State = model.JobStateCancelled
		return ver, dbterror.ErrCancelledDDLJob
	}

	job.State = model.JobStateRunning

	return ver, nil
}

func rollingbackTruncateTable(jobCtx *jobContext, job *model.Job) (ver int64, err error) {
	_, err = GetTableInfoAndCancelFaultJob(jobCtx.metaMut, job, job.SchemaID)
	if err != nil {
		return ver, errors.Trace(err)
	}
	return cancelOnlyNotHandledJob(job, model.StateNone)
}

func convertJob2RollbackJob(w *worker, jobCtx *jobContext, job *model.Job) (ver int64, err error) {
	switch job.Type {
	case model.ActionAddColumn:
		ver, err = rollingbackAddColumn(jobCtx, job)
	case model.ActionAddIndex:
		ver, err = rollingbackAddIndex(jobCtx, job)
	case model.ActionAddPrimaryKey:
		ver, err = rollingbackAddIndex(jobCtx, job)
	case model.ActionAddColumnarIndex:
		ver, err = rollingbackAddColumanrIndex(w, jobCtx, job)
	case model.ActionAddTablePartition:
		ver, err = rollingbackAddTablePartition(jobCtx, job)
	case model.ActionReorganizePartition, model.ActionRemovePartitioning,
		model.ActionAlterTablePartitioning:
		ver, err = onRollbackReorganizePartition(jobCtx, job)
	case model.ActionDropColumn:
		ver, err = rollingbackDropColumn(jobCtx, job)
	case model.ActionDropIndex, model.ActionDropPrimaryKey:
		ver, err = rollingbackDropIndex(jobCtx, job)
	case model.ActionDropTable, model.ActionDropView, model.ActionDropSequence:
		err = rollingbackDropTableOrView(jobCtx, job)
	case model.ActionDropTablePartition:
		ver, err = rollingbackDropTablePartition(jobCtx, job)
	case model.ActionExchangeTablePartition:
		ver, err = rollingbackExchangeTablePartition(jobCtx, job)
	case model.ActionDropSchema:
		err = rollingbackDropSchema(jobCtx, job)
	case model.ActionRenameIndex:
		ver, err = rollingbackRenameIndex(jobCtx, job)
	case model.ActionTruncateTable:
		ver, err = rollingbackTruncateTable(jobCtx, job)
	case model.ActionModifyColumn:
		ver, err = rollingbackModifyColumn(jobCtx, job)
	case model.ActionDropForeignKey:
		ver, err = cancelOnlyNotHandledJob(job, model.StatePublic)
	case model.ActionTruncateTablePartition:
		ver, err = rollingbackTruncateTablePartition(jobCtx, job)
	case model.ActionRebaseAutoID, model.ActionShardRowID, model.ActionAddForeignKey,
		model.ActionRenameTable, model.ActionRenameTables,
		model.ActionModifyTableCharsetAndCollate,
		model.ActionModifySchemaCharsetAndCollate, model.ActionRepairTable,
		model.ActionModifyTableAutoIDCache, model.ActionAlterIndexVisibility,
		model.ActionModifySchemaDefaultPlacement, model.ActionRecoverSchema:
		ver, err = cancelOnlyNotHandledJob(job, model.StateNone)
	case model.ActionMultiSchemaChange:
		err = rollingBackMultiSchemaChange(job)
	case model.ActionAddCheckConstraint:
		ver, err = rollingBackAddConstraint(jobCtx, job)
	case model.ActionDropCheckConstraint:
		ver, err = rollingBackDropConstraint(jobCtx, job)
	case model.ActionAlterCheckConstraint:
		ver, err = rollingBackAlterConstraint(jobCtx, job)
	default:
		job.State = model.JobStateCancelled
		err = dbterror.ErrCancelledDDLJob
	}

	logger := jobCtx.logger
	if err != nil {
		if job.Error == nil {
			job.Error = toTError(err)
		}
		job.ErrorCount++

		if dbterror.ErrCancelledDDLJob.Equal(err) {
			// The job is normally cancelled.
			if !job.Error.Equal(dbterror.ErrCancelledDDLJob) {
				job.Error = terror.GetErrClass(job.Error).Synthesize(terror.ErrCode(job.Error.Code()),
					fmt.Sprintf("DDL job rollback, error msg: %s", terror.ToSQLError(job.Error).Message))
			}
		} else {
			// A job canceling meet other error.
			//
			// Once `convertJob2RollbackJob` meets an error, the job state can't be set as `JobStateRollingback` since
			// job state and args may not be correctly overwritten. The job will be fetched to run with the cancelling
			// state again. So we should check the error count here.
			if err1 := w.loadGlobalVars(vardef.TiDBDDLErrorCountLimit); err1 != nil {
				logger.Error("load DDL global variable failed", zap.Error(err1))
			}
			errorCount := vardef.GetDDLErrorCountLimit()
			if job.ErrorCount > errorCount {
				logger.Warn("rollback DDL job error count exceed the limit, cancelled it now", zap.Int64("errorCountLimit", errorCount))
				job.Error = toTError(errors.Errorf("rollback DDL job error count exceed the limit %d, cancelled it now", errorCount))
				job.State = model.JobStateCancelled
			}
		}

		if !(job.State != model.JobStateRollingback && job.State != model.JobStateCancelled) {
			logger.Info("the DDL job is cancelled normally", zap.String("job", job.String()), zap.Error(err))
			// If job is cancelled, we shouldn't return an error.
			return ver, nil
		}
		logger.Error("run DDL job failed", zap.String("job", job.String()), zap.Error(err))
	}

	return
}

func rollingBackAddConstraint(jobCtx *jobContext, job *model.Job) (ver int64, err error) {
	_, tblInfo, constrInfoInMeta, _, err := checkAddCheckConstraint(jobCtx.metaMut, job)
	if err != nil {
		return ver, errors.Trace(err)
	}
	if constrInfoInMeta == nil {
		// Add constraint hasn't stored constraint info into meta, so we can cancel the job
		// directly without further rollback action.
		job.State = model.JobStateCancelled
		return ver, dbterror.ErrCancelledDDLJob
	}
	for i, constr := range tblInfo.Constraints {
		if constr.Name.L == constrInfoInMeta.Name.L {
			tblInfo.Constraints = append(tblInfo.Constraints[0:i], tblInfo.Constraints[i+1:]...)
			break
		}
	}
	if job.IsRollingback() {
		job.State = model.JobStateRollbackDone
	}
	ver, err = updateVersionAndTableInfo(jobCtx, job, tblInfo, true)
	return ver, errors.Trace(err)
}

func rollingBackDropConstraint(jobCtx *jobContext, job *model.Job) (ver int64, err error) {
	_, constrInfoInMeta, err := checkDropCheckConstraint(jobCtx.metaMut, job)
	if err != nil {
		return ver, errors.Trace(err)
	}

	// StatePublic means when the job is not running yet.
	if constrInfoInMeta.State == model.StatePublic {
		job.State = model.JobStateCancelled
		return ver, dbterror.ErrCancelledDDLJob
	}
	// Can not rollback like drop other element, so just continue to drop constraint.
	job.State = model.JobStateRunning
	return ver, nil
}

func rollingBackAlterConstraint(jobCtx *jobContext, job *model.Job) (ver int64, err error) {
	_, tblInfo, constraintInfo, enforced, err := checkAlterCheckConstraint(jobCtx.metaMut, job)
	if err != nil {
		return ver, errors.Trace(err)
	}

	// StatePublic means when the job is not running yet.
	if constraintInfo.State == model.StatePublic {
		job.State = model.JobStateCancelled
		return ver, dbterror.ErrCancelledDDLJob
	}

	// Only alter check constraints ENFORCED can get here.
	constraintInfo.Enforced = !enforced
	constraintInfo.State = model.StatePublic
	if job.IsRollingback() {
		job.State = model.JobStateRollbackDone
	}
	ver, err = updateVersionAndTableInfoWithCheck(jobCtx, job, tblInfo, true)
	return ver, errors.Trace(err)
}<|MERGE_RESOLUTION|>--- conflicted
+++ resolved
@@ -147,17 +147,6 @@
 	}
 
 	switch args.ModifyColumnType {
-<<<<<<< HEAD
-	case ModifyTypeNone:
-		// The job hasn't been handled and we cancel it directly.
-		job.State = model.JobStateCancelled
-		return ver, dbterror.ErrCancelledDDLJob
-	case ModifyTypeNoReorg, ModifyTypeNoReorgWithCheck:
-		if job.SchemaState == model.StateNone {
-			// Normal-type rolling back
-			col := tblInfo.Columns[oldCol.Offset]
-			if mysql.HasPreventNullInsertFlag(col.GetFlag()) || col.ChangingFieldType != nil {
-=======
 	case modifyTypeNone:
 		// The job hasn't been handled and we cancel it directly.
 		job.State = model.JobStateCancelled
@@ -166,8 +155,8 @@
 		if job.SchemaState == model.StateNone {
 			// When change null to not null, although state is unchanged with none, the oldCol flag's has been changed to preNullInsertFlag.
 			// To roll back this kind of normal job, it is necessary to mark the state as JobStateRollingback to restore the old col's flag.
-			if mysql.HasPreventNullInsertFlag(tblInfo.Columns[oldCol.Offset].GetFlag()) {
->>>>>>> 31338c0d
+			col := tblInfo.Columns[oldCol.Offset]
+			if mysql.HasPreventNullInsertFlag(col.GetFlag()) || col.ChangingFieldType != nil {
 				job.State = model.JobStateRollingback
 				return ver, dbterror.ErrCancelledDDLJob
 			}
@@ -178,12 +167,8 @@
 		// StatePublic couldn't be cancelled.
 		job.State = model.JobStateRunning
 		return ver, nil
-<<<<<<< HEAD
-	case ModifyTypeReorg, ModifyTypeIndexReorg:
-=======
 	case modifyTypeReorg, modifyTypeIndexReorg:
 		// reorg-type rolling back
->>>>>>> 31338c0d
 		if args.ChangingColumn == nil {
 			// The job hasn't been handled and we cancel it directly.
 			job.State = model.JobStateCancelled
@@ -193,10 +178,6 @@
 		job.State = model.JobStateRollingback
 		return ver, dbterror.ErrCancelledDDLJob
 	}
-<<<<<<< HEAD
-
-=======
->>>>>>> 31338c0d
 	return ver, dbterror.ErrCancelledDDLJob
 }
 
