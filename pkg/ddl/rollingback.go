// Copyright 2018 PingCAP, Inc.
//
// Licensed under the Apache License, Version 2.0 (the "License");
// you may not use this file except in compliance with the License.
// You may obtain a copy of the License at
//
//     http://www.apache.org/licenses/LICENSE-2.0
//
// Unless required by applicable law or agreed to in writing, software
// distributed under the License is distributed on an "AS IS" BASIS,
// WITHOUT WARRANTIES OR CONDITIONS OF ANY KIND, either express or implied.
// See the License for the specific language governing permissions and
// limitations under the License.

package ddl

import (
	"fmt"

	"github.com/pingcap/errors"
	"github.com/pingcap/failpoint"
	"github.com/pingcap/tidb/pkg/ddl/ingest"
	"github.com/pingcap/tidb/pkg/meta/model"
	pmodel "github.com/pingcap/tidb/pkg/parser/model"
	"github.com/pingcap/tidb/pkg/parser/mysql"
	"github.com/pingcap/tidb/pkg/parser/terror"
	"github.com/pingcap/tidb/pkg/sessionctx/variable"
	"github.com/pingcap/tidb/pkg/util/dbterror"
	"go.uber.org/zap"
)

// UpdateColsNull2NotNull changes the null option of columns of an index.
func UpdateColsNull2NotNull(tblInfo *model.TableInfo, indexInfo *model.IndexInfo) error {
	nullCols, err := getNullColInfos(tblInfo, indexInfo)
	if err != nil {
		return errors.Trace(err)
	}

	for _, col := range nullCols {
		col.AddFlag(mysql.NotNullFlag)
		col.DelFlag(mysql.PreventNullInsertFlag)
	}
	return nil
}

func convertAddIdxJob2RollbackJob(
	jobCtx *jobContext,
	job *model.Job,
	tblInfo *model.TableInfo,
	allIndexInfos []*model.IndexInfo,
	err error,
) (int64, error) {
	failpoint.Inject("mockConvertAddIdxJob2RollbackJobError", func(val failpoint.Value) {
		if val.(bool) {
			failpoint.Return(0, errors.New("mock convert add index job to rollback job error"))
		}
	})

	indexNames := make([]pmodel.CIStr, 0, len(allIndexInfos))
	ifExists := make([]bool, 0, len(allIndexInfos))

	originalState := allIndexInfos[0].State
	for _, indexInfo := range allIndexInfos {
		if indexInfo.Primary {
			nullCols, err := getNullColInfos(tblInfo, indexInfo)
			if err != nil {
				return 0, errors.Trace(err)
			}
			for _, col := range nullCols {
				// Field PreventNullInsertFlag flag reset.
				col.DelFlag(mysql.PreventNullInsertFlag)
			}
		}
		// If add index job rollbacks in write reorganization state, its need to delete all keys which has been added.
		// Its work is the same as drop index job do.
		// The write reorganization state in add index job that likes write only state in drop index job.
		// So the next state is delete only state.
		indexInfo.State = model.StateDeleteOnly
		indexNames = append(indexNames, indexInfo.Name)
		ifExists = append(ifExists, false)
	}

	// Convert to DropIndexArgs
	job.FillFinishedArgs(&model.DropIndexArgs{
		IndexNames: indexNames,
		IfExists:   ifExists,
		IndexIDs:   getPartitionIDs(tblInfo),
		IsRollback: true,
	})

	job.SchemaState = model.StateDeleteOnly
	ver, err1 := updateVersionAndTableInfo(jobCtx, job, tblInfo, originalState != model.StateDeleteOnly)
	if err1 != nil {
		return ver, errors.Trace(err1)
	}
	job.State = model.JobStateRollingback
	// TODO(tangenta): get duplicate column and match index.
	err = completeErr(err, allIndexInfos[0])
	if ingest.LitBackCtxMgr != nil {
		ingest.LitBackCtxMgr.Unregister(job.ID)
	}
	return ver, errors.Trace(err)
}

// convertNotReorgAddIdxJob2RollbackJob converts the add index job that are not started workers to rollingbackJob,
// to rollback add index operations. job.SnapshotVer == 0 indicates the workers are not started.
func convertNotReorgAddIdxJob2RollbackJob(jobCtx *jobContext, job *model.Job, occuredErr error, isVector bool) (ver int64, err error) {
	defer func() {
		if ingest.LitBackCtxMgr != nil {
			ingest.LitBackCtxMgr.Unregister(job.ID)
		}
	}()
	schemaID := job.SchemaID
	tblInfo, err := GetTableInfoAndCancelFaultJob(jobCtx.metaMut, job, schemaID)
	if err != nil {
		return ver, errors.Trace(err)
	}

<<<<<<< HEAD
	args, err := model.GetAddIndexArgs(job)
=======
	var funcExpr string
	var indexPartSpecification *ast.IndexPartSpecification
	unique := make([]bool, 1)
	indexName := make([]pmodel.CIStr, 1)
	indexPartSpecifications := make([][]*ast.IndexPartSpecification, 1)
	indexOption := make([]*ast.IndexOption, 1)

	if !isVector {
		err = job.DecodeArgs(&unique[0], &indexName[0], &indexPartSpecifications[0], &indexOption[0])
		if err != nil {
			err = job.DecodeArgs(&unique, &indexName, &indexPartSpecifications, &indexOption)
		}
	} else {
		err = job.DecodeArgs(&indexName[0], &indexPartSpecification, &indexOption[0], &funcExpr)
	}
>>>>>>> 74034d4a
	if err != nil {
		job.State = model.JobStateCancelled
		return ver, errors.Trace(err)
	}

	var indexesInfo []*model.IndexInfo
	for _, a := range args.IndexArgs {
		indexInfo := tblInfo.FindIndexByName(a.IndexName.L)
		if indexInfo != nil {
			indexesInfo = append(indexesInfo, indexInfo)
		}
	}
	if len(indexesInfo) == 0 {
		job.State = model.JobStateCancelled
		return ver, dbterror.ErrCancelledDDLJob
	}
	return convertAddIdxJob2RollbackJob(jobCtx, job, tblInfo, indexesInfo, occuredErr)
}

// rollingbackModifyColumn change the modifying-column job into rolling back state.
// Since modifying column job has two types: normal-type and reorg-type, we should handle it respectively.
// normal-type has only two states:    None -> Public
// reorg-type has five states:         None -> Delete-only -> Write-only -> Write-org -> Public
func rollingbackModifyColumn(w *worker, jobCtx *jobContext, job *model.Job) (ver int64, err error) {
	if needNotifyAndStopReorgWorker(job) {
		// column type change workers are started. we have to ask them to exit.
		jobCtx.logger.Info("run the cancelling DDL job", zap.String("job", job.String()))
		jobCtx.oldDDLCtx.notifyReorgWorkerJobStateChange(job)
		// Give the this kind of ddl one more round to run, the dbterror.ErrCancelledDDLJob should be fetched from the bottom up.
		return w.onModifyColumn(jobCtx, job)
	}
	_, tblInfo, oldCol, jp, err := getModifyColumnInfo(jobCtx.metaMut, job)
	if err != nil {
		return ver, err
	}
	if !needChangeColumnData(oldCol, jp.newCol) {
		// Normal-type rolling back
		if job.SchemaState == model.StateNone {
			// When change null to not null, although state is unchanged with none, the oldCol flag's has been changed to preNullInsertFlag.
			// To roll back this kind of normal job, it is necessary to mark the state as JobStateRollingback to restore the old col's flag.
			if jp.modifyColumnTp == mysql.TypeNull && tblInfo.Columns[oldCol.Offset].GetFlag()|mysql.PreventNullInsertFlag != 0 {
				job.State = model.JobStateRollingback
				return ver, dbterror.ErrCancelledDDLJob
			}
			// Normal job with stateNone can be cancelled directly.
			job.State = model.JobStateCancelled
			return ver, dbterror.ErrCancelledDDLJob
		}
		// StatePublic couldn't be cancelled.
		job.State = model.JobStateRunning
		return ver, nil
	}
	// reorg-type rolling back
	if jp.changingCol == nil {
		// The job hasn't been handled and we cancel it directly.
		job.State = model.JobStateCancelled
		return ver, dbterror.ErrCancelledDDLJob
	}
	// The job has been in its middle state (but the reorg worker hasn't started) and we roll it back here.
	job.State = model.JobStateRollingback
	return ver, dbterror.ErrCancelledDDLJob
}

func rollingbackAddColumn(jobCtx *jobContext, job *model.Job) (ver int64, err error) {
	tblInfo, columnInfo, col, _, _, err := checkAddColumn(jobCtx.metaMut, job)
	if err != nil {
		return ver, errors.Trace(err)
	}
	if columnInfo == nil {
		job.State = model.JobStateCancelled
		return ver, dbterror.ErrCancelledDDLJob
	}

	originalState := columnInfo.State
	columnInfo.State = model.StateDeleteOnly
	job.SchemaState = model.StateDeleteOnly

	// rollback the AddColumn ddl. fill the DropColumn args into job.
	args := &model.TableColumnArgs{
		Col: &model.ColumnInfo{Name: col.Name},
	}
	model.FillRollBackArgsForAddColumn(job, args)
	ver, err = updateVersionAndTableInfo(jobCtx, job, tblInfo, originalState != columnInfo.State)
	if err != nil {
		return ver, errors.Trace(err)
	}

	job.State = model.JobStateRollingback
	return ver, dbterror.ErrCancelledDDLJob
}

func rollingbackDropColumn(jobCtx *jobContext, job *model.Job) (ver int64, err error) {
	_, colInfo, idxInfos, _, err := checkDropColumn(jobCtx, job)
	if err != nil {
		return ver, errors.Trace(err)
	}

	for _, indexInfo := range idxInfos {
		switch indexInfo.State {
		case model.StateWriteOnly, model.StateDeleteOnly, model.StateDeleteReorganization, model.StateNone:
			// We can not rollback now, so just continue to drop index.
			// In function isJobRollbackable will let job rollback when state is StateNone.
			// When there is no index related to the drop column job it is OK, but when there has indices, we should
			// make sure the job is not rollback.
			job.State = model.JobStateRunning
			return ver, nil
		case model.StatePublic:
		default:
			return ver, dbterror.ErrInvalidDDLState.GenWithStackByArgs("index", indexInfo.State)
		}
	}

	// StatePublic means when the job is not running yet.
	if colInfo.State == model.StatePublic {
		job.State = model.JobStateCancelled
		return ver, dbterror.ErrCancelledDDLJob
	}
	// In the state of drop column `write only -> delete only -> reorganization`,
	// We can not rollback now, so just continue to drop column.
	job.State = model.JobStateRunning
	return ver, nil
}

func rollingbackDropIndex(jobCtx *jobContext, job *model.Job) (ver int64, err error) {
	_, indexInfo, _, err := checkDropIndex(jobCtx.infoCache, jobCtx.metaMut, job)
	if err != nil {
		return ver, errors.Trace(err)
	}

	switch indexInfo[0].State {
	case model.StateWriteOnly, model.StateDeleteOnly, model.StateDeleteReorganization, model.StateNone:
		// We can not rollback now, so just continue to drop index.
		// Normally won't fetch here, because there is check when cancel ddl jobs. see function: isJobRollbackable.
		job.State = model.JobStateRunning
		return ver, nil
	case model.StatePublic:
		job.State = model.JobStateCancelled
		return ver, dbterror.ErrCancelledDDLJob
	default:
		return ver, dbterror.ErrInvalidDDLState.GenWithStackByArgs("index", indexInfo[0].State)
	}
}

func rollingbackAddVectorIndex(w *worker, jobCtx *jobContext, job *model.Job) (ver int64, err error) {
	if job.SchemaState == model.StateWriteReorganization {
		// Add vector index workers are started. need to ask them to exit.
		jobCtx.logger.Info("run the cancelling DDL job", zap.String("job", job.String()))
		ver, err = w.onCreateVectorIndex(jobCtx, job)
	} else {
		// add index's reorg workers are not running, remove the indexInfo in tableInfo.
		ver, err = convertNotReorgAddIdxJob2RollbackJob(jobCtx, job, dbterror.ErrCancelledDDLJob, true)
	}
	return
}

func rollingbackAddIndex(w *worker, jobCtx *jobContext, job *model.Job, isPK bool) (ver int64, err error) {
	if needNotifyAndStopReorgWorker(job) {
		// add index workers are started. need to ask them to exit.
		jobCtx.logger.Info("run the cancelling DDL job", zap.String("job", job.String()))
		jobCtx.oldDDLCtx.notifyReorgWorkerJobStateChange(job)
		ver, err = w.onCreateIndex(jobCtx, job, isPK)
	} else {
		// add index's reorg workers are not running, remove the indexInfo in tableInfo.
		ver, err = convertNotReorgAddIdxJob2RollbackJob(jobCtx, job, dbterror.ErrCancelledDDLJob, false)
	}
	return
}

func needNotifyAndStopReorgWorker(job *model.Job) bool {
	if job.SchemaState == model.StateWriteReorganization && job.SnapshotVer != 0 {
		// If the value of SnapshotVer isn't zero, it means the reorg workers have been started.
		if job.MultiSchemaInfo != nil {
			// However, if the sub-job is non-revertible, it means the reorg process is finished.
			// We don't need to start another round to notify reorg workers to exit.
			return job.MultiSchemaInfo.Revertible
		}
		return true
	}
	return false
}

// rollbackExchangeTablePartition will clear the non-partitioned
// table's ExchangePartitionInfo state.
func rollbackExchangeTablePartition(jobCtx *jobContext, job *model.Job, tblInfo *model.TableInfo) (ver int64, err error) {
	tblInfo.ExchangePartitionInfo = nil
	job.State = model.JobStateRollbackDone
	job.SchemaState = model.StatePublic
	if len(tblInfo.Constraints) == 0 {
		return updateVersionAndTableInfo(jobCtx, job, tblInfo, true)
	}
	args, err := model.GetExchangeTablePartitionArgs(job)
	if err != nil {
		return ver, errors.Trace(err)
	}
	pt, err := getTableInfo(jobCtx.metaMut, args.PTTableID, args.PTSchemaID)
	if err != nil {
		return ver, errors.Trace(err)
	}
	pt.ExchangePartitionInfo = nil
	var ptInfo []schemaIDAndTableInfo
	ptInfo = append(ptInfo, schemaIDAndTableInfo{
		schemaID: args.PTSchemaID,
		tblInfo:  pt,
	})
	ver, err = updateVersionAndTableInfo(jobCtx, job, tblInfo, true, ptInfo...)
	return ver, errors.Trace(err)
}

func rollingbackExchangeTablePartition(jobCtx *jobContext, job *model.Job) (ver int64, err error) {
	if job.SchemaState == model.StateNone {
		// Nothing is changed
		job.State = model.JobStateCancelled
		return ver, dbterror.ErrCancelledDDLJob
	}
	var nt *model.TableInfo
	nt, err = GetTableInfoAndCancelFaultJob(jobCtx.metaMut, job, job.SchemaID)
	if err != nil {
		return ver, errors.Trace(err)
	}
	ver, err = rollbackExchangeTablePartition(jobCtx, job, nt)
	return ver, errors.Trace(err)
}

func convertAddTablePartitionJob2RollbackJob(jobCtx *jobContext, job *model.Job, otherwiseErr error, tblInfo *model.TableInfo) (ver int64, err error) {
	addingDefinitions := tblInfo.Partition.AddingDefinitions
	partNames := make([]string, 0, len(addingDefinitions))
	for _, pd := range addingDefinitions {
		partNames = append(partNames, pd.Name.L)
	}
	args, err := model.GetTablePartitionArgs(job)
	if err != nil {
		return ver, errors.Trace(err)
	}
	args.PartNames = partNames
	model.FillRollbackArgsForAddPartition(job, args)
	/*
		_, err = job.Encode(true)
		if err != nil {
			return ver, errors.Trace(err)
		}

	*/
	ver, err = updateVersionAndTableInfo(jobCtx, job, tblInfo, true)
	if err != nil {
		return ver, errors.Trace(err)
	}
	job.State = model.JobStateRollingback
	return ver, errors.Trace(otherwiseErr)
}

func rollbackReorganizePartitionWithErr(jobCtx *jobContext, job *model.Job, otherwiseErr error) (ver int64, err error) {
	if job.SchemaState == model.StateNone {
		job.State = model.JobStateCancelled
		return ver, otherwiseErr
	}

	tblInfo, err := GetTableInfoAndCancelFaultJob(jobCtx.metaMut, job, job.SchemaID)
	if err != nil {
		return ver, errors.Trace(err)
	}

	// addingDefinitions is also in tblInfo, here pass the tblInfo as parameter directly.
	return convertReorgPartitionJob2RollbackJob(jobCtx, job, otherwiseErr, tblInfo)
}

func convertReorgPartitionJob2RollbackJob(jobCtx *jobContext, job *model.Job, otherwiseErr error, tblInfo *model.TableInfo) (ver int64, err error) {
	pi := tblInfo.Partition
	addingDefinitions := pi.AddingDefinitions
	partNames := make([]string, 0, len(addingDefinitions))
	for _, pd := range addingDefinitions {
		partNames = append(partNames, pd.Name.L)
	}
	var dropIndices []*model.IndexInfo
	// When Global Index is duplicated to a non Global, we later need
	// to know if if it was Global before (marked to be dropped) or not.
	globalToUniqueDupMap := make(map[string]int64)
	for _, indexInfo := range tblInfo.Indices {
		if !indexInfo.Unique {
			continue
		}
		switch indexInfo.State {
		case model.StateWriteReorganization, model.StateDeleteOnly,
			model.StateWriteOnly:
			dropIndices = append(dropIndices, indexInfo)
		case model.StateDeleteReorganization:
			if pi.DDLState != model.StateDeleteReorganization {
				continue
			}
			// Old index marked to be dropped, rollback by making it public again
			indexInfo.State = model.StatePublic
			if indexInfo.Global {
				if id, ok := globalToUniqueDupMap[indexInfo.Name.L]; ok {
					return ver, errors.NewNoStackErrorf("Duplicate global index names '%s', %d != %d", indexInfo.Name.O, indexInfo.ID, id)
				}
				globalToUniqueDupMap[indexInfo.Name.L] = indexInfo.ID
			}
		case model.StatePublic:
			if pi.DDLState != model.StateDeleteReorganization {
				continue
			}
			// We cannot drop the index here, we need to wait until
			// the next schema version
			// i.e. rollback in onDropTablePartition
			// New index that became public in this state,
			// mark it to be dropped in next schema version
			if indexInfo.Global {
				indexInfo.State = model.StateDeleteReorganization
			} else {
				// How to know if this index was created as a duplicate or not?
				if id, ok := globalToUniqueDupMap[indexInfo.Name.L]; ok {
					// The original index
					if id >= indexInfo.ID {
						return ver, errors.NewNoStackErrorf("Indexes in wrong order during rollback, '%s', %d >= %d", indexInfo.Name.O, id, indexInfo.ID)
					}
					indexInfo.State = model.StateDeleteReorganization
				} else {
					globalToUniqueDupMap[indexInfo.Name.L] = indexInfo.ID
				}
			}
		}
	}
	for _, indexInfo := range dropIndices {
		DropIndexColumnFlag(tblInfo, indexInfo)
		RemoveDependentHiddenColumns(tblInfo, indexInfo)
		removeIndexInfo(tblInfo, indexInfo)
	}
	if pi.DDLState == model.StateDeleteReorganization {
		// New partitions are public,
		// but old is still double written.
		// OK to revert.
		// Remove the AddingDefinitions
		// Add back the DroppingDefinitions
		if job.Type == model.ActionReorganizePartition {
			// Reassemble the list of partitions in the OriginalPartitionIDsOrder
			// Special handling, since for LIST partitioning,
			// only pi.OriginalPartitionIDsOrder shows how to merge back the DroppingDefinitions.
			// Implicitly it will also filter away AddingPartitions.
			// pi.Definitions and pi.DroppingDefinitions contain the original partitions
			// in the original order, but where the DroppingDefinitions should be placed,
			// can only be known through pi.OriginalPartitionIDsOrder.
			// RANGE/HASH/KEY would have consecutive added/dropped partitions, but use
			// the same code to avoid confusion.
			defPos := 0
			dropPos := 0
			newDefs := make([]model.PartitionDefinition, 0, len(pi.OriginalPartitionIDsOrder))
			for _, id := range pi.OriginalPartitionIDsOrder {
				if defPos < len(pi.Definitions) && pi.Definitions[defPos].ID == id {
					newDefs = append(newDefs, pi.Definitions[defPos])
					defPos++
					continue
				}
				if dropPos < len(pi.DroppingDefinitions) && id == pi.DroppingDefinitions[dropPos].ID {
					newDefs = append(newDefs, pi.DroppingDefinitions[dropPos])
					dropPos++
					continue
				}
				for {
					defPos++
					if defPos < len(pi.Definitions) && pi.Definitions[defPos].ID == id {
						newDefs = append(newDefs, pi.Definitions[defPos])
						break
					}
				}
			}
			if len(newDefs) != len(pi.OriginalPartitionIDsOrder) {
				return ver, errors.Trace(errors.New("Internal error, failed to find original partition definitions"))
			}
			pi.Definitions = newDefs
			pi.Num = uint64(len(pi.Definitions))
		} else {
			pi.Type, pi.DDLType = pi.DDLType, pi.Type
			pi.Expr, pi.DDLExpr = pi.DDLExpr, pi.Expr
			pi.Columns, pi.DDLColumns = pi.DDLColumns, pi.Columns
			pi.Definitions = pi.DroppingDefinitions
		}
	}

	args, err := model.GetTablePartitionArgs(job)
	if err != nil {
		return ver, errors.Trace(err)
	}
	args.PartNames = partNames
	job.FillArgs(args)
	/*
		_, err = job.Encode(true)
		if err != nil {
			return ver, errors.Trace(err)
		}

	*/
	ver, err = updateVersionAndTableInfo(jobCtx, job, tblInfo, true)
	if err != nil {
		return ver, errors.Trace(err)
	}
	job.State = model.JobStateRollingback
	return ver, errors.Trace(otherwiseErr)
}

func rollingbackAddTablePartition(jobCtx *jobContext, job *model.Job) (ver int64, err error) {
	tblInfo, _, addingDefinitions, err := checkAddPartition(jobCtx.metaMut, job)
	if err != nil {
		return ver, errors.Trace(err)
	}
	// addingDefinitions' len = 0 means the job hasn't reached the replica-only state.
	if len(addingDefinitions) == 0 {
		job.State = model.JobStateCancelled
		return ver, errors.Trace(dbterror.ErrCancelledDDLJob)
	}
	// addingDefinitions is also in tblInfo, here pass the tblInfo as parameter directly.
	return convertAddTablePartitionJob2RollbackJob(jobCtx, job, dbterror.ErrCancelledDDLJob, tblInfo)
}

func rollingbackDropTableOrView(jobCtx *jobContext, job *model.Job) error {
	tblInfo, err := checkTableExistAndCancelNonExistJob(jobCtx.metaMut, job, job.SchemaID)
	if err != nil {
		return errors.Trace(err)
	}
	// To simplify the rollback logic, cannot be canceled after job start to run.
	// Normally won't fetch here, because there is check when cancel ddl jobs. see function: isJobRollbackable.
	if tblInfo.State == model.StatePublic {
		job.State = model.JobStateCancelled
		return dbterror.ErrCancelledDDLJob
	}
	job.State = model.JobStateRunning
	return nil
}

func rollingbackDropTablePartition(jobCtx *jobContext, job *model.Job) (ver int64, err error) {
	_, err = GetTableInfoAndCancelFaultJob(jobCtx.metaMut, job, job.SchemaID)
	if err != nil {
		return ver, errors.Trace(err)
	}
	return cancelOnlyNotHandledJob(job, model.StatePublic)
}

func rollingbackDropSchema(jobCtx *jobContext, job *model.Job) error {
	dbInfo, err := checkSchemaExistAndCancelNotExistJob(jobCtx.metaMut, job)
	if err != nil {
		return errors.Trace(err)
	}
	// To simplify the rollback logic, cannot be canceled after job start to run.
	// Normally won't fetch here, because there is check when cancel ddl jobs. see function: isJobRollbackable.
	if dbInfo.State == model.StatePublic {
		job.State = model.JobStateCancelled
		return dbterror.ErrCancelledDDLJob
	}
	job.State = model.JobStateRunning
	return nil
}

func rollingbackRenameIndex(jobCtx *jobContext, job *model.Job) (ver int64, err error) {
	tblInfo, from, _, err := checkRenameIndex(jobCtx.metaMut, job)
	if err != nil {
		return ver, errors.Trace(err)
	}
	// Here rename index is done in a transaction, if the job is not completed, it can be canceled.
	idx := tblInfo.FindIndexByName(from.L)
	if idx.State == model.StatePublic {
		job.State = model.JobStateCancelled
		return ver, dbterror.ErrCancelledDDLJob
	}
	job.State = model.JobStateRunning
	return ver, errors.Trace(err)
}

func cancelOnlyNotHandledJob(job *model.Job, initialState model.SchemaState) (ver int64, err error) {
	// We can only cancel the not handled job.
	if job.SchemaState == initialState {
		job.State = model.JobStateCancelled
		return ver, dbterror.ErrCancelledDDLJob
	}

	job.State = model.JobStateRunning

	return ver, nil
}

func rollingbackTruncateTable(jobCtx *jobContext, job *model.Job) (ver int64, err error) {
	_, err = GetTableInfoAndCancelFaultJob(jobCtx.metaMut, job, job.SchemaID)
	if err != nil {
		return ver, errors.Trace(err)
	}
	return cancelOnlyNotHandledJob(job, model.StateNone)
}

func pauseReorgWorkers(jobCtx *jobContext, job *model.Job) (err error) {
	if needNotifyAndStopReorgWorker(job) {
		jobCtx.logger.Info("pausing the DDL job", zap.String("job", job.String()))
		jobCtx.oldDDLCtx.notifyReorgWorkerJobStateChange(job)
	}

	return dbterror.ErrPausedDDLJob.GenWithStackByArgs(job.ID)
}

func convertJob2RollbackJob(w *worker, jobCtx *jobContext, job *model.Job) (ver int64, err error) {
	switch job.Type {
	case model.ActionAddColumn:
		ver, err = rollingbackAddColumn(jobCtx, job)
	case model.ActionAddIndex:
		ver, err = rollingbackAddIndex(w, jobCtx, job, false)
	case model.ActionAddPrimaryKey:
		ver, err = rollingbackAddIndex(w, jobCtx, job, true)
	case model.ActionAddVectorIndex:
		ver, err = rollingbackAddVectorIndex(w, jobCtx, job)
	case model.ActionAddTablePartition:
		ver, err = rollingbackAddTablePartition(jobCtx, job)
	case model.ActionReorganizePartition, model.ActionRemovePartitioning,
		model.ActionAlterTablePartitioning:
		ver, err = rollbackReorganizePartitionWithErr(jobCtx, job, dbterror.ErrCancelledDDLJob)
	case model.ActionDropColumn:
		ver, err = rollingbackDropColumn(jobCtx, job)
	case model.ActionDropIndex, model.ActionDropPrimaryKey:
		ver, err = rollingbackDropIndex(jobCtx, job)
	case model.ActionDropTable, model.ActionDropView, model.ActionDropSequence:
		err = rollingbackDropTableOrView(jobCtx, job)
	case model.ActionDropTablePartition:
		ver, err = rollingbackDropTablePartition(jobCtx, job)
	case model.ActionExchangeTablePartition:
		ver, err = rollingbackExchangeTablePartition(jobCtx, job)
	case model.ActionDropSchema:
		err = rollingbackDropSchema(jobCtx, job)
	case model.ActionRenameIndex:
		ver, err = rollingbackRenameIndex(jobCtx, job)
	case model.ActionTruncateTable:
		ver, err = rollingbackTruncateTable(jobCtx, job)
	case model.ActionModifyColumn:
		ver, err = rollingbackModifyColumn(w, jobCtx, job)
	case model.ActionDropForeignKey, model.ActionTruncateTablePartition:
		ver, err = cancelOnlyNotHandledJob(job, model.StatePublic)
	case model.ActionRebaseAutoID, model.ActionShardRowID, model.ActionAddForeignKey,
		model.ActionRenameTable, model.ActionRenameTables,
		model.ActionModifyTableCharsetAndCollate,
		model.ActionModifySchemaCharsetAndCollate, model.ActionRepairTable,
		model.ActionModifyTableAutoIDCache, model.ActionAlterIndexVisibility,
		model.ActionModifySchemaDefaultPlacement, model.ActionRecoverSchema:
		ver, err = cancelOnlyNotHandledJob(job, model.StateNone)
	case model.ActionMultiSchemaChange:
		err = rollingBackMultiSchemaChange(job)
	case model.ActionAddCheckConstraint:
		ver, err = rollingBackAddConstraint(jobCtx, job)
	case model.ActionDropCheckConstraint:
		ver, err = rollingBackDropConstraint(jobCtx, job)
	case model.ActionAlterCheckConstraint:
		ver, err = rollingBackAlterConstraint(jobCtx, job)
	default:
		job.State = model.JobStateCancelled
		err = dbterror.ErrCancelledDDLJob
	}

	logger := jobCtx.logger
	if err != nil {
		if job.Error == nil {
			job.Error = toTError(err)
		}
		job.ErrorCount++

		if dbterror.ErrCancelledDDLJob.Equal(err) {
			// The job is normally cancelled.
			if !job.Error.Equal(dbterror.ErrCancelledDDLJob) {
				job.Error = terror.GetErrClass(job.Error).Synthesize(terror.ErrCode(job.Error.Code()),
					fmt.Sprintf("DDL job rollback, error msg: %s", terror.ToSQLError(job.Error).Message))
			}
		} else {
			// A job canceling meet other error.
			//
			// Once `convertJob2RollbackJob` meets an error, the job state can't be set as `JobStateRollingback` since
			// job state and args may not be correctly overwritten. The job will be fetched to run with the cancelling
			// state again. So we should check the error count here.
			if err1 := loadDDLVars(w); err1 != nil {
				logger.Error("load DDL global variable failed", zap.Error(err1))
			}
			errorCount := variable.GetDDLErrorCountLimit()
			if job.ErrorCount > errorCount {
				logger.Warn("rollback DDL job error count exceed the limit, cancelled it now", zap.Int64("errorCountLimit", errorCount))
				job.Error = toTError(errors.Errorf("rollback DDL job error count exceed the limit %d, cancelled it now", errorCount))
				job.State = model.JobStateCancelled
			}
		}

		if !(job.State != model.JobStateRollingback && job.State != model.JobStateCancelled) {
			logger.Info("the DDL job is cancelled normally", zap.String("job", job.String()), zap.Error(err))
			// If job is cancelled, we shouldn't return an error.
			return ver, nil
		}
		logger.Error("run DDL job failed", zap.String("job", job.String()), zap.Error(err))
	}

	return
}

func rollingBackAddConstraint(jobCtx *jobContext, job *model.Job) (ver int64, err error) {
	_, tblInfo, constrInfoInMeta, _, err := checkAddCheckConstraint(jobCtx.metaMut, job)
	if err != nil {
		return ver, errors.Trace(err)
	}
	if constrInfoInMeta == nil {
		// Add constraint hasn't stored constraint info into meta, so we can cancel the job
		// directly without further rollback action.
		job.State = model.JobStateCancelled
		return ver, dbterror.ErrCancelledDDLJob
	}
	for i, constr := range tblInfo.Constraints {
		if constr.Name.L == constrInfoInMeta.Name.L {
			tblInfo.Constraints = append(tblInfo.Constraints[0:i], tblInfo.Constraints[i+1:]...)
			break
		}
	}
	if job.IsRollingback() {
		job.State = model.JobStateRollbackDone
	}
	ver, err = updateVersionAndTableInfo(jobCtx, job, tblInfo, true)
	return ver, errors.Trace(err)
}

func rollingBackDropConstraint(jobCtx *jobContext, job *model.Job) (ver int64, err error) {
	_, constrInfoInMeta, err := checkDropCheckConstraint(jobCtx.metaMut, job)
	if err != nil {
		return ver, errors.Trace(err)
	}

	// StatePublic means when the job is not running yet.
	if constrInfoInMeta.State == model.StatePublic {
		job.State = model.JobStateCancelled
		return ver, dbterror.ErrCancelledDDLJob
	}
	// Can not rollback like drop other element, so just continue to drop constraint.
	job.State = model.JobStateRunning
	return ver, nil
}

func rollingBackAlterConstraint(jobCtx *jobContext, job *model.Job) (ver int64, err error) {
	_, tblInfo, constraintInfo, enforced, err := checkAlterCheckConstraint(jobCtx.metaMut, job)
	if err != nil {
		return ver, errors.Trace(err)
	}

	// StatePublic means when the job is not running yet.
	if constraintInfo.State == model.StatePublic {
		job.State = model.JobStateCancelled
		return ver, dbterror.ErrCancelledDDLJob
	}

	// Only alter check constraints ENFORCED can get here.
	constraintInfo.Enforced = !enforced
	constraintInfo.State = model.StatePublic
	if job.IsRollingback() {
		job.State = model.JobStateRollbackDone
	}
	ver, err = updateVersionAndTableInfoWithCheck(jobCtx, job, tblInfo, true)
	return ver, errors.Trace(err)
}<|MERGE_RESOLUTION|>--- conflicted
+++ resolved
@@ -104,7 +104,7 @@
 
 // convertNotReorgAddIdxJob2RollbackJob converts the add index job that are not started workers to rollingbackJob,
 // to rollback add index operations. job.SnapshotVer == 0 indicates the workers are not started.
-func convertNotReorgAddIdxJob2RollbackJob(jobCtx *jobContext, job *model.Job, occuredErr error, isVector bool) (ver int64, err error) {
+func convertNotReorgAddIdxJob2RollbackJob(jobCtx *jobContext, job *model.Job, occuredErr error) (ver int64, err error) {
 	defer func() {
 		if ingest.LitBackCtxMgr != nil {
 			ingest.LitBackCtxMgr.Unregister(job.ID)
@@ -116,25 +116,7 @@
 		return ver, errors.Trace(err)
 	}
 
-<<<<<<< HEAD
 	args, err := model.GetAddIndexArgs(job)
-=======
-	var funcExpr string
-	var indexPartSpecification *ast.IndexPartSpecification
-	unique := make([]bool, 1)
-	indexName := make([]pmodel.CIStr, 1)
-	indexPartSpecifications := make([][]*ast.IndexPartSpecification, 1)
-	indexOption := make([]*ast.IndexOption, 1)
-
-	if !isVector {
-		err = job.DecodeArgs(&unique[0], &indexName[0], &indexPartSpecifications[0], &indexOption[0])
-		if err != nil {
-			err = job.DecodeArgs(&unique, &indexName, &indexPartSpecifications, &indexOption)
-		}
-	} else {
-		err = job.DecodeArgs(&indexName[0], &indexPartSpecification, &indexOption[0], &funcExpr)
-	}
->>>>>>> 74034d4a
 	if err != nil {
 		job.State = model.JobStateCancelled
 		return ver, errors.Trace(err)
@@ -285,7 +267,7 @@
 		ver, err = w.onCreateVectorIndex(jobCtx, job)
 	} else {
 		// add index's reorg workers are not running, remove the indexInfo in tableInfo.
-		ver, err = convertNotReorgAddIdxJob2RollbackJob(jobCtx, job, dbterror.ErrCancelledDDLJob, true)
+		ver, err = convertNotReorgAddIdxJob2RollbackJob(jobCtx, job, dbterror.ErrCancelledDDLJob)
 	}
 	return
 }
@@ -298,7 +280,7 @@
 		ver, err = w.onCreateIndex(jobCtx, job, isPK)
 	} else {
 		// add index's reorg workers are not running, remove the indexInfo in tableInfo.
-		ver, err = convertNotReorgAddIdxJob2RollbackJob(jobCtx, job, dbterror.ErrCancelledDDLJob, false)
+		ver, err = convertNotReorgAddIdxJob2RollbackJob(jobCtx, job, dbterror.ErrCancelledDDLJob)
 	}
 	return
 }
