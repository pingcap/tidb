--- conflicted
+++ resolved
@@ -322,15 +322,10 @@
 	for _, pd := range addingDefinitions {
 		partNames = append(partNames, pd.Name.L)
 	}
-<<<<<<< HEAD
-	args := jobCtx.jobArgs.(*model.TablePartitionArgs)
-	args.PartNames = partNames
-=======
 
 	args := &model.TablePartitionArgs{
 		PartNames: partNames,
 	}
->>>>>>> c18eaa7d
 	model.FillRollbackArgsForAddPartition(job, args)
 	ver, err = updateVersionAndTableInfo(jobCtx, job, tblInfo, true)
 	if err != nil {
