// Copyright 2018 PingCAP, Inc.
//
// Licensed under the Apache License, Version 2.0 (the "License");
// you may not use this file except in compliance with the License.
// You may obtain a copy of the License at
//
//     http://www.apache.org/licenses/LICENSE-2.0
//
// Unless required by applicable law or agreed to in writing, software
// distributed under the License is distributed on an "AS IS" BASIS,
// WITHOUT WARRANTIES OR CONDITIONS OF ANY KIND, either express or implied.
// See the License for the specific language governing permissions and
// limitations under the License.

package ddl

import (
	"fmt"

	"github.com/pingcap/errors"
	"github.com/pingcap/failpoint"
	"github.com/pingcap/tidb/pkg/ddl/ingest"
	"github.com/pingcap/tidb/pkg/meta"
	"github.com/pingcap/tidb/pkg/meta/model"
	"github.com/pingcap/tidb/pkg/parser/ast"
	pmodel "github.com/pingcap/tidb/pkg/parser/model"
	"github.com/pingcap/tidb/pkg/parser/mysql"
	"github.com/pingcap/tidb/pkg/parser/terror"
	"github.com/pingcap/tidb/pkg/sessionctx/variable"
	"github.com/pingcap/tidb/pkg/util/dbterror"
	"go.uber.org/zap"
)

// UpdateColsNull2NotNull changes the null option of columns of an index.
func UpdateColsNull2NotNull(tblInfo *model.TableInfo, indexInfo *model.IndexInfo) error {
	nullCols, err := getNullColInfos(tblInfo, indexInfo)
	if err != nil {
		return errors.Trace(err)
	}

	for _, col := range nullCols {
		col.AddFlag(mysql.NotNullFlag)
		col.DelFlag(mysql.PreventNullInsertFlag)
	}
	return nil
}

func convertAddIdxJob2RollbackJob(
	jobCtx *jobContext,
	t *meta.Mutator,
	job *model.Job,
	tblInfo *model.TableInfo,
	allIndexInfos []*model.IndexInfo,
	err error,
) (int64, error) {
	failpoint.Inject("mockConvertAddIdxJob2RollbackJobError", func(val failpoint.Value) {
		if val.(bool) {
			failpoint.Return(0, errors.New("mock convert add index job to rollback job error"))
		}
	})

	originalState := allIndexInfos[0].State
	idxNames := make([]pmodel.CIStr, 0, len(allIndexInfos))
	ifExists := make([]bool, 0, len(allIndexInfos))
	for _, indexInfo := range allIndexInfos {
		if indexInfo.Primary {
			nullCols, err := getNullColInfos(tblInfo, indexInfo)
			if err != nil {
				return 0, errors.Trace(err)
			}
			for _, col := range nullCols {
				// Field PreventNullInsertFlag flag reset.
				col.DelFlag(mysql.PreventNullInsertFlag)
			}
		}
		// If add index job rollbacks in write reorganization state, its need to delete all keys which has been added.
		// Its work is the same as drop index job do.
		// The write reorganization state in add index job that likes write only state in drop index job.
		// So the next state is delete only state.
		indexInfo.State = model.StateDeleteOnly
		idxNames = append(idxNames, indexInfo.Name)
		ifExists = append(ifExists, false)
	}

	// the second and the third args will be used in onDropIndex.
	job.Args = []any{idxNames, ifExists, getPartitionIDs(tblInfo)}
	job.SchemaState = model.StateDeleteOnly
	ver, err1 := updateVersionAndTableInfo(jobCtx, t, job, tblInfo, originalState != model.StateDeleteOnly)
	if err1 != nil {
		return ver, errors.Trace(err1)
	}
	job.State = model.JobStateRollingback
	// TODO(tangenta): get duplicate column and match index.
	err = completeErr(err, allIndexInfos[0])
	if ingest.LitBackCtxMgr != nil {
		ingest.LitBackCtxMgr.Unregister(job.ID)
	}
	return ver, errors.Trace(err)
}

// convertNotReorgAddIdxJob2RollbackJob converts the add index job that are not started workers to rollingbackJob,
// to rollback add index operations. job.SnapshotVer == 0 indicates the workers are not started.
<<<<<<< HEAD
func convertNotReorgAddIdxJob2RollbackJob(jobCtx *jobContext, t *meta.Meta, job *model.Job, occuredErr error, isVector bool) (ver int64, err error) {
=======
func convertNotReorgAddIdxJob2RollbackJob(jobCtx *jobContext, t *meta.Mutator, job *model.Job, occuredErr error) (ver int64, err error) {
>>>>>>> 8bacf9cc
	defer func() {
		if ingest.LitBackCtxMgr != nil {
			ingest.LitBackCtxMgr.Unregister(job.ID)
		}
	}()
	schemaID := job.SchemaID
	tblInfo, err := GetTableInfoAndCancelFaultJob(t, job, schemaID)
	if err != nil {
		return ver, errors.Trace(err)
	}

	var funcExpr string
	var indexPartSpecification *ast.IndexPartSpecification
	unique := make([]bool, 1)
	indexName := make([]pmodel.CIStr, 1)
	indexPartSpecifications := make([][]*ast.IndexPartSpecification, 1)
	indexOption := make([]*ast.IndexOption, 1)

	if !isVector {
		err = job.DecodeArgs(&unique[0], &indexName[0], &indexPartSpecifications[0], &indexOption[0])
		if err != nil {
			err = job.DecodeArgs(&unique, &indexName, &indexPartSpecifications, &indexOption)
		}
	} else {
		err = job.DecodeArgs(&indexName[0], &indexPartSpecification, &indexOption[0], &funcExpr)
	}
	if err != nil {
		job.State = model.JobStateCancelled
		return ver, errors.Trace(err)
	}

	var indexesInfo []*model.IndexInfo
	for _, idxName := range indexName {
		indexInfo := tblInfo.FindIndexByName(idxName.L)
		if indexInfo != nil {
			indexesInfo = append(indexesInfo, indexInfo)
		}
	}
	if len(indexesInfo) == 0 {
		job.State = model.JobStateCancelled
		return ver, dbterror.ErrCancelledDDLJob
	}
	return convertAddIdxJob2RollbackJob(jobCtx, t, job, tblInfo, indexesInfo, occuredErr)
}

// rollingbackModifyColumn change the modifying-column job into rolling back state.
// Since modifying column job has two types: normal-type and reorg-type, we should handle it respectively.
// normal-type has only two states:    None -> Public
// reorg-type has five states:         None -> Delete-only -> Write-only -> Write-org -> Public
func rollingbackModifyColumn(w *worker, jobCtx *jobContext, t *meta.Mutator, job *model.Job) (ver int64, err error) {
	if needNotifyAndStopReorgWorker(job) {
		// column type change workers are started. we have to ask them to exit.
		w.jobLogger(job).Info("run the cancelling DDL job", zap.String("job", job.String()))
		jobCtx.oldDDLCtx.notifyReorgWorkerJobStateChange(job)
		// Give the this kind of ddl one more round to run, the dbterror.ErrCancelledDDLJob should be fetched from the bottom up.
		return w.onModifyColumn(jobCtx, t, job)
	}
	_, tblInfo, oldCol, jp, err := getModifyColumnInfo(t, job)
	if err != nil {
		return ver, err
	}
	if !needChangeColumnData(oldCol, jp.newCol) {
		// Normal-type rolling back
		if job.SchemaState == model.StateNone {
			// When change null to not null, although state is unchanged with none, the oldCol flag's has been changed to preNullInsertFlag.
			// To roll back this kind of normal job, it is necessary to mark the state as JobStateRollingback to restore the old col's flag.
			if jp.modifyColumnTp == mysql.TypeNull && tblInfo.Columns[oldCol.Offset].GetFlag()|mysql.PreventNullInsertFlag != 0 {
				job.State = model.JobStateRollingback
				return ver, dbterror.ErrCancelledDDLJob
			}
			// Normal job with stateNone can be cancelled directly.
			job.State = model.JobStateCancelled
			return ver, dbterror.ErrCancelledDDLJob
		}
		// StatePublic couldn't be cancelled.
		job.State = model.JobStateRunning
		return ver, nil
	}
	// reorg-type rolling back
	if jp.changingCol == nil {
		// The job hasn't been handled and we cancel it directly.
		job.State = model.JobStateCancelled
		return ver, dbterror.ErrCancelledDDLJob
	}
	// The job has been in its middle state (but the reorg worker hasn't started) and we roll it back here.
	job.State = model.JobStateRollingback
	return ver, dbterror.ErrCancelledDDLJob
}

func rollingbackAddColumn(jobCtx *jobContext, t *meta.Mutator, job *model.Job) (ver int64, err error) {
	tblInfo, columnInfo, col, _, _, err := checkAddColumn(t, job)
	if err != nil {
		return ver, errors.Trace(err)
	}
	if columnInfo == nil {
		job.State = model.JobStateCancelled
		return ver, dbterror.ErrCancelledDDLJob
	}

	originalState := columnInfo.State
	columnInfo.State = model.StateDeleteOnly
	job.SchemaState = model.StateDeleteOnly

	job.Args = []any{col.Name}
	ver, err = updateVersionAndTableInfo(jobCtx, t, job, tblInfo, originalState != columnInfo.State)
	if err != nil {
		return ver, errors.Trace(err)
	}

	job.State = model.JobStateRollingback
	return ver, dbterror.ErrCancelledDDLJob
}

func rollingbackDropColumn(jobCtx *jobContext, t *meta.Mutator, job *model.Job) (ver int64, err error) {
	_, colInfo, idxInfos, _, err := checkDropColumn(jobCtx, t, job)
	if err != nil {
		return ver, errors.Trace(err)
	}

	for _, indexInfo := range idxInfos {
		switch indexInfo.State {
		case model.StateWriteOnly, model.StateDeleteOnly, model.StateDeleteReorganization, model.StateNone:
			// We can not rollback now, so just continue to drop index.
			// In function isJobRollbackable will let job rollback when state is StateNone.
			// When there is no index related to the drop column job it is OK, but when there has indices, we should
			// make sure the job is not rollback.
			job.State = model.JobStateRunning
			return ver, nil
		case model.StatePublic:
		default:
			return ver, dbterror.ErrInvalidDDLState.GenWithStackByArgs("index", indexInfo.State)
		}
	}

	// StatePublic means when the job is not running yet.
	if colInfo.State == model.StatePublic {
		job.State = model.JobStateCancelled
		return ver, dbterror.ErrCancelledDDLJob
	}
	// In the state of drop column `write only -> delete only -> reorganization`,
	// We can not rollback now, so just continue to drop column.
	job.State = model.JobStateRunning
	return ver, nil
}

func rollingbackDropIndex(jobCtx *jobContext, t *meta.Mutator, job *model.Job) (ver int64, err error) {
	_, indexInfo, _, err := checkDropIndex(jobCtx.infoCache, t, job)
	if err != nil {
		return ver, errors.Trace(err)
	}

	switch indexInfo[0].State {
	case model.StateWriteOnly, model.StateDeleteOnly, model.StateDeleteReorganization, model.StateNone:
		// We can not rollback now, so just continue to drop index.
		// Normally won't fetch here, because there is check when cancel ddl jobs. see function: isJobRollbackable.
		job.State = model.JobStateRunning
		return ver, nil
	case model.StatePublic:
		job.State = model.JobStateCancelled
		return ver, dbterror.ErrCancelledDDLJob
	default:
		return ver, dbterror.ErrInvalidDDLState.GenWithStackByArgs("index", indexInfo[0].State)
	}
}

<<<<<<< HEAD
func rollingbackAddVectorIndex(w *worker, jobCtx *jobContext, t *meta.Meta, job *model.Job) (ver int64, err error) {
	if job.SchemaState == model.StateWriteReorganization {
		// Add vector index workers are started. need to ask them to exit.
		w.jobLogger(job).Info("run the cancelling DDL job", zap.String("job", job.String()))
		ver, err = w.onCreateVectorIndex(jobCtx, t, job)
	} else {
		// add index's reorg workers are not running, remove the indexInfo in tableInfo.
		ver, err = convertNotReorgAddIdxJob2RollbackJob(jobCtx, t, job, dbterror.ErrCancelledDDLJob, true)
	}
	return
}

func rollingbackAddIndex(w *worker, jobCtx *jobContext, t *meta.Meta, job *model.Job, isPK bool) (ver int64, err error) {
=======
func rollingbackAddIndex(w *worker, jobCtx *jobContext, t *meta.Mutator, job *model.Job, isPK bool) (ver int64, err error) {
>>>>>>> 8bacf9cc
	if needNotifyAndStopReorgWorker(job) {
		// add index workers are started. need to ask them to exit.
		w.jobLogger(job).Info("run the cancelling DDL job", zap.String("job", job.String()))
		jobCtx.oldDDLCtx.notifyReorgWorkerJobStateChange(job)
		ver, err = w.onCreateIndex(jobCtx, t, job, isPK)
	} else {
		// add index's reorg workers are not running, remove the indexInfo in tableInfo.
		ver, err = convertNotReorgAddIdxJob2RollbackJob(jobCtx, t, job, dbterror.ErrCancelledDDLJob, false)
	}
	return
}

func needNotifyAndStopReorgWorker(job *model.Job) bool {
	if job.SchemaState == model.StateWriteReorganization && job.SnapshotVer != 0 {
		// If the value of SnapshotVer isn't zero, it means the reorg workers have been started.
		if job.MultiSchemaInfo != nil {
			// However, if the sub-job is non-revertible, it means the reorg process is finished.
			// We don't need to start another round to notify reorg workers to exit.
			return job.MultiSchemaInfo.Revertible
		}
		return true
	}
	return false
}

// rollbackExchangeTablePartition will clear the non-partitioned
// table's ExchangePartitionInfo state.
func rollbackExchangeTablePartition(jobCtx *jobContext, t *meta.Mutator, job *model.Job, tblInfo *model.TableInfo) (ver int64, err error) {
	tblInfo.ExchangePartitionInfo = nil
	job.State = model.JobStateRollbackDone
	job.SchemaState = model.StatePublic
	if len(tblInfo.Constraints) == 0 {
		return updateVersionAndTableInfo(jobCtx, t, job, tblInfo, true)
	}
	args, err := model.GetExchangeTablePartitionArgs(job)
	if err != nil {
		return ver, errors.Trace(err)
	}
	pt, err := getTableInfo(t, args.PTTableID, args.PTSchemaID)
	if err != nil {
		return ver, errors.Trace(err)
	}
	pt.ExchangePartitionInfo = nil
	var ptInfo []schemaIDAndTableInfo
	ptInfo = append(ptInfo, schemaIDAndTableInfo{
		schemaID: args.PTSchemaID,
		tblInfo:  pt,
	})
	ver, err = updateVersionAndTableInfo(jobCtx, t, job, tblInfo, true, ptInfo...)
	return ver, errors.Trace(err)
}

func rollingbackExchangeTablePartition(jobCtx *jobContext, t *meta.Mutator, job *model.Job) (ver int64, err error) {
	if job.SchemaState == model.StateNone {
		// Nothing is changed
		job.State = model.JobStateCancelled
		return ver, dbterror.ErrCancelledDDLJob
	}
	var nt *model.TableInfo
	nt, err = GetTableInfoAndCancelFaultJob(t, job, job.SchemaID)
	if err != nil {
		return ver, errors.Trace(err)
	}
	ver, err = rollbackExchangeTablePartition(jobCtx, t, job, nt)
	return ver, errors.Trace(err)
}

func convertAddTablePartitionJob2RollbackJob(jobCtx *jobContext, t *meta.Mutator, job *model.Job, otherwiseErr error, tblInfo *model.TableInfo) (ver int64, err error) {
	addingDefinitions := tblInfo.Partition.AddingDefinitions
	partNames := make([]string, 0, len(addingDefinitions))
	for _, pd := range addingDefinitions {
		partNames = append(partNames, pd.Name.L)
	}
	args, err := model.GetTablePartitionArgs(job)
	if err != nil {
		return ver, errors.Trace(err)
	}
	args.PartNames = partNames
	model.FillRollbackArgsForAddPartition(job, args)
	/*
		_, err = job.Encode(true)
		if err != nil {
			return ver, errors.Trace(err)
		}

	*/
	ver, err = updateVersionAndTableInfo(jobCtx, t, job, tblInfo, true)
	if err != nil {
		return ver, errors.Trace(err)
	}
	job.State = model.JobStateRollingback
	return ver, errors.Trace(otherwiseErr)
}

func rollbackReorganizePartitionWithErr(jobCtx *jobContext, t *meta.Mutator, job *model.Job, otherwiseErr error) (ver int64, err error) {
	if job.SchemaState == model.StateNone {
		job.State = model.JobStateCancelled
		return ver, otherwiseErr
	}

	tblInfo, err := GetTableInfoAndCancelFaultJob(t, job, job.SchemaID)
	if err != nil {
		return ver, errors.Trace(err)
	}

	// addingDefinitions is also in tblInfo, here pass the tblInfo as parameter directly.
	return convertReorgPartitionJob2RollbackJob(jobCtx, t, job, otherwiseErr, tblInfo)
}

func convertReorgPartitionJob2RollbackJob(jobCtx *jobContext, t *meta.Mutator, job *model.Job, otherwiseErr error, tblInfo *model.TableInfo) (ver int64, err error) {
	pi := tblInfo.Partition
	addingDefinitions := pi.AddingDefinitions
	partNames := make([]string, 0, len(addingDefinitions))
	for _, pd := range addingDefinitions {
		partNames = append(partNames, pd.Name.L)
	}
	var dropIndices []*model.IndexInfo
	// When Global Index is duplicated to a non Global, we later need
	// to know if if it was Global before (marked to be dropped) or not.
	globalToUniqueDupMap := make(map[string]int64)
	for _, indexInfo := range tblInfo.Indices {
		if !indexInfo.Unique {
			continue
		}
		switch indexInfo.State {
		case model.StateWriteReorganization, model.StateDeleteOnly,
			model.StateWriteOnly:
			dropIndices = append(dropIndices, indexInfo)
		case model.StateDeleteReorganization:
			if pi.DDLState != model.StateDeleteReorganization {
				continue
			}
			// Old index marked to be dropped, rollback by making it public again
			indexInfo.State = model.StatePublic
			if indexInfo.Global {
				if id, ok := globalToUniqueDupMap[indexInfo.Name.L]; ok {
					return ver, errors.NewNoStackErrorf("Duplicate global index names '%s', %d != %d", indexInfo.Name.O, indexInfo.ID, id)
				}
				globalToUniqueDupMap[indexInfo.Name.L] = indexInfo.ID
			}
		case model.StatePublic:
			if pi.DDLState != model.StateDeleteReorganization {
				continue
			}
			// We cannot drop the index here, we need to wait until
			// the next schema version
			// i.e. rollback in onDropTablePartition
			// New index that became public in this state,
			// mark it to be dropped in next schema version
			if indexInfo.Global {
				indexInfo.State = model.StateDeleteReorganization
			} else {
				// How to know if this index was created as a duplicate or not?
				if id, ok := globalToUniqueDupMap[indexInfo.Name.L]; ok {
					// The original index
					if id >= indexInfo.ID {
						return ver, errors.NewNoStackErrorf("Indexes in wrong order during rollback, '%s', %d >= %d", indexInfo.Name.O, id, indexInfo.ID)
					}
					indexInfo.State = model.StateDeleteReorganization
				} else {
					globalToUniqueDupMap[indexInfo.Name.L] = indexInfo.ID
				}
			}
		}
	}
	for _, indexInfo := range dropIndices {
		DropIndexColumnFlag(tblInfo, indexInfo)
		RemoveDependentHiddenColumns(tblInfo, indexInfo)
		removeIndexInfo(tblInfo, indexInfo)
	}
	if pi.DDLState == model.StateDeleteReorganization {
		// New partitions are public,
		// but old is still double written.
		// OK to revert.
		// Remove the AddingDefinitions
		// Add back the DroppingDefinitions
		if job.Type == model.ActionReorganizePartition {
			// Reassemble the list of partitions in the OriginalPartitionIDsOrder
			// Special handling, since for LIST partitioning,
			// only pi.OriginalPartitionIDsOrder shows how to merge back the DroppingDefinitions.
			// Implicitly it will also filter away AddingPartitions.
			// pi.Definitions and pi.DroppingDefinitions contain the original partitions
			// in the original order, but where the DroppingDefinitions should be placed,
			// can only be known through pi.OriginalPartitionIDsOrder.
			// RANGE/HASH/KEY would have consecutive added/dropped partitions, but use
			// the same code to avoid confusion.
			defPos := 0
			dropPos := 0
			newDefs := make([]model.PartitionDefinition, 0, len(pi.OriginalPartitionIDsOrder))
			for _, id := range pi.OriginalPartitionIDsOrder {
				if defPos < len(pi.Definitions) && pi.Definitions[defPos].ID == id {
					newDefs = append(newDefs, pi.Definitions[defPos])
					defPos++
					continue
				}
				if dropPos < len(pi.DroppingDefinitions) && id == pi.DroppingDefinitions[dropPos].ID {
					newDefs = append(newDefs, pi.DroppingDefinitions[dropPos])
					dropPos++
					continue
				}
				for {
					defPos++
					if defPos < len(pi.Definitions) && pi.Definitions[defPos].ID == id {
						newDefs = append(newDefs, pi.Definitions[defPos])
						break
					}
				}
			}
			if len(newDefs) != len(pi.OriginalPartitionIDsOrder) {
				return ver, errors.Trace(errors.New("Internal error, failed to find original partition definitions"))
			}
			pi.Definitions = newDefs
			pi.Num = uint64(len(pi.Definitions))
		} else {
			pi.Type, pi.DDLType = pi.DDLType, pi.Type
			pi.Expr, pi.DDLExpr = pi.DDLExpr, pi.Expr
			pi.Columns, pi.DDLColumns = pi.DDLColumns, pi.Columns
			pi.Definitions = pi.DroppingDefinitions
		}
	}

	args, err := model.GetTablePartitionArgs(job)
	if err != nil {
		return ver, errors.Trace(err)
	}
	args.PartNames = partNames
	job.FillArgs(args)
	/*
		_, err = job.Encode(true)
		if err != nil {
			return ver, errors.Trace(err)
		}

	*/
	ver, err = updateVersionAndTableInfo(jobCtx, t, job, tblInfo, true)
	if err != nil {
		return ver, errors.Trace(err)
	}
	job.State = model.JobStateRollingback
	return ver, errors.Trace(otherwiseErr)
}

func rollingbackAddTablePartition(jobCtx *jobContext, t *meta.Mutator, job *model.Job) (ver int64, err error) {
	tblInfo, _, addingDefinitions, err := checkAddPartition(t, job)
	if err != nil {
		return ver, errors.Trace(err)
	}
	// addingDefinitions' len = 0 means the job hasn't reached the replica-only state.
	if len(addingDefinitions) == 0 {
		job.State = model.JobStateCancelled
		return ver, errors.Trace(dbterror.ErrCancelledDDLJob)
	}
	// addingDefinitions is also in tblInfo, here pass the tblInfo as parameter directly.
	return convertAddTablePartitionJob2RollbackJob(jobCtx, t, job, dbterror.ErrCancelledDDLJob, tblInfo)
}

func rollingbackDropTableOrView(t *meta.Mutator, job *model.Job) error {
	tblInfo, err := checkTableExistAndCancelNonExistJob(t, job, job.SchemaID)
	if err != nil {
		return errors.Trace(err)
	}
	// To simplify the rollback logic, cannot be canceled after job start to run.
	// Normally won't fetch here, because there is check when cancel ddl jobs. see function: isJobRollbackable.
	if tblInfo.State == model.StatePublic {
		job.State = model.JobStateCancelled
		return dbterror.ErrCancelledDDLJob
	}
	job.State = model.JobStateRunning
	return nil
}

func rollingbackDropTablePartition(t *meta.Mutator, job *model.Job) (ver int64, err error) {
	_, err = GetTableInfoAndCancelFaultJob(t, job, job.SchemaID)
	if err != nil {
		return ver, errors.Trace(err)
	}
	return cancelOnlyNotHandledJob(job, model.StatePublic)
}

func rollingbackDropSchema(t *meta.Mutator, job *model.Job) error {
	dbInfo, err := checkSchemaExistAndCancelNotExistJob(t, job)
	if err != nil {
		return errors.Trace(err)
	}
	// To simplify the rollback logic, cannot be canceled after job start to run.
	// Normally won't fetch here, because there is check when cancel ddl jobs. see function: isJobRollbackable.
	if dbInfo.State == model.StatePublic {
		job.State = model.JobStateCancelled
		return dbterror.ErrCancelledDDLJob
	}
	job.State = model.JobStateRunning
	return nil
}

func rollingbackRenameIndex(t *meta.Mutator, job *model.Job) (ver int64, err error) {
	tblInfo, from, _, err := checkRenameIndex(t, job)
	if err != nil {
		return ver, errors.Trace(err)
	}
	// Here rename index is done in a transaction, if the job is not completed, it can be canceled.
	idx := tblInfo.FindIndexByName(from.L)
	if idx.State == model.StatePublic {
		job.State = model.JobStateCancelled
		return ver, dbterror.ErrCancelledDDLJob
	}
	job.State = model.JobStateRunning
	return ver, errors.Trace(err)
}

func cancelOnlyNotHandledJob(job *model.Job, initialState model.SchemaState) (ver int64, err error) {
	// We can only cancel the not handled job.
	if job.SchemaState == initialState {
		job.State = model.JobStateCancelled
		return ver, dbterror.ErrCancelledDDLJob
	}

	job.State = model.JobStateRunning

	return ver, nil
}

func rollingbackTruncateTable(t *meta.Mutator, job *model.Job) (ver int64, err error) {
	_, err = GetTableInfoAndCancelFaultJob(t, job, job.SchemaID)
	if err != nil {
		return ver, errors.Trace(err)
	}
	return cancelOnlyNotHandledJob(job, model.StateNone)
}

func pauseReorgWorkers(w *worker, d *ddlCtx, job *model.Job) (err error) {
	if needNotifyAndStopReorgWorker(job) {
		w.jobLogger(job).Info("pausing the DDL job", zap.String("job", job.String()))
		d.notifyReorgWorkerJobStateChange(job)
	}

	return dbterror.ErrPausedDDLJob.GenWithStackByArgs(job.ID)
}

func convertJob2RollbackJob(w *worker, jobCtx *jobContext, t *meta.Mutator, job *model.Job) (ver int64, err error) {
	switch job.Type {
	case model.ActionAddColumn:
		ver, err = rollingbackAddColumn(jobCtx, t, job)
	case model.ActionAddIndex:
		ver, err = rollingbackAddIndex(w, jobCtx, t, job, false)
	case model.ActionAddPrimaryKey:
		ver, err = rollingbackAddIndex(w, jobCtx, t, job, true)
	case model.ActionAddVectorIndex:
		ver, err = rollingbackAddVectorIndex(w, jobCtx, t, job)
	case model.ActionAddTablePartition:
		ver, err = rollingbackAddTablePartition(jobCtx, t, job)
	case model.ActionReorganizePartition, model.ActionRemovePartitioning,
		model.ActionAlterTablePartitioning:
		ver, err = rollbackReorganizePartitionWithErr(jobCtx, t, job, dbterror.ErrCancelledDDLJob)
	case model.ActionDropColumn:
		ver, err = rollingbackDropColumn(jobCtx, t, job)
	case model.ActionDropIndex, model.ActionDropPrimaryKey:
		ver, err = rollingbackDropIndex(jobCtx, t, job)
	case model.ActionDropTable, model.ActionDropView, model.ActionDropSequence:
		err = rollingbackDropTableOrView(t, job)
	case model.ActionDropTablePartition:
		ver, err = rollingbackDropTablePartition(t, job)
	case model.ActionExchangeTablePartition:
		ver, err = rollingbackExchangeTablePartition(jobCtx, t, job)
	case model.ActionDropSchema:
		err = rollingbackDropSchema(t, job)
	case model.ActionRenameIndex:
		ver, err = rollingbackRenameIndex(t, job)
	case model.ActionTruncateTable:
		ver, err = rollingbackTruncateTable(t, job)
	case model.ActionModifyColumn:
		ver, err = rollingbackModifyColumn(w, jobCtx, t, job)
	case model.ActionDropForeignKey, model.ActionTruncateTablePartition:
		ver, err = cancelOnlyNotHandledJob(job, model.StatePublic)
	case model.ActionRebaseAutoID, model.ActionShardRowID, model.ActionAddForeignKey,
		model.ActionRenameTable, model.ActionRenameTables,
		model.ActionModifyTableCharsetAndCollate,
		model.ActionModifySchemaCharsetAndCollate, model.ActionRepairTable,
		model.ActionModifyTableAutoIDCache, model.ActionAlterIndexVisibility,
		model.ActionModifySchemaDefaultPlacement, model.ActionRecoverSchema:
		ver, err = cancelOnlyNotHandledJob(job, model.StateNone)
	case model.ActionMultiSchemaChange:
		err = rollingBackMultiSchemaChange(job)
	case model.ActionAddCheckConstraint:
		ver, err = rollingBackAddConstraint(jobCtx, t, job)
	case model.ActionDropCheckConstraint:
		ver, err = rollingBackDropConstraint(t, job)
	case model.ActionAlterCheckConstraint:
		ver, err = rollingBackAlterConstraint(jobCtx, t, job)
	default:
		job.State = model.JobStateCancelled
		err = dbterror.ErrCancelledDDLJob
	}

	logger := w.jobLogger(job)
	if err != nil {
		if job.Error == nil {
			job.Error = toTError(err)
		}
		job.ErrorCount++

		if dbterror.ErrCancelledDDLJob.Equal(err) {
			// The job is normally cancelled.
			if !job.Error.Equal(dbterror.ErrCancelledDDLJob) {
				job.Error = terror.GetErrClass(job.Error).Synthesize(terror.ErrCode(job.Error.Code()),
					fmt.Sprintf("DDL job rollback, error msg: %s", terror.ToSQLError(job.Error).Message))
			}
		} else {
			// A job canceling meet other error.
			//
			// Once `convertJob2RollbackJob` meets an error, the job state can't be set as `JobStateRollingback` since
			// job state and args may not be correctly overwritten. The job will be fetched to run with the cancelling
			// state again. So we should check the error count here.
			if err1 := loadDDLVars(w); err1 != nil {
				logger.Error("load DDL global variable failed", zap.Error(err1))
			}
			errorCount := variable.GetDDLErrorCountLimit()
			if job.ErrorCount > errorCount {
				logger.Warn("rollback DDL job error count exceed the limit, cancelled it now", zap.Int64("errorCountLimit", errorCount))
				job.Error = toTError(errors.Errorf("rollback DDL job error count exceed the limit %d, cancelled it now", errorCount))
				job.State = model.JobStateCancelled
			}
		}

		if !(job.State != model.JobStateRollingback && job.State != model.JobStateCancelled) {
			logger.Info("the DDL job is cancelled normally", zap.String("job", job.String()), zap.Error(err))
			// If job is cancelled, we shouldn't return an error.
			return ver, nil
		}
		logger.Error("run DDL job failed", zap.String("job", job.String()), zap.Error(err))
	}

	return
}

func rollingBackAddConstraint(jobCtx *jobContext, t *meta.Mutator, job *model.Job) (ver int64, err error) {
	_, tblInfo, constrInfoInMeta, _, err := checkAddCheckConstraint(t, job)
	if err != nil {
		return ver, errors.Trace(err)
	}
	if constrInfoInMeta == nil {
		// Add constraint hasn't stored constraint info into meta, so we can cancel the job
		// directly without further rollback action.
		job.State = model.JobStateCancelled
		return ver, dbterror.ErrCancelledDDLJob
	}
	for i, constr := range tblInfo.Constraints {
		if constr.Name.L == constrInfoInMeta.Name.L {
			tblInfo.Constraints = append(tblInfo.Constraints[0:i], tblInfo.Constraints[i+1:]...)
			break
		}
	}
	if job.IsRollingback() {
		job.State = model.JobStateRollbackDone
	}
	ver, err = updateVersionAndTableInfo(jobCtx, t, job, tblInfo, true)
	return ver, errors.Trace(err)
}

func rollingBackDropConstraint(t *meta.Mutator, job *model.Job) (ver int64, err error) {
	_, constrInfoInMeta, err := checkDropCheckConstraint(t, job)
	if err != nil {
		return ver, errors.Trace(err)
	}

	// StatePublic means when the job is not running yet.
	if constrInfoInMeta.State == model.StatePublic {
		job.State = model.JobStateCancelled
		return ver, dbterror.ErrCancelledDDLJob
	}
	// Can not rollback like drop other element, so just continue to drop constraint.
	job.State = model.JobStateRunning
	return ver, nil
}

func rollingBackAlterConstraint(jobCtx *jobContext, t *meta.Mutator, job *model.Job) (ver int64, err error) {
	_, tblInfo, constraintInfo, enforced, err := checkAlterCheckConstraint(t, job)
	if err != nil {
		return ver, errors.Trace(err)
	}

	// StatePublic means when the job is not running yet.
	if constraintInfo.State == model.StatePublic {
		job.State = model.JobStateCancelled
		return ver, dbterror.ErrCancelledDDLJob
	}

	// Only alter check constraints ENFORCED can get here.
	constraintInfo.Enforced = !enforced
	constraintInfo.State = model.StatePublic
	if job.IsRollingback() {
		job.State = model.JobStateRollbackDone
	}
	ver, err = updateVersionAndTableInfoWithCheck(jobCtx, t, job, tblInfo, true)
	return ver, errors.Trace(err)
}<|MERGE_RESOLUTION|>--- conflicted
+++ resolved
@@ -100,11 +100,7 @@
 
 // convertNotReorgAddIdxJob2RollbackJob converts the add index job that are not started workers to rollingbackJob,
 // to rollback add index operations. job.SnapshotVer == 0 indicates the workers are not started.
-<<<<<<< HEAD
-func convertNotReorgAddIdxJob2RollbackJob(jobCtx *jobContext, t *meta.Meta, job *model.Job, occuredErr error, isVector bool) (ver int64, err error) {
-=======
-func convertNotReorgAddIdxJob2RollbackJob(jobCtx *jobContext, t *meta.Mutator, job *model.Job, occuredErr error) (ver int64, err error) {
->>>>>>> 8bacf9cc
+func convertNotReorgAddIdxJob2RollbackJob(jobCtx *jobContext, t *meta.Mutator, job *model.Job, occuredErr error, isVector bool) (ver int64, err error) {
 	defer func() {
 		if ingest.LitBackCtxMgr != nil {
 			ingest.LitBackCtxMgr.Unregister(job.ID)
@@ -270,8 +266,7 @@
 	}
 }
 
-<<<<<<< HEAD
-func rollingbackAddVectorIndex(w *worker, jobCtx *jobContext, t *meta.Meta, job *model.Job) (ver int64, err error) {
+func rollingbackAddVectorIndex(w *worker, jobCtx *jobContext, t *meta.Mutator, job *model.Job) (ver int64, err error) {
 	if job.SchemaState == model.StateWriteReorganization {
 		// Add vector index workers are started. need to ask them to exit.
 		w.jobLogger(job).Info("run the cancelling DDL job", zap.String("job", job.String()))
@@ -283,10 +278,7 @@
 	return
 }
 
-func rollingbackAddIndex(w *worker, jobCtx *jobContext, t *meta.Meta, job *model.Job, isPK bool) (ver int64, err error) {
-=======
 func rollingbackAddIndex(w *worker, jobCtx *jobContext, t *meta.Mutator, job *model.Job, isPK bool) (ver int64, err error) {
->>>>>>> 8bacf9cc
 	if needNotifyAndStopReorgWorker(job) {
 		// add index workers are started. need to ask them to exit.
 		w.jobLogger(job).Info("run the cancelling DDL job", zap.String("job", job.String()))
