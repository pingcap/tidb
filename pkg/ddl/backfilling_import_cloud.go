--- conflicted
+++ resolved
@@ -94,13 +94,7 @@
 func (e *cloudImportExecutor) RunSubtask(ctx context.Context, subtask *proto.Subtask) error {
 	logutil.Logger(ctx).Info("cloud import executor run subtask")
 
-<<<<<<< HEAD
-	e.summary.Reset()
-
 	accessRec, objStore, err := handle.NewObjStoreWithRecording(ctx, e.cloudStoreURI)
-=======
-	reqRec, objStore, err := handle.NewObjStoreWithRecording(ctx, e.cloudStoreURI)
->>>>>>> c1247a0f
 	if err != nil {
 		return err
 	}
