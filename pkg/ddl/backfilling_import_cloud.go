--- conflicted
+++ resolved
@@ -219,7 +219,6 @@
 }
 
 // TaskMetaModified changes the max write speed for ingest
-<<<<<<< HEAD
 func (e *cloudImportExecutor) TaskMetaModified(ctx context.Context, newMeta []byte) error {
 	logutil.Logger(ctx).Info("cloud import executor update task meta")
 	newTaskMeta := &BackfillTaskMeta{}
@@ -234,15 +233,10 @@
 			e.backend.UpdateWriteSpeedLimit(newMaxWriteSpeed)
 		}
 	}
-=======
-func (*cloudImportExecutor) TaskMetaModified(context.Context, []byte) error {
-	// Will be added in the future PR
->>>>>>> 4b2223cd
 	return nil
 }
 
 // ResourceModified change the concurrency for ingest
-<<<<<<< HEAD
 func (e *cloudImportExecutor) ResourceModified(ctx context.Context, newResource *proto.StepResource) error {
 	logutil.Logger(ctx).Info("cloud import executor update resource")
 	newConcurrency := int(newResource.CPU.Capacity())
@@ -258,10 +252,6 @@
 	}
 
 	e.backend.SetConcurrency(newConcurrency)
-=======
-func (*cloudImportExecutor) ResourceModified(context.Context, *proto.StepResource) error {
-	// Will be added in the future PR
->>>>>>> 4b2223cd
 	return nil
 }
 
