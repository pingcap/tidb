// Copyright 2023 PingCAP, Inc.
//
// Licensed under the Apache License, Version 2.0 (the "License");
// you may not use this file except in compliance with the License.
// You may obtain a copy of the License at
//
//     http://www.apache.org/licenses/LICENSE-2.0
//
// Unless required by applicable law or agreed to in writing, software
// distributed under the License is distributed on an "AS IS" BASIS,
// WITHOUT WARRANTIES OR CONDITIONS OF ANY KIND, either express or implied.
// See the License for the specific language governing permissions and
// limitations under the License.

package ddl

import (
	"context"
	"encoding/hex"
	"fmt"
	"path"
	"strconv"
	"sync"
	"sync/atomic"
	"time"

	"github.com/docker/go-units"
	"github.com/google/uuid"
	"github.com/pingcap/errors"
	"github.com/pingcap/failpoint"
	"github.com/pingcap/tidb/br/pkg/storage"
	"github.com/pingcap/tidb/pkg/ddl/copr"
	"github.com/pingcap/tidb/pkg/ddl/ingest"
	"github.com/pingcap/tidb/pkg/ddl/session"
	ddlutil "github.com/pingcap/tidb/pkg/ddl/util"
	"github.com/pingcap/tidb/pkg/disttask/framework/proto"
	"github.com/pingcap/tidb/pkg/disttask/framework/taskexecutor/execute"
	"github.com/pingcap/tidb/pkg/disttask/operator"
	"github.com/pingcap/tidb/pkg/ingestor/engineapi"
	"github.com/pingcap/tidb/pkg/kv"
	"github.com/pingcap/tidb/pkg/lightning/backend/external"
	"github.com/pingcap/tidb/pkg/meta/model"
	"github.com/pingcap/tidb/pkg/metrics"
	"github.com/pingcap/tidb/pkg/parser/terror"
	"github.com/pingcap/tidb/pkg/resourcemanager/pool/workerpool"
	"github.com/pingcap/tidb/pkg/resourcemanager/util"
	"github.com/pingcap/tidb/pkg/sessionctx"
	"github.com/pingcap/tidb/pkg/table"
	"github.com/pingcap/tidb/pkg/table/tables"
	"github.com/pingcap/tidb/pkg/tablecodec"
<<<<<<< HEAD
	"github.com/pingcap/tidb/pkg/types"
=======
>>>>>>> 926eb2da
	"github.com/pingcap/tidb/pkg/util/chunk"
	"github.com/pingcap/tidb/pkg/util/dbterror"
	"github.com/pingcap/tidb/pkg/util/intest"
	"github.com/pingcap/tidb/pkg/util/logutil"
	"github.com/pingcap/tidb/pkg/util/size"
	"github.com/tikv/client-go/v2/tikv"
	kvutil "github.com/tikv/client-go/v2/util"
	"go.uber.org/zap"
	"golang.org/x/sync/errgroup"
)

var (
	_ operator.Operator                = (*TableScanTaskSource)(nil)
	_ operator.WithSink[TableScanTask] = (*TableScanTaskSource)(nil)

	_ operator.WithSource[TableScanTask]  = (*TableScanOperator)(nil)
	_ operator.Operator                   = (*TableScanOperator)(nil)
	_ operator.WithSink[IndexRecordChunk] = (*TableScanOperator)(nil)

	_ operator.WithSource[IndexRecordChunk] = (*IndexIngestOperator)(nil)
	_ operator.Operator                     = (*IndexIngestOperator)(nil)
	_ operator.WithSink[IndexWriteResult]   = (*IndexIngestOperator)(nil)

	_ operator.WithSource[IndexWriteResult] = (*indexWriteResultSink)(nil)
	_ operator.Operator                     = (*indexWriteResultSink)(nil)
)

type opSessPool interface {
	Get() (sessionctx.Context, error)
	Put(sessionctx.Context)
}

// OperatorCtx is the context for AddIndexIngestPipeline.
// This is used to cancel the pipeline and collect errors.
type OperatorCtx struct {
	context.Context
	cancel context.CancelFunc
	err    atomic.Pointer[error]
}

// NewDistTaskOperatorCtx is used for adding index with dist framework.
func NewDistTaskOperatorCtx(ctx context.Context) (*OperatorCtx, context.CancelFunc) {
	opCtx, cancel := context.WithCancel(ctx)
	return &OperatorCtx{
		Context: opCtx,
		cancel:  cancel,
	}, cancel
}

// NewLocalOperatorCtx is used for adding index with local ingest mode.
func NewLocalOperatorCtx(ctx context.Context, jobID int64) (*OperatorCtx, context.CancelFunc) {
	opCtx, cancel := context.WithCancel(ctx)
	opCtx = logutil.WithFields(opCtx, zap.Int64("jobID", jobID))
	return &OperatorCtx{
		Context: opCtx,
		cancel:  cancel,
	}, cancel
}

func (ctx *OperatorCtx) onError(err error) {
	tracedErr := errors.Trace(err)
	ctx.err.CompareAndSwap(nil, &tracedErr)
	ctx.cancel()
}

// OperatorErr returns the error of the operator.
func (ctx *OperatorCtx) OperatorErr() error {
	err := ctx.err.Load()
	if err == nil {
		return nil
	}
	return *err
}

var (
	_ execute.Collector = (*distTaskRowCntCollector)(nil)
	_ execute.Collector = (*localRowCntCollector)(nil)
)

// NewAddIndexIngestPipeline creates a pipeline for adding index in ingest mode.
func NewAddIndexIngestPipeline(
	ctx *OperatorCtx,
	store kv.Storage,
	sessPool opSessPool,
	backendCtx ingest.BackendCtx,
	engines []ingest.Engine,
	jobID int64,
	tbl table.PhysicalTable,
	idxInfos []*model.IndexInfo,
	startKey, endKey kv.Key,
	reorgMeta *model.DDLReorgMeta,
	avgRowSize int,
	concurrency int,
	collector execute.Collector,
) (*operator.AsyncPipeline, error) {
	indexes := make([]table.Index, 0, len(idxInfos))
	for _, idxInfo := range idxInfos {
		index := tables.NewIndex(tbl.GetPhysicalID(), tbl.Meta(), idxInfo)
		indexes = append(indexes, index)
	}
	reqSrc := getDDLRequestSource(model.ActionAddIndex)
	copCtx, err := NewReorgCopContext(store, reorgMeta, tbl.Meta(), idxInfos, reqSrc)
	if err != nil {
		return nil, err
	}
	srcChkPool := createChunkPool(copCtx, reorgMeta)
	readerCnt, writerCnt := expectedIngestWorkerCnt(concurrency, avgRowSize)

	failpoint.InjectCall("beforeAddIndexScan")

	srcOp := NewTableScanTaskSource(ctx, store, tbl, startKey, endKey, backendCtx)
	scanOp := NewTableScanOperator(ctx, sessPool, copCtx, srcChkPool, readerCnt,
		reorgMeta.GetBatchSize(), reorgMeta, backendCtx, collector)
	barrier := ddlutil.NewBarrier()
	ingestOp := NewIndexIngestOperator(ctx, copCtx, sessPool,
		tbl, indexes, engines, srcChkPool, writerCnt, reorgMeta, backendCtx, barrier)
	sinkOp := newIndexWriteResultSink(ctx, backendCtx, tbl, indexes, collector, barrier)

	operator.Compose(srcOp, scanOp)
	operator.Compose(scanOp, ingestOp)
	operator.Compose(ingestOp, sinkOp)

	logutil.Logger(ctx).Info("build add index local storage operators",
		zap.Int64("jobID", jobID),
		zap.Int("avgRowSize", avgRowSize),
		zap.Int("reader", readerCnt),
		zap.Int("writer", writerCnt))

	return operator.NewAsyncPipeline(
		srcOp, scanOp, ingestOp, sinkOp,
	), nil
}

// NewWriteIndexToExternalStoragePipeline creates a pipeline for writing index to external storage.
func NewWriteIndexToExternalStoragePipeline(
	ctx *OperatorCtx,
	store kv.Storage,
	extStoreURI string,
	sessPool opSessPool,
	taskID, subtaskID int64,
	tbl table.PhysicalTable,
	idxInfos []*model.IndexInfo,
	startKey, endKey kv.Key,
	onClose external.OnWriterCloseFunc,
	reorgMeta *model.DDLReorgMeta,
	avgRowSize int,
	concurrency int,
	resource *proto.StepResource,
	collector execute.Collector,
	tikvCodec tikv.Codec,
) (*operator.AsyncPipeline, error) {
	indexes := make([]table.Index, 0, len(idxInfos))
	for _, idxInfo := range idxInfos {
		index := tables.NewIndex(tbl.GetPhysicalID(), tbl.Meta(), idxInfo)
		indexes = append(indexes, index)
	}
	reqSrc := getDDLRequestSource(model.ActionAddIndex)
	copCtx, err := NewReorgCopContext(store, reorgMeta, tbl.Meta(), idxInfos, reqSrc)
	if err != nil {
		return nil, err
	}
	srcChkPool := createChunkPool(copCtx, reorgMeta)
	readerCnt, writerCnt := expectedIngestWorkerCnt(concurrency, avgRowSize)

	backend, err := storage.ParseBackend(extStoreURI, nil)
	if err != nil {
		return nil, err
	}
	extStore, err := storage.NewWithDefaultOpt(ctx, backend)
	if err != nil {
		return nil, err
	}
	memCap := resource.Mem.Capacity()
	memSizePerIndex := uint64(memCap / int64(writerCnt*2*len(idxInfos)))
	failpoint.Inject("mockWriterMemSizeInKB", func(val failpoint.Value) {
		if v, ok := val.(int); ok {
			memSizePerIndex = uint64(v) * size.KB
		}
	})

	srcOp := NewTableScanTaskSource(ctx, store, tbl, startKey, endKey, nil)
	scanOp := NewTableScanOperator(ctx, sessPool, copCtx, srcChkPool, readerCnt,
		reorgMeta.GetBatchSize(), reorgMeta, nil, collector)
	writeOp := NewWriteExternalStoreOperator(
		ctx, copCtx, sessPool, taskID, subtaskID,
		tbl, indexes, extStore, srcChkPool, writerCnt,
		onClose, memSizePerIndex, reorgMeta, tikvCodec,
	)
	sinkOp := newIndexWriteResultSink(ctx, nil, tbl, indexes, collector, nil)

	operator.Compose(srcOp, scanOp)
	operator.Compose(scanOp, writeOp)
	operator.Compose(writeOp, sinkOp)

	logutil.Logger(ctx).Info("build add index cloud storage operators",
		zap.Int64("taskID", taskID),
		zap.String("memCap", units.BytesSize(float64(memCap))),
		zap.String("memSizePerIdx", units.BytesSize(float64(memSizePerIndex))),
		zap.Int("avgRowSize", avgRowSize),
		zap.Int("reader", readerCnt),
		zap.Int("writer", writerCnt))

	return operator.NewAsyncPipeline(
		srcOp, scanOp, writeOp, sinkOp,
	), nil
}

func createChunkPool(copCtx copr.CopContext, reorgMeta *model.DDLReorgMeta) *sync.Pool {
	return &sync.Pool{
		New: func() any {
			return chunk.NewChunkWithCapacity(copCtx.GetBase().FieldTypes,
				reorgMeta.GetBatchSize())
		},
	}
}

// TableScanTask contains the start key and the end key of a region.
type TableScanTask struct {
	ID    int
	Start kv.Key
	End   kv.Key

	ctx *OperatorCtx
}

// RecoverArgs implements workerpool.TaskMayPanic interface.
func (t TableScanTask) RecoverArgs() (metricsLabel string, funcInfo string, recoverFn func(), quit bool) {
	return metrics.LblAddIndex, "RecoverArgs", func() {
		t.ctx.onError(dbterror.ErrReorgPanic)
	}, false
}

// String implement fmt.Stringer interface.
func (t TableScanTask) String() string {
	return fmt.Sprintf("TableScanTask: id=%d, startKey=%s, endKey=%s",
		t.ID, hex.EncodeToString(t.Start), hex.EncodeToString(t.End))
}

// IndexRecordChunk contains one chunk read from the table scan.
// prevTailKey = last row key (inclusive) of the previous chunk for range stitching.
type IndexRecordChunk struct {
	ID          int
	Chunk       *chunk.Chunk
	Err         error
	Done        bool
	ctx         *OperatorCtx
	prevTailKey kv.Key
}

// RecoverArgs implements workerpool.TaskMayPanic interface.
func (t IndexRecordChunk) RecoverArgs() (metricsLabel string, funcInfo string, recoverFn func(), quit bool) {
	return metrics.LblAddIndex, "RecoverArgs", func() {
		t.ctx.onError(dbterror.ErrReorgPanic)
	}, false
}

// TableScanTaskSource produces TableScanTask by splitting table records into ranges.
type TableScanTaskSource struct {
	ctx *OperatorCtx

	errGroup errgroup.Group
	sink     operator.DataChannel[TableScanTask]

	tbl      table.PhysicalTable
	store    kv.Storage
	startKey kv.Key
	endKey   kv.Key

	cpOp ingest.CheckpointOperator
}

// NewTableScanTaskSource creates a new TableScanTaskSource.
func NewTableScanTaskSource(
	ctx *OperatorCtx,
	store kv.Storage,
	physicalTable table.PhysicalTable,
	startKey kv.Key,
	endKey kv.Key,
	cpOp ingest.CheckpointOperator,
) *TableScanTaskSource {
	return &TableScanTaskSource{
		ctx:      ctx,
		errGroup: errgroup.Group{},
		tbl:      physicalTable,
		store:    store,
		startKey: startKey,
		endKey:   endKey,
		cpOp:     cpOp,
	}
}

// SetSink implements WithSink interface.
func (src *TableScanTaskSource) SetSink(sink operator.DataChannel[TableScanTask]) {
	src.sink = sink
}

// Open implements Operator interface.
func (src *TableScanTaskSource) Open() error {
	src.errGroup.Go(src.generateTasks)
	return nil
}

// adjustStartKey adjusts the start key so that we can skip the ranges that have been processed
// according to the information of checkpoint manager.
func (src *TableScanTaskSource) adjustStartKey(start, end kv.Key) (adjusted kv.Key, done bool) {
	if src.cpOp == nil {
		return start, false
	}
	cpKey := src.cpOp.NextStartKey()
	if len(cpKey) == 0 {
		return start, false
	}
	if cpKey.Cmp(start) < 0 || cpKey.Cmp(end) > 0 {
		logutil.Logger(src.ctx).Error("invalid checkpoint key",
			zap.String("last_process_key", hex.EncodeToString(cpKey)),
			zap.String("start", hex.EncodeToString(start)),
			zap.String("end", hex.EncodeToString(end)),
		)
		if intest.EnableInternalCheck {
			panic("invalid checkpoint key")
		}
		return start, false
	}
	if cpKey.Cmp(end) == 0 {
		return cpKey, true
	}
	return cpKey, false
}

func (src *TableScanTaskSource) generateTasks() error {
	taskIDAlloc := newTaskIDAllocator()
	defer src.sink.Finish()

	startKey, done := src.adjustStartKey(src.startKey, src.endKey)
	if done {
		// All table data are done.
		return nil
	}
<<<<<<< HEAD
	var ranges []kv.KeyRange
	if src.cpOp != nil {
		ranges = src.cpOp.FilterUnimportedRanges([]kv.KeyRange{{StartKey: startKey, EndKey: src.endKey}})
	} else {
		ranges = []kv.KeyRange{{StartKey: startKey, EndKey: src.endKey}}
	}
	for _, r := range ranges {
		startKey := r.StartKey
		for {
			kvRanges, err := loadTableRanges(
				src.ctx,
				src.tbl,
				src.store,
				startKey,
				r.EndKey,
				nil,
				backfillTaskChanSize,
			)
			if err != nil {
				return err
			}
			if len(kvRanges) == 0 {
				break
			}
=======
	for {
		kvRanges, err := loadTableRanges(
			src.ctx,
			src.tbl.GetPhysicalID(),
			src.store,
			startKey,
			src.endKey,
			nil,
			backfillTaskChanSize,
		)
		if err != nil {
			return err
		}
		if len(kvRanges) == 0 {
			break
		}
>>>>>>> 926eb2da

			batchTasks := src.getBatchTableScanTask(kvRanges, taskIDAlloc)
			for _, task := range batchTasks {
				select {
				case <-src.ctx.Done():
					return src.ctx.Err()
				case src.sink.Channel() <- task:
				}
			}
			startKey = kvRanges[len(kvRanges)-1].EndKey
			if startKey.Cmp(r.EndKey) >= 0 {
				break
			}
		}
	}
	return nil
}

func (src *TableScanTaskSource) getBatchTableScanTask(
	kvRanges []kv.KeyRange,
	taskIDAlloc *taskIDAllocator,
) []TableScanTask {
	batchTasks := make([]TableScanTask, 0, len(kvRanges))
	prefix := src.tbl.RecordPrefix()
	// Build reorg tasks.
	for _, keyRange := range kvRanges {
		taskID := taskIDAlloc.alloc()
		startKey := keyRange.StartKey
		if len(startKey) == 0 {
			startKey = prefix
		}
		endKey := keyRange.EndKey
		if len(endKey) == 0 {
			endKey = prefix.PrefixNext()
		}

		task := TableScanTask{
			ID:    taskID,
			Start: startKey,
			End:   endKey,
			ctx:   src.ctx,
		}
		batchTasks = append(batchTasks, task)
	}
	return batchTasks
}

// Close implements Operator interface.
func (src *TableScanTaskSource) Close() error {
	return src.errGroup.Wait()
}

// String implements fmt.Stringer interface.
func (*TableScanTaskSource) String() string {
	return "TableScanTaskSource"
}

// TableScanOperator scans table records in given key ranges from kv store.
type TableScanOperator struct {
	*operator.AsyncOperator[TableScanTask, IndexRecordChunk]
	logger     *zap.Logger
	totalCount *atomic.Int64
}

// NewTableScanOperator creates a new TableScanOperator.
func NewTableScanOperator(
	ctx *OperatorCtx,
	sessPool opSessPool,
	copCtx copr.CopContext,
	srcChkPool *sync.Pool,
	concurrency int,
	hintBatchSize int,
	reorgMeta *model.DDLReorgMeta,
	cpOp ingest.CheckpointOperator,
	collector execute.Collector,
) *TableScanOperator {
	totalCount := new(atomic.Int64)
	pool := workerpool.NewWorkerPool(
		"TableScanOperator",
		util.DDL,
		concurrency,
		func() workerpool.Worker[TableScanTask, IndexRecordChunk] {
			return &tableScanWorker{
				ctx:           ctx,
				copCtx:        copCtx,
				sessPool:      sessPool,
				se:            nil,
				srcChkPool:    srcChkPool,
				cpOp:          cpOp,
				hintBatchSize: hintBatchSize,
				totalCount:    totalCount,
				reorgMeta:     reorgMeta,
				collector:     collector,
			}
		})
	return &TableScanOperator{
		AsyncOperator: operator.NewAsyncOperator(ctx, pool),
		logger:        logutil.Logger(ctx),
		totalCount:    totalCount,
	}
}

// Close implements operator.Operator interface.
func (o *TableScanOperator) Close() error {
	defer func() {
		o.logger.Info("table scan operator total count", zap.Int64("count", o.totalCount.Load()))
	}()
	return o.AsyncOperator.Close()
}

type tableScanWorker struct {
	ctx        *OperatorCtx
	copCtx     copr.CopContext
	sessPool   opSessPool
	se         *session.Session
	srcChkPool *sync.Pool

	cpOp          ingest.CheckpointOperator
	reorgMeta     *model.DDLReorgMeta
	hintBatchSize int
	totalCount    *atomic.Int64
	collector     execute.Collector
}

func (w *tableScanWorker) HandleTask(task TableScanTask, sender func(IndexRecordChunk)) {
	failpoint.Inject("injectPanicForTableScan", func() {
		panic("mock panic")
	})
	if w.se == nil {
		sessCtx, err := w.sessPool.Get()
		if err != nil {
			logutil.Logger(w.ctx).Error("tableScanWorker get session from pool failed", zap.Error(err))
			w.ctx.onError(err)
			return
		}
		w.se = session.NewSession(sessCtx)
	}
	w.scanRecords(task, sender)
}

func (w *tableScanWorker) Close() {
	if w.se != nil {
		w.sessPool.Put(w.se.Context)
	}
}

func (w *tableScanWorker) lastRecordKeyFromChunk(copCtx copr.CopContext, chk *chunk.Chunk) (kv.Key, bool) {
	c := copCtx.GetBase()
	ectx := c.ExprCtx.GetEvalCtx()
	n := chk.NumRows()
	if n == 0 {
		return nil, false
	}
	row := chk.GetRow(n - 1)

	handleDataBuf := make([]types.Datum, len(c.HandleOutputOffsets))
	handleDataBuf = ExtractDatumByOffsets(ectx, row, c.HandleOutputOffsets, c.ExprColumnInfos, handleDataBuf)
	sc := w.se.GetSessionVars().StmtCtx
	h, err := BuildHandle(handleDataBuf, c.TableInfo, c.PrimaryKeyInfo, sc.TimeZone(), sc.ErrCtx())
	if err != nil {
		return nil, false
	}
	prefix := tablecodec.GenTableRecordPrefix(c.TableInfo.ID)
	return tablecodec.EncodeRecordKey(prefix, h), true
}

func (w *tableScanWorker) scanRecords(task TableScanTask, sender func(IndexRecordChunk)) {
	logutil.Logger(w.ctx).Info("start a table scan task",
		zap.Int("id", task.ID), zap.Stringer("task", task))

	var (
		idxResults  []IndexRecordChunk
		execDetails kvutil.ExecDetails
	)
	var scanCtx context.Context = w.ctx
	if scanCtx.Value(kvutil.ExecDetailsKey) == nil {
		scanCtx = context.WithValue(w.ctx, kvutil.ExecDetailsKey, &execDetails)
	}
	err := wrapInBeginRollback(w.se, func(startTS uint64) error {
		failpoint.Inject("mockScanRecordError", func() {
			failpoint.Return(errors.New("mock scan record error"))
		})
		failpoint.InjectCall("scanRecordExec", w.reorgMeta)
		rs, err := buildTableScan(scanCtx, w.copCtx.GetBase(), startTS, task.Start, task.End)
		if err != nil {
			return err
		}
		var done bool
		prevTailKey := task.Start
		for !done {
			failpoint.InjectCall("beforeGetChunk")
			srcChk := w.getChunk()
			done, err = fetchTableScanResult(scanCtx, w.copCtx.GetBase(), rs, srcChk)
			if err != nil || scanCtx.Err() != nil {
				w.recycleChunk(srcChk)
				terror.Call(rs.Close)
				return err
			}
			w.collector.Accepted(execDetails.UnpackedBytesReceivedKVTotal)
			execDetails = kvutil.ExecDetails{}
			idxResults = append(idxResults, IndexRecordChunk{
				ID: task.ID, Chunk: srcChk, Done: done, ctx: w.ctx, prevTailKey: prevTailKey,
			})
			prevTailKey, _ = w.lastRecordKeyFromChunk(w.copCtx, srcChk)
		}
		return rs.Close()
	})
	if err != nil {
		w.ctx.onError(err)
	}
	for _, idxResult := range idxResults {
		sender(idxResult)
		rowCnt := idxResult.Chunk.NumRows()
		w.totalCount.Add(int64(rowCnt))
	}
}

func (w *tableScanWorker) getChunk() *chunk.Chunk {
	targetCap := ingest.CopReadBatchSize(w.hintBatchSize)
	if w.reorgMeta != nil {
		targetCap = ingest.CopReadBatchSize(w.reorgMeta.GetBatchSize())
	}
	chk := w.srcChkPool.Get().(*chunk.Chunk)
	if chk.Capacity() != targetCap {
		chk = chunk.NewChunkWithCapacity(w.copCtx.GetBase().FieldTypes, targetCap)
		logutil.Logger(w.ctx).Info("adjust ddl job config success", zap.Int("current batch size", chk.Capacity()))
	}
	chk.Reset()
	return chk
}

func (w *tableScanWorker) recycleChunk(chk *chunk.Chunk) {
	w.srcChkPool.Put(chk)
}

// WriteExternalStoreOperator writes index records to external storage.
type WriteExternalStoreOperator struct {
	*operator.AsyncOperator[IndexRecordChunk, IndexWriteResult]
	logger     *zap.Logger
	totalCount *atomic.Int64
}

// NewWriteExternalStoreOperator creates a new WriteExternalStoreOperator.
func NewWriteExternalStoreOperator(
	ctx *OperatorCtx,
	copCtx copr.CopContext,
	sessPool opSessPool,
	taskID int64,
	subtaskID int64,
	tbl table.PhysicalTable,
	indexes []table.Index,
	store storage.ExternalStorage,
	srcChunkPool *sync.Pool,
	concurrency int,
	onClose external.OnWriterCloseFunc,
	memoryQuota uint64,
	reorgMeta *model.DDLReorgMeta,
	tikvCodec tikv.Codec,
) *WriteExternalStoreOperator {
	onDuplicateKey := engineapi.OnDuplicateKeyError
	failpoint.Inject("ignoreReadIndexDupKey", func() {
		onDuplicateKey = engineapi.OnDuplicateKeyIgnore
	})

	totalCount := new(atomic.Int64)
	blockSize := external.GetAdjustedBlockSize(memoryQuota, external.DefaultBlockSize)
	pool := workerpool.NewWorkerPool(
		"WriteExternalStoreOperator",
		util.DDL,
		concurrency,
		func() workerpool.Worker[IndexRecordChunk, IndexWriteResult] {
			writers := make([]ingest.Writer, 0, len(indexes))
			for i := range indexes {
				builder := external.NewWriterBuilder().
					SetOnCloseFunc(onClose).
					SetMemorySizeLimit(memoryQuota).
					SetTiKVCodec(tikvCodec).
					SetBlockSize(blockSize).
					SetGroupOffset(i).
					SetOnDup(onDuplicateKey)
				writerID := uuid.New().String()
				prefix := path.Join(strconv.Itoa(int(taskID)), strconv.Itoa(int(subtaskID)))
				writer := builder.Build(store, prefix, writerID)
				writers = append(writers, writer)
			}

			return &indexIngestWorker{
				ctx:          ctx,
				tbl:          tbl,
				indexes:      indexes,
				copCtx:       copCtx,
				se:           nil,
				sessPool:     sessPool,
				writers:      writers,
				srcChunkPool: srcChunkPool,
				reorgMeta:    reorgMeta,
				totalCount:   totalCount,
			}
		})
	return &WriteExternalStoreOperator{
		AsyncOperator: operator.NewAsyncOperator(ctx, pool),
		logger:        logutil.Logger(ctx),
		totalCount:    totalCount,
	}
}

// Close implements operator.Operator interface.
func (o *WriteExternalStoreOperator) Close() error {
	err := o.AsyncOperator.Close()
	o.logger.Info("write external storage operator total count",
		zap.Int64("count", o.totalCount.Load()))
	return err
}

// IndexWriteResult contains the result of writing index records to ingest engine.
type IndexWriteResult struct {
	ID          int
	RowCnt      int
	Bytes       int
	KVRange     kv.KeyRange
	prevTailKey kv.Key
}

// chunkProgressRecorder is a narrow dependency the worker needs for checkpointing.
type chunkProgressRecorder interface {
	FinishChunk(kv.KeyRange, int, kv.Key)
}

// IndexIngestOperator writes index records to ingest engine.
type IndexIngestOperator struct {
	*operator.AsyncOperator[IndexRecordChunk, IndexWriteResult]
}

// NewIndexIngestOperator creates a new IndexIngestOperator.
func NewIndexIngestOperator(
	ctx *OperatorCtx,
	copCtx copr.CopContext,
	sessPool opSessPool,
	tbl table.PhysicalTable,
	indexes []table.Index,
	engines []ingest.Engine,
	srcChunkPool *sync.Pool,
	concurrency int,
	reorgMeta *model.DDLReorgMeta,
	recorder chunkProgressRecorder,
	barrier *ddlutil.Barrier,
) *IndexIngestOperator {
	writerCfg := getLocalWriterConfig(len(indexes), concurrency)

	var writerIDAlloc atomic.Int32
	pool := workerpool.NewWorkerPool(
		"indexIngestOperator",
		util.DDL,
		concurrency,
		func() workerpool.Worker[IndexRecordChunk, IndexWriteResult] {
			writers := make([]ingest.Writer, 0, len(indexes))
			for i := range indexes {
				writerID := int(writerIDAlloc.Add(1))
				writer, err := engines[i].CreateWriter(writerID, writerCfg)
				if err != nil {
					logutil.Logger(ctx).Error("create index ingest worker failed", zap.Error(err))
					ctx.onError(err)
					return nil
				}
				writers = append(writers, writer)
			}

			return &indexIngestWorker{
				ctx:          ctx,
				tbl:          tbl,
				indexes:      indexes,
				copCtx:       copCtx,
				se:           nil,
				sessPool:     sessPool,
				writers:      writers,
				srcChunkPool: srcChunkPool,
				reorgMeta:    reorgMeta,
				barrier:      barrier,
				recorder:     recorder,
			}
		})
	return &IndexIngestOperator{
		AsyncOperator: operator.NewAsyncOperator(ctx, pool),
	}
}

type indexIngestWorker struct {
	ctx *OperatorCtx

	tbl       table.PhysicalTable
	indexes   []table.Index
	reorgMeta *model.DDLReorgMeta

	copCtx   copr.CopContext
	sessPool opSessPool
	se       *session.Session
	restore  func(sessionctx.Context)

	writers      []ingest.Writer
	srcChunkPool *sync.Pool
	// only available in global sort
	totalCount *atomic.Int64

	barrier  *ddlutil.Barrier
	recorder chunkProgressRecorder
}

func (w *indexIngestWorker) HandleTask(ck IndexRecordChunk, send func(IndexWriteResult)) {
	// Enter barrier to serialize with PauseAndWait while writing a chunk.
	var entered bool
	if w.barrier != nil {
		w.barrier.Enter()
		entered = true
	}

	recycleChunk := func() {
		if ck.Chunk != nil {
			w.srcChunkPool.Put(ck.Chunk)
			ck.Chunk = nil
		}
	}
	exitBarrier := func() {
		if entered {
			w.barrier.Exit()
			entered = false
		}
	}

	failpoint.InjectCall("mockIndexIngestWorkerFault")

	result := IndexWriteResult{ID: ck.ID}
	w.initSessCtx()
	count, bytes, kvRange, err := w.WriteChunk(&ck)
	if err != nil {
		recycleChunk()
		exitBarrier()
		w.ctx.onError(err)
		return
	}
	if count == 0 {
		recycleChunk()
		exitBarrier()
		logutil.Logger(w.ctx).Info("finish a index ingest task", zap.Int("id", ck.ID))
		return
	}

	result.RowCnt = count
	result.Bytes = bytes
	result.KVRange = kvRange
	result.prevTailKey = ck.prevTailKey

	// FinishChunk (checkpoint) while still inside barrier so pause sees a consistent state.
	if w.recorder != nil {
		w.recorder.FinishChunk(result.KVRange, result.RowCnt, result.prevTailKey)
	}

	recycleChunk()
	exitBarrier()

	if ResultCounterForTest != nil {
		ResultCounterForTest.Add(1)
	}
	send(result)
}

func (w *indexIngestWorker) initSessCtx() {
	if w.se == nil {
		sessCtx, err := w.sessPool.Get()
		if err != nil {
			w.ctx.onError(err)
			return
		}
		w.restore = restoreSessCtx(sessCtx)
		if err := initSessCtx(sessCtx, w.reorgMeta); err != nil {
			w.ctx.onError(err)
			return
		}
		w.se = session.NewSession(sessCtx)
	}
}

func (w *indexIngestWorker) Close() {
	// TODO(lance6716): unify the real write action for engineInfo and external
	// writer.
	for i, writer := range w.writers {
		ew, ok := writer.(*external.Writer)
		if !ok {
			break
		}
		err := ew.Close(w.ctx)
		if err != nil {
			err = ingest.TryConvertToKeyExistsErr(err, w.indexes[i].Meta(), w.tbl.Meta())
			w.ctx.onError(err)
		}
	}
	if w.se != nil {
		w.restore(w.se.Context)
		w.sessPool.Put(w.se.Context)
	}
}

// WriteChunk will write index records to lightning engine.
func (w *indexIngestWorker) WriteChunk(rs *IndexRecordChunk) (count int, bytes int, kvRange kv.KeyRange, err error) {
	failpoint.Inject("mockWriteLocalError", func(_ failpoint.Value) {
		failpoint.Return(0, 0, kv.KeyRange{}, errors.New("mock write local error"))
	})
	failpoint.InjectCall("writeLocalExec", rs.Done)

	oprStartTime := time.Now()
	vars := w.se.GetSessionVars() //nolint:forbidigo
	sc := vars.StmtCtx
	cnt, kvBytes, kvRange, err := writeChunk(w.ctx, w.writers, w.indexes, w.copCtx, sc.TimeZone(), sc.ErrCtx(), vars.GetWriteStmtBufs(), rs.Chunk, w.tbl.Meta())
	if err != nil || cnt == 0 {
		return 0, 0, kv.KeyRange{}, err
	}
	logSlowOperations(time.Since(oprStartTime), "writeChunk", 3000)
	return cnt, kvBytes, kvRange, nil
}

type indexWriteResultSink struct {
	ctx        *OperatorCtx
	backendCtx ingest.BackendCtx
	tbl        table.PhysicalTable
	indexes    []table.Index

	collector execute.Collector

	errGroup errgroup.Group
	source   operator.DataChannel[IndexWriteResult]

	barrier *ddlutil.Barrier
}

func newIndexWriteResultSink(
	ctx *OperatorCtx,
	backendCtx ingest.BackendCtx,
	tbl table.PhysicalTable,
	indexes []table.Index,
	collector execute.Collector,
	barrier *ddlutil.Barrier,
) *indexWriteResultSink {
	return &indexWriteResultSink{
		ctx:        ctx,
		backendCtx: backendCtx,
		tbl:        tbl,
		indexes:    indexes,
		errGroup:   errgroup.Group{},
		collector:  collector,
		barrier:    barrier,
	}
}

func (s *indexWriteResultSink) SetSource(source operator.DataChannel[IndexWriteResult]) {
	s.source = source
}

func (s *indexWriteResultSink) Open() error {
	s.errGroup.Go(s.collectResult)
	return nil
}

func (s *indexWriteResultSink) collectResult() error {
	for {
		select {
		case <-s.ctx.Done():
			return s.ctx.Err()
		case rs, ok := <-s.source.Channel():
			if !ok {
				if s.backendCtx != nil && s.barrier != nil {
					if err := s.barrier.PauseAndWait(s.ctx); err != nil {
						s.ctx.onError(err)
						return err
					}
				}
				err := s.flush()
				if err != nil {
					s.ctx.onError(err)
				}
				if s.backendCtx != nil { // for local sort only
					total := s.backendCtx.TotalKeyCount()
					if total > 0 {
						if lc, ok2 := s.collector.(*localRowCntCollector); ok2 {
							lc.SetTotal(total)
						}
					}
				}
				if s.backendCtx != nil && s.barrier != nil {
					s.barrier.Resume()
				}
				return err
			}
			s.collector.Processed(int64(rs.Bytes), int64(rs.RowCnt))

			if s.backendCtx != nil {
				if s.barrier == nil {
					if err := s.backendCtx.IngestIfQuotaExceeded(s.ctx); err != nil {
						s.ctx.onError(err)
					}
				} else {
					if err := s.barrier.PauseAndWait(s.ctx); err != nil {
						s.ctx.onError(err)
					} else {
						err := s.backendCtx.IngestIfQuotaExceeded(s.ctx)
						s.barrier.Resume()
						if err != nil {
							s.ctx.onError(err)
						}
					}
				}
			}
		}
	}
}

func (s *indexWriteResultSink) flush() error {
	if s.backendCtx == nil {
		return nil
	}
	failpoint.Inject("mockFlushError", func(_ failpoint.Value) {
		failpoint.Return(errors.New("mock flush error"))
	})
	return s.backendCtx.Ingest(s.ctx)
}

func (s *indexWriteResultSink) Close() error {
	return s.errGroup.Wait()
}

func (*indexWriteResultSink) String() string {
	return "indexWriteResultSink"
}

// tempIndexScanTask contains the start key and end key of a temp index region.
type tempIndexScanTask struct {
	ID    int
	Start kv.Key
	End   kv.Key

	ctx *OperatorCtx
}

// RecoverArgs implements workerpool.TaskMayPanic interface.
func (t tempIndexScanTask) RecoverArgs() (metricsLabel string, funcInfo string, recoverFn func(), quit bool) {
	return metrics.LblAddIndex, "RecoverArgs", func() {
		t.ctx.onError(dbterror.ErrReorgPanic)
	}, false
}

// String implement fmt.Stringer interface.
func (t tempIndexScanTask) String() string {
	return fmt.Sprintf("TempIndexScanTask: id=%d, startKey=%s, endKey=%s",
		t.ID, hex.EncodeToString(t.Start), hex.EncodeToString(t.End))
}

// TempIndexScanTaskSource produces TempIndexScanTask by splitting regions of a temp index range.
type TempIndexScanTaskSource struct {
	ctx *OperatorCtx

	errGroup errgroup.Group
	sink     operator.DataChannel[tempIndexScanTask]

	tbl      table.PhysicalTable
	store    kv.Storage
	startKey kv.Key
	endKey   kv.Key
}

// NewTempIndexScanTaskSource creates a new TempIndexScanTaskSource.
func NewTempIndexScanTaskSource(
	ctx *OperatorCtx,
	store kv.Storage,
	physicalTable table.PhysicalTable,
	startKey kv.Key,
	endKey kv.Key,
) *TempIndexScanTaskSource {
	return &TempIndexScanTaskSource{
		ctx:      ctx,
		errGroup: errgroup.Group{},
		tbl:      physicalTable,
		store:    store,
		startKey: startKey,
		endKey:   endKey,
	}
}

// SetSink implements WithSink interface.
func (src *TempIndexScanTaskSource) SetSink(sink operator.DataChannel[tempIndexScanTask]) {
	src.sink = sink
}

// Open implements Operator interface.
func (src *TempIndexScanTaskSource) Open() error {
	src.errGroup.Go(src.generateTasks)
	return nil
}

// Close implements Operator interface.
func (src *TempIndexScanTaskSource) Close() error {
	return src.errGroup.Wait()
}

// String implements fmt.Stringer interface.
func (*TempIndexScanTaskSource) String() string {
	return "TempIndexScanTaskSource"
}

func (src *TempIndexScanTaskSource) generateTasks() error {
	taskIDAlloc := newTaskIDAllocator()
	defer src.sink.Finish()

	startKey := src.startKey
	for {
		kvRanges, err := loadTableRanges(
			src.ctx,
			src.tbl.GetPhysicalID(),
			src.store,
			startKey,
			src.endKey,
			nil,
			backfillTaskChanSize,
		)
		if err != nil {
			return err
		}
		if len(kvRanges) == 0 {
			break
		}

		batchTasks := src.getBatchTempIndexScanTask(kvRanges, taskIDAlloc)
		for _, task := range batchTasks {
			select {
			case <-src.ctx.Done():
				return src.ctx.Err()
			case src.sink.Channel() <- task:
			}
		}
		startKey = kvRanges[len(kvRanges)-1].EndKey
		if startKey.Cmp(src.endKey) >= 0 {
			break
		}
	}
	return nil
}

func (src *TempIndexScanTaskSource) getBatchTempIndexScanTask(
	kvRanges []kv.KeyRange,
	taskIDAlloc *taskIDAllocator,
) []tempIndexScanTask {
	batchTasks := make([]tempIndexScanTask, 0, len(kvRanges))
	prefix := tablecodec.GenTableIndexPrefix(src.tbl.GetPhysicalID())

	// Build reorg tasks.
	for _, keyRange := range kvRanges {
		taskID := taskIDAlloc.alloc()
		startKey := keyRange.StartKey
		if len(startKey) == 0 {
			startKey = prefix
		}
		endKey := keyRange.EndKey
		if len(endKey) == 0 {
			endKey = prefix.PrefixNext()
		}

		task := tempIndexScanTask{
			ID:    taskID,
			Start: startKey,
			End:   endKey,
			ctx:   src.ctx,
		}
		batchTasks = append(batchTasks, task)
	}
	return batchTasks
}

// MergeTempIndexOperator merges the temporary index records into the original index.
type MergeTempIndexOperator struct {
	*operator.AsyncOperator[tempIndexScanTask, tempIdxResult]
	logger     *zap.Logger
	totalCount *atomic.Int64
}

// NewMergeTempIndexOperator creates a new MergeTempIndexOperator.
func NewMergeTempIndexOperator(
	ctx *OperatorCtx,
	store kv.Storage,
	ptbl table.PhysicalTable,
	idxInfo *model.IndexInfo,
	jobID int64,
	concurrency int,
	batchSize int,
	reorgMeta *model.DDLReorgMeta,
) *MergeTempIndexOperator {
	totalCount := new(atomic.Int64)
	pool := workerpool.NewWorkerPool(
		"MergeTempIndexOperator",
		util.DDL,
		concurrency,
		func() workerpool.Worker[tempIndexScanTask, tempIdxResult] {
			return &mergeTempIndexWorker{
				ctx:        ctx,
				store:      store,
				ptbl:       ptbl,
				idxInfo:    idxInfo,
				jobID:      jobID,
				batchCnt:   batchSize,
				totalCount: totalCount,
				reorgMeta:  reorgMeta,
				buffers:    newTempIdxBuffers(batchSize),
			}
		})
	return &MergeTempIndexOperator{
		AsyncOperator: operator.NewAsyncOperator(ctx, pool),
		logger:        logutil.Logger(ctx),
		totalCount:    totalCount,
	}
}

// Close implements operator.Operator interface.
func (o *MergeTempIndexOperator) Close() error {
	defer func() {
		o.logger.Info("merge temp index operator total count", zap.Int64("count", o.totalCount.Load()))
	}()
	return o.AsyncOperator.Close()
}

type mergeTempIndexWorker struct {
	ctx       *OperatorCtx
	store     kv.Storage
	ptbl      table.PhysicalTable
	idxInfo   *model.IndexInfo
	reorgMeta *model.DDLReorgMeta
	jobID     int64

	batchCnt   int
	buffers    *tempIdxBuffers
	totalCount *atomic.Int64
}

func (w *mergeTempIndexWorker) HandleTask(task tempIndexScanTask, sender func(tempIdxResult)) {
	failpoint.Inject("injectPanicForTableScan", func() {
		panic("mock panic")
	})
	start := task.Start
	done := false
	for !done {
		task.Start = start
		rs, err := w.handleOneRange(task)
		if err != nil {
			w.ctx.onError(err)
			return
		}
		sender(rs)
		done = rs.done
		start = rs.nextKey
	}
}

func (*mergeTempIndexWorker) Close() {}

func (w *mergeTempIndexWorker) handleOneRange(
	task tempIndexScanTask,
) (tempIdxResult, error) {
	var currentTxnStartTS uint64
	oprStartTime := time.Now()
	ctx := kv.WithInternalSourceAndTaskType(w.ctx, "ddl_merge_temp_index", kvutil.ExplicitTypeDDL)
	originBatchCnt := w.batchCnt
	defer func() {
		w.batchCnt = originBatchCnt
	}()
	jobCtx := NewReorgContext()
	jobCtx.tp = "ddl_merge_temp_index"
	jobCtx.getResourceGroupTaggerForTopSQL()
	jobCtx.resourceGroupName = w.reorgMeta.ResourceGroupName

	start, end := task.Start, task.End
	attempts := 0
	var result tempIdxResult
	for {
		attempts++
		err := kv.RunInNewTxn(ctx, w.store, false, func(_ context.Context, txn kv.Transaction) error {
			currentTxnStartTS = txn.StartTS()
			updateTxnEntrySizeLimitIfNeeded(txn)
			rs, err := fetchTempIndexVals(jobCtx, w.store, w.ptbl, w.idxInfo, txn, start, end, w.batchCnt, w.buffers)
			if err != nil {
				return errors.Trace(err)
			}
			result = rs
			err = batchCheckTemporaryUniqueKey(txn, w.ptbl, w.idxInfo, w.buffers.originIdxKeys, w.buffers.tmpIdxRecords)
			if err != nil {
				return errors.Trace(err)
			}

			for i, idxRecord := range w.buffers.tmpIdxRecords {
				// The index is already exists, we skip it, no needs to backfill it.
				// The following update, delete, insert on these rows, TiDB can handle it correctly.
				// If all batch are skipped, update first index key to make txn commit to release lock.
				if idxRecord.skip {
					continue
				}

				originIdxKey := w.buffers.originIdxKeys[i]
				if idxRecord.delete {
					err = txn.GetMemBuffer().Delete(originIdxKey)
				} else {
					err = txn.GetMemBuffer().Set(originIdxKey, idxRecord.vals)
				}
				if err != nil {
					return err
				}

				err = txn.GetMemBuffer().Delete(w.buffers.tmpIdxKeys[i])
				if err != nil {
					return err
				}

				failpoint.InjectCall("mockDMLExecutionMergingInTxn")

				result.addCount++
			}
			return nil
		})
		if err != nil {
			if kv.IsTxnRetryableError(err) {
				if w.batchCnt > 1 {
					w.batchCnt /= 2
				}
				backoff := kv.BackOff(uint(attempts))
				logutil.Logger(ctx).Warn("temp index merge worker retry",
					zap.Int64("jobID", w.jobID),
					zap.Int("batchCnt", w.batchCnt),
					zap.Int("attempts", attempts),
					zap.Duration("backoff", time.Duration(backoff)),
					zap.Uint64("startTS", currentTxnStartTS),
					zap.Error(err))
				continue
			}
			w.ctx.onError(err)
			return result, err
		}
		break
	}

	metrics.DDLSetTempIndexScanAndMerge(w.ptbl.GetPhysicalID(), uint64(result.scanCount), uint64(result.addCount))
	failpoint.Inject("mockDMLExecutionMerging", func(val failpoint.Value) {
		//nolint:forcetypeassert
		if val.(bool) && MockDMLExecutionMerging != nil {
			MockDMLExecutionMerging()
		}
	})
	logSlowOperations(time.Since(oprStartTime), "mergeTempIndexExecutorHandleOneRange", 3000)
	w.totalCount.Add(int64(result.scanCount))
	return result, nil
}

type tempIndexResultSink struct {
	ctx       *OperatorCtx
	tbl       table.PhysicalTable
	collector execute.Collector
	errGroup  errgroup.Group
	source    operator.DataChannel[tempIdxResult]
}

func newTempIndexResultSink(
	ctx *OperatorCtx,
	tbl table.PhysicalTable,
	collector execute.Collector,
) *tempIndexResultSink {
	return &tempIndexResultSink{
		ctx:       ctx,
		tbl:       tbl,
		errGroup:  errgroup.Group{},
		collector: collector,
	}
}

func (s *tempIndexResultSink) SetSource(source operator.DataChannel[tempIdxResult]) {
	s.source = source
}

func (s *tempIndexResultSink) Open() error {
	s.errGroup.Go(s.collectResult)
	return nil
}

func (s *tempIndexResultSink) collectResult() error {
	for {
		select {
		case <-s.ctx.Done():
			logutil.BgLogger().Info("temp index result sink context done", zap.Error(s.ctx.Err()))
			return s.ctx.Err()
		case rs, ok := <-s.source.Channel():
			if !ok {
				return nil
			}
			s.collector.Processed(0, int64(rs.addCount))
		}
	}
}

func (s *tempIndexResultSink) Close() error {
	return s.errGroup.Wait()
}

func (*tempIndexResultSink) String() string {
	return "tempIndexResultSink"
}<|MERGE_RESOLUTION|>--- conflicted
+++ resolved
@@ -48,10 +48,7 @@
 	"github.com/pingcap/tidb/pkg/table"
 	"github.com/pingcap/tidb/pkg/table/tables"
 	"github.com/pingcap/tidb/pkg/tablecodec"
-<<<<<<< HEAD
 	"github.com/pingcap/tidb/pkg/types"
-=======
->>>>>>> 926eb2da
 	"github.com/pingcap/tidb/pkg/util/chunk"
 	"github.com/pingcap/tidb/pkg/util/dbterror"
 	"github.com/pingcap/tidb/pkg/util/intest"
@@ -390,7 +387,6 @@
 		// All table data are done.
 		return nil
 	}
-<<<<<<< HEAD
 	var ranges []kv.KeyRange
 	if src.cpOp != nil {
 		ranges = src.cpOp.FilterUnimportedRanges([]kv.KeyRange{{StartKey: startKey, EndKey: src.endKey}})
@@ -402,7 +398,7 @@
 		for {
 			kvRanges, err := loadTableRanges(
 				src.ctx,
-				src.tbl,
+				src.tbl.GetPhysicalID(),
 				src.store,
 				startKey,
 				r.EndKey,
@@ -415,24 +411,6 @@
 			if len(kvRanges) == 0 {
 				break
 			}
-=======
-	for {
-		kvRanges, err := loadTableRanges(
-			src.ctx,
-			src.tbl.GetPhysicalID(),
-			src.store,
-			startKey,
-			src.endKey,
-			nil,
-			backfillTaskChanSize,
-		)
-		if err != nil {
-			return err
-		}
-		if len(kvRanges) == 0 {
-			break
-		}
->>>>>>> 926eb2da
 
 			batchTasks := src.getBatchTableScanTask(kvRanges, taskIDAlloc)
 			for _, task := range batchTasks {
