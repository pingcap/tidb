--- conflicted
+++ resolved
@@ -79,23 +79,8 @@
 }
 
 // NewDistTaskOperatorCtx is used for adding index with dist framework.
-<<<<<<< HEAD
-func NewDistTaskOperatorCtx(
-	ctx context.Context,
-	taskID, subtaskID int64,
-) *util.Context {
-	ctx = logutil.WithFields(ctx,
-		zap.Int64("task-id", taskID),
-		zap.Int64("subtask-id", subtaskID))
+func NewDistTaskOperatorCtx(ctx context.Context) *util.Context {
 	return util.NewContext(ctx)
-=======
-func NewDistTaskOperatorCtx(ctx context.Context) (*OperatorCtx, context.CancelFunc) {
-	opCtx, cancel := context.WithCancel(ctx)
-	return &OperatorCtx{
-		Context: opCtx,
-		cancel:  cancel,
-	}, cancel
->>>>>>> 6050bfab
 }
 
 // NewLocalOperatorCtx is used for adding index with local ingest mode.
