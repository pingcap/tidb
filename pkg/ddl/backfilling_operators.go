--- conflicted
+++ resolved
@@ -753,13 +753,7 @@
 			w.srcChunkPool <- ck.Chunk
 		}
 	}()
-<<<<<<< HEAD
 	rs, err := w.indexIngestBaseWorker.HandleTask(ck)
-=======
-	w.indexIngestBaseWorker.HandleTask(rs, send)
-	// needs to flush and import to avoid too much use of disk.
-	_, _, err := w.backendCtx.Flush(ingest.FlushModeAuto)
->>>>>>> 7211d3d8
 	if err != nil {
 		w.ctx.onError(err)
 		return
