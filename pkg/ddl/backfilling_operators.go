--- conflicted
+++ resolved
@@ -831,7 +831,6 @@
 			w.srcChunkPool.Put(ck.Chunk)
 			ck.Chunk = nil
 		}
-<<<<<<< HEAD
 	}
 	exitBarrier := func() {
 		if entered {
@@ -840,13 +839,7 @@
 		}
 	}
 
-	failpoint.Inject("injectPanicForIndexIngest", func() {
-		panic("mock panic")
-	})
-=======
-	}()
 	failpoint.InjectCall("mockIndexIngestWorkerFault")
->>>>>>> b2f6a2c6
 
 	result := IndexWriteResult{ID: ck.ID}
 	w.initSessCtx()
