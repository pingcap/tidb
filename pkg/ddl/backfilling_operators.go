// Copyright 2023 PingCAP, Inc.
//
// Licensed under the Apache License, Version 2.0 (the "License");
// you may not use this file except in compliance with the License.
// You may obtain a copy of the License at
//
//     http://www.apache.org/licenses/LICENSE-2.0
//
// Unless required by applicable law or agreed to in writing, software
// distributed under the License is distributed on an "AS IS" BASIS,
// WITHOUT WARRANTIES OR CONDITIONS OF ANY KIND, either express or implied.
// See the License for the specific language governing permissions and
// limitations under the License.

package ddl

import (
	"context"
	"encoding/hex"
	"fmt"
	"path"
	"strconv"
	"sync"
	"sync/atomic"
	"time"

	"github.com/docker/go-units"
	"github.com/google/uuid"
	"github.com/pingcap/errors"
	"github.com/pingcap/failpoint"
	"github.com/pingcap/tidb/br/pkg/storage"
	"github.com/pingcap/tidb/pkg/ddl/copr"
	"github.com/pingcap/tidb/pkg/ddl/ingest"
	"github.com/pingcap/tidb/pkg/ddl/session"
	"github.com/pingcap/tidb/pkg/disttask/framework/proto"
	"github.com/pingcap/tidb/pkg/disttask/operator"
	"github.com/pingcap/tidb/pkg/kv"
	"github.com/pingcap/tidb/pkg/lightning/backend/external"
	"github.com/pingcap/tidb/pkg/meta/model"
	"github.com/pingcap/tidb/pkg/metrics"
	"github.com/pingcap/tidb/pkg/parser/terror"
	"github.com/pingcap/tidb/pkg/resourcemanager/pool/workerpool"
	"github.com/pingcap/tidb/pkg/resourcemanager/util"
	"github.com/pingcap/tidb/pkg/sessionctx"
	"github.com/pingcap/tidb/pkg/table"
	"github.com/pingcap/tidb/pkg/table/tables"
	"github.com/pingcap/tidb/pkg/tablecodec"
	"github.com/pingcap/tidb/pkg/util/chunk"
	"github.com/pingcap/tidb/pkg/util/dbterror"
	"github.com/pingcap/tidb/pkg/util/intest"
	"github.com/pingcap/tidb/pkg/util/logutil"
	"github.com/pingcap/tidb/pkg/util/size"
	"go.uber.org/zap"
	"golang.org/x/sync/errgroup"
)

var (
	_ operator.Operator                = (*TableScanTaskSource)(nil)
	_ operator.WithSink[TableScanTask] = (*TableScanTaskSource)(nil)

	_ operator.WithSource[TableScanTask]  = (*TableScanOperator)(nil)
	_ operator.Operator                   = (*TableScanOperator)(nil)
	_ operator.WithSink[IndexRecordChunk] = (*TableScanOperator)(nil)

	_ operator.WithSource[IndexRecordChunk] = (*IndexIngestOperator)(nil)
	_ operator.Operator                     = (*IndexIngestOperator)(nil)
	_ operator.WithSink[IndexWriteResult]   = (*IndexIngestOperator)(nil)

	_ operator.WithSource[IndexWriteResult] = (*indexWriteResultSink)(nil)
	_ operator.Operator                     = (*indexWriteResultSink)(nil)
)

type opSessPool interface {
	Get() (sessionctx.Context, error)
	Put(sessionctx.Context)
}

// OperatorCtx is the context for AddIndexIngestPipeline.
// This is used to cancel the pipeline and collect errors.
type OperatorCtx struct {
	context.Context
	cancel context.CancelFunc
	err    atomic.Pointer[error]
}

// NewDistTaskOperatorCtx is used for adding index with dist framework.
func NewDistTaskOperatorCtx(
	ctx context.Context,
	taskID, subtaskID int64,
) (*OperatorCtx, context.CancelFunc) {
	opCtx, cancel := context.WithCancel(ctx)
	opCtx = logutil.WithFields(opCtx,
		zap.Int64("task-id", taskID),
		zap.Int64("subtask-id", subtaskID))
	return &OperatorCtx{
		Context: opCtx,
		cancel:  cancel,
	}, cancel
}

// NewLocalOperatorCtx is used for adding index with local ingest mode.
func NewLocalOperatorCtx(ctx context.Context, jobID int64) (*OperatorCtx, context.CancelFunc) {
	opCtx, cancel := context.WithCancel(ctx)
	opCtx = logutil.WithFields(opCtx, zap.Int64("jobID", jobID))
	return &OperatorCtx{
		Context: opCtx,
		cancel:  cancel,
	}, cancel
}

func (ctx *OperatorCtx) onError(err error) {
	tracedErr := errors.Trace(err)
	ctx.err.CompareAndSwap(nil, &tracedErr)
	ctx.cancel()
}

// OperatorErr returns the error of the operator.
func (ctx *OperatorCtx) OperatorErr() error {
	err := ctx.err.Load()
	if err == nil {
		return nil
	}
	return *err
}

var (
	_ RowCountListener = (*EmptyRowCntListener)(nil)
	_ RowCountListener = (*distTaskRowCntListener)(nil)
	_ RowCountListener = (*localRowCntListener)(nil)
)

// RowCountListener is invoked when some index records are flushed to disk or imported to TiKV.
type RowCountListener interface {
	Written(rowCnt int)
	SetTotal(total int)
}

// EmptyRowCntListener implements a noop RowCountListener.
type EmptyRowCntListener struct{}

// Written implements RowCountListener.
func (*EmptyRowCntListener) Written(_ int) {}

// SetTotal implements RowCountListener.
func (*EmptyRowCntListener) SetTotal(_ int) {}

// NewAddIndexIngestPipeline creates a pipeline for adding index in ingest mode.
func NewAddIndexIngestPipeline(
	ctx *OperatorCtx,
	store kv.Storage,
	sessPool opSessPool,
	backendCtx ingest.BackendCtx,
	engines []ingest.Engine,
	jobID int64,
	tbl table.PhysicalTable,
	idxInfos []*model.IndexInfo,
	startKey, endKey kv.Key,
	reorgMeta *model.DDLReorgMeta,
	avgRowSize int,
	concurrency int,
	rowCntListener RowCountListener,
) (*operator.AsyncPipeline, error) {
	indexes := make([]table.Index, 0, len(idxInfos))
	for _, idxInfo := range idxInfos {
		index := tables.NewIndex(tbl.GetPhysicalID(), tbl.Meta(), idxInfo)
		indexes = append(indexes, index)
	}
	reqSrc := getDDLRequestSource(model.ActionAddIndex)
	copCtx, err := NewReorgCopContext(store, reorgMeta, tbl.Meta(), idxInfos, reqSrc)
	if err != nil {
		return nil, err
	}
	srcChkPool := createChunkPool(copCtx, reorgMeta)
	readerCnt, writerCnt := expectedIngestWorkerCnt(concurrency, avgRowSize)

	srcOp := NewTableScanTaskSource(ctx, store, tbl, startKey, endKey, backendCtx)
	scanOp := NewTableScanOperator(ctx, sessPool, copCtx, srcChkPool, readerCnt,
<<<<<<< HEAD
		reorgMeta.GetBatchSize(), reorgMeta, backendCtx)
	ingestOp := NewIndexIngestOperator(ctx, copCtx, backendCtx, sessPool,
		tbl, indexes, engines, srcChkPool, writerCnt, reorgMeta, rowCntListener)
=======
		reorgMeta.GetBatchSize(), rm, backendCtx)
	ingestOp := NewIndexIngestOperator(ctx, copCtx, sessPool,
		tbl, indexes, engines, srcChkPool, writerCnt, reorgMeta)
>>>>>>> 37855f91
	sinkOp := newIndexWriteResultSink(ctx, backendCtx, tbl, indexes, rowCntListener)

	operator.Compose[TableScanTask](srcOp, scanOp)
	operator.Compose[IndexRecordChunk](scanOp, ingestOp)
	operator.Compose[IndexWriteResult](ingestOp, sinkOp)

	logutil.Logger(ctx).Info("build add index local storage operators",
		zap.Int64("jobID", jobID),
		zap.Int("avgRowSize", avgRowSize),
		zap.Int("reader", readerCnt),
		zap.Int("writer", writerCnt))

	return operator.NewAsyncPipeline(
		srcOp, scanOp, ingestOp, sinkOp,
	), nil
}

// NewWriteIndexToExternalStoragePipeline creates a pipeline for writing index to external storage.
func NewWriteIndexToExternalStoragePipeline(
	ctx *OperatorCtx,
	store kv.Storage,
	extStoreURI string,
	sessPool opSessPool,
	jobID, subtaskID int64,
	tbl table.PhysicalTable,
	idxInfos []*model.IndexInfo,
	startKey, endKey kv.Key,
	onClose external.OnCloseFunc,
	reorgMeta *model.DDLReorgMeta,
	avgRowSize int,
	concurrency int,
	resource *proto.StepResource,
	rowCntListener RowCountListener,
) (*operator.AsyncPipeline, error) {
	indexes := make([]table.Index, 0, len(idxInfos))
	for _, idxInfo := range idxInfos {
		index := tables.NewIndex(tbl.GetPhysicalID(), tbl.Meta(), idxInfo)
		indexes = append(indexes, index)
	}
	reqSrc := getDDLRequestSource(model.ActionAddIndex)
	copCtx, err := NewReorgCopContext(store, reorgMeta, tbl.Meta(), idxInfos, reqSrc)
	if err != nil {
		return nil, err
	}
	srcChkPool := createChunkPool(copCtx, reorgMeta)
	readerCnt, writerCnt := expectedIngestWorkerCnt(concurrency, avgRowSize)

	backend, err := storage.ParseBackend(extStoreURI, nil)
	if err != nil {
		return nil, err
	}
	extStore, err := storage.NewWithDefaultOpt(ctx, backend)
	if err != nil {
		return nil, err
	}
	memCap := resource.Mem.Capacity()
	memSizePerIndex := uint64(memCap / int64(writerCnt*2*len(idxInfos)))
	failpoint.Inject("mockWriterMemSize", func() {
		memSizePerIndex = 1 * size.GB
	})

	srcOp := NewTableScanTaskSource(ctx, store, tbl, startKey, endKey, nil)
	scanOp := NewTableScanOperator(ctx, sessPool, copCtx, srcChkPool, readerCnt,
		reorgMeta.GetBatchSize(), nil, nil)
	writeOp := NewWriteExternalStoreOperator(
		ctx, copCtx, sessPool, jobID, subtaskID,
		tbl, indexes, extStore, srcChkPool, writerCnt,
		onClose, memSizePerIndex, reorgMeta,
	)
	sinkOp := newIndexWriteResultSink(ctx, nil, tbl, indexes, rowCntListener)

	operator.Compose[TableScanTask](srcOp, scanOp)
	operator.Compose[IndexRecordChunk](scanOp, writeOp)
	operator.Compose[IndexWriteResult](writeOp, sinkOp)

	logutil.Logger(ctx).Info("build add index cloud storage operators",
		zap.Int64("jobID", jobID),
		zap.String("memCap", units.BytesSize(float64(memCap))),
		zap.String("memSizePerIdx", units.BytesSize(float64(memSizePerIndex))),
		zap.Int("avgRowSize", avgRowSize),
		zap.Int("reader", readerCnt),
		zap.Int("writer", writerCnt))

	return operator.NewAsyncPipeline(
		srcOp, scanOp, writeOp, sinkOp,
	), nil
}

func createChunkPool(copCtx copr.CopContext, reorgMeta *model.DDLReorgMeta) *sync.Pool {
	return &sync.Pool{
		New: func() any {
			return chunk.NewChunkWithCapacity(copCtx.GetBase().FieldTypes,
				reorgMeta.GetBatchSize())
		},
	}
}

// TableScanTask contains the start key and the end key of a region.
type TableScanTask struct {
	ID    int
	Start kv.Key
	End   kv.Key

	ctx *OperatorCtx
}

// RecoverArgs implements workerpool.TaskMayPanic interface.
func (t TableScanTask) RecoverArgs() (metricsLabel string, funcInfo string, recoverFn func(), quit bool) {
	return metrics.LblAddIndex, "RecoverArgs", func() {
		t.ctx.onError(dbterror.ErrReorgPanic)
	}, false
}

// String implement fmt.Stringer interface.
func (t TableScanTask) String() string {
	return fmt.Sprintf("TableScanTask: id=%d, startKey=%s, endKey=%s",
		t.ID, hex.EncodeToString(t.Start), hex.EncodeToString(t.End))
}

// IndexRecordChunk contains one of the chunk read from corresponding TableScanTask.
type IndexRecordChunk struct {
	ID    int
	Chunk *chunk.Chunk
	Err   error
	Done  bool
	ctx   *OperatorCtx
}

// RecoverArgs implements workerpool.TaskMayPanic interface.
func (t IndexRecordChunk) RecoverArgs() (metricsLabel string, funcInfo string, recoverFn func(), quit bool) {
	return metrics.LblAddIndex, "RecoverArgs", func() {
		t.ctx.onError(dbterror.ErrReorgPanic)
	}, false
}

// TableScanTaskSource produces TableScanTask by splitting table records into ranges.
type TableScanTaskSource struct {
	ctx *OperatorCtx

	errGroup errgroup.Group
	sink     operator.DataChannel[TableScanTask]

	tbl      table.PhysicalTable
	store    kv.Storage
	startKey kv.Key
	endKey   kv.Key

	cpOp ingest.CheckpointOperator
}

// NewTableScanTaskSource creates a new TableScanTaskSource.
func NewTableScanTaskSource(
	ctx *OperatorCtx,
	store kv.Storage,
	physicalTable table.PhysicalTable,
	startKey kv.Key,
	endKey kv.Key,
	cpOp ingest.CheckpointOperator,
) *TableScanTaskSource {
	return &TableScanTaskSource{
		ctx:      ctx,
		errGroup: errgroup.Group{},
		tbl:      physicalTable,
		store:    store,
		startKey: startKey,
		endKey:   endKey,
		cpOp:     cpOp,
	}
}

// SetSink implements WithSink interface.
func (src *TableScanTaskSource) SetSink(sink operator.DataChannel[TableScanTask]) {
	src.sink = sink
}

// Open implements Operator interface.
func (src *TableScanTaskSource) Open() error {
	src.errGroup.Go(src.generateTasks)
	return nil
}

// adjustStartKey adjusts the start key so that we can skip the ranges that have been processed
// according to the information of checkpoint manager.
func (src *TableScanTaskSource) adjustStartKey(start, end kv.Key) (adjusted kv.Key, done bool) {
	if src.cpOp == nil {
		return start, false
	}
	cpKey := src.cpOp.NextStartKey()
	if len(cpKey) == 0 {
		return start, false
	}
	if cpKey.Cmp(start) < 0 || cpKey.Cmp(end) > 0 {
		logutil.Logger(src.ctx).Error("invalid checkpoint key",
			zap.String("last_process_key", hex.EncodeToString(cpKey)),
			zap.String("start", hex.EncodeToString(start)),
			zap.String("end", hex.EncodeToString(end)),
		)
		if intest.InTest {
			panic("invalid checkpoint key")
		}
		return start, false
	}
	if cpKey.Cmp(end) == 0 {
		return cpKey, true
	}
	return cpKey, false
}

func (src *TableScanTaskSource) generateTasks() error {
	taskIDAlloc := newTaskIDAllocator()
	defer src.sink.Finish()

	startKey, done := src.adjustStartKey(src.startKey, src.endKey)
	if done {
		// All table data are done.
		return nil
	}
	for {
		kvRanges, err := loadTableRanges(
			src.ctx,
			src.tbl,
			src.store,
			startKey,
			src.endKey,
			backfillTaskChanSize,
		)
		if err != nil {
			return err
		}
		if len(kvRanges) == 0 {
			break
		}

		batchTasks := src.getBatchTableScanTask(kvRanges, taskIDAlloc)
		for _, task := range batchTasks {
			select {
			case <-src.ctx.Done():
				return src.ctx.Err()
			case src.sink.Channel() <- task:
			}
		}
		startKey = kvRanges[len(kvRanges)-1].EndKey
		if startKey.Cmp(src.endKey) >= 0 {
			break
		}
	}
	return nil
}

func (src *TableScanTaskSource) getBatchTableScanTask(
	kvRanges []kv.KeyRange,
	taskIDAlloc *taskIDAllocator,
) []TableScanTask {
	batchTasks := make([]TableScanTask, 0, len(kvRanges))
	prefix := src.tbl.RecordPrefix()
	// Build reorg tasks.
	for _, keyRange := range kvRanges {
		taskID := taskIDAlloc.alloc()
		startKey := keyRange.StartKey
		if len(startKey) == 0 {
			startKey = prefix
		}
		endKey := keyRange.EndKey
		if len(endKey) == 0 {
			endKey = prefix.PrefixNext()
		}

		task := TableScanTask{
			ID:    taskID,
			Start: startKey,
			End:   endKey,
			ctx:   src.ctx,
		}
		batchTasks = append(batchTasks, task)
	}
	return batchTasks
}

// Close implements Operator interface.
func (src *TableScanTaskSource) Close() error {
	return src.errGroup.Wait()
}

// String implements fmt.Stringer interface.
func (*TableScanTaskSource) String() string {
	return "TableScanTaskSource"
}

// TableScanOperator scans table records in given key ranges from kv store.
type TableScanOperator struct {
	*operator.AsyncOperator[TableScanTask, IndexRecordChunk]
	logger     *zap.Logger
	totalCount *atomic.Int64
}

// NewTableScanOperator creates a new TableScanOperator.
func NewTableScanOperator(
	ctx *OperatorCtx,
	sessPool opSessPool,
	copCtx copr.CopContext,
	srcChkPool *sync.Pool,
	concurrency int,
	hintBatchSize int,
	reorgMeta *model.DDLReorgMeta,
	cpOp ingest.CheckpointOperator,
) *TableScanOperator {
	totalCount := new(atomic.Int64)
	pool := workerpool.NewWorkerPool(
		"TableScanOperator",
		util.DDL,
		concurrency,
		func() workerpool.Worker[TableScanTask, IndexRecordChunk] {
			return &tableScanWorker{
				ctx:           ctx,
				copCtx:        copCtx,
				sessPool:      sessPool,
				se:            nil,
				srcChkPool:    srcChkPool,
				cpOp:          cpOp,
				hintBatchSize: hintBatchSize,
				totalCount:    totalCount,
				reorgMeta:     reorgMeta,
			}
		})
	return &TableScanOperator{
		AsyncOperator: operator.NewAsyncOperator[TableScanTask, IndexRecordChunk](ctx, pool),
		logger:        logutil.Logger(ctx),
		totalCount:    totalCount,
	}
}

// Close implements operator.Operator interface.
func (o *TableScanOperator) Close() error {
	defer func() {
		o.logger.Info("table scan operator total count", zap.Int64("count", o.totalCount.Load()))
	}()
	return o.AsyncOperator.Close()
}

type tableScanWorker struct {
	ctx        *OperatorCtx
	copCtx     copr.CopContext
	sessPool   opSessPool
	se         *session.Session
	srcChkPool *sync.Pool

	cpOp          ingest.CheckpointOperator
	reorgMeta     *model.DDLReorgMeta
	hintBatchSize int
	totalCount    *atomic.Int64
}

func (w *tableScanWorker) HandleTask(task TableScanTask, sender func(IndexRecordChunk)) {
	failpoint.Inject("injectPanicForTableScan", func() {
		panic("mock panic")
	})
	if w.se == nil {
		sessCtx, err := w.sessPool.Get()
		if err != nil {
			logutil.Logger(w.ctx).Error("tableScanWorker get session from pool failed", zap.Error(err))
			w.ctx.onError(err)
			return
		}
		w.se = session.NewSession(sessCtx)
	}
	w.scanRecords(task, sender)
}

func (w *tableScanWorker) Close() {
	if w.se != nil {
		w.sessPool.Put(w.se.Context)
	}
}

func (w *tableScanWorker) scanRecords(task TableScanTask, sender func(IndexRecordChunk)) {
	logutil.Logger(w.ctx).Info("start a table scan task",
		zap.Int("id", task.ID), zap.Stringer("task", task))

	var idxResult IndexRecordChunk
	err := wrapInBeginRollback(w.se, func(startTS uint64) error {
		failpoint.Inject("mockScanRecordError", func() {
			failpoint.Return(errors.New("mock scan record error"))
		})
		failpoint.InjectCall("scanRecordExec", w.reorgMeta)
		rs, err := buildTableScan(w.ctx, w.copCtx.GetBase(), startTS, task.Start, task.End)
		if err != nil {
			return err
		}
		if w.cpOp != nil {
			w.cpOp.AddChunk(task.ID, task.End)
		}
		var done bool
		for !done {
			srcChk := w.getChunk()
			done, err = fetchTableScanResult(w.ctx, w.copCtx.GetBase(), rs, srcChk)
			if err != nil || w.ctx.Err() != nil {
				w.recycleChunk(srcChk)
				terror.Call(rs.Close)
				return err
			}
			idxResult = IndexRecordChunk{ID: task.ID, Chunk: srcChk, Done: done, ctx: w.ctx}
			if w.cpOp != nil {
				w.cpOp.UpdateChunk(task.ID, srcChk.NumRows(), done)
			}
			w.totalCount.Add(int64(srcChk.NumRows()))
			sender(idxResult)
		}
		return rs.Close()
	})
	if err != nil {
		w.ctx.onError(err)
	}
}

func (w *tableScanWorker) getChunk() *chunk.Chunk {
	targetCap := ingest.CopReadBatchSize(w.hintBatchSize)
	if w.reorgMeta != nil {
		targetCap = ingest.CopReadBatchSize(w.reorgMeta.GetBatchSize())
	}
	chk := w.srcChkPool.Get().(*chunk.Chunk)
	if chk.Capacity() != targetCap {
		chk = chunk.NewChunkWithCapacity(w.copCtx.GetBase().FieldTypes, targetCap)
		logutil.Logger(w.ctx).Info("adjust ddl job config success", zap.Int("current batch size", chk.Capacity()))
	}
	chk.Reset()
	return chk
}

func (w *tableScanWorker) recycleChunk(chk *chunk.Chunk) {
	w.srcChkPool.Put(chk)
}

// WriteExternalStoreOperator writes index records to external storage.
type WriteExternalStoreOperator struct {
	*operator.AsyncOperator[IndexRecordChunk, IndexWriteResult]
	logger     *zap.Logger
	totalCount *atomic.Int64
}

// NewWriteExternalStoreOperator creates a new WriteExternalStoreOperator.
func NewWriteExternalStoreOperator(
	ctx *OperatorCtx,
	copCtx copr.CopContext,
	sessPool opSessPool,
	jobID int64,
	subtaskID int64,
	tbl table.PhysicalTable,
	indexes []table.Index,
	store storage.ExternalStorage,
	srcChunkPool *sync.Pool,
	concurrency int,
	onClose external.OnCloseFunc,
	memoryQuota uint64,
	reorgMeta *model.DDLReorgMeta,
) *WriteExternalStoreOperator {
	// due to multi-schema-change, we may merge processing multiple indexes into one
	// local backend.
	hasUnique := false
	for _, index := range indexes {
		if index.Meta().Unique {
			hasUnique = true
			break
		}
	}

	totalCount := new(atomic.Int64)
	pool := workerpool.NewWorkerPool(
		"WriteExternalStoreOperator",
		util.DDL,
		concurrency,
		func() workerpool.Worker[IndexRecordChunk, IndexWriteResult] {
			writers := make([]ingest.Writer, 0, len(indexes))
			for i := range indexes {
				builder := external.NewWriterBuilder().
					SetOnCloseFunc(onClose).
					SetKeyDuplicationEncoding(hasUnique).
					SetMemorySizeLimit(memoryQuota).
					SetGroupOffset(i)
				writerID := uuid.New().String()
				prefix := path.Join(strconv.Itoa(int(jobID)), strconv.Itoa(int(subtaskID)))
				writer := builder.Build(store, prefix, writerID)
				writers = append(writers, writer)
			}

			return &indexIngestWorker{
				ctx:          ctx,
				tbl:          tbl,
				indexes:      indexes,
				copCtx:       copCtx,
				se:           nil,
				sessPool:     sessPool,
				writers:      writers,
				srcChunkPool: srcChunkPool,
				reorgMeta:    reorgMeta,
				totalCount:   totalCount,
			}
		})
	return &WriteExternalStoreOperator{
		AsyncOperator: operator.NewAsyncOperator[IndexRecordChunk, IndexWriteResult](ctx, pool),
		logger:        logutil.Logger(ctx),
		totalCount:    totalCount,
	}
}

// Close implements operator.Operator interface.
func (o *WriteExternalStoreOperator) Close() error {
	o.logger.Info("write external storage operator total count",
		zap.Int64("count", o.totalCount.Load()))
	return o.AsyncOperator.Close()
}

// IndexWriteResult contains the result of writing index records to ingest engine.
type IndexWriteResult struct {
	ID    int
	Added int
}

// IndexIngestOperator writes index records to ingest engine.
type IndexIngestOperator struct {
	*operator.AsyncOperator[IndexRecordChunk, IndexWriteResult]
}

// NewIndexIngestOperator creates a new IndexIngestOperator.
func NewIndexIngestOperator(
	ctx *OperatorCtx,
	copCtx copr.CopContext,
	sessPool opSessPool,
	tbl table.PhysicalTable,
	indexes []table.Index,
	engines []ingest.Engine,
	srcChunkPool *sync.Pool,
	concurrency int,
	reorgMeta *model.DDLReorgMeta,
) *IndexIngestOperator {
	writerCfg := getLocalWriterConfig(len(indexes), concurrency)

	var writerIDAlloc atomic.Int32
	pool := workerpool.NewWorkerPool(
		"indexIngestOperator",
		util.DDL,
		concurrency,
		func() workerpool.Worker[IndexRecordChunk, IndexWriteResult] {
			writers := make([]ingest.Writer, 0, len(indexes))
			for i := range indexes {
				writerID := int(writerIDAlloc.Add(1))
				writer, err := engines[i].CreateWriter(writerID, writerCfg)
				if err != nil {
					logutil.Logger(ctx).Error("create index ingest worker failed", zap.Error(err))
					ctx.onError(err)
					return nil
				}
				writers = append(writers, writer)
			}

			return &indexIngestWorker{
				ctx:     ctx,
				tbl:     tbl,
				indexes: indexes,
				copCtx:  copCtx,

				se:           nil,
				sessPool:     sessPool,
				writers:      writers,
				srcChunkPool: srcChunkPool,
				reorgMeta:    reorgMeta,
			}
		})
	return &IndexIngestOperator{
		AsyncOperator: operator.NewAsyncOperator[IndexRecordChunk, IndexWriteResult](ctx, pool),
	}
}

type indexIngestWorker struct {
	ctx *OperatorCtx

	tbl       table.PhysicalTable
	indexes   []table.Index
	reorgMeta *model.DDLReorgMeta

	copCtx   copr.CopContext
	sessPool opSessPool
	se       *session.Session
	restore  func(sessionctx.Context)

	writers      []ingest.Writer
	srcChunkPool *sync.Pool
	// only available in global sort
	totalCount *atomic.Int64
}

func (w *indexIngestWorker) HandleTask(ck IndexRecordChunk, send func(IndexWriteResult)) {
	defer func() {
		if ck.Chunk != nil {
			w.srcChunkPool.Put(ck.Chunk)
		}
	}()
	failpoint.Inject("injectPanicForIndexIngest", func() {
		panic("mock panic")
	})

	result := IndexWriteResult{
		ID: ck.ID,
	}
	w.initSessCtx()
	count, _, err := w.WriteChunk(&ck)
	if err != nil {
		w.ctx.onError(err)
		return
	}
	if count == 0 {
		logutil.Logger(w.ctx).Info("finish a index ingest task", zap.Int("id", ck.ID))
		return
	}
	if w.totalCount != nil {
		w.totalCount.Add(int64(count))
	}
	result.Added = count
	if ResultCounterForTest != nil {
		ResultCounterForTest.Add(1)
	}
	send(result)
}

func (w *indexIngestWorker) initSessCtx() {
	if w.se == nil {
		sessCtx, err := w.sessPool.Get()
		if err != nil {
			w.ctx.onError(err)
			return
		}
		w.restore = restoreSessCtx(sessCtx)
		if err := initSessCtx(sessCtx, w.reorgMeta); err != nil {
			w.ctx.onError(err)
			return
		}
		w.se = session.NewSession(sessCtx)
	}
}

func (w *indexIngestWorker) Close() {
	// TODO(lance6716): unify the real write action for engineInfo and external
	// writer.
	for _, writer := range w.writers {
		ew, ok := writer.(*external.Writer)
		if !ok {
			break
		}
		err := ew.Close(w.ctx)
		if err != nil {
			w.ctx.onError(err)
		}
	}
	if w.se != nil {
		w.restore(w.se.Context)
		w.sessPool.Put(w.se.Context)
	}
}

// WriteChunk will write index records to lightning engine.
func (w *indexIngestWorker) WriteChunk(rs *IndexRecordChunk) (count int, nextKey kv.Key, err error) {
	failpoint.Inject("mockWriteLocalError", func(_ failpoint.Value) {
		failpoint.Return(0, nil, errors.New("mock write local error"))
	})
	failpoint.InjectCall("writeLocalExec", rs.Done)

	oprStartTime := time.Now()
	vars := w.se.GetSessionVars()
	sc := vars.StmtCtx
	cnt, lastHandle, err := writeChunkToLocal(w.ctx, w.writers, w.indexes, w.copCtx, sc.TimeZone(), sc.ErrCtx(), vars.GetWriteStmtBufs(), rs.Chunk)
	if err != nil || cnt == 0 {
		return 0, nil, err
	}
	logSlowOperations(time.Since(oprStartTime), "writeChunkToLocal", 3000)
	nextKey = tablecodec.EncodeRecordKey(w.tbl.RecordPrefix(), lastHandle)
	return cnt, nextKey, nil
}

type indexWriteResultSink struct {
	ctx        *OperatorCtx
	backendCtx ingest.BackendCtx
	tbl        table.PhysicalTable
	indexes    []table.Index

	rowCntListener RowCountListener

	errGroup errgroup.Group
	source   operator.DataChannel[IndexWriteResult]
}

func newIndexWriteResultSink(
	ctx *OperatorCtx,
	backendCtx ingest.BackendCtx,
	tbl table.PhysicalTable,
	indexes []table.Index,
	rowCntListener RowCountListener,
) *indexWriteResultSink {
	return &indexWriteResultSink{
		ctx:            ctx,
		backendCtx:     backendCtx,
		tbl:            tbl,
		indexes:        indexes,
		errGroup:       errgroup.Group{},
		rowCntListener: rowCntListener,
	}
}

func (s *indexWriteResultSink) SetSource(source operator.DataChannel[IndexWriteResult]) {
	s.source = source
}

func (s *indexWriteResultSink) Open() error {
	s.errGroup.Go(s.collectResult)
	return nil
}

func (s *indexWriteResultSink) collectResult() error {
	for {
		select {
		case <-s.ctx.Done():
			return s.ctx.Err()
		case rs, ok := <-s.source.Channel():
			if !ok {
				err := s.flush()
				if err != nil {
					s.ctx.onError(err)
				}
				if s.backendCtx != nil { // for local sort only
					total := s.backendCtx.TotalKeyCount()
					if total > 0 {
						s.rowCntListener.SetTotal(total)
					}
				}
				return err
			}
			s.rowCntListener.Written(rs.Added)
			if s.backendCtx != nil { // for local sort only
				err := s.backendCtx.IngestIfQuotaExceeded(s.ctx, rs.ID, rs.Added)
				if err != nil {
					s.ctx.onError(err)
					return err
				}
			}
		}
	}
}

func (s *indexWriteResultSink) flush() error {
	if s.backendCtx == nil {
		return nil
	}
	failpoint.Inject("mockFlushError", func(_ failpoint.Value) {
		failpoint.Return(errors.New("mock flush error"))
	})
	return s.backendCtx.Ingest(s.ctx)
}

func (s *indexWriteResultSink) Close() error {
	return s.errGroup.Wait()
}

func (*indexWriteResultSink) String() string {
	return "indexWriteResultSink"
}<|MERGE_RESOLUTION|>--- conflicted
+++ resolved
@@ -175,15 +175,9 @@
 
 	srcOp := NewTableScanTaskSource(ctx, store, tbl, startKey, endKey, backendCtx)
 	scanOp := NewTableScanOperator(ctx, sessPool, copCtx, srcChkPool, readerCnt,
-<<<<<<< HEAD
 		reorgMeta.GetBatchSize(), reorgMeta, backendCtx)
-	ingestOp := NewIndexIngestOperator(ctx, copCtx, backendCtx, sessPool,
-		tbl, indexes, engines, srcChkPool, writerCnt, reorgMeta, rowCntListener)
-=======
-		reorgMeta.GetBatchSize(), rm, backendCtx)
 	ingestOp := NewIndexIngestOperator(ctx, copCtx, sessPool,
 		tbl, indexes, engines, srcChkPool, writerCnt, reorgMeta)
->>>>>>> 37855f91
 	sinkOp := newIndexWriteResultSink(ctx, backendCtx, tbl, indexes, rowCntListener)
 
 	operator.Compose[TableScanTask](srcOp, scanOp)
