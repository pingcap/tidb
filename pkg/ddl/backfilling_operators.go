--- conflicted
+++ resolved
@@ -453,13 +453,8 @@
 		var done bool
 		for !done {
 			srcChk := w.getChunk()
-<<<<<<< HEAD
 			done, err = fetchTableScanResult(w.seq, w.ctx, w.copCtx.GetBase(), rs, srcChk)
-			if err != nil {
-=======
-			done, err = fetchTableScanResult(w.ctx, w.copCtx.GetBase(), rs, srcChk)
 			if err != nil || util2.IsContextDone(w.ctx) {
->>>>>>> 91a80232
 				w.recycleChunk(srcChk)
 				terror.Call(rs.Close)
 				return err
