--- conflicted
+++ resolved
@@ -101,7 +101,6 @@
 	t.result = t.ttlScanTask.result(err)
 }
 
-<<<<<<< HEAD
 // UpdateHeartBeat is an exported version of updateHeartBeat
 func (m *taskManager) UpdateHeartBeat(ctx context.Context, se session.Session, now time.Time) {
 	m.updateHeartBeat(ctx, se, now)
@@ -110,7 +109,8 @@
 // UpdateHeartBeatForTask is an exported version of updateHeartBeatForTask
 func (m *taskManager) UpdateHeartBeatForTask(ctx context.Context, se session.Session, now time.Time, task *runningScanTask) error {
 	return m.updateHeartBeatForTask(ctx, se, now, task)
-=======
+}
+
 // SetCancel sets the cancel function of the task
 func (t *runningScanTask) SetCancel(cancel func()) {
 	t.cancel = cancel
@@ -119,12 +119,6 @@
 // CheckInvalidTask is an exported version of checkInvalidTask
 func (m *taskManager) CheckInvalidTask(se session.Session) {
 	m.checkInvalidTask(se)
-}
-
-// UpdateHeartBeat is an exported version of updateHeartBeat
-func (m *taskManager) UpdateHeartBeat(ctx context.Context, se session.Session, now time.Time) error {
-	return m.updateHeartBeat(ctx, se, now)
->>>>>>> c470fb28
 }
 
 func TestResizeWorkers(t *testing.T) {
