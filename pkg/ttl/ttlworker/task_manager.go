--- conflicted
+++ resolved
@@ -436,28 +436,9 @@
 // updateHeartBeat updates the heartbeat for all tasks with current instance as owner
 func (m *taskManager) updateHeartBeat(ctx context.Context, se session.Session, now time.Time) {
 	for _, task := range m.runningTasks {
-<<<<<<< HEAD
 		err := m.updateHeartBeatForTask(ctx, se, now, task)
-=======
-		state := &cache.TTLTaskState{
-			TotalRows:   task.statistics.TotalRows.Load(),
-			SuccessRows: task.statistics.SuccessRows.Load(),
-			ErrorRows:   task.statistics.ErrorRows.Load(),
-		}
-		if task.result != nil && task.result.err != nil {
-			state.ScanTaskErr = task.result.err.Error()
-		}
-
-		intest.Assert(se.GetSessionVars().Location().String() == now.Location().String())
-		sql, args, err := updateTTLTaskHeartBeatSQL(task.JobID, task.ScanID, now, state, m.id)
->>>>>>> 4d157f6f
 		if err != nil {
 			logutil.Logger(m.ctx).Warn("fail to update task heart beat", zap.Error(err), zap.String("jobID", task.JobID), zap.Int64("scanID", task.ScanID))
-		}
-
-		if se.GetSessionVars().StmtCtx.AffectedRows() != 1 {
-			return errors.Errorf("fail to update task status, maybe the owner is not myself (%s), affected rows: %d",
-				m.id, se.GetSessionVars().StmtCtx.AffectedRows())
 		}
 	}
 }
@@ -473,7 +454,7 @@
 	}
 
 	intest.Assert(se.GetSessionVars().Location().String() == now.Location().String())
-	sql, args, err := updateTTLTaskHeartBeatSQL(task.JobID, task.ScanID, now, state)
+	sql, args, err := updateTTLTaskHeartBeatSQL(task.JobID, task.ScanID, now, state, m.id)
 	if err != nil {
 		return err
 	}
