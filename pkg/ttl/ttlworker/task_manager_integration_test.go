// Copyright 2023 PingCAP, Inc.
//
// Licensed under the Apache License, Version 2.0 (the "License");
// you may not use this file except in compliance with the License.
// You may obtain a copy of the License at
//
//     http://www.apache.org/licenses/LICENSE-2.0
//
// Unless required by applicable law or agreed to in writing, software
// distributed under the License is distributed on an "AS IS" BASIS,
// WITHOUT WARRANTIES OR CONDITIONS OF ANY KIND, either express or implied.
// See the License for the specific language governing permissions and
// limitations under the License.

package ttlworker_test

import (
	"context"
	"fmt"
	"sync"
	"testing"
	"time"

	"github.com/pingcap/tidb/pkg/infoschema"
	"github.com/pingcap/tidb/pkg/kv"
	"github.com/pingcap/tidb/pkg/parser/model"
	"github.com/pingcap/tidb/pkg/store/mockstore"
	"github.com/pingcap/tidb/pkg/testkit"
	"github.com/pingcap/tidb/pkg/ttl/cache"
	"github.com/pingcap/tidb/pkg/ttl/metrics"
	"github.com/pingcap/tidb/pkg/ttl/ttlworker"
	"github.com/pingcap/tidb/pkg/util/logutil"
	dto "github.com/prometheus/client_model/go"
	"github.com/stretchr/testify/require"
	"github.com/tikv/client-go/v2/testutils"
	"go.uber.org/atomic"
	"go.uber.org/zap"
)

func TestParallelLockNewTask(t *testing.T) {
	store, dom := testkit.CreateMockStoreAndDomain(t)
	tk := testkit.NewTestKit(t, store)
	tk.MustExec("set global tidb_ttl_running_tasks = 1000")
	ctx := kv.WithInternalSourceType(context.Background(), kv.InternalTxnTTL)
	tk.MustExec("create table test.t (id int, created_at datetime) TTL= created_at + interval 1 hour")
	testTable, err := tk.Session().GetDomainInfoSchema().(infoschema.InfoSchema).TableByName(context.Background(), model.NewCIStr("test"), model.NewCIStr("t"))
	require.NoError(t, err)

	sessionFactory := sessionFactory(t, dom)
	se := sessionFactory()

	now := se.Now()

	isc := cache.NewInfoSchemaCache(time.Minute)
	require.NoError(t, isc.Update(se))
	m := ttlworker.NewTaskManager(context.Background(), nil, isc, "test-id", store)

	// insert and lock a new task
	sql, args, err := cache.InsertIntoTTLTask(tk.Session(), "test-job", testTable.Meta().ID, 1, nil, nil, now, now)
	require.NoError(t, err)
	_, err = tk.Session().ExecuteInternal(ctx, sql, args...)
	require.NoError(t, err)
	_, err = m.LockScanTask(se, &cache.TTLTask{
		ScanID:  1,
		JobID:   "test-job",
		TableID: testTable.Meta().ID,
	}, now)
	require.NoError(t, err)
	tk.MustExec("DELETE FROM mysql.tidb_ttl_task")

	// lock one table in parallel, only one of them should lock successfully
	testTimes := 100
	concurrency := 5
	for i := 0; i < testTimes; i++ {
		sql, args, err := cache.InsertIntoTTLTask(tk.Session(), "test-job", testTable.Meta().ID, 1, nil, nil, now, now)
		require.NoError(t, err)
		_, err = tk.Session().ExecuteInternal(ctx, sql, args...)
		require.NoError(t, err)

		successCounter := atomic.NewUint64(0)

		now = now.Add(time.Hour * 48)

		wg := sync.WaitGroup{}
		for j := 0; j < concurrency; j++ {
			scanManagerID := fmt.Sprintf("test-ttl-manager-%d", j)
			wg.Add(1)
			go func() {
				se := sessionFactory()

				isc := cache.NewInfoSchemaCache(time.Minute)
				require.NoError(t, isc.Update(se))
				m := ttlworker.NewTaskManager(context.Background(), nil, isc, scanManagerID, store)

				_, err := m.LockScanTask(se, &cache.TTLTask{
					ScanID:  1,
					JobID:   "test-job",
					TableID: testTable.Meta().ID,
				}, now)
				if err == nil {
					successCounter.Add(1)
				} else {
					logutil.BgLogger().Info("lock new task with error", zap.Error(err))
				}
				wg.Done()
			}()
		}
		wg.Wait()

		require.Equal(t, uint64(1), successCounter.Load())
		tk.MustExec("DELETE FROM mysql.tidb_ttl_task")
	}
}

func TestParallelSchedule(t *testing.T) {
	store, dom := testkit.CreateMockStoreAndDomain(t)
	waitAndStopTTLManager(t, dom)
	tk := testkit.NewTestKit(t, store)
	tk.MustExec("set global tidb_ttl_running_tasks = 1000")
	sessionFactory := sessionFactory(t, dom)

	tk.MustExec("create table test.t(id int, created_at datetime) ttl=created_at + interval 1 day")
	table, err := dom.InfoSchema().TableByName(context.Background(), model.NewCIStr("test"), model.NewCIStr("t"))
	require.NoError(t, err)
	// 16 tasks and 16 scan workers (in 4 task manager) should be able to be scheduled in a single "reschedule"
	for i := 0; i < 16; i++ {
		sql := fmt.Sprintf("insert into mysql.tidb_ttl_task(job_id,table_id,scan_id,expire_time,created_time) values ('test-job', %d, %d, NOW(), NOW())", table.Meta().ID, i)
		tk.MustExec(sql)
	}
	isc := cache.NewInfoSchemaCache(time.Second)
	require.NoError(t, isc.Update(sessionFactory()))
	scheduleWg := sync.WaitGroup{}
	finishTasks := make([]func(), 0, 4)
	for i := 0; i < 4; i++ {
		workers := []ttlworker.Worker{}
		for j := 0; j < 4; j++ {
			scanWorker := ttlworker.NewMockScanWorker(t)
			scanWorker.Start()
			workers = append(workers, scanWorker)
		}

		managerID := fmt.Sprintf("task-manager-%d", i)
		m := ttlworker.NewTaskManager(context.Background(), nil, isc, managerID, store)
		m.SetScanWorkers4Test(workers)
		scheduleWg.Add(1)
		go func() {
			se := sessionFactory()
			m.RescheduleTasks(se, se.Now())
			scheduleWg.Done()
		}()
		finishTasks = append(finishTasks, func() {
			se := sessionFactory()
			for _, task := range m.GetRunningTasks() {
				require.Nil(t, task.Context().Err(), fmt.Sprintf("%s %d", managerID, task.ScanID))
				task.SetResult(nil)
				m.CheckFinishedTask(se, se.Now())
				require.NotNil(t, task.Context().Err(), fmt.Sprintf("%s %d", managerID, task.ScanID))
			}
		})
	}
	scheduleWg.Wait()
	// all tasks should have been scheduled
	tk.MustQuery("select count(1) from mysql.tidb_ttl_task where status = 'running'").Check(testkit.Rows("16"))
	for i := 0; i < 4; i++ {
		sql := fmt.Sprintf("select count(1) from mysql.tidb_ttl_task where status = 'running' AND owner_id = 'task-manager-%d'", i)
		tk.MustQuery(sql).Check(testkit.Rows("4"))
		finishTasks[i]()
		sql = fmt.Sprintf("select count(1) from mysql.tidb_ttl_task where status = 'finished' AND owner_id = 'task-manager-%d'", i)
		tk.MustQuery(sql).Check(testkit.Rows("4"))
	}
}

func TestTaskScheduleExpireHeartBeat(t *testing.T) {
	store, dom := testkit.CreateMockStoreAndDomain(t)
	waitAndStopTTLManager(t, dom)
	tk := testkit.NewTestKit(t, store)
	tk.MustExec("set global tidb_ttl_running_tasks = 1000")
	sessionFactory := sessionFactory(t, dom)

	// create table and scan task
	tk.MustExec("create table test.t(id int, created_at datetime) ttl=created_at + interval 1 day")
	table, err := dom.InfoSchema().TableByName(context.Background(), model.NewCIStr("test"), model.NewCIStr("t"))
	require.NoError(t, err)
	sql := fmt.Sprintf("insert into mysql.tidb_ttl_task(job_id,table_id,scan_id,expire_time,created_time) values ('test-job', %d, %d, NOW(), NOW())", table.Meta().ID, 1)
	tk.MustExec(sql)

	// update the infoschema cache
	isc := cache.NewInfoSchemaCache(time.Second)
	require.NoError(t, isc.Update(sessionFactory()))

	// schedule in a task manager
	scanWorker := ttlworker.NewMockScanWorker(t)
	scanWorker.Start()
	m := ttlworker.NewTaskManager(context.Background(), nil, isc, "task-manager-1", store)
	m.SetScanWorkers4Test([]ttlworker.Worker{scanWorker})
	se := sessionFactory()
	now := se.Now()
	m.RescheduleTasks(se, now)
	tk.MustQuery("select status,owner_id from mysql.tidb_ttl_task").Check(testkit.Rows("running task-manager-1"))

	// another task manager should fetch this task after heartbeat expire
	scanWorker2 := ttlworker.NewMockScanWorker(t)
	scanWorker2.Start()
	m2 := ttlworker.NewTaskManager(context.Background(), nil, isc, "task-manager-2", store)
	m2.SetScanWorkers4Test([]ttlworker.Worker{scanWorker2})
	m2.RescheduleTasks(sessionFactory(), now.Add(time.Hour))
	tk.MustQuery("select status,owner_id from mysql.tidb_ttl_task").Check(testkit.Rows("running task-manager-2"))

	// another task manager shouldn't fetch this task if it has finished
	task := m2.GetRunningTasks()[0]
	task.SetResult(nil)
	m2.CheckFinishedTask(sessionFactory(), now)
	scanWorker3 := ttlworker.NewMockScanWorker(t)
	scanWorker3.Start()
	m3 := ttlworker.NewTaskManager(context.Background(), nil, isc, "task-manager-3", store)
	m3.SetScanWorkers4Test([]ttlworker.Worker{scanWorker3})
	m3.RescheduleTasks(sessionFactory(), now.Add(time.Hour))
	tk.MustQuery("select status,owner_id from mysql.tidb_ttl_task").Check(testkit.Rows("finished task-manager-2"))
}

func TestTaskMetrics(t *testing.T) {
	store, dom := testkit.CreateMockStoreAndDomain(t)
	waitAndStopTTLManager(t, dom)
	tk := testkit.NewTestKit(t, store)
	tk.MustExec("set global tidb_ttl_running_tasks = 1000")
	sessionFactory := sessionFactory(t, dom)

	// create table and scan task
	tk.MustExec("create table test.t(id int, created_at datetime) ttl=created_at + interval 1 day")
	table, err := dom.InfoSchema().TableByName(context.Background(), model.NewCIStr("test"), model.NewCIStr("t"))
	require.NoError(t, err)
	sql := fmt.Sprintf("insert into mysql.tidb_ttl_task(job_id,table_id,scan_id,expire_time,created_time) values ('test-job', %d, %d, NOW(), NOW())", table.Meta().ID, 1)
	tk.MustExec(sql)

	// update the infoschema cache
	isc := cache.NewInfoSchemaCache(time.Second)
	require.NoError(t, isc.Update(sessionFactory()))

	// schedule in a task manager
	scanWorker := ttlworker.NewMockScanWorker(t)
	scanWorker.Start()
	m := ttlworker.NewTaskManager(context.Background(), nil, isc, "task-manager-1", store)
	m.SetScanWorkers4Test([]ttlworker.Worker{scanWorker})
	se := sessionFactory()
	now := se.Now()
	m.RescheduleTasks(sessionFactory(), now)
	tk.MustQuery("select status,owner_id from mysql.tidb_ttl_task").Check(testkit.Rows("running task-manager-1"))

	m.ReportMetrics()
	out := &dto.Metric{}
	require.NoError(t, metrics.DeletingTaskCnt.Write(out))
	require.Equal(t, float64(1), out.GetGauge().GetValue())
}

func TestRescheduleWithError(t *testing.T) {
	store, dom := testkit.CreateMockStoreAndDomain(t)
	waitAndStopTTLManager(t, dom)
	tk := testkit.NewTestKit(t, store)
	tk.MustExec("set global tidb_ttl_running_tasks = 1000")

	sessionFactory := sessionFactory(t, dom)
	// insert a wrong scan task with random table id
	sql := fmt.Sprintf("insert into mysql.tidb_ttl_task(job_id,table_id,scan_id,expire_time,created_time) values ('test-job', %d, %d, NOW(), NOW())", 613, 1)
	tk.MustExec(sql)

	se := sessionFactory()
	now := se.Now()
	isc := cache.NewInfoSchemaCache(time.Second)
	require.NoError(t, isc.Update(se))

	// schedule in a task manager
	scanWorker := ttlworker.NewMockScanWorker(t)
	scanWorker.Start()
	m := ttlworker.NewTaskManager(context.Background(), nil, isc, "task-manager-1", store)
	m.SetScanWorkers4Test([]ttlworker.Worker{scanWorker})
	notify := make(chan struct{})
	go func() {
		m.RescheduleTasks(sessionFactory(), now)
		notify <- struct{}{}
	}()
	timeout, cancel := context.WithTimeout(context.Background(), time.Second*5)
	defer cancel()

	select {
	case <-timeout.Done():
		require.Fail(t, "reschedule didn't finish in time")
	case <-notify:
	}
	tk.MustQuery("select status from mysql.tidb_ttl_task").Check(testkit.Rows("waiting"))
}

func TestTTLRunningTasksLimitation(t *testing.T) {
	store, dom := testkit.CreateMockStoreAndDomain(t)
	waitAndStopTTLManager(t, dom)
	tk := testkit.NewTestKit(t, store)
	sessionFactory := sessionFactory(t, dom)

	tk.MustExec("set global tidb_ttl_running_tasks = 32")
	tk.MustExec("create table test.t(id int, created_at datetime) ttl=created_at + interval 1 day")
	table, err := dom.InfoSchema().TableByName(context.Background(), model.NewCIStr("test"), model.NewCIStr("t"))
	require.NoError(t, err)
	// 64 tasks and 128 scan workers (in 16 task manager) should only schedule 32 tasks
	for i := 0; i < 128; i++ {
		sql := fmt.Sprintf("insert into mysql.tidb_ttl_task(job_id,table_id,scan_id,expire_time,created_time) values ('test-job', %d, %d, NOW(), NOW())", table.Meta().ID, i)
		tk.MustExec(sql)
	}
	isc := cache.NewInfoSchemaCache(time.Second)
	require.NoError(t, isc.Update(sessionFactory()))
	scheduleWg := sync.WaitGroup{}
	for i := 0; i < 16; i++ {
		workers := []ttlworker.Worker{}
		for j := 0; j < 8; j++ {
			scanWorker := ttlworker.NewMockScanWorker(t)
			scanWorker.Start()
			workers = append(workers, scanWorker)
		}

		ctx := logutil.WithKeyValue(context.Background(), "ttl-worker-test", fmt.Sprintf("task-manager-%d", i))
		m := ttlworker.NewTaskManager(ctx, nil, isc, fmt.Sprintf("task-manager-%d", i), store)
		m.SetScanWorkers4Test(workers)
		scheduleWg.Add(1)
		go func() {
			se := sessionFactory()
			m.RescheduleTasks(se, se.Now())
			scheduleWg.Done()
		}()
	}
	scheduleWg.Wait()
	// all tasks should have been scheduled
	tk.MustQuery("select count(1) from mysql.tidb_ttl_task where status = 'running'").Check(testkit.Rows("32"))
}

func TestMeetTTLRunningTasks(t *testing.T) {
	// initialize a cluster with 3 TiKV
	store, dom := testkit.CreateMockStoreAndDomain(t, mockstore.WithStoreType(mockstore.MockTiKV),
		mockstore.WithClusterInspector(func(c testutils.Cluster) {
			mockstore.BootstrapWithMultiStores(c, 3)
		}))
	waitAndStopTTLManager(t, dom)
	tk := testkit.NewTestKit(t, store)

	// -1, the default value, means the count of TiKV
	require.True(t, dom.TTLJobManager().TaskManager().MeetTTLRunningTasks(2, cache.TaskStatusWaiting))
	require.False(t, dom.TTLJobManager().TaskManager().MeetTTLRunningTasks(3, cache.TaskStatusWaiting))
	require.True(t, dom.TTLJobManager().TaskManager().MeetTTLRunningTasks(2, cache.TaskStatusRunning))

	// positive number means the limitation
	tk.MustExec("set global tidb_ttl_running_tasks = 32")
	require.False(t, dom.TTLJobManager().TaskManager().MeetTTLRunningTasks(32, cache.TaskStatusWaiting))
	require.True(t, dom.TTLJobManager().TaskManager().MeetTTLRunningTasks(31, cache.TaskStatusWaiting))
	require.True(t, dom.TTLJobManager().TaskManager().MeetTTLRunningTasks(32, cache.TaskStatusRunning))

	// set it back to auto value
	tk.MustExec("set global tidb_ttl_running_tasks = -1")
	require.True(t, dom.TTLJobManager().TaskManager().MeetTTLRunningTasks(2, cache.TaskStatusWaiting))
	require.False(t, dom.TTLJobManager().TaskManager().MeetTTLRunningTasks(3, cache.TaskStatusWaiting))
	require.True(t, dom.TTLJobManager().TaskManager().MeetTTLRunningTasks(3, cache.TaskStatusRunning))
}

<<<<<<< HEAD
func TestHeartBeatErrorNotBlockOthers(t *testing.T) {
=======
func TestShrinkScanWorkerTimeout(t *testing.T) {
>>>>>>> 0c2c6001
	store, dom := testkit.CreateMockStoreAndDomain(t)
	pool := wrapPoolForTest(dom.SysSessionPool())
	defer pool.AssertNoSessionInUse(t)
	waitAndStopTTLManager(t, dom)
	tk := testkit.NewTestKit(t, store)
<<<<<<< HEAD
	sessionFactory := sessionFactory(t, store)
=======
	sessionFactory := sessionFactory(t, dom)
>>>>>>> 0c2c6001

	tk.MustExec("set global tidb_ttl_running_tasks = 32")

	tk.MustExec("create table test.t(id int, created_at datetime) ttl=created_at + interval 1 day")
	testTable, err := dom.InfoSchema().TableByName(context.Background(), model.NewCIStr("test"), model.NewCIStr("t"))
	require.NoError(t, err)
	for id := 0; id < 4; id++ {
		sql := fmt.Sprintf("insert into mysql.tidb_ttl_task(job_id,table_id,scan_id,expire_time,created_time) values ('test-job', %d, %d, NOW() - INTERVAL 1 DAY, NOW())", testTable.Meta().ID, id)
		tk.MustExec(sql)
	}

	se := sessionFactory()
	now := se.Now()

	isc := cache.NewInfoSchemaCache(time.Minute)
	require.NoError(t, isc.Update(se))
<<<<<<< HEAD
	m := ttlworker.NewTaskManager(context.Background(), pool, isc, "task-manager-1", store)
=======
	m := ttlworker.NewTaskManager(context.Background(), pool, isc, "scan-manager-1", store)
>>>>>>> 0c2c6001
	workers := []ttlworker.Worker{}
	for j := 0; j < 4; j++ {
		scanWorker := ttlworker.NewMockScanWorker(t)
		scanWorker.Start()
		workers = append(workers, scanWorker)
	}
<<<<<<< HEAD
	m.SetScanWorkers4Test(workers)
	m.RescheduleTasks(se, now)

	// All tasks should be scheduled to m1 and running
	tk.MustQuery("select count(1) from mysql.tidb_ttl_task where status = 'running' and owner_id = 'task-manager-1'").Check(testkit.Rows("4"))

	// Mock the situation that the owner of task 0 has changed
	tk.MustExec("update mysql.tidb_ttl_task set owner_id = 'task-manager-2' where scan_id = 0")
	tk.MustQuery("select count(1) from mysql.tidb_ttl_task where status = 'running' and owner_id = 'task-manager-1'").Check(testkit.Rows("3"))

	now = now.Add(time.Hour)
	require.Error(t, m.UpdateHeartBeatForTask(context.Background(), se, now, m.GetRunningTasks()[0]))
	for i := 1; i < 4; i++ {
		require.NoError(t, m.UpdateHeartBeatForTask(context.Background(), se, now, m.GetRunningTasks()[i]))
	}

	now = now.Add(time.Hour)
	m.UpdateHeartBeat(context.Background(), se, now)
	tk.MustQuery("select count(1) from mysql.tidb_ttl_task where status = 'running' and owner_id = 'task-manager-1'").Check(testkit.Rows("3"))
	tk.MustQuery("select scan_id, owner_hb_time from mysql.tidb_ttl_task").Sort().Check(testkit.Rows(
		fmt.Sprintf("0 %s", now.Add(-2*time.Hour).Format(time.DateTime)),
		fmt.Sprintf("1 %s", now.Format(time.DateTime)),
		fmt.Sprintf("2 %s", now.Format(time.DateTime)),
		fmt.Sprintf("3 %s", now.Format(time.DateTime)),
	))
=======

	startBlockNotifyCh := make(chan struct{})
	blockCancelCh := make(chan struct{})
	workers[0].(ttlworker.WorkerTestExt).SetCtx(func(ctx context.Context) context.Context {
		return context.WithValue(ctx, ttlworker.TTLScanPostScanHookForTest{}, func() {
			startBlockNotifyCh <- struct{}{}
			<-blockCancelCh
		})
	})
	m.SetScanWorkers4Test(workers)

	m.RescheduleTasks(se, now)
	require.Len(t, m.GetRunningTasks(), 4)
	tk.MustQuery("SELECT count(1) from mysql.tidb_ttl_task where status = 'running'").Check(testkit.Rows("4"))
	<-startBlockNotifyCh

	// shrink scan workers, one of them will timeout
	require.Error(t, m.ResizeScanWorkers(0))
	require.Len(t, m.GetScanWorkers(), 0)

	// the canceled 3 tasks are still running, but they have results, so after `CheckFinishedTask`, it should be finished
	tk.MustQuery("SELECT count(1) from mysql.tidb_ttl_task where status = 'running'").Check(testkit.Rows("4"))
	m.CheckFinishedTask(se, now)
	require.Len(t, m.GetRunningTasks(), 0)
	// now, the task should be finished
	tk.MustQuery("SELECT count(1) from mysql.tidb_ttl_task where status = 'running'").Check(testkit.Rows("0"))
	// the first task will be finished with "timeout to cancel scan task"
	// other tasks will finish with table not found because we didn't mock the table in this test.
	tk.MustQuery("SELECT scan_id, json_extract(state, '$.scan_task_err') from mysql.tidb_ttl_task").Sort().Check(testkit.Rows(
		"0 \"timeout to cancel scan task\"",
		"1 \"table 'test.t' meta changed, should abort current job: [schema:1146]Table 'test.t' doesn't exist\"",
		"2 \"table 'test.t' meta changed, should abort current job: [schema:1146]Table 'test.t' doesn't exist\"",
		"3 \"table 'test.t' meta changed, should abort current job: [schema:1146]Table 'test.t' doesn't exist\"",
	))

	require.NoError(t, m.ResizeDelWorkers(0))
	close(blockCancelCh)
>>>>>>> 0c2c6001
}<|MERGE_RESOLUTION|>--- conflicted
+++ resolved
@@ -357,21 +357,13 @@
 	require.True(t, dom.TTLJobManager().TaskManager().MeetTTLRunningTasks(3, cache.TaskStatusRunning))
 }
 
-<<<<<<< HEAD
-func TestHeartBeatErrorNotBlockOthers(t *testing.T) {
-=======
 func TestShrinkScanWorkerTimeout(t *testing.T) {
->>>>>>> 0c2c6001
 	store, dom := testkit.CreateMockStoreAndDomain(t)
 	pool := wrapPoolForTest(dom.SysSessionPool())
 	defer pool.AssertNoSessionInUse(t)
 	waitAndStopTTLManager(t, dom)
 	tk := testkit.NewTestKit(t, store)
-<<<<<<< HEAD
-	sessionFactory := sessionFactory(t, store)
-=======
-	sessionFactory := sessionFactory(t, dom)
->>>>>>> 0c2c6001
+	sessionFactory := sessionFactory(t, dom)
 
 	tk.MustExec("set global tidb_ttl_running_tasks = 32")
 
@@ -388,44 +380,13 @@
 
 	isc := cache.NewInfoSchemaCache(time.Minute)
 	require.NoError(t, isc.Update(se))
-<<<<<<< HEAD
-	m := ttlworker.NewTaskManager(context.Background(), pool, isc, "task-manager-1", store)
-=======
 	m := ttlworker.NewTaskManager(context.Background(), pool, isc, "scan-manager-1", store)
->>>>>>> 0c2c6001
 	workers := []ttlworker.Worker{}
 	for j := 0; j < 4; j++ {
 		scanWorker := ttlworker.NewMockScanWorker(t)
 		scanWorker.Start()
 		workers = append(workers, scanWorker)
 	}
-<<<<<<< HEAD
-	m.SetScanWorkers4Test(workers)
-	m.RescheduleTasks(se, now)
-
-	// All tasks should be scheduled to m1 and running
-	tk.MustQuery("select count(1) from mysql.tidb_ttl_task where status = 'running' and owner_id = 'task-manager-1'").Check(testkit.Rows("4"))
-
-	// Mock the situation that the owner of task 0 has changed
-	tk.MustExec("update mysql.tidb_ttl_task set owner_id = 'task-manager-2' where scan_id = 0")
-	tk.MustQuery("select count(1) from mysql.tidb_ttl_task where status = 'running' and owner_id = 'task-manager-1'").Check(testkit.Rows("3"))
-
-	now = now.Add(time.Hour)
-	require.Error(t, m.UpdateHeartBeatForTask(context.Background(), se, now, m.GetRunningTasks()[0]))
-	for i := 1; i < 4; i++ {
-		require.NoError(t, m.UpdateHeartBeatForTask(context.Background(), se, now, m.GetRunningTasks()[i]))
-	}
-
-	now = now.Add(time.Hour)
-	m.UpdateHeartBeat(context.Background(), se, now)
-	tk.MustQuery("select count(1) from mysql.tidb_ttl_task where status = 'running' and owner_id = 'task-manager-1'").Check(testkit.Rows("3"))
-	tk.MustQuery("select scan_id, owner_hb_time from mysql.tidb_ttl_task").Sort().Check(testkit.Rows(
-		fmt.Sprintf("0 %s", now.Add(-2*time.Hour).Format(time.DateTime)),
-		fmt.Sprintf("1 %s", now.Format(time.DateTime)),
-		fmt.Sprintf("2 %s", now.Format(time.DateTime)),
-		fmt.Sprintf("3 %s", now.Format(time.DateTime)),
-	))
-=======
 
 	startBlockNotifyCh := make(chan struct{})
 	blockCancelCh := make(chan struct{})
@@ -463,5 +424,61 @@
 
 	require.NoError(t, m.ResizeDelWorkers(0))
 	close(blockCancelCh)
->>>>>>> 0c2c6001
+}
+
+func TestHeartBeatErrorNotBlockOthers(t *testing.T) {
+	store, dom := testkit.CreateMockStoreAndDomain(t)
+	pool := wrapPoolForTest(dom.SysSessionPool())
+	defer pool.AssertNoSessionInUse(t)
+	waitAndStopTTLManager(t, dom)
+	tk := testkit.NewTestKit(t, store)
+	sessionFactory := sessionFactory(t, store)
+
+	tk.MustExec("set global tidb_ttl_running_tasks = 32")
+
+	tk.MustExec("create table test.t(id int, created_at datetime) ttl=created_at + interval 1 day")
+	testTable, err := dom.InfoSchema().TableByName(context.Background(), model.NewCIStr("test"), model.NewCIStr("t"))
+	require.NoError(t, err)
+	for id := 0; id < 4; id++ {
+		sql := fmt.Sprintf("insert into mysql.tidb_ttl_task(job_id,table_id,scan_id,expire_time,created_time) values ('test-job', %d, %d, NOW() - INTERVAL 1 DAY, NOW())", testTable.Meta().ID, id)
+		tk.MustExec(sql)
+	}
+
+	se := sessionFactory()
+	now := se.Now()
+
+	isc := cache.NewInfoSchemaCache(time.Minute)
+	require.NoError(t, isc.Update(se))
+	m := ttlworker.NewTaskManager(context.Background(), pool, isc, "task-manager-1", store)
+	workers := []ttlworker.Worker{}
+	for j := 0; j < 4; j++ {
+		scanWorker := ttlworker.NewMockScanWorker(t)
+		scanWorker.Start()
+		workers = append(workers, scanWorker)
+	}
+	m.SetScanWorkers4Test(workers)
+	m.RescheduleTasks(se, now)
+
+	// All tasks should be scheduled to m1 and running
+	tk.MustQuery("select count(1) from mysql.tidb_ttl_task where status = 'running' and owner_id = 'task-manager-1'").Check(testkit.Rows("4"))
+
+	// Mock the situation that the owner of task 0 has changed
+	tk.MustExec("update mysql.tidb_ttl_task set owner_id = 'task-manager-2' where scan_id = 0")
+	tk.MustQuery("select count(1) from mysql.tidb_ttl_task where status = 'running' and owner_id = 'task-manager-1'").Check(testkit.Rows("3"))
+
+	now = now.Add(time.Hour)
+	require.Error(t, m.UpdateHeartBeatForTask(context.Background(), se, now, m.GetRunningTasks()[0]))
+	for i := 1; i < 4; i++ {
+		require.NoError(t, m.UpdateHeartBeatForTask(context.Background(), se, now, m.GetRunningTasks()[i]))
+	}
+
+	now = now.Add(time.Hour)
+	m.UpdateHeartBeat(context.Background(), se, now)
+	tk.MustQuery("select count(1) from mysql.tidb_ttl_task where status = 'running' and owner_id = 'task-manager-1'").Check(testkit.Rows("3"))
+	tk.MustQuery("select scan_id, owner_hb_time from mysql.tidb_ttl_task").Sort().Check(testkit.Rows(
+		fmt.Sprintf("0 %s", now.Add(-2*time.Hour).Format(time.DateTime)),
+		fmt.Sprintf("1 %s", now.Format(time.DateTime)),
+		fmt.Sprintf("2 %s", now.Format(time.DateTime)),
+		fmt.Sprintf("3 %s", now.Format(time.DateTime)),
+	))
 }