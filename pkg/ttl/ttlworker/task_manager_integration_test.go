--- conflicted
+++ resolved
@@ -426,14 +426,114 @@
 	close(blockCancelCh)
 }
 
-<<<<<<< HEAD
+func TestTaskCancelledAfterHeartbeatTimeout(t *testing.T) {
+	store, dom := testkit.CreateMockStoreAndDomain(t)
+	pool := wrapPoolForTest(dom.SysSessionPool())
+	waitAndStopTTLManager(t, dom)
+	tk := testkit.NewTestKit(t, store)
+	sessionFactory := sessionFactory(t, dom)
+	se := sessionFactory()
+
+	tk.MustExec("set global tidb_ttl_running_tasks = 128")
+	defer tk.MustExec("set global tidb_ttl_running_tasks = -1")
+
+	tk.MustExec("create table test.t(id int, created_at datetime) ttl=created_at + interval 1 day")
+	table, err := dom.InfoSchema().TableByName(context.Background(), model.NewCIStr("test"), model.NewCIStr("t"))
+	require.NoError(t, err)
+	// 4 tasks are inserted into the table
+	for i := 0; i < 4; i++ {
+		sql := fmt.Sprintf("insert into mysql.tidb_ttl_task(job_id,table_id,scan_id,expire_time,created_time) values ('test-job', %d, %d, NOW(), NOW())", table.Meta().ID, i)
+		tk.MustExec(sql)
+	}
+	isc := cache.NewInfoSchemaCache(time.Second)
+	require.NoError(t, isc.Update(se))
+
+	workers := []ttlworker.Worker{}
+	for j := 0; j < 8; j++ {
+		scanWorker := ttlworker.NewMockScanWorker(t)
+		scanWorker.Start()
+		workers = append(workers, scanWorker)
+	}
+
+	now := se.Now()
+	m1 := ttlworker.NewTaskManager(context.Background(), pool, isc, "task-manager-1", store)
+	m1.SetScanWorkers4Test(workers[0:4])
+	m1.RescheduleTasks(se, now)
+	m2 := ttlworker.NewTaskManager(context.Background(), pool, isc, "task-manager-2", store)
+	m2.SetScanWorkers4Test(workers[4:])
+
+	// All tasks should be scheduled to m1 and running
+	tk.MustQuery("select count(1) from mysql.tidb_ttl_task where status = 'running' and owner_id = 'task-manager-1'").Check(testkit.Rows("4"))
+
+	var cancelCount atomic.Uint32
+	for i := 0; i < 4; i++ {
+		task := m1.GetRunningTasks()[i]
+		task.SetCancel(func() {
+			cancelCount.Add(1)
+		})
+	}
+
+	// After a period of time, the tasks lost heartbeat and will be re-asisgned to m2
+	now = now.Add(time.Hour)
+	m2.RescheduleTasks(se, now)
+
+	// All tasks should be scheduled to m2 and running
+	tk.MustQuery("select count(1) from mysql.tidb_ttl_task where status = 'running' and owner_id = 'task-manager-2'").Check(testkit.Rows("4"))
+
+	// Then m1 cannot update the heartbeat of its task
+	for i := 0; i < 4; i++ {
+		require.Error(t, m1.UpdateHeartBeatForTask(context.Background(), se, now.Add(time.Hour), m1.GetRunningTasks()[i]))
+	}
+	tk.MustQuery("select owner_hb_time from mysql.tidb_ttl_task").Check(testkit.Rows(
+		now.Format(time.DateTime),
+		now.Format(time.DateTime),
+		now.Format(time.DateTime),
+		now.Format(time.DateTime),
+	))
+
+	// m2 can successfully update the heartbeat
+	for i := 0; i < 4; i++ {
+		require.NoError(t, m2.UpdateHeartBeatForTask(context.Background(), se, now.Add(time.Hour), m2.GetRunningTasks()[i]))
+	}
+	tk.MustQuery("select owner_hb_time from mysql.tidb_ttl_task").Check(testkit.Rows(
+		now.Add(time.Hour).Format(time.DateTime),
+		now.Add(time.Hour).Format(time.DateTime),
+		now.Add(time.Hour).Format(time.DateTime),
+		now.Add(time.Hour).Format(time.DateTime),
+	))
+
+	// Although m1 cannot finish the task. It'll also try to cancel the task.
+	for _, task := range m1.GetRunningTasks() {
+		task.SetResult(nil)
+	}
+	m1.CheckFinishedTask(se, now)
+	tk.MustQuery("select count(1) from mysql.tidb_ttl_task where status = 'running'").Check(testkit.Rows("4"))
+	require.Equal(t, uint32(4), cancelCount.Load())
+
+	// Then the tasks in m1 should be cancelled again in `CheckInvalidTask`.
+	m1.CheckInvalidTask(se)
+	require.Equal(t, uint32(8), cancelCount.Load())
+
+	// m2 can finish the task
+	for _, task := range m2.GetRunningTasks() {
+		task.SetResult(nil)
+	}
+	m2.CheckFinishedTask(se, now)
+	tk.MustQuery("select status, state, owner_id from mysql.tidb_ttl_task").Sort().Check(testkit.Rows(
+		`finished {"total_rows":0,"success_rows":0,"error_rows":0,"scan_task_err":""} task-manager-2`,
+		`finished {"total_rows":0,"success_rows":0,"error_rows":0,"scan_task_err":""} task-manager-2`,
+		`finished {"total_rows":0,"success_rows":0,"error_rows":0,"scan_task_err":""} task-manager-2`,
+		`finished {"total_rows":0,"success_rows":0,"error_rows":0,"scan_task_err":""} task-manager-2`,
+	))
+}
+
 func TestHeartBeatErrorNotBlockOthers(t *testing.T) {
 	store, dom := testkit.CreateMockStoreAndDomain(t)
 	pool := wrapPoolForTest(dom.SysSessionPool())
 	defer pool.AssertNoSessionInUse(t)
 	waitAndStopTTLManager(t, dom)
 	tk := testkit.NewTestKit(t, store)
-	sessionFactory := sessionFactory(t, dom)
+	sessionFactory := sessionFactory(t, store)
 
 	tk.MustExec("set global tidb_ttl_running_tasks = 32")
 
@@ -453,53 +553,16 @@
 	m := ttlworker.NewTaskManager(context.Background(), pool, isc, "task-manager-1", store)
 	workers := []ttlworker.Worker{}
 	for j := 0; j < 4; j++ {
-=======
-func TestTaskCancelledAfterHeartbeatTimeout(t *testing.T) {
-	store, dom := testkit.CreateMockStoreAndDomain(t)
-	pool := wrapPoolForTest(dom.SysSessionPool())
-	waitAndStopTTLManager(t, dom)
-	tk := testkit.NewTestKit(t, store)
-	sessionFactory := sessionFactory(t, dom)
-	se := sessionFactory()
-
-	tk.MustExec("set global tidb_ttl_running_tasks = 128")
-	defer tk.MustExec("set global tidb_ttl_running_tasks = -1")
-
-	tk.MustExec("create table test.t(id int, created_at datetime) ttl=created_at + interval 1 day")
-	table, err := dom.InfoSchema().TableByName(context.Background(), model.NewCIStr("test"), model.NewCIStr("t"))
-	require.NoError(t, err)
-	// 4 tasks are inserted into the table
-	for i := 0; i < 4; i++ {
-		sql := fmt.Sprintf("insert into mysql.tidb_ttl_task(job_id,table_id,scan_id,expire_time,created_time) values ('test-job', %d, %d, NOW(), NOW())", table.Meta().ID, i)
-		tk.MustExec(sql)
-	}
-	isc := cache.NewInfoSchemaCache(time.Second)
-	require.NoError(t, isc.Update(se))
-
-	workers := []ttlworker.Worker{}
-	for j := 0; j < 8; j++ {
->>>>>>> c470fb28
 		scanWorker := ttlworker.NewMockScanWorker(t)
 		scanWorker.Start()
 		workers = append(workers, scanWorker)
 	}
-<<<<<<< HEAD
 	m.SetScanWorkers4Test(workers)
 	m.RescheduleTasks(se, now)
-=======
-
-	now := se.Now()
-	m1 := ttlworker.NewTaskManager(context.Background(), pool, isc, "task-manager-1", store)
-	m1.SetScanWorkers4Test(workers[0:4])
-	m1.RescheduleTasks(se, now)
-	m2 := ttlworker.NewTaskManager(context.Background(), pool, isc, "task-manager-2", store)
-	m2.SetScanWorkers4Test(workers[4:])
->>>>>>> c470fb28
 
 	// All tasks should be scheduled to m1 and running
 	tk.MustQuery("select count(1) from mysql.tidb_ttl_task where status = 'running' and owner_id = 'task-manager-1'").Check(testkit.Rows("4"))
 
-<<<<<<< HEAD
 	// Mock the situation that the owner of task 0 has changed
 	tk.MustExec("update mysql.tidb_ttl_task set owner_id = 'task-manager-2' where scan_id = 0")
 	tk.MustQuery("select count(1) from mysql.tidb_ttl_task where status = 'running' and owner_id = 'task-manager-1'").Check(testkit.Rows("3"))
@@ -518,62 +581,5 @@
 		fmt.Sprintf("1 %s", now.Format(time.DateTime)),
 		fmt.Sprintf("2 %s", now.Format(time.DateTime)),
 		fmt.Sprintf("3 %s", now.Format(time.DateTime)),
-=======
-	var cancelCount atomic.Uint32
-	for i := 0; i < 4; i++ {
-		task := m1.GetRunningTasks()[i]
-		task.SetCancel(func() {
-			cancelCount.Add(1)
-		})
-	}
-
-	// After a period of time, the tasks lost heartbeat and will be re-asisgned to m2
-	now = now.Add(time.Hour)
-	m2.RescheduleTasks(se, now)
-
-	// All tasks should be scheduled to m2 and running
-	tk.MustQuery("select count(1) from mysql.tidb_ttl_task where status = 'running' and owner_id = 'task-manager-2'").Check(testkit.Rows("4"))
-
-	// Then m1 cannot update the heartbeat of its task
-	require.Error(t, m1.UpdateHeartBeat(context.Background(), se, now.Add(time.Hour)))
-	tk.MustQuery("select owner_hb_time from mysql.tidb_ttl_task").Check(testkit.Rows(
-		now.Format(time.DateTime),
-		now.Format(time.DateTime),
-		now.Format(time.DateTime),
-		now.Format(time.DateTime),
-	))
-
-	// m2 can successfully update the heartbeat
-	require.NoError(t, m2.UpdateHeartBeat(context.Background(), se, now.Add(time.Hour)))
-	tk.MustQuery("select owner_hb_time from mysql.tidb_ttl_task").Check(testkit.Rows(
-		now.Add(time.Hour).Format(time.DateTime),
-		now.Add(time.Hour).Format(time.DateTime),
-		now.Add(time.Hour).Format(time.DateTime),
-		now.Add(time.Hour).Format(time.DateTime),
-	))
-
-	// Although m1 cannot finish the task. It'll also try to cancel the task.
-	for _, task := range m1.GetRunningTasks() {
-		task.SetResult(nil)
-	}
-	m1.CheckFinishedTask(se, now)
-	tk.MustQuery("select count(1) from mysql.tidb_ttl_task where status = 'running'").Check(testkit.Rows("4"))
-	require.Equal(t, uint32(4), cancelCount.Load())
-
-	// Then the tasks in m1 should be cancelled again in `CheckInvalidTask`.
-	m1.CheckInvalidTask(se)
-	require.Equal(t, uint32(8), cancelCount.Load())
-
-	// m2 can finish the task
-	for _, task := range m2.GetRunningTasks() {
-		task.SetResult(nil)
-	}
-	m2.CheckFinishedTask(se, now)
-	tk.MustQuery("select status, state, owner_id from mysql.tidb_ttl_task").Sort().Check(testkit.Rows(
-		`finished {"total_rows":0,"success_rows":0,"error_rows":0,"scan_task_err":""} task-manager-2`,
-		`finished {"total_rows":0,"success_rows":0,"error_rows":0,"scan_task_err":""} task-manager-2`,
-		`finished {"total_rows":0,"success_rows":0,"error_rows":0,"scan_task_err":""} task-manager-2`,
-		`finished {"total_rows":0,"success_rows":0,"error_rows":0,"scan_task_err":""} task-manager-2`,
->>>>>>> c470fb28
 	))
 }