// Copyright 2022 PingCAP, Inc.
//
// Licensed under the Apache License, Version 2.0 (the "License");
// you may not use this file except in compliance with the License.
// You may obtain a copy of the License at
//
//     http://www.apache.org/licenses/LICENSE-2.0
//
// Unless required by applicable law or agreed to in writing, software
// distributed under the License is distributed on an "AS IS" BASIS,
// WITHOUT WARRANTIES OR CONDITIONS OF ANY KIND, either express or implied.
// See the License for the specific language governing permissions and
// limitations under the License.

package ttlworker_test

import (
	"context"
	"encoding/json"
	"fmt"
	"math/rand/v2"
	"runtime"
	"strconv"
	"strings"
	"sync"
	"testing"
	"time"

	"github.com/google/uuid"
	"github.com/pingcap/errors"
	"github.com/pingcap/failpoint"
	"github.com/pingcap/tidb/pkg/domain"
	"github.com/pingcap/tidb/pkg/kv"
	"github.com/pingcap/tidb/pkg/meta/model"
	metrics2 "github.com/pingcap/tidb/pkg/metrics"
	"github.com/pingcap/tidb/pkg/parser/ast"
	"github.com/pingcap/tidb/pkg/session/syssession"
	"github.com/pingcap/tidb/pkg/sessionctx/vardef"
	"github.com/pingcap/tidb/pkg/statistics"
	"github.com/pingcap/tidb/pkg/testkit"
	"github.com/pingcap/tidb/pkg/testkit/testfailpoint"
	"github.com/pingcap/tidb/pkg/testkit/testflag"
	timerapi "github.com/pingcap/tidb/pkg/timer/api"
	timertable "github.com/pingcap/tidb/pkg/timer/tablestore"
	"github.com/pingcap/tidb/pkg/ttl/cache"
	"github.com/pingcap/tidb/pkg/ttl/client"
	"github.com/pingcap/tidb/pkg/ttl/metrics"
	"github.com/pingcap/tidb/pkg/ttl/session"
	"github.com/pingcap/tidb/pkg/ttl/ttlworker"
	"github.com/pingcap/tidb/pkg/util/logutil"
	"github.com/pingcap/tidb/pkg/util/skip"
	"github.com/pingcap/tidb/pkg/util/sqlexec"
	"github.com/prometheus/client_golang/prometheus"
	dto "github.com/prometheus/client_model/go"
	"github.com/stretchr/testify/require"
	"go.uber.org/atomic"
	"go.uber.org/zap"
)

func sessionFactory(t *testing.T, from any) func() (session.Session, func()) {
	var pool syssession.Pool
	switch p := from.(type) {
	case *domain.Domain:
		pool = p.AdvancedSysSessionPool()
	case syssession.Pool:
		pool = p
	default:
		require.FailNow(t, "unexpected type: %T", from)
	}

	return func() (session.Session, func()) {
		ch := make(chan session.Session)
		go func() {
			err := ttlworker.WithSessionForTest(pool, func(s session.Session) error {
				select {
				case ch <- s:
				case <-time.After(5 * time.Second):
					require.FailNow(t, "timeout")
				}

				select {
				case <-ch:
				case <-time.After(time.Minute):
					require.FailNow(t, "timeout")
				}
				return nil
			})
			require.NoError(t, err)
		}()

		select {
		case s, ok := <-ch:
			require.True(t, ok)
			return s, func() {
				close(ch)
				time.Sleep(time.Millisecond)
			}
		case <-time.After(5 * time.Second):
		}
		panic("timeout")
	}
}

func TestWithSession(t *testing.T) {
	origAttachStats, origDetachStats := ttlworker.AttachStatsCollector, ttlworker.DetachStatsCollector
	defer func() {
		ttlworker.AttachStatsCollector = origAttachStats
		ttlworker.DetachStatsCollector = origDetachStats
	}()

	store := testkit.CreateMockStore(t)
	tk := testkit.NewTestKit(t, store)
	tk.MustExec("set @@time_zone = 'Asia/Shanghai'")
	tk.MustExec("set @@global.time_zone= 'Europe/Berlin'")
	tk.MustExec("set @@tidb_retry_limit=1")
	tk.MustExec("set @@tidb_enable_1pc=0")
	tk.MustExec("set @@tidb_enable_async_commit=0")
	tk.MustExec("set @@tidb_isolation_read_engines='tiflash,tidb'")
	var getCnt atomic.Int32

	pool := syssession.NewAdvancedSessionPool(1, func() (syssession.SessionContext, error) {
		if getCnt.CompareAndSwap(0, 1) {
			return tk.Session(), nil
		}
		require.FailNow(t, "get session more than once")
		return nil, nil
	})
	defer pool.Close()

	type mockStatsSQLExecutor struct{ sqlexec.SQLExecutor }
	var attached, detached bool
	ttlworker.AttachStatsCollector = func(s sqlexec.SQLExecutor) sqlexec.SQLExecutor {
		require.False(t, attached)
		attached = true
		require.Same(t, tk.Session().GetSQLExecutor(), s)
		return &mockStatsSQLExecutor{SQLExecutor: tk.Session().GetSQLExecutor()}
	}
	ttlworker.DetachStatsCollector = func(s sqlexec.SQLExecutor) sqlexec.SQLExecutor {
		require.False(t, detached)
		detached = true
		m, ok := s.(*mockStatsSQLExecutor)
		require.True(t, ok)
		require.Same(t, tk.Session().GetSQLExecutor(), m.SQLExecutor)
		return m.SQLExecutor
	}

	err := ttlworker.WithSessionForTest(pool, func(se session.Session) error {
		// check session is from the pool
		require.Zero(t, pool.Size())
		// attach should be invoked, detach should not
		require.True(t, attached)
		require.False(t, detached)
		// global time zone should not change
		tk.MustQuery("select @@global.time_zone").Check(testkit.Rows("Europe/Berlin"))
		tz, err := se.GlobalTimeZone(context.TODO())
		require.NoError(t, err)
		require.Equal(t, "Europe/Berlin", tz.String())

		// session variables should be set
		tk.MustQuery("select @@time_zone, @@tidb_retry_limit, @@tidb_enable_1pc, @@tidb_enable_async_commit, @@tidb_isolation_read_engines").
			Check(testkit.Rows("UTC 0 1 1 tikv,tiflash,tidb"))

		return nil
	})
	require.NoError(t, err)

	// all session variables should be restored after used
	tk.MustQuery("select @@time_zone, @@tidb_retry_limit, @@tidb_enable_1pc, @@tidb_enable_async_commit, @@tidb_isolation_read_engines").
		Check(testkit.Rows("Asia/Shanghai 1 0 0 tiflash,tidb"))
	// attach/detach should be called
	require.True(t, attached)
	require.True(t, detached)
	// check session has been put back
	require.Equal(t, 1, pool.Size())
}

func TestParallelLockNewJob(t *testing.T) {
	store, dom := testkit.CreateMockStoreAndDomain(t)
	waitAndStopTTLManager(t, dom)
	tk := testkit.NewTestKit(t, store)

	sessionFactory := sessionFactory(t, dom)

	testTable := &cache.PhysicalTable{ID: 2, TableInfo: &model.TableInfo{ID: 1, TTLInfo: &model.TTLInfo{IntervalExprStr: "1", IntervalTimeUnit: int(ast.TimeUnitDay), JobInterval: "1h"}}}
	// simply lock a new job
	m := ttlworker.NewJobManager("test-id", nil, store, nil, nil)
	m.InfoSchemaCache().Tables[testTable.ID] = testTable

	se, closeSe := sessionFactory()
	defer closeSe()
	job, err := m.LockJob(context.Background(), se, testTable, se.Now(), uuid.NewString(), false)
	require.NoError(t, err)
	require.NoError(t, job.Finish(se, se.Now(), &ttlworker.TTLSummary{}))

	// lock one table in parallel, only one of them should lock successfully
	testDuration := time.Second
	concurrency := 5
	if testflag.Long() {
		testDuration = 5 * time.Minute
		concurrency = 50
	}

	testStart := time.Now()
	for time.Since(testStart) < testDuration {
		now := se.Now()

		// reset the table status.
		tk.MustExec("delete from mysql.tidb_ttl_table_status")

		successCounter := atomic.NewUint64(0)
		successJob := &ttlworker.TTLJob{}

		wg := sync.WaitGroup{}
		stopErr := atomic.NewError(nil)
		for j := range concurrency {
			jobManagerID := fmt.Sprintf("test-ttl-manager-%d", j)
			wg.Add(1)
			go func() {
				m := ttlworker.NewJobManager(jobManagerID, nil, store, nil, nil)
				m.InfoSchemaCache().Tables[testTable.ID] = testTable

				se, closeSe := sessionFactory()
				defer closeSe()
				job, err := m.LockJob(context.Background(), se, testTable, now, uuid.NewString(), false)
				if err == nil {
					successCounter.Add(1)
					successJob = job
				} else {
					logutil.BgLogger().Info("lock new job with error", zap.Error(err))
				}

				m.Stop()
				err = m.WaitStopped(context.Background(), 5*time.Second)
				stopErr.CompareAndSwap(nil, err)
				wg.Done()
			}()
		}
		wg.Wait()

		require.Equal(t, uint64(1), successCounter.Load())
		require.Nil(t, stopErr.Load())
		require.NoError(t, successJob.Finish(se, se.Now(), &ttlworker.TTLSummary{}))
	}
}

func TestFinishJob(t *testing.T) {
	timeFormat := time.DateTime
	store, dom := testkit.CreateMockStoreAndDomain(t)
	waitAndStopTTLManager(t, dom)
	tk := testkit.NewTestKit(t, store)

	sessionFactory := sessionFactory(t, dom)

	testTable := &cache.PhysicalTable{ID: 2, Schema: ast.NewCIStr("db1"), TableInfo: &model.TableInfo{ID: 1, Name: ast.NewCIStr("t1"), TTLInfo: &model.TTLInfo{IntervalExprStr: "1", IntervalTimeUnit: int(ast.TimeUnitDay)}}}

	tk.MustExec("insert into mysql.tidb_ttl_table_status(table_id) values (2)")

	// finish with error
	m := ttlworker.NewJobManager("test-id", nil, store, nil, nil)
	m.InfoSchemaCache().Tables[testTable.ID] = testTable
	se, closeSe := sessionFactory()
	defer closeSe()
	startTime := se.Now()
	job, err := m.LockJob(context.Background(), se, testTable, startTime, uuid.NewString(), false)
	require.NoError(t, err)

	expireTime, err := testTable.EvalExpireTime(context.Background(), se, startTime)
	require.NoError(t, err)
	tkTZ := tk.Session().GetSessionVars().Location()
	tk.MustQuery("select * from mysql.tidb_ttl_job_history").Check(testkit.Rows(strings.Join([]string{
		job.ID(), "2", "1", "db1", "t1", "<nil>",
		startTime.In(tkTZ).Format(timeFormat),
		time.Unix(1, 0).Format(timeFormat),
		expireTime.In(tkTZ).Format(timeFormat),
		"<nil>", "<nil>", "<nil>", "<nil>",
		"running",
	}, " ")))

	summary := &ttlworker.TTLSummary{
		ScanTaskErr: "\"'an error message contains both single and double quote'\"",
		TotalRows:   128,
		SuccessRows: 120,
		ErrorRows:   8,
	}
	summaryBytes, err := json.Marshal(summary)
	summary.SummaryText = string(summaryBytes)

	require.NoError(t, err)
	endTime := se.Now()
	require.NoError(t, job.Finish(se, endTime, summary))
	tk.MustQuery("select table_id, last_job_summary from mysql.tidb_ttl_table_status").Check(testkit.Rows("2 " + summary.SummaryText))
	tk.MustQuery("select * from mysql.tidb_ttl_task").Check(testkit.Rows())
	expectedRow := []string{
		job.ID(), "2", "1", "db1", "t1", "<nil>",
		startTime.In(tkTZ).Format(timeFormat), endTime.In(tkTZ).Format(timeFormat), expireTime.In(tkTZ).Format(timeFormat),
		summary.SummaryText, "128", "120", "8", "finished",
	}
	tk.MustQuery("select * from mysql.tidb_ttl_job_history").Check(testkit.Rows(strings.Join(expectedRow, " ")))
}

func TestTTLAutoAnalyze(t *testing.T) {
	defer boostJobScheduleForTest(t)()

	originAutoAnalyzeMinCnt := statistics.AutoAnalyzeMinCnt
	statistics.AutoAnalyzeMinCnt = 0
	defer func() {
		statistics.AutoAnalyzeMinCnt = originAutoAnalyzeMinCnt
	}()

	store, dom := testkit.CreateMockStoreAndDomain(t)
	tk := testkit.NewTestKit(t, store)

	tk.MustExec("use test")
	tk.MustExec("create table t (id int, created_at datetime, index idx(id, created_at))")

	// insert ten rows, the 2,3,4,6,9,10 of them are expired
	for i := 1; i <= 10; i++ {
		t := time.Now()
		if i%2 == 0 || i%3 == 0 {
			t = t.Add(-time.Hour * 48)
		}

		tk.MustExec("insert into t values(?, ?)", i, t.Format(time.RFC3339))
	}
	tk.MustExec("analyze table t")
	rows := tk.MustQuery("show stats_meta").Rows()
	require.Equal(t, rows[0][4], "0")
	require.Equal(t, rows[0][5], "10")
	tk.MustExec("alter table t ttl = `created_at` + interval 1 day")

	retryTime := 300
	retryInterval := 100 * time.Millisecond
	deleted := false
	for retryTime >= 0 {
		retryTime--
		time.Sleep(retryInterval)

		rows := tk.MustQuery("select count(*) from t").Rows()
		count := rows[0][0].(string)
		if count == "3" {
			deleted = true
			break
		}
	}
	require.True(t, deleted, "ttl should remove expired rows")

	h := dom.StatsHandle()
	is := dom.InfoSchema()
	require.NoError(t, h.DumpStatsDeltaToKV(true))
	require.NoError(t, h.Update(context.Background(), is))
	require.True(t, h.HandleAutoAnalyze())
}

func TestTriggerTTLJob(t *testing.T) {
	defer boostJobScheduleForTest(t)()

	ctx, cancel := context.WithTimeout(context.TODO(), 5*time.Minute)
	defer cancel()

	store, do := testkit.CreateMockStoreAndDomain(t)
	tk := testkit.NewTestKit(t, store)
	tk.MustExec("use test")
	tk.MustExec("create table t(id int primary key, t timestamp) TTL=`t` + INTERVAL 1 DAY")
	tbl, err := do.InfoSchema().TableByName(context.Background(), ast.NewCIStr("test"), ast.NewCIStr("t"))
	tblID := tbl.Meta().ID
	require.NoError(t, err)

	timerStore := timertable.NewTableTimerStore(0, do.AdvancedSysSessionPool(), "mysql", "tidb_timers", nil)
	defer timerStore.Close()
	timerCli := timerapi.NewDefaultTimerClient(timerStore)

	// make sure the table had run a job one time to make the test stable
	waitTTLJobFinished(t, tk, tblID, timerCli)

	now := time.Now()
	nowDateStr := now.Format("2006-01-02 15:04:05.999999")
	expire := now.Add(-time.Hour * 25)
	expreDateStr := expire.Format("2006-01-02 15:04:05.999999")
	tk.MustExec("insert into t values(1, ?)", expreDateStr)
	tk.MustExec("insert into t values(2, ?)", nowDateStr)
	tk.MustExec("insert into t values(3, ?)", expreDateStr)
	tk.MustExec("insert into t values(4, ?)", nowDateStr)

	cli := do.TTLJobManager().GetCommandCli()
	res, err := client.TriggerNewTTLJob(ctx, cli, "test", "t")
	require.NoError(t, err)
	require.Equal(t, 1, len(res.TableResult))
	tableResult := res.TableResult[0]
	require.Equal(t, tblID, tableResult.TableID)
	require.NotEmpty(t, tableResult.JobID)
	require.Equal(t, "test", tableResult.DBName)
	require.Equal(t, "t", tableResult.TableName)
	require.Equal(t, "", tableResult.ErrorMessage)
	require.Equal(t, "", tableResult.PartitionName)

	waitTTLJobFinished(t, tk, tblID, timerCli)
	tk.MustQuery("select id from t order by id asc").Check(testkit.Rows("2", "4"))
}

func TestTTLDeleteWithTimeZoneChange(t *testing.T) {
	defer boostJobScheduleForTest(t)()

	store, do := testkit.CreateMockStoreAndDomain(t)
	timerStore := timertable.NewTableTimerStore(0, do.AdvancedSysSessionPool(), "mysql", "tidb_timers", nil)
	defer timerStore.Close()
	timerCli := timerapi.NewDefaultTimerClient(timerStore)

	tk := testkit.NewTestKit(t, store)
	tk.MustExec("use test")
	tk.MustExec("set @@global.time_zone='Asia/Shanghai'")
	tk.MustExec("set @@time_zone='Asia/Shanghai'")
	tk.MustExec("set @@global.tidb_ttl_running_tasks=32")

	tk.MustExec("create table t1(id int primary key, t datetime) TTL=`t` + INTERVAL 1 DAY TTL_ENABLE='OFF'")
	tbl1, err := do.InfoSchema().TableByName(context.Background(), ast.NewCIStr("test"), ast.NewCIStr("t1"))
	require.NoError(t, err)
	tblID1 := tbl1.Meta().ID
	tk.MustExec("insert into t1 values(1, NOW()), (2, NOW() - INTERVAL 31 HOUR), (3, NOW() - INTERVAL 33 HOUR)")

	tk.MustExec("create table t2(id int primary key, t timestamp) TTL=`t` + INTERVAL 1 DAY TTL_ENABLE='OFF'")
	tbl2, err := do.InfoSchema().TableByName(context.Background(), ast.NewCIStr("test"), ast.NewCIStr("t2"))
	require.NoError(t, err)
	tblID2 := tbl2.Meta().ID
	tk.MustExec("insert into t2 values(1, NOW()), (2, NOW() - INTERVAL 31 HOUR), (3, NOW() - INTERVAL 33 HOUR)")

	tk.MustExec("set @@global.time_zone='UTC'")
	tk.MustExec("set @@time_zone='UTC'")
	tk.MustExec("alter table t1 TTL_ENABLE='ON'")
	tk.MustExec("alter table t2 TTL_ENABLE='ON'")

	waitTTLJobFinished(t, tk, tblID1, timerCli)
	tk.MustQuery("select id from t1 order by id asc").Check(testkit.Rows("1", "2"))

	waitTTLJobFinished(t, tk, tblID2, timerCli)
	tk.MustQuery("select id from t2 order by id asc").Check(testkit.Rows("1"))
}

func waitTTLJobFinished(t *testing.T, tk *testkit.TestKit, tableID int64, timerCli timerapi.TimerClient) {
	start := time.Now()
	for time.Since(start) < time.Minute {
		time.Sleep(10 * time.Millisecond)
		r := tk.MustQuery("select last_job_id, current_job_id, parent_table_id from mysql.tidb_ttl_table_status where table_id=?", tableID)
		rows := r.Rows()
		if len(rows) == 0 {
			continue
		}

		if rows[0][0] == "<nil>" {
			continue
		}

		if rows[0][1] != "<nil>" {
			continue
		}

		parentID, err := strconv.ParseInt(rows[0][2].(string), 10, 64)
		require.NoError(t, err)

		timer, err := timerCli.GetTimerByKey(context.Background(), fmt.Sprintf("/tidb/ttl/physical_table/%d/%d", parentID, tableID))
		require.NoError(t, err)
		if timer.EventStatus == timerapi.SchedEventTrigger {
			continue
		}

		return
	}
	require.FailNow(t, "timeout")
}

func TestTTLJobDisable(t *testing.T) {
	defer boostJobScheduleForTest(t)()
	originAutoAnalyzeMinCnt := statistics.AutoAnalyzeMinCnt
	statistics.AutoAnalyzeMinCnt = 0
	defer func() {
		statistics.AutoAnalyzeMinCnt = originAutoAnalyzeMinCnt
	}()

	store, dom := testkit.CreateMockStoreAndDomain(t)
	tk := testkit.NewTestKit(t, store)

	// turn off the `tidb_ttl_job_enable`
	tk.MustExec("set global tidb_ttl_job_enable = 'OFF'")
	defer tk.MustExec("set global tidb_ttl_job_enable = 'ON'")

	tk.MustExec("use test")
	tk.MustExec("create table t (id int, created_at datetime) ttl = `created_at` + interval 1 day")

	// insert ten rows, the 2,3,4,6,9,10 of them are expired
	for i := 1; i <= 10; i++ {
		t := time.Now()
		if i%2 == 0 || i%3 == 0 {
			t = t.Add(-time.Hour * 48)
		}

		tk.MustExec("insert into t values(?, ?)", i, t.Format(time.RFC3339))
	}

	time.Sleep(time.Second)

	// no rows should be deleted as the ttl job is disabled
	rows := tk.MustQuery("select count(*) from t").Rows()
	count, err := strconv.Atoi(rows[0][0].(string))
	require.NoError(t, err)
	require.Equal(t, 10, count)

	// no jobs
	require.Len(t, dom.TTLJobManager().RunningJobs(), 0)
	tk.MustQuery("select count(1) from mysql.tidb_ttl_job_history").Check(testkit.Rows("0"))
}

func TestSubmitJob(t *testing.T) {
	store, dom := testkit.CreateMockStoreAndDomain(t)
	tk := testkit.NewTestKit(t, store)
	sessionFactory := sessionFactory(t, dom)

	waitAndStopTTLManager(t, dom)

	tk.MustExec("use test")
	tk.MustExec("create table ttlp1(a int, t timestamp) TTL=`t`+interval 1 HOUR PARTITION BY RANGE (a) (" +
		"PARTITION p0 VALUES LESS THAN (10)," +
		"PARTITION p1 VALUES LESS THAN (100)" +
		")")
	table, err := dom.InfoSchema().TableByName(context.Background(), ast.NewCIStr("test"), ast.NewCIStr("ttlp1"))
	require.NoError(t, err)
	tableID := table.Meta().ID
	var physicalID int64
	for _, def := range table.Meta().Partition.Definitions {
		if def.Name.L == "p0" {
			physicalID = def.ID
			break
		}
	}
	require.NotZero(t, physicalID)

	var leader atomic.Bool
	m := ttlworker.NewJobManager("manager-1", nil, store, nil, func() bool {
		return leader.Load()
	})

	se, closeSe := sessionFactory()
	defer closeSe()

	// not leader
	err = m.SubmitJob(se, tableID, physicalID, "req1")
	require.EqualError(t, err, "current TTL manager is not the leader")

	leader.Store(true)
	// invalid table
	err = m.SubmitJob(se, 9999, 9999, "req1")
	require.ErrorContains(t, err, "not exists in information schema")

	err = m.SubmitJob(se, tableID, 9999, "req1")
	require.ErrorContains(t, err, "not exists in information schema")

	err = m.SubmitJob(se, 9999, physicalID, "req1")
	require.ErrorContains(t, err, "for physical table with id")

	// check no success job submitted
	tk.MustQuery("select count(1) from mysql.tidb_ttl_table_status").Check(testkit.Rows("0"))
	tk.MustQuery("select count(1) from mysql.tidb_ttl_job_history").Check(testkit.Rows("0"))
	tk.MustQuery("select count(1) from mysql.tidb_ttl_task").Check(testkit.Rows("0"))

	// submit successfully
	now := time.Now()
	ctx := kv.WithInternalSourceType(context.Background(), kv.InternalTxnTTL)
	require.NoError(t, m.SubmitJob(se, tableID, physicalID, "request1"))
	sql, args := cache.SelectFromTTLTableStatusWithID(physicalID)
	rows, err := se.ExecuteSQL(ctx, sql, args...)
	require.NoError(t, err)
	tableStatus, err := cache.RowToTableStatus(se.GetSessionVars().Location(), rows[0])
	require.NoError(t, err)
	require.Equal(t, physicalID, tableStatus.TableID)
	require.Equal(t, tableID, tableStatus.ParentTableID)
	require.Equal(t, "request1", tableStatus.CurrentJobID)
	require.Equal(t, "manager-1", tableStatus.CurrentJobOwnerID)
	require.Equal(t, cache.JobStatusRunning, tableStatus.CurrentJobStatus)
	require.InDelta(t, tableStatus.CurrentJobTTLExpire.Unix(), now.Unix()-3600, 300)
	require.Greater(t, tableStatus.CurrentJobOwnerHBTime.Unix(), now.Unix()-10)
	require.Greater(t, tableStatus.CurrentJobStartTime.Unix(), now.Unix()-10)
	require.Greater(t, tableStatus.CurrentJobStatusUpdateTime.Unix(), now.Unix()-10)
	tk.MustQuery("select table_id, scan_id, UNIX_TIMESTAMP(expire_time), status from mysql.tidb_ttl_task where job_id='request1'").
		Check(testkit.Rows(fmt.Sprintf("%d 0 %d waiting", physicalID, tableStatus.CurrentJobTTLExpire.Unix())))
	tk.MustQuery("select parent_table_id, table_id, table_schema, table_name, partition_name, " +
		"UNIX_TIMESTAMP(create_time), UNIX_TIMESTAMP(ttl_expire), status " +
		"from mysql.tidb_ttl_job_history where job_id='request1'").Check(testkit.Rows(fmt.Sprintf(
		"%d %d test ttlp1 p0 %d %d running",
		tableID, physicalID, tableStatus.CurrentJobStartTime.Unix(), tableStatus.CurrentJobTTLExpire.Unix(),
	)))
}

func TestRescheduleJobs(t *testing.T) {
	store, dom := testkit.CreateMockStoreAndDomain(t)
	tk := testkit.NewTestKit(t, store)
	sessionFactory := sessionFactory(t, dom)

	waitAndStopTTLManager(t, dom)

	tk.MustExec("create table test.t (id int, created_at datetime) ttl = `created_at` + interval 1 minute ttl_job_interval = '1m'")
	table, err := dom.InfoSchema().TableByName(context.Background(), ast.NewCIStr("test"), ast.NewCIStr("t"))
	require.NoError(t, err)
	ctx := kv.WithInternalSourceType(context.Background(), kv.InternalTxnTTL)

	se, closeSe := sessionFactory()
	defer closeSe()

	now := se.Now()
	m := ttlworker.NewJobManager("manager-1", dom.AdvancedSysSessionPool(), store, nil, func() bool {
		return true
	})
	defer m.TaskManager().ResizeWorkersToZero(t)
	m.TaskManager().ResizeWorkersWithSysVar()
	require.NoError(t, m.InfoSchemaCache().Update(se))
	require.NoError(t, m.TableStatusCache().Update(context.Background(), se))
	// submit job
	require.NoError(t, m.SubmitJob(se, table.Meta().ID, table.Meta().ID, "request1"))
	sql, args := cache.SelectFromTTLTableStatusWithID(table.Meta().ID)
	rows, err := se.ExecuteSQL(ctx, sql, args...)
	require.NoError(t, err)
	tableStatus, err := cache.RowToTableStatus(se.GetSessionVars().Location(), rows[0])
	require.NoError(t, err)

	originalJobID := tableStatus.CurrentJobID
	require.NotEmpty(t, originalJobID)
	require.Equal(t, "manager-1", tableStatus.CurrentJobOwnerID)
	// there is already a task
	tk.MustQuery("select count(*) from mysql.tidb_ttl_task").Check(testkit.Rows("1"))

	// another manager should get this job, if the heart beat is not updated
	anotherManager := ttlworker.NewJobManager("manager-2", dom.AdvancedSysSessionPool(), store, nil, nil)
	defer anotherManager.TaskManager().ResizeWorkersToZero(t)
	anotherManager.TaskManager().ResizeWorkersWithSysVar()
	require.NoError(t, anotherManager.InfoSchemaCache().Update(se))
	require.NoError(t, anotherManager.TableStatusCache().Update(context.Background(), se))
	anotherManager.RescheduleJobs(se, now.Add(time.Hour))
	sql, args = cache.SelectFromTTLTableStatusWithID(table.Meta().ID)
	rows, err = se.ExecuteSQL(ctx, sql, args...)
	require.NoError(t, err)
	tableStatus, err = cache.RowToTableStatus(se.GetSessionVars().Location(), rows[0])
	require.NoError(t, err)

	// but the orignal job should be inherited
	require.NotEmpty(t, tableStatus.CurrentJobID)
	require.Equal(t, "manager-2", tableStatus.CurrentJobOwnerID)
	require.Equal(t, originalJobID, tableStatus.CurrentJobID)

	// if the time leaves the time window, it'll finish the job
	tk.MustExec("set global tidb_ttl_job_schedule_window_start_time='23:58'")
	tk.MustExec("set global tidb_ttl_job_schedule_window_end_time='23:59'")
	rescheduleTime := time.Date(now.Year(), now.Month(), now.Day(), 0, 0, 0, now.Nanosecond(), now.Location())
	anotherManager.RescheduleJobs(se, rescheduleTime)
	tkTZ := tk.Session().GetSessionVars().Location()
	tk.MustQuery("select last_job_summary->>'$.scan_task_err' from mysql.tidb_ttl_table_status").Check(testkit.Rows("out of TTL job schedule window"))
	tk.MustQuery("select last_job_finish_time from mysql.tidb_ttl_table_status").Check(testkit.Rows(rescheduleTime.In(tkTZ).Format(time.DateTime)))
}

func TestRescheduleJobsAfterTableDropped(t *testing.T) {
	store, dom := testkit.CreateMockStoreAndDomain(t)
	tk := testkit.NewTestKit(t, store)

	waitAndStopTTLManager(t, dom)

	now := time.Now().In(time.UTC)
	createTableSQL := "create table test.t (id int, created_at datetime) ttl = `created_at` + interval 1 minute ttl_job_interval = '1m'"
	tk.MustExec("create table test.t (id int, created_at datetime) ttl = `created_at` + interval 1 minute ttl_job_interval = '1m'")
	table, err := dom.InfoSchema().TableByName(context.Background(), ast.NewCIStr("test"), ast.NewCIStr("t"))
	require.NoError(t, err)
	ctx := kv.WithInternalSourceType(context.Background(), kv.InternalTxnTTL)

	removeBehaviors := []struct {
		remove string
		resume string
	}{
		{"drop table test.t", createTableSQL},
		{"alter table test.t remove ttl", "alter table test.t ttl = `created_at` + interval 1 minute ttl_job_interval = '1m'"},
		{"alter table test.t ttl_enable = 'OFF'", "alter table test.t ttl_enable = 'ON'"},
	}
	for i, rb := range removeBehaviors {
		err := ttlworker.WithSessionForTest(dom.AdvancedSysSessionPool(), func(se session.Session) error {
			m := ttlworker.NewJobManager("manager-1", dom.AdvancedSysSessionPool(), store, nil, func() bool {
				return true
			})
			m.TaskManager().ResizeWorkersWithSysVar()
			require.NoError(t, m.InfoSchemaCache().Update(se))
			require.NoError(t, m.TableStatusCache().Update(context.Background(), se))
			// submit job
			require.NoError(t, m.SubmitJob(se, table.Meta().ID, table.Meta().ID, fmt.Sprintf("request%d", i)))
			sql, args := cache.SelectFromTTLTableStatusWithID(table.Meta().ID)
			rows, err := se.ExecuteSQL(ctx, sql, args...)
			require.NoError(t, err)
			tableStatus, err := cache.RowToTableStatus(se.GetSessionVars().Location(), rows[0])
			require.NoError(t, err)
			require.Equal(t, "manager-1", tableStatus.CurrentJobOwnerID)
			// there is already a task
			tk.MustQuery("select count(*) from mysql.tidb_ttl_task").Check(testkit.Rows("1"))

			// break the table
			tk.MustExec(rb.remove)
			require.NoError(t, m.InfoSchemaCache().Update(se))
			require.NoError(t, m.TableStatusCache().Update(context.Background(), se))
			m.RescheduleJobs(se, time.Date(now.Year(), now.Month(), now.Day(), 0, 0, 0, now.Nanosecond(), now.Location()))
			tk.MustQuery("select last_job_summary->>'$.scan_task_err' from mysql.tidb_ttl_table_status").Check(testkit.Rows("TTL table has been removed or the TTL on this table has been stopped"))

			// resume the table
			tk.MustExec(rb.resume)
			table, err = dom.InfoSchema().TableByName(context.Background(), ast.NewCIStr("test"), ast.NewCIStr("t"))
			require.NoError(t, err)
			m.DoGC(context.TODO(), se, now)

			m.TaskManager().ResizeWorkersToZero(t)
			return nil
		})
		require.NoError(t, err)
	}
}

func TestJobTimeout(t *testing.T) {
	store, dom := testkit.CreateMockStoreAndDomain(t)
	tk := testkit.NewTestKit(t, store)
	sessionFactory := sessionFactory(t, dom)

	waitAndStopTTLManager(t, dom)

	tk.MustExec("create table test.t (id int, created_at datetime) ttl = `created_at` + interval 1 minute ttl_job_interval = '1m'")
	table, err := dom.InfoSchema().TableByName(context.Background(), ast.NewCIStr("test"), ast.NewCIStr("t"))
	tableID := table.Meta().ID
	require.NoError(t, err)
	ctx := kv.WithInternalSourceType(context.Background(), kv.InternalTxnTTL)

	se, closeSe := sessionFactory()
	defer closeSe()
	now := se.Now()
	m := ttlworker.NewJobManager("manager-1", dom.AdvancedSysSessionPool(), store, nil, func() bool {
		return true
	})
	m.TaskManager().ResizeWorkersWithSysVar()
	require.NoError(t, m.InfoSchemaCache().Update(se))
	require.NoError(t, m.TableStatusCache().Update(context.Background(), se))
	// submit job
	require.NoError(t, m.SubmitJob(se, tableID, tableID, "request1"))
	// set the worker to be empty, so none of the tasks will be scheduled
	m.TaskManager().ResizeWorkersToZero(t)

	sql, args := cache.SelectFromTTLTableStatusWithID(table.Meta().ID)
	rows, err := se.ExecuteSQL(ctx, sql, args...)
	require.NoError(t, err)
	tableStatus, err := cache.RowToTableStatus(se.GetSessionVars().Location(), rows[0])
	require.NoError(t, err)

	require.NotEmpty(t, tableStatus.CurrentJobID)
	require.Equal(t, "manager-1", tableStatus.CurrentJobOwnerID)
	// there is already a task
	tk.MustQuery("select count(*) from mysql.tidb_ttl_task").Check(testkit.Rows("1"))

	m2 := ttlworker.NewJobManager("manager-2", dom.AdvancedSysSessionPool(), store, nil, nil)
	m2.TaskManager().ResizeWorkersWithSysVar()
	defer m2.TaskManager().ResizeWorkersToZero(t)

	require.NoError(t, m2.InfoSchemaCache().Update(se))
	require.NoError(t, m2.TableStatusCache().Update(context.Background(), se))
	// schedule jobs
	now = now.Add(10 * time.Minute)
	m2.RescheduleJobs(se, now)
	jobs := m2.RunningJobs()
	require.Equal(t, 1, len(jobs))
	require.Equal(t, jobs[0].ID(), tableStatus.CurrentJobID)

	// check job has taken by another manager
	sql, args = cache.SelectFromTTLTableStatusWithID(table.Meta().ID)
	rows, err = se.ExecuteSQL(ctx, sql, args...)
	require.NoError(t, err)
	newTableStatus, err := cache.RowToTableStatus(se.GetSessionVars().Location(), rows[0])
	require.NoError(t, err)
	require.Equal(t, "manager-2", newTableStatus.CurrentJobOwnerID)
	require.Equal(t, tableStatus.CurrentJobID, newTableStatus.CurrentJobID)
	require.Equal(t, tableStatus.CurrentJobStartTime, newTableStatus.CurrentJobStartTime)
	require.Equal(t, tableStatus.CurrentJobTTLExpire, newTableStatus.CurrentJobTTLExpire)
	require.Equal(t, now.Unix(), newTableStatus.CurrentJobOwnerHBTime.Unix())
	// the `CurrentJobStatusUpdateTime` only has `s` precision, so use any format with only `s` precision and a TZ to compare.
	require.Equal(t, now.Format(time.RFC3339), newTableStatus.CurrentJobStatusUpdateTime.Format(time.RFC3339))

	// the timeout will be checked while updating heartbeat
	require.NoError(t, m2.UpdateHeartBeatForJob(ctx, se, now.Add(7*time.Hour), m2.RunningJobs()[0]))
	tk.MustQuery("select last_job_summary->>'$.scan_task_err' from mysql.tidb_ttl_table_status").Check(testkit.Rows("job is timeout"))
	tk.MustQuery("select count(*) from mysql.tidb_ttl_task").Check(testkit.Rows("0"))
}

func TestTriggerScanTask(t *testing.T) {
	store, dom := testkit.CreateMockStoreAndDomain(t)
	tk := testkit.NewTestKit(t, store)
	sessionFactory := sessionFactory(t, dom)
	se, closeSe := sessionFactory()
	defer closeSe()

	waitAndStopTTLManager(t, dom)

	tk.MustExec("create table test.t (id int, created_at datetime) ttl = `created_at` + interval 1 minute ttl_job_interval = '1m'")
	tbl, err := dom.InfoSchema().TableByName(context.Background(), ast.NewCIStr("test"), ast.NewCIStr("t"))
	require.NoError(t, err)
	tblID := tbl.Meta().ID

	m := ttlworker.NewJobManager("manager-1", nil, store, nil, func() bool {
		return true
	})
	require.NoError(t, m.InfoSchemaCache().Update(se))
	nCli := m.GetNotificationCli()
	done := make(chan struct{})
	go func() {
		<-nCli.WatchNotification(context.Background(), "scan")
		close(done)
	}()
	require.NoError(t, m.SubmitJob(se, tblID, tblID, "request1"))

	// notification is sent
	timeoutCtx, cancel := context.WithTimeout(context.Background(), 5*time.Second)
	defer cancel()
	select {
	case <-done:
	case <-timeoutCtx.Done():
		require.FailNow(t, "notification not got")
	}
}

func waitAndStopTTLManager(t *testing.T, dom *domain.Domain) {
	maxWaitTime := 300
	for {
		maxWaitTime--
		if maxWaitTime < 0 {
			require.Fail(t, "fail to stop ttl manager")
		}
		if dom.TTLJobManager() != nil {
			dom.TTLJobManager().Stop()
			require.NoError(t, dom.TTLJobManager().WaitStopped(context.Background(), time.Second*10))
			return
		}
		time.Sleep(time.Millisecond * 10)
		continue
	}
}

func TestGCScanTasks(t *testing.T) {
	store := testkit.CreateMockStore(t)
	tk := testkit.NewTestKit(t, store)
	addTableStatusRecord := func(tableID, parentTableID, curJobID int64) {
		tk.MustExec("INSERT INTO mysql.tidb_ttl_table_status (table_id,parent_table_id) VALUES (?, ?)", tableID, parentTableID)
		if curJobID == 0 {
			return
		}

		tk.MustExec(`UPDATE mysql.tidb_ttl_table_status
			SET current_job_id = ?,
				current_job_owner_id = '12345',
				current_job_start_time = NOW(),
				current_job_status = 'running',
				current_job_status_update_time = NOW(),
				current_job_ttl_expire = NOW(),
				current_job_owner_hb_time = NOW()
			WHERE table_id = ?`, curJobID, tableID)
	}

	addScanTaskRecord := func(jobID, tableID, scanID int64) {
		tk.MustExec(`INSERT INTO mysql.tidb_ttl_task SET
			job_id = ?,
			table_id = ?,
			scan_id = ?,
			expire_time = NOW(),
			created_time = NOW()`, jobID, tableID, scanID)
	}

	addTableStatusRecord(1, 1, 1)
	addScanTaskRecord(1, 1, 1)
	addScanTaskRecord(1, 1, 2)
	addScanTaskRecord(2, 1, 1)
	addScanTaskRecord(2, 1, 2)
	addScanTaskRecord(3, 2, 1)
	addScanTaskRecord(3, 2, 2)

	isLeader := false
	m := ttlworker.NewJobManager("manager-1", nil, store, nil, func() bool {
		return isLeader
	})
	se := session.NewSession(tk.Session(), func() {})
	// only leader can do GC
	m.DoGC(context.TODO(), se, se.Now())
	tk.MustQuery("select count(1) from mysql.tidb_ttl_task").Check(testkit.Rows("6"))
	isLeader = true
	m.DoGC(context.TODO(), se, se.Now())
	tk.MustQuery("select job_id, scan_id from mysql.tidb_ttl_task order by job_id, scan_id asc").Check(testkit.Rows("1 1", "1 2"))
}

func TestGCTableStatus(t *testing.T) {
	store, dom := testkit.CreateMockStoreAndDomain(t)
	tk := testkit.NewTestKit(t, store)

	// stop TTLJobManager to avoid unnecessary job schedule and make test stable
	dom.TTLJobManager().Stop()
	require.NoError(t, dom.TTLJobManager().WaitStopped(context.Background(), time.Minute))

	// insert table status without corresponding table
	tk.MustExec("INSERT INTO mysql.tidb_ttl_table_status (table_id,parent_table_id) VALUES (?, ?)", 2024, 2024)

	isLeader := false
	m := ttlworker.NewJobManager("manager-1", nil, store, nil, func() bool {
		return isLeader
	})
	se := session.NewSession(tk.Session(), func() {})
	// only leader can do GC
	m.DoGC(context.TODO(), se, se.Now())
	tk.MustQuery("select count(1) from mysql.tidb_ttl_table_status").Check(testkit.Rows("1"))
	isLeader = true
	m.DoGC(context.TODO(), se, se.Now())
	tk.MustQuery("select * from mysql.tidb_ttl_table_status").Check(nil)

	// insert a running table status without corresponding table
	tk.MustExec("INSERT INTO mysql.tidb_ttl_table_status (table_id,parent_table_id) VALUES (?, ?)", 2024, 2024)
	tk.MustExec(`UPDATE mysql.tidb_ttl_table_status
			SET current_job_id = ?,
				current_job_owner_id = '12345',
				current_job_start_time = NOW(),
				current_job_status = 'running',
				current_job_status_update_time = NOW(),
				current_job_ttl_expire = NOW(),
				current_job_owner_hb_time = NOW()
			WHERE table_id = ?`, 1, 2024)
	m.DoGC(context.TODO(), se, se.Now())
	// it'll not be removed
	tk.MustQuery("select current_job_id from mysql.tidb_ttl_table_status").Check(testkit.Rows("1"))
}

func TestGCTTLHistory(t *testing.T) {
	store := testkit.CreateMockStore(t)
	tk := testkit.NewTestKit(t, store)
	addHistory := func(jobID, createdBeforeDays int) {
		tk.MustExec(fmt.Sprintf(`INSERT INTO mysql.tidb_ttl_job_history (
				job_id,
				table_id,
				parent_table_id,
				table_schema,
				table_name,
				partition_name,
				create_time,
				finish_time,
				ttl_expire,
				summary_text,
				expired_rows,
				deleted_rows,
				error_delete_rows,
				status
			)
		VALUES
			(
			 	%d, 1, 1, 'test', 't1', '',
			 	CURDATE() - INTERVAL %d DAY,
			 	CURDATE() - INTERVAL %d DAY + INTERVAL 1 HOUR,
			 	CURDATE() - INTERVAL %d DAY,
			 	"", 100, 100, 0, "finished"
		)`, jobID, createdBeforeDays, createdBeforeDays, createdBeforeDays))
	}

	addHistory(1, 1)
	addHistory(2, 30)
	addHistory(3, 60)
	addHistory(4, 89)
	addHistory(5, 90)
	addHistory(6, 91)
	addHistory(7, 100)

	isLeader := false
	m := ttlworker.NewJobManager("manager-1", nil, store, nil, func() bool {
		return isLeader
	})
	se := session.NewSession(tk.Session(), func() {})
	m.DoGC(context.TODO(), se, se.Now())
	// only leader can go GC
	tk.MustQuery("select count(1) from mysql.tidb_ttl_job_history").Check(testkit.Rows("7"))
	isLeader = true
	m.DoGC(context.TODO(), se, se.Now())
	tk.MustQuery("select job_id from mysql.tidb_ttl_job_history order by job_id asc").Check(testkit.Rows("1", "2", "3", "4", "5"))
}

func TestJobMetrics(t *testing.T) {
	store, dom := testkit.CreateMockStoreAndDomain(t)
	tk := testkit.NewTestKit(t, store)
	sessionFactory := sessionFactory(t, dom)

	waitAndStopTTLManager(t, dom)

	tk.MustExec("create table test.t (id int, created_at datetime) ttl = `created_at` + interval 1 minute ttl_job_interval = '1m'")
	table, err := dom.InfoSchema().TableByName(context.Background(), ast.NewCIStr("test"), ast.NewCIStr("t"))
	require.NoError(t, err)
	ctx := kv.WithInternalSourceType(context.Background(), kv.InternalTxnTTL)

	se, closeSe := sessionFactory()
	defer closeSe()
	m := ttlworker.NewJobManager("manager-1", dom.AdvancedSysSessionPool(), store, nil, func() bool {
		return true
	})
	m.TaskManager().ResizeWorkersWithSysVar()
	require.NoError(t, m.InfoSchemaCache().Update(se))
	// submit job
	require.NoError(t, m.SubmitJob(se, table.Meta().ID, table.Meta().ID, "request1"))
	// set the worker to be empty, so none of the tasks will be scheduled
	m.TaskManager().ResizeWorkersToZero(t)

	sql, args := cache.SelectFromTTLTableStatusWithID(table.Meta().ID)
	rows, err := se.ExecuteSQL(ctx, sql, args...)
	require.NoError(t, err)
	tableStatus, err := cache.RowToTableStatus(se.GetSessionVars().Location(), rows[0])
	require.NoError(t, err)

	require.NotEmpty(t, tableStatus.CurrentJobID)
	require.Equal(t, "manager-1", tableStatus.CurrentJobOwnerID)
	require.Equal(t, cache.JobStatusRunning, tableStatus.CurrentJobStatus)

	m.ReportMetrics(se)
	out := &dto.Metric{}
	require.NoError(t, metrics.RunningJobsCnt.Write(out))
	require.Equal(t, float64(1), out.GetGauge().GetValue())
}

func TestDelayMetrics(t *testing.T) {
	store := testkit.CreateMockStore(t)
	tk := testkit.NewTestKit(t, store)
	// disable ttl job to make test stable
	tk.MustExec("set @@global.tidb_ttl_job_enable=0")
	tk.MustExec("use test")
	tk.MustExec("create table t1(t timestamp) TTL=`t`+interval 1 day TTL_JOB_INTERVAL='1h'")
	tk.MustExec("create table t2(t timestamp) TTL=`t`+interval 1 day TTL_JOB_INTERVAL='1h'")
	tk.MustExec("create table t3(t timestamp) TTL=`t`+interval 1 day TTL_JOB_INTERVAL='1h'")
	tk.MustExec("create table t4(t timestamp) TTL=`t`+interval 1 day TTL_JOB_INTERVAL='2h'")
	tk.MustExec("create table t5(t timestamp) TTL=`t`+interval 1 day TTL_JOB_INTERVAL='2h'")
	tk.MustExec("create table tx(t timestamp)")
	rows := tk.MustQuery("select table_name, tidb_table_id, cast(unix_timestamp(create_time) as signed) from information_schema.tables where TABLE_SCHEMA='test'").Rows()
	tableInfos := make(map[string]struct {
		id         int64
		createTime time.Time
	})
	for _, row := range rows {
		name := row[0].(string)
		id, err := strconv.ParseInt(row[1].(string), 10, 64)
		require.NoError(t, err)
		ts, err := strconv.ParseInt(row[2].(string), 10, 64)
		require.NoError(t, err)
		tableInfos[name] = struct {
			id         int64
			createTime time.Time
		}{id: id, createTime: time.Unix(ts, 0)}
	}

	now := time.Unix(time.Now().Add(time.Minute).Unix(), 0)

	insertHistory := func(tblName string, jobStart time.Time, running bool, err bool) {
		tblInfo, ok := tableInfos[tblName]
		require.True(t, ok)
		status := "finished"
		if running {
			status = "running"
		}

		summaryText := `{"total_rows":100,"success_rows":100,"error_rows":0,"total_scan_task":1,"scheduled_scan_task":1,"finished_scan_task":1}`
		if err {
			summaryText = `{"scan_task_err": "err1", "total_rows":100,"success_rows":100,"error_rows":0,"total_scan_task":1,"scheduled_scan_task":1,"finished_scan_task":1}`
		}

		tk.MustExec(fmt.Sprintf(`INSERT INTO mysql.tidb_ttl_job_history (
				job_id,
				table_id,
				parent_table_id,
				table_schema,
				table_name,
				partition_name,
				create_time,
				finish_time,
				ttl_expire,
				summary_text,
				expired_rows,
				deleted_rows,
				error_delete_rows,
				status
			)
		VALUES
			(
			 	'%s', %d, %d, 'test', '%s', '',
			 	from_unixtime(%d),
			 	from_unixtime(%d),
			 	from_unixtime(%d),
			 	'%s', 100, 100, 0, '%s'
		)`,
			uuid.NewString(), tblInfo.id, tblInfo.id, tblName,
			jobStart.Unix(),
			jobStart.Unix()+int64(time.Minute.Seconds()),
			jobStart.Unix()-int64(time.Hour.Seconds()),
			summaryText,
			status,
		))
	}

	var emptyTime time.Time
	checkRecord := func(records map[int64]*metrics.DelayMetricsRecord, name string, jobStartTime time.Time) {
		info, ok := tableInfos[name]
		require.True(t, ok)
		record, ok := records[info.id]
		require.True(t, ok)
		require.Equal(t, jobStartTime, record.LastJobTime)

		absoluteDelay := now.Sub(jobStartTime)
		if jobStartTime == emptyTime {
			absoluteDelay = now.Sub(info.createTime)
		}
		require.Equal(t, absoluteDelay, record.AbsoluteDelay)

		relativeDelay := absoluteDelay - time.Hour
		if jobStartTime == emptyTime {
			relativeDelay = absoluteDelay
		} else if name == "t4" {
			relativeDelay = absoluteDelay - 2*time.Hour
		}

		if relativeDelay < 0 {
			relativeDelay = 0
		}

		require.Equal(t, relativeDelay, record.ScheduleRelativeDelay)
	}

	insertHistory("t1", now, false, false)
	insertHistory("t1", now.Add(-time.Hour), false, false)
	insertHistory("t2", now.Add(-time.Hour), false, false)
	insertHistory("t2", now.Add(-2*time.Hour), false, false)
	insertHistory("t3", now.Add(-3*time.Hour), false, false)
	insertHistory("t3", now.Add(-time.Hour), true, false)
	insertHistory("t4", now.Add(-3*time.Hour), false, false)
	insertHistory("t4", now.Add(-time.Hour), false, true)

	se := session.NewSession(tk.Session(), func() {})
	records, err := ttlworker.GetDelayMetricRecords(context.Background(), se, now)
	require.NoError(t, err)
	require.Equal(t, 5, len(records))
	checkRecord(records, "t1", now)
	checkRecord(records, "t2", now.Add(-time.Hour))
	checkRecord(records, "t3", now.Add(-3*time.Hour))
	checkRecord(records, "t4", now.Add(-3*time.Hour))
	checkRecord(records, "t5", emptyTime)

	metrics.ClearDelayMetrics()
	getMetricCnt := func() int {
		ch := make(chan prometheus.Metric)
		go func() {
			metrics2.TTLWatermarkDelay.Collect(ch)
			close(ch)
		}()

		cnt := 0
		for range ch {
			cnt++
		}
		return cnt
	}

	isLeader := false
	m := ttlworker.NewJobManager("test-ttl-job-manager", nil, store, nil, func() bool {
		return isLeader
	})
	// If the manager is not leader, the metrics will be empty.
	m.ReportMetrics(se)
	require.Zero(t, getMetricCnt())
	// leader will collect metrics
	isLeader = true
	m.SetLastReportDelayMetricsTime(time.Now().Add(-11 * time.Minute))
	m.ReportMetrics(se)
	require.Equal(t, len(metrics.WaterMarkScheduleDelayNames), getMetricCnt())
	require.InDelta(t, time.Now().Unix(), m.GetLastReportDelayMetricsTime().Unix(), 5)
	// will not collect metrics in 10 minutes
	lastReportTime := time.Now().Add(-9 * time.Minute)
	m.SetLastReportDelayMetricsTime(lastReportTime)
	m.ReportMetrics(se)
	require.Equal(t, len(metrics.WaterMarkScheduleDelayNames), getMetricCnt())
	require.Equal(t, lastReportTime.Unix(), m.GetLastReportDelayMetricsTime().Unix(), 5)
	// when back to non-leader, the metrics will be empty and last report time will not be updated.
	isLeader = false
	lastReportTime = time.Now().Add(-11 * time.Minute)
	m.SetLastReportDelayMetricsTime(lastReportTime)
	m.ReportMetrics(se)
	require.Zero(t, getMetricCnt())
	require.Equal(t, lastReportTime.Unix(), m.GetLastReportDelayMetricsTime().Unix())
	// when back to leader again, the metrics will be collected.
	isLeader = true
	m.ReportMetrics(se)
	require.Equal(t, len(metrics.WaterMarkScheduleDelayNames), getMetricCnt())
	require.InDelta(t, time.Now().Unix(), m.GetLastReportDelayMetricsTime().Unix(), 5)
}

type poolTestWrapper struct {
	syssession.Pool
	pool  syssession.Pool
	inuse atomic.Int64
}

func wrapPoolForTest(pool syssession.Pool) *poolTestWrapper {
	return &poolTestWrapper{pool: pool}
}

func (w *poolTestWrapper) WithSession(fn func(*syssession.Session) error) error {
	return w.pool.WithSession(func(s *syssession.Session) error {
		w.inuse.Add(1)
		defer w.inuse.Add(-1)
		return fn(s)
	})
}

func (w *poolTestWrapper) AssertNoSessionInUse(t *testing.T) {
	require.Zero(t, w.inuse.Load())
}

func TestManagerJobAdapterCanSubmitJob(t *testing.T) {
	store, dom := testkit.CreateMockStoreAndDomain(t)
	pool := wrapPoolForTest(dom.AdvancedSysSessionPool())
	defer pool.AssertNoSessionInUse(t)
	adapter := ttlworker.NewManagerJobAdapter(store, pool, nil)

	// stop TTLJobManager to avoid unnecessary job schedule and make test stable
	dom.TTLJobManager().Stop()
	require.NoError(t, dom.TTLJobManager().WaitStopped(context.Background(), time.Minute))

	tk := testkit.NewTestKit(t, store)
	tk.MustExec("use test")

	// no table
	require.False(t, adapter.CanSubmitJob(9999, 9999))

	// not ttl table
	tk.MustExec("create table t1(t timestamp)")
	tbl, err := dom.InfoSchema().TableByName(context.Background(), ast.NewCIStr("test"), ast.NewCIStr("t1"))
	require.NoError(t, err)
	require.False(t, adapter.CanSubmitJob(tbl.Meta().ID, tbl.Meta().ID))

	// ttl table
	tk.MustExec("create table ttl1(t timestamp) TTL=`t`+interval 1 DAY")
	tbl, err = dom.InfoSchema().TableByName(context.Background(), ast.NewCIStr("test"), ast.NewCIStr("ttl1"))
	require.NoError(t, err)
	require.True(t, adapter.CanSubmitJob(tbl.Meta().ID, tbl.Meta().ID))

	// ttl table but disabled
	tk.MustExec("create table ttl2(t timestamp) TTL=`t`+interval 1 DAY TTL_ENABLE='OFF'")
	tbl, err = dom.InfoSchema().TableByName(context.Background(), ast.NewCIStr("test"), ast.NewCIStr("ttl2"))
	require.NoError(t, err)
	require.False(t, adapter.CanSubmitJob(tbl.Meta().ID, tbl.Meta().ID))

	// ttl partition table
	tk.MustExec("create table ttlp1(a int, t timestamp) TTL=`t`+interval 1 DAY PARTITION BY RANGE (a) (" +
		"PARTITION p0 VALUES LESS THAN (10)," +
		"PARTITION p1 VALUES LESS THAN (100)" +
		")")
	tbl, err = dom.InfoSchema().TableByName(context.Background(), ast.NewCIStr("test"), ast.NewCIStr("ttlp1"))
	require.NoError(t, err)
	for _, def := range tbl.Meta().Partition.Definitions {
		require.True(t, adapter.CanSubmitJob(tbl.Meta().ID, def.ID))
	}

	// limit max running tasks
	tk.MustExec("set @@global.tidb_ttl_running_tasks=8")
	defer tk.MustExec("set @@global.tidb_ttl_running_tasks=-1")
	for i := 1; i <= 16; i++ {
		jobID := strconv.Itoa(i)
		sql, args, err := cache.InsertIntoTTLTask(tk.Session().GetSessionVars().Location(), jobID, int64(1000+i), i, nil, nil, time.Now(), time.Now())
		require.NoError(t, err)
		ctx := kv.WithInternalSourceType(context.Background(), kv.InternalTxnTTL)
		_, err = tk.Session().ExecuteInternal(ctx, sql, args...)
		require.NoError(t, err)

		if i <= 4 {
			// tasks 1 - 4 are running and 5 - 7 are waiting
			tk.MustExec("update mysql.tidb_ttl_task set status='running' where job_id=?", jobID)
		}

		if i > 7 {
			// tasks after 8 are finished
			tk.MustExec("update mysql.tidb_ttl_task set status='finished' where job_id=?", jobID)
		}
	}
	tbl, err = dom.InfoSchema().TableByName(context.Background(), ast.NewCIStr("test"), ast.NewCIStr("ttl1"))
	require.NoError(t, err)
	require.True(t, adapter.CanSubmitJob(tbl.Meta().ID, tbl.Meta().ID))
	tk.MustExec("update mysql.tidb_ttl_task set status='running' where job_id='8'")
	require.False(t, adapter.CanSubmitJob(tbl.Meta().ID, tbl.Meta().ID))
}

func TestManagerJobAdapterSubmitJob(t *testing.T) {
	ch := make(chan *ttlworker.SubmitTTLManagerJobRequest)
	adapter := ttlworker.NewManagerJobAdapter(nil, nil, ch)

	var reqPointer atomic.Pointer[ttlworker.SubmitTTLManagerJobRequest]
	responseRequest := func(err error) {
		ctx, cancel := context.WithTimeout(context.TODO(), time.Minute)
		defer cancel()
		select {
		case <-ctx.Done():
			require.FailNow(t, "timeout")
		case req, ok := <-ch:
			require.True(t, ok)
			reqPointer.Store(req)
			select {
			case req.RespCh <- err:
			default:
				require.FailNow(t, "blocked")
			}
		}
	}

	// normal submit
	go responseRequest(nil)
	job, err := adapter.SubmitJob(context.TODO(), 1, 2, "req1", time.Now())
	require.NoError(t, err)
	require.Equal(t, "req1", job.RequestID)
	require.False(t, job.Finished)
	require.Nil(t, job.Summary)
	req := reqPointer.Load()
	require.NotNil(t, req)
	require.Equal(t, int64(1), req.TableID)
	require.Equal(t, int64(2), req.PhysicalID)
	require.Equal(t, "req1", req.RequestID)

	// submit but reply error
	go responseRequest(errors.New("mockErr"))
	job, err = adapter.SubmitJob(context.TODO(), 1, 2, "req1", time.Now())
	require.EqualError(t, err, "mockErr")
	require.Nil(t, job)

	// context timeout when send request
	ctx, cancel := context.WithCancel(context.TODO())
	cancel()
	job, err = adapter.SubmitJob(ctx, 1, 2, "req1", time.Now())
	require.Same(t, err, ctx.Err())
	require.Nil(t, job)

	// context timeout when waiting response
	ch = make(chan *ttlworker.SubmitTTLManagerJobRequest, 1)
	adapter = ttlworker.NewManagerJobAdapter(nil, nil, ch)
	ctx, cancel = context.WithTimeout(context.TODO(), 100*time.Millisecond)
	defer cancel()
	job, err = adapter.SubmitJob(ctx, 1, 2, "req1", time.Now())
	require.EqualError(t, err, ctx.Err().Error())
	require.Nil(t, job)
}

func TestManagerJobAdapterGetJob(t *testing.T) {
	store, dom := testkit.CreateMockStoreAndDomain(t)
	pool := wrapPoolForTest(dom.AdvancedSysSessionPool())
	defer pool.AssertNoSessionInUse(t)
	adapter := ttlworker.NewManagerJobAdapter(store, pool, nil)

	tk := testkit.NewTestKit(t, store)
	tk.MustExec("use test")

	summary := ttlworker.TTLSummary{
		TotalRows:         1000,
		SuccessRows:       998,
		ErrorRows:         2,
		TotalScanTask:     10,
		ScheduledScanTask: 9,
		FinishedScanTask:  8,
		ScanTaskErr:       "err1",
	}

	summaryText, err := json.Marshal(summary)
	require.NoError(t, err)

	insertJob := func(tableID, physicalID int64, jobID string, status cache.JobStatus) {
		tk.MustExec(fmt.Sprintf(`INSERT INTO mysql.tidb_ttl_job_history (
				job_id,
				table_id,
				parent_table_id,
				table_schema,
				table_name,
				partition_name,
				create_time,
				finish_time,
				ttl_expire,
				summary_text,
				expired_rows,
				deleted_rows,
				error_delete_rows,
				status
			)
		VALUES
			(
			 	'%s', %d, %d, 'test', '%s', '', now() - interval 1 MINUTE, now(), now() - interval 1 DAY,
			 	'%s', %d, %d, %d, '%s'
		)`,
			jobID, physicalID, tableID, "t1", summaryText, summary.TotalRows, summary.SuccessRows, summary.ErrorRows, status,
		))
	}

	// job not exists
	job, err := adapter.GetJob(context.TODO(), 1, 2, "req1")
	require.NoError(t, err)
	require.Nil(t, job)

	// job table id not match
	insertJob(2, 2, "req1", cache.JobStatusFinished)
	require.NoError(t, err)
	require.Nil(t, job)
	tk.MustExec("delete from mysql.tidb_ttl_job_history")

	// job physical id not match
	insertJob(1, 3, "req1", cache.JobStatusFinished)
	require.NoError(t, err)
	require.Nil(t, job)
	tk.MustExec("delete from mysql.tidb_ttl_job_history")

	// job request id not match
	insertJob(1, 2, "req2", cache.JobStatusFinished)
	require.NoError(t, err)
	require.Nil(t, job)
	tk.MustExec("delete from mysql.tidb_ttl_job_history")

	// job exists with status
	statusList := []cache.JobStatus{
		cache.JobStatusWaiting,
		cache.JobStatusRunning,
		cache.JobStatusCancelling,
		cache.JobStatusCancelled,
		cache.JobStatusTimeout,
		cache.JobStatusFinished,
	}
	for _, status := range statusList {
		insertJob(1, 2, "req1", status)
		job, err = adapter.GetJob(context.TODO(), 1, 2, "req1")
		require.NoError(t, err, status)
		require.NotNil(t, job, status)
		require.Equal(t, "req1", job.RequestID, status)
		switch status {
		case cache.JobStatusTimeout, cache.JobStatusFinished, cache.JobStatusCancelled:
			require.True(t, job.Finished, status)
		default:
			require.False(t, job.Finished, status)
		}
		require.Equal(t, summary, *job.Summary, status)
		tk.MustExec("delete from mysql.tidb_ttl_job_history")
	}
}

func TestManagerJobAdapterNow(t *testing.T) {
	store, dom := testkit.CreateMockStoreAndDomain(t)
	pool := wrapPoolForTest(dom.AdvancedSysSessionPool())
	defer pool.AssertNoSessionInUse(t)
	adapter := ttlworker.NewManagerJobAdapter(store, pool, nil)

	tk := testkit.NewTestKit(t, store)
	tk.MustExec("use test")
	tk.MustExec("set @@global.time_zone ='Europe/Berlin'")
	tk.MustExec("set @@time_zone='Asia/Shanghai'")

	now, err := adapter.Now()
	require.NoError(t, err)
	localNow := time.Now()

	require.Equal(t, "Europe/Berlin", now.Location().String())
	require.InDelta(t, now.Unix(), localNow.Unix(), 10)
}

func TestFinishAndUpdateOwnerAtSameTime(t *testing.T) {
	// Finishing a `TTLJob` will remove all the `TTLTask` of the job, and at the same time
	// the `task_manager` may update the owner of the task, which may cause a write conflict.
	// This test is to simulate this scenario.
	store, dom := testkit.CreateMockStoreAndDomain(t)
	waitAndStopTTLManager(t, dom)
	tk := testkit.NewTestKit(t, store)

	sessionFactory := sessionFactory(t, dom)
	se, closeSe := sessionFactory()
	defer closeSe()

	tk.MustExec("use test")
	tk.MustExec("CREATE TABLE t (id INT PRIMARY KEY, created_at DATETIME) TTL = created_at + INTERVAL 1 HOUR")
	testTable, err := dom.InfoSchema().TableByName(context.Background(), ast.NewCIStr("test"), ast.NewCIStr("t"))
	require.NoError(t, err)

	now := se.Now().Add(time.Hour * 48)
	m := ttlworker.NewJobManager("test-ttl-job-manager", nil, store, nil, nil)
	require.NoError(t, m.InfoSchemaCache().Update(se))

	job, err := m.LockJob(context.Background(), se, m.InfoSchemaCache().Tables[testTable.Meta().ID], now, uuid.NewString(), false)
	require.NoError(t, err)
	tk.MustQuery("select count(*) from mysql.tidb_ttl_task").Check(testkit.Rows("1"))

	continueFinish := make(chan struct{})
	doneFinish := make(chan struct{})
	testfailpoint.EnableCall(t, "github.com/pingcap/tidb/pkg/ttl/ttlworker/ttl-before-remove-task-in-finish", func() {
		<-continueFinish
	})

	go func() {
		defer close(doneFinish)
		require.NoError(t, ttlworker.WithSessionForTest(dom.AdvancedSysSessionPool(), func(se session.Session) error {
			require.NoError(t, job.Finish(se, se.Now(), &ttlworker.TTLSummary{}))
			return nil
		}))
	}()

	_, err = m.TaskManager().LockScanTask(se, &cache.TTLTask{
		ScanID:  0,
		JobID:   job.ID(),
		TableID: testTable.Meta().ID,
	}, now)
	require.NoError(t, err)
	close(continueFinish)
	<-doneFinish

	tk.MustQuery("select count(*) from mysql.tidb_ttl_task").Check(testkit.Rows("0"))
}

func TestFinishError(t *testing.T) {
	store, dom := testkit.CreateMockStoreAndDomain(t)
	waitAndStopTTLManager(t, dom)
	tk := testkit.NewTestKit(t, store)

	sessionFactory := sessionFactory(t, dom)
	se, closeSe := sessionFactory()
	defer closeSe()

	tk.MustExec("use test")
	tk.MustExec("CREATE TABLE t (id INT PRIMARY KEY, created_at DATETIME) TTL = created_at + INTERVAL 1 HOUR")
	testTable, err := dom.InfoSchema().TableByName(context.Background(), ast.NewCIStr("test"), ast.NewCIStr("t"))
	require.NoError(t, err)

	errCount := 5
	testfailpoint.EnableCall(t, "github.com/pingcap/tidb/pkg/ttl/ttlworker/ttl-finish", func(err *error) {
		errCount -= 1
		if errCount > 0 {
			*err = errors.New("mock error")
		}
	})

	now := se.Now()

	m := ttlworker.NewJobManager("test-ttl-job-manager", nil, store, nil, nil)
	require.NoError(t, m.InfoSchemaCache().Update(se))

	initializeTest := func() {
		errCount = 5
		now = now.Add(time.Hour * 48)
		job, err := m.LockJob(context.Background(), se, m.InfoSchemaCache().Tables[testTable.Meta().ID], now, uuid.NewString(), false)
		require.NoError(t, err)
		tk.MustQuery("select count(*) from mysql.tidb_ttl_task").Check(testkit.Rows("1"))
		task, err := m.TaskManager().LockScanTask(se, &cache.TTLTask{
			ScanID:  0,
			JobID:   job.ID(),
			TableID: testTable.Meta().ID,
		}, now)
		require.NoError(t, err)
		task.SetResult(nil)
		err = m.TaskManager().ReportTaskFinished(se, now, task)
		require.NoError(t, err)
		tk.MustQuery("select status from mysql.tidb_ttl_task").Check(testkit.Rows("finished"))
	}

	// Test the `CheckFinishedJob` can tolerate the `job.finish` error
	initializeTest()
	for range 4 {
		m.CheckFinishedJob(se)
		tk.MustQuery("select count(*) from mysql.tidb_ttl_task").Check(testkit.Rows("1"))
	}
	m.CheckFinishedJob(se)
	tk.MustQuery("select count(*) from mysql.tidb_ttl_task").Check(testkit.Rows("0"))

	// Test the `rescheduleJobs` can tolerate the `job.finish` error
	// cancel job branch
	initializeTest()
	vardef.EnableTTLJob.Store(false)
	t.Cleanup(func() {
		vardef.EnableTTLJob.Store(true)
	})
	for range 4 {
		m.RescheduleJobs(se, now)
		tk.MustQuery("select count(*) from mysql.tidb_ttl_task").Check(testkit.Rows("1"))
	}
	m.RescheduleJobs(se, now)
	tk.MustQuery("select count(*) from mysql.tidb_ttl_task").Check(testkit.Rows("0"))
	vardef.EnableTTLJob.Store(true)
	// remove table branch
	initializeTest()
	tk.MustExec("drop table t")
	require.NoError(t, m.InfoSchemaCache().Update(se))
	for range 4 {
		m.RescheduleJobs(se, now)
		tk.MustQuery("select count(*) from mysql.tidb_ttl_task").Check(testkit.Rows("1"))
	}
	m.RescheduleJobs(se, now)
	tk.MustQuery("select count(*) from mysql.tidb_ttl_task").Check(testkit.Rows("0"))
	tk.MustExec("CREATE TABLE t (id INT PRIMARY KEY, created_at DATETIME) TTL = created_at + INTERVAL 1 HOUR")
	require.NoError(t, m.InfoSchemaCache().Update(se))
	testTable, err = dom.InfoSchema().TableByName(context.Background(), ast.NewCIStr("test"), ast.NewCIStr("t"))
	require.NoError(t, err)

	// Teset the `updateHeartBeat` can tolerate the `job.finish` error
	initializeTest()
	for range 4 {
		// timeout is 6h
		now = now.Add(time.Hour * 8)
		m.UpdateHeartBeat(context.Background(), se, now)
		tk.MustQuery("select count(*) from mysql.tidb_ttl_task").Check(testkit.Rows("1"))
	}
	m.UpdateHeartBeat(context.Background(), se, now)
	tk.MustQuery("select count(*) from mysql.tidb_ttl_task").Check(testkit.Rows("0"))
}

func boostJobScheduleForTest(t *testing.T) func() {
	require.NoError(t, failpoint.Enable("github.com/pingcap/tidb/pkg/ttl/ttlworker/check-job-triggered-interval", fmt.Sprintf("return(%d)", 100*time.Millisecond)))
	require.NoError(t, failpoint.Enable("github.com/pingcap/tidb/pkg/ttl/ttlworker/sync-timer", fmt.Sprintf("return(%d)", 100*time.Millisecond)))
	require.NoError(t, failpoint.Enable("github.com/pingcap/tidb/pkg/ttl/ttlworker/check-job-interval", fmt.Sprintf("return(%d)", 100*time.Millisecond)))
	require.NoError(t, failpoint.Enable("github.com/pingcap/tidb/pkg/ttl/ttlworker/resize-workers-interval", fmt.Sprintf("return(%d)", 100*time.Millisecond)))
	require.NoError(t, failpoint.Enable("github.com/pingcap/tidb/pkg/ttl/ttlworker/update-status-table-cache-interval", fmt.Sprintf("return(%d)", 100*time.Millisecond)))
	require.NoError(t, failpoint.Enable("github.com/pingcap/tidb/pkg/ttl/ttlworker/update-info-schema-cache-interval", fmt.Sprintf("return(%d)", 100*time.Millisecond)))
	require.NoError(t, failpoint.Enable("github.com/pingcap/tidb/pkg/ttl/ttlworker/task-manager-loop-interval", fmt.Sprintf("return(%d)", 100*time.Millisecond)))
	require.NoError(t, failpoint.Enable("github.com/pingcap/tidb/pkg/ttl/ttlworker/check-task-interval", fmt.Sprintf("return(%d)", 100*time.Millisecond)))
	require.NoError(t, failpoint.Enable("github.com/pingcap/tidb/pkg/ttl/ttlworker/gc-interval", fmt.Sprintf("return(%d)", 100*time.Millisecond)))

	return func() {
		require.NoError(t, failpoint.Disable("github.com/pingcap/tidb/pkg/ttl/ttlworker/check-job-triggered-interval"))
		require.NoError(t, failpoint.Disable("github.com/pingcap/tidb/pkg/ttl/ttlworker/sync-timer"))
		require.NoError(t, failpoint.Disable("github.com/pingcap/tidb/pkg/ttl/ttlworker/check-job-interval"))
		require.NoError(t, failpoint.Disable("github.com/pingcap/tidb/pkg/ttl/ttlworker/resize-workers-interval"))
		require.NoError(t, failpoint.Disable("github.com/pingcap/tidb/pkg/ttl/ttlworker/update-status-table-cache-interval"))
		require.NoError(t, failpoint.Disable("github.com/pingcap/tidb/pkg/ttl/ttlworker/update-info-schema-cache-interval"))
		require.NoError(t, failpoint.Disable("github.com/pingcap/tidb/pkg/ttl/ttlworker/task-manager-loop-interval"))
		require.NoError(t, failpoint.Disable("github.com/pingcap/tidb/pkg/ttl/ttlworker/check-task-interval"))
		require.NoError(t, failpoint.Disable("github.com/pingcap/tidb/pkg/ttl/ttlworker/gc-interval"))
	}
}

func TestDisableTTLAfterLoseHeartbeat(t *testing.T) {
	store, dom := testkit.CreateMockStoreAndDomain(t)
	waitAndStopTTLManager(t, dom)
	tk := testkit.NewTestKit(t, store)

	sessionFactory := sessionFactory(t, dom)
	se, closeSe := sessionFactory()
	defer closeSe()

	tk.MustExec("use test")
	tk.MustExec("CREATE TABLE t (id INT PRIMARY KEY, created_at DATETIME) TTL = created_at + INTERVAL 1 HOUR")
	testTable, err := dom.InfoSchema().TableByName(context.Background(), ast.NewCIStr("test"), ast.NewCIStr("t"))
	require.NoError(t, err)

	ctx := context.Background()
	m1 := ttlworker.NewJobManager("test-ttl-job-manager-1", nil, store, nil, nil)
	m2 := ttlworker.NewJobManager("test-ttl-job-manager-2", nil, store, nil, func() bool {
		return true
	})

	now := se.Now()

	acquireJob := func(now time.Time) {
		require.NoError(t, m1.InfoSchemaCache().Update(se))
		require.NoError(t, m1.TableStatusCache().Update(ctx, se))
		require.NoError(t, m2.InfoSchemaCache().Update(se))
		require.NoError(t, m2.TableStatusCache().Update(ctx, se))
		_, err = m1.LockJob(context.Background(), se, m1.InfoSchemaCache().Tables[testTable.Meta().ID], now, uuid.NewString(), false)
		require.NoError(t, err)
		tk.MustQuery("select current_job_status from mysql.tidb_ttl_table_status").Check(testkit.Rows("running"))
	}
	t.Run("disable TTL globally after losing heartbeat", func(t *testing.T) {
		// now the TTL job should be scheduled again
		now = now.Add(time.Hour * 8)
		acquireJob(now)

		// lose heartbeat. Simulate the situation that m1 doesn't update the hearbeat for 8 hours.
		now = now.Add(time.Hour * 8)

		// stop the tidb_ttl_job_enable
		tk.MustExec("set global tidb_ttl_job_enable = 'OFF'")
		defer tk.MustExec("set global tidb_ttl_job_enable = 'ON'")

		// reschedule and try to get the job
		require.NoError(t, m2.InfoSchemaCache().Update(se))
		require.NoError(t, m2.TableStatusCache().Update(ctx, se))
		m2.RescheduleJobs(se, now)

		// the job should have been cancelled
		tk.MustQuery("select current_job_status from mysql.tidb_ttl_table_status").Check(testkit.Rows("<nil>"))
	})

	t.Run("disable TTL for a table after losing heartbeat", func(t *testing.T) {
		// now the TTL job should be scheduled again
		now = now.Add(time.Hour * 8)
		acquireJob(now)

		// lose heartbeat. Simulate the situation that m1 doesn't update the hearbeat for 8 hours.
		now = now.Add(time.Hour * 8)

		tk.MustExec("ALTER TABLE t TTL_ENABLE = 'OFF'")
		defer tk.MustExec("ALTER TABLE t TTL_ENABLE = 'ON'")

		// reschedule and try to get the job
		require.NoError(t, m2.InfoSchemaCache().Update(se))
		require.NoError(t, m2.TableStatusCache().Update(ctx, se))
		m2.RescheduleJobs(se, now)

		// the job will be cancelled, because it doesn't exist in the infoschema cache.
		tk.MustQuery("select current_job_status from mysql.tidb_ttl_table_status").Check(testkit.Rows("<nil>"))

		// run GC
		m2.DoGC(ctx, se, now)

		// the job should have been cancelled
		tk.MustQuery("select current_job_status, current_job_owner_hb_time from mysql.tidb_ttl_table_status").Check(testkit.Rows())
	})

	t.Run("drop a TTL table after losing heartbeat", func(t *testing.T) {
		// now the TTL job should be scheduled again
		now = now.Add(time.Hour * 8)
		acquireJob(now)

		// lose heartbeat. Simulate the situation that m1 doesn't update the hearbeat for 8 hours.
		now = now.Add(time.Hour * 8)

		tk.MustExec("DROP TABLE t")
		defer func() {
			tk.MustExec("CREATE TABLE t (id INT PRIMARY KEY, created_at DATETIME) TTL = created_at + INTERVAL 1 HOUR")
			testTable, err = dom.InfoSchema().TableByName(context.Background(), ast.NewCIStr("test"), ast.NewCIStr("t"))
			require.NoError(t, err)
		}()

		// reschedule and try to get the job
		require.NoError(t, m2.InfoSchemaCache().Update(se))
		require.NoError(t, m2.TableStatusCache().Update(ctx, se))
		m2.RescheduleJobs(se, now)

		// the job will be cancelled, because it doesn't exist in the infoschema cache.
		tk.MustQuery("select current_job_status from mysql.tidb_ttl_table_status").Check(testkit.Rows("<nil>"))

		// run GC
		m2.DoGC(ctx, se, now)

		// the job should have been cancelled
		tk.MustQuery("select current_job_status, current_job_owner_hb_time  from mysql.tidb_ttl_table_status").Check(testkit.Rows())
	})
}

func TestJobHeartBeatFailNotBlockOthers(t *testing.T) {
	store, dom := testkit.CreateMockStoreAndDomain(t)
	waitAndStopTTLManager(t, dom)
	tk := testkit.NewTestKit(t, store)

	sessionFactory := sessionFactory(t, dom)
	se, closeSe := sessionFactory()
	defer closeSe()

	tk.MustExec("use test")
	tk.MustExec("CREATE TABLE t1 (id INT PRIMARY KEY, created_at DATETIME) TTL = created_at + INTERVAL 1 HOUR")
	tk.MustExec("CREATE TABLE t2 (id INT PRIMARY KEY, created_at DATETIME) TTL = created_at + INTERVAL 1 HOUR")
	testTable1, err := dom.InfoSchema().TableByName(context.Background(), ast.NewCIStr("test"), ast.NewCIStr("t1"))
	require.NoError(t, err)
	testTable2, err := dom.InfoSchema().TableByName(context.Background(), ast.NewCIStr("test"), ast.NewCIStr("t2"))
	require.NoError(t, err)

	ctx := context.Background()
	m := ttlworker.NewJobManager("test-ttl-job-manager-1", nil, store, nil, nil)

	now := se.Now()
	// acquire two jobs
	require.NoError(t, m.InfoSchemaCache().Update(se))
	require.NoError(t, m.TableStatusCache().Update(ctx, se))
	_, err = m.LockJob(context.Background(), se, m.InfoSchemaCache().Tables[testTable1.Meta().ID], now, uuid.NewString(), false)
	require.NoError(t, err)
	_, err = m.LockJob(context.Background(), se, m.InfoSchemaCache().Tables[testTable2.Meta().ID], now, uuid.NewString(), false)
	require.NoError(t, err)
	tk.MustQuery("select current_job_status from mysql.tidb_ttl_table_status").Check(testkit.Rows("running", "running"))

	// assign the first job to another manager
	tk.MustExec("update mysql.tidb_ttl_table_status set current_job_owner_id = 'test-ttl-job-manager-2' where table_id = ?", testTable1.Meta().ID)
	// the heartbeat of the first job will fail, but the second one will still success
	now = now.Add(time.Hour)
	require.Error(t, m.UpdateHeartBeatForJob(context.Background(), se, now, m.RunningJobs()[0]))
	require.NoError(t, m.UpdateHeartBeatForJob(context.Background(), se, now, m.RunningJobs()[1]))

	now = now.Add(time.Hour)
	m.UpdateHeartBeat(ctx, se, now)
	tkTZ := tk.Session().GetSessionVars().Location()
	tk.MustQuery("select table_id, current_job_owner_hb_time from mysql.tidb_ttl_table_status").Sort().Check(testkit.Rows(
		fmt.Sprintf("%d %s", testTable1.Meta().ID, now.Add(-2*time.Hour).In(tkTZ).Format(time.DateTime)),
		fmt.Sprintf("%d %s", testTable2.Meta().ID, now.In(tkTZ).Format(time.DateTime))))
}

var _ fault = &faultWithProbability{}

type faultWithProbability struct {
	percent float64
}

func (f *faultWithProbability) shouldFault(sql string) bool {
	return rand.Float64() < f.percent
}

func newFaultWithProbability(percent float64) *faultWithProbability {
	return &faultWithProbability{percent: percent}
}

func accelerateHeartBeat(t *testing.T, tk *testkit.TestKit) func() {
	tk.MustExec("ALTER TABLE mysql.tidb_ttl_table_status MODIFY COLUMN current_job_owner_hb_time TIMESTAMP(6)")
	tk.MustExec("ALTER TABLE mysql.tidb_ttl_task MODIFY COLUMN owner_hb_time TIMESTAMP(6)")
	ttlworker.SetTimeFormat(time.DateTime + ".999999")

	require.NoError(t, failpoint.Enable("github.com/pingcap/tidb/pkg/ttl/ttlworker/heartbeat-interval", fmt.Sprintf("return(%d)", time.Millisecond*100)))
	require.NoError(t, failpoint.Enable("github.com/pingcap/tidb/pkg/ttl/ttlworker/task-manager-heartbeat-interval", fmt.Sprintf("return(%d)", time.Millisecond*100)))
	return func() {
		tk.MustExec("ALTER TABLE mysql.tidb_ttl_table_status MODIFY COLUMN current_job_owner_hb_time TIMESTAMP")
		tk.MustExec("ALTER TABLE mysql.tidb_ttl_task MODIFY COLUMN owner_hb_time TIMESTAMP")
		ttlworker.SetTimeFormat(time.DateTime)

		require.NoError(t, failpoint.Disable("github.com/pingcap/tidb/pkg/ttl/ttlworker/heartbeat-interval"))
		require.NoError(t, failpoint.Disable("github.com/pingcap/tidb/pkg/ttl/ttlworker/task-manager-heartbeat-interval"))
	}
}

func overwriteJobInterval(t *testing.T) func() {
	// TODO: it sounds better to explicitly support 'ms' unit for test in the parser. The only issue is that we need to port a new `intest`
	// pkg to the `parser` pkg, as it cannot depend on the `tidb` root pkg.
	require.NoError(t, failpoint.Enable("github.com/pingcap/tidb/pkg/meta/model/overwrite-ttl-job-interval", fmt.Sprintf("return(%d)", 100*time.Millisecond)))
	require.NoError(t, failpoint.Enable("github.com/pingcap/tidb/pkg/timer/api/overwrite-ttl-job-interval", fmt.Sprintf("return(%d)", 100*time.Millisecond)))

	return func() {
		require.NoError(t, failpoint.Disable("github.com/pingcap/tidb/pkg/meta/model/overwrite-ttl-job-interval"))
		require.NoError(t, failpoint.Disable("github.com/pingcap/tidb/pkg/timer/api/overwrite-ttl-job-interval"))
	}
}

func TestJobManagerWithFault(t *testing.T) {
	// TODO: add a flag `-long` to enable this test
	skip.NotUnderLong(t)

	defer boostJobScheduleForTest(t)()
	defer overwriteJobInterval(t)()

	store, dom := testkit.CreateMockStoreAndDomain(t)
	waitAndStopTTLManager(t, dom)

	tk := testkit.NewTestKit(t, store)
	defer accelerateHeartBeat(t, tk)()
	tk.MustExec("set @@global.tidb_ttl_running_tasks=32")

	// don't run too many manager, or the test will be unstable
	managerCount := runtime.GOMAXPROCS(0) * 2
	testDuration := 10 * time.Minute
	faultPercent := 0.5

	leader := atomic.NewString("")
	isLeaderFactory := func(id string) func() bool {
		return func() bool {
			return leader.Load() == id
		}
	}

	type managerWithPool struct {
		m    *ttlworker.JobManager
		pool syssession.Pool
	}
	managers := make([]managerWithPool, 0, managerCount)
<<<<<<< HEAD
	for i := range managerCount {
		pool := wrapPoolForTest(dom.SysSessionPool())
		faultPool := newFaultSessionPool(pool)
=======
	for i := 0; i < managerCount; i++ {
		pool := wrapPoolForTest(dom.AdvancedSysSessionPool())
		faultPool := newFaultSessionPool(t, pool)
>>>>>>> 5a032651

		id := fmt.Sprintf("test-ttl-job-manager-%d", i)
		m := ttlworker.NewJobManager(id, faultPool, store, nil, isLeaderFactory(id))
		managers = append(managers, managerWithPool{
			m:    m,
			pool: faultPool,
		})

		m.Start()
	}

	stopTestCh := make(chan struct{})

	fault := newFaultWithFilter(func(sql string) bool {
		// skip some local only sql, ref `getSession()` in `session.go`
		if strings.HasPrefix(sql, "set tidb_") || strings.HasPrefix(sql, "set @@") ||
			strings.ToUpper(sql) == "COMMIT" || strings.ToUpper(sql) == "ROLLBACK" {
			return false
		}

		return true
	}, newFaultWithProbability(faultPercent))

	wg := &sync.WaitGroup{}
	// start the goroutine to inject fault to managers randomly
	wg.Add(1)
	go func() {
		defer wg.Done()

		faultTicker := time.NewTicker(time.Second)
		for {
			select {
			case <-stopTestCh:
				// Recover all sessions
				for _, m := range managers {
					m.pool.(*faultSessionPool).setFault(nil)
				}

				return
			case <-faultTicker.C:
				// Recover all sessions
				for _, m := range managers {
					m.pool.(*faultSessionPool).setFault(nil)
				}

				faultCount := rand.Int() % managerCount
				logutil.BgLogger().Info("inject fault", zap.Int("faultCount", faultCount))
				rand.Shuffle(managerCount, func(i, j int) {
					managers[i], managers[j] = managers[j], managers[i]
				})
				// the first non-faultt manager is the leader
				leader.Store(managers[faultCount].m.ID())
				logutil.BgLogger().Info("set leader", zap.String("leader", leader.Load()))
				for i := range faultCount {
					m := managers[i]
					logutil.BgLogger().Info("inject fault", zap.String("id", m.m.ID()))
					m.pool.(*faultSessionPool).setFault(fault)
				}
			}
		}
	}()

	// start the goroutine to randomly scale the worker count
	wg.Add(1)
	go func() {
		defer wg.Done()

		maxScanWorkerCount := vardef.DefTiDBTTLScanWorkerCount * 2
		minScanWorkerCount := vardef.DefTiDBTTLScanWorkerCount / 2

		maxDelWorkerCount := vardef.DefTiDBTTLDeleteWorkerCount * 2
		minDelWorkerCount := vardef.DefTiDBTTLDeleteWorkerCount / 2
		faultTicker := time.NewTicker(time.Second)

		tk := testkit.NewTestKit(t, store)
		for {
			select {
			case <-stopTestCh:
				// Recover to the default count
				tk.MustExec("set @@global.tidb_ttl_scan_worker_count = ?", vardef.DefTiDBTTLScanWorkerCount)
				tk.MustExec("set @@global.tidb_ttl_delete_worker_count = ?", vardef.DefTiDBTTLDeleteWorkerCount)

				return
			case <-faultTicker.C:
				scanWorkerCount := rand.Int()%(maxScanWorkerCount-minScanWorkerCount) + minScanWorkerCount
				delWorkerCount := rand.Int()%(maxDelWorkerCount-minDelWorkerCount) + minDelWorkerCount

				logutil.BgLogger().Info("scale worker count", zap.Int("scanWorkerCount", scanWorkerCount), zap.Int("delWorkerCount", delWorkerCount))
				tk.MustExec("set @@global.tidb_ttl_scan_worker_count = ?", scanWorkerCount)
				tk.MustExec("set @@global.tidb_ttl_delete_worker_count = ?", delWorkerCount)
			}
		}
	}()

	// run the workload goroutine
	testStart := time.Now()
	for time.Since(testStart) < testDuration {
		// create a new table
		tk.MustExec("use test")
		tk.MustExec("DROP TABLE if exists t")
		tk.MustExec("CREATE TABLE t (id INT PRIMARY KEY, created_at DATETIME) TTL = created_at + INTERVAL 1 HOUR TTL_ENABLE='OFF'")
		tbl, err := dom.InfoSchema().TableByName(context.Background(), ast.NewCIStr("test"), ast.NewCIStr("t"))
		require.NoError(t, err)
		logutil.BgLogger().Info("create table", zap.Int64("table_id", tbl.Meta().ID))

		// insert some data
		for i := range 5 {
			tk.MustExec(fmt.Sprintf("INSERT INTO t VALUES (%d, '%s')", i, time.Now().Add(-time.Hour*2).Format(time.DateTime)))
		}
		for i := range 5 {
			tk.MustExec(fmt.Sprintf("INSERT INTO t VALUES (%d, '%s')", i+5, time.Now().Format(time.DateTime)))
		}

		tk.MustExec("ALTER TABLE t TTL_ENABLE='ON'")

		start := time.Now()
		require.Eventually(t, func() bool {
			rows := tk.MustQuery("SELECT COUNT(*) FROM t").Rows()
			if len(rows) == 1 && rows[0][0].(string) == "5" {
				return true
			}

			logutil.BgLogger().Info("get row count", zap.String("count", rows[0][0].(string)))

			tableStatus := tk.MustQuery("SELECT * FROM mysql.tidb_ttl_table_status").String()
			logutil.BgLogger().Info("get job state", zap.String("tidb_ttl_table_status", tableStatus))
			return false
		}, time.Second*30, time.Millisecond*100)

		require.Eventually(t, func() bool {
			rows := tk.MustQuery("SELECT current_job_state FROM mysql.tidb_ttl_table_status").Rows()
			if len(rows) == 1 && rows[0][0].(string) == "<nil>" {
				return true
			}

			tableStatus := tk.MustQuery("SELECT * FROM mysql.tidb_ttl_table_status").String()
			logutil.BgLogger().Info("get job state", zap.String("tidb_ttl_table_status", tableStatus))
			return false
		}, time.Second*30, time.Millisecond*100)

		logutil.BgLogger().Info("finish workload", zap.Duration("duration", time.Since(start)))
	}

	logutil.BgLogger().Info("test finished")
	close(stopTestCh)

	wg.Wait()

	for _, m := range managers {
		m.m.Stop()
		require.NoError(t, m.m.WaitStopped(context.Background(), time.Minute))
	}
}

func TestTimerJobAfterDropTable(t *testing.T) {
	store, dom := testkit.CreateMockStoreAndDomain(t)
	waitAndStopTTLManager(t, dom)

	pool := wrapPoolForTest(dom.AdvancedSysSessionPool())

	tk := testkit.NewTestKit(t, store)
	tk.MustExec("use test")
	tk.MustExec("create table t (created_at datetime) TTL = created_at + INTERVAL 1 HOUR")
	tbl, err := dom.InfoSchema().TableByName(context.Background(), ast.NewCIStr("test"), ast.NewCIStr("t"))
	require.NoError(t, err)
	m1 := ttlworker.NewJobManager("test-job-manager-1", pool, store, nil, func() bool { return true })
	m2 := ttlworker.NewJobManager("test-job-manager-2", pool, store, nil, func() bool { return true })

	sessionFactory := sessionFactory(t, dom)
	se, closeSe := sessionFactory()
	defer closeSe()

	// First, schedule the job. The row in the `tidb_ttl_table_status` and `tidb_ttl_job_history` will be created
	jobID := "test-job-id"

	require.NoError(t, m1.InfoSchemaCache().Update(se))
	err = m1.SubmitJob(se, tbl.Meta().ID, tbl.Meta().ID, jobID)
	require.NoError(t, err)
	now := se.Now()
	tk.MustQuery("select count(*) from mysql.tidb_ttl_table_status").Check(testkit.Rows("1"))
	tk.MustQuery("select count(*) from mysql.tidb_ttl_job_history").Check(testkit.Rows("1"))

	// Drop the table, then the `m` somehow lost heartbeat for 2*heartbeat interval, and GC TTL jobs
	tk.MustExec("drop table t")

	now = now.Add(time.Hour * 2)
	m1.DoGC(context.Background(), se, now)
	tk.MustQuery("select count(*) from mysql.tidb_ttl_table_status").Check(testkit.Rows("1"))
	tk.MustQuery("select status from mysql.tidb_ttl_job_history").Check(testkit.Rows("running"))

	// Another job manager should be able to reschedule the job
	require.NoError(t, m2.TableStatusCache().Update(context.Background(), se))
	require.NoError(t, m2.InfoSchemaCache().Update(se))
	m2.RescheduleJobs(se, now)

	// The job should have been removed
	tk.MustQuery("select current_job_owner_id from mysql.tidb_ttl_table_status").Check(testkit.Rows("<nil>"))
	tk.MustQuery("select status from mysql.tidb_ttl_job_history").Check(testkit.Rows("finished"))

	// Then it'll be removed by GC
	m2.DoGC(context.Background(), se, now)
	tk.MustQuery("select count(*) from mysql.tidb_ttl_table_status").Check(testkit.Rows("0"))

	// When m1 is online again, it will remove this job
	require.NoError(t, m1.TableStatusCache().Update(context.Background(), se))
	require.NoError(t, m1.InfoSchemaCache().Update(se))
	m1.CheckNotOwnJob()
	require.Len(t, m1.RunningJobs(), 0)

	// The adapter should not return the job
	adapter := ttlworker.NewManagerJobAdapter(store, pool, nil)
	job, err := adapter.GetJob(context.Background(), tbl.Meta().ID, tbl.Meta().ID, jobID)
	require.NoError(t, err)
	require.NotNil(t, job)
	require.True(t, job.Finished)
}

func TestIterationOfRunningJob(t *testing.T) {
	store, dom := testkit.CreateMockStoreAndDomain(t)
	waitAndStopTTLManager(t, dom)
	sessionFactory := sessionFactory(t, dom)

	tk := testkit.NewTestKit(t, store)
	m := ttlworker.NewJobManager("test-job-manager", dom.AdvancedSysSessionPool(), store, nil, func() bool { return true })

	se, closeSe := sessionFactory()
	defer closeSe()
	for tableID := int64(0); tableID < 100; tableID++ {
		testTable := &cache.PhysicalTable{ID: tableID, TableInfo: &model.TableInfo{ID: tableID, TTLInfo: &model.TTLInfo{IntervalExprStr: "1", IntervalTimeUnit: int(ast.TimeUnitDay), JobInterval: "1h"}}}
		m.InfoSchemaCache().Tables[testTable.ID] = testTable

		jobID := uuid.NewString()
		_, err := m.LockJob(context.Background(), se, testTable, se.Now(), jobID, false)
		require.NoError(t, err)
		tk.MustQuery("SELECT current_job_id, current_job_owner_id FROM mysql.tidb_ttl_table_status WHERE table_id = ?", tableID).Check(testkit.Rows(fmt.Sprintf("%s %s", jobID, m.ID())))

		// update the owner id
		tk.MustExec("UPDATE mysql.tidb_ttl_table_status SET current_job_owner_id = 'another-id' WHERE current_job_id = ?", jobID)
	}
	require.NoError(t, m.TableStatusCache().Update(context.Background(), se))

	require.Len(t, m.RunningJobs(), 100)
	m.CheckNotOwnJob()

	// Now all the jobs should have been removed
	require.Len(t, m.RunningJobs(), 0)
}<|MERGE_RESOLUTION|>--- conflicted
+++ resolved
@@ -212,7 +212,7 @@
 
 		wg := sync.WaitGroup{}
 		stopErr := atomic.NewError(nil)
-		for j := range concurrency {
+		for j := 0; j < concurrency; j++ {
 			jobManagerID := fmt.Sprintf("test-ttl-manager-%d", j)
 			wg.Add(1)
 			go func() {
@@ -1556,7 +1556,7 @@
 
 	// Test the `CheckFinishedJob` can tolerate the `job.finish` error
 	initializeTest()
-	for range 4 {
+	for i := 0; i < 4; i++ {
 		m.CheckFinishedJob(se)
 		tk.MustQuery("select count(*) from mysql.tidb_ttl_task").Check(testkit.Rows("1"))
 	}
@@ -1570,7 +1570,7 @@
 	t.Cleanup(func() {
 		vardef.EnableTTLJob.Store(true)
 	})
-	for range 4 {
+	for i := 0; i < 4; i++ {
 		m.RescheduleJobs(se, now)
 		tk.MustQuery("select count(*) from mysql.tidb_ttl_task").Check(testkit.Rows("1"))
 	}
@@ -1581,7 +1581,7 @@
 	initializeTest()
 	tk.MustExec("drop table t")
 	require.NoError(t, m.InfoSchemaCache().Update(se))
-	for range 4 {
+	for i := 0; i < 4; i++ {
 		m.RescheduleJobs(se, now)
 		tk.MustQuery("select count(*) from mysql.tidb_ttl_task").Check(testkit.Rows("1"))
 	}
@@ -1594,7 +1594,7 @@
 
 	// Teset the `updateHeartBeat` can tolerate the `job.finish` error
 	initializeTest()
-	for range 4 {
+	for i := 0; i < 4; i++ {
 		// timeout is 6h
 		now = now.Add(time.Hour * 8)
 		m.UpdateHeartBeat(context.Background(), se, now)
@@ -1856,15 +1856,9 @@
 		pool syssession.Pool
 	}
 	managers := make([]managerWithPool, 0, managerCount)
-<<<<<<< HEAD
-	for i := range managerCount {
-		pool := wrapPoolForTest(dom.SysSessionPool())
-		faultPool := newFaultSessionPool(pool)
-=======
 	for i := 0; i < managerCount; i++ {
 		pool := wrapPoolForTest(dom.AdvancedSysSessionPool())
 		faultPool := newFaultSessionPool(t, pool)
->>>>>>> 5a032651
 
 		id := fmt.Sprintf("test-ttl-job-manager-%d", i)
 		m := ttlworker.NewJobManager(id, faultPool, store, nil, isLeaderFactory(id))
@@ -1918,7 +1912,7 @@
 				// the first non-faultt manager is the leader
 				leader.Store(managers[faultCount].m.ID())
 				logutil.BgLogger().Info("set leader", zap.String("leader", leader.Load()))
-				for i := range faultCount {
+				for i := 0; i < faultCount; i++ {
 					m := managers[i]
 					logutil.BgLogger().Info("inject fault", zap.String("id", m.m.ID()))
 					m.pool.(*faultSessionPool).setFault(fault)
@@ -1971,10 +1965,10 @@
 		logutil.BgLogger().Info("create table", zap.Int64("table_id", tbl.Meta().ID))
 
 		// insert some data
-		for i := range 5 {
+		for i := 0; i < 5; i++ {
 			tk.MustExec(fmt.Sprintf("INSERT INTO t VALUES (%d, '%s')", i, time.Now().Add(-time.Hour*2).Format(time.DateTime)))
 		}
-		for i := range 5 {
+		for i := 0; i < 5; i++ {
 			tk.MustExec(fmt.Sprintf("INSERT INTO t VALUES (%d, '%s')", i+5, time.Now().Format(time.DateTime)))
 		}
 
