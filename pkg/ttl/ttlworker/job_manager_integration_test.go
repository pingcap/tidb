--- conflicted
+++ resolved
@@ -1610,9 +1610,12 @@
 	m.CheckNotOwnJob()
 	require.Len(t, m.RunningJobs(), 0)
 
-<<<<<<< HEAD
-	// the job should have been cancelled
-	tk.MustQuery("select current_job_status from mysql.tidb_ttl_table_status").Check(testkit.Rows("<nil>"))
+	// The adapter should not return the job
+	adapter := ttlworker.NewManagerJobAdapter(store, pool, nil)
+	job, err := adapter.GetJob(context.Background(), tbl.Meta().ID, tbl.Meta().ID, jobID)
+	require.NoError(t, err)
+	require.NotNil(t, job)
+	require.True(t, job.Finished)
 }
 
 func TestJobHeartBeatFailNotBlockOthers(t *testing.T) {
@@ -1656,12 +1659,4 @@
 	tk.MustQuery("select table_id, current_job_owner_hb_time from mysql.tidb_ttl_table_status").Sort().Check(testkit.Rows(
 		fmt.Sprintf("%d %s", testTable1.Meta().ID, now.Add(-2*time.Hour).Format(time.DateTime)),
 		fmt.Sprintf("%d %s", testTable2.Meta().ID, now.Format(time.DateTime))))
-=======
-	// The adapter should not return the job
-	adapter := ttlworker.NewManagerJobAdapter(store, pool, nil)
-	job, err := adapter.GetJob(context.Background(), tbl.Meta().ID, tbl.Meta().ID, jobID)
-	require.NoError(t, err)
-	require.NotNil(t, job)
-	require.True(t, job.Finished)
->>>>>>> 0c2c6001
 }