// Copyright 2016 PingCAP, Inc.
//
// Licensed under the Apache License, Version 2.0 (the "License");
// you may not use this file except in compliance with the License.
// You may obtain a copy of the License at
//
//     http://www.apache.org/licenses/LICENSE-2.0
//
// Unless required by applicable law or agreed to in writing, software
// distributed under the License is distributed on an "AS IS" BASIS,
// WITHOUT WARRANTIES OR CONDITIONS OF ANY KIND, either express or implied.
// See the License for the specific language governing permissions and
// limitations under the License.

package privileges_test

import (
	"fmt"
	"testing"
	"time"

	"github.com/pingcap/tidb/pkg/parser/auth"
	"github.com/pingcap/tidb/pkg/parser/mysql"
	"github.com/pingcap/tidb/pkg/privilege/privileges"
	"github.com/pingcap/tidb/pkg/testkit"
	"github.com/pingcap/tidb/pkg/util"
	"github.com/stretchr/testify/require"
)

func TestLoadUserTable(t *testing.T) {
	store := createStoreAndPrepareDB(t)

	tk := testkit.NewTestKit(t, store)
	tk.MustExec("use mysql;")
	tk.MustExec("truncate table user;")

	var p privileges.MySQLPrivilege
	require.NoError(t, p.LoadUserTable(tk.Session()))
	require.Len(t, p.User, 0)

	// Host | User | authentication_string | Select_priv | Insert_priv | Update_priv | Delete_priv | Create_priv | Drop_priv | Process_priv | Grant_priv | References_priv | Alter_priv | Show_db_priv | Super_priv | Execute_priv | Index_priv | Create_user_priv | Trigger_priv
	tk.MustExec(`INSERT INTO mysql.user (Host, User, authentication_string, Select_priv) VALUES ("%", "root", "", "Y")`)
	tk.MustExec(`INSERT INTO mysql.user (Host, User, authentication_string, Insert_priv) VALUES ("%", "root1", "admin", "Y")`)
	tk.MustExec(`INSERT INTO mysql.user (Host, User, authentication_string, Update_priv, Show_db_priv, References_priv) VALUES ("%", "root11", "", "Y", "Y", "Y")`)
	tk.MustExec(`INSERT INTO mysql.user (Host, User, authentication_string, Create_user_priv, Index_priv, Execute_priv, Create_view_priv, Show_view_priv, Show_db_priv, Super_priv, Trigger_priv) VALUES ("%", "root111", "", "Y",  "Y", "Y", "Y", "Y", "Y", "Y", "Y")`)
	tk.MustExec(`INSERT INTO mysql.user (Host, User, user_attributes, token_issuer) VALUES ("%", "root1111", "{\"metadata\": {\"email\": \"user@pingcap.com\"}}", "<token-issuer>")`)
	tk.MustExec(`INSERT INTO mysql.user (Host, User, password_expired, password_last_changed, password_lifetime) VALUES ("%", "root2", "Y", "2022-10-10 12:00:00", 3)`)
	tk.MustExec(`INSERT INTO mysql.user (Host, User, password_expired, password_last_changed) VALUES ("%", "root3", "N", "2022-10-10 12:00:00")`)

	p = privileges.MySQLPrivilege{}
	require.NoError(t, p.LoadUserTable(tk.Session()))
	require.Len(t, p.User, len(p.UserMap))

	user := p.User
	require.Equal(t, "root", user[0].User)
	require.Equal(t, mysql.SelectPriv, user[0].Privileges)
	require.Equal(t, mysql.InsertPriv, user[1].Privileges)
	require.Equal(t, mysql.UpdatePriv|mysql.ShowDBPriv|mysql.ReferencesPriv, user[2].Privileges)
	require.Equal(t, mysql.CreateUserPriv|mysql.IndexPriv|mysql.ExecutePriv|mysql.CreateViewPriv|mysql.ShowViewPriv|mysql.ShowDBPriv|mysql.SuperPriv|mysql.TriggerPriv, user[3].Privileges)
	require.Equal(t, "user@pingcap.com", user[4].Email)
	require.Equal(t, "<token-issuer>", user[4].AuthTokenIssuer)
	require.Equal(t, true, user[5].PasswordExpired)
	require.Equal(t, time.Date(2022, 10, 10, 12, 0, 0, 0, time.Local), user[5].PasswordLastChanged)
	require.Equal(t, int64(3), user[5].PasswordLifeTime)
	require.Equal(t, false, user[6].PasswordExpired)
	require.Equal(t, time.Date(2022, 10, 10, 12, 0, 0, 0, time.Local), user[6].PasswordLastChanged)
	require.Equal(t, int64(-1), user[6].PasswordLifeTime)
}

func TestLoadGlobalPrivTable(t *testing.T) {
	store := createStoreAndPrepareDB(t)

	tk := testkit.NewTestKit(t, store)
	tk.MustExec("use mysql;")
	tk.MustExec("truncate table global_priv")

	tk.MustExec(`INSERT INTO mysql.global_priv VALUES ("%", "tu", "{\"access\":0,\"plugin\":\"mysql_native_password\",\"ssl_type\":3,
				\"ssl_cipher\":\"cipher\",\"x509_subject\":\"\C=ZH1\", \"x509_issuer\":\"\C=ZH2\", \"san\":\"\IP:127.0.0.1, IP:1.1.1.1, DNS:pingcap.com, URI:spiffe://mesh.pingcap.com/ns/timesh/sa/me1\", \"password_last_changed\":1}")`)

	var p privileges.MySQLPrivilege
	require.NoError(t, p.LoadGlobalPrivTable(tk.Session()))
	require.Equal(t, `%`, p.Global["tu"][0].Host)
	require.Equal(t, `tu`, p.Global["tu"][0].User)
	require.Equal(t, privileges.SslTypeSpecified, p.Global["tu"][0].Priv.SSLType)
	require.Equal(t, "C=ZH2", p.Global["tu"][0].Priv.X509Issuer)
	require.Equal(t, "C=ZH1", p.Global["tu"][0].Priv.X509Subject)
	require.Equal(t, "IP:127.0.0.1, IP:1.1.1.1, DNS:pingcap.com, URI:spiffe://mesh.pingcap.com/ns/timesh/sa/me1", p.Global["tu"][0].Priv.SAN)
	require.Len(t, p.Global["tu"][0].Priv.SANs[util.IP], 2)
	require.Equal(t, "pingcap.com", p.Global["tu"][0].Priv.SANs[util.DNS][0])
	require.Equal(t, "spiffe://mesh.pingcap.com/ns/timesh/sa/me1", p.Global["tu"][0].Priv.SANs[util.URI][0])
}

func TestLoadDBTable(t *testing.T) {
	store := createStoreAndPrepareDB(t)

	tk := testkit.NewTestKit(t, store)
	tk.MustExec("use mysql;")
	tk.MustExec("truncate table db;")

	tk.MustExec(`INSERT INTO mysql.db (Host, DB, User, Select_priv, Insert_priv, Update_priv, Delete_priv, Create_priv) VALUES ("%", "information_schema", "root", "Y", "Y", "Y", "Y", "Y")`)
	tk.MustExec(`INSERT INTO mysql.db (Host, DB, User, Drop_priv, Grant_priv, Index_priv, Alter_priv, Create_view_priv, Show_view_priv, Execute_priv) VALUES ("%", "mysql", "root1", "Y", "Y", "Y", "Y", "Y", "Y", "Y")`)

	var p privileges.MySQLPrivilege
	require.NoError(t, p.LoadDBTable(tk.Session()))
	require.Len(t, p.DB, len(p.DBMap))

	require.Equal(t, mysql.SelectPriv|mysql.InsertPriv|mysql.UpdatePriv|mysql.DeletePriv|mysql.CreatePriv, p.DB[0].Privileges)
	require.Equal(t, mysql.DropPriv|mysql.GrantPriv|mysql.IndexPriv|mysql.AlterPriv|mysql.CreateViewPriv|mysql.ShowViewPriv|mysql.ExecutePriv, p.DB[1].Privileges)
}

func TestLoadTablesPrivTable(t *testing.T) {
	store := createStoreAndPrepareDB(t)

	tk := testkit.NewTestKit(t, store)
	tk.MustExec("use mysql;")
	tk.MustExec("truncate table tables_priv")

	tk.MustExec(`INSERT INTO mysql.tables_priv VALUES ("%", "db", "user", "table", "grantor", "2017-01-04 16:33:42.235831", "Grant,Index,Alter", "Insert,Update")`)

	var p privileges.MySQLPrivilege
	require.NoError(t, p.LoadTablesPrivTable(tk.Session()))
	require.Len(t, p.TablesPriv, len(p.TablesPrivMap))

	require.Equal(t, `%`, p.TablesPriv[0].Host)
	require.Equal(t, "db", p.TablesPriv[0].DB)
	require.Equal(t, "user", p.TablesPriv[0].User)
	require.Equal(t, "table", p.TablesPriv[0].TableName)
	require.Equal(t, mysql.GrantPriv|mysql.IndexPriv|mysql.AlterPriv, p.TablesPriv[0].TablePriv)
	require.Equal(t, mysql.InsertPriv|mysql.UpdatePriv, p.TablesPriv[0].ColumnPriv)
}

func TestLoadColumnsPrivTable(t *testing.T) {
	store := createStoreAndPrepareDB(t)

	tk := testkit.NewTestKit(t, store)
	tk.MustExec("use mysql;")
	tk.MustExec("truncate table columns_priv")

	tk.MustExec(`INSERT INTO mysql.columns_priv VALUES ("%", "db", "user", "table", "column", "2017-01-04 16:33:42.235831", "Insert,Update")`)
	tk.MustExec(`INSERT INTO mysql.columns_priv VALUES ("127.0.0.1", "db", "user", "table", "column", "2017-01-04 16:33:42.235831", "Select")`)

	var p privileges.MySQLPrivilege
	require.NoError(t, p.LoadColumnsPrivTable(tk.Session()))
	require.Equal(t, `%`, p.ColumnsPriv[0].Host)
	require.Equal(t, "db", p.ColumnsPriv[0].DB)
	require.Equal(t, "user", p.ColumnsPriv[0].User)
	require.Equal(t, "table", p.ColumnsPriv[0].TableName)
	require.Equal(t, "column", p.ColumnsPriv[0].ColumnName)
	require.Equal(t, mysql.InsertPriv|mysql.UpdatePriv, p.ColumnsPriv[0].ColumnPriv)
	require.Equal(t, mysql.SelectPriv, p.ColumnsPriv[1].ColumnPriv)
}

func TestLoadDefaultRoleTable(t *testing.T) {
	store := createStoreAndPrepareDB(t)

	tk := testkit.NewTestKit(t, store)
	tk.MustExec("use mysql;")
	tk.MustExec("truncate table default_roles")

	tk.MustExec(`INSERT INTO mysql.default_roles VALUES ("%", "test_default_roles", "localhost", "r_1")`)
	tk.MustExec(`INSERT INTO mysql.default_roles VALUES ("%", "test_default_roles", "localhost", "r_2")`)
	var p privileges.MySQLPrivilege
	require.NoError(t, p.LoadDefaultRoles(tk.Session()))
	require.Equal(t, `%`, p.DefaultRoles[0].Host)
	require.Equal(t, "test_default_roles", p.DefaultRoles[0].User)
	require.Equal(t, "localhost", p.DefaultRoles[0].DefaultRoleHost)
	require.Equal(t, "r_1", p.DefaultRoles[0].DefaultRoleUser)
	require.Equal(t, "localhost", p.DefaultRoles[1].DefaultRoleHost)
}

func TestPatternMatch(t *testing.T) {
	store := createStoreAndPrepareDB(t)

	activeRoles := make([]*auth.RoleIdentity, 0)

	tk := testkit.NewTestKit(t, store)
	tk.MustExec("USE MYSQL;")
	tk.MustExec("TRUNCATE TABLE mysql.user")
	tk.MustExec(`INSERT INTO mysql.user (HOST, USER, Select_priv, Shutdown_priv) VALUES ("10.0.%", "root", "Y", "Y")`)
	var p privileges.MySQLPrivilege
	require.NoError(t, p.LoadUserTable(tk.Session()))
	require.True(t, p.RequestVerification(activeRoles, "root", "10.0.1", "test", "", "", mysql.SelectPriv))
	require.True(t, p.RequestVerification(activeRoles, "root", "10.0.1.118", "test", "", "", mysql.SelectPriv))
	require.False(t, p.RequestVerification(activeRoles, "root", "localhost", "test", "", "", mysql.SelectPriv))
	require.False(t, p.RequestVerification(activeRoles, "root", "127.0.0.1", "test", "", "", mysql.SelectPriv))
	require.False(t, p.RequestVerification(activeRoles, "root", "114.114.114.114", "test", "", "", mysql.SelectPriv))
	require.True(t, p.RequestVerification(activeRoles, "root", "114.114.114.114", "test", "", "", mysql.PrivilegeType(0)))
	require.True(t, p.RequestVerification(activeRoles, "root", "10.0.1.118", "test", "", "", mysql.ShutdownPriv))

	tk.MustExec("TRUNCATE TABLE mysql.user")
	tk.MustExec(`INSERT INTO mysql.user (HOST, USER, Select_priv, Shutdown_priv) VALUES ("", "root", "Y", "N")`)
	p = privileges.MySQLPrivilege{}
	require.NoError(t, p.LoadUserTable(tk.Session()))
	require.True(t, p.RequestVerification(activeRoles, "root", "", "test", "", "", mysql.SelectPriv))
	require.False(t, p.RequestVerification(activeRoles, "root", "notnull", "test", "", "", mysql.SelectPriv))
	require.False(t, p.RequestVerification(activeRoles, "root", "", "test", "", "", mysql.ShutdownPriv))

	// Pattern match for DB.
	tk.MustExec("TRUNCATE TABLE mysql.user")
	tk.MustExec("TRUNCATE TABLE mysql.db")
	tk.MustExec(`INSERT INTO mysql.db (user,host,db,select_priv) values ('genius', '%', 'te%', 'Y')`)
	require.NoError(t, p.LoadDBTable(tk.Session()))
	require.True(t, p.RequestVerification(activeRoles, "genius", "127.0.0.1", "test", "", "", mysql.SelectPriv))
}

func TestHostMatch(t *testing.T) {
	store := createStoreAndPrepareDB(t)

	activeRoles := make([]*auth.RoleIdentity, 0)

	tk := testkit.NewTestKit(t, store)
	// Host name can be IPv4 address + netmask.
	tk.MustExec("USE MYSQL;")
	tk.MustExec("TRUNCATE TABLE mysql.user")
	tk.MustExec(`INSERT INTO mysql.user (HOST, USER, authentication_string, Select_priv, Shutdown_priv) VALUES ("172.0.0.0/255.0.0.0", "root", "", "Y", "Y")`)
	var p privileges.MySQLPrivilege
	require.NoError(t, p.LoadUserTable(tk.Session()))
	require.True(t, p.RequestVerification(activeRoles, "root", "172.0.0.1", "test", "", "", mysql.SelectPriv))
	require.True(t, p.RequestVerification(activeRoles, "root", "172.1.1.1", "test", "", "", mysql.SelectPriv))
	require.False(t, p.RequestVerification(activeRoles, "root", "localhost", "test", "", "", mysql.SelectPriv))
	require.False(t, p.RequestVerification(activeRoles, "root", "127.0.0.1", "test", "", "", mysql.SelectPriv))
	require.False(t, p.RequestVerification(activeRoles, "root", "198.0.0.1", "test", "", "", mysql.SelectPriv))
	require.True(t, p.RequestVerification(activeRoles, "root", "198.0.0.1", "test", "", "", mysql.PrivilegeType(0)))
	require.True(t, p.RequestVerification(activeRoles, "root", "172.0.0.1", "test", "", "", mysql.ShutdownPriv))
	tk.MustExec(`TRUNCATE TABLE mysql.user`)

	// Invalid host name, the user can be created, but cannot login.
	cases := []string{
		"127.0.0.0/24",
		"127.0.0.1/255.0.0.0",
		"127.0.0.0/255.0.0",
		"127.0.0.0/255.0.0.0.0",
		"127%/255.0.0.0",
		"127.0.0.0/%",
		"127.0.0.%/%",
		"127%/%",
	}
	for _, IPMask := range cases {
		sql := fmt.Sprintf(`INSERT INTO mysql.user (HOST, USER, Select_priv, Shutdown_priv) VALUES ("%s", "root", "Y", "Y")`, IPMask)
		tk.MustExec(sql)
		p = privileges.MySQLPrivilege{}
		require.NoError(t, p.LoadUserTable(tk.Session()))
		require.False(t, p.RequestVerification(activeRoles, "root", "127.0.0.1", "test", "", "", mysql.SelectPriv), fmt.Sprintf("test case: %s", IPMask))
		require.False(t, p.RequestVerification(activeRoles, "root", "127.0.0.0", "test", "", "", mysql.SelectPriv), fmt.Sprintf("test case: %s", IPMask))
		require.False(t, p.RequestVerification(activeRoles, "root", "localhost", "test", "", "", mysql.ShutdownPriv), fmt.Sprintf("test case: %s", IPMask))
	}

	// Netmask notation cannot be used for IPv6 addresses.
	tk.MustExec(`INSERT INTO mysql.user (HOST, USER, Select_priv, Shutdown_priv) VALUES ("2001:db8::/ffff:ffff::", "root", "Y", "Y")`)
	p = privileges.MySQLPrivilege{}
	require.NoError(t, p.LoadUserTable(tk.Session()))
	require.False(t, p.RequestVerification(activeRoles, "root", "2001:db8::1234", "test", "", "", mysql.SelectPriv))
	require.False(t, p.RequestVerification(activeRoles, "root", "2001:db8::", "test", "", "", mysql.SelectPriv))
	require.False(t, p.RequestVerification(activeRoles, "root", "localhost", "test", "", "", mysql.ShutdownPriv))
}

func TestCaseInsensitive(t *testing.T) {
	store := createStoreAndPrepareDB(t)

	activeRoles := make([]*auth.RoleIdentity, 0)
	tk := testkit.NewTestKit(t, store)
	tk.MustExec("CREATE DATABASE TCTrain;")
	tk.MustExec("CREATE TABLE TCTrain.TCTrainOrder (id int);")
	tk.MustExec("TRUNCATE TABLE mysql.user")
	tk.MustExec(`INSERT INTO mysql.db VALUES ("127.0.0.1", "TCTrain", "genius", "Y", "Y", "Y", "Y", "Y", "N", "N", "N", "N", "N", "N", "N", "N", "N", "N", "N", "N", "N", "N")`)
	var p privileges.MySQLPrivilege
	require.NoError(t, p.LoadDBTable(tk.Session()))
	// DB and Table names are case-insensitive in MySQL.
	require.True(t, p.RequestVerification(activeRoles, "genius", "127.0.0.1", "TCTrain", "TCTrainOrder", "", mysql.SelectPriv))
	require.True(t, p.RequestVerification(activeRoles, "genius", "127.0.0.1", "TCTRAIN", "TCTRAINORDER", "", mysql.SelectPriv))
	require.True(t, p.RequestVerification(activeRoles, "genius", "127.0.0.1", "tctrain", "tctrainorder", "", mysql.SelectPriv))
}

func TestLoadRoleGraph(t *testing.T) {
	store := createStoreAndPrepareDB(t)

	tk := testkit.NewTestKit(t, store)
	tk.MustExec("use mysql;")
	tk.MustExec("truncate table user;")

	var p privileges.MySQLPrivilege
	require.NoError(t, p.LoadDBTable(tk.Session()))
	require.Len(t, p.User, 0)

	tk.MustExec(`INSERT INTO mysql.role_edges (FROM_HOST, FROM_USER, TO_HOST, TO_USER) VALUES ("%", "r_1", "%", "user2")`)
	tk.MustExec(`INSERT INTO mysql.role_edges (FROM_HOST, FROM_USER, TO_HOST, TO_USER) VALUES ("%", "r_2", "%", "root")`)
	tk.MustExec(`INSERT INTO mysql.role_edges (FROM_HOST, FROM_USER, TO_HOST, TO_USER) VALUES ("%", "r_3", "%", "user1")`)
	tk.MustExec(`INSERT INTO mysql.role_edges (FROM_HOST, FROM_USER, TO_HOST, TO_USER) VALUES ("%", "r_4", "%", "root")`)

	p = privileges.MySQLPrivilege{}
	require.NoError(t, p.LoadRoleGraph(tk.Session()))
	graph := p.RoleGraph
	require.True(t, graph["root@%"].Find("r_2", "%"))
	require.True(t, graph["root@%"].Find("r_4", "%"))
	require.True(t, graph["user2@%"].Find("r_1", "%"))
	require.True(t, graph["user1@%"].Find("r_3", "%"))
	_, ok := graph["illedal"]
	require.False(t, ok)
	require.False(t, graph["root@%"].Find("r_1", "%"))
}

func TestRoleGraphBFS(t *testing.T) {
	store := createStoreAndPrepareDB(t)

	tk := testkit.NewTestKit(t, store)
	tk.MustExec(`CREATE ROLE r_1, r_2, r_3, r_4, r_5, r_6;`)
	tk.MustExec(`GRANT r_2 TO r_1;`)
	tk.MustExec(`GRANT r_3 TO r_2;`)
	tk.MustExec(`GRANT r_4 TO r_3;`)
	tk.MustExec(`GRANT r_1 TO r_4;`)
	tk.MustExec(`GRANT r_5 TO r_3, r_6;`)

	var p privileges.MySQLPrivilege
	require.NoError(t, p.LoadRoleGraph(tk.Session()))

	activeRoles := make([]*auth.RoleIdentity, 0)
	ret := p.FindAllRole(activeRoles)
	require.Len(t, ret, 0)
	activeRoles = append(activeRoles, &auth.RoleIdentity{Username: "r_1", Hostname: "%"})
	ret = p.FindAllRole(activeRoles)
	require.Len(t, ret, 5)

	activeRoles = make([]*auth.RoleIdentity, 0)
	activeRoles = append(activeRoles, &auth.RoleIdentity{Username: "r_6", Hostname: "%"})
	ret = p.FindAllRole(activeRoles)
	require.Len(t, ret, 2)

	activeRoles = make([]*auth.RoleIdentity, 0)
	activeRoles = append(activeRoles, &auth.RoleIdentity{Username: "r_3", Hostname: "%"})
	activeRoles = append(activeRoles, &auth.RoleIdentity{Username: "r_6", Hostname: "%"})
	ret = p.FindAllRole(activeRoles)
	require.Len(t, ret, 6)
}

func TestFindAllUserEffectiveRoles(t *testing.T) {
	store := createStoreAndPrepareDB(t)

	tk := testkit.NewTestKit(t, store)
	tk.MustExec(`CREATE USER u1`)
	tk.MustExec(`CREATE ROLE r_1, r_2, r_3, r_4;`)
	tk.MustExec(`GRANT r_3 to r_1`)
	tk.MustExec(`GRANT r_4 to r_2`)
	tk.MustExec(`GRANT r_1 to u1`)
	tk.MustExec(`GRANT r_2 to u1`)

	var p privileges.MySQLPrivilege
	require.NoError(t, p.LoadAll(tk.Session()))
	ret := p.FindAllUserEffectiveRoles("u1", "%", []*auth.RoleIdentity{
		{Username: "r_1", Hostname: "%"},
		{Username: "r_2", Hostname: "%"},
	})
	require.Equal(t, 4, len(ret))
	require.Equal(t, "r_1", ret[0].Username)
	require.Equal(t, "r_2", ret[1].Username)
	require.Equal(t, "r_3", ret[2].Username)
	require.Equal(t, "r_4", ret[3].Username)

	tk.MustExec(`REVOKE r_2 from u1`)
	require.NoError(t, p.LoadAll(tk.Session()))
	ret = p.FindAllUserEffectiveRoles("u1", "%", []*auth.RoleIdentity{
		{Username: "r_1", Hostname: "%"},
		{Username: "r_2", Hostname: "%"},
	})
	require.Equal(t, 2, len(ret))
	require.Equal(t, "r_1", ret[0].Username)
	require.Equal(t, "r_3", ret[1].Username)
}

<<<<<<< HEAD
func TestAbnormalMySQLTable(t *testing.T) {
	store := createStoreAndPrepareDB(t)

	tk := testkit.NewTestKit(t, store)

	// Simulate the case mysql.user is synchronized from MySQL.
	tk.MustExec("DROP TABLE mysql.user;")
	tk.MustExec("USE mysql;")
	tk.MustExec(`CREATE TABLE user (
  Host char(60) COLLATE utf8_bin NOT NULL DEFAULT '',
  User char(16) COLLATE utf8_bin NOT NULL DEFAULT '',
  Password char(41) CHARACTER SET latin1 COLLATE latin1_bin NOT NULL DEFAULT '',
  Select_priv enum('N','Y') CHARACTER SET utf8 NOT NULL DEFAULT 'N',
  Insert_priv enum('N','Y') CHARACTER SET utf8 NOT NULL DEFAULT 'N',
  Update_priv enum('N','Y') CHARACTER SET utf8 NOT NULL DEFAULT 'N',
  Delete_priv enum('N','Y') CHARACTER SET utf8 NOT NULL DEFAULT 'N',
  Create_priv enum('N','Y') CHARACTER SET utf8 NOT NULL DEFAULT 'N',
  Drop_priv enum('N','Y') CHARACTER SET utf8 NOT NULL DEFAULT 'N',
  Reload_priv enum('N','Y') CHARACTER SET utf8 NOT NULL DEFAULT 'N',
  Shutdown_priv enum('N','Y') CHARACTER SET utf8 NOT NULL DEFAULT 'N',
  Process_priv enum('N','Y') CHARACTER SET utf8 NOT NULL DEFAULT 'N',
  File_priv enum('N','Y') CHARACTER SET utf8 NOT NULL DEFAULT 'N',
  Config_priv enum('N','Y') CHARACTER SET utf8 NOT NULL DEFAULT 'N',
  Grant_priv enum('N','Y') CHARACTER SET utf8 NOT NULL DEFAULT 'N',
  References_priv enum('N','Y') CHARACTER SET utf8 NOT NULL DEFAULT 'N',
  Index_priv enum('N','Y') CHARACTER SET utf8 NOT NULL DEFAULT 'N',
  Alter_priv enum('N','Y') CHARACTER SET utf8 NOT NULL DEFAULT 'N',
  Show_db_priv enum('N','Y') CHARACTER SET utf8 NOT NULL DEFAULT 'N',
  Super_priv enum('N','Y') CHARACTER SET utf8 NOT NULL DEFAULT 'N',
  Create_tmp_table_priv enum('N','Y') CHARACTER SET utf8 NOT NULL DEFAULT 'N',
  Lock_tables_priv enum('N','Y') CHARACTER SET utf8 NOT NULL DEFAULT 'N',
  Execute_priv enum('N','Y') CHARACTER SET utf8 NOT NULL DEFAULT 'N',
  Repl_slave_priv enum('N','Y') CHARACTER SET utf8 NOT NULL DEFAULT 'N',
  Repl_client_priv enum('N','Y') CHARACTER SET utf8 NOT NULL DEFAULT 'N',
  Create_view_priv enum('N','Y') CHARACTER SET utf8 NOT NULL DEFAULT 'N',
  Show_view_priv enum('N','Y') CHARACTER SET utf8 NOT NULL DEFAULT 'N',
  Create_routine_priv enum('N','Y') CHARACTER SET utf8 NOT NULL DEFAULT 'N',
  Alter_routine_priv enum('N','Y') CHARACTER SET utf8 NOT NULL DEFAULT 'N',
  Create_user_priv enum('N','Y') CHARACTER SET utf8 NOT NULL DEFAULT 'N',
  Event_priv enum('N','Y') CHARACTER SET utf8 NOT NULL DEFAULT 'N',
  Trigger_priv enum('N','Y') CHARACTER SET utf8 NOT NULL DEFAULT 'N',
  Create_tablespace_priv enum('N','Y') CHARACTER SET utf8 NOT NULL DEFAULT 'N',
  Create_role_priv ENUM('N','Y') NOT NULL DEFAULT 'N',
  Drop_role_priv ENUM('N','Y') NOT NULL DEFAULT 'N',
  Account_locked ENUM('N','Y') NOT NULL DEFAULT 'N',
  ssl_type enum('','ANY','X509','SPECIFIED') CHARACTER SET utf8 NOT NULL DEFAULT '',
  ssl_cipher blob NOT NULL,
  x509_issuer blob NOT NULL,
  x509_subject blob NOT NULL,
  max_questions int(11) unsigned NOT NULL DEFAULT '0',
  max_updates int(11) unsigned NOT NULL DEFAULT '0',
  max_connections int(11) unsigned NOT NULL DEFAULT '0',
  max_user_connections int(11) unsigned NOT NULL DEFAULT '0',
  plugin char(64) COLLATE utf8_bin DEFAULT 'mysql_native_password',
  authentication_string text COLLATE utf8_bin,
  token_issuer varchar(255),
  password_require_current ENUM('N','Y') DEFAULT NULL,
  user_attributes json,
  password_expired		ENUM('N','Y') CHARACTER SET utf8 NOT NULL DEFAULT 'N',
  password_last_changed	TIMESTAMP DEFAULT CURRENT_TIMESTAMP(),
  password_lifetime		SMALLINT UNSIGNED,
  PRIMARY KEY (Host,User)
) ENGINE=MyISAM DEFAULT CHARSET=utf8 COLLATE=utf8_bin COMMENT='Users and global privileges';`)
	tk.MustExec(`INSERT INTO user VALUES ('localhost','root','','Y','Y','Y','Y','Y','Y','Y','Y','Y','Y','Y','Y','Y','Y','Y','Y','Y','Y','Y','Y','Y','Y','Y','Y','Y','Y','Y','Y','Y','Y','Y','Y','Y','','','','',0,0,0,0,'mysql_native_password','', '', NULL, 'null', 'N', current_timestamp(), null);
`)
	var p privileges.MySQLPrivilege
	require.NoError(t, p.LoadUserTable(tk.Session()))
	activeRoles := make([]*auth.RoleIdentity, 0)
	// MySQL mysql.user table schema is not identical to TiDB, check it doesn't break privilege.
	require.True(t, p.RequestVerification(activeRoles, "root", "localhost", "test", "", "", mysql.SelectPriv))

	// Absent of those tables doesn't cause error.
	tk.MustExec("DROP TABLE mysql.db;")
	tk.MustExec("DROP TABLE mysql.tables_priv;")
	tk.MustExec("DROP TABLE mysql.columns_priv;")
	require.NoError(t, p.LoadAll(tk.Session()))
}

=======
>>>>>>> d38528ac
func TestSortUserTable(t *testing.T) {
	var p privileges.MySQLPrivilege
	p.User = []privileges.UserRecord{
		privileges.NewUserRecord(`%`, "root"),
		privileges.NewUserRecord(`%`, "jeffrey"),
		privileges.NewUserRecord("localhost", "root"),
		privileges.NewUserRecord("localhost", ""),
	}
	p.SortUserTable()
	result := []privileges.UserRecord{
		privileges.NewUserRecord("localhost", "root"),
		privileges.NewUserRecord("localhost", ""),
		privileges.NewUserRecord(`%`, "jeffrey"),
		privileges.NewUserRecord(`%`, "root"),
	}
	checkUserRecord(t, p.User, result)

	p.User = []privileges.UserRecord{
		privileges.NewUserRecord(`%`, "jeffrey"),
		privileges.NewUserRecord("h1.example.net", ""),
	}
	p.SortUserTable()
	result = []privileges.UserRecord{
		privileges.NewUserRecord("h1.example.net", ""),
		privileges.NewUserRecord(`%`, "jeffrey"),
	}
	checkUserRecord(t, p.User, result)

	p.User = []privileges.UserRecord{
		privileges.NewUserRecord(`192.168.%`, "xxx"),
		privileges.NewUserRecord(`192.168.199.%`, "xxx"),
	}
	p.SortUserTable()
	result = []privileges.UserRecord{
		privileges.NewUserRecord(`192.168.199.%`, "xxx"),
		privileges.NewUserRecord(`192.168.%`, "xxx"),
	}
	checkUserRecord(t, p.User, result)
}

func TestGlobalPrivValueRequireStr(t *testing.T) {
	var (
		none  = privileges.GlobalPrivValue{SSLType: privileges.SslTypeNone}
		tls   = privileges.GlobalPrivValue{SSLType: privileges.SslTypeAny}
		x509  = privileges.GlobalPrivValue{SSLType: privileges.SslTypeX509}
		spec  = privileges.GlobalPrivValue{SSLType: privileges.SslTypeSpecified, SSLCipher: "c1", X509Subject: "s1", X509Issuer: "i1"}
		spec2 = privileges.GlobalPrivValue{SSLType: privileges.SslTypeSpecified, X509Subject: "s1", X509Issuer: "i1"}
		spec3 = privileges.GlobalPrivValue{SSLType: privileges.SslTypeSpecified, X509Issuer: "i1"}
		spec4 = privileges.GlobalPrivValue{SSLType: privileges.SslTypeSpecified}
	)
	require.Equal(t, "NONE", none.RequireStr())
	require.Equal(t, "SSL", tls.RequireStr())
	require.Equal(t, "X509", x509.RequireStr())
	require.Equal(t, "CIPHER 'c1' ISSUER 'i1' SUBJECT 's1'", spec.RequireStr())
	require.Equal(t, "ISSUER 'i1' SUBJECT 's1'", spec2.RequireStr())
	require.Equal(t, "ISSUER 'i1'", spec3.RequireStr())
	require.Equal(t, "NONE", spec4.RequireStr())
}

func checkUserRecord(t *testing.T, x, y []privileges.UserRecord) {
	require.Equal(t, len(x), len(y))
	for i := 0; i < len(x); i++ {
		require.Equal(t, x[i].User, y[i].User)
		require.Equal(t, x[i].Host, y[i].Host)
	}
}

func TestDBIsVisible(t *testing.T) {
	store := createStoreAndPrepareDB(t)

	tk := testkit.NewTestKit(t, store)
	tk.MustExec("create database visdb")
	p := privileges.MySQLPrivilege{}
	require.NoError(t, p.LoadAll(tk.Session()))

	tk.MustExec(`INSERT INTO mysql.user (Host, User, Create_role_priv, Super_priv) VALUES ("%", "testvisdb", "Y", "Y")`)
	require.NoError(t, p.LoadUserTable(tk.Session()))
	isVisible := p.DBIsVisible("testvisdb", "%", "visdb")
	require.False(t, isVisible)
	tk.MustExec("TRUNCATE TABLE mysql.user")

	tk.MustExec(`INSERT INTO mysql.user (Host, User, Select_priv) VALUES ("%", "testvisdb2", "Y")`)
	require.NoError(t, p.LoadUserTable(tk.Session()))
	isVisible = p.DBIsVisible("testvisdb2", "%", "visdb")
	require.True(t, isVisible)
	tk.MustExec("TRUNCATE TABLE mysql.user")

	tk.MustExec(`INSERT INTO mysql.user (Host, User, Create_priv) VALUES ("%", "testvisdb3", "Y")`)
	require.NoError(t, p.LoadUserTable(tk.Session()))
	isVisible = p.DBIsVisible("testvisdb3", "%", "visdb")
	require.True(t, isVisible)
	tk.MustExec("TRUNCATE TABLE mysql.user")

	tk.MustExec(`INSERT INTO mysql.user (Host, User, Insert_priv) VALUES ("%", "testvisdb4", "Y")`)
	require.NoError(t, p.LoadUserTable(tk.Session()))
	isVisible = p.DBIsVisible("testvisdb4", "%", "visdb")
	require.True(t, isVisible)
	tk.MustExec("TRUNCATE TABLE mysql.user")

	tk.MustExec(`INSERT INTO mysql.user (Host, User, Update_priv) VALUES ("%", "testvisdb5", "Y")`)
	require.NoError(t, p.LoadUserTable(tk.Session()))
	isVisible = p.DBIsVisible("testvisdb5", "%", "visdb")
	require.True(t, isVisible)
	tk.MustExec("TRUNCATE TABLE mysql.user")

	tk.MustExec(`INSERT INTO mysql.user (Host, User, Create_view_priv) VALUES ("%", "testvisdb6", "Y")`)
	require.NoError(t, p.LoadUserTable(tk.Session()))
	isVisible = p.DBIsVisible("testvisdb6", "%", "visdb")
	require.True(t, isVisible)
	tk.MustExec("TRUNCATE TABLE mysql.user")

	tk.MustExec(`INSERT INTO mysql.user (Host, User, Trigger_priv) VALUES ("%", "testvisdb7", "Y")`)
	require.NoError(t, p.LoadUserTable(tk.Session()))
	isVisible = p.DBIsVisible("testvisdb7", "%", "visdb")
	require.True(t, isVisible)
	tk.MustExec("TRUNCATE TABLE mysql.user")

	tk.MustExec(`INSERT INTO mysql.user (Host, User, References_priv) VALUES ("%", "testvisdb8", "Y")`)
	require.NoError(t, p.LoadUserTable(tk.Session()))
	isVisible = p.DBIsVisible("testvisdb8", "%", "visdb")
	require.True(t, isVisible)
	tk.MustExec("TRUNCATE TABLE mysql.user")

	tk.MustExec(`INSERT INTO mysql.user (Host, User, Execute_priv) VALUES ("%", "testvisdb9", "Y")`)
	require.NoError(t, p.LoadUserTable(tk.Session()))
	isVisible = p.DBIsVisible("testvisdb9", "%", "visdb")
	require.True(t, isVisible)
	tk.MustExec("TRUNCATE TABLE mysql.user")
}<|MERGE_RESOLUTION|>--- conflicted
+++ resolved
@@ -366,87 +366,6 @@
 	require.Equal(t, "r_3", ret[1].Username)
 }
 
-<<<<<<< HEAD
-func TestAbnormalMySQLTable(t *testing.T) {
-	store := createStoreAndPrepareDB(t)
-
-	tk := testkit.NewTestKit(t, store)
-
-	// Simulate the case mysql.user is synchronized from MySQL.
-	tk.MustExec("DROP TABLE mysql.user;")
-	tk.MustExec("USE mysql;")
-	tk.MustExec(`CREATE TABLE user (
-  Host char(60) COLLATE utf8_bin NOT NULL DEFAULT '',
-  User char(16) COLLATE utf8_bin NOT NULL DEFAULT '',
-  Password char(41) CHARACTER SET latin1 COLLATE latin1_bin NOT NULL DEFAULT '',
-  Select_priv enum('N','Y') CHARACTER SET utf8 NOT NULL DEFAULT 'N',
-  Insert_priv enum('N','Y') CHARACTER SET utf8 NOT NULL DEFAULT 'N',
-  Update_priv enum('N','Y') CHARACTER SET utf8 NOT NULL DEFAULT 'N',
-  Delete_priv enum('N','Y') CHARACTER SET utf8 NOT NULL DEFAULT 'N',
-  Create_priv enum('N','Y') CHARACTER SET utf8 NOT NULL DEFAULT 'N',
-  Drop_priv enum('N','Y') CHARACTER SET utf8 NOT NULL DEFAULT 'N',
-  Reload_priv enum('N','Y') CHARACTER SET utf8 NOT NULL DEFAULT 'N',
-  Shutdown_priv enum('N','Y') CHARACTER SET utf8 NOT NULL DEFAULT 'N',
-  Process_priv enum('N','Y') CHARACTER SET utf8 NOT NULL DEFAULT 'N',
-  File_priv enum('N','Y') CHARACTER SET utf8 NOT NULL DEFAULT 'N',
-  Config_priv enum('N','Y') CHARACTER SET utf8 NOT NULL DEFAULT 'N',
-  Grant_priv enum('N','Y') CHARACTER SET utf8 NOT NULL DEFAULT 'N',
-  References_priv enum('N','Y') CHARACTER SET utf8 NOT NULL DEFAULT 'N',
-  Index_priv enum('N','Y') CHARACTER SET utf8 NOT NULL DEFAULT 'N',
-  Alter_priv enum('N','Y') CHARACTER SET utf8 NOT NULL DEFAULT 'N',
-  Show_db_priv enum('N','Y') CHARACTER SET utf8 NOT NULL DEFAULT 'N',
-  Super_priv enum('N','Y') CHARACTER SET utf8 NOT NULL DEFAULT 'N',
-  Create_tmp_table_priv enum('N','Y') CHARACTER SET utf8 NOT NULL DEFAULT 'N',
-  Lock_tables_priv enum('N','Y') CHARACTER SET utf8 NOT NULL DEFAULT 'N',
-  Execute_priv enum('N','Y') CHARACTER SET utf8 NOT NULL DEFAULT 'N',
-  Repl_slave_priv enum('N','Y') CHARACTER SET utf8 NOT NULL DEFAULT 'N',
-  Repl_client_priv enum('N','Y') CHARACTER SET utf8 NOT NULL DEFAULT 'N',
-  Create_view_priv enum('N','Y') CHARACTER SET utf8 NOT NULL DEFAULT 'N',
-  Show_view_priv enum('N','Y') CHARACTER SET utf8 NOT NULL DEFAULT 'N',
-  Create_routine_priv enum('N','Y') CHARACTER SET utf8 NOT NULL DEFAULT 'N',
-  Alter_routine_priv enum('N','Y') CHARACTER SET utf8 NOT NULL DEFAULT 'N',
-  Create_user_priv enum('N','Y') CHARACTER SET utf8 NOT NULL DEFAULT 'N',
-  Event_priv enum('N','Y') CHARACTER SET utf8 NOT NULL DEFAULT 'N',
-  Trigger_priv enum('N','Y') CHARACTER SET utf8 NOT NULL DEFAULT 'N',
-  Create_tablespace_priv enum('N','Y') CHARACTER SET utf8 NOT NULL DEFAULT 'N',
-  Create_role_priv ENUM('N','Y') NOT NULL DEFAULT 'N',
-  Drop_role_priv ENUM('N','Y') NOT NULL DEFAULT 'N',
-  Account_locked ENUM('N','Y') NOT NULL DEFAULT 'N',
-  ssl_type enum('','ANY','X509','SPECIFIED') CHARACTER SET utf8 NOT NULL DEFAULT '',
-  ssl_cipher blob NOT NULL,
-  x509_issuer blob NOT NULL,
-  x509_subject blob NOT NULL,
-  max_questions int(11) unsigned NOT NULL DEFAULT '0',
-  max_updates int(11) unsigned NOT NULL DEFAULT '0',
-  max_connections int(11) unsigned NOT NULL DEFAULT '0',
-  max_user_connections int(11) unsigned NOT NULL DEFAULT '0',
-  plugin char(64) COLLATE utf8_bin DEFAULT 'mysql_native_password',
-  authentication_string text COLLATE utf8_bin,
-  token_issuer varchar(255),
-  password_require_current ENUM('N','Y') DEFAULT NULL,
-  user_attributes json,
-  password_expired		ENUM('N','Y') CHARACTER SET utf8 NOT NULL DEFAULT 'N',
-  password_last_changed	TIMESTAMP DEFAULT CURRENT_TIMESTAMP(),
-  password_lifetime		SMALLINT UNSIGNED,
-  PRIMARY KEY (Host,User)
-) ENGINE=MyISAM DEFAULT CHARSET=utf8 COLLATE=utf8_bin COMMENT='Users and global privileges';`)
-	tk.MustExec(`INSERT INTO user VALUES ('localhost','root','','Y','Y','Y','Y','Y','Y','Y','Y','Y','Y','Y','Y','Y','Y','Y','Y','Y','Y','Y','Y','Y','Y','Y','Y','Y','Y','Y','Y','Y','Y','Y','Y','Y','','','','',0,0,0,0,'mysql_native_password','', '', NULL, 'null', 'N', current_timestamp(), null);
-`)
-	var p privileges.MySQLPrivilege
-	require.NoError(t, p.LoadUserTable(tk.Session()))
-	activeRoles := make([]*auth.RoleIdentity, 0)
-	// MySQL mysql.user table schema is not identical to TiDB, check it doesn't break privilege.
-	require.True(t, p.RequestVerification(activeRoles, "root", "localhost", "test", "", "", mysql.SelectPriv))
-
-	// Absent of those tables doesn't cause error.
-	tk.MustExec("DROP TABLE mysql.db;")
-	tk.MustExec("DROP TABLE mysql.tables_priv;")
-	tk.MustExec("DROP TABLE mysql.columns_priv;")
-	require.NoError(t, p.LoadAll(tk.Session()))
-}
-
-=======
->>>>>>> d38528ac
 func TestSortUserTable(t *testing.T) {
 	var p privileges.MySQLPrivilege
 	p.User = []privileges.UserRecord{
