--- conflicted
+++ resolved
@@ -1997,12 +1997,9 @@
 	// Only load the active user's data to save memory
 	// username => struct{}
 	activeUsers sync.Map
-<<<<<<< HEAD
 
 	globalVars variable.GlobalVarAccessor
-=======
 	fullData    atomic.Bool
->>>>>>> 44ead1be
 }
 
 // NewHandle returns a Handle.
