--- conflicted
+++ resolved
@@ -771,17 +771,12 @@
 }
 
 // LoadColumnsPrivTable loads the mysql.columns_priv table from database.
-<<<<<<< HEAD
 func (p *MySQLPrivilege) LoadColumnsPrivTable(ctx sqlexec.SQLExecutor) error {
-	return p.loadTable(ctx, sqlLoadColumnsPrivTable, p.decodeColumnsPrivTableRow)
-=======
-func (p *MySQLPrivilege) LoadColumnsPrivTable(ctx sqlexec.RestrictedSQLExecutor) error {
 	if err := p.loadTable(ctx, sqlLoadColumnsPrivTable, p.decodeColumnsPrivTableRow); err != nil {
 		return err
 	}
 	p.buildColumnsPrivMap()
 	return nil
->>>>>>> 4f65dffd
 }
 
 // LoadDefaultRoles loads the mysql.columns_priv table from database.
