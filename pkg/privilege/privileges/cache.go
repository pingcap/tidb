// Copyright 2016 PingCAP, Inc.
//
// Licensed under the Apache License, Version 2.0 (the "License");
// you may not use this file except in compliance with the License.
// You may obtain a copy of the License at
//
//     http://www.apache.org/licenses/LICENSE-2.0
//
// Unless required by applicable law or agreed to in writing, software
// distributed under the License is distributed on an "AS IS" BASIS,
// WITHOUT WARRANTIES OR CONDITIONS OF ANY KIND, either express or implied.
// See the License for the specific language governing permissions and
// limitations under the License.

package privileges

import (
	"bytes"
	"cmp"
	"context"
	"encoding/json"
	"fmt"
	"net"
	"slices"
	"strings"
	"sync"
	"sync/atomic"
	"time"

	"github.com/pingcap/errors"
	"github.com/pingcap/tidb/pkg/kv"
	"github.com/pingcap/tidb/pkg/parser/auth"
	"github.com/pingcap/tidb/pkg/parser/mysql"
	"github.com/pingcap/tidb/pkg/parser/terror"
	"github.com/pingcap/tidb/pkg/planner/core/resolve"
	"github.com/pingcap/tidb/pkg/sessionctx"
	"github.com/pingcap/tidb/pkg/sessionctx/variable"
	"github.com/pingcap/tidb/pkg/types"
	"github.com/pingcap/tidb/pkg/util"
	"github.com/pingcap/tidb/pkg/util/chunk"
	"github.com/pingcap/tidb/pkg/util/hack"
	"github.com/pingcap/tidb/pkg/util/logutil"
	"github.com/pingcap/tidb/pkg/util/sem"
	"github.com/pingcap/tidb/pkg/util/sqlescape"
	"github.com/pingcap/tidb/pkg/util/sqlexec"
	"github.com/pingcap/tidb/pkg/util/stringutil"
	"go.uber.org/zap"
)

var (
	userTablePrivilegeMask = computePrivMask(mysql.AllGlobalPrivs)
	dbTablePrivilegeMask   = computePrivMask(mysql.AllDBPrivs)
	tablePrivMask          = computePrivMask(mysql.AllTablePrivs)
)

const globalDBVisible = mysql.CreatePriv | mysql.SelectPriv | mysql.InsertPriv | mysql.UpdatePriv | mysql.DeletePriv | mysql.ShowDBPriv | mysql.DropPriv | mysql.AlterPriv | mysql.IndexPriv | mysql.CreateViewPriv | mysql.ShowViewPriv | mysql.GrantPriv | mysql.TriggerPriv | mysql.ReferencesPriv | mysql.ExecutePriv

const (
	sqlLoadRoleGraph        = "SELECT HIGH_PRIORITY FROM_USER, FROM_HOST, TO_USER, TO_HOST FROM mysql.role_edges"
	sqlLoadGlobalPrivTable  = "SELECT HIGH_PRIORITY Host,User,Priv FROM mysql.global_priv"
	sqlLoadDBTable          = "SELECT HIGH_PRIORITY Host,DB,User,Select_priv,Insert_priv,Update_priv,Delete_priv,Create_priv,Drop_priv,Grant_priv,Index_priv,References_priv,Lock_tables_priv,Create_tmp_table_priv,Event_priv,Create_routine_priv,Alter_routine_priv,Alter_priv,Execute_priv,Create_view_priv,Show_view_priv,Trigger_priv FROM mysql.db"
	sqlLoadTablePrivTable   = "SELECT HIGH_PRIORITY Host,DB,User,Table_name,Grantor,Timestamp,Table_priv,Column_priv FROM mysql.tables_priv"
	sqlLoadColumnsPrivTable = "SELECT HIGH_PRIORITY Host,DB,User,Table_name,Column_name,Timestamp,Column_priv FROM mysql.columns_priv"
	sqlLoadDefaultRoles     = "SELECT HIGH_PRIORITY HOST, USER, DEFAULT_ROLE_HOST, DEFAULT_ROLE_USER FROM mysql.default_roles"
	// list of privileges from mysql.Priv2UserCol
	sqlLoadUserTable = `SELECT HIGH_PRIORITY Host,User,authentication_string,
	Create_priv, Select_priv, Insert_priv, Update_priv, Delete_priv, Show_db_priv, Super_priv,
	Create_user_priv,Create_tablespace_priv,Trigger_priv,Drop_priv,Process_priv,Grant_priv,
	References_priv,Alter_priv,Execute_priv,Index_priv,Create_view_priv,Show_view_priv,
	Create_role_priv,Drop_role_priv,Create_tmp_table_priv,Lock_tables_priv,Create_routine_priv,
	Alter_routine_priv,Event_priv,Shutdown_priv,Reload_priv,File_priv,Config_priv,Repl_client_priv,Repl_slave_priv,
	Account_locked,Plugin,Token_issuer,User_attributes,password_expired,password_last_changed,password_lifetime FROM mysql.user`
	sqlLoadGlobalGrantsTable = `SELECT HIGH_PRIORITY Host,User,Priv,With_Grant_Option FROM mysql.global_grants`
)

func computePrivMask(privs []mysql.PrivilegeType) mysql.PrivilegeType {
	var mask mysql.PrivilegeType
	for _, p := range privs {
		mask |= p
	}
	return mask
}

// baseRecord is used to represent a base record in privilege cache,
// it only store Host and User field, and it should be nested in other record type.
type baseRecord struct {
	Host string // max length 60, primary key
	User string // max length 32, primary key

	// patChars is compiled from Host, cached for pattern match performance.
	patChars []byte
	patTypes []byte

	// IPv4 with netmask, cached for host match performance.
	hostIPNet *net.IPNet
}

// MetadataInfo is the User_attributes->>"$.metadata".
type MetadataInfo struct {
	Email string
}

// UserAttributesInfo is the 'User_attributes' in privilege cache.
type UserAttributesInfo struct {
	MetadataInfo
	PasswordLocking
}

// UserRecord is used to represent a user record in privilege cache.
type UserRecord struct {
	baseRecord
	UserAttributesInfo

	AuthenticationString string
	Privileges           mysql.PrivilegeType
	AccountLocked        bool // A role record when this field is true
	AuthPlugin           string
	AuthTokenIssuer      string
	PasswordExpired      bool
	PasswordLastChanged  time.Time
	PasswordLifeTime     int64
	ResourceGroup        string
}

// NewUserRecord return a UserRecord, only use for unit test.
func NewUserRecord(host, user string) UserRecord {
	return UserRecord{
		baseRecord: baseRecord{
			Host: host,
			User: user,
		},
	}
}

type globalPrivRecord struct {
	baseRecord

	Priv   GlobalPrivValue
	Broken bool
}

type dynamicPrivRecord struct {
	baseRecord

	PrivilegeName string
	GrantOption   bool
}

// SSLType is enum value for GlobalPrivValue.SSLType.
// the value is compatible with MySQL storage json value.
type SSLType int

const (
	// SslTypeNotSpecified indicates .
	SslTypeNotSpecified SSLType = iota - 1
	// SslTypeNone indicates not require use ssl.
	SslTypeNone
	// SslTypeAny indicates require use ssl but not validate cert.
	SslTypeAny
	// SslTypeX509 indicates require use ssl and validate cert.
	SslTypeX509
	// SslTypeSpecified indicates require use ssl and validate cert's subject or issuer.
	SslTypeSpecified
)

// GlobalPrivValue is store json format for priv column in mysql.global_priv.
type GlobalPrivValue struct {
	SSLType     SSLType                   `json:"ssl_type,omitempty"`
	SSLCipher   string                    `json:"ssl_cipher,omitempty"`
	X509Issuer  string                    `json:"x509_issuer,omitempty"`
	X509Subject string                    `json:"x509_subject,omitempty"`
	SAN         string                    `json:"san,omitempty"`
	SANs        map[util.SANType][]string `json:"-"`
}

// RequireStr returns describe string after `REQUIRE` clause.
func (g *GlobalPrivValue) RequireStr() string {
	require := "NONE"
	switch g.SSLType {
	case SslTypeAny:
		require = "SSL"
	case SslTypeX509:
		require = "X509"
	case SslTypeSpecified:
		var s []string
		if len(g.SSLCipher) > 0 {
			s = append(s, "CIPHER")
			s = append(s, "'"+g.SSLCipher+"'")
		}
		if len(g.X509Issuer) > 0 {
			s = append(s, "ISSUER")
			s = append(s, "'"+g.X509Issuer+"'")
		}
		if len(g.X509Subject) > 0 {
			s = append(s, "SUBJECT")
			s = append(s, "'"+g.X509Subject+"'")
		}
		if len(g.SAN) > 0 {
			s = append(s, "SAN")
			s = append(s, "'"+g.SAN+"'")
		}
		if len(s) > 0 {
			require = strings.Join(s, " ")
		}
	}
	return require
}

type dbRecord struct {
	baseRecord

	DB         string
	Privileges mysql.PrivilegeType

	dbPatChars []byte
	dbPatTypes []byte
}

type tablesPrivRecord struct {
	baseRecord

	DB         string
	TableName  string
	Grantor    string
	Timestamp  time.Time
	TablePriv  mysql.PrivilegeType
	ColumnPriv mysql.PrivilegeType
}

type columnsPrivRecord struct {
	baseRecord

	DB         string
	TableName  string
	ColumnName string
	Timestamp  time.Time
	ColumnPriv mysql.PrivilegeType
}

// defaultRoleRecord is used to cache mysql.default_roles
type defaultRoleRecord struct {
	baseRecord

	DefaultRoleUser string
	DefaultRoleHost string
}

// roleGraphEdgesTable is used to cache relationship between and role.
type roleGraphEdgesTable struct {
	roleList map[string]*auth.RoleIdentity
}

// Find method is used to find role from table
func (g roleGraphEdgesTable) Find(user, host string) bool {
	if host == "" {
		host = "%"
	}
	key := user + "@" + host
	if g.roleList == nil {
		return false
	}
	_, ok := g.roleList[key]
	return ok
}

type immutable struct {
	user         []UserRecord
	db           []dbRecord
	tablesPriv   []tablesPrivRecord
	columnsPriv  []columnsPrivRecord
	defaultRoles []defaultRoleRecord

	globalPriv  []globalPrivRecord
	dynamicPriv []dynamicPrivRecord
	roleGraph   map[string]roleGraphEdgesTable
}

type extended struct {
	UserMap        map[string][]UserRecord // Accelerate User searching
	Global         map[string][]globalPrivRecord
	Dynamic        map[string][]dynamicPrivRecord
	DBMap          map[string][]dbRecord          // Accelerate DB searching
	TablesPrivMap  map[string][]tablesPrivRecord  // Accelerate TablesPriv searching
	ColumnsPrivMap map[string][]columnsPrivRecord // Accelerate ColumnsPriv searching
}

// MySQLPrivilege is the in-memory cache of mysql privilege tables.
type MySQLPrivilege struct {
	// In MySQL, a user identity consists of a user + host.
	// Either portion of user or host can contain wildcards,
	// requiring the privileges system to use a list-like
	// structure instead of a hash.

	// TiDB contains a sensible behavior difference from MySQL,
	// which is that usernames can not contain wildcards.
	// This means that DB-records are organized in both a
	// slice (p.DB) and a Map (p.DBMap).
	immutable

	extended
}

// FindAllUserEffectiveRoles is used to find all effective roles grant to this user.
// This method will filter out the roles that are not granted to the user but are still in activeRoles
func (p *MySQLPrivilege) FindAllUserEffectiveRoles(user, host string, activeRoles []*auth.RoleIdentity) []*auth.RoleIdentity {
	grantedActiveRoles := make([]*auth.RoleIdentity, 0, len(activeRoles))
	for _, role := range activeRoles {
		if p.FindRole(user, host, role) {
			grantedActiveRoles = append(grantedActiveRoles, role)
		}
	}
	return p.FindAllRole(grantedActiveRoles)
}

// FindAllRole is used to find all roles grant to this user.
func (p *MySQLPrivilege) FindAllRole(activeRoles []*auth.RoleIdentity) []*auth.RoleIdentity {
	queue, head := make([]*auth.RoleIdentity, 0, len(activeRoles)), 0
	queue = append(queue, activeRoles...)
	// Using breadth first search to find all roles grant to this user.
	visited, ret := make(map[string]bool), make([]*auth.RoleIdentity, 0)
	for head < len(queue) {
		role := queue[head]
		if _, ok := visited[role.String()]; !ok {
			visited[role.String()] = true
			ret = append(ret, role)
			key := role.Username + "@" + role.Hostname
			if edgeTable, ok := p.roleGraph[key]; ok {
				for _, v := range edgeTable.roleList {
					if _, ok := visited[v.String()]; !ok {
						queue = append(queue, v)
					}
				}
			}
		}
		head++
	}
	return ret
}

// FindRole is used to detect whether there is edges between users and roles.
func (p *MySQLPrivilege) FindRole(user string, host string, role *auth.RoleIdentity) bool {
	rec := p.matchUser(user, host)
	r := p.matchUser(role.Username, role.Hostname)
	if rec != nil && r != nil {
		key := rec.User + "@" + rec.Host
		return p.roleGraph[key].Find(role.Username, role.Hostname)
	}
	return false
}

// LoadAll loads the tables from database to memory.
func (p *MySQLPrivilege) LoadAll(ctx sqlexec.SQLExecutor) error {
	err := p.LoadUserTable(ctx)
	if err != nil {
		logutil.BgLogger().Warn("load mysql.user fail", zap.Error(err))
		return errLoadPrivilege.FastGen("mysql.user")
	}

	err = p.LoadGlobalPrivTable(ctx)
	if err != nil {
		return errors.Trace(err)
	}

	err = p.LoadGlobalGrantsTable(ctx)
	if err != nil {
		return errors.Trace(err)
	}

	err = p.LoadDBTable(ctx)
	if err != nil {
		if !noSuchTable(err) {
			logutil.BgLogger().Warn("load mysql.db fail", zap.Error(err))
			return errLoadPrivilege.FastGen("mysql.db")
		}
		logutil.BgLogger().Warn("mysql.db maybe missing")
	}

	err = p.LoadTablesPrivTable(ctx)
	if err != nil {
		if !noSuchTable(err) {
			logutil.BgLogger().Warn("load mysql.tables_priv fail", zap.Error(err))
			return errLoadPrivilege.FastGen("mysql.tables_priv")
		}
		logutil.BgLogger().Warn("mysql.tables_priv missing")
	}

	err = p.LoadDefaultRoles(ctx)
	if err != nil {
		if !noSuchTable(err) {
			logutil.BgLogger().Warn("load mysql.roles", zap.Error(err))
			return errLoadPrivilege.FastGen("mysql.roles")
		}
		logutil.BgLogger().Warn("mysql.default_roles missing")
	}

	err = p.LoadColumnsPrivTable(ctx)
	if err != nil {
		if !noSuchTable(err) {
			logutil.BgLogger().Warn("load mysql.columns_priv", zap.Error(err))
			return errLoadPrivilege.FastGen("mysql.columns_priv")
		}
		logutil.BgLogger().Warn("mysql.columns_priv missing")
	}

	err = p.LoadRoleGraph(ctx)
	if err != nil {
		if !noSuchTable(err) {
			logutil.BgLogger().Warn("load mysql.role_edges", zap.Error(err))
			return errLoadPrivilege.FastGen("mysql.role_edges")
		}
		logutil.BgLogger().Warn("mysql.role_edges missing")
	}
	return nil
}

func (p *immutable) loadSomeUsers(ctx sqlexec.SQLExecutor, userList ...string) error {
	err := p.loadTable(ctx, sqlLoadUserTable, p.decodeUserTableRow, userList...)
	if err != nil {
		return errors.Trace(err)
	}

	err = p.loadTable(ctx, sqlLoadGlobalPrivTable, p.decodeGlobalPrivTableRow, userList...)
	if err != nil {
		return errors.Trace(err)
	}

	err = p.loadTable(ctx, sqlLoadGlobalGrantsTable, p.decodeGlobalGrantsTableRow, userList...)
	if err != nil {
		return errors.Trace(err)
	}

	err = p.loadTable(ctx, sqlLoadDBTable, p.decodeDBTableRow, userList...)
	if err != nil {
		return errors.Trace(err)
	}

	err = p.loadTable(ctx, sqlLoadTablePrivTable, p.decodeTablesPrivTableRow, userList...)
	if err != nil {
		return errors.Trace(err)
	}

	err = p.loadTable(ctx, sqlLoadDefaultRoles, p.decodeDefaultRoleTableRow, userList...)
	if err != nil {
		return errors.Trace(err)
	}

	err = p.loadTable(ctx, sqlLoadColumnsPrivTable, p.decodeColumnsPrivTableRow, userList...)
	if err != nil {
		return errors.Trace(err)
	}

	p.roleGraph = make(map[string]roleGraphEdgesTable)
	err = p.loadTable(ctx, sqlLoadRoleGraph, p.decodeRoleEdgesTable)
	if err != nil {
		return errors.Trace(err)
	}

	return nil
}

func dedupSortedKeepLast[S ~[]E, E any](s S, eq func(a, b E) bool) S {
	skip := 0
	for i := 1; i < len(s); i++ {
		if eq(s[i], s[i-1]) {
			skip++
		}
		s[i-skip] = s[i]
	}
	s = s[:len(s)-skip]
	return s
}

// merge construct a new MySQLPrivilege by merging the data of the two objects;.
func (p *MySQLPrivilege) merge(diff *immutable) *MySQLPrivilege {
	var ret MySQLPrivilege
	ret.user = make([]UserRecord, 0, len(p.user)+len(diff.user))
	ret.user = append(ret.user, p.user...)
	ret.user = append(ret.user, diff.user...)

	// sort and dedup
	slices.SortStableFunc(ret.user, compareUserRecord)
	ret.user = dedupSortedKeepLast(ret.user, func(x, y UserRecord) bool { return x.User == y.User && x.Host == y.Host })
	ret.buildUserMap()

	ret.db = make([]dbRecord, 0, len(p.db)+len(diff.db))
	ret.db = append(ret.db, p.db...)
	ret.db = append(ret.db, diff.db...)
	ret.buildDBMap()

	ret.tablesPriv = make([]tablesPrivRecord, 0, len(p.tablesPriv)+len(diff.tablesPriv))
	ret.tablesPriv = append(ret.tablesPriv, p.tablesPriv...)
	ret.tablesPriv = append(ret.tablesPriv, diff.tablesPriv...)
	ret.buildTablesPrivMap()

	ret.columnsPriv = make([]columnsPrivRecord, 0, len(p.columnsPriv)+len(diff.columnsPriv))
	ret.columnsPriv = append(ret.columnsPriv, p.columnsPriv...)
	ret.columnsPriv = append(ret.columnsPriv, diff.columnsPriv...)
	slices.SortStableFunc(ret.columnsPriv, compareColumnsPrivRecord)
	ret.columnsPriv = dedupSortedKeepLast(ret.columnsPriv, func(x, y columnsPrivRecord) bool {
		return x.Host == y.Host && x.User == y.User &&
			x.DB == y.DB && x.TableName == y.TableName && x.ColumnName == y.ColumnName
	})
	ret.buildColumnsPrivMap()

	ret.defaultRoles = make([]defaultRoleRecord, 0, len(p.defaultRoles)+len(diff.defaultRoles))
	ret.defaultRoles = append(ret.defaultRoles, p.defaultRoles...)
	ret.defaultRoles = append(ret.defaultRoles, diff.defaultRoles...)
	slices.SortStableFunc(ret.defaultRoles, compareDefaultRoleRecord)
	ret.defaultRoles = dedupSortedKeepLast(ret.defaultRoles, func(x, y defaultRoleRecord) bool {
		return x.Host == y.Host && x.User == y.User
	})

	ret.dynamicPriv = make([]dynamicPrivRecord, 0, len(p.dynamicPriv)+len(diff.dynamicPriv))
	ret.dynamicPriv = append(ret.dynamicPriv, p.dynamicPriv...)
	ret.dynamicPriv = append(ret.dynamicPriv, diff.dynamicPriv...)
	ret.buildDynamicMap()

	ret.globalPriv = make([]globalPrivRecord, 0, len(p.globalPriv)+len(diff.globalPriv))
	ret.globalPriv = append(ret.globalPriv, p.globalPriv...)
	ret.globalPriv = append(ret.globalPriv, diff.globalPriv...)
	slices.SortStableFunc(ret.globalPriv, compareGlobalPrivRecord)
	ret.globalPriv = dedupSortedKeepLast(ret.globalPriv, func(x, y globalPrivRecord) bool {
		return x.Host == y.Host && x.User == y.User
	})
	ret.buildGlobalMap()

	ret.roleGraph = diff.roleGraph

	return &ret
}

func noSuchTable(err error) bool {
	e1 := errors.Cause(err)
	if e2, ok := e1.(*terror.Error); ok {
		if terror.ErrCode(e2.Code()) == terror.ErrCode(mysql.ErrNoSuchTable) {
			return true
		}
	}
	return false
}

// LoadRoleGraph loads the mysql.role_edges table from database.
func (p *MySQLPrivilege) LoadRoleGraph(ctx sqlexec.SQLExecutor) error {
	p.roleGraph = make(map[string]roleGraphEdgesTable)
	err := p.loadTable(ctx, sqlLoadRoleGraph, p.decodeRoleEdgesTable)
	if err != nil {
		return errors.Trace(err)
	}
	return nil
}

// LoadUserTable loads the mysql.user table from database.
func (p *MySQLPrivilege) LoadUserTable(ctx sqlexec.SQLExecutor) error {
	err := p.loadTable(ctx, sqlLoadUserTable, p.decodeUserTableRow)
	if err != nil {
		return errors.Trace(err)
	}
	// See https://dev.mysql.com/doc/refman/8.0/en/connection-access.html
	// When multiple matches are possible, the server must determine which of them to use. It resolves this issue as follows:
	// 1. Whenever the server reads the user table into memory, it sorts the rows.
	// 2. When a client attempts to connect, the server looks through the rows in sorted order.
	// 3. The server uses the first row that matches the client host name and user name.
	// The server uses sorting rules that order rows with the most-specific Host values first.
	p.SortUserTable()
	p.buildUserMap()
	return nil
}

func (p *MySQLPrivilege) buildUserMap() {
	userMap := make(map[string][]UserRecord, len(p.user))
	for _, record := range p.user {
		userMap[record.User] = append(userMap[record.User], record)
	}
	p.UserMap = userMap
}

func compareBaseRecord(x, y *baseRecord) int {
	// Compare two item by user's host first.
	c1 := compareHost(x.Host, y.Host)
	if c1 != 0 {
		return c1
	}
	// Then, compare item by user's name value.
	return cmp.Compare(x.User, y.User)
}

func compareUserRecord(x, y UserRecord) int {
	return compareBaseRecord(&x.baseRecord, &y.baseRecord)
}

func compareDefaultRoleRecord(x, y defaultRoleRecord) int {
	return compareBaseRecord(&x.baseRecord, &y.baseRecord)
}

func compareGlobalPrivRecord(x, y globalPrivRecord) int {
	return compareBaseRecord(&x.baseRecord, &y.baseRecord)
}

func compareColumnsPrivRecord(x, y columnsPrivRecord) int {
	cmp := compareBaseRecord(&x.baseRecord, &y.baseRecord)
	if cmp != 0 {
		return cmp
	}
	switch {
	case x.DB > y.DB:
		return 1
	case x.DB < y.DB:
		return -1
	}
	switch {
	case x.TableName > y.TableName:
		return 1
	case x.TableName < y.TableName:
		return -1
	}
	switch {
	case x.ColumnName > y.ColumnName:
		return 1
	case x.ColumnName < y.ColumnName:
		return -1
	}
	return 0
}

// compareHost compares two host string using some special rules, return value 1, 0, -1 means > = <.
// TODO: Check how MySQL do it exactly, instead of guess its rules.
func compareHost(x, y string) int {
	// The more-specific, the smaller it is.
	// The pattern '%' means “any host” and is least specific.
	if x == "%" || y == "%" {
		if x == "%" && y == "%" {
			return 0
		}
		if y == "%" {
			return -1
		}
		// x == '%'
		return 1
	}

	// The empty string '' also means “any host” but sorts after '%'.
	if x == "" || y == "" {
		if x == "" && y == "" {
			return 0
		}
		if y == "" {
			return -1
		}
		// x == ""
		return 1
	}

	// One of them end with `%`.
	xEnd := strings.HasSuffix(x, `%`)
	yEnd := strings.HasSuffix(y, `%`)
	if xEnd || yEnd {
		switch {
		case !xEnd && yEnd:
			return -1
		case xEnd && !yEnd:
			return 1
		case xEnd && yEnd:
			// 192.168.199.% smaller than 192.168.%
			// A not very accurate comparison, compare them by length.
			if len(x) > len(y) {
				return -1
			}
		}
		return 0
	}

	// For other case, the order is nondeterministic.
	if x > y {
		return 1
	} else if x < y {
		return -1
	}
	return 0
}

// SortUserTable sorts p.User in the MySQLPrivilege struct.
func (p MySQLPrivilege) SortUserTable() {
	slices.SortFunc(p.user, compareUserRecord)
}

func (p *MySQLPrivilege) buildGlobalMap() {
	global := make(map[string][]globalPrivRecord)
	for _, value := range p.globalPriv {
		global[value.User] = append(global[value.User], value)
	}
	p.Global = global
}

// LoadGlobalPrivTable loads the mysql.global_priv table from database.
func (p *MySQLPrivilege) LoadGlobalPrivTable(ctx sqlexec.SQLExecutor) error {
	if err := p.loadTable(ctx, sqlLoadGlobalPrivTable, p.decodeGlobalPrivTableRow); err != nil {
		return errors.Trace(err)
	}
	p.buildGlobalMap()
	return nil
}

// LoadGlobalGrantsTable loads the mysql.global_priv table from database.
func (p *MySQLPrivilege) LoadGlobalGrantsTable(ctx sqlexec.SQLExecutor) error {
	if err := p.loadTable(ctx, sqlLoadGlobalGrantsTable, p.decodeGlobalGrantsTableRow); err != nil {
		return errors.Trace(err)
	}
	p.buildDynamicMap()
	return nil
}

// LoadDBTable loads the mysql.db table from database.
func (p *MySQLPrivilege) LoadDBTable(ctx sqlexec.SQLExecutor) error {
	err := p.loadTable(ctx, sqlLoadDBTable, p.decodeDBTableRow)
	if err != nil {
		return err
	}
	p.buildDBMap()
	return nil
}

func compareDBRecord(x, y dbRecord) int {
	return compareBaseRecord(&x.baseRecord, &y.baseRecord)
}

func (p *MySQLPrivilege) buildDBMap() {
	dbMap := make(map[string][]dbRecord, len(p.db))
	for _, record := range p.db {
		dbMap[record.User] = append(dbMap[record.User], record)
	}

	// Sort the records to make the matching rule work.
	for _, records := range dbMap {
		slices.SortFunc(records, compareDBRecord)
	}
	p.DBMap = dbMap
}

func (p *MySQLPrivilege) buildDynamicMap() {
	dynamic := make(map[string][]dynamicPrivRecord)
	for _, value := range p.dynamicPriv {
		dynamic[value.User] = append(dynamic[value.User], value)
	}
	p.Dynamic = dynamic
}

// LoadTablesPrivTable loads the mysql.tables_priv table from database.
func (p *MySQLPrivilege) LoadTablesPrivTable(ctx sqlexec.SQLExecutor) error {
	err := p.loadTable(ctx, sqlLoadTablePrivTable, p.decodeTablesPrivTableRow)
	if err != nil {
		return err
	}
	p.buildTablesPrivMap()
	return nil
}

func (p *MySQLPrivilege) buildTablesPrivMap() {
	tablesPrivMap := make(map[string][]tablesPrivRecord, len(p.tablesPriv))
	for _, record := range p.tablesPriv {
		tablesPrivMap[record.User] = append(tablesPrivMap[record.User], record)
	}
	p.TablesPrivMap = tablesPrivMap
}

func (p *MySQLPrivilege) buildColumnsPrivMap() {
	columnsPrivMap := make(map[string][]columnsPrivRecord, len(p.columnsPriv))
	for _, record := range p.columnsPriv {
		columnsPrivMap[record.User] = append(columnsPrivMap[record.User], record)
	}
	p.ColumnsPrivMap = columnsPrivMap
}

// LoadColumnsPrivTable loads the mysql.columns_priv table from database.
func (p *MySQLPrivilege) LoadColumnsPrivTable(ctx sqlexec.SQLExecutor) error {
	if err := p.loadTable(ctx, sqlLoadColumnsPrivTable, p.decodeColumnsPrivTableRow); err != nil {
		return err
	}
	p.buildColumnsPrivMap()
	return nil
}

// LoadDefaultRoles loads the mysql.columns_priv table from database.
func (p *MySQLPrivilege) LoadDefaultRoles(ctx sqlexec.SQLExecutor) error {
	return p.loadTable(ctx, sqlLoadDefaultRoles, p.decodeDefaultRoleTableRow)
}

func addUserFilterCondition(sql string, userList []string) string {
	if len(userList) == 0 {
		return sql
	}
	var b strings.Builder
	b.WriteString(sql)
	b.WriteString(" WHERE ")
	for i, user := range userList {
		if i > 0 {
			b.WriteString(" OR ")
		}
		fmt.Fprintf(&b, "USER = '%s'", sqlescape.EscapeString(user))
	}
	return b.String()
}

func (p *immutable) loadTable(exec sqlexec.SQLExecutor, sql string,
	decodeTableRow func(chunk.Row, []*resolve.ResultField) error, userList ...string) error {
	ctx := kv.WithInternalSourceType(context.Background(), kv.InternalTxnPrivilege)
	sql = addUserFilterCondition(sql, userList)
	// Do not use sctx.ExecRestrictedSQL() here deliberately.
	// The result set can be extremely large, so this streaming API is important to
	// reduce memory cost.
	rs, err := exec.ExecuteInternal(ctx, sql)
	if err != nil {
		return errors.Trace(err)
	}
	defer terror.Call(rs.Close)
	fs := rs.Fields()
	req := rs.NewChunk(nil)
	for {
		err = rs.Next(ctx, req)
		if err != nil {
			return errors.Trace(err)
		}
		if req.NumRows() == 0 {
			return nil
		}
		it := chunk.NewIterator4Chunk(req)
		for row := it.Begin(); row != it.End(); row = it.Next() {
			err = decodeTableRow(row, fs)
			if err != nil {
				return errors.Trace(err)
			}
		}
		req.GrowAndReset(1024)
	}
}

// parseHostIPNet parses an IPv4 address and its subnet mask (e.g. `127.0.0.0/255.255.255.0`),
// return the `IPNet` struct which represent the IP range info (e.g. `127.0.0.1 ~ 127.0.0.255`).
// `IPNet` is used to check if a giving IP (e.g. `127.0.0.1`) is in its IP range by call `IPNet.Contains(ip)`.
func parseHostIPNet(s string) *net.IPNet {
	i := strings.IndexByte(s, '/')
	if i < 0 {
		return nil
	}
	hostIP := net.ParseIP(s[:i]).To4()
	if hostIP == nil {
		return nil
	}
	maskIP := net.ParseIP(s[i+1:]).To4()
	if maskIP == nil {
		return nil
	}
	mask := net.IPv4Mask(maskIP[0], maskIP[1], maskIP[2], maskIP[3])
	// We must ensure that: <host_ip> & <netmask> == <host_ip>
	// e.g. `127.0.0.1/255.0.0.0` is an illegal string,
	// because `127.0.0.1` & `255.0.0.0` == `127.0.0.0`, but != `127.0.0.1`
	// see https://dev.mysql.com/doc/refman/5.7/en/account-names.html
	if !hostIP.Equal(hostIP.Mask(mask)) {
		return nil
	}
	return &net.IPNet{
		IP:   hostIP,
		Mask: mask,
	}
}

func (record *baseRecord) assignUserOrHost(row chunk.Row, i int, f *resolve.ResultField) {
	switch f.ColumnAsName.L {
	case "user":
		record.User = row.GetString(i)
	case "host":
		record.Host = row.GetString(i)
		record.patChars, record.patTypes = stringutil.CompilePatternBinary(record.Host, '\\')
		record.hostIPNet = parseHostIPNet(record.Host)
	}
}

func (p *immutable) decodeUserTableRow(row chunk.Row, fs []*resolve.ResultField) error {
	var value UserRecord
	for i, f := range fs {
		switch {
		case f.ColumnAsName.L == "authentication_string":
			value.AuthenticationString = row.GetString(i)
		case f.ColumnAsName.L == "account_locked":
			if row.GetEnum(i).String() == "Y" {
				value.AccountLocked = true
			}
		case f.ColumnAsName.L == "plugin":
			if row.GetString(i) != "" {
				value.AuthPlugin = row.GetString(i)
			} else {
				value.AuthPlugin = mysql.AuthNativePassword
			}
		case f.ColumnAsName.L == "token_issuer":
			value.AuthTokenIssuer = row.GetString(i)
		case f.ColumnAsName.L == "user_attributes":
			if row.IsNull(i) {
				continue
			}
			bj := row.GetJSON(i)
			pathExpr, err := types.ParseJSONPathExpr("$.metadata.email")
			if err != nil {
				return err
			}
			if emailBJ, found := bj.Extract([]types.JSONPathExpression{pathExpr}); found {
				email, err := emailBJ.Unquote()
				if err != nil {
					return err
				}
				value.Email = email
			}
			pathExpr, err = types.ParseJSONPathExpr("$.resource_group")
			if err != nil {
				return err
			}
			if resourceGroup, found := bj.Extract([]types.JSONPathExpression{pathExpr}); found {
				resourceGroup, err := resourceGroup.Unquote()
				if err != nil {
					return err
				}
				value.ResourceGroup = resourceGroup
			}
			passwordLocking := PasswordLocking{}
			if err := passwordLocking.ParseJSON(bj); err != nil {
				return err
			}
			value.FailedLoginAttempts = passwordLocking.FailedLoginAttempts
			value.PasswordLockTimeDays = passwordLocking.PasswordLockTimeDays
			value.FailedLoginCount = passwordLocking.FailedLoginCount
			value.AutoLockedLastChanged = passwordLocking.AutoLockedLastChanged
			value.AutoAccountLocked = passwordLocking.AutoAccountLocked
		case f.ColumnAsName.L == "password_expired":
			if row.GetEnum(i).String() == "Y" {
				value.PasswordExpired = true
			}
		case f.ColumnAsName.L == "password_last_changed":
			t := row.GetTime(i)
			gotime, err := t.GoTime(time.Local)
			if err != nil {
				return err
			}
			value.PasswordLastChanged = gotime
		case f.ColumnAsName.L == "password_lifetime":
			if row.IsNull(i) {
				value.PasswordLifeTime = -1
				continue
			}
			value.PasswordLifeTime = row.GetInt64(i)
		case f.Column.GetType() == mysql.TypeEnum:
			if row.GetEnum(i).String() != "Y" {
				continue
			}
			priv, ok := mysql.Col2PrivType[f.ColumnAsName.O]
			if !ok {
				return errInvalidPrivilegeType.GenWithStack(f.ColumnAsName.O)
			}
			value.Privileges |= priv
		default:
			value.assignUserOrHost(row, i, f)
		}
	}
	p.user = append(p.user, value)
	return nil
}

func (p *immutable) decodeGlobalPrivTableRow(row chunk.Row, fs []*resolve.ResultField) error {
	var value globalPrivRecord
	for i, f := range fs {
		if f.ColumnAsName.L == "priv" {
			privData := row.GetString(i)
			if len(privData) > 0 {
				var privValue GlobalPrivValue
				err := json.Unmarshal(hack.Slice(privData), &privValue)
				if err != nil {
					logutil.BgLogger().Error("one user global priv data is broken, forbidden login until data be fixed",
						zap.String("user", value.User), zap.String("host", value.Host))
					value.Broken = true
				} else {
					value.Priv.SSLType = privValue.SSLType
					value.Priv.SSLCipher = privValue.SSLCipher
					value.Priv.X509Issuer = privValue.X509Issuer
					value.Priv.X509Subject = privValue.X509Subject
					value.Priv.SAN = privValue.SAN
					if len(value.Priv.SAN) > 0 {
						value.Priv.SANs, err = util.ParseAndCheckSAN(value.Priv.SAN)
						if err != nil {
							value.Broken = true
						}
					}
				}
			}
		} else {
			value.assignUserOrHost(row, i, f)
		}
	}
	p.globalPriv = append(p.globalPriv, value)
	return nil
}

func (p *immutable) decodeGlobalGrantsTableRow(row chunk.Row, fs []*resolve.ResultField) error {
	var value dynamicPrivRecord
	for i, f := range fs {
		switch f.ColumnAsName.L {
		case "priv":
			value.PrivilegeName = strings.ToUpper(row.GetString(i))
		case "with_grant_option":
			value.GrantOption = row.GetEnum(i).String() == "Y"
		default:
			value.assignUserOrHost(row, i, f)
		}
	}
	p.dynamicPriv = append(p.dynamicPriv, value)
	return nil
}

func (p *immutable) decodeDBTableRow(row chunk.Row, fs []*resolve.ResultField) error {
	var value dbRecord
	for i, f := range fs {
		switch {
		case f.ColumnAsName.L == "db":
			value.DB = row.GetString(i)
			value.dbPatChars, value.dbPatTypes = stringutil.CompilePatternBinary(strings.ToUpper(value.DB), '\\')
		case f.Column.GetType() == mysql.TypeEnum:
			if row.GetEnum(i).String() != "Y" {
				continue
			}
			priv, ok := mysql.Col2PrivType[f.ColumnAsName.O]
			if !ok {
				return errInvalidPrivilegeType.GenWithStack("Unknown Privilege Type!")
			}
			value.Privileges |= priv
		default:
			value.assignUserOrHost(row, i, f)
		}
	}
	p.db = append(p.db, value)
	return nil
}

func (p *immutable) decodeTablesPrivTableRow(row chunk.Row, fs []*resolve.ResultField) error {
	var value tablesPrivRecord
	for i, f := range fs {
		switch f.ColumnAsName.L {
		case "db":
			value.DB = row.GetString(i)
		case "table_name":
			value.TableName = row.GetString(i)
		case "table_priv":
			value.TablePriv = decodeSetToPrivilege(row.GetSet(i))
		case "column_priv":
			value.ColumnPriv = decodeSetToPrivilege(row.GetSet(i))
		default:
			value.assignUserOrHost(row, i, f)
		}
	}
	p.tablesPriv = append(p.tablesPriv, value)
	return nil
}

func (p *immutable) decodeRoleEdgesTable(row chunk.Row, fs []*resolve.ResultField) error {
	var fromUser, fromHost, toHost, toUser string
	for i, f := range fs {
		switch f.ColumnAsName.L {
		case "from_host":
			fromHost = row.GetString(i)
		case "from_user":
			fromUser = row.GetString(i)
		case "to_host":
			toHost = row.GetString(i)
		case "to_user":
			toUser = row.GetString(i)
		}
	}
	fromKey := fromUser + "@" + fromHost
	toKey := toUser + "@" + toHost
	roleGraph, ok := p.roleGraph[toKey]
	if !ok {
		roleGraph = roleGraphEdgesTable{roleList: make(map[string]*auth.RoleIdentity)}
		p.roleGraph[toKey] = roleGraph
	}
	roleGraph.roleList[fromKey] = &auth.RoleIdentity{Username: fromUser, Hostname: fromHost}
	return nil
}

func (p *immutable) decodeDefaultRoleTableRow(row chunk.Row, fs []*resolve.ResultField) error {
	var value defaultRoleRecord
	for i, f := range fs {
		switch f.ColumnAsName.L {
		case "default_role_host":
			value.DefaultRoleHost = row.GetString(i)
		case "default_role_user":
			value.DefaultRoleUser = row.GetString(i)
		default:
			value.assignUserOrHost(row, i, f)
		}
	}
	p.defaultRoles = append(p.defaultRoles, value)
	return nil
}

func (p *immutable) decodeColumnsPrivTableRow(row chunk.Row, fs []*resolve.ResultField) error {
	var value columnsPrivRecord
	for i, f := range fs {
		switch f.ColumnAsName.L {
		case "db":
			value.DB = row.GetString(i)
		case "table_name":
			value.TableName = row.GetString(i)
		case "column_name":
			value.ColumnName = row.GetString(i)
		case "timestamp":
			var err error
			value.Timestamp, err = row.GetTime(i).GoTime(time.Local)
			if err != nil {
				return errors.Trace(err)
			}
		case "column_priv":
			value.ColumnPriv = decodeSetToPrivilege(row.GetSet(i))
		default:
			value.assignUserOrHost(row, i, f)
		}
	}
	p.columnsPriv = append(p.columnsPriv, value)
	return nil
}

func decodeSetToPrivilege(s types.Set) mysql.PrivilegeType {
	var ret mysql.PrivilegeType
	if s.Name == "" {
		return ret
	}
	for _, str := range strings.Split(s.Name, ",") {
		priv, ok := mysql.SetStr2Priv[str]
		if !ok {
			logutil.BgLogger().Warn("unsupported privilege", zap.String("type", str))
			continue
		}
		ret |= priv
	}
	return ret
}

// hostMatch checks if giving IP is in IP range of hostname.
// In MySQL, the hostname of user can be set to `<IPv4>/<netmask>`
// e.g. `127.0.0.0/255.255.255.0` represent IP range from `127.0.0.1` to `127.0.0.255`,
// only IP addresses that satisfy this condition range can be login with this user.
// See https://dev.mysql.com/doc/refman/5.7/en/account-names.html
func (record *baseRecord) hostMatch(s string) bool {
	if record.hostIPNet == nil {
		if record.Host == "localhost" && net.ParseIP(s).IsLoopback() {
			return true
		}
		return false
	}
	ip := net.ParseIP(s).To4()
	if ip == nil {
		return false
	}
	return record.hostIPNet.Contains(ip)
}

func (record *baseRecord) match(user, host string) bool {
	return record.User == user && (patternMatch(host, record.patChars, record.patTypes) ||
		record.hostMatch(host))
}

func (record *baseRecord) fullyMatch(user, host string) bool {
	return record.User == user && record.Host == host
}

func (record *dbRecord) match(user, host, db string) bool {
	return record.baseRecord.match(user, host) &&
		patternMatch(strings.ToUpper(db), record.dbPatChars, record.dbPatTypes)
}

func (record *tablesPrivRecord) match(user, host, db, table string) bool {
	return record.baseRecord.match(user, host) &&
		strings.EqualFold(record.DB, db) &&
		strings.EqualFold(record.TableName, table)
}

func (record *columnsPrivRecord) match(user, host, db, table, col string) bool {
	// `SELECT COUNT(*) ...` requires a column-level SELECT privilege of any column,
	// so we add a special case "*" here
	return record.baseRecord.match(user, host) &&
		strings.EqualFold(record.DB, db) &&
		strings.EqualFold(record.TableName, table) &&
<<<<<<< HEAD
		(strings.EqualFold(record.ColumnName, col) || col == "*")
=======
		(strings.EqualFold(record.ColumnName, col) || col == "*" && (record.ColumnPriv&mysql.SelectPriv > 0))
>>>>>>> 85b5c0c0
}

// patternMatch matches "%" the same way as ".*" in regular expression, for example,
// "10.0.%" would match "10.0.1" "10.0.1.118" ...
func patternMatch(str string, patChars, patTypes []byte) bool {
	return stringutil.DoMatchBinary(str, patChars, patTypes)
}

// matchIdentity finds an identity to match a user + host
// using the correct rules according to MySQL.
func (p *MySQLPrivilege) matchIdentity(user, host string, skipNameResolve bool) *UserRecord {
	for i := 0; i < len(p.user); i++ {
		record := &p.user[i]
		if record.match(user, host) {
			return record
		}
	}

	// If skip-name resolve is not enabled, and the host is not localhost
	// we can fallback and try to resolve with all addrs that match.
	// TODO: this is imported from previous code in session.Auth(), and can be improved in future.
	if !skipNameResolve && host != variable.DefHostname {
		addrs, err := net.LookupAddr(host)
		if err != nil {
			logutil.BgLogger().Warn(
				"net.LookupAddr returned an error during auth check",
				zap.String("host", host),
				zap.Error(err),
			)
			return nil
		}
		for _, addr := range addrs {
			for i := 0; i < len(p.user); i++ {
				record := &p.user[i]
				if record.match(user, addr) {
					return record
				}
			}
		}
	}
	return nil
}

// matchResoureGroup finds an identity to match resource group.
func (p *MySQLPrivilege) matchResoureGroup(resourceGroupName string) *UserRecord {
	for i := 0; i < len(p.user); i++ {
		record := &p.user[i]
		if record.ResourceGroup == resourceGroupName {
			return record
		}
	}
	return nil
}

// connectionVerification verifies the username + hostname according to exact
// match from the mysql.user privilege table. call matchIdentity() first if you
// do not have an exact match yet.
func (p *MySQLPrivilege) connectionVerification(user, host string) *UserRecord {
	records, exists := p.UserMap[user]
	if exists {
		for i := 0; i < len(records); i++ {
			record := &records[i]
			if record.Host == host { // exact match
				return record
			}
		}
	}
	return nil
}

func (p *MySQLPrivilege) matchGlobalPriv(user, host string) *globalPrivRecord {
	uGlobal, exists := p.Global[user]
	if !exists {
		return nil
	}
	for i := 0; i < len(uGlobal); i++ {
		record := &uGlobal[i]
		if record.match(user, host) {
			return record
		}
	}
	return nil
}

func (p *MySQLPrivilege) matchUser(user, host string) *UserRecord {
	records, exists := p.UserMap[user]
	if exists {
		for i := 0; i < len(records); i++ {
			record := &records[i]
			if record.match(user, host) {
				return record
			}
		}
	}
	return nil
}

func (p *MySQLPrivilege) matchDB(user, host, db string) *dbRecord {
	records, exists := p.DBMap[user]
	if exists {
		for i := 0; i < len(records); i++ {
			record := &records[i]
			if record.match(user, host, db) {
				return record
			}
		}
	}
	return nil
}

func (p *MySQLPrivilege) matchTables(user, host, db, table string) *tablesPrivRecord {
	records, exists := p.TablesPrivMap[user]
	if exists {
		for i := 0; i < len(records); i++ {
			record := &records[i]
			if record.match(user, host, db, table) {
				return record
			}
		}
	}
	return nil
}

// MatchColumns is exported only for test
func (p *MySQLPrivilege) MatchColumns(user, host, db, table, column string) *columnsPrivRecord {
	records, exists := p.ColumnsPrivMap[user]
	if exists {
		for i := 0; i < len(records); i++ {
			record := &records[i]
			if record.match(user, host, db, table, column) {
				return record
			}
		}
	}
	return nil
}

// HasExplicitlyGrantedDynamicPrivilege checks if a user has a DYNAMIC privilege
// without accepting SUPER privilege as a fallback.
func (p *MySQLPrivilege) HasExplicitlyGrantedDynamicPrivilege(activeRoles []*auth.RoleIdentity, user, host, privName string, withGrant bool) bool {
	privName = strings.ToUpper(privName)
	roleList := p.FindAllUserEffectiveRoles(user, host, activeRoles)
	roleList = append(roleList, &auth.RoleIdentity{Username: user, Hostname: host})
	// Loop through each of the roles and return on first match
	// If grantable is required, ensure the record has the GrantOption set.
	for _, r := range roleList {
		u := r.Username
		h := r.Hostname
		for _, record := range p.Dynamic[u] {
			if record.match(u, h) {
				if withGrant && !record.GrantOption {
					continue
				}
				if record.PrivilegeName == privName {
					return true
				}
			}
		}
	}
	return false
}

// RequestDynamicVerification checks all roles for a specific DYNAMIC privilege.
func (p *MySQLPrivilege) RequestDynamicVerification(activeRoles []*auth.RoleIdentity, user, host string, privName string, withGrant bool) bool {
	privName = strings.ToUpper(privName)
	if p.HasExplicitlyGrantedDynamicPrivilege(activeRoles, user, host, privName, withGrant) {
		return true
	}
	// If SEM is enabled, and the privilege is of type restricted, do not fall through
	// To using SUPER as a replacement privilege.
	if sem.IsEnabled() && sem.IsRestrictedPrivilege(privName) {
		return false
	}

	// For compatibility reasons, the SUPER privilege also has all DYNAMIC privileges granted to it (dynamic privs are a super replacement)
	// This may be changed in future, but will require a bootstrap task to assign all dynamic privileges
	// to users with SUPER, otherwise tasks such as BACKUP and ROLE_ADMIN will start to fail.
	// The visitInfo system will also need modification to support OR conditions.
	if withGrant && !p.RequestVerification(activeRoles, user, host, "", "", "", mysql.GrantPriv) {
		return false
	}
	return p.RequestVerification(activeRoles, user, host, "", "", "", mysql.SuperPriv)
}

// RequestVerification checks whether the user have sufficient privileges to do the operation.
// `column == "*"` means it matches ANY column in the table.
func (p *MySQLPrivilege) RequestVerification(activeRoles []*auth.RoleIdentity, user, host, db, table, column string, priv mysql.PrivilegeType) bool {
	if priv == mysql.UsagePriv {
		return true
	}

	roleList := p.FindAllUserEffectiveRoles(user, host, activeRoles)
	roleList = append(roleList, &auth.RoleIdentity{Username: user, Hostname: host})

	var userPriv, dbPriv, tablePriv, columnPriv mysql.PrivilegeType
	for _, r := range roleList {
		userRecord := p.matchUser(r.Username, r.Hostname)
		if userRecord != nil {
			userPriv |= userRecord.Privileges
		}
	}
	if userPriv&priv > 0 {
		return true
	}

	for _, r := range roleList {
		dbRecord := p.matchDB(r.Username, r.Hostname, db)
		if dbRecord != nil {
			dbPriv |= dbRecord.Privileges
		}
	}
	if dbPriv&priv > 0 {
		return true
	}

	for _, r := range roleList {
		if tableRecord := p.matchTables(r.Username, r.Hostname, db, table); tableRecord != nil {
			tablePriv |= tableRecord.TablePriv
			if column != "" {
				columnPriv |= tableRecord.TablePriv
			}
		}
	}
	if tablePriv&priv > 0 {
		return true
	}

	for _, r := range roleList {
		columnRecord := p.MatchColumns(r.Username, r.Hostname, db, table, column)
		if columnRecord != nil {
			columnPriv |= columnRecord.ColumnPriv
		}
	}
	if columnPriv&priv > 0 {
		return true
	}

	return priv == 0
}

// DBIsVisible checks whether the user can see the db.
func (p *MySQLPrivilege) DBIsVisible(user, host, db string) bool {
	if record := p.matchUser(user, host); record != nil {
		if record.Privileges&globalDBVisible > 0 {
			return true
		}
		// For metrics_schema, `PROCESS` can also work.
		if record.Privileges&mysql.ProcessPriv > 0 && strings.EqualFold(db, util.MetricSchemaName.O) {
			return true
		}
	}

	// INFORMATION_SCHEMA is visible to all users.
	if strings.EqualFold(db, "INFORMATION_SCHEMA") {
		return true
	}

	if record := p.matchDB(user, host, db); record != nil {
		if record.Privileges > 0 {
			return true
		}
	}

	for _, record := range p.tablesPriv {
		if record.baseRecord.match(user, host) &&
			strings.EqualFold(record.DB, db) {
			if record.TablePriv != 0 || record.ColumnPriv != 0 {
				return true
			}
		}
	}

	for _, record := range p.columnsPriv {
		if record.baseRecord.match(user, host) &&
			strings.EqualFold(record.DB, db) {
			if record.ColumnPriv != 0 {
				return true
			}
		}
	}

	return false
}

func (p *MySQLPrivilege) showGrants(ctx sessionctx.Context, user, host string, roles []*auth.RoleIdentity) []string {
	var gs []string //nolint: prealloc
	var sortFromIdx int
	var hasGlobalGrant = false
	// Some privileges may granted from role inheritance.
	// We should find these inheritance relationship.
	allRoles := p.FindAllUserEffectiveRoles(user, host, roles)
	// Show global grants.
	var currentPriv mysql.PrivilegeType
	var userExists = false
	// Check whether user exists.
	if userList, ok := p.UserMap[user]; ok {
		for _, record := range userList {
			if record.fullyMatch(user, host) {
				userExists = true
				break
			}
		}
		if !userExists {
			return gs
		}
	}
	var g string
	for _, record := range p.user {
		if record.fullyMatch(user, host) {
			hasGlobalGrant = true
			currentPriv |= record.Privileges
		} else {
			for _, r := range allRoles {
				if record.baseRecord.match(r.Username, r.Hostname) {
					hasGlobalGrant = true
					currentPriv |= record.Privileges
				}
			}
		}
	}
	g = userPrivToString(currentPriv)
	if len(g) > 0 {
		var s string
		if (currentPriv & mysql.GrantPriv) > 0 {
			s = fmt.Sprintf(`GRANT %s ON *.* TO '%s'@'%s' WITH GRANT OPTION`, g, user, host)
		} else {
			s = fmt.Sprintf(`GRANT %s ON *.* TO '%s'@'%s'`, g, user, host)
		}
		gs = append(gs, s)
	}

	// This is a mysql convention.
	if len(gs) == 0 && hasGlobalGrant {
		var s string
		if (currentPriv & mysql.GrantPriv) > 0 {
			s = fmt.Sprintf("GRANT USAGE ON *.* TO '%s'@'%s' WITH GRANT OPTION", user, host)
		} else {
			s = fmt.Sprintf("GRANT USAGE ON *.* TO '%s'@'%s'", user, host)
		}
		gs = append(gs, s)
	}

	// Show db scope grants.
	sortFromIdx = len(gs)
	dbPrivTable := make(map[string]mysql.PrivilegeType)
	for _, record := range p.db {
		if record.fullyMatch(user, host) {
			dbPrivTable[record.DB] |= record.Privileges
		} else {
			for _, r := range allRoles {
				if record.baseRecord.match(r.Username, r.Hostname) {
					dbPrivTable[record.DB] |= record.Privileges
				}
			}
		}
	}

	sqlMode := ctx.GetSessionVars().SQLMode
	for dbName, priv := range dbPrivTable {
		dbName = stringutil.Escape(dbName, sqlMode)
		g := dbPrivToString(priv)
		if len(g) > 0 {
			var s string
			if (priv & mysql.GrantPriv) > 0 {
				s = fmt.Sprintf(`GRANT %s ON %s.* TO '%s'@'%s' WITH GRANT OPTION`, g, dbName, user, host)
			} else {
				s = fmt.Sprintf(`GRANT %s ON %s.* TO '%s'@'%s'`, g, dbName, user, host)
			}
			gs = append(gs, s)
		} else if len(g) == 0 && (priv&mysql.GrantPriv) > 0 {
			// We have GRANT OPTION on the db, but no privilege granted.
			// Wo we need to print a special USAGE line.
			s := fmt.Sprintf(`GRANT USAGE ON %s.* TO '%s'@'%s' WITH GRANT OPTION`, dbName, user, host)
			gs = append(gs, s)
		}
	}
	slices.Sort(gs[sortFromIdx:])

	// Show table scope grants.
	sortFromIdx = len(gs)
	tablePrivTable := make(map[string]mysql.PrivilegeType)
	for _, record := range p.tablesPriv {
		recordKey := stringutil.Escape(record.DB, sqlMode) + "." + stringutil.Escape(record.TableName, sqlMode)
		if user == record.User && host == record.Host {
			tablePrivTable[recordKey] |= record.TablePriv
		} else {
			for _, r := range allRoles {
				if record.baseRecord.match(r.Username, r.Hostname) {
					tablePrivTable[recordKey] |= record.TablePriv
				}
			}
		}
	}
	for k, priv := range tablePrivTable {
		g := tablePrivToString(priv)
		if len(g) > 0 {
			var s string
			if (priv & mysql.GrantPriv) > 0 {
				s = fmt.Sprintf(`GRANT %s ON %s TO '%s'@'%s' WITH GRANT OPTION`, g, k, user, host)
			} else {
				s = fmt.Sprintf(`GRANT %s ON %s TO '%s'@'%s'`, g, k, user, host)
			}
			gs = append(gs, s)
		} else if len(g) == 0 && (priv&mysql.GrantPriv) > 0 {
			// We have GRANT OPTION on the table, but no privilege granted.
			// Wo we need to print a special USAGE line.
			s := fmt.Sprintf(`GRANT USAGE ON %s TO '%s'@'%s' WITH GRANT OPTION`, k, user, host)
			gs = append(gs, s)
		}
	}
	slices.Sort(gs[sortFromIdx:])

	// Show column scope grants, column and table are combined.
	// A map of "DB.Table" => Priv(col1, col2 ...)
	sortFromIdx = len(gs)
	columnPrivTable := make(map[string]privOnColumns)
	for i := range p.columnsPriv {
		record := p.columnsPriv[i]
		if !collectColumnGrant(&record, user, host, columnPrivTable, sqlMode) {
			for _, r := range allRoles {
				collectColumnGrant(&record, r.Username, r.Hostname, columnPrivTable, sqlMode)
			}
		}
	}
	for k, v := range columnPrivTable {
		privCols := privOnColumnsToString(v)
		s := fmt.Sprintf(`GRANT %s ON %s TO '%s'@'%s'`, privCols, k, user, host)
		gs = append(gs, s)
	}
	slices.Sort(gs[sortFromIdx:])

	// Show role grants.
	graphKey := user + "@" + host
	edgeTable, ok := p.roleGraph[graphKey]
	g = ""
	if ok {
		sortedRes := make([]string, 0, 10)
		for k := range edgeTable.roleList {
			role := strings.Split(k, "@")
			roleName, roleHost := role[0], role[1]
			tmp := fmt.Sprintf("'%s'@'%s'", roleName, roleHost)
			sortedRes = append(sortedRes, tmp)
		}
		slices.Sort(sortedRes)
		for i, r := range sortedRes {
			g += r
			if i != len(sortedRes)-1 {
				g += ", "
			}
		}
		s := fmt.Sprintf(`GRANT %s TO '%s'@'%s'`, g, user, host)
		gs = append(gs, s)
	}

	// If the SHOW GRANTS is for the current user, there might be activeRoles (allRoles)
	// The convention is to merge the Dynamic privileges assigned to the user with
	// inherited dynamic privileges from those roles
	dynamicPrivsMap := make(map[string]bool) // privName, grantable
	for _, record := range p.Dynamic[user] {
		if record.fullyMatch(user, host) {
			dynamicPrivsMap[record.PrivilegeName] = record.GrantOption
		}
	}
	for _, r := range allRoles {
		for _, record := range p.Dynamic[r.Username] {
			if record.fullyMatch(r.Username, r.Hostname) {
				// If the record already exists in the map and it's grantable
				// skip doing anything, because we might inherit a non-grantable permission
				// from a role, and don't want to clobber the existing privilege.
				if grantable, ok := dynamicPrivsMap[record.PrivilegeName]; ok && grantable {
					continue
				}
				dynamicPrivsMap[record.PrivilegeName] = record.GrantOption
			}
		}
	}

	// Convert the map to a slice so it can be sorted to be deterministic and joined
	var dynamicPrivs, grantableDynamicPrivs []string
	for privName, grantable := range dynamicPrivsMap {
		if grantable {
			grantableDynamicPrivs = append(grantableDynamicPrivs, privName)
		} else {
			dynamicPrivs = append(dynamicPrivs, privName)
		}
	}

	// Merge the DYNAMIC privs into a line for non-grantable and then grantable.
	if len(dynamicPrivs) > 0 {
		slices.Sort(dynamicPrivs)
		s := fmt.Sprintf("GRANT %s ON *.* TO '%s'@'%s'", strings.Join(dynamicPrivs, ","), user, host)
		gs = append(gs, s)
	}
	if len(grantableDynamicPrivs) > 0 {
		slices.Sort(grantableDynamicPrivs)
		s := fmt.Sprintf("GRANT %s ON *.* TO '%s'@'%s' WITH GRANT OPTION", strings.Join(grantableDynamicPrivs, ","), user, host)
		gs = append(gs, s)
	}
	return gs
}

type columnStr = string
type columnStrs = []columnStr
type privOnColumns = map[mysql.PrivilegeType]columnStrs

func privOnColumnsToString(p privOnColumns) string {
	var buf bytes.Buffer
	idx := 0
	for _, priv := range mysql.AllColumnPrivs {
		v, ok := p[priv]
		if !ok || len(v) == 0 {
			continue
		}

		if idx > 0 {
			buf.WriteString(", ")
		}
		privStr := PrivToString(priv, mysql.AllColumnPrivs, mysql.Priv2Str)
		fmt.Fprintf(&buf, "%s(", privStr)
		for i, col := range v {
			if i > 0 {
				fmt.Fprintf(&buf, ", ")
			}
			buf.WriteString(col)
		}
		buf.WriteString(")")
		idx++
	}
	return buf.String()
}

func collectColumnGrant(record *columnsPrivRecord, user, host string, columnPrivTable map[string]privOnColumns, sqlMode mysql.SQLMode) bool {
	if record.baseRecord.match(user, host) {
		recordKey := stringutil.Escape(record.DB, sqlMode) + "." + stringutil.Escape(record.TableName, sqlMode)

		privColumns, ok := columnPrivTable[recordKey]
		if !ok {
			privColumns = make(map[mysql.PrivilegeType]columnStrs)
		}

		for _, priv := range mysql.AllColumnPrivs {
			if priv&record.ColumnPriv > 0 {
				old := privColumns[priv]
				privColumns[priv] = append(old, record.ColumnName)
				columnPrivTable[recordKey] = privColumns
			}
		}
		return true
	}
	return false
}

func userPrivToString(privs mysql.PrivilegeType) string {
	if (privs & ^mysql.GrantPriv) == userTablePrivilegeMask {
		return mysql.AllPrivilegeLiteral
	}
	return PrivToString(privs, mysql.AllGlobalPrivs, mysql.Priv2Str)
}

func dbPrivToString(privs mysql.PrivilegeType) string {
	if (privs & ^mysql.GrantPriv) == dbTablePrivilegeMask {
		return mysql.AllPrivilegeLiteral
	}
	return PrivToString(privs, mysql.AllDBPrivs, mysql.Priv2SetStr)
}

func tablePrivToString(privs mysql.PrivilegeType) string {
	if (privs & ^mysql.GrantPriv) == tablePrivMask {
		return mysql.AllPrivilegeLiteral
	}
	return PrivToString(privs, mysql.AllTablePrivs, mysql.Priv2Str)
}

// PrivToString converts the privileges to string.
func PrivToString(priv mysql.PrivilegeType, allPrivs []mysql.PrivilegeType, allPrivNames map[mysql.PrivilegeType]string) string {
	pstrs := make([]string, 0, 20)
	for _, p := range allPrivs {
		if priv&p == 0 {
			continue
		}
		s := strings.ToUpper(allPrivNames[p])
		pstrs = append(pstrs, s)
	}
	return strings.Join(pstrs, ",")
}

// UserPrivilegesTable provide data for INFORMATION_SCHEMA.USERS_PRIVILEGES table.
func (p *MySQLPrivilege) UserPrivilegesTable(activeRoles []*auth.RoleIdentity, user, host string) [][]types.Datum {
	// Seeing all users requires SELECT ON * FROM mysql.*
	// The SUPER privilege (or any other dynamic privilege) doesn't help here.
	// This is verified against MySQL.
	showOtherUsers := p.RequestVerification(activeRoles, user, host, mysql.SystemDB, "", "", mysql.SelectPriv)
	var rows [][]types.Datum
	for _, u := range p.user {
		if showOtherUsers || u.match(user, host) {
			rows = appendUserPrivilegesTableRow(rows, u)
		}
	}
	for _, dynamicPrivs := range p.Dynamic {
		for _, dynamicPriv := range dynamicPrivs {
			if showOtherUsers || dynamicPriv.match(user, host) {
				rows = appendDynamicPrivRecord(rows, dynamicPriv)
			}
		}
	}
	return rows
}

func appendDynamicPrivRecord(rows [][]types.Datum, user dynamicPrivRecord) [][]types.Datum {
	isGrantable := "NO"
	if user.GrantOption {
		isGrantable = "YES"
	}
	grantee := fmt.Sprintf("'%s'@'%s'", user.User, user.Host)
	record := types.MakeDatums(grantee, "def", user.PrivilegeName, isGrantable)
	return append(rows, record)
}

func appendUserPrivilegesTableRow(rows [][]types.Datum, user UserRecord) [][]types.Datum {
	var isGrantable string
	if user.Privileges&mysql.GrantPriv > 0 {
		isGrantable = "YES"
	} else {
		isGrantable = "NO"
	}
	grantee := fmt.Sprintf("'%s'@'%s'", user.User, user.Host)
	if user.Privileges <= 1 {
		// The "USAGE" row only appears if the user has no non-DYNAMIC privileges.
		// This behavior was observed in MySQL.
		record := types.MakeDatums(grantee, "def", "USAGE", "NO")
		return append(rows, record)
	}
	for _, priv := range mysql.AllGlobalPrivs {
		if user.Privileges&priv > 0 {
			privilegeType := strings.ToUpper(mysql.Priv2Str[priv])
			// +---------------------------+---------------+-------------------------+--------------+
			// | GRANTEE                   | TABLE_CATALOG | PRIVILEGE_TYPE          | IS_GRANTABLE |
			// +---------------------------+---------------+-------------------------+--------------+
			// | 'root'@'localhost'        | def           | SELECT                  | YES          |
			record := types.MakeDatums(grantee, "def", privilegeType, isGrantable)
			rows = append(rows, record)
		}
	}
	return rows
}

func (p *MySQLPrivilege) getDefaultRoles(user, host string) []*auth.RoleIdentity {
	ret := make([]*auth.RoleIdentity, 0)
	for _, r := range p.defaultRoles {
		if r.match(user, host) {
			ret = append(ret, &auth.RoleIdentity{Username: r.DefaultRoleUser, Hostname: r.DefaultRoleHost})
		}
	}
	return ret
}

func (p *MySQLPrivilege) getAllRoles(user, host string) []*auth.RoleIdentity {
	key := user + "@" + host
	edgeTable, ok := p.roleGraph[key]
	ret := make([]*auth.RoleIdentity, 0, len(edgeTable.roleList))
	if ok {
		for _, r := range edgeTable.roleList {
			ret = append(ret, r)
		}
	}
	return ret
}

// Handle wraps MySQLPrivilege providing thread safe access.
type Handle struct {
	sctx util.SessionPool
	priv atomic.Pointer[MySQLPrivilege]
	// Only load the active user's data to save memory
	// username => struct{}
	activeUsers sync.Map
}

// NewHandle returns a Handle.
func NewHandle(sctx util.SessionPool) *Handle {
	var priv MySQLPrivilege
	ret := &Handle{}
	ret.sctx = sctx
	ret.priv.Store(&priv)
	return ret
}

// ensureActiveUser ensure that the specific user data is loaded in-memory.
func (h *Handle) ensureActiveUser(user string) error {
	return nil
}

// Get the MySQLPrivilege for read.
func (h *Handle) Get() *MySQLPrivilege {
	return h.priv.Load()
}

// Update loads all the privilege info from kv storage.
func (h *Handle) Update() error {
	var priv MySQLPrivilege
	res, err := h.sctx.Get()
	if err != nil {
		return errors.Trace(err)
	}
	defer h.sctx.Put(res)
	exec := res.(sqlexec.SQLExecutor)
	err = priv.LoadAll(exec)
	if err != nil {
		return err
	}

	h.priv.Store(&priv)
	return nil
}<|MERGE_RESOLUTION|>--- conflicted
+++ resolved
@@ -1184,11 +1184,7 @@
 	return record.baseRecord.match(user, host) &&
 		strings.EqualFold(record.DB, db) &&
 		strings.EqualFold(record.TableName, table) &&
-<<<<<<< HEAD
-		(strings.EqualFold(record.ColumnName, col) || col == "*")
-=======
 		(strings.EqualFold(record.ColumnName, col) || col == "*" && (record.ColumnPriv&mysql.SelectPriv > 0))
->>>>>>> 85b5c0c0
 }
 
 // patternMatch matches "%" the same way as ".*" in regular expression, for example,
