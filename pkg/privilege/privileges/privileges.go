--- conflicted
+++ resolved
@@ -106,7 +106,7 @@
 		return false
 	}
 
-	terror.Log(p.Handle.ensureActiveUser(user.Username))
+	terror.Log(p.Handle.ensureActiveUser(ctx, user.Username))
 	mysqlPriv := p.Handle.Get()
 	roles := mysqlPriv.getDefaultRoles(user.Username, user.Hostname)
 	return mysqlPriv.RequestDynamicVerification(roles, user.Username, user.Hostname, privName, grantable)
@@ -318,8 +318,8 @@
 }
 
 // GetEncodedPassword implements the Manager interface.
-func (p *UserPrivileges) GetEncodedPassword(user, host string) string {
-	terror.Log(p.Handle.ensureActiveUser(user))
+func (p *UserPrivileges) GetEncodedPassword(ctx context.Context, user, host string) string {
+	terror.Log(p.Handle.ensureActiveUser(ctx, user))
 	mysqlPriv := p.Handle.Get()
 	record := mysqlPriv.connectionVerification(user, host)
 	if record == nil {
@@ -339,7 +339,7 @@
 		return mysql.AuthNativePassword, nil
 	}
 
-	terror.Log(p.Handle.ensureActiveUser(user))
+	terror.Log(p.Handle.ensureActiveUser(ctx, user))
 	mysqlPriv := p.Handle.Get()
 	record := mysqlPriv.connectionVerification(user, host)
 	if record == nil {
@@ -371,10 +371,6 @@
 		return mysql.AuthNativePassword, nil
 	}
 
-<<<<<<< HEAD
-=======
-	terror.Log(p.Handle.ensureActiveUser(user))
->>>>>>> 6d740715
 	mysqlPriv := p.Handle.Get()
 	record := mysqlPriv.connectionVerification(user, host)
 	if record == nil {
@@ -937,11 +933,7 @@
 		return nil, err
 	}
 	mysqlPrivilege := p.Handle.Get()
-<<<<<<< HEAD
 	grants = mysqlPrivilege.showGrants(sctx, u, h, roles)
-=======
-	grants = mysqlPrivilege.showGrants(ctx, u, h, roles)
->>>>>>> 6d740715
 	if len(grants) == 0 {
 		err = ErrNonexistingGrant.GenWithStackByArgs(u, h)
 	}
@@ -957,7 +949,7 @@
 	u := p.user
 	h := p.host
 	for _, r := range roleList {
-		ok := findRole(p.Handle, u, h, r)
+		ok := findRole(ctx, p.Handle, u, h, r)
 		if !ok {
 			logutil.BgLogger().Error("find role failed", zap.Stringer("role", r))
 			return false, r.String()
@@ -972,7 +964,7 @@
 	if SkipWithGrant {
 		return false
 	}
-	ok := findRole(p.Handle, user.Username, user.Hostname, role)
+	ok := findRole(ctx, p.Handle, user.Username, user.Hostname, role)
 	if !ok {
 		logutil.BgLogger().Error("find role failed", zap.Stringer("role", role))
 		return false
@@ -985,7 +977,7 @@
 	if SkipWithGrant {
 		return make([]*auth.RoleIdentity, 0, 10)
 	}
-	terror.Log(p.Handle.ensureActiveUser(user))
+	terror.Log(p.Handle.ensureActiveUser(ctx, user))
 	mysqlPrivilege := p.Handle.Get()
 	ret := mysqlPrivilege.getDefaultRoles(user, host)
 	return ret
