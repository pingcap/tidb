--- conflicted
+++ resolved
@@ -473,20 +473,11 @@
 	sc.typeCtx = sc.typeCtx.WithFlags(flags)
 }
 
-<<<<<<< HEAD
-=======
-// UpdateTypeFlags updates the flags of the type context
-func (sc *StatementContext) UpdateTypeFlags(fn func(typectx.Flags) typectx.Flags) {
-	flags := fn(sc.typeCtx.Flags())
-	sc.typeCtx = sc.typeCtx.WithFlags(flags)
-}
-
 // HandleTruncate ignores or returns the error based on the TypeContext inside.
 func (sc *StatementContext) HandleTruncate(err error) error {
 	return sc.typeCtx.HandleTruncate(err)
 }
 
->>>>>>> 90bd2dde
 // StmtHints are SessionVars related sql hints.
 type StmtHints struct {
 	// Hint Information
@@ -1232,20 +1223,11 @@
 	sc.IgnoreZeroInDate = (flags & model.FlagIgnoreZeroInDate) > 0
 	sc.DividedByZeroAsWarning = (flags & model.FlagDividedByZeroAsWarning) > 0
 	sc.SetTimeZone(tz)
-<<<<<<< HEAD
 	sc.SetTypeFlags(typectx.StrictFlags.
 		WithIgnoreTruncateErr((flags & model.FlagIgnoreTruncate) > 0).
 		WithTruncateAsWarning((flags & model.FlagTruncateAsWarning) > 0).
 		WithClipNegativeToZero(sc.InInsertStmt),
 	)
-=======
-
-	typeFlags := sc.TypeFlags()
-	typeFlags = typeFlags.
-		WithIgnoreTruncateErr((flags & model.FlagIgnoreTruncate) > 0).
-		WithTruncateAsWarning((flags & model.FlagTruncateAsWarning) > 0)
-	sc.typeCtx = typectx.NewContext(typeFlags, tz, sc.AppendWarning)
->>>>>>> 90bd2dde
 }
 
 // GetLockWaitStartTime returns the statement pessimistic lock wait start time
