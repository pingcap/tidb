// Copyright 2025 PingCAP, Inc.
//
// Licensed under the Apache License, Version 2.0 (the "License");
// you may not use this file except in compliance with the License.
// You may obtain a copy of the License at
//
//     http://www.apache.org/licenses/LICENSE-2.0
//
// Unless required by applicable law or agreed to in writing, software
// distributed under the License is distributed on an "AS IS" BASIS,
// WITHOUT WARRANTIES OR CONDITIONS OF ANY KIND, either express or implied.
// See the License for the specific language governing permissions and
// limitations under the License.

package vardef

import (
	"fmt"
	"math"
	"strconv"
	"strings"
	goatomic "sync/atomic"
	"time"

	"github.com/pingcap/tidb/pkg/config"
	"github.com/pingcap/tidb/pkg/config/kerneltype"
	"github.com/pingcap/tidb/pkg/executor/join/joinversion"
	"github.com/pingcap/tidb/pkg/parser/mysql"
	"github.com/pingcap/tidb/pkg/sessionctx/slowlogrule"
	"github.com/pingcap/tidb/pkg/util/memory"
	"github.com/pingcap/tidb/pkg/util/paging"
	"github.com/pingcap/tidb/pkg/util/size"
	"github.com/pingcap/tipb/go-tipb"
	"go.uber.org/atomic"
	"golang.org/x/time/rate"
)

/*
	Steps to add a new TiDB specific system variable:

	1. Add a new variable name with comment in this file.
	2. Add the default value of the new variable in this file.
	3. Add SysVar instance in 'defaultSysVars' slice.
*/

// TiDB system variable names that only in session scope.
const (
	TiDBDDLSlowOprThreshold = "ddl_slow_threshold"

	// TiDBSnapshot is used for reading history data, the default value is empty string.
	// The value can be a datetime string like '2017-11-11 20:20:20' or a tso string. When this variable is set, the session reads history data of that time.
	TiDBSnapshot = "tidb_snapshot"

	// TiDBOptAggPushDown is used to enable/disable the optimizer rule of aggregation push down.
	TiDBOptAggPushDown = "tidb_opt_agg_push_down"

	// TiDBOptDeriveTopN is used to enable/disable the optimizer rule of deriving topN.
	TiDBOptDeriveTopN = "tidb_opt_derive_topn"

	// TiDBOptCartesianBCJ is used to disable/enable broadcast cartesian join in MPP mode
	TiDBOptCartesianBCJ = "tidb_opt_broadcast_cartesian_join"

	TiDBOptMPPOuterJoinFixedBuildSide = "tidb_opt_mpp_outer_join_fixed_build_side"

	// TiDBOptDistinctAggPushDown is used to decide whether agg with distinct should be pushed to tikv/tiflash.
	TiDBOptDistinctAggPushDown = "tidb_opt_distinct_agg_push_down"

	// TiDBOptSkewDistinctAgg is used to indicate the distinct agg has data skew
	TiDBOptSkewDistinctAgg = "tidb_opt_skew_distinct_agg"

	// TiDBOpt3StageDistinctAgg is used to indicate whether to plan and execute the distinct agg in 3 stages
	TiDBOpt3StageDistinctAgg = "tidb_opt_three_stage_distinct_agg"

	// TiDBOptEnable3StageMultiDistinctAgg is used to indicate whether to plan and execute the multi distinct agg in 3 stages
	TiDBOptEnable3StageMultiDistinctAgg = "tidb_opt_enable_three_stage_multi_distinct_agg"

	TiDBOptExplainNoEvaledSubQuery = "tidb_opt_enable_non_eval_scalar_subquery"

	// TiDBBCJThresholdSize is used to limit the size of small table for mpp broadcast join.
	// Its unit is bytes, if the size of small table is larger than it, we will not use bcj.
	TiDBBCJThresholdSize = "tidb_broadcast_join_threshold_size"

	// TiDBBCJThresholdCount is used to limit the count of small table for mpp broadcast join.
	// If we can't estimate the size of one side of join child, we will check if its row number exceeds this limitation.
	TiDBBCJThresholdCount = "tidb_broadcast_join_threshold_count"

	// TiDBPreferBCJByExchangeDataSize indicates the method used to choose mpp broadcast join
	TiDBPreferBCJByExchangeDataSize = "tidb_prefer_broadcast_join_by_exchange_data_size"

	// TiDBOptWriteRowID is used to enable/disable the operations of insert、replace and update to _tidb_rowid.
	TiDBOptWriteRowID = "tidb_opt_write_row_id"

	// TiDBAutoAnalyzeRatio will run if (table modify count)/(table row count) is greater than this value.
	TiDBAutoAnalyzeRatio = "tidb_auto_analyze_ratio"

	// TiDBAutoAnalyzeStartTime will run if current time is within start time and end time.
	TiDBAutoAnalyzeStartTime = "tidb_auto_analyze_start_time"
	TiDBAutoAnalyzeEndTime   = "tidb_auto_analyze_end_time"

	// TiDBChecksumTableConcurrency is used to speed up the ADMIN CHECKSUM TABLE
	// statement, when a table has multiple indices, those indices can be
	// scanned concurrently, with the cost of higher system performance impact.
	TiDBChecksumTableConcurrency = "tidb_checksum_table_concurrency"

	// TiDBCurrentTS is used to get the current transaction timestamp.
	// It is read-only.
	TiDBCurrentTS = "tidb_current_ts"

	// TiDBLastTxnInfo is used to get the last transaction info within the current session.
	TiDBLastTxnInfo = "tidb_last_txn_info"

	// TiDBLastQueryInfo is used to get the last query info within the current session.
	TiDBLastQueryInfo = "tidb_last_query_info"

	// TiDBLastDDLInfo is used to get the last ddl info within the current session.
	TiDBLastDDLInfo = "tidb_last_ddl_info"

	// TiDBLastPlanReplayerToken is used to get the last plan replayer token within the current session
	TiDBLastPlanReplayerToken = "tidb_last_plan_replayer_token"

	// TiDBConfig is a read-only variable that shows the config of the current server.
	TiDBConfig = "tidb_config"

	// TiDBBatchInsert is used to enable/disable auto-split insert data. If set this option on, insert executor will automatically
	// insert data into multiple batches and use a single txn for each batch. This will be helpful when inserting large data.
	TiDBBatchInsert = "tidb_batch_insert"

	// TiDBBatchDelete is used to enable/disable auto-split delete data. If set this option on, delete executor will automatically
	// split data into multiple batches and use a single txn for each batch. This will be helpful when deleting large data.
	TiDBBatchDelete = "tidb_batch_delete"

	// TiDBBatchCommit is used to enable/disable auto-split the transaction.
	// If set this option on, the transaction will be committed when it reaches stmt-count-limit and starts a new transaction.
	TiDBBatchCommit = "tidb_batch_commit"

	// TiDBDMLBatchSize is used to split the insert/delete data into small batches.
	// It only takes effort when tidb_batch_insert/tidb_batch_delete is on.
	// Its default value is 20000. When the row size is large, 20k rows could be larger than 100MB.
	// User could change it to a smaller one to avoid breaking the transaction size limitation.
	TiDBDMLBatchSize = "tidb_dml_batch_size"

	// The following session variables controls the memory quota during query execution.

	// TiDBMemQuotaQuery controls the memory quota of a query.
	TiDBMemQuotaQuery = "tidb_mem_quota_query" // Bytes.
	// TiDBMemQuotaApplyCache controls the memory quota of a query.
	TiDBMemQuotaApplyCache = "tidb_mem_quota_apply_cache"

	// TiDBGeneralLog is used to log every query in the server in info level.
	TiDBGeneralLog = "tidb_general_log"

	// TiDBLogFileMaxDays is used to log every query in the server in info level.
	TiDBLogFileMaxDays = "tidb_log_file_max_days"

	// TiDBPProfSQLCPU is used to add label sql label to pprof result.
	TiDBPProfSQLCPU = "tidb_pprof_sql_cpu"

	// TiDBRetryLimit is the maximum number of retries when committing a transaction.
	TiDBRetryLimit = "tidb_retry_limit"

	// TiDBDisableTxnAutoRetry disables transaction auto retry.
	// Deprecated: This variable is deprecated, please do not use this variable.
	TiDBDisableTxnAutoRetry = "tidb_disable_txn_auto_retry"

	// TiDBEnableChunkRPC enables TiDB to use Chunk format for coprocessor requests.
	TiDBEnableChunkRPC = "tidb_enable_chunk_rpc"

	// TiDBOptimizerSelectivityLevel is used to control the selectivity estimation level.
	TiDBOptimizerSelectivityLevel = "tidb_optimizer_selectivity_level"

	// TiDBOptimizerEnableNewOnlyFullGroupByCheck is used to open the newly only_full_group_by check by maintaining functional dependency.
	TiDBOptimizerEnableNewOnlyFullGroupByCheck = "tidb_enable_new_only_full_group_by_check"

	TiDBOptimizerEnableOuterJoinReorder = "tidb_enable_outer_join_reorder"

	// TiDBOptimizerEnableNAAJ is used to open the newly null-aware anti join
	TiDBOptimizerEnableNAAJ = "tidb_enable_null_aware_anti_join"

	// TiDBTxnMode is used to control the transaction behavior.
	TiDBTxnMode = "tidb_txn_mode"

	// TiDBRowFormatVersion is used to control tidb row format version current.
	TiDBRowFormatVersion = "tidb_row_format_version"

	// TiDBEnableRowLevelChecksum is used to control whether to append checksum to row values.
	TiDBEnableRowLevelChecksum = "tidb_enable_row_level_checksum"

	// TiDBEnableTablePartition is used to control table partition feature.
	// The valid value include auto/on/off:
	// on or auto: enable table partition if the partition type is implemented.
	// off: always disable table partition.
	TiDBEnableTablePartition = "tidb_enable_table_partition"

	// TiDBEnableListTablePartition is used to control list table partition feature.
	// Deprecated: This variable is deprecated, please do not use this variable.
	TiDBEnableListTablePartition = "tidb_enable_list_partition"

	// TiDBSkipIsolationLevelCheck is used to control whether to return error when set unsupported transaction
	// isolation level.
	TiDBSkipIsolationLevelCheck = "tidb_skip_isolation_level_check"

	// TiDBLowResolutionTSO is used for reading data with low resolution TSO which is updated once every two seconds
	TiDBLowResolutionTSO = "tidb_low_resolution_tso"

	// TiDBReplicaRead is used for reading data from replicas, followers for example.
	TiDBReplicaRead = "tidb_replica_read"

	// TiDBAdaptiveClosestReadThreshold is for reading data from closest replicas(with same 'zone' label).
	// TiKV client should send read request to the closest replica(leader/follower) if the estimated response
	// size exceeds this threshold; otherwise, this request should be sent to leader.
	// This variable only take effect when `tidb_replica_read` is 'closest-adaptive'.
	TiDBAdaptiveClosestReadThreshold = "tidb_adaptive_closest_read_threshold"

	// TiDBAllowRemoveAutoInc indicates whether a user can drop the auto_increment column attribute or not.
	TiDBAllowRemoveAutoInc = "tidb_allow_remove_auto_inc"

	// TiDBMultiStatementMode enables multi statement at the risk of SQL injection
	// provides backwards compatibility
	TiDBMultiStatementMode = "tidb_multi_statement_mode"

	// TiDBEvolvePlanTaskMaxTime controls the max time of a single evolution task.
	TiDBEvolvePlanTaskMaxTime = "tidb_evolve_plan_task_max_time"

	// TiDBEvolvePlanTaskStartTime is the start time of evolution task.
	TiDBEvolvePlanTaskStartTime = "tidb_evolve_plan_task_start_time"
	// TiDBEvolvePlanTaskEndTime is the end time of evolution task.
	TiDBEvolvePlanTaskEndTime = "tidb_evolve_plan_task_end_time"

	// TiDBSlowLogThreshold is used to set the slow log threshold in the server.
	TiDBSlowLogThreshold = "tidb_slow_log_threshold"

<<<<<<< HEAD
	// TiDBSlowLogMaxPerSec is the maximum number of slow logs that can be recorded per second in the server.
	// The default value is 0, which means no rate limiting is applied.
	TiDBSlowLogMaxPerSec = "tidb_slow_log_max_per_sec"
=======
	// TiDBSlowLogRules defines multi-dimensional trigger rules for flexible slow log control.
	TiDBSlowLogRules = "tidb_slow_log_rules"
>>>>>>> 8744057e

	// TiDBSlowTxnLogThreshold is used to set the slow transaction log threshold in the server.
	TiDBSlowTxnLogThreshold = "tidb_slow_txn_log_threshold"

	// TiDBRecordPlanInSlowLog is used to log the plan of the slow query.
	TiDBRecordPlanInSlowLog = "tidb_record_plan_in_slow_log"

	// TiDBEnableSlowLog enables TiDB to log slow queries.
	TiDBEnableSlowLog = "tidb_enable_slow_log"

	// TiDBCheckMb4ValueInUTF8 is used to control whether to enable the check wrong utf8 value.
	TiDBCheckMb4ValueInUTF8 = "tidb_check_mb4_value_in_utf8"

	// TiDBFoundInPlanCache indicates whether the last statement was found in plan cache
	TiDBFoundInPlanCache = "last_plan_from_cache"

	// TiDBFoundInBinding indicates whether the last statement was matched with the hints in the binding.
	TiDBFoundInBinding = "last_plan_from_binding"

	// TiDBAllowAutoRandExplicitInsert indicates whether explicit insertion on auto_random column is allowed.
	TiDBAllowAutoRandExplicitInsert = "allow_auto_random_explicit_insert"

	// TiDBTxnReadTS indicates the next transaction should be staleness transaction and provide the startTS
	TiDBTxnReadTS = "tx_read_ts"

	// TiDBReadStaleness indicates the staleness duration for following statement
	TiDBReadStaleness = "tidb_read_staleness"

	// TiDBEnablePaging indicates whether paging is enabled in coprocessor requests.
	TiDBEnablePaging = "tidb_enable_paging"

	// TiDBReadConsistency indicates whether the autocommit read statement goes through TiKV RC.
	TiDBReadConsistency = "tidb_read_consistency"

	// TiDBSysdateIsNow is the name of the `tidb_sysdate_is_now` system variable
	TiDBSysdateIsNow = "tidb_sysdate_is_now"

	// RequireSecureTransport indicates the secure mode for data transport
	RequireSecureTransport = "require_secure_transport"

	// TiFlashFastScan indicates whether use fast scan in tiflash.
	TiFlashFastScan = "tiflash_fastscan"

	// TiDBEnableUnsafeSubstitute indicates whether to enable generate column takes unsafe substitute.
	TiDBEnableUnsafeSubstitute = "tidb_enable_unsafe_substitute"

	// TiDBEnableTiFlashReadForWriteStmt indicates whether to enable TiFlash to read for write statements.
	TiDBEnableTiFlashReadForWriteStmt = "tidb_enable_tiflash_read_for_write_stmt"

	// TiDBUseAlloc indicates whether the last statement used chunk alloc
	TiDBUseAlloc = "last_sql_use_alloc"

	// TiDBExplicitRequestSourceType indicates the source of the request, it's a complement of RequestSourceType.
	// The value maybe "lightning", "br", "dumpling" etc.
	TiDBExplicitRequestSourceType = "tidb_request_source_type"
)

// TiDB system variable names that both in session and global scope.
const (
	// TiDBBuildStatsConcurrency specifies the number of concurrent workers used for analyzing tables or partitions.
	// When multiple tables or partitions are specified in the analyze statement, TiDB will process them concurrently.
	TiDBBuildStatsConcurrency = "tidb_build_stats_concurrency"

	// TiDBBuildSamplingStatsConcurrency is used to control the concurrency of building stats using sampling.
	// 1. The number of concurrent workers to merge FMSketches and Sample Data from different regions.
	// 2. The number of concurrent workers to build TopN and Histogram concurrently.
	// Additionally, this setting controls the concurrency for building NDV (Number of Distinct Values) for special indexes,
	// such as generated columns composed indexes.
	TiDBBuildSamplingStatsConcurrency = "tidb_build_sampling_stats_concurrency"

	// TiDBDistSQLScanConcurrency is used to set the concurrency of a distsql scan task.
	// A distsql scan task can be a table scan or a index scan, which may be distributed to many TiKV nodes.
	// Higher concurrency may reduce latency, but with the cost of higher memory usage and system performance impact.
	// If the query has a LIMIT clause, high concurrency makes the system do much more work than needed.
	TiDBDistSQLScanConcurrency = "tidb_distsql_scan_concurrency"

	// TiDBAnalyzeDistSQLScanConcurrency is the number of concurrent workers to scan regions to collect statistics (FMSketch, Samples).
	// For auto analyze, the value is controlled by tidb_sysproc_scan_concurrency variable.
	// This variable was introduced in v7.6.0 to separate the scan concurrency of ANALYZE operations from normal queries. See: https://github.com/pingcap/tidb/pull/48829
	// For versions earlier than v7.6.0, the scan concurrency of regions during ANALYZE is controlled by the tidb_distsql_scan_concurrency variable.
	// Starting from v7.6.0, this variable also controls the scan concurrency of index serial scans during ANALYZE. See: https://github.com/pingcap/tidb/pull/50639
	// For versions earlier than v7.6.0, the scan concurrency of index serial scans during ANALYZE is controlled by the tidb_index_serial_scan_concurrency variable.
	TiDBAnalyzeDistSQLScanConcurrency = "tidb_analyze_distsql_scan_concurrency"

	// TiDBOptInSubqToJoinAndAgg is used to enable/disable the optimizer rule of rewriting IN subquery.
	TiDBOptInSubqToJoinAndAgg = "tidb_opt_insubq_to_join_and_agg"

	// TiDBOptPreferRangeScan is used to enable/disable the optimizer to always prefer range scan over table scan, ignoring their costs.
	TiDBOptPreferRangeScan = "tidb_opt_prefer_range_scan"

	// TiDBOptEnableNoDecorrelateInSelect is used to control whether to enable the NO_DECORRELATE hint for subqueries in the select list.
	TiDBOptEnableNoDecorrelateInSelect = "tidb_opt_enable_no_decorrelate_in_select"

	// TiDBEnableSemiJoinRewrite controls automatic rewrite of semi-join to
	// inner-join with aggregation (equivalent to SEMI_JOIN_REWRITE() hint).
	TiDBOptEnableSemiJoinRewrite = "tidb_opt_enable_semi_join_rewrite"

	// TiDBOptEnableCorrelationAdjustment is used to indicates if enable correlation adjustment.
	TiDBOptEnableCorrelationAdjustment = "tidb_opt_enable_correlation_adjustment"

	// TiDBOptLimitPushDownThreshold determines if push Limit or TopN down to TiKV forcibly.
	TiDBOptLimitPushDownThreshold = "tidb_opt_limit_push_down_threshold"

	// TiDBOptCorrelationThreshold is a guard to enable row count estimation using column order correlation.
	TiDBOptCorrelationThreshold = "tidb_opt_correlation_threshold"

	// TiDBOptCorrelationExpFactor is an exponential factor to control heuristic approach when tidb_opt_correlation_threshold is not satisfied.
	TiDBOptCorrelationExpFactor = "tidb_opt_correlation_exp_factor"

	// TiDBOptRiskEqSkewRatio controls the amount of skew is applied to equal predicate estimation when a value is not found in TopN/buckets.
	TiDBOptRiskEqSkewRatio = "tidb_opt_risk_eq_skew_ratio"

	// TiDBOptRiskRangeSkewRatio controls the amount of skew that is applied to range predicate estimation when a range falls within a bucket or outside the histogram bucket range.
	TiDBOptRiskRangeSkewRatio = "tidb_opt_risk_range_skew_ratio"

	// TiDBOptRiskScaleNDVSkewRatio controls the NDV estimation risk strategy for scaling NDV estimation.
	TiDBOptRiskScaleNDVSkewRatio = "tidb_opt_scale_ndv_skew_ratio"

	// TiDBOptRiskGroupNDVSkewRatio controls the NDV estimation risk strategy for multi-column operations
	// including GROUP BY, JOIN, and DISTINCT operations.
	// When 0: uses conservative estimate (max of individual column NDVs, production default)
	// When > 0: blends conservative and exponential backoff estimates (0.1=mostly conservative, 1.0=full exponential)
	TiDBOptRiskGroupNDVSkewRatio = "tidb_opt_group_ndv_skew_ratio"

	// TiDBOptAlwaysKeepJoinKey indicates the optimizer to always keep join keys during optimization.
	// Join keys are crucial for join optimization like Join Order and Join Algorithm selection, removing
	// join keys might lead to suboptimal plans in some cases.
	TiDBOptAlwaysKeepJoinKey = "tidb_opt_always_keep_join_key"

	// TiDBOptCartesianJoinOrderThreshold controls whether to allow do Cartesian Join first in Join Reorder.
	// This variable is used as a penalty to trade off the risk and join order quality.
	// When 0: never do Cartesian Join first.
	// When > 0: allow Cartesian Join if cost(cartesian join) * threshold < cost(non cartesian join).
	TiDBOptCartesianJoinOrderThreshold = "tidb_opt_cartesian_join_order_threshold"

	// TiDBOptCPUFactor is the CPU cost of processing one expression for one row.
	TiDBOptCPUFactor = "tidb_opt_cpu_factor"
	// TiDBOptCopCPUFactor is the CPU cost of processing one expression for one row in coprocessor.
	TiDBOptCopCPUFactor = "tidb_opt_copcpu_factor"
	// TiDBOptTiFlashConcurrencyFactor is concurrency number of tiflash computation.
	TiDBOptTiFlashConcurrencyFactor = "tidb_opt_tiflash_concurrency_factor"
	// TiDBOptNetworkFactor is the network cost of transferring 1 byte data.
	TiDBOptNetworkFactor = "tidb_opt_network_factor"
	// TiDBOptScanFactor is the IO cost of scanning 1 byte data on TiKV.
	TiDBOptScanFactor = "tidb_opt_scan_factor"
	// TiDBOptDescScanFactor is the IO cost of scanning 1 byte data on TiKV in desc order.
	TiDBOptDescScanFactor = "tidb_opt_desc_factor"
	// TiDBOptSeekFactor is the IO cost of seeking the start value in a range on TiKV or TiFlash.
	TiDBOptSeekFactor = "tidb_opt_seek_factor"
	// TiDBOptMemoryFactor is the memory cost of storing one tuple.
	TiDBOptMemoryFactor = "tidb_opt_memory_factor"
	// TiDBOptDiskFactor is the IO cost of reading/writing one byte to temporary disk.
	TiDBOptDiskFactor = "tidb_opt_disk_factor"
	// TiDBOptConcurrencyFactor is the CPU cost of additional one goroutine.
	TiDBOptConcurrencyFactor = "tidb_opt_concurrency_factor"

	// The following optimizer cost factors represent a multiplier for each optimizer physical operator.
	// These factors are used to adjust the cost of each operator to influence the optimizer's plan selection.
	TiDBOptIndexScanCostFactor        = "tidb_opt_index_scan_cost_factor"
	TiDBOptIndexReaderCostFactor      = "tidb_opt_index_reader_cost_factor"
	TiDBOptTableReaderCostFactor      = "tidb_opt_table_reader_cost_factor"
	TiDBOptTableFullScanCostFactor    = "tidb_opt_table_full_scan_cost_factor"
	TiDBOptTableRangeScanCostFactor   = "tidb_opt_table_range_scan_cost_factor"
	TiDBOptTableRowIDScanCostFactor   = "tidb_opt_table_rowid_scan_cost_factor"
	TiDBOptTableTiFlashScanCostFactor = "tidb_opt_table_tiflash_scan_cost_factor"
	TiDBOptIndexLookupCostFactor      = "tidb_opt_index_lookup_cost_factor"
	TiDBOptIndexMergeCostFactor       = "tidb_opt_index_merge_cost_factor"
	TiDBOptSortCostFactor             = "tidb_opt_sort_cost_factor"
	TiDBOptTopNCostFactor             = "tidb_opt_topn_cost_factor"
	TiDBOptLimitCostFactor            = "tidb_opt_limit_cost_factor"
	TiDBOptStreamAggCostFactor        = "tidb_opt_stream_agg_cost_factor"
	TiDBOptHashAggCostFactor          = "tidb_opt_hash_agg_cost_factor"
	TiDBOptMergeJoinCostFactor        = "tidb_opt_merge_join_cost_factor"
	TiDBOptHashJoinCostFactor         = "tidb_opt_hash_join_cost_factor"
	TiDBOptIndexJoinCostFactor        = "tidb_opt_index_join_cost_factor"

	// The following selectivity factors represent a multiplier for the selectivity of each predicate.
	// These factors are used to determine the selectivity of predicates in the optimizer's cost model.
	// TiDBOptSelectivityFactor: If one condition can't be calculated,
	// we will assume that the selectivity of this condition is 0.8 by default.
	TiDBOptSelectivityFactor = "tidb_opt_selectivity_factor"

	// TiDBOptForceInlineCTE is used to enable/disable inline CTE
	TiDBOptForceInlineCTE = "tidb_opt_force_inline_cte"

	// TiDBIndexJoinBatchSize is used to set the batch size of an index lookup join.
	// The index lookup join fetches batches of data from outer executor and constructs ranges for inner executor.
	// This value controls how much of data in a batch to do the index join.
	// Large value may reduce the latency but consumes more system resource.
	TiDBIndexJoinBatchSize = "tidb_index_join_batch_size"

	// TiDBIndexLookupSize is used for index lookup executor.
	// The index lookup executor first scan a batch of handles from a index, then use those handles to lookup the table
	// rows, this value controls how much of handles in a batch to do a lookup task.
	// Small value sends more RPCs to TiKV, consume more system resource.
	// Large value may do more work than needed if the query has a limit.
	TiDBIndexLookupSize = "tidb_index_lookup_size"

	// TiDBIndexLookupConcurrency is used for index lookup executor.
	// A lookup task may have 'tidb_index_lookup_size' of handles at maximum, the handles may be distributed
	// in many TiKV nodes, we execute multiple concurrent index lookup tasks concurrently to reduce the time
	// waiting for a task to finish.
	// Set this value higher may reduce the latency but consumes more system resource.
	// tidb_index_lookup_concurrency is deprecated, use tidb_executor_concurrency instead.
	TiDBIndexLookupConcurrency = "tidb_index_lookup_concurrency"

	// TiDBIndexLookupJoinConcurrency is used for index lookup join executor.
	// IndexLookUpJoin starts "tidb_index_lookup_join_concurrency" inner workers
	// to fetch inner rows and join the matched (outer, inner) row pairs.
	// tidb_index_lookup_join_concurrency is deprecated, use tidb_executor_concurrency instead.
	TiDBIndexLookupJoinConcurrency = "tidb_index_lookup_join_concurrency"

	// TiDBIndexSerialScanConcurrency is used for controlling the concurrency of index scan operation
	// when we need to keep the data output order the same as the order of index data.
	// Deprecated: Use tidb_executor_concurrency for sequential scans and tidb_analyze_distsql_scan_concurrency for ANALYZE.
	// Before v5.0.0, this variable was used to control the concurrency of index scan operations for both regular queries and ANALYZE statements. See: https://github.com/pingcap/tidb/pull/16999
	// From version v5.0.0 up to (and including) v8.0.0, this variable was used only to control the concurrency of index scan operations for ANALYZE statements. See: https://github.com/pingcap/tidb/pull/50639
	TiDBIndexSerialScanConcurrency = "tidb_index_serial_scan_concurrency"

	// TiDBMaxChunkSize is used to control the max chunk size during query execution.
	TiDBMaxChunkSize = "tidb_max_chunk_size"

	// TiDBAllowBatchCop means if we should send batch coprocessor to TiFlash. It can be set to 0, 1 and 2.
	// 0 means never use batch cop, 1 means use batch cop in case of aggregation and join, 2, means to force sending batch cop for any query.
	// The default value is 0
	TiDBAllowBatchCop = "tidb_allow_batch_cop"

	// TiDBShardRowIDBits means all the tables created in the current session will be sharded.
	// The default value is 0
	TiDBShardRowIDBits = "tidb_shard_row_id_bits"

	// TiDBPreSplitRegions means all the tables created in the current session will be pre-splited.
	// The default value is 0
	TiDBPreSplitRegions = "tidb_pre_split_regions"

	// TiDBAllowMPPExecution means if we should use mpp way to execute query or not.
	// Default value is `true`, means to be determined by the optimizer.
	// Value set to `false` means never use mpp.
	TiDBAllowMPPExecution = "tidb_allow_mpp"

	// TiDBAllowTiFlashCop means we only use MPP mode to query data.
	// Default value is `true`, means to be determined by the optimizer.
	// Value set to `false` means we may fall back to TiFlash cop plan if possible.
	TiDBAllowTiFlashCop = "tidb_allow_tiflash_cop"

	// TiDBHashExchangeWithNewCollation means if hash exchange is supported when new collation is on.
	// Default value is `true`, means support hash exchange when new collation is on.
	// Value set to `false` means not support hash exchange when new collation is on.
	TiDBHashExchangeWithNewCollation = "tidb_hash_exchange_with_new_collation"

	// TiDBEnforceMPPExecution means if we should enforce mpp way to execute query or not.
	// Default value is `false`, means to be determined by variable `tidb_allow_mpp`.
	// Value set to `true` means enforce use mpp.
	// Note if you want to set `tidb_enforce_mpp` to `true`, you must set `tidb_allow_mpp` to `true` first.
	TiDBEnforceMPPExecution = "tidb_enforce_mpp"

	// TiDBMaxTiFlashThreads is the maximum number of threads to execute the request which is pushed down to tiflash.
	// Default value is -1, means it will not be pushed down to tiflash.
	// If the value is bigger than -1, it will be pushed down to tiflash and used to create db context in tiflash.
	TiDBMaxTiFlashThreads = "tidb_max_tiflash_threads"

	// TiDBMaxBytesBeforeTiFlashExternalJoin is the maximum bytes used by a TiFlash join before spill to disk
	TiDBMaxBytesBeforeTiFlashExternalJoin = "tidb_max_bytes_before_tiflash_external_join"

	// TiDBMaxBytesBeforeTiFlashExternalGroupBy is the maximum bytes used by a TiFlash hash aggregation before spill to disk
	TiDBMaxBytesBeforeTiFlashExternalGroupBy = "tidb_max_bytes_before_tiflash_external_group_by"

	// TiDBMaxBytesBeforeTiFlashExternalSort is the maximum bytes used by a TiFlash sort/TopN before spill to disk
	TiDBMaxBytesBeforeTiFlashExternalSort = "tidb_max_bytes_before_tiflash_external_sort"

	// TiFlashMemQuotaQueryPerNode is the maximum bytes used by a TiFlash Query on each TiFlash node
	TiFlashMemQuotaQueryPerNode = "tiflash_mem_quota_query_per_node"

	// TiFlashQuerySpillRatio is the threshold that TiFlash will trigger auto spill when the memory usage is above this percentage
	TiFlashQuerySpillRatio = "tiflash_query_spill_ratio"

	// TiFlashHashJoinVersion indicates whether to use hash join implementation v2 in TiFlash.
	TiFlashHashJoinVersion = "tiflash_hash_join_version"

	// TiDBMPPStoreFailTTL is the unavailable time when a store is detected failed. During that time, tidb will not send any task to
	// TiFlash even though the failed TiFlash node has been recovered.
	TiDBMPPStoreFailTTL = "tidb_mpp_store_fail_ttl"

	// TiDBInitChunkSize is used to control the init chunk size during query execution.
	TiDBInitChunkSize = "tidb_init_chunk_size"

	// TiDBMinPagingSize is used to control the min paging size in the coprocessor paging protocol.
	TiDBMinPagingSize = "tidb_min_paging_size"

	// TiDBMaxPagingSize is used to control the max paging size in the coprocessor paging protocol.
	TiDBMaxPagingSize = "tidb_max_paging_size"

	// TiDBEnableCascadesPlanner is used to control whether to enable the cascades planner.
	TiDBEnableCascadesPlanner = "tidb_enable_cascades_planner"

	// TiDBSkipUTF8Check skips the UTF8 validate process, validate UTF8 has performance cost, if we can make sure
	// the input string values are valid, we can skip the check.
	TiDBSkipUTF8Check = "tidb_skip_utf8_check"

	// TiDBSkipASCIICheck skips the ASCII validate process
	// old tidb may already have fields with invalid ASCII bytes
	// disable ASCII validate can guarantee a safe replication
	TiDBSkipASCIICheck = "tidb_skip_ascii_check"

	// TiDBHashJoinConcurrency is used for hash join executor.
	// The hash join outer executor starts multiple concurrent join workers to probe the hash table.
	// tidb_hash_join_concurrency is deprecated, use tidb_executor_concurrency instead.
	TiDBHashJoinConcurrency = "tidb_hash_join_concurrency"

	// TiDBProjectionConcurrency is used for projection operator.
	// This variable controls the worker number of projection operator.
	// tidb_projection_concurrency is deprecated, use tidb_executor_concurrency instead.
	TiDBProjectionConcurrency = "tidb_projection_concurrency"

	// TiDBHashAggPartialConcurrency is used for hash agg executor.
	// The hash agg executor starts multiple concurrent partial workers to do partial aggregate works.
	// tidb_hashagg_partial_concurrency is deprecated, use tidb_executor_concurrency instead.
	TiDBHashAggPartialConcurrency = "tidb_hashagg_partial_concurrency"

	// TiDBHashAggFinalConcurrency is used for hash agg executor.
	// The hash agg executor starts multiple concurrent final workers to do final aggregate works.
	// tidb_hashagg_final_concurrency is deprecated, use tidb_executor_concurrency instead.
	TiDBHashAggFinalConcurrency = "tidb_hashagg_final_concurrency"

	// TiDBWindowConcurrency is used for window parallel executor.
	// tidb_window_concurrency is deprecated, use tidb_executor_concurrency instead.
	TiDBWindowConcurrency = "tidb_window_concurrency"

	// TiDBMergeJoinConcurrency is used for merge join parallel executor
	TiDBMergeJoinConcurrency = "tidb_merge_join_concurrency"

	// TiDBStreamAggConcurrency is used for stream aggregation parallel executor.
	// tidb_stream_agg_concurrency is deprecated, use tidb_executor_concurrency instead.
	TiDBStreamAggConcurrency = "tidb_streamagg_concurrency"

	// TiDBIndexMergeIntersectionConcurrency is used for parallel worker of index merge intersection.
	TiDBIndexMergeIntersectionConcurrency = "tidb_index_merge_intersection_concurrency"

	// TiDBEnableParallelApply is used for parallel apply.
	TiDBEnableParallelApply = "tidb_enable_parallel_apply"

	// TiDBBackoffLockFast is used for tikv backoff base time in milliseconds.
	TiDBBackoffLockFast = "tidb_backoff_lock_fast"

	// TiDBBackOffWeight is used to control the max back off time in TiDB.
	// The default maximum back off time is a small value.
	// BackOffWeight could multiply it to let the user adjust the maximum time for retrying.
	// Only positive integers can be accepted, which means that the maximum back off time can only grow.
	TiDBBackOffWeight = "tidb_backoff_weight"

	// TiDBDDLReorgWorkerCount defines the count of ddl reorg workers.
	TiDBDDLReorgWorkerCount = "tidb_ddl_reorg_worker_cnt"

	// TiDBDDLFlashbackConcurrency defines the count of ddl flashback workers.
	TiDBDDLFlashbackConcurrency = "tidb_ddl_flashback_concurrency"

	// TiDBDDLReorgBatchSize defines the transaction batch size of ddl reorg workers.
	TiDBDDLReorgBatchSize = "tidb_ddl_reorg_batch_size"

	// TiDBDDLErrorCountLimit defines the count of ddl error limit.
	TiDBDDLErrorCountLimit = "tidb_ddl_error_count_limit"

	// TiDBDDLReorgPriority defines the operations' priority of adding indices.
	// It can be: PRIORITY_LOW, PRIORITY_NORMAL, PRIORITY_HIGH
	TiDBDDLReorgPriority = "tidb_ddl_reorg_priority"

	// TiDBDDLReorgMaxWriteSpeed defines the max write limitation for the lightning local backend
	TiDBDDLReorgMaxWriteSpeed = "tidb_ddl_reorg_max_write_speed"

	// TiDBEnableAutoIncrementInGenerated disables the mysql compatibility check on using auto-incremented columns in
	// expression indexes and generated columns described here https://dev.mysql.com/doc/refman/5.7/en/create-table-generated-columns.html for details.
	TiDBEnableAutoIncrementInGenerated = "tidb_enable_auto_increment_in_generated"

	// TiDBEnablePointGetCache is used to control whether to enable the point get cache for special scenario.
	TiDBEnablePointGetCache = "tidb_enable_point_get_cache"

	// TiDBPlacementMode is used to control the mode for placement
	TiDBPlacementMode = "tidb_placement_mode"

	// TiDBMaxDeltaSchemaCount defines the max length of deltaSchemaInfos.
	// deltaSchemaInfos is a queue that maintains the history of schema changes.
	TiDBMaxDeltaSchemaCount = "tidb_max_delta_schema_count"

	// TiDBScatterRegion will scatter the regions for DDLs when it is "table" or "global", "" indicates not trigger scatter.
	TiDBScatterRegion = "tidb_scatter_region"

	// TiDBWaitSplitRegionFinish defines the split region behaviour is sync or async.
	TiDBWaitSplitRegionFinish = "tidb_wait_split_region_finish"

	// TiDBWaitSplitRegionTimeout uses to set the split and scatter region back off time.
	TiDBWaitSplitRegionTimeout = "tidb_wait_split_region_timeout"

	// TiDBForcePriority defines the operations' priority of all statements.
	// It can be "NO_PRIORITY", "LOW_PRIORITY", "HIGH_PRIORITY", "DELAYED"
	TiDBForcePriority = "tidb_force_priority"

	// TiDBConstraintCheckInPlace indicates to check the constraint when the SQL executing.
	// It could hurt the performance of bulking insert when it is ON.
	TiDBConstraintCheckInPlace = "tidb_constraint_check_in_place"

	// TiDBEnableWindowFunction is used to control whether to enable the window function.
	TiDBEnableWindowFunction = "tidb_enable_window_function"

	// TiDBEnablePipelinedWindowFunction is used to control whether to use pipelined window function, it only works when tidb_enable_window_function = true.
	TiDBEnablePipelinedWindowFunction = "tidb_enable_pipelined_window_function"

	// TiDBEnableStrictDoubleTypeCheck is used to control table field double type syntax check.
	TiDBEnableStrictDoubleTypeCheck = "tidb_enable_strict_double_type_check"

	// TiDBOptProjectionPushDown is used to control whether to pushdown projection to coprocessor.
	TiDBOptProjectionPushDown = "tidb_opt_projection_push_down"

	// TiDBEnableVectorizedExpression is used to control whether to enable the vectorized expression evaluation.
	TiDBEnableVectorizedExpression = "tidb_enable_vectorized_expression"

	// TiDBOptJoinReorderThreshold defines the threshold less than which
	// we'll choose a rather time-consuming algorithm to calculate the join order.
	TiDBOptJoinReorderThreshold = "tidb_opt_join_reorder_threshold"

	// TiDBSlowQueryFile indicates which slow query log file for SLOW_QUERY table to parse.
	TiDBSlowQueryFile = "tidb_slow_query_file"

	// TiDBEnableFastAnalyze indicates to use fast analyze.
	// Deprecated: This variable is deprecated, please do not use this variable.
	TiDBEnableFastAnalyze = "tidb_enable_fast_analyze"

	// TiDBExpensiveQueryTimeThreshold indicates the time threshold of expensive query.
	TiDBExpensiveQueryTimeThreshold = "tidb_expensive_query_time_threshold"

	// TiDBExpensiveTxnTimeThreshold indicates the time threshold of expensive transaction.
	TiDBExpensiveTxnTimeThreshold = "tidb_expensive_txn_time_threshold"

	// TiDBEnableIndexMerge indicates to generate IndexMergePath.
	TiDBEnableIndexMerge = "tidb_enable_index_merge"

	// TiDBEnableNoopFuncs set true will enable using fake funcs(like get_lock release_lock)
	TiDBEnableNoopFuncs = "tidb_enable_noop_functions"

	// TiDBEnableStmtSummary indicates whether the statement summary is enabled.
	TiDBEnableStmtSummary = "tidb_enable_stmt_summary"

	// TiDBStmtSummaryInternalQuery indicates whether the statement summary contain internal query.
	TiDBStmtSummaryInternalQuery = "tidb_stmt_summary_internal_query"

	// TiDBStmtSummaryRefreshInterval indicates the refresh interval in seconds for each statement summary.
	TiDBStmtSummaryRefreshInterval = "tidb_stmt_summary_refresh_interval"

	// TiDBStmtSummaryHistorySize indicates the history size of each statement summary.
	TiDBStmtSummaryHistorySize = "tidb_stmt_summary_history_size"

	// TiDBStmtSummaryMaxStmtCount indicates the max number of statements kept in memory.
	TiDBStmtSummaryMaxStmtCount = "tidb_stmt_summary_max_stmt_count"

	// TiDBStmtSummaryMaxSQLLength indicates the max length of displayed normalized sql and sample sql.
	TiDBStmtSummaryMaxSQLLength = "tidb_stmt_summary_max_sql_length"

	// TiDBIgnoreInlistPlanDigest enables TiDB to generate the same plan digest with SQL using different in-list arguments.
	TiDBIgnoreInlistPlanDigest = "tidb_ignore_inlist_plan_digest"

	// TiDBCapturePlanBaseline indicates whether the capture of plan baselines is enabled.
	TiDBCapturePlanBaseline = "tidb_capture_plan_baselines"

	// TiDBUsePlanBaselines indicates whether the use of plan baselines is enabled.
	TiDBUsePlanBaselines = "tidb_use_plan_baselines"

	// TiDBEvolvePlanBaselines indicates whether the evolution of plan baselines is enabled.
	TiDBEvolvePlanBaselines = "tidb_evolve_plan_baselines"

	// TiDBOptEnableFuzzyBinding indicates whether to enable the universal binding.
	TiDBOptEnableFuzzyBinding = "tidb_opt_enable_fuzzy_binding"

	// TiDBEnableExtendedStats indicates whether the extended statistics feature is enabled.
	TiDBEnableExtendedStats = "tidb_enable_extended_stats"

	// TiDBIsolationReadEngines indicates the tidb only read from the stores whose engine type is involved in IsolationReadEngines.
	// Now, only support TiKV and TiFlash.
	TiDBIsolationReadEngines = "tidb_isolation_read_engines"

	// TiDBStoreLimit indicates the limit of sending request to a store, 0 means without limit.
	TiDBStoreLimit = "tidb_store_limit"

	// TiDBMetricSchemaStep indicates the step when query metric schema.
	TiDBMetricSchemaStep = "tidb_metric_query_step"

	// TiDBCDCWriteSource indicates the following data is written by TiCDC if it is not 0.
	TiDBCDCWriteSource = "tidb_cdc_write_source"

	// TiDBMetricSchemaRangeDuration indicates the range duration when query metric schema.
	TiDBMetricSchemaRangeDuration = "tidb_metric_query_range_duration"

	// TiDBEnableCollectExecutionInfo indicates that whether execution info is collected.
	TiDBEnableCollectExecutionInfo = "tidb_enable_collect_execution_info"

	// TiDBExecutorConcurrency is used for controlling the concurrency of all types of executors.
	TiDBExecutorConcurrency = "tidb_executor_concurrency"

	// TiDBEnableClusteredIndex indicates if clustered index feature is enabled.
	TiDBEnableClusteredIndex = "tidb_enable_clustered_index"

	// TiDBEnableGlobalIndex means if we could create an global index on a partition table or not.
	// Deprecated, will always be ON
	TiDBEnableGlobalIndex = "tidb_enable_global_index"

	// TiDBPartitionPruneMode indicates the partition prune mode used.
	TiDBPartitionPruneMode = "tidb_partition_prune_mode"

	// TiDBRedactLog indicates that whether redact log.
	TiDBRedactLog = "tidb_redact_log"

	// TiDBRestrictedReadOnly is meant for the cloud admin to toggle the cluster read only
	TiDBRestrictedReadOnly = "tidb_restricted_read_only"

	// TiDBSuperReadOnly is tidb's variant of mysql's super_read_only, which has some differences from mysql's super_read_only.
	TiDBSuperReadOnly = "tidb_super_read_only"

	// TiDBShardAllocateStep indicates the max size of continuous rowid shard in one transaction.
	TiDBShardAllocateStep = "tidb_shard_allocate_step"
	// TiDBEnableTelemetry indicates that whether usage data report to PingCAP is enabled.
	// Deprecated: it is 'off' always since Telemetry has been removed from TiDB.
	TiDBEnableTelemetry = "tidb_enable_telemetry"

	// TiDBMemoryUsageAlarmRatio indicates the alarm threshold when memory usage of the tidb-server exceeds.
	TiDBMemoryUsageAlarmRatio = "tidb_memory_usage_alarm_ratio"

	// TiDBMemoryUsageAlarmKeepRecordNum indicates the number of saved alarm files.
	TiDBMemoryUsageAlarmKeepRecordNum = "tidb_memory_usage_alarm_keep_record_num"

	// TiDBEnableRateLimitAction indicates whether enabled ratelimit action
	TiDBEnableRateLimitAction = "tidb_enable_rate_limit_action"

	// TiDBEnableAsyncCommit indicates whether to enable the async commit feature.
	TiDBEnableAsyncCommit = "tidb_enable_async_commit"

	// TiDBEnable1PC indicates whether to enable the one-phase commit feature.
	TiDBEnable1PC = "tidb_enable_1pc"

	// TiDBGuaranteeLinearizability indicates whether to guarantee linearizability.
	TiDBGuaranteeLinearizability = "tidb_guarantee_linearizability"

	// TiDBAnalyzeVersion indicates how tidb collects the analyzed statistics and how use to it.
	TiDBAnalyzeVersion = "tidb_analyze_version"

	// TiDBAutoAnalyzePartitionBatchSize indicates the batch size for partition tables for auto analyze in dynamic mode
	// Deprecated: This variable is deprecated, please do not use this variable.
	TiDBAutoAnalyzePartitionBatchSize = "tidb_auto_analyze_partition_batch_size"

	// TiDBEnableIndexMergeJoin indicates whether to enable index merge join.
	TiDBEnableIndexMergeJoin = "tidb_enable_index_merge_join"

	// TiDBTrackAggregateMemoryUsage indicates whether track the memory usage of aggregate function.
	TiDBTrackAggregateMemoryUsage = "tidb_track_aggregate_memory_usage"

	// TiDBEnableExchangePartition indicates whether to enable exchange partition.
	TiDBEnableExchangePartition = "tidb_enable_exchange_partition"

	// TiDBAllowFallbackToTiKV indicates the engine types whose unavailability triggers fallback to TiKV.
	// Now we only support TiFlash.
	TiDBAllowFallbackToTiKV = "tidb_allow_fallback_to_tikv"

	// TiDBEnableTopSQL indicates whether the top SQL is enabled.
	TiDBEnableTopSQL = "tidb_enable_top_sql"

	// TiDBSourceID indicates the source ID of the TiDB server.
	TiDBSourceID = "tidb_source_id"

	// TiDBTopSQLMaxTimeSeriesCount indicates the max number of statements been collected in each time series.
	TiDBTopSQLMaxTimeSeriesCount = "tidb_top_sql_max_time_series_count"

	// TiDBTopSQLMaxMetaCount indicates the max capacity of the collect meta per second.
	TiDBTopSQLMaxMetaCount = "tidb_top_sql_max_meta_count"

	// TiDBEnableLocalTxn indicates whether to enable Local Txn.
	TiDBEnableLocalTxn = "tidb_enable_local_txn"

	// TiDBEnableMDL indicates whether to enable MDL.
	TiDBEnableMDL = "tidb_enable_metadata_lock"

	// TiDBTSOClientBatchMaxWaitTime indicates the max value of the TSO Batch Wait interval time of PD client.
	TiDBTSOClientBatchMaxWaitTime = "tidb_tso_client_batch_max_wait_time"

	// TiDBTxnCommitBatchSize is used to control the batch size of transaction commit related requests sent by TiDB to TiKV.
	// If a single transaction has a large amount of writes, you can increase the batch size to improve the batch effect,
	// setting too large will exceed TiKV's raft-entry-max-size limit and cause commit failure.
	TiDBTxnCommitBatchSize = "tidb_txn_commit_batch_size"

	// TiDBEnableTSOFollowerProxy indicates whether to enable the TSO Follower Proxy feature of PD client.
	TiDBEnableTSOFollowerProxy = "tidb_enable_tso_follower_proxy"

	// PDEnableFollowerHandleRegion indicates whether to enable the PD Follower handle region API.
	// TODO: deprecated this variable to use a format like `tidb_enable_pd_follower_handle_region`.
	PDEnableFollowerHandleRegion = "pd_enable_follower_handle_region"

	// TiDBEnableBatchQueryRegion indicates whether to enable the batch query region feature.
	TiDBEnableBatchQueryRegion = "tidb_enable_batch_query_region"

	// TiDBEnableOrderedResultMode indicates if stabilize query results.
	TiDBEnableOrderedResultMode = "tidb_enable_ordered_result_mode"

	// TiDBRemoveOrderbyInSubquery indicates whether to remove ORDER BY in subquery.
	TiDBRemoveOrderbyInSubquery = "tidb_remove_orderby_in_subquery"

	// TiDBEnablePseudoForOutdatedStats indicates whether use pseudo for outdated stats
	TiDBEnablePseudoForOutdatedStats = "tidb_enable_pseudo_for_outdated_stats"

	// TiDBRegardNULLAsPoint indicates whether regard NULL as point when optimizing
	TiDBRegardNULLAsPoint = "tidb_regard_null_as_point"

	// TiDBTmpTableMaxSize indicates the max memory size of temporary tables.
	TiDBTmpTableMaxSize = "tidb_tmp_table_max_size"

	// TiDBEnableLegacyInstanceScope indicates if instance scope can be set with SET SESSION.
	TiDBEnableLegacyInstanceScope = "tidb_enable_legacy_instance_scope"

	// TiDBTableCacheLease indicates the read lock lease of a cached table.
	TiDBTableCacheLease = "tidb_table_cache_lease"

	// TiDBStatsLoadSyncWait indicates the time sql execution will sync-wait for stats load.
	TiDBStatsLoadSyncWait = "tidb_stats_load_sync_wait"

	// TiDBEnableMutationChecker indicates whether to check data consistency for mutations
	TiDBEnableMutationChecker = "tidb_enable_mutation_checker"
	// TiDBTxnAssertionLevel indicates how strict the assertion will be, which helps to detect and preventing data &
	// index inconsistency problems.
	TiDBTxnAssertionLevel = "tidb_txn_assertion_level"

	// TiDBIgnorePreparedCacheCloseStmt indicates whether to ignore close-stmt commands for prepared statements.
	TiDBIgnorePreparedCacheCloseStmt = "tidb_ignore_prepared_cache_close_stmt"

	// TiDBEnableNewCostInterface is a internal switch to indicates whether to use the new cost calculation interface.
	TiDBEnableNewCostInterface = "tidb_enable_new_cost_interface"

	// TiDBCostModelVersion is a internal switch to indicates the cost model version.
	TiDBCostModelVersion = "tidb_cost_model_version"

	// TiDBIndexJoinDoubleReadPenaltyCostRate indicates whether to add some penalty cost to IndexJoin and how much of it.
	// IndexJoin can cause plenty of extra double read tasks, which consume lots of resources and take a long time.
	// Since the number of double read tasks is hard to estimated accurately, we leave this variable to let us can adjust this
	// part of cost manually.
	TiDBIndexJoinDoubleReadPenaltyCostRate = "tidb_index_join_double_read_penalty_cost_rate"

	// TiDBBatchPendingTiFlashCount indicates the maximum count of non-available TiFlash tables.
	TiDBBatchPendingTiFlashCount = "tidb_batch_pending_tiflash_count"

	// TiDBQueryLogMaxLen is used to set the max length of the query in the log.
	TiDBQueryLogMaxLen = "tidb_query_log_max_len"

	// TiDBEnableNoopVariables is used to indicate if noops appear in SHOW [GLOBAL] VARIABLES
	TiDBEnableNoopVariables = "tidb_enable_noop_variables"

	// TiDBNonTransactionalIgnoreError is used to ignore error in non-transactional DMLs.
	// When set to false, a non-transactional DML returns when it meets the first error.
	// When set to true, a non-transactional DML finishes all batches even if errors are met in some batches.
	TiDBNonTransactionalIgnoreError = "tidb_nontransactional_ignore_error"

	// Fine grained shuffle is disabled when TiFlashFineGrainedShuffleStreamCount is zero.
	TiFlashFineGrainedShuffleStreamCount = "tiflash_fine_grained_shuffle_stream_count"
	TiFlashFineGrainedShuffleBatchSize   = "tiflash_fine_grained_shuffle_batch_size"

	// TiDBSimplifiedMetrics controls whether to unregister some unused metrics.
	TiDBSimplifiedMetrics = "tidb_simplified_metrics"

	// TiDBMemoryDebugModeMinHeapInUse is used to set tidb memory debug mode trigger threshold.
	// When set to 0, the function is disabled.
	// When set to a negative integer, use memory debug mode to detect the issue of frequent allocation and release of memory.
	// We do not actively trigger gc, and check whether the `tracker memory * (1+bias ratio) > heap in use` each 5s.
	// When set to a positive integer, use memory debug mode to detect the issue of memory tracking inaccurate.
	// We trigger runtime.GC() each 5s, and check whether the `tracker memory * (1+bias ratio) > heap in use`.
	TiDBMemoryDebugModeMinHeapInUse = "tidb_memory_debug_mode_min_heap_inuse"
	// TiDBMemoryDebugModeAlarmRatio is used set tidb memory debug mode bias ratio. Treat memory bias less than this ratio as noise.
	TiDBMemoryDebugModeAlarmRatio = "tidb_memory_debug_mode_alarm_ratio"

	// TiDBEnableAnalyzeSnapshot indicates whether to read data on snapshot when collecting statistics.
	// When set to false, ANALYZE reads the latest data.
	// When set to true, ANALYZE reads data on the snapshot at the beginning of ANALYZE.
	TiDBEnableAnalyzeSnapshot = "tidb_enable_analyze_snapshot"

	// TiDBDefaultStrMatchSelectivity controls some special cardinality estimation strategy for string match functions (like and regexp).
	// When set to 0, Selectivity() will try to evaluate those functions with TopN and NULL in the stats to estimate,
	// and the default selectivity and the selectivity for the histogram part will be 0.1.
	// When set to (0, 1], Selectivity() will use the value of this variable as the default selectivity of those
	// functions instead of the selectionFactor (0.8).
	TiDBDefaultStrMatchSelectivity = "tidb_default_string_match_selectivity"

	// TiDBEnablePrepPlanCache indicates whether to enable prepared plan cache
	TiDBEnablePrepPlanCache = "tidb_enable_prepared_plan_cache"
	// TiDBPrepPlanCacheSize indicates the number of cached statements.
	// This variable is deprecated, use tidb_session_plan_cache_size instead.
	TiDBPrepPlanCacheSize = "tidb_prepared_plan_cache_size"
	// TiDBEnablePrepPlanCacheMemoryMonitor indicates whether to enable prepared plan cache monitor
	TiDBEnablePrepPlanCacheMemoryMonitor = "tidb_enable_prepared_plan_cache_memory_monitor"

	// TiDBEnableNonPreparedPlanCache indicates whether to enable non-prepared plan cache.
	TiDBEnableNonPreparedPlanCache = "tidb_enable_non_prepared_plan_cache"
	// TiDBEnableNonPreparedPlanCacheForDML indicates whether to enable non-prepared plan cache for DML statements.
	TiDBEnableNonPreparedPlanCacheForDML = "tidb_enable_non_prepared_plan_cache_for_dml"
	// TiDBNonPreparedPlanCacheSize controls the size of non-prepared plan cache.
	// This variable is deprecated, use tidb_session_plan_cache_size instead.
	TiDBNonPreparedPlanCacheSize = "tidb_non_prepared_plan_cache_size"
	// TiDBPlanCacheMaxPlanSize controls the maximum size of a plan that can be cached.
	TiDBPlanCacheMaxPlanSize = "tidb_plan_cache_max_plan_size"
	// TiDBPlanCacheInvalidationOnFreshStats controls if plan cache will be invalidated automatically when
	// related stats are analyzed after the plan cache is generated.
	TiDBPlanCacheInvalidationOnFreshStats = "tidb_plan_cache_invalidation_on_fresh_stats"
	// TiDBSessionPlanCacheSize controls the size of session plan cache.
	TiDBSessionPlanCacheSize = "tidb_session_plan_cache_size"

	// TiDBEnableInstancePlanCache indicates whether to enable instance plan cache.
	// If this variable is false, session-level plan cache will be used.
	TiDBEnableInstancePlanCache = "tidb_enable_instance_plan_cache"
	// TiDBInstancePlanCacheReservedPercentage indicates the percentage memory to evict.
	TiDBInstancePlanCacheReservedPercentage = "tidb_instance_plan_cache_reserved_percentage"
	// TiDBInstancePlanCacheMaxMemSize indicates the maximum memory size of instance plan cache.
	TiDBInstancePlanCacheMaxMemSize = "tidb_instance_plan_cache_max_size"

	// TiDBConstraintCheckInPlacePessimistic controls whether to skip certain kinds of pessimistic locks.
	TiDBConstraintCheckInPlacePessimistic = "tidb_constraint_check_in_place_pessimistic"

	// TiDBEnableForeignKey indicates whether to enable foreign key feature.
	// TODO(crazycs520): remove this after foreign key GA.
	TiDBEnableForeignKey = "tidb_enable_foreign_key"

	// TiDBOptRangeMaxSize is the max memory limit for ranges. When the optimizer estimates that the memory usage of complete
	// ranges would exceed the limit, it chooses less accurate ranges such as full range. 0 indicates that there is no memory
	// limit for ranges.
	TiDBOptRangeMaxSize = "tidb_opt_range_max_size"

	// TiDBOptAdvancedJoinHint indicates whether the join method hint is compatible with join order hint.
	TiDBOptAdvancedJoinHint = "tidb_opt_advanced_join_hint"
	// TiDBOptUseInvisibleIndexes indicates whether to use invisible indexes.
	TiDBOptUseInvisibleIndexes = "tidb_opt_use_invisible_indexes"
	// TiDBAnalyzePartitionConcurrency is the number of concurrent workers to save statistics to the system tables.
	TiDBAnalyzePartitionConcurrency = "tidb_analyze_partition_concurrency"
	// TiDBMergePartitionStatsConcurrency indicates the concurrency when merge partition stats into global stats
	TiDBMergePartitionStatsConcurrency = "tidb_merge_partition_stats_concurrency"
	// TiDBEnableAsyncMergeGlobalStats indicates whether to enable async merge global stats
	TiDBEnableAsyncMergeGlobalStats = "tidb_enable_async_merge_global_stats"
	// TiDBOptPrefixIndexSingleScan indicates whether to do some optimizations to avoid double scan for prefix index.
	// When set to true, `col is (not) null`(`col` is index prefix column) is regarded as index filter rather than table filter.
	TiDBOptPrefixIndexSingleScan = "tidb_opt_prefix_index_single_scan"

	// TiDBEnableExternalTSRead indicates whether to enable read through an external ts
	TiDBEnableExternalTSRead = "tidb_enable_external_ts_read"

	// TiDBEnablePlanReplayerCapture indicates whether to enable plan replayer capture
	TiDBEnablePlanReplayerCapture = "tidb_enable_plan_replayer_capture"

	// TiDBEnablePlanReplayerContinuousCapture indicates whether to enable continuous capture
	TiDBEnablePlanReplayerContinuousCapture = "tidb_enable_plan_replayer_continuous_capture"
	// TiDBEnableReusechunk indicates whether to enable chunk alloc
	TiDBEnableReusechunk = "tidb_enable_reuse_chunk"

	// TiDBStoreBatchSize indicates the batch size of coprocessor in the same store.
	TiDBStoreBatchSize = "tidb_store_batch_size"

	// MppExchangeCompressionMode indicates the data compression method in mpp exchange operator
	MppExchangeCompressionMode = "mpp_exchange_compression_mode"

	// MppVersion indicates the mpp-version used to build mpp plan
	MppVersion = "mpp_version"

	// TiDBPessimisticTransactionFairLocking controls whether fair locking for pessimistic transaction
	// is enabled.
	TiDBPessimisticTransactionFairLocking = "tidb_pessimistic_txn_fair_locking"

	// TiDBEnablePlanCacheForParamLimit controls whether prepare statement with parameterized limit can be cached
	TiDBEnablePlanCacheForParamLimit = "tidb_enable_plan_cache_for_param_limit"

	// TiDBEnableINLJoinInnerMultiPattern indicates whether enable multi pattern for inner side of inl join
	TiDBEnableINLJoinInnerMultiPattern = "tidb_enable_inl_join_inner_multi_pattern"

	// TiFlashComputeDispatchPolicy indicates how to dispatch task to tiflash_compute nodes.
	TiFlashComputeDispatchPolicy = "tiflash_compute_dispatch_policy"

	// TiDBEnablePlanCacheForSubquery controls whether prepare statement with subquery can be cached
	TiDBEnablePlanCacheForSubquery = "tidb_enable_plan_cache_for_subquery"

	// TiDBOptEnableLateMaterialization indicates whether to enable late materialization
	TiDBOptEnableLateMaterialization = "tidb_opt_enable_late_materialization"
	// TiDBLoadBasedReplicaReadThreshold is the wait duration threshold to enable replica read automatically.
	TiDBLoadBasedReplicaReadThreshold = "tidb_load_based_replica_read_threshold"

	// TiDBOptOrderingIdxSelThresh is the threshold for optimizer to consider the ordering index.
	TiDBOptOrderingIdxSelThresh = "tidb_opt_ordering_index_selectivity_threshold"

	// TiDBOptOrderingIdxSelRatio is the ratio the optimizer will assume applies when non indexed filtering rows are found
	// via the ordering index.
	TiDBOptOrderingIdxSelRatio = "tidb_opt_ordering_index_selectivity_ratio"

	// TiDBOptEnableMPPSharedCTEExecution indicates whether the optimizer try to build shared CTE scan during MPP execution.
	TiDBOptEnableMPPSharedCTEExecution = "tidb_opt_enable_mpp_shared_cte_execution"
	// TiDBOptFixControl makes the user able to control some details of the optimizer behavior.
	TiDBOptFixControl = "tidb_opt_fix_control"

	// TiFlashReplicaRead is used to set the policy of TiFlash replica read when the query needs the TiFlash engine.
	TiFlashReplicaRead = "tiflash_replica_read"

	// TiDBLockUnchangedKeys indicates whether to lock duplicate keys in INSERT IGNORE and REPLACE statements,
	// or unchanged unique keys in UPDATE statements, see PR #42210 and #42713
	TiDBLockUnchangedKeys = "tidb_lock_unchanged_keys"

	// TiDBFastCheckTable enables fast check table.
	TiDBFastCheckTable = "tidb_enable_fast_table_check"

	// TiDBAnalyzeSkipColumnTypes indicates the column types whose statistics would not be collected when executing the ANALYZE command.
	TiDBAnalyzeSkipColumnTypes = "tidb_analyze_skip_column_types"

	// TiDBEnableCheckConstraint indicates whether to enable check constraint feature.
	TiDBEnableCheckConstraint = "tidb_enable_check_constraint"

	// TiDBOptEnableHashJoin indicates whether to enable hash join.
	TiDBOptEnableHashJoin = "tidb_opt_enable_hash_join"

	// TiDBHashJoinVersion indicates whether to use hash join implementation v2.
	TiDBHashJoinVersion = "tidb_hash_join_version"

	// TiDBOptIndexJoinBuild indicates which way to build index join.
	TiDBOptIndexJoinBuild = "tidb_opt_index_join_build_v2"

	// TiDBOptObjective indicates whether the optimizer should be more stable, predictable or more aggressive.
	// Please see comments of SessionVars.OptObjective for details.
	TiDBOptObjective = "tidb_opt_objective"

	// TiDBEnableParallelHashaggSpill is the name of the `tidb_enable_parallel_hashagg_spill` system variable
	TiDBEnableParallelHashaggSpill = "tidb_enable_parallel_hashagg_spill"

	// TiDBTxnEntrySizeLimit indicates the max size of a entry in membuf.
	TiDBTxnEntrySizeLimit = "tidb_txn_entry_size_limit"

	// TiDBSchemaCacheSize indicates the size of infoschema meta data which are cached in V2 implementation.
	TiDBSchemaCacheSize = "tidb_schema_cache_size"

	// DivPrecisionIncrement indicates the number of digits by which to increase the scale of the result of
	// division operations performed with the / operator.
	DivPrecisionIncrement = "div_precision_increment"

	// TiDBEnableSharedLockPromotion indicates whether the `select for share` statement would be executed
	// as `select for update` statements which do acquire pessimistic locks.
	TiDBEnableSharedLockPromotion = "tidb_enable_shared_lock_promotion"

	// TiDBAccelerateUserCreationUpdate decides whether tidb will load & update the whole user's data in-memory.
	TiDBAccelerateUserCreationUpdate = "tidb_accelerate_user_creation_update"
)

// TiDB vars that have only global scope
const (
	// TiDBGCEnable turns garbage collection on or OFF
	TiDBGCEnable = "tidb_gc_enable"
	// TiDBGCRunInterval sets the interval that GC runs
	TiDBGCRunInterval = "tidb_gc_run_interval"
	// TiDBGCLifetime sets the retention window of older versions
	TiDBGCLifetime = "tidb_gc_life_time"
	// TiDBGCConcurrency sets the concurrency of garbage collection. -1 = AUTO value
	TiDBGCConcurrency = "tidb_gc_concurrency"
	// TiDBGCScanLockMode enables the green GC feature (deprecated)
	TiDBGCScanLockMode = "tidb_gc_scan_lock_mode"
	// TiDBGCMaxWaitTime sets max time for gc advances the safepoint delayed by active transactions
	TiDBGCMaxWaitTime = "tidb_gc_max_wait_time"
	// TiDBEnableEnhancedSecurity restricts SUPER users from certain operations.
	TiDBEnableEnhancedSecurity = "tidb_enable_enhanced_security"
	// TiDBEnableHistoricalStats enables the historical statistics feature (default off)
	TiDBEnableHistoricalStats = "tidb_enable_historical_stats"
	// TiDBPersistAnalyzeOptions persists analyze options for later analyze and auto-analyze
	TiDBPersistAnalyzeOptions = "tidb_persist_analyze_options"
	// TiDBEnableColumnTracking enables collecting predicate columns.
	// DEPRECATED: This variable is deprecated, please do not use this variable.
	TiDBEnableColumnTracking = "tidb_enable_column_tracking"
	// TiDBAnalyzeColumnOptions specifies the default column selection strategy for both manual and automatic analyze operations.
	// It accepts two values:
	// `PREDICATE`: Analyze only the columns that are used in the predicates of the query.
	// `ALL`: Analyze all columns in the table.
	TiDBAnalyzeColumnOptions = "tidb_analyze_column_options"
	// TiDBDisableColumnTrackingTime records the last time TiDBEnableColumnTracking is set off.
	// It is used to invalidate the collected predicate columns after turning off TiDBEnableColumnTracking, which avoids physical deletion.
	// It doesn't have cache in memory, and we directly get/set the variable value from/to mysql.tidb.
	// DEPRECATED: This variable is deprecated, please do not use this variable.
	TiDBDisableColumnTrackingTime = "tidb_disable_column_tracking_time"
	// TiDBStatsLoadPseudoTimeout indicates whether to fallback to pseudo stats after load timeout.
	TiDBStatsLoadPseudoTimeout = "tidb_stats_load_pseudo_timeout"
	// TiDBMemQuotaBindingCache indicates the memory quota for the bind cache.
	TiDBMemQuotaBindingCache = "tidb_mem_quota_binding_cache"
	// TiDBRCReadCheckTS indicates the tso optimization for read-consistency read is enabled.
	TiDBRCReadCheckTS = "tidb_rc_read_check_ts"
	// TiDBRCWriteCheckTs indicates whether some special write statements don't get latest tso from PD at RC
	TiDBRCWriteCheckTs = "tidb_rc_write_check_ts"
	// TiDBCommitterConcurrency controls the number of running concurrent requests in the commit phase.
	TiDBCommitterConcurrency = "tidb_committer_concurrency"
	// TiDBPipelinedDmlResourcePolicy controls the number of running concurrent requests in the
	// pipelined flush action.
	TiDBPipelinedDmlResourcePolicy = "tidb_pipelined_dml_resource_policy"
	// TiDBEnableBatchDML enables batch dml.
	TiDBEnableBatchDML = "tidb_enable_batch_dml"
	// TiDBStatsCacheMemQuota records stats cache quota.
	TiDBStatsCacheMemQuota = "tidb_stats_cache_mem_quota"
	// TiDBMemQuotaAnalyze indicates the memory quota for all analyze jobs.
	TiDBMemQuotaAnalyze = "tidb_mem_quota_analyze"
	// TiDBEnableAutoAnalyze determines whether TiDB executes automatic analysis.
	// In test, we disable it by default. See GlobalSystemVariableInitialValue for details.
	TiDBEnableAutoAnalyze = "tidb_enable_auto_analyze"
	// TiDBEnableAutoAnalyzePriorityQueue determines whether TiDB executes automatic analysis with priority queue.
	// DEPRECATED: This variable is deprecated, please do not use this variable.
	TiDBEnableAutoAnalyzePriorityQueue = "tidb_enable_auto_analyze_priority_queue"
	// TiDBMemOOMAction indicates what operation TiDB perform when a single SQL statement exceeds
	// the memory quota specified by tidb_mem_quota_query and cannot be spilled to disk.
	TiDBMemOOMAction = "tidb_mem_oom_action"
	// TiDBPrepPlanCacheMemoryGuardRatio is used to prevent [performance.max-memory] from being exceeded
	TiDBPrepPlanCacheMemoryGuardRatio = "tidb_prepared_plan_cache_memory_guard_ratio"
	// TiDBMaxAutoAnalyzeTime is the max time that auto analyze can run. If auto analyze runs longer than the value, it
	// will be killed. 0 indicates that there is no time limit.
	TiDBMaxAutoAnalyzeTime = "tidb_max_auto_analyze_time"
	// TiDBAutoAnalyzeConcurrency is the concurrency of the auto analyze
	TiDBAutoAnalyzeConcurrency = "tidb_auto_analyze_concurrency"
	// TiDBEnableDistTask indicates whether to enable the distributed execute background tasks(For example DDL, Import etc).
	TiDBEnableDistTask = "tidb_enable_dist_task"
	// TiDBMaxDistTaskNodes indicates the max node count that could be used by distributed execution framework.
	TiDBMaxDistTaskNodes = "tidb_max_dist_task_nodes"
	// TiDBEnableFastCreateTable indicates whether to enable the fast create table feature.
	TiDBEnableFastCreateTable = "tidb_enable_fast_create_table"
	// TiDBGenerateBinaryPlan indicates whether binary plan should be generated in slow log and statements summary.
	TiDBGenerateBinaryPlan = "tidb_generate_binary_plan"
	// TiDBEnableDDLAnalyze indicates whether ddl(create/reorg index) is with embedded index analyze.
	TiDBEnableDDLAnalyze = "tidb_enable_ddl_analyze"
	// TiDBEnableGCAwareMemoryTrack indicates whether to turn-on GC-aware memory track.
	TiDBEnableGCAwareMemoryTrack = "tidb_enable_gc_aware_memory_track"
	// TiDBEnableTmpStorageOnOOM controls whether to enable the temporary storage for some operators
	// when a single SQL statement exceeds the memory quota specified by the memory quota.
	TiDBEnableTmpStorageOnOOM = "tidb_enable_tmp_storage_on_oom"
	// TiDBDDLEnableFastReorg indicates whether to use lighting backfill process for adding index.
	TiDBDDLEnableFastReorg = "tidb_ddl_enable_fast_reorg"
	// TiDBDDLDiskQuota used to set disk quota for lightning add index.
	TiDBDDLDiskQuota = "tidb_ddl_disk_quota"
	// TiDBCloudStorageURI used to set a cloud storage uri for ddl add index and import into.
	TiDBCloudStorageURI = "tidb_cloud_storage_uri"
	// TiDBAutoBuildStatsConcurrency is the number of concurrent workers to automatically analyze tables or partitions.
	// It is very similar to the `tidb_build_stats_concurrency` variable, but it is used for the auto analyze feature.
	TiDBAutoBuildStatsConcurrency = "tidb_auto_build_stats_concurrency"
	// TiDBSysProcScanConcurrency is used to set the scan concurrency of for backend system processes, like auto-analyze.
	// For now, it controls the number of concurrent workers to scan regions to collect statistics (FMSketch, Samples).
	TiDBSysProcScanConcurrency = "tidb_sysproc_scan_concurrency"
	// TiDBServerMemoryLimit indicates the memory limit of the tidb-server instance.
	TiDBServerMemoryLimit = "tidb_server_memory_limit"
	// TiDBServerMemoryLimitSessMinSize indicates the minimal memory used of a session, that becomes a candidate for session kill.
	TiDBServerMemoryLimitSessMinSize = "tidb_server_memory_limit_sess_min_size"
	// TiDBServerMemoryLimitGCTrigger indicates the gc percentage of the TiDBServerMemoryLimit.
	TiDBServerMemoryLimitGCTrigger = "tidb_server_memory_limit_gc_trigger"
	// TiDBEnableGOGCTuner is to enable GOGC tuner. it can tuner GOGC
	TiDBEnableGOGCTuner = "tidb_enable_gogc_tuner"
	// TiDBGOGCTunerThreshold is to control the threshold of GOGC tuner.
	TiDBGOGCTunerThreshold = "tidb_gogc_tuner_threshold"
	// TiDBGOGCTunerMaxValue is the max value of GOGC that GOGC tuner can change to.
	TiDBGOGCTunerMaxValue = "tidb_gogc_tuner_max_value"
	// TiDBGOGCTunerMinValue is the min value of GOGC that GOGC tuner can change to.
	TiDBGOGCTunerMinValue = "tidb_gogc_tuner_min_value"
	// TiDBExternalTS is the ts to read through when the `TiDBEnableExternalTsRead` is on
	TiDBExternalTS = "tidb_external_ts"
	// TiDBTTLJobEnable is used to enable/disable scheduling ttl job
	TiDBTTLJobEnable = "tidb_ttl_job_enable"
	// TiDBTTLScanBatchSize is used to control the batch size in the SELECT statement for TTL jobs
	TiDBTTLScanBatchSize = "tidb_ttl_scan_batch_size"
	// TiDBTTLDeleteBatchSize is used to control the batch size in the DELETE statement for TTL jobs
	TiDBTTLDeleteBatchSize = "tidb_ttl_delete_batch_size"
	// TiDBTTLDeleteRateLimit is used to control the delete rate limit for TTL jobs in each node
	TiDBTTLDeleteRateLimit = "tidb_ttl_delete_rate_limit"
	// TiDBTTLJobScheduleWindowStartTime is used to restrict the start time of the time window of scheduling the ttl jobs.
	TiDBTTLJobScheduleWindowStartTime = "tidb_ttl_job_schedule_window_start_time"
	// TiDBTTLJobScheduleWindowEndTime is used to restrict the end time of the time window of scheduling the ttl jobs.
	TiDBTTLJobScheduleWindowEndTime = "tidb_ttl_job_schedule_window_end_time"
	// TiDBTTLScanWorkerCount indicates the count of the scan workers in each TiDB node
	TiDBTTLScanWorkerCount = "tidb_ttl_scan_worker_count"
	// TiDBTTLDeleteWorkerCount indicates the count of the delete workers in each TiDB node
	TiDBTTLDeleteWorkerCount = "tidb_ttl_delete_worker_count"
	// PasswordReuseHistory limit a few passwords to reuse.
	PasswordReuseHistory = "password_history"
	// PasswordReuseTime limit how long passwords can be reused.
	PasswordReuseTime = "password_reuse_interval"
	// TiDBHistoricalStatsDuration indicates the duration to remain tidb historical stats
	TiDBHistoricalStatsDuration = "tidb_historical_stats_duration"
	// TiDBEnableHistoricalStatsForCapture indicates whether use historical stats in plan replayer capture
	TiDBEnableHistoricalStatsForCapture = "tidb_enable_historical_stats_for_capture"
	// TiDBEnableResourceControl indicates whether resource control feature is enabled
	TiDBEnableResourceControl = "tidb_enable_resource_control"
	// TiDBResourceControlStrictMode indicates whether resource control strict mode is enabled.
	// When strict mode is enabled, user need certain privilege to change session or statement resource group.
	TiDBResourceControlStrictMode = "tidb_resource_control_strict_mode"
	// TiDBStmtSummaryEnablePersistent indicates whether to enable file persistence for stmtsummary.
	TiDBStmtSummaryEnablePersistent = "tidb_stmt_summary_enable_persistent"
	// TiDBStmtSummaryFilename indicates the file name written by stmtsummary.
	TiDBStmtSummaryFilename = "tidb_stmt_summary_filename"
	// TiDBStmtSummaryFileMaxDays indicates how many days the files written by stmtsummary will be kept.
	TiDBStmtSummaryFileMaxDays = "tidb_stmt_summary_file_max_days"
	// TiDBStmtSummaryFileMaxSize indicates the maximum size (in mb) of a single file written by stmtsummary.
	TiDBStmtSummaryFileMaxSize = "tidb_stmt_summary_file_max_size"
	// TiDBStmtSummaryFileMaxBackups indicates the maximum number of files written by stmtsummary.
	TiDBStmtSummaryFileMaxBackups = "tidb_stmt_summary_file_max_backups"
	// TiDBTTLRunningTasks limits the count of running ttl tasks. Default to 0, means 3 times the count of TiKV (or no
	// limitation, if the storage is not TiKV).
	TiDBTTLRunningTasks = "tidb_ttl_running_tasks"
	// AuthenticationLDAPSASLAuthMethodName defines the authentication method used by LDAP SASL authentication plugin
	AuthenticationLDAPSASLAuthMethodName = "authentication_ldap_sasl_auth_method_name"
	// AuthenticationLDAPSASLCAPath defines the ca certificate to verify LDAP connection in LDAP SASL authentication plugin
	AuthenticationLDAPSASLCAPath = "authentication_ldap_sasl_ca_path"
	// AuthenticationLDAPSASLTLS defines whether to use TLS connection in LDAP SASL authentication plugin
	AuthenticationLDAPSASLTLS = "authentication_ldap_sasl_tls"
	// AuthenticationLDAPSASLServerHost defines the server host of LDAP server for LDAP SASL authentication plugin
	AuthenticationLDAPSASLServerHost = "authentication_ldap_sasl_server_host"
	// AuthenticationLDAPSASLServerPort defines the port of LDAP server for LDAP SASL authentication plugin
	AuthenticationLDAPSASLServerPort = "authentication_ldap_sasl_server_port"
	// AuthenticationLDAPSASLReferral defines whether to enable LDAP referral for LDAP SASL authentication plugin
	AuthenticationLDAPSASLReferral = "authentication_ldap_sasl_referral"
	// AuthenticationLDAPSASLUserSearchAttr defines the attribute of username in LDAP server
	AuthenticationLDAPSASLUserSearchAttr = "authentication_ldap_sasl_user_search_attr"
	// AuthenticationLDAPSASLBindBaseDN defines the `dn` to search the users in. It's used to limit the search scope of TiDB.
	AuthenticationLDAPSASLBindBaseDN = "authentication_ldap_sasl_bind_base_dn"
	// AuthenticationLDAPSASLBindRootDN defines the `dn` of the user to login the LDAP server and perform search.
	AuthenticationLDAPSASLBindRootDN = "authentication_ldap_sasl_bind_root_dn"
	// AuthenticationLDAPSASLBindRootPWD defines the password of the user to login the LDAP server and perform search.
	AuthenticationLDAPSASLBindRootPWD = "authentication_ldap_sasl_bind_root_pwd"
	// AuthenticationLDAPSASLInitPoolSize defines the init size of connection pool to LDAP server for SASL plugin.
	AuthenticationLDAPSASLInitPoolSize = "authentication_ldap_sasl_init_pool_size"
	// AuthenticationLDAPSASLMaxPoolSize defines the max size of connection pool to LDAP server for SASL plugin.
	AuthenticationLDAPSASLMaxPoolSize = "authentication_ldap_sasl_max_pool_size"
	// AuthenticationLDAPSimpleAuthMethodName defines the authentication method used by LDAP Simple authentication plugin
	AuthenticationLDAPSimpleAuthMethodName = "authentication_ldap_simple_auth_method_name"
	// AuthenticationLDAPSimpleCAPath defines the ca certificate to verify LDAP connection in LDAP Simple authentication plugin
	AuthenticationLDAPSimpleCAPath = "authentication_ldap_simple_ca_path"
	// AuthenticationLDAPSimpleTLS defines whether to use TLS connection in LDAP Simple authentication plugin
	AuthenticationLDAPSimpleTLS = "authentication_ldap_simple_tls"
	// AuthenticationLDAPSimpleServerHost defines the server host of LDAP server for LDAP Simple authentication plugin
	AuthenticationLDAPSimpleServerHost = "authentication_ldap_simple_server_host"
	// AuthenticationLDAPSimpleServerPort defines the port of LDAP server for LDAP Simple authentication plugin
	AuthenticationLDAPSimpleServerPort = "authentication_ldap_simple_server_port"
	// AuthenticationLDAPSimpleReferral defines whether to enable LDAP referral for LDAP Simple authentication plugin
	AuthenticationLDAPSimpleReferral = "authentication_ldap_simple_referral"
	// AuthenticationLDAPSimpleUserSearchAttr defines the attribute of username in LDAP server
	AuthenticationLDAPSimpleUserSearchAttr = "authentication_ldap_simple_user_search_attr"
	// AuthenticationLDAPSimpleBindBaseDN defines the `dn` to search the users in. It's used to limit the search scope of TiDB.
	AuthenticationLDAPSimpleBindBaseDN = "authentication_ldap_simple_bind_base_dn"
	// AuthenticationLDAPSimpleBindRootDN defines the `dn` of the user to login the LDAP server and perform search.
	AuthenticationLDAPSimpleBindRootDN = "authentication_ldap_simple_bind_root_dn"
	// AuthenticationLDAPSimpleBindRootPWD defines the password of the user to login the LDAP server and perform search.
	AuthenticationLDAPSimpleBindRootPWD = "authentication_ldap_simple_bind_root_pwd"
	// AuthenticationLDAPSimpleInitPoolSize defines the init size of connection pool to LDAP server for SASL plugin.
	AuthenticationLDAPSimpleInitPoolSize = "authentication_ldap_simple_init_pool_size"
	// AuthenticationLDAPSimpleMaxPoolSize defines the max size of connection pool to LDAP server for SASL plugin.
	AuthenticationLDAPSimpleMaxPoolSize = "authentication_ldap_simple_max_pool_size"
	// TiDBRuntimeFilterTypeName the value of is string, a runtime filter type list split by ",", such as: "IN,MIN_MAX"
	TiDBRuntimeFilterTypeName = "tidb_runtime_filter_type"
	// TiDBRuntimeFilterModeName the mode of runtime filter, such as "OFF", "LOCAL"
	TiDBRuntimeFilterModeName = "tidb_runtime_filter_mode"
	// TiDBSkipMissingPartitionStats controls how to handle missing partition stats when merging partition stats to global stats.
	// When set to true, skip missing partition stats and continue to merge other partition stats to global stats.
	// When set to false, give up merging partition stats to global stats.
	TiDBSkipMissingPartitionStats = "tidb_skip_missing_partition_stats"
	// TiDBSessionAlias indicates the alias of a session which is used for tracing.
	TiDBSessionAlias = "tidb_session_alias"
	// TiDBServiceScope indicates the role for tidb for distributed task framework.
	TiDBServiceScope = "tidb_service_scope"
	// TiDBSchemaVersionCacheLimit defines the capacity size of domain infoSchema cache.
	TiDBSchemaVersionCacheLimit = "tidb_schema_version_cache_limit"
	// TiDBEnableTiFlashPipelineMode means if we should use pipeline model to execute query or not in tiflash.
	// It's deprecated and setting it will not have any effect.
	TiDBEnableTiFlashPipelineMode = "tidb_enable_tiflash_pipeline_model"
	// TiDBIdleTransactionTimeout indicates the maximum time duration a transaction could be idle, unit is second.
	// Any idle transaction will be killed after being idle for `tidb_idle_transaction_timeout` seconds.
	// This is similar to https://docs.percona.com/percona-server/5.7/management/innodb_kill_idle_trx.html and https://mariadb.com/kb/en/transaction-timeouts/
	TiDBIdleTransactionTimeout = "tidb_idle_transaction_timeout"
	// TiDBLowResolutionTSOUpdateInterval defines how often to refresh low resolution timestamps.
	TiDBLowResolutionTSOUpdateInterval = "tidb_low_resolution_tso_update_interval"
	// TiDBDMLType indicates the execution type of DML in TiDB.
	// The value can be STANDARD, BULK.
	// Currently, the BULK mode only affects auto-committed DML.
	TiDBDMLType = "tidb_dml_type"
	// TiFlashHashAggPreAggMode indicates the policy of 1st hashagg.
	TiFlashHashAggPreAggMode = "tiflash_hashagg_preaggregation_mode"
	// TiDBEnableLazyCursorFetch defines whether to enable the lazy cursor fetch. If it's `OFF`, all results of
	// of a cursor will be stored in the tidb node in `EXECUTE` command.
	TiDBEnableLazyCursorFetch = "tidb_enable_lazy_cursor_fetch"
	// TiDBTSOClientRPCMode controls how the TSO client performs the TSO RPC requests. It internally controls the
	// concurrency of the RPC. This variable provides an approach to tune the latency of getting timestamps from PD.
	TiDBTSOClientRPCMode = "tidb_tso_client_rpc_mode"
	// TiDBCircuitBreakerPDMetadataErrorRateThresholdRatio variable is used to set ratio of errors to trip the circuit breaker for get region calls to PD
	// https://github.com/tikv/rfcs/blob/master/text/0115-circuit-breaker.md
	TiDBCircuitBreakerPDMetadataErrorRateThresholdRatio = "tidb_cb_pd_metadata_error_rate_threshold_ratio"

	// TiDBEnableTSValidation controls whether to enable the timestamp validation in client-go.
	TiDBEnableTSValidation = "tidb_enable_ts_validation"

	// TiDBAdvancerCheckPointLagLimit controls the maximum lag could be tolerated for the checkpoint lag.
	// The log backup task will be paused if the checkpoint lag is larger than it.
	TiDBAdvancerCheckPointLagLimit = "tidb_advancer_check_point_lag_limit"
)

// TiDB intentional limits, can be raised in the future.
const (
	// MaxConfigurableConcurrency is the maximum number of "threads" (goroutines) that can be specified
	// for any type of configuration item that has concurrent workers.
	MaxConfigurableConcurrency = 256

	// MaxShardRowIDBits is the maximum number of bits that can be used for row-id sharding.
	MaxShardRowIDBits = 15

	// MaxPreSplitRegions is the maximum number of regions that can be pre-split.
	MaxPreSplitRegions = 15
)

// Pipelined-DML related constants
const (
	// MinPipelinedDMLConcurrency is the minimum acceptable concurrency
	MinPipelinedDMLConcurrency = 1
	// MaxPipelinedDMLConcurrency is the maximum acceptable concurrency
	MaxPipelinedDMLConcurrency = 8192

	// DefaultFlushConcurrency is the default flush concurrency
	DefaultFlushConcurrency = 128
	// DefaultResolveConcurrency is the default resolve_lock concurrency
	DefaultResolveConcurrency = 8

	// ConservativeFlushConcurrency is the flush concurrency in conservative mode
	ConservativeFlushConcurrency = 2
	// ConservativeResolveConcurrency is the resolve_lock concurrency in conservative mode
	ConservativeResolveConcurrency = 2
)

// Default TiDB system variable values.
const (
	DefHostname                             = "localhost"
	DefIndexLookupConcurrency               = ConcurrencyUnset
	DefIndexLookupJoinConcurrency           = ConcurrencyUnset
	DefIndexSerialScanConcurrency           = 1
	DefIndexJoinBatchSize                   = 25000
	DefIndexLookupSize                      = 20000
	DefDistSQLScanConcurrency               = 15
	DefAnalyzeDistSQLScanConcurrency        = 4
	DefBuildStatsConcurrency                = 2
	DefBuildSamplingStatsConcurrency        = 2
	DefAutoAnalyzeRatio                     = 0.5
	DefAutoAnalyzeStartTime                 = "00:00 +0000"
	DefAutoAnalyzeEndTime                   = "23:59 +0000"
	DefAutoIncrementIncrement               = 1
	DefAutoIncrementOffset                  = 1
	DefChecksumTableConcurrency             = 4
	DefSkipUTF8Check                        = false
	DefSkipASCIICheck                       = false
	DefOptAggPushDown                       = false
	DefOptDeriveTopN                        = false
	DefOptCartesianBCJ                      = 1
	DefOptMPPOuterJoinFixedBuildSide        = false
	DefOptWriteRowID                        = false
	DefOptEnableCorrelationAdjustment       = true
	DefOptLimitPushDownThreshold            = 5000
	DefOptCorrelationThreshold              = 0.9
	DefOptCorrelationExpFactor              = 1
	DefOptRiskEqSkewRatio                   = 0.0
	DefOptRiskRangeSkewRatio                = 0.0
	DefOptRiskScaleNDVSkewRatio             = 1.0
	DefOptRiskGroupNDVSkewRatio             = 0.0
	DefOptAlwaysKeepJoinKey                 = true
	DefOptCartesianJoinOrderThreshold       = 0.0
	DefOptCPUFactor                         = 3.0
	DefOptCopCPUFactor                      = 3.0
	DefOptTiFlashConcurrencyFactor          = 24.0
	DefOptNetworkFactor                     = 1.0
	DefOptScanFactor                        = 1.5
	DefOptDescScanFactor                    = 3.0
	DefOptSeekFactor                        = 20.0
	DefOptMemoryFactor                      = 0.001
	DefOptDiskFactor                        = 1.5
	DefOptConcurrencyFactor                 = 3.0
	DefOptIndexScanCostFactor               = 1.0
	DefOptIndexReaderCostFactor             = 1.0
	DefOptTableReaderCostFactor             = 1.0
	DefOptTableFullScanCostFactor           = 1.0
	DefOptTableRangeScanCostFactor          = 1.0
	DefOptTableRowIDScanCostFactor          = 1.0
	DefOptTableTiFlashScanCostFactor        = 1.0
	DefOptIndexLookupCostFactor             = 1.0
	DefOptIndexMergeCostFactor              = 1.0
	DefOptSortCostFactor                    = 1.0
	DefOptTopNCostFactor                    = 1.0
	DefOptLimitCostFactor                   = 1.0
	DefOptStreamAggCostFactor               = 1.0
	DefOptHashAggCostFactor                 = 1.0
	DefOptMergeJoinCostFactor               = 1.0
	DefOptHashJoinCostFactor                = 1.0
	DefOptIndexJoinCostFactor               = 1.0
	DefOptSelectivityFactor                 = 0.8
	DefOptForceInlineCTE                    = false
	DefOptInSubqToJoinAndAgg                = true
	DefOptPreferRangeScan                   = true
	DefOptEnableNoDecorrelateInSelect       = false
	DefOptEnableSemiJoinRewrite             = false
	DefBatchInsert                          = false
	DefBatchDelete                          = false
	DefBatchCommit                          = false
	DefCurretTS                             = 0
	DefInitChunkSize                        = 32
	DefMinPagingSize                        = int(paging.MinPagingSize)
	DefMaxPagingSize                        = int(paging.MaxPagingSize)
	DefMaxChunkSize                         = 1024
	DefDMLBatchSize                         = 0
	DefMaxPreparedStmtCount                 = -1
	DefWaitTimeout                          = 28800
	DefTiDBMemQuotaApplyCache               = 32 << 20 // 32MB.
	DefTiDBMemQuotaBindingCache             = 64 << 20 // 64MB.
	DefTiDBGeneralLog                       = false
	DefTiDBPProfSQLCPU                      = 0
	DefTiDBRetryLimit                       = 10
	DefTiDBDisableTxnAutoRetry              = true
	DefTiDBConstraintCheckInPlace           = false
	DefTiDBHashJoinConcurrency              = ConcurrencyUnset
	DefTiDBProjectionConcurrency            = ConcurrencyUnset
	DefBroadcastJoinThresholdSize           = 100 * 1024 * 1024
	DefBroadcastJoinThresholdCount          = 10 * 1024
	DefPreferBCJByExchangeDataSize          = false
	DefTiDBOptimizerSelectivityLevel        = 0
	DefTiDBOptimizerEnableNewOFGB           = false
	DefTiDBEnableOuterJoinReorder           = true
	DefTiDBEnableNAAJ                       = true
	DefTiDBAllowBatchCop                    = 1
	DefShardRowIDBits                       = 0
	DefPreSplitRegions                      = 0
	DefBlockEncryptionMode                  = "aes-128-ecb"
	DefTiDBAllowMPPExecution                = true
	DefTiDBAllowTiFlashCop                  = false
	DefTiDBHashExchangeWithNewCollation     = true
	DefTiDBEnforceMPPExecution              = false
	DefTiFlashMaxThreads                    = -1
	DefTiFlashMaxBytesBeforeExternalJoin    = -1
	DefTiFlashMaxBytesBeforeExternalGroupBy = -1
	DefTiFlashMaxBytesBeforeExternalSort    = -1
	DefTiFlashMemQuotaQueryPerNode          = 0
	DefTiFlashQuerySpillRatio               = 0.7
	DefTiFlashHashJoinVersion               = joinversion.TiFlashHashJoinVersionDefVal
	DefTiDBEnableTiFlashPipelineMode        = true
	DefTiDBMPPStoreFailTTL                  = "0s"
	DefTiDBTxnMode                          = PessimisticTxnMode
	DefTiDBRowFormatV1                      = 1
	DefTiDBRowFormatV2                      = 2
	DefTiDBDDLReorgWorkerCount              = 4
	DefTiDBDDLReorgBatchSize                = 256
	DefTiDBDDLFlashbackConcurrency          = 64
	DefTiDBDDLErrorCountLimit               = 512
	DefTiDBDDLReorgMaxWriteSpeed            = 0
	DefTiDBMaxDeltaSchemaCount              = 1024
	DefTiDBPlacementMode                    = PlacementModeStrict
	DefTiDBEnableAutoIncrementInGenerated   = false
	DefTiDBHashAggPartialConcurrency        = ConcurrencyUnset
	DefTiDBHashAggFinalConcurrency          = ConcurrencyUnset
	DefTiDBWindowConcurrency                = ConcurrencyUnset
	DefTiDBMergeJoinConcurrency             = 1 // disable optimization by default
	DefTiDBStreamAggConcurrency             = 1
	DefTiDBForcePriority                    = mysql.NoPriority
	DefEnableWindowFunction                 = true
	DefEnablePipelinedWindowFunction        = true
	DefEnableStrictDoubleTypeCheck          = true
	DefEnableVectorizedExpression           = true
	DefTiDBOptJoinReorderThreshold          = 0
	DefTiDBDDLSlowOprThreshold              = 300
	DefTiDBUseFastAnalyze                   = false
	DefTiDBSkipIsolationLevelCheck          = false
	DefTiDBExpensiveQueryTimeThreshold      = 60      // 60s
	DefTiDBExpensiveTxnTimeThreshold        = 60 * 10 // 10 minutes
	DefTiDBScatterRegion                    = ScatterOff
	DefTiDBWaitSplitRegionFinish            = true
	DefWaitSplitRegionTimeout               = 300 // 300s
	DefTiDBEnableNoopFuncs                  = Off
	DefTiDBEnableNoopVariables              = true
	DefTiDBAllowRemoveAutoInc               = false
	DefTiDBUsePlanBaselines                 = true
	DefTiDBEvolvePlanBaselines              = false
	DefTiDBEvolvePlanTaskMaxTime            = 600 // 600s
	DefTiDBEvolvePlanTaskStartTime          = "00:00 +0000"
	DefTiDBEvolvePlanTaskEndTime            = "23:59 +0000"
	DefInnodbLockWaitTimeout                = 50 // 50s
	DefTiDBStoreLimit                       = 0
	DefTiDBMetricSchemaStep                 = 60 // 60s
	DefTiDBMetricSchemaRangeDuration        = 60 // 60s
	DefTiDBFoundInPlanCache                 = false
	DefTiDBFoundInBinding                   = false
	DefTiDBEnableCollectExecutionInfo       = true
	DefTiDBAllowAutoRandExplicitInsert      = false
	DefTiDBEnableClusteredIndex             = ClusteredIndexDefModeOn
	DefTiDBRedactLog                        = Off
	DefTiDBRestrictedReadOnly               = false
	DefTiDBSuperReadOnly                    = false
	DefTiDBShardAllocateStep                = math.MaxInt64
	DefTiDBPointGetCache                    = false
	DefTiDBEnableTelemetry                  = true
	DefTiDBEnableParallelApply              = false
	DefTiDBPartitionPruneMode               = "dynamic"
	DefTiDBEnableRateLimitAction            = false
	DefTiDBEnableAsyncCommit                = false
	DefTiDBEnable1PC                        = false
	DefTiDBGuaranteeLinearizability         = true
	DefTiDBAnalyzeVersion                   = 2
	// Deprecated: This variable is deprecated, please do not use this variable.
	DefTiDBAutoAnalyzePartitionBatchSize              = mysql.PartitionCountLimit
	DefTiDBEnableIndexMergeJoin                       = false
	DefTiDBTrackAggregateMemoryUsage                  = true
	DefCTEMaxRecursionDepth                           = 1000
	DefTiDBTmpTableMaxSize                            = 64 << 20 // 64MB.
	DefTiDBEnableLocalTxn                             = false
	DefTiDBTSOClientBatchMaxWaitTime                  = 0.0 // 0ms
	DefTiDBEnableTSOFollowerProxy                     = false
	DefPDEnableFollowerHandleRegion                   = true
	DefTiDBEnableBatchQueryRegion                     = false
	DefTiDBEnableOrderedResultMode                    = false
	DefTiDBEnablePseudoForOutdatedStats               = false
	DefTiDBRegardNULLAsPoint                          = true
	DefEnablePlacementCheck                           = true
	DefTimestamp                                      = "0"
	DefTimestampFloat                                 = 0.0
	DefTiDBEnableStmtSummary                          = true
	DefTiDBStmtSummaryInternalQuery                   = false
	DefTiDBStmtSummaryRefreshInterval                 = 1800
	DefTiDBStmtSummaryHistorySize                     = 24
	DefTiDBStmtSummaryMaxStmtCount                    = 3000
	DefTiDBStmtSummaryMaxSQLLength                    = 32768
	DefTiDBCapturePlanBaseline                        = Off
	DefTiDBIgnoreInlistPlanDigest                     = false
	DefTiDBEnableIndexMerge                           = true
	DefEnableLegacyInstanceScope                      = true
	DefTiDBTableCacheLease                            = 3 // 3s
	DefTiDBPersistAnalyzeOptions                      = true
	DefTiDBStatsLoadSyncWait                          = 100
	DefTiDBStatsLoadPseudoTimeout                     = true
	DefSysdateIsNow                                   = false
	DefTiDBEnableParallelHashaggSpill                 = true
	DefTiDBEnableMutationChecker                      = false
	DefTiDBTxnAssertionLevel                          = AssertionOffStr
	DefTiDBIgnorePreparedCacheCloseStmt               = false
	DefTiDBBatchPendingTiFlashCount                   = 4000
	DefRCReadCheckTS                                  = false
	DefTiDBRemoveOrderbyInSubquery                    = true
	DefTiDBSkewDistinctAgg                            = false
	DefTiDB3StageDistinctAgg                          = true
	DefTiDB3StageMultiDistinctAgg                     = false
	DefTiDBOptExplainEvaledSubquery                   = false
	DefTiDBReadStaleness                              = 0
	DefTiDBGCMaxWaitTime                              = 24 * 60 * 60
	DefMaxAllowedPacket                        uint64 = 67108864
	DefTiDBEnableBatchDML                             = false
	DefTiDBMemQuotaQuery                              = memory.DefMemQuotaQuery // 1GB
	DefTiDBStatsCacheMemQuota                         = 0
	MaxTiDBStatsCacheMemQuota                         = 1024 * 1024 * 1024 * 1024 // 1TB
	DefTiDBQueryLogMaxLen                             = 4096
	DefRequireSecureTransport                         = false
	DefTiDBCommitterConcurrency                       = 128
	DefTiDBPipelinedDmlResourcePolicy                 = StrategyStandard
	DefTiDBBatchDMLIgnoreError                        = false
	DefTiDBMemQuotaAnalyze                            = -1
	DefTiDBEnableAutoAnalyze                          = true
	DefTiDBEnableAutoAnalyzePriorityQueue             = true
	DefTiDBAnalyzeColumnOptions                       = "PREDICATE"
	DefTiDBMemOOMAction                               = "CANCEL"
	DefTiDBMaxAutoAnalyzeTime                         = 12 * 60 * 60
	DefTiDBAutoAnalyzeConcurrency                     = 1
	DefTiDBEnablePrepPlanCache                        = true
	DefTiDBPrepPlanCacheSize                          = 100
	DefTiDBSessionPlanCacheSize                       = 100
	DefTiDBEnablePrepPlanCacheMemoryMonitor           = true
	DefTiDBPrepPlanCacheMemoryGuardRatio              = 0.1
	DefTiDBEnableWorkloadBasedLearning                = false
	DefTiDBWorkloadBasedLearningInterval              = 24 * time.Hour
	DefTiDBEnableDistTask                             = true
	DefTiDBMaxDistTaskNodes                           = -1
	DefTiDBEnableFastCreateTable                      = true
	DefTiDBSimplifiedMetrics                          = false
	DefTiDBEnablePaging                               = true
	DefTiFlashFineGrainedShuffleStreamCount           = 0
	DefStreamCountWhenMaxThreadsNotSet                = 8
	DefTiFlashFineGrainedShuffleBatchSize             = 8192
	DefAdaptiveClosestReadThreshold                   = 4096
	DefTiDBEnableAnalyzeSnapshot                      = false
	DefTiDBGenerateBinaryPlan                         = true
	DefTiDBEnableDDLAnalyze                           = false
	DefEnableTiDBGCAwareMemoryTrack                   = false
	DefTiDBDefaultStrMatchSelectivity                 = 0.8
	DefTiDBEnableTmpStorageOnOOM                      = true
	DefTiDBEnableMDL                                  = true
	DefTiFlashFastScan                                = false
	DefMemoryUsageAlarmRatio                          = 0.7
	DefMemoryUsageAlarmKeepRecordNum                  = 5
	DefTiDBEnableFastReorg                            = true
	DefTiDBDDLDiskQuota                               = 100 * 1024 * 1024 * 1024 // 100GB
	DefExecutorConcurrency                            = 5
	DefTiDBEnableNonPreparedPlanCache                 = false
	DefTiDBEnableNonPreparedPlanCacheForDML           = true
	DefTiDBNonPreparedPlanCacheSize                   = 100
	DefTiDBPlanCacheMaxPlanSize                       = 2 * size.MB
	DefTiDBInstancePlanCacheMaxMemSize                = 100 * size.MB
	MinTiDBInstancePlanCacheMemSize                   = 100 * size.MB
	DefTiDBInstancePlanCacheReservedPercentage        = 0.1
	// MaxDDLReorgBatchSize is exported for testing.
	MaxDDLReorgBatchSize                  int32  = 10240
	MinDDLReorgBatchSize                  int32  = 32
	MinExpensiveQueryTimeThreshold        uint64 = 10 // 10s
	MinExpensiveTxnTimeThreshold          uint64 = 60 // 60s
	DefTiDBAutoBuildStatsConcurrency             = 1
	DefTiDBSysProcScanConcurrency                = 1
	DefTiDBRcWriteCheckTs                        = false
	DefTiDBForeignKeyChecks                      = true
	DefTiDBOptAdvancedJoinHint                   = true
	DefTiDBAnalyzePartitionConcurrency           = 2
	DefTiDBOptRangeMaxSize                       = 64 * int64(size.MB) // 64 MB
	DefTiDBCostModelVer                          = 2
	DefTiDBServerMemoryLimitSessMinSize          = 128 << 20
	DefTiDBMergePartitionStatsConcurrency        = 1
	DefTiDBServerMemoryLimitGCTrigger            = 0.7
	DefTiDBEnableGOGCTuner                       = true
	// DefTiDBGOGCTunerThreshold is to limit TiDBGOGCTunerThreshold.
	DefTiDBGOGCTunerThreshold                 float64 = 0.6
	DefTiDBGOGCMaxValue                               = 500
	DefTiDBGOGCMinValue                               = 100
	DefTiDBOptPrefixIndexSingleScan                   = true
	DefTiDBEnableAsyncMergeGlobalStats                = true
	DefTiDBExternalTS                                 = 0
	DefTiDBEnableExternalTSRead                       = false
	DefTiDBEnableReusechunk                           = true
	DefTiDBUseAlloc                                   = false
	DefTiDBEnablePlanReplayerCapture                  = true
	DefTiDBIndexMergeIntersectionConcurrency          = ConcurrencyUnset
	DefTiDBTTLJobEnable                               = true
	DefTiDBTTLScanBatchSize                           = 500
	DefTiDBTTLScanBatchMaxSize                        = 10240
	DefTiDBTTLScanBatchMinSize                        = 1
	DefTiDBTTLDeleteBatchSize                         = 100
	DefTiDBTTLDeleteBatchMaxSize                      = 10240
	DefTiDBTTLDeleteBatchMinSize                      = 1
	DefTiDBTTLDeleteRateLimit                         = 0
	DefTiDBTTLRunningTasks                            = -1
	DefPasswordReuseHistory                           = 0
	DefPasswordReuseTime                              = 0
	DefMaxUserConnections                             = 0
	DefTiDBStoreBatchSize                             = 4
	DefTiDBHistoricalStatsDuration                    = 7 * 24 * time.Hour
	DefTiDBEnableHistoricalStatsForCapture            = false
	DefTiDBTTLJobScheduleWindowStartTime              = "00:00 +0000"
	DefTiDBTTLJobScheduleWindowEndTime                = "23:59 +0000"
	DefTiDBTTLScanWorkerCount                         = 4
	DefTiDBTTLDeleteWorkerCount                       = 4
	DefaultExchangeCompressionMode                    = ExchangeCompressionModeUnspecified
	DefTiDBEnableResourceControl                      = true
	DefTiDBResourceControlStrictMode                  = true
	DefTiDBPessimisticTransactionFairLocking          = false
	DefTiDBEnablePlanCacheForParamLimit               = true
	DefTiDBEnableINLJoinMultiPattern                  = true
	DefTiFlashComputeDispatchPolicy                   = DispatchPolicyConsistentHashStr
	DefTiDBEnablePlanCacheForSubquery                 = true
	DefTiDBLoadBasedReplicaReadThreshold              = time.Second
	DefTiDBOptEnableLateMaterialization               = true
	DefTiDBOptOrderingIdxSelThresh                    = 0.0
	DefTiDBOptOrderingIdxSelRatio                     = 0.01
	DefTiDBOptEnableMPPSharedCTEExecution             = false
	DefTiDBPlanCacheInvalidationOnFreshStats          = true
	DefTiDBEnableRowLevelChecksum                     = false
	DefAuthenticationLDAPSASLAuthMethodName           = "SCRAM-SHA-1"
	DefAuthenticationLDAPSASLServerPort               = 389
	DefAuthenticationLDAPSASLTLS                      = false
	DefAuthenticationLDAPSASLUserSearchAttr           = "uid"
	DefAuthenticationLDAPSASLInitPoolSize             = 10
	DefAuthenticationLDAPSASLMaxPoolSize              = 1000
	DefAuthenticationLDAPSimpleAuthMethodName         = "SIMPLE"
	DefAuthenticationLDAPSimpleServerPort             = 389
	DefAuthenticationLDAPSimpleTLS                    = false
	DefAuthenticationLDAPSimpleUserSearchAttr         = "uid"
	DefAuthenticationLDAPSimpleInitPoolSize           = 10
	DefAuthenticationLDAPSimpleMaxPoolSize            = 1000
	DefTiFlashReplicaRead                             = AllReplicaStr
	DefTiDBEnableFastCheckTable                       = true
	DefRuntimeFilterType                              = "IN"
	DefRuntimeFilterMode                              = "OFF"
	DefTiDBLockUnchangedKeys                          = true
	DefTiDBEnableCheckConstraint                      = false
	DefTiDBSkipMissingPartitionStats                  = true
	DefTiDBOptEnableHashJoin                          = true
	DefTiDBHashJoinVersion                            = joinversion.HashJoinVersionOptimized
	DefTiDBOptIndexJoinBuild                          = true
	DefTiDBOptObjective                               = OptObjectiveModerate
	DefTiDBSchemaVersionCacheLimit                    = 16
	DefTiDBIdleTransactionTimeout                     = 0
	DefTiDBTxnEntrySizeLimit                          = 0
	DefTiDBSchemaCacheSize                            = 512 * 1024 * 1024
	DefTiDBLowResolutionTSOUpdateInterval             = 2000
	DefDivPrecisionIncrement                          = 4
	DefTiDBDMLType                                    = "STANDARD"
	DefGroupConcatMaxLen                              = uint64(1024)
	DefDefaultWeekFormat                              = "0"
	DefTiFlashPreAggMode                              = ForcePreAggStr
	DefTiDBEnableLazyCursorFetch                      = false
	DefOptEnableProjectionPushDown                    = true
	DefTiDBEnableSharedLockPromotion                  = false
	DefTiDBTSOClientRPCMode                           = TSOClientRPCModeDefault
	DefTiDBCircuitBreakerPDMetaErrorRateRatio         = 0.0
	DefTiDBAccelerateUserCreationUpdate               = false
	DefTiDBEnableTSValidation                         = true
	DefTiDBLoadBindingTimeout                         = 200
	DefTiDBEnableBindingUsage                         = true
	DefTiDBAdvancerCheckPointLagLimit                 = 48 * time.Hour
)

// Process global variables.
var (
	ProcessGeneralLog              = atomic.NewBool(false)
	RunAutoAnalyze                 = atomic.NewBool(DefTiDBEnableAutoAnalyze)
	EnableAutoAnalyzePriorityQueue = atomic.NewBool(DefTiDBEnableAutoAnalyzePriorityQueue)
	// AnalyzeColumnOptions is a global variable that indicates the default column choice for ANALYZE.
	// The value of this variable is a string that can be one of the following values:
	// "PREDICATE", "ALL".
	// The behavior of the analyze operation depends on the value of `tidb_persist_analyze_options`:
	// 1. If `tidb_persist_analyze_options` is enabled and the column choice from the analyze options record is set to `default`,
	//    the value of `tidb_analyze_column_options` determines the behavior of the analyze operation.
	// 2. If `tidb_persist_analyze_options` is disabled, `tidb_analyze_column_options` is used directly to decide
	//    whether to analyze all columns or just the predicate columns.
	AnalyzeColumnOptions           = atomic.NewString(DefTiDBAnalyzeColumnOptions)
	GlobalLogMaxDays               = atomic.NewInt32(int32(config.GetGlobalConfig().Log.File.MaxDays))
	QueryLogMaxLen                 = atomic.NewInt32(DefTiDBQueryLogMaxLen)
	EnablePProfSQLCPU              = atomic.NewBool(false)
	EnableBatchDML                 = atomic.NewBool(false)
	EnableTmpStorageOnOOM          = atomic.NewBool(DefTiDBEnableTmpStorageOnOOM)
	DDLReorgWorkerCounter    int32 = DefTiDBDDLReorgWorkerCount
	DDLReorgBatchSize        int32 = DefTiDBDDLReorgBatchSize
	DDLFlashbackConcurrency  int32 = DefTiDBDDLFlashbackConcurrency
	DDLErrorCountLimit       int64 = DefTiDBDDLErrorCountLimit
	DDLReorgRowFormat        int64 = DefTiDBRowFormatV2
	DDLReorgMaxWriteSpeed          = atomic.NewInt64(DefTiDBDDLReorgMaxWriteSpeed)
	MaxDeltaSchemaCount      int64 = DefTiDBMaxDeltaSchemaCount
	GlobalSlowLogRateLimiter       = rate.NewLimiter(rate.Inf, 1)
	// DDLSlowOprThreshold is the threshold for ddl slow operations, uint is millisecond.
	DDLSlowOprThreshold = config.GetGlobalConfig().Instance.DDLSlowOprThreshold
	GlobalSlowLogRules  = atomic.NewPointer[slowlogrule.GlobalSlowLogRules](
		&slowlogrule.GlobalSlowLogRules{RulesMap: make(map[int64]*slowlogrule.SlowLogRules)})
	ForcePriority                        = int32(DefTiDBForcePriority)
	MaxOfMaxAllowedPacket         uint64 = 1073741824
	ExpensiveQueryTimeThreshold   uint64 = DefTiDBExpensiveQueryTimeThreshold
	ExpensiveTxnTimeThreshold     uint64 = DefTiDBExpensiveTxnTimeThreshold
	MemoryUsageAlarmRatio                = atomic.NewFloat64(DefMemoryUsageAlarmRatio)
	MemoryUsageAlarmKeepRecordNum        = atomic.NewInt64(DefMemoryUsageAlarmKeepRecordNum)
	EnableLocalTxn                       = atomic.NewBool(DefTiDBEnableLocalTxn)
	MaxTSOBatchWaitInterval              = atomic.NewFloat64(DefTiDBTSOClientBatchMaxWaitTime)
	EnableTSOFollowerProxy               = atomic.NewBool(DefTiDBEnableTSOFollowerProxy)
	EnablePDFollowerHandleRegion         = atomic.NewBool(DefPDEnableFollowerHandleRegion)
	EnableBatchQueryRegion               = atomic.NewBool(DefTiDBEnableBatchQueryRegion)
	RestrictedReadOnly                   = atomic.NewBool(DefTiDBRestrictedReadOnly)
	VarTiDBSuperReadOnly                 = atomic.NewBool(DefTiDBSuperReadOnly)
	PersistAnalyzeOptions                = atomic.NewBool(DefTiDBPersistAnalyzeOptions)
	TableCacheLease                      = atomic.NewInt64(DefTiDBTableCacheLease)
	StatsLoadSyncWait                    = atomic.NewInt64(DefTiDBStatsLoadSyncWait)
	StatsLoadPseudoTimeout               = atomic.NewBool(DefTiDBStatsLoadPseudoTimeout)
	MemQuotaBindingCache                 = atomic.NewInt64(DefTiDBMemQuotaBindingCache)
	GCMaxWaitTime                        = atomic.NewInt64(DefTiDBGCMaxWaitTime)
	StatsCacheMemQuota                   = atomic.NewInt64(DefTiDBStatsCacheMemQuota)
	OOMAction                            = atomic.NewString(DefTiDBMemOOMAction)
	MaxAutoAnalyzeTime                   = atomic.NewInt64(DefTiDBMaxAutoAnalyzeTime)
	// variables for plan cache
	PreparedPlanCacheMemoryGuardRatio   = atomic.NewFloat64(DefTiDBPrepPlanCacheMemoryGuardRatio)
	EnableInstancePlanCache             = atomic.NewBool(false)
	InstancePlanCacheReservedPercentage = atomic.NewFloat64(0.1)
	InstancePlanCacheMaxMemSize         = atomic.NewInt64(int64(DefTiDBInstancePlanCacheMaxMemSize))
	EnableDistTask                      = atomic.NewBool(DefTiDBEnableDistTask)
	EnableFastCreateTable               = atomic.NewBool(DefTiDBEnableFastCreateTable)
	EnableNoopVariables                 = atomic.NewBool(DefTiDBEnableNoopVariables)
	enableMDL                           = atomic.NewBool(false)
	AutoAnalyzePartitionBatchSize       = atomic.NewInt64(DefTiDBAutoAnalyzePartitionBatchSize)
	AutoAnalyzeConcurrency              = atomic.NewInt32(DefTiDBAutoAnalyzeConcurrency)
	// TODO: set value by session variable
	EnableWorkloadBasedLearning   = atomic.NewBool(DefTiDBEnableWorkloadBasedLearning)
	WorkloadBasedLearningInterval = atomic.NewDuration(DefTiDBWorkloadBasedLearningInterval)
	// EnableFastReorg indicates whether to use lightning to enhance DDL reorg performance.
	EnableFastReorg = atomic.NewBool(DefTiDBEnableFastReorg)
	// DDLDiskQuota is the temporary variable for set disk quota for lightning
	DDLDiskQuota = atomic.NewUint64(DefTiDBDDLDiskQuota)
	// EnableForeignKey indicates whether to enable foreign key feature.
	EnableForeignKey    = atomic.NewBool(true)
	EnableRCReadCheckTS = atomic.NewBool(false)
	// EnableRowLevelChecksum indicates whether to append checksum to row values.
	EnableRowLevelChecksum         = atomic.NewBool(DefTiDBEnableRowLevelChecksum)
	LowResolutionTSOUpdateInterval = atomic.NewUint32(DefTiDBLowResolutionTSOUpdateInterval)

	// DefTiDBServerMemoryLimit indicates the default value of TiDBServerMemoryLimit(TotalMem * 80%).
	// It should be a const and shouldn't be modified after tidb is started.
	DefTiDBServerMemoryLimit           = serverMemoryLimitDefaultValue()
	GOGCTunerThreshold                 = atomic.NewFloat64(DefTiDBGOGCTunerThreshold)
	PasswordValidationLength           = atomic.NewInt32(8)
	PasswordValidationMixedCaseCount   = atomic.NewInt32(1)
	PasswordValidtaionNumberCount      = atomic.NewInt32(1)
	PasswordValidationSpecialCharCount = atomic.NewInt32(1)
	EnableTTLJob                       = atomic.NewBool(DefTiDBTTLJobEnable)
	TTLScanBatchSize                   = atomic.NewInt64(DefTiDBTTLScanBatchSize)
	TTLDeleteBatchSize                 = atomic.NewInt64(DefTiDBTTLDeleteBatchSize)
	TTLDeleteRateLimit                 = atomic.NewInt64(DefTiDBTTLDeleteRateLimit)
	TTLJobScheduleWindowStartTime      = atomic.NewTime(
		mustParseTime(
			FullDayTimeFormat,
			DefTiDBTTLJobScheduleWindowStartTime,
		),
	)
	TTLJobScheduleWindowEndTime = atomic.NewTime(
		mustParseTime(
			FullDayTimeFormat,
			DefTiDBTTLJobScheduleWindowEndTime,
		),
	)
	TTLScanWorkerCount              = atomic.NewInt32(DefTiDBTTLScanWorkerCount)
	TTLDeleteWorkerCount            = atomic.NewInt32(DefTiDBTTLDeleteWorkerCount)
	PasswordHistory                 = atomic.NewInt64(DefPasswordReuseHistory)
	PasswordReuseInterval           = atomic.NewInt64(DefPasswordReuseTime)
	IsSandBoxModeEnabled            = atomic.NewBool(false)
	MaxUserConnectionsValue         = atomic.NewUint32(DefMaxUserConnections)
	MaxPreparedStmtCountValue       = atomic.NewInt64(DefMaxPreparedStmtCount)
	HistoricalStatsDuration         = atomic.NewDuration(DefTiDBHistoricalStatsDuration)
	EnableHistoricalStatsForCapture = atomic.NewBool(DefTiDBEnableHistoricalStatsForCapture)
	TTLRunningTasks                 = atomic.NewInt32(DefTiDBTTLRunningTasks)
	// always set the default value to false because the resource control in kv-client is not inited
	// It will be initialized to the right value after the first call of `rebuildSysVarCache`
	EnableResourceControl           = atomic.NewBool(false)
	EnableResourceControlStrictMode = atomic.NewBool(true)
	EnableCheckConstraint           = atomic.NewBool(DefTiDBEnableCheckConstraint)
	SkipMissingPartitionStats       = atomic.NewBool(DefTiDBSkipMissingPartitionStats)
	TiFlashEnablePipelineMode       = atomic.NewBool(DefTiDBEnableTiFlashPipelineMode)
	ServiceScope                    = atomic.NewString("")
	SchemaVersionCacheLimit         = atomic.NewInt64(DefTiDBSchemaVersionCacheLimit)
	CloudStorageURI                 = atomic.NewString("")
	IgnoreInlistPlanDigest          = atomic.NewBool(DefTiDBIgnoreInlistPlanDigest)
	TxnEntrySizeLimit               = atomic.NewUint64(DefTiDBTxnEntrySizeLimit)

	SchemaCacheSize              = atomic.NewUint64(DefTiDBSchemaCacheSize)
	SchemaCacheSizeOriginText    = atomic.NewString(strconv.Itoa(DefTiDBSchemaCacheSize))
	AccelerateUserCreationUpdate = atomic.NewBool(DefTiDBAccelerateUserCreationUpdate)

	CircuitBreakerPDMetadataErrorRateThresholdRatio = atomic.NewFloat64(0.0)

	AdvancerCheckPointLagLimit = atomic.NewDuration(DefTiDBAdvancerCheckPointLagLimit)
	EnableBindingUsage         = atomic.NewBool(DefTiDBEnableBindingUsage)
)

func serverMemoryLimitDefaultValue() string {
	total, err := memory.MemTotal()
	if err == nil && total != 0 {
		return "80%"
	}
	return "0"
}

func mustParseTime(layout string, str string) time.Time {
	time, err := time.ParseInLocation(layout, str, time.UTC)
	if err != nil {
		panic(fmt.Sprintf("%s is not in %s duration format", str, layout))
	}

	return time
}

const (
	// OptObjectiveModerate is a possible value and the default value for TiDBOptObjective.
	// Please see comments of SessionVars.OptObjective for details.
	OptObjectiveModerate string = "moderate"
	// OptObjectiveDeterminate is a possible value for TiDBOptObjective.
	OptObjectiveDeterminate = "determinate"
)

// ForcePreAggStr means 1st hashagg will be pre aggregated.
// AutoStr means TiFlash will decide which policy for 1st hashagg.
// ForceStreamingStr means 1st hashagg will for pass through all blocks.
const (
	ForcePreAggStr    = "force_preagg"
	AutoStr           = "auto"
	ForceStreamingStr = "force_streaming"
)

const (
	// AllReplicaStr is the string value of AllReplicas.
	AllReplicaStr = "all_replicas"
	// ClosestAdaptiveStr is the string value of ClosestAdaptive.
	ClosestAdaptiveStr = "closest_adaptive"
	// ClosestReplicasStr is the string value of ClosestReplicas.
	ClosestReplicasStr = "closest_replicas"
)

const (
	// DispatchPolicyRRStr is string value for DispatchPolicyRR.
	DispatchPolicyRRStr = "round_robin"
	// DispatchPolicyConsistentHashStr is string value for DispatchPolicyConsistentHash.
	DispatchPolicyConsistentHashStr = "consistent_hash"
	// DispatchPolicyInvalidStr is string value for DispatchPolicyInvalid.
	DispatchPolicyInvalidStr = "invalid"
)

// ConcurrencyUnset means the value the of the concurrency related variable is unset.
const ConcurrencyUnset = -1

// ExchangeCompressionMode means the compress method used in exchange operator
type ExchangeCompressionMode int

const (
	// ExchangeCompressionModeNONE indicates no compression
	ExchangeCompressionModeNONE ExchangeCompressionMode = iota
	// ExchangeCompressionModeFast indicates fast compression/decompression speed, compression ratio is lower than HC mode
	ExchangeCompressionModeFast
	// ExchangeCompressionModeHC indicates high compression (HC) ratio mode
	ExchangeCompressionModeHC
	// ExchangeCompressionModeUnspecified indicates unspecified compress method, let TiDB choose one
	ExchangeCompressionModeUnspecified

	// RecommendedExchangeCompressionMode indicates recommended compression mode
	RecommendedExchangeCompressionMode ExchangeCompressionMode = ExchangeCompressionModeFast

	exchangeCompressionModeUnspecifiedName string = "UNSPECIFIED"
)

// Name returns the name of ExchangeCompressionMode
func (t ExchangeCompressionMode) Name() string {
	if t == ExchangeCompressionModeUnspecified {
		return exchangeCompressionModeUnspecifiedName
	}
	return t.ToTipbCompressionMode().String()
}

// ToExchangeCompressionMode returns the ExchangeCompressionMode from name
func ToExchangeCompressionMode(name string) (ExchangeCompressionMode, bool) {
	name = strings.ToUpper(name)
	if name == exchangeCompressionModeUnspecifiedName {
		return ExchangeCompressionModeUnspecified, true
	}
	value, ok := tipb.CompressionMode_value[name]
	if ok {
		return ExchangeCompressionMode(value), true
	}
	return ExchangeCompressionModeNONE, false
}

// ToTipbCompressionMode returns tipb.CompressionMode from kv.ExchangeCompressionMode
func (t ExchangeCompressionMode) ToTipbCompressionMode() tipb.CompressionMode {
	switch t {
	case ExchangeCompressionModeNONE:
		return tipb.CompressionMode_NONE
	case ExchangeCompressionModeFast:
		return tipb.CompressionMode_FAST
	case ExchangeCompressionModeHC:
		return tipb.CompressionMode_HIGH_COMPRESSION
	}
	return tipb.CompressionMode_NONE
}

// ScopeFlag is for system variable whether can be changed in global/session dynamically or not.
type ScopeFlag uint8

// TypeFlag is the SysVar type, which doesn't exactly match MySQL types.
type TypeFlag byte

const (
	// ScopeNone means the system variable can not be changed dynamically.
	ScopeNone ScopeFlag = 0
	// ScopeGlobal means the system variable can be changed globally.
	ScopeGlobal ScopeFlag = 1 << 0
	// ScopeSession means the system variable can only be changed in current session.
	ScopeSession ScopeFlag = 1 << 1
	// ScopeInstance means it is similar to global but doesn't propagate to other TiDB servers.
	ScopeInstance ScopeFlag = 1 << 2

	// TypeStr is the default
	TypeStr TypeFlag = iota
	// TypeBool for boolean
	TypeBool
	// TypeInt for integer
	TypeInt
	// TypeEnum for Enum
	TypeEnum
	// TypeFloat for Double
	TypeFloat
	// TypeUnsigned for Unsigned integer
	TypeUnsigned
	// TypeTime for time of day (a TiDB extension)
	TypeTime
	// TypeDuration for a golang duration (a TiDB extension)
	TypeDuration

	// On is the canonical string for ON
	On = "ON"
	// Off is the canonical string for OFF
	Off = "OFF"
	// Warn means return warnings
	Warn = "WARN"
	// IntOnly means enable for int type
	IntOnly = "INT_ONLY"
	// Marker is a special log redact behavior
	Marker = "MARKER"

	// AssertionStrictStr is a choice of variable TiDBTxnAssertionLevel that means full assertions should be performed,
	// even if the performance might be slowed down.
	AssertionStrictStr = "STRICT"
	// AssertionFastStr is a choice of variable TiDBTxnAssertionLevel that means assertions that doesn't affect
	// performance should be performed.
	AssertionFastStr = "FAST"
	// AssertionOffStr is a choice of variable TiDBTxnAssertionLevel that means no assertion should be performed.
	AssertionOffStr = "OFF"
	// OOMActionCancel constants represents the valid action configurations for OOMAction "CANCEL".
	OOMActionCancel = "CANCEL"
	// OOMActionLog constants represents the valid action configurations for OOMAction "LOG".
	OOMActionLog = "LOG"

	// TSOClientRPCModeDefault is a choice of variable TiDBTSOClientRPCMode. In this mode, the TSO client sends batched
	// TSO requests serially.
	TSOClientRPCModeDefault = "DEFAULT"
	// TSOClientRPCModeParallel is a choice of variable TiDBTSOClientRPCMode. In this mode, the TSO client tries to
	// keep approximately 2 batched TSO requests running in parallel. This option tries to reduce the batch-waiting time
	// by half, at the expense of about twice the amount of TSO RPC calls.
	TSOClientRPCModeParallel = "PARALLEL"
	// TSOClientRPCModeParallelFast is a choice of variable TiDBTSOClientRPCMode. In this mode, the TSO client tries to
	// keep approximately 4 batched TSO requests running in parallel. This option tries to reduce the batch-waiting time
	// by 3/4, at the expense of about 4 times the amount of TSO RPC calls.
	TSOClientRPCModeParallelFast = "PARALLEL-FAST"

	// StrategyStandard is a choice of variable TiDBPipelinedDmlResourcePolicy,
	// the best performance policy
	StrategyStandard = "standard"
	// StrategyConservative is a choice of variable TiDBPipelinedDmlResourcePolicy,
	// a rather conservative policy
	StrategyConservative = "conservative"
	// StrategyCustom is a choice of variable TiDBPipelinedDmlResourcePolicy,
	StrategyCustom = "custom"
)

// Global config name list.
const (
	GlobalConfigEnableTopSQL = "enable_resource_metering"
	GlobalConfigSourceID     = "source_id"
)

func (s ScopeFlag) String() string {
	var scopes []string
	if s == ScopeNone {
		return "NONE"
	}
	if s&ScopeSession != 0 {
		scopes = append(scopes, "SESSION")
	}
	if s&ScopeGlobal != 0 {
		scopes = append(scopes, "GLOBAL")
	}
	if s&ScopeInstance != 0 {
		scopes = append(scopes, "INSTANCE")
	}
	return strings.Join(scopes, ",")
}

// ClusteredIndexDefMode controls the default clustered property for primary key.
type ClusteredIndexDefMode int

const (
	// ClusteredIndexDefModeIntOnly indicates only single int primary key will default be clustered.
	ClusteredIndexDefModeIntOnly ClusteredIndexDefMode = 0
	// ClusteredIndexDefModeOn indicates primary key will default be clustered.
	ClusteredIndexDefModeOn ClusteredIndexDefMode = 1
	// ClusteredIndexDefModeOff indicates primary key will default be non-clustered.
	ClusteredIndexDefModeOff ClusteredIndexDefMode = 2
)

// TiDBOptEnableClustered converts enable clustered options to ClusteredIndexDefMode.
func TiDBOptEnableClustered(opt string) ClusteredIndexDefMode {
	switch opt {
	case On:
		return ClusteredIndexDefModeOn
	case Off:
		return ClusteredIndexDefModeOff
	default:
		return ClusteredIndexDefModeIntOnly
	}
}

const (
	// ScatterOff means default, will not scatter region
	ScatterOff string = ""
	// ScatterTable means scatter region at table level
	ScatterTable string = "table"
	// ScatterGlobal means scatter region at global level
	ScatterGlobal string = "global"
)

const (
	// PlacementModeStrict indicates all placement operations should be checked strictly in ddl
	PlacementModeStrict string = "STRICT"
	// PlacementModeIgnore indicates ignore all placement operations in ddl
	PlacementModeIgnore string = "IGNORE"
)

const (
	// LocalDayTimeFormat is the local format of analyze start time and end time.
	LocalDayTimeFormat = "15:04"
	// FullDayTimeFormat is the full format of analyze start time and end time.
	FullDayTimeFormat = "15:04 -0700"
)

// SetDDLReorgWorkerCounter sets DDLReorgWorkerCounter count.
// Sysvar validation enforces the range to already be correct.
func SetDDLReorgWorkerCounter(cnt int32) {
	goatomic.StoreInt32(&DDLReorgWorkerCounter, cnt)
}

// GetDDLReorgWorkerCounter gets DDLReorgWorkerCounter.
func GetDDLReorgWorkerCounter() int32 {
	return goatomic.LoadInt32(&DDLReorgWorkerCounter)
}

// SetDDLFlashbackConcurrency sets DDLFlashbackConcurrency count.
// Sysvar validation enforces the range to already be correct.
func SetDDLFlashbackConcurrency(cnt int32) {
	goatomic.StoreInt32(&DDLFlashbackConcurrency, cnt)
}

// GetDDLFlashbackConcurrency gets DDLFlashbackConcurrency count.
func GetDDLFlashbackConcurrency() int32 {
	return goatomic.LoadInt32(&DDLFlashbackConcurrency)
}

// SetDDLReorgBatchSize sets DDLReorgBatchSize size.
// Sysvar validation enforces the range to already be correct.
func SetDDLReorgBatchSize(cnt int32) {
	goatomic.StoreInt32(&DDLReorgBatchSize, cnt)
}

// GetDDLReorgBatchSize gets DDLReorgBatchSize.
func GetDDLReorgBatchSize() int32 {
	return goatomic.LoadInt32(&DDLReorgBatchSize)
}

// SetDDLErrorCountLimit sets ddlErrorCountlimit size.
func SetDDLErrorCountLimit(cnt int64) {
	goatomic.StoreInt64(&DDLErrorCountLimit, cnt)
}

// GetDDLErrorCountLimit gets ddlErrorCountlimit size.
func GetDDLErrorCountLimit() int64 {
	return goatomic.LoadInt64(&DDLErrorCountLimit)
}

// SetDDLReorgRowFormat sets DDLReorgRowFormat version.
func SetDDLReorgRowFormat(format int64) {
	goatomic.StoreInt64(&DDLReorgRowFormat, format)
}

// GetDDLReorgRowFormat gets DDLReorgRowFormat version.
func GetDDLReorgRowFormat() int64 {
	return goatomic.LoadInt64(&DDLReorgRowFormat)
}

// SetMaxDeltaSchemaCount sets MaxDeltaSchemaCount size.
func SetMaxDeltaSchemaCount(cnt int64) {
	goatomic.StoreInt64(&MaxDeltaSchemaCount, cnt)
}

// GetMaxDeltaSchemaCount gets MaxDeltaSchemaCount size.
func GetMaxDeltaSchemaCount() int64 {
	return goatomic.LoadInt64(&MaxDeltaSchemaCount)
}

// IsMDLEnabled returns if MDL is enabled.
func IsMDLEnabled() bool {
	if kerneltype.IsNextGen() {
		// MDL is very useful to avoid the 'Information schema is changed' error,
		// in next-gen TiDB, MDL is always enabled, as we don't have the compatibility
		// debts.
		// some tests might call SetEnableMDL(false) to disable MDL, but it is not
		// expected in nextgen, we use this branch to ensure MDL is always enabled,
		// even in test.
		return true
	}
	return enableMDL.Load()
}

// SetEnableMDL sets the MDL enable status.
func SetEnableMDL(enabled bool) {
	enableMDL.Store(enabled)
}

// GetDefaultTxnAssertionLevel returns the default assertion level based on kernel type.
// For next-gen, we use strict assertion level to prevent correctness risks.
// For classic, we use off to maintain compatibility.
func GetDefaultTxnAssertionLevel() string {
	if kerneltype.IsNextGen() {
		return AssertionStrictStr
	}
	return AssertionOffStr
}<|MERGE_RESOLUTION|>--- conflicted
+++ resolved
@@ -229,14 +229,12 @@
 	// TiDBSlowLogThreshold is used to set the slow log threshold in the server.
 	TiDBSlowLogThreshold = "tidb_slow_log_threshold"
 
-<<<<<<< HEAD
+	// TiDBSlowLogRules defines multi-dimensional trigger rules for flexible slow log control.
+	TiDBSlowLogRules = "tidb_slow_log_rules"
+
 	// TiDBSlowLogMaxPerSec is the maximum number of slow logs that can be recorded per second in the server.
 	// The default value is 0, which means no rate limiting is applied.
 	TiDBSlowLogMaxPerSec = "tidb_slow_log_max_per_sec"
-=======
-	// TiDBSlowLogRules defines multi-dimensional trigger rules for flexible slow log control.
-	TiDBSlowLogRules = "tidb_slow_log_rules"
->>>>>>> 8744057e
 
 	// TiDBSlowTxnLogThreshold is used to set the slow transaction log threshold in the server.
 	TiDBSlowTxnLogThreshold = "tidb_slow_txn_log_threshold"
