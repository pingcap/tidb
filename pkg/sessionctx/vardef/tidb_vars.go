// Copyright 2025 PingCAP, Inc.
//
// Licensed under the Apache License, Version 2.0 (the "License");
// you may not use this file except in compliance with the License.
// You may obtain a copy of the License at
//
//     http://www.apache.org/licenses/LICENSE-2.0
//
// Unless required by applicable law or agreed to in writing, software
// distributed under the License is distributed on an "AS IS" BASIS,
// WITHOUT WARRANTIES OR CONDITIONS OF ANY KIND, either express or implied.
// See the License for the specific language governing permissions and
// limitations under the License.

package vardef

import (
	"fmt"
	"math"
	"strconv"
	"strings"
	goatomic "sync/atomic"
	"time"

	"github.com/pingcap/tidb/pkg/config"
	"github.com/pingcap/tidb/pkg/executor/join/joinversion"
	"github.com/pingcap/tidb/pkg/parser/mysql"
	"github.com/pingcap/tidb/pkg/util/memory"
	"github.com/pingcap/tidb/pkg/util/paging"
	"github.com/pingcap/tidb/pkg/util/size"
	"github.com/pingcap/tipb/go-tipb"
	"go.uber.org/atomic"
)

/*
	Steps to add a new TiDB specific system variable:

	1. Add a new variable name with comment in this file.
	2. Add the default value of the new variable in this file.
	3. Add SysVar instance in 'defaultSysVars' slice.
*/

// TiDB system variable names that only in session scope.
const (
	TiDBDDLSlowOprThreshold = "ddl_slow_threshold"

	// TiDBSnapshot is used for reading history data, the default value is empty string.
	// The value can be a datetime string like '2017-11-11 20:20:20' or a tso string. When this variable is set, the session reads history data of that time.
	TiDBSnapshot = "tidb_snapshot"

	// TiDBOptAggPushDown is used to enable/disable the optimizer rule of aggregation push down.
	TiDBOptAggPushDown = "tidb_opt_agg_push_down"

	// TiDBOptDeriveTopN is used to enable/disable the optimizer rule of deriving topN.
	TiDBOptDeriveTopN = "tidb_opt_derive_topn"

	// TiDBOptCartesianBCJ is used to disable/enable broadcast cartesian join in MPP mode
	TiDBOptCartesianBCJ = "tidb_opt_broadcast_cartesian_join"

	TiDBOptMPPOuterJoinFixedBuildSide = "tidb_opt_mpp_outer_join_fixed_build_side"

	// TiDBOptDistinctAggPushDown is used to decide whether agg with distinct should be pushed to tikv/tiflash.
	TiDBOptDistinctAggPushDown = "tidb_opt_distinct_agg_push_down"

	// TiDBOptSkewDistinctAgg is used to indicate the distinct agg has data skew
	TiDBOptSkewDistinctAgg = "tidb_opt_skew_distinct_agg"

	// TiDBOpt3StageDistinctAgg is used to indicate whether to plan and execute the distinct agg in 3 stages
	TiDBOpt3StageDistinctAgg = "tidb_opt_three_stage_distinct_agg"

	// TiDBOptEnable3StageMultiDistinctAgg is used to indicate whether to plan and execute the multi distinct agg in 3 stages
	TiDBOptEnable3StageMultiDistinctAgg = "tidb_opt_enable_three_stage_multi_distinct_agg"

	TiDBOptExplainNoEvaledSubQuery = "tidb_opt_enable_non_eval_scalar_subquery"

	// TiDBBCJThresholdSize is used to limit the size of small table for mpp broadcast join.
	// Its unit is bytes, if the size of small table is larger than it, we will not use bcj.
	TiDBBCJThresholdSize = "tidb_broadcast_join_threshold_size"

	// TiDBBCJThresholdCount is used to limit the count of small table for mpp broadcast join.
	// If we can't estimate the size of one side of join child, we will check if its row number exceeds this limitation.
	TiDBBCJThresholdCount = "tidb_broadcast_join_threshold_count"

	// TiDBPreferBCJByExchangeDataSize indicates the method used to choose mpp broadcast join
	TiDBPreferBCJByExchangeDataSize = "tidb_prefer_broadcast_join_by_exchange_data_size"

	// TiDBOptWriteRowID is used to enable/disable the operations of insert、replace and update to _tidb_rowid.
	TiDBOptWriteRowID = "tidb_opt_write_row_id"

	// TiDBAutoAnalyzeRatio will run if (table modify count)/(table row count) is greater than this value.
	TiDBAutoAnalyzeRatio = "tidb_auto_analyze_ratio"

	// TiDBAutoAnalyzeStartTime will run if current time is within start time and end time.
	TiDBAutoAnalyzeStartTime = "tidb_auto_analyze_start_time"
	TiDBAutoAnalyzeEndTime   = "tidb_auto_analyze_end_time"

	// TiDBChecksumTableConcurrency is used to speed up the ADMIN CHECKSUM TABLE
	// statement, when a table has multiple indices, those indices can be
	// scanned concurrently, with the cost of higher system performance impact.
	TiDBChecksumTableConcurrency = "tidb_checksum_table_concurrency"

	// TiDBCurrentTS is used to get the current transaction timestamp.
	// It is read-only.
	TiDBCurrentTS = "tidb_current_ts"

	// TiDBLastTxnInfo is used to get the last transaction info within the current session.
	TiDBLastTxnInfo = "tidb_last_txn_info"

	// TiDBLastQueryInfo is used to get the last query info within the current session.
	TiDBLastQueryInfo = "tidb_last_query_info"

	// TiDBLastDDLInfo is used to get the last ddl info within the current session.
	TiDBLastDDLInfo = "tidb_last_ddl_info"

	// TiDBLastPlanReplayerToken is used to get the last plan replayer token within the current session
	TiDBLastPlanReplayerToken = "tidb_last_plan_replayer_token"

	// TiDBConfig is a read-only variable that shows the config of the current server.
	TiDBConfig = "tidb_config"

	// TiDBBatchInsert is used to enable/disable auto-split insert data. If set this option on, insert executor will automatically
	// insert data into multiple batches and use a single txn for each batch. This will be helpful when inserting large data.
	TiDBBatchInsert = "tidb_batch_insert"

	// TiDBBatchDelete is used to enable/disable auto-split delete data. If set this option on, delete executor will automatically
	// split data into multiple batches and use a single txn for each batch. This will be helpful when deleting large data.
	TiDBBatchDelete = "tidb_batch_delete"

	// TiDBBatchCommit is used to enable/disable auto-split the transaction.
	// If set this option on, the transaction will be committed when it reaches stmt-count-limit and starts a new transaction.
	TiDBBatchCommit = "tidb_batch_commit"

	// TiDBDMLBatchSize is used to split the insert/delete data into small batches.
	// It only takes effort when tidb_batch_insert/tidb_batch_delete is on.
	// Its default value is 20000. When the row size is large, 20k rows could be larger than 100MB.
	// User could change it to a smaller one to avoid breaking the transaction size limitation.
	TiDBDMLBatchSize = "tidb_dml_batch_size"

	// The following session variables controls the memory quota during query execution.

	// TiDBMemQuotaQuery controls the memory quota of a query.
	TiDBMemQuotaQuery = "tidb_mem_quota_query" // Bytes.
	// TiDBMemQuotaApplyCache controls the memory quota of a query.
	TiDBMemQuotaApplyCache = "tidb_mem_quota_apply_cache"

	// TiDBGeneralLog is used to log every query in the server in info level.
	TiDBGeneralLog = "tidb_general_log"

	// TiDBLogFileMaxDays is used to log every query in the server in info level.
	TiDBLogFileMaxDays = "tidb_log_file_max_days"

	// TiDBPProfSQLCPU is used to add label sql label to pprof result.
	TiDBPProfSQLCPU = "tidb_pprof_sql_cpu"

	// TiDBRetryLimit is the maximum number of retries when committing a transaction.
	TiDBRetryLimit = "tidb_retry_limit"

	// TiDBDisableTxnAutoRetry disables transaction auto retry.
	// Deprecated: This variable is deprecated, please do not use this variable.
	TiDBDisableTxnAutoRetry = "tidb_disable_txn_auto_retry"

	// TiDBEnableChunkRPC enables TiDB to use Chunk format for coprocessor requests.
	TiDBEnableChunkRPC = "tidb_enable_chunk_rpc"

	// TiDBOptimizerSelectivityLevel is used to control the selectivity estimation level.
	TiDBOptimizerSelectivityLevel = "tidb_optimizer_selectivity_level"

	// TiDBOptimizerEnableNewOnlyFullGroupByCheck is used to open the newly only_full_group_by check by maintaining functional dependency.
	TiDBOptimizerEnableNewOnlyFullGroupByCheck = "tidb_enable_new_only_full_group_by_check"

	TiDBOptimizerEnableOuterJoinReorder = "tidb_enable_outer_join_reorder"

	// TiDBOptimizerEnableNAAJ is used to open the newly null-aware anti join
	TiDBOptimizerEnableNAAJ = "tidb_enable_null_aware_anti_join"

	// TiDBTxnMode is used to control the transaction behavior.
	TiDBTxnMode = "tidb_txn_mode"

	// TiDBRowFormatVersion is used to control tidb row format version current.
	TiDBRowFormatVersion = "tidb_row_format_version"

	// TiDBEnableRowLevelChecksum is used to control whether to append checksum to row values.
	TiDBEnableRowLevelChecksum = "tidb_enable_row_level_checksum"

	// TiDBEnableTablePartition is used to control table partition feature.
	// The valid value include auto/on/off:
	// on or auto: enable table partition if the partition type is implemented.
	// off: always disable table partition.
	TiDBEnableTablePartition = "tidb_enable_table_partition"

	// TiDBEnableListTablePartition is used to control list table partition feature.
	// Deprecated: This variable is deprecated, please do not use this variable.
	TiDBEnableListTablePartition = "tidb_enable_list_partition"

	// TiDBSkipIsolationLevelCheck is used to control whether to return error when set unsupported transaction
	// isolation level.
	TiDBSkipIsolationLevelCheck = "tidb_skip_isolation_level_check"

	// TiDBLowResolutionTSO is used for reading data with low resolution TSO which is updated once every two seconds
	TiDBLowResolutionTSO = "tidb_low_resolution_tso"

	// TiDBReplicaRead is used for reading data from replicas, followers for example.
	TiDBReplicaRead = "tidb_replica_read"

	// TiDBAdaptiveClosestReadThreshold is for reading data from closest replicas(with same 'zone' label).
	// TiKV client should send read request to the closest replica(leader/follower) if the estimated response
	// size exceeds this threshold; otherwise, this request should be sent to leader.
	// This variable only take effect when `tidb_replica_read` is 'closest-adaptive'.
	TiDBAdaptiveClosestReadThreshold = "tidb_adaptive_closest_read_threshold"

	// TiDBAllowRemoveAutoInc indicates whether a user can drop the auto_increment column attribute or not.
	TiDBAllowRemoveAutoInc = "tidb_allow_remove_auto_inc"

	// TiDBMultiStatementMode enables multi statement at the risk of SQL injection
	// provides backwards compatibility
	TiDBMultiStatementMode = "tidb_multi_statement_mode"

	// TiDBEvolvePlanTaskMaxTime controls the max time of a single evolution task.
	TiDBEvolvePlanTaskMaxTime = "tidb_evolve_plan_task_max_time"

	// TiDBEvolvePlanTaskStartTime is the start time of evolution task.
	TiDBEvolvePlanTaskStartTime = "tidb_evolve_plan_task_start_time"
	// TiDBEvolvePlanTaskEndTime is the end time of evolution task.
	TiDBEvolvePlanTaskEndTime = "tidb_evolve_plan_task_end_time"

	// TiDBSlowLogThreshold is used to set the slow log threshold in the server.
	TiDBSlowLogThreshold = "tidb_slow_log_threshold"

	// TiDBSlowTxnLogThreshold is used to set the slow transaction log threshold in the server.
	TiDBSlowTxnLogThreshold = "tidb_slow_txn_log_threshold"

	// TiDBRecordPlanInSlowLog is used to log the plan of the slow query.
	TiDBRecordPlanInSlowLog = "tidb_record_plan_in_slow_log"

	// TiDBEnableSlowLog enables TiDB to log slow queries.
	TiDBEnableSlowLog = "tidb_enable_slow_log"

	// TiDBCheckMb4ValueInUTF8 is used to control whether to enable the check wrong utf8 value.
	TiDBCheckMb4ValueInUTF8 = "tidb_check_mb4_value_in_utf8"

	// TiDBFoundInPlanCache indicates whether the last statement was found in plan cache
	TiDBFoundInPlanCache = "last_plan_from_cache"

	// TiDBFoundInBinding indicates whether the last statement was matched with the hints in the binding.
	TiDBFoundInBinding = "last_plan_from_binding"

	// TiDBAllowAutoRandExplicitInsert indicates whether explicit insertion on auto_random column is allowed.
	TiDBAllowAutoRandExplicitInsert = "allow_auto_random_explicit_insert"

	// TiDBTxnReadTS indicates the next transaction should be staleness transaction and provide the startTS
	TiDBTxnReadTS = "tx_read_ts"

	// TiDBReadStaleness indicates the staleness duration for following statement
	TiDBReadStaleness = "tidb_read_staleness"

	// TiDBEnablePaging indicates whether paging is enabled in coprocessor requests.
	TiDBEnablePaging = "tidb_enable_paging"

	// TiDBReadConsistency indicates whether the autocommit read statement goes through TiKV RC.
	TiDBReadConsistency = "tidb_read_consistency"

	// TiDBSysdateIsNow is the name of the `tidb_sysdate_is_now` system variable
	TiDBSysdateIsNow = "tidb_sysdate_is_now"

	// RequireSecureTransport indicates the secure mode for data transport
	RequireSecureTransport = "require_secure_transport"

	// TiFlashFastScan indicates whether use fast scan in tiflash.
	TiFlashFastScan = "tiflash_fastscan"

	// TiDBEnableUnsafeSubstitute indicates whether to enable generate column takes unsafe substitute.
	TiDBEnableUnsafeSubstitute = "tidb_enable_unsafe_substitute"

	// TiDBEnableTiFlashReadForWriteStmt indicates whether to enable TiFlash to read for write statements.
	TiDBEnableTiFlashReadForWriteStmt = "tidb_enable_tiflash_read_for_write_stmt"

	// TiDBUseAlloc indicates whether the last statement used chunk alloc
	TiDBUseAlloc = "last_sql_use_alloc"

	// TiDBExplicitRequestSourceType indicates the source of the request, it's a complement of RequestSourceType.
	// The value maybe "lightning", "br", "dumpling" etc.
	TiDBExplicitRequestSourceType = "tidb_request_source_type"
)

// TiDB system variable names that both in session and global scope.
const (
	// TiDBBuildStatsConcurrency specifies the number of concurrent workers used for analyzing tables or partitions.
	// When multiple tables or partitions are specified in the analyze statement, TiDB will process them concurrently.
	// Additionally, this setting controls the concurrency for building NDV (Number of Distinct Values) for special indexes,
	// such as generated columns composed indexes.
	TiDBBuildStatsConcurrency = "tidb_build_stats_concurrency"

	// TiDBBuildSamplingStatsConcurrency is used to control the concurrency of building stats using sampling.
	// 1. The number of concurrent workers to merge FMSketches and Sample Data from different regions.
	// 2. The number of concurrent workers to build TopN and Histogram concurrently.
	TiDBBuildSamplingStatsConcurrency = "tidb_build_sampling_stats_concurrency"

	// TiDBDistSQLScanConcurrency is used to set the concurrency of a distsql scan task.
	// A distsql scan task can be a table scan or a index scan, which may be distributed to many TiKV nodes.
	// Higher concurrency may reduce latency, but with the cost of higher memory usage and system performance impact.
	// If the query has a LIMIT clause, high concurrency makes the system do much more work than needed.
	TiDBDistSQLScanConcurrency = "tidb_distsql_scan_concurrency"

	// TiDBAnalyzeDistSQLScanConcurrency is the number of concurrent workers to scan regions to collect statistics (FMSketch, Samples).
	// For auto analyze, the value is controlled by tidb_sysproc_scan_concurrency variable.
	TiDBAnalyzeDistSQLScanConcurrency = "tidb_analyze_distsql_scan_concurrency"

	// TiDBOptInSubqToJoinAndAgg is used to enable/disable the optimizer rule of rewriting IN subquery.
	TiDBOptInSubqToJoinAndAgg = "tidb_opt_insubq_to_join_and_agg"

	// TiDBOptPreferRangeScan is used to enable/disable the optimizer to always prefer range scan over table scan, ignoring their costs.
	TiDBOptPreferRangeScan = "tidb_opt_prefer_range_scan"

	// TiDBOptEnableCorrelationAdjustment is used to indicates if enable correlation adjustment.
	TiDBOptEnableCorrelationAdjustment = "tidb_opt_enable_correlation_adjustment"

	// TiDBOptLimitPushDownThreshold determines if push Limit or TopN down to TiKV forcibly.
	TiDBOptLimitPushDownThreshold = "tidb_opt_limit_push_down_threshold"

	// TiDBOptCorrelationThreshold is a guard to enable row count estimation using column order correlation.
	TiDBOptCorrelationThreshold = "tidb_opt_correlation_threshold"

	// TiDBOptCorrelationExpFactor is an exponential factor to control heuristic approach when tidb_opt_correlation_threshold is not satisfied.
	TiDBOptCorrelationExpFactor = "tidb_opt_correlation_exp_factor"

	// TiDBOptCPUFactor is the CPU cost of processing one expression for one row.
	TiDBOptCPUFactor = "tidb_opt_cpu_factor"
	// TiDBOptCopCPUFactor is the CPU cost of processing one expression for one row in coprocessor.
	TiDBOptCopCPUFactor = "tidb_opt_copcpu_factor"
	// TiDBOptTiFlashConcurrencyFactor is concurrency number of tiflash computation.
	TiDBOptTiFlashConcurrencyFactor = "tidb_opt_tiflash_concurrency_factor"
	// TiDBOptNetworkFactor is the network cost of transferring 1 byte data.
	TiDBOptNetworkFactor = "tidb_opt_network_factor"
	// TiDBOptScanFactor is the IO cost of scanning 1 byte data on TiKV.
	TiDBOptScanFactor = "tidb_opt_scan_factor"
	// TiDBOptDescScanFactor is the IO cost of scanning 1 byte data on TiKV in desc order.
	TiDBOptDescScanFactor = "tidb_opt_desc_factor"
	// TiDBOptSeekFactor is the IO cost of seeking the start value in a range on TiKV or TiFlash.
	TiDBOptSeekFactor = "tidb_opt_seek_factor"
	// TiDBOptMemoryFactor is the memory cost of storing one tuple.
	TiDBOptMemoryFactor = "tidb_opt_memory_factor"
	// TiDBOptDiskFactor is the IO cost of reading/writing one byte to temporary disk.
	TiDBOptDiskFactor = "tidb_opt_disk_factor"
	// TiDBOptConcurrencyFactor is the CPU cost of additional one goroutine.
	TiDBOptConcurrencyFactor = "tidb_opt_concurrency_factor"
	// TiDBOptForceInlineCTE is used to enable/disable inline CTE
	TiDBOptForceInlineCTE = "tidb_opt_force_inline_cte"

	// TiDBIndexJoinBatchSize is used to set the batch size of an index lookup join.
	// The index lookup join fetches batches of data from outer executor and constructs ranges for inner executor.
	// This value controls how much of data in a batch to do the index join.
	// Large value may reduce the latency but consumes more system resource.
	TiDBIndexJoinBatchSize = "tidb_index_join_batch_size"

	// TiDBIndexLookupSize is used for index lookup executor.
	// The index lookup executor first scan a batch of handles from a index, then use those handles to lookup the table
	// rows, this value controls how much of handles in a batch to do a lookup task.
	// Small value sends more RPCs to TiKV, consume more system resource.
	// Large value may do more work than needed if the query has a limit.
	TiDBIndexLookupSize = "tidb_index_lookup_size"

	// TiDBIndexLookupConcurrency is used for index lookup executor.
	// A lookup task may have 'tidb_index_lookup_size' of handles at maximum, the handles may be distributed
	// in many TiKV nodes, we execute multiple concurrent index lookup tasks concurrently to reduce the time
	// waiting for a task to finish.
	// Set this value higher may reduce the latency but consumes more system resource.
	// tidb_index_lookup_concurrency is deprecated, use tidb_executor_concurrency instead.
	TiDBIndexLookupConcurrency = "tidb_index_lookup_concurrency"

	// TiDBIndexLookupJoinConcurrency is used for index lookup join executor.
	// IndexLookUpJoin starts "tidb_index_lookup_join_concurrency" inner workers
	// to fetch inner rows and join the matched (outer, inner) row pairs.
	// tidb_index_lookup_join_concurrency is deprecated, use tidb_executor_concurrency instead.
	TiDBIndexLookupJoinConcurrency = "tidb_index_lookup_join_concurrency"

	// TiDBIndexSerialScanConcurrency is used for controlling the concurrency of index scan operation
	// when we need to keep the data output order the same as the order of index data.
	TiDBIndexSerialScanConcurrency = "tidb_index_serial_scan_concurrency"

	// TiDBMaxChunkSize is used to control the max chunk size during query execution.
	TiDBMaxChunkSize = "tidb_max_chunk_size"

	// TiDBAllowBatchCop means if we should send batch coprocessor to TiFlash. It can be set to 0, 1 and 2.
	// 0 means never use batch cop, 1 means use batch cop in case of aggregation and join, 2, means to force sending batch cop for any query.
	// The default value is 0
	TiDBAllowBatchCop = "tidb_allow_batch_cop"

	// TiDBShardRowIDBits means all the tables created in the current session will be sharded.
	// The default value is 0
	TiDBShardRowIDBits = "tidb_shard_row_id_bits"

	// TiDBPreSplitRegions means all the tables created in the current session will be pre-splited.
	// The default value is 0
	TiDBPreSplitRegions = "tidb_pre_split_regions"

	// TiDBAllowMPPExecution means if we should use mpp way to execute query or not.
	// Default value is `true`, means to be determined by the optimizer.
	// Value set to `false` means never use mpp.
	TiDBAllowMPPExecution = "tidb_allow_mpp"

	// TiDBAllowTiFlashCop means we only use MPP mode to query data.
	// Default value is `true`, means to be determined by the optimizer.
	// Value set to `false` means we may fall back to TiFlash cop plan if possible.
	TiDBAllowTiFlashCop = "tidb_allow_tiflash_cop"

	// TiDBHashExchangeWithNewCollation means if hash exchange is supported when new collation is on.
	// Default value is `true`, means support hash exchange when new collation is on.
	// Value set to `false` means not support hash exchange when new collation is on.
	TiDBHashExchangeWithNewCollation = "tidb_hash_exchange_with_new_collation"

	// TiDBEnforceMPPExecution means if we should enforce mpp way to execute query or not.
	// Default value is `false`, means to be determined by variable `tidb_allow_mpp`.
	// Value set to `true` means enforce use mpp.
	// Note if you want to set `tidb_enforce_mpp` to `true`, you must set `tidb_allow_mpp` to `true` first.
	TiDBEnforceMPPExecution = "tidb_enforce_mpp"

	// TiDBMaxTiFlashThreads is the maximum number of threads to execute the request which is pushed down to tiflash.
	// Default value is -1, means it will not be pushed down to tiflash.
	// If the value is bigger than -1, it will be pushed down to tiflash and used to create db context in tiflash.
	TiDBMaxTiFlashThreads = "tidb_max_tiflash_threads"

	// TiDBMaxBytesBeforeTiFlashExternalJoin is the maximum bytes used by a TiFlash join before spill to disk
	TiDBMaxBytesBeforeTiFlashExternalJoin = "tidb_max_bytes_before_tiflash_external_join"

	// TiDBMaxBytesBeforeTiFlashExternalGroupBy is the maximum bytes used by a TiFlash hash aggregation before spill to disk
	TiDBMaxBytesBeforeTiFlashExternalGroupBy = "tidb_max_bytes_before_tiflash_external_group_by"

	// TiDBMaxBytesBeforeTiFlashExternalSort is the maximum bytes used by a TiFlash sort/TopN before spill to disk
	TiDBMaxBytesBeforeTiFlashExternalSort = "tidb_max_bytes_before_tiflash_external_sort"

	// TiFlashMemQuotaQueryPerNode is the maximum bytes used by a TiFlash Query on each TiFlash node
	TiFlashMemQuotaQueryPerNode = "tiflash_mem_quota_query_per_node"

	// TiFlashQuerySpillRatio is the threshold that TiFlash will trigger auto spill when the memory usage is above this percentage
	TiFlashQuerySpillRatio = "tiflash_query_spill_ratio"

	// TiDBMPPStoreFailTTL is the unavailable time when a store is detected failed. During that time, tidb will not send any task to
	// TiFlash even though the failed TiFlash node has been recovered.
	TiDBMPPStoreFailTTL = "tidb_mpp_store_fail_ttl"

	// TiDBInitChunkSize is used to control the init chunk size during query execution.
	TiDBInitChunkSize = "tidb_init_chunk_size"

	// TiDBMinPagingSize is used to control the min paging size in the coprocessor paging protocol.
	TiDBMinPagingSize = "tidb_min_paging_size"

	// TiDBMaxPagingSize is used to control the max paging size in the coprocessor paging protocol.
	TiDBMaxPagingSize = "tidb_max_paging_size"

	// TiDBEnableCascadesPlanner is used to control whether to enable the cascades planner.
	TiDBEnableCascadesPlanner = "tidb_enable_cascades_planner"

	// TiDBSkipUTF8Check skips the UTF8 validate process, validate UTF8 has performance cost, if we can make sure
	// the input string values are valid, we can skip the check.
	TiDBSkipUTF8Check = "tidb_skip_utf8_check"

	// TiDBSkipASCIICheck skips the ASCII validate process
	// old tidb may already have fields with invalid ASCII bytes
	// disable ASCII validate can guarantee a safe replication
	TiDBSkipASCIICheck = "tidb_skip_ascii_check"

	// TiDBHashJoinConcurrency is used for hash join executor.
	// The hash join outer executor starts multiple concurrent join workers to probe the hash table.
	// tidb_hash_join_concurrency is deprecated, use tidb_executor_concurrency instead.
	TiDBHashJoinConcurrency = "tidb_hash_join_concurrency"

	// TiDBProjectionConcurrency is used for projection operator.
	// This variable controls the worker number of projection operator.
	// tidb_projection_concurrency is deprecated, use tidb_executor_concurrency instead.
	TiDBProjectionConcurrency = "tidb_projection_concurrency"

	// TiDBHashAggPartialConcurrency is used for hash agg executor.
	// The hash agg executor starts multiple concurrent partial workers to do partial aggregate works.
	// tidb_hashagg_partial_concurrency is deprecated, use tidb_executor_concurrency instead.
	TiDBHashAggPartialConcurrency = "tidb_hashagg_partial_concurrency"

	// TiDBHashAggFinalConcurrency is used for hash agg executor.
	// The hash agg executor starts multiple concurrent final workers to do final aggregate works.
	// tidb_hashagg_final_concurrency is deprecated, use tidb_executor_concurrency instead.
	TiDBHashAggFinalConcurrency = "tidb_hashagg_final_concurrency"

	// TiDBWindowConcurrency is used for window parallel executor.
	// tidb_window_concurrency is deprecated, use tidb_executor_concurrency instead.
	TiDBWindowConcurrency = "tidb_window_concurrency"

	// TiDBMergeJoinConcurrency is used for merge join parallel executor
	TiDBMergeJoinConcurrency = "tidb_merge_join_concurrency"

	// TiDBStreamAggConcurrency is used for stream aggregation parallel executor.
	// tidb_stream_agg_concurrency is deprecated, use tidb_executor_concurrency instead.
	TiDBStreamAggConcurrency = "tidb_streamagg_concurrency"

	// TiDBIndexMergeIntersectionConcurrency is used for parallel worker of index merge intersection.
	TiDBIndexMergeIntersectionConcurrency = "tidb_index_merge_intersection_concurrency"

	// TiDBEnableParallelApply is used for parallel apply.
	TiDBEnableParallelApply = "tidb_enable_parallel_apply"

	// TiDBBackoffLockFast is used for tikv backoff base time in milliseconds.
	TiDBBackoffLockFast = "tidb_backoff_lock_fast"

	// TiDBBackOffWeight is used to control the max back off time in TiDB.
	// The default maximum back off time is a small value.
	// BackOffWeight could multiply it to let the user adjust the maximum time for retrying.
	// Only positive integers can be accepted, which means that the maximum back off time can only grow.
	TiDBBackOffWeight = "tidb_backoff_weight"

	// TiDBDDLReorgWorkerCount defines the count of ddl reorg workers.
	TiDBDDLReorgWorkerCount = "tidb_ddl_reorg_worker_cnt"

	// TiDBDDLFlashbackConcurrency defines the count of ddl flashback workers.
	TiDBDDLFlashbackConcurrency = "tidb_ddl_flashback_concurrency"

	// TiDBDDLReorgBatchSize defines the transaction batch size of ddl reorg workers.
	TiDBDDLReorgBatchSize = "tidb_ddl_reorg_batch_size"

	// TiDBDDLErrorCountLimit defines the count of ddl error limit.
	TiDBDDLErrorCountLimit = "tidb_ddl_error_count_limit"

	// TiDBDDLReorgPriority defines the operations' priority of adding indices.
	// It can be: PRIORITY_LOW, PRIORITY_NORMAL, PRIORITY_HIGH
	TiDBDDLReorgPriority = "tidb_ddl_reorg_priority"

	// TiDBDDLReorgMaxWriteSpeed defines the max write limitation for the lightning local backend
	TiDBDDLReorgMaxWriteSpeed = "tidb_ddl_reorg_max_write_speed"

	// TiDBEnableAutoIncrementInGenerated disables the mysql compatibility check on using auto-incremented columns in
	// expression indexes and generated columns described here https://dev.mysql.com/doc/refman/5.7/en/create-table-generated-columns.html for details.
	TiDBEnableAutoIncrementInGenerated = "tidb_enable_auto_increment_in_generated"

	// TiDBPlacementMode is used to control the mode for placement
	TiDBPlacementMode = "tidb_placement_mode"

	// TiDBMaxDeltaSchemaCount defines the max length of deltaSchemaInfos.
	// deltaSchemaInfos is a queue that maintains the history of schema changes.
	TiDBMaxDeltaSchemaCount = "tidb_max_delta_schema_count"

	// TiDBScatterRegion will scatter the regions for DDLs when it is "table" or "global", "" indicates not trigger scatter.
	TiDBScatterRegion = "tidb_scatter_region"

	// TiDBWaitSplitRegionFinish defines the split region behaviour is sync or async.
	TiDBWaitSplitRegionFinish = "tidb_wait_split_region_finish"

	// TiDBWaitSplitRegionTimeout uses to set the split and scatter region back off time.
	TiDBWaitSplitRegionTimeout = "tidb_wait_split_region_timeout"

	// TiDBForcePriority defines the operations' priority of all statements.
	// It can be "NO_PRIORITY", "LOW_PRIORITY", "HIGH_PRIORITY", "DELAYED"
	TiDBForcePriority = "tidb_force_priority"

	// TiDBConstraintCheckInPlace indicates to check the constraint when the SQL executing.
	// It could hurt the performance of bulking insert when it is ON.
	TiDBConstraintCheckInPlace = "tidb_constraint_check_in_place"

	// TiDBEnableWindowFunction is used to control whether to enable the window function.
	TiDBEnableWindowFunction = "tidb_enable_window_function"

	// TiDBEnablePipelinedWindowFunction is used to control whether to use pipelined window function, it only works when tidb_enable_window_function = true.
	TiDBEnablePipelinedWindowFunction = "tidb_enable_pipelined_window_function"

	// TiDBEnableStrictDoubleTypeCheck is used to control table field double type syntax check.
	TiDBEnableStrictDoubleTypeCheck = "tidb_enable_strict_double_type_check"

	// TiDBOptProjectionPushDown is used to control whether to pushdown projection to coprocessor.
	TiDBOptProjectionPushDown = "tidb_opt_projection_push_down"

	// TiDBEnableVectorizedExpression is used to control whether to enable the vectorized expression evaluation.
	TiDBEnableVectorizedExpression = "tidb_enable_vectorized_expression"

	// TiDBOptJoinReorderThreshold defines the threshold less than which
	// we'll choose a rather time-consuming algorithm to calculate the join order.
	TiDBOptJoinReorderThreshold = "tidb_opt_join_reorder_threshold"

	// TiDBSlowQueryFile indicates which slow query log file for SLOW_QUERY table to parse.
	TiDBSlowQueryFile = "tidb_slow_query_file"

	// TiDBEnableFastAnalyze indicates to use fast analyze.
	// Deprecated: This variable is deprecated, please do not use this variable.
	TiDBEnableFastAnalyze = "tidb_enable_fast_analyze"

	// TiDBExpensiveQueryTimeThreshold indicates the time threshold of expensive query.
	TiDBExpensiveQueryTimeThreshold = "tidb_expensive_query_time_threshold"

	// TiDBExpensiveTxnTimeThreshold indicates the time threshold of expensive transaction.
	TiDBExpensiveTxnTimeThreshold = "tidb_expensive_txn_time_threshold"

	// TiDBEnableIndexMerge indicates to generate IndexMergePath.
	TiDBEnableIndexMerge = "tidb_enable_index_merge"

	// TiDBEnableNoopFuncs set true will enable using fake funcs(like get_lock release_lock)
	TiDBEnableNoopFuncs = "tidb_enable_noop_functions"

	// TiDBEnableStmtSummary indicates whether the statement summary is enabled.
	TiDBEnableStmtSummary = "tidb_enable_stmt_summary"

	// TiDBStmtSummaryInternalQuery indicates whether the statement summary contain internal query.
	TiDBStmtSummaryInternalQuery = "tidb_stmt_summary_internal_query"

	// TiDBStmtSummaryRefreshInterval indicates the refresh interval in seconds for each statement summary.
	TiDBStmtSummaryRefreshInterval = "tidb_stmt_summary_refresh_interval"

	// TiDBStmtSummaryHistorySize indicates the history size of each statement summary.
	TiDBStmtSummaryHistorySize = "tidb_stmt_summary_history_size"

	// TiDBStmtSummaryMaxStmtCount indicates the max number of statements kept in memory.
	TiDBStmtSummaryMaxStmtCount = "tidb_stmt_summary_max_stmt_count"

	// TiDBStmtSummaryMaxSQLLength indicates the max length of displayed normalized sql and sample sql.
	TiDBStmtSummaryMaxSQLLength = "tidb_stmt_summary_max_sql_length"

	// TiDBIgnoreInlistPlanDigest enables TiDB to generate the same plan digest with SQL using different in-list arguments.
	TiDBIgnoreInlistPlanDigest = "tidb_ignore_inlist_plan_digest"

	// TiDBCapturePlanBaseline indicates whether the capture of plan baselines is enabled.
	TiDBCapturePlanBaseline = "tidb_capture_plan_baselines"

	// TiDBUsePlanBaselines indicates whether the use of plan baselines is enabled.
	TiDBUsePlanBaselines = "tidb_use_plan_baselines"

	// TiDBEvolvePlanBaselines indicates whether the evolution of plan baselines is enabled.
	TiDBEvolvePlanBaselines = "tidb_evolve_plan_baselines"

	// TiDBOptEnableFuzzyBinding indicates whether to enable the universal binding.
	TiDBOptEnableFuzzyBinding = "tidb_opt_enable_fuzzy_binding"

	// TiDBEnableExtendedStats indicates whether the extended statistics feature is enabled.
	TiDBEnableExtendedStats = "tidb_enable_extended_stats"

	// TiDBIsolationReadEngines indicates the tidb only read from the stores whose engine type is involved in IsolationReadEngines.
	// Now, only support TiKV and TiFlash.
	TiDBIsolationReadEngines = "tidb_isolation_read_engines"

	// TiDBStoreLimit indicates the limit of sending request to a store, 0 means without limit.
	TiDBStoreLimit = "tidb_store_limit"

	// TiDBMetricSchemaStep indicates the step when query metric schema.
	TiDBMetricSchemaStep = "tidb_metric_query_step"

	// TiDBCDCWriteSource indicates the following data is written by TiCDC if it is not 0.
	TiDBCDCWriteSource = "tidb_cdc_write_source"

	// TiDBMetricSchemaRangeDuration indicates the range duration when query metric schema.
	TiDBMetricSchemaRangeDuration = "tidb_metric_query_range_duration"

	// TiDBEnableCollectExecutionInfo indicates that whether execution info is collected.
	TiDBEnableCollectExecutionInfo = "tidb_enable_collect_execution_info"

	// TiDBExecutorConcurrency is used for controlling the concurrency of all types of executors.
	TiDBExecutorConcurrency = "tidb_executor_concurrency"

	// TiDBEnableClusteredIndex indicates if clustered index feature is enabled.
	TiDBEnableClusteredIndex = "tidb_enable_clustered_index"

	// TiDBEnableGlobalIndex means if we could create an global index on a partition table or not.
	// Deprecated, will always be ON
	TiDBEnableGlobalIndex = "tidb_enable_global_index"

	// TiDBPartitionPruneMode indicates the partition prune mode used.
	TiDBPartitionPruneMode = "tidb_partition_prune_mode"

	// TiDBRedactLog indicates that whether redact log.
	TiDBRedactLog = "tidb_redact_log"

	// TiDBRestrictedReadOnly is meant for the cloud admin to toggle the cluster read only
	TiDBRestrictedReadOnly = "tidb_restricted_read_only"

	// TiDBSuperReadOnly is tidb's variant of mysql's super_read_only, which has some differences from mysql's super_read_only.
	TiDBSuperReadOnly = "tidb_super_read_only"

	// TiDBShardAllocateStep indicates the max size of continuous rowid shard in one transaction.
	TiDBShardAllocateStep = "tidb_shard_allocate_step"
	// TiDBEnableTelemetry indicates that whether usage data report to PingCAP is enabled.
	// Deprecated: it is 'off' always since Telemetry has been removed from TiDB.
	TiDBEnableTelemetry = "tidb_enable_telemetry"

	// TiDBMemoryUsageAlarmRatio indicates the alarm threshold when memory usage of the tidb-server exceeds.
	TiDBMemoryUsageAlarmRatio = "tidb_memory_usage_alarm_ratio"

	// TiDBMemoryUsageAlarmKeepRecordNum indicates the number of saved alarm files.
	TiDBMemoryUsageAlarmKeepRecordNum = "tidb_memory_usage_alarm_keep_record_num"

	// TiDBEnableRateLimitAction indicates whether enabled ratelimit action
	TiDBEnableRateLimitAction = "tidb_enable_rate_limit_action"

	// TiDBEnableAsyncCommit indicates whether to enable the async commit feature.
	TiDBEnableAsyncCommit = "tidb_enable_async_commit"

	// TiDBEnable1PC indicates whether to enable the one-phase commit feature.
	TiDBEnable1PC = "tidb_enable_1pc"

	// TiDBGuaranteeLinearizability indicates whether to guarantee linearizability.
	TiDBGuaranteeLinearizability = "tidb_guarantee_linearizability"

	// TiDBAnalyzeVersion indicates how tidb collects the analyzed statistics and how use to it.
	TiDBAnalyzeVersion = "tidb_analyze_version"

	// TiDBAutoAnalyzePartitionBatchSize indicates the batch size for partition tables for auto analyze in dynamic mode
	// Deprecated: This variable is deprecated, please do not use this variable.
	TiDBAutoAnalyzePartitionBatchSize = "tidb_auto_analyze_partition_batch_size"

	// TiDBEnableIndexMergeJoin indicates whether to enable index merge join.
	TiDBEnableIndexMergeJoin = "tidb_enable_index_merge_join"

	// TiDBTrackAggregateMemoryUsage indicates whether track the memory usage of aggregate function.
	TiDBTrackAggregateMemoryUsage = "tidb_track_aggregate_memory_usage"

	// TiDBEnableExchangePartition indicates whether to enable exchange partition.
	TiDBEnableExchangePartition = "tidb_enable_exchange_partition"

	// TiDBAllowFallbackToTiKV indicates the engine types whose unavailability triggers fallback to TiKV.
	// Now we only support TiFlash.
	TiDBAllowFallbackToTiKV = "tidb_allow_fallback_to_tikv"

	// TiDBEnableTopSQL indicates whether the top SQL is enabled.
	TiDBEnableTopSQL = "tidb_enable_top_sql"

	// TiDBSourceID indicates the source ID of the TiDB server.
	TiDBSourceID = "tidb_source_id"

	// TiDBTopSQLMaxTimeSeriesCount indicates the max number of statements been collected in each time series.
	TiDBTopSQLMaxTimeSeriesCount = "tidb_top_sql_max_time_series_count"

	// TiDBTopSQLMaxMetaCount indicates the max capacity of the collect meta per second.
	TiDBTopSQLMaxMetaCount = "tidb_top_sql_max_meta_count"

	// TiDBEnableLocalTxn indicates whether to enable Local Txn.
	TiDBEnableLocalTxn = "tidb_enable_local_txn"

	// TiDBEnableMDL indicates whether to enable MDL.
	TiDBEnableMDL = "tidb_enable_metadata_lock"

	// TiDBTSOClientBatchMaxWaitTime indicates the max value of the TSO Batch Wait interval time of PD client.
	TiDBTSOClientBatchMaxWaitTime = "tidb_tso_client_batch_max_wait_time"

	// TiDBTxnCommitBatchSize is used to control the batch size of transaction commit related requests sent by TiDB to TiKV.
	// If a single transaction has a large amount of writes, you can increase the batch size to improve the batch effect,
	// setting too large will exceed TiKV's raft-entry-max-size limit and cause commit failure.
	TiDBTxnCommitBatchSize = "tidb_txn_commit_batch_size"

	// TiDBEnableTSOFollowerProxy indicates whether to enable the TSO Follower Proxy feature of PD client.
	TiDBEnableTSOFollowerProxy = "tidb_enable_tso_follower_proxy"

	// PDEnableFollowerHandleRegion indicates whether to enable the PD Follower handle region API.
	PDEnableFollowerHandleRegion = "pd_enable_follower_handle_region"

	// TiDBEnableOrderedResultMode indicates if stabilize query results.
	TiDBEnableOrderedResultMode = "tidb_enable_ordered_result_mode"

	// TiDBRemoveOrderbyInSubquery indicates whether to remove ORDER BY in subquery.
	TiDBRemoveOrderbyInSubquery = "tidb_remove_orderby_in_subquery"

	// TiDBEnablePseudoForOutdatedStats indicates whether use pseudo for outdated stats
	TiDBEnablePseudoForOutdatedStats = "tidb_enable_pseudo_for_outdated_stats"

	// TiDBRegardNULLAsPoint indicates whether regard NULL as point when optimizing
	TiDBRegardNULLAsPoint = "tidb_regard_null_as_point"

	// TiDBTmpTableMaxSize indicates the max memory size of temporary tables.
	TiDBTmpTableMaxSize = "tidb_tmp_table_max_size"

	// TiDBEnableLegacyInstanceScope indicates if instance scope can be set with SET SESSION.
	TiDBEnableLegacyInstanceScope = "tidb_enable_legacy_instance_scope"

	// TiDBTableCacheLease indicates the read lock lease of a cached table.
	TiDBTableCacheLease = "tidb_table_cache_lease"

	// TiDBStatsLoadSyncWait indicates the time sql execution will sync-wait for stats load.
	TiDBStatsLoadSyncWait = "tidb_stats_load_sync_wait"

	// TiDBEnableMutationChecker indicates whether to check data consistency for mutations
	TiDBEnableMutationChecker = "tidb_enable_mutation_checker"
	// TiDBTxnAssertionLevel indicates how strict the assertion will be, which helps to detect and preventing data &
	// index inconsistency problems.
	TiDBTxnAssertionLevel = "tidb_txn_assertion_level"

	// TiDBIgnorePreparedCacheCloseStmt indicates whether to ignore close-stmt commands for prepared statements.
	TiDBIgnorePreparedCacheCloseStmt = "tidb_ignore_prepared_cache_close_stmt"

	// TiDBEnableNewCostInterface is a internal switch to indicates whether to use the new cost calculation interface.
	TiDBEnableNewCostInterface = "tidb_enable_new_cost_interface"

	// TiDBCostModelVersion is a internal switch to indicates the cost model version.
	TiDBCostModelVersion = "tidb_cost_model_version"

	// TiDBIndexJoinDoubleReadPenaltyCostRate indicates whether to add some penalty cost to IndexJoin and how much of it.
	// IndexJoin can cause plenty of extra double read tasks, which consume lots of resources and take a long time.
	// Since the number of double read tasks is hard to estimated accurately, we leave this variable to let us can adjust this
	// part of cost manually.
	TiDBIndexJoinDoubleReadPenaltyCostRate = "tidb_index_join_double_read_penalty_cost_rate"

	// TiDBBatchPendingTiFlashCount indicates the maximum count of non-available TiFlash tables.
	TiDBBatchPendingTiFlashCount = "tidb_batch_pending_tiflash_count"

	// TiDBQueryLogMaxLen is used to set the max length of the query in the log.
	TiDBQueryLogMaxLen = "tidb_query_log_max_len"

	// TiDBEnableNoopVariables is used to indicate if noops appear in SHOW [GLOBAL] VARIABLES
	TiDBEnableNoopVariables = "tidb_enable_noop_variables"

	// TiDBNonTransactionalIgnoreError is used to ignore error in non-transactional DMLs.
	// When set to false, a non-transactional DML returns when it meets the first error.
	// When set to true, a non-transactional DML finishes all batches even if errors are met in some batches.
	TiDBNonTransactionalIgnoreError = "tidb_nontransactional_ignore_error"

	// Fine grained shuffle is disabled when TiFlashFineGrainedShuffleStreamCount is zero.
	TiFlashFineGrainedShuffleStreamCount = "tiflash_fine_grained_shuffle_stream_count"
	TiFlashFineGrainedShuffleBatchSize   = "tiflash_fine_grained_shuffle_batch_size"

	// TiDBSimplifiedMetrics controls whether to unregister some unused metrics.
	TiDBSimplifiedMetrics = "tidb_simplified_metrics"

	// TiDBMemoryDebugModeMinHeapInUse is used to set tidb memory debug mode trigger threshold.
	// When set to 0, the function is disabled.
	// When set to a negative integer, use memory debug mode to detect the issue of frequent allocation and release of memory.
	// We do not actively trigger gc, and check whether the `tracker memory * (1+bias ratio) > heap in use` each 5s.
	// When set to a positive integer, use memory debug mode to detect the issue of memory tracking inaccurate.
	// We trigger runtime.GC() each 5s, and check whether the `tracker memory * (1+bias ratio) > heap in use`.
	TiDBMemoryDebugModeMinHeapInUse = "tidb_memory_debug_mode_min_heap_inuse"
	// TiDBMemoryDebugModeAlarmRatio is used set tidb memory debug mode bias ratio. Treat memory bias less than this ratio as noise.
	TiDBMemoryDebugModeAlarmRatio = "tidb_memory_debug_mode_alarm_ratio"

	// TiDBEnableAnalyzeSnapshot indicates whether to read data on snapshot when collecting statistics.
	// When set to false, ANALYZE reads the latest data.
	// When set to true, ANALYZE reads data on the snapshot at the beginning of ANALYZE.
	TiDBEnableAnalyzeSnapshot = "tidb_enable_analyze_snapshot"

	// TiDBDefaultStrMatchSelectivity controls some special cardinality estimation strategy for string match functions (like and regexp).
	// When set to 0, Selectivity() will try to evaluate those functions with TopN and NULL in the stats to estimate,
	// and the default selectivity and the selectivity for the histogram part will be 0.1.
	// When set to (0, 1], Selectivity() will use the value of this variable as the default selectivity of those
	// functions instead of the selectionFactor (0.8).
	TiDBDefaultStrMatchSelectivity = "tidb_default_string_match_selectivity"

	// TiDBEnablePrepPlanCache indicates whether to enable prepared plan cache
	TiDBEnablePrepPlanCache = "tidb_enable_prepared_plan_cache"
	// TiDBPrepPlanCacheSize indicates the number of cached statements.
	// This variable is deprecated, use tidb_session_plan_cache_size instead.
	TiDBPrepPlanCacheSize = "tidb_prepared_plan_cache_size"
	// TiDBEnablePrepPlanCacheMemoryMonitor indicates whether to enable prepared plan cache monitor
	TiDBEnablePrepPlanCacheMemoryMonitor = "tidb_enable_prepared_plan_cache_memory_monitor"

	// TiDBEnableNonPreparedPlanCache indicates whether to enable non-prepared plan cache.
	TiDBEnableNonPreparedPlanCache = "tidb_enable_non_prepared_plan_cache"
	// TiDBEnableNonPreparedPlanCacheForDML indicates whether to enable non-prepared plan cache for DML statements.
	TiDBEnableNonPreparedPlanCacheForDML = "tidb_enable_non_prepared_plan_cache_for_dml"
	// TiDBNonPreparedPlanCacheSize controls the size of non-prepared plan cache.
	// This variable is deprecated, use tidb_session_plan_cache_size instead.
	TiDBNonPreparedPlanCacheSize = "tidb_non_prepared_plan_cache_size"
	// TiDBPlanCacheMaxPlanSize controls the maximum size of a plan that can be cached.
	TiDBPlanCacheMaxPlanSize = "tidb_plan_cache_max_plan_size"
	// TiDBPlanCacheInvalidationOnFreshStats controls if plan cache will be invalidated automatically when
	// related stats are analyzed after the plan cache is generated.
	TiDBPlanCacheInvalidationOnFreshStats = "tidb_plan_cache_invalidation_on_fresh_stats"
	// TiDBSessionPlanCacheSize controls the size of session plan cache.
	TiDBSessionPlanCacheSize = "tidb_session_plan_cache_size"

	// TiDBEnableInstancePlanCache indicates whether to enable instance plan cache.
	// If this variable is false, session-level plan cache will be used.
	TiDBEnableInstancePlanCache = "tidb_enable_instance_plan_cache"
	// TiDBInstancePlanCacheReservedPercentage indicates the percentage memory to evict.
	TiDBInstancePlanCacheReservedPercentage = "tidb_instance_plan_cache_reserved_percentage"
	// TiDBInstancePlanCacheMaxMemSize indicates the maximum memory size of instance plan cache.
	TiDBInstancePlanCacheMaxMemSize = "tidb_instance_plan_cache_max_size"

	// TiDBConstraintCheckInPlacePessimistic controls whether to skip certain kinds of pessimistic locks.
	TiDBConstraintCheckInPlacePessimistic = "tidb_constraint_check_in_place_pessimistic"

	// TiDBEnableForeignKey indicates whether to enable foreign key feature.
	// TODO(crazycs520): remove this after foreign key GA.
	TiDBEnableForeignKey = "tidb_enable_foreign_key"

	// TiDBOptRangeMaxSize is the max memory limit for ranges. When the optimizer estimates that the memory usage of complete
	// ranges would exceed the limit, it chooses less accurate ranges such as full range. 0 indicates that there is no memory
	// limit for ranges.
	TiDBOptRangeMaxSize = "tidb_opt_range_max_size"

	// TiDBOptAdvancedJoinHint indicates whether the join method hint is compatible with join order hint.
	TiDBOptAdvancedJoinHint = "tidb_opt_advanced_join_hint"
	// TiDBOptUseInvisibleIndexes indicates whether to use invisible indexes.
	TiDBOptUseInvisibleIndexes = "tidb_opt_use_invisible_indexes"
	// TiDBAnalyzePartitionConcurrency is the number of concurrent workers to save statistics to the system tables.
	TiDBAnalyzePartitionConcurrency = "tidb_analyze_partition_concurrency"
	// TiDBMergePartitionStatsConcurrency indicates the concurrency when merge partition stats into global stats
	TiDBMergePartitionStatsConcurrency = "tidb_merge_partition_stats_concurrency"
	// TiDBEnableAsyncMergeGlobalStats indicates whether to enable async merge global stats
	TiDBEnableAsyncMergeGlobalStats = "tidb_enable_async_merge_global_stats"
	// TiDBOptPrefixIndexSingleScan indicates whether to do some optimizations to avoid double scan for prefix index.
	// When set to true, `col is (not) null`(`col` is index prefix column) is regarded as index filter rather than table filter.
	TiDBOptPrefixIndexSingleScan = "tidb_opt_prefix_index_single_scan"

	// TiDBEnableExternalTSRead indicates whether to enable read through an external ts
	TiDBEnableExternalTSRead = "tidb_enable_external_ts_read"

	// TiDBEnablePlanReplayerCapture indicates whether to enable plan replayer capture
	TiDBEnablePlanReplayerCapture = "tidb_enable_plan_replayer_capture"

	// TiDBEnablePlanReplayerContinuousCapture indicates whether to enable continuous capture
	TiDBEnablePlanReplayerContinuousCapture = "tidb_enable_plan_replayer_continuous_capture"
	// TiDBEnableReusechunk indicates whether to enable chunk alloc
	TiDBEnableReusechunk = "tidb_enable_reuse_chunk"

	// TiDBStoreBatchSize indicates the batch size of coprocessor in the same store.
	TiDBStoreBatchSize = "tidb_store_batch_size"

	// MppExchangeCompressionMode indicates the data compression method in mpp exchange operator
	MppExchangeCompressionMode = "mpp_exchange_compression_mode"

	// MppVersion indicates the mpp-version used to build mpp plan
	MppVersion = "mpp_version"

	// TiDBPessimisticTransactionFairLocking controls whether fair locking for pessimistic transaction
	// is enabled.
	TiDBPessimisticTransactionFairLocking = "tidb_pessimistic_txn_fair_locking"

	// TiDBEnablePlanCacheForParamLimit controls whether prepare statement with parameterized limit can be cached
	TiDBEnablePlanCacheForParamLimit = "tidb_enable_plan_cache_for_param_limit"

	// TiDBEnableINLJoinInnerMultiPattern indicates whether enable multi pattern for inner side of inl join
	TiDBEnableINLJoinInnerMultiPattern = "tidb_enable_inl_join_inner_multi_pattern"

	// TiFlashComputeDispatchPolicy indicates how to dispatch task to tiflash_compute nodes.
	TiFlashComputeDispatchPolicy = "tiflash_compute_dispatch_policy"

	// TiDBEnablePlanCacheForSubquery controls whether prepare statement with subquery can be cached
	TiDBEnablePlanCacheForSubquery = "tidb_enable_plan_cache_for_subquery"

	// TiDBOptEnableLateMaterialization indicates whether to enable late materialization
	TiDBOptEnableLateMaterialization = "tidb_opt_enable_late_materialization"
	// TiDBLoadBasedReplicaReadThreshold is the wait duration threshold to enable replica read automatically.
	TiDBLoadBasedReplicaReadThreshold = "tidb_load_based_replica_read_threshold"

	// TiDBOptOrderingIdxSelThresh is the threshold for optimizer to consider the ordering index.
	TiDBOptOrderingIdxSelThresh = "tidb_opt_ordering_index_selectivity_threshold"

	// TiDBOptOrderingIdxSelRatio is the ratio the optimizer will assume applies when non indexed filtering rows are found
	// via the ordering index.
	TiDBOptOrderingIdxSelRatio = "tidb_opt_ordering_index_selectivity_ratio"

	// TiDBOptEnableMPPSharedCTEExecution indicates whether the optimizer try to build shared CTE scan during MPP execution.
	TiDBOptEnableMPPSharedCTEExecution = "tidb_opt_enable_mpp_shared_cte_execution"
	// TiDBOptFixControl makes the user able to control some details of the optimizer behavior.
	TiDBOptFixControl = "tidb_opt_fix_control"

	// TiFlashReplicaRead is used to set the policy of TiFlash replica read when the query needs the TiFlash engine.
	TiFlashReplicaRead = "tiflash_replica_read"

	// TiDBLockUnchangedKeys indicates whether to lock duplicate keys in INSERT IGNORE and REPLACE statements,
	// or unchanged unique keys in UPDATE statements, see PR #42210 and #42713
	TiDBLockUnchangedKeys = "tidb_lock_unchanged_keys"

	// TiDBFastCheckTable enables fast check table.
	TiDBFastCheckTable = "tidb_enable_fast_table_check"

	// TiDBAnalyzeSkipColumnTypes indicates the column types whose statistics would not be collected when executing the ANALYZE command.
	TiDBAnalyzeSkipColumnTypes = "tidb_analyze_skip_column_types"

	// TiDBEnableCheckConstraint indicates whether to enable check constraint feature.
	TiDBEnableCheckConstraint = "tidb_enable_check_constraint"

	// TiDBOptEnableHashJoin indicates whether to enable hash join.
	TiDBOptEnableHashJoin = "tidb_opt_enable_hash_join"

	// TiDBHashJoinVersion indicates whether to use hash join implementation v2.
	TiDBHashJoinVersion = "tidb_hash_join_version"

	// TiDBOptObjective indicates whether the optimizer should be more stable, predictable or more aggressive.
	// Please see comments of SessionVars.OptObjective for details.
	TiDBOptObjective = "tidb_opt_objective"

	// TiDBEnableParallelHashaggSpill is the name of the `tidb_enable_parallel_hashagg_spill` system variable
	TiDBEnableParallelHashaggSpill = "tidb_enable_parallel_hashagg_spill"

	// TiDBTxnEntrySizeLimit indicates the max size of a entry in membuf.
	TiDBTxnEntrySizeLimit = "tidb_txn_entry_size_limit"

	// TiDBSchemaCacheSize indicates the size of infoschema meta data which are cached in V2 implementation.
	TiDBSchemaCacheSize = "tidb_schema_cache_size"

	// DivPrecisionIncrement indicates the number of digits by which to increase the scale of the result of
	// division operations performed with the / operator.
	DivPrecisionIncrement = "div_precision_increment"

	// TiDBEnableSharedLockPromotion indicates whether the `select for share` statement would be executed
	// as `select for update` statements which do acquire pessimistic locks.
	TiDBEnableSharedLockPromotion = "tidb_enable_shared_lock_promotion"

	// TiDBAccelerateUserCreationUpdate decides whether tidb will load & update the whole user's data in-memory.
	TiDBAccelerateUserCreationUpdate = "tidb_accelerate_user_creation_update"
)

// TiDB vars that have only global scope
const (
	// TiDBGCEnable turns garbage collection on or OFF
	TiDBGCEnable = "tidb_gc_enable"
	// TiDBGCRunInterval sets the interval that GC runs
	TiDBGCRunInterval = "tidb_gc_run_interval"
	// TiDBGCLifetime sets the retention window of older versions
	TiDBGCLifetime = "tidb_gc_life_time"
	// TiDBGCConcurrency sets the concurrency of garbage collection. -1 = AUTO value
	TiDBGCConcurrency = "tidb_gc_concurrency"
	// TiDBGCScanLockMode enables the green GC feature (deprecated)
	TiDBGCScanLockMode = "tidb_gc_scan_lock_mode"
	// TiDBGCMaxWaitTime sets max time for gc advances the safepoint delayed by active transactions
	TiDBGCMaxWaitTime = "tidb_gc_max_wait_time"
	// TiDBEnableEnhancedSecurity restricts SUPER users from certain operations.
	TiDBEnableEnhancedSecurity = "tidb_enable_enhanced_security"
	// TiDBEnableHistoricalStats enables the historical statistics feature (default off)
	TiDBEnableHistoricalStats = "tidb_enable_historical_stats"
	// TiDBPersistAnalyzeOptions persists analyze options for later analyze and auto-analyze
	TiDBPersistAnalyzeOptions = "tidb_persist_analyze_options"
	// TiDBEnableColumnTracking enables collecting predicate columns.
	// DEPRECATED: This variable is deprecated, please do not use this variable.
	TiDBEnableColumnTracking = "tidb_enable_column_tracking"
	// TiDBAnalyzeColumnOptions specifies the default column selection strategy for both manual and automatic analyze operations.
	// It accepts two values:
	// `PREDICATE`: Analyze only the columns that are used in the predicates of the query.
	// `ALL`: Analyze all columns in the table.
	TiDBAnalyzeColumnOptions = "tidb_analyze_column_options"
	// TiDBDisableColumnTrackingTime records the last time TiDBEnableColumnTracking is set off.
	// It is used to invalidate the collected predicate columns after turning off TiDBEnableColumnTracking, which avoids physical deletion.
	// It doesn't have cache in memory, and we directly get/set the variable value from/to mysql.tidb.
	// DEPRECATED: This variable is deprecated, please do not use this variable.
	TiDBDisableColumnTrackingTime = "tidb_disable_column_tracking_time"
	// TiDBStatsLoadPseudoTimeout indicates whether to fallback to pseudo stats after load timeout.
	TiDBStatsLoadPseudoTimeout = "tidb_stats_load_pseudo_timeout"
	// TiDBMemQuotaBindingCache indicates the memory quota for the bind cache.
	TiDBMemQuotaBindingCache = "tidb_mem_quota_binding_cache"
	// TiDBRCReadCheckTS indicates the tso optimization for read-consistency read is enabled.
	TiDBRCReadCheckTS = "tidb_rc_read_check_ts"
	// TiDBRCWriteCheckTs indicates whether some special write statements don't get latest tso from PD at RC
	TiDBRCWriteCheckTs = "tidb_rc_write_check_ts"
	// TiDBCommitterConcurrency controls the number of running concurrent requests in the commit phase.
	TiDBCommitterConcurrency = "tidb_committer_concurrency"
	// TiDBEnableBatchDML enables batch dml.
	TiDBEnableBatchDML = "tidb_enable_batch_dml"
	// TiDBStatsCacheMemQuota records stats cache quota
	TiDBStatsCacheMemQuota = "tidb_stats_cache_mem_quota"
	// TiDBMemQuotaAnalyze indicates the memory quota for all analyze jobs.
	TiDBMemQuotaAnalyze = "tidb_mem_quota_analyze"
	// TiDBEnableAutoAnalyze determines whether TiDB executes automatic analysis.
	// In test, we disable it by default. See GlobalSystemVariableInitialValue for details.
	TiDBEnableAutoAnalyze = "tidb_enable_auto_analyze"
	// TiDBEnableAutoAnalyzePriorityQueue determines whether TiDB executes automatic analysis with priority queue.
	TiDBEnableAutoAnalyzePriorityQueue = "tidb_enable_auto_analyze_priority_queue"
	// TiDBMemOOMAction indicates what operation TiDB perform when a single SQL statement exceeds
	// the memory quota specified by tidb_mem_quota_query and cannot be spilled to disk.
	TiDBMemOOMAction = "tidb_mem_oom_action"
	// TiDBPrepPlanCacheMemoryGuardRatio is used to prevent [performance.max-memory] from being exceeded
	TiDBPrepPlanCacheMemoryGuardRatio = "tidb_prepared_plan_cache_memory_guard_ratio"
	// TiDBMaxAutoAnalyzeTime is the max time that auto analyze can run. If auto analyze runs longer than the value, it
	// will be killed. 0 indicates that there is no time limit.
	TiDBMaxAutoAnalyzeTime = "tidb_max_auto_analyze_time"
	// TiDBAutoAnalyzeConcurrency is the concurrency of the auto analyze
	TiDBAutoAnalyzeConcurrency = "tidb_auto_analyze_concurrency"
	// TiDBEnableDistTask indicates whether to enable the distributed execute background tasks(For example DDL, Import etc).
	TiDBEnableDistTask = "tidb_enable_dist_task"
<<<<<<< HEAD
	// TiDBEnableGlobalSortUseLocalStore indicates whether utilize the local disk before uploading to s3.
	TiDBEnableGlobalSortUseLocalStore = "tidb_enable_global_sort_local_store"
=======
	// TiDBMaxDistTaskNodes indicates the max node count that could be used by distributed execution framework.
	TiDBMaxDistTaskNodes = "tidb_max_dist_task_nodes"
>>>>>>> 575408da
	// TiDBEnableFastCreateTable indicates whether to enable the fast create table feature.
	TiDBEnableFastCreateTable = "tidb_enable_fast_create_table"
	// TiDBGenerateBinaryPlan indicates whether binary plan should be generated in slow log and statements summary.
	TiDBGenerateBinaryPlan = "tidb_generate_binary_plan"
	// TiDBEnableGCAwareMemoryTrack indicates whether to turn-on GC-aware memory track.
	TiDBEnableGCAwareMemoryTrack = "tidb_enable_gc_aware_memory_track"
	// TiDBEnableTmpStorageOnOOM controls whether to enable the temporary storage for some operators
	// when a single SQL statement exceeds the memory quota specified by the memory quota.
	TiDBEnableTmpStorageOnOOM = "tidb_enable_tmp_storage_on_oom"
	// TiDBDDLEnableFastReorg indicates whether to use lighting backfill process for adding index.
	TiDBDDLEnableFastReorg = "tidb_ddl_enable_fast_reorg"
	// TiDBDDLDiskQuota used to set disk quota for lightning add index.
	TiDBDDLDiskQuota = "tidb_ddl_disk_quota"
	// TiDBCloudStorageURI used to set a cloud storage uri for ddl add index and import into.
	TiDBCloudStorageURI = "tidb_cloud_storage_uri"
	// TiDBAutoBuildStatsConcurrency is the number of concurrent workers to automatically analyze tables or partitions.
	// It is very similar to the `tidb_build_stats_concurrency` variable, but it is used for the auto analyze feature.
	TiDBAutoBuildStatsConcurrency = "tidb_auto_build_stats_concurrency"
	// TiDBSysProcScanConcurrency is used to set the scan concurrency of for backend system processes, like auto-analyze.
	// For now, it controls the number of concurrent workers to scan regions to collect statistics (FMSketch, Samples).
	TiDBSysProcScanConcurrency = "tidb_sysproc_scan_concurrency"
	// TiDBServerMemoryLimit indicates the memory limit of the tidb-server instance.
	TiDBServerMemoryLimit = "tidb_server_memory_limit"
	// TiDBServerMemoryLimitSessMinSize indicates the minimal memory used of a session, that becomes a candidate for session kill.
	TiDBServerMemoryLimitSessMinSize = "tidb_server_memory_limit_sess_min_size"
	// TiDBServerMemoryLimitGCTrigger indicates the gc percentage of the TiDBServerMemoryLimit.
	TiDBServerMemoryLimitGCTrigger = "tidb_server_memory_limit_gc_trigger"
	// TiDBEnableGOGCTuner is to enable GOGC tuner. it can tuner GOGC
	TiDBEnableGOGCTuner = "tidb_enable_gogc_tuner"
	// TiDBGOGCTunerThreshold is to control the threshold of GOGC tuner.
	TiDBGOGCTunerThreshold = "tidb_gogc_tuner_threshold"
	// TiDBGOGCTunerMaxValue is the max value of GOGC that GOGC tuner can change to.
	TiDBGOGCTunerMaxValue = "tidb_gogc_tuner_max_value"
	// TiDBGOGCTunerMinValue is the min value of GOGC that GOGC tuner can change to.
	TiDBGOGCTunerMinValue = "tidb_gogc_tuner_min_value"
	// TiDBExternalTS is the ts to read through when the `TiDBEnableExternalTsRead` is on
	TiDBExternalTS = "tidb_external_ts"
	// TiDBTTLJobEnable is used to enable/disable scheduling ttl job
	TiDBTTLJobEnable = "tidb_ttl_job_enable"
	// TiDBTTLScanBatchSize is used to control the batch size in the SELECT statement for TTL jobs
	TiDBTTLScanBatchSize = "tidb_ttl_scan_batch_size"
	// TiDBTTLDeleteBatchSize is used to control the batch size in the DELETE statement for TTL jobs
	TiDBTTLDeleteBatchSize = "tidb_ttl_delete_batch_size"
	// TiDBTTLDeleteRateLimit is used to control the delete rate limit for TTL jobs in each node
	TiDBTTLDeleteRateLimit = "tidb_ttl_delete_rate_limit"
	// TiDBTTLJobScheduleWindowStartTime is used to restrict the start time of the time window of scheduling the ttl jobs.
	TiDBTTLJobScheduleWindowStartTime = "tidb_ttl_job_schedule_window_start_time"
	// TiDBTTLJobScheduleWindowEndTime is used to restrict the end time of the time window of scheduling the ttl jobs.
	TiDBTTLJobScheduleWindowEndTime = "tidb_ttl_job_schedule_window_end_time"
	// TiDBTTLScanWorkerCount indicates the count of the scan workers in each TiDB node
	TiDBTTLScanWorkerCount = "tidb_ttl_scan_worker_count"
	// TiDBTTLDeleteWorkerCount indicates the count of the delete workers in each TiDB node
	TiDBTTLDeleteWorkerCount = "tidb_ttl_delete_worker_count"
	// PasswordReuseHistory limit a few passwords to reuse.
	PasswordReuseHistory = "password_history"
	// PasswordReuseTime limit how long passwords can be reused.
	PasswordReuseTime = "password_reuse_interval"
	// TiDBHistoricalStatsDuration indicates the duration to remain tidb historical stats
	TiDBHistoricalStatsDuration = "tidb_historical_stats_duration"
	// TiDBEnableHistoricalStatsForCapture indicates whether use historical stats in plan replayer capture
	TiDBEnableHistoricalStatsForCapture = "tidb_enable_historical_stats_for_capture"
	// TiDBEnableResourceControl indicates whether resource control feature is enabled
	TiDBEnableResourceControl = "tidb_enable_resource_control"
	// TiDBResourceControlStrictMode indicates whether resource control strict mode is enabled.
	// When strict mode is enabled, user need certain privilege to change session or statement resource group.
	TiDBResourceControlStrictMode = "tidb_resource_control_strict_mode"
	// TiDBStmtSummaryEnablePersistent indicates whether to enable file persistence for stmtsummary.
	TiDBStmtSummaryEnablePersistent = "tidb_stmt_summary_enable_persistent"
	// TiDBStmtSummaryFilename indicates the file name written by stmtsummary.
	TiDBStmtSummaryFilename = "tidb_stmt_summary_filename"
	// TiDBStmtSummaryFileMaxDays indicates how many days the files written by stmtsummary will be kept.
	TiDBStmtSummaryFileMaxDays = "tidb_stmt_summary_file_max_days"
	// TiDBStmtSummaryFileMaxSize indicates the maximum size (in mb) of a single file written by stmtsummary.
	TiDBStmtSummaryFileMaxSize = "tidb_stmt_summary_file_max_size"
	// TiDBStmtSummaryFileMaxBackups indicates the maximum number of files written by stmtsummary.
	TiDBStmtSummaryFileMaxBackups = "tidb_stmt_summary_file_max_backups"
	// TiDBTTLRunningTasks limits the count of running ttl tasks. Default to 0, means 3 times the count of TiKV (or no
	// limitation, if the storage is not TiKV).
	TiDBTTLRunningTasks = "tidb_ttl_running_tasks"
	// AuthenticationLDAPSASLAuthMethodName defines the authentication method used by LDAP SASL authentication plugin
	AuthenticationLDAPSASLAuthMethodName = "authentication_ldap_sasl_auth_method_name"
	// AuthenticationLDAPSASLCAPath defines the ca certificate to verify LDAP connection in LDAP SASL authentication plugin
	AuthenticationLDAPSASLCAPath = "authentication_ldap_sasl_ca_path"
	// AuthenticationLDAPSASLTLS defines whether to use TLS connection in LDAP SASL authentication plugin
	AuthenticationLDAPSASLTLS = "authentication_ldap_sasl_tls"
	// AuthenticationLDAPSASLServerHost defines the server host of LDAP server for LDAP SASL authentication plugin
	AuthenticationLDAPSASLServerHost = "authentication_ldap_sasl_server_host"
	// AuthenticationLDAPSASLServerPort defines the port of LDAP server for LDAP SASL authentication plugin
	AuthenticationLDAPSASLServerPort = "authentication_ldap_sasl_server_port"
	// AuthenticationLDAPSASLReferral defines whether to enable LDAP referral for LDAP SASL authentication plugin
	AuthenticationLDAPSASLReferral = "authentication_ldap_sasl_referral"
	// AuthenticationLDAPSASLUserSearchAttr defines the attribute of username in LDAP server
	AuthenticationLDAPSASLUserSearchAttr = "authentication_ldap_sasl_user_search_attr"
	// AuthenticationLDAPSASLBindBaseDN defines the `dn` to search the users in. It's used to limit the search scope of TiDB.
	AuthenticationLDAPSASLBindBaseDN = "authentication_ldap_sasl_bind_base_dn"
	// AuthenticationLDAPSASLBindRootDN defines the `dn` of the user to login the LDAP server and perform search.
	AuthenticationLDAPSASLBindRootDN = "authentication_ldap_sasl_bind_root_dn"
	// AuthenticationLDAPSASLBindRootPWD defines the password of the user to login the LDAP server and perform search.
	AuthenticationLDAPSASLBindRootPWD = "authentication_ldap_sasl_bind_root_pwd"
	// AuthenticationLDAPSASLInitPoolSize defines the init size of connection pool to LDAP server for SASL plugin.
	AuthenticationLDAPSASLInitPoolSize = "authentication_ldap_sasl_init_pool_size"
	// AuthenticationLDAPSASLMaxPoolSize defines the max size of connection pool to LDAP server for SASL plugin.
	AuthenticationLDAPSASLMaxPoolSize = "authentication_ldap_sasl_max_pool_size"
	// AuthenticationLDAPSimpleAuthMethodName defines the authentication method used by LDAP Simple authentication plugin
	AuthenticationLDAPSimpleAuthMethodName = "authentication_ldap_simple_auth_method_name"
	// AuthenticationLDAPSimpleCAPath defines the ca certificate to verify LDAP connection in LDAP Simple authentication plugin
	AuthenticationLDAPSimpleCAPath = "authentication_ldap_simple_ca_path"
	// AuthenticationLDAPSimpleTLS defines whether to use TLS connection in LDAP Simple authentication plugin
	AuthenticationLDAPSimpleTLS = "authentication_ldap_simple_tls"
	// AuthenticationLDAPSimpleServerHost defines the server host of LDAP server for LDAP Simple authentication plugin
	AuthenticationLDAPSimpleServerHost = "authentication_ldap_simple_server_host"
	// AuthenticationLDAPSimpleServerPort defines the port of LDAP server for LDAP Simple authentication plugin
	AuthenticationLDAPSimpleServerPort = "authentication_ldap_simple_server_port"
	// AuthenticationLDAPSimpleReferral defines whether to enable LDAP referral for LDAP Simple authentication plugin
	AuthenticationLDAPSimpleReferral = "authentication_ldap_simple_referral"
	// AuthenticationLDAPSimpleUserSearchAttr defines the attribute of username in LDAP server
	AuthenticationLDAPSimpleUserSearchAttr = "authentication_ldap_simple_user_search_attr"
	// AuthenticationLDAPSimpleBindBaseDN defines the `dn` to search the users in. It's used to limit the search scope of TiDB.
	AuthenticationLDAPSimpleBindBaseDN = "authentication_ldap_simple_bind_base_dn"
	// AuthenticationLDAPSimpleBindRootDN defines the `dn` of the user to login the LDAP server and perform search.
	AuthenticationLDAPSimpleBindRootDN = "authentication_ldap_simple_bind_root_dn"
	// AuthenticationLDAPSimpleBindRootPWD defines the password of the user to login the LDAP server and perform search.
	AuthenticationLDAPSimpleBindRootPWD = "authentication_ldap_simple_bind_root_pwd"
	// AuthenticationLDAPSimpleInitPoolSize defines the init size of connection pool to LDAP server for SASL plugin.
	AuthenticationLDAPSimpleInitPoolSize = "authentication_ldap_simple_init_pool_size"
	// AuthenticationLDAPSimpleMaxPoolSize defines the max size of connection pool to LDAP server for SASL plugin.
	AuthenticationLDAPSimpleMaxPoolSize = "authentication_ldap_simple_max_pool_size"
	// TiDBRuntimeFilterTypeName the value of is string, a runtime filter type list split by ",", such as: "IN,MIN_MAX"
	TiDBRuntimeFilterTypeName = "tidb_runtime_filter_type"
	// TiDBRuntimeFilterModeName the mode of runtime filter, such as "OFF", "LOCAL"
	TiDBRuntimeFilterModeName = "tidb_runtime_filter_mode"
	// TiDBSkipMissingPartitionStats controls how to handle missing partition stats when merging partition stats to global stats.
	// When set to true, skip missing partition stats and continue to merge other partition stats to global stats.
	// When set to false, give up merging partition stats to global stats.
	TiDBSkipMissingPartitionStats = "tidb_skip_missing_partition_stats"
	// TiDBSessionAlias indicates the alias of a session which is used for tracing.
	TiDBSessionAlias = "tidb_session_alias"
	// TiDBServiceScope indicates the role for tidb for distributed task framework.
	TiDBServiceScope = "tidb_service_scope"
	// TiDBSchemaVersionCacheLimit defines the capacity size of domain infoSchema cache.
	TiDBSchemaVersionCacheLimit = "tidb_schema_version_cache_limit"
	// TiDBEnableTiFlashPipelineMode means if we should use pipeline model to execute query or not in tiflash.
	// It's deprecated and setting it will not have any effect.
	TiDBEnableTiFlashPipelineMode = "tidb_enable_tiflash_pipeline_model"
	// TiDBIdleTransactionTimeout indicates the maximum time duration a transaction could be idle, unit is second.
	// Any idle transaction will be killed after being idle for `tidb_idle_transaction_timeout` seconds.
	// This is similar to https://docs.percona.com/percona-server/5.7/management/innodb_kill_idle_trx.html and https://mariadb.com/kb/en/transaction-timeouts/
	TiDBIdleTransactionTimeout = "tidb_idle_transaction_timeout"
	// TiDBLowResolutionTSOUpdateInterval defines how often to refresh low resolution timestamps.
	TiDBLowResolutionTSOUpdateInterval = "tidb_low_resolution_tso_update_interval"
	// TiDBDMLType indicates the execution type of DML in TiDB.
	// The value can be STANDARD, BULK.
	// Currently, the BULK mode only affects auto-committed DML.
	TiDBDMLType = "tidb_dml_type"
	// TiFlashHashAggPreAggMode indicates the policy of 1st hashagg.
	TiFlashHashAggPreAggMode = "tiflash_hashagg_preaggregation_mode"
	// TiDBEnableLazyCursorFetch defines whether to enable the lazy cursor fetch. If it's `OFF`, all results of
	// of a cursor will be stored in the tidb node in `EXECUTE` command.
	TiDBEnableLazyCursorFetch = "tidb_enable_lazy_cursor_fetch"
	// TiDBTSOClientRPCMode controls how the TSO client performs the TSO RPC requests. It internally controls the
	// concurrency of the RPC. This variable provides an approach to tune the latency of getting timestamps from PD.
	TiDBTSOClientRPCMode = "tidb_tso_client_rpc_mode"
	// TiDBCircuitBreakerPDMetadataErrorRateThresholdPct variable is used to set percent of errors to trip the circuit breaker for get region calls to PD
	// https://github.com/tikv/rfcs/blob/master/text/0115-circuit-breaker.md
	TiDBCircuitBreakerPDMetadataErrorRateThresholdPct = "tidb_cb_pd_metadata_error_rate_threshold_pct"
)

// TiDB intentional limits, can be raised in the future.
const (
	// MaxConfigurableConcurrency is the maximum number of "threads" (goroutines) that can be specified
	// for any type of configuration item that has concurrent workers.
	MaxConfigurableConcurrency = 256

	// MaxShardRowIDBits is the maximum number of bits that can be used for row-id sharding.
	MaxShardRowIDBits = 15

	// MaxPreSplitRegions is the maximum number of regions that can be pre-split.
	MaxPreSplitRegions = 15
)

// Default TiDB system variable values.
const (
	DefHostname                             = "localhost"
	DefIndexLookupConcurrency               = ConcurrencyUnset
	DefIndexLookupJoinConcurrency           = ConcurrencyUnset
	DefIndexSerialScanConcurrency           = 1
	DefIndexJoinBatchSize                   = 25000
	DefIndexLookupSize                      = 20000
	DefDistSQLScanConcurrency               = 15
	DefAnalyzeDistSQLScanConcurrency        = 4
	DefBuildStatsConcurrency                = 2
	DefBuildSamplingStatsConcurrency        = 2
	DefAutoAnalyzeRatio                     = 0.5
	DefAutoAnalyzeStartTime                 = "00:00 +0000"
	DefAutoAnalyzeEndTime                   = "23:59 +0000"
	DefAutoIncrementIncrement               = 1
	DefAutoIncrementOffset                  = 1
	DefChecksumTableConcurrency             = 4
	DefSkipUTF8Check                        = false
	DefSkipASCIICheck                       = false
	DefOptAggPushDown                       = false
	DefOptDeriveTopN                        = false
	DefOptCartesianBCJ                      = 1
	DefOptMPPOuterJoinFixedBuildSide        = false
	DefOptWriteRowID                        = false
	DefOptEnableCorrelationAdjustment       = true
	DefOptLimitPushDownThreshold            = 100
	DefOptCorrelationThreshold              = 0.9
	DefOptCorrelationExpFactor              = 1
	DefOptCPUFactor                         = 3.0
	DefOptCopCPUFactor                      = 3.0
	DefOptTiFlashConcurrencyFactor          = 24.0
	DefOptNetworkFactor                     = 1.0
	DefOptScanFactor                        = 1.5
	DefOptDescScanFactor                    = 3.0
	DefOptSeekFactor                        = 20.0
	DefOptMemoryFactor                      = 0.001
	DefOptDiskFactor                        = 1.5
	DefOptConcurrencyFactor                 = 3.0
	DefOptForceInlineCTE                    = false
	DefOptInSubqToJoinAndAgg                = true
	DefOptPreferRangeScan                   = true
	DefBatchInsert                          = false
	DefBatchDelete                          = false
	DefBatchCommit                          = false
	DefCurretTS                             = 0
	DefInitChunkSize                        = 32
	DefMinPagingSize                        = int(paging.MinPagingSize)
	DefMaxPagingSize                        = int(paging.MaxPagingSize)
	DefMaxChunkSize                         = 1024
	DefDMLBatchSize                         = 0
	DefMaxPreparedStmtCount                 = -1
	DefWaitTimeout                          = 28800
	DefTiDBMemQuotaApplyCache               = 32 << 20 // 32MB.
	DefTiDBMemQuotaBindingCache             = 64 << 20 // 64MB.
	DefTiDBGeneralLog                       = false
	DefTiDBPProfSQLCPU                      = 0
	DefTiDBRetryLimit                       = 10
	DefTiDBDisableTxnAutoRetry              = true
	DefTiDBConstraintCheckInPlace           = false
	DefTiDBHashJoinConcurrency              = ConcurrencyUnset
	DefTiDBProjectionConcurrency            = ConcurrencyUnset
	DefBroadcastJoinThresholdSize           = 100 * 1024 * 1024
	DefBroadcastJoinThresholdCount          = 10 * 1024
	DefPreferBCJByExchangeDataSize          = false
	DefTiDBOptimizerSelectivityLevel        = 0
	DefTiDBOptimizerEnableNewOFGB           = false
	DefTiDBEnableOuterJoinReorder           = true
	DefTiDBEnableNAAJ                       = true
	DefTiDBAllowBatchCop                    = 1
	DefShardRowIDBits                       = 0
	DefPreSplitRegions                      = 0
	DefBlockEncryptionMode                  = "aes-128-ecb"
	DefTiDBAllowMPPExecution                = true
	DefTiDBAllowTiFlashCop                  = false
	DefTiDBHashExchangeWithNewCollation     = true
	DefTiDBEnforceMPPExecution              = false
	DefTiFlashMaxThreads                    = -1
	DefTiFlashMaxBytesBeforeExternalJoin    = -1
	DefTiFlashMaxBytesBeforeExternalGroupBy = -1
	DefTiFlashMaxBytesBeforeExternalSort    = -1
	DefTiFlashMemQuotaQueryPerNode          = 0
	DefTiFlashQuerySpillRatio               = 0.7
	DefTiDBEnableTiFlashPipelineMode        = true
	DefTiDBMPPStoreFailTTL                  = "60s"
	DefTiDBTxnMode                          = PessimisticTxnMode
	DefTiDBRowFormatV1                      = 1
	DefTiDBRowFormatV2                      = 2
	DefTiDBDDLReorgWorkerCount              = 4
	DefTiDBDDLReorgBatchSize                = 256
	DefTiDBDDLFlashbackConcurrency          = 64
	DefTiDBDDLErrorCountLimit               = 512
	DefTiDBDDLReorgMaxWriteSpeed            = 0
	DefTiDBMaxDeltaSchemaCount              = 1024
	DefTiDBPlacementMode                    = PlacementModeStrict
	DefTiDBEnableAutoIncrementInGenerated   = false
	DefTiDBHashAggPartialConcurrency        = ConcurrencyUnset
	DefTiDBHashAggFinalConcurrency          = ConcurrencyUnset
	DefTiDBWindowConcurrency                = ConcurrencyUnset
	DefTiDBMergeJoinConcurrency             = 1 // disable optimization by default
	DefTiDBStreamAggConcurrency             = 1
	DefTiDBForcePriority                    = mysql.NoPriority
	DefEnableWindowFunction                 = true
	DefEnablePipelinedWindowFunction        = true
	DefEnableStrictDoubleTypeCheck          = true
	DefEnableVectorizedExpression           = true
	DefTiDBOptJoinReorderThreshold          = 0
	DefTiDBDDLSlowOprThreshold              = 300
	DefTiDBUseFastAnalyze                   = false
	DefTiDBSkipIsolationLevelCheck          = false
	DefTiDBExpensiveQueryTimeThreshold      = 60      // 60s
	DefTiDBExpensiveTxnTimeThreshold        = 60 * 10 // 10 minutes
	DefTiDBScatterRegion                    = ScatterOff
	DefTiDBWaitSplitRegionFinish            = true
	DefWaitSplitRegionTimeout               = 300 // 300s
	DefTiDBEnableNoopFuncs                  = Off
	DefTiDBEnableNoopVariables              = true
	DefTiDBAllowRemoveAutoInc               = false
	DefTiDBUsePlanBaselines                 = true
	DefTiDBEvolvePlanBaselines              = false
	DefTiDBEvolvePlanTaskMaxTime            = 600 // 600s
	DefTiDBEvolvePlanTaskStartTime          = "00:00 +0000"
	DefTiDBEvolvePlanTaskEndTime            = "23:59 +0000"
	DefInnodbLockWaitTimeout                = 50 // 50s
	DefTiDBStoreLimit                       = 0
	DefTiDBMetricSchemaStep                 = 60 // 60s
	DefTiDBMetricSchemaRangeDuration        = 60 // 60s
	DefTiDBFoundInPlanCache                 = false
	DefTiDBFoundInBinding                   = false
	DefTiDBEnableCollectExecutionInfo       = true
	DefTiDBAllowAutoRandExplicitInsert      = false
	DefTiDBEnableClusteredIndex             = ClusteredIndexDefModeOn
	DefTiDBRedactLog                        = Off
	DefTiDBRestrictedReadOnly               = false
	DefTiDBSuperReadOnly                    = false
	DefTiDBShardAllocateStep                = math.MaxInt64
	DefTiDBEnableTelemetry                  = false
	DefTiDBEnableParallelApply              = false
	DefTiDBPartitionPruneMode               = "dynamic"
	DefTiDBEnableRateLimitAction            = false
	DefTiDBEnableAsyncCommit                = false
	DefTiDBEnable1PC                        = false
	DefTiDBGuaranteeLinearizability         = true
	DefTiDBAnalyzeVersion                   = 2
	// Deprecated: This variable is deprecated, please do not use this variable.
	DefTiDBAutoAnalyzePartitionBatchSize              = mysql.PartitionCountLimit
	DefTiDBEnableIndexMergeJoin                       = false
	DefTiDBTrackAggregateMemoryUsage                  = true
	DefCTEMaxRecursionDepth                           = 1000
	DefTiDBTmpTableMaxSize                            = 64 << 20 // 64MB.
	DefTiDBEnableLocalTxn                             = false
	DefTiDBTSOClientBatchMaxWaitTime                  = 0.0 // 0ms
	DefTiDBEnableTSOFollowerProxy                     = false
	DefPDEnableFollowerHandleRegion                   = true
	DefTiDBEnableOrderedResultMode                    = false
	DefTiDBEnablePseudoForOutdatedStats               = false
	DefTiDBRegardNULLAsPoint                          = true
	DefEnablePlacementCheck                           = true
	DefTimestamp                                      = "0"
	DefTimestampFloat                                 = 0.0
	DefTiDBEnableStmtSummary                          = true
	DefTiDBStmtSummaryInternalQuery                   = false
	DefTiDBStmtSummaryRefreshInterval                 = 1800
	DefTiDBStmtSummaryHistorySize                     = 24
	DefTiDBStmtSummaryMaxStmtCount                    = 3000
	DefTiDBStmtSummaryMaxSQLLength                    = 4096
	DefTiDBCapturePlanBaseline                        = Off
	DefTiDBIgnoreInlistPlanDigest                     = false
	DefTiDBEnableIndexMerge                           = true
	DefEnableLegacyInstanceScope                      = true
	DefTiDBTableCacheLease                            = 3 // 3s
	DefTiDBPersistAnalyzeOptions                      = true
	DefTiDBStatsLoadSyncWait                          = 100
	DefTiDBStatsLoadPseudoTimeout                     = true
	DefSysdateIsNow                                   = false
	DefTiDBEnableParallelHashaggSpill                 = true
	DefTiDBEnableMutationChecker                      = false
	DefTiDBTxnAssertionLevel                          = AssertionOffStr
	DefTiDBIgnorePreparedCacheCloseStmt               = false
	DefTiDBBatchPendingTiFlashCount                   = 4000
	DefRCReadCheckTS                                  = false
	DefTiDBRemoveOrderbyInSubquery                    = true
	DefTiDBSkewDistinctAgg                            = false
	DefTiDB3StageDistinctAgg                          = true
	DefTiDB3StageMultiDistinctAgg                     = false
	DefTiDBOptExplainEvaledSubquery                   = false
	DefTiDBReadStaleness                              = 0
	DefTiDBGCMaxWaitTime                              = 24 * 60 * 60
	DefMaxAllowedPacket                        uint64 = 67108864
	DefTiDBEnableBatchDML                             = false
	DefTiDBMemQuotaQuery                              = memory.DefMemQuotaQuery // 1GB
	DefTiDBStatsCacheMemQuota                         = 0
	MaxTiDBStatsCacheMemQuota                         = 1024 * 1024 * 1024 * 1024 // 1TB
	DefTiDBQueryLogMaxLen                             = 4096
	DefRequireSecureTransport                         = false
	DefTiDBCommitterConcurrency                       = 128
	DefTiDBBatchDMLIgnoreError                        = false
	DefTiDBMemQuotaAnalyze                            = -1
	DefTiDBEnableAutoAnalyze                          = true
	DefTiDBEnableAutoAnalyzePriorityQueue             = true
	DefTiDBAnalyzeColumnOptions                       = "PREDICATE"
	DefTiDBMemOOMAction                               = "CANCEL"
	DefTiDBMaxAutoAnalyzeTime                         = 12 * 60 * 60
	DefTiDBAutoAnalyzeConcurrency                     = 1
	DefTiDBEnablePrepPlanCache                        = true
	DefTiDBPrepPlanCacheSize                          = 100
	DefTiDBSessionPlanCacheSize                       = 100
	DefTiDBEnablePrepPlanCacheMemoryMonitor           = true
	DefTiDBPrepPlanCacheMemoryGuardRatio              = 0.1
	DefTiDBEnableWorkloadBasedLearning                = false
	DefTiDBWorkloadBasedLearningInterval              = 24 * time.Hour
	DefTiDBEnableDistTask                             = true
<<<<<<< HEAD
	DefTiDBEnableGlobalSortUseLocalStore              = false
=======
	DefTiDBMaxDistTaskNodes                           = -1
>>>>>>> 575408da
	DefTiDBEnableFastCreateTable                      = true
	DefTiDBSimplifiedMetrics                          = false
	DefTiDBEnablePaging                               = true
	DefTiFlashFineGrainedShuffleStreamCount           = 0
	DefStreamCountWhenMaxThreadsNotSet                = 8
	DefTiFlashFineGrainedShuffleBatchSize             = 8192
	DefAdaptiveClosestReadThreshold                   = 4096
	DefTiDBEnableAnalyzeSnapshot                      = false
	DefTiDBGenerateBinaryPlan                         = true
	DefEnableTiDBGCAwareMemoryTrack                   = false
	DefTiDBDefaultStrMatchSelectivity                 = 0.8
	DefTiDBEnableTmpStorageOnOOM                      = true
	DefTiDBEnableMDL                                  = true
	DefTiFlashFastScan                                = false
	DefMemoryUsageAlarmRatio                          = 0.7
	DefMemoryUsageAlarmKeepRecordNum                  = 5
	DefTiDBEnableFastReorg                            = true
	DefTiDBDDLDiskQuota                               = 100 * 1024 * 1024 * 1024 // 100GB
	DefExecutorConcurrency                            = 5
	DefTiDBEnableNonPreparedPlanCache                 = false
	DefTiDBEnableNonPreparedPlanCacheForDML           = false
	DefTiDBNonPreparedPlanCacheSize                   = 100
	DefTiDBPlanCacheMaxPlanSize                       = 2 * size.MB
	DefTiDBInstancePlanCacheMaxMemSize                = 100 * size.MB
	MinTiDBInstancePlanCacheMemSize                   = 100 * size.MB
	DefTiDBInstancePlanCacheReservedPercentage        = 0.1
	// MaxDDLReorgBatchSize is exported for testing.
	MaxDDLReorgBatchSize                  int32  = 10240
	MinDDLReorgBatchSize                  int32  = 32
	MinExpensiveQueryTimeThreshold        uint64 = 10 // 10s
	MinExpensiveTxnTimeThreshold          uint64 = 60 // 60s
	DefTiDBAutoBuildStatsConcurrency             = 1
	DefTiDBSysProcScanConcurrency                = 1
	DefTiDBRcWriteCheckTs                        = false
	DefTiDBForeignKeyChecks                      = true
	DefTiDBOptAdvancedJoinHint                   = true
	DefTiDBAnalyzePartitionConcurrency           = 2
	DefTiDBOptRangeMaxSize                       = 64 * int64(size.MB) // 64 MB
	DefTiDBCostModelVer                          = 2
	DefTiDBServerMemoryLimitSessMinSize          = 128 << 20
	DefTiDBMergePartitionStatsConcurrency        = 1
	DefTiDBServerMemoryLimitGCTrigger            = 0.7
	DefTiDBEnableGOGCTuner                       = true
	// DefTiDBGOGCTunerThreshold is to limit TiDBGOGCTunerThreshold.
	DefTiDBGOGCTunerThreshold                 float64 = 0.6
	DefTiDBGOGCMaxValue                               = 500
	DefTiDBGOGCMinValue                               = 100
	DefTiDBOptPrefixIndexSingleScan                   = true
	DefTiDBEnableAsyncMergeGlobalStats                = true
	DefTiDBExternalTS                                 = 0
	DefTiDBEnableExternalTSRead                       = false
	DefTiDBEnableReusechunk                           = true
	DefTiDBUseAlloc                                   = false
	DefTiDBEnablePlanReplayerCapture                  = true
	DefTiDBIndexMergeIntersectionConcurrency          = ConcurrencyUnset
	DefTiDBTTLJobEnable                               = true
	DefTiDBTTLScanBatchSize                           = 500
	DefTiDBTTLScanBatchMaxSize                        = 10240
	DefTiDBTTLScanBatchMinSize                        = 1
	DefTiDBTTLDeleteBatchSize                         = 100
	DefTiDBTTLDeleteBatchMaxSize                      = 10240
	DefTiDBTTLDeleteBatchMinSize                      = 1
	DefTiDBTTLDeleteRateLimit                         = 0
	DefTiDBTTLRunningTasks                            = -1
	DefPasswordReuseHistory                           = 0
	DefPasswordReuseTime                              = 0
	DefTiDBStoreBatchSize                             = 4
	DefTiDBHistoricalStatsDuration                    = 7 * 24 * time.Hour
	DefTiDBEnableHistoricalStatsForCapture            = false
	DefTiDBTTLJobScheduleWindowStartTime              = "00:00 +0000"
	DefTiDBTTLJobScheduleWindowEndTime                = "23:59 +0000"
	DefTiDBTTLScanWorkerCount                         = 4
	DefTiDBTTLDeleteWorkerCount                       = 4
	DefaultExchangeCompressionMode                    = ExchangeCompressionModeUnspecified
	DefTiDBEnableResourceControl                      = true
	DefTiDBResourceControlStrictMode                  = true
	DefTiDBPessimisticTransactionFairLocking          = false
	DefTiDBEnablePlanCacheForParamLimit               = true
	DefTiDBEnableINLJoinMultiPattern                  = true
	DefTiFlashComputeDispatchPolicy                   = DispatchPolicyConsistentHashStr
	DefTiDBEnablePlanCacheForSubquery                 = true
	DefTiDBLoadBasedReplicaReadThreshold              = time.Second
	DefTiDBOptEnableLateMaterialization               = true
	DefTiDBOptOrderingIdxSelThresh                    = 0.0
	DefTiDBOptOrderingIdxSelRatio                     = -1
	DefTiDBOptEnableMPPSharedCTEExecution             = false
	DefTiDBPlanCacheInvalidationOnFreshStats          = true
	DefTiDBEnableRowLevelChecksum                     = false
	DefAuthenticationLDAPSASLAuthMethodName           = "SCRAM-SHA-1"
	DefAuthenticationLDAPSASLServerPort               = 389
	DefAuthenticationLDAPSASLTLS                      = false
	DefAuthenticationLDAPSASLUserSearchAttr           = "uid"
	DefAuthenticationLDAPSASLInitPoolSize             = 10
	DefAuthenticationLDAPSASLMaxPoolSize              = 1000
	DefAuthenticationLDAPSimpleAuthMethodName         = "SIMPLE"
	DefAuthenticationLDAPSimpleServerPort             = 389
	DefAuthenticationLDAPSimpleTLS                    = false
	DefAuthenticationLDAPSimpleUserSearchAttr         = "uid"
	DefAuthenticationLDAPSimpleInitPoolSize           = 10
	DefAuthenticationLDAPSimpleMaxPoolSize            = 1000
	DefTiFlashReplicaRead                             = AllReplicaStr
	DefTiDBEnableFastCheckTable                       = true
	DefRuntimeFilterType                              = "IN"
	DefRuntimeFilterMode                              = "OFF"
	DefTiDBLockUnchangedKeys                          = true
	DefTiDBEnableCheckConstraint                      = false
	DefTiDBSkipMissingPartitionStats                  = true
	DefTiDBOptEnableHashJoin                          = true
	DefTiDBHashJoinVersion                            = joinversion.HashJoinVersionOptimized
	DefTiDBOptObjective                               = OptObjectiveModerate
	DefTiDBSchemaVersionCacheLimit                    = 16
	DefTiDBIdleTransactionTimeout                     = 0
	DefTiDBTxnEntrySizeLimit                          = 0
	DefTiDBSchemaCacheSize                            = 512 * 1024 * 1024
	DefTiDBLowResolutionTSOUpdateInterval             = 2000
	DefDivPrecisionIncrement                          = 4
	DefTiDBDMLType                                    = "STANDARD"
	DefGroupConcatMaxLen                              = uint64(1024)
	DefDefaultWeekFormat                              = "0"
	DefTiFlashPreAggMode                              = ForcePreAggStr
	DefTiDBEnableLazyCursorFetch                      = false
	DefOptEnableProjectionPushDown                    = true
	DefTiDBEnableSharedLockPromotion                  = false
	DefTiDBTSOClientRPCMode                           = TSOClientRPCModeDefault
	DefTiDBCircuitBreakerPDMetaErrorRatePct           = 0
	DefTiDBAccelerateUserCreationUpdate               = false
)

// Process global variables.
var (
	ProcessGeneralLog              = atomic.NewBool(false)
	RunAutoAnalyze                 = atomic.NewBool(DefTiDBEnableAutoAnalyze)
	EnableAutoAnalyzePriorityQueue = atomic.NewBool(DefTiDBEnableAutoAnalyzePriorityQueue)
	// AnalyzeColumnOptions is a global variable that indicates the default column choice for ANALYZE.
	// The value of this variable is a string that can be one of the following values:
	// "PREDICATE", "ALL".
	// The behavior of the analyze operation depends on the value of `tidb_persist_analyze_options`:
	// 1. If `tidb_persist_analyze_options` is enabled and the column choice from the analyze options record is set to `default`,
	//    the value of `tidb_analyze_column_options` determines the behavior of the analyze operation.
	// 2. If `tidb_persist_analyze_options` is disabled, `tidb_analyze_column_options` is used directly to decide
	//    whether to analyze all columns or just the predicate columns.
	AnalyzeColumnOptions          = atomic.NewString(DefTiDBAnalyzeColumnOptions)
	GlobalLogMaxDays              = atomic.NewInt32(int32(config.GetGlobalConfig().Log.File.MaxDays))
	QueryLogMaxLen                = atomic.NewInt32(DefTiDBQueryLogMaxLen)
	EnablePProfSQLCPU             = atomic.NewBool(false)
	EnableBatchDML                = atomic.NewBool(false)
	EnableTmpStorageOnOOM         = atomic.NewBool(DefTiDBEnableTmpStorageOnOOM)
	DDLReorgWorkerCounter   int32 = DefTiDBDDLReorgWorkerCount
	DDLReorgBatchSize       int32 = DefTiDBDDLReorgBatchSize
	DDLFlashbackConcurrency int32 = DefTiDBDDLFlashbackConcurrency
	DDLErrorCountLimit      int64 = DefTiDBDDLErrorCountLimit
	DDLReorgRowFormat       int64 = DefTiDBRowFormatV2
	DDLReorgMaxWriteSpeed         = atomic.NewInt64(DefTiDBDDLReorgMaxWriteSpeed)
	MaxDeltaSchemaCount     int64 = DefTiDBMaxDeltaSchemaCount
	// DDLSlowOprThreshold is the threshold for ddl slow operations, uint is millisecond.
	DDLSlowOprThreshold                  = config.GetGlobalConfig().Instance.DDLSlowOprThreshold
	ForcePriority                        = int32(DefTiDBForcePriority)
	MaxOfMaxAllowedPacket         uint64 = 1073741824
	ExpensiveQueryTimeThreshold   uint64 = DefTiDBExpensiveQueryTimeThreshold
	ExpensiveTxnTimeThreshold     uint64 = DefTiDBExpensiveTxnTimeThreshold
	MemoryUsageAlarmRatio                = atomic.NewFloat64(DefMemoryUsageAlarmRatio)
	MemoryUsageAlarmKeepRecordNum        = atomic.NewInt64(DefMemoryUsageAlarmKeepRecordNum)
	EnableLocalTxn                       = atomic.NewBool(DefTiDBEnableLocalTxn)
	MaxTSOBatchWaitInterval              = atomic.NewFloat64(DefTiDBTSOClientBatchMaxWaitTime)
	EnableTSOFollowerProxy               = atomic.NewBool(DefTiDBEnableTSOFollowerProxy)
	EnablePDFollowerHandleRegion         = atomic.NewBool(DefPDEnableFollowerHandleRegion)
	RestrictedReadOnly                   = atomic.NewBool(DefTiDBRestrictedReadOnly)
	VarTiDBSuperReadOnly                 = atomic.NewBool(DefTiDBSuperReadOnly)
	PersistAnalyzeOptions                = atomic.NewBool(DefTiDBPersistAnalyzeOptions)
	TableCacheLease                      = atomic.NewInt64(DefTiDBTableCacheLease)
	StatsLoadSyncWait                    = atomic.NewInt64(DefTiDBStatsLoadSyncWait)
	StatsLoadPseudoTimeout               = atomic.NewBool(DefTiDBStatsLoadPseudoTimeout)
	MemQuotaBindingCache                 = atomic.NewInt64(DefTiDBMemQuotaBindingCache)
	GCMaxWaitTime                        = atomic.NewInt64(DefTiDBGCMaxWaitTime)
	StatsCacheMemQuota                   = atomic.NewInt64(DefTiDBStatsCacheMemQuota)
	OOMAction                            = atomic.NewString(DefTiDBMemOOMAction)
	MaxAutoAnalyzeTime                   = atomic.NewInt64(DefTiDBMaxAutoAnalyzeTime)
	// variables for plan cache
	PreparedPlanCacheMemoryGuardRatio   = atomic.NewFloat64(DefTiDBPrepPlanCacheMemoryGuardRatio)
	EnableInstancePlanCache             = atomic.NewBool(false)
	InstancePlanCacheReservedPercentage = atomic.NewFloat64(0.1)
	InstancePlanCacheMaxMemSize         = atomic.NewInt64(int64(DefTiDBInstancePlanCacheMaxMemSize))
	EnableDistTask                      = atomic.NewBool(DefTiDBEnableDistTask)
	EnableGlobalSortLocalStore          = atomic.NewBool(DefTiDBEnableGlobalSortUseLocalStore)
	EnableFastCreateTable               = atomic.NewBool(DefTiDBEnableFastCreateTable)
	EnableNoopVariables                 = atomic.NewBool(DefTiDBEnableNoopVariables)
	EnableMDL                           = atomic.NewBool(false)
	AutoAnalyzePartitionBatchSize       = atomic.NewInt64(DefTiDBAutoAnalyzePartitionBatchSize)
	AutoAnalyzeConcurrency              = atomic.NewInt32(DefTiDBAutoAnalyzeConcurrency)
	// TODO: set value by session variable
	EnableWorkloadBasedLearning   = atomic.NewBool(DefTiDBEnableWorkloadBasedLearning)
	WorkloadBasedLearningInterval = atomic.NewDuration(DefTiDBWorkloadBasedLearningInterval)
	// EnableFastReorg indicates whether to use lightning to enhance DDL reorg performance.
	EnableFastReorg = atomic.NewBool(DefTiDBEnableFastReorg)
	// DDLDiskQuota is the temporary variable for set disk quota for lightning
	DDLDiskQuota = atomic.NewUint64(DefTiDBDDLDiskQuota)
	// EnableForeignKey indicates whether to enable foreign key feature.
	EnableForeignKey    = atomic.NewBool(true)
	EnableRCReadCheckTS = atomic.NewBool(false)
	// EnableRowLevelChecksum indicates whether to append checksum to row values.
	EnableRowLevelChecksum         = atomic.NewBool(DefTiDBEnableRowLevelChecksum)
	LowResolutionTSOUpdateInterval = atomic.NewUint32(DefTiDBLowResolutionTSOUpdateInterval)

	// DefTiDBServerMemoryLimit indicates the default value of TiDBServerMemoryLimit(TotalMem * 80%).
	// It should be a const and shouldn't be modified after tidb is started.
	DefTiDBServerMemoryLimit           = serverMemoryLimitDefaultValue()
	GOGCTunerThreshold                 = atomic.NewFloat64(DefTiDBGOGCTunerThreshold)
	PasswordValidationLength           = atomic.NewInt32(8)
	PasswordValidationMixedCaseCount   = atomic.NewInt32(1)
	PasswordValidtaionNumberCount      = atomic.NewInt32(1)
	PasswordValidationSpecialCharCount = atomic.NewInt32(1)
	EnableTTLJob                       = atomic.NewBool(DefTiDBTTLJobEnable)
	TTLScanBatchSize                   = atomic.NewInt64(DefTiDBTTLScanBatchSize)
	TTLDeleteBatchSize                 = atomic.NewInt64(DefTiDBTTLDeleteBatchSize)
	TTLDeleteRateLimit                 = atomic.NewInt64(DefTiDBTTLDeleteRateLimit)
	TTLJobScheduleWindowStartTime      = atomic.NewTime(
		mustParseTime(
			FullDayTimeFormat,
			DefTiDBTTLJobScheduleWindowStartTime,
		),
	)
	TTLJobScheduleWindowEndTime = atomic.NewTime(
		mustParseTime(
			FullDayTimeFormat,
			DefTiDBTTLJobScheduleWindowEndTime,
		),
	)
	TTLScanWorkerCount              = atomic.NewInt32(DefTiDBTTLScanWorkerCount)
	TTLDeleteWorkerCount            = atomic.NewInt32(DefTiDBTTLDeleteWorkerCount)
	PasswordHistory                 = atomic.NewInt64(DefPasswordReuseHistory)
	PasswordReuseInterval           = atomic.NewInt64(DefPasswordReuseTime)
	IsSandBoxModeEnabled            = atomic.NewBool(false)
	MaxPreparedStmtCountValue       = atomic.NewInt64(DefMaxPreparedStmtCount)
	HistoricalStatsDuration         = atomic.NewDuration(DefTiDBHistoricalStatsDuration)
	EnableHistoricalStatsForCapture = atomic.NewBool(DefTiDBEnableHistoricalStatsForCapture)
	TTLRunningTasks                 = atomic.NewInt32(DefTiDBTTLRunningTasks)
	// always set the default value to false because the resource control in kv-client is not inited
	// It will be initialized to the right value after the first call of `rebuildSysVarCache`
	EnableResourceControl           = atomic.NewBool(false)
	EnableResourceControlStrictMode = atomic.NewBool(true)
	EnableCheckConstraint           = atomic.NewBool(DefTiDBEnableCheckConstraint)
	SkipMissingPartitionStats       = atomic.NewBool(DefTiDBSkipMissingPartitionStats)
	TiFlashEnablePipelineMode       = atomic.NewBool(DefTiDBEnableTiFlashPipelineMode)
	ServiceScope                    = atomic.NewString("")
	SchemaVersionCacheLimit         = atomic.NewInt64(DefTiDBSchemaVersionCacheLimit)
	CloudStorageURI                 = atomic.NewString("")
	IgnoreInlistPlanDigest          = atomic.NewBool(DefTiDBIgnoreInlistPlanDigest)
	TxnEntrySizeLimit               = atomic.NewUint64(DefTiDBTxnEntrySizeLimit)

	SchemaCacheSize              = atomic.NewUint64(DefTiDBSchemaCacheSize)
	SchemaCacheSizeOriginText    = atomic.NewString(strconv.Itoa(DefTiDBSchemaCacheSize))
	AccelerateUserCreationUpdate = atomic.NewBool(DefTiDBAccelerateUserCreationUpdate)
)

func serverMemoryLimitDefaultValue() string {
	total, err := memory.MemTotal()
	if err == nil && total != 0 {
		return "80%"
	}
	return "0"
}

func mustParseDuration(str string) time.Duration {
	duration, err := time.ParseDuration(str)
	if err != nil {
		panic(fmt.Sprintf("%s is not a duration", str))
	}

	return duration
}

func mustParseTime(layout string, str string) time.Time {
	time, err := time.ParseInLocation(layout, str, time.UTC)
	if err != nil {
		panic(fmt.Sprintf("%s is not in %s duration format", str, layout))
	}

	return time
}

const (
	// OptObjectiveModerate is a possible value and the default value for TiDBOptObjective.
	// Please see comments of SessionVars.OptObjective for details.
	OptObjectiveModerate string = "moderate"
	// OptObjectiveDeterminate is a possible value for TiDBOptObjective.
	OptObjectiveDeterminate = "determinate"
)

// ForcePreAggStr means 1st hashagg will be pre aggregated.
// AutoStr means TiFlash will decide which policy for 1st hashagg.
// ForceStreamingStr means 1st hashagg will for pass through all blocks.
const (
	ForcePreAggStr    = "force_preagg"
	AutoStr           = "auto"
	ForceStreamingStr = "force_streaming"
)

const (
	// AllReplicaStr is the string value of AllReplicas.
	AllReplicaStr = "all_replicas"
	// ClosestAdaptiveStr is the string value of ClosestAdaptive.
	ClosestAdaptiveStr = "closest_adaptive"
	// ClosestReplicasStr is the string value of ClosestReplicas.
	ClosestReplicasStr = "closest_replicas"
)

const (
	// DispatchPolicyRRStr is string value for DispatchPolicyRR.
	DispatchPolicyRRStr = "round_robin"
	// DispatchPolicyConsistentHashStr is string value for DispatchPolicyConsistentHash.
	DispatchPolicyConsistentHashStr = "consistent_hash"
	// DispatchPolicyInvalidStr is string value for DispatchPolicyInvalid.
	DispatchPolicyInvalidStr = "invalid"
)

// ConcurrencyUnset means the value the of the concurrency related variable is unset.
const ConcurrencyUnset = -1

// ExchangeCompressionMode means the compress method used in exchange operator
type ExchangeCompressionMode int

const (
	// ExchangeCompressionModeNONE indicates no compression
	ExchangeCompressionModeNONE ExchangeCompressionMode = iota
	// ExchangeCompressionModeFast indicates fast compression/decompression speed, compression ratio is lower than HC mode
	ExchangeCompressionModeFast
	// ExchangeCompressionModeHC indicates high compression (HC) ratio mode
	ExchangeCompressionModeHC
	// ExchangeCompressionModeUnspecified indicates unspecified compress method, let TiDB choose one
	ExchangeCompressionModeUnspecified

	// RecommendedExchangeCompressionMode indicates recommended compression mode
	RecommendedExchangeCompressionMode ExchangeCompressionMode = ExchangeCompressionModeFast

	exchangeCompressionModeUnspecifiedName string = "UNSPECIFIED"
)

// Name returns the name of ExchangeCompressionMode
func (t ExchangeCompressionMode) Name() string {
	if t == ExchangeCompressionModeUnspecified {
		return exchangeCompressionModeUnspecifiedName
	}
	return t.ToTipbCompressionMode().String()
}

// ToExchangeCompressionMode returns the ExchangeCompressionMode from name
func ToExchangeCompressionMode(name string) (ExchangeCompressionMode, bool) {
	name = strings.ToUpper(name)
	if name == exchangeCompressionModeUnspecifiedName {
		return ExchangeCompressionModeUnspecified, true
	}
	value, ok := tipb.CompressionMode_value[name]
	if ok {
		return ExchangeCompressionMode(value), true
	}
	return ExchangeCompressionModeNONE, false
}

// ToTipbCompressionMode returns tipb.CompressionMode from kv.ExchangeCompressionMode
func (t ExchangeCompressionMode) ToTipbCompressionMode() tipb.CompressionMode {
	switch t {
	case ExchangeCompressionModeNONE:
		return tipb.CompressionMode_NONE
	case ExchangeCompressionModeFast:
		return tipb.CompressionMode_FAST
	case ExchangeCompressionModeHC:
		return tipb.CompressionMode_HIGH_COMPRESSION
	}
	return tipb.CompressionMode_NONE
}

// ScopeFlag is for system variable whether can be changed in global/session dynamically or not.
type ScopeFlag uint8

// TypeFlag is the SysVar type, which doesn't exactly match MySQL types.
type TypeFlag byte

const (
	// ScopeNone means the system variable can not be changed dynamically.
	ScopeNone ScopeFlag = 0
	// ScopeGlobal means the system variable can be changed globally.
	ScopeGlobal ScopeFlag = 1 << 0
	// ScopeSession means the system variable can only be changed in current session.
	ScopeSession ScopeFlag = 1 << 1
	// ScopeInstance means it is similar to global but doesn't propagate to other TiDB servers.
	ScopeInstance ScopeFlag = 1 << 2

	// TypeStr is the default
	TypeStr TypeFlag = iota
	// TypeBool for boolean
	TypeBool
	// TypeInt for integer
	TypeInt
	// TypeEnum for Enum
	TypeEnum
	// TypeFloat for Double
	TypeFloat
	// TypeUnsigned for Unsigned integer
	TypeUnsigned
	// TypeTime for time of day (a TiDB extension)
	TypeTime
	// TypeDuration for a golang duration (a TiDB extension)
	TypeDuration

	// On is the canonical string for ON
	On = "ON"
	// Off is the canonical string for OFF
	Off = "OFF"
	// Warn means return warnings
	Warn = "WARN"
	// IntOnly means enable for int type
	IntOnly = "INT_ONLY"
	// Marker is a special log redact behavior
	Marker = "MARKER"

	// AssertionStrictStr is a choice of variable TiDBTxnAssertionLevel that means full assertions should be performed,
	// even if the performance might be slowed down.
	AssertionStrictStr = "STRICT"
	// AssertionFastStr is a choice of variable TiDBTxnAssertionLevel that means assertions that doesn't affect
	// performance should be performed.
	AssertionFastStr = "FAST"
	// AssertionOffStr is a choice of variable TiDBTxnAssertionLevel that means no assertion should be performed.
	AssertionOffStr = "OFF"
	// OOMActionCancel constants represents the valid action configurations for OOMAction "CANCEL".
	OOMActionCancel = "CANCEL"
	// OOMActionLog constants represents the valid action configurations for OOMAction "LOG".
	OOMActionLog = "LOG"

	// TSOClientRPCModeDefault is a choice of variable TiDBTSOClientRPCMode. In this mode, the TSO client sends batched
	// TSO requests serially.
	TSOClientRPCModeDefault = "DEFAULT"
	// TSOClientRPCModeParallel is a choice of variable TiDBTSOClientRPCMode. In this mode, the TSO client tries to
	// keep approximately 2 batched TSO requests running in parallel. This option tries to reduce the batch-waiting time
	// by half, at the expense of about twice the amount of TSO RPC calls.
	TSOClientRPCModeParallel = "PARALLEL"
	// TSOClientRPCModeParallelFast is a choice of variable TiDBTSOClientRPCMode. In this mode, the TSO client tries to
	// keep approximately 4 batched TSO requests running in parallel. This option tries to reduce the batch-waiting time
	// by 3/4, at the expense of about 4 times the amount of TSO RPC calls.
	TSOClientRPCModeParallelFast = "PARALLEL-FAST"
)

// Global config name list.
const (
	GlobalConfigEnableTopSQL = "enable_resource_metering"
	GlobalConfigSourceID     = "source_id"
)

func (s ScopeFlag) String() string {
	var scopes []string
	if s == ScopeNone {
		return "NONE"
	}
	if s&ScopeSession != 0 {
		scopes = append(scopes, "SESSION")
	}
	if s&ScopeGlobal != 0 {
		scopes = append(scopes, "GLOBAL")
	}
	if s&ScopeInstance != 0 {
		scopes = append(scopes, "INSTANCE")
	}
	return strings.Join(scopes, ",")
}

// ClusteredIndexDefMode controls the default clustered property for primary key.
type ClusteredIndexDefMode int

const (
	// ClusteredIndexDefModeIntOnly indicates only single int primary key will default be clustered.
	ClusteredIndexDefModeIntOnly ClusteredIndexDefMode = 0
	// ClusteredIndexDefModeOn indicates primary key will default be clustered.
	ClusteredIndexDefModeOn ClusteredIndexDefMode = 1
	// ClusteredIndexDefModeOff indicates primary key will default be non-clustered.
	ClusteredIndexDefModeOff ClusteredIndexDefMode = 2
)

// TiDBOptEnableClustered converts enable clustered options to ClusteredIndexDefMode.
func TiDBOptEnableClustered(opt string) ClusteredIndexDefMode {
	switch opt {
	case On:
		return ClusteredIndexDefModeOn
	case Off:
		return ClusteredIndexDefModeOff
	default:
		return ClusteredIndexDefModeIntOnly
	}
}

const (
	// ScatterOff means default, will not scatter region
	ScatterOff string = ""
	// ScatterTable means scatter region at table level
	ScatterTable string = "table"
	// ScatterGlobal means scatter region at global level
	ScatterGlobal string = "global"
)

const (
	// PlacementModeStrict indicates all placement operations should be checked strictly in ddl
	PlacementModeStrict string = "STRICT"
	// PlacementModeIgnore indicates ignore all placement operations in ddl
	PlacementModeIgnore string = "IGNORE"
)

const (
	// LocalDayTimeFormat is the local format of analyze start time and end time.
	LocalDayTimeFormat = "15:04"
	// FullDayTimeFormat is the full format of analyze start time and end time.
	FullDayTimeFormat = "15:04 -0700"
)

// SetDDLReorgWorkerCounter sets DDLReorgWorkerCounter count.
// Sysvar validation enforces the range to already be correct.
func SetDDLReorgWorkerCounter(cnt int32) {
	goatomic.StoreInt32(&DDLReorgWorkerCounter, cnt)
}

// GetDDLReorgWorkerCounter gets DDLReorgWorkerCounter.
func GetDDLReorgWorkerCounter() int32 {
	return goatomic.LoadInt32(&DDLReorgWorkerCounter)
}

// SetDDLFlashbackConcurrency sets DDLFlashbackConcurrency count.
// Sysvar validation enforces the range to already be correct.
func SetDDLFlashbackConcurrency(cnt int32) {
	goatomic.StoreInt32(&DDLFlashbackConcurrency, cnt)
}

// GetDDLFlashbackConcurrency gets DDLFlashbackConcurrency count.
func GetDDLFlashbackConcurrency() int32 {
	return goatomic.LoadInt32(&DDLFlashbackConcurrency)
}

// SetDDLReorgBatchSize sets DDLReorgBatchSize size.
// Sysvar validation enforces the range to already be correct.
func SetDDLReorgBatchSize(cnt int32) {
	goatomic.StoreInt32(&DDLReorgBatchSize, cnt)
}

// GetDDLReorgBatchSize gets DDLReorgBatchSize.
func GetDDLReorgBatchSize() int32 {
	return goatomic.LoadInt32(&DDLReorgBatchSize)
}

// SetDDLErrorCountLimit sets ddlErrorCountlimit size.
func SetDDLErrorCountLimit(cnt int64) {
	goatomic.StoreInt64(&DDLErrorCountLimit, cnt)
}

// GetDDLErrorCountLimit gets ddlErrorCountlimit size.
func GetDDLErrorCountLimit() int64 {
	return goatomic.LoadInt64(&DDLErrorCountLimit)
}

// SetDDLReorgRowFormat sets DDLReorgRowFormat version.
func SetDDLReorgRowFormat(format int64) {
	goatomic.StoreInt64(&DDLReorgRowFormat, format)
}

// GetDDLReorgRowFormat gets DDLReorgRowFormat version.
func GetDDLReorgRowFormat() int64 {
	return goatomic.LoadInt64(&DDLReorgRowFormat)
}

// SetMaxDeltaSchemaCount sets MaxDeltaSchemaCount size.
func SetMaxDeltaSchemaCount(cnt int64) {
	goatomic.StoreInt64(&MaxDeltaSchemaCount, cnt)
}

// GetMaxDeltaSchemaCount gets MaxDeltaSchemaCount size.
func GetMaxDeltaSchemaCount() int64 {
	return goatomic.LoadInt64(&MaxDeltaSchemaCount)
}<|MERGE_RESOLUTION|>--- conflicted
+++ resolved
@@ -1054,13 +1054,10 @@
 	TiDBAutoAnalyzeConcurrency = "tidb_auto_analyze_concurrency"
 	// TiDBEnableDistTask indicates whether to enable the distributed execute background tasks(For example DDL, Import etc).
 	TiDBEnableDistTask = "tidb_enable_dist_task"
-<<<<<<< HEAD
 	// TiDBEnableGlobalSortUseLocalStore indicates whether utilize the local disk before uploading to s3.
 	TiDBEnableGlobalSortUseLocalStore = "tidb_enable_global_sort_local_store"
-=======
 	// TiDBMaxDistTaskNodes indicates the max node count that could be used by distributed execution framework.
 	TiDBMaxDistTaskNodes = "tidb_max_dist_task_nodes"
->>>>>>> 575408da
 	// TiDBEnableFastCreateTable indicates whether to enable the fast create table feature.
 	TiDBEnableFastCreateTable = "tidb_enable_fast_create_table"
 	// TiDBGenerateBinaryPlan indicates whether binary plan should be generated in slow log and statements summary.
@@ -1453,11 +1450,8 @@
 	DefTiDBEnableWorkloadBasedLearning                = false
 	DefTiDBWorkloadBasedLearningInterval              = 24 * time.Hour
 	DefTiDBEnableDistTask                             = true
-<<<<<<< HEAD
 	DefTiDBEnableGlobalSortUseLocalStore              = false
-=======
 	DefTiDBMaxDistTaskNodes                           = -1
->>>>>>> 575408da
 	DefTiDBEnableFastCreateTable                      = true
 	DefTiDBSimplifiedMetrics                          = false
 	DefTiDBEnablePaging                               = true
