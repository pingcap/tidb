// Copyright 2021 PingCAP, Inc.
//
// Licensed under the Apache License, Version 2.0 (the "License");
// you may not use this file except in compliance with the License.
// You may obtain a copy of the License at
//
//     http://www.apache.org/licenses/LICENSE-2.0
//
// Unless required by applicable law or agreed to in writing, software
// distributed under the License is distributed on an "AS IS" BASIS,
// WITHOUT WARRANTIES OR CONDITIONS OF ANY KIND, either express or implied.
// See the License for the specific language governing permissions and
// limitations under the License.

package variable

import (
	"context"
	"strconv"
	"strings"
	"sync"
	"time"

	"github.com/pingcap/errors"
	"github.com/pingcap/tidb/pkg/parser/mysql"
	"github.com/pingcap/tidb/pkg/sessionctx/vardef"
	"github.com/pingcap/tidb/pkg/types"
	"golang.org/x/exp/maps"
)

<<<<<<< HEAD
// ScopeFlag is for system variable whether can be changed in global/session dynamically or not.
type ScopeFlag uint8

// TypeFlag is the SysVar type, which doesn't exactly match MySQL types.
type TypeFlag byte

const (
	// ScopeNone means the system variable can not be changed dynamically.
	ScopeNone ScopeFlag = 0
	// ScopeGlobal means the system variable can be changed globally.
	ScopeGlobal ScopeFlag = 1 << 0
	// ScopeSession means the system variable can only be changed in current session.
	ScopeSession ScopeFlag = 1 << 1
	// ScopeInstance means it is similar to global but doesn't propagate to other TiDB servers.
	ScopeInstance ScopeFlag = 1 << 2

	// TypeStr is the default
	TypeStr TypeFlag = iota
	// TypeBool for boolean
	TypeBool
	// TypeInt for integer
	TypeInt
	// TypeEnum for Enum
	TypeEnum
	// TypeFloat for Double
	TypeFloat
	// TypeUnsigned for Unsigned integer
	TypeUnsigned
	// TypeTime for time of day (a TiDB extension)
	TypeTime
	// TypeDuration for a golang duration (a TiDB extension)
	TypeDuration

	// On is the canonical string for ON
	On = "ON"
	// Off is the canonical string for OFF
	Off = "OFF"
	// Warn means return warnings
	Warn = "WARN"
	// IntOnly means enable for int type
	IntOnly = "INT_ONLY"
	// Marker is a special log redact behavior
	Marker = "MARKER"

	// AssertionStrictStr is a choice of variable TiDBTxnAssertionLevel that means full assertions should be performed,
	// even if the performance might be slowed down.
	AssertionStrictStr = "STRICT"
	// AssertionFastStr is a choice of variable TiDBTxnAssertionLevel that means assertions that doesn't affect
	// performance should be performed.
	AssertionFastStr = "FAST"
	// AssertionOffStr is a choice of variable TiDBTxnAssertionLevel that means no assertion should be performed.
	AssertionOffStr = "OFF"
	// OOMActionCancel constants represents the valid action configurations for OOMAction "CANCEL".
	OOMActionCancel = "CANCEL"
	// OOMActionLog constants represents the valid action configurations for OOMAction "LOG".
	OOMActionLog = "LOG"

	// TSOClientRPCModeDefault is a choice of variable TiDBTSOClientRPCMode. In this mode, the TSO client sends batched
	// TSO requests serially.
	TSOClientRPCModeDefault = "DEFAULT"
	// TSOClientRPCModeParallel is a choice of variable TiDBTSOClientRPCMode. In this mode, the TSO client tries to
	// keep approximately 2 batched TSO requests running in parallel. This option tries to reduce the batch-waiting time
	// by half, at the expense of about twice the amount of TSO RPC calls.
	TSOClientRPCModeParallel = "PARALLEL"
	// TSOClientRPCModeParallelFast is a choice of variable TiDBTSOClientRPCMode. In this mode, the TSO client tries to
	// keep approximately 4 batched TSO requests running in parallel. This option tries to reduce the batch-waiting time
	// by 3/4, at the expense of about 4 times the amount of TSO RPC calls.
	TSOClientRPCModeParallelFast = "PARALLEL-FAST"

	// StrategyPerformance is a choice of variable TiDBPipelinedDMLResourcePolicy,
	// the best performance policy
	StrategyPerformance = "performance"
	// StrategyConservation is a choice of variable TiDBPipelinedDMLResourcePolicy,
	// a rather conservative policy
	StrategyConservation = "conservation"
	// StrategyCustom is a choice of variable TiDBPipelinedDMLResourcePolicy,
	StrategyCustom = "custom"
)

// Global config name list.
const (
	GlobalConfigEnableTopSQL = "enable_resource_metering"
	GlobalConfigSourceID     = "source_id"
)

func (s ScopeFlag) String() string {
	var scopes []string
	if s == ScopeNone {
		return "NONE"
	}
	if s&ScopeSession != 0 {
		scopes = append(scopes, "SESSION")
	}
	if s&ScopeGlobal != 0 {
		scopes = append(scopes, "GLOBAL")
	}
	if s&ScopeInstance != 0 {
		scopes = append(scopes, "INSTANCE")
	}
	return strings.Join(scopes, ",")
}

=======
>>>>>>> 162c899e
// SysVar is for system variable.
// All the fields of SysVar should be READ ONLY after created.
type SysVar struct {
	// Scope is for whether can be changed or not
	Scope vardef.ScopeFlag
	// Name is the variable name.
	Name string
	// Value is the variable value.
	Value string
	// Type is the MySQL type (optional)
	Type vardef.TypeFlag
	// MinValue will automatically be validated when specified (optional)
	MinValue int64
	// MaxValue will automatically be validated when specified (optional)
	MaxValue uint64
	// AutoConvertNegativeBool applies to boolean types (optional)
	AutoConvertNegativeBool bool
	// ReadOnly applies to all types
	ReadOnly bool
	// PossibleValues applies to ENUM type
	PossibleValues []string
	// AllowEmpty is a special TiDB behavior which means "read value from config" (do not use)
	AllowEmpty bool
	// AllowEmptyAll is a special behavior that only applies to TiDBCapturePlanBaseline, TiDBTxnMode (do not use)
	AllowEmptyAll bool
	// AllowAutoValue means that the special value "-1" is permitted, even when outside of range.
	AllowAutoValue bool
	// Validation is a callback after the type validation has been performed, but before the Set function
	Validation func(*SessionVars, string, string, vardef.ScopeFlag) (string, error)
	// SetSession is called after validation but before updating systems[]. It also doubles as an Init function
	// and will be called on all variables in builtinGlobalVariable, regardless of their scope.
	SetSession func(*SessionVars, string) error
	// SetGlobal is called after validation
	SetGlobal func(context.Context, *SessionVars, string) error
	// IsHintUpdatableVerified indicate whether we've confirmed that SET_VAR() hint is worked for this hint.
	IsHintUpdatableVerified bool
	// Deprecated: Hidden previously meant that the variable still responds to SET but doesn't show up in SHOW VARIABLES
	// However, this feature is no longer used. All variables are visible.
	Hidden bool
	// Aliases is a list of sysvars that should also be updated when this sysvar is updated.
	// Updating aliases calls the SET function of the aliases, but does not update their aliases (preventing SET recursion)
	Aliases []string
	// GetSession is a getter function for session scope.
	// It can be used by instance-scoped variables to overwrite the previously expected value.
	GetSession func(*SessionVars) (string, error)
	// GetGlobal is a getter function for global scope.
	GetGlobal func(context.Context, *SessionVars) (string, error)
	// GetStateValue gets the value for session states, which is used for migrating sessions.
	// We need a function to override GetSession sometimes, because GetSession may not return the real value.
	GetStateValue func(*SessionVars) (string, bool, error)
	// Depended indicates whether other variables depend on this one. That is, if this one is not correctly set,
	// another variable cannot be set either.
	// This flag is used to decide the order to replay session variables.
	Depended bool
	// skipInit defines if the sysvar should be loaded into the session on init.
	// This is only important to set for sysvars that include session scope,
	// since global scoped sysvars are not-applicable.
	skipInit bool
	// IsNoop defines if the sysvar is a noop included for MySQL compatibility
	IsNoop bool
	// GlobalConfigName is the global config name of this global variable.
	// If the global variable has the global config name,
	// it should store the global config into PD(etcd) too when set global variable.
	GlobalConfigName string
	// RequireDynamicPrivileges is a function to return a dynamic privilege list to check the set sysvar privilege
	RequireDynamicPrivileges func(isGlobal bool, sem bool) []string
}

// GetGlobalFromHook calls the GetSession func if it exists.
func (sv *SysVar) GetGlobalFromHook(ctx context.Context, s *SessionVars) (string, error) {
	// Call the Getter if there is one defined.
	if sv.GetGlobal != nil {
		val, err := sv.GetGlobal(ctx, s)
		if err != nil {
			return val, err
		}
		// Ensure that the results from the getter are validated
		// Since some are read directly from tables.
		return sv.ValidateWithRelaxedValidation(s, val, vardef.ScopeGlobal), nil
	}
	if sv.HasNoneScope() {
		return sv.Value, nil
	}
	return s.GlobalVarsAccessor.GetGlobalSysVar(sv.Name)
}

// GetSessionFromHook calls the GetSession func if it exists.
func (sv *SysVar) GetSessionFromHook(s *SessionVars) (string, error) {
	if sv.HasNoneScope() {
		return sv.Value, nil
	}
	// Call the Getter if there is one defined.
	if sv.GetSession != nil {
		val, err := sv.GetSession(s)
		if err != nil {
			return val, err
		}
		// Ensure that the results from the getter are validated
		// Since some are read directly from tables.
		return sv.ValidateWithRelaxedValidation(s, val, vardef.ScopeSession), nil
	}
	var (
		ok  bool
		val string
	)
	if val, ok = s.systems[sv.Name]; !ok {
		return val, errors.New("sysvar has not yet loaded")
	}
	return val, nil
}

// SetSessionFromHook calls the SetSession func if it exists.
func (sv *SysVar) SetSessionFromHook(s *SessionVars, val string) error {
	if sv.SetSession != nil {
		if err := sv.SetSession(s, val); err != nil {
			return err
		}
	}
	s.systems[sv.Name] = val

	// Call the Set function on all the aliases for this sysVar
	// Skipping the validation function, and not calling aliases of
	// aliases. By skipping the validation function it means that things
	// like duplicate warnings should not appear.

	if sv.Aliases != nil {
		for _, aliasName := range sv.Aliases {
			aliasSv := GetSysVar(aliasName)
			if aliasSv.SetSession != nil {
				if err := aliasSv.SetSession(s, val); err != nil {
					return err
				}
			}
			s.systems[aliasSv.Name] = val
		}
	}
	return nil
}

// SetGlobalFromHook calls the SetGlobal func if it exists.
func (sv *SysVar) SetGlobalFromHook(ctx context.Context, s *SessionVars, val string, skipAliases bool) error {
	if sv.SetGlobal != nil {
		return sv.SetGlobal(ctx, s, val)
	}

	// Call the SetGlobalSysVarOnly function on all the aliases for this sysVar
	// which skips the validation function and when SetGlobalFromHook is called again
	// it will be with skipAliases=true. This helps break recursion because
	// most aliases are reciprocal.

	if !skipAliases && sv.Aliases != nil {
		for _, aliasName := range sv.Aliases {
			if err := s.GlobalVarsAccessor.SetGlobalSysVarOnly(ctx, aliasName, val, true); err != nil {
				return err
			}
		}
	}
	return nil
}

// HasNoneScope returns true if the scope for the sysVar is None.
func (sv *SysVar) HasNoneScope() bool {
	return sv.Scope == vardef.ScopeNone
}

// HasSessionScope returns true if the scope for the sysVar includes session.
func (sv *SysVar) HasSessionScope() bool {
	return sv.Scope&vardef.ScopeSession != 0
}

// HasGlobalScope returns true if the scope for the sysVar includes global.
func (sv *SysVar) HasGlobalScope() bool {
	return sv.Scope&vardef.ScopeGlobal != 0
}

// HasInstanceScope returns true if the scope for the sysVar includes instance
func (sv *SysVar) HasInstanceScope() bool {
	return sv.Scope&vardef.ScopeInstance != 0
}

// Validate checks if system variable satisfies specific restriction.
func (sv *SysVar) Validate(vars *SessionVars, value string, scope vardef.ScopeFlag) (string, error) {
	// Check that the scope is correct first.
	if err := sv.validateScope(scope); err != nil {
		return value, err
	}
	// Normalize the value and apply validation based on type.
	// i.e. TypeBool converts 1/on/ON to ON.
	normalizedValue, err := sv.ValidateFromType(vars, value, scope)
	if err != nil {
		return normalizedValue, err
	}
	// If type validation was successful, call the (optional) validation function
	if sv.Validation != nil {
		return sv.Validation(vars, normalizedValue, value, scope)
	}
	return normalizedValue, nil
}

// ValidateFromType provides automatic validation based on the SysVar's type
func (sv *SysVar) ValidateFromType(vars *SessionVars, value string, scope vardef.ScopeFlag) (string, error) {
	// Some sysvars in TiDB have a special behavior where the empty string means
	// "use the config file value". This needs to be cleaned up once the behavior
	// for instance variables is determined.
	if value == "" && ((sv.AllowEmpty && scope == vardef.ScopeSession) || sv.AllowEmptyAll) {
		return value, nil
	}
	// Provide validation using the SysVar struct
	switch sv.Type {
	case vardef.TypeUnsigned:
		return sv.checkUInt64SystemVar(value, vars)
	case vardef.TypeInt:
		return sv.checkInt64SystemVar(value, vars)
	case vardef.TypeBool:
		return sv.checkBoolSystemVar(value, vars)
	case vardef.TypeFloat:
		return sv.checkFloatSystemVar(value, vars)
	case vardef.TypeEnum:
		return sv.checkEnumSystemVar(value, vars)
	case vardef.TypeTime:
		return sv.checkTimeSystemVar(value, vars)
	case vardef.TypeDuration:
		return sv.checkDurationSystemVar(value, vars)
	}
	return value, nil // typeString
}

func (sv *SysVar) validateScope(scope vardef.ScopeFlag) error {
	if sv.ReadOnly || sv.Scope == vardef.ScopeNone {
		return ErrIncorrectScope.FastGenByArgs(sv.Name, "read only")
	}
	if scope == vardef.ScopeGlobal && !(sv.HasGlobalScope() || sv.HasInstanceScope()) {
		return errLocalVariable.FastGenByArgs(sv.Name)
	}
	if scope == vardef.ScopeSession && !sv.HasSessionScope() {
		return errGlobalVariable.FastGenByArgs(sv.Name)
	}
	return nil
}

// ValidateWithRelaxedValidation normalizes values but can not return errors.
// Normalization+validation needs to be applied when reading values because older versions of TiDB
// may be less sophisticated in normalizing values. But errors should be caught and handled,
// because otherwise there will be upgrade issues.
func (sv *SysVar) ValidateWithRelaxedValidation(vars *SessionVars, value string, scope vardef.ScopeFlag) string {
	warns := vars.StmtCtx.GetWarnings()
	defer func() {
		vars.StmtCtx.SetWarnings(warns) // RelaxedValidation = trim warnings too.
	}()
	normalizedValue, err := sv.ValidateFromType(vars, value, scope)
	if err != nil {
		return normalizedValue
	}
	if sv.Validation != nil {
		normalizedValue, err = sv.Validation(vars, normalizedValue, value, scope)
		if err != nil {
			return normalizedValue
		}
	}
	return normalizedValue
}

func (sv *SysVar) checkTimeSystemVar(value string, vars *SessionVars) (string, error) {
	var t time.Time
	var err error
	if len(value) <= len(vardef.LocalDayTimeFormat) {
		t, err = time.ParseInLocation(vardef.LocalDayTimeFormat, value, vars.Location())
	} else {
		t, err = time.ParseInLocation(vardef.FullDayTimeFormat, value, vars.Location())
	}
	if err != nil {
		return "", err
	}
	// Add a modern date to it, as the timezone shift can differ across the history
	// For example, the Asia/Shanghai refers to +08:05 before 1900
	now := time.Now()
	t = time.Date(now.Year(), now.Month(), now.Day(), t.Hour(), t.Minute(), t.Second(), t.Nanosecond(), t.Location())
	return t.Format(vardef.FullDayTimeFormat), nil
}

func (sv *SysVar) checkDurationSystemVar(value string, vars *SessionVars) (string, error) {
	d, err := time.ParseDuration(value)
	if err != nil {
		return value, ErrWrongTypeForVar.GenWithStackByArgs(sv.Name)
	}
	// Check for min/max violations
	if int64(d) < sv.MinValue {
		vars.StmtCtx.AppendWarning(ErrTruncatedWrongValue.FastGenByArgs(sv.Name, value))
		return time.Duration(sv.MinValue).String(), nil
	}
	if uint64(d) > sv.MaxValue {
		vars.StmtCtx.AppendWarning(ErrTruncatedWrongValue.FastGenByArgs(sv.Name, value))
		return time.Duration(sv.MaxValue).String(), nil
	}
	// return a string representation of the duration
	return d.String(), nil
}

func (sv *SysVar) checkUInt64SystemVar(value string, vars *SessionVars) (string, error) {
	if sv.AllowAutoValue && value == "-1" {
		return value, nil
	}
	if len(value) == 0 {
		return value, ErrWrongTypeForVar.GenWithStackByArgs(sv.Name)
	}
	if value[0] == '-' {
		_, err := strconv.ParseInt(value, 10, 64)
		if err != nil {
			return value, ErrWrongTypeForVar.GenWithStackByArgs(sv.Name)
		}
		vars.StmtCtx.AppendWarning(ErrTruncatedWrongValue.FastGenByArgs(sv.Name, value))
		return strconv.FormatInt(sv.MinValue, 10), nil
	}
	val, err := strconv.ParseUint(value, 10, 64)
	if err != nil {
		return value, ErrWrongTypeForVar.GenWithStackByArgs(sv.Name)
	}
	if val < uint64(sv.MinValue) {
		vars.StmtCtx.AppendWarning(ErrTruncatedWrongValue.FastGenByArgs(sv.Name, value))
		return strconv.FormatInt(sv.MinValue, 10), nil
	}
	if val > sv.MaxValue {
		vars.StmtCtx.AppendWarning(ErrTruncatedWrongValue.FastGenByArgs(sv.Name, value))
		return strconv.FormatUint(sv.MaxValue, 10), nil
	}
	return value, nil
}

func (sv *SysVar) checkInt64SystemVar(value string, vars *SessionVars) (string, error) {
	if sv.AllowAutoValue && value == "-1" {
		return value, nil
	}
	val, err := strconv.ParseInt(value, 10, 64)
	if err != nil {
		return value, ErrWrongTypeForVar.GenWithStackByArgs(sv.Name)
	}
	if val < sv.MinValue {
		vars.StmtCtx.AppendWarning(ErrTruncatedWrongValue.FastGenByArgs(sv.Name, value))
		return strconv.FormatInt(sv.MinValue, 10), nil
	}
	if val > int64(sv.MaxValue) {
		vars.StmtCtx.AppendWarning(ErrTruncatedWrongValue.FastGenByArgs(sv.Name, value))
		return strconv.FormatUint(sv.MaxValue, 10), nil
	}
	return value, nil
}

func (sv *SysVar) checkEnumSystemVar(value string, vars *SessionVars) (string, error) {
	// The value could be either a string or the ordinal position in the PossibleValues.
	// This allows for the behavior 0 = OFF, 1 = ON, 2 = DEMAND etc.
	var iStr string
	for i, v := range sv.PossibleValues {
		iStr = strconv.Itoa(i)
		if strings.EqualFold(value, v) || strings.EqualFold(value, iStr) {
			return v, nil
		}
	}
	return value, ErrWrongValueForVar.GenWithStackByArgs(sv.Name, value)
}

func (sv *SysVar) checkFloatSystemVar(value string, vars *SessionVars) (string, error) {
	if len(value) == 0 {
		return value, ErrWrongTypeForVar.GenWithStackByArgs(sv.Name)
	}
	val, err := strconv.ParseFloat(value, 64)
	if err != nil {
		return value, ErrWrongTypeForVar.GenWithStackByArgs(sv.Name)
	}
	if val < float64(sv.MinValue) {
		vars.StmtCtx.AppendWarning(ErrTruncatedWrongValue.FastGenByArgs(sv.Name, value))
		return strconv.FormatInt(sv.MinValue, 10), nil
	}
	if val > float64(sv.MaxValue) {
		vars.StmtCtx.AppendWarning(ErrTruncatedWrongValue.FastGenByArgs(sv.Name, value))
		return strconv.FormatUint(sv.MaxValue, 10), nil
	}
	return value, nil
}

func (sv *SysVar) checkBoolSystemVar(value string, vars *SessionVars) (string, error) {
	if strings.EqualFold(value, "ON") {
		return vardef.On, nil
	} else if strings.EqualFold(value, "OFF") {
		return vardef.Off, nil
	}
	val, err := strconv.ParseInt(value, 10, 64)
	if err == nil {
		// There are two types of conversion rules for integer values.
		// The default only allows 0 || 1, but a subset of values convert any
		// negative integer to 1.
		if !sv.AutoConvertNegativeBool {
			if val == 0 {
				return vardef.Off, nil
			} else if val == 1 {
				return vardef.On, nil
			}
		} else {
			if val == 1 || val < 0 {
				return vardef.On, nil
			} else if val == 0 {
				return vardef.Off, nil
			}
		}
	}
	return value, ErrWrongValueForVar.GenWithStackByArgs(sv.Name, value)
}

// GetNativeValType attempts to convert the val to the approx MySQL non-string type
// TODO: only return 3 types now, support others like DOUBLE, TIME later
func (sv *SysVar) GetNativeValType(val string) (types.Datum, byte, uint) {
	switch sv.Type {
	case vardef.TypeUnsigned:
		u, err := strconv.ParseUint(val, 10, 64)
		if err != nil {
			u = 0
		}
		return types.NewUintDatum(u), mysql.TypeLonglong, mysql.UnsignedFlag | mysql.BinaryFlag
	case vardef.TypeBool:
		optVal := int64(0) // OFF
		if TiDBOptOn(val) {
			optVal = 1
		}
		return types.NewIntDatum(optVal), mysql.TypeLonglong, mysql.BinaryFlag
	}
	return types.NewStringDatum(val), mysql.TypeVarString, 0
}

// SkipInit returns true if when a new session is created we should "skip" copying
// an initial value to it (and call the SetSession func if it exists)
func (sv *SysVar) SkipInit() bool {
	if sv.skipInit || sv.IsNoop {
		return true
	}
	return !sv.HasSessionScope()
}

// SkipSysvarCache returns true if the sysvar should not re-execute on peers
// This doesn't make sense for the GC variables because they are based in tikv
// tables. We'd effectively be reading and writing to the same table, which
// could be in an unsafe manner. In future these variables might be converted
// to not use a different table internally, but to do that we need to first
// fix upgrade/downgrade so we know that older servers won't be in the cluster
// which update only these values.
func (sv *SysVar) SkipSysvarCache() bool {
	switch sv.Name {
	case vardef.TiDBGCEnable, vardef.TiDBGCRunInterval, vardef.TiDBGCLifetime,
		vardef.TiDBGCConcurrency, vardef.TiDBGCScanLockMode, vardef.TiDBExternalTS:
		return true
	}
	return false
}

var sysVars map[string]*SysVar
var sysVarsLock sync.RWMutex

// RegisterSysVar adds a sysvar to the SysVars list
func RegisterSysVar(sv *SysVar) {
	name := strings.ToLower(sv.Name)
	sysVarsLock.Lock()
	sysVars[name] = sv
	sysVarsLock.Unlock()
}

// UnregisterSysVar removes a sysvar from the SysVars list
// currently only used in tests.
func UnregisterSysVar(name string) {
	name = strings.ToLower(name)
	sysVarsLock.Lock()
	delete(sysVars, name)
	sysVarsLock.Unlock()
}

// GetSysVar returns sys var info for name as key.
func GetSysVar(name string) *SysVar {
	name = strings.ToLower(name)
	sysVarsLock.RLock()
	defer sysVarsLock.RUnlock()

	return sysVars[name]
}

// SetSysVar sets a sysvar. In fact, SysVar is immutable.
// SetSysVar is implemented by register a new SysVar with the same name again.
// This will not propagate to the cluster, so it should only be
// used for instance scoped AUTO variables such as system_time_zone.
func SetSysVar(name string, value string) {
	old := GetSysVar(name)
	tmp := *old
	tmp.Value = value
	RegisterSysVar(&tmp)
}

// GetSysVars deep copies the sysVars list under a RWLock
func GetSysVars() map[string]*SysVar {
	sysVarsLock.RLock()
	defer sysVarsLock.RUnlock()
	m := make(map[string]*SysVar, len(sysVars))
	for name, sv := range sysVars {
		tmp := *sv
		m[name] = &tmp
	}
	return m
}

// OrderByDependency orders the vars by dependency. The depended sys vars are in the front.
// Unknown sys vars are treated as not depended.
func OrderByDependency(names map[string]string) []string {
	depended, notDepended := make([]string, 0, len(names)), make([]string, 0, len(names))
	sysVarsLock.RLock()
	defer sysVarsLock.RUnlock()
	for name := range names {
		if sv, ok := sysVars[name]; ok && sv.Depended {
			depended = append(depended, name)
		} else {
			notDepended = append(notDepended, name)
		}
	}
	return append(depended, notDepended...)
}

func init() {
	sysVars = make(map[string]*SysVar)
	setHintUpdatable(defaultSysVars)
	// Destroy the map after init.
	maps.Clear(isHintUpdatableVerified)
	for _, v := range defaultSysVars {
		RegisterSysVar(v)
	}
	for _, v := range noopSysVars {
		v.IsNoop = true
		RegisterSysVar(v)
	}
}

// GlobalVarAccessor is the interface for accessing global scope system and status variables.
type GlobalVarAccessor interface {
	// GetGlobalSysVar gets the global system variable value for name.
	GetGlobalSysVar(name string) (string, error)
	// SetGlobalSysVar sets the global system variable name to value.
	SetGlobalSysVar(ctx context.Context, name string, value string) error
	// SetGlobalSysVarOnly sets the global system variable without calling the validation function or updating aliases.
	SetGlobalSysVarOnly(ctx context.Context, name string, value string, updateLocal bool) error
	// GetTiDBTableValue gets a value from mysql.tidb for the key 'name'
	GetTiDBTableValue(name string) (string, error)
	// SetTiDBTableValue sets a value+comment for the mysql.tidb key 'name'
	SetTiDBTableValue(name, value, comment string) error
}<|MERGE_RESOLUTION|>--- conflicted
+++ resolved
@@ -28,111 +28,6 @@
 	"golang.org/x/exp/maps"
 )
 
-<<<<<<< HEAD
-// ScopeFlag is for system variable whether can be changed in global/session dynamically or not.
-type ScopeFlag uint8
-
-// TypeFlag is the SysVar type, which doesn't exactly match MySQL types.
-type TypeFlag byte
-
-const (
-	// ScopeNone means the system variable can not be changed dynamically.
-	ScopeNone ScopeFlag = 0
-	// ScopeGlobal means the system variable can be changed globally.
-	ScopeGlobal ScopeFlag = 1 << 0
-	// ScopeSession means the system variable can only be changed in current session.
-	ScopeSession ScopeFlag = 1 << 1
-	// ScopeInstance means it is similar to global but doesn't propagate to other TiDB servers.
-	ScopeInstance ScopeFlag = 1 << 2
-
-	// TypeStr is the default
-	TypeStr TypeFlag = iota
-	// TypeBool for boolean
-	TypeBool
-	// TypeInt for integer
-	TypeInt
-	// TypeEnum for Enum
-	TypeEnum
-	// TypeFloat for Double
-	TypeFloat
-	// TypeUnsigned for Unsigned integer
-	TypeUnsigned
-	// TypeTime for time of day (a TiDB extension)
-	TypeTime
-	// TypeDuration for a golang duration (a TiDB extension)
-	TypeDuration
-
-	// On is the canonical string for ON
-	On = "ON"
-	// Off is the canonical string for OFF
-	Off = "OFF"
-	// Warn means return warnings
-	Warn = "WARN"
-	// IntOnly means enable for int type
-	IntOnly = "INT_ONLY"
-	// Marker is a special log redact behavior
-	Marker = "MARKER"
-
-	// AssertionStrictStr is a choice of variable TiDBTxnAssertionLevel that means full assertions should be performed,
-	// even if the performance might be slowed down.
-	AssertionStrictStr = "STRICT"
-	// AssertionFastStr is a choice of variable TiDBTxnAssertionLevel that means assertions that doesn't affect
-	// performance should be performed.
-	AssertionFastStr = "FAST"
-	// AssertionOffStr is a choice of variable TiDBTxnAssertionLevel that means no assertion should be performed.
-	AssertionOffStr = "OFF"
-	// OOMActionCancel constants represents the valid action configurations for OOMAction "CANCEL".
-	OOMActionCancel = "CANCEL"
-	// OOMActionLog constants represents the valid action configurations for OOMAction "LOG".
-	OOMActionLog = "LOG"
-
-	// TSOClientRPCModeDefault is a choice of variable TiDBTSOClientRPCMode. In this mode, the TSO client sends batched
-	// TSO requests serially.
-	TSOClientRPCModeDefault = "DEFAULT"
-	// TSOClientRPCModeParallel is a choice of variable TiDBTSOClientRPCMode. In this mode, the TSO client tries to
-	// keep approximately 2 batched TSO requests running in parallel. This option tries to reduce the batch-waiting time
-	// by half, at the expense of about twice the amount of TSO RPC calls.
-	TSOClientRPCModeParallel = "PARALLEL"
-	// TSOClientRPCModeParallelFast is a choice of variable TiDBTSOClientRPCMode. In this mode, the TSO client tries to
-	// keep approximately 4 batched TSO requests running in parallel. This option tries to reduce the batch-waiting time
-	// by 3/4, at the expense of about 4 times the amount of TSO RPC calls.
-	TSOClientRPCModeParallelFast = "PARALLEL-FAST"
-
-	// StrategyPerformance is a choice of variable TiDBPipelinedDMLResourcePolicy,
-	// the best performance policy
-	StrategyPerformance = "performance"
-	// StrategyConservation is a choice of variable TiDBPipelinedDMLResourcePolicy,
-	// a rather conservative policy
-	StrategyConservation = "conservation"
-	// StrategyCustom is a choice of variable TiDBPipelinedDMLResourcePolicy,
-	StrategyCustom = "custom"
-)
-
-// Global config name list.
-const (
-	GlobalConfigEnableTopSQL = "enable_resource_metering"
-	GlobalConfigSourceID     = "source_id"
-)
-
-func (s ScopeFlag) String() string {
-	var scopes []string
-	if s == ScopeNone {
-		return "NONE"
-	}
-	if s&ScopeSession != 0 {
-		scopes = append(scopes, "SESSION")
-	}
-	if s&ScopeGlobal != 0 {
-		scopes = append(scopes, "GLOBAL")
-	}
-	if s&ScopeInstance != 0 {
-		scopes = append(scopes, "INSTANCE")
-	}
-	return strings.Join(scopes, ",")
-}
-
-=======
->>>>>>> 162c899e
 // SysVar is for system variable.
 // All the fields of SysVar should be READ ONLY after created.
 type SysVar struct {
