--- conflicted
+++ resolved
@@ -522,28 +522,7 @@
 			// sure we don't introduce any new variables with skipInit, which seems
 			// to be a problem.
 			switch sv.Name {
-<<<<<<< HEAD
-			case TiDBSnapshot,
-				TiDBEnableChunkRPC,
-				TxnIsolationOneShot,
-				TiDBDDLReorgPriority,
-				TiDBSlowQueryFile,
-				TiDBWaitSplitRegionFinish,
-				TiDBWaitSplitRegionTimeout,
-				TiDBMetricSchemaStep,
-				TiDBMetricSchemaRangeDuration,
-				RandSeed1,
-				RandSeed2,
-				CollationDatabase,
-				CollationConnection,
-				CharsetDatabase,
-				CharacterSetConnection,
-				CharacterSetServer,
-				TiDBOptTiFlashConcurrencyFactor,
-				TiDBOptSeekFactor:
-=======
-			case vardef.TiDBTxnScope,
-				vardef.TiDBSnapshot,
+			case vardef.TiDBSnapshot,
 				vardef.TiDBEnableChunkRPC,
 				vardef.TxnIsolationOneShot,
 				vardef.TiDBDDLReorgPriority,
@@ -561,7 +540,6 @@
 				vardef.CharacterSetServer,
 				vardef.TiDBOptTiFlashConcurrencyFactor,
 				vardef.TiDBOptSeekFactor:
->>>>>>> 430fa8fc
 				continue
 			}
 			require.Equal(t, false, sv.skipInit, fmt.Sprintf("skipInit should not be set on new system variables. variable %s is in violation", sv.Name))
@@ -722,39 +700,21 @@
 	// Some other exceptions:
 	// - tidb_snapshot and tidb_read_staleness can not be set at the same time. It doesn't affect dependency.
 	vars := map[string]string{
-<<<<<<< HEAD
-		"unknown":                               "1",
-		TxReadOnly:                              "1",
-		SQLAutoIsNull:                           "1",
-		TiDBEnableNoopFuncs:                     "1",
-		TiDBEnforceMPPExecution:                 "1",
-		TiDBAllowMPPExecution:                   "1",
-		TiDBEnableLocalTxn:                      "1",
-		TiDBEnablePlanReplayerContinuousCapture: "1",
-		TiDBEnableHistoricalStats:               "1",
-=======
 		"unknown":                                      "1",
 		vardef.TxReadOnly:                              "1",
 		vardef.SQLAutoIsNull:                           "1",
 		vardef.TiDBEnableNoopFuncs:                     "1",
 		vardef.TiDBEnforceMPPExecution:                 "1",
 		vardef.TiDBAllowMPPExecution:                   "1",
-		vardef.TiDBTxnScope:                            kv.LocalTxnScope,
 		vardef.TiDBEnableLocalTxn:                      "1",
 		vardef.TiDBEnablePlanReplayerContinuousCapture: "1",
 		vardef.TiDBEnableHistoricalStats:               "1",
->>>>>>> 430fa8fc
 	}
 	names := OrderByDependency(vars)
 	require.Greater(t, slices.Index(names, vardef.TxReadOnly), slices.Index(names, vardef.TiDBEnableNoopFuncs))
 	require.Greater(t, slices.Index(names, vardef.SQLAutoIsNull), slices.Index(names, vardef.TiDBEnableNoopFuncs))
 	require.Greater(t, slices.Index(names, vardef.TiDBEnforceMPPExecution), slices.Index(names, vardef.TiDBAllowMPPExecution))
 	// Depended variables below are global variables, so actually it doesn't matter.
-<<<<<<< HEAD
-	require.Greater(t, slices.Index(names, TiDBEnablePlanReplayerContinuousCapture), slices.Index(names, TiDBEnableHistoricalStats))
-=======
-	require.Greater(t, slices.Index(names, vardef.TiDBTxnScope), slices.Index(names, vardef.TiDBEnableLocalTxn))
 	require.Greater(t, slices.Index(names, vardef.TiDBEnablePlanReplayerContinuousCapture), slices.Index(names, vardef.TiDBEnableHistoricalStats))
->>>>>>> 430fa8fc
 	require.Contains(t, names, "unknown")
 }