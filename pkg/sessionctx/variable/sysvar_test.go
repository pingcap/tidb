--- conflicted
+++ resolved
@@ -1558,10 +1558,6 @@
 }
 
 func TestGlobalSystemVariableInitialValue(t *testing.T) {
-	pessFairLockingDefaultVal := vardef.On
-	if kerneltype.IsNextGen() {
-		pessFairLockingDefaultVal = vardef.Off
-	}
 	vars := []struct {
 		name    string
 		val     string
@@ -1615,16 +1611,12 @@
 		{
 			vardef.TiDBPessimisticTransactionFairLocking,
 			BoolToOnOff(vardef.DefTiDBPessimisticTransactionFairLocking),
-<<<<<<< HEAD
-			pessFairLockingDefaultVal,
-=======
 			func() string {
 				if kerneltype.IsNextGen() {
 					return vardef.Off
 				}
 				return vardef.On
 			}(),
->>>>>>> 032d5f82
 		},
 	}
 	for _, v := range vars {
