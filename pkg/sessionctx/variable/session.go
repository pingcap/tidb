--- conflicted
+++ resolved
@@ -3915,7 +3915,6 @@
 	return s.OptObjective
 }
 
-<<<<<<< HEAD
 // ForcePreAggStr means 1st hashagg will be pre aggregated.
 // AutoStr means TiFlash will decide which policy for 1st hashagg.
 // ForceStreamingStr means 1st hashagg will for pass through all blocks.
@@ -3942,7 +3941,8 @@
 	default:
 		return tipb.TiFlashPreAggMode_ForcePreAgg, false
 	}
-=======
+}
+
 // UseLowResolutionTSO indicates whether low resolution tso could be used for execution.
 func (s *SessionVars) UseLowResolutionTSO() bool {
 	return !s.InRestrictedSQL && s.lowResolutionTSO
@@ -3957,5 +3957,4 @@
 		return true
 	}
 	return false
->>>>>>> 9fee3300
 }