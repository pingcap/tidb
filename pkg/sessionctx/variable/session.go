--- conflicted
+++ resolved
@@ -3284,298 +3284,6 @@
 // It's controlled by the global variable `tidb_generate_binary_plan`.
 var GenerateBinaryPlan atomic2.Bool
 
-<<<<<<< HEAD
-// JSONSQLWarnForSlowLog helps to print the SQLWarn through the slow log in JSON format.
-type JSONSQLWarnForSlowLog struct {
-	Level   string
-	Message string
-	// IsExtra means this SQL Warn is expected to be recorded only under some conditions (like in EXPLAIN) and should
-	// haven't been recorded as a warning now, but we recorded it anyway to help diagnostics.
-	IsExtra bool `json:",omitempty"`
-}
-
-// SlowQueryLogItems is a collection of items that should be included in the
-// slow query log.
-type SlowQueryLogItems struct {
-	TxnTS             uint64
-	KeyspaceName      string
-	KeyspaceID        uint32
-	SQL               string
-	Digest            string
-	TimeTotal         time.Duration
-	TimeParse         time.Duration
-	TimeCompile       time.Duration
-	TimeOptimize      time.Duration
-	TimeWaitTS        time.Duration
-	IndexNames        string
-	CopTasks          *execdetails.CopTasksDetails
-	ExecDetail        execdetails.ExecDetails
-	MemMax            int64
-	DiskMax           int64
-	Succ              bool
-	Prepared          bool
-	PlanFromCache     bool
-	PlanFromBinding   bool
-	HasMoreResults    bool
-	PrevStmt          string
-	Plan              string
-	PlanDigest        string
-	BinaryPlan        string
-	RewriteInfo       RewritePhaseInfo
-	KVExecDetail      *util.ExecDetails
-	WriteSQLRespTotal time.Duration
-	ExecRetryCount    uint
-	ExecRetryTime     time.Duration
-	ResultRows        int64
-	IsExplicitTxn     bool
-	IsWriteCacheTable bool
-	UsedStats         *stmtctx.UsedStatsInfo
-	IsSyncStatsFailed bool
-	Warnings          []JSONSQLWarnForSlowLog
-	ResourceGroupName string
-	RRU               float64
-	WRU               float64
-	WaitRUDuration    time.Duration
-	CPUUsages         ppcpuusage.CPUUsages
-}
-
-// SlowLogFormat uses for formatting slow log.
-// The slow log output is like below:
-// # Time: 2019-04-28T15:24:04.309074+08:00
-// # Txn_start_ts: 406315658548871171
-// # Keyspace_name: keyspace_a
-// # Keyspace_ID: 1
-// # User@Host: root[root] @ localhost [127.0.0.1]
-// # Conn_ID: 6
-// # Query_time: 4.895492
-// # Process_time: 0.161 Request_count: 1 Total_keys: 100001 Processed_keys: 100000
-// # DB: test
-// # Index_names: [t1.idx1,t2.idx2]
-// # Is_internal: false
-// # Digest: 42a1c8aae6f133e934d4bf0147491709a8812ea05ff8819ec522780fe657b772
-// # Stats: t1:1,t2:2
-// # Num_cop_tasks: 10
-// # Cop_process: Avg_time: 1s P90_time: 2s Max_time: 3s Max_addr: 10.6.131.78
-// # Cop_wait: Avg_time: 10ms P90_time: 20ms Max_time: 30ms Max_Addr: 10.6.131.79
-// # Memory_max: 4096
-// # Disk_max: 65535
-// # Succ: true
-// # Prev_stmt: begin;
-// select * from t_slim;
-func (s *SessionVars) SlowLogFormat(logItems *SlowQueryLogItems) string {
-	var buf bytes.Buffer
-
-	writeSlowLogItem(&buf, SlowLogTxnStartTSStr, strconv.FormatUint(logItems.TxnTS, 10))
-	if logItems.KeyspaceName != "" {
-		writeSlowLogItem(&buf, SlowLogKeyspaceName, logItems.KeyspaceName)
-		writeSlowLogItem(&buf, SlowLogKeyspaceID, fmt.Sprintf("%d", logItems.KeyspaceID))
-	}
-
-	if s.User != nil {
-		hostAddress := s.User.Hostname
-		if s.ConnectionInfo != nil {
-			hostAddress = s.ConnectionInfo.ClientIP
-		}
-		writeSlowLogItem(&buf, SlowLogUserAndHostStr, fmt.Sprintf("%s[%s] @ %s [%s]", s.User.Username, s.User.Username, s.User.Hostname, hostAddress))
-	}
-	if s.ConnectionID != 0 {
-		writeSlowLogItem(&buf, SlowLogConnIDStr, strconv.FormatUint(s.ConnectionID, 10))
-	}
-	if s.SessionAlias != "" {
-		writeSlowLogItem(&buf, SlowLogSessAliasStr, s.SessionAlias)
-	}
-	if logItems.ExecRetryCount > 0 {
-		buf.WriteString(SlowLogRowPrefixStr)
-		buf.WriteString(SlowLogExecRetryTime)
-		buf.WriteString(SlowLogSpaceMarkStr)
-		buf.WriteString(strconv.FormatFloat(logItems.ExecRetryTime.Seconds(), 'f', -1, 64))
-		buf.WriteString(" ")
-		buf.WriteString(SlowLogExecRetryCount)
-		buf.WriteString(SlowLogSpaceMarkStr)
-		buf.WriteString(strconv.Itoa(int(logItems.ExecRetryCount)))
-		buf.WriteString("\n")
-	}
-	writeSlowLogItem(&buf, SlowLogQueryTimeStr, strconv.FormatFloat(logItems.TimeTotal.Seconds(), 'f', -1, 64))
-	writeSlowLogItem(&buf, SlowLogParseTimeStr, strconv.FormatFloat(logItems.TimeParse.Seconds(), 'f', -1, 64))
-	writeSlowLogItem(&buf, SlowLogCompileTimeStr, strconv.FormatFloat(logItems.TimeCompile.Seconds(), 'f', -1, 64))
-
-	buf.WriteString(SlowLogRowPrefixStr + fmt.Sprintf("%v%v%v", SlowLogRewriteTimeStr,
-		SlowLogSpaceMarkStr, strconv.FormatFloat(logItems.RewriteInfo.DurationRewrite.Seconds(), 'f', -1, 64)))
-	if logItems.RewriteInfo.PreprocessSubQueries > 0 {
-		buf.WriteString(fmt.Sprintf(" %v%v%v %v%v%v", SlowLogPreprocSubQueriesStr, SlowLogSpaceMarkStr, logItems.RewriteInfo.PreprocessSubQueries,
-			SlowLogPreProcSubQueryTimeStr, SlowLogSpaceMarkStr, strconv.FormatFloat(logItems.RewriteInfo.DurationPreprocessSubQuery.Seconds(), 'f', -1, 64)))
-	}
-	buf.WriteString("\n")
-
-	writeSlowLogItem(&buf, SlowLogOptimizeTimeStr, strconv.FormatFloat(logItems.TimeOptimize.Seconds(), 'f', -1, 64))
-	writeSlowLogItem(&buf, SlowLogWaitTSTimeStr, strconv.FormatFloat(logItems.TimeWaitTS.Seconds(), 'f', -1, 64))
-
-	if execDetailStr := logItems.ExecDetail.String(); len(execDetailStr) > 0 {
-		buf.WriteString(SlowLogRowPrefixStr + execDetailStr + "\n")
-	}
-
-	if len(s.CurrentDB) > 0 {
-		writeSlowLogItem(&buf, SlowLogDBStr, strings.ToLower(s.CurrentDB))
-	}
-	if len(logItems.IndexNames) > 0 {
-		writeSlowLogItem(&buf, SlowLogIndexNamesStr, logItems.IndexNames)
-	}
-
-	writeSlowLogItem(&buf, SlowLogIsInternalStr, strconv.FormatBool(s.InRestrictedSQL))
-	if len(logItems.Digest) > 0 {
-		writeSlowLogItem(&buf, SlowLogDigestStr, logItems.Digest)
-	}
-	keys := logItems.UsedStats.Keys()
-	if len(keys) > 0 {
-		buf.WriteString(SlowLogRowPrefixStr + SlowLogStatsInfoStr + SlowLogSpaceMarkStr)
-		firstComma := false
-		slices.Sort(keys)
-		for _, id := range keys {
-			usedStatsForTbl := logItems.UsedStats.GetUsedInfo(id)
-			if usedStatsForTbl == nil {
-				continue
-			}
-			if firstComma {
-				buf.WriteString(",")
-			}
-			usedStatsForTbl.WriteToSlowLog(&buf)
-			firstComma = true
-		}
-
-		buf.WriteString("\n")
-	}
-	if logItems.CopTasks != nil {
-		writeSlowLogItem(&buf, SlowLogNumCopTasksStr, strconv.FormatInt(int64(logItems.CopTasks.NumCopTasks), 10))
-		if logItems.CopTasks.NumCopTasks > 0 {
-			// make the result stable
-			backoffs := make([]string, 0, 3)
-			for backoff := range logItems.CopTasks.TotBackoffTimes {
-				backoffs = append(backoffs, backoff)
-			}
-			slices.Sort(backoffs)
-
-			taskNum := logItems.CopTasks.NumCopTasks
-			buf.WriteString(SlowLogRowPrefixStr +
-				logItems.CopTasks.ProcessTimeStats.String(taskNum, SlowLogSpaceMarkStr, SlowLogCopProcAvg, SlowLogCopProcP90, SlowLogCopProcMax, SlowLogCopProcAddr) + "\n")
-			buf.WriteString(SlowLogRowPrefixStr +
-				logItems.CopTasks.WaitTimeStats.String(taskNum, SlowLogSpaceMarkStr, SlowLogCopWaitAvg, SlowLogCopWaitP90, SlowLogCopWaitMax, SlowLogCopWaitAddr) + "\n")
-
-			if taskNum == 1 {
-				for _, backoff := range backoffs {
-					backoffPrefix := SlowLogCopBackoffPrefix + backoff + "_"
-					buf.WriteString(SlowLogRowPrefixStr + fmt.Sprintf("%v%v%v %v%v%v\n",
-						backoffPrefix+"total_times", SlowLogSpaceMarkStr, logItems.CopTasks.TotBackoffTimes[backoff],
-						backoffPrefix+"total_time", SlowLogSpaceMarkStr, logItems.CopTasks.BackoffTimeStatsMap[backoff].TotTime.Seconds(),
-					))
-				}
-			} else {
-				for _, backoff := range backoffs {
-					backoffPrefix := SlowLogCopBackoffPrefix + backoff + "_"
-					backoffTimeStats := logItems.CopTasks.BackoffTimeStatsMap[backoff]
-					buf.WriteString(SlowLogRowPrefixStr + fmt.Sprintf("%v%v%v %v%v%v %v%v%v %v%v%v %v%v%v %v%v%v\n",
-						backoffPrefix+"total_times", SlowLogSpaceMarkStr, logItems.CopTasks.TotBackoffTimes[backoff],
-						backoffPrefix+"total_time", SlowLogSpaceMarkStr, backoffTimeStats.TotTime.Seconds(),
-						backoffPrefix+"max_time", SlowLogSpaceMarkStr, backoffTimeStats.MaxTime.Seconds(),
-						backoffPrefix+"max_addr", SlowLogSpaceMarkStr, backoffTimeStats.MaxAddress,
-						backoffPrefix+"avg_time", SlowLogSpaceMarkStr, backoffTimeStats.AvgTime.Seconds(),
-						backoffPrefix+"p90_time", SlowLogSpaceMarkStr, backoffTimeStats.P90Time.Seconds(),
-					))
-				}
-			}
-		}
-	}
-	if logItems.MemMax > 0 {
-		writeSlowLogItem(&buf, SlowLogMemMax, strconv.FormatInt(logItems.MemMax, 10))
-	}
-	if logItems.DiskMax > 0 {
-		writeSlowLogItem(&buf, SlowLogDiskMax, strconv.FormatInt(logItems.DiskMax, 10))
-	}
-
-	writeSlowLogItem(&buf, SlowLogPrepared, strconv.FormatBool(logItems.Prepared))
-	writeSlowLogItem(&buf, SlowLogPlanFromCache, strconv.FormatBool(logItems.PlanFromCache))
-	writeSlowLogItem(&buf, SlowLogPlanFromBinding, strconv.FormatBool(logItems.PlanFromBinding))
-	writeSlowLogItem(&buf, SlowLogHasMoreResults, strconv.FormatBool(logItems.HasMoreResults))
-	writeSlowLogItem(&buf, SlowLogKVTotal, strconv.FormatFloat(time.Duration(logItems.KVExecDetail.WaitKVRespDuration).Seconds(), 'f', -1, 64))
-	writeSlowLogItem(&buf, SlowLogPDTotal, strconv.FormatFloat(time.Duration(logItems.KVExecDetail.WaitPDRespDuration).Seconds(), 'f', -1, 64))
-	writeSlowLogItem(&buf, SlowLogBackoffTotal, strconv.FormatFloat(time.Duration(logItems.KVExecDetail.BackoffDuration).Seconds(), 'f', -1, 64))
-	writeSlowLogItem(&buf, SlowLogUnpackedBytesSentTiKVTotal, strconv.FormatInt(logItems.KVExecDetail.UnpackedBytesSentKVTotal, 10))
-	writeSlowLogItem(&buf, SlowLogUnpackedBytesReceivedTiKVTotal, strconv.FormatInt(logItems.KVExecDetail.UnpackedBytesReceivedKVTotal, 10))
-	writeSlowLogItem(&buf, SlowLogUnpackedBytesSentTiKVCrossZone, strconv.FormatInt(logItems.KVExecDetail.UnpackedBytesSentKVCrossZone, 10))
-	writeSlowLogItem(&buf, SlowLogUnpackedBytesReceivedTiKVCrossZone, strconv.FormatInt(logItems.KVExecDetail.UnpackedBytesReceivedKVCrossZone, 10))
-	writeSlowLogItem(&buf, SlowLogUnpackedBytesSentTiFlashTotal, strconv.FormatInt(logItems.KVExecDetail.UnpackedBytesSentMPPTotal, 10))
-	writeSlowLogItem(&buf, SlowLogUnpackedBytesReceivedTiFlashTotal, strconv.FormatInt(logItems.KVExecDetail.UnpackedBytesReceivedMPPTotal, 10))
-	writeSlowLogItem(&buf, SlowLogUnpackedBytesSentTiFlashCrossZone, strconv.FormatInt(logItems.KVExecDetail.UnpackedBytesSentMPPCrossZone, 10))
-	writeSlowLogItem(&buf, SlowLogUnpackedBytesReceivedTiFlashCrossZone, strconv.FormatInt(logItems.KVExecDetail.UnpackedBytesReceivedMPPCrossZone, 10))
-	writeSlowLogItem(&buf, SlowLogWriteSQLRespTotal, strconv.FormatFloat(logItems.WriteSQLRespTotal.Seconds(), 'f', -1, 64))
-	writeSlowLogItem(&buf, SlowLogResultRows, strconv.FormatInt(logItems.ResultRows, 10))
-	if len(logItems.Warnings) > 0 {
-		buf.WriteString(SlowLogRowPrefixStr + SlowLogWarnings + SlowLogSpaceMarkStr)
-		jsonEncoder := json.NewEncoder(&buf)
-		jsonEncoder.SetEscapeHTML(false)
-		// Note that the Encode() will append a '\n' so we don't need to add another.
-		err := jsonEncoder.Encode(logItems.Warnings)
-		if err != nil {
-			buf.WriteString(err.Error())
-		}
-	}
-	writeSlowLogItem(&buf, SlowLogSucc, strconv.FormatBool(logItems.Succ))
-	writeSlowLogItem(&buf, SlowLogIsExplicitTxn, strconv.FormatBool(logItems.IsExplicitTxn))
-	writeSlowLogItem(&buf, SlowLogIsSyncStatsFailed, strconv.FormatBool(logItems.IsSyncStatsFailed))
-	if s.StmtCtx.WaitLockLeaseTime > 0 {
-		writeSlowLogItem(&buf, SlowLogIsWriteCacheTable, strconv.FormatBool(logItems.IsWriteCacheTable))
-	}
-	if len(logItems.Plan) != 0 {
-		writeSlowLogItem(&buf, SlowLogPlan, logItems.Plan)
-	}
-	if len(logItems.PlanDigest) != 0 {
-		writeSlowLogItem(&buf, SlowLogPlanDigest, logItems.PlanDigest)
-	}
-	if len(logItems.BinaryPlan) != 0 {
-		writeSlowLogItem(&buf, SlowLogBinaryPlan, logItems.BinaryPlan)
-	}
-
-	if logItems.ResourceGroupName != "" {
-		writeSlowLogItem(&buf, SlowLogResourceGroup, logItems.ResourceGroupName)
-	}
-	if logItems.RRU > 0.0 {
-		writeSlowLogItem(&buf, SlowLogRRU, strconv.FormatFloat(logItems.RRU, 'f', -1, 64))
-	}
-	if logItems.WRU > 0.0 {
-		writeSlowLogItem(&buf, SlowLogWRU, strconv.FormatFloat(logItems.WRU, 'f', -1, 64))
-	}
-	if logItems.WaitRUDuration > time.Duration(0) {
-		writeSlowLogItem(&buf, SlowLogWaitRUDuration, strconv.FormatFloat(logItems.WaitRUDuration.Seconds(), 'f', -1, 64))
-	}
-	if logItems.CPUUsages.TidbCPUTime > time.Duration(0) {
-		writeSlowLogItem(&buf, SlowLogTidbCPUUsageDuration, strconv.FormatFloat(logItems.CPUUsages.TidbCPUTime.Seconds(), 'f', -1, 64))
-	}
-	if logItems.CPUUsages.TikvCPUTime > time.Duration(0) {
-		writeSlowLogItem(&buf, SlowLogTikvCPUUsageDuration, strconv.FormatFloat(logItems.CPUUsages.TikvCPUTime.Seconds(), 'f', -1, 64))
-	}
-	if logItems.PrevStmt != "" {
-		writeSlowLogItem(&buf, SlowLogPrevStmt, logItems.PrevStmt)
-	}
-
-	if s.CurrentDBChanged {
-		buf.WriteString(fmt.Sprintf("use %s;\n", strings.ToLower(s.CurrentDB)))
-		s.CurrentDBChanged = false
-	}
-
-	buf.WriteString(logItems.SQL)
-	if len(logItems.SQL) == 0 || logItems.SQL[len(logItems.SQL)-1] != ';' {
-		buf.WriteString(";")
-	}
-
-	return buf.String()
-}
-
-// writeSlowLogItem writes a slow log item in the form of: "# ${key}:${value}"
-func writeSlowLogItem(buf *bytes.Buffer, key, value string) {
-	buf.WriteString(SlowLogRowPrefixStr + key + SlowLogSpaceMarkStr + value + "\n")
-}
-
-=======
->>>>>>> e823930f
 // TxnReadTS indicates the value and used situation for tx_read_ts
 type TxnReadTS struct {
 	readTS uint64
