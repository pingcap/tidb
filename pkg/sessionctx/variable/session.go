// Copyright 2015 PingCAP, Inc.
//
// Licensed under the Apache License, Version 2.0 (the "License");
// you may not use this file except in compliance with the License.
// You may obtain a copy of the License at
//
//     http://www.apache.org/licenses/LICENSE-2.0
//
// Unless required by applicable law or agreed to in writing, software
// distributed under the License is distributed on an "AS IS" BASIS,
// WITHOUT WARRANTIES OR CONDITIONS OF ANY KIND, either express or implied.
// See the License for the specific language governing permissions and
// limitations under the License.

package variable

import (
	"bytes"
	"context"
	"crypto/tls"
	"encoding/binary"
	"encoding/json"
	"fmt"
	"maps"
	"math"
	"math/rand"
	"net"
	"slices"
	"strconv"
	"strings"
	"sync"
	"sync/atomic"
	"time"

	"github.com/pingcap/errors"
	"github.com/pingcap/kvproto/pkg/kvrpcpb"
	"github.com/pingcap/tidb/pkg/config"
	"github.com/pingcap/tidb/pkg/kv"
	"github.com/pingcap/tidb/pkg/meta/model"
	"github.com/pingcap/tidb/pkg/metrics"
	"github.com/pingcap/tidb/pkg/parser"
	"github.com/pingcap/tidb/pkg/parser/ast"
	"github.com/pingcap/tidb/pkg/parser/auth"
	"github.com/pingcap/tidb/pkg/parser/charset"
	"github.com/pingcap/tidb/pkg/parser/mysql"
	ptypes "github.com/pingcap/tidb/pkg/parser/types"
	"github.com/pingcap/tidb/pkg/resourcegroup"
	"github.com/pingcap/tidb/pkg/sessionctx/sessionstates"
	"github.com/pingcap/tidb/pkg/sessionctx/stmtctx"
	"github.com/pingcap/tidb/pkg/types"
	"github.com/pingcap/tidb/pkg/util/chunk"
	"github.com/pingcap/tidb/pkg/util/dbterror/plannererrors"
	"github.com/pingcap/tidb/pkg/util/disk"
	"github.com/pingcap/tidb/pkg/util/execdetails"
	"github.com/pingcap/tidb/pkg/util/intest"
	"github.com/pingcap/tidb/pkg/util/kvcache"
	"github.com/pingcap/tidb/pkg/util/mathutil"
	"github.com/pingcap/tidb/pkg/util/memory"
	"github.com/pingcap/tidb/pkg/util/ppcpuusage"
	"github.com/pingcap/tidb/pkg/util/redact"
	"github.com/pingcap/tidb/pkg/util/replayer"
	"github.com/pingcap/tidb/pkg/util/rowcodec"
	"github.com/pingcap/tidb/pkg/util/sqlkiller"
	"github.com/pingcap/tidb/pkg/util/stringutil"
	"github.com/pingcap/tidb/pkg/util/tableutil"
	"github.com/pingcap/tidb/pkg/util/tiflash"
	"github.com/pingcap/tidb/pkg/util/tiflashcompute"
	"github.com/pingcap/tidb/pkg/util/timeutil"
	"github.com/pingcap/tipb/go-tipb"
	tikvstore "github.com/tikv/client-go/v2/kv"
	"github.com/tikv/client-go/v2/tikv"
	"github.com/twmb/murmur3"
	atomic2 "go.uber.org/atomic"
)

var (
	// PreparedStmtCount is exported for test.
	PreparedStmtCount int64
	// enableAdaptiveReplicaRead indicates whether closest adaptive replica read
	// can be enabled. We forces disable replica read when tidb server in missing
	// in regions that contains tikv server to avoid read traffic skew.
	enableAdaptiveReplicaRead uint32 = 1
)

// ConnStatusShutdown indicates that the connection status is closed by server.
// This code is put here because of package imports, and this value is the original server.connStatusShutdown.
const ConnStatusShutdown int32 = 2

// SetEnableAdaptiveReplicaRead set `enableAdaptiveReplicaRead` with given value.
// return true if the value is changed.
func SetEnableAdaptiveReplicaRead(enabled bool) bool {
	value := uint32(0)
	if enabled {
		value = 1
	}
	return atomic.SwapUint32(&enableAdaptiveReplicaRead, value) != value
}

// IsAdaptiveReplicaReadEnabled returns whether adaptive closest replica read can be enabled.
func IsAdaptiveReplicaReadEnabled() bool {
	return atomic.LoadUint32(&enableAdaptiveReplicaRead) > 0
}

// RetryInfo saves retry information.
type RetryInfo struct {
	Retrying               bool
	DroppedPreparedStmtIDs []uint32
	autoIncrementIDs       retryInfoAutoIDs
	autoRandomIDs          retryInfoAutoIDs
	LastRcReadTS           uint64
}

// Clean does some clean work.
func (r *RetryInfo) Clean() {
	r.autoIncrementIDs.clean()
	r.autoRandomIDs.clean()

	if len(r.DroppedPreparedStmtIDs) > 0 {
		r.DroppedPreparedStmtIDs = r.DroppedPreparedStmtIDs[:0]
	}
}

// ResetOffset resets the current retry offset.
func (r *RetryInfo) ResetOffset() {
	r.autoIncrementIDs.resetOffset()
	r.autoRandomIDs.resetOffset()
}

// AddAutoIncrementID adds id to autoIncrementIDs.
func (r *RetryInfo) AddAutoIncrementID(id int64) {
	r.autoIncrementIDs.autoIDs = append(r.autoIncrementIDs.autoIDs, id)
}

// GetCurrAutoIncrementID gets current autoIncrementID.
func (r *RetryInfo) GetCurrAutoIncrementID() (int64, bool) {
	return r.autoIncrementIDs.getCurrent()
}

// AddAutoRandomID adds id to autoRandomIDs.
func (r *RetryInfo) AddAutoRandomID(id int64) {
	r.autoRandomIDs.autoIDs = append(r.autoRandomIDs.autoIDs, id)
}

// GetCurrAutoRandomID gets current AutoRandomID.
func (r *RetryInfo) GetCurrAutoRandomID() (int64, bool) {
	return r.autoRandomIDs.getCurrent()
}

type retryInfoAutoIDs struct {
	currentOffset int
	autoIDs       []int64
}

func (r *retryInfoAutoIDs) resetOffset() {
	r.currentOffset = 0
}

func (r *retryInfoAutoIDs) clean() {
	r.currentOffset = 0
	if len(r.autoIDs) > 0 {
		r.autoIDs = r.autoIDs[:0]
	}
}

func (r *retryInfoAutoIDs) getCurrent() (int64, bool) {
	if r.currentOffset >= len(r.autoIDs) {
		return 0, false
	}
	id := r.autoIDs[r.currentOffset]
	r.currentOffset++
	return id, true
}

// TransactionContext is used to store variables that has transaction scope.
type TransactionContext struct {
	TxnCtxNoNeedToRestore
	TxnCtxNeedToRestore
}

// TxnCtxNeedToRestore stores transaction variables which need to be restored when rolling back to a savepoint.
type TxnCtxNeedToRestore struct {
	// TableDeltaMap is used in the schema validator for DDL changes in one table not to block others.
	// It's also used in the statistics updating.
	// Note: for the partitioned table, it stores all the partition IDs.
	TableDeltaMap map[int64]TableDelta

	// pessimisticLockCache is the cache for pessimistic locked keys,
	// The value never changes during the transaction.
	pessimisticLockCache map[string][]byte

	// CachedTables is not nil if the transaction write on cached table.
	CachedTables map[int64]any

	// InsertTTLRowsCount counts how many rows are inserted in this statement
	InsertTTLRowsCount int
}

// TxnCtxNoNeedToRestore stores transaction variables which do not need to restored when rolling back to a savepoint.
type TxnCtxNoNeedToRestore struct {
	forUpdateTS uint64
	Binlog      any
	InfoSchema  any
	History     any
	StartTS     uint64
	StaleReadTs uint64

	// unchangedKeys is used to store the unchanged keys that needs to lock for pessimistic transaction.
	unchangedKeys map[string]struct{}

	PessimisticCacheHit int

	// CreateTime For metrics.
	CreateTime     time.Time
	StatementCount int
	CouldRetry     bool
	IsPessimistic  bool
	// IsStaleness indicates whether the txn is read only staleness txn.
	IsStaleness bool
	// IsExplicit indicates whether the txn is an interactive txn, which is typically started with a BEGIN
	// or START TRANSACTION statement, or by setting autocommit to 0.
	IsExplicit bool
	Isolation  string
	LockExpire uint32
	ForUpdate  uint32
	// TxnScope indicates the value of txn_scope
	TxnScope string

	// Savepoints contains all definitions of the savepoint of a transaction at runtime, the order of the SavepointRecord is the same with the SAVEPOINT statements.
	// It is used for a lookup when running `ROLLBACK TO` statement.
	Savepoints []SavepointRecord

	// TableDeltaMap lock to prevent potential data race
	tdmLock sync.Mutex

	// TemporaryTables is used to store transaction-specific information for global temporary tables.
	// It can also be stored in sessionCtx with local temporary tables, but it's easier to clean this data after transaction ends.
	TemporaryTables map[int64]tableutil.TempTable
	// EnableMDL indicates whether to enable the MDL lock for the transaction.
	EnableMDL bool
	// relatedTableForMDL records the `lock` table for metadata lock. It maps from int64 to int64(version).
	relatedTableForMDL *sync.Map

	// FairLockingUsed marking whether at least one of the statements in the transaction was executed in
	// fair locking mode.
	FairLockingUsed bool
	// FairLockingEffective marking whether at least one of the statements in the transaction was executed in
	// fair locking mode, and it takes effect (which is determined according to whether lock-with-conflict
	// has occurred during execution of any statement).
	FairLockingEffective bool

	// CurrentStmtPessimisticLockCache is the cache for pessimistic locked keys in the current statement.
	// It is merged into `pessimisticLockCache` after a statement finishes.
	// Read results cannot be directly written into pessimisticLockCache because failed statement need to rollback
	// its pessimistic locks.
	CurrentStmtPessimisticLockCache map[string][]byte
}

// SavepointRecord indicates a transaction's savepoint record.
type SavepointRecord struct {
	// name is the name of the savepoint
	Name string
	// MemDBCheckpoint is the transaction's memdb checkpoint.
	MemDBCheckpoint *tikv.MemDBCheckpoint
	// TxnCtxSavepoint is the savepoint of TransactionContext
	TxnCtxSavepoint TxnCtxNeedToRestore
}

// RowIDShardGenerator is used to generate shard for row id.
type RowIDShardGenerator struct {
	// shardRand is used for generated rand shard
	shardRand *rand.Rand
	// shardStep indicates the max size of continuous rowid shard in one transaction.
	shardStep    int
	shardRemain  int
	currentShard int64
}

// NewRowIDShardGenerator creates a new RowIDShardGenerator.
func NewRowIDShardGenerator(shardRand *rand.Rand, step int) *RowIDShardGenerator {
	intest.AssertNotNil(shardRand)
	return &RowIDShardGenerator{
		shardRand: shardRand,
		shardStep: step,
	}
}

// SetShardStep sets the step of shard
func (s *RowIDShardGenerator) SetShardStep(step int) {
	s.shardStep = step
	s.shardRemain = 0
}

// GetShardStep returns the shard step
func (s *RowIDShardGenerator) GetShardStep() int {
	return s.shardStep
}

// GetCurrentShard returns the shard for the next `count` IDs.
func (s *RowIDShardGenerator) GetCurrentShard(count int) int64 {
	if s.shardRemain <= 0 {
		s.updateShard(s.shardRand)
		s.shardRemain = s.GetShardStep()
	}
	s.shardRemain -= count
	return s.currentShard
}

func (s *RowIDShardGenerator) updateShard(shardRand *rand.Rand) {
	var buf [8]byte
	binary.LittleEndian.PutUint64(buf[:], shardRand.Uint64())
	s.currentShard = int64(murmur3.Sum32(buf[:]))
}

// GetRowIDShardGenerator shard row id generator
func (s *SessionVars) GetRowIDShardGenerator() *RowIDShardGenerator {
	if s.shardGenerator != nil {
		return s.shardGenerator
	}

	intest.Assert(s.TxnCtx.StartTS > 0)
	r := rand.New(rand.NewSource(int64(s.TxnCtx.StartTS))) // #nosec G404
	s.shardGenerator = NewRowIDShardGenerator(r, int(s.ShardAllocateStep))
	return s.shardGenerator
}

// AddUnchangedKeyForLock adds an unchanged key for pessimistic lock.
func (tc *TransactionContext) AddUnchangedKeyForLock(key []byte) {
	if tc.unchangedKeys == nil {
		tc.unchangedKeys = map[string]struct{}{}
	}
	tc.unchangedKeys[string(key)] = struct{}{}
}

// CollectUnchangedKeysForLock collects unchanged keys for pessimistic lock.
func (tc *TransactionContext) CollectUnchangedKeysForLock(buf []kv.Key) []kv.Key {
	for key := range tc.unchangedKeys {
		buf = append(buf, kv.Key(key))
	}
	tc.unchangedKeys = nil
	return buf
}

// UpdateDeltaForTable updates the delta info for some table.
// The `cols` argument is used to update the delta size for cols.
// If `cols` is nil, it means that the delta size for cols is not changed.
func (tc *TransactionContext) UpdateDeltaForTable(
	physicalTableID int64,
	delta int64,
	count int64,
) {
	tc.tdmLock.Lock()
	defer tc.tdmLock.Unlock()
	if tc.TableDeltaMap == nil {
		tc.TableDeltaMap = make(map[int64]TableDelta)
	}
	item := tc.TableDeltaMap[physicalTableID]
	item.Delta += delta
	item.Count += count
	item.TableID = physicalTableID
	tc.TableDeltaMap[physicalTableID] = item
}

// GetKeyInPessimisticLockCache gets a key in pessimistic lock cache.
func (tc *TransactionContext) GetKeyInPessimisticLockCache(key kv.Key) (val []byte, ok bool) {
	if tc.pessimisticLockCache == nil && tc.CurrentStmtPessimisticLockCache == nil {
		return nil, false
	}
	if tc.CurrentStmtPessimisticLockCache != nil {
		val, ok = tc.CurrentStmtPessimisticLockCache[string(key)]
		if ok {
			tc.PessimisticCacheHit++
			return
		}
	}
	if tc.pessimisticLockCache != nil {
		val, ok = tc.pessimisticLockCache[string(key)]
		if ok {
			tc.PessimisticCacheHit++
		}
	}
	return
}

// SetPessimisticLockCache sets a key value pair in pessimistic lock cache.
// The value is buffered in the statement cache until the current statement finishes.
func (tc *TransactionContext) SetPessimisticLockCache(key kv.Key, val []byte) {
	if tc.CurrentStmtPessimisticLockCache == nil {
		tc.CurrentStmtPessimisticLockCache = make(map[string][]byte)
	}
	tc.CurrentStmtPessimisticLockCache[string(key)] = val
}

// Cleanup clears up transaction info that no longer use.
func (tc *TransactionContext) Cleanup() {
	// tc.InfoSchema = nil; we cannot do it now, because some operation like handleFieldList depend on this.
	tc.Binlog = nil
	tc.History = nil
	tc.tdmLock.Lock()
	tc.TableDeltaMap = nil
	tc.relatedTableForMDL = nil
	tc.tdmLock.Unlock()
	tc.pessimisticLockCache = nil
	tc.CurrentStmtPessimisticLockCache = nil
	tc.IsStaleness = false
	tc.Savepoints = nil
	tc.EnableMDL = false
}

// ClearDelta clears the delta map.
func (tc *TransactionContext) ClearDelta() {
	tc.tdmLock.Lock()
	tc.TableDeltaMap = nil
	tc.tdmLock.Unlock()
}

// GetForUpdateTS returns the ts for update.
func (tc *TransactionContext) GetForUpdateTS() uint64 {
	if tc.forUpdateTS > tc.StartTS {
		return tc.forUpdateTS
	}
	return tc.StartTS
}

// SetForUpdateTS sets the ts for update.
func (tc *TransactionContext) SetForUpdateTS(forUpdateTS uint64) {
	if forUpdateTS > tc.forUpdateTS {
		tc.forUpdateTS = forUpdateTS
	}
}

// GetCurrentSavepoint gets TransactionContext's savepoint.
func (tc *TransactionContext) GetCurrentSavepoint() TxnCtxNeedToRestore {
	tableDeltaMap := make(map[int64]TableDelta, len(tc.TableDeltaMap))
	for k, v := range tc.TableDeltaMap {
		tableDeltaMap[k] = v.Clone()
	}
	return TxnCtxNeedToRestore{
		TableDeltaMap:        tableDeltaMap,
		pessimisticLockCache: maps.Clone(tc.pessimisticLockCache),
		CachedTables:         maps.Clone(tc.CachedTables),
		InsertTTLRowsCount:   tc.InsertTTLRowsCount,
	}
}

// RestoreBySavepoint restores TransactionContext to the specify savepoint.
func (tc *TransactionContext) RestoreBySavepoint(savepoint TxnCtxNeedToRestore) {
	tc.TableDeltaMap = savepoint.TableDeltaMap
	tc.pessimisticLockCache = savepoint.pessimisticLockCache
	tc.CachedTables = savepoint.CachedTables
	tc.InsertTTLRowsCount = savepoint.InsertTTLRowsCount
}

// AddSavepoint adds a new savepoint.
func (tc *TransactionContext) AddSavepoint(name string, memdbCheckpoint *tikv.MemDBCheckpoint) {
	name = strings.ToLower(name)
	tc.DeleteSavepoint(name)

	record := SavepointRecord{
		Name:            name,
		MemDBCheckpoint: memdbCheckpoint,
		TxnCtxSavepoint: tc.GetCurrentSavepoint(),
	}
	tc.Savepoints = append(tc.Savepoints, record)
}

// DeleteSavepoint deletes the savepoint, return false indicate the savepoint name doesn't exists.
func (tc *TransactionContext) DeleteSavepoint(name string) bool {
	name = strings.ToLower(name)
	for i, sp := range tc.Savepoints {
		if sp.Name == name {
			tc.Savepoints = append(tc.Savepoints[:i], tc.Savepoints[i+1:]...)
			return true
		}
	}
	return false
}

// ReleaseSavepoint deletes the named savepoint and the later savepoints, return false indicate the named savepoint doesn't exists.
func (tc *TransactionContext) ReleaseSavepoint(name string) bool {
	name = strings.ToLower(name)
	for i, sp := range tc.Savepoints {
		if sp.Name == name {
			tc.Savepoints = tc.Savepoints[:i]
			return true
		}
	}
	return false
}

// RollbackToSavepoint rollbacks to the specified savepoint by name.
func (tc *TransactionContext) RollbackToSavepoint(name string) *SavepointRecord {
	name = strings.ToLower(name)
	for idx, sp := range tc.Savepoints {
		if name == sp.Name {
			tc.RestoreBySavepoint(sp.TxnCtxSavepoint)
			tc.Savepoints = tc.Savepoints[:idx+1]
			return &tc.Savepoints[idx]
		}
	}
	return nil
}

// FlushStmtPessimisticLockCache merges the current statement pessimistic lock cache into transaction pessimistic lock
// cache. The caller may need to clear the stmt cache itself.
func (tc *TransactionContext) FlushStmtPessimisticLockCache() {
	if tc.CurrentStmtPessimisticLockCache == nil {
		return
	}
	if tc.pessimisticLockCache == nil {
		tc.pessimisticLockCache = make(map[string][]byte)
	}
	for key, val := range tc.CurrentStmtPessimisticLockCache {
		tc.pessimisticLockCache[key] = val
	}
	tc.CurrentStmtPessimisticLockCache = nil
}

// WriteStmtBufs can be used by insert/replace/delete/update statement.
// TODO: use a common memory pool to replace this.
type WriteStmtBufs struct {
	// RowValBuf is used by tablecodec.EncodeRow, to reduce runtime.growslice.
	RowValBuf []byte
	// AddRowValues use to store temp insert rows value, to reduce memory allocations when importing data.
	AddRowValues []types.Datum

	// IndexValsBuf is used by index.FetchValues
	IndexValsBuf []types.Datum
	// IndexKeyBuf is used by index.GenIndexKey
	IndexKeyBuf []byte
}

func (ib *WriteStmtBufs) clean() {
	ib.RowValBuf = nil
	ib.AddRowValues = nil
	ib.IndexValsBuf = nil
	ib.IndexKeyBuf = nil
}

// TableSnapshot represents a data snapshot of the table contained in `information_schema`.
type TableSnapshot struct {
	Rows [][]types.Datum
	Err  error
}

type txnIsolationLevelOneShotState uint

// RewritePhaseInfo records some information about the rewrite phase
type RewritePhaseInfo struct {
	// DurationRewrite is the duration of rewriting the SQL.
	DurationRewrite time.Duration

	// DurationPreprocessSubQuery is the duration of pre-processing sub-queries.
	DurationPreprocessSubQuery time.Duration

	// PreprocessSubQueries is the number of pre-processed sub-queries.
	PreprocessSubQueries int
}

// Reset resets all fields in RewritePhaseInfo.
func (r *RewritePhaseInfo) Reset() {
	r.DurationRewrite = 0
	r.DurationPreprocessSubQuery = 0
	r.PreprocessSubQueries = 0
}

// TemporaryTableData is a interface to maintain temporary data in session
type TemporaryTableData interface {
	kv.Retriever
	// Staging create a new staging buffer inside the MemBuffer.
	// Subsequent writes will be temporarily stored in this new staging buffer.
	// When you think all modifications looks good, you can call `Release` to public all of them to the upper level buffer.
	Staging() kv.StagingHandle
	// Release publish all modifications in the latest staging buffer to upper level.
	Release(kv.StagingHandle)
	// Cleanup cleanups the resources referenced by the StagingHandle.
	// If the changes are not published by `Release`, they will be discarded.
	Cleanup(kv.StagingHandle)
	// GetTableSize get the size of a table
	GetTableSize(tblID int64) int64
	// DeleteTableKey removes the entry for key k from table
	DeleteTableKey(tblID int64, k kv.Key) error
	// SetTableKey sets the entry for k from table
	SetTableKey(tblID int64, k kv.Key, val []byte) error
}

// temporaryTableData is used for store temporary table data in session
type temporaryTableData struct {
	kv.MemBuffer
	tblSize map[int64]int64
}

// NewTemporaryTableData creates a new TemporaryTableData
func NewTemporaryTableData(memBuffer kv.MemBuffer) TemporaryTableData {
	return &temporaryTableData{
		MemBuffer: memBuffer,
		tblSize:   make(map[int64]int64),
	}
}

// GetTableSize get the size of a table
func (d *temporaryTableData) GetTableSize(tblID int64) int64 {
	if tblSize, ok := d.tblSize[tblID]; ok {
		return tblSize
	}
	return 0
}

// DeleteTableKey removes the entry for key k from table
func (d *temporaryTableData) DeleteTableKey(tblID int64, k kv.Key) error {
	bufferSize := d.MemBuffer.Size()
	defer d.updateTblSize(tblID, bufferSize)

	return d.MemBuffer.Delete(k)
}

// SetTableKey sets the entry for k from table
func (d *temporaryTableData) SetTableKey(tblID int64, k kv.Key, val []byte) error {
	bufferSize := d.MemBuffer.Size()
	defer d.updateTblSize(tblID, bufferSize)

	return d.MemBuffer.Set(k, val)
}

func (d *temporaryTableData) updateTblSize(tblID int64, beforeSize int) {
	delta := int64(d.MemBuffer.Size() - beforeSize)
	d.tblSize[tblID] = d.GetTableSize(tblID) + delta
}

const (
	// oneShotDef means default, that is tx_isolation_one_shot not set.
	oneShotDef txnIsolationLevelOneShotState = iota
	// oneShotSet means it's set in current transaction.
	oneShotSet
	// onsShotUse means it should be used in current transaction.
	oneShotUse
)

// ReadConsistencyLevel is the level of read consistency.
type ReadConsistencyLevel string

const (
	// ReadConsistencyStrict means read by strict consistency, default value.
	ReadConsistencyStrict ReadConsistencyLevel = "strict"
	// ReadConsistencyWeak means read can be weak consistency.
	ReadConsistencyWeak ReadConsistencyLevel = "weak"
)

// IsWeak returns true only if it's a weak-consistency read.
func (r ReadConsistencyLevel) IsWeak() bool {
	return r == ReadConsistencyWeak
}

func validateReadConsistencyLevel(val string) error {
	switch v := ReadConsistencyLevel(strings.ToLower(val)); v {
	case ReadConsistencyStrict, ReadConsistencyWeak:
		return nil
	default:
		return ErrWrongTypeForVar.GenWithStackByArgs(TiDBReadConsistency)
	}
}

// UserVarsReader is used to read user defined variables.
type UserVarsReader interface {
	// GetUserVarVal get user defined variables' value
	GetUserVarVal(name string) (types.Datum, bool)
	// GetUserVarType get user defined variables' type
	GetUserVarType(name string) (*types.FieldType, bool)
	// Clone clones the user vars
	Clone() UserVarsReader
}

// UserVars should implement UserVarsReader interface.
var _ UserVarsReader = &UserVars{}

// UserVars is used to provide user variable operations.
type UserVars struct {
	// lock is for user defined variables. values and types is read/write protected.
	lock sync.RWMutex
	// values stores the Datum for user variables
	values map[string]types.Datum
	// types stores the FieldType for user variables, it cannot be inferred from values when values have not been set yet.
	types map[string]*types.FieldType
}

// NewUserVars creates a new user UserVars object
func NewUserVars() *UserVars {
	return &UserVars{
		values: make(map[string]types.Datum),
		types:  make(map[string]*types.FieldType),
	}
}

// Clone clones the user vars
func (s *UserVars) Clone() UserVarsReader {
	cloned := NewUserVars()
	s.lock.Lock()
	defer s.lock.Unlock()
	for name, userVar := range s.values {
		cloned.values[name] = *userVar.Clone()
	}
	for name, userVarType := range s.types {
		cloned.types[name] = userVarType.Clone()
	}
	return cloned
}

// SetUserVarVal set user defined variables' value
func (s *UserVars) SetUserVarVal(name string, dt types.Datum) {
	s.lock.Lock()
	defer s.lock.Unlock()
	s.values[name] = dt
}

// UnsetUserVar unset an user defined variable by name.
func (s *UserVars) UnsetUserVar(varName string) {
	varName = strings.ToLower(varName)
	s.lock.Lock()
	defer s.lock.Unlock()
	delete(s.values, varName)
	delete(s.types, varName)
}

// GetUserVarVal get user defined variables' value
func (s *UserVars) GetUserVarVal(name string) (types.Datum, bool) {
	s.lock.RLock()
	defer s.lock.RUnlock()
	dt, ok := s.values[name]
	return dt, ok
}

// SetUserVarType set user defined variables' type
func (s *UserVars) SetUserVarType(name string, ft *types.FieldType) {
	s.lock.Lock()
	defer s.lock.Unlock()
	s.types[name] = ft
}

// GetUserVarType get user defined variables' type
func (s *UserVars) GetUserVarType(name string) (*types.FieldType, bool) {
	s.lock.RLock()
	defer s.lock.RUnlock()
	ft, ok := s.types[name]
	return ft, ok
}

// HookContext contains the necessary variables for executing set/get hook
type HookContext interface {
	GetStore() kv.Storage
}

// SessionVarsProvider provides the session variables.
type SessionVarsProvider interface {
	GetSessionVars() *SessionVars
}

// SessionVars should implement `SessionVarsProvider`
var _ SessionVarsProvider = &SessionVars{}

// SessionVars is to handle user-defined or global variables in the current session.
type SessionVars struct {
	Concurrency
	MemQuota
	BatchSize
	// DMLBatchSize indicates the number of rows batch-committed for a statement.
	// It will be used when using LOAD DATA or BatchInsert or BatchDelete is on.
	DMLBatchSize        int
	RetryLimit          int64
	DisableTxnAutoRetry bool
	*UserVars
	// systems variables, don't modify it directly, use GetSystemVar/SetSystemVar method.
	systems map[string]string
	// SysWarningCount is the system variable "warning_count", because it is on the hot path, so we extract it from the systems
	SysWarningCount int
	// SysErrorCount is the system variable "error_count", because it is on the hot path, so we extract it from the systems
	SysErrorCount uint16
	// nonPreparedPlanCacheStmts stores PlanCacheStmts for non-prepared plan cache.
	nonPreparedPlanCacheStmts *kvcache.SimpleLRUCache
	// PreparedStmts stores prepared statement.
	PreparedStmts        map[uint32]any
	PreparedStmtNameToID map[string]uint32
	// preparedStmtID is id of prepared statement.
	preparedStmtID uint32
	// Parameter values for plan cache.
	PlanCacheParams   *PlanCacheParamList
	LastUpdateTime4PC types.Time

	// ActiveRoles stores active roles for current user
	ActiveRoles []*auth.RoleIdentity

	RetryInfo *RetryInfo
	// TxnCtx Should be reset on transaction finished.
	TxnCtx *TransactionContext
	// TxnCtxMu is used to protect TxnCtx.
	TxnCtxMu sync.Mutex

	// TxnManager is used to manage txn context in session
	TxnManager any

	// KVVars is the variables for KV storage.
	KVVars *tikvstore.Variables

	// txnIsolationLevelOneShot is used to implements "set transaction isolation level ..."
	txnIsolationLevelOneShot struct {
		state txnIsolationLevelOneShotState
		value string
	}

	// status stands for the session status. e.g. in transaction or not, auto commit is on or off, and so on.
	status atomic.Uint32

	// ShardRowIDBits is the number of shard bits for user table row ID.
	ShardRowIDBits uint64

	// PreSplitRegions is the number of regions that should be pre-split for the table.
	PreSplitRegions uint64

	// ClientCapability is client's capability.
	ClientCapability uint32

	// TLSConnectionState is the TLS connection state (nil if not using TLS).
	TLSConnectionState *tls.ConnectionState

	// ConnectionID is the connection id of the current session.
	ConnectionID uint64

	// SQLCPUUsages records tidb/tikv cpu usages for current sql
	SQLCPUUsages ppcpuusage.SQLCPUUsages

	// PlanID is the unique id of logical and physical plan.
	PlanID atomic.Int32

	// PlanColumnID is the unique id for column when building plan.
	PlanColumnID atomic.Int64

	// MapScalarSubQ maps the scalar sub queries from its ID to its struct.
	MapScalarSubQ []any

	// MapHashCode2UniqueID4ExtendedCol map the expr's hash code to specified unique ID.
	MapHashCode2UniqueID4ExtendedCol map[string]int

	// User is the user identity with which the session login.
	User *auth.UserIdentity

	// Port is the port of the connected socket
	Port string

	// CurrentDB is the default database of this session.
	CurrentDB string

	// CurrentDBChanged indicates if the CurrentDB has been updated, and if it is we should print it into
	// the slow log to make it be compatible with MySQL, https://github.com/pingcap/tidb/issues/17846.
	CurrentDBChanged bool

	// CommonGlobalLoaded indicates if common global variable has been loaded for this session.
	CommonGlobalLoaded bool

	// InRestrictedSQL indicates if the session is handling restricted SQL execution.
	InRestrictedSQL bool

	// SnapshotTS is used for reading history data. For simplicity, SnapshotTS only supports distsql request.
	SnapshotTS uint64

	// TxnReadTS is used for staleness transaction, it provides next staleness transaction startTS.
	TxnReadTS *TxnReadTS

	// SnapshotInfoschema is used with SnapshotTS, when the schema version at snapshotTS less than current schema
	// version, we load an old version schema for query.
	SnapshotInfoschema any

	// GlobalVarsAccessor is used to set and get global variables.
	GlobalVarsAccessor GlobalVarAccessor

	// LastFoundRows is the number of found rows of last query statement
	LastFoundRows uint64

	// StmtCtx holds variables for current executing statement.
	StmtCtx *stmtctx.StatementContext

	// RefCountOfStmtCtx indicates the reference count of StmtCtx. When the
	// StmtCtx is accessed by other sessions, e.g. oom-alarm-handler/expensive-query-handler, add one first.
	// Note: this variable should be accessed and updated by atomic operations.
	RefCountOfStmtCtx stmtctx.ReferenceCount

	// AllowAggPushDown can be set to false to forbid aggregation push down.
	AllowAggPushDown bool

	// AllowDeriveTopN is used to enable/disable derived TopN optimization.
	AllowDeriveTopN bool

	// AllowCartesianBCJ means allow broadcast CARTESIAN join, 0 means not allow, 1 means allow broadcast CARTESIAN join
	// but the table size should under the broadcast threshold, 2 means allow broadcast CARTESIAN join even if the table
	// size exceeds the broadcast threshold
	AllowCartesianBCJ int

	// MPPOuterJoinFixedBuildSide means in MPP plan, always use right(left) table as build side for left(right) out join
	MPPOuterJoinFixedBuildSide bool

	// AllowDistinctAggPushDown can be set true to allow agg with distinct push down to tikv/tiflash.
	AllowDistinctAggPushDown bool

	// EnableSkewDistinctAgg can be set true to allow skew distinct aggregate rewrite
	EnableSkewDistinctAgg bool

	// Enable3StageDistinctAgg indicates whether to allow 3 stage distinct aggregate
	Enable3StageDistinctAgg bool

	// Enable3StageMultiDistinctAgg indicates whether to allow 3 stage multi distinct aggregate
	Enable3StageMultiDistinctAgg bool

	ExplainNonEvaledSubQuery bool

	// MultiStatementMode permits incorrect client library usage. Not recommended to be turned on.
	MultiStatementMode int

	// InMultiStmts indicates whether the statement is a multi-statement like `update t set a=1; update t set b=2;`.
	InMultiStmts bool

	// AllowWriteRowID variable is currently not recommended to be turned on.
	AllowWriteRowID bool

	// AllowBatchCop means if we should send batch coprocessor to TiFlash. Default value is 1, means to use batch cop in case of aggregation and join.
	// Value set to 2 means to force to send batch cop for any query. Value set to 0 means never use batch cop.
	AllowBatchCop int

	// allowMPPExecution means if we should use mpp way to execute query.
	// Default value is `true`, means to be determined by the optimizer.
	// Value set to `false` means never use mpp.
	allowMPPExecution bool

	// allowTiFlashCop means if we must use mpp way to execute query.
	// Default value is `false`, means to be determined by the optimizer.
	// Value set to `true` means we may fall back to TiFlash cop if possible.
	allowTiFlashCop bool

	// HashExchangeWithNewCollation means if we support hash exchange when new collation is enabled.
	// Default value is `true`, means support hash exchange when new collation is enabled.
	// Value set to `false` means not use hash exchange when new collation is enabled.
	HashExchangeWithNewCollation bool

	// enforceMPPExecution means if we should enforce mpp way to execute query.
	// Default value is `false`, means to be determined by variable `allowMPPExecution`.
	// Value set to `true` means enforce use mpp.
	// Note if you want to set `enforceMPPExecution` to `true`, you must set `allowMPPExecution` to `true` first.
	enforceMPPExecution bool

	// TiFlashMaxThreads is the maximum number of threads to execute the request which is pushed down to tiflash.
	// Default value is -1, means it will not be pushed down to tiflash.
	// If the value is bigger than -1, it will be pushed down to tiflash and used to create db context in tiflash.
	TiFlashMaxThreads int64

	// TiFlashMaxBytesBeforeExternalJoin is the maximum bytes used by a TiFlash join before spill to disk
	// Default value is -1, means it will not be pushed down to TiFlash
	// If the value is bigger than -1, it will be pushed down to TiFlash, and if the value is 0, it means
	// not limit and spill will never happen
	TiFlashMaxBytesBeforeExternalJoin int64

	// TiFlashMaxBytesBeforeExternalGroupBy is the maximum bytes used by a TiFlash hash aggregation before spill to disk
	// Default value is -1, means it will not be pushed down to TiFlash
	// If the value is bigger than -1, it will be pushed down to TiFlash, and if the value is 0, it means
	// not limit and spill will never happen
	TiFlashMaxBytesBeforeExternalGroupBy int64

	// TiFlashMaxBytesBeforeExternalSort is the maximum bytes used by a TiFlash sort/TopN before spill to disk
	// Default value is -1, means it will not be pushed down to TiFlash
	// If the value is bigger than -1, it will be pushed down to TiFlash, and if the value is 0, it means
	// not limit and spill will never happen
	TiFlashMaxBytesBeforeExternalSort int64

	// TiFlash max query memory per node, -1 and 0 means no limit, and the default value is 0
	// If TiFlashMaxQueryMemoryPerNode > 0 && TiFlashQuerySpillRatio > 0, it will trigger auto spill in TiFlash side, and when auto spill
	// is triggered, per executor's memory usage threshold set by TiFlashMaxBytesBeforeExternalJoin/TiFlashMaxBytesBeforeExternalGroupBy/TiFlashMaxBytesBeforeExternalSort will be ignored.
	TiFlashMaxQueryMemoryPerNode int64

	// TiFlashQuerySpillRatio is the percentage threshold to trigger auto spill in TiFlash if TiFlashMaxQueryMemoryPerNode is set
	TiFlashQuerySpillRatio float64

	// TiDBAllowAutoRandExplicitInsert indicates whether explicit insertion on auto_random column is allowed.
	AllowAutoRandExplicitInsert bool

	// BroadcastJoinThresholdSize is used to limit the size of smaller table.
	// It's unit is bytes, if the size of small table is larger than it, we will not use bcj.
	BroadcastJoinThresholdSize int64

	// BroadcastJoinThresholdCount is used to limit the total count of smaller table.
	// If we can't estimate the size of one side of join child, we will check if its row number exceeds this limitation.
	BroadcastJoinThresholdCount int64

	// PreferBCJByExchangeDataSize indicates the method used to choose mpp broadcast join
	// false: choose mpp broadcast join by `BroadcastJoinThresholdSize` and `BroadcastJoinThresholdCount`
	// true: compare data exchange size of join and choose the smallest one
	PreferBCJByExchangeDataSize bool

	// LimitPushDownThreshold determines if push Limit or TopN down to TiKV forcibly.
	LimitPushDownThreshold int64

	// CorrelationThreshold is the guard to enable row count estimation using column order correlation.
	CorrelationThreshold float64

	// EnableCorrelationAdjustment is used to indicate if correlation adjustment is enabled.
	EnableCorrelationAdjustment bool

	// CorrelationExpFactor is used to control the heuristic approach of row count estimation when CorrelationThreshold is not met.
	CorrelationExpFactor int

	// cpuFactor is the CPU cost of processing one expression for one row.
	cpuFactor float64
	// copCPUFactor is the CPU cost of processing one expression for one row in coprocessor.
	copCPUFactor float64
	// networkFactor is the network cost of transferring 1 byte data.
	networkFactor float64
	// ScanFactor is the IO cost of scanning 1 byte data on TiKV and TiFlash.
	scanFactor float64
	// descScanFactor is the IO cost of scanning 1 byte data on TiKV and TiFlash in desc order.
	descScanFactor float64
	// seekFactor is the IO cost of seeking the start value of a range in TiKV or TiFlash.
	seekFactor float64
	// memoryFactor is the memory cost of storing one tuple.
	memoryFactor float64
	// diskFactor is the IO cost of reading/writing one byte to temporary disk.
	diskFactor float64
	// concurrencyFactor is the CPU cost of additional one goroutine.
	concurrencyFactor float64

	// Optimizer cost model factors for each physical operator
	IndexScanCostFactor        float64
	IndexReaderCostFactor      float64
	TableReaderCostFactor      float64
	TableFullScanCostFactor    float64
	TableRangeScanCostFactor   float64
	TableRowIDScanCostFactor   float64
	TableTiFlashScanCostFactor float64
	IndexLookupCostFactor      float64
	IndexMergeCostFactor       float64
	SortCostFactor             float64
	TopNCostFactor             float64
	LimitCostFactor            float64
	StreamAggCostFactor        float64
	HashAggCostFactor          float64
	MergeJoinCostFactor        float64
	HashJoinCostFactor         float64
	IndexJoinCostFactor        float64

	// enableForceInlineCTE is used to enable/disable force inline CTE.
	enableForceInlineCTE bool

	// CopTiFlashConcurrencyFactor is the concurrency number of computation in tiflash coprocessor.
	CopTiFlashConcurrencyFactor float64

	// CurrInsertValues is used to record current ValuesExpr's values.
	// See http://dev.mysql.com/doc/refman/5.7/en/miscellaneous-functions.html#function_values
	CurrInsertValues chunk.Row

	// In https://github.com/pingcap/tidb/issues/14164, we can see that MySQL can enter the column that is not in the insert's SELECT's output.
	// We store the extra columns in this variable.
	CurrInsertBatchExtraCols [][]types.Datum

	// Per-connection time zones. Each client that connects has its own time zone setting, given by the session time_zone variable.
	// See https://dev.mysql.com/doc/refman/5.7/en/time-zone-support.html
	TimeZone *time.Location

	SQLMode mysql.SQLMode

	// AutoIncrementIncrement and AutoIncrementOffset indicates the autoID's start value and increment.
	AutoIncrementIncrement int

	AutoIncrementOffset int

	/* TiDB system variables */

	// SkipASCIICheck check on input value.
	SkipASCIICheck bool

	// SkipUTF8Check check on input value.
	SkipUTF8Check bool

	// DefaultCollationForUTF8MB4 indicates the default collation of UTF8MB4.
	DefaultCollationForUTF8MB4 string

	// BatchInsert indicates if we should split insert data into multiple batches.
	BatchInsert bool

	// BatchDelete indicates if we should split delete data into multiple batches.
	BatchDelete bool

	// BatchCommit indicates if we should split the transaction into multiple batches.
	BatchCommit bool

	// OptimizerSelectivityLevel defines the level of the selectivity estimation in plan.
	OptimizerSelectivityLevel int

	// OptimizerEnableNewOnlyFullGroupByCheck enables the new only_full_group_by check which is implemented by maintaining functional dependency.
	OptimizerEnableNewOnlyFullGroupByCheck bool

	// EnableOuterJoinWithJoinReorder enables TiDB to involve the outer join into the join reorder.
	EnableOuterJoinReorder bool

	// OptimizerEnableNAAJ enables TiDB to use null-aware anti join.
	OptimizerEnableNAAJ bool

	// EnableCascadesPlanner enables the cascades planner.
	EnableCascadesPlanner bool

	// EnableWindowFunction enables the window function.
	EnableWindowFunction bool

	// EnablePipelinedWindowExec enables executing window functions in a pipelined manner.
	EnablePipelinedWindowExec bool

<<<<<<< HEAD
	// EnableNoDecorrelateInSelect enables the NO_DECORRELATE hint for subqueries in the select list.
	EnableNoDecorrelateInSelect bool
=======
	// EnableSemiJoinRewrite enables the SEMI_JOIN_REWRITE hint for subqueries in the where clause.
	EnableSemiJoinRewrite bool
>>>>>>> 96f2cf58

	// AllowProjectionPushDown enables pushdown projection on TiKV.
	AllowProjectionPushDown bool

	// EnableStrictDoubleTypeCheck enables table field double type check.
	EnableStrictDoubleTypeCheck bool

	// EnableVectorizedExpression  enables the vectorized expression evaluation.
	EnableVectorizedExpression bool

	// DDLReorgPriority is the operation priority of adding indices.
	DDLReorgPriority int

	// EnableAutoIncrementInGenerated is used to control whether to allow auto incremented columns in generated columns.
	EnableAutoIncrementInGenerated bool

	// EnablePointGetCache is used to cache value for point get for read only scenario.
	EnablePointGetCache bool

	// PlacementMode the placement mode we use
	//   strict: Check placement settings strictly in ddl operations
	//   ignore: Ignore all placement settings in ddl operations
	PlacementMode string

	// WaitSplitRegionFinish defines the split region behaviour is sync or async.
	WaitSplitRegionFinish bool

	// WaitSplitRegionTimeout defines the split region timeout.
	WaitSplitRegionTimeout uint64

	// EnableChunkRPC indicates whether the coprocessor request can use chunk API.
	EnableChunkRPC bool

	writeStmtBufs WriteStmtBufs

	// ConstraintCheckInPlace indicates whether to check the constraint when the SQL executing.
	ConstraintCheckInPlace bool

	// CommandValue indicates which command current session is doing.
	CommandValue uint32

	// TiDBOptJoinReorderThreshold defines the minimal number of join nodes
	// to use the greedy join reorder algorithm.
	TiDBOptJoinReorderThreshold int

	// SlowQueryFile indicates which slow query log file for SLOW_QUERY table to parse.
	SlowQueryFile string

	// EnableFastAnalyze indicates whether to take fast analyze.
	EnableFastAnalyze bool

	// TxnMode indicates should be pessimistic or optimistic.
	TxnMode string

	// lowResolutionTSO is used for reading data with low resolution TSO which is updated once every two seconds.
	// Do not use it directly, use the `UseLowResolutionTSO` method below.
	lowResolutionTSO bool

	// MaxExecutionTime is the timeout for select statement, in milliseconds.
	// If the value is 0, timeouts are not enabled.
	// See https://dev.mysql.com/doc/refman/5.7/en/server-system-variables.html#sysvar_max_execution_time
	MaxExecutionTime uint64

	// LoadBindingTimeout is the timeout for loading the bind info.
	LoadBindingTimeout uint64

	// TiKVClientReadTimeout is the timeout for readonly kv request in milliseconds, 0 means using default value
	// See https://github.com/pingcap/tidb/blob/7105505a78fc886c33258caa5813baf197b15247/docs/design/2023-06-30-configurable-kv-timeout.md?plain=1#L14-L15
	TiKVClientReadTimeout uint64

	// SQLKiller is a flag to indicate that this query is killed.
	SQLKiller sqlkiller.SQLKiller

	// ConnectionStatus indicates current connection status.
	ConnectionStatus int32

	// ConnectionInfo indicates current connection info used by current session.
	ConnectionInfo *ConnectionInfo

	// NoopFuncsMode allows OFF/ON/WARN values as 0/1/2.
	NoopFuncsMode int

	// StartTime is the start time of the last query. It's set after the query is parsed and before the query is compiled.
	StartTime time.Time

	// DurationParse is the duration of parsing SQL string to AST of the last query.
	DurationParse time.Duration

	// DurationCompile is the duration of compiling AST to execution plan of the last query.
	DurationCompile time.Duration

	// RewritePhaseInfo records all information about the rewriting phase.
	RewritePhaseInfo

	// DurationOptimization is the duration of optimizing a query.
	DurationOptimization time.Duration

	// DurationWaitTS is the duration of waiting for a snapshot TS
	DurationWaitTS time.Duration

	// PrevStmt is used to store the previous executed statement in the current session.
	PrevStmt *LazyStmtText

	// prevStmtDigest is used to store the digest of the previous statement in the current session.
	prevStmtDigest string

	// AllowRemoveAutoInc indicates whether a user can drop the auto_increment column attribute or not.
	AllowRemoveAutoInc bool

	// UsePlanBaselines indicates whether we will use plan baselines to adjust plan.
	UsePlanBaselines bool

	// EvolvePlanBaselines indicates whether we will evolve the plan baselines.
	EvolvePlanBaselines bool

	// EnableExtendedStats indicates whether we enable the extended statistics feature.
	EnableExtendedStats bool

	// Unexported fields should be accessed and set through interfaces like GetReplicaRead() and SetReplicaRead().

	// allowInSubqToJoinAndAgg can be set to false to forbid rewriting the semi join to inner join with agg.
	allowInSubqToJoinAndAgg bool

	// preferRangeScan allows optimizer to always prefer range scan over table scan.
	preferRangeScan bool

	// EnableIndexMerge enables the generation of IndexMergePath.
	enableIndexMerge bool

	// replicaRead is used for reading data from replicas, only follower is supported at this time.
	replicaRead kv.ReplicaReadType
	// ReplicaClosestReadThreshold is the minimum response body size that a cop request should be sent to the closest replica.
	// this variable only take effect when `tidb_follower_read` = 'closest-adaptive'
	ReplicaClosestReadThreshold int64

	// IsolationReadEngines is used to isolation read, tidb only read from the stores whose engine type is in the engines.
	IsolationReadEngines map[kv.StoreType]struct{}

	mppVersion kv.MppVersion

	mppExchangeCompressionMode kv.ExchangeCompressionMode

	PlannerSelectBlockAsName atomic.Pointer[[]ast.HintTable]

	// LockWaitTimeout is the duration waiting for pessimistic lock in milliseconds
	LockWaitTimeout int64

	// MetricSchemaStep indicates the step when query metric schema.
	MetricSchemaStep int64

	// CDCWriteSource indicates the following data is written by TiCDC if it is not 0.
	CDCWriteSource uint64

	// MetricSchemaRangeDuration indicates the step when query metric schema.
	MetricSchemaRangeDuration int64

	// Some data of cluster-level memory tables will be retrieved many times in different inspection rules,
	// and the cost of retrieving some data is expensive. We use the `TableSnapshot` to cache those data
	// and obtain them lazily, and provide a consistent view of inspection tables for each inspection rules.
	// All cached snapshots will be released at the end of retrieving
	InspectionTableCache map[string]TableSnapshot

	// RowEncoder is reused in session for encode row data.
	RowEncoder rowcodec.Encoder

	// SequenceState cache all sequence's latest value accessed by lastval() builtins. It's a session scoped
	// variable, and all public methods of SequenceState are currently-safe.
	SequenceState *SequenceState

	// WindowingUseHighPrecision determines whether to compute window operations without loss of precision.
	// see https://dev.mysql.com/doc/refman/8.0/en/window-function-optimization.html for more details.
	WindowingUseHighPrecision bool

	// FoundInPlanCache indicates whether this statement was found in plan cache.
	FoundInPlanCache bool
	// PrevFoundInPlanCache indicates whether the last statement was found in plan cache.
	PrevFoundInPlanCache bool

	// FoundInBinding indicates whether the execution plan is matched with the hints in the binding.
	FoundInBinding bool
	// PrevFoundInBinding indicates whether the last execution plan is matched with the hints in the binding.
	PrevFoundInBinding bool

	// OptimizerUseInvisibleIndexes indicates whether optimizer can use invisible index
	OptimizerUseInvisibleIndexes bool

	// SelectLimit limits the max counts of select statement's output
	SelectLimit uint64

	// EnableClusteredIndex indicates whether to enable clustered index when creating a new table.
	EnableClusteredIndex ClusteredIndexDefMode

	// EnableParallelApply indicates that whether to use parallel apply.
	EnableParallelApply bool

	// EnableRedactLog indicates that whether redact log. Possible values are 'OFF', 'ON', 'MARKER'.
	EnableRedactLog string

	// ShardAllocateStep indicates the max size of continuous rowid shard in one transaction.
	ShardAllocateStep int64

	// LastTxnInfo keeps track the info of last committed transaction.
	LastTxnInfo string

	// LastQueryInfo keeps track the info of last query.
	LastQueryInfo sessionstates.QueryInfo

	// LastDDLInfo keeps track the info of last DDL.
	LastDDLInfo sessionstates.LastDDLInfo

	// PartitionPruneMode indicates how and when to prune partitions.
	PartitionPruneMode atomic2.String

	// TxnScope indicates the scope of the transactions. It should be `global` or equal to the value of key `zone` in config.Labels.
	TxnScope kv.TxnScopeVar

	// EnabledRateLimitAction indicates whether enabled ratelimit action during coprocessor
	EnabledRateLimitAction bool

	// EnableAsyncCommit indicates whether to enable the async commit feature.
	EnableAsyncCommit bool

	// Enable1PC indicates whether to enable the one-phase commit feature.
	Enable1PC bool

	// GuaranteeLinearizability indicates whether to guarantee linearizability
	GuaranteeLinearizability bool

	// AnalyzeVersion indicates how TiDB collect and use analyzed statistics.
	AnalyzeVersion int

	// DisableHashJoin indicates whether to disable hash join.
	DisableHashJoin bool

	// UseHashJoinV2 indicates whether to use hash join v2.
	UseHashJoinV2 bool

	// EnableHistoricalStats indicates whether to enable historical statistics.
	EnableHistoricalStats bool

	// EnableIndexMergeJoin indicates whether to enable index merge join.
	EnableIndexMergeJoin bool

	// TrackAggregateMemoryUsage indicates whether to track the memory usage of aggregate function.
	TrackAggregateMemoryUsage bool

	// TiDBEnableExchangePartition indicates whether to enable exchange partition
	TiDBEnableExchangePartition bool

	// AllowFallbackToTiKV indicates the engine types whose unavailability triggers fallback to TiKV.
	// Now we only support TiFlash.
	AllowFallbackToTiKV map[kv.StoreType]struct{}

	// CTEMaxRecursionDepth indicates The common table expression (CTE) maximum recursion depth.
	// see https://dev.mysql.com/doc/refman/8.0/en/server-system-variables.html#sysvar_cte_max_recursion_depth
	CTEMaxRecursionDepth int

	// The temporary table size threshold, which is different from MySQL. See https://github.com/pingcap/tidb/issues/28691.
	TMPTableSize int64

	// EnableStableResultMode if stabilize query results.
	EnableStableResultMode bool

	// EnablePseudoForOutdatedStats if using pseudo for outdated stats
	EnablePseudoForOutdatedStats bool

	// RegardNULLAsPoint if regard NULL as Point
	RegardNULLAsPoint bool

	// LocalTemporaryTables is *infoschema.LocalTemporaryTables, use interface to avoid circle dependency.
	// It's nil if there is no local temporary table.
	LocalTemporaryTables any

	// TemporaryTableData stores committed kv values for temporary table for current session.
	TemporaryTableData TemporaryTableData

	// MPPStoreFailTTL indicates the duration that protect TiDB from sending task to a new recovered TiFlash.
	MPPStoreFailTTL string

	// ReadStaleness indicates the staleness duration for the following query
	ReadStaleness time.Duration

	// cachedStmtCtx is used to optimize the object allocation.
	cachedStmtCtx [2]stmtctx.StatementContext

	// Rng stores the rand_seed1 and rand_seed2 for Rand() function
	Rng *mathutil.MysqlRng

	// EnablePaging indicates whether enable paging in coprocessor requests.
	EnablePaging bool

	// EnableLegacyInstanceScope says if SET SESSION can be used to set an instance
	// scope variable. The default is TRUE.
	EnableLegacyInstanceScope bool

	// ReadConsistency indicates the read consistency requirement.
	ReadConsistency ReadConsistencyLevel

	// StatsLoadSyncWait indicates how long to wait for stats load before timeout.
	StatsLoadSyncWait atomic.Int64

	// EnableParallelHashaggSpill indicates if parallel hash agg could spill.
	EnableParallelHashaggSpill bool

	// SysdateIsNow indicates whether Sysdate is an alias of Now function
	SysdateIsNow bool
	// EnableMutationChecker indicates whether to check data consistency for mutations
	EnableMutationChecker bool
	// AssertionLevel controls how strict the assertions on data mutations should be.
	AssertionLevel AssertionLevel
	// IgnorePreparedCacheCloseStmt controls if ignore the close-stmt command for prepared statement.
	IgnorePreparedCacheCloseStmt bool
	// EnableNewCostInterface is a internal switch to indicates whether to use the new cost calculation interface.
	EnableNewCostInterface bool
	// CostModelVersion is a internal switch to indicates the Cost Model Version.
	CostModelVersion int
	// IndexJoinDoubleReadPenaltyCostRate indicates whether to add some penalty cost to IndexJoin and how much of it.
	IndexJoinDoubleReadPenaltyCostRate float64

	// BatchPendingTiFlashCount shows the threshold of pending TiFlash tables when batch adding.
	BatchPendingTiFlashCount int
	// RcWriteCheckTS indicates whether some special write statements don't get latest tso from PD at RC
	RcWriteCheckTS bool
	// RemoveOrderbyInSubquery indicates whether to remove ORDER BY in subquery.
	RemoveOrderbyInSubquery bool
	// NonTransactionalIgnoreError indicates whether to ignore error in non-transactional statements.
	// When set to false, returns immediately when it meets the first error.
	NonTransactionalIgnoreError bool

	// MaxAllowedPacket indicates the maximum size of a packet for the MySQL protocol.
	MaxAllowedPacket uint64

	// TiFlash related optimization, only for MPP.
	TiFlashFineGrainedShuffleStreamCount int64
	TiFlashFineGrainedShuffleBatchSize   uint64

	// RequestSourceType is the type of inner request.
	RequestSourceType string
	// ExplicitRequestSourceType is the type of origin external request.
	ExplicitRequestSourceType string

	// MemoryDebugModeMinHeapInUse indicated the minimum heapInUse threshold that triggers the memoryDebugMode.
	MemoryDebugModeMinHeapInUse int64
	// MemoryDebugModeAlarmRatio indicated the allowable bias ratio of memory tracking accuracy check.
	// When `(memory trakced by tidb) * (1+MemoryDebugModeAlarmRatio) < actual heapInUse`, an alarm log will be recorded.
	MemoryDebugModeAlarmRatio int64

	// EnableAnalyzeSnapshot indicates whether to read data on snapshot when collecting statistics.
	// When it is false, ANALYZE reads the latest data.
	// When it is true, ANALYZE reads data on the snapshot at the beginning of ANALYZE.
	EnableAnalyzeSnapshot bool

	// DefaultStrMatchSelectivity adjust the estimation strategy for string matching expressions that can't be estimated by building into range.
	// when > 0: it's the selectivity for the expression.
	// when = 0: try to use TopN to evaluate the like expression to estimate the selectivity.
	DefaultStrMatchSelectivity float64

	// TiFlashFastScan indicates whether use fast scan in TiFlash
	TiFlashFastScan bool

	// PrimaryKeyRequired indicates if sql_require_primary_key sysvar is set
	PrimaryKeyRequired bool

	// EnablePreparedPlanCache indicates whether to enable prepared plan cache.
	EnablePreparedPlanCache bool

	// PreparedPlanCacheSize controls the size of prepared plan cache.
	PreparedPlanCacheSize uint64

	// PreparedPlanCacheMonitor indicates whether to enable prepared plan cache monitor.
	EnablePreparedPlanCacheMemoryMonitor bool

	// EnablePlanCacheForParamLimit controls whether the prepare statement with parameterized limit can be cached
	EnablePlanCacheForParamLimit bool

	// EnablePlanCacheForSubquery controls whether the prepare statement with sub query can be cached
	EnablePlanCacheForSubquery bool

	// EnableNonPreparedPlanCache indicates whether to enable non-prepared plan cache.
	EnableNonPreparedPlanCache bool

	// EnableNonPreparedPlanCacheForDML indicates whether to enable non-prepared plan cache for DML statements.
	EnableNonPreparedPlanCacheForDML bool

	// EnableFuzzyBinding indicates whether to enable fuzzy binding.
	EnableFuzzyBinding bool

	// PlanCacheInvalidationOnFreshStats controls if plan cache will be invalidated automatically when
	// related stats are analyzed after the plan cache is generated.
	PlanCacheInvalidationOnFreshStats bool

	// NonPreparedPlanCacheSize controls the size of non-prepared plan cache.
	NonPreparedPlanCacheSize uint64

	// PlanCacheMaxPlanSize controls the maximum size of a plan that can be cached.
	PlanCacheMaxPlanSize uint64

	// SessionPlanCacheSize controls the size of session plan cache.
	SessionPlanCacheSize uint64

	// ConstraintCheckInPlacePessimistic controls whether to skip the locking of some keys in pessimistic transactions.
	// Postpone the conflict check and constraint check to prewrite or later pessimistic locking requests.
	ConstraintCheckInPlacePessimistic bool

	// EnableTiFlashReadForWriteStmt indicates whether to enable TiFlash to read for write statements.
	EnableTiFlashReadForWriteStmt bool

	// EnableUnsafeSubstitute indicates whether to enable generate column takes unsafe substitute.
	EnableUnsafeSubstitute bool

	// ForeignKeyChecks indicates whether to enable foreign key constraint check.
	ForeignKeyChecks bool

	// RangeMaxSize is the max memory limit for ranges. When the optimizer estimates that the memory usage of complete
	// ranges would exceed the limit, it chooses less accurate ranges such as full range. 0 indicates that there is no
	// memory limit for ranges.
	RangeMaxSize int64

	// LastPlanReplayerToken indicates the last plan replayer token
	LastPlanReplayerToken string

	// InPlanReplayer means we are now executing a statement for a PLAN REPLAYER SQL.
	// Note that PLAN REPLAYER CAPTURE is not included here.
	InPlanReplayer bool

	// AnalyzePartitionConcurrency indicates concurrency for partitions in Analyze
	AnalyzePartitionConcurrency int
	// AnalyzePartitionMergeConcurrency indicates concurrency for merging partition stats
	AnalyzePartitionMergeConcurrency int

	// EnableAsyncMergeGlobalStats indicates whether to enable async merge global stats
	EnableAsyncMergeGlobalStats bool

	// EnableExternalTSRead indicates whether to enable read through external ts
	EnableExternalTSRead bool

	HookContext

	// MemTracker indicates the memory tracker of current session.
	MemTracker *memory.Tracker
	// MemDBDBFootprint tracks the memory footprint of memdb, and is attached to `MemTracker`
	MemDBFootprint *memory.Tracker
	DiskTracker    *memory.Tracker

	// OptPrefixIndexSingleScan indicates whether to do some optimizations to avoid double scan for prefix index.
	// When set to true, `col is (not) null`(`col` is index prefix column) is regarded as index filter rather than table filter.
	OptPrefixIndexSingleScan bool

	// chunkPool Several chunks and columns are cached
	chunkPool chunk.Allocator
	// EnableReuseChunk indicates  request chunk whether use chunk alloc
	EnableReuseChunk bool

	// EnableAdvancedJoinHint indicates whether the join method hint is compatible with join order hint.
	EnableAdvancedJoinHint bool

	// preuseChunkAlloc indicates whether pre statement use chunk alloc
	// like select @@last_sql_use_alloc
	preUseChunkAlloc bool

	// EnablePlanReplayerCapture indicates whether enabled plan replayer capture
	EnablePlanReplayerCapture bool

	// EnablePlanReplayedContinuesCapture indicates whether enabled plan replayer continues capture
	EnablePlanReplayedContinuesCapture bool

	// PlanReplayerFinishedTaskKey used to record the finished plan replayer task key in order not to record the
	// duplicate task in plan replayer continues capture
	PlanReplayerFinishedTaskKey map[replayer.PlanReplayerTaskKey]struct{}

	// StoreBatchSize indicates the batch size limit of store batch, set this field to 0 to disable store batch.
	StoreBatchSize int

	// shardGenerator indicates to generate shard for row id.
	shardGenerator *RowIDShardGenerator

	// Resource group name
	// NOTE: all statement relate operation should use StmtCtx.ResourceGroupName instead.
	// NOTE: please don't change it directly. Use `SetResourceGroupName`, because it'll need to inc/dec the metrics
	ResourceGroupName string

	// PessimisticTransactionFairLocking controls whether fair locking for pessimistic transaction
	// is enabled.
	PessimisticTransactionFairLocking bool

	// EnableINLJoinInnerMultiPattern indicates whether enable multi pattern for index join inner side
	// For now it is not public to user
	EnableINLJoinInnerMultiPattern bool

	// Enable late materialization: push down some selection condition to tablescan.
	EnableLateMaterialization bool

	// EnableRowLevelChecksum indicates whether row level checksum is enabled.
	EnableRowLevelChecksum bool

	// TiFlashComputeDispatchPolicy indicates how to dipatch task to tiflash_compute nodes.
	// Only for disaggregated-tiflash mode.
	TiFlashComputeDispatchPolicy tiflashcompute.DispatchPolicy

	// SlowTxnThreshold is the threshold of slow transaction logs
	SlowTxnThreshold uint64

	// LoadBasedReplicaReadThreshold is the threshold for the estimated wait duration of a store.
	// If exceeding the threshold, try other stores using replica read.
	LoadBasedReplicaReadThreshold time.Duration

	// OptOrderingIdxSelThresh is the threshold for optimizer to consider the ordering index.
	// If there exists an index whose estimated selectivity is smaller than this threshold, the optimizer won't
	// use the ExpectedCnt to adjust the estimated row count for index scan.
	OptOrderingIdxSelThresh float64

	// OptOrderingIdxSelRatio is the ratio for optimizer to determine when qualified rows from filtering outside
	// of the index will be found during the scan of an ordering index.
	// If all filtering is applied as matching on the ordering index, this ratio will have no impact.
	// Value < 0 disables this enhancement.
	// Value 0 will estimate row(s) found immediately.
	// 0 > value <= 1 applies that percentage as the estimate when rows are found. For example 0.1 = 10%.
	OptOrderingIdxSelRatio float64

	// EnableMPPSharedCTEExecution indicates whether we enable the shared CTE execution strategy on MPP side.
	EnableMPPSharedCTEExecution bool

	// OptimizerFixControl control some details of the optimizer behavior through the tidb_opt_fix_control variable.
	OptimizerFixControl map[uint64]string

	// FastCheckTable is used to control whether fast check table is enabled.
	FastCheckTable bool

	// HypoIndexes are for the Index Advisor.
	HypoIndexes map[string]map[string]map[string]*model.IndexInfo // dbName -> tblName -> idxName -> idxInfo

	// TiFlashReplicaRead indicates the policy of TiFlash node selection when the query needs the TiFlash engine.
	TiFlashReplicaRead tiflash.ReplicaRead

	// HypoTiFlashReplicas are for the Index Advisor.
	HypoTiFlashReplicas map[string]map[string]struct{} // dbName -> tblName -> whether to have replicas

	// Runtime Filter Group
	// Runtime filter type: only support IN or MIN_MAX now.
	// Runtime filter type can take multiple values at the same time.
	runtimeFilterTypes []RuntimeFilterType
	// Runtime filter mode: only support OFF, LOCAL now
	runtimeFilterMode RuntimeFilterMode

	// Whether to lock duplicate keys in INSERT IGNORE and REPLACE statements,
	// or unchanged unique keys in UPDATE statements, see PR #42210 and #42713
	LockUnchangedKeys bool

	// AnalyzeSkipColumnTypes indicates the column types whose statistics would not be collected when executing the ANALYZE command.
	AnalyzeSkipColumnTypes map[string]struct{}

	// SkipMissingPartitionStats controls how to handle missing partition stats when merging partition stats to global stats.
	// When set to true, skip missing partition stats and continue to merge other partition stats to global stats.
	// When set to false, give up merging partition stats to global stats.
	SkipMissingPartitionStats bool

	// SessionAlias is the identifier of the session
	SessionAlias string

	// OptObjective indicates whether the optimizer should be more stable, predictable or more aggressive.
	// For now, the possible values and corresponding behaviors are:
	// OptObjectiveModerate: The default value. The optimizer considers the real-time stats (real-time row count, modify count).
	// OptObjectiveDeterminate: The optimizer doesn't consider the real-time stats.
	OptObjective string

	CompressionAlgorithm int
	CompressionLevel     int

	// TxnEntrySizeLimit indicates indicates the max size of a entry in membuf. The default limit (from config) will be
	// overwritten if this value is not 0.
	TxnEntrySizeLimit uint64

	// DivPrecisionIncrement indicates the number of digits by which to increase the scale of the result
	// of division operations performed with the / operator.
	DivPrecisionIncrement int

	// allowed when tikv disk full happened.
	DiskFullOpt kvrpcpb.DiskFullOpt

	// GroupConcatMaxLen represents the maximum length of the result of GROUP_CONCAT.
	GroupConcatMaxLen uint64

	// TiFlashPreAggMode indicates the policy of pre aggregation.
	TiFlashPreAggMode string

	// EnableLazyCursorFetch defines whether to enable the lazy cursor fetch.
	EnableLazyCursorFetch bool

	// SharedLockPromotion indicates whether the `select for lock` statements would be executed as the
	// `select for update` statements which do acquire pessimsitic locks.
	SharedLockPromotion bool

	// ScatterRegion will scatter the regions for DDLs when it is "table" or "global", "" indicates not trigger scatter.
	ScatterRegion string

	// InternalSQLScanUserTable indicates whether to use user table for internal SQL. it will be used by TTL scan
	InternalSQLScanUserTable bool
}

// GetSessionVars implements the `SessionVarsProvider` interface.
func (s *SessionVars) GetSessionVars() *SessionVars {
	return s
}

// GetOptimizerFixControlMap returns the specified value of the optimizer fix control.
func (s *SessionVars) GetOptimizerFixControlMap() map[uint64]string {
	return s.OptimizerFixControl
}

// planReplayerSessionFinishedTaskKeyLen is used to control the max size for the finished plan replayer task key in session
// in order to control the used memory
const planReplayerSessionFinishedTaskKeyLen = 128

// AddPlanReplayerFinishedTaskKey record finished task key in session
func (s *SessionVars) AddPlanReplayerFinishedTaskKey(key replayer.PlanReplayerTaskKey) {
	if len(s.PlanReplayerFinishedTaskKey) >= planReplayerSessionFinishedTaskKeyLen {
		s.initializePlanReplayerFinishedTaskKey()
	}
	s.PlanReplayerFinishedTaskKey[key] = struct{}{}
}

func (s *SessionVars) initializePlanReplayerFinishedTaskKey() {
	s.PlanReplayerFinishedTaskKey = make(map[replayer.PlanReplayerTaskKey]struct{}, planReplayerSessionFinishedTaskKeyLen)
}

// CheckPlanReplayerFinishedTaskKey check whether the key exists
func (s *SessionVars) CheckPlanReplayerFinishedTaskKey(key replayer.PlanReplayerTaskKey) bool {
	if s.PlanReplayerFinishedTaskKey == nil {
		s.initializePlanReplayerFinishedTaskKey()
		return false
	}
	_, ok := s.PlanReplayerFinishedTaskKey[key]
	return ok
}

// IsPlanReplayerCaptureEnabled indicates whether capture or continues capture enabled
func (s *SessionVars) IsPlanReplayerCaptureEnabled() bool {
	return s.EnablePlanReplayerCapture || s.EnablePlanReplayedContinuesCapture
}

// GetChunkAllocator returns a valid chunk allocator.
func (s *SessionVars) GetChunkAllocator() chunk.Allocator {
	if s.chunkPool == nil {
		return chunk.NewEmptyAllocator()
	}

	return s.chunkPool
}

// ExchangeChunkStatus give the status to preUseChunkAlloc
func (s *SessionVars) ExchangeChunkStatus() {
	s.preUseChunkAlloc = s.GetUseChunkAlloc()
}

// GetUseChunkAlloc return useChunkAlloc status
func (s *SessionVars) GetUseChunkAlloc() bool {
	return s.StmtCtx.GetUseChunkAllocStatus()
}

// SetAlloc Attempt to set the buffer pool address
func (s *SessionVars) SetAlloc(alloc chunk.Allocator) {
	if !s.EnableReuseChunk {
		s.chunkPool = nil
		return
	}
	if alloc == nil {
		s.chunkPool = nil
		return
	}
	s.chunkPool = chunk.NewReuseHookAllocator(
		chunk.NewSyncAllocator(alloc),
		func() {
			s.StmtCtx.SetUseChunkAlloc()
		},
	)
}

// IsAllocValid check if chunk reuse is enable or chunkPool is inused.
func (s *SessionVars) IsAllocValid() bool {
	if !s.EnableReuseChunk {
		return false
	}
	return s.chunkPool != nil
}

// ClearAlloc indicates stop reuse chunk. If `hasErr` is true, it'll also recreate the `alloc` in parameter.
func (s *SessionVars) ClearAlloc(alloc *chunk.Allocator, hasErr bool) {
	if !hasErr {
		s.chunkPool = nil
		return
	}

	s.chunkPool = nil
	*alloc = chunk.NewAllocator()
}

// GetPreparedStmtByName returns the prepared statement specified by stmtName.
func (s *SessionVars) GetPreparedStmtByName(stmtName string) (any, error) {
	stmtID, ok := s.PreparedStmtNameToID[stmtName]
	if !ok {
		return nil, plannererrors.ErrStmtNotFound
	}
	return s.GetPreparedStmtByID(stmtID)
}

// GetPreparedStmtByID returns the prepared statement specified by stmtID.
func (s *SessionVars) GetPreparedStmtByID(stmtID uint32) (any, error) {
	stmt, ok := s.PreparedStmts[stmtID]
	if !ok {
		return nil, plannererrors.ErrStmtNotFound
	}
	return stmt, nil
}

// InitStatementContext initializes a StatementContext, the object is reused to reduce allocation.
func (s *SessionVars) InitStatementContext() *stmtctx.StatementContext {
	sc := &s.cachedStmtCtx[0]
	if sc == s.StmtCtx {
		sc = &s.cachedStmtCtx[1]
	}
	if s.RefCountOfStmtCtx.TryFreeze() {
		succ := sc.Reset()
		s.RefCountOfStmtCtx.UnFreeze()
		if !succ {
			sc = stmtctx.NewStmtCtx()
		}
	} else {
		sc = stmtctx.NewStmtCtx()
	}
	return sc
}

// IsMPPAllowed returns whether mpp execution is allowed.
func (s *SessionVars) IsMPPAllowed() bool {
	return s.allowMPPExecution
}

// IsTiFlashCopBanned returns whether cop execution is allowed.
func (s *SessionVars) IsTiFlashCopBanned() bool {
	return !s.allowTiFlashCop
}

// IsMPPEnforced returns whether mpp execution is enforced.
func (s *SessionVars) IsMPPEnforced() bool {
	return s.allowMPPExecution && s.enforceMPPExecution
}

// ChooseMppVersion indicates the mpp-version used to build mpp plan, if mpp-version is unspecified, use the latest version.
func (s *SessionVars) ChooseMppVersion() kv.MppVersion {
	if s.mppVersion == kv.MppVersionUnspecified {
		return kv.GetNewestMppVersion()
	}
	return s.mppVersion
}

// ChooseMppExchangeCompressionMode indicates the data compression method in mpp exchange operator
func (s *SessionVars) ChooseMppExchangeCompressionMode() kv.ExchangeCompressionMode {
	if s.mppExchangeCompressionMode == kv.ExchangeCompressionModeUnspecified {
		// If unspecified, use recommended mode
		return kv.RecommendedExchangeCompressionMode
	}
	return s.mppExchangeCompressionMode
}

// RaiseWarningWhenMPPEnforced will raise a warning when mpp mode is enforced and executing explain statement.
// TODO: Confirm whether this function will be inlined and
// omit the overhead of string construction when calling with false condition.
func (s *SessionVars) RaiseWarningWhenMPPEnforced(warning string) {
	if !s.IsMPPEnforced() {
		return
	}
	if s.StmtCtx.InExplainStmt {
		s.StmtCtx.AppendWarning(errors.NewNoStackError(warning))
	} else {
		s.StmtCtx.AppendExtraWarning(errors.NewNoStackError(warning))
	}
}

// CheckAndGetTxnScope will return the transaction scope we should use in the current session.
func (s *SessionVars) CheckAndGetTxnScope() string {
	if s.InRestrictedSQL || !EnableLocalTxn.Load() {
		return kv.GlobalTxnScope
	}
	if s.TxnScope.GetVarValue() == kv.LocalTxnScope {
		return s.TxnScope.GetTxnScope()
	}
	return kv.GlobalTxnScope
}

// IsDynamicPartitionPruneEnabled indicates whether dynamic partition prune enabled
// Note that: IsDynamicPartitionPruneEnabled only indicates whether dynamic partition prune mode is enabled according to
// session variable, it isn't guaranteed to be used during query due to other conditions checking.
func (s *SessionVars) IsDynamicPartitionPruneEnabled() bool {
	return PartitionPruneMode(s.PartitionPruneMode.Load()) == Dynamic
}

// IsRowLevelChecksumEnabled indicates whether row level checksum is enabled for current session, that is
// tidb_enable_row_level_checksum is on and tidb_row_format_version is 2 and it's not a internal session.
func (s *SessionVars) IsRowLevelChecksumEnabled() bool {
	return s.EnableRowLevelChecksum && s.RowEncoder.Enable && !s.InRestrictedSQL
}

// BuildParserConfig generate parser.ParserConfig for initial parser
func (s *SessionVars) BuildParserConfig() parser.ParserConfig {
	return parser.ParserConfig{
		EnableWindowFunction:        s.EnableWindowFunction,
		EnableStrictDoubleTypeCheck: s.EnableStrictDoubleTypeCheck,
		SkipPositionRecording:       true,
	}
}

// AllocNewPlanID alloc new ID
func (s *SessionVars) AllocNewPlanID() int {
	return int(s.PlanID.Add(1))
}

// GetTotalCostDuration returns the total cost duration of the last statement in the current session.
func (s *SessionVars) GetTotalCostDuration() time.Duration {
	return time.Since(s.StartTime) + s.DurationParse
}

// GetExecuteDuration returns the execute duration of the last statement in the current session.
func (s *SessionVars) GetExecuteDuration() time.Duration {
	return time.Since(s.StartTime) - s.DurationCompile
}

const (
	// PlacementModeStrict indicates all placement operations should be checked strictly in ddl
	PlacementModeStrict string = "STRICT"
	// PlacementModeIgnore indicates ignore all placement operations in ddl
	PlacementModeIgnore string = "IGNORE"
)

// PartitionPruneMode presents the prune mode used.
type PartitionPruneMode string

const (
	// Static indicates only prune at plan phase.
	Static PartitionPruneMode = "static"
	// Dynamic indicates only prune at execute phase.
	Dynamic PartitionPruneMode = "dynamic"

	// Don't use out-of-date mode.

	// StaticOnly is out-of-date.
	StaticOnly PartitionPruneMode = "static-only"
	// DynamicOnly is out-of-date.
	DynamicOnly PartitionPruneMode = "dynamic-only"
	// StaticButPrepareDynamic is out-of-date.
	StaticButPrepareDynamic PartitionPruneMode = "static-collect-dynamic"
)

// Valid indicate PruneMode is validated.
func (p PartitionPruneMode) Valid() bool {
	switch p {
	case Static, Dynamic, StaticOnly, DynamicOnly:
		return true
	default:
		return false
	}
}

// Update updates out-of-date PruneMode.
func (p PartitionPruneMode) Update() PartitionPruneMode {
	switch p {
	case StaticOnly, StaticButPrepareDynamic:
		return Static
	case DynamicOnly:
		return Dynamic
	default:
		return p
	}
}

// PlanCacheParamList stores the parameters for plan cache.
// Use attached methods to access or modify parameter values instead of accessing them directly.
type PlanCacheParamList struct {
	paramValues     []types.Datum
	forNonPrepCache bool
}

// NewPlanCacheParamList creates a new PlanCacheParams.
func NewPlanCacheParamList() *PlanCacheParamList {
	p := &PlanCacheParamList{paramValues: make([]types.Datum, 0, 8)}
	p.Reset()
	return p
}

// Reset resets the PlanCacheParams.
func (p *PlanCacheParamList) Reset() {
	p.paramValues = p.paramValues[:0]
	p.forNonPrepCache = false
}

// String implements the fmt.Stringer interface.
func (p *PlanCacheParamList) String() string {
	if p == nil || len(p.paramValues) == 0 ||
		p.forNonPrepCache { // hide non-prep parameter values by default
		return ""
	}
	return " [arguments: " + types.DatumsToStrNoErr(p.paramValues) + "]"
}

// Append appends a parameter value to the PlanCacheParams.
func (p *PlanCacheParamList) Append(vs ...types.Datum) {
	p.paramValues = append(p.paramValues, vs...)
}

// SetForNonPrepCache sets the flag forNonPrepCache.
func (p *PlanCacheParamList) SetForNonPrepCache(flag bool) {
	p.forNonPrepCache = flag
}

// GetParamValue returns the value of the parameter at the specified index.
func (p *PlanCacheParamList) GetParamValue(idx int) types.Datum {
	return p.paramValues[idx]
}

// AllParamValues returns all parameter values.
func (p *PlanCacheParamList) AllParamValues() []types.Datum {
	return p.paramValues
}

// LazyStmtText represents the sql text of a stmt that used in log. It's lazily evaluated to reduce the mem allocs.
type LazyStmtText struct {
	text   *string
	SQL    string
	Redact string
	Params PlanCacheParamList
	Format func(string) string
}

// SetText sets the text directly.
func (s *LazyStmtText) SetText(text string) {
	s.text = &text
}

// Update resets the lazy text and leads to re-eval for next `s.String()`. It copies params so it's safe to use
// `SessionVars.PlanCacheParams` directly without worrying about the params get reset later.
func (s *LazyStmtText) Update(redact string, sql string, params *PlanCacheParamList) {
	s.text = nil
	s.SQL = sql
	s.Redact = redact
	s.Params.Reset()
	if params != nil {
		s.Params.forNonPrepCache = params.forNonPrepCache
		s.Params.paramValues = append(s.Params.paramValues, params.paramValues...)
	}
}

// String implements fmt.Stringer.
func (s *LazyStmtText) String() string {
	if s == nil {
		return ""
	}
	if s.text == nil {
		text := redact.String(s.Redact, s.SQL+s.Params.String())
		if s.Format != nil {
			text = s.Format(text)
		}
		s.text = &text
	}
	return *s.text
}

// ConnectionInfo presents the connection information, which is mainly used by audit logs.
type ConnectionInfo struct {
	ConnectionID      uint64
	ConnectionType    string
	Host              string
	ClientIP          string
	ClientPort        string
	ServerID          int
	ServerIP          string
	ServerPort        int
	Duration          float64
	User              string
	ServerOSLoginUser string
	OSVersion         string
	ClientVersion     string
	ServerVersion     string
	SSLVersion        string
	PID               int
	DB                string
	AuthMethod        string
	Attributes        map[string]string
}

const (
	// ConnTypeSocket indicates socket without TLS.
	ConnTypeSocket string = "TCP"
	// ConnTypeUnixSocket indicates Unix Socket.
	ConnTypeUnixSocket string = "UnixSocket"
	// ConnTypeTLS indicates socket with TLS.
	ConnTypeTLS string = "SSL/TLS"
)

// IsSecureTransport checks whether the connection is secure.
func (connInfo *ConnectionInfo) IsSecureTransport() bool {
	switch connInfo.ConnectionType {
	case ConnTypeUnixSocket, ConnTypeTLS:
		return true
	}
	return false
}

// NewSessionVars creates a session vars object.
func NewSessionVars(hctx HookContext) *SessionVars {
	vars := &SessionVars{
		UserVars:                      NewUserVars(),
		systems:                       make(map[string]string),
		PreparedStmts:                 make(map[uint32]any),
		PreparedStmtNameToID:          make(map[string]uint32),
		PlanCacheParams:               NewPlanCacheParamList(),
		TxnCtx:                        &TransactionContext{},
		RetryInfo:                     &RetryInfo{},
		ActiveRoles:                   make([]*auth.RoleIdentity, 0, 10),
		AutoIncrementIncrement:        DefAutoIncrementIncrement,
		AutoIncrementOffset:           DefAutoIncrementOffset,
		StmtCtx:                       stmtctx.NewStmtCtx(),
		AllowAggPushDown:              false,
		AllowCartesianBCJ:             DefOptCartesianBCJ,
		MPPOuterJoinFixedBuildSide:    DefOptMPPOuterJoinFixedBuildSide,
		BroadcastJoinThresholdSize:    DefBroadcastJoinThresholdSize,
		BroadcastJoinThresholdCount:   DefBroadcastJoinThresholdCount,
		OptimizerSelectivityLevel:     DefTiDBOptimizerSelectivityLevel,
		EnableOuterJoinReorder:        DefTiDBEnableOuterJoinReorder,
		EnableNoDecorrelateInSelect:   DefOptEnableNoDecorrelateInSelect,
		RetryLimit:                    DefTiDBRetryLimit,
		DisableTxnAutoRetry:           DefTiDBDisableTxnAutoRetry,
		EnableSemiJoinRewrite:         DefOptEnableSemiJoinRewrite,
		DDLReorgPriority:              kv.PriorityLow,
		allowInSubqToJoinAndAgg:       DefOptInSubqToJoinAndAgg,
		preferRangeScan:               DefOptPreferRangeScan,
		EnableCorrelationAdjustment:   DefOptEnableCorrelationAdjustment,
		LimitPushDownThreshold:        DefOptLimitPushDownThreshold,
		CorrelationThreshold:          DefOptCorrelationThreshold,
		CorrelationExpFactor:          DefOptCorrelationExpFactor,
		cpuFactor:                     DefOptCPUFactor,
		copCPUFactor:                  DefOptCopCPUFactor,
		CopTiFlashConcurrencyFactor:   DefOptTiFlashConcurrencyFactor,
		networkFactor:                 DefOptNetworkFactor,
		scanFactor:                    DefOptScanFactor,
		descScanFactor:                DefOptDescScanFactor,
		seekFactor:                    DefOptSeekFactor,
		memoryFactor:                  DefOptMemoryFactor,
		diskFactor:                    DefOptDiskFactor,
		concurrencyFactor:             DefOptConcurrencyFactor,
		enableForceInlineCTE:          DefOptForceInlineCTE,
		EnableVectorizedExpression:    DefEnableVectorizedExpression,
		IndexScanCostFactor:           DefOptIndexScanCostFactor,
		IndexReaderCostFactor:         DefOptIndexReaderCostFactor,
		TableReaderCostFactor:         DefOptTableReaderCostFactor,
		TableFullScanCostFactor:       DefOptTableFullScanCostFactor,
		TableRangeScanCostFactor:      DefOptTableRangeScanCostFactor,
		TableRowIDScanCostFactor:      DefOptTableRowIDScanCostFactor,
		TableTiFlashScanCostFactor:    DefOptTableTiFlashScanCostFactor,
		IndexLookupCostFactor:         DefOptIndexLookupCostFactor,
		IndexMergeCostFactor:          DefOptIndexMergeCostFactor,
		SortCostFactor:                DefOptSortCostFactor,
		TopNCostFactor:                DefOptTopNCostFactor,
		LimitCostFactor:               DefOptLimitCostFactor,
		StreamAggCostFactor:           DefOptStreamAggCostFactor,
		HashAggCostFactor:             DefOptHashAggCostFactor,
		MergeJoinCostFactor:           DefOptMergeJoinCostFactor,
		HashJoinCostFactor:            DefOptHashJoinCostFactor,
		IndexJoinCostFactor:           DefOptIndexJoinCostFactor,
		CommandValue:                  uint32(mysql.ComSleep),
		TiDBOptJoinReorderThreshold:   DefTiDBOptJoinReorderThreshold,
		SlowQueryFile:                 config.GetGlobalConfig().Log.SlowQueryFile,
		WaitSplitRegionFinish:         DefTiDBWaitSplitRegionFinish,
		WaitSplitRegionTimeout:        DefWaitSplitRegionTimeout,
		enableIndexMerge:              DefTiDBEnableIndexMerge,
		NoopFuncsMode:                 TiDBOptOnOffWarn(DefTiDBEnableNoopFuncs),
		replicaRead:                   kv.ReplicaReadLeader,
		AllowRemoveAutoInc:            DefTiDBAllowRemoveAutoInc,
		UsePlanBaselines:              DefTiDBUsePlanBaselines,
		EvolvePlanBaselines:           DefTiDBEvolvePlanBaselines,
		EnableExtendedStats:           false,
		IsolationReadEngines:          make(map[kv.StoreType]struct{}),
		LockWaitTimeout:               DefInnodbLockWaitTimeout * 1000,
		MetricSchemaStep:              DefTiDBMetricSchemaStep,
		MetricSchemaRangeDuration:     DefTiDBMetricSchemaRangeDuration,
		SequenceState:                 NewSequenceState(),
		WindowingUseHighPrecision:     true,
		PrevFoundInPlanCache:          DefTiDBFoundInPlanCache,
		FoundInPlanCache:              DefTiDBFoundInPlanCache,
		PrevFoundInBinding:            DefTiDBFoundInBinding,
		FoundInBinding:                DefTiDBFoundInBinding,
		SelectLimit:                   math.MaxUint64,
		AllowAutoRandExplicitInsert:   DefTiDBAllowAutoRandExplicitInsert,
		EnableClusteredIndex:          DefTiDBEnableClusteredIndex,
		EnableParallelApply:           DefTiDBEnableParallelApply,
		ShardAllocateStep:             DefTiDBShardAllocateStep,
		PartitionPruneMode:            *atomic2.NewString(DefTiDBPartitionPruneMode),
		TxnScope:                      kv.NewDefaultTxnScopeVar(),
		EnabledRateLimitAction:        DefTiDBEnableRateLimitAction,
		EnableAsyncCommit:             DefTiDBEnableAsyncCommit,
		Enable1PC:                     DefTiDBEnable1PC,
		GuaranteeLinearizability:      DefTiDBGuaranteeLinearizability,
		AnalyzeVersion:                DefTiDBAnalyzeVersion,
		EnableIndexMergeJoin:          DefTiDBEnableIndexMergeJoin,
		AllowFallbackToTiKV:           make(map[kv.StoreType]struct{}),
		CTEMaxRecursionDepth:          DefCTEMaxRecursionDepth,
		TMPTableSize:                  DefTiDBTmpTableMaxSize,
		MPPStoreFailTTL:               DefTiDBMPPStoreFailTTL,
		Rng:                           mathutil.NewWithTime(),
		EnableLegacyInstanceScope:     DefEnableLegacyInstanceScope,
		RemoveOrderbyInSubquery:       DefTiDBRemoveOrderbyInSubquery,
		EnableSkewDistinctAgg:         DefTiDBSkewDistinctAgg,
		Enable3StageDistinctAgg:       DefTiDB3StageDistinctAgg,
		MaxAllowedPacket:              DefMaxAllowedPacket,
		TiFlashFastScan:               DefTiFlashFastScan,
		EnableTiFlashReadForWriteStmt: true,
		ForeignKeyChecks:              DefTiDBForeignKeyChecks,
		HookContext:                   hctx,
		EnableReuseChunk:              DefTiDBEnableReusechunk,
		preUseChunkAlloc:              DefTiDBUseAlloc,
		chunkPool:                     nil,
		mppExchangeCompressionMode:    DefaultExchangeCompressionMode,
		mppVersion:                    kv.MppVersionUnspecified,
		EnableLateMaterialization:     DefTiDBOptEnableLateMaterialization,
		TiFlashComputeDispatchPolicy:  tiflashcompute.DispatchPolicyConsistentHash,
		ResourceGroupName:             resourcegroup.DefaultResourceGroupName,
		DefaultCollationForUTF8MB4:    mysql.DefaultCollationName,
		GroupConcatMaxLen:             DefGroupConcatMaxLen,
		EnableRedactLog:               DefTiDBRedactLog,
		EnableWindowFunction:          DefEnableWindowFunction,
		OptOrderingIdxSelRatio:        DefTiDBOptOrderingIdxSelRatio,
		CostModelVersion:              DefTiDBCostModelVer,
		OptimizerEnableNAAJ:           DefTiDBEnableNAAJ,
		RegardNULLAsPoint:             DefTiDBRegardNULLAsPoint,
		AllowProjectionPushDown:       DefOptEnableProjectionPushDown,
	}
	vars.TiFlashFineGrainedShuffleBatchSize = DefTiFlashFineGrainedShuffleBatchSize
	vars.status.Store(uint32(mysql.ServerStatusAutocommit))
	vars.StmtCtx.ResourceGroupName = resourcegroup.DefaultResourceGroupName
	vars.KVVars = tikvstore.NewVariables(&vars.SQLKiller.Signal)
	vars.Concurrency = Concurrency{
		indexLookupConcurrency:            DefIndexLookupConcurrency,
		indexSerialScanConcurrency:        DefIndexSerialScanConcurrency,
		indexLookupJoinConcurrency:        DefIndexLookupJoinConcurrency,
		hashJoinConcurrency:               DefTiDBHashJoinConcurrency,
		projectionConcurrency:             DefTiDBProjectionConcurrency,
		distSQLScanConcurrency:            DefDistSQLScanConcurrency,
		analyzeDistSQLScanConcurrency:     DefAnalyzeDistSQLScanConcurrency,
		hashAggPartialConcurrency:         DefTiDBHashAggPartialConcurrency,
		hashAggFinalConcurrency:           DefTiDBHashAggFinalConcurrency,
		windowConcurrency:                 DefTiDBWindowConcurrency,
		mergeJoinConcurrency:              DefTiDBMergeJoinConcurrency,
		streamAggConcurrency:              DefTiDBStreamAggConcurrency,
		indexMergeIntersectionConcurrency: DefTiDBIndexMergeIntersectionConcurrency,
		ExecutorConcurrency:               DefExecutorConcurrency,
	}
	vars.MemQuota = MemQuota{
		MemQuotaQuery:      DefTiDBMemQuotaQuery,
		MemQuotaApplyCache: DefTiDBMemQuotaApplyCache,
	}
	vars.BatchSize = BatchSize{
		IndexJoinBatchSize: DefIndexJoinBatchSize,
		IndexLookupSize:    DefIndexLookupSize,
		InitChunkSize:      DefInitChunkSize,
		MaxChunkSize:       DefMaxChunkSize,
		MinPagingSize:      DefMinPagingSize,
		MaxPagingSize:      DefMaxPagingSize,
	}
	vars.DMLBatchSize = DefDMLBatchSize
	vars.AllowBatchCop = DefTiDBAllowBatchCop
	vars.allowMPPExecution = DefTiDBAllowMPPExecution
	vars.HashExchangeWithNewCollation = DefTiDBHashExchangeWithNewCollation
	vars.enforceMPPExecution = DefTiDBEnforceMPPExecution
	vars.TiFlashMaxThreads = DefTiFlashMaxThreads
	vars.TiFlashMaxBytesBeforeExternalJoin = DefTiFlashMaxBytesBeforeExternalJoin
	vars.TiFlashMaxBytesBeforeExternalGroupBy = DefTiFlashMaxBytesBeforeExternalGroupBy
	vars.TiFlashMaxBytesBeforeExternalSort = DefTiFlashMaxBytesBeforeExternalSort
	vars.TiFlashMaxQueryMemoryPerNode = DefTiFlashMemQuotaQueryPerNode
	vars.TiFlashQuerySpillRatio = DefTiFlashQuerySpillRatio
	vars.MPPStoreFailTTL = DefTiDBMPPStoreFailTTL
	vars.DiskTracker = disk.NewTracker(memory.LabelForSession, -1)
	vars.MemTracker = memory.NewTracker(memory.LabelForSession, vars.MemQuotaQuery)
	vars.MemTracker.IsRootTrackerOfSess = true
	vars.MemTracker.Killer = &vars.SQLKiller
	vars.StatsLoadSyncWait.Store(StatsLoadSyncWait.Load())
	vars.LoadBindingTimeout = DefTiDBLoadBindingTimeout

	for _, engine := range config.GetGlobalConfig().IsolationRead.Engines {
		switch engine {
		case kv.TiFlash.Name():
			vars.IsolationReadEngines[kv.TiFlash] = struct{}{}
		case kv.TiKV.Name():
			vars.IsolationReadEngines[kv.TiKV] = struct{}{}
		case kv.TiDB.Name():
			vars.IsolationReadEngines[kv.TiDB] = struct{}{}
		}
	}
	if !EnableLocalTxn.Load() {
		vars.TxnScope = kv.NewGlobalTxnScopeVar()
	}
	if EnableRowLevelChecksum.Load() {
		vars.EnableRowLevelChecksum = true
	}
	vars.systems[CharacterSetConnection], vars.systems[CollationConnection] = charset.GetDefaultCharsetAndCollate()
	return vars
}

// GetAllowInSubqToJoinAndAgg get AllowInSubqToJoinAndAgg from sql hints and SessionVars.allowInSubqToJoinAndAgg.
func (s *SessionVars) GetAllowInSubqToJoinAndAgg() bool {
	if s.StmtCtx.HasAllowInSubqToJoinAndAggHint {
		return s.StmtCtx.AllowInSubqToJoinAndAgg
	}
	return s.allowInSubqToJoinAndAgg
}

// SetAllowInSubqToJoinAndAgg set SessionVars.allowInSubqToJoinAndAgg.
func (s *SessionVars) SetAllowInSubqToJoinAndAgg(val bool) {
	s.allowInSubqToJoinAndAgg = val
}

// GetAllowPreferRangeScan get preferRangeScan from SessionVars.preferRangeScan.
func (s *SessionVars) GetAllowPreferRangeScan() bool {
	return s.preferRangeScan
}

// SetAllowPreferRangeScan set SessionVars.preferRangeScan.
func (s *SessionVars) SetAllowPreferRangeScan(val bool) {
	s.preferRangeScan = val
}

// GetEnableCascadesPlanner get EnableCascadesPlanner from sql hints and SessionVars.EnableCascadesPlanner.
func (s *SessionVars) GetEnableCascadesPlanner() bool {
	if s.StmtCtx.HasEnableCascadesPlannerHint {
		return s.StmtCtx.EnableCascadesPlanner
	}
	return s.EnableCascadesPlanner
}

// SetEnableCascadesPlanner set SessionVars.EnableCascadesPlanner.
func (s *SessionVars) SetEnableCascadesPlanner(val bool) {
	s.EnableCascadesPlanner = val
}

// GetEnableIndexMerge get EnableIndexMerge from SessionVars.enableIndexMerge.
func (s *SessionVars) GetEnableIndexMerge() bool {
	return s.enableIndexMerge
}

// SetEnableIndexMerge set SessionVars.enableIndexMerge.
func (s *SessionVars) SetEnableIndexMerge(val bool) {
	s.enableIndexMerge = val
}

// GetEnablePseudoForOutdatedStats get EnablePseudoForOutdatedStats from SessionVars.EnablePseudoForOutdatedStats.
func (s *SessionVars) GetEnablePseudoForOutdatedStats() bool {
	return s.EnablePseudoForOutdatedStats
}

// SetEnablePseudoForOutdatedStats set SessionVars.EnablePseudoForOutdatedStats.
func (s *SessionVars) SetEnablePseudoForOutdatedStats(val bool) {
	s.EnablePseudoForOutdatedStats = val
}

// GetReplicaRead get ReplicaRead from sql hints and SessionVars.replicaRead.
func (s *SessionVars) GetReplicaRead() kv.ReplicaReadType {
	if s.StmtCtx.HasReplicaReadHint {
		return kv.ReplicaReadType(s.StmtCtx.ReplicaRead)
	}
	// if closest-adaptive is unavailable, fallback to leader read
	if s.replicaRead == kv.ReplicaReadClosestAdaptive && !IsAdaptiveReplicaReadEnabled() {
		return kv.ReplicaReadLeader
	}
	return s.replicaRead
}

// SetReplicaRead set SessionVars.replicaRead.
func (s *SessionVars) SetReplicaRead(val kv.ReplicaReadType) {
	s.replicaRead = val
}

// IsReplicaReadClosestAdaptive returns whether adaptive closest replica can be enabled.
func (s *SessionVars) IsReplicaReadClosestAdaptive() bool {
	return s.replicaRead == kv.ReplicaReadClosestAdaptive && IsAdaptiveReplicaReadEnabled()
}

// GetWriteStmtBufs get pointer of SessionVars.writeStmtBufs.
func (s *SessionVars) GetWriteStmtBufs() *WriteStmtBufs {
	return &s.writeStmtBufs
}

// GetSplitRegionTimeout gets split region timeout.
func (s *SessionVars) GetSplitRegionTimeout() time.Duration {
	return time.Duration(s.WaitSplitRegionTimeout) * time.Second
}

// GetIsolationReadEngines gets isolation read engines.
func (s *SessionVars) GetIsolationReadEngines() map[kv.StoreType]struct{} {
	return s.IsolationReadEngines
}

// CleanBuffers cleans the temporary bufs
func (s *SessionVars) CleanBuffers() {
	s.GetWriteStmtBufs().clean()
}

// AllocPlanColumnID allocates column id for plan.
func (s *SessionVars) AllocPlanColumnID() int64 {
	return s.PlanColumnID.Add(1)
}

// RegisterScalarSubQ register a scalar sub query into the map. This will be used for EXPLAIN.
func (s *SessionVars) RegisterScalarSubQ(scalarSubQ any) {
	s.MapScalarSubQ = append(s.MapScalarSubQ, scalarSubQ)
}

// GetCharsetInfo gets charset and collation for current context.
// What character set should the server translate a statement to after receiving it?
// For this, the server uses the character_set_connection and collation_connection system variables.
// It converts statements sent by the client from character_set_client to character_set_connection
// (except for string literals that have an introducer such as _latin1 or _utf8).
// collation_connection is important for comparisons of literal strings.
// For comparisons of strings with column values, collation_connection does not matter because columns
// have their own collation, which has a higher collation precedence.
// See https://dev.mysql.com/doc/refman/5.7/en/charset-connection.html
func (s *SessionVars) GetCharsetInfo() (charset, collation string) {
	charset = s.systems[CharacterSetConnection]
	collation = s.systems[CollationConnection]
	return
}

// GetParseParams gets the parse parameters from session variables.
func (s *SessionVars) GetParseParams() []parser.ParseParam {
	chs, coll := s.GetCharsetInfo()
	cli, err := s.GetSessionOrGlobalSystemVar(context.Background(), CharacterSetClient)
	if err != nil {
		cli = ""
	}
	return []parser.ParseParam{
		parser.CharsetConnection(chs),
		parser.CollationConnection(coll),
		parser.CharsetClient(cli),
	}
}

// SetStringUserVar set the value and collation for user defined variable.
func (s *SessionVars) SetStringUserVar(name string, strVal string, collation string) {
	name = strings.ToLower(name)
	if len(collation) > 0 {
		s.SetUserVarVal(name, types.NewCollationStringDatum(stringutil.Copy(strVal), collation))
	} else {
		_, collation = s.GetCharsetInfo()
		s.SetUserVarVal(name, types.NewCollationStringDatum(stringutil.Copy(strVal), collation))
	}
}

// SetLastInsertID saves the last insert id to the session context.
// TODO: we may store the result for last_insert_id sys var later.
func (s *SessionVars) SetLastInsertID(insertID uint64) {
	s.StmtCtx.LastInsertID = insertID
}

// SetStatusFlag sets the session server status variable.
// If on is true sets the flag in session status,
// otherwise removes the flag.
func (s *SessionVars) SetStatusFlag(flag uint16, on bool) {
	if on {
		for {
			status := s.status.Load()
			if status&uint32(flag) == uint32(flag) {
				break
			}
			if s.status.CompareAndSwap(status, status|uint32(flag)) {
				break
			}
		}
		return
	}
	for {
		status := s.status.Load()
		if status&uint32(flag) == 0 {
			break
		}
		if s.status.CompareAndSwap(status, status&^uint32(flag)) {
			break
		}
	}
}

// HasStatusFlag gets the session server status variable, returns true if it is on.
func (s *SessionVars) HasStatusFlag(flag uint16) bool {
	return s.status.Load()&uint32(flag) > 0
}

// Status returns the server status.
func (s *SessionVars) Status() uint16 {
	return uint16(s.status.Load())
}

// SetInTxn sets whether the session is in transaction.
// It also updates the IsExplicit flag in TxnCtx if val is true.
func (s *SessionVars) SetInTxn(val bool) {
	s.SetStatusFlag(mysql.ServerStatusInTrans, val)
	if val {
		s.TxnCtx.IsExplicit = val
	}
}

// InTxn returns if the session is in transaction.
func (s *SessionVars) InTxn() bool {
	return s.HasStatusFlag(mysql.ServerStatusInTrans)
}

// IsAutocommit returns if the session is set to autocommit.
func (s *SessionVars) IsAutocommit() bool {
	return s.HasStatusFlag(mysql.ServerStatusAutocommit)
}

// IsIsolation if true it means the transaction is at that isolation level.
func (s *SessionVars) IsIsolation(isolation string) bool {
	if s.TxnCtx.Isolation != "" {
		return s.TxnCtx.Isolation == isolation
	}
	if s.txnIsolationLevelOneShot.state == oneShotUse {
		s.TxnCtx.Isolation = s.txnIsolationLevelOneShot.value
	}
	if s.TxnCtx.Isolation == "" {
		s.TxnCtx.Isolation, _ = s.GetSystemVar(TxnIsolation)
	}
	return s.TxnCtx.Isolation == isolation
}

// IsolationLevelForNewTxn returns the isolation level if we want to enter a new transaction
func (s *SessionVars) IsolationLevelForNewTxn() (isolation string) {
	if s.InTxn() {
		if s.txnIsolationLevelOneShot.state == oneShotSet {
			isolation = s.txnIsolationLevelOneShot.value
		}
	} else {
		if s.txnIsolationLevelOneShot.state == oneShotUse {
			isolation = s.txnIsolationLevelOneShot.value
		}
	}

	if isolation == "" {
		isolation, _ = s.GetSystemVar(TxnIsolation)
	}

	return
}

// SetTxnIsolationLevelOneShotStateForNextTxn sets the txnIsolationLevelOneShot.state for next transaction.
func (s *SessionVars) SetTxnIsolationLevelOneShotStateForNextTxn() {
	if isoLevelOneShot := &s.txnIsolationLevelOneShot; isoLevelOneShot.state != oneShotDef {
		switch isoLevelOneShot.state {
		case oneShotSet:
			isoLevelOneShot.state = oneShotUse
		case oneShotUse:
			isoLevelOneShot.state = oneShotDef
			isoLevelOneShot.value = ""
		}
	}
}

// IsPessimisticReadConsistency if true it means the statement is in a read consistency pessimistic transaction.
func (s *SessionVars) IsPessimisticReadConsistency() bool {
	return s.TxnCtx.IsPessimistic && s.IsIsolation(ast.ReadCommitted)
}

// GetNextPreparedStmtID generates and returns the next session scope prepared statement id.
func (s *SessionVars) GetNextPreparedStmtID() uint32 {
	s.preparedStmtID++
	return s.preparedStmtID
}

// SetNextPreparedStmtID sets the next prepared statement id. It's only used in restoring session states.
func (s *SessionVars) SetNextPreparedStmtID(preparedStmtID uint32) {
	s.preparedStmtID = preparedStmtID
}

// Location returns the value of time_zone session variable. If it is nil, then return time.Local.
func (s *SessionVars) Location() *time.Location {
	loc := s.TimeZone
	if loc == nil {
		loc = timeutil.SystemLocation()
	}
	return loc
}

// GetSystemVar gets the string value of a system variable.
func (s *SessionVars) GetSystemVar(name string) (string, bool) {
	if name == WarningCount {
		return strconv.Itoa(s.SysWarningCount), true
	} else if name == ErrorCount {
		return strconv.Itoa(int(s.SysErrorCount)), true
	}
	val, ok := s.systems[name]
	return val, ok
}

func (s *SessionVars) setDDLReorgPriority(val string) {
	val = strings.ToLower(val)
	switch val {
	case "priority_low":
		s.DDLReorgPriority = kv.PriorityLow
	case "priority_normal":
		s.DDLReorgPriority = kv.PriorityNormal
	case "priority_high":
		s.DDLReorgPriority = kv.PriorityHigh
	default:
		s.DDLReorgPriority = kv.PriorityLow
	}
}

type planCacheStmtKey string

func (k planCacheStmtKey) Hash() []byte {
	return []byte(k)
}

// AddNonPreparedPlanCacheStmt adds this PlanCacheStmt into non-preapred plan-cache stmt cache
func (s *SessionVars) AddNonPreparedPlanCacheStmt(sql string, stmt any) {
	if s.nonPreparedPlanCacheStmts == nil {
		s.nonPreparedPlanCacheStmts = kvcache.NewSimpleLRUCache(uint(s.SessionPlanCacheSize), 0, 0)
	}
	s.nonPreparedPlanCacheStmts.Put(planCacheStmtKey(sql), stmt)
}

// GetNonPreparedPlanCacheStmt gets the PlanCacheStmt.
func (s *SessionVars) GetNonPreparedPlanCacheStmt(sql string) any {
	if s.nonPreparedPlanCacheStmts == nil {
		return nil
	}
	stmt, _ := s.nonPreparedPlanCacheStmts.Get(planCacheStmtKey(sql))
	return stmt
}

// AddPreparedStmt adds prepareStmt to current session and count in global.
func (s *SessionVars) AddPreparedStmt(stmtID uint32, stmt any) error {
	if _, exists := s.PreparedStmts[stmtID]; !exists {
		maxPreparedStmtCount := MaxPreparedStmtCountValue.Load()
		newPreparedStmtCount := atomic.AddInt64(&PreparedStmtCount, 1)
		if maxPreparedStmtCount >= 0 && newPreparedStmtCount > maxPreparedStmtCount {
			atomic.AddInt64(&PreparedStmtCount, -1)
			return ErrMaxPreparedStmtCountReached.GenWithStackByArgs(maxPreparedStmtCount)
		}
		metrics.PreparedStmtGauge.Set(float64(newPreparedStmtCount))
	}
	s.PreparedStmts[stmtID] = stmt
	return nil
}

// RemovePreparedStmt removes preparedStmt from current session and decrease count in global.
func (s *SessionVars) RemovePreparedStmt(stmtID uint32) {
	_, exists := s.PreparedStmts[stmtID]
	if !exists {
		return
	}
	delete(s.PreparedStmts, stmtID)
	afterMinus := atomic.AddInt64(&PreparedStmtCount, -1)
	metrics.PreparedStmtGauge.Set(float64(afterMinus))
}

// WithdrawAllPreparedStmt remove all preparedStmt in current session and decrease count in global.
func (s *SessionVars) WithdrawAllPreparedStmt() {
	psCount := len(s.PreparedStmts)
	if psCount == 0 {
		return
	}
	afterMinus := atomic.AddInt64(&PreparedStmtCount, -int64(psCount))
	metrics.PreparedStmtGauge.Set(float64(afterMinus))
}

// GetSessionOrGlobalSystemVar gets a system variable.
// If it is a session only variable, use the default value defined in code.
// Returns error if there is no such variable.
func (s *SessionVars) GetSessionOrGlobalSystemVar(ctx context.Context, name string) (string, error) {
	sv := GetSysVar(name)
	if sv == nil {
		return "", ErrUnknownSystemVar.GenWithStackByArgs(name)
	}
	if sv.HasNoneScope() {
		return sv.Value, nil
	}
	if sv.HasSessionScope() {
		// Populate the value to s.systems if it is not there already.
		// in future should be already loaded on session init
		if sv.GetSession != nil {
			// shortcut to the getter, we won't use the value
			return sv.GetSessionFromHook(s)
		}
		if _, ok := s.systems[sv.Name]; !ok {
			if sv.HasGlobalScope() {
				if val, err := s.GlobalVarsAccessor.GetGlobalSysVar(sv.Name); err == nil {
					s.systems[sv.Name] = val
				}
			} else {
				s.systems[sv.Name] = sv.Value // no global scope, use default
			}
		}
		return sv.GetSessionFromHook(s)
	}
	return sv.GetGlobalFromHook(ctx, s)
}

// GetSessionStatesSystemVar gets the session variable value for session states.
// It's only used for encoding session states when migrating a session.
// The returned boolean indicates whether to keep this value in the session states.
func (s *SessionVars) GetSessionStatesSystemVar(name string) (string, bool, error) {
	sv := GetSysVar(name)
	if sv == nil {
		return "", false, ErrUnknownSystemVar.GenWithStackByArgs(name)
	}
	// Call GetStateValue first if it exists. Otherwise, call GetSession.
	if sv.GetStateValue != nil {
		return sv.GetStateValue(s)
	}
	if sv.GetSession != nil {
		val, err := sv.GetSessionFromHook(s)
		return val, err == nil, err
	}
	// Only get the cached value. No need to check the global or default value.
	if val, ok := s.systems[sv.Name]; ok {
		return val, true, nil
	}
	return "", false, nil
}

// GetGlobalSystemVar gets a global system variable.
func (s *SessionVars) GetGlobalSystemVar(ctx context.Context, name string) (string, error) {
	sv := GetSysVar(name)
	if sv == nil {
		return "", ErrUnknownSystemVar.GenWithStackByArgs(name)
	}
	return sv.GetGlobalFromHook(ctx, s)
}

// SetSystemVar sets the value of a system variable for session scope.
// Values are automatically normalized (i.e. oN / on / 1 => ON)
// and the validation function is run. To set with less validation, see
// SetSystemVarWithRelaxedValidation.
func (s *SessionVars) SetSystemVar(name string, val string) error {
	sv := GetSysVar(name)
	if sv == nil {
		return ErrUnknownSystemVar.GenWithStackByArgs(name)
	}
	val, err := sv.Validate(s, val, ScopeSession)
	if err != nil {
		return err
	}
	return sv.SetSessionFromHook(s, val)
}

// SetSystemVarWithOldValAsRet is wrapper of SetSystemVar. Return the old value for later use.
func (s *SessionVars) SetSystemVarWithOldValAsRet(name string, val string) (string, error) {
	sv := GetSysVar(name)
	if sv == nil {
		return "", ErrUnknownSystemVar.GenWithStackByArgs(name)
	}
	val, err := sv.Validate(s, val, ScopeSession)
	if err != nil {
		return "", err
	}
	// The map s.systems[sv.Name] is lazy initialized. If we directly read it, we might read empty result.
	// Since this code path is not a hot path, we directly call GetSessionOrGlobalSystemVar to get the value safely.
	oldV, err := s.GetSessionOrGlobalSystemVar(context.Background(), sv.Name)
	if err != nil {
		return "", err
	}
	return oldV, sv.SetSessionFromHook(s, val)
}

// SetSystemVarWithoutValidation sets the value of a system variable for session scope.
// Deprecated: Values are NOT normalized or Validated.
func (s *SessionVars) SetSystemVarWithoutValidation(name string, val string) error {
	sv := GetSysVar(name)
	if sv == nil {
		return ErrUnknownSystemVar.GenWithStackByArgs(name)
	}
	return sv.SetSessionFromHook(s, val)
}

// SetSystemVarWithRelaxedValidation sets the value of a system variable for session scope.
// Validation functions are called, but scope validation is skipped.
// Errors are not expected to be returned because this could cause upgrade issues.
func (s *SessionVars) SetSystemVarWithRelaxedValidation(name string, val string) error {
	sv := GetSysVar(name)
	if sv == nil {
		return ErrUnknownSystemVar.GenWithStackByArgs(name)
	}
	val = sv.ValidateWithRelaxedValidation(s, val, ScopeSession)
	return sv.SetSessionFromHook(s, val)
}

// GetReadableTxnMode returns the session variable TxnMode but rewrites it to "OPTIMISTIC" when it's empty.
func (s *SessionVars) GetReadableTxnMode() string {
	txnMode := s.TxnMode
	if txnMode == "" {
		txnMode = ast.Optimistic
	}
	return txnMode
}

// SetPrevStmtDigest sets the digest of the previous statement.
func (s *SessionVars) SetPrevStmtDigest(prevStmtDigest string) {
	s.prevStmtDigest = prevStmtDigest
}

// GetPrevStmtDigest returns the digest of the previous statement.
func (s *SessionVars) GetPrevStmtDigest() string {
	// Because `prevStmt` may be truncated, so it's senseless to normalize it.
	// Even if `prevStmtDigest` is empty but `prevStmt` is not, just return it anyway.
	return s.prevStmtDigest
}

// GetDivPrecisionIncrement returns the specified value of DivPrecisionIncrement.
func (s *SessionVars) GetDivPrecisionIncrement() int {
	return s.DivPrecisionIncrement
}

// GetTemporaryTable returns a TempTable by tableInfo.
func (s *SessionVars) GetTemporaryTable(tblInfo *model.TableInfo) tableutil.TempTable {
	if tblInfo.TempTableType != model.TempTableNone {
		s.TxnCtxMu.Lock()
		defer s.TxnCtxMu.Unlock()
		if s.TxnCtx.TemporaryTables == nil {
			s.TxnCtx.TemporaryTables = make(map[int64]tableutil.TempTable)
		}
		tempTables := s.TxnCtx.TemporaryTables
		tempTable, ok := tempTables[tblInfo.ID]
		if !ok {
			tempTable = tableutil.TempTableFromMeta(tblInfo)
			tempTables[tblInfo.ID] = tempTable
		}
		return tempTable
	}

	return nil
}

// EncodeSessionStates saves session states into SessionStates.
func (s *SessionVars) EncodeSessionStates(_ context.Context, sessionStates *sessionstates.SessionStates) (err error) {
	// Encode user-defined variables.
	s.UserVars.lock.RLock()
	sessionStates.UserVars = make(map[string]*types.Datum, len(s.UserVars.values))
	sessionStates.UserVarTypes = make(map[string]*ptypes.FieldType, len(s.UserVars.types))
	for name, userVar := range s.UserVars.values {
		sessionStates.UserVars[name] = userVar.Clone()
	}
	for name, userVarType := range s.UserVars.types {
		sessionStates.UserVarTypes[name] = userVarType.Clone()
	}
	s.UserVars.lock.RUnlock()

	// Encode other session contexts.
	sessionStates.PreparedStmtID = s.preparedStmtID
	sessionStates.Status = s.status.Load()
	sessionStates.CurrentDB = s.CurrentDB
	sessionStates.LastTxnInfo = s.LastTxnInfo
	if s.LastQueryInfo.StartTS != 0 {
		sessionStates.LastQueryInfo = &s.LastQueryInfo
	}
	if s.LastDDLInfo.SeqNum != 0 {
		sessionStates.LastDDLInfo = &s.LastDDLInfo
	}
	sessionStates.LastFoundRows = s.LastFoundRows
	sessionStates.SequenceLatestValues = s.SequenceState.GetAllStates()
	sessionStates.FoundInPlanCache = s.PrevFoundInPlanCache
	sessionStates.FoundInBinding = s.PrevFoundInBinding
	sessionStates.ResourceGroupName = s.ResourceGroupName
	sessionStates.HypoIndexes = s.HypoIndexes
	sessionStates.HypoTiFlashReplicas = s.HypoTiFlashReplicas

	// Encode StatementContext. We encode it here to avoid circle dependency.
	sessionStates.LastAffectedRows = s.StmtCtx.PrevAffectedRows
	sessionStates.LastInsertID = s.StmtCtx.PrevLastInsertID
	sessionStates.Warnings = s.StmtCtx.GetWarnings()
	return
}

// DecodeSessionStates restores session states from SessionStates.
func (s *SessionVars) DecodeSessionStates(_ context.Context, sessionStates *sessionstates.SessionStates) (err error) {
	// Decode user-defined variables.
	for name, userVar := range sessionStates.UserVars {
		s.SetUserVarVal(name, *userVar.Clone())
	}
	for name, userVarType := range sessionStates.UserVarTypes {
		s.SetUserVarType(name, userVarType.Clone())
	}

	// Decode other session contexts.
	s.preparedStmtID = sessionStates.PreparedStmtID
	s.status.Store(sessionStates.Status)
	s.CurrentDB = sessionStates.CurrentDB
	s.LastTxnInfo = sessionStates.LastTxnInfo
	if sessionStates.LastQueryInfo != nil {
		s.LastQueryInfo = *sessionStates.LastQueryInfo
	}
	if sessionStates.LastDDLInfo != nil {
		s.LastDDLInfo = *sessionStates.LastDDLInfo
	}
	s.LastFoundRows = sessionStates.LastFoundRows
	s.SequenceState.SetAllStates(sessionStates.SequenceLatestValues)
	s.FoundInPlanCache = sessionStates.FoundInPlanCache
	s.FoundInBinding = sessionStates.FoundInBinding
	s.SetResourceGroupName(sessionStates.ResourceGroupName)
	s.HypoIndexes = sessionStates.HypoIndexes
	s.HypoTiFlashReplicas = sessionStates.HypoTiFlashReplicas

	// Decode StatementContext.
	s.StmtCtx.SetAffectedRows(uint64(sessionStates.LastAffectedRows))
	s.StmtCtx.PrevLastInsertID = sessionStates.LastInsertID
	s.StmtCtx.SetWarnings(sessionStates.Warnings)
	return
}

// SetResourceGroupName changes the resource group name and inc/dec the metrics accordingly.
func (s *SessionVars) SetResourceGroupName(groupName string) {
	if s.ResourceGroupName != groupName {
		metrics.ConnGauge.WithLabelValues(s.ResourceGroupName).Dec()
		metrics.ConnGauge.WithLabelValues(groupName).Inc()
	}
	s.ResourceGroupName = groupName
}

// TableDelta stands for the changed count for one table or partition.
type TableDelta struct {
	Delta    int64
	Count    int64
	InitTime time.Time // InitTime is the time that this delta is generated.
	TableID  int64
}

// Clone returns a cloned TableDelta.
func (td TableDelta) Clone() TableDelta {
	return TableDelta{
		Delta:    td.Delta,
		Count:    td.Count,
		InitTime: td.InitTime,
		TableID:  td.TableID,
	}
}

// ConcurrencyUnset means the value the of the concurrency related variable is unset.
const ConcurrencyUnset = -1

// Concurrency defines concurrency values.
type Concurrency struct {
	// indexLookupConcurrency is the number of concurrent index lookup worker.
	// indexLookupConcurrency is deprecated, use ExecutorConcurrency instead.
	indexLookupConcurrency int

	// indexLookupJoinConcurrency is the number of concurrent index lookup join inner worker.
	// indexLookupJoinConcurrency is deprecated, use ExecutorConcurrency instead.
	indexLookupJoinConcurrency int

	// distSQLScanConcurrency is the number of concurrent dist SQL scan worker.
	distSQLScanConcurrency int

	// analyzeDistSQLScanConcurrency is the number of concurrent dist SQL scan worker when to analyze.
	analyzeDistSQLScanConcurrency int

	// hashJoinConcurrency is the number of concurrent hash join outer worker.
	// hashJoinConcurrency is deprecated, use ExecutorConcurrency instead.
	hashJoinConcurrency int

	// projectionConcurrency is the number of concurrent projection worker.
	// projectionConcurrency is deprecated, use ExecutorConcurrency instead.
	projectionConcurrency int

	// hashAggPartialConcurrency is the number of concurrent hash aggregation partial worker.
	// hashAggPartialConcurrency is deprecated, use ExecutorConcurrency instead.
	hashAggPartialConcurrency int

	// hashAggFinalConcurrency is the number of concurrent hash aggregation final worker.
	// hashAggFinalConcurrency is deprecated, use ExecutorConcurrency instead.
	hashAggFinalConcurrency int

	// windowConcurrency is the number of concurrent window worker.
	// windowConcurrency is deprecated, use ExecutorConcurrency instead.
	windowConcurrency int

	// mergeJoinConcurrency is the number of concurrent merge join worker
	mergeJoinConcurrency int

	// streamAggConcurrency is the number of concurrent stream aggregation worker.
	// streamAggConcurrency is deprecated, use ExecutorConcurrency instead.
	streamAggConcurrency int

	// indexMergeIntersectionConcurrency is the number of indexMergeProcessWorker
	// Only meaningful for dynamic pruned partition table.
	indexMergeIntersectionConcurrency int

	// indexSerialScanConcurrency is the number of concurrent index serial scan worker.
	indexSerialScanConcurrency int

	// ExecutorConcurrency is the number of concurrent worker for all executors.
	ExecutorConcurrency int

	// SourceAddr is the source address of request. Available in coprocessor ONLY.
	SourceAddr net.TCPAddr

	// IdleTransactionTimeout indicates the maximum time duration a transaction could be idle, unit is second.
	IdleTransactionTimeout int

	// BulkDMLEnabled indicates whether to enable bulk DML in pipelined mode.
	BulkDMLEnabled bool
}

// SetIndexLookupConcurrency set the number of concurrent index lookup worker.
func (c *Concurrency) SetIndexLookupConcurrency(n int) {
	c.indexLookupConcurrency = n
}

// SetIndexLookupJoinConcurrency set the number of concurrent index lookup join inner worker.
func (c *Concurrency) SetIndexLookupJoinConcurrency(n int) {
	c.indexLookupJoinConcurrency = n
}

// SetDistSQLScanConcurrency set the number of concurrent dist SQL scan worker.
func (c *Concurrency) SetDistSQLScanConcurrency(n int) {
	c.distSQLScanConcurrency = n
}

// SetAnalyzeDistSQLScanConcurrency set the number of concurrent dist SQL scan worker when to analyze.
func (c *Concurrency) SetAnalyzeDistSQLScanConcurrency(n int) {
	c.analyzeDistSQLScanConcurrency = n
}

// SetHashJoinConcurrency set the number of concurrent hash join outer worker.
func (c *Concurrency) SetHashJoinConcurrency(n int) {
	c.hashJoinConcurrency = n
}

// SetProjectionConcurrency set the number of concurrent projection worker.
func (c *Concurrency) SetProjectionConcurrency(n int) {
	c.projectionConcurrency = n
}

// SetHashAggPartialConcurrency set the number of concurrent hash aggregation partial worker.
func (c *Concurrency) SetHashAggPartialConcurrency(n int) {
	c.hashAggPartialConcurrency = n
}

// SetHashAggFinalConcurrency set the number of concurrent hash aggregation final worker.
func (c *Concurrency) SetHashAggFinalConcurrency(n int) {
	c.hashAggFinalConcurrency = n
}

// SetWindowConcurrency set the number of concurrent window worker.
func (c *Concurrency) SetWindowConcurrency(n int) {
	c.windowConcurrency = n
}

// SetMergeJoinConcurrency set the number of concurrent merge join worker.
func (c *Concurrency) SetMergeJoinConcurrency(n int) {
	c.mergeJoinConcurrency = n
}

// SetStreamAggConcurrency set the number of concurrent stream aggregation worker.
func (c *Concurrency) SetStreamAggConcurrency(n int) {
	c.streamAggConcurrency = n
}

// SetIndexMergeIntersectionConcurrency set the number of concurrent intersection process worker.
func (c *Concurrency) SetIndexMergeIntersectionConcurrency(n int) {
	c.indexMergeIntersectionConcurrency = n
}

// SetIndexSerialScanConcurrency set the number of concurrent index serial scan worker.
func (c *Concurrency) SetIndexSerialScanConcurrency(n int) {
	c.indexSerialScanConcurrency = n
}

// IndexLookupConcurrency return the number of concurrent index lookup worker.
func (c *Concurrency) IndexLookupConcurrency() int {
	if c.indexLookupConcurrency != ConcurrencyUnset {
		return c.indexLookupConcurrency
	}
	return c.ExecutorConcurrency
}

// IndexLookupJoinConcurrency return the number of concurrent index lookup join inner worker.
func (c *Concurrency) IndexLookupJoinConcurrency() int {
	if c.indexLookupJoinConcurrency != ConcurrencyUnset {
		return c.indexLookupJoinConcurrency
	}
	return c.ExecutorConcurrency
}

// DistSQLScanConcurrency return the number of concurrent dist SQL scan worker.
func (c *Concurrency) DistSQLScanConcurrency() int {
	return c.distSQLScanConcurrency
}

// AnalyzeDistSQLScanConcurrency return the number of concurrent dist SQL scan worker when to analyze.
func (c *Concurrency) AnalyzeDistSQLScanConcurrency() int {
	return c.analyzeDistSQLScanConcurrency
}

// HashJoinConcurrency return the number of concurrent hash join outer worker.
func (c *Concurrency) HashJoinConcurrency() int {
	if c.hashJoinConcurrency != ConcurrencyUnset {
		return c.hashJoinConcurrency
	}
	return c.ExecutorConcurrency
}

// ProjectionConcurrency return the number of concurrent projection worker.
func (c *Concurrency) ProjectionConcurrency() int {
	if c.projectionConcurrency != ConcurrencyUnset {
		return c.projectionConcurrency
	}
	return c.ExecutorConcurrency
}

// HashAggPartialConcurrency return the number of concurrent hash aggregation partial worker.
func (c *Concurrency) HashAggPartialConcurrency() int {
	if c.hashAggPartialConcurrency != ConcurrencyUnset {
		return c.hashAggPartialConcurrency
	}
	return c.ExecutorConcurrency
}

// HashAggFinalConcurrency return the number of concurrent hash aggregation final worker.
func (c *Concurrency) HashAggFinalConcurrency() int {
	if c.hashAggFinalConcurrency != ConcurrencyUnset {
		return c.hashAggFinalConcurrency
	}
	return c.ExecutorConcurrency
}

// WindowConcurrency return the number of concurrent window worker.
func (c *Concurrency) WindowConcurrency() int {
	if c.windowConcurrency != ConcurrencyUnset {
		return c.windowConcurrency
	}
	return c.ExecutorConcurrency
}

// MergeJoinConcurrency return the number of concurrent merge join worker.
func (c *Concurrency) MergeJoinConcurrency() int {
	if c.mergeJoinConcurrency != ConcurrencyUnset {
		return c.mergeJoinConcurrency
	}
	return c.ExecutorConcurrency
}

// StreamAggConcurrency return the number of concurrent stream aggregation worker.
func (c *Concurrency) StreamAggConcurrency() int {
	if c.streamAggConcurrency != ConcurrencyUnset {
		return c.streamAggConcurrency
	}
	return c.ExecutorConcurrency
}

// IndexMergeIntersectionConcurrency return the number of concurrent process worker.
func (c *Concurrency) IndexMergeIntersectionConcurrency() int {
	if c.indexMergeIntersectionConcurrency != ConcurrencyUnset {
		return c.indexMergeIntersectionConcurrency
	}
	return c.ExecutorConcurrency
}

// IndexSerialScanConcurrency return the number of concurrent index serial scan worker.
// This option is not sync with ExecutorConcurrency since it's used by Analyze table.
func (c *Concurrency) IndexSerialScanConcurrency() int {
	return c.indexSerialScanConcurrency
}

// UnionConcurrency return the num of concurrent union worker.
func (c *Concurrency) UnionConcurrency() int {
	return c.ExecutorConcurrency
}

// MemQuota defines memory quota values.
type MemQuota struct {
	// MemQuotaQuery defines the memory quota for a query.
	MemQuotaQuery int64
	// MemQuotaApplyCache defines the memory capacity for apply cache.
	MemQuotaApplyCache int64
}

// BatchSize defines batch size values.
type BatchSize struct {
	// IndexJoinBatchSize is the batch size of a index lookup join.
	IndexJoinBatchSize int

	// IndexLookupSize is the number of handles for an index lookup task in index double read executor.
	IndexLookupSize int

	// InitChunkSize defines init row count of a Chunk during query execution.
	InitChunkSize int

	// MaxChunkSize defines max row count of a Chunk during query execution.
	MaxChunkSize int

	// MinPagingSize defines the min size used by the coprocessor paging protocol.
	MinPagingSize int

	// MinPagingSize defines the max size used by the coprocessor paging protocol.
	MaxPagingSize int
}

const (
	// SlowLogRowPrefixStr is slow log row prefix.
	SlowLogRowPrefixStr = "# "
	// SlowLogSpaceMarkStr is slow log space mark.
	SlowLogSpaceMarkStr = ": "
	// SlowLogSQLSuffixStr is slow log suffix.
	SlowLogSQLSuffixStr = ";"
	// SlowLogTimeStr is slow log field name.
	SlowLogTimeStr = "Time"
	// SlowLogStartPrefixStr is slow log start row prefix.
	SlowLogStartPrefixStr = SlowLogRowPrefixStr + SlowLogTimeStr + SlowLogSpaceMarkStr
	// SlowLogTxnStartTSStr is slow log field name.
	SlowLogTxnStartTSStr = "Txn_start_ts"
	// SlowLogKeyspaceName is slow log field name.
	SlowLogKeyspaceName = "Keyspace_name"
	// SlowLogKeyspaceID is slow log field name.
	SlowLogKeyspaceID = "Keyspace_ID"
	// SlowLogUserAndHostStr is the user and host field name, which is compatible with MySQL.
	SlowLogUserAndHostStr = "User@Host"
	// SlowLogUserStr is slow log field name.
	SlowLogUserStr = "User"
	// SlowLogHostStr only for slow_query table usage.
	SlowLogHostStr = "Host"
	// SlowLogConnIDStr is slow log field name.
	SlowLogConnIDStr = "Conn_ID"
	// SlowLogSessAliasStr is the session alias set by user
	SlowLogSessAliasStr = "Session_alias"
	// SlowLogQueryTimeStr is slow log field name.
	SlowLogQueryTimeStr = "Query_time"
	// SlowLogParseTimeStr is the parse sql time.
	SlowLogParseTimeStr = "Parse_time"
	// SlowLogCompileTimeStr is the compile plan time.
	SlowLogCompileTimeStr = "Compile_time"
	// SlowLogRewriteTimeStr is the rewrite time.
	SlowLogRewriteTimeStr = "Rewrite_time"
	// SlowLogOptimizeTimeStr is the optimization time.
	SlowLogOptimizeTimeStr = "Optimize_time"
	// SlowLogWaitTSTimeStr is the time of waiting TS.
	SlowLogWaitTSTimeStr = "Wait_TS"
	// SlowLogPreprocSubQueriesStr is the number of pre-processed sub-queries.
	SlowLogPreprocSubQueriesStr = "Preproc_subqueries"
	// SlowLogPreProcSubQueryTimeStr is the total time of pre-processing sub-queries.
	SlowLogPreProcSubQueryTimeStr = "Preproc_subqueries_time"
	// SlowLogDBStr is slow log field name.
	SlowLogDBStr = "DB"
	// SlowLogIsInternalStr is slow log field name.
	SlowLogIsInternalStr = "Is_internal"
	// SlowLogIndexNamesStr is slow log field name.
	SlowLogIndexNamesStr = "Index_names"
	// SlowLogDigestStr is slow log field name.
	SlowLogDigestStr = "Digest"
	// SlowLogQuerySQLStr is slow log field name.
	SlowLogQuerySQLStr = "Query" // use for slow log table, slow log will not print this field name but print sql directly.
	// SlowLogStatsInfoStr is plan stats info.
	SlowLogStatsInfoStr = "Stats"
	// SlowLogNumCopTasksStr is the number of cop-tasks.
	SlowLogNumCopTasksStr = "Num_cop_tasks"
	// SlowLogCopProcAvg is the average process time of all cop-tasks.
	SlowLogCopProcAvg = "Cop_proc_avg"
	// SlowLogCopProcP90 is the p90 process time of all cop-tasks.
	SlowLogCopProcP90 = "Cop_proc_p90"
	// SlowLogCopProcMax is the max process time of all cop-tasks.
	SlowLogCopProcMax = "Cop_proc_max"
	// SlowLogCopProcAddr is the address of TiKV where the cop-task which cost max process time run.
	SlowLogCopProcAddr = "Cop_proc_addr"
	// SlowLogCopWaitAvg is the average wait time of all cop-tasks.
	SlowLogCopWaitAvg = "Cop_wait_avg" // #nosec G101
	// SlowLogCopWaitP90 is the p90 wait time of all cop-tasks.
	SlowLogCopWaitP90 = "Cop_wait_p90" // #nosec G101
	// SlowLogCopWaitMax is the max wait time of all cop-tasks.
	SlowLogCopWaitMax = "Cop_wait_max"
	// SlowLogCopWaitAddr is the address of TiKV where the cop-task which cost wait process time run.
	SlowLogCopWaitAddr = "Cop_wait_addr" // #nosec G101
	// SlowLogCopBackoffPrefix contains backoff information.
	SlowLogCopBackoffPrefix = "Cop_backoff_"
	// SlowLogMemMax is the max number bytes of memory used in this statement.
	SlowLogMemMax = "Mem_max"
	// SlowLogDiskMax is the max number bytes of disk used in this statement.
	SlowLogDiskMax = "Disk_max"
	// SlowLogPrepared is used to indicate whether this sql execute in prepare.
	SlowLogPrepared = "Prepared"
	// SlowLogPlanFromCache is used to indicate whether this plan is from plan cache.
	SlowLogPlanFromCache = "Plan_from_cache"
	// SlowLogPlanFromBinding is used to indicate whether this plan is matched with the hints in the binding.
	SlowLogPlanFromBinding = "Plan_from_binding"
	// SlowLogHasMoreResults is used to indicate whether this sql has more following results.
	SlowLogHasMoreResults = "Has_more_results"
	// SlowLogSucc is used to indicate whether this sql execute successfully.
	SlowLogSucc = "Succ"
	// SlowLogPrevStmt is used to show the previous executed statement.
	SlowLogPrevStmt = "Prev_stmt"
	// SlowLogPlan is used to record the query plan.
	SlowLogPlan = "Plan"
	// SlowLogPlanDigest is used to record the query plan digest.
	SlowLogPlanDigest = "Plan_digest"
	// SlowLogBinaryPlan is used to record the binary plan.
	SlowLogBinaryPlan = "Binary_plan"
	// SlowLogPlanPrefix is the prefix of the plan value.
	SlowLogPlanPrefix = ast.TiDBDecodePlan + "('"
	// SlowLogBinaryPlanPrefix is the prefix of the binary plan value.
	SlowLogBinaryPlanPrefix = ast.TiDBDecodeBinaryPlan + "('"
	// SlowLogPlanSuffix is the suffix of the plan value.
	SlowLogPlanSuffix = "')"
	// SlowLogPrevStmtPrefix is the prefix of Prev_stmt in slow log file.
	SlowLogPrevStmtPrefix = SlowLogPrevStmt + SlowLogSpaceMarkStr
	// SlowLogKVTotal is the total time waiting for kv.
	SlowLogKVTotal = "KV_total"
	// SlowLogPDTotal is the total time waiting for pd.
	SlowLogPDTotal = "PD_total"
	// SlowLogBackoffTotal is the total time doing backoff.
	SlowLogBackoffTotal = "Backoff_total"
	// SlowLogWriteSQLRespTotal is the total time used to write response to client.
	SlowLogWriteSQLRespTotal = "Write_sql_response_total"
	// SlowLogExecRetryCount is the execution retry count.
	SlowLogExecRetryCount = "Exec_retry_count"
	// SlowLogExecRetryTime is the execution retry time.
	SlowLogExecRetryTime = "Exec_retry_time"
	// SlowLogBackoffDetail is the detail of backoff.
	SlowLogBackoffDetail = "Backoff_Detail"
	// SlowLogResultRows is the row count of the SQL result.
	SlowLogResultRows = "Result_rows"
	// SlowLogWarnings is the warnings generated during executing the statement.
	// Note that some extra warnings would also be printed through slow log.
	SlowLogWarnings = "Warnings"
	// SlowLogIsExplicitTxn is used to indicate whether this sql execute in explicit transaction or not.
	SlowLogIsExplicitTxn = "IsExplicitTxn"
	// SlowLogIsWriteCacheTable is used to indicate whether writing to the cache table need to wait for the read lock to expire.
	SlowLogIsWriteCacheTable = "IsWriteCacheTable"
	// SlowLogIsSyncStatsFailed is used to indicate whether any failure happen during sync stats
	SlowLogIsSyncStatsFailed = "IsSyncStatsFailed"
	// SlowLogResourceGroup is the resource group name that the current session bind.
	SlowLogResourceGroup = "Resource_group"
	// SlowLogRRU is the read request_unit(RU) cost
	SlowLogRRU = "Request_unit_read"
	// SlowLogWRU is the write request_unit(RU) cost
	SlowLogWRU = "Request_unit_write"
	// SlowLogWaitRUDuration is the total duration for kv requests to wait available request-units.
	SlowLogWaitRUDuration = "Time_queued_by_rc"
	// SlowLogTidbCPUUsageDuration is the total tidb cpu usages.
	SlowLogTidbCPUUsageDuration = "Tidb_cpu_time"
	// SlowLogTikvCPUUsageDuration is the total tikv cpu usages.
	SlowLogTikvCPUUsageDuration = "Tikv_cpu_time"
)

// GenerateBinaryPlan decides whether we should record binary plan in slow log and stmt summary.
// It's controlled by the global variable `tidb_generate_binary_plan`.
var GenerateBinaryPlan atomic2.Bool

// JSONSQLWarnForSlowLog helps to print the SQLWarn through the slow log in JSON format.
type JSONSQLWarnForSlowLog struct {
	Level   string
	Message string
	// IsExtra means this SQL Warn is expected to be recorded only under some conditions (like in EXPLAIN) and should
	// haven't been recorded as a warning now, but we recorded it anyway to help diagnostics.
	IsExtra bool `json:",omitempty"`
}

// SlowQueryLogItems is a collection of items that should be included in the
// slow query log.
type SlowQueryLogItems struct {
	TxnTS             uint64
	KeyspaceName      string
	KeyspaceID        uint32
	SQL               string
	Digest            string
	TimeTotal         time.Duration
	TimeParse         time.Duration
	TimeCompile       time.Duration
	TimeOptimize      time.Duration
	TimeWaitTS        time.Duration
	IndexNames        string
	CopTasks          *execdetails.CopTasksDetails
	ExecDetail        execdetails.ExecDetails
	MemMax            int64
	DiskMax           int64
	Succ              bool
	Prepared          bool
	PlanFromCache     bool
	PlanFromBinding   bool
	HasMoreResults    bool
	PrevStmt          string
	Plan              string
	PlanDigest        string
	BinaryPlan        string
	RewriteInfo       RewritePhaseInfo
	KVTotal           time.Duration
	PDTotal           time.Duration
	BackoffTotal      time.Duration
	WriteSQLRespTotal time.Duration
	ExecRetryCount    uint
	ExecRetryTime     time.Duration
	ResultRows        int64
	IsExplicitTxn     bool
	IsWriteCacheTable bool
	UsedStats         *stmtctx.UsedStatsInfo
	IsSyncStatsFailed bool
	Warnings          []JSONSQLWarnForSlowLog
	ResourceGroupName string
	RRU               float64
	WRU               float64
	WaitRUDuration    time.Duration
	CPUUsages         ppcpuusage.CPUUsages
}

// SlowLogFormat uses for formatting slow log.
// The slow log output is like below:
// # Time: 2019-04-28T15:24:04.309074+08:00
// # Txn_start_ts: 406315658548871171
// # Keyspace_name: keyspace_a
// # Keyspace_ID: 1
// # User@Host: root[root] @ localhost [127.0.0.1]
// # Conn_ID: 6
// # Query_time: 4.895492
// # Process_time: 0.161 Request_count: 1 Total_keys: 100001 Processed_keys: 100000
// # DB: test
// # Index_names: [t1.idx1,t2.idx2]
// # Is_internal: false
// # Digest: 42a1c8aae6f133e934d4bf0147491709a8812ea05ff8819ec522780fe657b772
// # Stats: t1:1,t2:2
// # Num_cop_tasks: 10
// # Cop_process: Avg_time: 1s P90_time: 2s Max_time: 3s Max_addr: 10.6.131.78
// # Cop_wait: Avg_time: 10ms P90_time: 20ms Max_time: 30ms Max_Addr: 10.6.131.79
// # Memory_max: 4096
// # Disk_max: 65535
// # Succ: true
// # Prev_stmt: begin;
// select * from t_slim;
func (s *SessionVars) SlowLogFormat(logItems *SlowQueryLogItems) string {
	var buf bytes.Buffer

	writeSlowLogItem(&buf, SlowLogTxnStartTSStr, strconv.FormatUint(logItems.TxnTS, 10))
	if logItems.KeyspaceName != "" {
		writeSlowLogItem(&buf, SlowLogKeyspaceName, logItems.KeyspaceName)
		writeSlowLogItem(&buf, SlowLogKeyspaceID, fmt.Sprintf("%d", logItems.KeyspaceID))
	}

	if s.User != nil {
		hostAddress := s.User.Hostname
		if s.ConnectionInfo != nil {
			hostAddress = s.ConnectionInfo.ClientIP
		}
		writeSlowLogItem(&buf, SlowLogUserAndHostStr, fmt.Sprintf("%s[%s] @ %s [%s]", s.User.Username, s.User.Username, s.User.Hostname, hostAddress))
	}
	if s.ConnectionID != 0 {
		writeSlowLogItem(&buf, SlowLogConnIDStr, strconv.FormatUint(s.ConnectionID, 10))
	}
	if s.SessionAlias != "" {
		writeSlowLogItem(&buf, SlowLogSessAliasStr, s.SessionAlias)
	}
	if logItems.ExecRetryCount > 0 {
		buf.WriteString(SlowLogRowPrefixStr)
		buf.WriteString(SlowLogExecRetryTime)
		buf.WriteString(SlowLogSpaceMarkStr)
		buf.WriteString(strconv.FormatFloat(logItems.ExecRetryTime.Seconds(), 'f', -1, 64))
		buf.WriteString(" ")
		buf.WriteString(SlowLogExecRetryCount)
		buf.WriteString(SlowLogSpaceMarkStr)
		buf.WriteString(strconv.Itoa(int(logItems.ExecRetryCount)))
		buf.WriteString("\n")
	}
	writeSlowLogItem(&buf, SlowLogQueryTimeStr, strconv.FormatFloat(logItems.TimeTotal.Seconds(), 'f', -1, 64))
	writeSlowLogItem(&buf, SlowLogParseTimeStr, strconv.FormatFloat(logItems.TimeParse.Seconds(), 'f', -1, 64))
	writeSlowLogItem(&buf, SlowLogCompileTimeStr, strconv.FormatFloat(logItems.TimeCompile.Seconds(), 'f', -1, 64))

	buf.WriteString(SlowLogRowPrefixStr + fmt.Sprintf("%v%v%v", SlowLogRewriteTimeStr,
		SlowLogSpaceMarkStr, strconv.FormatFloat(logItems.RewriteInfo.DurationRewrite.Seconds(), 'f', -1, 64)))
	if logItems.RewriteInfo.PreprocessSubQueries > 0 {
		buf.WriteString(fmt.Sprintf(" %v%v%v %v%v%v", SlowLogPreprocSubQueriesStr, SlowLogSpaceMarkStr, logItems.RewriteInfo.PreprocessSubQueries,
			SlowLogPreProcSubQueryTimeStr, SlowLogSpaceMarkStr, strconv.FormatFloat(logItems.RewriteInfo.DurationPreprocessSubQuery.Seconds(), 'f', -1, 64)))
	}
	buf.WriteString("\n")

	writeSlowLogItem(&buf, SlowLogOptimizeTimeStr, strconv.FormatFloat(logItems.TimeOptimize.Seconds(), 'f', -1, 64))
	writeSlowLogItem(&buf, SlowLogWaitTSTimeStr, strconv.FormatFloat(logItems.TimeWaitTS.Seconds(), 'f', -1, 64))

	if execDetailStr := logItems.ExecDetail.String(); len(execDetailStr) > 0 {
		buf.WriteString(SlowLogRowPrefixStr + execDetailStr + "\n")
	}

	if len(s.CurrentDB) > 0 {
		writeSlowLogItem(&buf, SlowLogDBStr, strings.ToLower(s.CurrentDB))
	}
	if len(logItems.IndexNames) > 0 {
		writeSlowLogItem(&buf, SlowLogIndexNamesStr, logItems.IndexNames)
	}

	writeSlowLogItem(&buf, SlowLogIsInternalStr, strconv.FormatBool(s.InRestrictedSQL))
	if len(logItems.Digest) > 0 {
		writeSlowLogItem(&buf, SlowLogDigestStr, logItems.Digest)
	}
	keys := logItems.UsedStats.Keys()
	if len(keys) > 0 {
		buf.WriteString(SlowLogRowPrefixStr + SlowLogStatsInfoStr + SlowLogSpaceMarkStr)
		firstComma := false
		slices.Sort(keys)
		for _, id := range keys {
			usedStatsForTbl := logItems.UsedStats.GetUsedInfo(id)
			if usedStatsForTbl == nil {
				continue
			}
			if firstComma {
				buf.WriteString(",")
			}
			usedStatsForTbl.WriteToSlowLog(&buf)
			firstComma = true
		}

		buf.WriteString("\n")
	}
	if logItems.CopTasks != nil {
		writeSlowLogItem(&buf, SlowLogNumCopTasksStr, strconv.FormatInt(int64(logItems.CopTasks.NumCopTasks), 10))
		if logItems.CopTasks.NumCopTasks > 0 {
			// make the result stable
			backoffs := make([]string, 0, 3)
			for backoff := range logItems.CopTasks.TotBackoffTimes {
				backoffs = append(backoffs, backoff)
			}
			slices.Sort(backoffs)

			if logItems.CopTasks.NumCopTasks == 1 {
				buf.WriteString(SlowLogRowPrefixStr + fmt.Sprintf("%v%v%v %v%v%v",
					SlowLogCopProcAvg, SlowLogSpaceMarkStr, logItems.CopTasks.AvgProcessTime.Seconds(),
					SlowLogCopProcAddr, SlowLogSpaceMarkStr, logItems.CopTasks.MaxProcessAddress) + "\n")
				buf.WriteString(SlowLogRowPrefixStr + fmt.Sprintf("%v%v%v %v%v%v",
					SlowLogCopWaitAvg, SlowLogSpaceMarkStr, logItems.CopTasks.AvgWaitTime.Seconds(),
					SlowLogCopWaitAddr, SlowLogSpaceMarkStr, logItems.CopTasks.MaxWaitAddress) + "\n")
				for _, backoff := range backoffs {
					backoffPrefix := SlowLogCopBackoffPrefix + backoff + "_"
					buf.WriteString(SlowLogRowPrefixStr + fmt.Sprintf("%v%v%v %v%v%v\n",
						backoffPrefix+"total_times", SlowLogSpaceMarkStr, logItems.CopTasks.TotBackoffTimes[backoff],
						backoffPrefix+"total_time", SlowLogSpaceMarkStr, logItems.CopTasks.TotBackoffTime[backoff].Seconds(),
					))
				}
			} else {
				buf.WriteString(SlowLogRowPrefixStr + fmt.Sprintf("%v%v%v %v%v%v %v%v%v %v%v%v",
					SlowLogCopProcAvg, SlowLogSpaceMarkStr, logItems.CopTasks.AvgProcessTime.Seconds(),
					SlowLogCopProcP90, SlowLogSpaceMarkStr, logItems.CopTasks.P90ProcessTime.Seconds(),
					SlowLogCopProcMax, SlowLogSpaceMarkStr, logItems.CopTasks.MaxProcessTime.Seconds(),
					SlowLogCopProcAddr, SlowLogSpaceMarkStr, logItems.CopTasks.MaxProcessAddress) + "\n")
				buf.WriteString(SlowLogRowPrefixStr + fmt.Sprintf("%v%v%v %v%v%v %v%v%v %v%v%v",
					SlowLogCopWaitAvg, SlowLogSpaceMarkStr, logItems.CopTasks.AvgWaitTime.Seconds(),
					SlowLogCopWaitP90, SlowLogSpaceMarkStr, logItems.CopTasks.P90WaitTime.Seconds(),
					SlowLogCopWaitMax, SlowLogSpaceMarkStr, logItems.CopTasks.MaxWaitTime.Seconds(),
					SlowLogCopWaitAddr, SlowLogSpaceMarkStr, logItems.CopTasks.MaxWaitAddress) + "\n")
				for _, backoff := range backoffs {
					backoffPrefix := SlowLogCopBackoffPrefix + backoff + "_"
					buf.WriteString(SlowLogRowPrefixStr + fmt.Sprintf("%v%v%v %v%v%v %v%v%v %v%v%v %v%v%v %v%v%v\n",
						backoffPrefix+"total_times", SlowLogSpaceMarkStr, logItems.CopTasks.TotBackoffTimes[backoff],
						backoffPrefix+"total_time", SlowLogSpaceMarkStr, logItems.CopTasks.TotBackoffTime[backoff].Seconds(),
						backoffPrefix+"max_time", SlowLogSpaceMarkStr, logItems.CopTasks.MaxBackoffTime[backoff].Seconds(),
						backoffPrefix+"max_addr", SlowLogSpaceMarkStr, logItems.CopTasks.MaxBackoffAddress[backoff],
						backoffPrefix+"avg_time", SlowLogSpaceMarkStr, logItems.CopTasks.AvgBackoffTime[backoff].Seconds(),
						backoffPrefix+"p90_time", SlowLogSpaceMarkStr, logItems.CopTasks.P90BackoffTime[backoff].Seconds(),
					))
				}
			}
		}
	}
	if logItems.MemMax > 0 {
		writeSlowLogItem(&buf, SlowLogMemMax, strconv.FormatInt(logItems.MemMax, 10))
	}
	if logItems.DiskMax > 0 {
		writeSlowLogItem(&buf, SlowLogDiskMax, strconv.FormatInt(logItems.DiskMax, 10))
	}

	writeSlowLogItem(&buf, SlowLogPrepared, strconv.FormatBool(logItems.Prepared))
	writeSlowLogItem(&buf, SlowLogPlanFromCache, strconv.FormatBool(logItems.PlanFromCache))
	writeSlowLogItem(&buf, SlowLogPlanFromBinding, strconv.FormatBool(logItems.PlanFromBinding))
	writeSlowLogItem(&buf, SlowLogHasMoreResults, strconv.FormatBool(logItems.HasMoreResults))
	writeSlowLogItem(&buf, SlowLogKVTotal, strconv.FormatFloat(logItems.KVTotal.Seconds(), 'f', -1, 64))
	writeSlowLogItem(&buf, SlowLogPDTotal, strconv.FormatFloat(logItems.PDTotal.Seconds(), 'f', -1, 64))
	writeSlowLogItem(&buf, SlowLogBackoffTotal, strconv.FormatFloat(logItems.BackoffTotal.Seconds(), 'f', -1, 64))
	writeSlowLogItem(&buf, SlowLogWriteSQLRespTotal, strconv.FormatFloat(logItems.WriteSQLRespTotal.Seconds(), 'f', -1, 64))
	writeSlowLogItem(&buf, SlowLogResultRows, strconv.FormatInt(logItems.ResultRows, 10))
	if len(logItems.Warnings) > 0 {
		buf.WriteString(SlowLogRowPrefixStr + SlowLogWarnings + SlowLogSpaceMarkStr)
		jsonEncoder := json.NewEncoder(&buf)
		jsonEncoder.SetEscapeHTML(false)
		// Note that the Encode() will append a '\n' so we don't need to add another.
		err := jsonEncoder.Encode(logItems.Warnings)
		if err != nil {
			buf.WriteString(err.Error())
		}
	}
	writeSlowLogItem(&buf, SlowLogSucc, strconv.FormatBool(logItems.Succ))
	writeSlowLogItem(&buf, SlowLogIsExplicitTxn, strconv.FormatBool(logItems.IsExplicitTxn))
	writeSlowLogItem(&buf, SlowLogIsSyncStatsFailed, strconv.FormatBool(logItems.IsSyncStatsFailed))
	if s.StmtCtx.WaitLockLeaseTime > 0 {
		writeSlowLogItem(&buf, SlowLogIsWriteCacheTable, strconv.FormatBool(logItems.IsWriteCacheTable))
	}
	if len(logItems.Plan) != 0 {
		writeSlowLogItem(&buf, SlowLogPlan, logItems.Plan)
	}
	if len(logItems.PlanDigest) != 0 {
		writeSlowLogItem(&buf, SlowLogPlanDigest, logItems.PlanDigest)
	}
	if len(logItems.BinaryPlan) != 0 {
		writeSlowLogItem(&buf, SlowLogBinaryPlan, logItems.BinaryPlan)
	}

	if logItems.ResourceGroupName != "" {
		writeSlowLogItem(&buf, SlowLogResourceGroup, logItems.ResourceGroupName)
	}
	if logItems.RRU > 0.0 {
		writeSlowLogItem(&buf, SlowLogRRU, strconv.FormatFloat(logItems.RRU, 'f', -1, 64))
	}
	if logItems.WRU > 0.0 {
		writeSlowLogItem(&buf, SlowLogWRU, strconv.FormatFloat(logItems.WRU, 'f', -1, 64))
	}
	if logItems.WaitRUDuration > time.Duration(0) {
		writeSlowLogItem(&buf, SlowLogWaitRUDuration, strconv.FormatFloat(logItems.WaitRUDuration.Seconds(), 'f', -1, 64))
	}
	if logItems.CPUUsages.TidbCPUTime > time.Duration(0) {
		writeSlowLogItem(&buf, SlowLogTidbCPUUsageDuration, strconv.FormatFloat(logItems.CPUUsages.TidbCPUTime.Seconds(), 'f', -1, 64))
	}
	if logItems.CPUUsages.TikvCPUTime > time.Duration(0) {
		writeSlowLogItem(&buf, SlowLogTikvCPUUsageDuration, strconv.FormatFloat(logItems.CPUUsages.TikvCPUTime.Seconds(), 'f', -1, 64))
	}
	if logItems.PrevStmt != "" {
		writeSlowLogItem(&buf, SlowLogPrevStmt, logItems.PrevStmt)
	}

	if s.CurrentDBChanged {
		buf.WriteString(fmt.Sprintf("use %s;\n", strings.ToLower(s.CurrentDB)))
		s.CurrentDBChanged = false
	}

	buf.WriteString(logItems.SQL)
	if len(logItems.SQL) == 0 || logItems.SQL[len(logItems.SQL)-1] != ';' {
		buf.WriteString(";")
	}

	return buf.String()
}

// writeSlowLogItem writes a slow log item in the form of: "# ${key}:${value}"
func writeSlowLogItem(buf *bytes.Buffer, key, value string) {
	buf.WriteString(SlowLogRowPrefixStr + key + SlowLogSpaceMarkStr + value + "\n")
}

// TxnReadTS indicates the value and used situation for tx_read_ts
type TxnReadTS struct {
	readTS uint64
	used   bool
}

// NewTxnReadTS creates TxnReadTS
func NewTxnReadTS(ts uint64) *TxnReadTS {
	return &TxnReadTS{
		readTS: ts,
		used:   false,
	}
}

// UseTxnReadTS returns readTS, and mark used as true
func (t *TxnReadTS) UseTxnReadTS() uint64 {
	if t == nil {
		return 0
	}
	t.used = true
	return t.readTS
}

// SetTxnReadTS update readTS, and refresh used
func (t *TxnReadTS) SetTxnReadTS(ts uint64) {
	if t == nil {
		return
	}
	t.used = false
	t.readTS = ts
}

// PeakTxnReadTS returns readTS
func (t *TxnReadTS) PeakTxnReadTS() uint64 {
	if t == nil {
		return 0
	}
	return t.readTS
}

// CleanupTxnReadTSIfUsed cleans txnReadTS if used
func (s *SessionVars) CleanupTxnReadTSIfUsed() {
	if s.TxnReadTS == nil {
		return
	}
	if s.TxnReadTS.used && s.TxnReadTS.readTS > 0 {
		s.TxnReadTS = NewTxnReadTS(0)
		s.SnapshotInfoschema = nil
	}
}

// GetCPUFactor returns the session variable cpuFactor
func (s *SessionVars) GetCPUFactor() float64 {
	return s.cpuFactor
}

// GetCopCPUFactor returns the session variable copCPUFactor
func (s *SessionVars) GetCopCPUFactor() float64 {
	return s.copCPUFactor
}

// GetMemoryFactor returns the session variable memoryFactor
func (s *SessionVars) GetMemoryFactor() float64 {
	return s.memoryFactor
}

// GetDiskFactor returns the session variable diskFactor
func (s *SessionVars) GetDiskFactor() float64 {
	return s.diskFactor
}

// GetConcurrencyFactor returns the session variable concurrencyFactor
func (s *SessionVars) GetConcurrencyFactor() float64 {
	return s.concurrencyFactor
}

// GetNetworkFactor returns the session variable networkFactor
// returns 0 when tbl is a temporary table.
func (s *SessionVars) GetNetworkFactor(tbl *model.TableInfo) float64 {
	if tbl != nil {
		if tbl.TempTableType != model.TempTableNone {
			return 0
		}
	}
	return s.networkFactor
}

// GetScanFactor returns the session variable scanFactor
// returns 0 when tbl is a temporary table.
func (s *SessionVars) GetScanFactor(tbl *model.TableInfo) float64 {
	if tbl != nil {
		if tbl.TempTableType != model.TempTableNone {
			return 0
		}
	}
	return s.scanFactor
}

// GetDescScanFactor returns the session variable descScanFactor
// returns 0 when tbl is a temporary table.
func (s *SessionVars) GetDescScanFactor(tbl *model.TableInfo) float64 {
	if tbl != nil {
		if tbl.TempTableType != model.TempTableNone {
			return 0
		}
	}
	return s.descScanFactor
}

// GetSeekFactor returns the session variable seekFactor
// returns 0 when tbl is a temporary table.
func (s *SessionVars) GetSeekFactor(tbl *model.TableInfo) float64 {
	if tbl != nil {
		if tbl.TempTableType != model.TempTableNone {
			return 0
		}
	}
	return s.seekFactor
}

// EnableEvalTopNEstimationForStrMatch means if we need to evaluate expression with TopN to improve estimation.
// Currently, it's only for string matching functions (like and regexp).
func (s *SessionVars) EnableEvalTopNEstimationForStrMatch() bool {
	return s.DefaultStrMatchSelectivity == 0
}

// GetStrMatchDefaultSelectivity means the default selectivity for like and regexp.
// Note: 0 is a special value, which means the default selectivity is 0.1 and TopN assisted estimation is enabled.
func (s *SessionVars) GetStrMatchDefaultSelectivity() float64 {
	if s.DefaultStrMatchSelectivity == 0 {
		return 0.1
	}
	return s.DefaultStrMatchSelectivity
}

// GetNegateStrMatchDefaultSelectivity means the default selectivity for not like and not regexp.
// Note:
//
//	  0 is a special value, which means the default selectivity is 0.9 and TopN assisted estimation is enabled.
//	  0.8 (the default value) is also a special value. For backward compatibility, when the variable is set to 0.8, we
//	keep the default selectivity of like/regexp and not like/regexp all 0.8.
func (s *SessionVars) GetNegateStrMatchDefaultSelectivity() float64 {
	if s.DefaultStrMatchSelectivity == DefTiDBDefaultStrMatchSelectivity {
		return DefTiDBDefaultStrMatchSelectivity
	}
	return 1 - s.GetStrMatchDefaultSelectivity()
}

// GetRelatedTableForMDL gets the related table for metadata lock.
func (s *SessionVars) GetRelatedTableForMDL() *sync.Map {
	mu := &s.TxnCtx.tdmLock
	mu.Lock()
	defer mu.Unlock()
	if s.TxnCtx.relatedTableForMDL == nil {
		s.TxnCtx.relatedTableForMDL = new(sync.Map)
	}
	return s.TxnCtx.relatedTableForMDL
}

// ClearRelatedTableForMDL clears the related table for MDL.
// related tables for MDL is filled during build logical plan or Preprocess for all DataSources,
// even for queries inside DDLs like `create view as select xxx` and `create table as select xxx`.
// it should be cleared before we execute the DDL statement.
func (s *SessionVars) ClearRelatedTableForMDL() {
	s.TxnCtx.tdmLock.Lock()
	defer s.TxnCtx.tdmLock.Unlock()
	s.TxnCtx.relatedTableForMDL = nil
}

// EnableForceInlineCTE returns the session variable enableForceInlineCTE
func (s *SessionVars) EnableForceInlineCTE() bool {
	return s.enableForceInlineCTE
}

// IsRuntimeFilterEnabled return runtime filter mode whether OFF
func (s *SessionVars) IsRuntimeFilterEnabled() bool {
	return s.runtimeFilterMode != RFOff
}

// GetRuntimeFilterTypes return the session variable runtimeFilterTypes
func (s *SessionVars) GetRuntimeFilterTypes() []RuntimeFilterType {
	return s.runtimeFilterTypes
}

// GetRuntimeFilterMode return the session variable runtimeFilterMode
func (s *SessionVars) GetRuntimeFilterMode() RuntimeFilterMode {
	return s.runtimeFilterMode
}

// GetMaxExecutionTime get the max execution timeout value.
func (s *SessionVars) GetMaxExecutionTime() uint64 {
	if s.StmtCtx.HasMaxExecutionTime {
		return s.StmtCtx.MaxExecutionTime
	}
	return s.MaxExecutionTime
}

// GetTiKVClientReadTimeout returns readonly kv request timeout, prefer query hint over session variable
func (s *SessionVars) GetTiKVClientReadTimeout() uint64 {
	return s.TiKVClientReadTimeout
}

// SetDiskFullOpt sets the session variable DiskFullOpt
func (s *SessionVars) SetDiskFullOpt(level kvrpcpb.DiskFullOpt) {
	s.DiskFullOpt = level
}

// GetDiskFullOpt returns the value of DiskFullOpt in the current session.
func (s *SessionVars) GetDiskFullOpt() kvrpcpb.DiskFullOpt {
	return s.DiskFullOpt
}

// ClearDiskFullOpt resets the session variable DiskFullOpt to DiskFullOpt_NotAllowedOnFull.
func (s *SessionVars) ClearDiskFullOpt() {
	s.DiskFullOpt = kvrpcpb.DiskFullOpt_NotAllowedOnFull
}

// RuntimeFilterType type of runtime filter "IN"
type RuntimeFilterType int64

// In type of runtime filter, like "t.k1 in (?)"
// MinMax type of runtime filter, like "t.k1 < ? and t.k1 > ?"
const (
	In RuntimeFilterType = iota
	MinMax
	// todo BloomFilter, bf/in
)

// String convert Runtime Filter Type to String name
func (rfType RuntimeFilterType) String() string {
	switch rfType {
	case In:
		return "IN"
	case MinMax:
		return "MIN_MAX"
	default:
		return ""
	}
}

// RuntimeFilterTypeStringToType convert RuntimeFilterTypeNameString to RuntimeFilterType
// If name is legal, it will return Runtime Filter Type and true
// Else, it will return -1 and false
// The second param means the convert is ok or not. True is ok, false means it is illegal name
// At present, we only support two names: "IN" and "MIN_MAX"
func RuntimeFilterTypeStringToType(name string) (RuntimeFilterType, bool) {
	switch name {
	case "IN":
		return In, true
	case "MIN_MAX":
		return MinMax, true
	default:
		return -1, false
	}
}

// ToRuntimeFilterType convert session var value to RuntimeFilterType list
// If sessionVarValue is legal, it will return RuntimeFilterType list and true
// The second param means the convert is ok or not. True is ok, false means it is illegal value
// The legal value should be comma-separated, eg: "IN,MIN_MAX"
func ToRuntimeFilterType(sessionVarValue string) ([]RuntimeFilterType, bool) {
	typeNameList := strings.Split(sessionVarValue, ",")
	rfTypeMap := make(map[RuntimeFilterType]bool)
	for _, typeName := range typeNameList {
		rfType, ok := RuntimeFilterTypeStringToType(strings.ToUpper(typeName))
		if !ok {
			return nil, ok
		}
		rfTypeMap[rfType] = true
	}
	rfTypeList := make([]RuntimeFilterType, 0, len(rfTypeMap))
	for rfType := range rfTypeMap {
		rfTypeList = append(rfTypeList, rfType)
	}
	return rfTypeList, true
}

// RuntimeFilterMode the mode of runtime filter "OFF", "LOCAL"
type RuntimeFilterMode int64

// RFOff disable runtime filter
// RFLocal enable local runtime filter
// RFGlobal enable local and global runtime filter
const (
	RFOff RuntimeFilterMode = iota + 1
	RFLocal
	RFGlobal
)

// String convert Runtime Filter Mode to String name
func (rfMode RuntimeFilterMode) String() string {
	switch rfMode {
	case RFOff:
		return "OFF"
	case RFLocal:
		return "LOCAL"
	case RFGlobal:
		return "GLOBAL"
	default:
		return ""
	}
}

// RuntimeFilterModeStringToMode convert RuntimeFilterModeString to RuntimeFilterMode
// If name is legal, it will return Runtime Filter Mode and true
// Else, it will return -1 and false
// The second param means the convert is ok or not. True is ok, false means it is illegal name
// At present, we only support one name: "OFF", "LOCAL"
func RuntimeFilterModeStringToMode(name string) (RuntimeFilterMode, bool) {
	switch name {
	case "OFF":
		return RFOff, true
	case "LOCAL":
		return RFLocal, true
	default:
		return -1, false
	}
}

const (
	// OptObjectiveModerate is a possible value and the default value for TiDBOptObjective.
	// Please see comments of SessionVars.OptObjective for details.
	OptObjectiveModerate string = "moderate"
	// OptObjectiveDeterminate is a possible value for TiDBOptObjective.
	OptObjectiveDeterminate = "determinate"
)

// GetOptObjective return the session variable "tidb_opt_objective".
// Please see comments of SessionVars.OptObjective for details.
func (s *SessionVars) GetOptObjective() string {
	return s.OptObjective
}

// ForcePreAggStr means 1st hashagg will be pre aggregated.
// AutoStr means TiFlash will decide which policy for 1st hashagg.
// ForceStreamingStr means 1st hashagg will for pass through all blocks.
const (
	ForcePreAggStr    = "force_preagg"
	AutoStr           = "auto"
	ForceStreamingStr = "force_streaming"
)

// ValidTiFlashPreAggMode returns all valid modes.
func ValidTiFlashPreAggMode() string {
	return ForcePreAggStr + ", " + AutoStr + ", " + ForceStreamingStr
}

// ToTiPBTiFlashPreAggMode return the corresponding tipb value of preaggregation mode.
func ToTiPBTiFlashPreAggMode(mode string) (tipb.TiFlashPreAggMode, bool) {
	switch mode {
	case ForcePreAggStr:
		return tipb.TiFlashPreAggMode_ForcePreAgg, true
	case ForceStreamingStr:
		return tipb.TiFlashPreAggMode_ForceStreaming, true
	case AutoStr:
		return tipb.TiFlashPreAggMode_Auto, true
	default:
		return tipb.TiFlashPreAggMode_ForcePreAgg, false
	}
}

// UseLowResolutionTSO indicates whether low resolution tso could be used for execution.
// After `tidb_low_resolution_tso` supports the global scope, this variable is expected to only affect
// user sessions and not impact internal background sessions and tasks.
// Currently, one of the problems is that the determination of whether a session is an internal task
// session within TiDB is quite inconsistent and chaotic, posing risks. Some internal sessions rely on
// upper-level users correctly using `ExecuteInternal` or `ExecuteRestrictedSQL` for assurance.
// Additionally, the BR code also contains some session-related encapsulation and usage.
//
// TODO: There needs to be a more comprehensive and unified entry point to ensure that all internal
// sessions and global user sessions/variables are isolated and do not affect each other.
func (s *SessionVars) UseLowResolutionTSO() bool {
	return !s.InRestrictedSQL && s.lowResolutionTSO && s.ConnectionID > 0
}

// PessimisticLockEligible indicates whether pessimistic lock should not be ignored for the current
// statement execution. There are cases the `for update` clause should not take effect, like autocommit
// statements with “pessimistic-auto-commit disabled.
func (s *SessionVars) PessimisticLockEligible() bool {
	if s.StmtCtx.ForShareLockEnabledByNoop {
		return false
	}
	if !s.IsAutocommit() || s.InTxn() || (config.GetGlobalConfig().
		PessimisticTxn.PessimisticAutoCommit.Load() && !s.BulkDMLEnabled) {
		return true
	}
	return false
}

const (
	// ScatterOff means default, will not scatter region
	ScatterOff string = ""
	// ScatterTable means scatter region at table level
	ScatterTable string = "table"
	// ScatterGlobal means scatter region at global level
	ScatterGlobal string = "global"
)<|MERGE_RESOLUTION|>--- conflicted
+++ resolved
@@ -1106,13 +1106,11 @@
 	// EnablePipelinedWindowExec enables executing window functions in a pipelined manner.
 	EnablePipelinedWindowExec bool
 
-<<<<<<< HEAD
 	// EnableNoDecorrelateInSelect enables the NO_DECORRELATE hint for subqueries in the select list.
 	EnableNoDecorrelateInSelect bool
-=======
+
 	// EnableSemiJoinRewrite enables the SEMI_JOIN_REWRITE hint for subqueries in the where clause.
 	EnableSemiJoinRewrite bool
->>>>>>> 96f2cf58
 
 	// AllowProjectionPushDown enables pushdown projection on TiKV.
 	AllowProjectionPushDown bool
