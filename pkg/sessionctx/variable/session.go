// Copyright 2015 PingCAP, Inc.
//
// Licensed under the Apache License, Version 2.0 (the "License");
// you may not use this file except in compliance with the License.
// You may obtain a copy of the License at
//
//     http://www.apache.org/licenses/LICENSE-2.0
//
// Unless required by applicable law or agreed to in writing, software
// distributed under the License is distributed on an "AS IS" BASIS,
// WITHOUT WARRANTIES OR CONDITIONS OF ANY KIND, either express or implied.
// See the License for the specific language governing permissions and
// limitations under the License.

package variable

import (
	"bytes"
	"context"
	"crypto/tls"
	"encoding/binary"
	"encoding/json"
	"fmt"
	"maps"
	"math"
	"math/rand"
	"net"
	"slices"
	"strconv"
	"strings"
	"sync"
	"sync/atomic"
	"time"

	"github.com/pingcap/errors"
	"github.com/pingcap/failpoint"
	"github.com/pingcap/kvproto/pkg/kvrpcpb"
	"github.com/pingcap/tidb/pkg/config"
	"github.com/pingcap/tidb/pkg/kv"
	"github.com/pingcap/tidb/pkg/meta/model"
	"github.com/pingcap/tidb/pkg/metrics"
	"github.com/pingcap/tidb/pkg/parser"
	"github.com/pingcap/tidb/pkg/parser/ast"
	"github.com/pingcap/tidb/pkg/parser/auth"
	"github.com/pingcap/tidb/pkg/parser/charset"
	"github.com/pingcap/tidb/pkg/parser/mysql"
	ptypes "github.com/pingcap/tidb/pkg/parser/types"
	"github.com/pingcap/tidb/pkg/resourcegroup"
	"github.com/pingcap/tidb/pkg/sessionctx/sessionstates"
	"github.com/pingcap/tidb/pkg/sessionctx/stmtctx"
	"github.com/pingcap/tidb/pkg/types"
	"github.com/pingcap/tidb/pkg/util/chunk"
	"github.com/pingcap/tidb/pkg/util/dbterror/plannererrors"
	"github.com/pingcap/tidb/pkg/util/disk"
	"github.com/pingcap/tidb/pkg/util/execdetails"
	"github.com/pingcap/tidb/pkg/util/intest"
	"github.com/pingcap/tidb/pkg/util/kvcache"
	"github.com/pingcap/tidb/pkg/util/mathutil"
	"github.com/pingcap/tidb/pkg/util/memory"
	"github.com/pingcap/tidb/pkg/util/ppcpuusage"
	"github.com/pingcap/tidb/pkg/util/redact"
	"github.com/pingcap/tidb/pkg/util/replayer"
	"github.com/pingcap/tidb/pkg/util/rowcodec"
	"github.com/pingcap/tidb/pkg/util/sqlkiller"
	"github.com/pingcap/tidb/pkg/util/stmtsummary"
	"github.com/pingcap/tidb/pkg/util/stringutil"
	"github.com/pingcap/tidb/pkg/util/tableutil"
	"github.com/pingcap/tidb/pkg/util/tiflash"
	"github.com/pingcap/tidb/pkg/util/tiflashcompute"
	"github.com/pingcap/tidb/pkg/util/timeutil"
	"github.com/pingcap/tipb/go-tipb"
	tikvstore "github.com/tikv/client-go/v2/kv"
	"github.com/tikv/client-go/v2/tikv"
	"github.com/twmb/murmur3"
	atomic2 "go.uber.org/atomic"
)

var (
	// PreparedStmtCount is exported for test.
	PreparedStmtCount int64
	// enableAdaptiveReplicaRead indicates whether closest adaptive replica read
	// can be enabled. We forces disable replica read when tidb server in missing
	// in regions that contains tikv server to avoid read traffic skew.
	enableAdaptiveReplicaRead uint32 = 1
)

// ConnStatusShutdown indicates that the connection status is closed by server.
// This code is put here because of package imports, and this value is the original server.connStatusShutdown.
const ConnStatusShutdown int32 = 2

// SetEnableAdaptiveReplicaRead set `enableAdaptiveReplicaRead` with given value.
// return true if the value is changed.
func SetEnableAdaptiveReplicaRead(enabled bool) bool {
	value := uint32(0)
	if enabled {
		value = 1
	}
	return atomic.SwapUint32(&enableAdaptiveReplicaRead, value) != value
}

// IsAdaptiveReplicaReadEnabled returns whether adaptive closest replica read can be enabled.
func IsAdaptiveReplicaReadEnabled() bool {
	return atomic.LoadUint32(&enableAdaptiveReplicaRead) > 0
}

// RetryInfo saves retry information.
type RetryInfo struct {
	Retrying               bool
	DroppedPreparedStmtIDs []uint32
	autoIncrementIDs       retryInfoAutoIDs
	autoRandomIDs          retryInfoAutoIDs
	LastRcReadTS           uint64
}

// Clean does some clean work.
func (r *RetryInfo) Clean() {
	r.autoIncrementIDs.clean()
	r.autoRandomIDs.clean()

	if len(r.DroppedPreparedStmtIDs) > 0 {
		r.DroppedPreparedStmtIDs = r.DroppedPreparedStmtIDs[:0]
	}
}

// ResetOffset resets the current retry offset.
func (r *RetryInfo) ResetOffset() {
	r.autoIncrementIDs.resetOffset()
	r.autoRandomIDs.resetOffset()
}

// AddAutoIncrementID adds id to autoIncrementIDs.
func (r *RetryInfo) AddAutoIncrementID(id int64) {
	r.autoIncrementIDs.autoIDs = append(r.autoIncrementIDs.autoIDs, id)
}

// GetCurrAutoIncrementID gets current autoIncrementID.
func (r *RetryInfo) GetCurrAutoIncrementID() (int64, bool) {
	return r.autoIncrementIDs.getCurrent()
}

// AddAutoRandomID adds id to autoRandomIDs.
func (r *RetryInfo) AddAutoRandomID(id int64) {
	r.autoRandomIDs.autoIDs = append(r.autoRandomIDs.autoIDs, id)
}

// GetCurrAutoRandomID gets current AutoRandomID.
func (r *RetryInfo) GetCurrAutoRandomID() (int64, bool) {
	return r.autoRandomIDs.getCurrent()
}

type retryInfoAutoIDs struct {
	currentOffset int
	autoIDs       []int64
}

func (r *retryInfoAutoIDs) resetOffset() {
	r.currentOffset = 0
}

func (r *retryInfoAutoIDs) clean() {
	r.currentOffset = 0
	if len(r.autoIDs) > 0 {
		r.autoIDs = r.autoIDs[:0]
	}
}

func (r *retryInfoAutoIDs) getCurrent() (int64, bool) {
	if r.currentOffset >= len(r.autoIDs) {
		return 0, false
	}
	id := r.autoIDs[r.currentOffset]
	r.currentOffset++
	return id, true
}

// TransactionContext is used to store variables that has transaction scope.
type TransactionContext struct {
	TxnCtxNoNeedToRestore
	TxnCtxNeedToRestore
}

// TxnCtxNeedToRestore stores transaction variables which need to be restored when rolling back to a savepoint.
type TxnCtxNeedToRestore struct {
	// TableDeltaMap is used in the schema validator for DDL changes in one table not to block others.
	// It's also used in the statistics updating.
	// Note: for the partitioned table, it stores all the partition IDs.
	TableDeltaMap map[int64]TableDelta

	// pessimisticLockCache is the cache for pessimistic locked keys,
	// The value never changes during the transaction.
	pessimisticLockCache map[string][]byte

	// CachedTables is not nil if the transaction write on cached table.
	CachedTables map[int64]any

	// InsertTTLRowsCount counts how many rows are inserted in this statement
	InsertTTLRowsCount int
}

// TxnCtxNoNeedToRestore stores transaction variables which do not need to restored when rolling back to a savepoint.
type TxnCtxNoNeedToRestore struct {
	forUpdateTS uint64
	Binlog      any
	InfoSchema  any
	History     any
	StartTS     uint64
	StaleReadTs uint64

	// unchangedKeys is used to store the unchanged keys that needs to lock for pessimistic transaction.
	unchangedKeys map[string]struct{}

	PessimisticCacheHit int

	// CreateTime For metrics.
	CreateTime     time.Time
	StatementCount int
	CouldRetry     bool
	IsPessimistic  bool
	// IsStaleness indicates whether the txn is read only staleness txn.
	IsStaleness bool
	// IsExplicit indicates whether the txn is an interactive txn, which is typically started with a BEGIN
	// or START TRANSACTION statement, or by setting autocommit to 0.
	IsExplicit bool
	Isolation  string
	LockExpire uint32
	ForUpdate  uint32
	// TxnScope indicates the value of txn_scope
	TxnScope string

	// Savepoints contains all definitions of the savepoint of a transaction at runtime, the order of the SavepointRecord is the same with the SAVEPOINT statements.
	// It is used for a lookup when running `ROLLBACK TO` statement.
	Savepoints []SavepointRecord

	// TableDeltaMap lock to prevent potential data race
	tdmLock sync.Mutex

	// TemporaryTables is used to store transaction-specific information for global temporary tables.
	// It can also be stored in sessionCtx with local temporary tables, but it's easier to clean this data after transaction ends.
	TemporaryTables map[int64]tableutil.TempTable
	// EnableMDL indicates whether to enable the MDL lock for the transaction.
	EnableMDL bool
	// relatedTableForMDL records the `lock` table for metadata lock. It maps from int64 to int64(version).
	relatedTableForMDL *sync.Map

	// FairLockingUsed marking whether at least one of the statements in the transaction was executed in
	// fair locking mode.
	FairLockingUsed bool
	// FairLockingEffective marking whether at least one of the statements in the transaction was executed in
	// fair locking mode, and it takes effect (which is determined according to whether lock-with-conflict
	// has occurred during execution of any statement).
	FairLockingEffective bool

	// CurrentStmtPessimisticLockCache is the cache for pessimistic locked keys in the current statement.
	// It is merged into `pessimisticLockCache` after a statement finishes.
	// Read results cannot be directly written into pessimisticLockCache because failed statement need to rollback
	// its pessimistic locks.
	CurrentStmtPessimisticLockCache map[string][]byte
}

// SavepointRecord indicates a transaction's savepoint record.
type SavepointRecord struct {
	// name is the name of the savepoint
	Name string
	// MemDBCheckpoint is the transaction's memdb checkpoint.
	MemDBCheckpoint *tikv.MemDBCheckpoint
	// TxnCtxSavepoint is the savepoint of TransactionContext
	TxnCtxSavepoint TxnCtxNeedToRestore
}

// RowIDShardGenerator is used to generate shard for row id.
type RowIDShardGenerator struct {
	// shardRand is used for generated rand shard
	shardRand *rand.Rand
	// shardStep indicates the max size of continuous rowid shard in one transaction.
	shardStep    int
	shardRemain  int
	currentShard int64
}

// NewRowIDShardGenerator creates a new RowIDShardGenerator.
func NewRowIDShardGenerator(shardRand *rand.Rand, step int) *RowIDShardGenerator {
	intest.AssertNotNil(shardRand)
	return &RowIDShardGenerator{
		shardRand: shardRand,
		shardStep: step,
	}
}

// SetShardStep sets the step of shard
func (s *RowIDShardGenerator) SetShardStep(step int) {
	s.shardStep = step
	s.shardRemain = 0
}

// GetShardStep returns the shard step
func (s *RowIDShardGenerator) GetShardStep() int {
	return s.shardStep
}

// GetCurrentShard returns the shard for the next `count` IDs.
func (s *RowIDShardGenerator) GetCurrentShard(count int) int64 {
	if s.shardRemain <= 0 {
		s.updateShard(s.shardRand)
		s.shardRemain = s.GetShardStep()
	}
	s.shardRemain -= count
	return s.currentShard
}

func (s *RowIDShardGenerator) updateShard(shardRand *rand.Rand) {
	var buf [8]byte
	binary.LittleEndian.PutUint64(buf[:], shardRand.Uint64())
	s.currentShard = int64(murmur3.Sum32(buf[:]))
}

// GetRowIDShardGenerator shard row id generator
func (s *SessionVars) GetRowIDShardGenerator() *RowIDShardGenerator {
	if s.shardGenerator != nil {
		return s.shardGenerator
	}

	intest.Assert(s.TxnCtx.StartTS > 0)
	r := rand.New(rand.NewSource(int64(s.TxnCtx.StartTS))) // #nosec G404
	s.shardGenerator = NewRowIDShardGenerator(r, int(s.ShardAllocateStep))
	return s.shardGenerator
}

// AddUnchangedKeyForLock adds an unchanged key for pessimistic lock.
func (tc *TransactionContext) AddUnchangedKeyForLock(key []byte) {
	if tc.unchangedKeys == nil {
		tc.unchangedKeys = map[string]struct{}{}
	}
	tc.unchangedKeys[string(key)] = struct{}{}
}

// CollectUnchangedKeysForLock collects unchanged keys for pessimistic lock.
func (tc *TransactionContext) CollectUnchangedKeysForLock(buf []kv.Key) []kv.Key {
	for key := range tc.unchangedKeys {
		buf = append(buf, kv.Key(key))
	}
	tc.unchangedKeys = nil
	return buf
}

// UpdateDeltaForTable updates the delta info for some table.
// The `cols` argument is used to update the delta size for cols.
// If `cols` is nil, it means that the delta size for cols is not changed.
func (tc *TransactionContext) UpdateDeltaForTable(
	physicalTableID int64,
	delta int64,
	count int64,
) {
	tc.tdmLock.Lock()
	defer tc.tdmLock.Unlock()
	if tc.TableDeltaMap == nil {
		tc.TableDeltaMap = make(map[int64]TableDelta)
	}
	item := tc.TableDeltaMap[physicalTableID]
	item.Delta += delta
	item.Count += count
	item.TableID = physicalTableID
	tc.TableDeltaMap[physicalTableID] = item
}

// GetKeyInPessimisticLockCache gets a key in pessimistic lock cache.
func (tc *TransactionContext) GetKeyInPessimisticLockCache(key kv.Key) (val []byte, ok bool) {
	if tc.pessimisticLockCache == nil && tc.CurrentStmtPessimisticLockCache == nil {
		return nil, false
	}
	if tc.CurrentStmtPessimisticLockCache != nil {
		val, ok = tc.CurrentStmtPessimisticLockCache[string(key)]
		if ok {
			tc.PessimisticCacheHit++
			return
		}
	}
	if tc.pessimisticLockCache != nil {
		val, ok = tc.pessimisticLockCache[string(key)]
		if ok {
			tc.PessimisticCacheHit++
		}
	}
	return
}

// SetPessimisticLockCache sets a key value pair in pessimistic lock cache.
// The value is buffered in the statement cache until the current statement finishes.
func (tc *TransactionContext) SetPessimisticLockCache(key kv.Key, val []byte) {
	if tc.CurrentStmtPessimisticLockCache == nil {
		tc.CurrentStmtPessimisticLockCache = make(map[string][]byte)
	}
	tc.CurrentStmtPessimisticLockCache[string(key)] = val
}

// Cleanup clears up transaction info that no longer use.
func (tc *TransactionContext) Cleanup() {
	// tc.InfoSchema = nil; we cannot do it now, because some operation like handleFieldList depend on this.
	tc.Binlog = nil
	tc.History = nil
	tc.tdmLock.Lock()
	tc.TableDeltaMap = nil
	tc.relatedTableForMDL = nil
	tc.tdmLock.Unlock()
	tc.pessimisticLockCache = nil
	tc.CurrentStmtPessimisticLockCache = nil
	tc.IsStaleness = false
	tc.Savepoints = nil
	tc.EnableMDL = false
}

// ClearDelta clears the delta map.
func (tc *TransactionContext) ClearDelta() {
	tc.tdmLock.Lock()
	tc.TableDeltaMap = nil
	tc.tdmLock.Unlock()
}

// GetForUpdateTS returns the ts for update.
func (tc *TransactionContext) GetForUpdateTS() uint64 {
	if tc.forUpdateTS > tc.StartTS {
		return tc.forUpdateTS
	}
	return tc.StartTS
}

// SetForUpdateTS sets the ts for update.
func (tc *TransactionContext) SetForUpdateTS(forUpdateTS uint64) {
	if forUpdateTS > tc.forUpdateTS {
		tc.forUpdateTS = forUpdateTS
	}
}

// GetCurrentSavepoint gets TransactionContext's savepoint.
func (tc *TransactionContext) GetCurrentSavepoint() TxnCtxNeedToRestore {
	tableDeltaMap := make(map[int64]TableDelta, len(tc.TableDeltaMap))
	for k, v := range tc.TableDeltaMap {
		tableDeltaMap[k] = v.Clone()
	}
	return TxnCtxNeedToRestore{
		TableDeltaMap:        tableDeltaMap,
		pessimisticLockCache: maps.Clone(tc.pessimisticLockCache),
		CachedTables:         maps.Clone(tc.CachedTables),
		InsertTTLRowsCount:   tc.InsertTTLRowsCount,
	}
}

// RestoreBySavepoint restores TransactionContext to the specify savepoint.
func (tc *TransactionContext) RestoreBySavepoint(savepoint TxnCtxNeedToRestore) {
	tc.TableDeltaMap = savepoint.TableDeltaMap
	tc.pessimisticLockCache = savepoint.pessimisticLockCache
	tc.CachedTables = savepoint.CachedTables
	tc.InsertTTLRowsCount = savepoint.InsertTTLRowsCount
}

// AddSavepoint adds a new savepoint.
func (tc *TransactionContext) AddSavepoint(name string, memdbCheckpoint *tikv.MemDBCheckpoint) {
	name = strings.ToLower(name)
	tc.DeleteSavepoint(name)

	record := SavepointRecord{
		Name:            name,
		MemDBCheckpoint: memdbCheckpoint,
		TxnCtxSavepoint: tc.GetCurrentSavepoint(),
	}
	tc.Savepoints = append(tc.Savepoints, record)
}

// DeleteSavepoint deletes the savepoint, return false indicate the savepoint name doesn't exists.
func (tc *TransactionContext) DeleteSavepoint(name string) bool {
	name = strings.ToLower(name)
	for i, sp := range tc.Savepoints {
		if sp.Name == name {
			tc.Savepoints = append(tc.Savepoints[:i], tc.Savepoints[i+1:]...)
			return true
		}
	}
	return false
}

// ReleaseSavepoint deletes the named savepoint and the later savepoints, return false indicate the named savepoint doesn't exists.
func (tc *TransactionContext) ReleaseSavepoint(name string) bool {
	name = strings.ToLower(name)
	for i, sp := range tc.Savepoints {
		if sp.Name == name {
			tc.Savepoints = tc.Savepoints[:i]
			return true
		}
	}
	return false
}

// RollbackToSavepoint rollbacks to the specified savepoint by name.
func (tc *TransactionContext) RollbackToSavepoint(name string) *SavepointRecord {
	name = strings.ToLower(name)
	for idx, sp := range tc.Savepoints {
		if name == sp.Name {
			tc.RestoreBySavepoint(sp.TxnCtxSavepoint)
			tc.Savepoints = tc.Savepoints[:idx+1]
			return &tc.Savepoints[idx]
		}
	}
	return nil
}

// FlushStmtPessimisticLockCache merges the current statement pessimistic lock cache into transaction pessimistic lock
// cache. The caller may need to clear the stmt cache itself.
func (tc *TransactionContext) FlushStmtPessimisticLockCache() {
	if tc.CurrentStmtPessimisticLockCache == nil {
		return
	}
	if tc.pessimisticLockCache == nil {
		tc.pessimisticLockCache = make(map[string][]byte)
	}
	for key, val := range tc.CurrentStmtPessimisticLockCache {
		tc.pessimisticLockCache[key] = val
	}
	tc.CurrentStmtPessimisticLockCache = nil
}

// WriteStmtBufs can be used by insert/replace/delete/update statement.
// TODO: use a common memory pool to replace this.
type WriteStmtBufs struct {
	// RowValBuf is used by tablecodec.EncodeRow, to reduce runtime.growslice.
	RowValBuf []byte
	// AddRowValues use to store temp insert rows value, to reduce memory allocations when importing data.
	AddRowValues []types.Datum

	// IndexValsBuf is used by index.FetchValues
	IndexValsBuf []types.Datum
	// IndexKeyBuf is used by index.GenIndexKey
	IndexKeyBuf []byte
}

func (ib *WriteStmtBufs) clean() {
	ib.RowValBuf = nil
	ib.AddRowValues = nil
	ib.IndexValsBuf = nil
	ib.IndexKeyBuf = nil
}

// TableSnapshot represents a data snapshot of the table contained in `information_schema`.
type TableSnapshot struct {
	Rows [][]types.Datum
	Err  error
}

type txnIsolationLevelOneShotState uint

// RewritePhaseInfo records some information about the rewrite phase
type RewritePhaseInfo struct {
	// DurationRewrite is the duration of rewriting the SQL.
	DurationRewrite time.Duration

	// DurationPreprocessSubQuery is the duration of pre-processing sub-queries.
	DurationPreprocessSubQuery time.Duration

	// PreprocessSubQueries is the number of pre-processed sub-queries.
	PreprocessSubQueries int
}

// Reset resets all fields in RewritePhaseInfo.
func (r *RewritePhaseInfo) Reset() {
	r.DurationRewrite = 0
	r.DurationPreprocessSubQuery = 0
	r.PreprocessSubQueries = 0
}

// TemporaryTableData is a interface to maintain temporary data in session
type TemporaryTableData interface {
	kv.Retriever
	// Staging create a new staging buffer inside the MemBuffer.
	// Subsequent writes will be temporarily stored in this new staging buffer.
	// When you think all modifications looks good, you can call `Release` to public all of them to the upper level buffer.
	Staging() kv.StagingHandle
	// Release publish all modifications in the latest staging buffer to upper level.
	Release(kv.StagingHandle)
	// Cleanup cleanups the resources referenced by the StagingHandle.
	// If the changes are not published by `Release`, they will be discarded.
	Cleanup(kv.StagingHandle)
	// GetTableSize get the size of a table
	GetTableSize(tblID int64) int64
	// DeleteTableKey removes the entry for key k from table
	DeleteTableKey(tblID int64, k kv.Key) error
	// SetTableKey sets the entry for k from table
	SetTableKey(tblID int64, k kv.Key, val []byte) error
}

// temporaryTableData is used for store temporary table data in session
type temporaryTableData struct {
	kv.MemBuffer
	tblSize map[int64]int64
}

// NewTemporaryTableData creates a new TemporaryTableData
func NewTemporaryTableData(memBuffer kv.MemBuffer) TemporaryTableData {
	return &temporaryTableData{
		MemBuffer: memBuffer,
		tblSize:   make(map[int64]int64),
	}
}

// GetTableSize get the size of a table
func (d *temporaryTableData) GetTableSize(tblID int64) int64 {
	if tblSize, ok := d.tblSize[tblID]; ok {
		return tblSize
	}
	return 0
}

// DeleteTableKey removes the entry for key k from table
func (d *temporaryTableData) DeleteTableKey(tblID int64, k kv.Key) error {
	bufferSize := d.MemBuffer.Size()
	defer d.updateTblSize(tblID, bufferSize)

	return d.MemBuffer.Delete(k)
}

// SetTableKey sets the entry for k from table
func (d *temporaryTableData) SetTableKey(tblID int64, k kv.Key, val []byte) error {
	bufferSize := d.MemBuffer.Size()
	defer d.updateTblSize(tblID, bufferSize)

	return d.MemBuffer.Set(k, val)
}

func (d *temporaryTableData) updateTblSize(tblID int64, beforeSize int) {
	delta := int64(d.MemBuffer.Size() - beforeSize)
	d.tblSize[tblID] = d.GetTableSize(tblID) + delta
}

const (
	// oneShotDef means default, that is tx_isolation_one_shot not set.
	oneShotDef txnIsolationLevelOneShotState = iota
	// oneShotSet means it's set in current transaction.
	oneShotSet
	// onsShotUse means it should be used in current transaction.
	oneShotUse
)

// ReadConsistencyLevel is the level of read consistency.
type ReadConsistencyLevel string

const (
	// ReadConsistencyStrict means read by strict consistency, default value.
	ReadConsistencyStrict ReadConsistencyLevel = "strict"
	// ReadConsistencyWeak means read can be weak consistency.
	ReadConsistencyWeak ReadConsistencyLevel = "weak"
)

// IsWeak returns true only if it's a weak-consistency read.
func (r ReadConsistencyLevel) IsWeak() bool {
	return r == ReadConsistencyWeak
}

func validateReadConsistencyLevel(val string) error {
	switch v := ReadConsistencyLevel(strings.ToLower(val)); v {
	case ReadConsistencyStrict, ReadConsistencyWeak:
		return nil
	default:
		return ErrWrongTypeForVar.GenWithStackByArgs(TiDBReadConsistency)
	}
}

// UserVarsReader is used to read user defined variables.
type UserVarsReader interface {
	// GetUserVarVal get user defined variables' value
	GetUserVarVal(name string) (types.Datum, bool)
	// GetUserVarType get user defined variables' type
	GetUserVarType(name string) (*types.FieldType, bool)
	// Clone clones the user vars
	Clone() UserVarsReader
}

// UserVars should implement UserVarsReader interface.
var _ UserVarsReader = &UserVars{}

// UserVars is used to provide user variable operations.
type UserVars struct {
	// lock is for user defined variables. values and types is read/write protected.
	lock sync.RWMutex
	// values stores the Datum for user variables
	values map[string]types.Datum
	// types stores the FieldType for user variables, it cannot be inferred from values when values have not been set yet.
	types map[string]*types.FieldType
}

// NewUserVars creates a new user UserVars object
func NewUserVars() *UserVars {
	return &UserVars{
		values: make(map[string]types.Datum),
		types:  make(map[string]*types.FieldType),
	}
}

// Clone clones the user vars
func (s *UserVars) Clone() UserVarsReader {
	cloned := NewUserVars()
	s.lock.Lock()
	defer s.lock.Unlock()
	for name, userVar := range s.values {
		cloned.values[name] = *userVar.Clone()
	}
	for name, userVarType := range s.types {
		cloned.types[name] = userVarType.Clone()
	}
	return cloned
}

// SetUserVarVal set user defined variables' value
func (s *UserVars) SetUserVarVal(name string, dt types.Datum) {
	s.lock.Lock()
	defer s.lock.Unlock()
	s.values[name] = dt
}

// UnsetUserVar unset an user defined variable by name.
func (s *UserVars) UnsetUserVar(varName string) {
	varName = strings.ToLower(varName)
	s.lock.Lock()
	defer s.lock.Unlock()
	delete(s.values, varName)
	delete(s.types, varName)
}

// GetUserVarVal get user defined variables' value
func (s *UserVars) GetUserVarVal(name string) (types.Datum, bool) {
	s.lock.RLock()
	defer s.lock.RUnlock()
	dt, ok := s.values[name]
	return dt, ok
}

// SetUserVarType set user defined variables' type
func (s *UserVars) SetUserVarType(name string, ft *types.FieldType) {
	s.lock.Lock()
	defer s.lock.Unlock()
	s.types[name] = ft
}

// GetUserVarType get user defined variables' type
func (s *UserVars) GetUserVarType(name string) (*types.FieldType, bool) {
	s.lock.RLock()
	defer s.lock.RUnlock()
	ft, ok := s.types[name]
	return ft, ok
}

// HookContext contains the necessary variables for executing set/get hook
type HookContext interface {
	GetStore() kv.Storage
}

// SessionVarsProvider provides the session variables.
type SessionVarsProvider interface {
	GetSessionVars() *SessionVars
}

// SessionVars should implement `SessionVarsProvider`
var _ SessionVarsProvider = &SessionVars{}

// SessionVars is to handle user-defined or global variables in the current session.
type SessionVars struct {
	Concurrency
	MemQuota
	BatchSize
	// DMLBatchSize indicates the number of rows batch-committed for a statement.
	// It will be used when using LOAD DATA or BatchInsert or BatchDelete is on.
	DMLBatchSize        int
	RetryLimit          int64
	DisableTxnAutoRetry bool
	*UserVars
	// systems variables, don't modify it directly, use GetSystemVar/SetSystemVar method.
	systems map[string]string
	// SysWarningCount is the system variable "warning_count", because it is on the hot path, so we extract it from the systems
	SysWarningCount int
	// SysErrorCount is the system variable "error_count", because it is on the hot path, so we extract it from the systems
	SysErrorCount uint16
	// nonPreparedPlanCacheStmts stores PlanCacheStmts for non-prepared plan cache.
	nonPreparedPlanCacheStmts *kvcache.SimpleLRUCache
	// PreparedStmts stores prepared statement.
	PreparedStmts        map[uint32]any
	PreparedStmtNameToID map[string]uint32
	// preparedStmtID is id of prepared statement.
	preparedStmtID uint32
	// Parameter values for plan cache.
	PlanCacheParams   *PlanCacheParamList
	LastUpdateTime4PC types.Time

	// ActiveRoles stores active roles for current user
	ActiveRoles []*auth.RoleIdentity

	RetryInfo *RetryInfo
	// TxnCtx Should be reset on transaction finished.
	TxnCtx *TransactionContext
	// TxnCtxMu is used to protect TxnCtx.
	TxnCtxMu sync.Mutex

	// TxnManager is used to manage txn context in session
	TxnManager any

	// KVVars is the variables for KV storage.
	KVVars *tikvstore.Variables

	// txnIsolationLevelOneShot is used to implements "set transaction isolation level ..."
	txnIsolationLevelOneShot struct {
		state txnIsolationLevelOneShotState
		value string
	}

	// status stands for the session status. e.g. in transaction or not, auto commit is on or off, and so on.
	status atomic.Uint32

	// ShardRowIDBits is the number of shard bits for user table row ID.
	ShardRowIDBits uint64

	// PreSplitRegions is the number of regions that should be pre-split for the table.
	PreSplitRegions uint64

	// ClientCapability is client's capability.
	ClientCapability uint32

	// TLSConnectionState is the TLS connection state (nil if not using TLS).
	TLSConnectionState *tls.ConnectionState

	// ConnectionID is the connection id of the current session.
	ConnectionID uint64

	// SQLCPUUsages records tidb/tikv cpu usages for current sql
	SQLCPUUsages ppcpuusage.SQLCPUUsages

	// PlanID is the unique id of logical and physical plan.
	PlanID atomic.Int32

	// PlanColumnID is the unique id for column when building plan.
	PlanColumnID atomic.Int64

	// MapScalarSubQ maps the scalar sub queries from its ID to its struct.
	MapScalarSubQ []any

	// MapHashCode2UniqueID4ExtendedCol map the expr's hash code to specified unique ID.
	MapHashCode2UniqueID4ExtendedCol map[string]int

	// User is the user identity with which the session login.
	User *auth.UserIdentity

	// Port is the port of the connected socket
	Port string

	// CurrentDB is the default database of this session.
	CurrentDB string

	// CurrentDBChanged indicates if the CurrentDB has been updated, and if it is we should print it into
	// the slow log to make it be compatible with MySQL, https://github.com/pingcap/tidb/issues/17846.
	CurrentDBChanged bool

	// CommonGlobalLoaded indicates if common global variable has been loaded for this session.
	CommonGlobalLoaded bool

	// InRestrictedSQL indicates if the session is handling restricted SQL execution.
	InRestrictedSQL bool

	// SnapshotTS is used for reading history data. For simplicity, SnapshotTS only supports distsql request.
	SnapshotTS uint64

	// TxnReadTS is used for staleness transaction, it provides next staleness transaction startTS.
	TxnReadTS *TxnReadTS

	// SnapshotInfoschema is used with SnapshotTS, when the schema version at snapshotTS less than current schema
	// version, we load an old version schema for query.
	SnapshotInfoschema any

	// GlobalVarsAccessor is used to set and get global variables.
	GlobalVarsAccessor GlobalVarAccessor

	// LastFoundRows is the number of found rows of last query statement
	LastFoundRows uint64

	// StmtCtx holds variables for current executing statement.
	StmtCtx *stmtctx.StatementContext

	// RefCountOfStmtCtx indicates the reference count of StmtCtx. When the
	// StmtCtx is accessed by other sessions, e.g. oom-alarm-handler/expensive-query-handler, add one first.
	// Note: this variable should be accessed and updated by atomic operations.
	RefCountOfStmtCtx stmtctx.ReferenceCount

	// AllowAggPushDown can be set to false to forbid aggregation push down.
	AllowAggPushDown bool

	// AllowDeriveTopN is used to enable/disable derived TopN optimization.
	AllowDeriveTopN bool

	// AllowCartesianBCJ means allow broadcast CARTESIAN join, 0 means not allow, 1 means allow broadcast CARTESIAN join
	// but the table size should under the broadcast threshold, 2 means allow broadcast CARTESIAN join even if the table
	// size exceeds the broadcast threshold
	AllowCartesianBCJ int

	// MPPOuterJoinFixedBuildSide means in MPP plan, always use right(left) table as build side for left(right) out join
	MPPOuterJoinFixedBuildSide bool

	// AllowDistinctAggPushDown can be set true to allow agg with distinct push down to tikv/tiflash.
	AllowDistinctAggPushDown bool

	// EnableSkewDistinctAgg can be set true to allow skew distinct aggregate rewrite
	EnableSkewDistinctAgg bool

	// Enable3StageDistinctAgg indicates whether to allow 3 stage distinct aggregate
	Enable3StageDistinctAgg bool

	// Enable3StageMultiDistinctAgg indicates whether to allow 3 stage multi distinct aggregate
	Enable3StageMultiDistinctAgg bool

	ExplainNonEvaledSubQuery bool

	// MultiStatementMode permits incorrect client library usage. Not recommended to be turned on.
	MultiStatementMode int

	// InMultiStmts indicates whether the statement is a multi-statement like `update t set a=1; update t set b=2;`.
	InMultiStmts bool

	// AllowWriteRowID variable is currently not recommended to be turned on.
	AllowWriteRowID bool

	// AllowBatchCop means if we should send batch coprocessor to TiFlash. Default value is 1, means to use batch cop in case of aggregation and join.
	// Value set to 2 means to force to send batch cop for any query. Value set to 0 means never use batch cop.
	AllowBatchCop int

	// allowMPPExecution means if we should use mpp way to execute query.
	// Default value is `true`, means to be determined by the optimizer.
	// Value set to `false` means never use mpp.
	allowMPPExecution bool

	// allowTiFlashCop means if we must use mpp way to execute query.
	// Default value is `false`, means to be determined by the optimizer.
	// Value set to `true` means we may fall back to TiFlash cop if possible.
	allowTiFlashCop bool

	// HashExchangeWithNewCollation means if we support hash exchange when new collation is enabled.
	// Default value is `true`, means support hash exchange when new collation is enabled.
	// Value set to `false` means not use hash exchange when new collation is enabled.
	HashExchangeWithNewCollation bool

	// enforceMPPExecution means if we should enforce mpp way to execute query.
	// Default value is `false`, means to be determined by variable `allowMPPExecution`.
	// Value set to `true` means enforce use mpp.
	// Note if you want to set `enforceMPPExecution` to `true`, you must set `allowMPPExecution` to `true` first.
	enforceMPPExecution bool

	// TiFlashMaxThreads is the maximum number of threads to execute the request which is pushed down to tiflash.
	// Default value is -1, means it will not be pushed down to tiflash.
	// If the value is bigger than -1, it will be pushed down to tiflash and used to create db context in tiflash.
	TiFlashMaxThreads int64

	// TiFlashMaxBytesBeforeExternalJoin is the maximum bytes used by a TiFlash join before spill to disk
	// Default value is -1, means it will not be pushed down to TiFlash
	// If the value is bigger than -1, it will be pushed down to TiFlash, and if the value is 0, it means
	// not limit and spill will never happen
	TiFlashMaxBytesBeforeExternalJoin int64

	// TiFlashMaxBytesBeforeExternalGroupBy is the maximum bytes used by a TiFlash hash aggregation before spill to disk
	// Default value is -1, means it will not be pushed down to TiFlash
	// If the value is bigger than -1, it will be pushed down to TiFlash, and if the value is 0, it means
	// not limit and spill will never happen
	TiFlashMaxBytesBeforeExternalGroupBy int64

	// TiFlashMaxBytesBeforeExternalSort is the maximum bytes used by a TiFlash sort/TopN before spill to disk
	// Default value is -1, means it will not be pushed down to TiFlash
	// If the value is bigger than -1, it will be pushed down to TiFlash, and if the value is 0, it means
	// not limit and spill will never happen
	TiFlashMaxBytesBeforeExternalSort int64

	// TiFlash max query memory per node, -1 and 0 means no limit, and the default value is 0
	// If TiFlashMaxQueryMemoryPerNode > 0 && TiFlashQuerySpillRatio > 0, it will trigger auto spill in TiFlash side, and when auto spill
	// is triggered, per executor's memory usage threshold set by TiFlashMaxBytesBeforeExternalJoin/TiFlashMaxBytesBeforeExternalGroupBy/TiFlashMaxBytesBeforeExternalSort will be ignored.
	TiFlashMaxQueryMemoryPerNode int64

	// TiFlashQuerySpillRatio is the percentage threshold to trigger auto spill in TiFlash if TiFlashMaxQueryMemoryPerNode is set
	TiFlashQuerySpillRatio float64

	// TiDBAllowAutoRandExplicitInsert indicates whether explicit insertion on auto_random column is allowed.
	AllowAutoRandExplicitInsert bool

	// BroadcastJoinThresholdSize is used to limit the size of smaller table.
	// It's unit is bytes, if the size of small table is larger than it, we will not use bcj.
	BroadcastJoinThresholdSize int64

	// BroadcastJoinThresholdCount is used to limit the total count of smaller table.
	// If we can't estimate the size of one side of join child, we will check if its row number exceeds this limitation.
	BroadcastJoinThresholdCount int64

	// PreferBCJByExchangeDataSize indicates the method used to choose mpp broadcast join
	// false: choose mpp broadcast join by `BroadcastJoinThresholdSize` and `BroadcastJoinThresholdCount`
	// true: compare data exchange size of join and choose the smallest one
	PreferBCJByExchangeDataSize bool

	// LimitPushDownThreshold determines if push Limit or TopN down to TiKV forcibly.
	LimitPushDownThreshold int64

	// CorrelationThreshold is the guard to enable row count estimation using column order correlation.
	CorrelationThreshold float64

	// EnableCorrelationAdjustment is used to indicate if correlation adjustment is enabled.
	EnableCorrelationAdjustment bool

	// CorrelationExpFactor is used to control the heuristic approach of row count estimation when CorrelationThreshold is not met.
	CorrelationExpFactor int

	// cpuFactor is the CPU cost of processing one expression for one row.
	cpuFactor float64
	// copCPUFactor is the CPU cost of processing one expression for one row in coprocessor.
	copCPUFactor float64
	// networkFactor is the network cost of transferring 1 byte data.
	networkFactor float64
	// ScanFactor is the IO cost of scanning 1 byte data on TiKV and TiFlash.
	scanFactor float64
	// descScanFactor is the IO cost of scanning 1 byte data on TiKV and TiFlash in desc order.
	descScanFactor float64
	// seekFactor is the IO cost of seeking the start value of a range in TiKV or TiFlash.
	seekFactor float64
	// memoryFactor is the memory cost of storing one tuple.
	memoryFactor float64
	// diskFactor is the IO cost of reading/writing one byte to temporary disk.
	diskFactor float64
	// concurrencyFactor is the CPU cost of additional one goroutine.
	concurrencyFactor float64

	// Optimizer cost model factors for each physical operator
	IndexScanCostFactor        float64
	IndexReaderCostFactor      float64
	TableReaderCostFactor      float64
	TableFullScanCostFactor    float64
	TableRangeScanCostFactor   float64
	TableRowIDScanCostFactor   float64
	TableTiFlashScanCostFactor float64
	IndexLookupCostFactor      float64
	IndexMergeCostFactor       float64
	SortCostFactor             float64
	TopNCostFactor             float64
	LimitCostFactor            float64
	StreamAggCostFactor        float64
	HashAggCostFactor          float64
	MergeJoinCostFactor        float64
	HashJoinCostFactor         float64
	IndexJoinCostFactor        float64

	// enableForceInlineCTE is used to enable/disable force inline CTE.
	enableForceInlineCTE bool

	// CopTiFlashConcurrencyFactor is the concurrency number of computation in tiflash coprocessor.
	CopTiFlashConcurrencyFactor float64

	// CurrInsertValues is used to record current ValuesExpr's values.
	// See http://dev.mysql.com/doc/refman/5.7/en/miscellaneous-functions.html#function_values
	CurrInsertValues chunk.Row

	// In https://github.com/pingcap/tidb/issues/14164, we can see that MySQL can enter the column that is not in the insert's SELECT's output.
	// We store the extra columns in this variable.
	CurrInsertBatchExtraCols [][]types.Datum

	// Per-connection time zones. Each client that connects has its own time zone setting, given by the session time_zone variable.
	// See https://dev.mysql.com/doc/refman/5.7/en/time-zone-support.html
	TimeZone *time.Location

	SQLMode mysql.SQLMode

	// AutoIncrementIncrement and AutoIncrementOffset indicates the autoID's start value and increment.
	AutoIncrementIncrement int

	AutoIncrementOffset int

	/* TiDB system variables */

	// SkipASCIICheck check on input value.
	SkipASCIICheck bool

	// SkipUTF8Check check on input value.
	SkipUTF8Check bool

	// DefaultCollationForUTF8MB4 indicates the default collation of UTF8MB4.
	DefaultCollationForUTF8MB4 string

	// BatchInsert indicates if we should split insert data into multiple batches.
	BatchInsert bool

	// BatchDelete indicates if we should split delete data into multiple batches.
	BatchDelete bool

	// BatchCommit indicates if we should split the transaction into multiple batches.
	BatchCommit bool

	// OptimizerSelectivityLevel defines the level of the selectivity estimation in plan.
	OptimizerSelectivityLevel int

	// OptimizerEnableNewOnlyFullGroupByCheck enables the new only_full_group_by check which is implemented by maintaining functional dependency.
	OptimizerEnableNewOnlyFullGroupByCheck bool

	// EnableOuterJoinWithJoinReorder enables TiDB to involve the outer join into the join reorder.
	EnableOuterJoinReorder bool

	// OptimizerEnableNAAJ enables TiDB to use null-aware anti join.
	OptimizerEnableNAAJ bool

	// EnableCascadesPlanner enables the cascades planner.
	EnableCascadesPlanner bool

	// EnableWindowFunction enables the window function.
	EnableWindowFunction bool

	// EnablePipelinedWindowExec enables executing window functions in a pipelined manner.
	EnablePipelinedWindowExec bool

	// EnableNoDecorrelateInSelect enables the NO_DECORRELATE hint for subqueries in the select list.
	EnableNoDecorrelateInSelect bool

	// EnableSemiJoinRewrite enables the SEMI_JOIN_REWRITE hint for subqueries in the where clause.
	EnableSemiJoinRewrite bool

	// AllowProjectionPushDown enables pushdown projection on TiKV.
	AllowProjectionPushDown bool

	// EnableStrictDoubleTypeCheck enables table field double type check.
	EnableStrictDoubleTypeCheck bool

	// EnableVectorizedExpression  enables the vectorized expression evaluation.
	EnableVectorizedExpression bool

	// DDLReorgPriority is the operation priority of adding indices.
	DDLReorgPriority int

	// EnableAutoIncrementInGenerated is used to control whether to allow auto incremented columns in generated columns.
	EnableAutoIncrementInGenerated bool

	// EnablePointGetCache is used to cache value for point get for read only scenario.
	EnablePointGetCache bool

	// PlacementMode the placement mode we use
	//   strict: Check placement settings strictly in ddl operations
	//   ignore: Ignore all placement settings in ddl operations
	PlacementMode string

	// WaitSplitRegionFinish defines the split region behaviour is sync or async.
	WaitSplitRegionFinish bool

	// WaitSplitRegionTimeout defines the split region timeout.
	WaitSplitRegionTimeout uint64

	// EnableChunkRPC indicates whether the coprocessor request can use chunk API.
	EnableChunkRPC bool

	writeStmtBufs WriteStmtBufs

	// ConstraintCheckInPlace indicates whether to check the constraint when the SQL executing.
	ConstraintCheckInPlace bool

	// CommandValue indicates which command current session is doing.
	CommandValue uint32

	// TiDBOptJoinReorderThreshold defines the minimal number of join nodes
	// to use the greedy join reorder algorithm.
	TiDBOptJoinReorderThreshold int

	// SlowQueryFile indicates which slow query log file for SLOW_QUERY table to parse.
	SlowQueryFile string

	// EnableFastAnalyze indicates whether to take fast analyze.
	EnableFastAnalyze bool

	// TxnMode indicates should be pessimistic or optimistic.
	TxnMode string

	// lowResolutionTSO is used for reading data with low resolution TSO which is updated once every two seconds.
	// Do not use it directly, use the `UseLowResolutionTSO` method below.
	lowResolutionTSO bool

	// MaxExecutionTime is the timeout for select statement, in milliseconds.
	// If the value is 0, timeouts are not enabled.
	// See https://dev.mysql.com/doc/refman/5.7/en/server-system-variables.html#sysvar_max_execution_time
	MaxExecutionTime uint64

	// LoadBindingTimeout is the timeout for loading the bind info.
	LoadBindingTimeout uint64

	// TiKVClientReadTimeout is the timeout for readonly kv request in milliseconds, 0 means using default value
	// See https://github.com/pingcap/tidb/blob/7105505a78fc886c33258caa5813baf197b15247/docs/design/2023-06-30-configurable-kv-timeout.md?plain=1#L14-L15
	TiKVClientReadTimeout uint64

	// SQLKiller is a flag to indicate that this query is killed.
	SQLKiller sqlkiller.SQLKiller

	// ConnectionStatus indicates current connection status.
	ConnectionStatus int32

	// ConnectionInfo indicates current connection info used by current session.
	ConnectionInfo *ConnectionInfo

	// NoopFuncsMode allows OFF/ON/WARN values as 0/1/2.
	NoopFuncsMode int

	// StartTime is the start time of the last query. It's set after the query is parsed and before the query is compiled.
	StartTime time.Time

	// DurationParse is the duration of parsing SQL string to AST of the last query.
	DurationParse time.Duration

	// DurationCompile is the duration of compiling AST to execution plan of the last query.
	DurationCompile time.Duration

	// RewritePhaseInfo records all information about the rewriting phase.
	RewritePhaseInfo

	// DurationOptimization is the duration of optimizing a query.
	DurationOptimization time.Duration

	// DurationWaitTS is the duration of waiting for a snapshot TS
	DurationWaitTS time.Duration

	// PrevStmt is used to store the previous executed statement in the current session.
	PrevStmt *LazyStmtText

	// prevStmtDigest is used to store the digest of the previous statement in the current session.
	prevStmtDigest string

	// AllowRemoveAutoInc indicates whether a user can drop the auto_increment column attribute or not.
	AllowRemoveAutoInc bool

	// UsePlanBaselines indicates whether we will use plan baselines to adjust plan.
	UsePlanBaselines bool

	// EvolvePlanBaselines indicates whether we will evolve the plan baselines.
	EvolvePlanBaselines bool

	// EnableExtendedStats indicates whether we enable the extended statistics feature.
	EnableExtendedStats bool

	// Unexported fields should be accessed and set through interfaces like GetReplicaRead() and SetReplicaRead().

	// allowInSubqToJoinAndAgg can be set to false to forbid rewriting the semi join to inner join with agg.
	allowInSubqToJoinAndAgg bool

	// preferRangeScan allows optimizer to always prefer range scan over table scan.
	preferRangeScan bool

	// EnableIndexMerge enables the generation of IndexMergePath.
	enableIndexMerge bool

	// replicaRead is used for reading data from replicas, only follower is supported at this time.
	replicaRead kv.ReplicaReadType
	// ReplicaClosestReadThreshold is the minimum response body size that a cop request should be sent to the closest replica.
	// this variable only take effect when `tidb_follower_read` = 'closest-adaptive'
	ReplicaClosestReadThreshold int64

	// IsolationReadEngines is used to isolation read, tidb only read from the stores whose engine type is in the engines.
	IsolationReadEngines map[kv.StoreType]struct{}

	mppVersion kv.MppVersion

	mppExchangeCompressionMode kv.ExchangeCompressionMode

	PlannerSelectBlockAsName atomic.Pointer[[]ast.HintTable]

	// LockWaitTimeout is the duration waiting for pessimistic lock in milliseconds
	LockWaitTimeout int64

	// MetricSchemaStep indicates the step when query metric schema.
	MetricSchemaStep int64

	// CDCWriteSource indicates the following data is written by TiCDC if it is not 0.
	CDCWriteSource uint64

	// MetricSchemaRangeDuration indicates the step when query metric schema.
	MetricSchemaRangeDuration int64

	// Some data of cluster-level memory tables will be retrieved many times in different inspection rules,
	// and the cost of retrieving some data is expensive. We use the `TableSnapshot` to cache those data
	// and obtain them lazily, and provide a consistent view of inspection tables for each inspection rules.
	// All cached snapshots will be released at the end of retrieving
	InspectionTableCache map[string]TableSnapshot

	// RowEncoder is reused in session for encode row data.
	RowEncoder rowcodec.Encoder

	// SequenceState cache all sequence's latest value accessed by lastval() builtins. It's a session scoped
	// variable, and all public methods of SequenceState are currently-safe.
	SequenceState *SequenceState

	// WindowingUseHighPrecision determines whether to compute window operations without loss of precision.
	// see https://dev.mysql.com/doc/refman/8.0/en/window-function-optimization.html for more details.
	WindowingUseHighPrecision bool

	// FoundInPlanCache indicates whether this statement was found in plan cache.
	FoundInPlanCache bool
	// PrevFoundInPlanCache indicates whether the last statement was found in plan cache.
	PrevFoundInPlanCache bool

	// FoundInBinding indicates whether the execution plan is matched with the hints in the binding.
	FoundInBinding bool
	// PrevFoundInBinding indicates whether the last execution plan is matched with the hints in the binding.
	PrevFoundInBinding bool

	// OptimizerUseInvisibleIndexes indicates whether optimizer can use invisible index
	OptimizerUseInvisibleIndexes bool

	// SelectLimit limits the max counts of select statement's output
	SelectLimit uint64

	// EnableClusteredIndex indicates whether to enable clustered index when creating a new table.
	EnableClusteredIndex ClusteredIndexDefMode

	// EnableParallelApply indicates that whether to use parallel apply.
	EnableParallelApply bool

	// EnableRedactLog indicates that whether redact log. Possible values are 'OFF', 'ON', 'MARKER'.
	EnableRedactLog string

	// ShardAllocateStep indicates the max size of continuous rowid shard in one transaction.
	ShardAllocateStep int64

	// LastTxnInfo keeps track the info of last committed transaction.
	LastTxnInfo string

	// LastQueryInfo keeps track the info of last query.
	LastQueryInfo sessionstates.QueryInfo

	// LastDDLInfo keeps track the info of last DDL.
	LastDDLInfo sessionstates.LastDDLInfo

	// PartitionPruneMode indicates how and when to prune partitions.
	PartitionPruneMode atomic2.String

	// TxnScope indicates the scope of the transactions. It should be `global` or equal to the value of key `zone` in config.Labels.
	TxnScope kv.TxnScopeVar

	// EnabledRateLimitAction indicates whether enabled ratelimit action during coprocessor
	EnabledRateLimitAction bool

	// EnableAsyncCommit indicates whether to enable the async commit feature.
	EnableAsyncCommit bool

	// Enable1PC indicates whether to enable the one-phase commit feature.
	Enable1PC bool

	// GuaranteeLinearizability indicates whether to guarantee linearizability
	GuaranteeLinearizability bool

	// AnalyzeVersion indicates how TiDB collect and use analyzed statistics.
	AnalyzeVersion int

	// DisableHashJoin indicates whether to disable hash join.
	DisableHashJoin bool

	// UseHashJoinV2 indicates whether to use hash join v2.
	UseHashJoinV2 bool

	// EnableHistoricalStats indicates whether to enable historical statistics.
	EnableHistoricalStats bool

	// EnableIndexMergeJoin indicates whether to enable index merge join.
	EnableIndexMergeJoin bool

	// TrackAggregateMemoryUsage indicates whether to track the memory usage of aggregate function.
	TrackAggregateMemoryUsage bool

	// TiDBEnableExchangePartition indicates whether to enable exchange partition
	TiDBEnableExchangePartition bool

	// AllowFallbackToTiKV indicates the engine types whose unavailability triggers fallback to TiKV.
	// Now we only support TiFlash.
	AllowFallbackToTiKV map[kv.StoreType]struct{}

	// CTEMaxRecursionDepth indicates The common table expression (CTE) maximum recursion depth.
	// see https://dev.mysql.com/doc/refman/8.0/en/server-system-variables.html#sysvar_cte_max_recursion_depth
	CTEMaxRecursionDepth int

	// The temporary table size threshold, which is different from MySQL. See https://github.com/pingcap/tidb/issues/28691.
	TMPTableSize int64

	// EnableStableResultMode if stabilize query results.
	EnableStableResultMode bool

	// EnablePseudoForOutdatedStats if using pseudo for outdated stats
	EnablePseudoForOutdatedStats bool

	// RegardNULLAsPoint if regard NULL as Point
	RegardNULLAsPoint bool

	// LocalTemporaryTables is *infoschema.LocalTemporaryTables, use interface to avoid circle dependency.
	// It's nil if there is no local temporary table.
	LocalTemporaryTables any

	// TemporaryTableData stores committed kv values for temporary table for current session.
	TemporaryTableData TemporaryTableData

	// MPPStoreFailTTL indicates the duration that protect TiDB from sending task to a new recovered TiFlash.
	MPPStoreFailTTL string

	// ReadStaleness indicates the staleness duration for the following query
	ReadStaleness time.Duration

	// cachedStmtCtx is used to optimize the object allocation.
	cachedStmtCtx [2]stmtctx.StatementContext

	// Rng stores the rand_seed1 and rand_seed2 for Rand() function
	Rng *mathutil.MysqlRng

	// EnablePaging indicates whether enable paging in coprocessor requests.
	EnablePaging bool

	// EnableLegacyInstanceScope says if SET SESSION can be used to set an instance
	// scope variable. The default is TRUE.
	EnableLegacyInstanceScope bool

	// ReadConsistency indicates the read consistency requirement.
	ReadConsistency ReadConsistencyLevel

	// StatsLoadSyncWait indicates how long to wait for stats load before timeout.
	StatsLoadSyncWait atomic.Int64

	// EnableParallelHashaggSpill indicates if parallel hash agg could spill.
	EnableParallelHashaggSpill bool

	// SysdateIsNow indicates whether Sysdate is an alias of Now function
	SysdateIsNow bool
	// EnableMutationChecker indicates whether to check data consistency for mutations
	EnableMutationChecker bool
	// AssertionLevel controls how strict the assertions on data mutations should be.
	AssertionLevel AssertionLevel
	// IgnorePreparedCacheCloseStmt controls if ignore the close-stmt command for prepared statement.
	IgnorePreparedCacheCloseStmt bool
	// EnableNewCostInterface is a internal switch to indicates whether to use the new cost calculation interface.
	EnableNewCostInterface bool
	// CostModelVersion is a internal switch to indicates the Cost Model Version.
	CostModelVersion int
	// IndexJoinDoubleReadPenaltyCostRate indicates whether to add some penalty cost to IndexJoin and how much of it.
	IndexJoinDoubleReadPenaltyCostRate float64

	// BatchPendingTiFlashCount shows the threshold of pending TiFlash tables when batch adding.
	BatchPendingTiFlashCount int
	// RcWriteCheckTS indicates whether some special write statements don't get latest tso from PD at RC
	RcWriteCheckTS bool
	// RemoveOrderbyInSubquery indicates whether to remove ORDER BY in subquery.
	RemoveOrderbyInSubquery bool
	// NonTransactionalIgnoreError indicates whether to ignore error in non-transactional statements.
	// When set to false, returns immediately when it meets the first error.
	NonTransactionalIgnoreError bool

	// MaxAllowedPacket indicates the maximum size of a packet for the MySQL protocol.
	MaxAllowedPacket uint64

	// TiFlash related optimization, only for MPP.
	TiFlashFineGrainedShuffleStreamCount int64
	TiFlashFineGrainedShuffleBatchSize   uint64

	// RequestSourceType is the type of inner request.
	RequestSourceType string
	// ExplicitRequestSourceType is the type of origin external request.
	ExplicitRequestSourceType string

	// MemoryDebugModeMinHeapInUse indicated the minimum heapInUse threshold that triggers the memoryDebugMode.
	MemoryDebugModeMinHeapInUse int64
	// MemoryDebugModeAlarmRatio indicated the allowable bias ratio of memory tracking accuracy check.
	// When `(memory trakced by tidb) * (1+MemoryDebugModeAlarmRatio) < actual heapInUse`, an alarm log will be recorded.
	MemoryDebugModeAlarmRatio int64

	// EnableAnalyzeSnapshot indicates whether to read data on snapshot when collecting statistics.
	// When it is false, ANALYZE reads the latest data.
	// When it is true, ANALYZE reads data on the snapshot at the beginning of ANALYZE.
	EnableAnalyzeSnapshot bool

	// DefaultStrMatchSelectivity adjust the estimation strategy for string matching expressions that can't be estimated by building into range.
	// when > 0: it's the selectivity for the expression.
	// when = 0: try to use TopN to evaluate the like expression to estimate the selectivity.
	DefaultStrMatchSelectivity float64

	// TiFlashFastScan indicates whether use fast scan in TiFlash
	TiFlashFastScan bool

	// PrimaryKeyRequired indicates if sql_require_primary_key sysvar is set
	PrimaryKeyRequired bool

	// EnablePreparedPlanCache indicates whether to enable prepared plan cache.
	EnablePreparedPlanCache bool

	// PreparedPlanCacheSize controls the size of prepared plan cache.
	PreparedPlanCacheSize uint64

	// PreparedPlanCacheMonitor indicates whether to enable prepared plan cache monitor.
	EnablePreparedPlanCacheMemoryMonitor bool

	// EnablePlanCacheForParamLimit controls whether the prepare statement with parameterized limit can be cached
	EnablePlanCacheForParamLimit bool

	// EnablePlanCacheForSubquery controls whether the prepare statement with sub query can be cached
	EnablePlanCacheForSubquery bool

	// EnableNonPreparedPlanCache indicates whether to enable non-prepared plan cache.
	EnableNonPreparedPlanCache bool

	// EnableNonPreparedPlanCacheForDML indicates whether to enable non-prepared plan cache for DML statements.
	EnableNonPreparedPlanCacheForDML bool

	// EnableFuzzyBinding indicates whether to enable fuzzy binding.
	EnableFuzzyBinding bool

	// PlanCacheInvalidationOnFreshStats controls if plan cache will be invalidated automatically when
	// related stats are analyzed after the plan cache is generated.
	PlanCacheInvalidationOnFreshStats bool

	// NonPreparedPlanCacheSize controls the size of non-prepared plan cache.
	NonPreparedPlanCacheSize uint64

	// PlanCacheMaxPlanSize controls the maximum size of a plan that can be cached.
	PlanCacheMaxPlanSize uint64

	// SessionPlanCacheSize controls the size of session plan cache.
	SessionPlanCacheSize uint64

	// ConstraintCheckInPlacePessimistic controls whether to skip the locking of some keys in pessimistic transactions.
	// Postpone the conflict check and constraint check to prewrite or later pessimistic locking requests.
	ConstraintCheckInPlacePessimistic bool

	// EnableTiFlashReadForWriteStmt indicates whether to enable TiFlash to read for write statements.
	EnableTiFlashReadForWriteStmt bool

	// EnableUnsafeSubstitute indicates whether to enable generate column takes unsafe substitute.
	EnableUnsafeSubstitute bool

	// ForeignKeyChecks indicates whether to enable foreign key constraint check.
	ForeignKeyChecks bool

	// RangeMaxSize is the max memory limit for ranges. When the optimizer estimates that the memory usage of complete
	// ranges would exceed the limit, it chooses less accurate ranges such as full range. 0 indicates that there is no
	// memory limit for ranges.
	RangeMaxSize int64

	// LastPlanReplayerToken indicates the last plan replayer token
	LastPlanReplayerToken string

	// InPlanReplayer means we are now executing a statement for a PLAN REPLAYER SQL.
	// Note that PLAN REPLAYER CAPTURE is not included here.
	InPlanReplayer bool

	// AnalyzePartitionConcurrency indicates concurrency for partitions in Analyze
	AnalyzePartitionConcurrency int
	// AnalyzePartitionMergeConcurrency indicates concurrency for merging partition stats
	AnalyzePartitionMergeConcurrency int

	// EnableAsyncMergeGlobalStats indicates whether to enable async merge global stats
	EnableAsyncMergeGlobalStats bool

	// EnableExternalTSRead indicates whether to enable read through external ts
	EnableExternalTSRead bool

	HookContext

	// MemTracker indicates the memory tracker of current session.
	MemTracker *memory.Tracker
	// MemDBDBFootprint tracks the memory footprint of memdb, and is attached to `MemTracker`
	MemDBFootprint *memory.Tracker
	DiskTracker    *memory.Tracker

	// OptPrefixIndexSingleScan indicates whether to do some optimizations to avoid double scan for prefix index.
	// When set to true, `col is (not) null`(`col` is index prefix column) is regarded as index filter rather than table filter.
	OptPrefixIndexSingleScan bool

	// chunkPool Several chunks and columns are cached
	chunkPool chunk.Allocator
	// EnableReuseChunk indicates  request chunk whether use chunk alloc
	EnableReuseChunk bool

	// EnableAdvancedJoinHint indicates whether the join method hint is compatible with join order hint.
	EnableAdvancedJoinHint bool

	// preuseChunkAlloc indicates whether pre statement use chunk alloc
	// like select @@last_sql_use_alloc
	preUseChunkAlloc bool

	// EnablePlanReplayerCapture indicates whether enabled plan replayer capture
	EnablePlanReplayerCapture bool

	// EnablePlanReplayedContinuesCapture indicates whether enabled plan replayer continues capture
	EnablePlanReplayedContinuesCapture bool

	// PlanReplayerFinishedTaskKey used to record the finished plan replayer task key in order not to record the
	// duplicate task in plan replayer continues capture
	PlanReplayerFinishedTaskKey map[replayer.PlanReplayerTaskKey]struct{}

	// StoreBatchSize indicates the batch size limit of store batch, set this field to 0 to disable store batch.
	StoreBatchSize int

	// shardGenerator indicates to generate shard for row id.
	shardGenerator *RowIDShardGenerator

	// Resource group name
	// NOTE: all statement relate operation should use StmtCtx.ResourceGroupName instead.
	// NOTE: please don't change it directly. Use `SetResourceGroupName`, because it'll need to inc/dec the metrics
	ResourceGroupName string

	// PessimisticTransactionFairLocking controls whether fair locking for pessimistic transaction
	// is enabled.
	PessimisticTransactionFairLocking bool

	// EnableINLJoinInnerMultiPattern indicates whether enable multi pattern for index join inner side
	// For now it is not public to user
	EnableINLJoinInnerMultiPattern bool

	// Enable late materialization: push down some selection condition to tablescan.
	EnableLateMaterialization bool

	// EnableRowLevelChecksum indicates whether row level checksum is enabled.
	EnableRowLevelChecksum bool

	// TiFlashComputeDispatchPolicy indicates how to dipatch task to tiflash_compute nodes.
	// Only for disaggregated-tiflash mode.
	TiFlashComputeDispatchPolicy tiflashcompute.DispatchPolicy

	// SlowTxnThreshold is the threshold of slow transaction logs
	SlowTxnThreshold uint64

	// LoadBasedReplicaReadThreshold is the threshold for the estimated wait duration of a store.
	// If exceeding the threshold, try other stores using replica read.
	LoadBasedReplicaReadThreshold time.Duration

	// OptOrderingIdxSelThresh is the threshold for optimizer to consider the ordering index.
	// If there exists an index whose estimated selectivity is smaller than this threshold, the optimizer won't
	// use the ExpectedCnt to adjust the estimated row count for index scan.
	OptOrderingIdxSelThresh float64

	// OptOrderingIdxSelRatio is the ratio for optimizer to determine when qualified rows from filtering outside
	// of the index will be found during the scan of an ordering index.
	// If all filtering is applied as matching on the ordering index, this ratio will have no impact.
	// Value < 0 disables this enhancement.
	// Value 0 will estimate row(s) found immediately.
	// 0 > value <= 1 applies that percentage as the estimate when rows are found. For example 0.1 = 10%.
	OptOrderingIdxSelRatio float64

	// EnableMPPSharedCTEExecution indicates whether we enable the shared CTE execution strategy on MPP side.
	EnableMPPSharedCTEExecution bool

	// OptimizerFixControl control some details of the optimizer behavior through the tidb_opt_fix_control variable.
	OptimizerFixControl map[uint64]string

	// FastCheckTable is used to control whether fast check table is enabled.
	FastCheckTable bool

	// HypoIndexes are for the Index Advisor.
	HypoIndexes map[string]map[string]map[string]*model.IndexInfo // dbName -> tblName -> idxName -> idxInfo

	// TiFlashReplicaRead indicates the policy of TiFlash node selection when the query needs the TiFlash engine.
	TiFlashReplicaRead tiflash.ReplicaRead

	// HypoTiFlashReplicas are for the Index Advisor.
	HypoTiFlashReplicas map[string]map[string]struct{} // dbName -> tblName -> whether to have replicas

	// Runtime Filter Group
	// Runtime filter type: only support IN or MIN_MAX now.
	// Runtime filter type can take multiple values at the same time.
	runtimeFilterTypes []RuntimeFilterType
	// Runtime filter mode: only support OFF, LOCAL now
	runtimeFilterMode RuntimeFilterMode

	// Whether to lock duplicate keys in INSERT IGNORE and REPLACE statements,
	// or unchanged unique keys in UPDATE statements, see PR #42210 and #42713
	LockUnchangedKeys bool

	// AnalyzeSkipColumnTypes indicates the column types whose statistics would not be collected when executing the ANALYZE command.
	AnalyzeSkipColumnTypes map[string]struct{}

	// SkipMissingPartitionStats controls how to handle missing partition stats when merging partition stats to global stats.
	// When set to true, skip missing partition stats and continue to merge other partition stats to global stats.
	// When set to false, give up merging partition stats to global stats.
	SkipMissingPartitionStats bool

	// SessionAlias is the identifier of the session
	SessionAlias string

	// OptObjective indicates whether the optimizer should be more stable, predictable or more aggressive.
	// For now, the possible values and corresponding behaviors are:
	// OptObjectiveModerate: The default value. The optimizer considers the real-time stats (real-time row count, modify count).
	// OptObjectiveDeterminate: The optimizer doesn't consider the real-time stats.
	OptObjective string

	CompressionAlgorithm int
	CompressionLevel     int

	// TxnEntrySizeLimit indicates indicates the max size of a entry in membuf. The default limit (from config) will be
	// overwritten if this value is not 0.
	TxnEntrySizeLimit uint64

	// DivPrecisionIncrement indicates the number of digits by which to increase the scale of the result
	// of division operations performed with the / operator.
	DivPrecisionIncrement int

	// allowed when tikv disk full happened.
	DiskFullOpt kvrpcpb.DiskFullOpt

	// GroupConcatMaxLen represents the maximum length of the result of GROUP_CONCAT.
	GroupConcatMaxLen uint64

	// TiFlashPreAggMode indicates the policy of pre aggregation.
	TiFlashPreAggMode string

	// EnableLazyCursorFetch defines whether to enable the lazy cursor fetch.
	EnableLazyCursorFetch bool

	// SharedLockPromotion indicates whether the `select for lock` statements would be executed as the
	// `select for update` statements which do acquire pessimsitic locks.
	SharedLockPromotion bool

	// ScatterRegion will scatter the regions for DDLs when it is "table" or "global", "" indicates not trigger scatter.
	ScatterRegion string

<<<<<<< HEAD
	// CacheStmtExecInfo is a cache for the statement execution information, used to reduce the overhead of memory allocation.
	CacheStmtExecInfo *stmtsummary.StmtExecInfo
=======
	// InternalSQLScanUserTable indicates whether to use user table for internal SQL. it will be used by TTL scan
	InternalSQLScanUserTable bool
>>>>>>> 10c40673
}

// GetSessionVars implements the `SessionVarsProvider` interface.
func (s *SessionVars) GetSessionVars() *SessionVars {
	return s
}

// GetOptimizerFixControlMap returns the specified value of the optimizer fix control.
func (s *SessionVars) GetOptimizerFixControlMap() map[uint64]string {
	return s.OptimizerFixControl
}

// planReplayerSessionFinishedTaskKeyLen is used to control the max size for the finished plan replayer task key in session
// in order to control the used memory
const planReplayerSessionFinishedTaskKeyLen = 128

// AddPlanReplayerFinishedTaskKey record finished task key in session
func (s *SessionVars) AddPlanReplayerFinishedTaskKey(key replayer.PlanReplayerTaskKey) {
	if len(s.PlanReplayerFinishedTaskKey) >= planReplayerSessionFinishedTaskKeyLen {
		s.initializePlanReplayerFinishedTaskKey()
	}
	s.PlanReplayerFinishedTaskKey[key] = struct{}{}
}

func (s *SessionVars) initializePlanReplayerFinishedTaskKey() {
	s.PlanReplayerFinishedTaskKey = make(map[replayer.PlanReplayerTaskKey]struct{}, planReplayerSessionFinishedTaskKeyLen)
}

// CheckPlanReplayerFinishedTaskKey check whether the key exists
func (s *SessionVars) CheckPlanReplayerFinishedTaskKey(key replayer.PlanReplayerTaskKey) bool {
	if s.PlanReplayerFinishedTaskKey == nil {
		s.initializePlanReplayerFinishedTaskKey()
		return false
	}
	_, ok := s.PlanReplayerFinishedTaskKey[key]
	return ok
}

// IsPlanReplayerCaptureEnabled indicates whether capture or continues capture enabled
func (s *SessionVars) IsPlanReplayerCaptureEnabled() bool {
	return s.EnablePlanReplayerCapture || s.EnablePlanReplayedContinuesCapture
}

// GetChunkAllocator returns a valid chunk allocator.
func (s *SessionVars) GetChunkAllocator() chunk.Allocator {
	if s.chunkPool == nil {
		return chunk.NewEmptyAllocator()
	}

	return s.chunkPool
}

// ExchangeChunkStatus give the status to preUseChunkAlloc
func (s *SessionVars) ExchangeChunkStatus() {
	s.preUseChunkAlloc = s.GetUseChunkAlloc()
}

// GetUseChunkAlloc return useChunkAlloc status
func (s *SessionVars) GetUseChunkAlloc() bool {
	return s.StmtCtx.GetUseChunkAllocStatus()
}

// SetAlloc Attempt to set the buffer pool address
func (s *SessionVars) SetAlloc(alloc chunk.Allocator) {
	if !s.EnableReuseChunk {
		s.chunkPool = nil
		return
	}
	if alloc == nil {
		s.chunkPool = nil
		return
	}
	s.chunkPool = chunk.NewReuseHookAllocator(
		chunk.NewSyncAllocator(alloc),
		func() {
			s.StmtCtx.SetUseChunkAlloc()
		},
	)
}

// IsAllocValid check if chunk reuse is enable or chunkPool is inused.
func (s *SessionVars) IsAllocValid() bool {
	if !s.EnableReuseChunk {
		return false
	}
	return s.chunkPool != nil
}

// ClearAlloc indicates stop reuse chunk. If `hasErr` is true, it'll also recreate the `alloc` in parameter.
func (s *SessionVars) ClearAlloc(alloc *chunk.Allocator, hasErr bool) {
	if !hasErr {
		s.chunkPool = nil
		return
	}

	s.chunkPool = nil
	*alloc = chunk.NewAllocator()
}

// GetPreparedStmtByName returns the prepared statement specified by stmtName.
func (s *SessionVars) GetPreparedStmtByName(stmtName string) (any, error) {
	stmtID, ok := s.PreparedStmtNameToID[stmtName]
	if !ok {
		return nil, plannererrors.ErrStmtNotFound
	}
	return s.GetPreparedStmtByID(stmtID)
}

// GetPreparedStmtByID returns the prepared statement specified by stmtID.
func (s *SessionVars) GetPreparedStmtByID(stmtID uint32) (any, error) {
	stmt, ok := s.PreparedStmts[stmtID]
	if !ok {
		return nil, plannererrors.ErrStmtNotFound
	}
	return stmt, nil
}

// InitStatementContext initializes a StatementContext, the object is reused to reduce allocation.
func (s *SessionVars) InitStatementContext() *stmtctx.StatementContext {
	sc := &s.cachedStmtCtx[0]
	if sc == s.StmtCtx {
		sc = &s.cachedStmtCtx[1]
	}
	if s.RefCountOfStmtCtx.TryFreeze() {
		succ := sc.Reset()
		s.RefCountOfStmtCtx.UnFreeze()
		if !succ {
			sc = stmtctx.NewStmtCtx()
		}
	} else {
		sc = stmtctx.NewStmtCtx()
	}
	return sc
}

// IsMPPAllowed returns whether mpp execution is allowed.
func (s *SessionVars) IsMPPAllowed() bool {
	return s.allowMPPExecution
}

// IsTiFlashCopBanned returns whether cop execution is allowed.
func (s *SessionVars) IsTiFlashCopBanned() bool {
	return !s.allowTiFlashCop
}

// IsMPPEnforced returns whether mpp execution is enforced.
func (s *SessionVars) IsMPPEnforced() bool {
	return s.allowMPPExecution && s.enforceMPPExecution
}

// ChooseMppVersion indicates the mpp-version used to build mpp plan, if mpp-version is unspecified, use the latest version.
func (s *SessionVars) ChooseMppVersion() kv.MppVersion {
	if s.mppVersion == kv.MppVersionUnspecified {
		return kv.GetNewestMppVersion()
	}
	return s.mppVersion
}

// ChooseMppExchangeCompressionMode indicates the data compression method in mpp exchange operator
func (s *SessionVars) ChooseMppExchangeCompressionMode() kv.ExchangeCompressionMode {
	if s.mppExchangeCompressionMode == kv.ExchangeCompressionModeUnspecified {
		// If unspecified, use recommended mode
		return kv.RecommendedExchangeCompressionMode
	}
	return s.mppExchangeCompressionMode
}

// RaiseWarningWhenMPPEnforced will raise a warning when mpp mode is enforced and executing explain statement.
// TODO: Confirm whether this function will be inlined and
// omit the overhead of string construction when calling with false condition.
func (s *SessionVars) RaiseWarningWhenMPPEnforced(warning string) {
	if !s.IsMPPEnforced() {
		return
	}
	if s.StmtCtx.InExplainStmt {
		s.StmtCtx.AppendWarning(errors.NewNoStackError(warning))
	} else {
		s.StmtCtx.AppendExtraWarning(errors.NewNoStackError(warning))
	}
}

// CheckAndGetTxnScope will return the transaction scope we should use in the current session.
func (s *SessionVars) CheckAndGetTxnScope() string {
	if s.InRestrictedSQL || !EnableLocalTxn.Load() {
		return kv.GlobalTxnScope
	}
	if s.TxnScope.GetVarValue() == kv.LocalTxnScope {
		return s.TxnScope.GetTxnScope()
	}
	return kv.GlobalTxnScope
}

// IsDynamicPartitionPruneEnabled indicates whether dynamic partition prune enabled
// Note that: IsDynamicPartitionPruneEnabled only indicates whether dynamic partition prune mode is enabled according to
// session variable, it isn't guaranteed to be used during query due to other conditions checking.
func (s *SessionVars) IsDynamicPartitionPruneEnabled() bool {
	return PartitionPruneMode(s.PartitionPruneMode.Load()) == Dynamic
}

// IsRowLevelChecksumEnabled indicates whether row level checksum is enabled for current session, that is
// tidb_enable_row_level_checksum is on and tidb_row_format_version is 2 and it's not a internal session.
func (s *SessionVars) IsRowLevelChecksumEnabled() bool {
	return s.EnableRowLevelChecksum && s.RowEncoder.Enable && !s.InRestrictedSQL
}

// BuildParserConfig generate parser.ParserConfig for initial parser
func (s *SessionVars) BuildParserConfig() parser.ParserConfig {
	return parser.ParserConfig{
		EnableWindowFunction:        s.EnableWindowFunction,
		EnableStrictDoubleTypeCheck: s.EnableStrictDoubleTypeCheck,
		SkipPositionRecording:       true,
	}
}

// AllocNewPlanID alloc new ID
func (s *SessionVars) AllocNewPlanID() int {
	return int(s.PlanID.Add(1))
}

// GetTotalCostDuration returns the total cost duration of the last statement in the current session.
func (s *SessionVars) GetTotalCostDuration() time.Duration {
	return time.Since(s.StartTime) + s.DurationParse
}

// GetExecuteDuration returns the execute duration of the last statement in the current session.
func (s *SessionVars) GetExecuteDuration() time.Duration {
	return time.Since(s.StartTime) - s.DurationCompile
}

const (
	// PlacementModeStrict indicates all placement operations should be checked strictly in ddl
	PlacementModeStrict string = "STRICT"
	// PlacementModeIgnore indicates ignore all placement operations in ddl
	PlacementModeIgnore string = "IGNORE"
)

// PartitionPruneMode presents the prune mode used.
type PartitionPruneMode string

const (
	// Static indicates only prune at plan phase.
	Static PartitionPruneMode = "static"
	// Dynamic indicates only prune at execute phase.
	Dynamic PartitionPruneMode = "dynamic"

	// Don't use out-of-date mode.

	// StaticOnly is out-of-date.
	StaticOnly PartitionPruneMode = "static-only"
	// DynamicOnly is out-of-date.
	DynamicOnly PartitionPruneMode = "dynamic-only"
	// StaticButPrepareDynamic is out-of-date.
	StaticButPrepareDynamic PartitionPruneMode = "static-collect-dynamic"
)

// Valid indicate PruneMode is validated.
func (p PartitionPruneMode) Valid() bool {
	switch p {
	case Static, Dynamic, StaticOnly, DynamicOnly:
		return true
	default:
		return false
	}
}

// Update updates out-of-date PruneMode.
func (p PartitionPruneMode) Update() PartitionPruneMode {
	switch p {
	case StaticOnly, StaticButPrepareDynamic:
		return Static
	case DynamicOnly:
		return Dynamic
	default:
		return p
	}
}

// PlanCacheParamList stores the parameters for plan cache.
// Use attached methods to access or modify parameter values instead of accessing them directly.
type PlanCacheParamList struct {
	paramValues     []types.Datum
	forNonPrepCache bool
}

// NewPlanCacheParamList creates a new PlanCacheParams.
func NewPlanCacheParamList() *PlanCacheParamList {
	p := &PlanCacheParamList{paramValues: make([]types.Datum, 0, 8)}
	p.Reset()
	return p
}

// Reset resets the PlanCacheParams.
func (p *PlanCacheParamList) Reset() {
	p.paramValues = p.paramValues[:0]
	p.forNonPrepCache = false
}

// String implements the fmt.Stringer interface.
func (p *PlanCacheParamList) String() string {
	if p == nil || len(p.paramValues) == 0 ||
		p.forNonPrepCache { // hide non-prep parameter values by default
		return ""
	}
	return " [arguments: " + types.DatumsToStrNoErr(p.paramValues) + "]"
}

// Append appends a parameter value to the PlanCacheParams.
func (p *PlanCacheParamList) Append(vs ...types.Datum) {
	p.paramValues = append(p.paramValues, vs...)
}

// SetForNonPrepCache sets the flag forNonPrepCache.
func (p *PlanCacheParamList) SetForNonPrepCache(flag bool) {
	p.forNonPrepCache = flag
}

// GetParamValue returns the value of the parameter at the specified index.
func (p *PlanCacheParamList) GetParamValue(idx int) types.Datum {
	return p.paramValues[idx]
}

// AllParamValues returns all parameter values.
func (p *PlanCacheParamList) AllParamValues() []types.Datum {
	return p.paramValues
}

// LazyStmtText represents the sql text of a stmt that used in log. It's lazily evaluated to reduce the mem allocs.
type LazyStmtText struct {
	text   *string
	SQL    string
	Redact string
	Params PlanCacheParamList
	Format func(string) string
}

// SetText sets the text directly.
func (s *LazyStmtText) SetText(text string) {
	s.text = &text
}

// Update resets the lazy text and leads to re-eval for next `s.String()`. It copies params so it's safe to use
// `SessionVars.PlanCacheParams` directly without worrying about the params get reset later.
func (s *LazyStmtText) Update(redact string, sql string, params *PlanCacheParamList) {
	s.text = nil
	s.SQL = sql
	s.Redact = redact
	s.Params.Reset()
	if params != nil {
		s.Params.forNonPrepCache = params.forNonPrepCache
		s.Params.paramValues = append(s.Params.paramValues, params.paramValues...)
	}
}

// String implements fmt.Stringer.
func (s *LazyStmtText) String() string {
	if s == nil {
		return ""
	}
	if s.text == nil {
		text := redact.String(s.Redact, s.SQL+s.Params.String())
		if s.Format != nil {
			text = s.Format(text)
		}
		s.text = &text
	}
	return *s.text
}

// ConnectionInfo presents the connection information, which is mainly used by audit logs.
type ConnectionInfo struct {
	ConnectionID      uint64
	ConnectionType    string
	Host              string
	ClientIP          string
	ClientPort        string
	ServerID          int
	ServerIP          string
	ServerPort        int
	Duration          float64
	User              string
	ServerOSLoginUser string
	OSVersion         string
	ClientVersion     string
	ServerVersion     string
	SSLVersion        string
	PID               int
	DB                string
	AuthMethod        string
	Attributes        map[string]string
}

const (
	// ConnTypeSocket indicates socket without TLS.
	ConnTypeSocket string = "TCP"
	// ConnTypeUnixSocket indicates Unix Socket.
	ConnTypeUnixSocket string = "UnixSocket"
	// ConnTypeTLS indicates socket with TLS.
	ConnTypeTLS string = "SSL/TLS"
)

// IsSecureTransport checks whether the connection is secure.
func (connInfo *ConnectionInfo) IsSecureTransport() bool {
	switch connInfo.ConnectionType {
	case ConnTypeUnixSocket, ConnTypeTLS:
		return true
	}
	return false
}

// NewSessionVars creates a session vars object.
func NewSessionVars(hctx HookContext) *SessionVars {
	vars := &SessionVars{
		UserVars:                      NewUserVars(),
		systems:                       make(map[string]string),
		PreparedStmts:                 make(map[uint32]any),
		PreparedStmtNameToID:          make(map[string]uint32),
		PlanCacheParams:               NewPlanCacheParamList(),
		TxnCtx:                        &TransactionContext{},
		RetryInfo:                     &RetryInfo{},
		ActiveRoles:                   make([]*auth.RoleIdentity, 0, 10),
		AutoIncrementIncrement:        DefAutoIncrementIncrement,
		AutoIncrementOffset:           DefAutoIncrementOffset,
		StmtCtx:                       stmtctx.NewStmtCtx(),
		AllowAggPushDown:              false,
		AllowCartesianBCJ:             DefOptCartesianBCJ,
		MPPOuterJoinFixedBuildSide:    DefOptMPPOuterJoinFixedBuildSide,
		BroadcastJoinThresholdSize:    DefBroadcastJoinThresholdSize,
		BroadcastJoinThresholdCount:   DefBroadcastJoinThresholdCount,
		OptimizerSelectivityLevel:     DefTiDBOptimizerSelectivityLevel,
		EnableOuterJoinReorder:        DefTiDBEnableOuterJoinReorder,
		EnableNoDecorrelateInSelect:   DefOptEnableNoDecorrelateInSelect,
		RetryLimit:                    DefTiDBRetryLimit,
		DisableTxnAutoRetry:           DefTiDBDisableTxnAutoRetry,
		DDLReorgPriority:              kv.PriorityLow,
		allowInSubqToJoinAndAgg:       DefOptInSubqToJoinAndAgg,
		preferRangeScan:               DefOptPreferRangeScan,
		EnableCorrelationAdjustment:   DefOptEnableCorrelationAdjustment,
		LimitPushDownThreshold:        DefOptLimitPushDownThreshold,
		CorrelationThreshold:          DefOptCorrelationThreshold,
		CorrelationExpFactor:          DefOptCorrelationExpFactor,
		cpuFactor:                     DefOptCPUFactor,
		copCPUFactor:                  DefOptCopCPUFactor,
		CopTiFlashConcurrencyFactor:   DefOptTiFlashConcurrencyFactor,
		networkFactor:                 DefOptNetworkFactor,
		scanFactor:                    DefOptScanFactor,
		descScanFactor:                DefOptDescScanFactor,
		seekFactor:                    DefOptSeekFactor,
		memoryFactor:                  DefOptMemoryFactor,
		diskFactor:                    DefOptDiskFactor,
		concurrencyFactor:             DefOptConcurrencyFactor,
		enableForceInlineCTE:          DefOptForceInlineCTE,
		EnableVectorizedExpression:    DefEnableVectorizedExpression,
		IndexScanCostFactor:           DefOptIndexScanCostFactor,
		IndexReaderCostFactor:         DefOptIndexReaderCostFactor,
		TableReaderCostFactor:         DefOptTableReaderCostFactor,
		TableFullScanCostFactor:       DefOptTableFullScanCostFactor,
		TableRangeScanCostFactor:      DefOptTableRangeScanCostFactor,
		TableRowIDScanCostFactor:      DefOptTableRowIDScanCostFactor,
		TableTiFlashScanCostFactor:    DefOptTableTiFlashScanCostFactor,
		IndexLookupCostFactor:         DefOptIndexLookupCostFactor,
		IndexMergeCostFactor:          DefOptIndexMergeCostFactor,
		SortCostFactor:                DefOptSortCostFactor,
		TopNCostFactor:                DefOptTopNCostFactor,
		LimitCostFactor:               DefOptLimitCostFactor,
		StreamAggCostFactor:           DefOptStreamAggCostFactor,
		HashAggCostFactor:             DefOptHashAggCostFactor,
		MergeJoinCostFactor:           DefOptMergeJoinCostFactor,
		HashJoinCostFactor:            DefOptHashJoinCostFactor,
		IndexJoinCostFactor:           DefOptIndexJoinCostFactor,
		CommandValue:                  uint32(mysql.ComSleep),
		TiDBOptJoinReorderThreshold:   DefTiDBOptJoinReorderThreshold,
		SlowQueryFile:                 config.GetGlobalConfig().Log.SlowQueryFile,
		WaitSplitRegionFinish:         DefTiDBWaitSplitRegionFinish,
		WaitSplitRegionTimeout:        DefWaitSplitRegionTimeout,
		enableIndexMerge:              DefTiDBEnableIndexMerge,
		NoopFuncsMode:                 TiDBOptOnOffWarn(DefTiDBEnableNoopFuncs),
		replicaRead:                   kv.ReplicaReadLeader,
		AllowRemoveAutoInc:            DefTiDBAllowRemoveAutoInc,
		UsePlanBaselines:              DefTiDBUsePlanBaselines,
		EvolvePlanBaselines:           DefTiDBEvolvePlanBaselines,
		EnableExtendedStats:           false,
		IsolationReadEngines:          make(map[kv.StoreType]struct{}),
		LockWaitTimeout:               DefInnodbLockWaitTimeout * 1000,
		MetricSchemaStep:              DefTiDBMetricSchemaStep,
		MetricSchemaRangeDuration:     DefTiDBMetricSchemaRangeDuration,
		SequenceState:                 NewSequenceState(),
		WindowingUseHighPrecision:     true,
		PrevFoundInPlanCache:          DefTiDBFoundInPlanCache,
		FoundInPlanCache:              DefTiDBFoundInPlanCache,
		PrevFoundInBinding:            DefTiDBFoundInBinding,
		FoundInBinding:                DefTiDBFoundInBinding,
		SelectLimit:                   math.MaxUint64,
		AllowAutoRandExplicitInsert:   DefTiDBAllowAutoRandExplicitInsert,
		EnableClusteredIndex:          DefTiDBEnableClusteredIndex,
		EnableParallelApply:           DefTiDBEnableParallelApply,
		ShardAllocateStep:             DefTiDBShardAllocateStep,
		PartitionPruneMode:            *atomic2.NewString(DefTiDBPartitionPruneMode),
		TxnScope:                      kv.NewDefaultTxnScopeVar(),
		EnabledRateLimitAction:        DefTiDBEnableRateLimitAction,
		EnableAsyncCommit:             DefTiDBEnableAsyncCommit,
		Enable1PC:                     DefTiDBEnable1PC,
		GuaranteeLinearizability:      DefTiDBGuaranteeLinearizability,
		AnalyzeVersion:                DefTiDBAnalyzeVersion,
		EnableIndexMergeJoin:          DefTiDBEnableIndexMergeJoin,
		AllowFallbackToTiKV:           make(map[kv.StoreType]struct{}),
		CTEMaxRecursionDepth:          DefCTEMaxRecursionDepth,
		TMPTableSize:                  DefTiDBTmpTableMaxSize,
		MPPStoreFailTTL:               DefTiDBMPPStoreFailTTL,
		Rng:                           mathutil.NewWithTime(),
		EnableLegacyInstanceScope:     DefEnableLegacyInstanceScope,
		RemoveOrderbyInSubquery:       DefTiDBRemoveOrderbyInSubquery,
		EnableSkewDistinctAgg:         DefTiDBSkewDistinctAgg,
		Enable3StageDistinctAgg:       DefTiDB3StageDistinctAgg,
		MaxAllowedPacket:              DefMaxAllowedPacket,
		TiFlashFastScan:               DefTiFlashFastScan,
		EnableTiFlashReadForWriteStmt: true,
		ForeignKeyChecks:              DefTiDBForeignKeyChecks,
		HookContext:                   hctx,
		EnableReuseChunk:              DefTiDBEnableReusechunk,
		preUseChunkAlloc:              DefTiDBUseAlloc,
		chunkPool:                     nil,
		mppExchangeCompressionMode:    DefaultExchangeCompressionMode,
		mppVersion:                    kv.MppVersionUnspecified,
		EnableLateMaterialization:     DefTiDBOptEnableLateMaterialization,
		TiFlashComputeDispatchPolicy:  tiflashcompute.DispatchPolicyConsistentHash,
		ResourceGroupName:             resourcegroup.DefaultResourceGroupName,
		DefaultCollationForUTF8MB4:    mysql.DefaultCollationName,
		GroupConcatMaxLen:             DefGroupConcatMaxLen,
		EnableRedactLog:               DefTiDBRedactLog,
		EnableWindowFunction:          DefEnableWindowFunction,
		OptOrderingIdxSelRatio:        DefTiDBOptOrderingIdxSelRatio,
		CostModelVersion:              DefTiDBCostModelVer,
		OptimizerEnableNAAJ:           DefTiDBEnableNAAJ,
		RegardNULLAsPoint:             DefTiDBRegardNULLAsPoint,
		AllowProjectionPushDown:       DefOptEnableProjectionPushDown,
	}
	vars.TiFlashFineGrainedShuffleBatchSize = DefTiFlashFineGrainedShuffleBatchSize
	vars.status.Store(uint32(mysql.ServerStatusAutocommit))
	vars.StmtCtx.ResourceGroupName = resourcegroup.DefaultResourceGroupName
	vars.KVVars = tikvstore.NewVariables(&vars.SQLKiller.Signal)
	vars.Concurrency = Concurrency{
		indexLookupConcurrency:            DefIndexLookupConcurrency,
		indexSerialScanConcurrency:        DefIndexSerialScanConcurrency,
		indexLookupJoinConcurrency:        DefIndexLookupJoinConcurrency,
		hashJoinConcurrency:               DefTiDBHashJoinConcurrency,
		projectionConcurrency:             DefTiDBProjectionConcurrency,
		distSQLScanConcurrency:            DefDistSQLScanConcurrency,
		analyzeDistSQLScanConcurrency:     DefAnalyzeDistSQLScanConcurrency,
		hashAggPartialConcurrency:         DefTiDBHashAggPartialConcurrency,
		hashAggFinalConcurrency:           DefTiDBHashAggFinalConcurrency,
		windowConcurrency:                 DefTiDBWindowConcurrency,
		mergeJoinConcurrency:              DefTiDBMergeJoinConcurrency,
		streamAggConcurrency:              DefTiDBStreamAggConcurrency,
		indexMergeIntersectionConcurrency: DefTiDBIndexMergeIntersectionConcurrency,
		ExecutorConcurrency:               DefExecutorConcurrency,
	}
	vars.MemQuota = MemQuota{
		MemQuotaQuery:      DefTiDBMemQuotaQuery,
		MemQuotaApplyCache: DefTiDBMemQuotaApplyCache,
	}
	vars.BatchSize = BatchSize{
		IndexJoinBatchSize: DefIndexJoinBatchSize,
		IndexLookupSize:    DefIndexLookupSize,
		InitChunkSize:      DefInitChunkSize,
		MaxChunkSize:       DefMaxChunkSize,
		MinPagingSize:      DefMinPagingSize,
		MaxPagingSize:      DefMaxPagingSize,
	}
	vars.DMLBatchSize = DefDMLBatchSize
	vars.AllowBatchCop = DefTiDBAllowBatchCop
	vars.allowMPPExecution = DefTiDBAllowMPPExecution
	vars.HashExchangeWithNewCollation = DefTiDBHashExchangeWithNewCollation
	vars.enforceMPPExecution = DefTiDBEnforceMPPExecution
	vars.TiFlashMaxThreads = DefTiFlashMaxThreads
	vars.TiFlashMaxBytesBeforeExternalJoin = DefTiFlashMaxBytesBeforeExternalJoin
	vars.TiFlashMaxBytesBeforeExternalGroupBy = DefTiFlashMaxBytesBeforeExternalGroupBy
	vars.TiFlashMaxBytesBeforeExternalSort = DefTiFlashMaxBytesBeforeExternalSort
	vars.TiFlashMaxQueryMemoryPerNode = DefTiFlashMemQuotaQueryPerNode
	vars.TiFlashQuerySpillRatio = DefTiFlashQuerySpillRatio
	vars.MPPStoreFailTTL = DefTiDBMPPStoreFailTTL
	vars.DiskTracker = disk.NewTracker(memory.LabelForSession, -1)
	vars.MemTracker = memory.NewTracker(memory.LabelForSession, vars.MemQuotaQuery)
	vars.MemTracker.IsRootTrackerOfSess = true
	vars.MemTracker.Killer = &vars.SQLKiller
	vars.StatsLoadSyncWait.Store(StatsLoadSyncWait.Load())
	vars.LoadBindingTimeout = DefTiDBLoadBindingTimeout

	for _, engine := range config.GetGlobalConfig().IsolationRead.Engines {
		switch engine {
		case kv.TiFlash.Name():
			vars.IsolationReadEngines[kv.TiFlash] = struct{}{}
		case kv.TiKV.Name():
			vars.IsolationReadEngines[kv.TiKV] = struct{}{}
		case kv.TiDB.Name():
			vars.IsolationReadEngines[kv.TiDB] = struct{}{}
		}
	}
	if !EnableLocalTxn.Load() {
		vars.TxnScope = kv.NewGlobalTxnScopeVar()
	}
	if EnableRowLevelChecksum.Load() {
		vars.EnableRowLevelChecksum = true
	}
	vars.systems[CharacterSetConnection], vars.systems[CollationConnection] = charset.GetDefaultCharsetAndCollate()
	return vars
}

// GetAllowInSubqToJoinAndAgg get AllowInSubqToJoinAndAgg from sql hints and SessionVars.allowInSubqToJoinAndAgg.
func (s *SessionVars) GetAllowInSubqToJoinAndAgg() bool {
	if s.StmtCtx.HasAllowInSubqToJoinAndAggHint {
		return s.StmtCtx.AllowInSubqToJoinAndAgg
	}
	return s.allowInSubqToJoinAndAgg
}

// SetAllowInSubqToJoinAndAgg set SessionVars.allowInSubqToJoinAndAgg.
func (s *SessionVars) SetAllowInSubqToJoinAndAgg(val bool) {
	s.allowInSubqToJoinAndAgg = val
}

// GetAllowPreferRangeScan get preferRangeScan from SessionVars.preferRangeScan.
func (s *SessionVars) GetAllowPreferRangeScan() bool {
	return s.preferRangeScan
}

// SetAllowPreferRangeScan set SessionVars.preferRangeScan.
func (s *SessionVars) SetAllowPreferRangeScan(val bool) {
	s.preferRangeScan = val
}

// GetEnableCascadesPlanner get EnableCascadesPlanner from sql hints and SessionVars.EnableCascadesPlanner.
func (s *SessionVars) GetEnableCascadesPlanner() bool {
	if s.StmtCtx.HasEnableCascadesPlannerHint {
		return s.StmtCtx.EnableCascadesPlanner
	}
	return s.EnableCascadesPlanner
}

// SetEnableCascadesPlanner set SessionVars.EnableCascadesPlanner.
func (s *SessionVars) SetEnableCascadesPlanner(val bool) {
	s.EnableCascadesPlanner = val
}

// GetEnableIndexMerge get EnableIndexMerge from SessionVars.enableIndexMerge.
func (s *SessionVars) GetEnableIndexMerge() bool {
	return s.enableIndexMerge
}

// SetEnableIndexMerge set SessionVars.enableIndexMerge.
func (s *SessionVars) SetEnableIndexMerge(val bool) {
	s.enableIndexMerge = val
}

// GetEnablePseudoForOutdatedStats get EnablePseudoForOutdatedStats from SessionVars.EnablePseudoForOutdatedStats.
func (s *SessionVars) GetEnablePseudoForOutdatedStats() bool {
	return s.EnablePseudoForOutdatedStats
}

// SetEnablePseudoForOutdatedStats set SessionVars.EnablePseudoForOutdatedStats.
func (s *SessionVars) SetEnablePseudoForOutdatedStats(val bool) {
	s.EnablePseudoForOutdatedStats = val
}

// GetReplicaRead get ReplicaRead from sql hints and SessionVars.replicaRead with adjusted.
func (s *SessionVars) GetReplicaRead() kv.ReplicaReadType {
	// For test purpose, you can enable this failpoint to get the unadjusted replica read.
	failpoint.Inject("GetReplicaReadUnadjusted", func(_ failpoint.Value) {
		failpoint.Return(s.replicaRead)
	})
	// Replica read only works for read-only statements.
	if !s.StmtCtx.IsReadOnly {
		if s.StmtCtx.HasReplicaReadHint {
			const warnMsg = "Ignore replica read hint for non-read-only statement"
			existWarnings := s.StmtCtx.GetWarnings()
			hasWarning := false
			for _, warn := range existWarnings {
				if warn.Err.Error() == warnMsg {
					hasWarning = true
					break
				}
			}
			if !hasWarning {
				s.StmtCtx.AppendWarning(errors.New(warnMsg))
			}
		}
		return kv.ReplicaReadLeader
	}
	if s.StmtCtx.RCCheckTS || s.RcWriteCheckTS {
		return kv.ReplicaReadLeader
	}
	if s.StmtCtx.HasReplicaReadHint {
		return kv.ReplicaReadType(s.StmtCtx.ReplicaRead)
	}
	// if closest-adaptive is unavailable, fallback to leader read
	if s.replicaRead == kv.ReplicaReadClosestAdaptive && !IsAdaptiveReplicaReadEnabled() {
		return kv.ReplicaReadLeader
	}
	return s.replicaRead
}

// SetReplicaRead set SessionVars.replicaRead.
func (s *SessionVars) SetReplicaRead(val kv.ReplicaReadType) {
	s.replicaRead = val
}

// IsReplicaReadClosestAdaptive returns whether adaptive closest replica can be enabled.
func (s *SessionVars) IsReplicaReadClosestAdaptive() bool {
	return s.replicaRead == kv.ReplicaReadClosestAdaptive && IsAdaptiveReplicaReadEnabled()
}

// GetWriteStmtBufs get pointer of SessionVars.writeStmtBufs.
func (s *SessionVars) GetWriteStmtBufs() *WriteStmtBufs {
	return &s.writeStmtBufs
}

// GetSplitRegionTimeout gets split region timeout.
func (s *SessionVars) GetSplitRegionTimeout() time.Duration {
	return time.Duration(s.WaitSplitRegionTimeout) * time.Second
}

// GetIsolationReadEngines gets isolation read engines.
func (s *SessionVars) GetIsolationReadEngines() map[kv.StoreType]struct{} {
	return s.IsolationReadEngines
}

// CleanBuffers cleans the temporary bufs
func (s *SessionVars) CleanBuffers() {
	s.GetWriteStmtBufs().clean()
}

// AllocPlanColumnID allocates column id for plan.
func (s *SessionVars) AllocPlanColumnID() int64 {
	return s.PlanColumnID.Add(1)
}

// RegisterScalarSubQ register a scalar sub query into the map. This will be used for EXPLAIN.
func (s *SessionVars) RegisterScalarSubQ(scalarSubQ any) {
	s.MapScalarSubQ = append(s.MapScalarSubQ, scalarSubQ)
}

// GetCharsetInfo gets charset and collation for current context.
// What character set should the server translate a statement to after receiving it?
// For this, the server uses the character_set_connection and collation_connection system variables.
// It converts statements sent by the client from character_set_client to character_set_connection
// (except for string literals that have an introducer such as _latin1 or _utf8).
// collation_connection is important for comparisons of literal strings.
// For comparisons of strings with column values, collation_connection does not matter because columns
// have their own collation, which has a higher collation precedence.
// See https://dev.mysql.com/doc/refman/5.7/en/charset-connection.html
func (s *SessionVars) GetCharsetInfo() (charset, collation string) {
	charset = s.systems[CharacterSetConnection]
	collation = s.systems[CollationConnection]
	return
}

// GetParseParams gets the parse parameters from session variables.
func (s *SessionVars) GetParseParams() []parser.ParseParam {
	chs, coll := s.GetCharsetInfo()
	cli, err := s.GetSessionOrGlobalSystemVar(context.Background(), CharacterSetClient)
	if err != nil {
		cli = ""
	}
	return []parser.ParseParam{
		parser.CharsetConnection(chs),
		parser.CollationConnection(coll),
		parser.CharsetClient(cli),
	}
}

// SetStringUserVar set the value and collation for user defined variable.
func (s *SessionVars) SetStringUserVar(name string, strVal string, collation string) {
	name = strings.ToLower(name)
	if len(collation) > 0 {
		s.SetUserVarVal(name, types.NewCollationStringDatum(stringutil.Copy(strVal), collation))
	} else {
		_, collation = s.GetCharsetInfo()
		s.SetUserVarVal(name, types.NewCollationStringDatum(stringutil.Copy(strVal), collation))
	}
}

// SetLastInsertID saves the last insert id to the session context.
// TODO: we may store the result for last_insert_id sys var later.
func (s *SessionVars) SetLastInsertID(insertID uint64) {
	s.StmtCtx.LastInsertID = insertID
}

// SetStatusFlag sets the session server status variable.
// If on is true sets the flag in session status,
// otherwise removes the flag.
func (s *SessionVars) SetStatusFlag(flag uint16, on bool) {
	if on {
		for {
			status := s.status.Load()
			if status&uint32(flag) == uint32(flag) {
				break
			}
			if s.status.CompareAndSwap(status, status|uint32(flag)) {
				break
			}
		}
		return
	}
	for {
		status := s.status.Load()
		if status&uint32(flag) == 0 {
			break
		}
		if s.status.CompareAndSwap(status, status&^uint32(flag)) {
			break
		}
	}
}

// HasStatusFlag gets the session server status variable, returns true if it is on.
func (s *SessionVars) HasStatusFlag(flag uint16) bool {
	return s.status.Load()&uint32(flag) > 0
}

// Status returns the server status.
func (s *SessionVars) Status() uint16 {
	return uint16(s.status.Load())
}

// SetInTxn sets whether the session is in transaction.
// It also updates the IsExplicit flag in TxnCtx if val is true.
func (s *SessionVars) SetInTxn(val bool) {
	s.SetStatusFlag(mysql.ServerStatusInTrans, val)
	if val {
		s.TxnCtx.IsExplicit = val
	}
}

// InTxn returns if the session is in transaction.
func (s *SessionVars) InTxn() bool {
	return s.HasStatusFlag(mysql.ServerStatusInTrans)
}

// IsAutocommit returns if the session is set to autocommit.
func (s *SessionVars) IsAutocommit() bool {
	return s.HasStatusFlag(mysql.ServerStatusAutocommit)
}

// IsIsolation if true it means the transaction is at that isolation level.
func (s *SessionVars) IsIsolation(isolation string) bool {
	if s.TxnCtx.Isolation != "" {
		return s.TxnCtx.Isolation == isolation
	}
	if s.txnIsolationLevelOneShot.state == oneShotUse {
		s.TxnCtx.Isolation = s.txnIsolationLevelOneShot.value
	}
	if s.TxnCtx.Isolation == "" {
		s.TxnCtx.Isolation, _ = s.GetSystemVar(TxnIsolation)
	}
	return s.TxnCtx.Isolation == isolation
}

// IsolationLevelForNewTxn returns the isolation level if we want to enter a new transaction
func (s *SessionVars) IsolationLevelForNewTxn() (isolation string) {
	if s.InTxn() {
		if s.txnIsolationLevelOneShot.state == oneShotSet {
			isolation = s.txnIsolationLevelOneShot.value
		}
	} else {
		if s.txnIsolationLevelOneShot.state == oneShotUse {
			isolation = s.txnIsolationLevelOneShot.value
		}
	}

	if isolation == "" {
		isolation, _ = s.GetSystemVar(TxnIsolation)
	}

	return
}

// SetTxnIsolationLevelOneShotStateForNextTxn sets the txnIsolationLevelOneShot.state for next transaction.
func (s *SessionVars) SetTxnIsolationLevelOneShotStateForNextTxn() {
	if isoLevelOneShot := &s.txnIsolationLevelOneShot; isoLevelOneShot.state != oneShotDef {
		switch isoLevelOneShot.state {
		case oneShotSet:
			isoLevelOneShot.state = oneShotUse
		case oneShotUse:
			isoLevelOneShot.state = oneShotDef
			isoLevelOneShot.value = ""
		}
	}
}

// IsPessimisticReadConsistency if true it means the statement is in a read consistency pessimistic transaction.
func (s *SessionVars) IsPessimisticReadConsistency() bool {
	return s.TxnCtx.IsPessimistic && s.IsIsolation(ast.ReadCommitted)
}

// GetNextPreparedStmtID generates and returns the next session scope prepared statement id.
func (s *SessionVars) GetNextPreparedStmtID() uint32 {
	s.preparedStmtID++
	return s.preparedStmtID
}

// SetNextPreparedStmtID sets the next prepared statement id. It's only used in restoring session states.
func (s *SessionVars) SetNextPreparedStmtID(preparedStmtID uint32) {
	s.preparedStmtID = preparedStmtID
}

// Location returns the value of time_zone session variable. If it is nil, then return time.Local.
func (s *SessionVars) Location() *time.Location {
	loc := s.TimeZone
	if loc == nil {
		loc = timeutil.SystemLocation()
	}
	return loc
}

// GetSystemVar gets the string value of a system variable.
func (s *SessionVars) GetSystemVar(name string) (string, bool) {
	if name == WarningCount {
		return strconv.Itoa(s.SysWarningCount), true
	} else if name == ErrorCount {
		return strconv.Itoa(int(s.SysErrorCount)), true
	}
	val, ok := s.systems[name]
	return val, ok
}

func (s *SessionVars) setDDLReorgPriority(val string) {
	val = strings.ToLower(val)
	switch val {
	case "priority_low":
		s.DDLReorgPriority = kv.PriorityLow
	case "priority_normal":
		s.DDLReorgPriority = kv.PriorityNormal
	case "priority_high":
		s.DDLReorgPriority = kv.PriorityHigh
	default:
		s.DDLReorgPriority = kv.PriorityLow
	}
}

type planCacheStmtKey string

func (k planCacheStmtKey) Hash() []byte {
	return []byte(k)
}

// AddNonPreparedPlanCacheStmt adds this PlanCacheStmt into non-preapred plan-cache stmt cache
func (s *SessionVars) AddNonPreparedPlanCacheStmt(sql string, stmt any) {
	if s.nonPreparedPlanCacheStmts == nil {
		s.nonPreparedPlanCacheStmts = kvcache.NewSimpleLRUCache(uint(s.SessionPlanCacheSize), 0, 0)
	}
	s.nonPreparedPlanCacheStmts.Put(planCacheStmtKey(sql), stmt)
}

// GetNonPreparedPlanCacheStmt gets the PlanCacheStmt.
func (s *SessionVars) GetNonPreparedPlanCacheStmt(sql string) any {
	if s.nonPreparedPlanCacheStmts == nil {
		return nil
	}
	stmt, _ := s.nonPreparedPlanCacheStmts.Get(planCacheStmtKey(sql))
	return stmt
}

// AddPreparedStmt adds prepareStmt to current session and count in global.
func (s *SessionVars) AddPreparedStmt(stmtID uint32, stmt any) error {
	if _, exists := s.PreparedStmts[stmtID]; !exists {
		maxPreparedStmtCount := MaxPreparedStmtCountValue.Load()
		newPreparedStmtCount := atomic.AddInt64(&PreparedStmtCount, 1)
		if maxPreparedStmtCount >= 0 && newPreparedStmtCount > maxPreparedStmtCount {
			atomic.AddInt64(&PreparedStmtCount, -1)
			return ErrMaxPreparedStmtCountReached.GenWithStackByArgs(maxPreparedStmtCount)
		}
		metrics.PreparedStmtGauge.Set(float64(newPreparedStmtCount))
	}
	s.PreparedStmts[stmtID] = stmt
	return nil
}

// RemovePreparedStmt removes preparedStmt from current session and decrease count in global.
func (s *SessionVars) RemovePreparedStmt(stmtID uint32) {
	_, exists := s.PreparedStmts[stmtID]
	if !exists {
		return
	}
	delete(s.PreparedStmts, stmtID)
	afterMinus := atomic.AddInt64(&PreparedStmtCount, -1)
	metrics.PreparedStmtGauge.Set(float64(afterMinus))
}

// WithdrawAllPreparedStmt remove all preparedStmt in current session and decrease count in global.
func (s *SessionVars) WithdrawAllPreparedStmt() {
	psCount := len(s.PreparedStmts)
	if psCount == 0 {
		return
	}
	afterMinus := atomic.AddInt64(&PreparedStmtCount, -int64(psCount))
	metrics.PreparedStmtGauge.Set(float64(afterMinus))
}

// GetSessionOrGlobalSystemVar gets a system variable.
// If it is a session only variable, use the default value defined in code.
// Returns error if there is no such variable.
func (s *SessionVars) GetSessionOrGlobalSystemVar(ctx context.Context, name string) (string, error) {
	sv := GetSysVar(name)
	if sv == nil {
		return "", ErrUnknownSystemVar.GenWithStackByArgs(name)
	}
	if sv.HasNoneScope() {
		return sv.Value, nil
	}
	if sv.HasSessionScope() {
		// Populate the value to s.systems if it is not there already.
		// in future should be already loaded on session init
		if sv.GetSession != nil {
			// shortcut to the getter, we won't use the value
			return sv.GetSessionFromHook(s)
		}
		if _, ok := s.systems[sv.Name]; !ok {
			if sv.HasGlobalScope() {
				if val, err := s.GlobalVarsAccessor.GetGlobalSysVar(sv.Name); err == nil {
					s.systems[sv.Name] = val
				}
			} else {
				s.systems[sv.Name] = sv.Value // no global scope, use default
			}
		}
		return sv.GetSessionFromHook(s)
	}
	return sv.GetGlobalFromHook(ctx, s)
}

// GetSessionStatesSystemVar gets the session variable value for session states.
// It's only used for encoding session states when migrating a session.
// The returned boolean indicates whether to keep this value in the session states.
func (s *SessionVars) GetSessionStatesSystemVar(name string) (string, bool, error) {
	sv := GetSysVar(name)
	if sv == nil {
		return "", false, ErrUnknownSystemVar.GenWithStackByArgs(name)
	}
	// Call GetStateValue first if it exists. Otherwise, call GetSession.
	if sv.GetStateValue != nil {
		return sv.GetStateValue(s)
	}
	if sv.GetSession != nil {
		val, err := sv.GetSessionFromHook(s)
		return val, err == nil, err
	}
	// Only get the cached value. No need to check the global or default value.
	if val, ok := s.systems[sv.Name]; ok {
		return val, true, nil
	}
	return "", false, nil
}

// GetGlobalSystemVar gets a global system variable.
func (s *SessionVars) GetGlobalSystemVar(ctx context.Context, name string) (string, error) {
	sv := GetSysVar(name)
	if sv == nil {
		return "", ErrUnknownSystemVar.GenWithStackByArgs(name)
	}
	return sv.GetGlobalFromHook(ctx, s)
}

// SetSystemVar sets the value of a system variable for session scope.
// Values are automatically normalized (i.e. oN / on / 1 => ON)
// and the validation function is run. To set with less validation, see
// SetSystemVarWithRelaxedValidation.
func (s *SessionVars) SetSystemVar(name string, val string) error {
	sv := GetSysVar(name)
	if sv == nil {
		return ErrUnknownSystemVar.GenWithStackByArgs(name)
	}
	val, err := sv.Validate(s, val, ScopeSession)
	if err != nil {
		return err
	}
	return sv.SetSessionFromHook(s, val)
}

// SetSystemVarWithOldValAsRet is wrapper of SetSystemVar. Return the old value for later use.
func (s *SessionVars) SetSystemVarWithOldValAsRet(name string, val string) (string, error) {
	sv := GetSysVar(name)
	if sv == nil {
		return "", ErrUnknownSystemVar.GenWithStackByArgs(name)
	}
	val, err := sv.Validate(s, val, ScopeSession)
	if err != nil {
		return "", err
	}
	// The map s.systems[sv.Name] is lazy initialized. If we directly read it, we might read empty result.
	// Since this code path is not a hot path, we directly call GetSessionOrGlobalSystemVar to get the value safely.
	oldV, err := s.GetSessionOrGlobalSystemVar(context.Background(), sv.Name)
	if err != nil {
		return "", err
	}
	return oldV, sv.SetSessionFromHook(s, val)
}

// SetSystemVarWithoutValidation sets the value of a system variable for session scope.
// Deprecated: Values are NOT normalized or Validated.
func (s *SessionVars) SetSystemVarWithoutValidation(name string, val string) error {
	sv := GetSysVar(name)
	if sv == nil {
		return ErrUnknownSystemVar.GenWithStackByArgs(name)
	}
	return sv.SetSessionFromHook(s, val)
}

// SetSystemVarWithRelaxedValidation sets the value of a system variable for session scope.
// Validation functions are called, but scope validation is skipped.
// Errors are not expected to be returned because this could cause upgrade issues.
func (s *SessionVars) SetSystemVarWithRelaxedValidation(name string, val string) error {
	sv := GetSysVar(name)
	if sv == nil {
		return ErrUnknownSystemVar.GenWithStackByArgs(name)
	}
	val = sv.ValidateWithRelaxedValidation(s, val, ScopeSession)
	return sv.SetSessionFromHook(s, val)
}

// GetReadableTxnMode returns the session variable TxnMode but rewrites it to "OPTIMISTIC" when it's empty.
func (s *SessionVars) GetReadableTxnMode() string {
	txnMode := s.TxnMode
	if txnMode == "" {
		txnMode = ast.Optimistic
	}
	return txnMode
}

// SetPrevStmtDigest sets the digest of the previous statement.
func (s *SessionVars) SetPrevStmtDigest(prevStmtDigest string) {
	s.prevStmtDigest = prevStmtDigest
}

// GetPrevStmtDigest returns the digest of the previous statement.
func (s *SessionVars) GetPrevStmtDigest() string {
	// Because `prevStmt` may be truncated, so it's senseless to normalize it.
	// Even if `prevStmtDigest` is empty but `prevStmt` is not, just return it anyway.
	return s.prevStmtDigest
}

// GetDivPrecisionIncrement returns the specified value of DivPrecisionIncrement.
func (s *SessionVars) GetDivPrecisionIncrement() int {
	return s.DivPrecisionIncrement
}

// GetTemporaryTable returns a TempTable by tableInfo.
func (s *SessionVars) GetTemporaryTable(tblInfo *model.TableInfo) tableutil.TempTable {
	if tblInfo.TempTableType != model.TempTableNone {
		s.TxnCtxMu.Lock()
		defer s.TxnCtxMu.Unlock()
		if s.TxnCtx.TemporaryTables == nil {
			s.TxnCtx.TemporaryTables = make(map[int64]tableutil.TempTable)
		}
		tempTables := s.TxnCtx.TemporaryTables
		tempTable, ok := tempTables[tblInfo.ID]
		if !ok {
			tempTable = tableutil.TempTableFromMeta(tblInfo)
			tempTables[tblInfo.ID] = tempTable
		}
		return tempTable
	}

	return nil
}

// EncodeSessionStates saves session states into SessionStates.
func (s *SessionVars) EncodeSessionStates(_ context.Context, sessionStates *sessionstates.SessionStates) (err error) {
	// Encode user-defined variables.
	s.UserVars.lock.RLock()
	sessionStates.UserVars = make(map[string]*types.Datum, len(s.UserVars.values))
	sessionStates.UserVarTypes = make(map[string]*ptypes.FieldType, len(s.UserVars.types))
	for name, userVar := range s.UserVars.values {
		sessionStates.UserVars[name] = userVar.Clone()
	}
	for name, userVarType := range s.UserVars.types {
		sessionStates.UserVarTypes[name] = userVarType.Clone()
	}
	s.UserVars.lock.RUnlock()

	// Encode other session contexts.
	sessionStates.PreparedStmtID = s.preparedStmtID
	sessionStates.Status = s.status.Load()
	sessionStates.CurrentDB = s.CurrentDB
	sessionStates.LastTxnInfo = s.LastTxnInfo
	if s.LastQueryInfo.StartTS != 0 {
		sessionStates.LastQueryInfo = &s.LastQueryInfo
	}
	if s.LastDDLInfo.SeqNum != 0 {
		sessionStates.LastDDLInfo = &s.LastDDLInfo
	}
	sessionStates.LastFoundRows = s.LastFoundRows
	sessionStates.SequenceLatestValues = s.SequenceState.GetAllStates()
	sessionStates.FoundInPlanCache = s.PrevFoundInPlanCache
	sessionStates.FoundInBinding = s.PrevFoundInBinding
	sessionStates.ResourceGroupName = s.ResourceGroupName
	sessionStates.HypoIndexes = s.HypoIndexes
	sessionStates.HypoTiFlashReplicas = s.HypoTiFlashReplicas

	// Encode StatementContext. We encode it here to avoid circle dependency.
	sessionStates.LastAffectedRows = s.StmtCtx.PrevAffectedRows
	sessionStates.LastInsertID = s.StmtCtx.PrevLastInsertID
	sessionStates.Warnings = s.StmtCtx.GetWarnings()
	return
}

// DecodeSessionStates restores session states from SessionStates.
func (s *SessionVars) DecodeSessionStates(_ context.Context, sessionStates *sessionstates.SessionStates) (err error) {
	// Decode user-defined variables.
	for name, userVar := range sessionStates.UserVars {
		s.SetUserVarVal(name, *userVar.Clone())
	}
	for name, userVarType := range sessionStates.UserVarTypes {
		s.SetUserVarType(name, userVarType.Clone())
	}

	// Decode other session contexts.
	s.preparedStmtID = sessionStates.PreparedStmtID
	s.status.Store(sessionStates.Status)
	s.CurrentDB = sessionStates.CurrentDB
	s.LastTxnInfo = sessionStates.LastTxnInfo
	if sessionStates.LastQueryInfo != nil {
		s.LastQueryInfo = *sessionStates.LastQueryInfo
	}
	if sessionStates.LastDDLInfo != nil {
		s.LastDDLInfo = *sessionStates.LastDDLInfo
	}
	s.LastFoundRows = sessionStates.LastFoundRows
	s.SequenceState.SetAllStates(sessionStates.SequenceLatestValues)
	s.FoundInPlanCache = sessionStates.FoundInPlanCache
	s.FoundInBinding = sessionStates.FoundInBinding
	s.SetResourceGroupName(sessionStates.ResourceGroupName)
	s.HypoIndexes = sessionStates.HypoIndexes
	s.HypoTiFlashReplicas = sessionStates.HypoTiFlashReplicas

	// Decode StatementContext.
	s.StmtCtx.SetAffectedRows(uint64(sessionStates.LastAffectedRows))
	s.StmtCtx.PrevLastInsertID = sessionStates.LastInsertID
	s.StmtCtx.SetWarnings(sessionStates.Warnings)
	return
}

// SetResourceGroupName changes the resource group name and inc/dec the metrics accordingly.
func (s *SessionVars) SetResourceGroupName(groupName string) {
	if s.ResourceGroupName != groupName {
		metrics.ConnGauge.WithLabelValues(s.ResourceGroupName).Dec()
		metrics.ConnGauge.WithLabelValues(groupName).Inc()
	}
	s.ResourceGroupName = groupName
}

// TableDelta stands for the changed count for one table or partition.
type TableDelta struct {
	Delta    int64
	Count    int64
	InitTime time.Time // InitTime is the time that this delta is generated.
	TableID  int64
}

// Clone returns a cloned TableDelta.
func (td TableDelta) Clone() TableDelta {
	return TableDelta{
		Delta:    td.Delta,
		Count:    td.Count,
		InitTime: td.InitTime,
		TableID:  td.TableID,
	}
}

// ConcurrencyUnset means the value the of the concurrency related variable is unset.
const ConcurrencyUnset = -1

// Concurrency defines concurrency values.
type Concurrency struct {
	// indexLookupConcurrency is the number of concurrent index lookup worker.
	// indexLookupConcurrency is deprecated, use ExecutorConcurrency instead.
	indexLookupConcurrency int

	// indexLookupJoinConcurrency is the number of concurrent index lookup join inner worker.
	// indexLookupJoinConcurrency is deprecated, use ExecutorConcurrency instead.
	indexLookupJoinConcurrency int

	// distSQLScanConcurrency is the number of concurrent dist SQL scan worker.
	distSQLScanConcurrency int

	// analyzeDistSQLScanConcurrency is the number of concurrent dist SQL scan worker when to analyze.
	analyzeDistSQLScanConcurrency int

	// hashJoinConcurrency is the number of concurrent hash join outer worker.
	// hashJoinConcurrency is deprecated, use ExecutorConcurrency instead.
	hashJoinConcurrency int

	// projectionConcurrency is the number of concurrent projection worker.
	// projectionConcurrency is deprecated, use ExecutorConcurrency instead.
	projectionConcurrency int

	// hashAggPartialConcurrency is the number of concurrent hash aggregation partial worker.
	// hashAggPartialConcurrency is deprecated, use ExecutorConcurrency instead.
	hashAggPartialConcurrency int

	// hashAggFinalConcurrency is the number of concurrent hash aggregation final worker.
	// hashAggFinalConcurrency is deprecated, use ExecutorConcurrency instead.
	hashAggFinalConcurrency int

	// windowConcurrency is the number of concurrent window worker.
	// windowConcurrency is deprecated, use ExecutorConcurrency instead.
	windowConcurrency int

	// mergeJoinConcurrency is the number of concurrent merge join worker
	mergeJoinConcurrency int

	// streamAggConcurrency is the number of concurrent stream aggregation worker.
	// streamAggConcurrency is deprecated, use ExecutorConcurrency instead.
	streamAggConcurrency int

	// indexMergeIntersectionConcurrency is the number of indexMergeProcessWorker
	// Only meaningful for dynamic pruned partition table.
	indexMergeIntersectionConcurrency int

	// indexSerialScanConcurrency is the number of concurrent index serial scan worker.
	indexSerialScanConcurrency int

	// ExecutorConcurrency is the number of concurrent worker for all executors.
	ExecutorConcurrency int

	// SourceAddr is the source address of request. Available in coprocessor ONLY.
	SourceAddr net.TCPAddr

	// IdleTransactionTimeout indicates the maximum time duration a transaction could be idle, unit is second.
	IdleTransactionTimeout int

	// BulkDMLEnabled indicates whether to enable bulk DML in pipelined mode.
	BulkDMLEnabled bool
}

// SetIndexLookupConcurrency set the number of concurrent index lookup worker.
func (c *Concurrency) SetIndexLookupConcurrency(n int) {
	c.indexLookupConcurrency = n
}

// SetIndexLookupJoinConcurrency set the number of concurrent index lookup join inner worker.
func (c *Concurrency) SetIndexLookupJoinConcurrency(n int) {
	c.indexLookupJoinConcurrency = n
}

// SetDistSQLScanConcurrency set the number of concurrent dist SQL scan worker.
func (c *Concurrency) SetDistSQLScanConcurrency(n int) {
	c.distSQLScanConcurrency = n
}

// SetAnalyzeDistSQLScanConcurrency set the number of concurrent dist SQL scan worker when to analyze.
func (c *Concurrency) SetAnalyzeDistSQLScanConcurrency(n int) {
	c.analyzeDistSQLScanConcurrency = n
}

// SetHashJoinConcurrency set the number of concurrent hash join outer worker.
func (c *Concurrency) SetHashJoinConcurrency(n int) {
	c.hashJoinConcurrency = n
}

// SetProjectionConcurrency set the number of concurrent projection worker.
func (c *Concurrency) SetProjectionConcurrency(n int) {
	c.projectionConcurrency = n
}

// SetHashAggPartialConcurrency set the number of concurrent hash aggregation partial worker.
func (c *Concurrency) SetHashAggPartialConcurrency(n int) {
	c.hashAggPartialConcurrency = n
}

// SetHashAggFinalConcurrency set the number of concurrent hash aggregation final worker.
func (c *Concurrency) SetHashAggFinalConcurrency(n int) {
	c.hashAggFinalConcurrency = n
}

// SetWindowConcurrency set the number of concurrent window worker.
func (c *Concurrency) SetWindowConcurrency(n int) {
	c.windowConcurrency = n
}

// SetMergeJoinConcurrency set the number of concurrent merge join worker.
func (c *Concurrency) SetMergeJoinConcurrency(n int) {
	c.mergeJoinConcurrency = n
}

// SetStreamAggConcurrency set the number of concurrent stream aggregation worker.
func (c *Concurrency) SetStreamAggConcurrency(n int) {
	c.streamAggConcurrency = n
}

// SetIndexMergeIntersectionConcurrency set the number of concurrent intersection process worker.
func (c *Concurrency) SetIndexMergeIntersectionConcurrency(n int) {
	c.indexMergeIntersectionConcurrency = n
}

// SetIndexSerialScanConcurrency set the number of concurrent index serial scan worker.
func (c *Concurrency) SetIndexSerialScanConcurrency(n int) {
	c.indexSerialScanConcurrency = n
}

// IndexLookupConcurrency return the number of concurrent index lookup worker.
func (c *Concurrency) IndexLookupConcurrency() int {
	if c.indexLookupConcurrency != ConcurrencyUnset {
		return c.indexLookupConcurrency
	}
	return c.ExecutorConcurrency
}

// IndexLookupJoinConcurrency return the number of concurrent index lookup join inner worker.
func (c *Concurrency) IndexLookupJoinConcurrency() int {
	if c.indexLookupJoinConcurrency != ConcurrencyUnset {
		return c.indexLookupJoinConcurrency
	}
	return c.ExecutorConcurrency
}

// DistSQLScanConcurrency return the number of concurrent dist SQL scan worker.
func (c *Concurrency) DistSQLScanConcurrency() int {
	return c.distSQLScanConcurrency
}

// AnalyzeDistSQLScanConcurrency return the number of concurrent dist SQL scan worker when to analyze.
func (c *Concurrency) AnalyzeDistSQLScanConcurrency() int {
	return c.analyzeDistSQLScanConcurrency
}

// HashJoinConcurrency return the number of concurrent hash join outer worker.
func (c *Concurrency) HashJoinConcurrency() int {
	if c.hashJoinConcurrency != ConcurrencyUnset {
		return c.hashJoinConcurrency
	}
	return c.ExecutorConcurrency
}

// ProjectionConcurrency return the number of concurrent projection worker.
func (c *Concurrency) ProjectionConcurrency() int {
	if c.projectionConcurrency != ConcurrencyUnset {
		return c.projectionConcurrency
	}
	return c.ExecutorConcurrency
}

// HashAggPartialConcurrency return the number of concurrent hash aggregation partial worker.
func (c *Concurrency) HashAggPartialConcurrency() int {
	if c.hashAggPartialConcurrency != ConcurrencyUnset {
		return c.hashAggPartialConcurrency
	}
	return c.ExecutorConcurrency
}

// HashAggFinalConcurrency return the number of concurrent hash aggregation final worker.
func (c *Concurrency) HashAggFinalConcurrency() int {
	if c.hashAggFinalConcurrency != ConcurrencyUnset {
		return c.hashAggFinalConcurrency
	}
	return c.ExecutorConcurrency
}

// WindowConcurrency return the number of concurrent window worker.
func (c *Concurrency) WindowConcurrency() int {
	if c.windowConcurrency != ConcurrencyUnset {
		return c.windowConcurrency
	}
	return c.ExecutorConcurrency
}

// MergeJoinConcurrency return the number of concurrent merge join worker.
func (c *Concurrency) MergeJoinConcurrency() int {
	if c.mergeJoinConcurrency != ConcurrencyUnset {
		return c.mergeJoinConcurrency
	}
	return c.ExecutorConcurrency
}

// StreamAggConcurrency return the number of concurrent stream aggregation worker.
func (c *Concurrency) StreamAggConcurrency() int {
	if c.streamAggConcurrency != ConcurrencyUnset {
		return c.streamAggConcurrency
	}
	return c.ExecutorConcurrency
}

// IndexMergeIntersectionConcurrency return the number of concurrent process worker.
func (c *Concurrency) IndexMergeIntersectionConcurrency() int {
	if c.indexMergeIntersectionConcurrency != ConcurrencyUnset {
		return c.indexMergeIntersectionConcurrency
	}
	return c.ExecutorConcurrency
}

// IndexSerialScanConcurrency return the number of concurrent index serial scan worker.
// This option is not sync with ExecutorConcurrency since it's used by Analyze table.
func (c *Concurrency) IndexSerialScanConcurrency() int {
	return c.indexSerialScanConcurrency
}

// UnionConcurrency return the num of concurrent union worker.
func (c *Concurrency) UnionConcurrency() int {
	return c.ExecutorConcurrency
}

// MemQuota defines memory quota values.
type MemQuota struct {
	// MemQuotaQuery defines the memory quota for a query.
	MemQuotaQuery int64
	// MemQuotaApplyCache defines the memory capacity for apply cache.
	MemQuotaApplyCache int64
}

// BatchSize defines batch size values.
type BatchSize struct {
	// IndexJoinBatchSize is the batch size of a index lookup join.
	IndexJoinBatchSize int

	// IndexLookupSize is the number of handles for an index lookup task in index double read executor.
	IndexLookupSize int

	// InitChunkSize defines init row count of a Chunk during query execution.
	InitChunkSize int

	// MaxChunkSize defines max row count of a Chunk during query execution.
	MaxChunkSize int

	// MinPagingSize defines the min size used by the coprocessor paging protocol.
	MinPagingSize int

	// MinPagingSize defines the max size used by the coprocessor paging protocol.
	MaxPagingSize int
}

const (
	// SlowLogRowPrefixStr is slow log row prefix.
	SlowLogRowPrefixStr = "# "
	// SlowLogSpaceMarkStr is slow log space mark.
	SlowLogSpaceMarkStr = ": "
	// SlowLogSQLSuffixStr is slow log suffix.
	SlowLogSQLSuffixStr = ";"
	// SlowLogTimeStr is slow log field name.
	SlowLogTimeStr = "Time"
	// SlowLogStartPrefixStr is slow log start row prefix.
	SlowLogStartPrefixStr = SlowLogRowPrefixStr + SlowLogTimeStr + SlowLogSpaceMarkStr
	// SlowLogTxnStartTSStr is slow log field name.
	SlowLogTxnStartTSStr = "Txn_start_ts"
	// SlowLogKeyspaceName is slow log field name.
	SlowLogKeyspaceName = "Keyspace_name"
	// SlowLogKeyspaceID is slow log field name.
	SlowLogKeyspaceID = "Keyspace_ID"
	// SlowLogUserAndHostStr is the user and host field name, which is compatible with MySQL.
	SlowLogUserAndHostStr = "User@Host"
	// SlowLogUserStr is slow log field name.
	SlowLogUserStr = "User"
	// SlowLogHostStr only for slow_query table usage.
	SlowLogHostStr = "Host"
	// SlowLogConnIDStr is slow log field name.
	SlowLogConnIDStr = "Conn_ID"
	// SlowLogSessAliasStr is the session alias set by user
	SlowLogSessAliasStr = "Session_alias"
	// SlowLogQueryTimeStr is slow log field name.
	SlowLogQueryTimeStr = "Query_time"
	// SlowLogParseTimeStr is the parse sql time.
	SlowLogParseTimeStr = "Parse_time"
	// SlowLogCompileTimeStr is the compile plan time.
	SlowLogCompileTimeStr = "Compile_time"
	// SlowLogRewriteTimeStr is the rewrite time.
	SlowLogRewriteTimeStr = "Rewrite_time"
	// SlowLogOptimizeTimeStr is the optimization time.
	SlowLogOptimizeTimeStr = "Optimize_time"
	// SlowLogWaitTSTimeStr is the time of waiting TS.
	SlowLogWaitTSTimeStr = "Wait_TS"
	// SlowLogPreprocSubQueriesStr is the number of pre-processed sub-queries.
	SlowLogPreprocSubQueriesStr = "Preproc_subqueries"
	// SlowLogPreProcSubQueryTimeStr is the total time of pre-processing sub-queries.
	SlowLogPreProcSubQueryTimeStr = "Preproc_subqueries_time"
	// SlowLogDBStr is slow log field name.
	SlowLogDBStr = "DB"
	// SlowLogIsInternalStr is slow log field name.
	SlowLogIsInternalStr = "Is_internal"
	// SlowLogIndexNamesStr is slow log field name.
	SlowLogIndexNamesStr = "Index_names"
	// SlowLogDigestStr is slow log field name.
	SlowLogDigestStr = "Digest"
	// SlowLogQuerySQLStr is slow log field name.
	SlowLogQuerySQLStr = "Query" // use for slow log table, slow log will not print this field name but print sql directly.
	// SlowLogStatsInfoStr is plan stats info.
	SlowLogStatsInfoStr = "Stats"
	// SlowLogNumCopTasksStr is the number of cop-tasks.
	SlowLogNumCopTasksStr = "Num_cop_tasks"
	// SlowLogCopProcAvg is the average process time of all cop-tasks.
	SlowLogCopProcAvg = "Cop_proc_avg"
	// SlowLogCopProcP90 is the p90 process time of all cop-tasks.
	SlowLogCopProcP90 = "Cop_proc_p90"
	// SlowLogCopProcMax is the max process time of all cop-tasks.
	SlowLogCopProcMax = "Cop_proc_max"
	// SlowLogCopProcAddr is the address of TiKV where the cop-task which cost max process time run.
	SlowLogCopProcAddr = "Cop_proc_addr"
	// SlowLogCopWaitAvg is the average wait time of all cop-tasks.
	SlowLogCopWaitAvg = "Cop_wait_avg" // #nosec G101
	// SlowLogCopWaitP90 is the p90 wait time of all cop-tasks.
	SlowLogCopWaitP90 = "Cop_wait_p90" // #nosec G101
	// SlowLogCopWaitMax is the max wait time of all cop-tasks.
	SlowLogCopWaitMax = "Cop_wait_max"
	// SlowLogCopWaitAddr is the address of TiKV where the cop-task which cost wait process time run.
	SlowLogCopWaitAddr = "Cop_wait_addr" // #nosec G101
	// SlowLogCopBackoffPrefix contains backoff information.
	SlowLogCopBackoffPrefix = "Cop_backoff_"
	// SlowLogMemMax is the max number bytes of memory used in this statement.
	SlowLogMemMax = "Mem_max"
	// SlowLogDiskMax is the max number bytes of disk used in this statement.
	SlowLogDiskMax = "Disk_max"
	// SlowLogPrepared is used to indicate whether this sql execute in prepare.
	SlowLogPrepared = "Prepared"
	// SlowLogPlanFromCache is used to indicate whether this plan is from plan cache.
	SlowLogPlanFromCache = "Plan_from_cache"
	// SlowLogPlanFromBinding is used to indicate whether this plan is matched with the hints in the binding.
	SlowLogPlanFromBinding = "Plan_from_binding"
	// SlowLogHasMoreResults is used to indicate whether this sql has more following results.
	SlowLogHasMoreResults = "Has_more_results"
	// SlowLogSucc is used to indicate whether this sql execute successfully.
	SlowLogSucc = "Succ"
	// SlowLogPrevStmt is used to show the previous executed statement.
	SlowLogPrevStmt = "Prev_stmt"
	// SlowLogPlan is used to record the query plan.
	SlowLogPlan = "Plan"
	// SlowLogPlanDigest is used to record the query plan digest.
	SlowLogPlanDigest = "Plan_digest"
	// SlowLogBinaryPlan is used to record the binary plan.
	SlowLogBinaryPlan = "Binary_plan"
	// SlowLogPlanPrefix is the prefix of the plan value.
	SlowLogPlanPrefix = ast.TiDBDecodePlan + "('"
	// SlowLogBinaryPlanPrefix is the prefix of the binary plan value.
	SlowLogBinaryPlanPrefix = ast.TiDBDecodeBinaryPlan + "('"
	// SlowLogPlanSuffix is the suffix of the plan value.
	SlowLogPlanSuffix = "')"
	// SlowLogPrevStmtPrefix is the prefix of Prev_stmt in slow log file.
	SlowLogPrevStmtPrefix = SlowLogPrevStmt + SlowLogSpaceMarkStr
	// SlowLogKVTotal is the total time waiting for kv.
	SlowLogKVTotal = "KV_total"
	// SlowLogPDTotal is the total time waiting for pd.
	SlowLogPDTotal = "PD_total"
	// SlowLogBackoffTotal is the total time doing backoff.
	SlowLogBackoffTotal = "Backoff_total"
	// SlowLogWriteSQLRespTotal is the total time used to write response to client.
	SlowLogWriteSQLRespTotal = "Write_sql_response_total"
	// SlowLogExecRetryCount is the execution retry count.
	SlowLogExecRetryCount = "Exec_retry_count"
	// SlowLogExecRetryTime is the execution retry time.
	SlowLogExecRetryTime = "Exec_retry_time"
	// SlowLogBackoffDetail is the detail of backoff.
	SlowLogBackoffDetail = "Backoff_Detail"
	// SlowLogResultRows is the row count of the SQL result.
	SlowLogResultRows = "Result_rows"
	// SlowLogWarnings is the warnings generated during executing the statement.
	// Note that some extra warnings would also be printed through slow log.
	SlowLogWarnings = "Warnings"
	// SlowLogIsExplicitTxn is used to indicate whether this sql execute in explicit transaction or not.
	SlowLogIsExplicitTxn = "IsExplicitTxn"
	// SlowLogIsWriteCacheTable is used to indicate whether writing to the cache table need to wait for the read lock to expire.
	SlowLogIsWriteCacheTable = "IsWriteCacheTable"
	// SlowLogIsSyncStatsFailed is used to indicate whether any failure happen during sync stats
	SlowLogIsSyncStatsFailed = "IsSyncStatsFailed"
	// SlowLogResourceGroup is the resource group name that the current session bind.
	SlowLogResourceGroup = "Resource_group"
	// SlowLogRRU is the read request_unit(RU) cost
	SlowLogRRU = "Request_unit_read"
	// SlowLogWRU is the write request_unit(RU) cost
	SlowLogWRU = "Request_unit_write"
	// SlowLogWaitRUDuration is the total duration for kv requests to wait available request-units.
	SlowLogWaitRUDuration = "Time_queued_by_rc"
	// SlowLogTidbCPUUsageDuration is the total tidb cpu usages.
	SlowLogTidbCPUUsageDuration = "Tidb_cpu_time"
	// SlowLogTikvCPUUsageDuration is the total tikv cpu usages.
	SlowLogTikvCPUUsageDuration = "Tikv_cpu_time"
)

// GenerateBinaryPlan decides whether we should record binary plan in slow log and stmt summary.
// It's controlled by the global variable `tidb_generate_binary_plan`.
var GenerateBinaryPlan atomic2.Bool

// JSONSQLWarnForSlowLog helps to print the SQLWarn through the slow log in JSON format.
type JSONSQLWarnForSlowLog struct {
	Level   string
	Message string
	// IsExtra means this SQL Warn is expected to be recorded only under some conditions (like in EXPLAIN) and should
	// haven't been recorded as a warning now, but we recorded it anyway to help diagnostics.
	IsExtra bool `json:",omitempty"`
}

// SlowQueryLogItems is a collection of items that should be included in the
// slow query log.
type SlowQueryLogItems struct {
	TxnTS             uint64
	KeyspaceName      string
	KeyspaceID        uint32
	SQL               string
	Digest            string
	TimeTotal         time.Duration
	TimeParse         time.Duration
	TimeCompile       time.Duration
	TimeOptimize      time.Duration
	TimeWaitTS        time.Duration
	IndexNames        string
	CopTasks          *execdetails.CopTasksDetails
	ExecDetail        execdetails.ExecDetails
	MemMax            int64
	DiskMax           int64
	Succ              bool
	Prepared          bool
	PlanFromCache     bool
	PlanFromBinding   bool
	HasMoreResults    bool
	PrevStmt          string
	Plan              string
	PlanDigest        string
	BinaryPlan        string
	RewriteInfo       RewritePhaseInfo
	KVTotal           time.Duration
	PDTotal           time.Duration
	BackoffTotal      time.Duration
	WriteSQLRespTotal time.Duration
	ExecRetryCount    uint
	ExecRetryTime     time.Duration
	ResultRows        int64
	IsExplicitTxn     bool
	IsWriteCacheTable bool
	UsedStats         *stmtctx.UsedStatsInfo
	IsSyncStatsFailed bool
	Warnings          []JSONSQLWarnForSlowLog
	ResourceGroupName string
	RRU               float64
	WRU               float64
	WaitRUDuration    time.Duration
	CPUUsages         ppcpuusage.CPUUsages
}

// SlowLogFormat uses for formatting slow log.
// The slow log output is like below:
// # Time: 2019-04-28T15:24:04.309074+08:00
// # Txn_start_ts: 406315658548871171
// # Keyspace_name: keyspace_a
// # Keyspace_ID: 1
// # User@Host: root[root] @ localhost [127.0.0.1]
// # Conn_ID: 6
// # Query_time: 4.895492
// # Process_time: 0.161 Request_count: 1 Total_keys: 100001 Processed_keys: 100000
// # DB: test
// # Index_names: [t1.idx1,t2.idx2]
// # Is_internal: false
// # Digest: 42a1c8aae6f133e934d4bf0147491709a8812ea05ff8819ec522780fe657b772
// # Stats: t1:1,t2:2
// # Num_cop_tasks: 10
// # Cop_process: Avg_time: 1s P90_time: 2s Max_time: 3s Max_addr: 10.6.131.78
// # Cop_wait: Avg_time: 10ms P90_time: 20ms Max_time: 30ms Max_Addr: 10.6.131.79
// # Memory_max: 4096
// # Disk_max: 65535
// # Succ: true
// # Prev_stmt: begin;
// select * from t_slim;
func (s *SessionVars) SlowLogFormat(logItems *SlowQueryLogItems) string {
	var buf bytes.Buffer

	writeSlowLogItem(&buf, SlowLogTxnStartTSStr, strconv.FormatUint(logItems.TxnTS, 10))
	if logItems.KeyspaceName != "" {
		writeSlowLogItem(&buf, SlowLogKeyspaceName, logItems.KeyspaceName)
		writeSlowLogItem(&buf, SlowLogKeyspaceID, fmt.Sprintf("%d", logItems.KeyspaceID))
	}

	if s.User != nil {
		hostAddress := s.User.Hostname
		if s.ConnectionInfo != nil {
			hostAddress = s.ConnectionInfo.ClientIP
		}
		writeSlowLogItem(&buf, SlowLogUserAndHostStr, fmt.Sprintf("%s[%s] @ %s [%s]", s.User.Username, s.User.Username, s.User.Hostname, hostAddress))
	}
	if s.ConnectionID != 0 {
		writeSlowLogItem(&buf, SlowLogConnIDStr, strconv.FormatUint(s.ConnectionID, 10))
	}
	if s.SessionAlias != "" {
		writeSlowLogItem(&buf, SlowLogSessAliasStr, s.SessionAlias)
	}
	if logItems.ExecRetryCount > 0 {
		buf.WriteString(SlowLogRowPrefixStr)
		buf.WriteString(SlowLogExecRetryTime)
		buf.WriteString(SlowLogSpaceMarkStr)
		buf.WriteString(strconv.FormatFloat(logItems.ExecRetryTime.Seconds(), 'f', -1, 64))
		buf.WriteString(" ")
		buf.WriteString(SlowLogExecRetryCount)
		buf.WriteString(SlowLogSpaceMarkStr)
		buf.WriteString(strconv.Itoa(int(logItems.ExecRetryCount)))
		buf.WriteString("\n")
	}
	writeSlowLogItem(&buf, SlowLogQueryTimeStr, strconv.FormatFloat(logItems.TimeTotal.Seconds(), 'f', -1, 64))
	writeSlowLogItem(&buf, SlowLogParseTimeStr, strconv.FormatFloat(logItems.TimeParse.Seconds(), 'f', -1, 64))
	writeSlowLogItem(&buf, SlowLogCompileTimeStr, strconv.FormatFloat(logItems.TimeCompile.Seconds(), 'f', -1, 64))

	buf.WriteString(SlowLogRowPrefixStr + fmt.Sprintf("%v%v%v", SlowLogRewriteTimeStr,
		SlowLogSpaceMarkStr, strconv.FormatFloat(logItems.RewriteInfo.DurationRewrite.Seconds(), 'f', -1, 64)))
	if logItems.RewriteInfo.PreprocessSubQueries > 0 {
		buf.WriteString(fmt.Sprintf(" %v%v%v %v%v%v", SlowLogPreprocSubQueriesStr, SlowLogSpaceMarkStr, logItems.RewriteInfo.PreprocessSubQueries,
			SlowLogPreProcSubQueryTimeStr, SlowLogSpaceMarkStr, strconv.FormatFloat(logItems.RewriteInfo.DurationPreprocessSubQuery.Seconds(), 'f', -1, 64)))
	}
	buf.WriteString("\n")

	writeSlowLogItem(&buf, SlowLogOptimizeTimeStr, strconv.FormatFloat(logItems.TimeOptimize.Seconds(), 'f', -1, 64))
	writeSlowLogItem(&buf, SlowLogWaitTSTimeStr, strconv.FormatFloat(logItems.TimeWaitTS.Seconds(), 'f', -1, 64))

	if execDetailStr := logItems.ExecDetail.String(); len(execDetailStr) > 0 {
		buf.WriteString(SlowLogRowPrefixStr + execDetailStr + "\n")
	}

	if len(s.CurrentDB) > 0 {
		writeSlowLogItem(&buf, SlowLogDBStr, strings.ToLower(s.CurrentDB))
	}
	if len(logItems.IndexNames) > 0 {
		writeSlowLogItem(&buf, SlowLogIndexNamesStr, logItems.IndexNames)
	}

	writeSlowLogItem(&buf, SlowLogIsInternalStr, strconv.FormatBool(s.InRestrictedSQL))
	if len(logItems.Digest) > 0 {
		writeSlowLogItem(&buf, SlowLogDigestStr, logItems.Digest)
	}
	keys := logItems.UsedStats.Keys()
	if len(keys) > 0 {
		buf.WriteString(SlowLogRowPrefixStr + SlowLogStatsInfoStr + SlowLogSpaceMarkStr)
		firstComma := false
		slices.Sort(keys)
		for _, id := range keys {
			usedStatsForTbl := logItems.UsedStats.GetUsedInfo(id)
			if usedStatsForTbl == nil {
				continue
			}
			if firstComma {
				buf.WriteString(",")
			}
			usedStatsForTbl.WriteToSlowLog(&buf)
			firstComma = true
		}

		buf.WriteString("\n")
	}
	if logItems.CopTasks != nil {
		writeSlowLogItem(&buf, SlowLogNumCopTasksStr, strconv.FormatInt(int64(logItems.CopTasks.NumCopTasks), 10))
		if logItems.CopTasks.NumCopTasks > 0 {
			// make the result stable
			backoffs := make([]string, 0, 3)
			for backoff := range logItems.CopTasks.TotBackoffTimes {
				backoffs = append(backoffs, backoff)
			}
			slices.Sort(backoffs)

			if logItems.CopTasks.NumCopTasks == 1 {
				buf.WriteString(SlowLogRowPrefixStr + fmt.Sprintf("%v%v%v %v%v%v",
					SlowLogCopProcAvg, SlowLogSpaceMarkStr, logItems.CopTasks.AvgProcessTime.Seconds(),
					SlowLogCopProcAddr, SlowLogSpaceMarkStr, logItems.CopTasks.MaxProcessAddress) + "\n")
				buf.WriteString(SlowLogRowPrefixStr + fmt.Sprintf("%v%v%v %v%v%v",
					SlowLogCopWaitAvg, SlowLogSpaceMarkStr, logItems.CopTasks.AvgWaitTime.Seconds(),
					SlowLogCopWaitAddr, SlowLogSpaceMarkStr, logItems.CopTasks.MaxWaitAddress) + "\n")
				for _, backoff := range backoffs {
					backoffPrefix := SlowLogCopBackoffPrefix + backoff + "_"
					buf.WriteString(SlowLogRowPrefixStr + fmt.Sprintf("%v%v%v %v%v%v\n",
						backoffPrefix+"total_times", SlowLogSpaceMarkStr, logItems.CopTasks.TotBackoffTimes[backoff],
						backoffPrefix+"total_time", SlowLogSpaceMarkStr, logItems.CopTasks.TotBackoffTime[backoff].Seconds(),
					))
				}
			} else {
				buf.WriteString(SlowLogRowPrefixStr + fmt.Sprintf("%v%v%v %v%v%v %v%v%v %v%v%v",
					SlowLogCopProcAvg, SlowLogSpaceMarkStr, logItems.CopTasks.AvgProcessTime.Seconds(),
					SlowLogCopProcP90, SlowLogSpaceMarkStr, logItems.CopTasks.P90ProcessTime.Seconds(),
					SlowLogCopProcMax, SlowLogSpaceMarkStr, logItems.CopTasks.MaxProcessTime.Seconds(),
					SlowLogCopProcAddr, SlowLogSpaceMarkStr, logItems.CopTasks.MaxProcessAddress) + "\n")
				buf.WriteString(SlowLogRowPrefixStr + fmt.Sprintf("%v%v%v %v%v%v %v%v%v %v%v%v",
					SlowLogCopWaitAvg, SlowLogSpaceMarkStr, logItems.CopTasks.AvgWaitTime.Seconds(),
					SlowLogCopWaitP90, SlowLogSpaceMarkStr, logItems.CopTasks.P90WaitTime.Seconds(),
					SlowLogCopWaitMax, SlowLogSpaceMarkStr, logItems.CopTasks.MaxWaitTime.Seconds(),
					SlowLogCopWaitAddr, SlowLogSpaceMarkStr, logItems.CopTasks.MaxWaitAddress) + "\n")
				for _, backoff := range backoffs {
					backoffPrefix := SlowLogCopBackoffPrefix + backoff + "_"
					buf.WriteString(SlowLogRowPrefixStr + fmt.Sprintf("%v%v%v %v%v%v %v%v%v %v%v%v %v%v%v %v%v%v\n",
						backoffPrefix+"total_times", SlowLogSpaceMarkStr, logItems.CopTasks.TotBackoffTimes[backoff],
						backoffPrefix+"total_time", SlowLogSpaceMarkStr, logItems.CopTasks.TotBackoffTime[backoff].Seconds(),
						backoffPrefix+"max_time", SlowLogSpaceMarkStr, logItems.CopTasks.MaxBackoffTime[backoff].Seconds(),
						backoffPrefix+"max_addr", SlowLogSpaceMarkStr, logItems.CopTasks.MaxBackoffAddress[backoff],
						backoffPrefix+"avg_time", SlowLogSpaceMarkStr, logItems.CopTasks.AvgBackoffTime[backoff].Seconds(),
						backoffPrefix+"p90_time", SlowLogSpaceMarkStr, logItems.CopTasks.P90BackoffTime[backoff].Seconds(),
					))
				}
			}
		}
	}
	if logItems.MemMax > 0 {
		writeSlowLogItem(&buf, SlowLogMemMax, strconv.FormatInt(logItems.MemMax, 10))
	}
	if logItems.DiskMax > 0 {
		writeSlowLogItem(&buf, SlowLogDiskMax, strconv.FormatInt(logItems.DiskMax, 10))
	}

	writeSlowLogItem(&buf, SlowLogPrepared, strconv.FormatBool(logItems.Prepared))
	writeSlowLogItem(&buf, SlowLogPlanFromCache, strconv.FormatBool(logItems.PlanFromCache))
	writeSlowLogItem(&buf, SlowLogPlanFromBinding, strconv.FormatBool(logItems.PlanFromBinding))
	writeSlowLogItem(&buf, SlowLogHasMoreResults, strconv.FormatBool(logItems.HasMoreResults))
	writeSlowLogItem(&buf, SlowLogKVTotal, strconv.FormatFloat(logItems.KVTotal.Seconds(), 'f', -1, 64))
	writeSlowLogItem(&buf, SlowLogPDTotal, strconv.FormatFloat(logItems.PDTotal.Seconds(), 'f', -1, 64))
	writeSlowLogItem(&buf, SlowLogBackoffTotal, strconv.FormatFloat(logItems.BackoffTotal.Seconds(), 'f', -1, 64))
	writeSlowLogItem(&buf, SlowLogWriteSQLRespTotal, strconv.FormatFloat(logItems.WriteSQLRespTotal.Seconds(), 'f', -1, 64))
	writeSlowLogItem(&buf, SlowLogResultRows, strconv.FormatInt(logItems.ResultRows, 10))
	if len(logItems.Warnings) > 0 {
		buf.WriteString(SlowLogRowPrefixStr + SlowLogWarnings + SlowLogSpaceMarkStr)
		jsonEncoder := json.NewEncoder(&buf)
		jsonEncoder.SetEscapeHTML(false)
		// Note that the Encode() will append a '\n' so we don't need to add another.
		err := jsonEncoder.Encode(logItems.Warnings)
		if err != nil {
			buf.WriteString(err.Error())
		}
	}
	writeSlowLogItem(&buf, SlowLogSucc, strconv.FormatBool(logItems.Succ))
	writeSlowLogItem(&buf, SlowLogIsExplicitTxn, strconv.FormatBool(logItems.IsExplicitTxn))
	writeSlowLogItem(&buf, SlowLogIsSyncStatsFailed, strconv.FormatBool(logItems.IsSyncStatsFailed))
	if s.StmtCtx.WaitLockLeaseTime > 0 {
		writeSlowLogItem(&buf, SlowLogIsWriteCacheTable, strconv.FormatBool(logItems.IsWriteCacheTable))
	}
	if len(logItems.Plan) != 0 {
		writeSlowLogItem(&buf, SlowLogPlan, logItems.Plan)
	}
	if len(logItems.PlanDigest) != 0 {
		writeSlowLogItem(&buf, SlowLogPlanDigest, logItems.PlanDigest)
	}
	if len(logItems.BinaryPlan) != 0 {
		writeSlowLogItem(&buf, SlowLogBinaryPlan, logItems.BinaryPlan)
	}

	if logItems.ResourceGroupName != "" {
		writeSlowLogItem(&buf, SlowLogResourceGroup, logItems.ResourceGroupName)
	}
	if logItems.RRU > 0.0 {
		writeSlowLogItem(&buf, SlowLogRRU, strconv.FormatFloat(logItems.RRU, 'f', -1, 64))
	}
	if logItems.WRU > 0.0 {
		writeSlowLogItem(&buf, SlowLogWRU, strconv.FormatFloat(logItems.WRU, 'f', -1, 64))
	}
	if logItems.WaitRUDuration > time.Duration(0) {
		writeSlowLogItem(&buf, SlowLogWaitRUDuration, strconv.FormatFloat(logItems.WaitRUDuration.Seconds(), 'f', -1, 64))
	}
	if logItems.CPUUsages.TidbCPUTime > time.Duration(0) {
		writeSlowLogItem(&buf, SlowLogTidbCPUUsageDuration, strconv.FormatFloat(logItems.CPUUsages.TidbCPUTime.Seconds(), 'f', -1, 64))
	}
	if logItems.CPUUsages.TikvCPUTime > time.Duration(0) {
		writeSlowLogItem(&buf, SlowLogTikvCPUUsageDuration, strconv.FormatFloat(logItems.CPUUsages.TikvCPUTime.Seconds(), 'f', -1, 64))
	}
	if logItems.PrevStmt != "" {
		writeSlowLogItem(&buf, SlowLogPrevStmt, logItems.PrevStmt)
	}

	if s.CurrentDBChanged {
		buf.WriteString(fmt.Sprintf("use %s;\n", strings.ToLower(s.CurrentDB)))
		s.CurrentDBChanged = false
	}

	buf.WriteString(logItems.SQL)
	if len(logItems.SQL) == 0 || logItems.SQL[len(logItems.SQL)-1] != ';' {
		buf.WriteString(";")
	}

	return buf.String()
}

// writeSlowLogItem writes a slow log item in the form of: "# ${key}:${value}"
func writeSlowLogItem(buf *bytes.Buffer, key, value string) {
	buf.WriteString(SlowLogRowPrefixStr + key + SlowLogSpaceMarkStr + value + "\n")
}

// TxnReadTS indicates the value and used situation for tx_read_ts
type TxnReadTS struct {
	readTS uint64
	used   bool
}

// NewTxnReadTS creates TxnReadTS
func NewTxnReadTS(ts uint64) *TxnReadTS {
	return &TxnReadTS{
		readTS: ts,
		used:   false,
	}
}

// UseTxnReadTS returns readTS, and mark used as true
func (t *TxnReadTS) UseTxnReadTS() uint64 {
	if t == nil {
		return 0
	}
	t.used = true
	return t.readTS
}

// SetTxnReadTS update readTS, and refresh used
func (t *TxnReadTS) SetTxnReadTS(ts uint64) {
	if t == nil {
		return
	}
	t.used = false
	t.readTS = ts
}

// PeakTxnReadTS returns readTS
func (t *TxnReadTS) PeakTxnReadTS() uint64 {
	if t == nil {
		return 0
	}
	return t.readTS
}

// CleanupTxnReadTSIfUsed cleans txnReadTS if used
func (s *SessionVars) CleanupTxnReadTSIfUsed() {
	if s.TxnReadTS == nil {
		return
	}
	if s.TxnReadTS.used && s.TxnReadTS.readTS > 0 {
		s.TxnReadTS = NewTxnReadTS(0)
		s.SnapshotInfoschema = nil
	}
}

// GetCPUFactor returns the session variable cpuFactor
func (s *SessionVars) GetCPUFactor() float64 {
	return s.cpuFactor
}

// GetCopCPUFactor returns the session variable copCPUFactor
func (s *SessionVars) GetCopCPUFactor() float64 {
	return s.copCPUFactor
}

// GetMemoryFactor returns the session variable memoryFactor
func (s *SessionVars) GetMemoryFactor() float64 {
	return s.memoryFactor
}

// GetDiskFactor returns the session variable diskFactor
func (s *SessionVars) GetDiskFactor() float64 {
	return s.diskFactor
}

// GetConcurrencyFactor returns the session variable concurrencyFactor
func (s *SessionVars) GetConcurrencyFactor() float64 {
	return s.concurrencyFactor
}

// GetNetworkFactor returns the session variable networkFactor
// returns 0 when tbl is a temporary table.
func (s *SessionVars) GetNetworkFactor(tbl *model.TableInfo) float64 {
	if tbl != nil {
		if tbl.TempTableType != model.TempTableNone {
			return 0
		}
	}
	return s.networkFactor
}

// GetScanFactor returns the session variable scanFactor
// returns 0 when tbl is a temporary table.
func (s *SessionVars) GetScanFactor(tbl *model.TableInfo) float64 {
	if tbl != nil {
		if tbl.TempTableType != model.TempTableNone {
			return 0
		}
	}
	return s.scanFactor
}

// GetDescScanFactor returns the session variable descScanFactor
// returns 0 when tbl is a temporary table.
func (s *SessionVars) GetDescScanFactor(tbl *model.TableInfo) float64 {
	if tbl != nil {
		if tbl.TempTableType != model.TempTableNone {
			return 0
		}
	}
	return s.descScanFactor
}

// GetSeekFactor returns the session variable seekFactor
// returns 0 when tbl is a temporary table.
func (s *SessionVars) GetSeekFactor(tbl *model.TableInfo) float64 {
	if tbl != nil {
		if tbl.TempTableType != model.TempTableNone {
			return 0
		}
	}
	return s.seekFactor
}

// EnableEvalTopNEstimationForStrMatch means if we need to evaluate expression with TopN to improve estimation.
// Currently, it's only for string matching functions (like and regexp).
func (s *SessionVars) EnableEvalTopNEstimationForStrMatch() bool {
	return s.DefaultStrMatchSelectivity == 0
}

// GetStrMatchDefaultSelectivity means the default selectivity for like and regexp.
// Note: 0 is a special value, which means the default selectivity is 0.1 and TopN assisted estimation is enabled.
func (s *SessionVars) GetStrMatchDefaultSelectivity() float64 {
	if s.DefaultStrMatchSelectivity == 0 {
		return 0.1
	}
	return s.DefaultStrMatchSelectivity
}

// GetNegateStrMatchDefaultSelectivity means the default selectivity for not like and not regexp.
// Note:
//
//	  0 is a special value, which means the default selectivity is 0.9 and TopN assisted estimation is enabled.
//	  0.8 (the default value) is also a special value. For backward compatibility, when the variable is set to 0.8, we
//	keep the default selectivity of like/regexp and not like/regexp all 0.8.
func (s *SessionVars) GetNegateStrMatchDefaultSelectivity() float64 {
	if s.DefaultStrMatchSelectivity == DefTiDBDefaultStrMatchSelectivity {
		return DefTiDBDefaultStrMatchSelectivity
	}
	return 1 - s.GetStrMatchDefaultSelectivity()
}

// GetRelatedTableForMDL gets the related table for metadata lock.
func (s *SessionVars) GetRelatedTableForMDL() *sync.Map {
	mu := &s.TxnCtx.tdmLock
	mu.Lock()
	defer mu.Unlock()
	if s.TxnCtx.relatedTableForMDL == nil {
		s.TxnCtx.relatedTableForMDL = new(sync.Map)
	}
	return s.TxnCtx.relatedTableForMDL
}

// ClearRelatedTableForMDL clears the related table for MDL.
// related tables for MDL is filled during build logical plan or Preprocess for all DataSources,
// even for queries inside DDLs like `create view as select xxx` and `create table as select xxx`.
// it should be cleared before we execute the DDL statement.
func (s *SessionVars) ClearRelatedTableForMDL() {
	s.TxnCtx.tdmLock.Lock()
	defer s.TxnCtx.tdmLock.Unlock()
	s.TxnCtx.relatedTableForMDL = nil
}

// EnableForceInlineCTE returns the session variable enableForceInlineCTE
func (s *SessionVars) EnableForceInlineCTE() bool {
	return s.enableForceInlineCTE
}

// IsRuntimeFilterEnabled return runtime filter mode whether OFF
func (s *SessionVars) IsRuntimeFilterEnabled() bool {
	return s.runtimeFilterMode != RFOff
}

// GetRuntimeFilterTypes return the session variable runtimeFilterTypes
func (s *SessionVars) GetRuntimeFilterTypes() []RuntimeFilterType {
	return s.runtimeFilterTypes
}

// GetRuntimeFilterMode return the session variable runtimeFilterMode
func (s *SessionVars) GetRuntimeFilterMode() RuntimeFilterMode {
	return s.runtimeFilterMode
}

// GetMaxExecutionTime get the max execution timeout value.
func (s *SessionVars) GetMaxExecutionTime() uint64 {
	if s.StmtCtx.HasMaxExecutionTime {
		return s.StmtCtx.MaxExecutionTime
	}
	return s.MaxExecutionTime
}

// GetTiKVClientReadTimeout returns readonly kv request timeout, prefer query hint over session variable
func (s *SessionVars) GetTiKVClientReadTimeout() uint64 {
	return s.TiKVClientReadTimeout
}

// SetDiskFullOpt sets the session variable DiskFullOpt
func (s *SessionVars) SetDiskFullOpt(level kvrpcpb.DiskFullOpt) {
	s.DiskFullOpt = level
}

// GetDiskFullOpt returns the value of DiskFullOpt in the current session.
func (s *SessionVars) GetDiskFullOpt() kvrpcpb.DiskFullOpt {
	return s.DiskFullOpt
}

// ClearDiskFullOpt resets the session variable DiskFullOpt to DiskFullOpt_NotAllowedOnFull.
func (s *SessionVars) ClearDiskFullOpt() {
	s.DiskFullOpt = kvrpcpb.DiskFullOpt_NotAllowedOnFull
}

// RuntimeFilterType type of runtime filter "IN"
type RuntimeFilterType int64

// In type of runtime filter, like "t.k1 in (?)"
// MinMax type of runtime filter, like "t.k1 < ? and t.k1 > ?"
const (
	In RuntimeFilterType = iota
	MinMax
	// todo BloomFilter, bf/in
)

// String convert Runtime Filter Type to String name
func (rfType RuntimeFilterType) String() string {
	switch rfType {
	case In:
		return "IN"
	case MinMax:
		return "MIN_MAX"
	default:
		return ""
	}
}

// RuntimeFilterTypeStringToType convert RuntimeFilterTypeNameString to RuntimeFilterType
// If name is legal, it will return Runtime Filter Type and true
// Else, it will return -1 and false
// The second param means the convert is ok or not. True is ok, false means it is illegal name
// At present, we only support two names: "IN" and "MIN_MAX"
func RuntimeFilterTypeStringToType(name string) (RuntimeFilterType, bool) {
	switch name {
	case "IN":
		return In, true
	case "MIN_MAX":
		return MinMax, true
	default:
		return -1, false
	}
}

// ToRuntimeFilterType convert session var value to RuntimeFilterType list
// If sessionVarValue is legal, it will return RuntimeFilterType list and true
// The second param means the convert is ok or not. True is ok, false means it is illegal value
// The legal value should be comma-separated, eg: "IN,MIN_MAX"
func ToRuntimeFilterType(sessionVarValue string) ([]RuntimeFilterType, bool) {
	typeNameList := strings.Split(sessionVarValue, ",")
	rfTypeMap := make(map[RuntimeFilterType]bool)
	for _, typeName := range typeNameList {
		rfType, ok := RuntimeFilterTypeStringToType(strings.ToUpper(typeName))
		if !ok {
			return nil, ok
		}
		rfTypeMap[rfType] = true
	}
	rfTypeList := make([]RuntimeFilterType, 0, len(rfTypeMap))
	for rfType := range rfTypeMap {
		rfTypeList = append(rfTypeList, rfType)
	}
	return rfTypeList, true
}

// RuntimeFilterMode the mode of runtime filter "OFF", "LOCAL"
type RuntimeFilterMode int64

// RFOff disable runtime filter
// RFLocal enable local runtime filter
// RFGlobal enable local and global runtime filter
const (
	RFOff RuntimeFilterMode = iota + 1
	RFLocal
	RFGlobal
)

// String convert Runtime Filter Mode to String name
func (rfMode RuntimeFilterMode) String() string {
	switch rfMode {
	case RFOff:
		return "OFF"
	case RFLocal:
		return "LOCAL"
	case RFGlobal:
		return "GLOBAL"
	default:
		return ""
	}
}

// RuntimeFilterModeStringToMode convert RuntimeFilterModeString to RuntimeFilterMode
// If name is legal, it will return Runtime Filter Mode and true
// Else, it will return -1 and false
// The second param means the convert is ok or not. True is ok, false means it is illegal name
// At present, we only support one name: "OFF", "LOCAL"
func RuntimeFilterModeStringToMode(name string) (RuntimeFilterMode, bool) {
	switch name {
	case "OFF":
		return RFOff, true
	case "LOCAL":
		return RFLocal, true
	default:
		return -1, false
	}
}

const (
	// OptObjectiveModerate is a possible value and the default value for TiDBOptObjective.
	// Please see comments of SessionVars.OptObjective for details.
	OptObjectiveModerate string = "moderate"
	// OptObjectiveDeterminate is a possible value for TiDBOptObjective.
	OptObjectiveDeterminate = "determinate"
)

// GetOptObjective return the session variable "tidb_opt_objective".
// Please see comments of SessionVars.OptObjective for details.
func (s *SessionVars) GetOptObjective() string {
	return s.OptObjective
}

// ForcePreAggStr means 1st hashagg will be pre aggregated.
// AutoStr means TiFlash will decide which policy for 1st hashagg.
// ForceStreamingStr means 1st hashagg will for pass through all blocks.
const (
	ForcePreAggStr    = "force_preagg"
	AutoStr           = "auto"
	ForceStreamingStr = "force_streaming"
)

// ValidTiFlashPreAggMode returns all valid modes.
func ValidTiFlashPreAggMode() string {
	return ForcePreAggStr + ", " + AutoStr + ", " + ForceStreamingStr
}

// ToTiPBTiFlashPreAggMode return the corresponding tipb value of preaggregation mode.
func ToTiPBTiFlashPreAggMode(mode string) (tipb.TiFlashPreAggMode, bool) {
	switch mode {
	case ForcePreAggStr:
		return tipb.TiFlashPreAggMode_ForcePreAgg, true
	case ForceStreamingStr:
		return tipb.TiFlashPreAggMode_ForceStreaming, true
	case AutoStr:
		return tipb.TiFlashPreAggMode_Auto, true
	default:
		return tipb.TiFlashPreAggMode_ForcePreAgg, false
	}
}

// UseLowResolutionTSO indicates whether low resolution tso could be used for execution.
// After `tidb_low_resolution_tso` supports the global scope, this variable is expected to only affect
// user sessions and not impact internal background sessions and tasks.
// Currently, one of the problems is that the determination of whether a session is an internal task
// session within TiDB is quite inconsistent and chaotic, posing risks. Some internal sessions rely on
// upper-level users correctly using `ExecuteInternal` or `ExecuteRestrictedSQL` for assurance.
// Additionally, the BR code also contains some session-related encapsulation and usage.
//
// TODO: There needs to be a more comprehensive and unified entry point to ensure that all internal
// sessions and global user sessions/variables are isolated and do not affect each other.
func (s *SessionVars) UseLowResolutionTSO() bool {
	return !s.InRestrictedSQL && s.lowResolutionTSO && s.ConnectionID > 0
}

// PessimisticLockEligible indicates whether pessimistic lock should not be ignored for the current
// statement execution. There are cases the `for update` clause should not take effect, like autocommit
// statements with “pessimistic-auto-commit disabled.
func (s *SessionVars) PessimisticLockEligible() bool {
	if s.StmtCtx.ForShareLockEnabledByNoop {
		return false
	}
	if !s.IsAutocommit() || s.InTxn() || (config.GetGlobalConfig().
		PessimisticTxn.PessimisticAutoCommit.Load() && !s.BulkDMLEnabled) {
		return true
	}
	return false
}

const (
	// ScatterOff means default, will not scatter region
	ScatterOff string = ""
	// ScatterTable means scatter region at table level
	ScatterTable string = "table"
	// ScatterGlobal means scatter region at global level
	ScatterGlobal string = "global"
)<|MERGE_RESOLUTION|>--- conflicted
+++ resolved
@@ -1708,13 +1708,11 @@
 	// ScatterRegion will scatter the regions for DDLs when it is "table" or "global", "" indicates not trigger scatter.
 	ScatterRegion string
 
-<<<<<<< HEAD
 	// CacheStmtExecInfo is a cache for the statement execution information, used to reduce the overhead of memory allocation.
 	CacheStmtExecInfo *stmtsummary.StmtExecInfo
-=======
+
 	// InternalSQLScanUserTable indicates whether to use user table for internal SQL. it will be used by TTL scan
 	InternalSQLScanUserTable bool
->>>>>>> 10c40673
 }
 
 // GetSessionVars implements the `SessionVarsProvider` interface.
