--- conflicted
+++ resolved
@@ -1032,18 +1032,16 @@
 	// When > 0: blends conservative and exponential backoff estimates (0.1=mostly conservative, 1.0=full exponential)
 	RiskGroupNDVSkewRatio float64
 
-<<<<<<< HEAD
 	// AlwaysKeepJoinKey indicates the optimizer to always keep join keys during optimization.
 	// Join keys are crucial for join optimization like Join Order and Join Algorithm selection, removing
 	// join keys might lead to suboptimal plans in some cases.
 	AlwaysKeepJoinKey bool
-=======
+
 	// CartesianJoinOrderThreshold controls whether to allow do Cartesian Join first in Join Reorder.
 	// This variable is used as a penalty to trade off the risk and join order quality.
 	// When 0: never do Cartesian Join first.
 	// When > 0: allow Cartesian Join if cost(cartesian join) * threshold < cost(non cartesian join).
 	CartesianJoinOrderThreshold float64
->>>>>>> 6eade7b3
 
 	// cpuFactor is the CPU cost of processing one expression for one row.
 	cpuFactor float64
@@ -2218,11 +2216,8 @@
 		OptimizerSelectivityLevel:     vardef.DefTiDBOptimizerSelectivityLevel,
 		RiskScaleNDVSkewRatio:         vardef.DefOptRiskScaleNDVSkewRatio,
 		RiskGroupNDVSkewRatio:         vardef.DefOptRiskGroupNDVSkewRatio,
-<<<<<<< HEAD
 		AlwaysKeepJoinKey:             vardef.DefOptAlwaysKeepJoinKey,
-=======
 		CartesianJoinOrderThreshold:   vardef.DefOptCartesianJoinOrderThreshold,
->>>>>>> 6eade7b3
 		EnableOuterJoinReorder:        vardef.DefTiDBEnableOuterJoinReorder,
 		EnableNoDecorrelateInSelect:   vardef.DefOptEnableNoDecorrelateInSelect,
 		RetryLimit:                    vardef.DefTiDBRetryLimit,
