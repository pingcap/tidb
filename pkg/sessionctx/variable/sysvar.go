// Copyright 2015 PingCAP, Inc.
//
// Licensed under the Apache License, Version 2.0 (the "License");
// you may not use this file except in compliance with the License.
// You may obtain a copy of the License at
//
//     http://www.apache.org/licenses/LICENSE-2.0
//
// Unless required by applicable law or agreed to in writing, software
// distributed under the License is distributed on an "AS IS" BASIS,
// WITHOUT WARRANTIES OR CONDITIONS OF ANY KIND, either express or implied.
// See the License for the specific language governing permissions and
// limitations under the License.

package variable

import (
	"context"
	"encoding/json"
	goerr "errors"
	"fmt"
	"math"
	"runtime"
	"strconv"
	"strings"
	"sync/atomic"
	"time"

	"github.com/docker/go-units"
	"github.com/pingcap/errors"
	"github.com/pingcap/tidb/pkg/config"
	"github.com/pingcap/tidb/pkg/executor/join/joinversion"
	"github.com/pingcap/tidb/pkg/keyspace"
	"github.com/pingcap/tidb/pkg/kv"
	"github.com/pingcap/tidb/pkg/metrics"
	"github.com/pingcap/tidb/pkg/parser"
	"github.com/pingcap/tidb/pkg/parser/ast"
	"github.com/pingcap/tidb/pkg/parser/charset"
	"github.com/pingcap/tidb/pkg/parser/mysql"
	"github.com/pingcap/tidb/pkg/planner/util/fixcontrol"
	"github.com/pingcap/tidb/pkg/privilege/privileges/ldap"
	"github.com/pingcap/tidb/pkg/sessionctx/stmtctx"
	"github.com/pingcap/tidb/pkg/sessionctx/vardef"
	"github.com/pingcap/tidb/pkg/types"
	_ "github.com/pingcap/tidb/pkg/types/parser_driver" // for parser driver
	"github.com/pingcap/tidb/pkg/util"
	"github.com/pingcap/tidb/pkg/util/collate"
	"github.com/pingcap/tidb/pkg/util/gctuner"
	"github.com/pingcap/tidb/pkg/util/intest"
	"github.com/pingcap/tidb/pkg/util/logutil"
	"github.com/pingcap/tidb/pkg/util/mathutil"
	"github.com/pingcap/tidb/pkg/util/memory"
	"github.com/pingcap/tidb/pkg/util/servicescope"
	stmtsummaryv2 "github.com/pingcap/tidb/pkg/util/stmtsummary/v2"
	"github.com/pingcap/tidb/pkg/util/tiflash"
	"github.com/pingcap/tidb/pkg/util/tiflashcompute"
	"github.com/pingcap/tidb/pkg/util/tikvutil"
	"github.com/pingcap/tidb/pkg/util/timeutil"
	"github.com/pingcap/tidb/pkg/util/tls"
	topsqlstate "github.com/pingcap/tidb/pkg/util/topsql/state"
	"github.com/pingcap/tidb/pkg/util/versioninfo"
	tikvcfg "github.com/tikv/client-go/v2/config"
	tikvstore "github.com/tikv/client-go/v2/kv"
	tikvcliutil "github.com/tikv/client-go/v2/util"
	"go.uber.org/zap"
)

// All system variables declared here are ordered by their scopes, which follow the order of scopes below:
//
//	[NONE, SESSION, INSTANCE, GLOBAL, GLOBAL & SESSION]
//
// If you are adding a new system variable, please put it in the corresponding area.
var defaultSysVars = []*SysVar{
	/* The system variables below have NONE scope  */
	{Scope: vardef.ScopeNone, Name: vardef.SystemTimeZone, Value: "CST"},
	{Scope: vardef.ScopeNone, Name: vardef.Hostname, Value: vardef.DefHostname},
	{Scope: vardef.ScopeNone, Name: vardef.Port, Value: "4000", Type: vardef.TypeUnsigned, MinValue: 0, MaxValue: math.MaxUint16},
	{Scope: vardef.ScopeNone, Name: vardef.VersionComment, Value: "TiDB Server (Apache License 2.0) " + versioninfo.TiDBEdition + " Edition, MySQL 8.0 compatible"},
	{Scope: vardef.ScopeNone, Name: vardef.Version, Value: mysql.ServerVersion},
	{Scope: vardef.ScopeNone, Name: vardef.DataDir, Value: "/usr/local/mysql/data/"},
	{Scope: vardef.ScopeNone, Name: vardef.Socket, Value: ""},
	{Scope: vardef.ScopeNone, Name: "license", Value: "Apache License 2.0"},
	{Scope: vardef.ScopeNone, Name: "have_ssl", Value: "DISABLED", Type: vardef.TypeBool},
	{Scope: vardef.ScopeNone, Name: "have_openssl", Value: "DISABLED", Type: vardef.TypeBool},
	{Scope: vardef.ScopeNone, Name: "ssl_ca", Value: ""},
	{Scope: vardef.ScopeNone, Name: "ssl_cert", Value: ""},
	{Scope: vardef.ScopeNone, Name: "ssl_key", Value: ""},
	{Scope: vardef.ScopeNone, Name: "version_compile_os", Value: runtime.GOOS},
	{Scope: vardef.ScopeNone, Name: "version_compile_machine", Value: runtime.GOARCH},
	/* TiDB specific variables */
	{Scope: vardef.ScopeNone, Name: vardef.TiDBEnableEnhancedSecurity, Value: vardef.Off, Type: vardef.TypeBool},
	{Scope: vardef.ScopeNone, Name: vardef.TiDBAllowFunctionForExpressionIndex, ReadOnly: true, Value: collectAllowFuncName4ExpressionIndex()},

	/* The system variables below have SESSION scope  */
	{Scope: vardef.ScopeSession, Name: vardef.Timestamp, Value: vardef.DefTimestamp, MinValue: 0, MaxValue: math.MaxInt32, Type: vardef.TypeFloat, GetSession: func(s *SessionVars) (string, error) {
		if timestamp, ok := s.systems[vardef.Timestamp]; ok && timestamp != vardef.DefTimestamp {
			return timestamp, nil
		}
		timestamp := s.StmtCtx.GetOrStoreStmtCache(stmtctx.StmtNowTsCacheKey, time.Now()).(time.Time)
		return types.ToString(float64(timestamp.UnixNano()) / float64(time.Second))
	}, GetStateValue: func(s *SessionVars) (string, bool, error) {
		timestamp, ok := s.systems[vardef.Timestamp]
		return timestamp, ok && timestamp != vardef.DefTimestamp, nil
	}, Validation: func(vars *SessionVars, normalizedValue string, originalValue string, scope vardef.ScopeFlag) (string, error) {
		val := tidbOptFloat64(originalValue, vardef.DefTimestampFloat)
		if val > math.MaxInt32 {
			return originalValue, ErrWrongValueForVar.GenWithStackByArgs(vardef.Timestamp, originalValue)
		}
		return normalizedValue, nil
	}},
	{Scope: vardef.ScopeSession, Name: vardef.WarningCount, Value: "0", ReadOnly: true, GetSession: func(s *SessionVars) (string, error) {
		return strconv.Itoa(s.SysWarningCount), nil
	}},
	{Scope: vardef.ScopeSession, Name: vardef.ErrorCount, Value: "0", ReadOnly: true, GetSession: func(s *SessionVars) (string, error) {
		return strconv.Itoa(int(s.SysErrorCount)), nil
	}},
	{Scope: vardef.ScopeSession, Name: vardef.LastInsertID, Value: "0", Type: vardef.TypeUnsigned, AllowEmpty: true, MinValue: 0, MaxValue: math.MaxUint64, GetSession: func(s *SessionVars) (string, error) {
		return strconv.FormatUint(s.StmtCtx.PrevLastInsertID, 10), nil
	}, GetStateValue: func(s *SessionVars) (string, bool, error) {
		return "", false, nil
	}},
	{Scope: vardef.ScopeSession, Name: vardef.Identity, Value: "0", Type: vardef.TypeUnsigned, AllowEmpty: true, MinValue: 0, MaxValue: math.MaxUint64, GetSession: func(s *SessionVars) (string, error) {
		return strconv.FormatUint(s.StmtCtx.PrevLastInsertID, 10), nil
	}, GetStateValue: func(s *SessionVars) (string, bool, error) {
		return "", false, nil
	}},
	/* TiDB specific variables */
<<<<<<< HEAD
	{Scope: ScopeSession, Name: TiDBTxnReadTS, Value: "", Hidden: true, SetSession: func(s *SessionVars, val string) error {
=======
	// TODO: TiDBTxnScope is hidden because local txn feature is not done.
	{Scope: vardef.ScopeSession, Name: vardef.TiDBTxnScope, skipInit: true, Hidden: true, Value: kv.GlobalTxnScope, SetSession: func(s *SessionVars, val string) error {
		switch val {
		case kv.GlobalTxnScope:
			s.TxnScope = kv.NewGlobalTxnScopeVar()
		case kv.LocalTxnScope:
			if !vardef.EnableLocalTxn.Load() {
				return ErrWrongValueForVar.GenWithStack("@@txn_scope can not be set to local when tidb_enable_local_txn is off")
			}
			txnScope := config.GetTxnScopeFromConfig()
			if txnScope == kv.GlobalTxnScope {
				return ErrWrongValueForVar.GenWithStack("@@txn_scope can not be set to local when zone label is empty or \"global\"")
			}
			s.TxnScope = kv.NewLocalTxnScopeVar(txnScope)
		default:
			return ErrWrongValueForVar.GenWithStack("@@txn_scope value should be global or local")
		}
		return nil
	}, GetSession: func(s *SessionVars) (string, error) {
		return s.TxnScope.GetVarValue(), nil
	}},
	{Scope: vardef.ScopeSession, Name: vardef.TiDBTxnReadTS, Value: "", Hidden: true, SetSession: func(s *SessionVars, val string) error {
>>>>>>> 430fa8fc
		return setTxnReadTS(s, val)
	}, Validation: func(vars *SessionVars, normalizedValue string, originalValue string, scope vardef.ScopeFlag) (string, error) {
		return normalizedValue, nil
	}},
	{Scope: vardef.ScopeSession, Name: vardef.TiDBReadStaleness, Value: strconv.Itoa(vardef.DefTiDBReadStaleness), Type: vardef.TypeInt, MinValue: math.MinInt32, MaxValue: 0, AllowEmpty: true, Hidden: false, SetSession: func(s *SessionVars, val string) error {
		return setReadStaleness(s, val)
	}},
	{Scope: vardef.ScopeSession, Name: vardef.TiDBEnforceMPPExecution, Type: vardef.TypeBool, Value: BoolToOnOff(config.GetGlobalConfig().Performance.EnforceMPP), Validation: func(vars *SessionVars, normalizedValue string, originalValue string, scope vardef.ScopeFlag) (string, error) {
		if TiDBOptOn(normalizedValue) && !vars.allowMPPExecution {
			return normalizedValue, ErrWrongValueForVar.GenWithStackByArgs("tidb_enforce_mpp", "1' but tidb_allow_mpp is 0, please activate tidb_allow_mpp at first.")
		}
		return normalizedValue, nil
	}, SetSession: func(s *SessionVars, val string) error {
		s.enforceMPPExecution = TiDBOptOn(val)
		return nil
	}},
	{Scope: vardef.ScopeGlobal | vardef.ScopeSession, Name: vardef.TiDBMaxTiFlashThreads, Type: vardef.TypeInt, Value: strconv.Itoa(vardef.DefTiFlashMaxThreads), MinValue: -1, MaxValue: vardef.MaxConfigurableConcurrency, SetSession: func(s *SessionVars, val string) error {
		s.TiFlashMaxThreads = TidbOptInt64(val, vardef.DefTiFlashMaxThreads)
		return nil
	}},
	{Scope: vardef.ScopeGlobal | vardef.ScopeSession, Name: vardef.TiDBMaxBytesBeforeTiFlashExternalJoin, Type: vardef.TypeInt, Value: strconv.Itoa(vardef.DefTiFlashMaxBytesBeforeExternalJoin), MinValue: -1, MaxValue: math.MaxInt64, SetSession: func(s *SessionVars, val string) error {
		s.TiFlashMaxBytesBeforeExternalJoin = TidbOptInt64(val, vardef.DefTiFlashMaxBytesBeforeExternalJoin)
		return nil
	}},
	{Scope: vardef.ScopeGlobal | vardef.ScopeSession, Name: vardef.TiDBMaxBytesBeforeTiFlashExternalGroupBy, Type: vardef.TypeInt, Value: strconv.Itoa(vardef.DefTiFlashMaxBytesBeforeExternalGroupBy), MinValue: -1, MaxValue: math.MaxInt64, SetSession: func(s *SessionVars, val string) error {
		s.TiFlashMaxBytesBeforeExternalGroupBy = TidbOptInt64(val, vardef.DefTiFlashMaxBytesBeforeExternalGroupBy)
		return nil
	}},
	{Scope: vardef.ScopeGlobal | vardef.ScopeSession, Name: vardef.TiDBMaxBytesBeforeTiFlashExternalSort, Type: vardef.TypeInt, Value: strconv.Itoa(vardef.DefTiFlashMaxBytesBeforeExternalSort), MinValue: -1, MaxValue: math.MaxInt64, SetSession: func(s *SessionVars, val string) error {
		s.TiFlashMaxBytesBeforeExternalSort = TidbOptInt64(val, vardef.DefTiFlashMaxBytesBeforeExternalSort)
		return nil
	}},
	{Scope: vardef.ScopeGlobal | vardef.ScopeSession, Name: vardef.TiFlashMemQuotaQueryPerNode, Type: vardef.TypeInt, Value: strconv.Itoa(vardef.DefTiFlashMemQuotaQueryPerNode), MinValue: -1, MaxValue: math.MaxInt64, SetSession: func(s *SessionVars, val string) error {
		s.TiFlashMaxQueryMemoryPerNode = TidbOptInt64(val, vardef.DefTiFlashMemQuotaQueryPerNode)
		return nil
	}},
	{Scope: vardef.ScopeGlobal | vardef.ScopeSession, Name: vardef.TiFlashQuerySpillRatio, Type: vardef.TypeFloat, Value: strconv.FormatFloat(vardef.DefTiFlashQuerySpillRatio, 'f', -1, 64), MinValue: 0, MaxValue: 1, Validation: func(vars *SessionVars, normalizedValue string, originalValue string, flag vardef.ScopeFlag) (string, error) {
		val, err := strconv.ParseFloat(normalizedValue, 64)
		if err != nil {
			return "", err
		}
		if val > 0.85 || val < 0 {
			return "", errors.New("The valid value of tidb_tiflash_auto_spill_ratio is between 0 and 0.85")
		}
		return normalizedValue, nil
	}, SetSession: func(s *SessionVars, val string) error {
		s.TiFlashQuerySpillRatio = tidbOptFloat64(val, vardef.DefTiFlashQuerySpillRatio)
		return nil
	}},
	{Scope: vardef.ScopeGlobal, Name: vardef.TiDBEnableTiFlashPipelineMode, Type: vardef.TypeBool, Value: BoolToOnOff(vardef.DefTiDBEnableTiFlashPipelineMode), SetGlobal: func(ctx context.Context, vars *SessionVars, s string) error {
		vardef.TiFlashEnablePipelineMode.Store(TiDBOptOn(s))
		return nil
	}, GetGlobal: func(ctx context.Context, vars *SessionVars) (string, error) {
		return BoolToOnOff(vardef.TiFlashEnablePipelineMode.Load()), nil
	}, Validation: func(vars *SessionVars, normalizedValue string, originalValue string, scope vardef.ScopeFlag) (string, error) {
		vars.StmtCtx.AppendWarning(ErrWarnDeprecatedSyntaxSimpleMsg.FastGenByArgs(vardef.TiDBEnableTiFlashPipelineMode))
		return normalizedValue, nil
	}},
	{Scope: vardef.ScopeSession, Name: vardef.TiDBSnapshot, Value: "", skipInit: true, SetSession: func(s *SessionVars, val string) error {
		err := setSnapshotTS(s, val)
		if err != nil {
			return err
		}
		return nil
	}},
	{Scope: vardef.ScopeGlobal | vardef.ScopeSession, Name: vardef.TiDBOptProjectionPushDown, Value: BoolToOnOff(vardef.DefOptEnableProjectionPushDown), Type: vardef.TypeBool, SetSession: func(s *SessionVars, val string) error {
		s.AllowProjectionPushDown = TiDBOptOn(val)
		return nil
	}},
	{Scope: vardef.ScopeGlobal | vardef.ScopeSession, Name: vardef.TiDBOptDeriveTopN, Value: BoolToOnOff(vardef.DefOptDeriveTopN), Type: vardef.TypeBool, SetSession: func(s *SessionVars, val string) error {
		s.AllowDeriveTopN = TiDBOptOn(val)
		return nil
	}},
	{Scope: vardef.ScopeGlobal | vardef.ScopeSession, Name: vardef.TiDBOptAggPushDown, Value: BoolToOnOff(vardef.DefOptAggPushDown), Type: vardef.TypeBool, SetSession: func(s *SessionVars, val string) error {
		s.AllowAggPushDown = TiDBOptOn(val)
		return nil
	}},
	{Scope: vardef.ScopeSession, Name: vardef.TiDBOptDistinctAggPushDown, Value: BoolToOnOff(config.GetGlobalConfig().Performance.DistinctAggPushDown), Type: vardef.TypeBool, SetSession: func(s *SessionVars, val string) error {
		s.AllowDistinctAggPushDown = TiDBOptOn(val)
		return nil
	}},
	{Scope: vardef.ScopeGlobal | vardef.ScopeSession, Name: vardef.TiDBOptSkewDistinctAgg, Value: BoolToOnOff(vardef.DefTiDBSkewDistinctAgg), Type: vardef.TypeBool, SetSession: func(s *SessionVars, val string) error {
		s.EnableSkewDistinctAgg = TiDBOptOn(val)
		return nil
	}},
	{Scope: vardef.ScopeGlobal | vardef.ScopeSession, Name: vardef.TiDBOpt3StageDistinctAgg, Value: BoolToOnOff(vardef.DefTiDB3StageDistinctAgg), Type: vardef.TypeBool, SetSession: func(s *SessionVars, val string) error {
		s.Enable3StageDistinctAgg = TiDBOptOn(val)
		return nil
	}},
	{Scope: vardef.ScopeGlobal | vardef.ScopeSession, Name: vardef.TiDBOptEnable3StageMultiDistinctAgg, Value: BoolToOnOff(vardef.DefTiDB3StageMultiDistinctAgg), Type: vardef.TypeBool, SetSession: func(s *SessionVars, val string) error {
		s.Enable3StageMultiDistinctAgg = TiDBOptOn(val)
		return nil
	}},
	{Scope: vardef.ScopeGlobal | vardef.ScopeSession, Name: vardef.TiDBOptExplainNoEvaledSubQuery, Value: BoolToOnOff(vardef.DefTiDBOptExplainEvaledSubquery), Type: vardef.TypeBool, SetSession: func(s *SessionVars, val string) error {
		s.ExplainNonEvaledSubQuery = TiDBOptOn(val)
		return nil
	}},
	{Scope: vardef.ScopeSession, Name: vardef.TiDBOptWriteRowID, Value: BoolToOnOff(vardef.DefOptWriteRowID), Type: vardef.TypeBool, SetSession: func(s *SessionVars, val string) error {
		s.AllowWriteRowID = TiDBOptOn(val)
		return nil
	}},
	{Scope: vardef.ScopeSession, Name: vardef.TiDBChecksumTableConcurrency, Value: strconv.Itoa(vardef.DefChecksumTableConcurrency), Type: vardef.TypeInt, MinValue: 1, MaxValue: vardef.MaxConfigurableConcurrency},
	{Scope: vardef.ScopeSession, Name: vardef.TiDBBatchInsert, Value: BoolToOnOff(vardef.DefBatchInsert), Type: vardef.TypeBool, SetSession: func(s *SessionVars, val string) error {
		s.BatchInsert = TiDBOptOn(val)
		return nil
	}},
	{Scope: vardef.ScopeSession, Name: vardef.TiDBBatchDelete, Value: BoolToOnOff(vardef.DefBatchDelete), Type: vardef.TypeBool, SetSession: func(s *SessionVars, val string) error {
		s.BatchDelete = TiDBOptOn(val)
		return nil
	}},
	{Scope: vardef.ScopeSession, Name: vardef.TiDBBatchCommit, Value: BoolToOnOff(vardef.DefBatchCommit), Type: vardef.TypeBool, SetSession: func(s *SessionVars, val string) error {
		s.BatchCommit = TiDBOptOn(val)
		return nil
	}},
	{Scope: vardef.ScopeSession, Name: vardef.TiDBCurrentTS, Value: strconv.Itoa(vardef.DefCurretTS), Type: vardef.TypeInt, AllowEmpty: true, MinValue: 0, MaxValue: math.MaxInt64, ReadOnly: true, GetSession: func(s *SessionVars) (string, error) {
		return strconv.FormatUint(s.TxnCtx.StartTS, 10), nil
	}},
	{Scope: vardef.ScopeSession, Name: vardef.TiDBLastTxnInfo, Value: "", ReadOnly: true, GetSession: func(s *SessionVars) (string, error) {
		return s.LastTxnInfo, nil
	}},
	{Scope: vardef.ScopeSession, Name: vardef.TiDBLastQueryInfo, Value: "", ReadOnly: true, GetSession: func(s *SessionVars) (string, error) {
		info, err := json.Marshal(s.LastQueryInfo)
		if err != nil {
			return "", err
		}
		return string(info), nil
	}},
	{Scope: vardef.ScopeSession, Name: vardef.TiDBEnableChunkRPC, Value: BoolToOnOff(config.GetGlobalConfig().TiKVClient.EnableChunkRPC), Type: vardef.TypeBool, SetSession: func(s *SessionVars, val string) error {
		s.EnableChunkRPC = TiDBOptOn(val)
		return nil
	}},
	{Scope: vardef.ScopeSession, Name: vardef.TxnIsolationOneShot, Value: "", skipInit: true, Validation: func(vars *SessionVars, normalizedValue string, originalValue string, scope vardef.ScopeFlag) (string, error) {
		return checkIsolationLevel(vars, normalizedValue, originalValue, scope)
	}, SetSession: func(s *SessionVars, val string) error {
		s.txnIsolationLevelOneShot.state = oneShotSet
		s.txnIsolationLevelOneShot.value = val
		return nil
	}, GetStateValue: func(s *SessionVars) (string, bool, error) {
		if s.txnIsolationLevelOneShot.state != oneShotDef {
			return s.txnIsolationLevelOneShot.value, true, nil
		}
		return "", false, nil
	}},
	{Scope: vardef.ScopeSession, Name: vardef.TiDBOptimizerSelectivityLevel, Value: strconv.Itoa(vardef.DefTiDBOptimizerSelectivityLevel), Type: vardef.TypeUnsigned, MinValue: 0, MaxValue: math.MaxInt32, SetSession: func(s *SessionVars, val string) error {
		s.OptimizerSelectivityLevel = tidbOptPositiveInt32(val, vardef.DefTiDBOptimizerSelectivityLevel)
		return nil
	}},
	{Scope: vardef.ScopeGlobal | vardef.ScopeSession, Name: vardef.TiDBOptimizerEnableOuterJoinReorder, Value: BoolToOnOff(vardef.DefTiDBEnableOuterJoinReorder), Type: vardef.TypeBool, SetSession: func(s *SessionVars, val string) error {
		s.EnableOuterJoinReorder = TiDBOptOn(val)
		return nil
	}},
	{Scope: vardef.ScopeGlobal | vardef.ScopeSession, Name: vardef.TiDBOptimizerEnableNAAJ, Value: BoolToOnOff(vardef.DefTiDBEnableNAAJ), Type: vardef.TypeBool, SetSession: func(s *SessionVars, val string) error {
		s.OptimizerEnableNAAJ = TiDBOptOn(val)
		return nil
	}},
	{Scope: vardef.ScopeSession, Name: vardef.TiDBDDLReorgPriority, Value: "PRIORITY_LOW", Type: vardef.TypeEnum, skipInit: true, PossibleValues: []string{"PRIORITY_LOW", "PRIORITY_NORMAL", "PRIORITY_HIGH"}, SetSession: func(s *SessionVars, val string) error {
		s.setDDLReorgPriority(val)
		return nil
	}},
	{Scope: vardef.ScopeSession, Name: vardef.TiDBSlowQueryFile, Value: "", skipInit: true, SetSession: func(s *SessionVars, val string) error {
		s.SlowQueryFile = val
		return nil
	}},
	{Scope: vardef.ScopeSession, Name: vardef.TiDBWaitSplitRegionFinish, Value: BoolToOnOff(vardef.DefTiDBWaitSplitRegionFinish), skipInit: true, Type: vardef.TypeBool, SetSession: func(s *SessionVars, val string) error {
		s.WaitSplitRegionFinish = TiDBOptOn(val)
		return nil
	}},
	{Scope: vardef.ScopeSession, Name: vardef.TiDBWaitSplitRegionTimeout, Value: strconv.Itoa(vardef.DefWaitSplitRegionTimeout), skipInit: true, Type: vardef.TypeUnsigned, MinValue: 1, MaxValue: math.MaxInt32, SetSession: func(s *SessionVars, val string) error {
		s.WaitSplitRegionTimeout = uint64(tidbOptPositiveInt32(val, vardef.DefWaitSplitRegionTimeout))
		return nil
	}},
	{Scope: vardef.ScopeGlobal | vardef.ScopeSession, Name: vardef.TiDBLowResolutionTSO, Value: vardef.Off, Type: vardef.TypeBool, SetSession: func(s *SessionVars, val string) error {
		s.lowResolutionTSO = TiDBOptOn(val)
		return nil
	}},
	{Scope: vardef.ScopeSession, Name: vardef.TiDBAllowRemoveAutoInc, Value: BoolToOnOff(vardef.DefTiDBAllowRemoveAutoInc), Type: vardef.TypeBool, SetSession: func(s *SessionVars, val string) error {
		s.AllowRemoveAutoInc = TiDBOptOn(val)
		return nil
	}},
	{Scope: vardef.ScopeSession, Name: vardef.TiDBIsolationReadEngines, Value: strings.Join(config.GetGlobalConfig().IsolationRead.Engines, ","), Validation: func(vars *SessionVars, normalizedValue string, originalValue string, scope vardef.ScopeFlag) (string, error) {
		engines := strings.Split(normalizedValue, ",")
		var formatVal string
		for i, engine := range engines {
			engine = strings.TrimSpace(engine)
			if i != 0 {
				formatVal += ","
			}
			switch {
			case strings.EqualFold(engine, kv.TiKV.Name()):
				formatVal += kv.TiKV.Name()
			case strings.EqualFold(engine, kv.TiFlash.Name()):
				formatVal += kv.TiFlash.Name()
			case strings.EqualFold(engine, kv.TiDB.Name()):
				formatVal += kv.TiDB.Name()
			default:
				return normalizedValue, ErrWrongValueForVar.GenWithStackByArgs(vardef.TiDBIsolationReadEngines, normalizedValue)
			}
		}
		return formatVal, nil
	}, SetSession: func(s *SessionVars, val string) error {
		s.IsolationReadEngines = make(map[kv.StoreType]struct{})
		for _, engine := range strings.Split(val, ",") {
			switch engine {
			case kv.TiKV.Name():
				s.IsolationReadEngines[kv.TiKV] = struct{}{}
			case kv.TiFlash.Name():
				// If the tiflash is removed by the strict SQL mode. The hint should also not take effect.
				if !s.StmtCtx.TiFlashEngineRemovedDueToStrictSQLMode {
					s.IsolationReadEngines[kv.TiFlash] = struct{}{}
				}
			case kv.TiDB.Name():
				s.IsolationReadEngines[kv.TiDB] = struct{}{}
			}
		}
		return nil
	}},
	{Scope: vardef.ScopeSession, Name: vardef.TiDBMetricSchemaStep, Value: strconv.Itoa(vardef.DefTiDBMetricSchemaStep), Type: vardef.TypeUnsigned, skipInit: true, MinValue: 10, MaxValue: 60 * 60 * 60, SetSession: func(s *SessionVars, val string) error {
		s.MetricSchemaStep = TidbOptInt64(val, vardef.DefTiDBMetricSchemaStep)
		return nil
	}},
	{Scope: vardef.ScopeSession, Name: vardef.TiDBCDCWriteSource, Value: "0", Type: vardef.TypeInt, MinValue: 0, MaxValue: 15, SetSession: func(s *SessionVars, val string) error {
		s.CDCWriteSource = uint64(TidbOptInt(val, 0))
		return nil
	}},
	{Scope: vardef.ScopeSession, Name: vardef.TiDBMetricSchemaRangeDuration, Value: strconv.Itoa(vardef.DefTiDBMetricSchemaRangeDuration), skipInit: true, Type: vardef.TypeUnsigned, MinValue: 10, MaxValue: 60 * 60 * 60, SetSession: func(s *SessionVars, val string) error {
		s.MetricSchemaRangeDuration = TidbOptInt64(val, vardef.DefTiDBMetricSchemaRangeDuration)
		return nil
	}},
	{Scope: vardef.ScopeSession, Name: vardef.TiDBFoundInPlanCache, Value: BoolToOnOff(vardef.DefTiDBFoundInPlanCache), Type: vardef.TypeBool, ReadOnly: true, GetSession: func(s *SessionVars) (string, error) {
		return BoolToOnOff(s.PrevFoundInPlanCache), nil
	}},
	{Scope: vardef.ScopeSession, Name: vardef.TiDBFoundInBinding, Value: BoolToOnOff(vardef.DefTiDBFoundInBinding), Type: vardef.TypeBool, ReadOnly: true, GetSession: func(s *SessionVars) (string, error) {
		return BoolToOnOff(s.PrevFoundInBinding), nil
	}},
	{Scope: vardef.ScopeSession, Name: vardef.RandSeed1, Type: vardef.TypeInt, Value: "0", skipInit: true, MaxValue: math.MaxInt32, SetSession: func(s *SessionVars, val string) error {
		s.Rng.SetSeed1(uint32(tidbOptPositiveInt32(val, 0)))
		return nil
	}, GetSession: func(s *SessionVars) (string, error) {
		return "0", nil
	}, GetStateValue: func(s *SessionVars) (string, bool, error) {
		return strconv.FormatUint(uint64(s.Rng.GetSeed1()), 10), true, nil
	}},
	{Scope: vardef.ScopeSession, Name: vardef.RandSeed2, Type: vardef.TypeInt, Value: "0", skipInit: true, MaxValue: math.MaxInt32, SetSession: func(s *SessionVars, val string) error {
		s.Rng.SetSeed2(uint32(tidbOptPositiveInt32(val, 0)))
		return nil
	}, GetSession: func(s *SessionVars) (string, error) {
		return "0", nil
	}, GetStateValue: func(s *SessionVars) (string, bool, error) {
		return strconv.FormatUint(uint64(s.Rng.GetSeed2()), 10), true, nil
	}},
	{Scope: vardef.ScopeSession, Name: vardef.TiDBReadConsistency, Value: string(ReadConsistencyStrict), Type: vardef.TypeStr, Hidden: true,
		Validation: func(_ *SessionVars, normalized string, _ string, _ vardef.ScopeFlag) (string, error) {
			return normalized, validateReadConsistencyLevel(normalized)
		},
		SetSession: func(s *SessionVars, val string) error {
			s.ReadConsistency = ReadConsistencyLevel(val)
			return nil
		},
	},
	{Scope: vardef.ScopeSession, Name: vardef.TiDBLastDDLInfo, Value: "", ReadOnly: true, GetSession: func(s *SessionVars) (string, error) {
		info, err := json.Marshal(s.LastDDLInfo)
		if err != nil {
			return "", err
		}
		return string(info), nil
	}},
	{Scope: vardef.ScopeSession, Name: vardef.TiDBLastPlanReplayerToken, Value: "", ReadOnly: true,
		GetSession: func(s *SessionVars) (string, error) {
			return s.LastPlanReplayerToken, nil
		},
	},
	{Scope: vardef.ScopeSession, Name: vardef.TiDBUseAlloc, Value: BoolToOnOff(vardef.DefTiDBUseAlloc), Type: vardef.TypeBool, ReadOnly: true, GetSession: func(s *SessionVars) (string, error) {
		return BoolToOnOff(s.preUseChunkAlloc), nil
	}},
	{Scope: vardef.ScopeSession, Name: vardef.TiDBExplicitRequestSourceType, Value: "", Type: vardef.TypeEnum, PossibleValues: tikvcliutil.ExplicitTypeList, GetSession: func(s *SessionVars) (string, error) {
		return s.ExplicitRequestSourceType, nil
	}, SetSession: func(s *SessionVars, val string) error {
		s.ExplicitRequestSourceType = val
		return nil
	}},
	/* The system variables below have INSTANCE scope  */
	{Scope: vardef.ScopeInstance, Name: vardef.TiDBLogFileMaxDays, Value: strconv.Itoa(config.GetGlobalConfig().Log.File.MaxDays), Type: vardef.TypeInt, MinValue: 0, MaxValue: math.MaxInt32, SetGlobal: func(_ context.Context, s *SessionVars, val string) error {
		maxAge, err := strconv.ParseInt(val, 10, 32)
		if err != nil {
			return err
		}
		vardef.GlobalLogMaxDays.Store(int32(maxAge))
		cfg := config.GetGlobalConfig().Log.ToLogConfig()
		cfg.Config.File.MaxDays = int(maxAge)

		err = logutil.ReplaceLogger(cfg, keyspace.WrapZapcoreWithKeyspace())
		if err != nil {
			return err
		}
		return nil
	}, GetGlobal: func(_ context.Context, s *SessionVars) (string, error) {
		return strconv.FormatInt(int64(vardef.GlobalLogMaxDays.Load()), 10), nil
	}},
	{Scope: vardef.ScopeInstance, Name: vardef.TiDBConfig, Value: "", ReadOnly: true, GetGlobal: func(_ context.Context, s *SessionVars) (string, error) {
		return config.GetJSONConfig()
	}},
	{Scope: vardef.ScopeInstance, Name: vardef.TiDBGeneralLog, Value: BoolToOnOff(vardef.DefTiDBGeneralLog), Type: vardef.TypeBool, SetGlobal: func(_ context.Context, s *SessionVars, val string) error {
		vardef.ProcessGeneralLog.Store(TiDBOptOn(val))
		return nil
	}, GetGlobal: func(_ context.Context, s *SessionVars) (string, error) {
		return BoolToOnOff(vardef.ProcessGeneralLog.Load()), nil
	}},
	{Scope: vardef.ScopeSession, Name: vardef.TiDBSlowTxnLogThreshold, Value: strconv.Itoa(logutil.DefaultSlowTxnThreshold),
		Type: vardef.TypeUnsigned, MinValue: 0, MaxValue: math.MaxInt64, SetSession: func(s *SessionVars, val string) error {
			s.SlowTxnThreshold = TidbOptUint64(val, logutil.DefaultSlowTxnThreshold)
			return nil
		},
	},
	{Scope: vardef.ScopeInstance, Name: vardef.TiDBSlowLogThreshold, Value: strconv.Itoa(logutil.DefaultSlowThreshold), Type: vardef.TypeInt, MinValue: -1, MaxValue: math.MaxInt64, SetGlobal: func(_ context.Context, s *SessionVars, val string) error {
		atomic.StoreUint64(&config.GetGlobalConfig().Instance.SlowThreshold, uint64(TidbOptInt64(val, logutil.DefaultSlowThreshold)))
		return nil
	}, GetGlobal: func(_ context.Context, s *SessionVars) (string, error) {
		return strconv.FormatUint(atomic.LoadUint64(&config.GetGlobalConfig().Instance.SlowThreshold), 10), nil
	}},
	{Scope: vardef.ScopeInstance, Name: vardef.TiDBRecordPlanInSlowLog, Value: int32ToBoolStr(logutil.DefaultRecordPlanInSlowLog), Type: vardef.TypeBool, SetGlobal: func(_ context.Context, s *SessionVars, val string) error {
		atomic.StoreUint32(&config.GetGlobalConfig().Instance.RecordPlanInSlowLog, uint32(TidbOptInt64(val, logutil.DefaultRecordPlanInSlowLog)))
		return nil
	}, GetGlobal: func(_ context.Context, s *SessionVars) (string, error) {
		enabled := atomic.LoadUint32(&config.GetGlobalConfig().Instance.RecordPlanInSlowLog) == 1
		return BoolToOnOff(enabled), nil
	}},
	{Scope: vardef.ScopeInstance, Name: vardef.TiDBEnableSlowLog, Value: BoolToOnOff(logutil.DefaultTiDBEnableSlowLog), Type: vardef.TypeBool, SetGlobal: func(_ context.Context, s *SessionVars, val string) error {
		config.GetGlobalConfig().Instance.EnableSlowLog.Store(TiDBOptOn(val))
		return nil
	}, GetGlobal: func(_ context.Context, s *SessionVars) (string, error) {
		return BoolToOnOff(config.GetGlobalConfig().Instance.EnableSlowLog.Load()), nil
	}},
	{Scope: vardef.ScopeInstance, Name: vardef.TiDBCheckMb4ValueInUTF8, Value: BoolToOnOff(config.GetGlobalConfig().Instance.CheckMb4ValueInUTF8.Load()), Type: vardef.TypeBool, SetGlobal: func(_ context.Context, s *SessionVars, val string) error {
		config.GetGlobalConfig().Instance.CheckMb4ValueInUTF8.Store(TiDBOptOn(val))
		return nil
	}, GetGlobal: func(_ context.Context, s *SessionVars) (string, error) {
		return BoolToOnOff(config.GetGlobalConfig().Instance.CheckMb4ValueInUTF8.Load()), nil
	}},
	{Scope: vardef.ScopeInstance, Name: vardef.TiDBPProfSQLCPU, Value: strconv.Itoa(vardef.DefTiDBPProfSQLCPU), Type: vardef.TypeInt, MinValue: 0, MaxValue: 1, SetGlobal: func(_ context.Context, s *SessionVars, val string) error {
		vardef.EnablePProfSQLCPU.Store(uint32(tidbOptPositiveInt32(val, vardef.DefTiDBPProfSQLCPU)) > 0)
		return nil
	}, GetGlobal: func(_ context.Context, s *SessionVars) (string, error) {
		val := "0"
		if vardef.EnablePProfSQLCPU.Load() {
			val = "1"
		}
		return val, nil
	}},
	{Scope: vardef.ScopeInstance, Name: vardef.TiDBDDLSlowOprThreshold, Value: strconv.Itoa(vardef.DefTiDBDDLSlowOprThreshold), Type: vardef.TypeInt, MinValue: 0, MaxValue: math.MaxInt32, SetGlobal: func(_ context.Context, s *SessionVars, val string) error {
		atomic.StoreUint32(&vardef.DDLSlowOprThreshold, uint32(tidbOptPositiveInt32(val, vardef.DefTiDBDDLSlowOprThreshold)))
		return nil
	}, GetGlobal: func(_ context.Context, s *SessionVars) (string, error) {
		return strconv.FormatUint(uint64(atomic.LoadUint32(&vardef.DDLSlowOprThreshold)), 10), nil
	}},
	{Scope: vardef.ScopeInstance, Name: vardef.TiDBForcePriority, Value: mysql.Priority2Str[vardef.DefTiDBForcePriority], Type: vardef.TypeEnum, PossibleValues: []string{"NO_PRIORITY", "LOW_PRIORITY", "HIGH_PRIORITY", "DELAYED"}, SetGlobal: func(_ context.Context, s *SessionVars, val string) error {
		atomic.StoreInt32(&vardef.ForcePriority, int32(mysql.Str2Priority(val)))
		return nil
	}, GetGlobal: func(_ context.Context, s *SessionVars) (string, error) {
		return mysql.Priority2Str[mysql.PriorityEnum(atomic.LoadInt32(&vardef.ForcePriority))], nil
	}},
	{Scope: vardef.ScopeInstance, Name: vardef.TiDBExpensiveQueryTimeThreshold, Value: strconv.Itoa(vardef.DefTiDBExpensiveQueryTimeThreshold), Type: vardef.TypeUnsigned, MinValue: int64(vardef.MinExpensiveQueryTimeThreshold), MaxValue: math.MaxInt32, SetGlobal: func(_ context.Context, s *SessionVars, val string) error {
		atomic.StoreUint64(&vardef.ExpensiveQueryTimeThreshold, uint64(tidbOptPositiveInt32(val, vardef.DefTiDBExpensiveQueryTimeThreshold)))
		return nil
	}, GetGlobal: func(_ context.Context, s *SessionVars) (string, error) {
		return strconv.FormatUint(atomic.LoadUint64(&vardef.ExpensiveQueryTimeThreshold), 10), nil
	}},
	{Scope: vardef.ScopeInstance, Name: vardef.TiDBExpensiveTxnTimeThreshold, Value: strconv.Itoa(vardef.DefTiDBExpensiveTxnTimeThreshold), Type: vardef.TypeUnsigned, MinValue: int64(vardef.MinExpensiveTxnTimeThreshold), MaxValue: math.MaxInt32, SetGlobal: func(_ context.Context, s *SessionVars, val string) error {
		atomic.StoreUint64(&vardef.ExpensiveTxnTimeThreshold, uint64(tidbOptPositiveInt32(val, vardef.DefTiDBExpensiveTxnTimeThreshold)))
		return nil
	}, GetGlobal: func(_ context.Context, s *SessionVars) (string, error) {
		return strconv.FormatUint(atomic.LoadUint64(&vardef.ExpensiveTxnTimeThreshold), 10), nil
	}},
	{Scope: vardef.ScopeInstance, Name: vardef.TiDBEnableCollectExecutionInfo, Value: BoolToOnOff(vardef.DefTiDBEnableCollectExecutionInfo), Type: vardef.TypeBool, SetGlobal: func(_ context.Context, s *SessionVars, val string) error {
		oldConfig := config.GetGlobalConfig()
		newValue := TiDBOptOn(val)
		if oldConfig.Instance.EnableCollectExecutionInfo.Load() != newValue {
			newConfig := *oldConfig
			newConfig.Instance.EnableCollectExecutionInfo.Store(newValue)
			config.StoreGlobalConfig(&newConfig)
		}
		return nil
	}, GetGlobal: func(_ context.Context, s *SessionVars) (string, error) {
		return BoolToOnOff(config.GetGlobalConfig().Instance.EnableCollectExecutionInfo.Load()), nil
	}},
	{Scope: vardef.ScopeInstance, Name: vardef.PluginLoad, Value: "", ReadOnly: true, GetGlobal: func(_ context.Context, s *SessionVars) (string, error) {
		return config.GetGlobalConfig().Instance.PluginLoad, nil
	}},
	{Scope: vardef.ScopeInstance, Name: vardef.PluginDir, Value: "/data/deploy/plugin", ReadOnly: true, GetGlobal: func(_ context.Context, s *SessionVars) (string, error) {
		return config.GetGlobalConfig().Instance.PluginDir, nil
	}},
	{Scope: vardef.ScopeInstance, Name: vardef.MaxConnections, Value: strconv.FormatUint(uint64(config.GetGlobalConfig().Instance.MaxConnections), 10), Type: vardef.TypeUnsigned, MinValue: 0, MaxValue: 100000, SetGlobal: func(_ context.Context, s *SessionVars, val string) error {
		config.GetGlobalConfig().Instance.MaxConnections = uint32(TidbOptInt64(val, 0))
		return nil
	}, GetGlobal: func(_ context.Context, s *SessionVars) (string, error) {
		return strconv.FormatUint(uint64(config.GetGlobalConfig().Instance.MaxConnections), 10), nil
	}},
	{Scope: vardef.ScopeInstance, Name: vardef.TiDBEnableDDL, Value: BoolToOnOff(config.GetGlobalConfig().Instance.TiDBEnableDDL.Load()), Type: vardef.TypeBool,
		SetGlobal: func(_ context.Context, s *SessionVars, val string) error {
			oldVal, newVal := config.GetGlobalConfig().Instance.TiDBEnableDDL.Load(), TiDBOptOn(val)
			if oldVal != newVal {
				err := switchDDL(newVal)
				if err != nil {
					return err
				}
				config.GetGlobalConfig().Instance.TiDBEnableDDL.Store(newVal)
			}
			return nil
		},
		GetGlobal: func(_ context.Context, s *SessionVars) (string, error) {
			return BoolToOnOff(config.GetGlobalConfig().Instance.TiDBEnableDDL.Load()), nil
		},
	},
	{Scope: vardef.ScopeInstance, Name: vardef.TiDBEnableStatsOwner, Value: BoolToOnOff(config.GetGlobalConfig().Instance.TiDBEnableStatsOwner.Load()), Type: vardef.TypeBool,
		SetGlobal: func(_ context.Context, s *SessionVars, val string) error {
			oldVal, newVal := config.GetGlobalConfig().Instance.TiDBEnableStatsOwner.Load(), TiDBOptOn(val)
			if oldVal != newVal {
				err := switchStats(newVal)
				if err != nil {
					return err
				}
				config.GetGlobalConfig().Instance.TiDBEnableStatsOwner.Store(newVal)
			}
			return nil
		},
		GetGlobal: func(_ context.Context, s *SessionVars) (string, error) {
			return BoolToOnOff(config.GetGlobalConfig().Instance.TiDBEnableStatsOwner.Load()), nil
		},
	},
	{Scope: vardef.ScopeInstance, Name: vardef.TiDBRCReadCheckTS, Value: BoolToOnOff(vardef.DefRCReadCheckTS), Type: vardef.TypeBool, SetGlobal: func(_ context.Context, s *SessionVars, val string) error {
		vardef.EnableRCReadCheckTS.Store(TiDBOptOn(val))
		return nil
	}, GetGlobal: func(_ context.Context, s *SessionVars) (string, error) {
		return BoolToOnOff(vardef.EnableRCReadCheckTS.Load()), nil
	}},
	{Scope: vardef.ScopeInstance, Name: vardef.TiDBStmtSummaryEnablePersistent, ReadOnly: true, GetGlobal: func(_ context.Context, _ *SessionVars) (string, error) {
		return BoolToOnOff(config.GetGlobalConfig().Instance.StmtSummaryEnablePersistent), nil
	}},
	{Scope: vardef.ScopeInstance, Name: vardef.TiDBStmtSummaryFilename, ReadOnly: true, GetGlobal: func(_ context.Context, _ *SessionVars) (string, error) {
		return config.GetGlobalConfig().Instance.StmtSummaryFilename, nil
	}},
	{Scope: vardef.ScopeInstance, Name: vardef.TiDBStmtSummaryFileMaxDays, ReadOnly: true, GetGlobal: func(_ context.Context, _ *SessionVars) (string, error) {
		return strconv.Itoa(config.GetGlobalConfig().Instance.StmtSummaryFileMaxDays), nil
	}},
	{Scope: vardef.ScopeInstance, Name: vardef.TiDBStmtSummaryFileMaxSize, ReadOnly: true, GetGlobal: func(_ context.Context, _ *SessionVars) (string, error) {
		return strconv.Itoa(config.GetGlobalConfig().Instance.StmtSummaryFileMaxSize), nil
	}},
	{Scope: vardef.ScopeInstance, Name: vardef.TiDBStmtSummaryFileMaxBackups, ReadOnly: true, GetGlobal: func(_ context.Context, _ *SessionVars) (string, error) {
		return strconv.Itoa(config.GetGlobalConfig().Instance.StmtSummaryFileMaxBackups), nil
	}},

	/* The system variables below have GLOBAL scope  */
	{Scope: vardef.ScopeGlobal, Name: vardef.MaxPreparedStmtCount, Value: strconv.FormatInt(vardef.DefMaxPreparedStmtCount, 10), Type: vardef.TypeInt, MinValue: -1, MaxValue: 1048576,
		SetGlobal: func(_ context.Context, s *SessionVars, val string) error {
			num, err := strconv.ParseInt(val, 10, 64)
			if err != nil {
				return errors.Trace(err)
			}
			vardef.MaxPreparedStmtCountValue.Store(num)
			return nil
		}},
	{Scope: vardef.ScopeGlobal, Name: vardef.InitConnect, Value: "", Validation: func(vars *SessionVars, normalizedValue string, originalValue string, scope vardef.ScopeFlag) (string, error) {
		p := parser.New()
		p.SetSQLMode(vars.SQLMode)
		p.SetParserConfig(vars.BuildParserConfig())
		_, _, err := p.ParseSQL(normalizedValue)
		if err != nil {
			return normalizedValue, ErrWrongTypeForVar.GenWithStackByArgs(vardef.InitConnect)
		}
		return normalizedValue, nil
	}},
	{Scope: vardef.ScopeGlobal, Name: vardef.ValidatePasswordEnable, Value: vardef.Off, Type: vardef.TypeBool},
	{Scope: vardef.ScopeGlobal, Name: vardef.ValidatePasswordPolicy, Value: "MEDIUM", Type: vardef.TypeEnum, PossibleValues: []string{"LOW", "MEDIUM", "STRONG"}},
	{Scope: vardef.ScopeGlobal, Name: vardef.ValidatePasswordCheckUserName, Value: vardef.On, Type: vardef.TypeBool},
	{Scope: vardef.ScopeGlobal, Name: vardef.ValidatePasswordLength, Value: "8", Type: vardef.TypeInt, MinValue: 0, MaxValue: math.MaxInt32,
		Validation: func(vars *SessionVars, normalizedValue string, originalValue string, scope vardef.ScopeFlag) (string, error) {
			numberCount, specialCharCount, mixedCaseCount := vardef.PasswordValidtaionNumberCount.Load(), vardef.PasswordValidationSpecialCharCount.Load(), vardef.PasswordValidationMixedCaseCount.Load()
			length, err := strconv.ParseInt(normalizedValue, 10, 32)
			if err != nil {
				return "", err
			}
			if minLength := numberCount + specialCharCount + 2*mixedCaseCount; int32(length) < minLength {
				return strconv.FormatInt(int64(minLength), 10), nil
			}
			return normalizedValue, nil
		},
		SetGlobal: func(_ context.Context, s *SessionVars, val string) error {
			vardef.PasswordValidationLength.Store(int32(TidbOptInt64(val, 8)))
			return nil
		}, GetGlobal: func(_ context.Context, s *SessionVars) (string, error) {
			return strconv.FormatInt(int64(vardef.PasswordValidationLength.Load()), 10), nil
		},
	},
	{Scope: vardef.ScopeGlobal, Name: vardef.ValidatePasswordMixedCaseCount, Value: "1", Type: vardef.TypeInt, MinValue: 0, MaxValue: math.MaxInt32,
		Validation: func(vars *SessionVars, normalizedValue string, originalValue string, scope vardef.ScopeFlag) (string, error) {
			length, numberCount, specialCharCount := vardef.PasswordValidationLength.Load(), vardef.PasswordValidtaionNumberCount.Load(), vardef.PasswordValidationSpecialCharCount.Load()
			mixedCaseCount, err := strconv.ParseInt(normalizedValue, 10, 32)
			if err != nil {
				return "", err
			}
			if minLength := numberCount + specialCharCount + 2*int32(mixedCaseCount); length < minLength {
				err = updatePasswordValidationLength(vars, minLength)
				if err != nil {
					return "", err
				}
			}
			return normalizedValue, nil
		},
		SetGlobal: func(_ context.Context, s *SessionVars, val string) error {
			vardef.PasswordValidationMixedCaseCount.Store(int32(TidbOptInt64(val, 1)))
			return nil
		}, GetGlobal: func(_ context.Context, s *SessionVars) (string, error) {
			return strconv.FormatInt(int64(vardef.PasswordValidationMixedCaseCount.Load()), 10), nil
		},
	},
	{Scope: vardef.ScopeGlobal, Name: vardef.ValidatePasswordNumberCount, Value: "1", Type: vardef.TypeInt, MinValue: 0, MaxValue: math.MaxInt32,
		Validation: func(vars *SessionVars, normalizedValue string, originalValue string, scope vardef.ScopeFlag) (string, error) {
			length, specialCharCount, mixedCaseCount := vardef.PasswordValidationLength.Load(), vardef.PasswordValidationSpecialCharCount.Load(), vardef.PasswordValidationMixedCaseCount.Load()
			numberCount, err := strconv.ParseInt(normalizedValue, 10, 32)
			if err != nil {
				return "", err
			}
			if minLength := int32(numberCount) + specialCharCount + 2*mixedCaseCount; length < minLength {
				err = updatePasswordValidationLength(vars, minLength)
				if err != nil {
					return "", err
				}
			}
			return normalizedValue, nil
		},
		SetGlobal: func(_ context.Context, s *SessionVars, val string) error {
			vardef.PasswordValidtaionNumberCount.Store(int32(TidbOptInt64(val, 1)))
			return nil
		}, GetGlobal: func(_ context.Context, s *SessionVars) (string, error) {
			return strconv.FormatInt(int64(vardef.PasswordValidtaionNumberCount.Load()), 10), nil
		},
	},
	{Scope: vardef.ScopeGlobal, Name: vardef.ValidatePasswordSpecialCharCount, Value: "1", Type: vardef.TypeInt, MinValue: 0, MaxValue: math.MaxInt32,
		Validation: func(vars *SessionVars, normalizedValue string, originalValue string, scope vardef.ScopeFlag) (string, error) {
			length, numberCount, mixedCaseCount := vardef.PasswordValidationLength.Load(), vardef.PasswordValidtaionNumberCount.Load(), vardef.PasswordValidationMixedCaseCount.Load()
			specialCharCount, err := strconv.ParseInt(normalizedValue, 10, 32)
			if err != nil {
				return "", err
			}
			if minLength := numberCount + int32(specialCharCount) + 2*mixedCaseCount; length < minLength {
				err = updatePasswordValidationLength(vars, minLength)
				if err != nil {
					return "", err
				}
			}
			return normalizedValue, nil
		},
		SetGlobal: func(_ context.Context, s *SessionVars, val string) error {
			vardef.PasswordValidationSpecialCharCount.Store(int32(TidbOptInt64(val, 1)))
			return nil
		}, GetGlobal: func(_ context.Context, s *SessionVars) (string, error) {
			return strconv.FormatInt(int64(vardef.PasswordValidationSpecialCharCount.Load()), 10), nil
		},
	},
	{Scope: vardef.ScopeGlobal, Name: vardef.ValidatePasswordDictionary, Value: "", Type: vardef.TypeStr},
	{Scope: vardef.ScopeGlobal, Name: vardef.DefaultPasswordLifetime, Value: "0", Type: vardef.TypeInt, MinValue: 0, MaxValue: math.MaxUint16},
	{Scope: vardef.ScopeGlobal, Name: vardef.DisconnectOnExpiredPassword, Value: vardef.On, Type: vardef.TypeBool, ReadOnly: true, GetGlobal: func(_ context.Context, s *SessionVars) (string, error) {
		return BoolToOnOff(!vardef.IsSandBoxModeEnabled.Load()), nil
	}},

	/* TiDB specific variables */
	{Scope: vardef.ScopeGlobal, Name: vardef.TiDBTSOClientBatchMaxWaitTime, Value: strconv.FormatFloat(vardef.DefTiDBTSOClientBatchMaxWaitTime, 'f', -1, 64), Type: vardef.TypeFloat, MinValue: 0, MaxValue: 10,
		GetGlobal: func(_ context.Context, sv *SessionVars) (string, error) {
			return strconv.FormatFloat(vardef.MaxTSOBatchWaitInterval.Load(), 'f', -1, 64), nil
		},
		SetGlobal: func(_ context.Context, s *SessionVars, val string) error {
			return (*SetPDClientDynamicOption.Load())(vardef.TiDBTSOClientBatchMaxWaitTime, val)
		}},
	{Scope: vardef.ScopeGlobal, Name: vardef.TiDBEnableTSOFollowerProxy, Value: BoolToOnOff(vardef.DefTiDBEnableTSOFollowerProxy), Type: vardef.TypeBool, GetGlobal: func(_ context.Context, sv *SessionVars) (string, error) {
		return BoolToOnOff(vardef.EnableTSOFollowerProxy.Load()), nil
	}, SetGlobal: func(_ context.Context, s *SessionVars, val string) error {
		return (*SetPDClientDynamicOption.Load())(vardef.TiDBEnableTSOFollowerProxy, val)
	}},
	{Scope: vardef.ScopeGlobal, Name: vardef.PDEnableFollowerHandleRegion, Value: BoolToOnOff(vardef.DefPDEnableFollowerHandleRegion), Type: vardef.TypeBool, GetGlobal: func(_ context.Context, sv *SessionVars) (string, error) {
		return BoolToOnOff(vardef.EnablePDFollowerHandleRegion.Load()), nil
	}, SetGlobal: func(_ context.Context, s *SessionVars, val string) error {
		return (*SetPDClientDynamicOption.Load())(vardef.PDEnableFollowerHandleRegion, val)
	}},
	{Scope: vardef.ScopeGlobal, Name: vardef.TiDBEnableLocalTxn, Value: BoolToOnOff(vardef.DefTiDBEnableLocalTxn), Hidden: true, Type: vardef.TypeBool, Depended: true, GetGlobal: func(_ context.Context, sv *SessionVars) (string, error) {
		return BoolToOnOff(vardef.EnableLocalTxn.Load()), nil
	}, SetGlobal: func(_ context.Context, s *SessionVars, val string) error {
		oldVal := vardef.EnableLocalTxn.Load()
		newVal := TiDBOptOn(val)
		// Make sure the TxnScope is always Global when disable the Local Txn.
		// ON -> OFF
		if oldVal && !newVal {
			s.TxnScope = kv.NewGlobalTxnScopeVar()
		}
		vardef.EnableLocalTxn.Store(newVal)
		return nil
	}},
	{
		Scope:    vardef.ScopeGlobal,
		Name:     vardef.TiDBAutoAnalyzeRatio,
		Value:    strconv.FormatFloat(vardef.DefAutoAnalyzeRatio, 'f', -1, 64),
		Type:     vardef.TypeFloat,
		MinValue: 0,
		MaxValue: math.MaxUint64,
		// The value of TiDBAutoAnalyzeRatio should be greater than 0.00001 or equal to 0.00001.
		Validation: func(vars *SessionVars, normalizedValue string, originalValue string, scope vardef.ScopeFlag) (string, error) {
			ratio, err := strconv.ParseFloat(normalizedValue, 64)
			if err != nil {
				return "", err
			}
			const minRatio = 0.00001
			const tolerance = 1e-9
			if ratio < minRatio && math.Abs(ratio-minRatio) > tolerance {
				return "", errors.Errorf("the value of %s should be greater than or equal to %f", vardef.TiDBAutoAnalyzeRatio, minRatio)
			}
			return normalizedValue, nil
		},
	},
	{Scope: vardef.ScopeGlobal, Name: vardef.TiDBAutoAnalyzeStartTime, Value: vardef.DefAutoAnalyzeStartTime, Type: vardef.TypeTime},
	{Scope: vardef.ScopeGlobal, Name: vardef.TiDBAutoAnalyzeEndTime, Value: vardef.DefAutoAnalyzeEndTime, Type: vardef.TypeTime},
	{Scope: vardef.ScopeGlobal, Name: vardef.TiDBMemQuotaBindingCache, Value: strconv.FormatInt(vardef.DefTiDBMemQuotaBindingCache, 10), Type: vardef.TypeUnsigned, MaxValue: math.MaxInt32, GetGlobal: func(_ context.Context, sv *SessionVars) (string, error) {
		return strconv.FormatInt(vardef.MemQuotaBindingCache.Load(), 10), nil
	}, SetGlobal: func(_ context.Context, s *SessionVars, val string) error {
		vardef.MemQuotaBindingCache.Store(TidbOptInt64(val, vardef.DefTiDBMemQuotaBindingCache))
		return nil
	}},
	{Scope: vardef.ScopeGlobal, Name: vardef.TiDBDDLFlashbackConcurrency, Value: strconv.Itoa(vardef.DefTiDBDDLFlashbackConcurrency), Type: vardef.TypeUnsigned, MinValue: 1, MaxValue: vardef.MaxConfigurableConcurrency, SetGlobal: func(_ context.Context, s *SessionVars, val string) error {
		vardef.SetDDLFlashbackConcurrency(int32(tidbOptPositiveInt32(val, vardef.DefTiDBDDLFlashbackConcurrency)))
		return nil
	}},
	{Scope: vardef.ScopeGlobal | vardef.ScopeSession, Name: vardef.TiDBDDLReorgWorkerCount, Value: strconv.Itoa(vardef.DefTiDBDDLReorgWorkerCount), Type: vardef.TypeUnsigned, MinValue: 1, MaxValue: vardef.MaxConfigurableConcurrency, SetGlobal: func(_ context.Context, s *SessionVars, val string) error {
		vardef.SetDDLReorgWorkerCounter(int32(tidbOptPositiveInt32(val, vardef.DefTiDBDDLReorgWorkerCount)))
		return nil
	}},
	{Scope: vardef.ScopeGlobal | vardef.ScopeSession, Name: vardef.TiDBDDLReorgBatchSize, Value: strconv.Itoa(vardef.DefTiDBDDLReorgBatchSize), Type: vardef.TypeUnsigned, MinValue: int64(vardef.MinDDLReorgBatchSize), MaxValue: uint64(vardef.MaxDDLReorgBatchSize), SetGlobal: func(_ context.Context, s *SessionVars, val string) error {
		vardef.SetDDLReorgBatchSize(int32(tidbOptPositiveInt32(val, vardef.DefTiDBDDLReorgBatchSize)))
		return nil
	}},
	{Scope: vardef.ScopeGlobal, Name: vardef.TiDBDDLReorgMaxWriteSpeed, Value: strconv.Itoa(vardef.DefTiDBDDLReorgMaxWriteSpeed), Type: vardef.TypeStr,
		SetGlobal: func(_ context.Context, s *SessionVars, val string) error {
			i64, err := units.RAMInBytes(val)
			if err != nil {
				return errors.Trace(err)
			}
			if i64 < 0 || i64 > units.PiB {
				// Here we limit the max value to 1 PiB instead of math.MaxInt64, since:
				// 1. it is large enough
				// 2. units.RAMInBytes would first cast the size to a float, and may lose precision when the size is too large
				return fmt.Errorf("invalid value for '%d', it should be within [%d, %d]", i64, 0, units.PiB)
			}
			vardef.DDLReorgMaxWriteSpeed.Store(i64)
			return nil
		}, GetGlobal: func(_ context.Context, sv *SessionVars) (string, error) {
			return strconv.FormatInt(vardef.DDLReorgMaxWriteSpeed.Load(), 10), nil
		}},
	{Scope: vardef.ScopeGlobal, Name: vardef.TiDBDDLErrorCountLimit, Value: strconv.Itoa(vardef.DefTiDBDDLErrorCountLimit), Type: vardef.TypeUnsigned, MinValue: 0, MaxValue: math.MaxInt64, SetGlobal: func(_ context.Context, s *SessionVars, val string) error {
		vardef.SetDDLErrorCountLimit(TidbOptInt64(val, vardef.DefTiDBDDLErrorCountLimit))
		return nil
	}},
	{Scope: vardef.ScopeGlobal, Name: vardef.TiDBMaxDeltaSchemaCount, Value: strconv.Itoa(vardef.DefTiDBMaxDeltaSchemaCount), Type: vardef.TypeUnsigned, MinValue: 100, MaxValue: 16384, SetGlobal: func(_ context.Context, s *SessionVars, val string) error {
		// It's a global variable, but it also wants to be cached in server.
		vardef.SetMaxDeltaSchemaCount(TidbOptInt64(val, vardef.DefTiDBMaxDeltaSchemaCount))
		return nil
	}},
	{Scope: vardef.ScopeGlobal | vardef.ScopeSession, Name: vardef.TiDBScatterRegion, Value: vardef.DefTiDBScatterRegion, PossibleValues: []string{vardef.ScatterOff, vardef.ScatterTable, vardef.ScatterGlobal}, Type: vardef.TypeStr,
		SetSession: func(vars *SessionVars, val string) error {
			vars.ScatterRegion = val
			return nil
		},
		GetSession: func(vars *SessionVars) (string, error) {
			return vars.ScatterRegion, nil
		},
		Validation: func(vars *SessionVars, normalizedValue string, originalValue string, scope vardef.ScopeFlag) (string, error) {
			lowerVal := strings.ToLower(normalizedValue)
			if lowerVal != vardef.ScatterOff && lowerVal != vardef.ScatterTable && lowerVal != vardef.ScatterGlobal {
				return "", fmt.Errorf("invalid value for '%s', it should be either '%s', '%s' or '%s'", lowerVal, vardef.ScatterOff, vardef.ScatterTable, vardef.ScatterGlobal)
			}
			return lowerVal, nil
		},
	},
	{Scope: vardef.ScopeGlobal, Name: vardef.TiDBEnableStmtSummary, Value: BoolToOnOff(vardef.DefTiDBEnableStmtSummary), Type: vardef.TypeBool, AllowEmpty: true,
		SetGlobal: func(_ context.Context, s *SessionVars, val string) error {
			return stmtsummaryv2.SetEnabled(TiDBOptOn(val))
		}},
	{Scope: vardef.ScopeGlobal, Name: vardef.TiDBStmtSummaryInternalQuery, Value: BoolToOnOff(vardef.DefTiDBStmtSummaryInternalQuery), Type: vardef.TypeBool, AllowEmpty: true,
		SetGlobal: func(_ context.Context, s *SessionVars, val string) error {
			return stmtsummaryv2.SetEnableInternalQuery(TiDBOptOn(val))
		}},
	{Scope: vardef.ScopeGlobal, Name: vardef.TiDBStmtSummaryRefreshInterval, Value: strconv.Itoa(vardef.DefTiDBStmtSummaryRefreshInterval), Type: vardef.TypeInt, MinValue: 1, MaxValue: math.MaxInt32, AllowEmpty: true,
		SetGlobal: func(_ context.Context, s *SessionVars, val string) error {
			// convert val to int64
			return stmtsummaryv2.SetRefreshInterval(TidbOptInt64(val, vardef.DefTiDBStmtSummaryRefreshInterval))
		}},
	{Scope: vardef.ScopeGlobal, Name: vardef.TiDBStmtSummaryHistorySize, Value: strconv.Itoa(vardef.DefTiDBStmtSummaryHistorySize), Type: vardef.TypeInt, MinValue: 0, MaxValue: math.MaxUint8, AllowEmpty: true,
		SetGlobal: func(_ context.Context, s *SessionVars, val string) error {
			return stmtsummaryv2.SetHistorySize(TidbOptInt(val, vardef.DefTiDBStmtSummaryHistorySize))
		}},
	{Scope: vardef.ScopeGlobal, Name: vardef.TiDBStmtSummaryMaxStmtCount, Value: strconv.Itoa(vardef.DefTiDBStmtSummaryMaxStmtCount), Type: vardef.TypeInt, MinValue: 1, MaxValue: math.MaxInt16, AllowEmpty: true,
		SetGlobal: func(_ context.Context, s *SessionVars, val string) error {
			return stmtsummaryv2.SetMaxStmtCount(TidbOptInt(val, vardef.DefTiDBStmtSummaryMaxStmtCount))
		}},
	{Scope: vardef.ScopeGlobal, Name: vardef.TiDBStmtSummaryMaxSQLLength, Value: strconv.Itoa(vardef.DefTiDBStmtSummaryMaxSQLLength), Type: vardef.TypeInt, MinValue: 0, MaxValue: math.MaxInt32, AllowEmpty: true,
		SetGlobal: func(_ context.Context, s *SessionVars, val string) error {
			return stmtsummaryv2.SetMaxSQLLength(TidbOptInt(val, vardef.DefTiDBStmtSummaryMaxSQLLength))
		}},
	{Scope: vardef.ScopeGlobal, Name: vardef.TiDBCapturePlanBaseline, Value: vardef.DefTiDBCapturePlanBaseline, Type: vardef.TypeBool, AllowEmptyAll: true},
	{Scope: vardef.ScopeGlobal, Name: vardef.TiDBEvolvePlanTaskMaxTime, Value: strconv.Itoa(vardef.DefTiDBEvolvePlanTaskMaxTime), Type: vardef.TypeInt, MinValue: -1, MaxValue: math.MaxInt64},
	{Scope: vardef.ScopeGlobal, Name: vardef.TiDBEvolvePlanTaskStartTime, Value: vardef.DefTiDBEvolvePlanTaskStartTime, Type: vardef.TypeTime},
	{Scope: vardef.ScopeGlobal, Name: vardef.TiDBEvolvePlanTaskEndTime, Value: vardef.DefTiDBEvolvePlanTaskEndTime, Type: vardef.TypeTime},
	{Scope: vardef.ScopeGlobal, Name: vardef.TiDBStoreLimit, Value: strconv.FormatInt(atomic.LoadInt64(&config.GetGlobalConfig().TiKVClient.StoreLimit), 10), Type: vardef.TypeInt, MinValue: 0, MaxValue: math.MaxInt64, GetGlobal: func(_ context.Context, s *SessionVars) (string, error) {
		return strconv.FormatInt(tikvstore.StoreLimit.Load(), 10), nil
	}, SetGlobal: func(_ context.Context, s *SessionVars, val string) error {
		tikvstore.StoreLimit.Store(TidbOptInt64(val, vardef.DefTiDBStoreLimit))
		return nil
	}},
	{Scope: vardef.ScopeGlobal, Name: vardef.TiDBTxnCommitBatchSize, Value: strconv.FormatUint(tikvstore.DefTxnCommitBatchSize, 10), Type: vardef.TypeUnsigned, MinValue: 1, MaxValue: 1 << 30,
		GetGlobal: func(_ context.Context, sv *SessionVars) (string, error) {
			return strconv.FormatUint(tikvstore.TxnCommitBatchSize.Load(), 10), nil
		},
		SetGlobal: func(_ context.Context, s *SessionVars, val string) error {
			tikvstore.TxnCommitBatchSize.Store(uint64(TidbOptInt64(val, int64(tikvstore.DefTxnCommitBatchSize))))
			return nil
		}},
	{Scope: vardef.ScopeGlobal, Name: vardef.TiDBRestrictedReadOnly, Value: BoolToOnOff(vardef.DefTiDBRestrictedReadOnly), Type: vardef.TypeBool, SetGlobal: func(_ context.Context, s *SessionVars, val string) error {
		on := TiDBOptOn(val)
		// For user initiated SET GLOBAL, also change the value of TiDBSuperReadOnly
		if on && s.StmtCtx.StmtType == "Set" {
			err := s.GlobalVarsAccessor.SetGlobalSysVarOnly(context.Background(), vardef.TiDBSuperReadOnly, "ON", false)
			if err != nil {
				return err
			}
			err = GetSysVar(vardef.TiDBSuperReadOnly).SetGlobal(context.Background(), s, "ON")
			if err != nil {
				return err
			}
		}
		vardef.RestrictedReadOnly.Store(on)
		return nil
	}},
	{Scope: vardef.ScopeGlobal, Name: vardef.TiDBSuperReadOnly, Value: BoolToOnOff(vardef.DefTiDBSuperReadOnly), Type: vardef.TypeBool, Validation: func(s *SessionVars, normalizedValue string, _ string, _ vardef.ScopeFlag) (string, error) {
		on := TiDBOptOn(normalizedValue)
		if !on && s.StmtCtx.StmtType == "Set" {
			result, err := s.GlobalVarsAccessor.GetGlobalSysVar(vardef.TiDBRestrictedReadOnly)
			if err != nil {
				return normalizedValue, err
			}
			if TiDBOptOn(result) {
				return normalizedValue, fmt.Errorf("can't turn off %s when %s is on", vardef.TiDBSuperReadOnly, vardef.TiDBRestrictedReadOnly)
			}
		}
		return normalizedValue, nil
	}, SetGlobal: func(_ context.Context, s *SessionVars, val string) error {
		vardef.VarTiDBSuperReadOnly.Store(TiDBOptOn(val))
		return nil
	}},
	{Scope: vardef.ScopeGlobal, Name: vardef.TiDBEnableGOGCTuner, Value: BoolToOnOff(vardef.DefTiDBEnableGOGCTuner), Type: vardef.TypeBool, SetGlobal: func(_ context.Context, s *SessionVars, val string) error {
		on := TiDBOptOn(val)
		gctuner.EnableGOGCTuner.Store(on)
		if !on {
			gctuner.SetDefaultGOGC()
		}
		gctuner.GlobalMemoryLimitTuner.UpdateMemoryLimit()
		return nil
	}},
	{Scope: vardef.ScopeGlobal, Name: vardef.TiDBGOGCTunerMaxValue, Value: strconv.Itoa(vardef.DefTiDBGOGCMaxValue),
		Type: vardef.TypeInt, MinValue: 10, MaxValue: math.MaxInt32, SetGlobal: func(_ context.Context, s *SessionVars, val string) error {
			maxValue := TidbOptInt64(val, vardef.DefTiDBGOGCMaxValue)
			gctuner.SetMaxGCPercent(uint32(maxValue))
			gctuner.GlobalMemoryLimitTuner.UpdateMemoryLimit()
			return nil
		},
		GetGlobal: func(ctx context.Context, vars *SessionVars) (string, error) {
			return strconv.FormatInt(int64(gctuner.MaxGCPercent()), 10), nil
		},
		Validation: func(s *SessionVars, normalizedValue string, origin string, scope vardef.ScopeFlag) (string, error) {
			maxValue := TidbOptInt64(origin, vardef.DefTiDBGOGCMaxValue)
			if maxValue <= int64(gctuner.MinGCPercent()) {
				return "", errors.New("tidb_gogc_tuner_max_value should be more than tidb_gogc_tuner_min_value")
			}
			return origin, nil
		}},
	{Scope: vardef.ScopeGlobal, Name: vardef.TiDBGOGCTunerMinValue, Value: strconv.Itoa(vardef.DefTiDBGOGCMinValue),
		Type: vardef.TypeInt, MinValue: 10, MaxValue: math.MaxInt32, SetGlobal: func(_ context.Context, s *SessionVars, val string) error {
			minValue := TidbOptInt64(val, vardef.DefTiDBGOGCMinValue)
			gctuner.SetMinGCPercent(uint32(minValue))
			gctuner.GlobalMemoryLimitTuner.UpdateMemoryLimit()
			return nil
		},
		GetGlobal: func(ctx context.Context, vars *SessionVars) (string, error) {
			return strconv.FormatInt(int64(gctuner.MinGCPercent()), 10), nil
		},
		Validation: func(s *SessionVars, normalizedValue string, origin string, scope vardef.ScopeFlag) (string, error) {
			minValue := TidbOptInt64(origin, vardef.DefTiDBGOGCMinValue)
			if minValue >= int64(gctuner.MaxGCPercent()) {
				return "", errors.New("tidb_gogc_tuner_min_value should be less than tidb_gogc_tuner_max_value")
			}
			return origin, nil
		}},
	{Scope: vardef.ScopeGlobal, Name: vardef.TiDBEnableTelemetry, Value: BoolToOnOff(vardef.DefTiDBEnableTelemetry), Type: vardef.TypeBool, GetGlobal: func(_ context.Context, s *SessionVars) (string, error) {
		return "OFF", nil
	}, SetGlobal: func(_ context.Context, s *SessionVars, val string) error {
		s.StmtCtx.AppendWarning(ErrWarnDeprecatedSyntaxSimpleMsg.FastGen("tidb_enable_telemetry is deprecated since Telemetry has been removed, this variable is 'OFF' always."))
		return nil
	}},
	{Scope: vardef.ScopeGlobal, Name: vardef.TiDBEnableHistoricalStats, Value: vardef.Off, Type: vardef.TypeBool, Depended: true},
	/* tikv gc metrics */
	{Scope: vardef.ScopeGlobal, Name: vardef.TiDBGCEnable, Value: vardef.On, Type: vardef.TypeBool, GetGlobal: func(_ context.Context, s *SessionVars) (string, error) {
		return getTiDBTableValue(s, "tikv_gc_enable", vardef.On)
	}, SetGlobal: func(_ context.Context, s *SessionVars, val string) error {
		return setTiDBTableValue(s, "tikv_gc_enable", val, "Current GC enable status")
	}},
	{Scope: vardef.ScopeGlobal, Name: vardef.TiDBGCRunInterval, Value: "10m0s", Type: vardef.TypeDuration, MinValue: int64(time.Minute * 10), MaxValue: uint64(time.Hour * 24 * 365), GetGlobal: func(_ context.Context, s *SessionVars) (string, error) {
		return getTiDBTableValue(s, "tikv_gc_run_interval", "10m0s")
	}, SetGlobal: func(_ context.Context, s *SessionVars, val string) error {
		return setTiDBTableValue(s, "tikv_gc_run_interval", val, "GC run interval, at least 10m, in Go format.")
	}},
	{Scope: vardef.ScopeGlobal, Name: vardef.TiDBGCLifetime, Value: "10m0s", Type: vardef.TypeDuration, MinValue: int64(time.Minute * 10), MaxValue: uint64(time.Hour * 24 * 365), GetGlobal: func(_ context.Context, s *SessionVars) (string, error) {
		return getTiDBTableValue(s, "tikv_gc_life_time", "10m0s")
	}, SetGlobal: func(_ context.Context, s *SessionVars, val string) error {
		return setTiDBTableValue(s, "tikv_gc_life_time", val, "All versions within life time will not be collected by GC, at least 10m, in Go format.")
	}},
	{Scope: vardef.ScopeGlobal, Name: vardef.TiDBGCConcurrency, Value: "-1", Type: vardef.TypeInt, MinValue: 1, MaxValue: vardef.MaxConfigurableConcurrency, AllowAutoValue: true, GetGlobal: func(_ context.Context, s *SessionVars) (string, error) {
		autoConcurrencyVal, err := getTiDBTableValue(s, "tikv_gc_auto_concurrency", vardef.On)
		if err == nil && autoConcurrencyVal == vardef.On {
			return "-1", nil // convention for "AUTO"
		}
		return getTiDBTableValue(s, "tikv_gc_concurrency", "-1")
	}, SetGlobal: func(_ context.Context, s *SessionVars, val string) error {
		autoConcurrency := vardef.Off
		if val == "-1" {
			autoConcurrency = vardef.On
		}
		// Update both autoconcurrency and concurrency.
		if err := setTiDBTableValue(s, "tikv_gc_auto_concurrency", autoConcurrency, "Let TiDB pick the concurrency automatically. If set false, tikv_gc_concurrency will be used"); err != nil {
			return err
		}
		return setTiDBTableValue(s, "tikv_gc_concurrency", val, "How many goroutines used to do GC parallel, [1, 256], default 2")
	}},
	{Scope: vardef.ScopeGlobal, Name: vardef.TiDBGCScanLockMode, Value: "LEGACY", Type: vardef.TypeEnum, PossibleValues: []string{"PHYSICAL", "LEGACY"}, GetGlobal: func(_ context.Context, s *SessionVars) (string, error) {
		return getTiDBTableValue(s, "tikv_gc_scan_lock_mode", "LEGACY")
	}, SetGlobal: func(_ context.Context, s *SessionVars, val string) error {
		return setTiDBTableValue(s, "tikv_gc_scan_lock_mode", val, "Mode of scanning locks, \"physical\" or \"legacy\"")
	}},
	{Scope: vardef.ScopeGlobal, Name: vardef.TiDBGCMaxWaitTime, Value: strconv.Itoa(vardef.DefTiDBGCMaxWaitTime), Type: vardef.TypeInt, MinValue: 600, MaxValue: 31536000, SetGlobal: func(_ context.Context, s *SessionVars, val string) error {
		vardef.GCMaxWaitTime.Store(TidbOptInt64(val, vardef.DefTiDBGCMaxWaitTime))
		return nil
	}},
	{Scope: vardef.ScopeGlobal, Name: vardef.TiDBTableCacheLease, Value: strconv.Itoa(vardef.DefTiDBTableCacheLease), Type: vardef.TypeUnsigned, MinValue: 1, MaxValue: 10, SetGlobal: func(_ context.Context, s *SessionVars, sVal string) error {
		var val int64
		val, err := strconv.ParseInt(sVal, 10, 64)
		if err != nil {
			return errors.Trace(err)
		}
		vardef.TableCacheLease.Store(val)
		return nil
	}},
	{Scope: vardef.ScopeGlobal, Name: vardef.TiDBAutoAnalyzePartitionBatchSize,
		Value: strconv.Itoa(vardef.DefTiDBAutoAnalyzePartitionBatchSize),
		Type:  vardef.TypeUnsigned, MinValue: 1, MaxValue: mysql.PartitionCountLimit,
		SetGlobal: func(_ context.Context, vars *SessionVars, s string) error {
			var val int64
			val, err := strconv.ParseInt(s, 10, 64)
			if err != nil {
				return errors.Trace(err)
			}
			vardef.AutoAnalyzePartitionBatchSize.Store(val)
			return nil
		}, Validation: func(vars *SessionVars, normalizedValue string, originalValue string, scope vardef.ScopeFlag) (string, error) {
			vars.StmtCtx.AppendWarning(ErrWarnDeprecatedSyntaxNoReplacement.FastGenByArgs(vardef.TiDBAutoAnalyzePartitionBatchSize))
			return normalizedValue, nil
		},
	},
	// variable for top SQL feature.
	// TopSQL enable only be controlled by TopSQL pub/sub sinker.
	// This global variable only uses to update the global config which store in PD(ETCD).
	{Scope: vardef.ScopeGlobal, Name: vardef.TiDBEnableTopSQL, Value: BoolToOnOff(topsqlstate.DefTiDBTopSQLEnable), Type: vardef.TypeBool, AllowEmpty: true, GlobalConfigName: vardef.GlobalConfigEnableTopSQL},
	{Scope: vardef.ScopeGlobal, Name: vardef.TiDBSourceID, Value: "1", Type: vardef.TypeInt, MinValue: 1, MaxValue: 15, GlobalConfigName: vardef.GlobalConfigSourceID},
	{Scope: vardef.ScopeGlobal, Name: vardef.TiDBTopSQLMaxTimeSeriesCount, Value: strconv.Itoa(topsqlstate.DefTiDBTopSQLMaxTimeSeriesCount), Type: vardef.TypeInt, MinValue: 1, MaxValue: 5000, GetGlobal: func(_ context.Context, s *SessionVars) (string, error) {
		return strconv.FormatInt(topsqlstate.GlobalState.MaxStatementCount.Load(), 10), nil
	}, SetGlobal: func(_ context.Context, vars *SessionVars, s string) error {
		val, err := strconv.ParseInt(s, 10, 64)
		if err != nil {
			return err
		}
		topsqlstate.GlobalState.MaxStatementCount.Store(val)
		return nil
	}},
	{Scope: vardef.ScopeGlobal, Name: vardef.TiDBTopSQLMaxMetaCount, Value: strconv.Itoa(topsqlstate.DefTiDBTopSQLMaxMetaCount), Type: vardef.TypeInt, MinValue: 1, MaxValue: 10000, GetGlobal: func(_ context.Context, s *SessionVars) (string, error) {
		return strconv.FormatInt(topsqlstate.GlobalState.MaxCollect.Load(), 10), nil
	}, SetGlobal: func(_ context.Context, vars *SessionVars, s string) error {
		val, err := strconv.ParseInt(s, 10, 64)
		if err != nil {
			return err
		}
		topsqlstate.GlobalState.MaxCollect.Store(val)
		return nil
	}},
	{Scope: vardef.ScopeGlobal, Name: vardef.SkipNameResolve, Value: vardef.Off, Type: vardef.TypeBool},
	{Scope: vardef.ScopeGlobal, Name: vardef.DefaultAuthPlugin, Value: mysql.AuthNativePassword, Type: vardef.TypeEnum, PossibleValues: []string{mysql.AuthNativePassword, mysql.AuthCachingSha2Password, mysql.AuthTiDBSM3Password, mysql.AuthLDAPSASL, mysql.AuthLDAPSimple}},
	{
		Scope: vardef.ScopeGlobal,
		Name:  vardef.TiDBPersistAnalyzeOptions,
		Value: BoolToOnOff(vardef.DefTiDBPersistAnalyzeOptions),
		Type:  vardef.TypeBool,
		GetGlobal: func(_ context.Context, s *SessionVars) (string, error) {
			return BoolToOnOff(vardef.PersistAnalyzeOptions.Load()), nil
		},
		SetGlobal: func(_ context.Context, s *SessionVars, val string) error {
			persist := TiDBOptOn(val)
			vardef.PersistAnalyzeOptions.Store(persist)
			return nil
		},
	},
	{
		Scope: vardef.ScopeGlobal, Name: vardef.TiDBEnableAutoAnalyze, Value: BoolToOnOff(vardef.DefTiDBEnableAutoAnalyze), Type: vardef.TypeBool,
		GetGlobal: func(_ context.Context, s *SessionVars) (string, error) {
			return BoolToOnOff(vardef.RunAutoAnalyze.Load()), nil
		},
		SetGlobal: func(_ context.Context, s *SessionVars, val string) error {
			vardef.RunAutoAnalyze.Store(TiDBOptOn(val))
			return nil
		},
	},
	{
		Scope: vardef.ScopeGlobal,
		Name:  vardef.TiDBAnalyzeColumnOptions,
		Value: vardef.DefTiDBAnalyzeColumnOptions,
		Type:  vardef.TypeStr,
		GetGlobal: func(ctx context.Context, s *SessionVars) (string, error) {
			return vardef.AnalyzeColumnOptions.Load(), nil
		},
		SetGlobal: func(_ context.Context, s *SessionVars, val string) error {
			vardef.AnalyzeColumnOptions.Store(strings.ToUpper(val))
			return nil
		},
		Validation: func(s *SessionVars, normalizedValue string, originalValue string, scope vardef.ScopeFlag) (string, error) {
			choice := strings.ToUpper(normalizedValue)
			if choice != ast.AllColumns.String() && choice != ast.PredicateColumns.String() {
				return "", errors.Errorf(
					"invalid value for %s, it should be either '%s' or '%s'",
					vardef.TiDBAnalyzeColumnOptions,
					ast.AllColumns.String(),
					ast.PredicateColumns.String(),
				)
			}
			return normalizedValue, nil
		},
	},
	{
		Scope: vardef.ScopeGlobal, Name: vardef.TiDBEnableAutoAnalyzePriorityQueue, Value: BoolToOnOff(vardef.DefTiDBEnableAutoAnalyzePriorityQueue), Type: vardef.TypeBool,
		GetGlobal: func(_ context.Context, s *SessionVars) (string, error) {
			return BoolToOnOff(vardef.EnableAutoAnalyzePriorityQueue.Load()), nil
		},
		SetGlobal: func(_ context.Context, s *SessionVars, val string) error {
			vardef.EnableAutoAnalyzePriorityQueue.Store(TiDBOptOn(val))
			return nil
		},
		Validation: func(s *SessionVars, normalizedValue string, originalValue string, scope vardef.ScopeFlag) (string, error) {
			s.StmtCtx.AppendWarning(ErrWarnDeprecatedSyntaxSimpleMsg.FastGen("tidb_enable_auto_analyze_priority_queue will be removed in the future and TiDB will always use priority queue to execute auto analyze."))
			return normalizedValue, nil
		},
	},
	{Scope: vardef.ScopeGlobal, Name: vardef.TiDBGOGCTunerThreshold, Value: strconv.FormatFloat(vardef.DefTiDBGOGCTunerThreshold, 'f', -1, 64), Type: vardef.TypeFloat, MinValue: 0, MaxValue: math.MaxUint64,
		GetGlobal: func(_ context.Context, s *SessionVars) (string, error) {
			return strconv.FormatFloat(vardef.GOGCTunerThreshold.Load(), 'f', -1, 64), nil
		},
		Validation: func(s *SessionVars, normalizedValue string, originalValue string, scope vardef.ScopeFlag) (string, error) {
			floatValue := tidbOptFloat64(normalizedValue, vardef.DefTiDBGOGCTunerThreshold)
			globalMemoryLimitTuner := gctuner.GlobalMemoryLimitTuner.GetPercentage()
			if floatValue < 0 && floatValue > 0.9 {
				return "", ErrWrongValueForVar.GenWithStackByArgs(vardef.TiDBGOGCTunerThreshold, normalizedValue)
			}
			// globalMemoryLimitTuner must not be 0. it will be 0 when tidb_server_memory_limit_gc_trigger is not set during startup.
			if globalMemoryLimitTuner != 0 && globalMemoryLimitTuner < floatValue+0.05 {
				return "", errors.New("tidb_gogc_tuner_threshold should be less than tidb_server_memory_limit_gc_trigger - 0.05")
			}
			return strconv.FormatFloat(floatValue, 'f', -1, 64), nil
		},
		SetGlobal: func(_ context.Context, s *SessionVars, val string) (err error) {
			factor := tidbOptFloat64(val, vardef.DefTiDBGOGCTunerThreshold)
			vardef.GOGCTunerThreshold.Store(factor)
			memTotal := memory.ServerMemoryLimit.Load()
			if memTotal == 0 {
				memTotal, err = memory.MemTotal()
				if err != nil {
					return err
				}
			}
			if factor > 0 {
				threshold := float64(memTotal) * factor
				gctuner.Tuning(uint64(threshold))
			}
			return nil
		},
	},
	{Scope: vardef.ScopeGlobal, Name: vardef.TiDBServerMemoryLimit, Value: vardef.DefTiDBServerMemoryLimit, Type: vardef.TypeStr,
		GetGlobal: func(_ context.Context, s *SessionVars) (string, error) {
			return memory.ServerMemoryLimitOriginText.Load(), nil
		},
		Validation: func(s *SessionVars, normalizedValue string, originalValue string, scope vardef.ScopeFlag) (string, error) {
			_, str, err := parseMemoryLimit(s, normalizedValue, originalValue)
			if err != nil {
				return "", err
			}
			return str, nil
		},
		SetGlobal: func(_ context.Context, s *SessionVars, val string) error {
			bt, str, err := parseMemoryLimit(s, val, val)
			if err != nil {
				return err
			}
			memory.ServerMemoryLimitOriginText.Store(str)
			memory.ServerMemoryLimit.Store(bt)
			threshold := float64(bt) * vardef.GOGCTunerThreshold.Load()
			gctuner.Tuning(uint64(threshold))
			gctuner.GlobalMemoryLimitTuner.UpdateMemoryLimit()
			return nil
		},
	},
	{Scope: vardef.ScopeGlobal, Name: vardef.TiDBServerMemoryLimitSessMinSize, Value: strconv.FormatUint(vardef.DefTiDBServerMemoryLimitSessMinSize, 10), Type: vardef.TypeStr,
		GetGlobal: func(_ context.Context, s *SessionVars) (string, error) {
			return memory.ServerMemoryLimitSessMinSize.String(), nil
		},
		Validation: func(s *SessionVars, normalizedValue string, originalValue string, scope vardef.ScopeFlag) (string, error) {
			intVal, err := strconv.ParseUint(normalizedValue, 10, 64)
			if err != nil {
				bt, str := parseByteSize(normalizedValue)
				if str == "" {
					return "", err
				}
				intVal = bt
			}
			if intVal > 0 && intVal < 128 { // 128 Bytes
				s.StmtCtx.AppendWarning(ErrTruncatedWrongValue.FastGenByArgs(vardef.TiDBServerMemoryLimitSessMinSize, originalValue))
				intVal = 128
			}
			return strconv.FormatUint(intVal, 10), nil
		},
		SetGlobal: func(_ context.Context, s *SessionVars, val string) error {
			intVal, err := strconv.ParseUint(val, 10, 64)
			if err != nil {
				return err
			}
			memory.ServerMemoryLimitSessMinSize.Store(intVal)
			return nil
		},
	},
	{Scope: vardef.ScopeGlobal, Name: vardef.TiDBServerMemoryLimitGCTrigger, Value: strconv.FormatFloat(vardef.DefTiDBServerMemoryLimitGCTrigger, 'f', -1, 64), Type: vardef.TypeStr,
		GetGlobal: func(_ context.Context, s *SessionVars) (string, error) {
			return strconv.FormatFloat(gctuner.GlobalMemoryLimitTuner.GetPercentage(), 'f', -1, 64), nil
		},
		Validation: func(s *SessionVars, normalizedValue string, originalValue string, scope vardef.ScopeFlag) (string, error) {
			floatValue, err := strconv.ParseFloat(normalizedValue, 64)
			if err != nil {
				perc, str := parsePercentage(normalizedValue)
				if len(str) == 0 {
					return "", err
				}
				floatValue = float64(perc) / 100
			}
			gogcTunerThreshold := vardef.GOGCTunerThreshold.Load()
			if floatValue < 0.51 || floatValue > 1 { // 51% ~ 100%
				return "", ErrWrongValueForVar.GenWithStackByArgs(vardef.TiDBServerMemoryLimitGCTrigger, normalizedValue)
			}
			// gogcTunerThreshold must not be 0. it will be 0 when tidb_gogc_tuner_threshold is not set during startup.
			if gogcTunerThreshold != 0 && floatValue < gogcTunerThreshold+0.05 {
				return "", errors.New("tidb_server_memory_limit_gc_trigger should be greater than tidb_gogc_tuner_threshold + 0.05")
			}

			return strconv.FormatFloat(floatValue, 'f', -1, 64), nil
		},
		SetGlobal: func(_ context.Context, s *SessionVars, val string) error {
			floatValue, err := strconv.ParseFloat(val, 64)
			if err != nil {
				return err
			}
			gctuner.GlobalMemoryLimitTuner.SetPercentage(floatValue)
			gctuner.GlobalMemoryLimitTuner.UpdateMemoryLimit()
			return nil
		},
	},
	{
		Scope: vardef.ScopeGlobal, Name: vardef.TiDBEnableColumnTracking,
		Value: BoolToOnOff(true),
		Type:  vardef.TypeBool,
		GetGlobal: func(_ context.Context, s *SessionVars) (string, error) {
			return BoolToOnOff(true), nil
		},
		Validation: func(vars *SessionVars, normalizedValue string, originalValue string, scope vardef.ScopeFlag) (string, error) {
			// This variable is deprecated and will be removed in the future.
			vars.StmtCtx.AppendWarning(ErrWarnDeprecatedSyntaxSimpleMsg.FastGen("The 'tidb_enable_column_tracking' variable is deprecated and will be removed in future versions of TiDB. It is always set to 'ON' now."))
			return normalizedValue, nil
		},
		SetGlobal: func(_ context.Context, s *SessionVars, val string) error {
			return nil
		}},
	{Scope: vardef.ScopeGlobal, Name: vardef.RequireSecureTransport, Value: BoolToOnOff(vardef.DefRequireSecureTransport), Type: vardef.TypeBool,
		GetGlobal: func(_ context.Context, s *SessionVars) (string, error) {
			return BoolToOnOff(tls.RequireSecureTransport.Load()), nil
		},
		SetGlobal: func(_ context.Context, s *SessionVars, val string) error {
			tls.RequireSecureTransport.Store(TiDBOptOn(val))
			return nil
		}, Validation: func(vars *SessionVars, normalizedValue string, originalValue string, scope vardef.ScopeFlag) (string, error) {
			if vars.StmtCtx.StmtType == "Set" && TiDBOptOn(normalizedValue) {
				// On tidbcloud dedicated cluster with the default configuration, if an user modify
				// @@global.require_secure_transport=on, he can not login the cluster anymore!
				// A workaround for this is making require_secure_transport read-only for that case.
				// SEM(security enhanced mode) is enabled by default with only that settings.
				cfg := config.GetGlobalConfig()
				if cfg.Security.EnableSEM {
					return "", errors.New("require_secure_transport can not be set to ON with SEM(security enhanced mode) enabled")
				}
				// Refuse to set RequireSecureTransport to ON if the connection
				// issuing the change is not secure. This helps reduce the chance of users being locked out.
				if vars.TLSConnectionState == nil {
					return "", errors.New("require_secure_transport can only be set to ON if the connection issuing the change is secure")
				}
			}
			return normalizedValue, nil
		},
	},
	{Scope: vardef.ScopeGlobal, Name: vardef.TiDBStatsLoadPseudoTimeout, Value: BoolToOnOff(vardef.DefTiDBStatsLoadPseudoTimeout), Type: vardef.TypeBool,
		GetGlobal: func(_ context.Context, s *SessionVars) (string, error) {
			return BoolToOnOff(vardef.StatsLoadPseudoTimeout.Load()), nil
		},
		SetGlobal: func(_ context.Context, s *SessionVars, val string) error {
			vardef.StatsLoadPseudoTimeout.Store(TiDBOptOn(val))
			return nil
		},
	},
	{Scope: vardef.ScopeGlobal, Name: vardef.TiDBEnableBatchDML, Value: BoolToOnOff(vardef.DefTiDBEnableBatchDML), Type: vardef.TypeBool, SetGlobal: func(_ context.Context, s *SessionVars, val string) error {
		vardef.EnableBatchDML.Store(TiDBOptOn(val))
		return nil
	}, GetGlobal: func(_ context.Context, s *SessionVars) (string, error) {
		return BoolToOnOff(vardef.EnableBatchDML.Load()), nil
	}},
	{Scope: vardef.ScopeGlobal, Name: vardef.TiDBStatsCacheMemQuota, Value: strconv.Itoa(vardef.DefTiDBStatsCacheMemQuota),
		MinValue: 0, MaxValue: vardef.MaxTiDBStatsCacheMemQuota, Type: vardef.TypeInt,
		GetGlobal: func(_ context.Context, vars *SessionVars) (string, error) {
			return strconv.FormatInt(vardef.StatsCacheMemQuota.Load(), 10), nil
		}, SetGlobal: func(_ context.Context, vars *SessionVars, s string) error {
			v := TidbOptInt64(s, vardef.DefTiDBStatsCacheMemQuota)
			oldv := vardef.StatsCacheMemQuota.Load()
			if v != oldv {
				vardef.StatsCacheMemQuota.Store(v)
				SetStatsCacheCapacityFunc := SetStatsCacheCapacity.Load()
				(*SetStatsCacheCapacityFunc)(v)
			}
			return nil
		},
	},
	{Scope: vardef.ScopeGlobal, Name: vardef.TiDBQueryLogMaxLen, Value: strconv.Itoa(vardef.DefTiDBQueryLogMaxLen), Type: vardef.TypeInt, MinValue: 0, MaxValue: 1073741824, SetGlobal: func(_ context.Context, s *SessionVars, val string) error {
		vardef.QueryLogMaxLen.Store(int32(TidbOptInt64(val, vardef.DefTiDBQueryLogMaxLen)))
		return nil
	}, GetGlobal: func(_ context.Context, s *SessionVars) (string, error) {
		return fmt.Sprint(vardef.QueryLogMaxLen.Load()), nil
	}},
	{Scope: vardef.ScopeGlobal, Name: vardef.TiDBCommitterConcurrency, Value: strconv.Itoa(vardef.DefTiDBCommitterConcurrency), Type: vardef.TypeInt, MinValue: 1, MaxValue: 10000, SetGlobal: func(_ context.Context, s *SessionVars, val string) error {
		tikvutil.CommitterConcurrency.Store(int32(TidbOptInt64(val, vardef.DefTiDBCommitterConcurrency)))
		cfg := config.GetGlobalConfig().GetTiKVConfig()
		tikvcfg.StoreGlobalConfig(cfg)
		return nil
	}, GetGlobal: func(_ context.Context, s *SessionVars) (string, error) {
		return fmt.Sprint(tikvutil.CommitterConcurrency.Load()), nil
	}},
	{Scope: vardef.ScopeGlobal, Name: vardef.TiDBMemQuotaAnalyze, Value: strconv.Itoa(vardef.DefTiDBMemQuotaAnalyze), Type: vardef.TypeInt, MinValue: -1, MaxValue: math.MaxInt64,
		GetGlobal: func(_ context.Context, s *SessionVars) (string, error) {
			return strconv.FormatInt(GetMemQuotaAnalyze(), 10), nil
		},
		SetGlobal: func(_ context.Context, s *SessionVars, val string) error {
			SetMemQuotaAnalyze(TidbOptInt64(val, vardef.DefTiDBMemQuotaAnalyze))
			return nil
		},
	},
	{Scope: vardef.ScopeGlobal | vardef.ScopeSession, Name: vardef.TiDBEnablePrepPlanCache, Value: BoolToOnOff(vardef.DefTiDBEnablePrepPlanCache), Type: vardef.TypeBool, SetSession: func(s *SessionVars, val string) error {
		s.EnablePreparedPlanCache = TiDBOptOn(val)
		return nil
	}},
	{Scope: vardef.ScopeGlobal | vardef.ScopeSession, Name: vardef.TiDBPrepPlanCacheSize, Aliases: []string{vardef.TiDBSessionPlanCacheSize}, Value: strconv.FormatUint(uint64(vardef.DefTiDBPrepPlanCacheSize), 10), Type: vardef.TypeUnsigned, MinValue: 1, MaxValue: 100000, SetSession: func(s *SessionVars, val string) error {
		uVal, err := strconv.ParseUint(val, 10, 64)
		if err == nil {
			s.PreparedPlanCacheSize = uVal
		}
		return err
	}, Validation: func(vars *SessionVars, normalizedValue string, originalValue string, scope vardef.ScopeFlag) (string, error) {
		appendDeprecationWarning(vars, vardef.TiDBPrepPlanCacheSize, vardef.TiDBSessionPlanCacheSize)
		return normalizedValue, nil
	}},
	{Scope: vardef.ScopeGlobal | vardef.ScopeSession, Name: vardef.TiDBEnablePrepPlanCacheMemoryMonitor, Value: BoolToOnOff(vardef.DefTiDBEnablePrepPlanCacheMemoryMonitor), Type: vardef.TypeBool, SetSession: func(s *SessionVars, val string) error {
		s.EnablePreparedPlanCacheMemoryMonitor = TiDBOptOn(val)
		return nil
	}},
	{Scope: vardef.ScopeGlobal, Name: vardef.TiDBPrepPlanCacheMemoryGuardRatio, Value: strconv.FormatFloat(vardef.DefTiDBPrepPlanCacheMemoryGuardRatio, 'f', -1, 64), Type: vardef.TypeFloat, MinValue: 0.0, MaxValue: 1.0, SetGlobal: func(_ context.Context, s *SessionVars, val string) error {
		f, err := strconv.ParseFloat(val, 64)
		if err == nil {
			vardef.PreparedPlanCacheMemoryGuardRatio.Store(f)
		}
		return err
	}, GetGlobal: func(_ context.Context, s *SessionVars) (string, error) {
		return strconv.FormatFloat(vardef.PreparedPlanCacheMemoryGuardRatio.Load(), 'f', -1, 64), nil
	}},
	{Scope: vardef.ScopeGlobal | vardef.ScopeSession, Name: vardef.TiDBEnableNonPreparedPlanCache, Value: BoolToOnOff(vardef.DefTiDBEnableNonPreparedPlanCache), Type: vardef.TypeBool, SetSession: func(s *SessionVars, val string) error {
		s.EnableNonPreparedPlanCache = TiDBOptOn(val)
		return nil
	}},
	{Scope: vardef.ScopeGlobal | vardef.ScopeSession, Name: vardef.TiDBEnableNonPreparedPlanCacheForDML, Value: BoolToOnOff(vardef.DefTiDBEnableNonPreparedPlanCacheForDML), Type: vardef.TypeBool, SetSession: func(s *SessionVars, val string) error {
		s.EnableNonPreparedPlanCacheForDML = TiDBOptOn(val)
		return nil
	}},
	{
		Scope:                   vardef.ScopeGlobal | vardef.ScopeSession,
		Name:                    vardef.TiDBOptEnableFuzzyBinding,
		Value:                   BoolToOnOff(false),
		Type:                    vardef.TypeBool,
		IsHintUpdatableVerified: true,
		SetSession: func(s *SessionVars, val string) error {
			s.EnableFuzzyBinding = TiDBOptOn(val)
			return nil
		}},
	{Scope: vardef.ScopeGlobal | vardef.ScopeSession, Name: vardef.TiDBNonPreparedPlanCacheSize, Value: strconv.FormatUint(uint64(vardef.DefTiDBNonPreparedPlanCacheSize), 10), Type: vardef.TypeUnsigned, MinValue: 1, MaxValue: 100000, SetSession: func(s *SessionVars, val string) error {
		uVal, err := strconv.ParseUint(val, 10, 64)
		if err == nil {
			s.NonPreparedPlanCacheSize = uVal
		}
		return err
	}, Validation: func(vars *SessionVars, normalizedValue string, originalValue string, scope vardef.ScopeFlag) (string, error) {
		appendDeprecationWarning(vars, vardef.TiDBNonPreparedPlanCacheSize, vardef.TiDBSessionPlanCacheSize)
		return normalizedValue, nil
	}},
	{Scope: vardef.ScopeGlobal | vardef.ScopeSession, Name: vardef.TiDBPlanCacheMaxPlanSize, Value: strconv.FormatUint(vardef.DefTiDBPlanCacheMaxPlanSize, 10), Type: vardef.TypeUnsigned, MinValue: 0, MaxValue: math.MaxUint64, SetSession: func(s *SessionVars, val string) error {
		uVal, err := strconv.ParseUint(val, 10, 64)
		if err == nil {
			s.PlanCacheMaxPlanSize = uVal
		}
		return err
	}},
	{Scope: vardef.ScopeGlobal | vardef.ScopeSession, Name: vardef.TiDBSessionPlanCacheSize, Aliases: []string{vardef.TiDBPrepPlanCacheSize}, Value: strconv.FormatUint(uint64(vardef.DefTiDBSessionPlanCacheSize), 10), Type: vardef.TypeUnsigned, MinValue: 1, MaxValue: 100000, SetSession: func(s *SessionVars, val string) error {
		uVal, err := strconv.ParseUint(val, 10, 64)
		if err == nil {
			s.SessionPlanCacheSize = uVal
		}
		return err
	}},
	{Scope: vardef.ScopeGlobal, Name: vardef.TiDBEnableInstancePlanCache, Value: vardef.Off, Type: vardef.TypeBool,
		GetGlobal: func(_ context.Context, s *SessionVars) (string, error) {
			return BoolToOnOff(vardef.EnableInstancePlanCache.Load()), nil
		},
		SetGlobal: func(_ context.Context, s *SessionVars, val string) error {
			vardef.EnableInstancePlanCache.Store(TiDBOptOn(val))
			return nil
		}},
	{Scope: vardef.ScopeGlobal, Name: vardef.TiDBInstancePlanCacheReservedPercentage,
		Value: strconv.FormatFloat(vardef.DefTiDBInstancePlanCacheReservedPercentage, 'f', -1, 64),
		Type:  vardef.TypeFloat, MinValue: 0, MaxValue: 1,
		GetGlobal: func(_ context.Context, s *SessionVars) (string, error) {
			return strconv.FormatFloat(vardef.InstancePlanCacheReservedPercentage.Load(), 'f', -1, 64), nil
		},
		SetGlobal: func(_ context.Context, s *SessionVars, val string) error {
			v := tidbOptFloat64(val, vardef.DefTiDBInstancePlanCacheReservedPercentage)
			if v < 0 || v > 1 {
				return errors.Errorf("invalid tidb_instance_plan_cache_reserved_percentage value %s", val)
			}
			vardef.InstancePlanCacheReservedPercentage.Store(v)
			return nil
		}},
	{Scope: vardef.ScopeGlobal, Name: vardef.TiDBInstancePlanCacheMaxMemSize, Value: strconv.Itoa(int(vardef.DefTiDBInstancePlanCacheMaxMemSize)), Type: vardef.TypeStr,
		GetGlobal: func(_ context.Context, s *SessionVars) (string, error) {
			return strconv.FormatInt(vardef.InstancePlanCacheMaxMemSize.Load(), 10), nil
		},
		SetGlobal: func(_ context.Context, s *SessionVars, val string) error {
			v, str := parseByteSize(val)
			if str == "" || v < 0 {
				return errors.Errorf("invalid tidb_instance_plan_cache_max_mem_size value %s", val)
			}
			if v < vardef.MinTiDBInstancePlanCacheMemSize {
				return errors.Errorf("tidb_instance_plan_cache_max_mem_size should be at least 100MiB")
			}
			vardef.InstancePlanCacheMaxMemSize.Store(int64(v))
			return nil
		}},
	{Scope: vardef.ScopeGlobal, Name: vardef.TiDBMemOOMAction, Value: vardef.DefTiDBMemOOMAction, PossibleValues: []string{"CANCEL", "LOG"}, Type: vardef.TypeEnum,
		GetGlobal: func(_ context.Context, s *SessionVars) (string, error) {
			return vardef.OOMAction.Load(), nil
		},
		SetGlobal: func(_ context.Context, s *SessionVars, val string) error {
			vardef.OOMAction.Store(val)
			return nil
		}},
	{Scope: vardef.ScopeGlobal, Name: vardef.TiDBMaxAutoAnalyzeTime, Value: strconv.Itoa(vardef.DefTiDBMaxAutoAnalyzeTime), Type: vardef.TypeInt, MinValue: 0, MaxValue: math.MaxInt32,
		GetGlobal: func(_ context.Context, s *SessionVars) (string, error) {
			return strconv.FormatInt(vardef.MaxAutoAnalyzeTime.Load(), 10), nil
		},
		SetGlobal: func(_ context.Context, s *SessionVars, val string) error {
			num, err := strconv.ParseInt(val, 10, 64)
			if err == nil {
				vardef.MaxAutoAnalyzeTime.Store(num)
			}
			return err
		},
	},
	{
		Scope: vardef.ScopeGlobal, Name: vardef.TiDBAutoAnalyzeConcurrency,
		Value:    strconv.Itoa(vardef.DefTiDBAutoAnalyzeConcurrency),
		Type:     vardef.TypeInt,
		MinValue: 0, MaxValue: math.MaxInt32,
		GetGlobal: func(_ context.Context, s *SessionVars) (string, error) {
			return strconv.FormatInt(int64(vardef.AutoAnalyzeConcurrency.Load()), 10), nil
		},
		SetGlobal: func(_ context.Context, s *SessionVars, val string) error {
			num, err := strconv.ParseInt(val, 10, 64)
			if err == nil {
				vardef.AutoAnalyzeConcurrency.Store(int32(num))
			}
			return err
		},
		Validation: func(vars *SessionVars, normalizedValue string, originalValue string, scope vardef.ScopeFlag) (string, error) {
			// Check if auto-analyze and auto-analyze priority queue are enabled
			enableAutoAnalyze := vardef.RunAutoAnalyze.Load()
			enableAutoAnalyzePriorityQueue := vardef.EnableAutoAnalyzePriorityQueue.Load()

			// Validate that both required settings are enabled
			if !enableAutoAnalyze || !enableAutoAnalyzePriorityQueue {
				return originalValue, errors.Errorf(
					"cannot set %s: requires both tidb_enable_auto_analyze and tidb_enable_auto_analyze_priority_queue to be true. Current values: tidb_enable_auto_analyze=%v, tidb_enable_auto_analyze_priority_queue=%v",
					vardef.TiDBAutoAnalyzeConcurrency,
					enableAutoAnalyze,
					enableAutoAnalyzePriorityQueue,
				)
			}

			return normalizedValue, nil
		},
	},
	{Scope: vardef.ScopeGlobal, Name: vardef.TiDBEnableMDL, Value: BoolToOnOff(vardef.DefTiDBEnableMDL), Type: vardef.TypeBool, SetGlobal: func(_ context.Context, vars *SessionVars, val string) error {
		if vardef.EnableMDL.Load() != TiDBOptOn(val) {
			err := SwitchMDL(TiDBOptOn(val))
			if err != nil {
				return err
			}
		}
		return nil
	}, GetGlobal: func(_ context.Context, vars *SessionVars) (string, error) {
		return BoolToOnOff(vardef.EnableMDL.Load()), nil
	}},
	{Scope: vardef.ScopeGlobal, Name: vardef.TiDBEnableDistTask, Value: BoolToOnOff(vardef.DefTiDBEnableDistTask), Type: vardef.TypeBool, SetGlobal: func(_ context.Context, s *SessionVars, val string) error {
		if vardef.EnableDistTask.Load() != TiDBOptOn(val) {
			vardef.EnableDistTask.Store(TiDBOptOn(val))
		}
		return nil
	}, GetGlobal: func(_ context.Context, s *SessionVars) (string, error) {
		return BoolToOnOff(vardef.EnableDistTask.Load()), nil
	}},
	{Scope: vardef.ScopeGlobal, Name: vardef.TiDBEnableFastCreateTable, Value: BoolToOnOff(vardef.DefTiDBEnableFastCreateTable), Type: vardef.TypeBool, SetGlobal: func(_ context.Context, s *SessionVars, val string) error {
		if vardef.EnableFastCreateTable.Load() != TiDBOptOn(val) {
			vardef.EnableFastCreateTable.Store(TiDBOptOn(val))
		}
		return nil
	}, GetGlobal: func(_ context.Context, s *SessionVars) (string, error) {
		return BoolToOnOff(vardef.EnableFastCreateTable.Load()), nil
	}},
	{Scope: vardef.ScopeGlobal, Name: vardef.TiDBEnableNoopVariables, Value: BoolToOnOff(vardef.DefTiDBEnableNoopVariables), Type: vardef.TypeEnum, PossibleValues: []string{vardef.Off, vardef.On}, SetGlobal: func(_ context.Context, s *SessionVars, val string) error {
		vardef.EnableNoopVariables.Store(TiDBOptOn(val))
		return nil
	}, GetGlobal: func(_ context.Context, s *SessionVars) (string, error) {
		return BoolToOnOff(vardef.EnableNoopVariables.Load()), nil
	}},
	{Scope: vardef.ScopeGlobal, Name: vardef.TiDBEnableGCAwareMemoryTrack, Value: BoolToOnOff(vardef.DefEnableTiDBGCAwareMemoryTrack), Type: vardef.TypeBool, SetGlobal: func(_ context.Context, s *SessionVars, val string) error {
		memory.EnableGCAwareMemoryTrack.Store(TiDBOptOn(val))
		return nil
	}, GetGlobal: func(_ context.Context, s *SessionVars) (string, error) {
		return BoolToOnOff(memory.EnableGCAwareMemoryTrack.Load()), nil
	}},
	{Scope: vardef.ScopeGlobal, Name: vardef.TiDBEnableTmpStorageOnOOM, Value: BoolToOnOff(vardef.DefTiDBEnableTmpStorageOnOOM), Type: vardef.TypeBool, SetGlobal: func(_ context.Context, s *SessionVars, val string) error {
		vardef.EnableTmpStorageOnOOM.Store(TiDBOptOn(val))
		return nil
	}, GetGlobal: func(_ context.Context, s *SessionVars) (string, error) {
		return BoolToOnOff(vardef.EnableTmpStorageOnOOM.Load()), nil
	}},
	{Scope: vardef.ScopeGlobal, Name: vardef.TiDBAutoBuildStatsConcurrency, Value: strconv.Itoa(vardef.DefTiDBAutoBuildStatsConcurrency), Type: vardef.TypeInt, MinValue: 1, MaxValue: vardef.MaxConfigurableConcurrency},
	{Scope: vardef.ScopeGlobal, Name: vardef.TiDBSysProcScanConcurrency, Value: strconv.Itoa(vardef.DefTiDBSysProcScanConcurrency), Type: vardef.TypeInt, MinValue: 0, MaxValue: math.MaxInt32},
	{Scope: vardef.ScopeGlobal, Name: vardef.TiDBMemoryUsageAlarmRatio, Value: strconv.FormatFloat(vardef.DefMemoryUsageAlarmRatio, 'f', -1, 64), Type: vardef.TypeFloat, MinValue: 0.0, MaxValue: 1.0, SetGlobal: func(_ context.Context, s *SessionVars, val string) error {
		vardef.MemoryUsageAlarmRatio.Store(tidbOptFloat64(val, vardef.DefMemoryUsageAlarmRatio))
		return nil
	}, GetGlobal: func(_ context.Context, s *SessionVars) (string, error) {
		return fmt.Sprintf("%g", vardef.MemoryUsageAlarmRatio.Load()), nil
	}},
	{Scope: vardef.ScopeGlobal, Name: vardef.TiDBMemoryUsageAlarmKeepRecordNum, Value: strconv.Itoa(vardef.DefMemoryUsageAlarmKeepRecordNum), Type: vardef.TypeInt, MinValue: 1, MaxValue: 10000, SetGlobal: func(_ context.Context, s *SessionVars, val string) error {
		vardef.MemoryUsageAlarmKeepRecordNum.Store(TidbOptInt64(val, vardef.DefMemoryUsageAlarmKeepRecordNum))
		return nil
	}, GetGlobal: func(_ context.Context, s *SessionVars) (string, error) {
		return strconv.FormatInt(vardef.MemoryUsageAlarmKeepRecordNum.Load(), 10), nil
	}},
	{Scope: vardef.ScopeGlobal, Name: vardef.PasswordReuseHistory, Value: strconv.Itoa(vardef.DefPasswordReuseHistory), Type: vardef.TypeUnsigned, MinValue: 0, MaxValue: math.MaxUint32, GetGlobal: func(_ context.Context, s *SessionVars) (string, error) {
		return strconv.FormatInt(vardef.PasswordHistory.Load(), 10), nil
	}, SetGlobal: func(_ context.Context, s *SessionVars, val string) error {
		vardef.PasswordHistory.Store(TidbOptInt64(val, vardef.DefPasswordReuseHistory))
		return nil
	}},
	{Scope: vardef.ScopeGlobal, Name: vardef.PasswordReuseTime, Value: strconv.Itoa(vardef.DefPasswordReuseTime), Type: vardef.TypeUnsigned, MinValue: 0, MaxValue: math.MaxUint32, GetGlobal: func(_ context.Context, s *SessionVars) (string, error) {
		return strconv.FormatInt(vardef.PasswordReuseInterval.Load(), 10), nil
	}, SetGlobal: func(_ context.Context, s *SessionVars, val string) error {
		vardef.PasswordReuseInterval.Store(TidbOptInt64(val, vardef.DefPasswordReuseTime))
		return nil
	}},
	{Scope: vardef.ScopeGlobal, Name: vardef.TiDBEnableHistoricalStatsForCapture, Value: BoolToOnOff(vardef.DefTiDBEnableHistoricalStatsForCapture), Type: vardef.TypeBool,
		SetGlobal: func(ctx context.Context, vars *SessionVars, s string) error {
			vardef.EnableHistoricalStatsForCapture.Store(TiDBOptOn(s))
			return nil
		},
		GetGlobal: func(ctx context.Context, vars *SessionVars) (string, error) {
			return BoolToOnOff(vardef.EnableHistoricalStatsForCapture.Load()), nil
		},
	},
	{Scope: vardef.ScopeGlobal, Name: vardef.TiDBHistoricalStatsDuration, Value: vardef.DefTiDBHistoricalStatsDuration.String(), Type: vardef.TypeDuration, MinValue: int64(time.Second), MaxValue: uint64(time.Hour * 24 * 365),
		GetGlobal: func(ctx context.Context, vars *SessionVars) (string, error) {
			return vardef.HistoricalStatsDuration.Load().String(), nil
		}, SetGlobal: func(ctx context.Context, vars *SessionVars, s string) error {
			d, err := time.ParseDuration(s)
			if err != nil {
				return err
			}
			vardef.HistoricalStatsDuration.Store(d)
			return nil
		}},
	{Scope: vardef.ScopeGlobal, Name: vardef.TiDBLowResolutionTSOUpdateInterval, Value: strconv.Itoa(vardef.DefTiDBLowResolutionTSOUpdateInterval), Type: vardef.TypeInt, MinValue: 10, MaxValue: 60000,
		SetGlobal: func(_ context.Context, s *SessionVars, val string) error {
			vardef.LowResolutionTSOUpdateInterval.Store(uint32(TidbOptInt64(val, vardef.DefTiDBLowResolutionTSOUpdateInterval)))
			if SetLowResolutionTSOUpdateInterval != nil {
				interval := time.Duration(vardef.LowResolutionTSOUpdateInterval.Load()) * time.Millisecond
				return SetLowResolutionTSOUpdateInterval(interval)
			}
			return nil
		},
	},

	/* The system variables below have GLOBAL and SESSION scope  */
	{Scope: vardef.ScopeGlobal | vardef.ScopeSession, Name: vardef.TiDBEnablePlanReplayerContinuousCapture, Value: BoolToOnOff(false), Type: vardef.TypeBool,
		SetSession: func(s *SessionVars, val string) error {
			historicalStatsEnabled, err := s.GlobalVarsAccessor.GetGlobalSysVar(vardef.TiDBEnableHistoricalStats)
			if err != nil {
				return err
			}
			if !TiDBOptOn(historicalStatsEnabled) && TiDBOptOn(val) {
				return errors.Errorf("%v should be enabled before enabling %v", vardef.TiDBEnableHistoricalStats, vardef.TiDBEnablePlanReplayerContinuousCapture)
			}
			s.EnablePlanReplayedContinuesCapture = TiDBOptOn(val)
			return nil
		},
		GetSession: func(vars *SessionVars) (string, error) {
			return BoolToOnOff(vars.EnablePlanReplayedContinuesCapture), nil
		},
		Validation: func(vars *SessionVars, s string, s2 string, flag vardef.ScopeFlag) (string, error) {
			historicalStatsEnabled, err := vars.GlobalVarsAccessor.GetGlobalSysVar(vardef.TiDBEnableHistoricalStats)
			if err != nil {
				return "", err
			}
			if !TiDBOptOn(historicalStatsEnabled) && TiDBOptOn(s) {
				return "", errors.Errorf("%v should be enabled before enabling %v", vardef.TiDBEnableHistoricalStats, vardef.TiDBEnablePlanReplayerContinuousCapture)
			}
			return s, nil
		},
	},
	{Scope: vardef.ScopeGlobal | vardef.ScopeSession, Name: vardef.TiDBEnablePlanReplayerCapture, Value: BoolToOnOff(vardef.DefTiDBEnablePlanReplayerCapture), Type: vardef.TypeBool,
		SetSession: func(s *SessionVars, val string) error {
			s.EnablePlanReplayerCapture = TiDBOptOn(val)
			return nil
		},
		GetSession: func(vars *SessionVars) (string, error) {
			return BoolToOnOff(vars.EnablePlanReplayerCapture), nil
		},
	},
	{Scope: vardef.ScopeGlobal | vardef.ScopeSession, Name: vardef.TiDBRowFormatVersion, Value: strconv.Itoa(vardef.DefTiDBRowFormatV1), Type: vardef.TypeUnsigned, MinValue: 1, MaxValue: 2, SetGlobal: func(_ context.Context, s *SessionVars, val string) error {
		vardef.SetDDLReorgRowFormat(TidbOptInt64(val, vardef.DefTiDBRowFormatV2))
		return nil
	}, SetSession: func(s *SessionVars, val string) error {
		formatVersion := TidbOptInt64(val, vardef.DefTiDBRowFormatV1)
		if formatVersion == vardef.DefTiDBRowFormatV1 {
			s.RowEncoder.Enable = false
		} else if formatVersion == vardef.DefTiDBRowFormatV2 {
			s.RowEncoder.Enable = true
		}
		return nil
	}},
	{Scope: vardef.ScopeGlobal, Name: vardef.TiDBEnableRowLevelChecksum, Value: BoolToOnOff(vardef.DefTiDBEnableRowLevelChecksum), Type: vardef.TypeBool,
		GetGlobal: func(ctx context.Context, vars *SessionVars) (string, error) {
			return BoolToOnOff(vardef.EnableRowLevelChecksum.Load()), nil
		},
		SetGlobal: func(ctx context.Context, vars *SessionVars, s string) error {
			vardef.EnableRowLevelChecksum.Store(TiDBOptOn(s))
			return nil
		},
	},
	{Scope: vardef.ScopeGlobal | vardef.ScopeSession, Name: vardef.SQLSelectLimit, Value: "18446744073709551615", Type: vardef.TypeUnsigned, MinValue: 0, MaxValue: math.MaxUint64, SetSession: func(s *SessionVars, val string) error {
		result, err := strconv.ParseUint(val, 10, 64)
		if err != nil {
			return errors.Trace(err)
		}
		s.SelectLimit = result
		return nil
	}},
	{Scope: vardef.ScopeGlobal | vardef.ScopeSession, Name: vardef.DefaultWeekFormat, Value: vardef.DefDefaultWeekFormat, Type: vardef.TypeUnsigned, MinValue: 0, MaxValue: 7},
	{
		Scope:                   vardef.ScopeGlobal | vardef.ScopeSession,
		Name:                    vardef.SQLModeVar,
		Value:                   mysql.DefaultSQLMode,
		IsHintUpdatableVerified: true,
		Validation: func(
			vars *SessionVars, normalizedValue string, originalValue string, scope vardef.ScopeFlag,
		) (string, error) {
			// Ensure the SQL mode parses
			normalizedValue = mysql.FormatSQLModeStr(normalizedValue)
			if _, err := mysql.GetSQLMode(normalizedValue); err != nil {
				return originalValue, err
			}
			return normalizedValue, nil
		}, SetSession: func(s *SessionVars, val string) error {
			val = mysql.FormatSQLModeStr(val)
			// Modes is a list of different modes separated by commas.
			sqlMode, err := mysql.GetSQLMode(val)
			if err != nil {
				return errors.Trace(err)
			}
			s.SQLMode = sqlMode
			s.SetStatusFlag(mysql.ServerStatusNoBackslashEscaped, sqlMode.HasNoBackslashEscapesMode())
			return nil
		}},
	{
		Scope:                   vardef.ScopeGlobal,
		Name:                    vardef.TiDBLoadBindingTimeout,
		Value:                   "200",
		Type:                    vardef.TypeUnsigned,
		MinValue:                0,
		MaxValue:                math.MaxInt32,
		IsHintUpdatableVerified: false,
		SetGlobal: func(ctx context.Context, vars *SessionVars, s string) error {
			timeoutMS := tidbOptPositiveInt32(s, 0)
			vars.LoadBindingTimeout = uint64(timeoutMS)
			return nil
		}},
	{
		Scope:                   vardef.ScopeGlobal | vardef.ScopeSession,
		Name:                    vardef.MaxExecutionTime,
		Value:                   "0",
		Type:                    vardef.TypeUnsigned,
		MinValue:                0,
		MaxValue:                math.MaxInt32,
		IsHintUpdatableVerified: true,
		SetSession: func(s *SessionVars, val string) error {
			timeoutMS := tidbOptPositiveInt32(val, 0)
			s.MaxExecutionTime = uint64(timeoutMS)
			return nil
		}},
	{
		Scope:                   vardef.ScopeGlobal | vardef.ScopeSession,
		Name:                    vardef.TiKVClientReadTimeout,
		Value:                   "0",
		Type:                    vardef.TypeUnsigned,
		MinValue:                0,
		MaxValue:                math.MaxInt32,
		IsHintUpdatableVerified: true,
		SetSession: func(s *SessionVars, val string) error {
			timeoutMS := tidbOptPositiveInt32(val, 0)
			s.TiKVClientReadTimeout = uint64(timeoutMS)
			return nil
		}},
	{Scope: vardef.ScopeGlobal | vardef.ScopeSession, Name: vardef.CollationServer, Value: mysql.DefaultCollationName, Validation: func(vars *SessionVars, normalizedValue string, originalValue string, scope vardef.ScopeFlag) (string, error) {
		return checkCollation(vars, normalizedValue, originalValue, scope)
	}, SetSession: func(s *SessionVars, val string) error {
		if coll, err := collate.GetCollationByName(val); err == nil {
			s.systems[vardef.CharacterSetServer] = coll.CharsetName
		}
		return nil
	}},
	{Scope: vardef.ScopeGlobal | vardef.ScopeSession, Name: vardef.DefaultCollationForUTF8MB4, Value: mysql.DefaultCollationName, Validation: func(vars *SessionVars, normalizedValue string, originalValue string, scope vardef.ScopeFlag) (string, error) {
		coll, err := checkDefaultCollationForUTF8MB4(vars, normalizedValue, originalValue, scope)
		if err == nil {
			vars.StmtCtx.AppendWarning(ErrWarnDeprecatedSyntaxNoReplacement.FastGenByArgs(vardef.DefaultCollationForUTF8MB4))
		}
		return coll, err
	}, SetSession: func(s *SessionVars, val string) error {
		s.DefaultCollationForUTF8MB4 = val
		return nil
	}},
	{
		Scope:                   vardef.ScopeGlobal | vardef.ScopeSession,
		Name:                    vardef.TimeZone,
		Value:                   "SYSTEM",
		IsHintUpdatableVerified: true,
		Validation: func(
			varErrFunctionsNoopImpls *SessionVars, normalizedValue string, originalValue string,
			scope vardef.ScopeFlag,
		) (string, error) {
			if strings.EqualFold(normalizedValue, "SYSTEM") {
				return "SYSTEM", nil
			}
			_, err := timeutil.ParseTimeZone(normalizedValue)
			return normalizedValue, err
		}, SetSession: func(s *SessionVars, val string) error {
			tz, err := timeutil.ParseTimeZone(val)
			if err != nil {
				return err
			}
			s.TimeZone = tz
			return nil
		}},
	{Scope: vardef.ScopeGlobal | vardef.ScopeSession, Name: vardef.ForeignKeyChecks, Value: BoolToOnOff(vardef.DefTiDBForeignKeyChecks), Type: vardef.TypeBool, Validation: func(vars *SessionVars, normalizedValue string, originalValue string, scope vardef.ScopeFlag) (string, error) {
		if TiDBOptOn(normalizedValue) {
			vars.ForeignKeyChecks = true
			return vardef.On, nil
		} else if !TiDBOptOn(normalizedValue) {
			vars.ForeignKeyChecks = false
			return vardef.Off, nil
		}
		return normalizedValue, ErrWrongValueForVar.GenWithStackByArgs(vardef.ForeignKeyChecks, originalValue)
	}},
	{Scope: vardef.ScopeGlobal, Name: vardef.TiDBEnableForeignKey, Value: BoolToOnOff(true), Type: vardef.TypeBool, SetGlobal: func(_ context.Context, s *SessionVars, val string) error {
		vardef.EnableForeignKey.Store(TiDBOptOn(val))
		return nil
	}, GetGlobal: func(_ context.Context, s *SessionVars) (string, error) {
		return BoolToOnOff(vardef.EnableForeignKey.Load()), nil
	}},
	{Scope: vardef.ScopeGlobal | vardef.ScopeSession, Name: vardef.CollationDatabase, Value: mysql.DefaultCollationName, skipInit: true, Validation: func(vars *SessionVars, normalizedValue string, originalValue string, scope vardef.ScopeFlag) (string, error) {
		return checkCollation(vars, normalizedValue, originalValue, scope)
	}, SetSession: func(s *SessionVars, val string) error {
		if coll, err := collate.GetCollationByName(val); err == nil {
			s.systems[vardef.CharsetDatabase] = coll.CharsetName
		}
		return nil
	}},
	{Scope: vardef.ScopeGlobal | vardef.ScopeSession, Name: vardef.AutoIncrementIncrement, Value: strconv.FormatInt(vardef.DefAutoIncrementIncrement, 10), Type: vardef.TypeUnsigned, MinValue: 1, MaxValue: math.MaxUint16, SetSession: func(s *SessionVars, val string) error {
		// AutoIncrementIncrement is valid in [1, 65535].
		s.AutoIncrementIncrement = tidbOptPositiveInt32(val, vardef.DefAutoIncrementIncrement)
		return nil
	}},
	{Scope: vardef.ScopeGlobal | vardef.ScopeSession, Name: vardef.AutoIncrementOffset, Value: strconv.FormatInt(vardef.DefAutoIncrementOffset, 10), Type: vardef.TypeUnsigned, MinValue: 1, MaxValue: math.MaxUint16, SetSession: func(s *SessionVars, val string) error {
		// AutoIncrementOffset is valid in [1, 65535].
		s.AutoIncrementOffset = tidbOptPositiveInt32(val, vardef.DefAutoIncrementOffset)
		return nil
	}},
	{Scope: vardef.ScopeGlobal | vardef.ScopeSession, Name: vardef.CharacterSetClient, Value: mysql.DefaultCharset, Validation: func(vars *SessionVars, normalizedValue string, originalValue string, scope vardef.ScopeFlag) (string, error) {
		return checkCharacterSet(normalizedValue, vardef.CharacterSetClient)
	}},
	{Scope: vardef.ScopeGlobal | vardef.ScopeSession, Name: vardef.CharacterSetResults, Value: mysql.DefaultCharset, Validation: func(vars *SessionVars, normalizedValue string, originalValue string, scope vardef.ScopeFlag) (string, error) {
		if normalizedValue == "" {
			return normalizedValue, nil
		}
		return checkCharacterSet(normalizedValue, "")
	}},
	{Scope: vardef.ScopeGlobal | vardef.ScopeSession, Name: vardef.TxnIsolation, Value: "REPEATABLE-READ", Type: vardef.TypeEnum, Aliases: []string{vardef.TransactionIsolation}, PossibleValues: []string{"READ-UNCOMMITTED", "READ-COMMITTED", "REPEATABLE-READ", "SERIALIZABLE"}, Validation: func(vars *SessionVars, normalizedValue string, originalValue string, scope vardef.ScopeFlag) (string, error) {
		// MySQL appends a warning here for tx_isolation is deprecated
		// TiDB doesn't currently, but may in future. It is still commonly used by applications
		// So it might be noisy to do so.
		return checkIsolationLevel(vars, normalizedValue, originalValue, scope)
	}},
	{Scope: vardef.ScopeGlobal | vardef.ScopeSession, Name: vardef.TransactionIsolation, Value: "REPEATABLE-READ", Type: vardef.TypeEnum, Aliases: []string{vardef.TxnIsolation}, PossibleValues: []string{"READ-UNCOMMITTED", "READ-COMMITTED", "REPEATABLE-READ", "SERIALIZABLE"}, Validation: func(vars *SessionVars, normalizedValue string, originalValue string, scope vardef.ScopeFlag) (string, error) {
		return checkIsolationLevel(vars, normalizedValue, originalValue, scope)
	}},
	{Scope: vardef.ScopeGlobal | vardef.ScopeSession, Name: vardef.CollationConnection, Value: mysql.DefaultCollationName, skipInit: true, Validation: func(vars *SessionVars, normalizedValue string, originalValue string, scope vardef.ScopeFlag) (string, error) {
		return checkCollation(vars, normalizedValue, originalValue, scope)
	}, SetSession: func(s *SessionVars, val string) error {
		if coll, err := collate.GetCollationByName(val); err == nil {
			s.systems[vardef.CharacterSetConnection] = coll.CharsetName
		}
		return nil
	}},
	{Scope: vardef.ScopeGlobal | vardef.ScopeSession, Name: vardef.AutoCommit, Value: vardef.On, Type: vardef.TypeBool, SetSession: func(s *SessionVars, val string) error {
		isAutocommit := TiDBOptOn(val)
		// Implicitly commit the possible ongoing transaction if mode is changed from off to on.
		if !s.IsAutocommit() && isAutocommit {
			s.SetInTxn(false)
		}
		s.SetStatusFlag(mysql.ServerStatusAutocommit, isAutocommit)
		return nil
	}},
	{Scope: vardef.ScopeGlobal | vardef.ScopeSession, Name: vardef.CharsetDatabase, Value: mysql.DefaultCharset, skipInit: true, Validation: func(vars *SessionVars, normalizedValue string, originalValue string, scope vardef.ScopeFlag) (string, error) {
		return checkCharacterSet(normalizedValue, vardef.CharsetDatabase)
	}, SetSession: func(s *SessionVars, val string) error {
		if cs, err := charset.GetCharsetInfo(val); err == nil {
			s.systems[vardef.CollationDatabase] = cs.DefaultCollation
		}
		return nil
	}},
	{Scope: vardef.ScopeGlobal | vardef.ScopeSession, Name: vardef.WaitTimeout, Value: strconv.FormatInt(vardef.DefWaitTimeout, 10), Type: vardef.TypeUnsigned, MinValue: 0, MaxValue: secondsPerYear},
	{Scope: vardef.ScopeGlobal | vardef.ScopeSession, Name: vardef.InteractiveTimeout, Value: "28800", Type: vardef.TypeUnsigned, MinValue: 1, MaxValue: secondsPerYear},
	{Scope: vardef.ScopeGlobal | vardef.ScopeSession, Name: vardef.InnodbLockWaitTimeout, Value: strconv.FormatInt(vardef.DefInnodbLockWaitTimeout, 10), Type: vardef.TypeUnsigned, MinValue: 1, MaxValue: 3600, SetSession: func(s *SessionVars, val string) error {
		lockWaitSec := TidbOptInt64(val, vardef.DefInnodbLockWaitTimeout)
		s.LockWaitTimeout = lockWaitSec * 1000
		return nil
	}},
	{
		Scope:                   vardef.ScopeGlobal | vardef.ScopeSession,
		Name:                    vardef.GroupConcatMaxLen,
		Value:                   strconv.FormatUint(vardef.DefGroupConcatMaxLen, 10),
		IsHintUpdatableVerified: true,
		Type:                    vardef.TypeUnsigned,
		MinValue:                4,
		MaxValue:                math.MaxUint64,
		Validation: func(
			vars *SessionVars, normalizedValue string, originalValue string, scope vardef.ScopeFlag,
		) (string, error) {
			// https://dev.mysql.com/doc/refman/8.0/en/server-system-variables.html#sysvar_group_concat_max_len
			// Minimum Value 4
			// Maximum Value (64-bit platforms) 18446744073709551615
			// Maximum Value (32-bit platforms) 4294967295
			if mathutil.IntBits == 32 {
				if val, err := strconv.ParseUint(normalizedValue, 10, 64); err == nil {
					if val > uint64(math.MaxUint32) {
						vars.StmtCtx.AppendWarning(ErrTruncatedWrongValue.FastGenByArgs(vardef.GroupConcatMaxLen, originalValue))
						return strconv.FormatInt(int64(math.MaxUint32), 10), nil
					}
				}
			}
			return normalizedValue, nil
		},
		SetSession: func(sv *SessionVars, s string) error {
			var err error
			if sv.GroupConcatMaxLen, err = strconv.ParseUint(s, 10, 64); err != nil {
				return err
			}
			return nil
		},
		GetSession: func(sv *SessionVars) (string, error) {
			return strconv.FormatUint(sv.GroupConcatMaxLen, 10), nil
		},
	},
	{Scope: vardef.ScopeGlobal | vardef.ScopeSession, Name: vardef.CharacterSetConnection, Value: mysql.DefaultCharset, skipInit: true, Validation: func(vars *SessionVars, normalizedValue string, originalValue string, scope vardef.ScopeFlag) (string, error) {
		return checkCharacterSet(normalizedValue, vardef.CharacterSetConnection)
	}, SetSession: func(s *SessionVars, val string) error {
		if cs, err := charset.GetCharsetInfo(val); err == nil {
			s.systems[vardef.CollationConnection] = cs.DefaultCollation
		}
		return nil
	}},
	{Scope: vardef.ScopeGlobal | vardef.ScopeSession, Name: vardef.CharacterSetServer, Value: mysql.DefaultCharset, skipInit: true, Validation: func(vars *SessionVars, normalizedValue string, originalValue string, scope vardef.ScopeFlag) (string, error) {
		return checkCharacterSet(normalizedValue, vardef.CharacterSetServer)
	}, SetSession: func(s *SessionVars, val string) error {
		if cs, err := charset.GetCharsetInfo(val); err == nil {
			s.systems[vardef.CollationServer] = cs.DefaultCollation
		}
		return nil
	}},
	{Scope: vardef.ScopeGlobal | vardef.ScopeSession, Name: vardef.MaxAllowedPacket, Value: strconv.FormatUint(vardef.DefMaxAllowedPacket, 10), Type: vardef.TypeUnsigned, MinValue: 1024, MaxValue: vardef.MaxOfMaxAllowedPacket,
		Validation: func(vars *SessionVars, normalizedValue string, originalValue string, scope vardef.ScopeFlag) (string, error) {
			if vars.StmtCtx.StmtType == "Set" && scope == vardef.ScopeSession {
				err := ErrReadOnly.GenWithStackByArgs("SESSION", vardef.MaxAllowedPacket, "GLOBAL")
				return normalizedValue, err
			}
			// Truncate the value of max_allowed_packet to be a multiple of 1024,
			// nonmultiples are rounded down to the nearest multiple.
			u, err := strconv.ParseUint(normalizedValue, 10, 64)
			if err != nil {
				return normalizedValue, err
			}
			remainder := u % 1024
			if remainder != 0 {
				vars.StmtCtx.AppendWarning(ErrTruncatedWrongValue.FastGenByArgs(vardef.MaxAllowedPacket, normalizedValue))
				u -= remainder
			}
			return strconv.FormatUint(u, 10), nil
		},
		GetSession: func(s *SessionVars) (string, error) {
			return strconv.FormatUint(s.MaxAllowedPacket, 10), nil
		},
		SetSession: func(s *SessionVars, val string) error {
			var err error
			if s.MaxAllowedPacket, err = strconv.ParseUint(val, 10, 64); err != nil {
				return err
			}
			return nil
		},
	},
	{
		Scope:                   vardef.ScopeGlobal | vardef.ScopeSession,
		Name:                    vardef.WindowingUseHighPrecision,
		Value:                   vardef.On,
		Type:                    vardef.TypeBool,
		IsHintUpdatableVerified: true,
		SetSession: func(s *SessionVars, val string) error {
			s.WindowingUseHighPrecision = TiDBOptOn(val)
			return nil
		}},
	{Scope: vardef.ScopeGlobal | vardef.ScopeSession, Name: vardef.BlockEncryptionMode, Value: vardef.DefBlockEncryptionMode, Type: vardef.TypeEnum, PossibleValues: []string{"aes-128-ecb", "aes-192-ecb", "aes-256-ecb", "aes-128-cbc", "aes-192-cbc", "aes-256-cbc", "aes-128-ofb", "aes-192-ofb", "aes-256-ofb", "aes-128-cfb", "aes-192-cfb", "aes-256-cfb"}},
	/* TiDB specific variables */
	{Scope: vardef.ScopeGlobal | vardef.ScopeSession, Name: vardef.TiDBAllowMPPExecution, Type: vardef.TypeBool, Value: BoolToOnOff(vardef.DefTiDBAllowMPPExecution), Depended: true, SetSession: func(s *SessionVars, val string) error {
		s.allowMPPExecution = TiDBOptOn(val)
		return nil
	}},
	{Scope: vardef.ScopeGlobal | vardef.ScopeSession, Name: vardef.TiDBAllowTiFlashCop, Type: vardef.TypeBool, Value: BoolToOnOff(vardef.DefTiDBAllowTiFlashCop), SetSession: func(s *SessionVars, val string) error {
		s.allowTiFlashCop = TiDBOptOn(val)
		return nil
	}},
	{Scope: vardef.ScopeGlobal | vardef.ScopeSession, Name: vardef.TiFlashFastScan, Type: vardef.TypeBool, Value: BoolToOnOff(vardef.DefTiFlashFastScan), SetSession: func(s *SessionVars, val string) error {
		s.TiFlashFastScan = TiDBOptOn(val)
		return nil
	}},
	{Scope: vardef.ScopeGlobal | vardef.ScopeSession, Name: vardef.TiDBMPPStoreFailTTL, Type: vardef.TypeStr, Value: vardef.DefTiDBMPPStoreFailTTL, SetSession: func(s *SessionVars, val string) error {
		s.MPPStoreFailTTL = val
		return nil
	}},
	{Scope: vardef.ScopeGlobal | vardef.ScopeSession, Name: vardef.TiDBHashExchangeWithNewCollation, Type: vardef.TypeBool, Value: BoolToOnOff(vardef.DefTiDBHashExchangeWithNewCollation), SetSession: func(s *SessionVars, val string) error {
		s.HashExchangeWithNewCollation = TiDBOptOn(val)
		return nil
	}},
	{Scope: vardef.ScopeGlobal | vardef.ScopeSession, Name: vardef.TiDBBCJThresholdCount, Value: strconv.Itoa(vardef.DefBroadcastJoinThresholdCount), Type: vardef.TypeInt, MinValue: 0, MaxValue: math.MaxInt64, SetSession: func(s *SessionVars, val string) error {
		s.BroadcastJoinThresholdCount = TidbOptInt64(val, vardef.DefBroadcastJoinThresholdCount)
		return nil
	}},
	{Scope: vardef.ScopeGlobal | vardef.ScopeSession, Name: vardef.TiDBBCJThresholdSize, Value: strconv.Itoa(vardef.DefBroadcastJoinThresholdSize), Type: vardef.TypeInt, MinValue: 0, MaxValue: math.MaxInt64, SetSession: func(s *SessionVars, val string) error {
		s.BroadcastJoinThresholdSize = TidbOptInt64(val, vardef.DefBroadcastJoinThresholdSize)
		return nil
	}},
	{Scope: vardef.ScopeGlobal | vardef.ScopeSession, Name: vardef.TiDBPreferBCJByExchangeDataSize, Type: vardef.TypeBool, Value: BoolToOnOff(vardef.DefPreferBCJByExchangeDataSize), SetSession: func(s *SessionVars, val string) error {
		s.PreferBCJByExchangeDataSize = TiDBOptOn(val)
		return nil
	}},
	{Scope: vardef.ScopeGlobal | vardef.ScopeSession, Name: vardef.TiDBBuildStatsConcurrency, Value: strconv.Itoa(vardef.DefBuildStatsConcurrency), Type: vardef.TypeInt, MinValue: 1, MaxValue: vardef.MaxConfigurableConcurrency},
	{Scope: vardef.ScopeGlobal | vardef.ScopeSession, Name: vardef.TiDBBuildSamplingStatsConcurrency, Value: strconv.Itoa(vardef.DefBuildSamplingStatsConcurrency), Type: vardef.TypeInt, MinValue: 1, MaxValue: vardef.MaxConfigurableConcurrency},
	{Scope: vardef.ScopeGlobal | vardef.ScopeSession, Name: vardef.TiDBOptCartesianBCJ, Value: strconv.Itoa(vardef.DefOptCartesianBCJ), Type: vardef.TypeInt, MinValue: 0, MaxValue: 2, SetSession: func(s *SessionVars, val string) error {
		s.AllowCartesianBCJ = TidbOptInt(val, vardef.DefOptCartesianBCJ)
		return nil
	}},
	{Scope: vardef.ScopeGlobal | vardef.ScopeSession, Name: vardef.TiDBOptMPPOuterJoinFixedBuildSide, Value: BoolToOnOff(vardef.DefOptMPPOuterJoinFixedBuildSide), Type: vardef.TypeBool, SetSession: func(s *SessionVars, val string) error {
		s.MPPOuterJoinFixedBuildSide = TiDBOptOn(val)
		return nil
	}},
	{Scope: vardef.ScopeGlobal | vardef.ScopeSession, Name: vardef.TiDBExecutorConcurrency, Value: strconv.Itoa(vardef.DefExecutorConcurrency), Type: vardef.TypeUnsigned, MinValue: 1, MaxValue: vardef.MaxConfigurableConcurrency, SetSession: func(s *SessionVars, val string) error {
		s.ExecutorConcurrency = tidbOptPositiveInt32(val, vardef.DefExecutorConcurrency)
		return nil
	}},
	{Scope: vardef.ScopeGlobal | vardef.ScopeSession, Name: vardef.TiDBDistSQLScanConcurrency, Value: strconv.Itoa(vardef.DefDistSQLScanConcurrency), Type: vardef.TypeUnsigned, MinValue: 1, MaxValue: vardef.MaxConfigurableConcurrency, SetSession: func(s *SessionVars, val string) error {
		s.distSQLScanConcurrency = tidbOptPositiveInt32(val, vardef.DefDistSQLScanConcurrency)
		return nil
	}},
	{Scope: vardef.ScopeGlobal | vardef.ScopeSession, Name: vardef.TiDBAnalyzeDistSQLScanConcurrency, Value: strconv.Itoa(vardef.DefAnalyzeDistSQLScanConcurrency), Type: vardef.TypeUnsigned, MinValue: 0, MaxValue: math.MaxInt32, SetSession: func(s *SessionVars, val string) error {
		s.analyzeDistSQLScanConcurrency = tidbOptPositiveInt32(val, vardef.DefAnalyzeDistSQLScanConcurrency)
		return nil
	}},
	{Scope: vardef.ScopeGlobal | vardef.ScopeSession, Name: vardef.TiDBOptInSubqToJoinAndAgg, Value: BoolToOnOff(vardef.DefOptInSubqToJoinAndAgg), Type: vardef.TypeBool, SetSession: func(s *SessionVars, val string) error {
		s.SetAllowInSubqToJoinAndAgg(TiDBOptOn(val))
		return nil
	}},
	{
		Scope:                   vardef.ScopeGlobal | vardef.ScopeSession,
		Name:                    vardef.TiDBOptPreferRangeScan,
		Value:                   BoolToOnOff(vardef.DefOptPreferRangeScan),
		Type:                    vardef.TypeBool,
		IsHintUpdatableVerified: true,
		SetSession: func(s *SessionVars, val string) error {
			s.SetAllowPreferRangeScan(TiDBOptOn(val))
			return nil
		}},
	{Scope: vardef.ScopeGlobal | vardef.ScopeSession, Name: vardef.TiDBOptLimitPushDownThreshold, Value: strconv.Itoa(vardef.DefOptLimitPushDownThreshold), Type: vardef.TypeUnsigned, MinValue: 0, MaxValue: math.MaxInt32, SetSession: func(s *SessionVars, val string) error {
		s.LimitPushDownThreshold = TidbOptInt64(val, vardef.DefOptLimitPushDownThreshold)
		return nil
	}},
	{Scope: vardef.ScopeGlobal | vardef.ScopeSession, Name: vardef.TiDBOptCorrelationThreshold, Value: strconv.FormatFloat(vardef.DefOptCorrelationThreshold, 'f', -1, 64), Type: vardef.TypeFloat, MinValue: 0, MaxValue: 1, SetSession: func(s *SessionVars, val string) error {
		s.CorrelationThreshold = tidbOptFloat64(val, vardef.DefOptCorrelationThreshold)
		return nil
	}},
	{Scope: vardef.ScopeGlobal | vardef.ScopeSession, Name: vardef.TiDBOptEnableCorrelationAdjustment, Value: BoolToOnOff(vardef.DefOptEnableCorrelationAdjustment), Type: vardef.TypeBool, SetSession: func(s *SessionVars, val string) error {
		s.EnableCorrelationAdjustment = TiDBOptOn(val)
		return nil
	}},
	{Scope: vardef.ScopeGlobal | vardef.ScopeSession, Name: vardef.TiDBOptCorrelationExpFactor, Value: strconv.Itoa(vardef.DefOptCorrelationExpFactor), Type: vardef.TypeUnsigned, MinValue: 0, MaxValue: math.MaxInt32, SetSession: func(s *SessionVars, val string) error {
		s.CorrelationExpFactor = int(TidbOptInt64(val, vardef.DefOptCorrelationExpFactor))
		return nil
	}},
	{Scope: vardef.ScopeGlobal | vardef.ScopeSession, Name: vardef.TiDBOptCPUFactor, Value: strconv.FormatFloat(vardef.DefOptCPUFactor, 'f', -1, 64), Type: vardef.TypeFloat, MinValue: 0, MaxValue: math.MaxUint64, SetSession: func(s *SessionVars, val string) error {
		s.cpuFactor = tidbOptFloat64(val, vardef.DefOptCPUFactor)
		return nil
	}},
	{Scope: vardef.ScopeGlobal | vardef.ScopeSession, Name: vardef.TiDBOptTiFlashConcurrencyFactor, Value: strconv.FormatFloat(vardef.DefOptTiFlashConcurrencyFactor, 'f', -1, 64), skipInit: true, Type: vardef.TypeFloat, MinValue: 1, MaxValue: math.MaxUint64, SetSession: func(s *SessionVars, val string) error {
		s.CopTiFlashConcurrencyFactor = tidbOptFloat64(val, vardef.DefOptTiFlashConcurrencyFactor)
		return nil
	}},
	{Scope: vardef.ScopeGlobal | vardef.ScopeSession, Name: vardef.TiDBOptCopCPUFactor, Value: strconv.FormatFloat(vardef.DefOptCopCPUFactor, 'f', -1, 64), Type: vardef.TypeFloat, MinValue: 0, MaxValue: math.MaxUint64, SetSession: func(s *SessionVars, val string) error {
		s.copCPUFactor = tidbOptFloat64(val, vardef.DefOptCopCPUFactor)
		return nil
	}},
	{Scope: vardef.ScopeGlobal | vardef.ScopeSession, Name: vardef.TiDBOptNetworkFactor, Value: strconv.FormatFloat(vardef.DefOptNetworkFactor, 'f', -1, 64), Type: vardef.TypeFloat, MinValue: 0, MaxValue: math.MaxUint64, SetSession: func(s *SessionVars, val string) error {
		s.networkFactor = tidbOptFloat64(val, vardef.DefOptNetworkFactor)
		return nil
	}},
	{Scope: vardef.ScopeGlobal | vardef.ScopeSession, Name: vardef.TiDBOptScanFactor, Value: strconv.FormatFloat(vardef.DefOptScanFactor, 'f', -1, 64), Type: vardef.TypeFloat, MinValue: 0, MaxValue: math.MaxUint64, SetSession: func(s *SessionVars, val string) error {
		s.scanFactor = tidbOptFloat64(val, vardef.DefOptScanFactor)
		return nil
	}},
	{Scope: vardef.ScopeGlobal | vardef.ScopeSession, Name: vardef.TiDBOptDescScanFactor, Value: strconv.FormatFloat(vardef.DefOptDescScanFactor, 'f', -1, 64), Type: vardef.TypeFloat, MinValue: 0, MaxValue: math.MaxUint64, SetSession: func(s *SessionVars, val string) error {
		s.descScanFactor = tidbOptFloat64(val, vardef.DefOptDescScanFactor)
		return nil
	}},
	{Scope: vardef.ScopeGlobal | vardef.ScopeSession, Name: vardef.TiDBOptSeekFactor, Value: strconv.FormatFloat(vardef.DefOptSeekFactor, 'f', -1, 64), skipInit: true, Type: vardef.TypeFloat, MinValue: 0, MaxValue: math.MaxUint64, SetSession: func(s *SessionVars, val string) error {
		s.seekFactor = tidbOptFloat64(val, vardef.DefOptSeekFactor)
		return nil
	}},
	{Scope: vardef.ScopeGlobal | vardef.ScopeSession, Name: vardef.TiDBOptMemoryFactor, Value: strconv.FormatFloat(vardef.DefOptMemoryFactor, 'f', -1, 64), Type: vardef.TypeFloat, MinValue: 0, MaxValue: math.MaxUint64, SetSession: func(s *SessionVars, val string) error {
		s.memoryFactor = tidbOptFloat64(val, vardef.DefOptMemoryFactor)
		return nil
	}},
	{Scope: vardef.ScopeGlobal | vardef.ScopeSession, Name: vardef.TiDBOptDiskFactor, Value: strconv.FormatFloat(vardef.DefOptDiskFactor, 'f', -1, 64), Type: vardef.TypeFloat, MinValue: 0, MaxValue: math.MaxUint64, SetSession: func(s *SessionVars, val string) error {
		s.diskFactor = tidbOptFloat64(val, vardef.DefOptDiskFactor)
		return nil
	}},
	{Scope: vardef.ScopeGlobal | vardef.ScopeSession, Name: vardef.TiDBOptimizerEnableNewOnlyFullGroupByCheck, Value: BoolToOnOff(vardef.DefTiDBOptimizerEnableNewOFGB), Type: vardef.TypeBool, SetSession: func(s *SessionVars, val string) error {
		s.OptimizerEnableNewOnlyFullGroupByCheck = TiDBOptOn(val)
		return nil
	}},
	{Scope: vardef.ScopeGlobal | vardef.ScopeSession, Name: vardef.TiDBOptConcurrencyFactor, Value: strconv.FormatFloat(vardef.DefOptConcurrencyFactor, 'f', -1, 64), Type: vardef.TypeFloat, MinValue: 0, MaxValue: math.MaxUint64, SetSession: func(s *SessionVars, val string) error {
		s.concurrencyFactor = tidbOptFloat64(val, vardef.DefOptConcurrencyFactor)
		return nil
	}},
	{Scope: vardef.ScopeGlobal | vardef.ScopeSession, Name: vardef.TiDBOptForceInlineCTE, Value: BoolToOnOff(vardef.DefOptForceInlineCTE), Type: vardef.TypeBool, SetSession: func(s *SessionVars, val string) error {
		s.enableForceInlineCTE = TiDBOptOn(val)
		return nil
	}},
	{Scope: vardef.ScopeGlobal | vardef.ScopeSession, Name: vardef.TiDBIndexJoinBatchSize, Value: strconv.Itoa(vardef.DefIndexJoinBatchSize), Type: vardef.TypeUnsigned, MinValue: 1, MaxValue: math.MaxInt32, SetSession: func(s *SessionVars, val string) error {
		s.IndexJoinBatchSize = tidbOptPositiveInt32(val, vardef.DefIndexJoinBatchSize)
		return nil
	}},
	{Scope: vardef.ScopeGlobal | vardef.ScopeSession, Name: vardef.TiDBIndexLookupSize, Value: strconv.Itoa(vardef.DefIndexLookupSize), Type: vardef.TypeUnsigned, MinValue: 1, MaxValue: math.MaxInt32, SetSession: func(s *SessionVars, val string) error {
		s.IndexLookupSize = tidbOptPositiveInt32(val, vardef.DefIndexLookupSize)
		return nil
	}},
	{Scope: vardef.ScopeGlobal | vardef.ScopeSession, Name: vardef.TiDBIndexLookupConcurrency, Value: strconv.Itoa(vardef.DefIndexLookupConcurrency), Type: vardef.TypeInt, MinValue: 1, MaxValue: vardef.MaxConfigurableConcurrency, AllowAutoValue: true, SetSession: func(s *SessionVars, val string) error {
		s.indexLookupConcurrency = tidbOptPositiveInt32(val, vardef.ConcurrencyUnset)
		return nil
	}, Validation: func(vars *SessionVars, normalizedValue string, originalValue string, scope vardef.ScopeFlag) (string, error) {
		appendDeprecationWarning(vars, vardef.TiDBIndexLookupConcurrency, vardef.TiDBExecutorConcurrency)
		return normalizedValue, nil
	}},
	{Scope: vardef.ScopeGlobal | vardef.ScopeSession, Name: vardef.TiDBIndexLookupJoinConcurrency, Value: strconv.Itoa(vardef.DefIndexLookupJoinConcurrency), Type: vardef.TypeInt, MinValue: 1, MaxValue: vardef.MaxConfigurableConcurrency, AllowAutoValue: true, SetSession: func(s *SessionVars, val string) error {
		s.indexLookupJoinConcurrency = tidbOptPositiveInt32(val, vardef.ConcurrencyUnset)
		return nil
	}, Validation: func(vars *SessionVars, normalizedValue string, originalValue string, scope vardef.ScopeFlag) (string, error) {
		appendDeprecationWarning(vars, vardef.TiDBIndexLookupJoinConcurrency, vardef.TiDBExecutorConcurrency)
		return normalizedValue, nil
	}},
	{Scope: vardef.ScopeGlobal | vardef.ScopeSession, Name: vardef.TiDBIndexSerialScanConcurrency, Value: strconv.Itoa(vardef.DefIndexSerialScanConcurrency), Type: vardef.TypeUnsigned, MinValue: 1, MaxValue: vardef.MaxConfigurableConcurrency, SetSession: func(s *SessionVars, val string) error {
		s.indexSerialScanConcurrency = tidbOptPositiveInt32(val, vardef.DefIndexSerialScanConcurrency)
		return nil
	}},
	{Scope: vardef.ScopeGlobal | vardef.ScopeSession, Name: vardef.TiDBSkipUTF8Check, Value: BoolToOnOff(vardef.DefSkipUTF8Check), Type: vardef.TypeBool, SetSession: func(s *SessionVars, val string) error {
		s.SkipUTF8Check = TiDBOptOn(val)
		return nil
	}},
	{Scope: vardef.ScopeGlobal | vardef.ScopeSession, Name: vardef.TiDBSkipASCIICheck, Value: BoolToOnOff(vardef.DefSkipASCIICheck), Type: vardef.TypeBool, SetSession: func(s *SessionVars, val string) error {
		s.SkipASCIICheck = TiDBOptOn(val)
		return nil
	}},
	{Scope: vardef.ScopeGlobal | vardef.ScopeSession, Name: vardef.TiDBDMLBatchSize, Value: strconv.Itoa(vardef.DefDMLBatchSize), Type: vardef.TypeUnsigned, MinValue: 0, MaxValue: math.MaxInt32, SetSession: func(s *SessionVars, val string) error {
		s.DMLBatchSize = int(TidbOptInt64(val, vardef.DefDMLBatchSize))
		return nil
	}},
	{Scope: vardef.ScopeGlobal | vardef.ScopeSession, Name: vardef.TiDBMaxChunkSize, Value: strconv.Itoa(vardef.DefMaxChunkSize), Type: vardef.TypeUnsigned, MinValue: maxChunkSizeLowerBound, MaxValue: math.MaxInt32, SetSession: func(s *SessionVars, val string) error {
		s.MaxChunkSize = tidbOptPositiveInt32(val, vardef.DefMaxChunkSize)
		return nil
	}},
	{Scope: vardef.ScopeGlobal | vardef.ScopeSession, Name: vardef.TiDBAllowBatchCop, Value: strconv.Itoa(vardef.DefTiDBAllowBatchCop), Type: vardef.TypeInt, MinValue: 0, MaxValue: 2, SetSession: func(s *SessionVars, val string) error {
		s.AllowBatchCop = int(TidbOptInt64(val, vardef.DefTiDBAllowBatchCop))
		return nil
	}},
	{Scope: vardef.ScopeGlobal | vardef.ScopeSession, Name: vardef.TiDBShardRowIDBits, Value: strconv.Itoa(vardef.DefShardRowIDBits), Type: vardef.TypeInt, MinValue: 0, MaxValue: vardef.MaxShardRowIDBits, SetSession: func(s *SessionVars, val string) error {
		s.ShardRowIDBits = TidbOptUint64(val, vardef.DefShardRowIDBits)
		return nil
	}},
	{Scope: vardef.ScopeGlobal | vardef.ScopeSession, Name: vardef.TiDBPreSplitRegions, Value: strconv.Itoa(vardef.DefPreSplitRegions), Type: vardef.TypeInt, MinValue: 0, MaxValue: vardef.MaxPreSplitRegions, SetSession: func(s *SessionVars, val string) error {
		s.PreSplitRegions = TidbOptUint64(val, vardef.DefPreSplitRegions)
		return nil
	}},
	{Scope: vardef.ScopeGlobal | vardef.ScopeSession, Name: vardef.TiDBInitChunkSize, Value: strconv.Itoa(vardef.DefInitChunkSize), Type: vardef.TypeUnsigned, MinValue: 1, MaxValue: initChunkSizeUpperBound, SetSession: func(s *SessionVars, val string) error {
		s.InitChunkSize = tidbOptPositiveInt32(val, vardef.DefInitChunkSize)
		return nil
	}},
	{Scope: vardef.ScopeGlobal | vardef.ScopeSession, Name: vardef.TiDBEnableCascadesPlanner, Value: vardef.Off, Type: vardef.TypeBool, SetSession: func(s *SessionVars, val string) error {
		s.SetEnableCascadesPlanner(TiDBOptOn(val))
		return nil
	}},
	{Scope: vardef.ScopeGlobal | vardef.ScopeSession, Name: vardef.TiDBEnableIndexMerge, Value: BoolToOnOff(vardef.DefTiDBEnableIndexMerge), Type: vardef.TypeBool, SetSession: func(s *SessionVars, val string) error {
		s.SetEnableIndexMerge(TiDBOptOn(val))
		return nil
	}},
	{Scope: vardef.ScopeGlobal | vardef.ScopeSession, Name: vardef.TiDBEnableTablePartition, Value: vardef.On, Type: vardef.TypeEnum, PossibleValues: []string{vardef.Off, vardef.On, "AUTO"}, Validation: func(vars *SessionVars, s string, s2 string, flag vardef.ScopeFlag) (string, error) {
		if s == vardef.Off {
			vars.StmtCtx.AppendWarning(errors.NewNoStackError("tidb_enable_table_partition is always turned on. This variable has been deprecated and will be removed in the future releases"))
		}
		return vardef.On, nil
	}},
	// Keeping tidb_enable_list_partition here, to give errors if setting it to anything other than ON
	{Scope: vardef.ScopeGlobal | vardef.ScopeSession, Name: vardef.TiDBEnableListTablePartition, Value: vardef.On, Type: vardef.TypeBool, Validation: func(vars *SessionVars, normalizedValue, _ string, _ vardef.ScopeFlag) (string, error) {
		vars.StmtCtx.AppendWarning(ErrWarnDeprecatedSyntaxSimpleMsg.FastGenByArgs(vardef.TiDBEnableListTablePartition))
		if !TiDBOptOn(normalizedValue) {
			return normalizedValue, errors.Errorf("tidb_enable_list_partition is now always on, and cannot be turned off")
		}
		return normalizedValue, nil
	}},
	{Scope: vardef.ScopeGlobal | vardef.ScopeSession, Name: vardef.TiDBHashJoinConcurrency, Value: strconv.Itoa(vardef.DefTiDBHashJoinConcurrency), Type: vardef.TypeInt, MinValue: 1, MaxValue: vardef.MaxConfigurableConcurrency, AllowAutoValue: true, SetSession: func(s *SessionVars, val string) error {
		s.hashJoinConcurrency = tidbOptPositiveInt32(val, vardef.ConcurrencyUnset)
		return nil
	}, Validation: func(vars *SessionVars, normalizedValue string, originalValue string, scope vardef.ScopeFlag) (string, error) {
		appendDeprecationWarning(vars, vardef.TiDBHashJoinConcurrency, vardef.TiDBExecutorConcurrency)
		return normalizedValue, nil
	}},
	{Scope: vardef.ScopeGlobal | vardef.ScopeSession, Name: vardef.TiDBProjectionConcurrency, Value: strconv.Itoa(vardef.DefTiDBProjectionConcurrency), Type: vardef.TypeInt, MinValue: -1, MaxValue: vardef.MaxConfigurableConcurrency, SetSession: func(s *SessionVars, val string) error {
		s.projectionConcurrency = tidbOptPositiveInt32(val, vardef.ConcurrencyUnset)
		return nil
	}, Validation: func(vars *SessionVars, normalizedValue string, originalValue string, scope vardef.ScopeFlag) (string, error) {
		appendDeprecationWarning(vars, vardef.TiDBProjectionConcurrency, vardef.TiDBExecutorConcurrency)
		return normalizedValue, nil
	}},
	{Scope: vardef.ScopeGlobal | vardef.ScopeSession, Name: vardef.TiDBHashAggPartialConcurrency, Value: strconv.Itoa(vardef.DefTiDBHashAggPartialConcurrency), Type: vardef.TypeInt, MinValue: 1, MaxValue: vardef.MaxConfigurableConcurrency, AllowAutoValue: true, SetSession: func(s *SessionVars, val string) error {
		s.hashAggPartialConcurrency = tidbOptPositiveInt32(val, vardef.ConcurrencyUnset)
		return nil
	}, Validation: func(vars *SessionVars, normalizedValue string, originalValue string, scope vardef.ScopeFlag) (string, error) {
		appendDeprecationWarning(vars, vardef.TiDBHashAggPartialConcurrency, vardef.TiDBExecutorConcurrency)
		return normalizedValue, nil
	}},
	{Scope: vardef.ScopeGlobal | vardef.ScopeSession, Name: vardef.TiDBHashAggFinalConcurrency, Value: strconv.Itoa(vardef.DefTiDBHashAggFinalConcurrency), Type: vardef.TypeInt, MinValue: 1, MaxValue: vardef.MaxConfigurableConcurrency, AllowAutoValue: true, SetSession: func(s *SessionVars, val string) error {
		s.hashAggFinalConcurrency = tidbOptPositiveInt32(val, vardef.ConcurrencyUnset)
		return nil
	}, Validation: func(vars *SessionVars, normalizedValue string, originalValue string, scope vardef.ScopeFlag) (string, error) {
		appendDeprecationWarning(vars, vardef.TiDBHashAggFinalConcurrency, vardef.TiDBExecutorConcurrency)
		return normalizedValue, nil
	}},
	{Scope: vardef.ScopeGlobal | vardef.ScopeSession, Name: vardef.TiDBWindowConcurrency, Value: strconv.Itoa(vardef.DefTiDBWindowConcurrency), Type: vardef.TypeInt, MinValue: 1, MaxValue: vardef.MaxConfigurableConcurrency, AllowAutoValue: true, SetSession: func(s *SessionVars, val string) error {
		s.windowConcurrency = tidbOptPositiveInt32(val, vardef.ConcurrencyUnset)
		return nil
	}, Validation: func(vars *SessionVars, normalizedValue string, originalValue string, scope vardef.ScopeFlag) (string, error) {
		appendDeprecationWarning(vars, vardef.TiDBWindowConcurrency, vardef.TiDBExecutorConcurrency)
		return normalizedValue, nil
	}},
	{Scope: vardef.ScopeGlobal | vardef.ScopeSession, Name: vardef.TiDBMergeJoinConcurrency, Value: strconv.Itoa(vardef.DefTiDBMergeJoinConcurrency), Type: vardef.TypeInt, MinValue: 1, MaxValue: vardef.MaxConfigurableConcurrency, AllowAutoValue: true, SetSession: func(s *SessionVars, val string) error {
		s.mergeJoinConcurrency = tidbOptPositiveInt32(val, vardef.ConcurrencyUnset)
		return nil
	}, Validation: func(vars *SessionVars, normalizedValue string, originalValue string, scope vardef.ScopeFlag) (string, error) {
		appendDeprecationWarning(vars, vardef.TiDBMergeJoinConcurrency, vardef.TiDBExecutorConcurrency)
		return normalizedValue, nil
	}},
	{Scope: vardef.ScopeGlobal | vardef.ScopeSession, Name: vardef.TiDBStreamAggConcurrency, Value: strconv.Itoa(vardef.DefTiDBStreamAggConcurrency), Type: vardef.TypeInt, MinValue: 1, MaxValue: vardef.MaxConfigurableConcurrency, AllowAutoValue: true, SetSession: func(s *SessionVars, val string) error {
		s.streamAggConcurrency = tidbOptPositiveInt32(val, vardef.ConcurrencyUnset)
		return nil
	}, Validation: func(vars *SessionVars, normalizedValue string, originalValue string, scope vardef.ScopeFlag) (string, error) {
		appendDeprecationWarning(vars, vardef.TiDBStreamAggConcurrency, vardef.TiDBExecutorConcurrency)
		return normalizedValue, nil
	}},
	{Scope: vardef.ScopeGlobal | vardef.ScopeSession, Name: vardef.TiDBIndexMergeIntersectionConcurrency, Value: strconv.Itoa(vardef.DefTiDBIndexMergeIntersectionConcurrency), Type: vardef.TypeInt, MinValue: 1, MaxValue: vardef.MaxConfigurableConcurrency, AllowAutoValue: true, SetSession: func(s *SessionVars, val string) error {
		s.indexMergeIntersectionConcurrency = tidbOptPositiveInt32(val, vardef.ConcurrencyUnset)
		return nil
	}, Validation: func(vars *SessionVars, normalizedValue string, originalValue string, scope vardef.ScopeFlag) (string, error) {
		appendDeprecationWarning(vars, vardef.TiDBIndexMergeIntersectionConcurrency, vardef.TiDBExecutorConcurrency)
		return normalizedValue, nil
	}},
	{Scope: vardef.ScopeGlobal | vardef.ScopeSession, Name: vardef.TiDBEnableParallelApply, Value: BoolToOnOff(vardef.DefTiDBEnableParallelApply), Type: vardef.TypeBool, SetSession: func(s *SessionVars, val string) error {
		s.EnableParallelApply = TiDBOptOn(val)
		return nil
	}},
	{Scope: vardef.ScopeGlobal | vardef.ScopeSession, Name: vardef.TiDBMemQuotaApplyCache, Value: strconv.Itoa(vardef.DefTiDBMemQuotaApplyCache), Type: vardef.TypeUnsigned, MaxValue: math.MaxInt64, SetSession: func(s *SessionVars, val string) error {
		s.MemQuotaApplyCache = TidbOptInt64(val, vardef.DefTiDBMemQuotaApplyCache)
		return nil
	}},
	{Scope: vardef.ScopeGlobal | vardef.ScopeSession, Name: vardef.TiDBBackoffLockFast, Value: strconv.Itoa(tikvstore.DefBackoffLockFast), Type: vardef.TypeUnsigned, MinValue: 1, MaxValue: math.MaxInt32, SetSession: func(s *SessionVars, val string) error {
		s.KVVars.BackoffLockFast = tidbOptPositiveInt32(val, tikvstore.DefBackoffLockFast)
		return nil
	}},
	{Scope: vardef.ScopeGlobal | vardef.ScopeSession, Name: vardef.TiDBBackOffWeight, Value: strconv.Itoa(tikvstore.DefBackOffWeight), Type: vardef.TypeUnsigned, MinValue: 0, MaxValue: math.MaxInt32, SetSession: func(s *SessionVars, val string) error {
		s.KVVars.BackOffWeight = tidbOptPositiveInt32(val, tikvstore.DefBackOffWeight)
		return nil
	}},
	{Scope: vardef.ScopeGlobal | vardef.ScopeSession, Name: vardef.TiDBTxnEntrySizeLimit, Value: strconv.Itoa(vardef.DefTiDBTxnEntrySizeLimit), Type: vardef.TypeUnsigned, MinValue: 0, MaxValue: config.MaxTxnEntrySizeLimit, SetSession: func(s *SessionVars, val string) error {
		s.TxnEntrySizeLimit = TidbOptUint64(val, vardef.DefTiDBTxnEntrySizeLimit)
		return nil
	}, SetGlobal: func(ctx context.Context, s *SessionVars, val string) error {
		vardef.TxnEntrySizeLimit.Store(TidbOptUint64(val, vardef.DefTiDBTxnEntrySizeLimit))
		return nil
	}},
	{Scope: vardef.ScopeGlobal | vardef.ScopeSession, Name: vardef.TiDBRetryLimit, Value: strconv.Itoa(vardef.DefTiDBRetryLimit), Type: vardef.TypeInt, MinValue: -1, MaxValue: math.MaxInt64, SetSession: func(s *SessionVars, val string) error {
		s.RetryLimit = TidbOptInt64(val, vardef.DefTiDBRetryLimit)
		return nil
	}},
	{Scope: vardef.ScopeGlobal | vardef.ScopeSession, Name: vardef.TiDBDisableTxnAutoRetry, Value: BoolToOnOff(vardef.DefTiDBDisableTxnAutoRetry), Type: vardef.TypeBool,
		Validation: func(vars *SessionVars, normalizedValue string, originalValue string, scope vardef.ScopeFlag) (string, error) {
			if normalizedValue == vardef.Off {
				vars.StmtCtx.AppendWarning(errWarnDeprecatedSyntax.FastGenByArgs(vardef.Off, vardef.On))
			}
			return vardef.On, nil
		},
		SetSession: func(s *SessionVars, val string) error {
			s.DisableTxnAutoRetry = TiDBOptOn(val)
			return nil
		}},
	{Scope: vardef.ScopeGlobal | vardef.ScopeSession, Name: vardef.TiDBConstraintCheckInPlace, Value: BoolToOnOff(vardef.DefTiDBConstraintCheckInPlace), Type: vardef.TypeBool, SetSession: func(s *SessionVars, val string) error {
		s.ConstraintCheckInPlace = TiDBOptOn(val)
		return nil
	}},
	{Scope: vardef.ScopeGlobal | vardef.ScopeSession, Name: vardef.TiDBTxnMode, Value: vardef.DefTiDBTxnMode, AllowEmptyAll: true, Type: vardef.TypeEnum, PossibleValues: []string{vardef.PessimisticTxnMode, vardef.OptimisticTxnMode}, SetSession: func(s *SessionVars, val string) error {
		s.TxnMode = strings.ToUpper(val)
		return nil
	}},
	{Scope: vardef.ScopeGlobal | vardef.ScopeSession, Name: vardef.TiDBEnableWindowFunction, Value: BoolToOnOff(vardef.DefEnableWindowFunction), Type: vardef.TypeBool, SetSession: func(s *SessionVars, val string) error {
		s.EnableWindowFunction = TiDBOptOn(val)
		return nil
	}},
	{Scope: vardef.ScopeGlobal | vardef.ScopeSession, Name: vardef.TiDBEnablePipelinedWindowFunction, Value: BoolToOnOff(vardef.DefEnablePipelinedWindowFunction), Type: vardef.TypeBool, SetSession: func(s *SessionVars, val string) error {
		s.EnablePipelinedWindowExec = TiDBOptOn(val)
		return nil
	}},
	{Scope: vardef.ScopeGlobal | vardef.ScopeSession, Name: vardef.TiDBEnableStrictDoubleTypeCheck, Value: BoolToOnOff(vardef.DefEnableStrictDoubleTypeCheck), Type: vardef.TypeBool, SetSession: func(s *SessionVars, val string) error {
		s.EnableStrictDoubleTypeCheck = TiDBOptOn(val)
		return nil
	}},
	{Scope: vardef.ScopeGlobal | vardef.ScopeSession, Name: vardef.TiDBEnableVectorizedExpression, Value: BoolToOnOff(vardef.DefEnableVectorizedExpression), Type: vardef.TypeBool, SetSession: func(s *SessionVars, val string) error {
		s.EnableVectorizedExpression = TiDBOptOn(val)
		return nil
	}},
	{Scope: vardef.ScopeGlobal | vardef.ScopeSession, Name: vardef.TiDBEnableFastAnalyze, Value: BoolToOnOff(vardef.DefTiDBUseFastAnalyze), Type: vardef.TypeBool,
		Validation: func(vars *SessionVars, normalizedValue string, originalValue string, scope vardef.ScopeFlag) (string, error) {
			if TiDBOptOn(normalizedValue) {
				vars.StmtCtx.AppendWarning(errors.NewNoStackError("the fast analyze feature has already been removed in TiDB v7.5.0, so this will have no effect"))
			}
			return normalizedValue, nil
		},
		SetSession: func(s *SessionVars, val string) error {
			s.EnableFastAnalyze = TiDBOptOn(val)
			return nil
		}},
	{Scope: vardef.ScopeGlobal | vardef.ScopeSession, Name: vardef.TiDBSkipIsolationLevelCheck, Value: BoolToOnOff(vardef.DefTiDBSkipIsolationLevelCheck), Type: vardef.TypeBool},
	{Scope: vardef.ScopeGlobal | vardef.ScopeSession, Name: vardef.TiDBEnableRateLimitAction, Value: BoolToOnOff(vardef.DefTiDBEnableRateLimitAction), Type: vardef.TypeBool, SetSession: func(s *SessionVars, val string) error {
		s.EnabledRateLimitAction = TiDBOptOn(val)
		return nil
	}},
	{Scope: vardef.ScopeGlobal | vardef.ScopeSession, Name: vardef.TiDBAllowFallbackToTiKV, Value: "", Validation: func(vars *SessionVars, normalizedValue string, originalValue string, scope vardef.ScopeFlag) (string, error) {
		if normalizedValue == "" {
			return "", nil
		}
		engines := strings.Split(normalizedValue, ",")
		var formatVal string
		storeTypes := make(map[kv.StoreType]struct{})
		for i, engine := range engines {
			engine = strings.TrimSpace(engine)
			switch {
			case strings.EqualFold(engine, kv.TiFlash.Name()):
				if _, ok := storeTypes[kv.TiFlash]; !ok {
					if i != 0 {
						formatVal += ","
					}
					formatVal += kv.TiFlash.Name()
					storeTypes[kv.TiFlash] = struct{}{}
				}
			default:
				return normalizedValue, ErrWrongValueForVar.GenWithStackByArgs(vardef.TiDBAllowFallbackToTiKV, normalizedValue)
			}
		}
		return formatVal, nil
	}, SetSession: func(s *SessionVars, val string) error {
		s.AllowFallbackToTiKV = make(map[kv.StoreType]struct{})
		for _, engine := range strings.Split(val, ",") {
			if engine == kv.TiFlash.Name() {
				s.AllowFallbackToTiKV[kv.TiFlash] = struct{}{}
			}
		}
		return nil
	}},
	{Scope: vardef.ScopeGlobal | vardef.ScopeSession, Name: vardef.TiDBEnableAutoIncrementInGenerated, Value: BoolToOnOff(vardef.DefTiDBEnableAutoIncrementInGenerated), Type: vardef.TypeBool, SetSession: func(s *SessionVars, val string) error {
		s.EnableAutoIncrementInGenerated = TiDBOptOn(val)
		return nil
	}},
	{Scope: vardef.ScopeGlobal | vardef.ScopeSession, Name: vardef.TiDBPlacementMode, Value: vardef.DefTiDBPlacementMode, Type: vardef.TypeEnum, PossibleValues: []string{vardef.PlacementModeStrict, vardef.PlacementModeIgnore}, SetSession: func(s *SessionVars, val string) error {
		s.PlacementMode = val
		return nil
	}},
	{Scope: vardef.ScopeGlobal | vardef.ScopeSession, Name: vardef.TiDBOptJoinReorderThreshold, Value: strconv.Itoa(vardef.DefTiDBOptJoinReorderThreshold), Type: vardef.TypeUnsigned, MinValue: 0, MaxValue: 63, SetSession: func(s *SessionVars, val string) error {
		s.TiDBOptJoinReorderThreshold = tidbOptPositiveInt32(val, vardef.DefTiDBOptJoinReorderThreshold)
		return nil
	}},
	{Scope: vardef.ScopeGlobal | vardef.ScopeSession, Name: vardef.TiDBEnableNoopFuncs, Value: vardef.DefTiDBEnableNoopFuncs, Type: vardef.TypeEnum, PossibleValues: []string{vardef.Off, vardef.On, vardef.Warn}, Depended: true, Validation: func(vars *SessionVars, normalizedValue string, originalValue string, scope vardef.ScopeFlag) (string, error) {
		// The behavior is very weird if someone can turn TiDBEnableNoopFuncs OFF, but keep any of the following on:
		// TxReadOnly, TransactionReadOnly, OfflineMode, SuperReadOnly, serverReadOnly, SQLAutoIsNull
		// To prevent this strange position, prevent setting to OFF when any of these sysVars are ON of the same scope.
		if normalizedValue == vardef.Off {
			for _, potentialIncompatibleSysVar := range []string{vardef.TxReadOnly, vardef.TransactionReadOnly, vardef.OfflineMode, vardef.SuperReadOnly, vardef.ReadOnly, vardef.SQLAutoIsNull} {
				val, _ := vars.GetSystemVar(potentialIncompatibleSysVar) // session scope
				if scope == vardef.ScopeGlobal {                         // global scope
					var err error
					val, err = vars.GlobalVarsAccessor.GetGlobalSysVar(potentialIncompatibleSysVar)
					if err != nil {
						return originalValue, errUnknownSystemVariable.GenWithStackByArgs(potentialIncompatibleSysVar)
					}
				}
				if TiDBOptOn(val) {
					return originalValue, errValueNotSupportedWhen.GenWithStackByArgs(vardef.TiDBEnableNoopFuncs, potentialIncompatibleSysVar)
				}
			}
		}
		return normalizedValue, nil
	}, SetSession: func(s *SessionVars, val string) error {
		s.NoopFuncsMode = TiDBOptOnOffWarn(val)
		return nil
	}},
	{Scope: vardef.ScopeGlobal | vardef.ScopeSession, Name: vardef.TiDBReplicaRead, Value: "leader", Type: vardef.TypeEnum, PossibleValues: []string{"leader", "prefer-leader", "follower", "leader-and-follower", "closest-replicas", "closest-adaptive", "learner"}, SetSession: func(s *SessionVars, val string) error {
		if strings.EqualFold(val, "follower") {
			s.SetReplicaRead(kv.ReplicaReadFollower)
		} else if strings.EqualFold(val, "leader-and-follower") {
			s.SetReplicaRead(kv.ReplicaReadMixed)
		} else if strings.EqualFold(val, "leader") || len(val) == 0 {
			s.SetReplicaRead(kv.ReplicaReadLeader)
		} else if strings.EqualFold(val, "closest-replicas") {
			s.SetReplicaRead(kv.ReplicaReadClosest)
		} else if strings.EqualFold(val, "closest-adaptive") {
			s.SetReplicaRead(kv.ReplicaReadClosestAdaptive)
		} else if strings.EqualFold(val, "learner") {
			s.SetReplicaRead(kv.ReplicaReadLearner)
		} else if strings.EqualFold(val, "prefer-leader") {
			s.SetReplicaRead(kv.ReplicaReadPreferLeader)
		}
		return nil
	}},
	{Scope: vardef.ScopeGlobal | vardef.ScopeSession, Name: vardef.TiDBAdaptiveClosestReadThreshold, Value: strconv.Itoa(vardef.DefAdaptiveClosestReadThreshold), Type: vardef.TypeUnsigned, MinValue: 0, MaxValue: math.MaxInt64, SetSession: func(s *SessionVars, val string) error {
		s.ReplicaClosestReadThreshold = TidbOptInt64(val, vardef.DefAdaptiveClosestReadThreshold)
		return nil
	}},
	{Scope: vardef.ScopeGlobal | vardef.ScopeSession, Name: vardef.TiDBUsePlanBaselines, Value: BoolToOnOff(vardef.DefTiDBUsePlanBaselines), Type: vardef.TypeBool, SetSession: func(s *SessionVars, val string) error {
		s.UsePlanBaselines = TiDBOptOn(val)
		return nil
	}},
	{Scope: vardef.ScopeGlobal | vardef.ScopeSession, Name: vardef.TiDBEvolvePlanBaselines, Value: BoolToOnOff(vardef.DefTiDBEvolvePlanBaselines), Type: vardef.TypeBool, Validation: func(vars *SessionVars, normalizedValue string, originalValue string, scope vardef.ScopeFlag) (string, error) {
		if normalizedValue == "ON" && !config.CheckTableBeforeDrop {
			return normalizedValue, errors.Errorf("Cannot enable baseline evolution feature, it is not generally available now")
		}
		return normalizedValue, nil
	}, SetSession: func(s *SessionVars, val string) error {
		s.EvolvePlanBaselines = TiDBOptOn(val)
		return nil
	}},
	{Scope: vardef.ScopeGlobal | vardef.ScopeSession, Name: vardef.TiDBEnableExtendedStats, Value: BoolToOnOff(false), Hidden: true, Type: vardef.TypeBool, SetSession: func(s *SessionVars, val string) error {
		s.EnableExtendedStats = TiDBOptOn(val)
		return nil
	}},
	{Scope: vardef.ScopeGlobal | vardef.ScopeSession, Name: vardef.CTEMaxRecursionDepth, Value: strconv.Itoa(vardef.DefCTEMaxRecursionDepth), Type: vardef.TypeInt, MinValue: 0, MaxValue: 4294967295, SetSession: func(s *SessionVars, val string) error {
		s.CTEMaxRecursionDepth = TidbOptInt(val, vardef.DefCTEMaxRecursionDepth)
		return nil
	}},
	{Scope: vardef.ScopeGlobal | vardef.ScopeSession, Name: vardef.TiDBAllowAutoRandExplicitInsert, Value: BoolToOnOff(vardef.DefTiDBAllowAutoRandExplicitInsert), Type: vardef.TypeBool, SetSession: func(s *SessionVars, val string) error {
		s.AllowAutoRandExplicitInsert = TiDBOptOn(val)
		return nil
	}},
	{Scope: vardef.ScopeGlobal | vardef.ScopeSession, Name: vardef.TiDBEnableClusteredIndex, Value: vardef.On, Type: vardef.TypeEnum, PossibleValues: []string{vardef.Off, vardef.On, vardef.IntOnly}, Validation: func(vars *SessionVars, normalizedValue string, originalValue string, scope vardef.ScopeFlag) (string, error) {
		if normalizedValue == vardef.IntOnly {
			vars.StmtCtx.AppendWarning(errWarnDeprecatedSyntax.FastGenByArgs(normalizedValue, fmt.Sprintf("'%s' or '%s'", vardef.On, vardef.Off)))
		}
		return normalizedValue, nil
	}, SetSession: func(s *SessionVars, val string) error {
		s.EnableClusteredIndex = vardef.TiDBOptEnableClustered(val)
		return nil
	}},
	// Keeping tidb_enable_global_index here, to give error if setting it to anything other than ON
	{Scope: vardef.ScopeGlobal | vardef.ScopeSession, Name: vardef.TiDBEnableGlobalIndex, Type: vardef.TypeBool, Value: vardef.On, Validation: func(vars *SessionVars, normalizedValue, _ string, _ vardef.ScopeFlag) (string, error) {
		if !TiDBOptOn(normalizedValue) {
			vars.StmtCtx.AppendWarning(errors.NewNoStackError("tidb_enable_global_index is always turned on. This variable has been deprecated and will be removed in the future releases"))
		}
		return normalizedValue, nil
	}},
	{Scope: vardef.ScopeGlobal | vardef.ScopeSession, Name: vardef.TiDBPartitionPruneMode, Value: vardef.DefTiDBPartitionPruneMode, Type: vardef.TypeEnum, PossibleValues: []string{"static", "dynamic", "static-only", "dynamic-only"}, Validation: func(vars *SessionVars, normalizedValue string, originalValue string, scope vardef.ScopeFlag) (string, error) {
		mode := PartitionPruneMode(normalizedValue).Update()
		if !mode.Valid() {
			return normalizedValue, ErrWrongTypeForVar.GenWithStackByArgs(vardef.TiDBPartitionPruneMode)
		}
		return string(mode), nil
	}, GetSession: func(s *SessionVars) (string, error) {
		return s.PartitionPruneMode.Load(), nil
	}, SetSession: func(s *SessionVars, val string) error {
		newMode := strings.ToLower(strings.TrimSpace(val))
		if PartitionPruneMode(newMode) == Static {
			s.StmtCtx.AppendWarning(ErrWarnDeprecatedSyntaxSimpleMsg.FastGen("static prune mode is deprecated and will be removed in the future release."))
		}
		if PartitionPruneMode(s.PartitionPruneMode.Load()) == Static && PartitionPruneMode(newMode) == Dynamic {
			s.StmtCtx.AppendWarning(errors.NewNoStackError("Please analyze all partition tables again for consistency between partition and global stats"))
			s.StmtCtx.AppendWarning(errors.NewNoStackError("Please avoid setting partition prune mode to dynamic at session level and set partition prune mode to dynamic at global level"))
		}
		s.PartitionPruneMode.Store(newMode)
		return nil
	}, SetGlobal: func(_ context.Context, s *SessionVars, val string) error {
		newMode := strings.ToLower(strings.TrimSpace(val))
		if PartitionPruneMode(newMode) == Static {
			s.StmtCtx.AppendWarning(ErrWarnDeprecatedSyntaxSimpleMsg.FastGen("static prune mode is deprecated and will be removed in the future release."))
		}
		if PartitionPruneMode(newMode) == Dynamic {
			s.StmtCtx.AppendWarning(errors.NewNoStackError("Please analyze all partition tables again for consistency between partition and global stats"))
		}
		return nil
	}},
	{Scope: vardef.ScopeGlobal | vardef.ScopeSession, Name: vardef.TiDBRedactLog, Value: vardef.DefTiDBRedactLog, Type: vardef.TypeEnum, PossibleValues: []string{vardef.Off, vardef.On, vardef.Marker}, SetSession: func(s *SessionVars, val string) error {
		s.EnableRedactLog = val
		errors.RedactLogEnabled.Store(val)
		return nil
	}},
	{Scope: vardef.ScopeGlobal | vardef.ScopeSession, Name: vardef.TiDBShardAllocateStep, Value: strconv.Itoa(vardef.DefTiDBShardAllocateStep), Type: vardef.TypeInt, MinValue: 1, MaxValue: uint64(math.MaxInt64), SetSession: func(s *SessionVars, val string) error {
		s.ShardAllocateStep = TidbOptInt64(val, vardef.DefTiDBShardAllocateStep)
		return nil
	}},
	{Scope: vardef.ScopeGlobal | vardef.ScopeSession, Name: vardef.TiDBEnableAsyncCommit, Value: BoolToOnOff(vardef.DefTiDBEnableAsyncCommit), Type: vardef.TypeBool, SetSession: func(s *SessionVars, val string) error {
		s.EnableAsyncCommit = TiDBOptOn(val)
		return nil
	}},
	{Scope: vardef.ScopeGlobal | vardef.ScopeSession, Name: vardef.TiDBEnable1PC, Value: BoolToOnOff(vardef.DefTiDBEnable1PC), Type: vardef.TypeBool, SetSession: func(s *SessionVars, val string) error {
		s.Enable1PC = TiDBOptOn(val)
		return nil
	}},
	{Scope: vardef.ScopeGlobal | vardef.ScopeSession, Name: vardef.TiDBGuaranteeLinearizability, Value: BoolToOnOff(vardef.DefTiDBGuaranteeLinearizability), Type: vardef.TypeBool, SetSession: func(s *SessionVars, val string) error {
		s.GuaranteeLinearizability = TiDBOptOn(val)
		return nil
	}},
	{Scope: vardef.ScopeGlobal | vardef.ScopeSession, Name: vardef.TiDBAnalyzeVersion, Value: strconv.Itoa(vardef.DefTiDBAnalyzeVersion), Type: vardef.TypeInt, MinValue: 1, MaxValue: 2, SetSession: func(s *SessionVars, val string) error {
		s.AnalyzeVersion = tidbOptPositiveInt32(val, vardef.DefTiDBAnalyzeVersion)
		return nil
	}},
	{Scope: vardef.ScopeGlobal | vardef.ScopeSession, Name: vardef.TiDBHashJoinVersion, Value: vardef.DefTiDBHashJoinVersion, Type: vardef.TypeStr,
		Validation: func(_ *SessionVars, normalizedValue string, originalValue string, _ vardef.ScopeFlag) (string, error) {
			lowerValue := strings.ToLower(normalizedValue)
			if lowerValue != joinversion.HashJoinVersionLegacy && lowerValue != joinversion.HashJoinVersionOptimized {
				err := fmt.Errorf("incorrect value: `%s`. %s options: %s", originalValue, vardef.TiDBHashJoinVersion, joinversion.HashJoinVersionLegacy+", "+joinversion.HashJoinVersionOptimized)
				return normalizedValue, err
			}
			return normalizedValue, nil
		},
		SetSession: func(s *SessionVars, val string) error {
			s.UseHashJoinV2 = joinversion.IsOptimizedVersion(val)
			return nil
		},
	},
	{Scope: vardef.ScopeGlobal | vardef.ScopeSession, Name: vardef.TiDBOptEnableHashJoin, Value: BoolToOnOff(vardef.DefTiDBOptEnableHashJoin), Type: vardef.TypeBool, SetSession: func(s *SessionVars, val string) error {
		s.DisableHashJoin = !TiDBOptOn(val)
		return nil
	}},
	{Scope: vardef.ScopeGlobal | vardef.ScopeSession, Name: vardef.TiDBEnableIndexMergeJoin, Value: BoolToOnOff(vardef.DefTiDBEnableIndexMergeJoin), Hidden: true, Type: vardef.TypeBool, SetSession: func(s *SessionVars, val string) error {
		s.EnableIndexMergeJoin = TiDBOptOn(val)
		return nil
	}},
	{Scope: vardef.ScopeGlobal | vardef.ScopeSession, Name: vardef.TiDBTrackAggregateMemoryUsage, Value: BoolToOnOff(vardef.DefTiDBTrackAggregateMemoryUsage), Type: vardef.TypeBool, SetSession: func(s *SessionVars, val string) error {
		s.TrackAggregateMemoryUsage = TiDBOptOn(val)
		return nil
	}},
	{Scope: vardef.ScopeGlobal | vardef.ScopeSession, Name: vardef.TiDBMultiStatementMode, Value: vardef.Off, Type: vardef.TypeEnum, PossibleValues: []string{vardef.Off, vardef.On, vardef.Warn}, SetSession: func(s *SessionVars, val string) error {
		s.MultiStatementMode = TiDBOptOnOffWarn(val)
		return nil
	}},
	{Scope: vardef.ScopeGlobal | vardef.ScopeSession, Name: vardef.TiDBEnableExchangePartition, Value: vardef.On, Type: vardef.TypeBool,
		Validation: func(vars *SessionVars, s string, s2 string, flag vardef.ScopeFlag) (string, error) {
			if s == vardef.Off {
				vars.StmtCtx.AppendWarning(errors.NewNoStackError("tidb_enable_exchange_partition is always turned on. This variable has been deprecated and will be removed in the future releases"))
			}
			return vardef.On, nil
		},
		SetSession: func(s *SessionVars, val string) error {
			s.TiDBEnableExchangePartition = true
			return nil
		}},
	// It's different from tmp_table_size or max_heap_table_size. See https://github.com/pingcap/tidb/issues/28691.
	{Scope: vardef.ScopeGlobal | vardef.ScopeSession, Name: vardef.TiDBTmpTableMaxSize, Value: strconv.Itoa(vardef.DefTiDBTmpTableMaxSize), Type: vardef.TypeUnsigned, MinValue: 1 << 20, MaxValue: 1 << 37, SetSession: func(s *SessionVars, val string) error {
		s.TMPTableSize = TidbOptInt64(val, vardef.DefTiDBTmpTableMaxSize)
		return nil
	}},
	{Scope: vardef.ScopeGlobal | vardef.ScopeSession, Name: vardef.TiDBEnableOrderedResultMode, Value: BoolToOnOff(vardef.DefTiDBEnableOrderedResultMode), Type: vardef.TypeBool, SetSession: func(s *SessionVars, val string) error {
		s.EnableStableResultMode = TiDBOptOn(val)
		return nil
	}},
	{Scope: vardef.ScopeGlobal | vardef.ScopeSession, Name: vardef.TiDBEnablePseudoForOutdatedStats, Value: BoolToOnOff(vardef.DefTiDBEnablePseudoForOutdatedStats), Type: vardef.TypeBool, SetSession: func(s *SessionVars, val string) error {
		s.EnablePseudoForOutdatedStats = TiDBOptOn(val)
		return nil
	}},
	{Scope: vardef.ScopeGlobal | vardef.ScopeSession, Name: vardef.TiDBRegardNULLAsPoint, Value: BoolToOnOff(vardef.DefTiDBRegardNULLAsPoint), Type: vardef.TypeBool, SetSession: func(s *SessionVars, val string) error {
		s.RegardNULLAsPoint = TiDBOptOn(val)
		return nil
	}},
	{Scope: vardef.ScopeGlobal | vardef.ScopeSession, Name: vardef.TiDBEnablePaging, Value: BoolToOnOff(vardef.DefTiDBEnablePaging), Type: vardef.TypeBool, Hidden: true, SetSession: func(s *SessionVars, val string) error {
		s.EnablePaging = TiDBOptOn(val)
		return nil
	}, SetGlobal: func(_ context.Context, s *SessionVars, val string) error {
		s.EnablePaging = TiDBOptOn(val)
		return nil
	}},
	{Scope: vardef.ScopeGlobal | vardef.ScopeSession, Name: vardef.TiDBEnableLegacyInstanceScope, Value: BoolToOnOff(vardef.DefEnableLegacyInstanceScope), Type: vardef.TypeBool, SetSession: func(s *SessionVars, val string) error {
		s.EnableLegacyInstanceScope = TiDBOptOn(val)
		return nil
	}},
	{Scope: vardef.ScopeGlobal | vardef.ScopeSession, Name: vardef.TiDBStatsLoadSyncWait, Value: strconv.Itoa(vardef.DefTiDBStatsLoadSyncWait), Type: vardef.TypeInt, MinValue: 0, MaxValue: math.MaxInt32,
		SetSession: func(s *SessionVars, val string) error {
			s.StatsLoadSyncWait.Store(TidbOptInt64(val, vardef.DefTiDBStatsLoadSyncWait))
			return nil
		},
		GetGlobal: func(_ context.Context, s *SessionVars) (string, error) {
			return strconv.FormatInt(vardef.StatsLoadSyncWait.Load(), 10), nil
		},
		SetGlobal: func(_ context.Context, s *SessionVars, val string) error {
			vardef.StatsLoadSyncWait.Store(TidbOptInt64(val, vardef.DefTiDBStatsLoadSyncWait))
			return nil
		},
	},
	{Scope: vardef.ScopeGlobal | vardef.ScopeSession, Name: vardef.TiDBSysdateIsNow, Value: BoolToOnOff(vardef.DefSysdateIsNow), Type: vardef.TypeBool,
		SetSession: func(vars *SessionVars, s string) error {
			vars.SysdateIsNow = TiDBOptOn(s)
			return nil
		},
	},
	{Scope: vardef.ScopeGlobal | vardef.ScopeSession, Name: vardef.TiDBEnableParallelHashaggSpill, Value: BoolToOnOff(vardef.DefTiDBEnableParallelHashaggSpill), Type: vardef.TypeBool,
		SetSession: func(vars *SessionVars, s string) error {
			vars.EnableParallelHashaggSpill = TiDBOptOn(s)
			if !vars.EnableParallelHashaggSpill {
				vars.StmtCtx.AppendWarning(ErrWarnDeprecatedSyntaxSimpleMsg.FastGen("tidb_enable_parallel_hashagg_spill will be removed in the future and hash aggregate spill will be enabled by default."))
			}
			return nil
		},
	},
	{Scope: vardef.ScopeGlobal | vardef.ScopeSession, Name: vardef.TiDBEnableMutationChecker, Hidden: true,
		Value: BoolToOnOff(vardef.DefTiDBEnableMutationChecker), Type: vardef.TypeBool,
		SetSession: func(s *SessionVars, val string) error {
			s.EnableMutationChecker = TiDBOptOn(val)
			return nil
		},
	},
	{Scope: vardef.ScopeGlobal | vardef.ScopeSession, Name: vardef.TiDBTxnAssertionLevel, Value: vardef.DefTiDBTxnAssertionLevel, PossibleValues: []string{vardef.AssertionOffStr, vardef.AssertionFastStr, vardef.AssertionStrictStr}, Hidden: true, Type: vardef.TypeEnum, SetSession: func(s *SessionVars, val string) error {
		s.AssertionLevel = tidbOptAssertionLevel(val)
		return nil
	}},
	{Scope: vardef.ScopeGlobal | vardef.ScopeSession, Name: vardef.TiDBBatchPendingTiFlashCount, Value: strconv.Itoa(vardef.DefTiDBBatchPendingTiFlashCount), MinValue: 0, MaxValue: math.MaxUint32, Hidden: false, Type: vardef.TypeUnsigned, SetSession: func(s *SessionVars, val string) error {
		b, e := strconv.Atoi(val)
		if e != nil {
			b = vardef.DefTiDBBatchPendingTiFlashCount
		}
		s.BatchPendingTiFlashCount = b
		return nil
	}},
	{Scope: vardef.ScopeGlobal | vardef.ScopeSession, Name: vardef.TiDBIgnorePreparedCacheCloseStmt, Value: BoolToOnOff(vardef.DefTiDBIgnorePreparedCacheCloseStmt), Type: vardef.TypeBool,
		SetSession: func(vars *SessionVars, s string) error {
			vars.IgnorePreparedCacheCloseStmt = TiDBOptOn(s)
			return nil
		},
	},
	{Scope: vardef.ScopeGlobal | vardef.ScopeSession, Name: vardef.TiDBEnableNewCostInterface, Value: BoolToOnOff(true), Hidden: false, Type: vardef.TypeBool,
		Validation: func(vars *SessionVars, s string, s2 string, flag vardef.ScopeFlag) (string, error) {
			if s == vardef.Off {
				vars.StmtCtx.AppendWarning(errWarnDeprecatedSyntax.FastGenByArgs(vardef.Off, vardef.On))
			}
			return vardef.On, nil
		},
		SetSession: func(vars *SessionVars, s string) error {
			vars.EnableNewCostInterface = TiDBOptOn(s)
			return nil
		},
	},
	{Scope: vardef.ScopeGlobal | vardef.ScopeSession, Name: vardef.TiDBCostModelVersion, Value: strconv.Itoa(vardef.DefTiDBCostModelVer), Hidden: false, Type: vardef.TypeInt, MinValue: 1, MaxValue: 2,
		SetSession: func(vars *SessionVars, s string) error {
			vars.CostModelVersion = int(TidbOptInt64(s, 1))
			return nil
		},
	},
	{Scope: vardef.ScopeGlobal | vardef.ScopeSession, Name: vardef.TiDBIndexJoinDoubleReadPenaltyCostRate, Value: strconv.Itoa(0), Hidden: false, Type: vardef.TypeFloat, MinValue: 0, MaxValue: math.MaxUint64,
		SetSession: func(vars *SessionVars, s string) error {
			vars.IndexJoinDoubleReadPenaltyCostRate = tidbOptFloat64(s, 0)
			return nil
		},
	},
	{Scope: vardef.ScopeGlobal | vardef.ScopeSession, Name: vardef.TiDBRCWriteCheckTs, Type: vardef.TypeBool, Value: BoolToOnOff(vardef.DefTiDBRcWriteCheckTs), SetSession: func(s *SessionVars, val string) error {
		s.RcWriteCheckTS = TiDBOptOn(val)
		return nil
	}},
	{Scope: vardef.ScopeGlobal | vardef.ScopeSession, Name: vardef.TiDBRemoveOrderbyInSubquery, Value: BoolToOnOff(vardef.DefTiDBRemoveOrderbyInSubquery), Type: vardef.TypeBool, SetSession: func(s *SessionVars, val string) error {
		s.RemoveOrderbyInSubquery = TiDBOptOn(val)
		return nil
	}},
	{Scope: vardef.ScopeGlobal | vardef.ScopeSession, Name: vardef.TiDBMemQuotaQuery, Value: strconv.Itoa(vardef.DefTiDBMemQuotaQuery), Type: vardef.TypeInt, MinValue: -1, MaxValue: math.MaxInt64, SetSession: func(s *SessionVars, val string) error {
		s.MemQuotaQuery = TidbOptInt64(val, vardef.DefTiDBMemQuotaQuery)
		s.MemTracker.SetBytesLimit(s.MemQuotaQuery)
		return nil
	}, Validation: func(vars *SessionVars, normalizedValue string, originalValue string, scope vardef.ScopeFlag) (string, error) {
		intVal := TidbOptInt64(normalizedValue, vardef.DefTiDBMemQuotaQuery)
		if intVal > 0 && intVal < 128 {
			vars.StmtCtx.AppendWarning(ErrTruncatedWrongValue.FastGenByArgs(vardef.TiDBMemQuotaQuery, originalValue))
			normalizedValue = "128"
		}
		return normalizedValue, nil
	}},
	{Scope: vardef.ScopeGlobal | vardef.ScopeSession, Name: vardef.TiDBNonTransactionalIgnoreError, Value: BoolToOnOff(vardef.DefTiDBBatchDMLIgnoreError), Type: vardef.TypeBool,
		SetSession: func(s *SessionVars, val string) error {
			s.NonTransactionalIgnoreError = TiDBOptOn(val)
			return nil
		},
	},
	{Scope: vardef.ScopeGlobal | vardef.ScopeSession, Name: vardef.TiFlashFineGrainedShuffleStreamCount, Value: strconv.Itoa(vardef.DefTiFlashFineGrainedShuffleStreamCount), Type: vardef.TypeInt, MinValue: -1, MaxValue: 1024,
		SetSession: func(s *SessionVars, val string) error {
			s.TiFlashFineGrainedShuffleStreamCount = TidbOptInt64(val, vardef.DefTiFlashFineGrainedShuffleStreamCount)
			return nil
		}},
	{Scope: vardef.ScopeGlobal | vardef.ScopeSession, Name: vardef.TiFlashFineGrainedShuffleBatchSize, Value: strconv.Itoa(vardef.DefTiFlashFineGrainedShuffleBatchSize), Type: vardef.TypeUnsigned, MinValue: 1, MaxValue: math.MaxUint64,
		SetSession: func(s *SessionVars, val string) error {
			s.TiFlashFineGrainedShuffleBatchSize = uint64(TidbOptInt64(val, vardef.DefTiFlashFineGrainedShuffleBatchSize))
			return nil
		}},
	{Scope: vardef.ScopeGlobal, Name: vardef.TiDBSimplifiedMetrics, Value: BoolToOnOff(vardef.DefTiDBSimplifiedMetrics), Type: vardef.TypeBool,
		SetGlobal: func(_ context.Context, vars *SessionVars, s string) error {
			metrics.ToggleSimplifiedMode(TiDBOptOn(s))
			return nil
		}},
	{Scope: vardef.ScopeGlobal | vardef.ScopeSession, Name: vardef.TiDBMinPagingSize, Value: strconv.Itoa(vardef.DefMinPagingSize), Type: vardef.TypeUnsigned, MinValue: 1, MaxValue: math.MaxInt64, SetSession: func(s *SessionVars, val string) error {
		s.MinPagingSize = tidbOptPositiveInt32(val, vardef.DefMinPagingSize)
		return nil
	}},
	{Scope: vardef.ScopeGlobal | vardef.ScopeSession, Name: vardef.TiDBMaxPagingSize, Value: strconv.Itoa(vardef.DefMaxPagingSize), Type: vardef.TypeUnsigned, MinValue: 1, MaxValue: math.MaxInt64, SetSession: func(s *SessionVars, val string) error {
		s.MaxPagingSize = tidbOptPositiveInt32(val, vardef.DefMaxPagingSize)
		return nil
	}},
	{Scope: vardef.ScopeSession, Name: vardef.TiDBMemoryDebugModeMinHeapInUse, Value: strconv.Itoa(0), Type: vardef.TypeInt, MinValue: math.MinInt64, MaxValue: math.MaxInt64, SetSession: func(s *SessionVars, val string) error {
		s.MemoryDebugModeMinHeapInUse = TidbOptInt64(val, 0)
		return nil
	}},
	{Scope: vardef.ScopeSession, Name: vardef.TiDBMemoryDebugModeAlarmRatio, Value: strconv.Itoa(0), Type: vardef.TypeInt, MinValue: 0, MaxValue: math.MaxInt64, SetSession: func(s *SessionVars, val string) error {
		s.MemoryDebugModeAlarmRatio = TidbOptInt64(val, 0)
		return nil
	}},
	{Scope: vardef.ScopeGlobal | vardef.ScopeSession, Name: vardef.SQLRequirePrimaryKey, Value: vardef.Off, Type: vardef.TypeBool, SetSession: func(s *SessionVars, val string) error {
		s.PrimaryKeyRequired = TiDBOptOn(val)
		return nil
	}},
	{Scope: vardef.ScopeGlobal | vardef.ScopeSession, Name: vardef.TiDBEnableAnalyzeSnapshot, Value: BoolToOnOff(vardef.DefTiDBEnableAnalyzeSnapshot), Type: vardef.TypeBool, SetSession: func(s *SessionVars, val string) error {
		s.EnableAnalyzeSnapshot = TiDBOptOn(val)
		return nil
	}},
	{Scope: vardef.ScopeGlobal, Name: vardef.TiDBGenerateBinaryPlan, Value: BoolToOnOff(vardef.DefTiDBGenerateBinaryPlan), Type: vardef.TypeBool, SetGlobal: func(_ context.Context, s *SessionVars, val string) error {
		GenerateBinaryPlan.Store(TiDBOptOn(val))
		return nil
	}},
	{Scope: vardef.ScopeGlobal | vardef.ScopeSession, Name: vardef.TiDBDefaultStrMatchSelectivity, Value: strconv.FormatFloat(vardef.DefTiDBDefaultStrMatchSelectivity, 'f', -1, 64), Type: vardef.TypeFloat, MinValue: 0, MaxValue: 1,
		SetSession: func(s *SessionVars, val string) error {
			s.DefaultStrMatchSelectivity = tidbOptFloat64(val, vardef.DefTiDBDefaultStrMatchSelectivity)
			return nil
		}},
	{Scope: vardef.ScopeGlobal, Name: vardef.TiDBDDLEnableFastReorg, Value: BoolToOnOff(vardef.DefTiDBEnableFastReorg), Type: vardef.TypeBool, GetGlobal: func(_ context.Context, sv *SessionVars) (string, error) {
		return BoolToOnOff(vardef.EnableFastReorg.Load()), nil
	}, SetGlobal: func(_ context.Context, s *SessionVars, val string) error {
		vardef.EnableFastReorg.Store(TiDBOptOn(val))
		return nil
	}},
	// This system var is set disk quota for lightning sort dir, from 100 GB to 1PB.
	{Scope: vardef.ScopeGlobal, Name: vardef.TiDBDDLDiskQuota, Value: strconv.Itoa(vardef.DefTiDBDDLDiskQuota), Type: vardef.TypeInt, MinValue: vardef.DefTiDBDDLDiskQuota, MaxValue: 1024 * 1024 * vardef.DefTiDBDDLDiskQuota / 100, GetGlobal: func(_ context.Context, sv *SessionVars) (string, error) {
		return strconv.FormatUint(vardef.DDLDiskQuota.Load(), 10), nil
	}, SetGlobal: func(_ context.Context, s *SessionVars, val string) error {
		vardef.DDLDiskQuota.Store(TidbOptUint64(val, vardef.DefTiDBDDLDiskQuota))
		return nil
	}},
	// can't assign validate function here. Because validation function will run after GetGlobal function
	{Scope: vardef.ScopeGlobal, Name: vardef.TiDBCloudStorageURI, Value: "", Type: vardef.TypeStr, GetGlobal: func(ctx context.Context, sv *SessionVars) (string, error) {
		cloudStorageURI := vardef.CloudStorageURI.Load()
		if len(cloudStorageURI) > 0 {
			cloudStorageURI = ast.RedactURL(cloudStorageURI)
		}
		return cloudStorageURI, nil
	}, SetGlobal: func(ctx context.Context, s *SessionVars, val string) error {
		if len(val) > 0 && val != vardef.CloudStorageURI.Load() {
			if err := ValidateCloudStorageURI(ctx, val); err != nil {
				// convert annotations (second-level message) to message so clientConn.writeError
				// will print friendly error.
				if goerr.As(err, new(*errors.Error)) {
					err = errors.New(err.Error())
				}
				return err
			}
		}
		vardef.CloudStorageURI.Store(val)
		return nil
	}},
	{Scope: vardef.ScopeSession, Name: vardef.TiDBConstraintCheckInPlacePessimistic, Value: BoolToOnOff(config.GetGlobalConfig().PessimisticTxn.ConstraintCheckInPlacePessimistic), Type: vardef.TypeBool,
		SetSession: func(s *SessionVars, val string) error {
			s.ConstraintCheckInPlacePessimistic = TiDBOptOn(val)
			if !s.ConstraintCheckInPlacePessimistic {
				metrics.LazyPessimisticUniqueCheckSetCount.Inc()
			}
			return nil
		}},
	{Scope: vardef.ScopeGlobal | vardef.ScopeSession, Name: vardef.TiDBEnableTiFlashReadForWriteStmt, Value: vardef.On, Type: vardef.TypeBool,
		Validation: func(vars *SessionVars, s string, s2 string, flag vardef.ScopeFlag) (string, error) {
			if s == vardef.Off {
				vars.StmtCtx.AppendWarning(errors.NewNoStackError("tidb_enable_tiflash_read_for_write_stmt is always turned on. This variable has been deprecated and will be removed in the future releases"))
			}
			return vardef.On, nil
		},
		SetSession: func(s *SessionVars, val string) error {
			s.EnableTiFlashReadForWriteStmt = true
			return nil
		}},
	{Scope: vardef.ScopeGlobal | vardef.ScopeSession, Name: vardef.TiDBEnableUnsafeSubstitute, Value: BoolToOnOff(false), Type: vardef.TypeBool, SetSession: func(s *SessionVars, val string) error {
		s.EnableUnsafeSubstitute = TiDBOptOn(val)
		return nil
	}},
	{Scope: vardef.ScopeGlobal | vardef.ScopeSession, Name: vardef.TiDBOptRangeMaxSize, Value: strconv.FormatInt(vardef.DefTiDBOptRangeMaxSize, 10), Type: vardef.TypeInt, MinValue: 0, MaxValue: math.MaxInt64, SetSession: func(s *SessionVars, val string) error {
		s.RangeMaxSize = TidbOptInt64(val, vardef.DefTiDBOptRangeMaxSize)
		return nil
	}},
	{Scope: vardef.ScopeGlobal | vardef.ScopeSession, Name: vardef.TiDBOptAdvancedJoinHint, Value: BoolToOnOff(vardef.DefTiDBOptAdvancedJoinHint), Type: vardef.TypeBool, SetSession: func(s *SessionVars, val string) error {
		s.EnableAdvancedJoinHint = TiDBOptOn(val)
		return nil
	}},
	{Scope: vardef.ScopeSession, Name: vardef.TiDBOptUseInvisibleIndexes, Value: BoolToOnOff(false), Type: vardef.TypeBool, SetSession: func(s *SessionVars, val string) error {
		s.OptimizerUseInvisibleIndexes = TiDBOptOn(val)
		return nil
	}},
	{Scope: vardef.ScopeGlobal | vardef.ScopeSession,
		Name:     vardef.TiDBAnalyzePartitionConcurrency,
		Value:    strconv.FormatInt(vardef.DefTiDBAnalyzePartitionConcurrency, 10),
		Type:     vardef.TypeInt,
		MinValue: 1,
		MaxValue: 128,
		SetSession: func(s *SessionVars, val string) error {
			s.AnalyzePartitionConcurrency = int(TidbOptInt64(val, vardef.DefTiDBAnalyzePartitionConcurrency))
			return nil
		},
	},
	{
		Scope: vardef.ScopeGlobal | vardef.ScopeSession, Name: vardef.TiDBMergePartitionStatsConcurrency, Value: strconv.FormatInt(vardef.DefTiDBMergePartitionStatsConcurrency, 10), Type: vardef.TypeInt, MinValue: 1, MaxValue: vardef.MaxConfigurableConcurrency,
		SetSession: func(s *SessionVars, val string) error {
			s.AnalyzePartitionMergeConcurrency = TidbOptInt(val, vardef.DefTiDBMergePartitionStatsConcurrency)
			return nil
		},
	},
	{
		Scope: vardef.ScopeGlobal | vardef.ScopeSession, Name: vardef.TiDBEnableAsyncMergeGlobalStats, Value: BoolToOnOff(vardef.DefTiDBEnableAsyncMergeGlobalStats), Type: vardef.TypeBool,
		SetSession: func(s *SessionVars, val string) error {
			s.EnableAsyncMergeGlobalStats = TiDBOptOn(val)
			return nil
		},
	},
	{Scope: vardef.ScopeGlobal | vardef.ScopeSession, Name: vardef.TiDBOptPrefixIndexSingleScan, Value: BoolToOnOff(vardef.DefTiDBOptPrefixIndexSingleScan), Type: vardef.TypeBool, SetSession: func(s *SessionVars, val string) error {
		s.OptPrefixIndexSingleScan = TiDBOptOn(val)
		return nil
	}},
	{Scope: vardef.ScopeGlobal, Name: vardef.TiDBExternalTS, Value: strconv.FormatInt(vardef.DefTiDBExternalTS, 10), SetGlobal: func(ctx context.Context, s *SessionVars, val string) error {
		ts, err := parseTSFromNumberOrTime(s, val)
		if err != nil {
			return err
		}
		return SetExternalTimestamp(ctx, ts)
	}, GetGlobal: func(ctx context.Context, s *SessionVars) (string, error) {
		ts, err := GetExternalTimestamp(ctx)
		if err != nil {
			return "", err
		}
		return strconv.Itoa(int(ts)), err
	}},
	{Scope: vardef.ScopeGlobal | vardef.ScopeSession, Name: vardef.TiDBEnableExternalTSRead, Value: BoolToOnOff(vardef.DefTiDBEnableExternalTSRead), Type: vardef.TypeBool, SetSession: func(s *SessionVars, val string) error {
		s.EnableExternalTSRead = TiDBOptOn(val)
		return nil
	}},
	{Scope: vardef.ScopeGlobal | vardef.ScopeSession, Name: vardef.TiDBEnableReusechunk, Value: BoolToOnOff(vardef.DefTiDBEnableReusechunk), Type: vardef.TypeBool,
		SetSession: func(s *SessionVars, val string) error {
			s.EnableReuseChunk = TiDBOptOn(val)
			return nil
		}},
	{Scope: vardef.ScopeGlobal, Name: vardef.TiDBIgnoreInlistPlanDigest, Value: BoolToOnOff(vardef.DefTiDBIgnoreInlistPlanDigest), Type: vardef.TypeBool, SetGlobal: func(ctx context.Context, vars *SessionVars, s string) error {
		vardef.IgnoreInlistPlanDigest.Store(TiDBOptOn(s))
		return nil
	}, GetGlobal: func(ctx context.Context, vars *SessionVars) (string, error) {
		return BoolToOnOff(vardef.IgnoreInlistPlanDigest.Load()), nil
	}},
	{Scope: vardef.ScopeGlobal, Name: vardef.TiDBTTLJobEnable, Value: BoolToOnOff(vardef.DefTiDBTTLJobEnable), Type: vardef.TypeBool, SetGlobal: func(ctx context.Context, vars *SessionVars, s string) error {
		vardef.EnableTTLJob.Store(TiDBOptOn(s))
		return nil
	}, GetGlobal: func(ctx context.Context, vars *SessionVars) (string, error) {
		return BoolToOnOff(vardef.EnableTTLJob.Load()), nil
	}},
	{Scope: vardef.ScopeGlobal, Name: vardef.TiDBTTLScanBatchSize, Value: strconv.Itoa(vardef.DefTiDBTTLScanBatchSize), Type: vardef.TypeInt, MinValue: vardef.DefTiDBTTLScanBatchMinSize, MaxValue: vardef.DefTiDBTTLScanBatchMaxSize, SetGlobal: func(ctx context.Context, vars *SessionVars, s string) error {
		val, err := strconv.ParseInt(s, 10, 64)
		if err != nil {
			return err
		}
		vardef.TTLScanBatchSize.Store(val)
		return nil
	}, GetGlobal: func(ctx context.Context, vars *SessionVars) (string, error) {
		val := vardef.TTLScanBatchSize.Load()
		return strconv.FormatInt(val, 10), nil
	}},
	{Scope: vardef.ScopeGlobal, Name: vardef.TiDBTTLDeleteBatchSize, Value: strconv.Itoa(vardef.DefTiDBTTLDeleteBatchSize), Type: vardef.TypeInt, MinValue: vardef.DefTiDBTTLDeleteBatchMinSize, MaxValue: vardef.DefTiDBTTLDeleteBatchMaxSize, SetGlobal: func(ctx context.Context, vars *SessionVars, s string) error {
		val, err := strconv.ParseInt(s, 10, 64)
		if err != nil {
			return err
		}
		vardef.TTLDeleteBatchSize.Store(val)
		return nil
	}, GetGlobal: func(ctx context.Context, vars *SessionVars) (string, error) {
		val := vardef.TTLDeleteBatchSize.Load()
		return strconv.FormatInt(val, 10), nil
	}},
	{Scope: vardef.ScopeGlobal, Name: vardef.TiDBTTLDeleteRateLimit, Value: strconv.Itoa(vardef.DefTiDBTTLDeleteRateLimit), Type: vardef.TypeInt, MinValue: 0, MaxValue: math.MaxInt64, SetGlobal: func(ctx context.Context, vars *SessionVars, s string) error {
		val, err := strconv.ParseInt(s, 10, 64)
		if err != nil {
			return err
		}
		vardef.TTLDeleteRateLimit.Store(val)
		return nil
	}, GetGlobal: func(ctx context.Context, vars *SessionVars) (string, error) {
		val := vardef.TTLDeleteRateLimit.Load()
		return strconv.FormatInt(val, 10), nil
	}},
	{
		Scope: vardef.ScopeGlobal | vardef.ScopeSession, Name: vardef.TiDBStoreBatchSize, Value: strconv.FormatInt(vardef.DefTiDBStoreBatchSize, 10),
		Type: vardef.TypeInt, MinValue: 0, MaxValue: 25000, SetSession: func(s *SessionVars, val string) error {
			s.StoreBatchSize = TidbOptInt(val, vardef.DefTiDBStoreBatchSize)
			return nil
		},
	},
	{Scope: vardef.ScopeGlobal | vardef.ScopeSession, Name: vardef.MppExchangeCompressionMode, Type: vardef.TypeStr, Value: vardef.DefaultExchangeCompressionMode.Name(),
		Validation: func(_ *SessionVars, normalizedValue string, originalValue string, _ vardef.ScopeFlag) (string, error) {
			_, ok := vardef.ToExchangeCompressionMode(normalizedValue)
			if !ok {
				var msg string
				for m := vardef.ExchangeCompressionModeNONE; m <= vardef.ExchangeCompressionModeUnspecified; m += 1 {
					if m == 0 {
						msg = m.Name()
					} else {
						msg = fmt.Sprintf("%s, %s", msg, m.Name())
					}
				}
				err := fmt.Errorf("incorrect value: `%s`. %s options: %s",
					originalValue,
					vardef.MppExchangeCompressionMode, msg)
				return normalizedValue, err
			}
			return normalizedValue, nil
		},
		SetSession: func(s *SessionVars, val string) error {
			s.mppExchangeCompressionMode, _ = vardef.ToExchangeCompressionMode(val)
			if s.ChooseMppVersion() == kv.MppVersionV0 && s.mppExchangeCompressionMode != vardef.ExchangeCompressionModeUnspecified {
				s.StmtCtx.AppendWarning(fmt.Errorf("mpp exchange compression won't work under current mpp version %d", kv.MppVersionV0))
			}

			return nil
		},
	},
	{Scope: vardef.ScopeGlobal | vardef.ScopeSession, Name: vardef.MppVersion, Type: vardef.TypeStr, Value: kv.MppVersionUnspecifiedName,
		Validation: func(_ *SessionVars, normalizedValue string, originalValue string, _ vardef.ScopeFlag) (string, error) {
			_, ok := kv.ToMppVersion(normalizedValue)
			if ok {
				return normalizedValue, nil
			}
			errMsg := fmt.Sprintf("incorrect value: %s. %s options: %d (unspecified)",
				originalValue, vardef.MppVersion, kv.MppVersionUnspecified)
			for i := kv.MppVersionV0; i <= kv.GetNewestMppVersion(); i += 1 {
				errMsg = fmt.Sprintf("%s, %d", errMsg, i)
			}

			return normalizedValue, errors.New(errMsg)
		},
		SetSession: func(s *SessionVars, val string) error {
			version, _ := kv.ToMppVersion(val)
			s.mppVersion = version
			return nil
		},
	},
	{
		Scope: vardef.ScopeGlobal, Name: vardef.TiDBTTLJobScheduleWindowStartTime, Value: vardef.DefTiDBTTLJobScheduleWindowStartTime, Type: vardef.TypeTime, SetGlobal: func(ctx context.Context, vars *SessionVars, s string) error {
			startTime, err := time.ParseInLocation(vardef.FullDayTimeFormat, s, time.UTC)
			if err != nil {
				return err
			}
			vardef.TTLJobScheduleWindowStartTime.Store(startTime)
			return nil
		}, GetGlobal: func(ctx context.Context, vars *SessionVars) (string, error) {
			startTime := vardef.TTLJobScheduleWindowStartTime.Load()
			return startTime.Format(vardef.FullDayTimeFormat), nil
		},
	},
	{
		Scope: vardef.ScopeGlobal, Name: vardef.TiDBTTLJobScheduleWindowEndTime, Value: vardef.DefTiDBTTLJobScheduleWindowEndTime, Type: vardef.TypeTime, SetGlobal: func(ctx context.Context, vars *SessionVars, s string) error {
			endTime, err := time.ParseInLocation(vardef.FullDayTimeFormat, s, time.UTC)
			if err != nil {
				return err
			}
			vardef.TTLJobScheduleWindowEndTime.Store(endTime)
			return nil
		}, GetGlobal: func(ctx context.Context, vars *SessionVars) (string, error) {
			endTime := vardef.TTLJobScheduleWindowEndTime.Load()
			return endTime.Format(vardef.FullDayTimeFormat), nil
		},
	},
	{
		Scope: vardef.ScopeGlobal, Name: vardef.TiDBTTLScanWorkerCount, Value: strconv.Itoa(vardef.DefTiDBTTLScanWorkerCount), Type: vardef.TypeUnsigned, MinValue: 1, MaxValue: 256, SetGlobal: func(ctx context.Context, vars *SessionVars, s string) error {
			val, err := strconv.ParseInt(s, 10, 64)
			if err != nil {
				return err
			}
			vardef.TTLScanWorkerCount.Store(int32(val))
			return nil
		}, GetGlobal: func(ctx context.Context, vars *SessionVars) (string, error) {
			return strconv.Itoa(int(vardef.TTLScanWorkerCount.Load())), nil
		},
	},
	{
		Scope: vardef.ScopeGlobal, Name: vardef.TiDBTTLDeleteWorkerCount, Value: strconv.Itoa(vardef.DefTiDBTTLDeleteWorkerCount), Type: vardef.TypeUnsigned, MinValue: 1, MaxValue: 256, SetGlobal: func(ctx context.Context, vars *SessionVars, s string) error {
			val, err := strconv.ParseInt(s, 10, 64)
			if err != nil {
				return err
			}
			vardef.TTLDeleteWorkerCount.Store(int32(val))
			return nil
		}, GetGlobal: func(ctx context.Context, vars *SessionVars) (string, error) {
			return strconv.Itoa(int(vardef.TTLDeleteWorkerCount.Load())), nil
		},
	},
	{Scope: vardef.ScopeGlobal, Name: vardef.TiDBEnableResourceControl, Value: BoolToOnOff(vardef.DefTiDBEnableResourceControl), Type: vardef.TypeBool, SetGlobal: func(ctx context.Context, vars *SessionVars, s string) error {
		if TiDBOptOn(s) != vardef.EnableResourceControl.Load() {
			vardef.EnableResourceControl.Store(TiDBOptOn(s))
			(*SetGlobalResourceControl.Load())(TiDBOptOn(s))
			logutil.BgLogger().Info("set resource control", zap.Bool("enable", TiDBOptOn(s)))
		}
		return nil
	}, GetGlobal: func(ctx context.Context, vars *SessionVars) (string, error) {
		return BoolToOnOff(vardef.EnableResourceControl.Load()), nil
	}},
	{Scope: vardef.ScopeGlobal, Name: vardef.TiDBResourceControlStrictMode, Value: BoolToOnOff(vardef.DefTiDBResourceControlStrictMode), Type: vardef.TypeBool, SetGlobal: func(ctx context.Context, vars *SessionVars, s string) error {
		opOn := TiDBOptOn(s)
		if opOn != vardef.EnableResourceControlStrictMode.Load() {
			vardef.EnableResourceControlStrictMode.Store(opOn)
			logutil.BgLogger().Info("change resource control strict mode", zap.Bool("enable", TiDBOptOn(s)))
		}
		return nil
	}, GetGlobal: func(ctx context.Context, vars *SessionVars) (string, error) {
		return BoolToOnOff(vardef.EnableResourceControlStrictMode.Load()), nil
	}},
	{Scope: vardef.ScopeGlobal | vardef.ScopeSession, Name: vardef.TiDBPessimisticTransactionFairLocking, Value: BoolToOnOff(vardef.DefTiDBPessimisticTransactionFairLocking), Type: vardef.TypeBool, SetSession: func(s *SessionVars, val string) error {
		s.PessimisticTransactionFairLocking = TiDBOptOn(val)
		return nil
	}},
	{Scope: vardef.ScopeGlobal | vardef.ScopeSession, Name: vardef.TiDBEnablePlanCacheForParamLimit, Value: BoolToOnOff(vardef.DefTiDBEnablePlanCacheForParamLimit), Type: vardef.TypeBool, SetSession: func(s *SessionVars, val string) error {
		s.EnablePlanCacheForParamLimit = TiDBOptOn(val)
		return nil
	}},
	{Scope: vardef.ScopeGlobal | vardef.ScopeSession, Name: vardef.TiDBEnableINLJoinInnerMultiPattern, Value: BoolToOnOff(vardef.DefTiDBEnableINLJoinMultiPattern), Type: vardef.TypeBool,
		SetSession: func(s *SessionVars, val string) error {
			s.EnableINLJoinInnerMultiPattern = TiDBOptOn(val)
			return nil
		},
		GetSession: func(s *SessionVars) (string, error) {
			return BoolToOnOff(s.EnableINLJoinInnerMultiPattern), nil
		},
	},
	{Scope: vardef.ScopeGlobal | vardef.ScopeSession, Name: vardef.TiFlashComputeDispatchPolicy, Value: string(vardef.DefTiFlashComputeDispatchPolicy), Type: vardef.TypeStr, SetSession: setTiFlashComputeDispatchPolicy,
		SetGlobal: func(ctx context.Context, vars *SessionVars, s string) error {
			return setTiFlashComputeDispatchPolicy(vars, s)
		},
	},
	{Scope: vardef.ScopeGlobal | vardef.ScopeSession, Name: vardef.TiDBEnablePlanCacheForSubquery, Value: BoolToOnOff(vardef.DefTiDBEnablePlanCacheForSubquery), Type: vardef.TypeBool, SetSession: func(s *SessionVars, val string) error {
		s.EnablePlanCacheForSubquery = TiDBOptOn(val)
		return nil
	}},
	{Scope: vardef.ScopeGlobal | vardef.ScopeSession, Name: vardef.TiDBOptEnableLateMaterialization, Value: BoolToOnOff(vardef.DefTiDBOptEnableLateMaterialization), Type: vardef.TypeBool, SetSession: func(s *SessionVars, val string) error {
		s.EnableLateMaterialization = TiDBOptOn(val)
		return nil
	}},
	{Scope: vardef.ScopeGlobal | vardef.ScopeSession, Name: vardef.TiDBLoadBasedReplicaReadThreshold, Value: vardef.DefTiDBLoadBasedReplicaReadThreshold.String(), Type: vardef.TypeDuration, MaxValue: uint64(time.Hour), SetSession: func(s *SessionVars, val string) error {
		d, err := time.ParseDuration(val)
		if err != nil {
			return err
		}
		s.LoadBasedReplicaReadThreshold = d
		return nil
	}},
	{Scope: vardef.ScopeGlobal, Name: vardef.TiDBTTLRunningTasks, Value: strconv.Itoa(vardef.DefTiDBTTLRunningTasks), Type: vardef.TypeInt, MinValue: 1, MaxValue: vardef.MaxConfigurableConcurrency, AllowAutoValue: true, SetGlobal: func(ctx context.Context, vars *SessionVars, s string) error {
		val, err := strconv.ParseInt(s, 10, 64)
		if err != nil {
			return err
		}
		vardef.TTLRunningTasks.Store(int32(val))
		return nil
	}, GetGlobal: func(ctx context.Context, vars *SessionVars) (string, error) {
		return strconv.Itoa(int(vardef.TTLRunningTasks.Load())), nil
	}},
	{Scope: vardef.ScopeGlobal | vardef.ScopeSession, Name: vardef.TiDBOptOrderingIdxSelThresh, Value: strconv.FormatFloat(vardef.DefTiDBOptOrderingIdxSelThresh, 'f', -1, 64), Type: vardef.TypeFloat, MinValue: 0, MaxValue: 1,
		SetSession: func(s *SessionVars, val string) error {
			s.OptOrderingIdxSelThresh = tidbOptFloat64(val, vardef.DefTiDBOptOrderingIdxSelThresh)
			return nil
		}},
	{Scope: vardef.ScopeGlobal | vardef.ScopeSession, Name: vardef.TiDBOptOrderingIdxSelRatio, Value: strconv.FormatFloat(vardef.DefTiDBOptOrderingIdxSelRatio, 'f', -1, 64), Type: vardef.TypeFloat, MinValue: -1, MaxValue: 1,
		SetSession: func(s *SessionVars, val string) error {
			s.OptOrderingIdxSelRatio = tidbOptFloat64(val, vardef.DefTiDBOptOrderingIdxSelRatio)
			return nil
		}},
	{Scope: vardef.ScopeGlobal | vardef.ScopeSession, Name: vardef.TiDBOptEnableMPPSharedCTEExecution, Value: BoolToOnOff(vardef.DefTiDBOptEnableMPPSharedCTEExecution), Type: vardef.TypeBool, SetSession: func(s *SessionVars, val string) error {
		s.EnableMPPSharedCTEExecution = TiDBOptOn(val)
		return nil
	}},
	{
		Scope:                   vardef.ScopeGlobal | vardef.ScopeSession,
		Name:                    vardef.TiDBOptFixControl,
		Value:                   "",
		Type:                    vardef.TypeStr,
		IsHintUpdatableVerified: true,
		SetGlobal: func(ctx context.Context, vars *SessionVars, val string) error {
			// validation logic for setting global
			// we don't put this in Validation to avoid repeating the checking logic for setting session.
			_, warnings, err := fixcontrol.ParseToMap(val)
			if err != nil {
				return err
			}
			for _, warning := range warnings {
				vars.StmtCtx.AppendWarning(errors.NewNoStackError(warning))
			}
			return nil
		},
		SetSession: func(s *SessionVars, val string) error {
			newMap, warnings, err := fixcontrol.ParseToMap(val)
			if err != nil {
				return err
			}
			for _, warning := range warnings {
				s.StmtCtx.AppendWarning(errors.NewNoStackError(warning))
			}
			s.OptimizerFixControl = newMap
			return nil
		}},
	{Scope: vardef.ScopeGlobal | vardef.ScopeSession, Name: vardef.TiDBAnalyzeSkipColumnTypes, Value: "json,blob,mediumblob,longblob,mediumtext,longtext", Type: vardef.TypeStr,
		Validation: func(vars *SessionVars, normalizedValue string, originalValue string, scope vardef.ScopeFlag) (string, error) {
			return ValidAnalyzeSkipColumnTypes(normalizedValue)
		},
		SetSession: func(s *SessionVars, val string) error {
			s.AnalyzeSkipColumnTypes = ParseAnalyzeSkipColumnTypes(val)
			return nil
		}},
	{Scope: vardef.ScopeGlobal | vardef.ScopeSession, Name: vardef.TiDBPlanCacheInvalidationOnFreshStats, Value: BoolToOnOff(vardef.DefTiDBPlanCacheInvalidationOnFreshStats), Type: vardef.TypeBool, SetSession: func(s *SessionVars, val string) error {
		s.PlanCacheInvalidationOnFreshStats = TiDBOptOn(val)
		return nil
	}},
	{Scope: vardef.ScopeGlobal | vardef.ScopeSession, Name: vardef.TiFlashReplicaRead, Value: vardef.DefTiFlashReplicaRead, Type: vardef.TypeEnum, PossibleValues: []string{vardef.DefTiFlashReplicaRead, vardef.ClosestAdaptiveStr, vardef.ClosestReplicasStr},
		SetSession: func(s *SessionVars, val string) error {
			s.TiFlashReplicaRead = tiflash.GetTiFlashReplicaReadByStr(val)
			return nil
		},
		GetSession: func(s *SessionVars) (string, error) {
			return tiflash.GetTiFlashReplicaRead(s.TiFlashReplicaRead), nil
		},
	},
	{Scope: vardef.ScopeGlobal | vardef.ScopeSession, Name: vardef.TiDBFastCheckTable, Value: BoolToOnOff(vardef.DefTiDBEnableFastCheckTable), Type: vardef.TypeBool, SetSession: func(s *SessionVars, val string) error {
		s.FastCheckTable = TiDBOptOn(val)
		return nil
	}},
	{Scope: vardef.ScopeGlobal | vardef.ScopeSession, Name: vardef.TiDBSkipMissingPartitionStats, Value: BoolToOnOff(vardef.DefTiDBSkipMissingPartitionStats), Type: vardef.TypeBool, SetSession: func(s *SessionVars, val string) error {
		s.SkipMissingPartitionStats = TiDBOptOn(val)
		return nil
	}},
	{Scope: vardef.ScopeGlobal, Name: vardef.AuthenticationLDAPSASLAuthMethodName, Value: vardef.DefAuthenticationLDAPSASLAuthMethodName, Type: vardef.TypeEnum, PossibleValues: []string{ldap.SASLAuthMethodSCRAMSHA1, ldap.SASLAuthMethodSCRAMSHA256, ldap.SASLAuthMethodGSSAPI}, SetGlobal: func(ctx context.Context, vars *SessionVars, s string) error {
		ldap.LDAPSASLAuthImpl.SetSASLAuthMethod(s)
		return nil
	}, GetGlobal: func(ctx context.Context, vars *SessionVars) (string, error) {
		return ldap.LDAPSASLAuthImpl.GetSASLAuthMethod(), nil
	}},
	{Scope: vardef.ScopeGlobal, Name: vardef.AuthenticationLDAPSASLServerHost, Value: "", Type: vardef.TypeStr, SetGlobal: func(ctx context.Context, vars *SessionVars, s string) error {
		// TODO: validate the ip/hostname
		ldap.LDAPSASLAuthImpl.SetLDAPServerHost(s)
		return nil
	}, GetGlobal: func(ctx context.Context, vars *SessionVars) (string, error) {
		return ldap.LDAPSASLAuthImpl.GetLDAPServerHost(), nil
	}},
	{Scope: vardef.ScopeGlobal, Name: vardef.AuthenticationLDAPSASLServerPort, Value: strconv.Itoa(vardef.DefAuthenticationLDAPSASLServerPort), Type: vardef.TypeInt, MinValue: 1, MaxValue: math.MaxUint16, SetGlobal: func(ctx context.Context, vars *SessionVars, s string) error {
		val, err := strconv.ParseInt(s, 10, 64)
		if err != nil {
			return err
		}
		ldap.LDAPSASLAuthImpl.SetLDAPServerPort(int(val))
		return nil
	}, GetGlobal: func(ctx context.Context, vars *SessionVars) (string, error) {
		return strconv.Itoa(ldap.LDAPSASLAuthImpl.GetLDAPServerPort()), nil
	}},
	{Scope: vardef.ScopeGlobal, Name: vardef.AuthenticationLDAPSASLTLS, Value: BoolToOnOff(vardef.DefAuthenticationLDAPSASLTLS), Type: vardef.TypeBool, SetGlobal: func(ctx context.Context, vars *SessionVars, s string) error {
		ldap.LDAPSASLAuthImpl.SetEnableTLS(TiDBOptOn(s))
		return nil
	}, GetGlobal: func(ctx context.Context, vars *SessionVars) (string, error) {
		return BoolToOnOff(ldap.LDAPSASLAuthImpl.GetEnableTLS()), nil
	}},
	{Scope: vardef.ScopeGlobal, Name: vardef.AuthenticationLDAPSASLCAPath, Value: "", Type: vardef.TypeStr, SetGlobal: func(ctx context.Context, vars *SessionVars, s string) error {
		return ldap.LDAPSASLAuthImpl.SetCAPath(s)
	}, GetGlobal: func(ctx context.Context, vars *SessionVars) (string, error) {
		return ldap.LDAPSASLAuthImpl.GetCAPath(), nil
	}},
	{Scope: vardef.ScopeGlobal, Name: vardef.AuthenticationLDAPSASLUserSearchAttr, Value: vardef.DefAuthenticationLDAPSASLUserSearchAttr, Type: vardef.TypeStr, SetGlobal: func(ctx context.Context, vars *SessionVars, s string) error {
		// TODO: validate the ip/hostname
		ldap.LDAPSASLAuthImpl.SetSearchAttr(s)
		return nil
	}, GetGlobal: func(ctx context.Context, vars *SessionVars) (string, error) {
		return ldap.LDAPSASLAuthImpl.GetSearchAttr(), nil
	}},
	{Scope: vardef.ScopeGlobal, Name: vardef.AuthenticationLDAPSASLBindBaseDN, Value: "", Type: vardef.TypeStr, SetGlobal: func(ctx context.Context, vars *SessionVars, s string) error {
		ldap.LDAPSASLAuthImpl.SetBindBaseDN(s)
		return nil
	}, GetGlobal: func(ctx context.Context, vars *SessionVars) (string, error) {
		return ldap.LDAPSASLAuthImpl.GetBindBaseDN(), nil
	}},
	{Scope: vardef.ScopeGlobal, Name: vardef.AuthenticationLDAPSASLBindRootDN, Value: "", Type: vardef.TypeStr, SetGlobal: func(ctx context.Context, vars *SessionVars, s string) error {
		ldap.LDAPSASLAuthImpl.SetBindRootDN(s)
		return nil
	}, GetGlobal: func(ctx context.Context, vars *SessionVars) (string, error) {
		return ldap.LDAPSASLAuthImpl.GetBindRootDN(), nil
	}},
	{Scope: vardef.ScopeGlobal, Name: vardef.AuthenticationLDAPSASLBindRootPWD, Value: "", Type: vardef.TypeStr, SetGlobal: func(ctx context.Context, vars *SessionVars, s string) error {
		ldap.LDAPSASLAuthImpl.SetBindRootPW(s)
		return nil
	}, GetGlobal: func(ctx context.Context, vars *SessionVars) (string, error) {
		if ldap.LDAPSASLAuthImpl.GetBindRootPW() == "" {
			return "", nil
		}
		return vardef.MaskPwd, nil
	}},
	// TODO: allow setting init_pool_size to 0 to disable pooling
	{Scope: vardef.ScopeGlobal, Name: vardef.AuthenticationLDAPSASLInitPoolSize, Value: strconv.Itoa(vardef.DefAuthenticationLDAPSASLInitPoolSize), Type: vardef.TypeInt, MinValue: 1, MaxValue: 32767, SetGlobal: func(ctx context.Context, vars *SessionVars, s string) error {
		val, err := strconv.ParseInt(s, 10, 64)
		if err != nil {
			return err
		}
		ldap.LDAPSASLAuthImpl.SetInitCapacity(int(val))
		return nil
	}, GetGlobal: func(ctx context.Context, vars *SessionVars) (string, error) {
		return strconv.Itoa(ldap.LDAPSASLAuthImpl.GetInitCapacity()), nil
	}},
	{Scope: vardef.ScopeGlobal, Name: vardef.AuthenticationLDAPSASLMaxPoolSize, Value: strconv.Itoa(vardef.DefAuthenticationLDAPSASLMaxPoolSize), Type: vardef.TypeInt, MinValue: 1, MaxValue: 32767, SetGlobal: func(ctx context.Context, vars *SessionVars, s string) error {
		val, err := strconv.ParseInt(s, 10, 64)
		if err != nil {
			return err
		}
		ldap.LDAPSASLAuthImpl.SetMaxCapacity(int(val))
		return nil
	}, GetGlobal: func(ctx context.Context, vars *SessionVars) (string, error) {
		return strconv.Itoa(ldap.LDAPSASLAuthImpl.GetMaxCapacity()), nil
	}},
	{Scope: vardef.ScopeGlobal, Name: vardef.AuthenticationLDAPSimpleAuthMethodName, Value: vardef.DefAuthenticationLDAPSimpleAuthMethodName, Type: vardef.TypeStr, SetGlobal: func(ctx context.Context, vars *SessionVars, s string) error {
		s = strings.ToUpper(s)
		// Only "SIMPLE" is supported
		if s != "SIMPLE" {
			return errors.Errorf("auth method %s is not supported", s)
		}
		return nil
	}},
	{Scope: vardef.ScopeGlobal, Name: vardef.AuthenticationLDAPSimpleServerHost, Value: "", Type: vardef.TypeStr, SetGlobal: func(ctx context.Context, vars *SessionVars, s string) error {
		// TODO: validate the ip/hostname
		ldap.LDAPSimpleAuthImpl.SetLDAPServerHost(s)
		return nil
	}, GetGlobal: func(ctx context.Context, vars *SessionVars) (string, error) {
		return ldap.LDAPSimpleAuthImpl.GetLDAPServerHost(), nil
	}},
	{Scope: vardef.ScopeGlobal, Name: vardef.AuthenticationLDAPSimpleServerPort, Value: strconv.Itoa(vardef.DefAuthenticationLDAPSimpleServerPort), Type: vardef.TypeInt, MinValue: 1, MaxValue: math.MaxUint16, SetGlobal: func(ctx context.Context, vars *SessionVars, s string) error {
		val, err := strconv.ParseInt(s, 10, 64)
		if err != nil {
			return err
		}
		ldap.LDAPSimpleAuthImpl.SetLDAPServerPort(int(val))
		return nil
	}, GetGlobal: func(ctx context.Context, vars *SessionVars) (string, error) {
		return strconv.Itoa(ldap.LDAPSimpleAuthImpl.GetLDAPServerPort()), nil
	}},
	{Scope: vardef.ScopeGlobal, Name: vardef.AuthenticationLDAPSimpleTLS, Value: BoolToOnOff(vardef.DefAuthenticationLDAPSimpleTLS), Type: vardef.TypeBool, SetGlobal: func(ctx context.Context, vars *SessionVars, s string) error {
		ldap.LDAPSimpleAuthImpl.SetEnableTLS(TiDBOptOn(s))
		return nil
	}, GetGlobal: func(ctx context.Context, vars *SessionVars) (string, error) {
		return BoolToOnOff(ldap.LDAPSimpleAuthImpl.GetEnableTLS()), nil
	}},
	{Scope: vardef.ScopeGlobal, Name: vardef.AuthenticationLDAPSimpleCAPath, Value: "", Type: vardef.TypeStr, SetGlobal: func(ctx context.Context, vars *SessionVars, s string) error {
		return ldap.LDAPSimpleAuthImpl.SetCAPath(s)
	}, GetGlobal: func(ctx context.Context, vars *SessionVars) (string, error) {
		return ldap.LDAPSimpleAuthImpl.GetCAPath(), nil
	}},
	{Scope: vardef.ScopeGlobal, Name: vardef.AuthenticationLDAPSimpleUserSearchAttr, Value: vardef.DefAuthenticationLDAPSimpleUserSearchAttr, Type: vardef.TypeStr, SetGlobal: func(ctx context.Context, vars *SessionVars, s string) error {
		// TODO: validate the ip/hostname
		ldap.LDAPSimpleAuthImpl.SetSearchAttr(s)
		return nil
	}, GetGlobal: func(ctx context.Context, vars *SessionVars) (string, error) {
		return ldap.LDAPSimpleAuthImpl.GetSearchAttr(), nil
	}},
	{Scope: vardef.ScopeGlobal, Name: vardef.AuthenticationLDAPSimpleBindBaseDN, Value: "", Type: vardef.TypeStr, SetGlobal: func(ctx context.Context, vars *SessionVars, s string) error {
		ldap.LDAPSimpleAuthImpl.SetBindBaseDN(s)
		return nil
	}, GetGlobal: func(ctx context.Context, vars *SessionVars) (string, error) {
		return ldap.LDAPSimpleAuthImpl.GetBindBaseDN(), nil
	}},
	{Scope: vardef.ScopeGlobal, Name: vardef.AuthenticationLDAPSimpleBindRootDN, Value: "", Type: vardef.TypeStr, SetGlobal: func(ctx context.Context, vars *SessionVars, s string) error {
		ldap.LDAPSimpleAuthImpl.SetBindRootDN(s)
		return nil
	}, GetGlobal: func(ctx context.Context, vars *SessionVars) (string, error) {
		return ldap.LDAPSimpleAuthImpl.GetBindRootDN(), nil
	}},
	{Scope: vardef.ScopeGlobal, Name: vardef.AuthenticationLDAPSimpleBindRootPWD, Value: "", Type: vardef.TypeStr, SetGlobal: func(ctx context.Context, vars *SessionVars, s string) error {
		ldap.LDAPSimpleAuthImpl.SetBindRootPW(s)
		return nil
	}, GetGlobal: func(ctx context.Context, vars *SessionVars) (string, error) {
		if ldap.LDAPSimpleAuthImpl.GetBindRootPW() == "" {
			return "", nil
		}
		return vardef.MaskPwd, nil
	}},
	// TODO: allow setting init_pool_size to 0 to disable pooling
	{Scope: vardef.ScopeGlobal, Name: vardef.AuthenticationLDAPSimpleInitPoolSize, Value: strconv.Itoa(vardef.DefAuthenticationLDAPSimpleInitPoolSize), Type: vardef.TypeInt, MinValue: 1, MaxValue: 32767, SetGlobal: func(ctx context.Context, vars *SessionVars, s string) error {
		val, err := strconv.ParseInt(s, 10, 64)
		if err != nil {
			return err
		}
		ldap.LDAPSimpleAuthImpl.SetInitCapacity(int(val))
		return nil
	}, GetGlobal: func(ctx context.Context, vars *SessionVars) (string, error) {
		return strconv.Itoa(ldap.LDAPSimpleAuthImpl.GetInitCapacity()), nil
	}},
	{Scope: vardef.ScopeGlobal, Name: vardef.AuthenticationLDAPSimpleMaxPoolSize, Value: strconv.Itoa(vardef.DefAuthenticationLDAPSimpleMaxPoolSize), Type: vardef.TypeInt, MinValue: 1, MaxValue: 32767, SetGlobal: func(ctx context.Context, vars *SessionVars, s string) error {
		val, err := strconv.ParseInt(s, 10, 64)
		if err != nil {
			return err
		}
		ldap.LDAPSimpleAuthImpl.SetMaxCapacity(int(val))
		return nil
	}, GetGlobal: func(ctx context.Context, vars *SessionVars) (string, error) {
		return strconv.Itoa(ldap.LDAPSimpleAuthImpl.GetMaxCapacity()), nil
	}},
	// runtime filter variables group
	{Scope: vardef.ScopeGlobal | vardef.ScopeSession, Name: vardef.TiDBRuntimeFilterTypeName, Value: vardef.DefRuntimeFilterType, Type: vardef.TypeStr,
		Validation: func(_ *SessionVars, normalizedValue string, originalValue string, _ vardef.ScopeFlag) (string, error) {
			_, ok := ToRuntimeFilterType(normalizedValue)
			if ok {
				return normalizedValue, nil
			}
			errMsg := fmt.Sprintf("incorrect value: %s. %s should be sepreated by , such as %s, also we only support IN and MIN_MAX now. ",
				originalValue, vardef.TiDBRuntimeFilterTypeName, vardef.DefRuntimeFilterType)
			return normalizedValue, errors.New(errMsg)
		},
		SetSession: func(s *SessionVars, val string) error {
			s.runtimeFilterTypes, _ = ToRuntimeFilterType(val)
			return nil
		},
	},
	{Scope: vardef.ScopeGlobal | vardef.ScopeSession, Name: vardef.TiDBRuntimeFilterModeName, Value: vardef.DefRuntimeFilterMode, Type: vardef.TypeStr,
		Validation: func(_ *SessionVars, normalizedValue string, originalValue string, _ vardef.ScopeFlag) (string, error) {
			_, ok := RuntimeFilterModeStringToMode(normalizedValue)
			if ok {
				return normalizedValue, nil
			}
			errMsg := fmt.Sprintf("incorrect value: %s. %s options: %s ",
				originalValue, vardef.TiDBRuntimeFilterModeName, vardef.DefRuntimeFilterMode)
			return normalizedValue, errors.New(errMsg)
		},
		SetSession: func(s *SessionVars, val string) error {
			s.runtimeFilterMode, _ = RuntimeFilterModeStringToMode(val)
			return nil
		},
	},
	{
		Scope: vardef.ScopeGlobal | vardef.ScopeSession,
		Name:  vardef.TiDBLockUnchangedKeys,
		Value: BoolToOnOff(vardef.DefTiDBLockUnchangedKeys),
		Type:  vardef.TypeBool,
		SetSession: func(vars *SessionVars, s string) error {
			vars.LockUnchangedKeys = TiDBOptOn(s)
			return nil
		},
	},
	{Scope: vardef.ScopeGlobal, Name: vardef.TiDBEnableCheckConstraint, Value: BoolToOnOff(vardef.DefTiDBEnableCheckConstraint), Type: vardef.TypeBool, SetGlobal: func(ctx context.Context, vars *SessionVars, s string) error {
		vardef.EnableCheckConstraint.Store(TiDBOptOn(s))
		return nil
	}, GetGlobal: func(ctx context.Context, vars *SessionVars) (string, error) {
		return BoolToOnOff(vardef.EnableCheckConstraint.Load()), nil
	}},
	{Scope: vardef.ScopeGlobal, Name: vardef.TiDBSchemaCacheSize, Value: strconv.Itoa(vardef.DefTiDBSchemaCacheSize), Type: vardef.TypeStr,
		Validation: func(s *SessionVars, normalizedValue string, originalValue string, scope vardef.ScopeFlag) (string, error) {
			_, str, err := parseSchemaCacheSize(s, normalizedValue, originalValue)
			if err != nil {
				return "", err
			}
			return str, nil
		},
		SetGlobal: func(ctx context.Context, vars *SessionVars, val string) error {
			// It does not take effect immediately, but within a ddl lease, infoschema reload would cause the v2 to be used.
			bt, str, err := parseSchemaCacheSize(vars, val, val)
			if err != nil {
				return err
			}
			if vardef.SchemaCacheSize.Load() != bt && ChangeSchemaCacheSize != nil {
				if err := ChangeSchemaCacheSize(ctx, bt); err != nil {
					return err
				}
			}
			vardef.SchemaCacheSize.Store(bt)
			vardef.SchemaCacheSizeOriginText.Store(str)
			return nil
		},
		GetGlobal: func(ctx context.Context, vars *SessionVars) (string, error) {
			return vardef.SchemaCacheSizeOriginText.Load(), nil
		}},
	{Scope: vardef.ScopeSession, Name: vardef.TiDBSessionAlias, Value: "", Type: vardef.TypeStr,
		Validation: func(s *SessionVars, normalizedValue string, originalValue string, _ vardef.ScopeFlag) (string, error) {
			chars := []rune(normalizedValue)
			warningAdded := false
			if len(chars) > 64 {
				s.StmtCtx.AppendWarning(ErrTruncatedWrongValue.FastGenByArgs(vardef.TiDBSessionAlias, originalValue))
				warningAdded = true
				chars = chars[:64]
				normalizedValue = string(chars)
			}

			// truncate to a valid identifier
			for normalizedValue != "" && util.IsInCorrectIdentifierName(normalizedValue) {
				if !warningAdded {
					s.StmtCtx.AppendWarning(ErrTruncatedWrongValue.FastGenByArgs(vardef.TiDBSessionAlias, originalValue))
					warningAdded = true
				}
				chars = chars[:len(chars)-1]
				normalizedValue = string(chars)
			}

			return normalizedValue, nil
		},
		SetSession: func(vars *SessionVars, s string) error {
			vars.SessionAlias = s
			return nil
		}, GetSession: func(vars *SessionVars) (string, error) {
			return vars.SessionAlias, nil
		}},
	{
		Scope:          vardef.ScopeGlobal | vardef.ScopeSession,
		Name:           vardef.TiDBOptObjective,
		Value:          vardef.DefTiDBOptObjective,
		Type:           vardef.TypeEnum,
		PossibleValues: []string{vardef.OptObjectiveModerate, vardef.OptObjectiveDeterminate},
		SetSession: func(vars *SessionVars, s string) error {
			vars.OptObjective = s
			return nil
		},
	},
	{Scope: vardef.ScopeInstance, Name: vardef.TiDBServiceScope, Value: "", Type: vardef.TypeStr,
		Validation: func(_ *SessionVars, normalizedValue string, originalValue string, _ vardef.ScopeFlag) (string, error) {
			return normalizedValue, servicescope.CheckServiceScope(originalValue)
		},
		SetGlobal: func(ctx context.Context, vars *SessionVars, s string) error {
			newValue := strings.ToLower(s)
			vardef.ServiceScope.Store(newValue)
			oldConfig := config.GetGlobalConfig()
			if oldConfig.Instance.TiDBServiceScope != newValue {
				newConfig := *oldConfig
				newConfig.Instance.TiDBServiceScope = newValue
				config.StoreGlobalConfig(&newConfig)
			}
			return nil
		}, GetGlobal: func(ctx context.Context, vars *SessionVars) (string, error) {
			return vardef.ServiceScope.Load(), nil
		}},
	{Scope: vardef.ScopeGlobal, Name: vardef.TiDBSchemaVersionCacheLimit, Value: strconv.Itoa(vardef.DefTiDBSchemaVersionCacheLimit), Type: vardef.TypeInt, MinValue: 2, MaxValue: math.MaxUint8, AllowEmpty: true,
		SetGlobal: func(_ context.Context, s *SessionVars, val string) error {
			vardef.SchemaVersionCacheLimit.Store(TidbOptInt64(val, vardef.DefTiDBSchemaVersionCacheLimit))
			return nil
		}},
	{Scope: vardef.ScopeGlobal | vardef.ScopeSession, Name: vardef.TiDBIdleTransactionTimeout, Value: strconv.Itoa(vardef.DefTiDBIdleTransactionTimeout), Type: vardef.TypeUnsigned, MinValue: 0, MaxValue: secondsPerYear,
		SetSession: func(s *SessionVars, val string) error {
			s.IdleTransactionTimeout = tidbOptPositiveInt32(val, vardef.DefTiDBIdleTransactionTimeout)
			return nil
		}},
	{Scope: vardef.ScopeGlobal | vardef.ScopeSession, Name: vardef.DivPrecisionIncrement, Value: strconv.Itoa(vardef.DefDivPrecisionIncrement), Type: vardef.TypeUnsigned, MinValue: 0, MaxValue: 30,
		SetSession: func(s *SessionVars, val string) error {
			s.DivPrecisionIncrement = tidbOptPositiveInt32(val, vardef.DefDivPrecisionIncrement)
			return nil
		}},
	{Scope: vardef.ScopeSession, Name: vardef.TiDBDMLType, Value: vardef.DefTiDBDMLType, Type: vardef.TypeStr,
		SetSession: func(s *SessionVars, val string) error {
			lowerVal := strings.ToLower(val)
			if strings.EqualFold(lowerVal, "standard") {
				s.BulkDMLEnabled = false
				return nil
			}
			if strings.EqualFold(lowerVal, "bulk") {
				s.BulkDMLEnabled = true
				return nil
			}
			return errors.Errorf("unsupport DML type: %s", val)
		},
		IsHintUpdatableVerified: true,
	},
	{Scope: vardef.ScopeGlobal | vardef.ScopeSession, Name: vardef.TiFlashHashAggPreAggMode, Value: vardef.DefTiFlashPreAggMode, Type: vardef.TypeStr,
		Validation: func(_ *SessionVars, normalizedValue string, originalValue string, _ vardef.ScopeFlag) (string, error) {
			if _, ok := ToTiPBTiFlashPreAggMode(normalizedValue); ok {
				return normalizedValue, nil
			}
			errMsg := fmt.Sprintf("incorrect value: `%s`. %s options: %s",
				originalValue, vardef.TiFlashHashAggPreAggMode, ValidTiFlashPreAggMode())
			return normalizedValue, errors.New(errMsg)
		},
		SetSession: func(s *SessionVars, val string) error {
			s.TiFlashPreAggMode = val
			return nil
		},
	},
	{Scope: vardef.ScopeGlobal | vardef.ScopeSession, Name: vardef.TiDBEnableLazyCursorFetch, Value: BoolToOnOff(vardef.DefTiDBEnableLazyCursorFetch), Type: vardef.TypeBool, SetSession: func(s *SessionVars, val string) error {
		s.EnableLazyCursorFetch = TiDBOptOn(val)
		return nil
	}},
	{Scope: vardef.ScopeGlobal | vardef.ScopeSession, Name: vardef.TiDBEnableSharedLockPromotion, Value: BoolToOnOff(vardef.DefTiDBEnableSharedLockPromotion), Type: vardef.TypeBool, SetSession: func(s *SessionVars, val string) error {
		if s.NoopFuncsMode != OffInt && TiDBOptOn(val) {
			logutil.BgLogger().Warn("tidb_enable_shared_lock_promotion set to on would override tidb_enable_noop_functions on")
		}
		s.SharedLockPromotion = TiDBOptOn(val)
		return nil
	}},
	{Scope: vardef.ScopeGlobal, Name: vardef.TiDBTSOClientRPCMode, Value: vardef.DefTiDBTSOClientRPCMode, Type: vardef.TypeEnum, PossibleValues: []string{vardef.TSOClientRPCModeDefault, vardef.TSOClientRPCModeParallel, vardef.TSOClientRPCModeParallelFast},
		SetGlobal: func(_ context.Context, s *SessionVars, val string) error {
			return (*SetPDClientDynamicOption.Load())(vardef.TiDBTSOClientRPCMode, val)
		},
	},
	{Scope: vardef.ScopeGlobal, Name: vardef.TiDBCircuitBreakerPDMetadataErrorRateThresholdPct, Value: strconv.Itoa(vardef.DefTiDBCircuitBreakerPDMetaErrorRatePct), Type: vardef.TypeUnsigned, MinValue: 0, MaxValue: 100,
		SetGlobal: func(_ context.Context, s *SessionVars, val string) error {
			if ChangePDMetadataCircuitBreakerErrorRateThresholdPct != nil {
				ChangePDMetadataCircuitBreakerErrorRateThresholdPct(uint32(tidbOptPositiveInt32(val, vardef.DefTiDBCircuitBreakerPDMetaErrorRatePct)))
			}
			return nil
		},
	},
}

// GlobalSystemVariableInitialValue gets the default value for a system variable including ones that are dynamically set (e.g. based on the store)
func GlobalSystemVariableInitialValue(varName, varVal string) string {
	switch varName {
	case vardef.TiDBEnableAsyncCommit, vardef.TiDBEnable1PC:
		if config.GetGlobalConfig().Store == config.StoreTypeTiKV {
			varVal = vardef.On
		}
	case vardef.TiDBMemOOMAction:
		if intest.InTest {
			varVal = vardef.OOMActionLog
		}
	case vardef.TiDBEnableAutoAnalyze:
		if intest.InTest {
			varVal = vardef.Off
		}
	// For the following sysvars, we change the default
	// FOR NEW INSTALLS ONLY. In most cases you don't want to do this.
	// It is better to change the value in the Sysvar struct, so that
	// all installs will have the same value.
	case vardef.TiDBRowFormatVersion:
		varVal = strconv.Itoa(vardef.DefTiDBRowFormatV2)
	case vardef.TiDBTxnAssertionLevel:
		varVal = vardef.AssertionFastStr
	case vardef.TiDBEnableMutationChecker:
		varVal = vardef.On
	case vardef.TiDBPessimisticTransactionFairLocking:
		varVal = vardef.On
	}
	return varVal
}

func setTiFlashComputeDispatchPolicy(s *SessionVars, val string) error {
	p, err := tiflashcompute.GetDispatchPolicyByStr(val)
	if err != nil {
		return err
	}
	s.TiFlashComputeDispatchPolicy = p
	return nil
}<|MERGE_RESOLUTION|>--- conflicted
+++ resolved
@@ -125,32 +125,7 @@
 		return "", false, nil
 	}},
 	/* TiDB specific variables */
-<<<<<<< HEAD
-	{Scope: ScopeSession, Name: TiDBTxnReadTS, Value: "", Hidden: true, SetSession: func(s *SessionVars, val string) error {
-=======
-	// TODO: TiDBTxnScope is hidden because local txn feature is not done.
-	{Scope: vardef.ScopeSession, Name: vardef.TiDBTxnScope, skipInit: true, Hidden: true, Value: kv.GlobalTxnScope, SetSession: func(s *SessionVars, val string) error {
-		switch val {
-		case kv.GlobalTxnScope:
-			s.TxnScope = kv.NewGlobalTxnScopeVar()
-		case kv.LocalTxnScope:
-			if !vardef.EnableLocalTxn.Load() {
-				return ErrWrongValueForVar.GenWithStack("@@txn_scope can not be set to local when tidb_enable_local_txn is off")
-			}
-			txnScope := config.GetTxnScopeFromConfig()
-			if txnScope == kv.GlobalTxnScope {
-				return ErrWrongValueForVar.GenWithStack("@@txn_scope can not be set to local when zone label is empty or \"global\"")
-			}
-			s.TxnScope = kv.NewLocalTxnScopeVar(txnScope)
-		default:
-			return ErrWrongValueForVar.GenWithStack("@@txn_scope value should be global or local")
-		}
-		return nil
-	}, GetSession: func(s *SessionVars) (string, error) {
-		return s.TxnScope.GetVarValue(), nil
-	}},
 	{Scope: vardef.ScopeSession, Name: vardef.TiDBTxnReadTS, Value: "", Hidden: true, SetSession: func(s *SessionVars, val string) error {
->>>>>>> 430fa8fc
 		return setTxnReadTS(s, val)
 	}, Validation: func(vars *SessionVars, normalizedValue string, originalValue string, scope vardef.ScopeFlag) (string, error) {
 		return normalizedValue, nil
