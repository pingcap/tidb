--- conflicted
+++ resolved
@@ -3693,7 +3693,34 @@
 			return vardef.AdvancerCheckPointLagLimit.Load().String(), nil
 		},
 	},
-<<<<<<< HEAD
+	{Scope: vardef.ScopeGlobal | vardef.ScopeSession, Name: vardef.TiDBSlowLogRules, Value: "", Type: vardef.TypeStr,
+		SetSession: func(s *SessionVars, val string) error {
+			slowLogRules, err := ParseSessionSlowLogRules(val)
+			if err != nil {
+				return err
+			}
+			s.SlowLogRules.SlowLogRules = slowLogRules
+			s.SlowLogRules.NeedUpdateEffectiveFields = true
+			return nil
+		},
+		GetSession: func(vars *SessionVars) (string, error) {
+			if vars.SlowLogRules.SlowLogRules != nil {
+				return vars.SlowLogRules.RawRules, nil
+			}
+			return "", nil
+		},
+		SetGlobal: func(ctx context.Context, vars *SessionVars, s string) error {
+			gRules, err := ParseGlobalSlowLogRules(s)
+			if err != nil {
+				return err
+			}
+			vardef.GlobalSlowLogRules.Store(gRules)
+			return nil
+		},
+		GetGlobal: func(ctx context.Context, vars *SessionVars) (string, error) {
+			return vardef.GlobalSlowLogRules.Load().RawRules, nil
+		},
+	},
 	{
 		Scope:    vardef.ScopeGlobal,
 		Name:     vardef.TiDBSlowLogMaxPerSec,
@@ -3716,34 +3743,6 @@
 		},
 		GetGlobal: func(ctx context.Context, sv *SessionVars) (string, error) {
 			return strconv.Itoa(int(vardef.GlobalSlowLogRateLimiter.Limit())), nil
-=======
-	{Scope: vardef.ScopeGlobal | vardef.ScopeSession, Name: vardef.TiDBSlowLogRules, Value: "", Type: vardef.TypeStr,
-		SetSession: func(s *SessionVars, val string) error {
-			slowLogRules, err := ParseSessionSlowLogRules(val)
-			if err != nil {
-				return err
-			}
-			s.SlowLogRules.SlowLogRules = slowLogRules
-			s.SlowLogRules.NeedUpdateEffectiveFields = true
-			return nil
-		},
-		GetSession: func(vars *SessionVars) (string, error) {
-			if vars.SlowLogRules.SlowLogRules != nil {
-				return vars.SlowLogRules.RawRules, nil
-			}
-			return "", nil
-		},
-		SetGlobal: func(ctx context.Context, vars *SessionVars, s string) error {
-			gRules, err := ParseGlobalSlowLogRules(s)
-			if err != nil {
-				return err
-			}
-			vardef.GlobalSlowLogRules.Store(gRules)
-			return nil
-		},
-		GetGlobal: func(ctx context.Context, vars *SessionVars) (string, error) {
-			return vardef.GlobalSlowLogRules.Load().RawRules, nil
->>>>>>> 8744057e
 		},
 	},
 }
