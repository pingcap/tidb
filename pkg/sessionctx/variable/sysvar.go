// Copyright 2015 PingCAP, Inc.
//
// Licensed under the Apache License, Version 2.0 (the "License");
// you may not use this file except in compliance with the License.
// You may obtain a copy of the License at
//
//     http://www.apache.org/licenses/LICENSE-2.0
//
// Unless required by applicable law or agreed to in writing, software
// distributed under the License is distributed on an "AS IS" BASIS,
// WITHOUT WARRANTIES OR CONDITIONS OF ANY KIND, either express or implied.
// See the License for the specific language governing permissions and
// limitations under the License.

package variable

import (
	"context"
	"encoding/json"
	"fmt"
	"math"
	"runtime"
	"strconv"
	"strings"
	"sync/atomic"
	"time"

	"github.com/pingcap/errors"
	"github.com/pingcap/tidb/pkg/config"
	"github.com/pingcap/tidb/pkg/keyspace"
	"github.com/pingcap/tidb/pkg/kv"
	"github.com/pingcap/tidb/pkg/metrics"
	"github.com/pingcap/tidb/pkg/parser"
	"github.com/pingcap/tidb/pkg/parser/ast"
	"github.com/pingcap/tidb/pkg/parser/charset"
	"github.com/pingcap/tidb/pkg/parser/mysql"
	"github.com/pingcap/tidb/pkg/planner/util/fixcontrol"
	"github.com/pingcap/tidb/pkg/privilege/privileges/ldap"
	"github.com/pingcap/tidb/pkg/sessionctx/stmtctx"
	"github.com/pingcap/tidb/pkg/types"
	_ "github.com/pingcap/tidb/pkg/types/parser_driver" // for parser driver
	"github.com/pingcap/tidb/pkg/util"
	"github.com/pingcap/tidb/pkg/util/collate"
	distroleutil "github.com/pingcap/tidb/pkg/util/distrole"
	"github.com/pingcap/tidb/pkg/util/gctuner"
	"github.com/pingcap/tidb/pkg/util/intest"
	"github.com/pingcap/tidb/pkg/util/logutil"
	"github.com/pingcap/tidb/pkg/util/mathutil"
	"github.com/pingcap/tidb/pkg/util/memory"
	stmtsummaryv2 "github.com/pingcap/tidb/pkg/util/stmtsummary/v2"
	"github.com/pingcap/tidb/pkg/util/tiflash"
	"github.com/pingcap/tidb/pkg/util/tiflashcompute"
	"github.com/pingcap/tidb/pkg/util/tikvutil"
	"github.com/pingcap/tidb/pkg/util/timeutil"
	"github.com/pingcap/tidb/pkg/util/tls"
	topsqlstate "github.com/pingcap/tidb/pkg/util/topsql/state"
	"github.com/pingcap/tidb/pkg/util/versioninfo"
	tikvcfg "github.com/tikv/client-go/v2/config"
	tikvstore "github.com/tikv/client-go/v2/kv"
	tikvcliutil "github.com/tikv/client-go/v2/util"
	"go.uber.org/zap"
)

// All system variables declared here are ordered by their scopes, which follow the order of scopes below:
//
//	[NONE, SESSION, INSTANCE, GLOBAL, GLOBAL & SESSION]
//
// If you are adding a new system variable, please put it in the corresponding area.
var defaultSysVars = []*SysVar{
	/* The system variables below have NONE scope  */
	{Scope: ScopeNone, Name: SystemTimeZone, Value: "CST"},
	{Scope: ScopeNone, Name: Hostname, Value: DefHostname},
	{Scope: ScopeNone, Name: Port, Value: "4000", Type: TypeUnsigned, MinValue: 0, MaxValue: math.MaxUint16},
	{Scope: ScopeNone, Name: LogBin, Value: Off, Type: TypeBool},
	{Scope: ScopeNone, Name: VersionComment, Value: "TiDB Server (Apache License 2.0) " + versioninfo.TiDBEdition + " Edition, MySQL 8.0 compatible"},
	{Scope: ScopeNone, Name: Version, Value: mysql.ServerVersion},
	{Scope: ScopeNone, Name: DataDir, Value: "/usr/local/mysql/data/"},
	{Scope: ScopeNone, Name: Socket, Value: ""},
	{Scope: ScopeNone, Name: "license", Value: "Apache License 2.0"},
	{Scope: ScopeNone, Name: "have_ssl", Value: "DISABLED", Type: TypeBool},
	{Scope: ScopeNone, Name: "have_openssl", Value: "DISABLED", Type: TypeBool},
	{Scope: ScopeNone, Name: "ssl_ca", Value: ""},
	{Scope: ScopeNone, Name: "ssl_cert", Value: ""},
	{Scope: ScopeNone, Name: "ssl_key", Value: ""},
	{Scope: ScopeNone, Name: "version_compile_os", Value: runtime.GOOS},
	{Scope: ScopeNone, Name: "version_compile_machine", Value: runtime.GOARCH},
	/* TiDB specific variables */
	{Scope: ScopeNone, Name: TiDBEnableEnhancedSecurity, Value: Off, Type: TypeBool},
	{Scope: ScopeNone, Name: TiDBAllowFunctionForExpressionIndex, ReadOnly: true, Value: collectAllowFuncName4ExpressionIndex()},

	/* The system variables below have SESSION scope  */
	{Scope: ScopeSession, Name: Timestamp, Value: DefTimestamp, MinValue: 0, MaxValue: math.MaxInt32, Type: TypeFloat, GetSession: func(s *SessionVars) (string, error) {
		if timestamp, ok := s.systems[Timestamp]; ok && timestamp != DefTimestamp {
			return timestamp, nil
		}
		timestamp := s.StmtCtx.GetOrStoreStmtCache(stmtctx.StmtNowTsCacheKey, time.Now()).(time.Time)
		return types.ToString(float64(timestamp.UnixNano()) / float64(time.Second))
	}, GetStateValue: func(s *SessionVars) (string, bool, error) {
		timestamp, ok := s.systems[Timestamp]
		return timestamp, ok && timestamp != DefTimestamp, nil
	}, Validation: func(vars *SessionVars, normalizedValue string, originalValue string, scope ScopeFlag) (string, error) {
		val := tidbOptFloat64(originalValue, DefTimestampFloat)
		if val > math.MaxInt32 {
			return originalValue, ErrWrongValueForVar.GenWithStackByArgs(Timestamp, originalValue)
		}
		return normalizedValue, nil
	}},
	{Scope: ScopeSession, Name: WarningCount, Value: "0", ReadOnly: true, GetSession: func(s *SessionVars) (string, error) {
		return strconv.Itoa(s.SysWarningCount), nil
	}},
	{Scope: ScopeSession, Name: ErrorCount, Value: "0", ReadOnly: true, GetSession: func(s *SessionVars) (string, error) {
		return strconv.Itoa(int(s.SysErrorCount)), nil
	}},
	{Scope: ScopeSession, Name: LastInsertID, Value: "0", Type: TypeUnsigned, AllowEmpty: true, MinValue: 0, MaxValue: math.MaxUint64, GetSession: func(s *SessionVars) (string, error) {
		return strconv.FormatUint(s.StmtCtx.PrevLastInsertID, 10), nil
	}, GetStateValue: func(s *SessionVars) (string, bool, error) {
		return "", false, nil
	}},
	{Scope: ScopeSession, Name: Identity, Value: "0", Type: TypeUnsigned, AllowEmpty: true, MinValue: 0, MaxValue: math.MaxUint64, GetSession: func(s *SessionVars) (string, error) {
		return strconv.FormatUint(s.StmtCtx.PrevLastInsertID, 10), nil
	}, GetStateValue: func(s *SessionVars) (string, bool, error) {
		return "", false, nil
	}},
	/* TiDB specific variables */
	// TODO: TiDBTxnScope is hidden because local txn feature is not done.
	{Scope: ScopeSession, Name: TiDBTxnScope, skipInit: true, Hidden: true, Value: kv.GlobalTxnScope, SetSession: func(s *SessionVars, val string) error {
		switch val {
		case kv.GlobalTxnScope:
			s.TxnScope = kv.NewGlobalTxnScopeVar()
		case kv.LocalTxnScope:
			if !EnableLocalTxn.Load() {
				return ErrWrongValueForVar.GenWithStack("@@txn_scope can not be set to local when tidb_enable_local_txn is off")
			}
			txnScope := config.GetTxnScopeFromConfig()
			if txnScope == kv.GlobalTxnScope {
				return ErrWrongValueForVar.GenWithStack("@@txn_scope can not be set to local when zone label is empty or \"global\"")
			}
			s.TxnScope = kv.NewLocalTxnScopeVar(txnScope)
		default:
			return ErrWrongValueForVar.GenWithStack("@@txn_scope value should be global or local")
		}
		return nil
	}, GetSession: func(s *SessionVars) (string, error) {
		return s.TxnScope.GetVarValue(), nil
	}},
	{Scope: ScopeSession, Name: TiDBTxnReadTS, Value: "", Hidden: true, SetSession: func(s *SessionVars, val string) error {
		return setTxnReadTS(s, val)
	}, Validation: func(vars *SessionVars, normalizedValue string, originalValue string, scope ScopeFlag) (string, error) {
		return normalizedValue, nil
	}},
	{Scope: ScopeSession, Name: TiDBReadStaleness, Value: strconv.Itoa(DefTiDBReadStaleness), Type: TypeInt, MinValue: math.MinInt32, MaxValue: 0, AllowEmpty: true, Hidden: false, SetSession: func(s *SessionVars, val string) error {
		return setReadStaleness(s, val)
	}},
	{Scope: ScopeSession, Name: TiDBEnforceMPPExecution, Type: TypeBool, Value: BoolToOnOff(config.GetGlobalConfig().Performance.EnforceMPP), Validation: func(vars *SessionVars, normalizedValue string, originalValue string, scope ScopeFlag) (string, error) {
		if TiDBOptOn(normalizedValue) && !vars.allowMPPExecution {
			return normalizedValue, ErrWrongValueForVar.GenWithStackByArgs("tidb_enforce_mpp", "1' but tidb_allow_mpp is 0, please activate tidb_allow_mpp at first.")
		}
		return normalizedValue, nil
	}, SetSession: func(s *SessionVars, val string) error {
		s.enforceMPPExecution = TiDBOptOn(val)
		return nil
	}},
	{Scope: ScopeGlobal | ScopeSession, Name: TiDBMaxTiFlashThreads, Type: TypeInt, Value: strconv.Itoa(DefTiFlashMaxThreads), MinValue: -1, MaxValue: MaxConfigurableConcurrency, SetSession: func(s *SessionVars, val string) error {
		s.TiFlashMaxThreads = TidbOptInt64(val, DefTiFlashMaxThreads)
		return nil
	}},
	{Scope: ScopeGlobal | ScopeSession, Name: TiDBMaxBytesBeforeTiFlashExternalJoin, Type: TypeInt, Value: strconv.Itoa(DefTiFlashMaxBytesBeforeExternalJoin), MinValue: -1, MaxValue: math.MaxInt64, SetSession: func(s *SessionVars, val string) error {
		s.TiFlashMaxBytesBeforeExternalJoin = TidbOptInt64(val, DefTiFlashMaxBytesBeforeExternalJoin)
		return nil
	}},
	{Scope: ScopeGlobal | ScopeSession, Name: TiDBMaxBytesBeforeTiFlashExternalGroupBy, Type: TypeInt, Value: strconv.Itoa(DefTiFlashMaxBytesBeforeExternalGroupBy), MinValue: -1, MaxValue: math.MaxInt64, SetSession: func(s *SessionVars, val string) error {
		s.TiFlashMaxBytesBeforeExternalGroupBy = TidbOptInt64(val, DefTiFlashMaxBytesBeforeExternalGroupBy)
		return nil
	}},
	{Scope: ScopeGlobal | ScopeSession, Name: TiDBMaxBytesBeforeTiFlashExternalSort, Type: TypeInt, Value: strconv.Itoa(DefTiFlashMaxBytesBeforeExternalSort), MinValue: -1, MaxValue: math.MaxInt64, SetSession: func(s *SessionVars, val string) error {
		s.TiFlashMaxBytesBeforeExternalSort = TidbOptInt64(val, DefTiFlashMaxBytesBeforeExternalSort)
		return nil
	}},
	{Scope: ScopeGlobal | ScopeSession, Name: TiFlashMemQuotaQueryPerNode, Type: TypeInt, Value: strconv.Itoa(DefTiFlashMemQuotaQueryPerNode), MinValue: -1, MaxValue: math.MaxInt64, SetSession: func(s *SessionVars, val string) error {
		s.TiFlashMaxQueryMemoryPerNode = TidbOptInt64(val, DefTiFlashMemQuotaQueryPerNode)
		return nil
	}},
	{Scope: ScopeGlobal | ScopeSession, Name: TiFlashQuerySpillRatio, Type: TypeFloat, Value: strconv.FormatFloat(DefTiFlashQuerySpillRatio, 'f', -1, 64), MinValue: 0, MaxValue: 1, Validation: func(vars *SessionVars, normalizedValue string, originalValue string, flag ScopeFlag) (string, error) {
		val, err := strconv.ParseFloat(normalizedValue, 64)
		if err != nil {
			return "", err
		}
		if val > 0.85 || val < 0 {
			return "", errors.New("The valid value of tidb_tiflash_auto_spill_ratio is between 0 and 0.85")
		}
		return normalizedValue, nil
	}, SetSession: func(s *SessionVars, val string) error {
		s.TiFlashQuerySpillRatio = tidbOptFloat64(val, DefTiFlashQuerySpillRatio)
		return nil
	}},
	{Scope: ScopeGlobal, Name: TiDBEnableTiFlashPipelineMode, Type: TypeBool, Value: BoolToOnOff(DefTiDBEnableTiFlashPipelineMode), SetGlobal: func(ctx context.Context, vars *SessionVars, s string) error {
		TiFlashEnablePipelineMode.Store(TiDBOptOn(s))
		return nil
	}, GetGlobal: func(ctx context.Context, vars *SessionVars) (string, error) {
		return BoolToOnOff(TiFlashEnablePipelineMode.Load()), nil
	}, Validation: func(vars *SessionVars, normalizedValue string, originalValue string, scope ScopeFlag) (string, error) {
		vars.StmtCtx.AppendWarning(ErrWarnDeprecatedSyntaxSimpleMsg.FastGenByArgs(TiDBEnableTiFlashPipelineMode))
		return normalizedValue, nil
	}},
	{Scope: ScopeSession, Name: TiDBSnapshot, Value: "", skipInit: true, SetSession: func(s *SessionVars, val string) error {
		err := setSnapshotTS(s, val)
		if err != nil {
			return err
		}
		return nil
	}},
	{Scope: ScopeSession, Name: TiDBOptProjectionPushDown, Value: BoolToOnOff(config.GetGlobalConfig().Performance.ProjectionPushDown), Type: TypeBool, SetSession: func(s *SessionVars, val string) error {
		s.AllowProjectionPushDown = TiDBOptOn(val)
		return nil
	}},
	{Scope: ScopeGlobal | ScopeSession, Name: TiDBOptDeriveTopN, Value: BoolToOnOff(DefOptDeriveTopN), Type: TypeBool, SetSession: func(s *SessionVars, val string) error {
		s.AllowDeriveTopN = TiDBOptOn(val)
		return nil
	}},
	{Scope: ScopeGlobal | ScopeSession, Name: TiDBOptAggPushDown, Value: BoolToOnOff(DefOptAggPushDown), Type: TypeBool, SetSession: func(s *SessionVars, val string) error {
		s.AllowAggPushDown = TiDBOptOn(val)
		return nil
	}},
	{Scope: ScopeSession, Name: TiDBOptDistinctAggPushDown, Value: BoolToOnOff(config.GetGlobalConfig().Performance.DistinctAggPushDown), Type: TypeBool, SetSession: func(s *SessionVars, val string) error {
		s.AllowDistinctAggPushDown = TiDBOptOn(val)
		return nil
	}},
	{Scope: ScopeGlobal | ScopeSession, Name: TiDBOptSkewDistinctAgg, Value: BoolToOnOff(DefTiDBSkewDistinctAgg), Type: TypeBool, SetSession: func(s *SessionVars, val string) error {
		s.EnableSkewDistinctAgg = TiDBOptOn(val)
		return nil
	}},
	{Scope: ScopeGlobal | ScopeSession, Name: TiDBOpt3StageDistinctAgg, Value: BoolToOnOff(DefTiDB3StageDistinctAgg), Type: TypeBool, SetSession: func(s *SessionVars, val string) error {
		s.Enable3StageDistinctAgg = TiDBOptOn(val)
		return nil
	}},
	{Scope: ScopeGlobal | ScopeSession, Name: TiDBOptEnable3StageMultiDistinctAgg, Value: BoolToOnOff(DefTiDB3StageMultiDistinctAgg), Type: TypeBool, SetSession: func(s *SessionVars, val string) error {
		s.Enable3StageMultiDistinctAgg = TiDBOptOn(val)
		return nil
	}},
	{Scope: ScopeGlobal | ScopeSession, Name: TiDBOptExplainNoEvaledSubQuery, Value: BoolToOnOff(DefTiDBOptExplainEvaledSubquery), Type: TypeBool, SetSession: func(s *SessionVars, val string) error {
		s.ExplainNonEvaledSubQuery = TiDBOptOn(val)
		return nil
	}},
	{Scope: ScopeSession, Name: TiDBOptWriteRowID, Value: BoolToOnOff(DefOptWriteRowID), Type: TypeBool, SetSession: func(s *SessionVars, val string) error {
		s.AllowWriteRowID = TiDBOptOn(val)
		return nil
	}},
	{Scope: ScopeSession, Name: TiDBChecksumTableConcurrency, Value: strconv.Itoa(DefChecksumTableConcurrency), Type: TypeInt, MinValue: 1, MaxValue: MaxConfigurableConcurrency},
	{Scope: ScopeSession, Name: TiDBBatchInsert, Value: BoolToOnOff(DefBatchInsert), Type: TypeBool, SetSession: func(s *SessionVars, val string) error {
		s.BatchInsert = TiDBOptOn(val)
		return nil
	}},
	{Scope: ScopeSession, Name: TiDBBatchDelete, Value: BoolToOnOff(DefBatchDelete), Type: TypeBool, SetSession: func(s *SessionVars, val string) error {
		s.BatchDelete = TiDBOptOn(val)
		return nil
	}},
	{Scope: ScopeSession, Name: TiDBBatchCommit, Value: BoolToOnOff(DefBatchCommit), Type: TypeBool, SetSession: func(s *SessionVars, val string) error {
		s.BatchCommit = TiDBOptOn(val)
		return nil
	}},
	{Scope: ScopeSession, Name: TiDBCurrentTS, Value: strconv.Itoa(DefCurretTS), Type: TypeInt, AllowEmpty: true, MinValue: 0, MaxValue: math.MaxInt64, ReadOnly: true, GetSession: func(s *SessionVars) (string, error) {
		return strconv.FormatUint(s.TxnCtx.StartTS, 10), nil
	}},
	{Scope: ScopeSession, Name: TiDBLastTxnInfo, Value: "", ReadOnly: true, GetSession: func(s *SessionVars) (string, error) {
		return s.LastTxnInfo, nil
	}},
	{Scope: ScopeSession, Name: TiDBLastQueryInfo, Value: "", ReadOnly: true, GetSession: func(s *SessionVars) (string, error) {
		info, err := json.Marshal(s.LastQueryInfo)
		if err != nil {
			return "", err
		}
		return string(info), nil
	}},
	{Scope: ScopeSession, Name: TiDBEnableChunkRPC, Value: BoolToOnOff(config.GetGlobalConfig().TiKVClient.EnableChunkRPC), Type: TypeBool, SetSession: func(s *SessionVars, val string) error {
		s.EnableChunkRPC = TiDBOptOn(val)
		return nil
	}},
	{Scope: ScopeSession, Name: TxnIsolationOneShot, Value: "", skipInit: true, Validation: func(vars *SessionVars, normalizedValue string, originalValue string, scope ScopeFlag) (string, error) {
		return checkIsolationLevel(vars, normalizedValue, originalValue, scope)
	}, SetSession: func(s *SessionVars, val string) error {
		s.txnIsolationLevelOneShot.state = oneShotSet
		s.txnIsolationLevelOneShot.value = val
		return nil
	}, GetStateValue: func(s *SessionVars) (string, bool, error) {
		if s.txnIsolationLevelOneShot.state != oneShotDef {
			return s.txnIsolationLevelOneShot.value, true, nil
		}
		return "", false, nil
	}},
	{Scope: ScopeSession, Name: TiDBOptimizerSelectivityLevel, Value: strconv.Itoa(DefTiDBOptimizerSelectivityLevel), Type: TypeUnsigned, MinValue: 0, MaxValue: math.MaxInt32, SetSession: func(s *SessionVars, val string) error {
		s.OptimizerSelectivityLevel = tidbOptPositiveInt32(val, DefTiDBOptimizerSelectivityLevel)
		return nil
	}},
	{Scope: ScopeGlobal | ScopeSession, Name: TiDBOptimizerEnableOuterJoinReorder, Value: BoolToOnOff(DefTiDBEnableOuterJoinReorder), Type: TypeBool, SetSession: func(s *SessionVars, val string) error {
		s.EnableOuterJoinReorder = TiDBOptOn(val)
		return nil
	}},
	{Scope: ScopeGlobal | ScopeSession, Name: TiDBOptimizerEnableNAAJ, Value: BoolToOnOff(DefTiDBEnableNAAJ), Type: TypeBool, SetSession: func(s *SessionVars, val string) error {
		s.OptimizerEnableNAAJ = TiDBOptOn(val)
		return nil
	}},
	{Scope: ScopeSession, Name: TiDBDDLReorgPriority, Value: "PRIORITY_LOW", Type: TypeEnum, skipInit: true, PossibleValues: []string{"PRIORITY_LOW", "PRIORITY_NORMAL", "PRIORITY_HIGH"}, SetSession: func(s *SessionVars, val string) error {
		s.setDDLReorgPriority(val)
		return nil
	}},
	{Scope: ScopeSession, Name: TiDBSlowQueryFile, Value: "", skipInit: true, SetSession: func(s *SessionVars, val string) error {
		s.SlowQueryFile = val
		return nil
	}},
	{Scope: ScopeSession, Name: TiDBWaitSplitRegionFinish, Value: BoolToOnOff(DefTiDBWaitSplitRegionFinish), skipInit: true, Type: TypeBool, SetSession: func(s *SessionVars, val string) error {
		s.WaitSplitRegionFinish = TiDBOptOn(val)
		return nil
	}},
	{Scope: ScopeSession, Name: TiDBWaitSplitRegionTimeout, Value: strconv.Itoa(DefWaitSplitRegionTimeout), skipInit: true, Type: TypeUnsigned, MinValue: 1, MaxValue: math.MaxInt32, SetSession: func(s *SessionVars, val string) error {
		s.WaitSplitRegionTimeout = uint64(tidbOptPositiveInt32(val, DefWaitSplitRegionTimeout))
		return nil
	}},
	{Scope: ScopeSession, Name: TiDBLowResolutionTSO, Value: Off, Type: TypeBool, SetSession: func(s *SessionVars, val string) error {
		s.LowResolutionTSO = TiDBOptOn(val)
		return nil
	}},
	{Scope: ScopeSession, Name: TiDBAllowRemoveAutoInc, Value: BoolToOnOff(DefTiDBAllowRemoveAutoInc), Type: TypeBool, SetSession: func(s *SessionVars, val string) error {
		s.AllowRemoveAutoInc = TiDBOptOn(val)
		return nil
	}},
	{Scope: ScopeSession, Name: TiDBIsolationReadEngines, Value: strings.Join(config.GetGlobalConfig().IsolationRead.Engines, ","), Validation: func(vars *SessionVars, normalizedValue string, originalValue string, scope ScopeFlag) (string, error) {
		engines := strings.Split(normalizedValue, ",")
		var formatVal string
		for i, engine := range engines {
			engine = strings.TrimSpace(engine)
			if i != 0 {
				formatVal += ","
			}
			switch {
			case strings.EqualFold(engine, kv.TiKV.Name()):
				formatVal += kv.TiKV.Name()
			case strings.EqualFold(engine, kv.TiFlash.Name()):
				formatVal += kv.TiFlash.Name()
			case strings.EqualFold(engine, kv.TiDB.Name()):
				formatVal += kv.TiDB.Name()
			default:
				return normalizedValue, ErrWrongValueForVar.GenWithStackByArgs(TiDBIsolationReadEngines, normalizedValue)
			}
		}
		return formatVal, nil
	}, SetSession: func(s *SessionVars, val string) error {
		s.IsolationReadEngines = make(map[kv.StoreType]struct{})
		for _, engine := range strings.Split(val, ",") {
			switch engine {
			case kv.TiKV.Name():
				s.IsolationReadEngines[kv.TiKV] = struct{}{}
			case kv.TiFlash.Name():
				// If the tiflash is removed by the strict SQL mode. The hint should also not take effect.
				if !s.StmtCtx.TiFlashEngineRemovedDueToStrictSQLMode {
					s.IsolationReadEngines[kv.TiFlash] = struct{}{}
				}
			case kv.TiDB.Name():
				s.IsolationReadEngines[kv.TiDB] = struct{}{}
			}
		}
		return nil
	}},
	{Scope: ScopeSession, Name: TiDBMetricSchemaStep, Value: strconv.Itoa(DefTiDBMetricSchemaStep), Type: TypeUnsigned, skipInit: true, MinValue: 10, MaxValue: 60 * 60 * 60, SetSession: func(s *SessionVars, val string) error {
		s.MetricSchemaStep = TidbOptInt64(val, DefTiDBMetricSchemaStep)
		return nil
	}},
	{Scope: ScopeSession, Name: TiDBCDCWriteSource, Value: "0", Type: TypeInt, MinValue: 0, MaxValue: 15, SetSession: func(s *SessionVars, val string) error {
		s.CDCWriteSource = uint64(TidbOptInt(val, 0))
		return nil
	}},
	{Scope: ScopeSession, Name: TiDBMetricSchemaRangeDuration, Value: strconv.Itoa(DefTiDBMetricSchemaRangeDuration), skipInit: true, Type: TypeUnsigned, MinValue: 10, MaxValue: 60 * 60 * 60, SetSession: func(s *SessionVars, val string) error {
		s.MetricSchemaRangeDuration = TidbOptInt64(val, DefTiDBMetricSchemaRangeDuration)
		return nil
	}},
	{Scope: ScopeSession, Name: TiDBFoundInPlanCache, Value: BoolToOnOff(DefTiDBFoundInPlanCache), Type: TypeBool, ReadOnly: true, GetSession: func(s *SessionVars) (string, error) {
		return BoolToOnOff(s.PrevFoundInPlanCache), nil
	}},
	{Scope: ScopeSession, Name: TiDBFoundInBinding, Value: BoolToOnOff(DefTiDBFoundInBinding), Type: TypeBool, ReadOnly: true, GetSession: func(s *SessionVars) (string, error) {
		return BoolToOnOff(s.PrevFoundInBinding), nil
	}},
	{Scope: ScopeSession, Name: RandSeed1, Type: TypeInt, Value: "0", skipInit: true, MaxValue: math.MaxInt32, SetSession: func(s *SessionVars, val string) error {
		s.Rng.SetSeed1(uint32(tidbOptPositiveInt32(val, 0)))
		return nil
	}, GetSession: func(s *SessionVars) (string, error) {
		return "0", nil
	}, GetStateValue: func(s *SessionVars) (string, bool, error) {
		return strconv.FormatUint(uint64(s.Rng.GetSeed1()), 10), true, nil
	}},
	{Scope: ScopeSession, Name: RandSeed2, Type: TypeInt, Value: "0", skipInit: true, MaxValue: math.MaxInt32, SetSession: func(s *SessionVars, val string) error {
		s.Rng.SetSeed2(uint32(tidbOptPositiveInt32(val, 0)))
		return nil
	}, GetSession: func(s *SessionVars) (string, error) {
		return "0", nil
	}, GetStateValue: func(s *SessionVars) (string, bool, error) {
		return strconv.FormatUint(uint64(s.Rng.GetSeed2()), 10), true, nil
	}},
	{Scope: ScopeSession, Name: TiDBReadConsistency, Value: string(ReadConsistencyStrict), Type: TypeStr, Hidden: true,
		Validation: func(_ *SessionVars, normalized string, _ string, _ ScopeFlag) (string, error) {
			return normalized, validateReadConsistencyLevel(normalized)
		},
		SetSession: func(s *SessionVars, val string) error {
			s.ReadConsistency = ReadConsistencyLevel(val)
			return nil
		},
	},
	{Scope: ScopeSession, Name: TiDBLastDDLInfo, Value: "", ReadOnly: true, GetSession: func(s *SessionVars) (string, error) {
		info, err := json.Marshal(s.LastDDLInfo)
		if err != nil {
			return "", err
		}
		return string(info), nil
	}},
	{Scope: ScopeSession, Name: TiDBLastPlanReplayerToken, Value: "", ReadOnly: true,
		GetSession: func(s *SessionVars) (string, error) {
			return s.LastPlanReplayerToken, nil
		},
	},
	{Scope: ScopeSession, Name: TiDBUseAlloc, Value: BoolToOnOff(DefTiDBUseAlloc), Type: TypeBool, ReadOnly: true, GetSession: func(s *SessionVars) (string, error) {
		return BoolToOnOff(s.preUseChunkAlloc), nil
	}},
	{Scope: ScopeSession, Name: TiDBExplicitRequestSourceType, Value: "", Type: TypeEnum, PossibleValues: tikvcliutil.ExplicitTypeList, GetSession: func(s *SessionVars) (string, error) {
		return s.ExplicitRequestSourceType, nil
	}, SetSession: func(s *SessionVars, val string) error {
		s.ExplicitRequestSourceType = val
		return nil
	}},
	/* The system variables below have INSTANCE scope  */
	{Scope: ScopeInstance, Name: TiDBLogFileMaxDays, Value: strconv.Itoa(config.GetGlobalConfig().Log.File.MaxDays), Type: TypeInt, MinValue: 0, MaxValue: math.MaxInt32, SetGlobal: func(_ context.Context, s *SessionVars, val string) error {
		maxAge, err := strconv.ParseInt(val, 10, 32)
		if err != nil {
			return err
		}
		GlobalLogMaxDays.Store(int32(maxAge))
		cfg := config.GetGlobalConfig().Log.ToLogConfig()
		cfg.Config.File.MaxDays = int(maxAge)

		err = logutil.ReplaceLogger(cfg, keyspace.WrapZapcoreWithKeyspace())
		if err != nil {
			return err
		}
		return nil
	}, GetGlobal: func(_ context.Context, s *SessionVars) (string, error) {
		return strconv.FormatInt(int64(GlobalLogMaxDays.Load()), 10), nil
	}},
	{Scope: ScopeInstance, Name: TiDBConfig, Value: "", ReadOnly: true, GetGlobal: func(_ context.Context, s *SessionVars) (string, error) {
		return config.GetJSONConfig()
	}},
	{Scope: ScopeInstance, Name: TiDBGeneralLog, Value: BoolToOnOff(DefTiDBGeneralLog), Type: TypeBool, SetGlobal: func(_ context.Context, s *SessionVars, val string) error {
		ProcessGeneralLog.Store(TiDBOptOn(val))
		return nil
	}, GetGlobal: func(_ context.Context, s *SessionVars) (string, error) {
		return BoolToOnOff(ProcessGeneralLog.Load()), nil
	}},
	{Scope: ScopeSession, Name: TiDBSlowTxnLogThreshold, Value: strconv.Itoa(logutil.DefaultSlowTxnThreshold),
		Type: TypeUnsigned, MinValue: 0, MaxValue: math.MaxInt64, SetSession: func(s *SessionVars, val string) error {
			s.SlowTxnThreshold = TidbOptUint64(val, logutil.DefaultSlowTxnThreshold)
			return nil
		},
	},
	{Scope: ScopeInstance, Name: TiDBSlowLogThreshold, Value: strconv.Itoa(logutil.DefaultSlowThreshold), Type: TypeInt, MinValue: -1, MaxValue: math.MaxInt64, SetGlobal: func(_ context.Context, s *SessionVars, val string) error {
		atomic.StoreUint64(&config.GetGlobalConfig().Instance.SlowThreshold, uint64(TidbOptInt64(val, logutil.DefaultSlowThreshold)))
		return nil
	}, GetGlobal: func(_ context.Context, s *SessionVars) (string, error) {
		return strconv.FormatUint(atomic.LoadUint64(&config.GetGlobalConfig().Instance.SlowThreshold), 10), nil
	}},
	{Scope: ScopeInstance, Name: TiDBRecordPlanInSlowLog, Value: int32ToBoolStr(logutil.DefaultRecordPlanInSlowLog), Type: TypeBool, SetGlobal: func(_ context.Context, s *SessionVars, val string) error {
		atomic.StoreUint32(&config.GetGlobalConfig().Instance.RecordPlanInSlowLog, uint32(TidbOptInt64(val, logutil.DefaultRecordPlanInSlowLog)))
		return nil
	}, GetGlobal: func(_ context.Context, s *SessionVars) (string, error) {
		enabled := atomic.LoadUint32(&config.GetGlobalConfig().Instance.RecordPlanInSlowLog) == 1
		return BoolToOnOff(enabled), nil
	}},
	{Scope: ScopeInstance, Name: TiDBEnableSlowLog, Value: BoolToOnOff(logutil.DefaultTiDBEnableSlowLog), Type: TypeBool, SetGlobal: func(_ context.Context, s *SessionVars, val string) error {
		config.GetGlobalConfig().Instance.EnableSlowLog.Store(TiDBOptOn(val))
		return nil
	}, GetGlobal: func(_ context.Context, s *SessionVars) (string, error) {
		return BoolToOnOff(config.GetGlobalConfig().Instance.EnableSlowLog.Load()), nil
	}},
	{Scope: ScopeInstance, Name: TiDBCheckMb4ValueInUTF8, Value: BoolToOnOff(config.GetGlobalConfig().Instance.CheckMb4ValueInUTF8.Load()), Type: TypeBool, SetGlobal: func(_ context.Context, s *SessionVars, val string) error {
		config.GetGlobalConfig().Instance.CheckMb4ValueInUTF8.Store(TiDBOptOn(val))
		return nil
	}, GetGlobal: func(_ context.Context, s *SessionVars) (string, error) {
		return BoolToOnOff(config.GetGlobalConfig().Instance.CheckMb4ValueInUTF8.Load()), nil
	}},
	{Scope: ScopeInstance, Name: TiDBPProfSQLCPU, Value: strconv.Itoa(DefTiDBPProfSQLCPU), Type: TypeInt, MinValue: 0, MaxValue: 1, SetGlobal: func(_ context.Context, s *SessionVars, val string) error {
		EnablePProfSQLCPU.Store(uint32(tidbOptPositiveInt32(val, DefTiDBPProfSQLCPU)) > 0)
		return nil
	}, GetGlobal: func(_ context.Context, s *SessionVars) (string, error) {
		val := "0"
		if EnablePProfSQLCPU.Load() {
			val = "1"
		}
		return val, nil
	}},
	{Scope: ScopeInstance, Name: TiDBDDLSlowOprThreshold, Value: strconv.Itoa(DefTiDBDDLSlowOprThreshold), Type: TypeInt, MinValue: 0, MaxValue: math.MaxInt32, SetGlobal: func(_ context.Context, s *SessionVars, val string) error {
		atomic.StoreUint32(&DDLSlowOprThreshold, uint32(tidbOptPositiveInt32(val, DefTiDBDDLSlowOprThreshold)))
		return nil
	}, GetGlobal: func(_ context.Context, s *SessionVars) (string, error) {
		return strconv.FormatUint(uint64(atomic.LoadUint32(&DDLSlowOprThreshold)), 10), nil
	}},
	{Scope: ScopeInstance, Name: TiDBForcePriority, Value: mysql.Priority2Str[DefTiDBForcePriority], Type: TypeEnum, PossibleValues: []string{"NO_PRIORITY", "LOW_PRIORITY", "HIGH_PRIORITY", "DELAYED"}, SetGlobal: func(_ context.Context, s *SessionVars, val string) error {
		atomic.StoreInt32(&ForcePriority, int32(mysql.Str2Priority(val)))
		return nil
	}, GetGlobal: func(_ context.Context, s *SessionVars) (string, error) {
		return mysql.Priority2Str[mysql.PriorityEnum(atomic.LoadInt32(&ForcePriority))], nil
	}},
	{Scope: ScopeInstance, Name: TiDBExpensiveQueryTimeThreshold, Value: strconv.Itoa(DefTiDBExpensiveQueryTimeThreshold), Type: TypeUnsigned, MinValue: int64(MinExpensiveQueryTimeThreshold), MaxValue: math.MaxInt32, SetGlobal: func(_ context.Context, s *SessionVars, val string) error {
		atomic.StoreUint64(&ExpensiveQueryTimeThreshold, uint64(tidbOptPositiveInt32(val, DefTiDBExpensiveQueryTimeThreshold)))
		return nil
	}, GetGlobal: func(_ context.Context, s *SessionVars) (string, error) {
		return strconv.FormatUint(atomic.LoadUint64(&ExpensiveQueryTimeThreshold), 10), nil
	}},
	{Scope: ScopeInstance, Name: TiDBExpensiveTxnTimeThreshold, Value: strconv.Itoa(DefTiDBExpensiveTxnTimeThreshold), Type: TypeUnsigned, MinValue: int64(MinExpensiveTxnTimeThreshold), MaxValue: math.MaxInt32, SetGlobal: func(_ context.Context, s *SessionVars, val string) error {
		atomic.StoreUint64(&ExpensiveTxnTimeThreshold, uint64(tidbOptPositiveInt32(val, DefTiDBExpensiveTxnTimeThreshold)))
		return nil
	}, GetGlobal: func(_ context.Context, s *SessionVars) (string, error) {
		return strconv.FormatUint(atomic.LoadUint64(&ExpensiveTxnTimeThreshold), 10), nil
	}},
	{Scope: ScopeInstance, Name: TiDBEnableCollectExecutionInfo, Value: BoolToOnOff(DefTiDBEnableCollectExecutionInfo), Type: TypeBool, SetGlobal: func(_ context.Context, s *SessionVars, val string) error {
		oldConfig := config.GetGlobalConfig()
		newValue := TiDBOptOn(val)
		if oldConfig.Instance.EnableCollectExecutionInfo.Load() != newValue {
			newConfig := *oldConfig
			newConfig.Instance.EnableCollectExecutionInfo.Store(newValue)
			config.StoreGlobalConfig(&newConfig)
		}
		return nil
	}, GetGlobal: func(_ context.Context, s *SessionVars) (string, error) {
		return BoolToOnOff(config.GetGlobalConfig().Instance.EnableCollectExecutionInfo.Load()), nil
	}},
	{Scope: ScopeInstance, Name: PluginLoad, Value: "", ReadOnly: true, GetGlobal: func(_ context.Context, s *SessionVars) (string, error) {
		return config.GetGlobalConfig().Instance.PluginLoad, nil
	}},
	{Scope: ScopeInstance, Name: PluginDir, Value: "/data/deploy/plugin", ReadOnly: true, GetGlobal: func(_ context.Context, s *SessionVars) (string, error) {
		return config.GetGlobalConfig().Instance.PluginDir, nil
	}},
	{Scope: ScopeInstance, Name: MaxConnections, Value: strconv.FormatUint(uint64(config.GetGlobalConfig().Instance.MaxConnections), 10), Type: TypeUnsigned, MinValue: 0, MaxValue: 100000, SetGlobal: func(_ context.Context, s *SessionVars, val string) error {
		config.GetGlobalConfig().Instance.MaxConnections = uint32(TidbOptInt64(val, 0))
		return nil
	}, GetGlobal: func(_ context.Context, s *SessionVars) (string, error) {
		return strconv.FormatUint(uint64(config.GetGlobalConfig().Instance.MaxConnections), 10), nil
	}},
	{Scope: ScopeInstance, Name: TiDBEnableDDL, Value: BoolToOnOff(config.GetGlobalConfig().Instance.TiDBEnableDDL.Load()), Type: TypeBool,
		SetGlobal: func(_ context.Context, s *SessionVars, val string) error {
			oldVal, newVal := config.GetGlobalConfig().Instance.TiDBEnableDDL.Load(), TiDBOptOn(val)
			if oldVal != newVal {
				err := switchDDL(newVal)
				if err != nil {
					return err
				}
				config.GetGlobalConfig().Instance.TiDBEnableDDL.Store(newVal)
			}
			return nil
		},
		GetGlobal: func(_ context.Context, s *SessionVars) (string, error) {
			return BoolToOnOff(config.GetGlobalConfig().Instance.TiDBEnableDDL.Load()), nil
		},
	},
	{Scope: ScopeInstance, Name: TiDBRCReadCheckTS, Value: BoolToOnOff(DefRCReadCheckTS), Type: TypeBool, SetGlobal: func(_ context.Context, s *SessionVars, val string) error {
		EnableRCReadCheckTS.Store(TiDBOptOn(val))
		return nil
	}, GetGlobal: func(_ context.Context, s *SessionVars) (string, error) {
		return BoolToOnOff(EnableRCReadCheckTS.Load()), nil
	}},
	{Scope: ScopeInstance, Name: TiDBStmtSummaryEnablePersistent, ReadOnly: true, GetGlobal: func(_ context.Context, _ *SessionVars) (string, error) {
		return BoolToOnOff(config.GetGlobalConfig().Instance.StmtSummaryEnablePersistent), nil
	}},
	{Scope: ScopeInstance, Name: TiDBStmtSummaryFilename, ReadOnly: true, GetGlobal: func(_ context.Context, _ *SessionVars) (string, error) {
		return config.GetGlobalConfig().Instance.StmtSummaryFilename, nil
	}},
	{Scope: ScopeInstance, Name: TiDBStmtSummaryFileMaxDays, ReadOnly: true, GetGlobal: func(_ context.Context, _ *SessionVars) (string, error) {
		return strconv.Itoa(config.GetGlobalConfig().Instance.StmtSummaryFileMaxDays), nil
	}},
	{Scope: ScopeInstance, Name: TiDBStmtSummaryFileMaxSize, ReadOnly: true, GetGlobal: func(_ context.Context, _ *SessionVars) (string, error) {
		return strconv.Itoa(config.GetGlobalConfig().Instance.StmtSummaryFileMaxSize), nil
	}},
	{Scope: ScopeInstance, Name: TiDBStmtSummaryFileMaxBackups, ReadOnly: true, GetGlobal: func(_ context.Context, _ *SessionVars) (string, error) {
		return strconv.Itoa(config.GetGlobalConfig().Instance.StmtSummaryFileMaxBackups), nil
	}},

	/* The system variables below have GLOBAL scope  */
	{Scope: ScopeGlobal, Name: MaxPreparedStmtCount, Value: strconv.FormatInt(DefMaxPreparedStmtCount, 10), Type: TypeInt, MinValue: -1, MaxValue: 1048576,
		SetGlobal: func(_ context.Context, s *SessionVars, val string) error {
			num, err := strconv.ParseInt(val, 10, 64)
			if err != nil {
				return errors.Trace(err)
			}
			MaxPreparedStmtCountValue.Store(num)
			return nil
		}},
	{Scope: ScopeGlobal, Name: InitConnect, Value: "", Validation: func(vars *SessionVars, normalizedValue string, originalValue string, scope ScopeFlag) (string, error) {
		p := parser.New()
		p.SetSQLMode(vars.SQLMode)
		p.SetParserConfig(vars.BuildParserConfig())
		_, _, err := p.ParseSQL(normalizedValue)
		if err != nil {
			return normalizedValue, ErrWrongTypeForVar.GenWithStackByArgs(InitConnect)
		}
		return normalizedValue, nil
	}},
	{Scope: ScopeGlobal, Name: ValidatePasswordEnable, Value: Off, Type: TypeBool},
	{Scope: ScopeGlobal, Name: ValidatePasswordPolicy, Value: "MEDIUM", Type: TypeEnum, PossibleValues: []string{"LOW", "MEDIUM", "STRONG"}},
	{Scope: ScopeGlobal, Name: ValidatePasswordCheckUserName, Value: On, Type: TypeBool},
	{Scope: ScopeGlobal, Name: ValidatePasswordLength, Value: "8", Type: TypeInt, MinValue: 0, MaxValue: math.MaxInt32,
		Validation: func(vars *SessionVars, normalizedValue string, originalValue string, scope ScopeFlag) (string, error) {
			numberCount, specialCharCount, mixedCaseCount := PasswordValidtaionNumberCount.Load(), PasswordValidationSpecialCharCount.Load(), PasswordValidationMixedCaseCount.Load()
			length, err := strconv.ParseInt(normalizedValue, 10, 32)
			if err != nil {
				return "", err
			}
			if minLength := numberCount + specialCharCount + 2*mixedCaseCount; int32(length) < minLength {
				return strconv.FormatInt(int64(minLength), 10), nil
			}
			return normalizedValue, nil
		},
		SetGlobal: func(_ context.Context, s *SessionVars, val string) error {
			PasswordValidationLength.Store(int32(TidbOptInt64(val, 8)))
			return nil
		}, GetGlobal: func(_ context.Context, s *SessionVars) (string, error) {
			return strconv.FormatInt(int64(PasswordValidationLength.Load()), 10), nil
		},
	},
	{Scope: ScopeGlobal, Name: ValidatePasswordMixedCaseCount, Value: "1", Type: TypeInt, MinValue: 0, MaxValue: math.MaxInt32,
		Validation: func(vars *SessionVars, normalizedValue string, originalValue string, scope ScopeFlag) (string, error) {
			length, numberCount, specialCharCount := PasswordValidationLength.Load(), PasswordValidtaionNumberCount.Load(), PasswordValidationSpecialCharCount.Load()
			mixedCaseCount, err := strconv.ParseInt(normalizedValue, 10, 32)
			if err != nil {
				return "", err
			}
			if minLength := numberCount + specialCharCount + 2*int32(mixedCaseCount); length < minLength {
				err = updatePasswordValidationLength(vars, minLength)
				if err != nil {
					return "", err
				}
			}
			return normalizedValue, nil
		},
		SetGlobal: func(_ context.Context, s *SessionVars, val string) error {
			PasswordValidationMixedCaseCount.Store(int32(TidbOptInt64(val, 1)))
			return nil
		}, GetGlobal: func(_ context.Context, s *SessionVars) (string, error) {
			return strconv.FormatInt(int64(PasswordValidationMixedCaseCount.Load()), 10), nil
		},
	},
	{Scope: ScopeGlobal, Name: ValidatePasswordNumberCount, Value: "1", Type: TypeInt, MinValue: 0, MaxValue: math.MaxInt32,
		Validation: func(vars *SessionVars, normalizedValue string, originalValue string, scope ScopeFlag) (string, error) {
			length, specialCharCount, mixedCaseCount := PasswordValidationLength.Load(), PasswordValidationSpecialCharCount.Load(), PasswordValidationMixedCaseCount.Load()
			numberCount, err := strconv.ParseInt(normalizedValue, 10, 32)
			if err != nil {
				return "", err
			}
			if minLength := int32(numberCount) + specialCharCount + 2*mixedCaseCount; length < minLength {
				err = updatePasswordValidationLength(vars, minLength)
				if err != nil {
					return "", err
				}
			}
			return normalizedValue, nil
		},
		SetGlobal: func(_ context.Context, s *SessionVars, val string) error {
			PasswordValidtaionNumberCount.Store(int32(TidbOptInt64(val, 1)))
			return nil
		}, GetGlobal: func(_ context.Context, s *SessionVars) (string, error) {
			return strconv.FormatInt(int64(PasswordValidtaionNumberCount.Load()), 10), nil
		},
	},
	{Scope: ScopeGlobal, Name: ValidatePasswordSpecialCharCount, Value: "1", Type: TypeInt, MinValue: 0, MaxValue: math.MaxInt32,
		Validation: func(vars *SessionVars, normalizedValue string, originalValue string, scope ScopeFlag) (string, error) {
			length, numberCount, mixedCaseCount := PasswordValidationLength.Load(), PasswordValidtaionNumberCount.Load(), PasswordValidationMixedCaseCount.Load()
			specialCharCount, err := strconv.ParseInt(normalizedValue, 10, 32)
			if err != nil {
				return "", err
			}
			if minLength := numberCount + int32(specialCharCount) + 2*mixedCaseCount; length < minLength {
				err = updatePasswordValidationLength(vars, minLength)
				if err != nil {
					return "", err
				}
			}
			return normalizedValue, nil
		},
		SetGlobal: func(_ context.Context, s *SessionVars, val string) error {
			PasswordValidationSpecialCharCount.Store(int32(TidbOptInt64(val, 1)))
			return nil
		}, GetGlobal: func(_ context.Context, s *SessionVars) (string, error) {
			return strconv.FormatInt(int64(PasswordValidationSpecialCharCount.Load()), 10), nil
		},
	},
	{Scope: ScopeGlobal, Name: ValidatePasswordDictionary, Value: "", Type: TypeStr},
	{Scope: ScopeGlobal, Name: DefaultPasswordLifetime, Value: "0", Type: TypeInt, MinValue: 0, MaxValue: math.MaxUint16},
	{Scope: ScopeGlobal, Name: DisconnectOnExpiredPassword, Value: On, Type: TypeBool, ReadOnly: true, GetGlobal: func(_ context.Context, s *SessionVars) (string, error) {
		return BoolToOnOff(!IsSandBoxModeEnabled.Load()), nil
	}},

	/* TiDB specific variables */
	{Scope: ScopeGlobal, Name: TiDBTSOClientBatchMaxWaitTime, Value: strconv.FormatFloat(DefTiDBTSOClientBatchMaxWaitTime, 'f', -1, 64), Type: TypeFloat, MinValue: 0, MaxValue: 10,
		GetGlobal: func(_ context.Context, sv *SessionVars) (string, error) {
			return strconv.FormatFloat(MaxTSOBatchWaitInterval.Load(), 'f', -1, 64), nil
		},
		SetGlobal: func(_ context.Context, s *SessionVars, val string) error {
			return (*SetPDClientDynamicOption.Load())(TiDBTSOClientBatchMaxWaitTime, val)
		}},
	{Scope: ScopeGlobal, Name: TiDBEnableTSOFollowerProxy, Value: BoolToOnOff(DefTiDBEnableTSOFollowerProxy), Type: TypeBool, GetGlobal: func(_ context.Context, sv *SessionVars) (string, error) {
		return BoolToOnOff(EnableTSOFollowerProxy.Load()), nil
	}, SetGlobal: func(_ context.Context, s *SessionVars, val string) error {
		return (*SetPDClientDynamicOption.Load())(TiDBEnableTSOFollowerProxy, val)
	}},
	{Scope: ScopeGlobal, Name: PDEnableFollowerHandleRegion, Value: BoolToOnOff(DefPDEnableFollowerHandleRegion), Type: TypeBool, GetGlobal: func(_ context.Context, sv *SessionVars) (string, error) {
		return BoolToOnOff(EnablePDFollowerHandleRegion.Load()), nil
	}, SetGlobal: func(_ context.Context, s *SessionVars, val string) error {
		return (*SetPDClientDynamicOption.Load())(PDEnableFollowerHandleRegion, val)
	}},
	{Scope: ScopeGlobal, Name: TiDBEnableLocalTxn, Value: BoolToOnOff(DefTiDBEnableLocalTxn), Hidden: true, Type: TypeBool, Depended: true, GetGlobal: func(_ context.Context, sv *SessionVars) (string, error) {
		return BoolToOnOff(EnableLocalTxn.Load()), nil
	}, SetGlobal: func(_ context.Context, s *SessionVars, val string) error {
		oldVal := EnableLocalTxn.Load()
		newVal := TiDBOptOn(val)
		// Make sure the TxnScope is always Global when disable the Local Txn.
		// ON -> OFF
		if oldVal && !newVal {
			s.TxnScope = kv.NewGlobalTxnScopeVar()
		}
		EnableLocalTxn.Store(newVal)
		return nil
	}},
	{Scope: ScopeGlobal, Name: TiDBAutoAnalyzeRatio, Value: strconv.FormatFloat(DefAutoAnalyzeRatio, 'f', -1, 64), Type: TypeFloat, MinValue: 0, MaxValue: math.MaxUint64},
	{Scope: ScopeGlobal, Name: TiDBAutoAnalyzeStartTime, Value: DefAutoAnalyzeStartTime, Type: TypeTime},
	{Scope: ScopeGlobal, Name: TiDBAutoAnalyzeEndTime, Value: DefAutoAnalyzeEndTime, Type: TypeTime},
	{Scope: ScopeGlobal, Name: TiDBMemQuotaBindingCache, Value: strconv.FormatInt(DefTiDBMemQuotaBindingCache, 10), Type: TypeUnsigned, MaxValue: math.MaxInt32, GetGlobal: func(_ context.Context, sv *SessionVars) (string, error) {
		return strconv.FormatInt(MemQuotaBindingCache.Load(), 10), nil
	}, SetGlobal: func(_ context.Context, s *SessionVars, val string) error {
		MemQuotaBindingCache.Store(TidbOptInt64(val, DefTiDBMemQuotaBindingCache))
		return nil
	}},
	{Scope: ScopeGlobal, Name: TiDBDDLFlashbackConcurrency, Value: strconv.Itoa(DefTiDBDDLFlashbackConcurrency), Type: TypeUnsigned, MinValue: 1, MaxValue: MaxConfigurableConcurrency, SetGlobal: func(_ context.Context, s *SessionVars, val string) error {
		SetDDLFlashbackConcurrency(int32(tidbOptPositiveInt32(val, DefTiDBDDLFlashbackConcurrency)))
		return nil
	}},
	{Scope: ScopeGlobal, Name: TiDBDDLReorgWorkerCount, Value: strconv.Itoa(DefTiDBDDLReorgWorkerCount), Type: TypeUnsigned, MinValue: 1, MaxValue: MaxConfigurableConcurrency, SetGlobal: func(_ context.Context, s *SessionVars, val string) error {
		SetDDLReorgWorkerCounter(int32(tidbOptPositiveInt32(val, DefTiDBDDLReorgWorkerCount)))
		return nil
	}},
	{Scope: ScopeGlobal, Name: TiDBDDLReorgBatchSize, Value: strconv.Itoa(DefTiDBDDLReorgBatchSize), Type: TypeUnsigned, MinValue: int64(MinDDLReorgBatchSize), MaxValue: uint64(MaxDDLReorgBatchSize), SetGlobal: func(_ context.Context, s *SessionVars, val string) error {
		SetDDLReorgBatchSize(int32(tidbOptPositiveInt32(val, DefTiDBDDLReorgBatchSize)))
		return nil
	}},
	{Scope: ScopeGlobal, Name: TiDBDDLErrorCountLimit, Value: strconv.Itoa(DefTiDBDDLErrorCountLimit), Type: TypeUnsigned, MinValue: 0, MaxValue: math.MaxInt64, SetGlobal: func(_ context.Context, s *SessionVars, val string) error {
		SetDDLErrorCountLimit(TidbOptInt64(val, DefTiDBDDLErrorCountLimit))
		return nil
	}},
	{Scope: ScopeGlobal, Name: TiDBMaxDeltaSchemaCount, Value: strconv.Itoa(DefTiDBMaxDeltaSchemaCount), Type: TypeUnsigned, MinValue: 100, MaxValue: 16384, SetGlobal: func(_ context.Context, s *SessionVars, val string) error {
		// It's a global variable, but it also wants to be cached in server.
		SetMaxDeltaSchemaCount(TidbOptInt64(val, DefTiDBMaxDeltaSchemaCount))
		return nil
	}},
	{Scope: ScopeGlobal, Name: TiDBScatterRegion, Value: BoolToOnOff(DefTiDBScatterRegion), Type: TypeBool},
	{Scope: ScopeGlobal, Name: TiDBEnableStmtSummary, Value: BoolToOnOff(DefTiDBEnableStmtSummary), Type: TypeBool, AllowEmpty: true,
		SetGlobal: func(_ context.Context, s *SessionVars, val string) error {
			return stmtsummaryv2.SetEnabled(TiDBOptOn(val))
		}},
	{Scope: ScopeGlobal, Name: TiDBStmtSummaryInternalQuery, Value: BoolToOnOff(DefTiDBStmtSummaryInternalQuery), Type: TypeBool, AllowEmpty: true,
		SetGlobal: func(_ context.Context, s *SessionVars, val string) error {
			return stmtsummaryv2.SetEnableInternalQuery(TiDBOptOn(val))
		}},
	{Scope: ScopeGlobal, Name: TiDBStmtSummaryRefreshInterval, Value: strconv.Itoa(DefTiDBStmtSummaryRefreshInterval), Type: TypeInt, MinValue: 1, MaxValue: math.MaxInt32, AllowEmpty: true,
		SetGlobal: func(_ context.Context, s *SessionVars, val string) error {
			// convert val to int64
			return stmtsummaryv2.SetRefreshInterval(TidbOptInt64(val, DefTiDBStmtSummaryRefreshInterval))
		}},
	{Scope: ScopeGlobal, Name: TiDBStmtSummaryHistorySize, Value: strconv.Itoa(DefTiDBStmtSummaryHistorySize), Type: TypeInt, MinValue: 0, MaxValue: math.MaxUint8, AllowEmpty: true,
		SetGlobal: func(_ context.Context, s *SessionVars, val string) error {
			return stmtsummaryv2.SetHistorySize(TidbOptInt(val, DefTiDBStmtSummaryHistorySize))
		}},
	{Scope: ScopeGlobal, Name: TiDBStmtSummaryMaxStmtCount, Value: strconv.Itoa(DefTiDBStmtSummaryMaxStmtCount), Type: TypeInt, MinValue: 1, MaxValue: math.MaxInt16, AllowEmpty: true,
		SetGlobal: func(_ context.Context, s *SessionVars, val string) error {
			return stmtsummaryv2.SetMaxStmtCount(TidbOptInt(val, DefTiDBStmtSummaryMaxStmtCount))
		}},
	{Scope: ScopeGlobal, Name: TiDBStmtSummaryMaxSQLLength, Value: strconv.Itoa(DefTiDBStmtSummaryMaxSQLLength), Type: TypeInt, MinValue: 0, MaxValue: math.MaxInt32, AllowEmpty: true,
		SetGlobal: func(_ context.Context, s *SessionVars, val string) error {
			return stmtsummaryv2.SetMaxSQLLength(TidbOptInt(val, DefTiDBStmtSummaryMaxSQLLength))
		}},
	{Scope: ScopeGlobal, Name: TiDBCapturePlanBaseline, Value: DefTiDBCapturePlanBaseline, Type: TypeBool, AllowEmptyAll: true},
	{Scope: ScopeGlobal, Name: TiDBEvolvePlanTaskMaxTime, Value: strconv.Itoa(DefTiDBEvolvePlanTaskMaxTime), Type: TypeInt, MinValue: -1, MaxValue: math.MaxInt64},
	{Scope: ScopeGlobal, Name: TiDBEvolvePlanTaskStartTime, Value: DefTiDBEvolvePlanTaskStartTime, Type: TypeTime},
	{Scope: ScopeGlobal, Name: TiDBEvolvePlanTaskEndTime, Value: DefTiDBEvolvePlanTaskEndTime, Type: TypeTime},
	{Scope: ScopeGlobal, Name: TiDBStoreLimit, Value: strconv.FormatInt(atomic.LoadInt64(&config.GetGlobalConfig().TiKVClient.StoreLimit), 10), Type: TypeInt, MinValue: 0, MaxValue: math.MaxInt64, GetGlobal: func(_ context.Context, s *SessionVars) (string, error) {
		return strconv.FormatInt(tikvstore.StoreLimit.Load(), 10), nil
	}, SetGlobal: func(_ context.Context, s *SessionVars, val string) error {
		tikvstore.StoreLimit.Store(TidbOptInt64(val, DefTiDBStoreLimit))
		return nil
	}},
	{Scope: ScopeGlobal, Name: TiDBTxnCommitBatchSize, Value: strconv.FormatUint(tikvstore.DefTxnCommitBatchSize, 10), Type: TypeUnsigned, MinValue: 1, MaxValue: 1 << 30,
		GetGlobal: func(_ context.Context, sv *SessionVars) (string, error) {
			return strconv.FormatUint(tikvstore.TxnCommitBatchSize.Load(), 10), nil
		},
		SetGlobal: func(_ context.Context, s *SessionVars, val string) error {
			tikvstore.TxnCommitBatchSize.Store(uint64(TidbOptInt64(val, int64(tikvstore.DefTxnCommitBatchSize))))
			return nil
		}},
	{Scope: ScopeGlobal, Name: TiDBRestrictedReadOnly, Value: BoolToOnOff(DefTiDBRestrictedReadOnly), Type: TypeBool, SetGlobal: func(_ context.Context, s *SessionVars, val string) error {
		on := TiDBOptOn(val)
		// For user initiated SET GLOBAL, also change the value of TiDBSuperReadOnly
		if on && s.StmtCtx.StmtType == "Set" {
			err := s.GlobalVarsAccessor.SetGlobalSysVar(context.Background(), TiDBSuperReadOnly, "ON")
			if err != nil {
				return err
			}
		}
		RestrictedReadOnly.Store(on)
		return nil
	}},
	{Scope: ScopeGlobal, Name: TiDBSuperReadOnly, Value: BoolToOnOff(DefTiDBSuperReadOnly), Type: TypeBool, Validation: func(s *SessionVars, normalizedValue string, _ string, _ ScopeFlag) (string, error) {
		on := TiDBOptOn(normalizedValue)
		if !on && s.StmtCtx.StmtType == "Set" {
			result, err := s.GlobalVarsAccessor.GetGlobalSysVar(TiDBRestrictedReadOnly)
			if err != nil {
				return normalizedValue, err
			}
			if TiDBOptOn(result) {
				return normalizedValue, fmt.Errorf("can't turn off %s when %s is on", TiDBSuperReadOnly, TiDBRestrictedReadOnly)
			}
		}
		return normalizedValue, nil
	}, SetGlobal: func(_ context.Context, s *SessionVars, val string) error {
		VarTiDBSuperReadOnly.Store(TiDBOptOn(val))
		return nil
	}},
	{Scope: ScopeGlobal, Name: TiDBEnableGOGCTuner, Value: BoolToOnOff(DefTiDBEnableGOGCTuner), Type: TypeBool, SetGlobal: func(_ context.Context, s *SessionVars, val string) error {
		on := TiDBOptOn(val)
		gctuner.EnableGOGCTuner.Store(on)
		if !on {
			gctuner.SetDefaultGOGC()
		}
		gctuner.GlobalMemoryLimitTuner.UpdateMemoryLimit()
		return nil
	}},
	{Scope: ScopeGlobal, Name: TiDBGOGCTunerMaxValue, Value: strconv.Itoa(DefTiDBGOGCMaxValue),
		Type: TypeInt, MinValue: 10, SetGlobal: func(_ context.Context, s *SessionVars, val string) error {
			maxValue := TidbOptInt64(val, DefTiDBGOGCMaxValue)
			gctuner.SetMaxGCPercent(uint32(maxValue))
			gctuner.GlobalMemoryLimitTuner.UpdateMemoryLimit()
			return nil
		},
		GetGlobal: func(ctx context.Context, vars *SessionVars) (string, error) {
			return strconv.FormatInt(int64(gctuner.MaxGCPercent()), 10), nil
		},
		Validation: func(s *SessionVars, normalizedValue string, origin string, scope ScopeFlag) (string, error) {
			maxValue := TidbOptInt64(origin, DefTiDBGOGCMaxValue)
			if maxValue <= int64(gctuner.MinGCPercent()) {
				return "", errors.New("tidb_gogc_tuner_max_value should be more than tidb_gogc_tuner_min_value")
			}
			return origin, nil
		}},
	{Scope: ScopeGlobal, Name: TiDBGOGCTunerMinValue, Value: strconv.Itoa(DefTiDBGOGCMinValue),
		Type: TypeInt, MinValue: 10, SetGlobal: func(_ context.Context, s *SessionVars, val string) error {
			minValue := TidbOptInt64(val, DefTiDBGOGCMinValue)
			gctuner.SetMinGCPercent(uint32(minValue))
			gctuner.GlobalMemoryLimitTuner.UpdateMemoryLimit()
			return nil
		},
		GetGlobal: func(ctx context.Context, vars *SessionVars) (string, error) {
			return strconv.FormatInt(int64(gctuner.MinGCPercent()), 10), nil
		},
		Validation: func(s *SessionVars, normalizedValue string, origin string, scope ScopeFlag) (string, error) {
			minValue := TidbOptInt64(origin, DefTiDBGOGCMinValue)
			if minValue >= int64(gctuner.MaxGCPercent()) {
				return "", errors.New("tidb_gogc_tuner_min_value should be less than tidb_gogc_tuner_max_value")
			}
			return origin, nil
		}},
	{Scope: ScopeGlobal, Name: TiDBEnableTelemetry, Value: BoolToOnOff(DefTiDBEnableTelemetry), Type: TypeBool, GetGlobal: func(_ context.Context, s *SessionVars) (string, error) {
		return "OFF", nil
	}, SetGlobal: func(_ context.Context, s *SessionVars, val string) error {
		s.StmtCtx.AppendWarning(ErrWarnDeprecatedSyntaxSimpleMsg.GenWithStack("tidb_enable_telemetry is deprecated since Telemetry has been removed, this variable is 'OFF' always."))
		return nil
	}},
	{Scope: ScopeGlobal, Name: TiDBEnableHistoricalStats, Value: On, Type: TypeBool, Depended: true},
	/* tikv gc metrics */
	{Scope: ScopeGlobal, Name: TiDBGCEnable, Value: On, Type: TypeBool, GetGlobal: func(_ context.Context, s *SessionVars) (string, error) {
		return getTiDBTableValue(s, "tikv_gc_enable", On)
	}, SetGlobal: func(_ context.Context, s *SessionVars, val string) error {
		return setTiDBTableValue(s, "tikv_gc_enable", val, "Current GC enable status")
	}},
	{Scope: ScopeGlobal, Name: TiDBGCRunInterval, Value: "10m0s", Type: TypeDuration, MinValue: int64(time.Minute * 10), MaxValue: uint64(time.Hour * 24 * 365), GetGlobal: func(_ context.Context, s *SessionVars) (string, error) {
		return getTiDBTableValue(s, "tikv_gc_run_interval", "10m0s")
	}, SetGlobal: func(_ context.Context, s *SessionVars, val string) error {
		return setTiDBTableValue(s, "tikv_gc_run_interval", val, "GC run interval, at least 10m, in Go format.")
	}},
	{Scope: ScopeGlobal, Name: TiDBGCLifetime, Value: "10m0s", Type: TypeDuration, MinValue: int64(time.Minute * 10), MaxValue: uint64(time.Hour * 24 * 365), GetGlobal: func(_ context.Context, s *SessionVars) (string, error) {
		return getTiDBTableValue(s, "tikv_gc_life_time", "10m0s")
	}, SetGlobal: func(_ context.Context, s *SessionVars, val string) error {
		return setTiDBTableValue(s, "tikv_gc_life_time", val, "All versions within life time will not be collected by GC, at least 10m, in Go format.")
	}},
	{Scope: ScopeGlobal, Name: TiDBGCConcurrency, Value: "-1", Type: TypeInt, MinValue: 1, MaxValue: MaxConfigurableConcurrency, AllowAutoValue: true, GetGlobal: func(_ context.Context, s *SessionVars) (string, error) {
		autoConcurrencyVal, err := getTiDBTableValue(s, "tikv_gc_auto_concurrency", On)
		if err == nil && autoConcurrencyVal == On {
			return "-1", nil // convention for "AUTO"
		}
		return getTiDBTableValue(s, "tikv_gc_concurrency", "-1")
	}, SetGlobal: func(_ context.Context, s *SessionVars, val string) error {
		autoConcurrency := Off
		if val == "-1" {
			autoConcurrency = On
		}
		// Update both autoconcurrency and concurrency.
		if err := setTiDBTableValue(s, "tikv_gc_auto_concurrency", autoConcurrency, "Let TiDB pick the concurrency automatically. If set false, tikv_gc_concurrency will be used"); err != nil {
			return err
		}
		return setTiDBTableValue(s, "tikv_gc_concurrency", val, "How many goroutines used to do GC parallel, [1, 256], default 2")
	}},
	{Scope: ScopeGlobal, Name: TiDBGCScanLockMode, Value: "LEGACY", Type: TypeEnum, PossibleValues: []string{"PHYSICAL", "LEGACY"}, GetGlobal: func(_ context.Context, s *SessionVars) (string, error) {
		return getTiDBTableValue(s, "tikv_gc_scan_lock_mode", "LEGACY")
	}, SetGlobal: func(_ context.Context, s *SessionVars, val string) error {
		return setTiDBTableValue(s, "tikv_gc_scan_lock_mode", val, "Mode of scanning locks, \"physical\" or \"legacy\"")
	}},
	{Scope: ScopeGlobal, Name: TiDBGCMaxWaitTime, Value: strconv.Itoa(DefTiDBGCMaxWaitTime), Type: TypeInt, MinValue: 600, MaxValue: 31536000, SetGlobal: func(_ context.Context, s *SessionVars, val string) error {
		GCMaxWaitTime.Store(TidbOptInt64(val, DefTiDBGCMaxWaitTime))
		return nil
	}},
	{Scope: ScopeGlobal, Name: TiDBTableCacheLease, Value: strconv.Itoa(DefTiDBTableCacheLease), Type: TypeUnsigned, MinValue: 1, MaxValue: 10, SetGlobal: func(_ context.Context, s *SessionVars, sVal string) error {
		var val int64
		val, err := strconv.ParseInt(sVal, 10, 64)
		if err != nil {
			return errors.Trace(err)
		}
		TableCacheLease.Store(val)
		return nil
	}},
	{Scope: ScopeGlobal, Name: TiDBAutoAnalyzePartitionBatchSize,
		Value: strconv.Itoa(DefTiDBAutoAnalyzePartitionBatchSize),
		Type:  TypeUnsigned, MinValue: 1, MaxValue: mysql.PartitionCountLimit,
		SetGlobal: func(_ context.Context, vars *SessionVars, s string) error {
			var val int64
			val, err := strconv.ParseInt(s, 10, 64)
			if err != nil {
				return errors.Trace(err)
			}
			AutoAnalyzePartitionBatchSize.Store(val)
			return nil
		}},

	// variable for top SQL feature.
	// TopSQL enable only be controlled by TopSQL pub/sub sinker.
	// This global variable only uses to update the global config which store in PD(ETCD).
	{Scope: ScopeGlobal, Name: TiDBEnableTopSQL, Value: BoolToOnOff(topsqlstate.DefTiDBTopSQLEnable), Type: TypeBool, AllowEmpty: true, GlobalConfigName: GlobalConfigEnableTopSQL},
	{Scope: ScopeGlobal, Name: TiDBSourceID, Value: "1", Type: TypeInt, MinValue: 1, MaxValue: 15, GlobalConfigName: GlobalConfigSourceID},
	{Scope: ScopeGlobal, Name: TiDBTopSQLMaxTimeSeriesCount, Value: strconv.Itoa(topsqlstate.DefTiDBTopSQLMaxTimeSeriesCount), Type: TypeInt, MinValue: 1, MaxValue: 5000, GetGlobal: func(_ context.Context, s *SessionVars) (string, error) {
		return strconv.FormatInt(topsqlstate.GlobalState.MaxStatementCount.Load(), 10), nil
	}, SetGlobal: func(_ context.Context, vars *SessionVars, s string) error {
		val, err := strconv.ParseInt(s, 10, 64)
		if err != nil {
			return err
		}
		topsqlstate.GlobalState.MaxStatementCount.Store(val)
		return nil
	}},
	{Scope: ScopeGlobal, Name: TiDBTopSQLMaxMetaCount, Value: strconv.Itoa(topsqlstate.DefTiDBTopSQLMaxMetaCount), Type: TypeInt, MinValue: 1, MaxValue: 10000, GetGlobal: func(_ context.Context, s *SessionVars) (string, error) {
		return strconv.FormatInt(topsqlstate.GlobalState.MaxCollect.Load(), 10), nil
	}, SetGlobal: func(_ context.Context, vars *SessionVars, s string) error {
		val, err := strconv.ParseInt(s, 10, 64)
		if err != nil {
			return err
		}
		topsqlstate.GlobalState.MaxCollect.Store(val)
		return nil
	}},
	{Scope: ScopeGlobal, Name: SkipNameResolve, Value: Off, Type: TypeBool},
	{Scope: ScopeGlobal, Name: DefaultAuthPlugin, Value: mysql.AuthNativePassword, Type: TypeEnum, PossibleValues: []string{mysql.AuthNativePassword, mysql.AuthCachingSha2Password, mysql.AuthTiDBSM3Password, mysql.AuthLDAPSASL, mysql.AuthLDAPSimple}},
	{Scope: ScopeGlobal, Name: TiDBPersistAnalyzeOptions, Value: BoolToOnOff(DefTiDBPersistAnalyzeOptions), Type: TypeBool,
		GetGlobal: func(_ context.Context, s *SessionVars) (string, error) {
			return BoolToOnOff(PersistAnalyzeOptions.Load()), nil
		},
		SetGlobal: func(_ context.Context, s *SessionVars, val string) error {
			PersistAnalyzeOptions.Store(TiDBOptOn(val))
			return nil
		},
	},
	{
		Scope: ScopeGlobal, Name: TiDBEnableAutoAnalyze, Value: BoolToOnOff(DefTiDBEnableAutoAnalyze), Type: TypeBool,
		GetGlobal: func(_ context.Context, s *SessionVars) (string, error) {
			return BoolToOnOff(RunAutoAnalyze.Load()), nil
		},
		SetGlobal: func(_ context.Context, s *SessionVars, val string) error {
			RunAutoAnalyze.Store(TiDBOptOn(val))
			return nil
		},
	}, {
		Scope: ScopeGlobal, Name: TiDBEnableAutoAnalyzePriorityQueue, Value: BoolToOnOff(DefTiDBEnableAutoAnalyzePriorityQueue), Type: TypeBool,
		GetGlobal: func(_ context.Context, s *SessionVars) (string, error) {
			return BoolToOnOff(EnableAutoAnalyzePriorityQueue.Load()), nil
		},
		SetGlobal: func(_ context.Context, s *SessionVars, val string) error {
			EnableAutoAnalyzePriorityQueue.Store(TiDBOptOn(val))
			return nil
		},
	},
	{Scope: ScopeGlobal, Name: TiDBGOGCTunerThreshold, Value: strconv.FormatFloat(DefTiDBGOGCTunerThreshold, 'f', -1, 64), Type: TypeFloat, MinValue: 0, MaxValue: math.MaxUint64,
		GetGlobal: func(_ context.Context, s *SessionVars) (string, error) {
			return strconv.FormatFloat(GOGCTunerThreshold.Load(), 'f', -1, 64), nil
		},
		Validation: func(s *SessionVars, normalizedValue string, originalValue string, scope ScopeFlag) (string, error) {
			floatValue := tidbOptFloat64(normalizedValue, DefTiDBGOGCTunerThreshold)
			globalMemoryLimitTuner := gctuner.GlobalMemoryLimitTuner.GetPercentage()
			if floatValue < 0 && floatValue > 0.9 {
				return "", ErrWrongValueForVar.GenWithStackByArgs(TiDBGOGCTunerThreshold, normalizedValue)
			}
			// globalMemoryLimitTuner must not be 0. it will be 0 when tidb_server_memory_limit_gc_trigger is not set during startup.
			if globalMemoryLimitTuner != 0 && globalMemoryLimitTuner < floatValue+0.05 {
				return "", errors.New("tidb_gogc_tuner_threshold should be less than tidb_server_memory_limit_gc_trigger - 0.05")
			}
			return strconv.FormatFloat(floatValue, 'f', -1, 64), nil
		},
		SetGlobal: func(_ context.Context, s *SessionVars, val string) (err error) {
			factor := tidbOptFloat64(val, DefTiDBGOGCTunerThreshold)
			GOGCTunerThreshold.Store(factor)
			memTotal := memory.ServerMemoryLimit.Load()
			if memTotal == 0 {
				memTotal, err = memory.MemTotal()
				if err != nil {
					return err
				}
			}
			if factor > 0 {
				threshold := float64(memTotal) * factor
				gctuner.Tuning(uint64(threshold))
			}
			return nil
		},
	},
	{Scope: ScopeGlobal, Name: TiDBServerMemoryLimit, Value: DefTiDBServerMemoryLimit, Type: TypeStr,
		GetGlobal: func(_ context.Context, s *SessionVars) (string, error) {
			return memory.ServerMemoryLimitOriginText.Load(), nil
		},
		Validation: func(s *SessionVars, normalizedValue string, originalValue string, scope ScopeFlag) (string, error) {
			_, str, err := parseMemoryLimit(s, normalizedValue, originalValue)
			if err != nil {
				return "", err
			}
			return str, nil
		},
		SetGlobal: func(_ context.Context, s *SessionVars, val string) error {
			bt, str, err := parseMemoryLimit(s, val, val)
			if err != nil {
				return err
			}
			memory.ServerMemoryLimitOriginText.Store(str)
			memory.ServerMemoryLimit.Store(bt)
			threshold := float64(bt) * GOGCTunerThreshold.Load()
			gctuner.Tuning(uint64(threshold))
			gctuner.GlobalMemoryLimitTuner.UpdateMemoryLimit()
			return nil
		},
	},
	{Scope: ScopeGlobal, Name: TiDBServerMemoryLimitSessMinSize, Value: strconv.FormatUint(DefTiDBServerMemoryLimitSessMinSize, 10), Type: TypeStr,
		GetGlobal: func(_ context.Context, s *SessionVars) (string, error) {
			return memory.ServerMemoryLimitSessMinSize.String(), nil
		},
		Validation: func(s *SessionVars, normalizedValue string, originalValue string, scope ScopeFlag) (string, error) {
			intVal, err := strconv.ParseUint(normalizedValue, 10, 64)
			if err != nil {
				bt, str := parseByteSize(normalizedValue)
				if str == "" {
					return "", err
				}
				intVal = bt
			}
			if intVal > 0 && intVal < 128 { // 128 Bytes
				s.StmtCtx.AppendWarning(ErrTruncatedWrongValue.FastGenByArgs(TiDBServerMemoryLimitSessMinSize, originalValue))
				intVal = 128
			}
			return strconv.FormatUint(intVal, 10), nil
		},
		SetGlobal: func(_ context.Context, s *SessionVars, val string) error {
			intVal, err := strconv.ParseUint(val, 10, 64)
			if err != nil {
				return err
			}
			memory.ServerMemoryLimitSessMinSize.Store(intVal)
			return nil
		},
	},
	{Scope: ScopeGlobal, Name: TiDBServerMemoryLimitGCTrigger, Value: strconv.FormatFloat(DefTiDBServerMemoryLimitGCTrigger, 'f', -1, 64), Type: TypeStr,
		GetGlobal: func(_ context.Context, s *SessionVars) (string, error) {
			return strconv.FormatFloat(gctuner.GlobalMemoryLimitTuner.GetPercentage(), 'f', -1, 64), nil
		},
		Validation: func(s *SessionVars, normalizedValue string, originalValue string, scope ScopeFlag) (string, error) {
			floatValue, err := strconv.ParseFloat(normalizedValue, 64)
			if err != nil {
				perc, str := parsePercentage(normalizedValue)
				if len(str) == 0 {
					return "", err
				}
				floatValue = float64(perc) / 100
			}
			gogcTunerThreshold := GOGCTunerThreshold.Load()
			if floatValue < 0.51 || floatValue > 1 { // 51% ~ 100%
				return "", ErrWrongValueForVar.GenWithStackByArgs(TiDBServerMemoryLimitGCTrigger, normalizedValue)
			}
			// gogcTunerThreshold must not be 0. it will be 0 when tidb_gogc_tuner_threshold is not set during startup.
			if gogcTunerThreshold != 0 && floatValue < gogcTunerThreshold+0.05 {
				return "", errors.New("tidb_server_memory_limit_gc_trigger should be greater than tidb_gogc_tuner_threshold + 0.05")
			}

			return strconv.FormatFloat(floatValue, 'f', -1, 64), nil
		},
		SetGlobal: func(_ context.Context, s *SessionVars, val string) error {
			floatValue, err := strconv.ParseFloat(val, 64)
			if err != nil {
				return err
			}
			gctuner.GlobalMemoryLimitTuner.SetPercentage(floatValue)
			gctuner.GlobalMemoryLimitTuner.UpdateMemoryLimit()
			return nil
		},
	},
	{Scope: ScopeGlobal, Name: TiDBEnableColumnTracking, Value: BoolToOnOff(DefTiDBEnableColumnTracking), Type: TypeBool, GetGlobal: func(_ context.Context, s *SessionVars) (string, error) {
		return BoolToOnOff(EnableColumnTracking.Load()), nil
	}, SetGlobal: func(_ context.Context, s *SessionVars, val string) error {
		v := TiDBOptOn(val)
		// If this is a user initiated statement,
		// we log that column tracking is disabled.
		if s.StmtCtx.StmtType == "Set" && !v {
			// Set the location to UTC to avoid time zone interference.
			disableTime := time.Now().UTC().Format(types.UTCTimeFormat)
			if err := setTiDBTableValue(s, TiDBDisableColumnTrackingTime, disableTime, "Record the last time tidb_enable_column_tracking is set off"); err != nil {
				return err
			}
		}
		EnableColumnTracking.Store(v)
		return nil
	}},
	{Scope: ScopeGlobal, Name: RequireSecureTransport, Value: BoolToOnOff(DefRequireSecureTransport), Type: TypeBool,
		GetGlobal: func(_ context.Context, s *SessionVars) (string, error) {
			return BoolToOnOff(tls.RequireSecureTransport.Load()), nil
		},
		SetGlobal: func(_ context.Context, s *SessionVars, val string) error {
			tls.RequireSecureTransport.Store(TiDBOptOn(val))
			return nil
		}, Validation: func(vars *SessionVars, normalizedValue string, originalValue string, scope ScopeFlag) (string, error) {
			if vars.StmtCtx.StmtType == "Set" && TiDBOptOn(normalizedValue) {
				// On tidbcloud dedicated cluster with the default configuration, if an user modify
				// @@global.require_secure_transport=on, he can not login the cluster anymore!
				// A workaround for this is making require_secure_transport read-only for that case.
				// SEM(security enhanced mode) is enabled by default with only that settings.
				cfg := config.GetGlobalConfig()
				if cfg.Security.EnableSEM {
					return "", errors.New("require_secure_transport can not be set to ON with SEM(security enhanced mode) enabled")
				}
				// Refuse to set RequireSecureTransport to ON if the connection
				// issuing the change is not secure. This helps reduce the chance of users being locked out.
				if vars.TLSConnectionState == nil {
					return "", errors.New("require_secure_transport can only be set to ON if the connection issuing the change is secure")
				}
			}
			return normalizedValue, nil
		},
	},
	{Scope: ScopeGlobal, Name: TiDBStatsLoadPseudoTimeout, Value: BoolToOnOff(DefTiDBStatsLoadPseudoTimeout), Type: TypeBool,
		GetGlobal: func(_ context.Context, s *SessionVars) (string, error) {
			return BoolToOnOff(StatsLoadPseudoTimeout.Load()), nil
		},
		SetGlobal: func(_ context.Context, s *SessionVars, val string) error {
			StatsLoadPseudoTimeout.Store(TiDBOptOn(val))
			return nil
		},
	},
	{Scope: ScopeGlobal, Name: TiDBEnableBatchDML, Value: BoolToOnOff(DefTiDBEnableBatchDML), Type: TypeBool, SetGlobal: func(_ context.Context, s *SessionVars, val string) error {
		EnableBatchDML.Store(TiDBOptOn(val))
		return nil
	}, GetGlobal: func(_ context.Context, s *SessionVars) (string, error) {
		return BoolToOnOff(EnableBatchDML.Load()), nil
	}},
	{Scope: ScopeGlobal, Name: TiDBStatsCacheMemQuota, Value: strconv.Itoa(DefTiDBStatsCacheMemQuota),
		MinValue: 0, MaxValue: MaxTiDBStatsCacheMemQuota, Type: TypeInt,
		GetGlobal: func(_ context.Context, vars *SessionVars) (string, error) {
			return strconv.FormatInt(StatsCacheMemQuota.Load(), 10), nil
		}, SetGlobal: func(_ context.Context, vars *SessionVars, s string) error {
			v := TidbOptInt64(s, DefTiDBStatsCacheMemQuota)
			oldv := StatsCacheMemQuota.Load()
			if v != oldv {
				StatsCacheMemQuota.Store(v)
				SetStatsCacheCapacityFunc := SetStatsCacheCapacity.Load()
				(*SetStatsCacheCapacityFunc)(v)
			}
			return nil
		},
	},
	{Scope: ScopeGlobal, Name: TiDBQueryLogMaxLen, Value: strconv.Itoa(DefTiDBQueryLogMaxLen), Type: TypeInt, MinValue: 0, MaxValue: 1073741824, SetGlobal: func(_ context.Context, s *SessionVars, val string) error {
		QueryLogMaxLen.Store(int32(TidbOptInt64(val, DefTiDBQueryLogMaxLen)))
		return nil
	}, GetGlobal: func(_ context.Context, s *SessionVars) (string, error) {
		return fmt.Sprint(QueryLogMaxLen.Load()), nil
	}},
	{Scope: ScopeGlobal, Name: TiDBCommitterConcurrency, Value: strconv.Itoa(DefTiDBCommitterConcurrency), Type: TypeInt, MinValue: 1, MaxValue: 10000, SetGlobal: func(_ context.Context, s *SessionVars, val string) error {
		tikvutil.CommitterConcurrency.Store(int32(TidbOptInt64(val, DefTiDBCommitterConcurrency)))
		cfg := config.GetGlobalConfig().GetTiKVConfig()
		tikvcfg.StoreGlobalConfig(cfg)
		return nil
	}, GetGlobal: func(_ context.Context, s *SessionVars) (string, error) {
		return fmt.Sprint(tikvutil.CommitterConcurrency.Load()), nil
	}},
	{Scope: ScopeGlobal, Name: TiDBMemQuotaAnalyze, Value: strconv.Itoa(DefTiDBMemQuotaAnalyze), Type: TypeInt, MinValue: -1, MaxValue: math.MaxInt64,
		GetGlobal: func(_ context.Context, s *SessionVars) (string, error) {
			return strconv.FormatInt(GetMemQuotaAnalyze(), 10), nil
		},
		SetGlobal: func(_ context.Context, s *SessionVars, val string) error {
			SetMemQuotaAnalyze(TidbOptInt64(val, DefTiDBMemQuotaAnalyze))
			return nil
		},
	},
	{Scope: ScopeGlobal | ScopeSession, Name: TiDBEnablePrepPlanCache, Value: BoolToOnOff(DefTiDBEnablePrepPlanCache), Type: TypeBool, SetSession: func(s *SessionVars, val string) error {
		s.EnablePreparedPlanCache = TiDBOptOn(val)
		return nil
	}},
	{Scope: ScopeGlobal | ScopeSession, Name: TiDBPrepPlanCacheSize, Aliases: []string{TiDBSessionPlanCacheSize}, Value: strconv.FormatUint(uint64(DefTiDBPrepPlanCacheSize), 10), Type: TypeUnsigned, MinValue: 1, MaxValue: 100000, SetSession: func(s *SessionVars, val string) error {
		uVal, err := strconv.ParseUint(val, 10, 64)
		if err == nil {
			s.PreparedPlanCacheSize = uVal
		}
		return err
	}, Validation: func(vars *SessionVars, normalizedValue string, originalValue string, scope ScopeFlag) (string, error) {
		appendDeprecationWarning(vars, TiDBPrepPlanCacheSize, TiDBSessionPlanCacheSize)
		return normalizedValue, nil
	}},
	{Scope: ScopeGlobal | ScopeSession, Name: TiDBEnablePrepPlanCacheMemoryMonitor, Value: BoolToOnOff(DefTiDBEnablePrepPlanCacheMemoryMonitor), Type: TypeBool, SetSession: func(s *SessionVars, val string) error {
		s.EnablePreparedPlanCacheMemoryMonitor = TiDBOptOn(val)
		return nil
	}},
	{Scope: ScopeGlobal, Name: TiDBPrepPlanCacheMemoryGuardRatio, Value: strconv.FormatFloat(DefTiDBPrepPlanCacheMemoryGuardRatio, 'f', -1, 64), Type: TypeFloat, MinValue: 0.0, MaxValue: 1.0, SetGlobal: func(_ context.Context, s *SessionVars, val string) error {
		f, err := strconv.ParseFloat(val, 64)
		if err == nil {
			PreparedPlanCacheMemoryGuardRatio.Store(f)
		}
		return err
	}, GetGlobal: func(_ context.Context, s *SessionVars) (string, error) {
		return strconv.FormatFloat(PreparedPlanCacheMemoryGuardRatio.Load(), 'f', -1, 64), nil
	}},
	{Scope: ScopeGlobal | ScopeSession, Name: TiDBEnableNonPreparedPlanCache, Value: BoolToOnOff(DefTiDBEnableNonPreparedPlanCache), Type: TypeBool, SetSession: func(s *SessionVars, val string) error {
		s.EnableNonPreparedPlanCache = TiDBOptOn(val)
		return nil
	}},
	{Scope: ScopeGlobal | ScopeSession, Name: TiDBEnableNonPreparedPlanCacheForDML, Value: BoolToOnOff(DefTiDBEnableNonPreparedPlanCacheForDML), Type: TypeBool, SetSession: func(s *SessionVars, val string) error {
		s.EnableNonPreparedPlanCacheForDML = TiDBOptOn(val)
		return nil
	}},
	{Scope: ScopeGlobal | ScopeSession, Name: TiDBOptEnableFuzzyBinding, Value: BoolToOnOff(false), Type: TypeBool, IsHintUpdatableVerfied: true, SetSession: func(s *SessionVars, val string) error {
		s.EnableFuzzyBinding = TiDBOptOn(val)
		return nil
	}},
	{Scope: ScopeGlobal | ScopeSession, Name: TiDBNonPreparedPlanCacheSize, Value: strconv.FormatUint(uint64(DefTiDBNonPreparedPlanCacheSize), 10), Type: TypeUnsigned, MinValue: 1, MaxValue: 100000, SetSession: func(s *SessionVars, val string) error {
		uVal, err := strconv.ParseUint(val, 10, 64)
		if err == nil {
			s.NonPreparedPlanCacheSize = uVal
		}
		return err
	}, Validation: func(vars *SessionVars, normalizedValue string, originalValue string, scope ScopeFlag) (string, error) {
		appendDeprecationWarning(vars, TiDBNonPreparedPlanCacheSize, TiDBSessionPlanCacheSize)
		return normalizedValue, nil
	}},
	{Scope: ScopeGlobal | ScopeSession, Name: TiDBPlanCacheMaxPlanSize, Value: strconv.FormatUint(DefTiDBPlanCacheMaxPlanSize, 10), Type: TypeUnsigned, MinValue: 0, MaxValue: math.MaxUint64, SetSession: func(s *SessionVars, val string) error {
		uVal, err := strconv.ParseUint(val, 10, 64)
		if err == nil {
			s.PlanCacheMaxPlanSize = uVal
		}
		return err
	}},
	{Scope: ScopeGlobal | ScopeSession, Name: TiDBSessionPlanCacheSize, Aliases: []string{TiDBPrepPlanCacheSize}, Value: strconv.FormatUint(uint64(DefTiDBSessionPlanCacheSize), 10), Type: TypeUnsigned, MinValue: 1, MaxValue: 100000, SetSession: func(s *SessionVars, val string) error {
		uVal, err := strconv.ParseUint(val, 10, 64)
		if err == nil {
			s.SessionPlanCacheSize = uVal
		}
		return err
	}},
	{Scope: ScopeGlobal, Name: TiDBMemOOMAction, Value: DefTiDBMemOOMAction, PossibleValues: []string{"CANCEL", "LOG"}, Type: TypeEnum,
		GetGlobal: func(_ context.Context, s *SessionVars) (string, error) {
			return OOMAction.Load(), nil
		},
		SetGlobal: func(_ context.Context, s *SessionVars, val string) error {
			OOMAction.Store(val)
			return nil
		}},
	{Scope: ScopeGlobal, Name: TiDBMaxAutoAnalyzeTime, Value: strconv.Itoa(DefTiDBMaxAutoAnalyzeTime), Type: TypeInt, MinValue: 0, MaxValue: math.MaxInt32,
		GetGlobal: func(_ context.Context, s *SessionVars) (string, error) {
			return strconv.FormatInt(MaxAutoAnalyzeTime.Load(), 10), nil
		},
		SetGlobal: func(_ context.Context, s *SessionVars, val string) error {
			num, err := strconv.ParseInt(val, 10, 64)
			if err == nil {
				MaxAutoAnalyzeTime.Store(num)
			}
			return err
		},
	},
	{Scope: ScopeGlobal, Name: TiDBEnableMDL, Value: BoolToOnOff(DefTiDBEnableMDL), Type: TypeBool, SetGlobal: func(_ context.Context, vars *SessionVars, val string) error {
		if EnableMDL.Load() != TiDBOptOn(val) {
			err := SwitchMDL(TiDBOptOn(val))
			if err != nil {
				return err
			}
		}
		return nil
	}, GetGlobal: func(_ context.Context, vars *SessionVars) (string, error) {
		return BoolToOnOff(EnableMDL.Load()), nil
	}},
	{Scope: ScopeGlobal, Name: TiDBEnableDistTask, Value: BoolToOnOff(DefTiDBEnableDistTask), Type: TypeBool, SetGlobal: func(_ context.Context, s *SessionVars, val string) error {
		if EnableDistTask.Load() != TiDBOptOn(val) {
			EnableDistTask.Store(TiDBOptOn(val))
		}
		return nil
	}, GetGlobal: func(_ context.Context, s *SessionVars) (string, error) {
		return BoolToOnOff(EnableDistTask.Load()), nil
	}},
	{Scope: ScopeGlobal, Name: TiDBEnableFastCreateTable, Value: BoolToOnOff(DefTiDBEnableFastCreateTable), Type: TypeBool, SetGlobal: func(_ context.Context, s *SessionVars, val string) error {
		if EnableFastCreateTable.Load() != TiDBOptOn(val) {
			err := SwitchFastCreateTable(TiDBOptOn(val))
			if err != nil {
				return err
			}
		}
		return nil
	}, GetGlobal: func(_ context.Context, s *SessionVars) (string, error) {
		return BoolToOnOff(EnableFastCreateTable.Load()), nil
	}},
	{Scope: ScopeGlobal, Name: TiDBEnableNoopVariables, Value: BoolToOnOff(DefTiDBEnableNoopVariables), Type: TypeEnum, PossibleValues: []string{Off, On}, SetGlobal: func(_ context.Context, s *SessionVars, val string) error {
		EnableNoopVariables.Store(TiDBOptOn(val))
		return nil
	}, GetGlobal: func(_ context.Context, s *SessionVars) (string, error) {
		return BoolToOnOff(EnableNoopVariables.Load()), nil
	}},
	{Scope: ScopeGlobal, Name: TiDBEnableGCAwareMemoryTrack, Value: BoolToOnOff(DefEnableTiDBGCAwareMemoryTrack), Type: TypeBool, SetGlobal: func(_ context.Context, s *SessionVars, val string) error {
		memory.EnableGCAwareMemoryTrack.Store(TiDBOptOn(val))
		return nil
	}, GetGlobal: func(_ context.Context, s *SessionVars) (string, error) {
		return BoolToOnOff(memory.EnableGCAwareMemoryTrack.Load()), nil
	}},
	{Scope: ScopeGlobal, Name: TiDBEnableTmpStorageOnOOM, Value: BoolToOnOff(DefTiDBEnableTmpStorageOnOOM), Type: TypeBool, SetGlobal: func(_ context.Context, s *SessionVars, val string) error {
		EnableTmpStorageOnOOM.Store(TiDBOptOn(val))
		return nil
	}, GetGlobal: func(_ context.Context, s *SessionVars) (string, error) {
		return BoolToOnOff(EnableTmpStorageOnOOM.Load()), nil
	}},
	{Scope: ScopeGlobal, Name: TiDBAutoBuildStatsConcurrency, Value: strconv.Itoa(DefTiDBAutoBuildStatsConcurrency), Type: TypeInt, MinValue: 1, MaxValue: MaxConfigurableConcurrency},
	{Scope: ScopeGlobal, Name: TiDBSysProcScanConcurrency, Value: strconv.Itoa(DefTiDBSysProcScanConcurrency), Type: TypeInt, MinValue: 1, MaxValue: math.MaxInt32},
	{Scope: ScopeGlobal, Name: TiDBMemoryUsageAlarmRatio, Value: strconv.FormatFloat(DefMemoryUsageAlarmRatio, 'f', -1, 64), Type: TypeFloat, MinValue: 0.0, MaxValue: 1.0, SetGlobal: func(_ context.Context, s *SessionVars, val string) error {
		MemoryUsageAlarmRatio.Store(tidbOptFloat64(val, DefMemoryUsageAlarmRatio))
		return nil
	}, GetGlobal: func(_ context.Context, s *SessionVars) (string, error) {
		return fmt.Sprintf("%g", MemoryUsageAlarmRatio.Load()), nil
	}},
	{Scope: ScopeGlobal, Name: TiDBMemoryUsageAlarmKeepRecordNum, Value: strconv.Itoa(DefMemoryUsageAlarmKeepRecordNum), Type: TypeInt, MinValue: 1, MaxValue: 10000, SetGlobal: func(_ context.Context, s *SessionVars, val string) error {
		MemoryUsageAlarmKeepRecordNum.Store(TidbOptInt64(val, DefMemoryUsageAlarmKeepRecordNum))
		return nil
	}, GetGlobal: func(_ context.Context, s *SessionVars) (string, error) {
		return strconv.FormatInt(MemoryUsageAlarmKeepRecordNum.Load(), 10), nil
	}},
	{Scope: ScopeGlobal, Name: PasswordReuseHistory, Value: strconv.Itoa(DefPasswordReuseHistory), Type: TypeUnsigned, MinValue: 0, MaxValue: math.MaxUint32, GetGlobal: func(_ context.Context, s *SessionVars) (string, error) {
		return strconv.FormatInt(PasswordHistory.Load(), 10), nil
	}, SetGlobal: func(_ context.Context, s *SessionVars, val string) error {
		PasswordHistory.Store(TidbOptInt64(val, DefPasswordReuseHistory))
		return nil
	}},
	{Scope: ScopeGlobal, Name: PasswordReuseTime, Value: strconv.Itoa(DefPasswordReuseTime), Type: TypeUnsigned, MinValue: 0, MaxValue: math.MaxUint32, GetGlobal: func(_ context.Context, s *SessionVars) (string, error) {
		return strconv.FormatInt(PasswordReuseInterval.Load(), 10), nil
	}, SetGlobal: func(_ context.Context, s *SessionVars, val string) error {
		PasswordReuseInterval.Store(TidbOptInt64(val, DefPasswordReuseTime))
		return nil
	}},
	{Scope: ScopeGlobal, Name: TiDBEnableHistoricalStatsForCapture, Value: BoolToOnOff(DefTiDBEnableHistoricalStatsForCapture), Type: TypeBool,
		SetGlobal: func(ctx context.Context, vars *SessionVars, s string) error {
			EnableHistoricalStatsForCapture.Store(TiDBOptOn(s))
			return nil
		},
		GetGlobal: func(ctx context.Context, vars *SessionVars) (string, error) {
			return BoolToOnOff(EnableHistoricalStatsForCapture.Load()), nil
		},
	},
	{Scope: ScopeGlobal, Name: TiDBHistoricalStatsDuration, Value: DefTiDBHistoricalStatsDuration.String(), Type: TypeDuration, MinValue: int64(time.Second), MaxValue: uint64(time.Hour * 24 * 365),
		GetGlobal: func(ctx context.Context, vars *SessionVars) (string, error) {
			return HistoricalStatsDuration.Load().String(), nil
		}, SetGlobal: func(ctx context.Context, vars *SessionVars, s string) error {
			d, err := time.ParseDuration(s)
			if err != nil {
				return err
			}
			HistoricalStatsDuration.Store(d)
			return nil
		}},
	{Scope: ScopeGlobal, Name: TiDBLowResolutionTSOUpdateInterval, Value: strconv.Itoa(DefTiDBLowResolutionTSOUpdateInterval), Type: TypeInt, MinValue: 10, MaxValue: 60000,
		SetGlobal: func(_ context.Context, s *SessionVars, val string) error {
			LowResolutionTSOUpdateInterval.Store(uint32(TidbOptInt64(val, DefTiDBLowResolutionTSOUpdateInterval)))
			if SetLowResolutionTSOUpdateInterval != nil {
				interval := time.Duration(LowResolutionTSOUpdateInterval.Load()) * time.Millisecond
				return SetLowResolutionTSOUpdateInterval(interval)
			}
			return nil
		},
	},

	/* The system variables below have GLOBAL and SESSION scope  */
	{Scope: ScopeGlobal | ScopeSession, Name: TiDBEnablePlanReplayerContinuousCapture, Value: BoolToOnOff(false), Type: TypeBool,
		SetSession: func(s *SessionVars, val string) error {
			historicalStatsEnabled, err := s.GlobalVarsAccessor.GetGlobalSysVar(TiDBEnableHistoricalStats)
			if err != nil {
				return err
			}
			if !TiDBOptOn(historicalStatsEnabled) && TiDBOptOn(val) {
				return errors.Errorf("%v should be enabled before enabling %v", TiDBEnableHistoricalStats, TiDBEnablePlanReplayerContinuousCapture)
			}
			s.EnablePlanReplayedContinuesCapture = TiDBOptOn(val)
			return nil
		},
		GetSession: func(vars *SessionVars) (string, error) {
			return BoolToOnOff(vars.EnablePlanReplayedContinuesCapture), nil
		},
		Validation: func(vars *SessionVars, s string, s2 string, flag ScopeFlag) (string, error) {
			historicalStatsEnabled, err := vars.GlobalVarsAccessor.GetGlobalSysVar(TiDBEnableHistoricalStats)
			if err != nil {
				return "", err
			}
			if !TiDBOptOn(historicalStatsEnabled) && TiDBOptOn(s) {
				return "", errors.Errorf("%v should be enabled before enabling %v", TiDBEnableHistoricalStats, TiDBEnablePlanReplayerContinuousCapture)
			}
			return s, nil
		},
	},
	{Scope: ScopeGlobal | ScopeSession, Name: TiDBEnablePlanReplayerCapture, Value: BoolToOnOff(DefTiDBEnablePlanReplayerCapture), Type: TypeBool,
		SetSession: func(s *SessionVars, val string) error {
			s.EnablePlanReplayerCapture = TiDBOptOn(val)
			return nil
		},
		GetSession: func(vars *SessionVars) (string, error) {
			return BoolToOnOff(vars.EnablePlanReplayerCapture), nil
		},
	},
	{Scope: ScopeGlobal | ScopeSession, Name: TiDBRowFormatVersion, Value: strconv.Itoa(DefTiDBRowFormatV1), Type: TypeUnsigned, MinValue: 1, MaxValue: 2, SetGlobal: func(_ context.Context, s *SessionVars, val string) error {
		SetDDLReorgRowFormat(TidbOptInt64(val, DefTiDBRowFormatV2))
		return nil
	}, SetSession: func(s *SessionVars, val string) error {
		formatVersion := TidbOptInt64(val, DefTiDBRowFormatV1)
		if formatVersion == DefTiDBRowFormatV1 {
			s.RowEncoder.Enable = false
		} else if formatVersion == DefTiDBRowFormatV2 {
			s.RowEncoder.Enable = true
		}
		return nil
	}},
	{Scope: ScopeGlobal, Name: TiDBEnableRowLevelChecksum, Value: BoolToOnOff(DefTiDBEnableRowLevelChecksum), Type: TypeBool,
		GetGlobal: func(ctx context.Context, vars *SessionVars) (string, error) {
			return BoolToOnOff(EnableRowLevelChecksum.Load()), nil
		},
		SetGlobal: func(ctx context.Context, vars *SessionVars, s string) error {
			EnableRowLevelChecksum.Store(TiDBOptOn(s))
			return nil
		},
	},
	{Scope: ScopeGlobal | ScopeSession, Name: SQLSelectLimit, Value: "18446744073709551615", Type: TypeUnsigned, MinValue: 0, MaxValue: math.MaxUint64, SetSession: func(s *SessionVars, val string) error {
		result, err := strconv.ParseUint(val, 10, 64)
		if err != nil {
			return errors.Trace(err)
		}
		s.SelectLimit = result
		return nil
	}},
	{Scope: ScopeGlobal | ScopeSession, Name: DefaultWeekFormat, Value: "0", Type: TypeUnsigned, MinValue: 0, MaxValue: 7},
	{Scope: ScopeGlobal | ScopeSession, Name: SQLModeVar, Value: mysql.DefaultSQLMode, IsHintUpdatableVerfied: true, Validation: func(vars *SessionVars, normalizedValue string, originalValue string, scope ScopeFlag) (string, error) {
		// Ensure the SQL mode parses
		normalizedValue = mysql.FormatSQLModeStr(normalizedValue)
		if _, err := mysql.GetSQLMode(normalizedValue); err != nil {
			return originalValue, err
		}
		return normalizedValue, nil
	}, SetSession: func(s *SessionVars, val string) error {
		val = mysql.FormatSQLModeStr(val)
		// Modes is a list of different modes separated by commas.
		sqlMode, err := mysql.GetSQLMode(val)
		if err != nil {
			return errors.Trace(err)
		}
		s.SQLMode = sqlMode
		s.SetStatusFlag(mysql.ServerStatusNoBackslashEscaped, sqlMode.HasNoBackslashEscapesMode())
		return nil
	}},
	{Scope: ScopeGlobal, Name: TiDBLoadBindingTimeout, Value: "200", Type: TypeUnsigned, MinValue: 0, MaxValue: math.MaxInt32, IsHintUpdatableVerfied: false, SetGlobal: func(ctx context.Context, vars *SessionVars, s string) error {
		timeoutMS := tidbOptPositiveInt32(s, 0)
		vars.LoadBindingTimeout = uint64(timeoutMS)
		return nil
	}},
	{Scope: ScopeGlobal | ScopeSession, Name: MaxExecutionTime, Value: "0", Type: TypeUnsigned, MinValue: 0, MaxValue: math.MaxInt32, IsHintUpdatableVerfied: true, SetSession: func(s *SessionVars, val string) error {
		timeoutMS := tidbOptPositiveInt32(val, 0)
		s.MaxExecutionTime = uint64(timeoutMS)
		return nil
	}},
	{Scope: ScopeGlobal | ScopeSession, Name: TiKVClientReadTimeout, Value: "0", Type: TypeUnsigned, MinValue: 0, MaxValue: math.MaxInt32, IsHintUpdatableVerfied: true, SetSession: func(s *SessionVars, val string) error {
		timeoutMS := tidbOptPositiveInt32(val, 0)
		s.TiKVClientReadTimeout = uint64(timeoutMS)
		return nil
	}},
	{Scope: ScopeGlobal | ScopeSession, Name: CollationServer, Value: mysql.DefaultCollationName, Validation: func(vars *SessionVars, normalizedValue string, originalValue string, scope ScopeFlag) (string, error) {
		return checkCollation(vars, normalizedValue, originalValue, scope)
	}, SetSession: func(s *SessionVars, val string) error {
		if coll, err := collate.GetCollationByName(val); err == nil {
			s.systems[CharacterSetServer] = coll.CharsetName
		}
		return nil
	}},
	{Scope: ScopeGlobal | ScopeSession, Name: DefaultCollationForUTF8MB4, Value: mysql.DefaultCollationName, Validation: func(vars *SessionVars, normalizedValue string, originalValue string, scope ScopeFlag) (string, error) {
		coll, err := checkDefaultCollationForUTF8MB4(vars, normalizedValue, originalValue, scope)
		if err == nil {
			vars.StmtCtx.AppendWarning(ErrWarnDeprecatedSyntaxNoReplacement.FastGenByArgs(DefaultCollationForUTF8MB4))
		}
		return coll, err
	}, SetSession: func(s *SessionVars, val string) error {
		s.DefaultCollationForUTF8MB4 = val
		return nil
	}},
	{Scope: ScopeGlobal | ScopeSession, Name: SQLLogBin, Value: On, Type: TypeBool},
	{Scope: ScopeGlobal | ScopeSession, Name: TimeZone, Value: "SYSTEM", IsHintUpdatableVerfied: true, Validation: func(varErrFunctionsNoopImpls *SessionVars, normalizedValue string, originalValue string, scope ScopeFlag) (string, error) {
		if strings.EqualFold(normalizedValue, "SYSTEM") {
			return "SYSTEM", nil
		}
		_, err := timeutil.ParseTimeZone(normalizedValue)
		return normalizedValue, err
	}, SetSession: func(s *SessionVars, val string) error {
		tz, err := timeutil.ParseTimeZone(val)
		if err != nil {
			return err
		}
		s.TimeZone = tz
		return nil
	}},
	{Scope: ScopeGlobal | ScopeSession, Name: ForeignKeyChecks, Value: BoolToOnOff(DefTiDBForeignKeyChecks), Type: TypeBool, Validation: func(vars *SessionVars, normalizedValue string, originalValue string, scope ScopeFlag) (string, error) {
		if TiDBOptOn(normalizedValue) {
			vars.ForeignKeyChecks = true
			return On, nil
		} else if !TiDBOptOn(normalizedValue) {
			vars.ForeignKeyChecks = false
			return Off, nil
		}
		return normalizedValue, ErrWrongValueForVar.GenWithStackByArgs(ForeignKeyChecks, originalValue)
	}},
	{Scope: ScopeGlobal, Name: TiDBEnableForeignKey, Value: BoolToOnOff(true), Type: TypeBool, SetGlobal: func(_ context.Context, s *SessionVars, val string) error {
		EnableForeignKey.Store(TiDBOptOn(val))
		return nil
	}, GetGlobal: func(_ context.Context, s *SessionVars) (string, error) {
		return BoolToOnOff(EnableForeignKey.Load()), nil
	}},
	{Scope: ScopeGlobal | ScopeSession, Name: CollationDatabase, Value: mysql.DefaultCollationName, skipInit: true, Validation: func(vars *SessionVars, normalizedValue string, originalValue string, scope ScopeFlag) (string, error) {
		return checkCollation(vars, normalizedValue, originalValue, scope)
	}, SetSession: func(s *SessionVars, val string) error {
		if coll, err := collate.GetCollationByName(val); err == nil {
			s.systems[CharsetDatabase] = coll.CharsetName
		}
		return nil
	}},
	{Scope: ScopeGlobal | ScopeSession, Name: AutoIncrementIncrement, Value: strconv.FormatInt(DefAutoIncrementIncrement, 10), Type: TypeUnsigned, MinValue: 1, MaxValue: math.MaxUint16, SetSession: func(s *SessionVars, val string) error {
		// AutoIncrementIncrement is valid in [1, 65535].
		s.AutoIncrementIncrement = tidbOptPositiveInt32(val, DefAutoIncrementIncrement)
		return nil
	}},
	{Scope: ScopeGlobal | ScopeSession, Name: AutoIncrementOffset, Value: strconv.FormatInt(DefAutoIncrementOffset, 10), Type: TypeUnsigned, MinValue: 1, MaxValue: math.MaxUint16, SetSession: func(s *SessionVars, val string) error {
		// AutoIncrementOffset is valid in [1, 65535].
		s.AutoIncrementOffset = tidbOptPositiveInt32(val, DefAutoIncrementOffset)
		return nil
	}},
	{Scope: ScopeGlobal | ScopeSession, Name: CharacterSetClient, Value: mysql.DefaultCharset, Validation: func(vars *SessionVars, normalizedValue string, originalValue string, scope ScopeFlag) (string, error) {
		return checkCharacterSet(normalizedValue, CharacterSetClient)
	}},
	{Scope: ScopeGlobal | ScopeSession, Name: CharacterSetResults, Value: mysql.DefaultCharset, Validation: func(vars *SessionVars, normalizedValue string, originalValue string, scope ScopeFlag) (string, error) {
		if normalizedValue == "" {
			return normalizedValue, nil
		}
		return checkCharacterSet(normalizedValue, "")
	}},
	{Scope: ScopeGlobal | ScopeSession, Name: TxnIsolation, Value: "REPEATABLE-READ", Type: TypeEnum, Aliases: []string{TransactionIsolation}, PossibleValues: []string{"READ-UNCOMMITTED", "READ-COMMITTED", "REPEATABLE-READ", "SERIALIZABLE"}, Validation: func(vars *SessionVars, normalizedValue string, originalValue string, scope ScopeFlag) (string, error) {
		// MySQL appends a warning here for tx_isolation is deprecated
		// TiDB doesn't currently, but may in future. It is still commonly used by applications
		// So it might be noisy to do so.
		return checkIsolationLevel(vars, normalizedValue, originalValue, scope)
	}},
	{Scope: ScopeGlobal | ScopeSession, Name: TransactionIsolation, Value: "REPEATABLE-READ", Type: TypeEnum, Aliases: []string{TxnIsolation}, PossibleValues: []string{"READ-UNCOMMITTED", "READ-COMMITTED", "REPEATABLE-READ", "SERIALIZABLE"}, Validation: func(vars *SessionVars, normalizedValue string, originalValue string, scope ScopeFlag) (string, error) {
		return checkIsolationLevel(vars, normalizedValue, originalValue, scope)
	}},
	{Scope: ScopeGlobal | ScopeSession, Name: CollationConnection, Value: mysql.DefaultCollationName, skipInit: true, Validation: func(vars *SessionVars, normalizedValue string, originalValue string, scope ScopeFlag) (string, error) {
		return checkCollation(vars, normalizedValue, originalValue, scope)
	}, SetSession: func(s *SessionVars, val string) error {
		if coll, err := collate.GetCollationByName(val); err == nil {
			s.systems[CharacterSetConnection] = coll.CharsetName
		}
		return nil
	}},
	{Scope: ScopeGlobal | ScopeSession, Name: AutoCommit, Value: On, Type: TypeBool, SetSession: func(s *SessionVars, val string) error {
		isAutocommit := TiDBOptOn(val)
		// Implicitly commit the possible ongoing transaction if mode is changed from off to on.
		if !s.IsAutocommit() && isAutocommit {
			s.SetInTxn(false)
		}
		s.SetStatusFlag(mysql.ServerStatusAutocommit, isAutocommit)
		return nil
	}},
	{Scope: ScopeGlobal | ScopeSession, Name: CharsetDatabase, Value: mysql.DefaultCharset, skipInit: true, Validation: func(vars *SessionVars, normalizedValue string, originalValue string, scope ScopeFlag) (string, error) {
		return checkCharacterSet(normalizedValue, CharsetDatabase)
	}, SetSession: func(s *SessionVars, val string) error {
		if cs, err := charset.GetCharsetInfo(val); err == nil {
			s.systems[CollationDatabase] = cs.DefaultCollation
		}
		return nil
	}},
	{Scope: ScopeGlobal | ScopeSession, Name: WaitTimeout, Value: strconv.FormatInt(DefWaitTimeout, 10), Type: TypeUnsigned, MinValue: 0, MaxValue: secondsPerYear},
	{Scope: ScopeGlobal | ScopeSession, Name: InteractiveTimeout, Value: "28800", Type: TypeUnsigned, MinValue: 1, MaxValue: secondsPerYear},
	{Scope: ScopeGlobal | ScopeSession, Name: InnodbLockWaitTimeout, Value: strconv.FormatInt(DefInnodbLockWaitTimeout, 10), Type: TypeUnsigned, MinValue: 1, MaxValue: 3600, SetSession: func(s *SessionVars, val string) error {
		lockWaitSec := TidbOptInt64(val, DefInnodbLockWaitTimeout)
		s.LockWaitTimeout = lockWaitSec * 1000
		return nil
	}},
	{Scope: ScopeGlobal | ScopeSession, Name: GroupConcatMaxLen, Value: "1024", IsHintUpdatableVerfied: true, Type: TypeUnsigned, MinValue: 4, MaxValue: math.MaxUint64, Validation: func(vars *SessionVars, normalizedValue string, originalValue string, scope ScopeFlag) (string, error) {
		// https://dev.mysql.com/doc/refman/8.0/en/server-system-variables.html#sysvar_group_concat_max_len
		// Minimum Value 4
		// Maximum Value (64-bit platforms) 18446744073709551615
		// Maximum Value (32-bit platforms) 4294967295
		if mathutil.IntBits == 32 {
			if val, err := strconv.ParseUint(normalizedValue, 10, 64); err == nil {
				if val > uint64(math.MaxUint32) {
					vars.StmtCtx.AppendWarning(ErrTruncatedWrongValue.FastGenByArgs(GroupConcatMaxLen, originalValue))
					return strconv.FormatInt(int64(math.MaxUint32), 10), nil
				}
			}
		}
		return normalizedValue, nil
	}},
	{Scope: ScopeGlobal | ScopeSession, Name: CharacterSetConnection, Value: mysql.DefaultCharset, skipInit: true, Validation: func(vars *SessionVars, normalizedValue string, originalValue string, scope ScopeFlag) (string, error) {
		return checkCharacterSet(normalizedValue, CharacterSetConnection)
	}, SetSession: func(s *SessionVars, val string) error {
		if cs, err := charset.GetCharsetInfo(val); err == nil {
			s.systems[CollationConnection] = cs.DefaultCollation
		}
		return nil
	}},
	{Scope: ScopeGlobal | ScopeSession, Name: CharacterSetServer, Value: mysql.DefaultCharset, skipInit: true, Validation: func(vars *SessionVars, normalizedValue string, originalValue string, scope ScopeFlag) (string, error) {
		return checkCharacterSet(normalizedValue, CharacterSetServer)
	}, SetSession: func(s *SessionVars, val string) error {
		if cs, err := charset.GetCharsetInfo(val); err == nil {
			s.systems[CollationServer] = cs.DefaultCollation
		}
		return nil
	}},
	{Scope: ScopeGlobal | ScopeSession, Name: MaxAllowedPacket, Value: strconv.FormatUint(DefMaxAllowedPacket, 10), Type: TypeUnsigned, MinValue: 1024, MaxValue: MaxOfMaxAllowedPacket,
		Validation: func(vars *SessionVars, normalizedValue string, originalValue string, scope ScopeFlag) (string, error) {
			if vars.StmtCtx.StmtType == "Set" && scope == ScopeSession {
				err := ErrReadOnly.GenWithStackByArgs("SESSION", MaxAllowedPacket, "GLOBAL")
				return normalizedValue, err
			}
			// Truncate the value of max_allowed_packet to be a multiple of 1024,
			// nonmultiples are rounded down to the nearest multiple.
			u, err := strconv.ParseUint(normalizedValue, 10, 64)
			if err != nil {
				return normalizedValue, err
			}
			remainder := u % 1024
			if remainder != 0 {
				vars.StmtCtx.AppendWarning(ErrTruncatedWrongValue.FastGenByArgs(MaxAllowedPacket, normalizedValue))
				u -= remainder
			}
			return strconv.FormatUint(u, 10), nil
		},
		GetSession: func(s *SessionVars) (string, error) {
			return strconv.FormatUint(s.MaxAllowedPacket, 10), nil
		},
		SetSession: func(s *SessionVars, val string) error {
			var err error
			if s.MaxAllowedPacket, err = strconv.ParseUint(val, 10, 64); err != nil {
				return err
			}
			return nil
		},
	},
	{Scope: ScopeGlobal | ScopeSession, Name: WindowingUseHighPrecision, Value: On, Type: TypeBool, IsHintUpdatableVerfied: true, SetSession: func(s *SessionVars, val string) error {
		s.WindowingUseHighPrecision = TiDBOptOn(val)
		return nil
	}},
	{Scope: ScopeGlobal | ScopeSession, Name: BlockEncryptionMode, Value: "aes-128-ecb", Type: TypeEnum, PossibleValues: []string{"aes-128-ecb", "aes-192-ecb", "aes-256-ecb", "aes-128-cbc", "aes-192-cbc", "aes-256-cbc", "aes-128-ofb", "aes-192-ofb", "aes-256-ofb", "aes-128-cfb", "aes-192-cfb", "aes-256-cfb"}},
	/* TiDB specific variables */
	{Scope: ScopeGlobal | ScopeSession, Name: TiDBAllowMPPExecution, Type: TypeBool, Value: BoolToOnOff(DefTiDBAllowMPPExecution), Depended: true, SetSession: func(s *SessionVars, val string) error {
		s.allowMPPExecution = TiDBOptOn(val)
		return nil
	}},
	{Scope: ScopeGlobal | ScopeSession, Name: TiDBAllowTiFlashCop, Type: TypeBool, Value: BoolToOnOff(DefTiDBAllowTiFlashCop), SetSession: func(s *SessionVars, val string) error {
		s.allowTiFlashCop = TiDBOptOn(val)
		return nil
	}},
	{Scope: ScopeGlobal | ScopeSession, Name: TiFlashFastScan, Type: TypeBool, Value: BoolToOnOff(DefTiFlashFastScan), SetSession: func(s *SessionVars, val string) error {
		s.TiFlashFastScan = TiDBOptOn(val)
		return nil
	}},
	{Scope: ScopeGlobal | ScopeSession, Name: TiDBMPPStoreFailTTL, Type: TypeStr, Value: DefTiDBMPPStoreFailTTL, SetSession: func(s *SessionVars, val string) error {
		s.MPPStoreFailTTL = val
		return nil
	}},
	{Scope: ScopeGlobal | ScopeSession, Name: TiDBHashExchangeWithNewCollation, Type: TypeBool, Value: BoolToOnOff(DefTiDBHashExchangeWithNewCollation), SetSession: func(s *SessionVars, val string) error {
		s.HashExchangeWithNewCollation = TiDBOptOn(val)
		return nil
	}},
	{Scope: ScopeGlobal | ScopeSession, Name: TiDBBCJThresholdCount, Value: strconv.Itoa(DefBroadcastJoinThresholdCount), Type: TypeInt, MinValue: 0, MaxValue: math.MaxInt64, SetSession: func(s *SessionVars, val string) error {
		s.BroadcastJoinThresholdCount = TidbOptInt64(val, DefBroadcastJoinThresholdCount)
		return nil
	}},
	{Scope: ScopeGlobal | ScopeSession, Name: TiDBBCJThresholdSize, Value: strconv.Itoa(DefBroadcastJoinThresholdSize), Type: TypeInt, MinValue: 0, MaxValue: math.MaxInt64, SetSession: func(s *SessionVars, val string) error {
		s.BroadcastJoinThresholdSize = TidbOptInt64(val, DefBroadcastJoinThresholdSize)
		return nil
	}},
	{Scope: ScopeGlobal | ScopeSession, Name: TiDBPreferBCJByExchangeDataSize, Type: TypeBool, Value: BoolToOnOff(DefPreferBCJByExchangeDataSize), SetSession: func(s *SessionVars, val string) error {
		s.PreferBCJByExchangeDataSize = TiDBOptOn(val)
		return nil
	}},
	{Scope: ScopeGlobal | ScopeSession, Name: TiDBBuildStatsConcurrency, Value: strconv.Itoa(DefBuildStatsConcurrency), Type: TypeInt, MinValue: 1, MaxValue: MaxConfigurableConcurrency},
	{Scope: ScopeGlobal | ScopeSession, Name: TiDBBuildSamplingStatsConcurrency, Value: strconv.Itoa(DefBuildSamplingStatsConcurrency), Type: TypeInt, MinValue: 1, MaxValue: MaxConfigurableConcurrency},
	{Scope: ScopeGlobal | ScopeSession, Name: TiDBOptCartesianBCJ, Value: strconv.Itoa(DefOptCartesianBCJ), Type: TypeInt, MinValue: 0, MaxValue: 2, SetSession: func(s *SessionVars, val string) error {
		s.AllowCartesianBCJ = TidbOptInt(val, DefOptCartesianBCJ)
		return nil
	}},
	{Scope: ScopeGlobal | ScopeSession, Name: TiDBOptMPPOuterJoinFixedBuildSide, Value: BoolToOnOff(DefOptMPPOuterJoinFixedBuildSide), Type: TypeBool, SetSession: func(s *SessionVars, val string) error {
		s.MPPOuterJoinFixedBuildSide = TiDBOptOn(val)
		return nil
	}},
	{Scope: ScopeGlobal | ScopeSession, Name: TiDBExecutorConcurrency, Value: strconv.Itoa(DefExecutorConcurrency), Type: TypeUnsigned, MinValue: 1, MaxValue: MaxConfigurableConcurrency, SetSession: func(s *SessionVars, val string) error {
		s.ExecutorConcurrency = tidbOptPositiveInt32(val, DefExecutorConcurrency)
		return nil
	}},
	{Scope: ScopeGlobal | ScopeSession, Name: TiDBDistSQLScanConcurrency, Value: strconv.Itoa(DefDistSQLScanConcurrency), Type: TypeUnsigned, MinValue: 1, MaxValue: MaxConfigurableConcurrency, SetSession: func(s *SessionVars, val string) error {
		s.distSQLScanConcurrency = tidbOptPositiveInt32(val, DefDistSQLScanConcurrency)
		return nil
	}},
	{Scope: ScopeGlobal | ScopeSession, Name: TiDBAnalyzeDistSQLScanConcurrency, Value: strconv.Itoa(DefAnalyzeDistSQLScanConcurrency), Type: TypeUnsigned, MinValue: 1, MaxValue: math.MaxInt32, SetSession: func(s *SessionVars, val string) error {
		s.analyzeDistSQLScanConcurrency = tidbOptPositiveInt32(val, DefAnalyzeDistSQLScanConcurrency)
		return nil
	}},
	{Scope: ScopeGlobal | ScopeSession, Name: TiDBOptInSubqToJoinAndAgg, Value: BoolToOnOff(DefOptInSubqToJoinAndAgg), Type: TypeBool, SetSession: func(s *SessionVars, val string) error {
		s.SetAllowInSubqToJoinAndAgg(TiDBOptOn(val))
		return nil
	}},
	{Scope: ScopeGlobal | ScopeSession, Name: TiDBOptPreferRangeScan, Value: BoolToOnOff(DefOptPreferRangeScan), Type: TypeBool, IsHintUpdatableVerfied: true, SetSession: func(s *SessionVars, val string) error {
		s.SetAllowPreferRangeScan(TiDBOptOn(val))
		return nil
	}},
	{Scope: ScopeGlobal | ScopeSession, Name: TiDBOptLimitPushDownThreshold, Value: strconv.Itoa(DefOptLimitPushDownThreshold), Type: TypeUnsigned, MinValue: 0, MaxValue: math.MaxInt32, SetSession: func(s *SessionVars, val string) error {
		s.LimitPushDownThreshold = TidbOptInt64(val, DefOptLimitPushDownThreshold)
		return nil
	}},
	{Scope: ScopeGlobal | ScopeSession, Name: TiDBOptCorrelationThreshold, Value: strconv.FormatFloat(DefOptCorrelationThreshold, 'f', -1, 64), Type: TypeFloat, MinValue: 0, MaxValue: 1, SetSession: func(s *SessionVars, val string) error {
		s.CorrelationThreshold = tidbOptFloat64(val, DefOptCorrelationThreshold)
		return nil
	}},
	{Scope: ScopeGlobal | ScopeSession, Name: TiDBOptEnableCorrelationAdjustment, Value: BoolToOnOff(DefOptEnableCorrelationAdjustment), Type: TypeBool, SetSession: func(s *SessionVars, val string) error {
		s.EnableCorrelationAdjustment = TiDBOptOn(val)
		return nil
	}},
	{Scope: ScopeGlobal | ScopeSession, Name: TiDBOptCorrelationExpFactor, Value: strconv.Itoa(DefOptCorrelationExpFactor), Type: TypeUnsigned, MinValue: 0, MaxValue: math.MaxInt32, SetSession: func(s *SessionVars, val string) error {
		s.CorrelationExpFactor = int(TidbOptInt64(val, DefOptCorrelationExpFactor))
		return nil
	}},
	{Scope: ScopeGlobal | ScopeSession, Name: TiDBOptCPUFactor, Value: strconv.FormatFloat(DefOptCPUFactor, 'f', -1, 64), Type: TypeFloat, MinValue: 0, MaxValue: math.MaxUint64, SetSession: func(s *SessionVars, val string) error {
		s.cpuFactor = tidbOptFloat64(val, DefOptCPUFactor)
		return nil
	}},
	{Scope: ScopeGlobal | ScopeSession, Name: TiDBOptTiFlashConcurrencyFactor, Value: strconv.FormatFloat(DefOptTiFlashConcurrencyFactor, 'f', -1, 64), skipInit: true, Type: TypeFloat, MinValue: 1, MaxValue: math.MaxUint64, SetSession: func(s *SessionVars, val string) error {
		s.CopTiFlashConcurrencyFactor = tidbOptFloat64(val, DefOptTiFlashConcurrencyFactor)
		return nil
	}},
	{Scope: ScopeGlobal | ScopeSession, Name: TiDBOptCopCPUFactor, Value: strconv.FormatFloat(DefOptCopCPUFactor, 'f', -1, 64), Type: TypeFloat, MinValue: 0, MaxValue: math.MaxUint64, SetSession: func(s *SessionVars, val string) error {
		s.copCPUFactor = tidbOptFloat64(val, DefOptCopCPUFactor)
		return nil
	}},
	{Scope: ScopeGlobal | ScopeSession, Name: TiDBOptNetworkFactor, Value: strconv.FormatFloat(DefOptNetworkFactor, 'f', -1, 64), Type: TypeFloat, MinValue: 0, MaxValue: math.MaxUint64, SetSession: func(s *SessionVars, val string) error {
		s.networkFactor = tidbOptFloat64(val, DefOptNetworkFactor)
		return nil
	}},
	{Scope: ScopeGlobal | ScopeSession, Name: TiDBOptScanFactor, Value: strconv.FormatFloat(DefOptScanFactor, 'f', -1, 64), Type: TypeFloat, MinValue: 0, MaxValue: math.MaxUint64, SetSession: func(s *SessionVars, val string) error {
		s.scanFactor = tidbOptFloat64(val, DefOptScanFactor)
		return nil
	}},
	{Scope: ScopeGlobal | ScopeSession, Name: TiDBOptDescScanFactor, Value: strconv.FormatFloat(DefOptDescScanFactor, 'f', -1, 64), Type: TypeFloat, MinValue: 0, MaxValue: math.MaxUint64, SetSession: func(s *SessionVars, val string) error {
		s.descScanFactor = tidbOptFloat64(val, DefOptDescScanFactor)
		return nil
	}},
	{Scope: ScopeGlobal | ScopeSession, Name: TiDBOptSeekFactor, Value: strconv.FormatFloat(DefOptSeekFactor, 'f', -1, 64), skipInit: true, Type: TypeFloat, MinValue: 0, MaxValue: math.MaxUint64, SetSession: func(s *SessionVars, val string) error {
		s.seekFactor = tidbOptFloat64(val, DefOptSeekFactor)
		return nil
	}},
	{Scope: ScopeGlobal | ScopeSession, Name: TiDBOptMemoryFactor, Value: strconv.FormatFloat(DefOptMemoryFactor, 'f', -1, 64), Type: TypeFloat, MinValue: 0, MaxValue: math.MaxUint64, SetSession: func(s *SessionVars, val string) error {
		s.memoryFactor = tidbOptFloat64(val, DefOptMemoryFactor)
		return nil
	}},
	{Scope: ScopeGlobal | ScopeSession, Name: TiDBOptDiskFactor, Value: strconv.FormatFloat(DefOptDiskFactor, 'f', -1, 64), Type: TypeFloat, MinValue: 0, MaxValue: math.MaxUint64, SetSession: func(s *SessionVars, val string) error {
		s.diskFactor = tidbOptFloat64(val, DefOptDiskFactor)
		return nil
	}},
	{Scope: ScopeGlobal | ScopeSession, Name: TiDBOptimizerEnableNewOnlyFullGroupByCheck, Value: BoolToOnOff(DefTiDBOptimizerEnableNewOFGB), Type: TypeBool, SetSession: func(s *SessionVars, val string) error {
		s.OptimizerEnableNewOnlyFullGroupByCheck = TiDBOptOn(val)
		return nil
	}},
	{Scope: ScopeGlobal | ScopeSession, Name: TiDBOptConcurrencyFactor, Value: strconv.FormatFloat(DefOptConcurrencyFactor, 'f', -1, 64), Type: TypeFloat, MinValue: 0, MaxValue: math.MaxUint64, SetSession: func(s *SessionVars, val string) error {
		s.concurrencyFactor = tidbOptFloat64(val, DefOptConcurrencyFactor)
		return nil
	}},
	{Scope: ScopeGlobal | ScopeSession, Name: TiDBOptForceInlineCTE, Value: BoolToOnOff(DefOptForceInlineCTE), Type: TypeBool, SetSession: func(s *SessionVars, val string) error {
		s.enableForceInlineCTE = TiDBOptOn(val)
		return nil
	}},
	{Scope: ScopeGlobal | ScopeSession, Name: TiDBIndexJoinBatchSize, Value: strconv.Itoa(DefIndexJoinBatchSize), Type: TypeUnsigned, MinValue: 1, MaxValue: math.MaxInt32, SetSession: func(s *SessionVars, val string) error {
		s.IndexJoinBatchSize = tidbOptPositiveInt32(val, DefIndexJoinBatchSize)
		return nil
	}},
	{Scope: ScopeGlobal | ScopeSession, Name: TiDBIndexLookupSize, Value: strconv.Itoa(DefIndexLookupSize), Type: TypeUnsigned, MinValue: 1, MaxValue: math.MaxInt32, SetSession: func(s *SessionVars, val string) error {
		s.IndexLookupSize = tidbOptPositiveInt32(val, DefIndexLookupSize)
		return nil
	}},
	{Scope: ScopeGlobal | ScopeSession, Name: TiDBIndexLookupConcurrency, Value: strconv.Itoa(DefIndexLookupConcurrency), Type: TypeInt, MinValue: 1, MaxValue: MaxConfigurableConcurrency, AllowAutoValue: true, SetSession: func(s *SessionVars, val string) error {
		s.indexLookupConcurrency = tidbOptPositiveInt32(val, ConcurrencyUnset)
		return nil
	}, Validation: func(vars *SessionVars, normalizedValue string, originalValue string, scope ScopeFlag) (string, error) {
		appendDeprecationWarning(vars, TiDBIndexLookupConcurrency, TiDBExecutorConcurrency)
		return normalizedValue, nil
	}},
	{Scope: ScopeGlobal | ScopeSession, Name: TiDBIndexLookupJoinConcurrency, Value: strconv.Itoa(DefIndexLookupJoinConcurrency), Type: TypeInt, MinValue: 1, MaxValue: MaxConfigurableConcurrency, AllowAutoValue: true, SetSession: func(s *SessionVars, val string) error {
		s.indexLookupJoinConcurrency = tidbOptPositiveInt32(val, ConcurrencyUnset)
		return nil
	}, Validation: func(vars *SessionVars, normalizedValue string, originalValue string, scope ScopeFlag) (string, error) {
		appendDeprecationWarning(vars, TiDBIndexLookupJoinConcurrency, TiDBExecutorConcurrency)
		return normalizedValue, nil
	}},
	{Scope: ScopeGlobal | ScopeSession, Name: TiDBIndexSerialScanConcurrency, Value: strconv.Itoa(DefIndexSerialScanConcurrency), Type: TypeUnsigned, MinValue: 1, MaxValue: MaxConfigurableConcurrency, SetSession: func(s *SessionVars, val string) error {
		s.indexSerialScanConcurrency = tidbOptPositiveInt32(val, DefIndexSerialScanConcurrency)
		return nil
	}},
	{Scope: ScopeGlobal | ScopeSession, Name: TiDBSkipUTF8Check, Value: BoolToOnOff(DefSkipUTF8Check), Type: TypeBool, SetSession: func(s *SessionVars, val string) error {
		s.SkipUTF8Check = TiDBOptOn(val)
		return nil
	}},
	{Scope: ScopeGlobal | ScopeSession, Name: TiDBSkipASCIICheck, Value: BoolToOnOff(DefSkipASCIICheck), Type: TypeBool, SetSession: func(s *SessionVars, val string) error {
		s.SkipASCIICheck = TiDBOptOn(val)
		return nil
	}},
	{Scope: ScopeGlobal | ScopeSession, Name: TiDBDMLBatchSize, Value: strconv.Itoa(DefDMLBatchSize), Type: TypeUnsigned, MinValue: 0, MaxValue: math.MaxInt32, SetSession: func(s *SessionVars, val string) error {
		s.DMLBatchSize = int(TidbOptInt64(val, DefDMLBatchSize))
		return nil
	}},
	{Scope: ScopeGlobal | ScopeSession, Name: TiDBMaxChunkSize, Value: strconv.Itoa(DefMaxChunkSize), Type: TypeUnsigned, MinValue: maxChunkSizeLowerBound, MaxValue: math.MaxInt32, SetSession: func(s *SessionVars, val string) error {
		s.MaxChunkSize = tidbOptPositiveInt32(val, DefMaxChunkSize)
		return nil
	}},
	{Scope: ScopeGlobal | ScopeSession, Name: TiDBAllowBatchCop, Value: strconv.Itoa(DefTiDBAllowBatchCop), Type: TypeInt, MinValue: 0, MaxValue: 2, SetSession: func(s *SessionVars, val string) error {
		s.AllowBatchCop = int(TidbOptInt64(val, DefTiDBAllowBatchCop))
		return nil
	}},
	{Scope: ScopeGlobal | ScopeSession, Name: TiDBInitChunkSize, Value: strconv.Itoa(DefInitChunkSize), Type: TypeUnsigned, MinValue: 1, MaxValue: initChunkSizeUpperBound, SetSession: func(s *SessionVars, val string) error {
		s.InitChunkSize = tidbOptPositiveInt32(val, DefInitChunkSize)
		return nil
	}},
	{Scope: ScopeGlobal | ScopeSession, Name: TiDBEnableCascadesPlanner, Value: Off, Type: TypeBool, SetSession: func(s *SessionVars, val string) error {
		s.SetEnableCascadesPlanner(TiDBOptOn(val))
		return nil
	}},
	{Scope: ScopeGlobal | ScopeSession, Name: TiDBEnableIndexMerge, Value: BoolToOnOff(DefTiDBEnableIndexMerge), Type: TypeBool, SetSession: func(s *SessionVars, val string) error {
		s.SetEnableIndexMerge(TiDBOptOn(val))
		return nil
	}},
	{Scope: ScopeGlobal | ScopeSession, Name: TiDBEnableTablePartition, Value: On, Type: TypeEnum, PossibleValues: []string{Off, On, "AUTO"}, SetSession: func(s *SessionVars, val string) error {
		s.EnableTablePartition = val
		return nil
	}},
	{Scope: ScopeGlobal | ScopeSession, Name: TiDBEnableListTablePartition, Value: On, Type: TypeBool, SetSession: func(s *SessionVars, val string) error {
		s.EnableListTablePartition = TiDBOptOn(val)
		return nil
	}},
	{Scope: ScopeGlobal | ScopeSession, Name: TiDBHashJoinConcurrency, Value: strconv.Itoa(DefTiDBHashJoinConcurrency), Type: TypeInt, MinValue: 1, MaxValue: MaxConfigurableConcurrency, AllowAutoValue: true, SetSession: func(s *SessionVars, val string) error {
		s.hashJoinConcurrency = tidbOptPositiveInt32(val, ConcurrencyUnset)
		return nil
	}, Validation: func(vars *SessionVars, normalizedValue string, originalValue string, scope ScopeFlag) (string, error) {
		appendDeprecationWarning(vars, TiDBHashJoinConcurrency, TiDBExecutorConcurrency)
		return normalizedValue, nil
	}},
	{Scope: ScopeGlobal | ScopeSession, Name: TiDBProjectionConcurrency, Value: strconv.Itoa(DefTiDBProjectionConcurrency), Type: TypeInt, MinValue: -1, MaxValue: MaxConfigurableConcurrency, SetSession: func(s *SessionVars, val string) error {
		s.projectionConcurrency = tidbOptPositiveInt32(val, ConcurrencyUnset)
		return nil
	}, Validation: func(vars *SessionVars, normalizedValue string, originalValue string, scope ScopeFlag) (string, error) {
		appendDeprecationWarning(vars, TiDBProjectionConcurrency, TiDBExecutorConcurrency)
		return normalizedValue, nil
	}},
	{Scope: ScopeGlobal | ScopeSession, Name: TiDBHashAggPartialConcurrency, Value: strconv.Itoa(DefTiDBHashAggPartialConcurrency), Type: TypeInt, MinValue: 1, MaxValue: MaxConfigurableConcurrency, AllowAutoValue: true, SetSession: func(s *SessionVars, val string) error {
		s.hashAggPartialConcurrency = tidbOptPositiveInt32(val, ConcurrencyUnset)
		return nil
	}, Validation: func(vars *SessionVars, normalizedValue string, originalValue string, scope ScopeFlag) (string, error) {
		appendDeprecationWarning(vars, TiDBHashAggPartialConcurrency, TiDBExecutorConcurrency)
		return normalizedValue, nil
	}},
	{Scope: ScopeGlobal | ScopeSession, Name: TiDBHashAggFinalConcurrency, Value: strconv.Itoa(DefTiDBHashAggFinalConcurrency), Type: TypeInt, MinValue: 1, MaxValue: MaxConfigurableConcurrency, AllowAutoValue: true, SetSession: func(s *SessionVars, val string) error {
		s.hashAggFinalConcurrency = tidbOptPositiveInt32(val, ConcurrencyUnset)
		return nil
	}, Validation: func(vars *SessionVars, normalizedValue string, originalValue string, scope ScopeFlag) (string, error) {
		appendDeprecationWarning(vars, TiDBHashAggFinalConcurrency, TiDBExecutorConcurrency)
		return normalizedValue, nil
	}},
	{Scope: ScopeGlobal | ScopeSession, Name: TiDBWindowConcurrency, Value: strconv.Itoa(DefTiDBWindowConcurrency), Type: TypeInt, MinValue: 1, MaxValue: MaxConfigurableConcurrency, AllowAutoValue: true, SetSession: func(s *SessionVars, val string) error {
		s.windowConcurrency = tidbOptPositiveInt32(val, ConcurrencyUnset)
		return nil
	}, Validation: func(vars *SessionVars, normalizedValue string, originalValue string, scope ScopeFlag) (string, error) {
		appendDeprecationWarning(vars, TiDBWindowConcurrency, TiDBExecutorConcurrency)
		return normalizedValue, nil
	}},
	{Scope: ScopeGlobal | ScopeSession, Name: TiDBMergeJoinConcurrency, Value: strconv.Itoa(DefTiDBMergeJoinConcurrency), Type: TypeInt, MinValue: 1, MaxValue: MaxConfigurableConcurrency, AllowAutoValue: true, SetSession: func(s *SessionVars, val string) error {
		s.mergeJoinConcurrency = tidbOptPositiveInt32(val, ConcurrencyUnset)
		return nil
	}, Validation: func(vars *SessionVars, normalizedValue string, originalValue string, scope ScopeFlag) (string, error) {
		appendDeprecationWarning(vars, TiDBMergeJoinConcurrency, TiDBExecutorConcurrency)
		return normalizedValue, nil
	}},
	{Scope: ScopeGlobal | ScopeSession, Name: TiDBStreamAggConcurrency, Value: strconv.Itoa(DefTiDBStreamAggConcurrency), Type: TypeInt, MinValue: 1, MaxValue: MaxConfigurableConcurrency, AllowAutoValue: true, SetSession: func(s *SessionVars, val string) error {
		s.streamAggConcurrency = tidbOptPositiveInt32(val, ConcurrencyUnset)
		return nil
	}, Validation: func(vars *SessionVars, normalizedValue string, originalValue string, scope ScopeFlag) (string, error) {
		appendDeprecationWarning(vars, TiDBStreamAggConcurrency, TiDBExecutorConcurrency)
		return normalizedValue, nil
	}},
	{Scope: ScopeGlobal | ScopeSession, Name: TiDBIndexMergeIntersectionConcurrency, Value: strconv.Itoa(DefTiDBIndexMergeIntersectionConcurrency), Type: TypeInt, MinValue: 1, MaxValue: MaxConfigurableConcurrency, AllowAutoValue: true, SetSession: func(s *SessionVars, val string) error {
		s.indexMergeIntersectionConcurrency = tidbOptPositiveInt32(val, ConcurrencyUnset)
		return nil
	}, Validation: func(vars *SessionVars, normalizedValue string, originalValue string, scope ScopeFlag) (string, error) {
		appendDeprecationWarning(vars, TiDBIndexMergeIntersectionConcurrency, TiDBExecutorConcurrency)
		return normalizedValue, nil
	}},
	{Scope: ScopeGlobal | ScopeSession, Name: TiDBEnableParallelApply, Value: BoolToOnOff(DefTiDBEnableParallelApply), Type: TypeBool, SetSession: func(s *SessionVars, val string) error {
		s.EnableParallelApply = TiDBOptOn(val)
		return nil
	}},
	{Scope: ScopeGlobal | ScopeSession, Name: TiDBMemQuotaApplyCache, Value: strconv.Itoa(DefTiDBMemQuotaApplyCache), Type: TypeUnsigned, MaxValue: math.MaxInt64, SetSession: func(s *SessionVars, val string) error {
		s.MemQuotaApplyCache = TidbOptInt64(val, DefTiDBMemQuotaApplyCache)
		return nil
	}},
	{Scope: ScopeGlobal | ScopeSession, Name: TiDBBackoffLockFast, Value: strconv.Itoa(tikvstore.DefBackoffLockFast), Type: TypeUnsigned, MinValue: 1, MaxValue: math.MaxInt32, SetSession: func(s *SessionVars, val string) error {
		s.KVVars.BackoffLockFast = tidbOptPositiveInt32(val, tikvstore.DefBackoffLockFast)
		return nil
	}},
	{Scope: ScopeGlobal | ScopeSession, Name: TiDBBackOffWeight, Value: strconv.Itoa(tikvstore.DefBackOffWeight), Type: TypeUnsigned, MinValue: 0, MaxValue: math.MaxInt32, SetSession: func(s *SessionVars, val string) error {
		s.KVVars.BackOffWeight = tidbOptPositiveInt32(val, tikvstore.DefBackOffWeight)
		return nil
	}},
	{Scope: ScopeGlobal | ScopeSession, Name: TiDBTxnEntrySizeLimit, Value: strconv.Itoa(DefTiDBTxnEntrySizeLimit), Type: TypeUnsigned, MinValue: 0, MaxValue: config.MaxTxnEntrySizeLimit, SetSession: func(s *SessionVars, val string) error {
		s.TxnEntrySizeLimit = TidbOptUint64(val, DefTiDBTxnEntrySizeLimit)
		return nil
	}, SetGlobal: func(ctx context.Context, s *SessionVars, val string) error {
		TxnEntrySizeLimit.Store(TidbOptUint64(val, DefTiDBTxnEntrySizeLimit))
		return nil
	}},
	{Scope: ScopeGlobal | ScopeSession, Name: TiDBRetryLimit, Value: strconv.Itoa(DefTiDBRetryLimit), Type: TypeInt, MinValue: -1, MaxValue: math.MaxInt64, SetSession: func(s *SessionVars, val string) error {
		s.RetryLimit = TidbOptInt64(val, DefTiDBRetryLimit)
		return nil
	}},
	{Scope: ScopeGlobal | ScopeSession, Name: TiDBDisableTxnAutoRetry, Value: BoolToOnOff(DefTiDBDisableTxnAutoRetry), Type: TypeBool,
		Validation: func(vars *SessionVars, normalizedValue string, originalValue string, scope ScopeFlag) (string, error) {
			if normalizedValue == Off {
				vars.StmtCtx.AppendWarning(errWarnDeprecatedSyntax.FastGenByArgs(Off, On))
			}
			return On, nil
		},
		SetSession: func(s *SessionVars, val string) error {
			s.DisableTxnAutoRetry = TiDBOptOn(val)
			return nil
		}},
	{Scope: ScopeGlobal | ScopeSession, Name: TiDBConstraintCheckInPlace, Value: BoolToOnOff(DefTiDBConstraintCheckInPlace), Type: TypeBool, SetSession: func(s *SessionVars, val string) error {
		s.ConstraintCheckInPlace = TiDBOptOn(val)
		return nil
	}},
	{Scope: ScopeGlobal | ScopeSession, Name: TiDBTxnMode, Value: DefTiDBTxnMode, AllowEmptyAll: true, Type: TypeEnum, PossibleValues: []string{PessimisticTxnMode, OptimisticTxnMode}, SetSession: func(s *SessionVars, val string) error {
		s.TxnMode = strings.ToUpper(val)
		return nil
	}},
	{Scope: ScopeGlobal | ScopeSession, Name: TiDBEnableWindowFunction, Value: BoolToOnOff(DefEnableWindowFunction), Type: TypeBool, SetSession: func(s *SessionVars, val string) error {
		s.EnableWindowFunction = TiDBOptOn(val)
		return nil
	}},
	{Scope: ScopeGlobal | ScopeSession, Name: TiDBEnablePipelinedWindowFunction, Value: BoolToOnOff(DefEnablePipelinedWindowFunction), Type: TypeBool, SetSession: func(s *SessionVars, val string) error {
		s.EnablePipelinedWindowExec = TiDBOptOn(val)
		return nil
	}},
	{Scope: ScopeGlobal | ScopeSession, Name: TiDBEnableStrictDoubleTypeCheck, Value: BoolToOnOff(DefEnableStrictDoubleTypeCheck), Type: TypeBool, SetSession: func(s *SessionVars, val string) error {
		s.EnableStrictDoubleTypeCheck = TiDBOptOn(val)
		return nil
	}},
	{Scope: ScopeGlobal | ScopeSession, Name: TiDBEnableVectorizedExpression, Value: BoolToOnOff(DefEnableVectorizedExpression), Type: TypeBool, SetSession: func(s *SessionVars, val string) error {
		s.EnableVectorizedExpression = TiDBOptOn(val)
		return nil
	}},
	{Scope: ScopeGlobal | ScopeSession, Name: TiDBEnableFastAnalyze, Value: BoolToOnOff(DefTiDBUseFastAnalyze), Type: TypeBool,
		Validation: func(vars *SessionVars, normalizedValue string, originalValue string, scope ScopeFlag) (string, error) {
			if TiDBOptOn(normalizedValue) {
				vars.StmtCtx.AppendWarning(errors.NewNoStackError("the fast analyze feature has already been removed in TiDB v7.5.0, so this will have no effect"))
			}
			return normalizedValue, nil
		},
		SetSession: func(s *SessionVars, val string) error {
			s.EnableFastAnalyze = TiDBOptOn(val)
			return nil
		}},
	{Scope: ScopeGlobal | ScopeSession, Name: TiDBSkipIsolationLevelCheck, Value: BoolToOnOff(DefTiDBSkipIsolationLevelCheck), Type: TypeBool},
	{Scope: ScopeGlobal | ScopeSession, Name: TiDBEnableRateLimitAction, Value: BoolToOnOff(DefTiDBEnableRateLimitAction), Type: TypeBool, SetSession: func(s *SessionVars, val string) error {
		s.EnabledRateLimitAction = TiDBOptOn(val)
		return nil
	}},
	{Scope: ScopeGlobal | ScopeSession, Name: TiDBAllowFallbackToTiKV, Value: "", Validation: func(vars *SessionVars, normalizedValue string, originalValue string, scope ScopeFlag) (string, error) {
		if normalizedValue == "" {
			return "", nil
		}
		engines := strings.Split(normalizedValue, ",")
		var formatVal string
		storeTypes := make(map[kv.StoreType]struct{})
		for i, engine := range engines {
			engine = strings.TrimSpace(engine)
			switch {
			case strings.EqualFold(engine, kv.TiFlash.Name()):
				if _, ok := storeTypes[kv.TiFlash]; !ok {
					if i != 0 {
						formatVal += ","
					}
					formatVal += kv.TiFlash.Name()
					storeTypes[kv.TiFlash] = struct{}{}
				}
			default:
				return normalizedValue, ErrWrongValueForVar.GenWithStackByArgs(TiDBAllowFallbackToTiKV, normalizedValue)
			}
		}
		return formatVal, nil
	}, SetSession: func(s *SessionVars, val string) error {
		s.AllowFallbackToTiKV = make(map[kv.StoreType]struct{})
		for _, engine := range strings.Split(val, ",") {
			if engine == kv.TiFlash.Name() {
				s.AllowFallbackToTiKV[kv.TiFlash] = struct{}{}
			}
		}
		return nil
	}},
	{Scope: ScopeGlobal | ScopeSession, Name: TiDBEnableAutoIncrementInGenerated, Value: BoolToOnOff(DefTiDBEnableAutoIncrementInGenerated), Type: TypeBool, SetSession: func(s *SessionVars, val string) error {
		s.EnableAutoIncrementInGenerated = TiDBOptOn(val)
		return nil
	}},
	{Scope: ScopeGlobal | ScopeSession, Name: TiDBPlacementMode, Value: DefTiDBPlacementMode, Type: TypeEnum, PossibleValues: []string{PlacementModeStrict, PlacementModeIgnore}, SetSession: func(s *SessionVars, val string) error {
		s.PlacementMode = val
		return nil
	}},
	{Scope: ScopeGlobal | ScopeSession, Name: TiDBOptJoinReorderThreshold, Value: strconv.Itoa(DefTiDBOptJoinReorderThreshold), Type: TypeUnsigned, MinValue: 0, MaxValue: 63, SetSession: func(s *SessionVars, val string) error {
		s.TiDBOptJoinReorderThreshold = tidbOptPositiveInt32(val, DefTiDBOptJoinReorderThreshold)
		return nil
	}},
	{Scope: ScopeGlobal | ScopeSession, Name: TiDBEnableNoopFuncs, Value: DefTiDBEnableNoopFuncs, Type: TypeEnum, PossibleValues: []string{Off, On, Warn}, Depended: true, Validation: func(vars *SessionVars, normalizedValue string, originalValue string, scope ScopeFlag) (string, error) {
		// The behavior is very weird if someone can turn TiDBEnableNoopFuncs OFF, but keep any of the following on:
		// TxReadOnly, TransactionReadOnly, OfflineMode, SuperReadOnly, serverReadOnly, SQLAutoIsNull
		// To prevent this strange position, prevent setting to OFF when any of these sysVars are ON of the same scope.
		if normalizedValue == Off {
			for _, potentialIncompatibleSysVar := range []string{TxReadOnly, TransactionReadOnly, OfflineMode, SuperReadOnly, ReadOnly, SQLAutoIsNull} {
				val, _ := vars.GetSystemVar(potentialIncompatibleSysVar) // session scope
				if scope == ScopeGlobal {                                // global scope
					var err error
					val, err = vars.GlobalVarsAccessor.GetGlobalSysVar(potentialIncompatibleSysVar)
					if err != nil {
						return originalValue, errUnknownSystemVariable.GenWithStackByArgs(potentialIncompatibleSysVar)
					}
				}
				if TiDBOptOn(val) {
					return originalValue, errValueNotSupportedWhen.GenWithStackByArgs(TiDBEnableNoopFuncs, potentialIncompatibleSysVar)
				}
			}
		}
		return normalizedValue, nil
	}, SetSession: func(s *SessionVars, val string) error {
		s.NoopFuncsMode = TiDBOptOnOffWarn(val)
		return nil
	}},
	{Scope: ScopeGlobal | ScopeSession, Name: TiDBReplicaRead, Value: "leader", Type: TypeEnum, PossibleValues: []string{"leader", "prefer-leader", "follower", "leader-and-follower", "closest-replicas", "closest-adaptive", "learner"}, SetSession: func(s *SessionVars, val string) error {
		if strings.EqualFold(val, "follower") {
			s.SetReplicaRead(kv.ReplicaReadFollower)
		} else if strings.EqualFold(val, "leader-and-follower") {
			s.SetReplicaRead(kv.ReplicaReadMixed)
		} else if strings.EqualFold(val, "leader") || len(val) == 0 {
			s.SetReplicaRead(kv.ReplicaReadLeader)
		} else if strings.EqualFold(val, "closest-replicas") {
			s.SetReplicaRead(kv.ReplicaReadClosest)
		} else if strings.EqualFold(val, "closest-adaptive") {
			s.SetReplicaRead(kv.ReplicaReadClosestAdaptive)
		} else if strings.EqualFold(val, "learner") {
			s.SetReplicaRead(kv.ReplicaReadLearner)
		} else if strings.EqualFold(val, "prefer-leader") {
			s.SetReplicaRead(kv.ReplicaReadPreferLeader)
		}
		return nil
	}},
	{Scope: ScopeGlobal | ScopeSession, Name: TiDBAdaptiveClosestReadThreshold, Value: strconv.Itoa(DefAdaptiveClosestReadThreshold), Type: TypeUnsigned, MinValue: 0, MaxValue: math.MaxInt64, SetSession: func(s *SessionVars, val string) error {
		s.ReplicaClosestReadThreshold = TidbOptInt64(val, DefAdaptiveClosestReadThreshold)
		return nil
	}},
	{Scope: ScopeGlobal | ScopeSession, Name: TiDBUsePlanBaselines, Value: BoolToOnOff(DefTiDBUsePlanBaselines), Type: TypeBool, SetSession: func(s *SessionVars, val string) error {
		s.UsePlanBaselines = TiDBOptOn(val)
		return nil
	}},
	{Scope: ScopeGlobal | ScopeSession, Name: TiDBEvolvePlanBaselines, Value: BoolToOnOff(DefTiDBEvolvePlanBaselines), Type: TypeBool, Validation: func(vars *SessionVars, normalizedValue string, originalValue string, scope ScopeFlag) (string, error) {
		if normalizedValue == "ON" && !config.CheckTableBeforeDrop {
			return normalizedValue, errors.Errorf("Cannot enable baseline evolution feature, it is not generally available now")
		}
		return normalizedValue, nil
	}, SetSession: func(s *SessionVars, val string) error {
		s.EvolvePlanBaselines = TiDBOptOn(val)
		return nil
	}},
	{Scope: ScopeGlobal | ScopeSession, Name: TiDBEnableExtendedStats, Value: BoolToOnOff(false), Hidden: true, Type: TypeBool, SetSession: func(s *SessionVars, val string) error {
		s.EnableExtendedStats = TiDBOptOn(val)
		return nil
	}},
	{Scope: ScopeGlobal | ScopeSession, Name: CTEMaxRecursionDepth, Value: strconv.Itoa(DefCTEMaxRecursionDepth), Type: TypeInt, MinValue: 0, MaxValue: 4294967295, SetSession: func(s *SessionVars, val string) error {
		s.CTEMaxRecursionDepth = TidbOptInt(val, DefCTEMaxRecursionDepth)
		return nil
	}},
	{Scope: ScopeGlobal | ScopeSession, Name: TiDBAllowAutoRandExplicitInsert, Value: BoolToOnOff(DefTiDBAllowAutoRandExplicitInsert), Type: TypeBool, SetSession: func(s *SessionVars, val string) error {
		s.AllowAutoRandExplicitInsert = TiDBOptOn(val)
		return nil
	}},
	{Scope: ScopeGlobal | ScopeSession, Name: TiDBEnableClusteredIndex, Value: On, Type: TypeEnum, PossibleValues: []string{Off, On, IntOnly}, Validation: func(vars *SessionVars, normalizedValue string, originalValue string, scope ScopeFlag) (string, error) {
		if normalizedValue == IntOnly {
			vars.StmtCtx.AppendWarning(errWarnDeprecatedSyntax.FastGenByArgs(normalizedValue, fmt.Sprintf("'%s' or '%s'", On, Off)))
		}
		return normalizedValue, nil
	}, SetSession: func(s *SessionVars, val string) error {
		s.EnableClusteredIndex = TiDBOptEnableClustered(val)
		return nil
	}},
	{Scope: ScopeGlobal | ScopeSession, Name: TiDBEnableGlobalIndex, Type: TypeBool, Value: BoolToOnOff(DefTiDBEnableGlobalIndex), SetSession: func(s *SessionVars, val string) error {
		s.EnableGlobalIndex = TiDBOptOn(val)
		return nil
	}},
	{Scope: ScopeGlobal | ScopeSession, Name: TiDBPartitionPruneMode, Value: DefTiDBPartitionPruneMode, Type: TypeEnum, PossibleValues: []string{"static", "dynamic", "static-only", "dynamic-only"}, Validation: func(vars *SessionVars, normalizedValue string, originalValue string, scope ScopeFlag) (string, error) {
		mode := PartitionPruneMode(normalizedValue).Update()
		if !mode.Valid() {
			return normalizedValue, ErrWrongTypeForVar.GenWithStackByArgs(TiDBPartitionPruneMode)
		}
		return string(mode), nil
	}, GetSession: func(s *SessionVars) (string, error) {
		return s.PartitionPruneMode.Load(), nil
	}, SetSession: func(s *SessionVars, val string) error {
		newMode := strings.ToLower(strings.TrimSpace(val))
		if PartitionPruneMode(s.PartitionPruneMode.Load()) == Static && PartitionPruneMode(newMode) == Dynamic {
			s.StmtCtx.AppendWarning(errors.NewNoStackError("Please analyze all partition tables again for consistency between partition and global stats"))
			s.StmtCtx.AppendWarning(errors.NewNoStackError("Please avoid setting partition prune mode to dynamic at session level and set partition prune mode to dynamic at global level"))
		}
		s.PartitionPruneMode.Store(newMode)
		return nil
	}, SetGlobal: func(_ context.Context, s *SessionVars, val string) error {
		newMode := strings.ToLower(strings.TrimSpace(val))
		if PartitionPruneMode(newMode) == Dynamic {
			s.StmtCtx.AppendWarning(errors.NewNoStackError("Please analyze all partition tables again for consistency between partition and global stats"))
		}
		return nil
	}},
	{Scope: ScopeGlobal | ScopeSession, Name: TiDBRedactLog, Value: DefTiDBRedactLog, Type: TypeEnum, PossibleValues: []string{Off, On, Marker}, SetSession: func(s *SessionVars, val string) error {
		s.EnableRedactLog = val
		errors.RedactLogEnabled.Store(val)
		return nil
	}},
	{Scope: ScopeGlobal | ScopeSession, Name: TiDBShardAllocateStep, Value: strconv.Itoa(DefTiDBShardAllocateStep), Type: TypeInt, MinValue: 1, MaxValue: uint64(math.MaxInt64), SetSession: func(s *SessionVars, val string) error {
		s.ShardAllocateStep = TidbOptInt64(val, DefTiDBShardAllocateStep)
		return nil
	}},
	{Scope: ScopeGlobal | ScopeSession, Name: TiDBEnableAsyncCommit, Value: BoolToOnOff(DefTiDBEnableAsyncCommit), Type: TypeBool, SetSession: func(s *SessionVars, val string) error {
		s.EnableAsyncCommit = TiDBOptOn(val)
		return nil
	}},
	{Scope: ScopeGlobal | ScopeSession, Name: TiDBEnable1PC, Value: BoolToOnOff(DefTiDBEnable1PC), Type: TypeBool, SetSession: func(s *SessionVars, val string) error {
		s.Enable1PC = TiDBOptOn(val)
		return nil
	}},
	{Scope: ScopeGlobal | ScopeSession, Name: TiDBGuaranteeLinearizability, Value: BoolToOnOff(DefTiDBGuaranteeLinearizability), Type: TypeBool, SetSession: func(s *SessionVars, val string) error {
		s.GuaranteeLinearizability = TiDBOptOn(val)
		return nil
	}},
	{Scope: ScopeGlobal | ScopeSession, Name: TiDBAnalyzeVersion, Value: strconv.Itoa(DefTiDBAnalyzeVersion), Type: TypeInt, MinValue: 1, MaxValue: 2, SetSession: func(s *SessionVars, val string) error {
		s.AnalyzeVersion = tidbOptPositiveInt32(val, DefTiDBAnalyzeVersion)
		return nil
	}},
	{Scope: ScopeGlobal | ScopeSession, Name: TiDBOptEnableHashJoin, Value: BoolToOnOff(DefTiDBOptEnableHashJoin), Type: TypeBool, SetSession: func(s *SessionVars, val string) error {
		s.DisableHashJoin = !TiDBOptOn(val)
		return nil
	}},
	{Scope: ScopeGlobal | ScopeSession, Name: TiDBEnableIndexMergeJoin, Value: BoolToOnOff(DefTiDBEnableIndexMergeJoin), Hidden: true, Type: TypeBool, SetSession: func(s *SessionVars, val string) error {
		s.EnableIndexMergeJoin = TiDBOptOn(val)
		return nil
	}},
	{Scope: ScopeGlobal | ScopeSession, Name: TiDBTrackAggregateMemoryUsage, Value: BoolToOnOff(DefTiDBTrackAggregateMemoryUsage), Type: TypeBool, SetSession: func(s *SessionVars, val string) error {
		s.TrackAggregateMemoryUsage = TiDBOptOn(val)
		return nil
	}},
	{Scope: ScopeGlobal | ScopeSession, Name: TiDBMultiStatementMode, Value: Off, Type: TypeEnum, PossibleValues: []string{Off, On, Warn}, SetSession: func(s *SessionVars, val string) error {
		s.MultiStatementMode = TiDBOptOnOffWarn(val)
		return nil
	}},
	{Scope: ScopeGlobal | ScopeSession, Name: TiDBEnableExchangePartition, Value: On, Type: TypeBool,
		Validation: func(vars *SessionVars, s string, s2 string, flag ScopeFlag) (string, error) {
			if s == Off {
				vars.StmtCtx.AppendWarning(errors.NewNoStackError("tidb_enable_exchange_partition is always turned on. This variable has been deprecated and will be removed in the future releases"))
			}
			return On, nil
		},
		SetSession: func(s *SessionVars, val string) error {
			s.TiDBEnableExchangePartition = true
			return nil
		}},
	// It's different from tmp_table_size or max_heap_table_size. See https://github.com/pingcap/tidb/issues/28691.
	{Scope: ScopeGlobal | ScopeSession, Name: TiDBTmpTableMaxSize, Value: strconv.Itoa(DefTiDBTmpTableMaxSize), Type: TypeUnsigned, MinValue: 1 << 20, MaxValue: 1 << 37, SetSession: func(s *SessionVars, val string) error {
		s.TMPTableSize = TidbOptInt64(val, DefTiDBTmpTableMaxSize)
		return nil
	}},
	{Scope: ScopeGlobal | ScopeSession, Name: TiDBEnableOrderedResultMode, Value: BoolToOnOff(DefTiDBEnableOrderedResultMode), Type: TypeBool, SetSession: func(s *SessionVars, val string) error {
		s.EnableStableResultMode = TiDBOptOn(val)
		return nil
	}},
	{Scope: ScopeGlobal | ScopeSession, Name: TiDBEnablePseudoForOutdatedStats, Value: BoolToOnOff(DefTiDBEnablePseudoForOutdatedStats), Type: TypeBool, SetSession: func(s *SessionVars, val string) error {
		s.EnablePseudoForOutdatedStats = TiDBOptOn(val)
		return nil
	}},
	{Scope: ScopeGlobal | ScopeSession, Name: TiDBRegardNULLAsPoint, Value: BoolToOnOff(DefTiDBRegardNULLAsPoint), Type: TypeBool, SetSession: func(s *SessionVars, val string) error {
		s.RegardNULLAsPoint = TiDBOptOn(val)
		return nil
	}},
	{Scope: ScopeGlobal | ScopeSession, Name: TiDBEnablePaging, Value: BoolToOnOff(DefTiDBEnablePaging), Type: TypeBool, Hidden: true, SetSession: func(s *SessionVars, val string) error {
		s.EnablePaging = TiDBOptOn(val)
		return nil
	}, SetGlobal: func(_ context.Context, s *SessionVars, val string) error {
		s.EnablePaging = TiDBOptOn(val)
		return nil
	}},
	{Scope: ScopeGlobal | ScopeSession, Name: TiDBEnableLegacyInstanceScope, Value: BoolToOnOff(DefEnableLegacyInstanceScope), Type: TypeBool, SetSession: func(s *SessionVars, val string) error {
		s.EnableLegacyInstanceScope = TiDBOptOn(val)
		return nil
	}},
	{Scope: ScopeGlobal | ScopeSession, Name: TiDBStatsLoadSyncWait, Value: strconv.Itoa(DefTiDBStatsLoadSyncWait), Type: TypeInt, MinValue: 0, MaxValue: math.MaxInt32,
		SetSession: func(s *SessionVars, val string) error {
			s.StatsLoadSyncWait = TidbOptInt64(val, DefTiDBStatsLoadSyncWait)
			return nil
		},
		GetGlobal: func(_ context.Context, s *SessionVars) (string, error) {
			return strconv.FormatInt(StatsLoadSyncWait.Load(), 10), nil
		},
		SetGlobal: func(_ context.Context, s *SessionVars, val string) error {
			StatsLoadSyncWait.Store(TidbOptInt64(val, DefTiDBStatsLoadSyncWait))
			return nil
		},
	},
	{Scope: ScopeGlobal | ScopeSession, Name: TiDBSysdateIsNow, Value: BoolToOnOff(DefSysdateIsNow), Type: TypeBool,
		SetSession: func(vars *SessionVars, s string) error {
			vars.SysdateIsNow = TiDBOptOn(s)
			return nil
		},
	},
	{Scope: ScopeGlobal | ScopeSession, Name: TiDBEnableParallelHashaggSpill, Value: BoolToOnOff(DefTiDBEnableParallelHashaggSpill), Type: TypeBool,
		SetSession: func(vars *SessionVars, s string) error {
			vars.EnableParallelHashaggSpill = TiDBOptOn(s)
			return nil
		},
	},
	{Scope: ScopeGlobal | ScopeSession, Name: TiDBEnableMutationChecker, Hidden: true,
		Value: BoolToOnOff(DefTiDBEnableMutationChecker), Type: TypeBool,
		SetSession: func(s *SessionVars, val string) error {
			s.EnableMutationChecker = TiDBOptOn(val)
			return nil
		},
	},
	{Scope: ScopeGlobal | ScopeSession, Name: TiDBTxnAssertionLevel, Value: DefTiDBTxnAssertionLevel, PossibleValues: []string{AssertionOffStr, AssertionFastStr, AssertionStrictStr}, Hidden: true, Type: TypeEnum, SetSession: func(s *SessionVars, val string) error {
		s.AssertionLevel = tidbOptAssertionLevel(val)
		return nil
	}},
	{Scope: ScopeGlobal | ScopeSession, Name: TiDBBatchPendingTiFlashCount, Value: strconv.Itoa(DefTiDBBatchPendingTiFlashCount), MinValue: 0, MaxValue: math.MaxUint32, Hidden: false, Type: TypeUnsigned, SetSession: func(s *SessionVars, val string) error {
		b, e := strconv.Atoi(val)
		if e != nil {
			b = DefTiDBBatchPendingTiFlashCount
		}
		s.BatchPendingTiFlashCount = b
		return nil
	}},
	{Scope: ScopeGlobal | ScopeSession, Name: TiDBIgnorePreparedCacheCloseStmt, Value: BoolToOnOff(DefTiDBIgnorePreparedCacheCloseStmt), Type: TypeBool,
		SetSession: func(vars *SessionVars, s string) error {
			vars.IgnorePreparedCacheCloseStmt = TiDBOptOn(s)
			return nil
		},
	},
	{Scope: ScopeGlobal | ScopeSession, Name: TiDBEnableNewCostInterface, Value: BoolToOnOff(true), Hidden: false, Type: TypeBool,
		Validation: func(vars *SessionVars, s string, s2 string, flag ScopeFlag) (string, error) {
			if s == Off {
				vars.StmtCtx.AppendWarning(errWarnDeprecatedSyntax.FastGenByArgs(Off, On))
			}
			return On, nil
		},
		SetSession: func(vars *SessionVars, s string) error {
			vars.EnableNewCostInterface = TiDBOptOn(s)
			return nil
		},
	},
	{Scope: ScopeGlobal | ScopeSession, Name: TiDBCostModelVersion, Value: strconv.Itoa(DefTiDBCostModelVer), Hidden: false, Type: TypeInt, MinValue: 1, MaxValue: 2,
		SetSession: func(vars *SessionVars, s string) error {
			vars.CostModelVersion = int(TidbOptInt64(s, 1))
			return nil
		},
	},
	{Scope: ScopeGlobal | ScopeSession, Name: TiDBIndexJoinDoubleReadPenaltyCostRate, Value: strconv.Itoa(0), Hidden: false, Type: TypeFloat, MinValue: 0, MaxValue: math.MaxUint64,
		SetSession: func(vars *SessionVars, s string) error {
			vars.IndexJoinDoubleReadPenaltyCostRate = tidbOptFloat64(s, 0)
			return nil
		},
	},
	{Scope: ScopeGlobal | ScopeSession, Name: TiDBRCWriteCheckTs, Type: TypeBool, Value: BoolToOnOff(DefTiDBRcWriteCheckTs), SetSession: func(s *SessionVars, val string) error {
		s.RcWriteCheckTS = TiDBOptOn(val)
		return nil
	}},
	{Scope: ScopeGlobal | ScopeSession, Name: TiDBRemoveOrderbyInSubquery, Value: BoolToOnOff(DefTiDBRemoveOrderbyInSubquery), Type: TypeBool, SetSession: func(s *SessionVars, val string) error {
		s.RemoveOrderbyInSubquery = TiDBOptOn(val)
		return nil
	}},
	{Scope: ScopeGlobal | ScopeSession, Name: TiDBMemQuotaQuery, Value: strconv.Itoa(DefTiDBMemQuotaQuery), Type: TypeInt, MinValue: -1, MaxValue: math.MaxInt64, SetSession: func(s *SessionVars, val string) error {
		s.MemQuotaQuery = TidbOptInt64(val, DefTiDBMemQuotaQuery)
		s.MemTracker.SetBytesLimit(s.MemQuotaQuery)
		return nil
	}, Validation: func(vars *SessionVars, normalizedValue string, originalValue string, scope ScopeFlag) (string, error) {
		intVal := TidbOptInt64(normalizedValue, DefTiDBMemQuotaQuery)
		if intVal > 0 && intVal < 128 {
			vars.StmtCtx.AppendWarning(ErrTruncatedWrongValue.FastGenByArgs(TiDBMemQuotaQuery, originalValue))
			normalizedValue = "128"
		}
		return normalizedValue, nil
	}},
	{Scope: ScopeGlobal | ScopeSession, Name: TiDBNonTransactionalIgnoreError, Value: BoolToOnOff(DefTiDBBatchDMLIgnoreError), Type: TypeBool,
		SetSession: func(s *SessionVars, val string) error {
			s.NonTransactionalIgnoreError = TiDBOptOn(val)
			return nil
		},
	},
	{Scope: ScopeGlobal | ScopeSession, Name: TiFlashFineGrainedShuffleStreamCount, Value: strconv.Itoa(DefTiFlashFineGrainedShuffleStreamCount), Type: TypeInt, MinValue: -1, MaxValue: 1024,
		SetSession: func(s *SessionVars, val string) error {
			s.TiFlashFineGrainedShuffleStreamCount = TidbOptInt64(val, DefTiFlashFineGrainedShuffleStreamCount)
			return nil
		}},
	{Scope: ScopeGlobal | ScopeSession, Name: TiFlashFineGrainedShuffleBatchSize, Value: strconv.Itoa(DefTiFlashFineGrainedShuffleBatchSize), Type: TypeUnsigned, MinValue: 1, MaxValue: math.MaxUint64,
		SetSession: func(s *SessionVars, val string) error {
			s.TiFlashFineGrainedShuffleBatchSize = uint64(TidbOptInt64(val, DefTiFlashFineGrainedShuffleBatchSize))
			return nil
		}},
	{Scope: ScopeGlobal, Name: TiDBSimplifiedMetrics, Value: BoolToOnOff(DefTiDBSimplifiedMetrics), Type: TypeBool,
		SetGlobal: func(_ context.Context, vars *SessionVars, s string) error {
			metrics.ToggleSimplifiedMode(TiDBOptOn(s))
			return nil
		}},
	{Scope: ScopeGlobal | ScopeSession, Name: TiDBMinPagingSize, Value: strconv.Itoa(DefMinPagingSize), Type: TypeUnsigned, MinValue: 1, MaxValue: math.MaxInt64, SetSession: func(s *SessionVars, val string) error {
		s.MinPagingSize = tidbOptPositiveInt32(val, DefMinPagingSize)
		return nil
	}},
	{Scope: ScopeGlobal | ScopeSession, Name: TiDBMaxPagingSize, Value: strconv.Itoa(DefMaxPagingSize), Type: TypeUnsigned, MinValue: 1, MaxValue: math.MaxInt64, SetSession: func(s *SessionVars, val string) error {
		s.MaxPagingSize = tidbOptPositiveInt32(val, DefMaxPagingSize)
		return nil
	}},
	{Scope: ScopeSession, Name: TiDBMemoryDebugModeMinHeapInUse, Value: strconv.Itoa(0), Type: TypeInt, MinValue: math.MinInt64, MaxValue: math.MaxInt64, SetSession: func(s *SessionVars, val string) error {
		s.MemoryDebugModeMinHeapInUse = TidbOptInt64(val, 0)
		return nil
	}},
	{Scope: ScopeSession, Name: TiDBMemoryDebugModeAlarmRatio, Value: strconv.Itoa(0), Type: TypeInt, MinValue: 0, MaxValue: math.MaxInt64, SetSession: func(s *SessionVars, val string) error {
		s.MemoryDebugModeAlarmRatio = TidbOptInt64(val, 0)
		return nil
	}},
	{Scope: ScopeGlobal | ScopeSession, Name: SQLRequirePrimaryKey, Value: Off, Type: TypeBool, SetSession: func(s *SessionVars, val string) error {
		s.PrimaryKeyRequired = TiDBOptOn(val)
		return nil
	}},
	{Scope: ScopeGlobal | ScopeSession, Name: TiDBEnableAnalyzeSnapshot, Value: BoolToOnOff(DefTiDBEnableAnalyzeSnapshot), Type: TypeBool, SetSession: func(s *SessionVars, val string) error {
		s.EnableAnalyzeSnapshot = TiDBOptOn(val)
		return nil
	}},
	{Scope: ScopeGlobal, Name: TiDBGenerateBinaryPlan, Value: BoolToOnOff(DefTiDBGenerateBinaryPlan), Type: TypeBool, SetGlobal: func(_ context.Context, s *SessionVars, val string) error {
		GenerateBinaryPlan.Store(TiDBOptOn(val))
		return nil
	}},
	{Scope: ScopeGlobal | ScopeSession, Name: TiDBDefaultStrMatchSelectivity, Value: strconv.FormatFloat(DefTiDBDefaultStrMatchSelectivity, 'f', -1, 64), Type: TypeFloat, MinValue: 0, MaxValue: 1,
		SetSession: func(s *SessionVars, val string) error {
			s.DefaultStrMatchSelectivity = tidbOptFloat64(val, DefTiDBDefaultStrMatchSelectivity)
			return nil
		}},
	{Scope: ScopeGlobal, Name: TiDBDDLEnableFastReorg, Value: BoolToOnOff(DefTiDBEnableFastReorg), Type: TypeBool, GetGlobal: func(_ context.Context, sv *SessionVars) (string, error) {
		return BoolToOnOff(EnableFastReorg.Load()), nil
	}, SetGlobal: func(_ context.Context, s *SessionVars, val string) error {
		EnableFastReorg.Store(TiDBOptOn(val))
		return nil
	}},
	// This system var is set disk quota for lightning sort dir, from 100 GB to 1PB.
	{Scope: ScopeGlobal, Name: TiDBDDLDiskQuota, Value: strconv.Itoa(DefTiDBDDLDiskQuota), Type: TypeInt, MinValue: DefTiDBDDLDiskQuota, MaxValue: 1024 * 1024 * DefTiDBDDLDiskQuota / 100, GetGlobal: func(_ context.Context, sv *SessionVars) (string, error) {
		return strconv.FormatUint(DDLDiskQuota.Load(), 10), nil
	}, SetGlobal: func(_ context.Context, s *SessionVars, val string) error {
		DDLDiskQuota.Store(TidbOptUint64(val, DefTiDBDDLDiskQuota))
		return nil
	}},
	// can't assign validate function here. Because validation function will run after GetGlobal function
	{Scope: ScopeGlobal, Name: TiDBCloudStorageURI, Value: "", Type: TypeStr, GetGlobal: func(ctx context.Context, sv *SessionVars) (string, error) {
		cloudStorageURI := CloudStorageURI.Load()
		if len(cloudStorageURI) > 0 {
			cloudStorageURI = ast.RedactURL(cloudStorageURI)
		}
		return cloudStorageURI, nil
	}, SetGlobal: func(ctx context.Context, s *SessionVars, val string) error {
		if len(val) > 0 && val != CloudStorageURI.Load() {
			if err := ValidateCloudStorageURI(ctx, val); err != nil {
				return err
			}
		}
		CloudStorageURI.Store(val)
		return nil
	}},
	{Scope: ScopeSession, Name: TiDBConstraintCheckInPlacePessimistic, Value: BoolToOnOff(config.GetGlobalConfig().PessimisticTxn.ConstraintCheckInPlacePessimistic), Type: TypeBool,
		SetSession: func(s *SessionVars, val string) error {
			s.ConstraintCheckInPlacePessimistic = TiDBOptOn(val)
			if !s.ConstraintCheckInPlacePessimistic {
				metrics.LazyPessimisticUniqueCheckSetCount.Inc()
			}
			return nil
		}},
	{Scope: ScopeGlobal | ScopeSession, Name: TiDBEnableTiFlashReadForWriteStmt, Value: On, Type: TypeBool,
		Validation: func(vars *SessionVars, s string, s2 string, flag ScopeFlag) (string, error) {
			if s == Off {
				vars.StmtCtx.AppendWarning(errors.NewNoStackError("tidb_enable_tiflash_read_for_write_stmt is always turned on. This variable has been deprecated and will be removed in the future releases"))
			}
			return On, nil
		},
		SetSession: func(s *SessionVars, val string) error {
			s.EnableTiFlashReadForWriteStmt = true
			return nil
		}},
	{Scope: ScopeGlobal | ScopeSession, Name: TiDBEnableUnsafeSubstitute, Value: BoolToOnOff(false), Type: TypeBool, SetSession: func(s *SessionVars, val string) error {
		s.EnableUnsafeSubstitute = TiDBOptOn(val)
		return nil
	}},
	{Scope: ScopeGlobal | ScopeSession, Name: TiDBOptRangeMaxSize, Value: strconv.FormatInt(DefTiDBOptRangeMaxSize, 10), Type: TypeInt, MinValue: 0, MaxValue: math.MaxInt64, SetSession: func(s *SessionVars, val string) error {
		s.RangeMaxSize = TidbOptInt64(val, DefTiDBOptRangeMaxSize)
		return nil
	}},
	{Scope: ScopeGlobal | ScopeSession, Name: TiDBOptAdvancedJoinHint, Value: BoolToOnOff(DefTiDBOptAdvancedJoinHint), Type: TypeBool, SetSession: func(s *SessionVars, val string) error {
		s.EnableAdvancedJoinHint = TiDBOptOn(val)
		return nil
	}},
	{Scope: ScopeSession, Name: TiDBOptUseInvisibleIndexes, Value: BoolToOnOff(false), Type: TypeBool, SetSession: func(s *SessionVars, val string) error {
		s.OptimizerUseInvisibleIndexes = TiDBOptOn(val)
		return nil
	}},
	{Scope: ScopeGlobal | ScopeSession, Name: TiDBAnalyzePartitionConcurrency, Value: strconv.FormatInt(DefTiDBAnalyzePartitionConcurrency, 10),
		MinValue: 1, MaxValue: uint64(config.GetGlobalConfig().Performance.AnalyzePartitionConcurrencyQuota), SetSession: func(s *SessionVars, val string) error {
			s.AnalyzePartitionConcurrency = int(TidbOptInt64(val, DefTiDBAnalyzePartitionConcurrency))
			return nil
		}},
	{
		Scope: ScopeGlobal | ScopeSession, Name: TiDBMergePartitionStatsConcurrency, Value: strconv.FormatInt(DefTiDBMergePartitionStatsConcurrency, 10), Type: TypeInt, MinValue: 1, MaxValue: MaxConfigurableConcurrency,
		SetSession: func(s *SessionVars, val string) error {
			s.AnalyzePartitionMergeConcurrency = TidbOptInt(val, DefTiDBMergePartitionStatsConcurrency)
			return nil
		},
	},
	{
		Scope: ScopeGlobal | ScopeSession, Name: TiDBEnableAsyncMergeGlobalStats, Value: BoolToOnOff(DefTiDBEnableAsyncMergeGlobalStats), Type: TypeBool,
		SetSession: func(s *SessionVars, val string) error {
			s.EnableAsyncMergeGlobalStats = TiDBOptOn(val)
			return nil
		},
	},
	{Scope: ScopeGlobal | ScopeSession, Name: TiDBOptPrefixIndexSingleScan, Value: BoolToOnOff(DefTiDBOptPrefixIndexSingleScan), Type: TypeBool, SetSession: func(s *SessionVars, val string) error {
		s.OptPrefixIndexSingleScan = TiDBOptOn(val)
		return nil
	}},
	{Scope: ScopeGlobal, Name: TiDBExternalTS, Value: strconv.FormatInt(DefTiDBExternalTS, 10), SetGlobal: func(ctx context.Context, s *SessionVars, val string) error {
		ts, err := parseTSFromNumberOrTime(s, val)
		if err != nil {
			return err
		}
		return SetExternalTimestamp(ctx, ts)
	}, GetGlobal: func(ctx context.Context, s *SessionVars) (string, error) {
		ts, err := GetExternalTimestamp(ctx)
		if err != nil {
			return "", err
		}
		return strconv.Itoa(int(ts)), err
	}},
	{Scope: ScopeGlobal | ScopeSession, Name: TiDBEnableExternalTSRead, Value: BoolToOnOff(DefTiDBEnableExternalTSRead), Type: TypeBool, SetSession: func(s *SessionVars, val string) error {
		s.EnableExternalTSRead = TiDBOptOn(val)
		return nil
	}},
	{Scope: ScopeGlobal | ScopeSession, Name: TiDBEnableReusechunk, Value: BoolToOnOff(DefTiDBEnableReusechunk), Type: TypeBool,
		SetSession: func(s *SessionVars, val string) error {
			s.EnableReuseChunk = TiDBOptOn(val)
			return nil
		}},
	{Scope: ScopeGlobal, Name: TiDBIgnoreInlistPlanDigest, Value: BoolToOnOff(DefTiDBIgnoreInlistPlanDigest), Type: TypeBool, SetGlobal: func(ctx context.Context, vars *SessionVars, s string) error {
		IgnoreInlistPlanDigest.Store(TiDBOptOn(s))
		return nil
	}, GetGlobal: func(ctx context.Context, vars *SessionVars) (string, error) {
		return BoolToOnOff(IgnoreInlistPlanDigest.Load()), nil
	}},
	{Scope: ScopeGlobal, Name: TiDBTTLJobEnable, Value: BoolToOnOff(DefTiDBTTLJobEnable), Type: TypeBool, SetGlobal: func(ctx context.Context, vars *SessionVars, s string) error {
		EnableTTLJob.Store(TiDBOptOn(s))
		return nil
	}, GetGlobal: func(ctx context.Context, vars *SessionVars) (string, error) {
		return BoolToOnOff(EnableTTLJob.Load()), nil
	}},
	{Scope: ScopeGlobal, Name: TiDBTTLScanBatchSize, Value: strconv.Itoa(DefTiDBTTLScanBatchSize), Type: TypeInt, MinValue: DefTiDBTTLScanBatchMinSize, MaxValue: DefTiDBTTLScanBatchMaxSize, SetGlobal: func(ctx context.Context, vars *SessionVars, s string) error {
		val, err := strconv.ParseInt(s, 10, 64)
		if err != nil {
			return err
		}
		TTLScanBatchSize.Store(val)
		return nil
	}, GetGlobal: func(ctx context.Context, vars *SessionVars) (string, error) {
		val := TTLScanBatchSize.Load()
		return strconv.FormatInt(val, 10), nil
	}},
	{Scope: ScopeGlobal, Name: TiDBTTLDeleteBatchSize, Value: strconv.Itoa(DefTiDBTTLDeleteBatchSize), Type: TypeInt, MinValue: DefTiDBTTLDeleteBatchMinSize, MaxValue: DefTiDBTTLDeleteBatchMaxSize, SetGlobal: func(ctx context.Context, vars *SessionVars, s string) error {
		val, err := strconv.ParseInt(s, 10, 64)
		if err != nil {
			return err
		}
		TTLDeleteBatchSize.Store(val)
		return nil
	}, GetGlobal: func(ctx context.Context, vars *SessionVars) (string, error) {
		val := TTLDeleteBatchSize.Load()
		return strconv.FormatInt(val, 10), nil
	}},
	{Scope: ScopeGlobal, Name: TiDBTTLDeleteRateLimit, Value: strconv.Itoa(DefTiDBTTLDeleteRateLimit), Type: TypeInt, MinValue: 0, MaxValue: math.MaxInt64, SetGlobal: func(ctx context.Context, vars *SessionVars, s string) error {
		val, err := strconv.ParseInt(s, 10, 64)
		if err != nil {
			return err
		}
		TTLDeleteRateLimit.Store(val)
		return nil
	}, GetGlobal: func(ctx context.Context, vars *SessionVars) (string, error) {
		val := TTLDeleteRateLimit.Load()
		return strconv.FormatInt(val, 10), nil
	}},
	{
		Scope: ScopeGlobal | ScopeSession, Name: TiDBStoreBatchSize, Value: strconv.FormatInt(DefTiDBStoreBatchSize, 10),
		Type: TypeInt, MinValue: 0, MaxValue: 25000, SetSession: func(s *SessionVars, val string) error {
			s.StoreBatchSize = TidbOptInt(val, DefTiDBStoreBatchSize)
			return nil
		},
	},
	{Scope: ScopeGlobal | ScopeSession, Name: MppExchangeCompressionMode, Type: TypeStr, Value: DefaultExchangeCompressionMode.Name(),
		Validation: func(_ *SessionVars, normalizedValue string, originalValue string, _ ScopeFlag) (string, error) {
			_, ok := kv.ToExchangeCompressionMode(normalizedValue)
			if !ok {
				var msg string
				for m := kv.ExchangeCompressionModeNONE; m <= kv.ExchangeCompressionModeUnspecified; m += 1 {
					if m == 0 {
						msg = m.Name()
					} else {
						msg = fmt.Sprintf("%s, %s", msg, m.Name())
					}
				}
				err := fmt.Errorf("incorrect value: `%s`. %s options: %s",
					originalValue,
					MppExchangeCompressionMode, msg)
				return normalizedValue, err
			}
			return normalizedValue, nil
		},
		SetSession: func(s *SessionVars, val string) error {
			s.mppExchangeCompressionMode, _ = kv.ToExchangeCompressionMode(val)
			if s.ChooseMppVersion() == kv.MppVersionV0 && s.mppExchangeCompressionMode != kv.ExchangeCompressionModeUnspecified {
				s.StmtCtx.AppendWarning(fmt.Errorf("mpp exchange compression won't work under current mpp version %d", kv.MppVersionV0))
			}

			return nil
		},
	},
	{Scope: ScopeGlobal | ScopeSession, Name: MppVersion, Type: TypeStr, Value: kv.MppVersionUnspecifiedName,
		Validation: func(_ *SessionVars, normalizedValue string, originalValue string, _ ScopeFlag) (string, error) {
			_, ok := kv.ToMppVersion(normalizedValue)
			if ok {
				return normalizedValue, nil
			}
			errMsg := fmt.Sprintf("incorrect value: %s. %s options: %d (unspecified)",
				originalValue, MppVersion, kv.MppVersionUnspecified)
			for i := kv.MppVersionV0; i <= kv.GetNewestMppVersion(); i += 1 {
				errMsg = fmt.Sprintf("%s, %d", errMsg, i)
			}

			return normalizedValue, errors.New(errMsg)
		},
		SetSession: func(s *SessionVars, val string) error {
			version, _ := kv.ToMppVersion(val)
			s.mppVersion = version
			return nil
		},
	},
	{
		Scope: ScopeGlobal, Name: TiDBTTLJobScheduleWindowStartTime, Value: DefTiDBTTLJobScheduleWindowStartTime, Type: TypeTime, SetGlobal: func(ctx context.Context, vars *SessionVars, s string) error {
			startTime, err := time.ParseInLocation(FullDayTimeFormat, s, time.UTC)
			if err != nil {
				return err
			}
			TTLJobScheduleWindowStartTime.Store(startTime)
			return nil
		}, GetGlobal: func(ctx context.Context, vars *SessionVars) (string, error) {
			startTime := TTLJobScheduleWindowStartTime.Load()
			return startTime.Format(FullDayTimeFormat), nil
		},
	},
	{
		Scope: ScopeGlobal, Name: TiDBTTLJobScheduleWindowEndTime, Value: DefTiDBTTLJobScheduleWindowEndTime, Type: TypeTime, SetGlobal: func(ctx context.Context, vars *SessionVars, s string) error {
			endTime, err := time.ParseInLocation(FullDayTimeFormat, s, time.UTC)
			if err != nil {
				return err
			}
			TTLJobScheduleWindowEndTime.Store(endTime)
			return nil
		}, GetGlobal: func(ctx context.Context, vars *SessionVars) (string, error) {
			endTime := TTLJobScheduleWindowEndTime.Load()
			return endTime.Format(FullDayTimeFormat), nil
		},
	},
	{
		Scope: ScopeGlobal, Name: TiDBTTLScanWorkerCount, Value: strconv.Itoa(DefTiDBTTLScanWorkerCount), Type: TypeUnsigned, MinValue: 1, MaxValue: 256, SetGlobal: func(ctx context.Context, vars *SessionVars, s string) error {
			val, err := strconv.ParseInt(s, 10, 64)
			if err != nil {
				return err
			}
			TTLScanWorkerCount.Store(int32(val))
			return nil
		}, GetGlobal: func(ctx context.Context, vars *SessionVars) (string, error) {
			return strconv.Itoa(int(TTLScanWorkerCount.Load())), nil
		},
	},
	{
		Scope: ScopeGlobal, Name: TiDBTTLDeleteWorkerCount, Value: strconv.Itoa(DefTiDBTTLDeleteWorkerCount), Type: TypeUnsigned, MinValue: 1, MaxValue: 256, SetGlobal: func(ctx context.Context, vars *SessionVars, s string) error {
			val, err := strconv.ParseInt(s, 10, 64)
			if err != nil {
				return err
			}
			TTLDeleteWorkerCount.Store(int32(val))
			return nil
		}, GetGlobal: func(ctx context.Context, vars *SessionVars) (string, error) {
			return strconv.Itoa(int(TTLDeleteWorkerCount.Load())), nil
		},
	},
	{Scope: ScopeGlobal, Name: TiDBEnableResourceControl, Value: BoolToOnOff(DefTiDBEnableResourceControl), Type: TypeBool, SetGlobal: func(ctx context.Context, vars *SessionVars, s string) error {
		if TiDBOptOn(s) != EnableResourceControl.Load() {
			EnableResourceControl.Store(TiDBOptOn(s))
			(*SetGlobalResourceControl.Load())(TiDBOptOn(s))
			logutil.BgLogger().Info("set resource control", zap.Bool("enable", TiDBOptOn(s)))
		}
		return nil
	}, GetGlobal: func(ctx context.Context, vars *SessionVars) (string, error) {
		return BoolToOnOff(EnableResourceControl.Load()), nil
	}},
	{Scope: ScopeGlobal | ScopeSession, Name: TiDBPessimisticTransactionFairLocking, Value: BoolToOnOff(DefTiDBPessimisticTransactionFairLocking), Type: TypeBool, SetSession: func(s *SessionVars, val string) error {
		s.PessimisticTransactionFairLocking = TiDBOptOn(val)
		return nil
	}},
	{Scope: ScopeGlobal | ScopeSession, Name: TiDBEnablePlanCacheForParamLimit, Value: BoolToOnOff(DefTiDBEnablePlanCacheForParamLimit), Type: TypeBool, SetSession: func(s *SessionVars, val string) error {
		s.EnablePlanCacheForParamLimit = TiDBOptOn(val)
		return nil
	}},
	{Scope: ScopeGlobal | ScopeSession, Name: TiDBEnableINLJoinInnerMultiPattern, Value: BoolToOnOff(false), Type: TypeBool,
		SetSession: func(s *SessionVars, val string) error {
			s.EnableINLJoinInnerMultiPattern = TiDBOptOn(val)
			return nil
		},
		GetSession: func(s *SessionVars) (string, error) {
			return BoolToOnOff(s.EnableINLJoinInnerMultiPattern), nil
		},
	},
	{Scope: ScopeGlobal | ScopeSession, Name: TiFlashComputeDispatchPolicy, Value: string(DefTiFlashComputeDispatchPolicy), Type: TypeStr, SetSession: setTiFlashComputeDispatchPolicy,
		SetGlobal: func(ctx context.Context, vars *SessionVars, s string) error {
			return setTiFlashComputeDispatchPolicy(vars, s)
		},
	},
	{Scope: ScopeGlobal | ScopeSession, Name: TiDBEnablePlanCacheForSubquery, Value: BoolToOnOff(DefTiDBEnablePlanCacheForSubquery), Type: TypeBool, SetSession: func(s *SessionVars, val string) error {
		s.EnablePlanCacheForSubquery = TiDBOptOn(val)
		return nil
	}},
	{Scope: ScopeGlobal | ScopeSession, Name: TiDBOptEnableLateMaterialization, Value: BoolToOnOff(DefTiDBOptEnableLateMaterialization), Type: TypeBool, SetSession: func(s *SessionVars, val string) error {
		s.EnableLateMaterialization = TiDBOptOn(val)
		return nil
	}},
	{Scope: ScopeGlobal | ScopeSession, Name: TiDBLoadBasedReplicaReadThreshold, Value: DefTiDBLoadBasedReplicaReadThreshold.String(), Type: TypeDuration, MaxValue: uint64(time.Hour), SetSession: func(s *SessionVars, val string) error {
		d, err := time.ParseDuration(val)
		if err != nil {
			return err
		}
		s.LoadBasedReplicaReadThreshold = d
		return nil
	}},
	{Scope: ScopeGlobal, Name: TiDBTTLRunningTasks, Value: strconv.Itoa(DefTiDBTTLRunningTasks), Type: TypeInt, MinValue: 1, MaxValue: MaxConfigurableConcurrency, AllowAutoValue: true, SetGlobal: func(ctx context.Context, vars *SessionVars, s string) error {
		val, err := strconv.ParseInt(s, 10, 64)
		if err != nil {
			return err
		}
		TTLRunningTasks.Store(int32(val))
		return nil
	}, GetGlobal: func(ctx context.Context, vars *SessionVars) (string, error) {
		return strconv.Itoa(int(TTLRunningTasks.Load())), nil
	}},
	{Scope: ScopeGlobal | ScopeSession, Name: TiDBOptOrderingIdxSelThresh, Value: strconv.FormatFloat(DefTiDBOptOrderingIdxSelThresh, 'f', -1, 64), Type: TypeFloat, MinValue: 0, MaxValue: 1,
		SetSession: func(s *SessionVars, val string) error {
			s.OptOrderingIdxSelThresh = tidbOptFloat64(val, DefTiDBOptOrderingIdxSelThresh)
			return nil
		}},
	{Scope: ScopeGlobal | ScopeSession, Name: TiDBOptOrderingIdxSelRatio, Value: strconv.FormatFloat(DefTiDBOptOrderingIdxSelRatio, 'f', -1, 64), Type: TypeFloat, MinValue: -1, MaxValue: 1,
		SetSession: func(s *SessionVars, val string) error {
			s.OptOrderingIdxSelRatio = tidbOptFloat64(val, DefTiDBOptOrderingIdxSelRatio)
			return nil
		}},
	{Scope: ScopeGlobal | ScopeSession, Name: TiDBOptEnableMPPSharedCTEExecution, Value: BoolToOnOff(DefTiDBOptEnableMPPSharedCTEExecution), Type: TypeBool, SetSession: func(s *SessionVars, val string) error {
		s.EnableMPPSharedCTEExecution = TiDBOptOn(val)
		return nil
	}},
	{Scope: ScopeGlobal | ScopeSession, Name: TiDBOptFixControl, Value: "", Type: TypeStr, IsHintUpdatableVerfied: true,
		SetGlobal: func(ctx context.Context, vars *SessionVars, val string) error {
			// validation logic for setting global
			// we don't put this in Validation to avoid repeating the checking logic for setting session.
			_, warnings, err := fixcontrol.ParseToMap(val)
			if err != nil {
				return err
			}
			for _, warning := range warnings {
				vars.StmtCtx.AppendWarning(errors.NewNoStackError(warning))
			}
			return nil
		},
		SetSession: func(s *SessionVars, val string) error {
			newMap, warnings, err := fixcontrol.ParseToMap(val)
			if err != nil {
				return err
			}
			for _, warning := range warnings {
				s.StmtCtx.AppendWarning(errors.NewNoStackError(warning))
			}
			s.OptimizerFixControl = newMap
			return nil
		}},
	{Scope: ScopeGlobal | ScopeSession, Name: TiDBAnalyzeSkipColumnTypes, Value: "json,blob,mediumblob,longblob", Type: TypeStr,
		Validation: func(vars *SessionVars, normalizedValue string, originalValue string, scope ScopeFlag) (string, error) {
			return ValidAnalyzeSkipColumnTypes(normalizedValue)
		},
		SetSession: func(s *SessionVars, val string) error {
			s.AnalyzeSkipColumnTypes = ParseAnalyzeSkipColumnTypes(val)
			return nil
		}},
	{Scope: ScopeGlobal | ScopeSession, Name: TiDBPlanCacheInvalidationOnFreshStats, Value: BoolToOnOff(DefTiDBPlanCacheInvalidationOnFreshStats), Type: TypeBool, SetSession: func(s *SessionVars, val string) error {
		s.PlanCacheInvalidationOnFreshStats = TiDBOptOn(val)
		return nil
	}},
	{Scope: ScopeGlobal | ScopeSession, Name: TiFlashReplicaRead, Value: DefTiFlashReplicaRead, Type: TypeEnum, PossibleValues: []string{DefTiFlashReplicaRead, tiflash.ClosestAdaptiveStr, tiflash.ClosestReplicasStr},
		SetSession: func(s *SessionVars, val string) error {
			s.TiFlashReplicaRead = tiflash.GetTiFlashReplicaReadByStr(val)
			return nil
		},
		GetSession: func(s *SessionVars) (string, error) {
			return tiflash.GetTiFlashReplicaRead(s.TiFlashReplicaRead), nil
		},
	},
	{Scope: ScopeGlobal | ScopeSession, Name: TiDBFastCheckTable, Value: BoolToOnOff(DefTiDBEnableFastCheckTable), Type: TypeBool, SetSession: func(s *SessionVars, val string) error {
		s.FastCheckTable = TiDBOptOn(val)
		return nil
	}},
	{Scope: ScopeGlobal | ScopeSession, Name: TiDBSkipMissingPartitionStats, Value: BoolToOnOff(DefTiDBSkipMissingPartitionStats), Type: TypeBool, SetSession: func(s *SessionVars, val string) error {
		s.SkipMissingPartitionStats = TiDBOptOn(val)
		return nil
	}},
	{Scope: ScopeGlobal, Name: AuthenticationLDAPSASLAuthMethodName, Value: DefAuthenticationLDAPSASLAuthMethodName, Type: TypeEnum, PossibleValues: []string{ldap.SASLAuthMethodSCRAMSHA1, ldap.SASLAuthMethodSCRAMSHA256, ldap.SASLAuthMethodGSSAPI}, SetGlobal: func(ctx context.Context, vars *SessionVars, s string) error {
		ldap.LDAPSASLAuthImpl.SetSASLAuthMethod(s)
		return nil
	}, GetGlobal: func(ctx context.Context, vars *SessionVars) (string, error) {
		return ldap.LDAPSASLAuthImpl.GetSASLAuthMethod(), nil
	}},
	{Scope: ScopeGlobal, Name: AuthenticationLDAPSASLServerHost, Value: "", Type: TypeStr, SetGlobal: func(ctx context.Context, vars *SessionVars, s string) error {
		// TODO: validate the ip/hostname
		ldap.LDAPSASLAuthImpl.SetLDAPServerHost(s)
		return nil
	}, GetGlobal: func(ctx context.Context, vars *SessionVars) (string, error) {
		return ldap.LDAPSASLAuthImpl.GetLDAPServerHost(), nil
	}},
	{Scope: ScopeGlobal, Name: AuthenticationLDAPSASLServerPort, Value: strconv.Itoa(DefAuthenticationLDAPSASLServerPort), Type: TypeInt, MinValue: 1, MaxValue: math.MaxUint16, SetGlobal: func(ctx context.Context, vars *SessionVars, s string) error {
		val, err := strconv.ParseInt(s, 10, 64)
		if err != nil {
			return err
		}
		ldap.LDAPSASLAuthImpl.SetLDAPServerPort(int(val))
		return nil
	}, GetGlobal: func(ctx context.Context, vars *SessionVars) (string, error) {
		return strconv.Itoa(ldap.LDAPSASLAuthImpl.GetLDAPServerPort()), nil
	}},
	{Scope: ScopeGlobal, Name: AuthenticationLDAPSASLTLS, Value: BoolToOnOff(DefAuthenticationLDAPSASLTLS), Type: TypeBool, SetGlobal: func(ctx context.Context, vars *SessionVars, s string) error {
		ldap.LDAPSASLAuthImpl.SetEnableTLS(TiDBOptOn(s))
		return nil
	}, GetGlobal: func(ctx context.Context, vars *SessionVars) (string, error) {
		return BoolToOnOff(ldap.LDAPSASLAuthImpl.GetEnableTLS()), nil
	}},
	{Scope: ScopeGlobal, Name: AuthenticationLDAPSASLCAPath, Value: "", Type: TypeStr, SetGlobal: func(ctx context.Context, vars *SessionVars, s string) error {
		return ldap.LDAPSASLAuthImpl.SetCAPath(s)
	}, GetGlobal: func(ctx context.Context, vars *SessionVars) (string, error) {
		return ldap.LDAPSASLAuthImpl.GetCAPath(), nil
	}},
	{Scope: ScopeGlobal, Name: AuthenticationLDAPSASLUserSearchAttr, Value: DefAuthenticationLDAPSASLUserSearchAttr, Type: TypeStr, SetGlobal: func(ctx context.Context, vars *SessionVars, s string) error {
		// TODO: validate the ip/hostname
		ldap.LDAPSASLAuthImpl.SetSearchAttr(s)
		return nil
	}, GetGlobal: func(ctx context.Context, vars *SessionVars) (string, error) {
		return ldap.LDAPSASLAuthImpl.GetSearchAttr(), nil
	}},
	{Scope: ScopeGlobal, Name: AuthenticationLDAPSASLBindBaseDN, Value: "", Type: TypeStr, SetGlobal: func(ctx context.Context, vars *SessionVars, s string) error {
		ldap.LDAPSASLAuthImpl.SetBindBaseDN(s)
		return nil
	}, GetGlobal: func(ctx context.Context, vars *SessionVars) (string, error) {
		return ldap.LDAPSASLAuthImpl.GetBindBaseDN(), nil
	}},
	{Scope: ScopeGlobal, Name: AuthenticationLDAPSASLBindRootDN, Value: "", Type: TypeStr, SetGlobal: func(ctx context.Context, vars *SessionVars, s string) error {
		ldap.LDAPSASLAuthImpl.SetBindRootDN(s)
		return nil
	}, GetGlobal: func(ctx context.Context, vars *SessionVars) (string, error) {
		return ldap.LDAPSASLAuthImpl.GetBindRootDN(), nil
	}},
	{Scope: ScopeGlobal, Name: AuthenticationLDAPSASLBindRootPWD, Value: "", Type: TypeStr, SetGlobal: func(ctx context.Context, vars *SessionVars, s string) error {
		ldap.LDAPSASLAuthImpl.SetBindRootPW(s)
		return nil
	}, GetGlobal: func(ctx context.Context, vars *SessionVars) (string, error) {
		if ldap.LDAPSASLAuthImpl.GetBindRootPW() == "" {
			return "", nil
		}
		return MaskPwd, nil
	}},
	// TODO: allow setting init_pool_size to 0 to disable pooling
	{Scope: ScopeGlobal, Name: AuthenticationLDAPSASLInitPoolSize, Value: strconv.Itoa(DefAuthenticationLDAPSASLInitPoolSize), Type: TypeInt, MinValue: 1, MaxValue: 32767, SetGlobal: func(ctx context.Context, vars *SessionVars, s string) error {
		val, err := strconv.ParseInt(s, 10, 64)
		if err != nil {
			return err
		}
		ldap.LDAPSASLAuthImpl.SetInitCapacity(int(val))
		return nil
	}, GetGlobal: func(ctx context.Context, vars *SessionVars) (string, error) {
		return strconv.Itoa(ldap.LDAPSASLAuthImpl.GetInitCapacity()), nil
	}},
	{Scope: ScopeGlobal, Name: AuthenticationLDAPSASLMaxPoolSize, Value: strconv.Itoa(DefAuthenticationLDAPSASLMaxPoolSize), Type: TypeInt, MinValue: 1, MaxValue: 32767, SetGlobal: func(ctx context.Context, vars *SessionVars, s string) error {
		val, err := strconv.ParseInt(s, 10, 64)
		if err != nil {
			return err
		}
		ldap.LDAPSASLAuthImpl.SetMaxCapacity(int(val))
		return nil
	}, GetGlobal: func(ctx context.Context, vars *SessionVars) (string, error) {
		return strconv.Itoa(ldap.LDAPSASLAuthImpl.GetMaxCapacity()), nil
	}},
	{Scope: ScopeGlobal, Name: AuthenticationLDAPSimpleAuthMethodName, Value: DefAuthenticationLDAPSimpleAuthMethodName, Type: TypeStr, SetGlobal: func(ctx context.Context, vars *SessionVars, s string) error {
		s = strings.ToUpper(s)
		// Only "SIMPLE" is supported
		if s != "SIMPLE" {
			return errors.Errorf("auth method %s is not supported", s)
		}
		return nil
	}},
	{Scope: ScopeGlobal, Name: AuthenticationLDAPSimpleServerHost, Value: "", Type: TypeStr, SetGlobal: func(ctx context.Context, vars *SessionVars, s string) error {
		// TODO: validate the ip/hostname
		ldap.LDAPSimpleAuthImpl.SetLDAPServerHost(s)
		return nil
	}, GetGlobal: func(ctx context.Context, vars *SessionVars) (string, error) {
		return ldap.LDAPSimpleAuthImpl.GetLDAPServerHost(), nil
	}},
	{Scope: ScopeGlobal, Name: AuthenticationLDAPSimpleServerPort, Value: strconv.Itoa(DefAuthenticationLDAPSimpleServerPort), Type: TypeInt, MinValue: 1, MaxValue: math.MaxUint16, SetGlobal: func(ctx context.Context, vars *SessionVars, s string) error {
		val, err := strconv.ParseInt(s, 10, 64)
		if err != nil {
			return err
		}
		ldap.LDAPSimpleAuthImpl.SetLDAPServerPort(int(val))
		return nil
	}, GetGlobal: func(ctx context.Context, vars *SessionVars) (string, error) {
		return strconv.Itoa(ldap.LDAPSimpleAuthImpl.GetLDAPServerPort()), nil
	}},
	{Scope: ScopeGlobal, Name: AuthenticationLDAPSimpleTLS, Value: BoolToOnOff(DefAuthenticationLDAPSimpleTLS), Type: TypeBool, SetGlobal: func(ctx context.Context, vars *SessionVars, s string) error {
		ldap.LDAPSimpleAuthImpl.SetEnableTLS(TiDBOptOn(s))
		return nil
	}, GetGlobal: func(ctx context.Context, vars *SessionVars) (string, error) {
		return BoolToOnOff(ldap.LDAPSimpleAuthImpl.GetEnableTLS()), nil
	}},
	{Scope: ScopeGlobal, Name: AuthenticationLDAPSimpleCAPath, Value: "", Type: TypeStr, SetGlobal: func(ctx context.Context, vars *SessionVars, s string) error {
		return ldap.LDAPSimpleAuthImpl.SetCAPath(s)
	}, GetGlobal: func(ctx context.Context, vars *SessionVars) (string, error) {
		return ldap.LDAPSimpleAuthImpl.GetCAPath(), nil
	}},
	{Scope: ScopeGlobal, Name: AuthenticationLDAPSimpleUserSearchAttr, Value: DefAuthenticationLDAPSimpleUserSearchAttr, Type: TypeStr, SetGlobal: func(ctx context.Context, vars *SessionVars, s string) error {
		// TODO: validate the ip/hostname
		ldap.LDAPSimpleAuthImpl.SetSearchAttr(s)
		return nil
	}, GetGlobal: func(ctx context.Context, vars *SessionVars) (string, error) {
		return ldap.LDAPSimpleAuthImpl.GetSearchAttr(), nil
	}},
	{Scope: ScopeGlobal, Name: AuthenticationLDAPSimpleBindBaseDN, Value: "", Type: TypeStr, SetGlobal: func(ctx context.Context, vars *SessionVars, s string) error {
		ldap.LDAPSimpleAuthImpl.SetBindBaseDN(s)
		return nil
	}, GetGlobal: func(ctx context.Context, vars *SessionVars) (string, error) {
		return ldap.LDAPSimpleAuthImpl.GetBindBaseDN(), nil
	}},
	{Scope: ScopeGlobal, Name: AuthenticationLDAPSimpleBindRootDN, Value: "", Type: TypeStr, SetGlobal: func(ctx context.Context, vars *SessionVars, s string) error {
		ldap.LDAPSimpleAuthImpl.SetBindRootDN(s)
		return nil
	}, GetGlobal: func(ctx context.Context, vars *SessionVars) (string, error) {
		return ldap.LDAPSimpleAuthImpl.GetBindRootDN(), nil
	}},
	{Scope: ScopeGlobal, Name: AuthenticationLDAPSimpleBindRootPWD, Value: "", Type: TypeStr, SetGlobal: func(ctx context.Context, vars *SessionVars, s string) error {
		ldap.LDAPSimpleAuthImpl.SetBindRootPW(s)
		return nil
	}, GetGlobal: func(ctx context.Context, vars *SessionVars) (string, error) {
		if ldap.LDAPSimpleAuthImpl.GetBindRootPW() == "" {
			return "", nil
		}
		return MaskPwd, nil
	}},
	// TODO: allow setting init_pool_size to 0 to disable pooling
	{Scope: ScopeGlobal, Name: AuthenticationLDAPSimpleInitPoolSize, Value: strconv.Itoa(DefAuthenticationLDAPSimpleInitPoolSize), Type: TypeInt, MinValue: 1, MaxValue: 32767, SetGlobal: func(ctx context.Context, vars *SessionVars, s string) error {
		val, err := strconv.ParseInt(s, 10, 64)
		if err != nil {
			return err
		}
		ldap.LDAPSimpleAuthImpl.SetInitCapacity(int(val))
		return nil
	}, GetGlobal: func(ctx context.Context, vars *SessionVars) (string, error) {
		return strconv.Itoa(ldap.LDAPSimpleAuthImpl.GetInitCapacity()), nil
	}},
	{Scope: ScopeGlobal, Name: AuthenticationLDAPSimpleMaxPoolSize, Value: strconv.Itoa(DefAuthenticationLDAPSimpleMaxPoolSize), Type: TypeInt, MinValue: 1, MaxValue: 32767, SetGlobal: func(ctx context.Context, vars *SessionVars, s string) error {
		val, err := strconv.ParseInt(s, 10, 64)
		if err != nil {
			return err
		}
		ldap.LDAPSimpleAuthImpl.SetMaxCapacity(int(val))
		return nil
	}, GetGlobal: func(ctx context.Context, vars *SessionVars) (string, error) {
		return strconv.Itoa(ldap.LDAPSimpleAuthImpl.GetMaxCapacity()), nil
	}},
	// runtime filter variables group
	{Scope: ScopeGlobal | ScopeSession, Name: TiDBRuntimeFilterTypeName, Value: DefRuntimeFilterType, Type: TypeStr,
		Validation: func(_ *SessionVars, normalizedValue string, originalValue string, _ ScopeFlag) (string, error) {
			_, ok := ToRuntimeFilterType(normalizedValue)
			if ok {
				return normalizedValue, nil
			}
			errMsg := fmt.Sprintf("incorrect value: %s. %s should be sepreated by , such as %s, also we only support IN and MIN_MAX now. ",
				originalValue, TiDBRuntimeFilterTypeName, DefRuntimeFilterType)
			return normalizedValue, errors.New(errMsg)
		},
		SetSession: func(s *SessionVars, val string) error {
			s.runtimeFilterTypes, _ = ToRuntimeFilterType(val)
			return nil
		},
	},
	{Scope: ScopeGlobal | ScopeSession, Name: TiDBRuntimeFilterModeName, Value: DefRuntimeFilterMode, Type: TypeStr,
		Validation: func(_ *SessionVars, normalizedValue string, originalValue string, _ ScopeFlag) (string, error) {
			_, ok := RuntimeFilterModeStringToMode(normalizedValue)
			if ok {
				return normalizedValue, nil
			}
			errMsg := fmt.Sprintf("incorrect value: %s. %s options: %s ",
				originalValue, TiDBRuntimeFilterModeName, DefRuntimeFilterMode)
			return normalizedValue, errors.New(errMsg)
		},
		SetSession: func(s *SessionVars, val string) error {
			s.runtimeFilterMode, _ = RuntimeFilterModeStringToMode(val)
			return nil
		},
	},
	{
		Scope: ScopeGlobal | ScopeSession,
		Name:  TiDBLockUnchangedKeys,
		Value: BoolToOnOff(DefTiDBLockUnchangedKeys),
		Type:  TypeBool,
		SetSession: func(vars *SessionVars, s string) error {
			vars.LockUnchangedKeys = TiDBOptOn(s)
			return nil
		},
	},
	{Scope: ScopeGlobal, Name: TiDBEnableCheckConstraint, Value: BoolToOnOff(DefTiDBEnableCheckConstraint), Type: TypeBool, SetGlobal: func(ctx context.Context, vars *SessionVars, s string) error {
		EnableCheckConstraint.Store(TiDBOptOn(s))
		return nil
	}, GetGlobal: func(ctx context.Context, vars *SessionVars) (string, error) {
		return BoolToOnOff(EnableCheckConstraint.Load()), nil
	}},
	{Scope: ScopeGlobal, Name: TiDBSchemaCacheSize, Value: strconv.Itoa(DefTiDBSchemaCacheSize), Type: TypeInt, MinValue: 0, MaxValue: math.MaxInt32, SetGlobal: func(ctx context.Context, vars *SessionVars, val string) error {
		// It does not take effect immediately, but within a ddl lease, infoschema reload would cause the v2 to be used.
		SchemaCacheSize.Store(TidbOptInt64(val, DefTiDBSchemaCacheSize))
		return nil
	}, GetGlobal: func(ctx context.Context, vars *SessionVars) (string, error) {
		val := SchemaCacheSize.Load()
		return strconv.FormatInt(val, 10), nil
	}},
	{Scope: ScopeSession, Name: TiDBSessionAlias, Value: "", Type: TypeStr,
		Validation: func(s *SessionVars, normalizedValue string, originalValue string, _ ScopeFlag) (string, error) {
			chars := []rune(normalizedValue)
			warningAdded := false
			if len(chars) > 64 {
				s.StmtCtx.AppendWarning(ErrTruncatedWrongValue.FastGenByArgs(TiDBSessionAlias, originalValue))
				warningAdded = true
				chars = chars[:64]
				normalizedValue = string(chars)
			}

			// truncate to a valid identifier
			for normalizedValue != "" && util.IsInCorrectIdentifierName(normalizedValue) {
				if !warningAdded {
					s.StmtCtx.AppendWarning(ErrTruncatedWrongValue.FastGenByArgs(TiDBSessionAlias, originalValue))
					warningAdded = true
				}
				chars = chars[:len(chars)-1]
				normalizedValue = string(chars)
			}

			return normalizedValue, nil
		},
		SetSession: func(vars *SessionVars, s string) error {
			vars.SessionAlias = s
			return nil
		}, GetSession: func(vars *SessionVars) (string, error) {
			return vars.SessionAlias, nil
		}},
	{
		Scope:          ScopeGlobal | ScopeSession,
		Name:           TiDBOptObjective,
		Value:          DefTiDBOptObjective,
		Type:           TypeEnum,
		PossibleValues: []string{OptObjectiveModerate, OptObjectiveDeterminate},
		SetSession: func(vars *SessionVars, s string) error {
			vars.OptObjective = s
			return nil
		},
	},
	{Scope: ScopeInstance, Name: TiDBServiceScope, Value: "", Type: TypeStr,
		Validation: func(_ *SessionVars, normalizedValue string, originalValue string, _ ScopeFlag) (string, error) {
			_, ok := distroleutil.ToTiDBServiceScope(originalValue)
			if !ok {
				err := fmt.Errorf("incorrect value: `%s`. %s options: %s",
					originalValue,
					TiDBServiceScope, `"", background`)
				return normalizedValue, err
			}
			return normalizedValue, nil
		},
		SetGlobal: func(ctx context.Context, vars *SessionVars, s string) error {
			newValue := strings.ToLower(s)
			ServiceScope.Store(newValue)
			oldConfig := config.GetGlobalConfig()
			if oldConfig.Instance.TiDBServiceScope != newValue {
				newConfig := *oldConfig
				newConfig.Instance.TiDBServiceScope = newValue
				config.StoreGlobalConfig(&newConfig)
			}
			return nil
		}, GetGlobal: func(ctx context.Context, vars *SessionVars) (string, error) {
			return ServiceScope.Load(), nil
		}},
	{Scope: ScopeGlobal, Name: TiDBSchemaVersionCacheLimit, Value: strconv.Itoa(DefTiDBSchemaVersionCacheLimit), Type: TypeInt, MinValue: 2, MaxValue: math.MaxUint8, AllowEmpty: true,
		SetGlobal: func(_ context.Context, s *SessionVars, val string) error {
			SchemaVersionCacheLimit.Store(TidbOptInt64(val, DefTiDBSchemaVersionCacheLimit))
			return nil
		}},
	{Scope: ScopeGlobal | ScopeSession, Name: TiDBIdleTransactionTimeout, Value: strconv.Itoa(DefTiDBIdleTransactionTimeout), Type: TypeUnsigned, MinValue: 0, MaxValue: secondsPerYear,
		SetSession: func(s *SessionVars, val string) error {
			s.IdleTransactionTimeout = tidbOptPositiveInt32(val, DefTiDBIdleTransactionTimeout)
			return nil
		}},
	{Scope: ScopeGlobal | ScopeSession, Name: TiDBEnableParallelSort, Value: BoolToOnOff(DefEnableParallelSort), Type: TypeBool,
		SetSession: func(vars *SessionVars, s string) error {
			vars.EnableParallelSort = TiDBOptOn(s)
			return nil
		}},
<<<<<<< HEAD
	{Scope: ScopeGlobal | ScopeSession, Name: DivPrecisionIncrement, Value: strconv.Itoa(DefDivPrecisionIncrement), Type: TypeUnsigned, MinValue: 0, MaxValue: 30,
		SetSession: func(s *SessionVars, val string) error {
			s.DivPrecisionIncrement = tidbOptPositiveInt32(val, DefDivPrecisionIncrement)
			return nil
=======
	{Scope: ScopeSession, Name: TiDBDMLType, Value: DefTiDBDMLType, Type: TypeStr,
		SetSession: func(s *SessionVars, val string) error {
			lowerVal := strings.ToLower(val)
			if strings.EqualFold(lowerVal, "standard") {
				s.BulkDMLEnabled = false
				return nil
			}
			if strings.EqualFold(lowerVal, "bulk") {
				s.BulkDMLEnabled = true
				return nil
			}
			return errors.Errorf("unsupport DML type: %s", val)
>>>>>>> 1f58dd5d
		}},
}

// GlobalSystemVariableInitialValue gets the default value for a system variable including ones that are dynamically set (e.g. based on the store)
func GlobalSystemVariableInitialValue(varName, varVal string) string {
	switch varName {
	case TiDBEnableAsyncCommit, TiDBEnable1PC:
		if config.GetGlobalConfig().Store == "tikv" {
			varVal = On
		}
	case TiDBMemOOMAction:
		if intest.InTest {
			varVal = OOMActionLog
		}
	case TiDBEnableAutoAnalyze:
		if intest.InTest {
			varVal = Off
		}
	// For the following sysvars, we change the default
	// FOR NEW INSTALLS ONLY. In most cases you don't want to do this.
	// It is better to change the value in the Sysvar struct, so that
	// all installs will have the same value.
	case TiDBRowFormatVersion:
		varVal = strconv.Itoa(DefTiDBRowFormatV2)
	case TiDBTxnAssertionLevel:
		varVal = AssertionFastStr
	case TiDBEnableMutationChecker:
		varVal = On
	case TiDBPessimisticTransactionFairLocking:
		varVal = On
	}
	return varVal
}

func setTiFlashComputeDispatchPolicy(s *SessionVars, val string) error {
	p, err := tiflashcompute.GetDispatchPolicyByStr(val)
	if err != nil {
		return err
	}
	s.TiFlashComputeDispatchPolicy = p
	return nil
}

// SetNamesVariables is the system variable names related to set names statements.
var SetNamesVariables = []string{
	CharacterSetClient,
	CharacterSetConnection,
	CharacterSetResults,
}

// SetCharsetVariables is the system variable names related to set charset statements.
var SetCharsetVariables = []string{
	CharacterSetClient,
	CharacterSetResults,
}

const (
	// MaskPwd is the mask of password for LDAP variables.
	MaskPwd = "******"

	// PessimisticTxnMode is the name for tidb_txn_mode system variable.
	PessimisticTxnMode = "pessimistic"
	// OptimisticTxnMode is the name for tidb_txn_mode system variable.
	OptimisticTxnMode = "optimistic"
)

const (
	// CharacterSetConnection is the name for character_set_connection system variable.
	CharacterSetConnection = "character_set_connection"
	// CollationConnection is the name for collation_connection system variable.
	CollationConnection = "collation_connection"
	// CharsetDatabase is the name for character_set_database system variable.
	CharsetDatabase = "character_set_database"
	// CollationDatabase is the name for collation_database system variable.
	CollationDatabase = "collation_database"
	// CharacterSetFilesystem is the name for character_set_filesystem system variable.
	CharacterSetFilesystem = "character_set_filesystem"
	// CharacterSetClient is the name for character_set_client system variable.
	CharacterSetClient = "character_set_client"
	// CharacterSetSystem is the name for character_set_system system variable.
	CharacterSetSystem = "character_set_system"
	// GeneralLog is the name for 'general_log' system variable.
	GeneralLog = "general_log"
	// AvoidTemporalUpgrade is the name for 'avoid_temporal_upgrade' system variable.
	AvoidTemporalUpgrade = "avoid_temporal_upgrade"
	// MaxPreparedStmtCount is the name for 'max_prepared_stmt_count' system variable.
	MaxPreparedStmtCount = "max_prepared_stmt_count"
	// BigTables is the name for 'big_tables' system variable.
	BigTables = "big_tables"
	// CheckProxyUsers is the name for 'check_proxy_users' system variable.
	CheckProxyUsers = "check_proxy_users"
	// CoreFile is the name for 'core_file' system variable.
	CoreFile = "core_file"
	// DefaultWeekFormat is the name for 'default_week_format' system variable.
	DefaultWeekFormat = "default_week_format"
	// GroupConcatMaxLen is the name for 'group_concat_max_len' system variable.
	GroupConcatMaxLen = "group_concat_max_len"
	// DelayKeyWrite is the name for 'delay_key_write' system variable.
	DelayKeyWrite = "delay_key_write"
	// EndMarkersInJSON is the name for 'end_markers_in_json' system variable.
	EndMarkersInJSON = "end_markers_in_json"
	// Hostname is the name for 'hostname' system variable.
	Hostname = "hostname"
	// InnodbCommitConcurrency is the name for 'innodb_commit_concurrency' system variable.
	InnodbCommitConcurrency = "innodb_commit_concurrency"
	// InnodbFastShutdown is the name for 'innodb_fast_shutdown' system variable.
	InnodbFastShutdown = "innodb_fast_shutdown"
	// InnodbLockWaitTimeout is the name for 'innodb_lock_wait_timeout' system variable.
	InnodbLockWaitTimeout = "innodb_lock_wait_timeout"
	// SQLLogBin is the name for 'sql_log_bin' system variable.
	SQLLogBin = "sql_log_bin"
	// LogBin is the name for 'log_bin' system variable.
	LogBin = "log_bin"
	// MaxSortLength is the name for 'max_sort_length' system variable.
	MaxSortLength = "max_sort_length"
	// MaxSpRecursionDepth is the name for 'max_sp_recursion_depth' system variable.
	MaxSpRecursionDepth = "max_sp_recursion_depth"
	// MaxUserConnections is the name for 'max_user_connections' system variable.
	MaxUserConnections = "max_user_connections"
	// OfflineMode is the name for 'offline_mode' system variable.
	OfflineMode = "offline_mode"
	// InteractiveTimeout is the name for 'interactive_timeout' system variable.
	InteractiveTimeout = "interactive_timeout"
	// FlushTime is the name for 'flush_time' system variable.
	FlushTime = "flush_time"
	// PseudoSlaveMode is the name for 'pseudo_slave_mode' system variable.
	PseudoSlaveMode = "pseudo_slave_mode"
	// LowPriorityUpdates is the name for 'low_priority_updates' system variable.
	LowPriorityUpdates = "low_priority_updates"
	// LowerCaseTableNames is the name for 'lower_case_table_names' system variable.
	LowerCaseTableNames = "lower_case_table_names"
	// SessionTrackGtids is the name for 'session_track_gtids' system variable.
	SessionTrackGtids = "session_track_gtids"
	// OldPasswords is the name for 'old_passwords' system variable.
	OldPasswords = "old_passwords"
	// MaxConnections is the name for 'max_connections' system variable.
	MaxConnections = "max_connections"
	// SkipNameResolve is the name for 'skip_name_resolve' system variable.
	SkipNameResolve = "skip_name_resolve"
	// ForeignKeyChecks is the name for 'foreign_key_checks' system variable.
	ForeignKeyChecks = "foreign_key_checks"
	// SQLSafeUpdates is the name for 'sql_safe_updates' system variable.
	SQLSafeUpdates = "sql_safe_updates"
	// WarningCount is the name for 'warning_count' system variable.
	WarningCount = "warning_count"
	// ErrorCount is the name for 'error_count' system variable.
	ErrorCount = "error_count"
	// DefaultPasswordLifetime is the name for 'default_password_lifetime' system variable.
	DefaultPasswordLifetime = "default_password_lifetime"
	// DisconnectOnExpiredPassword is the name for 'disconnect_on_expired_password' system variable.
	DisconnectOnExpiredPassword = "disconnect_on_expired_password"
	// SQLSelectLimit is the name for 'sql_select_limit' system variable.
	SQLSelectLimit = "sql_select_limit"
	// MaxConnectErrors is the name for 'max_connect_errors' system variable.
	MaxConnectErrors = "max_connect_errors"
	// TableDefinitionCache is the name for 'table_definition_cache' system variable.
	TableDefinitionCache = "table_definition_cache"
	// Timestamp is the name for 'timestamp' system variable.
	Timestamp = "timestamp"
	// ConnectTimeout is the name for 'connect_timeout' system variable.
	ConnectTimeout = "connect_timeout"
	// SyncBinlog is the name for 'sync_binlog' system variable.
	SyncBinlog = "sync_binlog"
	// BlockEncryptionMode is the name for 'block_encryption_mode' system variable.
	BlockEncryptionMode = "block_encryption_mode"
	// WaitTimeout is the name for 'wait_timeout' system variable.
	WaitTimeout = "wait_timeout"
	// Version is the name of 'version' system variable.
	Version = "version"
	// VersionComment is the name of 'version_comment' system variable.
	VersionComment = "version_comment"
	// PluginDir is the name of 'plugin_dir' system variable.
	PluginDir = "plugin_dir"
	// PluginLoad is the name of 'plugin_load' system variable.
	PluginLoad = "plugin_load"
	// TiDBEnableDDL indicates whether the tidb-server campaigns the DDL owner,
	TiDBEnableDDL = "tidb_enable_ddl"
	// Port is the name for 'port' system variable.
	Port = "port"
	// DataDir is the name for 'datadir' system variable.
	DataDir = "datadir"
	// Profiling is the name for 'Profiling' system variable.
	Profiling = "profiling"
	// Socket is the name for 'socket' system variable.
	Socket = "socket"
	// BinlogOrderCommits is the name for 'binlog_order_commits' system variable.
	BinlogOrderCommits = "binlog_order_commits"
	// MasterVerifyChecksum is the name for 'master_verify_checksum' system variable.
	MasterVerifyChecksum = "master_verify_checksum"
	// SuperReadOnly is the name for 'super_read_only' system variable.
	SuperReadOnly = "super_read_only"
	// SQLNotes is the name for 'sql_notes' system variable.
	SQLNotes = "sql_notes"
	// QueryCacheType is the name for 'query_cache_type' system variable.
	QueryCacheType = "query_cache_type"
	// SlaveCompressedProtocol is the name for 'slave_compressed_protocol' system variable.
	SlaveCompressedProtocol = "slave_compressed_protocol"
	// BinlogRowQueryLogEvents is the name for 'binlog_rows_query_log_events' system variable.
	BinlogRowQueryLogEvents = "binlog_rows_query_log_events"
	// LogSlowSlaveStatements is the name for 'log_slow_slave_statements' system variable.
	LogSlowSlaveStatements = "log_slow_slave_statements"
	// LogSlowAdminStatements is the name for 'log_slow_admin_statements' system variable.
	LogSlowAdminStatements = "log_slow_admin_statements"
	// LogQueriesNotUsingIndexes is the name for 'log_queries_not_using_indexes' system variable.
	LogQueriesNotUsingIndexes = "log_queries_not_using_indexes"
	// QueryCacheWlockInvalidate is the name for 'query_cache_wlock_invalidate' system variable.
	QueryCacheWlockInvalidate = "query_cache_wlock_invalidate"
	// SQLAutoIsNull is the name for 'sql_auto_is_null' system variable.
	SQLAutoIsNull = "sql_auto_is_null"
	// RelayLogPurge is the name for 'relay_log_purge' system variable.
	RelayLogPurge = "relay_log_purge"
	// AutomaticSpPrivileges is the name for 'automatic_sp_privileges' system variable.
	AutomaticSpPrivileges = "automatic_sp_privileges"
	// SQLQuoteShowCreate is the name for 'sql_quote_show_create' system variable.
	SQLQuoteShowCreate = "sql_quote_show_create"
	// SlowQueryLog is the name for 'slow_query_log' system variable.
	SlowQueryLog = "slow_query_log"
	// BinlogDirectNonTransactionalUpdates is the name for 'binlog_direct_non_transactional_updates' system variable.
	BinlogDirectNonTransactionalUpdates = "binlog_direct_non_transactional_updates"
	// SQLBigSelects is the name for 'sql_big_selects' system variable.
	SQLBigSelects = "sql_big_selects"
	// LogBinTrustFunctionCreators is the name for 'log_bin_trust_function_creators' system variable.
	LogBinTrustFunctionCreators = "log_bin_trust_function_creators"
	// OldAlterTable is the name for 'old_alter_table' system variable.
	OldAlterTable = "old_alter_table"
	// EnforceGtidConsistency is the name for 'enforce_gtid_consistency' system variable.
	EnforceGtidConsistency = "enforce_gtid_consistency"
	// SecureAuth is the name for 'secure_auth' system variable.
	SecureAuth = "secure_auth"
	// UniqueChecks is the name for 'unique_checks' system variable.
	UniqueChecks = "unique_checks"
	// SQLWarnings is the name for 'sql_warnings' system variable.
	SQLWarnings = "sql_warnings"
	// AutoCommit is the name for 'autocommit' system variable.
	AutoCommit = "autocommit"
	// KeepFilesOnCreate is the name for 'keep_files_on_create' system variable.
	KeepFilesOnCreate = "keep_files_on_create"
	// ShowOldTemporals is the name for 'show_old_temporals' system variable.
	ShowOldTemporals = "show_old_temporals"
	// LocalInFile is the name for 'local_infile' system variable.
	LocalInFile = "local_infile"
	// PerformanceSchema is the name for 'performance_schema' system variable.
	PerformanceSchema = "performance_schema"
	// Flush is the name for 'flush' system variable.
	Flush = "flush"
	// SlaveAllowBatching is the name for 'slave_allow_batching' system variable.
	SlaveAllowBatching = "slave_allow_batching"
	// MyISAMUseMmap is the name for 'myisam_use_mmap' system variable.
	MyISAMUseMmap = "myisam_use_mmap"
	// InnodbFilePerTable is the name for 'innodb_file_per_table' system variable.
	InnodbFilePerTable = "innodb_file_per_table"
	// InnodbLogCompressedPages is the name for 'innodb_log_compressed_pages' system variable.
	InnodbLogCompressedPages = "innodb_log_compressed_pages"
	// InnodbPrintAllDeadlocks is the name for 'innodb_print_all_deadlocks' system variable.
	InnodbPrintAllDeadlocks = "innodb_print_all_deadlocks"
	// InnodbStrictMode is the name for 'innodb_strict_mode' system variable.
	InnodbStrictMode = "innodb_strict_mode"
	// InnodbCmpPerIndexEnabled is the name for 'innodb_cmp_per_index_enabled' system variable.
	InnodbCmpPerIndexEnabled = "innodb_cmp_per_index_enabled"
	// InnodbBufferPoolDumpAtShutdown is the name for 'innodb_buffer_pool_dump_at_shutdown' system variable.
	InnodbBufferPoolDumpAtShutdown = "innodb_buffer_pool_dump_at_shutdown"
	// InnodbAdaptiveHashIndex is the name for 'innodb_adaptive_hash_index' system variable.
	InnodbAdaptiveHashIndex = "innodb_adaptive_hash_index"
	// InnodbFtEnableStopword is the name for 'innodb_ft_enable_stopword' system variable.
	InnodbFtEnableStopword = "innodb_ft_enable_stopword" // #nosec G101
	// InnodbSupportXA is the name for 'innodb_support_xa' system variable.
	InnodbSupportXA = "innodb_support_xa"
	// InnodbOptimizeFullTextOnly is the name for 'innodb_optimize_fulltext_only' system variable.
	InnodbOptimizeFullTextOnly = "innodb_optimize_fulltext_only"
	// InnodbStatusOutputLocks is the name for 'innodb_status_output_locks' system variable.
	InnodbStatusOutputLocks = "innodb_status_output_locks"
	// InnodbBufferPoolDumpNow is the name for 'innodb_buffer_pool_dump_now' system variable.
	InnodbBufferPoolDumpNow = "innodb_buffer_pool_dump_now"
	// InnodbBufferPoolLoadNow is the name for 'innodb_buffer_pool_load_now' system variable.
	InnodbBufferPoolLoadNow = "innodb_buffer_pool_load_now"
	// InnodbStatsOnMetadata is the name for 'innodb_stats_on_metadata' system variable.
	InnodbStatsOnMetadata = "innodb_stats_on_metadata"
	// InnodbDisableSortFileCache is the name for 'innodb_disable_sort_file_cache' system variable.
	InnodbDisableSortFileCache = "innodb_disable_sort_file_cache"
	// InnodbStatsAutoRecalc is the name for 'innodb_stats_auto_recalc' system variable.
	InnodbStatsAutoRecalc = "innodb_stats_auto_recalc"
	// InnodbBufferPoolLoadAbort is the name for 'innodb_buffer_pool_load_abort' system variable.
	InnodbBufferPoolLoadAbort = "innodb_buffer_pool_load_abort"
	// InnodbStatsPersistent is the name for 'innodb_stats_persistent' system variable.
	InnodbStatsPersistent = "innodb_stats_persistent"
	// InnodbRandomReadAhead is the name for 'innodb_random_read_ahead' system variable.
	InnodbRandomReadAhead = "innodb_random_read_ahead"
	// InnodbAdaptiveFlushing is the name for 'innodb_adaptive_flushing' system variable.
	InnodbAdaptiveFlushing = "innodb_adaptive_flushing"
	// InnodbTableLocks is the name for 'innodb_table_locks' system variable.
	InnodbTableLocks = "innodb_table_locks"
	// InnodbStatusOutput is the name for 'innodb_status_output' system variable.
	InnodbStatusOutput = "innodb_status_output"
	// NetBufferLength is the name for 'net_buffer_length' system variable.
	NetBufferLength = "net_buffer_length"
	// QueryCacheSize is the name of 'query_cache_size' system variable.
	QueryCacheSize = "query_cache_size"
	// TxReadOnly is the name of 'tx_read_only' system variable.
	TxReadOnly = "tx_read_only"
	// TransactionReadOnly is the name of 'transaction_read_only' system variable.
	TransactionReadOnly = "transaction_read_only"
	// CharacterSetServer is the name of 'character_set_server' system variable.
	CharacterSetServer = "character_set_server"
	// AutoIncrementIncrement is the name of 'auto_increment_increment' system variable.
	AutoIncrementIncrement = "auto_increment_increment"
	// AutoIncrementOffset is the name of 'auto_increment_offset' system variable.
	AutoIncrementOffset = "auto_increment_offset"
	// InitConnect is the name of 'init_connect' system variable.
	InitConnect = "init_connect"
	// CollationServer is the name of 'collation_server' variable.
	CollationServer = "collation_server"
	// DefaultCollationForUTF8MB4 is the name of 'default_collation_for_utf8mb4' variable.
	DefaultCollationForUTF8MB4 = "default_collation_for_utf8mb4"
	// NetWriteTimeout is the name of 'net_write_timeout' variable.
	NetWriteTimeout = "net_write_timeout"
	// ThreadPoolSize is the name of 'thread_pool_size' variable.
	ThreadPoolSize = "thread_pool_size"
	// WindowingUseHighPrecision is the name of 'windowing_use_high_precision' system variable.
	WindowingUseHighPrecision = "windowing_use_high_precision"
	// OptimizerSwitch is the name of 'optimizer_switch' system variable.
	OptimizerSwitch = "optimizer_switch"
	// SystemTimeZone is the name of 'system_time_zone' system variable.
	SystemTimeZone = "system_time_zone"
	// CTEMaxRecursionDepth is the name of 'cte_max_recursion_depth' system variable.
	CTEMaxRecursionDepth = "cte_max_recursion_depth"
	// SQLModeVar is the name of the 'sql_mode' system variable.
	SQLModeVar = "sql_mode"
	// CharacterSetResults is the name of the 'character_set_results' system variable.
	CharacterSetResults = "character_set_results"
	// MaxAllowedPacket is the name of the 'max_allowed_packet' system variable.
	MaxAllowedPacket = "max_allowed_packet"
	// TimeZone is the name of the 'time_zone' system variable.
	TimeZone = "time_zone"
	// TxnIsolation is the name of the 'tx_isolation' system variable.
	TxnIsolation = "tx_isolation"
	// TransactionIsolation is the name of the 'transaction_isolation' system variable.
	TransactionIsolation = "transaction_isolation"
	// TxnIsolationOneShot is the name of the 'tx_isolation_one_shot' system variable.
	TxnIsolationOneShot = "tx_isolation_one_shot"
	// MaxExecutionTime is the name of the 'max_execution_time' system variable.
	MaxExecutionTime = "max_execution_time"
	// TiKVClientReadTimeout is the name of the 'tikv_client_read_timeout' system variable.
	TiKVClientReadTimeout = "tikv_client_read_timeout"
	// TiDBLoadBindingTimeout is the name of the 'tidb_load_binding_timeout' system variable.
	TiDBLoadBindingTimeout = "tidb_load_binding_timeout"
	// ReadOnly is the name of the 'read_only' system variable.
	ReadOnly = "read_only"
	// DefaultAuthPlugin is the name of 'default_authentication_plugin' system variable.
	DefaultAuthPlugin = "default_authentication_plugin"
	// LastInsertID is the name of 'last_insert_id' system variable.
	LastInsertID = "last_insert_id"
	// Identity is the name of 'identity' system variable.
	Identity = "identity"
	// TiDBAllowFunctionForExpressionIndex is the name of `TiDBAllowFunctionForExpressionIndex` system variable.
	TiDBAllowFunctionForExpressionIndex = "tidb_allow_function_for_expression_index"
	// RandSeed1 is the name of 'rand_seed1' system variable.
	RandSeed1 = "rand_seed1"
	// RandSeed2 is the name of 'rand_seed2' system variable.
	RandSeed2 = "rand_seed2"
	// SQLRequirePrimaryKey is the name of `sql_require_primary_key` system variable.
	SQLRequirePrimaryKey = "sql_require_primary_key"
	// ValidatePasswordEnable turns on/off the validation of password.
	ValidatePasswordEnable = "validate_password.enable"
	// ValidatePasswordPolicy specifies the password policy enforced by validate_password.
	ValidatePasswordPolicy = "validate_password.policy"
	// ValidatePasswordCheckUserName controls whether validate_password compares passwords to the user name part of
	// the effective user account for the current session
	ValidatePasswordCheckUserName = "validate_password.check_user_name"
	// ValidatePasswordLength specified the minimum number of characters that validate_password requires passwords to have
	ValidatePasswordLength = "validate_password.length"
	// ValidatePasswordMixedCaseCount specified the minimum number of lowercase and uppercase characters that validate_password requires
	ValidatePasswordMixedCaseCount = "validate_password.mixed_case_count"
	// ValidatePasswordNumberCount specified the minimum number of numeric (digit) characters that validate_password requires
	ValidatePasswordNumberCount = "validate_password.number_count"
	// ValidatePasswordSpecialCharCount specified the minimum number of nonalphanumeric characters that validate_password requires
	ValidatePasswordSpecialCharCount = "validate_password.special_char_count"
	// ValidatePasswordDictionary specified the dictionary that validate_password uses for checking passwords. Each word is separated by semicolon (;).
	ValidatePasswordDictionary = "validate_password.dictionary"
)<|MERGE_RESOLUTION|>--- conflicted
+++ resolved
@@ -3070,12 +3070,11 @@
 			vars.EnableParallelSort = TiDBOptOn(s)
 			return nil
 		}},
-<<<<<<< HEAD
 	{Scope: ScopeGlobal | ScopeSession, Name: DivPrecisionIncrement, Value: strconv.Itoa(DefDivPrecisionIncrement), Type: TypeUnsigned, MinValue: 0, MaxValue: 30,
 		SetSession: func(s *SessionVars, val string) error {
 			s.DivPrecisionIncrement = tidbOptPositiveInt32(val, DefDivPrecisionIncrement)
 			return nil
-=======
+    }},
 	{Scope: ScopeSession, Name: TiDBDMLType, Value: DefTiDBDMLType, Type: TypeStr,
 		SetSession: func(s *SessionVars, val string) error {
 			lowerVal := strings.ToLower(val)
@@ -3088,7 +3087,6 @@
 				return nil
 			}
 			return errors.Errorf("unsupport DML type: %s", val)
->>>>>>> 1f58dd5d
 		}},
 }
 
