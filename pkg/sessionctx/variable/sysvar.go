// Copyright 2015 PingCAP, Inc.
//
// Licensed under the Apache License, Version 2.0 (the "License");
// you may not use this file except in compliance with the License.
// You may obtain a copy of the License at
//
//     http://www.apache.org/licenses/LICENSE-2.0
//
// Unless required by applicable law or agreed to in writing, software
// distributed under the License is distributed on an "AS IS" BASIS,
// WITHOUT WARRANTIES OR CONDITIONS OF ANY KIND, either express or implied.
// See the License for the specific language governing permissions and
// limitations under the License.

package variable

import (
	"context"
	"encoding/json"
	goerr "errors"
	"fmt"
	"math"
	"runtime"
	"strconv"
	"strings"
	"sync/atomic"
	"time"

	"github.com/docker/go-units"
	"github.com/pingcap/errors"
	"github.com/pingcap/tidb/pkg/config"
	"github.com/pingcap/tidb/pkg/executor/join/joinversion"
	"github.com/pingcap/tidb/pkg/keyspace"
	"github.com/pingcap/tidb/pkg/kv"
	"github.com/pingcap/tidb/pkg/metrics"
	"github.com/pingcap/tidb/pkg/parser"
	"github.com/pingcap/tidb/pkg/parser/ast"
	"github.com/pingcap/tidb/pkg/parser/charset"
	"github.com/pingcap/tidb/pkg/parser/mysql"
	"github.com/pingcap/tidb/pkg/planner/util/fixcontrol"
	"github.com/pingcap/tidb/pkg/privilege/privileges/ldap"
	"github.com/pingcap/tidb/pkg/sessionctx/stmtctx"
	"github.com/pingcap/tidb/pkg/sessionctx/vardef"
	"github.com/pingcap/tidb/pkg/types"
	_ "github.com/pingcap/tidb/pkg/types/parser_driver" // for parser driver
	"github.com/pingcap/tidb/pkg/util"
	"github.com/pingcap/tidb/pkg/util/collate"
	"github.com/pingcap/tidb/pkg/util/gctuner"
	"github.com/pingcap/tidb/pkg/util/intest"
	"github.com/pingcap/tidb/pkg/util/logutil"
	"github.com/pingcap/tidb/pkg/util/mathutil"
	"github.com/pingcap/tidb/pkg/util/memory"
	"github.com/pingcap/tidb/pkg/util/servicescope"
	stmtsummaryv2 "github.com/pingcap/tidb/pkg/util/stmtsummary/v2"
	"github.com/pingcap/tidb/pkg/util/tiflash"
	"github.com/pingcap/tidb/pkg/util/tiflashcompute"
	"github.com/pingcap/tidb/pkg/util/tikvutil"
	"github.com/pingcap/tidb/pkg/util/timeutil"
	"github.com/pingcap/tidb/pkg/util/tls"
	topsqlstate "github.com/pingcap/tidb/pkg/util/topsql/state"
	"github.com/pingcap/tidb/pkg/util/versioninfo"
	tikvcfg "github.com/tikv/client-go/v2/config"
	tikvstore "github.com/tikv/client-go/v2/kv"
	tikvcliutil "github.com/tikv/client-go/v2/util"
	"go.uber.org/zap"
)

// All system variables declared here are ordered by their scopes, which follow the order of scopes below:
//
//	[NONE, SESSION, INSTANCE, GLOBAL, GLOBAL & SESSION]
//
// If you are adding a new system variable, please put it in the corresponding area.
var defaultSysVars = []*SysVar{
	/* The system variables below have NONE scope  */
	{Scope: vardef.ScopeNone, Name: vardef.SystemTimeZone, Value: "CST"},
	{Scope: vardef.ScopeNone, Name: vardef.Hostname, Value: vardef.DefHostname},
	{Scope: vardef.ScopeNone, Name: vardef.Port, Value: "4000", Type: vardef.TypeUnsigned, MinValue: 0, MaxValue: math.MaxUint16},
	{Scope: vardef.ScopeNone, Name: vardef.VersionComment, Value: "TiDB Server (Apache License 2.0) " + versioninfo.TiDBEdition + " Edition, MySQL 8.0 compatible"},
	{Scope: vardef.ScopeNone, Name: vardef.Version, Value: mysql.ServerVersion},
	{Scope: vardef.ScopeNone, Name: vardef.DataDir, Value: "/usr/local/mysql/data/"},
	{Scope: vardef.ScopeNone, Name: vardef.Socket, Value: ""},
	{Scope: vardef.ScopeNone, Name: "license", Value: "Apache License 2.0"},
	{Scope: vardef.ScopeNone, Name: "have_ssl", Value: "DISABLED", Type: vardef.TypeBool},
	{Scope: vardef.ScopeNone, Name: "have_openssl", Value: "DISABLED", Type: vardef.TypeBool},
	{Scope: vardef.ScopeNone, Name: "ssl_ca", Value: ""},
	{Scope: vardef.ScopeNone, Name: "ssl_cert", Value: ""},
	{Scope: vardef.ScopeNone, Name: "ssl_key", Value: ""},
	{Scope: vardef.ScopeNone, Name: "version_compile_os", Value: runtime.GOOS},
	{Scope: vardef.ScopeNone, Name: "version_compile_machine", Value: runtime.GOARCH},
	/* TiDB specific variables */
	{Scope: vardef.ScopeNone, Name: vardef.TiDBEnableEnhancedSecurity, Value: vardef.Off, Type: vardef.TypeBool},
	{Scope: vardef.ScopeNone, Name: vardef.TiDBAllowFunctionForExpressionIndex, ReadOnly: true, Value: collectAllowFuncName4ExpressionIndex()},

	/* The system variables below have SESSION scope  */
	{Scope: vardef.ScopeSession, Name: vardef.Timestamp, Value: vardef.DefTimestamp, MinValue: 0, MaxValue: math.MaxInt32, Type: vardef.TypeFloat, GetSession: func(s *SessionVars) (string, error) {
		if timestamp, ok := s.systems[vardef.Timestamp]; ok && timestamp != vardef.DefTimestamp {
			return timestamp, nil
		}
		timestamp := s.StmtCtx.GetOrStoreStmtCache(stmtctx.StmtNowTsCacheKey, time.Now()).(time.Time)
		return types.ToString(float64(timestamp.UnixNano()) / float64(time.Second))
	}, GetStateValue: func(s *SessionVars) (string, bool, error) {
		timestamp, ok := s.systems[vardef.Timestamp]
		return timestamp, ok && timestamp != vardef.DefTimestamp, nil
	}, Validation: func(vars *SessionVars, normalizedValue string, originalValue string, scope vardef.ScopeFlag) (string, error) {
		val := tidbOptFloat64(originalValue, vardef.DefTimestampFloat)
		if val > math.MaxInt32 {
			return originalValue, ErrWrongValueForVar.GenWithStackByArgs(vardef.Timestamp, originalValue)
		}
		return normalizedValue, nil
	}},
	{Scope: vardef.ScopeSession, Name: vardef.WarningCount, Value: "0", ReadOnly: true, GetSession: func(s *SessionVars) (string, error) {
		return strconv.Itoa(s.SysWarningCount), nil
	}},
	{Scope: vardef.ScopeSession, Name: vardef.ErrorCount, Value: "0", ReadOnly: true, GetSession: func(s *SessionVars) (string, error) {
		return strconv.Itoa(int(s.SysErrorCount)), nil
	}},
	{Scope: vardef.ScopeSession, Name: vardef.LastInsertID, Value: "0", Type: vardef.TypeUnsigned, AllowEmpty: true, MinValue: 0, MaxValue: math.MaxUint64, GetSession: func(s *SessionVars) (string, error) {
		return strconv.FormatUint(s.StmtCtx.PrevLastInsertID, 10), nil
	}, GetStateValue: func(s *SessionVars) (string, bool, error) {
		return "", false, nil
	}},
	{Scope: vardef.ScopeSession, Name: vardef.Identity, Value: "0", Type: vardef.TypeUnsigned, AllowEmpty: true, MinValue: 0, MaxValue: math.MaxUint64, GetSession: func(s *SessionVars) (string, error) {
		return strconv.FormatUint(s.StmtCtx.PrevLastInsertID, 10), nil
	}, GetStateValue: func(s *SessionVars) (string, bool, error) {
		return "", false, nil
	}},
	/* TiDB specific variables */
	{Scope: vardef.ScopeSession, Name: vardef.TiDBTxnReadTS, Value: "", Hidden: true, SetSession: func(s *SessionVars, val string) error {
		return setTxnReadTS(s, val)
	}, Validation: func(vars *SessionVars, normalizedValue string, originalValue string, scope vardef.ScopeFlag) (string, error) {
		return normalizedValue, nil
	}},
	{Scope: vardef.ScopeSession, Name: vardef.TiDBReadStaleness, Value: strconv.Itoa(vardef.DefTiDBReadStaleness), Type: vardef.TypeInt, MinValue: math.MinInt32, MaxValue: 0, AllowEmpty: true, Hidden: false, SetSession: func(s *SessionVars, val string) error {
		return setReadStaleness(s, val)
	}},
	{Scope: vardef.ScopeSession, Name: vardef.TiDBEnforceMPPExecution, Type: vardef.TypeBool, Value: BoolToOnOff(config.GetGlobalConfig().Performance.EnforceMPP), Validation: func(vars *SessionVars, normalizedValue string, originalValue string, scope vardef.ScopeFlag) (string, error) {
		if TiDBOptOn(normalizedValue) && !vars.allowMPPExecution {
			return normalizedValue, ErrWrongValueForVar.GenWithStackByArgs("tidb_enforce_mpp", "1' but tidb_allow_mpp is 0, please activate tidb_allow_mpp at first.")
		}
		return normalizedValue, nil
	}, SetSession: func(s *SessionVars, val string) error {
		s.enforceMPPExecution = TiDBOptOn(val)
		return nil
	}},
	{Scope: vardef.ScopeGlobal | vardef.ScopeSession, Name: vardef.TiDBMaxTiFlashThreads, Type: vardef.TypeInt, Value: strconv.Itoa(vardef.DefTiFlashMaxThreads), MinValue: -1, MaxValue: vardef.MaxConfigurableConcurrency, SetSession: func(s *SessionVars, val string) error {
		s.TiFlashMaxThreads = TidbOptInt64(val, vardef.DefTiFlashMaxThreads)
		return nil
	}},
	{Scope: vardef.ScopeGlobal | vardef.ScopeSession, Name: vardef.TiDBMaxBytesBeforeTiFlashExternalJoin, Type: vardef.TypeInt, Value: strconv.Itoa(vardef.DefTiFlashMaxBytesBeforeExternalJoin), MinValue: -1, MaxValue: math.MaxInt64, SetSession: func(s *SessionVars, val string) error {
		s.TiFlashMaxBytesBeforeExternalJoin = TidbOptInt64(val, vardef.DefTiFlashMaxBytesBeforeExternalJoin)
		return nil
	}},
	{Scope: vardef.ScopeGlobal | vardef.ScopeSession, Name: vardef.TiDBMaxBytesBeforeTiFlashExternalGroupBy, Type: vardef.TypeInt, Value: strconv.Itoa(vardef.DefTiFlashMaxBytesBeforeExternalGroupBy), MinValue: -1, MaxValue: math.MaxInt64, SetSession: func(s *SessionVars, val string) error {
		s.TiFlashMaxBytesBeforeExternalGroupBy = TidbOptInt64(val, vardef.DefTiFlashMaxBytesBeforeExternalGroupBy)
		return nil
	}},
	{Scope: vardef.ScopeGlobal | vardef.ScopeSession, Name: vardef.TiDBMaxBytesBeforeTiFlashExternalSort, Type: vardef.TypeInt, Value: strconv.Itoa(vardef.DefTiFlashMaxBytesBeforeExternalSort), MinValue: -1, MaxValue: math.MaxInt64, SetSession: func(s *SessionVars, val string) error {
		s.TiFlashMaxBytesBeforeExternalSort = TidbOptInt64(val, vardef.DefTiFlashMaxBytesBeforeExternalSort)
		return nil
	}},
	{Scope: vardef.ScopeGlobal | vardef.ScopeSession, Name: vardef.TiFlashMemQuotaQueryPerNode, Type: vardef.TypeInt, Value: strconv.Itoa(vardef.DefTiFlashMemQuotaQueryPerNode), MinValue: -1, MaxValue: math.MaxInt64, SetSession: func(s *SessionVars, val string) error {
		s.TiFlashMaxQueryMemoryPerNode = TidbOptInt64(val, vardef.DefTiFlashMemQuotaQueryPerNode)
		return nil
	}},
	{Scope: vardef.ScopeGlobal | vardef.ScopeSession, Name: vardef.TiFlashQuerySpillRatio, Type: vardef.TypeFloat, Value: strconv.FormatFloat(vardef.DefTiFlashQuerySpillRatio, 'f', -1, 64), MinValue: 0, MaxValue: 1, Validation: func(vars *SessionVars, normalizedValue string, originalValue string, flag vardef.ScopeFlag) (string, error) {
		val, err := strconv.ParseFloat(normalizedValue, 64)
		if err != nil {
			return "", err
		}
		if val > 0.85 || val < 0 {
			return "", errors.New("The valid value of tidb_tiflash_auto_spill_ratio is between 0 and 0.85")
		}
		return normalizedValue, nil
	}, SetSession: func(s *SessionVars, val string) error {
		s.TiFlashQuerySpillRatio = tidbOptFloat64(val, vardef.DefTiFlashQuerySpillRatio)
		return nil
	}},
	{Scope: vardef.ScopeGlobal, Name: vardef.TiDBEnableTiFlashPipelineMode, Type: vardef.TypeBool, Value: BoolToOnOff(vardef.DefTiDBEnableTiFlashPipelineMode), SetGlobal: func(ctx context.Context, vars *SessionVars, s string) error {
		vardef.TiFlashEnablePipelineMode.Store(TiDBOptOn(s))
		return nil
	}, GetGlobal: func(ctx context.Context, vars *SessionVars) (string, error) {
		return BoolToOnOff(vardef.TiFlashEnablePipelineMode.Load()), nil
	}, Validation: func(vars *SessionVars, normalizedValue string, originalValue string, scope vardef.ScopeFlag) (string, error) {
		vars.StmtCtx.AppendWarning(ErrWarnDeprecatedSyntaxSimpleMsg.FastGenByArgs(vardef.TiDBEnableTiFlashPipelineMode))
		return normalizedValue, nil
	}},
	{Scope: vardef.ScopeSession, Name: vardef.TiDBSnapshot, Value: "", skipInit: true, SetSession: func(s *SessionVars, val string) error {
		err := setSnapshotTS(s, val)
		if err != nil {
			return err
		}
		return nil
	}},
	{Scope: vardef.ScopeGlobal | vardef.ScopeSession, Name: vardef.TiDBOptProjectionPushDown, Value: BoolToOnOff(vardef.DefOptEnableProjectionPushDown), Type: vardef.TypeBool, SetSession: func(s *SessionVars, val string) error {
		s.AllowProjectionPushDown = TiDBOptOn(val)
		return nil
	}},
	{Scope: vardef.ScopeGlobal | vardef.ScopeSession, Name: vardef.TiDBOptDeriveTopN, Value: BoolToOnOff(vardef.DefOptDeriveTopN), Type: vardef.TypeBool, SetSession: func(s *SessionVars, val string) error {
		s.AllowDeriveTopN = TiDBOptOn(val)
		return nil
	}},
	{Scope: vardef.ScopeGlobal | vardef.ScopeSession, Name: vardef.TiDBOptAggPushDown, Value: BoolToOnOff(vardef.DefOptAggPushDown), Type: vardef.TypeBool, SetSession: func(s *SessionVars, val string) error {
		s.AllowAggPushDown = TiDBOptOn(val)
		return nil
	}},
	{Scope: vardef.ScopeSession, Name: vardef.TiDBOptDistinctAggPushDown, Value: BoolToOnOff(config.GetGlobalConfig().Performance.DistinctAggPushDown), Type: vardef.TypeBool, SetSession: func(s *SessionVars, val string) error {
		s.AllowDistinctAggPushDown = TiDBOptOn(val)
		return nil
	}},
	{Scope: vardef.ScopeGlobal | vardef.ScopeSession, Name: vardef.TiDBOptSkewDistinctAgg, Value: BoolToOnOff(vardef.DefTiDBSkewDistinctAgg), Type: vardef.TypeBool, SetSession: func(s *SessionVars, val string) error {
		s.EnableSkewDistinctAgg = TiDBOptOn(val)
		return nil
	}},
	{Scope: vardef.ScopeGlobal | vardef.ScopeSession, Name: vardef.TiDBOpt3StageDistinctAgg, Value: BoolToOnOff(vardef.DefTiDB3StageDistinctAgg), Type: vardef.TypeBool, SetSession: func(s *SessionVars, val string) error {
		s.Enable3StageDistinctAgg = TiDBOptOn(val)
		return nil
	}},
	{Scope: vardef.ScopeGlobal | vardef.ScopeSession, Name: vardef.TiDBOptEnable3StageMultiDistinctAgg, Value: BoolToOnOff(vardef.DefTiDB3StageMultiDistinctAgg), Type: vardef.TypeBool, SetSession: func(s *SessionVars, val string) error {
		s.Enable3StageMultiDistinctAgg = TiDBOptOn(val)
		return nil
	}},
	{Scope: vardef.ScopeGlobal | vardef.ScopeSession, Name: vardef.TiDBOptExplainNoEvaledSubQuery, Value: BoolToOnOff(vardef.DefTiDBOptExplainEvaledSubquery), Type: vardef.TypeBool, SetSession: func(s *SessionVars, val string) error {
		s.ExplainNonEvaledSubQuery = TiDBOptOn(val)
		return nil
	}},
	{Scope: vardef.ScopeSession, Name: vardef.TiDBOptWriteRowID, Value: BoolToOnOff(vardef.DefOptWriteRowID), Type: vardef.TypeBool, SetSession: func(s *SessionVars, val string) error {
		s.AllowWriteRowID = TiDBOptOn(val)
		return nil
	}},
	{Scope: vardef.ScopeSession, Name: vardef.TiDBChecksumTableConcurrency, Value: strconv.Itoa(vardef.DefChecksumTableConcurrency), Type: vardef.TypeInt, MinValue: 1, MaxValue: vardef.MaxConfigurableConcurrency},
	{Scope: vardef.ScopeSession, Name: vardef.TiDBBatchInsert, Value: BoolToOnOff(vardef.DefBatchInsert), Type: vardef.TypeBool, SetSession: func(s *SessionVars, val string) error {
		s.BatchInsert = TiDBOptOn(val)
		return nil
	}},
	{Scope: vardef.ScopeSession, Name: vardef.TiDBBatchDelete, Value: BoolToOnOff(vardef.DefBatchDelete), Type: vardef.TypeBool, SetSession: func(s *SessionVars, val string) error {
		s.BatchDelete = TiDBOptOn(val)
		return nil
	}},
	{Scope: vardef.ScopeSession, Name: vardef.TiDBBatchCommit, Value: BoolToOnOff(vardef.DefBatchCommit), Type: vardef.TypeBool, SetSession: func(s *SessionVars, val string) error {
		s.BatchCommit = TiDBOptOn(val)
		return nil
	}},
	{Scope: vardef.ScopeSession, Name: vardef.TiDBCurrentTS, Value: strconv.Itoa(vardef.DefCurretTS), Type: vardef.TypeInt, AllowEmpty: true, MinValue: 0, MaxValue: math.MaxInt64, ReadOnly: true, GetSession: func(s *SessionVars) (string, error) {
		return strconv.FormatUint(s.TxnCtx.StartTS, 10), nil
	}},
	{Scope: vardef.ScopeSession, Name: vardef.TiDBLastTxnInfo, Value: "", ReadOnly: true, GetSession: func(s *SessionVars) (string, error) {
		return s.LastTxnInfo, nil
	}},
	{Scope: vardef.ScopeSession, Name: vardef.TiDBLastQueryInfo, Value: "", ReadOnly: true, GetSession: func(s *SessionVars) (string, error) {
		info, err := json.Marshal(s.LastQueryInfo)
		if err != nil {
			return "", err
		}
		return string(info), nil
	}},
	{Scope: vardef.ScopeSession, Name: vardef.TiDBEnableChunkRPC, Value: BoolToOnOff(config.GetGlobalConfig().TiKVClient.EnableChunkRPC), Type: vardef.TypeBool, SetSession: func(s *SessionVars, val string) error {
		s.EnableChunkRPC = TiDBOptOn(val)
		return nil
	}},
	{Scope: vardef.ScopeSession, Name: vardef.TxnIsolationOneShot, Value: "", skipInit: true, Validation: func(vars *SessionVars, normalizedValue string, originalValue string, scope vardef.ScopeFlag) (string, error) {
		return checkIsolationLevel(vars, normalizedValue, originalValue, scope)
	}, SetSession: func(s *SessionVars, val string) error {
		s.txnIsolationLevelOneShot.state = oneShotSet
		s.txnIsolationLevelOneShot.value = val
		return nil
	}, GetStateValue: func(s *SessionVars) (string, bool, error) {
		if s.txnIsolationLevelOneShot.state != oneShotDef {
			return s.txnIsolationLevelOneShot.value, true, nil
		}
		return "", false, nil
	}},
	{Scope: vardef.ScopeSession, Name: vardef.TiDBOptimizerSelectivityLevel, Value: strconv.Itoa(vardef.DefTiDBOptimizerSelectivityLevel), Type: vardef.TypeUnsigned, MinValue: 0, MaxValue: math.MaxInt32, SetSession: func(s *SessionVars, val string) error {
		s.OptimizerSelectivityLevel = tidbOptPositiveInt32(val, vardef.DefTiDBOptimizerSelectivityLevel)
		return nil
	}},
	{Scope: vardef.ScopeGlobal | vardef.ScopeSession, Name: vardef.TiDBOptimizerEnableOuterJoinReorder, Value: BoolToOnOff(vardef.DefTiDBEnableOuterJoinReorder), Type: vardef.TypeBool, SetSession: func(s *SessionVars, val string) error {
		s.EnableOuterJoinReorder = TiDBOptOn(val)
		return nil
	}},
	{Scope: vardef.ScopeGlobal | vardef.ScopeSession, Name: vardef.TiDBOptimizerEnableNAAJ, Value: BoolToOnOff(vardef.DefTiDBEnableNAAJ), Type: vardef.TypeBool, SetSession: func(s *SessionVars, val string) error {
		s.OptimizerEnableNAAJ = TiDBOptOn(val)
		return nil
	}},
	{Scope: vardef.ScopeSession, Name: vardef.TiDBDDLReorgPriority, Value: "PRIORITY_LOW", Type: vardef.TypeEnum, skipInit: true, PossibleValues: []string{"PRIORITY_LOW", "PRIORITY_NORMAL", "PRIORITY_HIGH"}, SetSession: func(s *SessionVars, val string) error {
		s.setDDLReorgPriority(val)
		return nil
	}},
	{Scope: vardef.ScopeSession, Name: vardef.TiDBSlowQueryFile, Value: "", skipInit: true, SetSession: func(s *SessionVars, val string) error {
		s.SlowQueryFile = val
		return nil
	}},
	{Scope: vardef.ScopeSession, Name: vardef.TiDBWaitSplitRegionFinish, Value: BoolToOnOff(vardef.DefTiDBWaitSplitRegionFinish), skipInit: true, Type: vardef.TypeBool, SetSession: func(s *SessionVars, val string) error {
		s.WaitSplitRegionFinish = TiDBOptOn(val)
		return nil
	}},
	{Scope: vardef.ScopeSession, Name: vardef.TiDBWaitSplitRegionTimeout, Value: strconv.Itoa(vardef.DefWaitSplitRegionTimeout), skipInit: true, Type: vardef.TypeUnsigned, MinValue: 1, MaxValue: math.MaxInt32, SetSession: func(s *SessionVars, val string) error {
		s.WaitSplitRegionTimeout = uint64(tidbOptPositiveInt32(val, vardef.DefWaitSplitRegionTimeout))
		return nil
	}},
	{Scope: vardef.ScopeGlobal | vardef.ScopeSession, Name: vardef.TiDBLowResolutionTSO, Value: vardef.Off, Type: vardef.TypeBool, SetSession: func(s *SessionVars, val string) error {
		s.lowResolutionTSO = TiDBOptOn(val)
		return nil
	}},
	{Scope: vardef.ScopeSession, Name: vardef.TiDBAllowRemoveAutoInc, Value: BoolToOnOff(vardef.DefTiDBAllowRemoveAutoInc), Type: vardef.TypeBool, SetSession: func(s *SessionVars, val string) error {
		s.AllowRemoveAutoInc = TiDBOptOn(val)
		return nil
	}},
	{Scope: vardef.ScopeSession, Name: vardef.TiDBIsolationReadEngines, Value: strings.Join(config.GetGlobalConfig().IsolationRead.Engines, ","), Validation: func(vars *SessionVars, normalizedValue string, originalValue string, scope vardef.ScopeFlag) (string, error) {
		engines := strings.Split(normalizedValue, ",")
		var formatVal string
		for i, engine := range engines {
			engine = strings.TrimSpace(engine)
			if i != 0 {
				formatVal += ","
			}
			switch {
			case strings.EqualFold(engine, kv.TiKV.Name()):
				formatVal += kv.TiKV.Name()
			case strings.EqualFold(engine, kv.TiFlash.Name()):
				formatVal += kv.TiFlash.Name()
			case strings.EqualFold(engine, kv.TiDB.Name()):
				formatVal += kv.TiDB.Name()
			default:
				return normalizedValue, ErrWrongValueForVar.GenWithStackByArgs(vardef.TiDBIsolationReadEngines, normalizedValue)
			}
		}
		return formatVal, nil
	}, SetSession: func(s *SessionVars, val string) error {
		s.IsolationReadEngines = make(map[kv.StoreType]struct{})
		for _, engine := range strings.Split(val, ",") {
			switch engine {
			case kv.TiKV.Name():
				s.IsolationReadEngines[kv.TiKV] = struct{}{}
			case kv.TiFlash.Name():
				// If the tiflash is removed by the strict SQL mode. The hint should also not take effect.
				if !s.StmtCtx.TiFlashEngineRemovedDueToStrictSQLMode {
					s.IsolationReadEngines[kv.TiFlash] = struct{}{}
				}
			case kv.TiDB.Name():
				s.IsolationReadEngines[kv.TiDB] = struct{}{}
			}
		}
		return nil
	}},
	{Scope: vardef.ScopeSession, Name: vardef.TiDBMetricSchemaStep, Value: strconv.Itoa(vardef.DefTiDBMetricSchemaStep), Type: vardef.TypeUnsigned, skipInit: true, MinValue: 10, MaxValue: 60 * 60 * 60, SetSession: func(s *SessionVars, val string) error {
		s.MetricSchemaStep = TidbOptInt64(val, vardef.DefTiDBMetricSchemaStep)
		return nil
	}},
	{Scope: vardef.ScopeSession, Name: vardef.TiDBCDCWriteSource, Value: "0", Type: vardef.TypeInt, MinValue: 0, MaxValue: 15, SetSession: func(s *SessionVars, val string) error {
		s.CDCWriteSource = uint64(TidbOptInt(val, 0))
		return nil
	}},
	{Scope: vardef.ScopeSession, Name: vardef.TiDBMetricSchemaRangeDuration, Value: strconv.Itoa(vardef.DefTiDBMetricSchemaRangeDuration), skipInit: true, Type: vardef.TypeUnsigned, MinValue: 10, MaxValue: 60 * 60 * 60, SetSession: func(s *SessionVars, val string) error {
		s.MetricSchemaRangeDuration = TidbOptInt64(val, vardef.DefTiDBMetricSchemaRangeDuration)
		return nil
	}},
	{Scope: vardef.ScopeSession, Name: vardef.TiDBFoundInPlanCache, Value: BoolToOnOff(vardef.DefTiDBFoundInPlanCache), Type: vardef.TypeBool, ReadOnly: true, GetSession: func(s *SessionVars) (string, error) {
		return BoolToOnOff(s.PrevFoundInPlanCache), nil
	}},
	{Scope: vardef.ScopeSession, Name: vardef.TiDBFoundInBinding, Value: BoolToOnOff(vardef.DefTiDBFoundInBinding), Type: vardef.TypeBool, ReadOnly: true, GetSession: func(s *SessionVars) (string, error) {
		return BoolToOnOff(s.PrevFoundInBinding), nil
	}},
	{Scope: vardef.ScopeSession, Name: vardef.RandSeed1, Type: vardef.TypeInt, Value: "0", skipInit: true, MaxValue: math.MaxInt32, SetSession: func(s *SessionVars, val string) error {
		s.Rng.SetSeed1(uint32(tidbOptPositiveInt32(val, 0)))
		return nil
	}, GetSession: func(s *SessionVars) (string, error) {
		return "0", nil
	}, GetStateValue: func(s *SessionVars) (string, bool, error) {
		return strconv.FormatUint(uint64(s.Rng.GetSeed1()), 10), true, nil
	}},
	{Scope: vardef.ScopeSession, Name: vardef.RandSeed2, Type: vardef.TypeInt, Value: "0", skipInit: true, MaxValue: math.MaxInt32, SetSession: func(s *SessionVars, val string) error {
		s.Rng.SetSeed2(uint32(tidbOptPositiveInt32(val, 0)))
		return nil
	}, GetSession: func(s *SessionVars) (string, error) {
		return "0", nil
	}, GetStateValue: func(s *SessionVars) (string, bool, error) {
		return strconv.FormatUint(uint64(s.Rng.GetSeed2()), 10), true, nil
	}},
	{Scope: vardef.ScopeSession, Name: vardef.TiDBReadConsistency, Value: string(ReadConsistencyStrict), Type: vardef.TypeStr, Hidden: true,
		Validation: func(_ *SessionVars, normalized string, _ string, _ vardef.ScopeFlag) (string, error) {
			return normalized, validateReadConsistencyLevel(normalized)
		},
		SetSession: func(s *SessionVars, val string) error {
			s.ReadConsistency = ReadConsistencyLevel(val)
			return nil
		},
	},
	{Scope: vardef.ScopeSession, Name: vardef.TiDBLastDDLInfo, Value: "", ReadOnly: true, GetSession: func(s *SessionVars) (string, error) {
		info, err := json.Marshal(s.LastDDLInfo)
		if err != nil {
			return "", err
		}
		return string(info), nil
	}},
	{Scope: vardef.ScopeSession, Name: vardef.TiDBLastPlanReplayerToken, Value: "", ReadOnly: true,
		GetSession: func(s *SessionVars) (string, error) {
			return s.LastPlanReplayerToken, nil
		},
	},
	{Scope: vardef.ScopeSession, Name: vardef.TiDBUseAlloc, Value: BoolToOnOff(vardef.DefTiDBUseAlloc), Type: vardef.TypeBool, ReadOnly: true, GetSession: func(s *SessionVars) (string, error) {
		return BoolToOnOff(s.preUseChunkAlloc), nil
	}},
	{Scope: vardef.ScopeSession, Name: vardef.TiDBExplicitRequestSourceType, Value: "", Type: vardef.TypeEnum, PossibleValues: tikvcliutil.ExplicitTypeList, GetSession: func(s *SessionVars) (string, error) {
		return s.ExplicitRequestSourceType, nil
	}, SetSession: func(s *SessionVars, val string) error {
		s.ExplicitRequestSourceType = val
		return nil
	}},
	/* The system variables below have INSTANCE scope  */
	{Scope: vardef.ScopeInstance, Name: vardef.TiDBLogFileMaxDays, Value: strconv.Itoa(config.GetGlobalConfig().Log.File.MaxDays), Type: vardef.TypeInt, MinValue: 0, MaxValue: math.MaxInt32, SetGlobal: func(_ context.Context, s *SessionVars, val string) error {
		maxAge, err := strconv.ParseInt(val, 10, 32)
		if err != nil {
			return err
		}
		vardef.GlobalLogMaxDays.Store(int32(maxAge))
		cfg := config.GetGlobalConfig().Log.ToLogConfig()
		cfg.Config.File.MaxDays = int(maxAge)

		err = logutil.ReplaceLogger(cfg, keyspace.WrapZapcoreWithKeyspace())
		if err != nil {
			return err
		}
		return nil
	}, GetGlobal: func(_ context.Context, s *SessionVars) (string, error) {
		return strconv.FormatInt(int64(vardef.GlobalLogMaxDays.Load()), 10), nil
	}},
	{Scope: vardef.ScopeInstance, Name: vardef.TiDBConfig, Value: "", ReadOnly: true, GetGlobal: func(_ context.Context, s *SessionVars) (string, error) {
		return config.GetJSONConfig()
	}},
	{Scope: vardef.ScopeInstance, Name: vardef.TiDBGeneralLog, Value: BoolToOnOff(vardef.DefTiDBGeneralLog), Type: vardef.TypeBool, SetGlobal: func(_ context.Context, s *SessionVars, val string) error {
		vardef.ProcessGeneralLog.Store(TiDBOptOn(val))
		return nil
	}, GetGlobal: func(_ context.Context, s *SessionVars) (string, error) {
		return BoolToOnOff(vardef.ProcessGeneralLog.Load()), nil
	}},
	{Scope: vardef.ScopeSession, Name: vardef.TiDBSlowTxnLogThreshold, Value: strconv.Itoa(logutil.DefaultSlowTxnThreshold),
		Type: vardef.TypeUnsigned, MinValue: 0, MaxValue: math.MaxInt64, SetSession: func(s *SessionVars, val string) error {
			s.SlowTxnThreshold = TidbOptUint64(val, logutil.DefaultSlowTxnThreshold)
			return nil
		},
	},
	{Scope: vardef.ScopeInstance, Name: vardef.TiDBSlowLogThreshold, Value: strconv.Itoa(logutil.DefaultSlowThreshold), Type: vardef.TypeInt, MinValue: -1, MaxValue: math.MaxInt64, SetGlobal: func(_ context.Context, s *SessionVars, val string) error {
		atomic.StoreUint64(&config.GetGlobalConfig().Instance.SlowThreshold, uint64(TidbOptInt64(val, logutil.DefaultSlowThreshold)))
		return nil
	}, GetGlobal: func(_ context.Context, s *SessionVars) (string, error) {
		return strconv.FormatUint(atomic.LoadUint64(&config.GetGlobalConfig().Instance.SlowThreshold), 10), nil
	}},
	{Scope: vardef.ScopeInstance, Name: vardef.TiDBRecordPlanInSlowLog, Value: int32ToBoolStr(logutil.DefaultRecordPlanInSlowLog), Type: vardef.TypeBool, SetGlobal: func(_ context.Context, s *SessionVars, val string) error {
		atomic.StoreUint32(&config.GetGlobalConfig().Instance.RecordPlanInSlowLog, uint32(TidbOptInt64(val, logutil.DefaultRecordPlanInSlowLog)))
		return nil
	}, GetGlobal: func(_ context.Context, s *SessionVars) (string, error) {
		enabled := atomic.LoadUint32(&config.GetGlobalConfig().Instance.RecordPlanInSlowLog) == 1
		return BoolToOnOff(enabled), nil
	}},
	{Scope: vardef.ScopeInstance, Name: vardef.TiDBEnableSlowLog, Value: BoolToOnOff(logutil.DefaultTiDBEnableSlowLog), Type: vardef.TypeBool, SetGlobal: func(_ context.Context, s *SessionVars, val string) error {
		config.GetGlobalConfig().Instance.EnableSlowLog.Store(TiDBOptOn(val))
		return nil
	}, GetGlobal: func(_ context.Context, s *SessionVars) (string, error) {
		return BoolToOnOff(config.GetGlobalConfig().Instance.EnableSlowLog.Load()), nil
	}},
	{Scope: vardef.ScopeInstance, Name: vardef.TiDBCheckMb4ValueInUTF8, Value: BoolToOnOff(config.GetGlobalConfig().Instance.CheckMb4ValueInUTF8.Load()), Type: vardef.TypeBool, SetGlobal: func(_ context.Context, s *SessionVars, val string) error {
		config.GetGlobalConfig().Instance.CheckMb4ValueInUTF8.Store(TiDBOptOn(val))
		return nil
	}, GetGlobal: func(_ context.Context, s *SessionVars) (string, error) {
		return BoolToOnOff(config.GetGlobalConfig().Instance.CheckMb4ValueInUTF8.Load()), nil
	}},
	{Scope: vardef.ScopeInstance, Name: vardef.TiDBPProfSQLCPU, Value: strconv.Itoa(vardef.DefTiDBPProfSQLCPU), Type: vardef.TypeInt, MinValue: 0, MaxValue: 1, SetGlobal: func(_ context.Context, s *SessionVars, val string) error {
		vardef.EnablePProfSQLCPU.Store(uint32(tidbOptPositiveInt32(val, vardef.DefTiDBPProfSQLCPU)) > 0)
		return nil
	}, GetGlobal: func(_ context.Context, s *SessionVars) (string, error) {
		val := "0"
		if vardef.EnablePProfSQLCPU.Load() {
			val = "1"
		}
		return val, nil
	}},
	{Scope: vardef.ScopeInstance, Name: vardef.TiDBDDLSlowOprThreshold, Value: strconv.Itoa(vardef.DefTiDBDDLSlowOprThreshold), Type: vardef.TypeInt, MinValue: 0, MaxValue: math.MaxInt32, SetGlobal: func(_ context.Context, s *SessionVars, val string) error {
		atomic.StoreUint32(&vardef.DDLSlowOprThreshold, uint32(tidbOptPositiveInt32(val, vardef.DefTiDBDDLSlowOprThreshold)))
		return nil
	}, GetGlobal: func(_ context.Context, s *SessionVars) (string, error) {
		return strconv.FormatUint(uint64(atomic.LoadUint32(&vardef.DDLSlowOprThreshold)), 10), nil
	}},
	{Scope: vardef.ScopeInstance, Name: vardef.TiDBForcePriority, Value: mysql.Priority2Str[vardef.DefTiDBForcePriority], Type: vardef.TypeEnum, PossibleValues: []string{"NO_PRIORITY", "LOW_PRIORITY", "HIGH_PRIORITY", "DELAYED"}, SetGlobal: func(_ context.Context, s *SessionVars, val string) error {
		atomic.StoreInt32(&vardef.ForcePriority, int32(mysql.Str2Priority(val)))
		return nil
	}, GetGlobal: func(_ context.Context, s *SessionVars) (string, error) {
		return mysql.Priority2Str[mysql.PriorityEnum(atomic.LoadInt32(&vardef.ForcePriority))], nil
	}},
	{Scope: vardef.ScopeInstance, Name: vardef.TiDBExpensiveQueryTimeThreshold, Value: strconv.Itoa(vardef.DefTiDBExpensiveQueryTimeThreshold), Type: vardef.TypeUnsigned, MinValue: int64(vardef.MinExpensiveQueryTimeThreshold), MaxValue: math.MaxInt32, SetGlobal: func(_ context.Context, s *SessionVars, val string) error {
		atomic.StoreUint64(&vardef.ExpensiveQueryTimeThreshold, uint64(tidbOptPositiveInt32(val, vardef.DefTiDBExpensiveQueryTimeThreshold)))
		return nil
	}, GetGlobal: func(_ context.Context, s *SessionVars) (string, error) {
		return strconv.FormatUint(atomic.LoadUint64(&vardef.ExpensiveQueryTimeThreshold), 10), nil
	}},
	{Scope: vardef.ScopeInstance, Name: vardef.TiDBExpensiveTxnTimeThreshold, Value: strconv.Itoa(vardef.DefTiDBExpensiveTxnTimeThreshold), Type: vardef.TypeUnsigned, MinValue: int64(vardef.MinExpensiveTxnTimeThreshold), MaxValue: math.MaxInt32, SetGlobal: func(_ context.Context, s *SessionVars, val string) error {
		atomic.StoreUint64(&vardef.ExpensiveTxnTimeThreshold, uint64(tidbOptPositiveInt32(val, vardef.DefTiDBExpensiveTxnTimeThreshold)))
		return nil
	}, GetGlobal: func(_ context.Context, s *SessionVars) (string, error) {
		return strconv.FormatUint(atomic.LoadUint64(&vardef.ExpensiveTxnTimeThreshold), 10), nil
	}},
	{Scope: vardef.ScopeInstance, Name: vardef.TiDBEnableCollectExecutionInfo, Value: BoolToOnOff(vardef.DefTiDBEnableCollectExecutionInfo), Type: vardef.TypeBool, SetGlobal: func(_ context.Context, s *SessionVars, val string) error {
		oldConfig := config.GetGlobalConfig()
		newValue := TiDBOptOn(val)
		if oldConfig.Instance.EnableCollectExecutionInfo.Load() != newValue {
			newConfig := *oldConfig
			newConfig.Instance.EnableCollectExecutionInfo.Store(newValue)
			config.StoreGlobalConfig(&newConfig)
		}
		return nil
	}, GetGlobal: func(_ context.Context, s *SessionVars) (string, error) {
		return BoolToOnOff(config.GetGlobalConfig().Instance.EnableCollectExecutionInfo.Load()), nil
	}},
	{Scope: vardef.ScopeInstance, Name: vardef.PluginLoad, Value: "", ReadOnly: true, GetGlobal: func(_ context.Context, s *SessionVars) (string, error) {
		return config.GetGlobalConfig().Instance.PluginLoad, nil
	}},
	{Scope: vardef.ScopeInstance, Name: vardef.PluginDir, Value: "/data/deploy/plugin", ReadOnly: true, GetGlobal: func(_ context.Context, s *SessionVars) (string, error) {
		return config.GetGlobalConfig().Instance.PluginDir, nil
	}},
	{Scope: vardef.ScopeInstance, Name: vardef.MaxConnections, Value: strconv.FormatUint(uint64(config.GetGlobalConfig().Instance.MaxConnections), 10), Type: vardef.TypeUnsigned, MinValue: 0, MaxValue: 100000, SetGlobal: func(_ context.Context, s *SessionVars, val string) error {
		config.GetGlobalConfig().Instance.MaxConnections = uint32(TidbOptInt64(val, 0))
		return nil
	}, GetGlobal: func(_ context.Context, s *SessionVars) (string, error) {
		return strconv.FormatUint(uint64(config.GetGlobalConfig().Instance.MaxConnections), 10), nil
	}},
	{Scope: vardef.ScopeInstance, Name: vardef.TiDBEnableDDL, Value: BoolToOnOff(config.GetGlobalConfig().Instance.TiDBEnableDDL.Load()), Type: vardef.TypeBool,
		SetGlobal: func(_ context.Context, s *SessionVars, val string) error {
			oldVal, newVal := config.GetGlobalConfig().Instance.TiDBEnableDDL.Load(), TiDBOptOn(val)
			if oldVal != newVal {
				err := switchDDL(newVal)
				if err != nil {
					return err
				}
				config.GetGlobalConfig().Instance.TiDBEnableDDL.Store(newVal)
			}
			return nil
		},
		GetGlobal: func(_ context.Context, s *SessionVars) (string, error) {
			return BoolToOnOff(config.GetGlobalConfig().Instance.TiDBEnableDDL.Load()), nil
		},
	},
	{Scope: vardef.ScopeInstance, Name: vardef.TiDBEnableStatsOwner, Value: BoolToOnOff(config.GetGlobalConfig().Instance.TiDBEnableStatsOwner.Load()), Type: vardef.TypeBool,
		SetGlobal: func(_ context.Context, s *SessionVars, val string) error {
			oldVal, newVal := config.GetGlobalConfig().Instance.TiDBEnableStatsOwner.Load(), TiDBOptOn(val)
			if oldVal != newVal {
				err := switchStats(newVal)
				if err != nil {
					return err
				}
				config.GetGlobalConfig().Instance.TiDBEnableStatsOwner.Store(newVal)
			}
			return nil
		},
		GetGlobal: func(_ context.Context, s *SessionVars) (string, error) {
			return BoolToOnOff(config.GetGlobalConfig().Instance.TiDBEnableStatsOwner.Load()), nil
		},
	},
	{Scope: vardef.ScopeInstance, Name: vardef.TiDBRCReadCheckTS, Value: BoolToOnOff(vardef.DefRCReadCheckTS), Type: vardef.TypeBool, SetGlobal: func(_ context.Context, s *SessionVars, val string) error {
		vardef.EnableRCReadCheckTS.Store(TiDBOptOn(val))
		return nil
	}, GetGlobal: func(_ context.Context, s *SessionVars) (string, error) {
		return BoolToOnOff(vardef.EnableRCReadCheckTS.Load()), nil
	}},
	{Scope: vardef.ScopeInstance, Name: vardef.TiDBStmtSummaryEnablePersistent, ReadOnly: true, GetGlobal: func(_ context.Context, _ *SessionVars) (string, error) {
		return BoolToOnOff(config.GetGlobalConfig().Instance.StmtSummaryEnablePersistent), nil
	}},
	{Scope: vardef.ScopeInstance, Name: vardef.TiDBStmtSummaryFilename, ReadOnly: true, GetGlobal: func(_ context.Context, _ *SessionVars) (string, error) {
		return config.GetGlobalConfig().Instance.StmtSummaryFilename, nil
	}},
	{Scope: vardef.ScopeInstance, Name: vardef.TiDBStmtSummaryFileMaxDays, ReadOnly: true, GetGlobal: func(_ context.Context, _ *SessionVars) (string, error) {
		return strconv.Itoa(config.GetGlobalConfig().Instance.StmtSummaryFileMaxDays), nil
	}},
	{Scope: vardef.ScopeInstance, Name: vardef.TiDBStmtSummaryFileMaxSize, ReadOnly: true, GetGlobal: func(_ context.Context, _ *SessionVars) (string, error) {
		return strconv.Itoa(config.GetGlobalConfig().Instance.StmtSummaryFileMaxSize), nil
	}},
	{Scope: vardef.ScopeInstance, Name: vardef.TiDBStmtSummaryFileMaxBackups, ReadOnly: true, GetGlobal: func(_ context.Context, _ *SessionVars) (string, error) {
		return strconv.Itoa(config.GetGlobalConfig().Instance.StmtSummaryFileMaxBackups), nil
	}},

	/* The system variables below have GLOBAL scope  */
	{Scope: vardef.ScopeGlobal, Name: vardef.MaxPreparedStmtCount, Value: strconv.FormatInt(vardef.DefMaxPreparedStmtCount, 10), Type: vardef.TypeInt, MinValue: -1, MaxValue: 1048576,
		SetGlobal: func(_ context.Context, s *SessionVars, val string) error {
			num, err := strconv.ParseInt(val, 10, 64)
			if err != nil {
				return errors.Trace(err)
			}
			vardef.MaxPreparedStmtCountValue.Store(num)
			return nil
		}},
	{Scope: vardef.ScopeGlobal, Name: vardef.InitConnect, Value: "", Validation: func(vars *SessionVars, normalizedValue string, originalValue string, scope vardef.ScopeFlag) (string, error) {
		p := parser.New()
		p.SetSQLMode(vars.SQLMode)
		p.SetParserConfig(vars.BuildParserConfig())
		_, _, err := p.ParseSQL(normalizedValue)
		if err != nil {
			return normalizedValue, ErrWrongTypeForVar.GenWithStackByArgs(vardef.InitConnect)
		}
		return normalizedValue, nil
	}},
	{Scope: vardef.ScopeGlobal, Name: vardef.ValidatePasswordEnable, Value: vardef.Off, Type: vardef.TypeBool},
	{Scope: vardef.ScopeGlobal, Name: vardef.ValidatePasswordPolicy, Value: "MEDIUM", Type: vardef.TypeEnum, PossibleValues: []string{"LOW", "MEDIUM", "STRONG"}},
	{Scope: vardef.ScopeGlobal, Name: vardef.ValidatePasswordCheckUserName, Value: vardef.On, Type: vardef.TypeBool},
	{Scope: vardef.ScopeGlobal, Name: vardef.ValidatePasswordLength, Value: "8", Type: vardef.TypeInt, MinValue: 0, MaxValue: math.MaxInt32,
		Validation: func(vars *SessionVars, normalizedValue string, originalValue string, scope vardef.ScopeFlag) (string, error) {
			numberCount, specialCharCount, mixedCaseCount := vardef.PasswordValidtaionNumberCount.Load(), vardef.PasswordValidationSpecialCharCount.Load(), vardef.PasswordValidationMixedCaseCount.Load()
			length, err := strconv.ParseInt(normalizedValue, 10, 32)
			if err != nil {
				return "", err
			}
			if minLength := numberCount + specialCharCount + 2*mixedCaseCount; int32(length) < minLength {
				return strconv.FormatInt(int64(minLength), 10), nil
			}
			return normalizedValue, nil
		},
		SetGlobal: func(_ context.Context, s *SessionVars, val string) error {
			vardef.PasswordValidationLength.Store(int32(TidbOptInt64(val, 8)))
			return nil
		}, GetGlobal: func(_ context.Context, s *SessionVars) (string, error) {
			return strconv.FormatInt(int64(vardef.PasswordValidationLength.Load()), 10), nil
		},
	},
	{Scope: vardef.ScopeGlobal, Name: vardef.ValidatePasswordMixedCaseCount, Value: "1", Type: vardef.TypeInt, MinValue: 0, MaxValue: math.MaxInt32,
		Validation: func(vars *SessionVars, normalizedValue string, originalValue string, scope vardef.ScopeFlag) (string, error) {
			length, numberCount, specialCharCount := vardef.PasswordValidationLength.Load(), vardef.PasswordValidtaionNumberCount.Load(), vardef.PasswordValidationSpecialCharCount.Load()
			mixedCaseCount, err := strconv.ParseInt(normalizedValue, 10, 32)
			if err != nil {
				return "", err
			}
			if minLength := numberCount + specialCharCount + 2*int32(mixedCaseCount); length < minLength {
				err = updatePasswordValidationLength(vars, minLength)
				if err != nil {
					return "", err
				}
			}
			return normalizedValue, nil
		},
		SetGlobal: func(_ context.Context, s *SessionVars, val string) error {
			vardef.PasswordValidationMixedCaseCount.Store(int32(TidbOptInt64(val, 1)))
			return nil
		}, GetGlobal: func(_ context.Context, s *SessionVars) (string, error) {
			return strconv.FormatInt(int64(vardef.PasswordValidationMixedCaseCount.Load()), 10), nil
		},
	},
	{Scope: vardef.ScopeGlobal, Name: vardef.ValidatePasswordNumberCount, Value: "1", Type: vardef.TypeInt, MinValue: 0, MaxValue: math.MaxInt32,
		Validation: func(vars *SessionVars, normalizedValue string, originalValue string, scope vardef.ScopeFlag) (string, error) {
			length, specialCharCount, mixedCaseCount := vardef.PasswordValidationLength.Load(), vardef.PasswordValidationSpecialCharCount.Load(), vardef.PasswordValidationMixedCaseCount.Load()
			numberCount, err := strconv.ParseInt(normalizedValue, 10, 32)
			if err != nil {
				return "", err
			}
			if minLength := int32(numberCount) + specialCharCount + 2*mixedCaseCount; length < minLength {
				err = updatePasswordValidationLength(vars, minLength)
				if err != nil {
					return "", err
				}
			}
			return normalizedValue, nil
		},
		SetGlobal: func(_ context.Context, s *SessionVars, val string) error {
			vardef.PasswordValidtaionNumberCount.Store(int32(TidbOptInt64(val, 1)))
			return nil
		}, GetGlobal: func(_ context.Context, s *SessionVars) (string, error) {
			return strconv.FormatInt(int64(vardef.PasswordValidtaionNumberCount.Load()), 10), nil
		},
	},
	{Scope: vardef.ScopeGlobal, Name: vardef.ValidatePasswordSpecialCharCount, Value: "1", Type: vardef.TypeInt, MinValue: 0, MaxValue: math.MaxInt32,
		Validation: func(vars *SessionVars, normalizedValue string, originalValue string, scope vardef.ScopeFlag) (string, error) {
			length, numberCount, mixedCaseCount := vardef.PasswordValidationLength.Load(), vardef.PasswordValidtaionNumberCount.Load(), vardef.PasswordValidationMixedCaseCount.Load()
			specialCharCount, err := strconv.ParseInt(normalizedValue, 10, 32)
			if err != nil {
				return "", err
			}
			if minLength := numberCount + int32(specialCharCount) + 2*mixedCaseCount; length < minLength {
				err = updatePasswordValidationLength(vars, minLength)
				if err != nil {
					return "", err
				}
			}
			return normalizedValue, nil
		},
		SetGlobal: func(_ context.Context, s *SessionVars, val string) error {
			vardef.PasswordValidationSpecialCharCount.Store(int32(TidbOptInt64(val, 1)))
			return nil
		}, GetGlobal: func(_ context.Context, s *SessionVars) (string, error) {
			return strconv.FormatInt(int64(vardef.PasswordValidationSpecialCharCount.Load()), 10), nil
		},
	},
	{Scope: vardef.ScopeGlobal, Name: vardef.ValidatePasswordDictionary, Value: "", Type: vardef.TypeStr},
	{Scope: vardef.ScopeGlobal, Name: vardef.DefaultPasswordLifetime, Value: "0", Type: vardef.TypeInt, MinValue: 0, MaxValue: math.MaxUint16},
	{Scope: vardef.ScopeGlobal, Name: vardef.DisconnectOnExpiredPassword, Value: vardef.On, Type: vardef.TypeBool, ReadOnly: true, GetGlobal: func(_ context.Context, s *SessionVars) (string, error) {
		return BoolToOnOff(!vardef.IsSandBoxModeEnabled.Load()), nil
	}},

	/* TiDB specific variables */
	{Scope: vardef.ScopeGlobal, Name: vardef.TiDBTSOClientBatchMaxWaitTime, Value: strconv.FormatFloat(vardef.DefTiDBTSOClientBatchMaxWaitTime, 'f', -1, 64), Type: vardef.TypeFloat, MinValue: 0, MaxValue: 10,
		GetGlobal: func(_ context.Context, sv *SessionVars) (string, error) {
			return strconv.FormatFloat(vardef.MaxTSOBatchWaitInterval.Load(), 'f', -1, 64), nil
		},
		SetGlobal: func(_ context.Context, s *SessionVars, val string) error {
			return (*SetPDClientDynamicOption.Load())(vardef.TiDBTSOClientBatchMaxWaitTime, val)
		}},
	{Scope: vardef.ScopeGlobal, Name: vardef.TiDBEnableTSOFollowerProxy, Value: BoolToOnOff(vardef.DefTiDBEnableTSOFollowerProxy), Type: vardef.TypeBool, GetGlobal: func(_ context.Context, sv *SessionVars) (string, error) {
		return BoolToOnOff(vardef.EnableTSOFollowerProxy.Load()), nil
	}, SetGlobal: func(_ context.Context, s *SessionVars, val string) error {
		return (*SetPDClientDynamicOption.Load())(vardef.TiDBEnableTSOFollowerProxy, val)
	}},
	{Scope: vardef.ScopeGlobal, Name: vardef.PDEnableFollowerHandleRegion, Value: BoolToOnOff(vardef.DefPDEnableFollowerHandleRegion), Type: vardef.TypeBool, GetGlobal: func(_ context.Context, sv *SessionVars) (string, error) {
		return BoolToOnOff(vardef.EnablePDFollowerHandleRegion.Load()), nil
	}, SetGlobal: func(_ context.Context, s *SessionVars, val string) error {
		return (*SetPDClientDynamicOption.Load())(vardef.PDEnableFollowerHandleRegion, val)
	}},
	{Scope: vardef.ScopeGlobal, Name: vardef.TiDBEnableLocalTxn, Value: BoolToOnOff(vardef.DefTiDBEnableLocalTxn), Hidden: true, Type: vardef.TypeBool, Depended: true, GetGlobal: func(_ context.Context, sv *SessionVars) (string, error) {
		return BoolToOnOff(vardef.EnableLocalTxn.Load()), nil
	}, SetGlobal: func(_ context.Context, s *SessionVars, val string) error {
		oldVal := vardef.EnableLocalTxn.Load()
		newVal := TiDBOptOn(val)
		// Make sure the TxnScope is always Global when disable the Local Txn.
		// ON -> OFF
		if oldVal && !newVal {
			s.TxnScope = kv.NewGlobalTxnScopeVar()
		}
		vardef.EnableLocalTxn.Store(newVal)
		return nil
	}},
	{
		Scope:    vardef.ScopeGlobal,
		Name:     vardef.TiDBAutoAnalyzeRatio,
		Value:    strconv.FormatFloat(vardef.DefAutoAnalyzeRatio, 'f', -1, 64),
		Type:     vardef.TypeFloat,
		MinValue: 0,
		MaxValue: math.MaxUint64,
		// The value of TiDBAutoAnalyzeRatio should be greater than 0.00001 or equal to 0.00001.
		Validation: func(vars *SessionVars, normalizedValue string, originalValue string, scope vardef.ScopeFlag) (string, error) {
			ratio, err := strconv.ParseFloat(normalizedValue, 64)
			if err != nil {
				return "", err
			}
			const minRatio = 0.00001
			const tolerance = 1e-9
			if ratio < minRatio && math.Abs(ratio-minRatio) > tolerance {
				return "", errors.Errorf("the value of %s should be greater than or equal to %f", vardef.TiDBAutoAnalyzeRatio, minRatio)
			}
			return normalizedValue, nil
		},
	},
	{Scope: vardef.ScopeGlobal, Name: vardef.TiDBAutoAnalyzeStartTime, Value: vardef.DefAutoAnalyzeStartTime, Type: vardef.TypeTime},
	{Scope: vardef.ScopeGlobal, Name: vardef.TiDBAutoAnalyzeEndTime, Value: vardef.DefAutoAnalyzeEndTime, Type: vardef.TypeTime},
	{Scope: vardef.ScopeGlobal, Name: vardef.TiDBMemQuotaBindingCache, Value: strconv.FormatInt(vardef.DefTiDBMemQuotaBindingCache, 10), Type: vardef.TypeUnsigned, MaxValue: math.MaxInt32, GetGlobal: func(_ context.Context, sv *SessionVars) (string, error) {
		return strconv.FormatInt(vardef.MemQuotaBindingCache.Load(), 10), nil
	}, SetGlobal: func(_ context.Context, s *SessionVars, val string) error {
		vardef.MemQuotaBindingCache.Store(TidbOptInt64(val, vardef.DefTiDBMemQuotaBindingCache))
		return nil
	}},
	{Scope: vardef.ScopeGlobal, Name: vardef.TiDBDDLFlashbackConcurrency, Value: strconv.Itoa(vardef.DefTiDBDDLFlashbackConcurrency), Type: vardef.TypeUnsigned, MinValue: 1, MaxValue: vardef.MaxConfigurableConcurrency, SetGlobal: func(_ context.Context, s *SessionVars, val string) error {
		vardef.SetDDLFlashbackConcurrency(int32(tidbOptPositiveInt32(val, vardef.DefTiDBDDLFlashbackConcurrency)))
		return nil
	}},
	{Scope: vardef.ScopeGlobal | vardef.ScopeSession, Name: vardef.TiDBDDLReorgWorkerCount, Value: strconv.Itoa(vardef.DefTiDBDDLReorgWorkerCount), Type: vardef.TypeUnsigned, MinValue: 1, MaxValue: vardef.MaxConfigurableConcurrency, SetGlobal: func(_ context.Context, s *SessionVars, val string) error {
		vardef.SetDDLReorgWorkerCounter(int32(tidbOptPositiveInt32(val, vardef.DefTiDBDDLReorgWorkerCount)))
		return nil
	}},
	{Scope: vardef.ScopeGlobal | vardef.ScopeSession, Name: vardef.TiDBDDLReorgBatchSize, Value: strconv.Itoa(vardef.DefTiDBDDLReorgBatchSize), Type: vardef.TypeUnsigned, MinValue: int64(vardef.MinDDLReorgBatchSize), MaxValue: uint64(vardef.MaxDDLReorgBatchSize), SetGlobal: func(_ context.Context, s *SessionVars, val string) error {
		vardef.SetDDLReorgBatchSize(int32(tidbOptPositiveInt32(val, vardef.DefTiDBDDLReorgBatchSize)))
		return nil
	}},
	{Scope: vardef.ScopeGlobal, Name: vardef.TiDBDDLReorgMaxWriteSpeed, Value: strconv.Itoa(vardef.DefTiDBDDLReorgMaxWriteSpeed), Type: vardef.TypeStr,
		SetGlobal: func(_ context.Context, s *SessionVars, val string) error {
			i64, err := units.RAMInBytes(val)
			if err != nil {
				return errors.Trace(err)
			}
			if i64 < 0 || i64 > units.PiB {
				// Here we limit the max value to 1 PiB instead of math.MaxInt64, since:
				// 1. it is large enough
				// 2. units.RAMInBytes would first cast the size to a float, and may lose precision when the size is too large
				return fmt.Errorf("invalid value for '%d', it should be within [%d, %d]", i64, 0, units.PiB)
			}
			vardef.DDLReorgMaxWriteSpeed.Store(i64)
			return nil
		}, GetGlobal: func(_ context.Context, sv *SessionVars) (string, error) {
			return strconv.FormatInt(vardef.DDLReorgMaxWriteSpeed.Load(), 10), nil
		}},
	{Scope: vardef.ScopeGlobal, Name: vardef.TiDBDDLErrorCountLimit, Value: strconv.Itoa(vardef.DefTiDBDDLErrorCountLimit), Type: vardef.TypeUnsigned, MinValue: 0, MaxValue: math.MaxInt64, SetGlobal: func(_ context.Context, s *SessionVars, val string) error {
		vardef.SetDDLErrorCountLimit(TidbOptInt64(val, vardef.DefTiDBDDLErrorCountLimit))
		return nil
	}},
	{Scope: vardef.ScopeGlobal, Name: vardef.TiDBMaxDeltaSchemaCount, Value: strconv.Itoa(vardef.DefTiDBMaxDeltaSchemaCount), Type: vardef.TypeUnsigned, MinValue: 100, MaxValue: 16384, SetGlobal: func(_ context.Context, s *SessionVars, val string) error {
		// It's a global variable, but it also wants to be cached in server.
		vardef.SetMaxDeltaSchemaCount(TidbOptInt64(val, vardef.DefTiDBMaxDeltaSchemaCount))
		return nil
	}},
	{Scope: vardef.ScopeGlobal | vardef.ScopeSession, Name: vardef.TiDBScatterRegion, Value: vardef.DefTiDBScatterRegion, PossibleValues: []string{vardef.ScatterOff, vardef.ScatterTable, vardef.ScatterGlobal}, Type: vardef.TypeStr,
		SetSession: func(vars *SessionVars, val string) error {
			vars.ScatterRegion = val
			return nil
		},
		GetSession: func(vars *SessionVars) (string, error) {
			return vars.ScatterRegion, nil
		},
		Validation: func(vars *SessionVars, normalizedValue string, originalValue string, scope vardef.ScopeFlag) (string, error) {
			lowerVal := strings.ToLower(normalizedValue)
			if lowerVal != vardef.ScatterOff && lowerVal != vardef.ScatterTable && lowerVal != vardef.ScatterGlobal {
				return "", fmt.Errorf("invalid value for '%s', it should be either '%s', '%s' or '%s'", lowerVal, vardef.ScatterOff, vardef.ScatterTable, vardef.ScatterGlobal)
			}
			return lowerVal, nil
		},
	},
	{Scope: vardef.ScopeGlobal, Name: vardef.TiDBEnableStmtSummary, Value: BoolToOnOff(vardef.DefTiDBEnableStmtSummary), Type: vardef.TypeBool, AllowEmpty: true,
		SetGlobal: func(_ context.Context, s *SessionVars, val string) error {
			return stmtsummaryv2.SetEnabled(TiDBOptOn(val))
		}},
	{Scope: vardef.ScopeGlobal, Name: vardef.TiDBStmtSummaryInternalQuery, Value: BoolToOnOff(vardef.DefTiDBStmtSummaryInternalQuery), Type: vardef.TypeBool, AllowEmpty: true,
		SetGlobal: func(_ context.Context, s *SessionVars, val string) error {
			return stmtsummaryv2.SetEnableInternalQuery(TiDBOptOn(val))
		}},
	{Scope: vardef.ScopeGlobal, Name: vardef.TiDBStmtSummaryRefreshInterval, Value: strconv.Itoa(vardef.DefTiDBStmtSummaryRefreshInterval), Type: vardef.TypeInt, MinValue: 1, MaxValue: math.MaxInt32, AllowEmpty: true,
		SetGlobal: func(_ context.Context, s *SessionVars, val string) error {
			// convert val to int64
			return stmtsummaryv2.SetRefreshInterval(TidbOptInt64(val, vardef.DefTiDBStmtSummaryRefreshInterval))
		}},
	{Scope: vardef.ScopeGlobal, Name: vardef.TiDBStmtSummaryHistorySize, Value: strconv.Itoa(vardef.DefTiDBStmtSummaryHistorySize), Type: vardef.TypeInt, MinValue: 0, MaxValue: math.MaxUint8, AllowEmpty: true,
		SetGlobal: func(_ context.Context, s *SessionVars, val string) error {
			return stmtsummaryv2.SetHistorySize(TidbOptInt(val, vardef.DefTiDBStmtSummaryHistorySize))
		}},
	{Scope: vardef.ScopeGlobal, Name: vardef.TiDBStmtSummaryMaxStmtCount, Value: strconv.Itoa(vardef.DefTiDBStmtSummaryMaxStmtCount), Type: vardef.TypeInt, MinValue: 1, MaxValue: math.MaxInt16, AllowEmpty: true,
		SetGlobal: func(_ context.Context, s *SessionVars, val string) error {
			return stmtsummaryv2.SetMaxStmtCount(TidbOptInt(val, vardef.DefTiDBStmtSummaryMaxStmtCount))
		}},
	{Scope: vardef.ScopeGlobal, Name: vardef.TiDBStmtSummaryMaxSQLLength, Value: strconv.Itoa(vardef.DefTiDBStmtSummaryMaxSQLLength), Type: vardef.TypeInt, MinValue: 0, MaxValue: math.MaxInt32, AllowEmpty: true,
		SetGlobal: func(_ context.Context, s *SessionVars, val string) error {
			return stmtsummaryv2.SetMaxSQLLength(TidbOptInt(val, vardef.DefTiDBStmtSummaryMaxSQLLength))
		}},
	{Scope: vardef.ScopeGlobal, Name: vardef.TiDBCapturePlanBaseline, Value: vardef.DefTiDBCapturePlanBaseline, Type: vardef.TypeBool, AllowEmptyAll: true},
	{Scope: vardef.ScopeGlobal, Name: vardef.TiDBEvolvePlanTaskMaxTime, Value: strconv.Itoa(vardef.DefTiDBEvolvePlanTaskMaxTime), Type: vardef.TypeInt, MinValue: -1, MaxValue: math.MaxInt64},
	{Scope: vardef.ScopeGlobal, Name: vardef.TiDBEvolvePlanTaskStartTime, Value: vardef.DefTiDBEvolvePlanTaskStartTime, Type: vardef.TypeTime},
	{Scope: vardef.ScopeGlobal, Name: vardef.TiDBEvolvePlanTaskEndTime, Value: vardef.DefTiDBEvolvePlanTaskEndTime, Type: vardef.TypeTime},
	{Scope: vardef.ScopeGlobal, Name: vardef.TiDBStoreLimit, Value: strconv.FormatInt(atomic.LoadInt64(&config.GetGlobalConfig().TiKVClient.StoreLimit), 10), Type: vardef.TypeInt, MinValue: 0, MaxValue: math.MaxInt64, GetGlobal: func(_ context.Context, s *SessionVars) (string, error) {
		return strconv.FormatInt(tikvstore.StoreLimit.Load(), 10), nil
	}, SetGlobal: func(_ context.Context, s *SessionVars, val string) error {
		tikvstore.StoreLimit.Store(TidbOptInt64(val, vardef.DefTiDBStoreLimit))
		return nil
	}},
	{Scope: vardef.ScopeGlobal, Name: vardef.TiDBTxnCommitBatchSize, Value: strconv.FormatUint(tikvstore.DefTxnCommitBatchSize, 10), Type: vardef.TypeUnsigned, MinValue: 1, MaxValue: 1 << 30,
		GetGlobal: func(_ context.Context, sv *SessionVars) (string, error) {
			return strconv.FormatUint(tikvstore.TxnCommitBatchSize.Load(), 10), nil
		},
		SetGlobal: func(_ context.Context, s *SessionVars, val string) error {
			tikvstore.TxnCommitBatchSize.Store(uint64(TidbOptInt64(val, int64(tikvstore.DefTxnCommitBatchSize))))
			return nil
		}},
	{Scope: vardef.ScopeGlobal, Name: vardef.TiDBRestrictedReadOnly, Value: BoolToOnOff(vardef.DefTiDBRestrictedReadOnly), Type: vardef.TypeBool, SetGlobal: func(_ context.Context, s *SessionVars, val string) error {
		on := TiDBOptOn(val)
		// For user initiated SET GLOBAL, also change the value of TiDBSuperReadOnly
		if on && s.StmtCtx.StmtType == "Set" {
			err := s.GlobalVarsAccessor.SetGlobalSysVarOnly(context.Background(), vardef.TiDBSuperReadOnly, "ON", false)
			if err != nil {
				return err
			}
			err = GetSysVar(vardef.TiDBSuperReadOnly).SetGlobal(context.Background(), s, "ON")
			if err != nil {
				return err
			}
		}
		vardef.RestrictedReadOnly.Store(on)
		return nil
	}},
	{Scope: vardef.ScopeGlobal, Name: vardef.TiDBSuperReadOnly, Value: BoolToOnOff(vardef.DefTiDBSuperReadOnly), Type: vardef.TypeBool, Validation: func(s *SessionVars, normalizedValue string, _ string, _ vardef.ScopeFlag) (string, error) {
		on := TiDBOptOn(normalizedValue)
		if !on && s.StmtCtx.StmtType == "Set" {
			result, err := s.GlobalVarsAccessor.GetGlobalSysVar(vardef.TiDBRestrictedReadOnly)
			if err != nil {
				return normalizedValue, err
			}
			if TiDBOptOn(result) {
				return normalizedValue, fmt.Errorf("can't turn off %s when %s is on", vardef.TiDBSuperReadOnly, vardef.TiDBRestrictedReadOnly)
			}
		}
		return normalizedValue, nil
	}, SetGlobal: func(_ context.Context, s *SessionVars, val string) error {
		vardef.VarTiDBSuperReadOnly.Store(TiDBOptOn(val))
		return nil
	}},
	{Scope: vardef.ScopeGlobal, Name: vardef.TiDBEnableGOGCTuner, Value: BoolToOnOff(vardef.DefTiDBEnableGOGCTuner), Type: vardef.TypeBool, SetGlobal: func(_ context.Context, s *SessionVars, val string) error {
		on := TiDBOptOn(val)
		gctuner.EnableGOGCTuner.Store(on)
		if !on {
			gctuner.SetDefaultGOGC()
		}
		gctuner.GlobalMemoryLimitTuner.UpdateMemoryLimit()
		return nil
	}},
	{Scope: vardef.ScopeGlobal, Name: vardef.TiDBGOGCTunerMaxValue, Value: strconv.Itoa(vardef.DefTiDBGOGCMaxValue),
		Type: vardef.TypeInt, MinValue: 10, MaxValue: math.MaxInt32, SetGlobal: func(_ context.Context, s *SessionVars, val string) error {
			maxValue := TidbOptInt64(val, vardef.DefTiDBGOGCMaxValue)
			gctuner.SetMaxGCPercent(uint32(maxValue))
			gctuner.GlobalMemoryLimitTuner.UpdateMemoryLimit()
			return nil
		},
		GetGlobal: func(ctx context.Context, vars *SessionVars) (string, error) {
			return strconv.FormatInt(int64(gctuner.MaxGCPercent()), 10), nil
		},
		Validation: func(s *SessionVars, normalizedValue string, origin string, scope vardef.ScopeFlag) (string, error) {
			maxValue := TidbOptInt64(origin, vardef.DefTiDBGOGCMaxValue)
			if maxValue <= int64(gctuner.MinGCPercent()) {
				return "", errors.New("tidb_gogc_tuner_max_value should be more than tidb_gogc_tuner_min_value")
			}
			return origin, nil
		}},
	{Scope: vardef.ScopeGlobal, Name: vardef.TiDBGOGCTunerMinValue, Value: strconv.Itoa(vardef.DefTiDBGOGCMinValue),
		Type: vardef.TypeInt, MinValue: 10, MaxValue: math.MaxInt32, SetGlobal: func(_ context.Context, s *SessionVars, val string) error {
			minValue := TidbOptInt64(val, vardef.DefTiDBGOGCMinValue)
			gctuner.SetMinGCPercent(uint32(minValue))
			gctuner.GlobalMemoryLimitTuner.UpdateMemoryLimit()
			return nil
		},
		GetGlobal: func(ctx context.Context, vars *SessionVars) (string, error) {
			return strconv.FormatInt(int64(gctuner.MinGCPercent()), 10), nil
		},
		Validation: func(s *SessionVars, normalizedValue string, origin string, scope vardef.ScopeFlag) (string, error) {
			minValue := TidbOptInt64(origin, vardef.DefTiDBGOGCMinValue)
			if minValue >= int64(gctuner.MaxGCPercent()) {
				return "", errors.New("tidb_gogc_tuner_min_value should be less than tidb_gogc_tuner_max_value")
			}
			return origin, nil
		}},
	{Scope: vardef.ScopeGlobal, Name: vardef.TiDBEnableTelemetry, Value: BoolToOnOff(vardef.DefTiDBEnableTelemetry), Type: vardef.TypeBool, GetGlobal: func(_ context.Context, s *SessionVars) (string, error) {
		return "OFF", nil
	}, SetGlobal: func(_ context.Context, s *SessionVars, val string) error {
		s.StmtCtx.AppendWarning(ErrWarnDeprecatedSyntaxSimpleMsg.FastGen("tidb_enable_telemetry is deprecated since Telemetry has been removed, this variable is 'OFF' always."))
		return nil
	}},
	{Scope: vardef.ScopeGlobal, Name: vardef.TiDBEnableHistoricalStats, Value: vardef.Off, Type: vardef.TypeBool, Depended: true},
	/* tikv gc metrics */
	{Scope: vardef.ScopeGlobal, Name: vardef.TiDBGCEnable, Value: vardef.On, Type: vardef.TypeBool, GetGlobal: func(_ context.Context, s *SessionVars) (string, error) {
		return getTiDBTableValue(s, "tikv_gc_enable", vardef.On)
	}, SetGlobal: func(_ context.Context, s *SessionVars, val string) error {
		return setTiDBTableValue(s, "tikv_gc_enable", val, "Current GC enable status")
	}},
	{Scope: vardef.ScopeGlobal, Name: vardef.TiDBGCRunInterval, Value: "10m0s", Type: vardef.TypeDuration, MinValue: int64(time.Minute * 10), MaxValue: uint64(time.Hour * 24 * 365), GetGlobal: func(_ context.Context, s *SessionVars) (string, error) {
		return getTiDBTableValue(s, "tikv_gc_run_interval", "10m0s")
	}, SetGlobal: func(_ context.Context, s *SessionVars, val string) error {
		return setTiDBTableValue(s, "tikv_gc_run_interval", val, "GC run interval, at least 10m, in Go format.")
	}},
	{Scope: vardef.ScopeGlobal, Name: vardef.TiDBGCLifetime, Value: "10m0s", Type: vardef.TypeDuration, MinValue: int64(time.Minute * 10), MaxValue: uint64(time.Hour * 24 * 365), GetGlobal: func(_ context.Context, s *SessionVars) (string, error) {
		return getTiDBTableValue(s, "tikv_gc_life_time", "10m0s")
	}, SetGlobal: func(_ context.Context, s *SessionVars, val string) error {
		return setTiDBTableValue(s, "tikv_gc_life_time", val, "All versions within life time will not be collected by GC, at least 10m, in Go format.")
	}},
	{Scope: vardef.ScopeGlobal, Name: vardef.TiDBGCConcurrency, Value: "-1", Type: vardef.TypeInt, MinValue: 1, MaxValue: vardef.MaxConfigurableConcurrency, AllowAutoValue: true, GetGlobal: func(_ context.Context, s *SessionVars) (string, error) {
		autoConcurrencyVal, err := getTiDBTableValue(s, "tikv_gc_auto_concurrency", vardef.On)
		if err == nil && autoConcurrencyVal == vardef.On {
			return "-1", nil // convention for "AUTO"
		}
		return getTiDBTableValue(s, "tikv_gc_concurrency", "-1")
	}, SetGlobal: func(_ context.Context, s *SessionVars, val string) error {
		autoConcurrency := vardef.Off
		if val == "-1" {
			autoConcurrency = vardef.On
		}
		// Update both autoconcurrency and concurrency.
		if err := setTiDBTableValue(s, "tikv_gc_auto_concurrency", autoConcurrency, "Let TiDB pick the concurrency automatically. If set false, tikv_gc_concurrency will be used"); err != nil {
			return err
		}
		return setTiDBTableValue(s, "tikv_gc_concurrency", val, "How many goroutines used to do GC parallel, [1, 256], default 2")
	}},
	{Scope: vardef.ScopeGlobal, Name: vardef.TiDBGCScanLockMode, Value: "LEGACY", Type: vardef.TypeEnum, PossibleValues: []string{"PHYSICAL", "LEGACY"}, GetGlobal: func(_ context.Context, s *SessionVars) (string, error) {
		return getTiDBTableValue(s, "tikv_gc_scan_lock_mode", "LEGACY")
	}, SetGlobal: func(_ context.Context, s *SessionVars, val string) error {
		return setTiDBTableValue(s, "tikv_gc_scan_lock_mode", val, "Mode of scanning locks, \"physical\" or \"legacy\"")
	}},
	{Scope: vardef.ScopeGlobal, Name: vardef.TiDBGCMaxWaitTime, Value: strconv.Itoa(vardef.DefTiDBGCMaxWaitTime), Type: vardef.TypeInt, MinValue: 600, MaxValue: 31536000, SetGlobal: func(_ context.Context, s *SessionVars, val string) error {
		vardef.GCMaxWaitTime.Store(TidbOptInt64(val, vardef.DefTiDBGCMaxWaitTime))
		return nil
	}},
	{Scope: vardef.ScopeGlobal, Name: vardef.TiDBTableCacheLease, Value: strconv.Itoa(vardef.DefTiDBTableCacheLease), Type: vardef.TypeUnsigned, MinValue: 1, MaxValue: 10, SetGlobal: func(_ context.Context, s *SessionVars, sVal string) error {
		var val int64
		val, err := strconv.ParseInt(sVal, 10, 64)
		if err != nil {
			return errors.Trace(err)
		}
		vardef.TableCacheLease.Store(val)
		return nil
	}},
	{Scope: vardef.ScopeGlobal, Name: vardef.TiDBAutoAnalyzePartitionBatchSize,
		Value: strconv.Itoa(vardef.DefTiDBAutoAnalyzePartitionBatchSize),
		Type:  vardef.TypeUnsigned, MinValue: 1, MaxValue: mysql.PartitionCountLimit,
		SetGlobal: func(_ context.Context, vars *SessionVars, s string) error {
			var val int64
			val, err := strconv.ParseInt(s, 10, 64)
			if err != nil {
				return errors.Trace(err)
			}
			vardef.AutoAnalyzePartitionBatchSize.Store(val)
			return nil
		}, Validation: func(vars *SessionVars, normalizedValue string, originalValue string, scope vardef.ScopeFlag) (string, error) {
			vars.StmtCtx.AppendWarning(ErrWarnDeprecatedSyntaxNoReplacement.FastGenByArgs(vardef.TiDBAutoAnalyzePartitionBatchSize))
			return normalizedValue, nil
		},
	},
	// variable for top SQL feature.
	// TopSQL enable only be controlled by TopSQL pub/sub sinker.
	// This global variable only uses to update the global config which store in PD(ETCD).
	{Scope: vardef.ScopeGlobal, Name: vardef.TiDBEnableTopSQL, Value: BoolToOnOff(topsqlstate.DefTiDBTopSQLEnable), Type: vardef.TypeBool, AllowEmpty: true, GlobalConfigName: vardef.GlobalConfigEnableTopSQL},
	{Scope: vardef.ScopeGlobal, Name: vardef.TiDBSourceID, Value: "1", Type: vardef.TypeInt, MinValue: 1, MaxValue: 15, GlobalConfigName: vardef.GlobalConfigSourceID},
	{Scope: vardef.ScopeGlobal, Name: vardef.TiDBTopSQLMaxTimeSeriesCount, Value: strconv.Itoa(topsqlstate.DefTiDBTopSQLMaxTimeSeriesCount), Type: vardef.TypeInt, MinValue: 1, MaxValue: 5000, GetGlobal: func(_ context.Context, s *SessionVars) (string, error) {
		return strconv.FormatInt(topsqlstate.GlobalState.MaxStatementCount.Load(), 10), nil
	}, SetGlobal: func(_ context.Context, vars *SessionVars, s string) error {
		val, err := strconv.ParseInt(s, 10, 64)
		if err != nil {
			return err
		}
		topsqlstate.GlobalState.MaxStatementCount.Store(val)
		return nil
	}},
	{Scope: vardef.ScopeGlobal, Name: vardef.TiDBTopSQLMaxMetaCount, Value: strconv.Itoa(topsqlstate.DefTiDBTopSQLMaxMetaCount), Type: vardef.TypeInt, MinValue: 1, MaxValue: 10000, GetGlobal: func(_ context.Context, s *SessionVars) (string, error) {
		return strconv.FormatInt(topsqlstate.GlobalState.MaxCollect.Load(), 10), nil
	}, SetGlobal: func(_ context.Context, vars *SessionVars, s string) error {
		val, err := strconv.ParseInt(s, 10, 64)
		if err != nil {
			return err
		}
		topsqlstate.GlobalState.MaxCollect.Store(val)
		return nil
	}},
	{Scope: vardef.ScopeGlobal, Name: vardef.SkipNameResolve, Value: vardef.Off, Type: vardef.TypeBool},
	{Scope: vardef.ScopeGlobal, Name: vardef.DefaultAuthPlugin, Value: mysql.AuthNativePassword, Type: vardef.TypeEnum, PossibleValues: []string{mysql.AuthNativePassword, mysql.AuthCachingSha2Password, mysql.AuthTiDBSM3Password, mysql.AuthLDAPSASL, mysql.AuthLDAPSimple}},
	{
		Scope: vardef.ScopeGlobal,
		Name:  vardef.TiDBPersistAnalyzeOptions,
		Value: BoolToOnOff(vardef.DefTiDBPersistAnalyzeOptions),
		Type:  vardef.TypeBool,
		GetGlobal: func(_ context.Context, s *SessionVars) (string, error) {
			return BoolToOnOff(vardef.PersistAnalyzeOptions.Load()), nil
		},
		SetGlobal: func(_ context.Context, s *SessionVars, val string) error {
			persist := TiDBOptOn(val)
			vardef.PersistAnalyzeOptions.Store(persist)
			return nil
		},
	},
	{
		Scope: vardef.ScopeGlobal, Name: vardef.TiDBEnableAutoAnalyze, Value: BoolToOnOff(vardef.DefTiDBEnableAutoAnalyze), Type: vardef.TypeBool,
		GetGlobal: func(_ context.Context, s *SessionVars) (string, error) {
			return BoolToOnOff(vardef.RunAutoAnalyze.Load()), nil
		},
		SetGlobal: func(_ context.Context, s *SessionVars, val string) error {
			vardef.RunAutoAnalyze.Store(TiDBOptOn(val))
			return nil
		},
	},
	{
		Scope: vardef.ScopeGlobal,
		Name:  vardef.TiDBAnalyzeColumnOptions,
		Value: vardef.DefTiDBAnalyzeColumnOptions,
		Type:  vardef.TypeStr,
		GetGlobal: func(ctx context.Context, s *SessionVars) (string, error) {
			return vardef.AnalyzeColumnOptions.Load(), nil
		},
		SetGlobal: func(_ context.Context, s *SessionVars, val string) error {
			vardef.AnalyzeColumnOptions.Store(strings.ToUpper(val))
			return nil
		},
		Validation: func(s *SessionVars, normalizedValue string, originalValue string, scope vardef.ScopeFlag) (string, error) {
			choice := strings.ToUpper(normalizedValue)
			if choice != ast.AllColumns.String() && choice != ast.PredicateColumns.String() {
				return "", errors.Errorf(
					"invalid value for %s, it should be either '%s' or '%s'",
					vardef.TiDBAnalyzeColumnOptions,
					ast.AllColumns.String(),
					ast.PredicateColumns.String(),
				)
			}
			return normalizedValue, nil
		},
	},
	{
		Scope: vardef.ScopeGlobal, Name: vardef.TiDBEnableAutoAnalyzePriorityQueue, Value: BoolToOnOff(vardef.DefTiDBEnableAutoAnalyzePriorityQueue), Type: vardef.TypeBool,
		GetGlobal: func(_ context.Context, s *SessionVars) (string, error) {
			return BoolToOnOff(vardef.EnableAutoAnalyzePriorityQueue.Load()), nil
		},
		SetGlobal: func(_ context.Context, s *SessionVars, val string) error {
			vardef.EnableAutoAnalyzePriorityQueue.Store(TiDBOptOn(val))
			return nil
		},
		Validation: func(s *SessionVars, normalizedValue string, originalValue string, scope vardef.ScopeFlag) (string, error) {
			s.StmtCtx.AppendWarning(ErrWarnDeprecatedSyntaxSimpleMsg.FastGen("tidb_enable_auto_analyze_priority_queue will be removed in the future and TiDB will always use priority queue to execute auto analyze."))
			return normalizedValue, nil
		},
	},
	{Scope: vardef.ScopeGlobal, Name: vardef.TiDBGOGCTunerThreshold, Value: strconv.FormatFloat(vardef.DefTiDBGOGCTunerThreshold, 'f', -1, 64), Type: vardef.TypeFloat, MinValue: 0, MaxValue: math.MaxUint64,
		GetGlobal: func(_ context.Context, s *SessionVars) (string, error) {
			return strconv.FormatFloat(vardef.GOGCTunerThreshold.Load(), 'f', -1, 64), nil
		},
		Validation: func(s *SessionVars, normalizedValue string, originalValue string, scope vardef.ScopeFlag) (string, error) {
			floatValue := tidbOptFloat64(normalizedValue, vardef.DefTiDBGOGCTunerThreshold)
			globalMemoryLimitTuner := gctuner.GlobalMemoryLimitTuner.GetPercentage()
			if floatValue < 0 && floatValue > 0.9 {
				return "", ErrWrongValueForVar.GenWithStackByArgs(vardef.TiDBGOGCTunerThreshold, normalizedValue)
			}
			// globalMemoryLimitTuner must not be 0. it will be 0 when tidb_server_memory_limit_gc_trigger is not set during startup.
			if globalMemoryLimitTuner != 0 && globalMemoryLimitTuner < floatValue+0.05 {
				return "", errors.New("tidb_gogc_tuner_threshold should be less than tidb_server_memory_limit_gc_trigger - 0.05")
			}
			return strconv.FormatFloat(floatValue, 'f', -1, 64), nil
		},
		SetGlobal: func(_ context.Context, s *SessionVars, val string) (err error) {
			factor := tidbOptFloat64(val, vardef.DefTiDBGOGCTunerThreshold)
			vardef.GOGCTunerThreshold.Store(factor)
			memTotal := memory.ServerMemoryLimit.Load()
			if memTotal == 0 {
				memTotal, err = memory.MemTotal()
				if err != nil {
					return err
				}
			}
			if factor > 0 {
				threshold := float64(memTotal) * factor
				gctuner.Tuning(uint64(threshold))
			}
			return nil
		},
	},
	{Scope: vardef.ScopeGlobal, Name: vardef.TiDBServerMemoryLimit, Value: vardef.DefTiDBServerMemoryLimit, Type: vardef.TypeStr,
		GetGlobal: func(_ context.Context, s *SessionVars) (string, error) {
			return memory.ServerMemoryLimitOriginText.Load(), nil
		},
		Validation: func(s *SessionVars, normalizedValue string, originalValue string, scope vardef.ScopeFlag) (string, error) {
			_, str, err := parseMemoryLimit(s, normalizedValue, originalValue)
			if err != nil {
				return "", err
			}
			return str, nil
		},
		SetGlobal: func(_ context.Context, s *SessionVars, val string) error {
			bt, str, err := parseMemoryLimit(s, val, val)
			if err != nil {
				return err
			}
			memory.ServerMemoryLimitOriginText.Store(str)
			memory.ServerMemoryLimit.Store(bt)
			threshold := float64(bt) * vardef.GOGCTunerThreshold.Load()
			gctuner.Tuning(uint64(threshold))
			gctuner.GlobalMemoryLimitTuner.UpdateMemoryLimit()
			return nil
		},
	},
	{Scope: vardef.ScopeGlobal, Name: vardef.TiDBServerMemoryLimitSessMinSize, Value: strconv.FormatUint(vardef.DefTiDBServerMemoryLimitSessMinSize, 10), Type: vardef.TypeStr,
		GetGlobal: func(_ context.Context, s *SessionVars) (string, error) {
			return memory.ServerMemoryLimitSessMinSize.String(), nil
		},
		Validation: func(s *SessionVars, normalizedValue string, originalValue string, scope vardef.ScopeFlag) (string, error) {
			intVal, err := strconv.ParseUint(normalizedValue, 10, 64)
			if err != nil {
				bt, str := parseByteSize(normalizedValue)
				if str == "" {
					return "", err
				}
				intVal = bt
			}
			if intVal > 0 && intVal < 128 { // 128 Bytes
				s.StmtCtx.AppendWarning(ErrTruncatedWrongValue.FastGenByArgs(vardef.TiDBServerMemoryLimitSessMinSize, originalValue))
				intVal = 128
			}
			return strconv.FormatUint(intVal, 10), nil
		},
		SetGlobal: func(_ context.Context, s *SessionVars, val string) error {
			intVal, err := strconv.ParseUint(val, 10, 64)
			if err != nil {
				return err
			}
			memory.ServerMemoryLimitSessMinSize.Store(intVal)
			return nil
		},
	},
	{Scope: vardef.ScopeGlobal, Name: vardef.TiDBServerMemoryLimitGCTrigger, Value: strconv.FormatFloat(vardef.DefTiDBServerMemoryLimitGCTrigger, 'f', -1, 64), Type: vardef.TypeStr,
		GetGlobal: func(_ context.Context, s *SessionVars) (string, error) {
			return strconv.FormatFloat(gctuner.GlobalMemoryLimitTuner.GetPercentage(), 'f', -1, 64), nil
		},
		Validation: func(s *SessionVars, normalizedValue string, originalValue string, scope vardef.ScopeFlag) (string, error) {
			floatValue, err := strconv.ParseFloat(normalizedValue, 64)
			if err != nil {
				perc, str := parsePercentage(normalizedValue)
				if len(str) == 0 {
					return "", err
				}
				floatValue = float64(perc) / 100
			}
			gogcTunerThreshold := vardef.GOGCTunerThreshold.Load()
			if floatValue < 0.51 || floatValue > 1 { // 51% ~ 100%
				return "", ErrWrongValueForVar.GenWithStackByArgs(vardef.TiDBServerMemoryLimitGCTrigger, normalizedValue)
			}
			// gogcTunerThreshold must not be 0. it will be 0 when tidb_gogc_tuner_threshold is not set during startup.
			if gogcTunerThreshold != 0 && floatValue < gogcTunerThreshold+0.05 {
				return "", errors.New("tidb_server_memory_limit_gc_trigger should be greater than tidb_gogc_tuner_threshold + 0.05")
			}

			return strconv.FormatFloat(floatValue, 'f', -1, 64), nil
		},
		SetGlobal: func(_ context.Context, s *SessionVars, val string) error {
			floatValue, err := strconv.ParseFloat(val, 64)
			if err != nil {
				return err
			}
			gctuner.GlobalMemoryLimitTuner.SetPercentage(floatValue)
			gctuner.GlobalMemoryLimitTuner.UpdateMemoryLimit()
			return nil
		},
	},
	{
		Scope: vardef.ScopeGlobal, Name: vardef.TiDBEnableColumnTracking,
		Value: BoolToOnOff(true),
		Type:  vardef.TypeBool,
		GetGlobal: func(_ context.Context, s *SessionVars) (string, error) {
			return BoolToOnOff(true), nil
		},
		Validation: func(vars *SessionVars, normalizedValue string, originalValue string, scope vardef.ScopeFlag) (string, error) {
			// This variable is deprecated and will be removed in the future.
			vars.StmtCtx.AppendWarning(ErrWarnDeprecatedSyntaxSimpleMsg.FastGen("The 'tidb_enable_column_tracking' variable is deprecated and will be removed in future versions of TiDB. It is always set to 'ON' now."))
			return normalizedValue, nil
		},
		SetGlobal: func(_ context.Context, s *SessionVars, val string) error {
			return nil
		}},
	{Scope: vardef.ScopeGlobal, Name: vardef.RequireSecureTransport, Value: BoolToOnOff(vardef.DefRequireSecureTransport), Type: vardef.TypeBool,
		GetGlobal: func(_ context.Context, s *SessionVars) (string, error) {
			return BoolToOnOff(tls.RequireSecureTransport.Load()), nil
		},
		SetGlobal: func(_ context.Context, s *SessionVars, val string) error {
			tls.RequireSecureTransport.Store(TiDBOptOn(val))
			return nil
		}, Validation: func(vars *SessionVars, normalizedValue string, originalValue string, scope vardef.ScopeFlag) (string, error) {
			if vars.StmtCtx.StmtType == "Set" && TiDBOptOn(normalizedValue) {
				// On tidbcloud dedicated cluster with the default configuration, if an user modify
				// @@global.require_secure_transport=on, he can not login the cluster anymore!
				// A workaround for this is making require_secure_transport read-only for that case.
				// SEM(security enhanced mode) is enabled by default with only that settings.
				cfg := config.GetGlobalConfig()
				if cfg.Security.EnableSEM {
					return "", errors.New("require_secure_transport can not be set to ON with SEM(security enhanced mode) enabled")
				}
				// Refuse to set RequireSecureTransport to ON if the connection
				// issuing the change is not secure. This helps reduce the chance of users being locked out.
				if vars.TLSConnectionState == nil {
					return "", errors.New("require_secure_transport can only be set to ON if the connection issuing the change is secure")
				}
			}
			return normalizedValue, nil
		},
	},
	{Scope: vardef.ScopeGlobal, Name: vardef.TiDBStatsLoadPseudoTimeout, Value: BoolToOnOff(vardef.DefTiDBStatsLoadPseudoTimeout), Type: vardef.TypeBool,
		GetGlobal: func(_ context.Context, s *SessionVars) (string, error) {
			return BoolToOnOff(vardef.StatsLoadPseudoTimeout.Load()), nil
		},
		SetGlobal: func(_ context.Context, s *SessionVars, val string) error {
			vardef.StatsLoadPseudoTimeout.Store(TiDBOptOn(val))
			return nil
		},
	},
	{Scope: vardef.ScopeGlobal, Name: vardef.TiDBEnableBatchDML, Value: BoolToOnOff(vardef.DefTiDBEnableBatchDML), Type: vardef.TypeBool, SetGlobal: func(_ context.Context, s *SessionVars, val string) error {
		vardef.EnableBatchDML.Store(TiDBOptOn(val))
		return nil
	}, GetGlobal: func(_ context.Context, s *SessionVars) (string, error) {
		return BoolToOnOff(vardef.EnableBatchDML.Load()), nil
	}},
	{Scope: vardef.ScopeGlobal, Name: vardef.TiDBStatsCacheMemQuota, Value: strconv.Itoa(vardef.DefTiDBStatsCacheMemQuota),
		MinValue: 0, MaxValue: vardef.MaxTiDBStatsCacheMemQuota, Type: vardef.TypeInt,
		GetGlobal: func(_ context.Context, vars *SessionVars) (string, error) {
			return strconv.FormatInt(vardef.StatsCacheMemQuota.Load(), 10), nil
		}, SetGlobal: func(_ context.Context, vars *SessionVars, s string) error {
			v := TidbOptInt64(s, vardef.DefTiDBStatsCacheMemQuota)
			oldv := vardef.StatsCacheMemQuota.Load()
			if v != oldv {
				vardef.StatsCacheMemQuota.Store(v)
				SetStatsCacheCapacityFunc := SetStatsCacheCapacity.Load()
				(*SetStatsCacheCapacityFunc)(v)
			}
			return nil
		},
	},
	{Scope: vardef.ScopeGlobal, Name: vardef.TiDBQueryLogMaxLen, Value: strconv.Itoa(vardef.DefTiDBQueryLogMaxLen), Type: vardef.TypeInt, MinValue: 0, MaxValue: 1073741824, SetGlobal: func(_ context.Context, s *SessionVars, val string) error {
		vardef.QueryLogMaxLen.Store(int32(TidbOptInt64(val, vardef.DefTiDBQueryLogMaxLen)))
		return nil
	}, GetGlobal: func(_ context.Context, s *SessionVars) (string, error) {
		return fmt.Sprint(vardef.QueryLogMaxLen.Load()), nil
	}},
	{Scope: vardef.ScopeGlobal, Name: vardef.TiDBCommitterConcurrency, Value: strconv.Itoa(vardef.DefTiDBCommitterConcurrency), Type: vardef.TypeInt, MinValue: 1, MaxValue: 10000, SetGlobal: func(_ context.Context, s *SessionVars, val string) error {
		tikvutil.CommitterConcurrency.Store(int32(TidbOptInt64(val, vardef.DefTiDBCommitterConcurrency)))
		cfg := config.GetGlobalConfig().GetTiKVConfig()
		tikvcfg.StoreGlobalConfig(cfg)
		return nil
	}, GetGlobal: func(_ context.Context, s *SessionVars) (string, error) {
		return fmt.Sprint(tikvutil.CommitterConcurrency.Load()), nil
	}},
	{Scope: vardef.ScopeGlobal, Name: vardef.TiDBMemQuotaAnalyze, Value: strconv.Itoa(vardef.DefTiDBMemQuotaAnalyze), Type: vardef.TypeInt, MinValue: -1, MaxValue: math.MaxInt64,
		GetGlobal: func(_ context.Context, s *SessionVars) (string, error) {
			return strconv.FormatInt(GetMemQuotaAnalyze(), 10), nil
		},
		SetGlobal: func(_ context.Context, s *SessionVars, val string) error {
			SetMemQuotaAnalyze(TidbOptInt64(val, vardef.DefTiDBMemQuotaAnalyze))
			return nil
		},
	},
	{Scope: vardef.ScopeGlobal | vardef.ScopeSession, Name: vardef.TiDBEnablePrepPlanCache, Value: BoolToOnOff(vardef.DefTiDBEnablePrepPlanCache), Type: vardef.TypeBool, SetSession: func(s *SessionVars, val string) error {
		s.EnablePreparedPlanCache = TiDBOptOn(val)
		return nil
	}},
	{Scope: vardef.ScopeGlobal | vardef.ScopeSession, Name: vardef.TiDBPrepPlanCacheSize, Aliases: []string{vardef.TiDBSessionPlanCacheSize}, Value: strconv.FormatUint(uint64(vardef.DefTiDBPrepPlanCacheSize), 10), Type: vardef.TypeUnsigned, MinValue: 1, MaxValue: 100000, SetSession: func(s *SessionVars, val string) error {
		uVal, err := strconv.ParseUint(val, 10, 64)
		if err == nil {
			s.PreparedPlanCacheSize = uVal
		}
		return err
	}, Validation: func(vars *SessionVars, normalizedValue string, originalValue string, scope vardef.ScopeFlag) (string, error) {
		appendDeprecationWarning(vars, vardef.TiDBPrepPlanCacheSize, vardef.TiDBSessionPlanCacheSize)
		return normalizedValue, nil
	}},
	{Scope: vardef.ScopeGlobal | vardef.ScopeSession, Name: vardef.TiDBEnablePrepPlanCacheMemoryMonitor, Value: BoolToOnOff(vardef.DefTiDBEnablePrepPlanCacheMemoryMonitor), Type: vardef.TypeBool, SetSession: func(s *SessionVars, val string) error {
		s.EnablePreparedPlanCacheMemoryMonitor = TiDBOptOn(val)
		return nil
	}},
	{Scope: vardef.ScopeGlobal, Name: vardef.TiDBPrepPlanCacheMemoryGuardRatio, Value: strconv.FormatFloat(vardef.DefTiDBPrepPlanCacheMemoryGuardRatio, 'f', -1, 64), Type: vardef.TypeFloat, MinValue: 0.0, MaxValue: 1.0, SetGlobal: func(_ context.Context, s *SessionVars, val string) error {
		f, err := strconv.ParseFloat(val, 64)
		if err == nil {
			vardef.PreparedPlanCacheMemoryGuardRatio.Store(f)
		}
		return err
	}, GetGlobal: func(_ context.Context, s *SessionVars) (string, error) {
		return strconv.FormatFloat(vardef.PreparedPlanCacheMemoryGuardRatio.Load(), 'f', -1, 64), nil
	}},
	{Scope: vardef.ScopeGlobal | vardef.ScopeSession, Name: vardef.TiDBEnableNonPreparedPlanCache, Value: BoolToOnOff(vardef.DefTiDBEnableNonPreparedPlanCache), Type: vardef.TypeBool, SetSession: func(s *SessionVars, val string) error {
		s.EnableNonPreparedPlanCache = TiDBOptOn(val)
		return nil
	}},
	{Scope: vardef.ScopeGlobal | vardef.ScopeSession, Name: vardef.TiDBEnableNonPreparedPlanCacheForDML, Value: BoolToOnOff(vardef.DefTiDBEnableNonPreparedPlanCacheForDML), Type: vardef.TypeBool, SetSession: func(s *SessionVars, val string) error {
		s.EnableNonPreparedPlanCacheForDML = TiDBOptOn(val)
		return nil
	}},
	{
		Scope:                   vardef.ScopeGlobal | vardef.ScopeSession,
		Name:                    vardef.TiDBOptEnableFuzzyBinding,
		Value:                   BoolToOnOff(false),
		Type:                    vardef.TypeBool,
		IsHintUpdatableVerified: true,
		SetSession: func(s *SessionVars, val string) error {
			s.EnableFuzzyBinding = TiDBOptOn(val)
			return nil
		}},
	{Scope: vardef.ScopeGlobal | vardef.ScopeSession, Name: vardef.TiDBNonPreparedPlanCacheSize, Value: strconv.FormatUint(uint64(vardef.DefTiDBNonPreparedPlanCacheSize), 10), Type: vardef.TypeUnsigned, MinValue: 1, MaxValue: 100000, SetSession: func(s *SessionVars, val string) error {
		uVal, err := strconv.ParseUint(val, 10, 64)
		if err == nil {
			s.NonPreparedPlanCacheSize = uVal
		}
		return err
	}, Validation: func(vars *SessionVars, normalizedValue string, originalValue string, scope vardef.ScopeFlag) (string, error) {
		appendDeprecationWarning(vars, vardef.TiDBNonPreparedPlanCacheSize, vardef.TiDBSessionPlanCacheSize)
		return normalizedValue, nil
	}},
	{Scope: vardef.ScopeGlobal | vardef.ScopeSession, Name: vardef.TiDBPlanCacheMaxPlanSize, Value: strconv.FormatUint(vardef.DefTiDBPlanCacheMaxPlanSize, 10), Type: vardef.TypeUnsigned, MinValue: 0, MaxValue: math.MaxUint64, SetSession: func(s *SessionVars, val string) error {
		uVal, err := strconv.ParseUint(val, 10, 64)
		if err == nil {
			s.PlanCacheMaxPlanSize = uVal
		}
		return err
	}},
	{Scope: vardef.ScopeGlobal | vardef.ScopeSession, Name: vardef.TiDBSessionPlanCacheSize, Aliases: []string{vardef.TiDBPrepPlanCacheSize}, Value: strconv.FormatUint(uint64(vardef.DefTiDBSessionPlanCacheSize), 10), Type: vardef.TypeUnsigned, MinValue: 1, MaxValue: 100000, SetSession: func(s *SessionVars, val string) error {
		uVal, err := strconv.ParseUint(val, 10, 64)
		if err == nil {
			s.SessionPlanCacheSize = uVal
		}
		return err
	}},
	{Scope: vardef.ScopeGlobal, Name: vardef.TiDBEnableInstancePlanCache, Value: vardef.Off, Type: vardef.TypeBool,
		GetGlobal: func(_ context.Context, s *SessionVars) (string, error) {
			return BoolToOnOff(vardef.EnableInstancePlanCache.Load()), nil
		},
		SetGlobal: func(_ context.Context, s *SessionVars, val string) error {
			vardef.EnableInstancePlanCache.Store(TiDBOptOn(val))
			return nil
		}},
	{Scope: vardef.ScopeGlobal, Name: vardef.TiDBInstancePlanCacheReservedPercentage,
		Value: strconv.FormatFloat(vardef.DefTiDBInstancePlanCacheReservedPercentage, 'f', -1, 64),
		Type:  vardef.TypeFloat, MinValue: 0, MaxValue: 1,
		GetGlobal: func(_ context.Context, s *SessionVars) (string, error) {
			return strconv.FormatFloat(vardef.InstancePlanCacheReservedPercentage.Load(), 'f', -1, 64), nil
		},
		SetGlobal: func(_ context.Context, s *SessionVars, val string) error {
			v := tidbOptFloat64(val, vardef.DefTiDBInstancePlanCacheReservedPercentage)
			if v < 0 || v > 1 {
				return errors.Errorf("invalid tidb_instance_plan_cache_reserved_percentage value %s", val)
			}
			vardef.InstancePlanCacheReservedPercentage.Store(v)
			return nil
		}},
	{Scope: vardef.ScopeGlobal, Name: vardef.TiDBInstancePlanCacheMaxMemSize, Value: strconv.Itoa(int(vardef.DefTiDBInstancePlanCacheMaxMemSize)), Type: vardef.TypeStr,
		GetGlobal: func(_ context.Context, s *SessionVars) (string, error) {
			return strconv.FormatInt(vardef.InstancePlanCacheMaxMemSize.Load(), 10), nil
		},
		SetGlobal: func(_ context.Context, s *SessionVars, val string) error {
			v, str := parseByteSize(val)
			if str == "" || v < 0 {
				return errors.Errorf("invalid tidb_instance_plan_cache_max_mem_size value %s", val)
			}
			if v < vardef.MinTiDBInstancePlanCacheMemSize {
				return errors.Errorf("tidb_instance_plan_cache_max_mem_size should be at least 100MiB")
			}
			vardef.InstancePlanCacheMaxMemSize.Store(int64(v))
			return nil
		}},
	{Scope: vardef.ScopeGlobal, Name: vardef.TiDBMemOOMAction, Value: vardef.DefTiDBMemOOMAction, PossibleValues: []string{"CANCEL", "LOG"}, Type: vardef.TypeEnum,
		GetGlobal: func(_ context.Context, s *SessionVars) (string, error) {
			return vardef.OOMAction.Load(), nil
		},
		SetGlobal: func(_ context.Context, s *SessionVars, val string) error {
			vardef.OOMAction.Store(val)
			return nil
		}},
	{Scope: vardef.ScopeGlobal, Name: vardef.TiDBMaxAutoAnalyzeTime, Value: strconv.Itoa(vardef.DefTiDBMaxAutoAnalyzeTime), Type: vardef.TypeInt, MinValue: 0, MaxValue: math.MaxInt32,
		GetGlobal: func(_ context.Context, s *SessionVars) (string, error) {
			return strconv.FormatInt(vardef.MaxAutoAnalyzeTime.Load(), 10), nil
		},
		SetGlobal: func(_ context.Context, s *SessionVars, val string) error {
			num, err := strconv.ParseInt(val, 10, 64)
			if err == nil {
				vardef.MaxAutoAnalyzeTime.Store(num)
			}
			return err
		},
	},
	{
		Scope: vardef.ScopeGlobal, Name: vardef.TiDBAutoAnalyzeConcurrency,
		Value:    strconv.Itoa(vardef.DefTiDBAutoAnalyzeConcurrency),
		Type:     vardef.TypeInt,
		MinValue: 0, MaxValue: math.MaxInt32,
		GetGlobal: func(_ context.Context, s *SessionVars) (string, error) {
			return strconv.FormatInt(int64(vardef.AutoAnalyzeConcurrency.Load()), 10), nil
		},
		SetGlobal: func(_ context.Context, s *SessionVars, val string) error {
			num, err := strconv.ParseInt(val, 10, 64)
			if err == nil {
				vardef.AutoAnalyzeConcurrency.Store(int32(num))
			}
			return err
		},
		Validation: func(vars *SessionVars, normalizedValue string, originalValue string, scope vardef.ScopeFlag) (string, error) {
			// Check if auto-analyze and auto-analyze priority queue are enabled
			enableAutoAnalyze := vardef.RunAutoAnalyze.Load()
			enableAutoAnalyzePriorityQueue := vardef.EnableAutoAnalyzePriorityQueue.Load()

			// Validate that both required settings are enabled
			if !enableAutoAnalyze || !enableAutoAnalyzePriorityQueue {
				return originalValue, errors.Errorf(
					"cannot set %s: requires both tidb_enable_auto_analyze and tidb_enable_auto_analyze_priority_queue to be true. Current values: tidb_enable_auto_analyze=%v, tidb_enable_auto_analyze_priority_queue=%v",
					vardef.TiDBAutoAnalyzeConcurrency,
					enableAutoAnalyze,
					enableAutoAnalyzePriorityQueue,
				)
			}

			return normalizedValue, nil
		},
	},
	{Scope: vardef.ScopeGlobal, Name: vardef.TiDBEnableMDL, Value: BoolToOnOff(vardef.DefTiDBEnableMDL), Type: vardef.TypeBool, SetGlobal: func(_ context.Context, vars *SessionVars, val string) error {
		if vardef.EnableMDL.Load() != TiDBOptOn(val) {
			err := SwitchMDL(TiDBOptOn(val))
			if err != nil {
				return err
			}
		}
		return nil
	}, GetGlobal: func(_ context.Context, vars *SessionVars) (string, error) {
		return BoolToOnOff(vardef.EnableMDL.Load()), nil
	}},
	{Scope: vardef.ScopeGlobal, Name: vardef.TiDBEnableDistTask, Value: BoolToOnOff(vardef.DefTiDBEnableDistTask), Type: vardef.TypeBool, SetGlobal: func(_ context.Context, s *SessionVars, val string) error {
		if vardef.EnableDistTask.Load() != TiDBOptOn(val) {
			vardef.EnableDistTask.Store(TiDBOptOn(val))
		}
		return nil
	}, GetGlobal: func(_ context.Context, s *SessionVars) (string, error) {
		return BoolToOnOff(vardef.EnableDistTask.Load()), nil
	}},
	{Scope: vardef.ScopeGlobal, Name: vardef.TiDBEnableFastCreateTable, Value: BoolToOnOff(vardef.DefTiDBEnableFastCreateTable), Type: vardef.TypeBool, SetGlobal: func(_ context.Context, s *SessionVars, val string) error {
		if vardef.EnableFastCreateTable.Load() != TiDBOptOn(val) {
			vardef.EnableFastCreateTable.Store(TiDBOptOn(val))
		}
		return nil
	}, GetGlobal: func(_ context.Context, s *SessionVars) (string, error) {
		return BoolToOnOff(vardef.EnableFastCreateTable.Load()), nil
	}},
	{Scope: vardef.ScopeGlobal, Name: vardef.TiDBEnableNoopVariables, Value: BoolToOnOff(vardef.DefTiDBEnableNoopVariables), Type: vardef.TypeEnum, PossibleValues: []string{vardef.Off, vardef.On}, SetGlobal: func(_ context.Context, s *SessionVars, val string) error {
		vardef.EnableNoopVariables.Store(TiDBOptOn(val))
		return nil
	}, GetGlobal: func(_ context.Context, s *SessionVars) (string, error) {
		return BoolToOnOff(vardef.EnableNoopVariables.Load()), nil
	}},
	{Scope: vardef.ScopeGlobal, Name: vardef.TiDBEnableGCAwareMemoryTrack, Value: BoolToOnOff(vardef.DefEnableTiDBGCAwareMemoryTrack), Type: vardef.TypeBool, SetGlobal: func(_ context.Context, s *SessionVars, val string) error {
		memory.EnableGCAwareMemoryTrack.Store(TiDBOptOn(val))
		return nil
	}, GetGlobal: func(_ context.Context, s *SessionVars) (string, error) {
		return BoolToOnOff(memory.EnableGCAwareMemoryTrack.Load()), nil
	}},
	{Scope: vardef.ScopeGlobal, Name: vardef.TiDBEnableTmpStorageOnOOM, Value: BoolToOnOff(vardef.DefTiDBEnableTmpStorageOnOOM), Type: vardef.TypeBool, SetGlobal: func(_ context.Context, s *SessionVars, val string) error {
		vardef.EnableTmpStorageOnOOM.Store(TiDBOptOn(val))
		return nil
	}, GetGlobal: func(_ context.Context, s *SessionVars) (string, error) {
		return BoolToOnOff(vardef.EnableTmpStorageOnOOM.Load()), nil
	}},
	{Scope: vardef.ScopeGlobal, Name: vardef.TiDBAutoBuildStatsConcurrency, Value: strconv.Itoa(vardef.DefTiDBAutoBuildStatsConcurrency), Type: vardef.TypeInt, MinValue: 1, MaxValue: vardef.MaxConfigurableConcurrency},
	{Scope: vardef.ScopeGlobal, Name: vardef.TiDBSysProcScanConcurrency, Value: strconv.Itoa(vardef.DefTiDBSysProcScanConcurrency), Type: vardef.TypeInt, MinValue: 0, MaxValue: math.MaxInt32},
	{Scope: vardef.ScopeGlobal, Name: vardef.TiDBMemoryUsageAlarmRatio, Value: strconv.FormatFloat(vardef.DefMemoryUsageAlarmRatio, 'f', -1, 64), Type: vardef.TypeFloat, MinValue: 0.0, MaxValue: 1.0, SetGlobal: func(_ context.Context, s *SessionVars, val string) error {
		vardef.MemoryUsageAlarmRatio.Store(tidbOptFloat64(val, vardef.DefMemoryUsageAlarmRatio))
		return nil
	}, GetGlobal: func(_ context.Context, s *SessionVars) (string, error) {
		return fmt.Sprintf("%g", vardef.MemoryUsageAlarmRatio.Load()), nil
	}},
	{Scope: vardef.ScopeGlobal, Name: vardef.TiDBMemoryUsageAlarmKeepRecordNum, Value: strconv.Itoa(vardef.DefMemoryUsageAlarmKeepRecordNum), Type: vardef.TypeInt, MinValue: 1, MaxValue: 10000, SetGlobal: func(_ context.Context, s *SessionVars, val string) error {
		vardef.MemoryUsageAlarmKeepRecordNum.Store(TidbOptInt64(val, vardef.DefMemoryUsageAlarmKeepRecordNum))
		return nil
	}, GetGlobal: func(_ context.Context, s *SessionVars) (string, error) {
		return strconv.FormatInt(vardef.MemoryUsageAlarmKeepRecordNum.Load(), 10), nil
	}},
	{Scope: vardef.ScopeGlobal, Name: vardef.PasswordReuseHistory, Value: strconv.Itoa(vardef.DefPasswordReuseHistory), Type: vardef.TypeUnsigned, MinValue: 0, MaxValue: math.MaxUint32, GetGlobal: func(_ context.Context, s *SessionVars) (string, error) {
		return strconv.FormatInt(vardef.PasswordHistory.Load(), 10), nil
	}, SetGlobal: func(_ context.Context, s *SessionVars, val string) error {
		vardef.PasswordHistory.Store(TidbOptInt64(val, vardef.DefPasswordReuseHistory))
		return nil
	}},
	{Scope: vardef.ScopeGlobal, Name: vardef.PasswordReuseTime, Value: strconv.Itoa(vardef.DefPasswordReuseTime), Type: vardef.TypeUnsigned, MinValue: 0, MaxValue: math.MaxUint32, GetGlobal: func(_ context.Context, s *SessionVars) (string, error) {
		return strconv.FormatInt(vardef.PasswordReuseInterval.Load(), 10), nil
	}, SetGlobal: func(_ context.Context, s *SessionVars, val string) error {
		vardef.PasswordReuseInterval.Store(TidbOptInt64(val, vardef.DefPasswordReuseTime))
		return nil
	}},
	{Scope: vardef.ScopeGlobal, Name: vardef.TiDBEnableHistoricalStatsForCapture, Value: BoolToOnOff(vardef.DefTiDBEnableHistoricalStatsForCapture), Type: vardef.TypeBool,
		SetGlobal: func(ctx context.Context, vars *SessionVars, s string) error {
			vardef.EnableHistoricalStatsForCapture.Store(TiDBOptOn(s))
			return nil
		},
		GetGlobal: func(ctx context.Context, vars *SessionVars) (string, error) {
			return BoolToOnOff(vardef.EnableHistoricalStatsForCapture.Load()), nil
		},
	},
	{Scope: vardef.ScopeGlobal, Name: vardef.TiDBHistoricalStatsDuration, Value: vardef.DefTiDBHistoricalStatsDuration.String(), Type: vardef.TypeDuration, MinValue: int64(time.Second), MaxValue: uint64(time.Hour * 24 * 365),
		GetGlobal: func(ctx context.Context, vars *SessionVars) (string, error) {
			return vardef.HistoricalStatsDuration.Load().String(), nil
		}, SetGlobal: func(ctx context.Context, vars *SessionVars, s string) error {
			d, err := time.ParseDuration(s)
			if err != nil {
				return err
			}
			vardef.HistoricalStatsDuration.Store(d)
			return nil
		}},
	{Scope: vardef.ScopeGlobal, Name: vardef.TiDBLowResolutionTSOUpdateInterval, Value: strconv.Itoa(vardef.DefTiDBLowResolutionTSOUpdateInterval), Type: vardef.TypeInt, MinValue: 10, MaxValue: 60000,
		SetGlobal: func(_ context.Context, s *SessionVars, val string) error {
			vardef.LowResolutionTSOUpdateInterval.Store(uint32(TidbOptInt64(val, vardef.DefTiDBLowResolutionTSOUpdateInterval)))
			if SetLowResolutionTSOUpdateInterval != nil {
				interval := time.Duration(vardef.LowResolutionTSOUpdateInterval.Load()) * time.Millisecond
				return SetLowResolutionTSOUpdateInterval(interval)
			}
			return nil
		},
	},

	/* The system variables below have GLOBAL and SESSION scope  */
	{Scope: vardef.ScopeGlobal | vardef.ScopeSession, Name: vardef.TiDBEnablePlanReplayerContinuousCapture, Value: BoolToOnOff(false), Type: vardef.TypeBool,
		SetSession: func(s *SessionVars, val string) error {
			historicalStatsEnabled, err := s.GlobalVarsAccessor.GetGlobalSysVar(vardef.TiDBEnableHistoricalStats)
			if err != nil {
				return err
			}
			if !TiDBOptOn(historicalStatsEnabled) && TiDBOptOn(val) {
				return errors.Errorf("%v should be enabled before enabling %v", vardef.TiDBEnableHistoricalStats, vardef.TiDBEnablePlanReplayerContinuousCapture)
			}
			s.EnablePlanReplayedContinuesCapture = TiDBOptOn(val)
			return nil
		},
		GetSession: func(vars *SessionVars) (string, error) {
			return BoolToOnOff(vars.EnablePlanReplayedContinuesCapture), nil
		},
		Validation: func(vars *SessionVars, s string, s2 string, flag vardef.ScopeFlag) (string, error) {
			historicalStatsEnabled, err := vars.GlobalVarsAccessor.GetGlobalSysVar(vardef.TiDBEnableHistoricalStats)
			if err != nil {
				return "", err
			}
			if !TiDBOptOn(historicalStatsEnabled) && TiDBOptOn(s) {
				return "", errors.Errorf("%v should be enabled before enabling %v", vardef.TiDBEnableHistoricalStats, vardef.TiDBEnablePlanReplayerContinuousCapture)
			}
			return s, nil
		},
	},
	{Scope: vardef.ScopeGlobal | vardef.ScopeSession, Name: vardef.TiDBEnablePlanReplayerCapture, Value: BoolToOnOff(vardef.DefTiDBEnablePlanReplayerCapture), Type: vardef.TypeBool,
		SetSession: func(s *SessionVars, val string) error {
			s.EnablePlanReplayerCapture = TiDBOptOn(val)
			return nil
		},
		GetSession: func(vars *SessionVars) (string, error) {
			return BoolToOnOff(vars.EnablePlanReplayerCapture), nil
		},
	},
	{Scope: vardef.ScopeGlobal | vardef.ScopeSession, Name: vardef.TiDBRowFormatVersion, Value: strconv.Itoa(vardef.DefTiDBRowFormatV1), Type: vardef.TypeUnsigned, MinValue: 1, MaxValue: 2, SetGlobal: func(_ context.Context, s *SessionVars, val string) error {
		vardef.SetDDLReorgRowFormat(TidbOptInt64(val, vardef.DefTiDBRowFormatV2))
		return nil
	}, SetSession: func(s *SessionVars, val string) error {
		formatVersion := TidbOptInt64(val, vardef.DefTiDBRowFormatV1)
		if formatVersion == vardef.DefTiDBRowFormatV1 {
			s.RowEncoder.Enable = false
		} else if formatVersion == vardef.DefTiDBRowFormatV2 {
			s.RowEncoder.Enable = true
		}
		return nil
	}},
	{Scope: vardef.ScopeGlobal, Name: vardef.TiDBEnableRowLevelChecksum, Value: BoolToOnOff(vardef.DefTiDBEnableRowLevelChecksum), Type: vardef.TypeBool,
		GetGlobal: func(ctx context.Context, vars *SessionVars) (string, error) {
			return BoolToOnOff(vardef.EnableRowLevelChecksum.Load()), nil
		},
		SetGlobal: func(ctx context.Context, vars *SessionVars, s string) error {
			vardef.EnableRowLevelChecksum.Store(TiDBOptOn(s))
			return nil
		},
	},
	{Scope: vardef.ScopeGlobal | vardef.ScopeSession, Name: vardef.SQLSelectLimit, Value: "18446744073709551615", Type: vardef.TypeUnsigned, MinValue: 0, MaxValue: math.MaxUint64, SetSession: func(s *SessionVars, val string) error {
		result, err := strconv.ParseUint(val, 10, 64)
		if err != nil {
			return errors.Trace(err)
		}
		s.SelectLimit = result
		return nil
	}},
	{Scope: vardef.ScopeGlobal | vardef.ScopeSession, Name: vardef.DefaultWeekFormat, Value: vardef.DefDefaultWeekFormat, Type: vardef.TypeUnsigned, MinValue: 0, MaxValue: 7},
	{
		Scope:                   vardef.ScopeGlobal | vardef.ScopeSession,
		Name:                    vardef.SQLModeVar,
		Value:                   mysql.DefaultSQLMode,
		IsHintUpdatableVerified: true,
		Validation: func(
			vars *SessionVars, normalizedValue string, originalValue string, scope vardef.ScopeFlag,
		) (string, error) {
			// Ensure the SQL mode parses
			normalizedValue = mysql.FormatSQLModeStr(normalizedValue)
			if _, err := mysql.GetSQLMode(normalizedValue); err != nil {
				return originalValue, err
			}
			return normalizedValue, nil
		}, SetSession: func(s *SessionVars, val string) error {
			val = mysql.FormatSQLModeStr(val)
			// Modes is a list of different modes separated by commas.
			sqlMode, err := mysql.GetSQLMode(val)
			if err != nil {
				return errors.Trace(err)
			}
			s.SQLMode = sqlMode
			s.SetStatusFlag(mysql.ServerStatusNoBackslashEscaped, sqlMode.HasNoBackslashEscapesMode())
			return nil
		}},
	{
		Scope:                   vardef.ScopeGlobal,
		Name:                    vardef.TiDBLoadBindingTimeout,
		Value:                   "200",
		Type:                    vardef.TypeUnsigned,
		MinValue:                0,
		MaxValue:                math.MaxInt32,
		IsHintUpdatableVerified: false,
		SetGlobal: func(ctx context.Context, vars *SessionVars, s string) error {
			timeoutMS := tidbOptPositiveInt32(s, 0)
			vars.LoadBindingTimeout = uint64(timeoutMS)
			return nil
		}},
	{
		Scope:                   vardef.ScopeGlobal | vardef.ScopeSession,
		Name:                    vardef.MaxExecutionTime,
		Value:                   "0",
		Type:                    vardef.TypeUnsigned,
		MinValue:                0,
		MaxValue:                math.MaxInt32,
		IsHintUpdatableVerified: true,
		SetSession: func(s *SessionVars, val string) error {
			timeoutMS := tidbOptPositiveInt32(val, 0)
			s.MaxExecutionTime = uint64(timeoutMS)
			return nil
		}},
	{
		Scope:                   vardef.ScopeGlobal | vardef.ScopeSession,
		Name:                    vardef.TiKVClientReadTimeout,
		Value:                   "0",
		Type:                    vardef.TypeUnsigned,
		MinValue:                0,
		MaxValue:                math.MaxInt32,
		IsHintUpdatableVerified: true,
		SetSession: func(s *SessionVars, val string) error {
			timeoutMS := tidbOptPositiveInt32(val, 0)
			s.TiKVClientReadTimeout = uint64(timeoutMS)
			return nil
		}},
	{Scope: vardef.ScopeGlobal | vardef.ScopeSession, Name: vardef.CollationServer, Value: mysql.DefaultCollationName, Validation: func(vars *SessionVars, normalizedValue string, originalValue string, scope vardef.ScopeFlag) (string, error) {
		return checkCollation(vars, normalizedValue, originalValue, scope)
	}, SetSession: func(s *SessionVars, val string) error {
		if coll, err := collate.GetCollationByName(val); err == nil {
			s.systems[vardef.CharacterSetServer] = coll.CharsetName
		}
		return nil
	}},
	{Scope: vardef.ScopeGlobal | vardef.ScopeSession, Name: vardef.DefaultCollationForUTF8MB4, Value: mysql.DefaultCollationName, Validation: func(vars *SessionVars, normalizedValue string, originalValue string, scope vardef.ScopeFlag) (string, error) {
		coll, err := checkDefaultCollationForUTF8MB4(vars, normalizedValue, originalValue, scope)
		if err == nil {
			vars.StmtCtx.AppendWarning(ErrWarnDeprecatedSyntaxNoReplacement.FastGenByArgs(vardef.DefaultCollationForUTF8MB4))
		}
		return coll, err
	}, SetSession: func(s *SessionVars, val string) error {
		s.DefaultCollationForUTF8MB4 = val
		return nil
	}},
	{
		Scope:                   vardef.ScopeGlobal | vardef.ScopeSession,
		Name:                    vardef.TimeZone,
		Value:                   "SYSTEM",
		IsHintUpdatableVerified: true,
		Validation: func(
			varErrFunctionsNoopImpls *SessionVars, normalizedValue string, originalValue string,
			scope vardef.ScopeFlag,
		) (string, error) {
			if strings.EqualFold(normalizedValue, "SYSTEM") {
				return "SYSTEM", nil
			}
			_, err := timeutil.ParseTimeZone(normalizedValue)
			return normalizedValue, err
		}, SetSession: func(s *SessionVars, val string) error {
			tz, err := timeutil.ParseTimeZone(val)
			if err != nil {
				return err
			}
			s.TimeZone = tz
			return nil
		}},
	{Scope: vardef.ScopeGlobal | vardef.ScopeSession, Name: vardef.ForeignKeyChecks, Value: BoolToOnOff(vardef.DefTiDBForeignKeyChecks), Type: vardef.TypeBool, Validation: func(vars *SessionVars, normalizedValue string, originalValue string, scope vardef.ScopeFlag) (string, error) {
		if TiDBOptOn(normalizedValue) {
			vars.ForeignKeyChecks = true
			return vardef.On, nil
		} else if !TiDBOptOn(normalizedValue) {
			vars.ForeignKeyChecks = false
			return vardef.Off, nil
		}
		return normalizedValue, ErrWrongValueForVar.GenWithStackByArgs(vardef.ForeignKeyChecks, originalValue)
	}},
	{Scope: vardef.ScopeGlobal, Name: vardef.TiDBEnableForeignKey, Value: BoolToOnOff(true), Type: vardef.TypeBool, SetGlobal: func(_ context.Context, s *SessionVars, val string) error {
		vardef.EnableForeignKey.Store(TiDBOptOn(val))
		return nil
	}, GetGlobal: func(_ context.Context, s *SessionVars) (string, error) {
		return BoolToOnOff(vardef.EnableForeignKey.Load()), nil
	}},
	{Scope: vardef.ScopeGlobal | vardef.ScopeSession, Name: vardef.CollationDatabase, Value: mysql.DefaultCollationName, skipInit: true, Validation: func(vars *SessionVars, normalizedValue string, originalValue string, scope vardef.ScopeFlag) (string, error) {
		return checkCollation(vars, normalizedValue, originalValue, scope)
	}, SetSession: func(s *SessionVars, val string) error {
		if coll, err := collate.GetCollationByName(val); err == nil {
			s.systems[vardef.CharsetDatabase] = coll.CharsetName
		}
		return nil
	}},
	{Scope: vardef.ScopeGlobal | vardef.ScopeSession, Name: vardef.AutoIncrementIncrement, Value: strconv.FormatInt(vardef.DefAutoIncrementIncrement, 10), Type: vardef.TypeUnsigned, MinValue: 1, MaxValue: math.MaxUint16, SetSession: func(s *SessionVars, val string) error {
		// AutoIncrementIncrement is valid in [1, 65535].
		s.AutoIncrementIncrement = tidbOptPositiveInt32(val, vardef.DefAutoIncrementIncrement)
		return nil
	}},
	{Scope: vardef.ScopeGlobal | vardef.ScopeSession, Name: vardef.AutoIncrementOffset, Value: strconv.FormatInt(vardef.DefAutoIncrementOffset, 10), Type: vardef.TypeUnsigned, MinValue: 1, MaxValue: math.MaxUint16, SetSession: func(s *SessionVars, val string) error {
		// AutoIncrementOffset is valid in [1, 65535].
		s.AutoIncrementOffset = tidbOptPositiveInt32(val, vardef.DefAutoIncrementOffset)
		return nil
	}},
	{Scope: vardef.ScopeGlobal | vardef.ScopeSession, Name: vardef.CharacterSetClient, Value: mysql.DefaultCharset, Validation: func(vars *SessionVars, normalizedValue string, originalValue string, scope vardef.ScopeFlag) (string, error) {
		return checkCharacterSet(normalizedValue, vardef.CharacterSetClient)
	}},
	{Scope: vardef.ScopeGlobal | vardef.ScopeSession, Name: vardef.CharacterSetResults, Value: mysql.DefaultCharset, Validation: func(vars *SessionVars, normalizedValue string, originalValue string, scope vardef.ScopeFlag) (string, error) {
		if normalizedValue == "" {
			return normalizedValue, nil
		}
		return checkCharacterSet(normalizedValue, "")
	}},
	{Scope: vardef.ScopeGlobal | vardef.ScopeSession, Name: vardef.TxnIsolation, Value: "REPEATABLE-READ", Type: vardef.TypeEnum, Aliases: []string{vardef.TransactionIsolation}, PossibleValues: []string{"READ-UNCOMMITTED", "READ-COMMITTED", "REPEATABLE-READ", "SERIALIZABLE"}, Validation: func(vars *SessionVars, normalizedValue string, originalValue string, scope vardef.ScopeFlag) (string, error) {
		// MySQL appends a warning here for tx_isolation is deprecated
		// TiDB doesn't currently, but may in future. It is still commonly used by applications
		// So it might be noisy to do so.
		return checkIsolationLevel(vars, normalizedValue, originalValue, scope)
	}},
	{Scope: vardef.ScopeGlobal | vardef.ScopeSession, Name: vardef.TransactionIsolation, Value: "REPEATABLE-READ", Type: vardef.TypeEnum, Aliases: []string{vardef.TxnIsolation}, PossibleValues: []string{"READ-UNCOMMITTED", "READ-COMMITTED", "REPEATABLE-READ", "SERIALIZABLE"}, Validation: func(vars *SessionVars, normalizedValue string, originalValue string, scope vardef.ScopeFlag) (string, error) {
		return checkIsolationLevel(vars, normalizedValue, originalValue, scope)
	}},
	{Scope: vardef.ScopeGlobal | vardef.ScopeSession, Name: vardef.CollationConnection, Value: mysql.DefaultCollationName, skipInit: true, Validation: func(vars *SessionVars, normalizedValue string, originalValue string, scope vardef.ScopeFlag) (string, error) {
		return checkCollation(vars, normalizedValue, originalValue, scope)
	}, SetSession: func(s *SessionVars, val string) error {
		if coll, err := collate.GetCollationByName(val); err == nil {
			s.systems[vardef.CharacterSetConnection] = coll.CharsetName
		}
		return nil
	}},
	{Scope: vardef.ScopeGlobal | vardef.ScopeSession, Name: vardef.AutoCommit, Value: vardef.On, Type: vardef.TypeBool, SetSession: func(s *SessionVars, val string) error {
		isAutocommit := TiDBOptOn(val)
		// Implicitly commit the possible ongoing transaction if mode is changed from off to on.
		if !s.IsAutocommit() && isAutocommit {
			s.SetInTxn(false)
		}
		s.SetStatusFlag(mysql.ServerStatusAutocommit, isAutocommit)
		return nil
	}},
	{Scope: vardef.ScopeGlobal | vardef.ScopeSession, Name: vardef.CharsetDatabase, Value: mysql.DefaultCharset, skipInit: true, Validation: func(vars *SessionVars, normalizedValue string, originalValue string, scope vardef.ScopeFlag) (string, error) {
		return checkCharacterSet(normalizedValue, vardef.CharsetDatabase)
	}, SetSession: func(s *SessionVars, val string) error {
		if cs, err := charset.GetCharsetInfo(val); err == nil {
			s.systems[vardef.CollationDatabase] = cs.DefaultCollation
		}
		return nil
	}},
	{Scope: vardef.ScopeGlobal | vardef.ScopeSession, Name: vardef.WaitTimeout, Value: strconv.FormatInt(vardef.DefWaitTimeout, 10), Type: vardef.TypeUnsigned, MinValue: 0, MaxValue: secondsPerYear},
	{Scope: vardef.ScopeGlobal | vardef.ScopeSession, Name: vardef.InteractiveTimeout, Value: "28800", Type: vardef.TypeUnsigned, MinValue: 1, MaxValue: secondsPerYear},
	{Scope: vardef.ScopeGlobal | vardef.ScopeSession, Name: vardef.InnodbLockWaitTimeout, Value: strconv.FormatInt(vardef.DefInnodbLockWaitTimeout, 10), Type: vardef.TypeUnsigned, MinValue: 1, MaxValue: 3600, SetSession: func(s *SessionVars, val string) error {
		lockWaitSec := TidbOptInt64(val, vardef.DefInnodbLockWaitTimeout)
		s.LockWaitTimeout = lockWaitSec * 1000
		return nil
	}},
	{
		Scope:                   vardef.ScopeGlobal | vardef.ScopeSession,
		Name:                    vardef.GroupConcatMaxLen,
		Value:                   strconv.FormatUint(vardef.DefGroupConcatMaxLen, 10),
		IsHintUpdatableVerified: true,
		Type:                    vardef.TypeUnsigned,
		MinValue:                4,
		MaxValue:                math.MaxUint64,
		Validation: func(
			vars *SessionVars, normalizedValue string, originalValue string, scope vardef.ScopeFlag,
		) (string, error) {
			// https://dev.mysql.com/doc/refman/8.0/en/server-system-variables.html#sysvar_group_concat_max_len
			// Minimum Value 4
			// Maximum Value (64-bit platforms) 18446744073709551615
			// Maximum Value (32-bit platforms) 4294967295
			if mathutil.IntBits == 32 {
				if val, err := strconv.ParseUint(normalizedValue, 10, 64); err == nil {
					if val > uint64(math.MaxUint32) {
						vars.StmtCtx.AppendWarning(ErrTruncatedWrongValue.FastGenByArgs(vardef.GroupConcatMaxLen, originalValue))
						return strconv.FormatInt(int64(math.MaxUint32), 10), nil
					}
				}
			}
			return normalizedValue, nil
		},
		SetSession: func(sv *SessionVars, s string) error {
			var err error
			if sv.GroupConcatMaxLen, err = strconv.ParseUint(s, 10, 64); err != nil {
				return err
			}
			return nil
		},
		GetSession: func(sv *SessionVars) (string, error) {
			return strconv.FormatUint(sv.GroupConcatMaxLen, 10), nil
		},
	},
	{Scope: vardef.ScopeGlobal | vardef.ScopeSession, Name: vardef.CharacterSetConnection, Value: mysql.DefaultCharset, skipInit: true, Validation: func(vars *SessionVars, normalizedValue string, originalValue string, scope vardef.ScopeFlag) (string, error) {
		return checkCharacterSet(normalizedValue, vardef.CharacterSetConnection)
	}, SetSession: func(s *SessionVars, val string) error {
		if cs, err := charset.GetCharsetInfo(val); err == nil {
			s.systems[vardef.CollationConnection] = cs.DefaultCollation
		}
		return nil
	}},
	{Scope: vardef.ScopeGlobal | vardef.ScopeSession, Name: vardef.CharacterSetServer, Value: mysql.DefaultCharset, skipInit: true, Validation: func(vars *SessionVars, normalizedValue string, originalValue string, scope vardef.ScopeFlag) (string, error) {
		return checkCharacterSet(normalizedValue, vardef.CharacterSetServer)
	}, SetSession: func(s *SessionVars, val string) error {
		if cs, err := charset.GetCharsetInfo(val); err == nil {
			s.systems[vardef.CollationServer] = cs.DefaultCollation
		}
		return nil
	}},
	{Scope: vardef.ScopeGlobal | vardef.ScopeSession, Name: vardef.MaxAllowedPacket, Value: strconv.FormatUint(vardef.DefMaxAllowedPacket, 10), Type: vardef.TypeUnsigned, MinValue: 1024, MaxValue: vardef.MaxOfMaxAllowedPacket,
		Validation: func(vars *SessionVars, normalizedValue string, originalValue string, scope vardef.ScopeFlag) (string, error) {
			if vars.StmtCtx.StmtType == "Set" && scope == vardef.ScopeSession {
				err := ErrReadOnly.GenWithStackByArgs("SESSION", vardef.MaxAllowedPacket, "GLOBAL")
				return normalizedValue, err
			}
			// Truncate the value of max_allowed_packet to be a multiple of 1024,
			// nonmultiples are rounded down to the nearest multiple.
			u, err := strconv.ParseUint(normalizedValue, 10, 64)
			if err != nil {
				return normalizedValue, err
			}
			remainder := u % 1024
			if remainder != 0 {
				vars.StmtCtx.AppendWarning(ErrTruncatedWrongValue.FastGenByArgs(vardef.MaxAllowedPacket, normalizedValue))
				u -= remainder
			}
			return strconv.FormatUint(u, 10), nil
		},
		GetSession: func(s *SessionVars) (string, error) {
			return strconv.FormatUint(s.MaxAllowedPacket, 10), nil
		},
		SetSession: func(s *SessionVars, val string) error {
			var err error
			if s.MaxAllowedPacket, err = strconv.ParseUint(val, 10, 64); err != nil {
				return err
			}
			return nil
		},
	},
	{
		Scope:                   vardef.ScopeGlobal | vardef.ScopeSession,
		Name:                    vardef.WindowingUseHighPrecision,
		Value:                   vardef.On,
		Type:                    vardef.TypeBool,
		IsHintUpdatableVerified: true,
		SetSession: func(s *SessionVars, val string) error {
			s.WindowingUseHighPrecision = TiDBOptOn(val)
			return nil
		}},
	{Scope: vardef.ScopeGlobal | vardef.ScopeSession, Name: vardef.BlockEncryptionMode, Value: vardef.DefBlockEncryptionMode, Type: vardef.TypeEnum, PossibleValues: []string{"aes-128-ecb", "aes-192-ecb", "aes-256-ecb", "aes-128-cbc", "aes-192-cbc", "aes-256-cbc", "aes-128-ofb", "aes-192-ofb", "aes-256-ofb", "aes-128-cfb", "aes-192-cfb", "aes-256-cfb"}},
	/* TiDB specific variables */
	{Scope: vardef.ScopeGlobal | vardef.ScopeSession, Name: vardef.TiDBAllowMPPExecution, Type: vardef.TypeBool, Value: BoolToOnOff(vardef.DefTiDBAllowMPPExecution), Depended: true, SetSession: func(s *SessionVars, val string) error {
		s.allowMPPExecution = TiDBOptOn(val)
		return nil
	}},
	{Scope: vardef.ScopeGlobal | vardef.ScopeSession, Name: vardef.TiDBAllowTiFlashCop, Type: vardef.TypeBool, Value: BoolToOnOff(vardef.DefTiDBAllowTiFlashCop), SetSession: func(s *SessionVars, val string) error {
		s.allowTiFlashCop = TiDBOptOn(val)
		return nil
	}},
	{Scope: vardef.ScopeGlobal | vardef.ScopeSession, Name: vardef.TiFlashFastScan, Type: vardef.TypeBool, Value: BoolToOnOff(vardef.DefTiFlashFastScan), SetSession: func(s *SessionVars, val string) error {
		s.TiFlashFastScan = TiDBOptOn(val)
		return nil
	}},
	{Scope: vardef.ScopeGlobal | vardef.ScopeSession, Name: vardef.TiDBMPPStoreFailTTL, Type: vardef.TypeStr, Value: vardef.DefTiDBMPPStoreFailTTL, SetSession: func(s *SessionVars, val string) error {
		s.MPPStoreFailTTL = val
		return nil
	}},
	{Scope: vardef.ScopeGlobal | vardef.ScopeSession, Name: vardef.TiDBHashExchangeWithNewCollation, Type: vardef.TypeBool, Value: BoolToOnOff(vardef.DefTiDBHashExchangeWithNewCollation), SetSession: func(s *SessionVars, val string) error {
		s.HashExchangeWithNewCollation = TiDBOptOn(val)
		return nil
	}},
	{Scope: vardef.ScopeGlobal | vardef.ScopeSession, Name: vardef.TiDBBCJThresholdCount, Value: strconv.Itoa(vardef.DefBroadcastJoinThresholdCount), Type: vardef.TypeInt, MinValue: 0, MaxValue: math.MaxInt64, SetSession: func(s *SessionVars, val string) error {
		s.BroadcastJoinThresholdCount = TidbOptInt64(val, vardef.DefBroadcastJoinThresholdCount)
		return nil
	}},
	{Scope: vardef.ScopeGlobal | vardef.ScopeSession, Name: vardef.TiDBBCJThresholdSize, Value: strconv.Itoa(vardef.DefBroadcastJoinThresholdSize), Type: vardef.TypeInt, MinValue: 0, MaxValue: math.MaxInt64, SetSession: func(s *SessionVars, val string) error {
		s.BroadcastJoinThresholdSize = TidbOptInt64(val, vardef.DefBroadcastJoinThresholdSize)
		return nil
	}},
	{Scope: vardef.ScopeGlobal | vardef.ScopeSession, Name: vardef.TiDBPreferBCJByExchangeDataSize, Type: vardef.TypeBool, Value: BoolToOnOff(vardef.DefPreferBCJByExchangeDataSize), SetSession: func(s *SessionVars, val string) error {
		s.PreferBCJByExchangeDataSize = TiDBOptOn(val)
		return nil
	}},
	{Scope: vardef.ScopeGlobal | vardef.ScopeSession, Name: vardef.TiDBBuildStatsConcurrency, Value: strconv.Itoa(vardef.DefBuildStatsConcurrency), Type: vardef.TypeInt, MinValue: 1, MaxValue: vardef.MaxConfigurableConcurrency},
	{Scope: vardef.ScopeGlobal | vardef.ScopeSession, Name: vardef.TiDBBuildSamplingStatsConcurrency, Value: strconv.Itoa(vardef.DefBuildSamplingStatsConcurrency), Type: vardef.TypeInt, MinValue: 1, MaxValue: vardef.MaxConfigurableConcurrency},
	{Scope: vardef.ScopeGlobal | vardef.ScopeSession, Name: vardef.TiDBOptCartesianBCJ, Value: strconv.Itoa(vardef.DefOptCartesianBCJ), Type: vardef.TypeInt, MinValue: 0, MaxValue: 2, SetSession: func(s *SessionVars, val string) error {
		s.AllowCartesianBCJ = TidbOptInt(val, vardef.DefOptCartesianBCJ)
		return nil
	}},
	{Scope: vardef.ScopeGlobal | vardef.ScopeSession, Name: vardef.TiDBOptMPPOuterJoinFixedBuildSide, Value: BoolToOnOff(vardef.DefOptMPPOuterJoinFixedBuildSide), Type: vardef.TypeBool, SetSession: func(s *SessionVars, val string) error {
		s.MPPOuterJoinFixedBuildSide = TiDBOptOn(val)
		return nil
	}},
	{Scope: vardef.ScopeGlobal | vardef.ScopeSession, Name: vardef.TiDBExecutorConcurrency, Value: strconv.Itoa(vardef.DefExecutorConcurrency), Type: vardef.TypeUnsigned, MinValue: 1, MaxValue: vardef.MaxConfigurableConcurrency, SetSession: func(s *SessionVars, val string) error {
		s.ExecutorConcurrency = tidbOptPositiveInt32(val, vardef.DefExecutorConcurrency)
		return nil
	}},
	{Scope: vardef.ScopeGlobal | vardef.ScopeSession, Name: vardef.TiDBDistSQLScanConcurrency, Value: strconv.Itoa(vardef.DefDistSQLScanConcurrency), Type: vardef.TypeUnsigned, MinValue: 1, MaxValue: vardef.MaxConfigurableConcurrency, SetSession: func(s *SessionVars, val string) error {
		s.distSQLScanConcurrency = tidbOptPositiveInt32(val, vardef.DefDistSQLScanConcurrency)
		return nil
	}},
	{Scope: vardef.ScopeGlobal | vardef.ScopeSession, Name: vardef.TiDBAnalyzeDistSQLScanConcurrency, Value: strconv.Itoa(vardef.DefAnalyzeDistSQLScanConcurrency), Type: vardef.TypeUnsigned, MinValue: 0, MaxValue: math.MaxInt32, SetSession: func(s *SessionVars, val string) error {
		s.analyzeDistSQLScanConcurrency = tidbOptPositiveInt32(val, vardef.DefAnalyzeDistSQLScanConcurrency)
		return nil
	}},
	{Scope: vardef.ScopeGlobal | vardef.ScopeSession, Name: vardef.TiDBOptInSubqToJoinAndAgg, Value: BoolToOnOff(vardef.DefOptInSubqToJoinAndAgg), Type: vardef.TypeBool, SetSession: func(s *SessionVars, val string) error {
		s.SetAllowInSubqToJoinAndAgg(TiDBOptOn(val))
		return nil
	}},
	{
		Scope:                   vardef.ScopeGlobal | vardef.ScopeSession,
		Name:                    vardef.TiDBOptPreferRangeScan,
		Value:                   BoolToOnOff(vardef.DefOptPreferRangeScan),
		Type:                    vardef.TypeBool,
		IsHintUpdatableVerified: true,
		SetSession: func(s *SessionVars, val string) error {
			s.SetAllowPreferRangeScan(TiDBOptOn(val))
			return nil
		}},
	{Scope: vardef.ScopeGlobal | vardef.ScopeSession, Name: vardef.TiDBOptLimitPushDownThreshold, Value: strconv.Itoa(vardef.DefOptLimitPushDownThreshold), Type: vardef.TypeUnsigned, MinValue: 0, MaxValue: math.MaxInt32, SetSession: func(s *SessionVars, val string) error {
		s.LimitPushDownThreshold = TidbOptInt64(val, vardef.DefOptLimitPushDownThreshold)
		return nil
	}},
	{Scope: vardef.ScopeGlobal | vardef.ScopeSession, Name: vardef.TiDBOptCorrelationThreshold, Value: strconv.FormatFloat(vardef.DefOptCorrelationThreshold, 'f', -1, 64), Type: vardef.TypeFloat, MinValue: 0, MaxValue: 1, SetSession: func(s *SessionVars, val string) error {
		s.CorrelationThreshold = tidbOptFloat64(val, vardef.DefOptCorrelationThreshold)
		return nil
	}},
	{Scope: vardef.ScopeGlobal | vardef.ScopeSession, Name: vardef.TiDBOptEnableCorrelationAdjustment, Value: BoolToOnOff(vardef.DefOptEnableCorrelationAdjustment), Type: vardef.TypeBool, SetSession: func(s *SessionVars, val string) error {
		s.EnableCorrelationAdjustment = TiDBOptOn(val)
		return nil
	}},
	{Scope: vardef.ScopeGlobal | vardef.ScopeSession, Name: vardef.TiDBOptCorrelationExpFactor, Value: strconv.Itoa(vardef.DefOptCorrelationExpFactor), Type: vardef.TypeUnsigned, MinValue: 0, MaxValue: math.MaxInt32, SetSession: func(s *SessionVars, val string) error {
		s.CorrelationExpFactor = int(TidbOptInt64(val, vardef.DefOptCorrelationExpFactor))
		return nil
	}},
	{Scope: vardef.ScopeGlobal | vardef.ScopeSession, Name: vardef.TiDBOptCPUFactor, Value: strconv.FormatFloat(vardef.DefOptCPUFactor, 'f', -1, 64), Type: vardef.TypeFloat, MinValue: 0, MaxValue: math.MaxUint64, SetSession: func(s *SessionVars, val string) error {
		s.cpuFactor = tidbOptFloat64(val, vardef.DefOptCPUFactor)
		return nil
	}},
	{Scope: vardef.ScopeGlobal | vardef.ScopeSession, Name: vardef.TiDBOptTiFlashConcurrencyFactor, Value: strconv.FormatFloat(vardef.DefOptTiFlashConcurrencyFactor, 'f', -1, 64), skipInit: true, Type: vardef.TypeFloat, MinValue: 1, MaxValue: math.MaxUint64, SetSession: func(s *SessionVars, val string) error {
		s.CopTiFlashConcurrencyFactor = tidbOptFloat64(val, vardef.DefOptTiFlashConcurrencyFactor)
		return nil
	}},
	{Scope: vardef.ScopeGlobal | vardef.ScopeSession, Name: vardef.TiDBOptCopCPUFactor, Value: strconv.FormatFloat(vardef.DefOptCopCPUFactor, 'f', -1, 64), Type: vardef.TypeFloat, MinValue: 0, MaxValue: math.MaxUint64, SetSession: func(s *SessionVars, val string) error {
		s.copCPUFactor = tidbOptFloat64(val, vardef.DefOptCopCPUFactor)
		return nil
	}},
	{Scope: vardef.ScopeGlobal | vardef.ScopeSession, Name: vardef.TiDBOptNetworkFactor, Value: strconv.FormatFloat(vardef.DefOptNetworkFactor, 'f', -1, 64), Type: vardef.TypeFloat, MinValue: 0, MaxValue: math.MaxUint64, SetSession: func(s *SessionVars, val string) error {
		s.networkFactor = tidbOptFloat64(val, vardef.DefOptNetworkFactor)
		return nil
	}},
	{Scope: vardef.ScopeGlobal | vardef.ScopeSession, Name: vardef.TiDBOptScanFactor, Value: strconv.FormatFloat(vardef.DefOptScanFactor, 'f', -1, 64), Type: vardef.TypeFloat, MinValue: 0, MaxValue: math.MaxUint64, SetSession: func(s *SessionVars, val string) error {
		s.scanFactor = tidbOptFloat64(val, vardef.DefOptScanFactor)
		return nil
	}},
	{Scope: vardef.ScopeGlobal | vardef.ScopeSession, Name: vardef.TiDBOptDescScanFactor, Value: strconv.FormatFloat(vardef.DefOptDescScanFactor, 'f', -1, 64), Type: vardef.TypeFloat, MinValue: 0, MaxValue: math.MaxUint64, SetSession: func(s *SessionVars, val string) error {
		s.descScanFactor = tidbOptFloat64(val, vardef.DefOptDescScanFactor)
		return nil
	}},
	{Scope: vardef.ScopeGlobal | vardef.ScopeSession, Name: vardef.TiDBOptSeekFactor, Value: strconv.FormatFloat(vardef.DefOptSeekFactor, 'f', -1, 64), skipInit: true, Type: vardef.TypeFloat, MinValue: 0, MaxValue: math.MaxUint64, SetSession: func(s *SessionVars, val string) error {
		s.seekFactor = tidbOptFloat64(val, vardef.DefOptSeekFactor)
		return nil
	}},
	{Scope: vardef.ScopeGlobal | vardef.ScopeSession, Name: vardef.TiDBOptMemoryFactor, Value: strconv.FormatFloat(vardef.DefOptMemoryFactor, 'f', -1, 64), Type: vardef.TypeFloat, MinValue: 0, MaxValue: math.MaxUint64, SetSession: func(s *SessionVars, val string) error {
		s.memoryFactor = tidbOptFloat64(val, vardef.DefOptMemoryFactor)
		return nil
	}},
	{Scope: vardef.ScopeGlobal | vardef.ScopeSession, Name: vardef.TiDBOptDiskFactor, Value: strconv.FormatFloat(vardef.DefOptDiskFactor, 'f', -1, 64), Type: vardef.TypeFloat, MinValue: 0, MaxValue: math.MaxUint64, SetSession: func(s *SessionVars, val string) error {
		s.diskFactor = tidbOptFloat64(val, vardef.DefOptDiskFactor)
		return nil
	}},
	{Scope: vardef.ScopeGlobal | vardef.ScopeSession, Name: vardef.TiDBOptimizerEnableNewOnlyFullGroupByCheck, Value: BoolToOnOff(vardef.DefTiDBOptimizerEnableNewOFGB), Type: vardef.TypeBool, SetSession: func(s *SessionVars, val string) error {
		s.OptimizerEnableNewOnlyFullGroupByCheck = TiDBOptOn(val)
		return nil
	}},
	{Scope: vardef.ScopeGlobal | vardef.ScopeSession, Name: vardef.TiDBOptConcurrencyFactor, Value: strconv.FormatFloat(vardef.DefOptConcurrencyFactor, 'f', -1, 64), Type: vardef.TypeFloat, MinValue: 0, MaxValue: math.MaxUint64, SetSession: func(s *SessionVars, val string) error {
		s.concurrencyFactor = tidbOptFloat64(val, vardef.DefOptConcurrencyFactor)
		return nil
	}},
	{Scope: vardef.ScopeGlobal | vardef.ScopeSession, Name: vardef.TiDBOptForceInlineCTE, Value: BoolToOnOff(vardef.DefOptForceInlineCTE), Type: vardef.TypeBool, SetSession: func(s *SessionVars, val string) error {
		s.enableForceInlineCTE = TiDBOptOn(val)
		return nil
	}},
	{Scope: vardef.ScopeGlobal | vardef.ScopeSession, Name: vardef.TiDBIndexJoinBatchSize, Value: strconv.Itoa(vardef.DefIndexJoinBatchSize), Type: vardef.TypeUnsigned, MinValue: 1, MaxValue: math.MaxInt32, SetSession: func(s *SessionVars, val string) error {
		s.IndexJoinBatchSize = tidbOptPositiveInt32(val, vardef.DefIndexJoinBatchSize)
		return nil
	}},
	{Scope: vardef.ScopeGlobal | vardef.ScopeSession, Name: vardef.TiDBIndexLookupSize, Value: strconv.Itoa(vardef.DefIndexLookupSize), Type: vardef.TypeUnsigned, MinValue: 1, MaxValue: math.MaxInt32, SetSession: func(s *SessionVars, val string) error {
		s.IndexLookupSize = tidbOptPositiveInt32(val, vardef.DefIndexLookupSize)
		return nil
	}},
	{Scope: vardef.ScopeGlobal | vardef.ScopeSession, Name: vardef.TiDBIndexLookupConcurrency, Value: strconv.Itoa(vardef.DefIndexLookupConcurrency), Type: vardef.TypeInt, MinValue: 1, MaxValue: vardef.MaxConfigurableConcurrency, AllowAutoValue: true, SetSession: func(s *SessionVars, val string) error {
		s.indexLookupConcurrency = tidbOptPositiveInt32(val, vardef.ConcurrencyUnset)
		return nil
	}, Validation: func(vars *SessionVars, normalizedValue string, originalValue string, scope vardef.ScopeFlag) (string, error) {
		appendDeprecationWarning(vars, vardef.TiDBIndexLookupConcurrency, vardef.TiDBExecutorConcurrency)
		return normalizedValue, nil
	}},
	{Scope: vardef.ScopeGlobal | vardef.ScopeSession, Name: vardef.TiDBIndexLookupJoinConcurrency, Value: strconv.Itoa(vardef.DefIndexLookupJoinConcurrency), Type: vardef.TypeInt, MinValue: 1, MaxValue: vardef.MaxConfigurableConcurrency, AllowAutoValue: true, SetSession: func(s *SessionVars, val string) error {
		s.indexLookupJoinConcurrency = tidbOptPositiveInt32(val, vardef.ConcurrencyUnset)
		return nil
	}, Validation: func(vars *SessionVars, normalizedValue string, originalValue string, scope vardef.ScopeFlag) (string, error) {
		appendDeprecationWarning(vars, vardef.TiDBIndexLookupJoinConcurrency, vardef.TiDBExecutorConcurrency)
		return normalizedValue, nil
	}},
	{Scope: vardef.ScopeGlobal | vardef.ScopeSession, Name: vardef.TiDBIndexSerialScanConcurrency, Value: strconv.Itoa(vardef.DefIndexSerialScanConcurrency), Type: vardef.TypeUnsigned, MinValue: 1, MaxValue: vardef.MaxConfigurableConcurrency, SetSession: func(s *SessionVars, val string) error {
		s.indexSerialScanConcurrency = tidbOptPositiveInt32(val, vardef.DefIndexSerialScanConcurrency)
		return nil
	}},
	{Scope: vardef.ScopeGlobal | vardef.ScopeSession, Name: vardef.TiDBSkipUTF8Check, Value: BoolToOnOff(vardef.DefSkipUTF8Check), Type: vardef.TypeBool, SetSession: func(s *SessionVars, val string) error {
		s.SkipUTF8Check = TiDBOptOn(val)
		return nil
	}},
	{Scope: vardef.ScopeGlobal | vardef.ScopeSession, Name: vardef.TiDBSkipASCIICheck, Value: BoolToOnOff(vardef.DefSkipASCIICheck), Type: vardef.TypeBool, SetSession: func(s *SessionVars, val string) error {
		s.SkipASCIICheck = TiDBOptOn(val)
		return nil
	}},
	{Scope: vardef.ScopeGlobal | vardef.ScopeSession, Name: vardef.TiDBDMLBatchSize, Value: strconv.Itoa(vardef.DefDMLBatchSize), Type: vardef.TypeUnsigned, MinValue: 0, MaxValue: math.MaxInt32, SetSession: func(s *SessionVars, val string) error {
		s.DMLBatchSize = int(TidbOptInt64(val, vardef.DefDMLBatchSize))
		return nil
	}},
	{Scope: vardef.ScopeGlobal | vardef.ScopeSession, Name: vardef.TiDBMaxChunkSize, Value: strconv.Itoa(vardef.DefMaxChunkSize), Type: vardef.TypeUnsigned, MinValue: maxChunkSizeLowerBound, MaxValue: math.MaxInt32, SetSession: func(s *SessionVars, val string) error {
		s.MaxChunkSize = tidbOptPositiveInt32(val, vardef.DefMaxChunkSize)
		return nil
	}},
	{Scope: vardef.ScopeGlobal | vardef.ScopeSession, Name: vardef.TiDBAllowBatchCop, Value: strconv.Itoa(vardef.DefTiDBAllowBatchCop), Type: vardef.TypeInt, MinValue: 0, MaxValue: 2, SetSession: func(s *SessionVars, val string) error {
		s.AllowBatchCop = int(TidbOptInt64(val, vardef.DefTiDBAllowBatchCop))
		return nil
	}},
	{Scope: vardef.ScopeGlobal | vardef.ScopeSession, Name: vardef.TiDBShardRowIDBits, Value: strconv.Itoa(vardef.DefShardRowIDBits), Type: vardef.TypeInt, MinValue: 0, MaxValue: vardef.MaxShardRowIDBits, SetSession: func(s *SessionVars, val string) error {
		s.ShardRowIDBits = TidbOptUint64(val, vardef.DefShardRowIDBits)
		return nil
	}},
	{Scope: vardef.ScopeGlobal | vardef.ScopeSession, Name: vardef.TiDBPreSplitRegions, Value: strconv.Itoa(vardef.DefPreSplitRegions), Type: vardef.TypeInt, MinValue: 0, MaxValue: vardef.MaxPreSplitRegions, SetSession: func(s *SessionVars, val string) error {
		s.PreSplitRegions = TidbOptUint64(val, vardef.DefPreSplitRegions)
		return nil
	}},
	{Scope: vardef.ScopeGlobal | vardef.ScopeSession, Name: vardef.TiDBInitChunkSize, Value: strconv.Itoa(vardef.DefInitChunkSize), Type: vardef.TypeUnsigned, MinValue: 1, MaxValue: initChunkSizeUpperBound, SetSession: func(s *SessionVars, val string) error {
		s.InitChunkSize = tidbOptPositiveInt32(val, vardef.DefInitChunkSize)
		return nil
	}},
	{Scope: vardef.ScopeGlobal | vardef.ScopeSession, Name: vardef.TiDBEnableCascadesPlanner, Value: vardef.Off, Type: vardef.TypeBool, SetSession: func(s *SessionVars, val string) error {
		s.SetEnableCascadesPlanner(TiDBOptOn(val))
		return nil
	}},
	{Scope: vardef.ScopeGlobal | vardef.ScopeSession, Name: vardef.TiDBEnableIndexMerge, Value: BoolToOnOff(vardef.DefTiDBEnableIndexMerge), Type: vardef.TypeBool, SetSession: func(s *SessionVars, val string) error {
		s.SetEnableIndexMerge(TiDBOptOn(val))
		return nil
	}},
	{Scope: vardef.ScopeGlobal | vardef.ScopeSession, Name: vardef.TiDBEnableTablePartition, Value: vardef.On, Type: vardef.TypeEnum, PossibleValues: []string{vardef.Off, vardef.On, "AUTO"}, Validation: func(vars *SessionVars, s string, s2 string, flag vardef.ScopeFlag) (string, error) {
		if s == vardef.Off {
			vars.StmtCtx.AppendWarning(errors.NewNoStackError("tidb_enable_table_partition is always turned on. This variable has been deprecated and will be removed in the future releases"))
		}
		return vardef.On, nil
	}},
	// Keeping tidb_enable_list_partition here, to give errors if setting it to anything other than ON
	{Scope: vardef.ScopeGlobal | vardef.ScopeSession, Name: vardef.TiDBEnableListTablePartition, Value: vardef.On, Type: vardef.TypeBool, Validation: func(vars *SessionVars, normalizedValue, _ string, _ vardef.ScopeFlag) (string, error) {
		vars.StmtCtx.AppendWarning(ErrWarnDeprecatedSyntaxSimpleMsg.FastGenByArgs(vardef.TiDBEnableListTablePartition))
		if !TiDBOptOn(normalizedValue) {
			return normalizedValue, errors.Errorf("tidb_enable_list_partition is now always on, and cannot be turned off")
		}
		return normalizedValue, nil
	}},
	{Scope: vardef.ScopeGlobal | vardef.ScopeSession, Name: vardef.TiDBHashJoinConcurrency, Value: strconv.Itoa(vardef.DefTiDBHashJoinConcurrency), Type: vardef.TypeInt, MinValue: 1, MaxValue: vardef.MaxConfigurableConcurrency, AllowAutoValue: true, SetSession: func(s *SessionVars, val string) error {
		s.hashJoinConcurrency = tidbOptPositiveInt32(val, vardef.ConcurrencyUnset)
		return nil
	}, Validation: func(vars *SessionVars, normalizedValue string, originalValue string, scope vardef.ScopeFlag) (string, error) {
		appendDeprecationWarning(vars, vardef.TiDBHashJoinConcurrency, vardef.TiDBExecutorConcurrency)
		return normalizedValue, nil
	}},
	{Scope: vardef.ScopeGlobal | vardef.ScopeSession, Name: vardef.TiDBProjectionConcurrency, Value: strconv.Itoa(vardef.DefTiDBProjectionConcurrency), Type: vardef.TypeInt, MinValue: -1, MaxValue: vardef.MaxConfigurableConcurrency, SetSession: func(s *SessionVars, val string) error {
		s.projectionConcurrency = tidbOptPositiveInt32(val, vardef.ConcurrencyUnset)
		return nil
	}, Validation: func(vars *SessionVars, normalizedValue string, originalValue string, scope vardef.ScopeFlag) (string, error) {
		appendDeprecationWarning(vars, vardef.TiDBProjectionConcurrency, vardef.TiDBExecutorConcurrency)
		return normalizedValue, nil
	}},
	{Scope: vardef.ScopeGlobal | vardef.ScopeSession, Name: vardef.TiDBHashAggPartialConcurrency, Value: strconv.Itoa(vardef.DefTiDBHashAggPartialConcurrency), Type: vardef.TypeInt, MinValue: 1, MaxValue: vardef.MaxConfigurableConcurrency, AllowAutoValue: true, SetSession: func(s *SessionVars, val string) error {
		s.hashAggPartialConcurrency = tidbOptPositiveInt32(val, vardef.ConcurrencyUnset)
		return nil
	}, Validation: func(vars *SessionVars, normalizedValue string, originalValue string, scope vardef.ScopeFlag) (string, error) {
		appendDeprecationWarning(vars, vardef.TiDBHashAggPartialConcurrency, vardef.TiDBExecutorConcurrency)
		return normalizedValue, nil
	}},
	{Scope: vardef.ScopeGlobal | vardef.ScopeSession, Name: vardef.TiDBHashAggFinalConcurrency, Value: strconv.Itoa(vardef.DefTiDBHashAggFinalConcurrency), Type: vardef.TypeInt, MinValue: 1, MaxValue: vardef.MaxConfigurableConcurrency, AllowAutoValue: true, SetSession: func(s *SessionVars, val string) error {
		s.hashAggFinalConcurrency = tidbOptPositiveInt32(val, vardef.ConcurrencyUnset)
		return nil
	}, Validation: func(vars *SessionVars, normalizedValue string, originalValue string, scope vardef.ScopeFlag) (string, error) {
		appendDeprecationWarning(vars, vardef.TiDBHashAggFinalConcurrency, vardef.TiDBExecutorConcurrency)
		return normalizedValue, nil
	}},
	{Scope: vardef.ScopeGlobal | vardef.ScopeSession, Name: vardef.TiDBWindowConcurrency, Value: strconv.Itoa(vardef.DefTiDBWindowConcurrency), Type: vardef.TypeInt, MinValue: 1, MaxValue: vardef.MaxConfigurableConcurrency, AllowAutoValue: true, SetSession: func(s *SessionVars, val string) error {
		s.windowConcurrency = tidbOptPositiveInt32(val, vardef.ConcurrencyUnset)
		return nil
	}, Validation: func(vars *SessionVars, normalizedValue string, originalValue string, scope vardef.ScopeFlag) (string, error) {
		appendDeprecationWarning(vars, vardef.TiDBWindowConcurrency, vardef.TiDBExecutorConcurrency)
		return normalizedValue, nil
	}},
	{Scope: vardef.ScopeGlobal | vardef.ScopeSession, Name: vardef.TiDBMergeJoinConcurrency, Value: strconv.Itoa(vardef.DefTiDBMergeJoinConcurrency), Type: vardef.TypeInt, MinValue: 1, MaxValue: vardef.MaxConfigurableConcurrency, AllowAutoValue: true, SetSession: func(s *SessionVars, val string) error {
		s.mergeJoinConcurrency = tidbOptPositiveInt32(val, vardef.ConcurrencyUnset)
		return nil
	}, Validation: func(vars *SessionVars, normalizedValue string, originalValue string, scope vardef.ScopeFlag) (string, error) {
		appendDeprecationWarning(vars, vardef.TiDBMergeJoinConcurrency, vardef.TiDBExecutorConcurrency)
		return normalizedValue, nil
	}},
	{Scope: vardef.ScopeGlobal | vardef.ScopeSession, Name: vardef.TiDBStreamAggConcurrency, Value: strconv.Itoa(vardef.DefTiDBStreamAggConcurrency), Type: vardef.TypeInt, MinValue: 1, MaxValue: vardef.MaxConfigurableConcurrency, AllowAutoValue: true, SetSession: func(s *SessionVars, val string) error {
		s.streamAggConcurrency = tidbOptPositiveInt32(val, vardef.ConcurrencyUnset)
		return nil
	}, Validation: func(vars *SessionVars, normalizedValue string, originalValue string, scope vardef.ScopeFlag) (string, error) {
		appendDeprecationWarning(vars, vardef.TiDBStreamAggConcurrency, vardef.TiDBExecutorConcurrency)
		return normalizedValue, nil
	}},
	{Scope: vardef.ScopeGlobal | vardef.ScopeSession, Name: vardef.TiDBIndexMergeIntersectionConcurrency, Value: strconv.Itoa(vardef.DefTiDBIndexMergeIntersectionConcurrency), Type: vardef.TypeInt, MinValue: 1, MaxValue: vardef.MaxConfigurableConcurrency, AllowAutoValue: true, SetSession: func(s *SessionVars, val string) error {
		s.indexMergeIntersectionConcurrency = tidbOptPositiveInt32(val, vardef.ConcurrencyUnset)
		return nil
	}, Validation: func(vars *SessionVars, normalizedValue string, originalValue string, scope vardef.ScopeFlag) (string, error) {
		appendDeprecationWarning(vars, vardef.TiDBIndexMergeIntersectionConcurrency, vardef.TiDBExecutorConcurrency)
		return normalizedValue, nil
	}},
	{Scope: vardef.ScopeGlobal | vardef.ScopeSession, Name: vardef.TiDBEnableParallelApply, Value: BoolToOnOff(vardef.DefTiDBEnableParallelApply), Type: vardef.TypeBool, SetSession: func(s *SessionVars, val string) error {
		s.EnableParallelApply = TiDBOptOn(val)
		return nil
	}},
	{Scope: vardef.ScopeGlobal | vardef.ScopeSession, Name: vardef.TiDBMemQuotaApplyCache, Value: strconv.Itoa(vardef.DefTiDBMemQuotaApplyCache), Type: vardef.TypeUnsigned, MaxValue: math.MaxInt64, SetSession: func(s *SessionVars, val string) error {
		s.MemQuotaApplyCache = TidbOptInt64(val, vardef.DefTiDBMemQuotaApplyCache)
		return nil
	}},
	{Scope: vardef.ScopeGlobal | vardef.ScopeSession, Name: vardef.TiDBBackoffLockFast, Value: strconv.Itoa(tikvstore.DefBackoffLockFast), Type: vardef.TypeUnsigned, MinValue: 1, MaxValue: math.MaxInt32, SetSession: func(s *SessionVars, val string) error {
		s.KVVars.BackoffLockFast = tidbOptPositiveInt32(val, tikvstore.DefBackoffLockFast)
		return nil
	}},
	{Scope: vardef.ScopeGlobal | vardef.ScopeSession, Name: vardef.TiDBBackOffWeight, Value: strconv.Itoa(tikvstore.DefBackOffWeight), Type: vardef.TypeUnsigned, MinValue: 0, MaxValue: math.MaxInt32, SetSession: func(s *SessionVars, val string) error {
		s.KVVars.BackOffWeight = tidbOptPositiveInt32(val, tikvstore.DefBackOffWeight)
		return nil
	}},
	{Scope: vardef.ScopeGlobal | vardef.ScopeSession, Name: vardef.TiDBTxnEntrySizeLimit, Value: strconv.Itoa(vardef.DefTiDBTxnEntrySizeLimit), Type: vardef.TypeUnsigned, MinValue: 0, MaxValue: config.MaxTxnEntrySizeLimit, SetSession: func(s *SessionVars, val string) error {
		s.TxnEntrySizeLimit = TidbOptUint64(val, vardef.DefTiDBTxnEntrySizeLimit)
		return nil
	}, SetGlobal: func(ctx context.Context, s *SessionVars, val string) error {
		vardef.TxnEntrySizeLimit.Store(TidbOptUint64(val, vardef.DefTiDBTxnEntrySizeLimit))
		return nil
	}},
	{Scope: vardef.ScopeGlobal | vardef.ScopeSession, Name: vardef.TiDBRetryLimit, Value: strconv.Itoa(vardef.DefTiDBRetryLimit), Type: vardef.TypeInt, MinValue: -1, MaxValue: math.MaxInt64, SetSession: func(s *SessionVars, val string) error {
		s.RetryLimit = TidbOptInt64(val, vardef.DefTiDBRetryLimit)
		return nil
	}},
	{Scope: vardef.ScopeGlobal | vardef.ScopeSession, Name: vardef.TiDBDisableTxnAutoRetry, Value: BoolToOnOff(vardef.DefTiDBDisableTxnAutoRetry), Type: vardef.TypeBool,
		Validation: func(vars *SessionVars, normalizedValue string, originalValue string, scope vardef.ScopeFlag) (string, error) {
			if normalizedValue == vardef.Off {
				vars.StmtCtx.AppendWarning(errWarnDeprecatedSyntax.FastGenByArgs(vardef.Off, vardef.On))
			}
			return vardef.On, nil
		},
		SetSession: func(s *SessionVars, val string) error {
			s.DisableTxnAutoRetry = TiDBOptOn(val)
			return nil
		}},
	{Scope: vardef.ScopeGlobal | vardef.ScopeSession, Name: vardef.TiDBConstraintCheckInPlace, Value: BoolToOnOff(vardef.DefTiDBConstraintCheckInPlace), Type: vardef.TypeBool, SetSession: func(s *SessionVars, val string) error {
		s.ConstraintCheckInPlace = TiDBOptOn(val)
		return nil
	}},
	{Scope: vardef.ScopeGlobal | vardef.ScopeSession, Name: vardef.TiDBTxnMode, Value: vardef.DefTiDBTxnMode, AllowEmptyAll: true, Type: vardef.TypeEnum, PossibleValues: []string{vardef.PessimisticTxnMode, vardef.OptimisticTxnMode}, SetSession: func(s *SessionVars, val string) error {
		s.TxnMode = strings.ToUpper(val)
		return nil
	}},
	{Scope: vardef.ScopeGlobal | vardef.ScopeSession, Name: vardef.TiDBEnableWindowFunction, Value: BoolToOnOff(vardef.DefEnableWindowFunction), Type: vardef.TypeBool, SetSession: func(s *SessionVars, val string) error {
		s.EnableWindowFunction = TiDBOptOn(val)
		return nil
	}},
	{Scope: vardef.ScopeGlobal | vardef.ScopeSession, Name: vardef.TiDBEnablePipelinedWindowFunction, Value: BoolToOnOff(vardef.DefEnablePipelinedWindowFunction), Type: vardef.TypeBool, SetSession: func(s *SessionVars, val string) error {
		s.EnablePipelinedWindowExec = TiDBOptOn(val)
		return nil
	}},
	{Scope: vardef.ScopeGlobal | vardef.ScopeSession, Name: vardef.TiDBEnableStrictDoubleTypeCheck, Value: BoolToOnOff(vardef.DefEnableStrictDoubleTypeCheck), Type: vardef.TypeBool, SetSession: func(s *SessionVars, val string) error {
		s.EnableStrictDoubleTypeCheck = TiDBOptOn(val)
		return nil
	}},
	{Scope: vardef.ScopeGlobal | vardef.ScopeSession, Name: vardef.TiDBEnableVectorizedExpression, Value: BoolToOnOff(vardef.DefEnableVectorizedExpression), Type: vardef.TypeBool, SetSession: func(s *SessionVars, val string) error {
		s.EnableVectorizedExpression = TiDBOptOn(val)
		return nil
	}},
	{Scope: vardef.ScopeGlobal | vardef.ScopeSession, Name: vardef.TiDBEnableFastAnalyze, Value: BoolToOnOff(vardef.DefTiDBUseFastAnalyze), Type: vardef.TypeBool,
		Validation: func(vars *SessionVars, normalizedValue string, originalValue string, scope vardef.ScopeFlag) (string, error) {
			if TiDBOptOn(normalizedValue) {
				vars.StmtCtx.AppendWarning(errors.NewNoStackError("the fast analyze feature has already been removed in TiDB v7.5.0, so this will have no effect"))
			}
			return normalizedValue, nil
		},
		SetSession: func(s *SessionVars, val string) error {
			s.EnableFastAnalyze = TiDBOptOn(val)
			return nil
		}},
	{Scope: vardef.ScopeGlobal | vardef.ScopeSession, Name: vardef.TiDBSkipIsolationLevelCheck, Value: BoolToOnOff(vardef.DefTiDBSkipIsolationLevelCheck), Type: vardef.TypeBool},
	{Scope: vardef.ScopeGlobal | vardef.ScopeSession, Name: vardef.TiDBEnableRateLimitAction, Value: BoolToOnOff(vardef.DefTiDBEnableRateLimitAction), Type: vardef.TypeBool, SetSession: func(s *SessionVars, val string) error {
		s.EnabledRateLimitAction = TiDBOptOn(val)
		return nil
	}},
	{Scope: vardef.ScopeGlobal | vardef.ScopeSession, Name: vardef.TiDBAllowFallbackToTiKV, Value: "", Validation: func(vars *SessionVars, normalizedValue string, originalValue string, scope vardef.ScopeFlag) (string, error) {
		if normalizedValue == "" {
			return "", nil
		}
		engines := strings.Split(normalizedValue, ",")
		var formatVal string
		storeTypes := make(map[kv.StoreType]struct{})
		for i, engine := range engines {
			engine = strings.TrimSpace(engine)
			switch {
			case strings.EqualFold(engine, kv.TiFlash.Name()):
				if _, ok := storeTypes[kv.TiFlash]; !ok {
					if i != 0 {
						formatVal += ","
					}
					formatVal += kv.TiFlash.Name()
					storeTypes[kv.TiFlash] = struct{}{}
				}
			default:
				return normalizedValue, ErrWrongValueForVar.GenWithStackByArgs(vardef.TiDBAllowFallbackToTiKV, normalizedValue)
			}
		}
		return formatVal, nil
	}, SetSession: func(s *SessionVars, val string) error {
		s.AllowFallbackToTiKV = make(map[kv.StoreType]struct{})
		for _, engine := range strings.Split(val, ",") {
			if engine == kv.TiFlash.Name() {
				s.AllowFallbackToTiKV[kv.TiFlash] = struct{}{}
			}
		}
		return nil
	}},
	{Scope: vardef.ScopeGlobal | vardef.ScopeSession, Name: vardef.TiDBEnableAutoIncrementInGenerated, Value: BoolToOnOff(vardef.DefTiDBEnableAutoIncrementInGenerated), Type: vardef.TypeBool, SetSession: func(s *SessionVars, val string) error {
		s.EnableAutoIncrementInGenerated = TiDBOptOn(val)
		return nil
	}},
	{Scope: vardef.ScopeGlobal | vardef.ScopeSession, Name: vardef.TiDBPlacementMode, Value: vardef.DefTiDBPlacementMode, Type: vardef.TypeEnum, PossibleValues: []string{vardef.PlacementModeStrict, vardef.PlacementModeIgnore}, SetSession: func(s *SessionVars, val string) error {
		s.PlacementMode = val
		return nil
	}},
	{Scope: vardef.ScopeGlobal | vardef.ScopeSession, Name: vardef.TiDBOptJoinReorderThreshold, Value: strconv.Itoa(vardef.DefTiDBOptJoinReorderThreshold), Type: vardef.TypeUnsigned, MinValue: 0, MaxValue: 63, SetSession: func(s *SessionVars, val string) error {
		s.TiDBOptJoinReorderThreshold = tidbOptPositiveInt32(val, vardef.DefTiDBOptJoinReorderThreshold)
		return nil
	}},
	{Scope: vardef.ScopeGlobal | vardef.ScopeSession, Name: vardef.TiDBEnableNoopFuncs, Value: vardef.DefTiDBEnableNoopFuncs, Type: vardef.TypeEnum, PossibleValues: []string{vardef.Off, vardef.On, vardef.Warn}, Depended: true, Validation: func(vars *SessionVars, normalizedValue string, originalValue string, scope vardef.ScopeFlag) (string, error) {
		// The behavior is very weird if someone can turn TiDBEnableNoopFuncs OFF, but keep any of the following on:
		// TxReadOnly, TransactionReadOnly, OfflineMode, SuperReadOnly, serverReadOnly, SQLAutoIsNull
		// To prevent this strange position, prevent setting to OFF when any of these sysVars are ON of the same scope.
		if normalizedValue == vardef.Off {
			for _, potentialIncompatibleSysVar := range []string{vardef.TxReadOnly, vardef.TransactionReadOnly, vardef.OfflineMode, vardef.SuperReadOnly, vardef.ReadOnly, vardef.SQLAutoIsNull} {
				val, _ := vars.GetSystemVar(potentialIncompatibleSysVar) // session scope
				if scope == vardef.ScopeGlobal {                         // global scope
					var err error
					val, err = vars.GlobalVarsAccessor.GetGlobalSysVar(potentialIncompatibleSysVar)
					if err != nil {
						return originalValue, errUnknownSystemVariable.GenWithStackByArgs(potentialIncompatibleSysVar)
					}
				}
				if TiDBOptOn(val) {
					return originalValue, errValueNotSupportedWhen.GenWithStackByArgs(vardef.TiDBEnableNoopFuncs, potentialIncompatibleSysVar)
				}
			}
		}
		return normalizedValue, nil
	}, SetSession: func(s *SessionVars, val string) error {
		s.NoopFuncsMode = TiDBOptOnOffWarn(val)
		return nil
	}},
	{Scope: vardef.ScopeGlobal | vardef.ScopeSession, Name: vardef.TiDBReplicaRead, Value: "leader", Type: vardef.TypeEnum, PossibleValues: []string{"leader", "prefer-leader", "follower", "leader-and-follower", "closest-replicas", "closest-adaptive", "learner"}, SetSession: func(s *SessionVars, val string) error {
		if strings.EqualFold(val, "follower") {
			s.SetReplicaRead(kv.ReplicaReadFollower)
		} else if strings.EqualFold(val, "leader-and-follower") {
			s.SetReplicaRead(kv.ReplicaReadMixed)
		} else if strings.EqualFold(val, "leader") || len(val) == 0 {
			s.SetReplicaRead(kv.ReplicaReadLeader)
		} else if strings.EqualFold(val, "closest-replicas") {
			s.SetReplicaRead(kv.ReplicaReadClosest)
		} else if strings.EqualFold(val, "closest-adaptive") {
			s.SetReplicaRead(kv.ReplicaReadClosestAdaptive)
		} else if strings.EqualFold(val, "learner") {
			s.SetReplicaRead(kv.ReplicaReadLearner)
		} else if strings.EqualFold(val, "prefer-leader") {
			s.SetReplicaRead(kv.ReplicaReadPreferLeader)
		}
		return nil
	}},
	{Scope: vardef.ScopeGlobal | vardef.ScopeSession, Name: vardef.TiDBAdaptiveClosestReadThreshold, Value: strconv.Itoa(vardef.DefAdaptiveClosestReadThreshold), Type: vardef.TypeUnsigned, MinValue: 0, MaxValue: math.MaxInt64, SetSession: func(s *SessionVars, val string) error {
		s.ReplicaClosestReadThreshold = TidbOptInt64(val, vardef.DefAdaptiveClosestReadThreshold)
		return nil
	}},
	{Scope: vardef.ScopeGlobal | vardef.ScopeSession, Name: vardef.TiDBUsePlanBaselines, Value: BoolToOnOff(vardef.DefTiDBUsePlanBaselines), Type: vardef.TypeBool, SetSession: func(s *SessionVars, val string) error {
		s.UsePlanBaselines = TiDBOptOn(val)
		return nil
	}},
	{Scope: vardef.ScopeGlobal | vardef.ScopeSession, Name: vardef.TiDBEvolvePlanBaselines, Value: BoolToOnOff(vardef.DefTiDBEvolvePlanBaselines), Type: vardef.TypeBool, Validation: func(vars *SessionVars, normalizedValue string, originalValue string, scope vardef.ScopeFlag) (string, error) {
		if normalizedValue == "ON" && !config.CheckTableBeforeDrop {
			return normalizedValue, errors.Errorf("Cannot enable baseline evolution feature, it is not generally available now")
		}
		return normalizedValue, nil
	}, SetSession: func(s *SessionVars, val string) error {
		s.EvolvePlanBaselines = TiDBOptOn(val)
		return nil
	}},
	{Scope: vardef.ScopeGlobal | vardef.ScopeSession, Name: vardef.TiDBEnableExtendedStats, Value: BoolToOnOff(false), Hidden: true, Type: vardef.TypeBool, SetSession: func(s *SessionVars, val string) error {
		s.EnableExtendedStats = TiDBOptOn(val)
		return nil
	}},
	{Scope: vardef.ScopeGlobal | vardef.ScopeSession, Name: vardef.CTEMaxRecursionDepth, Value: strconv.Itoa(vardef.DefCTEMaxRecursionDepth), Type: vardef.TypeInt, MinValue: 0, MaxValue: 4294967295, SetSession: func(s *SessionVars, val string) error {
		s.CTEMaxRecursionDepth = TidbOptInt(val, vardef.DefCTEMaxRecursionDepth)
		return nil
	}},
	{Scope: vardef.ScopeGlobal | vardef.ScopeSession, Name: vardef.TiDBAllowAutoRandExplicitInsert, Value: BoolToOnOff(vardef.DefTiDBAllowAutoRandExplicitInsert), Type: vardef.TypeBool, SetSession: func(s *SessionVars, val string) error {
		s.AllowAutoRandExplicitInsert = TiDBOptOn(val)
		return nil
	}},
	{Scope: vardef.ScopeGlobal | vardef.ScopeSession, Name: vardef.TiDBEnableClusteredIndex, Value: vardef.On, Type: vardef.TypeEnum, PossibleValues: []string{vardef.Off, vardef.On, vardef.IntOnly}, Validation: func(vars *SessionVars, normalizedValue string, originalValue string, scope vardef.ScopeFlag) (string, error) {
		if normalizedValue == vardef.IntOnly {
			vars.StmtCtx.AppendWarning(errWarnDeprecatedSyntax.FastGenByArgs(normalizedValue, fmt.Sprintf("'%s' or '%s'", vardef.On, vardef.Off)))
		}
		return normalizedValue, nil
	}, SetSession: func(s *SessionVars, val string) error {
		s.EnableClusteredIndex = vardef.TiDBOptEnableClustered(val)
		return nil
	}},
	// Keeping tidb_enable_global_index here, to give error if setting it to anything other than ON
	{Scope: vardef.ScopeGlobal | vardef.ScopeSession, Name: vardef.TiDBEnableGlobalIndex, Type: vardef.TypeBool, Value: vardef.On, Validation: func(vars *SessionVars, normalizedValue, _ string, _ vardef.ScopeFlag) (string, error) {
		if !TiDBOptOn(normalizedValue) {
			vars.StmtCtx.AppendWarning(errors.NewNoStackError("tidb_enable_global_index is always turned on. This variable has been deprecated and will be removed in the future releases"))
		}
		return normalizedValue, nil
	}},
	{Scope: vardef.ScopeGlobal | vardef.ScopeSession, Name: vardef.TiDBPartitionPruneMode, Value: vardef.DefTiDBPartitionPruneMode, Type: vardef.TypeEnum, PossibleValues: []string{"static", "dynamic", "static-only", "dynamic-only"}, Validation: func(vars *SessionVars, normalizedValue string, originalValue string, scope vardef.ScopeFlag) (string, error) {
		mode := PartitionPruneMode(normalizedValue).Update()
		if !mode.Valid() {
			return normalizedValue, ErrWrongTypeForVar.GenWithStackByArgs(vardef.TiDBPartitionPruneMode)
		}
		return string(mode), nil
	}, GetSession: func(s *SessionVars) (string, error) {
		return s.PartitionPruneMode.Load(), nil
	}, SetSession: func(s *SessionVars, val string) error {
		newMode := strings.ToLower(strings.TrimSpace(val))
		if PartitionPruneMode(newMode) == Static {
			s.StmtCtx.AppendWarning(ErrWarnDeprecatedSyntaxSimpleMsg.FastGen("static prune mode is deprecated and will be removed in the future release."))
		}
		if PartitionPruneMode(s.PartitionPruneMode.Load()) == Static && PartitionPruneMode(newMode) == Dynamic {
			s.StmtCtx.AppendWarning(errors.NewNoStackError("Please analyze all partition tables again for consistency between partition and global stats"))
			s.StmtCtx.AppendWarning(errors.NewNoStackError("Please avoid setting partition prune mode to dynamic at session level and set partition prune mode to dynamic at global level"))
		}
		s.PartitionPruneMode.Store(newMode)
		return nil
	}, SetGlobal: func(_ context.Context, s *SessionVars, val string) error {
		newMode := strings.ToLower(strings.TrimSpace(val))
		if PartitionPruneMode(newMode) == Static {
			s.StmtCtx.AppendWarning(ErrWarnDeprecatedSyntaxSimpleMsg.FastGen("static prune mode is deprecated and will be removed in the future release."))
		}
		if PartitionPruneMode(newMode) == Dynamic {
			s.StmtCtx.AppendWarning(errors.NewNoStackError("Please analyze all partition tables again for consistency between partition and global stats"))
		}
		return nil
	}},
	{Scope: vardef.ScopeGlobal | vardef.ScopeSession, Name: vardef.TiDBRedactLog, Value: vardef.DefTiDBRedactLog, Type: vardef.TypeEnum, PossibleValues: []string{vardef.Off, vardef.On, vardef.Marker}, SetSession: func(s *SessionVars, val string) error {
		s.EnableRedactLog = val
		errors.RedactLogEnabled.Store(val)
		return nil
	}},
	{Scope: vardef.ScopeGlobal | vardef.ScopeSession, Name: vardef.TiDBShardAllocateStep, Value: strconv.Itoa(vardef.DefTiDBShardAllocateStep), Type: vardef.TypeInt, MinValue: 1, MaxValue: uint64(math.MaxInt64), SetSession: func(s *SessionVars, val string) error {
		s.ShardAllocateStep = TidbOptInt64(val, vardef.DefTiDBShardAllocateStep)
		return nil
	}},
	{Scope: vardef.ScopeGlobal | vardef.ScopeSession, Name: vardef.TiDBEnableAsyncCommit, Value: BoolToOnOff(vardef.DefTiDBEnableAsyncCommit), Type: vardef.TypeBool, SetSession: func(s *SessionVars, val string) error {
		s.EnableAsyncCommit = TiDBOptOn(val)
		return nil
	}},
	{Scope: vardef.ScopeGlobal | vardef.ScopeSession, Name: vardef.TiDBEnable1PC, Value: BoolToOnOff(vardef.DefTiDBEnable1PC), Type: vardef.TypeBool, SetSession: func(s *SessionVars, val string) error {
		s.Enable1PC = TiDBOptOn(val)
		return nil
	}},
	{Scope: vardef.ScopeGlobal | vardef.ScopeSession, Name: vardef.TiDBGuaranteeLinearizability, Value: BoolToOnOff(vardef.DefTiDBGuaranteeLinearizability), Type: vardef.TypeBool, SetSession: func(s *SessionVars, val string) error {
		s.GuaranteeLinearizability = TiDBOptOn(val)
		return nil
	}},
	{Scope: vardef.ScopeGlobal | vardef.ScopeSession, Name: vardef.TiDBAnalyzeVersion, Value: strconv.Itoa(vardef.DefTiDBAnalyzeVersion), Type: vardef.TypeInt, MinValue: 1, MaxValue: 2, SetSession: func(s *SessionVars, val string) error {
		s.AnalyzeVersion = tidbOptPositiveInt32(val, vardef.DefTiDBAnalyzeVersion)
		return nil
	}},
	{Scope: vardef.ScopeGlobal | vardef.ScopeSession, Name: vardef.TiDBHashJoinVersion, Value: vardef.DefTiDBHashJoinVersion, Type: vardef.TypeStr,
		Validation: func(_ *SessionVars, normalizedValue string, originalValue string, _ vardef.ScopeFlag) (string, error) {
			lowerValue := strings.ToLower(normalizedValue)
			if lowerValue != joinversion.HashJoinVersionLegacy && lowerValue != joinversion.HashJoinVersionOptimized {
				err := fmt.Errorf("incorrect value: `%s`. %s options: %s", originalValue, vardef.TiDBHashJoinVersion, joinversion.HashJoinVersionLegacy+", "+joinversion.HashJoinVersionOptimized)
				return normalizedValue, err
			}
			return normalizedValue, nil
		},
		SetSession: func(s *SessionVars, val string) error {
			s.UseHashJoinV2 = joinversion.IsOptimizedVersion(val)
			return nil
		},
	},
	{Scope: vardef.ScopeGlobal | vardef.ScopeSession, Name: vardef.TiDBOptEnableHashJoin, Value: BoolToOnOff(vardef.DefTiDBOptEnableHashJoin), Type: vardef.TypeBool, SetSession: func(s *SessionVars, val string) error {
		s.DisableHashJoin = !TiDBOptOn(val)
		return nil
	}},
	{Scope: vardef.ScopeGlobal | vardef.ScopeSession, Name: vardef.TiDBEnableIndexMergeJoin, Value: BoolToOnOff(vardef.DefTiDBEnableIndexMergeJoin), Hidden: true, Type: vardef.TypeBool, SetSession: func(s *SessionVars, val string) error {
		s.EnableIndexMergeJoin = TiDBOptOn(val)
		return nil
	}},
	{Scope: vardef.ScopeGlobal | vardef.ScopeSession, Name: vardef.TiDBTrackAggregateMemoryUsage, Value: BoolToOnOff(vardef.DefTiDBTrackAggregateMemoryUsage), Type: vardef.TypeBool, SetSession: func(s *SessionVars, val string) error {
		s.TrackAggregateMemoryUsage = TiDBOptOn(val)
		return nil
	}},
	{Scope: vardef.ScopeGlobal | vardef.ScopeSession, Name: vardef.TiDBMultiStatementMode, Value: vardef.Off, Type: vardef.TypeEnum, PossibleValues: []string{vardef.Off, vardef.On, vardef.Warn}, SetSession: func(s *SessionVars, val string) error {
		s.MultiStatementMode = TiDBOptOnOffWarn(val)
		return nil
	}},
	{Scope: vardef.ScopeGlobal | vardef.ScopeSession, Name: vardef.TiDBEnableExchangePartition, Value: vardef.On, Type: vardef.TypeBool,
		Validation: func(vars *SessionVars, s string, s2 string, flag vardef.ScopeFlag) (string, error) {
			if s == vardef.Off {
				vars.StmtCtx.AppendWarning(errors.NewNoStackError("tidb_enable_exchange_partition is always turned on. This variable has been deprecated and will be removed in the future releases"))
			}
			return vardef.On, nil
		},
		SetSession: func(s *SessionVars, val string) error {
			s.TiDBEnableExchangePartition = true
			return nil
		}},
	// It's different from tmp_table_size or max_heap_table_size. See https://github.com/pingcap/tidb/issues/28691.
	{Scope: vardef.ScopeGlobal | vardef.ScopeSession, Name: vardef.TiDBTmpTableMaxSize, Value: strconv.Itoa(vardef.DefTiDBTmpTableMaxSize), Type: vardef.TypeUnsigned, MinValue: 1 << 20, MaxValue: 1 << 37, SetSession: func(s *SessionVars, val string) error {
		s.TMPTableSize = TidbOptInt64(val, vardef.DefTiDBTmpTableMaxSize)
		return nil
	}},
	{Scope: vardef.ScopeGlobal | vardef.ScopeSession, Name: vardef.TiDBEnableOrderedResultMode, Value: BoolToOnOff(vardef.DefTiDBEnableOrderedResultMode), Type: vardef.TypeBool, SetSession: func(s *SessionVars, val string) error {
		s.EnableStableResultMode = TiDBOptOn(val)
		return nil
	}},
	{Scope: vardef.ScopeGlobal | vardef.ScopeSession, Name: vardef.TiDBEnablePseudoForOutdatedStats, Value: BoolToOnOff(vardef.DefTiDBEnablePseudoForOutdatedStats), Type: vardef.TypeBool, SetSession: func(s *SessionVars, val string) error {
		s.EnablePseudoForOutdatedStats = TiDBOptOn(val)
		return nil
	}},
	{Scope: vardef.ScopeGlobal | vardef.ScopeSession, Name: vardef.TiDBRegardNULLAsPoint, Value: BoolToOnOff(vardef.DefTiDBRegardNULLAsPoint), Type: vardef.TypeBool, SetSession: func(s *SessionVars, val string) error {
		s.RegardNULLAsPoint = TiDBOptOn(val)
		return nil
	}},
	{Scope: vardef.ScopeGlobal | vardef.ScopeSession, Name: vardef.TiDBEnablePaging, Value: BoolToOnOff(vardef.DefTiDBEnablePaging), Type: vardef.TypeBool, Hidden: true, SetSession: func(s *SessionVars, val string) error {
		s.EnablePaging = TiDBOptOn(val)
		return nil
	}, SetGlobal: func(_ context.Context, s *SessionVars, val string) error {
		s.EnablePaging = TiDBOptOn(val)
		return nil
	}},
	{Scope: vardef.ScopeGlobal | vardef.ScopeSession, Name: vardef.TiDBEnableLegacyInstanceScope, Value: BoolToOnOff(vardef.DefEnableLegacyInstanceScope), Type: vardef.TypeBool, SetSession: func(s *SessionVars, val string) error {
		s.EnableLegacyInstanceScope = TiDBOptOn(val)
		return nil
	}},
	{Scope: vardef.ScopeGlobal | vardef.ScopeSession, Name: vardef.TiDBStatsLoadSyncWait, Value: strconv.Itoa(vardef.DefTiDBStatsLoadSyncWait), Type: vardef.TypeInt, MinValue: 0, MaxValue: math.MaxInt32,
		SetSession: func(s *SessionVars, val string) error {
			s.StatsLoadSyncWait.Store(TidbOptInt64(val, vardef.DefTiDBStatsLoadSyncWait))
			return nil
		},
		GetGlobal: func(_ context.Context, s *SessionVars) (string, error) {
			return strconv.FormatInt(vardef.StatsLoadSyncWait.Load(), 10), nil
		},
		SetGlobal: func(_ context.Context, s *SessionVars, val string) error {
			vardef.StatsLoadSyncWait.Store(TidbOptInt64(val, vardef.DefTiDBStatsLoadSyncWait))
			return nil
		},
	},
	{Scope: vardef.ScopeGlobal | vardef.ScopeSession, Name: vardef.TiDBSysdateIsNow, Value: BoolToOnOff(vardef.DefSysdateIsNow), Type: vardef.TypeBool,
		SetSession: func(vars *SessionVars, s string) error {
			vars.SysdateIsNow = TiDBOptOn(s)
			return nil
		},
	},
	{Scope: vardef.ScopeGlobal | vardef.ScopeSession, Name: vardef.TiDBEnableParallelHashaggSpill, Value: BoolToOnOff(vardef.DefTiDBEnableParallelHashaggSpill), Type: vardef.TypeBool,
		SetSession: func(vars *SessionVars, s string) error {
			vars.EnableParallelHashaggSpill = TiDBOptOn(s)
			if !vars.EnableParallelHashaggSpill {
				vars.StmtCtx.AppendWarning(ErrWarnDeprecatedSyntaxSimpleMsg.FastGen("tidb_enable_parallel_hashagg_spill will be removed in the future and hash aggregate spill will be enabled by default."))
			}
			return nil
		},
	},
	{Scope: vardef.ScopeGlobal | vardef.ScopeSession, Name: vardef.TiDBEnableMutationChecker, Hidden: true,
		Value: BoolToOnOff(vardef.DefTiDBEnableMutationChecker), Type: vardef.TypeBool,
		SetSession: func(s *SessionVars, val string) error {
			s.EnableMutationChecker = TiDBOptOn(val)
			return nil
		},
	},
	{Scope: vardef.ScopeGlobal | vardef.ScopeSession, Name: vardef.TiDBTxnAssertionLevel, Value: vardef.DefTiDBTxnAssertionLevel, PossibleValues: []string{vardef.AssertionOffStr, vardef.AssertionFastStr, vardef.AssertionStrictStr}, Hidden: true, Type: vardef.TypeEnum, SetSession: func(s *SessionVars, val string) error {
		s.AssertionLevel = tidbOptAssertionLevel(val)
		return nil
	}},
	{Scope: vardef.ScopeGlobal | vardef.ScopeSession, Name: vardef.TiDBBatchPendingTiFlashCount, Value: strconv.Itoa(vardef.DefTiDBBatchPendingTiFlashCount), MinValue: 0, MaxValue: math.MaxUint32, Hidden: false, Type: vardef.TypeUnsigned, SetSession: func(s *SessionVars, val string) error {
		b, e := strconv.Atoi(val)
		if e != nil {
			b = vardef.DefTiDBBatchPendingTiFlashCount
		}
		s.BatchPendingTiFlashCount = b
		return nil
	}},
	{Scope: vardef.ScopeGlobal | vardef.ScopeSession, Name: vardef.TiDBIgnorePreparedCacheCloseStmt, Value: BoolToOnOff(vardef.DefTiDBIgnorePreparedCacheCloseStmt), Type: vardef.TypeBool,
		SetSession: func(vars *SessionVars, s string) error {
			vars.IgnorePreparedCacheCloseStmt = TiDBOptOn(s)
			return nil
		},
	},
	{Scope: vardef.ScopeGlobal | vardef.ScopeSession, Name: vardef.TiDBEnableNewCostInterface, Value: BoolToOnOff(true), Hidden: false, Type: vardef.TypeBool,
		Validation: func(vars *SessionVars, s string, s2 string, flag vardef.ScopeFlag) (string, error) {
			if s == vardef.Off {
				vars.StmtCtx.AppendWarning(errWarnDeprecatedSyntax.FastGenByArgs(vardef.Off, vardef.On))
			}
			return vardef.On, nil
		},
		SetSession: func(vars *SessionVars, s string) error {
			vars.EnableNewCostInterface = TiDBOptOn(s)
			return nil
		},
	},
	{Scope: vardef.ScopeGlobal | vardef.ScopeSession, Name: vardef.TiDBCostModelVersion, Value: strconv.Itoa(vardef.DefTiDBCostModelVer), Hidden: false, Type: vardef.TypeInt, MinValue: 1, MaxValue: 2,
		SetSession: func(vars *SessionVars, s string) error {
			vars.CostModelVersion = int(TidbOptInt64(s, 1))
			return nil
		},
	},
	{Scope: vardef.ScopeGlobal | vardef.ScopeSession, Name: vardef.TiDBIndexJoinDoubleReadPenaltyCostRate, Value: strconv.Itoa(0), Hidden: false, Type: vardef.TypeFloat, MinValue: 0, MaxValue: math.MaxUint64,
		SetSession: func(vars *SessionVars, s string) error {
			vars.IndexJoinDoubleReadPenaltyCostRate = tidbOptFloat64(s, 0)
			return nil
		},
	},
	{Scope: vardef.ScopeGlobal | vardef.ScopeSession, Name: vardef.TiDBRCWriteCheckTs, Type: vardef.TypeBool, Value: BoolToOnOff(vardef.DefTiDBRcWriteCheckTs), SetSession: func(s *SessionVars, val string) error {
		s.RcWriteCheckTS = TiDBOptOn(val)
		return nil
	}},
	{Scope: vardef.ScopeGlobal | vardef.ScopeSession, Name: vardef.TiDBRemoveOrderbyInSubquery, Value: BoolToOnOff(vardef.DefTiDBRemoveOrderbyInSubquery), Type: vardef.TypeBool, SetSession: func(s *SessionVars, val string) error {
		s.RemoveOrderbyInSubquery = TiDBOptOn(val)
		return nil
	}},
	{Scope: vardef.ScopeGlobal | vardef.ScopeSession, Name: vardef.TiDBMemQuotaQuery, Value: strconv.Itoa(vardef.DefTiDBMemQuotaQuery), Type: vardef.TypeInt, MinValue: -1, MaxValue: math.MaxInt64, SetSession: func(s *SessionVars, val string) error {
		s.MemQuotaQuery = TidbOptInt64(val, vardef.DefTiDBMemQuotaQuery)
		s.MemTracker.SetBytesLimit(s.MemQuotaQuery)
		return nil
	}, Validation: func(vars *SessionVars, normalizedValue string, originalValue string, scope vardef.ScopeFlag) (string, error) {
		intVal := TidbOptInt64(normalizedValue, vardef.DefTiDBMemQuotaQuery)
		if intVal > 0 && intVal < 128 {
			vars.StmtCtx.AppendWarning(ErrTruncatedWrongValue.FastGenByArgs(vardef.TiDBMemQuotaQuery, originalValue))
			normalizedValue = "128"
		}
		return normalizedValue, nil
	}},
	{Scope: vardef.ScopeGlobal | vardef.ScopeSession, Name: vardef.TiDBNonTransactionalIgnoreError, Value: BoolToOnOff(vardef.DefTiDBBatchDMLIgnoreError), Type: vardef.TypeBool,
		SetSession: func(s *SessionVars, val string) error {
			s.NonTransactionalIgnoreError = TiDBOptOn(val)
			return nil
		},
	},
	{Scope: vardef.ScopeGlobal | vardef.ScopeSession, Name: vardef.TiFlashFineGrainedShuffleStreamCount, Value: strconv.Itoa(vardef.DefTiFlashFineGrainedShuffleStreamCount), Type: vardef.TypeInt, MinValue: -1, MaxValue: 1024,
		SetSession: func(s *SessionVars, val string) error {
			s.TiFlashFineGrainedShuffleStreamCount = TidbOptInt64(val, vardef.DefTiFlashFineGrainedShuffleStreamCount)
			return nil
		}},
	{Scope: vardef.ScopeGlobal | vardef.ScopeSession, Name: vardef.TiFlashFineGrainedShuffleBatchSize, Value: strconv.Itoa(vardef.DefTiFlashFineGrainedShuffleBatchSize), Type: vardef.TypeUnsigned, MinValue: 1, MaxValue: math.MaxUint64,
		SetSession: func(s *SessionVars, val string) error {
			s.TiFlashFineGrainedShuffleBatchSize = uint64(TidbOptInt64(val, vardef.DefTiFlashFineGrainedShuffleBatchSize))
			return nil
		}},
	{Scope: vardef.ScopeGlobal, Name: vardef.TiDBSimplifiedMetrics, Value: BoolToOnOff(vardef.DefTiDBSimplifiedMetrics), Type: vardef.TypeBool,
		SetGlobal: func(_ context.Context, vars *SessionVars, s string) error {
			metrics.ToggleSimplifiedMode(TiDBOptOn(s))
			return nil
		}},
	{Scope: vardef.ScopeGlobal | vardef.ScopeSession, Name: vardef.TiDBMinPagingSize, Value: strconv.Itoa(vardef.DefMinPagingSize), Type: vardef.TypeUnsigned, MinValue: 1, MaxValue: math.MaxInt64, SetSession: func(s *SessionVars, val string) error {
		s.MinPagingSize = tidbOptPositiveInt32(val, vardef.DefMinPagingSize)
		return nil
	}},
	{Scope: vardef.ScopeGlobal | vardef.ScopeSession, Name: vardef.TiDBMaxPagingSize, Value: strconv.Itoa(vardef.DefMaxPagingSize), Type: vardef.TypeUnsigned, MinValue: 1, MaxValue: math.MaxInt64, SetSession: func(s *SessionVars, val string) error {
		s.MaxPagingSize = tidbOptPositiveInt32(val, vardef.DefMaxPagingSize)
		return nil
	}},
	{Scope: vardef.ScopeSession, Name: vardef.TiDBMemoryDebugModeMinHeapInUse, Value: strconv.Itoa(0), Type: vardef.TypeInt, MinValue: math.MinInt64, MaxValue: math.MaxInt64, SetSession: func(s *SessionVars, val string) error {
		s.MemoryDebugModeMinHeapInUse = TidbOptInt64(val, 0)
		return nil
	}},
	{Scope: vardef.ScopeSession, Name: vardef.TiDBMemoryDebugModeAlarmRatio, Value: strconv.Itoa(0), Type: vardef.TypeInt, MinValue: 0, MaxValue: math.MaxInt64, SetSession: func(s *SessionVars, val string) error {
		s.MemoryDebugModeAlarmRatio = TidbOptInt64(val, 0)
		return nil
	}},
	{Scope: vardef.ScopeGlobal | vardef.ScopeSession, Name: vardef.SQLRequirePrimaryKey, Value: vardef.Off, Type: vardef.TypeBool, SetSession: func(s *SessionVars, val string) error {
		s.PrimaryKeyRequired = TiDBOptOn(val)
		return nil
	}},
	{Scope: vardef.ScopeGlobal | vardef.ScopeSession, Name: vardef.TiDBEnableAnalyzeSnapshot, Value: BoolToOnOff(vardef.DefTiDBEnableAnalyzeSnapshot), Type: vardef.TypeBool, SetSession: func(s *SessionVars, val string) error {
		s.EnableAnalyzeSnapshot = TiDBOptOn(val)
		return nil
	}},
	{Scope: vardef.ScopeGlobal, Name: vardef.TiDBGenerateBinaryPlan, Value: BoolToOnOff(vardef.DefTiDBGenerateBinaryPlan), Type: vardef.TypeBool, SetGlobal: func(_ context.Context, s *SessionVars, val string) error {
		GenerateBinaryPlan.Store(TiDBOptOn(val))
		return nil
	}},
	{Scope: vardef.ScopeGlobal | vardef.ScopeSession, Name: vardef.TiDBDefaultStrMatchSelectivity, Value: strconv.FormatFloat(vardef.DefTiDBDefaultStrMatchSelectivity, 'f', -1, 64), Type: vardef.TypeFloat, MinValue: 0, MaxValue: 1,
		SetSession: func(s *SessionVars, val string) error {
			s.DefaultStrMatchSelectivity = tidbOptFloat64(val, vardef.DefTiDBDefaultStrMatchSelectivity)
			return nil
		}},
	{Scope: vardef.ScopeGlobal, Name: vardef.TiDBDDLEnableFastReorg, Value: BoolToOnOff(vardef.DefTiDBEnableFastReorg), Type: vardef.TypeBool, GetGlobal: func(_ context.Context, sv *SessionVars) (string, error) {
		return BoolToOnOff(vardef.EnableFastReorg.Load()), nil
	}, SetGlobal: func(_ context.Context, s *SessionVars, val string) error {
		vardef.EnableFastReorg.Store(TiDBOptOn(val))
		return nil
	}},
	// This system var is set disk quota for lightning sort dir, from 100 GB to 1PB.
	{Scope: vardef.ScopeGlobal, Name: vardef.TiDBDDLDiskQuota, Value: strconv.Itoa(vardef.DefTiDBDDLDiskQuota), Type: vardef.TypeInt, MinValue: vardef.DefTiDBDDLDiskQuota, MaxValue: 1024 * 1024 * vardef.DefTiDBDDLDiskQuota / 100, GetGlobal: func(_ context.Context, sv *SessionVars) (string, error) {
		return strconv.FormatUint(vardef.DDLDiskQuota.Load(), 10), nil
	}, SetGlobal: func(_ context.Context, s *SessionVars, val string) error {
		vardef.DDLDiskQuota.Store(TidbOptUint64(val, vardef.DefTiDBDDLDiskQuota))
		return nil
	}},
	// can't assign validate function here. Because validation function will run after GetGlobal function
	{Scope: vardef.ScopeGlobal, Name: vardef.TiDBCloudStorageURI, Value: "", Type: vardef.TypeStr, GetGlobal: func(ctx context.Context, sv *SessionVars) (string, error) {
		cloudStorageURI := vardef.CloudStorageURI.Load()
		if len(cloudStorageURI) > 0 {
			cloudStorageURI = ast.RedactURL(cloudStorageURI)
		}
		return cloudStorageURI, nil
	}, SetGlobal: func(ctx context.Context, s *SessionVars, val string) error {
		if len(val) > 0 && val != vardef.CloudStorageURI.Load() {
			if err := ValidateCloudStorageURI(ctx, val); err != nil {
				// convert annotations (second-level message) to message so clientConn.writeError
				// will print friendly error.
				if goerr.As(err, new(*errors.Error)) {
					err = errors.New(err.Error())
				}
				return err
			}
		}
		vardef.CloudStorageURI.Store(val)
		return nil
	}},
	{Scope: vardef.ScopeSession, Name: vardef.TiDBConstraintCheckInPlacePessimistic, Value: BoolToOnOff(config.GetGlobalConfig().PessimisticTxn.ConstraintCheckInPlacePessimistic), Type: vardef.TypeBool,
		SetSession: func(s *SessionVars, val string) error {
			s.ConstraintCheckInPlacePessimistic = TiDBOptOn(val)
			if !s.ConstraintCheckInPlacePessimistic {
				metrics.LazyPessimisticUniqueCheckSetCount.Inc()
			}
			return nil
		}},
	{Scope: vardef.ScopeGlobal | vardef.ScopeSession, Name: vardef.TiDBEnableTiFlashReadForWriteStmt, Value: vardef.On, Type: vardef.TypeBool,
		Validation: func(vars *SessionVars, s string, s2 string, flag vardef.ScopeFlag) (string, error) {
			if s == vardef.Off {
				vars.StmtCtx.AppendWarning(errors.NewNoStackError("tidb_enable_tiflash_read_for_write_stmt is always turned on. This variable has been deprecated and will be removed in the future releases"))
			}
			return vardef.On, nil
		},
		SetSession: func(s *SessionVars, val string) error {
			s.EnableTiFlashReadForWriteStmt = true
			return nil
		}},
	{Scope: vardef.ScopeGlobal | vardef.ScopeSession, Name: vardef.TiDBEnableUnsafeSubstitute, Value: BoolToOnOff(false), Type: vardef.TypeBool, SetSession: func(s *SessionVars, val string) error {
		s.EnableUnsafeSubstitute = TiDBOptOn(val)
		return nil
	}},
	{Scope: vardef.ScopeGlobal | vardef.ScopeSession, Name: vardef.TiDBOptRangeMaxSize, Value: strconv.FormatInt(vardef.DefTiDBOptRangeMaxSize, 10), Type: vardef.TypeInt, MinValue: 0, MaxValue: math.MaxInt64, SetSession: func(s *SessionVars, val string) error {
		s.RangeMaxSize = TidbOptInt64(val, vardef.DefTiDBOptRangeMaxSize)
		return nil
	}},
	{Scope: vardef.ScopeGlobal | vardef.ScopeSession, Name: vardef.TiDBOptAdvancedJoinHint, Value: BoolToOnOff(vardef.DefTiDBOptAdvancedJoinHint), Type: vardef.TypeBool, SetSession: func(s *SessionVars, val string) error {
		s.EnableAdvancedJoinHint = TiDBOptOn(val)
		return nil
	}},
	{Scope: vardef.ScopeSession, Name: vardef.TiDBOptUseInvisibleIndexes, Value: BoolToOnOff(false), Type: vardef.TypeBool, SetSession: func(s *SessionVars, val string) error {
		s.OptimizerUseInvisibleIndexes = TiDBOptOn(val)
		return nil
	}},
	{Scope: vardef.ScopeGlobal | vardef.ScopeSession,
		Name:     vardef.TiDBAnalyzePartitionConcurrency,
		Value:    strconv.FormatInt(vardef.DefTiDBAnalyzePartitionConcurrency, 10),
		Type:     vardef.TypeInt,
		MinValue: 1,
		MaxValue: 128,
		SetSession: func(s *SessionVars, val string) error {
			s.AnalyzePartitionConcurrency = int(TidbOptInt64(val, vardef.DefTiDBAnalyzePartitionConcurrency))
			return nil
		},
	},
	{
		Scope: vardef.ScopeGlobal | vardef.ScopeSession, Name: vardef.TiDBMergePartitionStatsConcurrency, Value: strconv.FormatInt(vardef.DefTiDBMergePartitionStatsConcurrency, 10), Type: vardef.TypeInt, MinValue: 1, MaxValue: vardef.MaxConfigurableConcurrency,
		SetSession: func(s *SessionVars, val string) error {
			s.AnalyzePartitionMergeConcurrency = TidbOptInt(val, vardef.DefTiDBMergePartitionStatsConcurrency)
			return nil
		},
	},
	{
		Scope: vardef.ScopeGlobal | vardef.ScopeSession, Name: vardef.TiDBEnableAsyncMergeGlobalStats, Value: BoolToOnOff(vardef.DefTiDBEnableAsyncMergeGlobalStats), Type: vardef.TypeBool,
		SetSession: func(s *SessionVars, val string) error {
			s.EnableAsyncMergeGlobalStats = TiDBOptOn(val)
			return nil
		},
	},
	{Scope: vardef.ScopeGlobal | vardef.ScopeSession, Name: vardef.TiDBOptPrefixIndexSingleScan, Value: BoolToOnOff(vardef.DefTiDBOptPrefixIndexSingleScan), Type: vardef.TypeBool, SetSession: func(s *SessionVars, val string) error {
		s.OptPrefixIndexSingleScan = TiDBOptOn(val)
		return nil
	}},
	{Scope: vardef.ScopeGlobal, Name: vardef.TiDBExternalTS, Value: strconv.FormatInt(vardef.DefTiDBExternalTS, 10), SetGlobal: func(ctx context.Context, s *SessionVars, val string) error {
		ts, err := parseTSFromNumberOrTime(s, val)
		if err != nil {
			return err
		}
		return SetExternalTimestamp(ctx, ts)
	}, GetGlobal: func(ctx context.Context, s *SessionVars) (string, error) {
		ts, err := GetExternalTimestamp(ctx)
		if err != nil {
			return "", err
		}
		return strconv.Itoa(int(ts)), err
	}},
	{Scope: vardef.ScopeGlobal | vardef.ScopeSession, Name: vardef.TiDBEnableExternalTSRead, Value: BoolToOnOff(vardef.DefTiDBEnableExternalTSRead), Type: vardef.TypeBool, SetSession: func(s *SessionVars, val string) error {
		s.EnableExternalTSRead = TiDBOptOn(val)
		return nil
	}},
	{Scope: vardef.ScopeGlobal | vardef.ScopeSession, Name: vardef.TiDBEnableReusechunk, Value: BoolToOnOff(vardef.DefTiDBEnableReusechunk), Type: vardef.TypeBool,
		SetSession: func(s *SessionVars, val string) error {
			s.EnableReuseChunk = TiDBOptOn(val)
			return nil
		}},
	{Scope: vardef.ScopeGlobal, Name: vardef.TiDBIgnoreInlistPlanDigest, Value: BoolToOnOff(vardef.DefTiDBIgnoreInlistPlanDigest), Type: vardef.TypeBool, SetGlobal: func(ctx context.Context, vars *SessionVars, s string) error {
		vardef.IgnoreInlistPlanDigest.Store(TiDBOptOn(s))
		return nil
	}, GetGlobal: func(ctx context.Context, vars *SessionVars) (string, error) {
		return BoolToOnOff(vardef.IgnoreInlistPlanDigest.Load()), nil
	}},
	{Scope: vardef.ScopeGlobal, Name: vardef.TiDBTTLJobEnable, Value: BoolToOnOff(vardef.DefTiDBTTLJobEnable), Type: vardef.TypeBool, SetGlobal: func(ctx context.Context, vars *SessionVars, s string) error {
		vardef.EnableTTLJob.Store(TiDBOptOn(s))
		return nil
	}, GetGlobal: func(ctx context.Context, vars *SessionVars) (string, error) {
		return BoolToOnOff(vardef.EnableTTLJob.Load()), nil
	}},
	{Scope: vardef.ScopeGlobal, Name: vardef.TiDBTTLScanBatchSize, Value: strconv.Itoa(vardef.DefTiDBTTLScanBatchSize), Type: vardef.TypeInt, MinValue: vardef.DefTiDBTTLScanBatchMinSize, MaxValue: vardef.DefTiDBTTLScanBatchMaxSize, SetGlobal: func(ctx context.Context, vars *SessionVars, s string) error {
		val, err := strconv.ParseInt(s, 10, 64)
		if err != nil {
			return err
		}
		vardef.TTLScanBatchSize.Store(val)
		return nil
	}, GetGlobal: func(ctx context.Context, vars *SessionVars) (string, error) {
		val := vardef.TTLScanBatchSize.Load()
		return strconv.FormatInt(val, 10), nil
	}},
	{Scope: vardef.ScopeGlobal, Name: vardef.TiDBTTLDeleteBatchSize, Value: strconv.Itoa(vardef.DefTiDBTTLDeleteBatchSize), Type: vardef.TypeInt, MinValue: vardef.DefTiDBTTLDeleteBatchMinSize, MaxValue: vardef.DefTiDBTTLDeleteBatchMaxSize, SetGlobal: func(ctx context.Context, vars *SessionVars, s string) error {
		val, err := strconv.ParseInt(s, 10, 64)
		if err != nil {
			return err
		}
		vardef.TTLDeleteBatchSize.Store(val)
		return nil
	}, GetGlobal: func(ctx context.Context, vars *SessionVars) (string, error) {
		val := vardef.TTLDeleteBatchSize.Load()
		return strconv.FormatInt(val, 10), nil
	}},
	{Scope: vardef.ScopeGlobal, Name: vardef.TiDBTTLDeleteRateLimit, Value: strconv.Itoa(vardef.DefTiDBTTLDeleteRateLimit), Type: vardef.TypeInt, MinValue: 0, MaxValue: math.MaxInt64, SetGlobal: func(ctx context.Context, vars *SessionVars, s string) error {
		val, err := strconv.ParseInt(s, 10, 64)
		if err != nil {
			return err
		}
		vardef.TTLDeleteRateLimit.Store(val)
		return nil
	}, GetGlobal: func(ctx context.Context, vars *SessionVars) (string, error) {
		val := vardef.TTLDeleteRateLimit.Load()
		return strconv.FormatInt(val, 10), nil
	}},
	{
		Scope: vardef.ScopeGlobal | vardef.ScopeSession, Name: vardef.TiDBStoreBatchSize, Value: strconv.FormatInt(vardef.DefTiDBStoreBatchSize, 10),
		Type: vardef.TypeInt, MinValue: 0, MaxValue: 25000, SetSession: func(s *SessionVars, val string) error {
			s.StoreBatchSize = TidbOptInt(val, vardef.DefTiDBStoreBatchSize)
			return nil
		},
	},
	{Scope: vardef.ScopeGlobal | vardef.ScopeSession, Name: vardef.MppExchangeCompressionMode, Type: vardef.TypeStr, Value: vardef.DefaultExchangeCompressionMode.Name(),
		Validation: func(_ *SessionVars, normalizedValue string, originalValue string, _ vardef.ScopeFlag) (string, error) {
			_, ok := vardef.ToExchangeCompressionMode(normalizedValue)
			if !ok {
				var msg string
				for m := vardef.ExchangeCompressionModeNONE; m <= vardef.ExchangeCompressionModeUnspecified; m += 1 {
					if m == 0 {
						msg = m.Name()
					} else {
						msg = fmt.Sprintf("%s, %s", msg, m.Name())
					}
				}
				err := fmt.Errorf("incorrect value: `%s`. %s options: %s",
					originalValue,
					vardef.MppExchangeCompressionMode, msg)
				return normalizedValue, err
			}
			return normalizedValue, nil
		},
		SetSession: func(s *SessionVars, val string) error {
			s.mppExchangeCompressionMode, _ = vardef.ToExchangeCompressionMode(val)
			if s.ChooseMppVersion() == kv.MppVersionV0 && s.mppExchangeCompressionMode != vardef.ExchangeCompressionModeUnspecified {
				s.StmtCtx.AppendWarning(fmt.Errorf("mpp exchange compression won't work under current mpp version %d", kv.MppVersionV0))
			}

			return nil
		},
	},
	{Scope: vardef.ScopeGlobal | vardef.ScopeSession, Name: vardef.MppVersion, Type: vardef.TypeStr, Value: kv.MppVersionUnspecifiedName,
		Validation: func(_ *SessionVars, normalizedValue string, originalValue string, _ vardef.ScopeFlag) (string, error) {
			_, ok := kv.ToMppVersion(normalizedValue)
			if ok {
				return normalizedValue, nil
			}
			errMsg := fmt.Sprintf("incorrect value: %s. %s options: %d (unspecified)",
				originalValue, vardef.MppVersion, kv.MppVersionUnspecified)
			for i := kv.MppVersionV0; i <= kv.GetNewestMppVersion(); i += 1 {
				errMsg = fmt.Sprintf("%s, %d", errMsg, i)
			}

			return normalizedValue, errors.New(errMsg)
		},
		SetSession: func(s *SessionVars, val string) error {
			version, _ := kv.ToMppVersion(val)
			s.mppVersion = version
			return nil
		},
	},
	{
		Scope: vardef.ScopeGlobal, Name: vardef.TiDBTTLJobScheduleWindowStartTime, Value: vardef.DefTiDBTTLJobScheduleWindowStartTime, Type: vardef.TypeTime, SetGlobal: func(ctx context.Context, vars *SessionVars, s string) error {
			startTime, err := time.ParseInLocation(vardef.FullDayTimeFormat, s, time.UTC)
			if err != nil {
				return err
			}
			vardef.TTLJobScheduleWindowStartTime.Store(startTime)
			return nil
		}, GetGlobal: func(ctx context.Context, vars *SessionVars) (string, error) {
			startTime := vardef.TTLJobScheduleWindowStartTime.Load()
			return startTime.Format(vardef.FullDayTimeFormat), nil
		},
	},
	{
		Scope: vardef.ScopeGlobal, Name: vardef.TiDBTTLJobScheduleWindowEndTime, Value: vardef.DefTiDBTTLJobScheduleWindowEndTime, Type: vardef.TypeTime, SetGlobal: func(ctx context.Context, vars *SessionVars, s string) error {
			endTime, err := time.ParseInLocation(vardef.FullDayTimeFormat, s, time.UTC)
			if err != nil {
				return err
			}
			vardef.TTLJobScheduleWindowEndTime.Store(endTime)
			return nil
		}, GetGlobal: func(ctx context.Context, vars *SessionVars) (string, error) {
			endTime := vardef.TTLJobScheduleWindowEndTime.Load()
			return endTime.Format(vardef.FullDayTimeFormat), nil
		},
	},
	{
		Scope: vardef.ScopeGlobal, Name: vardef.TiDBTTLScanWorkerCount, Value: strconv.Itoa(vardef.DefTiDBTTLScanWorkerCount), Type: vardef.TypeUnsigned, MinValue: 1, MaxValue: 256, SetGlobal: func(ctx context.Context, vars *SessionVars, s string) error {
			val, err := strconv.ParseInt(s, 10, 64)
			if err != nil {
				return err
			}
			vardef.TTLScanWorkerCount.Store(int32(val))
			return nil
		}, GetGlobal: func(ctx context.Context, vars *SessionVars) (string, error) {
			return strconv.Itoa(int(vardef.TTLScanWorkerCount.Load())), nil
		},
	},
	{
		Scope: vardef.ScopeGlobal, Name: vardef.TiDBTTLDeleteWorkerCount, Value: strconv.Itoa(vardef.DefTiDBTTLDeleteWorkerCount), Type: vardef.TypeUnsigned, MinValue: 1, MaxValue: 256, SetGlobal: func(ctx context.Context, vars *SessionVars, s string) error {
			val, err := strconv.ParseInt(s, 10, 64)
			if err != nil {
				return err
			}
			vardef.TTLDeleteWorkerCount.Store(int32(val))
			return nil
		}, GetGlobal: func(ctx context.Context, vars *SessionVars) (string, error) {
			return strconv.Itoa(int(vardef.TTLDeleteWorkerCount.Load())), nil
		},
	},
	{Scope: vardef.ScopeGlobal, Name: vardef.TiDBEnableResourceControl, Value: BoolToOnOff(vardef.DefTiDBEnableResourceControl), Type: vardef.TypeBool, SetGlobal: func(ctx context.Context, vars *SessionVars, s string) error {
		if TiDBOptOn(s) != vardef.EnableResourceControl.Load() {
			vardef.EnableResourceControl.Store(TiDBOptOn(s))
			(*SetGlobalResourceControl.Load())(TiDBOptOn(s))
			logutil.BgLogger().Info("set resource control", zap.Bool("enable", TiDBOptOn(s)))
		}
		return nil
	}, GetGlobal: func(ctx context.Context, vars *SessionVars) (string, error) {
		return BoolToOnOff(vardef.EnableResourceControl.Load()), nil
	}},
	{Scope: vardef.ScopeGlobal, Name: vardef.TiDBResourceControlStrictMode, Value: BoolToOnOff(vardef.DefTiDBResourceControlStrictMode), Type: vardef.TypeBool, SetGlobal: func(ctx context.Context, vars *SessionVars, s string) error {
		opOn := TiDBOptOn(s)
		if opOn != vardef.EnableResourceControlStrictMode.Load() {
			vardef.EnableResourceControlStrictMode.Store(opOn)
			logutil.BgLogger().Info("change resource control strict mode", zap.Bool("enable", TiDBOptOn(s)))
		}
		return nil
	}, GetGlobal: func(ctx context.Context, vars *SessionVars) (string, error) {
		return BoolToOnOff(vardef.EnableResourceControlStrictMode.Load()), nil
	}},
	{Scope: vardef.ScopeGlobal | vardef.ScopeSession, Name: vardef.TiDBPessimisticTransactionFairLocking, Value: BoolToOnOff(vardef.DefTiDBPessimisticTransactionFairLocking), Type: vardef.TypeBool, SetSession: func(s *SessionVars, val string) error {
		s.PessimisticTransactionFairLocking = TiDBOptOn(val)
		return nil
	}},
	{Scope: vardef.ScopeGlobal | vardef.ScopeSession, Name: vardef.TiDBEnablePlanCacheForParamLimit, Value: BoolToOnOff(vardef.DefTiDBEnablePlanCacheForParamLimit), Type: vardef.TypeBool, SetSession: func(s *SessionVars, val string) error {
		s.EnablePlanCacheForParamLimit = TiDBOptOn(val)
		return nil
	}},
	{Scope: vardef.ScopeGlobal | vardef.ScopeSession, Name: vardef.TiDBEnableINLJoinInnerMultiPattern, Value: BoolToOnOff(vardef.DefTiDBEnableINLJoinMultiPattern), Type: vardef.TypeBool,
		SetSession: func(s *SessionVars, val string) error {
			s.EnableINLJoinInnerMultiPattern = TiDBOptOn(val)
			return nil
		},
		GetSession: func(s *SessionVars) (string, error) {
			return BoolToOnOff(s.EnableINLJoinInnerMultiPattern), nil
		},
	},
	{Scope: vardef.ScopeGlobal | vardef.ScopeSession, Name: vardef.TiFlashComputeDispatchPolicy, Value: string(vardef.DefTiFlashComputeDispatchPolicy), Type: vardef.TypeStr, SetSession: setTiFlashComputeDispatchPolicy,
		SetGlobal: func(ctx context.Context, vars *SessionVars, s string) error {
			return setTiFlashComputeDispatchPolicy(vars, s)
		},
	},
	{Scope: vardef.ScopeGlobal | vardef.ScopeSession, Name: vardef.TiDBEnablePlanCacheForSubquery, Value: BoolToOnOff(vardef.DefTiDBEnablePlanCacheForSubquery), Type: vardef.TypeBool, SetSession: func(s *SessionVars, val string) error {
		s.EnablePlanCacheForSubquery = TiDBOptOn(val)
		return nil
	}},
	{Scope: vardef.ScopeGlobal | vardef.ScopeSession, Name: vardef.TiDBOptEnableLateMaterialization, Value: BoolToOnOff(vardef.DefTiDBOptEnableLateMaterialization), Type: vardef.TypeBool, SetSession: func(s *SessionVars, val string) error {
		s.EnableLateMaterialization = TiDBOptOn(val)
		return nil
	}},
	{Scope: vardef.ScopeGlobal | vardef.ScopeSession, Name: vardef.TiDBLoadBasedReplicaReadThreshold, Value: vardef.DefTiDBLoadBasedReplicaReadThreshold.String(), Type: vardef.TypeDuration, MaxValue: uint64(time.Hour), SetSession: func(s *SessionVars, val string) error {
		d, err := time.ParseDuration(val)
		if err != nil {
			return err
		}
		s.LoadBasedReplicaReadThreshold = d
		return nil
	}},
	{Scope: vardef.ScopeGlobal, Name: vardef.TiDBTTLRunningTasks, Value: strconv.Itoa(vardef.DefTiDBTTLRunningTasks), Type: vardef.TypeInt, MinValue: 1, MaxValue: vardef.MaxConfigurableConcurrency, AllowAutoValue: true, SetGlobal: func(ctx context.Context, vars *SessionVars, s string) error {
		val, err := strconv.ParseInt(s, 10, 64)
		if err != nil {
			return err
		}
		vardef.TTLRunningTasks.Store(int32(val))
		return nil
	}, GetGlobal: func(ctx context.Context, vars *SessionVars) (string, error) {
		return strconv.Itoa(int(vardef.TTLRunningTasks.Load())), nil
	}},
	{Scope: vardef.ScopeGlobal | vardef.ScopeSession, Name: vardef.TiDBOptOrderingIdxSelThresh, Value: strconv.FormatFloat(vardef.DefTiDBOptOrderingIdxSelThresh, 'f', -1, 64), Type: vardef.TypeFloat, MinValue: 0, MaxValue: 1,
		SetSession: func(s *SessionVars, val string) error {
			s.OptOrderingIdxSelThresh = tidbOptFloat64(val, vardef.DefTiDBOptOrderingIdxSelThresh)
			return nil
		}},
	{Scope: vardef.ScopeGlobal | vardef.ScopeSession, Name: vardef.TiDBOptOrderingIdxSelRatio, Value: strconv.FormatFloat(vardef.DefTiDBOptOrderingIdxSelRatio, 'f', -1, 64), Type: vardef.TypeFloat, MinValue: -1, MaxValue: 1,
		SetSession: func(s *SessionVars, val string) error {
			s.OptOrderingIdxSelRatio = tidbOptFloat64(val, vardef.DefTiDBOptOrderingIdxSelRatio)
			return nil
		}},
	{Scope: vardef.ScopeGlobal | vardef.ScopeSession, Name: vardef.TiDBOptEnableMPPSharedCTEExecution, Value: BoolToOnOff(vardef.DefTiDBOptEnableMPPSharedCTEExecution), Type: vardef.TypeBool, SetSession: func(s *SessionVars, val string) error {
		s.EnableMPPSharedCTEExecution = TiDBOptOn(val)
		return nil
	}},
	{
		Scope:                   vardef.ScopeGlobal | vardef.ScopeSession,
		Name:                    vardef.TiDBOptFixControl,
		Value:                   "",
		Type:                    vardef.TypeStr,
		IsHintUpdatableVerified: true,
		SetGlobal: func(ctx context.Context, vars *SessionVars, val string) error {
			// validation logic for setting global
			// we don't put this in Validation to avoid repeating the checking logic for setting session.
			_, warnings, err := fixcontrol.ParseToMap(val)
			if err != nil {
				return err
			}
			for _, warning := range warnings {
				vars.StmtCtx.AppendWarning(errors.NewNoStackError(warning))
			}
			return nil
		},
		SetSession: func(s *SessionVars, val string) error {
			newMap, warnings, err := fixcontrol.ParseToMap(val)
			if err != nil {
				return err
			}
			for _, warning := range warnings {
				s.StmtCtx.AppendWarning(errors.NewNoStackError(warning))
			}
			s.OptimizerFixControl = newMap
			return nil
		}},
	{Scope: vardef.ScopeGlobal | vardef.ScopeSession, Name: vardef.TiDBAnalyzeSkipColumnTypes, Value: "json,blob,mediumblob,longblob,mediumtext,longtext", Type: vardef.TypeStr,
		Validation: func(vars *SessionVars, normalizedValue string, originalValue string, scope vardef.ScopeFlag) (string, error) {
			return ValidAnalyzeSkipColumnTypes(normalizedValue)
		},
		SetSession: func(s *SessionVars, val string) error {
			s.AnalyzeSkipColumnTypes = ParseAnalyzeSkipColumnTypes(val)
			return nil
		}},
	{Scope: vardef.ScopeGlobal | vardef.ScopeSession, Name: vardef.TiDBPlanCacheInvalidationOnFreshStats, Value: BoolToOnOff(vardef.DefTiDBPlanCacheInvalidationOnFreshStats), Type: vardef.TypeBool, SetSession: func(s *SessionVars, val string) error {
		s.PlanCacheInvalidationOnFreshStats = TiDBOptOn(val)
		return nil
	}},
	{Scope: vardef.ScopeGlobal | vardef.ScopeSession, Name: vardef.TiFlashReplicaRead, Value: vardef.DefTiFlashReplicaRead, Type: vardef.TypeEnum, PossibleValues: []string{vardef.DefTiFlashReplicaRead, vardef.ClosestAdaptiveStr, vardef.ClosestReplicasStr},
		SetSession: func(s *SessionVars, val string) error {
			s.TiFlashReplicaRead = tiflash.GetTiFlashReplicaReadByStr(val)
			return nil
		},
		GetSession: func(s *SessionVars) (string, error) {
			return tiflash.GetTiFlashReplicaRead(s.TiFlashReplicaRead), nil
		},
	},
	{Scope: vardef.ScopeGlobal | vardef.ScopeSession, Name: vardef.TiDBFastCheckTable, Value: BoolToOnOff(vardef.DefTiDBEnableFastCheckTable), Type: vardef.TypeBool, SetSession: func(s *SessionVars, val string) error {
		s.FastCheckTable = TiDBOptOn(val)
		return nil
	}},
	{Scope: vardef.ScopeGlobal | vardef.ScopeSession, Name: vardef.TiDBSkipMissingPartitionStats, Value: BoolToOnOff(vardef.DefTiDBSkipMissingPartitionStats), Type: vardef.TypeBool, SetSession: func(s *SessionVars, val string) error {
		s.SkipMissingPartitionStats = TiDBOptOn(val)
		return nil
	}},
	{Scope: vardef.ScopeGlobal, Name: vardef.AuthenticationLDAPSASLAuthMethodName, Value: vardef.DefAuthenticationLDAPSASLAuthMethodName, Type: vardef.TypeEnum, PossibleValues: []string{ldap.SASLAuthMethodSCRAMSHA1, ldap.SASLAuthMethodSCRAMSHA256, ldap.SASLAuthMethodGSSAPI}, SetGlobal: func(ctx context.Context, vars *SessionVars, s string) error {
		ldap.LDAPSASLAuthImpl.SetSASLAuthMethod(s)
		return nil
	}, GetGlobal: func(ctx context.Context, vars *SessionVars) (string, error) {
		return ldap.LDAPSASLAuthImpl.GetSASLAuthMethod(), nil
	}},
	{Scope: vardef.ScopeGlobal, Name: vardef.AuthenticationLDAPSASLServerHost, Value: "", Type: vardef.TypeStr, SetGlobal: func(ctx context.Context, vars *SessionVars, s string) error {
		// TODO: validate the ip/hostname
		ldap.LDAPSASLAuthImpl.SetLDAPServerHost(s)
		return nil
	}, GetGlobal: func(ctx context.Context, vars *SessionVars) (string, error) {
		return ldap.LDAPSASLAuthImpl.GetLDAPServerHost(), nil
	}},
	{Scope: vardef.ScopeGlobal, Name: vardef.AuthenticationLDAPSASLServerPort, Value: strconv.Itoa(vardef.DefAuthenticationLDAPSASLServerPort), Type: vardef.TypeInt, MinValue: 1, MaxValue: math.MaxUint16, SetGlobal: func(ctx context.Context, vars *SessionVars, s string) error {
		val, err := strconv.ParseInt(s, 10, 64)
		if err != nil {
			return err
		}
		ldap.LDAPSASLAuthImpl.SetLDAPServerPort(int(val))
		return nil
	}, GetGlobal: func(ctx context.Context, vars *SessionVars) (string, error) {
		return strconv.Itoa(ldap.LDAPSASLAuthImpl.GetLDAPServerPort()), nil
	}},
	{Scope: vardef.ScopeGlobal, Name: vardef.AuthenticationLDAPSASLTLS, Value: BoolToOnOff(vardef.DefAuthenticationLDAPSASLTLS), Type: vardef.TypeBool, SetGlobal: func(ctx context.Context, vars *SessionVars, s string) error {
		ldap.LDAPSASLAuthImpl.SetEnableTLS(TiDBOptOn(s))
		return nil
	}, GetGlobal: func(ctx context.Context, vars *SessionVars) (string, error) {
		return BoolToOnOff(ldap.LDAPSASLAuthImpl.GetEnableTLS()), nil
	}},
	{Scope: vardef.ScopeGlobal, Name: vardef.AuthenticationLDAPSASLCAPath, Value: "", Type: vardef.TypeStr, SetGlobal: func(ctx context.Context, vars *SessionVars, s string) error {
		return ldap.LDAPSASLAuthImpl.SetCAPath(s)
	}, GetGlobal: func(ctx context.Context, vars *SessionVars) (string, error) {
		return ldap.LDAPSASLAuthImpl.GetCAPath(), nil
	}},
	{Scope: vardef.ScopeGlobal, Name: vardef.AuthenticationLDAPSASLUserSearchAttr, Value: vardef.DefAuthenticationLDAPSASLUserSearchAttr, Type: vardef.TypeStr, SetGlobal: func(ctx context.Context, vars *SessionVars, s string) error {
		// TODO: validate the ip/hostname
		ldap.LDAPSASLAuthImpl.SetSearchAttr(s)
		return nil
	}, GetGlobal: func(ctx context.Context, vars *SessionVars) (string, error) {
		return ldap.LDAPSASLAuthImpl.GetSearchAttr(), nil
	}},
	{Scope: vardef.ScopeGlobal, Name: vardef.AuthenticationLDAPSASLBindBaseDN, Value: "", Type: vardef.TypeStr, SetGlobal: func(ctx context.Context, vars *SessionVars, s string) error {
		ldap.LDAPSASLAuthImpl.SetBindBaseDN(s)
		return nil
	}, GetGlobal: func(ctx context.Context, vars *SessionVars) (string, error) {
		return ldap.LDAPSASLAuthImpl.GetBindBaseDN(), nil
	}},
	{Scope: vardef.ScopeGlobal, Name: vardef.AuthenticationLDAPSASLBindRootDN, Value: "", Type: vardef.TypeStr, SetGlobal: func(ctx context.Context, vars *SessionVars, s string) error {
		ldap.LDAPSASLAuthImpl.SetBindRootDN(s)
		return nil
	}, GetGlobal: func(ctx context.Context, vars *SessionVars) (string, error) {
		return ldap.LDAPSASLAuthImpl.GetBindRootDN(), nil
	}},
	{Scope: vardef.ScopeGlobal, Name: vardef.AuthenticationLDAPSASLBindRootPWD, Value: "", Type: vardef.TypeStr, SetGlobal: func(ctx context.Context, vars *SessionVars, s string) error {
		ldap.LDAPSASLAuthImpl.SetBindRootPW(s)
		return nil
	}, GetGlobal: func(ctx context.Context, vars *SessionVars) (string, error) {
		if ldap.LDAPSASLAuthImpl.GetBindRootPW() == "" {
			return "", nil
		}
		return vardef.MaskPwd, nil
	}},
	// TODO: allow setting init_pool_size to 0 to disable pooling
	{Scope: vardef.ScopeGlobal, Name: vardef.AuthenticationLDAPSASLInitPoolSize, Value: strconv.Itoa(vardef.DefAuthenticationLDAPSASLInitPoolSize), Type: vardef.TypeInt, MinValue: 1, MaxValue: 32767, SetGlobal: func(ctx context.Context, vars *SessionVars, s string) error {
		val, err := strconv.ParseInt(s, 10, 64)
		if err != nil {
			return err
		}
		ldap.LDAPSASLAuthImpl.SetInitCapacity(int(val))
		return nil
	}, GetGlobal: func(ctx context.Context, vars *SessionVars) (string, error) {
		return strconv.Itoa(ldap.LDAPSASLAuthImpl.GetInitCapacity()), nil
	}},
	{Scope: vardef.ScopeGlobal, Name: vardef.AuthenticationLDAPSASLMaxPoolSize, Value: strconv.Itoa(vardef.DefAuthenticationLDAPSASLMaxPoolSize), Type: vardef.TypeInt, MinValue: 1, MaxValue: 32767, SetGlobal: func(ctx context.Context, vars *SessionVars, s string) error {
		val, err := strconv.ParseInt(s, 10, 64)
		if err != nil {
			return err
		}
		ldap.LDAPSASLAuthImpl.SetMaxCapacity(int(val))
		return nil
	}, GetGlobal: func(ctx context.Context, vars *SessionVars) (string, error) {
		return strconv.Itoa(ldap.LDAPSASLAuthImpl.GetMaxCapacity()), nil
	}},
	{Scope: vardef.ScopeGlobal, Name: vardef.AuthenticationLDAPSimpleAuthMethodName, Value: vardef.DefAuthenticationLDAPSimpleAuthMethodName, Type: vardef.TypeStr, SetGlobal: func(ctx context.Context, vars *SessionVars, s string) error {
		s = strings.ToUpper(s)
		// Only "SIMPLE" is supported
		if s != "SIMPLE" {
			return errors.Errorf("auth method %s is not supported", s)
		}
		return nil
	}},
	{Scope: vardef.ScopeGlobal, Name: vardef.AuthenticationLDAPSimpleServerHost, Value: "", Type: vardef.TypeStr, SetGlobal: func(ctx context.Context, vars *SessionVars, s string) error {
		// TODO: validate the ip/hostname
		ldap.LDAPSimpleAuthImpl.SetLDAPServerHost(s)
		return nil
	}, GetGlobal: func(ctx context.Context, vars *SessionVars) (string, error) {
		return ldap.LDAPSimpleAuthImpl.GetLDAPServerHost(), nil
	}},
	{Scope: vardef.ScopeGlobal, Name: vardef.AuthenticationLDAPSimpleServerPort, Value: strconv.Itoa(vardef.DefAuthenticationLDAPSimpleServerPort), Type: vardef.TypeInt, MinValue: 1, MaxValue: math.MaxUint16, SetGlobal: func(ctx context.Context, vars *SessionVars, s string) error {
		val, err := strconv.ParseInt(s, 10, 64)
		if err != nil {
			return err
		}
		ldap.LDAPSimpleAuthImpl.SetLDAPServerPort(int(val))
		return nil
	}, GetGlobal: func(ctx context.Context, vars *SessionVars) (string, error) {
		return strconv.Itoa(ldap.LDAPSimpleAuthImpl.GetLDAPServerPort()), nil
	}},
	{Scope: vardef.ScopeGlobal, Name: vardef.AuthenticationLDAPSimpleTLS, Value: BoolToOnOff(vardef.DefAuthenticationLDAPSimpleTLS), Type: vardef.TypeBool, SetGlobal: func(ctx context.Context, vars *SessionVars, s string) error {
		ldap.LDAPSimpleAuthImpl.SetEnableTLS(TiDBOptOn(s))
		return nil
	}, GetGlobal: func(ctx context.Context, vars *SessionVars) (string, error) {
		return BoolToOnOff(ldap.LDAPSimpleAuthImpl.GetEnableTLS()), nil
	}},
	{Scope: vardef.ScopeGlobal, Name: vardef.AuthenticationLDAPSimpleCAPath, Value: "", Type: vardef.TypeStr, SetGlobal: func(ctx context.Context, vars *SessionVars, s string) error {
		return ldap.LDAPSimpleAuthImpl.SetCAPath(s)
	}, GetGlobal: func(ctx context.Context, vars *SessionVars) (string, error) {
		return ldap.LDAPSimpleAuthImpl.GetCAPath(), nil
	}},
	{Scope: vardef.ScopeGlobal, Name: vardef.AuthenticationLDAPSimpleUserSearchAttr, Value: vardef.DefAuthenticationLDAPSimpleUserSearchAttr, Type: vardef.TypeStr, SetGlobal: func(ctx context.Context, vars *SessionVars, s string) error {
		// TODO: validate the ip/hostname
		ldap.LDAPSimpleAuthImpl.SetSearchAttr(s)
		return nil
	}, GetGlobal: func(ctx context.Context, vars *SessionVars) (string, error) {
		return ldap.LDAPSimpleAuthImpl.GetSearchAttr(), nil
	}},
	{Scope: vardef.ScopeGlobal, Name: vardef.AuthenticationLDAPSimpleBindBaseDN, Value: "", Type: vardef.TypeStr, SetGlobal: func(ctx context.Context, vars *SessionVars, s string) error {
		ldap.LDAPSimpleAuthImpl.SetBindBaseDN(s)
		return nil
	}, GetGlobal: func(ctx context.Context, vars *SessionVars) (string, error) {
		return ldap.LDAPSimpleAuthImpl.GetBindBaseDN(), nil
	}},
	{Scope: vardef.ScopeGlobal, Name: vardef.AuthenticationLDAPSimpleBindRootDN, Value: "", Type: vardef.TypeStr, SetGlobal: func(ctx context.Context, vars *SessionVars, s string) error {
		ldap.LDAPSimpleAuthImpl.SetBindRootDN(s)
		return nil
	}, GetGlobal: func(ctx context.Context, vars *SessionVars) (string, error) {
		return ldap.LDAPSimpleAuthImpl.GetBindRootDN(), nil
	}},
	{Scope: vardef.ScopeGlobal, Name: vardef.AuthenticationLDAPSimpleBindRootPWD, Value: "", Type: vardef.TypeStr, SetGlobal: func(ctx context.Context, vars *SessionVars, s string) error {
		ldap.LDAPSimpleAuthImpl.SetBindRootPW(s)
		return nil
	}, GetGlobal: func(ctx context.Context, vars *SessionVars) (string, error) {
		if ldap.LDAPSimpleAuthImpl.GetBindRootPW() == "" {
			return "", nil
		}
		return vardef.MaskPwd, nil
	}},
	// TODO: allow setting init_pool_size to 0 to disable pooling
	{Scope: vardef.ScopeGlobal, Name: vardef.AuthenticationLDAPSimpleInitPoolSize, Value: strconv.Itoa(vardef.DefAuthenticationLDAPSimpleInitPoolSize), Type: vardef.TypeInt, MinValue: 1, MaxValue: 32767, SetGlobal: func(ctx context.Context, vars *SessionVars, s string) error {
		val, err := strconv.ParseInt(s, 10, 64)
		if err != nil {
			return err
		}
		ldap.LDAPSimpleAuthImpl.SetInitCapacity(int(val))
		return nil
	}, GetGlobal: func(ctx context.Context, vars *SessionVars) (string, error) {
		return strconv.Itoa(ldap.LDAPSimpleAuthImpl.GetInitCapacity()), nil
	}},
	{Scope: vardef.ScopeGlobal, Name: vardef.AuthenticationLDAPSimpleMaxPoolSize, Value: strconv.Itoa(vardef.DefAuthenticationLDAPSimpleMaxPoolSize), Type: vardef.TypeInt, MinValue: 1, MaxValue: 32767, SetGlobal: func(ctx context.Context, vars *SessionVars, s string) error {
		val, err := strconv.ParseInt(s, 10, 64)
		if err != nil {
			return err
		}
		ldap.LDAPSimpleAuthImpl.SetMaxCapacity(int(val))
		return nil
	}, GetGlobal: func(ctx context.Context, vars *SessionVars) (string, error) {
		return strconv.Itoa(ldap.LDAPSimpleAuthImpl.GetMaxCapacity()), nil
	}},
	// runtime filter variables group
	{Scope: vardef.ScopeGlobal | vardef.ScopeSession, Name: vardef.TiDBRuntimeFilterTypeName, Value: vardef.DefRuntimeFilterType, Type: vardef.TypeStr,
		Validation: func(_ *SessionVars, normalizedValue string, originalValue string, _ vardef.ScopeFlag) (string, error) {
			_, ok := ToRuntimeFilterType(normalizedValue)
			if ok {
				return normalizedValue, nil
			}
			errMsg := fmt.Sprintf("incorrect value: %s. %s should be sepreated by , such as %s, also we only support IN and MIN_MAX now. ",
				originalValue, vardef.TiDBRuntimeFilterTypeName, vardef.DefRuntimeFilterType)
			return normalizedValue, errors.New(errMsg)
		},
		SetSession: func(s *SessionVars, val string) error {
			s.runtimeFilterTypes, _ = ToRuntimeFilterType(val)
			return nil
		},
	},
	{Scope: vardef.ScopeGlobal | vardef.ScopeSession, Name: vardef.TiDBRuntimeFilterModeName, Value: vardef.DefRuntimeFilterMode, Type: vardef.TypeStr,
		Validation: func(_ *SessionVars, normalizedValue string, originalValue string, _ vardef.ScopeFlag) (string, error) {
			_, ok := RuntimeFilterModeStringToMode(normalizedValue)
			if ok {
				return normalizedValue, nil
			}
			errMsg := fmt.Sprintf("incorrect value: %s. %s options: %s ",
				originalValue, vardef.TiDBRuntimeFilterModeName, vardef.DefRuntimeFilterMode)
			return normalizedValue, errors.New(errMsg)
		},
		SetSession: func(s *SessionVars, val string) error {
			s.runtimeFilterMode, _ = RuntimeFilterModeStringToMode(val)
			return nil
		},
	},
	{
		Scope: vardef.ScopeGlobal | vardef.ScopeSession,
		Name:  vardef.TiDBLockUnchangedKeys,
		Value: BoolToOnOff(vardef.DefTiDBLockUnchangedKeys),
		Type:  vardef.TypeBool,
		SetSession: func(vars *SessionVars, s string) error {
			vars.LockUnchangedKeys = TiDBOptOn(s)
			return nil
		},
	},
	{Scope: vardef.ScopeGlobal, Name: vardef.TiDBEnableCheckConstraint, Value: BoolToOnOff(vardef.DefTiDBEnableCheckConstraint), Type: vardef.TypeBool, SetGlobal: func(ctx context.Context, vars *SessionVars, s string) error {
		vardef.EnableCheckConstraint.Store(TiDBOptOn(s))
		return nil
	}, GetGlobal: func(ctx context.Context, vars *SessionVars) (string, error) {
		return BoolToOnOff(vardef.EnableCheckConstraint.Load()), nil
	}},
	{Scope: vardef.ScopeGlobal, Name: vardef.TiDBSchemaCacheSize, Value: strconv.Itoa(vardef.DefTiDBSchemaCacheSize), Type: vardef.TypeStr,
		Validation: func(s *SessionVars, normalizedValue string, originalValue string, scope vardef.ScopeFlag) (string, error) {
			_, str, err := parseSchemaCacheSize(s, normalizedValue, originalValue)
			if err != nil {
				return "", err
			}
			return str, nil
		},
		SetGlobal: func(ctx context.Context, vars *SessionVars, val string) error {
			// It does not take effect immediately, but within a ddl lease, infoschema reload would cause the v2 to be used.
			bt, str, err := parseSchemaCacheSize(vars, val, val)
			if err != nil {
				return err
			}
			if vardef.SchemaCacheSize.Load() != bt && ChangeSchemaCacheSize != nil {
				if err := ChangeSchemaCacheSize(ctx, bt); err != nil {
					return err
				}
			}
			vardef.SchemaCacheSize.Store(bt)
			vardef.SchemaCacheSizeOriginText.Store(str)
			return nil
		},
		GetGlobal: func(ctx context.Context, vars *SessionVars) (string, error) {
			return vardef.SchemaCacheSizeOriginText.Load(), nil
		}},
	{Scope: vardef.ScopeSession, Name: vardef.TiDBSessionAlias, Value: "", Type: vardef.TypeStr,
		Validation: func(s *SessionVars, normalizedValue string, originalValue string, _ vardef.ScopeFlag) (string, error) {
			chars := []rune(normalizedValue)
			warningAdded := false
			if len(chars) > 64 {
				s.StmtCtx.AppendWarning(ErrTruncatedWrongValue.FastGenByArgs(vardef.TiDBSessionAlias, originalValue))
				warningAdded = true
				chars = chars[:64]
				normalizedValue = string(chars)
			}

			// truncate to a valid identifier
			for normalizedValue != "" && util.IsInCorrectIdentifierName(normalizedValue) {
				if !warningAdded {
					s.StmtCtx.AppendWarning(ErrTruncatedWrongValue.FastGenByArgs(vardef.TiDBSessionAlias, originalValue))
					warningAdded = true
				}
				chars = chars[:len(chars)-1]
				normalizedValue = string(chars)
			}

			return normalizedValue, nil
		},
		SetSession: func(vars *SessionVars, s string) error {
			vars.SessionAlias = s
			return nil
		}, GetSession: func(vars *SessionVars) (string, error) {
			return vars.SessionAlias, nil
		}},
	{
		Scope:          vardef.ScopeGlobal | vardef.ScopeSession,
		Name:           vardef.TiDBOptObjective,
		Value:          vardef.DefTiDBOptObjective,
		Type:           vardef.TypeEnum,
		PossibleValues: []string{vardef.OptObjectiveModerate, vardef.OptObjectiveDeterminate},
		SetSession: func(vars *SessionVars, s string) error {
			vars.OptObjective = s
			return nil
		},
	},
	{Scope: vardef.ScopeInstance, Name: vardef.TiDBServiceScope, Value: "", Type: vardef.TypeStr,
		Validation: func(_ *SessionVars, normalizedValue string, originalValue string, _ vardef.ScopeFlag) (string, error) {
			return normalizedValue, servicescope.CheckServiceScope(originalValue)
		},
		SetGlobal: func(ctx context.Context, vars *SessionVars, s string) error {
			newValue := strings.ToLower(s)
			vardef.ServiceScope.Store(newValue)
			oldConfig := config.GetGlobalConfig()
			if oldConfig.Instance.TiDBServiceScope != newValue {
				newConfig := *oldConfig
				newConfig.Instance.TiDBServiceScope = newValue
				config.StoreGlobalConfig(&newConfig)
			}
			return nil
		}, GetGlobal: func(ctx context.Context, vars *SessionVars) (string, error) {
			return vardef.ServiceScope.Load(), nil
		}},
	{Scope: vardef.ScopeGlobal, Name: vardef.TiDBSchemaVersionCacheLimit, Value: strconv.Itoa(vardef.DefTiDBSchemaVersionCacheLimit), Type: vardef.TypeInt, MinValue: 2, MaxValue: math.MaxUint8, AllowEmpty: true,
		SetGlobal: func(_ context.Context, s *SessionVars, val string) error {
			vardef.SchemaVersionCacheLimit.Store(TidbOptInt64(val, vardef.DefTiDBSchemaVersionCacheLimit))
			return nil
		}},
	{Scope: vardef.ScopeGlobal | vardef.ScopeSession, Name: vardef.TiDBIdleTransactionTimeout, Value: strconv.Itoa(vardef.DefTiDBIdleTransactionTimeout), Type: vardef.TypeUnsigned, MinValue: 0, MaxValue: secondsPerYear,
		SetSession: func(s *SessionVars, val string) error {
			s.IdleTransactionTimeout = tidbOptPositiveInt32(val, vardef.DefTiDBIdleTransactionTimeout)
			return nil
		}},
	{Scope: vardef.ScopeGlobal | vardef.ScopeSession, Name: vardef.DivPrecisionIncrement, Value: strconv.Itoa(vardef.DefDivPrecisionIncrement), Type: vardef.TypeUnsigned, MinValue: 0, MaxValue: 30,
		SetSession: func(s *SessionVars, val string) error {
			s.DivPrecisionIncrement = tidbOptPositiveInt32(val, vardef.DefDivPrecisionIncrement)
			return nil
		}},
	{Scope: vardef.ScopeSession, Name: vardef.TiDBDMLType, Value: vardef.DefTiDBDMLType, Type: vardef.TypeStr,
		SetSession: func(s *SessionVars, val string) error {
			lowerVal := strings.ToLower(val)
			if strings.EqualFold(lowerVal, "standard") {
				s.BulkDMLEnabled = false
				return nil
			}
			if strings.EqualFold(lowerVal, "bulk") {
				s.BulkDMLEnabled = true
				return nil
			}
			return errors.Errorf("unsupport DML type: %s", val)
		},
		IsHintUpdatableVerified: true,
	},
	{Scope: vardef.ScopeGlobal | vardef.ScopeSession, Name: vardef.TiFlashHashAggPreAggMode, Value: vardef.DefTiFlashPreAggMode, Type: vardef.TypeStr,
		Validation: func(_ *SessionVars, normalizedValue string, originalValue string, _ vardef.ScopeFlag) (string, error) {
			if _, ok := ToTiPBTiFlashPreAggMode(normalizedValue); ok {
				return normalizedValue, nil
			}
			errMsg := fmt.Sprintf("incorrect value: `%s`. %s options: %s",
				originalValue, vardef.TiFlashHashAggPreAggMode, ValidTiFlashPreAggMode())
			return normalizedValue, errors.New(errMsg)
		},
		SetSession: func(s *SessionVars, val string) error {
			s.TiFlashPreAggMode = val
			return nil
		},
	},
	{Scope: vardef.ScopeGlobal | vardef.ScopeSession, Name: vardef.TiDBEnableLazyCursorFetch, Value: BoolToOnOff(vardef.DefTiDBEnableLazyCursorFetch), Type: vardef.TypeBool, SetSession: func(s *SessionVars, val string) error {
		s.EnableLazyCursorFetch = TiDBOptOn(val)
		return nil
	}},
	{Scope: vardef.ScopeGlobal | vardef.ScopeSession, Name: vardef.TiDBEnableSharedLockPromotion, Value: BoolToOnOff(vardef.DefTiDBEnableSharedLockPromotion), Type: vardef.TypeBool, SetSession: func(s *SessionVars, val string) error {
		if s.NoopFuncsMode != OffInt && TiDBOptOn(val) {
			logutil.BgLogger().Warn("tidb_enable_shared_lock_promotion set to on would override tidb_enable_noop_functions on")
		}
		s.SharedLockPromotion = TiDBOptOn(val)
		return nil
	}},
	{Scope: vardef.ScopeGlobal | vardef.ScopeSession, Name: vardef.TiDBMaxDistTaskNodes, Value: strconv.Itoa(vardef.DefTiDBMaxDistTaskNodes), Type: vardef.TypeInt, MinValue: -1, MaxValue: 128},
	{Scope: vardef.ScopeGlobal, Name: vardef.TiDBTSOClientRPCMode, Value: vardef.DefTiDBTSOClientRPCMode, Type: vardef.TypeEnum, PossibleValues: []string{vardef.TSOClientRPCModeDefault, vardef.TSOClientRPCModeParallel, vardef.TSOClientRPCModeParallelFast},
		SetGlobal: func(_ context.Context, s *SessionVars, val string) error {
			return (*SetPDClientDynamicOption.Load())(vardef.TiDBTSOClientRPCMode, val)
		},
	},
	{Scope: vardef.ScopeGlobal, Name: vardef.TiDBCircuitBreakerPDMetadataErrorRateThresholdPct, Value: strconv.Itoa(vardef.DefTiDBCircuitBreakerPDMetaErrorRatePct), Type: vardef.TypeUnsigned, MinValue: 0, MaxValue: 100,
		SetGlobal: func(_ context.Context, s *SessionVars, val string) error {
			if ChangePDMetadataCircuitBreakerErrorRateThresholdPct != nil {
				ChangePDMetadataCircuitBreakerErrorRateThresholdPct(uint32(tidbOptPositiveInt32(val, vardef.DefTiDBCircuitBreakerPDMetaErrorRatePct)))
			}
			return nil
		},
	},
<<<<<<< HEAD
	{
		Scope: vardef.ScopeGlobal | vardef.ScopeSession,
		Name:  vardef.TiDBPipelinedDMLResourcePolicy,
		Value: vardef.DefTiDBPipelinedDmlResourcePolicy,
		Type:  vardef.TypeStr,
		SetSession: func(s *SessionVars, val string) error {
			// ensure the value is trimmed and lowercased
			val = strings.TrimSpace(val)
			lowVal := strings.ToLower(val)
			switch lowVal {
			case vardef.StrategyPerformance:
				s.PipelinedDMLConfig.PipelinedFlushConcurrency = vardef.DefaultFlushConcurrency
				s.PipelinedDMLConfig.PipelinedResolveLockConcurrency = vardef.DefaultResolveConcurrency
				s.PipelinedDMLConfig.PipelinedWriteThrottleRatio = 0
			case vardef.StrategyConservation:
				s.PipelinedDMLConfig.PipelinedFlushConcurrency = vardef.ConservationFlushConcurrency
				s.PipelinedDMLConfig.PipelinedResolveLockConcurrency = vardef.ConservationResolveConcurrency
				s.PipelinedDMLConfig.PipelinedWriteThrottleRatio = 0
			default:
				// Create a temporary config to hold new values to avoid partial application
				newConfig := PipelinedDMLConfig{
					PipelinedFlushConcurrency:       vardef.DefaultFlushConcurrency,
					PipelinedResolveLockConcurrency: vardef.DefaultResolveConcurrency,
					PipelinedWriteThrottleRatio:     0,
				}

				// More flexible custom format validation
				if !strings.HasPrefix(lowVal, vardef.StrategyCustom) {
					return ErrWrongValueForVar.FastGenByArgs(vardef.TiDBPipelinedDMLResourcePolicy, val)
				}

				// Extract everything after "custom"
				remaining := strings.TrimSpace(lowVal[len(vardef.StrategyCustom):])
				if len(remaining) < 2 || !strings.HasPrefix(remaining, "{") || !strings.HasSuffix(remaining, "}") {
					return ErrWrongValueForVar.FastGenByArgs(vardef.TiDBPipelinedDMLResourcePolicy, val)
				}

				// Extract and trim content between brackets
				content := strings.TrimSpace(remaining[1 : len(remaining)-1])
				if content == "" {
					return ErrWrongValueForVar.FastGenByArgs(vardef.TiDBPipelinedDMLResourcePolicy, val)
				}

				// Split parameters
				rawParams := strings.Split(content, ",")
				for _, rawParam := range rawParams {
					param := strings.TrimSpace(rawParam)
					if param == "" {
						return ErrWrongValueForVar.FastGenByArgs(vardef.TiDBPipelinedDMLResourcePolicy, val)
					}

					// Split key-values
					parts := strings.FieldsFunc(param, func(r rune) bool {
						return r == '=' || r == ':'
					})

					if len(parts) != 2 {
						return ErrWrongValueForVar.FastGenByArgs(vardef.TiDBPipelinedDMLResourcePolicy, val)
					}

					key := strings.TrimSpace(parts[0])
					value := strings.TrimSpace(parts[1])

					switch key {
					case "concurrency":
						concurrency, err := strconv.ParseInt(value, 10, 64)
						if err != nil || concurrency < vardef.MinPipelinedDMLConcurrency || concurrency > vardef.MaxPipelinedDMLConcurrency {
							logutil.BgLogger().Warn(
								"invalid concurrency value in pipelined DML resource policy",
								zap.String("value", val),
								zap.String("concurrency", value),
								zap.Error(err),
							)
							return ErrWrongValueForVar.FastGenByArgs(vardef.TiDBPipelinedDMLResourcePolicy, val)
						}
						newConfig.PipelinedFlushConcurrency = int(concurrency)
					case "resolve_concurrency":
						concurrency, err := strconv.ParseInt(value, 10, 64)
						if err != nil || concurrency < vardef.MinPipelinedDMLConcurrency || concurrency > vardef.MaxPipelinedDMLConcurrency {
							logutil.BgLogger().Warn(
								"invalid resolve_concurrency value in pipelined DML resource policy",
								zap.String("value", val),
								zap.String("resolve_concurrency", value),
								zap.Error(err),
							)
							return ErrWrongValueForVar.FastGenByArgs(vardef.TiDBPipelinedDMLResourcePolicy, val)
						}
						newConfig.PipelinedResolveLockConcurrency = int(concurrency)
					case "write_throttle_ratio":
						ratio, err := strconv.ParseFloat(value, 64)
						if err != nil || ratio < 0 || ratio >= 1 {
							logutil.BgLogger().Warn(
								"invalid write_throttle_ratio value in pipelined DML resource policy",
								zap.String("value", val),
								zap.String("write_throttle_ratio", value),
								zap.Error(err),
							)
							return ErrWrongValueForVar.FastGenByArgs(vardef.TiDBPipelinedDMLResourcePolicy, val)
						}
						newConfig.PipelinedWriteThrottleRatio = ratio
					default:
						return ErrWrongValueForVar.FastGenByArgs(vardef.TiDBPipelinedDMLResourcePolicy, val)
					}
				}

				// Only apply changes after all validation passed
				s.PipelinedDMLConfig = newConfig
			}
=======
	{Scope: vardef.ScopeGlobal, Name: vardef.TiDBAccelerateUserCreationUpdate, Value: BoolToOnOff(vardef.DefTiDBAccelerateUserCreationUpdate), Type: vardef.TypeBool,
		SetGlobal: func(_ context.Context, s *SessionVars, val string) error {
			vardef.AccelerateUserCreationUpdate.Store(TiDBOptOn(val))
>>>>>>> 5a166e13
			return nil
		},
	},
}

// GlobalSystemVariableInitialValue gets the default value for a system variable including ones that are dynamically set (e.g. based on the store)
func GlobalSystemVariableInitialValue(varName, varVal string) string {
	switch varName {
	case vardef.TiDBEnableAsyncCommit, vardef.TiDBEnable1PC:
		if config.GetGlobalConfig().Store == config.StoreTypeTiKV {
			varVal = vardef.On
		}
	case vardef.TiDBMemOOMAction:
		if intest.InTest {
			varVal = vardef.OOMActionLog
		}
	case vardef.TiDBEnableAutoAnalyze:
		if intest.InTest {
			varVal = vardef.Off
		}
	// For the following sysvars, we change the default
	// FOR NEW INSTALLS ONLY. In most cases you don't want to do this.
	// It is better to change the value in the Sysvar struct, so that
	// all installs will have the same value.
	case vardef.TiDBRowFormatVersion:
		varVal = strconv.Itoa(vardef.DefTiDBRowFormatV2)
	case vardef.TiDBTxnAssertionLevel:
		varVal = vardef.AssertionFastStr
	case vardef.TiDBEnableMutationChecker:
		varVal = vardef.On
	case vardef.TiDBPessimisticTransactionFairLocking:
		varVal = vardef.On
	}
	return varVal
}

func setTiFlashComputeDispatchPolicy(s *SessionVars, val string) error {
	p, err := tiflashcompute.GetDispatchPolicyByStr(val)
	if err != nil {
		return err
	}
	s.TiFlashComputeDispatchPolicy = p
	return nil
}<|MERGE_RESOLUTION|>--- conflicted
+++ resolved
@@ -3436,122 +3436,18 @@
 			return nil
 		},
 	},
-<<<<<<< HEAD
+	{Scope: vardef.ScopeGlobal, Name: vardef.TiDBAccelerateUserCreationUpdate, Value: BoolToOnOff(vardef.DefTiDBAccelerateUserCreationUpdate), Type: vardef.TypeBool,
+		SetGlobal: func(_ context.Context, s *SessionVars, val string) error {
+			vardef.AccelerateUserCreationUpdate.Store(TiDBOptOn(val))
+			return nil
+		},
+	},
 	{
-		Scope: vardef.ScopeGlobal | vardef.ScopeSession,
-		Name:  vardef.TiDBPipelinedDMLResourcePolicy,
-		Value: vardef.DefTiDBPipelinedDmlResourcePolicy,
-		Type:  vardef.TypeStr,
-		SetSession: func(s *SessionVars, val string) error {
-			// ensure the value is trimmed and lowercased
-			val = strings.TrimSpace(val)
-			lowVal := strings.ToLower(val)
-			switch lowVal {
-			case vardef.StrategyPerformance:
-				s.PipelinedDMLConfig.PipelinedFlushConcurrency = vardef.DefaultFlushConcurrency
-				s.PipelinedDMLConfig.PipelinedResolveLockConcurrency = vardef.DefaultResolveConcurrency
-				s.PipelinedDMLConfig.PipelinedWriteThrottleRatio = 0
-			case vardef.StrategyConservation:
-				s.PipelinedDMLConfig.PipelinedFlushConcurrency = vardef.ConservationFlushConcurrency
-				s.PipelinedDMLConfig.PipelinedResolveLockConcurrency = vardef.ConservationResolveConcurrency
-				s.PipelinedDMLConfig.PipelinedWriteThrottleRatio = 0
-			default:
-				// Create a temporary config to hold new values to avoid partial application
-				newConfig := PipelinedDMLConfig{
-					PipelinedFlushConcurrency:       vardef.DefaultFlushConcurrency,
-					PipelinedResolveLockConcurrency: vardef.DefaultResolveConcurrency,
-					PipelinedWriteThrottleRatio:     0,
-				}
-
-				// More flexible custom format validation
-				if !strings.HasPrefix(lowVal, vardef.StrategyCustom) {
-					return ErrWrongValueForVar.FastGenByArgs(vardef.TiDBPipelinedDMLResourcePolicy, val)
-				}
-
-				// Extract everything after "custom"
-				remaining := strings.TrimSpace(lowVal[len(vardef.StrategyCustom):])
-				if len(remaining) < 2 || !strings.HasPrefix(remaining, "{") || !strings.HasSuffix(remaining, "}") {
-					return ErrWrongValueForVar.FastGenByArgs(vardef.TiDBPipelinedDMLResourcePolicy, val)
-				}
-
-				// Extract and trim content between brackets
-				content := strings.TrimSpace(remaining[1 : len(remaining)-1])
-				if content == "" {
-					return ErrWrongValueForVar.FastGenByArgs(vardef.TiDBPipelinedDMLResourcePolicy, val)
-				}
-
-				// Split parameters
-				rawParams := strings.Split(content, ",")
-				for _, rawParam := range rawParams {
-					param := strings.TrimSpace(rawParam)
-					if param == "" {
-						return ErrWrongValueForVar.FastGenByArgs(vardef.TiDBPipelinedDMLResourcePolicy, val)
-					}
-
-					// Split key-values
-					parts := strings.FieldsFunc(param, func(r rune) bool {
-						return r == '=' || r == ':'
-					})
-
-					if len(parts) != 2 {
-						return ErrWrongValueForVar.FastGenByArgs(vardef.TiDBPipelinedDMLResourcePolicy, val)
-					}
-
-					key := strings.TrimSpace(parts[0])
-					value := strings.TrimSpace(parts[1])
-
-					switch key {
-					case "concurrency":
-						concurrency, err := strconv.ParseInt(value, 10, 64)
-						if err != nil || concurrency < vardef.MinPipelinedDMLConcurrency || concurrency > vardef.MaxPipelinedDMLConcurrency {
-							logutil.BgLogger().Warn(
-								"invalid concurrency value in pipelined DML resource policy",
-								zap.String("value", val),
-								zap.String("concurrency", value),
-								zap.Error(err),
-							)
-							return ErrWrongValueForVar.FastGenByArgs(vardef.TiDBPipelinedDMLResourcePolicy, val)
-						}
-						newConfig.PipelinedFlushConcurrency = int(concurrency)
-					case "resolve_concurrency":
-						concurrency, err := strconv.ParseInt(value, 10, 64)
-						if err != nil || concurrency < vardef.MinPipelinedDMLConcurrency || concurrency > vardef.MaxPipelinedDMLConcurrency {
-							logutil.BgLogger().Warn(
-								"invalid resolve_concurrency value in pipelined DML resource policy",
-								zap.String("value", val),
-								zap.String("resolve_concurrency", value),
-								zap.Error(err),
-							)
-							return ErrWrongValueForVar.FastGenByArgs(vardef.TiDBPipelinedDMLResourcePolicy, val)
-						}
-						newConfig.PipelinedResolveLockConcurrency = int(concurrency)
-					case "write_throttle_ratio":
-						ratio, err := strconv.ParseFloat(value, 64)
-						if err != nil || ratio < 0 || ratio >= 1 {
-							logutil.BgLogger().Warn(
-								"invalid write_throttle_ratio value in pipelined DML resource policy",
-								zap.String("value", val),
-								zap.String("write_throttle_ratio", value),
-								zap.Error(err),
-							)
-							return ErrWrongValueForVar.FastGenByArgs(vardef.TiDBPipelinedDMLResourcePolicy, val)
-						}
-						newConfig.PipelinedWriteThrottleRatio = ratio
-					default:
-						return ErrWrongValueForVar.FastGenByArgs(vardef.TiDBPipelinedDMLResourcePolicy, val)
-					}
-				}
-
-				// Only apply changes after all validation passed
-				s.PipelinedDMLConfig = newConfig
-			}
-=======
-	{Scope: vardef.ScopeGlobal, Name: vardef.TiDBAccelerateUserCreationUpdate, Value: BoolToOnOff(vardef.DefTiDBAccelerateUserCreationUpdate), Type: vardef.TypeBool,
-		SetGlobal: func(_ context.Context, s *SessionVars, val string) error {
-			vardef.AccelerateUserCreationUpdate.Store(TiDBOptOn(val))
->>>>>>> 5a166e13
-			return nil
-		},
+		Scope:      vardef.ScopeGlobal | vardef.ScopeSession,
+		Name:       vardef.TiDBPipelinedDmlResourcePolicy,
+		Value:      vardef.DefTiDBPipelinedDmlResourcePolicy,
+		Type:       vardef.TypeStr,
+		SetSession: setPipelinedDmlResourcePolicy,
 	},
 }
 
@@ -3593,4 +3489,110 @@
 	}
 	s.TiFlashComputeDispatchPolicy = p
 	return nil
+}
+
+func setPipelinedDmlResourcePolicy(s *SessionVars, val string) error {
+	// ensure the value is trimmed and lowercased
+	val = strings.TrimSpace(val)
+	lowVal := strings.ToLower(val)
+	switch lowVal {
+	case vardef.StrategyPerformance:
+		s.PipelinedDMLConfig.PipelinedFlushConcurrency = vardef.DefaultFlushConcurrency
+		s.PipelinedDMLConfig.PipelinedResolveLockConcurrency = vardef.DefaultResolveConcurrency
+		s.PipelinedDMLConfig.PipelinedWriteThrottleRatio = 0
+	case vardef.StrategyConservation:
+		s.PipelinedDMLConfig.PipelinedFlushConcurrency = vardef.ConservationFlushConcurrency
+		s.PipelinedDMLConfig.PipelinedResolveLockConcurrency = vardef.ConservationResolveConcurrency
+		s.PipelinedDMLConfig.PipelinedWriteThrottleRatio = 0
+	default:
+		// Create a temporary config to hold new values to avoid partial application
+		newConfig := PipelinedDMLConfig{
+			PipelinedFlushConcurrency:       vardef.DefaultFlushConcurrency,
+			PipelinedResolveLockConcurrency: vardef.DefaultResolveConcurrency,
+			PipelinedWriteThrottleRatio:     0,
+		}
+
+		// More flexible custom format validation
+		if !strings.HasPrefix(lowVal, vardef.StrategyCustom) {
+			return ErrWrongValueForVar.FastGenByArgs(vardef.TiDBPipelinedDmlResourcePolicy, val)
+		}
+
+		// Extract everything after "custom"
+		remaining := strings.TrimSpace(lowVal[len(vardef.StrategyCustom):])
+		if len(remaining) < 2 || !strings.HasPrefix(remaining, "{") || !strings.HasSuffix(remaining, "}") {
+			return ErrWrongValueForVar.FastGenByArgs(vardef.TiDBPipelinedDmlResourcePolicy, val)
+		}
+
+		// Extract and trim content between brackets
+		content := strings.TrimSpace(remaining[1 : len(remaining)-1])
+		if content == "" {
+			return ErrWrongValueForVar.FastGenByArgs(vardef.TiDBPipelinedDmlResourcePolicy, val)
+		}
+
+		// Split parameters
+		rawParams := strings.Split(content, ",")
+		for _, rawParam := range rawParams {
+			param := strings.TrimSpace(rawParam)
+			if param == "" {
+				return ErrWrongValueForVar.FastGenByArgs(vardef.TiDBPipelinedDmlResourcePolicy, val)
+			}
+
+			// Split key-values
+			parts := strings.FieldsFunc(param, func(r rune) bool {
+				return r == '=' || r == ':'
+			})
+
+			if len(parts) != 2 {
+				return ErrWrongValueForVar.FastGenByArgs(vardef.TiDBPipelinedDmlResourcePolicy, val)
+			}
+
+			key := strings.TrimSpace(parts[0])
+			value := strings.TrimSpace(parts[1])
+
+			switch key {
+			case "concurrency":
+				concurrency, err := strconv.ParseInt(value, 10, 64)
+				if err != nil || concurrency < vardef.MinPipelinedDMLConcurrency || concurrency > vardef.MaxPipelinedDMLConcurrency {
+					logutil.BgLogger().Warn(
+						"invalid concurrency value in pipelined DML resource policy",
+						zap.String("value", val),
+						zap.String("concurrency", value),
+						zap.Error(err),
+					)
+					return ErrWrongValueForVar.FastGenByArgs(vardef.TiDBPipelinedDmlResourcePolicy, val)
+				}
+				newConfig.PipelinedFlushConcurrency = int(concurrency)
+			case "resolve_concurrency":
+				concurrency, err := strconv.ParseInt(value, 10, 64)
+				if err != nil || concurrency < vardef.MinPipelinedDMLConcurrency || concurrency > vardef.MaxPipelinedDMLConcurrency {
+					logutil.BgLogger().Warn(
+						"invalid resolve_concurrency value in pipelined DML resource policy",
+						zap.String("value", val),
+						zap.String("resolve_concurrency", value),
+						zap.Error(err),
+					)
+					return ErrWrongValueForVar.FastGenByArgs(vardef.TiDBPipelinedDmlResourcePolicy, val)
+				}
+				newConfig.PipelinedResolveLockConcurrency = int(concurrency)
+			case "write_throttle_ratio":
+				ratio, err := strconv.ParseFloat(value, 64)
+				if err != nil || ratio < 0 || ratio >= 1 {
+					logutil.BgLogger().Warn(
+						"invalid write_throttle_ratio value in pipelined DML resource policy",
+						zap.String("value", val),
+						zap.String("write_throttle_ratio", value),
+						zap.Error(err),
+					)
+					return ErrWrongValueForVar.FastGenByArgs(vardef.TiDBPipelinedDmlResourcePolicy, val)
+				}
+				newConfig.PipelinedWriteThrottleRatio = ratio
+			default:
+				return ErrWrongValueForVar.FastGenByArgs(vardef.TiDBPipelinedDmlResourcePolicy, val)
+			}
+		}
+
+		// Only apply changes after all validation passed
+		s.PipelinedDMLConfig = newConfig
+	}
+	return nil
 }