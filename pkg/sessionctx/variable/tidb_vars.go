// Copyright 2017 PingCAP, Inc.
//
// Licensed under the Apache License, Version 2.0 (the "License");
// you may not use this file except in compliance with the License.
// You may obtain a copy of the License at
//
//     http://www.apache.org/licenses/LICENSE-2.0
//
// Unless required by applicable law or agreed to in writing, software
// distributed under the License is distributed on an "AS IS" BASIS,
// WITHOUT WARRANTIES OR CONDITIONS OF ANY KIND, either express or implied.
// See the License for the specific language governing permissions and
// limitations under the License.

package variable

import (
	"context"
	"fmt"
	"math"
	"time"

	"github.com/pingcap/tidb/pkg/config"
	"github.com/pingcap/tidb/pkg/kv"
	"github.com/pingcap/tidb/pkg/parser/mysql"
	"github.com/pingcap/tidb/pkg/sessionctx/variable/featuretag/disttask"
	"github.com/pingcap/tidb/pkg/util/memory"
	"github.com/pingcap/tidb/pkg/util/paging"
	"github.com/pingcap/tidb/pkg/util/size"
	"github.com/pingcap/tidb/pkg/util/tiflash"
	"github.com/pingcap/tidb/pkg/util/tiflashcompute"
	"go.uber.org/atomic"
)

/*
	Steps to add a new TiDB specific system variable:

	1. Add a new variable name with comment in this file.
	2. Add the default value of the new variable in this file.
	3. Add SysVar instance in 'defaultSysVars' slice.
*/

// TiDB system variable names that only in session scope.
const (
	TiDBDDLSlowOprThreshold = "ddl_slow_threshold"

	// TiDBSnapshot is used for reading history data, the default value is empty string.
	// The value can be a datetime string like '2017-11-11 20:20:20' or a tso string. When this variable is set, the session reads history data of that time.
	TiDBSnapshot = "tidb_snapshot"

	// TiDBOptAggPushDown is used to enable/disable the optimizer rule of aggregation push down.
	TiDBOptAggPushDown = "tidb_opt_agg_push_down"

	// TiDBOptDeriveTopN is used to enable/disable the optimizer rule of deriving topN.
	TiDBOptDeriveTopN = "tidb_opt_derive_topn"

	// TiDBOptCartesianBCJ is used to disable/enable broadcast cartesian join in MPP mode
	TiDBOptCartesianBCJ = "tidb_opt_broadcast_cartesian_join"

	TiDBOptMPPOuterJoinFixedBuildSide = "tidb_opt_mpp_outer_join_fixed_build_side"

	// TiDBOptDistinctAggPushDown is used to decide whether agg with distinct should be pushed to tikv/tiflash.
	TiDBOptDistinctAggPushDown = "tidb_opt_distinct_agg_push_down"

	// TiDBOptSkewDistinctAgg is used to indicate the distinct agg has data skew
	TiDBOptSkewDistinctAgg = "tidb_opt_skew_distinct_agg"

	// TiDBOpt3StageDistinctAgg is used to indicate whether to plan and execute the distinct agg in 3 stages
	TiDBOpt3StageDistinctAgg = "tidb_opt_three_stage_distinct_agg"

	// TiDBOptEnable3StageMultiDistinctAgg is used to indicate whether to plan and execute the multi distinct agg in 3 stages
	TiDBOptEnable3StageMultiDistinctAgg = "tidb_opt_enable_three_stage_multi_distinct_agg"

	TiDBOptExplainNoEvaledSubQuery = "tidb_opt_enable_non_eval_scalar_subquery"

	// TiDBBCJThresholdSize is used to limit the size of small table for mpp broadcast join.
	// Its unit is bytes, if the size of small table is larger than it, we will not use bcj.
	TiDBBCJThresholdSize = "tidb_broadcast_join_threshold_size"

	// TiDBBCJThresholdCount is used to limit the count of small table for mpp broadcast join.
	// If we can't estimate the size of one side of join child, we will check if its row number exceeds this limitation.
	TiDBBCJThresholdCount = "tidb_broadcast_join_threshold_count"

	// TiDBPreferBCJByExchangeDataSize indicates the method used to choose mpp broadcast join
	TiDBPreferBCJByExchangeDataSize = "tidb_prefer_broadcast_join_by_exchange_data_size"

	// TiDBOptWriteRowID is used to enable/disable the operations of insert、replace and update to _tidb_rowid.
	TiDBOptWriteRowID = "tidb_opt_write_row_id"

	// TiDBAutoAnalyzeRatio will run if (table modify count)/(table row count) is greater than this value.
	TiDBAutoAnalyzeRatio = "tidb_auto_analyze_ratio"

	// TiDBAutoAnalyzeStartTime will run if current time is within start time and end time.
	TiDBAutoAnalyzeStartTime = "tidb_auto_analyze_start_time"
	TiDBAutoAnalyzeEndTime   = "tidb_auto_analyze_end_time"

	// TiDBChecksumTableConcurrency is used to speed up the ADMIN CHECKSUM TABLE
	// statement, when a table has multiple indices, those indices can be
	// scanned concurrently, with the cost of higher system performance impact.
	TiDBChecksumTableConcurrency = "tidb_checksum_table_concurrency"

	// TiDBCurrentTS is used to get the current transaction timestamp.
	// It is read-only.
	TiDBCurrentTS = "tidb_current_ts"

	// TiDBLastTxnInfo is used to get the last transaction info within the current session.
	TiDBLastTxnInfo = "tidb_last_txn_info"

	// TiDBLastQueryInfo is used to get the last query info within the current session.
	TiDBLastQueryInfo = "tidb_last_query_info"

	// TiDBLastDDLInfo is used to get the last ddl info within the current session.
	TiDBLastDDLInfo = "tidb_last_ddl_info"

	// TiDBLastPlanReplayerToken is used to get the last plan replayer token within the current session
	TiDBLastPlanReplayerToken = "tidb_last_plan_replayer_token"

	// TiDBConfig is a read-only variable that shows the config of the current server.
	TiDBConfig = "tidb_config"

	// TiDBBatchInsert is used to enable/disable auto-split insert data. If set this option on, insert executor will automatically
	// insert data into multiple batches and use a single txn for each batch. This will be helpful when inserting large data.
	TiDBBatchInsert = "tidb_batch_insert"

	// TiDBBatchDelete is used to enable/disable auto-split delete data. If set this option on, delete executor will automatically
	// split data into multiple batches and use a single txn for each batch. This will be helpful when deleting large data.
	TiDBBatchDelete = "tidb_batch_delete"

	// TiDBBatchCommit is used to enable/disable auto-split the transaction.
	// If set this option on, the transaction will be committed when it reaches stmt-count-limit and starts a new transaction.
	TiDBBatchCommit = "tidb_batch_commit"

	// TiDBDMLBatchSize is used to split the insert/delete data into small batches.
	// It only takes effort when tidb_batch_insert/tidb_batch_delete is on.
	// Its default value is 20000. When the row size is large, 20k rows could be larger than 100MB.
	// User could change it to a smaller one to avoid breaking the transaction size limitation.
	TiDBDMLBatchSize = "tidb_dml_batch_size"

	// The following session variables controls the memory quota during query execution.

	// TiDBMemQuotaQuery controls the memory quota of a query.
	TiDBMemQuotaQuery = "tidb_mem_quota_query" // Bytes.
	// TiDBMemQuotaApplyCache controls the memory quota of a query.
	TiDBMemQuotaApplyCache = "tidb_mem_quota_apply_cache"

	// TiDBGeneralLog is used to log every query in the server in info level.
	TiDBGeneralLog = "tidb_general_log"

	// TiDBLogFileMaxDays is used to log every query in the server in info level.
	TiDBLogFileMaxDays = "tidb_log_file_max_days"

	// TiDBPProfSQLCPU is used to add label sql label to pprof result.
	TiDBPProfSQLCPU = "tidb_pprof_sql_cpu"

	// TiDBRetryLimit is the maximum number of retries when committing a transaction.
	TiDBRetryLimit = "tidb_retry_limit"

	// TiDBDisableTxnAutoRetry disables transaction auto retry.
	// Deprecated: This variable is deprecated, please do not use this variable.
	TiDBDisableTxnAutoRetry = "tidb_disable_txn_auto_retry"

	// TiDBEnableChunkRPC enables TiDB to use Chunk format for coprocessor requests.
	TiDBEnableChunkRPC = "tidb_enable_chunk_rpc"

	// TiDBOptimizerSelectivityLevel is used to control the selectivity estimation level.
	TiDBOptimizerSelectivityLevel = "tidb_optimizer_selectivity_level"

	// TiDBOptimizerEnableNewOnlyFullGroupByCheck is used to open the newly only_full_group_by check by maintaining functional dependency.
	TiDBOptimizerEnableNewOnlyFullGroupByCheck = "tidb_enable_new_only_full_group_by_check"

	TiDBOptimizerEnableOuterJoinReorder = "tidb_enable_outer_join_reorder"

	// TiDBOptimizerEnableNAAJ is used to open the newly null-aware anti join
	TiDBOptimizerEnableNAAJ = "tidb_enable_null_aware_anti_join"

	// TiDBTxnMode is used to control the transaction behavior.
	TiDBTxnMode = "tidb_txn_mode"

	// TiDBRowFormatVersion is used to control tidb row format version current.
	TiDBRowFormatVersion = "tidb_row_format_version"

	// TiDBEnableRowLevelChecksum is used to control whether to append checksum to row values.
	TiDBEnableRowLevelChecksum = "tidb_enable_row_level_checksum"

	// TiDBEnableTablePartition is used to control table partition feature.
	// The valid value include auto/on/off:
	// on or auto: enable table partition if the partition type is implemented.
	// off: always disable table partition.
	TiDBEnableTablePartition = "tidb_enable_table_partition"

	// TiDBEnableListTablePartition is used to control list table partition feature.
	TiDBEnableListTablePartition = "tidb_enable_list_partition"

	// TiDBSkipIsolationLevelCheck is used to control whether to return error when set unsupported transaction
	// isolation level.
	TiDBSkipIsolationLevelCheck = "tidb_skip_isolation_level_check"

	// TiDBLowResolutionTSO is used for reading data with low resolution TSO which is updated once every two seconds
	TiDBLowResolutionTSO = "tidb_low_resolution_tso"

	// TiDBReplicaRead is used for reading data from replicas, followers for example.
	TiDBReplicaRead = "tidb_replica_read"

	// TiDBAdaptiveClosestReadThreshold is for reading data from closest replicas(with same 'zone' label).
	// TiKV client should send read request to the closest replica(leader/follower) if the estimated response
	// size exceeds this threshold; otherwise, this request should be sent to leader.
	// This variable only take effect when `tidb_replica_read` is 'closest-adaptive'.
	TiDBAdaptiveClosestReadThreshold = "tidb_adaptive_closest_read_threshold"

	// TiDBAllowRemoveAutoInc indicates whether a user can drop the auto_increment column attribute or not.
	TiDBAllowRemoveAutoInc = "tidb_allow_remove_auto_inc"

	// TiDBMultiStatementMode enables multi statement at the risk of SQL injection
	// provides backwards compatibility
	TiDBMultiStatementMode = "tidb_multi_statement_mode"

	// TiDBEvolvePlanTaskMaxTime controls the max time of a single evolution task.
	TiDBEvolvePlanTaskMaxTime = "tidb_evolve_plan_task_max_time"

	// TiDBEvolvePlanTaskStartTime is the start time of evolution task.
	TiDBEvolvePlanTaskStartTime = "tidb_evolve_plan_task_start_time"
	// TiDBEvolvePlanTaskEndTime is the end time of evolution task.
	TiDBEvolvePlanTaskEndTime = "tidb_evolve_plan_task_end_time"

	// TiDBSlowLogThreshold is used to set the slow log threshold in the server.
	TiDBSlowLogThreshold = "tidb_slow_log_threshold"

	// TiDBSlowTxnLogThreshold is used to set the slow transaction log threshold in the server.
	TiDBSlowTxnLogThreshold = "tidb_slow_txn_log_threshold"

	// TiDBRecordPlanInSlowLog is used to log the plan of the slow query.
	TiDBRecordPlanInSlowLog = "tidb_record_plan_in_slow_log"

	// TiDBEnableSlowLog enables TiDB to log slow queries.
	TiDBEnableSlowLog = "tidb_enable_slow_log"

	// TiDBCheckMb4ValueInUTF8 is used to control whether to enable the check wrong utf8 value.
	TiDBCheckMb4ValueInUTF8 = "tidb_check_mb4_value_in_utf8"

	// TiDBFoundInPlanCache indicates whether the last statement was found in plan cache
	TiDBFoundInPlanCache = "last_plan_from_cache"

	// TiDBFoundInBinding indicates whether the last statement was matched with the hints in the binding.
	TiDBFoundInBinding = "last_plan_from_binding"

	// TiDBAllowAutoRandExplicitInsert indicates whether explicit insertion on auto_random column is allowed.
	TiDBAllowAutoRandExplicitInsert = "allow_auto_random_explicit_insert"

	// TiDBTxnScope indicates whether using global transactions or local transactions.
	TiDBTxnScope = "txn_scope"

	// TiDBTxnReadTS indicates the next transaction should be staleness transaction and provide the startTS
	TiDBTxnReadTS = "tx_read_ts"

	// TiDBReadStaleness indicates the staleness duration for following statement
	TiDBReadStaleness = "tidb_read_staleness"

	// TiDBEnablePaging indicates whether paging is enabled in coprocessor requests.
	TiDBEnablePaging = "tidb_enable_paging"

	// TiDBReadConsistency indicates whether the autocommit read statement goes through TiKV RC.
	TiDBReadConsistency = "tidb_read_consistency"

	// TiDBSysdateIsNow is the name of the `tidb_sysdate_is_now` system variable
	TiDBSysdateIsNow = "tidb_sysdate_is_now"

	// RequireSecureTransport indicates the secure mode for data transport
	RequireSecureTransport = "require_secure_transport"

	// TiFlashFastScan indicates whether use fast scan in tiflash.
	TiFlashFastScan = "tiflash_fastscan"

	// TiDBEnableUnsafeSubstitute indicates whether to enable generate column takes unsafe substitute.
	TiDBEnableUnsafeSubstitute = "tidb_enable_unsafe_substitute"

	// TiDBEnableTiFlashReadForWriteStmt indicates whether to enable TiFlash to read for write statements.
	TiDBEnableTiFlashReadForWriteStmt = "tidb_enable_tiflash_read_for_write_stmt"

	// TiDBUseAlloc indicates whether the last statement used chunk alloc
	TiDBUseAlloc = "last_sql_use_alloc"

	// TiDBExplicitRequestSourceType indicates the source of the request, it's a complement of RequestSourceType.
	// The value maybe "lightning", "br", "dumpling" etc.
	TiDBExplicitRequestSourceType = "tidb_request_source_type"
)

// TiDB system variable names that both in session and global scope.
const (
	// TiDBBuildStatsConcurrency is used to speed up the ANALYZE statement, when a table has multiple indices,
	// those indices can be scanned concurrently, with the cost of higher system performance impact.
	TiDBBuildStatsConcurrency = "tidb_build_stats_concurrency"

	// TiDBBuildSamplingStatsConcurrency is used to control the concurrency of build sampling stats task.
	TiDBBuildSamplingStatsConcurrency = "tidb_build_sampling_stats_concurrency"

	// TiDBDistSQLScanConcurrency is used to set the concurrency of a distsql scan task.
	// A distsql scan task can be a table scan or a index scan, which may be distributed to many TiKV nodes.
	// Higher concurrency may reduce latency, but with the cost of higher memory usage and system performance impact.
	// If the query has a LIMIT clause, high concurrency makes the system do much more work than needed.
	TiDBDistSQLScanConcurrency = "tidb_distsql_scan_concurrency"

	// TiDBAnalyzeDistSQLScanConcurrency is used to set the concurrency of a distsql scan task for analyze statement.
	TiDBAnalyzeDistSQLScanConcurrency = "tidb_analyze_distsql_scan_concurrency"

	// TiDBOptInSubqToJoinAndAgg is used to enable/disable the optimizer rule of rewriting IN subquery.
	TiDBOptInSubqToJoinAndAgg = "tidb_opt_insubq_to_join_and_agg"

	// TiDBOptPreferRangeScan is used to enable/disable the optimizer to always prefer range scan over table scan, ignoring their costs.
	TiDBOptPreferRangeScan = "tidb_opt_prefer_range_scan"

	// TiDBOptEnableCorrelationAdjustment is used to indicates if enable correlation adjustment.
	TiDBOptEnableCorrelationAdjustment = "tidb_opt_enable_correlation_adjustment"

	// TiDBOptLimitPushDownThreshold determines if push Limit or TopN down to TiKV forcibly.
	TiDBOptLimitPushDownThreshold = "tidb_opt_limit_push_down_threshold"

	// TiDBOptCorrelationThreshold is a guard to enable row count estimation using column order correlation.
	TiDBOptCorrelationThreshold = "tidb_opt_correlation_threshold"

	// TiDBOptCorrelationExpFactor is an exponential factor to control heuristic approach when tidb_opt_correlation_threshold is not satisfied.
	TiDBOptCorrelationExpFactor = "tidb_opt_correlation_exp_factor"

	// TiDBOptCPUFactor is the CPU cost of processing one expression for one row.
	TiDBOptCPUFactor = "tidb_opt_cpu_factor"
	// TiDBOptCopCPUFactor is the CPU cost of processing one expression for one row in coprocessor.
	TiDBOptCopCPUFactor = "tidb_opt_copcpu_factor"
	// TiDBOptTiFlashConcurrencyFactor is concurrency number of tiflash computation.
	TiDBOptTiFlashConcurrencyFactor = "tidb_opt_tiflash_concurrency_factor"
	// TiDBOptNetworkFactor is the network cost of transferring 1 byte data.
	TiDBOptNetworkFactor = "tidb_opt_network_factor"
	// TiDBOptScanFactor is the IO cost of scanning 1 byte data on TiKV.
	TiDBOptScanFactor = "tidb_opt_scan_factor"
	// TiDBOptDescScanFactor is the IO cost of scanning 1 byte data on TiKV in desc order.
	TiDBOptDescScanFactor = "tidb_opt_desc_factor"
	// TiDBOptSeekFactor is the IO cost of seeking the start value in a range on TiKV or TiFlash.
	TiDBOptSeekFactor = "tidb_opt_seek_factor"
	// TiDBOptMemoryFactor is the memory cost of storing one tuple.
	TiDBOptMemoryFactor = "tidb_opt_memory_factor"
	// TiDBOptDiskFactor is the IO cost of reading/writing one byte to temporary disk.
	TiDBOptDiskFactor = "tidb_opt_disk_factor"
	// TiDBOptConcurrencyFactor is the CPU cost of additional one goroutine.
	TiDBOptConcurrencyFactor = "tidb_opt_concurrency_factor"
	// TiDBOptForceInlineCTE is used to enable/disable inline CTE
	TiDBOptForceInlineCTE = "tidb_opt_force_inline_cte"

	// TiDBIndexJoinBatchSize is used to set the batch size of an index lookup join.
	// The index lookup join fetches batches of data from outer executor and constructs ranges for inner executor.
	// This value controls how much of data in a batch to do the index join.
	// Large value may reduce the latency but consumes more system resource.
	TiDBIndexJoinBatchSize = "tidb_index_join_batch_size"

	// TiDBIndexLookupSize is used for index lookup executor.
	// The index lookup executor first scan a batch of handles from a index, then use those handles to lookup the table
	// rows, this value controls how much of handles in a batch to do a lookup task.
	// Small value sends more RPCs to TiKV, consume more system resource.
	// Large value may do more work than needed if the query has a limit.
	TiDBIndexLookupSize = "tidb_index_lookup_size"

	// TiDBIndexLookupConcurrency is used for index lookup executor.
	// A lookup task may have 'tidb_index_lookup_size' of handles at maximum, the handles may be distributed
	// in many TiKV nodes, we execute multiple concurrent index lookup tasks concurrently to reduce the time
	// waiting for a task to finish.
	// Set this value higher may reduce the latency but consumes more system resource.
	// tidb_index_lookup_concurrency is deprecated, use tidb_executor_concurrency instead.
	TiDBIndexLookupConcurrency = "tidb_index_lookup_concurrency"

	// TiDBIndexLookupJoinConcurrency is used for index lookup join executor.
	// IndexLookUpJoin starts "tidb_index_lookup_join_concurrency" inner workers
	// to fetch inner rows and join the matched (outer, inner) row pairs.
	// tidb_index_lookup_join_concurrency is deprecated, use tidb_executor_concurrency instead.
	TiDBIndexLookupJoinConcurrency = "tidb_index_lookup_join_concurrency"

	// TiDBIndexSerialScanConcurrency is used for controlling the concurrency of index scan operation
	// when we need to keep the data output order the same as the order of index data.
	TiDBIndexSerialScanConcurrency = "tidb_index_serial_scan_concurrency"

	// TiDBMaxChunkSize is used to control the max chunk size during query execution.
	TiDBMaxChunkSize = "tidb_max_chunk_size"

	// TiDBAllowBatchCop means if we should send batch coprocessor to TiFlash. It can be set to 0, 1 and 2.
	// 0 means never use batch cop, 1 means use batch cop in case of aggregation and join, 2, means to force sending batch cop for any query.
	// The default value is 0
	TiDBAllowBatchCop = "tidb_allow_batch_cop"

	// TiDBAllowMPPExecution means if we should use mpp way to execute query or not.
	// Default value is `true`, means to be determined by the optimizer.
	// Value set to `false` means never use mpp.
	TiDBAllowMPPExecution = "tidb_allow_mpp"

	// TiDBAllowTiFlashCop means we only use MPP mode to query data.
	// Default value is `true`, means to be determined by the optimizer.
	// Value set to `false` means we may fall back to TiFlash cop plan if possible.
	TiDBAllowTiFlashCop = "tidb_allow_tiflash_cop"

	// TiDBHashExchangeWithNewCollation means if hash exchange is supported when new collation is on.
	// Default value is `true`, means support hash exchange when new collation is on.
	// Value set to `false` means not support hash exchange when new collation is on.
	TiDBHashExchangeWithNewCollation = "tidb_hash_exchange_with_new_collation"

	// TiDBEnforceMPPExecution means if we should enforce mpp way to execute query or not.
	// Default value is `false`, means to be determined by variable `tidb_allow_mpp`.
	// Value set to `true` means enforce use mpp.
	// Note if you want to set `tidb_enforce_mpp` to `true`, you must set `tidb_allow_mpp` to `true` first.
	TiDBEnforceMPPExecution = "tidb_enforce_mpp"

	// TiDBMaxTiFlashThreads is the maximum number of threads to execute the request which is pushed down to tiflash.
	// Default value is -1, means it will not be pushed down to tiflash.
	// If the value is bigger than -1, it will be pushed down to tiflash and used to create db context in tiflash.
	TiDBMaxTiFlashThreads = "tidb_max_tiflash_threads"

	// TiDBMaxBytesBeforeTiFlashExternalJoin is the maximum bytes used by a TiFlash join before spill to disk
	TiDBMaxBytesBeforeTiFlashExternalJoin = "tidb_max_bytes_before_tiflash_external_join"

	// TiDBMaxBytesBeforeTiFlashExternalGroupBy is the maximum bytes used by a TiFlash hash aggregation before spill to disk
	TiDBMaxBytesBeforeTiFlashExternalGroupBy = "tidb_max_bytes_before_tiflash_external_group_by"

	// TiDBMaxBytesBeforeTiFlashExternalSort is the maximum bytes used by a TiFlash sort/TopN before spill to disk
	TiDBMaxBytesBeforeTiFlashExternalSort = "tidb_max_bytes_before_tiflash_external_sort"

	// TiFlashMemQuotaQueryPerNode is the maximum bytes used by a TiFlash Query on each TiFlash node
	TiFlashMemQuotaQueryPerNode = "tiflash_mem_quota_query_per_node"

	// TiFlashQuerySpillRatio is the threshold that TiFlash will trigger auto spill when the memory usage is above this percentage
	TiFlashQuerySpillRatio = "tiflash_query_spill_ratio"

	// TiDBMPPStoreFailTTL is the unavailable time when a store is detected failed. During that time, tidb will not send any task to
	// TiFlash even though the failed TiFlash node has been recovered.
	TiDBMPPStoreFailTTL = "tidb_mpp_store_fail_ttl"

	// TiDBInitChunkSize is used to control the init chunk size during query execution.
	TiDBInitChunkSize = "tidb_init_chunk_size"

	// TiDBMinPagingSize is used to control the min paging size in the coprocessor paging protocol.
	TiDBMinPagingSize = "tidb_min_paging_size"

	// TiDBMaxPagingSize is used to control the max paging size in the coprocessor paging protocol.
	TiDBMaxPagingSize = "tidb_max_paging_size"

	// TiDBEnableCascadesPlanner is used to control whether to enable the cascades planner.
	TiDBEnableCascadesPlanner = "tidb_enable_cascades_planner"

	// TiDBSkipUTF8Check skips the UTF8 validate process, validate UTF8 has performance cost, if we can make sure
	// the input string values are valid, we can skip the check.
	TiDBSkipUTF8Check = "tidb_skip_utf8_check"

	// TiDBSkipASCIICheck skips the ASCII validate process
	// old tidb may already have fields with invalid ASCII bytes
	// disable ASCII validate can guarantee a safe replication
	TiDBSkipASCIICheck = "tidb_skip_ascii_check"

	// TiDBHashJoinConcurrency is used for hash join executor.
	// The hash join outer executor starts multiple concurrent join workers to probe the hash table.
	// tidb_hash_join_concurrency is deprecated, use tidb_executor_concurrency instead.
	TiDBHashJoinConcurrency = "tidb_hash_join_concurrency"

	// TiDBProjectionConcurrency is used for projection operator.
	// This variable controls the worker number of projection operator.
	// tidb_projection_concurrency is deprecated, use tidb_executor_concurrency instead.
	TiDBProjectionConcurrency = "tidb_projection_concurrency"

	// TiDBHashAggPartialConcurrency is used for hash agg executor.
	// The hash agg executor starts multiple concurrent partial workers to do partial aggregate works.
	// tidb_hashagg_partial_concurrency is deprecated, use tidb_executor_concurrency instead.
	TiDBHashAggPartialConcurrency = "tidb_hashagg_partial_concurrency"

	// TiDBHashAggFinalConcurrency is used for hash agg executor.
	// The hash agg executor starts multiple concurrent final workers to do final aggregate works.
	// tidb_hashagg_final_concurrency is deprecated, use tidb_executor_concurrency instead.
	TiDBHashAggFinalConcurrency = "tidb_hashagg_final_concurrency"

	// TiDBWindowConcurrency is used for window parallel executor.
	// tidb_window_concurrency is deprecated, use tidb_executor_concurrency instead.
	TiDBWindowConcurrency = "tidb_window_concurrency"

	// TiDBMergeJoinConcurrency is used for merge join parallel executor
	TiDBMergeJoinConcurrency = "tidb_merge_join_concurrency"

	// TiDBStreamAggConcurrency is used for stream aggregation parallel executor.
	// tidb_stream_agg_concurrency is deprecated, use tidb_executor_concurrency instead.
	TiDBStreamAggConcurrency = "tidb_streamagg_concurrency"

	// TiDBIndexMergeIntersectionConcurrency is used for parallel worker of index merge intersection.
	TiDBIndexMergeIntersectionConcurrency = "tidb_index_merge_intersection_concurrency"

	// TiDBEnableParallelApply is used for parallel apply.
	TiDBEnableParallelApply = "tidb_enable_parallel_apply"

	// TiDBBackoffLockFast is used for tikv backoff base time in milliseconds.
	TiDBBackoffLockFast = "tidb_backoff_lock_fast"

	// TiDBBackOffWeight is used to control the max back off time in TiDB.
	// The default maximum back off time is a small value.
	// BackOffWeight could multiply it to let the user adjust the maximum time for retrying.
	// Only positive integers can be accepted, which means that the maximum back off time can only grow.
	TiDBBackOffWeight = "tidb_backoff_weight"

	// TiDBDDLReorgWorkerCount defines the count of ddl reorg workers.
	TiDBDDLReorgWorkerCount = "tidb_ddl_reorg_worker_cnt"

	// TiDBDDLFlashbackConcurrency defines the count of ddl flashback workers.
	TiDBDDLFlashbackConcurrency = "tidb_ddl_flashback_concurrency"

	// TiDBDDLReorgBatchSize defines the transaction batch size of ddl reorg workers.
	TiDBDDLReorgBatchSize = "tidb_ddl_reorg_batch_size"

	// TiDBDDLErrorCountLimit defines the count of ddl error limit.
	TiDBDDLErrorCountLimit = "tidb_ddl_error_count_limit"

	// TiDBDDLReorgPriority defines the operations' priority of adding indices.
	// It can be: PRIORITY_LOW, PRIORITY_NORMAL, PRIORITY_HIGH
	TiDBDDLReorgPriority = "tidb_ddl_reorg_priority"

	// TiDBEnableAutoIncrementInGenerated disables the mysql compatibility check on using auto-incremented columns in
	// expression indexes and generated columns described here https://dev.mysql.com/doc/refman/5.7/en/create-table-generated-columns.html for details.
	TiDBEnableAutoIncrementInGenerated = "tidb_enable_auto_increment_in_generated"

	// TiDBPlacementMode is used to control the mode for placement
	TiDBPlacementMode = "tidb_placement_mode"

	// TiDBMaxDeltaSchemaCount defines the max length of deltaSchemaInfos.
	// deltaSchemaInfos is a queue that maintains the history of schema changes.
	TiDBMaxDeltaSchemaCount = "tidb_max_delta_schema_count"

	// TiDBScatterRegion will scatter the regions for DDLs when it is ON.
	TiDBScatterRegion = "tidb_scatter_region"

	// TiDBWaitSplitRegionFinish defines the split region behaviour is sync or async.
	TiDBWaitSplitRegionFinish = "tidb_wait_split_region_finish"

	// TiDBWaitSplitRegionTimeout uses to set the split and scatter region back off time.
	TiDBWaitSplitRegionTimeout = "tidb_wait_split_region_timeout"

	// TiDBForcePriority defines the operations' priority of all statements.
	// It can be "NO_PRIORITY", "LOW_PRIORITY", "HIGH_PRIORITY", "DELAYED"
	TiDBForcePriority = "tidb_force_priority"

	// TiDBConstraintCheckInPlace indicates to check the constraint when the SQL executing.
	// It could hurt the performance of bulking insert when it is ON.
	TiDBConstraintCheckInPlace = "tidb_constraint_check_in_place"

	// TiDBEnableWindowFunction is used to control whether to enable the window function.
	TiDBEnableWindowFunction = "tidb_enable_window_function"

	// TiDBEnablePipelinedWindowFunction is used to control whether to use pipelined window function, it only works when tidb_enable_window_function = true.
	TiDBEnablePipelinedWindowFunction = "tidb_enable_pipelined_window_function"

	// TiDBEnableStrictDoubleTypeCheck is used to control table field double type syntax check.
	TiDBEnableStrictDoubleTypeCheck = "tidb_enable_strict_double_type_check"

	// TiDBOptProjectionPushDown is used to control whether to pushdown projection to coprocessor.
	TiDBOptProjectionPushDown = "tidb_opt_projection_push_down"

	// TiDBEnableVectorizedExpression is used to control whether to enable the vectorized expression evaluation.
	TiDBEnableVectorizedExpression = "tidb_enable_vectorized_expression"

	// TiDBOptJoinReorderThreshold defines the threshold less than which
	// we'll choose a rather time-consuming algorithm to calculate the join order.
	TiDBOptJoinReorderThreshold = "tidb_opt_join_reorder_threshold"

	// TiDBSlowQueryFile indicates which slow query log file for SLOW_QUERY table to parse.
	TiDBSlowQueryFile = "tidb_slow_query_file"

	// TiDBEnableFastAnalyze indicates to use fast analyze.
	// Deprecated: This variable is deprecated, please do not use this variable.
	TiDBEnableFastAnalyze = "tidb_enable_fast_analyze"

	// TiDBExpensiveQueryTimeThreshold indicates the time threshold of expensive query.
	TiDBExpensiveQueryTimeThreshold = "tidb_expensive_query_time_threshold"

	// TiDBExpensiveTxnTimeThreshold indicates the time threshold of expensive transaction.
	TiDBExpensiveTxnTimeThreshold = "tidb_expensive_txn_time_threshold"

	// TiDBEnableIndexMerge indicates to generate IndexMergePath.
	TiDBEnableIndexMerge = "tidb_enable_index_merge"

	// TiDBEnableNoopFuncs set true will enable using fake funcs(like get_lock release_lock)
	TiDBEnableNoopFuncs = "tidb_enable_noop_functions"

	// TiDBEnableStmtSummary indicates whether the statement summary is enabled.
	TiDBEnableStmtSummary = "tidb_enable_stmt_summary"

	// TiDBStmtSummaryInternalQuery indicates whether the statement summary contain internal query.
	TiDBStmtSummaryInternalQuery = "tidb_stmt_summary_internal_query"

	// TiDBStmtSummaryRefreshInterval indicates the refresh interval in seconds for each statement summary.
	TiDBStmtSummaryRefreshInterval = "tidb_stmt_summary_refresh_interval"

	// TiDBStmtSummaryHistorySize indicates the history size of each statement summary.
	TiDBStmtSummaryHistorySize = "tidb_stmt_summary_history_size"

	// TiDBStmtSummaryMaxStmtCount indicates the max number of statements kept in memory.
	TiDBStmtSummaryMaxStmtCount = "tidb_stmt_summary_max_stmt_count"

	// TiDBStmtSummaryMaxSQLLength indicates the max length of displayed normalized sql and sample sql.
	TiDBStmtSummaryMaxSQLLength = "tidb_stmt_summary_max_sql_length"

	// TiDBIgnoreInlistPlanDigest enables TiDB to generate the same plan digest with SQL using different in-list arguments.
	TiDBIgnoreInlistPlanDigest = "tidb_ignore_inlist_plan_digest"

	// TiDBCapturePlanBaseline indicates whether the capture of plan baselines is enabled.
	TiDBCapturePlanBaseline = "tidb_capture_plan_baselines"

	// TiDBUsePlanBaselines indicates whether the use of plan baselines is enabled.
	TiDBUsePlanBaselines = "tidb_use_plan_baselines"

	// TiDBEvolvePlanBaselines indicates whether the evolution of plan baselines is enabled.
	TiDBEvolvePlanBaselines = "tidb_evolve_plan_baselines"

	// TiDBOptEnableFuzzyBinding indicates whether to enable the universal binding.
	TiDBOptEnableFuzzyBinding = "tidb_opt_enable_fuzzy_binding"

	// TiDBEnableExtendedStats indicates whether the extended statistics feature is enabled.
	TiDBEnableExtendedStats = "tidb_enable_extended_stats"

	// TiDBIsolationReadEngines indicates the tidb only read from the stores whose engine type is involved in IsolationReadEngines.
	// Now, only support TiKV and TiFlash.
	TiDBIsolationReadEngines = "tidb_isolation_read_engines"

	// TiDBStoreLimit indicates the limit of sending request to a store, 0 means without limit.
	TiDBStoreLimit = "tidb_store_limit"

	// TiDBMetricSchemaStep indicates the step when query metric schema.
	TiDBMetricSchemaStep = "tidb_metric_query_step"

	// TiDBCDCWriteSource indicates the following data is written by TiCDC if it is not 0.
	TiDBCDCWriteSource = "tidb_cdc_write_source"

	// TiDBMetricSchemaRangeDuration indicates the range duration when query metric schema.
	TiDBMetricSchemaRangeDuration = "tidb_metric_query_range_duration"

	// TiDBEnableCollectExecutionInfo indicates that whether execution info is collected.
	TiDBEnableCollectExecutionInfo = "tidb_enable_collect_execution_info"

	// TiDBExecutorConcurrency is used for controlling the concurrency of all types of executors.
	TiDBExecutorConcurrency = "tidb_executor_concurrency"

	// TiDBEnableClusteredIndex indicates if clustered index feature is enabled.
	TiDBEnableClusteredIndex = "tidb_enable_clustered_index"

	// TiDBEnableGlobalIndex means if we could create an global index on a partition table or not.
	TiDBEnableGlobalIndex = "tidb_enable_global_index"

	// TiDBPartitionPruneMode indicates the partition prune mode used.
	TiDBPartitionPruneMode = "tidb_partition_prune_mode"

	// TiDBRedactLog indicates that whether redact log.
	TiDBRedactLog = "tidb_redact_log"

	// TiDBRestrictedReadOnly is meant for the cloud admin to toggle the cluster read only
	TiDBRestrictedReadOnly = "tidb_restricted_read_only"

	// TiDBSuperReadOnly is tidb's variant of mysql's super_read_only, which has some differences from mysql's super_read_only.
	TiDBSuperReadOnly = "tidb_super_read_only"

	// TiDBShardAllocateStep indicates the max size of continuous rowid shard in one transaction.
	TiDBShardAllocateStep = "tidb_shard_allocate_step"
	// TiDBEnableTelemetry indicates that whether usage data report to PingCAP is enabled.
	// Deprecated: it is 'off' always since Telemetry has been removed from TiDB.
	TiDBEnableTelemetry = "tidb_enable_telemetry"

	// TiDBMemoryUsageAlarmRatio indicates the alarm threshold when memory usage of the tidb-server exceeds.
	TiDBMemoryUsageAlarmRatio = "tidb_memory_usage_alarm_ratio"

	// TiDBMemoryUsageAlarmKeepRecordNum indicates the number of saved alarm files.
	TiDBMemoryUsageAlarmKeepRecordNum = "tidb_memory_usage_alarm_keep_record_num"

	// TiDBEnableRateLimitAction indicates whether enabled ratelimit action
	TiDBEnableRateLimitAction = "tidb_enable_rate_limit_action"

	// TiDBEnableAsyncCommit indicates whether to enable the async commit feature.
	TiDBEnableAsyncCommit = "tidb_enable_async_commit"

	// TiDBEnable1PC indicates whether to enable the one-phase commit feature.
	TiDBEnable1PC = "tidb_enable_1pc"

	// TiDBGuaranteeLinearizability indicates whether to guarantee linearizability.
	TiDBGuaranteeLinearizability = "tidb_guarantee_linearizability"

	// TiDBAnalyzeVersion indicates how tidb collects the analyzed statistics and how use to it.
	TiDBAnalyzeVersion = "tidb_analyze_version"

	// TiDBAutoAnalyzePartitionBatchSize indicates the batch size for partition tables for auto analyze in dynamic mode
	TiDBAutoAnalyzePartitionBatchSize = "tidb_auto_analyze_partition_batch_size"

	// TiDBEnableIndexMergeJoin indicates whether to enable index merge join.
	TiDBEnableIndexMergeJoin = "tidb_enable_index_merge_join"

	// TiDBTrackAggregateMemoryUsage indicates whether track the memory usage of aggregate function.
	TiDBTrackAggregateMemoryUsage = "tidb_track_aggregate_memory_usage"

	// TiDBEnableExchangePartition indicates whether to enable exchange partition.
	TiDBEnableExchangePartition = "tidb_enable_exchange_partition"

	// TiDBAllowFallbackToTiKV indicates the engine types whose unavailability triggers fallback to TiKV.
	// Now we only support TiFlash.
	TiDBAllowFallbackToTiKV = "tidb_allow_fallback_to_tikv"

	// TiDBEnableTopSQL indicates whether the top SQL is enabled.
	TiDBEnableTopSQL = "tidb_enable_top_sql"

	// TiDBSourceID indicates the source ID of the TiDB server.
	TiDBSourceID = "tidb_source_id"

	// TiDBTopSQLMaxTimeSeriesCount indicates the max number of statements been collected in each time series.
	TiDBTopSQLMaxTimeSeriesCount = "tidb_top_sql_max_time_series_count"

	// TiDBTopSQLMaxMetaCount indicates the max capacity of the collect meta per second.
	TiDBTopSQLMaxMetaCount = "tidb_top_sql_max_meta_count"

	// TiDBEnableLocalTxn indicates whether to enable Local Txn.
	TiDBEnableLocalTxn = "tidb_enable_local_txn"

	// TiDBEnableMDL indicates whether to enable MDL.
	TiDBEnableMDL = "tidb_enable_metadata_lock"

	// TiDBTSOClientBatchMaxWaitTime indicates the max value of the TSO Batch Wait interval time of PD client.
	TiDBTSOClientBatchMaxWaitTime = "tidb_tso_client_batch_max_wait_time"

	// TiDBTxnCommitBatchSize is used to control the batch size of transaction commit related requests sent by TiDB to TiKV.
	// If a single transaction has a large amount of writes, you can increase the batch size to improve the batch effect,
	// setting too large will exceed TiKV's raft-entry-max-size limit and cause commit failure.
	TiDBTxnCommitBatchSize = "tidb_txn_commit_batch_size"

	// TiDBEnableTSOFollowerProxy indicates whether to enable the TSO Follower Proxy feature of PD client.
	TiDBEnableTSOFollowerProxy = "tidb_enable_tso_follower_proxy"

	// PDEnableFollowerHandleRegion indicates whether to enable the PD Follower handle region API.
	PDEnableFollowerHandleRegion = "pd_enable_follower_handle_region"

	// TiDBEnableOrderedResultMode indicates if stabilize query results.
	TiDBEnableOrderedResultMode = "tidb_enable_ordered_result_mode"

	// TiDBRemoveOrderbyInSubquery indicates whether to remove ORDER BY in subquery.
	TiDBRemoveOrderbyInSubquery = "tidb_remove_orderby_in_subquery"

	// TiDBEnablePseudoForOutdatedStats indicates whether use pseudo for outdated stats
	TiDBEnablePseudoForOutdatedStats = "tidb_enable_pseudo_for_outdated_stats"

	// TiDBRegardNULLAsPoint indicates whether regard NULL as point when optimizing
	TiDBRegardNULLAsPoint = "tidb_regard_null_as_point"

	// TiDBTmpTableMaxSize indicates the max memory size of temporary tables.
	TiDBTmpTableMaxSize = "tidb_tmp_table_max_size"

	// TiDBEnableLegacyInstanceScope indicates if instance scope can be set with SET SESSION.
	TiDBEnableLegacyInstanceScope = "tidb_enable_legacy_instance_scope"

	// TiDBTableCacheLease indicates the read lock lease of a cached table.
	TiDBTableCacheLease = "tidb_table_cache_lease"

	// TiDBStatsLoadSyncWait indicates the time sql execution will sync-wait for stats load.
	TiDBStatsLoadSyncWait = "tidb_stats_load_sync_wait"

	// TiDBEnableMutationChecker indicates whether to check data consistency for mutations
	TiDBEnableMutationChecker = "tidb_enable_mutation_checker"
	// TiDBTxnAssertionLevel indicates how strict the assertion will be, which helps to detect and preventing data &
	// index inconsistency problems.
	TiDBTxnAssertionLevel = "tidb_txn_assertion_level"

	// TiDBIgnorePreparedCacheCloseStmt indicates whether to ignore close-stmt commands for prepared statements.
	TiDBIgnorePreparedCacheCloseStmt = "tidb_ignore_prepared_cache_close_stmt"

	// TiDBEnableNewCostInterface is a internal switch to indicates whether to use the new cost calculation interface.
	TiDBEnableNewCostInterface = "tidb_enable_new_cost_interface"

	// TiDBCostModelVersion is a internal switch to indicates the cost model version.
	TiDBCostModelVersion = "tidb_cost_model_version"

	// TiDBIndexJoinDoubleReadPenaltyCostRate indicates whether to add some penalty cost to IndexJoin and how much of it.
	// IndexJoin can cause plenty of extra double read tasks, which consume lots of resources and take a long time.
	// Since the number of double read tasks is hard to estimated accurately, we leave this variable to let us can adjust this
	// part of cost manually.
	TiDBIndexJoinDoubleReadPenaltyCostRate = "tidb_index_join_double_read_penalty_cost_rate"

	// TiDBBatchPendingTiFlashCount indicates the maximum count of non-available TiFlash tables.
	TiDBBatchPendingTiFlashCount = "tidb_batch_pending_tiflash_count"

	// TiDBQueryLogMaxLen is used to set the max length of the query in the log.
	TiDBQueryLogMaxLen = "tidb_query_log_max_len"

	// TiDBEnableNoopVariables is used to indicate if noops appear in SHOW [GLOBAL] VARIABLES
	TiDBEnableNoopVariables = "tidb_enable_noop_variables"

	// TiDBNonTransactionalIgnoreError is used to ignore error in non-transactional DMLs.
	// When set to false, a non-transactional DML returns when it meets the first error.
	// When set to true, a non-transactional DML finishes all batches even if errors are met in some batches.
	TiDBNonTransactionalIgnoreError = "tidb_nontransactional_ignore_error"

	// Fine grained shuffle is disabled when TiFlashFineGrainedShuffleStreamCount is zero.
	TiFlashFineGrainedShuffleStreamCount = "tiflash_fine_grained_shuffle_stream_count"
	TiFlashFineGrainedShuffleBatchSize   = "tiflash_fine_grained_shuffle_batch_size"

	// TiDBSimplifiedMetrics controls whether to unregister some unused metrics.
	TiDBSimplifiedMetrics = "tidb_simplified_metrics"

	// TiDBMemoryDebugModeMinHeapInUse is used to set tidb memory debug mode trigger threshold.
	// When set to 0, the function is disabled.
	// When set to a negative integer, use memory debug mode to detect the issue of frequent allocation and release of memory.
	// We do not actively trigger gc, and check whether the `tracker memory * (1+bias ratio) > heap in use` each 5s.
	// When set to a positive integer, use memory debug mode to detect the issue of memory tracking inaccurate.
	// We trigger runtime.GC() each 5s, and check whether the `tracker memory * (1+bias ratio) > heap in use`.
	TiDBMemoryDebugModeMinHeapInUse = "tidb_memory_debug_mode_min_heap_inuse"
	// TiDBMemoryDebugModeAlarmRatio is used set tidb memory debug mode bias ratio. Treat memory bias less than this ratio as noise.
	TiDBMemoryDebugModeAlarmRatio = "tidb_memory_debug_mode_alarm_ratio"

	// TiDBEnableAnalyzeSnapshot indicates whether to read data on snapshot when collecting statistics.
	// When set to false, ANALYZE reads the latest data.
	// When set to true, ANALYZE reads data on the snapshot at the beginning of ANALYZE.
	TiDBEnableAnalyzeSnapshot = "tidb_enable_analyze_snapshot"

	// TiDBDefaultStrMatchSelectivity controls some special cardinality estimation strategy for string match functions (like and regexp).
	// When set to 0, Selectivity() will try to evaluate those functions with TopN and NULL in the stats to estimate,
	// and the default selectivity and the selectivity for the histogram part will be 0.1.
	// When set to (0, 1], Selectivity() will use the value of this variable as the default selectivity of those
	// functions instead of the selectionFactor (0.8).
	TiDBDefaultStrMatchSelectivity = "tidb_default_string_match_selectivity"

	// TiDBEnablePrepPlanCache indicates whether to enable prepared plan cache
	TiDBEnablePrepPlanCache = "tidb_enable_prepared_plan_cache"
	// TiDBPrepPlanCacheSize indicates the number of cached statements.
	// This variable is deprecated, use tidb_session_plan_cache_size instead.
	TiDBPrepPlanCacheSize = "tidb_prepared_plan_cache_size"
	// TiDBEnablePrepPlanCacheMemoryMonitor indicates whether to enable prepared plan cache monitor
	TiDBEnablePrepPlanCacheMemoryMonitor = "tidb_enable_prepared_plan_cache_memory_monitor"

	// TiDBEnableNonPreparedPlanCache indicates whether to enable non-prepared plan cache.
	TiDBEnableNonPreparedPlanCache = "tidb_enable_non_prepared_plan_cache"
	// TiDBEnableNonPreparedPlanCacheForDML indicates whether to enable non-prepared plan cache for DML statements.
	TiDBEnableNonPreparedPlanCacheForDML = "tidb_enable_non_prepared_plan_cache_for_dml"
	// TiDBNonPreparedPlanCacheSize controls the size of non-prepared plan cache.
	// This variable is deprecated, use tidb_session_plan_cache_size instead.
	TiDBNonPreparedPlanCacheSize = "tidb_non_prepared_plan_cache_size"
	// TiDBPlanCacheMaxPlanSize controls the maximum size of a plan that can be cached.
	TiDBPlanCacheMaxPlanSize = "tidb_plan_cache_max_plan_size"
	// TiDBPlanCacheInvalidationOnFreshStats controls if plan cache will be invalidated automatically when
	// related stats are analyzed after the plan cache is generated.
	TiDBPlanCacheInvalidationOnFreshStats = "tidb_plan_cache_invalidation_on_fresh_stats"
	// TiDBSessionPlanCacheSize controls the size of session plan cache.
	TiDBSessionPlanCacheSize = "tidb_session_plan_cache_size"

	// TiDBConstraintCheckInPlacePessimistic controls whether to skip certain kinds of pessimistic locks.
	TiDBConstraintCheckInPlacePessimistic = "tidb_constraint_check_in_place_pessimistic"

	// TiDBEnableForeignKey indicates whether to enable foreign key feature.
	// TODO(crazycs520): remove this after foreign key GA.
	TiDBEnableForeignKey = "tidb_enable_foreign_key"

	// TiDBOptRangeMaxSize is the max memory limit for ranges. When the optimizer estimates that the memory usage of complete
	// ranges would exceed the limit, it chooses less accurate ranges such as full range. 0 indicates that there is no memory
	// limit for ranges.
	TiDBOptRangeMaxSize = "tidb_opt_range_max_size"

	// TiDBOptAdvancedJoinHint indicates whether the join method hint is compatible with join order hint.
	TiDBOptAdvancedJoinHint = "tidb_opt_advanced_join_hint"
	// TiDBOptUseInvisibleIndexes indicates whether to use invisible indexes.
	TiDBOptUseInvisibleIndexes = "tidb_opt_use_invisible_indexes"
	// TiDBAnalyzePartitionConcurrency indicates concurrency for save/read partitions stats in Analyze
	TiDBAnalyzePartitionConcurrency = "tidb_analyze_partition_concurrency"
	// TiDBMergePartitionStatsConcurrency indicates the concurrency when merge partition stats into global stats
	TiDBMergePartitionStatsConcurrency = "tidb_merge_partition_stats_concurrency"
	// TiDBEnableAsyncMergeGlobalStats indicates whether to enable async merge global stats
	TiDBEnableAsyncMergeGlobalStats = "tidb_enable_async_merge_global_stats"
	// TiDBOptPrefixIndexSingleScan indicates whether to do some optimizations to avoid double scan for prefix index.
	// When set to true, `col is (not) null`(`col` is index prefix column) is regarded as index filter rather than table filter.
	TiDBOptPrefixIndexSingleScan = "tidb_opt_prefix_index_single_scan"

	// TiDBEnableExternalTSRead indicates whether to enable read through an external ts
	TiDBEnableExternalTSRead = "tidb_enable_external_ts_read"

	// TiDBEnablePlanReplayerCapture indicates whether to enable plan replayer capture
	TiDBEnablePlanReplayerCapture = "tidb_enable_plan_replayer_capture"

	// TiDBEnablePlanReplayerContinuousCapture indicates whether to enable continuous capture
	TiDBEnablePlanReplayerContinuousCapture = "tidb_enable_plan_replayer_continuous_capture"
	// TiDBEnableReusechunk indicates whether to enable chunk alloc
	TiDBEnableReusechunk = "tidb_enable_reuse_chunk"

	// TiDBStoreBatchSize indicates the batch size of coprocessor in the same store.
	TiDBStoreBatchSize = "tidb_store_batch_size"

	// MppExchangeCompressionMode indicates the data compression method in mpp exchange operator
	MppExchangeCompressionMode = "mpp_exchange_compression_mode"

	// MppVersion indicates the mpp-version used to build mpp plan
	MppVersion = "mpp_version"

	// TiDBPessimisticTransactionFairLocking controls whether fair locking for pessimistic transaction
	// is enabled.
	TiDBPessimisticTransactionFairLocking = "tidb_pessimistic_txn_fair_locking"

	// TiDBEnablePlanCacheForParamLimit controls whether prepare statement with parameterized limit can be cached
	TiDBEnablePlanCacheForParamLimit = "tidb_enable_plan_cache_for_param_limit"

	// TiDBEnableINLJoinInnerMultiPattern indicates whether enable multi pattern for inner side of inl join
	TiDBEnableINLJoinInnerMultiPattern = "tidb_enable_inl_join_inner_multi_pattern"

	// TiFlashComputeDispatchPolicy indicates how to dispatch task to tiflash_compute nodes.
	TiFlashComputeDispatchPolicy = "tiflash_compute_dispatch_policy"

	// TiDBEnablePlanCacheForSubquery controls whether prepare statement with subquery can be cached
	TiDBEnablePlanCacheForSubquery = "tidb_enable_plan_cache_for_subquery"

	// TiDBOptEnableLateMaterialization indicates whether to enable late materialization
	TiDBOptEnableLateMaterialization = "tidb_opt_enable_late_materialization"
	// TiDBLoadBasedReplicaReadThreshold is the wait duration threshold to enable replica read automatically.
	TiDBLoadBasedReplicaReadThreshold = "tidb_load_based_replica_read_threshold"

	// TiDBOptOrderingIdxSelThresh is the threshold for optimizer to consider the ordering index.
	TiDBOptOrderingIdxSelThresh = "tidb_opt_ordering_index_selectivity_threshold"

	// TiDBOptOrderingIdxSelRatio is the ratio the optimizer will assume applies when non indexed filtering rows are found
	// via the ordering index.
	TiDBOptOrderingIdxSelRatio = "tidb_opt_ordering_index_selectivity_ratio"

	// TiDBOptEnableMPPSharedCTEExecution indicates whether the optimizer try to build shared CTE scan during MPP execution.
	TiDBOptEnableMPPSharedCTEExecution = "tidb_opt_enable_mpp_shared_cte_execution"
	// TiDBOptFixControl makes the user able to control some details of the optimizer behavior.
	TiDBOptFixControl = "tidb_opt_fix_control"

	// TiFlashReplicaRead is used to set the policy of TiFlash replica read when the query needs the TiFlash engine.
	TiFlashReplicaRead = "tiflash_replica_read"

	// TiDBLockUnchangedKeys indicates whether to lock duplicate keys in INSERT IGNORE and REPLACE statements,
	// or unchanged unique keys in UPDATE statements, see PR #42210 and #42713
	TiDBLockUnchangedKeys = "tidb_lock_unchanged_keys"

	// TiDBFastCheckTable enables fast check table.
	TiDBFastCheckTable = "tidb_enable_fast_table_check"

	// TiDBAnalyzeSkipColumnTypes indicates the column types whose statistics would not be collected when executing the ANALYZE command.
	TiDBAnalyzeSkipColumnTypes = "tidb_analyze_skip_column_types"

	// TiDBEnableCheckConstraint indicates whether to enable check constraint feature.
	TiDBEnableCheckConstraint = "tidb_enable_check_constraint"

	// TiDBOptEnableHashJoin indicates whether to enable hash join.
	TiDBOptEnableHashJoin = "tidb_opt_enable_hash_join"

	// TiDBOptObjective indicates whether the optimizer should be more stable, predictable or more aggressive.
	// Please see comments of SessionVars.OptObjective for details.
	TiDBOptObjective = "tidb_opt_objective"

	// TiDBEnableParallelHashaggSpill is the name of the `tidb_enable_parallel_hashagg_spill` system variable
	TiDBEnableParallelHashaggSpill = "tidb_enable_parallel_hashagg_spill"

	// TiDBTxnEntrySizeLimit indicates the max size of a entry in membuf.
	TiDBTxnEntrySizeLimit = "tidb_txn_entry_size_limit"

	// TiDBSchemaCacheSize indicates the size of infoschema meta data which are cached in V2 implementation.
	TiDBSchemaCacheSize = "tidb_schema_cache_size"
)

// TiDB vars that have only global scope

const (
	// TiDBGCEnable turns garbage collection on or OFF
	TiDBGCEnable = "tidb_gc_enable"
	// TiDBGCRunInterval sets the interval that GC runs
	TiDBGCRunInterval = "tidb_gc_run_interval"
	// TiDBGCLifetime sets the retention window of older versions
	TiDBGCLifetime = "tidb_gc_life_time"
	// TiDBGCConcurrency sets the concurrency of garbage collection. -1 = AUTO value
	TiDBGCConcurrency = "tidb_gc_concurrency"
	// TiDBGCScanLockMode enables the green GC feature (deprecated)
	TiDBGCScanLockMode = "tidb_gc_scan_lock_mode"
	// TiDBGCMaxWaitTime sets max time for gc advances the safepoint delayed by active transactions
	TiDBGCMaxWaitTime = "tidb_gc_max_wait_time"
	// TiDBEnableEnhancedSecurity restricts SUPER users from certain operations.
	TiDBEnableEnhancedSecurity = "tidb_enable_enhanced_security"
	// TiDBEnableHistoricalStats enables the historical statistics feature (default off)
	TiDBEnableHistoricalStats = "tidb_enable_historical_stats"
	// TiDBPersistAnalyzeOptions persists analyze options for later analyze and auto-analyze
	TiDBPersistAnalyzeOptions = "tidb_persist_analyze_options"
	// TiDBEnableColumnTracking enables collecting predicate columns.
	TiDBEnableColumnTracking = "tidb_enable_column_tracking"
	// TiDBDisableColumnTrackingTime records the last time TiDBEnableColumnTracking is set off.
	// It is used to invalidate the collected predicate columns after turning off TiDBEnableColumnTracking, which avoids physical deletion.
	// It doesn't have cache in memory, and we directly get/set the variable value from/to mysql.tidb.
	TiDBDisableColumnTrackingTime = "tidb_disable_column_tracking_time"
	// TiDBStatsLoadPseudoTimeout indicates whether to fallback to pseudo stats after load timeout.
	TiDBStatsLoadPseudoTimeout = "tidb_stats_load_pseudo_timeout"
	// TiDBMemQuotaBindingCache indicates the memory quota for the bind cache.
	TiDBMemQuotaBindingCache = "tidb_mem_quota_binding_cache"
	// TiDBRCReadCheckTS indicates the tso optimization for read-consistency read is enabled.
	TiDBRCReadCheckTS = "tidb_rc_read_check_ts"
	// TiDBRCWriteCheckTs indicates whether some special write statements don't get latest tso from PD at RC
	TiDBRCWriteCheckTs = "tidb_rc_write_check_ts"
	// TiDBCommitterConcurrency controls the number of running concurrent requests in the commit phase.
	TiDBCommitterConcurrency = "tidb_committer_concurrency"
	// TiDBEnableBatchDML enables batch dml.
	TiDBEnableBatchDML = "tidb_enable_batch_dml"
	// TiDBStatsCacheMemQuota records stats cache quota
	TiDBStatsCacheMemQuota = "tidb_stats_cache_mem_quota"
	// TiDBMemQuotaAnalyze indicates the memory quota for all analyze jobs.
	TiDBMemQuotaAnalyze = "tidb_mem_quota_analyze"
	// TiDBEnableAutoAnalyze determines whether TiDB executes automatic analysis.
	TiDBEnableAutoAnalyze = "tidb_enable_auto_analyze"
	// TiDBEnableAutoAnalyzePriorityQueue determines whether TiDB executes automatic analysis with priority queue.
	TiDBEnableAutoAnalyzePriorityQueue = "tidb_enable_auto_analyze_priority_queue"
	// TiDBMemOOMAction indicates what operation TiDB perform when a single SQL statement exceeds
	// the memory quota specified by tidb_mem_quota_query and cannot be spilled to disk.
	TiDBMemOOMAction = "tidb_mem_oom_action"
	// TiDBPrepPlanCacheMemoryGuardRatio is used to prevent [performance.max-memory] from being exceeded
	TiDBPrepPlanCacheMemoryGuardRatio = "tidb_prepared_plan_cache_memory_guard_ratio"
	// TiDBMaxAutoAnalyzeTime is the max time that auto analyze can run. If auto analyze runs longer than the value, it
	// will be killed. 0 indicates that there is no time limit.
	TiDBMaxAutoAnalyzeTime = "tidb_max_auto_analyze_time"
	// TiDBEnableDistTask indicates whether to enable the distributed execute background tasks(For example DDL, Import etc).
	TiDBEnableDistTask = "tidb_enable_dist_task"
	// TiDBEnableFastCreateTable indicates whether to enable the fast create table feature.
	TiDBEnableFastCreateTable = "tidb_enable_fast_create_table"
	// TiDBGenerateBinaryPlan indicates whether binary plan should be generated in slow log and statements summary.
	TiDBGenerateBinaryPlan = "tidb_generate_binary_plan"
	// TiDBEnableGCAwareMemoryTrack indicates whether to turn-on GC-aware memory track.
	TiDBEnableGCAwareMemoryTrack = "tidb_enable_gc_aware_memory_track"
	// TiDBEnableTmpStorageOnOOM controls whether to enable the temporary storage for some operators
	// when a single SQL statement exceeds the memory quota specified by the memory quota.
	TiDBEnableTmpStorageOnOOM = "tidb_enable_tmp_storage_on_oom"
	// TiDBDDLEnableFastReorg indicates whether to use lighting backfill process for adding index.
	TiDBDDLEnableFastReorg = "tidb_ddl_enable_fast_reorg"
	// TiDBDDLDiskQuota used to set disk quota for lightning add index.
	TiDBDDLDiskQuota = "tidb_ddl_disk_quota"
	// TiDBCloudStorageURI used to set a cloud storage uri for ddl add index and import into.
	TiDBCloudStorageURI = "tidb_cloud_storage_uri"
	// TiDBAutoBuildStatsConcurrency is used to set the build concurrency of auto-analyze.
	TiDBAutoBuildStatsConcurrency = "tidb_auto_build_stats_concurrency"
	// TiDBSysProcScanConcurrency is used to set the scan concurrency of for backend system processes, like auto-analyze.
	TiDBSysProcScanConcurrency = "tidb_sysproc_scan_concurrency"
	// TiDBServerMemoryLimit indicates the memory limit of the tidb-server instance.
	TiDBServerMemoryLimit = "tidb_server_memory_limit"
	// TiDBServerMemoryLimitSessMinSize indicates the minimal memory used of a session, that becomes a candidate for session kill.
	TiDBServerMemoryLimitSessMinSize = "tidb_server_memory_limit_sess_min_size"
	// TiDBServerMemoryLimitGCTrigger indicates the gc percentage of the TiDBServerMemoryLimit.
	TiDBServerMemoryLimitGCTrigger = "tidb_server_memory_limit_gc_trigger"
	// TiDBEnableGOGCTuner is to enable GOGC tuner. it can tuner GOGC
	TiDBEnableGOGCTuner = "tidb_enable_gogc_tuner"
	// TiDBGOGCTunerThreshold is to control the threshold of GOGC tuner.
	TiDBGOGCTunerThreshold = "tidb_gogc_tuner_threshold"
	// TiDBGOGCTunerMaxValue is the max value of GOGC that GOGC tuner can change to.
	TiDBGOGCTunerMaxValue = "tidb_gogc_tuner_max_value"
	// TiDBGOGCTunerMinValue is the min value of GOGC that GOGC tuner can change to.
	TiDBGOGCTunerMinValue = "tidb_gogc_tuner_min_value"
	// TiDBExternalTS is the ts to read through when the `TiDBEnableExternalTsRead` is on
	TiDBExternalTS = "tidb_external_ts"
	// TiDBTTLJobEnable is used to enable/disable scheduling ttl job
	TiDBTTLJobEnable = "tidb_ttl_job_enable"
	// TiDBTTLScanBatchSize is used to control the batch size in the SELECT statement for TTL jobs
	TiDBTTLScanBatchSize = "tidb_ttl_scan_batch_size"
	// TiDBTTLDeleteBatchSize is used to control the batch size in the DELETE statement for TTL jobs
	TiDBTTLDeleteBatchSize = "tidb_ttl_delete_batch_size"
	// TiDBTTLDeleteRateLimit is used to control the delete rate limit for TTL jobs in each node
	TiDBTTLDeleteRateLimit = "tidb_ttl_delete_rate_limit"
	// TiDBTTLJobScheduleWindowStartTime is used to restrict the start time of the time window of scheduling the ttl jobs.
	TiDBTTLJobScheduleWindowStartTime = "tidb_ttl_job_schedule_window_start_time"
	// TiDBTTLJobScheduleWindowEndTime is used to restrict the end time of the time window of scheduling the ttl jobs.
	TiDBTTLJobScheduleWindowEndTime = "tidb_ttl_job_schedule_window_end_time"
	// TiDBTTLScanWorkerCount indicates the count of the scan workers in each TiDB node
	TiDBTTLScanWorkerCount = "tidb_ttl_scan_worker_count"
	// TiDBTTLDeleteWorkerCount indicates the count of the delete workers in each TiDB node
	TiDBTTLDeleteWorkerCount = "tidb_ttl_delete_worker_count"
	// PasswordReuseHistory limit a few passwords to reuse.
	PasswordReuseHistory = "password_history"
	// PasswordReuseTime limit how long passwords can be reused.
	PasswordReuseTime = "password_reuse_interval"
	// TiDBHistoricalStatsDuration indicates the duration to remain tidb historical stats
	TiDBHistoricalStatsDuration = "tidb_historical_stats_duration"
	// TiDBEnableHistoricalStatsForCapture indicates whether use historical stats in plan replayer capture
	TiDBEnableHistoricalStatsForCapture = "tidb_enable_historical_stats_for_capture"
	// TiDBEnableResourceControl indicates whether resource control feature is enabled
	TiDBEnableResourceControl = "tidb_enable_resource_control"
	// TiDBStmtSummaryEnablePersistent indicates whether to enable file persistence for stmtsummary.
	TiDBStmtSummaryEnablePersistent = "tidb_stmt_summary_enable_persistent"
	// TiDBStmtSummaryFilename indicates the file name written by stmtsummary.
	TiDBStmtSummaryFilename = "tidb_stmt_summary_filename"
	// TiDBStmtSummaryFileMaxDays indicates how many days the files written by stmtsummary will be kept.
	TiDBStmtSummaryFileMaxDays = "tidb_stmt_summary_file_max_days"
	// TiDBStmtSummaryFileMaxSize indicates the maximum size (in mb) of a single file written by stmtsummary.
	TiDBStmtSummaryFileMaxSize = "tidb_stmt_summary_file_max_size"
	// TiDBStmtSummaryFileMaxBackups indicates the maximum number of files written by stmtsummary.
	TiDBStmtSummaryFileMaxBackups = "tidb_stmt_summary_file_max_backups"
	// TiDBTTLRunningTasks limits the count of running ttl tasks. Default to 0, means 3 times the count of TiKV (or no
	// limitation, if the storage is not TiKV).
	TiDBTTLRunningTasks = "tidb_ttl_running_tasks"
	// AuthenticationLDAPSASLAuthMethodName defines the authentication method used by LDAP SASL authentication plugin
	AuthenticationLDAPSASLAuthMethodName = "authentication_ldap_sasl_auth_method_name"
	// AuthenticationLDAPSASLCAPath defines the ca certificate to verify LDAP connection in LDAP SASL authentication plugin
	AuthenticationLDAPSASLCAPath = "authentication_ldap_sasl_ca_path"
	// AuthenticationLDAPSASLTLS defines whether to use TLS connection in LDAP SASL authentication plugin
	AuthenticationLDAPSASLTLS = "authentication_ldap_sasl_tls"
	// AuthenticationLDAPSASLServerHost defines the server host of LDAP server for LDAP SASL authentication plugin
	AuthenticationLDAPSASLServerHost = "authentication_ldap_sasl_server_host"
	// AuthenticationLDAPSASLServerPort defines the port of LDAP server for LDAP SASL authentication plugin
	AuthenticationLDAPSASLServerPort = "authentication_ldap_sasl_server_port"
	// AuthenticationLDAPSASLReferral defines whether to enable LDAP referral for LDAP SASL authentication plugin
	AuthenticationLDAPSASLReferral = "authentication_ldap_sasl_referral"
	// AuthenticationLDAPSASLUserSearchAttr defines the attribute of username in LDAP server
	AuthenticationLDAPSASLUserSearchAttr = "authentication_ldap_sasl_user_search_attr"
	// AuthenticationLDAPSASLBindBaseDN defines the `dn` to search the users in. It's used to limit the search scope of TiDB.
	AuthenticationLDAPSASLBindBaseDN = "authentication_ldap_sasl_bind_base_dn"
	// AuthenticationLDAPSASLBindRootDN defines the `dn` of the user to login the LDAP server and perform search.
	AuthenticationLDAPSASLBindRootDN = "authentication_ldap_sasl_bind_root_dn"
	// AuthenticationLDAPSASLBindRootPWD defines the password of the user to login the LDAP server and perform search.
	AuthenticationLDAPSASLBindRootPWD = "authentication_ldap_sasl_bind_root_pwd"
	// AuthenticationLDAPSASLInitPoolSize defines the init size of connection pool to LDAP server for SASL plugin.
	AuthenticationLDAPSASLInitPoolSize = "authentication_ldap_sasl_init_pool_size"
	// AuthenticationLDAPSASLMaxPoolSize defines the max size of connection pool to LDAP server for SASL plugin.
	AuthenticationLDAPSASLMaxPoolSize = "authentication_ldap_sasl_max_pool_size"
	// AuthenticationLDAPSimpleAuthMethodName defines the authentication method used by LDAP Simple authentication plugin
	AuthenticationLDAPSimpleAuthMethodName = "authentication_ldap_simple_auth_method_name"
	// AuthenticationLDAPSimpleCAPath defines the ca certificate to verify LDAP connection in LDAP Simple authentication plugin
	AuthenticationLDAPSimpleCAPath = "authentication_ldap_simple_ca_path"
	// AuthenticationLDAPSimpleTLS defines whether to use TLS connection in LDAP Simple authentication plugin
	AuthenticationLDAPSimpleTLS = "authentication_ldap_simple_tls"
	// AuthenticationLDAPSimpleServerHost defines the server host of LDAP server for LDAP Simple authentication plugin
	AuthenticationLDAPSimpleServerHost = "authentication_ldap_simple_server_host"
	// AuthenticationLDAPSimpleServerPort defines the port of LDAP server for LDAP Simple authentication plugin
	AuthenticationLDAPSimpleServerPort = "authentication_ldap_simple_server_port"
	// AuthenticationLDAPSimpleReferral defines whether to enable LDAP referral for LDAP Simple authentication plugin
	AuthenticationLDAPSimpleReferral = "authentication_ldap_simple_referral"
	// AuthenticationLDAPSimpleUserSearchAttr defines the attribute of username in LDAP server
	AuthenticationLDAPSimpleUserSearchAttr = "authentication_ldap_simple_user_search_attr"
	// AuthenticationLDAPSimpleBindBaseDN defines the `dn` to search the users in. It's used to limit the search scope of TiDB.
	AuthenticationLDAPSimpleBindBaseDN = "authentication_ldap_simple_bind_base_dn"
	// AuthenticationLDAPSimpleBindRootDN defines the `dn` of the user to login the LDAP server and perform search.
	AuthenticationLDAPSimpleBindRootDN = "authentication_ldap_simple_bind_root_dn"
	// AuthenticationLDAPSimpleBindRootPWD defines the password of the user to login the LDAP server and perform search.
	AuthenticationLDAPSimpleBindRootPWD = "authentication_ldap_simple_bind_root_pwd"
	// AuthenticationLDAPSimpleInitPoolSize defines the init size of connection pool to LDAP server for SASL plugin.
	AuthenticationLDAPSimpleInitPoolSize = "authentication_ldap_simple_init_pool_size"
	// AuthenticationLDAPSimpleMaxPoolSize defines the max size of connection pool to LDAP server for SASL plugin.
	AuthenticationLDAPSimpleMaxPoolSize = "authentication_ldap_simple_max_pool_size"
	// TiDBRuntimeFilterTypeName the value of is string, a runtime filter type list split by ",", such as: "IN,MIN_MAX"
	TiDBRuntimeFilterTypeName = "tidb_runtime_filter_type"
	// TiDBRuntimeFilterModeName the mode of runtime filter, such as "OFF", "LOCAL"
	TiDBRuntimeFilterModeName = "tidb_runtime_filter_mode"
	// TiDBSkipMissingPartitionStats controls how to handle missing partition stats when merging partition stats to global stats.
	// When set to true, skip missing partition stats and continue to merge other partition stats to global stats.
	// When set to false, give up merging partition stats to global stats.
	TiDBSkipMissingPartitionStats = "tidb_skip_missing_partition_stats"
	// TiDBSessionAlias indicates the alias of a session which is used for tracing.
	TiDBSessionAlias = "tidb_session_alias"
	// TiDBServiceScope indicates the role for tidb for distributed task framework.
	TiDBServiceScope = "tidb_service_scope"
	// TiDBSchemaVersionCacheLimit defines the capacity size of domain infoSchema cache.
	TiDBSchemaVersionCacheLimit = "tidb_schema_version_cache_limit"
	// TiDBEnableTiFlashPipelineMode means if we should use pipeline model to execute query or not in tiflash.
	// It's deprecated and setting it will not have any effect.
	TiDBEnableTiFlashPipelineMode = "tidb_enable_tiflash_pipeline_model"
	// TiDBIdleTransactionTimeout indicates the maximum time duration a transaction could be idle, unit is second.
	// Any idle transaction will be killed after being idle for `tidb_idle_transaction_timeout` seconds.
	// This is similar to https://docs.percona.com/percona-server/5.7/management/innodb_kill_idle_trx.html and https://mariadb.com/kb/en/transaction-timeouts/
	TiDBIdleTransactionTimeout = "tidb_idle_transaction_timeout"
	// TiDBEnableParallelSort indicates if parallel sort is enabled.
	TiDBEnableParallelSort = "enable_parallel_sort"
	// TiDBLowResolutionTSOUpdateInterval defines how often to refresh low resolution timestamps.
	TiDBLowResolutionTSOUpdateInterval = "tidb_low_resolution_tso_update_interval"
<<<<<<< HEAD
=======
	// TiDBDMLType indicates the execution type of DML in TiDB.
	// The value can be STANDARD, BULK.
	// Currently, the BULK mode only affects auto-committed DML.
	TiDBDMLType = "tidb_dml_type"
>>>>>>> 5f25004b
)

// TiDB intentional limits
// Can be raised in the future.

const (
	// MaxConfigurableConcurrency is the maximum number of "threads" (goroutines) that can be specified
	// for any type of configuration item that has concurrent workers.
	MaxConfigurableConcurrency = 256
)

// Default TiDB system variable values.
const (
	DefHostname                                    = "localhost"
	DefIndexLookupConcurrency                      = ConcurrencyUnset
	DefIndexLookupJoinConcurrency                  = ConcurrencyUnset
	DefIndexSerialScanConcurrency                  = 1
	DefIndexJoinBatchSize                          = 25000
	DefIndexLookupSize                             = 20000
	DefDistSQLScanConcurrency                      = 15
	DefAnalyzeDistSQLScanConcurrency               = 4
	DefBuildStatsConcurrency                       = 2
	DefBuildSamplingStatsConcurrency               = 2
	DefAutoAnalyzeRatio                            = 0.5
	DefAutoAnalyzeStartTime                        = "00:00 +0000"
	DefAutoAnalyzeEndTime                          = "23:59 +0000"
	DefAutoIncrementIncrement                      = 1
	DefAutoIncrementOffset                         = 1
	DefChecksumTableConcurrency                    = 4
	DefSkipUTF8Check                               = false
	DefSkipASCIICheck                              = false
	DefOptAggPushDown                              = false
	DefOptDeriveTopN                               = false
	DefOptCartesianBCJ                             = 1
	DefOptMPPOuterJoinFixedBuildSide               = false
	DefOptWriteRowID                               = false
	DefOptEnableCorrelationAdjustment              = true
	DefOptLimitPushDownThreshold                   = 100
	DefOptCorrelationThreshold                     = 0.9
	DefOptCorrelationExpFactor                     = 1
	DefOptCPUFactor                                = 3.0
	DefOptCopCPUFactor                             = 3.0
	DefOptTiFlashConcurrencyFactor                 = 24.0
	DefOptNetworkFactor                            = 1.0
	DefOptScanFactor                               = 1.5
	DefOptDescScanFactor                           = 3.0
	DefOptSeekFactor                               = 20.0
	DefOptMemoryFactor                             = 0.001
	DefOptDiskFactor                               = 1.5
	DefOptConcurrencyFactor                        = 3.0
	DefOptForceInlineCTE                           = false
	DefOptInSubqToJoinAndAgg                       = true
	DefOptPreferRangeScan                          = false
	DefBatchInsert                                 = false
	DefBatchDelete                                 = false
	DefBatchCommit                                 = false
	DefCurretTS                                    = 0
	DefInitChunkSize                               = 32
	DefMinPagingSize                               = int(paging.MinPagingSize)
	DefMaxPagingSize                               = int(paging.MaxPagingSize)
	DefMaxChunkSize                                = 1024
	DefDMLBatchSize                                = 0
	DefMaxPreparedStmtCount                        = -1
	DefWaitTimeout                                 = 28800
	DefTiDBMemQuotaApplyCache                      = 32 << 20 // 32MB.
	DefTiDBMemQuotaBindingCache                    = 64 << 20 // 64MB.
	DefTiDBGeneralLog                              = false
	DefTiDBPProfSQLCPU                             = 0
	DefTiDBRetryLimit                              = 10
	DefTiDBDisableTxnAutoRetry                     = true
	DefTiDBConstraintCheckInPlace                  = false
	DefTiDBHashJoinConcurrency                     = ConcurrencyUnset
	DefTiDBProjectionConcurrency                   = ConcurrencyUnset
	DefBroadcastJoinThresholdSize                  = 100 * 1024 * 1024
	DefBroadcastJoinThresholdCount                 = 10 * 1024
	DefPreferBCJByExchangeDataSize                 = false
	DefTiDBOptimizerSelectivityLevel               = 0
	DefTiDBOptimizerEnableNewOFGB                  = false
	DefTiDBEnableOuterJoinReorder                  = true
	DefTiDBEnableNAAJ                              = true
	DefTiDBAllowBatchCop                           = 1
	DefTiDBAllowMPPExecution                       = true
	DefTiDBAllowTiFlashCop                         = false
	DefTiDBHashExchangeWithNewCollation            = true
	DefTiDBEnforceMPPExecution                     = false
	DefTiFlashMaxThreads                           = -1
	DefTiFlashMaxBytesBeforeExternalJoin           = -1
	DefTiFlashMaxBytesBeforeExternalGroupBy        = -1
	DefTiFlashMaxBytesBeforeExternalSort           = -1
	DefTiFlashMemQuotaQueryPerNode                 = 0
	DefTiFlashQuerySpillRatio                      = 0.7
	DefTiDBEnableTiFlashPipelineMode               = true
	DefTiDBMPPStoreFailTTL                         = "60s"
	DefTiDBTxnMode                                 = PessimisticTxnMode
	DefTiDBRowFormatV1                             = 1
	DefTiDBRowFormatV2                             = 2
	DefTiDBDDLReorgWorkerCount                     = 4
	DefTiDBDDLReorgBatchSize                       = 256
	DefTiDBDDLFlashbackConcurrency                 = 64
	DefTiDBDDLErrorCountLimit                      = 512
	DefTiDBMaxDeltaSchemaCount                     = 1024
	DefTiDBPlacementMode                           = PlacementModeStrict
	DefTiDBEnableAutoIncrementInGenerated          = false
	DefTiDBHashAggPartialConcurrency               = ConcurrencyUnset
	DefTiDBHashAggFinalConcurrency                 = ConcurrencyUnset
	DefTiDBWindowConcurrency                       = ConcurrencyUnset
	DefTiDBMergeJoinConcurrency                    = 1 // disable optimization by default
	DefTiDBStreamAggConcurrency                    = 1
	DefTiDBForcePriority                           = mysql.NoPriority
	DefEnableWindowFunction                        = true
	DefEnablePipelinedWindowFunction               = true
	DefEnableStrictDoubleTypeCheck                 = true
	DefEnableVectorizedExpression                  = true
	DefTiDBOptJoinReorderThreshold                 = 0
	DefTiDBDDLSlowOprThreshold                     = 300
	DefTiDBUseFastAnalyze                          = false
	DefTiDBSkipIsolationLevelCheck                 = false
	DefTiDBExpensiveQueryTimeThreshold             = 60      // 60s
	DefTiDBExpensiveTxnTimeThreshold               = 60 * 10 // 10 minutes
	DefTiDBScatterRegion                           = false
	DefTiDBWaitSplitRegionFinish                   = true
	DefWaitSplitRegionTimeout                      = 300 // 300s
	DefTiDBEnableNoopFuncs                         = Off
	DefTiDBEnableNoopVariables                     = true
	DefTiDBAllowRemoveAutoInc                      = false
	DefTiDBUsePlanBaselines                        = true
	DefTiDBEvolvePlanBaselines                     = false
	DefTiDBEvolvePlanTaskMaxTime                   = 600 // 600s
	DefTiDBEvolvePlanTaskStartTime                 = "00:00 +0000"
	DefTiDBEvolvePlanTaskEndTime                   = "23:59 +0000"
	DefInnodbLockWaitTimeout                       = 50 // 50s
	DefTiDBStoreLimit                              = 0
	DefTiDBMetricSchemaStep                        = 60 // 60s
	DefTiDBMetricSchemaRangeDuration               = 60 // 60s
	DefTiDBFoundInPlanCache                        = false
	DefTiDBFoundInBinding                          = false
	DefTiDBEnableCollectExecutionInfo              = true
	DefTiDBAllowAutoRandExplicitInsert             = false
	DefTiDBEnableClusteredIndex                    = ClusteredIndexDefModeOn
	DefTiDBEnableGlobalIndex                       = false
	DefTiDBRedactLog                               = Off
	DefTiDBRestrictedReadOnly                      = false
	DefTiDBSuperReadOnly                           = false
	DefTiDBShardAllocateStep                       = math.MaxInt64
	DefTiDBEnableTelemetry                         = false
	DefTiDBEnableParallelApply                     = false
	DefTiDBPartitionPruneMode                      = "dynamic"
	DefTiDBEnableRateLimitAction                   = false
	DefTiDBEnableAsyncCommit                       = false
	DefTiDBEnable1PC                               = false
	DefTiDBGuaranteeLinearizability                = true
	DefTiDBAnalyzeVersion                          = 2
	DefTiDBAutoAnalyzePartitionBatchSize           = 128
	DefTiDBEnableIndexMergeJoin                    = false
	DefTiDBTrackAggregateMemoryUsage               = true
	DefCTEMaxRecursionDepth                        = 1000
	DefTiDBTmpTableMaxSize                         = 64 << 20 // 64MB.
	DefTiDBEnableLocalTxn                          = false
	DefTiDBTSOClientBatchMaxWaitTime               = 0.0 // 0ms
	DefTiDBEnableTSOFollowerProxy                  = false
	DefPDEnableFollowerHandleRegion                = false
	DefTiDBEnableOrderedResultMode                 = false
	DefTiDBEnablePseudoForOutdatedStats            = false
	DefTiDBRegardNULLAsPoint                       = true
	DefEnablePlacementCheck                        = true
	DefTimestamp                                   = "0"
	DefTimestampFloat                              = 0.0
	DefTiDBEnableStmtSummary                       = true
	DefTiDBStmtSummaryInternalQuery                = false
	DefTiDBStmtSummaryRefreshInterval              = 1800
	DefTiDBStmtSummaryHistorySize                  = 24
	DefTiDBStmtSummaryMaxStmtCount                 = 3000
	DefTiDBStmtSummaryMaxSQLLength                 = 4096
	DefTiDBCapturePlanBaseline                     = Off
	DefTiDBIgnoreInlistPlanDigest                  = false
	DefTiDBEnableIndexMerge                        = true
	DefEnableLegacyInstanceScope                   = true
	DefTiDBTableCacheLease                         = 3 // 3s
	DefTiDBPersistAnalyzeOptions                   = true
	DefTiDBEnableColumnTracking                    = false
	DefTiDBStatsLoadSyncWait                       = 100
	DefTiDBStatsLoadPseudoTimeout                  = true
	DefSysdateIsNow                                = false
	DefTiDBEnableParallelHashaggSpill              = true
	DefTiDBEnableMutationChecker                   = false
	DefTiDBTxnAssertionLevel                       = AssertionOffStr
	DefTiDBIgnorePreparedCacheCloseStmt            = false
	DefTiDBBatchPendingTiFlashCount                = 4000
	DefRCReadCheckTS                               = false
	DefTiDBRemoveOrderbyInSubquery                 = true
	DefTiDBSkewDistinctAgg                         = false
	DefTiDB3StageDistinctAgg                       = true
	DefTiDB3StageMultiDistinctAgg                  = false
	DefTiDBOptExplainEvaledSubquery                = false
	DefTiDBReadStaleness                           = 0
	DefTiDBGCMaxWaitTime                           = 24 * 60 * 60
	DefMaxAllowedPacket                     uint64 = 67108864
	DefTiDBEnableBatchDML                          = false
	DefTiDBMemQuotaQuery                           = 1073741824 // 1GB
	DefTiDBStatsCacheMemQuota                      = 0
	MaxTiDBStatsCacheMemQuota                      = 1024 * 1024 * 1024 * 1024 // 1TB
	DefTiDBQueryLogMaxLen                          = 4096
	DefRequireSecureTransport                      = false
	DefTiDBCommitterConcurrency                    = 128
	DefTiDBBatchDMLIgnoreError                     = false
	DefTiDBMemQuotaAnalyze                         = -1
	DefTiDBEnableAutoAnalyze                       = true
	DefTiDBEnableAutoAnalyzePriorityQueue          = true
	DefTiDBMemOOMAction                            = "CANCEL"
	DefTiDBMaxAutoAnalyzeTime                      = 12 * 60 * 60
	DefTiDBEnablePrepPlanCache                     = true
	DefTiDBPrepPlanCacheSize                       = 100
	DefTiDBSessionPlanCacheSize                    = 100
	DefTiDBEnablePrepPlanCacheMemoryMonitor        = true
	DefTiDBPrepPlanCacheMemoryGuardRatio           = 0.1
	DefTiDBEnableDistTask                          = disttask.TiDBEnableDistTask
	DefTiDBEnableFastCreateTable                   = false
	DefTiDBSimplifiedMetrics                       = false
	DefTiDBEnablePaging                            = true
	DefTiFlashFineGrainedShuffleStreamCount        = 0
	DefStreamCountWhenMaxThreadsNotSet             = 8
	DefTiFlashFineGrainedShuffleBatchSize          = 8192
	DefAdaptiveClosestReadThreshold                = 4096
	DefTiDBEnableAnalyzeSnapshot                   = false
	DefTiDBGenerateBinaryPlan                      = true
	DefEnableTiDBGCAwareMemoryTrack                = false
	DefTiDBDefaultStrMatchSelectivity              = 0.8
	DefTiDBEnableTmpStorageOnOOM                   = true
	DefTiDBEnableMDL                               = true
	DefTiFlashFastScan                             = false
	DefMemoryUsageAlarmRatio                       = 0.7
	DefMemoryUsageAlarmKeepRecordNum               = 5
	DefTiDBEnableFastReorg                         = true
	DefTiDBDDLDiskQuota                            = 100 * 1024 * 1024 * 1024 // 100GB
	DefExecutorConcurrency                         = 5
	DefTiDBEnableNonPreparedPlanCache              = false
	DefTiDBEnableNonPreparedPlanCacheForDML        = false
	DefTiDBNonPreparedPlanCacheSize                = 100
	DefTiDBPlanCacheMaxPlanSize                    = 2 * size.MB
	// MaxDDLReorgBatchSize is exported for testing.
	MaxDDLReorgBatchSize                  int32  = 10240
	MinDDLReorgBatchSize                  int32  = 32
	MinExpensiveQueryTimeThreshold        uint64 = 10 // 10s
	MinExpensiveTxnTimeThreshold          uint64 = 60 // 60s
	DefTiDBAutoBuildStatsConcurrency             = 1
	DefTiDBSysProcScanConcurrency                = 1
	DefTiDBRcWriteCheckTs                        = false
	DefTiDBForeignKeyChecks                      = true
	DefTiDBOptAdvancedJoinHint                   = true
	DefTiDBAnalyzePartitionConcurrency           = 2
	DefTiDBOptRangeMaxSize                       = 64 * int64(size.MB) // 64 MB
	DefTiDBCostModelVer                          = 2
	DefTiDBServerMemoryLimitSessMinSize          = 128 << 20
	DefTiDBMergePartitionStatsConcurrency        = 1
	DefTiDBServerMemoryLimitGCTrigger            = 0.7
	DefTiDBEnableGOGCTuner                       = true
	// DefTiDBGOGCTunerThreshold is to limit TiDBGOGCTunerThreshold.
	DefTiDBGOGCTunerThreshold                 float64 = 0.6
	DefTiDBGOGCMaxValue                               = 500
	DefTiDBGOGCMinValue                               = 100
	DefTiDBOptPrefixIndexSingleScan                   = true
	DefTiDBEnableAsyncMergeGlobalStats                = true
	DefTiDBExternalTS                                 = 0
	DefTiDBEnableExternalTSRead                       = false
	DefTiDBEnableReusechunk                           = true
	DefTiDBUseAlloc                                   = false
	DefTiDBEnablePlanReplayerCapture                  = true
	DefTiDBIndexMergeIntersectionConcurrency          = ConcurrencyUnset
	DefTiDBTTLJobEnable                               = true
	DefTiDBTTLScanBatchSize                           = 500
	DefTiDBTTLScanBatchMaxSize                        = 10240
	DefTiDBTTLScanBatchMinSize                        = 1
	DefTiDBTTLDeleteBatchSize                         = 100
	DefTiDBTTLDeleteBatchMaxSize                      = 10240
	DefTiDBTTLDeleteBatchMinSize                      = 1
	DefTiDBTTLDeleteRateLimit                         = 0
	DefTiDBTTLRunningTasks                            = -1
	DefPasswordReuseHistory                           = 0
	DefPasswordReuseTime                              = 0
	DefTiDBStoreBatchSize                             = 4
	DefTiDBHistoricalStatsDuration                    = 7 * 24 * time.Hour
	DefTiDBEnableHistoricalStatsForCapture            = false
	DefTiDBTTLJobScheduleWindowStartTime              = "00:00 +0000"
	DefTiDBTTLJobScheduleWindowEndTime                = "23:59 +0000"
	DefTiDBTTLScanWorkerCount                         = 4
	DefTiDBTTLDeleteWorkerCount                       = 4
	DefaultExchangeCompressionMode                    = kv.ExchangeCompressionModeUnspecified
	DefTiDBEnableResourceControl                      = true
	DefTiDBPessimisticTransactionFairLocking          = false
	DefTiDBEnablePlanCacheForParamLimit               = true
	DefTiFlashComputeDispatchPolicy                   = tiflashcompute.DispatchPolicyConsistentHashStr
	DefTiDBEnablePlanCacheForSubquery                 = true
	DefTiDBLoadBasedReplicaReadThreshold              = time.Second
	DefTiDBOptEnableLateMaterialization               = true
	DefTiDBOptOrderingIdxSelThresh                    = 0.0
	DefTiDBOptOrderingIdxSelRatio                     = -1
	DefTiDBOptEnableMPPSharedCTEExecution             = false
	DefTiDBPlanCacheInvalidationOnFreshStats          = true
	DefTiDBEnableRowLevelChecksum                     = false
	DefAuthenticationLDAPSASLAuthMethodName           = "SCRAM-SHA-1"
	DefAuthenticationLDAPSASLServerPort               = 389
	DefAuthenticationLDAPSASLTLS                      = false
	DefAuthenticationLDAPSASLUserSearchAttr           = "uid"
	DefAuthenticationLDAPSASLInitPoolSize             = 10
	DefAuthenticationLDAPSASLMaxPoolSize              = 1000
	DefAuthenticationLDAPSimpleAuthMethodName         = "SIMPLE"
	DefAuthenticationLDAPSimpleServerPort             = 389
	DefAuthenticationLDAPSimpleTLS                    = false
	DefAuthenticationLDAPSimpleUserSearchAttr         = "uid"
	DefAuthenticationLDAPSimpleInitPoolSize           = 10
	DefAuthenticationLDAPSimpleMaxPoolSize            = 1000
	DefTiFlashReplicaRead                             = tiflash.AllReplicaStr
	DefTiDBEnableFastCheckTable                       = true
	DefRuntimeFilterType                              = "IN"
	DefRuntimeFilterMode                              = "OFF"
	DefTiDBLockUnchangedKeys                          = true
	DefTiDBEnableCheckConstraint                      = false
	DefTiDBSkipMissingPartitionStats                  = true
	DefTiDBOptEnableHashJoin                          = true
	DefTiDBOptObjective                               = OptObjectiveModerate
	DefTiDBSchemaVersionCacheLimit                    = 16
	DefTiDBIdleTransactionTimeout                     = 0
	DefEnableParallelSort                             = false
	DefTiDBTxnEntrySizeLimit                          = 0
	DefTiDBSchemaCacheSize                            = 0
	DefTiDBLowResolutionTSOUpdateInterval             = 2000
<<<<<<< HEAD
=======
	DefTiDBDMLType                                    = "STANDARD"
>>>>>>> 5f25004b
)

// Process global variables.
var (
	ProcessGeneralLog                    = atomic.NewBool(false)
	RunAutoAnalyze                       = atomic.NewBool(DefTiDBEnableAutoAnalyze)
	EnableAutoAnalyzePriorityQueue       = atomic.NewBool(DefTiDBEnableAutoAnalyzePriorityQueue)
	GlobalLogMaxDays                     = atomic.NewInt32(int32(config.GetGlobalConfig().Log.File.MaxDays))
	QueryLogMaxLen                       = atomic.NewInt32(DefTiDBQueryLogMaxLen)
	EnablePProfSQLCPU                    = atomic.NewBool(false)
	EnableBatchDML                       = atomic.NewBool(false)
	EnableTmpStorageOnOOM                = atomic.NewBool(DefTiDBEnableTmpStorageOnOOM)
	ddlReorgWorkerCounter          int32 = DefTiDBDDLReorgWorkerCount
	ddlReorgBatchSize              int32 = DefTiDBDDLReorgBatchSize
	ddlFlashbackConcurrency        int32 = DefTiDBDDLFlashbackConcurrency
	ddlErrorCountLimit             int64 = DefTiDBDDLErrorCountLimit
	ddlReorgRowFormat              int64 = DefTiDBRowFormatV2
	maxDeltaSchemaCount            int64 = DefTiDBMaxDeltaSchemaCount
	// DDLSlowOprThreshold is the threshold for ddl slow operations, uint is millisecond.
	DDLSlowOprThreshold                  = config.GetGlobalConfig().Instance.DDLSlowOprThreshold
	ForcePriority                        = int32(DefTiDBForcePriority)
	MaxOfMaxAllowedPacket         uint64 = 1073741824
	ExpensiveQueryTimeThreshold   uint64 = DefTiDBExpensiveQueryTimeThreshold
	ExpensiveTxnTimeThreshold     uint64 = DefTiDBExpensiveTxnTimeThreshold
	MemoryUsageAlarmRatio                = atomic.NewFloat64(DefMemoryUsageAlarmRatio)
	MemoryUsageAlarmKeepRecordNum        = atomic.NewInt64(DefMemoryUsageAlarmKeepRecordNum)
	EnableLocalTxn                       = atomic.NewBool(DefTiDBEnableLocalTxn)
	MaxTSOBatchWaitInterval              = atomic.NewFloat64(DefTiDBTSOClientBatchMaxWaitTime)
	EnableTSOFollowerProxy               = atomic.NewBool(DefTiDBEnableTSOFollowerProxy)
	EnablePDFollowerHandleRegion         = atomic.NewBool(DefPDEnableFollowerHandleRegion)
	RestrictedReadOnly                   = atomic.NewBool(DefTiDBRestrictedReadOnly)
	VarTiDBSuperReadOnly                 = atomic.NewBool(DefTiDBSuperReadOnly)
	PersistAnalyzeOptions                = atomic.NewBool(DefTiDBPersistAnalyzeOptions)
	TableCacheLease                      = atomic.NewInt64(DefTiDBTableCacheLease)
	EnableColumnTracking                 = atomic.NewBool(DefTiDBEnableColumnTracking)
	StatsLoadSyncWait                    = atomic.NewInt64(DefTiDBStatsLoadSyncWait)
	StatsLoadPseudoTimeout               = atomic.NewBool(DefTiDBStatsLoadPseudoTimeout)
	MemQuotaBindingCache                 = atomic.NewInt64(DefTiDBMemQuotaBindingCache)
	GCMaxWaitTime                        = atomic.NewInt64(DefTiDBGCMaxWaitTime)
	StatsCacheMemQuota                   = atomic.NewInt64(DefTiDBStatsCacheMemQuota)
	OOMAction                            = atomic.NewString(DefTiDBMemOOMAction)
	MaxAutoAnalyzeTime                   = atomic.NewInt64(DefTiDBMaxAutoAnalyzeTime)
	// variables for plan cache
	PreparedPlanCacheMemoryGuardRatio = atomic.NewFloat64(DefTiDBPrepPlanCacheMemoryGuardRatio)
	EnableDistTask                    = atomic.NewBool(DefTiDBEnableDistTask)
	EnableFastCreateTable             = atomic.NewBool(DefTiDBEnableFastCreateTable)
	DDLForce2Queue                    = atomic.NewBool(false)
	EnableNoopVariables               = atomic.NewBool(DefTiDBEnableNoopVariables)
	EnableMDL                         = atomic.NewBool(false)
	AutoAnalyzePartitionBatchSize     = atomic.NewInt64(DefTiDBAutoAnalyzePartitionBatchSize)
	// EnableFastReorg indicates whether to use lightning to enhance DDL reorg performance.
	EnableFastReorg = atomic.NewBool(DefTiDBEnableFastReorg)
	// DDLDiskQuota is the temporary variable for set disk quota for lightning
	DDLDiskQuota = atomic.NewUint64(DefTiDBDDLDiskQuota)
	// EnableForeignKey indicates whether to enable foreign key feature.
	EnableForeignKey    = atomic.NewBool(true)
	EnableRCReadCheckTS = atomic.NewBool(false)
	// EnableRowLevelChecksum indicates whether to append checksum to row values.
	EnableRowLevelChecksum         = atomic.NewBool(DefTiDBEnableRowLevelChecksum)
	LowResolutionTSOUpdateInterval = atomic.NewUint32(DefTiDBLowResolutionTSOUpdateInterval)

	// DefTiDBServerMemoryLimit indicates the default value of TiDBServerMemoryLimit(TotalMem * 80%).
	// It should be a const and shouldn't be modified after tidb is started.
	DefTiDBServerMemoryLimit           = serverMemoryLimitDefaultValue()
	GOGCTunerThreshold                 = atomic.NewFloat64(DefTiDBGOGCTunerThreshold)
	PasswordValidationLength           = atomic.NewInt32(8)
	PasswordValidationMixedCaseCount   = atomic.NewInt32(1)
	PasswordValidtaionNumberCount      = atomic.NewInt32(1)
	PasswordValidationSpecialCharCount = atomic.NewInt32(1)
	EnableTTLJob                       = atomic.NewBool(DefTiDBTTLJobEnable)
	TTLScanBatchSize                   = atomic.NewInt64(DefTiDBTTLScanBatchSize)
	TTLDeleteBatchSize                 = atomic.NewInt64(DefTiDBTTLDeleteBatchSize)
	TTLDeleteRateLimit                 = atomic.NewInt64(DefTiDBTTLDeleteRateLimit)
	TTLJobScheduleWindowStartTime      = atomic.NewTime(
		mustParseTime(
			FullDayTimeFormat,
			DefTiDBTTLJobScheduleWindowStartTime,
		),
	)
	TTLJobScheduleWindowEndTime = atomic.NewTime(
		mustParseTime(
			FullDayTimeFormat,
			DefTiDBTTLJobScheduleWindowEndTime,
		),
	)
	TTLScanWorkerCount              = atomic.NewInt32(DefTiDBTTLScanWorkerCount)
	TTLDeleteWorkerCount            = atomic.NewInt32(DefTiDBTTLDeleteWorkerCount)
	PasswordHistory                 = atomic.NewInt64(DefPasswordReuseHistory)
	PasswordReuseInterval           = atomic.NewInt64(DefPasswordReuseTime)
	IsSandBoxModeEnabled            = atomic.NewBool(false)
	MaxPreparedStmtCountValue       = atomic.NewInt64(DefMaxPreparedStmtCount)
	HistoricalStatsDuration         = atomic.NewDuration(DefTiDBHistoricalStatsDuration)
	EnableHistoricalStatsForCapture = atomic.NewBool(DefTiDBEnableHistoricalStatsForCapture)
	TTLRunningTasks                 = atomic.NewInt32(DefTiDBTTLRunningTasks)
	// always set the default value to false because the resource control in kv-client is not inited
	// It will be initialized to the right value after the first call of `rebuildSysVarCache`
	EnableResourceControl     = atomic.NewBool(false)
	EnableCheckConstraint     = atomic.NewBool(DefTiDBEnableCheckConstraint)
	SkipMissingPartitionStats = atomic.NewBool(DefTiDBSkipMissingPartitionStats)
	TiFlashEnablePipelineMode = atomic.NewBool(DefTiDBEnableTiFlashPipelineMode)
	ServiceScope              = atomic.NewString("")
	SchemaVersionCacheLimit   = atomic.NewInt64(DefTiDBSchemaVersionCacheLimit)
	CloudStorageURI           = atomic.NewString("")
	IgnoreInlistPlanDigest    = atomic.NewBool(DefTiDBIgnoreInlistPlanDigest)
	TxnEntrySizeLimit         = atomic.NewUint64(DefTiDBTxnEntrySizeLimit)

	SchemaCacheSize = atomic.NewInt64(DefTiDBSchemaCacheSize)
)

var (
	// SetMemQuotaAnalyze is the func registered by global/subglobal tracker to set memory quota.
	SetMemQuotaAnalyze func(quota int64) = nil
	// GetMemQuotaAnalyze is the func registered by global/subglobal tracker to get memory quota.
	GetMemQuotaAnalyze func() int64 = nil
	// SetStatsCacheCapacity is the func registered by domain to set statsCache memory quota.
	SetStatsCacheCapacity atomic.Pointer[func(int64)]
	// SetPDClientDynamicOption is the func registered by domain
	SetPDClientDynamicOption atomic.Pointer[func(string, string) error]
	// SwitchMDL is the func registered by DDL to switch MDL.
	SwitchMDL func(bool2 bool) error = nil
	// EnableDDL is the func registered by ddl to enable running ddl in this instance.
	EnableDDL func() error = nil
	// DisableDDL is the func registered by ddl to disable running ddl in this instance.
	DisableDDL func() error = nil
	// SwitchFastCreateTable is the func registered by DDL to switch fast create table.
	SwitchFastCreateTable func(val bool) error
	// SetExternalTimestamp is the func registered by staleread to set externaltimestamp in pd
	SetExternalTimestamp func(ctx context.Context, ts uint64) error
	// GetExternalTimestamp is the func registered by staleread to get externaltimestamp from pd
	GetExternalTimestamp func(ctx context.Context) (uint64, error)
	// SetGlobalResourceControl is the func registered by domain to set cluster resource control.
	SetGlobalResourceControl atomic.Pointer[func(bool)]
	// ValidateCloudStorageURI validates the cloud storage URI.
	ValidateCloudStorageURI func(ctx context.Context, uri string) error
	// SetLowResolutionTSOUpdateInterval is the func registered by domain to set slow resolution tso update interval.
	SetLowResolutionTSOUpdateInterval func(interval time.Duration) error = nil
)

// Hooks functions for Cluster Resource Control.
var (
	// EnableGlobalResourceControlFunc is the function registered by tikv_driver to set cluster resource control.
	EnableGlobalResourceControlFunc = func() {}
	// DisableGlobalResourceControlFunc is the function registered by tikv_driver to unset cluster resource control.
	DisableGlobalResourceControlFunc = func() {}
)

func serverMemoryLimitDefaultValue() string {
	total, err := memory.MemTotal()
	if err == nil && total != 0 {
		return "80%"
	}
	return "0"
}

func mustParseDuration(str string) time.Duration {
	duration, err := time.ParseDuration(str)
	if err != nil {
		panic(fmt.Sprintf("%s is not a duration", str))
	}

	return duration
}

func mustParseTime(layout string, str string) time.Time {
	time, err := time.ParseInLocation(layout, str, time.UTC)
	if err != nil {
		panic(fmt.Sprintf("%s is not in %s duration format", str, layout))
	}

	return time
}<|MERGE_RESOLUTION|>--- conflicted
+++ resolved
@@ -1154,13 +1154,10 @@
 	TiDBEnableParallelSort = "enable_parallel_sort"
 	// TiDBLowResolutionTSOUpdateInterval defines how often to refresh low resolution timestamps.
 	TiDBLowResolutionTSOUpdateInterval = "tidb_low_resolution_tso_update_interval"
-<<<<<<< HEAD
-=======
 	// TiDBDMLType indicates the execution type of DML in TiDB.
 	// The value can be STANDARD, BULK.
 	// Currently, the BULK mode only affects auto-committed DML.
 	TiDBDMLType = "tidb_dml_type"
->>>>>>> 5f25004b
 )
 
 // TiDB intentional limits
@@ -1487,10 +1484,7 @@
 	DefTiDBTxnEntrySizeLimit                          = 0
 	DefTiDBSchemaCacheSize                            = 0
 	DefTiDBLowResolutionTSOUpdateInterval             = 2000
-<<<<<<< HEAD
-=======
 	DefTiDBDMLType                                    = "STANDARD"
->>>>>>> 5f25004b
 )
 
 // Process global variables.
