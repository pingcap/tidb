--- conflicted
+++ resolved
@@ -930,13 +930,11 @@
 	// Please see comments of SessionVars.OptObjective for details.
 	TiDBOptObjective = "tidb_opt_objective"
 
-<<<<<<< HEAD
 	// TiDBEnableConcurrentHashaggSpill is the name of the `tidb_enable_concurrent_hashagg_spill` system variable
 	TiDBEnableConcurrentHashaggSpill = "tidb_enable_concurrent_hashagg_spill"
-=======
+
 	// TiDBTxnEntrySizeLimit indicates the max size of a entry in membuf.
 	TiDBTxnEntrySizeLimit = "tidb_txn_entry_size_limit"
->>>>>>> 5f6ef18b
 )
 
 // TiDB vars that have only global scope
