// Copyright 2017 PingCAP, Inc.
//
// Licensed under the Apache License, Version 2.0 (the "License");
// you may not use this file except in compliance with the License.
// You may obtain a copy of the License at
//
//     http://www.apache.org/licenses/LICENSE-2.0
//
// Unless required by applicable law or agreed to in writing, software
// distributed under the License is distributed on an "AS IS" BASIS,
// WITHOUT WARRANTIES OR CONDITIONS OF ANY KIND, either express or implied.
// See the License for the specific language governing permissions and
// limitations under the License.

package variable

import (
	"context"
	"fmt"
	"math"
	"time"

	"github.com/pingcap/tidb/pkg/config"
	"github.com/pingcap/tidb/pkg/kv"
	"github.com/pingcap/tidb/pkg/parser/mysql"
	"github.com/pingcap/tidb/pkg/sessionctx/variable/featuretag/disttask"
	"github.com/pingcap/tidb/pkg/util/memory"
	"github.com/pingcap/tidb/pkg/util/paging"
	"github.com/pingcap/tidb/pkg/util/size"
	"github.com/pingcap/tidb/pkg/util/tiflash"
	"github.com/pingcap/tidb/pkg/util/tiflashcompute"
	"go.uber.org/atomic"
)

/*
	Steps to add a new TiDB specific system variable:

	1. Add a new variable name with comment in this file.
	2. Add the default value of the new variable in this file.
	3. Add SysVar instance in 'defaultSysVars' slice.
*/

// TiDB system variable names that only in session scope.
const (
	TiDBDDLSlowOprThreshold = "ddl_slow_threshold"

	// TiDBSnapshot is used for reading history data, the default value is empty string.
	// The value can be a datetime string like '2017-11-11 20:20:20' or a tso string. When this variable is set, the session reads history data of that time.
	TiDBSnapshot = "tidb_snapshot"

	// TiDBOptAggPushDown is used to enable/disable the optimizer rule of aggregation push down.
	TiDBOptAggPushDown = "tidb_opt_agg_push_down"

	// TiDBOptDeriveTopN is used to enable/disable the optimizer rule of deriving topN.
	TiDBOptDeriveTopN = "tidb_opt_derive_topn"

	// TiDBOptCartesianBCJ is used to disable/enable broadcast cartesian join in MPP mode
	TiDBOptCartesianBCJ = "tidb_opt_broadcast_cartesian_join"

	TiDBOptMPPOuterJoinFixedBuildSide = "tidb_opt_mpp_outer_join_fixed_build_side"

	// TiDBOptDistinctAggPushDown is used to decide whether agg with distinct should be pushed to tikv/tiflash.
	TiDBOptDistinctAggPushDown = "tidb_opt_distinct_agg_push_down"

	// TiDBOptSkewDistinctAgg is used to indicate the distinct agg has data skew
	TiDBOptSkewDistinctAgg = "tidb_opt_skew_distinct_agg"

	// TiDBOpt3StageDistinctAgg is used to indicate whether to plan and execute the distinct agg in 3 stages
	TiDBOpt3StageDistinctAgg = "tidb_opt_three_stage_distinct_agg"

	// TiDBOptEnable3StageMultiDistinctAgg is used to indicate whether to plan and execute the multi distinct agg in 3 stages
	TiDBOptEnable3StageMultiDistinctAgg = "tidb_opt_enable_three_stage_multi_distinct_agg"

	TiDBOptExplainNoEvaledSubQuery = "tidb_opt_enable_non_eval_scalar_subquery"

	// TiDBBCJThresholdSize is used to limit the size of small table for mpp broadcast join.
	// Its unit is bytes, if the size of small table is larger than it, we will not use bcj.
	TiDBBCJThresholdSize = "tidb_broadcast_join_threshold_size"

	// TiDBBCJThresholdCount is used to limit the count of small table for mpp broadcast join.
	// If we can't estimate the size of one side of join child, we will check if its row number exceeds this limitation.
	TiDBBCJThresholdCount = "tidb_broadcast_join_threshold_count"

	// TiDBPreferBCJByExchangeDataSize indicates the method used to choose mpp broadcast join
	TiDBPreferBCJByExchangeDataSize = "tidb_prefer_broadcast_join_by_exchange_data_size"

	// TiDBOptWriteRowID is used to enable/disable the operations of insert、replace and update to _tidb_rowid.
	TiDBOptWriteRowID = "tidb_opt_write_row_id"

	// TiDBAutoAnalyzeRatio will run if (table modify count)/(table row count) is greater than this value.
	TiDBAutoAnalyzeRatio = "tidb_auto_analyze_ratio"

	// TiDBAutoAnalyzeStartTime will run if current time is within start time and end time.
	TiDBAutoAnalyzeStartTime = "tidb_auto_analyze_start_time"
	TiDBAutoAnalyzeEndTime   = "tidb_auto_analyze_end_time"

	// TiDBChecksumTableConcurrency is used to speed up the ADMIN CHECKSUM TABLE
	// statement, when a table has multiple indices, those indices can be
	// scanned concurrently, with the cost of higher system performance impact.
	TiDBChecksumTableConcurrency = "tidb_checksum_table_concurrency"

	// TiDBCurrentTS is used to get the current transaction timestamp.
	// It is read-only.
	TiDBCurrentTS = "tidb_current_ts"

	// TiDBLastTxnInfo is used to get the last transaction info within the current session.
	TiDBLastTxnInfo = "tidb_last_txn_info"

	// TiDBLastQueryInfo is used to get the last query info within the current session.
	TiDBLastQueryInfo = "tidb_last_query_info"

	// TiDBLastDDLInfo is used to get the last ddl info within the current session.
	TiDBLastDDLInfo = "tidb_last_ddl_info"

	// TiDBLastPlanReplayerToken is used to get the last plan replayer token within the current session
	TiDBLastPlanReplayerToken = "tidb_last_plan_replayer_token"

	// TiDBConfig is a read-only variable that shows the config of the current server.
	TiDBConfig = "tidb_config"

	// TiDBBatchInsert is used to enable/disable auto-split insert data. If set this option on, insert executor will automatically
	// insert data into multiple batches and use a single txn for each batch. This will be helpful when inserting large data.
	TiDBBatchInsert = "tidb_batch_insert"

	// TiDBBatchDelete is used to enable/disable auto-split delete data. If set this option on, delete executor will automatically
	// split data into multiple batches and use a single txn for each batch. This will be helpful when deleting large data.
	TiDBBatchDelete = "tidb_batch_delete"

	// TiDBBatchCommit is used to enable/disable auto-split the transaction.
	// If set this option on, the transaction will be committed when it reaches stmt-count-limit and starts a new transaction.
	TiDBBatchCommit = "tidb_batch_commit"

	// TiDBDMLBatchSize is used to split the insert/delete data into small batches.
	// It only takes effort when tidb_batch_insert/tidb_batch_delete is on.
	// Its default value is 20000. When the row size is large, 20k rows could be larger than 100MB.
	// User could change it to a smaller one to avoid breaking the transaction size limitation.
	TiDBDMLBatchSize = "tidb_dml_batch_size"

	// The following session variables controls the memory quota during query execution.

	// TiDBMemQuotaQuery controls the memory quota of a query.
	TiDBMemQuotaQuery = "tidb_mem_quota_query" // Bytes.
	// TiDBMemQuotaApplyCache controls the memory quota of a query.
	TiDBMemQuotaApplyCache = "tidb_mem_quota_apply_cache"

	// TiDBGeneralLog is used to log every query in the server in info level.
	TiDBGeneralLog = "tidb_general_log"

	// TiDBLogFileMaxDays is used to log every query in the server in info level.
	TiDBLogFileMaxDays = "tidb_log_file_max_days"

	// TiDBPProfSQLCPU is used to add label sql label to pprof result.
	TiDBPProfSQLCPU = "tidb_pprof_sql_cpu"

	// TiDBRetryLimit is the maximum number of retries when committing a transaction.
	TiDBRetryLimit = "tidb_retry_limit"

	// TiDBDisableTxnAutoRetry disables transaction auto retry.
	// Deprecated: This variable is deprecated, please do not use this variable.
	TiDBDisableTxnAutoRetry = "tidb_disable_txn_auto_retry"

	// TiDBEnableChunkRPC enables TiDB to use Chunk format for coprocessor requests.
	TiDBEnableChunkRPC = "tidb_enable_chunk_rpc"

	// TiDBOptimizerSelectivityLevel is used to control the selectivity estimation level.
	TiDBOptimizerSelectivityLevel = "tidb_optimizer_selectivity_level"

	// TiDBOptimizerEnableNewOnlyFullGroupByCheck is used to open the newly only_full_group_by check by maintaining functional dependency.
	TiDBOptimizerEnableNewOnlyFullGroupByCheck = "tidb_enable_new_only_full_group_by_check"

	TiDBOptimizerEnableOuterJoinReorder = "tidb_enable_outer_join_reorder"

	// TiDBOptimizerEnableNAAJ is used to open the newly null-aware anti join
	TiDBOptimizerEnableNAAJ = "tidb_enable_null_aware_anti_join"

	// TiDBTxnMode is used to control the transaction behavior.
	TiDBTxnMode = "tidb_txn_mode"

	// TiDBRowFormatVersion is used to control tidb row format version current.
	TiDBRowFormatVersion = "tidb_row_format_version"

	// TiDBEnableRowLevelChecksum is used to control whether to append checksum to row values.
	TiDBEnableRowLevelChecksum = "tidb_enable_row_level_checksum"

	// TiDBEnableTablePartition is used to control table partition feature.
	// The valid value include auto/on/off:
	// on or auto: enable table partition if the partition type is implemented.
	// off: always disable table partition.
	TiDBEnableTablePartition = "tidb_enable_table_partition"

	// TiDBEnableListTablePartition is used to control list table partition feature.
	TiDBEnableListTablePartition = "tidb_enable_list_partition"

	// TiDBSkipIsolationLevelCheck is used to control whether to return error when set unsupported transaction
	// isolation level.
	TiDBSkipIsolationLevelCheck = "tidb_skip_isolation_level_check"

	// TiDBLowResolutionTSO is used for reading data with low resolution TSO which is updated once every two seconds
	TiDBLowResolutionTSO = "tidb_low_resolution_tso"

	// TiDBReplicaRead is used for reading data from replicas, followers for example.
	TiDBReplicaRead = "tidb_replica_read"

	// TiDBAdaptiveClosestReadThreshold is for reading data from closest replicas(with same 'zone' label).
	// TiKV client should send read request to the closest replica(leader/follower) if the estimated response
	// size exceeds this threshold; otherwise, this request should be sent to leader.
	// This variable only take effect when `tidb_replica_read` is 'closest-adaptive'.
	TiDBAdaptiveClosestReadThreshold = "tidb_adaptive_closest_read_threshold"

	// TiDBAllowRemoveAutoInc indicates whether a user can drop the auto_increment column attribute or not.
	TiDBAllowRemoveAutoInc = "tidb_allow_remove_auto_inc"

	// TiDBMultiStatementMode enables multi statement at the risk of SQL injection
	// provides backwards compatibility
	TiDBMultiStatementMode = "tidb_multi_statement_mode"

	// TiDBEvolvePlanTaskMaxTime controls the max time of a single evolution task.
	TiDBEvolvePlanTaskMaxTime = "tidb_evolve_plan_task_max_time"

	// TiDBEvolvePlanTaskStartTime is the start time of evolution task.
	TiDBEvolvePlanTaskStartTime = "tidb_evolve_plan_task_start_time"
	// TiDBEvolvePlanTaskEndTime is the end time of evolution task.
	TiDBEvolvePlanTaskEndTime = "tidb_evolve_plan_task_end_time"

	// TiDBSlowLogThreshold is used to set the slow log threshold in the server.
	TiDBSlowLogThreshold = "tidb_slow_log_threshold"

	// TiDBSlowTxnLogThreshold is used to set the slow transaction log threshold in the server.
	TiDBSlowTxnLogThreshold = "tidb_slow_txn_log_threshold"

	// TiDBRecordPlanInSlowLog is used to log the plan of the slow query.
	TiDBRecordPlanInSlowLog = "tidb_record_plan_in_slow_log"

	// TiDBEnableSlowLog enables TiDB to log slow queries.
	TiDBEnableSlowLog = "tidb_enable_slow_log"

	// TiDBCheckMb4ValueInUTF8 is used to control whether to enable the check wrong utf8 value.
	TiDBCheckMb4ValueInUTF8 = "tidb_check_mb4_value_in_utf8"

	// TiDBFoundInPlanCache indicates whether the last statement was found in plan cache
	TiDBFoundInPlanCache = "last_plan_from_cache"

	// TiDBFoundInBinding indicates whether the last statement was matched with the hints in the binding.
	TiDBFoundInBinding = "last_plan_from_binding"

	// TiDBAllowAutoRandExplicitInsert indicates whether explicit insertion on auto_random column is allowed.
	TiDBAllowAutoRandExplicitInsert = "allow_auto_random_explicit_insert"

	// TiDBTxnScope indicates whether using global transactions or local transactions.
	TiDBTxnScope = "txn_scope"

	// TiDBTxnReadTS indicates the next transaction should be staleness transaction and provide the startTS
	TiDBTxnReadTS = "tx_read_ts"

	// TiDBReadStaleness indicates the staleness duration for following statement
	TiDBReadStaleness = "tidb_read_staleness"

	// TiDBEnablePaging indicates whether paging is enabled in coprocessor requests.
	TiDBEnablePaging = "tidb_enable_paging"

	// TiDBReadConsistency indicates whether the autocommit read statement goes through TiKV RC.
	TiDBReadConsistency = "tidb_read_consistency"

	// TiDBSysdateIsNow is the name of the `tidb_sysdate_is_now` system variable
	TiDBSysdateIsNow = "tidb_sysdate_is_now"

	// RequireSecureTransport indicates the secure mode for data transport
	RequireSecureTransport = "require_secure_transport"

	// TiFlashFastScan indicates whether use fast scan in tiflash.
	TiFlashFastScan = "tiflash_fastscan"

	// TiDBEnableUnsafeSubstitute indicates whether to enable generate column takes unsafe substitute.
	TiDBEnableUnsafeSubstitute = "tidb_enable_unsafe_substitute"

	// TiDBEnableTiFlashReadForWriteStmt indicates whether to enable TiFlash to read for write statements.
	TiDBEnableTiFlashReadForWriteStmt = "tidb_enable_tiflash_read_for_write_stmt"

	// TiDBUseAlloc indicates whether the last statement used chunk alloc
	TiDBUseAlloc = "last_sql_use_alloc"

	// TiDBExplicitRequestSourceType indicates the source of the request, it's a complement of RequestSourceType.
	// The value maybe "lightning", "br", "dumpling" etc.
	TiDBExplicitRequestSourceType = "tidb_request_source_type"
)

// TiDB system variable names that both in session and global scope.
const (
	// TiDBBuildStatsConcurrency is used to speed up the ANALYZE statement, when a table has multiple indices,
	// those indices can be scanned concurrently, with the cost of higher system performance impact.
	TiDBBuildStatsConcurrency = "tidb_build_stats_concurrency"

	// TiDBBuildSamplingStatsConcurrency is used to control the concurrency of build sampling stats task.
	TiDBBuildSamplingStatsConcurrency = "tidb_build_sampling_stats_concurrency"

	// TiDBDistSQLScanConcurrency is used to set the concurrency of a distsql scan task.
	// A distsql scan task can be a table scan or a index scan, which may be distributed to many TiKV nodes.
	// Higher concurrency may reduce latency, but with the cost of higher memory usage and system performance impact.
	// If the query has a LIMIT clause, high concurrency makes the system do much more work than needed.
	TiDBDistSQLScanConcurrency = "tidb_distsql_scan_concurrency"

	// TiDBAnalyzeDistSQLScanConcurrency is used to set the concurrency of a distsql scan task for analyze statement.
	TiDBAnalyzeDistSQLScanConcurrency = "tidb_analyze_distsql_scan_concurrency"

	// TiDBOptInSubqToJoinAndAgg is used to enable/disable the optimizer rule of rewriting IN subquery.
	TiDBOptInSubqToJoinAndAgg = "tidb_opt_insubq_to_join_and_agg"

	// TiDBOptPreferRangeScan is used to enable/disable the optimizer to always prefer range scan over table scan, ignoring their costs.
	TiDBOptPreferRangeScan = "tidb_opt_prefer_range_scan"

	// TiDBOptEnableCorrelationAdjustment is used to indicates if enable correlation adjustment.
	TiDBOptEnableCorrelationAdjustment = "tidb_opt_enable_correlation_adjustment"

	// TiDBOptLimitPushDownThreshold determines if push Limit or TopN down to TiKV forcibly.
	TiDBOptLimitPushDownThreshold = "tidb_opt_limit_push_down_threshold"

	// TiDBOptCorrelationThreshold is a guard to enable row count estimation using column order correlation.
	TiDBOptCorrelationThreshold = "tidb_opt_correlation_threshold"

	// TiDBOptCorrelationExpFactor is an exponential factor to control heuristic approach when tidb_opt_correlation_threshold is not satisfied.
	TiDBOptCorrelationExpFactor = "tidb_opt_correlation_exp_factor"

	// TiDBOptCPUFactor is the CPU cost of processing one expression for one row.
	TiDBOptCPUFactor = "tidb_opt_cpu_factor"
	// TiDBOptCopCPUFactor is the CPU cost of processing one expression for one row in coprocessor.
	TiDBOptCopCPUFactor = "tidb_opt_copcpu_factor"
	// TiDBOptTiFlashConcurrencyFactor is concurrency number of tiflash computation.
	TiDBOptTiFlashConcurrencyFactor = "tidb_opt_tiflash_concurrency_factor"
	// TiDBOptNetworkFactor is the network cost of transferring 1 byte data.
	TiDBOptNetworkFactor = "tidb_opt_network_factor"
	// TiDBOptScanFactor is the IO cost of scanning 1 byte data on TiKV.
	TiDBOptScanFactor = "tidb_opt_scan_factor"
	// TiDBOptDescScanFactor is the IO cost of scanning 1 byte data on TiKV in desc order.
	TiDBOptDescScanFactor = "tidb_opt_desc_factor"
	// TiDBOptSeekFactor is the IO cost of seeking the start value in a range on TiKV or TiFlash.
	TiDBOptSeekFactor = "tidb_opt_seek_factor"
	// TiDBOptMemoryFactor is the memory cost of storing one tuple.
	TiDBOptMemoryFactor = "tidb_opt_memory_factor"
	// TiDBOptDiskFactor is the IO cost of reading/writing one byte to temporary disk.
	TiDBOptDiskFactor = "tidb_opt_disk_factor"
	// TiDBOptConcurrencyFactor is the CPU cost of additional one goroutine.
	TiDBOptConcurrencyFactor = "tidb_opt_concurrency_factor"
	// TiDBOptForceInlineCTE is used to enable/disable inline CTE
	TiDBOptForceInlineCTE = "tidb_opt_force_inline_cte"

	// TiDBIndexJoinBatchSize is used to set the batch size of an index lookup join.
	// The index lookup join fetches batches of data from outer executor and constructs ranges for inner executor.
	// This value controls how much of data in a batch to do the index join.
	// Large value may reduce the latency but consumes more system resource.
	TiDBIndexJoinBatchSize = "tidb_index_join_batch_size"

	// TiDBIndexLookupSize is used for index lookup executor.
	// The index lookup executor first scan a batch of handles from a index, then use those handles to lookup the table
	// rows, this value controls how much of handles in a batch to do a lookup task.
	// Small value sends more RPCs to TiKV, consume more system resource.
	// Large value may do more work than needed if the query has a limit.
	TiDBIndexLookupSize = "tidb_index_lookup_size"

	// TiDBIndexLookupConcurrency is used for index lookup executor.
	// A lookup task may have 'tidb_index_lookup_size' of handles at maximum, the handles may be distributed
	// in many TiKV nodes, we execute multiple concurrent index lookup tasks concurrently to reduce the time
	// waiting for a task to finish.
	// Set this value higher may reduce the latency but consumes more system resource.
	// tidb_index_lookup_concurrency is deprecated, use tidb_executor_concurrency instead.
	TiDBIndexLookupConcurrency = "tidb_index_lookup_concurrency"

	// TiDBIndexLookupJoinConcurrency is used for index lookup join executor.
	// IndexLookUpJoin starts "tidb_index_lookup_join_concurrency" inner workers
	// to fetch inner rows and join the matched (outer, inner) row pairs.
	// tidb_index_lookup_join_concurrency is deprecated, use tidb_executor_concurrency instead.
	TiDBIndexLookupJoinConcurrency = "tidb_index_lookup_join_concurrency"

	// TiDBIndexSerialScanConcurrency is used for controlling the concurrency of index scan operation
	// when we need to keep the data output order the same as the order of index data.
	TiDBIndexSerialScanConcurrency = "tidb_index_serial_scan_concurrency"

	// TiDBMaxChunkSize is used to control the max chunk size during query execution.
	TiDBMaxChunkSize = "tidb_max_chunk_size"

	// TiDBAllowBatchCop means if we should send batch coprocessor to TiFlash. It can be set to 0, 1 and 2.
	// 0 means never use batch cop, 1 means use batch cop in case of aggregation and join, 2, means to force sending batch cop for any query.
	// The default value is 0
	TiDBAllowBatchCop = "tidb_allow_batch_cop"

	// TiDBAllowMPPExecution means if we should use mpp way to execute query or not.
	// Default value is `true`, means to be determined by the optimizer.
	// Value set to `false` means never use mpp.
	TiDBAllowMPPExecution = "tidb_allow_mpp"

	// TiDBAllowTiFlashCop means we only use MPP mode to query data.
	// Default value is `true`, means to be determined by the optimizer.
	// Value set to `false` means we may fall back to TiFlash cop plan if possible.
	TiDBAllowTiFlashCop = "tidb_allow_tiflash_cop"

	// TiDBHashExchangeWithNewCollation means if hash exchange is supported when new collation is on.
	// Default value is `true`, means support hash exchange when new collation is on.
	// Value set to `false` means not support hash exchange when new collation is on.
	TiDBHashExchangeWithNewCollation = "tidb_hash_exchange_with_new_collation"

	// TiDBEnforceMPPExecution means if we should enforce mpp way to execute query or not.
	// Default value is `false`, means to be determined by variable `tidb_allow_mpp`.
	// Value set to `true` means enforce use mpp.
	// Note if you want to set `tidb_enforce_mpp` to `true`, you must set `tidb_allow_mpp` to `true` first.
	TiDBEnforceMPPExecution = "tidb_enforce_mpp"

	// TiDBMaxTiFlashThreads is the maximum number of threads to execute the request which is pushed down to tiflash.
	// Default value is -1, means it will not be pushed down to tiflash.
	// If the value is bigger than -1, it will be pushed down to tiflash and used to create db context in tiflash.
	TiDBMaxTiFlashThreads = "tidb_max_tiflash_threads"

	// TiDBMaxBytesBeforeTiFlashExternalJoin is the maximum bytes used by a TiFlash join before spill to disk
	TiDBMaxBytesBeforeTiFlashExternalJoin = "tidb_max_bytes_before_tiflash_external_join"

	// TiDBMaxBytesBeforeTiFlashExternalGroupBy is the maximum bytes used by a TiFlash hash aggregation before spill to disk
	TiDBMaxBytesBeforeTiFlashExternalGroupBy = "tidb_max_bytes_before_tiflash_external_group_by"

	// TiDBMaxBytesBeforeTiFlashExternalSort is the maximum bytes used by a TiFlash sort/TopN before spill to disk
	TiDBMaxBytesBeforeTiFlashExternalSort = "tidb_max_bytes_before_tiflash_external_sort"

	// TiFlashMemQuotaQueryPerNode is the maximum bytes used by a TiFlash Query on each TiFlash node
	TiFlashMemQuotaQueryPerNode = "tiflash_mem_quota_query_per_node"

	// TiFlashQuerySpillRatio is the threshold that TiFlash will trigger auto spill when the memory usage is above this percentage
	TiFlashQuerySpillRatio = "tiflash_query_spill_ratio"

	// TiDBMPPStoreFailTTL is the unavailable time when a store is detected failed. During that time, tidb will not send any task to
	// TiFlash even though the failed TiFlash node has been recovered.
	TiDBMPPStoreFailTTL = "tidb_mpp_store_fail_ttl"

	// TiDBInitChunkSize is used to control the init chunk size during query execution.
	TiDBInitChunkSize = "tidb_init_chunk_size"

	// TiDBMinPagingSize is used to control the min paging size in the coprocessor paging protocol.
	TiDBMinPagingSize = "tidb_min_paging_size"

	// TiDBMaxPagingSize is used to control the max paging size in the coprocessor paging protocol.
	TiDBMaxPagingSize = "tidb_max_paging_size"

	// TiDBEnableCascadesPlanner is used to control whether to enable the cascades planner.
	TiDBEnableCascadesPlanner = "tidb_enable_cascades_planner"

	// TiDBSkipUTF8Check skips the UTF8 validate process, validate UTF8 has performance cost, if we can make sure
	// the input string values are valid, we can skip the check.
	TiDBSkipUTF8Check = "tidb_skip_utf8_check"

	// TiDBSkipASCIICheck skips the ASCII validate process
	// old tidb may already have fields with invalid ASCII bytes
	// disable ASCII validate can guarantee a safe replication
	TiDBSkipASCIICheck = "tidb_skip_ascii_check"

	// TiDBHashJoinConcurrency is used for hash join executor.
	// The hash join outer executor starts multiple concurrent join workers to probe the hash table.
	// tidb_hash_join_concurrency is deprecated, use tidb_executor_concurrency instead.
	TiDBHashJoinConcurrency = "tidb_hash_join_concurrency"

	// TiDBProjectionConcurrency is used for projection operator.
	// This variable controls the worker number of projection operator.
	// tidb_projection_concurrency is deprecated, use tidb_executor_concurrency instead.
	TiDBProjectionConcurrency = "tidb_projection_concurrency"

	// TiDBHashAggPartialConcurrency is used for hash agg executor.
	// The hash agg executor starts multiple concurrent partial workers to do partial aggregate works.
	// tidb_hashagg_partial_concurrency is deprecated, use tidb_executor_concurrency instead.
	TiDBHashAggPartialConcurrency = "tidb_hashagg_partial_concurrency"

	// TiDBHashAggFinalConcurrency is used for hash agg executor.
	// The hash agg executor starts multiple concurrent final workers to do final aggregate works.
	// tidb_hashagg_final_concurrency is deprecated, use tidb_executor_concurrency instead.
	TiDBHashAggFinalConcurrency = "tidb_hashagg_final_concurrency"

	// TiDBWindowConcurrency is used for window parallel executor.
	// tidb_window_concurrency is deprecated, use tidb_executor_concurrency instead.
	TiDBWindowConcurrency = "tidb_window_concurrency"

	// TiDBMergeJoinConcurrency is used for merge join parallel executor
	TiDBMergeJoinConcurrency = "tidb_merge_join_concurrency"

	// TiDBStreamAggConcurrency is used for stream aggregation parallel executor.
	// tidb_stream_agg_concurrency is deprecated, use tidb_executor_concurrency instead.
	TiDBStreamAggConcurrency = "tidb_streamagg_concurrency"

	// TiDBIndexMergeIntersectionConcurrency is used for parallel worker of index merge intersection.
	TiDBIndexMergeIntersectionConcurrency = "tidb_index_merge_intersection_concurrency"

	// TiDBEnableParallelApply is used for parallel apply.
	TiDBEnableParallelApply = "tidb_enable_parallel_apply"

	// TiDBBackoffLockFast is used for tikv backoff base time in milliseconds.
	TiDBBackoffLockFast = "tidb_backoff_lock_fast"

	// TiDBBackOffWeight is used to control the max back off time in TiDB.
	// The default maximum back off time is a small value.
	// BackOffWeight could multiply it to let the user adjust the maximum time for retrying.
	// Only positive integers can be accepted, which means that the maximum back off time can only grow.
	TiDBBackOffWeight = "tidb_backoff_weight"

	// TiDBDDLReorgWorkerCount defines the count of ddl reorg workers.
	TiDBDDLReorgWorkerCount = "tidb_ddl_reorg_worker_cnt"

	// TiDBDDLFlashbackConcurrency defines the count of ddl flashback workers.
	TiDBDDLFlashbackConcurrency = "tidb_ddl_flashback_concurrency"

	// TiDBDDLReorgBatchSize defines the transaction batch size of ddl reorg workers.
	TiDBDDLReorgBatchSize = "tidb_ddl_reorg_batch_size"

	// TiDBDDLErrorCountLimit defines the count of ddl error limit.
	TiDBDDLErrorCountLimit = "tidb_ddl_error_count_limit"

	// TiDBDDLReorgPriority defines the operations' priority of adding indices.
	// It can be: PRIORITY_LOW, PRIORITY_NORMAL, PRIORITY_HIGH
	TiDBDDLReorgPriority = "tidb_ddl_reorg_priority"

	// TiDBEnableAutoIncrementInGenerated disables the mysql compatibility check on using auto-incremented columns in
	// expression indexes and generated columns described here https://dev.mysql.com/doc/refman/5.7/en/create-table-generated-columns.html for details.
	TiDBEnableAutoIncrementInGenerated = "tidb_enable_auto_increment_in_generated"

	// TiDBPlacementMode is used to control the mode for placement
	TiDBPlacementMode = "tidb_placement_mode"

	// TiDBMaxDeltaSchemaCount defines the max length of deltaSchemaInfos.
	// deltaSchemaInfos is a queue that maintains the history of schema changes.
	TiDBMaxDeltaSchemaCount = "tidb_max_delta_schema_count"

	// TiDBScatterRegion will scatter the regions for DDLs when it is ON.
	TiDBScatterRegion = "tidb_scatter_region"

	// TiDBWaitSplitRegionFinish defines the split region behaviour is sync or async.
	TiDBWaitSplitRegionFinish = "tidb_wait_split_region_finish"

	// TiDBWaitSplitRegionTimeout uses to set the split and scatter region back off time.
	TiDBWaitSplitRegionTimeout = "tidb_wait_split_region_timeout"

	// TiDBForcePriority defines the operations' priority of all statements.
	// It can be "NO_PRIORITY", "LOW_PRIORITY", "HIGH_PRIORITY", "DELAYED"
	TiDBForcePriority = "tidb_force_priority"

	// TiDBConstraintCheckInPlace indicates to check the constraint when the SQL executing.
	// It could hurt the performance of bulking insert when it is ON.
	TiDBConstraintCheckInPlace = "tidb_constraint_check_in_place"

	// TiDBEnableWindowFunction is used to control whether to enable the window function.
	TiDBEnableWindowFunction = "tidb_enable_window_function"

	// TiDBEnablePipelinedWindowFunction is used to control whether to use pipelined window function, it only works when tidb_enable_window_function = true.
	TiDBEnablePipelinedWindowFunction = "tidb_enable_pipelined_window_function"

	// TiDBEnableStrictDoubleTypeCheck is used to control table field double type syntax check.
	TiDBEnableStrictDoubleTypeCheck = "tidb_enable_strict_double_type_check"

	// TiDBOptProjectionPushDown is used to control whether to pushdown projection to coprocessor.
	TiDBOptProjectionPushDown = "tidb_opt_projection_push_down"

	// TiDBEnableVectorizedExpression is used to control whether to enable the vectorized expression evaluation.
	TiDBEnableVectorizedExpression = "tidb_enable_vectorized_expression"

	// TiDBOptJoinReorderThreshold defines the threshold less than which
	// we'll choose a rather time-consuming algorithm to calculate the join order.
	TiDBOptJoinReorderThreshold = "tidb_opt_join_reorder_threshold"

	// TiDBSlowQueryFile indicates which slow query log file for SLOW_QUERY table to parse.
	TiDBSlowQueryFile = "tidb_slow_query_file"

	// TiDBEnableFastAnalyze indicates to use fast analyze.
	// Deprecated: This variable is deprecated, please do not use this variable.
	TiDBEnableFastAnalyze = "tidb_enable_fast_analyze"

	// TiDBExpensiveQueryTimeThreshold indicates the time threshold of expensive query.
	TiDBExpensiveQueryTimeThreshold = "tidb_expensive_query_time_threshold"

	// TiDBExpensiveTxnTimeThreshold indicates the time threshold of expensive transaction.
	TiDBExpensiveTxnTimeThreshold = "tidb_expensive_txn_time_threshold"

	// TiDBEnableIndexMerge indicates to generate IndexMergePath.
	TiDBEnableIndexMerge = "tidb_enable_index_merge"

	// TiDBEnableNoopFuncs set true will enable using fake funcs(like get_lock release_lock)
	TiDBEnableNoopFuncs = "tidb_enable_noop_functions"

	// TiDBEnableStmtSummary indicates whether the statement summary is enabled.
	TiDBEnableStmtSummary = "tidb_enable_stmt_summary"

	// TiDBStmtSummaryInternalQuery indicates whether the statement summary contain internal query.
	TiDBStmtSummaryInternalQuery = "tidb_stmt_summary_internal_query"

	// TiDBStmtSummaryRefreshInterval indicates the refresh interval in seconds for each statement summary.
	TiDBStmtSummaryRefreshInterval = "tidb_stmt_summary_refresh_interval"

	// TiDBStmtSummaryHistorySize indicates the history size of each statement summary.
	TiDBStmtSummaryHistorySize = "tidb_stmt_summary_history_size"

	// TiDBStmtSummaryMaxStmtCount indicates the max number of statements kept in memory.
	TiDBStmtSummaryMaxStmtCount = "tidb_stmt_summary_max_stmt_count"

	// TiDBStmtSummaryMaxSQLLength indicates the max length of displayed normalized sql and sample sql.
	TiDBStmtSummaryMaxSQLLength = "tidb_stmt_summary_max_sql_length"

	// TiDBIgnoreInlistPlanDigest enables TiDB to generate the same plan digest with SQL using different in-list arguments.
	TiDBIgnoreInlistPlanDigest = "tidb_ignore_inlist_plan_digest"

	// TiDBCapturePlanBaseline indicates whether the capture of plan baselines is enabled.
	TiDBCapturePlanBaseline = "tidb_capture_plan_baselines"

	// TiDBUsePlanBaselines indicates whether the use of plan baselines is enabled.
	TiDBUsePlanBaselines = "tidb_use_plan_baselines"

	// TiDBEvolvePlanBaselines indicates whether the evolution of plan baselines is enabled.
	TiDBEvolvePlanBaselines = "tidb_evolve_plan_baselines"

	// TiDBOptEnableFuzzyBinding indicates whether to enable the universal binding.
	TiDBOptEnableFuzzyBinding = "tidb_opt_enable_fuzzy_binding"

	// TiDBEnableExtendedStats indicates whether the extended statistics feature is enabled.
	TiDBEnableExtendedStats = "tidb_enable_extended_stats"

	// TiDBIsolationReadEngines indicates the tidb only read from the stores whose engine type is involved in IsolationReadEngines.
	// Now, only support TiKV and TiFlash.
	TiDBIsolationReadEngines = "tidb_isolation_read_engines"

	// TiDBStoreLimit indicates the limit of sending request to a store, 0 means without limit.
	TiDBStoreLimit = "tidb_store_limit"

	// TiDBMetricSchemaStep indicates the step when query metric schema.
	TiDBMetricSchemaStep = "tidb_metric_query_step"

	// TiDBCDCWriteSource indicates the following data is written by TiCDC if it is not 0.
	TiDBCDCWriteSource = "tidb_cdc_write_source"

	// TiDBMetricSchemaRangeDuration indicates the range duration when query metric schema.
	TiDBMetricSchemaRangeDuration = "tidb_metric_query_range_duration"

	// TiDBEnableCollectExecutionInfo indicates that whether execution info is collected.
	TiDBEnableCollectExecutionInfo = "tidb_enable_collect_execution_info"

	// TiDBExecutorConcurrency is used for controlling the concurrency of all types of executors.
	TiDBExecutorConcurrency = "tidb_executor_concurrency"

	// TiDBEnableClusteredIndex indicates if clustered index feature is enabled.
	TiDBEnableClusteredIndex = "tidb_enable_clustered_index"

	// TiDBEnableGlobalIndex means if we could create an global index on a partition table or not.
	TiDBEnableGlobalIndex = "tidb_enable_global_index"

	// TiDBPartitionPruneMode indicates the partition prune mode used.
	TiDBPartitionPruneMode = "tidb_partition_prune_mode"

	// TiDBRedactLog indicates that whether redact log.
	TiDBRedactLog = "tidb_redact_log"

	// TiDBRestrictedReadOnly is meant for the cloud admin to toggle the cluster read only
	TiDBRestrictedReadOnly = "tidb_restricted_read_only"

	// TiDBSuperReadOnly is tidb's variant of mysql's super_read_only, which has some differences from mysql's super_read_only.
	TiDBSuperReadOnly = "tidb_super_read_only"

	// TiDBShardAllocateStep indicates the max size of continuous rowid shard in one transaction.
	TiDBShardAllocateStep = "tidb_shard_allocate_step"
	// TiDBEnableTelemetry indicates that whether usage data report to PingCAP is enabled.
	// Deprecated: it is 'off' always since Telemetry has been removed from TiDB.
	TiDBEnableTelemetry = "tidb_enable_telemetry"

	// TiDBMemoryUsageAlarmRatio indicates the alarm threshold when memory usage of the tidb-server exceeds.
	TiDBMemoryUsageAlarmRatio = "tidb_memory_usage_alarm_ratio"

	// TiDBMemoryUsageAlarmKeepRecordNum indicates the number of saved alarm files.
	TiDBMemoryUsageAlarmKeepRecordNum = "tidb_memory_usage_alarm_keep_record_num"

	// TiDBEnableRateLimitAction indicates whether enabled ratelimit action
	TiDBEnableRateLimitAction = "tidb_enable_rate_limit_action"

	// TiDBEnableAsyncCommit indicates whether to enable the async commit feature.
	TiDBEnableAsyncCommit = "tidb_enable_async_commit"

	// TiDBEnable1PC indicates whether to enable the one-phase commit feature.
	TiDBEnable1PC = "tidb_enable_1pc"

	// TiDBGuaranteeLinearizability indicates whether to guarantee linearizability.
	TiDBGuaranteeLinearizability = "tidb_guarantee_linearizability"

	// TiDBAnalyzeVersion indicates how tidb collects the analyzed statistics and how use to it.
	TiDBAnalyzeVersion = "tidb_analyze_version"

	// TiDBAutoAnalyzePartitionBatchSize indicates the batch size for partition tables for auto analyze in dynamic mode
	TiDBAutoAnalyzePartitionBatchSize = "tidb_auto_analyze_partition_batch_size"

	// TiDBEnableIndexMergeJoin indicates whether to enable index merge join.
	TiDBEnableIndexMergeJoin = "tidb_enable_index_merge_join"

	// TiDBTrackAggregateMemoryUsage indicates whether track the memory usage of aggregate function.
	TiDBTrackAggregateMemoryUsage = "tidb_track_aggregate_memory_usage"

	// TiDBEnableExchangePartition indicates whether to enable exchange partition.
	TiDBEnableExchangePartition = "tidb_enable_exchange_partition"

	// TiDBAllowFallbackToTiKV indicates the engine types whose unavailability triggers fallback to TiKV.
	// Now we only support TiFlash.
	TiDBAllowFallbackToTiKV = "tidb_allow_fallback_to_tikv"

	// TiDBEnableTopSQL indicates whether the top SQL is enabled.
	TiDBEnableTopSQL = "tidb_enable_top_sql"

	// TiDBSourceID indicates the source ID of the TiDB server.
	TiDBSourceID = "tidb_source_id"

	// TiDBTopSQLMaxTimeSeriesCount indicates the max number of statements been collected in each time series.
	TiDBTopSQLMaxTimeSeriesCount = "tidb_top_sql_max_time_series_count"

	// TiDBTopSQLMaxMetaCount indicates the max capacity of the collect meta per second.
	TiDBTopSQLMaxMetaCount = "tidb_top_sql_max_meta_count"

	// TiDBEnableLocalTxn indicates whether to enable Local Txn.
	TiDBEnableLocalTxn = "tidb_enable_local_txn"

	// TiDBEnableMDL indicates whether to enable MDL.
	TiDBEnableMDL = "tidb_enable_metadata_lock"

	// TiDBTSOClientBatchMaxWaitTime indicates the max value of the TSO Batch Wait interval time of PD client.
	TiDBTSOClientBatchMaxWaitTime = "tidb_tso_client_batch_max_wait_time"

	// TiDBTxnCommitBatchSize is used to control the batch size of transaction commit related requests sent by TiDB to TiKV.
	// If a single transaction has a large amount of writes, you can increase the batch size to improve the batch effect,
	// setting too large will exceed TiKV's raft-entry-max-size limit and cause commit failure.
	TiDBTxnCommitBatchSize = "tidb_txn_commit_batch_size"

	// TiDBEnableTSOFollowerProxy indicates whether to enable the TSO Follower Proxy feature of PD client.
	TiDBEnableTSOFollowerProxy = "tidb_enable_tso_follower_proxy"

	// PDEnableFollowerHandleRegion indicates whether to enable the PD Follower handle region API.
	PDEnableFollowerHandleRegion = "pd_enable_follower_handle_region"

	// TiDBEnableOrderedResultMode indicates if stabilize query results.
	TiDBEnableOrderedResultMode = "tidb_enable_ordered_result_mode"

	// TiDBRemoveOrderbyInSubquery indicates whether to remove ORDER BY in subquery.
	TiDBRemoveOrderbyInSubquery = "tidb_remove_orderby_in_subquery"

	// TiDBEnablePseudoForOutdatedStats indicates whether use pseudo for outdated stats
	TiDBEnablePseudoForOutdatedStats = "tidb_enable_pseudo_for_outdated_stats"

	// TiDBRegardNULLAsPoint indicates whether regard NULL as point when optimizing
	TiDBRegardNULLAsPoint = "tidb_regard_null_as_point"

	// TiDBTmpTableMaxSize indicates the max memory size of temporary tables.
	TiDBTmpTableMaxSize = "tidb_tmp_table_max_size"

	// TiDBEnableLegacyInstanceScope indicates if instance scope can be set with SET SESSION.
	TiDBEnableLegacyInstanceScope = "tidb_enable_legacy_instance_scope"

	// TiDBTableCacheLease indicates the read lock lease of a cached table.
	TiDBTableCacheLease = "tidb_table_cache_lease"

	// TiDBStatsLoadSyncWait indicates the time sql execution will sync-wait for stats load.
	TiDBStatsLoadSyncWait = "tidb_stats_load_sync_wait"

	// TiDBEnableMutationChecker indicates whether to check data consistency for mutations
	TiDBEnableMutationChecker = "tidb_enable_mutation_checker"
	// TiDBTxnAssertionLevel indicates how strict the assertion will be, which helps to detect and preventing data &
	// index inconsistency problems.
	TiDBTxnAssertionLevel = "tidb_txn_assertion_level"

	// TiDBIgnorePreparedCacheCloseStmt indicates whether to ignore close-stmt commands for prepared statements.
	TiDBIgnorePreparedCacheCloseStmt = "tidb_ignore_prepared_cache_close_stmt"

	// TiDBEnableNewCostInterface is a internal switch to indicates whether to use the new cost calculation interface.
	TiDBEnableNewCostInterface = "tidb_enable_new_cost_interface"

	// TiDBCostModelVersion is a internal switch to indicates the cost model version.
	TiDBCostModelVersion = "tidb_cost_model_version"

	// TiDBIndexJoinDoubleReadPenaltyCostRate indicates whether to add some penalty cost to IndexJoin and how much of it.
	// IndexJoin can cause plenty of extra double read tasks, which consume lots of resources and take a long time.
	// Since the number of double read tasks is hard to estimated accurately, we leave this variable to let us can adjust this
	// part of cost manually.
	TiDBIndexJoinDoubleReadPenaltyCostRate = "tidb_index_join_double_read_penalty_cost_rate"

	// TiDBBatchPendingTiFlashCount indicates the maximum count of non-available TiFlash tables.
	TiDBBatchPendingTiFlashCount = "tidb_batch_pending_tiflash_count"

	// TiDBQueryLogMaxLen is used to set the max length of the query in the log.
	TiDBQueryLogMaxLen = "tidb_query_log_max_len"

	// TiDBEnableNoopVariables is used to indicate if noops appear in SHOW [GLOBAL] VARIABLES
	TiDBEnableNoopVariables = "tidb_enable_noop_variables"

	// TiDBNonTransactionalIgnoreError is used to ignore error in non-transactional DMLs.
	// When set to false, a non-transactional DML returns when it meets the first error.
	// When set to true, a non-transactional DML finishes all batches even if errors are met in some batches.
	TiDBNonTransactionalIgnoreError = "tidb_nontransactional_ignore_error"

	// Fine grained shuffle is disabled when TiFlashFineGrainedShuffleStreamCount is zero.
	TiFlashFineGrainedShuffleStreamCount = "tiflash_fine_grained_shuffle_stream_count"
	TiFlashFineGrainedShuffleBatchSize   = "tiflash_fine_grained_shuffle_batch_size"

	// TiDBSimplifiedMetrics controls whether to unregister some unused metrics.
	TiDBSimplifiedMetrics = "tidb_simplified_metrics"

	// TiDBMemoryDebugModeMinHeapInUse is used to set tidb memory debug mode trigger threshold.
	// When set to 0, the function is disabled.
	// When set to a negative integer, use memory debug mode to detect the issue of frequent allocation and release of memory.
	// We do not actively trigger gc, and check whether the `tracker memory * (1+bias ratio) > heap in use` each 5s.
	// When set to a positive integer, use memory debug mode to detect the issue of memory tracking inaccurate.
	// We trigger runtime.GC() each 5s, and check whether the `tracker memory * (1+bias ratio) > heap in use`.
	TiDBMemoryDebugModeMinHeapInUse = "tidb_memory_debug_mode_min_heap_inuse"
	// TiDBMemoryDebugModeAlarmRatio is used set tidb memory debug mode bias ratio. Treat memory bias less than this ratio as noise.
	TiDBMemoryDebugModeAlarmRatio = "tidb_memory_debug_mode_alarm_ratio"

	// TiDBEnableAnalyzeSnapshot indicates whether to read data on snapshot when collecting statistics.
	// When set to false, ANALYZE reads the latest data.
	// When set to true, ANALYZE reads data on the snapshot at the beginning of ANALYZE.
	TiDBEnableAnalyzeSnapshot = "tidb_enable_analyze_snapshot"

	// TiDBDefaultStrMatchSelectivity controls some special cardinality estimation strategy for string match functions (like and regexp).
	// When set to 0, Selectivity() will try to evaluate those functions with TopN and NULL in the stats to estimate,
	// and the default selectivity and the selectivity for the histogram part will be 0.1.
	// When set to (0, 1], Selectivity() will use the value of this variable as the default selectivity of those
	// functions instead of the selectionFactor (0.8).
	TiDBDefaultStrMatchSelectivity = "tidb_default_string_match_selectivity"

	// TiDBEnablePrepPlanCache indicates whether to enable prepared plan cache
	TiDBEnablePrepPlanCache = "tidb_enable_prepared_plan_cache"
	// TiDBPrepPlanCacheSize indicates the number of cached statements.
	// This variable is deprecated, use tidb_session_plan_cache_size instead.
	TiDBPrepPlanCacheSize = "tidb_prepared_plan_cache_size"
	// TiDBEnablePrepPlanCacheMemoryMonitor indicates whether to enable prepared plan cache monitor
	TiDBEnablePrepPlanCacheMemoryMonitor = "tidb_enable_prepared_plan_cache_memory_monitor"

	// TiDBEnableNonPreparedPlanCache indicates whether to enable non-prepared plan cache.
	TiDBEnableNonPreparedPlanCache = "tidb_enable_non_prepared_plan_cache"
	// TiDBEnableNonPreparedPlanCacheForDML indicates whether to enable non-prepared plan cache for DML statements.
	TiDBEnableNonPreparedPlanCacheForDML = "tidb_enable_non_prepared_plan_cache_for_dml"
	// TiDBNonPreparedPlanCacheSize controls the size of non-prepared plan cache.
	// This variable is deprecated, use tidb_session_plan_cache_size instead.
	TiDBNonPreparedPlanCacheSize = "tidb_non_prepared_plan_cache_size"
	// TiDBPlanCacheMaxPlanSize controls the maximum size of a plan that can be cached.
	TiDBPlanCacheMaxPlanSize = "tidb_plan_cache_max_plan_size"
	// TiDBPlanCacheInvalidationOnFreshStats controls if plan cache will be invalidated automatically when
	// related stats are analyzed after the plan cache is generated.
	TiDBPlanCacheInvalidationOnFreshStats = "tidb_plan_cache_invalidation_on_fresh_stats"
	// TiDBSessionPlanCacheSize controls the size of session plan cache.
	TiDBSessionPlanCacheSize = "tidb_session_plan_cache_size"

	// TiDBConstraintCheckInPlacePessimistic controls whether to skip certain kinds of pessimistic locks.
	TiDBConstraintCheckInPlacePessimistic = "tidb_constraint_check_in_place_pessimistic"

	// TiDBEnableForeignKey indicates whether to enable foreign key feature.
	// TODO(crazycs520): remove this after foreign key GA.
	TiDBEnableForeignKey = "tidb_enable_foreign_key"

	// TiDBOptRangeMaxSize is the max memory limit for ranges. When the optimizer estimates that the memory usage of complete
	// ranges would exceed the limit, it chooses less accurate ranges such as full range. 0 indicates that there is no memory
	// limit for ranges.
	TiDBOptRangeMaxSize = "tidb_opt_range_max_size"

	// TiDBOptAdvancedJoinHint indicates whether the join method hint is compatible with join order hint.
	TiDBOptAdvancedJoinHint = "tidb_opt_advanced_join_hint"
	// TiDBOptUseInvisibleIndexes indicates whether to use invisible indexes.
	TiDBOptUseInvisibleIndexes = "tidb_opt_use_invisible_indexes"
	// TiDBAnalyzePartitionConcurrency indicates concurrency for save/read partitions stats in Analyze
	TiDBAnalyzePartitionConcurrency = "tidb_analyze_partition_concurrency"
	// TiDBMergePartitionStatsConcurrency indicates the concurrency when merge partition stats into global stats
	TiDBMergePartitionStatsConcurrency = "tidb_merge_partition_stats_concurrency"
	// TiDBEnableAsyncMergeGlobalStats indicates whether to enable async merge global stats
	TiDBEnableAsyncMergeGlobalStats = "tidb_enable_async_merge_global_stats"
	// TiDBOptPrefixIndexSingleScan indicates whether to do some optimizations to avoid double scan for prefix index.
	// When set to true, `col is (not) null`(`col` is index prefix column) is regarded as index filter rather than table filter.
	TiDBOptPrefixIndexSingleScan = "tidb_opt_prefix_index_single_scan"

	// TiDBEnableExternalTSRead indicates whether to enable read through an external ts
	TiDBEnableExternalTSRead = "tidb_enable_external_ts_read"

	// TiDBEnablePlanReplayerCapture indicates whether to enable plan replayer capture
	TiDBEnablePlanReplayerCapture = "tidb_enable_plan_replayer_capture"

	// TiDBEnablePlanReplayerContinuousCapture indicates whether to enable continuous capture
	TiDBEnablePlanReplayerContinuousCapture = "tidb_enable_plan_replayer_continuous_capture"
	// TiDBEnableReusechunk indicates whether to enable chunk alloc
	TiDBEnableReusechunk = "tidb_enable_reuse_chunk"

	// TiDBStoreBatchSize indicates the batch size of coprocessor in the same store.
	TiDBStoreBatchSize = "tidb_store_batch_size"

	// MppExchangeCompressionMode indicates the data compression method in mpp exchange operator
	MppExchangeCompressionMode = "mpp_exchange_compression_mode"

	// MppVersion indicates the mpp-version used to build mpp plan
	MppVersion = "mpp_version"

	// TiDBPessimisticTransactionFairLocking controls whether fair locking for pessimistic transaction
	// is enabled.
	TiDBPessimisticTransactionFairLocking = "tidb_pessimistic_txn_fair_locking"

	// TiDBEnablePlanCacheForParamLimit controls whether prepare statement with parameterized limit can be cached
	TiDBEnablePlanCacheForParamLimit = "tidb_enable_plan_cache_for_param_limit"

	// TiDBEnableINLJoinInnerMultiPattern indicates whether enable multi pattern for inner side of inl join
	TiDBEnableINLJoinInnerMultiPattern = "tidb_enable_inl_join_inner_multi_pattern"

	// TiFlashComputeDispatchPolicy indicates how to dispatch task to tiflash_compute nodes.
	TiFlashComputeDispatchPolicy = "tiflash_compute_dispatch_policy"

	// TiDBEnablePlanCacheForSubquery controls whether prepare statement with subquery can be cached
	TiDBEnablePlanCacheForSubquery = "tidb_enable_plan_cache_for_subquery"

	// TiDBOptEnableLateMaterialization indicates whether to enable late materialization
	TiDBOptEnableLateMaterialization = "tidb_opt_enable_late_materialization"
	// TiDBLoadBasedReplicaReadThreshold is the wait duration threshold to enable replica read automatically.
	TiDBLoadBasedReplicaReadThreshold = "tidb_load_based_replica_read_threshold"

	// TiDBOptOrderingIdxSelThresh is the threshold for optimizer to consider the ordering index.
	TiDBOptOrderingIdxSelThresh = "tidb_opt_ordering_index_selectivity_threshold"

	// TiDBOptOrderingIdxSelRatio is the ratio the optimizer will assume applies when non indexed filtering rows are found
	// via the ordering index.
	TiDBOptOrderingIdxSelRatio = "tidb_opt_ordering_index_selectivity_ratio"

	// TiDBOptEnableMPPSharedCTEExecution indicates whether the optimizer try to build shared CTE scan during MPP execution.
	TiDBOptEnableMPPSharedCTEExecution = "tidb_opt_enable_mpp_shared_cte_execution"
	// TiDBOptFixControl makes the user able to control some details of the optimizer behavior.
	TiDBOptFixControl = "tidb_opt_fix_control"

	// TiFlashReplicaRead is used to set the policy of TiFlash replica read when the query needs the TiFlash engine.
	TiFlashReplicaRead = "tiflash_replica_read"

	// TiDBLockUnchangedKeys indicates whether to lock duplicate keys in INSERT IGNORE and REPLACE statements,
	// or unchanged unique keys in UPDATE statements, see PR #42210 and #42713
	TiDBLockUnchangedKeys = "tidb_lock_unchanged_keys"

	// TiDBFastCheckTable enables fast check table.
	TiDBFastCheckTable = "tidb_enable_fast_table_check"

	// TiDBAnalyzeSkipColumnTypes indicates the column types whose statistics would not be collected when executing the ANALYZE command.
	TiDBAnalyzeSkipColumnTypes = "tidb_analyze_skip_column_types"

	// TiDBEnableCheckConstraint indicates whether to enable check constraint feature.
	TiDBEnableCheckConstraint = "tidb_enable_check_constraint"

	// TiDBOptEnableHashJoin indicates whether to enable hash join.
	TiDBOptEnableHashJoin = "tidb_opt_enable_hash_join"

	// TiDBOptObjective indicates whether the optimizer should be more stable, predictable or more aggressive.
	// Please see comments of SessionVars.OptObjective for details.
	TiDBOptObjective = "tidb_opt_objective"

	// TiDBEnableParallelHashaggSpill is the name of the `tidb_enable_parallel_hashagg_spill` system variable
	TiDBEnableParallelHashaggSpill = "tidb_enable_parallel_hashagg_spill"

	// TiDBTxnEntrySizeLimit indicates the max size of a entry in membuf.
	TiDBTxnEntrySizeLimit = "tidb_txn_entry_size_limit"

	// TiDBSchemaCacheSize indicates the size of infoschema meta data which are cached in V2 implementation.
	TiDBSchemaCacheSize = "tidb_schema_cache_size"

	// DivPrecisionIncrement indicates the number of digits by which to increase the scale of the result of
	// division operations performed with the / operator.
	DivPrecisionIncrement = "div_precision_increment"
)

// TiDB vars that have only global scope

const (
	// TiDBGCEnable turns garbage collection on or OFF
	TiDBGCEnable = "tidb_gc_enable"
	// TiDBGCRunInterval sets the interval that GC runs
	TiDBGCRunInterval = "tidb_gc_run_interval"
	// TiDBGCLifetime sets the retention window of older versions
	TiDBGCLifetime = "tidb_gc_life_time"
	// TiDBGCConcurrency sets the concurrency of garbage collection. -1 = AUTO value
	TiDBGCConcurrency = "tidb_gc_concurrency"
	// TiDBGCScanLockMode enables the green GC feature (deprecated)
	TiDBGCScanLockMode = "tidb_gc_scan_lock_mode"
	// TiDBGCMaxWaitTime sets max time for gc advances the safepoint delayed by active transactions
	TiDBGCMaxWaitTime = "tidb_gc_max_wait_time"
	// TiDBEnableEnhancedSecurity restricts SUPER users from certain operations.
	TiDBEnableEnhancedSecurity = "tidb_enable_enhanced_security"
	// TiDBEnableHistoricalStats enables the historical statistics feature (default off)
	TiDBEnableHistoricalStats = "tidb_enable_historical_stats"
	// TiDBPersistAnalyzeOptions persists analyze options for later analyze and auto-analyze
	TiDBPersistAnalyzeOptions = "tidb_persist_analyze_options"
	// TiDBEnableColumnTracking enables collecting predicate columns.
	TiDBEnableColumnTracking = "tidb_enable_column_tracking"
	// TiDBDisableColumnTrackingTime records the last time TiDBEnableColumnTracking is set off.
	// It is used to invalidate the collected predicate columns after turning off TiDBEnableColumnTracking, which avoids physical deletion.
	// It doesn't have cache in memory, and we directly get/set the variable value from/to mysql.tidb.
	TiDBDisableColumnTrackingTime = "tidb_disable_column_tracking_time"
	// TiDBStatsLoadPseudoTimeout indicates whether to fallback to pseudo stats after load timeout.
	TiDBStatsLoadPseudoTimeout = "tidb_stats_load_pseudo_timeout"
	// TiDBMemQuotaBindingCache indicates the memory quota for the bind cache.
	TiDBMemQuotaBindingCache = "tidb_mem_quota_binding_cache"
	// TiDBRCReadCheckTS indicates the tso optimization for read-consistency read is enabled.
	TiDBRCReadCheckTS = "tidb_rc_read_check_ts"
	// TiDBRCWriteCheckTs indicates whether some special write statements don't get latest tso from PD at RC
	TiDBRCWriteCheckTs = "tidb_rc_write_check_ts"
	// TiDBCommitterConcurrency controls the number of running concurrent requests in the commit phase.
	TiDBCommitterConcurrency = "tidb_committer_concurrency"
	// TiDBEnableBatchDML enables batch dml.
	TiDBEnableBatchDML = "tidb_enable_batch_dml"
	// TiDBStatsCacheMemQuota records stats cache quota
	TiDBStatsCacheMemQuota = "tidb_stats_cache_mem_quota"
	// TiDBMemQuotaAnalyze indicates the memory quota for all analyze jobs.
	TiDBMemQuotaAnalyze = "tidb_mem_quota_analyze"
	// TiDBEnableAutoAnalyze determines whether TiDB executes automatic analysis.
	TiDBEnableAutoAnalyze = "tidb_enable_auto_analyze"
	// TiDBEnableAutoAnalyzePriorityQueue determines whether TiDB executes automatic analysis with priority queue.
	TiDBEnableAutoAnalyzePriorityQueue = "tidb_enable_auto_analyze_priority_queue"
	// TiDBMemOOMAction indicates what operation TiDB perform when a single SQL statement exceeds
	// the memory quota specified by tidb_mem_quota_query and cannot be spilled to disk.
	TiDBMemOOMAction = "tidb_mem_oom_action"
	// TiDBPrepPlanCacheMemoryGuardRatio is used to prevent [performance.max-memory] from being exceeded
	TiDBPrepPlanCacheMemoryGuardRatio = "tidb_prepared_plan_cache_memory_guard_ratio"
	// TiDBMaxAutoAnalyzeTime is the max time that auto analyze can run. If auto analyze runs longer than the value, it
	// will be killed. 0 indicates that there is no time limit.
	TiDBMaxAutoAnalyzeTime = "tidb_max_auto_analyze_time"
	// TiDBEnableDistTask indicates whether to enable the distributed execute background tasks(For example DDL, Import etc).
	TiDBEnableDistTask = "tidb_enable_dist_task"
	// TiDBEnableFastCreateTable indicates whether to enable the fast create table feature.
	TiDBEnableFastCreateTable = "tidb_enable_fast_create_table"
	// TiDBGenerateBinaryPlan indicates whether binary plan should be generated in slow log and statements summary.
	TiDBGenerateBinaryPlan = "tidb_generate_binary_plan"
	// TiDBEnableGCAwareMemoryTrack indicates whether to turn-on GC-aware memory track.
	TiDBEnableGCAwareMemoryTrack = "tidb_enable_gc_aware_memory_track"
	// TiDBEnableTmpStorageOnOOM controls whether to enable the temporary storage for some operators
	// when a single SQL statement exceeds the memory quota specified by the memory quota.
	TiDBEnableTmpStorageOnOOM = "tidb_enable_tmp_storage_on_oom"
	// TiDBDDLEnableFastReorg indicates whether to use lighting backfill process for adding index.
	TiDBDDLEnableFastReorg = "tidb_ddl_enable_fast_reorg"
	// TiDBDDLDiskQuota used to set disk quota for lightning add index.
	TiDBDDLDiskQuota = "tidb_ddl_disk_quota"
	// TiDBCloudStorageURI used to set a cloud storage uri for ddl add index and import into.
	TiDBCloudStorageURI = "tidb_cloud_storage_uri"
	// TiDBAutoBuildStatsConcurrency is used to set the build concurrency of auto-analyze.
	TiDBAutoBuildStatsConcurrency = "tidb_auto_build_stats_concurrency"
	// TiDBSysProcScanConcurrency is used to set the scan concurrency of for backend system processes, like auto-analyze.
	TiDBSysProcScanConcurrency = "tidb_sysproc_scan_concurrency"
	// TiDBServerMemoryLimit indicates the memory limit of the tidb-server instance.
	TiDBServerMemoryLimit = "tidb_server_memory_limit"
	// TiDBServerMemoryLimitSessMinSize indicates the minimal memory used of a session, that becomes a candidate for session kill.
	TiDBServerMemoryLimitSessMinSize = "tidb_server_memory_limit_sess_min_size"
	// TiDBServerMemoryLimitGCTrigger indicates the gc percentage of the TiDBServerMemoryLimit.
	TiDBServerMemoryLimitGCTrigger = "tidb_server_memory_limit_gc_trigger"
	// TiDBEnableGOGCTuner is to enable GOGC tuner. it can tuner GOGC
	TiDBEnableGOGCTuner = "tidb_enable_gogc_tuner"
	// TiDBGOGCTunerThreshold is to control the threshold of GOGC tuner.
	TiDBGOGCTunerThreshold = "tidb_gogc_tuner_threshold"
	// TiDBGOGCTunerMaxValue is the max value of GOGC that GOGC tuner can change to.
	TiDBGOGCTunerMaxValue = "tidb_gogc_tuner_max_value"
	// TiDBGOGCTunerMinValue is the min value of GOGC that GOGC tuner can change to.
	TiDBGOGCTunerMinValue = "tidb_gogc_tuner_min_value"
	// TiDBExternalTS is the ts to read through when the `TiDBEnableExternalTsRead` is on
	TiDBExternalTS = "tidb_external_ts"
	// TiDBTTLJobEnable is used to enable/disable scheduling ttl job
	TiDBTTLJobEnable = "tidb_ttl_job_enable"
	// TiDBTTLScanBatchSize is used to control the batch size in the SELECT statement for TTL jobs
	TiDBTTLScanBatchSize = "tidb_ttl_scan_batch_size"
	// TiDBTTLDeleteBatchSize is used to control the batch size in the DELETE statement for TTL jobs
	TiDBTTLDeleteBatchSize = "tidb_ttl_delete_batch_size"
	// TiDBTTLDeleteRateLimit is used to control the delete rate limit for TTL jobs in each node
	TiDBTTLDeleteRateLimit = "tidb_ttl_delete_rate_limit"
	// TiDBTTLJobScheduleWindowStartTime is used to restrict the start time of the time window of scheduling the ttl jobs.
	TiDBTTLJobScheduleWindowStartTime = "tidb_ttl_job_schedule_window_start_time"
	// TiDBTTLJobScheduleWindowEndTime is used to restrict the end time of the time window of scheduling the ttl jobs.
	TiDBTTLJobScheduleWindowEndTime = "tidb_ttl_job_schedule_window_end_time"
	// TiDBTTLScanWorkerCount indicates the count of the scan workers in each TiDB node
	TiDBTTLScanWorkerCount = "tidb_ttl_scan_worker_count"
	// TiDBTTLDeleteWorkerCount indicates the count of the delete workers in each TiDB node
	TiDBTTLDeleteWorkerCount = "tidb_ttl_delete_worker_count"
	// PasswordReuseHistory limit a few passwords to reuse.
	PasswordReuseHistory = "password_history"
	// PasswordReuseTime limit how long passwords can be reused.
	PasswordReuseTime = "password_reuse_interval"
	// TiDBHistoricalStatsDuration indicates the duration to remain tidb historical stats
	TiDBHistoricalStatsDuration = "tidb_historical_stats_duration"
	// TiDBEnableHistoricalStatsForCapture indicates whether use historical stats in plan replayer capture
	TiDBEnableHistoricalStatsForCapture = "tidb_enable_historical_stats_for_capture"
	// TiDBEnableResourceControl indicates whether resource control feature is enabled
	TiDBEnableResourceControl = "tidb_enable_resource_control"
	// TiDBStmtSummaryEnablePersistent indicates whether to enable file persistence for stmtsummary.
	TiDBStmtSummaryEnablePersistent = "tidb_stmt_summary_enable_persistent"
	// TiDBStmtSummaryFilename indicates the file name written by stmtsummary.
	TiDBStmtSummaryFilename = "tidb_stmt_summary_filename"
	// TiDBStmtSummaryFileMaxDays indicates how many days the files written by stmtsummary will be kept.
	TiDBStmtSummaryFileMaxDays = "tidb_stmt_summary_file_max_days"
	// TiDBStmtSummaryFileMaxSize indicates the maximum size (in mb) of a single file written by stmtsummary.
	TiDBStmtSummaryFileMaxSize = "tidb_stmt_summary_file_max_size"
	// TiDBStmtSummaryFileMaxBackups indicates the maximum number of files written by stmtsummary.
	TiDBStmtSummaryFileMaxBackups = "tidb_stmt_summary_file_max_backups"
	// TiDBTTLRunningTasks limits the count of running ttl tasks. Default to 0, means 3 times the count of TiKV (or no
	// limitation, if the storage is not TiKV).
	TiDBTTLRunningTasks = "tidb_ttl_running_tasks"
	// AuthenticationLDAPSASLAuthMethodName defines the authentication method used by LDAP SASL authentication plugin
	AuthenticationLDAPSASLAuthMethodName = "authentication_ldap_sasl_auth_method_name"
	// AuthenticationLDAPSASLCAPath defines the ca certificate to verify LDAP connection in LDAP SASL authentication plugin
	AuthenticationLDAPSASLCAPath = "authentication_ldap_sasl_ca_path"
	// AuthenticationLDAPSASLTLS defines whether to use TLS connection in LDAP SASL authentication plugin
	AuthenticationLDAPSASLTLS = "authentication_ldap_sasl_tls"
	// AuthenticationLDAPSASLServerHost defines the server host of LDAP server for LDAP SASL authentication plugin
	AuthenticationLDAPSASLServerHost = "authentication_ldap_sasl_server_host"
	// AuthenticationLDAPSASLServerPort defines the port of LDAP server for LDAP SASL authentication plugin
	AuthenticationLDAPSASLServerPort = "authentication_ldap_sasl_server_port"
	// AuthenticationLDAPSASLReferral defines whether to enable LDAP referral for LDAP SASL authentication plugin
	AuthenticationLDAPSASLReferral = "authentication_ldap_sasl_referral"
	// AuthenticationLDAPSASLUserSearchAttr defines the attribute of username in LDAP server
	AuthenticationLDAPSASLUserSearchAttr = "authentication_ldap_sasl_user_search_attr"
	// AuthenticationLDAPSASLBindBaseDN defines the `dn` to search the users in. It's used to limit the search scope of TiDB.
	AuthenticationLDAPSASLBindBaseDN = "authentication_ldap_sasl_bind_base_dn"
	// AuthenticationLDAPSASLBindRootDN defines the `dn` of the user to login the LDAP server and perform search.
	AuthenticationLDAPSASLBindRootDN = "authentication_ldap_sasl_bind_root_dn"
	// AuthenticationLDAPSASLBindRootPWD defines the password of the user to login the LDAP server and perform search.
	AuthenticationLDAPSASLBindRootPWD = "authentication_ldap_sasl_bind_root_pwd"
	// AuthenticationLDAPSASLInitPoolSize defines the init size of connection pool to LDAP server for SASL plugin.
	AuthenticationLDAPSASLInitPoolSize = "authentication_ldap_sasl_init_pool_size"
	// AuthenticationLDAPSASLMaxPoolSize defines the max size of connection pool to LDAP server for SASL plugin.
	AuthenticationLDAPSASLMaxPoolSize = "authentication_ldap_sasl_max_pool_size"
	// AuthenticationLDAPSimpleAuthMethodName defines the authentication method used by LDAP Simple authentication plugin
	AuthenticationLDAPSimpleAuthMethodName = "authentication_ldap_simple_auth_method_name"
	// AuthenticationLDAPSimpleCAPath defines the ca certificate to verify LDAP connection in LDAP Simple authentication plugin
	AuthenticationLDAPSimpleCAPath = "authentication_ldap_simple_ca_path"
	// AuthenticationLDAPSimpleTLS defines whether to use TLS connection in LDAP Simple authentication plugin
	AuthenticationLDAPSimpleTLS = "authentication_ldap_simple_tls"
	// AuthenticationLDAPSimpleServerHost defines the server host of LDAP server for LDAP Simple authentication plugin
	AuthenticationLDAPSimpleServerHost = "authentication_ldap_simple_server_host"
	// AuthenticationLDAPSimpleServerPort defines the port of LDAP server for LDAP Simple authentication plugin
	AuthenticationLDAPSimpleServerPort = "authentication_ldap_simple_server_port"
	// AuthenticationLDAPSimpleReferral defines whether to enable LDAP referral for LDAP Simple authentication plugin
	AuthenticationLDAPSimpleReferral = "authentication_ldap_simple_referral"
	// AuthenticationLDAPSimpleUserSearchAttr defines the attribute of username in LDAP server
	AuthenticationLDAPSimpleUserSearchAttr = "authentication_ldap_simple_user_search_attr"
	// AuthenticationLDAPSimpleBindBaseDN defines the `dn` to search the users in. It's used to limit the search scope of TiDB.
	AuthenticationLDAPSimpleBindBaseDN = "authentication_ldap_simple_bind_base_dn"
	// AuthenticationLDAPSimpleBindRootDN defines the `dn` of the user to login the LDAP server and perform search.
	AuthenticationLDAPSimpleBindRootDN = "authentication_ldap_simple_bind_root_dn"
	// AuthenticationLDAPSimpleBindRootPWD defines the password of the user to login the LDAP server and perform search.
	AuthenticationLDAPSimpleBindRootPWD = "authentication_ldap_simple_bind_root_pwd"
	// AuthenticationLDAPSimpleInitPoolSize defines the init size of connection pool to LDAP server for SASL plugin.
	AuthenticationLDAPSimpleInitPoolSize = "authentication_ldap_simple_init_pool_size"
	// AuthenticationLDAPSimpleMaxPoolSize defines the max size of connection pool to LDAP server for SASL plugin.
	AuthenticationLDAPSimpleMaxPoolSize = "authentication_ldap_simple_max_pool_size"
	// TiDBRuntimeFilterTypeName the value of is string, a runtime filter type list split by ",", such as: "IN,MIN_MAX"
	TiDBRuntimeFilterTypeName = "tidb_runtime_filter_type"
	// TiDBRuntimeFilterModeName the mode of runtime filter, such as "OFF", "LOCAL"
	TiDBRuntimeFilterModeName = "tidb_runtime_filter_mode"
	// TiDBSkipMissingPartitionStats controls how to handle missing partition stats when merging partition stats to global stats.
	// When set to true, skip missing partition stats and continue to merge other partition stats to global stats.
	// When set to false, give up merging partition stats to global stats.
	TiDBSkipMissingPartitionStats = "tidb_skip_missing_partition_stats"
	// TiDBSessionAlias indicates the alias of a session which is used for tracing.
	TiDBSessionAlias = "tidb_session_alias"
	// TiDBServiceScope indicates the role for tidb for distributed task framework.
	TiDBServiceScope = "tidb_service_scope"
	// TiDBSchemaVersionCacheLimit defines the capacity size of domain infoSchema cache.
	TiDBSchemaVersionCacheLimit = "tidb_schema_version_cache_limit"
	// TiDBEnableTiFlashPipelineMode means if we should use pipeline model to execute query or not in tiflash.
	// It's deprecated and setting it will not have any effect.
	TiDBEnableTiFlashPipelineMode = "tidb_enable_tiflash_pipeline_model"
	// TiDBIdleTransactionTimeout indicates the maximum time duration a transaction could be idle, unit is second.
	// Any idle transaction will be killed after being idle for `tidb_idle_transaction_timeout` seconds.
	// This is similar to https://docs.percona.com/percona-server/5.7/management/innodb_kill_idle_trx.html and https://mariadb.com/kb/en/transaction-timeouts/
	TiDBIdleTransactionTimeout = "tidb_idle_transaction_timeout"
	// TiDBEnableParallelSort indicates if parallel sort is enabled.
	TiDBEnableParallelSort = "enable_parallel_sort"
	// TiDBLowResolutionTSOUpdateInterval defines how often to refresh low resolution timestamps.
	TiDBLowResolutionTSOUpdateInterval = "tidb_low_resolution_tso_update_interval"
	// TiDBDMLType indicates the execution type of DML in TiDB.
	// The value can be STANDARD, BULK.
	// Currently, the BULK mode only affects auto-committed DML.
	TiDBDMLType = "tidb_dml_type"
)

// TiDB intentional limits
// Can be raised in the future.

const (
	// MaxConfigurableConcurrency is the maximum number of "threads" (goroutines) that can be specified
	// for any type of configuration item that has concurrent workers.
	MaxConfigurableConcurrency = 256
)

// Default TiDB system variable values.
const (
	DefHostname                                    = "localhost"
	DefIndexLookupConcurrency                      = ConcurrencyUnset
	DefIndexLookupJoinConcurrency                  = ConcurrencyUnset
	DefIndexSerialScanConcurrency                  = 1
	DefIndexJoinBatchSize                          = 25000
	DefIndexLookupSize                             = 20000
	DefDistSQLScanConcurrency                      = 15
	DefAnalyzeDistSQLScanConcurrency               = 4
	DefBuildStatsConcurrency                       = 2
	DefBuildSamplingStatsConcurrency               = 2
	DefAutoAnalyzeRatio                            = 0.5
	DefAutoAnalyzeStartTime                        = "00:00 +0000"
	DefAutoAnalyzeEndTime                          = "23:59 +0000"
	DefAutoIncrementIncrement                      = 1
	DefAutoIncrementOffset                         = 1
	DefChecksumTableConcurrency                    = 4
	DefSkipUTF8Check                               = false
	DefSkipASCIICheck                              = false
	DefOptAggPushDown                              = false
	DefOptDeriveTopN                               = false
	DefOptCartesianBCJ                             = 1
	DefOptMPPOuterJoinFixedBuildSide               = false
	DefOptWriteRowID                               = false
	DefOptEnableCorrelationAdjustment              = true
	DefOptLimitPushDownThreshold                   = 100
	DefOptCorrelationThreshold                     = 0.9
	DefOptCorrelationExpFactor                     = 1
	DefOptCPUFactor                                = 3.0
	DefOptCopCPUFactor                             = 3.0
	DefOptTiFlashConcurrencyFactor                 = 24.0
	DefOptNetworkFactor                            = 1.0
	DefOptScanFactor                               = 1.5
	DefOptDescScanFactor                           = 3.0
	DefOptSeekFactor                               = 20.0
	DefOptMemoryFactor                             = 0.001
	DefOptDiskFactor                               = 1.5
	DefOptConcurrencyFactor                        = 3.0
	DefOptForceInlineCTE                           = false
	DefOptInSubqToJoinAndAgg                       = true
	DefOptPreferRangeScan                          = false
	DefBatchInsert                                 = false
	DefBatchDelete                                 = false
	DefBatchCommit                                 = false
	DefCurretTS                                    = 0
	DefInitChunkSize                               = 32
	DefMinPagingSize                               = int(paging.MinPagingSize)
	DefMaxPagingSize                               = int(paging.MaxPagingSize)
	DefMaxChunkSize                                = 1024
	DefDMLBatchSize                                = 0
	DefMaxPreparedStmtCount                        = -1
	DefWaitTimeout                                 = 28800
	DefTiDBMemQuotaApplyCache                      = 32 << 20 // 32MB.
	DefTiDBMemQuotaBindingCache                    = 64 << 20 // 64MB.
	DefTiDBGeneralLog                              = false
	DefTiDBPProfSQLCPU                             = 0
	DefTiDBRetryLimit                              = 10
	DefTiDBDisableTxnAutoRetry                     = true
	DefTiDBConstraintCheckInPlace                  = false
	DefTiDBHashJoinConcurrency                     = ConcurrencyUnset
	DefTiDBProjectionConcurrency                   = ConcurrencyUnset
	DefBroadcastJoinThresholdSize                  = 100 * 1024 * 1024
	DefBroadcastJoinThresholdCount                 = 10 * 1024
	DefPreferBCJByExchangeDataSize                 = false
	DefTiDBOptimizerSelectivityLevel               = 0
	DefTiDBOptimizerEnableNewOFGB                  = false
	DefTiDBEnableOuterJoinReorder                  = true
	DefTiDBEnableNAAJ                              = true
	DefTiDBAllowBatchCop                           = 1
	DefTiDBAllowMPPExecution                       = true
	DefTiDBAllowTiFlashCop                         = false
	DefTiDBHashExchangeWithNewCollation            = true
	DefTiDBEnforceMPPExecution                     = false
	DefTiFlashMaxThreads                           = -1
	DefTiFlashMaxBytesBeforeExternalJoin           = -1
	DefTiFlashMaxBytesBeforeExternalGroupBy        = -1
	DefTiFlashMaxBytesBeforeExternalSort           = -1
	DefTiFlashMemQuotaQueryPerNode                 = 0
	DefTiFlashQuerySpillRatio                      = 0.7
	DefTiDBEnableTiFlashPipelineMode               = true
	DefTiDBMPPStoreFailTTL                         = "60s"
	DefTiDBTxnMode                                 = PessimisticTxnMode
	DefTiDBRowFormatV1                             = 1
	DefTiDBRowFormatV2                             = 2
	DefTiDBDDLReorgWorkerCount                     = 4
	DefTiDBDDLReorgBatchSize                       = 256
	DefTiDBDDLFlashbackConcurrency                 = 64
	DefTiDBDDLErrorCountLimit                      = 512
	DefTiDBMaxDeltaSchemaCount                     = 1024
	DefTiDBPlacementMode                           = PlacementModeStrict
	DefTiDBEnableAutoIncrementInGenerated          = false
	DefTiDBHashAggPartialConcurrency               = ConcurrencyUnset
	DefTiDBHashAggFinalConcurrency                 = ConcurrencyUnset
	DefTiDBWindowConcurrency                       = ConcurrencyUnset
	DefTiDBMergeJoinConcurrency                    = 1 // disable optimization by default
	DefTiDBStreamAggConcurrency                    = 1
	DefTiDBForcePriority                           = mysql.NoPriority
	DefEnableWindowFunction                        = true
	DefEnablePipelinedWindowFunction               = true
	DefEnableStrictDoubleTypeCheck                 = true
	DefEnableVectorizedExpression                  = true
	DefTiDBOptJoinReorderThreshold                 = 0
	DefTiDBDDLSlowOprThreshold                     = 300
	DefTiDBUseFastAnalyze                          = false
	DefTiDBSkipIsolationLevelCheck                 = false
	DefTiDBExpensiveQueryTimeThreshold             = 60      // 60s
	DefTiDBExpensiveTxnTimeThreshold               = 60 * 10 // 10 minutes
	DefTiDBScatterRegion                           = false
	DefTiDBWaitSplitRegionFinish                   = true
	DefWaitSplitRegionTimeout                      = 300 // 300s
	DefTiDBEnableNoopFuncs                         = Off
	DefTiDBEnableNoopVariables                     = true
	DefTiDBAllowRemoveAutoInc                      = false
	DefTiDBUsePlanBaselines                        = true
	DefTiDBEvolvePlanBaselines                     = false
	DefTiDBEvolvePlanTaskMaxTime                   = 600 // 600s
	DefTiDBEvolvePlanTaskStartTime                 = "00:00 +0000"
	DefTiDBEvolvePlanTaskEndTime                   = "23:59 +0000"
	DefInnodbLockWaitTimeout                       = 50 // 50s
	DefTiDBStoreLimit                              = 0
	DefTiDBMetricSchemaStep                        = 60 // 60s
	DefTiDBMetricSchemaRangeDuration               = 60 // 60s
	DefTiDBFoundInPlanCache                        = false
	DefTiDBFoundInBinding                          = false
	DefTiDBEnableCollectExecutionInfo              = true
	DefTiDBAllowAutoRandExplicitInsert             = false
	DefTiDBEnableClusteredIndex                    = ClusteredIndexDefModeOn
	DefTiDBEnableGlobalIndex                       = false
	DefTiDBRedactLog                               = Off
	DefTiDBRestrictedReadOnly                      = false
	DefTiDBSuperReadOnly                           = false
	DefTiDBShardAllocateStep                       = math.MaxInt64
	DefTiDBEnableTelemetry                         = false
	DefTiDBEnableParallelApply                     = false
	DefTiDBPartitionPruneMode                      = "dynamic"
	DefTiDBEnableRateLimitAction                   = false
	DefTiDBEnableAsyncCommit                       = false
	DefTiDBEnable1PC                               = false
	DefTiDBGuaranteeLinearizability                = true
	DefTiDBAnalyzeVersion                          = 2
	DefTiDBAutoAnalyzePartitionBatchSize           = 128
	DefTiDBEnableIndexMergeJoin                    = false
	DefTiDBTrackAggregateMemoryUsage               = true
	DefCTEMaxRecursionDepth                        = 1000
	DefTiDBTmpTableMaxSize                         = 64 << 20 // 64MB.
	DefTiDBEnableLocalTxn                          = false
	DefTiDBTSOClientBatchMaxWaitTime               = 0.0 // 0ms
	DefTiDBEnableTSOFollowerProxy                  = false
	DefPDEnableFollowerHandleRegion                = false
	DefTiDBEnableOrderedResultMode                 = false
	DefTiDBEnablePseudoForOutdatedStats            = false
	DefTiDBRegardNULLAsPoint                       = true
	DefEnablePlacementCheck                        = true
	DefTimestamp                                   = "0"
	DefTimestampFloat                              = 0.0
	DefTiDBEnableStmtSummary                       = true
	DefTiDBStmtSummaryInternalQuery                = false
	DefTiDBStmtSummaryRefreshInterval              = 1800
	DefTiDBStmtSummaryHistorySize                  = 24
	DefTiDBStmtSummaryMaxStmtCount                 = 3000
	DefTiDBStmtSummaryMaxSQLLength                 = 4096
	DefTiDBCapturePlanBaseline                     = Off
	DefTiDBIgnoreInlistPlanDigest                  = false
	DefTiDBEnableIndexMerge                        = true
	DefEnableLegacyInstanceScope                   = true
	DefTiDBTableCacheLease                         = 3 // 3s
	DefTiDBPersistAnalyzeOptions                   = true
	DefTiDBEnableColumnTracking                    = false
	DefTiDBStatsLoadSyncWait                       = 100
	DefTiDBStatsLoadPseudoTimeout                  = true
	DefSysdateIsNow                                = false
	DefTiDBEnableParallelHashaggSpill              = true
	DefTiDBEnableMutationChecker                   = false
	DefTiDBTxnAssertionLevel                       = AssertionOffStr
	DefTiDBIgnorePreparedCacheCloseStmt            = false
	DefTiDBBatchPendingTiFlashCount                = 4000
	DefRCReadCheckTS                               = false
	DefTiDBRemoveOrderbyInSubquery                 = true
	DefTiDBSkewDistinctAgg                         = false
	DefTiDB3StageDistinctAgg                       = true
	DefTiDB3StageMultiDistinctAgg                  = false
	DefTiDBOptExplainEvaledSubquery                = false
	DefTiDBReadStaleness                           = 0
	DefTiDBGCMaxWaitTime                           = 24 * 60 * 60
	DefMaxAllowedPacket                     uint64 = 67108864
	DefTiDBEnableBatchDML                          = false
	DefTiDBMemQuotaQuery                           = 1073741824 // 1GB
	DefTiDBStatsCacheMemQuota                      = 0
	MaxTiDBStatsCacheMemQuota                      = 1024 * 1024 * 1024 * 1024 // 1TB
	DefTiDBQueryLogMaxLen                          = 4096
	DefRequireSecureTransport                      = false
	DefTiDBCommitterConcurrency                    = 128
	DefTiDBBatchDMLIgnoreError                     = false
	DefTiDBMemQuotaAnalyze                         = -1
	DefTiDBEnableAutoAnalyze                       = true
	DefTiDBEnableAutoAnalyzePriorityQueue          = true
	DefTiDBMemOOMAction                            = "CANCEL"
	DefTiDBMaxAutoAnalyzeTime                      = 12 * 60 * 60
	DefTiDBEnablePrepPlanCache                     = true
	DefTiDBPrepPlanCacheSize                       = 100
	DefTiDBSessionPlanCacheSize                    = 100
	DefTiDBEnablePrepPlanCacheMemoryMonitor        = true
	DefTiDBPrepPlanCacheMemoryGuardRatio           = 0.1
	DefTiDBEnableDistTask                          = disttask.TiDBEnableDistTask
	DefTiDBEnableFastCreateTable                   = false
	DefTiDBSimplifiedMetrics                       = false
	DefTiDBEnablePaging                            = true
	DefTiFlashFineGrainedShuffleStreamCount        = 0
	DefStreamCountWhenMaxThreadsNotSet             = 8
	DefTiFlashFineGrainedShuffleBatchSize          = 8192
	DefAdaptiveClosestReadThreshold                = 4096
	DefTiDBEnableAnalyzeSnapshot                   = false
	DefTiDBGenerateBinaryPlan                      = true
	DefEnableTiDBGCAwareMemoryTrack                = false
	DefTiDBDefaultStrMatchSelectivity              = 0.8
	DefTiDBEnableTmpStorageOnOOM                   = true
	DefTiDBEnableMDL                               = true
	DefTiFlashFastScan                             = false
	DefMemoryUsageAlarmRatio                       = 0.7
	DefMemoryUsageAlarmKeepRecordNum               = 5
	DefTiDBEnableFastReorg                         = true
	DefTiDBDDLDiskQuota                            = 100 * 1024 * 1024 * 1024 // 100GB
	DefExecutorConcurrency                         = 5
	DefTiDBEnableNonPreparedPlanCache              = false
	DefTiDBEnableNonPreparedPlanCacheForDML        = false
	DefTiDBNonPreparedPlanCacheSize                = 100
	DefTiDBPlanCacheMaxPlanSize                    = 2 * size.MB
	// MaxDDLReorgBatchSize is exported for testing.
	MaxDDLReorgBatchSize                  int32  = 10240
	MinDDLReorgBatchSize                  int32  = 32
	MinExpensiveQueryTimeThreshold        uint64 = 10 // 10s
	MinExpensiveTxnTimeThreshold          uint64 = 60 // 60s
	DefTiDBAutoBuildStatsConcurrency             = 1
	DefTiDBSysProcScanConcurrency                = 1
	DefTiDBRcWriteCheckTs                        = false
	DefTiDBForeignKeyChecks                      = true
	DefTiDBOptAdvancedJoinHint                   = true
	DefTiDBAnalyzePartitionConcurrency           = 2
	DefTiDBOptRangeMaxSize                       = 64 * int64(size.MB) // 64 MB
	DefTiDBCostModelVer                          = 2
	DefTiDBServerMemoryLimitSessMinSize          = 128 << 20
	DefTiDBMergePartitionStatsConcurrency        = 1
	DefTiDBServerMemoryLimitGCTrigger            = 0.7
	DefTiDBEnableGOGCTuner                       = true
	// DefTiDBGOGCTunerThreshold is to limit TiDBGOGCTunerThreshold.
	DefTiDBGOGCTunerThreshold                 float64 = 0.6
	DefTiDBGOGCMaxValue                               = 500
	DefTiDBGOGCMinValue                               = 100
	DefTiDBOptPrefixIndexSingleScan                   = true
	DefTiDBEnableAsyncMergeGlobalStats                = true
	DefTiDBExternalTS                                 = 0
	DefTiDBEnableExternalTSRead                       = false
	DefTiDBEnableReusechunk                           = true
	DefTiDBUseAlloc                                   = false
	DefTiDBEnablePlanReplayerCapture                  = true
	DefTiDBIndexMergeIntersectionConcurrency          = ConcurrencyUnset
	DefTiDBTTLJobEnable                               = true
	DefTiDBTTLScanBatchSize                           = 500
	DefTiDBTTLScanBatchMaxSize                        = 10240
	DefTiDBTTLScanBatchMinSize                        = 1
	DefTiDBTTLDeleteBatchSize                         = 100
	DefTiDBTTLDeleteBatchMaxSize                      = 10240
	DefTiDBTTLDeleteBatchMinSize                      = 1
	DefTiDBTTLDeleteRateLimit                         = 0
	DefTiDBTTLRunningTasks                            = -1
	DefPasswordReuseHistory                           = 0
	DefPasswordReuseTime                              = 0
	DefTiDBStoreBatchSize                             = 4
	DefTiDBHistoricalStatsDuration                    = 7 * 24 * time.Hour
	DefTiDBEnableHistoricalStatsForCapture            = false
	DefTiDBTTLJobScheduleWindowStartTime              = "00:00 +0000"
	DefTiDBTTLJobScheduleWindowEndTime                = "23:59 +0000"
	DefTiDBTTLScanWorkerCount                         = 4
	DefTiDBTTLDeleteWorkerCount                       = 4
	DefaultExchangeCompressionMode                    = kv.ExchangeCompressionModeUnspecified
	DefTiDBEnableResourceControl                      = true
	DefTiDBPessimisticTransactionFairLocking          = false
	DefTiDBEnablePlanCacheForParamLimit               = true
	DefTiFlashComputeDispatchPolicy                   = tiflashcompute.DispatchPolicyConsistentHashStr
	DefTiDBEnablePlanCacheForSubquery                 = true
	DefTiDBLoadBasedReplicaReadThreshold              = time.Second
	DefTiDBOptEnableLateMaterialization               = true
	DefTiDBOptOrderingIdxSelThresh                    = 0.0
	DefTiDBOptOrderingIdxSelRatio                     = -1
	DefTiDBOptEnableMPPSharedCTEExecution             = false
	DefTiDBPlanCacheInvalidationOnFreshStats          = true
	DefTiDBEnableRowLevelChecksum                     = false
	DefAuthenticationLDAPSASLAuthMethodName           = "SCRAM-SHA-1"
	DefAuthenticationLDAPSASLServerPort               = 389
	DefAuthenticationLDAPSASLTLS                      = false
	DefAuthenticationLDAPSASLUserSearchAttr           = "uid"
	DefAuthenticationLDAPSASLInitPoolSize             = 10
	DefAuthenticationLDAPSASLMaxPoolSize              = 1000
	DefAuthenticationLDAPSimpleAuthMethodName         = "SIMPLE"
	DefAuthenticationLDAPSimpleServerPort             = 389
	DefAuthenticationLDAPSimpleTLS                    = false
	DefAuthenticationLDAPSimpleUserSearchAttr         = "uid"
	DefAuthenticationLDAPSimpleInitPoolSize           = 10
	DefAuthenticationLDAPSimpleMaxPoolSize            = 1000
	DefTiFlashReplicaRead                             = tiflash.AllReplicaStr
	DefTiDBEnableFastCheckTable                       = true
	DefRuntimeFilterType                              = "IN"
	DefRuntimeFilterMode                              = "OFF"
	DefTiDBLockUnchangedKeys                          = true
	DefTiDBEnableCheckConstraint                      = false
	DefTiDBSkipMissingPartitionStats                  = true
	DefTiDBOptEnableHashJoin                          = true
	DefTiDBOptObjective                               = OptObjectiveModerate
	DefTiDBSchemaVersionCacheLimit                    = 16
	DefTiDBIdleTransactionTimeout                     = 0
	DefEnableParallelSort                             = false
	DefTiDBTxnEntrySizeLimit                          = 0
	DefTiDBSchemaCacheSize                            = 0
	DefTiDBLowResolutionTSOUpdateInterval             = 2000
<<<<<<< HEAD
	DefDivPrecisionIncrement                          = 4
=======
	DefTiDBDMLType                                    = "STANDARD"
>>>>>>> 1f58dd5d
)

// Process global variables.
var (
	ProcessGeneralLog                    = atomic.NewBool(false)
	RunAutoAnalyze                       = atomic.NewBool(DefTiDBEnableAutoAnalyze)
	EnableAutoAnalyzePriorityQueue       = atomic.NewBool(DefTiDBEnableAutoAnalyzePriorityQueue)
	GlobalLogMaxDays                     = atomic.NewInt32(int32(config.GetGlobalConfig().Log.File.MaxDays))
	QueryLogMaxLen                       = atomic.NewInt32(DefTiDBQueryLogMaxLen)
	EnablePProfSQLCPU                    = atomic.NewBool(false)
	EnableBatchDML                       = atomic.NewBool(false)
	EnableTmpStorageOnOOM                = atomic.NewBool(DefTiDBEnableTmpStorageOnOOM)
	ddlReorgWorkerCounter          int32 = DefTiDBDDLReorgWorkerCount
	ddlReorgBatchSize              int32 = DefTiDBDDLReorgBatchSize
	ddlFlashbackConcurrency        int32 = DefTiDBDDLFlashbackConcurrency
	ddlErrorCountLimit             int64 = DefTiDBDDLErrorCountLimit
	ddlReorgRowFormat              int64 = DefTiDBRowFormatV2
	maxDeltaSchemaCount            int64 = DefTiDBMaxDeltaSchemaCount
	// DDLSlowOprThreshold is the threshold for ddl slow operations, uint is millisecond.
	DDLSlowOprThreshold                  = config.GetGlobalConfig().Instance.DDLSlowOprThreshold
	ForcePriority                        = int32(DefTiDBForcePriority)
	MaxOfMaxAllowedPacket         uint64 = 1073741824
	ExpensiveQueryTimeThreshold   uint64 = DefTiDBExpensiveQueryTimeThreshold
	ExpensiveTxnTimeThreshold     uint64 = DefTiDBExpensiveTxnTimeThreshold
	MemoryUsageAlarmRatio                = atomic.NewFloat64(DefMemoryUsageAlarmRatio)
	MemoryUsageAlarmKeepRecordNum        = atomic.NewInt64(DefMemoryUsageAlarmKeepRecordNum)
	EnableLocalTxn                       = atomic.NewBool(DefTiDBEnableLocalTxn)
	MaxTSOBatchWaitInterval              = atomic.NewFloat64(DefTiDBTSOClientBatchMaxWaitTime)
	EnableTSOFollowerProxy               = atomic.NewBool(DefTiDBEnableTSOFollowerProxy)
	EnablePDFollowerHandleRegion         = atomic.NewBool(DefPDEnableFollowerHandleRegion)
	RestrictedReadOnly                   = atomic.NewBool(DefTiDBRestrictedReadOnly)
	VarTiDBSuperReadOnly                 = atomic.NewBool(DefTiDBSuperReadOnly)
	PersistAnalyzeOptions                = atomic.NewBool(DefTiDBPersistAnalyzeOptions)
	TableCacheLease                      = atomic.NewInt64(DefTiDBTableCacheLease)
	EnableColumnTracking                 = atomic.NewBool(DefTiDBEnableColumnTracking)
	StatsLoadSyncWait                    = atomic.NewInt64(DefTiDBStatsLoadSyncWait)
	StatsLoadPseudoTimeout               = atomic.NewBool(DefTiDBStatsLoadPseudoTimeout)
	MemQuotaBindingCache                 = atomic.NewInt64(DefTiDBMemQuotaBindingCache)
	GCMaxWaitTime                        = atomic.NewInt64(DefTiDBGCMaxWaitTime)
	StatsCacheMemQuota                   = atomic.NewInt64(DefTiDBStatsCacheMemQuota)
	OOMAction                            = atomic.NewString(DefTiDBMemOOMAction)
	MaxAutoAnalyzeTime                   = atomic.NewInt64(DefTiDBMaxAutoAnalyzeTime)
	// variables for plan cache
	PreparedPlanCacheMemoryGuardRatio = atomic.NewFloat64(DefTiDBPrepPlanCacheMemoryGuardRatio)
	EnableDistTask                    = atomic.NewBool(DefTiDBEnableDistTask)
	EnableFastCreateTable             = atomic.NewBool(DefTiDBEnableFastCreateTable)
	DDLForce2Queue                    = atomic.NewBool(false)
	EnableNoopVariables               = atomic.NewBool(DefTiDBEnableNoopVariables)
	EnableMDL                         = atomic.NewBool(false)
	AutoAnalyzePartitionBatchSize     = atomic.NewInt64(DefTiDBAutoAnalyzePartitionBatchSize)
	// EnableFastReorg indicates whether to use lightning to enhance DDL reorg performance.
	EnableFastReorg = atomic.NewBool(DefTiDBEnableFastReorg)
	// DDLDiskQuota is the temporary variable for set disk quota for lightning
	DDLDiskQuota = atomic.NewUint64(DefTiDBDDLDiskQuota)
	// EnableForeignKey indicates whether to enable foreign key feature.
	EnableForeignKey    = atomic.NewBool(true)
	EnableRCReadCheckTS = atomic.NewBool(false)
	// EnableRowLevelChecksum indicates whether to append checksum to row values.
	EnableRowLevelChecksum         = atomic.NewBool(DefTiDBEnableRowLevelChecksum)
	LowResolutionTSOUpdateInterval = atomic.NewUint32(DefTiDBLowResolutionTSOUpdateInterval)

	// DefTiDBServerMemoryLimit indicates the default value of TiDBServerMemoryLimit(TotalMem * 80%).
	// It should be a const and shouldn't be modified after tidb is started.
	DefTiDBServerMemoryLimit           = serverMemoryLimitDefaultValue()
	GOGCTunerThreshold                 = atomic.NewFloat64(DefTiDBGOGCTunerThreshold)
	PasswordValidationLength           = atomic.NewInt32(8)
	PasswordValidationMixedCaseCount   = atomic.NewInt32(1)
	PasswordValidtaionNumberCount      = atomic.NewInt32(1)
	PasswordValidationSpecialCharCount = atomic.NewInt32(1)
	EnableTTLJob                       = atomic.NewBool(DefTiDBTTLJobEnable)
	TTLScanBatchSize                   = atomic.NewInt64(DefTiDBTTLScanBatchSize)
	TTLDeleteBatchSize                 = atomic.NewInt64(DefTiDBTTLDeleteBatchSize)
	TTLDeleteRateLimit                 = atomic.NewInt64(DefTiDBTTLDeleteRateLimit)
	TTLJobScheduleWindowStartTime      = atomic.NewTime(
		mustParseTime(
			FullDayTimeFormat,
			DefTiDBTTLJobScheduleWindowStartTime,
		),
	)
	TTLJobScheduleWindowEndTime = atomic.NewTime(
		mustParseTime(
			FullDayTimeFormat,
			DefTiDBTTLJobScheduleWindowEndTime,
		),
	)
	TTLScanWorkerCount              = atomic.NewInt32(DefTiDBTTLScanWorkerCount)
	TTLDeleteWorkerCount            = atomic.NewInt32(DefTiDBTTLDeleteWorkerCount)
	PasswordHistory                 = atomic.NewInt64(DefPasswordReuseHistory)
	PasswordReuseInterval           = atomic.NewInt64(DefPasswordReuseTime)
	IsSandBoxModeEnabled            = atomic.NewBool(false)
	MaxPreparedStmtCountValue       = atomic.NewInt64(DefMaxPreparedStmtCount)
	HistoricalStatsDuration         = atomic.NewDuration(DefTiDBHistoricalStatsDuration)
	EnableHistoricalStatsForCapture = atomic.NewBool(DefTiDBEnableHistoricalStatsForCapture)
	TTLRunningTasks                 = atomic.NewInt32(DefTiDBTTLRunningTasks)
	// always set the default value to false because the resource control in kv-client is not inited
	// It will be initialized to the right value after the first call of `rebuildSysVarCache`
	EnableResourceControl     = atomic.NewBool(false)
	EnableCheckConstraint     = atomic.NewBool(DefTiDBEnableCheckConstraint)
	SkipMissingPartitionStats = atomic.NewBool(DefTiDBSkipMissingPartitionStats)
	TiFlashEnablePipelineMode = atomic.NewBool(DefTiDBEnableTiFlashPipelineMode)
	ServiceScope              = atomic.NewString("")
	SchemaVersionCacheLimit   = atomic.NewInt64(DefTiDBSchemaVersionCacheLimit)
	CloudStorageURI           = atomic.NewString("")
	IgnoreInlistPlanDigest    = atomic.NewBool(DefTiDBIgnoreInlistPlanDigest)
	TxnEntrySizeLimit         = atomic.NewUint64(DefTiDBTxnEntrySizeLimit)

	SchemaCacheSize = atomic.NewInt64(DefTiDBSchemaCacheSize)
)

var (
	// SetMemQuotaAnalyze is the func registered by global/subglobal tracker to set memory quota.
	SetMemQuotaAnalyze func(quota int64) = nil
	// GetMemQuotaAnalyze is the func registered by global/subglobal tracker to get memory quota.
	GetMemQuotaAnalyze func() int64 = nil
	// SetStatsCacheCapacity is the func registered by domain to set statsCache memory quota.
	SetStatsCacheCapacity atomic.Pointer[func(int64)]
	// SetPDClientDynamicOption is the func registered by domain
	SetPDClientDynamicOption atomic.Pointer[func(string, string) error]
	// SwitchMDL is the func registered by DDL to switch MDL.
	SwitchMDL func(bool2 bool) error = nil
	// EnableDDL is the func registered by ddl to enable running ddl in this instance.
	EnableDDL func() error = nil
	// DisableDDL is the func registered by ddl to disable running ddl in this instance.
	DisableDDL func() error = nil
	// SwitchFastCreateTable is the func registered by DDL to switch fast create table.
	SwitchFastCreateTable func(val bool) error
	// SetExternalTimestamp is the func registered by staleread to set externaltimestamp in pd
	SetExternalTimestamp func(ctx context.Context, ts uint64) error
	// GetExternalTimestamp is the func registered by staleread to get externaltimestamp from pd
	GetExternalTimestamp func(ctx context.Context) (uint64, error)
	// SetGlobalResourceControl is the func registered by domain to set cluster resource control.
	SetGlobalResourceControl atomic.Pointer[func(bool)]
	// ValidateCloudStorageURI validates the cloud storage URI.
	ValidateCloudStorageURI func(ctx context.Context, uri string) error
	// SetLowResolutionTSOUpdateInterval is the func registered by domain to set slow resolution tso update interval.
	SetLowResolutionTSOUpdateInterval func(interval time.Duration) error = nil
)

// Hooks functions for Cluster Resource Control.
var (
	// EnableGlobalResourceControlFunc is the function registered by tikv_driver to set cluster resource control.
	EnableGlobalResourceControlFunc = func() {}
	// DisableGlobalResourceControlFunc is the function registered by tikv_driver to unset cluster resource control.
	DisableGlobalResourceControlFunc = func() {}
)

func serverMemoryLimitDefaultValue() string {
	total, err := memory.MemTotal()
	if err == nil && total != 0 {
		return "80%"
	}
	return "0"
}

func mustParseDuration(str string) time.Duration {
	duration, err := time.ParseDuration(str)
	if err != nil {
		panic(fmt.Sprintf("%s is not a duration", str))
	}

	return duration
}

func mustParseTime(layout string, str string) time.Time {
	time, err := time.ParseInLocation(layout, str, time.UTC)
	if err != nil {
		panic(fmt.Sprintf("%s is not in %s duration format", str, layout))
	}

	return time
}<|MERGE_RESOLUTION|>--- conflicted
+++ resolved
@@ -1488,11 +1488,8 @@
 	DefTiDBTxnEntrySizeLimit                          = 0
 	DefTiDBSchemaCacheSize                            = 0
 	DefTiDBLowResolutionTSOUpdateInterval             = 2000
-<<<<<<< HEAD
 	DefDivPrecisionIncrement                          = 4
-=======
 	DefTiDBDMLType                                    = "STANDARD"
->>>>>>> 1f58dd5d
 )
 
 // Process global variables.
