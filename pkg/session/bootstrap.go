// Copyright 2015 PingCAP, Inc.
//
// Licensed under the Apache License, Version 2.0 (the "License");
// you may not use this file except in compliance with the License.
// You may obtain a copy of the License at
//
//     http://www.apache.org/licenses/LICENSE-2.0
//
// Unless required by applicable law or agreed to in writing, software
// distributed under the License is distributed on an "AS IS" BASIS,
// WITHOUT WARRANTIES OR CONDITIONS OF ANY KIND, either express or implied.
// See the License for the specific language governing permissions and
// limitations under the License.

// Copyright 2013 The ql Authors. All rights reserved.
// Use of this source code is governed by a BSD-style
// license that can be found in the LICENSES/QL-LICENSE file.

package session

import (
	"context"
	"encoding/hex"
	"fmt"
	"os"
	osuser "os/user"
	"strconv"
	"strings"
	"time"

	"github.com/pingcap/errors"
	"github.com/pingcap/tidb/pkg/config"
	"github.com/pingcap/tidb/pkg/domain"
	"github.com/pingcap/tidb/pkg/infoschema"
	infoschemacontext "github.com/pingcap/tidb/pkg/infoschema/context"
	"github.com/pingcap/tidb/pkg/kv"
	"github.com/pingcap/tidb/pkg/owner"
	"github.com/pingcap/tidb/pkg/parser"
	"github.com/pingcap/tidb/pkg/parser/ast"
	"github.com/pingcap/tidb/pkg/parser/auth"
	"github.com/pingcap/tidb/pkg/parser/mysql"
	"github.com/pingcap/tidb/pkg/parser/terror"
	sessiontypes "github.com/pingcap/tidb/pkg/session/types"
	"github.com/pingcap/tidb/pkg/sessionctx/vardef"
	"github.com/pingcap/tidb/pkg/sessionctx/variable"
	storepkg "github.com/pingcap/tidb/pkg/store"
	"github.com/pingcap/tidb/pkg/table/tables"
	timertable "github.com/pingcap/tidb/pkg/timer/tablestore"
	"github.com/pingcap/tidb/pkg/util/intest"
	"github.com/pingcap/tidb/pkg/util/logutil"
	"github.com/pingcap/tidb/pkg/util/sqlescape"
	"go.uber.org/zap"
)

// bootstrapOwnerKey is the key used by ddl owner mutex during boostrap.
var bootstrapOwnerKey = "/tidb/distributeDDLOwnerLock/"

const (
	// CreateUserTable is the SQL statement creates User table in system db.
	// WARNING: There are some limitations on altering the schema of mysql.user table.
	// Adding columns that are nullable or have default values is permitted.
	// But operations like dropping or renaming columns may break the compatibility with BR.
	// REFERENCE ISSUE: https://github.com/pingcap/tidb/issues/38785
	CreateUserTable = `CREATE TABLE IF NOT EXISTS mysql.user (
		Host					CHAR(255),
		User					CHAR(32),
		authentication_string	TEXT,
		plugin					CHAR(64),
		Select_priv				ENUM('N','Y') NOT NULL DEFAULT 'N',
		Insert_priv				ENUM('N','Y') NOT NULL DEFAULT 'N',
		Update_priv				ENUM('N','Y') NOT NULL DEFAULT 'N',
		Delete_priv				ENUM('N','Y') NOT NULL DEFAULT 'N',
		Create_priv				ENUM('N','Y') NOT NULL DEFAULT 'N',
		Drop_priv				ENUM('N','Y') NOT NULL DEFAULT 'N',
		Process_priv			ENUM('N','Y') NOT NULL DEFAULT 'N',
		Grant_priv				ENUM('N','Y') NOT NULL DEFAULT 'N',
		References_priv			ENUM('N','Y') NOT NULL DEFAULT 'N',
		Alter_priv				ENUM('N','Y') NOT NULL DEFAULT 'N',
		Show_db_priv			ENUM('N','Y') NOT NULL DEFAULT 'N',
		Super_priv				ENUM('N','Y') NOT NULL DEFAULT 'N',
		Create_tmp_table_priv	ENUM('N','Y') NOT NULL DEFAULT 'N',
		Lock_tables_priv		ENUM('N','Y') NOT NULL DEFAULT 'N',
		Execute_priv			ENUM('N','Y') NOT NULL DEFAULT 'N',
		Create_view_priv		ENUM('N','Y') NOT NULL DEFAULT 'N',
		Show_view_priv			ENUM('N','Y') NOT NULL DEFAULT 'N',
		Create_routine_priv		ENUM('N','Y') NOT NULL DEFAULT 'N',
		Alter_routine_priv		ENUM('N','Y') NOT NULL DEFAULT 'N',
		Index_priv				ENUM('N','Y') NOT NULL DEFAULT 'N',
		Create_user_priv		ENUM('N','Y') NOT NULL DEFAULT 'N',
		Event_priv				ENUM('N','Y') NOT NULL DEFAULT 'N',
		Repl_slave_priv	    	ENUM('N','Y') NOT NULL DEFAULT 'N',
		Repl_client_priv		ENUM('N','Y') NOT NULL DEFAULT 'N',
		Trigger_priv			ENUM('N','Y') NOT NULL DEFAULT 'N',
		Create_role_priv		ENUM('N','Y') NOT NULL DEFAULT 'N',
		Drop_role_priv			ENUM('N','Y') NOT NULL DEFAULT 'N',
		Account_locked			ENUM('N','Y') NOT NULL DEFAULT 'N',
		Shutdown_priv			ENUM('N','Y') NOT NULL DEFAULT 'N',
		Reload_priv				ENUM('N','Y') NOT NULL DEFAULT 'N',
		FILE_priv				ENUM('N','Y') NOT NULL DEFAULT 'N',
		Config_priv				ENUM('N','Y') NOT NULL DEFAULT 'N',
		Create_Tablespace_Priv  ENUM('N','Y') NOT NULL DEFAULT 'N',
		Password_reuse_history  smallint unsigned DEFAULT NULL,
		Password_reuse_time     smallint unsigned DEFAULT NULL,
		User_attributes			json,
		Token_issuer			VARCHAR(255),
		Password_expired		ENUM('N','Y') NOT NULL DEFAULT 'N',
		Password_last_changed	TIMESTAMP DEFAULT CURRENT_TIMESTAMP(),
		Password_lifetime		SMALLINT UNSIGNED DEFAULT NULL,
		Max_user_connections 	INT UNSIGNED NOT NULL DEFAULT 0,
		PRIMARY KEY (Host, User),
		KEY i_user (User));`
	// CreateGlobalPrivTable is the SQL statement creates Global scope privilege table in system db.
	CreateGlobalPrivTable = "CREATE TABLE IF NOT EXISTS mysql.global_priv (" +
		"Host CHAR(255) NOT NULL DEFAULT ''," +
		"User CHAR(80) NOT NULL DEFAULT ''," +
		"Priv LONGTEXT NOT NULL DEFAULT ''," +
		"PRIMARY KEY (Host, User)," +
		"KEY i_user (User))"

	// For `mysql.db`, `mysql.tables_priv` and `mysql.columns_priv` table, we have a slight different
	// schema definition with MySQL: columns `DB`/`Table_name`/`Column_name` are defined with case-insensitive
	// collation(in MySQL, they are case-sensitive).

	// The reason behind this is that when writing those records, MySQL always converts those names into lower case
	// while TiDB does not do so in early implementations, which makes some 'GRANT'/'REVOKE' operations case-sensitive.

	// In order to fix this, we decide to explicitly set case-insensitive collation for the related columns here, to
	// make sure:
	// * The 'GRANT'/'REVOKE' could be case-insensitive for new clusters(compatible with MySQL).
	// * Keep all behaviors unchanged for upgraded cluster.

	// CreateDBPrivTable is the SQL statement creates DB scope privilege table in system db.
	CreateDBPrivTable = `CREATE TABLE IF NOT EXISTS mysql.db (
		Host					CHAR(255),
		DB						CHAR(64) CHARSET utf8mb4 COLLATE utf8mb4_general_ci,
		User					CHAR(32),
		Select_priv				ENUM('N','Y') NOT NULL DEFAULT 'N',
		Insert_priv				ENUM('N','Y') NOT NULL DEFAULT 'N',
		Update_priv				ENUM('N','Y') NOT NULL DEFAULT 'N',
		Delete_priv				ENUM('N','Y') NOT NULL DEFAULT 'N',
		Create_priv				ENUM('N','Y') NOT NULL DEFAULT 'N',
		Drop_priv				ENUM('N','Y') NOT NULL DEFAULT 'N',
		Grant_priv				ENUM('N','Y') NOT NULL DEFAULT 'N',
		References_priv 		ENUM('N','Y') NOT NULL DEFAULT 'N',
		Index_priv				ENUM('N','Y') NOT NULL DEFAULT 'N',
		Alter_priv				ENUM('N','Y') NOT NULL DEFAULT 'N',
		Create_tmp_table_priv	ENUM('N','Y') NOT NULL DEFAULT 'N',
		Lock_tables_priv		ENUM('N','Y') NOT NULL DEFAULT 'N',
		Create_view_priv		ENUM('N','Y') NOT NULL DEFAULT 'N',
		Show_view_priv			ENUM('N','Y') NOT NULL DEFAULT 'N',
		Create_routine_priv		ENUM('N','Y') NOT NULL DEFAULT 'N',
		Alter_routine_priv		ENUM('N','Y') NOT NULL DEFAULT 'N',
		Execute_priv			ENUM('N','Y') NOT NULL DEFAULT 'N',
		Event_priv				ENUM('N','Y') NOT NULL DEFAULT 'N',
		Trigger_priv			ENUM('N','Y') NOT NULL DEFAULT 'N',
		PRIMARY KEY (Host, DB, User),
		KEY i_user (User));`
	// CreateTablePrivTable is the SQL statement creates table scope privilege table in system db.
	CreateTablePrivTable = `CREATE TABLE IF NOT EXISTS mysql.tables_priv (
		Host		CHAR(255),
		DB			CHAR(64) CHARSET utf8mb4 COLLATE utf8mb4_general_ci,
		User		CHAR(32),
		Table_name	CHAR(64) CHARSET utf8mb4 COLLATE utf8mb4_general_ci,
		Grantor		CHAR(77),
		Timestamp	TIMESTAMP DEFAULT CURRENT_TIMESTAMP,
		Table_priv	SET('Select','Insert','Update','Delete','Create','Drop','Grant','Index','Alter','Create View','Show View','Trigger','References'),
		Column_priv	SET('Select','Insert','Update','References'),
		PRIMARY KEY (Host, DB, User, Table_name),
		KEY i_user (User));`
	// CreateColumnPrivTable is the SQL statement creates column scope privilege table in system db.
	CreateColumnPrivTable = `CREATE TABLE IF NOT EXISTS mysql.columns_priv(
		Host		CHAR(255),
		DB			CHAR(64) CHARSET utf8mb4 COLLATE utf8mb4_general_ci,
		User		CHAR(32),
		Table_name	CHAR(64) CHARSET utf8mb4 COLLATE utf8mb4_general_ci,
		Column_name	CHAR(64) CHARSET utf8mb4 COLLATE utf8mb4_general_ci,
		Timestamp	TIMESTAMP DEFAULT CURRENT_TIMESTAMP,
		Column_priv	SET('Select','Insert','Update','References'),
		PRIMARY KEY (Host, DB, User, Table_name, Column_name),
		KEY i_user (User));`
	// CreateGlobalVariablesTable is the SQL statement creates global variable table in system db.
	// TODO: MySQL puts GLOBAL_VARIABLES table in INFORMATION_SCHEMA db.
	// INFORMATION_SCHEMA is a virtual db in TiDB. So we put this table in system db.
	// Maybe we will put it back to INFORMATION_SCHEMA.
	CreateGlobalVariablesTable = `CREATE TABLE IF NOT EXISTS mysql.GLOBAL_VARIABLES(
		VARIABLE_NAME  VARCHAR(64) NOT NULL PRIMARY KEY,
		VARIABLE_VALUE VARCHAR(16383) DEFAULT NULL);`
	// CreateTiDBTable is the SQL statement creates a table in system db.
	// This table is a key-value struct contains some information used by TiDB.
	// Currently we only put bootstrapped in it which indicates if the system is already bootstrapped.
	CreateTiDBTable = `CREATE TABLE IF NOT EXISTS mysql.tidb(
		VARIABLE_NAME  	VARCHAR(64) NOT NULL PRIMARY KEY,
		VARIABLE_VALUE 	VARCHAR(1024) DEFAULT NULL,
		COMMENT 		VARCHAR(1024));`

	// CreateHelpTopic is the SQL statement creates help_topic table in system db.
	// See: https://dev.mysql.com/doc/refman/5.5/en/system-database.html#system-database-help-tables
	CreateHelpTopic = `CREATE TABLE IF NOT EXISTS mysql.help_topic (
  		help_topic_id 		INT(10) UNSIGNED NOT NULL,
  		name 				CHAR(64) NOT NULL,
  		help_category_id 	SMALLINT(5) UNSIGNED NOT NULL,
  		description 		TEXT NOT NULL,
  		example 			TEXT NOT NULL,
  		url 				TEXT NOT NULL,
  		PRIMARY KEY (help_topic_id) clustered,
  		UNIQUE KEY name (name)
		) ENGINE=InnoDB DEFAULT CHARSET=utf8 STATS_PERSISTENT=0 COMMENT='help topics';`

	// CreateStatsMetaTable stores the meta of table statistics.
	CreateStatsMetaTable = `CREATE TABLE IF NOT EXISTS mysql.stats_meta (
		version 					BIGINT(64) UNSIGNED NOT NULL,
		table_id 					BIGINT(64) NOT NULL,
		modify_count				BIGINT(64) NOT NULL DEFAULT 0,
		count 						BIGINT(64) UNSIGNED NOT NULL DEFAULT 0,
		snapshot        			BIGINT(64) UNSIGNED NOT NULL DEFAULT 0,
		last_stats_histograms_version 	BIGINT(64) UNSIGNED DEFAULT NULL,
		INDEX idx_ver(version),
		UNIQUE INDEX tbl(table_id)
	);`

	// CreateStatsColsTable stores the statistics of table columns.
	CreateStatsColsTable = `CREATE TABLE IF NOT EXISTS mysql.stats_histograms (
		table_id 			BIGINT(64) NOT NULL,
		is_index 			TINYINT(2) NOT NULL,
		hist_id 			BIGINT(64) NOT NULL,
		distinct_count 		BIGINT(64) NOT NULL,
		null_count 			BIGINT(64) NOT NULL DEFAULT 0,
		tot_col_size 		BIGINT(64) NOT NULL DEFAULT 0,
		modify_count 		BIGINT(64) NOT NULL DEFAULT 0,
		version 			BIGINT(64) UNSIGNED NOT NULL DEFAULT 0,
		cm_sketch 			BLOB(6291456),
		stats_ver 			BIGINT(64) NOT NULL DEFAULT 0,
		flag 				BIGINT(64) NOT NULL DEFAULT 0,
		correlation 		DOUBLE NOT NULL DEFAULT 0,
		last_analyze_pos 	LONGBLOB DEFAULT NULL,
		UNIQUE INDEX tbl(table_id, is_index, hist_id)
	);`

	// CreateStatsBucketsTable stores the histogram info for every table columns.
	CreateStatsBucketsTable = `CREATE TABLE IF NOT EXISTS mysql.stats_buckets (
		table_id 	BIGINT(64) NOT NULL,
		is_index 	TINYINT(2) NOT NULL,
		hist_id 	BIGINT(64) NOT NULL,
		bucket_id 	BIGINT(64) NOT NULL,
		count 		BIGINT(64) NOT NULL,
		repeats 	BIGINT(64) NOT NULL,
		upper_bound LONGBLOB NOT NULL,
		lower_bound LONGBLOB ,
		ndv         BIGINT NOT NULL DEFAULT 0,
		UNIQUE INDEX tbl(table_id, is_index, hist_id, bucket_id)
	);`

	// CreateGCDeleteRangeTable stores schemas which can be deleted by DeleteRange.
	CreateGCDeleteRangeTable = `CREATE TABLE IF NOT EXISTS mysql.gc_delete_range (
		job_id 		BIGINT NOT NULL COMMENT "the DDL job ID",
		element_id 	BIGINT NOT NULL COMMENT "the schema element ID",
		start_key 	VARCHAR(255) NOT NULL COMMENT "encoded in hex",
		end_key 	VARCHAR(255) NOT NULL COMMENT "encoded in hex",
		ts 			BIGINT NOT NULL COMMENT "timestamp in uint64",
		UNIQUE KEY delete_range_index (job_id, element_id)
	);`

	// CreateGCDeleteRangeDoneTable stores schemas which are already deleted by DeleteRange.
	CreateGCDeleteRangeDoneTable = `CREATE TABLE IF NOT EXISTS mysql.gc_delete_range_done (
		job_id 		BIGINT NOT NULL COMMENT "the DDL job ID",
		element_id 	BIGINT NOT NULL COMMENT "the schema element ID",
		start_key 	VARCHAR(255) NOT NULL COMMENT "encoded in hex",
		end_key 	VARCHAR(255) NOT NULL COMMENT "encoded in hex",
		ts 			BIGINT NOT NULL COMMENT "timestamp in uint64",
		UNIQUE KEY delete_range_done_index (job_id, element_id)
	);`

	// CreateStatsFeedbackTable stores the feedback info which is used to update stats.
	// NOTE: Feedback is deprecated, but we still need to create this table for compatibility.
	CreateStatsFeedbackTable = `CREATE TABLE IF NOT EXISTS mysql.stats_feedback (
		table_id 	BIGINT(64) NOT NULL,
		is_index 	TINYINT(2) NOT NULL,
		hist_id 	BIGINT(64) NOT NULL,
		feedback 	BLOB NOT NULL,
		INDEX hist(table_id, is_index, hist_id)
	);`

	// CreateBindInfoTable stores the sql bind info which is used to update globalBindCache.
	CreateBindInfoTable = `CREATE TABLE IF NOT EXISTS mysql.bind_info (
		original_sql LONGTEXT NOT NULL,
		bind_sql LONGTEXT NOT NULL,
		default_db TEXT NOT NULL,
		status TEXT NOT NULL,
		create_time TIMESTAMP(3) NOT NULL,
		update_time TIMESTAMP(3) NOT NULL,
		charset TEXT NOT NULL,
		collation TEXT NOT NULL,
		source VARCHAR(10) NOT NULL DEFAULT 'unknown',
		sql_digest varchar(64) DEFAULT NULL,
		plan_digest varchar(64) DEFAULT NULL,
		INDEX sql_index(original_sql(700),default_db(68)) COMMENT "accelerate the speed when add global binding query",
		INDEX time_index(update_time) COMMENT "accelerate the speed when querying with last update time",
		UNIQUE INDEX digest_index(plan_digest, sql_digest) COMMENT "avoid duplicated records"
	) ENGINE=InnoDB DEFAULT CHARSET=utf8mb4 COLLATE=utf8mb4_bin;`

	// CreateRoleEdgesTable stores the role and user relationship information.
	CreateRoleEdgesTable = `CREATE TABLE IF NOT EXISTS mysql.role_edges (
		FROM_HOST 			CHAR(60) COLLATE utf8_bin NOT NULL DEFAULT '',
		FROM_USER 			CHAR(32) COLLATE utf8_bin NOT NULL DEFAULT '',
		TO_HOST 			CHAR(60) COLLATE utf8_bin NOT NULL DEFAULT '',
		TO_USER 			CHAR(32) COLLATE utf8_bin NOT NULL DEFAULT '',
		WITH_ADMIN_OPTION 	ENUM('N','Y') CHARACTER SET utf8 COLLATE utf8_general_ci NOT NULL DEFAULT 'N',
		PRIMARY KEY (FROM_HOST,FROM_USER,TO_HOST,TO_USER)
	);`

	// CreateDefaultRolesTable stores the active roles for a user.
	CreateDefaultRolesTable = `CREATE TABLE IF NOT EXISTS mysql.default_roles (
		HOST 				CHAR(60) COLLATE utf8_bin NOT NULL DEFAULT '',
		USER 				CHAR(32) COLLATE utf8_bin NOT NULL DEFAULT '',
		DEFAULT_ROLE_HOST 	CHAR(60) COLLATE utf8_bin NOT NULL DEFAULT '%',
		DEFAULT_ROLE_USER 	CHAR(32) COLLATE utf8_bin NOT NULL DEFAULT '',
		PRIMARY KEY (HOST,USER,DEFAULT_ROLE_HOST,DEFAULT_ROLE_USER),
		KEY i_user (USER))`

	// CreateStatsTopNTable stores topn data of a cmsketch with top n.
	CreateStatsTopNTable = `CREATE TABLE IF NOT EXISTS mysql.stats_top_n (
		table_id 	BIGINT(64) NOT NULL,
		is_index 	TINYINT(2) NOT NULL,
		hist_id 	BIGINT(64) NOT NULL,
		value 		LONGBLOB,
		count 		BIGINT(64) UNSIGNED NOT NULL,
		INDEX tbl(table_id, is_index, hist_id)
	);`

	// CreateStatsFMSketchTable stores FMSketch data of a column histogram.
	CreateStatsFMSketchTable = `CREATE TABLE IF NOT EXISTS mysql.stats_fm_sketch (
		table_id 	BIGINT(64) NOT NULL,
		is_index 	TINYINT(2) NOT NULL,
		hist_id 	BIGINT(64) NOT NULL,
		value 		LONGBLOB,
		INDEX tbl(table_id, is_index, hist_id)
	);`

	// CreateExprPushdownBlacklist stores the expressions which are not allowed to be pushed down.
	CreateExprPushdownBlacklist = `CREATE TABLE IF NOT EXISTS mysql.expr_pushdown_blacklist (
		name 		CHAR(100) NOT NULL,
		store_type 	CHAR(100) NOT NULL DEFAULT 'tikv,tiflash,tidb',
		reason 		VARCHAR(200)
	);`

	// CreateOptRuleBlacklist stores the list of disabled optimizing operations.
	CreateOptRuleBlacklist = `CREATE TABLE IF NOT EXISTS mysql.opt_rule_blacklist (
		name 	CHAR(100) NOT NULL
	);`

	// CreateStatsExtended stores the registered extended statistics.
	CreateStatsExtended = `CREATE TABLE IF NOT EXISTS mysql.stats_extended (
		name varchar(32) NOT NULL,
		type tinyint(4) NOT NULL,
		table_id bigint(64) NOT NULL,
		column_ids varchar(32) NOT NULL,
		stats blob DEFAULT NULL,
		version bigint(64) unsigned NOT NULL,
		status tinyint(4) NOT NULL,
		PRIMARY KEY(name, table_id),
		KEY idx_1 (table_id, status, version),
		KEY idx_2 (status, version)
	);`

	// CreateSchemaIndexUsageTable stores the index usage information.
	CreateSchemaIndexUsageTable = `CREATE TABLE IF NOT EXISTS mysql.schema_index_usage (
		TABLE_ID bigint(64),
		INDEX_ID bigint(21),
		QUERY_COUNT bigint(64),
		ROWS_SELECTED bigint(64),
		LAST_USED_AT timestamp,
		PRIMARY KEY(TABLE_ID, INDEX_ID)
	);`
	// CreateGlobalGrantsTable stores dynamic privs
	CreateGlobalGrantsTable = `CREATE TABLE IF NOT EXISTS mysql.global_grants (
		USER char(32) NOT NULL DEFAULT '',
		HOST char(255) NOT NULL DEFAULT '',
		PRIV char(32) NOT NULL DEFAULT '',
		WITH_GRANT_OPTION enum('N','Y') NOT NULL DEFAULT 'N',
		PRIMARY KEY (USER,HOST,PRIV),
		KEY i_user (USER)
	);`
	// CreateCapturePlanBaselinesBlacklist stores the baseline capture filter rules.
	CreateCapturePlanBaselinesBlacklist = `CREATE TABLE IF NOT EXISTS mysql.capture_plan_baselines_blacklist (
		id bigint(64) auto_increment,
		filter_type varchar(32) NOT NULL COMMENT "type of the filter, only db, table and frequency supported now",
		filter_value varchar(32) NOT NULL,
		key idx(filter_type),
		primary key(id)
	);`
	// CreateColumnStatsUsageTable stores the column stats usage information.
	CreateColumnStatsUsageTable = `CREATE TABLE IF NOT EXISTS mysql.column_stats_usage (
		table_id BIGINT(64) NOT NULL,
		column_id BIGINT(64) NOT NULL,
		last_used_at TIMESTAMP,
		last_analyzed_at TIMESTAMP,
		PRIMARY KEY (table_id, column_id) CLUSTERED
	);`
	// CreateTableCacheMetaTable stores the cached table meta lock information.
	CreateTableCacheMetaTable = `CREATE TABLE IF NOT EXISTS mysql.table_cache_meta (
		tid bigint(11) NOT NULL DEFAULT 0,
		lock_type enum('NONE','READ', 'INTEND', 'WRITE') NOT NULL DEFAULT 'NONE',
		lease bigint(20) NOT NULL DEFAULT 0,
		oldReadLease bigint(20) NOT NULL DEFAULT 0,
		PRIMARY KEY (tid)
	);`
	// CreateAnalyzeOptionsTable stores the analyze options used by analyze and auto analyze.
	CreateAnalyzeOptionsTable = `CREATE TABLE IF NOT EXISTS mysql.analyze_options (
		table_id BIGINT(64) NOT NULL,
		sample_num BIGINT(64) NOT NULL DEFAULT 0,
		sample_rate DOUBLE NOT NULL DEFAULT -1,
		buckets BIGINT(64) NOT NULL DEFAULT 0,
		topn BIGINT(64) NOT NULL DEFAULT -1,
		column_choice enum('DEFAULT','ALL','PREDICATE','LIST') NOT NULL DEFAULT 'DEFAULT',
		column_ids TEXT(19372),
		PRIMARY KEY (table_id) CLUSTERED
	);`
	// CreateStatsHistory stores the historical stats.
	CreateStatsHistory = `CREATE TABLE IF NOT EXISTS mysql.stats_history (
		table_id bigint(64) NOT NULL,
		stats_data longblob NOT NULL,
		seq_no bigint(64) NOT NULL comment 'sequence number of the gzipped data slice',
		version bigint(64) NOT NULL comment 'stats version which corresponding to stats:version in EXPLAIN',
		create_time datetime(6) NOT NULL,
		UNIQUE KEY table_version_seq (table_id, version, seq_no),
		KEY table_create_time (table_id, create_time, seq_no),
    	KEY idx_create_time (create_time)
	);`
	// CreateStatsMetaHistory stores the historical meta stats.
	CreateStatsMetaHistory = `CREATE TABLE IF NOT EXISTS mysql.stats_meta_history (
		table_id bigint(64) NOT NULL,
		modify_count bigint(64) NOT NULL,
		count bigint(64) NOT NULL,
		version bigint(64) NOT NULL comment 'stats version which corresponding to stats:version in EXPLAIN',
    	source varchar(40) NOT NULL,
		create_time datetime(6) NOT NULL,
		UNIQUE KEY table_version (table_id, version),
		KEY table_create_time (table_id, create_time),
    	KEY idx_create_time (create_time)
	);`
	// CreateAnalyzeJobs stores the analyze jobs.
	CreateAnalyzeJobs = `CREATE TABLE IF NOT EXISTS mysql.analyze_jobs (
		id BIGINT(64) UNSIGNED NOT NULL AUTO_INCREMENT,
		update_time TIMESTAMP NOT NULL DEFAULT CURRENT_TIMESTAMP ON UPDATE CURRENT_TIMESTAMP,
		table_schema CHAR(64) NOT NULL DEFAULT '',
		table_name CHAR(64) NOT NULL DEFAULT '',
		partition_name CHAR(64) NOT NULL DEFAULT '',
		job_info TEXT NOT NULL,
		processed_rows BIGINT(64) UNSIGNED NOT NULL DEFAULT 0,
		start_time TIMESTAMP,
		end_time TIMESTAMP,
		state ENUM('pending', 'running', 'finished', 'failed') NOT NULL,
		fail_reason TEXT,
		instance VARCHAR(512) NOT NULL comment 'address of the TiDB instance executing the analyze job',
		process_id BIGINT(64) UNSIGNED comment 'ID of the process executing the analyze job',
		PRIMARY KEY (id),
		KEY (update_time),
		INDEX idx_schema_table_state (table_schema, table_name, state),
		INDEX idx_schema_table_partition_state (table_schema, table_name, partition_name, state)
	);`
	// CreateAdvisoryLocks stores the advisory locks (get_lock, release_lock).
	CreateAdvisoryLocks = `CREATE TABLE IF NOT EXISTS mysql.advisory_locks (
		lock_name VARCHAR(64) NOT NULL PRIMARY KEY
	);`
	// CreateMDLView is a view about metadata locks.
	CreateMDLView = `CREATE OR REPLACE SQL SECURITY INVOKER VIEW mysql.tidb_mdl_view as (
		SELECT tidb_mdl_info.job_id,
			JSON_UNQUOTE(JSON_EXTRACT(cast(cast(job_meta as char) as json), "$.schema_name")) as db_name,
			JSON_UNQUOTE(JSON_EXTRACT(cast(cast(job_meta as char) as json), "$.table_name")) as table_name,
			JSON_UNQUOTE(JSON_EXTRACT(cast(cast(job_meta as char) as json), "$.query")) as query,
			session_id,
			cluster_tidb_trx.start_time,
			tidb_decode_sql_digests(all_sql_digests, 4096) AS SQL_DIGESTS
		FROM mysql.tidb_ddl_job,
			mysql.tidb_mdl_info,
			information_schema.cluster_tidb_trx
		WHERE tidb_ddl_job.job_id=tidb_mdl_info.job_id
			AND CONCAT(',', tidb_mdl_info.table_ids, ',') REGEXP CONCAT(',(', REPLACE(cluster_tidb_trx.related_table_ids, ',', '|'), '),') != 0
	);`

	// CreatePlanReplayerStatusTable is a table about plan replayer status
	CreatePlanReplayerStatusTable = `CREATE TABLE IF NOT EXISTS mysql.plan_replayer_status (
		sql_digest VARCHAR(128),
		plan_digest VARCHAR(128),
		origin_sql TEXT,
		token VARCHAR(128),
		update_time TIMESTAMP NOT NULL DEFAULT CURRENT_TIMESTAMP ON UPDATE CURRENT_TIMESTAMP,
		fail_reason TEXT,
		instance VARCHAR(512) NOT NULL comment 'address of the TiDB instance executing the plan replayer job');`

	// CreatePlanReplayerTaskTable is a table about plan replayer capture task
	CreatePlanReplayerTaskTable = `CREATE TABLE IF NOT EXISTS mysql.plan_replayer_task (
		sql_digest VARCHAR(128) NOT NULL,
		plan_digest VARCHAR(128) NOT NULL,
		update_time TIMESTAMP NOT NULL DEFAULT CURRENT_TIMESTAMP ON UPDATE CURRENT_TIMESTAMP,
		PRIMARY KEY (sql_digest,plan_digest));`

	// CreateStatsTableLocked stores the locked tables
	CreateStatsTableLocked = `CREATE TABLE IF NOT EXISTS mysql.stats_table_locked(
		table_id bigint(64) NOT NULL,
		modify_count bigint(64) NOT NULL DEFAULT 0,
		count bigint(64) NOT NULL DEFAULT 0,
		version bigint(64) UNSIGNED NOT NULL DEFAULT 0,
		PRIMARY KEY (table_id));`

	// CreatePasswordHistory is a table save history passwd.
	CreatePasswordHistory = `CREATE TABLE  IF NOT EXISTS mysql.password_history (
         Host char(255)  NOT NULL DEFAULT '',
         User char(32)  NOT NULL DEFAULT '',
         Password_timestamp timestamp(6) NOT NULL DEFAULT CURRENT_TIMESTAMP(6),
         Password text,
         PRIMARY KEY (Host,User,Password_timestamp )
        ) COMMENT='Password history for user accounts' `

	// CreateTTLTableStatus is a table about TTL job schedule
	CreateTTLTableStatus = `CREATE TABLE IF NOT EXISTS mysql.tidb_ttl_table_status (
		table_id bigint(64) PRIMARY KEY,
        parent_table_id bigint(64),
        table_statistics text DEFAULT NULL,
		last_job_id varchar(64) DEFAULT NULL,
		last_job_start_time timestamp NULL DEFAULT NULL,
		last_job_finish_time timestamp NULL DEFAULT NULL,
		last_job_ttl_expire timestamp NULL DEFAULT NULL,
        last_job_summary text DEFAULT NULL,
		current_job_id varchar(64) DEFAULT NULL,
		current_job_owner_id varchar(64) DEFAULT NULL,
		current_job_owner_addr varchar(256) DEFAULT NULL,
		current_job_owner_hb_time timestamp,
		current_job_start_time timestamp NULL DEFAULT NULL,
		current_job_ttl_expire timestamp NULL DEFAULT NULL,
		current_job_state text DEFAULT NULL,
		current_job_status varchar(64) DEFAULT NULL,
  		current_job_status_update_time timestamp NULL DEFAULT NULL);`

	// CreateTTLTask is a table about parallel ttl tasks
	CreateTTLTask = `CREATE TABLE IF NOT EXISTS mysql.tidb_ttl_task (
		job_id varchar(64) NOT NULL,
		table_id bigint(64) NOT NULL,
		scan_id int NOT NULL,
		scan_range_start BLOB,
		scan_range_end BLOB,
		expire_time timestamp NOT NULL,
		owner_id varchar(64) DEFAULT NULL,
		owner_addr varchar(64) DEFAULT NULL,
		owner_hb_time timestamp DEFAULT NULL,
		status varchar(64) DEFAULT 'waiting',
		status_update_time timestamp NULL DEFAULT NULL,
		state text,
		created_time timestamp NOT NULL,
		primary key(job_id, scan_id),
		key(created_time));`

	// CreateTTLJobHistory is a table that stores ttl job's history
	CreateTTLJobHistory = `CREATE TABLE IF NOT EXISTS mysql.tidb_ttl_job_history (
		job_id varchar(64) PRIMARY KEY,
		table_id bigint(64) NOT NULL,
        parent_table_id bigint(64) NOT NULL,
    	table_schema varchar(64) NOT NULL,
		table_name varchar(64) NOT NULL,
    	partition_name varchar(64) DEFAULT NULL,
		create_time timestamp NOT NULL,
		finish_time timestamp NOT NULL,
		ttl_expire timestamp NOT NULL,
        summary_text text,
		expired_rows bigint(64) DEFAULT NULL,
    	deleted_rows bigint(64) DEFAULT NULL,
    	error_delete_rows bigint(64) DEFAULT NULL,
    	status varchar(64) NOT NULL,
    	key(table_schema, table_name, create_time),
    	key(parent_table_id, create_time),
    	key(create_time)
	);`

	// CreateGlobalTask is a table about global task.
	CreateGlobalTask = `CREATE TABLE IF NOT EXISTS mysql.tidb_global_task (
		id BIGINT(20) NOT NULL AUTO_INCREMENT PRIMARY KEY,
    	task_key VARCHAR(256) NOT NULL,
		type VARCHAR(256) NOT NULL,
		dispatcher_id VARCHAR(261),
		state VARCHAR(64) NOT NULL,
		priority INT DEFAULT 1,
		create_time TIMESTAMP,
		start_time TIMESTAMP,
		state_update_time TIMESTAMP,
		end_time TIMESTAMP,
		meta LONGBLOB,
		concurrency INT(11),
		step INT(11),
		target_scope VARCHAR(256) DEFAULT "",
		error BLOB,
		modify_params json,
		max_node_count INT DEFAULT 0,
		extra_params json,
		keyspace varchar(64) default '',
		key(state),
		key idx_keyspace(keyspace),
		UNIQUE KEY task_key(task_key)
	);`

	// CreateGlobalTaskHistory is a table about history global task.
	CreateGlobalTaskHistory = `CREATE TABLE IF NOT EXISTS mysql.tidb_global_task_history (
		id BIGINT(20) NOT NULL AUTO_INCREMENT PRIMARY KEY,
    	task_key VARCHAR(256) NOT NULL,
		type VARCHAR(256) NOT NULL,
		dispatcher_id VARCHAR(261),
		state VARCHAR(64) NOT NULL,
		priority INT DEFAULT 1,
		create_time TIMESTAMP,
		start_time TIMESTAMP,
		state_update_time TIMESTAMP,
		end_time TIMESTAMP,
		meta LONGBLOB,
		concurrency INT(11),
		step INT(11),
		target_scope VARCHAR(256) DEFAULT "",
		error BLOB,
		modify_params json,
		max_node_count INT DEFAULT 0,
		extra_params json,
		keyspace varchar(64) default '',
		key(state),
		key idx_keyspace(keyspace),
		UNIQUE KEY task_key(task_key)
	);`

	// CreateDistFrameworkMeta create a system table that distributed task framework use to store meta information
	CreateDistFrameworkMeta = `CREATE TABLE IF NOT EXISTS mysql.dist_framework_meta (
        host VARCHAR(261) NOT NULL PRIMARY KEY,
        role VARCHAR(64),
        cpu_count int default 0,
        keyspace_id bigint(8) NOT NULL DEFAULT -1
    );`

	// CreateRunawayTable stores the query which is identified as runaway or quarantined because of in watch list.
	CreateRunawayTable = `CREATE TABLE IF NOT EXISTS mysql.tidb_runaway_queries (
		resource_group_name varchar(32) not null,
		start_time TIMESTAMP NOT NULL,
		repeats int default 1,
		match_type varchar(12) NOT NULL,
		action varchar(64) NOT NULL,
		sample_sql TEXT NOT NULL,
		sql_digest varchar(64) NOT NULL,
		plan_digest varchar(64) NOT NULL,
		tidb_server varchar(512),
		rule VARCHAR(512) DEFAULT '',
		INDEX plan_index(plan_digest(64)) COMMENT "accelerate the speed when select runaway query",
		INDEX time_index(start_time) COMMENT "accelerate the speed when querying with active watch"
	) ENGINE=InnoDB DEFAULT CHARSET=utf8mb4 COLLATE=utf8mb4_bin;`

	// CreateRunawayWatchTable stores the condition which is used to check whether query should be quarantined.
	CreateRunawayWatchTable = `CREATE TABLE IF NOT EXISTS mysql.tidb_runaway_watch (
		id BIGINT(20) NOT NULL AUTO_INCREMENT PRIMARY KEY,
		resource_group_name varchar(32) not null,
		start_time datetime(6) NOT NULL,
		end_time datetime(6),
		watch bigint(10) NOT NULL,
		watch_text TEXT NOT NULL,
		source varchar(512) NOT NULL,
		action bigint(10),
		switch_group_name VARCHAR(32) DEFAULT '',
		rule VARCHAR(512) DEFAULT '',
		INDEX sql_index(resource_group_name,watch_text(700)) COMMENT "accelerate the speed when select quarantined query",
		INDEX time_index(end_time) COMMENT "accelerate the speed when querying with active watch"
	) ENGINE=InnoDB DEFAULT CHARSET=utf8mb4 COLLATE=utf8mb4_bin;`

	// CreateDoneRunawayWatchTable stores the condition which is used to check whether query should be quarantined.
	CreateDoneRunawayWatchTable = `CREATE TABLE IF NOT EXISTS mysql.tidb_runaway_watch_done (
		id BIGINT(20) NOT NULL AUTO_INCREMENT PRIMARY KEY,
		record_id BIGINT(20) not null,
		resource_group_name varchar(32) not null,
		start_time datetime(6) NOT NULL,
		end_time datetime(6),
		watch bigint(10) NOT NULL,
		watch_text TEXT NOT NULL,
		source varchar(512) NOT NULL,
		action bigint(10),
		switch_group_name VARCHAR(32) DEFAULT '',
		rule VARCHAR(512) DEFAULT '',
		done_time TIMESTAMP(6) NOT NULL
	) ENGINE=InnoDB DEFAULT CHARSET=utf8mb4 COLLATE=utf8mb4_bin;`

	// CreateRequestUnitByGroupTable stores the historical RU consumption by resource group.
	CreateRequestUnitByGroupTable = `CREATE TABLE IF NOT EXISTS mysql.request_unit_by_group (
		start_time TIMESTAMP(6) NOT NULL,
		end_time TIMESTAMP(6) NOT NULL,
		resource_group VARCHAR(32) NOT null,
		total_ru bigint(64) UNSIGNED NOT NULL,
		PRIMARY KEY (start_time, end_time, resource_group),
		KEY (resource_group)
	);`

	// CreateImportJobs is a table that IMPORT INTO uses.
	CreateImportJobs = `CREATE TABLE IF NOT EXISTS mysql.tidb_import_jobs (
		id bigint(64) NOT NULL AUTO_INCREMENT,
		create_time TIMESTAMP(6) NOT NULL DEFAULT CURRENT_TIMESTAMP(6),
		start_time TIMESTAMP(6) NULL DEFAULT NULL,
		update_time TIMESTAMP(6) NULL DEFAULT NULL,
		end_time TIMESTAMP(6) NULL DEFAULT NULL,
		table_schema VARCHAR(64) NOT NULL,
		table_name VARCHAR(64) NOT NULL,
		table_id bigint(64) NOT NULL,
		created_by VARCHAR(300) NOT NULL,
		parameters text NOT NULL,
		source_file_size bigint(64) NOT NULL,
		status VARCHAR(64) NOT NULL,
		step VARCHAR(64) NOT NULL,
		summary text DEFAULT NULL,
		error_message TEXT DEFAULT NULL,
		PRIMARY KEY (id),
		KEY (created_by),
		KEY (status));`

	// CreatePITRIDMap is a table that records the id map from upstream to downstream for PITR.
	// set restore id default to 0 to make it compatible for old BR tool to restore to a new TiDB, such case should be
	// rare though.
	CreatePITRIDMap = `CREATE TABLE IF NOT EXISTS mysql.tidb_pitr_id_map (
		restore_id BIGINT NOT NULL DEFAULT 0,
		restored_ts BIGINT NOT NULL,
		upstream_cluster_id BIGINT NOT NULL,
		segment_id BIGINT NOT NULL,
		id_map BLOB(524288) NOT NULL,
		update_time TIMESTAMP DEFAULT CURRENT_TIMESTAMP,
		PRIMARY KEY (restore_id, restored_ts, upstream_cluster_id, segment_id));`

	// CreateRestoreRegistryTable is a table that tracks active restore tasks to prevent conflicts.
	CreateRestoreRegistryTable = `CREATE TABLE IF NOT EXISTS mysql.tidb_restore_registry (
		id BIGINT UNSIGNED NOT NULL AUTO_INCREMENT PRIMARY KEY,
		filter_strings TEXT NOT NULL,
		filter_hash VARCHAR(64) NOT NULL,
		start_ts BIGINT UNSIGNED NOT NULL,
		restored_ts BIGINT UNSIGNED NOT NULL,
		upstream_cluster_id BIGINT UNSIGNED,
		with_sys_table BOOLEAN NOT NULL DEFAULT TRUE,
		status VARCHAR(20) NOT NULL DEFAULT 'running',
		cmd TEXT,
		task_start_time TIMESTAMP(6) DEFAULT CURRENT_TIMESTAMP(6),
		last_heartbeat_time TIMESTAMP(6) DEFAULT CURRENT_TIMESTAMP(6),
		UNIQUE KEY unique_registration_params (
			filter_hash,
			start_ts,
			restored_ts,
			upstream_cluster_id,
			with_sys_table,
			cmd(256)
		)
	) AUTO_INCREMENT = 1;`

	// DropMySQLIndexUsageTable removes the table `mysql.schema_index_usage`
	DropMySQLIndexUsageTable = "DROP TABLE IF EXISTS mysql.schema_index_usage"

	// CreateSysSchema creates a new schema called `sys`.
	CreateSysSchema = `CREATE DATABASE IF NOT EXISTS sys;`

	// CreateSchemaUnusedIndexesView creates a view to use `information_schema.tidb_index_usage` to get the unused indexes.
	CreateSchemaUnusedIndexesView = `CREATE OR REPLACE VIEW sys.schema_unused_indexes AS
		SELECT
			table_schema as object_schema,
			table_name as object_name,
			index_name
		FROM information_schema.cluster_tidb_index_usage
		WHERE
			table_schema not in ('sys', 'mysql', 'INFORMATION_SCHEMA', 'PERFORMANCE_SCHEMA') and
			index_name != 'PRIMARY'
		GROUP BY table_schema, table_name, index_name
		HAVING
			sum(last_access_time) is null;`

	// CreateIndexAdvisorTable is a table to store the index advisor results.
	CreateIndexAdvisorTable = `CREATE TABLE IF NOT EXISTS mysql.index_advisor_results (
       id bigint primary key not null auto_increment,
       created_at datetime not null,
       updated_at datetime not null,

       schema_name varchar(64) not null,
       table_name varchar(64) not null,
       index_name varchar(127) not null,
       index_columns varchar(500) not null COMMENT 'split by ",", e.g. "c1", "c1,c2", "c1,c2,c3,c4,c5"',

       index_details json,        -- est_index_size, reason, DDL to create this index, ...
       top_impacted_queries json, -- improvement, plan before and after this index, ...
       workload_impact json,      -- improvement and more details, ...
       extra json,                -- for the cloud env to save more info like RU, cost_saving, ...
       index idx_create(created_at),
       index idx_update(updated_at),
       unique index idx(schema_name, table_name, index_columns));`

	// CreateKernelOptionsTable is a table to store kernel options for tidb.
	CreateKernelOptionsTable = `CREATE TABLE IF NOT EXISTS mysql.tidb_kernel_options (
        module varchar(128),
        name varchar(128),
        value varchar(128),
        updated_at datetime,
        status varchar(128),
        description text,
        primary key(module, name));`

	// CreateTiDBWorkloadValuesTable is a table to store workload-based learning values for tidb.
	CreateTiDBWorkloadValuesTable = `CREATE TABLE IF NOT EXISTS mysql.tidb_workload_values (
		id bigint(20) NOT NULL AUTO_INCREMENT PRIMARY KEY,
		version bigint(20) NOT NULL,
		category varchar(64) NOT NULL,
		type varchar(64) NOT NULL,
		table_id bigint(20) NOT NULL,
		value json NOT NULL,
		index idx_version_category_type (version, category, type),
		index idx_table_id (table_id));`
)

// CreateTimers is a table to store all timers for tidb
var CreateTimers = timertable.CreateTimerTableSQL("mysql", "tidb_timers")

// bootstrap initiates system DB for a store.
func bootstrap(s sessiontypes.Session) {
	startTime := time.Now()
	err := InitMDLVariableForBootstrap(s.GetStore())
	if err != nil {
		logutil.BgLogger().Fatal("init metadata lock error",
			zap.Error(err))
	}
	dom := domain.GetDomain(s)
	for {
		b, err := checkBootstrapped(s)
		if err != nil {
			logutil.BgLogger().Fatal("check bootstrap error",
				zap.Error(err))
		}
		// For rolling upgrade, we can't do upgrade only in the owner.
		if b {
			upgrade(s)
			logutil.BgLogger().Info("upgrade successful in bootstrap",
				zap.Duration("take time", time.Since(startTime)))
			return
		}
		// To reduce conflict when multiple TiDB-server start at the same time.
		// Actually only one server need to do the bootstrap. So we chose DDL owner to do this.
		if dom.DDL().OwnerManager().IsOwner() {
			doDDLWorks(s)
			doDMLWorks(s)
			runBootstrapSQLFile = true
			logutil.BgLogger().Info("bootstrap successful",
				zap.Duration("take time", time.Since(startTime)))
			return
		}
		time.Sleep(200 * time.Millisecond)
	}
}

const (
	// varTrue is the true value in mysql.TiDB table for boolean columns.
	varTrue = "True"
	// varFalse is the false value in mysql.TiDB table for boolean columns.
	varFalse = "False"
	// The variable name in mysql.TiDB table.
	// It is used for checking if the store is bootstrapped by any TiDB server.
	// If the value is `True`, the store is already bootstrapped by a TiDB server.
	bootstrappedVar = "bootstrapped"
	// The variable name in mysql.TiDB table.
	// It is used for getting the version of the TiDB server which bootstrapped the store.
	tidbServerVersionVar = "tidb_server_version"
	// The variable name in mysql.tidb table and it will be used when we want to know
	// system timezone.
	tidbSystemTZ = "system_tz"
	// TidbNewCollationEnabled The variable name in mysql.tidb table and it will indicate if the new collations are enabled in the TiDB cluster.
	TidbNewCollationEnabled = "new_collation_enabled"
	// The variable name in mysql.tidb table and it records the default value of
	// mem-quota-query when upgrade from v3.0.x to v4.0.9+.
	tidbDefMemoryQuotaQuery = "default_memory_quota_query"
	// The variable name in mysql.tidb table and it records the default value of
	// oom-action when upgrade from v3.0.x to v4.0.11+.
	tidbDefOOMAction = "default_oom_action"
	// The variable name in mysql.tidb table and it records the current DDLTableVersion
	tidbDDLTableVersion = "ddl_table_version"
	// The variable name in mysql.tidb table and it records the cluster id of this cluster
	tidbClusterID = "cluster_id"
)

// DDL owner key's expired time is ManagerSessionTTL seconds, we should wait the time and give more time to have a chance to finish it.
var internalSQLTimeout = owner.ManagerSessionTTL + 15

// whether to run the sql file in bootstrap.
var runBootstrapSQLFile = false

// DisableRunBootstrapSQLFileInTest only used for test
func DisableRunBootstrapSQLFileInTest() {
	if intest.InTest {
		runBootstrapSQLFile = false
	}
}

func checkBootstrapped(s sessiontypes.Session) (bool, error) {
	ctx := kv.WithInternalSourceType(context.Background(), kv.InternalTxnBootstrap)
	//  Check if system db exists.
	_, err := s.ExecuteInternal(ctx, "USE %n", mysql.SystemDB)
	if err != nil && infoschema.ErrDatabaseNotExists.NotEqual(err) {
		logutil.BgLogger().Fatal("check bootstrap error",
			zap.Error(err))
	}
	// Check bootstrapped variable value in TiDB table.
	sVal, _, err := getTiDBVar(s, bootstrappedVar)
	if err != nil {
		if infoschema.ErrTableNotExists.Equal(err) {
			return false, nil
		}
		return false, errors.Trace(err)
	}
	isBootstrapped := sVal == varTrue
	if isBootstrapped {
		// Make sure that doesn't affect the following operations.
		if err = s.CommitTxn(ctx); err != nil {
			return false, errors.Trace(err)
		}
	}
	return isBootstrapped, nil
}

// getTiDBVar gets variable value from mysql.tidb table.
// Those variables are used by TiDB server.
func getTiDBVar(s sessiontypes.Session, name string) (sVal string, isNull bool, e error) {
	ctx := kv.WithInternalSourceType(context.Background(), kv.InternalTxnBootstrap)
	rs, err := s.ExecuteInternal(ctx, `SELECT HIGH_PRIORITY VARIABLE_VALUE FROM %n.%n WHERE VARIABLE_NAME= %?`,
		mysql.SystemDB,
		mysql.TiDBTable,
		name,
	)
	if err != nil {
		return "", true, errors.Trace(err)
	}
	if rs == nil {
		return "", true, errors.New("Wrong number of Recordset")
	}
	defer terror.Call(rs.Close)
	req := rs.NewChunk(nil)
	err = rs.Next(ctx, req)
	if err != nil || req.NumRows() == 0 {
		return "", true, errors.Trace(err)
	}
	row := req.GetRow(0)
	if row.IsNull(0) {
		return "", true, nil
	}
	return row.GetString(0), false, nil
}

var (
	// SupportUpgradeHTTPOpVer is exported for testing.
	// The minimum version of the upgrade by paused user DDL can be notified through the HTTP API.
	SupportUpgradeHTTPOpVer int64 = version174
)

func acquireLock(store kv.Storage) (func(), error) {
	etcdCli, err := storepkg.NewEtcdCli(store)
	if err != nil {
		return nil, errors.Trace(err)
	}
	if etcdCli == nil {
		// Special handling for test.
		logutil.BgLogger().Warn("skip acquire ddl owner lock for uni-store")
		return func() {
			// do nothing
		}, nil
	}
	releaseFn, err := owner.AcquireDistributedLock(context.Background(), etcdCli, bootstrapOwnerKey, 10)
	if err != nil {
		if err2 := etcdCli.Close(); err2 != nil {
			logutil.BgLogger().Error("failed to close etcd client", zap.Error(err2))
		}
		return nil, errors.Trace(err)
	}
	return func() {
		releaseFn()
		if err2 := etcdCli.Close(); err2 != nil {
			logutil.BgLogger().Error("failed to close etcd client", zap.Error(err2))
		}
	}, nil
}

// upgrade function  will do some upgrade works, when the system is bootstrapped by low version TiDB server
// For example, add new system variables into mysql.global_variables table.
func upgrade(s sessiontypes.Session) {
	// Do upgrade works then update bootstrap version.
	isNull, err := InitMDLVariableForUpgrade(s.GetStore())
	if err != nil {
		logutil.BgLogger().Fatal("[upgrade] init metadata lock failed", zap.Error(err))
	}

	var ver int64
	ver, err = getBootstrapVersion(s)
	terror.MustNil(err)
	if ver >= currentBootstrapVersion {
		// It is already bootstrapped/upgraded by a higher version TiDB server.
		return
	}

	printClusterState(s, ver)

	// when upgrade from v6.4.0 or earlier, enables metadata lock automatically,
	// but during upgrade we disable it.
	if isNull {
		upgradeToVer99Before(s)
	}

	// It is only used in test.
	upgradeFns := addMockBootstrapVersionForTest(s)
	for _, verFn := range upgradeFns {
		if ver < verFn.version {
			verFn.fn(s, ver)
			logutil.BgLogger().Info("upgrade to bootstrap version.",
				zap.Int64("old-start-version", ver),
				zap.Int64("in-progress-version", verFn.version),
				zap.Int64("target-version", currentBootstrapVersion))
		}
	}
	if isNull {
		upgradeToVer99After(s)
	}

	updateBootstrapVer(s)
	ctx := kv.WithInternalSourceType(context.Background(), kv.InternalTxnBootstrap)
	_, err = s.ExecuteInternal(ctx, "COMMIT")

	if err != nil {
		sleepTime := 1 * time.Second
		logutil.BgLogger().Info("update bootstrap ver failed",
			zap.Error(err), zap.Duration("sleeping time", sleepTime))
		time.Sleep(sleepTime)
		// Check if TiDB is already upgraded.
		v, err1 := getBootstrapVersion(s)
		if err1 != nil {
			logutil.BgLogger().Fatal("upgrade failed", zap.Error(err1))
		}
		if v >= currentBootstrapVersion {
			// It is already bootstrapped/upgraded by a higher version TiDB server.
			return
		}
		logutil.BgLogger().Fatal("[upgrade] upgrade failed",
			zap.Int64("from", ver),
			zap.Int64("to", currentBootstrapVersion),
			zap.Error(err))
	}
}

<<<<<<< HEAD
// upgradeToVer2 updates to version 2.
func upgradeToVer2(s sessiontypes.Session, ver int64) {
	if ver >= version2 {
		return
	}
	// Version 2 add two system variable for DistSQL concurrency controlling.
	// Insert distsql related system variable.
	distSQLVars := []string{vardef.TiDBDistSQLScanConcurrency}
	values := make([]string, 0, len(distSQLVars))
	for _, v := range distSQLVars {
		value := fmt.Sprintf(`("%s", "%s")`, v, variable.GetSysVar(v).Value)
		values = append(values, value)
	}
	sql := fmt.Sprintf("INSERT HIGH_PRIORITY IGNORE INTO %s.%s VALUES %s;", mysql.SystemDB, mysql.GlobalVariablesTable,
		strings.Join(values, ", "))
	mustExecute(s, sql)
}

// upgradeToVer3 updates to version 3.
func upgradeToVer3(s sessiontypes.Session, ver int64) {
	if ver >= version3 {
		return
	}
	// Version 3 fix tx_read_only variable value.
	mustExecute(s, "UPDATE HIGH_PRIORITY %n.%n SET variable_value = '0' WHERE variable_name = 'tx_read_only';", mysql.SystemDB, mysql.GlobalVariablesTable)
}

// upgradeToVer4 updates to version 4.
func upgradeToVer4(s sessiontypes.Session, ver int64) {
	if ver >= version4 {
		return
	}
	mustExecute(s, CreateStatsMetaTable)
}

func upgradeToVer5(s sessiontypes.Session, ver int64) {
	if ver >= version5 {
		return
	}
	mustExecute(s, CreateStatsColsTable)
	mustExecute(s, CreateStatsBucketsTable)
}

func upgradeToVer6(s sessiontypes.Session, ver int64) {
	if ver >= version6 {
		return
	}
	doReentrantDDL(s, "ALTER TABLE mysql.user ADD COLUMN `Super_priv` ENUM('N','Y') CHARACTER SET utf8 NOT NULL DEFAULT 'N' AFTER `Show_db_priv`", infoschema.ErrColumnExists)
	// For reasons of compatibility, set the non-exists privilege column value to 'Y', as TiDB doesn't check them in older versions.
	mustExecute(s, "UPDATE HIGH_PRIORITY mysql.user SET Super_priv='Y'")
}

func upgradeToVer7(s sessiontypes.Session, ver int64) {
	if ver >= version7 {
		return
	}
	doReentrantDDL(s, "ALTER TABLE mysql.user ADD COLUMN `Process_priv` ENUM('N','Y') CHARACTER SET utf8 NOT NULL DEFAULT 'N' AFTER `Drop_priv`", infoschema.ErrColumnExists)
	// For reasons of compatibility, set the non-exists privilege column value to 'Y', as TiDB doesn't check them in older versions.
	mustExecute(s, "UPDATE HIGH_PRIORITY mysql.user SET Process_priv='Y'")
}

func upgradeToVer8(s sessiontypes.Session, ver int64) {
	if ver >= version8 {
		return
	}
	ctx := kv.WithInternalSourceType(context.Background(), kv.InternalTxnBootstrap)
	// This is a dummy upgrade, it checks whether upgradeToVer7 success, if not, do it again.
	if _, err := s.ExecuteInternal(ctx, "SELECT HIGH_PRIORITY `Process_priv` FROM mysql.user LIMIT 0"); err == nil {
		return
	}
	upgradeToVer7(s, ver)
}

func upgradeToVer9(s sessiontypes.Session, ver int64) {
	if ver >= version9 {
		return
	}
	doReentrantDDL(s, "ALTER TABLE mysql.user ADD COLUMN `Trigger_priv` ENUM('N','Y') CHARACTER SET utf8 NOT NULL DEFAULT 'N' AFTER `Create_user_priv`", infoschema.ErrColumnExists)
	// For reasons of compatibility, set the non-exists privilege column value to 'Y', as TiDB doesn't check them in older versions.
	mustExecute(s, "UPDATE HIGH_PRIORITY mysql.user SET Trigger_priv='Y'")
}

func doReentrantDDL(s sessiontypes.Session, sql string, ignorableErrs ...error) {
	ctx, cancel := context.WithTimeout(context.Background(), time.Duration(internalSQLTimeout)*time.Second)
	ctx = kv.WithInternalSourceType(ctx, kv.InternalTxnBootstrap)
	_, err := s.ExecuteInternal(ctx, sql)
	defer cancel()
	for _, ignorableErr := range ignorableErrs {
		if terror.ErrorEqual(err, ignorableErr) {
			return
		}
	}
	if err != nil {
		logutil.BgLogger().Fatal("doReentrantDDL error", zap.Error(err))
	}
}

func upgradeToVer10(s sessiontypes.Session, ver int64) {
	if ver >= version10 {
		return
	}
	doReentrantDDL(s, "ALTER TABLE mysql.stats_buckets CHANGE COLUMN `value` `upper_bound` BLOB NOT NULL", infoschema.ErrColumnNotExists, infoschema.ErrColumnExists)
	doReentrantDDL(s, "ALTER TABLE mysql.stats_buckets ADD COLUMN `lower_bound` BLOB", infoschema.ErrColumnExists)
	doReentrantDDL(s, "ALTER TABLE mysql.stats_histograms ADD COLUMN `null_count` BIGINT(64) NOT NULL DEFAULT 0", infoschema.ErrColumnExists)
	doReentrantDDL(s, "ALTER TABLE mysql.stats_histograms DROP COLUMN distinct_ratio", dbterror.ErrCantDropFieldOrKey)
	doReentrantDDL(s, "ALTER TABLE mysql.stats_histograms DROP COLUMN use_count_to_estimate", dbterror.ErrCantDropFieldOrKey)
}

func upgradeToVer11(s sessiontypes.Session, ver int64) {
	if ver >= version11 {
		return
	}
	doReentrantDDL(s, "ALTER TABLE mysql.user ADD COLUMN `References_priv` ENUM('N','Y') CHARACTER SET utf8 NOT NULL DEFAULT 'N' AFTER `Grant_priv`", infoschema.ErrColumnExists)
	mustExecute(s, "UPDATE HIGH_PRIORITY mysql.user SET References_priv='Y'")
}

func upgradeToVer12(s sessiontypes.Session, ver int64) {
	if ver >= version12 {
		return
	}
	ctx := kv.WithInternalSourceType(context.Background(), kv.InternalTxnBootstrap)
	_, err := s.ExecuteInternal(ctx, "BEGIN")
	terror.MustNil(err)
	sql := "SELECT HIGH_PRIORITY user, host, password FROM mysql.user WHERE password != ''"
	rs, err := s.ExecuteInternal(ctx, sql)
	if terror.ErrorEqual(err, plannererrors.ErrUnknownColumn) {
		sql := "SELECT HIGH_PRIORITY user, host, authentication_string FROM mysql.user WHERE authentication_string != ''"
		rs, err = s.ExecuteInternal(ctx, sql)
	}
	terror.MustNil(err)
	sqls := make([]string, 0, 1)
	defer terror.Call(rs.Close)
	req := rs.NewChunk(nil)
	it := chunk.NewIterator4Chunk(req)
	err = rs.Next(ctx, req)
	for err == nil && req.NumRows() != 0 {
		for row := it.Begin(); row != it.End(); row = it.Next() {
			user := row.GetString(0)
			host := row.GetString(1)
			pass := row.GetString(2)
			var newPass string
			newPass, err = oldPasswordUpgrade(pass)
			terror.MustNil(err)
			updateSQL := fmt.Sprintf(`UPDATE HIGH_PRIORITY mysql.user SET password = "%s" WHERE user="%s" AND host="%s"`, newPass, user, host)
			sqls = append(sqls, updateSQL)
		}
		err = rs.Next(ctx, req)
	}
	terror.MustNil(err)

	for _, sql := range sqls {
		mustExecute(s, sql)
	}

	sql = fmt.Sprintf(`INSERT HIGH_PRIORITY INTO %s.%s VALUES ("%s", "%d", "TiDB bootstrap version.") ON DUPLICATE KEY UPDATE VARIABLE_VALUE="%d"`,
		mysql.SystemDB, mysql.TiDBTable, tidbServerVersionVar, version12, version12)
	mustExecute(s, sql)

	mustExecute(s, "COMMIT")
}

func upgradeToVer13(s sessiontypes.Session, ver int64) {
	if ver >= version13 {
		return
	}
	sqls := []string{
		"ALTER TABLE mysql.user ADD COLUMN `Create_tmp_table_priv` ENUM('N','Y') CHARACTER SET utf8 NOT NULL DEFAULT 'N' AFTER `Super_priv`",
		"ALTER TABLE mysql.user ADD COLUMN `Lock_tables_priv` ENUM('N','Y') CHARACTER SET utf8 NOT NULL DEFAULT 'N' AFTER `Create_tmp_table_priv`",
		"ALTER TABLE mysql.user ADD COLUMN `Create_view_priv` ENUM('N','Y') CHARACTER SET utf8 NOT NULL DEFAULT 'N' AFTER `Execute_priv`",
		"ALTER TABLE mysql.user ADD COLUMN `Show_view_priv` ENUM('N','Y') CHARACTER SET utf8 NOT NULL DEFAULT 'N' AFTER `Create_view_priv`",
		"ALTER TABLE mysql.user ADD COLUMN `Create_routine_priv` ENUM('N','Y') CHARACTER SET utf8 NOT NULL DEFAULT 'N' AFTER `Show_view_priv`",
		"ALTER TABLE mysql.user ADD COLUMN `Alter_routine_priv` ENUM('N','Y') CHARACTER SET utf8 NOT NULL DEFAULT 'N' AFTER `Create_routine_priv`",
		"ALTER TABLE mysql.user ADD COLUMN `Event_priv` ENUM('N','Y') CHARACTER SET utf8 NOT NULL DEFAULT 'N' AFTER `Create_user_priv`",
	}
	for _, sql := range sqls {
		doReentrantDDL(s, sql, infoschema.ErrColumnExists)
	}
	mustExecute(s, "UPDATE HIGH_PRIORITY mysql.user SET Create_tmp_table_priv='Y',Lock_tables_priv='Y',Create_routine_priv='Y',Alter_routine_priv='Y',Event_priv='Y' WHERE Super_priv='Y'")
	mustExecute(s, "UPDATE HIGH_PRIORITY mysql.user SET Create_view_priv='Y',Show_view_priv='Y' WHERE Create_priv='Y'")
}

func upgradeToVer14(s sessiontypes.Session, ver int64) {
	if ver >= version14 {
		return
	}
	sqls := []string{
		"ALTER TABLE mysql.db ADD COLUMN `References_priv` ENUM('N','Y') CHARACTER SET utf8 NOT NULL DEFAULT 'N' AFTER `Grant_priv`",
		"ALTER TABLE mysql.db ADD COLUMN `Create_tmp_table_priv` ENUM('N','Y') CHARACTER SET utf8 NOT NULL DEFAULT 'N' AFTER `Alter_priv`",
		"ALTER TABLE mysql.db ADD COLUMN `Lock_tables_priv` ENUM('N','Y') CHARACTER SET utf8 NOT NULL DEFAULT 'N' AFTER `Create_tmp_table_priv`",
		"ALTER TABLE mysql.db ADD COLUMN `Create_view_priv` ENUM('N','Y') CHARACTER SET utf8 NOT NULL DEFAULT 'N' AFTER `Lock_tables_priv`",
		"ALTER TABLE mysql.db ADD COLUMN `Show_view_priv` ENUM('N','Y') CHARACTER SET utf8 NOT NULL DEFAULT 'N' AFTER `Create_view_priv`",
		"ALTER TABLE mysql.db ADD COLUMN `Create_routine_priv` ENUM('N','Y') CHARACTER SET utf8 NOT NULL DEFAULT 'N' AFTER `Show_view_priv`",
		"ALTER TABLE mysql.db ADD COLUMN `Alter_routine_priv` ENUM('N','Y') CHARACTER SET utf8 NOT NULL DEFAULT 'N' AFTER `Create_routine_priv`",
		"ALTER TABLE mysql.db ADD COLUMN `Event_priv` ENUM('N','Y') CHARACTER SET utf8 NOT NULL DEFAULT 'N' AFTER `Execute_priv`",
		"ALTER TABLE mysql.db ADD COLUMN `Trigger_priv` ENUM('N','Y') CHARACTER SET utf8 NOT NULL DEFAULT 'N' AFTER `Event_priv`",
	}
	for _, sql := range sqls {
		doReentrantDDL(s, sql, infoschema.ErrColumnExists)
	}
}

func upgradeToVer15(s sessiontypes.Session, ver int64) {
	if ver >= version15 {
		return
	}
	doReentrantDDL(s, CreateGCDeleteRangeTable)
}

func upgradeToVer16(s sessiontypes.Session, ver int64) {
	if ver >= version16 {
		return
	}
	doReentrantDDL(s, "ALTER TABLE mysql.stats_histograms ADD COLUMN `cm_sketch` BLOB", infoschema.ErrColumnExists)
}

func upgradeToVer17(s sessiontypes.Session, ver int64) {
	if ver >= version17 {
		return
	}
	doReentrantDDL(s, "ALTER TABLE mysql.user MODIFY User CHAR(32)")
}

func upgradeToVer18(s sessiontypes.Session, ver int64) {
	if ver >= version18 {
		return
	}
	doReentrantDDL(s, "ALTER TABLE mysql.stats_histograms ADD COLUMN `tot_col_size` BIGINT(64) NOT NULL DEFAULT 0", infoschema.ErrColumnExists)
}

func upgradeToVer19(s sessiontypes.Session, ver int64) {
	if ver >= version19 {
		return
	}
	doReentrantDDL(s, "ALTER TABLE mysql.db MODIFY User CHAR(32)")
	doReentrantDDL(s, "ALTER TABLE mysql.tables_priv MODIFY User CHAR(32)")
	doReentrantDDL(s, "ALTER TABLE mysql.columns_priv MODIFY User CHAR(32)")
}

func upgradeToVer20(s sessiontypes.Session, ver int64) {
	if ver >= version20 {
		return
	}
	// NOTE: Feedback is deprecated, but we still need to create this table for compatibility.
	doReentrantDDL(s, CreateStatsFeedbackTable)
}

func upgradeToVer21(s sessiontypes.Session, ver int64) {
	if ver >= version21 {
		return
	}
	mustExecute(s, CreateGCDeleteRangeDoneTable)

	doReentrantDDL(s, "ALTER TABLE mysql.gc_delete_range DROP INDEX job_id", dbterror.ErrCantDropFieldOrKey)
	doReentrantDDL(s, "ALTER TABLE mysql.gc_delete_range ADD UNIQUE INDEX delete_range_index (job_id, element_id)", dbterror.ErrDupKeyName)
	doReentrantDDL(s, "ALTER TABLE mysql.gc_delete_range DROP INDEX element_id", dbterror.ErrCantDropFieldOrKey)
}

func upgradeToVer22(s sessiontypes.Session, ver int64) {
	if ver >= version22 {
		return
	}
	doReentrantDDL(s, "ALTER TABLE mysql.stats_histograms ADD COLUMN `stats_ver` BIGINT(64) NOT NULL DEFAULT 0", infoschema.ErrColumnExists)
}

func upgradeToVer23(s sessiontypes.Session, ver int64) {
	if ver >= version23 {
		return
	}
	doReentrantDDL(s, "ALTER TABLE mysql.stats_histograms ADD COLUMN `flag` BIGINT(64) NOT NULL DEFAULT 0", infoschema.ErrColumnExists)
}

// writeSystemTZ writes system timezone info into mysql.tidb
func writeSystemTZ(s sessiontypes.Session) {
	mustExecute(s, `INSERT HIGH_PRIORITY INTO %n.%n VALUES (%?, %?, "TiDB Global System Timezone.") ON DUPLICATE KEY UPDATE VARIABLE_VALUE= %?`,
		mysql.SystemDB,
		mysql.TiDBTable,
		tidbSystemTZ,
		timeutil.InferSystemTZ(),
		timeutil.InferSystemTZ(),
	)
}

// upgradeToVer24 initializes `System` timezone according to docs/design/2018-09-10-adding-tz-env.md
func upgradeToVer24(s sessiontypes.Session, ver int64) {
	if ver >= version24 {
		return
	}
	writeSystemTZ(s)
}

// upgradeToVer25 updates tidb_max_chunk_size to new low bound value 32 if previous value is small than 32.
func upgradeToVer25(s sessiontypes.Session, ver int64) {
	if ver >= version25 {
		return
	}
	sql := fmt.Sprintf("UPDATE HIGH_PRIORITY %[1]s.%[2]s SET VARIABLE_VALUE = '%[4]d' WHERE VARIABLE_NAME = '%[3]s' AND VARIABLE_VALUE < %[4]d",
		mysql.SystemDB, mysql.GlobalVariablesTable, vardef.TiDBMaxChunkSize, vardef.DefInitChunkSize)
	mustExecute(s, sql)
}

func upgradeToVer26(s sessiontypes.Session, ver int64) {
	if ver >= version26 {
		return
	}
	mustExecute(s, CreateRoleEdgesTable)
	mustExecute(s, CreateDefaultRolesTable)
	doReentrantDDL(s, "ALTER TABLE mysql.user ADD COLUMN `Create_role_priv` ENUM('N','Y') DEFAULT 'N'", infoschema.ErrColumnExists)
	doReentrantDDL(s, "ALTER TABLE mysql.user ADD COLUMN `Drop_role_priv` ENUM('N','Y') DEFAULT 'N'", infoschema.ErrColumnExists)
	doReentrantDDL(s, "ALTER TABLE mysql.user ADD COLUMN `Account_locked` ENUM('N','Y') DEFAULT 'N'", infoschema.ErrColumnExists)
	// user with Create_user_Priv privilege should have Create_view_priv and Show_view_priv after upgrade to v3.0
	mustExecute(s, "UPDATE HIGH_PRIORITY mysql.user SET Create_role_priv='Y',Drop_role_priv='Y' WHERE Create_user_priv='Y'")
	// user with Create_Priv privilege should have Create_view_priv and Show_view_priv after upgrade to v3.0
	mustExecute(s, "UPDATE HIGH_PRIORITY mysql.user SET Create_view_priv='Y',Show_view_priv='Y' WHERE Create_priv='Y'")
}

func upgradeToVer27(s sessiontypes.Session, ver int64) {
	if ver >= version27 {
		return
	}
	doReentrantDDL(s, "ALTER TABLE mysql.stats_histograms ADD COLUMN `correlation` DOUBLE NOT NULL DEFAULT 0", infoschema.ErrColumnExists)
}

func upgradeToVer28(s sessiontypes.Session, ver int64) {
	if ver >= version28 {
		return
	}
	doReentrantDDL(s, CreateBindInfoTable)
}

func upgradeToVer29(s sessiontypes.Session, ver int64) {
	// upgradeToVer29 only need to be run when the current version is 28.
	if ver != version28 {
		return
	}
	doReentrantDDL(s, "ALTER TABLE mysql.bind_info CHANGE create_time create_time TIMESTAMP(3)")
	doReentrantDDL(s, "ALTER TABLE mysql.bind_info CHANGE update_time update_time TIMESTAMP(3)")
	doReentrantDDL(s, "ALTER TABLE mysql.bind_info ADD INDEX sql_index (original_sql(1024),default_db(1024))", dbterror.ErrDupKeyName)
}

func upgradeToVer30(s sessiontypes.Session, ver int64) {
	if ver >= version30 {
		return
	}
	mustExecute(s, CreateStatsTopNTable)
}

func upgradeToVer31(s sessiontypes.Session, ver int64) {
	if ver >= version31 {
		return
	}
	doReentrantDDL(s, "ALTER TABLE mysql.stats_histograms ADD COLUMN `last_analyze_pos` BLOB DEFAULT NULL", infoschema.ErrColumnExists)
}

func upgradeToVer32(s sessiontypes.Session, ver int64) {
	if ver >= version32 {
		return
	}
	doReentrantDDL(s, "ALTER TABLE mysql.tables_priv MODIFY table_priv SET('Select','Insert','Update','Delete','Create','Drop','Grant', 'Index', 'Alter', 'Create View', 'Show View', 'Trigger', 'References')")
}

func upgradeToVer33(s sessiontypes.Session, ver int64) {
	if ver >= version33 {
		return
	}
	doReentrantDDL(s, CreateExprPushdownBlacklist)
}

func upgradeToVer34(s sessiontypes.Session, ver int64) {
	if ver >= version34 {
		return
	}
	doReentrantDDL(s, CreateOptRuleBlacklist)
}

func upgradeToVer35(s sessiontypes.Session, ver int64) {
	if ver >= version35 {
		return
	}
	sql := fmt.Sprintf("UPDATE HIGH_PRIORITY %s.%s SET VARIABLE_NAME = '%s' WHERE VARIABLE_NAME = 'tidb_back_off_weight'",
		mysql.SystemDB, mysql.GlobalVariablesTable, vardef.TiDBBackOffWeight)
	mustExecute(s, sql)
}

func upgradeToVer36(s sessiontypes.Session, ver int64) {
	if ver >= version36 {
		return
	}
	doReentrantDDL(s, "ALTER TABLE mysql.user ADD COLUMN `Shutdown_priv` ENUM('N','Y') DEFAULT 'N'", infoschema.ErrColumnExists)
	// A root user will have those privileges after upgrading.
	mustExecute(s, "UPDATE HIGH_PRIORITY mysql.user SET Shutdown_priv='Y' WHERE Super_priv='Y'")
	mustExecute(s, "UPDATE HIGH_PRIORITY mysql.user SET Create_tmp_table_priv='Y',Lock_tables_priv='Y',Create_routine_priv='Y',Alter_routine_priv='Y',Event_priv='Y' WHERE Super_priv='Y'")
}

func upgradeToVer37(s sessiontypes.Session, ver int64) {
	if ver >= version37 {
		return
	}
	// when upgrade from old tidb and no 'tidb_enable_window_function' in GLOBAL_VARIABLES, init it with 0.
	sql := fmt.Sprintf("INSERT IGNORE INTO  %s.%s (`VARIABLE_NAME`, `VARIABLE_VALUE`) VALUES ('%s', '%d')",
		mysql.SystemDB, mysql.GlobalVariablesTable, vardef.TiDBEnableWindowFunction, 0)
	mustExecute(s, sql)
}

func upgradeToVer38(s sessiontypes.Session, ver int64) {
	if ver >= version38 {
		return
	}
	doReentrantDDL(s, CreateGlobalPrivTable)
}

func writeNewCollationParameter(s sessiontypes.Session, flag bool) {
	comment := "If the new collations are enabled. Do not edit it."
	b := varFalse
	if flag {
		b = varTrue
	}
	mustExecute(s, `INSERT HIGH_PRIORITY INTO %n.%n VALUES (%?, %?, %?) ON DUPLICATE KEY UPDATE VARIABLE_VALUE=%?`,
		mysql.SystemDB, mysql.TiDBTable, TidbNewCollationEnabled, b, comment, b,
	)
}

func upgradeToVer40(s sessiontypes.Session, ver int64) {
	if ver >= version40 {
		return
	}
	// There is no way to enable new collation for an existing TiDB cluster.
	writeNewCollationParameter(s, false)
}

func upgradeToVer41(s sessiontypes.Session, ver int64) {
	if ver >= version41 {
		return
	}
	doReentrantDDL(s, "ALTER TABLE mysql.user CHANGE `password` `authentication_string` TEXT", infoschema.ErrColumnExists, infoschema.ErrColumnNotExists)
	doReentrantDDL(s, "ALTER TABLE mysql.user ADD COLUMN `password` TEXT as (`authentication_string`)", infoschema.ErrColumnExists)
}

// writeDefaultExprPushDownBlacklist writes default expr pushdown blacklist into mysql.expr_pushdown_blacklist
func writeDefaultExprPushDownBlacklist(s sessiontypes.Session) {
	mustExecute(s, "INSERT HIGH_PRIORITY INTO mysql.expr_pushdown_blacklist VALUES"+
		"('date_add','tiflash', 'DST(daylight saving time) does not take effect in TiFlash date_add')")
}

func upgradeToVer42(s sessiontypes.Session, ver int64) {
	if ver >= version42 {
		return
	}
	doReentrantDDL(s, "ALTER TABLE mysql.expr_pushdown_blacklist ADD COLUMN `store_type` CHAR(100) NOT NULL DEFAULT 'tikv,tiflash,tidb'", infoschema.ErrColumnExists)
	doReentrantDDL(s, "ALTER TABLE mysql.expr_pushdown_blacklist ADD COLUMN `reason` VARCHAR(200)", infoschema.ErrColumnExists)
	writeDefaultExprPushDownBlacklist(s)
}

// Convert statement summary global variables to non-empty values.
func writeStmtSummaryVars(s sessiontypes.Session) {
	sql := "UPDATE %n.%n SET variable_value= %? WHERE variable_name= %? AND variable_value=''"
	mustExecute(s, sql, mysql.SystemDB, mysql.GlobalVariablesTable, variable.BoolToOnOff(vardef.DefTiDBEnableStmtSummary), vardef.TiDBEnableStmtSummary)
	mustExecute(s, sql, mysql.SystemDB, mysql.GlobalVariablesTable, variable.BoolToOnOff(vardef.DefTiDBStmtSummaryInternalQuery), vardef.TiDBStmtSummaryInternalQuery)
	mustExecute(s, sql, mysql.SystemDB, mysql.GlobalVariablesTable, strconv.Itoa(vardef.DefTiDBStmtSummaryRefreshInterval), vardef.TiDBStmtSummaryRefreshInterval)
	mustExecute(s, sql, mysql.SystemDB, mysql.GlobalVariablesTable, strconv.Itoa(vardef.DefTiDBStmtSummaryHistorySize), vardef.TiDBStmtSummaryHistorySize)
	mustExecute(s, sql, mysql.SystemDB, mysql.GlobalVariablesTable, strconv.FormatUint(uint64(vardef.DefTiDBStmtSummaryMaxStmtCount), 10), vardef.TiDBStmtSummaryMaxStmtCount)
	mustExecute(s, sql, mysql.SystemDB, mysql.GlobalVariablesTable, strconv.FormatUint(uint64(vardef.DefTiDBStmtSummaryMaxSQLLength), 10), vardef.TiDBStmtSummaryMaxSQLLength)
}

func upgradeToVer43(s sessiontypes.Session, ver int64) {
	if ver >= version43 {
		return
	}
	writeStmtSummaryVars(s)
}

func upgradeToVer44(s sessiontypes.Session, ver int64) {
	if ver >= version44 {
		return
	}
	mustExecute(s, "DELETE FROM mysql.global_variables where variable_name = \"tidb_isolation_read_engines\"")
}

func upgradeToVer45(s sessiontypes.Session, ver int64) {
	if ver >= version45 {
		return
	}
	doReentrantDDL(s, "ALTER TABLE mysql.user ADD COLUMN `Config_priv` ENUM('N','Y') DEFAULT 'N'", infoschema.ErrColumnExists)
	mustExecute(s, "UPDATE HIGH_PRIORITY mysql.user SET Config_priv='Y' WHERE Super_priv='Y'")
}

// In v3.1.1, we wrongly replace the context of upgradeToVer39 with upgradeToVer44. If we upgrade from v3.1.1 to a newer version,
// upgradeToVer39 will be missed. So we redo upgradeToVer39 here to make sure the upgrading from v3.1.1 succeed.
func upgradeToVer46(s sessiontypes.Session, ver int64) {
	if ver >= version46 {
		return
	}
	doReentrantDDL(s, "ALTER TABLE mysql.user ADD COLUMN `Reload_priv` ENUM('N','Y') DEFAULT 'N'", infoschema.ErrColumnExists)
	doReentrantDDL(s, "ALTER TABLE mysql.user ADD COLUMN `File_priv` ENUM('N','Y') DEFAULT 'N'", infoschema.ErrColumnExists)
	mustExecute(s, "UPDATE HIGH_PRIORITY mysql.user SET Reload_priv='Y' WHERE Super_priv='Y'")
	mustExecute(s, "UPDATE HIGH_PRIORITY mysql.user SET File_priv='Y' WHERE Super_priv='Y'")
}

func upgradeToVer47(s sessiontypes.Session, ver int64) {
	if ver >= version47 {
		return
	}
	doReentrantDDL(s, "ALTER TABLE mysql.bind_info ADD COLUMN `source` varchar(10) NOT NULL default 'unknown'", infoschema.ErrColumnExists)
}

func upgradeToVer50(s sessiontypes.Session, ver int64) {
	if ver >= version50 {
		return
	}
	doReentrantDDL(s, CreateSchemaIndexUsageTable)
}

func upgradeToVer52(s sessiontypes.Session, ver int64) {
	if ver >= version52 {
		return
	}
	doReentrantDDL(s, "ALTER TABLE mysql.stats_histograms MODIFY cm_sketch BLOB(6291456)")
}

func upgradeToVer53(s sessiontypes.Session, ver int64) {
	if ver >= version53 {
		return
	}
	// when upgrade from old tidb and no `tidb_enable_strict_double_type_check` in GLOBAL_VARIABLES, init it with 1`
	sql := fmt.Sprintf("INSERT IGNORE INTO %s.%s (`VARIABLE_NAME`, `VARIABLE_VALUE`) VALUES ('%s', '%d')",
		mysql.SystemDB, mysql.GlobalVariablesTable, vardef.TiDBEnableStrictDoubleTypeCheck, 0)
	mustExecute(s, sql)
}

func upgradeToVer54(s sessiontypes.Session, ver int64) {
	if ver >= version54 {
		return
	}
	// The mem-query-quota default value is 32GB by default in v3.0, and 1GB by
	// default in v4.0.
	// If a cluster is upgraded from v3.0.x (bootstrapVer <= version38) to
	// v4.0.9+, we'll write the default value to mysql.tidb. Thus we can get the
	// default value of mem-quota-query, and promise the compatibility even if
	// the tidb-server restarts.
	// If it's a newly deployed cluster, we do not need to write the value into
	// mysql.tidb, since no compatibility problem will happen.

	// This bootstrap task becomes obsolete in TiDB 5.0+, because it appears that the
	// default value of mem-quota-query changes back to 1GB. In TiDB 6.1+ mem-quota-query
	// is no longer a config option, but instead a system variable (tidb_mem_quota_query).

	if ver <= version38 {
		writeMemoryQuotaQuery(s)
	}
}

// When cherry-pick upgradeToVer52 to v4.0, we wrongly name it upgradeToVer48.
// If we upgrade from v4.0 to a newer version, the real upgradeToVer48 will be missed.
// So we redo upgradeToVer48 here to make sure the upgrading from v4.0 succeeds.
func upgradeToVer55(s sessiontypes.Session, ver int64) {
	if ver >= version55 {
		return
	}
	defValues := map[string]string{
		vardef.TiDBIndexLookupConcurrency:     "4",
		vardef.TiDBIndexLookupJoinConcurrency: "4",
		vardef.TiDBHashAggFinalConcurrency:    "4",
		vardef.TiDBHashAggPartialConcurrency:  "4",
		vardef.TiDBWindowConcurrency:          "4",
		vardef.TiDBProjectionConcurrency:      "4",
		vardef.TiDBHashJoinConcurrency:        "5",
	}
	names := make([]string, 0, len(defValues))
	for n := range defValues {
		names = append(names, n)
	}

	selectSQL := "select HIGH_PRIORITY * from mysql.global_variables where variable_name in ('" + strings.Join(names, quoteCommaQuote) + "')"
	ctx := kv.WithInternalSourceType(context.Background(), kv.InternalTxnBootstrap)
	rs, err := s.ExecuteInternal(ctx, selectSQL)
	terror.MustNil(err)
	defer terror.Call(rs.Close)
	req := rs.NewChunk(nil)
	it := chunk.NewIterator4Chunk(req)
	err = rs.Next(ctx, req)
	for err == nil && req.NumRows() != 0 {
		for row := it.Begin(); row != it.End(); row = it.Next() {
			n := strings.ToLower(row.GetString(0))
			v := row.GetString(1)
			if defValue, ok := defValues[n]; !ok || defValue != v {
				return
			}
		}
		err = rs.Next(ctx, req)
	}
	terror.MustNil(err)

	mustExecute(s, "BEGIN")
	v := strconv.Itoa(vardef.ConcurrencyUnset)
	sql := fmt.Sprintf("UPDATE %s.%s SET variable_value='%%s' WHERE variable_name='%%s'", mysql.SystemDB, mysql.GlobalVariablesTable)
	for _, name := range names {
		mustExecute(s, fmt.Sprintf(sql, v, name))
	}
	mustExecute(s, "COMMIT")
}

// When cherry-pick upgradeToVer54 to v4.0, we wrongly name it upgradeToVer49.
// If we upgrade from v4.0 to a newer version, the real upgradeToVer49 will be missed.
// So we redo upgradeToVer49 here to make sure the upgrading from v4.0 succeeds.
func upgradeToVer56(s sessiontypes.Session, ver int64) {
	if ver >= version56 {
		return
	}
	doReentrantDDL(s, CreateStatsExtended)
}

func upgradeToVer57(s sessiontypes.Session, ver int64) {
	if ver >= version57 {
		return
	}
	insertBuiltinBindInfoRow(s)
}

func initBindInfoTable(s sessiontypes.Session) {
	mustExecute(s, CreateBindInfoTable)
	insertBuiltinBindInfoRow(s)
}

func insertBuiltinBindInfoRow(s sessiontypes.Session) {
	mustExecute(s, `INSERT HIGH_PRIORITY INTO mysql.bind_info(original_sql, bind_sql, default_db, status, create_time, update_time, charset, collation, source)
						VALUES (%?, %?, "mysql", %?, "0000-00-00 00:00:00", "0000-00-00 00:00:00", "", "", %?)`,
		bindinfo.BuiltinPseudoSQL4BindLock, bindinfo.BuiltinPseudoSQL4BindLock, bindinfo.StatusBuiltin, bindinfo.StatusBuiltin,
	)
}

func upgradeToVer59(s sessiontypes.Session, ver int64) {
	if ver >= version59 {
		return
	}
	// The oom-action default value is log by default in v3.0, and cancel by
	// default in v4.0.11+.
	// If a cluster is upgraded from v3.0.x (bootstrapVer <= version59) to
	// v4.0.11+, we'll write the default value to mysql.tidb. Thus we can get
	// the default value of oom-action, and promise the compatibility even if
	// the tidb-server restarts.
	// If it's a newly deployed cluster, we do not need to write the value into
	// mysql.tidb, since no compatibility problem will happen.
	writeOOMAction(s)
}

func upgradeToVer60(s sessiontypes.Session, ver int64) {
	if ver >= version60 {
		return
	}
	mustExecute(s, "DROP TABLE IF EXISTS mysql.stats_extended")
	doReentrantDDL(s, CreateStatsExtended)
}

type bindInfo struct {
	bindSQL    string
	status     string
	createTime types.Time
	charset    string
	collation  string
	source     string
}

func upgradeToVer67(s sessiontypes.Session, ver int64) {
	if ver >= version67 {
		return
	}
	bindMap := make(map[string]bindInfo)
	var err error
	mustExecute(s, "BEGIN PESSIMISTIC")

	defer func() {
		if err != nil {
			mustExecute(s, "ROLLBACK")
			return
		}

		mustExecute(s, "COMMIT")
	}()
	mustExecute(s, bindinfo.LockBindInfoSQL)
	ctx := kv.WithInternalSourceType(context.Background(), kv.InternalTxnBootstrap)
	var rs sqlexec.RecordSet
	rs, err = s.ExecuteInternal(ctx,
		`SELECT bind_sql, default_db, status, create_time, charset, collation, source
			FROM mysql.bind_info
			WHERE source != 'builtin'
			ORDER BY update_time DESC`)
	if err != nil {
		logutil.BgLogger().Fatal("upgradeToVer67 error", zap.Error(err))
	}
	req := rs.NewChunk(nil)
	iter := chunk.NewIterator4Chunk(req)
	p := parser.New()
	now := types.NewTime(types.FromGoTime(time.Now()), mysql.TypeTimestamp, 3)
	for {
		err = rs.Next(context.TODO(), req)
		if err != nil {
			logutil.BgLogger().Fatal("upgradeToVer67 error", zap.Error(err))
		}
		if req.NumRows() == 0 {
			break
		}
		updateBindInfo(iter, p, bindMap)
	}
	terror.Call(rs.Close)

	mustExecute(s, "DELETE FROM mysql.bind_info where source != 'builtin'")
	for original, bind := range bindMap {
		mustExecute(s, fmt.Sprintf("INSERT INTO mysql.bind_info VALUES(%s, %s, '', %s, %s, %s, %s, %s, %s)",
			expression.Quote(original),
			expression.Quote(bind.bindSQL),
			expression.Quote(bind.status),
			expression.Quote(bind.createTime.String()),
			expression.Quote(now.String()),
			expression.Quote(bind.charset),
			expression.Quote(bind.collation),
			expression.Quote(bind.source),
		))
	}
}

func updateBindInfo(iter *chunk.Iterator4Chunk, p *parser.Parser, bindMap map[string]bindInfo) {
	for row := iter.Begin(); row != iter.End(); row = iter.Next() {
		bind := row.GetString(0)
		db := row.GetString(1)
		status := row.GetString(2)

		if status != bindinfo.StatusEnabled && status != bindinfo.StatusUsing && status != bindinfo.StatusBuiltin {
			continue
		}

		charset := row.GetString(4)
		collation := row.GetString(5)
		stmt, err := p.ParseOneStmt(bind, charset, collation)
		if err != nil {
			logutil.BgLogger().Fatal("updateBindInfo error", zap.Error(err))
		}
		originWithDB := parser.Normalize(utilparser.RestoreWithDefaultDB(stmt, db, bind), "ON")
		if _, ok := bindMap[originWithDB]; ok {
			// The results are sorted in descending order of time.
			// And in the following cases, duplicate originWithDB may occur
			//      originalText         	|bindText                                   	|DB
			//		`select * from t` 		|`select /*+ use_index(t, idx) */ * from t` 	|`test`
			// 		`select * from test.t`  |`select /*+ use_index(t, idx) */ * from test.t`|``
			// Therefore, if repeated, we can skip to keep the latest binding.
			continue
		}
		bindMap[originWithDB] = bindInfo{
			bindSQL:    utilparser.RestoreWithDefaultDB(stmt, db, bind),
			status:     status,
			createTime: row.GetTime(3),
			charset:    charset,
			collation:  collation,
			source:     row.GetString(6),
		}
	}
}

func writeMemoryQuotaQuery(s sessiontypes.Session) {
	comment := "memory_quota_query is 32GB by default in v3.0.x, 1GB by default in v4.0.x+"
	mustExecute(s, `INSERT HIGH_PRIORITY INTO %n.%n VALUES (%?, %?, %?) ON DUPLICATE KEY UPDATE VARIABLE_VALUE=%?`,
		mysql.SystemDB, mysql.TiDBTable, tidbDefMemoryQuotaQuery, 32<<30, comment, 32<<30,
	)
}

func upgradeToVer62(s sessiontypes.Session, ver int64) {
	if ver >= version62 {
		return
	}
	doReentrantDDL(s, "ALTER TABLE mysql.stats_buckets ADD COLUMN `ndv` bigint not null default 0", infoschema.ErrColumnExists)
}

func upgradeToVer63(s sessiontypes.Session, ver int64) {
	if ver >= version63 {
		return
	}
	doReentrantDDL(s, "ALTER TABLE mysql.user ADD COLUMN `Create_tablespace_priv` ENUM('N','Y') DEFAULT 'N'", infoschema.ErrColumnExists)
	mustExecute(s, "UPDATE HIGH_PRIORITY mysql.user SET Create_tablespace_priv='Y' where Super_priv='Y'")
}

func upgradeToVer64(s sessiontypes.Session, ver int64) {
	if ver >= version64 {
		return
	}
	doReentrantDDL(s, "ALTER TABLE mysql.user ADD COLUMN `Repl_slave_priv` ENUM('N','Y') CHARACTER SET utf8 NOT NULL DEFAULT 'N' AFTER `Execute_priv`", infoschema.ErrColumnExists)
	doReentrantDDL(s, "ALTER TABLE mysql.user ADD COLUMN `Repl_client_priv` ENUM('N','Y') CHARACTER SET utf8 NOT NULL DEFAULT 'N' AFTER `Repl_slave_priv`", infoschema.ErrColumnExists)
	mustExecute(s, "UPDATE HIGH_PRIORITY mysql.user SET Repl_slave_priv='Y',Repl_client_priv='Y' where Super_priv='Y'")
}

func upgradeToVer65(s sessiontypes.Session, ver int64) {
	if ver >= version65 {
		return
	}
	doReentrantDDL(s, CreateStatsFMSketchTable)
}

func upgradeToVer66(s sessiontypes.Session, ver int64) {
	if ver >= version66 {
		return
	}
	mustExecute(s, "set @@global.tidb_track_aggregate_memory_usage = 1")
}

func upgradeToVer68(s sessiontypes.Session, ver int64) {
	if ver >= version68 {
		return
	}
	mustExecute(s, "DELETE FROM mysql.global_variables where VARIABLE_NAME = 'tidb_enable_clustered_index' and VARIABLE_VALUE = 'OFF'")
}

func upgradeToVer69(s sessiontypes.Session, ver int64) {
	if ver >= version69 {
		return
	}
	doReentrantDDL(s, CreateGlobalGrantsTable)
}

func upgradeToVer70(s sessiontypes.Session, ver int64) {
	if ver >= version70 {
		return
	}
	doReentrantDDL(s, "ALTER TABLE mysql.user ADD COLUMN plugin CHAR(64) AFTER authentication_string", infoschema.ErrColumnExists)
	mustExecute(s, "UPDATE HIGH_PRIORITY mysql.user SET plugin='mysql_native_password'")
}

func upgradeToVer71(s sessiontypes.Session, ver int64) {
	if ver >= version71 {
		return
	}
	mustExecute(s, "UPDATE mysql.global_variables SET VARIABLE_VALUE='OFF' WHERE VARIABLE_NAME = 'tidb_multi_statement_mode' AND VARIABLE_VALUE = 'WARN'")
}

func upgradeToVer72(s sessiontypes.Session, ver int64) {
	if ver >= version72 {
		return
	}
	doReentrantDDL(s, "ALTER TABLE mysql.stats_meta ADD COLUMN snapshot BIGINT(64) UNSIGNED NOT NULL DEFAULT 0", infoschema.ErrColumnExists)
}

func upgradeToVer73(s sessiontypes.Session, ver int64) {
	if ver >= version73 {
		return
	}
	doReentrantDDL(s, CreateCapturePlanBaselinesBlacklist)
}

func upgradeToVer74(s sessiontypes.Session, ver int64) {
	if ver >= version74 {
		return
	}
	// The old default value of `tidb_stmt_summary_max_stmt_count` is 200, we want to enlarge this to the new default value when TiDB upgrade.
	mustExecute(s, fmt.Sprintf("UPDATE mysql.global_variables SET VARIABLE_VALUE='%[1]v' WHERE VARIABLE_NAME = 'tidb_stmt_summary_max_stmt_count' AND CAST(VARIABLE_VALUE AS SIGNED) = 200", vardef.DefTiDBStmtSummaryMaxStmtCount))
}

func upgradeToVer75(s sessiontypes.Session, ver int64) {
	if ver >= version75 {
		return
	}
	doReentrantDDL(s, "ALTER TABLE mysql.user MODIFY COLUMN Host CHAR(255)")
	doReentrantDDL(s, "ALTER TABLE mysql.global_priv MODIFY COLUMN Host CHAR(255)")
	doReentrantDDL(s, "ALTER TABLE mysql.db MODIFY COLUMN Host CHAR(255)")
	doReentrantDDL(s, "ALTER TABLE mysql.tables_priv MODIFY COLUMN Host CHAR(255)")
	doReentrantDDL(s, "ALTER TABLE mysql.columns_priv MODIFY COLUMN Host CHAR(255)")
}

func upgradeToVer76(s sessiontypes.Session, ver int64) {
	if ver >= version76 {
		return
	}
	doReentrantDDL(s, "ALTER TABLE mysql.columns_priv MODIFY COLUMN Column_priv SET('Select','Insert','Update','References')")
}

func upgradeToVer77(s sessiontypes.Session, ver int64) {
	if ver >= version77 {
		return
	}
	doReentrantDDL(s, CreateColumnStatsUsageTable)
}

func upgradeToVer78(s sessiontypes.Session, ver int64) {
	if ver >= version78 {
		return
	}
	doReentrantDDL(s, "ALTER TABLE mysql.stats_buckets MODIFY upper_bound LONGBLOB NOT NULL")
	doReentrantDDL(s, "ALTER TABLE mysql.stats_buckets MODIFY lower_bound LONGBLOB")
	doReentrantDDL(s, "ALTER TABLE mysql.stats_histograms MODIFY last_analyze_pos LONGBLOB DEFAULT NULL")
}

func upgradeToVer79(s sessiontypes.Session, ver int64) {
	if ver >= version79 {
		return
	}
	doReentrantDDL(s, CreateTableCacheMetaTable)
}

func upgradeToVer80(s sessiontypes.Session, ver int64) {
	if ver >= version80 {
		return
	}
	// Check if tidb_analyze_version exists in mysql.GLOBAL_VARIABLES.
	// If not, insert "tidb_analyze_version | 1" since this is the old behavior before we introduce this variable.
	initGlobalVariableIfNotExists(s, vardef.TiDBAnalyzeVersion, 1)
}

// For users that upgrade TiDB from a pre-4.0 version, we want to disable index merge by default.
// This helps minimize query plan regressions.
func upgradeToVer81(s sessiontypes.Session, ver int64) {
	if ver >= version81 {
		return
	}
	// Check if tidb_enable_index_merge exists in mysql.GLOBAL_VARIABLES.
	// If not, insert "tidb_enable_index_merge | off".
	initGlobalVariableIfNotExists(s, vardef.TiDBEnableIndexMerge, vardef.Off)
}

func upgradeToVer82(s sessiontypes.Session, ver int64) {
	if ver >= version82 {
		return
	}
	doReentrantDDL(s, CreateAnalyzeOptionsTable)
}

func upgradeToVer83(s sessiontypes.Session, ver int64) {
	if ver >= version83 {
		return
	}
	doReentrantDDL(s, CreateStatsHistory)
}

func upgradeToVer84(s sessiontypes.Session, ver int64) {
	if ver >= version84 {
		return
	}
	doReentrantDDL(s, CreateStatsMetaHistory)
}

func upgradeToVer85(s sessiontypes.Session, ver int64) {
	if ver >= version85 {
		return
	}
	mustExecute(s, fmt.Sprintf("UPDATE HIGH_PRIORITY mysql.bind_info SET status= '%s' WHERE status = '%s'", bindinfo.StatusEnabled, bindinfo.StatusUsing))
}

func upgradeToVer86(s sessiontypes.Session, ver int64) {
	if ver >= version86 {
		return
	}
	doReentrantDDL(s, "ALTER TABLE mysql.tables_priv MODIFY COLUMN Column_priv SET('Select','Insert','Update','References')")
}

func upgradeToVer87(s sessiontypes.Session, ver int64) {
	if ver >= version87 {
		return
	}
	doReentrantDDL(s, CreateAnalyzeJobs)
}

func upgradeToVer88(s sessiontypes.Session, ver int64) {
	if ver >= version88 {
		return
	}
	doReentrantDDL(s, "ALTER TABLE mysql.user CHANGE `Repl_slave_priv` `Repl_slave_priv` ENUM('N','Y') NOT NULL DEFAULT 'N' AFTER `Execute_priv`")
	doReentrantDDL(s, "ALTER TABLE mysql.user CHANGE `Repl_client_priv` `Repl_client_priv` ENUM('N','Y') NOT NULL DEFAULT 'N' AFTER `Repl_slave_priv`")
}

func upgradeToVer89(s sessiontypes.Session, ver int64) {
	if ver >= version89 {
		return
	}
	doReentrantDDL(s, CreateAdvisoryLocks)
}

// importConfigOption is a one-time import.
// It is intended to be used to convert a config option to a sysvar.
// It reads the config value from the tidb-server executing the bootstrap
// (not guaranteed to be the same on all servers), and writes a message
// to the error log. The message is important since the behavior is weird
// (changes to the config file will no longer take effect past this point).
func importConfigOption(s sessiontypes.Session, configName, svName, valStr string) {
	message := fmt.Sprintf("%s is now configured by the system variable %s. One-time importing the value specified in tidb.toml file", configName, svName)
	logutil.BgLogger().Warn(message, zap.String("value", valStr))
	// We use insert ignore, since if its a duplicate we don't want to overwrite any user-set values.
	sql := fmt.Sprintf("INSERT IGNORE INTO  %s.%s (`VARIABLE_NAME`, `VARIABLE_VALUE`) VALUES ('%s', '%s')",
		mysql.SystemDB, mysql.GlobalVariablesTable, svName, valStr)
	mustExecute(s, sql)
}

func upgradeToVer90(s sessiontypes.Session, ver int64) {
	if ver >= version90 {
		return
	}
	valStr := variable.BoolToOnOff(config.GetGlobalConfig().EnableBatchDML)
	importConfigOption(s, "enable-batch-dml", vardef.TiDBEnableBatchDML, valStr)
	valStr = fmt.Sprint(config.GetGlobalConfig().MemQuotaQuery)
	importConfigOption(s, "mem-quota-query", vardef.TiDBMemQuotaQuery, valStr)
	valStr = fmt.Sprint(config.GetGlobalConfig().Log.QueryLogMaxLen)
	importConfigOption(s, "query-log-max-len", vardef.TiDBQueryLogMaxLen, valStr)
	valStr = fmt.Sprint(config.GetGlobalConfig().Performance.CommitterConcurrency)
	importConfigOption(s, "committer-concurrency", vardef.TiDBCommitterConcurrency, valStr)
	valStr = variable.BoolToOnOff(config.GetGlobalConfig().Performance.RunAutoAnalyze)
	importConfigOption(s, "run-auto-analyze", vardef.TiDBEnableAutoAnalyze, valStr)
	valStr = config.GetGlobalConfig().OOMAction
	importConfigOption(s, "oom-action", vardef.TiDBMemOOMAction, valStr)
}

func upgradeToVer91(s sessiontypes.Session, ver int64) {
	if ver >= version91 {
		return
	}
	valStr := variable.BoolToOnOff(config.GetGlobalConfig().PreparedPlanCache.Enabled)
	importConfigOption(s, "prepared-plan-cache.enable", vardef.TiDBEnablePrepPlanCache, valStr)

	valStr = strconv.Itoa(int(config.GetGlobalConfig().PreparedPlanCache.Capacity))
	importConfigOption(s, "prepared-plan-cache.capacity", vardef.TiDBPrepPlanCacheSize, valStr)

	valStr = strconv.FormatFloat(config.GetGlobalConfig().PreparedPlanCache.MemoryGuardRatio, 'f', -1, 64)
	importConfigOption(s, "prepared-plan-cache.memory-guard-ratio", vardef.TiDBPrepPlanCacheMemoryGuardRatio, valStr)
}

func upgradeToVer93(s sessiontypes.Session, ver int64) {
	if ver >= version93 {
		return
	}
	valStr := variable.BoolToOnOff(config.GetGlobalConfig().OOMUseTmpStorage)
	importConfigOption(s, "oom-use-tmp-storage", vardef.TiDBEnableTmpStorageOnOOM, valStr)
}

func upgradeToVer94(s sessiontypes.Session, ver int64) {
	if ver >= version94 {
		return
	}
	mustExecute(s, CreateMDLView)
}

func upgradeToVer95(s sessiontypes.Session, ver int64) {
	if ver >= version95 {
		return
	}
	doReentrantDDL(s, "ALTER TABLE mysql.user ADD COLUMN IF NOT EXISTS `User_attributes` JSON")
}

func upgradeToVer97(s sessiontypes.Session, ver int64) {
	if ver >= version97 {
		return
	}
	// Check if tidb_opt_range_max_size exists in mysql.GLOBAL_VARIABLES.
	// If not, insert "tidb_opt_range_max_size | 0" since this is the old behavior before we introduce this variable.
	initGlobalVariableIfNotExists(s, vardef.TiDBOptRangeMaxSize, 0)
}

func upgradeToVer98(s sessiontypes.Session, ver int64) {
	if ver >= version98 {
		return
	}
	doReentrantDDL(s, "ALTER TABLE mysql.user ADD COLUMN IF NOT EXISTS `Token_issuer` varchar(255)")
}

func upgradeToVer99Before(s sessiontypes.Session) {
	mustExecute(s, "INSERT HIGH_PRIORITY IGNORE INTO %n.%n VALUES (%?, %?);",
		mysql.SystemDB, mysql.GlobalVariablesTable, vardef.TiDBEnableMDL, 0)
}

func upgradeToVer99After(s sessiontypes.Session) {
	sql := fmt.Sprintf("UPDATE HIGH_PRIORITY %[1]s.%[2]s SET VARIABLE_VALUE = %[4]d WHERE VARIABLE_NAME = '%[3]s'",
		mysql.SystemDB, mysql.GlobalVariablesTable, vardef.TiDBEnableMDL, 1)
	mustExecute(s, sql)
	err := kv.RunInNewTxn(kv.WithInternalSourceType(context.Background(), kv.InternalTxnDDL), s.GetStore(), true, func(_ context.Context, txn kv.Transaction) error {
		t := meta.NewMutator(txn)
		return t.SetMetadataLock(true)
	})
	terror.MustNil(err)
}

func upgradeToVer100(s sessiontypes.Session, ver int64) {
	if ver >= version100 {
		return
	}
	valStr := strconv.Itoa(int(config.GetGlobalConfig().Performance.ServerMemoryQuota))
	importConfigOption(s, "performance.server-memory-quota", vardef.TiDBServerMemoryLimit, valStr)
}

func upgradeToVer101(s sessiontypes.Session, ver int64) {
	if ver >= version101 {
		return
	}
	doReentrantDDL(s, CreatePlanReplayerStatusTable)
}

func upgradeToVer102(s sessiontypes.Session, ver int64) {
	if ver >= version102 {
		return
	}
	doReentrantDDL(s, CreatePlanReplayerTaskTable)
}

func upgradeToVer103(s sessiontypes.Session, ver int64) {
	if ver >= version103 {
		return
	}
	doReentrantDDL(s, CreateStatsTableLocked)
}

func upgradeToVer104(s sessiontypes.Session, ver int64) {
	if ver >= version104 {
		return
	}

	doReentrantDDL(s, "ALTER TABLE mysql.bind_info ADD COLUMN IF NOT EXISTS `sql_digest` varchar(64)")
	doReentrantDDL(s, "ALTER TABLE mysql.bind_info ADD COLUMN IF NOT EXISTS `plan_digest` varchar(64)")
}

// For users that upgrade TiDB from a pre-6.0 version, we want to disable tidb cost model2 by default to keep plans unchanged.
func upgradeToVer105(s sessiontypes.Session, ver int64) {
	if ver >= version105 {
		return
	}
	initGlobalVariableIfNotExists(s, vardef.TiDBCostModelVersion, "1")
}

func upgradeToVer106(s sessiontypes.Session, ver int64) {
	if ver >= version106 {
		return
	}
	doReentrantDDL(s, CreatePasswordHistory)
	doReentrantDDL(s, "Alter table mysql.user add COLUMN IF NOT EXISTS `Password_reuse_history` smallint unsigned  DEFAULT NULL AFTER `Create_Tablespace_Priv` ")
	doReentrantDDL(s, "Alter table mysql.user add COLUMN IF NOT EXISTS `Password_reuse_time` smallint unsigned DEFAULT NULL AFTER `Password_reuse_history`")
}

func upgradeToVer107(s sessiontypes.Session, ver int64) {
	if ver >= version107 {
		return
	}
	doReentrantDDL(s, "ALTER TABLE mysql.user ADD COLUMN IF NOT EXISTS `Password_expired` ENUM('N','Y') NOT NULL DEFAULT 'N'")
	doReentrantDDL(s, "ALTER TABLE mysql.user ADD COLUMN IF NOT EXISTS `Password_last_changed` TIMESTAMP DEFAULT CURRENT_TIMESTAMP()")
	doReentrantDDL(s, "ALTER TABLE mysql.user ADD COLUMN IF NOT EXISTS `Password_lifetime` SMALLINT UNSIGNED DEFAULT NULL")
}

func upgradeToVer108(s sessiontypes.Session, ver int64) {
	if ver >= version108 {
		return
	}
	doReentrantDDL(s, CreateTTLTableStatus)
}

// For users that upgrade TiDB from a 6.2-6.4 version, we want to disable tidb gc_aware_memory_track by default.
func upgradeToVer109(s sessiontypes.Session, ver int64) {
	if ver >= version109 {
		return
	}
	mustExecute(s, "REPLACE HIGH_PRIORITY INTO %n.%n VALUES (%?, %?);",
		mysql.SystemDB, mysql.GlobalVariablesTable, vardef.TiDBEnableGCAwareMemoryTrack, 0)
}

// For users that upgrade TiDB from a 5.4-6.4 version, we want to enable tidb tidb_stats_load_pseudo_timeout by default.
func upgradeToVer110(s sessiontypes.Session, ver int64) {
	if ver >= version110 {
		return
	}
	mustExecute(s, "REPLACE HIGH_PRIORITY INTO %n.%n VALUES (%?, %?);",
		mysql.SystemDB, mysql.GlobalVariablesTable, vardef.TiDBStatsLoadPseudoTimeout, 1)
}

func upgradeToVer130(s sessiontypes.Session, ver int64) {
	if ver >= version130 {
		return
	}
	doReentrantDDL(s, "ALTER TABLE mysql.stats_meta_history ADD COLUMN IF NOT EXISTS `source` varchar(40) NOT NULL after `version`;")
}

func upgradeToVer131(s sessiontypes.Session, ver int64) {
	if ver >= version131 {
		return
	}
	doReentrantDDL(s, CreateTTLTask)
	doReentrantDDL(s, CreateTTLJobHistory)
}

func upgradeToVer132(s sessiontypes.Session, ver int64) {
	if ver >= version132 {
		return
	}
	doReentrantDDL(s, CreateMDLView)
}

func upgradeToVer133(s sessiontypes.Session, ver int64) {
	if ver >= version133 {
		return
	}
	mustExecute(s, "UPDATE HIGH_PRIORITY %n.%n set VARIABLE_VALUE = %? where VARIABLE_NAME = %? and VARIABLE_VALUE = %?;",
		mysql.SystemDB, mysql.GlobalVariablesTable, vardef.DefTiDBServerMemoryLimit, vardef.TiDBServerMemoryLimit, "0")
}

func upgradeToVer134(s sessiontypes.Session, ver int64) {
	if ver >= version134 {
		return
	}
	mustExecute(s, "REPLACE HIGH_PRIORITY INTO %n.%n VALUES (%?, %?);", mysql.SystemDB, mysql.GlobalVariablesTable, vardef.ForeignKeyChecks, vardef.On)
	mustExecute(s, "REPLACE HIGH_PRIORITY INTO %n.%n VALUES (%?, %?);", mysql.SystemDB, mysql.GlobalVariablesTable, vardef.TiDBEnableForeignKey, vardef.On)
	mustExecute(s, "REPLACE HIGH_PRIORITY INTO %n.%n VALUES (%?, %?);", mysql.SystemDB, mysql.GlobalVariablesTable, vardef.TiDBEnableHistoricalStats, vardef.On)
	mustExecute(s, "REPLACE HIGH_PRIORITY INTO %n.%n VALUES (%?, %?);", mysql.SystemDB, mysql.GlobalVariablesTable, vardef.TiDBEnablePlanReplayerCapture, vardef.On)
	mustExecute(s, "UPDATE HIGH_PRIORITY %n.%n SET VARIABLE_VALUE = %? WHERE VARIABLE_NAME = %? AND VARIABLE_VALUE = %?;", mysql.SystemDB, mysql.GlobalVariablesTable, "4", vardef.TiDBStoreBatchSize, "0")
}

// For users that upgrade TiDB from a pre-7.0 version, we want to set tidb_opt_advanced_join_hint to off by default to keep plans unchanged.
func upgradeToVer135(s sessiontypes.Session, ver int64) {
	if ver >= version135 {
		return
	}
	initGlobalVariableIfNotExists(s, vardef.TiDBOptAdvancedJoinHint, false)
}

func upgradeToVer136(s sessiontypes.Session, ver int64) {
	if ver >= version136 {
		return
	}
	mustExecute(s, CreateGlobalTask)
	doReentrantDDL(s, "ALTER TABLE mysql.tidb_background_subtask DROP INDEX namespace", dbterror.ErrCantDropFieldOrKey)
	doReentrantDDL(s, "ALTER TABLE mysql.tidb_background_subtask ADD INDEX idx_task_key(task_key)", dbterror.ErrDupKeyName)
}

func upgradeToVer137(_ sessiontypes.Session, _ int64) {
	// NOOP, we don't depend on ddl to init the default group due to backward compatible issue.
}

// For users that upgrade TiDB from a version below 7.0, we want to enable tidb tidb_enable_null_aware_anti_join by default.
func upgradeToVer138(s sessiontypes.Session, ver int64) {
	if ver >= version138 {
		return
	}
	mustExecute(s, "REPLACE HIGH_PRIORITY INTO %n.%n VALUES (%?, %?);", mysql.SystemDB, mysql.GlobalVariablesTable, vardef.TiDBOptimizerEnableNAAJ, vardef.On)
}

func upgradeToVer139(sessiontypes.Session, int64) {}

func upgradeToVer140(s sessiontypes.Session, ver int64) {
	if ver >= version140 {
		return
	}
	doReentrantDDL(s, "ALTER TABLE mysql.tidb_global_task ADD COLUMN `task_key` VARCHAR(256) NOT NULL AFTER `id`", infoschema.ErrColumnExists)
	doReentrantDDL(s, "ALTER TABLE mysql.tidb_global_task ADD UNIQUE KEY task_key(task_key)", dbterror.ErrDupKeyName)
}

// upgradeToVer141 sets the value of `tidb_session_plan_cache_size` as `tidb_prepared_plan_cache_size` for compatibility,
// and update tidb_load_based_replica_read_threshold from 0 to 4.
func upgradeToVer141(s sessiontypes.Session, ver int64) {
	if ver >= version141 {
		return
	}
	ctx := kv.WithInternalSourceType(context.Background(), kv.InternalTxnBootstrap)
	rs, err := s.ExecuteInternal(ctx, "SELECT VARIABLE_VALUE FROM %n.%n WHERE VARIABLE_NAME=%?;",
		mysql.SystemDB, mysql.GlobalVariablesTable, vardef.TiDBPrepPlanCacheSize)
	terror.MustNil(err)
	req := rs.NewChunk(nil)
	err = rs.Next(ctx, req)
	if err != nil || req.NumRows() == 0 {
		return
	}
	row := req.GetRow(0)
	if row.IsNull(0) {
		return
	}
	val := row.GetString(0)

	mustExecute(s, "INSERT HIGH_PRIORITY IGNORE INTO %n.%n VALUES (%?, %?);",
		mysql.SystemDB, mysql.GlobalVariablesTable, vardef.TiDBSessionPlanCacheSize, val)
	mustExecute(s, "REPLACE HIGH_PRIORITY INTO %n.%n VALUES (%?, %?);", mysql.SystemDB, mysql.GlobalVariablesTable, vardef.TiDBLoadBasedReplicaReadThreshold, vardef.DefTiDBLoadBasedReplicaReadThreshold.String())
}

func upgradeToVer142(s sessiontypes.Session, ver int64) {
	if ver >= version142 {
		return
	}
	initGlobalVariableIfNotExists(s, vardef.TiDBEnableNonPreparedPlanCache, vardef.Off)
}

func upgradeToVer143(s sessiontypes.Session, ver int64) {
	if ver >= version143 {
		return
	}
	doReentrantDDL(s, "ALTER TABLE mysql.tidb_global_task ADD COLUMN `error` BLOB", infoschema.ErrColumnExists)
	doReentrantDDL(s, "ALTER TABLE mysql.tidb_background_subtask ADD COLUMN `error` BLOB", infoschema.ErrColumnExists)
}

func upgradeToVer144(s sessiontypes.Session, ver int64) {
	if ver >= version144 {
		return
	}

	initGlobalVariableIfNotExists(s, vardef.TiDBPlanCacheInvalidationOnFreshStats, vardef.Off)
}

func upgradeToVer146(s sessiontypes.Session, ver int64) {
	if ver >= version146 {
		return
	}
	doReentrantDDL(s, "ALTER TABLE mysql.stats_meta_history ADD INDEX idx_create_time (create_time)", dbterror.ErrDupKeyName)
	doReentrantDDL(s, "ALTER TABLE mysql.stats_history ADD INDEX idx_create_time (create_time)", dbterror.ErrDupKeyName)
}

func upgradeToVer167(s sessiontypes.Session, ver int64) {
	if ver >= version167 {
		return
	}
	doReentrantDDL(s, "ALTER TABLE mysql.tidb_background_subtask ADD COLUMN `step` INT AFTER `id`", infoschema.ErrColumnExists)
}

func upgradeToVer168(s sessiontypes.Session, ver int64) {
	if ver >= version168 {
		return
	}
	mustExecute(s, CreateImportJobs)
}

func upgradeToVer169(s sessiontypes.Session, ver int64) {
	if ver >= version169 {
		return
	}
	mustExecute(s, CreateRunawayTable)
}

func upgradeToVer170(s sessiontypes.Session, ver int64) {
	if ver >= version170 {
		return
	}
	mustExecute(s, CreateTimers)
}

func upgradeToVer171(s sessiontypes.Session, ver int64) {
	if ver >= version171 {
		return
	}
	mustExecute(s, "ALTER TABLE mysql.tidb_runaway_queries CHANGE COLUMN `tidb_server` `tidb_server` varchar(512)")
}

func upgradeToVer172(s sessiontypes.Session, ver int64) {
	if ver >= version172 {
		return
	}
	mustExecute(s, "DROP TABLE IF EXISTS mysql.tidb_runaway_quarantined_watch")
	mustExecute(s, CreateRunawayWatchTable)
	mustExecute(s, CreateDoneRunawayWatchTable)
}

func upgradeToVer173(s sessiontypes.Session, ver int64) {
	if ver >= version173 {
		return
	}
	doReentrantDDL(s, "ALTER TABLE mysql.tidb_background_subtask ADD COLUMN `summary` JSON", infoschema.ErrColumnExists)
}

func upgradeToVer174(s sessiontypes.Session, ver int64) {
	if ver >= version174 {
		return
	}
	doReentrantDDL(s, "ALTER TABLE mysql.tidb_background_subtask_history ADD COLUMN `step` INT AFTER `id`", infoschema.ErrColumnExists)
	doReentrantDDL(s, "ALTER TABLE mysql.tidb_background_subtask_history ADD COLUMN `error` BLOB", infoschema.ErrColumnExists)
	doReentrantDDL(s, "ALTER TABLE mysql.tidb_background_subtask_history DROP INDEX `namespace`", dbterror.ErrCantDropFieldOrKey)
	doReentrantDDL(s, "ALTER TABLE mysql.tidb_background_subtask_history ADD INDEX `idx_task_key`(`task_key`)", dbterror.ErrDupKeyName)
	doReentrantDDL(s, "ALTER TABLE mysql.tidb_background_subtask_history ADD INDEX `idx_state_update_time`(`state_update_time`)", dbterror.ErrDupKeyName)
}

// upgradeToVer175 updates normalized bindings of `in (?)` to `in (...)` to solve
// the issue #44298 that bindings for `in (?)` can't work for `in (?, ?, ?)`.
// After this update, multiple bindings may have the same `original_sql`, but it's OK, and
// for safety, don't remove duplicated bindings when upgrading.
func upgradeToVer175(s sessiontypes.Session, ver int64) {
	if ver >= version175 {
		return
	}

	var err error
	mustExecute(s, "BEGIN PESSIMISTIC")
	defer func() {
		if err != nil {
			mustExecute(s, "ROLLBACK")
			return
		}
		mustExecute(s, "COMMIT")
	}()
	ctx := kv.WithInternalSourceType(context.Background(), kv.InternalTxnBootstrap)
	rs, err := s.ExecuteInternal(ctx, "SELECT original_sql, bind_sql FROM mysql.bind_info WHERE source != 'builtin'")
	if err != nil {
		logutil.BgLogger().Fatal("upgradeToVer175 error", zap.Error(err))
		return
	}
	req := rs.NewChunk(nil)
	updateStmts := make([]string, 0, 4)
	for {
		err = rs.Next(ctx, req)
		if err != nil {
			logutil.BgLogger().Fatal("upgradeToVer175 error", zap.Error(err))
			return
		}
		if req.NumRows() == 0 {
			break
		}
		for i := range req.NumRows() {
			originalNormalizedSQL, bindSQL := req.GetRow(i).GetString(0), req.GetRow(i).GetString(1)
			newNormalizedSQL := parser.NormalizeForBinding(bindSQL, false)
			// update `in (?)` to `in (...)`
			if originalNormalizedSQL == newNormalizedSQL {
				continue // no need to update
			}
			// must run those update statements outside this loop, otherwise may cause some concurrency problems,
			// since the current statement over this session has not been finished yet.
			updateStmts = append(updateStmts, fmt.Sprintf("UPDATE mysql.bind_info SET original_sql='%s' WHERE original_sql='%s'", newNormalizedSQL, originalNormalizedSQL))
		}
		req.Reset()
	}
	if err := rs.Close(); err != nil {
		logutil.BgLogger().Fatal("upgradeToVer175 error", zap.Error(err))
	}
	for _, updateStmt := range updateStmts {
		mustExecute(s, updateStmt)
	}
}

func upgradeToVer176(s sessiontypes.Session, ver int64) {
	if ver >= version176 {
		return
	}
	mustExecute(s, CreateGlobalTaskHistory)
}

func upgradeToVer177(s sessiontypes.Session, ver int64) {
	if ver >= version177 {
		return
	}
	// ignore error when upgrading from v7.4 to higher version.
	doReentrantDDL(s, CreateDistFrameworkMeta, infoschema.ErrTableExists)
	err := s.GetSessionVars().GlobalVarsAccessor.SetGlobalSysVar(context.Background(), vardef.TiDBEnableAsyncMergeGlobalStats, vardef.Off)
	if err != nil {
		logutil.BgLogger().Fatal("upgradeToVer177 error", zap.Error(err))
	}
}

// writeDDLTableVersion writes mDDLTableVersion into mysql.tidb
func writeDDLTableVersion(s sessiontypes.Session) {
	var err error
	var ddlTableVersion meta.DDLTableVersion
	err = kv.RunInNewTxn(kv.WithInternalSourceType(context.Background(), kv.InternalTxnBootstrap), s.GetStore(), true, func(_ context.Context, txn kv.Transaction) error {
		t := meta.NewMutator(txn)
		ddlTableVersion, err = t.CheckDDLTableVersion()
		return err
	})
	terror.MustNil(err)
	mustExecute(s, `INSERT HIGH_PRIORITY INTO %n.%n VALUES (%?, %?, "DDL Table Version. Do not delete.") ON DUPLICATE KEY UPDATE VARIABLE_VALUE= %?`,
		mysql.SystemDB,
		mysql.TiDBTable,
		tidbDDLTableVersion,
		ddlTableVersion,
		ddlTableVersion,
	)
}

func upgradeToVer178(s sessiontypes.Session, ver int64) {
	if ver >= version178 {
		return
	}
	writeDDLTableVersion(s)
}

func upgradeToVer179(s sessiontypes.Session, ver int64) {
	if ver >= version179 {
		return
	}
	doReentrantDDL(s, "ALTER TABLE mysql.global_variables MODIFY COLUMN `VARIABLE_VALUE` varchar(16383)")
}

func upgradeToVer190(s sessiontypes.Session, ver int64) {
	if ver >= version190 {
		return
	}
	doReentrantDDL(s, "ALTER TABLE mysql.tidb_global_task ADD COLUMN `priority` INT DEFAULT 1 AFTER `state`", infoschema.ErrColumnExists)
	doReentrantDDL(s, "ALTER TABLE mysql.tidb_global_task ADD COLUMN `create_time` TIMESTAMP AFTER `priority`", infoschema.ErrColumnExists)
	doReentrantDDL(s, "ALTER TABLE mysql.tidb_global_task ADD COLUMN `end_time` TIMESTAMP AFTER `state_update_time`", infoschema.ErrColumnExists)
	doReentrantDDL(s, "ALTER TABLE mysql.tidb_global_task_history ADD COLUMN `priority` INT DEFAULT 1 AFTER `state`", infoschema.ErrColumnExists)
	doReentrantDDL(s, "ALTER TABLE mysql.tidb_global_task_history ADD COLUMN `create_time` TIMESTAMP AFTER `priority`", infoschema.ErrColumnExists)
	doReentrantDDL(s, "ALTER TABLE mysql.tidb_global_task_history ADD COLUMN `end_time` TIMESTAMP AFTER `state_update_time`", infoschema.ErrColumnExists)

	doReentrantDDL(s, "ALTER TABLE mysql.tidb_background_subtask ADD COLUMN `concurrency` INT AFTER `checkpoint`", infoschema.ErrColumnExists)
	doReentrantDDL(s, "ALTER TABLE mysql.tidb_background_subtask ADD COLUMN `create_time` TIMESTAMP AFTER `concurrency`", infoschema.ErrColumnExists)
	doReentrantDDL(s, "ALTER TABLE mysql.tidb_background_subtask ADD COLUMN `end_time` TIMESTAMP AFTER `state_update_time`", infoschema.ErrColumnExists)
	doReentrantDDL(s, "ALTER TABLE mysql.tidb_background_subtask ADD COLUMN `ordinal` int AFTER `meta`", infoschema.ErrColumnExists)
	doReentrantDDL(s, "ALTER TABLE mysql.tidb_background_subtask_history ADD COLUMN `concurrency` INT AFTER `checkpoint`", infoschema.ErrColumnExists)
	doReentrantDDL(s, "ALTER TABLE mysql.tidb_background_subtask_history ADD COLUMN `create_time` TIMESTAMP AFTER `concurrency`", infoschema.ErrColumnExists)
	doReentrantDDL(s, "ALTER TABLE mysql.tidb_background_subtask_history ADD COLUMN `end_time` TIMESTAMP AFTER `state_update_time`", infoschema.ErrColumnExists)
	doReentrantDDL(s, "ALTER TABLE mysql.tidb_background_subtask_history ADD COLUMN `ordinal` int AFTER `meta`", infoschema.ErrColumnExists)

	doReentrantDDL(s, "ALTER TABLE mysql.tidb_background_subtask ADD INDEX idx_exec_id(exec_id)", dbterror.ErrDupKeyName)
	doReentrantDDL(s, "ALTER TABLE mysql.tidb_background_subtask ADD UNIQUE INDEX uk_task_key_step_ordinal(task_key, step, ordinal)", dbterror.ErrDupKeyName)

	doReentrantDDL(s, "ALTER TABLE mysql.dist_framework_meta ADD COLUMN `cpu_count` INT DEFAULT 0 AFTER `role`", infoschema.ErrColumnExists)

	doReentrantDDL(s, "ALTER TABLE mysql.dist_framework_meta MODIFY COLUMN `host` VARCHAR(261)")
	doReentrantDDL(s, "ALTER TABLE mysql.tidb_background_subtask MODIFY COLUMN `exec_id` VARCHAR(261)")
	doReentrantDDL(s, "ALTER TABLE mysql.tidb_background_subtask_history MODIFY COLUMN `exec_id` VARCHAR(261)")
	doReentrantDDL(s, "ALTER TABLE mysql.tidb_global_task MODIFY COLUMN `dispatcher_id` VARCHAR(261)")
	doReentrantDDL(s, "ALTER TABLE mysql.tidb_global_task_history MODIFY COLUMN `dispatcher_id` VARCHAR(261)")
}

func upgradeToVer191(s sessiontypes.Session, ver int64) {
	if ver >= version191 {
		return
	}
	sql := fmt.Sprintf("INSERT HIGH_PRIORITY IGNORE INTO %s.%s VALUES('%s', '%s')",
		mysql.SystemDB, mysql.GlobalVariablesTable,
		vardef.TiDBTxnMode, vardef.OptimisticTxnMode)
	mustExecute(s, sql)
}

func upgradeToVer192(s sessiontypes.Session, ver int64) {
	if ver >= version192 {
		return
	}
	doReentrantDDL(s, CreateRequestUnitByGroupTable)
}

func upgradeToVer193(s sessiontypes.Session, ver int64) {
	if ver >= version193 {
		return
	}
	doReentrantDDL(s, CreateMDLView)
}

func upgradeToVer194(s sessiontypes.Session, ver int64) {
	if ver >= version194 {
		return
	}
	mustExecute(s, "DROP TABLE IF EXISTS mysql.load_data_jobs")
}

func upgradeToVer195(s sessiontypes.Session, ver int64) {
	if ver >= version195 {
		return
	}

	doReentrantDDL(s, DropMySQLIndexUsageTable)
}

func upgradeToVer196(s sessiontypes.Session, ver int64) {
	if ver >= version196 {
		return
	}

	doReentrantDDL(s, "ALTER TABLE mysql.tidb_global_task ADD COLUMN target_scope VARCHAR(256) DEFAULT '' AFTER `step`;", infoschema.ErrColumnExists)
	doReentrantDDL(s, "ALTER TABLE mysql.tidb_global_task_history ADD COLUMN target_scope VARCHAR(256) DEFAULT '' AFTER `step`;", infoschema.ErrColumnExists)
}

func upgradeToVer197(s sessiontypes.Session, ver int64) {
	if ver >= version197 {
		return
	}

	doReentrantDDL(s, CreateMDLView)
}

func upgradeToVer198(s sessiontypes.Session, ver int64) {
	if ver >= version198 {
		return
	}

	doReentrantDDL(s, "ALTER TABLE mysql.tidb_mdl_info ADD COLUMN owner_id VARCHAR(64) NOT NULL DEFAULT '';", infoschema.ErrColumnExists)
}

func upgradeToVer209(s sessiontypes.Session, ver int64) {
	if ver >= version209 {
		return
	}

	initGlobalVariableIfNotExists(s, vardef.TiDBResourceControlStrictMode, vardef.Off)
}

func upgradeToVer210(s sessiontypes.Session, ver int64) {
	if ver >= version210 {
		return
	}

	// Check if tidb_analyze_column_options exists in mysql.GLOBAL_VARIABLES.
	// If not, set tidb_analyze_column_options to ALL since this is the old behavior before we introduce this variable.
	initGlobalVariableIfNotExists(s, vardef.TiDBAnalyzeColumnOptions, ast.AllColumns.String())

	// Check if tidb_opt_projection_push_down exists in mysql.GLOBAL_VARIABLES.
	// If not, set tidb_opt_projection_push_down to Off since this is the old behavior before we introduce this variable.
	initGlobalVariableIfNotExists(s, vardef.TiDBOptProjectionPushDown, vardef.Off)
}

func upgradeToVer211(s sessiontypes.Session, ver int64) {
	if ver >= version211 {
		return
	}
	doReentrantDDL(s, "ALTER TABLE mysql.tidb_background_subtask_history ADD COLUMN `summary` JSON", infoschema.ErrColumnExists)
}

func upgradeToVer212(s sessiontypes.Session, ver int64) {
	if ver >= version212 {
		return
	}
	// need to ensure curVersion has the column before rename.
	// version169 created `tidb_runaway_queries` table
	// version172 created `tidb_runaway_watch` and `tidb_runaway_watch_done` tables
	if ver < version172 {
		return
	}
	// version212 changed a lots of runaway related table.
	// 1. switchGroup: add column `switch_group_name` to `mysql.tidb_runaway_watch` and `mysql.tidb_runaway_watch_done`.
	doReentrantDDL(s, "ALTER TABLE mysql.tidb_runaway_watch ADD COLUMN `switch_group_name` VARCHAR(32) DEFAULT '' AFTER `action`;", infoschema.ErrColumnExists)
	doReentrantDDL(s, "ALTER TABLE mysql.tidb_runaway_watch_done ADD COLUMN `switch_group_name` VARCHAR(32) DEFAULT '' AFTER `action`;", infoschema.ErrColumnExists)
	// 2. modify column `plan_digest` type, modify column `time` to `start_time,
	// modify column `original_sql` to `sample_sql` and unique union key to `mysql.tidb_runaway_queries`.
	// add column `sql_digest`.
	doReentrantDDL(s, "ALTER TABLE mysql.tidb_runaway_queries ADD COLUMN `sql_digest` varchar(64) DEFAULT '' AFTER `original_sql`;", infoschema.ErrColumnExists)
	// add column `repeats`.
	doReentrantDDL(s, "ALTER TABLE mysql.tidb_runaway_queries ADD COLUMN `repeats` int DEFAULT 1 AFTER `time`;", infoschema.ErrColumnExists)
	// rename column name from `time` to `start_time`, will auto rebuild the index.
	doReentrantDDL(s, "ALTER TABLE mysql.tidb_runaway_queries RENAME COLUMN `time` TO `start_time`", infoschema.ErrColumnNotExists)
	// rename column `original_sql` to `sample_sql`.
	doReentrantDDL(s, "ALTER TABLE mysql.tidb_runaway_queries RENAME COLUMN `original_sql` TO `sample_sql`", infoschema.ErrColumnNotExists)
	// modify column type of `plan_digest`.
	doReentrantDDL(s, "ALTER TABLE mysql.tidb_runaway_queries MODIFY COLUMN `plan_digest` varchar(64) DEFAULT '';", infoschema.ErrColumnExists)
	// 3. modify column length of `action`.
	doReentrantDDL(s, "ALTER TABLE mysql.tidb_runaway_queries MODIFY COLUMN `action` VARCHAR(64) NOT NULL;", infoschema.ErrColumnExists)
	// 4. add column `rule` to `mysql.tidb_runaway_watch`, `mysql.tidb_runaway_watch_done` and `mysql.tidb_runaway_queries`.
	doReentrantDDL(s, "ALTER TABLE mysql.tidb_runaway_watch ADD COLUMN `rule` VARCHAR(512) DEFAULT '' AFTER `switch_group_name`;", infoschema.ErrColumnExists)
	doReentrantDDL(s, "ALTER TABLE mysql.tidb_runaway_watch_done ADD COLUMN `rule` VARCHAR(512) DEFAULT '' AFTER `switch_group_name`;", infoschema.ErrColumnExists)
	doReentrantDDL(s, "ALTER TABLE mysql.tidb_runaway_queries ADD COLUMN `rule` VARCHAR(512) DEFAULT '' AFTER `tidb_server`;", infoschema.ErrColumnExists)
}

func upgradeToVer213(s sessiontypes.Session, ver int64) {
	if ver >= version213 {
		return
	}

	mustExecute(s, CreatePITRIDMap)
}

func upgradeToVer214(s sessiontypes.Session, ver int64) {
	if ver >= version214 {
		return
	}

	mustExecute(s, CreateIndexAdvisorTable)
	mustExecute(s, CreateKernelOptionsTable)
}

func upgradeToVer215(s sessiontypes.Session, ver int64) {
	if ver >= version215 {
		return
	}

	initGlobalVariableIfNotExists(s, vardef.TiDBEnableINLJoinInnerMultiPattern, vardef.Off)
}

func upgradeToVer216(s sessiontypes.Session, ver int64) {
	if ver >= version216 {
		return
	}

	mustExecute(s, "UPDATE mysql.global_variables SET VARIABLE_VALUE='' WHERE VARIABLE_NAME = 'tidb_scatter_region' AND VARIABLE_VALUE = 'OFF'")
	mustExecute(s, "UPDATE mysql.global_variables SET VARIABLE_VALUE='table' WHERE VARIABLE_NAME = 'tidb_scatter_region' AND VARIABLE_VALUE = 'ON'")
}

func upgradeToVer217(s sessiontypes.Session, ver int64) {
	if ver >= version217 {
		return
	}
	// If tidb_schema_cache_size does not exist, insert a record and set the value to 0
	// Otherwise do nothing.
	mustExecute(s, "INSERT IGNORE INTO mysql.global_variables VALUES ('tidb_schema_cache_size', 0)")
}

func upgradeToVer218(_ sessiontypes.Session, ver int64) {
	if ver >= version218 {
		return
	}
	// empty, just make lint happy.
}

func upgradeToVer239(s sessiontypes.Session, ver int64) {
	if ver >= version239 {
		return
	}
	doReentrantDDL(s, "ALTER TABLE mysql.tidb_global_task ADD COLUMN modify_params json AFTER `error`;", infoschema.ErrColumnExists)
	doReentrantDDL(s, "ALTER TABLE mysql.tidb_global_task_history ADD COLUMN modify_params json AFTER `error`;", infoschema.ErrColumnExists)
}

const (
	// addAnalyzeJobsSchemaTableStateIndex is a DDL statement that adds an index on (table_schema, table_name, state)
	// columns to mysql.analyze_jobs table. This index is currently unused since queries filter on partition_name='',
	// even for non-partitioned tables. It is kept for potential future optimization where queries could use this
	// simpler index directly for non-partitioned tables.
	addAnalyzeJobsSchemaTableStateIndex = "ALTER TABLE mysql.analyze_jobs ADD INDEX idx_schema_table_state (table_schema, table_name, state)"
	// addAnalyzeJobsSchemaTablePartitionStateIndex adds an index on (table_schema, table_name, partition_name, state) to mysql.analyze_jobs
	addAnalyzeJobsSchemaTablePartitionStateIndex = "ALTER TABLE mysql.analyze_jobs ADD INDEX idx_schema_table_partition_state (table_schema, table_name, partition_name, state)"
)

func upgradeToVer240(s sessiontypes.Session, ver int64) {
	if ver >= version240 {
		return
	}
	doReentrantDDL(s, addAnalyzeJobsSchemaTableStateIndex, dbterror.ErrDupKeyName)
	doReentrantDDL(s, addAnalyzeJobsSchemaTablePartitionStateIndex, dbterror.ErrDupKeyName)
}

func upgradeToVer241(s sessiontypes.Session, ver int64) {
	if ver >= version241 {
		return
	}
	doReentrantDDL(s, "ALTER TABLE mysql.user ADD INDEX i_user (user)", dbterror.ErrDupKeyName)
	doReentrantDDL(s, "ALTER TABLE mysql.global_priv ADD INDEX i_user (user)", dbterror.ErrDupKeyName)
	doReentrantDDL(s, "ALTER TABLE mysql.db ADD INDEX i_user (user)", dbterror.ErrDupKeyName)
	doReentrantDDL(s, "ALTER TABLE mysql.tables_priv ADD INDEX i_user (user)", dbterror.ErrDupKeyName)
	doReentrantDDL(s, "ALTER TABLE mysql.columns_priv ADD INDEX i_user (user)", dbterror.ErrDupKeyName)
	doReentrantDDL(s, "ALTER TABLE mysql.global_grants ADD INDEX i_user (user)", dbterror.ErrDupKeyName)
	doReentrantDDL(s, "ALTER TABLE mysql.default_roles ADD INDEX i_user (user)", dbterror.ErrDupKeyName)
}

// writeClusterID writes cluster id into mysql.tidb
func writeClusterID(s sessiontypes.Session) {
	clusterID := s.GetStore().GetClusterID()

	mustExecute(s, `INSERT HIGH_PRIORITY INTO %n.%n VALUES (%?, %?, "TiDB Cluster ID.") ON DUPLICATE KEY UPDATE VARIABLE_VALUE= %?`,
		mysql.SystemDB,
		mysql.TiDBTable,
		tidbClusterID,
		clusterID,
		clusterID,
	)
}

func upgradeToVer242(s sessiontypes.Session, ver int64) {
	if ver >= version242 {
		return
	}
	writeClusterID(s)
	mustExecute(s, CreateTiDBWorkloadValuesTable)
}

func upgradeToVer243(s sessiontypes.Session, ver int64) {
	if ver >= version243 {
		return
	}
	doReentrantDDL(s, "ALTER TABLE mysql.tidb_global_task ADD COLUMN max_node_count INT DEFAULT 0 AFTER `modify_params`;", infoschema.ErrColumnExists)
	doReentrantDDL(s, "ALTER TABLE mysql.tidb_global_task_history ADD COLUMN max_node_count INT DEFAULT 0 AFTER `modify_params`;", infoschema.ErrColumnExists)
	doReentrantDDL(s, "ALTER TABLE mysql.tidb_global_task ADD COLUMN extra_params json AFTER max_node_count;", infoschema.ErrColumnExists)
	doReentrantDDL(s, "ALTER TABLE mysql.tidb_global_task_history ADD COLUMN extra_params json AFTER max_node_count;", infoschema.ErrColumnExists)
}

func upgradeToVer244(s sessiontypes.Session, ver int64) {
	if ver >= version244 {
		return
	}

	doReentrantDDL(s, "ALTER TABLE mysql.user ADD COLUMN IF NOT EXISTS `Max_user_connections` INT UNSIGNED NOT NULL DEFAULT 0 AFTER `Password_lifetime`")
}

func upgradeToVer245(s sessiontypes.Session, ver int64) {
	if ver >= version245 {
		return
	}
	doReentrantDDL(s, "ALTER TABLE mysql.bind_info MODIFY COLUMN original_sql LONGTEXT NOT NULL")
	doReentrantDDL(s, "ALTER TABLE mysql.bind_info MODIFY COLUMN bind_sql LONGTEXT NOT NULL")
}

func upgradeToVer246(s sessiontypes.Session, ver int64) {
	if ver >= version246 {
		return
	}

	// log duplicated digests that will be set to null.
	ctx := kv.WithInternalSourceType(context.Background(), kv.InternalTxnBootstrap)
	rs, err := s.ExecuteInternal(ctx,
		`select plan_digest, sql_digest from mysql.bind_info group by plan_digest, sql_digest having count(1) > 1`)
	if err != nil {
		logutil.BgLogger().Fatal("failed to get duplicated plan and sql digests", zap.Error(err))
		return
	}
	req := rs.NewChunk(nil)
	duplicatedDigests := make(map[string]struct{})
	for {
		err = rs.Next(ctx, req)
		if err != nil {
			logutil.BgLogger().Fatal("failed to get duplicated plan and sql digests", zap.Error(err))
			return
		}
		if req.NumRows() == 0 {
			break
		}
		for i := range req.NumRows() {
			planDigest, sqlDigest := req.GetRow(i).GetString(0), req.GetRow(i).GetString(1)
			duplicatedDigests[sqlDigest+", "+planDigest] = struct{}{}
		}
		req.Reset()
	}
	if err := rs.Close(); err != nil {
		logutil.BgLogger().Warn("failed to close record set", zap.Error(err))
	}
	if len(duplicatedDigests) > 0 {
		digestList := make([]string, 0, len(duplicatedDigests))
		for k := range duplicatedDigests {
			digestList = append(digestList, "("+k+")")
		}
		logutil.BgLogger().Warn("set the following (plan digest, sql digest) in mysql.bind_info to null " +
			"for adding new unique index: " + strings.Join(digestList, ", "))
	}

	// to avoid the failure of adding the unique index, remove duplicated rows on these 2 digest columns first.
	// in most cases, there should be no duplicated rows, since now we only store one binding for each sql_digest.
	// compared with upgrading failure, it's OK to set these 2 columns to null.
	doReentrantDDL(s, `UPDATE mysql.bind_info SET plan_digest=null, sql_digest=null
                       WHERE (plan_digest, sql_digest) in (
                         select plan_digest, sql_digest from mysql.bind_info
                         group by plan_digest, sql_digest having count(1) > 1)`)
	doReentrantDDL(s, "ALTER TABLE mysql.bind_info MODIFY COLUMN sql_digest VARCHAR(64) DEFAULT NULL")
	doReentrantDDL(s, "ALTER TABLE mysql.bind_info MODIFY COLUMN plan_digest VARCHAR(64) DEFAULT NULL")
	doReentrantDDL(s, "ALTER TABLE mysql.bind_info ADD UNIQUE INDEX digest_index(plan_digest, sql_digest)", dbterror.ErrDupKeyName)
}

func upgradeToVer247(s sessiontypes.Session, ver int64) {
	if ver >= version247 {
		return
	}
	doReentrantDDL(s, "ALTER TABLE mysql.stats_meta ADD COLUMN last_stats_histograms_version bigint unsigned DEFAULT NULL", infoschema.ErrColumnExists)
}

func upgradeToVer248(s sessiontypes.Session, ver int64) {
	if ver >= version248 {
		return
	}
	doReentrantDDL(s, "ALTER TABLE mysql.tidb_pitr_id_map ADD COLUMN restore_id BIGINT NOT NULL DEFAULT 0", infoschema.ErrColumnExists)
	doReentrantDDL(s, "ALTER TABLE mysql.tidb_pitr_id_map DROP PRIMARY KEY")
	doReentrantDDL(s, "ALTER TABLE mysql.tidb_pitr_id_map ADD PRIMARY KEY(restore_id, restored_ts, upstream_cluster_id, segment_id)")
}

func upgradeToVer249(s sessiontypes.Session, ver int64) {
	if ver >= version249 {
		return
	}
	doReentrantDDL(s, CreateRestoreRegistryTable)
}

func upgradeToVer250(s sessiontypes.Session, ver int64) {
	if ver >= version250 {
		return
	}
	doReentrantDDL(s, "ALTER TABLE mysql.tidb_global_task ADD COLUMN `keyspace` varchar(64) DEFAULT '' AFTER `extra_params`", infoschema.ErrColumnExists)
	doReentrantDDL(s, "ALTER TABLE mysql.tidb_global_task ADD INDEX idx_keyspace(keyspace)", dbterror.ErrDupKeyName)
	doReentrantDDL(s, "ALTER TABLE mysql.tidb_global_task_history ADD COLUMN `keyspace` varchar(64) DEFAULT '' AFTER `extra_params`", infoschema.ErrColumnExists)
	doReentrantDDL(s, "ALTER TABLE mysql.tidb_global_task_history ADD INDEX idx_keyspace(keyspace)", dbterror.ErrDupKeyName)
}

=======
>>>>>>> 3066ac53
// initGlobalVariableIfNotExists initialize a global variable with specific val if it does not exist.
func initGlobalVariableIfNotExists(s sessiontypes.Session, name string, val any) {
	ctx := kv.WithInternalSourceType(context.Background(), kv.InternalTxnBootstrap)
	rs, err := s.ExecuteInternal(ctx, "SELECT VARIABLE_VALUE FROM %n.%n WHERE VARIABLE_NAME=%?;",
		mysql.SystemDB, mysql.GlobalVariablesTable, name)
	terror.MustNil(err)
	req := rs.NewChunk(nil)
	err = rs.Next(ctx, req)
	terror.MustNil(err)
	if req.NumRows() != 0 {
		return
	}

	mustExecute(s, "INSERT HIGH_PRIORITY IGNORE INTO %n.%n VALUES (%?, %?);",
		mysql.SystemDB, mysql.GlobalVariablesTable, name, val)
}

func writeOOMAction(s sessiontypes.Session) {
	comment := "oom-action is `log` by default in v3.0.x, `cancel` by default in v4.0.11+"
	mustExecute(s, `INSERT HIGH_PRIORITY INTO %n.%n VALUES (%?, %?, %?) ON DUPLICATE KEY UPDATE VARIABLE_VALUE= %?`,
		mysql.SystemDB, mysql.TiDBTable, tidbDefOOMAction, vardef.OOMActionLog, comment, vardef.OOMActionLog,
	)
}

// updateBootstrapVer updates bootstrap version variable in mysql.TiDB table.
func updateBootstrapVer(s sessiontypes.Session) {
	// Update bootstrap version.
	mustExecute(s, `INSERT HIGH_PRIORITY INTO %n.%n VALUES (%?, %?, "TiDB bootstrap version.") ON DUPLICATE KEY UPDATE VARIABLE_VALUE=%?`,
		mysql.SystemDB, mysql.TiDBTable, tidbServerVersionVar, currentBootstrapVersion, currentBootstrapVersion,
	)
}

// getBootstrapVersion gets bootstrap version from mysql.tidb table;
func getBootstrapVersion(s sessiontypes.Session) (int64, error) {
	sVal, isNull, err := getTiDBVar(s, tidbServerVersionVar)
	if err != nil {
		return 0, errors.Trace(err)
	}
	if isNull {
		return 0, nil
	}
	return strconv.ParseInt(sVal, 10, 64)
}

// doDDLWorks executes DDL statements in bootstrap stage.
func doDDLWorks(s sessiontypes.Session) {
	// Create a test database.
	mustExecute(s, "CREATE DATABASE IF NOT EXISTS test")
	// Create system db.
	mustExecute(s, "CREATE DATABASE IF NOT EXISTS %n", mysql.SystemDB)
	// Create user table.
	mustExecute(s, CreateUserTable)
	// Create password history.
	mustExecute(s, CreatePasswordHistory)
	// Create privilege tables.
	mustExecute(s, CreateGlobalPrivTable)
	mustExecute(s, CreateDBPrivTable)
	mustExecute(s, CreateTablePrivTable)
	mustExecute(s, CreateColumnPrivTable)
	// Create global system variable table.
	mustExecute(s, CreateGlobalVariablesTable)
	// Create TiDB table.
	mustExecute(s, CreateTiDBTable)
	// Create help table.
	mustExecute(s, CreateHelpTopic)
	// Create stats_meta table.
	mustExecute(s, CreateStatsMetaTable)
	// Create stats_columns table.
	mustExecute(s, CreateStatsColsTable)
	// Create stats_buckets table.
	mustExecute(s, CreateStatsBucketsTable)
	// Create gc_delete_range table.
	mustExecute(s, CreateGCDeleteRangeTable)
	// Create gc_delete_range_done table.
	mustExecute(s, CreateGCDeleteRangeDoneTable)
	// Create stats_feedback table.
	// NOTE: Feedback is deprecated, but we still need to create this table for compatibility.
	mustExecute(s, CreateStatsFeedbackTable)
	// Create role_edges table.
	mustExecute(s, CreateRoleEdgesTable)
	// Create default_roles table.
	mustExecute(s, CreateDefaultRolesTable)
	// Create bind_info table.
	initBindInfoTable(s)
	// Create stats_topn_store table.
	mustExecute(s, CreateStatsTopNTable)
	// Create expr_pushdown_blacklist table.
	mustExecute(s, CreateExprPushdownBlacklist)
	// Create opt_rule_blacklist table.
	mustExecute(s, CreateOptRuleBlacklist)
	// Create stats_extended table.
	mustExecute(s, CreateStatsExtended)
	// Create stats_fm_sketch table.
	mustExecute(s, CreateStatsFMSketchTable)
	// Create global_grants
	mustExecute(s, CreateGlobalGrantsTable)
	// Create capture_plan_baselines_blacklist
	mustExecute(s, CreateCapturePlanBaselinesBlacklist)
	// Create column_stats_usage table
	mustExecute(s, CreateColumnStatsUsageTable)
	// Create table_cache_meta table.
	mustExecute(s, CreateTableCacheMetaTable)
	// Create analyze_options table.
	mustExecute(s, CreateAnalyzeOptionsTable)
	// Create stats_history table.
	mustExecute(s, CreateStatsHistory)
	// Create stats_meta_history table.
	mustExecute(s, CreateStatsMetaHistory)
	// Create analyze_jobs table.
	mustExecute(s, CreateAnalyzeJobs)
	// Create advisory_locks table.
	mustExecute(s, CreateAdvisoryLocks)
	// Create mdl view.
	mustExecute(s, CreateMDLView)
	// Create plan_replayer_status table
	mustExecute(s, CreatePlanReplayerStatusTable)
	// Create plan_replayer_task table
	mustExecute(s, CreatePlanReplayerTaskTable)
	// Create stats_meta_table_locked table
	mustExecute(s, CreateStatsTableLocked)
	// Create tidb_ttl_table_status table
	mustExecute(s, CreateTTLTableStatus)
	// Create tidb_ttl_task table
	mustExecute(s, CreateTTLTask)
	// Create tidb_ttl_job_history table
	mustExecute(s, CreateTTLJobHistory)
	// Create tidb_global_task table
	mustExecute(s, CreateGlobalTask)
	// Create tidb_global_task_history table
	mustExecute(s, CreateGlobalTaskHistory)
	// Create tidb_import_jobs
	mustExecute(s, CreateImportJobs)
	// create runaway_watch
	mustExecute(s, CreateRunawayWatchTable)
	// create runaway_queries
	mustExecute(s, CreateRunawayTable)
	// create tidb_timers
	mustExecute(s, CreateTimers)
	// create runaway_watch done
	mustExecute(s, CreateDoneRunawayWatchTable)
	// create dist_framework_meta
	mustExecute(s, CreateDistFrameworkMeta)
	// create request_unit_by_group
	mustExecute(s, CreateRequestUnitByGroupTable)
	// create tidb_pitr_id_map
	mustExecute(s, CreatePITRIDMap)
	// create tidb_restore_registry
	mustExecute(s, CreateRestoreRegistryTable)
	// create `sys` schema
	mustExecute(s, CreateSysSchema)
	// create `sys.schema_unused_indexes` view
	mustExecute(s, CreateSchemaUnusedIndexesView)
	// create mysql.index_advisor_results
	mustExecute(s, CreateIndexAdvisorTable)
	// create mysql.tidb_kernel_options
	mustExecute(s, CreateKernelOptionsTable)
	// create mysql.tidb_workload_values
	mustExecute(s, CreateTiDBWorkloadValuesTable)
}

// doBootstrapSQLFile executes SQL commands in a file as the last stage of bootstrap.
// It is useful for setting the initial value of GLOBAL variables.
func doBootstrapSQLFile(s sessiontypes.Session) error {
	sqlFile := config.GetGlobalConfig().InitializeSQLFile
	ctx := kv.WithInternalSourceType(context.Background(), kv.InternalTxnBootstrap)
	if sqlFile == "" {
		return nil
	}
	logutil.BgLogger().Info("executing -initialize-sql-file", zap.String("file", sqlFile))
	b, err := os.ReadFile(sqlFile) //nolint:gosec
	if err != nil {
		if intest.InTest {
			return err
		}
		logutil.BgLogger().Fatal("unable to read InitializeSQLFile", zap.Error(err))
	}
	stmts, err := s.Parse(ctx, string(b))
	if err != nil {
		if intest.InTest {
			return err
		}
		logutil.BgLogger().Fatal("unable to parse InitializeSQLFile", zap.Error(err))
	}
	for _, stmt := range stmts {
		rs, err := s.ExecuteStmt(ctx, stmt)
		if err != nil {
			logutil.BgLogger().Warn("InitializeSQLFile error", zap.Error(err))
		}
		if rs != nil {
			// I don't believe we need to drain the result-set in bootstrap mode
			// but if required we can do this here in future.
			if err := rs.Close(); err != nil {
				logutil.BgLogger().Fatal("unable to close result", zap.Error(err))
			}
		}
	}
	return nil
}

// doDMLWorks executes DML statements in bootstrap stage.
// All the statements run in a single transaction.
func doDMLWorks(s sessiontypes.Session) {
	mustExecute(s, "BEGIN")
	if config.GetGlobalConfig().Security.SecureBootstrap {
		// If secure bootstrap is enabled, we create a root@localhost account which can login with auth_socket.
		// i.e. mysql -S /tmp/tidb.sock -uroot
		// The auth_socket plugin will validate that the user matches $USER.
		u, err := osuser.Current()
		if err != nil {
			logutil.BgLogger().Fatal("failed to read current user. unable to secure bootstrap.", zap.Error(err))
		}
		mustExecute(s, `INSERT HIGH_PRIORITY INTO mysql.user (Host,User,authentication_string,plugin,Select_priv,Insert_priv,Update_priv,Delete_priv,Create_priv,Drop_priv,Process_priv,Grant_priv,References_priv,Alter_priv,Show_db_priv,
			Super_priv,Create_tmp_table_priv,Lock_tables_priv,Execute_priv,Create_view_priv,Show_view_priv,Create_routine_priv,Alter_routine_priv,Index_priv,Create_user_priv,Event_priv,Repl_slave_priv,Repl_client_priv,Trigger_priv,Create_role_priv,Drop_role_priv,Account_locked,
		    Shutdown_priv,Reload_priv,FILE_priv,Config_priv,Create_Tablespace_Priv,User_attributes,Token_issuer) VALUES
		("localhost", "root", %?, "auth_socket", "Y", "Y", "Y", "Y", "Y", "Y", "Y", "Y", "Y", "Y", "Y", "Y", "Y", "Y", "Y", "Y", "Y", "Y", "Y", "Y", "Y", "Y", "Y", "Y", "Y", "Y", "Y", "N", "Y", "Y", "Y", "Y", "Y", null, "")`, u.Username)
	} else {
		mustExecute(s, `INSERT HIGH_PRIORITY INTO mysql.user (Host,User,authentication_string,plugin,Select_priv,Insert_priv,Update_priv,Delete_priv,Create_priv,Drop_priv,Process_priv,Grant_priv,References_priv,Alter_priv,Show_db_priv,
			Super_priv,Create_tmp_table_priv,Lock_tables_priv,Execute_priv,Create_view_priv,Show_view_priv,Create_routine_priv,Alter_routine_priv,Index_priv,Create_user_priv,Event_priv,Repl_slave_priv,Repl_client_priv,Trigger_priv,Create_role_priv,Drop_role_priv,Account_locked,
		    Shutdown_priv,Reload_priv,FILE_priv,Config_priv,Create_Tablespace_Priv,User_attributes,Token_issuer) VALUES
		("%", "root", "", "mysql_native_password", "Y", "Y", "Y", "Y", "Y", "Y", "Y", "Y", "Y", "Y", "Y", "Y", "Y", "Y", "Y", "Y", "Y", "Y", "Y", "Y", "Y", "Y", "Y", "Y", "Y", "Y", "Y", "N", "Y", "Y", "Y", "Y", "Y", null, "")`)
	}

	// For GLOBAL scoped system variables, insert the initial value
	// into the mysql.global_variables table. This is only run on initial
	// bootstrap, and in some cases we will use a different default value
	// for new installs versus existing installs.

	values := make([]string, 0, len(variable.GetSysVars()))
	for k, v := range variable.GetSysVars() {
		if !v.HasGlobalScope() {
			continue
		}
		vVal := variable.GlobalSystemVariableInitialValue(v.Name, v.Value)

		// sanitize k and vVal
		value := fmt.Sprintf(`("%s", "%s")`, sqlescape.EscapeString(k), sqlescape.EscapeString(vVal))
		values = append(values, value)
	}
	sql := fmt.Sprintf("INSERT HIGH_PRIORITY INTO %s.%s VALUES %s;", mysql.SystemDB, mysql.GlobalVariablesTable,
		strings.Join(values, ", "))
	mustExecute(s, sql)

	mustExecute(s, `INSERT HIGH_PRIORITY INTO %n.%n VALUES(%?, %?, "Bootstrap flag. Do not delete.") ON DUPLICATE KEY UPDATE VARIABLE_VALUE=%?`,
		mysql.SystemDB, mysql.TiDBTable, bootstrappedVar, varTrue, varTrue,
	)

	mustExecute(s, `INSERT HIGH_PRIORITY INTO %n.%n VALUES(%?, %?, "Bootstrap version. Do not delete.")`,
		mysql.SystemDB, mysql.TiDBTable, tidbServerVersionVar, currentBootstrapVersion,
	)
	writeSystemTZ(s)

	writeNewCollationParameter(s, config.GetGlobalConfig().NewCollationsEnabledOnFirstBootstrap)

	writeStmtSummaryVars(s)

	writeDDLTableVersion(s)

	writeClusterID(s)

	ctx := kv.WithInternalSourceType(context.Background(), kv.InternalTxnBootstrap)
	_, err := s.ExecuteInternal(ctx, "COMMIT")
	if err != nil {
		sleepTime := 1 * time.Second
		logutil.BgLogger().Info("doDMLWorks failed", zap.Error(err), zap.Duration("sleeping time", sleepTime))
		time.Sleep(sleepTime)
		// Check if TiDB is already bootstrapped.
		b, err1 := checkBootstrapped(s)
		if err1 != nil {
			logutil.BgLogger().Fatal("doDMLWorks failed", zap.Error(err1))
		}
		if b {
			return
		}
		logutil.BgLogger().Fatal("doDMLWorks failed", zap.Error(err))
	}
}

func mustExecute(s sessiontypes.Session, sql string, args ...any) {
	ctx, cancel := context.WithTimeout(context.Background(), time.Duration(internalSQLTimeout)*time.Second)
	ctx = kv.WithInternalSourceType(ctx, kv.InternalTxnBootstrap)
	_, err := s.ExecuteInternal(ctx, sql, args...)
	defer cancel()
	if err != nil {
		logutil.BgLogger().Fatal("mustExecute error", zap.Error(err), zap.Stack("stack"))
	}
}

// oldPasswordUpgrade upgrade password to MySQL compatible format
func oldPasswordUpgrade(pass string) (string, error) {
	hash1, err := hex.DecodeString(pass)
	if err != nil {
		return "", errors.Trace(err)
	}

	hash2 := auth.Sha1Hash(hash1)
	newpass := fmt.Sprintf("*%X", hash2)
	return newpass, nil
}

// rebuildAllPartitionValueMapAndSorted rebuilds all value map and sorted info for list column partitions with InfoSchema.
func rebuildAllPartitionValueMapAndSorted(ctx context.Context, s *session) {
	type partitionExpr interface {
		PartitionExpr() *tables.PartitionExpr
	}

	p := parser.New()
	is := s.GetInfoSchema().(infoschema.InfoSchema)
	dbs := is.ListTablesWithSpecialAttribute(infoschemacontext.PartitionAttribute)
	for _, db := range dbs {
		for _, t := range db.TableInfos {
			pi := t.GetPartitionInfo()
			if pi == nil || pi.Type != ast.PartitionTypeList {
				continue
			}
			tbl, ok := is.TableByID(ctx, t.ID)
			intest.Assert(ok, "table not found in infoschema")
			pe := tbl.(partitionExpr).PartitionExpr()
			for _, cp := range pe.ColPrunes {
				if err := cp.RebuildPartitionValueMapAndSorted(p, pi.Definitions); err != nil {
					logutil.BgLogger().Warn("build list column partition value map and sorted failed")
					break
				}
			}
		}
	}
}<|MERGE_RESOLUTION|>--- conflicted
+++ resolved
@@ -1039,1858 +1039,6 @@
 	}
 }
 
-<<<<<<< HEAD
-// upgradeToVer2 updates to version 2.
-func upgradeToVer2(s sessiontypes.Session, ver int64) {
-	if ver >= version2 {
-		return
-	}
-	// Version 2 add two system variable for DistSQL concurrency controlling.
-	// Insert distsql related system variable.
-	distSQLVars := []string{vardef.TiDBDistSQLScanConcurrency}
-	values := make([]string, 0, len(distSQLVars))
-	for _, v := range distSQLVars {
-		value := fmt.Sprintf(`("%s", "%s")`, v, variable.GetSysVar(v).Value)
-		values = append(values, value)
-	}
-	sql := fmt.Sprintf("INSERT HIGH_PRIORITY IGNORE INTO %s.%s VALUES %s;", mysql.SystemDB, mysql.GlobalVariablesTable,
-		strings.Join(values, ", "))
-	mustExecute(s, sql)
-}
-
-// upgradeToVer3 updates to version 3.
-func upgradeToVer3(s sessiontypes.Session, ver int64) {
-	if ver >= version3 {
-		return
-	}
-	// Version 3 fix tx_read_only variable value.
-	mustExecute(s, "UPDATE HIGH_PRIORITY %n.%n SET variable_value = '0' WHERE variable_name = 'tx_read_only';", mysql.SystemDB, mysql.GlobalVariablesTable)
-}
-
-// upgradeToVer4 updates to version 4.
-func upgradeToVer4(s sessiontypes.Session, ver int64) {
-	if ver >= version4 {
-		return
-	}
-	mustExecute(s, CreateStatsMetaTable)
-}
-
-func upgradeToVer5(s sessiontypes.Session, ver int64) {
-	if ver >= version5 {
-		return
-	}
-	mustExecute(s, CreateStatsColsTable)
-	mustExecute(s, CreateStatsBucketsTable)
-}
-
-func upgradeToVer6(s sessiontypes.Session, ver int64) {
-	if ver >= version6 {
-		return
-	}
-	doReentrantDDL(s, "ALTER TABLE mysql.user ADD COLUMN `Super_priv` ENUM('N','Y') CHARACTER SET utf8 NOT NULL DEFAULT 'N' AFTER `Show_db_priv`", infoschema.ErrColumnExists)
-	// For reasons of compatibility, set the non-exists privilege column value to 'Y', as TiDB doesn't check them in older versions.
-	mustExecute(s, "UPDATE HIGH_PRIORITY mysql.user SET Super_priv='Y'")
-}
-
-func upgradeToVer7(s sessiontypes.Session, ver int64) {
-	if ver >= version7 {
-		return
-	}
-	doReentrantDDL(s, "ALTER TABLE mysql.user ADD COLUMN `Process_priv` ENUM('N','Y') CHARACTER SET utf8 NOT NULL DEFAULT 'N' AFTER `Drop_priv`", infoschema.ErrColumnExists)
-	// For reasons of compatibility, set the non-exists privilege column value to 'Y', as TiDB doesn't check them in older versions.
-	mustExecute(s, "UPDATE HIGH_PRIORITY mysql.user SET Process_priv='Y'")
-}
-
-func upgradeToVer8(s sessiontypes.Session, ver int64) {
-	if ver >= version8 {
-		return
-	}
-	ctx := kv.WithInternalSourceType(context.Background(), kv.InternalTxnBootstrap)
-	// This is a dummy upgrade, it checks whether upgradeToVer7 success, if not, do it again.
-	if _, err := s.ExecuteInternal(ctx, "SELECT HIGH_PRIORITY `Process_priv` FROM mysql.user LIMIT 0"); err == nil {
-		return
-	}
-	upgradeToVer7(s, ver)
-}
-
-func upgradeToVer9(s sessiontypes.Session, ver int64) {
-	if ver >= version9 {
-		return
-	}
-	doReentrantDDL(s, "ALTER TABLE mysql.user ADD COLUMN `Trigger_priv` ENUM('N','Y') CHARACTER SET utf8 NOT NULL DEFAULT 'N' AFTER `Create_user_priv`", infoschema.ErrColumnExists)
-	// For reasons of compatibility, set the non-exists privilege column value to 'Y', as TiDB doesn't check them in older versions.
-	mustExecute(s, "UPDATE HIGH_PRIORITY mysql.user SET Trigger_priv='Y'")
-}
-
-func doReentrantDDL(s sessiontypes.Session, sql string, ignorableErrs ...error) {
-	ctx, cancel := context.WithTimeout(context.Background(), time.Duration(internalSQLTimeout)*time.Second)
-	ctx = kv.WithInternalSourceType(ctx, kv.InternalTxnBootstrap)
-	_, err := s.ExecuteInternal(ctx, sql)
-	defer cancel()
-	for _, ignorableErr := range ignorableErrs {
-		if terror.ErrorEqual(err, ignorableErr) {
-			return
-		}
-	}
-	if err != nil {
-		logutil.BgLogger().Fatal("doReentrantDDL error", zap.Error(err))
-	}
-}
-
-func upgradeToVer10(s sessiontypes.Session, ver int64) {
-	if ver >= version10 {
-		return
-	}
-	doReentrantDDL(s, "ALTER TABLE mysql.stats_buckets CHANGE COLUMN `value` `upper_bound` BLOB NOT NULL", infoschema.ErrColumnNotExists, infoschema.ErrColumnExists)
-	doReentrantDDL(s, "ALTER TABLE mysql.stats_buckets ADD COLUMN `lower_bound` BLOB", infoschema.ErrColumnExists)
-	doReentrantDDL(s, "ALTER TABLE mysql.stats_histograms ADD COLUMN `null_count` BIGINT(64) NOT NULL DEFAULT 0", infoschema.ErrColumnExists)
-	doReentrantDDL(s, "ALTER TABLE mysql.stats_histograms DROP COLUMN distinct_ratio", dbterror.ErrCantDropFieldOrKey)
-	doReentrantDDL(s, "ALTER TABLE mysql.stats_histograms DROP COLUMN use_count_to_estimate", dbterror.ErrCantDropFieldOrKey)
-}
-
-func upgradeToVer11(s sessiontypes.Session, ver int64) {
-	if ver >= version11 {
-		return
-	}
-	doReentrantDDL(s, "ALTER TABLE mysql.user ADD COLUMN `References_priv` ENUM('N','Y') CHARACTER SET utf8 NOT NULL DEFAULT 'N' AFTER `Grant_priv`", infoschema.ErrColumnExists)
-	mustExecute(s, "UPDATE HIGH_PRIORITY mysql.user SET References_priv='Y'")
-}
-
-func upgradeToVer12(s sessiontypes.Session, ver int64) {
-	if ver >= version12 {
-		return
-	}
-	ctx := kv.WithInternalSourceType(context.Background(), kv.InternalTxnBootstrap)
-	_, err := s.ExecuteInternal(ctx, "BEGIN")
-	terror.MustNil(err)
-	sql := "SELECT HIGH_PRIORITY user, host, password FROM mysql.user WHERE password != ''"
-	rs, err := s.ExecuteInternal(ctx, sql)
-	if terror.ErrorEqual(err, plannererrors.ErrUnknownColumn) {
-		sql := "SELECT HIGH_PRIORITY user, host, authentication_string FROM mysql.user WHERE authentication_string != ''"
-		rs, err = s.ExecuteInternal(ctx, sql)
-	}
-	terror.MustNil(err)
-	sqls := make([]string, 0, 1)
-	defer terror.Call(rs.Close)
-	req := rs.NewChunk(nil)
-	it := chunk.NewIterator4Chunk(req)
-	err = rs.Next(ctx, req)
-	for err == nil && req.NumRows() != 0 {
-		for row := it.Begin(); row != it.End(); row = it.Next() {
-			user := row.GetString(0)
-			host := row.GetString(1)
-			pass := row.GetString(2)
-			var newPass string
-			newPass, err = oldPasswordUpgrade(pass)
-			terror.MustNil(err)
-			updateSQL := fmt.Sprintf(`UPDATE HIGH_PRIORITY mysql.user SET password = "%s" WHERE user="%s" AND host="%s"`, newPass, user, host)
-			sqls = append(sqls, updateSQL)
-		}
-		err = rs.Next(ctx, req)
-	}
-	terror.MustNil(err)
-
-	for _, sql := range sqls {
-		mustExecute(s, sql)
-	}
-
-	sql = fmt.Sprintf(`INSERT HIGH_PRIORITY INTO %s.%s VALUES ("%s", "%d", "TiDB bootstrap version.") ON DUPLICATE KEY UPDATE VARIABLE_VALUE="%d"`,
-		mysql.SystemDB, mysql.TiDBTable, tidbServerVersionVar, version12, version12)
-	mustExecute(s, sql)
-
-	mustExecute(s, "COMMIT")
-}
-
-func upgradeToVer13(s sessiontypes.Session, ver int64) {
-	if ver >= version13 {
-		return
-	}
-	sqls := []string{
-		"ALTER TABLE mysql.user ADD COLUMN `Create_tmp_table_priv` ENUM('N','Y') CHARACTER SET utf8 NOT NULL DEFAULT 'N' AFTER `Super_priv`",
-		"ALTER TABLE mysql.user ADD COLUMN `Lock_tables_priv` ENUM('N','Y') CHARACTER SET utf8 NOT NULL DEFAULT 'N' AFTER `Create_tmp_table_priv`",
-		"ALTER TABLE mysql.user ADD COLUMN `Create_view_priv` ENUM('N','Y') CHARACTER SET utf8 NOT NULL DEFAULT 'N' AFTER `Execute_priv`",
-		"ALTER TABLE mysql.user ADD COLUMN `Show_view_priv` ENUM('N','Y') CHARACTER SET utf8 NOT NULL DEFAULT 'N' AFTER `Create_view_priv`",
-		"ALTER TABLE mysql.user ADD COLUMN `Create_routine_priv` ENUM('N','Y') CHARACTER SET utf8 NOT NULL DEFAULT 'N' AFTER `Show_view_priv`",
-		"ALTER TABLE mysql.user ADD COLUMN `Alter_routine_priv` ENUM('N','Y') CHARACTER SET utf8 NOT NULL DEFAULT 'N' AFTER `Create_routine_priv`",
-		"ALTER TABLE mysql.user ADD COLUMN `Event_priv` ENUM('N','Y') CHARACTER SET utf8 NOT NULL DEFAULT 'N' AFTER `Create_user_priv`",
-	}
-	for _, sql := range sqls {
-		doReentrantDDL(s, sql, infoschema.ErrColumnExists)
-	}
-	mustExecute(s, "UPDATE HIGH_PRIORITY mysql.user SET Create_tmp_table_priv='Y',Lock_tables_priv='Y',Create_routine_priv='Y',Alter_routine_priv='Y',Event_priv='Y' WHERE Super_priv='Y'")
-	mustExecute(s, "UPDATE HIGH_PRIORITY mysql.user SET Create_view_priv='Y',Show_view_priv='Y' WHERE Create_priv='Y'")
-}
-
-func upgradeToVer14(s sessiontypes.Session, ver int64) {
-	if ver >= version14 {
-		return
-	}
-	sqls := []string{
-		"ALTER TABLE mysql.db ADD COLUMN `References_priv` ENUM('N','Y') CHARACTER SET utf8 NOT NULL DEFAULT 'N' AFTER `Grant_priv`",
-		"ALTER TABLE mysql.db ADD COLUMN `Create_tmp_table_priv` ENUM('N','Y') CHARACTER SET utf8 NOT NULL DEFAULT 'N' AFTER `Alter_priv`",
-		"ALTER TABLE mysql.db ADD COLUMN `Lock_tables_priv` ENUM('N','Y') CHARACTER SET utf8 NOT NULL DEFAULT 'N' AFTER `Create_tmp_table_priv`",
-		"ALTER TABLE mysql.db ADD COLUMN `Create_view_priv` ENUM('N','Y') CHARACTER SET utf8 NOT NULL DEFAULT 'N' AFTER `Lock_tables_priv`",
-		"ALTER TABLE mysql.db ADD COLUMN `Show_view_priv` ENUM('N','Y') CHARACTER SET utf8 NOT NULL DEFAULT 'N' AFTER `Create_view_priv`",
-		"ALTER TABLE mysql.db ADD COLUMN `Create_routine_priv` ENUM('N','Y') CHARACTER SET utf8 NOT NULL DEFAULT 'N' AFTER `Show_view_priv`",
-		"ALTER TABLE mysql.db ADD COLUMN `Alter_routine_priv` ENUM('N','Y') CHARACTER SET utf8 NOT NULL DEFAULT 'N' AFTER `Create_routine_priv`",
-		"ALTER TABLE mysql.db ADD COLUMN `Event_priv` ENUM('N','Y') CHARACTER SET utf8 NOT NULL DEFAULT 'N' AFTER `Execute_priv`",
-		"ALTER TABLE mysql.db ADD COLUMN `Trigger_priv` ENUM('N','Y') CHARACTER SET utf8 NOT NULL DEFAULT 'N' AFTER `Event_priv`",
-	}
-	for _, sql := range sqls {
-		doReentrantDDL(s, sql, infoschema.ErrColumnExists)
-	}
-}
-
-func upgradeToVer15(s sessiontypes.Session, ver int64) {
-	if ver >= version15 {
-		return
-	}
-	doReentrantDDL(s, CreateGCDeleteRangeTable)
-}
-
-func upgradeToVer16(s sessiontypes.Session, ver int64) {
-	if ver >= version16 {
-		return
-	}
-	doReentrantDDL(s, "ALTER TABLE mysql.stats_histograms ADD COLUMN `cm_sketch` BLOB", infoschema.ErrColumnExists)
-}
-
-func upgradeToVer17(s sessiontypes.Session, ver int64) {
-	if ver >= version17 {
-		return
-	}
-	doReentrantDDL(s, "ALTER TABLE mysql.user MODIFY User CHAR(32)")
-}
-
-func upgradeToVer18(s sessiontypes.Session, ver int64) {
-	if ver >= version18 {
-		return
-	}
-	doReentrantDDL(s, "ALTER TABLE mysql.stats_histograms ADD COLUMN `tot_col_size` BIGINT(64) NOT NULL DEFAULT 0", infoschema.ErrColumnExists)
-}
-
-func upgradeToVer19(s sessiontypes.Session, ver int64) {
-	if ver >= version19 {
-		return
-	}
-	doReentrantDDL(s, "ALTER TABLE mysql.db MODIFY User CHAR(32)")
-	doReentrantDDL(s, "ALTER TABLE mysql.tables_priv MODIFY User CHAR(32)")
-	doReentrantDDL(s, "ALTER TABLE mysql.columns_priv MODIFY User CHAR(32)")
-}
-
-func upgradeToVer20(s sessiontypes.Session, ver int64) {
-	if ver >= version20 {
-		return
-	}
-	// NOTE: Feedback is deprecated, but we still need to create this table for compatibility.
-	doReentrantDDL(s, CreateStatsFeedbackTable)
-}
-
-func upgradeToVer21(s sessiontypes.Session, ver int64) {
-	if ver >= version21 {
-		return
-	}
-	mustExecute(s, CreateGCDeleteRangeDoneTable)
-
-	doReentrantDDL(s, "ALTER TABLE mysql.gc_delete_range DROP INDEX job_id", dbterror.ErrCantDropFieldOrKey)
-	doReentrantDDL(s, "ALTER TABLE mysql.gc_delete_range ADD UNIQUE INDEX delete_range_index (job_id, element_id)", dbterror.ErrDupKeyName)
-	doReentrantDDL(s, "ALTER TABLE mysql.gc_delete_range DROP INDEX element_id", dbterror.ErrCantDropFieldOrKey)
-}
-
-func upgradeToVer22(s sessiontypes.Session, ver int64) {
-	if ver >= version22 {
-		return
-	}
-	doReentrantDDL(s, "ALTER TABLE mysql.stats_histograms ADD COLUMN `stats_ver` BIGINT(64) NOT NULL DEFAULT 0", infoschema.ErrColumnExists)
-}
-
-func upgradeToVer23(s sessiontypes.Session, ver int64) {
-	if ver >= version23 {
-		return
-	}
-	doReentrantDDL(s, "ALTER TABLE mysql.stats_histograms ADD COLUMN `flag` BIGINT(64) NOT NULL DEFAULT 0", infoschema.ErrColumnExists)
-}
-
-// writeSystemTZ writes system timezone info into mysql.tidb
-func writeSystemTZ(s sessiontypes.Session) {
-	mustExecute(s, `INSERT HIGH_PRIORITY INTO %n.%n VALUES (%?, %?, "TiDB Global System Timezone.") ON DUPLICATE KEY UPDATE VARIABLE_VALUE= %?`,
-		mysql.SystemDB,
-		mysql.TiDBTable,
-		tidbSystemTZ,
-		timeutil.InferSystemTZ(),
-		timeutil.InferSystemTZ(),
-	)
-}
-
-// upgradeToVer24 initializes `System` timezone according to docs/design/2018-09-10-adding-tz-env.md
-func upgradeToVer24(s sessiontypes.Session, ver int64) {
-	if ver >= version24 {
-		return
-	}
-	writeSystemTZ(s)
-}
-
-// upgradeToVer25 updates tidb_max_chunk_size to new low bound value 32 if previous value is small than 32.
-func upgradeToVer25(s sessiontypes.Session, ver int64) {
-	if ver >= version25 {
-		return
-	}
-	sql := fmt.Sprintf("UPDATE HIGH_PRIORITY %[1]s.%[2]s SET VARIABLE_VALUE = '%[4]d' WHERE VARIABLE_NAME = '%[3]s' AND VARIABLE_VALUE < %[4]d",
-		mysql.SystemDB, mysql.GlobalVariablesTable, vardef.TiDBMaxChunkSize, vardef.DefInitChunkSize)
-	mustExecute(s, sql)
-}
-
-func upgradeToVer26(s sessiontypes.Session, ver int64) {
-	if ver >= version26 {
-		return
-	}
-	mustExecute(s, CreateRoleEdgesTable)
-	mustExecute(s, CreateDefaultRolesTable)
-	doReentrantDDL(s, "ALTER TABLE mysql.user ADD COLUMN `Create_role_priv` ENUM('N','Y') DEFAULT 'N'", infoschema.ErrColumnExists)
-	doReentrantDDL(s, "ALTER TABLE mysql.user ADD COLUMN `Drop_role_priv` ENUM('N','Y') DEFAULT 'N'", infoschema.ErrColumnExists)
-	doReentrantDDL(s, "ALTER TABLE mysql.user ADD COLUMN `Account_locked` ENUM('N','Y') DEFAULT 'N'", infoschema.ErrColumnExists)
-	// user with Create_user_Priv privilege should have Create_view_priv and Show_view_priv after upgrade to v3.0
-	mustExecute(s, "UPDATE HIGH_PRIORITY mysql.user SET Create_role_priv='Y',Drop_role_priv='Y' WHERE Create_user_priv='Y'")
-	// user with Create_Priv privilege should have Create_view_priv and Show_view_priv after upgrade to v3.0
-	mustExecute(s, "UPDATE HIGH_PRIORITY mysql.user SET Create_view_priv='Y',Show_view_priv='Y' WHERE Create_priv='Y'")
-}
-
-func upgradeToVer27(s sessiontypes.Session, ver int64) {
-	if ver >= version27 {
-		return
-	}
-	doReentrantDDL(s, "ALTER TABLE mysql.stats_histograms ADD COLUMN `correlation` DOUBLE NOT NULL DEFAULT 0", infoschema.ErrColumnExists)
-}
-
-func upgradeToVer28(s sessiontypes.Session, ver int64) {
-	if ver >= version28 {
-		return
-	}
-	doReentrantDDL(s, CreateBindInfoTable)
-}
-
-func upgradeToVer29(s sessiontypes.Session, ver int64) {
-	// upgradeToVer29 only need to be run when the current version is 28.
-	if ver != version28 {
-		return
-	}
-	doReentrantDDL(s, "ALTER TABLE mysql.bind_info CHANGE create_time create_time TIMESTAMP(3)")
-	doReentrantDDL(s, "ALTER TABLE mysql.bind_info CHANGE update_time update_time TIMESTAMP(3)")
-	doReentrantDDL(s, "ALTER TABLE mysql.bind_info ADD INDEX sql_index (original_sql(1024),default_db(1024))", dbterror.ErrDupKeyName)
-}
-
-func upgradeToVer30(s sessiontypes.Session, ver int64) {
-	if ver >= version30 {
-		return
-	}
-	mustExecute(s, CreateStatsTopNTable)
-}
-
-func upgradeToVer31(s sessiontypes.Session, ver int64) {
-	if ver >= version31 {
-		return
-	}
-	doReentrantDDL(s, "ALTER TABLE mysql.stats_histograms ADD COLUMN `last_analyze_pos` BLOB DEFAULT NULL", infoschema.ErrColumnExists)
-}
-
-func upgradeToVer32(s sessiontypes.Session, ver int64) {
-	if ver >= version32 {
-		return
-	}
-	doReentrantDDL(s, "ALTER TABLE mysql.tables_priv MODIFY table_priv SET('Select','Insert','Update','Delete','Create','Drop','Grant', 'Index', 'Alter', 'Create View', 'Show View', 'Trigger', 'References')")
-}
-
-func upgradeToVer33(s sessiontypes.Session, ver int64) {
-	if ver >= version33 {
-		return
-	}
-	doReentrantDDL(s, CreateExprPushdownBlacklist)
-}
-
-func upgradeToVer34(s sessiontypes.Session, ver int64) {
-	if ver >= version34 {
-		return
-	}
-	doReentrantDDL(s, CreateOptRuleBlacklist)
-}
-
-func upgradeToVer35(s sessiontypes.Session, ver int64) {
-	if ver >= version35 {
-		return
-	}
-	sql := fmt.Sprintf("UPDATE HIGH_PRIORITY %s.%s SET VARIABLE_NAME = '%s' WHERE VARIABLE_NAME = 'tidb_back_off_weight'",
-		mysql.SystemDB, mysql.GlobalVariablesTable, vardef.TiDBBackOffWeight)
-	mustExecute(s, sql)
-}
-
-func upgradeToVer36(s sessiontypes.Session, ver int64) {
-	if ver >= version36 {
-		return
-	}
-	doReentrantDDL(s, "ALTER TABLE mysql.user ADD COLUMN `Shutdown_priv` ENUM('N','Y') DEFAULT 'N'", infoschema.ErrColumnExists)
-	// A root user will have those privileges after upgrading.
-	mustExecute(s, "UPDATE HIGH_PRIORITY mysql.user SET Shutdown_priv='Y' WHERE Super_priv='Y'")
-	mustExecute(s, "UPDATE HIGH_PRIORITY mysql.user SET Create_tmp_table_priv='Y',Lock_tables_priv='Y',Create_routine_priv='Y',Alter_routine_priv='Y',Event_priv='Y' WHERE Super_priv='Y'")
-}
-
-func upgradeToVer37(s sessiontypes.Session, ver int64) {
-	if ver >= version37 {
-		return
-	}
-	// when upgrade from old tidb and no 'tidb_enable_window_function' in GLOBAL_VARIABLES, init it with 0.
-	sql := fmt.Sprintf("INSERT IGNORE INTO  %s.%s (`VARIABLE_NAME`, `VARIABLE_VALUE`) VALUES ('%s', '%d')",
-		mysql.SystemDB, mysql.GlobalVariablesTable, vardef.TiDBEnableWindowFunction, 0)
-	mustExecute(s, sql)
-}
-
-func upgradeToVer38(s sessiontypes.Session, ver int64) {
-	if ver >= version38 {
-		return
-	}
-	doReentrantDDL(s, CreateGlobalPrivTable)
-}
-
-func writeNewCollationParameter(s sessiontypes.Session, flag bool) {
-	comment := "If the new collations are enabled. Do not edit it."
-	b := varFalse
-	if flag {
-		b = varTrue
-	}
-	mustExecute(s, `INSERT HIGH_PRIORITY INTO %n.%n VALUES (%?, %?, %?) ON DUPLICATE KEY UPDATE VARIABLE_VALUE=%?`,
-		mysql.SystemDB, mysql.TiDBTable, TidbNewCollationEnabled, b, comment, b,
-	)
-}
-
-func upgradeToVer40(s sessiontypes.Session, ver int64) {
-	if ver >= version40 {
-		return
-	}
-	// There is no way to enable new collation for an existing TiDB cluster.
-	writeNewCollationParameter(s, false)
-}
-
-func upgradeToVer41(s sessiontypes.Session, ver int64) {
-	if ver >= version41 {
-		return
-	}
-	doReentrantDDL(s, "ALTER TABLE mysql.user CHANGE `password` `authentication_string` TEXT", infoschema.ErrColumnExists, infoschema.ErrColumnNotExists)
-	doReentrantDDL(s, "ALTER TABLE mysql.user ADD COLUMN `password` TEXT as (`authentication_string`)", infoschema.ErrColumnExists)
-}
-
-// writeDefaultExprPushDownBlacklist writes default expr pushdown blacklist into mysql.expr_pushdown_blacklist
-func writeDefaultExprPushDownBlacklist(s sessiontypes.Session) {
-	mustExecute(s, "INSERT HIGH_PRIORITY INTO mysql.expr_pushdown_blacklist VALUES"+
-		"('date_add','tiflash', 'DST(daylight saving time) does not take effect in TiFlash date_add')")
-}
-
-func upgradeToVer42(s sessiontypes.Session, ver int64) {
-	if ver >= version42 {
-		return
-	}
-	doReentrantDDL(s, "ALTER TABLE mysql.expr_pushdown_blacklist ADD COLUMN `store_type` CHAR(100) NOT NULL DEFAULT 'tikv,tiflash,tidb'", infoschema.ErrColumnExists)
-	doReentrantDDL(s, "ALTER TABLE mysql.expr_pushdown_blacklist ADD COLUMN `reason` VARCHAR(200)", infoschema.ErrColumnExists)
-	writeDefaultExprPushDownBlacklist(s)
-}
-
-// Convert statement summary global variables to non-empty values.
-func writeStmtSummaryVars(s sessiontypes.Session) {
-	sql := "UPDATE %n.%n SET variable_value= %? WHERE variable_name= %? AND variable_value=''"
-	mustExecute(s, sql, mysql.SystemDB, mysql.GlobalVariablesTable, variable.BoolToOnOff(vardef.DefTiDBEnableStmtSummary), vardef.TiDBEnableStmtSummary)
-	mustExecute(s, sql, mysql.SystemDB, mysql.GlobalVariablesTable, variable.BoolToOnOff(vardef.DefTiDBStmtSummaryInternalQuery), vardef.TiDBStmtSummaryInternalQuery)
-	mustExecute(s, sql, mysql.SystemDB, mysql.GlobalVariablesTable, strconv.Itoa(vardef.DefTiDBStmtSummaryRefreshInterval), vardef.TiDBStmtSummaryRefreshInterval)
-	mustExecute(s, sql, mysql.SystemDB, mysql.GlobalVariablesTable, strconv.Itoa(vardef.DefTiDBStmtSummaryHistorySize), vardef.TiDBStmtSummaryHistorySize)
-	mustExecute(s, sql, mysql.SystemDB, mysql.GlobalVariablesTable, strconv.FormatUint(uint64(vardef.DefTiDBStmtSummaryMaxStmtCount), 10), vardef.TiDBStmtSummaryMaxStmtCount)
-	mustExecute(s, sql, mysql.SystemDB, mysql.GlobalVariablesTable, strconv.FormatUint(uint64(vardef.DefTiDBStmtSummaryMaxSQLLength), 10), vardef.TiDBStmtSummaryMaxSQLLength)
-}
-
-func upgradeToVer43(s sessiontypes.Session, ver int64) {
-	if ver >= version43 {
-		return
-	}
-	writeStmtSummaryVars(s)
-}
-
-func upgradeToVer44(s sessiontypes.Session, ver int64) {
-	if ver >= version44 {
-		return
-	}
-	mustExecute(s, "DELETE FROM mysql.global_variables where variable_name = \"tidb_isolation_read_engines\"")
-}
-
-func upgradeToVer45(s sessiontypes.Session, ver int64) {
-	if ver >= version45 {
-		return
-	}
-	doReentrantDDL(s, "ALTER TABLE mysql.user ADD COLUMN `Config_priv` ENUM('N','Y') DEFAULT 'N'", infoschema.ErrColumnExists)
-	mustExecute(s, "UPDATE HIGH_PRIORITY mysql.user SET Config_priv='Y' WHERE Super_priv='Y'")
-}
-
-// In v3.1.1, we wrongly replace the context of upgradeToVer39 with upgradeToVer44. If we upgrade from v3.1.1 to a newer version,
-// upgradeToVer39 will be missed. So we redo upgradeToVer39 here to make sure the upgrading from v3.1.1 succeed.
-func upgradeToVer46(s sessiontypes.Session, ver int64) {
-	if ver >= version46 {
-		return
-	}
-	doReentrantDDL(s, "ALTER TABLE mysql.user ADD COLUMN `Reload_priv` ENUM('N','Y') DEFAULT 'N'", infoschema.ErrColumnExists)
-	doReentrantDDL(s, "ALTER TABLE mysql.user ADD COLUMN `File_priv` ENUM('N','Y') DEFAULT 'N'", infoschema.ErrColumnExists)
-	mustExecute(s, "UPDATE HIGH_PRIORITY mysql.user SET Reload_priv='Y' WHERE Super_priv='Y'")
-	mustExecute(s, "UPDATE HIGH_PRIORITY mysql.user SET File_priv='Y' WHERE Super_priv='Y'")
-}
-
-func upgradeToVer47(s sessiontypes.Session, ver int64) {
-	if ver >= version47 {
-		return
-	}
-	doReentrantDDL(s, "ALTER TABLE mysql.bind_info ADD COLUMN `source` varchar(10) NOT NULL default 'unknown'", infoschema.ErrColumnExists)
-}
-
-func upgradeToVer50(s sessiontypes.Session, ver int64) {
-	if ver >= version50 {
-		return
-	}
-	doReentrantDDL(s, CreateSchemaIndexUsageTable)
-}
-
-func upgradeToVer52(s sessiontypes.Session, ver int64) {
-	if ver >= version52 {
-		return
-	}
-	doReentrantDDL(s, "ALTER TABLE mysql.stats_histograms MODIFY cm_sketch BLOB(6291456)")
-}
-
-func upgradeToVer53(s sessiontypes.Session, ver int64) {
-	if ver >= version53 {
-		return
-	}
-	// when upgrade from old tidb and no `tidb_enable_strict_double_type_check` in GLOBAL_VARIABLES, init it with 1`
-	sql := fmt.Sprintf("INSERT IGNORE INTO %s.%s (`VARIABLE_NAME`, `VARIABLE_VALUE`) VALUES ('%s', '%d')",
-		mysql.SystemDB, mysql.GlobalVariablesTable, vardef.TiDBEnableStrictDoubleTypeCheck, 0)
-	mustExecute(s, sql)
-}
-
-func upgradeToVer54(s sessiontypes.Session, ver int64) {
-	if ver >= version54 {
-		return
-	}
-	// The mem-query-quota default value is 32GB by default in v3.0, and 1GB by
-	// default in v4.0.
-	// If a cluster is upgraded from v3.0.x (bootstrapVer <= version38) to
-	// v4.0.9+, we'll write the default value to mysql.tidb. Thus we can get the
-	// default value of mem-quota-query, and promise the compatibility even if
-	// the tidb-server restarts.
-	// If it's a newly deployed cluster, we do not need to write the value into
-	// mysql.tidb, since no compatibility problem will happen.
-
-	// This bootstrap task becomes obsolete in TiDB 5.0+, because it appears that the
-	// default value of mem-quota-query changes back to 1GB. In TiDB 6.1+ mem-quota-query
-	// is no longer a config option, but instead a system variable (tidb_mem_quota_query).
-
-	if ver <= version38 {
-		writeMemoryQuotaQuery(s)
-	}
-}
-
-// When cherry-pick upgradeToVer52 to v4.0, we wrongly name it upgradeToVer48.
-// If we upgrade from v4.0 to a newer version, the real upgradeToVer48 will be missed.
-// So we redo upgradeToVer48 here to make sure the upgrading from v4.0 succeeds.
-func upgradeToVer55(s sessiontypes.Session, ver int64) {
-	if ver >= version55 {
-		return
-	}
-	defValues := map[string]string{
-		vardef.TiDBIndexLookupConcurrency:     "4",
-		vardef.TiDBIndexLookupJoinConcurrency: "4",
-		vardef.TiDBHashAggFinalConcurrency:    "4",
-		vardef.TiDBHashAggPartialConcurrency:  "4",
-		vardef.TiDBWindowConcurrency:          "4",
-		vardef.TiDBProjectionConcurrency:      "4",
-		vardef.TiDBHashJoinConcurrency:        "5",
-	}
-	names := make([]string, 0, len(defValues))
-	for n := range defValues {
-		names = append(names, n)
-	}
-
-	selectSQL := "select HIGH_PRIORITY * from mysql.global_variables where variable_name in ('" + strings.Join(names, quoteCommaQuote) + "')"
-	ctx := kv.WithInternalSourceType(context.Background(), kv.InternalTxnBootstrap)
-	rs, err := s.ExecuteInternal(ctx, selectSQL)
-	terror.MustNil(err)
-	defer terror.Call(rs.Close)
-	req := rs.NewChunk(nil)
-	it := chunk.NewIterator4Chunk(req)
-	err = rs.Next(ctx, req)
-	for err == nil && req.NumRows() != 0 {
-		for row := it.Begin(); row != it.End(); row = it.Next() {
-			n := strings.ToLower(row.GetString(0))
-			v := row.GetString(1)
-			if defValue, ok := defValues[n]; !ok || defValue != v {
-				return
-			}
-		}
-		err = rs.Next(ctx, req)
-	}
-	terror.MustNil(err)
-
-	mustExecute(s, "BEGIN")
-	v := strconv.Itoa(vardef.ConcurrencyUnset)
-	sql := fmt.Sprintf("UPDATE %s.%s SET variable_value='%%s' WHERE variable_name='%%s'", mysql.SystemDB, mysql.GlobalVariablesTable)
-	for _, name := range names {
-		mustExecute(s, fmt.Sprintf(sql, v, name))
-	}
-	mustExecute(s, "COMMIT")
-}
-
-// When cherry-pick upgradeToVer54 to v4.0, we wrongly name it upgradeToVer49.
-// If we upgrade from v4.0 to a newer version, the real upgradeToVer49 will be missed.
-// So we redo upgradeToVer49 here to make sure the upgrading from v4.0 succeeds.
-func upgradeToVer56(s sessiontypes.Session, ver int64) {
-	if ver >= version56 {
-		return
-	}
-	doReentrantDDL(s, CreateStatsExtended)
-}
-
-func upgradeToVer57(s sessiontypes.Session, ver int64) {
-	if ver >= version57 {
-		return
-	}
-	insertBuiltinBindInfoRow(s)
-}
-
-func initBindInfoTable(s sessiontypes.Session) {
-	mustExecute(s, CreateBindInfoTable)
-	insertBuiltinBindInfoRow(s)
-}
-
-func insertBuiltinBindInfoRow(s sessiontypes.Session) {
-	mustExecute(s, `INSERT HIGH_PRIORITY INTO mysql.bind_info(original_sql, bind_sql, default_db, status, create_time, update_time, charset, collation, source)
-						VALUES (%?, %?, "mysql", %?, "0000-00-00 00:00:00", "0000-00-00 00:00:00", "", "", %?)`,
-		bindinfo.BuiltinPseudoSQL4BindLock, bindinfo.BuiltinPseudoSQL4BindLock, bindinfo.StatusBuiltin, bindinfo.StatusBuiltin,
-	)
-}
-
-func upgradeToVer59(s sessiontypes.Session, ver int64) {
-	if ver >= version59 {
-		return
-	}
-	// The oom-action default value is log by default in v3.0, and cancel by
-	// default in v4.0.11+.
-	// If a cluster is upgraded from v3.0.x (bootstrapVer <= version59) to
-	// v4.0.11+, we'll write the default value to mysql.tidb. Thus we can get
-	// the default value of oom-action, and promise the compatibility even if
-	// the tidb-server restarts.
-	// If it's a newly deployed cluster, we do not need to write the value into
-	// mysql.tidb, since no compatibility problem will happen.
-	writeOOMAction(s)
-}
-
-func upgradeToVer60(s sessiontypes.Session, ver int64) {
-	if ver >= version60 {
-		return
-	}
-	mustExecute(s, "DROP TABLE IF EXISTS mysql.stats_extended")
-	doReentrantDDL(s, CreateStatsExtended)
-}
-
-type bindInfo struct {
-	bindSQL    string
-	status     string
-	createTime types.Time
-	charset    string
-	collation  string
-	source     string
-}
-
-func upgradeToVer67(s sessiontypes.Session, ver int64) {
-	if ver >= version67 {
-		return
-	}
-	bindMap := make(map[string]bindInfo)
-	var err error
-	mustExecute(s, "BEGIN PESSIMISTIC")
-
-	defer func() {
-		if err != nil {
-			mustExecute(s, "ROLLBACK")
-			return
-		}
-
-		mustExecute(s, "COMMIT")
-	}()
-	mustExecute(s, bindinfo.LockBindInfoSQL)
-	ctx := kv.WithInternalSourceType(context.Background(), kv.InternalTxnBootstrap)
-	var rs sqlexec.RecordSet
-	rs, err = s.ExecuteInternal(ctx,
-		`SELECT bind_sql, default_db, status, create_time, charset, collation, source
-			FROM mysql.bind_info
-			WHERE source != 'builtin'
-			ORDER BY update_time DESC`)
-	if err != nil {
-		logutil.BgLogger().Fatal("upgradeToVer67 error", zap.Error(err))
-	}
-	req := rs.NewChunk(nil)
-	iter := chunk.NewIterator4Chunk(req)
-	p := parser.New()
-	now := types.NewTime(types.FromGoTime(time.Now()), mysql.TypeTimestamp, 3)
-	for {
-		err = rs.Next(context.TODO(), req)
-		if err != nil {
-			logutil.BgLogger().Fatal("upgradeToVer67 error", zap.Error(err))
-		}
-		if req.NumRows() == 0 {
-			break
-		}
-		updateBindInfo(iter, p, bindMap)
-	}
-	terror.Call(rs.Close)
-
-	mustExecute(s, "DELETE FROM mysql.bind_info where source != 'builtin'")
-	for original, bind := range bindMap {
-		mustExecute(s, fmt.Sprintf("INSERT INTO mysql.bind_info VALUES(%s, %s, '', %s, %s, %s, %s, %s, %s)",
-			expression.Quote(original),
-			expression.Quote(bind.bindSQL),
-			expression.Quote(bind.status),
-			expression.Quote(bind.createTime.String()),
-			expression.Quote(now.String()),
-			expression.Quote(bind.charset),
-			expression.Quote(bind.collation),
-			expression.Quote(bind.source),
-		))
-	}
-}
-
-func updateBindInfo(iter *chunk.Iterator4Chunk, p *parser.Parser, bindMap map[string]bindInfo) {
-	for row := iter.Begin(); row != iter.End(); row = iter.Next() {
-		bind := row.GetString(0)
-		db := row.GetString(1)
-		status := row.GetString(2)
-
-		if status != bindinfo.StatusEnabled && status != bindinfo.StatusUsing && status != bindinfo.StatusBuiltin {
-			continue
-		}
-
-		charset := row.GetString(4)
-		collation := row.GetString(5)
-		stmt, err := p.ParseOneStmt(bind, charset, collation)
-		if err != nil {
-			logutil.BgLogger().Fatal("updateBindInfo error", zap.Error(err))
-		}
-		originWithDB := parser.Normalize(utilparser.RestoreWithDefaultDB(stmt, db, bind), "ON")
-		if _, ok := bindMap[originWithDB]; ok {
-			// The results are sorted in descending order of time.
-			// And in the following cases, duplicate originWithDB may occur
-			//      originalText         	|bindText                                   	|DB
-			//		`select * from t` 		|`select /*+ use_index(t, idx) */ * from t` 	|`test`
-			// 		`select * from test.t`  |`select /*+ use_index(t, idx) */ * from test.t`|``
-			// Therefore, if repeated, we can skip to keep the latest binding.
-			continue
-		}
-		bindMap[originWithDB] = bindInfo{
-			bindSQL:    utilparser.RestoreWithDefaultDB(stmt, db, bind),
-			status:     status,
-			createTime: row.GetTime(3),
-			charset:    charset,
-			collation:  collation,
-			source:     row.GetString(6),
-		}
-	}
-}
-
-func writeMemoryQuotaQuery(s sessiontypes.Session) {
-	comment := "memory_quota_query is 32GB by default in v3.0.x, 1GB by default in v4.0.x+"
-	mustExecute(s, `INSERT HIGH_PRIORITY INTO %n.%n VALUES (%?, %?, %?) ON DUPLICATE KEY UPDATE VARIABLE_VALUE=%?`,
-		mysql.SystemDB, mysql.TiDBTable, tidbDefMemoryQuotaQuery, 32<<30, comment, 32<<30,
-	)
-}
-
-func upgradeToVer62(s sessiontypes.Session, ver int64) {
-	if ver >= version62 {
-		return
-	}
-	doReentrantDDL(s, "ALTER TABLE mysql.stats_buckets ADD COLUMN `ndv` bigint not null default 0", infoschema.ErrColumnExists)
-}
-
-func upgradeToVer63(s sessiontypes.Session, ver int64) {
-	if ver >= version63 {
-		return
-	}
-	doReentrantDDL(s, "ALTER TABLE mysql.user ADD COLUMN `Create_tablespace_priv` ENUM('N','Y') DEFAULT 'N'", infoschema.ErrColumnExists)
-	mustExecute(s, "UPDATE HIGH_PRIORITY mysql.user SET Create_tablespace_priv='Y' where Super_priv='Y'")
-}
-
-func upgradeToVer64(s sessiontypes.Session, ver int64) {
-	if ver >= version64 {
-		return
-	}
-	doReentrantDDL(s, "ALTER TABLE mysql.user ADD COLUMN `Repl_slave_priv` ENUM('N','Y') CHARACTER SET utf8 NOT NULL DEFAULT 'N' AFTER `Execute_priv`", infoschema.ErrColumnExists)
-	doReentrantDDL(s, "ALTER TABLE mysql.user ADD COLUMN `Repl_client_priv` ENUM('N','Y') CHARACTER SET utf8 NOT NULL DEFAULT 'N' AFTER `Repl_slave_priv`", infoschema.ErrColumnExists)
-	mustExecute(s, "UPDATE HIGH_PRIORITY mysql.user SET Repl_slave_priv='Y',Repl_client_priv='Y' where Super_priv='Y'")
-}
-
-func upgradeToVer65(s sessiontypes.Session, ver int64) {
-	if ver >= version65 {
-		return
-	}
-	doReentrantDDL(s, CreateStatsFMSketchTable)
-}
-
-func upgradeToVer66(s sessiontypes.Session, ver int64) {
-	if ver >= version66 {
-		return
-	}
-	mustExecute(s, "set @@global.tidb_track_aggregate_memory_usage = 1")
-}
-
-func upgradeToVer68(s sessiontypes.Session, ver int64) {
-	if ver >= version68 {
-		return
-	}
-	mustExecute(s, "DELETE FROM mysql.global_variables where VARIABLE_NAME = 'tidb_enable_clustered_index' and VARIABLE_VALUE = 'OFF'")
-}
-
-func upgradeToVer69(s sessiontypes.Session, ver int64) {
-	if ver >= version69 {
-		return
-	}
-	doReentrantDDL(s, CreateGlobalGrantsTable)
-}
-
-func upgradeToVer70(s sessiontypes.Session, ver int64) {
-	if ver >= version70 {
-		return
-	}
-	doReentrantDDL(s, "ALTER TABLE mysql.user ADD COLUMN plugin CHAR(64) AFTER authentication_string", infoschema.ErrColumnExists)
-	mustExecute(s, "UPDATE HIGH_PRIORITY mysql.user SET plugin='mysql_native_password'")
-}
-
-func upgradeToVer71(s sessiontypes.Session, ver int64) {
-	if ver >= version71 {
-		return
-	}
-	mustExecute(s, "UPDATE mysql.global_variables SET VARIABLE_VALUE='OFF' WHERE VARIABLE_NAME = 'tidb_multi_statement_mode' AND VARIABLE_VALUE = 'WARN'")
-}
-
-func upgradeToVer72(s sessiontypes.Session, ver int64) {
-	if ver >= version72 {
-		return
-	}
-	doReentrantDDL(s, "ALTER TABLE mysql.stats_meta ADD COLUMN snapshot BIGINT(64) UNSIGNED NOT NULL DEFAULT 0", infoschema.ErrColumnExists)
-}
-
-func upgradeToVer73(s sessiontypes.Session, ver int64) {
-	if ver >= version73 {
-		return
-	}
-	doReentrantDDL(s, CreateCapturePlanBaselinesBlacklist)
-}
-
-func upgradeToVer74(s sessiontypes.Session, ver int64) {
-	if ver >= version74 {
-		return
-	}
-	// The old default value of `tidb_stmt_summary_max_stmt_count` is 200, we want to enlarge this to the new default value when TiDB upgrade.
-	mustExecute(s, fmt.Sprintf("UPDATE mysql.global_variables SET VARIABLE_VALUE='%[1]v' WHERE VARIABLE_NAME = 'tidb_stmt_summary_max_stmt_count' AND CAST(VARIABLE_VALUE AS SIGNED) = 200", vardef.DefTiDBStmtSummaryMaxStmtCount))
-}
-
-func upgradeToVer75(s sessiontypes.Session, ver int64) {
-	if ver >= version75 {
-		return
-	}
-	doReentrantDDL(s, "ALTER TABLE mysql.user MODIFY COLUMN Host CHAR(255)")
-	doReentrantDDL(s, "ALTER TABLE mysql.global_priv MODIFY COLUMN Host CHAR(255)")
-	doReentrantDDL(s, "ALTER TABLE mysql.db MODIFY COLUMN Host CHAR(255)")
-	doReentrantDDL(s, "ALTER TABLE mysql.tables_priv MODIFY COLUMN Host CHAR(255)")
-	doReentrantDDL(s, "ALTER TABLE mysql.columns_priv MODIFY COLUMN Host CHAR(255)")
-}
-
-func upgradeToVer76(s sessiontypes.Session, ver int64) {
-	if ver >= version76 {
-		return
-	}
-	doReentrantDDL(s, "ALTER TABLE mysql.columns_priv MODIFY COLUMN Column_priv SET('Select','Insert','Update','References')")
-}
-
-func upgradeToVer77(s sessiontypes.Session, ver int64) {
-	if ver >= version77 {
-		return
-	}
-	doReentrantDDL(s, CreateColumnStatsUsageTable)
-}
-
-func upgradeToVer78(s sessiontypes.Session, ver int64) {
-	if ver >= version78 {
-		return
-	}
-	doReentrantDDL(s, "ALTER TABLE mysql.stats_buckets MODIFY upper_bound LONGBLOB NOT NULL")
-	doReentrantDDL(s, "ALTER TABLE mysql.stats_buckets MODIFY lower_bound LONGBLOB")
-	doReentrantDDL(s, "ALTER TABLE mysql.stats_histograms MODIFY last_analyze_pos LONGBLOB DEFAULT NULL")
-}
-
-func upgradeToVer79(s sessiontypes.Session, ver int64) {
-	if ver >= version79 {
-		return
-	}
-	doReentrantDDL(s, CreateTableCacheMetaTable)
-}
-
-func upgradeToVer80(s sessiontypes.Session, ver int64) {
-	if ver >= version80 {
-		return
-	}
-	// Check if tidb_analyze_version exists in mysql.GLOBAL_VARIABLES.
-	// If not, insert "tidb_analyze_version | 1" since this is the old behavior before we introduce this variable.
-	initGlobalVariableIfNotExists(s, vardef.TiDBAnalyzeVersion, 1)
-}
-
-// For users that upgrade TiDB from a pre-4.0 version, we want to disable index merge by default.
-// This helps minimize query plan regressions.
-func upgradeToVer81(s sessiontypes.Session, ver int64) {
-	if ver >= version81 {
-		return
-	}
-	// Check if tidb_enable_index_merge exists in mysql.GLOBAL_VARIABLES.
-	// If not, insert "tidb_enable_index_merge | off".
-	initGlobalVariableIfNotExists(s, vardef.TiDBEnableIndexMerge, vardef.Off)
-}
-
-func upgradeToVer82(s sessiontypes.Session, ver int64) {
-	if ver >= version82 {
-		return
-	}
-	doReentrantDDL(s, CreateAnalyzeOptionsTable)
-}
-
-func upgradeToVer83(s sessiontypes.Session, ver int64) {
-	if ver >= version83 {
-		return
-	}
-	doReentrantDDL(s, CreateStatsHistory)
-}
-
-func upgradeToVer84(s sessiontypes.Session, ver int64) {
-	if ver >= version84 {
-		return
-	}
-	doReentrantDDL(s, CreateStatsMetaHistory)
-}
-
-func upgradeToVer85(s sessiontypes.Session, ver int64) {
-	if ver >= version85 {
-		return
-	}
-	mustExecute(s, fmt.Sprintf("UPDATE HIGH_PRIORITY mysql.bind_info SET status= '%s' WHERE status = '%s'", bindinfo.StatusEnabled, bindinfo.StatusUsing))
-}
-
-func upgradeToVer86(s sessiontypes.Session, ver int64) {
-	if ver >= version86 {
-		return
-	}
-	doReentrantDDL(s, "ALTER TABLE mysql.tables_priv MODIFY COLUMN Column_priv SET('Select','Insert','Update','References')")
-}
-
-func upgradeToVer87(s sessiontypes.Session, ver int64) {
-	if ver >= version87 {
-		return
-	}
-	doReentrantDDL(s, CreateAnalyzeJobs)
-}
-
-func upgradeToVer88(s sessiontypes.Session, ver int64) {
-	if ver >= version88 {
-		return
-	}
-	doReentrantDDL(s, "ALTER TABLE mysql.user CHANGE `Repl_slave_priv` `Repl_slave_priv` ENUM('N','Y') NOT NULL DEFAULT 'N' AFTER `Execute_priv`")
-	doReentrantDDL(s, "ALTER TABLE mysql.user CHANGE `Repl_client_priv` `Repl_client_priv` ENUM('N','Y') NOT NULL DEFAULT 'N' AFTER `Repl_slave_priv`")
-}
-
-func upgradeToVer89(s sessiontypes.Session, ver int64) {
-	if ver >= version89 {
-		return
-	}
-	doReentrantDDL(s, CreateAdvisoryLocks)
-}
-
-// importConfigOption is a one-time import.
-// It is intended to be used to convert a config option to a sysvar.
-// It reads the config value from the tidb-server executing the bootstrap
-// (not guaranteed to be the same on all servers), and writes a message
-// to the error log. The message is important since the behavior is weird
-// (changes to the config file will no longer take effect past this point).
-func importConfigOption(s sessiontypes.Session, configName, svName, valStr string) {
-	message := fmt.Sprintf("%s is now configured by the system variable %s. One-time importing the value specified in tidb.toml file", configName, svName)
-	logutil.BgLogger().Warn(message, zap.String("value", valStr))
-	// We use insert ignore, since if its a duplicate we don't want to overwrite any user-set values.
-	sql := fmt.Sprintf("INSERT IGNORE INTO  %s.%s (`VARIABLE_NAME`, `VARIABLE_VALUE`) VALUES ('%s', '%s')",
-		mysql.SystemDB, mysql.GlobalVariablesTable, svName, valStr)
-	mustExecute(s, sql)
-}
-
-func upgradeToVer90(s sessiontypes.Session, ver int64) {
-	if ver >= version90 {
-		return
-	}
-	valStr := variable.BoolToOnOff(config.GetGlobalConfig().EnableBatchDML)
-	importConfigOption(s, "enable-batch-dml", vardef.TiDBEnableBatchDML, valStr)
-	valStr = fmt.Sprint(config.GetGlobalConfig().MemQuotaQuery)
-	importConfigOption(s, "mem-quota-query", vardef.TiDBMemQuotaQuery, valStr)
-	valStr = fmt.Sprint(config.GetGlobalConfig().Log.QueryLogMaxLen)
-	importConfigOption(s, "query-log-max-len", vardef.TiDBQueryLogMaxLen, valStr)
-	valStr = fmt.Sprint(config.GetGlobalConfig().Performance.CommitterConcurrency)
-	importConfigOption(s, "committer-concurrency", vardef.TiDBCommitterConcurrency, valStr)
-	valStr = variable.BoolToOnOff(config.GetGlobalConfig().Performance.RunAutoAnalyze)
-	importConfigOption(s, "run-auto-analyze", vardef.TiDBEnableAutoAnalyze, valStr)
-	valStr = config.GetGlobalConfig().OOMAction
-	importConfigOption(s, "oom-action", vardef.TiDBMemOOMAction, valStr)
-}
-
-func upgradeToVer91(s sessiontypes.Session, ver int64) {
-	if ver >= version91 {
-		return
-	}
-	valStr := variable.BoolToOnOff(config.GetGlobalConfig().PreparedPlanCache.Enabled)
-	importConfigOption(s, "prepared-plan-cache.enable", vardef.TiDBEnablePrepPlanCache, valStr)
-
-	valStr = strconv.Itoa(int(config.GetGlobalConfig().PreparedPlanCache.Capacity))
-	importConfigOption(s, "prepared-plan-cache.capacity", vardef.TiDBPrepPlanCacheSize, valStr)
-
-	valStr = strconv.FormatFloat(config.GetGlobalConfig().PreparedPlanCache.MemoryGuardRatio, 'f', -1, 64)
-	importConfigOption(s, "prepared-plan-cache.memory-guard-ratio", vardef.TiDBPrepPlanCacheMemoryGuardRatio, valStr)
-}
-
-func upgradeToVer93(s sessiontypes.Session, ver int64) {
-	if ver >= version93 {
-		return
-	}
-	valStr := variable.BoolToOnOff(config.GetGlobalConfig().OOMUseTmpStorage)
-	importConfigOption(s, "oom-use-tmp-storage", vardef.TiDBEnableTmpStorageOnOOM, valStr)
-}
-
-func upgradeToVer94(s sessiontypes.Session, ver int64) {
-	if ver >= version94 {
-		return
-	}
-	mustExecute(s, CreateMDLView)
-}
-
-func upgradeToVer95(s sessiontypes.Session, ver int64) {
-	if ver >= version95 {
-		return
-	}
-	doReentrantDDL(s, "ALTER TABLE mysql.user ADD COLUMN IF NOT EXISTS `User_attributes` JSON")
-}
-
-func upgradeToVer97(s sessiontypes.Session, ver int64) {
-	if ver >= version97 {
-		return
-	}
-	// Check if tidb_opt_range_max_size exists in mysql.GLOBAL_VARIABLES.
-	// If not, insert "tidb_opt_range_max_size | 0" since this is the old behavior before we introduce this variable.
-	initGlobalVariableIfNotExists(s, vardef.TiDBOptRangeMaxSize, 0)
-}
-
-func upgradeToVer98(s sessiontypes.Session, ver int64) {
-	if ver >= version98 {
-		return
-	}
-	doReentrantDDL(s, "ALTER TABLE mysql.user ADD COLUMN IF NOT EXISTS `Token_issuer` varchar(255)")
-}
-
-func upgradeToVer99Before(s sessiontypes.Session) {
-	mustExecute(s, "INSERT HIGH_PRIORITY IGNORE INTO %n.%n VALUES (%?, %?);",
-		mysql.SystemDB, mysql.GlobalVariablesTable, vardef.TiDBEnableMDL, 0)
-}
-
-func upgradeToVer99After(s sessiontypes.Session) {
-	sql := fmt.Sprintf("UPDATE HIGH_PRIORITY %[1]s.%[2]s SET VARIABLE_VALUE = %[4]d WHERE VARIABLE_NAME = '%[3]s'",
-		mysql.SystemDB, mysql.GlobalVariablesTable, vardef.TiDBEnableMDL, 1)
-	mustExecute(s, sql)
-	err := kv.RunInNewTxn(kv.WithInternalSourceType(context.Background(), kv.InternalTxnDDL), s.GetStore(), true, func(_ context.Context, txn kv.Transaction) error {
-		t := meta.NewMutator(txn)
-		return t.SetMetadataLock(true)
-	})
-	terror.MustNil(err)
-}
-
-func upgradeToVer100(s sessiontypes.Session, ver int64) {
-	if ver >= version100 {
-		return
-	}
-	valStr := strconv.Itoa(int(config.GetGlobalConfig().Performance.ServerMemoryQuota))
-	importConfigOption(s, "performance.server-memory-quota", vardef.TiDBServerMemoryLimit, valStr)
-}
-
-func upgradeToVer101(s sessiontypes.Session, ver int64) {
-	if ver >= version101 {
-		return
-	}
-	doReentrantDDL(s, CreatePlanReplayerStatusTable)
-}
-
-func upgradeToVer102(s sessiontypes.Session, ver int64) {
-	if ver >= version102 {
-		return
-	}
-	doReentrantDDL(s, CreatePlanReplayerTaskTable)
-}
-
-func upgradeToVer103(s sessiontypes.Session, ver int64) {
-	if ver >= version103 {
-		return
-	}
-	doReentrantDDL(s, CreateStatsTableLocked)
-}
-
-func upgradeToVer104(s sessiontypes.Session, ver int64) {
-	if ver >= version104 {
-		return
-	}
-
-	doReentrantDDL(s, "ALTER TABLE mysql.bind_info ADD COLUMN IF NOT EXISTS `sql_digest` varchar(64)")
-	doReentrantDDL(s, "ALTER TABLE mysql.bind_info ADD COLUMN IF NOT EXISTS `plan_digest` varchar(64)")
-}
-
-// For users that upgrade TiDB from a pre-6.0 version, we want to disable tidb cost model2 by default to keep plans unchanged.
-func upgradeToVer105(s sessiontypes.Session, ver int64) {
-	if ver >= version105 {
-		return
-	}
-	initGlobalVariableIfNotExists(s, vardef.TiDBCostModelVersion, "1")
-}
-
-func upgradeToVer106(s sessiontypes.Session, ver int64) {
-	if ver >= version106 {
-		return
-	}
-	doReentrantDDL(s, CreatePasswordHistory)
-	doReentrantDDL(s, "Alter table mysql.user add COLUMN IF NOT EXISTS `Password_reuse_history` smallint unsigned  DEFAULT NULL AFTER `Create_Tablespace_Priv` ")
-	doReentrantDDL(s, "Alter table mysql.user add COLUMN IF NOT EXISTS `Password_reuse_time` smallint unsigned DEFAULT NULL AFTER `Password_reuse_history`")
-}
-
-func upgradeToVer107(s sessiontypes.Session, ver int64) {
-	if ver >= version107 {
-		return
-	}
-	doReentrantDDL(s, "ALTER TABLE mysql.user ADD COLUMN IF NOT EXISTS `Password_expired` ENUM('N','Y') NOT NULL DEFAULT 'N'")
-	doReentrantDDL(s, "ALTER TABLE mysql.user ADD COLUMN IF NOT EXISTS `Password_last_changed` TIMESTAMP DEFAULT CURRENT_TIMESTAMP()")
-	doReentrantDDL(s, "ALTER TABLE mysql.user ADD COLUMN IF NOT EXISTS `Password_lifetime` SMALLINT UNSIGNED DEFAULT NULL")
-}
-
-func upgradeToVer108(s sessiontypes.Session, ver int64) {
-	if ver >= version108 {
-		return
-	}
-	doReentrantDDL(s, CreateTTLTableStatus)
-}
-
-// For users that upgrade TiDB from a 6.2-6.4 version, we want to disable tidb gc_aware_memory_track by default.
-func upgradeToVer109(s sessiontypes.Session, ver int64) {
-	if ver >= version109 {
-		return
-	}
-	mustExecute(s, "REPLACE HIGH_PRIORITY INTO %n.%n VALUES (%?, %?);",
-		mysql.SystemDB, mysql.GlobalVariablesTable, vardef.TiDBEnableGCAwareMemoryTrack, 0)
-}
-
-// For users that upgrade TiDB from a 5.4-6.4 version, we want to enable tidb tidb_stats_load_pseudo_timeout by default.
-func upgradeToVer110(s sessiontypes.Session, ver int64) {
-	if ver >= version110 {
-		return
-	}
-	mustExecute(s, "REPLACE HIGH_PRIORITY INTO %n.%n VALUES (%?, %?);",
-		mysql.SystemDB, mysql.GlobalVariablesTable, vardef.TiDBStatsLoadPseudoTimeout, 1)
-}
-
-func upgradeToVer130(s sessiontypes.Session, ver int64) {
-	if ver >= version130 {
-		return
-	}
-	doReentrantDDL(s, "ALTER TABLE mysql.stats_meta_history ADD COLUMN IF NOT EXISTS `source` varchar(40) NOT NULL after `version`;")
-}
-
-func upgradeToVer131(s sessiontypes.Session, ver int64) {
-	if ver >= version131 {
-		return
-	}
-	doReentrantDDL(s, CreateTTLTask)
-	doReentrantDDL(s, CreateTTLJobHistory)
-}
-
-func upgradeToVer132(s sessiontypes.Session, ver int64) {
-	if ver >= version132 {
-		return
-	}
-	doReentrantDDL(s, CreateMDLView)
-}
-
-func upgradeToVer133(s sessiontypes.Session, ver int64) {
-	if ver >= version133 {
-		return
-	}
-	mustExecute(s, "UPDATE HIGH_PRIORITY %n.%n set VARIABLE_VALUE = %? where VARIABLE_NAME = %? and VARIABLE_VALUE = %?;",
-		mysql.SystemDB, mysql.GlobalVariablesTable, vardef.DefTiDBServerMemoryLimit, vardef.TiDBServerMemoryLimit, "0")
-}
-
-func upgradeToVer134(s sessiontypes.Session, ver int64) {
-	if ver >= version134 {
-		return
-	}
-	mustExecute(s, "REPLACE HIGH_PRIORITY INTO %n.%n VALUES (%?, %?);", mysql.SystemDB, mysql.GlobalVariablesTable, vardef.ForeignKeyChecks, vardef.On)
-	mustExecute(s, "REPLACE HIGH_PRIORITY INTO %n.%n VALUES (%?, %?);", mysql.SystemDB, mysql.GlobalVariablesTable, vardef.TiDBEnableForeignKey, vardef.On)
-	mustExecute(s, "REPLACE HIGH_PRIORITY INTO %n.%n VALUES (%?, %?);", mysql.SystemDB, mysql.GlobalVariablesTable, vardef.TiDBEnableHistoricalStats, vardef.On)
-	mustExecute(s, "REPLACE HIGH_PRIORITY INTO %n.%n VALUES (%?, %?);", mysql.SystemDB, mysql.GlobalVariablesTable, vardef.TiDBEnablePlanReplayerCapture, vardef.On)
-	mustExecute(s, "UPDATE HIGH_PRIORITY %n.%n SET VARIABLE_VALUE = %? WHERE VARIABLE_NAME = %? AND VARIABLE_VALUE = %?;", mysql.SystemDB, mysql.GlobalVariablesTable, "4", vardef.TiDBStoreBatchSize, "0")
-}
-
-// For users that upgrade TiDB from a pre-7.0 version, we want to set tidb_opt_advanced_join_hint to off by default to keep plans unchanged.
-func upgradeToVer135(s sessiontypes.Session, ver int64) {
-	if ver >= version135 {
-		return
-	}
-	initGlobalVariableIfNotExists(s, vardef.TiDBOptAdvancedJoinHint, false)
-}
-
-func upgradeToVer136(s sessiontypes.Session, ver int64) {
-	if ver >= version136 {
-		return
-	}
-	mustExecute(s, CreateGlobalTask)
-	doReentrantDDL(s, "ALTER TABLE mysql.tidb_background_subtask DROP INDEX namespace", dbterror.ErrCantDropFieldOrKey)
-	doReentrantDDL(s, "ALTER TABLE mysql.tidb_background_subtask ADD INDEX idx_task_key(task_key)", dbterror.ErrDupKeyName)
-}
-
-func upgradeToVer137(_ sessiontypes.Session, _ int64) {
-	// NOOP, we don't depend on ddl to init the default group due to backward compatible issue.
-}
-
-// For users that upgrade TiDB from a version below 7.0, we want to enable tidb tidb_enable_null_aware_anti_join by default.
-func upgradeToVer138(s sessiontypes.Session, ver int64) {
-	if ver >= version138 {
-		return
-	}
-	mustExecute(s, "REPLACE HIGH_PRIORITY INTO %n.%n VALUES (%?, %?);", mysql.SystemDB, mysql.GlobalVariablesTable, vardef.TiDBOptimizerEnableNAAJ, vardef.On)
-}
-
-func upgradeToVer139(sessiontypes.Session, int64) {}
-
-func upgradeToVer140(s sessiontypes.Session, ver int64) {
-	if ver >= version140 {
-		return
-	}
-	doReentrantDDL(s, "ALTER TABLE mysql.tidb_global_task ADD COLUMN `task_key` VARCHAR(256) NOT NULL AFTER `id`", infoschema.ErrColumnExists)
-	doReentrantDDL(s, "ALTER TABLE mysql.tidb_global_task ADD UNIQUE KEY task_key(task_key)", dbterror.ErrDupKeyName)
-}
-
-// upgradeToVer141 sets the value of `tidb_session_plan_cache_size` as `tidb_prepared_plan_cache_size` for compatibility,
-// and update tidb_load_based_replica_read_threshold from 0 to 4.
-func upgradeToVer141(s sessiontypes.Session, ver int64) {
-	if ver >= version141 {
-		return
-	}
-	ctx := kv.WithInternalSourceType(context.Background(), kv.InternalTxnBootstrap)
-	rs, err := s.ExecuteInternal(ctx, "SELECT VARIABLE_VALUE FROM %n.%n WHERE VARIABLE_NAME=%?;",
-		mysql.SystemDB, mysql.GlobalVariablesTable, vardef.TiDBPrepPlanCacheSize)
-	terror.MustNil(err)
-	req := rs.NewChunk(nil)
-	err = rs.Next(ctx, req)
-	if err != nil || req.NumRows() == 0 {
-		return
-	}
-	row := req.GetRow(0)
-	if row.IsNull(0) {
-		return
-	}
-	val := row.GetString(0)
-
-	mustExecute(s, "INSERT HIGH_PRIORITY IGNORE INTO %n.%n VALUES (%?, %?);",
-		mysql.SystemDB, mysql.GlobalVariablesTable, vardef.TiDBSessionPlanCacheSize, val)
-	mustExecute(s, "REPLACE HIGH_PRIORITY INTO %n.%n VALUES (%?, %?);", mysql.SystemDB, mysql.GlobalVariablesTable, vardef.TiDBLoadBasedReplicaReadThreshold, vardef.DefTiDBLoadBasedReplicaReadThreshold.String())
-}
-
-func upgradeToVer142(s sessiontypes.Session, ver int64) {
-	if ver >= version142 {
-		return
-	}
-	initGlobalVariableIfNotExists(s, vardef.TiDBEnableNonPreparedPlanCache, vardef.Off)
-}
-
-func upgradeToVer143(s sessiontypes.Session, ver int64) {
-	if ver >= version143 {
-		return
-	}
-	doReentrantDDL(s, "ALTER TABLE mysql.tidb_global_task ADD COLUMN `error` BLOB", infoschema.ErrColumnExists)
-	doReentrantDDL(s, "ALTER TABLE mysql.tidb_background_subtask ADD COLUMN `error` BLOB", infoschema.ErrColumnExists)
-}
-
-func upgradeToVer144(s sessiontypes.Session, ver int64) {
-	if ver >= version144 {
-		return
-	}
-
-	initGlobalVariableIfNotExists(s, vardef.TiDBPlanCacheInvalidationOnFreshStats, vardef.Off)
-}
-
-func upgradeToVer146(s sessiontypes.Session, ver int64) {
-	if ver >= version146 {
-		return
-	}
-	doReentrantDDL(s, "ALTER TABLE mysql.stats_meta_history ADD INDEX idx_create_time (create_time)", dbterror.ErrDupKeyName)
-	doReentrantDDL(s, "ALTER TABLE mysql.stats_history ADD INDEX idx_create_time (create_time)", dbterror.ErrDupKeyName)
-}
-
-func upgradeToVer167(s sessiontypes.Session, ver int64) {
-	if ver >= version167 {
-		return
-	}
-	doReentrantDDL(s, "ALTER TABLE mysql.tidb_background_subtask ADD COLUMN `step` INT AFTER `id`", infoschema.ErrColumnExists)
-}
-
-func upgradeToVer168(s sessiontypes.Session, ver int64) {
-	if ver >= version168 {
-		return
-	}
-	mustExecute(s, CreateImportJobs)
-}
-
-func upgradeToVer169(s sessiontypes.Session, ver int64) {
-	if ver >= version169 {
-		return
-	}
-	mustExecute(s, CreateRunawayTable)
-}
-
-func upgradeToVer170(s sessiontypes.Session, ver int64) {
-	if ver >= version170 {
-		return
-	}
-	mustExecute(s, CreateTimers)
-}
-
-func upgradeToVer171(s sessiontypes.Session, ver int64) {
-	if ver >= version171 {
-		return
-	}
-	mustExecute(s, "ALTER TABLE mysql.tidb_runaway_queries CHANGE COLUMN `tidb_server` `tidb_server` varchar(512)")
-}
-
-func upgradeToVer172(s sessiontypes.Session, ver int64) {
-	if ver >= version172 {
-		return
-	}
-	mustExecute(s, "DROP TABLE IF EXISTS mysql.tidb_runaway_quarantined_watch")
-	mustExecute(s, CreateRunawayWatchTable)
-	mustExecute(s, CreateDoneRunawayWatchTable)
-}
-
-func upgradeToVer173(s sessiontypes.Session, ver int64) {
-	if ver >= version173 {
-		return
-	}
-	doReentrantDDL(s, "ALTER TABLE mysql.tidb_background_subtask ADD COLUMN `summary` JSON", infoschema.ErrColumnExists)
-}
-
-func upgradeToVer174(s sessiontypes.Session, ver int64) {
-	if ver >= version174 {
-		return
-	}
-	doReentrantDDL(s, "ALTER TABLE mysql.tidb_background_subtask_history ADD COLUMN `step` INT AFTER `id`", infoschema.ErrColumnExists)
-	doReentrantDDL(s, "ALTER TABLE mysql.tidb_background_subtask_history ADD COLUMN `error` BLOB", infoschema.ErrColumnExists)
-	doReentrantDDL(s, "ALTER TABLE mysql.tidb_background_subtask_history DROP INDEX `namespace`", dbterror.ErrCantDropFieldOrKey)
-	doReentrantDDL(s, "ALTER TABLE mysql.tidb_background_subtask_history ADD INDEX `idx_task_key`(`task_key`)", dbterror.ErrDupKeyName)
-	doReentrantDDL(s, "ALTER TABLE mysql.tidb_background_subtask_history ADD INDEX `idx_state_update_time`(`state_update_time`)", dbterror.ErrDupKeyName)
-}
-
-// upgradeToVer175 updates normalized bindings of `in (?)` to `in (...)` to solve
-// the issue #44298 that bindings for `in (?)` can't work for `in (?, ?, ?)`.
-// After this update, multiple bindings may have the same `original_sql`, but it's OK, and
-// for safety, don't remove duplicated bindings when upgrading.
-func upgradeToVer175(s sessiontypes.Session, ver int64) {
-	if ver >= version175 {
-		return
-	}
-
-	var err error
-	mustExecute(s, "BEGIN PESSIMISTIC")
-	defer func() {
-		if err != nil {
-			mustExecute(s, "ROLLBACK")
-			return
-		}
-		mustExecute(s, "COMMIT")
-	}()
-	ctx := kv.WithInternalSourceType(context.Background(), kv.InternalTxnBootstrap)
-	rs, err := s.ExecuteInternal(ctx, "SELECT original_sql, bind_sql FROM mysql.bind_info WHERE source != 'builtin'")
-	if err != nil {
-		logutil.BgLogger().Fatal("upgradeToVer175 error", zap.Error(err))
-		return
-	}
-	req := rs.NewChunk(nil)
-	updateStmts := make([]string, 0, 4)
-	for {
-		err = rs.Next(ctx, req)
-		if err != nil {
-			logutil.BgLogger().Fatal("upgradeToVer175 error", zap.Error(err))
-			return
-		}
-		if req.NumRows() == 0 {
-			break
-		}
-		for i := range req.NumRows() {
-			originalNormalizedSQL, bindSQL := req.GetRow(i).GetString(0), req.GetRow(i).GetString(1)
-			newNormalizedSQL := parser.NormalizeForBinding(bindSQL, false)
-			// update `in (?)` to `in (...)`
-			if originalNormalizedSQL == newNormalizedSQL {
-				continue // no need to update
-			}
-			// must run those update statements outside this loop, otherwise may cause some concurrency problems,
-			// since the current statement over this session has not been finished yet.
-			updateStmts = append(updateStmts, fmt.Sprintf("UPDATE mysql.bind_info SET original_sql='%s' WHERE original_sql='%s'", newNormalizedSQL, originalNormalizedSQL))
-		}
-		req.Reset()
-	}
-	if err := rs.Close(); err != nil {
-		logutil.BgLogger().Fatal("upgradeToVer175 error", zap.Error(err))
-	}
-	for _, updateStmt := range updateStmts {
-		mustExecute(s, updateStmt)
-	}
-}
-
-func upgradeToVer176(s sessiontypes.Session, ver int64) {
-	if ver >= version176 {
-		return
-	}
-	mustExecute(s, CreateGlobalTaskHistory)
-}
-
-func upgradeToVer177(s sessiontypes.Session, ver int64) {
-	if ver >= version177 {
-		return
-	}
-	// ignore error when upgrading from v7.4 to higher version.
-	doReentrantDDL(s, CreateDistFrameworkMeta, infoschema.ErrTableExists)
-	err := s.GetSessionVars().GlobalVarsAccessor.SetGlobalSysVar(context.Background(), vardef.TiDBEnableAsyncMergeGlobalStats, vardef.Off)
-	if err != nil {
-		logutil.BgLogger().Fatal("upgradeToVer177 error", zap.Error(err))
-	}
-}
-
-// writeDDLTableVersion writes mDDLTableVersion into mysql.tidb
-func writeDDLTableVersion(s sessiontypes.Session) {
-	var err error
-	var ddlTableVersion meta.DDLTableVersion
-	err = kv.RunInNewTxn(kv.WithInternalSourceType(context.Background(), kv.InternalTxnBootstrap), s.GetStore(), true, func(_ context.Context, txn kv.Transaction) error {
-		t := meta.NewMutator(txn)
-		ddlTableVersion, err = t.CheckDDLTableVersion()
-		return err
-	})
-	terror.MustNil(err)
-	mustExecute(s, `INSERT HIGH_PRIORITY INTO %n.%n VALUES (%?, %?, "DDL Table Version. Do not delete.") ON DUPLICATE KEY UPDATE VARIABLE_VALUE= %?`,
-		mysql.SystemDB,
-		mysql.TiDBTable,
-		tidbDDLTableVersion,
-		ddlTableVersion,
-		ddlTableVersion,
-	)
-}
-
-func upgradeToVer178(s sessiontypes.Session, ver int64) {
-	if ver >= version178 {
-		return
-	}
-	writeDDLTableVersion(s)
-}
-
-func upgradeToVer179(s sessiontypes.Session, ver int64) {
-	if ver >= version179 {
-		return
-	}
-	doReentrantDDL(s, "ALTER TABLE mysql.global_variables MODIFY COLUMN `VARIABLE_VALUE` varchar(16383)")
-}
-
-func upgradeToVer190(s sessiontypes.Session, ver int64) {
-	if ver >= version190 {
-		return
-	}
-	doReentrantDDL(s, "ALTER TABLE mysql.tidb_global_task ADD COLUMN `priority` INT DEFAULT 1 AFTER `state`", infoschema.ErrColumnExists)
-	doReentrantDDL(s, "ALTER TABLE mysql.tidb_global_task ADD COLUMN `create_time` TIMESTAMP AFTER `priority`", infoschema.ErrColumnExists)
-	doReentrantDDL(s, "ALTER TABLE mysql.tidb_global_task ADD COLUMN `end_time` TIMESTAMP AFTER `state_update_time`", infoschema.ErrColumnExists)
-	doReentrantDDL(s, "ALTER TABLE mysql.tidb_global_task_history ADD COLUMN `priority` INT DEFAULT 1 AFTER `state`", infoschema.ErrColumnExists)
-	doReentrantDDL(s, "ALTER TABLE mysql.tidb_global_task_history ADD COLUMN `create_time` TIMESTAMP AFTER `priority`", infoschema.ErrColumnExists)
-	doReentrantDDL(s, "ALTER TABLE mysql.tidb_global_task_history ADD COLUMN `end_time` TIMESTAMP AFTER `state_update_time`", infoschema.ErrColumnExists)
-
-	doReentrantDDL(s, "ALTER TABLE mysql.tidb_background_subtask ADD COLUMN `concurrency` INT AFTER `checkpoint`", infoschema.ErrColumnExists)
-	doReentrantDDL(s, "ALTER TABLE mysql.tidb_background_subtask ADD COLUMN `create_time` TIMESTAMP AFTER `concurrency`", infoschema.ErrColumnExists)
-	doReentrantDDL(s, "ALTER TABLE mysql.tidb_background_subtask ADD COLUMN `end_time` TIMESTAMP AFTER `state_update_time`", infoschema.ErrColumnExists)
-	doReentrantDDL(s, "ALTER TABLE mysql.tidb_background_subtask ADD COLUMN `ordinal` int AFTER `meta`", infoschema.ErrColumnExists)
-	doReentrantDDL(s, "ALTER TABLE mysql.tidb_background_subtask_history ADD COLUMN `concurrency` INT AFTER `checkpoint`", infoschema.ErrColumnExists)
-	doReentrantDDL(s, "ALTER TABLE mysql.tidb_background_subtask_history ADD COLUMN `create_time` TIMESTAMP AFTER `concurrency`", infoschema.ErrColumnExists)
-	doReentrantDDL(s, "ALTER TABLE mysql.tidb_background_subtask_history ADD COLUMN `end_time` TIMESTAMP AFTER `state_update_time`", infoschema.ErrColumnExists)
-	doReentrantDDL(s, "ALTER TABLE mysql.tidb_background_subtask_history ADD COLUMN `ordinal` int AFTER `meta`", infoschema.ErrColumnExists)
-
-	doReentrantDDL(s, "ALTER TABLE mysql.tidb_background_subtask ADD INDEX idx_exec_id(exec_id)", dbterror.ErrDupKeyName)
-	doReentrantDDL(s, "ALTER TABLE mysql.tidb_background_subtask ADD UNIQUE INDEX uk_task_key_step_ordinal(task_key, step, ordinal)", dbterror.ErrDupKeyName)
-
-	doReentrantDDL(s, "ALTER TABLE mysql.dist_framework_meta ADD COLUMN `cpu_count` INT DEFAULT 0 AFTER `role`", infoschema.ErrColumnExists)
-
-	doReentrantDDL(s, "ALTER TABLE mysql.dist_framework_meta MODIFY COLUMN `host` VARCHAR(261)")
-	doReentrantDDL(s, "ALTER TABLE mysql.tidb_background_subtask MODIFY COLUMN `exec_id` VARCHAR(261)")
-	doReentrantDDL(s, "ALTER TABLE mysql.tidb_background_subtask_history MODIFY COLUMN `exec_id` VARCHAR(261)")
-	doReentrantDDL(s, "ALTER TABLE mysql.tidb_global_task MODIFY COLUMN `dispatcher_id` VARCHAR(261)")
-	doReentrantDDL(s, "ALTER TABLE mysql.tidb_global_task_history MODIFY COLUMN `dispatcher_id` VARCHAR(261)")
-}
-
-func upgradeToVer191(s sessiontypes.Session, ver int64) {
-	if ver >= version191 {
-		return
-	}
-	sql := fmt.Sprintf("INSERT HIGH_PRIORITY IGNORE INTO %s.%s VALUES('%s', '%s')",
-		mysql.SystemDB, mysql.GlobalVariablesTable,
-		vardef.TiDBTxnMode, vardef.OptimisticTxnMode)
-	mustExecute(s, sql)
-}
-
-func upgradeToVer192(s sessiontypes.Session, ver int64) {
-	if ver >= version192 {
-		return
-	}
-	doReentrantDDL(s, CreateRequestUnitByGroupTable)
-}
-
-func upgradeToVer193(s sessiontypes.Session, ver int64) {
-	if ver >= version193 {
-		return
-	}
-	doReentrantDDL(s, CreateMDLView)
-}
-
-func upgradeToVer194(s sessiontypes.Session, ver int64) {
-	if ver >= version194 {
-		return
-	}
-	mustExecute(s, "DROP TABLE IF EXISTS mysql.load_data_jobs")
-}
-
-func upgradeToVer195(s sessiontypes.Session, ver int64) {
-	if ver >= version195 {
-		return
-	}
-
-	doReentrantDDL(s, DropMySQLIndexUsageTable)
-}
-
-func upgradeToVer196(s sessiontypes.Session, ver int64) {
-	if ver >= version196 {
-		return
-	}
-
-	doReentrantDDL(s, "ALTER TABLE mysql.tidb_global_task ADD COLUMN target_scope VARCHAR(256) DEFAULT '' AFTER `step`;", infoschema.ErrColumnExists)
-	doReentrantDDL(s, "ALTER TABLE mysql.tidb_global_task_history ADD COLUMN target_scope VARCHAR(256) DEFAULT '' AFTER `step`;", infoschema.ErrColumnExists)
-}
-
-func upgradeToVer197(s sessiontypes.Session, ver int64) {
-	if ver >= version197 {
-		return
-	}
-
-	doReentrantDDL(s, CreateMDLView)
-}
-
-func upgradeToVer198(s sessiontypes.Session, ver int64) {
-	if ver >= version198 {
-		return
-	}
-
-	doReentrantDDL(s, "ALTER TABLE mysql.tidb_mdl_info ADD COLUMN owner_id VARCHAR(64) NOT NULL DEFAULT '';", infoschema.ErrColumnExists)
-}
-
-func upgradeToVer209(s sessiontypes.Session, ver int64) {
-	if ver >= version209 {
-		return
-	}
-
-	initGlobalVariableIfNotExists(s, vardef.TiDBResourceControlStrictMode, vardef.Off)
-}
-
-func upgradeToVer210(s sessiontypes.Session, ver int64) {
-	if ver >= version210 {
-		return
-	}
-
-	// Check if tidb_analyze_column_options exists in mysql.GLOBAL_VARIABLES.
-	// If not, set tidb_analyze_column_options to ALL since this is the old behavior before we introduce this variable.
-	initGlobalVariableIfNotExists(s, vardef.TiDBAnalyzeColumnOptions, ast.AllColumns.String())
-
-	// Check if tidb_opt_projection_push_down exists in mysql.GLOBAL_VARIABLES.
-	// If not, set tidb_opt_projection_push_down to Off since this is the old behavior before we introduce this variable.
-	initGlobalVariableIfNotExists(s, vardef.TiDBOptProjectionPushDown, vardef.Off)
-}
-
-func upgradeToVer211(s sessiontypes.Session, ver int64) {
-	if ver >= version211 {
-		return
-	}
-	doReentrantDDL(s, "ALTER TABLE mysql.tidb_background_subtask_history ADD COLUMN `summary` JSON", infoschema.ErrColumnExists)
-}
-
-func upgradeToVer212(s sessiontypes.Session, ver int64) {
-	if ver >= version212 {
-		return
-	}
-	// need to ensure curVersion has the column before rename.
-	// version169 created `tidb_runaway_queries` table
-	// version172 created `tidb_runaway_watch` and `tidb_runaway_watch_done` tables
-	if ver < version172 {
-		return
-	}
-	// version212 changed a lots of runaway related table.
-	// 1. switchGroup: add column `switch_group_name` to `mysql.tidb_runaway_watch` and `mysql.tidb_runaway_watch_done`.
-	doReentrantDDL(s, "ALTER TABLE mysql.tidb_runaway_watch ADD COLUMN `switch_group_name` VARCHAR(32) DEFAULT '' AFTER `action`;", infoschema.ErrColumnExists)
-	doReentrantDDL(s, "ALTER TABLE mysql.tidb_runaway_watch_done ADD COLUMN `switch_group_name` VARCHAR(32) DEFAULT '' AFTER `action`;", infoschema.ErrColumnExists)
-	// 2. modify column `plan_digest` type, modify column `time` to `start_time,
-	// modify column `original_sql` to `sample_sql` and unique union key to `mysql.tidb_runaway_queries`.
-	// add column `sql_digest`.
-	doReentrantDDL(s, "ALTER TABLE mysql.tidb_runaway_queries ADD COLUMN `sql_digest` varchar(64) DEFAULT '' AFTER `original_sql`;", infoschema.ErrColumnExists)
-	// add column `repeats`.
-	doReentrantDDL(s, "ALTER TABLE mysql.tidb_runaway_queries ADD COLUMN `repeats` int DEFAULT 1 AFTER `time`;", infoschema.ErrColumnExists)
-	// rename column name from `time` to `start_time`, will auto rebuild the index.
-	doReentrantDDL(s, "ALTER TABLE mysql.tidb_runaway_queries RENAME COLUMN `time` TO `start_time`", infoschema.ErrColumnNotExists)
-	// rename column `original_sql` to `sample_sql`.
-	doReentrantDDL(s, "ALTER TABLE mysql.tidb_runaway_queries RENAME COLUMN `original_sql` TO `sample_sql`", infoschema.ErrColumnNotExists)
-	// modify column type of `plan_digest`.
-	doReentrantDDL(s, "ALTER TABLE mysql.tidb_runaway_queries MODIFY COLUMN `plan_digest` varchar(64) DEFAULT '';", infoschema.ErrColumnExists)
-	// 3. modify column length of `action`.
-	doReentrantDDL(s, "ALTER TABLE mysql.tidb_runaway_queries MODIFY COLUMN `action` VARCHAR(64) NOT NULL;", infoschema.ErrColumnExists)
-	// 4. add column `rule` to `mysql.tidb_runaway_watch`, `mysql.tidb_runaway_watch_done` and `mysql.tidb_runaway_queries`.
-	doReentrantDDL(s, "ALTER TABLE mysql.tidb_runaway_watch ADD COLUMN `rule` VARCHAR(512) DEFAULT '' AFTER `switch_group_name`;", infoschema.ErrColumnExists)
-	doReentrantDDL(s, "ALTER TABLE mysql.tidb_runaway_watch_done ADD COLUMN `rule` VARCHAR(512) DEFAULT '' AFTER `switch_group_name`;", infoschema.ErrColumnExists)
-	doReentrantDDL(s, "ALTER TABLE mysql.tidb_runaway_queries ADD COLUMN `rule` VARCHAR(512) DEFAULT '' AFTER `tidb_server`;", infoschema.ErrColumnExists)
-}
-
-func upgradeToVer213(s sessiontypes.Session, ver int64) {
-	if ver >= version213 {
-		return
-	}
-
-	mustExecute(s, CreatePITRIDMap)
-}
-
-func upgradeToVer214(s sessiontypes.Session, ver int64) {
-	if ver >= version214 {
-		return
-	}
-
-	mustExecute(s, CreateIndexAdvisorTable)
-	mustExecute(s, CreateKernelOptionsTable)
-}
-
-func upgradeToVer215(s sessiontypes.Session, ver int64) {
-	if ver >= version215 {
-		return
-	}
-
-	initGlobalVariableIfNotExists(s, vardef.TiDBEnableINLJoinInnerMultiPattern, vardef.Off)
-}
-
-func upgradeToVer216(s sessiontypes.Session, ver int64) {
-	if ver >= version216 {
-		return
-	}
-
-	mustExecute(s, "UPDATE mysql.global_variables SET VARIABLE_VALUE='' WHERE VARIABLE_NAME = 'tidb_scatter_region' AND VARIABLE_VALUE = 'OFF'")
-	mustExecute(s, "UPDATE mysql.global_variables SET VARIABLE_VALUE='table' WHERE VARIABLE_NAME = 'tidb_scatter_region' AND VARIABLE_VALUE = 'ON'")
-}
-
-func upgradeToVer217(s sessiontypes.Session, ver int64) {
-	if ver >= version217 {
-		return
-	}
-	// If tidb_schema_cache_size does not exist, insert a record and set the value to 0
-	// Otherwise do nothing.
-	mustExecute(s, "INSERT IGNORE INTO mysql.global_variables VALUES ('tidb_schema_cache_size', 0)")
-}
-
-func upgradeToVer218(_ sessiontypes.Session, ver int64) {
-	if ver >= version218 {
-		return
-	}
-	// empty, just make lint happy.
-}
-
-func upgradeToVer239(s sessiontypes.Session, ver int64) {
-	if ver >= version239 {
-		return
-	}
-	doReentrantDDL(s, "ALTER TABLE mysql.tidb_global_task ADD COLUMN modify_params json AFTER `error`;", infoschema.ErrColumnExists)
-	doReentrantDDL(s, "ALTER TABLE mysql.tidb_global_task_history ADD COLUMN modify_params json AFTER `error`;", infoschema.ErrColumnExists)
-}
-
-const (
-	// addAnalyzeJobsSchemaTableStateIndex is a DDL statement that adds an index on (table_schema, table_name, state)
-	// columns to mysql.analyze_jobs table. This index is currently unused since queries filter on partition_name='',
-	// even for non-partitioned tables. It is kept for potential future optimization where queries could use this
-	// simpler index directly for non-partitioned tables.
-	addAnalyzeJobsSchemaTableStateIndex = "ALTER TABLE mysql.analyze_jobs ADD INDEX idx_schema_table_state (table_schema, table_name, state)"
-	// addAnalyzeJobsSchemaTablePartitionStateIndex adds an index on (table_schema, table_name, partition_name, state) to mysql.analyze_jobs
-	addAnalyzeJobsSchemaTablePartitionStateIndex = "ALTER TABLE mysql.analyze_jobs ADD INDEX idx_schema_table_partition_state (table_schema, table_name, partition_name, state)"
-)
-
-func upgradeToVer240(s sessiontypes.Session, ver int64) {
-	if ver >= version240 {
-		return
-	}
-	doReentrantDDL(s, addAnalyzeJobsSchemaTableStateIndex, dbterror.ErrDupKeyName)
-	doReentrantDDL(s, addAnalyzeJobsSchemaTablePartitionStateIndex, dbterror.ErrDupKeyName)
-}
-
-func upgradeToVer241(s sessiontypes.Session, ver int64) {
-	if ver >= version241 {
-		return
-	}
-	doReentrantDDL(s, "ALTER TABLE mysql.user ADD INDEX i_user (user)", dbterror.ErrDupKeyName)
-	doReentrantDDL(s, "ALTER TABLE mysql.global_priv ADD INDEX i_user (user)", dbterror.ErrDupKeyName)
-	doReentrantDDL(s, "ALTER TABLE mysql.db ADD INDEX i_user (user)", dbterror.ErrDupKeyName)
-	doReentrantDDL(s, "ALTER TABLE mysql.tables_priv ADD INDEX i_user (user)", dbterror.ErrDupKeyName)
-	doReentrantDDL(s, "ALTER TABLE mysql.columns_priv ADD INDEX i_user (user)", dbterror.ErrDupKeyName)
-	doReentrantDDL(s, "ALTER TABLE mysql.global_grants ADD INDEX i_user (user)", dbterror.ErrDupKeyName)
-	doReentrantDDL(s, "ALTER TABLE mysql.default_roles ADD INDEX i_user (user)", dbterror.ErrDupKeyName)
-}
-
-// writeClusterID writes cluster id into mysql.tidb
-func writeClusterID(s sessiontypes.Session) {
-	clusterID := s.GetStore().GetClusterID()
-
-	mustExecute(s, `INSERT HIGH_PRIORITY INTO %n.%n VALUES (%?, %?, "TiDB Cluster ID.") ON DUPLICATE KEY UPDATE VARIABLE_VALUE= %?`,
-		mysql.SystemDB,
-		mysql.TiDBTable,
-		tidbClusterID,
-		clusterID,
-		clusterID,
-	)
-}
-
-func upgradeToVer242(s sessiontypes.Session, ver int64) {
-	if ver >= version242 {
-		return
-	}
-	writeClusterID(s)
-	mustExecute(s, CreateTiDBWorkloadValuesTable)
-}
-
-func upgradeToVer243(s sessiontypes.Session, ver int64) {
-	if ver >= version243 {
-		return
-	}
-	doReentrantDDL(s, "ALTER TABLE mysql.tidb_global_task ADD COLUMN max_node_count INT DEFAULT 0 AFTER `modify_params`;", infoschema.ErrColumnExists)
-	doReentrantDDL(s, "ALTER TABLE mysql.tidb_global_task_history ADD COLUMN max_node_count INT DEFAULT 0 AFTER `modify_params`;", infoschema.ErrColumnExists)
-	doReentrantDDL(s, "ALTER TABLE mysql.tidb_global_task ADD COLUMN extra_params json AFTER max_node_count;", infoschema.ErrColumnExists)
-	doReentrantDDL(s, "ALTER TABLE mysql.tidb_global_task_history ADD COLUMN extra_params json AFTER max_node_count;", infoschema.ErrColumnExists)
-}
-
-func upgradeToVer244(s sessiontypes.Session, ver int64) {
-	if ver >= version244 {
-		return
-	}
-
-	doReentrantDDL(s, "ALTER TABLE mysql.user ADD COLUMN IF NOT EXISTS `Max_user_connections` INT UNSIGNED NOT NULL DEFAULT 0 AFTER `Password_lifetime`")
-}
-
-func upgradeToVer245(s sessiontypes.Session, ver int64) {
-	if ver >= version245 {
-		return
-	}
-	doReentrantDDL(s, "ALTER TABLE mysql.bind_info MODIFY COLUMN original_sql LONGTEXT NOT NULL")
-	doReentrantDDL(s, "ALTER TABLE mysql.bind_info MODIFY COLUMN bind_sql LONGTEXT NOT NULL")
-}
-
-func upgradeToVer246(s sessiontypes.Session, ver int64) {
-	if ver >= version246 {
-		return
-	}
-
-	// log duplicated digests that will be set to null.
-	ctx := kv.WithInternalSourceType(context.Background(), kv.InternalTxnBootstrap)
-	rs, err := s.ExecuteInternal(ctx,
-		`select plan_digest, sql_digest from mysql.bind_info group by plan_digest, sql_digest having count(1) > 1`)
-	if err != nil {
-		logutil.BgLogger().Fatal("failed to get duplicated plan and sql digests", zap.Error(err))
-		return
-	}
-	req := rs.NewChunk(nil)
-	duplicatedDigests := make(map[string]struct{})
-	for {
-		err = rs.Next(ctx, req)
-		if err != nil {
-			logutil.BgLogger().Fatal("failed to get duplicated plan and sql digests", zap.Error(err))
-			return
-		}
-		if req.NumRows() == 0 {
-			break
-		}
-		for i := range req.NumRows() {
-			planDigest, sqlDigest := req.GetRow(i).GetString(0), req.GetRow(i).GetString(1)
-			duplicatedDigests[sqlDigest+", "+planDigest] = struct{}{}
-		}
-		req.Reset()
-	}
-	if err := rs.Close(); err != nil {
-		logutil.BgLogger().Warn("failed to close record set", zap.Error(err))
-	}
-	if len(duplicatedDigests) > 0 {
-		digestList := make([]string, 0, len(duplicatedDigests))
-		for k := range duplicatedDigests {
-			digestList = append(digestList, "("+k+")")
-		}
-		logutil.BgLogger().Warn("set the following (plan digest, sql digest) in mysql.bind_info to null " +
-			"for adding new unique index: " + strings.Join(digestList, ", "))
-	}
-
-	// to avoid the failure of adding the unique index, remove duplicated rows on these 2 digest columns first.
-	// in most cases, there should be no duplicated rows, since now we only store one binding for each sql_digest.
-	// compared with upgrading failure, it's OK to set these 2 columns to null.
-	doReentrantDDL(s, `UPDATE mysql.bind_info SET plan_digest=null, sql_digest=null
-                       WHERE (plan_digest, sql_digest) in (
-                         select plan_digest, sql_digest from mysql.bind_info
-                         group by plan_digest, sql_digest having count(1) > 1)`)
-	doReentrantDDL(s, "ALTER TABLE mysql.bind_info MODIFY COLUMN sql_digest VARCHAR(64) DEFAULT NULL")
-	doReentrantDDL(s, "ALTER TABLE mysql.bind_info MODIFY COLUMN plan_digest VARCHAR(64) DEFAULT NULL")
-	doReentrantDDL(s, "ALTER TABLE mysql.bind_info ADD UNIQUE INDEX digest_index(plan_digest, sql_digest)", dbterror.ErrDupKeyName)
-}
-
-func upgradeToVer247(s sessiontypes.Session, ver int64) {
-	if ver >= version247 {
-		return
-	}
-	doReentrantDDL(s, "ALTER TABLE mysql.stats_meta ADD COLUMN last_stats_histograms_version bigint unsigned DEFAULT NULL", infoschema.ErrColumnExists)
-}
-
-func upgradeToVer248(s sessiontypes.Session, ver int64) {
-	if ver >= version248 {
-		return
-	}
-	doReentrantDDL(s, "ALTER TABLE mysql.tidb_pitr_id_map ADD COLUMN restore_id BIGINT NOT NULL DEFAULT 0", infoschema.ErrColumnExists)
-	doReentrantDDL(s, "ALTER TABLE mysql.tidb_pitr_id_map DROP PRIMARY KEY")
-	doReentrantDDL(s, "ALTER TABLE mysql.tidb_pitr_id_map ADD PRIMARY KEY(restore_id, restored_ts, upstream_cluster_id, segment_id)")
-}
-
-func upgradeToVer249(s sessiontypes.Session, ver int64) {
-	if ver >= version249 {
-		return
-	}
-	doReentrantDDL(s, CreateRestoreRegistryTable)
-}
-
-func upgradeToVer250(s sessiontypes.Session, ver int64) {
-	if ver >= version250 {
-		return
-	}
-	doReentrantDDL(s, "ALTER TABLE mysql.tidb_global_task ADD COLUMN `keyspace` varchar(64) DEFAULT '' AFTER `extra_params`", infoschema.ErrColumnExists)
-	doReentrantDDL(s, "ALTER TABLE mysql.tidb_global_task ADD INDEX idx_keyspace(keyspace)", dbterror.ErrDupKeyName)
-	doReentrantDDL(s, "ALTER TABLE mysql.tidb_global_task_history ADD COLUMN `keyspace` varchar(64) DEFAULT '' AFTER `extra_params`", infoschema.ErrColumnExists)
-	doReentrantDDL(s, "ALTER TABLE mysql.tidb_global_task_history ADD INDEX idx_keyspace(keyspace)", dbterror.ErrDupKeyName)
-}
-
-=======
->>>>>>> 3066ac53
 // initGlobalVariableIfNotExists initialize a global variable with specific val if it does not exist.
 func initGlobalVariableIfNotExists(s sessiontypes.Session, name string, val any) {
 	ctx := kv.WithInternalSourceType(context.Background(), kv.InternalTxnBootstrap)
