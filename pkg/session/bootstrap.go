// Copyright 2015 PingCAP, Inc.
//
// Licensed under the Apache License, Version 2.0 (the "License");
// you may not use this file except in compliance with the License.
// You may obtain a copy of the License at
//
//     http://www.apache.org/licenses/LICENSE-2.0
//
// Unless required by applicable law or agreed to in writing, software
// distributed under the License is distributed on an "AS IS" BASIS,
// WITHOUT WARRANTIES OR CONDITIONS OF ANY KIND, either express or implied.
// See the License for the specific language governing permissions and
// limitations under the License.

// Copyright 2013 The ql Authors. All rights reserved.
// Use of this source code is governed by a BSD-style
// license that can be found in the LICENSES/QL-LICENSE file.

package session

import (
	"context"
	"encoding/hex"
	"fmt"
	"os"
	osuser "os/user"
	"reflect"
	"runtime"
	"strconv"
	"strings"
	"time"

	"github.com/pingcap/errors"
	"github.com/pingcap/tidb/pkg/bindinfo"
	"github.com/pingcap/tidb/pkg/config"
	"github.com/pingcap/tidb/pkg/disttask/framework/proto"
	"github.com/pingcap/tidb/pkg/domain"
	"github.com/pingcap/tidb/pkg/domain/infosync"
	"github.com/pingcap/tidb/pkg/expression"
	"github.com/pingcap/tidb/pkg/infoschema"
	infoschemacontext "github.com/pingcap/tidb/pkg/infoschema/context"
	"github.com/pingcap/tidb/pkg/kv"
	"github.com/pingcap/tidb/pkg/meta"
	"github.com/pingcap/tidb/pkg/owner"
	"github.com/pingcap/tidb/pkg/parser"
	"github.com/pingcap/tidb/pkg/parser/auth"
	"github.com/pingcap/tidb/pkg/parser/model"
	"github.com/pingcap/tidb/pkg/parser/mysql"
	"github.com/pingcap/tidb/pkg/parser/terror"
	sessiontypes "github.com/pingcap/tidb/pkg/session/types"
	"github.com/pingcap/tidb/pkg/sessionctx/variable"
	storepkg "github.com/pingcap/tidb/pkg/store"
	"github.com/pingcap/tidb/pkg/table/tables"
	timertable "github.com/pingcap/tidb/pkg/timer/tablestore"
	"github.com/pingcap/tidb/pkg/types"
	"github.com/pingcap/tidb/pkg/util/chunk"
	"github.com/pingcap/tidb/pkg/util/dbterror"
	"github.com/pingcap/tidb/pkg/util/dbterror/plannererrors"
	"github.com/pingcap/tidb/pkg/util/intest"
	"github.com/pingcap/tidb/pkg/util/logutil"
	utilparser "github.com/pingcap/tidb/pkg/util/parser"
	"github.com/pingcap/tidb/pkg/util/sqlescape"
	"github.com/pingcap/tidb/pkg/util/sqlexec"
	"github.com/pingcap/tidb/pkg/util/timeutil"
	"go.etcd.io/etcd/client/v3/concurrency"
	"go.uber.org/zap"
)

// bootstrapOwnerKey is the key used by ddl owner mutex during boostrap.
var bootstrapOwnerKey = "/tidb/distributeDDLOwnerLock/"

const (
	// CreateUserTable is the SQL statement creates User table in system db.
	// WARNING: There are some limitations on altering the schema of mysql.user table.
	// Adding columns that are nullable or have default values is permitted.
	// But operations like dropping or renaming columns may break the compatibility with BR.
	// REFERENCE ISSUE: https://github.com/pingcap/tidb/issues/38785
	CreateUserTable = `CREATE TABLE IF NOT EXISTS mysql.user (
		Host					CHAR(255),
		User					CHAR(32),
		authentication_string	TEXT,
		plugin					CHAR(64),
		Select_priv				ENUM('N','Y') NOT NULL DEFAULT 'N',
		Insert_priv				ENUM('N','Y') NOT NULL DEFAULT 'N',
		Update_priv				ENUM('N','Y') NOT NULL DEFAULT 'N',
		Delete_priv				ENUM('N','Y') NOT NULL DEFAULT 'N',
		Create_priv				ENUM('N','Y') NOT NULL DEFAULT 'N',
		Drop_priv				ENUM('N','Y') NOT NULL DEFAULT 'N',
		Process_priv			ENUM('N','Y') NOT NULL DEFAULT 'N',
		Grant_priv				ENUM('N','Y') NOT NULL DEFAULT 'N',
		References_priv			ENUM('N','Y') NOT NULL DEFAULT 'N',
		Alter_priv				ENUM('N','Y') NOT NULL DEFAULT 'N',
		Show_db_priv			ENUM('N','Y') NOT NULL DEFAULT 'N',
		Super_priv				ENUM('N','Y') NOT NULL DEFAULT 'N',
		Create_tmp_table_priv	ENUM('N','Y') NOT NULL DEFAULT 'N',
		Lock_tables_priv		ENUM('N','Y') NOT NULL DEFAULT 'N',
		Execute_priv			ENUM('N','Y') NOT NULL DEFAULT 'N',
		Create_view_priv		ENUM('N','Y') NOT NULL DEFAULT 'N',
		Show_view_priv			ENUM('N','Y') NOT NULL DEFAULT 'N',
		Create_routine_priv		ENUM('N','Y') NOT NULL DEFAULT 'N',
		Alter_routine_priv		ENUM('N','Y') NOT NULL DEFAULT 'N',
		Index_priv				ENUM('N','Y') NOT NULL DEFAULT 'N',
		Create_user_priv		ENUM('N','Y') NOT NULL DEFAULT 'N',
		Event_priv				ENUM('N','Y') NOT NULL DEFAULT 'N',
		Repl_slave_priv	    	ENUM('N','Y') NOT NULL DEFAULT 'N',
		Repl_client_priv		ENUM('N','Y') NOT NULL DEFAULT 'N',
		Trigger_priv			ENUM('N','Y') NOT NULL DEFAULT 'N',
		Create_role_priv		ENUM('N','Y') NOT NULL DEFAULT 'N',
		Drop_role_priv			ENUM('N','Y') NOT NULL DEFAULT 'N',
		Account_locked			ENUM('N','Y') NOT NULL DEFAULT 'N',
		Shutdown_priv			ENUM('N','Y') NOT NULL DEFAULT 'N',
		Reload_priv				ENUM('N','Y') NOT NULL DEFAULT 'N',
		FILE_priv				ENUM('N','Y') NOT NULL DEFAULT 'N',
		Config_priv				ENUM('N','Y') NOT NULL DEFAULT 'N',
		Create_Tablespace_Priv  ENUM('N','Y') NOT NULL DEFAULT 'N',
		Password_reuse_history  smallint unsigned DEFAULT NULL,
		Password_reuse_time     smallint unsigned DEFAULT NULL,
		User_attributes			json,
		Token_issuer			VARCHAR(255),
		Password_expired		ENUM('N','Y') NOT NULL DEFAULT 'N',
		Password_last_changed	TIMESTAMP DEFAULT CURRENT_TIMESTAMP(),
		Password_lifetime		SMALLINT UNSIGNED DEFAULT NULL,
		PRIMARY KEY (Host, User),
		KEY i_user (User));`
	// CreateGlobalPrivTable is the SQL statement creates Global scope privilege table in system db.
	CreateGlobalPrivTable = "CREATE TABLE IF NOT EXISTS mysql.global_priv (" +
		"Host CHAR(255) NOT NULL DEFAULT ''," +
		"User CHAR(80) NOT NULL DEFAULT ''," +
		"Priv LONGTEXT NOT NULL DEFAULT ''," +
		"PRIMARY KEY (Host, User)," +
		"KEY i_user (User))"

	// For `mysql.db`, `mysql.tables_priv` and `mysql.columns_priv` table, we have a slight different
	// schema definition with MySQL: columns `DB`/`Table_name`/`Column_name` are defined with case-insensitive
	// collation(in MySQL, they are case-sensitive).

	// The reason behind this is that when writing those records, MySQL always converts those names into lower case
	// while TiDB does not do so in early implementations, which makes some 'GRANT'/'REVOKE' operations case-sensitive.

	// In order to fix this, we decide to explicitly set case-insensitive collation for the related columns here, to
	// make sure:
	// * The 'GRANT'/'REVOKE' could be case-insensitive for new clusters(compatible with MySQL).
	// * Keep all behaviors unchanged for upgraded cluster.

	// CreateDBPrivTable is the SQL statement creates DB scope privilege table in system db.
	CreateDBPrivTable = `CREATE TABLE IF NOT EXISTS mysql.db (
		Host					CHAR(255),
		DB						CHAR(64) CHARSET utf8mb4 COLLATE utf8mb4_general_ci,
		User					CHAR(32),
		Select_priv				ENUM('N','Y') NOT NULL DEFAULT 'N',
		Insert_priv				ENUM('N','Y') NOT NULL DEFAULT 'N',
		Update_priv				ENUM('N','Y') NOT NULL DEFAULT 'N',
		Delete_priv				ENUM('N','Y') NOT NULL DEFAULT 'N',
		Create_priv				ENUM('N','Y') NOT NULL DEFAULT 'N',
		Drop_priv				ENUM('N','Y') NOT NULL DEFAULT 'N',
		Grant_priv				ENUM('N','Y') NOT NULL DEFAULT 'N',
		References_priv 		ENUM('N','Y') NOT NULL DEFAULT 'N',
		Index_priv				ENUM('N','Y') NOT NULL DEFAULT 'N',
		Alter_priv				ENUM('N','Y') NOT NULL DEFAULT 'N',
		Create_tmp_table_priv	ENUM('N','Y') NOT NULL DEFAULT 'N',
		Lock_tables_priv		ENUM('N','Y') NOT NULL DEFAULT 'N',
		Create_view_priv		ENUM('N','Y') NOT NULL DEFAULT 'N',
		Show_view_priv			ENUM('N','Y') NOT NULL DEFAULT 'N',
		Create_routine_priv		ENUM('N','Y') NOT NULL DEFAULT 'N',
		Alter_routine_priv		ENUM('N','Y') NOT NULL DEFAULT 'N',
		Execute_priv			ENUM('N','Y') NOT NULL DEFAULT 'N',
		Event_priv				ENUM('N','Y') NOT NULL DEFAULT 'N',
		Trigger_priv			ENUM('N','Y') NOT NULL DEFAULT 'N',
		PRIMARY KEY (Host, DB, User),
		KEY i_user (User));`
	// CreateTablePrivTable is the SQL statement creates table scope privilege table in system db.
	CreateTablePrivTable = `CREATE TABLE IF NOT EXISTS mysql.tables_priv (
		Host		CHAR(255),
		DB			CHAR(64) CHARSET utf8mb4 COLLATE utf8mb4_general_ci,
		User		CHAR(32),
		Table_name	CHAR(64) CHARSET utf8mb4 COLLATE utf8mb4_general_ci,
		Grantor		CHAR(77),
		Timestamp	TIMESTAMP DEFAULT CURRENT_TIMESTAMP,
		Table_priv	SET('Select','Insert','Update','Delete','Create','Drop','Grant','Index','Alter','Create View','Show View','Trigger','References'),
		Column_priv	SET('Select','Insert','Update','References'),
		PRIMARY KEY (Host, DB, User, Table_name),
		KEY i_user (User));`
	// CreateColumnPrivTable is the SQL statement creates column scope privilege table in system db.
	CreateColumnPrivTable = `CREATE TABLE IF NOT EXISTS mysql.columns_priv(
		Host		CHAR(255),
		DB			CHAR(64) CHARSET utf8mb4 COLLATE utf8mb4_general_ci,
		User		CHAR(32),
		Table_name	CHAR(64) CHARSET utf8mb4 COLLATE utf8mb4_general_ci,
		Column_name	CHAR(64) CHARSET utf8mb4 COLLATE utf8mb4_general_ci,
		Timestamp	TIMESTAMP DEFAULT CURRENT_TIMESTAMP,
		Column_priv	SET('Select','Insert','Update','References'),
		PRIMARY KEY (Host, DB, User, Table_name, Column_name),
		KEY i_user (User));`
	// CreateGlobalVariablesTable is the SQL statement creates global variable table in system db.
	// TODO: MySQL puts GLOBAL_VARIABLES table in INFORMATION_SCHEMA db.
	// INFORMATION_SCHEMA is a virtual db in TiDB. So we put this table in system db.
	// Maybe we will put it back to INFORMATION_SCHEMA.
	CreateGlobalVariablesTable = `CREATE TABLE IF NOT EXISTS mysql.GLOBAL_VARIABLES(
		VARIABLE_NAME  VARCHAR(64) NOT NULL PRIMARY KEY,
		VARIABLE_VALUE VARCHAR(16383) DEFAULT NULL);`
	// CreateTiDBTable is the SQL statement creates a table in system db.
	// This table is a key-value struct contains some information used by TiDB.
	// Currently we only put bootstrapped in it which indicates if the system is already bootstrapped.
	CreateTiDBTable = `CREATE TABLE IF NOT EXISTS mysql.tidb(
		VARIABLE_NAME  	VARCHAR(64) NOT NULL PRIMARY KEY,
		VARIABLE_VALUE 	VARCHAR(1024) DEFAULT NULL,
		COMMENT 		VARCHAR(1024));`

	// CreateHelpTopic is the SQL statement creates help_topic table in system db.
	// See: https://dev.mysql.com/doc/refman/5.5/en/system-database.html#system-database-help-tables
	CreateHelpTopic = `CREATE TABLE IF NOT EXISTS mysql.help_topic (
  		help_topic_id 		INT(10) UNSIGNED NOT NULL,
  		name 				CHAR(64) NOT NULL,
  		help_category_id 	SMALLINT(5) UNSIGNED NOT NULL,
  		description 		TEXT NOT NULL,
  		example 			TEXT NOT NULL,
  		url 				TEXT NOT NULL,
  		PRIMARY KEY (help_topic_id) clustered,
  		UNIQUE KEY name (name)
		) ENGINE=InnoDB DEFAULT CHARSET=utf8 STATS_PERSISTENT=0 COMMENT='help topics';`

	// CreateStatsMetaTable stores the meta of table statistics.
	CreateStatsMetaTable = `CREATE TABLE IF NOT EXISTS mysql.stats_meta (
		version 		BIGINT(64) UNSIGNED NOT NULL,
		table_id 		BIGINT(64) NOT NULL,
		modify_count	BIGINT(64) NOT NULL DEFAULT 0,
		count 			BIGINT(64) UNSIGNED NOT NULL DEFAULT 0,
		snapshot        BIGINT(64) UNSIGNED NOT NULL DEFAULT 0,
		INDEX idx_ver(version),
		UNIQUE INDEX tbl(table_id)
	);`

	// CreateStatsColsTable stores the statistics of table columns.
	CreateStatsColsTable = `CREATE TABLE IF NOT EXISTS mysql.stats_histograms (
		table_id 			BIGINT(64) NOT NULL,
		is_index 			TINYINT(2) NOT NULL,
		hist_id 			BIGINT(64) NOT NULL,
		distinct_count 		BIGINT(64) NOT NULL,
		null_count 			BIGINT(64) NOT NULL DEFAULT 0,
		tot_col_size 		BIGINT(64) NOT NULL DEFAULT 0,
		modify_count 		BIGINT(64) NOT NULL DEFAULT 0,
		version 			BIGINT(64) UNSIGNED NOT NULL DEFAULT 0,
		cm_sketch 			BLOB(6291456),
		stats_ver 			BIGINT(64) NOT NULL DEFAULT 0,
		flag 				BIGINT(64) NOT NULL DEFAULT 0,
		correlation 		DOUBLE NOT NULL DEFAULT 0,
		last_analyze_pos 	LONGBLOB DEFAULT NULL,
		UNIQUE INDEX tbl(table_id, is_index, hist_id)
	);`

	// CreateStatsBucketsTable stores the histogram info for every table columns.
	CreateStatsBucketsTable = `CREATE TABLE IF NOT EXISTS mysql.stats_buckets (
		table_id 	BIGINT(64) NOT NULL,
		is_index 	TINYINT(2) NOT NULL,
		hist_id 	BIGINT(64) NOT NULL,
		bucket_id 	BIGINT(64) NOT NULL,
		count 		BIGINT(64) NOT NULL,
		repeats 	BIGINT(64) NOT NULL,
		upper_bound LONGBLOB NOT NULL,
		lower_bound LONGBLOB ,
		ndv         BIGINT NOT NULL DEFAULT 0,
		UNIQUE INDEX tbl(table_id, is_index, hist_id, bucket_id)
	);`

	// CreateGCDeleteRangeTable stores schemas which can be deleted by DeleteRange.
	CreateGCDeleteRangeTable = `CREATE TABLE IF NOT EXISTS mysql.gc_delete_range (
		job_id 		BIGINT NOT NULL COMMENT "the DDL job ID",
		element_id 	BIGINT NOT NULL COMMENT "the schema element ID",
		start_key 	VARCHAR(255) NOT NULL COMMENT "encoded in hex",
		end_key 	VARCHAR(255) NOT NULL COMMENT "encoded in hex",
		ts 			BIGINT NOT NULL COMMENT "timestamp in uint64",
		UNIQUE KEY delete_range_index (job_id, element_id)
	);`

	// CreateGCDeleteRangeDoneTable stores schemas which are already deleted by DeleteRange.
	CreateGCDeleteRangeDoneTable = `CREATE TABLE IF NOT EXISTS mysql.gc_delete_range_done (
		job_id 		BIGINT NOT NULL COMMENT "the DDL job ID",
		element_id 	BIGINT NOT NULL COMMENT "the schema element ID",
		start_key 	VARCHAR(255) NOT NULL COMMENT "encoded in hex",
		end_key 	VARCHAR(255) NOT NULL COMMENT "encoded in hex",
		ts 			BIGINT NOT NULL COMMENT "timestamp in uint64",
		UNIQUE KEY delete_range_done_index (job_id, element_id)
	);`

	// CreateStatsFeedbackTable stores the feedback info which is used to update stats.
	// NOTE: Feedback is deprecated, but we still need to create this table for compatibility.
	CreateStatsFeedbackTable = `CREATE TABLE IF NOT EXISTS mysql.stats_feedback (
		table_id 	BIGINT(64) NOT NULL,
		is_index 	TINYINT(2) NOT NULL,
		hist_id 	BIGINT(64) NOT NULL,
		feedback 	BLOB NOT NULL,
		INDEX hist(table_id, is_index, hist_id)
	);`

	// CreateBindInfoTable stores the sql bind info which is used to update globalBindCache.
	CreateBindInfoTable = `CREATE TABLE IF NOT EXISTS mysql.bind_info (
		original_sql TEXT NOT NULL,
		bind_sql TEXT NOT NULL,
		default_db TEXT NOT NULL,
		status TEXT NOT NULL,
		create_time TIMESTAMP(3) NOT NULL,
		update_time TIMESTAMP(3) NOT NULL,
		charset TEXT NOT NULL,
		collation TEXT NOT NULL,
		source VARCHAR(10) NOT NULL DEFAULT 'unknown',
		sql_digest varchar(64),
		plan_digest varchar(64),
		INDEX sql_index(original_sql(700),default_db(68)) COMMENT "accelerate the speed when add global binding query",
		INDEX time_index(update_time) COMMENT "accelerate the speed when querying with last update time"
	) ENGINE=InnoDB DEFAULT CHARSET=utf8mb4 COLLATE=utf8mb4_bin;`

	// CreateRoleEdgesTable stores the role and user relationship information.
	CreateRoleEdgesTable = `CREATE TABLE IF NOT EXISTS mysql.role_edges (
		FROM_HOST 			CHAR(60) COLLATE utf8_bin NOT NULL DEFAULT '',
		FROM_USER 			CHAR(32) COLLATE utf8_bin NOT NULL DEFAULT '',
		TO_HOST 			CHAR(60) COLLATE utf8_bin NOT NULL DEFAULT '',
		TO_USER 			CHAR(32) COLLATE utf8_bin NOT NULL DEFAULT '',
		WITH_ADMIN_OPTION 	ENUM('N','Y') CHARACTER SET utf8 COLLATE utf8_general_ci NOT NULL DEFAULT 'N',
		PRIMARY KEY (FROM_HOST,FROM_USER,TO_HOST,TO_USER)
	);`

	// CreateDefaultRolesTable stores the active roles for a user.
	CreateDefaultRolesTable = `CREATE TABLE IF NOT EXISTS mysql.default_roles (
		HOST 				CHAR(60) COLLATE utf8_bin NOT NULL DEFAULT '',
		USER 				CHAR(32) COLLATE utf8_bin NOT NULL DEFAULT '',
		DEFAULT_ROLE_HOST 	CHAR(60) COLLATE utf8_bin NOT NULL DEFAULT '%',
		DEFAULT_ROLE_USER 	CHAR(32) COLLATE utf8_bin NOT NULL DEFAULT '',
		PRIMARY KEY (HOST,USER,DEFAULT_ROLE_HOST,DEFAULT_ROLE_USER),
		KEY i_user (USER))`

	// CreateStatsTopNTable stores topn data of a cmsketch with top n.
	CreateStatsTopNTable = `CREATE TABLE IF NOT EXISTS mysql.stats_top_n (
		table_id 	BIGINT(64) NOT NULL,
		is_index 	TINYINT(2) NOT NULL,
		hist_id 	BIGINT(64) NOT NULL,
		value 		LONGBLOB,
		count 		BIGINT(64) UNSIGNED NOT NULL,
		INDEX tbl(table_id, is_index, hist_id)
	);`

	// CreateStatsFMSketchTable stores FMSketch data of a column histogram.
	CreateStatsFMSketchTable = `CREATE TABLE IF NOT EXISTS mysql.stats_fm_sketch (
		table_id 	BIGINT(64) NOT NULL,
		is_index 	TINYINT(2) NOT NULL,
		hist_id 	BIGINT(64) NOT NULL,
		value 		LONGBLOB,
		INDEX tbl(table_id, is_index, hist_id)
	);`

	// CreateExprPushdownBlacklist stores the expressions which are not allowed to be pushed down.
	CreateExprPushdownBlacklist = `CREATE TABLE IF NOT EXISTS mysql.expr_pushdown_blacklist (
		name 		CHAR(100) NOT NULL,
		store_type 	CHAR(100) NOT NULL DEFAULT 'tikv,tiflash,tidb',
		reason 		VARCHAR(200)
	);`

	// CreateOptRuleBlacklist stores the list of disabled optimizing operations.
	CreateOptRuleBlacklist = `CREATE TABLE IF NOT EXISTS mysql.opt_rule_blacklist (
		name 	CHAR(100) NOT NULL
	);`

	// CreateStatsExtended stores the registered extended statistics.
	CreateStatsExtended = `CREATE TABLE IF NOT EXISTS mysql.stats_extended (
		name varchar(32) NOT NULL,
		type tinyint(4) NOT NULL,
		table_id bigint(64) NOT NULL,
		column_ids varchar(32) NOT NULL,
		stats blob DEFAULT NULL,
		version bigint(64) unsigned NOT NULL,
		status tinyint(4) NOT NULL,
		PRIMARY KEY(name, table_id),
		KEY idx_1 (table_id, status, version),
		KEY idx_2 (status, version)
	);`

	// CreateSchemaIndexUsageTable stores the index usage information.
	CreateSchemaIndexUsageTable = `CREATE TABLE IF NOT EXISTS mysql.schema_index_usage (
		TABLE_ID bigint(64),
		INDEX_ID bigint(21),
		QUERY_COUNT bigint(64),
		ROWS_SELECTED bigint(64),
		LAST_USED_AT timestamp,
		PRIMARY KEY(TABLE_ID, INDEX_ID)
	);`
	// CreateGlobalGrantsTable stores dynamic privs
	CreateGlobalGrantsTable = `CREATE TABLE IF NOT EXISTS mysql.global_grants (
		USER char(32) NOT NULL DEFAULT '',
		HOST char(255) NOT NULL DEFAULT '',
		PRIV char(32) NOT NULL DEFAULT '',
		WITH_GRANT_OPTION enum('N','Y') NOT NULL DEFAULT 'N',
		PRIMARY KEY (USER,HOST,PRIV),
		KEY i_user (USER)
	);`
	// CreateCapturePlanBaselinesBlacklist stores the baseline capture filter rules.
	CreateCapturePlanBaselinesBlacklist = `CREATE TABLE IF NOT EXISTS mysql.capture_plan_baselines_blacklist (
		id bigint(64) auto_increment,
		filter_type varchar(32) NOT NULL COMMENT "type of the filter, only db, table and frequency supported now",
		filter_value varchar(32) NOT NULL,
		key idx(filter_type),
		primary key(id)
	);`
	// CreateColumnStatsUsageTable stores the column stats usage information.
	CreateColumnStatsUsageTable = `CREATE TABLE IF NOT EXISTS mysql.column_stats_usage (
		table_id BIGINT(64) NOT NULL,
		column_id BIGINT(64) NOT NULL,
		last_used_at TIMESTAMP,
		last_analyzed_at TIMESTAMP,
		PRIMARY KEY (table_id, column_id) CLUSTERED
	);`
	// CreateTableCacheMetaTable stores the cached table meta lock information.
	CreateTableCacheMetaTable = `CREATE TABLE IF NOT EXISTS mysql.table_cache_meta (
		tid bigint(11) NOT NULL DEFAULT 0,
		lock_type enum('NONE','READ', 'INTEND', 'WRITE') NOT NULL DEFAULT 'NONE',
		lease bigint(20) NOT NULL DEFAULT 0,
		oldReadLease bigint(20) NOT NULL DEFAULT 0,
		PRIMARY KEY (tid)
	);`
	// CreateAnalyzeOptionsTable stores the analyze options used by analyze and auto analyze.
	CreateAnalyzeOptionsTable = `CREATE TABLE IF NOT EXISTS mysql.analyze_options (
		table_id BIGINT(64) NOT NULL,
		sample_num BIGINT(64) NOT NULL DEFAULT 0,
		sample_rate DOUBLE NOT NULL DEFAULT -1,
		buckets BIGINT(64) NOT NULL DEFAULT 0,
		topn BIGINT(64) NOT NULL DEFAULT -1,
		column_choice enum('DEFAULT','ALL','PREDICATE','LIST') NOT NULL DEFAULT 'DEFAULT',
		column_ids TEXT(19372),
		PRIMARY KEY (table_id) CLUSTERED
	);`
	// CreateStatsHistory stores the historical stats.
	CreateStatsHistory = `CREATE TABLE IF NOT EXISTS mysql.stats_history (
		table_id bigint(64) NOT NULL,
		stats_data longblob NOT NULL,
		seq_no bigint(64) NOT NULL comment 'sequence number of the gzipped data slice',
		version bigint(64) NOT NULL comment 'stats version which corresponding to stats:version in EXPLAIN',
		create_time datetime(6) NOT NULL,
		UNIQUE KEY table_version_seq (table_id, version, seq_no),
		KEY table_create_time (table_id, create_time, seq_no),
    	KEY idx_create_time (create_time)
	);`
	// CreateStatsMetaHistory stores the historical meta stats.
	CreateStatsMetaHistory = `CREATE TABLE IF NOT EXISTS mysql.stats_meta_history (
		table_id bigint(64) NOT NULL,
		modify_count bigint(64) NOT NULL,
		count bigint(64) NOT NULL,
		version bigint(64) NOT NULL comment 'stats version which corresponding to stats:version in EXPLAIN',
    	source varchar(40) NOT NULL,
		create_time datetime(6) NOT NULL,
		UNIQUE KEY table_version (table_id, version),
		KEY table_create_time (table_id, create_time),
    	KEY idx_create_time (create_time)
	);`
	// CreateAnalyzeJobs stores the analyze jobs.
	CreateAnalyzeJobs = `CREATE TABLE IF NOT EXISTS mysql.analyze_jobs (
		id BIGINT(64) UNSIGNED NOT NULL AUTO_INCREMENT,
		update_time TIMESTAMP NOT NULL DEFAULT CURRENT_TIMESTAMP ON UPDATE CURRENT_TIMESTAMP,
		table_schema CHAR(64) NOT NULL DEFAULT '',
		table_name CHAR(64) NOT NULL DEFAULT '',
		partition_name CHAR(64) NOT NULL DEFAULT '',
		job_info TEXT NOT NULL,
		processed_rows BIGINT(64) UNSIGNED NOT NULL DEFAULT 0,
		start_time TIMESTAMP,
		end_time TIMESTAMP,
		state ENUM('pending', 'running', 'finished', 'failed') NOT NULL,
		fail_reason TEXT,
		instance VARCHAR(512) NOT NULL comment 'address of the TiDB instance executing the analyze job',
		process_id BIGINT(64) UNSIGNED comment 'ID of the process executing the analyze job',
		PRIMARY KEY (id),
		KEY (update_time),
		INDEX idx_schema_table_state (table_schema, table_name, state),
		INDEX idx_schema_table_partition_state (table_schema, table_name, partition_name, state)
	);`
	// CreateAdvisoryLocks stores the advisory locks (get_lock, release_lock).
	CreateAdvisoryLocks = `CREATE TABLE IF NOT EXISTS mysql.advisory_locks (
		lock_name VARCHAR(64) NOT NULL PRIMARY KEY
	);`
	// CreateMDLView is a view about metadata locks.
	CreateMDLView = `CREATE OR REPLACE SQL SECURITY INVOKER VIEW mysql.tidb_mdl_view as (
		SELECT tidb_mdl_info.job_id,
			JSON_UNQUOTE(JSON_EXTRACT(cast(cast(job_meta as char) as json), "$.schema_name")) as db_name,
			JSON_UNQUOTE(JSON_EXTRACT(cast(cast(job_meta as char) as json), "$.table_name")) as table_name,
			JSON_UNQUOTE(JSON_EXTRACT(cast(cast(job_meta as char) as json), "$.query")) as query,
			session_id,
			cluster_tidb_trx.start_time,
			tidb_decode_sql_digests(all_sql_digests, 4096) AS SQL_DIGESTS
		FROM mysql.tidb_ddl_job,
			mysql.tidb_mdl_info,
			information_schema.cluster_tidb_trx
		WHERE tidb_ddl_job.job_id=tidb_mdl_info.job_id
			AND CONCAT(',', tidb_mdl_info.table_ids, ',') REGEXP CONCAT(',(', REPLACE(cluster_tidb_trx.related_table_ids, ',', '|'), '),') != 0
	);`

	// CreatePlanReplayerStatusTable is a table about plan replayer status
	CreatePlanReplayerStatusTable = `CREATE TABLE IF NOT EXISTS mysql.plan_replayer_status (
		sql_digest VARCHAR(128),
		plan_digest VARCHAR(128),
		origin_sql TEXT,
		token VARCHAR(128),
		update_time TIMESTAMP NOT NULL DEFAULT CURRENT_TIMESTAMP ON UPDATE CURRENT_TIMESTAMP,
		fail_reason TEXT,
		instance VARCHAR(512) NOT NULL comment 'address of the TiDB instance executing the plan replayer job');`

	// CreatePlanReplayerTaskTable is a table about plan replayer capture task
	CreatePlanReplayerTaskTable = `CREATE TABLE IF NOT EXISTS mysql.plan_replayer_task (
		sql_digest VARCHAR(128) NOT NULL,
		plan_digest VARCHAR(128) NOT NULL,
		update_time TIMESTAMP NOT NULL DEFAULT CURRENT_TIMESTAMP ON UPDATE CURRENT_TIMESTAMP,
		PRIMARY KEY (sql_digest,plan_digest));`

	// CreateStatsTableLocked stores the locked tables
	CreateStatsTableLocked = `CREATE TABLE IF NOT EXISTS mysql.stats_table_locked(
		table_id bigint(64) NOT NULL,
		modify_count bigint(64) NOT NULL DEFAULT 0,
		count bigint(64) NOT NULL DEFAULT 0,
		version bigint(64) UNSIGNED NOT NULL DEFAULT 0,
		PRIMARY KEY (table_id));`

	// CreatePasswordHistory is a table save history passwd.
	CreatePasswordHistory = `CREATE TABLE  IF NOT EXISTS mysql.password_history (
         Host char(255)  NOT NULL DEFAULT '',
         User char(32)  NOT NULL DEFAULT '',
         Password_timestamp timestamp(6) NOT NULL DEFAULT CURRENT_TIMESTAMP(6),
         Password text,
         PRIMARY KEY (Host,User,Password_timestamp )
        ) COMMENT='Password history for user accounts' `

	// CreateTTLTableStatus is a table about TTL job schedule
	CreateTTLTableStatus = `CREATE TABLE IF NOT EXISTS mysql.tidb_ttl_table_status (
		table_id bigint(64) PRIMARY KEY,
        parent_table_id bigint(64),
        table_statistics text DEFAULT NULL,
		last_job_id varchar(64) DEFAULT NULL,
		last_job_start_time timestamp NULL DEFAULT NULL,
		last_job_finish_time timestamp NULL DEFAULT NULL,
		last_job_ttl_expire timestamp NULL DEFAULT NULL,
        last_job_summary text DEFAULT NULL,
		current_job_id varchar(64) DEFAULT NULL,
		current_job_owner_id varchar(64) DEFAULT NULL,
		current_job_owner_addr varchar(256) DEFAULT NULL,
		current_job_owner_hb_time timestamp,
		current_job_start_time timestamp NULL DEFAULT NULL,
		current_job_ttl_expire timestamp NULL DEFAULT NULL,
		current_job_state text DEFAULT NULL,
		current_job_status varchar(64) DEFAULT NULL,
  		current_job_status_update_time timestamp NULL DEFAULT NULL);`

	// CreateTTLTask is a table about parallel ttl tasks
	CreateTTLTask = `CREATE TABLE IF NOT EXISTS mysql.tidb_ttl_task (
		job_id varchar(64) NOT NULL,
		table_id bigint(64) NOT NULL,
		scan_id int NOT NULL,
		scan_range_start BLOB,
		scan_range_end BLOB,
		expire_time timestamp NOT NULL,
		owner_id varchar(64) DEFAULT NULL,
		owner_addr varchar(64) DEFAULT NULL,
		owner_hb_time timestamp DEFAULT NULL,
		status varchar(64) DEFAULT 'waiting',
		status_update_time timestamp NULL DEFAULT NULL,
		state text,
		created_time timestamp NOT NULL,
		primary key(job_id, scan_id),
		key(created_time));`

	// CreateTTLJobHistory is a table that stores ttl job's history
	CreateTTLJobHistory = `CREATE TABLE IF NOT EXISTS mysql.tidb_ttl_job_history (
		job_id varchar(64) PRIMARY KEY,
		table_id bigint(64) NOT NULL,
        parent_table_id bigint(64) NOT NULL,
    	table_schema varchar(64) NOT NULL,
		table_name varchar(64) NOT NULL,
    	partition_name varchar(64) DEFAULT NULL,
		create_time timestamp NOT NULL,
		finish_time timestamp NOT NULL,
		ttl_expire timestamp NOT NULL,
        summary_text text,
		expired_rows bigint(64) DEFAULT NULL,
    	deleted_rows bigint(64) DEFAULT NULL,
    	error_delete_rows bigint(64) DEFAULT NULL,
    	status varchar(64) NOT NULL,
    	key(table_schema, table_name, create_time),
    	key(parent_table_id, create_time),
    	key(create_time)
	);`

	// CreateGlobalTask is a table about global task.
	CreateGlobalTask = `CREATE TABLE IF NOT EXISTS mysql.tidb_global_task (
		id BIGINT(20) NOT NULL AUTO_INCREMENT PRIMARY KEY,
    	task_key VARCHAR(256) NOT NULL,
		type VARCHAR(256) NOT NULL,
		dispatcher_id VARCHAR(261),
		state VARCHAR(64) NOT NULL,
		priority INT DEFAULT 1,
		create_time TIMESTAMP,
		start_time TIMESTAMP,
		state_update_time TIMESTAMP,
		end_time TIMESTAMP,
		meta LONGBLOB,
		concurrency INT(11),
		step INT(11),
		target_scope VARCHAR(256) DEFAULT "",
		error BLOB,
		modify_params json,
		key(state),
		UNIQUE KEY task_key(task_key)
	);`

	// CreateGlobalTaskHistory is a table about history global task.
	CreateGlobalTaskHistory = `CREATE TABLE IF NOT EXISTS mysql.tidb_global_task_history (
		id BIGINT(20) NOT NULL AUTO_INCREMENT PRIMARY KEY,
    	task_key VARCHAR(256) NOT NULL,
		type VARCHAR(256) NOT NULL,
		dispatcher_id VARCHAR(261),
		state VARCHAR(64) NOT NULL,
		priority INT DEFAULT 1,
		create_time TIMESTAMP,
		start_time TIMESTAMP,
		state_update_time TIMESTAMP,
		end_time TIMESTAMP,
		meta LONGBLOB,
		concurrency INT(11),
		step INT(11),
		target_scope VARCHAR(256) DEFAULT "",
		error BLOB,
		modify_params json,
		key(state),
		UNIQUE KEY task_key(task_key)
	);`

	// CreateDistFrameworkMeta create a system table that distributed task framework use to store meta information
	CreateDistFrameworkMeta = `CREATE TABLE IF NOT EXISTS mysql.dist_framework_meta (
        host VARCHAR(261) NOT NULL PRIMARY KEY,
        role VARCHAR(64),
        cpu_count int default 0,
        keyspace_id bigint(8) NOT NULL DEFAULT -1
    );`

	// CreateRunawayTable stores the query which is identified as runaway or quarantined because of in watch list.
	CreateRunawayTable = `CREATE TABLE IF NOT EXISTS mysql.tidb_runaway_queries (
		resource_group_name varchar(32) not null,
		start_time TIMESTAMP NOT NULL,
		repeats int default 1,
		match_type varchar(12) NOT NULL,
		action varchar(64) NOT NULL,
		sample_sql TEXT NOT NULL,
		sql_digest varchar(64) NOT NULL,
		plan_digest varchar(64) NOT NULL,
		tidb_server varchar(512),
		rule VARCHAR(512) DEFAULT '',
		INDEX plan_index(plan_digest(64)) COMMENT "accelerate the speed when select runaway query",
		INDEX time_index(start_time) COMMENT "accelerate the speed when querying with active watch"
	) ENGINE=InnoDB DEFAULT CHARSET=utf8mb4 COLLATE=utf8mb4_bin;`

	// CreateRunawayWatchTable stores the condition which is used to check whether query should be quarantined.
	CreateRunawayWatchTable = `CREATE TABLE IF NOT EXISTS mysql.tidb_runaway_watch (
		id BIGINT(20) NOT NULL AUTO_INCREMENT PRIMARY KEY,
		resource_group_name varchar(32) not null,
		start_time datetime(6) NOT NULL,
		end_time datetime(6),
		watch bigint(10) NOT NULL,
		watch_text TEXT NOT NULL,
		source varchar(512) NOT NULL,
		action bigint(10),
		switch_group_name VARCHAR(32) DEFAULT '',
		rule VARCHAR(512) DEFAULT '',
		INDEX sql_index(resource_group_name,watch_text(700)) COMMENT "accelerate the speed when select quarantined query",
		INDEX time_index(end_time) COMMENT "accelerate the speed when querying with active watch"
	) ENGINE=InnoDB DEFAULT CHARSET=utf8mb4 COLLATE=utf8mb4_bin;`

	// CreateDoneRunawayWatchTable stores the condition which is used to check whether query should be quarantined.
	CreateDoneRunawayWatchTable = `CREATE TABLE IF NOT EXISTS mysql.tidb_runaway_watch_done (
		id BIGINT(20) NOT NULL AUTO_INCREMENT PRIMARY KEY,
		record_id BIGINT(20) not null,
		resource_group_name varchar(32) not null,
		start_time datetime(6) NOT NULL,
		end_time datetime(6),
		watch bigint(10) NOT NULL,
		watch_text TEXT NOT NULL,
		source varchar(512) NOT NULL,
		action bigint(10),
		switch_group_name VARCHAR(32) DEFAULT '',
		rule VARCHAR(512) DEFAULT '',
		done_time TIMESTAMP(6) NOT NULL
	) ENGINE=InnoDB DEFAULT CHARSET=utf8mb4 COLLATE=utf8mb4_bin;`

	// CreateRequestUnitByGroupTable stores the historical RU consumption by resource group.
	CreateRequestUnitByGroupTable = `CREATE TABLE IF NOT EXISTS mysql.request_unit_by_group (
		start_time TIMESTAMP(6) NOT NULL,
		end_time TIMESTAMP(6) NOT NULL,
		resource_group VARCHAR(32) NOT null,
		total_ru bigint(64) UNSIGNED NOT NULL,
		PRIMARY KEY (start_time, end_time, resource_group),
		KEY (resource_group)
	);`

	// CreateImportJobs is a table that IMPORT INTO uses.
	CreateImportJobs = `CREATE TABLE IF NOT EXISTS mysql.tidb_import_jobs (
		id bigint(64) NOT NULL AUTO_INCREMENT,
		create_time TIMESTAMP(6) NOT NULL DEFAULT CURRENT_TIMESTAMP(6),
		start_time TIMESTAMP(6) NULL DEFAULT NULL,
		update_time TIMESTAMP(6) NULL DEFAULT NULL,
		end_time TIMESTAMP(6) NULL DEFAULT NULL,
		table_schema VARCHAR(64) NOT NULL,
		table_name VARCHAR(64) NOT NULL,
		table_id bigint(64) NOT NULL,
		created_by VARCHAR(300) NOT NULL,
		parameters text NOT NULL,
		source_file_size bigint(64) NOT NULL,
		status VARCHAR(64) NOT NULL,
		step VARCHAR(64) NOT NULL,
		summary text DEFAULT NULL,
		error_message TEXT DEFAULT NULL,
		PRIMARY KEY (id),
		KEY (created_by),
		KEY (status));`

	// CreatePITRIDMap is a table that records the id map from upstream to downstream for PITR.
	CreatePITRIDMap = `CREATE TABLE IF NOT EXISTS mysql.tidb_pitr_id_map (
		restored_ts BIGINT NOT NULL,
		upstream_cluster_id BIGINT NOT NULL,
		segment_id BIGINT NOT NULL,
		id_map BLOB(524288) NOT NULL,
		update_time TIMESTAMP DEFAULT CURRENT_TIMESTAMP,
		PRIMARY KEY (restored_ts, upstream_cluster_id, segment_id));`

	// DropMySQLIndexUsageTable removes the table `mysql.schema_index_usage`
	DropMySQLIndexUsageTable = "DROP TABLE IF EXISTS mysql.schema_index_usage"

	// CreateSysSchema creates a new schema called `sys`.
	CreateSysSchema = `CREATE DATABASE IF NOT EXISTS sys;`

	// CreateSchemaUnusedIndexesView creates a view to use `information_schema.tidb_index_usage` to get the unused indexes.
	CreateSchemaUnusedIndexesView = `CREATE OR REPLACE VIEW sys.schema_unused_indexes AS
		SELECT
			table_schema as object_schema,
			table_name as object_name,
			index_name
		FROM information_schema.cluster_tidb_index_usage
		WHERE
			table_schema not in ('sys', 'mysql', 'INFORMATION_SCHEMA', 'PERFORMANCE_SCHEMA') and
			index_name != 'PRIMARY'
		GROUP BY table_schema, table_name, index_name
		HAVING
			sum(last_access_time) is null;`

	// CreateIndexAdvisorTable is a table to store the index advisor results.
	CreateIndexAdvisorTable = `CREATE TABLE IF NOT EXISTS mysql.index_advisor_results (
       id bigint primary key not null auto_increment,
       created_at datetime not null,
       updated_at datetime not null,

       schema_name varchar(64) not null,
       table_name varchar(64) not null,
       index_name varchar(127) not null,
       index_columns varchar(500) not null COMMENT 'split by ",", e.g. "c1", "c1,c2", "c1,c2,c3,c4,c5"',

       index_details json,        -- est_index_size, reason, DDL to create this index, ...
       top_impacted_queries json, -- improvement, plan before and after this index, ...
       workload_impact json,      -- improvement and more details, ...
       extra json,                -- for the cloud env to save more info like RU, cost_saving, ...
       index idx_create(created_at),
       index idx_update(updated_at),
       unique index idx(schema_name, table_name, index_columns))`

	// CreateKernelOptionsTable is a table to store kernel options for tidb.
	CreateKernelOptionsTable = `CREATE TABLE IF NOT EXISTS mysql.tidb_kernel_options (
        module varchar(128),
        name varchar(128),
        value varchar(128),
        updated_at datetime,
        status varchar(128),
        description text,
        primary key(module, name))`
)

// CreateTimers is a table to store all timers for tidb
var CreateTimers = timertable.CreateTimerTableSQL("mysql", "tidb_timers")

// bootstrap initiates system DB for a store.
func bootstrap(s sessiontypes.Session) {
	startTime := time.Now()
	err := InitMDLVariableForBootstrap(s.GetStore())
	if err != nil {
		logutil.BgLogger().Fatal("init metadata lock error",
			zap.Error(err))
	}
	dom := domain.GetDomain(s)
	for {
		b, err := checkBootstrapped(s)
		if err != nil {
			logutil.BgLogger().Fatal("check bootstrap error",
				zap.Error(err))
		}
		// For rolling upgrade, we can't do upgrade only in the owner.
		if b {
			upgrade(s)
			logutil.BgLogger().Info("upgrade successful in bootstrap",
				zap.Duration("take time", time.Since(startTime)))
			return
		}
		// To reduce conflict when multiple TiDB-server start at the same time.
		// Actually only one server need to do the bootstrap. So we chose DDL owner to do this.
		if dom.DDL().OwnerManager().IsOwner() {
			doDDLWorks(s)
			doDMLWorks(s)
			runBootstrapSQLFile = true
			logutil.BgLogger().Info("bootstrap successful",
				zap.Duration("take time", time.Since(startTime)))
			return
		}
		time.Sleep(200 * time.Millisecond)
	}
}

func getFunctionName(f func(sessiontypes.Session, int64)) (string, error) {
	if f == nil {
		return "", errors.New("function is nil")
	}

	funcPtr := reflect.ValueOf(f).Pointer()
	if funcPtr == 0 {
		return "", errors.New("invalid function pointer")
	}

	fullName := runtime.FuncForPC(funcPtr).Name()
	if fullName == "" {
		return "", errors.New("unable to retrieve function name")
	}

	parts := strings.Split(fullName, ".")
	if len(parts) == 0 {
		return "", errors.New("invalid function name structure")
	}

	return parts[len(parts)-1], nil
}

const (
	// varTrue is the true value in mysql.TiDB table for boolean columns.
	varTrue = "True"
	// varFalse is the false value in mysql.TiDB table for boolean columns.
	varFalse = "False"
	// The variable name in mysql.TiDB table.
	// It is used for checking if the store is bootstrapped by any TiDB server.
	// If the value is `True`, the store is already bootstrapped by a TiDB server.
	bootstrappedVar = "bootstrapped"
	// The variable name in mysql.TiDB table.
	// It is used for getting the version of the TiDB server which bootstrapped the store.
	tidbServerVersionVar = "tidb_server_version"
	// The variable name in mysql.tidb table and it will be used when we want to know
	// system timezone.
	tidbSystemTZ = "system_tz"
	// TidbNewCollationEnabled The variable name in mysql.tidb table and it will indicate if the new collations are enabled in the TiDB cluster.
	TidbNewCollationEnabled = "new_collation_enabled"
	// The variable name in mysql.tidb table and it records the default value of
	// mem-quota-query when upgrade from v3.0.x to v4.0.9+.
	tidbDefMemoryQuotaQuery = "default_memory_quota_query"
	// The variable name in mysql.tidb table and it records the default value of
	// oom-action when upgrade from v3.0.x to v4.0.11+.
	tidbDefOOMAction = "default_oom_action"
	// The variable name in mysql.tidb table and it records the current DDLTableVersion
	tidbDDLTableVersion = "ddl_table_version"
	// Const for TiDB server version 2.
	version2  = 2
	version3  = 3
	version4  = 4
	version5  = 5
	version6  = 6
	version7  = 7
	version8  = 8
	version9  = 9
	version10 = 10
	version11 = 11
	version12 = 12
	version13 = 13
	version14 = 14
	version15 = 15
	version16 = 16
	version17 = 17
	version18 = 18
	version19 = 19
	version20 = 20
	version21 = 21
	version22 = 22
	version23 = 23
	version24 = 24
	version25 = 25
	version26 = 26
	version27 = 27
	version28 = 28
	// version29 is not needed.
	version30 = 30
	version31 = 31
	version32 = 32
	version33 = 33
	version34 = 34
	version35 = 35
	version36 = 36
	version37 = 37
	version38 = 38
	// version39 will be redone in version46 so it's skipped here.
	// version40 is the version that introduce new collation in TiDB,
	// see https://github.com/pingcap/tidb/pull/14574 for more details.
	version40 = 40
	version41 = 41
	// version42 add storeType and reason column in expr_pushdown_blacklist
	version42 = 42
	// version43 updates global variables related to statement summary.
	version43 = 43
	// version44 delete tidb_isolation_read_engines from mysql.global_variables to avoid unexpected behavior after upgrade.
	version44 = 44
	// version45 introduces CONFIG_PRIV for SET CONFIG statements.
	version45 = 45
	// version46 fix a bug in v3.1.1.
	version46 = 46
	// version47 add Source to bindings to indicate the way binding created.
	version47 = 47
	// version48 reset all deprecated concurrency related system-variables if they were all default value.
	// version49 introduces mysql.stats_extended table.
	// Both version48 and version49 will be redone in version55 and version56 so they're skipped here.
	// version50 add mysql.schema_index_usage table.
	version50 = 50
	// version51 introduces CreateTablespacePriv to mysql.user.
	// version51 will be redone in version63 so it's skipped here.
	// version52 change mysql.stats_histograms cm_sketch column from blob to blob(6291456)
	version52 = 52
	// version53 introduce Global variable tidb_enable_strict_double_type_check
	version53 = 53
	// version54 writes a variable `mem_quota_query` to mysql.tidb if it's a cluster upgraded from v3.0.x to v4.0.9+.
	version54 = 54
	// version55 fixes the bug that upgradeToVer48 would be missed when upgrading from v4.0 to a new version
	version55 = 55
	// version56 fixes the bug that upgradeToVer49 would be missed when upgrading from v4.0 to a new version
	version56 = 56
	// version57 fixes the bug of concurrent create / drop binding
	version57 = 57
	// version58 add `Repl_client_priv` and `Repl_slave_priv` to `mysql.user`
	// version58 will be redone in version64 so it's skipped here.
	// version59 add writes a variable `oom-action` to mysql.tidb if it's a cluster upgraded from v3.0.x to v4.0.11+.
	version59 = 59
	// version60 redesigns `mysql.stats_extended`
	version60 = 60
	// version61 will be redone in version67
	// version62 add column ndv for mysql.stats_buckets.
	version62 = 62
	// version63 fixes the bug that upgradeToVer51 would be missed when upgrading from v4.0 to a new version
	version63 = 63
	// version64 is redone upgradeToVer58 after upgradeToVer63, this is to preserve the order of the columns in mysql.user
	version64 = 64
	// version65 add mysql.stats_fm_sketch table.
	version65 = 65
	// version66 enables the feature `track_aggregate_memory_usage` by default.
	version66 = 66
	// version67 restore all SQL bindings.
	version67 = 67
	// version68 update the global variable 'tidb_enable_clustered_index' from 'off' to 'int_only'.
	version68 = 68
	// version69 adds mysql.global_grants for DYNAMIC privileges
	version69 = 69
	// version70 adds mysql.user.plugin to allow multiple authentication plugins
	version70 = 70
	// version71 forces tidb_multi_statement_mode=OFF when tidb_multi_statement_mode=WARN
	// This affects upgrades from v4.0 where the default was WARN.
	version71 = 71
	// version72 adds snapshot column for mysql.stats_meta
	version72 = 72
	// version73 adds mysql.capture_plan_baselines_blacklist table
	version73 = 73
	// version74 changes global variable `tidb_stmt_summary_max_stmt_count` value from 200 to 3000.
	version74 = 74
	// version75 update mysql.*.host from char(60) to char(255)
	version75 = 75
	// version76 update mysql.columns_priv from SET('Select','Insert','Update') to SET('Select','Insert','Update','References')
	version76 = 76
	// version77 adds mysql.column_stats_usage table
	version77 = 77
	// version78 updates mysql.stats_buckets.lower_bound, mysql.stats_buckets.upper_bound and mysql.stats_histograms.last_analyze_pos from BLOB to LONGBLOB.
	version78 = 78
	// version79 adds the mysql.table_cache_meta table
	version79 = 79
	// version80 fixes the issue https://github.com/pingcap/tidb/issues/25422.
	// If the TiDB upgrading from the 4.x to a newer version, we keep the tidb_analyze_version to 1.
	version80 = 80
	// version81 insert "tidb_enable_index_merge|off" to mysql.GLOBAL_VARIABLES if there is no tidb_enable_index_merge.
	// This will only happens when we upgrade a cluster before 4.0.0 to 4.0.0+.
	version81 = 81
	// version82 adds the mysql.analyze_options table
	version82 = 82
	// version83 adds the tables mysql.stats_history
	version83 = 83
	// version84 adds the tables mysql.stats_meta_history
	version84 = 84
	// version85 updates bindings with status 'using' in mysql.bind_info table to 'enabled' status
	version85 = 85
	// version86 update mysql.tables_priv from SET('Select','Insert','Update') to SET('Select','Insert','Update','References').
	version86 = 86
	// version87 adds the mysql.analyze_jobs table
	version87 = 87
	// version88 fixes the issue https://github.com/pingcap/tidb/issues/33650.
	version88 = 88
	// version89 adds the tables mysql.advisory_locks
	version89 = 89
	// version90 converts enable-batch-dml, mem-quota-query, query-log-max-len, committer-concurrency, run-auto-analyze, and oom-action to a sysvar
	version90 = 90
	// version91 converts prepared-plan-cache to sysvars
	version91 = 91
	// version92 for concurrent ddl.
	version92 = 92
	// version93 converts oom-use-tmp-storage to a sysvar
	version93 = 93
	version94 = 94
	// version95 add a column `User_attributes` to `mysql.user`
	version95 = 95
	// version97 sets tidb_opt_range_max_size to 0 when a cluster upgrades from some version lower than v6.4.0 to v6.4.0+.
	// It promises the compatibility of building ranges behavior.
	version97 = 97
	// version98 add a column `Token_issuer` to `mysql.user`
	version98 = 98
	version99 = 99
	// version100 converts server-memory-quota to a sysvar
	version100 = 100
	// version101 add mysql.plan_replayer_status table
	version101 = 101
	// version102 add mysql.plan_replayer_task table
	version102 = 102
	// version103 adds the tables mysql.stats_table_locked
	version103 = 103
	// version104 add `sql_digest` and `plan_digest` to `bind_info`
	version104 = 104
	// version105 insert "tidb_cost_model_version|1" to mysql.GLOBAL_VARIABLES if there is no tidb_cost_model_version.
	// This will only happens when we upgrade a cluster before 6.0.
	version105 = 105
	// version106 add mysql.password_history, and Password_reuse_history, Password_reuse_time into mysql.user.
	version106 = 106
	// version107 add columns related to password expiration into mysql.user
	version107 = 107
	// version108 adds the table tidb_ttl_table_status
	version108 = 108
	// version109 sets tidb_enable_gc_aware_memory_track to off when a cluster upgrades from some version lower than v6.5.0.
	version109 = 109
	// ...
	// [version110, version129] is the version range reserved for patches of 6.5.x
	// ...
	// version110 sets tidb_stats_load_pseudo_timeout to ON when a cluster upgrades from some version lower than v6.5.0.
	version110 = 110
	// version130 add column source to mysql.stats_meta_history
	version130 = 130
	// version131 adds the table tidb_ttl_task and tidb_ttl_job_history
	version131 = 131
	// version132 modifies the view tidb_mdl_view
	version132 = 132
	// version133 sets tidb_server_memory_limit to "80%"
	version133 = 133
	// version134 modifies the following global variables default value:
	// - foreign_key_checks: off -> on
	// - tidb_enable_foreign_key: off -> on
	// - tidb_store_batch_size: 0 -> 4
	version134 = 134
	// version135 sets tidb_opt_advanced_join_hint to off when a cluster upgrades from some version lower than v7.0.
	version135 = 135
	// version136 prepare the tables for the distributed task.
	version136 = 136
	// version137 introduces some reserved resource groups
	version137 = 137
	// version 138 set tidb_enable_null_aware_anti_join to true
	version138 = 138
	// version 139 creates mysql.load_data_jobs table for LOAD DATA statement
	// deprecated in version184
	version139 = 139
	// version 140 add column task_key to mysql.tidb_global_task
	version140 = 140
	// version 141
	//   set the value of `tidb_session_plan_cache_size` to "tidb_prepared_plan_cache_size" if there is no `tidb_session_plan_cache_size`.
	//   update tidb_load_based_replica_read_threshold from 0 to 4
	// This will only happens when we upgrade a cluster before 7.1.
	version141 = 141
	// version 142 insert "tidb_enable_non_prepared_plan_cache|0" to mysql.GLOBAL_VARIABLES if there is no tidb_enable_non_prepared_plan_cache.
	// This will only happens when we upgrade a cluster before 6.5.
	version142 = 142
	// version 143 add column `error` to `mysql.tidb_global_task` and `mysql.tidb_background_subtask`
	version143 = 143
	// version 144 turn off `tidb_plan_cache_invalidation_on_fresh_stats`, which is introduced in 7.1-rc,
	// if it's upgraded from an existing old version cluster.
	version144 = 144
	// version 145 to only add a version make we know when we support upgrade state.
	version145 = 145
	// version 146 add index for mysql.stats_meta_history and mysql.stats_history.
	version146 = 146
	// ...
	// [version147, version166] is the version range reserved for patches of 7.1.x
	// ...
	// version 167 add column `step` to `mysql.tidb_background_subtask`
	version167 = 167
	version168 = 168
	// version 169
	// 	 create table `mysql.tidb_runaway_quarantined_watch` and table `mysql.tidb_runaway_queries`
	//   to save runaway query records and persist runaway watch at 7.2 version.
	//   but due to ver171 recreate `mysql.tidb_runaway_watch`,
	//   no need to create table `mysql.tidb_runaway_quarantined_watch`, so delete it.
	version169 = 169
	version170 = 170
	// version 171
	//   keep the tidb_server length same as instance in other tables.
	version171 = 171
	// version 172
	//   create table `mysql.tidb_runaway_watch` and table `mysql.tidb_runaway_watch_done`
	//   to persist runaway watch and deletion of runaway watch at 7.3.
	version172 = 172
	// version 173 add column `summary` to `mysql.tidb_background_subtask`.
	version173 = 173
	// version 174
	//   add column `step`, `error`; delete unique key; and add key idx_state_update_time
	//   to `mysql.tidb_background_subtask_history`.
	version174 = 174

	// version 175
	//   update normalized bindings of `in (?)` to `in (...)` to solve #44298.
	version175 = 175

	// version 176
	//   add `mysql.tidb_global_task_history`
	version176 = 176

	// version 177
	//   add `mysql.dist_framework_meta`
	version177 = 177

	// version 178
	//   write mDDLTableVersion into `mysql.tidb` table
	version178 = 178

	// version 179
	//   enlarge `VARIABLE_VALUE` of `mysql.global_variables` from `varchar(1024)` to `varchar(16383)`.
	version179 = 179

	// ...
	// [version180, version189] is the version range reserved for patches of 7.5.x
	// ...

	// version 190
	//   add priority/create_time/end_time to `mysql.tidb_global_task`/`mysql.tidb_global_task_history`
	//   add concurrency/create_time/end_time/digest to `mysql.tidb_background_subtask`/`mysql.tidb_background_subtask_history`
	//   add idx_exec_id(exec_id), uk_digest to `mysql.tidb_background_subtask`
	//   add cpu_count to mysql.dist_framework_meta
	//   modify `mysql.dist_framework_meta` host from VARCHAR(100) to VARCHAR(261)
	//   modify `mysql.tidb_background_subtask`/`mysql.tidb_background_subtask_history` exec_id from varchar(256) to VARCHAR(261)
	//   modify `mysql.tidb_global_task`/`mysql.tidb_global_task_history` dispatcher_id from varchar(256) to VARCHAR(261)
	version190 = 190

	// version 191
	//   set tidb_txn_mode to Optimistic when tidb_txn_mode is not set.
	version191 = 191

	// version 192
	//   add new system table `mysql.request_unit_by_group`, which is used for
	//   historical RU consumption by resource group per day.
	version192 = 192

	// version 193
	//   replace `mysql.tidb_mdl_view` table
	version193 = 193

	// version 194
	//   remove `mysql.load_data_jobs` table
	version194 = 194

	// version 195
	//   drop `mysql.schema_index_usage` table
	//   create `sys` schema
	//   create `sys.schema_unused_indexes` table
	version195 = 195

	// version 196
	//   add column `target_scope` for 'mysql.tidb_global_task` table
	//   add column `target_scope` for 'mysql.tidb_global_task_history` table
	version196 = 196

	// version 197
	//   replace `mysql.tidb_mdl_view` table
	version197 = 197

	// version 198
	//   add column `owner_id` for `mysql.tidb_mdl_info` table
	version198 = 198

	// ...
	// [version199, version208] is the version range reserved for patches of 8.1.x
	// ...

	// version 209
	//   sets `tidb_resource_control_strict_mode` to off when a cluster upgrades from some version lower than v8.2.
	version209 = 209
	// version210 indicates that if TiDB is upgraded from a lower version(lower than 8.3.0), the tidb_analyze_column_options will be set to ALL.
	version210 = 210

	// version211 add column `summary` to `mysql.tidb_background_subtask_history`.
	version211 = 211

	// version212 changed a lots of runaway related table.
	// 1. switchGroup: add column `switch_group_name` to `mysql.tidb_runaway_watch` and `mysql.tidb_runaway_watch_done`.
	// 2. modify column `plan_digest` type, modify column `time` to `start_time,
	// modify column `original_sql` to `sample_sql` to `mysql.tidb_runaway_queries`.
	// 3. modify column length of `action`.
	// 4. add column `rule` to `mysql.tidb_runaway_watch`, `mysql.tidb_runaway_watch_done` and `mysql.tidb_runaway_queries`.
	version212 = 212

	// version 213
	//   create `mysql.tidb_pitr_id_map` table
	version213 = 213

	// version 214
	//   create `mysql.index_advisor_results` table
	version214 = 214

	// If the TiDB upgrading from the a version before v7.0 to a newer version, we keep the tidb_enable_inl_join_inner_multi_pattern to 0.
	version215 = 215

	// version 216
	//   changes variable `tidb_scatter_region` value from ON to "table" and OFF to "".
	version216 = 216

	// version 217
	// Keep tidb_schema_cache_size to 0 if this variable does not exist (upgrading from old version pre 8.1).
	version217 = 217

	// version 218
	// enable fast_create_table on default
	version218 = 218

	// ...
	// [version219, version238] is the version range reserved for patches of 8.5.x
	// ...

	// next version should start with 239

	// version 239
	// add modify_params to tidb_global_task and tidb_global_task_history.
	version239 = 239

	// version 240
<<<<<<< HEAD
	// Add index on user field for some mysql tables.
=======
	// Add indexes to mysql.analyze_jobs to speed up the query.
>>>>>>> b079b5f1
	version240 = 240
)

// currentBootstrapVersion is defined as a variable, so we can modify its value for testing.
// please make sure this is the largest version
var currentBootstrapVersion int64 = version240

// DDL owner key's expired time is ManagerSessionTTL seconds, we should wait the time and give more time to have a chance to finish it.
var internalSQLTimeout = owner.ManagerSessionTTL + 15

// whether to run the sql file in bootstrap.
var runBootstrapSQLFile = false

// DisableRunBootstrapSQLFileInTest only used for test
func DisableRunBootstrapSQLFileInTest() {
	if intest.InTest {
		runBootstrapSQLFile = false
	}
}

var (
	bootstrapVersion = []func(sessiontypes.Session, int64){
		upgradeToVer2,
		upgradeToVer3,
		upgradeToVer4,
		upgradeToVer5,
		upgradeToVer6,
		upgradeToVer7,
		upgradeToVer8,
		upgradeToVer9,
		upgradeToVer10,
		upgradeToVer11,
		upgradeToVer12,
		upgradeToVer13,
		upgradeToVer14,
		upgradeToVer15,
		upgradeToVer16,
		upgradeToVer17,
		upgradeToVer18,
		upgradeToVer19,
		upgradeToVer20,
		upgradeToVer21,
		upgradeToVer22,
		upgradeToVer23,
		upgradeToVer24,
		upgradeToVer25,
		upgradeToVer26,
		upgradeToVer27,
		upgradeToVer28,
		upgradeToVer29,
		upgradeToVer30,
		upgradeToVer31,
		upgradeToVer32,
		upgradeToVer33,
		upgradeToVer34,
		upgradeToVer35,
		upgradeToVer36,
		upgradeToVer37,
		upgradeToVer38,
		// We will redo upgradeToVer39 in upgradeToVer46,
		// so upgradeToVer39 is skipped here.
		upgradeToVer40,
		upgradeToVer41,
		upgradeToVer42,
		upgradeToVer43,
		upgradeToVer44,
		upgradeToVer45,
		upgradeToVer46,
		upgradeToVer47,
		// We will redo upgradeToVer48 and upgradeToVer49 in upgradeToVer55 and upgradeToVer56,
		// so upgradeToVer48 and upgradeToVer49 is skipped here.
		upgradeToVer50,
		// We will redo upgradeToVer51 in upgradeToVer63, it is skipped here.
		upgradeToVer52,
		upgradeToVer53,
		upgradeToVer54,
		upgradeToVer55,
		upgradeToVer56,
		upgradeToVer57,
		// We will redo upgradeToVer58 in upgradeToVer64, it is skipped here.
		upgradeToVer59,
		upgradeToVer60,
		// We will redo upgradeToVer61 in upgradeToVer67, it is skipped here.
		upgradeToVer62,
		upgradeToVer63,
		upgradeToVer64,
		upgradeToVer65,
		upgradeToVer66,
		upgradeToVer67,
		upgradeToVer68,
		upgradeToVer69,
		upgradeToVer70,
		upgradeToVer71,
		upgradeToVer72,
		upgradeToVer73,
		upgradeToVer74,
		upgradeToVer75,
		upgradeToVer76,
		upgradeToVer77,
		upgradeToVer78,
		upgradeToVer79,
		upgradeToVer80,
		upgradeToVer81,
		upgradeToVer82,
		upgradeToVer83,
		upgradeToVer84,
		upgradeToVer85,
		upgradeToVer86,
		upgradeToVer87,
		upgradeToVer88,
		upgradeToVer89,
		upgradeToVer90,
		upgradeToVer91,
		upgradeToVer93,
		upgradeToVer94,
		upgradeToVer95,
		// We will redo upgradeToVer96 in upgradeToVer100, it is skipped here.
		upgradeToVer97,
		upgradeToVer98,
		upgradeToVer100,
		upgradeToVer101,
		upgradeToVer102,
		upgradeToVer103,
		upgradeToVer104,
		upgradeToVer105,
		upgradeToVer106,
		upgradeToVer107,
		upgradeToVer108,
		upgradeToVer109,
		upgradeToVer110,
		upgradeToVer130,
		upgradeToVer131,
		upgradeToVer132,
		upgradeToVer133,
		upgradeToVer134,
		upgradeToVer135,
		upgradeToVer136,
		upgradeToVer137,
		upgradeToVer138,
		upgradeToVer139,
		upgradeToVer140,
		upgradeToVer141,
		upgradeToVer142,
		upgradeToVer143,
		upgradeToVer144,
		// We will only use Ver145 to differentiate versions, so it is skipped here.
		upgradeToVer146,
		upgradeToVer167,
		upgradeToVer168,
		upgradeToVer169,
		upgradeToVer170,
		upgradeToVer171,
		upgradeToVer172,
		upgradeToVer173,
		upgradeToVer174,
		upgradeToVer175,
		upgradeToVer176,
		upgradeToVer177,
		upgradeToVer178,
		upgradeToVer179,
		upgradeToVer190,
		upgradeToVer191,
		upgradeToVer192,
		upgradeToVer193,
		upgradeToVer194,
		upgradeToVer195,
		upgradeToVer196,
		upgradeToVer197,
		upgradeToVer198,
		upgradeToVer209,
		upgradeToVer210,
		upgradeToVer211,
		upgradeToVer212,
		upgradeToVer213,
		upgradeToVer214,
		upgradeToVer215,
		upgradeToVer216,
		upgradeToVer217,
		upgradeToVer218,
		upgradeToVer239,
		upgradeToVer240,
	}
)

func checkBootstrapped(s sessiontypes.Session) (bool, error) {
	ctx := kv.WithInternalSourceType(context.Background(), kv.InternalTxnBootstrap)
	//  Check if system db exists.
	_, err := s.ExecuteInternal(ctx, "USE %n", mysql.SystemDB)
	if err != nil && infoschema.ErrDatabaseNotExists.NotEqual(err) {
		logutil.BgLogger().Fatal("check bootstrap error",
			zap.Error(err))
	}
	// Check bootstrapped variable value in TiDB table.
	sVal, _, err := getTiDBVar(s, bootstrappedVar)
	if err != nil {
		if infoschema.ErrTableNotExists.Equal(err) {
			return false, nil
		}
		return false, errors.Trace(err)
	}
	isBootstrapped := sVal == varTrue
	if isBootstrapped {
		// Make sure that doesn't affect the following operations.
		if err = s.CommitTxn(ctx); err != nil {
			return false, errors.Trace(err)
		}
	}
	return isBootstrapped, nil
}

// getTiDBVar gets variable value from mysql.tidb table.
// Those variables are used by TiDB server.
func getTiDBVar(s sessiontypes.Session, name string) (sVal string, isNull bool, e error) {
	ctx := kv.WithInternalSourceType(context.Background(), kv.InternalTxnBootstrap)
	rs, err := s.ExecuteInternal(ctx, `SELECT HIGH_PRIORITY VARIABLE_VALUE FROM %n.%n WHERE VARIABLE_NAME= %?`,
		mysql.SystemDB,
		mysql.TiDBTable,
		name,
	)
	if err != nil {
		return "", true, errors.Trace(err)
	}
	if rs == nil {
		return "", true, errors.New("Wrong number of Recordset")
	}
	defer terror.Call(rs.Close)
	req := rs.NewChunk(nil)
	err = rs.Next(ctx, req)
	if err != nil || req.NumRows() == 0 {
		return "", true, errors.Trace(err)
	}
	row := req.GetRow(0)
	if row.IsNull(0) {
		return "", true, nil
	}
	return row.GetString(0), false, nil
}

var (
	// SupportUpgradeHTTPOpVer is exported for testing.
	// The minimum version of the upgrade by paused user DDL can be notified through the HTTP API.
	SupportUpgradeHTTPOpVer int64 = version174
)

func acquireLock(store kv.Storage) (func(), error) {
	etcdCli, err := storepkg.NewEtcdCli(store)
	if err != nil {
		return nil, errors.Trace(err)
	}
	if etcdCli == nil {
		// Special handling for test.
		logutil.BgLogger().Warn("skip acquire ddl owner lock for uni-store")
		return func() {
			// do nothing
		}, nil
	}
	releaseFn, err := owner.AcquireDistributedLock(context.Background(), etcdCli, bootstrapOwnerKey, 10)
	if err != nil {
		if err2 := etcdCli.Close(); err2 != nil {
			logutil.BgLogger().Error("failed to close etcd client", zap.Error(err2))
		}
		return nil, errors.Trace(err)
	}
	return func() {
		releaseFn()
		if err2 := etcdCli.Close(); err2 != nil {
			logutil.BgLogger().Error("failed to close etcd client", zap.Error(err2))
		}
	}, nil
}

func checkDistTask(s sessiontypes.Session, ver int64) {
	if ver > version195 {
		// since version195 we enable dist task by default, no need to check
		return
	}
	ctx := kv.WithInternalSourceType(context.Background(), kv.InternalTxnBootstrap)
	rs, err := s.ExecuteInternal(ctx, "SELECT HIGH_PRIORITY variable_value from mysql.global_variables where variable_name = %?;", variable.TiDBEnableDistTask)
	if err != nil {
		logutil.BgLogger().Fatal("check dist task failed, getting tidb_enable_dist_task failed", zap.Error(err))
	}
	defer terror.Call(rs.Close)
	req := rs.NewChunk(nil)
	err = rs.Next(ctx, req)
	if err != nil {
		logutil.BgLogger().Fatal("check dist task failed, getting tidb_enable_dist_task failed", zap.Error(err))
	}
	if req.NumRows() == 0 {
		// Not set yet.
		return
	} else if req.GetRow(0).GetString(0) == variable.On {
		logutil.BgLogger().Fatal("cannot upgrade when tidb_enable_dist_task is enabled, "+
			"please set tidb_enable_dist_task to off before upgrade", zap.Error(err))
	}

	// Even if the variable is set to `off`, we still need to check the tidb_global_task.
	rs2, err := s.ExecuteInternal(ctx, `SELECT id FROM %n.%n WHERE state not in (%?, %?, %?)`,
		mysql.SystemDB,
		"tidb_global_task",
		proto.TaskStateSucceed,
		proto.TaskStateFailed,
		proto.TaskStateReverted,
	)
	if err != nil {
		logutil.BgLogger().Fatal("check dist task failed, reading tidb_global_task failed", zap.Error(err))
	}
	defer terror.Call(rs2.Close)
	req = rs2.NewChunk(nil)
	err = rs2.Next(ctx, req)
	if err != nil {
		logutil.BgLogger().Fatal("check dist task failed, reading tidb_global_task failed", zap.Error(err))
	}
	if req.NumRows() > 0 {
		logutil.BgLogger().Fatal("check dist task failed, some distributed tasks is still running", zap.Error(err))
	}
}

// upgrade function  will do some upgrade works, when the system is bootstrapped by low version TiDB server
// For example, add new system variables into mysql.global_variables table.
func upgrade(s sessiontypes.Session) {
	// Do upgrade works then update bootstrap version.
	isNull, err := InitMDLVariableForUpgrade(s.GetStore())
	if err != nil {
		logutil.BgLogger().Fatal("[upgrade] init metadata lock failed", zap.Error(err))
	}

	var ver int64
	ver, err = getBootstrapVersion(s)
	terror.MustNil(err)
	if ver >= currentBootstrapVersion {
		// It is already bootstrapped/upgraded by a higher version TiDB server.
		return
	}

	checkDistTask(s, ver)
	printClusterState(s, ver)

	// when upgrade from v6.4.0 or earlier, enables metadata lock automatically,
	// but during upgrade we disable it.
	if isNull {
		upgradeToVer99Before(s)
	}

	// It is only used in test.
	addMockBootstrapVersionForTest(s)
	for _, upgrade := range bootstrapVersion {
		funcName, err := getFunctionName(upgrade)
		terror.MustNil(err)
		upgrade(s, ver)
		logutil.BgLogger().Info("upgrade in progress, a version has just been completed or be skipped.",
			zap.Int64("old-start-version", ver),
			zap.String("in-progress-version", funcName),
			zap.Int64("latest-version", currentBootstrapVersion))
	}
	if isNull {
		upgradeToVer99After(s)
	}

	updateBootstrapVer(s)
	ctx := kv.WithInternalSourceType(context.Background(), kv.InternalTxnBootstrap)
	_, err = s.ExecuteInternal(ctx, "COMMIT")

	if err != nil {
		sleepTime := 1 * time.Second
		logutil.BgLogger().Info("update bootstrap ver failed",
			zap.Error(err), zap.Duration("sleeping time", sleepTime))
		time.Sleep(sleepTime)
		// Check if TiDB is already upgraded.
		v, err1 := getBootstrapVersion(s)
		if err1 != nil {
			logutil.BgLogger().Fatal("upgrade failed", zap.Error(err1))
		}
		if v >= currentBootstrapVersion {
			// It is already bootstrapped/upgraded by a higher version TiDB server.
			return
		}
		logutil.BgLogger().Fatal("[upgrade] upgrade failed",
			zap.Int64("from", ver),
			zap.Int64("to", currentBootstrapVersion),
			zap.Error(err))
	}
}

// checkOwnerVersion is used to wait the DDL owner to be elected in the cluster and check it is the same version as this TiDB.
func checkOwnerVersion(ctx context.Context, dom *domain.Domain) (bool, error) {
	ticker := time.NewTicker(100 * time.Millisecond)
	defer ticker.Stop()
	logutil.BgLogger().Info("Waiting for the DDL owner to be elected in the cluster")
	for {
		select {
		case <-ctx.Done():
			return false, ctx.Err()
		case <-ticker.C:
			ownerID, err := dom.DDL().OwnerManager().GetOwnerID(ctx)
			if err == concurrency.ErrElectionNoLeader {
				continue
			}
			info, err := infosync.GetAllServerInfo(ctx)
			if err != nil {
				return false, err
			}
			if s, ok := info[ownerID]; ok {
				return s.Version == mysql.ServerVersion, nil
			}
		}
	}
}

// upgradeToVer2 updates to version 2.
func upgradeToVer2(s sessiontypes.Session, ver int64) {
	if ver >= version2 {
		return
	}
	// Version 2 add two system variable for DistSQL concurrency controlling.
	// Insert distsql related system variable.
	distSQLVars := []string{variable.TiDBDistSQLScanConcurrency}
	values := make([]string, 0, len(distSQLVars))
	for _, v := range distSQLVars {
		value := fmt.Sprintf(`("%s", "%s")`, v, variable.GetSysVar(v).Value)
		values = append(values, value)
	}
	sql := fmt.Sprintf("INSERT HIGH_PRIORITY IGNORE INTO %s.%s VALUES %s;", mysql.SystemDB, mysql.GlobalVariablesTable,
		strings.Join(values, ", "))
	mustExecute(s, sql)
}

// upgradeToVer3 updates to version 3.
func upgradeToVer3(s sessiontypes.Session, ver int64) {
	if ver >= version3 {
		return
	}
	// Version 3 fix tx_read_only variable value.
	mustExecute(s, "UPDATE HIGH_PRIORITY %n.%n SET variable_value = '0' WHERE variable_name = 'tx_read_only';", mysql.SystemDB, mysql.GlobalVariablesTable)
}

// upgradeToVer4 updates to version 4.
func upgradeToVer4(s sessiontypes.Session, ver int64) {
	if ver >= version4 {
		return
	}
	mustExecute(s, CreateStatsMetaTable)
}

func upgradeToVer5(s sessiontypes.Session, ver int64) {
	if ver >= version5 {
		return
	}
	mustExecute(s, CreateStatsColsTable)
	mustExecute(s, CreateStatsBucketsTable)
}

func upgradeToVer6(s sessiontypes.Session, ver int64) {
	if ver >= version6 {
		return
	}
	doReentrantDDL(s, "ALTER TABLE mysql.user ADD COLUMN `Super_priv` ENUM('N','Y') CHARACTER SET utf8 NOT NULL DEFAULT 'N' AFTER `Show_db_priv`", infoschema.ErrColumnExists)
	// For reasons of compatibility, set the non-exists privilege column value to 'Y', as TiDB doesn't check them in older versions.
	mustExecute(s, "UPDATE HIGH_PRIORITY mysql.user SET Super_priv='Y'")
}

func upgradeToVer7(s sessiontypes.Session, ver int64) {
	if ver >= version7 {
		return
	}
	doReentrantDDL(s, "ALTER TABLE mysql.user ADD COLUMN `Process_priv` ENUM('N','Y') CHARACTER SET utf8 NOT NULL DEFAULT 'N' AFTER `Drop_priv`", infoschema.ErrColumnExists)
	// For reasons of compatibility, set the non-exists privilege column value to 'Y', as TiDB doesn't check them in older versions.
	mustExecute(s, "UPDATE HIGH_PRIORITY mysql.user SET Process_priv='Y'")
}

func upgradeToVer8(s sessiontypes.Session, ver int64) {
	if ver >= version8 {
		return
	}
	ctx := kv.WithInternalSourceType(context.Background(), kv.InternalTxnBootstrap)
	// This is a dummy upgrade, it checks whether upgradeToVer7 success, if not, do it again.
	if _, err := s.ExecuteInternal(ctx, "SELECT HIGH_PRIORITY `Process_priv` FROM mysql.user LIMIT 0"); err == nil {
		return
	}
	upgradeToVer7(s, ver)
}

func upgradeToVer9(s sessiontypes.Session, ver int64) {
	if ver >= version9 {
		return
	}
	doReentrantDDL(s, "ALTER TABLE mysql.user ADD COLUMN `Trigger_priv` ENUM('N','Y') CHARACTER SET utf8 NOT NULL DEFAULT 'N' AFTER `Create_user_priv`", infoschema.ErrColumnExists)
	// For reasons of compatibility, set the non-exists privilege column value to 'Y', as TiDB doesn't check them in older versions.
	mustExecute(s, "UPDATE HIGH_PRIORITY mysql.user SET Trigger_priv='Y'")
}

func doReentrantDDL(s sessiontypes.Session, sql string, ignorableErrs ...error) {
	ctx, cancel := context.WithTimeout(context.Background(), time.Duration(internalSQLTimeout)*time.Second)
	ctx = kv.WithInternalSourceType(ctx, kv.InternalTxnBootstrap)
	_, err := s.ExecuteInternal(ctx, sql)
	defer cancel()
	for _, ignorableErr := range ignorableErrs {
		if terror.ErrorEqual(err, ignorableErr) {
			return
		}
	}
	if err != nil {
		logutil.BgLogger().Fatal("doReentrantDDL error", zap.Error(err))
	}
}

func upgradeToVer10(s sessiontypes.Session, ver int64) {
	if ver >= version10 {
		return
	}
	doReentrantDDL(s, "ALTER TABLE mysql.stats_buckets CHANGE COLUMN `value` `upper_bound` BLOB NOT NULL", infoschema.ErrColumnNotExists, infoschema.ErrColumnExists)
	doReentrantDDL(s, "ALTER TABLE mysql.stats_buckets ADD COLUMN `lower_bound` BLOB", infoschema.ErrColumnExists)
	doReentrantDDL(s, "ALTER TABLE mysql.stats_histograms ADD COLUMN `null_count` BIGINT(64) NOT NULL DEFAULT 0", infoschema.ErrColumnExists)
	doReentrantDDL(s, "ALTER TABLE mysql.stats_histograms DROP COLUMN distinct_ratio", dbterror.ErrCantDropFieldOrKey)
	doReentrantDDL(s, "ALTER TABLE mysql.stats_histograms DROP COLUMN use_count_to_estimate", dbterror.ErrCantDropFieldOrKey)
}

func upgradeToVer11(s sessiontypes.Session, ver int64) {
	if ver >= version11 {
		return
	}
	doReentrantDDL(s, "ALTER TABLE mysql.user ADD COLUMN `References_priv` ENUM('N','Y') CHARACTER SET utf8 NOT NULL DEFAULT 'N' AFTER `Grant_priv`", infoschema.ErrColumnExists)
	mustExecute(s, "UPDATE HIGH_PRIORITY mysql.user SET References_priv='Y'")
}

func upgradeToVer12(s sessiontypes.Session, ver int64) {
	if ver >= version12 {
		return
	}
	ctx := kv.WithInternalSourceType(context.Background(), kv.InternalTxnBootstrap)
	_, err := s.ExecuteInternal(ctx, "BEGIN")
	terror.MustNil(err)
	sql := "SELECT HIGH_PRIORITY user, host, password FROM mysql.user WHERE password != ''"
	rs, err := s.ExecuteInternal(ctx, sql)
	if terror.ErrorEqual(err, plannererrors.ErrUnknownColumn) {
		sql := "SELECT HIGH_PRIORITY user, host, authentication_string FROM mysql.user WHERE authentication_string != ''"
		rs, err = s.ExecuteInternal(ctx, sql)
	}
	terror.MustNil(err)
	sqls := make([]string, 0, 1)
	defer terror.Call(rs.Close)
	req := rs.NewChunk(nil)
	it := chunk.NewIterator4Chunk(req)
	err = rs.Next(ctx, req)
	for err == nil && req.NumRows() != 0 {
		for row := it.Begin(); row != it.End(); row = it.Next() {
			user := row.GetString(0)
			host := row.GetString(1)
			pass := row.GetString(2)
			var newPass string
			newPass, err = oldPasswordUpgrade(pass)
			terror.MustNil(err)
			updateSQL := fmt.Sprintf(`UPDATE HIGH_PRIORITY mysql.user SET password = "%s" WHERE user="%s" AND host="%s"`, newPass, user, host)
			sqls = append(sqls, updateSQL)
		}
		err = rs.Next(ctx, req)
	}
	terror.MustNil(err)

	for _, sql := range sqls {
		mustExecute(s, sql)
	}

	sql = fmt.Sprintf(`INSERT HIGH_PRIORITY INTO %s.%s VALUES ("%s", "%d", "TiDB bootstrap version.") ON DUPLICATE KEY UPDATE VARIABLE_VALUE="%d"`,
		mysql.SystemDB, mysql.TiDBTable, tidbServerVersionVar, version12, version12)
	mustExecute(s, sql)

	mustExecute(s, "COMMIT")
}

func upgradeToVer13(s sessiontypes.Session, ver int64) {
	if ver >= version13 {
		return
	}
	sqls := []string{
		"ALTER TABLE mysql.user ADD COLUMN `Create_tmp_table_priv` ENUM('N','Y') CHARACTER SET utf8 NOT NULL DEFAULT 'N' AFTER `Super_priv`",
		"ALTER TABLE mysql.user ADD COLUMN `Lock_tables_priv` ENUM('N','Y') CHARACTER SET utf8 NOT NULL DEFAULT 'N' AFTER `Create_tmp_table_priv`",
		"ALTER TABLE mysql.user ADD COLUMN `Create_view_priv` ENUM('N','Y') CHARACTER SET utf8 NOT NULL DEFAULT 'N' AFTER `Execute_priv`",
		"ALTER TABLE mysql.user ADD COLUMN `Show_view_priv` ENUM('N','Y') CHARACTER SET utf8 NOT NULL DEFAULT 'N' AFTER `Create_view_priv`",
		"ALTER TABLE mysql.user ADD COLUMN `Create_routine_priv` ENUM('N','Y') CHARACTER SET utf8 NOT NULL DEFAULT 'N' AFTER `Show_view_priv`",
		"ALTER TABLE mysql.user ADD COLUMN `Alter_routine_priv` ENUM('N','Y') CHARACTER SET utf8 NOT NULL DEFAULT 'N' AFTER `Create_routine_priv`",
		"ALTER TABLE mysql.user ADD COLUMN `Event_priv` ENUM('N','Y') CHARACTER SET utf8 NOT NULL DEFAULT 'N' AFTER `Create_user_priv`",
	}
	for _, sql := range sqls {
		doReentrantDDL(s, sql, infoschema.ErrColumnExists)
	}
	mustExecute(s, "UPDATE HIGH_PRIORITY mysql.user SET Create_tmp_table_priv='Y',Lock_tables_priv='Y',Create_routine_priv='Y',Alter_routine_priv='Y',Event_priv='Y' WHERE Super_priv='Y'")
	mustExecute(s, "UPDATE HIGH_PRIORITY mysql.user SET Create_view_priv='Y',Show_view_priv='Y' WHERE Create_priv='Y'")
}

func upgradeToVer14(s sessiontypes.Session, ver int64) {
	if ver >= version14 {
		return
	}
	sqls := []string{
		"ALTER TABLE mysql.db ADD COLUMN `References_priv` ENUM('N','Y') CHARACTER SET utf8 NOT NULL DEFAULT 'N' AFTER `Grant_priv`",
		"ALTER TABLE mysql.db ADD COLUMN `Create_tmp_table_priv` ENUM('N','Y') CHARACTER SET utf8 NOT NULL DEFAULT 'N' AFTER `Alter_priv`",
		"ALTER TABLE mysql.db ADD COLUMN `Lock_tables_priv` ENUM('N','Y') CHARACTER SET utf8 NOT NULL DEFAULT 'N' AFTER `Create_tmp_table_priv`",
		"ALTER TABLE mysql.db ADD COLUMN `Create_view_priv` ENUM('N','Y') CHARACTER SET utf8 NOT NULL DEFAULT 'N' AFTER `Lock_tables_priv`",
		"ALTER TABLE mysql.db ADD COLUMN `Show_view_priv` ENUM('N','Y') CHARACTER SET utf8 NOT NULL DEFAULT 'N' AFTER `Create_view_priv`",
		"ALTER TABLE mysql.db ADD COLUMN `Create_routine_priv` ENUM('N','Y') CHARACTER SET utf8 NOT NULL DEFAULT 'N' AFTER `Show_view_priv`",
		"ALTER TABLE mysql.db ADD COLUMN `Alter_routine_priv` ENUM('N','Y') CHARACTER SET utf8 NOT NULL DEFAULT 'N' AFTER `Create_routine_priv`",
		"ALTER TABLE mysql.db ADD COLUMN `Event_priv` ENUM('N','Y') CHARACTER SET utf8 NOT NULL DEFAULT 'N' AFTER `Execute_priv`",
		"ALTER TABLE mysql.db ADD COLUMN `Trigger_priv` ENUM('N','Y') CHARACTER SET utf8 NOT NULL DEFAULT 'N' AFTER `Event_priv`",
	}
	for _, sql := range sqls {
		doReentrantDDL(s, sql, infoschema.ErrColumnExists)
	}
}

func upgradeToVer15(s sessiontypes.Session, ver int64) {
	if ver >= version15 {
		return
	}
	doReentrantDDL(s, CreateGCDeleteRangeTable)
}

func upgradeToVer16(s sessiontypes.Session, ver int64) {
	if ver >= version16 {
		return
	}
	doReentrantDDL(s, "ALTER TABLE mysql.stats_histograms ADD COLUMN `cm_sketch` BLOB", infoschema.ErrColumnExists)
}

func upgradeToVer17(s sessiontypes.Session, ver int64) {
	if ver >= version17 {
		return
	}
	doReentrantDDL(s, "ALTER TABLE mysql.user MODIFY User CHAR(32)")
}

func upgradeToVer18(s sessiontypes.Session, ver int64) {
	if ver >= version18 {
		return
	}
	doReentrantDDL(s, "ALTER TABLE mysql.stats_histograms ADD COLUMN `tot_col_size` BIGINT(64) NOT NULL DEFAULT 0", infoschema.ErrColumnExists)
}

func upgradeToVer19(s sessiontypes.Session, ver int64) {
	if ver >= version19 {
		return
	}
	doReentrantDDL(s, "ALTER TABLE mysql.db MODIFY User CHAR(32)")
	doReentrantDDL(s, "ALTER TABLE mysql.tables_priv MODIFY User CHAR(32)")
	doReentrantDDL(s, "ALTER TABLE mysql.columns_priv MODIFY User CHAR(32)")
}

func upgradeToVer20(s sessiontypes.Session, ver int64) {
	if ver >= version20 {
		return
	}
	// NOTE: Feedback is deprecated, but we still need to create this table for compatibility.
	doReentrantDDL(s, CreateStatsFeedbackTable)
}

func upgradeToVer21(s sessiontypes.Session, ver int64) {
	if ver >= version21 {
		return
	}
	mustExecute(s, CreateGCDeleteRangeDoneTable)

	doReentrantDDL(s, "ALTER TABLE mysql.gc_delete_range DROP INDEX job_id", dbterror.ErrCantDropFieldOrKey)
	doReentrantDDL(s, "ALTER TABLE mysql.gc_delete_range ADD UNIQUE INDEX delete_range_index (job_id, element_id)", dbterror.ErrDupKeyName)
	doReentrantDDL(s, "ALTER TABLE mysql.gc_delete_range DROP INDEX element_id", dbterror.ErrCantDropFieldOrKey)
}

func upgradeToVer22(s sessiontypes.Session, ver int64) {
	if ver >= version22 {
		return
	}
	doReentrantDDL(s, "ALTER TABLE mysql.stats_histograms ADD COLUMN `stats_ver` BIGINT(64) NOT NULL DEFAULT 0", infoschema.ErrColumnExists)
}

func upgradeToVer23(s sessiontypes.Session, ver int64) {
	if ver >= version23 {
		return
	}
	doReentrantDDL(s, "ALTER TABLE mysql.stats_histograms ADD COLUMN `flag` BIGINT(64) NOT NULL DEFAULT 0", infoschema.ErrColumnExists)
}

// writeSystemTZ writes system timezone info into mysql.tidb
func writeSystemTZ(s sessiontypes.Session) {
	mustExecute(s, `INSERT HIGH_PRIORITY INTO %n.%n VALUES (%?, %?, "TiDB Global System Timezone.") ON DUPLICATE KEY UPDATE VARIABLE_VALUE= %?`,
		mysql.SystemDB,
		mysql.TiDBTable,
		tidbSystemTZ,
		timeutil.InferSystemTZ(),
		timeutil.InferSystemTZ(),
	)
}

// upgradeToVer24 initializes `System` timezone according to docs/design/2018-09-10-adding-tz-env.md
func upgradeToVer24(s sessiontypes.Session, ver int64) {
	if ver >= version24 {
		return
	}
	writeSystemTZ(s)
}

// upgradeToVer25 updates tidb_max_chunk_size to new low bound value 32 if previous value is small than 32.
func upgradeToVer25(s sessiontypes.Session, ver int64) {
	if ver >= version25 {
		return
	}
	sql := fmt.Sprintf("UPDATE HIGH_PRIORITY %[1]s.%[2]s SET VARIABLE_VALUE = '%[4]d' WHERE VARIABLE_NAME = '%[3]s' AND VARIABLE_VALUE < %[4]d",
		mysql.SystemDB, mysql.GlobalVariablesTable, variable.TiDBMaxChunkSize, variable.DefInitChunkSize)
	mustExecute(s, sql)
}

func upgradeToVer26(s sessiontypes.Session, ver int64) {
	if ver >= version26 {
		return
	}
	mustExecute(s, CreateRoleEdgesTable)
	mustExecute(s, CreateDefaultRolesTable)
	doReentrantDDL(s, "ALTER TABLE mysql.user ADD COLUMN `Create_role_priv` ENUM('N','Y') DEFAULT 'N'", infoschema.ErrColumnExists)
	doReentrantDDL(s, "ALTER TABLE mysql.user ADD COLUMN `Drop_role_priv` ENUM('N','Y') DEFAULT 'N'", infoschema.ErrColumnExists)
	doReentrantDDL(s, "ALTER TABLE mysql.user ADD COLUMN `Account_locked` ENUM('N','Y') DEFAULT 'N'", infoschema.ErrColumnExists)
	// user with Create_user_Priv privilege should have Create_view_priv and Show_view_priv after upgrade to v3.0
	mustExecute(s, "UPDATE HIGH_PRIORITY mysql.user SET Create_role_priv='Y',Drop_role_priv='Y' WHERE Create_user_priv='Y'")
	// user with Create_Priv privilege should have Create_view_priv and Show_view_priv after upgrade to v3.0
	mustExecute(s, "UPDATE HIGH_PRIORITY mysql.user SET Create_view_priv='Y',Show_view_priv='Y' WHERE Create_priv='Y'")
}

func upgradeToVer27(s sessiontypes.Session, ver int64) {
	if ver >= version27 {
		return
	}
	doReentrantDDL(s, "ALTER TABLE mysql.stats_histograms ADD COLUMN `correlation` DOUBLE NOT NULL DEFAULT 0", infoschema.ErrColumnExists)
}

func upgradeToVer28(s sessiontypes.Session, ver int64) {
	if ver >= version28 {
		return
	}
	doReentrantDDL(s, CreateBindInfoTable)
}

func upgradeToVer29(s sessiontypes.Session, ver int64) {
	// upgradeToVer29 only need to be run when the current version is 28.
	if ver != version28 {
		return
	}
	doReentrantDDL(s, "ALTER TABLE mysql.bind_info CHANGE create_time create_time TIMESTAMP(3)")
	doReentrantDDL(s, "ALTER TABLE mysql.bind_info CHANGE update_time update_time TIMESTAMP(3)")
	doReentrantDDL(s, "ALTER TABLE mysql.bind_info ADD INDEX sql_index (original_sql(1024),default_db(1024))", dbterror.ErrDupKeyName)
}

func upgradeToVer30(s sessiontypes.Session, ver int64) {
	if ver >= version30 {
		return
	}
	mustExecute(s, CreateStatsTopNTable)
}

func upgradeToVer31(s sessiontypes.Session, ver int64) {
	if ver >= version31 {
		return
	}
	doReentrantDDL(s, "ALTER TABLE mysql.stats_histograms ADD COLUMN `last_analyze_pos` BLOB DEFAULT NULL", infoschema.ErrColumnExists)
}

func upgradeToVer32(s sessiontypes.Session, ver int64) {
	if ver >= version32 {
		return
	}
	doReentrantDDL(s, "ALTER TABLE mysql.tables_priv MODIFY table_priv SET('Select','Insert','Update','Delete','Create','Drop','Grant', 'Index', 'Alter', 'Create View', 'Show View', 'Trigger', 'References')")
}

func upgradeToVer33(s sessiontypes.Session, ver int64) {
	if ver >= version33 {
		return
	}
	doReentrantDDL(s, CreateExprPushdownBlacklist)
}

func upgradeToVer34(s sessiontypes.Session, ver int64) {
	if ver >= version34 {
		return
	}
	doReentrantDDL(s, CreateOptRuleBlacklist)
}

func upgradeToVer35(s sessiontypes.Session, ver int64) {
	if ver >= version35 {
		return
	}
	sql := fmt.Sprintf("UPDATE HIGH_PRIORITY %s.%s SET VARIABLE_NAME = '%s' WHERE VARIABLE_NAME = 'tidb_back_off_weight'",
		mysql.SystemDB, mysql.GlobalVariablesTable, variable.TiDBBackOffWeight)
	mustExecute(s, sql)
}

func upgradeToVer36(s sessiontypes.Session, ver int64) {
	if ver >= version36 {
		return
	}
	doReentrantDDL(s, "ALTER TABLE mysql.user ADD COLUMN `Shutdown_priv` ENUM('N','Y') DEFAULT 'N'", infoschema.ErrColumnExists)
	// A root user will have those privileges after upgrading.
	mustExecute(s, "UPDATE HIGH_PRIORITY mysql.user SET Shutdown_priv='Y' WHERE Super_priv='Y'")
	mustExecute(s, "UPDATE HIGH_PRIORITY mysql.user SET Create_tmp_table_priv='Y',Lock_tables_priv='Y',Create_routine_priv='Y',Alter_routine_priv='Y',Event_priv='Y' WHERE Super_priv='Y'")
}

func upgradeToVer37(s sessiontypes.Session, ver int64) {
	if ver >= version37 {
		return
	}
	// when upgrade from old tidb and no 'tidb_enable_window_function' in GLOBAL_VARIABLES, init it with 0.
	sql := fmt.Sprintf("INSERT IGNORE INTO  %s.%s (`VARIABLE_NAME`, `VARIABLE_VALUE`) VALUES ('%s', '%d')",
		mysql.SystemDB, mysql.GlobalVariablesTable, variable.TiDBEnableWindowFunction, 0)
	mustExecute(s, sql)
}

func upgradeToVer38(s sessiontypes.Session, ver int64) {
	if ver >= version38 {
		return
	}
	doReentrantDDL(s, CreateGlobalPrivTable)
}

func writeNewCollationParameter(s sessiontypes.Session, flag bool) {
	comment := "If the new collations are enabled. Do not edit it."
	b := varFalse
	if flag {
		b = varTrue
	}
	mustExecute(s, `INSERT HIGH_PRIORITY INTO %n.%n VALUES (%?, %?, %?) ON DUPLICATE KEY UPDATE VARIABLE_VALUE=%?`,
		mysql.SystemDB, mysql.TiDBTable, TidbNewCollationEnabled, b, comment, b,
	)
}

func upgradeToVer40(s sessiontypes.Session, ver int64) {
	if ver >= version40 {
		return
	}
	// There is no way to enable new collation for an existing TiDB cluster.
	writeNewCollationParameter(s, false)
}

func upgradeToVer41(s sessiontypes.Session, ver int64) {
	if ver >= version41 {
		return
	}
	doReentrantDDL(s, "ALTER TABLE mysql.user CHANGE `password` `authentication_string` TEXT", infoschema.ErrColumnExists, infoschema.ErrColumnNotExists)
	doReentrantDDL(s, "ALTER TABLE mysql.user ADD COLUMN `password` TEXT as (`authentication_string`)", infoschema.ErrColumnExists)
}

// writeDefaultExprPushDownBlacklist writes default expr pushdown blacklist into mysql.expr_pushdown_blacklist
func writeDefaultExprPushDownBlacklist(s sessiontypes.Session) {
	mustExecute(s, "INSERT HIGH_PRIORITY INTO mysql.expr_pushdown_blacklist VALUES"+
		"('date_add','tiflash', 'DST(daylight saving time) does not take effect in TiFlash date_add')")
}

func upgradeToVer42(s sessiontypes.Session, ver int64) {
	if ver >= version42 {
		return
	}
	doReentrantDDL(s, "ALTER TABLE mysql.expr_pushdown_blacklist ADD COLUMN `store_type` CHAR(100) NOT NULL DEFAULT 'tikv,tiflash,tidb'", infoschema.ErrColumnExists)
	doReentrantDDL(s, "ALTER TABLE mysql.expr_pushdown_blacklist ADD COLUMN `reason` VARCHAR(200)", infoschema.ErrColumnExists)
	writeDefaultExprPushDownBlacklist(s)
}

// Convert statement summary global variables to non-empty values.
func writeStmtSummaryVars(s sessiontypes.Session) {
	sql := "UPDATE %n.%n SET variable_value= %? WHERE variable_name= %? AND variable_value=''"
	mustExecute(s, sql, mysql.SystemDB, mysql.GlobalVariablesTable, variable.BoolToOnOff(variable.DefTiDBEnableStmtSummary), variable.TiDBEnableStmtSummary)
	mustExecute(s, sql, mysql.SystemDB, mysql.GlobalVariablesTable, variable.BoolToOnOff(variable.DefTiDBStmtSummaryInternalQuery), variable.TiDBStmtSummaryInternalQuery)
	mustExecute(s, sql, mysql.SystemDB, mysql.GlobalVariablesTable, strconv.Itoa(variable.DefTiDBStmtSummaryRefreshInterval), variable.TiDBStmtSummaryRefreshInterval)
	mustExecute(s, sql, mysql.SystemDB, mysql.GlobalVariablesTable, strconv.Itoa(variable.DefTiDBStmtSummaryHistorySize), variable.TiDBStmtSummaryHistorySize)
	mustExecute(s, sql, mysql.SystemDB, mysql.GlobalVariablesTable, strconv.FormatUint(uint64(variable.DefTiDBStmtSummaryMaxStmtCount), 10), variable.TiDBStmtSummaryMaxStmtCount)
	mustExecute(s, sql, mysql.SystemDB, mysql.GlobalVariablesTable, strconv.FormatUint(uint64(variable.DefTiDBStmtSummaryMaxSQLLength), 10), variable.TiDBStmtSummaryMaxSQLLength)
}

func upgradeToVer43(s sessiontypes.Session, ver int64) {
	if ver >= version43 {
		return
	}
	writeStmtSummaryVars(s)
}

func upgradeToVer44(s sessiontypes.Session, ver int64) {
	if ver >= version44 {
		return
	}
	mustExecute(s, "DELETE FROM mysql.global_variables where variable_name = \"tidb_isolation_read_engines\"")
}

func upgradeToVer45(s sessiontypes.Session, ver int64) {
	if ver >= version45 {
		return
	}
	doReentrantDDL(s, "ALTER TABLE mysql.user ADD COLUMN `Config_priv` ENUM('N','Y') DEFAULT 'N'", infoschema.ErrColumnExists)
	mustExecute(s, "UPDATE HIGH_PRIORITY mysql.user SET Config_priv='Y' WHERE Super_priv='Y'")
}

// In v3.1.1, we wrongly replace the context of upgradeToVer39 with upgradeToVer44. If we upgrade from v3.1.1 to a newer version,
// upgradeToVer39 will be missed. So we redo upgradeToVer39 here to make sure the upgrading from v3.1.1 succeed.
func upgradeToVer46(s sessiontypes.Session, ver int64) {
	if ver >= version46 {
		return
	}
	doReentrantDDL(s, "ALTER TABLE mysql.user ADD COLUMN `Reload_priv` ENUM('N','Y') DEFAULT 'N'", infoschema.ErrColumnExists)
	doReentrantDDL(s, "ALTER TABLE mysql.user ADD COLUMN `File_priv` ENUM('N','Y') DEFAULT 'N'", infoschema.ErrColumnExists)
	mustExecute(s, "UPDATE HIGH_PRIORITY mysql.user SET Reload_priv='Y' WHERE Super_priv='Y'")
	mustExecute(s, "UPDATE HIGH_PRIORITY mysql.user SET File_priv='Y' WHERE Super_priv='Y'")
}

func upgradeToVer47(s sessiontypes.Session, ver int64) {
	if ver >= version47 {
		return
	}
	doReentrantDDL(s, "ALTER TABLE mysql.bind_info ADD COLUMN `source` varchar(10) NOT NULL default 'unknown'", infoschema.ErrColumnExists)
}

func upgradeToVer50(s sessiontypes.Session, ver int64) {
	if ver >= version50 {
		return
	}
	doReentrantDDL(s, CreateSchemaIndexUsageTable)
}

func upgradeToVer52(s sessiontypes.Session, ver int64) {
	if ver >= version52 {
		return
	}
	doReentrantDDL(s, "ALTER TABLE mysql.stats_histograms MODIFY cm_sketch BLOB(6291456)")
}

func upgradeToVer53(s sessiontypes.Session, ver int64) {
	if ver >= version53 {
		return
	}
	// when upgrade from old tidb and no `tidb_enable_strict_double_type_check` in GLOBAL_VARIABLES, init it with 1`
	sql := fmt.Sprintf("INSERT IGNORE INTO %s.%s (`VARIABLE_NAME`, `VARIABLE_VALUE`) VALUES ('%s', '%d')",
		mysql.SystemDB, mysql.GlobalVariablesTable, variable.TiDBEnableStrictDoubleTypeCheck, 0)
	mustExecute(s, sql)
}

func upgradeToVer54(s sessiontypes.Session, ver int64) {
	if ver >= version54 {
		return
	}
	// The mem-query-quota default value is 32GB by default in v3.0, and 1GB by
	// default in v4.0.
	// If a cluster is upgraded from v3.0.x (bootstrapVer <= version38) to
	// v4.0.9+, we'll write the default value to mysql.tidb. Thus we can get the
	// default value of mem-quota-query, and promise the compatibility even if
	// the tidb-server restarts.
	// If it's a newly deployed cluster, we do not need to write the value into
	// mysql.tidb, since no compatibility problem will happen.

	// This bootstrap task becomes obsolete in TiDB 5.0+, because it appears that the
	// default value of mem-quota-query changes back to 1GB. In TiDB 6.1+ mem-quota-query
	// is no longer a config option, but instead a system variable (tidb_mem_quota_query).

	if ver <= version38 {
		writeMemoryQuotaQuery(s)
	}
}

// When cherry-pick upgradeToVer52 to v4.0, we wrongly name it upgradeToVer48.
// If we upgrade from v4.0 to a newer version, the real upgradeToVer48 will be missed.
// So we redo upgradeToVer48 here to make sure the upgrading from v4.0 succeeds.
func upgradeToVer55(s sessiontypes.Session, ver int64) {
	if ver >= version55 {
		return
	}
	defValues := map[string]string{
		variable.TiDBIndexLookupConcurrency:     "4",
		variable.TiDBIndexLookupJoinConcurrency: "4",
		variable.TiDBHashAggFinalConcurrency:    "4",
		variable.TiDBHashAggPartialConcurrency:  "4",
		variable.TiDBWindowConcurrency:          "4",
		variable.TiDBProjectionConcurrency:      "4",
		variable.TiDBHashJoinConcurrency:        "5",
	}
	names := make([]string, 0, len(defValues))
	for n := range defValues {
		names = append(names, n)
	}

	selectSQL := "select HIGH_PRIORITY * from mysql.global_variables where variable_name in ('" + strings.Join(names, quoteCommaQuote) + "')"
	ctx := kv.WithInternalSourceType(context.Background(), kv.InternalTxnBootstrap)
	rs, err := s.ExecuteInternal(ctx, selectSQL)
	terror.MustNil(err)
	defer terror.Call(rs.Close)
	req := rs.NewChunk(nil)
	it := chunk.NewIterator4Chunk(req)
	err = rs.Next(ctx, req)
	for err == nil && req.NumRows() != 0 {
		for row := it.Begin(); row != it.End(); row = it.Next() {
			n := strings.ToLower(row.GetString(0))
			v := row.GetString(1)
			if defValue, ok := defValues[n]; !ok || defValue != v {
				return
			}
		}
		err = rs.Next(ctx, req)
	}
	terror.MustNil(err)

	mustExecute(s, "BEGIN")
	v := strconv.Itoa(variable.ConcurrencyUnset)
	sql := fmt.Sprintf("UPDATE %s.%s SET variable_value='%%s' WHERE variable_name='%%s'", mysql.SystemDB, mysql.GlobalVariablesTable)
	for _, name := range names {
		mustExecute(s, fmt.Sprintf(sql, v, name))
	}
	mustExecute(s, "COMMIT")
}

// When cherry-pick upgradeToVer54 to v4.0, we wrongly name it upgradeToVer49.
// If we upgrade from v4.0 to a newer version, the real upgradeToVer49 will be missed.
// So we redo upgradeToVer49 here to make sure the upgrading from v4.0 succeeds.
func upgradeToVer56(s sessiontypes.Session, ver int64) {
	if ver >= version56 {
		return
	}
	doReentrantDDL(s, CreateStatsExtended)
}

func upgradeToVer57(s sessiontypes.Session, ver int64) {
	if ver >= version57 {
		return
	}
	insertBuiltinBindInfoRow(s)
}

func initBindInfoTable(s sessiontypes.Session) {
	mustExecute(s, CreateBindInfoTable)
	insertBuiltinBindInfoRow(s)
}

func insertBuiltinBindInfoRow(s sessiontypes.Session) {
	mustExecute(s, `INSERT HIGH_PRIORITY INTO mysql.bind_info(original_sql, bind_sql, default_db, status, create_time, update_time, charset, collation, source)
						VALUES (%?, %?, "mysql", %?, "0000-00-00 00:00:00", "0000-00-00 00:00:00", "", "", %?)`,
		bindinfo.BuiltinPseudoSQL4BindLock, bindinfo.BuiltinPseudoSQL4BindLock, bindinfo.Builtin, bindinfo.Builtin,
	)
}

func upgradeToVer59(s sessiontypes.Session, ver int64) {
	if ver >= version59 {
		return
	}
	// The oom-action default value is log by default in v3.0, and cancel by
	// default in v4.0.11+.
	// If a cluster is upgraded from v3.0.x (bootstrapVer <= version59) to
	// v4.0.11+, we'll write the default value to mysql.tidb. Thus we can get
	// the default value of oom-action, and promise the compatibility even if
	// the tidb-server restarts.
	// If it's a newly deployed cluster, we do not need to write the value into
	// mysql.tidb, since no compatibility problem will happen.
	writeOOMAction(s)
}

func upgradeToVer60(s sessiontypes.Session, ver int64) {
	if ver >= version60 {
		return
	}
	mustExecute(s, "DROP TABLE IF EXISTS mysql.stats_extended")
	doReentrantDDL(s, CreateStatsExtended)
}

type bindInfo struct {
	bindSQL    string
	status     string
	createTime types.Time
	charset    string
	collation  string
	source     string
}

func upgradeToVer67(s sessiontypes.Session, ver int64) {
	if ver >= version67 {
		return
	}
	bindMap := make(map[string]bindInfo)
	var err error
	mustExecute(s, "BEGIN PESSIMISTIC")

	defer func() {
		if err != nil {
			mustExecute(s, "ROLLBACK")
			return
		}

		mustExecute(s, "COMMIT")
	}()
	mustExecute(s, bindinfo.LockBindInfoSQL)
	ctx := kv.WithInternalSourceType(context.Background(), kv.InternalTxnBootstrap)
	var rs sqlexec.RecordSet
	rs, err = s.ExecuteInternal(ctx,
		`SELECT bind_sql, default_db, status, create_time, charset, collation, source
			FROM mysql.bind_info
			WHERE source != 'builtin'
			ORDER BY update_time DESC`)
	if err != nil {
		logutil.BgLogger().Fatal("upgradeToVer67 error", zap.Error(err))
	}
	req := rs.NewChunk(nil)
	iter := chunk.NewIterator4Chunk(req)
	p := parser.New()
	now := types.NewTime(types.FromGoTime(time.Now()), mysql.TypeTimestamp, 3)
	for {
		err = rs.Next(context.TODO(), req)
		if err != nil {
			logutil.BgLogger().Fatal("upgradeToVer67 error", zap.Error(err))
		}
		if req.NumRows() == 0 {
			break
		}
		updateBindInfo(iter, p, bindMap)
	}
	terror.Call(rs.Close)

	mustExecute(s, "DELETE FROM mysql.bind_info where source != 'builtin'")
	for original, bind := range bindMap {
		mustExecute(s, fmt.Sprintf("INSERT INTO mysql.bind_info VALUES(%s, %s, '', %s, %s, %s, %s, %s, %s)",
			expression.Quote(original),
			expression.Quote(bind.bindSQL),
			expression.Quote(bind.status),
			expression.Quote(bind.createTime.String()),
			expression.Quote(now.String()),
			expression.Quote(bind.charset),
			expression.Quote(bind.collation),
			expression.Quote(bind.source),
		))
	}
}

func updateBindInfo(iter *chunk.Iterator4Chunk, p *parser.Parser, bindMap map[string]bindInfo) {
	for row := iter.Begin(); row != iter.End(); row = iter.Next() {
		bind := row.GetString(0)
		db := row.GetString(1)
		status := row.GetString(2)

		if status != bindinfo.Enabled && status != bindinfo.Using && status != bindinfo.Builtin {
			continue
		}

		charset := row.GetString(4)
		collation := row.GetString(5)
		stmt, err := p.ParseOneStmt(bind, charset, collation)
		if err != nil {
			logutil.BgLogger().Fatal("updateBindInfo error", zap.Error(err))
		}
		originWithDB := parser.Normalize(utilparser.RestoreWithDefaultDB(stmt, db, bind), "ON")
		if _, ok := bindMap[originWithDB]; ok {
			// The results are sorted in descending order of time.
			// And in the following cases, duplicate originWithDB may occur
			//      originalText         	|bindText                                   	|DB
			//		`select * from t` 		|`select /*+ use_index(t, idx) */ * from t` 	|`test`
			// 		`select * from test.t`  |`select /*+ use_index(t, idx) */ * from test.t`|``
			// Therefore, if repeated, we can skip to keep the latest binding.
			continue
		}
		bindMap[originWithDB] = bindInfo{
			bindSQL:    utilparser.RestoreWithDefaultDB(stmt, db, bind),
			status:     status,
			createTime: row.GetTime(3),
			charset:    charset,
			collation:  collation,
			source:     row.GetString(6),
		}
	}
}

func writeMemoryQuotaQuery(s sessiontypes.Session) {
	comment := "memory_quota_query is 32GB by default in v3.0.x, 1GB by default in v4.0.x+"
	mustExecute(s, `INSERT HIGH_PRIORITY INTO %n.%n VALUES (%?, %?, %?) ON DUPLICATE KEY UPDATE VARIABLE_VALUE=%?`,
		mysql.SystemDB, mysql.TiDBTable, tidbDefMemoryQuotaQuery, 32<<30, comment, 32<<30,
	)
}

func upgradeToVer62(s sessiontypes.Session, ver int64) {
	if ver >= version62 {
		return
	}
	doReentrantDDL(s, "ALTER TABLE mysql.stats_buckets ADD COLUMN `ndv` bigint not null default 0", infoschema.ErrColumnExists)
}

func upgradeToVer63(s sessiontypes.Session, ver int64) {
	if ver >= version63 {
		return
	}
	doReentrantDDL(s, "ALTER TABLE mysql.user ADD COLUMN `Create_tablespace_priv` ENUM('N','Y') DEFAULT 'N'", infoschema.ErrColumnExists)
	mustExecute(s, "UPDATE HIGH_PRIORITY mysql.user SET Create_tablespace_priv='Y' where Super_priv='Y'")
}

func upgradeToVer64(s sessiontypes.Session, ver int64) {
	if ver >= version64 {
		return
	}
	doReentrantDDL(s, "ALTER TABLE mysql.user ADD COLUMN `Repl_slave_priv` ENUM('N','Y') CHARACTER SET utf8 NOT NULL DEFAULT 'N' AFTER `Execute_priv`", infoschema.ErrColumnExists)
	doReentrantDDL(s, "ALTER TABLE mysql.user ADD COLUMN `Repl_client_priv` ENUM('N','Y') CHARACTER SET utf8 NOT NULL DEFAULT 'N' AFTER `Repl_slave_priv`", infoschema.ErrColumnExists)
	mustExecute(s, "UPDATE HIGH_PRIORITY mysql.user SET Repl_slave_priv='Y',Repl_client_priv='Y' where Super_priv='Y'")
}

func upgradeToVer65(s sessiontypes.Session, ver int64) {
	if ver >= version65 {
		return
	}
	doReentrantDDL(s, CreateStatsFMSketchTable)
}

func upgradeToVer66(s sessiontypes.Session, ver int64) {
	if ver >= version66 {
		return
	}
	mustExecute(s, "set @@global.tidb_track_aggregate_memory_usage = 1")
}

func upgradeToVer68(s sessiontypes.Session, ver int64) {
	if ver >= version68 {
		return
	}
	mustExecute(s, "DELETE FROM mysql.global_variables where VARIABLE_NAME = 'tidb_enable_clustered_index' and VARIABLE_VALUE = 'OFF'")
}

func upgradeToVer69(s sessiontypes.Session, ver int64) {
	if ver >= version69 {
		return
	}
	doReentrantDDL(s, CreateGlobalGrantsTable)
}

func upgradeToVer70(s sessiontypes.Session, ver int64) {
	if ver >= version70 {
		return
	}
	doReentrantDDL(s, "ALTER TABLE mysql.user ADD COLUMN plugin CHAR(64) AFTER authentication_string", infoschema.ErrColumnExists)
	mustExecute(s, "UPDATE HIGH_PRIORITY mysql.user SET plugin='mysql_native_password'")
}

func upgradeToVer71(s sessiontypes.Session, ver int64) {
	if ver >= version71 {
		return
	}
	mustExecute(s, "UPDATE mysql.global_variables SET VARIABLE_VALUE='OFF' WHERE VARIABLE_NAME = 'tidb_multi_statement_mode' AND VARIABLE_VALUE = 'WARN'")
}

func upgradeToVer72(s sessiontypes.Session, ver int64) {
	if ver >= version72 {
		return
	}
	doReentrantDDL(s, "ALTER TABLE mysql.stats_meta ADD COLUMN snapshot BIGINT(64) UNSIGNED NOT NULL DEFAULT 0", infoschema.ErrColumnExists)
}

func upgradeToVer73(s sessiontypes.Session, ver int64) {
	if ver >= version73 {
		return
	}
	doReentrantDDL(s, CreateCapturePlanBaselinesBlacklist)
}

func upgradeToVer74(s sessiontypes.Session, ver int64) {
	if ver >= version74 {
		return
	}
	// The old default value of `tidb_stmt_summary_max_stmt_count` is 200, we want to enlarge this to the new default value when TiDB upgrade.
	mustExecute(s, fmt.Sprintf("UPDATE mysql.global_variables SET VARIABLE_VALUE='%[1]v' WHERE VARIABLE_NAME = 'tidb_stmt_summary_max_stmt_count' AND CAST(VARIABLE_VALUE AS SIGNED) = 200", variable.DefTiDBStmtSummaryMaxStmtCount))
}

func upgradeToVer75(s sessiontypes.Session, ver int64) {
	if ver >= version75 {
		return
	}
	doReentrantDDL(s, "ALTER TABLE mysql.user MODIFY COLUMN Host CHAR(255)")
	doReentrantDDL(s, "ALTER TABLE mysql.global_priv MODIFY COLUMN Host CHAR(255)")
	doReentrantDDL(s, "ALTER TABLE mysql.db MODIFY COLUMN Host CHAR(255)")
	doReentrantDDL(s, "ALTER TABLE mysql.tables_priv MODIFY COLUMN Host CHAR(255)")
	doReentrantDDL(s, "ALTER TABLE mysql.columns_priv MODIFY COLUMN Host CHAR(255)")
}

func upgradeToVer76(s sessiontypes.Session, ver int64) {
	if ver >= version76 {
		return
	}
	doReentrantDDL(s, "ALTER TABLE mysql.columns_priv MODIFY COLUMN Column_priv SET('Select','Insert','Update','References')")
}

func upgradeToVer77(s sessiontypes.Session, ver int64) {
	if ver >= version77 {
		return
	}
	doReentrantDDL(s, CreateColumnStatsUsageTable)
}

func upgradeToVer78(s sessiontypes.Session, ver int64) {
	if ver >= version78 {
		return
	}
	doReentrantDDL(s, "ALTER TABLE mysql.stats_buckets MODIFY upper_bound LONGBLOB NOT NULL")
	doReentrantDDL(s, "ALTER TABLE mysql.stats_buckets MODIFY lower_bound LONGBLOB")
	doReentrantDDL(s, "ALTER TABLE mysql.stats_histograms MODIFY last_analyze_pos LONGBLOB DEFAULT NULL")
}

func upgradeToVer79(s sessiontypes.Session, ver int64) {
	if ver >= version79 {
		return
	}
	doReentrantDDL(s, CreateTableCacheMetaTable)
}

func upgradeToVer80(s sessiontypes.Session, ver int64) {
	if ver >= version80 {
		return
	}
	// Check if tidb_analyze_version exists in mysql.GLOBAL_VARIABLES.
	// If not, insert "tidb_analyze_version | 1" since this is the old behavior before we introduce this variable.
	initGlobalVariableIfNotExists(s, variable.TiDBAnalyzeVersion, 1)
}

// For users that upgrade TiDB from a pre-4.0 version, we want to disable index merge by default.
// This helps minimize query plan regressions.
func upgradeToVer81(s sessiontypes.Session, ver int64) {
	if ver >= version81 {
		return
	}
	// Check if tidb_enable_index_merge exists in mysql.GLOBAL_VARIABLES.
	// If not, insert "tidb_enable_index_merge | off".
	initGlobalVariableIfNotExists(s, variable.TiDBEnableIndexMerge, variable.Off)
}

func upgradeToVer82(s sessiontypes.Session, ver int64) {
	if ver >= version82 {
		return
	}
	doReentrantDDL(s, CreateAnalyzeOptionsTable)
}

func upgradeToVer83(s sessiontypes.Session, ver int64) {
	if ver >= version83 {
		return
	}
	doReentrantDDL(s, CreateStatsHistory)
}

func upgradeToVer84(s sessiontypes.Session, ver int64) {
	if ver >= version84 {
		return
	}
	doReentrantDDL(s, CreateStatsMetaHistory)
}

func upgradeToVer85(s sessiontypes.Session, ver int64) {
	if ver >= version85 {
		return
	}
	mustExecute(s, fmt.Sprintf("UPDATE HIGH_PRIORITY mysql.bind_info SET status= '%s' WHERE status = '%s'", bindinfo.Enabled, bindinfo.Using))
}

func upgradeToVer86(s sessiontypes.Session, ver int64) {
	if ver >= version86 {
		return
	}
	doReentrantDDL(s, "ALTER TABLE mysql.tables_priv MODIFY COLUMN Column_priv SET('Select','Insert','Update','References')")
}

func upgradeToVer87(s sessiontypes.Session, ver int64) {
	if ver >= version87 {
		return
	}
	doReentrantDDL(s, CreateAnalyzeJobs)
}

func upgradeToVer88(s sessiontypes.Session, ver int64) {
	if ver >= version88 {
		return
	}
	doReentrantDDL(s, "ALTER TABLE mysql.user CHANGE `Repl_slave_priv` `Repl_slave_priv` ENUM('N','Y') NOT NULL DEFAULT 'N' AFTER `Execute_priv`")
	doReentrantDDL(s, "ALTER TABLE mysql.user CHANGE `Repl_client_priv` `Repl_client_priv` ENUM('N','Y') NOT NULL DEFAULT 'N' AFTER `Repl_slave_priv`")
}

func upgradeToVer89(s sessiontypes.Session, ver int64) {
	if ver >= version89 {
		return
	}
	doReentrantDDL(s, CreateAdvisoryLocks)
}

// importConfigOption is a one-time import.
// It is intended to be used to convert a config option to a sysvar.
// It reads the config value from the tidb-server executing the bootstrap
// (not guaranteed to be the same on all servers), and writes a message
// to the error log. The message is important since the behavior is weird
// (changes to the config file will no longer take effect past this point).
func importConfigOption(s sessiontypes.Session, configName, svName, valStr string) {
	message := fmt.Sprintf("%s is now configured by the system variable %s. One-time importing the value specified in tidb.toml file", configName, svName)
	logutil.BgLogger().Warn(message, zap.String("value", valStr))
	// We use insert ignore, since if its a duplicate we don't want to overwrite any user-set values.
	sql := fmt.Sprintf("INSERT IGNORE INTO  %s.%s (`VARIABLE_NAME`, `VARIABLE_VALUE`) VALUES ('%s', '%s')",
		mysql.SystemDB, mysql.GlobalVariablesTable, svName, valStr)
	mustExecute(s, sql)
}

func upgradeToVer90(s sessiontypes.Session, ver int64) {
	if ver >= version90 {
		return
	}
	valStr := variable.BoolToOnOff(config.GetGlobalConfig().EnableBatchDML)
	importConfigOption(s, "enable-batch-dml", variable.TiDBEnableBatchDML, valStr)
	valStr = fmt.Sprint(config.GetGlobalConfig().MemQuotaQuery)
	importConfigOption(s, "mem-quota-query", variable.TiDBMemQuotaQuery, valStr)
	valStr = fmt.Sprint(config.GetGlobalConfig().Log.QueryLogMaxLen)
	importConfigOption(s, "query-log-max-len", variable.TiDBQueryLogMaxLen, valStr)
	valStr = fmt.Sprint(config.GetGlobalConfig().Performance.CommitterConcurrency)
	importConfigOption(s, "committer-concurrency", variable.TiDBCommitterConcurrency, valStr)
	valStr = variable.BoolToOnOff(config.GetGlobalConfig().Performance.RunAutoAnalyze)
	importConfigOption(s, "run-auto-analyze", variable.TiDBEnableAutoAnalyze, valStr)
	valStr = config.GetGlobalConfig().OOMAction
	importConfigOption(s, "oom-action", variable.TiDBMemOOMAction, valStr)
}

func upgradeToVer91(s sessiontypes.Session, ver int64) {
	if ver >= version91 {
		return
	}
	valStr := variable.BoolToOnOff(config.GetGlobalConfig().PreparedPlanCache.Enabled)
	importConfigOption(s, "prepared-plan-cache.enable", variable.TiDBEnablePrepPlanCache, valStr)

	valStr = strconv.Itoa(int(config.GetGlobalConfig().PreparedPlanCache.Capacity))
	importConfigOption(s, "prepared-plan-cache.capacity", variable.TiDBPrepPlanCacheSize, valStr)

	valStr = strconv.FormatFloat(config.GetGlobalConfig().PreparedPlanCache.MemoryGuardRatio, 'f', -1, 64)
	importConfigOption(s, "prepared-plan-cache.memory-guard-ratio", variable.TiDBPrepPlanCacheMemoryGuardRatio, valStr)
}

func upgradeToVer93(s sessiontypes.Session, ver int64) {
	if ver >= version93 {
		return
	}
	valStr := variable.BoolToOnOff(config.GetGlobalConfig().OOMUseTmpStorage)
	importConfigOption(s, "oom-use-tmp-storage", variable.TiDBEnableTmpStorageOnOOM, valStr)
}

func upgradeToVer94(s sessiontypes.Session, ver int64) {
	if ver >= version94 {
		return
	}
	mustExecute(s, CreateMDLView)
}

func upgradeToVer95(s sessiontypes.Session, ver int64) {
	if ver >= version95 {
		return
	}
	doReentrantDDL(s, "ALTER TABLE mysql.user ADD COLUMN IF NOT EXISTS `User_attributes` JSON")
}

func upgradeToVer97(s sessiontypes.Session, ver int64) {
	if ver >= version97 {
		return
	}
	// Check if tidb_opt_range_max_size exists in mysql.GLOBAL_VARIABLES.
	// If not, insert "tidb_opt_range_max_size | 0" since this is the old behavior before we introduce this variable.
	initGlobalVariableIfNotExists(s, variable.TiDBOptRangeMaxSize, 0)
}

func upgradeToVer98(s sessiontypes.Session, ver int64) {
	if ver >= version98 {
		return
	}
	doReentrantDDL(s, "ALTER TABLE mysql.user ADD COLUMN IF NOT EXISTS `Token_issuer` varchar(255)")
}

func upgradeToVer99Before(s sessiontypes.Session) {
	mustExecute(s, "INSERT HIGH_PRIORITY IGNORE INTO %n.%n VALUES (%?, %?);",
		mysql.SystemDB, mysql.GlobalVariablesTable, variable.TiDBEnableMDL, 0)
}

func upgradeToVer99After(s sessiontypes.Session) {
	sql := fmt.Sprintf("UPDATE HIGH_PRIORITY %[1]s.%[2]s SET VARIABLE_VALUE = %[4]d WHERE VARIABLE_NAME = '%[3]s'",
		mysql.SystemDB, mysql.GlobalVariablesTable, variable.TiDBEnableMDL, 1)
	mustExecute(s, sql)
	err := kv.RunInNewTxn(kv.WithInternalSourceType(context.Background(), kv.InternalTxnDDL), s.GetStore(), true, func(_ context.Context, txn kv.Transaction) error {
		t := meta.NewMutator(txn)
		return t.SetMetadataLock(true)
	})
	terror.MustNil(err)
}

func upgradeToVer100(s sessiontypes.Session, ver int64) {
	if ver >= version100 {
		return
	}
	valStr := strconv.Itoa(int(config.GetGlobalConfig().Performance.ServerMemoryQuota))
	importConfigOption(s, "performance.server-memory-quota", variable.TiDBServerMemoryLimit, valStr)
}

func upgradeToVer101(s sessiontypes.Session, ver int64) {
	if ver >= version101 {
		return
	}
	doReentrantDDL(s, CreatePlanReplayerStatusTable)
}

func upgradeToVer102(s sessiontypes.Session, ver int64) {
	if ver >= version102 {
		return
	}
	doReentrantDDL(s, CreatePlanReplayerTaskTable)
}

func upgradeToVer103(s sessiontypes.Session, ver int64) {
	if ver >= version103 {
		return
	}
	doReentrantDDL(s, CreateStatsTableLocked)
}

func upgradeToVer104(s sessiontypes.Session, ver int64) {
	if ver >= version104 {
		return
	}

	doReentrantDDL(s, "ALTER TABLE mysql.bind_info ADD COLUMN IF NOT EXISTS `sql_digest` varchar(64)")
	doReentrantDDL(s, "ALTER TABLE mysql.bind_info ADD COLUMN IF NOT EXISTS `plan_digest` varchar(64)")
}

// For users that upgrade TiDB from a pre-6.0 version, we want to disable tidb cost model2 by default to keep plans unchanged.
func upgradeToVer105(s sessiontypes.Session, ver int64) {
	if ver >= version105 {
		return
	}
	initGlobalVariableIfNotExists(s, variable.TiDBCostModelVersion, "1")
}

func upgradeToVer106(s sessiontypes.Session, ver int64) {
	if ver >= version106 {
		return
	}
	doReentrantDDL(s, CreatePasswordHistory)
	doReentrantDDL(s, "Alter table mysql.user add COLUMN IF NOT EXISTS `Password_reuse_history` smallint unsigned  DEFAULT NULL AFTER `Create_Tablespace_Priv` ")
	doReentrantDDL(s, "Alter table mysql.user add COLUMN IF NOT EXISTS `Password_reuse_time` smallint unsigned DEFAULT NULL AFTER `Password_reuse_history`")
}

func upgradeToVer107(s sessiontypes.Session, ver int64) {
	if ver >= version107 {
		return
	}
	doReentrantDDL(s, "ALTER TABLE mysql.user ADD COLUMN IF NOT EXISTS `Password_expired` ENUM('N','Y') NOT NULL DEFAULT 'N'")
	doReentrantDDL(s, "ALTER TABLE mysql.user ADD COLUMN IF NOT EXISTS `Password_last_changed` TIMESTAMP DEFAULT CURRENT_TIMESTAMP()")
	doReentrantDDL(s, "ALTER TABLE mysql.user ADD COLUMN IF NOT EXISTS `Password_lifetime` SMALLINT UNSIGNED DEFAULT NULL")
}

func upgradeToVer108(s sessiontypes.Session, ver int64) {
	if ver >= version108 {
		return
	}
	doReentrantDDL(s, CreateTTLTableStatus)
}

// For users that upgrade TiDB from a 6.2-6.4 version, we want to disable tidb gc_aware_memory_track by default.
func upgradeToVer109(s sessiontypes.Session, ver int64) {
	if ver >= version109 {
		return
	}
	mustExecute(s, "REPLACE HIGH_PRIORITY INTO %n.%n VALUES (%?, %?);",
		mysql.SystemDB, mysql.GlobalVariablesTable, variable.TiDBEnableGCAwareMemoryTrack, 0)
}

// For users that upgrade TiDB from a 5.4-6.4 version, we want to enable tidb tidb_stats_load_pseudo_timeout by default.
func upgradeToVer110(s sessiontypes.Session, ver int64) {
	if ver >= version110 {
		return
	}
	mustExecute(s, "REPLACE HIGH_PRIORITY INTO %n.%n VALUES (%?, %?);",
		mysql.SystemDB, mysql.GlobalVariablesTable, variable.TiDBStatsLoadPseudoTimeout, 1)
}

func upgradeToVer130(s sessiontypes.Session, ver int64) {
	if ver >= version130 {
		return
	}
	doReentrantDDL(s, "ALTER TABLE mysql.stats_meta_history ADD COLUMN IF NOT EXISTS `source` varchar(40) NOT NULL after `version`;")
}

func upgradeToVer131(s sessiontypes.Session, ver int64) {
	if ver >= version131 {
		return
	}
	doReentrantDDL(s, CreateTTLTask)
	doReentrantDDL(s, CreateTTLJobHistory)
}

func upgradeToVer132(s sessiontypes.Session, ver int64) {
	if ver >= version132 {
		return
	}
	doReentrantDDL(s, CreateMDLView)
}

func upgradeToVer133(s sessiontypes.Session, ver int64) {
	if ver >= version133 {
		return
	}
	mustExecute(s, "UPDATE HIGH_PRIORITY %n.%n set VARIABLE_VALUE = %? where VARIABLE_NAME = %? and VARIABLE_VALUE = %?;",
		mysql.SystemDB, mysql.GlobalVariablesTable, variable.DefTiDBServerMemoryLimit, variable.TiDBServerMemoryLimit, "0")
}

func upgradeToVer134(s sessiontypes.Session, ver int64) {
	if ver >= version134 {
		return
	}
	mustExecute(s, "REPLACE HIGH_PRIORITY INTO %n.%n VALUES (%?, %?);", mysql.SystemDB, mysql.GlobalVariablesTable, variable.ForeignKeyChecks, variable.On)
	mustExecute(s, "REPLACE HIGH_PRIORITY INTO %n.%n VALUES (%?, %?);", mysql.SystemDB, mysql.GlobalVariablesTable, variable.TiDBEnableForeignKey, variable.On)
	mustExecute(s, "REPLACE HIGH_PRIORITY INTO %n.%n VALUES (%?, %?);", mysql.SystemDB, mysql.GlobalVariablesTable, variable.TiDBEnableHistoricalStats, variable.On)
	mustExecute(s, "REPLACE HIGH_PRIORITY INTO %n.%n VALUES (%?, %?);", mysql.SystemDB, mysql.GlobalVariablesTable, variable.TiDBEnablePlanReplayerCapture, variable.On)
	mustExecute(s, "UPDATE HIGH_PRIORITY %n.%n SET VARIABLE_VALUE = %? WHERE VARIABLE_NAME = %? AND VARIABLE_VALUE = %?;", mysql.SystemDB, mysql.GlobalVariablesTable, "4", variable.TiDBStoreBatchSize, "0")
}

// For users that upgrade TiDB from a pre-7.0 version, we want to set tidb_opt_advanced_join_hint to off by default to keep plans unchanged.
func upgradeToVer135(s sessiontypes.Session, ver int64) {
	if ver >= version135 {
		return
	}
	initGlobalVariableIfNotExists(s, variable.TiDBOptAdvancedJoinHint, false)
}

func upgradeToVer136(s sessiontypes.Session, ver int64) {
	if ver >= version136 {
		return
	}
	mustExecute(s, CreateGlobalTask)
	doReentrantDDL(s, "ALTER TABLE mysql.tidb_background_subtask DROP INDEX namespace", dbterror.ErrCantDropFieldOrKey)
	doReentrantDDL(s, "ALTER TABLE mysql.tidb_background_subtask ADD INDEX idx_task_key(task_key)", dbterror.ErrDupKeyName)
}

func upgradeToVer137(_ sessiontypes.Session, _ int64) {
	// NOOP, we don't depend on ddl to init the default group due to backward compatible issue.
}

// For users that upgrade TiDB from a version below 7.0, we want to enable tidb tidb_enable_null_aware_anti_join by default.
func upgradeToVer138(s sessiontypes.Session, ver int64) {
	if ver >= version138 {
		return
	}
	mustExecute(s, "REPLACE HIGH_PRIORITY INTO %n.%n VALUES (%?, %?);", mysql.SystemDB, mysql.GlobalVariablesTable, variable.TiDBOptimizerEnableNAAJ, variable.On)
}

func upgradeToVer139(sessiontypes.Session, int64) {}

func upgradeToVer140(s sessiontypes.Session, ver int64) {
	if ver >= version140 {
		return
	}
	doReentrantDDL(s, "ALTER TABLE mysql.tidb_global_task ADD COLUMN `task_key` VARCHAR(256) NOT NULL AFTER `id`", infoschema.ErrColumnExists)
	doReentrantDDL(s, "ALTER TABLE mysql.tidb_global_task ADD UNIQUE KEY task_key(task_key)", dbterror.ErrDupKeyName)
}

// upgradeToVer141 sets the value of `tidb_session_plan_cache_size` as `tidb_prepared_plan_cache_size` for compatibility,
// and update tidb_load_based_replica_read_threshold from 0 to 4.
func upgradeToVer141(s sessiontypes.Session, ver int64) {
	if ver >= version141 {
		return
	}
	ctx := kv.WithInternalSourceType(context.Background(), kv.InternalTxnBootstrap)
	rs, err := s.ExecuteInternal(ctx, "SELECT VARIABLE_VALUE FROM %n.%n WHERE VARIABLE_NAME=%?;",
		mysql.SystemDB, mysql.GlobalVariablesTable, variable.TiDBPrepPlanCacheSize)
	terror.MustNil(err)
	req := rs.NewChunk(nil)
	err = rs.Next(ctx, req)
	if err != nil || req.NumRows() == 0 {
		return
	}
	row := req.GetRow(0)
	if row.IsNull(0) {
		return
	}
	val := row.GetString(0)

	mustExecute(s, "INSERT HIGH_PRIORITY IGNORE INTO %n.%n VALUES (%?, %?);",
		mysql.SystemDB, mysql.GlobalVariablesTable, variable.TiDBSessionPlanCacheSize, val)
	mustExecute(s, "REPLACE HIGH_PRIORITY INTO %n.%n VALUES (%?, %?);", mysql.SystemDB, mysql.GlobalVariablesTable, variable.TiDBLoadBasedReplicaReadThreshold, variable.DefTiDBLoadBasedReplicaReadThreshold.String())
}

func upgradeToVer142(s sessiontypes.Session, ver int64) {
	if ver >= version142 {
		return
	}
	initGlobalVariableIfNotExists(s, variable.TiDBEnableNonPreparedPlanCache, variable.Off)
}

func upgradeToVer143(s sessiontypes.Session, ver int64) {
	if ver >= version143 {
		return
	}
	doReentrantDDL(s, "ALTER TABLE mysql.tidb_global_task ADD COLUMN `error` BLOB", infoschema.ErrColumnExists)
	doReentrantDDL(s, "ALTER TABLE mysql.tidb_background_subtask ADD COLUMN `error` BLOB", infoschema.ErrColumnExists)
}

func upgradeToVer144(s sessiontypes.Session, ver int64) {
	if ver >= version144 {
		return
	}

	initGlobalVariableIfNotExists(s, variable.TiDBPlanCacheInvalidationOnFreshStats, variable.Off)
}

func upgradeToVer146(s sessiontypes.Session, ver int64) {
	if ver >= version146 {
		return
	}
	doReentrantDDL(s, "ALTER TABLE mysql.stats_meta_history ADD INDEX idx_create_time (create_time)", dbterror.ErrDupKeyName)
	doReentrantDDL(s, "ALTER TABLE mysql.stats_history ADD INDEX idx_create_time (create_time)", dbterror.ErrDupKeyName)
}

func upgradeToVer167(s sessiontypes.Session, ver int64) {
	if ver >= version167 {
		return
	}
	doReentrantDDL(s, "ALTER TABLE mysql.tidb_background_subtask ADD COLUMN `step` INT AFTER `id`", infoschema.ErrColumnExists)
}

func upgradeToVer168(s sessiontypes.Session, ver int64) {
	if ver >= version168 {
		return
	}
	mustExecute(s, CreateImportJobs)
}

func upgradeToVer169(s sessiontypes.Session, ver int64) {
	if ver >= version169 {
		return
	}
	mustExecute(s, CreateRunawayTable)
}

func upgradeToVer170(s sessiontypes.Session, ver int64) {
	if ver >= version170 {
		return
	}
	mustExecute(s, CreateTimers)
}

func upgradeToVer171(s sessiontypes.Session, ver int64) {
	if ver >= version171 {
		return
	}
	mustExecute(s, "ALTER TABLE mysql.tidb_runaway_queries CHANGE COLUMN `tidb_server` `tidb_server` varchar(512)")
}

func upgradeToVer172(s sessiontypes.Session, ver int64) {
	if ver >= version172 {
		return
	}
	mustExecute(s, "DROP TABLE IF EXISTS mysql.tidb_runaway_quarantined_watch")
	mustExecute(s, CreateRunawayWatchTable)
	mustExecute(s, CreateDoneRunawayWatchTable)
}

func upgradeToVer173(s sessiontypes.Session, ver int64) {
	if ver >= version173 {
		return
	}
	doReentrantDDL(s, "ALTER TABLE mysql.tidb_background_subtask ADD COLUMN `summary` JSON", infoschema.ErrColumnExists)
}

func upgradeToVer174(s sessiontypes.Session, ver int64) {
	if ver >= version174 {
		return
	}
	doReentrantDDL(s, "ALTER TABLE mysql.tidb_background_subtask_history ADD COLUMN `step` INT AFTER `id`", infoschema.ErrColumnExists)
	doReentrantDDL(s, "ALTER TABLE mysql.tidb_background_subtask_history ADD COLUMN `error` BLOB", infoschema.ErrColumnExists)
	doReentrantDDL(s, "ALTER TABLE mysql.tidb_background_subtask_history DROP INDEX `namespace`", dbterror.ErrCantDropFieldOrKey)
	doReentrantDDL(s, "ALTER TABLE mysql.tidb_background_subtask_history ADD INDEX `idx_task_key`(`task_key`)", dbterror.ErrDupKeyName)
	doReentrantDDL(s, "ALTER TABLE mysql.tidb_background_subtask_history ADD INDEX `idx_state_update_time`(`state_update_time`)", dbterror.ErrDupKeyName)
}

// upgradeToVer175 updates normalized bindings of `in (?)` to `in (...)` to solve
// the issue #44298 that bindings for `in (?)` can't work for `in (?, ?, ?)`.
// After this update, multiple bindings may have the same `original_sql`, but it's OK, and
// for safety, don't remove duplicated bindings when upgrading.
func upgradeToVer175(s sessiontypes.Session, ver int64) {
	if ver >= version175 {
		return
	}

	var err error
	mustExecute(s, "BEGIN PESSIMISTIC")
	defer func() {
		if err != nil {
			mustExecute(s, "ROLLBACK")
			return
		}
		mustExecute(s, "COMMIT")
	}()
	ctx := kv.WithInternalSourceType(context.Background(), kv.InternalTxnBootstrap)
	rs, err := s.ExecuteInternal(ctx, "SELECT original_sql, bind_sql FROM mysql.bind_info WHERE source != 'builtin'")
	if err != nil {
		logutil.BgLogger().Fatal("upgradeToVer175 error", zap.Error(err))
		return
	}
	req := rs.NewChunk(nil)
	updateStmts := make([]string, 0, 4)
	for {
		err = rs.Next(ctx, req)
		if err != nil {
			logutil.BgLogger().Fatal("upgradeToVer175 error", zap.Error(err))
			return
		}
		if req.NumRows() == 0 {
			break
		}
		for i := 0; i < req.NumRows(); i++ {
			originalNormalizedSQL, bindSQL := req.GetRow(i).GetString(0), req.GetRow(i).GetString(1)
			newNormalizedSQL := parser.NormalizeForBinding(bindSQL, false)
			// update `in (?)` to `in (...)`
			if originalNormalizedSQL == newNormalizedSQL {
				continue // no need to update
			}
			// must run those update statements outside this loop, otherwise may cause some concurrency problems,
			// since the current statement over this session has not been finished yet.
			updateStmts = append(updateStmts, fmt.Sprintf("UPDATE mysql.bind_info SET original_sql='%s' WHERE original_sql='%s'", newNormalizedSQL, originalNormalizedSQL))
		}
		req.Reset()
	}
	if err := rs.Close(); err != nil {
		logutil.BgLogger().Fatal("upgradeToVer175 error", zap.Error(err))
	}
	for _, updateStmt := range updateStmts {
		mustExecute(s, updateStmt)
	}
}

func upgradeToVer176(s sessiontypes.Session, ver int64) {
	if ver >= version176 {
		return
	}
	mustExecute(s, CreateGlobalTaskHistory)
}

func upgradeToVer177(s sessiontypes.Session, ver int64) {
	if ver >= version177 {
		return
	}
	// ignore error when upgrading from v7.4 to higher version.
	doReentrantDDL(s, CreateDistFrameworkMeta, infoschema.ErrTableExists)
	err := s.GetSessionVars().GlobalVarsAccessor.SetGlobalSysVar(context.Background(), variable.TiDBEnableAsyncMergeGlobalStats, variable.Off)
	if err != nil {
		logutil.BgLogger().Fatal("upgradeToVer177 error", zap.Error(err))
	}
}

// writeDDLTableVersion writes mDDLTableVersion into mysql.tidb
func writeDDLTableVersion(s sessiontypes.Session) {
	var err error
	var ddlTableVersion meta.DDLTableVersion
	err = kv.RunInNewTxn(kv.WithInternalSourceType(context.Background(), kv.InternalTxnBootstrap), s.GetStore(), true, func(_ context.Context, txn kv.Transaction) error {
		t := meta.NewMutator(txn)
		ddlTableVersion, err = t.CheckDDLTableVersion()
		return err
	})
	terror.MustNil(err)
	mustExecute(s, `INSERT HIGH_PRIORITY INTO %n.%n VALUES (%?, %?, "DDL Table Version. Do not delete.") ON DUPLICATE KEY UPDATE VARIABLE_VALUE= %?`,
		mysql.SystemDB,
		mysql.TiDBTable,
		tidbDDLTableVersion,
		ddlTableVersion,
		ddlTableVersion,
	)
}

func upgradeToVer178(s sessiontypes.Session, ver int64) {
	if ver >= version178 {
		return
	}
	writeDDLTableVersion(s)
}

func upgradeToVer179(s sessiontypes.Session, ver int64) {
	if ver >= version179 {
		return
	}
	doReentrantDDL(s, "ALTER TABLE mysql.global_variables MODIFY COLUMN `VARIABLE_VALUE` varchar(16383)")
}

func upgradeToVer190(s sessiontypes.Session, ver int64) {
	if ver >= version190 {
		return
	}
	doReentrantDDL(s, "ALTER TABLE mysql.tidb_global_task ADD COLUMN `priority` INT DEFAULT 1 AFTER `state`", infoschema.ErrColumnExists)
	doReentrantDDL(s, "ALTER TABLE mysql.tidb_global_task ADD COLUMN `create_time` TIMESTAMP AFTER `priority`", infoschema.ErrColumnExists)
	doReentrantDDL(s, "ALTER TABLE mysql.tidb_global_task ADD COLUMN `end_time` TIMESTAMP AFTER `state_update_time`", infoschema.ErrColumnExists)
	doReentrantDDL(s, "ALTER TABLE mysql.tidb_global_task_history ADD COLUMN `priority` INT DEFAULT 1 AFTER `state`", infoschema.ErrColumnExists)
	doReentrantDDL(s, "ALTER TABLE mysql.tidb_global_task_history ADD COLUMN `create_time` TIMESTAMP AFTER `priority`", infoschema.ErrColumnExists)
	doReentrantDDL(s, "ALTER TABLE mysql.tidb_global_task_history ADD COLUMN `end_time` TIMESTAMP AFTER `state_update_time`", infoschema.ErrColumnExists)

	doReentrantDDL(s, "ALTER TABLE mysql.tidb_background_subtask ADD COLUMN `concurrency` INT AFTER `checkpoint`", infoschema.ErrColumnExists)
	doReentrantDDL(s, "ALTER TABLE mysql.tidb_background_subtask ADD COLUMN `create_time` TIMESTAMP AFTER `concurrency`", infoschema.ErrColumnExists)
	doReentrantDDL(s, "ALTER TABLE mysql.tidb_background_subtask ADD COLUMN `end_time` TIMESTAMP AFTER `state_update_time`", infoschema.ErrColumnExists)
	doReentrantDDL(s, "ALTER TABLE mysql.tidb_background_subtask ADD COLUMN `ordinal` int AFTER `meta`", infoschema.ErrColumnExists)
	doReentrantDDL(s, "ALTER TABLE mysql.tidb_background_subtask_history ADD COLUMN `concurrency` INT AFTER `checkpoint`", infoschema.ErrColumnExists)
	doReentrantDDL(s, "ALTER TABLE mysql.tidb_background_subtask_history ADD COLUMN `create_time` TIMESTAMP AFTER `concurrency`", infoschema.ErrColumnExists)
	doReentrantDDL(s, "ALTER TABLE mysql.tidb_background_subtask_history ADD COLUMN `end_time` TIMESTAMP AFTER `state_update_time`", infoschema.ErrColumnExists)
	doReentrantDDL(s, "ALTER TABLE mysql.tidb_background_subtask_history ADD COLUMN `ordinal` int AFTER `meta`", infoschema.ErrColumnExists)

	doReentrantDDL(s, "ALTER TABLE mysql.tidb_background_subtask ADD INDEX idx_exec_id(exec_id)", dbterror.ErrDupKeyName)
	doReentrantDDL(s, "ALTER TABLE mysql.tidb_background_subtask ADD UNIQUE INDEX uk_task_key_step_ordinal(task_key, step, ordinal)", dbterror.ErrDupKeyName)

	doReentrantDDL(s, "ALTER TABLE mysql.dist_framework_meta ADD COLUMN `cpu_count` INT DEFAULT 0 AFTER `role`", infoschema.ErrColumnExists)

	doReentrantDDL(s, "ALTER TABLE mysql.dist_framework_meta MODIFY COLUMN `host` VARCHAR(261)")
	doReentrantDDL(s, "ALTER TABLE mysql.tidb_background_subtask MODIFY COLUMN `exec_id` VARCHAR(261)")
	doReentrantDDL(s, "ALTER TABLE mysql.tidb_background_subtask_history MODIFY COLUMN `exec_id` VARCHAR(261)")
	doReentrantDDL(s, "ALTER TABLE mysql.tidb_global_task MODIFY COLUMN `dispatcher_id` VARCHAR(261)")
	doReentrantDDL(s, "ALTER TABLE mysql.tidb_global_task_history MODIFY COLUMN `dispatcher_id` VARCHAR(261)")
}

func upgradeToVer191(s sessiontypes.Session, ver int64) {
	if ver >= version191 {
		return
	}
	sql := fmt.Sprintf("INSERT HIGH_PRIORITY IGNORE INTO %s.%s VALUES('%s', '%s')",
		mysql.SystemDB, mysql.GlobalVariablesTable,
		variable.TiDBTxnMode, variable.OptimisticTxnMode)
	mustExecute(s, sql)
}

func upgradeToVer192(s sessiontypes.Session, ver int64) {
	if ver >= version192 {
		return
	}
	doReentrantDDL(s, CreateRequestUnitByGroupTable)
}

func upgradeToVer193(s sessiontypes.Session, ver int64) {
	if ver >= version193 {
		return
	}
	doReentrantDDL(s, CreateMDLView)
}

func upgradeToVer194(s sessiontypes.Session, ver int64) {
	if ver >= version194 {
		return
	}
	mustExecute(s, "DROP TABLE IF EXISTS mysql.load_data_jobs")
}

func upgradeToVer195(s sessiontypes.Session, ver int64) {
	if ver >= version195 {
		return
	}

	doReentrantDDL(s, DropMySQLIndexUsageTable)
}

func upgradeToVer196(s sessiontypes.Session, ver int64) {
	if ver >= version196 {
		return
	}

	doReentrantDDL(s, "ALTER TABLE mysql.tidb_global_task ADD COLUMN target_scope VARCHAR(256) DEFAULT '' AFTER `step`;", infoschema.ErrColumnExists)
	doReentrantDDL(s, "ALTER TABLE mysql.tidb_global_task_history ADD COLUMN target_scope VARCHAR(256) DEFAULT '' AFTER `step`;", infoschema.ErrColumnExists)
}

func upgradeToVer197(s sessiontypes.Session, ver int64) {
	if ver >= version197 {
		return
	}

	doReentrantDDL(s, CreateMDLView)
}

func upgradeToVer198(s sessiontypes.Session, ver int64) {
	if ver >= version198 {
		return
	}

	doReentrantDDL(s, "ALTER TABLE mysql.tidb_mdl_info ADD COLUMN owner_id VARCHAR(64) NOT NULL DEFAULT '';", infoschema.ErrColumnExists)
}

func upgradeToVer209(s sessiontypes.Session, ver int64) {
	if ver >= version209 {
		return
	}

	initGlobalVariableIfNotExists(s, variable.TiDBResourceControlStrictMode, variable.Off)
}

func upgradeToVer210(s sessiontypes.Session, ver int64) {
	if ver >= version210 {
		return
	}

	// Check if tidb_analyze_column_options exists in mysql.GLOBAL_VARIABLES.
	// If not, set tidb_analyze_column_options to ALL since this is the old behavior before we introduce this variable.
	initGlobalVariableIfNotExists(s, variable.TiDBAnalyzeColumnOptions, model.AllColumns.String())

	// Check if tidb_opt_projection_push_down exists in mysql.GLOBAL_VARIABLES.
	// If not, set tidb_opt_projection_push_down to Off since this is the old behavior before we introduce this variable.
	initGlobalVariableIfNotExists(s, variable.TiDBOptProjectionPushDown, variable.Off)
}

func upgradeToVer211(s sessiontypes.Session, ver int64) {
	if ver >= version211 {
		return
	}
	doReentrantDDL(s, "ALTER TABLE mysql.tidb_background_subtask_history ADD COLUMN `summary` JSON", infoschema.ErrColumnExists)
}

func upgradeToVer212(s sessiontypes.Session, ver int64) {
	if ver >= version212 {
		return
	}
	// need to ensure curVersion has the column before rename.
	// version169 created `tidb_runaway_queries` table
	// version172 created `tidb_runaway_watch` and `tidb_runaway_watch_done` tables
	if ver < version172 {
		return
	}
	// version212 changed a lots of runaway related table.
	// 1. switchGroup: add column `switch_group_name` to `mysql.tidb_runaway_watch` and `mysql.tidb_runaway_watch_done`.
	doReentrantDDL(s, "ALTER TABLE mysql.tidb_runaway_watch ADD COLUMN `switch_group_name` VARCHAR(32) DEFAULT '' AFTER `action`;", infoschema.ErrColumnExists)
	doReentrantDDL(s, "ALTER TABLE mysql.tidb_runaway_watch_done ADD COLUMN `switch_group_name` VARCHAR(32) DEFAULT '' AFTER `action`;", infoschema.ErrColumnExists)
	// 2. modify column `plan_digest` type, modify column `time` to `start_time,
	// modify column `original_sql` to `sample_sql` and unique union key to `mysql.tidb_runaway_queries`.
	// add column `sql_digest`.
	doReentrantDDL(s, "ALTER TABLE mysql.tidb_runaway_queries ADD COLUMN `sql_digest` varchar(64) DEFAULT '' AFTER `original_sql`;", infoschema.ErrColumnExists)
	// add column `repeats`.
	doReentrantDDL(s, "ALTER TABLE mysql.tidb_runaway_queries ADD COLUMN `repeats` int DEFAULT 1 AFTER `time`;", infoschema.ErrColumnExists)
	// rename column name from `time` to `start_time`, will auto rebuild the index.
	doReentrantDDL(s, "ALTER TABLE mysql.tidb_runaway_queries RENAME COLUMN `time` TO `start_time`", infoschema.ErrColumnNotExists)
	// rename column `original_sql` to `sample_sql`.
	doReentrantDDL(s, "ALTER TABLE mysql.tidb_runaway_queries RENAME COLUMN `original_sql` TO `sample_sql`", infoschema.ErrColumnNotExists)
	// modify column type of `plan_digest`.
	doReentrantDDL(s, "ALTER TABLE mysql.tidb_runaway_queries MODIFY COLUMN `plan_digest` varchar(64) DEFAULT '';", infoschema.ErrColumnExists)
	// 3. modify column length of `action`.
	doReentrantDDL(s, "ALTER TABLE mysql.tidb_runaway_queries MODIFY COLUMN `action` VARCHAR(64) NOT NULL;", infoschema.ErrColumnExists)
	// 4. add column `rule` to `mysql.tidb_runaway_watch`, `mysql.tidb_runaway_watch_done` and `mysql.tidb_runaway_queries`.
	doReentrantDDL(s, "ALTER TABLE mysql.tidb_runaway_watch ADD COLUMN `rule` VARCHAR(512) DEFAULT '' AFTER `switch_group_name`;", infoschema.ErrColumnExists)
	doReentrantDDL(s, "ALTER TABLE mysql.tidb_runaway_watch_done ADD COLUMN `rule` VARCHAR(512) DEFAULT '' AFTER `switch_group_name`;", infoschema.ErrColumnExists)
	doReentrantDDL(s, "ALTER TABLE mysql.tidb_runaway_queries ADD COLUMN `rule` VARCHAR(512) DEFAULT '' AFTER `tidb_server`;", infoschema.ErrColumnExists)
}

func upgradeToVer213(s sessiontypes.Session, ver int64) {
	if ver >= version213 {
		return
	}

	mustExecute(s, CreatePITRIDMap)
}

func upgradeToVer214(s sessiontypes.Session, ver int64) {
	if ver >= version214 {
		return
	}

	mustExecute(s, CreateIndexAdvisorTable)
	mustExecute(s, CreateKernelOptionsTable)
}

func upgradeToVer215(s sessiontypes.Session, ver int64) {
	if ver >= version215 {
		return
	}

	initGlobalVariableIfNotExists(s, variable.TiDBEnableINLJoinInnerMultiPattern, variable.Off)
}

func upgradeToVer216(s sessiontypes.Session, ver int64) {
	if ver >= version216 {
		return
	}

	mustExecute(s, "UPDATE mysql.global_variables SET VARIABLE_VALUE='' WHERE VARIABLE_NAME = 'tidb_scatter_region' AND VARIABLE_VALUE = 'OFF'")
	mustExecute(s, "UPDATE mysql.global_variables SET VARIABLE_VALUE='table' WHERE VARIABLE_NAME = 'tidb_scatter_region' AND VARIABLE_VALUE = 'ON'")
}

func upgradeToVer217(s sessiontypes.Session, ver int64) {
	if ver >= version217 {
		return
	}
	// If tidb_schema_cache_size does not exist, insert a record and set the value to 0
	// Otherwise do nothing.
	mustExecute(s, "INSERT IGNORE INTO mysql.global_variables VALUES ('tidb_schema_cache_size', 0)")
}

func upgradeToVer218(_ sessiontypes.Session, ver int64) {
	if ver >= version218 {
		return
	}
	// empty, just make lint happy.
}

func upgradeToVer239(s sessiontypes.Session, ver int64) {
	if ver >= version239 {
		return
	}
	doReentrantDDL(s, "ALTER TABLE mysql.tidb_global_task ADD COLUMN modify_params json AFTER `error`;", infoschema.ErrColumnExists)
	doReentrantDDL(s, "ALTER TABLE mysql.tidb_global_task_history ADD COLUMN modify_params json AFTER `error`;", infoschema.ErrColumnExists)
}

<<<<<<< HEAD
=======
const (
	// addAnalyzeJobsSchemaTableStateIndex is a DDL statement that adds an index on (table_schema, table_name, state)
	// columns to mysql.analyze_jobs table. This index is currently unused since queries filter on partition_name='',
	// even for non-partitioned tables. It is kept for potential future optimization where queries could use this
	// simpler index directly for non-partitioned tables.
	addAnalyzeJobsSchemaTableStateIndex = "ALTER TABLE mysql.analyze_jobs ADD INDEX idx_schema_table_state (table_schema, table_name, state)"
	// addAnalyzeJobsSchemaTablePartitionStateIndex adds an index on (table_schema, table_name, partition_name, state) to mysql.analyze_jobs
	addAnalyzeJobsSchemaTablePartitionStateIndex = "ALTER TABLE mysql.analyze_jobs ADD INDEX idx_schema_table_partition_state (table_schema, table_name, partition_name, state)"
)

>>>>>>> b079b5f1
func upgradeToVer240(s sessiontypes.Session, ver int64) {
	if ver >= version240 {
		return
	}
<<<<<<< HEAD

	doReentrantDDL(s, "ALTER TABLE mysql.user ADD INDEX i_user (user)", dbterror.ErrDupKeyName)
	doReentrantDDL(s, "ALTER TABLE mysql.global_priv ADD INDEX i_user (user)", dbterror.ErrDupKeyName)
	doReentrantDDL(s, "ALTER TABLE mysql.db ADD INDEX i_user (user)", dbterror.ErrDupKeyName)
	doReentrantDDL(s, "ALTER TABLE mysql.tables_priv ADD INDEX i_user (user)", dbterror.ErrDupKeyName)
	doReentrantDDL(s, "ALTER TABLE mysql.columns_priv ADD INDEX i_user (user)", dbterror.ErrDupKeyName)
	doReentrantDDL(s, "ALTER TABLE mysql.global_grants ADD INDEX i_user (user)", dbterror.ErrDupKeyName)
	doReentrantDDL(s, "ALTER TABLE mysql.default_roles ADD INDEX i_user (user)", dbterror.ErrDupKeyName)
=======
	doReentrantDDL(s, addAnalyzeJobsSchemaTableStateIndex, dbterror.ErrDupKeyName)
	doReentrantDDL(s, addAnalyzeJobsSchemaTablePartitionStateIndex, dbterror.ErrDupKeyName)
>>>>>>> b079b5f1
}

// initGlobalVariableIfNotExists initialize a global variable with specific val if it does not exist.
func initGlobalVariableIfNotExists(s sessiontypes.Session, name string, val any) {
	ctx := kv.WithInternalSourceType(context.Background(), kv.InternalTxnBootstrap)
	rs, err := s.ExecuteInternal(ctx, "SELECT VARIABLE_VALUE FROM %n.%n WHERE VARIABLE_NAME=%?;",
		mysql.SystemDB, mysql.GlobalVariablesTable, name)
	terror.MustNil(err)
	req := rs.NewChunk(nil)
	err = rs.Next(ctx, req)
	terror.MustNil(err)
	if req.NumRows() != 0 {
		return
	}

	mustExecute(s, "INSERT HIGH_PRIORITY IGNORE INTO %n.%n VALUES (%?, %?);",
		mysql.SystemDB, mysql.GlobalVariablesTable, name, val)
}

func writeOOMAction(s sessiontypes.Session) {
	comment := "oom-action is `log` by default in v3.0.x, `cancel` by default in v4.0.11+"
	mustExecute(s, `INSERT HIGH_PRIORITY INTO %n.%n VALUES (%?, %?, %?) ON DUPLICATE KEY UPDATE VARIABLE_VALUE= %?`,
		mysql.SystemDB, mysql.TiDBTable, tidbDefOOMAction, variable.OOMActionLog, comment, variable.OOMActionLog,
	)
}

// updateBootstrapVer updates bootstrap version variable in mysql.TiDB table.
func updateBootstrapVer(s sessiontypes.Session) {
	// Update bootstrap version.
	mustExecute(s, `INSERT HIGH_PRIORITY INTO %n.%n VALUES (%?, %?, "TiDB bootstrap version.") ON DUPLICATE KEY UPDATE VARIABLE_VALUE=%?`,
		mysql.SystemDB, mysql.TiDBTable, tidbServerVersionVar, currentBootstrapVersion, currentBootstrapVersion,
	)
}

// getBootstrapVersion gets bootstrap version from mysql.tidb table;
func getBootstrapVersion(s sessiontypes.Session) (int64, error) {
	sVal, isNull, err := getTiDBVar(s, tidbServerVersionVar)
	if err != nil {
		return 0, errors.Trace(err)
	}
	if isNull {
		return 0, nil
	}
	return strconv.ParseInt(sVal, 10, 64)
}

// doDDLWorks executes DDL statements in bootstrap stage.
func doDDLWorks(s sessiontypes.Session) {
	// Create a test database.
	mustExecute(s, "CREATE DATABASE IF NOT EXISTS test")
	// Create system db.
	mustExecute(s, "CREATE DATABASE IF NOT EXISTS %n", mysql.SystemDB)
	// Create user table.
	mustExecute(s, CreateUserTable)
	// Create password history.
	mustExecute(s, CreatePasswordHistory)
	// Create privilege tables.
	mustExecute(s, CreateGlobalPrivTable)
	mustExecute(s, CreateDBPrivTable)
	mustExecute(s, CreateTablePrivTable)
	mustExecute(s, CreateColumnPrivTable)
	// Create global system variable table.
	mustExecute(s, CreateGlobalVariablesTable)
	// Create TiDB table.
	mustExecute(s, CreateTiDBTable)
	// Create help table.
	mustExecute(s, CreateHelpTopic)
	// Create stats_meta table.
	mustExecute(s, CreateStatsMetaTable)
	// Create stats_columns table.
	mustExecute(s, CreateStatsColsTable)
	// Create stats_buckets table.
	mustExecute(s, CreateStatsBucketsTable)
	// Create gc_delete_range table.
	mustExecute(s, CreateGCDeleteRangeTable)
	// Create gc_delete_range_done table.
	mustExecute(s, CreateGCDeleteRangeDoneTable)
	// Create stats_feedback table.
	// NOTE: Feedback is deprecated, but we still need to create this table for compatibility.
	mustExecute(s, CreateStatsFeedbackTable)
	// Create role_edges table.
	mustExecute(s, CreateRoleEdgesTable)
	// Create default_roles table.
	mustExecute(s, CreateDefaultRolesTable)
	// Create bind_info table.
	initBindInfoTable(s)
	// Create stats_topn_store table.
	mustExecute(s, CreateStatsTopNTable)
	// Create expr_pushdown_blacklist table.
	mustExecute(s, CreateExprPushdownBlacklist)
	// Create opt_rule_blacklist table.
	mustExecute(s, CreateOptRuleBlacklist)
	// Create stats_extended table.
	mustExecute(s, CreateStatsExtended)
	// Create stats_fm_sketch table.
	mustExecute(s, CreateStatsFMSketchTable)
	// Create global_grants
	mustExecute(s, CreateGlobalGrantsTable)
	// Create capture_plan_baselines_blacklist
	mustExecute(s, CreateCapturePlanBaselinesBlacklist)
	// Create column_stats_usage table
	mustExecute(s, CreateColumnStatsUsageTable)
	// Create table_cache_meta table.
	mustExecute(s, CreateTableCacheMetaTable)
	// Create analyze_options table.
	mustExecute(s, CreateAnalyzeOptionsTable)
	// Create stats_history table.
	mustExecute(s, CreateStatsHistory)
	// Create stats_meta_history table.
	mustExecute(s, CreateStatsMetaHistory)
	// Create analyze_jobs table.
	mustExecute(s, CreateAnalyzeJobs)
	// Create advisory_locks table.
	mustExecute(s, CreateAdvisoryLocks)
	// Create mdl view.
	mustExecute(s, CreateMDLView)
	// Create plan_replayer_status table
	mustExecute(s, CreatePlanReplayerStatusTable)
	// Create plan_replayer_task table
	mustExecute(s, CreatePlanReplayerTaskTable)
	// Create stats_meta_table_locked table
	mustExecute(s, CreateStatsTableLocked)
	// Create tidb_ttl_table_status table
	mustExecute(s, CreateTTLTableStatus)
	// Create tidb_ttl_task table
	mustExecute(s, CreateTTLTask)
	// Create tidb_ttl_job_history table
	mustExecute(s, CreateTTLJobHistory)
	// Create tidb_global_task table
	mustExecute(s, CreateGlobalTask)
	// Create tidb_global_task_history table
	mustExecute(s, CreateGlobalTaskHistory)
	// Create tidb_import_jobs
	mustExecute(s, CreateImportJobs)
	// create runaway_watch
	mustExecute(s, CreateRunawayWatchTable)
	// create runaway_queries
	mustExecute(s, CreateRunawayTable)
	// create tidb_timers
	mustExecute(s, CreateTimers)
	// create runaway_watch done
	mustExecute(s, CreateDoneRunawayWatchTable)
	// create dist_framework_meta
	mustExecute(s, CreateDistFrameworkMeta)
	// create request_unit_by_group
	mustExecute(s, CreateRequestUnitByGroupTable)
	// create tidb_pitr_id_map
	mustExecute(s, CreatePITRIDMap)
	// create `sys` schema
	mustExecute(s, CreateSysSchema)
	// create `sys.schema_unused_indexes` view
	mustExecute(s, CreateSchemaUnusedIndexesView)
	// create mysql.index_advisor_results
	mustExecute(s, CreateIndexAdvisorTable)
	// create mysql.tidb_kernel_options
	mustExecute(s, CreateKernelOptionsTable)
}

// doBootstrapSQLFile executes SQL commands in a file as the last stage of bootstrap.
// It is useful for setting the initial value of GLOBAL variables.
func doBootstrapSQLFile(s sessiontypes.Session) error {
	sqlFile := config.GetGlobalConfig().InitializeSQLFile
	ctx := kv.WithInternalSourceType(context.Background(), kv.InternalTxnBootstrap)
	if sqlFile == "" {
		return nil
	}
	logutil.BgLogger().Info("executing -initialize-sql-file", zap.String("file", sqlFile))
	b, err := os.ReadFile(sqlFile) //nolint:gosec
	if err != nil {
		if intest.InTest {
			return err
		}
		logutil.BgLogger().Fatal("unable to read InitializeSQLFile", zap.Error(err))
	}
	stmts, err := s.Parse(ctx, string(b))
	if err != nil {
		if intest.InTest {
			return err
		}
		logutil.BgLogger().Fatal("unable to parse InitializeSQLFile", zap.Error(err))
	}
	for _, stmt := range stmts {
		rs, err := s.ExecuteStmt(ctx, stmt)
		if err != nil {
			logutil.BgLogger().Warn("InitializeSQLFile error", zap.Error(err))
		}
		if rs != nil {
			// I don't believe we need to drain the result-set in bootstrap mode
			// but if required we can do this here in future.
			if err := rs.Close(); err != nil {
				logutil.BgLogger().Fatal("unable to close result", zap.Error(err))
			}
		}
	}
	return nil
}

// doDMLWorks executes DML statements in bootstrap stage.
// All the statements run in a single transaction.
func doDMLWorks(s sessiontypes.Session) {
	mustExecute(s, "BEGIN")
	if config.GetGlobalConfig().Security.SecureBootstrap {
		// If secure bootstrap is enabled, we create a root@localhost account which can login with auth_socket.
		// i.e. mysql -S /tmp/tidb.sock -uroot
		// The auth_socket plugin will validate that the user matches $USER.
		u, err := osuser.Current()
		if err != nil {
			logutil.BgLogger().Fatal("failed to read current user. unable to secure bootstrap.", zap.Error(err))
		}
		mustExecute(s, `INSERT HIGH_PRIORITY INTO mysql.user (Host,User,authentication_string,plugin,Select_priv,Insert_priv,Update_priv,Delete_priv,Create_priv,Drop_priv,Process_priv,Grant_priv,References_priv,Alter_priv,Show_db_priv,
			Super_priv,Create_tmp_table_priv,Lock_tables_priv,Execute_priv,Create_view_priv,Show_view_priv,Create_routine_priv,Alter_routine_priv,Index_priv,Create_user_priv,Event_priv,Repl_slave_priv,Repl_client_priv,Trigger_priv,Create_role_priv,Drop_role_priv,Account_locked,
		    Shutdown_priv,Reload_priv,FILE_priv,Config_priv,Create_Tablespace_Priv,User_attributes,Token_issuer) VALUES
		("localhost", "root", %?, "auth_socket", "Y", "Y", "Y", "Y", "Y", "Y", "Y", "Y", "Y", "Y", "Y", "Y", "Y", "Y", "Y", "Y", "Y", "Y", "Y", "Y", "Y", "Y", "Y", "Y", "Y", "Y", "Y", "N", "Y", "Y", "Y", "Y", "Y", null, "")`, u.Username)
	} else {
		mustExecute(s, `INSERT HIGH_PRIORITY INTO mysql.user (Host,User,authentication_string,plugin,Select_priv,Insert_priv,Update_priv,Delete_priv,Create_priv,Drop_priv,Process_priv,Grant_priv,References_priv,Alter_priv,Show_db_priv,
			Super_priv,Create_tmp_table_priv,Lock_tables_priv,Execute_priv,Create_view_priv,Show_view_priv,Create_routine_priv,Alter_routine_priv,Index_priv,Create_user_priv,Event_priv,Repl_slave_priv,Repl_client_priv,Trigger_priv,Create_role_priv,Drop_role_priv,Account_locked,
		    Shutdown_priv,Reload_priv,FILE_priv,Config_priv,Create_Tablespace_Priv,User_attributes,Token_issuer) VALUES
		("%", "root", "", "mysql_native_password", "Y", "Y", "Y", "Y", "Y", "Y", "Y", "Y", "Y", "Y", "Y", "Y", "Y", "Y", "Y", "Y", "Y", "Y", "Y", "Y", "Y", "Y", "Y", "Y", "Y", "Y", "Y", "N", "Y", "Y", "Y", "Y", "Y", null, "")`)
	}

	// For GLOBAL scoped system variables, insert the initial value
	// into the mysql.global_variables table. This is only run on initial
	// bootstrap, and in some cases we will use a different default value
	// for new installs versus existing installs.

	values := make([]string, 0, len(variable.GetSysVars()))
	for k, v := range variable.GetSysVars() {
		if !v.HasGlobalScope() {
			continue
		}
		vVal := variable.GlobalSystemVariableInitialValue(v.Name, v.Value)

		// sanitize k and vVal
		value := fmt.Sprintf(`("%s", "%s")`, sqlescape.EscapeString(k), sqlescape.EscapeString(vVal))
		values = append(values, value)
	}
	sql := fmt.Sprintf("INSERT HIGH_PRIORITY INTO %s.%s VALUES %s;", mysql.SystemDB, mysql.GlobalVariablesTable,
		strings.Join(values, ", "))
	mustExecute(s, sql)

	mustExecute(s, `INSERT HIGH_PRIORITY INTO %n.%n VALUES(%?, %?, "Bootstrap flag. Do not delete.") ON DUPLICATE KEY UPDATE VARIABLE_VALUE=%?`,
		mysql.SystemDB, mysql.TiDBTable, bootstrappedVar, varTrue, varTrue,
	)

	mustExecute(s, `INSERT HIGH_PRIORITY INTO %n.%n VALUES(%?, %?, "Bootstrap version. Do not delete.")`,
		mysql.SystemDB, mysql.TiDBTable, tidbServerVersionVar, currentBootstrapVersion,
	)
	writeSystemTZ(s)

	writeNewCollationParameter(s, config.GetGlobalConfig().NewCollationsEnabledOnFirstBootstrap)

	writeStmtSummaryVars(s)

	writeDDLTableVersion(s)

	ctx := kv.WithInternalSourceType(context.Background(), kv.InternalTxnBootstrap)
	_, err := s.ExecuteInternal(ctx, "COMMIT")
	if err != nil {
		sleepTime := 1 * time.Second
		logutil.BgLogger().Info("doDMLWorks failed", zap.Error(err), zap.Duration("sleeping time", sleepTime))
		time.Sleep(sleepTime)
		// Check if TiDB is already bootstrapped.
		b, err1 := checkBootstrapped(s)
		if err1 != nil {
			logutil.BgLogger().Fatal("doDMLWorks failed", zap.Error(err1))
		}
		if b {
			return
		}
		logutil.BgLogger().Fatal("doDMLWorks failed", zap.Error(err))
	}
}

func mustExecute(s sessiontypes.Session, sql string, args ...any) {
	ctx, cancel := context.WithTimeout(context.Background(), time.Duration(internalSQLTimeout)*time.Second)
	ctx = kv.WithInternalSourceType(ctx, kv.InternalTxnBootstrap)
	_, err := s.ExecuteInternal(ctx, sql, args...)
	defer cancel()
	if err != nil {
		logutil.BgLogger().Fatal("mustExecute error", zap.Error(err), zap.Stack("stack"))
	}
}

// oldPasswordUpgrade upgrade password to MySQL compatible format
func oldPasswordUpgrade(pass string) (string, error) {
	hash1, err := hex.DecodeString(pass)
	if err != nil {
		return "", errors.Trace(err)
	}

	hash2 := auth.Sha1Hash(hash1)
	newpass := fmt.Sprintf("*%X", hash2)
	return newpass, nil
}

// rebuildAllPartitionValueMapAndSorted rebuilds all value map and sorted info for list column partitions with InfoSchema.
func rebuildAllPartitionValueMapAndSorted(ctx context.Context, s *session) {
	type partitionExpr interface {
		PartitionExpr() *tables.PartitionExpr
	}

	p := parser.New()
	is := s.GetInfoSchema().(infoschema.InfoSchema)
	dbs := is.ListTablesWithSpecialAttribute(infoschemacontext.PartitionAttribute)
	for _, db := range dbs {
		for _, t := range db.TableInfos {
			pi := t.GetPartitionInfo()
			if pi == nil || pi.Type != model.PartitionTypeList {
				continue
			}
			tbl, ok := is.TableByID(ctx, t.ID)
			intest.Assert(ok, "table not found in infoschema")
			pe := tbl.(partitionExpr).PartitionExpr()
			for _, cp := range pe.ColPrunes {
				if err := cp.RebuildPartitionValueMapAndSorted(p, pi.Definitions); err != nil {
					logutil.BgLogger().Warn("build list column partition value map and sorted failed")
					break
				}
			}
		}
	}
}<|MERGE_RESOLUTION|>--- conflicted
+++ resolved
@@ -1237,17 +1237,16 @@
 	version239 = 239
 
 	// version 240
-<<<<<<< HEAD
 	// Add index on user field for some mysql tables.
-=======
+	version240 = 240
+
 	// Add indexes to mysql.analyze_jobs to speed up the query.
->>>>>>> b079b5f1
-	version240 = 240
+	version241 = 241
 )
 
 // currentBootstrapVersion is defined as a variable, so we can modify its value for testing.
 // please make sure this is the largest version
-var currentBootstrapVersion int64 = version240
+var currentBootstrapVersion int64 = version241
 
 // DDL owner key's expired time is ManagerSessionTTL seconds, we should wait the time and give more time to have a chance to finish it.
 var internalSQLTimeout = owner.ManagerSessionTTL + 15
@@ -3334,8 +3333,6 @@
 	doReentrantDDL(s, "ALTER TABLE mysql.tidb_global_task_history ADD COLUMN modify_params json AFTER `error`;", infoschema.ErrColumnExists)
 }
 
-<<<<<<< HEAD
-=======
 const (
 	// addAnalyzeJobsSchemaTableStateIndex is a DDL statement that adds an index on (table_schema, table_name, state)
 	// columns to mysql.analyze_jobs table. This index is currently unused since queries filter on partition_name='',
@@ -3346,13 +3343,18 @@
 	addAnalyzeJobsSchemaTablePartitionStateIndex = "ALTER TABLE mysql.analyze_jobs ADD INDEX idx_schema_table_partition_state (table_schema, table_name, partition_name, state)"
 )
 
->>>>>>> b079b5f1
 func upgradeToVer240(s sessiontypes.Session, ver int64) {
 	if ver >= version240 {
 		return
 	}
-<<<<<<< HEAD
-
+	doReentrantDDL(s, addAnalyzeJobsSchemaTableStateIndex, dbterror.ErrDupKeyName)
+	doReentrantDDL(s, addAnalyzeJobsSchemaTablePartitionStateIndex, dbterror.ErrDupKeyName)
+}
+
+func upgradeToVer241(s sessiontypes.Session, ver int64) {
+	if ver >= version241 {
+		return
+	}
 	doReentrantDDL(s, "ALTER TABLE mysql.user ADD INDEX i_user (user)", dbterror.ErrDupKeyName)
 	doReentrantDDL(s, "ALTER TABLE mysql.global_priv ADD INDEX i_user (user)", dbterror.ErrDupKeyName)
 	doReentrantDDL(s, "ALTER TABLE mysql.db ADD INDEX i_user (user)", dbterror.ErrDupKeyName)
@@ -3360,10 +3362,6 @@
 	doReentrantDDL(s, "ALTER TABLE mysql.columns_priv ADD INDEX i_user (user)", dbterror.ErrDupKeyName)
 	doReentrantDDL(s, "ALTER TABLE mysql.global_grants ADD INDEX i_user (user)", dbterror.ErrDupKeyName)
 	doReentrantDDL(s, "ALTER TABLE mysql.default_roles ADD INDEX i_user (user)", dbterror.ErrDupKeyName)
-=======
-	doReentrantDDL(s, addAnalyzeJobsSchemaTableStateIndex, dbterror.ErrDupKeyName)
-	doReentrantDDL(s, addAnalyzeJobsSchemaTablePartitionStateIndex, dbterror.ErrDupKeyName)
->>>>>>> b079b5f1
 }
 
 // initGlobalVariableIfNotExists initialize a global variable with specific val if it does not exist.
