--- conflicted
+++ resolved
@@ -1204,19 +1204,19 @@
 	// ...
 
 	// next version should start with 239
-<<<<<<< HEAD
-	// Add index on user field for some mysql tables.
-=======
 
 	// version 239
 	// add modify_params to tidb_global_task and tidb_global_task_history.
->>>>>>> a3d60bcf
 	version239 = 239
+
+	// version 240
+	// Add index on user field for some mysql tables.
+	version240 = 240
 )
 
 // currentBootstrapVersion is defined as a variable, so we can modify its value for testing.
 // please make sure this is the largest version
-var currentBootstrapVersion int64 = version239
+var currentBootstrapVersion int64 = version240
 
 // DDL owner key's expired time is ManagerSessionTTL seconds, we should wait the time and give more time to have a chance to finish it.
 var internalSQLTimeout = owner.ManagerSessionTTL + 15
@@ -3288,11 +3288,10 @@
 	// empty, just make lint happy.
 }
 
-func upgradeToVer239(s sessiontypes.Session, ver int64) {
-	if ver >= version239 {
-		return
-	}
-<<<<<<< HEAD
+func upgradeToVer240(s sessiontypes.Session, ver int64) {
+	if ver >= version40 {
+		return
+	}
 
 	mustExecute(s, "ALTER TABLE mysql.user ADD INDEX (user)")
 	mustExecute(s, "ALTER TABLE mysql.global_priv ADD INDEX (user)")
@@ -3301,10 +3300,14 @@
 	mustExecute(s, "ALTER TABLE mysql.columns_priv ADD INDEX (user)")
 	mustExecute(s, "ALTER TABLE mysql.global_grants ADD INDEX (user)")
 	mustExecute(s, "ALTER TABLE mysql.default_roles ADD INDEX (user)")
-=======
+}
+
+func upgradeToVer239(s sessiontypes.Session, ver int64) {
+	if ver >= version239 {
+		return
+	}
 	doReentrantDDL(s, "ALTER TABLE mysql.tidb_global_task ADD COLUMN modify_params json AFTER `error`;", infoschema.ErrColumnExists)
 	doReentrantDDL(s, "ALTER TABLE mysql.tidb_global_task_history ADD COLUMN modify_params json AFTER `error`;", infoschema.ErrColumnExists)
->>>>>>> a3d60bcf
 }
 
 // initGlobalVariableIfNotExists initialize a global variable with specific val if it does not exist.
