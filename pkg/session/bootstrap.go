--- conflicted
+++ resolved
@@ -1228,12 +1228,6 @@
 	// Add last_stats_histograms_version to mysql.stats_meta.
 	version220 = 220
 
-	// version 221
-<<<<<<< HEAD
-	// add modify_params to tidb_global_task and tidb_global_task_history.
-	version221 = 221
-
-=======
 	// Update mysql.tidb_pitr_id_map to add restore_id as a primary key field
 	version221 = 221
 
@@ -1241,21 +1235,20 @@
 	//   create `mysql.tidb_restore_registry` table
 	version222 = 222
 
+	// version 223
+	// add modify_params to tidb_global_task and tidb_global_task_history.
+	version223 = 223
+
 	// ...
 	// [version223, version238] is the version range reserved for patches of 8.5.x
 	// ...
 
->>>>>>> 0c9f23fa
 	// next version should start with 239
 )
 
 // currentBootstrapVersion is defined as a variable, so we can modify its value for testing.
 // please make sure this is the largest version
-<<<<<<< HEAD
-var currentBootstrapVersion int64 = version221
-=======
-var currentBootstrapVersion int64 = version222
->>>>>>> 0c9f23fa
+var currentBootstrapVersion int64 = version223
 
 // DDL owner key's expired time is ManagerSessionTTL seconds, we should wait the time and give more time to have a chance to finish it.
 var internalSQLTimeout = owner.ManagerSessionTTL + 15
@@ -1432,10 +1425,8 @@
 		upgradeToVer219,
 		upgradeToVer220,
 		upgradeToVer221,
-<<<<<<< HEAD
-=======
 		upgradeToVer222,
->>>>>>> 0c9f23fa
+		upgradeToVer223,
 	}
 )
 
@@ -3291,10 +3282,6 @@
 	if ver >= version221 {
 		return
 	}
-<<<<<<< HEAD
-	doReentrantDDL(s, "ALTER TABLE mysql.tidb_global_task ADD COLUMN modify_params json AFTER `error`;", infoschema.ErrColumnExists)
-	doReentrantDDL(s, "ALTER TABLE mysql.tidb_global_task_history ADD COLUMN modify_params json AFTER `error`;", infoschema.ErrColumnExists)
-=======
 	doReentrantDDL(s, "ALTER TABLE mysql.tidb_pitr_id_map ADD COLUMN restore_id BIGINT NOT NULL DEFAULT 0", infoschema.ErrColumnExists)
 	doReentrantDDL(s, "ALTER TABLE mysql.tidb_pitr_id_map DROP PRIMARY KEY")
 	doReentrantDDL(s, "ALTER TABLE mysql.tidb_pitr_id_map ADD PRIMARY KEY(restore_id, restored_ts, upstream_cluster_id, segment_id)")
@@ -3305,7 +3292,15 @@
 		return
 	}
 	doReentrantDDL(s, CreateRestoreRegistryTable)
->>>>>>> 0c9f23fa
+}
+
+func upgradeToVer223(s sessiontypes.Session, ver int64) {
+	if ver >= version223 {
+		return
+	}
+
+	doReentrantDDL(s, "ALTER TABLE mysql.tidb_global_task ADD COLUMN modify_params json AFTER `error`;", infoschema.ErrColumnExists)
+	doReentrantDDL(s, "ALTER TABLE mysql.tidb_global_task_history ADD COLUMN modify_params json AFTER `error`;", infoschema.ErrColumnExists)
 }
 
 // initGlobalVariableIfNotExists initialize a global variable with specific val if it does not exist.
