--- conflicted
+++ resolved
@@ -1248,26 +1248,20 @@
 	// Add index on user field for some mysql tables.
 	version241 = 241
 
-<<<<<<< HEAD
-	// version242 add Max_user_connections into mysql.user.
-	version242 = 242
-=======
 	// version 242
 	//   insert `cluster_id` into the `mysql.tidb` table.
 	version242 = 242
 
 	// Add max_node_count column to tidb_global_task and tidb_global_task_history.
 	version243 = 243
->>>>>>> a9e69d5b
+
+	// version242 add Max_user_connections into mysql.user.
+	version244 = 244
 )
 
 // currentBootstrapVersion is defined as a variable, so we can modify its value for testing.
 // please make sure this is the largest version
-<<<<<<< HEAD
-var currentBootstrapVersion int64 = version242
-=======
-var currentBootstrapVersion int64 = version243
->>>>>>> a9e69d5b
+var currentBootstrapVersion int64 = version244
 
 // DDL owner key's expired time is ManagerSessionTTL seconds, we should wait the time and give more time to have a chance to finish it.
 var internalSQLTimeout = owner.ManagerSessionTTL + 15
@@ -1445,10 +1439,8 @@
 		upgradeToVer240,
 		upgradeToVer241,
 		upgradeToVer242,
-<<<<<<< HEAD
-=======
 		upgradeToVer243,
->>>>>>> a9e69d5b
+		upgradeToVer244,
 	}
 )
 
@@ -3344,8 +3336,6 @@
 	doReentrantDDL(s, "ALTER TABLE mysql.default_roles ADD INDEX i_user (user)", dbterror.ErrDupKeyName)
 }
 
-<<<<<<< HEAD
-=======
 // writeClusterID writes cluster id into mysql.tidb
 func writeClusterID(s sessiontypes.Session) {
 	ctx, cancel := context.WithTimeout(context.Background(), time.Duration(internalSQLTimeout)*time.Second)
@@ -3362,14 +3352,10 @@
 	)
 }
 
->>>>>>> a9e69d5b
 func upgradeToVer242(s sessiontypes.Session, ver int64) {
 	if ver >= version242 {
 		return
 	}
-<<<<<<< HEAD
-	doReentrantDDL(s, "ALTER TABLE mysql.user ADD COLUMN IF NOT EXISTS `Max_user_connections` SMALLINT UNSIGNED DEFAULT 0 AFTER `Password_lifetime`")
-=======
 
 	writeClusterID(s)
 }
@@ -3380,7 +3366,13 @@
 	}
 	doReentrantDDL(s, "ALTER TABLE mysql.tidb_global_task ADD COLUMN max_node_count INT DEFAULT 0 AFTER `modify_params`;", infoschema.ErrColumnExists)
 	doReentrantDDL(s, "ALTER TABLE mysql.tidb_global_task_history ADD COLUMN max_node_count INT DEFAULT 0 AFTER `modify_params`;", infoschema.ErrColumnExists)
->>>>>>> a9e69d5b
+}
+
+func upgradeToVer244(s sessiontypes.Session, ver int64) {
+	if ver >= version244 {
+		return
+	}
+	doReentrantDDL(s, "ALTER TABLE mysql.user ADD COLUMN IF NOT EXISTS `Max_user_connections` SMALLINT UNSIGNED DEFAULT 0 AFTER `Password_lifetime`")
 }
 
 // initGlobalVariableIfNotExists initialize a global variable with specific val if it does not exist.
