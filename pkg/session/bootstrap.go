// Copyright 2015 PingCAP, Inc.
//
// Licensed under the Apache License, Version 2.0 (the "License");
// you may not use this file except in compliance with the License.
// You may obtain a copy of the License at
//
//     http://www.apache.org/licenses/LICENSE-2.0
//
// Unless required by applicable law or agreed to in writing, software
// distributed under the License is distributed on an "AS IS" BASIS,
// WITHOUT WARRANTIES OR CONDITIONS OF ANY KIND, either express or implied.
// See the License for the specific language governing permissions and
// limitations under the License.

// Copyright 2013 The ql Authors. All rights reserved.
// Use of this source code is governed by a BSD-style
// license that can be found in the LICENSES/QL-LICENSE file.

package session

import (
	"context"
	"encoding/hex"
	"fmt"
	"os"
	osuser "os/user"
	"strconv"
	"strings"
	"time"

	"github.com/pingcap/errors"
	"github.com/pingcap/tidb/pkg/config"
	"github.com/pingcap/tidb/pkg/domain"
	"github.com/pingcap/tidb/pkg/infoschema"
	infoschemacontext "github.com/pingcap/tidb/pkg/infoschema/context"
	"github.com/pingcap/tidb/pkg/kv"
	"github.com/pingcap/tidb/pkg/meta/metadef"
	"github.com/pingcap/tidb/pkg/owner"
	"github.com/pingcap/tidb/pkg/parser"
	"github.com/pingcap/tidb/pkg/parser/ast"
	"github.com/pingcap/tidb/pkg/parser/auth"
	"github.com/pingcap/tidb/pkg/parser/mysql"
	"github.com/pingcap/tidb/pkg/parser/terror"
	"github.com/pingcap/tidb/pkg/session/sessionapi"
	"github.com/pingcap/tidb/pkg/sessionctx/vardef"
	"github.com/pingcap/tidb/pkg/sessionctx/variable"
	storepkg "github.com/pingcap/tidb/pkg/store"
	"github.com/pingcap/tidb/pkg/table/tables"
	"github.com/pingcap/tidb/pkg/util/intest"
	"github.com/pingcap/tidb/pkg/util/logutil"
	"github.com/pingcap/tidb/pkg/util/sqlescape"
	"github.com/pingcap/tidb/pkg/util/sqlexec"
	"go.uber.org/zap"
)

// bootstrapOwnerKey is the key used by ddl owner mutex during boostrap.
var bootstrapOwnerKey = "/tidb/distributeDDLOwnerLock/"

const (
	// CreateUserTable is the SQL statement creates User table in system db.
	// WARNING: There are some limitations on altering the schema of mysql.user table.
	// Adding columns that are nullable or have default values is permitted.
	// But operations like dropping or renaming columns may break the compatibility with BR.
	// REFERENCE ISSUE: https://github.com/pingcap/tidb/issues/38785
	CreateUserTable = `CREATE TABLE IF NOT EXISTS mysql.user (
		Host					CHAR(255),
		User					CHAR(32),
		authentication_string	TEXT,
		plugin					CHAR(64),
		Select_priv				ENUM('N','Y') NOT NULL DEFAULT 'N',
		Insert_priv				ENUM('N','Y') NOT NULL DEFAULT 'N',
		Update_priv				ENUM('N','Y') NOT NULL DEFAULT 'N',
		Delete_priv				ENUM('N','Y') NOT NULL DEFAULT 'N',
		Create_priv				ENUM('N','Y') NOT NULL DEFAULT 'N',
		Drop_priv				ENUM('N','Y') NOT NULL DEFAULT 'N',
		Process_priv			ENUM('N','Y') NOT NULL DEFAULT 'N',
		Grant_priv				ENUM('N','Y') NOT NULL DEFAULT 'N',
		References_priv			ENUM('N','Y') NOT NULL DEFAULT 'N',
		Alter_priv				ENUM('N','Y') NOT NULL DEFAULT 'N',
		Show_db_priv			ENUM('N','Y') NOT NULL DEFAULT 'N',
		Super_priv				ENUM('N','Y') NOT NULL DEFAULT 'N',
		Create_tmp_table_priv	ENUM('N','Y') NOT NULL DEFAULT 'N',
		Lock_tables_priv		ENUM('N','Y') NOT NULL DEFAULT 'N',
		Execute_priv			ENUM('N','Y') NOT NULL DEFAULT 'N',
		Create_view_priv		ENUM('N','Y') NOT NULL DEFAULT 'N',
		Show_view_priv			ENUM('N','Y') NOT NULL DEFAULT 'N',
		Create_routine_priv		ENUM('N','Y') NOT NULL DEFAULT 'N',
		Alter_routine_priv		ENUM('N','Y') NOT NULL DEFAULT 'N',
		Index_priv				ENUM('N','Y') NOT NULL DEFAULT 'N',
		Create_user_priv		ENUM('N','Y') NOT NULL DEFAULT 'N',
		Event_priv				ENUM('N','Y') NOT NULL DEFAULT 'N',
		Repl_slave_priv	    	ENUM('N','Y') NOT NULL DEFAULT 'N',
		Repl_client_priv		ENUM('N','Y') NOT NULL DEFAULT 'N',
		Trigger_priv			ENUM('N','Y') NOT NULL DEFAULT 'N',
		Create_role_priv		ENUM('N','Y') NOT NULL DEFAULT 'N',
		Drop_role_priv			ENUM('N','Y') NOT NULL DEFAULT 'N',
		Account_locked			ENUM('N','Y') NOT NULL DEFAULT 'N',
		Shutdown_priv			ENUM('N','Y') NOT NULL DEFAULT 'N',
		Reload_priv				ENUM('N','Y') NOT NULL DEFAULT 'N',
		FILE_priv				ENUM('N','Y') NOT NULL DEFAULT 'N',
		Config_priv				ENUM('N','Y') NOT NULL DEFAULT 'N',
		Create_Tablespace_Priv  ENUM('N','Y') NOT NULL DEFAULT 'N',
		Password_reuse_history  smallint unsigned DEFAULT NULL,
		Password_reuse_time     smallint unsigned DEFAULT NULL,
		User_attributes			json,
		Token_issuer			VARCHAR(255),
		Password_expired		ENUM('N','Y') NOT NULL DEFAULT 'N',
		Password_last_changed	TIMESTAMP DEFAULT CURRENT_TIMESTAMP(),
		Password_lifetime		SMALLINT UNSIGNED DEFAULT NULL,
		Max_user_connections 	INT UNSIGNED NOT NULL DEFAULT 0,
		PRIMARY KEY (Host, User),
		KEY i_user (User));`
	// CreateGlobalPrivTable is the SQL statement creates Global scope privilege table in system db.
	CreateGlobalPrivTable = "CREATE TABLE IF NOT EXISTS mysql.global_priv (" +
		"Host CHAR(255) NOT NULL DEFAULT ''," +
		"User CHAR(80) NOT NULL DEFAULT ''," +
		"Priv LONGTEXT NOT NULL DEFAULT ''," +
		"PRIMARY KEY (Host, User)," +
		"KEY i_user (User))"

	// For `mysql.db`, `mysql.tables_priv` and `mysql.columns_priv` table, we have a slight different
	// schema definition with MySQL: columns `DB`/`Table_name`/`Column_name` are defined with case-insensitive
	// collation(in MySQL, they are case-sensitive).

	// The reason behind this is that when writing those records, MySQL always converts those names into lower case
	// while TiDB does not do so in early implementations, which makes some 'GRANT'/'REVOKE' operations case-sensitive.

	// In order to fix this, we decide to explicitly set case-insensitive collation for the related columns here, to
	// make sure:
	// * The 'GRANT'/'REVOKE' could be case-insensitive for new clusters(compatible with MySQL).
	// * Keep all behaviors unchanged for upgraded cluster.

	// CreateDBTable is the SQL statement creates DB scope privilege table in system db.
	CreateDBTable = `CREATE TABLE IF NOT EXISTS mysql.db (
		Host					CHAR(255),
		DB						CHAR(64) CHARSET utf8mb4 COLLATE utf8mb4_general_ci,
		User					CHAR(32),
		Select_priv				ENUM('N','Y') NOT NULL DEFAULT 'N',
		Insert_priv				ENUM('N','Y') NOT NULL DEFAULT 'N',
		Update_priv				ENUM('N','Y') NOT NULL DEFAULT 'N',
		Delete_priv				ENUM('N','Y') NOT NULL DEFAULT 'N',
		Create_priv				ENUM('N','Y') NOT NULL DEFAULT 'N',
		Drop_priv				ENUM('N','Y') NOT NULL DEFAULT 'N',
		Grant_priv				ENUM('N','Y') NOT NULL DEFAULT 'N',
		References_priv 		ENUM('N','Y') NOT NULL DEFAULT 'N',
		Index_priv				ENUM('N','Y') NOT NULL DEFAULT 'N',
		Alter_priv				ENUM('N','Y') NOT NULL DEFAULT 'N',
		Create_tmp_table_priv	ENUM('N','Y') NOT NULL DEFAULT 'N',
		Lock_tables_priv		ENUM('N','Y') NOT NULL DEFAULT 'N',
		Create_view_priv		ENUM('N','Y') NOT NULL DEFAULT 'N',
		Show_view_priv			ENUM('N','Y') NOT NULL DEFAULT 'N',
		Create_routine_priv		ENUM('N','Y') NOT NULL DEFAULT 'N',
		Alter_routine_priv		ENUM('N','Y') NOT NULL DEFAULT 'N',
		Execute_priv			ENUM('N','Y') NOT NULL DEFAULT 'N',
		Event_priv				ENUM('N','Y') NOT NULL DEFAULT 'N',
		Trigger_priv			ENUM('N','Y') NOT NULL DEFAULT 'N',
		PRIMARY KEY (Host, DB, User),
		KEY i_user (User));`
	// CreateTablesPrivTable is the SQL statement creates table scope privilege table in system db.
	CreateTablesPrivTable = `CREATE TABLE IF NOT EXISTS mysql.tables_priv (
		Host		CHAR(255),
		DB			CHAR(64) CHARSET utf8mb4 COLLATE utf8mb4_general_ci,
		User		CHAR(32),
		Table_name	CHAR(64) CHARSET utf8mb4 COLLATE utf8mb4_general_ci,
		Grantor		CHAR(77),
		Timestamp	TIMESTAMP DEFAULT CURRENT_TIMESTAMP,
		Table_priv	SET('Select','Insert','Update','Delete','Create','Drop','Grant','Index','Alter','Create View','Show View','Trigger','References'),
		Column_priv	SET('Select','Insert','Update','References'),
		PRIMARY KEY (Host, DB, User, Table_name),
		KEY i_user (User));`
	// CreateColumnsPrivTable is the SQL statement creates column scope privilege table in system db.
	CreateColumnsPrivTable = `CREATE TABLE IF NOT EXISTS mysql.columns_priv (
		Host		CHAR(255),
		DB			CHAR(64) CHARSET utf8mb4 COLLATE utf8mb4_general_ci,
		User		CHAR(32),
		Table_name	CHAR(64) CHARSET utf8mb4 COLLATE utf8mb4_general_ci,
		Column_name	CHAR(64) CHARSET utf8mb4 COLLATE utf8mb4_general_ci,
		Timestamp	TIMESTAMP DEFAULT CURRENT_TIMESTAMP,
		Column_priv	SET('Select','Insert','Update','References'),
		PRIMARY KEY (Host, DB, User, Table_name, Column_name),
		KEY i_user (User));`
	// CreateGlobalVariablesTable is the SQL statement creates global variable table in system db.
	// TODO: MySQL puts GLOBAL_VARIABLES table in INFORMATION_SCHEMA db.
	// INFORMATION_SCHEMA is a virtual db in TiDB. So we put this table in system db.
	// Maybe we will put it back to INFORMATION_SCHEMA.
	CreateGlobalVariablesTable = `CREATE TABLE IF NOT EXISTS mysql.global_variables (
		VARIABLE_NAME  VARCHAR(64) NOT NULL PRIMARY KEY,
		VARIABLE_VALUE VARCHAR(16383) DEFAULT NULL);`
	// CreateTiDBTable is the SQL statement creates a table in system db.
	// This table is a key-value struct contains some information used by TiDB.
	// Currently we only put bootstrapped in it which indicates if the system is already bootstrapped.
	CreateTiDBTable = `CREATE TABLE IF NOT EXISTS mysql.tidb (
		VARIABLE_NAME  	VARCHAR(64) NOT NULL PRIMARY KEY,
		VARIABLE_VALUE 	VARCHAR(1024) DEFAULT NULL,
		COMMENT 		VARCHAR(1024));`

	// CreateHelpTopicTable is the SQL statement creates help_topic table in system db.
	// See: https://dev.mysql.com/doc/refman/5.5/en/system-database.html#system-database-help-tables
	CreateHelpTopicTable = `CREATE TABLE IF NOT EXISTS mysql.help_topic (
  		help_topic_id 		INT(10) UNSIGNED NOT NULL,
  		name 				CHAR(64) NOT NULL,
  		help_category_id 	SMALLINT(5) UNSIGNED NOT NULL,
  		description 		TEXT NOT NULL,
  		example 			TEXT NOT NULL,
  		url 				TEXT NOT NULL,
  		PRIMARY KEY (help_topic_id) clustered,
  		UNIQUE KEY name (name)
		) ENGINE=InnoDB DEFAULT CHARSET=utf8 STATS_PERSISTENT=0 COMMENT='help topics';`

	// CreateStatsMetaTable stores the meta of table statistics.
	CreateStatsMetaTable = `CREATE TABLE IF NOT EXISTS mysql.stats_meta (
		version 					BIGINT(64) UNSIGNED NOT NULL,
		table_id 					BIGINT(64) NOT NULL,
		modify_count				BIGINT(64) NOT NULL DEFAULT 0,
		count 						BIGINT(64) UNSIGNED NOT NULL DEFAULT 0,
		snapshot        			BIGINT(64) UNSIGNED NOT NULL DEFAULT 0,
		last_stats_histograms_version 	BIGINT(64) UNSIGNED DEFAULT NULL,
		INDEX idx_ver(version),
		UNIQUE INDEX tbl(table_id)
	);`

	// CreateStatsHistogramsTable stores the statistics of table columns.
	CreateStatsHistogramsTable = `CREATE TABLE IF NOT EXISTS mysql.stats_histograms (
		table_id 			BIGINT(64) NOT NULL,
		is_index 			TINYINT(2) NOT NULL,
		hist_id 			BIGINT(64) NOT NULL,
		distinct_count 		BIGINT(64) NOT NULL,
		null_count 			BIGINT(64) NOT NULL DEFAULT 0,
		tot_col_size 		BIGINT(64) NOT NULL DEFAULT 0,
		modify_count 		BIGINT(64) NOT NULL DEFAULT 0,
		version 			BIGINT(64) UNSIGNED NOT NULL DEFAULT 0,
		cm_sketch 			BLOB(6291456),
		stats_ver 			BIGINT(64) NOT NULL DEFAULT 0,
		flag 				BIGINT(64) NOT NULL DEFAULT 0,
		correlation 		DOUBLE NOT NULL DEFAULT 0,
		last_analyze_pos 	LONGBLOB DEFAULT NULL,
		UNIQUE INDEX tbl(table_id, is_index, hist_id)
	);`

	// CreateStatsBucketsTable stores the histogram info for every table columns.
	CreateStatsBucketsTable = `CREATE TABLE IF NOT EXISTS mysql.stats_buckets (
		table_id 	BIGINT(64) NOT NULL,
		is_index 	TINYINT(2) NOT NULL,
		hist_id 	BIGINT(64) NOT NULL,
		bucket_id 	BIGINT(64) NOT NULL,
		count 		BIGINT(64) NOT NULL,
		repeats 	BIGINT(64) NOT NULL,
		upper_bound LONGBLOB NOT NULL,
		lower_bound LONGBLOB ,
		ndv         BIGINT NOT NULL DEFAULT 0,
		UNIQUE INDEX tbl(table_id, is_index, hist_id, bucket_id)
	);`

	// CreateGCDeleteRangeTable stores schemas which can be deleted by DeleteRange.
	CreateGCDeleteRangeTable = `CREATE TABLE IF NOT EXISTS mysql.gc_delete_range (
		job_id 		BIGINT NOT NULL COMMENT "the DDL job ID",
		element_id 	BIGINT NOT NULL COMMENT "the schema element ID",
		start_key 	VARCHAR(255) NOT NULL COMMENT "encoded in hex",
		end_key 	VARCHAR(255) NOT NULL COMMENT "encoded in hex",
		ts 			BIGINT NOT NULL COMMENT "timestamp in uint64",
		UNIQUE KEY delete_range_index (job_id, element_id)
	);`

	// CreateGCDeleteRangeDoneTable stores schemas which are already deleted by DeleteRange.
	CreateGCDeleteRangeDoneTable = `CREATE TABLE IF NOT EXISTS mysql.gc_delete_range_done (
		job_id 		BIGINT NOT NULL COMMENT "the DDL job ID",
		element_id 	BIGINT NOT NULL COMMENT "the schema element ID",
		start_key 	VARCHAR(255) NOT NULL COMMENT "encoded in hex",
		end_key 	VARCHAR(255) NOT NULL COMMENT "encoded in hex",
		ts 			BIGINT NOT NULL COMMENT "timestamp in uint64",
		UNIQUE KEY delete_range_done_index (job_id, element_id)
	);`

	// CreateStatsFeedbackTable stores the feedback info which is used to update stats.
	// NOTE: Feedback is deprecated, but we still need to create this table for compatibility.
	CreateStatsFeedbackTable = `CREATE TABLE IF NOT EXISTS mysql.stats_feedback (
		table_id 	BIGINT(64) NOT NULL,
		is_index 	TINYINT(2) NOT NULL,
		hist_id 	BIGINT(64) NOT NULL,
		feedback 	BLOB NOT NULL,
		INDEX hist(table_id, is_index, hist_id)
	);`

	// CreateBindInfoTable stores the sql bind info which is used to update globalBindCache.
	CreateBindInfoTable = `CREATE TABLE IF NOT EXISTS mysql.bind_info (
		original_sql LONGTEXT NOT NULL,
		bind_sql LONGTEXT NOT NULL,
		default_db TEXT NOT NULL,
		status TEXT NOT NULL,
		create_time TIMESTAMP(3) NOT NULL,
		update_time TIMESTAMP(3) NOT NULL,
		charset TEXT NOT NULL,
		collation TEXT NOT NULL,
		source VARCHAR(10) NOT NULL DEFAULT 'unknown',
		sql_digest varchar(64) DEFAULT NULL,
		plan_digest varchar(64) DEFAULT NULL,
		INDEX sql_index(original_sql(700),default_db(68)) COMMENT "accelerate the speed when add global binding query",
		INDEX time_index(update_time) COMMENT "accelerate the speed when querying with last update time",
		UNIQUE INDEX digest_index(plan_digest, sql_digest) COMMENT "avoid duplicated records"
	) ENGINE=InnoDB DEFAULT CHARSET=utf8mb4 COLLATE=utf8mb4_bin;`

	// CreateRoleEdgesTable stores the role and user relationship information.
	CreateRoleEdgesTable = `CREATE TABLE IF NOT EXISTS mysql.role_edges (
		FROM_HOST 			CHAR(60) COLLATE utf8_bin NOT NULL DEFAULT '',
		FROM_USER 			CHAR(32) COLLATE utf8_bin NOT NULL DEFAULT '',
		TO_HOST 			CHAR(60) COLLATE utf8_bin NOT NULL DEFAULT '',
		TO_USER 			CHAR(32) COLLATE utf8_bin NOT NULL DEFAULT '',
		WITH_ADMIN_OPTION 	ENUM('N','Y') CHARACTER SET utf8 COLLATE utf8_general_ci NOT NULL DEFAULT 'N',
		PRIMARY KEY (FROM_HOST,FROM_USER,TO_HOST,TO_USER)
	);`

	// CreateDefaultRolesTable stores the active roles for a user.
	CreateDefaultRolesTable = `CREATE TABLE IF NOT EXISTS mysql.default_roles (
		HOST 				CHAR(60) COLLATE utf8_bin NOT NULL DEFAULT '',
		USER 				CHAR(32) COLLATE utf8_bin NOT NULL DEFAULT '',
		DEFAULT_ROLE_HOST 	CHAR(60) COLLATE utf8_bin NOT NULL DEFAULT '%',
		DEFAULT_ROLE_USER 	CHAR(32) COLLATE utf8_bin NOT NULL DEFAULT '',
		PRIMARY KEY (HOST,USER,DEFAULT_ROLE_HOST,DEFAULT_ROLE_USER),
		KEY i_user (USER))`

	// CreateStatsTopNTable stores topn data of a cmsketch with top n.
	CreateStatsTopNTable = `CREATE TABLE IF NOT EXISTS mysql.stats_top_n (
		table_id 	BIGINT(64) NOT NULL,
		is_index 	TINYINT(2) NOT NULL,
		hist_id 	BIGINT(64) NOT NULL,
		value 		LONGBLOB,
		count 		BIGINT(64) UNSIGNED NOT NULL,
		INDEX tbl(table_id, is_index, hist_id)
	);`

	// CreateStatsFMSketchTable stores FMSketch data of a column histogram.
	CreateStatsFMSketchTable = `CREATE TABLE IF NOT EXISTS mysql.stats_fm_sketch (
		table_id 	BIGINT(64) NOT NULL,
		is_index 	TINYINT(2) NOT NULL,
		hist_id 	BIGINT(64) NOT NULL,
		value 		LONGBLOB,
		INDEX tbl(table_id, is_index, hist_id)
	);`

	// CreateExprPushdownBlacklistTable stores the expressions which are not allowed to be pushed down.
	CreateExprPushdownBlacklistTable = `CREATE TABLE IF NOT EXISTS mysql.expr_pushdown_blacklist (
		name 		CHAR(100) NOT NULL,
		store_type 	CHAR(100) NOT NULL DEFAULT 'tikv,tiflash,tidb',
		reason 		VARCHAR(200)
	);`

	// CreateOptRuleBlacklistTable stores the list of disabled optimizing operations.
	CreateOptRuleBlacklistTable = `CREATE TABLE IF NOT EXISTS mysql.opt_rule_blacklist (
		name 	CHAR(100) NOT NULL
	);`

	// CreateStatsExtendedTable stores the registered extended statistics.
	CreateStatsExtendedTable = `CREATE TABLE IF NOT EXISTS mysql.stats_extended (
		name varchar(32) NOT NULL,
		type tinyint(4) NOT NULL,
		table_id bigint(64) NOT NULL,
		column_ids varchar(32) NOT NULL,
		stats blob DEFAULT NULL,
		version bigint(64) unsigned NOT NULL,
		status tinyint(4) NOT NULL,
		PRIMARY KEY(name, table_id),
		KEY idx_1 (table_id, status, version),
		KEY idx_2 (status, version)
	);`

	// CreateSchemaIndexUsageTable stores the index usage information.
	CreateSchemaIndexUsageTable = `CREATE TABLE IF NOT EXISTS mysql.schema_index_usage (
		TABLE_ID bigint(64),
		INDEX_ID bigint(21),
		QUERY_COUNT bigint(64),
		ROWS_SELECTED bigint(64),
		LAST_USED_AT timestamp,
		PRIMARY KEY(TABLE_ID, INDEX_ID)
	);`
	// CreateGlobalGrantsTable stores dynamic privs
	CreateGlobalGrantsTable = `CREATE TABLE IF NOT EXISTS mysql.global_grants (
		USER char(32) NOT NULL DEFAULT '',
		HOST char(255) NOT NULL DEFAULT '',
		PRIV char(32) NOT NULL DEFAULT '',
		WITH_GRANT_OPTION enum('N','Y') NOT NULL DEFAULT 'N',
		PRIMARY KEY (USER,HOST,PRIV),
		KEY i_user (USER)
	);`
	// CreateCapturePlanBaselinesBlacklistTable stores the baseline capture filter rules.
	CreateCapturePlanBaselinesBlacklistTable = `CREATE TABLE IF NOT EXISTS mysql.capture_plan_baselines_blacklist (
		id bigint(64) auto_increment,
		filter_type varchar(32) NOT NULL COMMENT "type of the filter, only db, table and frequency supported now",
		filter_value varchar(32) NOT NULL,
		key idx(filter_type),
		primary key(id)
	);`
	// CreateColumnStatsUsageTable stores the column stats usage information.
	CreateColumnStatsUsageTable = `CREATE TABLE IF NOT EXISTS mysql.column_stats_usage (
		table_id BIGINT(64) NOT NULL,
		column_id BIGINT(64) NOT NULL,
		last_used_at TIMESTAMP,
		last_analyzed_at TIMESTAMP,
		PRIMARY KEY (table_id, column_id) CLUSTERED
	);`
	// CreateTableCacheMetaTable stores the cached table meta lock information.
	CreateTableCacheMetaTable = `CREATE TABLE IF NOT EXISTS mysql.table_cache_meta (
		tid bigint(11) NOT NULL DEFAULT 0,
		lock_type enum('NONE','READ', 'INTEND', 'WRITE') NOT NULL DEFAULT 'NONE',
		lease bigint(20) NOT NULL DEFAULT 0,
		oldReadLease bigint(20) NOT NULL DEFAULT 0,
		PRIMARY KEY (tid)
	);`
	// CreateAnalyzeOptionsTable stores the analyze options used by analyze and auto analyze.
	CreateAnalyzeOptionsTable = `CREATE TABLE IF NOT EXISTS mysql.analyze_options (
		table_id BIGINT(64) NOT NULL,
		sample_num BIGINT(64) NOT NULL DEFAULT 0,
		sample_rate DOUBLE NOT NULL DEFAULT -1,
		buckets BIGINT(64) NOT NULL DEFAULT 0,
		topn BIGINT(64) NOT NULL DEFAULT -1,
		column_choice enum('DEFAULT','ALL','PREDICATE','LIST') NOT NULL DEFAULT 'DEFAULT',
		column_ids TEXT(19372),
		PRIMARY KEY (table_id) CLUSTERED
	);`
	// CreateStatsHistoryTable stores the historical stats.
	CreateStatsHistoryTable = `CREATE TABLE IF NOT EXISTS mysql.stats_history (
		table_id bigint(64) NOT NULL,
		stats_data longblob NOT NULL,
		seq_no bigint(64) NOT NULL comment 'sequence number of the gzipped data slice',
		version bigint(64) NOT NULL comment 'stats version which corresponding to stats:version in EXPLAIN',
		create_time datetime(6) NOT NULL,
		UNIQUE KEY table_version_seq (table_id, version, seq_no),
		KEY table_create_time (table_id, create_time, seq_no),
    	KEY idx_create_time (create_time)
	);`
	// CreateStatsMetaHistoryTable stores the historical meta stats.
	CreateStatsMetaHistoryTable = `CREATE TABLE IF NOT EXISTS mysql.stats_meta_history (
		table_id bigint(64) NOT NULL,
		modify_count bigint(64) NOT NULL,
		count bigint(64) NOT NULL,
		version bigint(64) NOT NULL comment 'stats version which corresponding to stats:version in EXPLAIN',
    	source varchar(40) NOT NULL,
		create_time datetime(6) NOT NULL,
		UNIQUE KEY table_version (table_id, version),
		KEY table_create_time (table_id, create_time),
    	KEY idx_create_time (create_time)
	);`
	// CreateAnalyzeJobsTable stores the analyze jobs.
	CreateAnalyzeJobsTable = `CREATE TABLE IF NOT EXISTS mysql.analyze_jobs (
		id BIGINT(64) UNSIGNED NOT NULL AUTO_INCREMENT,
		update_time TIMESTAMP NOT NULL DEFAULT CURRENT_TIMESTAMP ON UPDATE CURRENT_TIMESTAMP,
		table_schema CHAR(64) NOT NULL DEFAULT '',
		table_name CHAR(64) NOT NULL DEFAULT '',
		partition_name CHAR(64) NOT NULL DEFAULT '',
		job_info TEXT NOT NULL,
		processed_rows BIGINT(64) UNSIGNED NOT NULL DEFAULT 0,
		start_time TIMESTAMP,
		end_time TIMESTAMP,
		state ENUM('pending', 'running', 'finished', 'failed') NOT NULL,
		fail_reason TEXT,
		instance VARCHAR(512) NOT NULL comment 'address of the TiDB instance executing the analyze job',
		process_id BIGINT(64) UNSIGNED comment 'ID of the process executing the analyze job',
		PRIMARY KEY (id),
		KEY (update_time),
		INDEX idx_schema_table_state (table_schema, table_name, state),
		INDEX idx_schema_table_partition_state (table_schema, table_name, partition_name, state)
	);`
	// CreateAdvisoryLocksTable stores the advisory locks (get_lock, release_lock).
	CreateAdvisoryLocksTable = `CREATE TABLE IF NOT EXISTS mysql.advisory_locks (
		lock_name VARCHAR(64) NOT NULL PRIMARY KEY
	);`
	// CreateTiDBMDLView is a view about metadata locks.
	CreateTiDBMDLView = `CREATE OR REPLACE SQL SECURITY INVOKER VIEW mysql.tidb_mdl_view as (
		SELECT tidb_mdl_info.job_id,
			JSON_UNQUOTE(JSON_EXTRACT(cast(cast(job_meta as char) as json), "$.schema_name")) as db_name,
			JSON_UNQUOTE(JSON_EXTRACT(cast(cast(job_meta as char) as json), "$.table_name")) as table_name,
			JSON_UNQUOTE(JSON_EXTRACT(cast(cast(job_meta as char) as json), "$.query")) as query,
			session_id,
			cluster_tidb_trx.start_time,
			tidb_decode_sql_digests(all_sql_digests, 4096) AS SQL_DIGESTS
		FROM mysql.tidb_ddl_job,
			mysql.tidb_mdl_info,
			information_schema.cluster_tidb_trx
		WHERE tidb_ddl_job.job_id=tidb_mdl_info.job_id
			AND CONCAT(',', tidb_mdl_info.table_ids, ',') REGEXP CONCAT(',(', REPLACE(cluster_tidb_trx.related_table_ids, ',', '|'), '),') != 0
	);`

	// CreatePlanReplayerStatusTable is a table about plan replayer status
	CreatePlanReplayerStatusTable = `CREATE TABLE IF NOT EXISTS mysql.plan_replayer_status (
		sql_digest VARCHAR(128),
		plan_digest VARCHAR(128),
		origin_sql TEXT,
		token VARCHAR(128),
		update_time TIMESTAMP NOT NULL DEFAULT CURRENT_TIMESTAMP ON UPDATE CURRENT_TIMESTAMP,
		fail_reason TEXT,
		instance VARCHAR(512) NOT NULL comment 'address of the TiDB instance executing the plan replayer job');`

	// CreatePlanReplayerTaskTable is a table about plan replayer capture task
	CreatePlanReplayerTaskTable = `CREATE TABLE IF NOT EXISTS mysql.plan_replayer_task (
		sql_digest VARCHAR(128) NOT NULL,
		plan_digest VARCHAR(128) NOT NULL,
		update_time TIMESTAMP NOT NULL DEFAULT CURRENT_TIMESTAMP ON UPDATE CURRENT_TIMESTAMP,
		PRIMARY KEY (sql_digest,plan_digest));`

	// CreateStatsTableLockedTable stores the locked tables
	CreateStatsTableLockedTable = `CREATE TABLE IF NOT EXISTS mysql.stats_table_locked (
		table_id bigint(64) NOT NULL,
		modify_count bigint(64) NOT NULL DEFAULT 0,
		count bigint(64) NOT NULL DEFAULT 0,
		version bigint(64) UNSIGNED NOT NULL DEFAULT 0,
		PRIMARY KEY (table_id));`

	// CreatePasswordHistoryTable is a table save history passwd.
	CreatePasswordHistoryTable = `CREATE TABLE  IF NOT EXISTS mysql.password_history (
         Host char(255)  NOT NULL DEFAULT '',
         User char(32)  NOT NULL DEFAULT '',
         Password_timestamp timestamp(6) NOT NULL DEFAULT CURRENT_TIMESTAMP(6),
         Password text,
         PRIMARY KEY (Host,User,Password_timestamp )
        ) COMMENT='Password history for user accounts' `

	// CreateTiDBTTLTableStatusTable is a table about TTL job schedule
	CreateTiDBTTLTableStatusTable = `CREATE TABLE IF NOT EXISTS mysql.tidb_ttl_table_status (
		table_id bigint(64) PRIMARY KEY,
        parent_table_id bigint(64),
        table_statistics text DEFAULT NULL,
		last_job_id varchar(64) DEFAULT NULL,
		last_job_start_time timestamp NULL DEFAULT NULL,
		last_job_finish_time timestamp NULL DEFAULT NULL,
		last_job_ttl_expire timestamp NULL DEFAULT NULL,
        last_job_summary text DEFAULT NULL,
		current_job_id varchar(64) DEFAULT NULL,
		current_job_owner_id varchar(64) DEFAULT NULL,
		current_job_owner_addr varchar(256) DEFAULT NULL,
		current_job_owner_hb_time timestamp,
		current_job_start_time timestamp NULL DEFAULT NULL,
		current_job_ttl_expire timestamp NULL DEFAULT NULL,
		current_job_state text DEFAULT NULL,
		current_job_status varchar(64) DEFAULT NULL,
  		current_job_status_update_time timestamp NULL DEFAULT NULL);`

	// CreateTiDBTTLTaskTable is a table about parallel ttl tasks
	CreateTiDBTTLTaskTable = `CREATE TABLE IF NOT EXISTS mysql.tidb_ttl_task (
		job_id varchar(64) NOT NULL,
		table_id bigint(64) NOT NULL,
		scan_id int NOT NULL,
		scan_range_start BLOB,
		scan_range_end BLOB,
		expire_time timestamp NOT NULL,
		owner_id varchar(64) DEFAULT NULL,
		owner_addr varchar(64) DEFAULT NULL,
		owner_hb_time timestamp DEFAULT NULL,
		status varchar(64) DEFAULT 'waiting',
		status_update_time timestamp NULL DEFAULT NULL,
		state text,
		created_time timestamp NOT NULL,
		primary key(job_id, scan_id),
		key(created_time));`

	// CreateTiDBTTLJobHistoryTable is a table that stores ttl job's history
	CreateTiDBTTLJobHistoryTable = `CREATE TABLE IF NOT EXISTS mysql.tidb_ttl_job_history (
		job_id varchar(64) PRIMARY KEY,
		table_id bigint(64) NOT NULL,
        parent_table_id bigint(64) NOT NULL,
    	table_schema varchar(64) NOT NULL,
		table_name varchar(64) NOT NULL,
    	partition_name varchar(64) DEFAULT NULL,
		create_time timestamp NOT NULL,
		finish_time timestamp NOT NULL,
		ttl_expire timestamp NOT NULL,
        summary_text text,
		expired_rows bigint(64) DEFAULT NULL,
    	deleted_rows bigint(64) DEFAULT NULL,
    	error_delete_rows bigint(64) DEFAULT NULL,
    	status varchar(64) NOT NULL,
    	key(table_schema, table_name, create_time),
    	key(parent_table_id, create_time),
    	key(create_time)
	);`

	// CreateTiDBGlobalTaskTable is a table about global task.
	CreateTiDBGlobalTaskTable = `CREATE TABLE IF NOT EXISTS mysql.tidb_global_task (
		id BIGINT(20) NOT NULL AUTO_INCREMENT PRIMARY KEY,
    	task_key VARCHAR(256) NOT NULL,
		type VARCHAR(256) NOT NULL,
		dispatcher_id VARCHAR(261),
		state VARCHAR(64) NOT NULL,
		priority INT DEFAULT 1,
		create_time TIMESTAMP,
		start_time TIMESTAMP,
		state_update_time TIMESTAMP,
		end_time TIMESTAMP,
		meta LONGBLOB,
		concurrency INT(11),
		step INT(11),
		target_scope VARCHAR(256) DEFAULT "",
		error BLOB,
		modify_params json,
		max_node_count INT DEFAULT 0,
		extra_params json,
		keyspace varchar(64) default '',
		key(state),
		key idx_keyspace(keyspace),
		UNIQUE KEY task_key(task_key)
	);`

	// CreateTiDBGlobalTaskHistoryTable is a table about history global task.
	CreateTiDBGlobalTaskHistoryTable = `CREATE TABLE IF NOT EXISTS mysql.tidb_global_task_history (
		id BIGINT(20) NOT NULL AUTO_INCREMENT PRIMARY KEY,
    	task_key VARCHAR(256) NOT NULL,
		type VARCHAR(256) NOT NULL,
		dispatcher_id VARCHAR(261),
		state VARCHAR(64) NOT NULL,
		priority INT DEFAULT 1,
		create_time TIMESTAMP,
		start_time TIMESTAMP,
		state_update_time TIMESTAMP,
		end_time TIMESTAMP,
		meta LONGBLOB,
		concurrency INT(11),
		step INT(11),
		target_scope VARCHAR(256) DEFAULT "",
		error BLOB,
		modify_params json,
		max_node_count INT DEFAULT 0,
		extra_params json,
		keyspace varchar(64) default '',
		key(state),
		key idx_keyspace(keyspace),
		UNIQUE KEY task_key(task_key)
	);`

	// CreateDistFrameworkMetaTable create a system table that distributed task framework use to store meta information
	CreateDistFrameworkMetaTable = `CREATE TABLE IF NOT EXISTS mysql.dist_framework_meta (
        host VARCHAR(261) NOT NULL PRIMARY KEY,
        role VARCHAR(64),
        cpu_count int default 0,
        keyspace_id bigint(8) NOT NULL DEFAULT -1
    );`

	// CreateTiDBRunawayQueriesTable stores the query which is identified as runaway or quarantined because of in watch list.
	CreateTiDBRunawayQueriesTable = `CREATE TABLE IF NOT EXISTS mysql.tidb_runaway_queries (
		resource_group_name varchar(32) not null,
		start_time TIMESTAMP NOT NULL,
		repeats int default 1,
		match_type varchar(12) NOT NULL,
		action varchar(64) NOT NULL,
		sample_sql TEXT NOT NULL,
		sql_digest varchar(64) NOT NULL,
		plan_digest varchar(64) NOT NULL,
		tidb_server varchar(512),
		rule VARCHAR(512) DEFAULT '',
		INDEX plan_index(plan_digest(64)) COMMENT "accelerate the speed when select runaway query",
		INDEX time_index(start_time) COMMENT "accelerate the speed when querying with active watch"
	) ENGINE=InnoDB DEFAULT CHARSET=utf8mb4 COLLATE=utf8mb4_bin;`

	// CreateTiDBTimersTable is a table to store all timers for tidb
	CreateTiDBTimersTable = `CREATE TABLE IF NOT EXISTS mysql.tidb_timers (
		ID BIGINT(64) UNSIGNED NOT NULL AUTO_INCREMENT,
		NAMESPACE VARCHAR(256) NOT NULL,
		TIMER_KEY VARCHAR(256) NOT NULL,
		TIMER_DATA BLOB,
		TIMEZONE VARCHAR(64) NOT NULL,
		SCHED_POLICY_TYPE VARCHAR(32) NOT NULL,
		SCHED_POLICY_EXPR VARCHAR(256) NOT NULL,
		HOOK_CLASS VARCHAR(64) NOT NULL,
		WATERMARK TIMESTAMP DEFAULT NULL,
		ENABLE TINYINT(2) NOT NULL,
		TIMER_EXT JSON NOT NULL,
		EVENT_STATUS VARCHAR(32) NOT NULL,
		EVENT_ID VARCHAR(64) NOT NULL,
		EVENT_DATA BLOB,
		EVENT_START TIMESTAMP DEFAULT NULL,
		SUMMARY_DATA BLOB,
		CREATE_TIME TIMESTAMP NOT NULL DEFAULT CURRENT_TIMESTAMP,
		UPDATE_TIME TIMESTAMP NOT NULL DEFAULT CURRENT_TIMESTAMP ON UPDATE CURRENT_TIMESTAMP,
		VERSION BIGINT(64) UNSIGNED NOT NULL,
		PRIMARY KEY (ID),
		UNIQUE KEY timer_key(NAMESPACE, TIMER_KEY),
		KEY hook_class(HOOK_CLASS)
	)`

	// CreateTiDBRunawayWatchTable stores the condition which is used to check whether query should be quarantined.
	CreateTiDBRunawayWatchTable = `CREATE TABLE IF NOT EXISTS mysql.tidb_runaway_watch (
		id BIGINT(20) NOT NULL AUTO_INCREMENT PRIMARY KEY,
		resource_group_name varchar(32) not null,
		start_time datetime(6) NOT NULL,
		end_time datetime(6),
		watch bigint(10) NOT NULL,
		watch_text TEXT NOT NULL,
		source varchar(512) NOT NULL,
		action bigint(10),
		switch_group_name VARCHAR(32) DEFAULT '',
		rule VARCHAR(512) DEFAULT '',
		INDEX sql_index(resource_group_name,watch_text(700)) COMMENT "accelerate the speed when select quarantined query",
		INDEX time_index(end_time) COMMENT "accelerate the speed when querying with active watch"
	) ENGINE=InnoDB DEFAULT CHARSET=utf8mb4 COLLATE=utf8mb4_bin;`

	// CreateTiDBRunawayWatchDoneTable stores the condition which is used to check whether query should be quarantined.
	CreateTiDBRunawayWatchDoneTable = `CREATE TABLE IF NOT EXISTS mysql.tidb_runaway_watch_done (
		id BIGINT(20) NOT NULL AUTO_INCREMENT PRIMARY KEY,
		record_id BIGINT(20) not null,
		resource_group_name varchar(32) not null,
		start_time datetime(6) NOT NULL,
		end_time datetime(6),
		watch bigint(10) NOT NULL,
		watch_text TEXT NOT NULL,
		source varchar(512) NOT NULL,
		action bigint(10),
		switch_group_name VARCHAR(32) DEFAULT '',
		rule VARCHAR(512) DEFAULT '',
		done_time TIMESTAMP(6) NOT NULL
	) ENGINE=InnoDB DEFAULT CHARSET=utf8mb4 COLLATE=utf8mb4_bin;`

	// CreateRequestUnitByGroupTable stores the historical RU consumption by resource group.
	CreateRequestUnitByGroupTable = `CREATE TABLE IF NOT EXISTS mysql.request_unit_by_group (
		start_time TIMESTAMP(6) NOT NULL,
		end_time TIMESTAMP(6) NOT NULL,
		resource_group VARCHAR(32) NOT null,
		total_ru bigint(64) UNSIGNED NOT NULL,
		PRIMARY KEY (start_time, end_time, resource_group),
		KEY (resource_group)
	);`

	// CreateTiDBImportJobsTable is a table that IMPORT INTO uses.
	CreateTiDBImportJobsTable = `CREATE TABLE IF NOT EXISTS mysql.tidb_import_jobs (
		id bigint(64) NOT NULL AUTO_INCREMENT,
		create_time TIMESTAMP(6) NOT NULL DEFAULT CURRENT_TIMESTAMP(6),
		start_time TIMESTAMP(6) NULL DEFAULT NULL,
		update_time TIMESTAMP(6) NULL DEFAULT NULL,
		end_time TIMESTAMP(6) NULL DEFAULT NULL,
		table_schema VARCHAR(64) NOT NULL,
		table_name VARCHAR(64) NOT NULL,
		table_id bigint(64) NOT NULL,
		created_by VARCHAR(300) NOT NULL,
		parameters text NOT NULL,
		source_file_size bigint(64) NOT NULL,
		status VARCHAR(64) NOT NULL,
		step VARCHAR(64) NOT NULL,
		summary text DEFAULT NULL,
		error_message TEXT DEFAULT NULL,
		PRIMARY KEY (id),
		KEY (created_by),
		KEY (status));`

	// CreateTiDBPITRIDMapTable is a table that records the id map from upstream to downstream for PITR.
	// set restore id default to 0 to make it compatible for old BR tool to restore to a new TiDB, such case should be
	// rare though.
	CreateTiDBPITRIDMapTable = `CREATE TABLE IF NOT EXISTS mysql.tidb_pitr_id_map (
		restore_id BIGINT NOT NULL DEFAULT 0,
		restored_ts BIGINT NOT NULL,
		upstream_cluster_id BIGINT NOT NULL,
		segment_id BIGINT NOT NULL,
		id_map BLOB(524288) NOT NULL,
		update_time TIMESTAMP DEFAULT CURRENT_TIMESTAMP,
		PRIMARY KEY (restore_id, restored_ts, upstream_cluster_id, segment_id));`

	// CreateTiDBRestoreRegistryTable is a table that tracks active restore tasks to prevent conflicts.
	CreateTiDBRestoreRegistryTable = `CREATE TABLE IF NOT EXISTS mysql.tidb_restore_registry (
		id BIGINT UNSIGNED NOT NULL AUTO_INCREMENT PRIMARY KEY,
		filter_strings TEXT NOT NULL,
		filter_hash VARCHAR(64) NOT NULL,
		start_ts BIGINT UNSIGNED NOT NULL,
		restored_ts BIGINT UNSIGNED NOT NULL,
		upstream_cluster_id BIGINT UNSIGNED,
		with_sys_table BOOLEAN NOT NULL DEFAULT TRUE,
		status VARCHAR(20) NOT NULL DEFAULT 'running',
		cmd TEXT,
		task_start_time TIMESTAMP(6) DEFAULT CURRENT_TIMESTAMP(6),
		last_heartbeat_time TIMESTAMP(6) DEFAULT CURRENT_TIMESTAMP(6),
		UNIQUE KEY unique_registration_params (
			filter_hash,
			start_ts,
			restored_ts,
			upstream_cluster_id,
			with_sys_table,
			cmd(256)
		)
	) AUTO_INCREMENT = 1;`

	// DropMySQLIndexUsageTable removes the table `mysql.schema_index_usage`
	DropMySQLIndexUsageTable = "DROP TABLE IF EXISTS mysql.schema_index_usage"

	// CreateSchemaUnusedIndexesView creates a view to use `information_schema.tidb_index_usage` to get the unused indexes.
	CreateSchemaUnusedIndexesView = `CREATE OR REPLACE VIEW sys.schema_unused_indexes AS
		SELECT
			table_schema as object_schema,
			table_name as object_name,
			index_name
		FROM information_schema.cluster_tidb_index_usage
		WHERE
			table_schema not in ('sys', 'mysql', 'INFORMATION_SCHEMA', 'PERFORMANCE_SCHEMA') and
			index_name != 'PRIMARY'
		GROUP BY table_schema, table_name, index_name
		HAVING
			sum(last_access_time) is null;`

	// CreateIndexAdvisorResultsTable is a table to store the index advisor results.
	CreateIndexAdvisorResultsTable = `CREATE TABLE IF NOT EXISTS mysql.index_advisor_results (
       id bigint primary key not null auto_increment,
       created_at datetime not null,
       updated_at datetime not null,

       schema_name varchar(64) not null,
       table_name varchar(64) not null,
       index_name varchar(127) not null,
       index_columns varchar(500) not null COMMENT 'split by ",", e.g. "c1", "c1,c2", "c1,c2,c3,c4,c5"',

       index_details json,        -- est_index_size, reason, DDL to create this index, ...
       top_impacted_queries json, -- improvement, plan before and after this index, ...
       workload_impact json,      -- improvement and more details, ...
       extra json,                -- for the cloud env to save more info like RU, cost_saving, ...
       index idx_create(created_at),
       index idx_update(updated_at),
       unique index idx(schema_name, table_name, index_columns));`

	// CreateTiDBKernelOptionsTable is a table to store kernel options for tidb.
	CreateTiDBKernelOptionsTable = `CREATE TABLE IF NOT EXISTS mysql.tidb_kernel_options (
        module varchar(128),
        name varchar(128),
        value varchar(128),
        updated_at datetime,
        status varchar(128),
        description text,
        primary key(module, name));`

	// CreateTiDBWorkloadValuesTable is a table to store workload-based learning values for tidb.
	CreateTiDBWorkloadValuesTable = `CREATE TABLE IF NOT EXISTS mysql.tidb_workload_values (
		id bigint(20) NOT NULL AUTO_INCREMENT PRIMARY KEY,
		version bigint(20) NOT NULL,
		category varchar(64) NOT NULL,
		type varchar(64) NOT NULL,
		table_id bigint(20) NOT NULL,
		value json NOT NULL,
		index idx_version_category_type (version, category, type),
		index idx_table_id (table_id));`
)

// bootstrap initiates system DB for a store.
func bootstrap(s sessionapi.Session) {
	startTime := time.Now()
	err := InitMDLVariableForBootstrap(s.GetStore())
	if err != nil {
		logutil.BgLogger().Fatal("init metadata lock error",
			zap.Error(err))
	}
	dom := domain.GetDomain(s)
	bootLogger := logutil.SampleLoggerFactory(30*time.Second, 1)()
	for {
		b, err := checkBootstrapped(s)
		if err != nil {
			logutil.BgLogger().Fatal("check bootstrap error",
				zap.Error(err))
		}
		// For rolling upgrade, we can't do upgrade only in the owner.
		if b {
			upgrade(s)
			logutil.BgLogger().Info("upgrade successful in bootstrap",
				zap.Duration("take time", time.Since(startTime)))
			return
		}
		// To reduce conflict when multiple TiDB-server start at the same time.
		// Actually only one server need to do the bootstrap. So we chose DDL owner to do this.
		if dom.DDL().OwnerManager().IsOwner() {
			doDDLWorks(s)
			doDMLWorks(s)
			runBootstrapSQLFile = true
			logutil.BgLogger().Info("bootstrap successful",
				zap.Duration("take time", time.Since(startTime)))
			return
		}
		bootLogger.Info("bootstrap not done yet, waiting for owner to finish")
		time.Sleep(200 * time.Millisecond)
	}
}

const (
	// varTrue is the true value in mysql.TiDB table for boolean columns.
	varTrue = "True"
	// varFalse is the false value in mysql.TiDB table for boolean columns.
	varFalse = "False"
	// The variable name in mysql.TiDB table.
	// It is used for checking if the store is bootstrapped by any TiDB server.
	// If the value is `True`, the store is already bootstrapped by a TiDB server.
	bootstrappedVar = "bootstrapped"
	// The variable name in mysql.TiDB table.
	// It is used for getting the version of the TiDB server which bootstrapped the store.
	tidbServerVersionVar = "tidb_server_version"
	// The variable name in mysql.tidb table and it will be used when we want to know
	// system timezone.
	tidbSystemTZ = "system_tz"
	// TidbNewCollationEnabled The variable name in mysql.tidb table and it will indicate if the new collations are enabled in the TiDB cluster.
	TidbNewCollationEnabled = "new_collation_enabled"
	// The variable name in mysql.tidb table and it records the default value of
	// mem-quota-query when upgrade from v3.0.x to v4.0.9+.
	tidbDefMemoryQuotaQuery = "default_memory_quota_query"
	// The variable name in mysql.tidb table and it records the default value of
	// oom-action when upgrade from v3.0.x to v4.0.11+.
	tidbDefOOMAction = "default_oom_action"
	// The variable name in mysql.tidb table and it records the current DDLTableVersion
	tidbDDLTableVersion = "ddl_table_version"
	// The variable name in mysql.tidb table and it records the cluster id of this cluster
	tidbClusterID = "cluster_id"
)

// DDL owner key's expired time is ManagerSessionTTL seconds, we should wait the time and give more time to have a chance to finish it.
var internalSQLTimeout = owner.ManagerSessionTTL + 15

// whether to run the sql file in bootstrap.
var runBootstrapSQLFile = false

// DisableRunBootstrapSQLFileInTest only used for test
func DisableRunBootstrapSQLFileInTest() {
	if intest.InTest {
		runBootstrapSQLFile = false
	}
}

func checkBootstrapped(s sessionapi.Session) (bool, error) {
	ctx := kv.WithInternalSourceType(context.Background(), kv.InternalTxnBootstrap)
	//  Check if system db exists.
	_, err := s.ExecuteInternal(ctx, "USE %n", mysql.SystemDB)
	if err != nil && infoschema.ErrDatabaseNotExists.NotEqual(err) {
		logutil.BgLogger().Fatal("check bootstrap error",
			zap.Error(err))
	}
	// Check bootstrapped variable value in TiDB table.
	sVal, _, err := getTiDBVar(s, bootstrappedVar)
	if err != nil {
		if infoschema.ErrTableNotExists.Equal(err) {
			return false, nil
		}
		return false, errors.Trace(err)
	}
	isBootstrapped := sVal == varTrue
	if isBootstrapped {
		// Make sure that doesn't affect the following operations.
		if err = s.CommitTxn(ctx); err != nil {
			return false, errors.Trace(err)
		}
	}
	return isBootstrapped, nil
}

// getTiDBVar gets variable value from mysql.tidb table.
// Those variables are used by TiDB server.
func getTiDBVar(s sessionapi.Session, name string) (sVal string, isNull bool, e error) {
	ctx := kv.WithInternalSourceType(context.Background(), kv.InternalTxnBootstrap)
	rs, err := s.ExecuteInternal(ctx, `SELECT HIGH_PRIORITY VARIABLE_VALUE FROM %n.%n WHERE VARIABLE_NAME= %?`,
		mysql.SystemDB,
		mysql.TiDBTable,
		name,
	)
	if err != nil {
		return "", true, errors.Trace(err)
	}
	if rs == nil {
		return "", true, errors.New("Wrong number of Recordset")
	}
	defer terror.Call(rs.Close)
	req := rs.NewChunk(nil)
	err = rs.Next(ctx, req)
	if err != nil || req.NumRows() == 0 {
		return "", true, errors.Trace(err)
	}
	row := req.GetRow(0)
	if row.IsNull(0) {
		return "", true, nil
	}
	return row.GetString(0), false, nil
}

var (
	// SupportUpgradeHTTPOpVer is exported for testing.
	// The minimum version of the upgrade by paused user DDL can be notified through the HTTP API.
	SupportUpgradeHTTPOpVer int64 = version174
)

func acquireLock(store kv.Storage) (func(), error) {
	etcdCli, err := storepkg.NewEtcdCli(store)
	if err != nil {
		return nil, errors.Trace(err)
	}
	if etcdCli == nil {
		// Special handling for test.
		logutil.BgLogger().Warn("skip acquire ddl owner lock for uni-store")
		return func() {
			// do nothing
		}, nil
	}
	releaseFn, err := owner.AcquireDistributedLock(context.Background(), etcdCli, bootstrapOwnerKey, 10)
	if err != nil {
		if err2 := etcdCli.Close(); err2 != nil {
			logutil.BgLogger().Error("failed to close etcd client", zap.Error(err2))
		}
		return nil, errors.Trace(err)
	}
	return func() {
		releaseFn()
		if err2 := etcdCli.Close(); err2 != nil {
			logutil.BgLogger().Error("failed to close etcd client", zap.Error(err2))
		}
	}, nil
}

// upgrade function  will do some upgrade works, when the system is bootstrapped by low version TiDB server
// For example, add new system variables into mysql.global_variables table.
func upgrade(s sessionapi.Session) {
	// Do upgrade works then update bootstrap version.
	isNull, err := InitMDLVariableForUpgrade(s.GetStore())
	if err != nil {
		logutil.BgLogger().Fatal("[upgrade] init metadata lock failed", zap.Error(err))
	}

	var ver int64
	ver, err = getBootstrapVersion(s)
	terror.MustNil(err)
	if ver >= currentBootstrapVersion {
		// It is already bootstrapped/upgraded by a higher version TiDB server.
		return
	}

	printClusterState(s, ver)

	// when upgrade from v6.4.0 or earlier, enables metadata lock automatically,
	// but during upgrade we disable it.
	if isNull {
		upgradeToVer99Before(s)
	}

	// It is only used in test.
	upgradeFns := addMockBootstrapVersionForTest(s)
	for _, verFn := range upgradeFns {
		if ver < verFn.version {
			verFn.fn(s, ver)
			logutil.BgLogger().Info("upgrade to bootstrap version.",
				zap.Int64("old-start-version", ver),
				zap.Int64("in-progress-version", verFn.version),
				zap.Int64("target-version", currentBootstrapVersion))
		}
	}
	if isNull {
		upgradeToVer99After(s)
	}

	updateBootstrapVer(s)
	ctx := kv.WithInternalSourceType(context.Background(), kv.InternalTxnBootstrap)
	_, err = s.ExecuteInternal(ctx, "COMMIT")

	if err != nil {
		sleepTime := 1 * time.Second
		logutil.BgLogger().Info("update bootstrap ver failed",
			zap.Error(err), zap.Duration("sleeping time", sleepTime))
		time.Sleep(sleepTime)
		// Check if TiDB is already upgraded.
		v, err1 := getBootstrapVersion(s)
		if err1 != nil {
			logutil.BgLogger().Fatal("upgrade failed", zap.Error(err1))
		}
		if v >= currentBootstrapVersion {
			// It is already bootstrapped/upgraded by a higher version TiDB server.
			return
		}
		logutil.BgLogger().Fatal("[upgrade] upgrade failed",
			zap.Int64("from", ver),
			zap.Int64("to", currentBootstrapVersion),
			zap.Error(err))
	}
}

// initGlobalVariableIfNotExists initialize a global variable with specific val if it does not exist.
func initGlobalVariableIfNotExists(s sessionapi.Session, name string, val any) {
	ctx := kv.WithInternalSourceType(context.Background(), kv.InternalTxnBootstrap)
	rows, err := sqlexec.ExecSQL(ctx, s, "SELECT VARIABLE_VALUE FROM %n.%n WHERE VARIABLE_NAME=%?;", mysql.SystemDB, mysql.GlobalVariablesTable, name)
	terror.MustNil(err)
	if len(rows) != 0 {
		return
	}

	mustExecute(s, "INSERT HIGH_PRIORITY IGNORE INTO %n.%n VALUES (%?, %?);",
		mysql.SystemDB, mysql.GlobalVariablesTable, name, val)
}

func writeOOMAction(s sessionapi.Session) {
	comment := "oom-action is `log` by default in v3.0.x, `cancel` by default in v4.0.11+"
	mustExecute(s, `INSERT HIGH_PRIORITY INTO %n.%n VALUES (%?, %?, %?) ON DUPLICATE KEY UPDATE VARIABLE_VALUE= %?`,
		mysql.SystemDB, mysql.TiDBTable, tidbDefOOMAction, vardef.OOMActionLog, comment, vardef.OOMActionLog,
	)
}

// updateBootstrapVer updates bootstrap version variable in mysql.TiDB table.
func updateBootstrapVer(s sessionapi.Session) {
	// Update bootstrap version.
	mustExecute(s, `INSERT HIGH_PRIORITY INTO %n.%n VALUES (%?, %?, "TiDB bootstrap version.") ON DUPLICATE KEY UPDATE VARIABLE_VALUE=%?`,
		mysql.SystemDB, mysql.TiDBTable, tidbServerVersionVar, currentBootstrapVersion, currentBootstrapVersion,
	)
}

// getBootstrapVersion gets bootstrap version from mysql.tidb table;
func getBootstrapVersion(s sessionapi.Session) (int64, error) {
	sVal, isNull, err := getTiDBVar(s, tidbServerVersionVar)
	if err != nil {
		return 0, errors.Trace(err)
	}
	if isNull {
		return 0, nil
	}
	return strconv.ParseInt(sVal, 10, 64)
}

var systemDatabases = []DatabaseBasicInfo{
	{ID: metadef.SystemDatabaseID, Name: mysql.SystemDB},
	{ID: metadef.SysDatabaseID, Name: mysql.SysDB},
}

// tablesInSystemDatabase contains the definitions of system tables in the mysql
// database, or the system database, except DDL related tables, see ddlTableVersionTables.
// TODO: the reserved ID will be used later.
var tablesInSystemDatabase = []TableBasicInfo{
	{ID: metadef.UserTableID, Name: "user", SQL: CreateUserTable},
	{ID: metadef.PasswordHistoryTableID, Name: "password_history", SQL: CreatePasswordHistoryTable},
	{ID: metadef.GlobalPrivTableID, Name: "global_priv", SQL: CreateGlobalPrivTable},
	{ID: metadef.DBTableID, Name: "db", SQL: CreateDBTable},
	{ID: metadef.TablesPrivTableID, Name: "tables_priv", SQL: CreateTablesPrivTable},
	{ID: metadef.ColumnsPrivTableID, Name: "columns_priv", SQL: CreateColumnsPrivTable},
	{ID: metadef.GlobalVariablesTableID, Name: "global_variables", SQL: CreateGlobalVariablesTable},
	{ID: metadef.TiDBTableID, Name: "tidb", SQL: CreateTiDBTable},
	{ID: metadef.HelpTopicTableID, Name: "help_topic", SQL: CreateHelpTopicTable},
	{ID: metadef.StatsMetaTableID, Name: "stats_meta", SQL: CreateStatsMetaTable},
	{ID: metadef.StatsHistogramsTableID, Name: "stats_histograms", SQL: CreateStatsHistogramsTable},
	{ID: metadef.StatsBucketsTableID, Name: "stats_buckets", SQL: CreateStatsBucketsTable},
	{ID: metadef.GCDeleteRangeTableID, Name: "gc_delete_range", SQL: CreateGCDeleteRangeTable},
	{ID: metadef.GCDeleteRangeDoneTableID, Name: "gc_delete_range_done", SQL: CreateGCDeleteRangeDoneTable},
	{ID: metadef.StatsFeedbackTableID, Name: "stats_feedback", SQL: CreateStatsFeedbackTable},
	{ID: metadef.RoleEdgesTableID, Name: "role_edges", SQL: CreateRoleEdgesTable},
	{ID: metadef.DefaultRolesTableID, Name: "default_roles", SQL: CreateDefaultRolesTable},
	{ID: metadef.BindInfoTableID, Name: "bind_info", SQL: CreateBindInfoTable},
	{ID: metadef.StatsTopNTableID, Name: "stats_top_n", SQL: CreateStatsTopNTable},
	{ID: metadef.ExprPushdownBlacklistTableID, Name: "expr_pushdown_blacklist", SQL: CreateExprPushdownBlacklistTable},
	{ID: metadef.OptRuleBlacklistTableID, Name: "opt_rule_blacklist", SQL: CreateOptRuleBlacklistTable},
	{ID: metadef.StatsExtendedTableID, Name: "stats_extended", SQL: CreateStatsExtendedTable},
	{ID: metadef.StatsFMSketchTableID, Name: "stats_fm_sketch", SQL: CreateStatsFMSketchTable},
	{ID: metadef.GlobalGrantsTableID, Name: "global_grants", SQL: CreateGlobalGrantsTable},
	{ID: metadef.CapturePlanBaselinesBlacklistTableID, Name: "capture_plan_baselines_blacklist", SQL: CreateCapturePlanBaselinesBlacklistTable},
	{ID: metadef.ColumnStatsUsageTableID, Name: "column_stats_usage", SQL: CreateColumnStatsUsageTable},
	{ID: metadef.TableCacheMetaTableID, Name: "table_cache_meta", SQL: CreateTableCacheMetaTable},
	{ID: metadef.AnalyzeOptionsTableID, Name: "analyze_options", SQL: CreateAnalyzeOptionsTable},
	{ID: metadef.StatsHistoryTableID, Name: "stats_history", SQL: CreateStatsHistoryTable},
	{ID: metadef.StatsMetaHistoryTableID, Name: "stats_meta_history", SQL: CreateStatsMetaHistoryTable},
	{ID: metadef.AnalyzeJobsTableID, Name: "analyze_jobs", SQL: CreateAnalyzeJobsTable},
	{ID: metadef.AdvisoryLocksTableID, Name: "advisory_locks", SQL: CreateAdvisoryLocksTable},
	{ID: metadef.PlanReplayerStatusTableID, Name: "plan_replayer_status", SQL: CreatePlanReplayerStatusTable},
	{ID: metadef.PlanReplayerTaskTableID, Name: "plan_replayer_task", SQL: CreatePlanReplayerTaskTable},
	{ID: metadef.StatsTableLockedTableID, Name: "stats_table_locked", SQL: CreateStatsTableLockedTable},
	{ID: metadef.TiDBTTLTableStatusTableID, Name: "tidb_ttl_table_status", SQL: CreateTiDBTTLTableStatusTable},
	{ID: metadef.TiDBTTLTaskTableID, Name: "tidb_ttl_task", SQL: CreateTiDBTTLTaskTable},
	{ID: metadef.TiDBTTLJobHistoryTableID, Name: "tidb_ttl_job_history", SQL: CreateTiDBTTLJobHistoryTable},
	{ID: metadef.TiDBGlobalTaskTableID, Name: "tidb_global_task", SQL: CreateTiDBGlobalTaskTable},
	{ID: metadef.TiDBGlobalTaskHistoryTableID, Name: "tidb_global_task_history", SQL: CreateTiDBGlobalTaskHistoryTable},
	{ID: metadef.TiDBImportJobsTableID, Name: "tidb_import_jobs", SQL: CreateTiDBImportJobsTable},
	{ID: metadef.TiDBRunawayWatchTableID, Name: "tidb_runaway_watch", SQL: CreateTiDBRunawayWatchTable},
	{ID: metadef.TiDBRunawayQueriesTableID, Name: "tidb_runaway_queries", SQL: CreateTiDBRunawayQueriesTable},
	{ID: metadef.TiDBTimersTableID, Name: "tidb_timers", SQL: CreateTiDBTimersTable},
	{ID: metadef.TiDBRunawayWatchDoneTableID, Name: "tidb_runaway_watch_done", SQL: CreateTiDBRunawayWatchDoneTable},
	{ID: metadef.DistFrameworkMetaTableID, Name: "dist_framework_meta", SQL: CreateDistFrameworkMetaTable},
	{ID: metadef.RequestUnitByGroupTableID, Name: "request_unit_by_group", SQL: CreateRequestUnitByGroupTable},
	{ID: metadef.TiDBPITRIDMapTableID, Name: "tidb_pitr_id_map", SQL: CreateTiDBPITRIDMapTable},
	{ID: metadef.TiDBRestoreRegistryTableID, Name: "tidb_restore_registry", SQL: CreateTiDBRestoreRegistryTable},
	{ID: metadef.IndexAdvisorResultsTableID, Name: "index_advisor_results", SQL: CreateIndexAdvisorResultsTable},
	{ID: metadef.TiDBKernelOptionsTableID, Name: "tidb_kernel_options", SQL: CreateTiDBKernelOptionsTable},
	{ID: metadef.TiDBWorkloadValuesTableID, Name: "tidb_workload_values", SQL: CreateTiDBWorkloadValuesTable},
}

// doDDLWorks executes DDL statements in bootstrap stage.
<<<<<<< HEAD
func doDDLWorks(s sessiontypes.Session) {
	for _, db := range systemDatabases {
		mustExecute(s, "CREATE DATABASE IF NOT EXISTS %n", db.Name)
	}
	for _, tbl := range tablesInSystemDatabase {
		mustExecute(s, tbl.SQL)
	}
=======
func doDDLWorks(s sessionapi.Session) {
	// Create a test database.
	mustExecute(s, "CREATE DATABASE IF NOT EXISTS test")
	// Create system db.
	mustExecute(s, "CREATE DATABASE IF NOT EXISTS %n", mysql.SystemDB)
	// Create user table.
	mustExecute(s, CreateUserTable)
	// Create password history.
	mustExecute(s, CreatePasswordHistory)
	// Create privilege tables.
	mustExecute(s, CreateGlobalPrivTable)
	mustExecute(s, CreateDBPrivTable)
	mustExecute(s, CreateTablePrivTable)
	mustExecute(s, CreateColumnPrivTable)
	// Create global system variable table.
	mustExecute(s, CreateGlobalVariablesTable)
	// Create TiDB table.
	mustExecute(s, CreateTiDBTable)
	// Create help table.
	mustExecute(s, CreateHelpTopic)
	// Create stats_meta table.
	mustExecute(s, CreateStatsMetaTable)
	// Create stats_columns table.
	mustExecute(s, CreateStatsColsTable)
	// Create stats_buckets table.
	mustExecute(s, CreateStatsBucketsTable)
	// Create gc_delete_range table.
	mustExecute(s, CreateGCDeleteRangeTable)
	// Create gc_delete_range_done table.
	mustExecute(s, CreateGCDeleteRangeDoneTable)
	// Create stats_feedback table.
	// NOTE: Feedback is deprecated, but we still need to create this table for compatibility.
	mustExecute(s, CreateStatsFeedbackTable)
	// Create role_edges table.
	mustExecute(s, CreateRoleEdgesTable)
	// Create default_roles table.
	mustExecute(s, CreateDefaultRolesTable)
>>>>>>> 32b84b69
	// Create bind_info table.
	insertBuiltinBindInfoRow(s)
	// Create `mysql.tidb_mdl_view` view.
	mustExecute(s, CreateTiDBMDLView)
	// create `sys.schema_unused_indexes` view
	mustExecute(s, CreateSchemaUnusedIndexesView)
	// Create a test database.
	mustExecute(s, "CREATE DATABASE IF NOT EXISTS test")
}

// doBootstrapSQLFile executes SQL commands in a file as the last stage of bootstrap.
// It is useful for setting the initial value of GLOBAL variables.
func doBootstrapSQLFile(s sessionapi.Session) error {
	sqlFile := config.GetGlobalConfig().InitializeSQLFile
	ctx := kv.WithInternalSourceType(context.Background(), kv.InternalTxnBootstrap)
	if sqlFile == "" {
		return nil
	}
	logutil.BgLogger().Info("executing -initialize-sql-file", zap.String("file", sqlFile))
	b, err := os.ReadFile(sqlFile) //nolint:gosec
	if err != nil {
		if intest.InTest {
			return err
		}
		logutil.BgLogger().Fatal("unable to read InitializeSQLFile", zap.Error(err))
	}
	stmts, err := s.Parse(ctx, string(b))
	if err != nil {
		if intest.InTest {
			return err
		}
		logutil.BgLogger().Fatal("unable to parse InitializeSQLFile", zap.Error(err))
	}
	for _, stmt := range stmts {
		rs, err := s.ExecuteStmt(ctx, stmt)
		if err != nil {
			logutil.BgLogger().Warn("InitializeSQLFile error", zap.Error(err))
		}
		if rs != nil {
			// I don't believe we need to drain the result-set in bootstrap mode
			// but if required we can do this here in future.
			if err := rs.Close(); err != nil {
				logutil.BgLogger().Fatal("unable to close result", zap.Error(err))
			}
		}
	}
	return nil
}

// doDMLWorks executes DML statements in bootstrap stage.
// All the statements run in a single transaction.
func doDMLWorks(s sessionapi.Session) {
	mustExecute(s, "BEGIN")
	if config.GetGlobalConfig().Security.SecureBootstrap {
		// If secure bootstrap is enabled, we create a root@localhost account which can login with auth_socket.
		// i.e. mysql -S /tmp/tidb.sock -uroot
		// The auth_socket plugin will validate that the user matches $USER.
		u, err := osuser.Current()
		if err != nil {
			logutil.BgLogger().Fatal("failed to read current user. unable to secure bootstrap.", zap.Error(err))
		}
		mustExecute(s, `INSERT HIGH_PRIORITY INTO mysql.user (Host,User,authentication_string,plugin,Select_priv,Insert_priv,Update_priv,Delete_priv,Create_priv,Drop_priv,Process_priv,Grant_priv,References_priv,Alter_priv,Show_db_priv,
			Super_priv,Create_tmp_table_priv,Lock_tables_priv,Execute_priv,Create_view_priv,Show_view_priv,Create_routine_priv,Alter_routine_priv,Index_priv,Create_user_priv,Event_priv,Repl_slave_priv,Repl_client_priv,Trigger_priv,Create_role_priv,Drop_role_priv,Account_locked,
		    Shutdown_priv,Reload_priv,FILE_priv,Config_priv,Create_Tablespace_Priv,User_attributes,Token_issuer) VALUES
		("localhost", "root", %?, "auth_socket", "Y", "Y", "Y", "Y", "Y", "Y", "Y", "Y", "Y", "Y", "Y", "Y", "Y", "Y", "Y", "Y", "Y", "Y", "Y", "Y", "Y", "Y", "Y", "Y", "Y", "Y", "Y", "N", "Y", "Y", "Y", "Y", "Y", null, "")`, u.Username)
	} else {
		mustExecute(s, `INSERT HIGH_PRIORITY INTO mysql.user (Host,User,authentication_string,plugin,Select_priv,Insert_priv,Update_priv,Delete_priv,Create_priv,Drop_priv,Process_priv,Grant_priv,References_priv,Alter_priv,Show_db_priv,
			Super_priv,Create_tmp_table_priv,Lock_tables_priv,Execute_priv,Create_view_priv,Show_view_priv,Create_routine_priv,Alter_routine_priv,Index_priv,Create_user_priv,Event_priv,Repl_slave_priv,Repl_client_priv,Trigger_priv,Create_role_priv,Drop_role_priv,Account_locked,
		    Shutdown_priv,Reload_priv,FILE_priv,Config_priv,Create_Tablespace_Priv,User_attributes,Token_issuer) VALUES
		("%", "root", "", "mysql_native_password", "Y", "Y", "Y", "Y", "Y", "Y", "Y", "Y", "Y", "Y", "Y", "Y", "Y", "Y", "Y", "Y", "Y", "Y", "Y", "Y", "Y", "Y", "Y", "Y", "Y", "Y", "Y", "N", "Y", "Y", "Y", "Y", "Y", null, "")`)
	}

	// For GLOBAL scoped system variables, insert the initial value
	// into the mysql.global_variables table. This is only run on initial
	// bootstrap, and in some cases we will use a different default value
	// for new installs versus existing installs.

	values := make([]string, 0, len(variable.GetSysVars()))
	for k, v := range variable.GetSysVars() {
		if !v.HasGlobalScope() {
			continue
		}
		vVal := variable.GlobalSystemVariableInitialValue(v.Name, v.Value)

		// sanitize k and vVal
		value := fmt.Sprintf(`("%s", "%s")`, sqlescape.EscapeString(k), sqlescape.EscapeString(vVal))
		values = append(values, value)
	}
	sql := fmt.Sprintf("INSERT HIGH_PRIORITY INTO %s.%s VALUES %s;", mysql.SystemDB, mysql.GlobalVariablesTable,
		strings.Join(values, ", "))
	mustExecute(s, sql)

	mustExecute(s, `INSERT HIGH_PRIORITY INTO %n.%n VALUES(%?, %?, "Bootstrap flag. Do not delete.") ON DUPLICATE KEY UPDATE VARIABLE_VALUE=%?`,
		mysql.SystemDB, mysql.TiDBTable, bootstrappedVar, varTrue, varTrue,
	)

	mustExecute(s, `INSERT HIGH_PRIORITY INTO %n.%n VALUES(%?, %?, "Bootstrap version. Do not delete.")`,
		mysql.SystemDB, mysql.TiDBTable, tidbServerVersionVar, currentBootstrapVersion,
	)
	writeSystemTZ(s)

	writeNewCollationParameter(s, config.GetGlobalConfig().NewCollationsEnabledOnFirstBootstrap)

	writeStmtSummaryVars(s)

	writeDDLTableVersion(s)

	writeClusterID(s)

	ctx := kv.WithInternalSourceType(context.Background(), kv.InternalTxnBootstrap)
	_, err := s.ExecuteInternal(ctx, "COMMIT")
	if err != nil {
		sleepTime := 1 * time.Second
		logutil.BgLogger().Info("doDMLWorks failed", zap.Error(err), zap.Duration("sleeping time", sleepTime))
		time.Sleep(sleepTime)
		// Check if TiDB is already bootstrapped.
		b, err1 := checkBootstrapped(s)
		if err1 != nil {
			logutil.BgLogger().Fatal("doDMLWorks failed", zap.Error(err1))
		}
		if b {
			return
		}
		logutil.BgLogger().Fatal("doDMLWorks failed", zap.Error(err))
	}
}

func mustExecute(s sessionapi.Session, sql string, args ...any) {
	ctx, cancel := context.WithTimeout(context.Background(), time.Duration(internalSQLTimeout)*time.Second)
	ctx = kv.WithInternalSourceType(ctx, kv.InternalTxnBootstrap)
	_, err := s.ExecuteInternal(ctx, sql, args...)
	defer cancel()
	if err != nil {
		logutil.BgLogger().Fatal("mustExecute error", zap.Error(err), zap.Stack("stack"))
	}
}

// oldPasswordUpgrade upgrade password to MySQL compatible format
func oldPasswordUpgrade(pass string) (string, error) {
	hash1, err := hex.DecodeString(pass)
	if err != nil {
		return "", errors.Trace(err)
	}

	hash2 := auth.Sha1Hash(hash1)
	newpass := fmt.Sprintf("*%X", hash2)
	return newpass, nil
}

// rebuildAllPartitionValueMapAndSorted rebuilds all value map and sorted info for list column partitions with InfoSchema.
func rebuildAllPartitionValueMapAndSorted(ctx context.Context, s *session) {
	type partitionExpr interface {
		PartitionExpr() *tables.PartitionExpr
	}

	p := parser.New()
	is := s.GetInfoSchema().(infoschema.InfoSchema)
	dbs := is.ListTablesWithSpecialAttribute(infoschemacontext.PartitionAttribute)
	for _, db := range dbs {
		for _, t := range db.TableInfos {
			pi := t.GetPartitionInfo()
			if pi == nil || pi.Type != ast.PartitionTypeList {
				continue
			}
			tbl, ok := is.TableByID(ctx, t.ID)
			intest.Assert(ok, "table not found in infoschema")
			pe := tbl.(partitionExpr).PartitionExpr()
			for _, cp := range pe.ColPrunes {
				if err := cp.RebuildPartitionValueMapAndSorted(p, pi.Definitions); err != nil {
					logutil.BgLogger().Warn("build list column partition value map and sorted failed")
					break
				}
			}
		}
	}
}<|MERGE_RESOLUTION|>--- conflicted
+++ resolved
@@ -1166,53 +1166,13 @@
 }
 
 // doDDLWorks executes DDL statements in bootstrap stage.
-<<<<<<< HEAD
-func doDDLWorks(s sessiontypes.Session) {
+func doDDLWorks(s sessionapi.Session) {
 	for _, db := range systemDatabases {
 		mustExecute(s, "CREATE DATABASE IF NOT EXISTS %n", db.Name)
 	}
 	for _, tbl := range tablesInSystemDatabase {
 		mustExecute(s, tbl.SQL)
 	}
-=======
-func doDDLWorks(s sessionapi.Session) {
-	// Create a test database.
-	mustExecute(s, "CREATE DATABASE IF NOT EXISTS test")
-	// Create system db.
-	mustExecute(s, "CREATE DATABASE IF NOT EXISTS %n", mysql.SystemDB)
-	// Create user table.
-	mustExecute(s, CreateUserTable)
-	// Create password history.
-	mustExecute(s, CreatePasswordHistory)
-	// Create privilege tables.
-	mustExecute(s, CreateGlobalPrivTable)
-	mustExecute(s, CreateDBPrivTable)
-	mustExecute(s, CreateTablePrivTable)
-	mustExecute(s, CreateColumnPrivTable)
-	// Create global system variable table.
-	mustExecute(s, CreateGlobalVariablesTable)
-	// Create TiDB table.
-	mustExecute(s, CreateTiDBTable)
-	// Create help table.
-	mustExecute(s, CreateHelpTopic)
-	// Create stats_meta table.
-	mustExecute(s, CreateStatsMetaTable)
-	// Create stats_columns table.
-	mustExecute(s, CreateStatsColsTable)
-	// Create stats_buckets table.
-	mustExecute(s, CreateStatsBucketsTable)
-	// Create gc_delete_range table.
-	mustExecute(s, CreateGCDeleteRangeTable)
-	// Create gc_delete_range_done table.
-	mustExecute(s, CreateGCDeleteRangeDoneTable)
-	// Create stats_feedback table.
-	// NOTE: Feedback is deprecated, but we still need to create this table for compatibility.
-	mustExecute(s, CreateStatsFeedbackTable)
-	// Create role_edges table.
-	mustExecute(s, CreateRoleEdgesTable)
-	// Create default_roles table.
-	mustExecute(s, CreateDefaultRolesTable)
->>>>>>> 32b84b69
 	// Create bind_info table.
 	insertBuiltinBindInfoRow(s)
 	// Create `mysql.tidb_mdl_view` view.
