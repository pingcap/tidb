--- conflicted
+++ resolved
@@ -1037,26 +1037,15 @@
 	//   add concurrency/create_time/end_time/digest to `mysql.tidb_background_subtask`/`mysql.tidb_background_subtask_history`
 	//   add idx_exec_id(exec_id), uk_digest to `mysql.tidb_background_subtask`
 	version180 = 180
-<<<<<<< HEAD
-=======
 
 	// version 181
-	//   add column `bdr_role` to `mysql.tidb_ddl_job` and `mysql.tidb_ddl_history`.
+	//   set tidb_txn_mode to Optimistic when tidb_txn_mode is not set.
 	version181 = 181
-
-	// version 182
-	//   set tidb_txn_mode to Optimistic when tidb_txn_mode is not set.
-	version182 = 182
->>>>>>> 7af117d8
 )
 
 // currentBootstrapVersion is defined as a variable, so we can modify its value for testing.
 // please make sure this is the largest version
-<<<<<<< HEAD
-var currentBootstrapVersion int64 = version180
-=======
-var currentBootstrapVersion int64 = version182
->>>>>>> 7af117d8
+var currentBootstrapVersion int64 = version181
 
 // DDL owner key's expired time is ManagerSessionTTL seconds, we should wait the time and give more time to have a chance to finish it.
 var internalSQLTimeout = owner.ManagerSessionTTL + 15
@@ -1212,11 +1201,7 @@
 		upgradeToVer178,
 		upgradeToVer179,
 		upgradeToVer180,
-<<<<<<< HEAD
-=======
 		upgradeToVer181,
-		upgradeToVer182,
->>>>>>> 7af117d8
 	}
 )
 
@@ -2955,18 +2940,8 @@
 	doReentrantDDL(s, "ALTER TABLE mysql.tidb_background_subtask ADD UNIQUE INDEX uk_task_key_step_ordinal(task_key, step, ordinal)", dbterror.ErrDupKeyName)
 }
 
-<<<<<<< HEAD
-=======
 func upgradeToVer181(s sessiontypes.Session, ver int64) {
 	if ver >= version181 {
-		return
-	}
-	doReentrantDDL(s, "ALTER TABLE mysql.tidb_ddl_job ADD COLUMN `bdr_role` varchar(64)", infoschema.ErrColumnExists)
-	doReentrantDDL(s, "ALTER TABLE mysql.tidb_ddl_history ADD COLUMN `bdr_role` varchar(64)", infoschema.ErrColumnExists)
-}
-
-func upgradeToVer182(s sessiontypes.Session, ver int64) {
-	if ver >= version182 {
 		return
 	}
 	sql := fmt.Sprintf("INSERT HIGH_PRIORITY IGNORE INTO %s.%s VALUES('%s', '%s')",
@@ -2975,7 +2950,6 @@
 	mustExecute(s, sql)
 }
 
->>>>>>> 7af117d8
 func writeOOMAction(s sessiontypes.Session) {
 	comment := "oom-action is `log` by default in v3.0.x, `cancel` by default in v4.0.11+"
 	mustExecute(s, `INSERT HIGH_PRIORITY INTO %n.%n VALUES (%?, %?, %?) ON DUPLICATE KEY UPDATE VARIABLE_VALUE= %?`,
