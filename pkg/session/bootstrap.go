--- conflicted
+++ resolved
@@ -209,12 +209,11 @@
 
 	// CreateStatsMetaTable stores the meta of table statistics.
 	CreateStatsMetaTable = `CREATE TABLE IF NOT EXISTS mysql.stats_meta (
-		version 		     BIGINT(64) UNSIGNED NOT NULL,
-		table_id 		     BIGINT(64) NOT NULL,
-		modify_count	     BIGINT(64) NOT NULL DEFAULT 0,
-		count 			     BIGINT(64) UNSIGNED NOT NULL DEFAULT 0,
-		snapshot             BIGINT(64) UNSIGNED NOT NULL DEFAULT 0,
-		last_analyze_version BIGINT(64) UNSIGNED NOT NULL DEFAULT 0,
+		version 	 BIGINT(64) UNSIGNED NOT NULL,
+		table_id     BIGINT(64) NOT NULL,
+		modify_count BIGINT(64) NOT NULL DEFAULT 0,
+		count 	     BIGINT(64) UNSIGNED NOT NULL DEFAULT 0,
+		snapshot     BIGINT(64) UNSIGNED NOT NULL DEFAULT 0,
 		INDEX idx_ver(version),
 		UNIQUE INDEX tbl(table_id)
 	);`
@@ -1077,15 +1076,11 @@
 	version185 = 185
 
 	// version 186
-<<<<<<< HEAD
-	//   alter table `mysql.stats_meta` to add the column `lastAnalyzeVersion`.
-=======
 	//   modify `mysql.dist_framework_meta` host from VARCHAR(100) to VARCHAR(261)
 	//   modify `mysql.tidb_background_subtask` exec_id from varchar(256) to VARCHAR(261)
 	//   modify `mysql.tidb_background_subtask_history` exec_id from varchar(256) to VARCHAR(261)
 	//   modify `mysql.tidb_global_task` dispatcher_id from varchar(256) to VARCHAR(261)
 	//   modify `mysql.tidb_global_task_history` dispatcher_id from varchar(256) to VARCHAR(261)
->>>>>>> 54cca35e
 	version186 = 186
 )
 
@@ -3031,15 +3026,11 @@
 		return
 	}
 
-<<<<<<< HEAD
-	doReentrantDDL(s, "ALTER TABLE mysql.stats_meta ADD COLUMN `last_analyze_version` bigint unsigned default 0", infoschema.ErrColumnExists)
-=======
 	doReentrantDDL(s, "ALTER TABLE mysql.dist_framework_meta MODIFY COLUMN `host` VARCHAR(261)")
 	doReentrantDDL(s, "ALTER TABLE mysql.tidb_background_subtask MODIFY COLUMN `exec_id` VARCHAR(261)")
 	doReentrantDDL(s, "ALTER TABLE mysql.tidb_background_subtask_history MODIFY COLUMN `exec_id` VARCHAR(261)")
 	doReentrantDDL(s, "ALTER TABLE mysql.tidb_global_task MODIFY COLUMN `dispatcher_id` VARCHAR(261)")
 	doReentrantDDL(s, "ALTER TABLE mysql.tidb_global_task_history MODIFY COLUMN `dispatcher_id` VARCHAR(261)")
->>>>>>> 54cca35e
 }
 
 func writeOOMAction(s sessiontypes.Session) {
