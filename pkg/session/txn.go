--- conflicted
+++ resolved
@@ -679,11 +679,6 @@
 
 // txnFuture is a promise, which promises to return a txn in future.
 type txnFuture struct {
-<<<<<<< HEAD
-	future    oracle.Future
-	store     kv.Storage
-	pipelined bool
-=======
 	future                          oracle.Future
 	store                           kv.Storage
 	txnScope                        string
@@ -691,7 +686,6 @@
 	pipelinedFlushConcurrency       int
 	pipelinedResolveLockConcurrency int
 	pipelinedWriteThrottleRatio     float64
->>>>>>> bd7b6f88
 }
 
 func (tf *txnFuture) wait() (kv.Transaction, error) {
