// Copyright 2018 PingCAP, Inc.

// Licensed under the Apache License, Version 2.0 (the "License");
// you may not use this file except in compliance with the License.
// You may obtain a copy of the License at
//
//     http://www.apache.org/licenses/LICENSE-2.0
//
// Unless required by applicable law or agreed to in writing, software
// distributed under the License is distributed on an "AS IS" BASIS,
// WITHOUT WARRANTIES OR CONDITIONS OF ANY KIND, either express or implied.
// See the License for the specific language governing permissions and
// limitations under the License.

package session

import (
	"bytes"
	"context"
	"fmt"
	"runtime/trace"
	"strings"
	"sync/atomic"
	"time"

	"github.com/pingcap/errors"
	"github.com/pingcap/failpoint"
	"github.com/pingcap/tidb/pkg/config"
	"github.com/pingcap/tidb/pkg/kv"
	"github.com/pingcap/tidb/pkg/parser/model"
	"github.com/pingcap/tidb/pkg/parser/terror"
	"github.com/pingcap/tidb/pkg/session/txninfo"
	"github.com/pingcap/tidb/pkg/sessionctx"
	"github.com/pingcap/tidb/pkg/sessionctx/binloginfo"
	"github.com/pingcap/tidb/pkg/sessiontxn"
	"github.com/pingcap/tidb/pkg/tablecodec"
	"github.com/pingcap/tidb/pkg/util/logutil"
	"github.com/pingcap/tidb/pkg/util/sli"
	"github.com/pingcap/tidb/pkg/util/syncutil"
	"github.com/pingcap/tipb/go-binlog"
	"github.com/tikv/client-go/v2/oracle"
	"github.com/tikv/client-go/v2/tikv"
	"go.uber.org/zap"
)

// LazyTxn wraps kv.Transaction to provide a new kv.Transaction.
// 1. It holds all statement related modification in the buffer before flush to the txn,
// so if execute statement meets error, the txn won't be made dirty.
// 2. It's a lazy transaction, that means it's a txnFuture before StartTS() is really need.
type LazyTxn struct {
	// States of a LazyTxn should be one of the followings:
	// Invalid: kv.Transaction == nil && txnFuture == nil
	// Pending: kv.Transaction == nil && txnFuture != nil
	// Valid:	kv.Transaction != nil && txnFuture == nil
	kv.Transaction
	txnFuture *txnFuture

	initCnt       int
	stagingHandle kv.StagingHandle
	mutations     map[int64]*binlog.TableMutation
	writeSLI      sli.TxnWriteThroughputSLI

	enterFairLockingOnValid bool

	// TxnInfo is added for the lock view feature, the data is frequent modified but
	// rarely read (just in query select * from information_schema.tidb_trx).
	// The data in this session would be query by other sessions, so Mutex is necessary.
	// Since read is rare, the reader can copy-on-read to get a data snapshot.
	mu struct {
		syncutil.RWMutex
		txninfo.TxnInfo
	}

	// mark the txn enables lazy uniqueness check in pessimistic transactions.
	lazyUniquenessCheckEnabled bool
}

// GetTableInfo returns the cached index name.
func (txn *LazyTxn) GetTableInfo(id int64) *model.TableInfo {
	return txn.Transaction.GetTableInfo(id)
}

// CacheTableInfo caches the index name.
func (txn *LazyTxn) CacheTableInfo(id int64, info *model.TableInfo) {
	txn.Transaction.CacheTableInfo(id, info)
}

func (txn *LazyTxn) init() {
	txn.mutations = make(map[int64]*binlog.TableMutation)
	txn.mu.Lock()
	defer txn.mu.Unlock()
	txn.mu.TxnInfo = txninfo.TxnInfo{}
}

// call this under lock!
func (txn *LazyTxn) updateState(state txninfo.TxnRunningState) {
	if txn.mu.TxnInfo.State != state {
		lastState := txn.mu.TxnInfo.State
		lastStateChangeTime := txn.mu.TxnInfo.LastStateChangeTime
		txn.mu.TxnInfo.State = state
		txn.mu.TxnInfo.LastStateChangeTime = time.Now()
		if !lastStateChangeTime.IsZero() {
			hasLockLbl := !txn.mu.TxnInfo.BlockStartTime.IsZero()
			txninfo.TxnDurationHistogram(lastState, hasLockLbl).Observe(time.Since(lastStateChangeTime).Seconds())
		}
		txninfo.TxnStatusEnteringCounter(state).Inc()
	}
}

func (txn *LazyTxn) initStmtBuf() {
	if txn.Transaction == nil {
		return
	}
	buf := txn.Transaction.GetMemBuffer()
	txn.initCnt = buf.Len()
	txn.stagingHandle = buf.Staging()
}

// countHint is estimated count of mutations.
func (txn *LazyTxn) countHint() int {
	if txn.stagingHandle == kv.InvalidStagingHandle {
		return 0
	}
	return txn.Transaction.GetMemBuffer().Len() - txn.initCnt
}

func (txn *LazyTxn) flushStmtBuf() {
	if txn.stagingHandle == kv.InvalidStagingHandle {
		return
	}
	buf := txn.Transaction.GetMemBuffer()

	if txn.lazyUniquenessCheckEnabled {
		keysNeedSetPersistentPNE := kv.FindKeysInStage(buf, txn.stagingHandle, func(k kv.Key, flags kv.KeyFlags, v []byte) bool {
			return flags.HasPresumeKeyNotExists()
		})
		for _, key := range keysNeedSetPersistentPNE {
			buf.UpdateFlags(key, kv.SetPreviousPresumeKeyNotExists)
		}
	}

	buf.Release(txn.stagingHandle)
	txn.initCnt = buf.Len()
}

func (txn *LazyTxn) cleanupStmtBuf() {
	if txn.stagingHandle == kv.InvalidStagingHandle {
		return
	}
	buf := txn.Transaction.GetMemBuffer()
	buf.Cleanup(txn.stagingHandle)
	txn.initCnt = buf.Len()

	txn.mu.Lock()
	defer txn.mu.Unlock()
	txn.mu.TxnInfo.EntriesCount = uint64(txn.Transaction.Len())
}

// resetTxnInfo resets the transaction info.
// Note: call it under lock!
func (txn *LazyTxn) resetTxnInfo(
	startTS uint64,
	state txninfo.TxnRunningState,
	entriesCount uint64,
	currentSQLDigest string,
	allSQLDigests []string,
) {
	if !txn.mu.LastStateChangeTime.IsZero() {
		lastState := txn.mu.State
		hasLockLbl := !txn.mu.BlockStartTime.IsZero()
		txninfo.TxnDurationHistogram(lastState, hasLockLbl).Observe(time.Since(txn.mu.TxnInfo.LastStateChangeTime).Seconds())
	}
	if txn.mu.TxnInfo.StartTS != 0 {
		txninfo.Recorder.OnTrxEnd(&txn.mu.TxnInfo)
	}
	txn.mu.TxnInfo = txninfo.TxnInfo{}
	txn.mu.TxnInfo.StartTS = startTS
	txn.mu.TxnInfo.State = state
	txninfo.TxnStatusEnteringCounter(state).Inc()
	txn.mu.TxnInfo.LastStateChangeTime = time.Now()
	txn.mu.TxnInfo.EntriesCount = entriesCount

	txn.mu.TxnInfo.CurrentSQLDigest = currentSQLDigest
	txn.mu.TxnInfo.AllSQLDigests = allSQLDigests
}

// Size implements the MemBuffer interface.
func (txn *LazyTxn) Size() int {
	if txn.Transaction == nil {
		return 0
	}
	return txn.Transaction.Size()
}

// Mem implements the MemBuffer interface.
func (txn *LazyTxn) Mem() uint64 {
	if txn.Transaction == nil {
		return 0
	}
	return txn.Transaction.Mem()
}

// SetMemoryFootprintChangeHook sets the hook to be called when the memory footprint of this transaction changes.
func (txn *LazyTxn) SetMemoryFootprintChangeHook(hook func(uint64)) {
	if txn.Transaction == nil {
		return
	}
	txn.Transaction.SetMemoryFootprintChangeHook(hook)
}

// Valid implements the kv.Transaction interface.
func (txn *LazyTxn) Valid() bool {
	return txn.Transaction != nil && txn.Transaction.Valid()
}

func (txn *LazyTxn) pending() bool {
	return txn.Transaction == nil && txn.txnFuture != nil
}

func (txn *LazyTxn) validOrPending() bool {
	return txn.txnFuture != nil || txn.Valid()
}

func (txn *LazyTxn) String() string {
	if txn.Transaction != nil {
		return txn.Transaction.String()
	}
	if txn.txnFuture != nil {
		res := "txnFuture"
		if txn.enterFairLockingOnValid {
			res += " (pending fair locking)"
		}
		return res
	}
	return "invalid transaction"
}

// GoString implements the "%#v" format for fmt.Printf.
func (txn *LazyTxn) GoString() string {
	var s strings.Builder
	s.WriteString("Txn{")
	if txn.pending() {
		s.WriteString("state=pending")
	} else if txn.Valid() {
		s.WriteString("state=valid")
		fmt.Fprintf(&s, ", txnStartTS=%d", txn.Transaction.StartTS())
		if len(txn.mutations) > 0 {
			fmt.Fprintf(&s, ", len(mutations)=%d, %#v", len(txn.mutations), txn.mutations)
		}
	} else {
		s.WriteString("state=invalid")
	}

	s.WriteString("}")
	return s.String()
}

// GetOption implements the GetOption
func (txn *LazyTxn) GetOption(opt int) interface{} {
	if txn.Transaction == nil {
		if opt == kv.TxnScope {
			return ""
		}
		return nil
	}
	return txn.Transaction.GetOption(opt)
}

func (txn *LazyTxn) changeToPending(future *txnFuture) {
	txn.Transaction = nil
	txn.txnFuture = future
}

func (txn *LazyTxn) changePendingToValid(ctx context.Context, sctx sessionctx.Context) error {
	if txn.txnFuture == nil {
		return errors.New("transaction future is not set")
	}

	future := txn.txnFuture
	txn.txnFuture = nil

	defer trace.StartRegion(ctx, "WaitTsoFuture").End()
	t, err := future.wait()
	if err != nil {
		txn.Transaction = nil
		return err
	}
	txn.Transaction = t
	txn.initStmtBuf()

	if txn.enterFairLockingOnValid {
		txn.enterFairLockingOnValid = false
		err = txn.Transaction.StartFairLocking()
		if err != nil {
			return err
		}
	}

	// The txnInfo may already recorded the first statement (usually "begin") when it's pending, so keep them.
	txn.mu.Lock()
	defer txn.mu.Unlock()
	txn.resetTxnInfo(
		t.StartTS(),
		txninfo.TxnIdle,
		uint64(txn.Transaction.Len()),
		txn.mu.TxnInfo.CurrentSQLDigest,
		txn.mu.TxnInfo.AllSQLDigests)

	// set resource group name for kv request such as lock pessimistic keys.
<<<<<<< HEAD
	kv.SetTxnResourceGroup(txn, sctx.GetSessionVars().ResourceGroupName)
	// overwrite entry size limit by sys var.
	if entrySizeLimit := sctx.GetSessionVars().TxnEntrySizeLimit; entrySizeLimit > 0 {
		txn.SetOption(kv.SizeLimits, kv.TxnSizeLimits{
			Entry: entrySizeLimit,
			Total: kv.TxnTotalSizeLimit.Load(),
		})
	}
=======
	kv.SetTxnResourceGroup(txn, sctx.GetSessionVars().StmtCtx.ResourceGroupName)
>>>>>>> ecb47838

	return nil
}

func (txn *LazyTxn) changeToInvalid() {
	if txn.stagingHandle != kv.InvalidStagingHandle {
		txn.Transaction.GetMemBuffer().Cleanup(txn.stagingHandle)
	}
	txn.stagingHandle = kv.InvalidStagingHandle
	txn.Transaction = nil
	txn.txnFuture = nil

	txn.enterFairLockingOnValid = false

	txn.mu.Lock()
	lastState := txn.mu.TxnInfo.State
	lastStateChangeTime := txn.mu.TxnInfo.LastStateChangeTime
	hasLock := !txn.mu.TxnInfo.BlockStartTime.IsZero()
	if txn.mu.TxnInfo.StartTS != 0 {
		txninfo.Recorder.OnTrxEnd(&txn.mu.TxnInfo)
	}
	txn.mu.TxnInfo = txninfo.TxnInfo{}
	txn.mu.Unlock()
	if !lastStateChangeTime.IsZero() {
		txninfo.TxnDurationHistogram(lastState, hasLock).Observe(time.Since(lastStateChangeTime).Seconds())
	}
}

func (txn *LazyTxn) onStmtStart(currentSQLDigest string) {
	if len(currentSQLDigest) == 0 {
		return
	}

	txn.mu.Lock()
	defer txn.mu.Unlock()
	txn.updateState(txninfo.TxnRunning)
	txn.mu.TxnInfo.CurrentSQLDigest = currentSQLDigest
	// Keeps at most 50 history sqls to avoid consuming too much memory.
	const maxTransactionStmtHistory int = 50
	if len(txn.mu.TxnInfo.AllSQLDigests) < maxTransactionStmtHistory {
		txn.mu.TxnInfo.AllSQLDigests = append(txn.mu.TxnInfo.AllSQLDigests, currentSQLDigest)
	}
}

func (txn *LazyTxn) onStmtEnd() {
	txn.mu.Lock()
	defer txn.mu.Unlock()
	txn.mu.TxnInfo.CurrentSQLDigest = ""
	txn.updateState(txninfo.TxnIdle)
}

var hasMockAutoIncIDRetry = int64(0)

func enableMockAutoIncIDRetry() {
	atomic.StoreInt64(&hasMockAutoIncIDRetry, 1)
}

func mockAutoIncIDRetry() bool {
	return atomic.LoadInt64(&hasMockAutoIncIDRetry) == 1
}

var mockAutoRandIDRetryCount = int64(0)

func needMockAutoRandIDRetry() bool {
	return atomic.LoadInt64(&mockAutoRandIDRetryCount) > 0
}

func decreaseMockAutoRandIDRetryCount() {
	atomic.AddInt64(&mockAutoRandIDRetryCount, -1)
}

// ResetMockAutoRandIDRetryCount set the number of occurrences of
// `kv.ErrTxnRetryable` when calling TxnState.Commit().
func ResetMockAutoRandIDRetryCount(failTimes int64) {
	atomic.StoreInt64(&mockAutoRandIDRetryCount, failTimes)
}

// Commit overrides the Transaction interface.
func (txn *LazyTxn) Commit(ctx context.Context) error {
	defer txn.reset()
	if len(txn.mutations) != 0 || txn.countHint() != 0 {
		logutil.BgLogger().Error("the code should never run here",
			zap.String("TxnState", txn.GoString()),
			zap.Int("staging handler", int(txn.stagingHandle)),
			zap.Int("mutations", txn.countHint()),
			zap.Stack("something must be wrong"))
		return errors.Trace(kv.ErrInvalidTxn)
	}

	txn.mu.Lock()
	txn.updateState(txninfo.TxnCommitting)
	txn.mu.Unlock()

	failpoint.Inject("mockSlowCommit", func(_ failpoint.Value) {})

	// mockCommitError8942 is used for PR #8942.
	failpoint.Inject("mockCommitError8942", func(val failpoint.Value) {
		if val.(bool) {
			failpoint.Return(kv.ErrTxnRetryable)
		}
	})

	// mockCommitRetryForAutoIncID is used to mock an commit retry for adjustAutoIncrementDatum.
	failpoint.Inject("mockCommitRetryForAutoIncID", func(val failpoint.Value) {
		if val.(bool) && !mockAutoIncIDRetry() {
			enableMockAutoIncIDRetry()
			failpoint.Return(kv.ErrTxnRetryable)
		}
	})

	failpoint.Inject("mockCommitRetryForAutoRandID", func(val failpoint.Value) {
		if val.(bool) && needMockAutoRandIDRetry() {
			decreaseMockAutoRandIDRetryCount()
			failpoint.Return(kv.ErrTxnRetryable)
		}
	})

	return txn.Transaction.Commit(ctx)
}

// Rollback overrides the Transaction interface.
func (txn *LazyTxn) Rollback() error {
	defer txn.reset()
	txn.mu.Lock()
	txn.updateState(txninfo.TxnRollingBack)
	txn.mu.Unlock()
	// mockSlowRollback is used to mock a rollback which takes a long time
	failpoint.Inject("mockSlowRollback", func(_ failpoint.Value) {})
	return txn.Transaction.Rollback()
}

// RollbackMemDBToCheckpoint overrides the Transaction interface.
func (txn *LazyTxn) RollbackMemDBToCheckpoint(savepoint *tikv.MemDBCheckpoint) {
	txn.flushStmtBuf()
	txn.Transaction.RollbackMemDBToCheckpoint(savepoint)
	txn.cleanup()
}

// LockKeys wraps the inner transaction's `LockKeys` to record the status
func (txn *LazyTxn) LockKeys(ctx context.Context, lockCtx *kv.LockCtx, keys ...kv.Key) error {
	return txn.LockKeysFunc(ctx, lockCtx, nil, keys...)
}

// LockKeysFunc Wrap the inner transaction's `LockKeys` to record the status
func (txn *LazyTxn) LockKeysFunc(ctx context.Context, lockCtx *kv.LockCtx, fn func(), keys ...kv.Key) error {
	failpoint.Inject("beforeLockKeys", func() {})
	t := time.Now()

	var originState txninfo.TxnRunningState
	txn.mu.Lock()
	originState = txn.mu.TxnInfo.State
	txn.updateState(txninfo.TxnLockAcquiring)
	txn.mu.TxnInfo.BlockStartTime.Valid = true
	txn.mu.TxnInfo.BlockStartTime.Time = t
	txn.mu.Unlock()
	lockFunc := func() {
		if fn != nil {
			fn()
		}
		txn.mu.Lock()
		defer txn.mu.Unlock()
		txn.updateState(originState)
		txn.mu.TxnInfo.BlockStartTime.Valid = false
		txn.mu.TxnInfo.EntriesCount = uint64(txn.Transaction.Len())
	}
	return txn.Transaction.LockKeysFunc(ctx, lockCtx, lockFunc, keys...)
}

// StartFairLocking wraps the inner transaction to support using fair locking with lazy initialization.
func (txn *LazyTxn) StartFairLocking() error {
	if txn.Valid() {
		return txn.Transaction.StartFairLocking()
	} else if !txn.pending() {
		err := errors.New("trying to start fair locking on a transaction in invalid state")
		logutil.BgLogger().Error("unexpected error when starting fair locking", zap.Error(err), zap.Stringer("txn", txn))
		return err
	}
	txn.enterFairLockingOnValid = true
	return nil
}

// RetryFairLocking wraps the inner transaction to support using fair locking with lazy initialization.
func (txn *LazyTxn) RetryFairLocking(ctx context.Context) error {
	if txn.Valid() {
		return txn.Transaction.RetryFairLocking(ctx)
	} else if !txn.pending() {
		err := errors.New("trying to retry fair locking on a transaction in invalid state")
		logutil.BgLogger().Error("unexpected error when retrying fair locking", zap.Error(err), zap.Stringer("txnStartTS", txn))
		return err
	}
	return nil
}

// CancelFairLocking wraps the inner transaction to support using fair locking with lazy initialization.
func (txn *LazyTxn) CancelFairLocking(ctx context.Context) error {
	if txn.Valid() {
		return txn.Transaction.CancelFairLocking(ctx)
	} else if !txn.pending() {
		err := errors.New("trying to cancel fair locking on a transaction in invalid state")
		logutil.BgLogger().Error("unexpected error when cancelling fair locking", zap.Error(err), zap.Stringer("txnStartTS", txn))
		return err
	}
	if !txn.enterFairLockingOnValid {
		err := errors.New("trying to cancel fair locking when it's not started")
		logutil.BgLogger().Error("unexpected error when cancelling fair locking", zap.Error(err), zap.Stringer("txnStartTS", txn))
		return err
	}
	txn.enterFairLockingOnValid = false
	return nil
}

// DoneFairLocking wraps the inner transaction to support using fair locking with lazy initialization.
func (txn *LazyTxn) DoneFairLocking(ctx context.Context) error {
	if txn.Valid() {
		return txn.Transaction.DoneFairLocking(ctx)
	}
	if !txn.pending() {
		err := errors.New("trying to cancel fair locking on a transaction in invalid state")
		logutil.BgLogger().Error("unexpected error when finishing fair locking")
		return err
	}
	if !txn.enterFairLockingOnValid {
		err := errors.New("trying to finish fair locking when it's not started")
		logutil.BgLogger().Error("unexpected error when finishing fair locking")
		return err
	}
	txn.enterFairLockingOnValid = false
	return nil
}

// IsInFairLockingMode wraps the inner transaction to support using fair locking with lazy initialization.
func (txn *LazyTxn) IsInFairLockingMode() bool {
	if txn.Valid() {
		return txn.Transaction.IsInFairLockingMode()
	} else if txn.pending() {
		return txn.enterFairLockingOnValid
	}
	return false
}

func (txn *LazyTxn) reset() {
	txn.cleanup()
	txn.changeToInvalid()
}

func (txn *LazyTxn) cleanup() {
	txn.cleanupStmtBuf()
	txn.initStmtBuf()
	for key := range txn.mutations {
		delete(txn.mutations, key)
	}
}

// KeysNeedToLock returns the keys need to be locked.
func (txn *LazyTxn) KeysNeedToLock() ([]kv.Key, error) {
	if txn.stagingHandle == kv.InvalidStagingHandle {
		return nil, nil
	}
	keys := make([]kv.Key, 0, txn.countHint())
	buf := txn.Transaction.GetMemBuffer()
	buf.InspectStage(txn.stagingHandle, func(k kv.Key, flags kv.KeyFlags, v []byte) {
		if !KeyNeedToLock(k, v, flags) {
			return
		}
		keys = append(keys, k)
	})

	return keys, nil
}

// Wait converts pending txn to valid
func (txn *LazyTxn) Wait(ctx context.Context, sctx sessionctx.Context) (kv.Transaction, error) {
	if !txn.validOrPending() {
		return txn, errors.AddStack(kv.ErrInvalidTxn)
	}
	if txn.pending() {
		defer func(begin time.Time) {
			sctx.GetSessionVars().DurationWaitTS = time.Since(begin)
		}(time.Now())

		// Transaction is lazy initialized.
		// PrepareTxnCtx is called to get a tso future, makes s.txn a pending txn,
		// If Txn() is called later, wait for the future to get a valid txn.
		if err := txn.changePendingToValid(ctx, sctx); err != nil {
			logutil.BgLogger().Error("active transaction fail",
				zap.Error(err))
			txn.cleanup()
			sctx.GetSessionVars().TxnCtx.StartTS = 0
			return txn, err
		}
		txn.lazyUniquenessCheckEnabled = !sctx.GetSessionVars().ConstraintCheckInPlacePessimistic
	}
	return txn, nil
}

// KeyNeedToLock returns true if the key need to lock.
func KeyNeedToLock(k, v []byte, flags kv.KeyFlags) bool {
	isTableKey := bytes.HasPrefix(k, tablecodec.TablePrefix())
	if !isTableKey {
		// meta key always need to lock.
		return true
	}

	// a pessimistic locking is skipped, perform the conflict check and
	// constraint check (more accurately, PresumeKeyNotExist) in prewrite (or later pessimistic locking)
	if flags.HasNeedConstraintCheckInPrewrite() {
		return false
	}

	if flags.HasPresumeKeyNotExists() {
		return true
	}

	// lock row key, primary key and unique index for delete operation,
	if len(v) == 0 {
		return flags.HasNeedLocked() || tablecodec.IsRecordKey(k)
	}

	if tablecodec.IsUntouchedIndexKValue(k, v) {
		return false
	}

	if !tablecodec.IsIndexKey(k) {
		return true
	}

	if tablecodec.IsTempIndexKey(k) {
		tmpVal, err := tablecodec.DecodeTempIndexValue(v)
		if err != nil {
			logutil.BgLogger().Warn("decode temp index value failed", zap.Error(err))
			return false
		}
		current := tmpVal.Current()
		return current.Handle != nil || tablecodec.IndexKVIsUnique(current.Value)
	}

	return tablecodec.IndexKVIsUnique(v)
}

func getBinlogMutation(ctx sessionctx.Context, tableID int64) *binlog.TableMutation {
	bin := binloginfo.GetPrewriteValue(ctx, true)
	for i := range bin.Mutations {
		if bin.Mutations[i].TableId == tableID {
			return &bin.Mutations[i]
		}
	}
	idx := len(bin.Mutations)
	bin.Mutations = append(bin.Mutations, binlog.TableMutation{TableId: tableID})
	return &bin.Mutations[idx]
}

func mergeToMutation(m1, m2 *binlog.TableMutation) {
	m1.InsertedRows = append(m1.InsertedRows, m2.InsertedRows...)
	m1.UpdatedRows = append(m1.UpdatedRows, m2.UpdatedRows...)
	m1.DeletedIds = append(m1.DeletedIds, m2.DeletedIds...)
	m1.DeletedPks = append(m1.DeletedPks, m2.DeletedPks...)
	m1.DeletedRows = append(m1.DeletedRows, m2.DeletedRows...)
	m1.Sequence = append(m1.Sequence, m2.Sequence...)
}

type txnFailFuture struct{}

func (txnFailFuture) Wait() (uint64, error) {
	return 0, errors.New("mock get timestamp fail")
}

// txnFuture is a promise, which promises to return a txn in future.
type txnFuture struct {
	future   oracle.Future
	store    kv.Storage
	txnScope string
}

func (tf *txnFuture) wait() (kv.Transaction, error) {
	startTS, err := tf.future.Wait()
	failpoint.Inject("txnFutureWait", func() {})
	if err == nil {
		return tf.store.Begin(tikv.WithTxnScope(tf.txnScope), tikv.WithStartTS(startTS))
	} else if config.GetGlobalConfig().Store == "unistore" {
		return nil, err
	}

	logutil.BgLogger().Warn("wait tso failed", zap.Error(err))
	// It would retry get timestamp.
	return tf.store.Begin(tikv.WithTxnScope(tf.txnScope))
}

// HasDirtyContent checks whether there's dirty update on the given table.
// Put this function here is to avoid cycle import.
func (s *session) HasDirtyContent(tid int64) bool {
	if s.txn.Transaction == nil {
		return false
	}
	seekKey := tablecodec.EncodeTablePrefix(tid)
	it, err := s.txn.GetMemBuffer().Iter(seekKey, nil)
	terror.Log(err)
	return it.Valid() && bytes.HasPrefix(it.Key(), seekKey)
}

// StmtCommit implements the sessionctx.Context interface.
func (s *session) StmtCommit(ctx context.Context) {
	defer func() {
		s.txn.cleanup()
	}()

	txnManager := sessiontxn.GetTxnManager(s)
	err := txnManager.OnStmtCommit(ctx)
	if err != nil {
		logutil.Logger(ctx).Error("txnManager failed to handle OnStmtCommit", zap.Error(err))
	}

	st := &s.txn
	st.flushStmtBuf()

	// Need to flush binlog.
	for tableID, delta := range st.mutations {
		mutation := getBinlogMutation(s, tableID)
		mergeToMutation(mutation, delta)
	}
}

// StmtRollback implements the sessionctx.Context interface.
func (s *session) StmtRollback(ctx context.Context, isForPessimisticRetry bool) {
	txnManager := sessiontxn.GetTxnManager(s)
	err := txnManager.OnStmtRollback(ctx, isForPessimisticRetry)
	if err != nil {
		logutil.Logger(ctx).Error("txnManager failed to handle OnStmtRollback", zap.Error(err))
	}
	s.txn.cleanup()
}

// StmtGetMutation implements the sessionctx.Context interface.
func (s *session) StmtGetMutation(tableID int64) *binlog.TableMutation {
	st := &s.txn
	if _, ok := st.mutations[tableID]; !ok {
		st.mutations[tableID] = &binlog.TableMutation{TableId: tableID}
	}
	return st.mutations[tableID]
}<|MERGE_RESOLUTION|>--- conflicted
+++ resolved
@@ -307,8 +307,7 @@
 		txn.mu.TxnInfo.AllSQLDigests)
 
 	// set resource group name for kv request such as lock pessimistic keys.
-<<<<<<< HEAD
-	kv.SetTxnResourceGroup(txn, sctx.GetSessionVars().ResourceGroupName)
+	kv.SetTxnResourceGroup(txn, sctx.GetSessionVars().StmtCtx.ResourceGroupName)
 	// overwrite entry size limit by sys var.
 	if entrySizeLimit := sctx.GetSessionVars().TxnEntrySizeLimit; entrySizeLimit > 0 {
 		txn.SetOption(kv.SizeLimits, kv.TxnSizeLimits{
@@ -316,9 +315,6 @@
 			Total: kv.TxnTotalSizeLimit.Load(),
 		})
 	}
-=======
-	kv.SetTxnResourceGroup(txn, sctx.GetSessionVars().StmtCtx.ResourceGroupName)
->>>>>>> ecb47838
 
 	return nil
 }
