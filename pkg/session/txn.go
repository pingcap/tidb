// Copyright 2018 PingCAP, Inc.

// Licensed under the Apache License, Version 2.0 (the "License");
// you may not use this file except in compliance with the License.
// You may obtain a copy of the License at
//
//     http://www.apache.org/licenses/LICENSE-2.0
//
// Unless required by applicable law or agreed to in writing, software
// distributed under the License is distributed on an "AS IS" BASIS,
// WITHOUT WARRANTIES OR CONDITIONS OF ANY KIND, either express or implied.
// See the License for the specific language governing permissions and
// limitations under the License.

package session

import (
	"bytes"
	"context"
	"fmt"
	"runtime/trace"
	"strings"
	"sync/atomic"
	"time"

	"github.com/pingcap/errors"
	"github.com/pingcap/failpoint"
	"github.com/pingcap/tidb/pkg/config"
	"github.com/pingcap/tidb/pkg/kv"
	"github.com/pingcap/tidb/pkg/meta/model"
	"github.com/pingcap/tidb/pkg/parser/terror"
	"github.com/pingcap/tidb/pkg/session/txninfo"
	"github.com/pingcap/tidb/pkg/sessionctx"
	"github.com/pingcap/tidb/pkg/sessiontxn"
	"github.com/pingcap/tidb/pkg/tablecodec"
	"github.com/pingcap/tidb/pkg/util/logutil"
	"github.com/pingcap/tidb/pkg/util/sli"
	"github.com/pingcap/tidb/pkg/util/syncutil"
	"github.com/tikv/client-go/v2/oracle"
	"github.com/tikv/client-go/v2/tikv"
	"go.uber.org/zap"
)

// LazyTxn wraps kv.Transaction to provide a new kv.Transaction.
// 1. It holds all statement related modification in the buffer before flush to the txn,
// so if execute statement meets error, the txn won't be made dirty.
// 2. It's a lazy transaction, that means it's a txnFuture before StartTS() is really need.
type LazyTxn struct {
	// States of a LazyTxn should be one of the followings:
	// Invalid: kv.Transaction == nil && txnFuture == nil
	// Pending: kv.Transaction == nil && txnFuture != nil
	// Valid:	kv.Transaction != nil && txnFuture == nil
	kv.Transaction
	txnFuture *txnFuture

	initCnt       int
	stagingHandle kv.StagingHandle
	writeSLI      sli.TxnWriteThroughputSLI

	enterFairLockingOnValid bool

	// TxnInfo is added for the lock view feature, the data is frequent modified but
	// rarely read (just in query select * from information_schema.tidb_trx).
	// The data in this session would be query by other sessions, so Mutex is necessary.
	// Since read is rare, the reader can copy-on-read to get a data snapshot.
	mu struct {
		syncutil.RWMutex
		txninfo.TxnInfo
	}

	// mark the txn enables lazy uniqueness check in pessimistic transactions.
	lazyUniquenessCheckEnabled bool
}

// GetTableInfo returns the cached index name.
func (txn *LazyTxn) GetTableInfo(id int64) *model.TableInfo {
	return txn.Transaction.GetTableInfo(id)
}

// CacheTableInfo caches the index name.
func (txn *LazyTxn) CacheTableInfo(id int64, info *model.TableInfo) {
	txn.Transaction.CacheTableInfo(id, info)
}

func (txn *LazyTxn) init() {
	txn.mu.Lock()
	defer txn.mu.Unlock()
	txn.mu.TxnInfo = txninfo.TxnInfo{}
}

// call this under lock!
func (txn *LazyTxn) updateState(state txninfo.TxnRunningState) {
	if txn.mu.TxnInfo.State != state {
		lastState := txn.mu.TxnInfo.State
		lastStateChangeTime := txn.mu.TxnInfo.LastStateChangeTime
		txn.mu.TxnInfo.State = state
		txn.mu.TxnInfo.LastStateChangeTime = time.Now()
		if !lastStateChangeTime.IsZero() {
			hasLockLbl := !txn.mu.TxnInfo.BlockStartTime.IsZero()
			txninfo.TxnDurationHistogram(lastState, hasLockLbl).Observe(time.Since(lastStateChangeTime).Seconds())
		}
		txninfo.TxnStatusEnteringCounter(state).Inc()
	}
}

func (txn *LazyTxn) initStmtBuf() {
	if txn.Transaction == nil {
		return
	}
	buf := txn.Transaction.GetMemBuffer()
	txn.initCnt = buf.Len()
	if !txn.IsPipelined() {
		txn.stagingHandle = buf.Staging()
	}
}

// countHint is estimated count of mutations.
func (txn *LazyTxn) countHint() int {
	if txn.stagingHandle == kv.InvalidStagingHandle {
		return 0
	}
	return txn.Transaction.GetMemBuffer().Len() - txn.initCnt
}

func (txn *LazyTxn) flushStmtBuf() {
	if txn.stagingHandle == kv.InvalidStagingHandle {
		return
	}
	buf := txn.Transaction.GetMemBuffer()

	if txn.lazyUniquenessCheckEnabled {
		keysNeedSetPersistentPNE := kv.FindKeysInStage(buf, txn.stagingHandle, func(_ kv.Key, flags kv.KeyFlags, _ []byte) bool {
			return flags.HasPresumeKeyNotExists()
		})
		for _, key := range keysNeedSetPersistentPNE {
			buf.UpdateFlags(key, kv.SetPreviousPresumeKeyNotExists)
		}
	}

	if !txn.IsPipelined() {
		buf.Release(txn.stagingHandle)
	}
	txn.initCnt = buf.Len()
}

func (txn *LazyTxn) cleanupStmtBuf() {
	if txn.stagingHandle == kv.InvalidStagingHandle {
		return
	}
	buf := txn.Transaction.GetMemBuffer()
	if !txn.IsPipelined() {
		buf.Cleanup(txn.stagingHandle)
	}
	txn.initCnt = buf.Len()

	txn.mu.Lock()
	defer txn.mu.Unlock()
	txn.mu.TxnInfo.EntriesCount = uint64(txn.Transaction.Len())
}

// resetTxnInfo resets the transaction info.
// Note: call it under lock!
func (txn *LazyTxn) resetTxnInfo(
	startTS uint64,
	state txninfo.TxnRunningState,
	entriesCount uint64,
	currentSQLDigest string,
	allSQLDigests []string,
) {
	if !txn.mu.LastStateChangeTime.IsZero() {
		lastState := txn.mu.State
		hasLockLbl := !txn.mu.BlockStartTime.IsZero()
		txninfo.TxnDurationHistogram(lastState, hasLockLbl).Observe(time.Since(txn.mu.TxnInfo.LastStateChangeTime).Seconds())
	}
	if txn.mu.TxnInfo.StartTS != 0 {
		txninfo.Recorder.OnTrxEnd(&txn.mu.TxnInfo)
	}
	txn.mu.TxnInfo = txninfo.TxnInfo{}
	txn.mu.TxnInfo.StartTS = startTS
	txn.mu.TxnInfo.State = state
	txninfo.TxnStatusEnteringCounter(state).Inc()
	txn.mu.TxnInfo.LastStateChangeTime = time.Now()
	txn.mu.TxnInfo.EntriesCount = entriesCount

	txn.mu.TxnInfo.CurrentSQLDigest = currentSQLDigest
	txn.mu.TxnInfo.AllSQLDigests = allSQLDigests
}

// Size implements the MemBuffer interface.
func (txn *LazyTxn) Size() int {
	if txn.Transaction == nil {
		return 0
	}
	return txn.Transaction.Size()
}

// Mem implements the MemBuffer interface.
func (txn *LazyTxn) Mem() uint64 {
	if txn.Transaction == nil {
		return 0
	}
	return txn.Transaction.Mem()
}

// SetMemoryFootprintChangeHook sets the hook to be called when the memory footprint of this transaction changes.
func (txn *LazyTxn) SetMemoryFootprintChangeHook(hook func(uint64)) {
	if txn.Transaction == nil {
		return
	}
	txn.Transaction.SetMemoryFootprintChangeHook(hook)
}

// MemHookSet returns whether the memory footprint change hook is set.
func (txn *LazyTxn) MemHookSet() bool {
	if txn.Transaction == nil {
		return false
	}
	return txn.Transaction.MemHookSet()
}

// Valid implements the kv.Transaction interface.
func (txn *LazyTxn) Valid() bool {
	return txn.Transaction != nil && txn.Transaction.Valid()
}

func (txn *LazyTxn) pending() bool {
	return txn.Transaction == nil && txn.txnFuture != nil
}

func (txn *LazyTxn) validOrPending() bool {
	return txn.txnFuture != nil || txn.Valid()
}

func (txn *LazyTxn) String() string {
	if txn.Transaction != nil {
		return txn.Transaction.String()
	}
	if txn.txnFuture != nil {
		res := "txnFuture"
		if txn.enterFairLockingOnValid {
			res += " (pending fair locking)"
		}
		return res
	}
	return "invalid transaction"
}

// GoString implements the "%#v" format for fmt.Printf.
func (txn *LazyTxn) GoString() string {
	var s strings.Builder
	s.WriteString("Txn{")
	if txn.pending() {
		s.WriteString("state=pending")
	} else if txn.Valid() {
		s.WriteString("state=valid")
		fmt.Fprintf(&s, ", txnStartTS=%d", txn.Transaction.StartTS())
	} else {
		s.WriteString("state=invalid")
	}

	s.WriteString("}")
	return s.String()
}

// GetOption implements the GetOption
func (txn *LazyTxn) GetOption(opt int) any {
	if txn.Transaction == nil {
		if opt == kv.TxnScope {
			return ""
		}
		return nil
	}
	return txn.Transaction.GetOption(opt)
}

func (txn *LazyTxn) changeToPending(future *txnFuture) {
	txn.Transaction = nil
	txn.txnFuture = future
}

func (txn *LazyTxn) changePendingToValid(ctx context.Context, sctx sessionctx.Context) error {
	if txn.txnFuture == nil {
		return errors.New("transaction future is not set")
	}

	future := txn.txnFuture
	txn.txnFuture = nil

	defer trace.StartRegion(ctx, "WaitTsoFuture").End()
	t, err := future.wait()
	if err != nil {
		txn.Transaction = nil
		return err
	}
	txn.Transaction = t
	txn.initStmtBuf()

	if txn.enterFairLockingOnValid {
		txn.enterFairLockingOnValid = false
		err = txn.Transaction.StartFairLocking()
		if err != nil {
			return err
		}
	}

	// The txnInfo may already recorded the first statement (usually "begin") when it's pending, so keep them.
	txn.mu.Lock()
	defer txn.mu.Unlock()
	txn.resetTxnInfo(
		t.StartTS(),
		txninfo.TxnIdle,
		uint64(txn.Transaction.Len()),
		txn.mu.TxnInfo.CurrentSQLDigest,
		txn.mu.TxnInfo.AllSQLDigests)

	// set resource group name for kv request such as lock pessimistic keys.
	kv.SetTxnResourceGroup(txn, sctx.GetSessionVars().StmtCtx.ResourceGroupName)
	// overwrite entry size limit by sys var.
	if entrySizeLimit := sctx.GetSessionVars().TxnEntrySizeLimit; entrySizeLimit > 0 {
		txn.SetOption(kv.SizeLimits, kv.TxnSizeLimits{
			Entry: entrySizeLimit,
			Total: kv.TxnTotalSizeLimit.Load(),
		})
	}

	return nil
}

func (txn *LazyTxn) changeToInvalid() {
	if txn.stagingHandle != kv.InvalidStagingHandle && !txn.IsPipelined() {
		txn.Transaction.GetMemBuffer().Cleanup(txn.stagingHandle)
	}
	txn.stagingHandle = kv.InvalidStagingHandle
	txn.Transaction = nil
	txn.txnFuture = nil

	txn.enterFairLockingOnValid = false

	txn.mu.Lock()
	lastState := txn.mu.TxnInfo.State
	lastStateChangeTime := txn.mu.TxnInfo.LastStateChangeTime
	hasLock := !txn.mu.TxnInfo.BlockStartTime.IsZero()
	if txn.mu.TxnInfo.StartTS != 0 {
		txninfo.Recorder.OnTrxEnd(&txn.mu.TxnInfo)
	}
	txn.mu.TxnInfo = txninfo.TxnInfo{}
	txn.mu.Unlock()
	if !lastStateChangeTime.IsZero() {
		txninfo.TxnDurationHistogram(lastState, hasLock).Observe(time.Since(lastStateChangeTime).Seconds())
	}
}

func (txn *LazyTxn) onStmtStart(currentSQLDigest string) {
	if len(currentSQLDigest) == 0 {
		return
	}

	txn.mu.Lock()
	defer txn.mu.Unlock()
	txn.updateState(txninfo.TxnRunning)
	txn.mu.TxnInfo.CurrentSQLDigest = currentSQLDigest
	// Keeps at most 50 history sqls to avoid consuming too much memory.
	const maxTransactionStmtHistory int = 50
	if len(txn.mu.TxnInfo.AllSQLDigests) < maxTransactionStmtHistory {
		txn.mu.TxnInfo.AllSQLDigests = append(txn.mu.TxnInfo.AllSQLDigests, currentSQLDigest)
	}
}

func (txn *LazyTxn) onStmtEnd() {
	txn.mu.Lock()
	defer txn.mu.Unlock()
	txn.mu.TxnInfo.CurrentSQLDigest = ""
	txn.updateState(txninfo.TxnIdle)
}

var hasMockAutoIncIDRetry = int64(0)

func enableMockAutoIncIDRetry() {
	atomic.StoreInt64(&hasMockAutoIncIDRetry, 1)
}

func mockAutoIncIDRetry() bool {
	return atomic.LoadInt64(&hasMockAutoIncIDRetry) == 1
}

var mockAutoRandIDRetryCount = int64(0)

func needMockAutoRandIDRetry() bool {
	return atomic.LoadInt64(&mockAutoRandIDRetryCount) > 0
}

func decreaseMockAutoRandIDRetryCount() {
	atomic.AddInt64(&mockAutoRandIDRetryCount, -1)
}

// ResetMockAutoRandIDRetryCount set the number of occurrences of
// `kv.ErrTxnRetryable` when calling TxnState.Commit().
func ResetMockAutoRandIDRetryCount(failTimes int64) {
	atomic.StoreInt64(&mockAutoRandIDRetryCount, failTimes)
}

// Commit overrides the Transaction interface.
func (txn *LazyTxn) Commit(ctx context.Context) error {
	defer txn.reset()

	txn.mu.Lock()
	txn.updateState(txninfo.TxnCommitting)
	txn.mu.Unlock()

	failpoint.Inject("mockSlowCommit", func(_ failpoint.Value) {})

	// mockCommitError8942 is used for PR #8942.
	failpoint.Inject("mockCommitError8942", func(val failpoint.Value) {
		if val.(bool) {
			failpoint.Return(kv.ErrTxnRetryable)
		}
	})

	// mockCommitRetryForAutoIncID is used to mock an commit retry for adjustAutoIncrementDatum.
	failpoint.Inject("mockCommitRetryForAutoIncID", func(val failpoint.Value) {
		if val.(bool) && !mockAutoIncIDRetry() {
			enableMockAutoIncIDRetry()
			failpoint.Return(kv.ErrTxnRetryable)
		}
	})

	failpoint.Inject("mockCommitRetryForAutoRandID", func(val failpoint.Value) {
		if val.(bool) && needMockAutoRandIDRetry() {
			decreaseMockAutoRandIDRetryCount()
			failpoint.Return(kv.ErrTxnRetryable)
		}
	})

	return txn.Transaction.Commit(ctx)
}

// Rollback overrides the Transaction interface.
func (txn *LazyTxn) Rollback() error {
	defer txn.reset()
	txn.mu.Lock()
	txn.updateState(txninfo.TxnRollingBack)
	txn.mu.Unlock()
	// mockSlowRollback is used to mock a rollback which takes a long time
	failpoint.Inject("mockSlowRollback", func(_ failpoint.Value) {})
	return txn.Transaction.Rollback()
}

// RollbackMemDBToCheckpoint overrides the Transaction interface.
func (txn *LazyTxn) RollbackMemDBToCheckpoint(savepoint *tikv.MemDBCheckpoint) {
	txn.flushStmtBuf()
	txn.Transaction.RollbackMemDBToCheckpoint(savepoint)
	txn.cleanup()
}

// LockKeys wraps the inner transaction's `LockKeys` to record the status
func (txn *LazyTxn) LockKeys(ctx context.Context, lockCtx *kv.LockCtx, keys ...kv.Key) error {
	return txn.LockKeysFunc(ctx, lockCtx, nil, keys...)
}

// LockKeysFunc Wrap the inner transaction's `LockKeys` to record the status
func (txn *LazyTxn) LockKeysFunc(ctx context.Context, lockCtx *kv.LockCtx, fn func(), keys ...kv.Key) error {
	failpoint.Inject("beforeLockKeys", func() {})
	t := time.Now()

	var originState txninfo.TxnRunningState
	txn.mu.Lock()
	originState = txn.mu.TxnInfo.State
	txn.updateState(txninfo.TxnLockAcquiring)
	txn.mu.TxnInfo.BlockStartTime.Valid = true
	txn.mu.TxnInfo.BlockStartTime.Time = t
	txn.mu.Unlock()
	lockFunc := func() {
		if fn != nil {
			fn()
		}
		txn.mu.Lock()
		defer txn.mu.Unlock()
		txn.updateState(originState)
		txn.mu.TxnInfo.BlockStartTime.Valid = false
		txn.mu.TxnInfo.EntriesCount = uint64(txn.Transaction.Len())
	}
	return txn.Transaction.LockKeysFunc(ctx, lockCtx, lockFunc, keys...)
}

// StartFairLocking wraps the inner transaction to support using fair locking with lazy initialization.
func (txn *LazyTxn) StartFairLocking() error {
	if txn.Valid() {
		return txn.Transaction.StartFairLocking()
	} else if !txn.pending() {
		err := errors.New("trying to start fair locking on a transaction in invalid state")
		logutil.BgLogger().Error("unexpected error when starting fair locking", zap.Error(err), zap.Stringer("txn", txn))
		return err
	}
	txn.enterFairLockingOnValid = true
	return nil
}

// RetryFairLocking wraps the inner transaction to support using fair locking with lazy initialization.
func (txn *LazyTxn) RetryFairLocking(ctx context.Context) error {
	if txn.Valid() {
		return txn.Transaction.RetryFairLocking(ctx)
	} else if !txn.pending() {
		err := errors.New("trying to retry fair locking on a transaction in invalid state")
		logutil.BgLogger().Error("unexpected error when retrying fair locking", zap.Error(err), zap.Stringer("txnStartTS", txn))
		return err
	}
	return nil
}

// CancelFairLocking wraps the inner transaction to support using fair locking with lazy initialization.
func (txn *LazyTxn) CancelFairLocking(ctx context.Context) error {
	if txn.Valid() {
		return txn.Transaction.CancelFairLocking(ctx)
	} else if !txn.pending() {
		err := errors.New("trying to cancel fair locking on a transaction in invalid state")
		logutil.BgLogger().Error("unexpected error when cancelling fair locking", zap.Error(err), zap.Stringer("txnStartTS", txn))
		return err
	}
	if !txn.enterFairLockingOnValid {
		err := errors.New("trying to cancel fair locking when it's not started")
		logutil.BgLogger().Error("unexpected error when cancelling fair locking", zap.Error(err), zap.Stringer("txnStartTS", txn))
		return err
	}
	txn.enterFairLockingOnValid = false
	return nil
}

// DoneFairLocking wraps the inner transaction to support using fair locking with lazy initialization.
func (txn *LazyTxn) DoneFairLocking(ctx context.Context) error {
	if txn.Valid() {
		return txn.Transaction.DoneFairLocking(ctx)
	}
	if !txn.pending() {
		err := errors.New("trying to cancel fair locking on a transaction in invalid state")
		logutil.BgLogger().Error("unexpected error when finishing fair locking")
		return err
	}
	if !txn.enterFairLockingOnValid {
		err := errors.New("trying to finish fair locking when it's not started")
		logutil.BgLogger().Error("unexpected error when finishing fair locking")
		return err
	}
	txn.enterFairLockingOnValid = false
	return nil
}

// IsInFairLockingMode wraps the inner transaction to support using fair locking with lazy initialization.
func (txn *LazyTxn) IsInFairLockingMode() bool {
	if txn.Valid() {
		return txn.Transaction.IsInFairLockingMode()
	} else if txn.pending() {
		return txn.enterFairLockingOnValid
	}
	return false
}

func (txn *LazyTxn) reset() {
	txn.cleanup()
	txn.changeToInvalid()
}

func (txn *LazyTxn) cleanup() {
	txn.cleanupStmtBuf()
	txn.initStmtBuf()
}

// KeysNeedToLock returns the keys need to be locked.
func (txn *LazyTxn) KeysNeedToLock() ([]kv.Key, error) {
	if txn.stagingHandle == kv.InvalidStagingHandle {
		return nil, nil
	}
	keys := make([]kv.Key, 0, txn.countHint())
	buf := txn.Transaction.GetMemBuffer()
	buf.InspectStage(txn.stagingHandle, func(k kv.Key, flags kv.KeyFlags, v []byte) {
		if !KeyNeedToLock(k, v, flags) {
			return
		}
		keys = append(keys, k)
	})

	return keys, nil
}

// Wait converts pending txn to valid
func (txn *LazyTxn) Wait(ctx context.Context, sctx sessionctx.Context) (kv.Transaction, error) {
	if !txn.validOrPending() {
		return txn, errors.AddStack(kv.ErrInvalidTxn)
	}
	if txn.pending() {
		defer func(begin time.Time) {
			sctx.GetSessionVars().DurationWaitTS = time.Since(begin)
		}(time.Now())

		// Transaction is lazy initialized.
		// PrepareTxnCtx is called to get a tso future, makes s.txn a pending txn,
		// If Txn() is called later, wait for the future to get a valid txn.
		if err := txn.changePendingToValid(ctx, sctx); err != nil {
			logutil.BgLogger().Error("active transaction fail",
				zap.Error(err))
			txn.cleanup()
			sctx.GetSessionVars().TxnCtx.StartTS = 0
			return txn, err
		}
		txn.lazyUniquenessCheckEnabled = !sctx.GetSessionVars().ConstraintCheckInPlacePessimistic
	}
	return txn, nil
}

// KeyNeedToLock returns true if the key need to lock.
func KeyNeedToLock(k, v []byte, flags kv.KeyFlags) bool {
	isTableKey := bytes.HasPrefix(k, tablecodec.TablePrefix())
	if !isTableKey {
		// meta key always need to lock.
		return true
	}

	// a pessimistic locking is skipped, perform the conflict check and
	// constraint check (more accurately, PresumeKeyNotExist) in prewrite (or later pessimistic locking)
	if flags.HasNeedConstraintCheckInPrewrite() {
		return false
	}

	if flags.HasPresumeKeyNotExists() {
		return true
	}

	// lock row key, primary key and unique index for delete operation,
	if len(v) == 0 {
		return flags.HasNeedLocked() || tablecodec.IsRecordKey(k)
	}

	if tablecodec.IsUntouchedIndexKValue(k, v) {
		return false
	}

	if !tablecodec.IsIndexKey(k) {
		return true
	}

	if tablecodec.IsTempIndexKey(k) {
		tmpVal, err := tablecodec.DecodeTempIndexValue(v)
		if err != nil {
			logutil.BgLogger().Warn("decode temp index value failed", zap.Error(err))
			return false
		}
		current := tmpVal.Current()
		return current.Handle != nil || tablecodec.IndexKVIsUnique(current.Value)
	}

	return tablecodec.IndexKVIsUnique(v)
}

type txnFailFuture struct{}

func (txnFailFuture) Wait() (uint64, error) {
	return 0, errors.New("mock get timestamp fail")
}

// txnFuture is a promise, which promises to return a txn in future.
type txnFuture struct {
	future    oracle.Future
	store     kv.Storage
	txnScope  string
	pipelined bool
}

func (tf *txnFuture) wait() (kv.Transaction, error) {
	options := []tikv.TxnOption{tikv.WithTxnScope(tf.txnScope)}
	startTS, err := tf.future.Wait()
	failpoint.Inject("txnFutureWait", func() {})
	if err == nil {
<<<<<<< HEAD
		options = append(options, tikv.WithStartTS(startTS))
	} else {
		if config.GetGlobalConfig().Store == config.StoreTypeUniStore {
			return nil, err
=======
		if tf.pipelined {
			return tf.store.Begin(tikv.WithTxnScope(tf.txnScope), tikv.WithStartTS(startTS), tikv.WithDefaultPipelinedTxn())
>>>>>>> 444c38fb
		}
		logutil.BgLogger().Warn("wait tso failed", zap.Error(err))
	}

	if tf.pipelined {
<<<<<<< HEAD
		options = append(options, tikv.WithPipelinedMemDB())
=======
		return tf.store.Begin(tikv.WithTxnScope(tf.txnScope), tikv.WithDefaultPipelinedTxn())
>>>>>>> 444c38fb
	}

	return tf.store.Begin(options...)
}

// HasDirtyContent checks whether there's dirty update on the given table.
// Put this function here is to avoid cycle import.
func (s *session) HasDirtyContent(tid int64) bool {
	// There should not be dirty content in a txn with pipelined memdb, and it also doesn't support Iter function.
	if s.txn.Transaction == nil || s.txn.Transaction.IsPipelined() {
		return false
	}
	seekKey := tablecodec.EncodeTablePrefix(tid)
	it, err := s.txn.GetMemBuffer().Iter(seekKey, nil)
	terror.Log(err)
	return it.Valid() && bytes.HasPrefix(it.Key(), seekKey)
}

// StmtCommit implements the sessionctx.Context interface.
func (s *session) StmtCommit(ctx context.Context) {
	defer func() {
		s.txn.cleanup()
	}()

	txnManager := sessiontxn.GetTxnManager(s)
	err := txnManager.OnStmtCommit(ctx)
	if err != nil {
		logutil.Logger(ctx).Error("txnManager failed to handle OnStmtCommit", zap.Error(err))
	}

	st := &s.txn
	st.flushStmtBuf()
}

// StmtRollback implements the sessionctx.Context interface.
func (s *session) StmtRollback(ctx context.Context, isForPessimisticRetry bool) {
	txnManager := sessiontxn.GetTxnManager(s)
	err := txnManager.OnStmtRollback(ctx, isForPessimisticRetry)
	if err != nil {
		logutil.Logger(ctx).Error("txnManager failed to handle OnStmtRollback", zap.Error(err))
	}
	s.txn.cleanup()
}<|MERGE_RESOLUTION|>--- conflicted
+++ resolved
@@ -669,25 +669,16 @@
 	startTS, err := tf.future.Wait()
 	failpoint.Inject("txnFutureWait", func() {})
 	if err == nil {
-<<<<<<< HEAD
 		options = append(options, tikv.WithStartTS(startTS))
 	} else {
 		if config.GetGlobalConfig().Store == config.StoreTypeUniStore {
 			return nil, err
-=======
-		if tf.pipelined {
-			return tf.store.Begin(tikv.WithTxnScope(tf.txnScope), tikv.WithStartTS(startTS), tikv.WithDefaultPipelinedTxn())
->>>>>>> 444c38fb
 		}
 		logutil.BgLogger().Warn("wait tso failed", zap.Error(err))
 	}
 
 	if tf.pipelined {
-<<<<<<< HEAD
-		options = append(options, tikv.WithPipelinedMemDB())
-=======
-		return tf.store.Begin(tikv.WithTxnScope(tf.txnScope), tikv.WithDefaultPipelinedTxn())
->>>>>>> 444c38fb
+		options = append(options, tikv.WithDefaultPipelinedTxn())
 	}
 
 	return tf.store.Begin(options...)
