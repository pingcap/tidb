--- conflicted
+++ resolved
@@ -624,19 +624,7 @@
 			idxFinishTS = runJob.BinlogInfo.FinishedTS
 		} else {
 			// The second add index op.
-<<<<<<< HEAD
-			// notice: upgrade `tidb_runaway_queries` table will happened in `upgradeToVer212` function which is before the second add index op.
-			// upgradeToVer240 the order is
-			// add index upgrade_tbl1
-			// add index user
-			// add index global priv
-			// add index db
-			// ...
-			// add index upgrade_tbl1
-			if strings.Contains(runJob.TableName, "upgrade_tbl") || strings.Contains(runJob.TableName, "tidb_runaway_queries") || runJob.Type == model.ActionAddIndex {
-=======
 			if strings.Contains(runJob.TableName, "upgrade_tbl") {
->>>>>>> b079b5f1
 				require.Greater(t, runJob.BinlogInfo.FinishedTS, idxFinishTS)
 			} else {
 				// The upgrade DDL ops. These jobs' finishedTS must less than add index ops.
