// Copyright 2021 PingCAP, Inc.
//
// Licensed under the Apache License, Version 2.0 (the "License");
// you may not use this file except in compliance with the License.
// You may obtain a copy of the License at
//
//     http://www.apache.org/licenses/LICENSE-2.0
//
// Unless required by applicable law or agreed to in writing, software
// distributed under the License is distributed on an "AS IS" BASIS,
// WITHOUT WARRANTIES OR CONDITIONS OF ANY KIND, either express or implied.
// See the License for the specific language governing permissions and
// limitations under the License.

package session

import (
	"context"
	"crypto/tls"
	"fmt"
	"strings"
	"testing"
	"time"

	"github.com/pingcap/failpoint"
	"github.com/pingcap/kvproto/pkg/keyspacepb"
	"github.com/pingcap/log"
	"github.com/pingcap/tidb/pkg/ddl"
	"github.com/pingcap/tidb/pkg/domain"
	"github.com/pingcap/tidb/pkg/expression/sessionexpr"
	"github.com/pingcap/tidb/pkg/keyspace"
	"github.com/pingcap/tidb/pkg/kv"
	"github.com/pingcap/tidb/pkg/meta"
	"github.com/pingcap/tidb/pkg/parser/auth"
	sessiontypes "github.com/pingcap/tidb/pkg/session/types"
	"github.com/pingcap/tidb/pkg/sessionctx"
	"github.com/pingcap/tidb/pkg/sessionctx/vardef"
	"github.com/pingcap/tidb/pkg/sessionctx/variable"
	"github.com/pingcap/tidb/pkg/statistics"
	"github.com/pingcap/tidb/pkg/store/mockstore"
	"github.com/pingcap/tidb/pkg/table/tblsession"
	"github.com/stretchr/testify/require"
	"go.etcd.io/etcd/tests/v3/integration"
	"go.uber.org/zap"
	"go.uber.org/zap/zapcore"
)

// This test file have many problem.
// 1. Please use testkit to create dom, session and store.
// 2. Don't use CreateStoreAndBootstrap and BootstrapSession together. It will cause data race.
// Please do not add any test here. You can add test case at the bootstrap_update_test.go. After All problem fixed,
// We will overwrite this file by update_test.go.
func TestBootstrap(t *testing.T) {
	store, dom := CreateStoreAndBootstrap(t)
	defer func() { require.NoError(t, store.Close()) }()
	defer dom.Close()
	se := CreateSessionAndSetID(t, store)
	MustExec(t, se, "set global tidb_txn_mode=''")
	MustExec(t, se, "use mysql")
	r := MustExecToRecodeSet(t, se, "select * from user")
	require.NotNil(t, r)

	ctx := context.Background()
	req := r.NewChunk(nil)
	err := r.Next(ctx, req)
	require.NoError(t, err)
	require.NotEqual(t, 0, req.NumRows())

	rows := statistics.RowToDatums(req.GetRow(0), r.Fields())
	match(t, rows, `%`, "root", "", "mysql_native_password", "Y", "Y", "Y", "Y", "Y", "Y", "Y", "Y", "Y", "Y", "Y", "Y", "Y", "Y", "Y", "Y", "Y", "Y", "Y", "Y", "Y", "Y", "Y", "Y", "Y", "Y", "Y", "N", "Y", "Y", "Y", "Y", "Y", nil, nil, nil, "", "N", time.Now(), nil, 0)
	r.Close()

	require.NoError(t, se.Auth(&auth.UserIdentity{Username: "root", Hostname: "anyhost"}, []byte(""), []byte(""), nil))

	MustExec(t, se, "use test")

	// Check privilege tables.
	MustExec(t, se, "SELECT * from mysql.global_priv")
	MustExec(t, se, "SELECT * from mysql.db")
	MustExec(t, se, "SELECT * from mysql.tables_priv")
	MustExec(t, se, "SELECT * from mysql.columns_priv")
	MustExec(t, se, "SELECT * from mysql.global_grants")

	// Check privilege tables.
	r = MustExecToRecodeSet(t, se, "SELECT COUNT(*) from mysql.global_variables")
	require.NotNil(t, r)

	req = r.NewChunk(nil)
	err = r.Next(ctx, req)
	require.NoError(t, err)
	require.Equal(t, globalVarsCount(), req.GetRow(0).GetInt64(0))
	require.NoError(t, r.Close())

	// Check a storage operations are default autocommit after the second start.
	MustExec(t, se, "USE test")
	MustExec(t, se, "drop table if exists t")
	MustExec(t, se, "create table t (id int)")
	store.SetOption(StoreBootstrappedKey, nil)
	se.Close()

	se, err = CreateSession4Test(store)
	require.NoError(t, err)
	MustExec(t, se, "USE test")
	MustExec(t, se, "insert t values (?)", 3)

	se, err = CreateSession4Test(store)
	require.NoError(t, err)
	MustExec(t, se, "USE test")
	r = MustExecToRecodeSet(t, se, "select * from t")
	require.NotNil(t, r)

	req = r.NewChunk(nil)
	err = r.Next(ctx, req)
	require.NoError(t, err)
	rows = statistics.RowToDatums(req.GetRow(0), r.Fields())
	match(t, rows, 3)
	MustExec(t, se, "drop table if exists t")
	se.Close()

	// Try to do bootstrap dml jobs on an already bootstrapped TiDB system will not cause fatal.
	// For https://github.com/pingcap/tidb/issues/1096
	se, err = CreateSession4Test(store)
	require.NoError(t, err)
	doDMLWorks(se)
	r = MustExecToRecodeSet(t, se, "select * from mysql.expr_pushdown_blacklist where name = 'date_add'")
	req = r.NewChunk(nil)
	err = r.Next(ctx, req)
	require.NoError(t, err)
	require.Equal(t, 0, req.NumRows())
	se.Close()
}

func globalVarsCount() int64 {
	var count int64
	for _, v := range variable.GetSysVars() {
		if v.HasGlobalScope() {
			count++
		}
	}
	return count
}

// testBootstrapWithError :
// When a session failed in bootstrap process (for example, the session is killed after doDDLWorks()).
// We should make sure that the following session could finish the bootstrap process.
func TestBootstrapWithError(t *testing.T) {
	ctx := context.Background()
	store, err := mockstore.NewMockStore(mockstore.WithStoreType(mockstore.EmbedUnistore))
	require.NoError(t, err)
	defer func() {
		require.NoError(t, store.Close())
	}()

	// bootstrap
	{
		se := &session{
			store:       store,
			sessionVars: variable.NewSessionVars(nil),
		}
		se.exprctx = sessionexpr.NewExprContext(se)
		se.pctx = newPlanContextImpl(se)
		se.tblctx = tblsession.NewMutateContext(se)
		globalVarsAccessor := variable.NewMockGlobalAccessor4Tests()
		se.GetSessionVars().GlobalVarsAccessor = globalVarsAccessor
		se.txn.init()
		se.mu.values = make(map[fmt.Stringer]any)
		se.SetValue(sessionctx.Initing, true)
		err := InitDDLJobTables(store, meta.BaseDDLTableVersion)
		require.NoError(t, err)
		err = InitMDLTable(store)
		require.NoError(t, err)
		err = InitDDLJobTables(store, meta.BackfillTableVersion)
		require.NoError(t, err)
		err = InitDDLJobTables(store, meta.DDLNotifierTableVersion)
		require.NoError(t, err)
		dom, err := domap.Get(store)
		require.NoError(t, err)
		require.NoError(t, dom.Start(ddl.Bootstrap))
		se.dom = dom
		b, err := checkBootstrapped(se)
		require.False(t, b)
		require.NoError(t, err)
		doDDLWorks(se)
	}

	dom, err := domap.Get(store)
	require.NoError(t, err)
	dom.Close()

	dom1, err := BootstrapSession(store)
	require.NoError(t, err)
	defer dom1.Close()

	se := CreateSessionAndSetID(t, store)
	MustExec(t, se, "USE mysql")
	r := MustExecToRecodeSet(t, se, `select * from user`)
	req := r.NewChunk(nil)
	err = r.Next(ctx, req)
	require.NoError(t, err)
	require.NotEqual(t, 0, req.NumRows())

	row := req.GetRow(0)
	rows := statistics.RowToDatums(row, r.Fields())
	match(t, rows, `%`, "root", "", "mysql_native_password", "Y", "Y", "Y", "Y", "Y", "Y", "Y", "Y", "Y", "Y", "Y", "Y", "Y", "Y", "Y", "Y", "Y", "Y", "Y", "Y", "Y", "Y", "Y", "Y", "Y", "Y", "Y", "N", "Y", "Y", "Y", "Y", "Y", nil, nil, nil, "", "N", time.Now(), nil, 0)
	require.NoError(t, r.Close())

	MustExec(t, se, "USE test")
	// Check privilege tables.
	MustExec(t, se, "SELECT * from mysql.global_priv")
	MustExec(t, se, "SELECT * from mysql.db")
	MustExec(t, se, "SELECT * from mysql.tables_priv")
	MustExec(t, se, "SELECT * from mysql.columns_priv")
	// Check role tables.
	MustExec(t, se, "SELECT * from mysql.role_edges")
	MustExec(t, se, "SELECT * from mysql.default_roles")
	// Check global variables.
	r = MustExecToRecodeSet(t, se, "SELECT COUNT(*) from mysql.global_variables")
	req = r.NewChunk(nil)
	err = r.Next(ctx, req)
	require.NoError(t, err)
	v := req.GetRow(0)
	require.Equal(t, globalVarsCount(), v.GetInt64(0))
	require.NoError(t, r.Close())

	r = MustExecToRecodeSet(t, se, `SELECT VARIABLE_VALUE from mysql.TiDB where VARIABLE_NAME="bootstrapped"`)
	req = r.NewChunk(nil)
	err = r.Next(ctx, req)
	require.NoError(t, err)
	require.NotEqual(t, 0, req.NumRows())
	row = req.GetRow(0)
	require.Equal(t, 1, row.Len())
	require.Equal(t, []byte("True"), row.GetBytes(0))
	require.NoError(t, r.Close())

	MustExec(t, se, "SELECT * from mysql.tidb_background_subtask")
	MustExec(t, se, "SELECT * from mysql.tidb_background_subtask_history")

	// Check tidb_ttl_table_status table
	MustExec(t, se, "SELECT * from mysql.tidb_ttl_table_status")
	// Check mysql.tidb_workload_values table
	MustExec(t, se, "SELECT * from mysql.tidb_workload_values")
}

func TestDDLTableCreateBackfillTable(t *testing.T) {
	store, dom := CreateStoreAndBootstrap(t)
	defer func() { require.NoError(t, store.Close()) }()
	se := CreateSessionAndSetID(t, store)

	txn, err := store.Begin()
	require.NoError(t, err)
	m := meta.NewMutator(txn)
	ver, err := m.CheckDDLTableVersion()
	require.NoError(t, err)
	require.GreaterOrEqual(t, ver, meta.BackfillTableVersion)

	// downgrade `mDDLTableVersion`
	m.SetDDLTables(meta.MDLTableVersion)
	MustExec(t, se, "drop table mysql.tidb_background_subtask")
	MustExec(t, se, "drop table mysql.tidb_background_subtask_history")
	// TODO(lance6716): remove it after tidb_ddl_notifier GA
	MustExec(t, se, "drop table mysql.tidb_ddl_notifier")
	err = txn.Commit(context.Background())
	require.NoError(t, err)

	// to upgrade session for create ddl related tables
	dom.Close()
	dom, err = BootstrapSession(store)
	require.NoError(t, err)

	se = CreateSessionAndSetID(t, store)
	MustExec(t, se, "select * from mysql.tidb_background_subtask")
	MustExec(t, se, "select * from mysql.tidb_background_subtask_history")
	dom.Close()
}

func TestDDLTableCreateDDLNotifierTable(t *testing.T) {
	store, dom := CreateStoreAndBootstrap(t)
	defer func() { require.NoError(t, store.Close()) }()
	se := CreateSessionAndSetID(t, store)

	txn, err := store.Begin()
	require.NoError(t, err)
	m := meta.NewMutator(txn)
	ver, err := m.CheckDDLTableVersion()
	require.NoError(t, err)
	require.GreaterOrEqual(t, ver, meta.DDLNotifierTableVersion)

	// downgrade DDL table version
	m.SetDDLTables(meta.BackfillTableVersion)
	MustExec(t, se, "drop table mysql.tidb_ddl_notifier")
	err = txn.Commit(context.Background())
	require.NoError(t, err)

	// to upgrade session for create ddl notifier table
	dom.Close()
	dom, err = BootstrapSession(store)
	require.NoError(t, err)

	se = CreateSessionAndSetID(t, store)
	MustExec(t, se, "select * from mysql.tidb_ddl_notifier")
	dom.Close()
}

func revertVersionAndVariables(t *testing.T, se sessiontypes.Session, ver int) {
	MustExec(t, se, fmt.Sprintf("update mysql.tidb set variable_value='%d' where variable_name='tidb_server_version'", ver))
	if ver <= version195 {
		// for version <= version195, tidb_enable_dist_task should be disabled before upgrade
		MustExec(t, se, "update mysql.global_variables set variable_value='off' where variable_name='tidb_enable_dist_task'")
	}
}

// TestUpgrade tests upgrading
func TestUpgrade(t *testing.T) {
	ctx := context.Background()

	store, dom := CreateStoreAndBootstrap(t)
	defer func() { require.NoError(t, store.Close()) }()
	se := CreateSessionAndSetID(t, store)

	MustExec(t, se, "USE mysql")

	// bootstrap with currentBootstrapVersion
	r := MustExecToRecodeSet(t, se, `SELECT VARIABLE_VALUE from mysql.TiDB where VARIABLE_NAME="tidb_server_version"`)
	req := r.NewChunk(nil)
	err := r.Next(ctx, req)
	row := req.GetRow(0)
	require.NoError(t, err)
	require.NotEqual(t, 0, req.NumRows())
	require.Equal(t, 1, row.Len())
	require.Equal(t, fmt.Appendf(nil, "%d", currentBootstrapVersion), row.GetBytes(0))
	require.NoError(t, r.Close())

	se1 := CreateSessionAndSetID(t, store)
	ver, err := getBootstrapVersion(se1)
	require.NoError(t, err)
	require.Equal(t, currentBootstrapVersion, ver)

	// Do something to downgrade the store.
	// downgrade meta bootstrap version
	txn, err := store.Begin()
	require.NoError(t, err)
	m := meta.NewMutator(txn)
	err = m.FinishBootstrap(int64(1))
	require.NoError(t, err)
	err = txn.Commit(context.Background())
	require.NoError(t, err)
	MustExec(t, se1, `delete from mysql.TiDB where VARIABLE_NAME="tidb_server_version"`)
	MustExec(t, se1, "update mysql.global_variables set variable_value='off' where variable_name='tidb_enable_dist_task'")
	MustExec(t, se1, fmt.Sprintf(`delete from mysql.global_variables where VARIABLE_NAME="%s"`, vardef.TiDBDistSQLScanConcurrency))
	MustExec(t, se1, `commit`)
	store.SetOption(StoreBootstrappedKey, nil)
	revertVersionAndVariables(t, se1, 0)
	// Make sure the version is downgraded.
	r = MustExecToRecodeSet(t, se1, `SELECT VARIABLE_VALUE from mysql.TiDB where VARIABLE_NAME="tidb_server_version"`)
	req = r.NewChunk(nil)
	err = r.Next(ctx, req)
	require.NoError(t, err)
	require.Equal(t, 0, req.NumRows())
	require.NoError(t, r.Close())

	ver, err = getBootstrapVersion(se1)
	require.NoError(t, err)
	require.Equal(t, int64(0), ver)
	dom.Close()
	// Create a new session then upgrade() will run automatically.
	dom, err = BootstrapSession(store)
	require.NoError(t, err)

	se2 := CreateSessionAndSetID(t, store)
	r = MustExecToRecodeSet(t, se2, `SELECT VARIABLE_VALUE from mysql.TiDB where VARIABLE_NAME="tidb_server_version"`)
	req = r.NewChunk(nil)
	err = r.Next(ctx, req)
	require.NoError(t, err)
	require.NotEqual(t, 0, req.NumRows())
	row = req.GetRow(0)
	require.Equal(t, 1, row.Len())
	require.Equal(t, fmt.Appendf(nil, "%d", currentBootstrapVersion), row.GetBytes(0))
	require.NoError(t, r.Close())

	ver, err = getBootstrapVersion(se2)
	require.NoError(t, err)
	require.Equal(t, currentBootstrapVersion, ver)

	// Verify that 'new_collation_enabled' is false.
	r = MustExecToRecodeSet(t, se2, fmt.Sprintf(`SELECT VARIABLE_VALUE from mysql.TiDB where VARIABLE_NAME='%s'`, TidbNewCollationEnabled))
	req = r.NewChunk(nil)
	err = r.Next(ctx, req)
	require.NoError(t, err)
	require.Equal(t, 1, req.NumRows())
	require.Equal(t, "False", req.GetRow(0).GetString(0))
	require.NoError(t, r.Close())

	r = MustExecToRecodeSet(t, se2, "admin show ddl jobs 1000;")
	req = r.NewChunk(nil)
	err = r.Next(ctx, req)
	require.NoError(t, err)
	rowCnt := req.NumRows()
	for i := range rowCnt {
		jobType := req.GetRow(i).GetString(3) // get job type.
		// Should not use multi-schema change in bootstrap DDL because the job arguments may be changed.
		require.False(t, strings.Contains(jobType, "multi-schema"))
	}
	require.NoError(t, r.Close())

	dom.Close()
}

func TestIssue17979_1(t *testing.T) {
	ctx := context.Background()

	store, dom := CreateStoreAndBootstrap(t)
	defer func() { require.NoError(t, store.Close()) }()
	// test issue 20900, upgrade from v3.0 to v4.0.11+
	seV3 := CreateSessionAndSetID(t, store)
	txn, err := store.Begin()
	require.NoError(t, err)
	m := meta.NewMutator(txn)
	err = m.FinishBootstrap(int64(58))
	require.NoError(t, err)
	err = txn.Commit(context.Background())
	require.NoError(t, err)
	revertVersionAndVariables(t, seV3, 58)
	MustExec(t, seV3, "delete from mysql.tidb where variable_name='default_oom_action'")
	MustExec(t, seV3, "commit")
	store.SetOption(StoreBootstrappedKey, nil)
	ver, err := getBootstrapVersion(seV3)
	require.NoError(t, err)
	require.Equal(t, int64(58), ver)
	dom.Close()
	domV4, err := BootstrapSession(store)
	require.NoError(t, err)
	seV4 := CreateSessionAndSetID(t, store)
	ver, err = getBootstrapVersion(seV4)
	require.NoError(t, err)
	require.Equal(t, currentBootstrapVersion, ver)
	r := MustExecToRecodeSet(t, seV4, "select variable_value from mysql.tidb where variable_name='default_oom_action'")
	req := r.NewChunk(nil)
	require.NoError(t, r.Next(ctx, req))
	require.Equal(t, vardef.OOMActionLog, req.GetRow(0).GetString(0))
	domV4.Close()
}

func TestIssue17979_2(t *testing.T) {
	ctx := context.Background()

	store, dom := CreateStoreAndBootstrap(t)
	defer func() { require.NoError(t, store.Close()) }()

	// test issue 20900, upgrade from v4.0.11 to v4.0.11
	seV3 := CreateSessionAndSetID(t, store)
	txn, err := store.Begin()
	require.NoError(t, err)
	m := meta.NewMutator(txn)
	err = m.FinishBootstrap(int64(59))
	require.NoError(t, err)
	err = txn.Commit(context.Background())
	require.NoError(t, err)
	revertVersionAndVariables(t, seV3, 59)
	MustExec(t, seV3, "delete from mysql.tidb where variable_name='default_iim_action'")
	MustExec(t, seV3, "commit")
	store.SetOption(StoreBootstrappedKey, nil)
	ver, err := getBootstrapVersion(seV3)
	require.NoError(t, err)
	require.Equal(t, int64(59), ver)
	dom.Close()
	domV4, err := BootstrapSession(store)
	require.NoError(t, err)
	defer domV4.Close()
	seV4 := CreateSessionAndSetID(t, store)
	ver, err = getBootstrapVersion(seV4)
	require.NoError(t, err)
	require.Equal(t, currentBootstrapVersion, ver)
	r := MustExecToRecodeSet(t, seV4, "select variable_value from mysql.tidb where variable_name='default_oom_action'")
	req := r.NewChunk(nil)
	require.NoError(t, r.Next(ctx, req))
	require.Equal(t, 0, req.NumRows())
}

// TestIssue20900_2 tests that a user can upgrade from TiDB 2.1 to latest,
// and their configuration remains similar. This helps protect against the
// case that a user had a 32G query memory limit in 2.1, but it is now a 1G limit
// in TiDB 4.0+. I tested this process, and it does correctly upgrade from 2.1 -> 4.0,
// but from 4.0 -> 5.0, the new default is picked up.

func TestIssue20900_2(t *testing.T) {
	ctx := context.Background()

	store, dom := CreateStoreAndBootstrap(t)
	defer func() { require.NoError(t, store.Close()) }()

	// test issue 20900, upgrade from v4.0.8 to v4.0.9+
	seV3 := CreateSessionAndSetID(t, store)
	txn, err := store.Begin()
	require.NoError(t, err)
	m := meta.NewMutator(txn)
	err = m.FinishBootstrap(int64(52))
	require.NoError(t, err)
	err = txn.Commit(context.Background())
	require.NoError(t, err)
	revertVersionAndVariables(t, seV3, 52)
	MustExec(t, seV3, "delete from mysql.tidb where variable_name='default_memory_quota_query'")
	MustExec(t, seV3, "commit")
	store.SetOption(StoreBootstrappedKey, nil)
	ver, err := getBootstrapVersion(seV3)
	require.NoError(t, err)
	require.Equal(t, int64(52), ver)
	dom.Close()
	domV4, err := BootstrapSession(store)
	require.NoError(t, err)
	seV4 := CreateSessionAndSetID(t, store)
	ver, err = getBootstrapVersion(seV4)
	require.NoError(t, err)
	require.Equal(t, currentBootstrapVersion, ver)
	r := MustExecToRecodeSet(t, seV4, "select @@tidb_mem_quota_query")
	req := r.NewChunk(nil)
	require.NoError(t, r.Next(ctx, req))
	require.Equal(t, "1073741824", req.GetRow(0).GetString(0))
	require.Equal(t, int64(1073741824), seV4.GetSessionVars().MemQuotaQuery)
	r = MustExecToRecodeSet(t, seV4, "select variable_value from mysql.tidb where variable_name='default_memory_quota_query'")
	req = r.NewChunk(nil)
	require.NoError(t, r.Next(ctx, req))
	require.Equal(t, 0, req.NumRows())
	domV4.Close()
}

func TestANSISQLMode(t *testing.T) {
	store, dom := CreateStoreAndBootstrap(t)
	defer func() { require.NoError(t, store.Close()) }()
	se := CreateSessionAndSetID(t, store)

	MustExec(t, se, "USE mysql")
	MustExec(t, se, `set @@global.sql_mode="NO_AUTO_CREATE_USER,NO_ENGINE_SUBSTITUTION,ANSI"`)
	MustExec(t, se, `delete from mysql.TiDB where VARIABLE_NAME="tidb_server_version"`)
	store.SetOption(StoreBootstrappedKey, nil)
	se.Close()

	// Do some clean up, BootstrapSession will not create a new domain otherwise.
	dom.Close()

	// Set ANSI sql_mode and bootstrap again, to cover a bugfix.
	// Once we have a SQL like that:
	// select variable_value from mysql.tidb where variable_name = "system_tz"
	// it fails to execute in the ANSI sql_mode, and makes TiDB cluster fail to bootstrap.
	dom1, err := BootstrapSession(store)
	require.NoError(t, err)
	defer dom1.Close()
	se = CreateSessionAndSetID(t, store)
	MustExec(t, se, "select @@global.sql_mode")
	se.Close()
}

func TestOldPasswordUpgrade(t *testing.T) {
	pwd := "abc"
	oldpwd := fmt.Sprintf("%X", auth.Sha1Hash([]byte(pwd)))
	newpwd, err := oldPasswordUpgrade(oldpwd)
	require.NoError(t, err)
	require.Equal(t, "*0D3CED9BEC10A777AEC23CCC353A8C08A633045E", newpwd)
}

func TestBootstrapInitExpensiveQueryHandle(t *testing.T) {
	store, _ := CreateStoreAndBootstrap(t)
	defer func() {
		require.NoError(t, store.Close())
	}()
	se, err := createSession(store)
	require.NoError(t, err)
	dom := domain.GetDomain(se)
	require.NotNil(t, dom)
	defer dom.Close()
	require.NotNil(t, dom.ExpensiveQueryHandle())
}

func TestStmtSummary(t *testing.T) {
	ctx := context.Background()
	store, dom := CreateStoreAndBootstrap(t)
	defer func() { require.NoError(t, store.Close()) }()
	defer dom.Close()
	se := CreateSessionAndSetID(t, store)

	r := MustExecToRecodeSet(t, se, "select variable_value from mysql.global_variables where variable_name='tidb_enable_stmt_summary'")
	req := r.NewChunk(nil)
	require.NoError(t, r.Next(ctx, req))
	row := req.GetRow(0)
	require.Equal(t, []byte("ON"), row.GetBytes(0))
	require.NoError(t, r.Close())
}

func TestUpgradeClusteredIndexDefaultValue(t *testing.T) {
	store, dom := CreateStoreAndBootstrap(t)
	defer func() { require.NoError(t, store.Close()) }()

	seV67 := CreateSessionAndSetID(t, store)
	txn, err := store.Begin()
	require.NoError(t, err)
	m := meta.NewMutator(txn)
	err = m.FinishBootstrap(int64(67))
	require.NoError(t, err)
	err = txn.Commit(context.Background())
	require.NoError(t, err)
	revertVersionAndVariables(t, seV67, 67)
	MustExec(t, seV67, "UPDATE mysql.global_variables SET VARIABLE_VALUE = 'OFF' where VARIABLE_NAME = 'tidb_enable_clustered_index'")
	require.Equal(t, uint64(1), seV67.GetSessionVars().StmtCtx.AffectedRows())
	MustExec(t, seV67, "commit")
	store.SetOption(StoreBootstrappedKey, nil)
	ver, err := getBootstrapVersion(seV67)
	require.NoError(t, err)
	require.Equal(t, int64(67), ver)
	dom.Close()

	domV68, err := BootstrapSession(store)
	require.NoError(t, err)
	seV68 := CreateSessionAndSetID(t, store)
	ver, err = getBootstrapVersion(seV68)
	require.NoError(t, err)
	require.Equal(t, currentBootstrapVersion, ver)

	r := MustExecToRecodeSet(t, seV68, `select @@global.tidb_enable_clustered_index, @@session.tidb_enable_clustered_index`)
	req := r.NewChunk(nil)
	require.NoError(t, r.Next(context.Background(), req))
	require.Equal(t, 1, req.NumRows())
	row := req.GetRow(0)
	require.Equal(t, "ON", row.GetString(0))
	require.Equal(t, "ON", row.GetString(1))
	domV68.Close()
}

func TestForIssue23387(t *testing.T) {
	// For issue https://github.com/pingcap/tidb/issues/23387
	saveCurrentBootstrapVersion := currentBootstrapVersion
	currentBootstrapVersion = version57

	// Bootstrap to an old version, create a user.
	store, err := mockstore.NewMockStore()
	require.NoError(t, err)
	defer func() { require.NoError(t, store.Close()) }()
	dom, err := BootstrapSession(store)
	require.NoError(t, err)

	se := CreateSessionAndSetID(t, store)
	se.Auth(&auth.UserIdentity{Username: "root", Hostname: `%`}, nil, []byte("012345678901234567890"), nil)
	MustExec(t, se, "create user quatest")
	dom.Close()
	// Upgrade to a newer version, check the user's privilege.
	currentBootstrapVersion = saveCurrentBootstrapVersion
	dom, err = BootstrapSession(store)
	require.NoError(t, err)
	defer dom.Close()

	se = CreateSessionAndSetID(t, store)
	se.Auth(&auth.UserIdentity{Username: "root", Hostname: `%`}, nil, []byte("012345678901234567890"), nil)
	rs, err := exec(se, "show grants for quatest")
	require.NoError(t, err)
	rows, err := ResultSetToStringSlice(context.Background(), se, rs)
	require.NoError(t, err)
	require.Len(t, rows, 1)
	require.Equal(t, "GRANT USAGE ON *.* TO 'quatest'@'%'", rows[0][0])
}

func TestReferencesPrivilegeOnColumn(t *testing.T) {
	store, dom := CreateStoreAndBootstrap(t)
	defer func() { require.NoError(t, store.Close()) }()
	defer dom.Close()
	se := CreateSessionAndSetID(t, store)

	defer func() {
		MustExec(t, se, "drop user if exists issue28531")
		MustExec(t, se, "drop table if exists t1")
	}()

	MustExec(t, se, "create user if not exists issue28531")
	MustExec(t, se, "use test")
	MustExec(t, se, "drop table if exists t1")
	MustExec(t, se, "create table t1 (a int)")
	MustExec(t, se, "GRANT select (a), update (a),insert(a), references(a) on t1 to issue28531")
}

func TestAnalyzeVersionUpgradeFrom300To500(t *testing.T) {
	ctx := context.Background()
	store, dom := CreateStoreAndBootstrap(t)
	defer func() { require.NoError(t, store.Close()) }()

	// Upgrade from 3.0.0 to 5.1+ or above.
	ver300 := 33
	seV3 := CreateSessionAndSetID(t, store)
	txn, err := store.Begin()
	require.NoError(t, err)
	m := meta.NewMutator(txn)
	err = m.FinishBootstrap(int64(ver300))
	require.NoError(t, err)
	err = txn.Commit(context.Background())
	require.NoError(t, err)
	revertVersionAndVariables(t, seV3, ver300)
	MustExec(t, seV3, fmt.Sprintf("delete from mysql.GLOBAL_VARIABLES where variable_name='%s'", vardef.TiDBAnalyzeVersion))
	MustExec(t, seV3, "commit")
	store.SetOption(StoreBootstrappedKey, nil)
	ver, err := getBootstrapVersion(seV3)
	require.NoError(t, err)
	require.Equal(t, int64(ver300), ver)

	// We are now in 3.0.0, check tidb_analyze_version should not exist.
	res := MustExecToRecodeSet(t, seV3, fmt.Sprintf("select * from mysql.GLOBAL_VARIABLES where variable_name='%s'", vardef.TiDBAnalyzeVersion))
	chk := res.NewChunk(nil)
	err = res.Next(ctx, chk)
	require.NoError(t, err)
	require.Equal(t, 0, chk.NumRows())
	dom.Close()
	domCurVer, err := BootstrapSession(store)
	require.NoError(t, err)
	defer domCurVer.Close()
	seCurVer := CreateSessionAndSetID(t, store)
	ver, err = getBootstrapVersion(seCurVer)
	require.NoError(t, err)
	require.Equal(t, currentBootstrapVersion, ver)

	// We are now in version no lower than 5.x, tidb_enable_index_merge should be 1.
	res = MustExecToRecodeSet(t, seCurVer, "select @@tidb_analyze_version")
	chk = res.NewChunk(nil)
	err = res.Next(ctx, chk)
	require.NoError(t, err)
	require.Equal(t, 1, chk.NumRows())
	row := chk.GetRow(0)
	require.Equal(t, 1, row.Len())
	require.Equal(t, "1", row.GetString(0))
}

func TestIndexMergeInNewCluster(t *testing.T) {
	store, err := mockstore.NewMockStore(mockstore.WithStoreType(mockstore.EmbedUnistore))
	require.NoError(t, err)
	// Indicates we are in a new cluster.
	require.Equal(t, int64(notBootstrapped), getStoreBootstrapVersionWithCache(store))
	dom, err := BootstrapSession(store)
	require.NoError(t, err)
	defer func() { require.NoError(t, store.Close()) }()
	defer dom.Close()
	se := CreateSessionAndSetID(t, store)

	// In a new created cluster(above 5.4+), tidb_enable_index_merge is 1 by default.
	MustExec(t, se, "use test;")
	r := MustExecToRecodeSet(t, se, "select @@tidb_enable_index_merge;")
	require.NotNil(t, r)

	ctx := context.Background()
	chk := r.NewChunk(nil)
	err = r.Next(ctx, chk)
	require.NoError(t, err)
	require.Equal(t, 1, chk.NumRows())
	row := chk.GetRow(0)
	require.Equal(t, 1, row.Len())
	require.Equal(t, int64(1), row.GetInt64(0))
}

func TestIndexMergeUpgradeFrom300To540(t *testing.T) {
	ctx := context.Background()
	store, dom := CreateStoreAndBootstrap(t)
	defer func() { require.NoError(t, store.Close()) }()

	// Upgrade from 3.0.0 to 5.4+.
	ver300 := 33
	seV3 := CreateSessionAndSetID(t, store)
	txn, err := store.Begin()
	require.NoError(t, err)
	m := meta.NewMutator(txn)
	err = m.FinishBootstrap(int64(ver300))
	require.NoError(t, err)
	err = txn.Commit(context.Background())
	require.NoError(t, err)
	revertVersionAndVariables(t, seV3, ver300)
	MustExec(t, seV3, fmt.Sprintf("delete from mysql.GLOBAL_VARIABLES where variable_name='%s'", vardef.TiDBEnableIndexMerge))
	MustExec(t, seV3, "commit")
	store.SetOption(StoreBootstrappedKey, nil)
	ver, err := getBootstrapVersion(seV3)
	require.NoError(t, err)
	require.Equal(t, int64(ver300), ver)

	// We are now in 3.0.0, check tidb_enable_index_merge should not exist.
	res := MustExecToRecodeSet(t, seV3, fmt.Sprintf("select * from mysql.GLOBAL_VARIABLES where variable_name='%s'", vardef.TiDBEnableIndexMerge))
	chk := res.NewChunk(nil)
	err = res.Next(ctx, chk)
	require.NoError(t, err)
	require.Equal(t, 0, chk.NumRows())
	dom.Close()
	domCurVer, err := BootstrapSession(store)
	require.NoError(t, err)
	defer domCurVer.Close()
	seCurVer := CreateSessionAndSetID(t, store)
	ver, err = getBootstrapVersion(seCurVer)
	require.NoError(t, err)
	require.Equal(t, currentBootstrapVersion, ver)

	// We are now in 5.x, tidb_enable_index_merge should be off.
	res = MustExecToRecodeSet(t, seCurVer, "select @@tidb_enable_index_merge")
	chk = res.NewChunk(nil)
	err = res.Next(ctx, chk)
	require.NoError(t, err)
	require.Equal(t, 1, chk.NumRows())
	row := chk.GetRow(0)
	require.Equal(t, 1, row.Len())
	require.Equal(t, int64(0), row.GetInt64(0))
}

// We set tidb_enable_index_merge as on.
// And after upgrade to 5.x, tidb_enable_index_merge should remains to be on.
func TestIndexMergeUpgradeFrom400To540Enable(t *testing.T) {
	testIndexMergeUpgradeFrom400To540(t, true)
}

func TestIndexMergeUpgradeFrom400To540Disable(t *testing.T) {
	testIndexMergeUpgradeFrom400To540(t, false)
}

func testIndexMergeUpgradeFrom400To540(t *testing.T, enable bool) {
	ctx := context.Background()
	store, dom := CreateStoreAndBootstrap(t)
	defer func() { require.NoError(t, store.Close()) }()

	// upgrade from 4.0.0 to 5.4+.
	ver400 := 46
	seV4 := CreateSessionAndSetID(t, store)
	txn, err := store.Begin()
	require.NoError(t, err)
	m := meta.NewMutator(txn)
	err = m.FinishBootstrap(int64(ver400))
	require.NoError(t, err)
	err = txn.Commit(context.Background())
	require.NoError(t, err)
	revertVersionAndVariables(t, seV4, ver400)
	MustExec(t, seV4, fmt.Sprintf("update mysql.GLOBAL_VARIABLES set variable_value='%s' where variable_name='%s'", vardef.Off, vardef.TiDBEnableIndexMerge))
	MustExec(t, seV4, "commit")
	store.SetOption(StoreBootstrappedKey, nil)
	ver, err := getBootstrapVersion(seV4)
	require.NoError(t, err)
	require.Equal(t, int64(ver400), ver)

	// We are now in 4.0.0, tidb_enable_index_merge is off.
	res := MustExecToRecodeSet(t, seV4, fmt.Sprintf("select * from mysql.GLOBAL_VARIABLES where variable_name='%s'", vardef.TiDBEnableIndexMerge))
	chk := res.NewChunk(nil)
	err = res.Next(ctx, chk)
	require.NoError(t, err)
	require.Equal(t, 1, chk.NumRows())
	row := chk.GetRow(0)
	require.Equal(t, 2, row.Len())
	require.Equal(t, vardef.Off, row.GetString(1))

	if enable {
		// For the first time, We set tidb_enable_index_merge as on.
		// And after upgrade to 5.x, tidb_enable_index_merge should remains to be on.
		// For the second it should be off.
		MustExec(t, seV4, "set global tidb_enable_index_merge = on")
	}
	dom.Close()
	// Upgrade to 5.x.
	domCurVer, err := BootstrapSession(store)
	require.NoError(t, err)
	defer domCurVer.Close()
	seCurVer := CreateSessionAndSetID(t, store)
	ver, err = getBootstrapVersion(seCurVer)
	require.NoError(t, err)
	require.Equal(t, currentBootstrapVersion, ver)

	// We are now in 5.x, tidb_enable_index_merge should be on because we enable it in 4.0.0.
	res = MustExecToRecodeSet(t, seCurVer, "select @@tidb_enable_index_merge")
	chk = res.NewChunk(nil)
	err = res.Next(ctx, chk)
	require.NoError(t, err)
	require.Equal(t, 1, chk.NumRows())
	row = chk.GetRow(0)
	require.Equal(t, 1, row.Len())
	if enable {
		require.Equal(t, int64(1), row.GetInt64(0))
	} else {
		require.Equal(t, int64(0), row.GetInt64(0))
	}
}

func TestTiDBEnablePagingVariable(t *testing.T) {
	store, dom := CreateStoreAndBootstrap(t)
	se := CreateSessionAndSetID(t, store)
	defer func() { require.NoError(t, store.Close()) }()
	defer dom.Close()

	for _, sql := range []string{
		"select @@global.tidb_enable_paging",
		"select @@session.tidb_enable_paging",
	} {
		r := MustExecToRecodeSet(t, se, sql)
		require.NotNil(t, r)

		req := r.NewChunk(nil)
		err := r.Next(context.Background(), req)
		require.NoError(t, err)
		require.NotEqual(t, 0, req.NumRows())

		rows := statistics.RowToDatums(req.GetRow(0), r.Fields())
		if vardef.DefTiDBEnablePaging {
			match(t, rows, "1")
		} else {
			match(t, rows, "0")
		}
		r.Close()
	}
}

func TestTiDBOptRangeMaxSizeWhenUpgrading(t *testing.T) {
	ctx := context.Background()
	store, dom := CreateStoreAndBootstrap(t)
	defer func() { require.NoError(t, store.Close()) }()

	// Upgrade from v6.3.0 to v6.4.0+.
	ver94 := 94
	seV630 := CreateSessionAndSetID(t, store)
	txn, err := store.Begin()
	require.NoError(t, err)
	m := meta.NewMutator(txn)
	err = m.FinishBootstrap(int64(ver94))
	require.NoError(t, err)
	err = txn.Commit(context.Background())
	require.NoError(t, err)
	revertVersionAndVariables(t, seV630, ver94)
	MustExec(t, seV630, fmt.Sprintf("delete from mysql.GLOBAL_VARIABLES where variable_name='%s'", vardef.TiDBOptRangeMaxSize))
	MustExec(t, seV630, "commit")
	store.SetOption(StoreBootstrappedKey, nil)
	ver, err := getBootstrapVersion(seV630)
	require.NoError(t, err)
	require.Equal(t, int64(ver94), ver)

	// We are now in 6.3.0, check tidb_opt_range_max_size should not exist.
	res := MustExecToRecodeSet(t, seV630, fmt.Sprintf("select * from mysql.GLOBAL_VARIABLES where variable_name='%s'", vardef.TiDBOptRangeMaxSize))
	chk := res.NewChunk(nil)
	err = res.Next(ctx, chk)
	require.NoError(t, err)
	require.Equal(t, 0, chk.NumRows())
	dom.Close()
	domCurVer, err := BootstrapSession(store)
	require.NoError(t, err)
	defer domCurVer.Close()
	seCurVer := CreateSessionAndSetID(t, store)
	ver, err = getBootstrapVersion(seCurVer)
	require.NoError(t, err)
	require.Equal(t, currentBootstrapVersion, ver)

	// We are now in version no lower than v6.4.0, tidb_opt_range_max_size should be 0.
	res = MustExecToRecodeSet(t, seCurVer, "select @@session.tidb_opt_range_max_size")
	chk = res.NewChunk(nil)
	err = res.Next(ctx, chk)
	require.NoError(t, err)
	require.Equal(t, 1, chk.NumRows())
	row := chk.GetRow(0)
	require.Equal(t, 1, row.Len())
	require.Equal(t, "0", row.GetString(0))

	res = MustExecToRecodeSet(t, seCurVer, "select @@global.tidb_opt_range_max_size")
	chk = res.NewChunk(nil)
	err = res.Next(ctx, chk)
	require.NoError(t, err)
	require.Equal(t, 1, chk.NumRows())
	row = chk.GetRow(0)
	require.Equal(t, 1, row.Len())
	require.Equal(t, "0", row.GetString(0))
}

func TestTiDBOptAdvancedJoinHintWhenUpgrading(t *testing.T) {
	ctx := context.Background()
	store, dom := CreateStoreAndBootstrap(t)
	defer func() { require.NoError(t, store.Close()) }()

	// Upgrade from v6.6.0 to v7.0.0+.
	ver134 := 134
	seV660 := CreateSessionAndSetID(t, store)
	txn, err := store.Begin()
	require.NoError(t, err)
	m := meta.NewMutator(txn)
	err = m.FinishBootstrap(int64(ver134))
	require.NoError(t, err)
	err = txn.Commit(context.Background())
	require.NoError(t, err)
	revertVersionAndVariables(t, seV660, ver134)
	MustExec(t, seV660, fmt.Sprintf("delete from mysql.GLOBAL_VARIABLES where variable_name='%s'", vardef.TiDBOptAdvancedJoinHint))
	MustExec(t, seV660, "commit")
	store.SetOption(StoreBootstrappedKey, nil)
	ver, err := getBootstrapVersion(seV660)
	require.NoError(t, err)
	require.Equal(t, int64(ver134), ver)

	// We are now in 6.6.0, check tidb_opt_advanced_join_hint should not exist.
	res := MustExecToRecodeSet(t, seV660, fmt.Sprintf("select * from mysql.GLOBAL_VARIABLES where variable_name='%s'", vardef.TiDBOptAdvancedJoinHint))
	chk := res.NewChunk(nil)
	err = res.Next(ctx, chk)
	require.NoError(t, err)
	require.Equal(t, 0, chk.NumRows())
	dom.Close()
	domCurVer, err := BootstrapSession(store)
	require.NoError(t, err)
	defer domCurVer.Close()
	seCurVer := CreateSessionAndSetID(t, store)
	ver, err = getBootstrapVersion(seCurVer)
	require.NoError(t, err)
	require.Equal(t, currentBootstrapVersion, ver)

	// We are now in version no lower than v7.0.0, tidb_opt_advanced_join_hint should be false.
	res = MustExecToRecodeSet(t, seCurVer, "select @@session.tidb_opt_advanced_join_hint;")
	chk = res.NewChunk(nil)
	err = res.Next(ctx, chk)
	require.NoError(t, err)
	require.Equal(t, 1, chk.NumRows())
	row := chk.GetRow(0)
	require.Equal(t, 1, row.Len())
	require.Equal(t, int64(0), row.GetInt64(0))

	res = MustExecToRecodeSet(t, seCurVer, "select @@global.tidb_opt_advanced_join_hint;")
	chk = res.NewChunk(nil)
	err = res.Next(ctx, chk)
	require.NoError(t, err)
	require.Equal(t, 1, chk.NumRows())
	row = chk.GetRow(0)
	require.Equal(t, 1, row.Len())
	require.Equal(t, int64(0), row.GetInt64(0))
}

func TestTiDBOptAdvancedJoinHintInNewCluster(t *testing.T) {
	store, err := mockstore.NewMockStore(mockstore.WithStoreType(mockstore.EmbedUnistore))
	require.NoError(t, err)
	// Indicates we are in a new cluster.
	require.Equal(t, int64(notBootstrapped), getStoreBootstrapVersionWithCache(store))
	dom, err := BootstrapSession(store)
	require.NoError(t, err)
	defer func() { require.NoError(t, store.Close()) }()
	defer dom.Close()
	se := CreateSessionAndSetID(t, store)

	// In a new created cluster(above 7.0+), tidb_opt_advanced_join_hint is true by default.
	MustExec(t, se, "use test;")
	r := MustExecToRecodeSet(t, se, "select @@tidb_opt_advanced_join_hint;")
	require.NotNil(t, r)

	ctx := context.Background()
	chk := r.NewChunk(nil)
	err = r.Next(ctx, chk)
	require.NoError(t, err)
	require.Equal(t, 1, chk.NumRows())
	row := chk.GetRow(0)
	require.Equal(t, 1, row.Len())
	require.Equal(t, int64(1), row.GetInt64(0))
}

func TestTiDBCostModelInNewCluster(t *testing.T) {
	store, err := mockstore.NewMockStore(mockstore.WithStoreType(mockstore.EmbedUnistore))
	require.NoError(t, err)
	// Indicates we are in a new cluster.
	require.Equal(t, int64(notBootstrapped), getStoreBootstrapVersionWithCache(store))
	dom, err := BootstrapSession(store)
	require.NoError(t, err)
	defer func() { require.NoError(t, store.Close()) }()
	defer dom.Close()
	se := CreateSessionAndSetID(t, store)

	// In a new created cluster(above 6.5+), tidb_cost_model_version is 2 by default.
	MustExec(t, se, "use test;")
	r := MustExecToRecodeSet(t, se, "select @@tidb_cost_model_version;")
	require.NotNil(t, r)

	ctx := context.Background()
	chk := r.NewChunk(nil)
	err = r.Next(ctx, chk)
	require.NoError(t, err)
	require.Equal(t, 1, chk.NumRows())
	row := chk.GetRow(0)
	require.Equal(t, 1, row.Len())
	require.Equal(t, "2", row.GetString(0))
}

func TestTiDBCostModelUpgradeFrom300To650(t *testing.T) {
	ctx := context.Background()
	store, dom := CreateStoreAndBootstrap(t)
	defer func() { require.NoError(t, store.Close()) }()

	// Upgrade from 3.0.0 to 6.5+.
	ver300 := 33
	seV3 := CreateSessionAndSetID(t, store)
	txn, err := store.Begin()
	require.NoError(t, err)
	m := meta.NewMutator(txn)
	err = m.FinishBootstrap(int64(ver300))
	require.NoError(t, err)
	err = txn.Commit(context.Background())
	require.NoError(t, err)
	revertVersionAndVariables(t, seV3, ver300)
	MustExec(t, seV3, fmt.Sprintf("delete from mysql.GLOBAL_VARIABLES where variable_name='%s'", vardef.TiDBCostModelVersion))
	MustExec(t, seV3, "commit")
	store.SetOption(StoreBootstrappedKey, nil)
	ver, err := getBootstrapVersion(seV3)
	require.NoError(t, err)
	require.Equal(t, int64(ver300), ver)

	// We are now in 3.0.0, check TiDBCostModelVersion should not exist.
	res := MustExecToRecodeSet(t, seV3, fmt.Sprintf("select * from mysql.GLOBAL_VARIABLES where variable_name='%s'", vardef.TiDBCostModelVersion))
	chk := res.NewChunk(nil)
	err = res.Next(ctx, chk)
	require.NoError(t, err)
	require.Equal(t, 0, chk.NumRows())

	dom.Close()
	domCurVer, err := BootstrapSession(store)
	require.NoError(t, err)
	defer domCurVer.Close()
	seCurVer := CreateSessionAndSetID(t, store)
	ver, err = getBootstrapVersion(seCurVer)
	require.NoError(t, err)
	require.Equal(t, currentBootstrapVersion, ver)

	// We are now in 6.5+, TiDBCostModelVersion should be 1.
	res = MustExecToRecodeSet(t, seCurVer, "select @@tidb_cost_model_version")
	chk = res.NewChunk(nil)
	err = res.Next(ctx, chk)
	require.NoError(t, err)
	require.Equal(t, 1, chk.NumRows())
	row := chk.GetRow(0)
	require.Equal(t, 1, row.Len())
	require.Equal(t, "1", row.GetString(0))
}

func TestTiDBCostModelUpgradeFrom610To650(t *testing.T) {
	for i := range 2 {
		func() {
			ctx := context.Background()
			store, dom := CreateStoreAndBootstrap(t)
			defer func() { require.NoError(t, store.Close()) }()

			// upgrade from 6.1 to 6.5+.
			ver61 := 91
			seV61 := CreateSessionAndSetID(t, store)
			txn, err := store.Begin()
			require.NoError(t, err)
			m := meta.NewMutator(txn)
			err = m.FinishBootstrap(int64(ver61))
			require.NoError(t, err)
			err = txn.Commit(context.Background())
			require.NoError(t, err)
			revertVersionAndVariables(t, seV61, ver61)
			MustExec(t, seV61, fmt.Sprintf("update mysql.GLOBAL_VARIABLES set variable_value='%s' where variable_name='%s'", "1", vardef.TiDBCostModelVersion))
			MustExec(t, seV61, "commit")
			store.SetOption(StoreBootstrappedKey, nil)
			ver, err := getBootstrapVersion(seV61)
			require.NoError(t, err)
			require.Equal(t, int64(ver61), ver)

			// We are now in 6.1, tidb_cost_model_version is 1.
			res := MustExecToRecodeSet(t, seV61, fmt.Sprintf("select * from mysql.GLOBAL_VARIABLES where variable_name='%s'", vardef.TiDBCostModelVersion))
			chk := res.NewChunk(nil)
			err = res.Next(ctx, chk)
			require.NoError(t, err)
			require.Equal(t, 1, chk.NumRows())
			row := chk.GetRow(0)
			require.Equal(t, 2, row.Len())
			require.Equal(t, "1", row.GetString(1))
			res.Close()

			if i == 0 {
				// For the first time, We set tidb_cost_model_version to 2.
				// And after upgrade to 6.5, tidb_cost_model_version should be 2.
				// For the second it should be 1.
				MustExec(t, seV61, "set global tidb_cost_model_version = 2")
			}
			dom.Close()
			// Upgrade to 6.5.
			domCurVer, err := BootstrapSession(store)
			require.NoError(t, err)
			defer domCurVer.Close()
			seCurVer := CreateSessionAndSetID(t, store)
			ver, err = getBootstrapVersion(seCurVer)
			require.NoError(t, err)
			require.Equal(t, currentBootstrapVersion, ver)

			// We are now in 6.5.
			res = MustExecToRecodeSet(t, seCurVer, "select @@tidb_cost_model_version")
			chk = res.NewChunk(nil)
			err = res.Next(ctx, chk)
			require.NoError(t, err)
			require.Equal(t, 1, chk.NumRows())
			row = chk.GetRow(0)
			require.Equal(t, 1, row.Len())
			if i == 0 {
				require.Equal(t, "2", row.GetString(0))
			} else {
				require.Equal(t, "1", row.GetString(0))
			}
			res.Close()
		}()
	}
}

func TestTiDBGCAwareUpgradeFrom630To650(t *testing.T) {
	ctx := context.Background()
	store, dom := CreateStoreAndBootstrap(t)
	defer func() { require.NoError(t, store.Close()) }()

	// upgrade from 6.3 to 6.5+.
	ver63 := version93
	seV63 := CreateSessionAndSetID(t, store)
	txn, err := store.Begin()
	require.NoError(t, err)
	m := meta.NewMutator(txn)
	err = m.FinishBootstrap(int64(ver63))
	require.NoError(t, err)
	err = txn.Commit(context.Background())
	require.NoError(t, err)
	revertVersionAndVariables(t, seV63, ver63)
	MustExec(t, seV63, fmt.Sprintf("update mysql.GLOBAL_VARIABLES set variable_value='%s' where variable_name='%s'", "1", vardef.TiDBEnableGCAwareMemoryTrack))
	MustExec(t, seV63, "commit")
	store.SetOption(StoreBootstrappedKey, nil)
	ver, err := getBootstrapVersion(seV63)
	require.NoError(t, err)
	require.Equal(t, int64(ver63), ver)

	// We are now in 6.3, tidb_enable_gc_aware_memory_track is ON.
	res := MustExecToRecodeSet(t, seV63, fmt.Sprintf("select * from mysql.GLOBAL_VARIABLES where variable_name='%s'", vardef.TiDBEnableGCAwareMemoryTrack))
	chk := res.NewChunk(nil)
	err = res.Next(ctx, chk)
	require.NoError(t, err)
	require.Equal(t, 1, chk.NumRows())
	row := chk.GetRow(0)
	require.Equal(t, 2, row.Len())
	require.Equal(t, "1", row.GetString(1))

	// Upgrade to 6.5.
	dom.Close()
	domCurVer, err := BootstrapSession(store)
	require.NoError(t, err)
	defer domCurVer.Close()
	seCurVer := CreateSessionAndSetID(t, store)
	ver, err = getBootstrapVersion(seCurVer)
	require.NoError(t, err)
	require.Equal(t, currentBootstrapVersion, ver)

	// We are now in 6.5.
	res = MustExecToRecodeSet(t, seCurVer, fmt.Sprintf("select * from mysql.GLOBAL_VARIABLES where variable_name='%s'", vardef.TiDBEnableGCAwareMemoryTrack))
	chk = res.NewChunk(nil)
	err = res.Next(ctx, chk)
	require.NoError(t, err)
	require.Equal(t, 1, chk.NumRows())
	row = chk.GetRow(0)
	require.Equal(t, 2, row.Len())
	require.Equal(t, "0", row.GetString(1))
}

func TestTiDBServerMemoryLimitUpgradeTo651_1(t *testing.T) {
	ctx := context.Background()
	store, dom := CreateStoreAndBootstrap(t)
	defer func() { require.NoError(t, store.Close()) }()

	// upgrade from 6.5.0 to 6.5.1+.
	ver132 := version132
	seV132 := CreateSessionAndSetID(t, store)
	txn, err := store.Begin()
	require.NoError(t, err)
	m := meta.NewMutator(txn)
	err = m.FinishBootstrap(int64(ver132))
	require.NoError(t, err)
	err = txn.Commit(context.Background())
	require.NoError(t, err)
	revertVersionAndVariables(t, seV132, ver132)
	MustExec(t, seV132, fmt.Sprintf("update mysql.GLOBAL_VARIABLES set variable_value='%s' where variable_name='%s'", "0", vardef.TiDBServerMemoryLimit))
	MustExec(t, seV132, "commit")
	store.SetOption(StoreBootstrappedKey, nil)
	ver, err := getBootstrapVersion(seV132)
	require.NoError(t, err)
	require.Equal(t, int64(ver132), ver)

	// We are now in 6.5.0, tidb_server_memory_limit is 0.
	res := MustExecToRecodeSet(t, seV132, fmt.Sprintf("select * from mysql.GLOBAL_VARIABLES where variable_name='%s'", vardef.TiDBServerMemoryLimit))
	chk := res.NewChunk(nil)
	err = res.Next(ctx, chk)
	require.NoError(t, err)
	require.Equal(t, 1, chk.NumRows())
	row := chk.GetRow(0)
	require.Equal(t, 2, row.Len())
	require.Equal(t, "0", row.GetString(1))

	// Upgrade to 6.5.1+.
	dom.Close()
	domCurVer, err := BootstrapSession(store)
	require.NoError(t, err)
	defer domCurVer.Close()
	seCurVer := CreateSessionAndSetID(t, store)
	ver, err = getBootstrapVersion(seCurVer)
	require.NoError(t, err)
	require.Equal(t, currentBootstrapVersion, ver)

	// We are now in 6.5.1+.
	res = MustExecToRecodeSet(t, seCurVer, fmt.Sprintf("select * from mysql.GLOBAL_VARIABLES where variable_name='%s'", vardef.TiDBServerMemoryLimit))
	chk = res.NewChunk(nil)
	err = res.Next(ctx, chk)
	require.NoError(t, err)
	require.Equal(t, 1, chk.NumRows())
	row = chk.GetRow(0)
	require.Equal(t, 2, row.Len())
	require.Equal(t, vardef.DefTiDBServerMemoryLimit, row.GetString(1))
}

func TestTiDBServerMemoryLimitUpgradeTo651_2(t *testing.T) {
	ctx := context.Background()
	store, dom := CreateStoreAndBootstrap(t)
	defer func() { require.NoError(t, store.Close()) }()

	// upgrade from 6.5.0 to 6.5.1+.
	ver132 := version132
	seV132 := CreateSessionAndSetID(t, store)
	txn, err := store.Begin()
	require.NoError(t, err)
	m := meta.NewMutator(txn)
	err = m.FinishBootstrap(int64(ver132))
	require.NoError(t, err)
	err = txn.Commit(context.Background())
	require.NoError(t, err)
	revertVersionAndVariables(t, seV132, ver132)
	MustExec(t, seV132, fmt.Sprintf("update mysql.GLOBAL_VARIABLES set variable_value='%s' where variable_name='%s'", "70%", vardef.TiDBServerMemoryLimit))
	MustExec(t, seV132, "commit")
	store.SetOption(StoreBootstrappedKey, nil)
	ver, err := getBootstrapVersion(seV132)
	require.NoError(t, err)
	require.Equal(t, int64(ver132), ver)

	// We are now in 6.5.0, tidb_server_memory_limit is "70%".
	res := MustExecToRecodeSet(t, seV132, fmt.Sprintf("select * from mysql.GLOBAL_VARIABLES where variable_name='%s'", vardef.TiDBServerMemoryLimit))
	chk := res.NewChunk(nil)
	err = res.Next(ctx, chk)
	require.NoError(t, err)
	require.Equal(t, 1, chk.NumRows())
	row := chk.GetRow(0)
	require.Equal(t, 2, row.Len())
	require.Equal(t, "70%", row.GetString(1))

	// Upgrade to 6.5.1+.
	dom.Close()
	domCurVer, err := BootstrapSession(store)
	require.NoError(t, err)
	defer domCurVer.Close()
	seCurVer := CreateSessionAndSetID(t, store)
	ver, err = getBootstrapVersion(seCurVer)
	require.NoError(t, err)
	require.Equal(t, currentBootstrapVersion, ver)

	// We are now in 6.5.1+.
	res = MustExecToRecodeSet(t, seCurVer, fmt.Sprintf("select * from mysql.GLOBAL_VARIABLES where variable_name='%s'", vardef.TiDBServerMemoryLimit))
	chk = res.NewChunk(nil)
	err = res.Next(ctx, chk)
	require.NoError(t, err)
	require.Equal(t, 1, chk.NumRows())
	row = chk.GetRow(0)
	require.Equal(t, 2, row.Len())
	require.Equal(t, "70%", row.GetString(1))
}

func TestTiDBGlobalVariablesDefaultValueUpgradeFrom630To660(t *testing.T) {
	ctx := context.Background()
	store, dom := CreateStoreAndBootstrap(t)
	defer func() { require.NoError(t, store.Close()) }()

	// upgrade from 6.3.0 to 6.6.0.
	ver630 := version93
	seV630 := CreateSessionAndSetID(t, store)
	txn, err := store.Begin()
	require.NoError(t, err)
	m := meta.NewMutator(txn)
	err = m.FinishBootstrap(int64(ver630))
	require.NoError(t, err)
	err = txn.Commit(context.Background())
	require.NoError(t, err)
	revertVersionAndVariables(t, seV630, ver630)
	MustExec(t, seV630, fmt.Sprintf("update mysql.GLOBAL_VARIABLES set variable_value='%s' where variable_name='%s'", "OFF", vardef.TiDBEnableForeignKey))
	MustExec(t, seV630, fmt.Sprintf("update mysql.GLOBAL_VARIABLES set variable_value='%s' where variable_name='%s'", "OFF", vardef.ForeignKeyChecks))
	MustExec(t, seV630, fmt.Sprintf("update mysql.GLOBAL_VARIABLES set variable_value='%s' where variable_name='%s'", "OFF", vardef.TiDBEnableHistoricalStats))
	MustExec(t, seV630, fmt.Sprintf("update mysql.GLOBAL_VARIABLES set variable_value='%s' where variable_name='%s'", "OFF", vardef.TiDBEnablePlanReplayerCapture))
	MustExec(t, seV630, "commit")
	store.SetOption(StoreBootstrappedKey, nil)
	ver, err := getBootstrapVersion(seV630)
	require.NoError(t, err)
	require.Equal(t, int64(ver630), ver)

	// We are now in 6.3.0.
	upgradeVars := []string{vardef.TiDBEnableForeignKey, vardef.ForeignKeyChecks, vardef.TiDBEnableHistoricalStats, vardef.TiDBEnablePlanReplayerCapture}
	varsValueList := []string{"OFF", "OFF", "OFF", "OFF"}
	for i := range upgradeVars {
		res := MustExecToRecodeSet(t, seV630, fmt.Sprintf("select * from mysql.GLOBAL_VARIABLES where variable_name='%s'", upgradeVars[i]))
		chk := res.NewChunk(nil)
		err = res.Next(ctx, chk)
		require.NoError(t, err)
		require.Equal(t, 1, chk.NumRows())
		row := chk.GetRow(0)
		require.Equal(t, 2, row.Len())
		require.Equal(t, varsValueList[i], row.GetString(1))
	}

	// Upgrade to 6.6.0.
	dom.Close()
	domCurVer, err := BootstrapSession(store)
	require.NoError(t, err)
	defer domCurVer.Close()
	seV660 := CreateSessionAndSetID(t, store)
	ver, err = getBootstrapVersion(seV660)
	require.NoError(t, err)
	require.Equal(t, currentBootstrapVersion, ver)

	// We are now in 6.6.0.
	varsValueList = []string{"ON", "ON", "ON", "ON"}
	for i := range upgradeVars {
		res := MustExecToRecodeSet(t, seV660, fmt.Sprintf("select * from mysql.GLOBAL_VARIABLES where variable_name='%s'", upgradeVars[i]))
		chk := res.NewChunk(nil)
		err = res.Next(ctx, chk)
		require.NoError(t, err)
		require.Equal(t, 1, chk.NumRows())
		row := chk.GetRow(0)
		require.Equal(t, 2, row.Len())
		require.Equal(t, varsValueList[i], row.GetString(1))
	}
}

func TestTiDBStoreBatchSizeUpgradeFrom650To660(t *testing.T) {
	for i := range 2 {
		func() {
			ctx := context.Background()
			store, dom := CreateStoreAndBootstrap(t)
			defer func() { require.NoError(t, store.Close()) }()

			// upgrade from 6.5 to 6.6.
			ver65 := version132
			seV65 := CreateSessionAndSetID(t, store)
			txn, err := store.Begin()
			require.NoError(t, err)
			m := meta.NewMutator(txn)
			err = m.FinishBootstrap(int64(ver65))
			require.NoError(t, err)
			err = txn.Commit(context.Background())
			require.NoError(t, err)
			revertVersionAndVariables(t, seV65, ver65)
			MustExec(t, seV65, fmt.Sprintf("update mysql.GLOBAL_VARIABLES set variable_value='%s' where variable_name='%s'", "0", vardef.TiDBStoreBatchSize))
			MustExec(t, seV65, "commit")
			store.SetOption(StoreBootstrappedKey, nil)
			ver, err := getBootstrapVersion(seV65)
			require.NoError(t, err)
			require.Equal(t, int64(ver65), ver)

			// We are now in 6.5, tidb_store_batch_size is 0.
			res := MustExecToRecodeSet(t, seV65, fmt.Sprintf("select * from mysql.GLOBAL_VARIABLES where variable_name='%s'", vardef.TiDBStoreBatchSize))
			chk := res.NewChunk(nil)
			err = res.Next(ctx, chk)
			require.NoError(t, err)
			require.Equal(t, 1, chk.NumRows())
			row := chk.GetRow(0)
			require.Equal(t, 2, row.Len())
			require.Equal(t, "0", row.GetString(1))
			res.Close()

			if i == 0 {
				// For the first time, We set tidb_store_batch_size to 1.
				// And after upgrade to 6.6, tidb_store_batch_size should be 1.
				// For the second it should be the latest default value.
				MustExec(t, seV65, "set global tidb_store_batch_size = 1")
			}
			dom.Close()
			// Upgrade to 6.6.
			domCurVer, err := BootstrapSession(store)
			require.NoError(t, err)
			defer domCurVer.Close()
			seCurVer := CreateSessionAndSetID(t, store)
			ver, err = getBootstrapVersion(seCurVer)
			require.NoError(t, err)
			require.Equal(t, currentBootstrapVersion, ver)

			// We are now in 6.6.
			res = MustExecToRecodeSet(t, seCurVer, "select @@tidb_store_batch_size")
			chk = res.NewChunk(nil)
			err = res.Next(ctx, chk)
			require.NoError(t, err)
			require.Equal(t, 1, chk.NumRows())
			row = chk.GetRow(0)
			require.Equal(t, 1, row.Len())
			if i == 0 {
				require.Equal(t, "1", row.GetString(0))
			} else {
				require.Equal(t, "4", row.GetString(0))
			}
			res.Close()
		}()
	}
}

func TestTiDBUpgradeToVer136(t *testing.T) {
	store, do := CreateStoreAndBootstrap(t)
	defer func() {
		require.NoError(t, store.Close())
	}()

	ver135 := version135
	seV135 := CreateSessionAndSetID(t, store)
	txn, err := store.Begin()
	require.NoError(t, err)
	m := meta.NewMutator(txn)
	err = m.FinishBootstrap(int64(ver135))
	require.NoError(t, err)
	revertVersionAndVariables(t, seV135, ver135)
	err = txn.Commit(context.Background())
	require.NoError(t, err)

	store.SetOption(StoreBootstrappedKey, nil)
	ver, err := getBootstrapVersion(seV135)
	require.NoError(t, err)
	require.Equal(t, int64(ver135), ver)

	MustExec(t, seV135, "ALTER TABLE mysql.tidb_background_subtask DROP INDEX idx_task_key;")
	require.NoError(t, failpoint.Enable("github.com/pingcap/tidb/pkg/ddl/reorgMetaRecordFastReorgDisabled", `return`))
	t.Cleanup(func() {
		require.NoError(t, failpoint.Disable("github.com/pingcap/tidb/pkg/ddl/reorgMetaRecordFastReorgDisabled"))
	})
	MustExec(t, seV135, "set global tidb_ddl_enable_fast_reorg = 1")
	do.Close()
	dom, err := BootstrapSession(store)
	require.NoError(t, err)
	ver, err = getBootstrapVersion(seV135)
	require.NoError(t, err)
	require.True(t, ddl.LastReorgMetaFastReorgDisabled)

	require.Less(t, int64(ver135), ver)
	dom.Close()
}

func TestTiDBUpgradeToVer140(t *testing.T) {
	store, do := CreateStoreAndBootstrap(t)
	defer func() {
		require.NoError(t, store.Close())
	}()

	ver139 := version139
	resetTo139 := func(s sessiontypes.Session) {
		txn, err := store.Begin()
		require.NoError(t, err)
		m := meta.NewMutator(txn)
		err = m.FinishBootstrap(int64(ver139))
		require.NoError(t, err)
		revertVersionAndVariables(t, s, ver139)
		err = txn.Commit(context.Background())
		require.NoError(t, err)

		store.SetOption(StoreBootstrappedKey, nil)
		ver, err := getBootstrapVersion(s)
		require.NoError(t, err)
		require.Equal(t, int64(ver139), ver)
	}

	// drop column task_key and then upgrade
	s := CreateSessionAndSetID(t, store)
	MustExec(t, s, "alter table mysql.tidb_global_task drop column task_key")
	resetTo139(s)
	do.Close()
	dom, err := BootstrapSession(store)
	require.NoError(t, err)
	ver, err := getBootstrapVersion(s)
	require.NoError(t, err)
	require.Less(t, int64(ver139), ver)
	dom.Close()

	// upgrade with column task_key exists
	s = CreateSessionAndSetID(t, store)
	resetTo139(s)
	dom, err = BootstrapSession(store)
	require.NoError(t, err)
	ver, err = getBootstrapVersion(s)
	require.NoError(t, err)
	require.Less(t, int64(ver139), ver)
	dom.Close()
}

func TestTiDBNonPrepPlanCacheUpgradeFrom540To700(t *testing.T) {
	ctx := context.Background()
	store, dom := CreateStoreAndBootstrap(t)
	defer func() { require.NoError(t, store.Close()) }()

	// bootstrap to 5.4
	ver54 := version82
	seV54 := CreateSessionAndSetID(t, store)
	txn, err := store.Begin()
	require.NoError(t, err)
	m := meta.NewMutator(txn)
	err = m.FinishBootstrap(int64(ver54))
	require.NoError(t, err)
	err = txn.Commit(context.Background())
	require.NoError(t, err)
	revertVersionAndVariables(t, seV54, ver54)
	MustExec(t, seV54, fmt.Sprintf("delete from mysql.GLOBAL_VARIABLES where variable_name='%s'", vardef.TiDBEnableNonPreparedPlanCache))
	MustExec(t, seV54, "commit")
	store.SetOption(StoreBootstrappedKey, nil)
	ver, err := getBootstrapVersion(seV54)
	require.NoError(t, err)
	require.Equal(t, int64(ver54), ver)

	// We are now in 5.4, check TiDBCostModelVersion should not exist.
	res := MustExecToRecodeSet(t, seV54, fmt.Sprintf("select * from mysql.GLOBAL_VARIABLES where variable_name='%s'", vardef.TiDBEnableNonPreparedPlanCache))
	chk := res.NewChunk(nil)
	err = res.Next(ctx, chk)
	require.NoError(t, err)
	require.Equal(t, 0, chk.NumRows())

	// Upgrade to 7.0
	dom.Close()
	domCurVer, err := BootstrapSession(store)
	require.NoError(t, err)
	defer domCurVer.Close()
	seCurVer := CreateSessionAndSetID(t, store)
	ver, err = getBootstrapVersion(seCurVer)
	require.NoError(t, err)
	require.Equal(t, currentBootstrapVersion, ver)

	// We are now in 7.0
	res = MustExecToRecodeSet(t, seCurVer, fmt.Sprintf("select * from mysql.GLOBAL_VARIABLES where variable_name='%s'", vardef.TiDBEnableNonPreparedPlanCache))
	chk = res.NewChunk(nil)
	err = res.Next(ctx, chk)
	require.NoError(t, err)
	require.Equal(t, 1, chk.NumRows())
	row := chk.GetRow(0)
	require.Equal(t, 2, row.Len())
	require.Equal(t, "OFF", row.GetString(1)) // tidb_enable_non_prepared_plan_cache = off

	res = MustExecToRecodeSet(t, seCurVer, fmt.Sprintf("select * from mysql.GLOBAL_VARIABLES where variable_name='%s'", vardef.TiDBNonPreparedPlanCacheSize))
	chk = res.NewChunk(nil)
	err = res.Next(ctx, chk)
	require.NoError(t, err)
	require.Equal(t, 1, chk.NumRows())
	row = chk.GetRow(0)
	require.Equal(t, 2, row.Len())
	require.Equal(t, "100", row.GetString(1)) // tidb_non_prepared_plan_cache_size = 100
}

func TestTiDBStatsLoadPseudoTimeoutUpgradeFrom610To650(t *testing.T) {
	ctx := context.Background()
	store, dom := CreateStoreAndBootstrap(t)
	defer func() { require.NoError(t, store.Close()) }()

	// upgrade from 6.1 to 6.5+.
	ver61 := version91
	seV61 := CreateSessionAndSetID(t, store)
	txn, err := store.Begin()
	require.NoError(t, err)
	m := meta.NewMutator(txn)
	err = m.FinishBootstrap(int64(ver61))
	require.NoError(t, err)
	err = txn.Commit(context.Background())
	require.NoError(t, err)
	revertVersionAndVariables(t, seV61, ver61)
	MustExec(t, seV61, fmt.Sprintf("update mysql.GLOBAL_VARIABLES set variable_value='%s' where variable_name='%s'", "0", vardef.TiDBStatsLoadPseudoTimeout))
	MustExec(t, seV61, "commit")
	store.SetOption(StoreBootstrappedKey, nil)
	ver, err := getBootstrapVersion(seV61)
	require.NoError(t, err)
	require.Equal(t, int64(ver61), ver)

	// We are now in 6.1, tidb_stats_load_pseudo_timeout is OFF.
	res := MustExecToRecodeSet(t, seV61, fmt.Sprintf("select * from mysql.GLOBAL_VARIABLES where variable_name='%s'", vardef.TiDBStatsLoadPseudoTimeout))
	chk := res.NewChunk(nil)
	err = res.Next(ctx, chk)
	require.NoError(t, err)
	require.Equal(t, 1, chk.NumRows())
	row := chk.GetRow(0)
	require.Equal(t, 2, row.Len())
	require.Equal(t, "0", row.GetString(1))

	// Upgrade to 6.5.
	dom.Close()
	domCurVer, err := BootstrapSession(store)
	require.NoError(t, err)
	defer domCurVer.Close()
	seCurVer := CreateSessionAndSetID(t, store)
	ver, err = getBootstrapVersion(seCurVer)
	require.NoError(t, err)
	require.Equal(t, currentBootstrapVersion, ver)

	// We are now in 6.5.
	res = MustExecToRecodeSet(t, seCurVer, fmt.Sprintf("select * from mysql.GLOBAL_VARIABLES where variable_name='%s'", vardef.TiDBStatsLoadPseudoTimeout))
	chk = res.NewChunk(nil)
	err = res.Next(ctx, chk)
	require.NoError(t, err)
	require.Equal(t, 1, chk.NumRows())
	row = chk.GetRow(0)
	require.Equal(t, 2, row.Len())
	require.Equal(t, "1", row.GetString(1))
}

func TestTiDBTiDBOptTiDBOptimizerEnableNAAJWhenUpgradingToVer138(t *testing.T) {
	ctx := context.Background()
	store, dom := CreateStoreAndBootstrap(t)
	defer func() { require.NoError(t, store.Close()) }()

	ver137 := version137
	seV137 := CreateSessionAndSetID(t, store)
	txn, err := store.Begin()
	require.NoError(t, err)
	m := meta.NewMutator(txn)
	err = m.FinishBootstrap(int64(ver137))
	require.NoError(t, err)
	revertVersionAndVariables(t, seV137, ver137)
	MustExec(t, seV137, "update mysql.GLOBAL_VARIABLES set variable_value='OFF' where variable_name='tidb_enable_null_aware_anti_join'")
	err = txn.Commit(context.Background())
	require.NoError(t, err)

	store.SetOption(StoreBootstrappedKey, nil)
	ver, err := getBootstrapVersion(seV137)
	require.NoError(t, err)
	require.Equal(t, int64(ver137), ver)

	res := MustExecToRecodeSet(t, seV137, "select * from mysql.GLOBAL_VARIABLES where variable_name='tidb_enable_null_aware_anti_join'")
	chk := res.NewChunk(nil)
	err = res.Next(ctx, chk)
	require.NoError(t, err)
	require.Equal(t, 1, chk.NumRows())
	row := chk.GetRow(0)
	require.Equal(t, 2, row.Len())
	require.Equal(t, "OFF", row.GetString(1))

	// Upgrade to version 138.
	dom.Close()
	domCurVer, err := BootstrapSession(store)
	require.NoError(t, err)
	defer domCurVer.Close()
	seCurVer := CreateSessionAndSetID(t, store)
	ver, err = getBootstrapVersion(seCurVer)
	require.NoError(t, err)
	require.Equal(t, currentBootstrapVersion, ver)

	res = MustExecToRecodeSet(t, seCurVer, "select * from mysql.GLOBAL_VARIABLES where variable_name='tidb_enable_null_aware_anti_join'")
	chk = res.NewChunk(nil)
	err = res.Next(ctx, chk)
	require.NoError(t, err)
	require.Equal(t, 1, chk.NumRows())
	row = chk.GetRow(0)
	require.Equal(t, 2, row.Len())
	require.Equal(t, "ON", row.GetString(1))
}

func TestTiDBUpgradeToVer143(t *testing.T) {
	store, do := CreateStoreAndBootstrap(t)
	defer func() {
		require.NoError(t, store.Close())
	}()

	ver142 := version142
	seV142 := CreateSessionAndSetID(t, store)
	txn, err := store.Begin()
	require.NoError(t, err)
	m := meta.NewMutator(txn)
	err = m.FinishBootstrap(int64(ver142))
	require.NoError(t, err)
	revertVersionAndVariables(t, seV142, ver142)
	err = txn.Commit(context.Background())
	require.NoError(t, err)

	store.SetOption(StoreBootstrappedKey, nil)
	ver, err := getBootstrapVersion(seV142)
	require.NoError(t, err)
	require.Equal(t, int64(ver142), ver)

	do.Close()
	dom, err := BootstrapSession(store)
	require.NoError(t, err)
	ver, err = getBootstrapVersion(seV142)
	require.NoError(t, err)
	require.Less(t, int64(ver142), ver)
	dom.Close()
}

func TestTiDBLoadBasedReplicaReadThresholdUpgradingToVer141(t *testing.T) {
	ctx := context.Background()
	store, do := CreateStoreAndBootstrap(t)
	defer func() { require.NoError(t, store.Close()) }()

	// upgrade from 7.0 to 7.1.
	ver70 := version139
	seV70 := CreateSessionAndSetID(t, store)
	txn, err := store.Begin()
	require.NoError(t, err)
	m := meta.NewMutator(txn)
	err = m.FinishBootstrap(int64(ver70))
	require.NoError(t, err)
	err = txn.Commit(context.Background())
	require.NoError(t, err)
	revertVersionAndVariables(t, seV70, ver70)
	MustExec(t, seV70, fmt.Sprintf("update mysql.GLOBAL_VARIABLES set variable_value='%s' where variable_name='%s'", "0", vardef.TiDBLoadBasedReplicaReadThreshold))
	MustExec(t, seV70, "commit")
	store.SetOption(StoreBootstrappedKey, nil)
	ver, err := getBootstrapVersion(seV70)
	require.NoError(t, err)
	require.Equal(t, int64(ver70), ver)

	// We are now in 7.0, tidb_load_based_replica_read_threshold is 0.
	res := MustExecToRecodeSet(t, seV70, fmt.Sprintf("select * from mysql.GLOBAL_VARIABLES where variable_name='%s'", vardef.TiDBLoadBasedReplicaReadThreshold))
	chk := res.NewChunk(nil)
	err = res.Next(ctx, chk)
	require.NoError(t, err)
	require.Equal(t, 1, chk.NumRows())
	row := chk.GetRow(0)
	require.Equal(t, 2, row.Len())
	require.Equal(t, "0", row.GetString(1))

	// Upgrade to 7.1.
	do.Close()
	domCurVer, err := BootstrapSession(store)
	require.NoError(t, err)
	defer domCurVer.Close()
	seCurVer := CreateSessionAndSetID(t, store)
	ver, err = getBootstrapVersion(seCurVer)
	require.NoError(t, err)
	require.Equal(t, currentBootstrapVersion, ver)

	// We are now in 7.1.
	res = MustExecToRecodeSet(t, seCurVer, fmt.Sprintf("select * from mysql.GLOBAL_VARIABLES where variable_name='%s'", vardef.TiDBLoadBasedReplicaReadThreshold))
	chk = res.NewChunk(nil)
	err = res.Next(ctx, chk)
	require.NoError(t, err)
	require.Equal(t, 1, chk.NumRows())
	row = chk.GetRow(0)
	require.Equal(t, 2, row.Len())
	require.Equal(t, "1s", row.GetString(1))
}

func TestTiDBPlanCacheInvalidationOnFreshStatsWhenUpgradingToVer144(t *testing.T) {
	ctx := context.Background()
	store, do := CreateStoreAndBootstrap(t)
	defer func() { require.NoError(t, store.Close()) }()

	// bootstrap as version143
	ver143 := version143
	seV143 := CreateSessionAndSetID(t, store)
	txn, err := store.Begin()
	require.NoError(t, err)
	m := meta.NewMutator(txn)
	err = m.FinishBootstrap(int64(ver143))
	require.NoError(t, err)
	revertVersionAndVariables(t, seV143, ver143)
	// simulate a real ver143 where `tidb_plan_cache_invalidation_on_fresh_stats` doesn't exist yet
	MustExec(t, seV143, "delete from mysql.GLOBAL_VARIABLES where variable_name='tidb_plan_cache_invalidation_on_fresh_stats'")
	err = txn.Commit(context.Background())
	require.NoError(t, err)
	store.SetOption(StoreBootstrappedKey, nil)

	// upgrade to ver144
	do.Close()
	domCurVer, err := BootstrapSession(store)
	require.NoError(t, err)
	defer domCurVer.Close()
	seCurVer := CreateSessionAndSetID(t, store)
	ver, err := getBootstrapVersion(seCurVer)
	require.NoError(t, err)
	require.Equal(t, currentBootstrapVersion, ver)

	// the value in the table is set to OFF automatically
	res := MustExecToRecodeSet(t, seCurVer, "select * from mysql.GLOBAL_VARIABLES where variable_name='tidb_plan_cache_invalidation_on_fresh_stats'")
	chk := res.NewChunk(nil)
	require.NoError(t, res.Next(ctx, chk))
	require.Equal(t, 1, chk.NumRows())
	row := chk.GetRow(0)
	require.Equal(t, "OFF", row.GetString(1))

	// the session and global variable is also OFF
	res = MustExecToRecodeSet(t, seCurVer, "select @@session.tidb_plan_cache_invalidation_on_fresh_stats, @@global.tidb_plan_cache_invalidation_on_fresh_stats")
	chk = res.NewChunk(nil)
	require.NoError(t, res.Next(ctx, chk))
	require.Equal(t, 1, chk.NumRows())
	row = chk.GetRow(0)
	require.Equal(t, int64(0), row.GetInt64(0))
	require.Equal(t, int64(0), row.GetInt64(1))
}

func TestTiDBUpgradeToVer145(t *testing.T) {
	store, do := CreateStoreAndBootstrap(t)
	defer func() {
		require.NoError(t, store.Close())
	}()

	ver144 := version144
	seV144 := CreateSessionAndSetID(t, store)
	txn, err := store.Begin()
	require.NoError(t, err)
	m := meta.NewMutator(txn)
	err = m.FinishBootstrap(int64(ver144))
	require.NoError(t, err)
	revertVersionAndVariables(t, seV144, ver144)
	err = txn.Commit(context.Background())
	require.NoError(t, err)

	store.SetOption(StoreBootstrappedKey, nil)
	ver, err := getBootstrapVersion(seV144)
	require.NoError(t, err)
	require.Equal(t, int64(ver144), ver)

	do.Close()
	dom, err := BootstrapSession(store)
	require.NoError(t, err)
	ver, err = getBootstrapVersion(seV144)
	require.NoError(t, err)
	require.Less(t, int64(ver144), ver)
	dom.Close()
}

func TestTiDBUpgradeToVer170(t *testing.T) {
	store, do := CreateStoreAndBootstrap(t)
	defer func() {
		require.NoError(t, store.Close())
	}()
	ver169 := version169
	seV169 := CreateSessionAndSetID(t, store)
	txn, err := store.Begin()
	require.NoError(t, err)
	m := meta.NewMutator(txn)
	err = m.FinishBootstrap(int64(ver169))
	require.NoError(t, err)
	revertVersionAndVariables(t, seV169, ver169)
	err = txn.Commit(context.Background())
	require.NoError(t, err)

	store.SetOption(StoreBootstrappedKey, nil)
	ver, err := getBootstrapVersion(seV169)
	require.NoError(t, err)
	require.Equal(t, int64(ver169), ver)

	do.Close()
	dom, err := BootstrapSession(store)
	require.NoError(t, err)
	ver, err = getBootstrapVersion(seV169)
	require.NoError(t, err)
	require.Less(t, int64(ver169), ver)
	dom.Close()
}

<<<<<<< HEAD
func TestTiDBBindingInListToVer175(t *testing.T) {
	ctx := context.Background()
	store, dom := CreateStoreAndBootstrap(t)
	defer func() { require.NoError(t, store.Close()) }()

	// bootstrap as version174
	ver174 := version174
	seV174 := CreateSessionAndSetID(t, store)
	txn, err := store.Begin()
	require.NoError(t, err)
	m := meta.NewMutator(txn)
	err = m.FinishBootstrap(int64(ver174))
	require.NoError(t, err)
	revertVersionAndVariables(t, seV174, ver174)
	err = txn.Commit(context.Background())
	require.NoError(t, err)
	store.SetOption(StoreBootstrappedKey, nil)

	// create some bindings at version174
	MustExec(t, seV174, "use test")
	MustExec(t, seV174, "create table t (a int, b int, c int, key(c))")
	_, digest := parser.NormalizeDigestForBinding("SELECT * FROM `test`.`t` WHERE `a` IN (1,2,3)")
	MustExec(t, seV174, fmt.Sprintf("insert into mysql.bind_info values ('select * from `test` . `t` where `a` in ( ... )', 'SELECT /*+ use_index(`t` `c`)*/ * FROM `test`.`t` WHERE `a` IN (1,2,3)', 'test', 'enabled', '2023-09-13 14:41:38.319', '2023-09-13 14:41:35.319', 'utf8', 'utf8_general_ci', 'manual', '%s', '')", digest.String()))
	_, digest = parser.NormalizeDigestForBinding("SELECT * FROM `test`.`t` WHERE `a` IN (1)")
	MustExec(t, seV174, fmt.Sprintf("insert into mysql.bind_info values ('select * from `test` . `t` where `a` in ( ? )', 'SELECT /*+ use_index(`t` `c`)*/ * FROM `test`.`t` WHERE `a` IN (1)', 'test', 'enabled', '2023-09-13 14:41:38.319', '2023-09-13 14:41:36.319', 'utf8', 'utf8_general_ci', 'manual', '%s', '')", digest.String()))
	_, digest = parser.NormalizeDigestForBinding("SELECT * FROM `test`.`t` WHERE `a` IN (1) AND `b` IN (1,2,3)")
	MustExec(t, seV174, fmt.Sprintf("insert into mysql.bind_info values ('select * from `test` . `t` where `a` in ( ? ) and `b` in ( ... )', 'SELECT /*+ use_index(`t` `c`)*/ * FROM `test`.`t` WHERE `a` IN (1) AND `b` IN (1,2,3)', 'test', 'enabled', '2023-09-13 14:41:37.319', '2023-09-13 14:41:38.319', 'utf8', 'utf8_general_ci', 'manual', '%s', '')", digest.String()))

	showBindings := func(s sessiontypes.Session) (records []string) {
		MustExec(t, s, "admin reload bindings")
		res := MustExecToRecodeSet(t, s, "show global bindings")
		chk := res.NewChunk(nil)
		for {
			require.NoError(t, res.Next(ctx, chk))
			if chk.NumRows() == 0 {
				break
			}
			for i := range chk.NumRows() {
				originalSQL := chk.GetRow(i).GetString(0)
				bindSQL := chk.GetRow(i).GetString(1)
				records = append(records, fmt.Sprintf("%s:%s", bindSQL, originalSQL))
			}
		}
		require.NoError(t, res.Close())
		sort.Strings(records)
		return
	}
	bindings := showBindings(seV174)
	// on ver174, `in (1)` and `in (1,2,3)` have different normalized results: `in (?)` and `in (...)`
	require.Equal(t, []string{"SELECT /*+ use_index(`t` `c`)*/ * FROM `test`.`t` WHERE `a` IN (1) AND `b` IN (1,2,3):select * from `test` . `t` where `a` in ( ? ) and `b` in ( ... )",
		"SELECT /*+ use_index(`t` `c`)*/ * FROM `test`.`t` WHERE `a` IN (1):select * from `test` . `t` where `a` in ( ? )"}, bindings)

	// upgrade to ver175
	dom.Close()
	domCurVer, err := BootstrapSession(store)
	require.NoError(t, err)
	defer domCurVer.Close()
	seCurVer := CreateSessionAndSetID(t, store)
	ver, err := getBootstrapVersion(seCurVer)
	require.NoError(t, err)
	require.Equal(t, currentBootstrapVersion, ver)

	// `in (?)` becomes to `in ( ... )`
	bindings = showBindings(seCurVer)
	require.Equal(t, []string{"SELECT /*+ use_index(`t` `c`)*/ * FROM `test`.`t` WHERE `a` IN (1) AND `b` IN (1,2,3):select * from `test` . `t` where `a` in ( ... ) and `b` in ( ... )",
		"SELECT /*+ use_index(`t` `c`)*/ * FROM `test`.`t` WHERE `a` IN (1):select * from `test` . `t` where `a` in ( ... )"}, bindings)

	planFromBinding := func(s sessiontypes.Session, q string) {
		MustExec(t, s, q)
		res := MustExecToRecodeSet(t, s, "select @@last_plan_from_binding")
		chk := res.NewChunk(nil)
		require.NoError(t, res.Next(ctx, chk))
		require.Equal(t, int64(1), chk.GetRow(0).GetInt64(0))
		require.NoError(t, res.Close())
	}
	planFromBinding(seCurVer, "select * from test.t where a in (1)")
	planFromBinding(seCurVer, "select * from test.t where a in (1,2,3)")
	planFromBinding(seCurVer, "select * from test.t where a in (1,2,3,4,5,6,7)")
	planFromBinding(seCurVer, "select * from test.t where a in (1,2,3,4,5,6,7) and b in(1)")
	planFromBinding(seCurVer, "select * from test.t where a in (1,2,3,4,5,6,7) and b in(1,2,3,4)")
	planFromBinding(seCurVer, "select * from test.t where a in (7) and b in(1,2,3,4)")
}

=======
>>>>>>> 5a032651
func TestTiDBUpgradeToVer176(t *testing.T) {
	store, do := CreateStoreAndBootstrap(t)
	defer func() {
		require.NoError(t, store.Close())
	}()
	ver175 := version175
	seV175 := CreateSessionAndSetID(t, store)
	txn, err := store.Begin()
	require.NoError(t, err)
	m := meta.NewMutator(txn)
	err = m.FinishBootstrap(int64(ver175))
	require.NoError(t, err)
	revertVersionAndVariables(t, seV175, ver175)
	err = txn.Commit(context.Background())
	require.NoError(t, err)

	store.SetOption(StoreBootstrappedKey, nil)
	ver, err := getBootstrapVersion(seV175)
	require.NoError(t, err)
	require.Equal(t, int64(ver175), ver)

	do.Close()
	dom, err := BootstrapSession(store)
	require.NoError(t, err)
	ver, err = getBootstrapVersion(seV175)
	require.NoError(t, err)
	require.Less(t, int64(ver175), ver)
	MustExec(t, seV175, "SELECT * from mysql.tidb_global_task_history")
	dom.Close()
}

func TestTiDBUpgradeToVer177(t *testing.T) {
	store, do := CreateStoreAndBootstrap(t)
	defer func() {
		require.NoError(t, store.Close())
	}()
	ver176 := version176
	seV176 := CreateSessionAndSetID(t, store)
	txn, err := store.Begin()
	require.NoError(t, err)
	m := meta.NewMutator(txn)
	err = m.FinishBootstrap(int64(ver176))
	require.NoError(t, err)
	revertVersionAndVariables(t, seV176, ver176)
	err = txn.Commit(context.Background())
	require.NoError(t, err)

	store.SetOption(StoreBootstrappedKey, nil)
	ver, err := getBootstrapVersion(seV176)
	require.NoError(t, err)
	require.Equal(t, int64(ver176), ver)

	do.Close()
	dom, err := BootstrapSession(store)
	require.NoError(t, err)
	ver, err = getBootstrapVersion(seV176)
	require.NoError(t, err)
	require.Less(t, int64(ver176), ver)
	MustExec(t, seV176, "SELECT * from mysql.dist_framework_meta")
	dom.Close()
}

func TestWriteDDLTableVersionToMySQLTiDB(t *testing.T) {
	ctx := context.Background()
	store, dom := CreateStoreAndBootstrap(t)
	defer func() { require.NoError(t, store.Close()) }()

	txn, err := store.Begin()
	require.NoError(t, err)
	m := meta.NewMutator(txn)
	ddlTableVer, err := m.CheckDDLTableVersion()
	require.NoError(t, err)

	// Verify that 'ddl_table_version' has been set to the correct value
	se := CreateSessionAndSetID(t, store)
	r := MustExecToRecodeSet(t, se, fmt.Sprintf(`SELECT VARIABLE_VALUE from mysql.TiDB where VARIABLE_NAME='%s'`, tidbDDLTableVersion))
	req := r.NewChunk(nil)
	err = r.Next(ctx, req)
	require.NoError(t, err)
	require.Equal(t, 1, req.NumRows())
	require.Equal(t, fmt.Appendf(nil, "%d", ddlTableVer), req.GetRow(0).GetBytes(0))
	require.NoError(t, r.Close())
	dom.Close()
}

func TestWriteDDLTableVersionToMySQLTiDBWhenUpgradingTo178(t *testing.T) {
	ctx := context.Background()
	store, dom := CreateStoreAndBootstrap(t)
	defer func() { require.NoError(t, store.Close()) }()

	txn, err := store.Begin()
	require.NoError(t, err)
	m := meta.NewMutator(txn)
	ddlTableVer, err := m.CheckDDLTableVersion()
	require.NoError(t, err)

	// bootstrap as version177
	ver177 := version177
	seV177 := CreateSessionAndSetID(t, store)
	err = m.FinishBootstrap(int64(ver177))
	require.NoError(t, err)
	revertVersionAndVariables(t, seV177, ver177)
	// remove the ddl_table_version entry from mysql.tidb table
	MustExec(t, seV177, fmt.Sprintf("delete from mysql.tidb where VARIABLE_NAME='%s'", tidbDDLTableVersion))
	err = txn.Commit(ctx)
	require.NoError(t, err)
	store.SetOption(StoreBootstrappedKey, nil)
	ver, err := getBootstrapVersion(seV177)
	require.NoError(t, err)
	require.Equal(t, int64(ver177), ver)

	// upgrade to current version
	dom.Close()
	domCurVer, err := BootstrapSession(store)
	require.NoError(t, err)
	defer domCurVer.Close()
	seCurVer := CreateSessionAndSetID(t, store)
	ver, err = getBootstrapVersion(seCurVer)
	require.NoError(t, err)
	require.Equal(t, currentBootstrapVersion, ver)

	// check if the DDLTableVersion has been set in the `mysql.tidb` table during upgrade
	r := MustExecToRecodeSet(t, seCurVer, fmt.Sprintf(`SELECT VARIABLE_VALUE from mysql.TiDB where VARIABLE_NAME='%s'`, tidbDDLTableVersion))
	req := r.NewChunk(nil)
	err = r.Next(ctx, req)
	require.NoError(t, err)
	require.Equal(t, 1, req.NumRows())
	require.Equal(t, fmt.Appendf(nil, "%d", ddlTableVer), req.GetRow(0).GetBytes(0))
	require.NoError(t, r.Close())
}

func TestTiDBUpgradeToVer179(t *testing.T) {
	ctx := context.Background()
	store, do := CreateStoreAndBootstrap(t)
	defer func() {
		require.NoError(t, store.Close())
	}()
	ver178 := version178
	seV178 := CreateSessionAndSetID(t, store)
	txn, err := store.Begin()
	require.NoError(t, err)
	m := meta.NewMutator(txn)
	err = m.FinishBootstrap(int64(ver178))
	require.NoError(t, err)
	revertVersionAndVariables(t, seV178, ver178)
	err = txn.Commit(context.Background())
	require.NoError(t, err)

	store.SetOption(StoreBootstrappedKey, nil)
	ver, err := getBootstrapVersion(seV178)
	require.NoError(t, err)
	require.Equal(t, int64(ver178), ver)

	do.Close()
	dom, err := BootstrapSession(store)
	require.NoError(t, err)
	ver, err = getBootstrapVersion(seV178)
	require.NoError(t, err)
	require.Less(t, int64(ver178), ver)

	r := MustExecToRecodeSet(t, seV178, "desc mysql.global_variables")
	req := r.NewChunk(nil)
	err = r.Next(ctx, req)
	require.NoError(t, err)
	require.Equal(t, 2, req.NumRows())
	require.Equal(t, []byte("varchar(16383)"), req.GetRow(1).GetBytes(1))
	require.NoError(t, r.Close())

	dom.Close()
}

func testTiDBUpgradeWithDistTask(t *testing.T, injectQuery string, fatal bool) {
	store, do := CreateStoreAndBootstrap(t)
	defer func() {
		require.NoError(t, store.Close())
	}()
	ver178 := version178
	seV178 := CreateSessionAndSetID(t, store)
	txn, err := store.Begin()
	require.NoError(t, err)
	m := meta.NewMutator(txn)
	err = m.FinishBootstrap(int64(ver178))
	require.NoError(t, err)
	revertVersionAndVariables(t, seV178, ver178)
	MustExec(t, seV178, injectQuery)
	err = txn.Commit(context.Background())
	require.NoError(t, err)

	store.SetOption(StoreBootstrappedKey, nil)
	ver, err := getBootstrapVersion(seV178)
	require.NoError(t, err)
	require.Equal(t, int64(ver178), ver)

	conf := new(log.Config)
	lg, p, e := log.InitLogger(conf, zap.WithFatalHook(zapcore.WriteThenPanic))
	require.NoError(t, e)
	rs := log.ReplaceGlobals(lg, p)
	defer func() {
		rs()
	}()

	do.Close()
	fatal2panic := false
	fc := func() {
		defer func() {
			if err := recover(); err != nil {
				fatal2panic = true
			}
		}()
		_, _ = BootstrapSession(store)
	}
	fc()
	var dom *domain.Domain
	dom, err = domap.Get(store)
	require.NoError(t, err)
	dom.Close()
	require.Equal(t, fatal, fatal2panic)
}

func TestTiDBUpgradeToVer209(t *testing.T) {
	ctx := context.Background()
	store, dom := CreateStoreAndBootstrap(t)
	defer func() { require.NoError(t, store.Close()) }()

	// bootstrap as version198, version 199~208 is reserved for v8.1.x bugfix patch.
	ver198 := version198
	seV198 := CreateSessionAndSetID(t, store)
	txn, err := store.Begin()
	require.NoError(t, err)
	m := meta.NewMutator(txn)
	err = m.FinishBootstrap(int64(ver198))
	require.NoError(t, err)
	revertVersionAndVariables(t, seV198, ver198)
	// simulate a real ver198 where `tidb_resource_control_strict_mode` doesn't exist yet
	MustExec(t, seV198, "delete from mysql.GLOBAL_VARIABLES where variable_name='tidb_resource_control_strict_mode'")
	err = txn.Commit(context.Background())
	require.NoError(t, err)
	store.SetOption(StoreBootstrappedKey, nil)

	// upgrade to ver209
	dom.Close()
	domCurVer, err := BootstrapSession(store)
	require.NoError(t, err)
	defer domCurVer.Close()
	seCurVer := CreateSessionAndSetID(t, store)
	ver, err := getBootstrapVersion(seCurVer)
	require.NoError(t, err)
	require.Equal(t, currentBootstrapVersion, ver)

	// the value in the table is set to OFF automatically
	res := MustExecToRecodeSet(t, seCurVer, "select * from mysql.GLOBAL_VARIABLES where variable_name='tidb_resource_control_strict_mode'")
	chk := res.NewChunk(nil)
	require.NoError(t, res.Next(ctx, chk))
	require.Equal(t, 1, chk.NumRows())
	row := chk.GetRow(0)
	require.Equal(t, "OFF", row.GetString(1))

	// the global variable is also OFF
	res = MustExecToRecodeSet(t, seCurVer, "select @@global.tidb_resource_control_strict_mode")
	chk = res.NewChunk(nil)
	require.NoError(t, res.Next(ctx, chk))
	require.Equal(t, 1, chk.NumRows())
	row = chk.GetRow(0)
	require.Equal(t, int64(0), row.GetInt64(0))
	require.Equal(t, false, vardef.EnableResourceControlStrictMode.Load())
}

func TestTiDBUpgradeWithDistTaskEnable(t *testing.T) {
	t.Run("test enable dist task", func(t *testing.T) { testTiDBUpgradeWithDistTask(t, "set global tidb_enable_dist_task = 1", false) })
	t.Run("test disable dist task", func(t *testing.T) { testTiDBUpgradeWithDistTask(t, "set global tidb_enable_dist_task = 0", false) })
}

func TestTiDBUpgradeWithDistTaskRunning(t *testing.T) {
	t.Run("test dist task running", func(t *testing.T) {
		testTiDBUpgradeWithDistTask(t, "insert into mysql.tidb_global_task set id = 1, task_key = 'aaa', type= 'aaa', state = 'running'", false)
	})
	t.Run("test dist task succeed", func(t *testing.T) {
		testTiDBUpgradeWithDistTask(t, "insert into mysql.tidb_global_task set id = 1, task_key = 'aaa', type= 'aaa', state = 'succeed'", false)
	})
	t.Run("test dist task failed", func(t *testing.T) {
		testTiDBUpgradeWithDistTask(t, "insert into mysql.tidb_global_task set id = 1, task_key = 'aaa', type= 'aaa', state = 'failed'", false)
	})
	t.Run("test dist task reverted", func(t *testing.T) {
		testTiDBUpgradeWithDistTask(t, "insert into mysql.tidb_global_task set id = 1, task_key = 'aaa', type= 'aaa', state = 'reverted'", false)
	})
	t.Run("test dist task paused", func(t *testing.T) {
		testTiDBUpgradeWithDistTask(t, "insert into mysql.tidb_global_task set id = 1, task_key = 'aaa', type= 'aaa', state = 'paused'", false)
	})
	t.Run("test dist task other", func(t *testing.T) {
		testTiDBUpgradeWithDistTask(t, "insert into mysql.tidb_global_task set id = 1, task_key = 'aaa', type= 'aaa', state = 'other'", false)
	})
}

func TestTiDBUpgradeToVer211(t *testing.T) {
	ctx := context.Background()
	store, do := CreateStoreAndBootstrap(t)
	defer func() {
		require.NoError(t, store.Close())
	}()
	ver210 := version210
	seV210 := CreateSessionAndSetID(t, store)
	txn, err := store.Begin()
	require.NoError(t, err)
	m := meta.NewMutator(txn)
	err = m.FinishBootstrap(int64(ver210))
	require.NoError(t, err)
	revertVersionAndVariables(t, seV210, ver210)
	err = txn.Commit(context.Background())
	require.NoError(t, err)

	store.SetOption(StoreBootstrappedKey, nil)
	ver, err := getBootstrapVersion(seV210)
	require.NoError(t, err)
	require.Equal(t, int64(ver210), ver)
	MustExec(t, seV210, "alter table mysql.tidb_background_subtask_history drop column summary;")

	do.Close()
	dom, err := BootstrapSession(store)
	require.NoError(t, err)
	ver, err = getBootstrapVersion(seV210)
	require.NoError(t, err)
	require.Less(t, int64(ver210), ver)

	seV210.(*session).dom = dom
	r := MustExecToRecodeSet(t, seV210, "select count(summary) from mysql.tidb_background_subtask_history;")
	req := r.NewChunk(nil)
	err = r.Next(ctx, req)
	require.NoError(t, err)
	require.Equal(t, 1, req.NumRows())
	require.NoError(t, r.Close())

	dom.Close()
}

func TestTiDBHistoryTableConsistent(t *testing.T) {
	ctx := context.Background()
	store, dom := CreateStoreAndBootstrap(t)
	defer func() {
		require.NoError(t, store.Close())
	}()

	se := CreateSessionAndSetID(t, store)
	query := `select (select group_concat(column_name) from information_schema.columns where table_name='tidb_background_subtask' order by ordinal_position)
	               = (select group_concat(column_name) from information_schema.columns where table_name='tidb_background_subtask_history' order by ordinal_position);`
	r := MustExecToRecodeSet(t, se, query)
	req := r.NewChunk(nil)
	err := r.Next(ctx, req)
	require.NoError(t, err)
	require.Equal(t, 1, req.NumRows())
	row := req.GetRow(0)
	require.Equal(t, int64(1), row.GetInt64(0))

	query = `select (select group_concat(column_name) from information_schema.columns where table_name='tidb_global_task' order by ordinal_position)
	              = (select group_concat(column_name) from information_schema.columns where table_name='tidb_global_task_history' order by ordinal_position);`
	r = MustExecToRecodeSet(t, se, query)
	req = r.NewChunk(nil)
	err = r.Next(ctx, req)
	require.NoError(t, err)
	require.Equal(t, 1, req.NumRows())
	row = req.GetRow(0)
	require.Equal(t, int64(1), row.GetInt64(0))

	dom.Close()
}

func TestTiDBUpgradeToVer212(t *testing.T) {
	store, dom := CreateStoreAndBootstrap(t)
	defer func() { require.NoError(t, store.Close()) }()

	// bootstrap as version198, version 199~208 is reserved for v8.1.x bugfix patch.
	ver198 := version198
	seV198 := CreateSessionAndSetID(t, store)
	txn, err := store.Begin()
	require.NoError(t, err)
	m := meta.NewMutator(txn)
	err = m.FinishBootstrap(int64(ver198))
	require.NoError(t, err)
	revertVersionAndVariables(t, seV198, ver198)
	err = txn.Commit(context.Background())
	require.NoError(t, err)
	store.SetOption(StoreBootstrappedKey, nil)

	// upgrade to ver212
	dom.Close()
	domCurVer, err := BootstrapSession(store)
	require.NoError(t, err)
	defer domCurVer.Close()
	seCurVer := CreateSessionAndSetID(t, store)
	ver, err := getBootstrapVersion(seCurVer)
	require.NoError(t, err)
	require.Equal(t, currentBootstrapVersion, ver)
	// the columns are changed automatically
	MustExec(t, seCurVer, "select sample_sql, start_time, plan_digest from mysql.tidb_runaway_queries")
}

func TestIndexJoinMultiPatternByUpgrade650To840(t *testing.T) {
	ctx := context.Background()
	store, dom := CreateStoreAndBootstrap(t)
	defer func() { require.NoError(t, store.Close()) }()

	// Upgrade from 6.5.0 to 8.4+ or above.
	ver650 := 109
	seV7 := CreateSessionAndSetID(t, store)
	txn, err := store.Begin()
	require.NoError(t, err)
	m := meta.NewMutator(txn)
	err = m.FinishBootstrap(int64(ver650))
	require.NoError(t, err)
	err = txn.Commit(context.Background())
	require.NoError(t, err)
	revertVersionAndVariables(t, seV7, ver650)
	MustExec(t, seV7, fmt.Sprintf("delete from mysql.GLOBAL_VARIABLES where variable_name='%s'", vardef.TiDBEnableINLJoinInnerMultiPattern))
	MustExec(t, seV7, "commit")
	store.SetOption(StoreBootstrappedKey, nil)
	ver, err := getBootstrapVersion(seV7)
	require.NoError(t, err)
	require.Equal(t, int64(ver650), ver)

	// We are now in 6.5.0, check tidb_enable_inl_join_inner_multi_pattern should not exist.
	res := MustExecToRecodeSet(t, seV7, fmt.Sprintf("select * from mysql.GLOBAL_VARIABLES where variable_name='%s'", vardef.TiDBEnableINLJoinInnerMultiPattern))
	chk := res.NewChunk(nil)
	err = res.Next(ctx, chk)
	require.NoError(t, err)
	require.Equal(t, 0, chk.NumRows())
	dom.Close()
	domCurVer, err := BootstrapSession(store)
	require.NoError(t, err)
	defer domCurVer.Close()
	seCurVer := CreateSessionAndSetID(t, store)
	ver, err = getBootstrapVersion(seCurVer)
	require.NoError(t, err)
	require.Equal(t, currentBootstrapVersion, ver)

	// We are now in version no lower than 8.4, tidb_enable_inl_join_inner_multi_pattern be off.
	res = MustExecToRecodeSet(t, seCurVer, "select @@global.tidb_enable_inl_join_inner_multi_pattern")
	chk = res.NewChunk(nil)
	err = res.Next(ctx, chk)
	require.NoError(t, err)
	require.Equal(t, 1, chk.NumRows())
	row := chk.GetRow(0)
	require.Equal(t, 1, row.Len())
	require.Equal(t, int64(0), row.GetInt64(0))
}

func TestKeyspaceEtcdNamespace(t *testing.T) {
	keyspaceMeta := keyspacepb.KeyspaceMeta{}
	keyspaceMeta.Id = 2
	keyspaceMeta.Name = "test_ks_name2"
	makeStore(t, &keyspaceMeta, true)
}

func TestNullKeyspaceEtcdNamespace(t *testing.T) {
	makeStore(t, nil, false)
}

func makeStore(t *testing.T, keyspaceMeta *keyspacepb.KeyspaceMeta, isHasPrefix bool) {
	integration.BeforeTestExternal(t)
	var store kv.Storage
	var err error
	if keyspaceMeta != nil {
		store, err = mockstore.NewMockStore(
			mockstore.WithKeyspaceMeta(keyspaceMeta),
			mockstore.WithStoreType(mockstore.EmbedUnistore),
		)
	} else {
		store, err = mockstore.NewMockStore(mockstore.WithStoreType(mockstore.EmbedUnistore))
	}
	require.NoError(t, err)
	defer func() {
		require.NoError(t, store.Close())
	}()

	cluster := integration.NewClusterV3(t, &integration.ClusterConfig{Size: 1})
	defer cluster.Terminate(t)

	// Build a mockEtcdBackend.
	mockStore := &mockEtcdBackend{
		Storage: store,
		pdAddrs: []string{cluster.Members[0].GRPCURL()}}
	etcdClient := cluster.RandClient()

	require.NoError(t, err)
	dom, err := domap.getWithEtcdClient(mockStore, etcdClient)
	require.NoError(t, err)
	defer dom.Close()

	checkETCDNameSpace(t, dom, isHasPrefix)
}

func checkETCDNameSpace(t *testing.T, dom *domain.Domain, isHasPrefix bool) {
	namespacePrefix := keyspace.MakeKeyspaceEtcdNamespace(dom.Store().GetCodec())
	testKeyWithoutPrefix := "/testkey"
	testVal := "test"
	var expectTestKey string
	if isHasPrefix {
		expectTestKey = namespacePrefix + testKeyWithoutPrefix
	} else {
		expectTestKey = testKeyWithoutPrefix
	}

	// Put key value into etcd.
	_, err := dom.EtcdClient().Put(context.Background(), testKeyWithoutPrefix, testVal)
	require.NoError(t, err)

	// Use expectTestKey to get the key from etcd.
	getResp, err := dom.UnprefixedEtcdCli().Get(context.Background(), expectTestKey)
	require.NoError(t, err)
	require.Equal(t, len(getResp.Kvs), 1)

	if isHasPrefix {
		getResp, err = dom.UnprefixedEtcdCli().Get(context.Background(), testKeyWithoutPrefix)
		require.NoError(t, err)
		require.Equal(t, 0, len(getResp.Kvs))
	}
}

type mockEtcdBackend struct {
	kv.Storage
	pdAddrs []string
}

func (mebd *mockEtcdBackend) EtcdAddrs() ([]string, error) {
	return mebd.pdAddrs, nil
}

func (mebd *mockEtcdBackend) TLSConfig() *tls.Config { return nil }

func (mebd *mockEtcdBackend) StartGCWorker() error { return nil }

func TestTiDBUpgradeToVer240(t *testing.T) {
	ctx := context.Background()
	store, dom := CreateStoreAndBootstrap(t)
	defer func() { require.NoError(t, store.Close()) }()

	ver239 := version239
	seV239 := CreateSessionAndSetID(t, store)
	txn, err := store.Begin()
	require.NoError(t, err)
	m := meta.NewMutator(txn)
	err = m.FinishBootstrap(int64(ver239))
	require.NoError(t, err)
	revertVersionAndVariables(t, seV239, ver239)
	err = txn.Commit(ctx)
	require.NoError(t, err)
	store.SetOption(StoreBootstrappedKey, nil)

	// Check if the required indexes already exist in mysql.analyze_jobs (they are created by default in new clusters)
	res := MustExecToRecodeSet(t, seV239, "show create table mysql.analyze_jobs")
	chk := res.NewChunk(nil)
	err = res.Next(ctx, chk)
	require.NoError(t, err)
	require.Equal(t, 1, chk.NumRows())
	require.Contains(t, string(chk.GetRow(0).GetBytes(1)), "idx_schema_table_state")
	require.Contains(t, string(chk.GetRow(0).GetBytes(1)), "idx_schema_table_partition_state")

	// Check that the indexes still exist after upgrading to the new version and that no errors occurred during the upgrade.
	dom.Close()
	domCurVer, err := BootstrapSession(store)
	require.NoError(t, err)
	defer domCurVer.Close()
	seCurVer := CreateSessionAndSetID(t, store)
	ver, err := getBootstrapVersion(seCurVer)
	require.NoError(t, err)
	require.Equal(t, currentBootstrapVersion, ver)

	res = MustExecToRecodeSet(t, seCurVer, "show create table mysql.analyze_jobs")
	chk = res.NewChunk(nil)
	err = res.Next(ctx, chk)
	require.NoError(t, err)
	require.Equal(t, 1, chk.NumRows())
	require.Contains(t, string(chk.GetRow(0).GetBytes(1)), "idx_schema_table_state")
	require.Contains(t, string(chk.GetRow(0).GetBytes(1)), "idx_schema_table_partition_state")
}

// testExampleAFunc is a example func for TestGetFuncName
func testExampleAFunc(s sessiontypes.Session, i int64) {}

// testExampleBFunc is a example func for TestGetFuncName
func testExampleBFunc(s sessiontypes.Session, i int64) {}

func TestGetFuncName(t *testing.T) {
	// Test case 1: Pass a valid function
	t.Run("Valid function", func(t *testing.T) {
		name, err := getFunctionName(testExampleAFunc)
		if err != nil {
			t.Fatalf("Expected no error, got: %v", err)
		}
		if name != "testExampleAFunc" {
			t.Errorf("Expected function name 'testExampleAFunc', got: %s", name)
		}
	})

	// Test case 2: Pass another valid function
	t.Run("Another valid function", func(t *testing.T) {
		name, err := getFunctionName(testExampleBFunc)
		if err != nil {
			t.Fatalf("Expected no error, got: %v", err)
		}
		if name != "testExampleBFunc" {
			t.Errorf("Expected function name 'testExampleBFunc', got: %s", name)
		}
	})

	// Test case 3: Pass nil as the function
	t.Run("Nil function", func(t *testing.T) {
		name, err := getFunctionName(nil)
		if err == nil {
			t.Fatalf("Expected an error, got nil")
		}
		if name != "" {
			t.Errorf("Expected empty function name, got: %s", name)
		}
		if err.Error() != "function is nil" {
			t.Errorf("Expected error 'function is nil', got: %v", err)
		}
	})
}

func TestWriteClusterIDToMySQLTiDBWhenUpgradingTo242(t *testing.T) {
	ctx := context.Background()
	store, dom := CreateStoreAndBootstrap(t)
	defer func() { require.NoError(t, store.Close()) }()

	// `cluster_id` is inserted for a new TiDB cluster.
	se := CreateSessionAndSetID(t, store)
	r := MustExecToRecodeSet(t, se, `select VARIABLE_VALUE from mysql.tidb where VARIABLE_NAME='cluster_id'`)
	req := r.NewChunk(nil)
	err := r.Next(ctx, req)
	require.NoError(t, err)
	require.Equal(t, 1, req.NumRows())
	require.NotEmpty(t, req.GetRow(0).GetBytes(0))
	require.NoError(t, r.Close())
	se.Close()

	// bootstrap as version241
	ver241 := version241
	seV241 := CreateSessionAndSetID(t, store)
	txn, err := store.Begin()
	require.NoError(t, err)
	m := meta.NewMutator(txn)
	err = m.FinishBootstrap(int64(ver241))
	require.NoError(t, err)
	revertVersionAndVariables(t, seV241, ver241)
	// remove the cluster_id entry from mysql.tidb table
	MustExec(t, seV241, "delete from mysql.tidb where variable_name='cluster_id'")
	err = txn.Commit(ctx)
	require.NoError(t, err)
	store.SetOption(StoreBootstrappedKey, nil)
	ver, err := getBootstrapVersion(seV241)
	require.NoError(t, err)
	require.Equal(t, int64(ver241), ver)
	seV241.Close()

	// upgrade to current version
	dom.Close()
	domCurVer, err := BootstrapSession(store)
	require.NoError(t, err)
	defer domCurVer.Close()
	seCurVer := CreateSessionAndSetID(t, store)
	ver, err = getBootstrapVersion(seCurVer)
	require.NoError(t, err)
	require.Equal(t, currentBootstrapVersion, ver)

	// check if the cluster_id has been set in the `mysql.tidb` table during upgrade
	r = MustExecToRecodeSet(t, seCurVer, `select VARIABLE_VALUE from mysql.tidb where VARIABLE_NAME='cluster_id'`)
	req = r.NewChunk(nil)
	err = r.Next(ctx, req)
	require.NoError(t, err)
	require.Equal(t, 1, req.NumRows())
	require.NotEmpty(t, req.GetRow(0).GetBytes(0))
	require.NoError(t, r.Close())
	seCurVer.Close()
}

func TestBindInfoUniqueIndex(t *testing.T) {
	ctx := context.Background()
	store, dom := CreateStoreAndBootstrap(t)
	defer func() { require.NoError(t, store.Close()) }()

	// bootstrap as version245
	ver245 := version245
	seV245 := CreateSessionAndSetID(t, store)
	txn, err := store.Begin()
	require.NoError(t, err)
	m := meta.NewMutator(txn)
	err = m.FinishBootstrap(int64(ver245))
	require.NoError(t, err)
	revertVersionAndVariables(t, seV245, ver245)
	err = txn.Commit(ctx)
	require.NoError(t, err)
	store.SetOption(StoreBootstrappedKey, nil)

	// remove the unique index on mysql.bind_info for testing
	MustExec(t, seV245, "alter table mysql.bind_info drop index digest_index")

	// insert duplicated values into mysql.bind_info
	for _, sqlDigest := range []string{"null", "'x'", "'y'"} {
		for _, planDigest := range []string{"null", "'x'", "'y'"} {
			insertStmt := fmt.Sprintf(`insert into mysql.bind_info values (
             "sql", "bind_sql", "db", "disabled", NOW(), NOW(), "", "", "", %s, %s)`,
				sqlDigest, planDigest)
			MustExec(t, seV245, insertStmt)
			MustExec(t, seV245, insertStmt)
		}
	}

	// upgrade to current version
	dom.Close()
	domCurVer, err := BootstrapSession(store)
	require.NoError(t, err)
	defer domCurVer.Close()
	seCurVer := CreateSessionAndSetID(t, store)
	ver, err := getBootstrapVersion(seCurVer)
	require.NoError(t, err)
	require.Equal(t, currentBootstrapVersion, ver)
}<|MERGE_RESOLUTION|>--- conflicted
+++ resolved
@@ -327,7 +327,7 @@
 	require.NoError(t, err)
 	require.NotEqual(t, 0, req.NumRows())
 	require.Equal(t, 1, row.Len())
-	require.Equal(t, fmt.Appendf(nil, "%d", currentBootstrapVersion), row.GetBytes(0))
+	require.Equal(t, []byte(fmt.Sprintf("%d", currentBootstrapVersion)), row.GetBytes(0))
 	require.NoError(t, r.Close())
 
 	se1 := CreateSessionAndSetID(t, store)
@@ -374,7 +374,7 @@
 	require.NotEqual(t, 0, req.NumRows())
 	row = req.GetRow(0)
 	require.Equal(t, 1, row.Len())
-	require.Equal(t, fmt.Appendf(nil, "%d", currentBootstrapVersion), row.GetBytes(0))
+	require.Equal(t, []byte(fmt.Sprintf("%d", currentBootstrapVersion)), row.GetBytes(0))
 	require.NoError(t, r.Close())
 
 	ver, err = getBootstrapVersion(se2)
@@ -395,7 +395,7 @@
 	err = r.Next(ctx, req)
 	require.NoError(t, err)
 	rowCnt := req.NumRows()
-	for i := range rowCnt {
+	for i := 0; i < rowCnt; i++ {
 		jobType := req.GetRow(i).GetString(3) // get job type.
 		// Should not use multi-schema change in bootstrap DDL because the job arguments may be changed.
 		require.False(t, strings.Contains(jobType, "multi-schema"))
@@ -1119,7 +1119,7 @@
 }
 
 func TestTiDBCostModelUpgradeFrom610To650(t *testing.T) {
-	for i := range 2 {
+	for i := 0; i < 2; i++ {
 		func() {
 			ctx := context.Background()
 			store, dom := CreateStoreAndBootstrap(t)
@@ -1415,7 +1415,7 @@
 }
 
 func TestTiDBStoreBatchSizeUpgradeFrom650To660(t *testing.T) {
-	for i := range 2 {
+	for i := 0; i < 2; i++ {
 		func() {
 			ctx := context.Background()
 			store, dom := CreateStoreAndBootstrap(t)
@@ -1928,92 +1928,6 @@
 	dom.Close()
 }
 
-<<<<<<< HEAD
-func TestTiDBBindingInListToVer175(t *testing.T) {
-	ctx := context.Background()
-	store, dom := CreateStoreAndBootstrap(t)
-	defer func() { require.NoError(t, store.Close()) }()
-
-	// bootstrap as version174
-	ver174 := version174
-	seV174 := CreateSessionAndSetID(t, store)
-	txn, err := store.Begin()
-	require.NoError(t, err)
-	m := meta.NewMutator(txn)
-	err = m.FinishBootstrap(int64(ver174))
-	require.NoError(t, err)
-	revertVersionAndVariables(t, seV174, ver174)
-	err = txn.Commit(context.Background())
-	require.NoError(t, err)
-	store.SetOption(StoreBootstrappedKey, nil)
-
-	// create some bindings at version174
-	MustExec(t, seV174, "use test")
-	MustExec(t, seV174, "create table t (a int, b int, c int, key(c))")
-	_, digest := parser.NormalizeDigestForBinding("SELECT * FROM `test`.`t` WHERE `a` IN (1,2,3)")
-	MustExec(t, seV174, fmt.Sprintf("insert into mysql.bind_info values ('select * from `test` . `t` where `a` in ( ... )', 'SELECT /*+ use_index(`t` `c`)*/ * FROM `test`.`t` WHERE `a` IN (1,2,3)', 'test', 'enabled', '2023-09-13 14:41:38.319', '2023-09-13 14:41:35.319', 'utf8', 'utf8_general_ci', 'manual', '%s', '')", digest.String()))
-	_, digest = parser.NormalizeDigestForBinding("SELECT * FROM `test`.`t` WHERE `a` IN (1)")
-	MustExec(t, seV174, fmt.Sprintf("insert into mysql.bind_info values ('select * from `test` . `t` where `a` in ( ? )', 'SELECT /*+ use_index(`t` `c`)*/ * FROM `test`.`t` WHERE `a` IN (1)', 'test', 'enabled', '2023-09-13 14:41:38.319', '2023-09-13 14:41:36.319', 'utf8', 'utf8_general_ci', 'manual', '%s', '')", digest.String()))
-	_, digest = parser.NormalizeDigestForBinding("SELECT * FROM `test`.`t` WHERE `a` IN (1) AND `b` IN (1,2,3)")
-	MustExec(t, seV174, fmt.Sprintf("insert into mysql.bind_info values ('select * from `test` . `t` where `a` in ( ? ) and `b` in ( ... )', 'SELECT /*+ use_index(`t` `c`)*/ * FROM `test`.`t` WHERE `a` IN (1) AND `b` IN (1,2,3)', 'test', 'enabled', '2023-09-13 14:41:37.319', '2023-09-13 14:41:38.319', 'utf8', 'utf8_general_ci', 'manual', '%s', '')", digest.String()))
-
-	showBindings := func(s sessiontypes.Session) (records []string) {
-		MustExec(t, s, "admin reload bindings")
-		res := MustExecToRecodeSet(t, s, "show global bindings")
-		chk := res.NewChunk(nil)
-		for {
-			require.NoError(t, res.Next(ctx, chk))
-			if chk.NumRows() == 0 {
-				break
-			}
-			for i := range chk.NumRows() {
-				originalSQL := chk.GetRow(i).GetString(0)
-				bindSQL := chk.GetRow(i).GetString(1)
-				records = append(records, fmt.Sprintf("%s:%s", bindSQL, originalSQL))
-			}
-		}
-		require.NoError(t, res.Close())
-		sort.Strings(records)
-		return
-	}
-	bindings := showBindings(seV174)
-	// on ver174, `in (1)` and `in (1,2,3)` have different normalized results: `in (?)` and `in (...)`
-	require.Equal(t, []string{"SELECT /*+ use_index(`t` `c`)*/ * FROM `test`.`t` WHERE `a` IN (1) AND `b` IN (1,2,3):select * from `test` . `t` where `a` in ( ? ) and `b` in ( ... )",
-		"SELECT /*+ use_index(`t` `c`)*/ * FROM `test`.`t` WHERE `a` IN (1):select * from `test` . `t` where `a` in ( ? )"}, bindings)
-
-	// upgrade to ver175
-	dom.Close()
-	domCurVer, err := BootstrapSession(store)
-	require.NoError(t, err)
-	defer domCurVer.Close()
-	seCurVer := CreateSessionAndSetID(t, store)
-	ver, err := getBootstrapVersion(seCurVer)
-	require.NoError(t, err)
-	require.Equal(t, currentBootstrapVersion, ver)
-
-	// `in (?)` becomes to `in ( ... )`
-	bindings = showBindings(seCurVer)
-	require.Equal(t, []string{"SELECT /*+ use_index(`t` `c`)*/ * FROM `test`.`t` WHERE `a` IN (1) AND `b` IN (1,2,3):select * from `test` . `t` where `a` in ( ... ) and `b` in ( ... )",
-		"SELECT /*+ use_index(`t` `c`)*/ * FROM `test`.`t` WHERE `a` IN (1):select * from `test` . `t` where `a` in ( ... )"}, bindings)
-
-	planFromBinding := func(s sessiontypes.Session, q string) {
-		MustExec(t, s, q)
-		res := MustExecToRecodeSet(t, s, "select @@last_plan_from_binding")
-		chk := res.NewChunk(nil)
-		require.NoError(t, res.Next(ctx, chk))
-		require.Equal(t, int64(1), chk.GetRow(0).GetInt64(0))
-		require.NoError(t, res.Close())
-	}
-	planFromBinding(seCurVer, "select * from test.t where a in (1)")
-	planFromBinding(seCurVer, "select * from test.t where a in (1,2,3)")
-	planFromBinding(seCurVer, "select * from test.t where a in (1,2,3,4,5,6,7)")
-	planFromBinding(seCurVer, "select * from test.t where a in (1,2,3,4,5,6,7) and b in(1)")
-	planFromBinding(seCurVer, "select * from test.t where a in (1,2,3,4,5,6,7) and b in(1,2,3,4)")
-	planFromBinding(seCurVer, "select * from test.t where a in (7) and b in(1,2,3,4)")
-}
-
-=======
->>>>>>> 5a032651
 func TestTiDBUpgradeToVer176(t *testing.T) {
 	store, do := CreateStoreAndBootstrap(t)
 	defer func() {
@@ -2094,7 +2008,7 @@
 	err = r.Next(ctx, req)
 	require.NoError(t, err)
 	require.Equal(t, 1, req.NumRows())
-	require.Equal(t, fmt.Appendf(nil, "%d", ddlTableVer), req.GetRow(0).GetBytes(0))
+	require.Equal(t, []byte(fmt.Sprintf("%d", ddlTableVer)), req.GetRow(0).GetBytes(0))
 	require.NoError(t, r.Close())
 	dom.Close()
 }
@@ -2141,7 +2055,7 @@
 	err = r.Next(ctx, req)
 	require.NoError(t, err)
 	require.Equal(t, 1, req.NumRows())
-	require.Equal(t, fmt.Appendf(nil, "%d", ddlTableVer), req.GetRow(0).GetBytes(0))
+	require.Equal(t, []byte(fmt.Sprintf("%d", ddlTableVer)), req.GetRow(0).GetBytes(0))
 	require.NoError(t, r.Close())
 }
 
