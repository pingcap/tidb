--- conflicted
+++ resolved
@@ -4195,11 +4195,6 @@
 	})
 
 	s.txn.changeToPending(&txnFuture{
-<<<<<<< HEAD
-		future:    future,
-		store:     s.store,
-		pipelined: s.usePipelinedDmlOrWarn(ctx),
-=======
 		future:                          future,
 		store:                           s.store,
 		txnScope:                        scope,
@@ -4207,7 +4202,6 @@
 		pipelinedFlushConcurrency:       s.GetSessionVars().PipelinedFlushConcurrency,
 		pipelinedResolveLockConcurrency: s.GetSessionVars().PipelinedResolveLockConcurrency,
 		pipelinedWriteThrottleRatio:     s.GetSessionVars().PipelinedWriteThrottleRatio,
->>>>>>> bd7b6f88
 	})
 	return nil
 }
