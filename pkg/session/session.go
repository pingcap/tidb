// Copyright 2015 PingCAP, Inc.
//
// Licensed under the Apache License, Version 2.0 (the "License");
// you may not use this file except in compliance with the License.
// You may obtain a copy of the License at
//
//     http://www.apache.org/licenses/LICENSE-2.0
//
// Unless required by applicable law or agreed to in writing, software
// distributed under the License is distributed on an "AS IS" BASIS,
// WITHOUT WARRANTIES OR CONDITIONS OF ANY KIND, either express or implied.
// See the License for the specific language governing permissions and
// limitations under the License.

// Copyright 2013 The ql Authors. All rights reserved.
// Use of this source code is governed by a BSD-style
// license that can be found in the LICENSES/QL-LICENSE file.

package session

import (
	"bytes"
	"context"
	"crypto/tls"
	"encoding/hex"
	"encoding/json"
	stderrs "errors"
	"fmt"
	"iter"
	"math"
	"math/rand"
	"regexp"
	"runtime/pprof"
	"slices"
	"strconv"
	"strings"
	"sync"
	"sync/atomic"
	"time"

	"github.com/ngaut/pools"
	"github.com/pingcap/errors"
	"github.com/pingcap/failpoint"
	"github.com/pingcap/kvproto/pkg/kvrpcpb"
	"github.com/pingcap/tidb/pkg/bindinfo"
	"github.com/pingcap/tidb/pkg/config"
	"github.com/pingcap/tidb/pkg/config/kerneltype"
	"github.com/pingcap/tidb/pkg/ddl"
	"github.com/pingcap/tidb/pkg/ddl/placement"
	distsqlctx "github.com/pingcap/tidb/pkg/distsql/context"
	"github.com/pingcap/tidb/pkg/disttask/framework/proto"
	"github.com/pingcap/tidb/pkg/disttask/framework/scheduler"
	"github.com/pingcap/tidb/pkg/disttask/framework/taskexecutor"
	"github.com/pingcap/tidb/pkg/disttask/importinto"
	"github.com/pingcap/tidb/pkg/domain"
	"github.com/pingcap/tidb/pkg/domain/infosync"
	"github.com/pingcap/tidb/pkg/domain/sqlsvrapi"
	"github.com/pingcap/tidb/pkg/errno"
	"github.com/pingcap/tidb/pkg/executor"
	"github.com/pingcap/tidb/pkg/executor/staticrecordset"
	"github.com/pingcap/tidb/pkg/expression"
	"github.com/pingcap/tidb/pkg/expression/exprctx"
	"github.com/pingcap/tidb/pkg/expression/exprstatic"
	"github.com/pingcap/tidb/pkg/expression/sessionexpr"
	"github.com/pingcap/tidb/pkg/extension"
	"github.com/pingcap/tidb/pkg/extension/extensionimpl"
	"github.com/pingcap/tidb/pkg/infoschema"
	infoschemactx "github.com/pingcap/tidb/pkg/infoschema/context"
	"github.com/pingcap/tidb/pkg/infoschema/validatorapi"
	"github.com/pingcap/tidb/pkg/kv"
	"github.com/pingcap/tidb/pkg/meta"
	"github.com/pingcap/tidb/pkg/meta/metabuild"
	"github.com/pingcap/tidb/pkg/meta/metadef"
	"github.com/pingcap/tidb/pkg/meta/model"
	"github.com/pingcap/tidb/pkg/metrics"
	"github.com/pingcap/tidb/pkg/owner"
	"github.com/pingcap/tidb/pkg/param"
	"github.com/pingcap/tidb/pkg/parser"
	"github.com/pingcap/tidb/pkg/parser/ast"
	"github.com/pingcap/tidb/pkg/parser/auth"
	"github.com/pingcap/tidb/pkg/parser/charset"
	"github.com/pingcap/tidb/pkg/parser/mysql"
	"github.com/pingcap/tidb/pkg/parser/terror"
	plannercore "github.com/pingcap/tidb/pkg/planner/core"
	"github.com/pingcap/tidb/pkg/planner/core/base"
	"github.com/pingcap/tidb/pkg/planner/core/operator/physicalop"
	"github.com/pingcap/tidb/pkg/planner/core/resolve"
	planctx "github.com/pingcap/tidb/pkg/planner/planctx"
	"github.com/pingcap/tidb/pkg/plugin"
	"github.com/pingcap/tidb/pkg/privilege"
	"github.com/pingcap/tidb/pkg/privilege/conn"
	"github.com/pingcap/tidb/pkg/privilege/privileges"
	"github.com/pingcap/tidb/pkg/session/cursor"
	session_metrics "github.com/pingcap/tidb/pkg/session/metrics"
	"github.com/pingcap/tidb/pkg/session/sessionapi"
	"github.com/pingcap/tidb/pkg/session/sessmgr"
	"github.com/pingcap/tidb/pkg/session/txninfo"
	"github.com/pingcap/tidb/pkg/sessionctx"
	"github.com/pingcap/tidb/pkg/sessionctx/sessionstates"
	"github.com/pingcap/tidb/pkg/sessionctx/stmtctx"
	"github.com/pingcap/tidb/pkg/sessionctx/vardef"
	"github.com/pingcap/tidb/pkg/sessionctx/variable"
	"github.com/pingcap/tidb/pkg/sessiontxn"
	statshandle "github.com/pingcap/tidb/pkg/statistics/handle"
	"github.com/pingcap/tidb/pkg/statistics/handle/syncload"
	"github.com/pingcap/tidb/pkg/statistics/handle/usage"
	"github.com/pingcap/tidb/pkg/statistics/handle/usage/indexusage"
	kvstore "github.com/pingcap/tidb/pkg/store"
	storeerr "github.com/pingcap/tidb/pkg/store/driver/error"
	"github.com/pingcap/tidb/pkg/store/helper"
	"github.com/pingcap/tidb/pkg/table"
	"github.com/pingcap/tidb/pkg/table/tblctx"
	"github.com/pingcap/tidb/pkg/table/tblsession"
	"github.com/pingcap/tidb/pkg/table/temptable"
	"github.com/pingcap/tidb/pkg/tablecodec"
	"github.com/pingcap/tidb/pkg/telemetry"
	"github.com/pingcap/tidb/pkg/util"
	"github.com/pingcap/tidb/pkg/util/chunk"
	"github.com/pingcap/tidb/pkg/util/collate"
	"github.com/pingcap/tidb/pkg/util/dbterror"
	"github.com/pingcap/tidb/pkg/util/dbterror/exeerrors"
	"github.com/pingcap/tidb/pkg/util/dbterror/plannererrors"
	"github.com/pingcap/tidb/pkg/util/execdetails"
	"github.com/pingcap/tidb/pkg/util/intest"
	"github.com/pingcap/tidb/pkg/util/logutil"
	"github.com/pingcap/tidb/pkg/util/logutil/consistency"
	"github.com/pingcap/tidb/pkg/util/memory"
	parserutil "github.com/pingcap/tidb/pkg/util/parser"
	rangerctx "github.com/pingcap/tidb/pkg/util/ranger/context"
	"github.com/pingcap/tidb/pkg/util/redact"
	sem "github.com/pingcap/tidb/pkg/util/sem/compat"
	"github.com/pingcap/tidb/pkg/util/sli"
	"github.com/pingcap/tidb/pkg/util/sqlescape"
	"github.com/pingcap/tidb/pkg/util/sqlexec"
	"github.com/pingcap/tidb/pkg/util/syncutil"
	"github.com/pingcap/tidb/pkg/util/timeutil"
	"github.com/pingcap/tidb/pkg/util/topsql"
	topsqlstate "github.com/pingcap/tidb/pkg/util/topsql/state"
	"github.com/pingcap/tidb/pkg/util/topsql/stmtstats"
	"github.com/pingcap/tidb/pkg/util/traceevent"
	"github.com/pingcap/tidb/pkg/util/tracing"
	tikverr "github.com/tikv/client-go/v2/error"
	"github.com/tikv/client-go/v2/oracle"
	"github.com/tikv/client-go/v2/trace"
	"github.com/tikv/client-go/v2/txnkv/transaction"
	tikvutil "github.com/tikv/client-go/v2/util"
	rmclient "github.com/tikv/pd/client/resource_group/controller"
	"go.uber.org/zap"
	"go.uber.org/zap/zapcore"
)

func init() {
	executor.CreateSession = func(ctx sessionctx.Context) (sessionctx.Context, error) {
		return CreateSession(ctx.GetStore())
	}
	executor.CloseSession = func(ctx sessionctx.Context) {
		if se, ok := ctx.(sessionapi.Session); ok {
			se.Close()
		}
	}
}

var _ sessionapi.Session = (*session)(nil)

type stmtRecord struct {
	st      sqlexec.Statement
	stmtCtx *stmtctx.StatementContext
}

// StmtHistory holds all histories of statements in a txn.
type StmtHistory struct {
	history []*stmtRecord
}

// Add appends a stmt to history list.
func (h *StmtHistory) Add(st sqlexec.Statement, stmtCtx *stmtctx.StatementContext) {
	s := &stmtRecord{
		st:      st,
		stmtCtx: stmtCtx,
	}
	h.history = append(h.history, s)
}

// Count returns the count of the history.
func (h *StmtHistory) Count() int {
	return len(h.history)
}

type session struct {
	// processInfo is used by ShowProcess(), and should be modified atomically.
	processInfo atomic.Pointer[sessmgr.ProcessInfo]
	txn         LazyTxn

	mu struct {
		sync.RWMutex
		values map[fmt.Stringer]any
	}

	currentCtx  context.Context // only use for runtime.trace, Please NEVER use it.
	currentPlan base.Plan

	// dom is *domain.Domain, use `any` to avoid import cycle.
	// cross keyspace session doesn't have domain set.
	dom any
	// we cannot compare dom == nil, as dom is untyped, golang will always return false.
	crossKS         bool
	schemaValidator validatorapi.Validator
	infoCache       *infoschema.InfoCache
	store           kv.Storage

	sessionPlanCache sessionctx.SessionPlanCache

	sessionVars    *variable.SessionVars
	sessionManager sessmgr.Manager

	pctx    *planContextImpl
	exprctx *sessionexpr.ExprContext
	tblctx  *tblsession.MutateContext

	statsCollector *usage.SessionStatsItem
	// ddlOwnerManager is used in `select tidb_is_ddl_owner()` statement;
	ddlOwnerManager owner.Manager
	// lockedTables use to record the table locks hold by the session.
	lockedTables map[int64]model.TableLockTpInfo

	// client shared coprocessor client per session
	client kv.Client

	mppClient kv.MPPClient

	// indexUsageCollector collects index usage information.
	idxUsageCollector *indexusage.SessionIndexUsageCollector

	functionUsageMu struct {
		syncutil.RWMutex
		builtinFunctionUsage telemetry.BuiltinFunctionsUsage
	}
	// allowed when tikv disk full happened.
	diskFullOpt kvrpcpb.DiskFullOpt

	// StmtStats is used to count various indicators of each SQL in this session
	// at each point in time. These data will be periodically taken away by the
	// background goroutine. The background goroutine will continue to aggregate
	// all the local data in each session, and finally report them to the remote
	// regularly.
	stmtStats *stmtstats.StatementStats

	// Used to encode and decode each type of session states.
	sessionStatesHandlers map[sessionstates.SessionStateType]sessionctx.SessionStatesHandler

	// Contains a list of sessions used to collect advisory locks.
	advisoryLocks map[string]*advisoryLock

	extensions *extension.SessionExtensions

	sandBoxMode bool

	cursorTracker cursor.Tracker

	// Used to wait for all async commit background jobs to finish.
	commitWaitGroup sync.WaitGroup
}

// AddTableLock adds table lock to the session lock map.
func (s *session) AddTableLock(locks []model.TableLockTpInfo) {
	for _, l := range locks {
		// read only lock is session unrelated, skip it when adding lock to session.
		if l.Tp != ast.TableLockReadOnly {
			s.lockedTables[l.TableID] = l
		}
	}
}

// ReleaseTableLocks releases table lock in the session lock map.
func (s *session) ReleaseTableLocks(locks []model.TableLockTpInfo) {
	for _, l := range locks {
		delete(s.lockedTables, l.TableID)
	}
}

// ReleaseTableLockByTableIDs releases table lock in the session lock map by table ID.
func (s *session) ReleaseTableLockByTableIDs(tableIDs []int64) {
	for _, tblID := range tableIDs {
		delete(s.lockedTables, tblID)
	}
}

// CheckTableLocked checks the table lock.
func (s *session) CheckTableLocked(tblID int64) (bool, ast.TableLockType) {
	lt, ok := s.lockedTables[tblID]
	if !ok {
		return false, ast.TableLockNone
	}
	return true, lt.Tp
}

// GetAllTableLocks gets all table locks table id and db id hold by the session.
func (s *session) GetAllTableLocks() []model.TableLockTpInfo {
	lockTpInfo := make([]model.TableLockTpInfo, 0, len(s.lockedTables))
	for _, tl := range s.lockedTables {
		lockTpInfo = append(lockTpInfo, tl)
	}
	return lockTpInfo
}

// HasLockedTables uses to check whether this session locked any tables.
// If so, the session can only visit the table which locked by self.
func (s *session) HasLockedTables() bool {
	b := len(s.lockedTables) > 0
	return b
}

// ReleaseAllTableLocks releases all table locks hold by the session.
func (s *session) ReleaseAllTableLocks() {
	s.lockedTables = make(map[int64]model.TableLockTpInfo)
}

// IsDDLOwner checks whether this session is DDL owner.
func (s *session) IsDDLOwner() bool {
	return s.ddlOwnerManager.IsOwner()
}

func (s *session) cleanRetryInfo() {
	if s.sessionVars.RetryInfo.Retrying {
		return
	}

	retryInfo := s.sessionVars.RetryInfo
	defer retryInfo.Clean()
	if len(retryInfo.DroppedPreparedStmtIDs) == 0 {
		return
	}

	planCacheEnabled := s.GetSessionVars().EnablePreparedPlanCache
	var cacheKey string
	var err error
	var preparedObj *plannercore.PlanCacheStmt
	if planCacheEnabled {
		firstStmtID := retryInfo.DroppedPreparedStmtIDs[0]
		if preparedPointer, ok := s.sessionVars.PreparedStmts[firstStmtID]; ok {
			preparedObj, ok = preparedPointer.(*plannercore.PlanCacheStmt)
			if ok {
				cacheKey, _, _, _, err = plannercore.NewPlanCacheKey(s, preparedObj)
				if err != nil {
					logutil.Logger(s.currentCtx).Warn("clean cached plan failed", zap.Error(err))
					return
				}
			}
		}
	}
	for i, stmtID := range retryInfo.DroppedPreparedStmtIDs {
		if planCacheEnabled {
			if i > 0 && preparedObj != nil {
				cacheKey, _, _, _, err = plannercore.NewPlanCacheKey(s, preparedObj)
				if err != nil {
					logutil.Logger(s.currentCtx).Warn("clean cached plan failed", zap.Error(err))
					return
				}
			}
			if !s.sessionVars.IgnorePreparedCacheCloseStmt { // keep the plan in cache
				s.GetSessionPlanCache().Delete(cacheKey)
			}
		}
		s.sessionVars.RemovePreparedStmt(stmtID)
	}
}

func (s *session) Status() uint16 {
	return s.sessionVars.Status()
}

func (s *session) LastInsertID() uint64 {
	if s.sessionVars.StmtCtx.LastInsertID > 0 {
		return s.sessionVars.StmtCtx.LastInsertID
	}
	return s.sessionVars.StmtCtx.InsertID
}

func (s *session) LastMessage() string {
	return s.sessionVars.StmtCtx.GetMessage()
}

func (s *session) AffectedRows() uint64 {
	return s.sessionVars.StmtCtx.AffectedRows()
}

func (s *session) SetClientCapability(capability uint32) {
	s.sessionVars.ClientCapability = capability
}

func (s *session) SetConnectionID(connectionID uint64) {
	s.sessionVars.ConnectionID = connectionID
}

func (s *session) SetTLSState(tlsState *tls.ConnectionState) {
	// If user is not connected via TLS, then tlsState == nil.
	if tlsState != nil {
		s.sessionVars.TLSConnectionState = tlsState
	}
}

func (s *session) SetCompressionAlgorithm(ca int) {
	s.sessionVars.CompressionAlgorithm = ca
}

func (s *session) SetCompressionLevel(level int) {
	s.sessionVars.CompressionLevel = level
}

func (s *session) SetCommandValue(command byte) {
	atomic.StoreUint32(&s.sessionVars.CommandValue, uint32(command))
}

func (s *session) SetCollation(coID int) error {
	cs, co, err := charset.GetCharsetInfoByID(coID)
	if err != nil {
		return err
	}
	// If new collations are enabled, switch to the default
	// collation if this one is not supported.
	co = collate.SubstituteMissingCollationToDefault(co)
	for _, v := range vardef.SetNamesVariables {
		terror.Log(s.sessionVars.SetSystemVarWithoutValidation(v, cs))
	}
	return s.sessionVars.SetSystemVarWithoutValidation(vardef.CollationConnection, co)
}

func (s *session) GetSessionPlanCache() sessionctx.SessionPlanCache {
	// use the prepared plan cache
	if !s.GetSessionVars().EnablePreparedPlanCache && !s.GetSessionVars().EnableNonPreparedPlanCache {
		return nil
	}
	if s.sessionPlanCache == nil { // lazy construction
		s.sessionPlanCache = plannercore.NewLRUPlanCache(uint(s.GetSessionVars().SessionPlanCacheSize),
			vardef.PreparedPlanCacheMemoryGuardRatio.Load(), plannercore.PreparedPlanCacheMaxMemory.Load(), s, false)
	}
	return s.sessionPlanCache
}

func (s *session) SetSessionManager(sm sessmgr.Manager) {
	s.sessionManager = sm
}

func (s *session) GetSessionManager() sessmgr.Manager {
	return s.sessionManager
}

func (s *session) UpdateColStatsUsage(colStatsUsage iter.Seq[model.TableItemID]) {
	if s.statsCollector == nil {
		return
	}
	t := time.Now()
	s.statsCollector.UpdateColStatsUsage(colStatsUsage, t)
}

// FieldList returns fields list of a table.
func (s *session) FieldList(tableName string) ([]*resolve.ResultField, error) {
	is := s.GetInfoSchema().(infoschema.InfoSchema)
	dbName := ast.NewCIStr(s.GetSessionVars().CurrentDB)
	tName := ast.NewCIStr(tableName)
	pm := privilege.GetPrivilegeManager(s)
	if pm != nil && s.sessionVars.User != nil {
		if !pm.RequestVerification(s.sessionVars.ActiveRoles, dbName.O, tName.O, "", mysql.AllPrivMask) {
			user := s.sessionVars.User
			u := user.Username
			h := user.Hostname
			if len(user.AuthUsername) > 0 && len(user.AuthHostname) > 0 {
				u = user.AuthUsername
				h = user.AuthHostname
			}
			return nil, plannererrors.ErrTableaccessDenied.GenWithStackByArgs("SELECT", u, h, tableName)
		}
	}
	table, err := is.TableByName(context.Background(), dbName, tName)
	if err != nil {
		return nil, err
	}

	cols := table.Cols()
	fields := make([]*resolve.ResultField, 0, len(cols))
	for _, col := range table.Cols() {
		rf := &resolve.ResultField{
			ColumnAsName: col.Name,
			TableAsName:  tName,
			DBName:       dbName,
			Table:        table.Meta(),
			Column:       col.ColumnInfo,
		}
		fields = append(fields, rf)
	}
	return fields, nil
}

// TxnInfo returns a pointer to a *copy* of the internal TxnInfo, thus is *read only*
// Process field may not initialize if this is a session used internally.
func (s *session) TxnInfo() *txninfo.TxnInfo {
	s.txn.mu.RLock()
	// Copy on read to get a snapshot, this API shouldn't be frequently called.
	txnInfo := s.txn.mu.TxnInfo
	s.txn.mu.RUnlock()

	if txnInfo.StartTS == 0 {
		return nil
	}

	processInfo := s.ShowProcess()
	if processInfo == nil {
		return &txnInfo
	}
	txnInfo.ProcessInfo = &txninfo.ProcessInfo{
		ConnectionID:    processInfo.ID,
		Username:        processInfo.User,
		CurrentDB:       processInfo.DB,
		RelatedTableIDs: make(map[int64]struct{}),
	}
	s.GetSessionVars().GetRelatedTableForMDL().Range(func(key, _ any) bool {
		txnInfo.ProcessInfo.RelatedTableIDs[key.(int64)] = struct{}{}
		return true
	})
	return &txnInfo
}

func (s *session) doCommit(ctx context.Context) error {
	if !s.txn.Valid() {
		return nil
	}

	defer func() {
		s.txn.changeToInvalid()
		s.sessionVars.SetInTxn(false)
		s.sessionVars.ClearDiskFullOpt()
	}()
	// check if the transaction is read-only
	if s.txn.IsReadOnly() {
		return nil
	}
	// check if the cluster is read-only
	if !s.sessionVars.InRestrictedSQL && (vardef.RestrictedReadOnly.Load() || vardef.VarTiDBSuperReadOnly.Load()) {
		// It is not internal SQL, and the cluster has one of RestrictedReadOnly or SuperReadOnly
		// We need to privilege check again: a privilege check occurred during planning, but we need
		// to prevent the case that a long running auto-commit statement is now trying to commit.
		pm := privilege.GetPrivilegeManager(s)
		roles := s.sessionVars.ActiveRoles
		if pm != nil && !pm.HasExplicitlyGrantedDynamicPrivilege(roles, "RESTRICTED_REPLICA_WRITER_ADMIN", false) {
			s.RollbackTxn(ctx)
			return plannererrors.ErrSQLInReadOnlyMode
		}
	}
	err := s.checkPlacementPolicyBeforeCommit(ctx)
	if err != nil {
		return err
	}
	// mockCommitError and mockGetTSErrorInRetry use to test PR #8743.
	failpoint.Inject("mockCommitError", func(val failpoint.Value) {
		if val.(bool) {
			if _, err := failpoint.Eval("tikvclient/mockCommitErrorOpt"); err == nil {
				failpoint.Return(kv.ErrTxnRetryable)
			}
		}
	})

	sessVars := s.GetSessionVars()

	var commitTSChecker func(uint64) bool
	if tables := sessVars.TxnCtx.CachedTables; len(tables) > 0 {
		c := cachedTableRenewLease{tables: tables}
		now := time.Now()
		err := c.start(ctx)
		defer c.stop(ctx)
		sessVars.StmtCtx.WaitLockLeaseTime += time.Since(now)
		if err != nil {
			return errors.Trace(err)
		}
		commitTSChecker = c.commitTSCheck
	}
	if err = sessiontxn.GetTxnManager(s).SetOptionsBeforeCommit(s.txn.Transaction, commitTSChecker); err != nil {
		return err
	}

	err = s.commitTxnWithTemporaryData(tikvutil.SetSessionID(ctx, sessVars.ConnectionID), &s.txn)
	if err != nil {
		err = s.handleAssertionFailure(ctx, err)
	}
	return err
}

type cachedTableRenewLease struct {
	tables map[int64]any
	lease  []uint64 // Lease for each visited cached tables.
	exit   chan struct{}
}

func (c *cachedTableRenewLease) start(ctx context.Context) error {
	c.exit = make(chan struct{})
	c.lease = make([]uint64, len(c.tables))
	wg := make(chan error, len(c.tables))
	ith := 0
	for _, raw := range c.tables {
		tbl := raw.(table.CachedTable)
		go tbl.WriteLockAndKeepAlive(ctx, c.exit, &c.lease[ith], wg)
		ith++
	}

	// Wait for all LockForWrite() return, this function can return.
	var err error
	for ; ith > 0; ith-- {
		tmp := <-wg
		if tmp != nil {
			err = tmp
		}
	}
	return err
}

func (c *cachedTableRenewLease) stop(_ context.Context) {
	close(c.exit)
}

func (c *cachedTableRenewLease) commitTSCheck(commitTS uint64) bool {
	for i := range c.lease {
		lease := atomic.LoadUint64(&c.lease[i])
		if commitTS >= lease {
			// Txn fails to commit because the write lease is expired.
			return false
		}
	}
	return true
}

// handleAssertionFailure extracts the possible underlying assertionFailed error,
// gets the corresponding MVCC history and logs it.
// If it's not an assertion failure, returns the original error.
func (s *session) handleAssertionFailure(ctx context.Context, err error) error {
	var assertionFailure *tikverr.ErrAssertionFailed
	if !stderrs.As(err, &assertionFailure) {
		return err
	}
	key := assertionFailure.Key
	newErr := kv.ErrAssertionFailed.GenWithStackByArgs(
		hex.EncodeToString(key), assertionFailure.Assertion.String(), assertionFailure.StartTs,
		assertionFailure.ExistingStartTs, assertionFailure.ExistingCommitTs,
	)

	rmode := s.GetSessionVars().EnableRedactLog
	if rmode == errors.RedactLogEnable {
		return newErr
	}

	var decodeFunc func(kv.Key, *kvrpcpb.MvccGetByKeyResponse, map[string]any)
	// if it's a record key or an index key, decode it
	if infoSchema, ok := s.sessionVars.TxnCtx.InfoSchema.(infoschema.InfoSchema); ok &&
		infoSchema != nil && (tablecodec.IsRecordKey(key) || tablecodec.IsIndexKey(key)) {
		tableOrPartitionID := tablecodec.DecodeTableID(key)
		tbl, ok := infoSchema.TableByID(ctx, tableOrPartitionID)
		if !ok {
			tbl, _, _ = infoSchema.FindTableByPartitionID(tableOrPartitionID)
		}
		if tbl == nil {
			logutil.Logger(ctx).Warn("cannot find table by id", zap.Int64("tableID", tableOrPartitionID), zap.String("key", hex.EncodeToString(key)))
			return newErr
		}

		if tablecodec.IsRecordKey(key) {
			decodeFunc = consistency.DecodeRowMvccData(tbl.Meta())
		} else {
			tableInfo := tbl.Meta()
			_, indexID, _, e := tablecodec.DecodeIndexKey(key)
			if e != nil {
				logutil.Logger(ctx).Error("assertion failed but cannot decode index key", zap.Error(e))
				return newErr
			}
			var indexInfo *model.IndexInfo
			for _, idx := range tableInfo.Indices {
				if idx.ID == indexID {
					indexInfo = idx
					break
				}
			}
			if indexInfo == nil {
				return newErr
			}
			decodeFunc = consistency.DecodeIndexMvccData(indexInfo)
		}
	}
	if store, ok := s.store.(helper.Storage); ok {
		content := consistency.GetMvccByKey(store, key, decodeFunc)
		logutil.Logger(ctx).Error("assertion failed", zap.String("message", newErr.Error()), zap.String("mvcc history", redact.String(rmode, content)))
	}
	return newErr
}

func (s *session) commitTxnWithTemporaryData(ctx context.Context, txn kv.Transaction) error {
	sessVars := s.sessionVars
	txnTempTables := sessVars.TxnCtx.TemporaryTables
	if len(txnTempTables) == 0 {
		failpoint.Inject("mockSleepBeforeTxnCommit", func(v failpoint.Value) {
			ms := v.(int)
			time.Sleep(time.Millisecond * time.Duration(ms))
		})
		return txn.Commit(ctx)
	}

	sessionData := sessVars.TemporaryTableData
	var (
		stage           kv.StagingHandle
		localTempTables *infoschema.SessionTables
	)

	if sessVars.LocalTemporaryTables != nil {
		localTempTables = sessVars.LocalTemporaryTables.(*infoschema.SessionTables)
	} else {
		localTempTables = new(infoschema.SessionTables)
	}

	defer func() {
		// stage != kv.InvalidStagingHandle means error occurs, we need to cleanup sessionData
		if stage != kv.InvalidStagingHandle {
			sessionData.Cleanup(stage)
		}
	}()

	for tblID, tbl := range txnTempTables {
		if !tbl.GetModified() {
			continue
		}

		if tbl.GetMeta().TempTableType != model.TempTableLocal {
			continue
		}
		if _, ok := localTempTables.TableByID(tblID); !ok {
			continue
		}

		if stage == kv.InvalidStagingHandle {
			stage = sessionData.Staging()
		}

		tblPrefix := tablecodec.EncodeTablePrefix(tblID)
		endKey := tablecodec.EncodeTablePrefix(tblID + 1)

		txnMemBuffer := s.txn.GetMemBuffer()
		iter, err := txnMemBuffer.Iter(tblPrefix, endKey)
		if err != nil {
			return err
		}

		for iter.Valid() {
			key := iter.Key()
			if !bytes.HasPrefix(key, tblPrefix) {
				break
			}

			value := iter.Value()
			if len(value) == 0 {
				err = sessionData.DeleteTableKey(tblID, key)
			} else {
				err = sessionData.SetTableKey(tblID, key, iter.Value())
			}

			if err != nil {
				return err
			}

			err = iter.Next()
			if err != nil {
				return err
			}
		}
	}

	err := txn.Commit(ctx)
	if err != nil {
		return err
	}

	if stage != kv.InvalidStagingHandle {
		sessionData.Release(stage)
		stage = kv.InvalidStagingHandle
	}

	return nil
}

// errIsNoisy is used to filter DUPLICATE KEY errors.
// These can observed by users in INFORMATION_SCHEMA.CLIENT_ERRORS_SUMMARY_GLOBAL instead.
//
// The rationale for filtering these errors is because they are "client generated errors". i.e.
// of the errors defined in kv/error.go, these look to be clearly related to a client-inflicted issue,
// and the server is only responsible for handling the error correctly. It does not need to log.
func errIsNoisy(err error) bool {
	if kv.ErrKeyExists.Equal(err) {
		return true
	}
	if storeerr.ErrLockAcquireFailAndNoWaitSet.Equal(err) {
		return true
	}
	return false
}

func (s *session) doCommitWithRetry(ctx context.Context) error {
	defer func() {
		s.GetSessionVars().SetTxnIsolationLevelOneShotStateForNextTxn()
		s.txn.changeToInvalid()
		s.cleanRetryInfo()
		sessiontxn.GetTxnManager(s).OnTxnEnd()
	}()
	if !s.txn.Valid() {
		// If the transaction is invalid, maybe it has already been rolled back by the client.
		return nil
	}
	isInternalTxn := false
	if internal := s.txn.GetOption(kv.RequestSourceInternal); internal != nil && internal.(bool) {
		isInternalTxn = true
	}
	var err error
	txnSize := s.txn.Size()
	isPessimistic := s.sessionVars.TxnCtx.IsPessimistic
	isPipelined := s.txn.IsPipelined()
	r, ctx := tracing.StartRegionEx(ctx, "session.doCommitWithRetry")
	defer r.End()

	// Emit txn.commit.start trace event
	startTS := s.sessionVars.TxnCtx.StartTS
	if traceevent.IsEnabled(traceevent.TxnLifecycle) {
		traceevent.TraceEvent(ctx, traceevent.TxnLifecycle, "txn.commit.start",
			zap.Uint64("start_ts", startTS),
			zap.Bool("pessimistic", isPessimistic),
			zap.Bool("pipelined", isPipelined),
			zap.Int("txn_size", txnSize),
			zap.Uint64("conn_id", s.sessionVars.ConnectionID),
		)
	}

	// Defer txn.commit.finish to capture final result
	defer func() {
		if traceevent.IsEnabled(traceevent.TxnLifecycle) {
			fields := []zap.Field{
				zap.Uint64("start_ts", startTS),
				zap.Bool("pessimistic", isPessimistic),
				zap.Bool("pipelined", isPipelined),
				zap.Uint64("conn_id", s.sessionVars.ConnectionID),
			}
			if s.txn.lastCommitTS > 0 {
				fields = append(fields, zap.Uint64("commit_ts", s.txn.lastCommitTS))
			}
			if err != nil {
				fields = append(fields, zap.Error(err))
			}
			traceevent.TraceEvent(ctx, traceevent.TxnLifecycle, "txn.commit.finish", fields...)
		}
	}()

	err = s.doCommit(ctx)
	if err != nil {
		// polish the Write Conflict error message
		newErr := s.tryReplaceWriteConflictError(ctx, err)
		if newErr != nil {
			err = newErr
		}

		commitRetryLimit := s.sessionVars.RetryLimit
		if !s.sessionVars.TxnCtx.CouldRetry {
			commitRetryLimit = 0
		}
		// Don't retry in BatchInsert mode. As a counter-example, insert into t1 select * from t2,
		// BatchInsert already commit the first batch 1000 rows, then it commit 1000-2000 and retry the statement,
		// Finally t1 will have more data than t2, with no errors return to user!
		if s.isTxnRetryableError(err) && !s.sessionVars.BatchInsert && commitRetryLimit > 0 && !isPessimistic && !isPipelined {
			logutil.Logger(ctx).Warn("sql",
				zap.String("label", s.GetSQLLabel()),
				zap.Error(err),
				zap.String("txn", s.txn.GoString()))
			// Transactions will retry 2 ~ commitRetryLimit times.
			// We make larger transactions retry less times to prevent cluster resource outage.
			txnSizeRate := float64(txnSize) / float64(kv.TxnTotalSizeLimit.Load())
			maxRetryCount := commitRetryLimit - int64(float64(commitRetryLimit-1)*txnSizeRate)
			err = s.retry(ctx, uint(maxRetryCount))
		} else if !errIsNoisy(err) {
			logutil.Logger(ctx).Warn("can not retry txn",
				zap.String("label", s.GetSQLLabel()),
				zap.Error(err),
				zap.Bool("IsBatchInsert", s.sessionVars.BatchInsert),
				zap.Bool("IsPessimistic", isPessimistic),
				zap.Bool("InRestrictedSQL", s.sessionVars.InRestrictedSQL),
				zap.Int64("tidb_retry_limit", s.sessionVars.RetryLimit),
				zap.Bool("tidb_disable_txn_auto_retry", s.sessionVars.DisableTxnAutoRetry))
		}
	}
	counter := s.sessionVars.TxnCtx.StatementCount
	duration := time.Since(s.GetSessionVars().TxnCtx.CreateTime).Seconds()
	s.recordOnTransactionExecution(err, counter, duration, isInternalTxn)

	if err != nil {
		if !errIsNoisy(err) {
			logutil.Logger(ctx).Warn("commit failed",
				zap.String("finished txn", s.txn.GoString()),
				zap.Error(err))
		}
		return err
	}
	s.updateStatsDeltaToCollector()
	return nil
}

// adds more information about the table in the error message
// precondition: oldErr is a 9007:WriteConflict Error
func (s *session) tryReplaceWriteConflictError(ctx context.Context, oldErr error) (newErr error) {
	if !kv.ErrWriteConflict.Equal(oldErr) {
		return nil
	}
	if errors.RedactLogEnabled.Load() == errors.RedactLogEnable {
		return nil
	}
	originErr := errors.Cause(oldErr)
	inErr, _ := originErr.(*errors.Error)
	// we don't want to modify the oldErr, so copy the args list
	oldArgs := inErr.Args()
	args := slices.Clone(oldArgs)
	is := sessiontxn.GetTxnManager(s).GetTxnInfoSchema()
	if is == nil {
		return nil
	}
	newKeyTableField, ok := addTableNameInTableIDField(ctx, args[3], is)
	if ok {
		args[3] = newKeyTableField
	}
	newPrimaryKeyTableField, ok := addTableNameInTableIDField(ctx, args[5], is)
	if ok {
		args[5] = newPrimaryKeyTableField
	}
	return kv.ErrWriteConflict.FastGenByArgs(args...)
}

// precondition: is != nil
func addTableNameInTableIDField(ctx context.Context, tableIDField any, is infoschema.InfoSchema) (enhancedMsg string, done bool) {
	keyTableID, ok := tableIDField.(string)
	if !ok {
		return "", false
	}
	stringsInTableIDField := strings.Split(keyTableID, "=")
	if len(stringsInTableIDField) == 0 {
		return "", false
	}
	tableIDStr := stringsInTableIDField[len(stringsInTableIDField)-1]
	tableID, err := strconv.ParseInt(tableIDStr, 10, 64)
	if err != nil {
		return "", false
	}
	var tableName string
	tbl, ok := is.TableByID(ctx, tableID)
	if !ok {
		tableName = "unknown"
	} else {
		dbInfo, ok := infoschema.SchemaByTable(is, tbl.Meta())
		if !ok {
			tableName = "unknown." + tbl.Meta().Name.String()
		} else {
			tableName = dbInfo.Name.String() + "." + tbl.Meta().Name.String()
		}
	}
	enhancedMsg = keyTableID + ", tableName=" + tableName
	return enhancedMsg, true
}

func (s *session) updateStatsDeltaToCollector() {
	mapper := s.GetSessionVars().TxnCtx.TableDeltaMap
	if s.statsCollector != nil && mapper != nil {
		for _, item := range mapper {
			if item.TableID > 0 {
				s.statsCollector.Update(item.TableID, item.Delta, item.Count)
			}
		}
	}
}

func (s *session) CommitTxn(ctx context.Context) error {
	r, ctx := tracing.StartRegionEx(ctx, "session.CommitTxn")
	defer r.End()

	s.setLastTxnInfoBeforeTxnEnd()
	var commitDetail *tikvutil.CommitDetails
	ctx = context.WithValue(ctx, tikvutil.CommitDetailCtxKey, &commitDetail)
	err := s.doCommitWithRetry(ctx)
	if commitDetail != nil {
		s.sessionVars.StmtCtx.MergeExecDetails(commitDetail)
	}

	if err == nil && s.txn.lastCommitTS > 0 {
		// lastCommitTS could be the same, e.g. when the txn is considered readonly
		if s.txn.lastCommitTS < s.sessionVars.LastCommitTS {
			logutil.BgLogger().Error("check lastCommitTS failed",
				zap.Uint64("sessionLastCommitTS", s.sessionVars.LastCommitTS),
				zap.Uint64("txnLastCommitTS", s.txn.lastCommitTS),
				zap.String("sql", redact.String(s.sessionVars.EnableRedactLog, s.sessionVars.StmtCtx.OriginalSQL)),
			)
			return fmt.Errorf("txn commit_ts:%d is before session last_commit_ts:%d",
				s.txn.lastCommitTS, s.sessionVars.LastCommitTS)
		}
		s.sessionVars.LastCommitTS = s.txn.lastCommitTS
	}

	// record the TTLInsertRows in the metric
	metrics.TTLInsertRowsCount.Add(float64(s.sessionVars.TxnCtx.InsertTTLRowsCount))
	metrics.DDLCommitTempIndexWrite(s.sessionVars.ConnectionID)

	failpoint.Inject("keepHistory", func(val failpoint.Value) {
		if val.(bool) {
			failpoint.Return(err)
		}
	})
	s.sessionVars.TxnCtx.Cleanup()
	s.sessionVars.CleanupTxnReadTSIfUsed()
	return err
}

func (s *session) RollbackTxn(ctx context.Context) {
	r, ctx := tracing.StartRegionEx(ctx, "session.RollbackTxn")
	defer r.End()

	// Emit txn.rollback trace event
	if traceevent.IsEnabled(traceevent.TxnLifecycle) {
		startTS := s.sessionVars.TxnCtx.StartTS
		stmtCount := uint64(s.sessionVars.TxnCtx.StatementCount)
		traceevent.TraceEvent(ctx, traceevent.TxnLifecycle, "txn.rollback",
			zap.Uint64("start_ts", startTS),
			zap.Uint64("stmt_count", stmtCount),
		)
	}

	s.setLastTxnInfoBeforeTxnEnd()
	if s.txn.Valid() {
		terror.Log(s.txn.Rollback())
	}
	if ctx.Value(inCloseSession{}) == nil {
		s.cleanRetryInfo()
	}
	s.txn.changeToInvalid()
	s.sessionVars.TxnCtx.Cleanup()
	s.sessionVars.CleanupTxnReadTSIfUsed()
	s.sessionVars.SetInTxn(false)
	sessiontxn.GetTxnManager(s).OnTxnEnd()
	metrics.DDLRollbackTempIndexWrite(s.sessionVars.ConnectionID)
}

// setLastTxnInfoBeforeTxnEnd sets the @@last_txn_info variable before commit/rollback the transaction.
// The `LastTxnInfo` updated with a JSON string that contains start_ts, for_update_ts, etc.
// The `LastTxnInfo` is updated without the `commit_ts` fields because it is unknown
// until the commit is done (or do not need to commit for readonly or a rollback transaction).
// The non-readonly transaction will overwrite the `LastTxnInfo` again after commit to update the `commit_ts` field.
func (s *session) setLastTxnInfoBeforeTxnEnd() {
	txnCtx := s.GetSessionVars().TxnCtx
	if txnCtx.StartTS == 0 {
		// If the txn is not active, for example, executing "SELECT 1", skip setting the last txn info.
		return
	}

	lastTxnInfo, err := json.Marshal(transaction.TxnInfo{
		TxnScope: txnCtx.TxnScope,
		StartTS:  txnCtx.StartTS,
	})
	terror.Log(err)
	s.GetSessionVars().LastTxnInfo = string(lastTxnInfo)
}

func (s *session) GetClient() kv.Client {
	return s.client
}

func (s *session) GetMPPClient() kv.MPPClient {
	return s.mppClient
}

func (s *session) String() string {
	// TODO: how to print binded context in values appropriately?
	sessVars := s.sessionVars
	data := map[string]any{
		"id":         sessVars.ConnectionID,
		"user":       sessVars.User,
		"currDBName": sessVars.CurrentDB,
		"status":     sessVars.Status(),
		"strictMode": sessVars.SQLMode.HasStrictMode(),
	}
	if s.txn.Valid() {
		// if txn is committed or rolled back, txn is nil.
		data["txn"] = s.txn.String()
	}
	if sessVars.SnapshotTS != 0 {
		data["snapshotTS"] = sessVars.SnapshotTS
	}
	if sessVars.StmtCtx.LastInsertID > 0 {
		data["lastInsertID"] = sessVars.StmtCtx.LastInsertID
	}
	if len(sessVars.PreparedStmts) > 0 {
		data["preparedStmtCount"] = len(sessVars.PreparedStmts)
	}
	b, err := json.MarshalIndent(data, "", "  ")
	terror.Log(errors.Trace(err))
	return string(b)
}

const sqlLogMaxLen = 1024

// SchemaChangedWithoutRetry is used for testing.
var SchemaChangedWithoutRetry uint32

func (s *session) GetSQLLabel() string {
	if s.sessionVars.InRestrictedSQL {
		return metrics.LblInternal
	}
	return metrics.LblGeneral
}

func (s *session) isInternal() bool {
	return s.sessionVars.InRestrictedSQL
}

func (*session) isTxnRetryableError(err error) bool {
	if atomic.LoadUint32(&SchemaChangedWithoutRetry) == 1 {
		return kv.IsTxnRetryableError(err)
	}
	return kv.IsTxnRetryableError(err) || domain.ErrInfoSchemaChanged.Equal(err)
}

func isEndTxnStmt(stmt ast.StmtNode, vars *variable.SessionVars) (bool, error) {
	switch n := stmt.(type) {
	case *ast.RollbackStmt, *ast.CommitStmt:
		return true, nil
	case *ast.ExecuteStmt:
		ps, err := plannercore.GetPreparedStmt(n, vars)
		if err != nil {
			return false, err
		}
		return isEndTxnStmt(ps.PreparedAst.Stmt, vars)
	}
	return false, nil
}

func (s *session) checkTxnAborted(stmt sqlexec.Statement) error {
	if atomic.LoadUint32(&s.GetSessionVars().TxnCtx.LockExpire) == 0 {
		return nil
	}
	// If the transaction is aborted, the following statements do not need to execute, except `commit` and `rollback`,
	// because they are used to finish the aborted transaction.
	if ok, err := isEndTxnStmt(stmt.(*executor.ExecStmt).StmtNode, s.sessionVars); err == nil && ok {
		return nil
	} else if err != nil {
		return err
	}
	return kv.ErrLockExpire
}

func (s *session) retry(ctx context.Context, maxCnt uint) (err error) {
	var retryCnt uint
	defer func() {
		s.sessionVars.RetryInfo.Retrying = false
		// retryCnt only increments on retryable error, so +1 here.
		if s.sessionVars.InRestrictedSQL {
			session_metrics.TransactionRetryInternal.Observe(float64(retryCnt + 1))
		} else {
			session_metrics.TransactionRetryGeneral.Observe(float64(retryCnt + 1))
		}
		s.sessionVars.SetInTxn(false)
		if err != nil {
			s.RollbackTxn(ctx)
		}
		s.txn.changeToInvalid()
	}()

	connID := s.sessionVars.ConnectionID
	s.sessionVars.RetryInfo.Retrying = true
	if atomic.LoadUint32(&s.sessionVars.TxnCtx.ForUpdate) == 1 {
		err = ErrForUpdateCantRetry.GenWithStackByArgs(connID)
		return err
	}

	nh := GetHistory(s)
	var schemaVersion int64
	sessVars := s.GetSessionVars()
	orgStartTS := sessVars.TxnCtx.StartTS
	label := s.GetSQLLabel()
	for {
		if err = s.PrepareTxnCtx(ctx, nil); err != nil {
			return err
		}
		s.sessionVars.RetryInfo.ResetOffset()
		for i, sr := range nh.history {
			st := sr.st
			s.sessionVars.StmtCtx = sr.stmtCtx
			s.sessionVars.StmtCtx.CTEStorageMap = map[int]*executor.CTEStorages{}
			s.sessionVars.StmtCtx.ResetForRetry()
			s.sessionVars.PlanCacheParams.Reset()
			schemaVersion, err = st.RebuildPlan(ctx)
			if err != nil {
				return err
			}

			if retryCnt == 0 {
				// We do not have to log the query every time.
				// We print the queries at the first try only.
				sql := sqlForLog(st.GetTextToLog(false))
				if sessVars.EnableRedactLog != errors.RedactLogEnable {
					sql += redact.String(sessVars.EnableRedactLog, sessVars.PlanCacheParams.String())
				}
				logutil.Logger(ctx).Warn("retrying",
					zap.Int64("schemaVersion", schemaVersion),
					zap.Uint("retryCnt", retryCnt),
					zap.Int("queryNum", i),
					zap.String("sql", sql))
			} else {
				logutil.Logger(ctx).Warn("retrying",
					zap.Int64("schemaVersion", schemaVersion),
					zap.Uint("retryCnt", retryCnt),
					zap.Int("queryNum", i))
			}
			_, digest := s.sessionVars.StmtCtx.SQLDigest()
			s.txn.onStmtStart(digest.String())
			if err = sessiontxn.GetTxnManager(s).OnStmtStart(ctx, st.GetStmtNode()); err == nil {
				_, err = st.Exec(ctx)
			}
			s.txn.onStmtEnd()
			if err != nil {
				s.StmtRollback(ctx, false)
				break
			}
			s.StmtCommit(ctx)
		}
		logutil.Logger(ctx).Warn("transaction association",
			zap.Uint64("retrying txnStartTS", s.GetSessionVars().TxnCtx.StartTS),
			zap.Uint64("original txnStartTS", orgStartTS))
		failpoint.Inject("preCommitHook", func() {
			hook, ok := ctx.Value("__preCommitHook").(func())
			if ok {
				hook()
			}
		})
		if err == nil {
			err = s.doCommit(ctx)
			if err == nil {
				break
			}
		}
		if !s.isTxnRetryableError(err) {
			logutil.Logger(ctx).Warn("sql",
				zap.String("label", label),
				zap.Stringer("session", s),
				zap.Error(err))
			metrics.SessionRetryErrorCounter.WithLabelValues(label, metrics.LblUnretryable).Inc()
			return err
		}
		retryCnt++
		if retryCnt >= maxCnt {
			logutil.Logger(ctx).Warn("sql",
				zap.String("label", label),
				zap.Uint("retry reached max count", retryCnt))
			metrics.SessionRetryErrorCounter.WithLabelValues(label, metrics.LblReachMax).Inc()
			return err
		}
		logutil.Logger(ctx).Warn("sql",
			zap.String("label", label),
			zap.Error(err),
			zap.String("txn", s.txn.GoString()))
		kv.BackOff(retryCnt)
		s.txn.changeToInvalid()
		s.sessionVars.SetInTxn(false)
	}
	return err
}

func sqlForLog(sql string) string {
	if len(sql) > sqlLogMaxLen {
		sql = sql[:sqlLogMaxLen] + fmt.Sprintf("(len:%d)", len(sql))
	}
	return executor.QueryReplacer.Replace(sql)
}

func (s *session) sysSessionPool() util.SessionPool {
	return domain.GetDomain(s).SysSessionPool()
}

func getSessionFactory(store kv.Storage) pools.Factory {
	facWithDom := getSessionFactoryInternal(store, func(store kv.Storage, _ *domain.Domain) (*session, error) {
		return createSession(store)
	})
	return func() (pools.Resource, error) {
		return facWithDom(nil)
	}
}

func getSessionFactoryWithDom(store kv.Storage) func(*domain.Domain) (pools.Resource, error) {
	return getSessionFactoryInternal(store, CreateSessionWithDomain)
}

func getCrossKSSessionFactory(currKSStore kv.Storage, targetKS string, schemaValidator validatorapi.Validator) pools.Factory {
	facWithDom := getSessionFactoryInternal(currKSStore, func(store kv.Storage, _ *domain.Domain) (*session, error) {
		return createCrossKSSession(store, targetKS, schemaValidator)
	})
	return func() (pools.Resource, error) {
		return facWithDom(nil)
	}
}

func getSessionFactoryInternal(store kv.Storage, createSessFn func(store kv.Storage, dom *domain.Domain) (*session, error)) func(*domain.Domain) (pools.Resource, error) {
	return func(dom *domain.Domain) (pools.Resource, error) {
		se, err := createSessFn(store, dom)
		if err != nil {
			return nil, err
		}
		err = se.sessionVars.SetSystemVar(vardef.AutoCommit, "1")
		if err != nil {
			return nil, err
		}
		err = se.sessionVars.SetSystemVar(vardef.MaxExecutionTime, "0")
		if err != nil {
			return nil, errors.Trace(err)
		}
		err = se.sessionVars.SetSystemVar(vardef.MaxAllowedPacket, strconv.FormatUint(vardef.DefMaxAllowedPacket, 10))
		if err != nil {
			return nil, errors.Trace(err)
		}
		err = se.sessionVars.SetSystemVar(vardef.TiDBConstraintCheckInPlacePessimistic, vardef.On)
		if err != nil {
			return nil, errors.Trace(err)
		}
		se.sessionVars.CommonGlobalLoaded = true
		se.sessionVars.InRestrictedSQL = true
		// Internal session uses default format to prevent memory leak problem.
		se.sessionVars.EnableChunkRPC = false
		return se, nil
	}
}

func drainRecordSet(ctx context.Context, se *session, rs sqlexec.RecordSet, alloc chunk.Allocator) ([]chunk.Row, error) {
	var rows []chunk.Row
	var req *chunk.Chunk
	req = rs.NewChunk(alloc)
	for {
		err := rs.Next(ctx, req)
		if err != nil || req.NumRows() == 0 {
			return rows, err
		}
		iter := chunk.NewIterator4Chunk(req)
		for r := iter.Begin(); r != iter.End(); r = iter.Next() {
			rows = append(rows, r)
		}
		req = chunk.Renew(req, se.sessionVars.MaxChunkSize)
	}
}

// getTableValue executes restricted sql and the result is one column.
// It returns a string value.
func (s *session) getTableValue(ctx context.Context, tblName string, varName string) (string, error) {
	if ctx.Value(kv.RequestSourceKey) == nil {
		ctx = kv.WithInternalSourceType(ctx, kv.InternalTxnSysVar)
	}
	rows, fields, err := s.ExecRestrictedSQL(ctx, nil, "SELECT VARIABLE_VALUE FROM %n.%n WHERE VARIABLE_NAME=%?", mysql.SystemDB, tblName, varName)
	if err != nil {
		return "", err
	}
	if len(rows) == 0 {
		return "", errResultIsEmpty
	}
	d := rows[0].GetDatum(0, &fields[0].Column.FieldType)
	value, err := d.ToString()
	if err != nil {
		return "", err
	}
	return value, nil
}

// replaceGlobalVariablesTableValue executes restricted sql updates the variable value
// It will then notify the etcd channel that the value has changed.
func (s *session) replaceGlobalVariablesTableValue(ctx context.Context, varName, val string, updateLocal bool) error {
	ctx = kv.WithInternalSourceType(ctx, kv.InternalTxnSysVar)
	_, _, err := s.ExecRestrictedSQL(ctx, nil, `REPLACE INTO %n.%n (variable_name, variable_value) VALUES (%?, %?)`, mysql.SystemDB, mysql.GlobalVariablesTable, varName, val)
	if err != nil {
		return err
	}
	domain.GetDomain(s).NotifyUpdateSysVarCache(updateLocal)
	return err
}

// GetGlobalSysVar implements GlobalVarAccessor.GetGlobalSysVar interface.
func (s *session) GetGlobalSysVar(name string) (string, error) {
	if s.Value(sessionctx.Initing) != nil {
		// When running bootstrap or upgrade, we should not access global storage.
		return "", nil
	}

	sv := variable.GetSysVar(name)
	if sv == nil {
		// It might be a recently unregistered sysvar. We should return unknown
		// since GetSysVar is the canonical version, but we can update the cache
		// so the next request doesn't attempt to load this.
		logutil.BgLogger().Info("sysvar does not exist. sysvar cache may be stale", zap.String("name", name))
		return "", variable.ErrUnknownSystemVar.GenWithStackByArgs(name)
	}

	sysVar, err := domain.GetDomain(s).GetGlobalVar(name)
	if err != nil {
		// The sysvar exists, but there is no cache entry yet.
		// This might be because the sysvar was only recently registered.
		// In which case it is safe to return the default, but we can also
		// update the cache for the future.
		logutil.BgLogger().Info("sysvar not in cache yet. sysvar cache may be stale", zap.String("name", name))
		sysVar, err = s.getTableValue(context.TODO(), mysql.GlobalVariablesTable, name)
		if err != nil {
			return sv.Value, nil
		}
	}
	// It might have been written from an earlier TiDB version, so we should do type validation
	// See https://github.com/pingcap/tidb/issues/30255 for why we don't do full validation.
	// If validation fails, we should return the default value:
	// See: https://github.com/pingcap/tidb/pull/31566
	sysVar, err = sv.ValidateFromType(s.GetSessionVars(), sysVar, vardef.ScopeGlobal)
	if err != nil {
		return sv.Value, nil
	}
	return sysVar, nil
}

// SetGlobalSysVar implements GlobalVarAccessor.SetGlobalSysVar interface.
func (s *session) SetGlobalSysVar(ctx context.Context, name string, value string) (err error) {
	sv := variable.GetSysVar(name)
	if sv == nil {
		return variable.ErrUnknownSystemVar.GenWithStackByArgs(name)
	}
	if value, err = sv.Validate(s.sessionVars, value, vardef.ScopeGlobal); err != nil {
		return err
	}
	if err = sv.SetGlobalFromHook(ctx, s.sessionVars, value, false); err != nil {
		return err
	}
	if sv.GlobalConfigName != "" {
		domain.GetDomain(s).NotifyGlobalConfigChange(sv.GlobalConfigName, variable.OnOffToTrueFalse(value))
	}
	return s.replaceGlobalVariablesTableValue(context.TODO(), sv.Name, value, true)
}

// SetGlobalSysVarOnly updates the sysvar, but does not call the validation function or update aliases.
// This is helpful to prevent duplicate warnings being appended from aliases, or recursion.
// updateLocal indicates whether to rebuild the local SysVar Cache. This is helpful to prevent recursion.
func (s *session) SetGlobalSysVarOnly(ctx context.Context, name string, value string, updateLocal bool) (err error) {
	sv := variable.GetSysVar(name)
	if sv == nil {
		return variable.ErrUnknownSystemVar.GenWithStackByArgs(name)
	}
	if err = sv.SetGlobalFromHook(ctx, s.sessionVars, value, true); err != nil {
		return err
	}
	return s.replaceGlobalVariablesTableValue(ctx, sv.Name, value, updateLocal)
}

// SetInstanceSysVar implements InstanceVarAccessor.SetInstanceSysVar interface.
func (s *session) SetInstanceSysVar(ctx context.Context, name string, value string) (err error) {
	sv := variable.GetSysVar(name)
	if sv == nil {
		return variable.ErrUnknownSystemVar.GenWithStackByArgs(name)
	}
	if value, err = sv.Validate(s.sessionVars, value, vardef.ScopeInstance); err != nil {
		return err
	}
	return sv.SetGlobalFromHook(ctx, s.sessionVars, value, false)
}

// SetTiDBTableValue implements GlobalVarAccessor.SetTiDBTableValue interface.
func (s *session) SetTiDBTableValue(name, value, comment string) error {
	ctx := kv.WithInternalSourceType(context.Background(), kv.InternalTxnSysVar)
	_, _, err := s.ExecRestrictedSQL(ctx, nil, `REPLACE INTO mysql.tidb (variable_name, variable_value, comment) VALUES (%?, %?, %?)`, name, value, comment)
	return err
}

// GetTiDBTableValue implements GlobalVarAccessor.GetTiDBTableValue interface.
func (s *session) GetTiDBTableValue(name string) (string, error) {
	return s.getTableValue(context.TODO(), mysql.TiDBTable, name)
}

var _ sqlexec.SQLParser = &session{}

const (
	coreSQLToken = 1 << iota
	bypassSQLToken
	isSelectSQLToken

	defOOMRiskCheckDur   = time.Millisecond * 100 // 100ms: sleep duration when mem-arbitrator is at memory risk
	defSuffixSplitDot    = ", "
	defSuffixParseSQL    = defSuffixSplitDot + "path=ParseSQL"
	defSuffixCompilePlan = defSuffixSplitDot + "path=CompilePlan"

	// mem quota for compiling plan per token.
	// 1. prepare tpc-c
	// 2. run tpc-c workload with multiple threads for a few minutes
	// 3. observe the memory consumption of TiDB instance without copr-cache
	// 4. calculate the average memory consumption of compiling plan per token:
	//    executor.(*Compiler).Compile / threads / avg token count per SQL / 2 * 1.2(more 20%)
	defCompilePlanQuotaPerToken = 63091 * 12 / 10

	// mem quota for parsing SQL per token (similar method as above)
	//    session.(*session).ParseSQL / threads / avg token count per SQL / 2 * 1.2(more 20%)
	defParseSQLQuotaPerToken = 12036 * 12 / 10
)

var keySQLToken = map[string]int{
	"select": isSelectSQLToken,
	"from":   coreSQLToken, "insert": coreSQLToken, "update": coreSQLToken, "delete": coreSQLToken, "replace": coreSQLToken, "analyze": coreSQLToken,
	"execute": coreSQLToken, // ignore `prepare` statement because its content will be parsed later
	"explain": bypassSQLToken, "desc": bypassSQLToken}

// approximate memory quota related token count for parsing a SQL statement which covers most DML statements
// 1. ignore comments
// 2. count keywords, identifiers, numbers, "?", string/identifier literals as one token
// 3. if the SQL has `select` clause, it must have `from` clause: ignore SQL like `select expr()` or `select @@var`
// 4. return 0 if the SQL has NO core token (e.g. `set`, `use`, `begin`, `commit`, `rollback`, etc)
func approxParseSQLTokenCnt(sql string) (tokenCnt int64) {
	f := false
	buffer := struct {
		d [10]byte
		n int
	}{}

	hitCoreToken := false
	hasSelect := false
	for i := 0; i < len(sql); i++ {
		c := sql[i]
		if 'A' <= c && c <= 'Z' {
			c += 'a' - 'A'
		}
		if 'a' <= c && c <= 'z' || '0' <= c && c <= '9' || c == '_' {
			f = true
			if !hitCoreToken {
				if buffer.n < len(buffer.d) {
					buffer.d[buffer.n] = c
					buffer.n++
				}
			}
			continue
		}
		if f {
			f = false
			tokenCnt++
			if !hitCoreToken {
				token := keySQLToken[string(buffer.d[:buffer.n])]
				if token&isSelectSQLToken > 0 {
					hasSelect = true
				} else if token&coreSQLToken > 0 {
					hitCoreToken = true
				} else if token&bypassSQLToken == 0 {
					if !hasSelect {
						return 0
					}
					// expect `from` after `select`
				}
				buffer.n = 0
			}
		}
		if sql[i] == '/' && i+1 < len(sql) && sql[i+1] == '*' {
			i += 2 // skip "/*"
			for i+1 < len(sql) && !(sql[i] == '*' && sql[i+1] == '/') {
				i++
			}
			i++ // skip "*/"
			continue
		}
		if sql[i] == '-' && i+1 < len(sql) && sql[i+1] == '-' {
			i += 2 // skip "--"
			for i < len(sql) && sql[i] != '\n' {
				i++
			}
			continue
		}
		if sql[i] == '#' {
			i++ // skip "#"
			for i < len(sql) && sql[i] != '\n' {
				i++
			}
			continue
		}
		if sql[i] == '"' || sql[i] == '\'' {
			quote := sql[i]
			i++ // skip quote
			for i < len(sql) && sql[i] != quote {
				if sql[i] == '\\' && i+1 < len(sql) {
					i++ // skip escape character
				}
				i++
			}
			tokenCnt++
			continue
		}
		if sql[i] == '`' {
			i++ // skip "`"
			for i < len(sql) && sql[i] != '`' {
				if sql[i] == '\\' && i+1 < len(sql) {
					i++ // skip escape character
				}
				i++
			}
			tokenCnt++
			continue
		}
		if sql[i] == '?' {
			tokenCnt++
			continue
		}
	}
	if f {
		tokenCnt++
	}
	if !hitCoreToken {
		return 0
	}
	return
}

// approximate memory quota related token count for compiling plan of a `Normalized` SQL statement
// if the SQL has `select` clause, it must have `from` clause.
func approxCompilePlanTokenCnt(sql string, hasSelect bool) (tokenCnt int64) {
	const tokenFrom = "from"
	const lenTokenFrom = len(tokenFrom)
	n := 0
	hasSelectFrom := false
	for i, c := range sql {
		if 'a' <= c && c <= 'z' || '0' <= c && c <= '9' || c == '_' || c == '`' || c == '.' {
			n++
			continue
		}
		if n > 0 {
			tokenCnt++
			if hasSelect && !hasSelectFrom && n == lenTokenFrom && sql[i-lenTokenFrom:i] == tokenFrom {
				hasSelectFrom = true
			}
			n = 0
		}
		if c == '?' {
			tokenCnt++
			continue
		}
	}
	if n > 0 {
		tokenCnt++
	}
	if hasSelect && !hasSelectFrom {
		return 0
	}
	return
}

// approximate memory quota for parsing SQL
func approxParseSQLMemQuota(sql string) int64 {
	tokenCnt := approxParseSQLTokenCnt(sql)
	return tokenCnt * defParseSQLQuotaPerToken
}

// approximate memory quota for compiling plan of a `Normalized` SQL statement
func approxCompilePlanMemQuota(sql string, hasSelect bool) int64 {
	tokenCnt := approxCompilePlanTokenCnt(sql, hasSelect)
	return tokenCnt * defCompilePlanQuotaPerToken
}

func (s *session) ParseSQL(ctx context.Context, sql string, params ...parser.ParseParam) ([]ast.StmtNode, []error, error) {
	globalMemArbitrator := memory.GlobalMemArbitrator()
	arbitratorMode := globalMemArbitrator.WorkMode()
	execUseArbitrator := false
	parseSQLMemQuota := int64(0)
	if globalMemArbitrator != nil && s.sessionVars.ConnectionID != 0 {
		if s.sessionVars.MemArbitrator.WaitAverse != variable.MemArbitratorNolimit {
			parseSQLMemQuota = approxParseSQLMemQuota(sql)
			execUseArbitrator = parseSQLMemQuota > 0
		}
	}

	if execUseArbitrator {
		uid := s.sessionVars.ConnectionID
		intoErrBeforeExec := func() error {
			if s.sessionVars.MemArbitrator.WaitAverse == variable.MemArbitratorWaitAverseEnable {
				metrics.GlobalMemArbitratorSubTasks.CancelWaitAverseParse.Inc()
				return exeerrors.ErrQueryExecStopped.GenWithStackByArgs(memory.ArbitratorWaitAverseCancel.String()+defSuffixParseSQL, uid)
			}
			if arbitratorMode == memory.ArbitratorModeStandard {
				metrics.GlobalMemArbitratorSubTasks.CancelStandardModeParse.Inc()
				return exeerrors.ErrQueryExecStopped.GenWithStackByArgs(memory.ArbitratorStandardCancel.String()+defSuffixParseSQL, uid)
			}
			return nil
		}

		if globalMemArbitrator.AtMemRisk() {
			if err := intoErrBeforeExec(); err != nil {
				return nil, nil, err
			}
			for globalMemArbitrator.AtMemRisk() {
				if globalMemArbitrator.AtOOMRisk() {
					metrics.GlobalMemArbitratorSubTasks.ForceKillParse.Inc()
					return nil, nil, exeerrors.ErrQueryExecStopped.GenWithStackByArgs(memory.ArbitratorOOMRiskKill.String()+defSuffixParseSQL, uid)
				}
				time.Sleep(defOOMRiskCheckDur)
			}
		}

		arbitratorOutOfQuota := !globalMemArbitrator.ConsumeQuotaFromAwaitFreePool(uid, parseSQLMemQuota)
		defer globalMemArbitrator.ConsumeQuotaFromAwaitFreePool(uid, -parseSQLMemQuota)

		if arbitratorOutOfQuota { // for SQL which needs to be controlled by mem-arbitrator
			if err := intoErrBeforeExec(); err != nil {
				return nil, nil, err
			}
		}
	}

	defer tracing.StartRegion(ctx, "ParseSQL").End()
	p := parserutil.GetParser()
	defer func() {
		parserutil.DestroyParser(p)
	}()

	sqlMode := s.sessionVars.SQLMode
	if s.isInternal() {
		sqlMode = mysql.DelSQLMode(sqlMode, mysql.ModeNoBackslashEscapes)
	}
	p.SetSQLMode(sqlMode)
	p.SetParserConfig(s.sessionVars.BuildParserConfig())
	tmp, warn, err := p.ParseSQL(sql, params...)
	// The []ast.StmtNode is referenced by the parser, to reuse the parser, make a copy of the result.
	res := slices.Clone(tmp)
	return res, warn, err
}

func (s *session) SetProcessInfo(sql string, t time.Time, command byte, maxExecutionTime uint64) {
	// If command == mysql.ComSleep, it means the SQL execution is finished. The processinfo is reset to SLEEP.
	// If the SQL finished and the session is not in transaction, the current start timestamp need to reset to 0.
	// Otherwise, it should be set to the transaction start timestamp.
	// Why not reset the transaction start timestamp to 0 when transaction committed?
	// Because the select statement and other statements need this timestamp to read data,
	// after the transaction is committed. e.g. SHOW MASTER STATUS;
	var curTxnStartTS uint64
	var curTxnCreateTime time.Time
	if command != mysql.ComSleep || s.GetSessionVars().InTxn() {
		curTxnStartTS = s.sessionVars.TxnCtx.StartTS
		curTxnCreateTime = s.sessionVars.TxnCtx.CreateTime

		// For stale read and autocommit path, the `TxnCtx.StartTS` is 0.
		if curTxnStartTS == 0 {
			curTxnStartTS = s.sessionVars.TxnCtx.StaleReadTs
		}
	}
	// Set curTxnStartTS to SnapshotTS directly when the session is trying to historic read.
	// It will avoid the session meet GC lifetime too short error.
	if s.GetSessionVars().SnapshotTS != 0 {
		curTxnStartTS = s.GetSessionVars().SnapshotTS
	}
	p := s.currentPlan
	if explain, ok := p.(*plannercore.Explain); ok && explain.Analyze && explain.TargetPlan != nil {
		p = explain.TargetPlan
	}

	sqlCPUUsages := &s.sessionVars.SQLCPUUsages
	// If command == mysql.ComSleep, it means the SQL execution is finished. Then cpu usages should be nil.
	if command == mysql.ComSleep {
		sqlCPUUsages = nil
	}

	pi := sessmgr.ProcessInfo{
		ID:                    s.sessionVars.ConnectionID,
		Port:                  s.sessionVars.Port,
		DB:                    s.sessionVars.CurrentDB,
		Command:               command,
		Plan:                  p,
		BriefBinaryPlan:       plannercore.GetBriefBinaryPlan(p),
		RuntimeStatsColl:      s.sessionVars.StmtCtx.RuntimeStatsColl,
		Time:                  t,
		State:                 s.Status(),
		Info:                  sql,
		CurTxnStartTS:         curTxnStartTS,
		CurTxnCreateTime:      curTxnCreateTime,
		StmtCtx:               s.sessionVars.StmtCtx,
		SQLCPUUsage:           sqlCPUUsages,
		RefCountOfStmtCtx:     &s.sessionVars.RefCountOfStmtCtx,
		MemTracker:            s.sessionVars.MemTracker,
		DiskTracker:           s.sessionVars.DiskTracker,
		RunawayChecker:        s.sessionVars.StmtCtx.RunawayChecker,
		StatsInfo:             physicalop.GetStatsInfo,
		OOMAlarmVariablesInfo: s.getOomAlarmVariablesInfo(),
		TableIDs:              s.sessionVars.StmtCtx.TableIDs,
		IndexNames:            s.sessionVars.StmtCtx.IndexNames,
		MaxExecutionTime:      maxExecutionTime,
		RedactSQL:             s.sessionVars.EnableRedactLog,
		ResourceGroupName:     s.sessionVars.StmtCtx.ResourceGroupName,
		SessionAlias:          s.sessionVars.SessionAlias,
		CursorTracker:         s.cursorTracker,
	}
	oldPi := s.ShowProcess()
	if p == nil {
		// Store the last valid plan when the current plan is nil.
		// This is for `explain for connection` statement has the ability to query the last valid plan.
		if oldPi != nil && oldPi.Plan != nil && len(oldPi.BriefBinaryPlan) > 0 {
			pi.Plan = oldPi.Plan
			pi.RuntimeStatsColl = oldPi.RuntimeStatsColl
			pi.BriefBinaryPlan = oldPi.BriefBinaryPlan
		}
	}
	// We set process info before building plan, so we extended execution time.
	if oldPi != nil && oldPi.Info == pi.Info && oldPi.Command == pi.Command {
		pi.Time = oldPi.Time
	}
	if oldPi != nil && oldPi.CurTxnStartTS != 0 && oldPi.CurTxnStartTS == pi.CurTxnStartTS {
		// Keep the last expensive txn log time, avoid print too many expensive txn logs.
		pi.ExpensiveTxnLogTime = oldPi.ExpensiveTxnLogTime
	}
	_, digest := s.sessionVars.StmtCtx.SQLDigest()
	pi.Digest = digest.String()
	// DO NOT reset the currentPlan to nil until this query finishes execution, otherwise reentrant calls
	// of SetProcessInfo would override Plan and BriefBinaryPlan to nil.
	if command == mysql.ComSleep {
		s.currentPlan = nil
	}
	if s.sessionVars.User != nil {
		pi.User = s.sessionVars.User.Username
		pi.Host = s.sessionVars.User.Hostname
	}
	s.processInfo.Store(&pi)
}

// UpdateProcessInfo updates the session's process info for the running statement.
func (s *session) UpdateProcessInfo() {
	pi := s.ShowProcess()
	if pi == nil || pi.CurTxnStartTS != 0 {
		return
	}
	// do not modify this two fields in place, see issue: issues/50607
	shallowCP := pi.Clone()
	// Update the current transaction start timestamp.
	shallowCP.CurTxnStartTS = s.sessionVars.TxnCtx.StartTS
	if shallowCP.CurTxnStartTS == 0 {
		// For stale read and autocommit path, the `TxnCtx.StartTS` is 0.
		shallowCP.CurTxnStartTS = s.sessionVars.TxnCtx.StaleReadTs
	}
	shallowCP.CurTxnCreateTime = s.sessionVars.TxnCtx.CreateTime
	s.processInfo.Store(shallowCP)
}

func (s *session) getOomAlarmVariablesInfo() sessmgr.OOMAlarmVariablesInfo {
	return sessmgr.OOMAlarmVariablesInfo{
		SessionAnalyzeVersion:         s.sessionVars.AnalyzeVersion,
		SessionEnabledRateLimitAction: s.sessionVars.EnabledRateLimitAction,
		SessionMemQuotaQuery:          s.sessionVars.MemQuotaQuery,
	}
}

func (s *session) ExecuteInternal(ctx context.Context, sql string, args ...any) (rs sqlexec.RecordSet, err error) {
	if sink := tracing.GetSink(ctx); sink == nil {
		trace := traceevent.NewTrace()
		ctx = tracing.WithFlightRecorder(ctx, trace)
		defer trace.Reset(ctx)

		// A developer debugging event so we can see what trace is missing!
		if traceevent.IsEnabled(tracing.DevDebug) {
			traceevent.TraceEvent(ctx, tracing.DevDebug, "ExecuteInternal missing trace ctx",
				zap.String("sql", sql),
				zap.Stack("stack"))
			traceevent.CheckFlightRecorderDumpTrigger(ctx, "dump_trigger.suspicious_event.dev_debug", func(config *traceevent.DumpTriggerConfig) bool {
				return config.Event.DevDebug.Type == "execute_internal_trace_missing"
			})
		}
	}

	rs, err = s.executeInternalImpl(ctx, sql, args...)
	return rs, err
}

func (s *session) executeInternalImpl(ctx context.Context, sql string, args ...any) (rs sqlexec.RecordSet, err error) {
	origin := s.sessionVars.InRestrictedSQL
	s.sessionVars.InRestrictedSQL = true
	defer func() {
		s.sessionVars.InRestrictedSQL = origin
		// Restore the goroutine label by using the original ctx after execution is finished.
		pprof.SetGoroutineLabels(ctx)
	}()

	r, ctx := tracing.StartRegionEx(ctx, "session.ExecuteInternal")
	defer r.End()
	logutil.Eventf(ctx, "execute: %s", sql)

	stmtNode, err := s.ParseWithParams(ctx, sql, args...)
	if err != nil {
		return nil, err
	}

	rs, err = s.ExecuteStmt(ctx, stmtNode)
	if err != nil {
		s.sessionVars.StmtCtx.AppendError(err)
	}
	if rs == nil {
		return nil, err
	}

	return rs, err
}

// Execute is deprecated, we can remove it as soon as plugins are migrated.
func (s *session) Execute(ctx context.Context, sql string) (recordSets []sqlexec.RecordSet, err error) {
	r, ctx := tracing.StartRegionEx(ctx, "session.Execute")
	defer r.End()
	logutil.Eventf(ctx, "execute: %s", sql)

	stmtNodes, err := s.Parse(ctx, sql)
	if err != nil {
		return nil, err
	}
	if len(stmtNodes) != 1 {
		return nil, errors.New("Execute() API doesn't support multiple statements any more")
	}

	rs, err := s.ExecuteStmt(ctx, stmtNodes[0])
	if err != nil {
		s.sessionVars.StmtCtx.AppendError(err)
	}
	if rs == nil {
		return nil, err
	}
	return []sqlexec.RecordSet{rs}, err
}

type sqlRegexp struct {
	regexp string
}

func (s sqlRegexp) sqlRegexpDumpTriggerCheck(cfg *traceevent.DumpTriggerConfig) bool {
<<<<<<< HEAD
=======
	// TODO: pre-compile the regexp to improve performance
>>>>>>> 5d6a941f
	match, err := regexp.MatchString(cfg.UserCommand.SQLRegexp, s.regexp)
	return err == nil && match
}

// Parse parses a query string to raw ast.StmtNode.
func (s *session) Parse(ctx context.Context, sql string) ([]ast.StmtNode, error) {
	logutil.Logger(ctx).Debug("parse", zap.String("sql", sql))
	parseStartTime := time.Now()

	traceevent.CheckFlightRecorderDumpTrigger(ctx, "dump_trigger.user_command.sql_regexp", sqlRegexp{sql}.sqlRegexpDumpTriggerCheck)

	// Load the session variables to the context.
	// This is necessary for the parser to get the current sql_mode.
	if err := s.loadCommonGlobalVariablesIfNeeded(); err != nil {
		return nil, err
	}

	stmts, warns, err := s.ParseSQL(ctx, sql, s.sessionVars.GetParseParams()...)
	if err != nil {
		s.rollbackOnError(ctx)
		err = util.SyntaxError(err)

		// Only print log message when this SQL is from the user.
		// Mute the warning for internal SQLs.
		if !s.sessionVars.InRestrictedSQL {
			logutil.Logger(ctx).Warn("parse SQL failed", zap.Error(err), zap.String("SQL", redact.String(s.sessionVars.EnableRedactLog, sql)))
			s.sessionVars.StmtCtx.AppendError(err)
		}
		return nil, err
	}

	durParse := time.Since(parseStartTime)
	s.GetSessionVars().DurationParse = durParse
	isInternal := s.isInternal()
	if isInternal {
		session_metrics.SessionExecuteParseDurationInternal.Observe(durParse.Seconds())
	} else {
		session_metrics.SessionExecuteParseDurationGeneral.Observe(durParse.Seconds())
	}
	for _, warn := range warns {
		s.sessionVars.StmtCtx.AppendWarning(util.SyntaxWarn(warn))
	}
	return stmts, nil
}

// ParseWithParams parses a query string, with arguments, to raw ast.StmtNode.
// Note that it will not do escaping if no variable arguments are passed.
func (s *session) ParseWithParams(ctx context.Context, sql string, args ...any) (ast.StmtNode, error) {
	var err error
	if len(args) > 0 {
		sql, err = sqlescape.EscapeSQL(sql, args...)
		if err != nil {
			return nil, err
		}
	}

	internal := s.isInternal()

	var stmts []ast.StmtNode
	var warns []error
	parseStartTime := time.Now()
	if internal {
		// Do no respect the settings from clients, if it is for internal usage.
		// Charsets from clients may give chance injections.
		// Refer to https://stackoverflow.com/questions/5741187/sql-injection-that-gets-around-mysql-real-escape-string/12118602.
		stmts, warns, err = s.ParseSQL(ctx, sql)
	} else {
		stmts, warns, err = s.ParseSQL(ctx, sql, s.sessionVars.GetParseParams()...)
	}
	if len(stmts) != 1 && err == nil {
		err = errors.New("run multiple statements internally is not supported")
	}
	if err != nil {
		s.rollbackOnError(ctx)
		logSQL := sql[:min(500, len(sql))]
		logutil.Logger(ctx).Warn("parse SQL failed", zap.Error(err), zap.String("SQL", redact.String(s.sessionVars.EnableRedactLog, logSQL)))
		return nil, util.SyntaxError(err)
	}
	durParse := time.Since(parseStartTime)
	if internal {
		session_metrics.SessionExecuteParseDurationInternal.Observe(durParse.Seconds())
	} else {
		session_metrics.SessionExecuteParseDurationGeneral.Observe(durParse.Seconds())
	}
	for _, warn := range warns {
		s.sessionVars.StmtCtx.AppendWarning(util.SyntaxWarn(warn))
	}
	if topsqlstate.TopSQLEnabled() {
		normalized, digest := parser.NormalizeDigest(sql)
		if digest != nil {
			// Reset the goroutine label when internal sql execute finish.
			// Specifically reset in ExecRestrictedStmt function.
			s.sessionVars.StmtCtx.IsSQLRegistered.Store(true)
			topsql.AttachAndRegisterSQLInfo(ctx, normalized, digest, s.sessionVars.InRestrictedSQL)
		}
	}
	return stmts[0], nil
}

// GetAdvisoryLock acquires an advisory lock of lockName.
// Note that a lock can be acquired multiple times by the same session,
// in which case we increment a reference count.
// Each lock needs to be held in a unique session because
// we need to be able to ROLLBACK in any arbitrary order
// in order to release the locks.
func (s *session) GetAdvisoryLock(lockName string, timeout int64) error {
	if lock, ok := s.advisoryLocks[lockName]; ok {
		lock.IncrReferences()
		return nil
	}
	se, clean, err := s.getInternalSession(sqlexec.GetExecOption(nil))
	if err != nil {
		return err
	}
	lock := &advisoryLock{session: se, ctx: context.TODO(), owner: s.ShowProcess().ID, clean: clean}
	err = lock.GetLock(lockName, timeout)
	if err != nil {
		return err
	}
	s.advisoryLocks[lockName] = lock
	return nil
}

// IsUsedAdvisoryLock checks if a lockName is already in use
func (s *session) IsUsedAdvisoryLock(lockName string) uint64 {
	// Same session
	if lock, ok := s.advisoryLocks[lockName]; ok {
		return lock.owner
	}

	// Check for transaction on advisory_locks table
	se, clean, err := s.getInternalSession(sqlexec.GetExecOption(nil))
	if err != nil {
		return 0
	}
	lock := &advisoryLock{session: se, ctx: context.TODO(), owner: s.ShowProcess().ID, clean: clean}
	err = lock.IsUsedLock(lockName)
	if err != nil {
		// TODO: Return actual owner pid
		// TODO: Check for mysql.ErrLockWaitTimeout and DeadLock
		return 1
	}
	return 0
}

// ReleaseAdvisoryLock releases an advisory locks held by the session.
// It returns FALSE if no lock by this name was held (by this session),
// and TRUE if a lock was held and "released".
// Note that the lock is not actually released if there are multiple
// references to the same lockName by the session, instead the reference
// count is decremented.
func (s *session) ReleaseAdvisoryLock(lockName string) (released bool) {
	if lock, ok := s.advisoryLocks[lockName]; ok {
		lock.DecrReferences()
		if lock.ReferenceCount() <= 0 {
			lock.Close()
			delete(s.advisoryLocks, lockName)
		}
		return true
	}
	return false
}

// ReleaseAllAdvisoryLocks releases all advisory locks held by the session
// and returns a count of the locks that were released.
// The count is based on unique locks held, so multiple references
// to the same lock do not need to be accounted for.
func (s *session) ReleaseAllAdvisoryLocks() int {
	var count int
	for lockName, lock := range s.advisoryLocks {
		lock.Close()
		count += lock.ReferenceCount()
		delete(s.advisoryLocks, lockName)
	}
	return count
}

// GetExtensions returns the `*extension.SessionExtensions` object
func (s *session) GetExtensions() *extension.SessionExtensions {
	return s.extensions
}

// SetExtensions sets the `*extension.SessionExtensions` object
func (s *session) SetExtensions(extensions *extension.SessionExtensions) {
	s.extensions = extensions
}

// InSandBoxMode indicates that this session is in sandbox mode
func (s *session) InSandBoxMode() bool {
	return s.sandBoxMode
}

// EnableSandBoxMode enable the sandbox mode.
func (s *session) EnableSandBoxMode() {
	s.sandBoxMode = true
}

// DisableSandBoxMode enable the sandbox mode.
func (s *session) DisableSandBoxMode() {
	s.sandBoxMode = false
}

// ParseWithParams4Test wrapper (s *session) ParseWithParams for test
func ParseWithParams4Test(ctx context.Context, s sessionapi.Session,
	sql string, args ...any) (ast.StmtNode, error) {
	return s.(*session).ParseWithParams(ctx, sql, args)
}

var _ sqlexec.RestrictedSQLExecutor = &session{}
var _ sqlexec.SQLExecutor = &session{}

// ExecRestrictedStmt implements RestrictedSQLExecutor interface.
func (s *session) ExecRestrictedStmt(ctx context.Context, stmtNode ast.StmtNode, opts ...sqlexec.OptionFuncAlias) (
	[]chunk.Row, []*resolve.ResultField, error) {
	defer pprof.SetGoroutineLabels(ctx)
	execOption := sqlexec.GetExecOption(opts)
	var se *session
	var clean func()
	var err error
	if execOption.UseCurSession {
		se, clean, err = s.useCurrentSession(execOption)
	} else {
		se, clean, err = s.getInternalSession(execOption)
	}
	if err != nil {
		return nil, nil, err
	}
	defer clean()

	startTime := time.Now()
	metrics.SessionRestrictedSQLCounter.Inc()
	ctx = execdetails.ContextWithInitializedExecDetails(ctx)
	rs, err := se.ExecuteStmt(ctx, stmtNode)
	if err != nil {
		se.sessionVars.StmtCtx.AppendError(err)
	}
	if rs == nil {
		return nil, nil, err
	}
	defer func() {
		if closeErr := rs.Close(); closeErr != nil {
			err = closeErr
		}
	}()
	var rows []chunk.Row
	rows, err = drainRecordSet(ctx, se, rs, nil)
	if err != nil {
		return nil, nil, err
	}

	vars := se.GetSessionVars()
	for _, dbName := range GetDBNames(vars) {
		metrics.QueryDurationHistogram.WithLabelValues(metrics.LblInternal, dbName, vars.StmtCtx.ResourceGroupName).Observe(time.Since(startTime).Seconds())
	}
	return rows, rs.Fields(), err
}

// ExecRestrictedStmt4Test wrapper `(s *session) ExecRestrictedStmt` for test.
func ExecRestrictedStmt4Test(ctx context.Context, s sessionapi.Session,
	stmtNode ast.StmtNode, opts ...sqlexec.OptionFuncAlias) (
	[]chunk.Row, []*resolve.ResultField, error) {
	ctx = kv.WithInternalSourceType(ctx, kv.InternalTxnOthers)
	return s.(*session).ExecRestrictedStmt(ctx, stmtNode, opts...)
}

// only set and clean session with execOption
func (s *session) useCurrentSession(execOption sqlexec.ExecOption) (*session, func(), error) {
	var err error
	orgSnapshotInfoSchema, orgSnapshotTS := s.sessionVars.SnapshotInfoschema, s.sessionVars.SnapshotTS
	if execOption.SnapshotTS != 0 {
		if err = s.sessionVars.SetSystemVar(vardef.TiDBSnapshot, strconv.FormatUint(execOption.SnapshotTS, 10)); err != nil {
			return nil, nil, err
		}
		s.sessionVars.SnapshotInfoschema, err = getSnapshotInfoSchema(s, execOption.SnapshotTS)
		if err != nil {
			return nil, nil, err
		}
	}
	prevStatsVer := s.sessionVars.AnalyzeVersion
	if execOption.AnalyzeVer != 0 {
		s.sessionVars.AnalyzeVersion = execOption.AnalyzeVer
	}
	prevAnalyzeSnapshot := s.sessionVars.EnableAnalyzeSnapshot
	if execOption.AnalyzeSnapshot != nil {
		s.sessionVars.EnableAnalyzeSnapshot = *execOption.AnalyzeSnapshot
	}
	s.sessionVars.EnableDDLAnalyzeExecOpt = execOption.EnableDDLAnalyze
	prePruneMode := s.sessionVars.PartitionPruneMode.Load()
	if len(execOption.PartitionPruneMode) > 0 {
		s.sessionVars.PartitionPruneMode.Store(execOption.PartitionPruneMode)
	}
	prevSQL := s.sessionVars.StmtCtx.OriginalSQL
	prevStmtType := s.sessionVars.StmtCtx.StmtType
	prevTables := s.sessionVars.StmtCtx.Tables
	return s, func() {
		s.sessionVars.AnalyzeVersion = prevStatsVer
		s.sessionVars.EnableAnalyzeSnapshot = prevAnalyzeSnapshot
		if err := s.sessionVars.SetSystemVar(vardef.TiDBSnapshot, ""); err != nil {
			logutil.BgLogger().Error("set tidbSnapshot error", zap.Error(err))
		}
		s.sessionVars.SnapshotInfoschema = orgSnapshotInfoSchema
		s.sessionVars.SnapshotTS = orgSnapshotTS
		s.sessionVars.PartitionPruneMode.Store(prePruneMode)
		s.sessionVars.StmtCtx.OriginalSQL = prevSQL
		s.sessionVars.StmtCtx.StmtType = prevStmtType
		s.sessionVars.StmtCtx.Tables = prevTables
		s.sessionVars.MemTracker.Detach()
	}, nil
}

func (s *session) getInternalSession(execOption sqlexec.ExecOption) (*session, func(), error) {
	tmp, err := s.sysSessionPool().Get()
	if err != nil {
		return nil, nil, errors.Trace(err)
	}
	se := tmp.(*session)

	// The special session will share the `InspectionTableCache` with current session
	// if the current session in inspection mode.
	if cache := s.sessionVars.InspectionTableCache; cache != nil {
		se.sessionVars.InspectionTableCache = cache
	}
	se.sessionVars.OptimizerUseInvisibleIndexes = s.sessionVars.OptimizerUseInvisibleIndexes

	preSkipStats := s.sessionVars.SkipMissingPartitionStats
	se.sessionVars.SkipMissingPartitionStats = s.sessionVars.SkipMissingPartitionStats

	if execOption.SnapshotTS != 0 {
		if err := se.sessionVars.SetSystemVar(vardef.TiDBSnapshot, strconv.FormatUint(execOption.SnapshotTS, 10)); err != nil {
			return nil, nil, err
		}
		se.sessionVars.SnapshotInfoschema, err = getSnapshotInfoSchema(s, execOption.SnapshotTS)
		if err != nil {
			return nil, nil, err
		}
	}

	prevStatsVer := se.sessionVars.AnalyzeVersion
	if execOption.AnalyzeVer != 0 {
		se.sessionVars.AnalyzeVersion = execOption.AnalyzeVer
	}

	prevAnalyzeSnapshot := se.sessionVars.EnableAnalyzeSnapshot
	if execOption.AnalyzeSnapshot != nil {
		se.sessionVars.EnableAnalyzeSnapshot = *execOption.AnalyzeSnapshot
	}

	prePruneMode := se.sessionVars.PartitionPruneMode.Load()
	if len(execOption.PartitionPruneMode) > 0 {
		se.sessionVars.PartitionPruneMode.Store(execOption.PartitionPruneMode)
	}
	se.sessionVars.EnableDDLAnalyzeExecOpt = execOption.EnableDDLAnalyze
	return se, func() {
		se.sessionVars.AnalyzeVersion = prevStatsVer
		se.sessionVars.EnableAnalyzeSnapshot = prevAnalyzeSnapshot
		if err := se.sessionVars.SetSystemVar(vardef.TiDBSnapshot, ""); err != nil {
			logutil.BgLogger().Error("set tidbSnapshot error", zap.Error(err))
		}
		se.sessionVars.SnapshotInfoschema = nil
		se.sessionVars.SnapshotTS = 0
		if !execOption.IgnoreWarning {
			if se != nil && se.GetSessionVars().StmtCtx.WarningCount() > 0 {
				warnings := se.GetSessionVars().StmtCtx.GetWarnings()
				s.GetSessionVars().StmtCtx.AppendWarnings(warnings)
			}
		}
		se.sessionVars.PartitionPruneMode.Store(prePruneMode)
		se.sessionVars.OptimizerUseInvisibleIndexes = false
		se.sessionVars.SkipMissingPartitionStats = preSkipStats
		se.sessionVars.InspectionTableCache = nil
		se.sessionVars.MemTracker.Detach()
		s.sysSessionPool().Put(tmp)
	}, nil
}

func (s *session) withRestrictedSQLExecutor(ctx context.Context, opts []sqlexec.OptionFuncAlias, fn func(context.Context, *session) ([]chunk.Row, []*resolve.ResultField, error)) ([]chunk.Row, []*resolve.ResultField, error) {
	execOption := sqlexec.GetExecOption(opts)
	var se *session
	var clean func()
	var err error
	if execOption.UseCurSession {
		se, clean, err = s.useCurrentSession(execOption)
	} else {
		se, clean, err = s.getInternalSession(execOption)
	}
	if err != nil {
		return nil, nil, errors.Trace(err)
	}
	defer clean()
	if execOption.TrackSysProcID > 0 {
		err = execOption.TrackSysProc(execOption.TrackSysProcID, se)
		if err != nil {
			return nil, nil, errors.Trace(err)
		}
		// unTrack should be called before clean (return sys session)
		defer execOption.UnTrackSysProc(execOption.TrackSysProcID)
	}
	return fn(ctx, se)
}

func (s *session) ExecRestrictedSQL(ctx context.Context, opts []sqlexec.OptionFuncAlias, sql string, params ...any) ([]chunk.Row, []*resolve.ResultField, error) {
	return s.withRestrictedSQLExecutor(ctx, opts, func(ctx context.Context, se *session) ([]chunk.Row, []*resolve.ResultField, error) {
		stmt, err := se.ParseWithParams(ctx, sql, params...)
		if err != nil {
			return nil, nil, errors.Trace(err)
		}
		defer pprof.SetGoroutineLabels(ctx)
		startTime := time.Now()
		metrics.SessionRestrictedSQLCounter.Inc()
		ctx = execdetails.ContextWithInitializedExecDetails(ctx)
		rs, err := se.ExecuteInternalStmt(ctx, stmt)
		if err != nil {
			se.sessionVars.StmtCtx.AppendError(err)
		}
		if rs == nil {
			return nil, nil, err
		}
		defer func() {
			if closeErr := rs.Close(); closeErr != nil {
				err = closeErr
			}
		}()
		var rows []chunk.Row
		rows, err = drainRecordSet(ctx, se, rs, nil)
		if err != nil {
			return nil, nil, err
		}

		vars := se.GetSessionVars()
		for _, dbName := range GetDBNames(vars) {
			metrics.QueryDurationHistogram.WithLabelValues(metrics.LblInternal, dbName, vars.StmtCtx.ResourceGroupName).Observe(time.Since(startTime).Seconds())
		}
		return rows, rs.Fields(), err
	})
}

// ExecuteInternalStmt execute internal stmt
func (s *session) ExecuteInternalStmt(ctx context.Context, stmtNode ast.StmtNode) (sqlexec.RecordSet, error) {
	origin := s.sessionVars.InRestrictedSQL
	s.sessionVars.InRestrictedSQL = true
	defer func() {
		s.sessionVars.InRestrictedSQL = origin
		// Restore the goroutine label by using the original ctx after execution is finished.
		pprof.SetGoroutineLabels(ctx)
	}()
	return s.ExecuteStmt(ctx, stmtNode)
}

func queryFailDumpTriggerCheck(config *traceevent.DumpTriggerConfig) bool {
	return config.Event.Type == "query_fail"
}

func (s *session) ExecuteStmt(ctx context.Context, stmtNode ast.StmtNode) (sqlexec.RecordSet, error) {
	rs, err := s.executeStmtImpl(ctx, stmtNode)
	if err != nil {
		traceevent.CheckFlightRecorderDumpTrigger(ctx, "dump_trigger.suspicious_event", queryFailDumpTriggerCheck)
	}
	return rs, err
}

func (s *session) executeStmtImpl(ctx context.Context, stmtNode ast.StmtNode) (sqlexec.RecordSet, error) {
	r, ctx := tracing.StartRegionEx(ctx, "session.ExecuteStmt")
	defer r.End()

	if err := s.PrepareTxnCtx(ctx, stmtNode); err != nil {
		return nil, err
	}
	if err := s.loadCommonGlobalVariablesIfNeeded(); err != nil {
		return nil, err
	}

	sessVars := s.sessionVars
	sessVars.StartTime = time.Now()

	// Some executions are done in compile stage, so we reset them before compile.
	if err := executor.ResetContextOfStmt(s, stmtNode); err != nil {
		return nil, err
	}

	if execStmt, ok := stmtNode.(*ast.ExecuteStmt); ok {
		if binParam, ok := execStmt.BinaryArgs.([]param.BinaryParam); ok {
			args, err := expression.ExecBinaryParam(s.GetSessionVars().StmtCtx.TypeCtx(), binParam)
			if err != nil {
				return nil, err
			}
			execStmt.BinaryArgs = args
		}
	}

	normalizedSQL, digest := s.sessionVars.StmtCtx.SQLDigest()
	cmdByte := byte(atomic.LoadUint32(&s.GetSessionVars().CommandValue))
	if topsqlstate.TopSQLEnabled() {
		s.sessionVars.StmtCtx.IsSQLRegistered.Store(true)
		ctx = topsql.AttachAndRegisterSQLInfo(ctx, normalizedSQL, digest, s.sessionVars.InRestrictedSQL)
	}
	if sessVars.InPlanReplayer {
		sessVars.StmtCtx.EnableOptimizerDebugTrace = true
	} else if dom := domain.GetDomain(s); dom != nil && !sessVars.InRestrictedSQL {
		// This is the earliest place we can get the SQL digest for this execution.
		// If we find this digest is registered for PLAN REPLAYER CAPTURE, we need to enable optimizer debug trace no matter
		// the plan digest will be matched or not.
		if planReplayerHandle := dom.GetPlanReplayerHandle(); planReplayerHandle != nil {
			tasks := planReplayerHandle.GetTasks()
			for _, task := range tasks {
				if task.SQLDigest == digest.String() {
					sessVars.StmtCtx.EnableOptimizerDebugTrace = true
				}
			}
		}
	}
	if sessVars.StmtCtx.EnableOptimizerDebugTrace {
		plannercore.DebugTraceReceivedCommand(s.pctx, cmdByte, stmtNode)
	}

	if err := s.validateStatementInTxn(stmtNode); err != nil {
		return nil, err
	}

	if err := s.validateStatementReadOnlyInStaleness(stmtNode); err != nil {
		return nil, err
	}

	// Uncorrelated subqueries will execute once when building plan, so we reset process info before building plan.
	s.currentPlan = nil // reset current plan
	s.SetProcessInfo(stmtNode.Text(), time.Now(), cmdByte, 0)
	s.txn.onStmtStart(digest.String())
	defer sessiontxn.GetTxnManager(s).OnStmtEnd()
	defer s.txn.onStmtEnd()

	if err := s.onTxnManagerStmtStartOrRetry(ctx, stmtNode); err != nil {
		return nil, err
	}

	failpoint.Inject("mockStmtSlow", func(val failpoint.Value) {
		if strings.Contains(stmtNode.Text(), "/* sleep */") {
			v, _ := val.(int)
			time.Sleep(time.Duration(v) * time.Millisecond)
		}
	})

	var stmtLabel string
	if execStmt, ok := stmtNode.(*ast.ExecuteStmt); ok {
		prepareStmt, err := plannercore.GetPreparedStmt(execStmt, s.sessionVars)
		if err == nil && prepareStmt.PreparedAst != nil {
			stmtLabel = stmtctx.GetStmtLabel(ctx, prepareStmt.PreparedAst.Stmt)
		}
	}
	if stmtLabel == "" {
		stmtLabel = stmtctx.GetStmtLabel(ctx, stmtNode)
	}
	s.setRequestSource(ctx, stmtLabel, stmtNode)

	globalMemArbitrator := memory.GlobalMemArbitrator()
	arbitratorMode := globalMemArbitrator.WorkMode()
	enableWaitAverse := sessVars.MemArbitrator.WaitAverse == variable.MemArbitratorWaitAverseEnable
	execUseArbitrator := globalMemArbitrator != nil && sessVars.ConnectionID != 0 &&
		sessVars.MemArbitrator.WaitAverse != variable.MemArbitratorNolimit &&
		sessVars.StmtCtx.MemSensitive
	compilePlanMemQuota := int64(0) // mem quota for compiler & optimizer
	if execUseArbitrator {
		compilePlanMemQuota = approxCompilePlanMemQuota(normalizedSQL, sessVars.StmtCtx.InSelectStmt)
		execUseArbitrator = compilePlanMemQuota > 0
	}

	releaseCommonQuota := func() { // release common quota
		if compilePlanMemQuota > 0 {
			_ = globalMemArbitrator.ConsumeQuotaFromAwaitFreePool(sessVars.ConnectionID, -compilePlanMemQuota)
			compilePlanMemQuota = 0
		}
	}

	if execUseArbitrator {
		intoErrBeforeExec := func() error {
			if enableWaitAverse {
				metrics.GlobalMemArbitratorSubTasks.CancelWaitAversePlan.Inc()
				return exeerrors.ErrQueryExecStopped.GenWithStackByArgs(memory.ArbitratorWaitAverseCancel.String()+defSuffixCompilePlan, sessVars.ConnectionID)
			}
			if arbitratorMode == memory.ArbitratorModeStandard {
				metrics.GlobalMemArbitratorSubTasks.CancelStandardModePlan.Inc()
				return exeerrors.ErrQueryExecStopped.GenWithStackByArgs(memory.ArbitratorStandardCancel.String()+defSuffixCompilePlan, sessVars.ConnectionID)
			}
			return nil
		}

		if globalMemArbitrator.AtMemRisk() {
			if err := intoErrBeforeExec(); err != nil {
				return nil, err
			}
			for globalMemArbitrator.AtMemRisk() {
				if globalMemArbitrator.AtOOMRisk() {
					metrics.GlobalMemArbitratorSubTasks.ForceKillPlan.Inc()
					return nil, exeerrors.ErrQueryExecStopped.GenWithStackByArgs(memory.ArbitratorOOMRiskKill.String()+defSuffixCompilePlan, sessVars.ConnectionID)
				}
				time.Sleep(defOOMRiskCheckDur)
			}
		}

		arbitratorOutOfQuota := !globalMemArbitrator.ConsumeQuotaFromAwaitFreePool(sessVars.ConnectionID, compilePlanMemQuota)
		defer releaseCommonQuota()

		if arbitratorOutOfQuota { // for SQL which needs to be controlled by mem-arbitrator
			if err := intoErrBeforeExec(); err != nil {
				return nil, err
			}
		}
	}

	var stmt *executor.ExecStmt
	var err error

	{
		// Transform abstract syntax tree to a physical plan(stored in executor.ExecStmt).
		compiler := executor.Compiler{Ctx: s}
		stmt, err = compiler.Compile(ctx, stmtNode)
		// TODO: report precise tracked heap inuse to the global mem-arbitrator if necessary
	}

	// check if resource group hint is valid, can't do this in planner.Optimize because we can access
	// infoschema there.
	if sessVars.StmtCtx.ResourceGroupName != sessVars.ResourceGroupName {
		// if target resource group doesn't exist, fallback to the origin resource group.
		if _, ok := s.infoCache.GetLatest().ResourceGroupByName(ast.NewCIStr(sessVars.StmtCtx.ResourceGroupName)); !ok {
			logutil.Logger(ctx).Warn("Unknown resource group from hint", zap.String("name", sessVars.StmtCtx.ResourceGroupName))
			sessVars.StmtCtx.ResourceGroupName = sessVars.ResourceGroupName
			if txn, err := s.Txn(false); err == nil && txn != nil && txn.Valid() {
				kv.SetTxnResourceGroup(txn, sessVars.ResourceGroupName)
			}
		}
	}

	if err != nil {
		s.rollbackOnError(ctx)

		// Only print log message when this SQL is from the user.
		// Mute the warning for internal SQLs.
		if !s.sessionVars.InRestrictedSQL {
			if !variable.ErrUnknownSystemVar.Equal(err) {
				sql := stmtNode.Text()
				sql = parser.Normalize(sql, s.sessionVars.EnableRedactLog)
				logutil.Logger(ctx).Warn("compile SQL failed", zap.Error(err),
					zap.String("SQL", sql))
			}
		}
		return nil, err
	}

	durCompile := time.Since(s.sessionVars.StartTime)
	s.GetSessionVars().DurationCompile = durCompile
	if s.isInternal() {
		session_metrics.SessionExecuteCompileDurationInternal.Observe(durCompile.Seconds())
	} else {
		session_metrics.SessionExecuteCompileDurationGeneral.Observe(durCompile.Seconds())
	}
	s.currentPlan = stmt.Plan
	if execStmt, ok := stmtNode.(*ast.ExecuteStmt); ok {
		if execStmt.Name == "" {
			// for exec-stmt on bin-protocol, ignore the plan detail in `show process` to gain performance benefits.
			s.currentPlan = nil
		}
	}

	// Execute the physical plan.
	defer logStmt(stmt, s) // defer until txnStartTS is set

	if sessVars.MemArbitrator.WaitAverse == variable.MemArbitratorNolimit {
		metrics.GlobalMemArbitratorSubTasks.NoLimit.Inc()
	}
	if execUseArbitrator {
		releaseCommonQuota()

		reserveSize := min(sessVars.MemArbitrator.QueryReserved, memory.DefMaxLimit)

		memPriority := memory.ArbitrationPriorityMedium

		if sg, ok := domain.GetDomain(s).InfoSchema().ResourceGroupByName(ast.NewCIStr(sessVars.StmtCtx.ResourceGroupName)); ok {
			switch sg.Priority {
			case ast.LowPriorityValue:
				memPriority = memory.ArbitrationPriorityLow
			case ast.MediumPriorityValue:
				memPriority = memory.ArbitrationPriorityMedium
			case ast.HighPriorityValue:
				memPriority = memory.ArbitrationPriorityHigh
			}
		}

		digestKey := normalizedSQL
		// digestKey := sessVars.StmtCtx.OriginalSQL

		sessVars.StmtCtx.MemTracker.InitMemArbitrator(
			globalMemArbitrator,
			sessVars.MemQuotaQuery,
			sessVars.MemTracker.Killer,
			digestKey,
			memPriority,
			enableWaitAverse,
			reserveSize,
		)
	}

	var recordSet sqlexec.RecordSet
	if stmt.PsStmt != nil { // point plan short path
		// Generate trace ID for point-get path (same as runStmt does)
		prevTraceID := s.sessionVars.PrevTraceID
		startTS := s.sessionVars.TxnCtx.StartTS
		stmtCount := uint64(s.sessionVars.TxnCtx.StatementCount)
		traceID := traceevent.GenerateTraceID(ctx, startTS, stmtCount)
		ctx = trace.ContextWithTraceID(ctx, traceID)

		// Store trace ID for next statement
		s.sessionVars.PrevTraceID = traceID

		// Emit stmt.start trace event (simplified for point-get fast path)
		if traceevent.IsEnabled(traceevent.StmtLifecycle) {
			fields := []zap.Field{
				zap.Uint64("conn_id", s.sessionVars.ConnectionID),
			}
			// Include previous trace ID to create statement chain
			if len(prevTraceID) > 0 {
				fields = append(fields, zap.String("prev_trace_id", redact.Key(prevTraceID)))
			}
			traceevent.TraceEvent(ctx, traceevent.StmtLifecycle, "stmt.start", fields...)
		}

		// Defer stmt.finish trace event (simplified for point-get fast path)
		defer func() {
			if traceevent.IsEnabled(traceevent.StmtLifecycle) {
				fields := []zap.Field{
					zap.Uint64("conn_id", s.sessionVars.ConnectionID),
				}
				if err != nil {
					fields = append(fields, zap.Error(err))
				}
				traceevent.TraceEvent(ctx, traceevent.StmtLifecycle, "stmt.finish", fields...)
			}
		}()

		recordSet, err = stmt.PointGet(ctx)
		s.setLastTxnInfoBeforeTxnEnd()
		s.txn.changeToInvalid()
	} else {
		recordSet, err = runStmt(ctx, s, stmt)
	}

	// Observe the resource group query total counter if the resource control is enabled and the
	// current session is attached with a resource group.
	resourceGroupName := s.GetSessionVars().StmtCtx.ResourceGroupName
	if len(resourceGroupName) > 0 {
		metrics.ResourceGroupQueryTotalCounter.WithLabelValues(resourceGroupName, resourceGroupName).Inc()
	}

	if err != nil {
		if !errIsNoisy(err) {
			logutil.Logger(ctx).Warn("run statement failed",
				zap.Int64("schemaVersion", s.GetInfoSchema().SchemaMetaVersion()),
				zap.Error(err),
				zap.String("session", s.String()))
		}
		return recordSet, err
	}
	if !s.isInternal() && config.GetGlobalConfig().EnableTelemetry {
		telemetry.CurrentExecuteCount.Inc()
		tiFlashPushDown, tiFlashExchangePushDown := plannercore.IsTiFlashContained(stmt.Plan)
		if tiFlashPushDown {
			telemetry.CurrentTiFlashPushDownCount.Inc()
		}
		if tiFlashExchangePushDown {
			telemetry.CurrentTiFlashExchangePushDownCount.Inc()
		}
	}
	return recordSet, nil
}

func (s *session) GetSQLExecutor() sqlexec.SQLExecutor {
	return s
}

func (s *session) GetRestrictedSQLExecutor() sqlexec.RestrictedSQLExecutor {
	return s
}

func (s *session) onTxnManagerStmtStartOrRetry(ctx context.Context, node ast.StmtNode) error {
	if s.sessionVars.RetryInfo.Retrying {
		return sessiontxn.GetTxnManager(s).OnStmtRetry(ctx)
	}
	return sessiontxn.GetTxnManager(s).OnStmtStart(ctx, node)
}

func (s *session) validateStatementInTxn(stmtNode ast.StmtNode) error {
	vars := s.GetSessionVars()
	if _, ok := stmtNode.(*ast.ImportIntoStmt); ok && vars.InTxn() {
		return errors.New("cannot run IMPORT INTO in explicit transaction")
	}
	return nil
}

func (s *session) validateStatementReadOnlyInStaleness(stmtNode ast.StmtNode) error {
	vars := s.GetSessionVars()
	if !vars.TxnCtx.IsStaleness && vars.TxnReadTS.PeakTxnReadTS() == 0 && !vars.EnableExternalTSRead || vars.InRestrictedSQL {
		return nil
	}
	errMsg := "only support read-only statement during read-only staleness transactions"
	node := stmtNode.(ast.Node)
	switch v := node.(type) {
	case *ast.SplitRegionStmt:
		return nil
	case *ast.SelectStmt:
		// select lock statement needs start a transaction which will be conflict to stale read,
		// we forbid select lock statement in stale read for now.
		if v.LockInfo != nil {
			return errors.New("select lock hasn't been supported in stale read yet")
		}
		if !plannercore.IsReadOnly(stmtNode, vars) {
			return errors.New(errMsg)
		}
		return nil
	case *ast.ExplainStmt, *ast.DoStmt, *ast.ShowStmt, *ast.SetOprStmt, *ast.ExecuteStmt, *ast.SetOprSelectList:
		if !plannercore.IsReadOnly(stmtNode, vars) {
			return errors.New(errMsg)
		}
		return nil
	default:
	}
	// covered DeleteStmt/InsertStmt/UpdateStmt/CallStmt/LoadDataStmt
	if _, ok := stmtNode.(ast.DMLNode); ok {
		return errors.New(errMsg)
	}
	return nil
}

// fileTransInConnKeys contains the keys of queries that will be handled by handleFileTransInConn.
var fileTransInConnKeys = []fmt.Stringer{
	executor.LoadDataVarKey,
	executor.LoadStatsVarKey,
	executor.PlanReplayerLoadVarKey,
}

func (s *session) hasFileTransInConn() bool {
	s.mu.RLock()
	defer s.mu.RUnlock()

	for _, k := range fileTransInConnKeys {
		v := s.mu.values[k]
		if v != nil {
			return true
		}
	}
	return false
}

type sqlDigestAlias struct {
	Digest string
}

func (digest sqlDigestAlias) sqlDigestDumpTriggerCheck(config *traceevent.DumpTriggerConfig) bool {
	return config.UserCommand.SQLDigest == digest.Digest
}

type userAlias struct {
	user string
}

func (u userAlias) byUserDumpTriggerCheck(config *traceevent.DumpTriggerConfig) bool {
	return config.UserCommand.ByUser == u.user
}

type stmtLabelAlias struct {
	label string
}

func (s stmtLabelAlias) stmtLabelDumpTriggerCheck(config *traceevent.DumpTriggerConfig) bool {
	return config.UserCommand.StmtLabel == s.label
}

// runStmt executes the sqlexec.Statement and commit or rollback the current transaction.
func runStmt(ctx context.Context, se *session, s sqlexec.Statement) (rs sqlexec.RecordSet, err error) {
	failpoint.Inject("assertTxnManagerInRunStmt", func() {
		sessiontxn.RecordAssert(se, "assertTxnManagerInRunStmt", true)
		if stmt, ok := s.(*executor.ExecStmt); ok {
			sessiontxn.AssertTxnManagerInfoSchema(se, stmt.InfoSchema)
		}
	})

	r, ctx := tracing.StartRegionEx(ctx, "session.runStmt")
	defer r.End()
	if r.Span != nil {
		r.Span.LogKV("sql", s.Text())
	}

	// Capture previous trace ID from session variables (for statement chaining)
	// We store it in session variables instead of context because the context
	// is recreated for each statement and doesn't persist across executions
	prevTraceID := se.sessionVars.PrevTraceID

	// Inject trace ID into context for correlation across TiDB -> client-go -> TiKV
	// This enables trace events to be correlated by trace_id field
	// The trace ID is generated from transaction start_ts and statement count
	startTS := se.sessionVars.TxnCtx.StartTS
	stmtCount := uint64(se.sessionVars.TxnCtx.StatementCount)
	traceID := traceevent.GenerateTraceID(ctx, startTS, stmtCount)
	ctx = trace.ContextWithTraceID(ctx, traceID)
	// Store trace ID for next statement
	se.sessionVars.PrevTraceID = traceID
<<<<<<< HEAD
=======
	stmtCtx := se.sessionVars.StmtCtx
	sqlDigest, _ := stmtCtx.SQLDigest()
	// Make sure StmtType is filled even if succ is false.
	if stmtCtx.StmtType == "" {
		stmtCtx.StmtType = stmtctx.GetStmtLabel(ctx, s.GetStmtNode())
	}
>>>>>>> 5d6a941f
	// Emit stmt.start trace event
	if traceevent.IsEnabled(traceevent.StmtLifecycle) {
		fields := []zap.Field{
			zap.String("sql_digest", sqlDigest),
			zap.Bool("autocommit", se.sessionVars.IsAutocommit()),
			zap.Uint64("conn_id", se.sessionVars.ConnectionID),
		}
		// Include previous trace ID to create statement chain
		if len(prevTraceID) > 0 {
			fields = append(fields, zap.String("prev_trace_id", redact.Key(prevTraceID)))
		}
		traceevent.TraceEvent(ctx, traceevent.StmtLifecycle, "stmt.start", fields...)
	}
	// Not using closure to avoid unnecessary memory allocation.
	traceevent.CheckFlightRecorderDumpTrigger(ctx, "dump_trigger.user_command.sql_digest", sqlDigestAlias{sqlDigest}.sqlDigestDumpTriggerCheck)
	if se.sessionVars.User != nil && se.sessionVars.User.Username != "" {
		traceevent.CheckFlightRecorderDumpTrigger(ctx, "dump_trigger.user_command.by_user", userAlias{se.sessionVars.User.Username}.byUserDumpTriggerCheck)
	}
	traceevent.CheckFlightRecorderDumpTrigger(ctx, "dump_trigger.user_command.stmt_label", stmtLabelAlias{stmtCtx.StmtType}.stmtLabelDumpTriggerCheck)

	// Defer stmt.finish trace event to capture final state including errors
	defer func() {
		if traceevent.IsEnabled(traceevent.StmtLifecycle) {
			stmtCtx := se.sessionVars.StmtCtx
			sqlDigest, _ := stmtCtx.SQLDigest()
			_, planDigest := stmtCtx.GetPlanDigest()
			var planDigestHex string
			if planDigest != nil {
				planDigestHex = hex.EncodeToString(planDigest.Bytes())
			}
			fields := []zap.Field{
				zap.String("sql_digest", sqlDigest),
				zap.String("plan_digest", planDigestHex),
				zap.Bool("autocommit", se.sessionVars.IsAutocommit()),
				zap.Uint64("conn_id", se.sessionVars.ConnectionID),
				zap.Int("retry_count", se.sessionVars.TxnCtx.StatementCount),
			}
			if err != nil {
				fields = append(fields, zap.Error(err))
			}
			traceevent.TraceEvent(ctx, traceevent.StmtLifecycle, "stmt.finish", fields...)
		}
	}()

	se.SetValue(sessionctx.QueryString, s.Text())
	if _, ok := s.(*executor.ExecStmt).StmtNode.(ast.DDLNode); ok {
		se.SetValue(sessionctx.LastExecuteDDL, true)
	} else {
		se.ClearValue(sessionctx.LastExecuteDDL)
	}

	sessVars := se.sessionVars

	// Save origTxnCtx here to avoid it reset in the transaction retry.
	origTxnCtx := sessVars.TxnCtx
	err = se.checkTxnAborted(s)
	if err != nil {
		return nil, err
	}
	if sessVars.TxnCtx.CouldRetry && !s.IsReadOnly(sessVars) {
		// Only when the txn is could retry and the statement is not read only, need to do stmt-count-limit check,
		// otherwise, the stmt won't be add into stmt history, and also don't need check.
		// About `stmt-count-limit`, see more in https://docs.pingcap.com/tidb/stable/tidb-configuration-file#stmt-count-limit
		if err := checkStmtLimit(ctx, se, false); err != nil {
			return nil, err
		}
	}

	rs, err = s.Exec(ctx)

	if se.txn.Valid() && se.txn.IsPipelined() {
		// Pipelined-DMLs can return assertion errors and write conflicts here because they flush
		// during execution, handle these errors as we would handle errors after a commit.
		if err != nil {
			err = se.handleAssertionFailure(ctx, err)
		}
		newErr := se.tryReplaceWriteConflictError(ctx, err)
		if newErr != nil {
			err = newErr
		}
	}

	se.updateTelemetryMetric(s.(*executor.ExecStmt))
	sessVars.TxnCtx.StatementCount++
	if rs != nil {
		if se.GetSessionVars().StmtCtx.IsExplainAnalyzeDML {
			if !sessVars.InTxn() {
				se.StmtCommit(ctx)
				if err := se.CommitTxn(ctx); err != nil {
					return nil, err
				}
			}
		}
		return &execStmtResult{
			RecordSet: rs,
			sql:       s,
			se:        se,
		}, err
	}

	err = finishStmt(ctx, se, err, s)
	if se.hasFileTransInConn() {
		// The query will be handled later in handleFileTransInConn,
		// then should call the ExecStmt.FinishExecuteStmt to finish this statement.
		se.SetValue(ExecStmtVarKey, s.(*executor.ExecStmt))
	} else {
		// If it is not a select statement or special query, we record its slow log here,
		// then it could include the transaction commit time.
		s.(*executor.ExecStmt).FinishExecuteStmt(origTxnCtx.StartTS, err, false)
	}
	return nil, err
}

// ExecStmtVarKeyType is a dummy type to avoid naming collision in context.
type ExecStmtVarKeyType int

// String defines a Stringer function for debugging and pretty printing.
func (ExecStmtVarKeyType) String() string {
	return "exec_stmt_var_key"
}

// ExecStmtVarKey is a variable key for ExecStmt.
const ExecStmtVarKey ExecStmtVarKeyType = 0

// execStmtResult is the return value of ExecuteStmt and it implements the sqlexec.RecordSet interface.
// Why we need a struct to wrap a RecordSet and provide another RecordSet?
// This is because there are so many session state related things that definitely not belongs to the original
// RecordSet, so this struct exists and RecordSet.Close() is overridden to handle that.
type execStmtResult struct {
	sqlexec.RecordSet
	se     *session
	sql    sqlexec.Statement
	once   sync.Once
	closed bool
}

func (rs *execStmtResult) Finish() error {
	var err error
	rs.once.Do(func() {
		var err1 error
		if f, ok := rs.RecordSet.(interface{ Finish() error }); ok {
			err1 = f.Finish()
		}
		err2 := finishStmt(context.Background(), rs.se, err, rs.sql)
		if err1 != nil {
			err = err1
		} else {
			err = err2
		}
	})
	return err
}

func (rs *execStmtResult) Close() error {
	if rs.closed {
		return nil
	}
	err1 := rs.Finish()
	err2 := rs.RecordSet.Close()
	rs.closed = true
	if err1 != nil {
		return err1
	}
	return err2
}

func (rs *execStmtResult) TryDetach() (sqlexec.RecordSet, bool, error) {
	// If `TryDetach` is called, the connection must have set `mysql.ServerStatusCursorExists`, or
	// the `StatementContext` will be re-used and cause data race.
	intest.Assert(rs.se.GetSessionVars().HasStatusFlag(mysql.ServerStatusCursorExists))

	if !rs.sql.IsReadOnly(rs.se.GetSessionVars()) {
		return nil, false, nil
	}
	if !plannercore.IsAutoCommitTxn(rs.se.GetSessionVars()) {
		return nil, false, nil
	}

	drs, ok := rs.RecordSet.(sqlexec.DetachableRecordSet)
	if !ok {
		return nil, false, nil
	}
	detachedRS, ok, err := drs.TryDetach()
	if !ok || err != nil {
		return nil, ok, err
	}
	cursorHandle := rs.se.GetCursorTracker().NewCursor(
		cursor.State{StartTS: rs.se.GetSessionVars().TxnCtx.StartTS},
	)
	crs := staticrecordset.WrapRecordSetWithCursor(cursorHandle, detachedRS)

	// Now, a transaction is not needed for the detached record set, so we commit the transaction and cleanup
	// the session state.
	err = finishStmt(context.Background(), rs.se, nil, rs.sql)
	if err != nil {
		err2 := detachedRS.Close()
		if err2 != nil {
			logutil.BgLogger().Error("close detached record set failed", zap.Error(err2))
		}
		return nil, true, err
	}

	return crs, true, nil
}

// GetExecutor4Test exports the internal executor for test purpose.
func (rs *execStmtResult) GetExecutor4Test() any {
	return rs.RecordSet.(interface{ GetExecutor4Test() any }).GetExecutor4Test()
}

// rollbackOnError makes sure the next statement starts a new transaction with the latest InfoSchema.
func (s *session) rollbackOnError(ctx context.Context) {
	if !s.sessionVars.InTxn() {
		s.RollbackTxn(ctx)
	}
}

// PrepareStmt is used for executing prepare statement in binary protocol
func (s *session) PrepareStmt(sql string) (stmtID uint32, paramCount int, fields []*resolve.ResultField, err error) {
	defer func() {
		if s.sessionVars.StmtCtx != nil {
			s.sessionVars.StmtCtx.DetachMemDiskTracker()
		}
	}()
	if s.sessionVars.TxnCtx.InfoSchema == nil {
		// We don't need to create a transaction for prepare statement, just get information schema will do.
		s.sessionVars.TxnCtx.InfoSchema = s.infoCache.GetLatest()
	}
	err = s.loadCommonGlobalVariablesIfNeeded()
	if err != nil {
		return
	}

	ctx := context.Background()
	// NewPrepareExec may need startTS to build the executor, for example prepare statement has subquery in int.
	// So we have to call PrepareTxnCtx here.
	if err = s.PrepareTxnCtx(ctx, nil); err != nil {
		return
	}

	prepareStmt := &ast.PrepareStmt{SQLText: sql}
	if err = s.onTxnManagerStmtStartOrRetry(ctx, prepareStmt); err != nil {
		return
	}

	if err = sessiontxn.GetTxnManager(s).AdviseWarmup(); err != nil {
		return
	}
	prepareExec := executor.NewPrepareExec(s, sql)
	err = prepareExec.Next(ctx, nil)
	// Rollback even if err is nil.
	s.rollbackOnError(ctx)

	if err != nil {
		return
	}
	return prepareExec.ID, prepareExec.ParamCount, prepareExec.Fields, nil
}

// ExecutePreparedStmt executes a prepared statement.
func (s *session) ExecutePreparedStmt(ctx context.Context, stmtID uint32, params []expression.Expression) (sqlexec.RecordSet, error) {
	prepStmt, err := s.sessionVars.GetPreparedStmtByID(stmtID)
	if err != nil {
		err = plannererrors.ErrStmtNotFound
		logutil.Logger(ctx).Error("prepared statement not found", zap.Uint32("stmtID", stmtID))
		return nil, err
	}
	stmt, ok := prepStmt.(*plannercore.PlanCacheStmt)
	if !ok {
		return nil, errors.Errorf("invalid PlanCacheStmt type")
	}
	execStmt := &ast.ExecuteStmt{
		BinaryArgs: params,
		PrepStmt:   stmt,
		PrepStmtId: stmtID,
	}
	return s.ExecuteStmt(ctx, execStmt)
}

func (s *session) DropPreparedStmt(stmtID uint32) error {
	vars := s.sessionVars
	if _, ok := vars.PreparedStmts[stmtID]; !ok {
		return plannererrors.ErrStmtNotFound
	}
	vars.RetryInfo.DroppedPreparedStmtIDs = append(vars.RetryInfo.DroppedPreparedStmtIDs, stmtID)
	return nil
}

func (s *session) Txn(active bool) (kv.Transaction, error) {
	if !active {
		return &s.txn, nil
	}
	_, err := sessiontxn.GetTxnManager(s).ActivateTxn()
	s.SetMemoryFootprintChangeHook()
	return &s.txn, err
}

func (s *session) SetValue(key fmt.Stringer, value any) {
	s.mu.Lock()
	s.mu.values[key] = value
	s.mu.Unlock()
}

func (s *session) Value(key fmt.Stringer) any {
	s.mu.RLock()
	value := s.mu.values[key]
	s.mu.RUnlock()
	return value
}

func (s *session) ClearValue(key fmt.Stringer) {
	s.mu.Lock()
	delete(s.mu.values, key)
	s.mu.Unlock()
}

type inCloseSession struct{}

// Close function does some clean work when session end.
// Close should release the table locks which hold by the session.
func (s *session) Close() {
	// TODO: do clean table locks when session exited without execute Close.
	// TODO: do clean table locks when tidb-server was `kill -9`.
	if s.HasLockedTables() && config.TableLockEnabled() {
		if ds := config.TableLockDelayClean(); ds > 0 {
			time.Sleep(time.Duration(ds) * time.Millisecond)
		}
		lockedTables := s.GetAllTableLocks()
		err := domain.GetDomain(s).DDLExecutor().UnlockTables(s, lockedTables)
		if err != nil {
			logutil.BgLogger().Error("release table lock failed", zap.Uint64("conn", s.sessionVars.ConnectionID))
		}
	}
	s.ReleaseAllAdvisoryLocks()
	if s.statsCollector != nil {
		s.statsCollector.Delete()
	}
	if s.idxUsageCollector != nil {
		s.idxUsageCollector.Flush()
	}
	telemetry.GlobalBuiltinFunctionsUsage.Collect(s.GetBuiltinFunctionUsage())
	bindValue := s.Value(bindinfo.SessionBindInfoKeyType)
	if bindValue != nil {
		bindValue.(bindinfo.SessionBindingHandle).Close()
	}
	ctx := context.WithValue(context.TODO(), inCloseSession{}, struct{}{})
	s.RollbackTxn(ctx)
	s.sessionVars.WithdrawAllPreparedStmt()
	if s.stmtStats != nil {
		s.stmtStats.SetFinished()
	}
	s.sessionVars.ClearDiskFullOpt()
	if s.sessionPlanCache != nil {
		s.sessionPlanCache.Close()
	}
	if s.sessionVars.ConnectionID != 0 {
		memory.RemovePoolFromGlobalMemArbitrator(s.sessionVars.ConnectionID)
	}
}

// GetSessionVars implements the context.Context interface.
func (s *session) GetSessionVars() *variable.SessionVars {
	return s.sessionVars
}

// GetPlanCtx returns the PlanContext.
func (s *session) GetPlanCtx() planctx.PlanContext {
	return s.pctx
}

// GetExprCtx returns the expression context of the session.
func (s *session) GetExprCtx() exprctx.ExprContext {
	return s.exprctx
}

// GetTableCtx returns the table.MutateContext
func (s *session) GetTableCtx() tblctx.MutateContext {
	return s.tblctx
}

// GetDistSQLCtx returns the context used in DistSQL
func (s *session) GetDistSQLCtx() *distsqlctx.DistSQLContext {
	vars := s.GetSessionVars()
	sc := vars.StmtCtx

	dctx := sc.GetOrInitDistSQLFromCache(func() *distsqlctx.DistSQLContext {
		// cross ks session does not have domain.
		dom := s.GetDomain().(*domain.Domain)
		var rgCtl *rmclient.ResourceGroupsController
		if dom != nil {
			rgCtl = dom.ResourceGroupsController()
		}
		return &distsqlctx.DistSQLContext{
			WarnHandler:     sc.WarnHandler,
			InRestrictedSQL: sc.InRestrictedSQL,
			Client:          s.GetClient(),

			EnabledRateLimitAction: vars.EnabledRateLimitAction,
			EnableChunkRPC:         vars.EnableChunkRPC,
			OriginalSQL:            sc.OriginalSQL,
			KVVars:                 vars.KVVars,
			KvExecCounter:          sc.KvExecCounter,
			SessionMemTracker:      vars.MemTracker,

			Location:         sc.TimeZone(),
			RuntimeStatsColl: sc.RuntimeStatsColl,
			SQLKiller:        &vars.SQLKiller,
			CPUUsage:         &vars.SQLCPUUsages,
			ErrCtx:           sc.ErrCtx(),

			TiFlashReplicaRead:                   vars.TiFlashReplicaRead,
			TiFlashMaxThreads:                    vars.TiFlashMaxThreads,
			TiFlashMaxBytesBeforeExternalJoin:    vars.TiFlashMaxBytesBeforeExternalJoin,
			TiFlashMaxBytesBeforeExternalGroupBy: vars.TiFlashMaxBytesBeforeExternalGroupBy,
			TiFlashMaxBytesBeforeExternalSort:    vars.TiFlashMaxBytesBeforeExternalSort,
			TiFlashMaxQueryMemoryPerNode:         vars.TiFlashMaxQueryMemoryPerNode,
			TiFlashQuerySpillRatio:               vars.TiFlashQuerySpillRatio,
			TiFlashHashJoinVersion:               vars.TiFlashHashJoinVersion,

			DistSQLConcurrency:            vars.DistSQLScanConcurrency(),
			ReplicaReadType:               vars.GetReplicaRead(),
			WeakConsistency:               sc.WeakConsistency,
			RCCheckTS:                     sc.RCCheckTS,
			NotFillCache:                  sc.NotFillCache,
			TaskID:                        sc.TaskID,
			Priority:                      sc.Priority,
			ResourceGroupTagger:           sc.GetResourceGroupTagger(),
			EnablePaging:                  vars.EnablePaging,
			MinPagingSize:                 vars.MinPagingSize,
			MaxPagingSize:                 vars.MaxPagingSize,
			RequestSourceType:             vars.RequestSourceType,
			ExplicitRequestSourceType:     vars.ExplicitRequestSourceType,
			StoreBatchSize:                vars.StoreBatchSize,
			ResourceGroupName:             sc.ResourceGroupName,
			LoadBasedReplicaReadThreshold: vars.LoadBasedReplicaReadThreshold,
			RunawayChecker:                sc.RunawayChecker,
			RUConsumptionReporter:         rgCtl,
			TiKVClientReadTimeout:         vars.GetTiKVClientReadTimeout(),
			MaxExecutionTime:              vars.GetMaxExecutionTime(),

			ReplicaClosestReadThreshold: vars.ReplicaClosestReadThreshold,
			ConnectionID:                vars.ConnectionID,
			SessionAlias:                vars.SessionAlias,

			ExecDetails: &sc.SyncExecDetails,
		}
	})

	// Check if the runaway checker is updated. This is to avoid that evaluating a non-correlated subquery
	// during the optimization phase will cause the `*distsqlctx.DistSQLContext` to be created before the
	// runaway checker is set later at the execution phase.
	// Ref: https://github.com/pingcap/tidb/issues/61899
	if dctx.RunawayChecker != sc.RunawayChecker {
		dctx.RunawayChecker = sc.RunawayChecker
	}

	return dctx
}

// GetRangerCtx returns the context used in `ranger` related functions
func (s *session) GetRangerCtx() *rangerctx.RangerContext {
	vars := s.GetSessionVars()
	sc := vars.StmtCtx

	rctx := sc.GetOrInitRangerCtxFromCache(func() any {
		return &rangerctx.RangerContext{
			ExprCtx: s.GetExprCtx(),
			TypeCtx: s.GetSessionVars().StmtCtx.TypeCtx(),
			ErrCtx:  s.GetSessionVars().StmtCtx.ErrCtx(),

			RegardNULLAsPoint:        s.GetSessionVars().RegardNULLAsPoint,
			OptPrefixIndexSingleScan: s.GetSessionVars().OptPrefixIndexSingleScan,
			OptimizerFixControl:      s.GetSessionVars().OptimizerFixControl,

			PlanCacheTracker:     &s.GetSessionVars().StmtCtx.PlanCacheTracker,
			RangeFallbackHandler: &s.GetSessionVars().StmtCtx.RangeFallbackHandler,
		}
	})

	return rctx.(*rangerctx.RangerContext)
}

// GetBuildPBCtx returns the context used in `ToPB` method
func (s *session) GetBuildPBCtx() *planctx.BuildPBContext {
	vars := s.GetSessionVars()
	sc := vars.StmtCtx

	bctx := sc.GetOrInitBuildPBCtxFromCache(func() any {
		return &planctx.BuildPBContext{
			ExprCtx: s.GetExprCtx(),
			Client:  s.GetClient(),

			TiFlashFastScan:                    s.GetSessionVars().TiFlashFastScan,
			TiFlashFineGrainedShuffleBatchSize: s.GetSessionVars().TiFlashFineGrainedShuffleBatchSize,

			// the following fields are used to build `expression.PushDownContext`.
			// TODO: it'd be better to embed `expression.PushDownContext` in `BuildPBContext`. But `expression` already
			// depends on this package, so we need to move `expression.PushDownContext` to a standalone package first.
			GroupConcatMaxLen: s.GetSessionVars().GroupConcatMaxLen,
			InExplainStmt:     s.GetSessionVars().StmtCtx.InExplainStmt,
			WarnHandler:       s.GetSessionVars().StmtCtx.WarnHandler,
			ExtraWarnghandler: s.GetSessionVars().StmtCtx.ExtraWarnHandler,
		}
	})

	return bctx.(*planctx.BuildPBContext)
}

func (s *session) AuthPluginForUser(ctx context.Context, user *auth.UserIdentity) (string, error) {
	pm := privilege.GetPrivilegeManager(s)
	authplugin, err := pm.GetAuthPluginForConnection(ctx, user.Username, user.Hostname)
	if err != nil {
		return "", err
	}
	return authplugin, nil
}

// Auth validates a user using an authentication string and salt.
// If the password fails, it will keep trying other users until exhausted.
// This means it can not be refactored to use MatchIdentity yet.
func (s *session) Auth(user *auth.UserIdentity, authentication, salt []byte, authConn conn.AuthConn) error {
	hasPassword := "YES"
	if len(authentication) == 0 {
		hasPassword = "NO"
	}
	pm := privilege.GetPrivilegeManager(s)
	authUser, err := s.MatchIdentity(context.Background(), user.Username, user.Hostname)
	if err != nil {
		return privileges.ErrAccessDenied.FastGenByArgs(user.Username, user.Hostname, hasPassword)
	}
	// Check whether continuous login failure is enabled to lock the account.
	// If enabled, determine whether to unlock the account and notify TiDB to update the cache.
	enableAutoLock := pm.IsAccountAutoLockEnabled(authUser.Username, authUser.Hostname)
	if enableAutoLock {
		err = failedLoginTrackingBegin(s)
		if err != nil {
			return err
		}
		lockStatusChanged, err := verifyAccountAutoLock(s, authUser.Username, authUser.Hostname)
		if err != nil {
			rollbackErr := failedLoginTrackingRollback(s)
			if rollbackErr != nil {
				return rollbackErr
			}
			return err
		}
		err = failedLoginTrackingCommit(s)
		if err != nil {
			rollbackErr := failedLoginTrackingRollback(s)
			if rollbackErr != nil {
				return rollbackErr
			}
			return err
		}
		if lockStatusChanged {
			// Notification auto unlock.
			err = domain.GetDomain(s).NotifyUpdatePrivilege([]string{authUser.Username})
			if err != nil {
				return err
			}
		}
	}

	info, err := pm.ConnectionVerification(user, authUser.Username, authUser.Hostname, authentication, salt, s.sessionVars, authConn)
	if err != nil {
		if info.FailedDueToWrongPassword {
			// when user enables the account locking function for consecutive login failures,
			// the system updates the login failure count and determines whether to lock the account when authentication fails.
			if enableAutoLock {
				err := failedLoginTrackingBegin(s)
				if err != nil {
					return err
				}
				lockStatusChanged, passwordLocking, trackingErr := authFailedTracking(s, authUser.Username, authUser.Hostname)
				if trackingErr != nil {
					if rollBackErr := failedLoginTrackingRollback(s); rollBackErr != nil {
						return rollBackErr
					}
					return trackingErr
				}
				if err := failedLoginTrackingCommit(s); err != nil {
					if rollBackErr := failedLoginTrackingRollback(s); rollBackErr != nil {
						return rollBackErr
					}
					return err
				}
				if lockStatusChanged {
					// Notification auto lock.
					err := autolockAction(s, passwordLocking, authUser.Username, authUser.Hostname)
					if err != nil {
						return err
					}
				}
			}
		}
		return err
	}

	if vardef.EnableResourceControl.Load() && info.ResourceGroupName != "" {
		s.sessionVars.SetResourceGroupName(info.ResourceGroupName)
	}

	if info.InSandBoxMode {
		// Enter sandbox mode, only execute statement for resetting password.
		s.EnableSandBoxMode()
	}
	if enableAutoLock {
		err := failedLoginTrackingBegin(s)
		if err != nil {
			return err
		}
		// The password is correct. If the account is not locked, the number of login failure statistics will be cleared.
		err = authSuccessClearCount(s, authUser.Username, authUser.Hostname)
		if err != nil {
			if rollBackErr := failedLoginTrackingRollback(s); rollBackErr != nil {
				return rollBackErr
			}
			return err
		}
		err = failedLoginTrackingCommit(s)
		if err != nil {
			if rollBackErr := failedLoginTrackingRollback(s); rollBackErr != nil {
				return rollBackErr
			}
			return err
		}
	}
	pm.AuthSuccess(authUser.Username, authUser.Hostname)
	user.AuthUsername = authUser.Username
	user.AuthHostname = authUser.Hostname
	s.sessionVars.User = user
	s.sessionVars.ActiveRoles = pm.GetDefaultRoles(context.Background(), user.AuthUsername, user.AuthHostname)
	return nil
}

func authSuccessClearCount(s *session, user string, host string) error {
	// Obtain accurate lock status and failure count information.
	passwordLocking, err := getFailedLoginUserAttributes(s, user, host)
	if err != nil {
		return err
	}
	// If the account is locked, it may be caused by the untimely update of the cache,
	// directly report the account lock.
	if passwordLocking.AutoAccountLocked {
		if passwordLocking.PasswordLockTimeDays == -1 {
			return privileges.GenerateAccountAutoLockErr(passwordLocking.FailedLoginAttempts, user, host,
				"unlimited", "unlimited")
		}

		lds := strconv.FormatInt(passwordLocking.PasswordLockTimeDays, 10)
		return privileges.GenerateAccountAutoLockErr(passwordLocking.FailedLoginAttempts, user, host, lds, lds)
	}
	if passwordLocking.FailedLoginCount != 0 {
		// If the number of account login failures is not zero, it will be updated to 0.
		passwordLockingJSON := privileges.BuildSuccessPasswordLockingJSON(passwordLocking.FailedLoginAttempts,
			passwordLocking.PasswordLockTimeDays)
		if passwordLockingJSON != "" {
			if err := s.passwordLocking(user, host, passwordLockingJSON); err != nil {
				return err
			}
		}
	}
	return nil
}

func verifyAccountAutoLock(s *session, user, host string) (bool, error) {
	pm := privilege.GetPrivilegeManager(s)
	// Use the cache to determine whether to unlock the account.
	// If the account needs to be unlocked, read the database information to determine whether
	// the account needs to be unlocked. Otherwise, an error message is displayed.
	lockStatusInMemory, err := pm.VerifyAccountAutoLockInMemory(user, host)
	if err != nil {
		return false, err
	}
	// If the lock status in the cache is Unlock, the automatic unlock is skipped.
	// If memory synchronization is slow and there is a lock in the database, it will be processed upon successful login.
	if !lockStatusInMemory {
		return false, nil
	}
	lockStatusChanged := false
	var plJSON string
	// After checking the cache, obtain the latest data from the database and determine
	// whether to automatically unlock the database to prevent repeated unlock errors.
	pl, err := getFailedLoginUserAttributes(s, user, host)
	if err != nil {
		return false, err
	}
	if pl.AutoAccountLocked {
		// If it is locked, need to check whether it can be automatically unlocked.
		lockTimeDay := pl.PasswordLockTimeDays
		if lockTimeDay == -1 {
			return false, privileges.GenerateAccountAutoLockErr(pl.FailedLoginAttempts, user, host, "unlimited", "unlimited")
		}
		lastChanged := pl.AutoLockedLastChanged
		d := time.Now().Unix() - lastChanged
		if d <= lockTimeDay*24*60*60 {
			lds := strconv.FormatInt(lockTimeDay, 10)
			rds := strconv.FormatInt(int64(math.Ceil(float64(lockTimeDay)-float64(d)/(24*60*60))), 10)
			return false, privileges.GenerateAccountAutoLockErr(pl.FailedLoginAttempts, user, host, lds, rds)
		}
		// Generate unlock json string.
		plJSON = privileges.BuildPasswordLockingJSON(pl.FailedLoginAttempts,
			pl.PasswordLockTimeDays, "N", 0, time.Now().Format(time.UnixDate))
	}
	if plJSON != "" {
		lockStatusChanged = true
		if err = s.passwordLocking(user, host, plJSON); err != nil {
			return false, err
		}
	}
	return lockStatusChanged, nil
}

func authFailedTracking(s *session, user string, host string) (bool, *privileges.PasswordLocking, error) {
	// Obtain the number of consecutive password login failures.
	passwordLocking, err := getFailedLoginUserAttributes(s, user, host)
	if err != nil {
		return false, nil, err
	}
	// Consecutive wrong password login failure times +1,
	// If the lock condition is satisfied, the lock status is updated and the update cache is notified.
	lockStatusChanged, err := userAutoAccountLocked(s, user, host, passwordLocking)
	if err != nil {
		return false, nil, err
	}
	return lockStatusChanged, passwordLocking, nil
}

func autolockAction(s *session, passwordLocking *privileges.PasswordLocking, user, host string) error {
	// Don't want to update the cache frequently, and only trigger the update cache when the lock status is updated.
	err := domain.GetDomain(s).NotifyUpdatePrivilege([]string{user})
	if err != nil {
		return err
	}
	// The number of failed login attempts reaches FAILED_LOGIN_ATTEMPTS.
	// An error message is displayed indicating permission denial and account lock.
	if passwordLocking.PasswordLockTimeDays == -1 {
		return privileges.GenerateAccountAutoLockErr(passwordLocking.FailedLoginAttempts, user, host,
			"unlimited", "unlimited")
	}
	lds := strconv.FormatInt(passwordLocking.PasswordLockTimeDays, 10)
	return privileges.GenerateAccountAutoLockErr(passwordLocking.FailedLoginAttempts, user, host, lds, lds)
}

func (s *session) passwordLocking(user string, host string, newAttributesStr string) error {
	sql := new(strings.Builder)
	sqlescape.MustFormatSQL(sql, "UPDATE %n.%n SET ", mysql.SystemDB, mysql.UserTable)
	sqlescape.MustFormatSQL(sql, "user_attributes=json_merge_patch(coalesce(user_attributes, '{}'), %?)", newAttributesStr)
	sqlescape.MustFormatSQL(sql, " WHERE Host=%? and User=%?;", host, user)
	ctx := kv.WithInternalSourceType(context.Background(), kv.InternalTxnPrivilege)
	_, err := s.ExecuteInternal(ctx, sql.String())
	return err
}

func failedLoginTrackingBegin(s *session) error {
	ctx := kv.WithInternalSourceType(context.Background(), kv.InternalTxnPrivilege)
	_, err := s.ExecuteInternal(ctx, "BEGIN PESSIMISTIC")
	return err
}

func failedLoginTrackingCommit(s *session) error {
	ctx := kv.WithInternalSourceType(context.Background(), kv.InternalTxnPrivilege)
	_, err := s.ExecuteInternal(ctx, "COMMIT")
	if err != nil {
		_, rollBackErr := s.ExecuteInternal(ctx, "ROLLBACK")
		if rollBackErr != nil {
			return rollBackErr
		}
	}
	return err
}

func failedLoginTrackingRollback(s *session) error {
	ctx := kv.WithInternalSourceType(context.Background(), kv.InternalTxnPrivilege)
	_, err := s.ExecuteInternal(ctx, "ROLLBACK")
	return err
}

// getFailedLoginUserAttributes queries the exact number of consecutive password login failures (concurrency is not allowed).
func getFailedLoginUserAttributes(s *session, user string, host string) (*privileges.PasswordLocking, error) {
	passwordLocking := &privileges.PasswordLocking{}
	ctx := kv.WithInternalSourceType(context.Background(), kv.InternalTxnPrivilege)
	rs, err := s.ExecuteInternal(ctx, `SELECT user_attributes from mysql.user WHERE USER = %? AND HOST = %? for update`, user, host)
	if err != nil {
		return passwordLocking, err
	}
	defer func() {
		if closeErr := rs.Close(); closeErr != nil {
			err = closeErr
		}
	}()
	req := rs.NewChunk(nil)
	iter := chunk.NewIterator4Chunk(req)
	err = rs.Next(ctx, req)
	if err != nil {
		return passwordLocking, err
	}
	if req.NumRows() == 0 {
		return passwordLocking, fmt.Errorf("user_attributes by `%s`@`%s` not found", user, host)
	}
	row := iter.Begin()
	if !row.IsNull(0) {
		passwordLockingJSON := row.GetJSON(0)
		return passwordLocking, passwordLocking.ParseJSON(passwordLockingJSON)
	}
	return passwordLocking, fmt.Errorf("user_attributes by `%s`@`%s` not found", user, host)
}

func userAutoAccountLocked(s *session, user string, host string, pl *privileges.PasswordLocking) (bool, error) {
	// Indicates whether the user needs to update the lock status change.
	lockStatusChanged := false
	// The number of consecutive login failures is stored in the database.
	// If the current login fails, one is added to the number of consecutive login failures
	// stored in the database to determine whether the user needs to be locked and the number of update failures.
	failedLoginCount := pl.FailedLoginCount + 1
	// If the cache is not updated, but it is already locked, it will report that the account is locked.
	if pl.AutoAccountLocked {
		if pl.PasswordLockTimeDays == -1 {
			return false, privileges.GenerateAccountAutoLockErr(pl.FailedLoginAttempts, user, host,
				"unlimited", "unlimited")
		}
		lds := strconv.FormatInt(pl.PasswordLockTimeDays, 10)
		return false, privileges.GenerateAccountAutoLockErr(pl.FailedLoginAttempts, user, host, lds, lds)
	}

	autoAccountLocked := "N"
	autoLockedLastChanged := ""
	if pl.FailedLoginAttempts == 0 || pl.PasswordLockTimeDays == 0 {
		return false, nil
	}

	if failedLoginCount >= pl.FailedLoginAttempts {
		autoLockedLastChanged = time.Now().Format(time.UnixDate)
		autoAccountLocked = "Y"
		lockStatusChanged = true
	}

	newAttributesStr := privileges.BuildPasswordLockingJSON(pl.FailedLoginAttempts,
		pl.PasswordLockTimeDays, autoAccountLocked, failedLoginCount, autoLockedLastChanged)
	if newAttributesStr != "" {
		return lockStatusChanged, s.passwordLocking(user, host, newAttributesStr)
	}
	return lockStatusChanged, nil
}

// MatchIdentity finds the matching username + password in the MySQL privilege tables
// for a username + hostname, since MySQL can have wildcards.
func (s *session) MatchIdentity(ctx context.Context, username, remoteHost string) (*auth.UserIdentity, error) {
	pm := privilege.GetPrivilegeManager(s)
	var success bool
	var skipNameResolve bool
	var user = &auth.UserIdentity{}
	varVal, err := s.GetSessionVars().GlobalVarsAccessor.GetGlobalSysVar(vardef.SkipNameResolve)
	if err == nil && variable.TiDBOptOn(varVal) {
		skipNameResolve = true
	}
	user.Username, user.Hostname, success = pm.MatchIdentity(ctx, username, remoteHost, skipNameResolve)
	if success {
		return user, nil
	}
	// This error will not be returned to the user, access denied will be instead
	return nil, fmt.Errorf("could not find matching user in MatchIdentity: %s, %s", username, remoteHost)
}

// AuthWithoutVerification is required by the ResetConnection RPC
func (s *session) AuthWithoutVerification(ctx context.Context, user *auth.UserIdentity) bool {
	pm := privilege.GetPrivilegeManager(s)
	authUser, err := s.MatchIdentity(ctx, user.Username, user.Hostname)
	if err != nil {
		return false
	}
	if pm.GetAuthWithoutVerification(authUser.Username, authUser.Hostname) {
		user.AuthUsername = authUser.Username
		user.AuthHostname = authUser.Hostname
		s.sessionVars.User = user
		s.sessionVars.ActiveRoles = pm.GetDefaultRoles(ctx, user.AuthUsername, user.AuthHostname)
		return true
	}
	return false
}

// SetSessionStatesHandler implements the Session.SetSessionStatesHandler interface.
func (s *session) SetSessionStatesHandler(stateType sessionstates.SessionStateType, handler sessionctx.SessionStatesHandler) {
	s.sessionStatesHandlers[stateType] = handler
}

// ReportUsageStats reports the usage stats
func (s *session) ReportUsageStats() {
	if s.idxUsageCollector != nil {
		s.idxUsageCollector.Report()
	}
}

// CreateSession4Test creates a new session environment for test.
func CreateSession4Test(store kv.Storage) (sessionapi.Session, error) {
	se, err := CreateSession4TestWithOpt(store, nil)
	if err == nil {
		// Cover both chunk rpc encoding and default encoding.
		// nolint:gosec
		if rand.Intn(2) == 0 {
			se.GetSessionVars().EnableChunkRPC = false
		} else {
			se.GetSessionVars().EnableChunkRPC = true
		}
	}
	return se, err
}

// Opt describes the option for creating session
type Opt struct {
	PreparedPlanCache sessionctx.SessionPlanCache
}

// CreateSession4TestWithOpt creates a new session environment for test.
func CreateSession4TestWithOpt(store kv.Storage, opt *Opt) (sessionapi.Session, error) {
	s, err := CreateSessionWithOpt(store, opt)
	if err == nil {
		// initialize session variables for test.
		s.GetSessionVars().InitChunkSize = 2
		s.GetSessionVars().MaxChunkSize = 32
		s.GetSessionVars().MinPagingSize = vardef.DefMinPagingSize
		s.GetSessionVars().EnablePaging = vardef.DefTiDBEnablePaging
		s.GetSessionVars().StmtCtx.SetTimeZone(s.GetSessionVars().Location())
		err = s.GetSessionVars().SetSystemVarWithoutValidation(vardef.CharacterSetConnection, "utf8mb4")
	}
	return s, err
}

// CreateSession creates a new session environment.
func CreateSession(store kv.Storage) (sessionapi.Session, error) {
	return CreateSessionWithOpt(store, nil)
}

// CreateSessionWithOpt creates a new session environment with option.
// Use default option if opt is nil.
func CreateSessionWithOpt(store kv.Storage, opt *Opt) (sessionapi.Session, error) {
	do, err := domap.Get(store)
	if err != nil {
		return nil, err
	}
	s, err := createSessionWithOpt(store, do, do.GetSchemaValidator(), do.InfoCache(), opt)
	if err != nil {
		return nil, err
	}

	// Add auth here.
	extensions, err := extension.GetExtensions()
	if err != nil {
		return nil, err
	}
	pm := privileges.NewUserPrivileges(do.PrivilegeHandle(), extensions)
	privilege.BindPrivilegeManager(s, pm)

	// Add stats collector, and it will be freed by background stats worker
	// which periodically updates stats using the collected data.
	if do.StatsHandle() != nil && do.StatsUpdating() {
		s.statsCollector = do.StatsHandle().NewSessionStatsItem().(*usage.SessionStatsItem)
		if config.GetGlobalConfig().Instance.EnableCollectExecutionInfo.Load() {
			s.idxUsageCollector = do.StatsHandle().NewSessionIndexUsageCollector()
		}
	}

	s.cursorTracker = cursor.NewTracker()

	return s, nil
}

// loadCollationParameter loads collation parameter from mysql.tidb
func loadCollationParameter(ctx context.Context, se *session) (bool, error) {
	para, err := se.getTableValue(ctx, mysql.TiDBTable, TidbNewCollationEnabled)
	if err != nil {
		return false, err
	}
	switch para {
	case varTrue:
		return true, nil
	case varFalse:
		return false, nil
	}
	logutil.BgLogger().Warn(
		"Unexpected value of 'new_collation_enabled' in 'mysql.tidb', use 'False' instead",
		zap.String("value", para))
	return false, nil
}

// DatabaseBasicInfo contains the basic information of a database.
type DatabaseBasicInfo struct {
	ID     int64
	Name   string
	Tables []TableBasicInfo
}

// TableBasicInfo contains the basic information of a table used in DDL.
type TableBasicInfo struct {
	ID   int64
	Name string
	SQL  string
}

type versionedDDLTables struct {
	ver    meta.DDLTableVersion
	tables []TableBasicInfo
}

var (
	errResultIsEmpty = dbterror.ClassExecutor.NewStd(errno.ErrResultIsEmpty)
	// DDLJobTables is a list of tables definitions used in concurrent DDL.
	DDLJobTables = []TableBasicInfo{
		{ID: metadef.TiDBDDLJobTableID, Name: "tidb_ddl_job", SQL: ddl.JobTableSQL},
		{ID: metadef.TiDBDDLReorgTableID, Name: "tidb_ddl_reorg", SQL: ddl.ReorgTableSQL},
		{ID: metadef.TiDBDDLHistoryTableID, Name: "tidb_ddl_history", SQL: ddl.HistoryTableSQL},
	}
	// MDLTables is a list of tables definitions used for metadata lock.
	MDLTables = []TableBasicInfo{
		{ID: metadef.TiDBMDLInfoTableID, Name: "tidb_mdl_info", SQL: ddl.MDLTableSQL},
	}
	// BackfillTables is a list of tables definitions used in dist reorg DDL.
	BackfillTables = []TableBasicInfo{
		{ID: metadef.TiDBBackgroundSubtaskTableID, Name: "tidb_background_subtask", SQL: ddl.BackgroundSubtaskTableSQL},
		{ID: metadef.TiDBBackgroundSubtaskHistoryTableID, Name: "tidb_background_subtask_history", SQL: ddl.BackgroundSubtaskHistoryTableSQL},
	}
	// DDLNotifierTables contains the table definitions used in DDL notifier.
	// It only contains the notifier table.
	// Put it here to reuse a unified initialization function and make it easier to find.
	DDLNotifierTables = []TableBasicInfo{
		{ID: metadef.TiDBDDLNotifierTableID, Name: "tidb_ddl_notifier", SQL: ddl.NotifierTableSQL},
	}

	ddlTableVersionTables = []versionedDDLTables{
		{ver: meta.BaseDDLTableVersion, tables: DDLJobTables},
		{ver: meta.MDLTableVersion, tables: MDLTables},
		{ver: meta.BackfillTableVersion, tables: BackfillTables},
		{ver: meta.DDLNotifierTableVersion, tables: DDLNotifierTables},
	}
)

func splitAndScatterTable(store kv.Storage, tableIDs []int64) {
	if s, ok := store.(kv.SplittableStore); ok && atomic.LoadUint32(&ddl.EnableSplitTableRegion) == 1 {
		ctxWithTimeout, cancel := context.WithTimeout(context.Background(), vardef.DefWaitSplitRegionTimeout*time.Second)
		defer cancel()
		keys := make([][]byte, 0, len(tableIDs))
		for _, id := range tableIDs {
			keys = append(keys, tablecodec.GenTablePrefix(id))
		}
		gid := ddl.GlobalScatterGroupID
		// tables created through DDL during bootstrap also don't scatter, we keep
		// the same behavior here.
		_, err := s.SplitRegions(ctxWithTimeout, keys, false, &gid)
		if err != nil {
			// It will be automatically split by TiKV later.
			logutil.BgLogger().Warn("split table region failed", zap.Error(err))
		}
	}
}

// InitDDLTables creates system tables that DDL uses. Because CREATE TABLE is
// also a DDL, we must directly modify KV data to create these tables.
func InitDDLTables(store kv.Storage) error {
	ctx := kv.WithInternalSourceType(context.Background(), kv.InternalTxnDDL)
	return kv.RunInNewTxn(ctx, store, true, func(_ context.Context, txn kv.Transaction) error {
		t := meta.NewMutator(txn)
		currVer, err := t.GetDDLTableVersion()
		if err != nil {
			return errors.Trace(err)
		}
		dbID, err := t.CreateMySQLDatabaseIfNotExists()
		if err != nil {
			return err
		}

		largestVer := currVer
		for _, vt := range ddlTableVersionTables {
			if currVer >= vt.ver {
				continue
			}
			logutil.BgLogger().Info("init DDL tables", zap.Int("currVer", int(currVer)),
				zap.Int("targetVer", int(vt.ver)))
			largestVer = max(largestVer, vt.ver)
			if err = createAndSplitTables(store, t, dbID, vt.tables); err != nil {
				return err
			}
		}
		if largestVer > currVer {
			return t.SetDDLTableVersion(largestVer)
		}
		return nil
	})
}

func createAndSplitTables(store kv.Storage, t *meta.Mutator, dbID int64, tables []TableBasicInfo) error {
	tableIDs := make([]int64, 0, len(tables))
	for _, tbl := range tables {
		tableIDs = append(tableIDs, tbl.ID)
	}
	splitAndScatterTable(store, tableIDs)
	p := parser.New()
	for _, tbl := range tables {
		stmt, err := p.ParseOneStmt(tbl.SQL, "", "")
		if err != nil {
			return errors.Trace(err)
		}
		// bootstrap session set sessionctx.Initing = true, and uses None SQL mode,
		// we also use it here.
		evalCtx := exprstatic.NewEvalContext(exprstatic.WithSQLMode(mysql.ModeNone))
		exprCtx := exprstatic.NewExprContext(exprstatic.WithEvalCtx(evalCtx))
		mbCtx := metabuild.NewContext(metabuild.WithExprCtx(exprCtx))
		tblInfo, err := ddl.BuildTableInfoFromAST(mbCtx, stmt.(*ast.CreateTableStmt))
		if err != nil {
			return errors.Trace(err)
		}
		tblInfo.State = model.StatePublic
		tblInfo.ID = tbl.ID
		tblInfo.UpdateTS = t.StartTS
		err = t.CreateTableOrView(dbID, tblInfo)
		if err != nil {
			return errors.Trace(err)
		}
	}
	return nil
}

// InitMDLVariableForBootstrap initializes the metadata lock variable.
func InitMDLVariableForBootstrap(store kv.Storage) error {
	err := kv.RunInNewTxn(kv.WithInternalSourceType(context.Background(), kv.InternalTxnDDL), store, true, func(_ context.Context, txn kv.Transaction) error {
		t := meta.NewMutator(txn)
		return t.SetMetadataLock(true)
	})
	if err != nil {
		return err
	}
	vardef.SetEnableMDL(true)
	return nil
}

// InitTiDBSchemaCacheSize initializes the tidb schema cache size.
func InitTiDBSchemaCacheSize(store kv.Storage) error {
	var (
		isNull bool
		size   uint64
		err    error
	)
	err = kv.RunInNewTxn(kv.WithInternalSourceType(context.Background(), kv.InternalTxnDDL), store, true, func(_ context.Context, txn kv.Transaction) error {
		t := meta.NewMutator(txn)
		size, isNull, err = t.GetSchemaCacheSize()
		if err != nil {
			return errors.Trace(err)
		}
		if isNull {
			size = vardef.DefTiDBSchemaCacheSize
			return t.SetSchemaCacheSize(size)
		}
		return nil
	})
	if err != nil {
		return errors.Trace(err)
	}
	vardef.SchemaCacheSize.Store(size)
	return nil
}

// InitMDLVariableForUpgrade initializes the metadata lock variable.
func InitMDLVariableForUpgrade(store kv.Storage) (bool, error) {
	isNull := false
	enable := false
	var err error
	err = kv.RunInNewTxn(kv.WithInternalSourceType(context.Background(), kv.InternalTxnDDL), store, true, func(_ context.Context, txn kv.Transaction) error {
		t := meta.NewMutator(txn)
		enable, isNull, err = t.GetMetadataLock()
		if err != nil {
			return err
		}
		return nil
	})
	if isNull || !enable {
		vardef.SetEnableMDL(false)
	} else {
		vardef.SetEnableMDL(true)
	}
	return isNull, err
}

// InitMDLVariable initializes the metadata lock variable.
func InitMDLVariable(store kv.Storage) error {
	isNull := false
	enable := false
	var err error
	err = kv.RunInNewTxn(kv.WithInternalSourceType(context.Background(), kv.InternalTxnDDL), store, true, func(_ context.Context, txn kv.Transaction) error {
		t := meta.NewMutator(txn)
		enable, isNull, err = t.GetMetadataLock()
		if err != nil {
			return err
		}
		if isNull {
			// Workaround for version: nightly-2022-11-07 to nightly-2022-11-17.
			enable = true
			logutil.BgLogger().Warn("metadata lock is null")
			err = t.SetMetadataLock(true)
			if err != nil {
				return err
			}
		}
		return nil
	})
	vardef.SetEnableMDL(enable)
	return err
}

// BootstrapSession bootstrap session and domain.
func BootstrapSession(store kv.Storage) (*domain.Domain, error) {
	return bootstrapSessionImpl(context.Background(), store, createSessions)
}

// BootstrapSession4DistExecution bootstrap session and dom for Distributed execution test, only for unit testing.
func BootstrapSession4DistExecution(store kv.Storage) (*domain.Domain, error) {
	return bootstrapSessionImpl(context.Background(), store, createSessions4DistExecution)
}

// bootstrapSessionImpl bootstraps session and domain.
// the process works as follows:
// - if we haven't bootstrapped to the target version
//   - create/init/start domain
//   - bootstrap or upgrade, some variables will be initialized and stored to system
//     table in the process, such as system time-zone
//   - close domain
//
// - create/init another domain
// - initialization global variables from system table that's required to use sessionCtx,
// such as system time zone
// - start domain and other routines.
func bootstrapSessionImpl(ctx context.Context, store kv.Storage, createSessionsImpl func(store kv.Storage, cnt int) ([]*session, error)) (*domain.Domain, error) {
	ver := getStoreBootstrapVersionWithCache(store)
	if kv.IsUserKS(store) {
		systemKSVer := mustGetStoreBootstrapVersion(kvstore.GetSystemStorage())
		if systemKSVer == notBootstrapped {
			logutil.BgLogger().Fatal("SYSTEM keyspace is not bootstrapped")
		} else if ver > systemKSVer {
			logutil.BgLogger().Fatal("bootstrap version of user keyspace must be smaller or equal to that of SYSTEM keyspace",
				zap.Int64("user", ver), zap.Int64("system", systemKSVer))
		}
	}

	ctx = kv.WithInternalSourceType(ctx, kv.InternalTxnBootstrap)
	cfg := config.GetGlobalConfig()
	if len(cfg.Instance.PluginLoad) > 0 {
		err := plugin.Load(context.Background(), plugin.Config{
			Plugins:   strings.Split(cfg.Instance.PluginLoad, ","),
			PluginDir: cfg.Instance.PluginDir,
		})
		if err != nil {
			return nil, err
		}
	}
	if kerneltype.IsNextGen() {
		if err := bootstrapSchemas(store); err != nil {
			return nil, err
		}
	}
	err := InitDDLTables(store)
	if err != nil {
		return nil, err
	}
	err = InitTiDBSchemaCacheSize(store)
	if err != nil {
		return nil, err
	}
	if ver < currentBootstrapVersion {
		runInBootstrapSession(store, ver)
	} else {
		logutil.BgLogger().Info("cluster already bootstrapped", zap.Int64("version", ver))
		err = InitMDLVariable(store)
		if err != nil {
			return nil, err
		}
	}

	// initiate disttask framework components which need a store
	scheduler.RegisterSchedulerFactory(
		proto.ImportInto,
		func(ctx context.Context, task *proto.Task, param scheduler.Param) scheduler.Scheduler {
			return importinto.NewImportScheduler(ctx, task, param)
		},
	)
	taskexecutor.RegisterTaskType(
		proto.ImportInto,
		func(ctx context.Context, task *proto.Task, param taskexecutor.Param) taskexecutor.TaskExecutor {
			return importinto.NewImportExecutor(ctx, task, param)
		},
	)

	concurrency := config.GetGlobalConfig().Performance.StatsLoadConcurrency
	if concurrency == 0 {
		// if concurrency is 0, we will set the concurrency of sync load by CPU.
		concurrency = syncload.GetSyncLoadConcurrencyByCPU()
	}
	if concurrency < 0 { // it is only for test, in the production, negative value is illegal.
		concurrency = 0
	}

	ses, err := createSessionsImpl(store, 10)
	if err != nil {
		return nil, err
	}
	ses[0].GetSessionVars().InRestrictedSQL = true

	// get system tz from mysql.tidb
	tz, err := ses[0].getTableValue(ctx, mysql.TiDBTable, tidbSystemTZ)
	if err != nil {
		return nil, err
	}
	timeutil.SetSystemTZ(tz)

	// get the flag from `mysql`.`tidb` which indicating if new collations are enabled.
	newCollationEnabled, err := loadCollationParameter(ctx, ses[0])
	if err != nil {
		return nil, err
	}
	collate.SetNewCollationEnabledForTest(newCollationEnabled)

	// only start the domain after we have initialized some global variables.
	dom := domain.GetDomain(ses[0])
	err = dom.Start(ddl.Normal)
	if err != nil {
		return nil, err
	}

	// To deal with the location partition failure caused by inconsistent NewCollationEnabled values(see issue #32416).
	rebuildAllPartitionValueMapAndSorted(ctx, ses[0])

	// We should make the load bind-info loop before other loops which has internal SQL.
	// Because the internal SQL may access the global bind-info handler. As the result, the data race occurs here as the
	// LoadBindInfoLoop inits global bind-info handler.
	err = dom.InitBindingHandle()
	if err != nil {
		return nil, err
	}

	if !config.GetGlobalConfig().Security.SkipGrantTable {
		err = dom.LoadPrivilegeLoop(ses[3])
		if err != nil {
			return nil, err
		}
	}

	// Rebuild sysvar cache in a loop
	err = dom.LoadSysVarCacheLoop(ses[4])
	if err != nil {
		return nil, err
	}

	if config.GetGlobalConfig().DisaggregatedTiFlash && !config.GetGlobalConfig().UseAutoScaler {
		// Invalid client-go tiflash_compute store cache if necessary.
		err = dom.WatchTiFlashComputeNodeChange()
		if err != nil {
			return nil, err
		}
	}

	if err = extensionimpl.Bootstrap(context.Background(), dom); err != nil {
		return nil, err
	}

	if len(cfg.Instance.PluginLoad) > 0 {
		err := plugin.Init(context.Background(), plugin.Config{EtcdClient: dom.GetEtcdClient()})
		if err != nil {
			return nil, err
		}
	}

	err = executor.LoadExprPushdownBlacklist(ses[5])
	if err != nil {
		return nil, err
	}
	err = executor.LoadOptRuleBlacklist(ctx, ses[5])
	if err != nil {
		return nil, err
	}

	if config.GetGlobalConfig().EnableTelemetry {
		// There is no way to turn telemetry on with global variable `tidb_enable_telemetry`
		// when it is disabled in config. See IsTelemetryEnabled function in telemetry/telemetry.go
		go func() {
			dom.TelemetryLoop(ses[5])
		}()
	}

	planReplayerWorkerCnt := config.GetGlobalConfig().Performance.PlanReplayerDumpWorkerConcurrency
	planReplayerWorkersSctx := make([]sessionctx.Context, planReplayerWorkerCnt)
	pworkerSes, err := createSessions(store, int(planReplayerWorkerCnt))
	if err != nil {
		return nil, err
	}
	for i := range int(planReplayerWorkerCnt) {
		planReplayerWorkersSctx[i] = pworkerSes[i]
	}
	// setup plan replayer handle
	dom.SetupPlanReplayerHandle(ses[6], planReplayerWorkersSctx)
	dom.StartPlanReplayerHandle()
	// setup dumpFileGcChecker
	dom.SetupDumpFileGCChecker(ses[7])
	dom.DumpFileGcCheckerLoop()
	// setup historical stats worker
	dom.SetupHistoricalStatsWorker(ses[8])
	dom.StartHistoricalStatsWorker()
	failToLoadOrParseSQLFile := false // only used for unit test
	if runBootstrapSQLFile {
		pm := &privileges.UserPrivileges{
			Handle: dom.PrivilegeHandle(),
		}
		privilege.BindPrivilegeManager(ses[9], pm)
		if err := doBootstrapSQLFile(ses[9]); err != nil && intest.EnableInternalCheck {
			failToLoadOrParseSQLFile = true
		}
	}

	// setup extract Handle
	extractWorkers := 1
	sctxs, err := createSessions(store, extractWorkers)
	if err != nil {
		return nil, err
	}
	extractWorkerSctxs := make([]sessionctx.Context, 0)
	for _, sctx := range sctxs {
		extractWorkerSctxs = append(extractWorkerSctxs, sctx)
	}
	dom.SetupExtractHandle(extractWorkerSctxs)

	// setup init stats loader
	initStatsCtx, err := createSession(store)
	if err != nil {
		return nil, err
	}
	if err = dom.LoadAndUpdateStatsLoop(concurrency, initStatsCtx); err != nil {
		return nil, err
	}

	// init the instance plan cache
	dom.InitInstancePlanCache()

	// setup workload-based learning worker
	dom.SetupWorkloadBasedLearningWorker()

	// start TTL job manager after setup stats collector
	// because TTL could modify a lot of columns, and need to trigger auto analyze
	statshandle.AttachStatsCollector = func(s sqlexec.SQLExecutor) sqlexec.SQLExecutor {
		if s, ok := s.(*session); ok {
			return attachStatsCollector(s, dom)
		}
		return s
	}
	statshandle.DetachStatsCollector = func(s sqlexec.SQLExecutor) sqlexec.SQLExecutor {
		if s, ok := s.(*session); ok {
			return detachStatsCollector(s)
		}
		return s
	}
	dom.StartTTLJobManager()

	dom.LoadSigningCertLoop(cfg.Security.SessionTokenSigningCert, cfg.Security.SessionTokenSigningKey)

	if raw, ok := store.(kv.EtcdBackend); ok {
		err = raw.StartGCWorker()
		if err != nil {
			return nil, err
		}
	}

	// This only happens in testing, since the failure of loading or parsing sql file
	// would panic the bootstrapping.
	if intest.EnableInternalCheck && failToLoadOrParseSQLFile {
		dom.Close()
		return nil, errors.New("Fail to load or parse sql file")
	}
	err = dom.InitDistTaskLoop()
	if err != nil {
		return nil, err
	}
	return dom, err
}

// GetDomain gets the associated domain for store.
func GetDomain(store kv.Storage) (*domain.Domain, error) {
	return domap.Get(store)
}

func getStartMode(ver int64) ddl.StartMode {
	if ver == notBootstrapped {
		return ddl.Bootstrap
	} else if ver < currentBootstrapVersion {
		return ddl.Upgrade
	}
	return ddl.Normal
}

// runInBootstrapSession create a special session for bootstrap to run.
// If no bootstrap and storage is remote, we must use a little lease time to
// bootstrap quickly, after bootstrapped, we will reset the lease time.
// TODO: Using a bootstrap tool for doing this may be better later.
func runInBootstrapSession(store kv.Storage, ver int64) {
	startMode := getStartMode(ver)
	startTime := time.Now()
	defer func() {
		logutil.BgLogger().Info("bootstrap cluster finished",
			zap.String("bootMode", string(startMode)),
			zap.Duration("cost", time.Since(startTime)))
	}()
	if startMode == ddl.Upgrade {
		// TODO at this time domain must not be created, else it will register server
		// info, and cause deadlock, we need to make sure this in a clear way
		logutil.BgLogger().Info("[upgrade] get owner lock to upgrade")
		releaseFn, err := acquireLock(store)
		if err != nil {
			logutil.BgLogger().Fatal("[upgrade] get owner lock failed", zap.Error(err))
		}
		defer releaseFn()
		currVer := mustGetStoreBootstrapVersion(store)
		if currVer >= currentBootstrapVersion {
			// It is already bootstrapped/upgraded by another TiDB instance, but
			// we still need to go through the following domain Start/Close code
			// right now as we have already initialized it when creating the session,
			// so we switch to normal mode.
			// TODO remove this after we can refactor below code out in this case.
			logutil.BgLogger().Info("[upgrade] already upgraded by other nodes, switch to normal mode")
			startMode = ddl.Normal
		}
	}
	s, err := createSession(store)
	if err != nil {
		// Bootstrap fail will cause program exit.
		logutil.BgLogger().Fatal("createSession error", zap.Error(err))
	}
	dom := domain.GetDomain(s)
	err = dom.Start(startMode)
	if err != nil {
		// Bootstrap fail will cause program exit.
		logutil.BgLogger().Fatal("start domain error", zap.Error(err))
	}

	// For the bootstrap SQLs, the following variables should be compatible with old TiDB versions.
	// TODO we should have a createBootstrapSession to init those special variables.
	s.sessionVars.EnableClusteredIndex = vardef.ClusteredIndexDefModeIntOnly

	s.SetValue(sessionctx.Initing, true)
	switch startMode {
	case ddl.Bootstrap:
		bootstrap(s)
	case ddl.Upgrade:
		// below sleep is used to mitigate https://github.com/pingcap/tidb/issues/57003,
		// to let the older owner have time to notice that it's already retired.
		time.Sleep(owner.WaitTimeOnForceOwner)
		upgrade(s)
	}
	finishBootstrap(store)
	s.ClearValue(sessionctx.Initing)

	dom.Close()
	if intest.InTest {
		infosync.MockGlobalServerInfoManagerEntry.Close()
	}
	domap.Delete(store)
}

func createSessions(store kv.Storage, cnt int) ([]*session, error) {
	return createSessionsImpl(store, cnt)
}

func createSessions4DistExecution(store kv.Storage, cnt int) ([]*session, error) {
	domap.Delete(store)

	return createSessionsImpl(store, cnt)
}

func createSessionsImpl(store kv.Storage, cnt int) ([]*session, error) {
	// Then we can create new dom
	ses := make([]*session, cnt)
	for i := range cnt {
		se, err := createSession(store)
		if err != nil {
			return nil, err
		}
		ses[i] = se
	}

	return ses, nil
}

// createSession creates a new session.
// Please note that such a session is not tracked by the internal session list.
// This means the min ts reporter is not aware of it and may report a wrong min start ts.
// In most cases you should use a session pool in domain instead.
func createSession(store kv.Storage) (*session, error) {
	dom, err := domap.Get(store)
	if err != nil {
		return nil, err
	}
	return createSessionWithOpt(store, dom, dom.GetSchemaValidator(), dom.InfoCache(), nil)
}

func createCrossKSSession(currKSStore kv.Storage, targetKS string, validator validatorapi.Validator) (*session, error) {
	if currKSStore.GetKeyspace() == targetKS {
		return nil, errors.New("cannot create session for the same keyspace")
	}
	dom, err := domap.Get(currKSStore)
	if err != nil {
		return nil, err
	}

	store, err := dom.GetKSStore(targetKS)
	if err != nil {
		return nil, err
	}
	infoCache, err := dom.GetKSInfoCache(targetKS)
	if err != nil {
		return nil, err
	}
	// TODO: use the schema validator of the target keyspace when we implement
	// the info schema syncer for cross keyspace access.
	return createSessionWithOpt(store, nil, validator, infoCache, nil)
}

func createSessionWithOpt(
	store kv.Storage,
	dom *domain.Domain,
	schemaValidator validatorapi.Validator,
	infoCache *infoschema.InfoCache,
	opt *Opt,
) (*session, error) {
	var ddlOwnerMgr owner.Manager
	if dom != nil {
		// we don't set dom for cross keyspace access.
		ddlOwnerMgr = dom.DDL().OwnerManager()
	}
	crossKS := dom == nil
	s := &session{
		dom:                   dom,
		crossKS:               crossKS,
		schemaValidator:       schemaValidator,
		infoCache:             infoCache,
		store:                 store,
		ddlOwnerManager:       ddlOwnerMgr,
		client:                store.GetClient(),
		mppClient:             store.GetMPPClient(),
		stmtStats:             stmtstats.CreateStatementStats(),
		sessionStatesHandlers: make(map[sessionstates.SessionStateType]sessionctx.SessionStatesHandler),
	}
	s.sessionVars = variable.NewSessionVars(s)
	s.exprctx = sessionexpr.NewExprContext(s)
	s.pctx = newPlanContextImpl(s)
	s.tblctx = tblsession.NewMutateContext(s)

	s.functionUsageMu.builtinFunctionUsage = make(telemetry.BuiltinFunctionsUsage)
	if opt != nil && opt.PreparedPlanCache != nil {
		s.sessionPlanCache = opt.PreparedPlanCache
	}
	s.mu.values = make(map[fmt.Stringer]any)
	s.lockedTables = make(map[int64]model.TableLockTpInfo)
	s.advisoryLocks = make(map[string]*advisoryLock)

	// session implements variable.GlobalVarAccessor. Bind it to ctx.
	s.sessionVars.GlobalVarsAccessor = s
	s.txn.init()

	sessionBindHandle := bindinfo.NewSessionBindingHandle()
	s.SetValue(bindinfo.SessionBindInfoKeyType, sessionBindHandle)
	s.SetSessionStatesHandler(sessionstates.StateBinding, sessionBindHandle)
	return s, nil
}

// attachStatsCollector attaches the stats collector in the dom for the session
func attachStatsCollector(s *session, dom *domain.Domain) *session {
	if dom.StatsHandle() != nil && dom.StatsUpdating() {
		if s.statsCollector == nil {
			s.statsCollector = dom.StatsHandle().NewSessionStatsItem().(*usage.SessionStatsItem)
		}
		if s.idxUsageCollector == nil && config.GetGlobalConfig().Instance.EnableCollectExecutionInfo.Load() {
			s.idxUsageCollector = dom.StatsHandle().NewSessionIndexUsageCollector()
		}
	}

	return s
}

// detachStatsCollector removes the stats collector in the session
func detachStatsCollector(s *session) *session {
	if s.statsCollector != nil {
		s.statsCollector.Delete()
		s.statsCollector = nil
	}
	if s.idxUsageCollector != nil {
		s.idxUsageCollector.Flush()
		s.idxUsageCollector = nil
	}
	return s
}

// CreateSessionWithDomain creates a new Session and binds it with a Domain.
// We need this because when we start DDL in Domain, the DDL need a session
// to change some system tables. But at that time, we have been already in
// a lock context, which cause we can't call createSession directly.
func CreateSessionWithDomain(store kv.Storage, dom *domain.Domain) (*session, error) {
	return createSessionWithOpt(store, dom, dom.GetSchemaValidator(), dom.InfoCache(), nil)
}

const (
	notBootstrapped = 0
)

func mustGetStoreBootstrapVersion(store kv.Storage) int64 {
	var ver int64
	// check in kv store
	ctx := kv.WithInternalSourceType(context.Background(), kv.InternalTxnBootstrap)
	err := kv.RunInNewTxn(ctx, store, false, func(_ context.Context, txn kv.Transaction) error {
		var err error
		t := meta.NewReader(txn)
		ver, err = t.GetBootstrapVersion()
		return err
	})
	if err != nil {
		logutil.BgLogger().Fatal("get store bootstrap version failed", zap.Error(err))
	}
	return ver
}

func getStoreBootstrapVersionWithCache(store kv.Storage) int64 {
	// check in memory
	_, ok := store.GetOption(StoreBootstrappedKey)
	if ok {
		return currentBootstrapVersion
	}

	ver := mustGetStoreBootstrapVersion(store)

	if ver > notBootstrapped {
		// here mean memory is not ok, but other server has already finished it
		store.SetOption(StoreBootstrappedKey, true)
	}

	modifyBootstrapVersionForTest(ver)
	return ver
}

func finishBootstrap(store kv.Storage) {
	store.SetOption(StoreBootstrappedKey, true)

	ctx := kv.WithInternalSourceType(context.Background(), kv.InternalTxnBootstrap)
	err := kv.RunInNewTxn(ctx, store, true, func(_ context.Context, txn kv.Transaction) error {
		t := meta.NewMutator(txn)
		err := t.FinishBootstrap(currentBootstrapVersion)
		return err
	})
	if err != nil {
		logutil.BgLogger().Fatal("finish bootstrap failed",
			zap.Error(err))
	}
}

const quoteCommaQuote = "', '"

// loadCommonGlobalVariablesIfNeeded loads and applies commonly used global variables for the session.
func (s *session) loadCommonGlobalVariablesIfNeeded() error {
	vars := s.sessionVars
	if vars.CommonGlobalLoaded {
		return nil
	}
	if s.Value(sessionctx.Initing) != nil {
		// When running bootstrap or upgrade, we should not access global storage.
		// But we need to init max_allowed_packet to use concat function during bootstrap or upgrade.
		err := vars.SetSystemVar(vardef.MaxAllowedPacket, strconv.FormatUint(vardef.DefMaxAllowedPacket, 10))
		if err != nil {
			logutil.BgLogger().Error("set system variable max_allowed_packet error", zap.Error(err))
		}
		return nil
	}

	vars.CommonGlobalLoaded = true

	// Deep copy sessionvar cache
	sessionCache, err := domain.GetDomain(s).GetSessionCache()
	if err != nil {
		return err
	}
	for varName, varVal := range sessionCache {
		if _, ok := vars.GetSystemVar(varName); !ok {
			err = vars.SetSystemVarWithRelaxedValidation(varName, varVal)
			if err != nil {
				if variable.ErrUnknownSystemVar.Equal(err) {
					continue // sessionCache is stale; sysvar has likely been unregistered
				}
				return err
			}
		}
	}
	// when client set Capability Flags CLIENT_INTERACTIVE, init wait_timeout with interactive_timeout
	if vars.ClientCapability&mysql.ClientInteractive > 0 {
		if varVal, ok := vars.GetSystemVar(vardef.InteractiveTimeout); ok {
			if err := vars.SetSystemVar(vardef.WaitTimeout, varVal); err != nil {
				return err
			}
		}
	}
	return nil
}

// PrepareTxnCtx begins a transaction, and creates a new transaction context.
// When stmt is provided, it determines transaction mode based on the statement.
// When stmt is nil, it uses the session's default transaction mode.
func (s *session) PrepareTxnCtx(ctx context.Context, stmt ast.StmtNode) error {
	s.currentCtx = ctx
	if s.txn.validOrPending() {
		return nil
	}

	txnMode := s.decideTxnMode(stmt)

	return sessiontxn.GetTxnManager(s).EnterNewTxn(ctx, &sessiontxn.EnterNewTxnRequest{
		Type:    sessiontxn.EnterNewTxnBeforeStmt,
		TxnMode: txnMode,
	})
}

// decideTxnMode determines whether to use pessimistic or optimistic transaction mode
// based on the current session state, configuration, and the statement being executed.
// When stmt is nil, it uses the session's default transaction mode.
func (s *session) decideTxnMode(stmt ast.StmtNode) string {
	if s.sessionVars.RetryInfo.Retrying {
		return ast.Pessimistic
	}

	if s.sessionVars.TxnMode != ast.Pessimistic {
		return ast.Optimistic
	}

	if !s.sessionVars.IsAutocommit() {
		return s.sessionVars.TxnMode
	}

	if stmt != nil && s.shouldUsePessimisticAutoCommit(stmt) {
		return ast.Pessimistic
	}

	return ast.Optimistic
}

// shouldUsePessimisticAutoCommit checks if pessimistic-auto-commit should be applied
// for the current statement.
func (s *session) shouldUsePessimisticAutoCommit(stmtNode ast.StmtNode) bool {
	// Check if pessimistic-auto-commit is enabled globally
	if !config.GetGlobalConfig().PessimisticTxn.PessimisticAutoCommit.Load() {
		return false
	}

	// Disabled for bulk DML operations
	if s.GetSessionVars().BulkDMLEnabled {
		return false
	}

	if s.isInternal() {
		return false
	}

	// Use direct AST inspection to determine if this is a DML statement
	return s.isDMLStatement(stmtNode)
}

// isDMLStatement checks if the given statement should use pessimistic-auto-commit.
// It handles EXECUTE unwrapping and properly handles EXPLAIN statements by checking their inner statement.
func (s *session) isDMLStatement(stmtNode ast.StmtNode) bool {
	if stmtNode == nil {
		return false
	}

	// Handle EXECUTE statements - unwrap to get the actual prepared statement
	actualStmt := stmtNode
	if execStmt, ok := stmtNode.(*ast.ExecuteStmt); ok {
		prepareStmt, err := plannercore.GetPreparedStmt(execStmt, s.GetSessionVars())
		if err != nil || prepareStmt == nil {
			return false
		}
		actualStmt = prepareStmt.PreparedAst.Stmt
	}

	// For EXPLAIN statements, check the underlying statement
	// This ensures EXPLAIN shows the correct plan that would be used if the statement were executed
	if explainStmt, ok := actualStmt.(*ast.ExplainStmt); ok {
		return s.isDMLStatement(explainStmt.Stmt)
	}

	// Only these DML statements should use pessimistic-auto-commit
	// Note: LOAD DATA and IMPORT are intentionally excluded
	switch actualStmt.(type) {
	case *ast.InsertStmt, *ast.UpdateStmt, *ast.DeleteStmt:
		return true
	default:
		return false
	}
}

// PrepareTSFuture uses to try to get ts future.
func (s *session) PrepareTSFuture(ctx context.Context, future oracle.Future, scope string) error {
	if s.txn.Valid() {
		return errors.New("cannot prepare ts future when txn is valid")
	}

	failpoint.Inject("assertTSONotRequest", func() {
		if _, ok := future.(sessiontxn.ConstantFuture); !ok && !s.isInternal() {
			panic("tso shouldn't be requested")
		}
	})

	failpoint.InjectContext(ctx, "mockGetTSFail", func() {
		future = txnFailFuture{}
	})

	s.txn.changeToPending(&txnFuture{
		future:                          future,
		store:                           s.store,
		txnScope:                        scope,
		pipelined:                       s.usePipelinedDmlOrWarn(ctx),
		pipelinedFlushConcurrency:       s.GetSessionVars().PipelinedFlushConcurrency,
		pipelinedResolveLockConcurrency: s.GetSessionVars().PipelinedResolveLockConcurrency,
		pipelinedWriteThrottleRatio:     s.GetSessionVars().PipelinedWriteThrottleRatio,
	})
	return nil
}

// GetPreparedTxnFuture returns the TxnFuture if it is valid or pending.
// It returns nil otherwise.
func (s *session) GetPreparedTxnFuture() sessionctx.TxnFuture {
	if !s.txn.validOrPending() {
		return nil
	}
	return &s.txn
}

// RefreshTxnCtx implements context.RefreshTxnCtx interface.
func (s *session) RefreshTxnCtx(ctx context.Context) error {
	var commitDetail *tikvutil.CommitDetails
	ctx = context.WithValue(ctx, tikvutil.CommitDetailCtxKey, &commitDetail)
	err := s.doCommit(ctx)
	if commitDetail != nil {
		s.GetSessionVars().StmtCtx.MergeExecDetails(commitDetail)
	}
	if err != nil {
		return err
	}

	s.updateStatsDeltaToCollector()

	return sessiontxn.NewTxn(ctx, s)
}

// GetStore gets the store of session.
func (s *session) GetStore() kv.Storage {
	return s.store
}

func (s *session) ShowProcess() *sessmgr.ProcessInfo {
	return s.processInfo.Load()
}

// GetStartTSFromSession returns the startTS in the session `se`
func GetStartTSFromSession(se any) (startTS, processInfoID uint64) {
	tmp, ok := se.(*session)
	if !ok {
		logutil.BgLogger().Error("GetStartTSFromSession failed, can't transform to session struct")
		return 0, 0
	}
	txnInfo := tmp.TxnInfo()
	if txnInfo != nil {
		startTS = txnInfo.StartTS
		if txnInfo.ProcessInfo != nil {
			processInfoID = txnInfo.ProcessInfo.ConnectionID
		}
	}
	logutil.BgLogger().Debug(
		"GetStartTSFromSession getting startTS of internal session",
		zap.Uint64("startTS", startTS), zap.Time("start time", oracle.GetTimeFromTS(startTS)))

	return startTS, processInfoID
}

// logStmt logs some crucial SQL including: CREATE USER/GRANT PRIVILEGE/CHANGE PASSWORD/DDL etc and normal SQL
// if variable.ProcessGeneralLog is set.
func logStmt(execStmt *executor.ExecStmt, s *session) {
	vars := s.GetSessionVars()
	isCrucial := false
	switch stmt := execStmt.StmtNode.(type) {
	case *ast.DropIndexStmt:
		isCrucial = true
		if stmt.IsHypo {
			isCrucial = false
		}
	case *ast.CreateIndexStmt:
		isCrucial = true
		if stmt.IndexOption != nil && stmt.IndexOption.Tp == ast.IndexTypeHypo {
			isCrucial = false
		}
	case *ast.CreateUserStmt, *ast.DropUserStmt, *ast.AlterUserStmt, *ast.SetPwdStmt, *ast.GrantStmt,
		*ast.RevokeStmt, *ast.AlterTableStmt, *ast.CreateDatabaseStmt, *ast.CreateTableStmt,
		*ast.DropDatabaseStmt, *ast.DropTableStmt, *ast.RenameTableStmt, *ast.TruncateTableStmt,
		*ast.RenameUserStmt, *ast.CreateBindingStmt, *ast.DropBindingStmt, *ast.SetBindingStmt, *ast.BRIEStmt:
		isCrucial = true
	}

	if isCrucial {
		user := vars.User
		schemaVersion := s.GetInfoSchema().SchemaMetaVersion()
		if ss, ok := execStmt.StmtNode.(ast.SensitiveStmtNode); ok {
			logutil.BgLogger().Info("CRUCIAL OPERATION",
				zap.Uint64("conn", vars.ConnectionID),
				zap.Int64("schemaVersion", schemaVersion),
				zap.String("secure text", ss.SecureText()),
				zap.Stringer("user", user))
		} else {
			logutil.BgLogger().Info("CRUCIAL OPERATION",
				zap.Uint64("conn", vars.ConnectionID),
				zap.Int64("schemaVersion", schemaVersion),
				zap.String("cur_db", vars.CurrentDB),
				zap.String("sql", execStmt.StmtNode.Text()),
				zap.Stringer("user", user))
		}
	} else {
		logGeneralQuery(execStmt, s, false)
	}
}

func logGeneralQuery(execStmt *executor.ExecStmt, s *session, isPrepared bool) {
	vars := s.GetSessionVars()
	if vardef.ProcessGeneralLog.Load() && !vars.InRestrictedSQL {
		var query string
		if isPrepared {
			query = execStmt.OriginText()
		} else {
			query = execStmt.GetTextToLog(false)
		}

		query = executor.QueryReplacer.Replace(query)
		if vars.EnableRedactLog != errors.RedactLogEnable {
			query += redact.String(vars.EnableRedactLog, vars.PlanCacheParams.String())
		}

		fields := []zapcore.Field{
			zap.Uint64("conn", vars.ConnectionID),
			zap.String("session_alias", vars.SessionAlias),
			zap.String("user", vars.User.LoginString()),
			zap.Int64("schemaVersion", s.GetInfoSchema().SchemaMetaVersion()),
			zap.Uint64("txnStartTS", vars.TxnCtx.StartTS),
			zap.Uint64("forUpdateTS", vars.TxnCtx.GetForUpdateTS()),
			zap.Bool("isReadConsistency", vars.IsIsolation(ast.ReadCommitted)),
			zap.String("currentDB", vars.CurrentDB),
			zap.Bool("isPessimistic", vars.TxnCtx.IsPessimistic),
			zap.String("sessionTxnMode", vars.GetReadableTxnMode()),
			zap.String("sql", query),
		}
		if ot := execStmt.OriginText(); ot != execStmt.Text() {
			fields = append(fields, zap.String("originText", strconv.Quote(ot)))
		}
		logutil.GeneralLogger.Info("GENERAL_LOG", fields...)
	}
}

func (s *session) recordOnTransactionExecution(err error, counter int, duration float64, isInternal bool) {
	if s.sessionVars.TxnCtx.IsPessimistic {
		if err != nil {
			if isInternal {
				session_metrics.TransactionDurationPessimisticAbortInternal.Observe(duration)
				session_metrics.StatementPerTransactionPessimisticErrorInternal.Observe(float64(counter))
			} else {
				session_metrics.TransactionDurationPessimisticAbortGeneral.Observe(duration)
				session_metrics.StatementPerTransactionPessimisticErrorGeneral.Observe(float64(counter))
			}
		} else {
			if isInternal {
				session_metrics.TransactionDurationPessimisticCommitInternal.Observe(duration)
				session_metrics.StatementPerTransactionPessimisticOKInternal.Observe(float64(counter))
			} else {
				session_metrics.TransactionDurationPessimisticCommitGeneral.Observe(duration)
				session_metrics.StatementPerTransactionPessimisticOKGeneral.Observe(float64(counter))
			}
		}
	} else {
		if err != nil {
			if isInternal {
				session_metrics.TransactionDurationOptimisticAbortInternal.Observe(duration)
				session_metrics.StatementPerTransactionOptimisticErrorInternal.Observe(float64(counter))
			} else {
				session_metrics.TransactionDurationOptimisticAbortGeneral.Observe(duration)
				session_metrics.StatementPerTransactionOptimisticErrorGeneral.Observe(float64(counter))
			}
		} else {
			if isInternal {
				session_metrics.TransactionDurationOptimisticCommitInternal.Observe(duration)
				session_metrics.StatementPerTransactionOptimisticOKInternal.Observe(float64(counter))
			} else {
				session_metrics.TransactionDurationOptimisticCommitGeneral.Observe(duration)
				session_metrics.StatementPerTransactionOptimisticOKGeneral.Observe(float64(counter))
			}
		}
	}
}

func (s *session) checkPlacementPolicyBeforeCommit(ctx context.Context) error {
	var err error
	// Get the txnScope of the transaction we're going to commit.
	txnScope := s.GetSessionVars().TxnCtx.TxnScope
	if txnScope == "" {
		txnScope = kv.GlobalTxnScope
	}
	if txnScope != kv.GlobalTxnScope {
		is := s.GetInfoSchema().(infoschema.InfoSchema)
		deltaMap := s.GetSessionVars().TxnCtx.TableDeltaMap
		for physicalTableID := range deltaMap {
			var tableName string
			var partitionName string
			tblInfo, _, partInfo := is.FindTableByPartitionID(physicalTableID)
			if tblInfo != nil && partInfo != nil {
				tableName = tblInfo.Meta().Name.String()
				partitionName = partInfo.Name.String()
			} else {
				tblInfo, _ := is.TableByID(ctx, physicalTableID)
				tableName = tblInfo.Meta().Name.String()
			}
			bundle, ok := is.PlacementBundleByPhysicalTableID(physicalTableID)
			if !ok {
				errMsg := fmt.Sprintf("table %v doesn't have placement policies with txn_scope %v",
					tableName, txnScope)
				if len(partitionName) > 0 {
					errMsg = fmt.Sprintf("table %v's partition %v doesn't have placement policies with txn_scope %v",
						tableName, partitionName, txnScope)
				}
				err = dbterror.ErrInvalidPlacementPolicyCheck.GenWithStackByArgs(errMsg)
				break
			}
			dcLocation, ok := bundle.GetLeaderDC(placement.DCLabelKey)
			if !ok {
				errMsg := fmt.Sprintf("table %v's leader placement policy is not defined", tableName)
				if len(partitionName) > 0 {
					errMsg = fmt.Sprintf("table %v's partition %v's leader placement policy is not defined", tableName, partitionName)
				}
				err = dbterror.ErrInvalidPlacementPolicyCheck.GenWithStackByArgs(errMsg)
				break
			}
			if dcLocation != txnScope {
				errMsg := fmt.Sprintf("table %v's leader location %v is out of txn_scope %v", tableName, dcLocation, txnScope)
				if len(partitionName) > 0 {
					errMsg = fmt.Sprintf("table %v's partition %v's leader location %v is out of txn_scope %v",
						tableName, partitionName, dcLocation, txnScope)
				}
				err = dbterror.ErrInvalidPlacementPolicyCheck.GenWithStackByArgs(errMsg)
				break
			}
			// FIXME: currently we assume the physicalTableID is the partition ID. In future, we should consider the situation
			// if the physicalTableID belongs to a Table.
			partitionID := physicalTableID
			tbl, _, partitionDefInfo := is.FindTableByPartitionID(partitionID)
			if tbl != nil {
				tblInfo := tbl.Meta()
				state := tblInfo.Partition.GetStateByID(partitionID)
				if state == model.StateGlobalTxnOnly {
					err = dbterror.ErrInvalidPlacementPolicyCheck.GenWithStackByArgs(
						fmt.Sprintf("partition %s of table %s can not be written by local transactions when its placement policy is being altered",
							tblInfo.Name, partitionDefInfo.Name))
					break
				}
			}
		}
	}
	return err
}

func (s *session) SetPort(port string) {
	s.sessionVars.Port = port
}

// GetTxnWriteThroughputSLI implements the Context interface.
func (s *session) GetTxnWriteThroughputSLI() *sli.TxnWriteThroughputSLI {
	return &s.txn.writeSLI
}

// GetInfoSchema returns snapshotInfoSchema if snapshot schema is set.
// Transaction infoschema is returned if inside an explicit txn.
// Otherwise the latest infoschema is returned.
func (s *session) GetInfoSchema() infoschemactx.MetaOnlyInfoSchema {
	vars := s.GetSessionVars()
	var is infoschema.InfoSchema
	if snap, ok := vars.SnapshotInfoschema.(infoschema.InfoSchema); ok {
		logutil.BgLogger().Info("use snapshot schema", zap.Uint64("conn", vars.ConnectionID), zap.Int64("schemaVersion", snap.SchemaMetaVersion()))
		is = snap
	} else {
		vars.TxnCtxMu.Lock()
		if vars.TxnCtx != nil {
			if tmp, ok := vars.TxnCtx.InfoSchema.(infoschema.InfoSchema); ok {
				is = tmp
			}
		}
		vars.TxnCtxMu.Unlock()
	}

	if is == nil {
		is = s.infoCache.GetLatest()
	}

	// Override the infoschema if the session has temporary table.
	return temptable.AttachLocalTemporaryTableInfoSchema(s, is)
}

func (s *session) GetLatestInfoSchema() infoschemactx.MetaOnlyInfoSchema {
	is := s.infoCache.GetLatest()
	extIs := &infoschema.SessionExtendedInfoSchema{InfoSchema: is}
	return temptable.AttachLocalTemporaryTableInfoSchema(s, extIs)
}

func (s *session) GetLatestISWithoutSessExt() infoschemactx.MetaOnlyInfoSchema {
	return s.infoCache.GetLatest()
}

func (s *session) GetSQLServer() sqlsvrapi.Server {
	return s.dom.(sqlsvrapi.Server)
}

func (s *session) IsCrossKS() bool {
	return s.crossKS
}

func (s *session) GetSchemaValidator() validatorapi.Validator {
	return s.schemaValidator
}

func getSnapshotInfoSchema(s sessionctx.Context, snapshotTS uint64) (infoschema.InfoSchema, error) {
	is, err := domain.GetDomain(s).GetSnapshotInfoSchema(snapshotTS)
	if err != nil {
		return nil, err
	}
	// Set snapshot does not affect the witness of the local temporary table.
	// The session always see the latest temporary tables.
	return temptable.AttachLocalTemporaryTableInfoSchema(s, is), nil
}

func (s *session) updateTelemetryMetric(es *executor.ExecStmt) {
	if es.Ti == nil {
		return
	}
	if s.isInternal() {
		return
	}

	ti := es.Ti
	if ti.UseRecursive {
		session_metrics.TelemetryCTEUsageRecurCTE.Inc()
	} else if ti.UseNonRecursive {
		session_metrics.TelemetryCTEUsageNonRecurCTE.Inc()
	} else {
		session_metrics.TelemetryCTEUsageNotCTE.Inc()
	}

	if ti.UseIndexMerge {
		session_metrics.TelemetryIndexMerge.Inc()
	}

	if ti.UseMultiSchemaChange {
		session_metrics.TelemetryMultiSchemaChangeUsage.Inc()
	}

	if ti.UseFlashbackToCluster {
		session_metrics.TelemetryFlashbackClusterUsage.Inc()
	}

	if ti.UseExchangePartition {
		session_metrics.TelemetryExchangePartitionUsage.Inc()
	}

	if ti.PartitionTelemetry != nil {
		if ti.PartitionTelemetry.UseTablePartition {
			session_metrics.TelemetryTablePartitionUsage.Inc()
			session_metrics.TelemetryTablePartitionMaxPartitionsUsage.Add(float64(ti.PartitionTelemetry.TablePartitionMaxPartitionsNum))
		}
		if ti.PartitionTelemetry.UseTablePartitionList {
			session_metrics.TelemetryTablePartitionListUsage.Inc()
		}
		if ti.PartitionTelemetry.UseTablePartitionRange {
			session_metrics.TelemetryTablePartitionRangeUsage.Inc()
		}
		if ti.PartitionTelemetry.UseTablePartitionHash {
			session_metrics.TelemetryTablePartitionHashUsage.Inc()
		}
		if ti.PartitionTelemetry.UseTablePartitionRangeColumns {
			session_metrics.TelemetryTablePartitionRangeColumnsUsage.Inc()
		}
		if ti.PartitionTelemetry.UseTablePartitionRangeColumnsGt1 {
			session_metrics.TelemetryTablePartitionRangeColumnsGt1Usage.Inc()
		}
		if ti.PartitionTelemetry.UseTablePartitionRangeColumnsGt2 {
			session_metrics.TelemetryTablePartitionRangeColumnsGt2Usage.Inc()
		}
		if ti.PartitionTelemetry.UseTablePartitionRangeColumnsGt3 {
			session_metrics.TelemetryTablePartitionRangeColumnsGt3Usage.Inc()
		}
		if ti.PartitionTelemetry.UseTablePartitionListColumns {
			session_metrics.TelemetryTablePartitionListColumnsUsage.Inc()
		}
		if ti.PartitionTelemetry.UseCreateIntervalPartition {
			session_metrics.TelemetryTablePartitionCreateIntervalUsage.Inc()
		}
		if ti.PartitionTelemetry.UseAddIntervalPartition {
			session_metrics.TelemetryTablePartitionAddIntervalUsage.Inc()
		}
		if ti.PartitionTelemetry.UseDropIntervalPartition {
			session_metrics.TelemetryTablePartitionDropIntervalUsage.Inc()
		}
		if ti.PartitionTelemetry.UseCompactTablePartition {
			session_metrics.TelemetryTableCompactPartitionUsage.Inc()
		}
		if ti.PartitionTelemetry.UseReorganizePartition {
			session_metrics.TelemetryReorganizePartitionUsage.Inc()
		}
	}

	if ti.AccountLockTelemetry != nil {
		session_metrics.TelemetryLockUserUsage.Add(float64(ti.AccountLockTelemetry.LockUser))
		session_metrics.TelemetryUnlockUserUsage.Add(float64(ti.AccountLockTelemetry.UnlockUser))
		session_metrics.TelemetryCreateOrAlterUserUsage.Add(float64(ti.AccountLockTelemetry.CreateOrAlterUser))
	}

	if ti.UseTableLookUp.Load() && s.sessionVars.StoreBatchSize > 0 {
		session_metrics.TelemetryStoreBatchedUsage.Inc()
	}
}

// GetBuiltinFunctionUsage returns the replica of counting of builtin function usage
func (s *session) GetBuiltinFunctionUsage() map[string]uint32 {
	replica := make(map[string]uint32)
	s.functionUsageMu.RLock()
	defer s.functionUsageMu.RUnlock()
	for key, value := range s.functionUsageMu.builtinFunctionUsage {
		replica[key] = value
	}
	return replica
}

// BuiltinFunctionUsageInc increase the counting of the builtin function usage
func (s *session) BuiltinFunctionUsageInc(scalarFuncSigName string) {
	s.functionUsageMu.Lock()
	defer s.functionUsageMu.Unlock()
	s.functionUsageMu.builtinFunctionUsage.Inc(scalarFuncSigName)
}

func (s *session) GetStmtStats() *stmtstats.StatementStats {
	return s.stmtStats
}

// SetMemoryFootprintChangeHook sets the hook that is called when the memdb changes its size.
// Call this after s.txn becomes valid, since TxnInfo is initialized when the txn becomes valid.
func (s *session) SetMemoryFootprintChangeHook() {
	if s.txn.MemHookSet() {
		return
	}
	if config.GetGlobalConfig().Performance.TxnTotalSizeLimit != config.DefTxnTotalSizeLimit {
		// if the user manually specifies the config, don't involve the new memory tracker mechanism, let the old config
		// work as before.
		return
	}
	hook := func(mem uint64) {
		if s.sessionVars.MemDBFootprint == nil {
			tracker := memory.NewTracker(memory.LabelForMemDB, -1)
			tracker.AttachTo(s.sessionVars.MemTracker)
			s.sessionVars.MemDBFootprint = tracker
		}
		s.sessionVars.MemDBFootprint.ReplaceBytesUsed(int64(mem))
	}
	s.txn.SetMemoryFootprintChangeHook(hook)
}

func (s *session) EncodeStates(ctx context.Context,
	sessionStates *sessionstates.SessionStates) error {
	// Transaction status is hard to encode, so we do not support it.
	s.txn.mu.Lock()
	valid := s.txn.Valid()
	s.txn.mu.Unlock()
	if valid {
		return sessionstates.ErrCannotMigrateSession.GenWithStackByArgs("session has an active transaction")
	}
	// Data in local temporary tables is hard to encode, so we do not support it.
	// Check temporary tables here to avoid circle dependency.
	if s.sessionVars.LocalTemporaryTables != nil {
		localTempTables := s.sessionVars.LocalTemporaryTables.(*infoschema.SessionTables)
		if localTempTables.Count() > 0 {
			return sessionstates.ErrCannotMigrateSession.GenWithStackByArgs("session has local temporary tables")
		}
	}
	// The advisory locks will be released when the session is closed.
	if len(s.advisoryLocks) > 0 {
		return sessionstates.ErrCannotMigrateSession.GenWithStackByArgs("session has advisory locks")
	}
	// The TableInfo stores session ID and server ID, so the session cannot be migrated.
	if len(s.lockedTables) > 0 {
		return sessionstates.ErrCannotMigrateSession.GenWithStackByArgs("session has locked tables")
	}
	// It's insecure to migrate sandBoxMode because users can fake it.
	if s.InSandBoxMode() {
		return sessionstates.ErrCannotMigrateSession.GenWithStackByArgs("session is in sandbox mode")
	}

	if err := s.sessionVars.EncodeSessionStates(ctx, sessionStates); err != nil {
		return err
	}
	sessionStates.ResourceGroupName = s.sessionVars.ResourceGroupName

	hasRestrictVarPriv := false
	checker := privilege.GetPrivilegeManager(s)
	if checker == nil || checker.RequestDynamicVerification(s.sessionVars.ActiveRoles, "RESTRICTED_VARIABLES_ADMIN", false) {
		hasRestrictVarPriv = true
	}
	// Encode session variables. We put it here instead of SessionVars to avoid cycle import.
	sessionStates.SystemVars = make(map[string]string)
	for _, sv := range variable.GetSysVars() {
		switch {
		case sv.HasNoneScope(), !sv.HasSessionScope():
			// Hidden attribute is deprecated.
			// None-scoped variables cannot be modified.
			// Noop variables should also be migrated even if they are noop.
			continue
		case sv.ReadOnly:
			// Skip read-only variables here. We encode them into SessionStates manually.
			continue
		}
		// Get all session variables because the default values may change between versions.
		val, keep, err := s.sessionVars.GetSessionStatesSystemVar(sv.Name)
		switch {
		case err != nil:
			return err
		case !keep:
			continue
		case !hasRestrictVarPriv && sem.IsEnabled() && sem.IsInvisibleSysVar(sv.Name):
			// If the variable has a global scope, it should be the same with the global one.
			// Otherwise, it should be the same with the default value.
			defaultVal := sv.Value
			if sv.HasGlobalScope() {
				// If the session value is the same with the global one, skip it.
				if defaultVal, err = sv.GetGlobalFromHook(ctx, s.sessionVars); err != nil {
					return err
				}
			}
			if val != defaultVal {
				// Case 1: the RESTRICTED_VARIABLES_ADMIN is revoked after setting the session variable.
				// Case 2: the global variable is updated after the session is created.
				// In any case, the variable can't be set in the new session, so give up.
				return sessionstates.ErrCannotMigrateSession.GenWithStackByArgs(fmt.Sprintf("session has set invisible variable '%s'", sv.Name))
			}
		default:
			sessionStates.SystemVars[sv.Name] = val
		}
	}

	// Encode prepared statements and sql bindings.
	for _, handler := range s.sessionStatesHandlers {
		if err := handler.EncodeSessionStates(ctx, s, sessionStates); err != nil {
			return err
		}
	}
	return nil
}

func (s *session) DecodeStates(ctx context.Context,
	sessionStates *sessionstates.SessionStates) error {
	// Decode prepared statements and sql bindings.
	for _, handler := range s.sessionStatesHandlers {
		if err := handler.DecodeSessionStates(ctx, s, sessionStates); err != nil {
			return err
		}
	}

	// Decode session variables.
	names := variable.OrderByDependency(sessionStates.SystemVars)
	// Some variables must be set before others, e.g. tidb_enable_noop_functions should be before noop variables.
	for _, name := range names {
		val := sessionStates.SystemVars[name]
		// Experimental system variables may change scope, data types, or even be removed.
		// We just ignore the errors and continue.
		if err := s.sessionVars.SetSystemVar(name, val); err != nil {
			logutil.Logger(ctx).Warn("set session variable during decoding session states error",
				zap.String("name", name), zap.String("value", val), zap.Error(err))
		}
	}

	// Put resource group privilege check from sessionVars to session to avoid circular dependency.
	if sessionStates.ResourceGroupName != s.sessionVars.ResourceGroupName {
		hasPriv := true
		if vardef.EnableResourceControlStrictMode.Load() {
			checker := privilege.GetPrivilegeManager(s)
			if checker != nil {
				hasRgAdminPriv := checker.RequestDynamicVerification(s.sessionVars.ActiveRoles, "RESOURCE_GROUP_ADMIN", false)
				hasRgUserPriv := checker.RequestDynamicVerification(s.sessionVars.ActiveRoles, "RESOURCE_GROUP_USER", false)
				hasPriv = hasRgAdminPriv || hasRgUserPriv
			}
		}
		if hasPriv {
			s.sessionVars.SetResourceGroupName(sessionStates.ResourceGroupName)
		} else {
			logutil.Logger(ctx).Warn("set session states error, no privilege to set resource group, skip changing resource group",
				zap.String("source_resource_group", s.sessionVars.ResourceGroupName), zap.String("target_resource_group", sessionStates.ResourceGroupName))
		}
	}

	// Decoding session vars / prepared statements may override stmt ctx, such as warnings,
	// so we decode stmt ctx at last.
	return s.sessionVars.DecodeSessionStates(ctx, sessionStates)
}

func (s *session) setRequestSource(ctx context.Context, stmtLabel string, stmtNode ast.StmtNode) {
	if !s.isInternal() {
		if txn, _ := s.Txn(false); txn != nil && txn.Valid() {
			if txn.IsPipelined() {
				stmtLabel = "pdml"
			}
			txn.SetOption(kv.RequestSourceType, stmtLabel)
		}
		s.sessionVars.RequestSourceType = stmtLabel
		return
	}
	if source := ctx.Value(kv.RequestSourceKey); source != nil {
		requestSource := source.(kv.RequestSource)
		if requestSource.RequestSourceType != "" {
			s.sessionVars.RequestSourceType = requestSource.RequestSourceType
			return
		}
	}
	// panic in test mode in case there are requests without source in the future.
	// log warnings in production mode.
	if intest.EnableInternalCheck {
		panic("unexpected no source type context, if you see this error, " +
			"the `RequestSourceTypeKey` is missing in your context")
	}
	logutil.Logger(ctx).Warn("unexpected no source type context, if you see this warning, "+
		"the `RequestSourceTypeKey` is missing in the context",
		zap.Bool("internal", s.isInternal()),
		zap.String("sql", stmtNode.Text()))
}

// NewStmtIndexUsageCollector creates a new `*indexusage.StmtIndexUsageCollector` based on the internal session index
// usage collector
func (s *session) NewStmtIndexUsageCollector() *indexusage.StmtIndexUsageCollector {
	if s.idxUsageCollector == nil {
		return nil
	}

	return indexusage.NewStmtIndexUsageCollector(s.idxUsageCollector)
}

// usePipelinedDmlOrWarn returns the current statement can be executed as a pipelined DML.
func (s *session) usePipelinedDmlOrWarn(ctx context.Context) bool {
	if !s.sessionVars.BulkDMLEnabled {
		return false
	}
	stmtCtx := s.sessionVars.StmtCtx
	if stmtCtx == nil {
		return false
	}
	if stmtCtx.IsReadOnly {
		return false
	}
	vars := s.GetSessionVars()
	if !vars.TxnCtx.EnableMDL {
		stmtCtx.AppendWarning(
			errors.New(
				"Pipelined DML can not be used without Metadata Lock. Fallback to standard mode",
			),
		)
		return false
	}
	if (vars.BatchCommit || vars.BatchInsert || vars.BatchDelete) && vars.DMLBatchSize > 0 && vardef.EnableBatchDML.Load() {
		stmtCtx.AppendWarning(errors.New("Pipelined DML can not be used with the deprecated Batch DML. Fallback to standard mode"))
		return false
	}
	if !(stmtCtx.InInsertStmt || stmtCtx.InDeleteStmt || stmtCtx.InUpdateStmt) {
		if !stmtCtx.IsReadOnly {
			stmtCtx.AppendWarning(errors.New("Pipelined DML can only be used for auto-commit INSERT, REPLACE, UPDATE or DELETE. Fallback to standard mode"))
		}
		return false
	}
	if s.isInternal() {
		stmtCtx.AppendWarning(errors.New("Pipelined DML can not be used for internal SQL. Fallback to standard mode"))
		return false
	}
	if vars.InTxn() {
		stmtCtx.AppendWarning(errors.New("Pipelined DML can not be used in transaction. Fallback to standard mode"))
		return false
	}
	if !vars.IsAutocommit() {
		stmtCtx.AppendWarning(errors.New("Pipelined DML can only be used in autocommit mode. Fallback to standard mode"))
		return false
	}
	if s.GetSessionVars().ConstraintCheckInPlace {
		// we enforce that pipelined DML must lazily check key.
		stmtCtx.AppendWarning(
			errors.New(
				"Pipelined DML can not be used when tidb_constraint_check_in_place=ON. " +
					"Fallback to standard mode",
			),
		)
		return false
	}
	is, ok := s.GetLatestInfoSchema().(infoschema.InfoSchema)
	if !ok {
		stmtCtx.AppendWarning(errors.New("Pipelined DML failed to get latest InfoSchema. Fallback to standard mode"))
		return false
	}
	for _, t := range stmtCtx.Tables {
		// get table schema from current infoschema
		tbl, err := is.TableByName(ctx, ast.NewCIStr(t.DB), ast.NewCIStr(t.Table))
		if err != nil {
			stmtCtx.AppendWarning(errors.New("Pipelined DML failed to get table schema. Fallback to standard mode"))
			return false
		}
		if tbl.Meta().IsView() {
			stmtCtx.AppendWarning(errors.New("Pipelined DML can not be used on view. Fallback to standard mode"))
			return false
		}
		if tbl.Meta().IsSequence() {
			stmtCtx.AppendWarning(errors.New("Pipelined DML can not be used on sequence. Fallback to standard mode"))
			return false
		}
		if vars.ForeignKeyChecks && (len(tbl.Meta().ForeignKeys) > 0 || len(is.GetTableReferredForeignKeys(t.DB, t.Table)) > 0) {
			stmtCtx.AppendWarning(
				errors.New(
					"Pipelined DML can not be used on table with foreign keys when foreign_key_checks = ON. Fallback to standard mode",
				),
			)
			return false
		}
		if tbl.Meta().TempTableType != model.TempTableNone {
			stmtCtx.AppendWarning(
				errors.New(
					"Pipelined DML can not be used on temporary tables. " +
						"Fallback to standard mode",
				),
			)
			return false
		}
		if tbl.Meta().TableCacheStatusType != model.TableCacheStatusDisable {
			stmtCtx.AppendWarning(
				errors.New(
					"Pipelined DML can not be used on cached tables. " +
						"Fallback to standard mode",
				),
			)
			return false
		}
	}

	// tidb_dml_type=bulk will invalidate the config pessimistic-auto-commit.
	// The behavior is as if the config is set to false. But we generate a warning for it.
	if config.GetGlobalConfig().PessimisticTxn.PessimisticAutoCommit.Load() {
		stmtCtx.AppendWarning(
			errors.New(
				"pessimistic-auto-commit config is ignored in favor of Pipelined DML",
			),
		)
	}
	return true
}

// GetDBNames gets the sql layer database names from the session.
func GetDBNames(seVar *variable.SessionVars) []string {
	dbNames := make(map[string]struct{})
	if seVar == nil || !config.GetGlobalConfig().Status.RecordDBLabel {
		return []string{""}
	}
	if seVar.StmtCtx != nil {
		for _, t := range seVar.StmtCtx.Tables {
			dbNames[t.DB] = struct{}{}
		}
	}
	if len(dbNames) == 0 {
		dbNames[seVar.CurrentDB] = struct{}{}
	}
	ns := make([]string, 0, len(dbNames))
	for n := range dbNames {
		ns = append(ns, n)
	}
	return ns
}

// GetCursorTracker returns the internal `cursor.Tracker`
func (s *session) GetCursorTracker() cursor.Tracker {
	return s.cursorTracker
}

// GetCommitWaitGroup returns the internal `sync.WaitGroup` for async commit and secondary key lock cleanup
func (s *session) GetCommitWaitGroup() *sync.WaitGroup {
	return &s.commitWaitGroup
}

// GetDomain get domain from session.
func (s *session) GetDomain() any {
	return s.dom
}<|MERGE_RESOLUTION|>--- conflicted
+++ resolved
@@ -1845,27 +1845,6 @@
 }
 
 func (s *session) ExecuteInternal(ctx context.Context, sql string, args ...any) (rs sqlexec.RecordSet, err error) {
-	if sink := tracing.GetSink(ctx); sink == nil {
-		trace := traceevent.NewTrace()
-		ctx = tracing.WithFlightRecorder(ctx, trace)
-		defer trace.Reset(ctx)
-
-		// A developer debugging event so we can see what trace is missing!
-		if traceevent.IsEnabled(tracing.DevDebug) {
-			traceevent.TraceEvent(ctx, tracing.DevDebug, "ExecuteInternal missing trace ctx",
-				zap.String("sql", sql),
-				zap.Stack("stack"))
-			traceevent.CheckFlightRecorderDumpTrigger(ctx, "dump_trigger.suspicious_event.dev_debug", func(config *traceevent.DumpTriggerConfig) bool {
-				return config.Event.DevDebug.Type == "execute_internal_trace_missing"
-			})
-		}
-	}
-
-	rs, err = s.executeInternalImpl(ctx, sql, args...)
-	return rs, err
-}
-
-func (s *session) executeInternalImpl(ctx context.Context, sql string, args ...any) (rs sqlexec.RecordSet, err error) {
 	origin := s.sessionVars.InRestrictedSQL
 	s.sessionVars.InRestrictedSQL = true
 	defer func() {
@@ -1923,10 +1902,7 @@
 }
 
 func (s sqlRegexp) sqlRegexpDumpTriggerCheck(cfg *traceevent.DumpTriggerConfig) bool {
-<<<<<<< HEAD
-=======
 	// TODO: pre-compile the regexp to improve performance
->>>>>>> 5d6a941f
 	match, err := regexp.MatchString(cfg.UserCommand.SQLRegexp, s.regexp)
 	return err == nil && match
 }
@@ -2829,15 +2805,12 @@
 	ctx = trace.ContextWithTraceID(ctx, traceID)
 	// Store trace ID for next statement
 	se.sessionVars.PrevTraceID = traceID
-<<<<<<< HEAD
-=======
 	stmtCtx := se.sessionVars.StmtCtx
 	sqlDigest, _ := stmtCtx.SQLDigest()
 	// Make sure StmtType is filled even if succ is false.
 	if stmtCtx.StmtType == "" {
 		stmtCtx.StmtType = stmtctx.GetStmtLabel(ctx, s.GetStmtNode())
 	}
->>>>>>> 5d6a941f
 	// Emit stmt.start trace event
 	if traceevent.IsEnabled(traceevent.StmtLifecycle) {
 		fields := []zap.Field{
