--- conflicted
+++ resolved
@@ -62,10 +62,7 @@
 	"github.com/pingcap/tidb/pkg/extension/extensionimpl"
 	"github.com/pingcap/tidb/pkg/infoschema"
 	infoschemactx "github.com/pingcap/tidb/pkg/infoschema/context"
-<<<<<<< HEAD
 	"github.com/pingcap/tidb/pkg/infoschema/validatorapi"
-=======
->>>>>>> f701e5ae
 	"github.com/pingcap/tidb/pkg/keyspace"
 	"github.com/pingcap/tidb/pkg/kv"
 	"github.com/pingcap/tidb/pkg/meta"
@@ -3838,7 +3835,6 @@
 // This means the min ts reporter is not aware of it and may report a wrong min start ts.
 // In most cases you should use a session pool in domain instead.
 func createSession(store kv.Storage) (*session, error) {
-<<<<<<< HEAD
 	dom, err := domap.Get(store)
 	if err != nil {
 		return nil, err
@@ -3851,13 +3847,6 @@
 		return createSession(currKSStore)
 	}
 	dom, err := domap.Get(currKSStore)
-=======
-	return createSessionWithOpt(store, nil)
-}
-
-func createSessionWithOpt(store kv.Storage, opt *Opt) (*session, error) {
-	dom, err := domap.Get(store)
->>>>>>> f701e5ae
 	if err != nil {
 		return nil, err
 	}
