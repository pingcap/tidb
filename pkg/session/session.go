// Copyright 2015 PingCAP, Inc.
//
// Licensed under the Apache License, Version 2.0 (the "License");
// you may not use this file except in compliance with the License.
// You may obtain a copy of the License at
//
//     http://www.apache.org/licenses/LICENSE-2.0
//
// Unless required by applicable law or agreed to in writing, software
// distributed under the License is distributed on an "AS IS" BASIS,
// WITHOUT WARRANTIES OR CONDITIONS OF ANY KIND, either express or implied.
// See the License for the specific language governing permissions and
// limitations under the License.

// Copyright 2013 The ql Authors. All rights reserved.
// Use of this source code is governed by a BSD-style
// license that can be found in the LICENSES/QL-LICENSE file.

package session

import (
	"bytes"
	"context"
	"crypto/tls"
	"encoding/hex"
	"encoding/json"
	stderrs "errors"
	"fmt"
	"math"
	"math/rand"
	"runtime/pprof"
	"strconv"
	"strings"
	"sync"
	"sync/atomic"
	"time"

	"github.com/ngaut/pools"
	"github.com/pingcap/errors"
	"github.com/pingcap/failpoint"
	"github.com/pingcap/kvproto/pkg/kvrpcpb"
	"github.com/pingcap/tidb/pkg/bindinfo"
	"github.com/pingcap/tidb/pkg/config"
	"github.com/pingcap/tidb/pkg/ddl"
	"github.com/pingcap/tidb/pkg/ddl/placement"
	"github.com/pingcap/tidb/pkg/domain"
	"github.com/pingcap/tidb/pkg/domain/infosync"
	"github.com/pingcap/tidb/pkg/errno"
	"github.com/pingcap/tidb/pkg/executor"
	"github.com/pingcap/tidb/pkg/expression"
	"github.com/pingcap/tidb/pkg/extension"
	"github.com/pingcap/tidb/pkg/extension/extensionimpl"
	"github.com/pingcap/tidb/pkg/infoschema"
	infoschemactx "github.com/pingcap/tidb/pkg/infoschema/context"
	"github.com/pingcap/tidb/pkg/kv"
	"github.com/pingcap/tidb/pkg/meta"
	"github.com/pingcap/tidb/pkg/metrics"
	"github.com/pingcap/tidb/pkg/owner"
	"github.com/pingcap/tidb/pkg/param"
	"github.com/pingcap/tidb/pkg/parser"
	"github.com/pingcap/tidb/pkg/parser/ast"
	"github.com/pingcap/tidb/pkg/parser/auth"
	"github.com/pingcap/tidb/pkg/parser/charset"
	"github.com/pingcap/tidb/pkg/parser/model"
	"github.com/pingcap/tidb/pkg/parser/mysql"
	"github.com/pingcap/tidb/pkg/parser/terror"
	"github.com/pingcap/tidb/pkg/planner"
	planctx "github.com/pingcap/tidb/pkg/planner/context"
	plannercore "github.com/pingcap/tidb/pkg/planner/core"
	"github.com/pingcap/tidb/pkg/plugin"
	"github.com/pingcap/tidb/pkg/privilege"
	"github.com/pingcap/tidb/pkg/privilege/conn"
	"github.com/pingcap/tidb/pkg/privilege/privileges"
	session_metrics "github.com/pingcap/tidb/pkg/session/metrics"
	"github.com/pingcap/tidb/pkg/session/txninfo"
	"github.com/pingcap/tidb/pkg/session/types"
	"github.com/pingcap/tidb/pkg/sessionctx"
	"github.com/pingcap/tidb/pkg/sessionctx/binloginfo"
	"github.com/pingcap/tidb/pkg/sessionctx/sessionstates"
	"github.com/pingcap/tidb/pkg/sessionctx/stmtctx"
	"github.com/pingcap/tidb/pkg/sessionctx/variable"
	"github.com/pingcap/tidb/pkg/sessiontxn"
	"github.com/pingcap/tidb/pkg/statistics/handle/usage"
	"github.com/pingcap/tidb/pkg/statistics/handle/usage/indexusage"
	storeerr "github.com/pingcap/tidb/pkg/store/driver/error"
	"github.com/pingcap/tidb/pkg/store/driver/txn"
	"github.com/pingcap/tidb/pkg/store/helper"
	"github.com/pingcap/tidb/pkg/table"
	"github.com/pingcap/tidb/pkg/table/temptable"
	"github.com/pingcap/tidb/pkg/tablecodec"
	"github.com/pingcap/tidb/pkg/ttl/ttlworker"
	"github.com/pingcap/tidb/pkg/util"
	"github.com/pingcap/tidb/pkg/util/chunk"
	"github.com/pingcap/tidb/pkg/util/collate"
	"github.com/pingcap/tidb/pkg/util/dbterror"
	"github.com/pingcap/tidb/pkg/util/dbterror/plannererrors"
	"github.com/pingcap/tidb/pkg/util/execdetails"
	"github.com/pingcap/tidb/pkg/util/intest"
	"github.com/pingcap/tidb/pkg/util/kvcache"
	"github.com/pingcap/tidb/pkg/util/logutil"
	"github.com/pingcap/tidb/pkg/util/logutil/consistency"
	"github.com/pingcap/tidb/pkg/util/memory"
	"github.com/pingcap/tidb/pkg/util/sem"
	"github.com/pingcap/tidb/pkg/util/sli"
	"github.com/pingcap/tidb/pkg/util/sqlescape"
	"github.com/pingcap/tidb/pkg/util/sqlexec"
	"github.com/pingcap/tidb/pkg/util/tableutil"
	"github.com/pingcap/tidb/pkg/util/timeutil"
	"github.com/pingcap/tidb/pkg/util/topsql"
	topsqlstate "github.com/pingcap/tidb/pkg/util/topsql/state"
	"github.com/pingcap/tidb/pkg/util/topsql/stmtstats"
	"github.com/pingcap/tidb/pkg/util/tracing"
	"github.com/pingcap/tipb/go-binlog"
	tikverr "github.com/tikv/client-go/v2/error"
	tikvstore "github.com/tikv/client-go/v2/kv"
	"github.com/tikv/client-go/v2/oracle"
	tikvutil "github.com/tikv/client-go/v2/util"
	"go.uber.org/zap"
)

func init() {
	executor.CreateSession = func(ctx sessionctx.Context) (sessionctx.Context, error) {
		return CreateSession(ctx.GetStore())
	}
	executor.CloseSession = func(ctx sessionctx.Context) {
		if se, ok := ctx.(types.Session); ok {
			se.Close()
		}
	}
}

var _ types.Session = (*session)(nil)

type stmtRecord struct {
	st      sqlexec.Statement
	stmtCtx *stmtctx.StatementContext
}

// StmtHistory holds all histories of statements in a txn.
type StmtHistory struct {
	history []*stmtRecord
}

// Add appends a stmt to history list.
func (h *StmtHistory) Add(st sqlexec.Statement, stmtCtx *stmtctx.StatementContext) {
	s := &stmtRecord{
		st:      st,
		stmtCtx: stmtCtx,
	}
	h.history = append(h.history, s)
}

// Count returns the count of the history.
func (h *StmtHistory) Count() int {
	return len(h.history)
}

type session struct {
	// processInfo is used by ShowProcess(), and should be modified atomically.
	processInfo atomic.Value
	txn         LazyTxn

	mu struct {
		sync.RWMutex
		values map[fmt.Stringer]any
	}

	currentCtx  context.Context // only use for runtime.trace, Please NEVER use it.
	currentPlan plannercore.Plan

	store kv.Storage

	sessionPlanCache sessionctx.PlanCache

	sessionVars    *variable.SessionVars
	sessionManager util.SessionManager

	pctx *planContextImpl

	statsCollector *usage.SessionStatsItem
	// ddlOwnerManager is used in `select tidb_is_ddl_owner()` statement;
	ddlOwnerManager owner.Manager
	// lockedTables use to record the table locks hold by the session.
	lockedTables map[int64]model.TableLockTpInfo

	// client shared coprocessor client per session
	client kv.Client

	mppClient kv.MPPClient

	// indexUsageCollector collects index usage information.
	idxUsageCollector *indexusage.SessionIndexUsageCollector

	// allowed when tikv disk full happened.
	diskFullOpt kvrpcpb.DiskFullOpt

	// StmtStats is used to count various indicators of each SQL in this session
	// at each point in time. These data will be periodically taken away by the
	// background goroutine. The background goroutine will continue to aggregate
	// all the local data in each session, and finally report them to the remote
	// regularly.
	stmtStats *stmtstats.StatementStats

	// Used to encode and decode each type of session states.
	sessionStatesHandlers map[sessionstates.SessionStateType]sessionctx.SessionStatesHandler

	// Contains a list of sessions used to collect advisory locks.
	advisoryLocks map[string]*advisoryLock

	extensions *extension.SessionExtensions

	sandBoxMode bool
}

var parserPool = &sync.Pool{New: func() any { return parser.New() }}

// AddTableLock adds table lock to the session lock map.
func (s *session) AddTableLock(locks []model.TableLockTpInfo) {
	for _, l := range locks {
		// read only lock is session unrelated, skip it when adding lock to session.
		if l.Tp != model.TableLockReadOnly {
			s.lockedTables[l.TableID] = l
		}
	}
}

// ReleaseTableLocks releases table lock in the session lock map.
func (s *session) ReleaseTableLocks(locks []model.TableLockTpInfo) {
	for _, l := range locks {
		delete(s.lockedTables, l.TableID)
	}
}

// ReleaseTableLockByTableIDs releases table lock in the session lock map by table ID.
func (s *session) ReleaseTableLockByTableIDs(tableIDs []int64) {
	for _, tblID := range tableIDs {
		delete(s.lockedTables, tblID)
	}
}

// CheckTableLocked checks the table lock.
func (s *session) CheckTableLocked(tblID int64) (bool, model.TableLockType) {
	lt, ok := s.lockedTables[tblID]
	if !ok {
		return false, model.TableLockNone
	}
	return true, lt.Tp
}

// GetAllTableLocks gets all table locks table id and db id hold by the session.
func (s *session) GetAllTableLocks() []model.TableLockTpInfo {
	lockTpInfo := make([]model.TableLockTpInfo, 0, len(s.lockedTables))
	for _, tl := range s.lockedTables {
		lockTpInfo = append(lockTpInfo, tl)
	}
	return lockTpInfo
}

// HasLockedTables uses to check whether this session locked any tables.
// If so, the session can only visit the table which locked by self.
func (s *session) HasLockedTables() bool {
	b := len(s.lockedTables) > 0
	return b
}

// ReleaseAllTableLocks releases all table locks hold by the session.
func (s *session) ReleaseAllTableLocks() {
	s.lockedTables = make(map[int64]model.TableLockTpInfo)
}

// IsDDLOwner checks whether this session is DDL owner.
func (s *session) IsDDLOwner() bool {
	return s.ddlOwnerManager.IsOwner()
}

func (s *session) cleanRetryInfo() {
	if s.sessionVars.RetryInfo.Retrying {
		return
	}

	retryInfo := s.sessionVars.RetryInfo
	defer retryInfo.Clean()
	if len(retryInfo.DroppedPreparedStmtIDs) == 0 {
		return
	}

	planCacheEnabled := s.GetSessionVars().EnablePreparedPlanCache
	var cacheKey kvcache.Key
	var err error
	var preparedAst *ast.Prepared
	var stmtText, stmtDB string
	if planCacheEnabled {
		firstStmtID := retryInfo.DroppedPreparedStmtIDs[0]
		if preparedPointer, ok := s.sessionVars.PreparedStmts[firstStmtID]; ok {
			preparedObj, ok := preparedPointer.(*plannercore.PlanCacheStmt)
			if ok {
				preparedAst = preparedObj.PreparedAst
				stmtText, stmtDB = preparedObj.StmtText, preparedObj.StmtDB
				bindSQL, _ := bindinfo.MatchSQLBindingForPlanCache(s.pctx, preparedObj.PreparedAst.Stmt, &preparedObj.BindingInfo)
				cacheKey, err = plannercore.NewPlanCacheKey(s.sessionVars, stmtText, stmtDB, preparedAst.SchemaVersion,
					0, bindSQL, expression.ExprPushDownBlackListReloadTimeStamp.Load())
				if err != nil {
					logutil.Logger(s.currentCtx).Warn("clean cached plan failed", zap.Error(err))
					return
				}
			}
		}
	}
	for i, stmtID := range retryInfo.DroppedPreparedStmtIDs {
		if planCacheEnabled {
			if i > 0 && preparedAst != nil {
				plannercore.SetPstmtIDSchemaVersion(cacheKey, stmtText, preparedAst.SchemaVersion, s.sessionVars.IsolationReadEngines)
			}
			if !s.sessionVars.IgnorePreparedCacheCloseStmt { // keep the plan in cache
				s.GetSessionPlanCache().Delete(cacheKey)
			}
		}
		s.sessionVars.RemovePreparedStmt(stmtID)
	}
}

func (s *session) Status() uint16 {
	return s.sessionVars.Status()
}

func (s *session) LastInsertID() uint64 {
	if s.sessionVars.StmtCtx.LastInsertID > 0 {
		return s.sessionVars.StmtCtx.LastInsertID
	}
	return s.sessionVars.StmtCtx.InsertID
}

func (s *session) LastMessage() string {
	return s.sessionVars.StmtCtx.GetMessage()
}

func (s *session) AffectedRows() uint64 {
	return s.sessionVars.StmtCtx.AffectedRows()
}

func (s *session) SetClientCapability(capability uint32) {
	s.sessionVars.ClientCapability = capability
}

func (s *session) SetConnectionID(connectionID uint64) {
	s.sessionVars.ConnectionID = connectionID
}

func (s *session) SetTLSState(tlsState *tls.ConnectionState) {
	// If user is not connected via TLS, then tlsState == nil.
	if tlsState != nil {
		s.sessionVars.TLSConnectionState = tlsState
	}
}

func (s *session) SetCompressionAlgorithm(ca int) {
	s.sessionVars.CompressionAlgorithm = ca
}

func (s *session) SetCompressionLevel(level int) {
	s.sessionVars.CompressionLevel = level
}

func (s *session) SetCommandValue(command byte) {
	atomic.StoreUint32(&s.sessionVars.CommandValue, uint32(command))
}

func (s *session) SetCollation(coID int) error {
	cs, co, err := charset.GetCharsetInfoByID(coID)
	if err != nil {
		return err
	}
	// If new collations are enabled, switch to the default
	// collation if this one is not supported.
	co = collate.SubstituteMissingCollationToDefault(co)
	for _, v := range variable.SetNamesVariables {
		terror.Log(s.sessionVars.SetSystemVarWithoutValidation(v, cs))
	}
	return s.sessionVars.SetSystemVarWithoutValidation(variable.CollationConnection, co)
}

func (s *session) GetSessionPlanCache() sessionctx.PlanCache {
	// use the prepared plan cache
	if !s.GetSessionVars().EnablePreparedPlanCache && !s.GetSessionVars().EnableNonPreparedPlanCache {
		return nil
	}
	if s.sessionPlanCache == nil { // lazy construction
		s.sessionPlanCache = plannercore.NewLRUPlanCache(uint(s.GetSessionVars().SessionPlanCacheSize),
			variable.PreparedPlanCacheMemoryGuardRatio.Load(), plannercore.PreparedPlanCacheMaxMemory.Load(), s, false)
	}
	return s.sessionPlanCache
}

func (s *session) SetSessionManager(sm util.SessionManager) {
	s.sessionManager = sm
}

func (s *session) GetSessionManager() util.SessionManager {
	return s.sessionManager
}

func (s *session) UpdateColStatsUsage(predicateColumns []model.TableItemID) {
	if s.statsCollector == nil {
		return
	}
	t := time.Now()
	colMap := make(map[model.TableItemID]time.Time, len(predicateColumns))
	for _, col := range predicateColumns {
		if col.IsIndex {
			continue
		}
		colMap[col] = t
	}
	s.statsCollector.UpdateColStatsUsage(colMap)
}

// FieldList returns fields list of a table.
func (s *session) FieldList(tableName string) ([]*ast.ResultField, error) {
	is := s.GetInfoSchema().(infoschema.InfoSchema)
	dbName := model.NewCIStr(s.GetSessionVars().CurrentDB)
	tName := model.NewCIStr(tableName)
	pm := privilege.GetPrivilegeManager(s)
	if pm != nil && s.sessionVars.User != nil {
		if !pm.RequestVerification(s.sessionVars.ActiveRoles, dbName.O, tName.O, "", mysql.AllPrivMask) {
			user := s.sessionVars.User
			u := user.Username
			h := user.Hostname
			if len(user.AuthUsername) > 0 && len(user.AuthHostname) > 0 {
				u = user.AuthUsername
				h = user.AuthHostname
			}
			return nil, plannererrors.ErrTableaccessDenied.GenWithStackByArgs("SELECT", u, h, tableName)
		}
	}
	table, err := is.TableByName(dbName, tName)
	if err != nil {
		return nil, err
	}

	cols := table.Cols()
	fields := make([]*ast.ResultField, 0, len(cols))
	for _, col := range table.Cols() {
		rf := &ast.ResultField{
			ColumnAsName: col.Name,
			TableAsName:  tName,
			DBName:       dbName,
			Table:        table.Meta(),
			Column:       col.ColumnInfo,
		}
		fields = append(fields, rf)
	}
	return fields, nil
}

// TxnInfo returns a pointer to a *copy* of the internal TxnInfo, thus is *read only*
func (s *session) TxnInfo() *txninfo.TxnInfo {
	s.txn.mu.RLock()
	// Copy on read to get a snapshot, this API shouldn't be frequently called.
	txnInfo := s.txn.mu.TxnInfo
	s.txn.mu.RUnlock()

	if txnInfo.StartTS == 0 {
		return nil
	}

	processInfo := s.ShowProcess()
	if processInfo == nil {
		return nil
	}
	txnInfo.ConnectionID = processInfo.ID
	txnInfo.Username = processInfo.User
	txnInfo.CurrentDB = processInfo.DB
	txnInfo.RelatedTableIDs = make(map[int64]struct{})
	s.GetSessionVars().GetRelatedTableForMDL().Range(func(key, _ any) bool {
		txnInfo.RelatedTableIDs[key.(int64)] = struct{}{}
		return true
	})

	return &txnInfo
}

func (s *session) doCommit(ctx context.Context) error {
	if !s.txn.Valid() {
		return nil
	}

	// to avoid session set overlap the txn set.
	if s.GetDiskFullOpt() != kvrpcpb.DiskFullOpt_NotAllowedOnFull {
		s.txn.SetDiskFullOpt(s.GetDiskFullOpt())
	}

	defer func() {
		s.txn.changeToInvalid()
		s.sessionVars.SetInTxn(false)
		s.ClearDiskFullOpt()
	}()
	// check if the transaction is read-only
	if s.txn.IsReadOnly() {
		return nil
	}
	// check if the cluster is read-only
	if !s.sessionVars.InRestrictedSQL && (variable.RestrictedReadOnly.Load() || variable.VarTiDBSuperReadOnly.Load()) {
		// It is not internal SQL, and the cluster has one of RestrictedReadOnly or SuperReadOnly
		// We need to privilege check again: a privilege check occurred during planning, but we need
		// to prevent the case that a long running auto-commit statement is now trying to commit.
		pm := privilege.GetPrivilegeManager(s)
		roles := s.sessionVars.ActiveRoles
		if pm != nil && !pm.HasExplicitlyGrantedDynamicPrivilege(roles, "RESTRICTED_REPLICA_WRITER_ADMIN", false) {
			s.RollbackTxn(ctx)
			return plannererrors.ErrSQLInReadOnlyMode
		}
	}
	err := s.checkPlacementPolicyBeforeCommit()
	if err != nil {
		return err
	}
	// mockCommitError and mockGetTSErrorInRetry use to test PR #8743.
	failpoint.Inject("mockCommitError", func(val failpoint.Value) {
		if val.(bool) {
			if _, err := failpoint.Eval("tikvclient/mockCommitErrorOpt"); err == nil {
				failpoint.Return(kv.ErrTxnRetryable)
			}
		}
	})

	if s.sessionVars.BinlogClient != nil {
		prewriteValue := binloginfo.GetPrewriteValue(s, false)
		if prewriteValue != nil {
			prewriteData, err := prewriteValue.Marshal()
			if err != nil {
				return errors.Trace(err)
			}
			info := &binloginfo.BinlogInfo{
				Data: &binlog.Binlog{
					Tp:            binlog.BinlogType_Prewrite,
					PrewriteValue: prewriteData,
				},
				Client: s.sessionVars.BinlogClient,
			}
			s.txn.SetOption(kv.BinlogInfo, info)
		}
	}

	sessVars := s.GetSessionVars()
	// Get the related table or partition IDs.
	relatedPhysicalTables := sessVars.TxnCtx.TableDeltaMap
	// Get accessed temporary tables in the transaction.
	temporaryTables := sessVars.TxnCtx.TemporaryTables
	physicalTableIDs := make([]int64, 0, len(relatedPhysicalTables))
	for id := range relatedPhysicalTables {
		// Schema change on global temporary tables doesn't affect transactions.
		if _, ok := temporaryTables[id]; ok {
			continue
		}
		physicalTableIDs = append(physicalTableIDs, id)
	}
	needCheckSchema := true
	// Set this option for 2 phase commit to validate schema lease.
	if s.GetSessionVars().TxnCtx != nil {
		needCheckSchema = !s.GetSessionVars().TxnCtx.EnableMDL
	}
	s.txn.SetOption(kv.SchemaChecker, domain.NewSchemaChecker(domain.GetDomain(s), s.GetInfoSchema().SchemaMetaVersion(), physicalTableIDs, needCheckSchema))
	s.txn.SetOption(kv.InfoSchema, s.sessionVars.TxnCtx.InfoSchema)
	s.txn.SetOption(kv.CommitHook, func(info string, _ error) { s.sessionVars.LastTxnInfo = info })
	s.txn.SetOption(kv.EnableAsyncCommit, sessVars.EnableAsyncCommit)
	s.txn.SetOption(kv.Enable1PC, sessVars.Enable1PC)
	s.txn.SetOption(kv.ResourceGroupTagger, sessVars.StmtCtx.GetResourceGroupTagger())
	s.txn.SetOption(kv.ExplicitRequestSourceType, sessVars.ExplicitRequestSourceType)
	if sessVars.StmtCtx.KvExecCounter != nil {
		// Bind an interceptor for client-go to count the number of SQL executions of each TiKV.
		s.txn.SetOption(kv.RPCInterceptor, sessVars.StmtCtx.KvExecCounter.RPCInterceptor())
	}
	// priority of the sysvar is lower than `start transaction with causal consistency only`
	if val := s.txn.GetOption(kv.GuaranteeLinearizability); val == nil || val.(bool) {
		// We needn't ask the TiKV client to guarantee linearizability for auto-commit transactions
		// because the property is naturally holds:
		// We guarantee the commitTS of any transaction must not exceed the next timestamp from the TSO.
		// An auto-commit transaction fetches its startTS from the TSO so its commitTS > its startTS > the commitTS
		// of any previously committed transactions.
		s.txn.SetOption(kv.GuaranteeLinearizability,
			sessVars.TxnCtx.IsExplicit && sessVars.GuaranteeLinearizability)
	}
	if tables := sessVars.TxnCtx.TemporaryTables; len(tables) > 0 {
		s.txn.SetOption(kv.KVFilter, temporaryTableKVFilter(tables))
	}

	var txnSource uint64
	if val := s.txn.GetOption(kv.TxnSource); val != nil {
		txnSource, _ = val.(uint64)
	}
	// If the transaction is started by CDC, we need to set the CDCWriteSource option.
	if sessVars.CDCWriteSource != 0 {
		err := kv.SetCDCWriteSource(&txnSource, sessVars.CDCWriteSource)
		if err != nil {
			return errors.Trace(err)
		}

		s.txn.SetOption(kv.TxnSource, txnSource)
	}

	if tables := sessVars.TxnCtx.CachedTables; len(tables) > 0 {
		c := cachedTableRenewLease{tables: tables}
		now := time.Now()
		err := c.start(ctx)
		defer c.stop(ctx)
		sessVars.StmtCtx.WaitLockLeaseTime += time.Since(now)
		if err != nil {
			return errors.Trace(err)
		}
		s.txn.SetOption(kv.CommitTSUpperBoundCheck, c.commitTSCheck)
	}

	err = s.commitTxnWithTemporaryData(tikvutil.SetSessionID(ctx, sessVars.ConnectionID), &s.txn)
	if err != nil {
		err = s.handleAssertionFailure(ctx, err)
	}
	return err
}

type cachedTableRenewLease struct {
	tables map[int64]any
	lease  []uint64 // Lease for each visited cached tables.
	exit   chan struct{}
}

func (c *cachedTableRenewLease) start(ctx context.Context) error {
	c.exit = make(chan struct{})
	c.lease = make([]uint64, len(c.tables))
	wg := make(chan error, len(c.tables))
	ith := 0
	for _, raw := range c.tables {
		tbl := raw.(table.CachedTable)
		go tbl.WriteLockAndKeepAlive(ctx, c.exit, &c.lease[ith], wg)
		ith++
	}

	// Wait for all LockForWrite() return, this function can return.
	var err error
	for ; ith > 0; ith-- {
		tmp := <-wg
		if tmp != nil {
			err = tmp
		}
	}
	return err
}

func (c *cachedTableRenewLease) stop(_ context.Context) {
	close(c.exit)
}

func (c *cachedTableRenewLease) commitTSCheck(commitTS uint64) bool {
	for i := 0; i < len(c.lease); i++ {
		lease := atomic.LoadUint64(&c.lease[i])
		if commitTS >= lease {
			// Txn fails to commit because the write lease is expired.
			return false
		}
	}
	return true
}

// handleAssertionFailure extracts the possible underlying assertionFailed error,
// gets the corresponding MVCC history and logs it.
// If it's not an assertion failure, returns the original error.
func (s *session) handleAssertionFailure(ctx context.Context, err error) error {
	var assertionFailure *tikverr.ErrAssertionFailed
	if !stderrs.As(err, &assertionFailure) {
		return err
	}
	key := assertionFailure.Key
	newErr := kv.ErrAssertionFailed.GenWithStackByArgs(
		hex.EncodeToString(key), assertionFailure.Assertion.String(), assertionFailure.StartTs,
		assertionFailure.ExistingStartTs, assertionFailure.ExistingCommitTs,
	)

	if s.GetSessionVars().EnableRedactLog {
		return newErr
	}

	var decodeFunc func(kv.Key, *kvrpcpb.MvccGetByKeyResponse, map[string]any)
	// if it's a record key or an index key, decode it
	if infoSchema, ok := s.sessionVars.TxnCtx.InfoSchema.(infoschema.InfoSchema); ok &&
		infoSchema != nil && (tablecodec.IsRecordKey(key) || tablecodec.IsIndexKey(key)) {
		tableOrPartitionID := tablecodec.DecodeTableID(key)
		tbl, ok := infoSchema.TableByID(tableOrPartitionID)
		if !ok {
			tbl, _, _ = infoSchema.FindTableByPartitionID(tableOrPartitionID)
		}
		if tbl == nil {
			logutil.Logger(ctx).Warn("cannot find table by id", zap.Int64("tableID", tableOrPartitionID), zap.String("key", hex.EncodeToString(key)))
			return newErr
		}

		if tablecodec.IsRecordKey(key) {
			decodeFunc = consistency.DecodeRowMvccData(tbl.Meta())
		} else {
			tableInfo := tbl.Meta()
			_, indexID, _, e := tablecodec.DecodeIndexKey(key)
			if e != nil {
				logutil.Logger(ctx).Error("assertion failed but cannot decode index key", zap.Error(e))
				return newErr
			}
			var indexInfo *model.IndexInfo
			for _, idx := range tableInfo.Indices {
				if idx.ID == indexID {
					indexInfo = idx
					break
				}
			}
			if indexInfo == nil {
				return newErr
			}
			decodeFunc = consistency.DecodeIndexMvccData(indexInfo)
		}
	}
	if store, ok := s.store.(helper.Storage); ok {
		content := consistency.GetMvccByKey(store, key, decodeFunc)
		logutil.Logger(ctx).Error("assertion failed", zap.String("message", newErr.Error()), zap.String("mvcc history", content))
	}
	return newErr
}

func (s *session) commitTxnWithTemporaryData(ctx context.Context, txn kv.Transaction) error {
	sessVars := s.sessionVars
	txnTempTables := sessVars.TxnCtx.TemporaryTables
	if len(txnTempTables) == 0 {
		failpoint.Inject("mockSleepBeforeTxnCommit", func(v failpoint.Value) {
			ms := v.(int)
			time.Sleep(time.Millisecond * time.Duration(ms))
		})
		return txn.Commit(ctx)
	}

	sessionData := sessVars.TemporaryTableData
	var (
		stage           kv.StagingHandle
		localTempTables *infoschema.SessionTables
	)

	if sessVars.LocalTemporaryTables != nil {
		localTempTables = sessVars.LocalTemporaryTables.(*infoschema.SessionTables)
	} else {
		localTempTables = new(infoschema.SessionTables)
	}

	defer func() {
		// stage != kv.InvalidStagingHandle means error occurs, we need to cleanup sessionData
		if stage != kv.InvalidStagingHandle {
			sessionData.Cleanup(stage)
		}
	}()

	for tblID, tbl := range txnTempTables {
		if !tbl.GetModified() {
			continue
		}

		if tbl.GetMeta().TempTableType != model.TempTableLocal {
			continue
		}
		if _, ok := localTempTables.TableByID(tblID); !ok {
			continue
		}

		if stage == kv.InvalidStagingHandle {
			stage = sessionData.Staging()
		}

		tblPrefix := tablecodec.EncodeTablePrefix(tblID)
		endKey := tablecodec.EncodeTablePrefix(tblID + 1)

		txnMemBuffer := s.txn.GetMemBuffer()
		iter, err := txnMemBuffer.Iter(tblPrefix, endKey)
		if err != nil {
			return err
		}

		for iter.Valid() {
			key := iter.Key()
			if !bytes.HasPrefix(key, tblPrefix) {
				break
			}

			value := iter.Value()
			if len(value) == 0 {
				err = sessionData.DeleteTableKey(tblID, key)
			} else {
				err = sessionData.SetTableKey(tblID, key, iter.Value())
			}

			if err != nil {
				return err
			}

			err = iter.Next()
			if err != nil {
				return err
			}
		}
	}

	err := txn.Commit(ctx)
	if err != nil {
		return err
	}

	if stage != kv.InvalidStagingHandle {
		sessionData.Release(stage)
		stage = kv.InvalidStagingHandle
	}

	return nil
}

type temporaryTableKVFilter map[int64]tableutil.TempTable

func (m temporaryTableKVFilter) IsUnnecessaryKeyValue(key, value []byte, flags tikvstore.KeyFlags) (bool, error) {
	tid := tablecodec.DecodeTableID(key)
	if _, ok := m[tid]; ok {
		return true, nil
	}

	// This is the default filter for all tables.
	defaultFilter := txn.TiDBKVFilter{}
	return defaultFilter.IsUnnecessaryKeyValue(key, value, flags)
}

// errIsNoisy is used to filter DUPLCATE KEY errors.
// These can observed by users in INFORMATION_SCHEMA.CLIENT_ERRORS_SUMMARY_GLOBAL instead.
//
// The rationale for filtering these errors is because they are "client generated errors". i.e.
// of the errors defined in kv/error.go, these look to be clearly related to a client-inflicted issue,
// and the server is only responsible for handling the error correctly. It does not need to log.
func errIsNoisy(err error) bool {
	if kv.ErrKeyExists.Equal(err) {
		return true
	}
	if storeerr.ErrLockAcquireFailAndNoWaitSet.Equal(err) {
		return true
	}
	return false
}

func (s *session) doCommitWithRetry(ctx context.Context) error {
	defer func() {
		s.GetSessionVars().SetTxnIsolationLevelOneShotStateForNextTxn()
		s.txn.changeToInvalid()
		s.cleanRetryInfo()
		sessiontxn.GetTxnManager(s).OnTxnEnd()
	}()
	if !s.txn.Valid() {
		// If the transaction is invalid, maybe it has already been rolled back by the client.
		return nil
	}
	isInternalTxn := false
	if internal := s.txn.GetOption(kv.RequestSourceInternal); internal != nil && internal.(bool) {
		isInternalTxn = true
	}
	var err error
	txnSize := s.txn.Size()
	isPessimistic := s.txn.IsPessimistic()
	r, ctx := tracing.StartRegionEx(ctx, "session.doCommitWithRetry")
	defer r.End()

	err = s.doCommit(ctx)
	if err != nil {
		// polish the Write Conflict error message
		newErr := s.tryReplaceWriteConflictError(err)
		if newErr != nil {
			err = newErr
		}

		commitRetryLimit := s.sessionVars.RetryLimit
		if !s.sessionVars.TxnCtx.CouldRetry {
			commitRetryLimit = 0
		}
		// Don't retry in BatchInsert mode. As a counter-example, insert into t1 select * from t2,
		// BatchInsert already commit the first batch 1000 rows, then it commit 1000-2000 and retry the statement,
		// Finally t1 will have more data than t2, with no errors return to user!
		if s.isTxnRetryableError(err) && !s.sessionVars.BatchInsert && commitRetryLimit > 0 && !isPessimistic {
			logutil.Logger(ctx).Warn("sql",
				zap.String("label", s.GetSQLLabel()),
				zap.Error(err),
				zap.String("txn", s.txn.GoString()))
			// Transactions will retry 2 ~ commitRetryLimit times.
			// We make larger transactions retry less times to prevent cluster resource outage.
			txnSizeRate := float64(txnSize) / float64(kv.TxnTotalSizeLimit.Load())
			maxRetryCount := commitRetryLimit - int64(float64(commitRetryLimit-1)*txnSizeRate)
			err = s.retry(ctx, uint(maxRetryCount))
		} else if !errIsNoisy(err) {
			logutil.Logger(ctx).Warn("can not retry txn",
				zap.String("label", s.GetSQLLabel()),
				zap.Error(err),
				zap.Bool("IsBatchInsert", s.sessionVars.BatchInsert),
				zap.Bool("IsPessimistic", isPessimistic),
				zap.Bool("InRestrictedSQL", s.sessionVars.InRestrictedSQL),
				zap.Int64("tidb_retry_limit", s.sessionVars.RetryLimit),
				zap.Bool("tidb_disable_txn_auto_retry", s.sessionVars.DisableTxnAutoRetry))
		}
	}
	counter := s.sessionVars.TxnCtx.StatementCount
	duration := time.Since(s.GetSessionVars().TxnCtx.CreateTime).Seconds()
	s.recordOnTransactionExecution(err, counter, duration, isInternalTxn)

	if err != nil {
		if !errIsNoisy(err) {
			logutil.Logger(ctx).Warn("commit failed",
				zap.String("finished txn", s.txn.GoString()),
				zap.Error(err))
		}
		return err
	}
	s.updateStatsDeltaToCollector()
	return nil
}

// adds more information about the table in the error message
// precondition: oldErr is a 9007:WriteConflict Error
func (s *session) tryReplaceWriteConflictError(oldErr error) (newErr error) {
	if !kv.ErrWriteConflict.Equal(oldErr) {
		return nil
	}
	if errors.RedactLogEnabled.Load() {
		return nil
	}
	originErr := errors.Cause(oldErr)
	inErr, _ := originErr.(*errors.Error)
	args := inErr.Args()
	is := sessiontxn.GetTxnManager(s).GetTxnInfoSchema()
	if is == nil {
		return nil
	}
	newKeyTableField, ok := addTableNameInTableIDField(args[3], is)
	if ok {
		args[3] = newKeyTableField
	}
	newPrimaryKeyTableField, ok := addTableNameInTableIDField(args[5], is)
	if ok {
		args[5] = newPrimaryKeyTableField
	}
	return kv.ErrWriteConflict.FastGenByArgs(args...)
}

// precondition: is != nil
func addTableNameInTableIDField(tableIDField any, is infoschema.InfoSchema) (enhancedMsg string, done bool) {
	keyTableID, ok := tableIDField.(string)
	if !ok {
		return "", false
	}
	stringsInTableIDField := strings.Split(keyTableID, "=")
	if len(stringsInTableIDField) == 0 {
		return "", false
	}
	tableIDStr := stringsInTableIDField[len(stringsInTableIDField)-1]
	tableID, err := strconv.ParseInt(tableIDStr, 10, 64)
	if err != nil {
		return "", false
	}
	var tableName string
	tbl, ok := is.TableByID(tableID)
	if !ok {
		tableName = "unknown"
	} else {
		dbInfo, ok := infoschema.SchemaByTable(is, tbl.Meta())
		if !ok {
			tableName = "unknown." + tbl.Meta().Name.String()
		} else {
			tableName = dbInfo.Name.String() + "." + tbl.Meta().Name.String()
		}
	}
	enhancedMsg = keyTableID + ", tableName=" + tableName
	return enhancedMsg, true
}

func (s *session) updateStatsDeltaToCollector() {
	mapper := s.GetSessionVars().TxnCtx.TableDeltaMap
	if s.statsCollector != nil && mapper != nil {
		for _, item := range mapper {
			if item.TableID > 0 {
				s.statsCollector.Update(item.TableID, item.Delta, item.Count, &item.ColSize)
			}
		}
	}
}

func (s *session) CommitTxn(ctx context.Context) error {
	r, ctx := tracing.StartRegionEx(ctx, "session.CommitTxn")
	defer r.End()

	var commitDetail *tikvutil.CommitDetails
	ctx = context.WithValue(ctx, tikvutil.CommitDetailCtxKey, &commitDetail)
	err := s.doCommitWithRetry(ctx)
	if commitDetail != nil {
		s.sessionVars.StmtCtx.MergeExecDetails(nil, commitDetail)
	}

	// record the TTLInsertRows in the metric
	metrics.TTLInsertRowsCount.Add(float64(s.sessionVars.TxnCtx.InsertTTLRowsCount))

	failpoint.Inject("keepHistory", func(val failpoint.Value) {
		if val.(bool) {
			failpoint.Return(err)
		}
	})
	s.sessionVars.TxnCtx.Cleanup()
	s.sessionVars.CleanupTxnReadTSIfUsed()
	return err
}

func (s *session) RollbackTxn(ctx context.Context) {
	r, ctx := tracing.StartRegionEx(ctx, "session.RollbackTxn")
	defer r.End()

	if s.txn.Valid() {
		terror.Log(s.txn.Rollback())
	}
	if ctx.Value(inCloseSession{}) == nil {
		s.cleanRetryInfo()
	}
	s.txn.changeToInvalid()
	s.sessionVars.TxnCtx.Cleanup()
	s.sessionVars.CleanupTxnReadTSIfUsed()
	s.sessionVars.SetInTxn(false)
	sessiontxn.GetTxnManager(s).OnTxnEnd()
}

func (s *session) GetClient() kv.Client {
	return s.client
}

func (s *session) GetMPPClient() kv.MPPClient {
	return s.mppClient
}

func (s *session) String() string {
	// TODO: how to print binded context in values appropriately?
	sessVars := s.sessionVars
	data := map[string]any{
		"id":         sessVars.ConnectionID,
		"user":       sessVars.User,
		"currDBName": sessVars.CurrentDB,
		"status":     sessVars.Status(),
		"strictMode": sessVars.SQLMode.HasStrictMode(),
	}
	if s.txn.Valid() {
		// if txn is committed or rolled back, txn is nil.
		data["txn"] = s.txn.String()
	}
	if sessVars.SnapshotTS != 0 {
		data["snapshotTS"] = sessVars.SnapshotTS
	}
	if sessVars.StmtCtx.LastInsertID > 0 {
		data["lastInsertID"] = sessVars.StmtCtx.LastInsertID
	}
	if len(sessVars.PreparedStmts) > 0 {
		data["preparedStmtCount"] = len(sessVars.PreparedStmts)
	}
	b, err := json.MarshalIndent(data, "", "  ")
	terror.Log(errors.Trace(err))
	return string(b)
}

const sqlLogMaxLen = 1024

// SchemaChangedWithoutRetry is used for testing.
var SchemaChangedWithoutRetry uint32

func (s *session) GetSQLLabel() string {
	if s.sessionVars.InRestrictedSQL {
		return metrics.LblInternal
	}
	return metrics.LblGeneral
}

func (s *session) isInternal() bool {
	return s.sessionVars.InRestrictedSQL
}

func (*session) isTxnRetryableError(err error) bool {
	if atomic.LoadUint32(&SchemaChangedWithoutRetry) == 1 {
		return kv.IsTxnRetryableError(err)
	}
	return kv.IsTxnRetryableError(err) || domain.ErrInfoSchemaChanged.Equal(err)
}

func isEndTxnStmt(stmt ast.StmtNode, vars *variable.SessionVars) (bool, error) {
	switch n := stmt.(type) {
	case *ast.RollbackStmt, *ast.CommitStmt:
		return true, nil
	case *ast.ExecuteStmt:
		ps, err := plannercore.GetPreparedStmt(n, vars)
		if err != nil {
			return false, err
		}
		return isEndTxnStmt(ps.PreparedAst.Stmt, vars)
	}
	return false, nil
}

func (s *session) checkTxnAborted(stmt sqlexec.Statement) error {
	if atomic.LoadUint32(&s.GetSessionVars().TxnCtx.LockExpire) == 0 {
		return nil
	}
	// If the transaction is aborted, the following statements do not need to execute, except `commit` and `rollback`,
	// because they are used to finish the aborted transaction.
	if ok, err := isEndTxnStmt(stmt.(*executor.ExecStmt).StmtNode, s.sessionVars); err == nil && ok {
		return nil
	} else if err != nil {
		return err
	}
	return kv.ErrLockExpire
}

func (s *session) retry(ctx context.Context, maxCnt uint) (err error) {
	var retryCnt uint
	defer func() {
		s.sessionVars.RetryInfo.Retrying = false
		// retryCnt only increments on retryable error, so +1 here.
		if s.sessionVars.InRestrictedSQL {
			session_metrics.TransactionRetryInternal.Observe(float64(retryCnt + 1))
		} else {
			session_metrics.TransactionRetryGeneral.Observe(float64(retryCnt + 1))
		}
		s.sessionVars.SetInTxn(false)
		if err != nil {
			s.RollbackTxn(ctx)
		}
		s.txn.changeToInvalid()
	}()

	connID := s.sessionVars.ConnectionID
	s.sessionVars.RetryInfo.Retrying = true
	if atomic.LoadUint32(&s.sessionVars.TxnCtx.ForUpdate) == 1 {
		err = ErrForUpdateCantRetry.GenWithStackByArgs(connID)
		return err
	}

	nh := GetHistory(s)
	var schemaVersion int64
	sessVars := s.GetSessionVars()
	orgStartTS := sessVars.TxnCtx.StartTS
	label := s.GetSQLLabel()
	for {
		if err = s.PrepareTxnCtx(ctx); err != nil {
			return err
		}
		s.sessionVars.RetryInfo.ResetOffset()
		for i, sr := range nh.history {
			st := sr.st
			s.sessionVars.StmtCtx = sr.stmtCtx
			s.sessionVars.StmtCtx.CTEStorageMap = map[int]*executor.CTEStorages{}
			s.sessionVars.StmtCtx.ResetForRetry()
			s.sessionVars.PlanCacheParams.Reset()
			schemaVersion, err = st.RebuildPlan(ctx)
			if err != nil {
				return err
			}

			if retryCnt == 0 {
				// We do not have to log the query every time.
				// We print the queries at the first try only.
				sql := sqlForLog(st.GetTextToLog(false))
				if !sessVars.EnableRedactLog {
					sql += sessVars.PlanCacheParams.String()
				}
				logutil.Logger(ctx).Warn("retrying",
					zap.Int64("schemaVersion", schemaVersion),
					zap.Uint("retryCnt", retryCnt),
					zap.Int("queryNum", i),
					zap.String("sql", sql))
			} else {
				logutil.Logger(ctx).Warn("retrying",
					zap.Int64("schemaVersion", schemaVersion),
					zap.Uint("retryCnt", retryCnt),
					zap.Int("queryNum", i))
			}
			_, digest := s.sessionVars.StmtCtx.SQLDigest()
			s.txn.onStmtStart(digest.String())
			if err = sessiontxn.GetTxnManager(s).OnStmtStart(ctx, st.GetStmtNode()); err == nil {
				_, err = st.Exec(ctx)
			}
			s.txn.onStmtEnd()
			if err != nil {
				s.StmtRollback(ctx, false)
				break
			}
			s.StmtCommit(ctx)
		}
		logutil.Logger(ctx).Warn("transaction association",
			zap.Uint64("retrying txnStartTS", s.GetSessionVars().TxnCtx.StartTS),
			zap.Uint64("original txnStartTS", orgStartTS))
		failpoint.Inject("preCommitHook", func() {
			hook, ok := ctx.Value("__preCommitHook").(func())
			if ok {
				hook()
			}
		})
		if err == nil {
			err = s.doCommit(ctx)
			if err == nil {
				break
			}
		}
		if !s.isTxnRetryableError(err) {
			logutil.Logger(ctx).Warn("sql",
				zap.String("label", label),
				zap.Stringer("session", s),
				zap.Error(err))
			metrics.SessionRetryErrorCounter.WithLabelValues(label, metrics.LblUnretryable).Inc()
			return err
		}
		retryCnt++
		if retryCnt >= maxCnt {
			logutil.Logger(ctx).Warn("sql",
				zap.String("label", label),
				zap.Uint("retry reached max count", retryCnt))
			metrics.SessionRetryErrorCounter.WithLabelValues(label, metrics.LblReachMax).Inc()
			return err
		}
		logutil.Logger(ctx).Warn("sql",
			zap.String("label", label),
			zap.Error(err),
			zap.String("txn", s.txn.GoString()))
		kv.BackOff(retryCnt)
		s.txn.changeToInvalid()
		s.sessionVars.SetInTxn(false)
	}
	return err
}

func sqlForLog(sql string) string {
	if len(sql) > sqlLogMaxLen {
		sql = sql[:sqlLogMaxLen] + fmt.Sprintf("(len:%d)", len(sql))
	}
	return executor.QueryReplacer.Replace(sql)
}

type sessionPool interface {
	Get() (pools.Resource, error)
	Put(pools.Resource)
}

func (s *session) sysSessionPool() sessionPool {
	return domain.GetDomain(s).SysSessionPool()
}

func createSessionFunc(store kv.Storage) pools.Factory {
	return func() (pools.Resource, error) {
		se, err := createSession(store)
		if err != nil {
			return nil, err
		}
		err = se.sessionVars.SetSystemVar(variable.AutoCommit, "1")
		if err != nil {
			return nil, err
		}
		err = se.sessionVars.SetSystemVar(variable.MaxExecutionTime, "0")
		if err != nil {
			return nil, errors.Trace(err)
		}
		err = se.sessionVars.SetSystemVar(variable.MaxAllowedPacket, strconv.FormatUint(variable.DefMaxAllowedPacket, 10))
		if err != nil {
			return nil, errors.Trace(err)
		}
		err = se.sessionVars.SetSystemVar(variable.TiDBEnableWindowFunction, variable.BoolToOnOff(variable.DefEnableWindowFunction))
		if err != nil {
			return nil, errors.Trace(err)
		}
		err = se.sessionVars.SetSystemVar(variable.TiDBConstraintCheckInPlacePessimistic, variable.On)
		if err != nil {
			return nil, errors.Trace(err)
		}
		se.sessionVars.CommonGlobalLoaded = true
		se.sessionVars.InRestrictedSQL = true
		// Internal session uses default format to prevent memory leak problem.
		se.sessionVars.EnableChunkRPC = false
		return se, nil
	}
}

func createSessionWithDomainFunc(store kv.Storage) func(*domain.Domain) (pools.Resource, error) {
	return func(dom *domain.Domain) (pools.Resource, error) {
		se, err := CreateSessionWithDomain(store, dom)
		if err != nil {
			return nil, err
		}
		err = se.sessionVars.SetSystemVar(variable.AutoCommit, "1")
		if err != nil {
			return nil, err
		}
		err = se.sessionVars.SetSystemVar(variable.MaxExecutionTime, "0")
		if err != nil {
			return nil, errors.Trace(err)
		}
		err = se.sessionVars.SetSystemVar(variable.MaxAllowedPacket, strconv.FormatUint(variable.DefMaxAllowedPacket, 10))
		if err != nil {
			return nil, errors.Trace(err)
		}
		err = se.sessionVars.SetSystemVar(variable.TiDBConstraintCheckInPlacePessimistic, variable.On)
		if err != nil {
			return nil, errors.Trace(err)
		}
		se.sessionVars.CommonGlobalLoaded = true
		se.sessionVars.InRestrictedSQL = true
		// Internal session uses default format to prevent memory leak problem.
		se.sessionVars.EnableChunkRPC = false
		return se, nil
	}
}

func drainRecordSet(ctx context.Context, se *session, rs sqlexec.RecordSet, alloc chunk.Allocator) ([]chunk.Row, error) {
	var rows []chunk.Row
	var req *chunk.Chunk
	req = rs.NewChunk(alloc)
	for {
		err := rs.Next(ctx, req)
		if err != nil || req.NumRows() == 0 {
			return rows, err
		}
		iter := chunk.NewIterator4Chunk(req)
		for r := iter.Begin(); r != iter.End(); r = iter.Next() {
			rows = append(rows, r)
		}
		req = chunk.Renew(req, se.sessionVars.MaxChunkSize)
	}
}

// getTableValue executes restricted sql and the result is one column.
// It returns a string value.
func (s *session) getTableValue(ctx context.Context, tblName string, varName string) (string, error) {
	if ctx.Value(kv.RequestSourceKey) == nil {
		ctx = kv.WithInternalSourceType(ctx, kv.InternalTxnSysVar)
	}
	rows, fields, err := s.ExecRestrictedSQL(ctx, nil, "SELECT VARIABLE_VALUE FROM %n.%n WHERE VARIABLE_NAME=%?", mysql.SystemDB, tblName, varName)
	if err != nil {
		return "", err
	}
	if len(rows) == 0 {
		return "", errResultIsEmpty
	}
	d := rows[0].GetDatum(0, &fields[0].Column.FieldType)
	value, err := d.ToString()
	if err != nil {
		return "", err
	}
	return value, nil
}

// replaceGlobalVariablesTableValue executes restricted sql updates the variable value
// It will then notify the etcd channel that the value has changed.
func (s *session) replaceGlobalVariablesTableValue(ctx context.Context, varName, val string, updateLocal bool) error {
	ctx = kv.WithInternalSourceType(ctx, kv.InternalTxnSysVar)
	_, _, err := s.ExecRestrictedSQL(ctx, nil, `REPLACE INTO %n.%n (variable_name, variable_value) VALUES (%?, %?)`, mysql.SystemDB, mysql.GlobalVariablesTable, varName, val)
	if err != nil {
		return err
	}
	domain.GetDomain(s).NotifyUpdateSysVarCache(updateLocal)
	return err
}

// GetGlobalSysVar implements GlobalVarAccessor.GetGlobalSysVar interface.
func (s *session) GetGlobalSysVar(name string) (string, error) {
	if s.Value(sessionctx.Initing) != nil {
		// When running bootstrap or upgrade, we should not access global storage.
		return "", nil
	}

	sv := variable.GetSysVar(name)
	if sv == nil {
		// It might be a recently unregistered sysvar. We should return unknown
		// since GetSysVar is the canonical version, but we can update the cache
		// so the next request doesn't attempt to load this.
		logutil.BgLogger().Info("sysvar does not exist. sysvar cache may be stale", zap.String("name", name))
		return "", variable.ErrUnknownSystemVar.GenWithStackByArgs(name)
	}

	sysVar, err := domain.GetDomain(s).GetGlobalVar(name)
	if err != nil {
		// The sysvar exists, but there is no cache entry yet.
		// This might be because the sysvar was only recently registered.
		// In which case it is safe to return the default, but we can also
		// update the cache for the future.
		logutil.BgLogger().Info("sysvar not in cache yet. sysvar cache may be stale", zap.String("name", name))
		sysVar, err = s.getTableValue(context.TODO(), mysql.GlobalVariablesTable, name)
		if err != nil {
			return sv.Value, nil
		}
	}
	// It might have been written from an earlier TiDB version, so we should do type validation
	// See https://github.com/pingcap/tidb/issues/30255 for why we don't do full validation.
	// If validation fails, we should return the default value:
	// See: https://github.com/pingcap/tidb/pull/31566
	sysVar, err = sv.ValidateFromType(s.GetSessionVars(), sysVar, variable.ScopeGlobal)
	if err != nil {
		return sv.Value, nil
	}
	return sysVar, nil
}

// SetGlobalSysVar implements GlobalVarAccessor.SetGlobalSysVar interface.
// it is called (but skipped) when setting instance scope
func (s *session) SetGlobalSysVar(ctx context.Context, name string, value string) (err error) {
	sv := variable.GetSysVar(name)
	if sv == nil {
		return variable.ErrUnknownSystemVar.GenWithStackByArgs(name)
	}
	if value, err = sv.Validate(s.sessionVars, value, variable.ScopeGlobal); err != nil {
		return err
	}
	if err = sv.SetGlobalFromHook(ctx, s.sessionVars, value, false); err != nil {
		return err
	}
	if sv.HasInstanceScope() { // skip for INSTANCE scope
		return nil
	}
	if sv.GlobalConfigName != "" {
		domain.GetDomain(s).NotifyGlobalConfigChange(sv.GlobalConfigName, variable.OnOffToTrueFalse(value))
	}
	return s.replaceGlobalVariablesTableValue(context.TODO(), sv.Name, value, true)
}

// SetGlobalSysVarOnly updates the sysvar, but does not call the validation function or update aliases.
// This is helpful to prevent duplicate warnings being appended from aliases, or recursion.
// updateLocal indicates whether to rebuild the local SysVar Cache. This is helpful to prevent recursion.
func (s *session) SetGlobalSysVarOnly(ctx context.Context, name string, value string, updateLocal bool) (err error) {
	sv := variable.GetSysVar(name)
	if sv == nil {
		return variable.ErrUnknownSystemVar.GenWithStackByArgs(name)
	}
	if err = sv.SetGlobalFromHook(ctx, s.sessionVars, value, true); err != nil {
		return err
	}
	if sv.HasInstanceScope() { // skip for INSTANCE scope
		return nil
	}
	return s.replaceGlobalVariablesTableValue(ctx, sv.Name, value, updateLocal)
}

// SetTiDBTableValue implements GlobalVarAccessor.SetTiDBTableValue interface.
func (s *session) SetTiDBTableValue(name, value, comment string) error {
	ctx := kv.WithInternalSourceType(context.Background(), kv.InternalTxnSysVar)
	_, _, err := s.ExecRestrictedSQL(ctx, nil, `REPLACE INTO mysql.tidb (variable_name, variable_value, comment) VALUES (%?, %?, %?)`, name, value, comment)
	return err
}

// GetTiDBTableValue implements GlobalVarAccessor.GetTiDBTableValue interface.
func (s *session) GetTiDBTableValue(name string) (string, error) {
	return s.getTableValue(context.TODO(), mysql.TiDBTable, name)
}

var _ sqlexec.SQLParser = &session{}

func (s *session) ParseSQL(ctx context.Context, sql string, params ...parser.ParseParam) ([]ast.StmtNode, []error, error) {
	defer tracing.StartRegion(ctx, "ParseSQL").End()

	p := parserPool.Get().(*parser.Parser)
	defer parserPool.Put(p)

	sqlMode := s.sessionVars.SQLMode
	if s.isInternal() {
		sqlMode = mysql.DelSQLMode(sqlMode, mysql.ModeNoBackslashEscapes)
	}
	p.SetSQLMode(sqlMode)
	p.SetParserConfig(s.sessionVars.BuildParserConfig())
	tmp, warn, err := p.ParseSQL(sql, params...)
	// The []ast.StmtNode is referenced by the parser, to reuse the parser, make a copy of the result.
	res := make([]ast.StmtNode, len(tmp))
	copy(res, tmp)
	return res, warn, err
}

func (s *session) SetProcessInfo(sql string, t time.Time, command byte, maxExecutionTime uint64) {
	// If command == mysql.ComSleep, it means the SQL execution is finished. The processinfo is reset to SLEEP.
	// If the SQL finished and the session is not in transaction, the current start timestamp need to reset to 0.
	// Otherwise, it should be set to the transaction start timestamp.
	// Why not reset the transaction start timestamp to 0 when transaction committed?
	// Because the select statement and other statements need this timestamp to read data,
	// after the transaction is committed. e.g. SHOW MASTER STATUS;
	var curTxnStartTS uint64
	var curTxnCreateTime time.Time
	if command != mysql.ComSleep || s.GetSessionVars().InTxn() {
		curTxnStartTS = s.sessionVars.TxnCtx.StartTS
		curTxnCreateTime = s.sessionVars.TxnCtx.CreateTime
	}
	// Set curTxnStartTS to SnapshotTS directly when the session is trying to historic read.
	// It will avoid the session meet GC lifetime too short error.
	if s.GetSessionVars().SnapshotTS != 0 {
		curTxnStartTS = s.GetSessionVars().SnapshotTS
	}
	p := s.currentPlan
	if explain, ok := p.(*plannercore.Explain); ok && explain.Analyze && explain.TargetPlan != nil {
		p = explain.TargetPlan
	}

	pi := util.ProcessInfo{
		ID:                    s.sessionVars.ConnectionID,
		Port:                  s.sessionVars.Port,
		DB:                    s.sessionVars.CurrentDB,
		Command:               command,
		Plan:                  p,
		PlanExplainRows:       plannercore.GetExplainRowsForPlan(p),
		RuntimeStatsColl:      s.sessionVars.StmtCtx.RuntimeStatsColl,
		Time:                  t,
		State:                 s.Status(),
		Info:                  sql,
		CurTxnStartTS:         curTxnStartTS,
		CurTxnCreateTime:      curTxnCreateTime,
		StmtCtx:               s.sessionVars.StmtCtx,
		RefCountOfStmtCtx:     &s.sessionVars.RefCountOfStmtCtx,
		MemTracker:            s.sessionVars.MemTracker,
		DiskTracker:           s.sessionVars.DiskTracker,
		StatsInfo:             plannercore.GetStatsInfo,
		OOMAlarmVariablesInfo: s.getOomAlarmVariablesInfo(),
		TableIDs:              s.sessionVars.StmtCtx.TableIDs,
		IndexNames:            s.sessionVars.StmtCtx.IndexNames,
		MaxExecutionTime:      maxExecutionTime,
		RedactSQL:             s.sessionVars.EnableRedactLog,
		ResourceGroupName:     s.sessionVars.StmtCtx.ResourceGroupName,
		SessionAlias:          s.sessionVars.SessionAlias,
	}
	oldPi := s.ShowProcess()
	if p == nil {
		// Store the last valid plan when the current plan is nil.
		// This is for `explain for connection` statement has the ability to query the last valid plan.
		if oldPi != nil && oldPi.Plan != nil && len(oldPi.PlanExplainRows) > 0 {
			pi.Plan = oldPi.Plan
			pi.PlanExplainRows = oldPi.PlanExplainRows
			pi.RuntimeStatsColl = oldPi.RuntimeStatsColl
		}
	}
	// We set process info before building plan, so we extended execution time.
	if oldPi != nil && oldPi.Info == pi.Info && oldPi.Command == pi.Command {
		pi.Time = oldPi.Time
	}
	if oldPi != nil && oldPi.CurTxnStartTS != 0 && oldPi.CurTxnStartTS == pi.CurTxnStartTS {
		// Keep the last expensive txn log time, avoid print too many expensive txn logs.
		pi.ExpensiveTxnLogTime = oldPi.ExpensiveTxnLogTime
	}
	_, digest := s.sessionVars.StmtCtx.SQLDigest()
	pi.Digest = digest.String()
	// DO NOT reset the currentPlan to nil until this query finishes execution, otherwise reentrant calls
	// of SetProcessInfo would override Plan and PlanExplainRows to nil.
	if command == mysql.ComSleep {
		s.currentPlan = nil
	}
	if s.sessionVars.User != nil {
		pi.User = s.sessionVars.User.Username
		pi.Host = s.sessionVars.User.Hostname
	}
	s.processInfo.Store(&pi)
}

// UpdateProcessInfo updates the session's process info for the running statement.
func (s *session) UpdateProcessInfo() {
	pi := s.ShowProcess()
	if pi == nil || pi.CurTxnStartTS != 0 {
		return
	}
	// do not modify this two fields in place, see issue: issues/50607
	shallowCP := pi.Clone()
	// Update the current transaction start timestamp.
	shallowCP.CurTxnStartTS = s.sessionVars.TxnCtx.StartTS
	shallowCP.CurTxnCreateTime = s.sessionVars.TxnCtx.CreateTime
	s.processInfo.Store(shallowCP)
}

func (s *session) getOomAlarmVariablesInfo() util.OOMAlarmVariablesInfo {
	return util.OOMAlarmVariablesInfo{
		SessionAnalyzeVersion:         s.sessionVars.AnalyzeVersion,
		SessionEnabledRateLimitAction: s.sessionVars.EnabledRateLimitAction,
		SessionMemQuotaQuery:          s.sessionVars.MemQuotaQuery,
	}
}

func (s *session) SetDiskFullOpt(level kvrpcpb.DiskFullOpt) {
	s.diskFullOpt = level
}

func (s *session) GetDiskFullOpt() kvrpcpb.DiskFullOpt {
	return s.diskFullOpt
}

func (s *session) ClearDiskFullOpt() {
	s.diskFullOpt = kvrpcpb.DiskFullOpt_NotAllowedOnFull
}

func (s *session) ExecuteInternal(ctx context.Context, sql string, args ...any) (rs sqlexec.RecordSet, err error) {
	origin := s.sessionVars.InRestrictedSQL
	s.sessionVars.InRestrictedSQL = true
	defer func() {
		s.sessionVars.InRestrictedSQL = origin
		// Restore the goroutine label by using the original ctx after execution is finished.
		pprof.SetGoroutineLabels(ctx)
	}()

	r, ctx := tracing.StartRegionEx(ctx, "session.ExecuteInternal")
	defer r.End()
	logutil.Eventf(ctx, "execute: %s", sql)

	stmtNode, err := s.ParseWithParams(ctx, sql, args...)
	if err != nil {
		return nil, err
	}

	rs, err = s.ExecuteStmt(ctx, stmtNode)
	if err != nil {
		s.sessionVars.StmtCtx.AppendError(err)
	}
	if rs == nil {
		return nil, err
	}

	return rs, err
}

// Execute is deprecated, we can remove it as soon as plugins are migrated.
func (s *session) Execute(ctx context.Context, sql string) (recordSets []sqlexec.RecordSet, err error) {
	r, ctx := tracing.StartRegionEx(ctx, "session.Execute")
	defer r.End()
	logutil.Eventf(ctx, "execute: %s", sql)

	stmtNodes, err := s.Parse(ctx, sql)
	if err != nil {
		return nil, err
	}
	if len(stmtNodes) != 1 {
		return nil, errors.New("Execute() API doesn't support multiple statements any more")
	}

	rs, err := s.ExecuteStmt(ctx, stmtNodes[0])
	if err != nil {
		s.sessionVars.StmtCtx.AppendError(err)
	}
	if rs == nil {
		return nil, err
	}
	return []sqlexec.RecordSet{rs}, err
}

// Parse parses a query string to raw ast.StmtNode.
func (s *session) Parse(ctx context.Context, sql string) ([]ast.StmtNode, error) {
	logutil.Logger(ctx).Debug("parse", zap.String("sql", sql))
	parseStartTime := time.Now()
	stmts, warns, err := s.ParseSQL(ctx, sql, s.sessionVars.GetParseParams()...)
	if err != nil {
		s.rollbackOnError(ctx)
		err = util.SyntaxError(err)

		// Only print log message when this SQL is from the user.
		// Mute the warning for internal SQLs.
		if !s.sessionVars.InRestrictedSQL {
			if s.sessionVars.EnableRedactLog {
				logutil.Logger(ctx).Debug("parse SQL failed", zap.Error(err), zap.String("SQL", sql))
			} else {
				logutil.Logger(ctx).Warn("parse SQL failed", zap.Error(err), zap.String("SQL", sql))
			}
			s.sessionVars.StmtCtx.AppendError(err)
		}
		return nil, err
	}

	durParse := time.Since(parseStartTime)
	s.GetSessionVars().DurationParse = durParse
	isInternal := s.isInternal()
	if isInternal {
		session_metrics.SessionExecuteParseDurationInternal.Observe(durParse.Seconds())
	} else {
		session_metrics.SessionExecuteParseDurationGeneral.Observe(durParse.Seconds())
	}
	for _, warn := range warns {
		s.sessionVars.StmtCtx.AppendWarning(util.SyntaxWarn(warn))
	}
	return stmts, nil
}

// ParseWithParams parses a query string, with arguments, to raw ast.StmtNode.
// Note that it will not do escaping if no variable arguments are passed.
func (s *session) ParseWithParams(ctx context.Context, sql string, args ...any) (ast.StmtNode, error) {
	var err error
	if len(args) > 0 {
		sql, err = sqlescape.EscapeSQL(sql, args...)
		if err != nil {
			return nil, err
		}
	}

	internal := s.isInternal()

	var stmts []ast.StmtNode
	var warns []error
	parseStartTime := time.Now()
	if internal {
		// Do no respect the settings from clients, if it is for internal usage.
		// Charsets from clients may give chance injections.
		// Refer to https://stackoverflow.com/questions/5741187/sql-injection-that-gets-around-mysql-real-escape-string/12118602.
		stmts, warns, err = s.ParseSQL(ctx, sql)
	} else {
		stmts, warns, err = s.ParseSQL(ctx, sql, s.sessionVars.GetParseParams()...)
	}
	if len(stmts) != 1 && err == nil {
		err = errors.New("run multiple statements internally is not supported")
	}
	if err != nil {
		s.rollbackOnError(ctx)
		logSQL := sql[:min(500, len(sql))]
		if s.sessionVars.EnableRedactLog {
			logutil.Logger(ctx).Debug("parse SQL failed", zap.Error(err), zap.String("SQL", logSQL))
		} else {
			logutil.Logger(ctx).Warn("parse SQL failed", zap.Error(err), zap.String("SQL", logSQL))
		}
		return nil, util.SyntaxError(err)
	}
	durParse := time.Since(parseStartTime)
	if internal {
		session_metrics.SessionExecuteParseDurationInternal.Observe(durParse.Seconds())
	} else {
		session_metrics.SessionExecuteParseDurationGeneral.Observe(durParse.Seconds())
	}
	for _, warn := range warns {
		s.sessionVars.StmtCtx.AppendWarning(util.SyntaxWarn(warn))
	}
	if topsqlstate.TopSQLEnabled() {
		normalized, digest := parser.NormalizeDigest(sql)
		if digest != nil {
			// Reset the goroutine label when internal sql execute finish.
			// Specifically reset in ExecRestrictedStmt function.
			s.sessionVars.StmtCtx.IsSQLRegistered.Store(true)
			topsql.AttachAndRegisterSQLInfo(ctx, normalized, digest, s.sessionVars.InRestrictedSQL)
		}
	}
	return stmts[0], nil
}

// GetAdvisoryLock acquires an advisory lock of lockName.
// Note that a lock can be acquired multiple times by the same session,
// in which case we increment a reference count.
// Each lock needs to be held in a unique session because
// we need to be able to ROLLBACK in any arbitrary order
// in order to release the locks.
func (s *session) GetAdvisoryLock(lockName string, timeout int64) error {
	if lock, ok := s.advisoryLocks[lockName]; ok {
		lock.IncrReferences()
		return nil
	}
	sess, err := createSession(s.store)
	if err != nil {
		return err
	}
	infosync.StoreInternalSession(sess)
	lock := &advisoryLock{session: sess, ctx: context.TODO(), owner: s.ShowProcess().ID}
	err = lock.GetLock(lockName, timeout)
	if err != nil {
		return err
	}
	s.advisoryLocks[lockName] = lock
	return nil
}

// IsUsedAdvisoryLock checks if a lockName is already in use
func (s *session) IsUsedAdvisoryLock(lockName string) uint64 {
	// Same session
	if lock, ok := s.advisoryLocks[lockName]; ok {
		return lock.owner
	}

	// Check for transaction on advisory_locks table
	sess, err := createSession(s.store)
	if err != nil {
		return 0
	}
	lock := &advisoryLock{session: sess, ctx: context.TODO(), owner: s.ShowProcess().ID}
	err = lock.IsUsedLock(lockName)
	if err != nil {
		// TODO: Return actual owner pid
		// TODO: Check for mysql.ErrLockWaitTimeout and DeadLock
		return 1
	}
	return 0
}

// ReleaseAdvisoryLock releases an advisory locks held by the session.
// It returns FALSE if no lock by this name was held (by this session),
// and TRUE if a lock was held and "released".
// Note that the lock is not actually released if there are multiple
// references to the same lockName by the session, instead the reference
// count is decremented.
func (s *session) ReleaseAdvisoryLock(lockName string) (released bool) {
	if lock, ok := s.advisoryLocks[lockName]; ok {
		lock.DecrReferences()
		if lock.ReferenceCount() <= 0 {
			lock.Close()
			delete(s.advisoryLocks, lockName)
			infosync.DeleteInternalSession(lock.session)
		}
		return true
	}
	return false
}

// ReleaseAllAdvisoryLocks releases all advisory locks held by the session
// and returns a count of the locks that were released.
// The count is based on unique locks held, so multiple references
// to the same lock do not need to be accounted for.
func (s *session) ReleaseAllAdvisoryLocks() int {
	var count int
	for lockName, lock := range s.advisoryLocks {
		lock.Close()
		count += lock.ReferenceCount()
		delete(s.advisoryLocks, lockName)
		infosync.DeleteInternalSession(lock.session)
	}
	return count
}

// GetExtensions returns the `*extension.SessionExtensions` object
func (s *session) GetExtensions() *extension.SessionExtensions {
	return s.extensions
}

// SetExtensions sets the `*extension.SessionExtensions` object
func (s *session) SetExtensions(extensions *extension.SessionExtensions) {
	s.extensions = extensions
}

// InSandBoxMode indicates that this session is in sandbox mode
func (s *session) InSandBoxMode() bool {
	return s.sandBoxMode
}

// EnableSandBoxMode enable the sandbox mode.
func (s *session) EnableSandBoxMode() {
	s.sandBoxMode = true
}

// DisableSandBoxMode enable the sandbox mode.
func (s *session) DisableSandBoxMode() {
	s.sandBoxMode = false
}

// ParseWithParams4Test wrapper (s *session) ParseWithParams for test
func ParseWithParams4Test(ctx context.Context, s types.Session,
	sql string, args ...any) (ast.StmtNode, error) {
	return s.(*session).ParseWithParams(ctx, sql, args)
}

var _ sqlexec.RestrictedSQLExecutor = &session{}
var _ sqlexec.SQLExecutor = &session{}

// ExecRestrictedStmt implements RestrictedSQLExecutor interface.
func (s *session) ExecRestrictedStmt(ctx context.Context, stmtNode ast.StmtNode, opts ...sqlexec.OptionFuncAlias) (
	[]chunk.Row, []*ast.ResultField, error) {
	defer pprof.SetGoroutineLabels(ctx)
	execOption := sqlexec.GetExecOption(opts)
	var se *session
	var clean func()
	var err error
	if execOption.UseCurSession {
		se, clean, err = s.useCurrentSession(execOption)
	} else {
		se, clean, err = s.getInternalSession(execOption)
	}
	if err != nil {
		return nil, nil, err
	}
	defer clean()

	startTime := time.Now()
	metrics.SessionRestrictedSQLCounter.Inc()
	ctx = context.WithValue(ctx, execdetails.StmtExecDetailKey, &execdetails.StmtExecDetails{})
	ctx = context.WithValue(ctx, tikvutil.ExecDetailsKey, &tikvutil.ExecDetails{})
	ctx = context.WithValue(ctx, tikvutil.RUDetailsCtxKey, tikvutil.NewRUDetails())
	rs, err := se.ExecuteStmt(ctx, stmtNode)
	if err != nil {
		se.sessionVars.StmtCtx.AppendError(err)
	}
	if rs == nil {
		return nil, nil, err
	}
	defer func() {
		if closeErr := rs.Close(); closeErr != nil {
			err = closeErr
		}
	}()
	var rows []chunk.Row
	rows, err = drainRecordSet(ctx, se, rs, nil)
	if err != nil {
		return nil, nil, err
	}

	vars := se.GetSessionVars()
	for _, dbName := range GetDBNames(vars) {
		metrics.QueryDurationHistogram.WithLabelValues(metrics.LblInternal, dbName, vars.StmtCtx.ResourceGroupName).Observe(time.Since(startTime).Seconds())
	}
	return rows, rs.Fields(), err
}

// ExecRestrictedStmt4Test wrapper `(s *session) ExecRestrictedStmt` for test.
func ExecRestrictedStmt4Test(ctx context.Context, s types.Session,
	stmtNode ast.StmtNode, opts ...sqlexec.OptionFuncAlias) (
	[]chunk.Row, []*ast.ResultField, error) {
	ctx = kv.WithInternalSourceType(ctx, kv.InternalTxnOthers)
	return s.(*session).ExecRestrictedStmt(ctx, stmtNode, opts...)
}

// only set and clean session with execOption
func (s *session) useCurrentSession(execOption sqlexec.ExecOption) (*session, func(), error) {
	var err error
	orgSnapshotInfoSchema, orgSnapshotTS := s.sessionVars.SnapshotInfoschema, s.sessionVars.SnapshotTS
	if execOption.SnapshotTS != 0 {
		if err = s.sessionVars.SetSystemVar(variable.TiDBSnapshot, strconv.FormatUint(execOption.SnapshotTS, 10)); err != nil {
			return nil, nil, err
		}
		s.sessionVars.SnapshotInfoschema, err = getSnapshotInfoSchema(s, execOption.SnapshotTS)
		if err != nil {
			return nil, nil, err
		}
	}
	prevStatsVer := s.sessionVars.AnalyzeVersion
	if execOption.AnalyzeVer != 0 {
		s.sessionVars.AnalyzeVersion = execOption.AnalyzeVer
	}
	prevAnalyzeSnapshot := s.sessionVars.EnableAnalyzeSnapshot
	if execOption.AnalyzeSnapshot != nil {
		s.sessionVars.EnableAnalyzeSnapshot = *execOption.AnalyzeSnapshot
	}
	prePruneMode := s.sessionVars.PartitionPruneMode.Load()
	if len(execOption.PartitionPruneMode) > 0 {
		s.sessionVars.PartitionPruneMode.Store(execOption.PartitionPruneMode)
	}
	prevSQL := s.sessionVars.StmtCtx.OriginalSQL
	prevStmtType := s.sessionVars.StmtCtx.StmtType
	prevTables := s.sessionVars.StmtCtx.Tables
	return s, func() {
		s.sessionVars.AnalyzeVersion = prevStatsVer
		s.sessionVars.EnableAnalyzeSnapshot = prevAnalyzeSnapshot
		if err := s.sessionVars.SetSystemVar(variable.TiDBSnapshot, ""); err != nil {
			logutil.BgLogger().Error("set tidbSnapshot error", zap.Error(err))
		}
		s.sessionVars.SnapshotInfoschema = orgSnapshotInfoSchema
		s.sessionVars.SnapshotTS = orgSnapshotTS
		s.sessionVars.PartitionPruneMode.Store(prePruneMode)
		s.sessionVars.StmtCtx.OriginalSQL = prevSQL
		s.sessionVars.StmtCtx.StmtType = prevStmtType
		s.sessionVars.StmtCtx.Tables = prevTables
		s.sessionVars.MemTracker.Detach()
	}, nil
}

func (s *session) getInternalSession(execOption sqlexec.ExecOption) (*session, func(), error) {
	tmp, err := s.sysSessionPool().Get()
	if err != nil {
		return nil, nil, errors.Trace(err)
	}
	se := tmp.(*session)

	// The special session will share the `InspectionTableCache` with current session
	// if the current session in inspection mode.
	if cache := s.sessionVars.InspectionTableCache; cache != nil {
		se.sessionVars.InspectionTableCache = cache
	}
	se.sessionVars.OptimizerUseInvisibleIndexes = s.sessionVars.OptimizerUseInvisibleIndexes

	if execOption.SnapshotTS != 0 {
		if err := se.sessionVars.SetSystemVar(variable.TiDBSnapshot, strconv.FormatUint(execOption.SnapshotTS, 10)); err != nil {
			return nil, nil, err
		}
		se.sessionVars.SnapshotInfoschema, err = getSnapshotInfoSchema(s, execOption.SnapshotTS)
		if err != nil {
			return nil, nil, err
		}
	}

	prevStatsVer := se.sessionVars.AnalyzeVersion
	if execOption.AnalyzeVer != 0 {
		se.sessionVars.AnalyzeVersion = execOption.AnalyzeVer
	}

	prevAnalyzeSnapshot := se.sessionVars.EnableAnalyzeSnapshot
	if execOption.AnalyzeSnapshot != nil {
		se.sessionVars.EnableAnalyzeSnapshot = *execOption.AnalyzeSnapshot
	}

	prePruneMode := se.sessionVars.PartitionPruneMode.Load()
	if len(execOption.PartitionPruneMode) > 0 {
		se.sessionVars.PartitionPruneMode.Store(execOption.PartitionPruneMode)
	}

	return se, func() {
		se.sessionVars.AnalyzeVersion = prevStatsVer
		se.sessionVars.EnableAnalyzeSnapshot = prevAnalyzeSnapshot
		if err := se.sessionVars.SetSystemVar(variable.TiDBSnapshot, ""); err != nil {
			logutil.BgLogger().Error("set tidbSnapshot error", zap.Error(err))
		}
		se.sessionVars.SnapshotInfoschema = nil
		se.sessionVars.SnapshotTS = 0
		if !execOption.IgnoreWarning {
			if se != nil && se.GetSessionVars().StmtCtx.WarningCount() > 0 {
				warnings := se.GetSessionVars().StmtCtx.GetWarnings()
				s.GetSessionVars().StmtCtx.AppendWarnings(warnings)
			}
		}
		se.sessionVars.PartitionPruneMode.Store(prePruneMode)
		se.sessionVars.OptimizerUseInvisibleIndexes = false
		se.sessionVars.InspectionTableCache = nil
		se.sessionVars.MemTracker.Detach()
		s.sysSessionPool().Put(tmp)
	}, nil
}

func (s *session) withRestrictedSQLExecutor(ctx context.Context, opts []sqlexec.OptionFuncAlias, fn func(context.Context, *session) ([]chunk.Row, []*ast.ResultField, error)) ([]chunk.Row, []*ast.ResultField, error) {
	execOption := sqlexec.GetExecOption(opts)
	var se *session
	var clean func()
	var err error
	if execOption.UseCurSession {
		se, clean, err = s.useCurrentSession(execOption)
	} else {
		se, clean, err = s.getInternalSession(execOption)
	}
	if err != nil {
		return nil, nil, errors.Trace(err)
	}
	defer clean()
	if execOption.TrackSysProcID > 0 {
		err = execOption.TrackSysProc(execOption.TrackSysProcID, se)
		if err != nil {
			return nil, nil, errors.Trace(err)
		}
		// unTrack should be called before clean (return sys session)
		defer execOption.UnTrackSysProc(execOption.TrackSysProcID)
	}
	return fn(ctx, se)
}

func (s *session) ExecRestrictedSQL(ctx context.Context, opts []sqlexec.OptionFuncAlias, sql string, params ...any) ([]chunk.Row, []*ast.ResultField, error) {
	return s.withRestrictedSQLExecutor(ctx, opts, func(ctx context.Context, se *session) ([]chunk.Row, []*ast.ResultField, error) {
		stmt, err := se.ParseWithParams(ctx, sql, params...)
		if err != nil {
			return nil, nil, errors.Trace(err)
		}
		defer pprof.SetGoroutineLabels(ctx)
		startTime := time.Now()
		metrics.SessionRestrictedSQLCounter.Inc()
		ctx = context.WithValue(ctx, execdetails.StmtExecDetailKey, &execdetails.StmtExecDetails{})
		ctx = context.WithValue(ctx, tikvutil.ExecDetailsKey, &tikvutil.ExecDetails{})
		rs, err := se.ExecuteInternalStmt(ctx, stmt)
		if err != nil {
			se.sessionVars.StmtCtx.AppendError(err)
		}
		if rs == nil {
			return nil, nil, err
		}
		defer func() {
			if closeErr := rs.Close(); closeErr != nil {
				err = closeErr
			}
		}()
		var rows []chunk.Row
		rows, err = drainRecordSet(ctx, se, rs, nil)
		if err != nil {
			return nil, nil, err
		}

		vars := se.GetSessionVars()
		for _, dbName := range GetDBNames(vars) {
			metrics.QueryDurationHistogram.WithLabelValues(metrics.LblInternal, dbName, vars.StmtCtx.ResourceGroupName).Observe(time.Since(startTime).Seconds())
		}
		return rows, rs.Fields(), err
	})
}

// ExecuteInternalStmt execute internal stmt
func (s *session) ExecuteInternalStmt(ctx context.Context, stmtNode ast.StmtNode) (sqlexec.RecordSet, error) {
	origin := s.sessionVars.InRestrictedSQL
	s.sessionVars.InRestrictedSQL = true
	defer func() {
		s.sessionVars.InRestrictedSQL = origin
		// Restore the goroutine label by using the original ctx after execution is finished.
		pprof.SetGoroutineLabels(ctx)
	}()
	return s.ExecuteStmt(ctx, stmtNode)
}

func (s *session) ExecuteStmt(ctx context.Context, stmtNode ast.StmtNode) (sqlexec.RecordSet, error) {
	r, ctx := tracing.StartRegionEx(ctx, "session.ExecuteStmt")
	defer r.End()

	if err := s.PrepareTxnCtx(ctx); err != nil {
		return nil, err
	}
	if err := s.loadCommonGlobalVariablesIfNeeded(); err != nil {
		return nil, err
	}

	sessVars := s.sessionVars
	sessVars.StartTime = time.Now()

	// Some executions are done in compile stage, so we reset them before compile.
	if err := executor.ResetContextOfStmt(s, stmtNode); err != nil {
		return nil, err
	}
	if execStmt, ok := stmtNode.(*ast.ExecuteStmt); ok {
		if binParam, ok := execStmt.BinaryArgs.([]param.BinaryParam); ok {
			args, err := param.ExecArgs(s.GetSessionVars().StmtCtx.TypeCtx(), binParam)
			if err != nil {
				return nil, err
			}
			execStmt.BinaryArgs = args
		}
	}

	normalizedSQL, digest := s.sessionVars.StmtCtx.SQLDigest()
	cmdByte := byte(atomic.LoadUint32(&s.GetSessionVars().CommandValue))
	if topsqlstate.TopSQLEnabled() {
		s.sessionVars.StmtCtx.IsSQLRegistered.Store(true)
		ctx = topsql.AttachAndRegisterSQLInfo(ctx, normalizedSQL, digest, s.sessionVars.InRestrictedSQL)
	}
	if sessVars.InPlanReplayer {
		sessVars.StmtCtx.EnableOptimizerDebugTrace = true
	} else if dom := domain.GetDomain(s); dom != nil && !sessVars.InRestrictedSQL {
		// This is the earliest place we can get the SQL digest for this execution.
		// If we find this digest is registered for PLAN REPLAYER CAPTURE, we need to enable optimizer debug trace no matter
		// the plan digest will be matched or not.
		if planReplayerHandle := dom.GetPlanReplayerHandle(); planReplayerHandle != nil {
			tasks := planReplayerHandle.GetTasks()
			for _, task := range tasks {
				if task.SQLDigest == digest.String() {
					sessVars.StmtCtx.EnableOptimizerDebugTrace = true
				}
			}
		}
	}
	if sessVars.StmtCtx.EnableOptimizerDebugTrace {
		plannercore.DebugTraceReceivedCommand(s.pctx, cmdByte, stmtNode)
	}

	if err := s.validateStatementInTxn(stmtNode); err != nil {
		return nil, err
	}

	if err := s.validateStatementReadOnlyInStaleness(stmtNode); err != nil {
		return nil, err
	}

	// Uncorrelated subqueries will execute once when building plan, so we reset process info before building plan.
	s.currentPlan = nil // reset current plan
	s.SetProcessInfo(stmtNode.Text(), time.Now(), cmdByte, 0)
	s.txn.onStmtStart(digest.String())
	defer sessiontxn.GetTxnManager(s).OnStmtEnd()
	defer s.txn.onStmtEnd()

	if err := s.onTxnManagerStmtStartOrRetry(ctx, stmtNode); err != nil {
		return nil, err
	}

	failpoint.Inject("mockStmtSlow", func(val failpoint.Value) {
		if strings.Contains(stmtNode.Text(), "/* sleep */") {
			v, _ := val.(int)
			time.Sleep(time.Duration(v) * time.Millisecond)
		}
	})

	var stmtLabel string
	if execStmt, ok := stmtNode.(*ast.ExecuteStmt); ok {
		prepareStmt, err := plannercore.GetPreparedStmt(execStmt, s.sessionVars)
		if err == nil && prepareStmt.PreparedAst != nil {
			stmtLabel = ast.GetStmtLabel(prepareStmt.PreparedAst.Stmt)
		}
	}
	if stmtLabel == "" {
		stmtLabel = ast.GetStmtLabel(stmtNode)
	}
	s.setRequestSource(ctx, stmtLabel, stmtNode)

	// Transform abstract syntax tree to a physical plan(stored in executor.ExecStmt).
	compiler := executor.Compiler{Ctx: s}
	stmt, err := compiler.Compile(ctx, stmtNode)
	// check if resource group hint is valid, can't do this in planner.Optimize because we can access
	// infoschema there.
	if sessVars.StmtCtx.ResourceGroupName != sessVars.ResourceGroupName {
		// if target resource group doesn't exist, fallback to the origin resource group.
		if _, ok := domain.GetDomain(s).InfoSchema().ResourceGroupByName(model.NewCIStr(sessVars.StmtCtx.ResourceGroupName)); !ok {
			logutil.Logger(ctx).Warn("Unknown resource group from hint", zap.String("name", sessVars.StmtCtx.ResourceGroupName))
			sessVars.StmtCtx.ResourceGroupName = sessVars.ResourceGroupName
			if txn, err := s.Txn(false); err == nil && txn != nil && txn.Valid() {
				kv.SetTxnResourceGroup(txn, sessVars.ResourceGroupName)
			}
		}
	}
	if err != nil {
		s.rollbackOnError(ctx)

		// Only print log message when this SQL is from the user.
		// Mute the warning for internal SQLs.
		if !s.sessionVars.InRestrictedSQL {
			if !variable.ErrUnknownSystemVar.Equal(err) {
				sql := stmtNode.Text()
				if s.sessionVars.EnableRedactLog {
					sql = parser.Normalize(sql)
				}
				logutil.Logger(ctx).Warn("compile SQL failed", zap.Error(err),
					zap.String("SQL", sql))
			}
		}
		return nil, err
	}

	durCompile := time.Since(s.sessionVars.StartTime)
	s.GetSessionVars().DurationCompile = durCompile
	if s.isInternal() {
		session_metrics.SessionExecuteCompileDurationInternal.Observe(durCompile.Seconds())
	} else {
		session_metrics.SessionExecuteCompileDurationGeneral.Observe(durCompile.Seconds())
	}
	s.currentPlan = stmt.Plan
	if execStmt, ok := stmtNode.(*ast.ExecuteStmt); ok {
		if execStmt.Name == "" {
			// for exec-stmt on bin-protocol, ignore the plan detail in `show process` to gain performance benefits.
			s.currentPlan = nil
		}
	}

	// Execute the physical plan.
	logStmt(stmt, s)

	var recordSet sqlexec.RecordSet
	if stmt.PsStmt != nil { // point plan short path
		recordSet, err = stmt.PointGet(ctx)
		s.txn.changeToInvalid()
	} else {
		recordSet, err = runStmt(ctx, s, stmt)
	}

	// Observe the resource group query total counter if the resource control is enabled and the
	// current session is attached with a resource group.
	resourceGroupName := s.GetSessionVars().StmtCtx.ResourceGroupName
	if len(resourceGroupName) > 0 {
		metrics.ResourceGroupQueryTotalCounter.WithLabelValues(resourceGroupName, resourceGroupName).Inc()
	}

	if err != nil {
		if !errIsNoisy(err) {
			logutil.Logger(ctx).Warn("run statement failed",
				zap.Int64("schemaVersion", s.GetInfoSchema().SchemaMetaVersion()),
				zap.Error(err),
				zap.String("session", s.String()))
		}
		return recordSet, err
	}
	return recordSet, nil
}

func (s *session) onTxnManagerStmtStartOrRetry(ctx context.Context, node ast.StmtNode) error {
	if s.sessionVars.RetryInfo.Retrying {
		return sessiontxn.GetTxnManager(s).OnStmtRetry(ctx)
	}
	return sessiontxn.GetTxnManager(s).OnStmtStart(ctx, node)
}

func (s *session) validateStatementInTxn(stmtNode ast.StmtNode) error {
	vars := s.GetSessionVars()
	if _, ok := stmtNode.(*ast.ImportIntoStmt); ok && vars.InTxn() {
		return errors.New("cannot run IMPORT INTO in explicit transaction")
	}
	return nil
}

func (s *session) validateStatementReadOnlyInStaleness(stmtNode ast.StmtNode) error {
	vars := s.GetSessionVars()
	if !vars.TxnCtx.IsStaleness && vars.TxnReadTS.PeakTxnReadTS() == 0 && !vars.EnableExternalTSRead || vars.InRestrictedSQL {
		return nil
	}
	errMsg := "only support read-only statement during read-only staleness transactions"
	node := stmtNode.(ast.Node)
	switch v := node.(type) {
	case *ast.SplitRegionStmt:
		return nil
	case *ast.SelectStmt:
		// select lock statement needs start a transaction which will be conflict to stale read,
		// we forbid select lock statement in stale read for now.
		if v.LockInfo != nil {
			return errors.New("select lock hasn't been supported in stale read yet")
		}
		if !planner.IsReadOnly(stmtNode, vars) {
			return errors.New(errMsg)
		}
		return nil
	case *ast.ExplainStmt, *ast.DoStmt, *ast.ShowStmt, *ast.SetOprStmt, *ast.ExecuteStmt, *ast.SetOprSelectList:
		if !planner.IsReadOnly(stmtNode, vars) {
			return errors.New(errMsg)
		}
		return nil
	default:
	}
	// covered DeleteStmt/InsertStmt/UpdateStmt/CallStmt/LoadDataStmt
	if _, ok := stmtNode.(ast.DMLNode); ok {
		return errors.New(errMsg)
	}
	return nil
}

// fileTransInConnKeys contains the keys of queries that will be handled by handleFileTransInConn.
var fileTransInConnKeys = []fmt.Stringer{
	executor.LoadDataVarKey,
	executor.LoadStatsVarKey,
	executor.IndexAdviseVarKey,
	executor.PlanReplayerLoadVarKey,
}

func (s *session) hasFileTransInConn() bool {
	s.mu.RLock()
	defer s.mu.RUnlock()

	for _, k := range fileTransInConnKeys {
		v := s.mu.values[k]
		if v != nil {
			return true
		}
	}
	return false
}

// runStmt executes the sqlexec.Statement and commit or rollback the current transaction.
func runStmt(ctx context.Context, se *session, s sqlexec.Statement) (rs sqlexec.RecordSet, err error) {
	failpoint.Inject("assertTxnManagerInRunStmt", func() {
		sessiontxn.RecordAssert(se, "assertTxnManagerInRunStmt", true)
		if stmt, ok := s.(*executor.ExecStmt); ok {
			sessiontxn.AssertTxnManagerInfoSchema(se, stmt.InfoSchema)
		}
	})

	r, ctx := tracing.StartRegionEx(ctx, "session.runStmt")
	defer r.End()
	if r.Span != nil {
		r.Span.LogKV("sql", s.OriginText())
	}

	se.SetValue(sessionctx.QueryString, s.OriginText())
	if _, ok := s.(*executor.ExecStmt).StmtNode.(ast.DDLNode); ok {
		se.SetValue(sessionctx.LastExecuteDDL, true)
	} else {
		se.ClearValue(sessionctx.LastExecuteDDL)
	}

	sessVars := se.sessionVars

	// Save origTxnCtx here to avoid it reset in the transaction retry.
	origTxnCtx := sessVars.TxnCtx
	err = se.checkTxnAborted(s)
	if err != nil {
		return nil, err
	}
	if sessVars.TxnCtx.CouldRetry && !s.IsReadOnly(sessVars) {
		// Only when the txn is could retry and the statement is not read only, need to do stmt-count-limit check,
		// otherwise, the stmt won't be add into stmt history, and also don't need check.
		// About `stmt-count-limit`, see more in https://docs.pingcap.com/tidb/stable/tidb-configuration-file#stmt-count-limit
		if err := checkStmtLimit(ctx, se, false); err != nil {
			return nil, err
		}
	}

	rs, err = s.Exec(ctx)
	sessVars.TxnCtx.StatementCount++
	if rs != nil {
		if se.GetSessionVars().StmtCtx.IsExplainAnalyzeDML {
			if !sessVars.InTxn() {
				se.StmtCommit(ctx)
				if err := se.CommitTxn(ctx); err != nil {
					return nil, err
				}
			}
		}
		return &execStmtResult{
			RecordSet: rs,
			sql:       s,
			se:        se,
		}, err
	}

	err = finishStmt(ctx, se, err, s)
	if se.hasFileTransInConn() {
		// The query will be handled later in handleFileTransInConn,
		// then should call the ExecStmt.FinishExecuteStmt to finish this statement.
		se.SetValue(ExecStmtVarKey, s.(*executor.ExecStmt))
	} else {
		// If it is not a select statement or special query, we record its slow log here,
		// then it could include the transaction commit time.
		s.(*executor.ExecStmt).FinishExecuteStmt(origTxnCtx.StartTS, err, false)
	}
	return nil, err
}

// ExecStmtVarKeyType is a dummy type to avoid naming collision in context.
type ExecStmtVarKeyType int

// String defines a Stringer function for debugging and pretty printing.
func (ExecStmtVarKeyType) String() string {
	return "exec_stmt_var_key"
}

// ExecStmtVarKey is a variable key for ExecStmt.
const ExecStmtVarKey ExecStmtVarKeyType = 0

// execStmtResult is the return value of ExecuteStmt and it implements the sqlexec.RecordSet interface.
// Why we need a struct to wrap a RecordSet and provide another RecordSet?
// This is because there are so many session state related things that definitely not belongs to the original
// RecordSet, so this struct exists and RecordSet.Close() is overrided handle that.
type execStmtResult struct {
	sqlexec.RecordSet
	se     *session
	sql    sqlexec.Statement
	once   sync.Once
	closed bool
}

func (rs *execStmtResult) Finish() error {
	var err error
	rs.once.Do(func() {
		var err1 error
		if f, ok := rs.RecordSet.(interface{ Finish() error }); ok {
			err1 = f.Finish()
		}
		err2 := finishStmt(context.Background(), rs.se, err, rs.sql)
		err = stderrs.Join(err1, err2)
	})
	return err
}

func (rs *execStmtResult) Close() error {
	if rs.closed {
		return nil
	}
	err1 := rs.Finish()
	err2 := rs.RecordSet.Close()
	rs.closed = true
	return stderrs.Join(err1, err2)
}

// rollbackOnError makes sure the next statement starts a new transaction with the latest InfoSchema.
func (s *session) rollbackOnError(ctx context.Context) {
	if !s.sessionVars.InTxn() {
		s.RollbackTxn(ctx)
	}
}

// PrepareStmt is used for executing prepare statement in binary protocol
func (s *session) PrepareStmt(sql string) (stmtID uint32, paramCount int, fields []*ast.ResultField, err error) {
	defer func() {
		if s.sessionVars.StmtCtx != nil {
			s.sessionVars.StmtCtx.DetachMemDiskTracker()
		}
	}()
	if s.sessionVars.TxnCtx.InfoSchema == nil {
		// We don't need to create a transaction for prepare statement, just get information schema will do.
		s.sessionVars.TxnCtx.InfoSchema = domain.GetDomain(s).InfoSchema()
	}
	err = s.loadCommonGlobalVariablesIfNeeded()
	if err != nil {
		return
	}

	ctx := context.Background()
	// NewPrepareExec may need startTS to build the executor, for example prepare statement has subquery in int.
	// So we have to call PrepareTxnCtx here.
	if err = s.PrepareTxnCtx(ctx); err != nil {
		return
	}

	prepareStmt := &ast.PrepareStmt{SQLText: sql}
	if err = s.onTxnManagerStmtStartOrRetry(ctx, prepareStmt); err != nil {
		return
	}

	if err = sessiontxn.GetTxnManager(s).AdviseWarmup(); err != nil {
		return
	}
	prepareExec := executor.NewPrepareExec(s, sql)
	err = prepareExec.Next(ctx, nil)
	// Rollback even if err is nil.
	s.rollbackOnError(ctx)

	if err != nil {
		return
	}
	return prepareExec.ID, prepareExec.ParamCount, prepareExec.Fields, nil
}

// ExecutePreparedStmt executes a prepared statement.
func (s *session) ExecutePreparedStmt(ctx context.Context, stmtID uint32, params []expression.Expression) (sqlexec.RecordSet, error) {
	prepStmt, err := s.sessionVars.GetPreparedStmtByID(stmtID)
	if err != nil {
		err = plannererrors.ErrStmtNotFound
		logutil.Logger(ctx).Error("prepared statement not found", zap.Uint32("stmtID", stmtID))
		return nil, err
	}
	stmt, ok := prepStmt.(*plannercore.PlanCacheStmt)
	if !ok {
		return nil, errors.Errorf("invalid PlanCacheStmt type")
	}
	execStmt := &ast.ExecuteStmt{
		BinaryArgs: params,
		PrepStmt:   stmt,
	}
	return s.ExecuteStmt(ctx, execStmt)
}

func (s *session) DropPreparedStmt(stmtID uint32) error {
	vars := s.sessionVars
	if _, ok := vars.PreparedStmts[stmtID]; !ok {
		return plannererrors.ErrStmtNotFound
	}
	vars.RetryInfo.DroppedPreparedStmtIDs = append(vars.RetryInfo.DroppedPreparedStmtIDs, stmtID)
	return nil
}

func (s *session) Txn(active bool) (kv.Transaction, error) {
	if !active {
		return &s.txn, nil
	}
	_, err := sessiontxn.GetTxnManager(s).ActivateTxn()
	s.SetMemoryFootprintChangeHook()
	return &s.txn, err
}

func (s *session) SetValue(key fmt.Stringer, value any) {
	s.mu.Lock()
	s.mu.values[key] = value
	s.mu.Unlock()
}

func (s *session) Value(key fmt.Stringer) any {
	s.mu.RLock()
	value := s.mu.values[key]
	s.mu.RUnlock()
	return value
}

func (s *session) ClearValue(key fmt.Stringer) {
	s.mu.Lock()
	delete(s.mu.values, key)
	s.mu.Unlock()
}

type inCloseSession struct{}

// Close function does some clean work when session end.
// Close should release the table locks which hold by the session.
func (s *session) Close() {
	// TODO: do clean table locks when session exited without execute Close.
	// TODO: do clean table locks when tidb-server was `kill -9`.
	if s.HasLockedTables() && config.TableLockEnabled() {
		if ds := config.TableLockDelayClean(); ds > 0 {
			time.Sleep(time.Duration(ds) * time.Millisecond)
		}
		lockedTables := s.GetAllTableLocks()
		err := domain.GetDomain(s).DDL().UnlockTables(s, lockedTables)
		if err != nil {
			logutil.BgLogger().Error("release table lock failed", zap.Uint64("conn", s.sessionVars.ConnectionID))
		}
	}
	s.ReleaseAllAdvisoryLocks()
	if s.statsCollector != nil {
		s.statsCollector.Delete()
	}
	if s.idxUsageCollector != nil {
		s.idxUsageCollector.Flush()
	}
	bindValue := s.Value(bindinfo.SessionBindInfoKeyType)
	if bindValue != nil {
		bindValue.(bindinfo.SessionBindingHandle).Close()
	}
	ctx := context.WithValue(context.TODO(), inCloseSession{}, struct{}{})
	s.RollbackTxn(ctx)
	if s.sessionVars != nil {
		s.sessionVars.WithdrawAllPreparedStmt()
	}
	if s.stmtStats != nil {
		s.stmtStats.SetFinished()
	}
	s.ClearDiskFullOpt()
	if s.sessionPlanCache != nil {
		s.sessionPlanCache.Close()
	}
}

// GetSessionVars implements the context.Context interface.
func (s *session) GetSessionVars() *variable.SessionVars {
	return s.sessionVars
}

// GetPlanCtx returns the PlanContext.
func (s *session) GetPlanCtx() planctx.PlanContext {
	return s.pctx
}

func (s *session) AuthPluginForUser(user *auth.UserIdentity) (string, error) {
	pm := privilege.GetPrivilegeManager(s)
	authplugin, err := pm.GetAuthPluginForConnection(user.Username, user.Hostname)
	if err != nil {
		return "", err
	}
	return authplugin, nil
}

// Auth validates a user using an authentication string and salt.
// If the password fails, it will keep trying other users until exhausted.
// This means it can not be refactored to use MatchIdentity yet.
func (s *session) Auth(user *auth.UserIdentity, authentication, salt []byte, authConn conn.AuthConn) error {
	hasPassword := "YES"
	if len(authentication) == 0 {
		hasPassword = "NO"
	}
	pm := privilege.GetPrivilegeManager(s)
	authUser, err := s.MatchIdentity(user.Username, user.Hostname)
	if err != nil {
		return privileges.ErrAccessDenied.FastGenByArgs(user.Username, user.Hostname, hasPassword)
	}
	// Check whether continuous login failure is enabled to lock the account.
	// If enabled, determine whether to unlock the account and notify TiDB to update the cache.
	enableAutoLock := pm.IsAccountAutoLockEnabled(authUser.Username, authUser.Hostname)
	if enableAutoLock {
		err = failedLoginTrackingBegin(s)
		if err != nil {
			return err
		}
		lockStatusChanged, err := verifyAccountAutoLock(s, authUser.Username, authUser.Hostname)
		if err != nil {
			rollbackErr := failedLoginTrackingRollback(s)
			if rollbackErr != nil {
				return rollbackErr
			}
			return err
		}
		err = failedLoginTrackingCommit(s)
		if err != nil {
			rollbackErr := failedLoginTrackingRollback(s)
			if rollbackErr != nil {
				return rollbackErr
			}
			return err
		}
		if lockStatusChanged {
			// Notification auto unlock.
			err = domain.GetDomain(s).NotifyUpdatePrivilege()
			if err != nil {
				return err
			}
		}
	}

	info, err := pm.ConnectionVerification(user, authUser.Username, authUser.Hostname, authentication, salt, s.sessionVars, authConn)
	if err != nil {
		if info.FailedDueToWrongPassword {
			// when user enables the account locking function for consecutive login failures,
			// the system updates the login failure count and determines whether to lock the account when authentication fails.
			if enableAutoLock {
				err := failedLoginTrackingBegin(s)
				if err != nil {
					return err
				}
				lockStatusChanged, passwordLocking, trackingErr := authFailedTracking(s, authUser.Username, authUser.Hostname)
				if trackingErr != nil {
					if rollBackErr := failedLoginTrackingRollback(s); rollBackErr != nil {
						return rollBackErr
					}
					return trackingErr
				}
				if err := failedLoginTrackingCommit(s); err != nil {
					if rollBackErr := failedLoginTrackingRollback(s); rollBackErr != nil {
						return rollBackErr
					}
					return err
				}
				if lockStatusChanged {
					// Notification auto lock.
					err := autolockAction(s, passwordLocking, authUser.Username, authUser.Hostname)
					if err != nil {
						return err
					}
				}
			}
		}
		return err
	}

	if variable.EnableResourceControl.Load() && info.ResourceGroupName != "" {
		s.sessionVars.ResourceGroupName = strings.ToLower(info.ResourceGroupName)
	}

	if info.InSandBoxMode {
		// Enter sandbox mode, only execute statement for resetting password.
		s.EnableSandBoxMode()
	}
	if enableAutoLock {
		err := failedLoginTrackingBegin(s)
		if err != nil {
			return err
		}
		// The password is correct. If the account is not locked, the number of login failure statistics will be cleared.
		err = authSuccessClearCount(s, authUser.Username, authUser.Hostname)
		if err != nil {
			if rollBackErr := failedLoginTrackingRollback(s); rollBackErr != nil {
				return rollBackErr
			}
			return err
		}
		err = failedLoginTrackingCommit(s)
		if err != nil {
			if rollBackErr := failedLoginTrackingRollback(s); rollBackErr != nil {
				return rollBackErr
			}
			return err
		}
	}
	pm.AuthSuccess(authUser.Username, authUser.Hostname)
	user.AuthUsername = authUser.Username
	user.AuthHostname = authUser.Hostname
	s.sessionVars.User = user
	s.sessionVars.ActiveRoles = pm.GetDefaultRoles(user.AuthUsername, user.AuthHostname)
	return nil
}

func authSuccessClearCount(s *session, user string, host string) error {
	// Obtain accurate lock status and failure count information.
	passwordLocking, err := getFailedLoginUserAttributes(s, user, host)
	if err != nil {
		return err
	}
	// If the account is locked, it may be caused by the untimely update of the cache,
	// directly report the account lock.
	if passwordLocking.AutoAccountLocked {
		if passwordLocking.PasswordLockTimeDays == -1 {
			return privileges.GenerateAccountAutoLockErr(passwordLocking.FailedLoginAttempts, user, host,
				"unlimited", "unlimited")
		}

		lds := strconv.FormatInt(passwordLocking.PasswordLockTimeDays, 10)
		return privileges.GenerateAccountAutoLockErr(passwordLocking.FailedLoginAttempts, user, host, lds, lds)
	}
	if passwordLocking.FailedLoginCount != 0 {
		// If the number of account login failures is not zero, it will be updated to 0.
		passwordLockingJSON := privileges.BuildSuccessPasswordLockingJSON(passwordLocking.FailedLoginAttempts,
			passwordLocking.PasswordLockTimeDays)
		if passwordLockingJSON != "" {
			if err := s.passwordLocking(user, host, passwordLockingJSON); err != nil {
				return err
			}
		}
	}
	return nil
}

func verifyAccountAutoLock(s *session, user, host string) (bool, error) {
	pm := privilege.GetPrivilegeManager(s)
	// Use the cache to determine whether to unlock the account.
	// If the account needs to be unlocked, read the database information to determine whether
	// the account needs to be unlocked. Otherwise, an error message is displayed.
	lockStatusInMemory, err := pm.VerifyAccountAutoLockInMemory(user, host)
	if err != nil {
		return false, err
	}
	// If the lock status in the cache is Unlock, the automatic unlock is skipped.
	// If memory synchronization is slow and there is a lock in the database, it will be processed upon successful login.
	if !lockStatusInMemory {
		return false, nil
	}
	lockStatusChanged := false
	var plJSON string
	// After checking the cache, obtain the latest data from the database and determine
	// whether to automatically unlock the database to prevent repeated unlock errors.
	pl, err := getFailedLoginUserAttributes(s, user, host)
	if err != nil {
		return false, err
	}
	if pl.AutoAccountLocked {
		// If it is locked, need to check whether it can be automatically unlocked.
		lockTimeDay := pl.PasswordLockTimeDays
		if lockTimeDay == -1 {
			return false, privileges.GenerateAccountAutoLockErr(pl.FailedLoginAttempts, user, host, "unlimited", "unlimited")
		}
		lastChanged := pl.AutoLockedLastChanged
		d := time.Now().Unix() - lastChanged
		if d <= lockTimeDay*24*60*60 {
			lds := strconv.FormatInt(lockTimeDay, 10)
			rds := strconv.FormatInt(int64(math.Ceil(float64(lockTimeDay)-float64(d)/(24*60*60))), 10)
			return false, privileges.GenerateAccountAutoLockErr(pl.FailedLoginAttempts, user, host, lds, rds)
		}
		// Generate unlock json string.
		plJSON = privileges.BuildPasswordLockingJSON(pl.FailedLoginAttempts,
			pl.PasswordLockTimeDays, "N", 0, time.Now().Format(time.UnixDate))
	}
	if plJSON != "" {
		lockStatusChanged = true
		if err = s.passwordLocking(user, host, plJSON); err != nil {
			return false, err
		}
	}
	return lockStatusChanged, nil
}

func authFailedTracking(s *session, user string, host string) (bool, *privileges.PasswordLocking, error) {
	// Obtain the number of consecutive password login failures.
	passwordLocking, err := getFailedLoginUserAttributes(s, user, host)
	if err != nil {
		return false, nil, err
	}
	// Consecutive wrong password login failure times +1,
	// If the lock condition is satisfied, the lock status is updated and the update cache is notified.
	lockStatusChanged, err := userAutoAccountLocked(s, user, host, passwordLocking)
	if err != nil {
		return false, nil, err
	}
	return lockStatusChanged, passwordLocking, nil
}

func autolockAction(s *session, passwordLocking *privileges.PasswordLocking, user, host string) error {
	// Don't want to update the cache frequently, and only trigger the update cache when the lock status is updated.
	err := domain.GetDomain(s).NotifyUpdatePrivilege()
	if err != nil {
		return err
	}
	// The number of failed login attempts reaches FAILED_LOGIN_ATTEMPTS.
	// An error message is displayed indicating permission denial and account lock.
	if passwordLocking.PasswordLockTimeDays == -1 {
		return privileges.GenerateAccountAutoLockErr(passwordLocking.FailedLoginAttempts, user, host,
			"unlimited", "unlimited")
	}
	lds := strconv.FormatInt(passwordLocking.PasswordLockTimeDays, 10)
	return privileges.GenerateAccountAutoLockErr(passwordLocking.FailedLoginAttempts, user, host, lds, lds)
}

func (s *session) passwordLocking(user string, host string, newAttributesStr string) error {
	sql := new(strings.Builder)
	sqlescape.MustFormatSQL(sql, "UPDATE %n.%n SET ", mysql.SystemDB, mysql.UserTable)
	sqlescape.MustFormatSQL(sql, "user_attributes=json_merge_patch(coalesce(user_attributes, '{}'), %?)", newAttributesStr)
	sqlescape.MustFormatSQL(sql, " WHERE Host=%? and User=%?;", host, user)
	ctx := kv.WithInternalSourceType(context.Background(), kv.InternalTxnPrivilege)
	_, err := s.ExecuteInternal(ctx, sql.String())
	return err
}

func failedLoginTrackingBegin(s *session) error {
	ctx := kv.WithInternalSourceType(context.Background(), kv.InternalTxnPrivilege)
	_, err := s.ExecuteInternal(ctx, "BEGIN PESSIMISTIC")
	return err
}

func failedLoginTrackingCommit(s *session) error {
	ctx := kv.WithInternalSourceType(context.Background(), kv.InternalTxnPrivilege)
	_, err := s.ExecuteInternal(ctx, "COMMIT")
	if err != nil {
		_, rollBackErr := s.ExecuteInternal(ctx, "ROLLBACK")
		if rollBackErr != nil {
			return rollBackErr
		}
	}
	return err
}

func failedLoginTrackingRollback(s *session) error {
	ctx := kv.WithInternalSourceType(context.Background(), kv.InternalTxnPrivilege)
	_, err := s.ExecuteInternal(ctx, "ROLLBACK")
	return err
}

// getFailedLoginUserAttributes queries the exact number of consecutive password login failures (concurrency is not allowed).
func getFailedLoginUserAttributes(s *session, user string, host string) (*privileges.PasswordLocking, error) {
	passwordLocking := &privileges.PasswordLocking{}
	ctx := kv.WithInternalSourceType(context.Background(), kv.InternalTxnPrivilege)
	rs, err := s.ExecuteInternal(ctx, `SELECT user_attributes from mysql.user WHERE USER = %? AND HOST = %? for update`, user, host)
	if err != nil {
		return passwordLocking, err
	}
	defer func() {
		if closeErr := rs.Close(); closeErr != nil {
			err = closeErr
		}
	}()
	req := rs.NewChunk(nil)
	iter := chunk.NewIterator4Chunk(req)
	err = rs.Next(ctx, req)
	if err != nil {
		return passwordLocking, err
	}
	if req.NumRows() == 0 {
		return passwordLocking, fmt.Errorf("user_attributes by `%s`@`%s` not found", user, host)
	}
	row := iter.Begin()
	if !row.IsNull(0) {
		passwordLockingJSON := row.GetJSON(0)
		return passwordLocking, passwordLocking.ParseJSON(passwordLockingJSON)
	}
	return passwordLocking, fmt.Errorf("user_attributes by `%s`@`%s` not found", user, host)
}

func userAutoAccountLocked(s *session, user string, host string, pl *privileges.PasswordLocking) (bool, error) {
	// Indicates whether the user needs to update the lock status change.
	lockStatusChanged := false
	// The number of consecutive login failures is stored in the database.
	// If the current login fails, one is added to the number of consecutive login failures
	// stored in the database to determine whether the user needs to be locked and the number of update failures.
	failedLoginCount := pl.FailedLoginCount + 1
	// If the cache is not updated, but it is already locked, it will report that the account is locked.
	if pl.AutoAccountLocked {
		if pl.PasswordLockTimeDays == -1 {
			return false, privileges.GenerateAccountAutoLockErr(pl.FailedLoginAttempts, user, host,
				"unlimited", "unlimited")
		}
		lds := strconv.FormatInt(pl.PasswordLockTimeDays, 10)
		return false, privileges.GenerateAccountAutoLockErr(pl.FailedLoginAttempts, user, host, lds, lds)
	}

	autoAccountLocked := "N"
	autoLockedLastChanged := ""
	if pl.FailedLoginAttempts == 0 || pl.PasswordLockTimeDays == 0 {
		return false, nil
	}

	if failedLoginCount >= pl.FailedLoginAttempts {
		autoLockedLastChanged = time.Now().Format(time.UnixDate)
		autoAccountLocked = "Y"
		lockStatusChanged = true
	}

	newAttributesStr := privileges.BuildPasswordLockingJSON(pl.FailedLoginAttempts,
		pl.PasswordLockTimeDays, autoAccountLocked, failedLoginCount, autoLockedLastChanged)
	if newAttributesStr != "" {
		return lockStatusChanged, s.passwordLocking(user, host, newAttributesStr)
	}
	return lockStatusChanged, nil
}

// MatchIdentity finds the matching username + password in the MySQL privilege tables
// for a username + hostname, since MySQL can have wildcards.
func (s *session) MatchIdentity(username, remoteHost string) (*auth.UserIdentity, error) {
	pm := privilege.GetPrivilegeManager(s)
	var success bool
	var skipNameResolve bool
	var user = &auth.UserIdentity{}
	varVal, err := s.GetSessionVars().GlobalVarsAccessor.GetGlobalSysVar(variable.SkipNameResolve)
	if err == nil && variable.TiDBOptOn(varVal) {
		skipNameResolve = true
	}
	user.Username, user.Hostname, success = pm.MatchIdentity(username, remoteHost, skipNameResolve)
	if success {
		return user, nil
	}
	// This error will not be returned to the user, access denied will be instead
	return nil, fmt.Errorf("could not find matching user in MatchIdentity: %s, %s", username, remoteHost)
}

// AuthWithoutVerification is required by the ResetConnection RPC
func (s *session) AuthWithoutVerification(user *auth.UserIdentity) bool {
	pm := privilege.GetPrivilegeManager(s)
	authUser, err := s.MatchIdentity(user.Username, user.Hostname)
	if err != nil {
		return false
	}
	if pm.GetAuthWithoutVerification(authUser.Username, authUser.Hostname) {
		user.AuthUsername = authUser.Username
		user.AuthHostname = authUser.Hostname
		s.sessionVars.User = user
		s.sessionVars.ActiveRoles = pm.GetDefaultRoles(user.AuthUsername, user.AuthHostname)
		return true
	}
	return false
}

// SetSessionStatesHandler implements the Session.SetSessionStatesHandler interface.
func (s *session) SetSessionStatesHandler(stateType sessionstates.SessionStateType, handler sessionctx.SessionStatesHandler) {
	s.sessionStatesHandlers[stateType] = handler
}

// ReportUsageStats reports the usage stats
func (s *session) ReportUsageStats() {
	if s.idxUsageCollector != nil {
		s.idxUsageCollector.Report()
	}
}

// CreateSession4Test creates a new session environment for test.
func CreateSession4Test(store kv.Storage) (types.Session, error) {
	se, err := CreateSession4TestWithOpt(store, nil)
	if err == nil {
		// Cover both chunk rpc encoding and default encoding.
		// nolint:gosec
		if rand.Intn(2) == 0 {
			se.GetSessionVars().EnableChunkRPC = false
		} else {
			se.GetSessionVars().EnableChunkRPC = true
		}
	}
	return se, err
}

// Opt describes the option for creating session
type Opt struct {
	PreparedPlanCache sessionctx.PlanCache
}

// CreateSession4TestWithOpt creates a new session environment for test.
func CreateSession4TestWithOpt(store kv.Storage, opt *Opt) (types.Session, error) {
	s, err := CreateSessionWithOpt(store, opt)
	if err == nil {
		// initialize session variables for test.
		s.GetSessionVars().InitChunkSize = 2
		s.GetSessionVars().MaxChunkSize = 32
		s.GetSessionVars().MinPagingSize = variable.DefMinPagingSize
		s.GetSessionVars().EnablePaging = variable.DefTiDBEnablePaging
		err = s.GetSessionVars().SetSystemVarWithoutValidation(variable.CharacterSetConnection, "utf8mb4")
	}
	return s, err
}

// CreateSession creates a new session environment.
func CreateSession(store kv.Storage) (types.Session, error) {
	return CreateSessionWithOpt(store, nil)
}

// CreateSessionWithOpt creates a new session environment with option.
// Use default option if opt is nil.
func CreateSessionWithOpt(store kv.Storage, opt *Opt) (types.Session, error) {
	s, err := createSessionWithOpt(store, opt)
	if err != nil {
		return nil, err
	}

	// Add auth here.
	do, err := domap.Get(store)
	if err != nil {
		return nil, err
	}
	extensions, err := extension.GetExtensions()
	if err != nil {
		return nil, err
	}
	pm := privileges.NewUserPrivileges(do.PrivilegeHandle(), extensions)
	privilege.BindPrivilegeManager(s, pm)

	// Add stats collector, and it will be freed by background stats worker
	// which periodically updates stats using the collected data.
	if do.StatsHandle() != nil && do.StatsUpdating() {
		s.statsCollector = do.StatsHandle().NewSessionStatsItem().(*usage.SessionStatsItem)
		if config.GetGlobalConfig().Instance.EnableCollectExecutionInfo.Load() {
			s.idxUsageCollector = do.StatsHandle().NewSessionIndexUsageCollector()
		}
	}

	return s, nil
}

// loadCollationParameter loads collation parameter from mysql.tidb
func loadCollationParameter(ctx context.Context, se *session) (bool, error) {
	para, err := se.getTableValue(ctx, mysql.TiDBTable, tidbNewCollationEnabled)
	if err != nil {
		return false, err
	}
	if para == varTrue {
		return true, nil
	} else if para == varFalse {
		return false, nil
	}
	logutil.BgLogger().Warn(
		"Unexpected value of 'new_collation_enabled' in 'mysql.tidb', use 'False' instead",
		zap.String("value", para))
	return false, nil
}

type tableBasicInfo struct {
	SQL string
	id  int64
}

var (
	errResultIsEmpty = dbterror.ClassExecutor.NewStd(errno.ErrResultIsEmpty)
	// DDLJobTables is a list of tables definitions used in concurrent DDL.
	DDLJobTables = []tableBasicInfo{
		{ddl.JobTableSQL, ddl.JobTableID},
		{ddl.ReorgTableSQL, ddl.ReorgTableID},
		{ddl.HistoryTableSQL, ddl.HistoryTableID},
	}
	// BackfillTables is a list of tables definitions used in dist reorg DDL.
	BackfillTables = []tableBasicInfo{
		{ddl.BackgroundSubtaskTableSQL, ddl.BackgroundSubtaskTableID},
		{ddl.BackgroundSubtaskHistoryTableSQL, ddl.BackgroundSubtaskHistoryTableID},
	}
	mdlTable = "create table mysql.tidb_mdl_info(job_id BIGINT NOT NULL PRIMARY KEY, version BIGINT NOT NULL, table_ids text(65535));"
)

func splitAndScatterTable(store kv.Storage, tableIDs []int64) {
	if s, ok := store.(kv.SplittableStore); ok && atomic.LoadUint32(&ddl.EnableSplitTableRegion) == 1 {
		ctxWithTimeout, cancel := context.WithTimeout(context.Background(), variable.DefWaitSplitRegionTimeout*time.Second)
		var regionIDs []uint64
		for _, id := range tableIDs {
			regionIDs = append(regionIDs, ddl.SplitRecordRegion(ctxWithTimeout, s, id, id, variable.DefTiDBScatterRegion))
		}
		if variable.DefTiDBScatterRegion {
			ddl.WaitScatterRegionFinish(ctxWithTimeout, s, regionIDs...)
		}
		cancel()
	}
}

// InitDDLJobTables is to create tidb_ddl_job, tidb_ddl_reorg and tidb_ddl_history, or tidb_background_subtask and tidb_background_subtask_history.
func InitDDLJobTables(store kv.Storage, targetVer meta.DDLTableVersion) error {
	targetTables := DDLJobTables
	if targetVer == meta.BackfillTableVersion {
		targetTables = BackfillTables
	}
	return kv.RunInNewTxn(kv.WithInternalSourceType(context.Background(), kv.InternalTxnDDL), store, true, func(_ context.Context, txn kv.Transaction) error {
		t := meta.NewMeta(txn)
		tableVer, err := t.CheckDDLTableVersion()
		if err != nil || tableVer >= targetVer {
			return errors.Trace(err)
		}
		dbID, err := t.CreateMySQLDatabaseIfNotExists()
		if err != nil {
			return err
		}
		if err = createAndSplitTables(store, t, dbID, targetTables); err != nil {
			return err
		}
		return t.SetDDLTables(targetVer)
	})
}

func createAndSplitTables(store kv.Storage, t *meta.Meta, dbID int64, tables []tableBasicInfo) error {
	tableIDs := make([]int64, 0, len(tables))
	for _, tbl := range tables {
		tableIDs = append(tableIDs, tbl.id)
	}
	splitAndScatterTable(store, tableIDs)
	p := parser.New()
	for _, tbl := range tables {
		stmt, err := p.ParseOneStmt(tbl.SQL, "", "")
		if err != nil {
			return errors.Trace(err)
		}
		tblInfo, err := ddl.BuildTableInfoFromAST(stmt.(*ast.CreateTableStmt))
		if err != nil {
			return errors.Trace(err)
		}
		tblInfo.State = model.StatePublic
		tblInfo.ID = tbl.id
		tblInfo.UpdateTS = t.StartTS
		err = t.CreateTableOrView(dbID, "", tblInfo)
		if err != nil {
			return errors.Trace(err)
		}
	}
	return nil
}

// InitMDLTable is to create tidb_mdl_info, which is used for metadata lock.
func InitMDLTable(store kv.Storage) error {
	return kv.RunInNewTxn(kv.WithInternalSourceType(context.Background(), kv.InternalTxnDDL), store, true, func(_ context.Context, txn kv.Transaction) error {
		t := meta.NewMeta(txn)
		ver, err := t.CheckDDLTableVersion()
		if err != nil || ver >= meta.MDLTableVersion {
			return errors.Trace(err)
		}
		dbID, err := t.CreateMySQLDatabaseIfNotExists()
		if err != nil {
			return err
		}
		splitAndScatterTable(store, []int64{ddl.MDLTableID})
		p := parser.New()
		stmt, err := p.ParseOneStmt(mdlTable, "", "")
		if err != nil {
			return errors.Trace(err)
		}
		tblInfo, err := ddl.BuildTableInfoFromAST(stmt.(*ast.CreateTableStmt))
		if err != nil {
			return errors.Trace(err)
		}
		tblInfo.State = model.StatePublic
		tblInfo.ID = ddl.MDLTableID
		tblInfo.UpdateTS = t.StartTS
		err = t.CreateTableOrView(dbID, "", tblInfo)
		if err != nil {
			return errors.Trace(err)
		}

		return t.SetDDLTables(meta.MDLTableVersion)
	})
}

// InitMDLVariableForBootstrap initializes the metadata lock variable.
func InitMDLVariableForBootstrap(store kv.Storage) error {
	err := kv.RunInNewTxn(kv.WithInternalSourceType(context.Background(), kv.InternalTxnDDL), store, true, func(_ context.Context, txn kv.Transaction) error {
		t := meta.NewMeta(txn)
		return t.SetMetadataLock(true)
	})
	if err != nil {
		return err
	}
	variable.EnableMDL.Store(true)
	return nil
}

// InitMDLVariableForUpgrade initializes the metadata lock variable.
func InitMDLVariableForUpgrade(store kv.Storage) (bool, error) {
	isNull := false
	enable := false
	var err error
	err = kv.RunInNewTxn(kv.WithInternalSourceType(context.Background(), kv.InternalTxnDDL), store, true, func(_ context.Context, txn kv.Transaction) error {
		t := meta.NewMeta(txn)
		enable, isNull, err = t.GetMetadataLock()
		if err != nil {
			return err
		}
		return nil
	})
	if isNull || !enable {
		variable.EnableMDL.Store(false)
	} else {
		variable.EnableMDL.Store(true)
	}
	return isNull, err
}

// InitMDLVariable initializes the metadata lock variable.
func InitMDLVariable(store kv.Storage) error {
	isNull := false
	enable := false
	var err error
	err = kv.RunInNewTxn(kv.WithInternalSourceType(context.Background(), kv.InternalTxnDDL), store, true, func(_ context.Context, txn kv.Transaction) error {
		t := meta.NewMeta(txn)
		enable, isNull, err = t.GetMetadataLock()
		if err != nil {
			return err
		}
		if isNull {
			// Workaround for version: nightly-2022-11-07 to nightly-2022-11-17.
			enable = true
			logutil.BgLogger().Warn("metadata lock is null")
			err = t.SetMetadataLock(true)
			if err != nil {
				return err
			}
		}
		return nil
	})
	variable.EnableMDL.Store(enable)
	return err
}

// BootstrapSession bootstrap session and domain.
func BootstrapSession(store kv.Storage) (*domain.Domain, error) {
	return bootstrapSessionImpl(store, createSessions)
}

// BootstrapSession4DistExecution bootstrap session and dom for Distributed execution test, only for unit testing.
func BootstrapSession4DistExecution(store kv.Storage) (*domain.Domain, error) {
	return bootstrapSessionImpl(store, createSessions4DistExecution)
}

func bootstrapSessionImpl(store kv.Storage, createSessionsImpl func(store kv.Storage, cnt int) ([]*session, error)) (*domain.Domain, error) {
	ctx := kv.WithInternalSourceType(context.Background(), kv.InternalTxnBootstrap)
	cfg := config.GetGlobalConfig()
	if len(cfg.Instance.PluginLoad) > 0 {
		err := plugin.Load(context.Background(), plugin.Config{
			Plugins:   strings.Split(cfg.Instance.PluginLoad, ","),
			PluginDir: cfg.Instance.PluginDir,
		})
		if err != nil {
			return nil, err
		}
	}
	err := InitDDLJobTables(store, meta.BaseDDLTableVersion)
	if err != nil {
		return nil, err
	}
	err = InitMDLTable(store)
	if err != nil {
		return nil, err
	}
	err = InitDDLJobTables(store, meta.BackfillTableVersion)
	if err != nil {
		return nil, err
	}
	ver := getStoreBootstrapVersion(store)
	if ver == notBootstrapped {
		runInBootstrapSession(store, bootstrap)
	} else if ver < currentBootstrapVersion {
		runInBootstrapSession(store, upgrade)
	} else {
		err = InitMDLVariable(store)
		if err != nil {
			return nil, err
		}
	}

	analyzeConcurrencyQuota := int(config.GetGlobalConfig().Performance.AnalyzePartitionConcurrencyQuota)
	concurrency := int(config.GetGlobalConfig().Performance.StatsLoadConcurrency)
	ses, err := createSessionsImpl(store, 10)
	if err != nil {
		return nil, err
	}
	ses[0].GetSessionVars().InRestrictedSQL = true

	// get system tz from mysql.tidb
	tz, err := ses[0].getTableValue(ctx, mysql.TiDBTable, tidbSystemTZ)
	if err != nil {
		return nil, err
	}
	timeutil.SetSystemTZ(tz)

	// get the flag from `mysql`.`tidb` which indicating if new collations are enabled.
	newCollationEnabled, err := loadCollationParameter(ctx, ses[0])
	if err != nil {
		return nil, err
	}
	collate.SetNewCollationEnabledForTest(newCollationEnabled)
	// To deal with the location partition failure caused by inconsistent NewCollationEnabled values(see issue #32416).
	rebuildAllPartitionValueMapAndSorted(ses[0])

	dom := domain.GetDomain(ses[0])

	// We should make the load bind-info loop before other loops which has internal SQL.
	// Because the internal SQL may access the global bind-info handler. As the result, the data race occurs here as the
	// LoadBindInfoLoop inits global bind-info handler.
	err = dom.LoadBindInfoLoop(ses[1], ses[2])
	if err != nil {
		return nil, err
	}

	if !config.GetGlobalConfig().Security.SkipGrantTable {
		err = dom.LoadPrivilegeLoop(ses[3])
		if err != nil {
			return nil, err
		}
	}

	// Rebuild sysvar cache in a loop
	err = dom.LoadSysVarCacheLoop(ses[4])
	if err != nil {
		return nil, err
	}

	if config.GetGlobalConfig().DisaggregatedTiFlash && !config.GetGlobalConfig().UseAutoScaler {
		// Invalid client-go tiflash_compute store cache if necessary.
		err = dom.WatchTiFlashComputeNodeChange()
		if err != nil {
			return nil, err
		}
	}

	if err = extensionimpl.Bootstrap(context.Background(), dom); err != nil {
		return nil, err
	}

	if len(cfg.Instance.PluginLoad) > 0 {
		err := plugin.Init(context.Background(), plugin.Config{EtcdClient: dom.GetEtcdClient()})
		if err != nil {
			return nil, err
		}
	}

	err = executor.LoadExprPushdownBlacklist(ses[5])
	if err != nil {
		return nil, err
	}
	err = executor.LoadOptRuleBlacklist(ctx, ses[5])
	if err != nil {
		return nil, err
	}

	planReplayerWorkerCnt := config.GetGlobalConfig().Performance.PlanReplayerDumpWorkerConcurrency
	planReplayerWorkersSctx := make([]sessionctx.Context, planReplayerWorkerCnt)
	pworkerSes, err := createSessions(store, int(planReplayerWorkerCnt))
	if err != nil {
		return nil, err
	}
	for i := 0; i < int(planReplayerWorkerCnt); i++ {
		planReplayerWorkersSctx[i] = pworkerSes[i]
	}
	// setup plan replayer handle
	dom.SetupPlanReplayerHandle(ses[6], planReplayerWorkersSctx)
	dom.StartPlanReplayerHandle()
	// setup dumpFileGcChecker
	dom.SetupDumpFileGCChecker(ses[7])
	dom.DumpFileGcCheckerLoop()
	// setup historical stats worker
	dom.SetupHistoricalStatsWorker(ses[8])
	dom.StartHistoricalStatsWorker()
	failToLoadOrParseSQLFile := false // only used for unit test
	if runBootstrapSQLFile {
		pm := &privileges.UserPrivileges{
			Handle: dom.PrivilegeHandle(),
		}
		privilege.BindPrivilegeManager(ses[9], pm)
		if err := doBootstrapSQLFile(ses[9]); err != nil && intest.InTest {
			failToLoadOrParseSQLFile = true
		}
	}
	// A sub context for update table stats, and other contexts for concurrent stats loading.
	cnt := 1 + concurrency
	syncStatsCtxs, err := createSessions(store, cnt)
	if err != nil {
		return nil, err
	}
	subCtxs := make([]sessionctx.Context, cnt)
	for i := 0; i < cnt; i++ {
		subCtxs[i] = sessionctx.Context(syncStatsCtxs[i])
	}

	// setup extract Handle
	extractWorkers := 1
	sctxs, err := createSessions(store, extractWorkers)
	if err != nil {
		return nil, err
	}
	extractWorkerSctxs := make([]sessionctx.Context, 0)
	for _, sctx := range sctxs {
		extractWorkerSctxs = append(extractWorkerSctxs, sctx)
	}
	dom.SetupExtractHandle(extractWorkerSctxs)

	// setup init stats loader
	initStatsCtx, err := createSession(store)
	if err != nil {
		return nil, err
	}
	if err = dom.LoadAndUpdateStatsLoop(subCtxs, initStatsCtx); err != nil {
		return nil, err
	}

	// start TTL job manager after setup stats collector
	// because TTL could modify a lot of columns, and need to trigger auto analyze
	ttlworker.AttachStatsCollector = func(s sqlexec.SQLExecutor) sqlexec.SQLExecutor {
		if s, ok := s.(*session); ok {
			return attachStatsCollector(s, dom)
		}
		return s
	}
	ttlworker.DetachStatsCollector = func(s sqlexec.SQLExecutor) sqlexec.SQLExecutor {
		if s, ok := s.(*session); ok {
			return detachStatsCollector(s)
		}
		return s
	}
	dom.StartTTLJobManager()

	analyzeCtxs, err := createSessions(store, analyzeConcurrencyQuota)
	if err != nil {
		return nil, err
	}
	subCtxs2 := make([]sessionctx.Context, analyzeConcurrencyQuota)
	for i := 0; i < analyzeConcurrencyQuota; i++ {
		subCtxs2[i] = analyzeCtxs[i]
	}
	dom.SetupAnalyzeExec(subCtxs2)
	dom.LoadSigningCertLoop(cfg.Security.SessionTokenSigningCert, cfg.Security.SessionTokenSigningKey)

	if raw, ok := store.(kv.EtcdBackend); ok {
		err = raw.StartGCWorker()
		if err != nil {
			return nil, err
		}
	}

	// This only happens in testing, since the failure of loading or parsing sql file
	// would panic the bootstrapping.
	if intest.InTest && failToLoadOrParseSQLFile {
		dom.Close()
		return nil, errors.New("Fail to load or parse sql file")
	}
	err = dom.InitDistTaskLoop()
	if err != nil {
		return nil, err
	}
	return dom, err
}

// GetDomain gets the associated domain for store.
func GetDomain(store kv.Storage) (*domain.Domain, error) {
	return domap.Get(store)
}

// runInBootstrapSession create a special session for bootstrap to run.
// If no bootstrap and storage is remote, we must use a little lease time to
// bootstrap quickly, after bootstrapped, we will reset the lease time.
// TODO: Using a bootstrap tool for doing this may be better later.
func runInBootstrapSession(store kv.Storage, bootstrap func(types.Session)) {
	s, err := createSession(store)
	if err != nil {
		// Bootstrap fail will cause program exit.
		logutil.BgLogger().Fatal("createSession error", zap.Error(err))
	}
	// For the bootstrap SQLs, the following variables should be compatible with old TiDB versions.
	s.sessionVars.EnableClusteredIndex = variable.ClusteredIndexDefModeIntOnly

	s.SetValue(sessionctx.Initing, true)
	bootstrap(s)
	finishBootstrap(store)
	s.ClearValue(sessionctx.Initing)

	dom := domain.GetDomain(s)
	dom.Close()
	if intest.InTest {
		infosync.MockGlobalServerInfoManagerEntry.Close()
	}
	domap.Delete(store)
}

func createSessions(store kv.Storage, cnt int) ([]*session, error) {
	return createSessionsImpl(store, cnt, createSession)
}

func createSessions4DistExecution(store kv.Storage, cnt int) ([]*session, error) {
	domap.Delete(store)

	return createSessionsImpl(store, cnt, createSession4DistExecution)
}

func createSessionsImpl(store kv.Storage, cnt int, createSessionImpl func(kv.Storage) (*session, error)) ([]*session, error) {
	// Then we can create new dom
	ses := make([]*session, cnt)
	for i := 0; i < cnt; i++ {
		se, err := createSessionImpl(store)
		if err != nil {
			return nil, err
		}
		ses[i] = se
	}

	return ses, nil
}

// createSession creates a new session.
// Please note that such a session is not tracked by the internal session list.
// This means the min ts reporter is not aware of it and may report a wrong min start ts.
// In most cases you should use a session pool in domain instead.
func createSession(store kv.Storage) (*session, error) {
	return createSessionWithOpt(store, nil)
}

func createSession4DistExecution(store kv.Storage) (*session, error) {
	return createSessionWithOpt(store, nil)
}

func createSessionWithOpt(store kv.Storage, opt *Opt) (*session, error) {
	dom, err := domap.Get(store)
	if err != nil {
		return nil, err
	}
	s := &session{
		store:                 store,
		ddlOwnerManager:       dom.DDL().OwnerManager(),
		client:                store.GetClient(),
		mppClient:             store.GetMPPClient(),
		stmtStats:             stmtstats.CreateStatementStats(),
		sessionStatesHandlers: make(map[sessionstates.SessionStateType]sessionctx.SessionStatesHandler),
	}
	s.sessionVars = variable.NewSessionVars(s)
	s.pctx = newPlanContextImpl(s)

	if opt != nil && opt.PreparedPlanCache != nil {
		s.sessionPlanCache = opt.PreparedPlanCache
	}
	s.mu.values = make(map[fmt.Stringer]any)
	s.lockedTables = make(map[int64]model.TableLockTpInfo)
	s.advisoryLocks = make(map[string]*advisoryLock)

	domain.BindDomain(s, dom)
	// session implements variable.GlobalVarAccessor. Bind it to ctx.
	s.sessionVars.GlobalVarsAccessor = s
	s.sessionVars.BinlogClient = binloginfo.GetPumpsClient()
	s.txn.init()

	sessionBindHandle := bindinfo.NewSessionBindingHandle()
	s.SetValue(bindinfo.SessionBindInfoKeyType, sessionBindHandle)
	s.SetSessionStatesHandler(sessionstates.StateBinding, sessionBindHandle)
	return s, nil
}

// attachStatsCollector attaches the stats collector in the dom for the session
func attachStatsCollector(s *session, dom *domain.Domain) *session {
	if dom.StatsHandle() != nil && dom.StatsUpdating() {
		if s.statsCollector == nil {
			s.statsCollector = dom.StatsHandle().NewSessionStatsItem().(*usage.SessionStatsItem)
		}
		if s.idxUsageCollector == nil && config.GetGlobalConfig().Instance.EnableCollectExecutionInfo.Load() {
			s.idxUsageCollector = dom.StatsHandle().NewSessionIndexUsageCollector()
		}
	}

	return s
}

// detachStatsCollector removes the stats collector in the session
func detachStatsCollector(s *session) *session {
	if s.statsCollector != nil {
		s.statsCollector.Delete()
		s.statsCollector = nil
	}
	if s.idxUsageCollector != nil {
		s.idxUsageCollector.Flush()
		s.idxUsageCollector = nil
	}
	return s
}

// CreateSessionWithDomain creates a new Session and binds it with a Domain.
// We need this because when we start DDL in Domain, the DDL need a session
// to change some system tables. But at that time, we have been already in
// a lock context, which cause we can't call createSession directly.
func CreateSessionWithDomain(store kv.Storage, dom *domain.Domain) (*session, error) {
	s := &session{
		store:                 store,
		sessionVars:           variable.NewSessionVars(nil),
		client:                store.GetClient(),
		mppClient:             store.GetMPPClient(),
		stmtStats:             stmtstats.CreateStatementStats(),
		sessionStatesHandlers: make(map[sessionstates.SessionStateType]sessionctx.SessionStatesHandler),
	}
<<<<<<< HEAD
	s.pctx = newPlanContextImpl(s)
	s.functionUsageMu.builtinFunctionUsage = make(telemetry.BuiltinFunctionsUsage)
=======
>>>>>>> b634fbf5
	s.mu.values = make(map[fmt.Stringer]any)
	s.lockedTables = make(map[int64]model.TableLockTpInfo)
	domain.BindDomain(s, dom)
	// session implements variable.GlobalVarAccessor. Bind it to ctx.
	s.sessionVars.GlobalVarsAccessor = s
	s.txn.init()
	return s, nil
}

const (
	notBootstrapped = 0
)

func getStoreBootstrapVersion(store kv.Storage) int64 {
	storeBootstrappedLock.Lock()
	defer storeBootstrappedLock.Unlock()
	// check in memory
	_, ok := storeBootstrapped[store.UUID()]
	if ok {
		return currentBootstrapVersion
	}

	var ver int64
	// check in kv store
	ctx := kv.WithInternalSourceType(context.Background(), kv.InternalTxnBootstrap)
	err := kv.RunInNewTxn(ctx, store, false, func(_ context.Context, txn kv.Transaction) error {
		var err error
		t := meta.NewMeta(txn)
		ver, err = t.GetBootstrapVersion()
		return err
	})
	if err != nil {
		logutil.BgLogger().Fatal("check bootstrapped failed",
			zap.Error(err))
	}

	if ver > notBootstrapped {
		// here mean memory is not ok, but other server has already finished it
		storeBootstrapped[store.UUID()] = true
	}

	modifyBootstrapVersionForTest(ver)
	return ver
}

func finishBootstrap(store kv.Storage) {
	setStoreBootstrapped(store.UUID())

	ctx := kv.WithInternalSourceType(context.Background(), kv.InternalTxnBootstrap)
	err := kv.RunInNewTxn(ctx, store, true, func(_ context.Context, txn kv.Transaction) error {
		t := meta.NewMeta(txn)
		err := t.FinishBootstrap(currentBootstrapVersion)
		return err
	})
	if err != nil {
		logutil.BgLogger().Fatal("finish bootstrap failed",
			zap.Error(err))
	}
}

const quoteCommaQuote = "', '"

// loadCommonGlobalVariablesIfNeeded loads and applies commonly used global variables for the session.
func (s *session) loadCommonGlobalVariablesIfNeeded() error {
	vars := s.sessionVars
	if vars.CommonGlobalLoaded {
		return nil
	}
	if s.Value(sessionctx.Initing) != nil {
		// When running bootstrap or upgrade, we should not access global storage.
		// But we need to init max_allowed_packet to use concat function during bootstrap or upgrade.
		err := vars.SetSystemVar(variable.MaxAllowedPacket, strconv.FormatUint(variable.DefMaxAllowedPacket, 10))
		if err != nil {
			logutil.BgLogger().Error("set system variable max_allowed_packet error", zap.Error(err))
		}
		return nil
	}

	vars.CommonGlobalLoaded = true

	// Deep copy sessionvar cache
	sessionCache, err := domain.GetDomain(s).GetSessionCache()
	if err != nil {
		return err
	}
	for varName, varVal := range sessionCache {
		if _, ok := vars.GetSystemVar(varName); !ok {
			err = vars.SetSystemVarWithRelaxedValidation(varName, varVal)
			if err != nil {
				if variable.ErrUnknownSystemVar.Equal(err) {
					continue // sessionCache is stale; sysvar has likely been unregistered
				}
				return err
			}
		}
	}
	// when client set Capability Flags CLIENT_INTERACTIVE, init wait_timeout with interactive_timeout
	if vars.ClientCapability&mysql.ClientInteractive > 0 {
		if varVal, ok := vars.GetSystemVar(variable.InteractiveTimeout); ok {
			if err := vars.SetSystemVar(variable.WaitTimeout, varVal); err != nil {
				return err
			}
		}
	}
	return nil
}

// PrepareTxnCtx begins a transaction, and creates a new transaction context.
// It is called before we execute a sql query.
func (s *session) PrepareTxnCtx(ctx context.Context) error {
	s.currentCtx = ctx
	if s.txn.validOrPending() {
		return nil
	}

	txnMode := ast.Optimistic
	if !s.sessionVars.IsAutocommit() || config.GetGlobalConfig().PessimisticTxn.PessimisticAutoCommit.Load() {
		if s.sessionVars.TxnMode == ast.Pessimistic {
			txnMode = ast.Pessimistic
		}
	}

	if s.sessionVars.RetryInfo.Retrying {
		txnMode = ast.Pessimistic
	}

	return sessiontxn.GetTxnManager(s).EnterNewTxn(ctx, &sessiontxn.EnterNewTxnRequest{
		Type:    sessiontxn.EnterNewTxnBeforeStmt,
		TxnMode: txnMode,
	})
}

// PrepareTSFuture uses to try to get ts future.
func (s *session) PrepareTSFuture(ctx context.Context, future oracle.Future, scope string) error {
	if s.txn.Valid() {
		return errors.New("cannot prepare ts future when txn is valid")
	}

	failpoint.Inject("assertTSONotRequest", func() {
		if _, ok := future.(sessiontxn.ConstantFuture); !ok && !s.isInternal() {
			panic("tso shouldn't be requested")
		}
	})

	failpoint.InjectContext(ctx, "mockGetTSFail", func() {
		future = txnFailFuture{}
	})

	s.txn.changeToPending(&txnFuture{
		future:   future,
		store:    s.store,
		txnScope: scope,
	})
	return nil
}

// GetPreparedTxnFuture returns the TxnFuture if it is valid or pending.
// It returns nil otherwise.
func (s *session) GetPreparedTxnFuture() sessionctx.TxnFuture {
	if !s.txn.validOrPending() {
		return nil
	}
	return &s.txn
}

// RefreshTxnCtx implements context.RefreshTxnCtx interface.
func (s *session) RefreshTxnCtx(ctx context.Context) error {
	var commitDetail *tikvutil.CommitDetails
	ctx = context.WithValue(ctx, tikvutil.CommitDetailCtxKey, &commitDetail)
	err := s.doCommit(ctx)
	if commitDetail != nil {
		s.GetSessionVars().StmtCtx.MergeExecDetails(nil, commitDetail)
	}
	if err != nil {
		return err
	}

	s.updateStatsDeltaToCollector()

	return sessiontxn.NewTxn(ctx, s)
}

// GetStore gets the store of session.
func (s *session) GetStore() kv.Storage {
	return s.store
}

func (s *session) ShowProcess() *util.ProcessInfo {
	var pi *util.ProcessInfo
	tmp := s.processInfo.Load()
	if tmp != nil {
		pi = tmp.(*util.ProcessInfo)
	}
	return pi
}

// GetStartTSFromSession returns the startTS in the session `se`
func GetStartTSFromSession(se any) (startTS, processInfoID uint64) {
	tmp, ok := se.(*session)
	if !ok {
		logutil.BgLogger().Error("GetStartTSFromSession failed, can't transform to session struct")
		return 0, 0
	}
	txnInfo := tmp.TxnInfo()
	if txnInfo != nil {
		startTS = txnInfo.StartTS
		processInfoID = txnInfo.ConnectionID
	}

	logutil.BgLogger().Debug(
		"GetStartTSFromSession getting startTS of internal session",
		zap.Uint64("startTS", startTS), zap.Time("start time", oracle.GetTimeFromTS(startTS)))

	return startTS, processInfoID
}

// logStmt logs some crucial SQL including: CREATE USER/GRANT PRIVILEGE/CHANGE PASSWORD/DDL etc and normal SQL
// if variable.ProcessGeneralLog is set.
func logStmt(execStmt *executor.ExecStmt, s *session) {
	vars := s.GetSessionVars()
	isCrucial := false
	switch stmt := execStmt.StmtNode.(type) {
	case *ast.DropIndexStmt:
		isCrucial = true
		if stmt.IsHypo {
			isCrucial = false
		}
	case *ast.CreateIndexStmt:
		isCrucial = true
		if stmt.IndexOption != nil && stmt.IndexOption.Tp == model.IndexTypeHypo {
			isCrucial = false
		}
	case *ast.CreateUserStmt, *ast.DropUserStmt, *ast.AlterUserStmt, *ast.SetPwdStmt, *ast.GrantStmt,
		*ast.RevokeStmt, *ast.AlterTableStmt, *ast.CreateDatabaseStmt, *ast.CreateTableStmt,
		*ast.DropDatabaseStmt, *ast.DropTableStmt, *ast.RenameTableStmt, *ast.TruncateTableStmt,
		*ast.RenameUserStmt:
		isCrucial = true
	}

	if isCrucial {
		user := vars.User
		schemaVersion := s.GetInfoSchema().SchemaMetaVersion()
		if ss, ok := execStmt.StmtNode.(ast.SensitiveStmtNode); ok {
			logutil.BgLogger().Info("CRUCIAL OPERATION",
				zap.Uint64("conn", vars.ConnectionID),
				zap.Int64("schemaVersion", schemaVersion),
				zap.String("secure text", ss.SecureText()),
				zap.Stringer("user", user))
		} else {
			logutil.BgLogger().Info("CRUCIAL OPERATION",
				zap.Uint64("conn", vars.ConnectionID),
				zap.Int64("schemaVersion", schemaVersion),
				zap.String("cur_db", vars.CurrentDB),
				zap.String("sql", execStmt.StmtNode.Text()),
				zap.Stringer("user", user))
		}
	} else {
		logGeneralQuery(execStmt, s, false)
	}
}

func logGeneralQuery(execStmt *executor.ExecStmt, s *session, isPrepared bool) {
	vars := s.GetSessionVars()
	if variable.ProcessGeneralLog.Load() && !vars.InRestrictedSQL {
		var query string
		if isPrepared {
			query = execStmt.OriginText()
		} else {
			query = execStmt.GetTextToLog(false)
		}

		query = executor.QueryReplacer.Replace(query)
		if !vars.EnableRedactLog {
			query += vars.PlanCacheParams.String()
		}
		logutil.BgLogger().Info("GENERAL_LOG",
			zap.Uint64("conn", vars.ConnectionID),
			zap.String("session_alias", vars.SessionAlias),
			zap.String("user", vars.User.LoginString()),
			zap.Int64("schemaVersion", s.GetInfoSchema().SchemaMetaVersion()),
			zap.Uint64("txnStartTS", vars.TxnCtx.StartTS),
			zap.Uint64("forUpdateTS", vars.TxnCtx.GetForUpdateTS()),
			zap.Bool("isReadConsistency", vars.IsIsolation(ast.ReadCommitted)),
			zap.String("currentDB", vars.CurrentDB),
			zap.Bool("isPessimistic", vars.TxnCtx.IsPessimistic),
			zap.String("sessionTxnMode", vars.GetReadableTxnMode()),
			zap.String("sql", query))
	}
}

func (s *session) recordOnTransactionExecution(err error, counter int, duration float64, isInternal bool) {
	if s.sessionVars.TxnCtx.IsPessimistic {
		if err != nil {
			if isInternal {
				session_metrics.TransactionDurationPessimisticAbortInternal.Observe(duration)
				session_metrics.StatementPerTransactionPessimisticErrorInternal.Observe(float64(counter))
			} else {
				session_metrics.TransactionDurationPessimisticAbortGeneral.Observe(duration)
				session_metrics.StatementPerTransactionPessimisticErrorGeneral.Observe(float64(counter))
			}
		} else {
			if isInternal {
				session_metrics.TransactionDurationPessimisticCommitInternal.Observe(duration)
				session_metrics.StatementPerTransactionPessimisticOKInternal.Observe(float64(counter))
			} else {
				session_metrics.TransactionDurationPessimisticCommitGeneral.Observe(duration)
				session_metrics.StatementPerTransactionPessimisticOKGeneral.Observe(float64(counter))
			}
		}
	} else {
		if err != nil {
			if isInternal {
				session_metrics.TransactionDurationOptimisticAbortInternal.Observe(duration)
				session_metrics.StatementPerTransactionOptimisticErrorInternal.Observe(float64(counter))
			} else {
				session_metrics.TransactionDurationOptimisticAbortGeneral.Observe(duration)
				session_metrics.StatementPerTransactionOptimisticErrorGeneral.Observe(float64(counter))
			}
		} else {
			if isInternal {
				session_metrics.TransactionDurationOptimisticCommitInternal.Observe(duration)
				session_metrics.StatementPerTransactionOptimisticOKInternal.Observe(float64(counter))
			} else {
				session_metrics.TransactionDurationOptimisticCommitGeneral.Observe(duration)
				session_metrics.StatementPerTransactionOptimisticOKGeneral.Observe(float64(counter))
			}
		}
	}
}

func (s *session) checkPlacementPolicyBeforeCommit() error {
	var err error
	// Get the txnScope of the transaction we're going to commit.
	txnScope := s.GetSessionVars().TxnCtx.TxnScope
	if txnScope == "" {
		txnScope = kv.GlobalTxnScope
	}
	if txnScope != kv.GlobalTxnScope {
		is := s.GetInfoSchema().(infoschema.InfoSchema)
		deltaMap := s.GetSessionVars().TxnCtx.TableDeltaMap
		for physicalTableID := range deltaMap {
			var tableName string
			var partitionName string
			tblInfo, _, partInfo := is.FindTableByPartitionID(physicalTableID)
			if tblInfo != nil && partInfo != nil {
				tableName = tblInfo.Meta().Name.String()
				partitionName = partInfo.Name.String()
			} else {
				tblInfo, _ := is.TableByID(physicalTableID)
				tableName = tblInfo.Meta().Name.String()
			}
			bundle, ok := is.PlacementBundleByPhysicalTableID(physicalTableID)
			if !ok {
				errMsg := fmt.Sprintf("table %v doesn't have placement policies with txn_scope %v",
					tableName, txnScope)
				if len(partitionName) > 0 {
					errMsg = fmt.Sprintf("table %v's partition %v doesn't have placement policies with txn_scope %v",
						tableName, partitionName, txnScope)
				}
				err = dbterror.ErrInvalidPlacementPolicyCheck.GenWithStackByArgs(errMsg)
				break
			}
			dcLocation, ok := bundle.GetLeaderDC(placement.DCLabelKey)
			if !ok {
				errMsg := fmt.Sprintf("table %v's leader placement policy is not defined", tableName)
				if len(partitionName) > 0 {
					errMsg = fmt.Sprintf("table %v's partition %v's leader placement policy is not defined", tableName, partitionName)
				}
				err = dbterror.ErrInvalidPlacementPolicyCheck.GenWithStackByArgs(errMsg)
				break
			}
			if dcLocation != txnScope {
				errMsg := fmt.Sprintf("table %v's leader location %v is out of txn_scope %v", tableName, dcLocation, txnScope)
				if len(partitionName) > 0 {
					errMsg = fmt.Sprintf("table %v's partition %v's leader location %v is out of txn_scope %v",
						tableName, partitionName, dcLocation, txnScope)
				}
				err = dbterror.ErrInvalidPlacementPolicyCheck.GenWithStackByArgs(errMsg)
				break
			}
			// FIXME: currently we assume the physicalTableID is the partition ID. In future, we should consider the situation
			// if the physicalTableID belongs to a Table.
			partitionID := physicalTableID
			tbl, _, partitionDefInfo := is.FindTableByPartitionID(partitionID)
			if tbl != nil {
				tblInfo := tbl.Meta()
				state := tblInfo.Partition.GetStateByID(partitionID)
				if state == model.StateGlobalTxnOnly {
					err = dbterror.ErrInvalidPlacementPolicyCheck.GenWithStackByArgs(
						fmt.Sprintf("partition %s of table %s can not be written by local transactions when its placement policy is being altered",
							tblInfo.Name, partitionDefInfo.Name))
					break
				}
			}
		}
	}
	return err
}

func (s *session) SetPort(port string) {
	s.sessionVars.Port = port
}

// GetTxnWriteThroughputSLI implements the Context interface.
func (s *session) GetTxnWriteThroughputSLI() *sli.TxnWriteThroughputSLI {
	return &s.txn.writeSLI
}

// GetInfoSchema returns snapshotInfoSchema if snapshot schema is set.
// Transaction infoschema is returned if inside an explicit txn.
// Otherwise the latest infoschema is returned.
func (s *session) GetInfoSchema() infoschemactx.InfoSchemaMetaVersion {
	vars := s.GetSessionVars()
	var is infoschema.InfoSchema
	if snap, ok := vars.SnapshotInfoschema.(infoschema.InfoSchema); ok {
		logutil.BgLogger().Info("use snapshot schema", zap.Uint64("conn", vars.ConnectionID), zap.Int64("schemaVersion", snap.SchemaMetaVersion()))
		is = snap
	} else {
		vars.TxnCtxMu.Lock()
		if vars.TxnCtx != nil {
			if tmp, ok := vars.TxnCtx.InfoSchema.(infoschema.InfoSchema); ok {
				is = tmp
			}
		}
		vars.TxnCtxMu.Unlock()
	}

	if is == nil {
		is = domain.GetDomain(s).InfoSchema()
	}

	// Override the infoschema if the session has temporary table.
	return temptable.AttachLocalTemporaryTableInfoSchema(s, is)
}

func (s *session) GetDomainInfoSchema() infoschemactx.InfoSchemaMetaVersion {
	is := domain.GetDomain(s).InfoSchema()
	extIs := &infoschema.SessionExtendedInfoSchema{InfoSchema: is}
	return temptable.AttachLocalTemporaryTableInfoSchema(s, extIs)
}

func getSnapshotInfoSchema(s sessionctx.Context, snapshotTS uint64) (infoschema.InfoSchema, error) {
	is, err := domain.GetDomain(s).GetSnapshotInfoSchema(snapshotTS)
	if err != nil {
		return nil, err
	}
	// Set snapshot does not affect the witness of the local temporary table.
	// The session always see the latest temporary tables.
	return temptable.AttachLocalTemporaryTableInfoSchema(s, is), nil
}

func (s *session) GetStmtStats() *stmtstats.StatementStats {
	return s.stmtStats
}

// SetMemoryFootprintChangeHook sets the hook that is called when the memdb changes its size.
// Call this after s.txn becomes valid, since TxnInfo is initialized when the txn becomes valid.
func (s *session) SetMemoryFootprintChangeHook() {
	if config.GetGlobalConfig().Performance.TxnTotalSizeLimit != config.DefTxnTotalSizeLimit {
		// if the user manually specifies the config, don't involve the new memory tracker mechanism, let the old config
		// work as before.
		return
	}
	hook := func(mem uint64) {
		if s.sessionVars.MemDBFootprint == nil {
			tracker := memory.NewTracker(memory.LabelForMemDB, -1)
			tracker.AttachTo(s.sessionVars.MemTracker)
			s.sessionVars.MemDBFootprint = tracker
		}
		s.sessionVars.MemDBFootprint.ReplaceBytesUsed(int64(mem))
	}
	s.txn.SetMemoryFootprintChangeHook(hook)
}

// EncodeSessionStates implements SessionStatesHandler.EncodeSessionStates interface.
func (s *session) EncodeSessionStates(ctx context.Context,
	_ sessionctx.Context, sessionStates *sessionstates.SessionStates) error {
	// Transaction status is hard to encode, so we do not support it.
	s.txn.mu.Lock()
	valid := s.txn.Valid()
	s.txn.mu.Unlock()
	if valid {
		return sessionstates.ErrCannotMigrateSession.GenWithStackByArgs("session has an active transaction")
	}
	// Data in local temporary tables is hard to encode, so we do not support it.
	// Check temporary tables here to avoid circle dependency.
	if s.sessionVars.LocalTemporaryTables != nil {
		localTempTables := s.sessionVars.LocalTemporaryTables.(*infoschema.SessionTables)
		if localTempTables.Count() > 0 {
			return sessionstates.ErrCannotMigrateSession.GenWithStackByArgs("session has local temporary tables")
		}
	}
	// The advisory locks will be released when the session is closed.
	if len(s.advisoryLocks) > 0 {
		return sessionstates.ErrCannotMigrateSession.GenWithStackByArgs("session has advisory locks")
	}
	// The TableInfo stores session ID and server ID, so the session cannot be migrated.
	if len(s.lockedTables) > 0 {
		return sessionstates.ErrCannotMigrateSession.GenWithStackByArgs("session has locked tables")
	}
	// It's insecure to migrate sandBoxMode because users can fake it.
	if s.InSandBoxMode() {
		return sessionstates.ErrCannotMigrateSession.GenWithStackByArgs("session is in sandbox mode")
	}

	if err := s.sessionVars.EncodeSessionStates(ctx, sessionStates); err != nil {
		return err
	}

	hasRestrictVarPriv := false
	checker := privilege.GetPrivilegeManager(s)
	if checker == nil || checker.RequestDynamicVerification(s.sessionVars.ActiveRoles, "RESTRICTED_VARIABLES_ADMIN", false) {
		hasRestrictVarPriv = true
	}
	// Encode session variables. We put it here instead of SessionVars to avoid cycle import.
	sessionStates.SystemVars = make(map[string]string)
	for _, sv := range variable.GetSysVars() {
		switch {
		case sv.HasNoneScope(), !sv.HasSessionScope():
			// Hidden attribute is deprecated.
			// None-scoped variables cannot be modified.
			// Noop variables should also be migrated even if they are noop.
			continue
		case sv.ReadOnly:
			// Skip read-only variables here. We encode them into SessionStates manually.
			continue
		}
		// Get all session variables because the default values may change between versions.
		val, keep, err := s.sessionVars.GetSessionStatesSystemVar(sv.Name)
		switch {
		case err != nil:
			return err
		case !keep:
			continue
		case !hasRestrictVarPriv && sem.IsEnabled() && sem.IsInvisibleSysVar(sv.Name):
			// If the variable has a global scope, it should be the same with the global one.
			// Otherwise, it should be the same with the default value.
			defaultVal := sv.Value
			if sv.HasGlobalScope() {
				// If the session value is the same with the global one, skip it.
				if defaultVal, err = sv.GetGlobalFromHook(ctx, s.sessionVars); err != nil {
					return err
				}
			}
			if val != defaultVal {
				// Case 1: the RESTRICTED_VARIABLES_ADMIN is revoked after setting the session variable.
				// Case 2: the global variable is updated after the session is created.
				// In any case, the variable can't be set in the new session, so give up.
				return sessionstates.ErrCannotMigrateSession.GenWithStackByArgs(fmt.Sprintf("session has set invisible variable '%s'", sv.Name))
			}
		default:
			sessionStates.SystemVars[sv.Name] = val
		}
	}

	// Encode prepared statements and sql bindings.
	for _, handler := range s.sessionStatesHandlers {
		if err := handler.EncodeSessionStates(ctx, s, sessionStates); err != nil {
			return err
		}
	}
	return nil
}

// DecodeSessionStates implements SessionStatesHandler.DecodeSessionStates interface.
func (s *session) DecodeSessionStates(ctx context.Context,
	_ sessionctx.Context, sessionStates *sessionstates.SessionStates) error {
	// Decode prepared statements and sql bindings.
	for _, handler := range s.sessionStatesHandlers {
		if err := handler.DecodeSessionStates(ctx, s, sessionStates); err != nil {
			return err
		}
	}

	// Decode session variables.
	names := variable.OrderByDependency(sessionStates.SystemVars)
	// Some variables must be set before others, e.g. tidb_enable_noop_functions should be before noop variables.
	for _, name := range names {
		val := sessionStates.SystemVars[name]
		// Experimental system variables may change scope, data types, or even be removed.
		// We just ignore the errors and continue.
		if err := s.sessionVars.SetSystemVar(name, val); err != nil {
			logutil.Logger(ctx).Warn("set session variable during decoding session states error",
				zap.String("name", name), zap.String("value", val), zap.Error(err))
		}
	}

	// Decoding session vars / prepared statements may override stmt ctx, such as warnings,
	// so we decode stmt ctx at last.
	return s.sessionVars.DecodeSessionStates(ctx, sessionStates)
}

func (s *session) setRequestSource(ctx context.Context, stmtLabel string, stmtNode ast.StmtNode) {
	if !s.isInternal() {
		if txn, _ := s.Txn(false); txn != nil && txn.Valid() {
			txn.SetOption(kv.RequestSourceType, stmtLabel)
		}
		s.sessionVars.RequestSourceType = stmtLabel
		return
	}
	if source := ctx.Value(kv.RequestSourceKey); source != nil {
		requestSource := source.(kv.RequestSource)
		if requestSource.RequestSourceType != "" {
			s.sessionVars.RequestSourceType = requestSource.RequestSourceType
			return
		}
	}
	// panic in test mode in case there are requests without source in the future.
	// log warnings in production mode.
	if intest.InTest {
		panic("unexpected no source type context, if you see this error, " +
			"the `RequestSourceTypeKey` is missing in your context")
	}
	logutil.Logger(ctx).Warn("unexpected no source type context, if you see this warning, "+
		"the `RequestSourceTypeKey` is missing in the context",
		zap.Bool("internal", s.isInternal()),
		zap.String("sql", stmtNode.Text()))
}

// NewStmtIndexUsageCollector creates a new `*indexusage.StmtIndexUsageCollector` based on the internal session index
// usage collector
func (s *session) NewStmtIndexUsageCollector() *indexusage.StmtIndexUsageCollector {
	if s.idxUsageCollector == nil {
		return nil
	}

	return indexusage.NewStmtIndexUsageCollector(s.idxUsageCollector)
}

// RemoveLockDDLJobs removes the DDL jobs which doesn't get the metadata lock from job2ver.
func RemoveLockDDLJobs(s types.Session, job2ver map[int64]int64, job2ids map[int64]string, printLog bool) {
	sv := s.GetSessionVars()
	if sv.InRestrictedSQL {
		return
	}
	sv.TxnCtxMu.Lock()
	defer sv.TxnCtxMu.Unlock()
	if sv.TxnCtx == nil {
		return
	}
	sv.GetRelatedTableForMDL().Range(func(tblID, value any) bool {
		for jobID, ver := range job2ver {
			ids := util.Str2Int64Map(job2ids[jobID])
			if _, ok := ids[tblID.(int64)]; ok && value.(int64) < ver {
				delete(job2ver, jobID)
				elapsedTime := time.Since(oracle.GetTimeFromTS(sv.TxnCtx.StartTS))
				if elapsedTime > time.Minute && printLog {
					logutil.BgLogger().Info("old running transaction block DDL", zap.Int64("table ID", tblID.(int64)), zap.Int64("jobID", jobID), zap.Uint64("connection ID", sv.ConnectionID), zap.Duration("elapsed time", elapsedTime))
				} else {
					logutil.BgLogger().Debug("old running transaction block DDL", zap.Int64("table ID", tblID.(int64)), zap.Int64("jobID", jobID), zap.Uint64("connection ID", sv.ConnectionID), zap.Duration("elapsed time", elapsedTime))
				}
			}
		}
		return true
	})
}

// GetDBNames gets the sql layer database names from the session.
func GetDBNames(seVar *variable.SessionVars) []string {
	dbNames := make(map[string]struct{})
	if seVar == nil || !config.GetGlobalConfig().Status.RecordDBLabel {
		return []string{""}
	}
	if seVar.StmtCtx != nil {
		for _, t := range seVar.StmtCtx.Tables {
			dbNames[t.DB] = struct{}{}
		}
	}
	if len(dbNames) == 0 {
		dbNames[seVar.CurrentDB] = struct{}{}
	}
	ns := make([]string, 0, len(dbNames))
	for n := range dbNames {
		ns = append(ns, n)
	}
	return ns
}<|MERGE_RESOLUTION|>--- conflicted
+++ resolved
@@ -3616,11 +3616,7 @@
 		stmtStats:             stmtstats.CreateStatementStats(),
 		sessionStatesHandlers: make(map[sessionstates.SessionStateType]sessionctx.SessionStatesHandler),
 	}
-<<<<<<< HEAD
 	s.pctx = newPlanContextImpl(s)
-	s.functionUsageMu.builtinFunctionUsage = make(telemetry.BuiltinFunctionsUsage)
-=======
->>>>>>> b634fbf5
 	s.mu.values = make(map[fmt.Stringer]any)
 	s.lockedTables = make(map[int64]model.TableLockTpInfo)
 	domain.BindDomain(s, dom)
