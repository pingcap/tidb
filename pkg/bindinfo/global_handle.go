// Copyright 2019 PingCAP, Inc.
//
// Licensed under the Apache License, Version 2.0 (the "License");
// you may not use this file except in compliance with the License.
// You may obtain a copy of the License at
//
//     http://www.apache.org/licenses/LICENSE-2.0
//
// Unless required by applicable law or agreed to in writing, software
// distributed under the License is distributed on an "AS IS" BASIS,
// WITHOUT WARRANTIES OR CONDITIONS OF ANY KIND, either express or implied.
// See the License for the specific language governing permissions and
// limitations under the License.

package bindinfo

import (
	"context"
	"fmt"
	"maps"
	"strings"
	"sync"
	"sync/atomic"
	"time"

	"github.com/pingcap/errors"
	"github.com/pingcap/tidb/pkg/metrics"
	"github.com/pingcap/tidb/pkg/parser"
	"github.com/pingcap/tidb/pkg/parser/ast"
	"github.com/pingcap/tidb/pkg/parser/format"
	"github.com/pingcap/tidb/pkg/parser/mysql"
	"github.com/pingcap/tidb/pkg/parser/terror"
	"github.com/pingcap/tidb/pkg/sessionctx"
	"github.com/pingcap/tidb/pkg/sessionctx/variable"
	"github.com/pingcap/tidb/pkg/types"
	driver "github.com/pingcap/tidb/pkg/types/parser_driver"
	"github.com/pingcap/tidb/pkg/util/chunk"
	"github.com/pingcap/tidb/pkg/util/hint"
	"github.com/pingcap/tidb/pkg/util/logutil"
	utilparser "github.com/pingcap/tidb/pkg/util/parser"
	"go.uber.org/zap"
)

// GlobalBindingHandle is used to handle all global sql bind operations.
type GlobalBindingHandle interface {
	// Methods for create, get, drop global sql bindings.

	// GetGlobalBinding returns the BindRecord of the (normalizedSQL,db) if BindRecord exist.
	GetGlobalBinding(sqlDigest string) *BindRecord

	// GetAllGlobalBindings returns all bind records in cache.
	GetAllGlobalBindings() (bindRecords []*BindRecord)

	// CreateGlobalBinding creates a BindRecord to the storage and the cache.
	// It replaces all the exists bindings for the same normalized SQL.
	CreateGlobalBinding(sctx sessionctx.Context, record *BindRecord) (err error)

	// DropGlobalBinding drop BindRecord to the storage and BindRecord int the cache.
	DropGlobalBinding(sqlDigest string) (deletedRows uint64, err error)

	// SetGlobalBindingStatus set a BindRecord's status to the storage and bind cache.
	SetGlobalBindingStatus(originalSQL string, binding *Binding, newStatus string) (ok bool, err error)

	// SetGlobalBindingStatusByDigest set a BindRecord's status to the storage and bind cache.
	SetGlobalBindingStatusByDigest(newStatus, sqlDigest string) (ok bool, err error)

	// AddInvalidGlobalBinding adds BindRecord which needs to be deleted into invalidBindRecordMap.
	AddInvalidGlobalBinding(invalidBindRecord *BindRecord)

	// DropInvalidGlobalBinding executes the drop BindRecord tasks.
	DropInvalidGlobalBinding()

	// Methods for load and clear global sql bindings.

	// Reset is to reset the BindHandle and clean old info.
	Reset()

	// LoadFromStorageToCache loads global bindings from storage to the memory cache.
	LoadFromStorageToCache(fullLoad bool) (err error)

	// GCGlobalBinding physically removes the deleted bind records in mysql.bind_info.
	GCGlobalBinding() (err error)

	// Methods for memory control.

	// Size returns the size of bind info cache.
	Size() int

	// SetBindCacheCapacity reset the capacity for the bindCache.
	SetBindCacheCapacity(capacity int64)

	// GetMemUsage returns the memory usage for the bind cache.
	GetMemUsage() (memUsage int64)

	// GetMemCapacity returns the memory capacity for the bind cache.
	GetMemCapacity() (memCapacity int64)

	// Clear resets the bind handle. It is only used for test.
	Clear()

	// FlushGlobalBindings flushes the BindRecord in temp maps to storage and loads them into cache.
	FlushGlobalBindings() error

	// Methods for Auto Capture.

	// CaptureBaselines is used to automatically capture plan baselines.
	CaptureBaselines()

	variable.Statistics
}

// globalBindingHandle is used to handle all global sql bind operations.
type globalBindingHandle struct {
	sPool SessionPool

	bindingCache atomic.Pointer[bindCache]

	// lastTaskTime records the last update time for the global sql bind cache.
	// This value is used to avoid reload duplicated bindings from storage.
	lastUpdateTime atomic.Value

	// invalidBindRecordMap indicates the invalid bind records found during querying.
	// A record will be deleted from this map, after 2 bind-lease, after it is dropped from the kv.
	invalidBindRecordMap tmpBindRecordMap
}

// Lease influences the duration of loading bind info and handling invalid bind.
var Lease = 3 * time.Second

const (
	// OwnerKey is the bindinfo owner path that is saved to etcd.
	OwnerKey = "/tidb/bindinfo/owner"
	// Prompt is the prompt for bindinfo owner manager.
	Prompt = "bindinfo"
	// BuiltinPseudoSQL4BindLock is used to simulate LOCK TABLE for mysql.bind_info.
	BuiltinPseudoSQL4BindLock = "builtin_pseudo_sql_for_bind_lock"

	// LockBindInfoSQL simulates LOCK TABLE by updating a same row in each pessimistic transaction.
	LockBindInfoSQL = `UPDATE mysql.bind_info SET source= 'builtin' WHERE original_sql= 'builtin_pseudo_sql_for_bind_lock'`

	// StmtRemoveDuplicatedPseudoBinding is used to remove duplicated pseudo binding.
	// After using BR to sync bind_info between two clusters, the pseudo binding may be duplicated, and
	// BR use this statement to remove duplicated rows, and this SQL should only be executed by BR.
	StmtRemoveDuplicatedPseudoBinding = `DELETE FROM mysql.bind_info
       WHERE original_sql='builtin_pseudo_sql_for_bind_lock' AND
       _tidb_rowid NOT IN ( -- keep one arbitrary pseudo binding
         SELECT _tidb_rowid FROM mysql.bind_info WHERE original_sql='builtin_pseudo_sql_for_bind_lock' limit 1)`
)

type bindRecordUpdate struct {
	bindRecord *BindRecord
	updateTime time.Time
}

// NewGlobalBindingHandle creates a new GlobalBindingHandle.
func NewGlobalBindingHandle(sPool SessionPool) GlobalBindingHandle {
	handle := &globalBindingHandle{sPool: sPool}
	handle.Reset()
	return handle
}

func (h *globalBindingHandle) getCache() *bindCache {
	return h.bindingCache.Load()
}

func (h *globalBindingHandle) setCache(c *bindCache) {
	// TODO: update the global cache in-place instead of replacing it and remove this function.
	h.bindingCache.Store(c)
}

// Reset is to reset the BindHandle and clean old info.
func (h *globalBindingHandle) Reset() {
	h.lastUpdateTime.Store(types.ZeroTimestamp)
	h.invalidBindRecordMap.Value.Store(make(map[string]*bindRecordUpdate))
	h.invalidBindRecordMap.flushFunc = func(record *BindRecord) error {
		_, err := h.dropGlobalBinding(record.OriginalSQL, record.Db)
		return err
	}
	h.setCache(newBindCache())
	variable.RegisterStatistics(h)
}

func (h *globalBindingHandle) getLastUpdateTime() types.Time {
	return h.lastUpdateTime.Load().(types.Time)
}

func (h *globalBindingHandle) setLastUpdateTime(t types.Time) {
	h.lastUpdateTime.Store(t)
}

// LoadFromStorageToCache loads bindings from the storage into the cache.
func (h *globalBindingHandle) LoadFromStorageToCache(fullLoad bool) (err error) {
	var lastUpdateTime types.Time
	var timeCondition string
	var newCache *bindCache
	if fullLoad {
		lastUpdateTime = types.ZeroTimestamp
		timeCondition = ""
		newCache = newBindCache()
	} else {
		lastUpdateTime = h.getLastUpdateTime()
		timeCondition = fmt.Sprintf("WHERE update_time>'%s'", lastUpdateTime.String())
		newCache, err = h.getCache().Copy()
		if err != nil {
			return err
		}
	}

	selectStmt := fmt.Sprintf(`SELECT original_sql, bind_sql, default_db, status, create_time,
       update_time, charset, collation, source, sql_digest, plan_digest FROM mysql.bind_info
       %s ORDER BY update_time, create_time`, timeCondition)

	return h.callWithSCtx(false, func(sctx sessionctx.Context) error {
		rows, _, err := execRows(sctx, selectStmt)
		if err != nil {
			return err
		}

		defer func() {
			h.setLastUpdateTime(lastUpdateTime)
			h.setCache(newCache) // TODO: update it in place
		}()

		for _, row := range rows {
			// Skip the builtin record which is designed for binding synchronization.
			if row.GetString(0) == BuiltinPseudoSQL4BindLock {
				continue
			}
			sqlDigest, meta, err := newBindRecord(sctx, row)

			// Update lastUpdateTime to the newest one.
			// Even if this one is an invalid bind.
			if meta.Bindings[0].UpdateTime.Compare(lastUpdateTime) > 0 {
				lastUpdateTime = meta.Bindings[0].UpdateTime
			}

			if err != nil {
				logutil.BgLogger().Warn("failed to generate bind record from data row", zap.String("category", "sql-bind"), zap.Error(err))
				continue
			}

			oldRecord := newCache.GetBinding(sqlDigest)
			newRecord := merge(oldRecord, meta).removeDeletedBindings()
			if len(newRecord.Bindings) > 0 {
				err = newCache.SetBinding(sqlDigest, newRecord)
				if err != nil {
					// When the memory capacity of bing_cache is not enough,
					// there will be some memory-related errors in multiple places.
					// Only needs to be handled once.
					logutil.BgLogger().Warn("BindHandle.Update", zap.String("category", "sql-bind"), zap.Error(err))
				}
			} else {
				newCache.RemoveBinding(sqlDigest, newRecord)
			}
			updateMetrics(metrics.ScopeGlobal, oldRecord, newCache.GetBinding(sqlDigest), true)
		}
		return nil
	})
}

// CreateGlobalBinding creates a BindRecord to the storage and the cache.
// It replaces all the exists bindings for the same normalized SQL.
func (h *globalBindingHandle) CreateGlobalBinding(sctx sessionctx.Context, record *BindRecord) (err error) {
	err = record.prepareHints(sctx)
	if err != nil {
		return err
	}
	defer func() {
		if err == nil {
			err = h.LoadFromStorageToCache(false)
		}
	}()

	record.Db = strings.ToLower(record.Db)
	return h.callWithSCtx(true, func(sctx sessionctx.Context) error {
		// Lock mysql.bind_info to synchronize with CreateBindRecord / AddBindRecord / DropBindRecord on other tidb instances.
		if err = lockBindInfoTable(sctx); err != nil {
			return err
		}

		now := types.NewTime(types.FromGoTime(time.Now()), mysql.TypeTimestamp, 3)

		updateTs := now.String()
		_, err = exec(sctx, `UPDATE mysql.bind_info SET status = %?, update_time = %? WHERE original_sql = %? AND update_time < %?`,
			deleted, updateTs, record.OriginalSQL, updateTs)
		if err != nil {
			return err
		}

		for i := range record.Bindings {
			record.Bindings[i].CreateTime = now
			record.Bindings[i].UpdateTime = now

			// Insert the BindRecord to the storage.
			_, err = exec(sctx, `INSERT INTO mysql.bind_info VALUES (%?,%?, %?, %?, %?, %?, %?, %?, %?, %?, %?)`,
				record.OriginalSQL,
				record.Bindings[i].BindSQL,
				record.Db,
				record.Bindings[i].Status,
				record.Bindings[i].CreateTime.String(),
				record.Bindings[i].UpdateTime.String(),
				record.Bindings[i].Charset,
				record.Bindings[i].Collation,
				record.Bindings[i].Source,
				record.Bindings[i].SQLDigest,
				record.Bindings[i].PlanDigest,
			)
			if err != nil {
				return err
			}
		}
		return nil
	})
}

<<<<<<< HEAD
// DropGlobalBinding drops a BindRecord to the storage and BindRecord int the cache.
func (h *globalBindingHandle) DropGlobalBinding(originalSQL, _ string, binding *Binding) (deletedRows uint64, err error) {
	defer func() {
		if err == nil {
			err = h.LoadFromStorageToCache(false)
		}
	}()
=======
// dropGlobalBinding drops a BindRecord to the storage and BindRecord int the cache.
func (h *globalBindingHandle) dropGlobalBinding(originalSQL, db string) (deletedRows uint64, err error) {
	err = h.callWithSCtx(false, func(sctx sessionctx.Context) error {
		db = strings.ToLower(db)
		defer func() {
			if err != nil || deletedRows == 0 {
				return
			}

			record := &BindRecord{OriginalSQL: originalSQL, Db: db}
			h.removeGlobalCacheBinding(parser.DigestNormalized(originalSQL).String(), record)
		}()
>>>>>>> 8645716b

	err = h.callWithSCtx(false, func(sctx sessionctx.Context) error {
		// Lock mysql.bind_info to synchronize with CreateBindRecord / AddBindRecord / DropBindRecord on other tidb instances.
		if err = lockBindInfoTable(sctx); err != nil {
			return err
		}

		updateTs := types.NewTime(types.FromGoTime(time.Now()), mysql.TypeTimestamp, 3).String()

		_, err = exec(sctx, `UPDATE mysql.bind_info SET status = %?, update_time = %? WHERE original_sql = %? AND update_time < %? AND status != %?`,
			deleted, updateTs, originalSQL, updateTs, deleted)
		if err != nil {
			return err
		}
		deletedRows = sctx.GetSessionVars().StmtCtx.AffectedRows()
		return nil
	})
	return
}

// DropGlobalBinding drop BindRecord to the storage and BindRecord int the cache.
func (h *globalBindingHandle) DropGlobalBinding(sqlDigest string) (deletedRows uint64, err error) {
	if sqlDigest == "" {
		return 0, errors.New("sql digest is empty")
	}
	oldRecord := h.GetGlobalBinding(sqlDigest)
	if oldRecord == nil {
		return 0, errors.Errorf("can't find any binding for '%s'", sqlDigest)
	}
	return h.dropGlobalBinding(oldRecord.OriginalSQL, strings.ToLower(oldRecord.Db))
}

// SetGlobalBindingStatus set a BindRecord's status to the storage and bind cache.
func (h *globalBindingHandle) SetGlobalBindingStatus(originalSQL string, binding *Binding, newStatus string) (ok bool, err error) {
	var (
		updateTs               types.Time
		oldStatus0, oldStatus1 string
	)
	if newStatus == Disabled {
		// For compatibility reasons, when we need to 'set binding disabled for <stmt>',
		// we need to consider both the 'enabled' and 'using' status.
		oldStatus0 = Using
		oldStatus1 = Enabled
	} else if newStatus == Enabled {
		// In order to unify the code, two identical old statuses are set.
		oldStatus0 = Disabled
		oldStatus1 = Disabled
	}

	defer func() {
		if err == nil {
			err = h.LoadFromStorageToCache(false)
		}
	}()

	err = h.callWithSCtx(true, func(sctx sessionctx.Context) error {
		// Lock mysql.bind_info to synchronize with SetBindingStatus on other tidb instances.
		if err = lockBindInfoTable(sctx); err != nil {
			return err
		}

		updateTs = types.NewTime(types.FromGoTime(time.Now()), mysql.TypeTimestamp, 3)
		updateTsStr := updateTs.String()

		if binding == nil {
			_, err = exec(sctx, `UPDATE mysql.bind_info SET status = %?, update_time = %? WHERE original_sql = %? AND update_time < %? AND status IN (%?, %?)`,
				newStatus, updateTsStr, originalSQL, updateTsStr, oldStatus0, oldStatus1)
		} else {
			_, err = exec(sctx, `UPDATE mysql.bind_info SET status = %?, update_time = %? WHERE original_sql = %? AND update_time < %? AND bind_sql = %? AND status IN (%?, %?)`,
				newStatus, updateTsStr, originalSQL, updateTsStr, binding.BindSQL, oldStatus0, oldStatus1)
		}
		return nil
	})
	return
}

// SetGlobalBindingStatusByDigest set a BindRecord's status to the storage and bind cache.
func (h *globalBindingHandle) SetGlobalBindingStatusByDigest(newStatus, sqlDigest string) (ok bool, err error) {
	oldRecord := h.GetGlobalBinding(sqlDigest)
	if oldRecord == nil {
		return false, errors.Errorf("can't find any binding for '%s'", sqlDigest)
	}
	return h.SetGlobalBindingStatus(oldRecord.OriginalSQL, nil, newStatus)
}

// GCGlobalBinding physically removes the deleted bind records in mysql.bind_info.
func (h *globalBindingHandle) GCGlobalBinding() (err error) {
	return h.callWithSCtx(true, func(sctx sessionctx.Context) error {
		// Lock mysql.bind_info to synchronize with CreateBindRecord / AddBindRecord / DropBindRecord on other tidb instances.
		if err = lockBindInfoTable(sctx); err != nil {
			return err
		}

		// To make sure that all the deleted bind records have been acknowledged to all tidb,
		// we only garbage collect those records with update_time before 10 leases.
		updateTime := time.Now().Add(-(10 * Lease))
		updateTimeStr := types.NewTime(types.FromGoTime(updateTime), mysql.TypeTimestamp, 3).String()
		_, err = exec(sctx, `DELETE FROM mysql.bind_info WHERE status = 'deleted' and update_time < %?`, updateTimeStr)
		return err
	})
}

// lockBindInfoTable simulates `LOCK TABLE mysql.bind_info WRITE` by acquiring a pessimistic lock on a
// special builtin row of mysql.bind_info. Note that this function must be called with h.sctx.Lock() held.
// We can replace this implementation to normal `LOCK TABLE mysql.bind_info WRITE` if that feature is
// generally available later.
// This lock would enforce the CREATE / DROP GLOBAL BINDING statements to be executed sequentially,
// even if they come from different tidb instances.
func lockBindInfoTable(sctx sessionctx.Context) error {
	// h.sctx already locked.
	_, err := exec(sctx, LockBindInfoSQL)
	return err
}

// tmpBindRecordMap is used to temporarily save bind record changes.
// Those changes will be flushed into store periodically.
type tmpBindRecordMap struct {
	sync.Mutex
	atomic.Value
	flushFunc func(record *BindRecord) error
}

// flushToStore calls flushFunc for items in tmpBindRecordMap and removes them with a delay.
func (tmpMap *tmpBindRecordMap) flushToStore() {
	tmpMap.Lock()
	defer tmpMap.Unlock()
	newMap := copyBindRecordUpdateMap(tmpMap.Load().(map[string]*bindRecordUpdate))
	for key, bindRecord := range newMap {
		if bindRecord.updateTime.IsZero() {
			err := tmpMap.flushFunc(bindRecord.bindRecord)
			if err != nil {
				logutil.BgLogger().Debug("flush bind record failed", zap.String("category", "sql-bind"), zap.Error(err))
			}
			bindRecord.updateTime = time.Now()
			continue
		}

		if time.Since(bindRecord.updateTime) > 6*time.Second {
			delete(newMap, key)
			updateMetrics(metrics.ScopeGlobal, bindRecord.bindRecord, nil, false)
		}
	}
	tmpMap.Store(newMap)
}

// Add puts a BindRecord into tmpBindRecordMap.
func (tmpMap *tmpBindRecordMap) Add(bindRecord *BindRecord) {
	key := bindRecord.OriginalSQL + ":" + bindRecord.Db + ":" + bindRecord.Bindings[0].ID
	if _, ok := tmpMap.Load().(map[string]*bindRecordUpdate)[key]; ok {
		return
	}
	tmpMap.Lock()
	defer tmpMap.Unlock()
	if _, ok := tmpMap.Load().(map[string]*bindRecordUpdate)[key]; ok {
		return
	}
	newMap := copyBindRecordUpdateMap(tmpMap.Load().(map[string]*bindRecordUpdate))
	newMap[key] = &bindRecordUpdate{
		bindRecord: bindRecord,
	}
	tmpMap.Store(newMap)
	updateMetrics(metrics.ScopeGlobal, nil, bindRecord, false)
}

// DropInvalidGlobalBinding executes the drop BindRecord tasks.
func (h *globalBindingHandle) DropInvalidGlobalBinding() {
	h.invalidBindRecordMap.flushToStore()
}

// AddInvalidGlobalBinding adds BindRecord which needs to be deleted into invalidBindRecordMap.
func (h *globalBindingHandle) AddInvalidGlobalBinding(invalidBindRecord *BindRecord) {
	h.invalidBindRecordMap.Add(invalidBindRecord)
}

// Size returns the size of bind info cache.
func (h *globalBindingHandle) Size() int {
	size := len(h.getCache().GetAllBindings())
	return size
}

// GetGlobalBinding returns the BindRecord of the (normalizedSQL,db) if BindRecord exist.
func (h *globalBindingHandle) GetGlobalBinding(sqlDigest string) *BindRecord {
	return h.getCache().GetBinding(sqlDigest)
}

// GetAllGlobalBindings returns all bind records in cache.
func (h *globalBindingHandle) GetAllGlobalBindings() (bindRecords []*BindRecord) {
	return h.getCache().GetAllBindings()
}

// SetBindCacheCapacity reset the capacity for the bindCache.
// It will not affect already cached BindRecords.
func (h *globalBindingHandle) SetBindCacheCapacity(capacity int64) {
	h.getCache().SetMemCapacity(capacity)
}

// GetMemUsage returns the memory usage for the bind cache.
func (h *globalBindingHandle) GetMemUsage() (memUsage int64) {
	return h.getCache().GetMemUsage()
}

// GetMemCapacity returns the memory capacity for the bind cache.
func (h *globalBindingHandle) GetMemCapacity() (memCapacity int64) {
	return h.getCache().GetMemCapacity()
}

// newBindRecord builds BindRecord from a tuple in storage.
func newBindRecord(sctx sessionctx.Context, row chunk.Row) (string, *BindRecord, error) {
	status := row.GetString(3)
	// For compatibility, the 'Using' status binding will be converted to the 'Enabled' status binding.
	if status == Using {
		status = Enabled
	}
	defaultDB := row.GetString(2)
	bindingType := TypeNormal
	if defaultDB == "" {
		bindingType = TypeUniversal
	}
	binding := Binding{
		BindSQL:    row.GetString(1),
		Status:     status,
		CreateTime: row.GetTime(4),
		UpdateTime: row.GetTime(5),
		Charset:    row.GetString(6),
		Collation:  row.GetString(7),
		Source:     row.GetString(8),
		SQLDigest:  row.GetString(9),
		PlanDigest: row.GetString(10),
		Type:       bindingType,
	}
	bindRecord := &BindRecord{
		OriginalSQL: row.GetString(0),
		Db:          strings.ToLower(defaultDB),
		Bindings:    []Binding{binding},
	}
	sqlDigest := parser.DigestNormalized(bindRecord.OriginalSQL)
	sctx.GetSessionVars().CurrentDB = bindRecord.Db
	err := bindRecord.prepareHints(sctx)
	return sqlDigest.String(), bindRecord, err
}

func copyBindRecordUpdateMap(oldMap map[string]*bindRecordUpdate) map[string]*bindRecordUpdate {
	newMap := make(map[string]*bindRecordUpdate, len(oldMap))
	maps.Copy(newMap, oldMap)
	return newMap
}

func getHintsForSQL(sctx sessionctx.Context, sql string) (string, error) {
	origVals := sctx.GetSessionVars().UsePlanBaselines
	sctx.GetSessionVars().UsePlanBaselines = false

	// Usually passing a sprintf to ExecuteInternal is not recommended, but in this case
	// it is safe because ExecuteInternal does not permit MultiStatement execution. Thus,
	// the statement won't be able to "break out" from EXPLAIN.
	rs, err := exec(sctx, fmt.Sprintf("EXPLAIN FORMAT='hint' %s", sql))
	sctx.GetSessionVars().UsePlanBaselines = origVals
	if rs != nil {
		defer func() {
			// Audit log is collected in Close(), set InRestrictedSQL to avoid 'create sql binding' been recorded as 'explain'.
			origin := sctx.GetSessionVars().InRestrictedSQL
			sctx.GetSessionVars().InRestrictedSQL = true
			terror.Call(rs.Close)
			sctx.GetSessionVars().InRestrictedSQL = origin
		}()
	}
	if err != nil {
		return "", err
	}
	chk := rs.NewChunk(nil)
	err = rs.Next(context.TODO(), chk)
	if err != nil {
		return "", err
	}
	return chk.GetRow(0).GetString(0), nil
}

// GenerateBindSQL generates binding sqls from stmt node and plan hints.
func GenerateBindSQL(ctx context.Context, stmtNode ast.StmtNode, planHint string, skipCheckIfHasParam bool, defaultDB string) string {
	// If would be nil for very simple cases such as point get, we do not need to evolve for them.
	if planHint == "" {
		return ""
	}
	if !skipCheckIfHasParam {
		paramChecker := &paramMarkerChecker{}
		stmtNode.Accept(paramChecker)
		// We need to evolve on current sql, but we cannot restore values for paramMarkers yet,
		// so just ignore them now.
		if paramChecker.hasParamMarker {
			return ""
		}
	}
	// We need to evolve plan based on the current sql, not the original sql which may have different parameters.
	// So here we would remove the hint and inject the current best plan hint.
	hint.BindHint(stmtNode, &hint.HintsSet{})
	bindSQL := utilparser.RestoreWithDefaultDB(stmtNode, defaultDB, "")
	if bindSQL == "" {
		return ""
	}
	switch n := stmtNode.(type) {
	case *ast.DeleteStmt:
		deleteIdx := strings.Index(bindSQL, "DELETE")
		// Remove possible `explain` prefix.
		bindSQL = bindSQL[deleteIdx:]
		return strings.Replace(bindSQL, "DELETE", fmt.Sprintf("DELETE /*+ %s*/", planHint), 1)
	case *ast.UpdateStmt:
		updateIdx := strings.Index(bindSQL, "UPDATE")
		// Remove possible `explain` prefix.
		bindSQL = bindSQL[updateIdx:]
		return strings.Replace(bindSQL, "UPDATE", fmt.Sprintf("UPDATE /*+ %s*/", planHint), 1)
	case *ast.SelectStmt:
		var selectIdx int
		if n.With != nil {
			var withSb strings.Builder
			withIdx := strings.Index(bindSQL, "WITH")
			restoreCtx := format.NewRestoreCtx(format.RestoreStringSingleQuotes|format.RestoreSpacesAroundBinaryOperation|format.RestoreStringWithoutCharset|format.RestoreNameBackQuotes, &withSb)
			restoreCtx.DefaultDB = defaultDB
			if err := n.With.Restore(restoreCtx); err != nil {
				logutil.BgLogger().Debug("restore SQL failed", zap.String("category", "sql-bind"), zap.Error(err))
				return ""
			}
			withEnd := withIdx + len(withSb.String())
			tmp := strings.Replace(bindSQL[withEnd:], "SELECT", fmt.Sprintf("SELECT /*+ %s*/", planHint), 1)
			return strings.Join([]string{bindSQL[withIdx:withEnd], tmp}, "")
		}
		selectIdx = strings.Index(bindSQL, "SELECT")
		// Remove possible `explain` prefix.
		bindSQL = bindSQL[selectIdx:]
		return strings.Replace(bindSQL, "SELECT", fmt.Sprintf("SELECT /*+ %s*/", planHint), 1)
	case *ast.InsertStmt:
		insertIdx := int(0)
		if n.IsReplace {
			insertIdx = strings.Index(bindSQL, "REPLACE")
		} else {
			insertIdx = strings.Index(bindSQL, "INSERT")
		}
		// Remove possible `explain` prefix.
		bindSQL = bindSQL[insertIdx:]
		return strings.Replace(bindSQL, "SELECT", fmt.Sprintf("SELECT /*+ %s*/", planHint), 1)
	}
	logutil.Logger(ctx).Debug("unexpected statement type when generating bind SQL", zap.String("category", "sql-bind"), zap.Any("statement", stmtNode))
	return ""
}

type paramMarkerChecker struct {
	hasParamMarker bool
}

func (e *paramMarkerChecker) Enter(in ast.Node) (ast.Node, bool) {
	if _, ok := in.(*driver.ParamMarkerExpr); ok {
		e.hasParamMarker = true
		return in, true
	}
	return in, false
}

func (*paramMarkerChecker) Leave(in ast.Node) (ast.Node, bool) {
	return in, true
}

// Clear resets the bind handle. It is only used for test.
func (h *globalBindingHandle) Clear() {
	h.setCache(newBindCache())
	h.setLastUpdateTime(types.ZeroTimestamp)
	h.invalidBindRecordMap.Store(make(map[string]*bindRecordUpdate))
}

// FlushGlobalBindings flushes the BindRecord in temp maps to storage and loads them into cache.
func (h *globalBindingHandle) FlushGlobalBindings() error {
	h.DropInvalidGlobalBinding()
	return h.LoadFromStorageToCache(false)
}

func (h *globalBindingHandle) callWithSCtx(wrapTxn bool, f func(sctx sessionctx.Context) error) (err error) {
	resource, err := h.sPool.Get()
	if err != nil {
		return err
	}
	defer func() {
		if err == nil { // only recycle when no error
			h.sPool.Put(resource)
		}
	}()

	sctx := resource.(sessionctx.Context)
	if wrapTxn {
		if _, err = exec(sctx, "BEGIN PESSIMISTIC"); err != nil {
			return
		}
		defer func() {
			if err == nil {
				_, err = exec(sctx, "COMMIT")
			} else {
				_, err1 := exec(sctx, "ROLLBACK")
				terror.Log(errors.Trace(err1))
			}
		}()
	}

	err = f(sctx)
	return
}

var (
	lastPlanBindingUpdateTime = "last_plan_binding_update_time"
)

// GetScope gets the status variables scope.
func (*globalBindingHandle) GetScope(_ string) variable.ScopeFlag {
	return variable.ScopeSession
}

// Stats returns the server statistics.
func (h *globalBindingHandle) Stats(_ *variable.SessionVars) (map[string]interface{}, error) {
	m := make(map[string]interface{})
	m[lastPlanBindingUpdateTime] = h.getLastUpdateTime().String()
	return m, nil
}<|MERGE_RESOLUTION|>--- conflicted
+++ resolved
@@ -313,28 +313,14 @@
 	})
 }
 
-<<<<<<< HEAD
-// DropGlobalBinding drops a BindRecord to the storage and BindRecord int the cache.
-func (h *globalBindingHandle) DropGlobalBinding(originalSQL, _ string, binding *Binding) (deletedRows uint64, err error) {
-	defer func() {
+// dropGlobalBinding drops a BindRecord to the storage and BindRecord int the cache.
+func (h *globalBindingHandle) dropGlobalBinding(originalSQL, db string) (deletedRows uint64, err error) {
+  defer func() {
 		if err == nil {
 			err = h.LoadFromStorageToCache(false)
 		}
 	}()
-=======
-// dropGlobalBinding drops a BindRecord to the storage and BindRecord int the cache.
-func (h *globalBindingHandle) dropGlobalBinding(originalSQL, db string) (deletedRows uint64, err error) {
-	err = h.callWithSCtx(false, func(sctx sessionctx.Context) error {
-		db = strings.ToLower(db)
-		defer func() {
-			if err != nil || deletedRows == 0 {
-				return
-			}
-
-			record := &BindRecord{OriginalSQL: originalSQL, Db: db}
-			h.removeGlobalCacheBinding(parser.DigestNormalized(originalSQL).String(), record)
-		}()
->>>>>>> 8645716b
+  
 
 	err = h.callWithSCtx(false, func(sctx sessionctx.Context) error {
 		// Lock mysql.bind_info to synchronize with CreateBindRecord / AddBindRecord / DropBindRecord on other tidb instances.
