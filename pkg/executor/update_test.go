--- conflicted
+++ resolved
@@ -250,7 +250,32 @@
 	rs1 := tk.MustQuery("select cache_key, expired_at from cache use index(idx_c_on_expired_at) order by cache_key")
 	rs2 := tk.MustQuery("select cache_key, expired_at from cache use index() order by cache_key")
 	require.True(t, rs1.Equal(rs2.Rows()))
-<<<<<<< HEAD
+
+	tk.MustExec(`
+		CREATE TABLE ttime (
+			id int,
+			time1 datetime DEFAULT CURRENT_TIMESTAMP ON UPDATE CURRENT_TIMESTAMP,
+			time2 datetime GENERATED ALWAYS AS (date_add(time1, interval 1 day)) VIRTUAL,
+			time3 datetime GENERATED ALWAYS AS (date_add(time2, interval 1 day)) VIRTUAL,
+			KEY idx (id, time2),
+			KEY idx2 (time3)
+		)`)
+
+	tk.MustExec("INSERT INTO ttime SET id = 1")
+	tk.MustExec("SELECT sleep(1)")
+	tk.MustExec("UPDATE ttime SET id = 2")
+	for _, enabled := range []bool{false, true} {
+		tk.MustExec(fmt.Sprintf("set @@tidb_enable_fast_table_check = %v", enabled))
+		tk.MustExec("admin check table ttime")
+	}
+
+	rs1 = tk.MustQuery("select time3 from ttime use index(idx2)")
+	rs2 = tk.MustQuery("select time3 from ttime use index()")
+	require.True(t, rs1.Equal(rs2.Rows()))
+
+	rs1 = tk.MustQuery("select time2 from ttime use index(idx)")
+	rs2 = tk.MustQuery("select time2 from ttime use index()")
+	require.True(t, rs1.Equal(rs2.Rows()))
 }
 
 func TestUpdateOutOfRangeTimestamp(t *testing.T) {
@@ -303,32 +328,4 @@
 	tk.MustExec("update t set ts = 'NotTimestamp' where id = 2")
 	tk.MustQuery("show warnings").Check(testkit.Rows("Warning 1292 Incorrect datetime value: 'NotTimestamp'"))
 	tk.MustQuery("select * from t where id = 2").Check(testkit.Rows("2 0000-00-00 00:00:00"))
-=======
-
-	tk.MustExec(`
-		CREATE TABLE ttime (
-			id int,
-			time1 datetime DEFAULT CURRENT_TIMESTAMP ON UPDATE CURRENT_TIMESTAMP,
-			time2 datetime GENERATED ALWAYS AS (date_add(time1, interval 1 day)) VIRTUAL,
-			time3 datetime GENERATED ALWAYS AS (date_add(time2, interval 1 day)) VIRTUAL,
-			KEY idx (id, time2),
-			KEY idx2 (time3)
-		)`)
-
-	tk.MustExec("INSERT INTO ttime SET id = 1")
-	tk.MustExec("SELECT sleep(1)")
-	tk.MustExec("UPDATE ttime SET id = 2")
-	for _, enabled := range []bool{false, true} {
-		tk.MustExec(fmt.Sprintf("set @@tidb_enable_fast_table_check = %v", enabled))
-		tk.MustExec("admin check table ttime")
-	}
-
-	rs1 = tk.MustQuery("select time3 from ttime use index(idx2)")
-	rs2 = tk.MustQuery("select time3 from ttime use index()")
-	require.True(t, rs1.Equal(rs2.Rows()))
-
-	rs1 = tk.MustQuery("select time2 from ttime use index(idx)")
-	rs2 = tk.MustQuery("select time2 from ttime use index()")
-	require.True(t, rs1.Equal(rs2.Rows()))
->>>>>>> 4b2223cd
 }