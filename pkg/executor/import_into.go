--- conflicted
+++ resolved
@@ -306,14 +306,9 @@
 func cancelAndWaitImportJob(ctx context.Context, manager *fstorage.TaskManager, jobID int64) error {
 	if err := manager.WithNewTxn(ctx, func(se sessionctx.Context) error {
 		ctx = util.WithInternalSourceType(ctx, kv.InternalDistTask)
-<<<<<<< HEAD
 		return manager.CancelTaskByKeySession(ctx, se, importinto.TaskKey(jobID))
-	})
-=======
-		return manager.CancelGlobalTaskByKeySession(ctx, se, importinto.TaskKey(jobID))
 	}); err != nil {
 		return err
 	}
 	return handle.WaitTaskDoneByKey(ctx, importinto.TaskKey(jobID))
->>>>>>> d4b41bee
 }