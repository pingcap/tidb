--- conflicted
+++ resolved
@@ -73,22 +73,8 @@
 	_ exec.Executor = (*ImportIntoExec)(nil)
 )
 
-<<<<<<< HEAD
-func newImportIntoExec(b exec.BaseExecutor, userSctx sessionctx.Context, plan *plannercore.ImportInto, tbl table.Table) (
-	*ImportIntoExec, error) {
-=======
 func newImportIntoExec(b exec.BaseExecutor, selectExec exec.Executor, userSctx sessionctx.Context,
 	plan *plannercore.ImportInto, tbl table.Table) (*ImportIntoExec, error) {
-	importPlan, err := importer.NewImportPlan(userSctx, plan, tbl)
-	if err != nil {
-		return nil, err
-	}
-	astArgs := importer.ASTArgsFromImportPlan(plan)
-	controller, err := importer.NewLoadDataController(importPlan, tbl, astArgs)
-	if err != nil {
-		return nil, err
-	}
->>>>>>> edecaa68
 	return &ImportIntoExec{
 		BaseExecutor: b,
 		selectExec:   selectExec,
