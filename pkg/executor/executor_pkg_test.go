// Copyright 2016 PingCAP, Inc.
//
// Licensed under the Apache License, Version 2.0 (the "License");
// you may not use this file except in compliance with the License.
// You may obtain a copy of the License at
//
//     http://www.apache.org/licenses/LICENSE-2.0
//
// Unless required by applicable law or agreed to in writing, software
// distributed under the License is distributed on an "AS IS" BASIS,
// WITHOUT WARRANTIES OR CONDITIONS OF ANY KIND, either express or implied.
// See the License for the specific language governing permissions and
// limitations under the License.

package executor

import (
	"runtime"
	"strconv"
	"testing"
	"time"
	"unsafe"

	"github.com/pingcap/tidb/pkg/executor/aggfuncs"
	"github.com/pingcap/tidb/pkg/executor/aggregate"
	"github.com/pingcap/tidb/pkg/kv"
	"github.com/pingcap/tidb/pkg/sessionctx/variable"
	"github.com/pingcap/tidb/pkg/tablecodec"
	"github.com/pingcap/tidb/pkg/types"
	"github.com/pingcap/tidb/pkg/util/collate"
	"github.com/pingcap/tidb/pkg/util/memory"
	"github.com/pingcap/tidb/pkg/util/mock"
	"github.com/pingcap/tidb/pkg/util/ranger"
	"github.com/pingcap/tidb/pkg/util/tableutil"
	"github.com/stretchr/testify/require"
)

// Note: it's a tricky way to export the `inspectionSummaryRules` and `inspectionRules` for unit test but invisible for normal code
var (
	InspectionSummaryRules = inspectionSummaryRules
	InspectionRules        = inspectionRules
)

func TestBuildKvRangesForIndexJoinWithoutCwc(t *testing.T) {
	indexRanges := make([]*ranger.Range, 0, 6)
	indexRanges = append(indexRanges, generateIndexRange(1, 1, 1, 1, 1))
	indexRanges = append(indexRanges, generateIndexRange(1, 1, 2, 1, 1))
	indexRanges = append(indexRanges, generateIndexRange(1, 1, 2, 1, 2))
	indexRanges = append(indexRanges, generateIndexRange(1, 1, 3, 1, 1))
	indexRanges = append(indexRanges, generateIndexRange(2, 1, 1, 1, 1))
	indexRanges = append(indexRanges, generateIndexRange(2, 1, 2, 1, 1))

	joinKeyRows := make([]*indexJoinLookUpContent, 0, 5)
	joinKeyRows = append(joinKeyRows, &indexJoinLookUpContent{keys: generateDatumSlice(1, 1)})
	joinKeyRows = append(joinKeyRows, &indexJoinLookUpContent{keys: generateDatumSlice(1, 2)})
	joinKeyRows = append(joinKeyRows, &indexJoinLookUpContent{keys: generateDatumSlice(2, 1)})
	joinKeyRows = append(joinKeyRows, &indexJoinLookUpContent{keys: generateDatumSlice(2, 2)})
	joinKeyRows = append(joinKeyRows, &indexJoinLookUpContent{keys: generateDatumSlice(2, 3)})

	keyOff2IdxOff := []int{1, 3}
	ctx := mock.NewContext()
	kvRanges, err := buildKvRangesForIndexJoin(ctx, 0, 0, joinKeyRows, indexRanges, keyOff2IdxOff, nil, nil, nil)
	require.NoError(t, err)
	// Check the kvRanges is in order.
	for i, kvRange := range kvRanges {
		require.True(t, kvRange.StartKey.Cmp(kvRange.EndKey) < 0)
		if i > 0 {
			require.True(t, kvRange.StartKey.Cmp(kvRanges[i-1].EndKey) >= 0)
		}
	}
}

func TestBuildKvRangesForIndexJoinWithoutCwcAndWithMemoryTracker(t *testing.T) {
	indexRanges := make([]*ranger.Range, 0, 6)
	indexRanges = append(indexRanges, generateIndexRange(1, 1, 1, 1, 1))
	indexRanges = append(indexRanges, generateIndexRange(1, 1, 2, 1, 1))
	indexRanges = append(indexRanges, generateIndexRange(1, 1, 2, 1, 2))
	indexRanges = append(indexRanges, generateIndexRange(1, 1, 3, 1, 1))
	indexRanges = append(indexRanges, generateIndexRange(2, 1, 1, 1, 1))
	indexRanges = append(indexRanges, generateIndexRange(2, 1, 2, 1, 1))

	bytesConsumed1 := int64(0)
	{
		joinKeyRows := make([]*indexJoinLookUpContent, 0, 10)
		for i := int64(0); i < 10; i++ {
			joinKeyRows = append(joinKeyRows, &indexJoinLookUpContent{keys: generateDatumSlice(1, i)})
		}

		keyOff2IdxOff := []int{1, 3}
		ctx := mock.NewContext()
		memTracker := memory.NewTracker(memory.LabelForIndexWorker, -1)
		kvRanges, err := buildKvRangesForIndexJoin(ctx, 0, 0, joinKeyRows, indexRanges, keyOff2IdxOff, nil, memTracker, nil)
		require.NoError(t, err)
		// Check the kvRanges is in order.
		for i, kvRange := range kvRanges {
			require.True(t, kvRange.StartKey.Cmp(kvRange.EndKey) < 0)
			if i > 0 {
				require.True(t, kvRange.StartKey.Cmp(kvRanges[i-1].EndKey) >= 0)
			}
		}
		bytesConsumed1 = memTracker.BytesConsumed()
	}

	bytesConsumed2 := int64(0)
	{
		joinKeyRows := make([]*indexJoinLookUpContent, 0, 20)
		for i := int64(0); i < 20; i++ {
			joinKeyRows = append(joinKeyRows, &indexJoinLookUpContent{keys: generateDatumSlice(1, i)})
		}

		keyOff2IdxOff := []int{1, 3}
		ctx := mock.NewContext()
		memTracker := memory.NewTracker(memory.LabelForIndexWorker, -1)
		kvRanges, err := buildKvRangesForIndexJoin(ctx, 0, 0, joinKeyRows, indexRanges, keyOff2IdxOff, nil, memTracker, nil)
		require.NoError(t, err)
		// Check the kvRanges is in order.
		for i, kvRange := range kvRanges {
			require.True(t, kvRange.StartKey.Cmp(kvRange.EndKey) < 0)
			if i > 0 {
				require.True(t, kvRange.StartKey.Cmp(kvRanges[i-1].EndKey) >= 0)
			}
		}
		bytesConsumed2 = memTracker.BytesConsumed()
	}

	require.Equal(t, 2*bytesConsumed1, bytesConsumed2)
	require.Equal(t, int64(20760), bytesConsumed1)
}

func generateIndexRange(vals ...int64) *ranger.Range {
	lowDatums := generateDatumSlice(vals...)
	highDatums := make([]types.Datum, len(vals))
	copy(highDatums, lowDatums)
	return &ranger.Range{LowVal: lowDatums, HighVal: highDatums, Collators: collate.GetBinaryCollatorSlice(len(lowDatums))}
}

func generateDatumSlice(vals ...int64) []types.Datum {
	datums := make([]types.Datum, len(vals))
	for i, val := range vals {
		datums[i].SetInt64(val)
	}
	return datums
}

func TestSlowQueryRuntimeStats(t *testing.T) {
	stats := &slowQueryRuntimeStats{
		totalFileNum: 2,
		readFileNum:  2,
		readFile:     time.Second,
		initialize:   time.Millisecond,
		readFileSize: 1024 * 1024 * 1024,
		parseLog:     int64(time.Millisecond * 100),
		concurrent:   15,
	}
	require.Equal(t, "initialize: 1ms, read_file: 1s, parse_log: {time:100ms, concurrency:15}, total_file: 2, read_file: 2, read_size: 1024 MB", stats.String())
	require.Equal(t, stats.Clone().String(), stats.String())
	stats.Merge(stats.Clone())
	require.Equal(t, "initialize: 2ms, read_file: 2s, parse_log: {time:200ms, concurrency:15}, total_file: 4, read_file: 4, read_size: 2 GB", stats.String())
}

// Test whether the actual buckets in Golang Map is same with the estimated number.
// The test relies the implement of Golang Map. ref https://github.com/golang/go/blob/go1.13/src/runtime/map.go#L114
func TestAggPartialResultMapperB(t *testing.T) {
	if runtime.Version() < `go1.13` {
		t.Skip("Unsupported version")
	}
	type testCase struct {
		rowNum          int
		expectedB       int
		expectedGrowing bool
	}
	cases := []testCase{
		{
			rowNum:          0,
			expectedB:       0,
			expectedGrowing: false,
		},
		{
			rowNum:          100,
			expectedB:       5,
			expectedGrowing: true,
		},
		{
			rowNum:          10000,
			expectedB:       11,
			expectedGrowing: false,
		},
		{
			rowNum:          1000000,
			expectedB:       18,
			expectedGrowing: false,
		},
		{
			rowNum:          851968, // 6.5 * (1 << 17)
			expectedB:       18,
			expectedGrowing: true,
		},
		{
			rowNum:          851969, // 6.5 * (1 << 17) + 1
			expectedB:       18,
			expectedGrowing: true,
		},
		{
			rowNum:          425984, // 6.5 * (1 << 16)
			expectedB:       17,
			expectedGrowing: true,
		},
		{
			rowNum:          425985, // 6.5 * (1 << 16) + 1
			expectedB:       17,
			expectedGrowing: true,
		},
	}

	for _, tc := range cases {
		aggMap := make(aggregate.AggPartialResultMapper)
		tempSlice := make([]aggfuncs.PartialResult, 10)
		for num := 0; num < tc.rowNum; num++ {
			aggMap[strconv.Itoa(num)] = tempSlice
		}

		require.Equal(t, tc.expectedB, getB(aggMap))
		require.Equal(t, tc.expectedGrowing, getGrowing(aggMap))
	}
}

// A header for a Go map.
// nolint:structcheck
type hmap struct {
	// Note: the format of the hmap is also encoded in cmd/compile/internal/gc/reflect.go.
	// Make sure this stays in sync with the compiler's definition.
	count     int    // nolint:unused // # live cells == size of map.  Must be first (used by len() builtin)
	flags     uint8  // nolint:unused
	B         uint8  // nolint:unused // log_2 of # of buckets (can hold up to loadFactor * 2^B items)
	noverflow uint16 // nolint:unused // approximate number of overflow buckets; see incrnoverflow for details
	hash0     uint32 // nolint:unused // hash seed

	buckets    unsafe.Pointer // nolint:unused // array of 2^B Buckets. may be nil if count==0.
	oldbuckets unsafe.Pointer // nolint:unused // previous bucket array of half the size, non-nil only when growing
	nevacuate  uintptr        // nolint:unused // progress counter for evacuation (buckets less than this have been evacuated)
}

func getB(m aggregate.AggPartialResultMapper) int {
	point := (**hmap)(unsafe.Pointer(&m))
	value := *point
	return int(value.B)
}

func getGrowing(m aggregate.AggPartialResultMapper) bool {
	point := (**hmap)(unsafe.Pointer(&m))
	value := *point
	return value.oldbuckets != nil
}

func TestFilterTemporaryTableKeys(t *testing.T) {
	vars := variable.NewSessionVars(nil)
	const tableID int64 = 3
	vars.TxnCtx = &variable.TransactionContext{
		TxnCtxNoNeedToRestore: variable.TxnCtxNoNeedToRestore{
			TemporaryTables: map[int64]tableutil.TempTable{tableID: nil},
		},
	}

	res := filterTemporaryTableKeys(vars, []kv.Key{tablecodec.EncodeTablePrefix(tableID), tablecodec.EncodeTablePrefix(42)})
	require.Len(t, res, 1)
<<<<<<< HEAD
}

func TestSortSpillDisk(t *testing.T) {
	require.NoError(t, failpoint.Enable("github.com/pingcap/tidb/pkg/executor/sortexec/testSortedRowContainerSpill", "return(true)"))
	defer func() {
		require.NoError(t, failpoint.Disable("github.com/pingcap/tidb/pkg/executor/sortexec/testSortedRowContainerSpill"))
	}()
	ctx := mock.NewContext()
	ctx.GetSessionVars().MemQuota.MemQuotaQuery = 1
	ctx.GetSessionVars().InitChunkSize = variable.DefMaxChunkSize
	ctx.GetSessionVars().MaxChunkSize = variable.DefMaxChunkSize
	ctx.GetSessionVars().MemTracker = memory.NewTracker(memory.LabelForSession, -1)
	ctx.GetSessionVars().StmtCtx.MemTracker = memory.NewTracker(memory.LabelForSQLText, -1)
	ctx.GetSessionVars().StmtCtx.MemTracker.AttachTo(ctx.GetSessionVars().MemTracker)
	cas := &sortCase{rows: 2048, orderByIdx: []int{0, 1}, ndvs: []int{0, 0}, ctx: ctx}
	opt := mockDataSourceParameters{
		schema: expression.NewSchema(cas.columns()...),
		rows:   cas.rows,
		ctx:    cas.ctx,
		ndvs:   cas.ndvs,
	}
	dataSource := buildMockDataSource(opt)
	exe := &sortexec.SortExec{
		BaseExecutor: exec.NewBaseExecutor(cas.ctx, dataSource.Schema(), 0, dataSource),
		ByItems:      make([]*plannerutil.ByItems, 0, len(cas.orderByIdx)),
		ExecSchema:   dataSource.Schema(),
	}
	for _, idx := range cas.orderByIdx {
		exe.ByItems = append(exe.ByItems, &plannerutil.ByItems{Expr: cas.columns()[idx]})
	}
	tmpCtx := context.Background()
	chk := exec.NewFirstChunk(exe)
	dataSource.prepareChunks()
	err := exe.Open(tmpCtx)
	require.NoError(t, err)
	for {
		err = exe.Next(tmpCtx, chk)
		require.NoError(t, err)
		if chk.NumRows() == 0 {
			break
		}
	}
	// Test only 1 partition and all data in memory.
	require.Len(t, exe.SortPartitionList, 1)
	require.Equal(t, false, exe.SortPartitionList[0].AlreadySpilledSafeForTest())
	require.Equal(t, 2048, exe.SortPartitionList[0].NumRow())
	err = exe.Close()
	require.NoError(t, err)

	ctx.GetSessionVars().MemTracker = memory.NewTracker(memory.LabelForSession, 1)
	ctx.GetSessionVars().StmtCtx.MemTracker = memory.NewTracker(memory.LabelForSQLText, -1)
	ctx.GetSessionVars().StmtCtx.MemTracker.AttachTo(ctx.GetSessionVars().MemTracker)
	dataSource.prepareChunks()
	err = exe.Open(tmpCtx)
	require.NoError(t, err)
	for {
		err = exe.Next(tmpCtx, chk)
		require.NoError(t, err)
		if chk.NumRows() == 0 {
			break
		}
	}
	// Test 2 partitions and all data in disk.
	// Now spilling is in parallel.
	// Maybe the second add() will called before spilling, depends on
	// Golang goroutine scheduling. So the result has two possibilities.
	if len(exe.SortPartitionList) == 2 {
		require.Len(t, exe.SortPartitionList, 2)
		require.Equal(t, true, exe.SortPartitionList[0].AlreadySpilledSafeForTest())
		require.Equal(t, true, exe.SortPartitionList[1].AlreadySpilledSafeForTest())
		require.Equal(t, 1024, exe.SortPartitionList[0].NumRow())
		require.Equal(t, 1024, exe.SortPartitionList[1].NumRow())
	} else {
		require.Len(t, exe.SortPartitionList, 1)
		require.Equal(t, true, exe.SortPartitionList[0].AlreadySpilledSafeForTest())
		require.Equal(t, 2048, exe.SortPartitionList[0].NumRow())
	}

	err = exe.Close()
	require.NoError(t, err)

	ctx.GetSessionVars().MemTracker = memory.NewTracker(memory.LabelForSession, 28000)
	ctx.GetSessionVars().StmtCtx.MemTracker = memory.NewTracker(memory.LabelForSQLText, -1)
	ctx.GetSessionVars().StmtCtx.MemTracker.AttachTo(ctx.GetSessionVars().MemTracker)
	dataSource.prepareChunks()
	err = exe.Open(tmpCtx)
	require.NoError(t, err)
	for {
		err = exe.Next(tmpCtx, chk)
		require.NoError(t, err)
		if chk.NumRows() == 0 {
			break
		}
	}
	// Test only 1 partition but spill disk.
	require.Len(t, exe.SortPartitionList, 1)
	require.Equal(t, true, exe.SortPartitionList[0].AlreadySpilledSafeForTest())
	require.Equal(t, 2048, exe.SortPartitionList[0].NumRow())
	err = exe.Close()
	require.NoError(t, err)

	// Test partition nums.
	ctx = mock.NewContext()
	ctx.GetSessionVars().InitChunkSize = variable.DefMaxChunkSize
	ctx.GetSessionVars().MaxChunkSize = variable.DefMaxChunkSize
	ctx.GetSessionVars().MemTracker = memory.NewTracker(memory.LabelForSession, 16864*50)
	ctx.GetSessionVars().MemTracker.Consume(16864 * 45)
	ctx.GetSessionVars().StmtCtx.MemTracker = memory.NewTracker(memory.LabelForSQLText, -1)
	ctx.GetSessionVars().StmtCtx.MemTracker.AttachTo(ctx.GetSessionVars().MemTracker)
	cas = &sortCase{rows: 20480, orderByIdx: []int{0, 1}, ndvs: []int{0, 0}, ctx: ctx}
	opt = mockDataSourceParameters{
		schema: expression.NewSchema(cas.columns()...),
		rows:   cas.rows,
		ctx:    cas.ctx,
		ndvs:   cas.ndvs,
	}
	dataSource = buildMockDataSource(opt)
	exe = &sortexec.SortExec{
		BaseExecutor: exec.NewBaseExecutor(cas.ctx, dataSource.Schema(), 0, dataSource),
		ByItems:      make([]*plannerutil.ByItems, 0, len(cas.orderByIdx)),
		ExecSchema:   dataSource.Schema(),
	}
	for _, idx := range cas.orderByIdx {
		exe.ByItems = append(exe.ByItems, &plannerutil.ByItems{Expr: cas.columns()[idx]})
	}
	tmpCtx = context.Background()
	chk = exec.NewFirstChunk(exe)
	dataSource.prepareChunks()
	err = exe.Open(tmpCtx)
	require.NoError(t, err)
	for {
		err = exe.Next(tmpCtx, chk)
		require.NoError(t, err)
		if chk.NumRows() == 0 {
			break
		}
	}
	// Don't spill too many partitions.
	require.True(t, len(exe.SortPartitionList) <= 4)
	err = exe.Close()
	require.NoError(t, err)
=======
>>>>>>> 1b58a8d6
}<|MERGE_RESOLUTION|>--- conflicted
+++ resolved
@@ -263,148 +263,4 @@
 
 	res := filterTemporaryTableKeys(vars, []kv.Key{tablecodec.EncodeTablePrefix(tableID), tablecodec.EncodeTablePrefix(42)})
 	require.Len(t, res, 1)
-<<<<<<< HEAD
-}
-
-func TestSortSpillDisk(t *testing.T) {
-	require.NoError(t, failpoint.Enable("github.com/pingcap/tidb/pkg/executor/sortexec/testSortedRowContainerSpill", "return(true)"))
-	defer func() {
-		require.NoError(t, failpoint.Disable("github.com/pingcap/tidb/pkg/executor/sortexec/testSortedRowContainerSpill"))
-	}()
-	ctx := mock.NewContext()
-	ctx.GetSessionVars().MemQuota.MemQuotaQuery = 1
-	ctx.GetSessionVars().InitChunkSize = variable.DefMaxChunkSize
-	ctx.GetSessionVars().MaxChunkSize = variable.DefMaxChunkSize
-	ctx.GetSessionVars().MemTracker = memory.NewTracker(memory.LabelForSession, -1)
-	ctx.GetSessionVars().StmtCtx.MemTracker = memory.NewTracker(memory.LabelForSQLText, -1)
-	ctx.GetSessionVars().StmtCtx.MemTracker.AttachTo(ctx.GetSessionVars().MemTracker)
-	cas := &sortCase{rows: 2048, orderByIdx: []int{0, 1}, ndvs: []int{0, 0}, ctx: ctx}
-	opt := mockDataSourceParameters{
-		schema: expression.NewSchema(cas.columns()...),
-		rows:   cas.rows,
-		ctx:    cas.ctx,
-		ndvs:   cas.ndvs,
-	}
-	dataSource := buildMockDataSource(opt)
-	exe := &sortexec.SortExec{
-		BaseExecutor: exec.NewBaseExecutor(cas.ctx, dataSource.Schema(), 0, dataSource),
-		ByItems:      make([]*plannerutil.ByItems, 0, len(cas.orderByIdx)),
-		ExecSchema:   dataSource.Schema(),
-	}
-	for _, idx := range cas.orderByIdx {
-		exe.ByItems = append(exe.ByItems, &plannerutil.ByItems{Expr: cas.columns()[idx]})
-	}
-	tmpCtx := context.Background()
-	chk := exec.NewFirstChunk(exe)
-	dataSource.prepareChunks()
-	err := exe.Open(tmpCtx)
-	require.NoError(t, err)
-	for {
-		err = exe.Next(tmpCtx, chk)
-		require.NoError(t, err)
-		if chk.NumRows() == 0 {
-			break
-		}
-	}
-	// Test only 1 partition and all data in memory.
-	require.Len(t, exe.SortPartitionList, 1)
-	require.Equal(t, false, exe.SortPartitionList[0].AlreadySpilledSafeForTest())
-	require.Equal(t, 2048, exe.SortPartitionList[0].NumRow())
-	err = exe.Close()
-	require.NoError(t, err)
-
-	ctx.GetSessionVars().MemTracker = memory.NewTracker(memory.LabelForSession, 1)
-	ctx.GetSessionVars().StmtCtx.MemTracker = memory.NewTracker(memory.LabelForSQLText, -1)
-	ctx.GetSessionVars().StmtCtx.MemTracker.AttachTo(ctx.GetSessionVars().MemTracker)
-	dataSource.prepareChunks()
-	err = exe.Open(tmpCtx)
-	require.NoError(t, err)
-	for {
-		err = exe.Next(tmpCtx, chk)
-		require.NoError(t, err)
-		if chk.NumRows() == 0 {
-			break
-		}
-	}
-	// Test 2 partitions and all data in disk.
-	// Now spilling is in parallel.
-	// Maybe the second add() will called before spilling, depends on
-	// Golang goroutine scheduling. So the result has two possibilities.
-	if len(exe.SortPartitionList) == 2 {
-		require.Len(t, exe.SortPartitionList, 2)
-		require.Equal(t, true, exe.SortPartitionList[0].AlreadySpilledSafeForTest())
-		require.Equal(t, true, exe.SortPartitionList[1].AlreadySpilledSafeForTest())
-		require.Equal(t, 1024, exe.SortPartitionList[0].NumRow())
-		require.Equal(t, 1024, exe.SortPartitionList[1].NumRow())
-	} else {
-		require.Len(t, exe.SortPartitionList, 1)
-		require.Equal(t, true, exe.SortPartitionList[0].AlreadySpilledSafeForTest())
-		require.Equal(t, 2048, exe.SortPartitionList[0].NumRow())
-	}
-
-	err = exe.Close()
-	require.NoError(t, err)
-
-	ctx.GetSessionVars().MemTracker = memory.NewTracker(memory.LabelForSession, 28000)
-	ctx.GetSessionVars().StmtCtx.MemTracker = memory.NewTracker(memory.LabelForSQLText, -1)
-	ctx.GetSessionVars().StmtCtx.MemTracker.AttachTo(ctx.GetSessionVars().MemTracker)
-	dataSource.prepareChunks()
-	err = exe.Open(tmpCtx)
-	require.NoError(t, err)
-	for {
-		err = exe.Next(tmpCtx, chk)
-		require.NoError(t, err)
-		if chk.NumRows() == 0 {
-			break
-		}
-	}
-	// Test only 1 partition but spill disk.
-	require.Len(t, exe.SortPartitionList, 1)
-	require.Equal(t, true, exe.SortPartitionList[0].AlreadySpilledSafeForTest())
-	require.Equal(t, 2048, exe.SortPartitionList[0].NumRow())
-	err = exe.Close()
-	require.NoError(t, err)
-
-	// Test partition nums.
-	ctx = mock.NewContext()
-	ctx.GetSessionVars().InitChunkSize = variable.DefMaxChunkSize
-	ctx.GetSessionVars().MaxChunkSize = variable.DefMaxChunkSize
-	ctx.GetSessionVars().MemTracker = memory.NewTracker(memory.LabelForSession, 16864*50)
-	ctx.GetSessionVars().MemTracker.Consume(16864 * 45)
-	ctx.GetSessionVars().StmtCtx.MemTracker = memory.NewTracker(memory.LabelForSQLText, -1)
-	ctx.GetSessionVars().StmtCtx.MemTracker.AttachTo(ctx.GetSessionVars().MemTracker)
-	cas = &sortCase{rows: 20480, orderByIdx: []int{0, 1}, ndvs: []int{0, 0}, ctx: ctx}
-	opt = mockDataSourceParameters{
-		schema: expression.NewSchema(cas.columns()...),
-		rows:   cas.rows,
-		ctx:    cas.ctx,
-		ndvs:   cas.ndvs,
-	}
-	dataSource = buildMockDataSource(opt)
-	exe = &sortexec.SortExec{
-		BaseExecutor: exec.NewBaseExecutor(cas.ctx, dataSource.Schema(), 0, dataSource),
-		ByItems:      make([]*plannerutil.ByItems, 0, len(cas.orderByIdx)),
-		ExecSchema:   dataSource.Schema(),
-	}
-	for _, idx := range cas.orderByIdx {
-		exe.ByItems = append(exe.ByItems, &plannerutil.ByItems{Expr: cas.columns()[idx]})
-	}
-	tmpCtx = context.Background()
-	chk = exec.NewFirstChunk(exe)
-	dataSource.prepareChunks()
-	err = exe.Open(tmpCtx)
-	require.NoError(t, err)
-	for {
-		err = exe.Next(tmpCtx, chk)
-		require.NoError(t, err)
-		if chk.NumRows() == 0 {
-			break
-		}
-	}
-	// Don't spill too many partitions.
-	require.True(t, len(exe.SortPartitionList) <= 4)
-	err = exe.Close()
-	require.NoError(t, err)
-=======
->>>>>>> 1b58a8d6
 }