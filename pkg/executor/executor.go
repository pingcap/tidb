// Copyright 2015 PingCAP, Inc.
//
// Licensed under the Apache License, Version 2.0 (the "License");
// you may not use this file except in compliance with the License.
// You may obtain a copy of the License at
//
//     http://www.apache.org/licenses/LICENSE-2.0
//
// Unless required by applicable law or agreed to in writing, software
// distributed under the License is distributed on an "AS IS" BASIS,
// WITHOUT WARRANTIES OR CONDITIONS OF ANY KIND, either express or implied.
// See the License for the specific language governing permissions and
// limitations under the License.

package executor

import (
	"cmp"
	"context"
	"encoding/json"
	stderrors "errors"
	"fmt"
	"math"
	"runtime/pprof"
	"slices"
	"strconv"
	"strings"
	"sync"
	"sync/atomic"
	"time"

	"github.com/opentracing/opentracing-go"
	"github.com/pingcap/errors"
	"github.com/pingcap/failpoint"
	"github.com/pingcap/kvproto/pkg/kvrpcpb"
	"github.com/pingcap/tidb/pkg/config"
	"github.com/pingcap/tidb/pkg/ddl"
	"github.com/pingcap/tidb/pkg/ddl/schematracker"
	"github.com/pingcap/tidb/pkg/domain"
	"github.com/pingcap/tidb/pkg/domain/infosync"
	"github.com/pingcap/tidb/pkg/errctx"
	"github.com/pingcap/tidb/pkg/executor/aggregate"
	"github.com/pingcap/tidb/pkg/executor/internal/exec"
	"github.com/pingcap/tidb/pkg/executor/internal/pdhelper"
	"github.com/pingcap/tidb/pkg/executor/sortexec"
	"github.com/pingcap/tidb/pkg/expression"
	"github.com/pingcap/tidb/pkg/infoschema"
	"github.com/pingcap/tidb/pkg/kv"
	"github.com/pingcap/tidb/pkg/meta"
	"github.com/pingcap/tidb/pkg/meta/autoid"
	"github.com/pingcap/tidb/pkg/meta/model"
	"github.com/pingcap/tidb/pkg/parser/ast"
	"github.com/pingcap/tidb/pkg/parser/auth"
	"github.com/pingcap/tidb/pkg/parser/mysql"
	"github.com/pingcap/tidb/pkg/parser/terror"
	plannercore "github.com/pingcap/tidb/pkg/planner/core"
	"github.com/pingcap/tidb/pkg/planner/core/base"
	"github.com/pingcap/tidb/pkg/planner/core/operator/logicalop"
	"github.com/pingcap/tidb/pkg/planner/indexadvisor"
	"github.com/pingcap/tidb/pkg/planner/planctx"
	plannerutil "github.com/pingcap/tidb/pkg/planner/util"
	"github.com/pingcap/tidb/pkg/planner/util/fixcontrol"
	"github.com/pingcap/tidb/pkg/privilege"
	"github.com/pingcap/tidb/pkg/resourcemanager/pool/workerpool"
	poolutil "github.com/pingcap/tidb/pkg/resourcemanager/util"
	"github.com/pingcap/tidb/pkg/sessionctx"
	"github.com/pingcap/tidb/pkg/sessionctx/stmtctx"
	"github.com/pingcap/tidb/pkg/sessionctx/variable"
	"github.com/pingcap/tidb/pkg/sessiontxn"
	"github.com/pingcap/tidb/pkg/table"
	"github.com/pingcap/tidb/pkg/table/tables"
	"github.com/pingcap/tidb/pkg/tablecodec"
	"github.com/pingcap/tidb/pkg/types"
	"github.com/pingcap/tidb/pkg/util"
	"github.com/pingcap/tidb/pkg/util/admin"
	"github.com/pingcap/tidb/pkg/util/chunk"
	"github.com/pingcap/tidb/pkg/util/codec"
	"github.com/pingcap/tidb/pkg/util/dbterror/exeerrors"
	"github.com/pingcap/tidb/pkg/util/deadlockhistory"
	"github.com/pingcap/tidb/pkg/util/disk"
	"github.com/pingcap/tidb/pkg/util/execdetails"
	"github.com/pingcap/tidb/pkg/util/intest"
	"github.com/pingcap/tidb/pkg/util/logutil"
	"github.com/pingcap/tidb/pkg/util/logutil/consistency"
	"github.com/pingcap/tidb/pkg/util/memory"
	"github.com/pingcap/tidb/pkg/util/set"
	"github.com/pingcap/tidb/pkg/util/sqlexec"
	"github.com/pingcap/tidb/pkg/util/syncutil"
	"github.com/pingcap/tidb/pkg/util/topsql"
	topsqlstate "github.com/pingcap/tidb/pkg/util/topsql/state"
	"github.com/pingcap/tidb/pkg/util/tracing"
	tikverr "github.com/tikv/client-go/v2/error"
	tikvstore "github.com/tikv/client-go/v2/kv"
	tikvutil "github.com/tikv/client-go/v2/util"
	atomicutil "go.uber.org/atomic"
	"go.uber.org/zap"
)

var (
	_ exec.Executor = &CheckTableExec{}
	_ exec.Executor = &aggregate.HashAggExec{}
	_ exec.Executor = &IndexLookUpExecutor{}
	_ exec.Executor = &IndexReaderExecutor{}
	_ exec.Executor = &LimitExec{}
	_ exec.Executor = &MaxOneRowExec{}
	_ exec.Executor = &ProjectionExec{}
	_ exec.Executor = &SelectionExec{}
	_ exec.Executor = &SelectLockExec{}
	_ exec.Executor = &ShowNextRowIDExec{}
	_ exec.Executor = &ShowDDLExec{}
	_ exec.Executor = &ShowDDLJobsExec{}
	_ exec.Executor = &ShowDDLJobQueriesExec{}
	_ exec.Executor = &sortexec.SortExec{}
	_ exec.Executor = &aggregate.StreamAggExec{}
	_ exec.Executor = &TableDualExec{}
	_ exec.Executor = &TableReaderExecutor{}
	_ exec.Executor = &TableScanExec{}
	_ exec.Executor = &sortexec.TopNExec{}
	_ exec.Executor = &FastCheckTableExec{}
	_ exec.Executor = &AdminShowBDRRoleExec{}

	// GlobalMemoryUsageTracker is the ancestor of all the Executors' memory tracker and GlobalMemory Tracker
	GlobalMemoryUsageTracker *memory.Tracker
	// GlobalDiskUsageTracker is the ancestor of all the Executors' disk tracker
	GlobalDiskUsageTracker *disk.Tracker
	// GlobalAnalyzeMemoryTracker is the ancestor of all the Analyze jobs' memory tracker and child of global Tracker
	GlobalAnalyzeMemoryTracker *memory.Tracker
)

var (
	_ dataSourceExecutor = &TableReaderExecutor{}
	_ dataSourceExecutor = &IndexReaderExecutor{}
	_ dataSourceExecutor = &IndexLookUpExecutor{}
	_ dataSourceExecutor = &IndexMergeReaderExecutor{}

	// CheckTableFastBucketSize is the bucket size of fast check table.
	CheckTableFastBucketSize = atomic.Int64{}
)

// dataSourceExecutor is a table DataSource converted Executor.
// Currently, there are TableReader/IndexReader/IndexLookUp/IndexMergeReader.
// Note, partition reader is special and the caller should handle it carefully.
type dataSourceExecutor interface {
	exec.Executor
	Table() table.Table
}

const (
	// globalPanicStorageExceed represents the panic message when out of storage quota.
	globalPanicStorageExceed string = "Out Of Quota For Local Temporary Space!"
	// globalPanicMemoryExceed represents the panic message when out of memory limit.
	globalPanicMemoryExceed string = "Out Of Global Memory Limit!"
	// globalPanicAnalyzeMemoryExceed represents the panic message when out of analyze memory limit.
	globalPanicAnalyzeMemoryExceed string = "Out Of Global Analyze Memory Limit!"
)

// globalPanicOnExceed panics when GlobalDisTracker storage usage exceeds storage quota.
type globalPanicOnExceed struct {
	memory.BaseOOMAction
	mutex syncutil.Mutex // For synchronization.
}

func init() {
	action := &globalPanicOnExceed{}
	GlobalMemoryUsageTracker = memory.NewGlobalTracker(memory.LabelForGlobalMemory, -1)
	GlobalMemoryUsageTracker.SetActionOnExceed(action)
	GlobalDiskUsageTracker = disk.NewGlobalTrcaker(memory.LabelForGlobalStorage, -1)
	GlobalDiskUsageTracker.SetActionOnExceed(action)
	GlobalAnalyzeMemoryTracker = memory.NewTracker(memory.LabelForGlobalAnalyzeMemory, -1)
	GlobalAnalyzeMemoryTracker.SetActionOnExceed(action)
	// register quota funcs
	variable.SetMemQuotaAnalyze = GlobalAnalyzeMemoryTracker.SetBytesLimit
	variable.GetMemQuotaAnalyze = GlobalAnalyzeMemoryTracker.GetBytesLimit
	// TODO: do not attach now to avoid impact to global, will attach later when analyze memory track is stable
	//GlobalAnalyzeMemoryTracker.AttachToGlobalTracker(GlobalMemoryUsageTracker)

	schematracker.ConstructResultOfShowCreateDatabase = ConstructResultOfShowCreateDatabase
	schematracker.ConstructResultOfShowCreateTable = ConstructResultOfShowCreateTable

	// CheckTableFastBucketSize is used to set the fast analyze bucket size for check table.
	CheckTableFastBucketSize.Store(1024)
}

// Start the backend components
func Start() {
	pdhelper.GlobalPDHelper.Start()
}

// Stop the backend components
func Stop() {
	pdhelper.GlobalPDHelper.Stop()
}

// Action panics when storage usage exceeds storage quota.
func (a *globalPanicOnExceed) Action(t *memory.Tracker) {
	a.mutex.Lock()
	defer a.mutex.Unlock()
	msg := ""
	switch t.Label() {
	case memory.LabelForGlobalStorage:
		msg = globalPanicStorageExceed
	case memory.LabelForGlobalMemory:
		msg = globalPanicMemoryExceed
	case memory.LabelForGlobalAnalyzeMemory:
		msg = globalPanicAnalyzeMemoryExceed
	default:
		msg = "Out of Unknown Resource Quota!"
	}
	// TODO(hawkingrei): should return error instead.
	panic(msg)
}

// GetPriority get the priority of the Action
func (*globalPanicOnExceed) GetPriority() int64 {
	return memory.DefPanicPriority
}

// CommandDDLJobsExec is the general struct for Cancel/Pause/Resume commands on
// DDL jobs. These command currently by admin have the very similar struct and
// operations, it should be a better idea to have them in the same struct.
type CommandDDLJobsExec struct {
	exec.BaseExecutor

	cursor int
	jobIDs []int64
	errs   []error

	execute func(ctx context.Context, se sessionctx.Context, ids []int64) (errs []error, err error)
}

// Open implements the Executor for all Cancel/Pause/Resume command on DDL jobs
// just with different processes. And, it should not be called directly by the
// Executor.
func (e *CommandDDLJobsExec) Open(ctx context.Context) error {
	// We want to use a global transaction to execute the admin command, so we don't use e.Ctx() here.
	newSess, err := e.GetSysSession()
	if err != nil {
		return err
	}
	e.errs, err = e.execute(ctx, newSess, e.jobIDs)
	e.ReleaseSysSession(kv.WithInternalSourceType(context.Background(), kv.InternalTxnDDL), newSess)
	return err
}

// Next implements the Executor Next interface for Cancel/Pause/Resume
func (e *CommandDDLJobsExec) Next(_ context.Context, req *chunk.Chunk) error {
	req.GrowAndReset(e.MaxChunkSize())
	if e.cursor >= len(e.jobIDs) {
		return nil
	}
	numCurBatch := min(req.Capacity(), len(e.jobIDs)-e.cursor)
	for i := e.cursor; i < e.cursor+numCurBatch; i++ {
		req.AppendString(0, strconv.FormatInt(e.jobIDs[i], 10))
		if e.errs != nil && e.errs[i] != nil {
			req.AppendString(1, fmt.Sprintf("error: %v", e.errs[i]))
		} else {
			req.AppendString(1, "successful")
		}
	}
	e.cursor += numCurBatch
	return nil
}

// CancelDDLJobsExec represents a cancel DDL jobs executor.
type CancelDDLJobsExec struct {
	*CommandDDLJobsExec
}

// PauseDDLJobsExec indicates an Executor for Pause a DDL Job.
type PauseDDLJobsExec struct {
	*CommandDDLJobsExec
}

// ResumeDDLJobsExec indicates an Executor for Resume a DDL Job.
type ResumeDDLJobsExec struct {
	*CommandDDLJobsExec
}

// ShowNextRowIDExec represents a show the next row ID executor.
type ShowNextRowIDExec struct {
	exec.BaseExecutor
	tblName *ast.TableName
	done    bool
}

// Next implements the Executor Next interface.
func (e *ShowNextRowIDExec) Next(ctx context.Context, req *chunk.Chunk) error {
	req.Reset()
	if e.done {
		return nil
	}
	is := domain.GetDomain(e.Ctx()).InfoSchema()
	tbl, err := is.TableByName(ctx, e.tblName.Schema, e.tblName.Name)
	if err != nil {
		return err
	}
	tblMeta := tbl.Meta()

	allocators := tbl.Allocators(e.Ctx().GetTableCtx())
	for _, alloc := range allocators.Allocs {
		nextGlobalID, err := alloc.NextGlobalAutoID()
		if err != nil {
			return err
		}

		var colName, idType string
		switch alloc.GetType() {
		case autoid.RowIDAllocType:
			idType = "_TIDB_ROWID"
			if tblMeta.PKIsHandle {
				if col := tblMeta.GetAutoIncrementColInfo(); col != nil {
					colName = col.Name.O
				}
			} else {
				colName = model.ExtraHandleName.O
			}
		case autoid.AutoIncrementType:
			idType = "AUTO_INCREMENT"
			if tblMeta.PKIsHandle {
				if col := tblMeta.GetAutoIncrementColInfo(); col != nil {
					colName = col.Name.O
				}
			} else {
				colName = model.ExtraHandleName.O
			}
		case autoid.AutoRandomType:
			idType = "AUTO_RANDOM"
			colName = tblMeta.GetPkName().O
		case autoid.SequenceType:
			idType = "SEQUENCE"
			colName = ""
		default:
			return autoid.ErrInvalidAllocatorType.GenWithStackByArgs()
		}

		req.AppendString(0, e.tblName.Schema.O)
		req.AppendString(1, e.tblName.Name.O)
		req.AppendString(2, colName)
		req.AppendInt64(3, nextGlobalID)
		req.AppendString(4, idType)
	}

	e.done = true
	return nil
}

// ShowDDLExec represents a show DDL executor.
type ShowDDLExec struct {
	exec.BaseExecutor

	ddlOwnerID string
	selfID     string
	ddlInfo    *ddl.Info
	done       bool
}

// Next implements the Executor Next interface.
func (e *ShowDDLExec) Next(ctx context.Context, req *chunk.Chunk) error {
	req.Reset()
	if e.done {
		return nil
	}

	ddlJobs := ""
	query := ""
	l := len(e.ddlInfo.Jobs)
	for i, job := range e.ddlInfo.Jobs {
		ddlJobs += job.String()
		query += job.Query
		if i != l-1 {
			ddlJobs += "\n"
			query += "\n"
		}
	}

	serverInfo, err := infosync.GetServerInfoByID(ctx, e.ddlOwnerID)
	if err != nil {
		return err
	}

	serverAddress := serverInfo.IP + ":" +
		strconv.FormatUint(uint64(serverInfo.Port), 10)

	req.AppendInt64(0, e.ddlInfo.SchemaVer)
	req.AppendString(1, e.ddlOwnerID)
	req.AppendString(2, serverAddress)
	req.AppendString(3, ddlJobs)
	req.AppendString(4, e.selfID)
	req.AppendString(5, query)

	e.done = true
	return nil
}

// ShowDDLJobsExec represent a show DDL jobs executor.
type ShowDDLJobsExec struct {
	exec.BaseExecutor
	DDLJobRetriever

	jobNumber int
	is        infoschema.InfoSchema
	sess      sessionctx.Context
}

// DDLJobRetriever retrieve the DDLJobs.
// nolint:structcheck
type DDLJobRetriever struct {
	runningJobs    []*model.Job
	historyJobIter meta.LastJobIterator
	cursor         int
	is             infoschema.InfoSchema
	activeRoles    []*auth.RoleIdentity
	cacheJobs      []*model.Job
	TZLoc          *time.Location
	extractor      base.MemTablePredicateExtractor
}

func (e *DDLJobRetriever) initial(txn kv.Transaction, sess sessionctx.Context) error {
	skipRunningJobs := false
	skipHistoryJobs := false
	schemaNames := set.NewStringSet()
	tableNames := set.NewStringSet()

	ex, ok := e.extractor.(*plannercore.InfoSchemaDDLExtractor)
	if ok {
		// Using state to determine whether we can skip checking running/history ddl jobs
		if states, ok := ex.ColPredicates["state"]; ok {
			skipHistoryJobs = true
			skipRunningJobs = true
			states.IterateWith(func(s string) {
				ss := strings.ToLower(s)
				if ss == "cancelled" || ss == "synced" {
					skipHistoryJobs = false
				} else {
					skipRunningJobs = false
				}
			})
		}

		schemaNames = ex.ColPredicates["db_name"]
		tableNames = ex.ColPredicates["table_name"]
	}

	var err error

	if !skipRunningJobs {
		// We cannot use table_id and schema_id to construct predicates for the tidb_ddl_job table.
		// For instance, in the case of the SQL like `create table t(id int)`,
		// the tableInfo for 't' will not be available in the infoschema until the job is completed.
		// As a result, we cannot retrieve its table_id.
		e.runningJobs, err = ddl.GetAllDDLJobs(context.Background(), sess)
		if err != nil {
			return err
		}
	}

	if !skipHistoryJobs {
		// For the similar reason, we can only use schema_name and table_name to do filtering here.
		m := meta.NewMutator(txn)
		e.historyJobIter, err = m.GetLastHistoryDDLJobsIteratorWithFilter(schemaNames, tableNames)
		if err != nil {
			return err
		}
	}

	e.cursor = 0
	return nil
}

func (e *DDLJobRetriever) appendJobToChunk(req *chunk.Chunk, job *model.Job, checker privilege.Manager) {
	schemaName := job.SchemaName
	tableName := ""
	finishTS := uint64(0)
	if job.BinlogInfo != nil {
		finishTS = job.BinlogInfo.FinishedTS
		if job.BinlogInfo.TableInfo != nil {
			tableName = job.BinlogInfo.TableInfo.Name.L
		}
		if job.BinlogInfo.MultipleTableInfos != nil {
			tablenames := new(strings.Builder)
			for i, affect := range job.BinlogInfo.MultipleTableInfos {
				if i > 0 {
					fmt.Fprintf(tablenames, ",")
				}
				fmt.Fprintf(tablenames, "%s", affect.Name.L)
			}
			tableName = tablenames.String()
		}
		if len(schemaName) == 0 && job.BinlogInfo.DBInfo != nil {
			schemaName = job.BinlogInfo.DBInfo.Name.L
		}
	}
	if len(tableName) == 0 {
		tableName = job.TableName
	}
	// For compatibility, the old version of DDL Job wasn't store the schema name and table name.
	if len(schemaName) == 0 {
		schemaName = getSchemaName(e.is, job.SchemaID)
	}
	if len(tableName) == 0 {
		tableName = getTableName(e.is, job.TableID)
	}

	createTime := ts2Time(job.StartTS, e.TZLoc)
	startTime := ts2Time(job.RealStartTS, e.TZLoc)
	finishTime := ts2Time(finishTS, e.TZLoc)

	// Check the privilege.
	if checker != nil && !checker.RequestVerification(e.activeRoles, strings.ToLower(schemaName), strings.ToLower(tableName), "", mysql.AllPrivMask) {
		return
	}

	req.AppendInt64(0, job.ID)
	req.AppendString(1, schemaName)
	req.AppendString(2, tableName)
	req.AppendString(3, job.Type.String()+showAddIdxReorgTp(job))
	req.AppendString(4, job.SchemaState.String())
	req.AppendInt64(5, job.SchemaID)
	req.AppendInt64(6, job.TableID)
	req.AppendInt64(7, job.RowCount)
	req.AppendTime(8, createTime)
	if job.RealStartTS > 0 {
		req.AppendTime(9, startTime)
	} else {
		req.AppendNull(9)
	}
	if finishTS > 0 {
		req.AppendTime(10, finishTime)
	} else {
		req.AppendNull(10)
	}
	req.AppendString(11, job.State.String())
	if job.Type == model.ActionMultiSchemaChange {
		isDistTask := job.ReorgMeta != nil && job.ReorgMeta.IsDistReorg
		for _, subJob := range job.MultiSchemaInfo.SubJobs {
			req.AppendInt64(0, job.ID)
			req.AppendString(1, schemaName)
			req.AppendString(2, tableName)
			req.AppendString(3, subJob.Type.String()+" /* subjob */"+showAddIdxReorgTpInSubJob(subJob, isDistTask))
			req.AppendString(4, subJob.SchemaState.String())
			req.AppendInt64(5, job.SchemaID)
			req.AppendInt64(6, job.TableID)
			req.AppendInt64(7, subJob.RowCount)
			req.AppendTime(8, createTime)
			if subJob.RealStartTS > 0 {
				realStartTS := ts2Time(subJob.RealStartTS, e.TZLoc)
				req.AppendTime(9, realStartTS)
			} else {
				req.AppendNull(9)
			}
			if finishTS > 0 {
				req.AppendTime(10, finishTime)
			} else {
				req.AppendNull(10)
			}
			req.AppendString(11, subJob.State.String())
		}
	}
}

func showAddIdxReorgTp(job *model.Job) string {
	if job.Type == model.ActionAddIndex || job.Type == model.ActionAddPrimaryKey {
		if job.ReorgMeta != nil {
			sb := strings.Builder{}
			tp := job.ReorgMeta.ReorgTp.String()
			if len(tp) > 0 {
				sb.WriteString(" /* ")
				sb.WriteString(tp)
				if job.ReorgMeta.ReorgTp == model.ReorgTypeLitMerge &&
					job.ReorgMeta.IsDistReorg &&
					job.ReorgMeta.UseCloudStorage {
					sb.WriteString(" cloud")
				}
				sb.WriteString(" */")
			}
			return sb.String()
		}
	}
	return ""
}

func showAddIdxReorgTpInSubJob(subJob *model.SubJob, useDistTask bool) string {
	if subJob.Type == model.ActionAddIndex || subJob.Type == model.ActionAddPrimaryKey {
		sb := strings.Builder{}
		tp := subJob.ReorgTp.String()
		if len(tp) > 0 {
			sb.WriteString(" /* ")
			sb.WriteString(tp)
			if subJob.ReorgTp == model.ReorgTypeLitMerge && useDistTask && subJob.UseCloud {
				sb.WriteString(" cloud")
			}
			sb.WriteString(" */")
		}
		return sb.String()
	}
	return ""
}

func ts2Time(timestamp uint64, loc *time.Location) types.Time {
	duration := time.Duration(math.Pow10(9-types.DefaultFsp)) * time.Nanosecond
	t := model.TSConvert2Time(timestamp)
	t.Truncate(duration)
	return types.NewTime(types.FromGoTime(t.In(loc)), mysql.TypeDatetime, types.MaxFsp)
}

// ShowDDLJobQueriesExec represents a show DDL job queries executor.
// The jobs id that is given by 'admin show ddl job queries' statement,
// only be searched in the latest 10 history jobs.
type ShowDDLJobQueriesExec struct {
	exec.BaseExecutor

	cursor int
	jobs   []*model.Job
	jobIDs []int64
}

// Open implements the Executor Open interface.
func (e *ShowDDLJobQueriesExec) Open(ctx context.Context) error {
	var err error
	var jobs []*model.Job
	if err := e.BaseExecutor.Open(ctx); err != nil {
		return err
	}
	session, err := e.GetSysSession()
	if err != nil {
		return err
	}
	err = sessiontxn.NewTxn(context.Background(), session)
	if err != nil {
		return err
	}
	defer func() {
		// ReleaseSysSession will rollbacks txn automatically.
		e.ReleaseSysSession(kv.WithInternalSourceType(context.Background(), kv.InternalTxnDDL), session)
	}()
	txn, err := session.Txn(true)
	if err != nil {
		return err
	}
	session.GetSessionVars().SetInTxn(true)

<<<<<<< HEAD
	m := meta.NewMutator(txn)
	jobs, err = ddl.GetAllDDLJobs(session)
=======
	m := meta.NewMeta(txn)
	jobs, err = ddl.GetAllDDLJobs(ctx, session)
>>>>>>> e80059bd
	if err != nil {
		return err
	}

	historyJobs, err := ddl.GetLastNHistoryDDLJobs(m, ddl.DefNumHistoryJobs)
	if err != nil {
		return err
	}

	appendedJobID := make(map[int64]struct{})
	// deduplicate job results
	// for situations when this operation happens at the same time with new DDLs being executed
	for _, job := range jobs {
		if _, ok := appendedJobID[job.ID]; !ok {
			appendedJobID[job.ID] = struct{}{}
			e.jobs = append(e.jobs, job)
		}
	}
	for _, historyJob := range historyJobs {
		if _, ok := appendedJobID[historyJob.ID]; !ok {
			appendedJobID[historyJob.ID] = struct{}{}
			e.jobs = append(e.jobs, historyJob)
		}
	}

	return nil
}

// Next implements the Executor Next interface.
func (e *ShowDDLJobQueriesExec) Next(_ context.Context, req *chunk.Chunk) error {
	req.GrowAndReset(e.MaxChunkSize())
	if e.cursor >= len(e.jobs) {
		return nil
	}
	if len(e.jobIDs) >= len(e.jobs) {
		return nil
	}
	numCurBatch := min(req.Capacity(), len(e.jobs)-e.cursor)
	for _, id := range e.jobIDs {
		for i := e.cursor; i < e.cursor+numCurBatch; i++ {
			if id == e.jobs[i].ID {
				req.AppendString(0, e.jobs[i].Query)
			}
		}
	}
	e.cursor += numCurBatch
	return nil
}

// ShowDDLJobQueriesWithRangeExec represents a show DDL job queries with range executor.
// The jobs id that is given by 'admin show ddl job queries' statement,
// can be searched within a specified range in history jobs using offset and limit.
type ShowDDLJobQueriesWithRangeExec struct {
	exec.BaseExecutor

	cursor int
	jobs   []*model.Job
	offset uint64
	limit  uint64
}

// Open implements the Executor Open interface.
func (e *ShowDDLJobQueriesWithRangeExec) Open(ctx context.Context) error {
	var err error
	var jobs []*model.Job
	if err := e.BaseExecutor.Open(ctx); err != nil {
		return err
	}
	session, err := e.GetSysSession()
	if err != nil {
		return err
	}
	err = sessiontxn.NewTxn(context.Background(), session)
	if err != nil {
		return err
	}
	defer func() {
		// ReleaseSysSession will rollbacks txn automatically.
		e.ReleaseSysSession(kv.WithInternalSourceType(context.Background(), kv.InternalTxnDDL), session)
	}()
	txn, err := session.Txn(true)
	if err != nil {
		return err
	}
	session.GetSessionVars().SetInTxn(true)

<<<<<<< HEAD
	m := meta.NewMutator(txn)
	jobs, err = ddl.GetAllDDLJobs(session)
=======
	m := meta.NewMeta(txn)
	jobs, err = ddl.GetAllDDLJobs(ctx, session)
>>>>>>> e80059bd
	if err != nil {
		return err
	}

	historyJobs, err := ddl.GetLastNHistoryDDLJobs(m, int(e.offset+e.limit))
	if err != nil {
		return err
	}

	appendedJobID := make(map[int64]struct{})
	// deduplicate job results
	// for situations when this operation happens at the same time with new DDLs being executed
	for _, job := range jobs {
		if _, ok := appendedJobID[job.ID]; !ok {
			appendedJobID[job.ID] = struct{}{}
			e.jobs = append(e.jobs, job)
		}
	}
	for _, historyJob := range historyJobs {
		if _, ok := appendedJobID[historyJob.ID]; !ok {
			appendedJobID[historyJob.ID] = struct{}{}
			e.jobs = append(e.jobs, historyJob)
		}
	}

	if e.cursor < int(e.offset) {
		e.cursor = int(e.offset)
	}

	return nil
}

// Next implements the Executor Next interface.
func (e *ShowDDLJobQueriesWithRangeExec) Next(_ context.Context, req *chunk.Chunk) error {
	req.GrowAndReset(e.MaxChunkSize())
	if e.cursor >= len(e.jobs) {
		return nil
	}
	if int(e.offset) > len(e.jobs) {
		return nil
	}
	numCurBatch := min(req.Capacity(), len(e.jobs)-e.cursor)
	for i := e.cursor; i < e.cursor+numCurBatch; i++ {
		// i is make true to be >= int(e.offset)
		if i >= int(e.offset+e.limit) {
			break
		}
		req.AppendString(0, strconv.FormatInt(e.jobs[i].ID, 10))
		req.AppendString(1, e.jobs[i].Query)
	}
	e.cursor += numCurBatch
	return nil
}

// Open implements the Executor Open interface.
func (e *ShowDDLJobsExec) Open(ctx context.Context) error {
	if err := e.BaseExecutor.Open(ctx); err != nil {
		return err
	}
	e.DDLJobRetriever.is = e.is
	if e.jobNumber == 0 {
		e.jobNumber = ddl.DefNumHistoryJobs
	}
	sess, err := e.GetSysSession()
	if err != nil {
		return err
	}
	e.sess = sess
	err = sessiontxn.NewTxn(context.Background(), sess)
	if err != nil {
		return err
	}
	txn, err := sess.Txn(true)
	if err != nil {
		return err
	}
	sess.GetSessionVars().SetInTxn(true)
	err = e.DDLJobRetriever.initial(txn, sess)
	return err
}

// Next implements the Executor Next interface.
func (e *ShowDDLJobsExec) Next(_ context.Context, req *chunk.Chunk) error {
	req.GrowAndReset(e.MaxChunkSize())
	if (e.cursor - len(e.runningJobs)) >= e.jobNumber {
		return nil
	}
	count := 0

	// Append running ddl jobs.
	if e.cursor < len(e.runningJobs) {
		numCurBatch := min(req.Capacity(), len(e.runningJobs)-e.cursor)
		for i := e.cursor; i < e.cursor+numCurBatch; i++ {
			e.appendJobToChunk(req, e.runningJobs[i], nil)
		}
		e.cursor += numCurBatch
		count += numCurBatch
	}

	// Append history ddl jobs.
	var err error
	if count < req.Capacity() && e.historyJobIter != nil {
		num := req.Capacity() - count
		remainNum := e.jobNumber - (e.cursor - len(e.runningJobs))
		num = min(num, remainNum)
		e.cacheJobs, err = e.historyJobIter.GetLastJobs(num, e.cacheJobs)
		if err != nil {
			return err
		}
		for _, job := range e.cacheJobs {
			e.appendJobToChunk(req, job, nil)
		}
		e.cursor += len(e.cacheJobs)
	}
	return nil
}

// Close implements the Executor Close interface.
func (e *ShowDDLJobsExec) Close() error {
	e.ReleaseSysSession(kv.WithInternalSourceType(context.Background(), kv.InternalTxnDDL), e.sess)
	return e.BaseExecutor.Close()
}

func getSchemaName(is infoschema.InfoSchema, id int64) string {
	var schemaName string
	dbInfo, ok := is.SchemaByID(id)
	if ok {
		schemaName = dbInfo.Name.O
		return schemaName
	}

	return schemaName
}

func getTableName(is infoschema.InfoSchema, id int64) string {
	var tableName string
	table, ok := is.TableByID(context.Background(), id)
	if ok {
		tableName = table.Meta().Name.O
		return tableName
	}

	return tableName
}

// CheckTableExec represents a check table executor.
// It is built from the "admin check table" statement, and it checks if the
// index matches the records in the table.
type CheckTableExec struct {
	exec.BaseExecutor

	dbName     string
	table      table.Table
	indexInfos []*model.IndexInfo
	srcs       []*IndexLookUpExecutor
	done       bool
	is         infoschema.InfoSchema
	exitCh     chan struct{}
	retCh      chan error
	checkIndex bool
}

// Open implements the Executor Open interface.
func (e *CheckTableExec) Open(ctx context.Context) error {
	if err := e.BaseExecutor.Open(ctx); err != nil {
		return err
	}
	for _, src := range e.srcs {
		if err := exec.Open(ctx, src); err != nil {
			return errors.Trace(err)
		}
	}
	e.done = false
	return nil
}

// Close implements the Executor Close interface.
func (e *CheckTableExec) Close() error {
	var firstErr error
	close(e.exitCh)
	for _, src := range e.srcs {
		if err := exec.Close(src); err != nil && firstErr == nil {
			firstErr = err
		}
	}
	return firstErr
}

func (e *CheckTableExec) checkTableIndexHandle(ctx context.Context, idxInfo *model.IndexInfo) error {
	// For partition table, there will be multi same index indexLookUpReaders on different partitions.
	for _, src := range e.srcs {
		if src.index.Name.L == idxInfo.Name.L {
			err := e.checkIndexHandle(ctx, src)
			if err != nil {
				return err
			}
		}
	}
	return nil
}

func (e *CheckTableExec) checkIndexHandle(ctx context.Context, src *IndexLookUpExecutor) error {
	cols := src.Schema().Columns
	retFieldTypes := make([]*types.FieldType, len(cols))
	for i := range cols {
		retFieldTypes[i] = cols[i].RetType
	}
	chk := chunk.New(retFieldTypes, e.InitCap(), e.MaxChunkSize())

	var err error
	for {
		err = exec.Next(ctx, src, chk)
		if err != nil {
			e.retCh <- errors.Trace(err)
			break
		}
		if chk.NumRows() == 0 {
			break
		}
	}
	return errors.Trace(err)
}

func (e *CheckTableExec) handlePanic(r any) {
	if r != nil {
		e.retCh <- errors.Errorf("%v", r)
	}
}

// Next implements the Executor Next interface.
func (e *CheckTableExec) Next(ctx context.Context, _ *chunk.Chunk) error {
	if e.done || len(e.srcs) == 0 {
		return nil
	}
	defer func() { e.done = true }()

	idxNames := make([]string, 0, len(e.indexInfos))
	for _, idx := range e.indexInfos {
		if idx.MVIndex {
			continue
		}
		idxNames = append(idxNames, idx.Name.O)
	}
	greater, idxOffset, err := admin.CheckIndicesCount(e.Ctx(), e.dbName, e.table.Meta().Name.O, idxNames)
	if err != nil {
		// For admin check index statement, for speed up and compatibility, doesn't do below checks.
		if e.checkIndex {
			return errors.Trace(err)
		}
		if greater == admin.IdxCntGreater {
			err = e.checkTableIndexHandle(ctx, e.indexInfos[idxOffset])
		} else if greater == admin.TblCntGreater {
			err = e.checkTableRecord(ctx, idxOffset)
		}
		return errors.Trace(err)
	}

	// The number of table rows is equal to the number of index rows.
	// TODO: Make the value of concurrency adjustable. And we can consider the number of records.
	if len(e.srcs) == 1 {
		err = e.checkIndexHandle(ctx, e.srcs[0])
		if err == nil && e.srcs[0].index.MVIndex {
			err = e.checkTableRecord(ctx, 0)
		}
		if err != nil {
			return err
		}
	}
	taskCh := make(chan *IndexLookUpExecutor, len(e.srcs))
	failure := atomicutil.NewBool(false)
	concurrency := min(3, len(e.srcs))
	var wg util.WaitGroupWrapper
	for _, src := range e.srcs {
		taskCh <- src
	}
	for i := 0; i < concurrency; i++ {
		wg.Run(func() {
			util.WithRecovery(func() {
				for {
					if fail := failure.Load(); fail {
						return
					}
					select {
					case src := <-taskCh:
						err1 := e.checkIndexHandle(ctx, src)
						if err1 == nil && src.index.MVIndex {
							for offset, idx := range e.indexInfos {
								if idx.ID == src.index.ID {
									err1 = e.checkTableRecord(ctx, offset)
									break
								}
							}
						}
						if err1 != nil {
							failure.Store(true)
							logutil.Logger(ctx).Info("check index handle failed", zap.Error(err1))
							return
						}
					case <-e.exitCh:
						return
					default:
						return
					}
				}
			}, e.handlePanic)
		})
	}
	wg.Wait()
	select {
	case err := <-e.retCh:
		return errors.Trace(err)
	default:
		return nil
	}
}

func (e *CheckTableExec) checkTableRecord(ctx context.Context, idxOffset int) error {
	idxInfo := e.indexInfos[idxOffset]
	txn, err := e.Ctx().Txn(true)
	if err != nil {
		return err
	}
	if e.table.Meta().GetPartitionInfo() == nil {
		idx := tables.NewIndex(e.table.Meta().ID, e.table.Meta(), idxInfo)
		return admin.CheckRecordAndIndex(ctx, e.Ctx(), txn, e.table, idx)
	}

	info := e.table.Meta().GetPartitionInfo()
	for _, def := range info.Definitions {
		pid := def.ID
		partition := e.table.(table.PartitionedTable).GetPartition(pid)
		idx := tables.NewIndex(def.ID, e.table.Meta(), idxInfo)
		if err := admin.CheckRecordAndIndex(ctx, e.Ctx(), txn, partition, idx); err != nil {
			return errors.Trace(err)
		}
	}
	return nil
}

// ShowSlowExec represents the executor of showing the slow queries.
// It is build from the "admin show slow" statement:
//
//	admin show slow top [internal | all] N
//	admin show slow recent N
type ShowSlowExec struct {
	exec.BaseExecutor

	ShowSlow *ast.ShowSlow
	result   []*domain.SlowQueryInfo
	cursor   int
}

// Open implements the Executor Open interface.
func (e *ShowSlowExec) Open(ctx context.Context) error {
	if err := e.BaseExecutor.Open(ctx); err != nil {
		return err
	}

	dom := domain.GetDomain(e.Ctx())
	e.result = dom.ShowSlowQuery(e.ShowSlow)
	return nil
}

// Next implements the Executor Next interface.
func (e *ShowSlowExec) Next(_ context.Context, req *chunk.Chunk) error {
	req.Reset()
	if e.cursor >= len(e.result) {
		return nil
	}

	for e.cursor < len(e.result) && req.NumRows() < e.MaxChunkSize() {
		slow := e.result[e.cursor]
		req.AppendString(0, slow.SQL)
		req.AppendTime(1, types.NewTime(types.FromGoTime(slow.Start), mysql.TypeTimestamp, types.MaxFsp))
		req.AppendDuration(2, types.Duration{Duration: slow.Duration, Fsp: types.MaxFsp})
		req.AppendString(3, slow.Detail.String())
		if slow.Succ {
			req.AppendInt64(4, 1)
		} else {
			req.AppendInt64(4, 0)
		}
		req.AppendUint64(5, slow.ConnID)
		req.AppendUint64(6, slow.TxnTS)
		req.AppendString(7, slow.User)
		req.AppendString(8, slow.DB)
		req.AppendString(9, slow.TableIDs)
		req.AppendString(10, slow.IndexNames)
		if slow.Internal {
			req.AppendInt64(11, 1)
		} else {
			req.AppendInt64(11, 0)
		}
		req.AppendString(12, slow.Digest)
		req.AppendString(13, slow.SessAlias)
		e.cursor++
	}
	return nil
}

// SelectLockExec represents a select lock executor.
// It is built from the "SELECT .. FOR UPDATE" or the "SELECT .. LOCK IN SHARE MODE" statement.
// For "SELECT .. FOR UPDATE" statement, it locks every row key from source Executor.
// After the execution, the keys are buffered in transaction, and will be sent to KV
// when doing commit. If there is any key already locked by another transaction,
// the transaction will rollback and retry.
type SelectLockExec struct {
	exec.BaseExecutor

	Lock *ast.SelectLockInfo
	keys []kv.Key

	// The children may be a join of multiple tables, so we need a map.
	tblID2Handle map[int64][]plannerutil.HandleCols

	// When SelectLock work on a partition table, we need the partition ID
	// (Physical Table ID) instead of the 'logical' table ID to calculate
	// the lock KV. In that case, the Physical Table ID is extracted
	// from the row key in the store and as an extra column in the chunk row.

	// tblID2PhyTblIDCol is used for partitioned tables.
	// The child executor need to return an extra column containing
	// the Physical Table ID (i.e. from which partition the row came from)
	// Used during building
	tblID2PhysTblIDCol map[int64]*expression.Column

	// Used during execution
	// Map from logic tableID to column index where the physical table id is stored
	// For dynamic prune mode, model.ExtraPhysTblID columns are requested from
	// storage and used for physical table id
	// For static prune mode, model.ExtraPhysTblID is still sent to storage/Protobuf
	// but could be filled in by the partitions TableReaderExecutor
	// due to issues with chunk handling between the TableReaderExecutor and the
	// SelectReader result.
	tblID2PhysTblIDColIdx map[int64]int
}

// Open implements the Executor Open interface.
func (e *SelectLockExec) Open(ctx context.Context) error {
	if len(e.tblID2PhysTblIDCol) > 0 {
		e.tblID2PhysTblIDColIdx = make(map[int64]int)
		cols := e.Schema().Columns
		for i := len(cols) - 1; i >= 0; i-- {
			if cols[i].ID == model.ExtraPhysTblID {
				for tblID, col := range e.tblID2PhysTblIDCol {
					if cols[i].UniqueID == col.UniqueID {
						e.tblID2PhysTblIDColIdx[tblID] = i
						break
					}
				}
			}
		}
	}
	return e.BaseExecutor.Open(ctx)
}

// Next implements the Executor Next interface.
func (e *SelectLockExec) Next(ctx context.Context, req *chunk.Chunk) error {
	req.GrowAndReset(e.MaxChunkSize())
	err := exec.Next(ctx, e.Children(0), req)
	if err != nil {
		return err
	}
	// If there's no handle or it's not a `SELECT FOR UPDATE` or `SELECT FOR SHARE` statement.
	if len(e.tblID2Handle) == 0 || (!logicalop.IsSupportedSelectLockType(e.Lock.LockType)) {
		return nil
	}

	if req.NumRows() > 0 {
		iter := chunk.NewIterator4Chunk(req)
		for row := iter.Begin(); row != iter.End(); row = iter.Next() {
			for tblID, cols := range e.tblID2Handle {
				for _, col := range cols {
					handle, err := col.BuildHandle(row)
					if err != nil {
						return err
					}
					physTblID := tblID
					if physTblColIdx, ok := e.tblID2PhysTblIDColIdx[tblID]; ok {
						physTblID = row.GetInt64(physTblColIdx)
						if physTblID == 0 {
							// select * from t1 left join t2 on t1.c = t2.c for update
							// The join right side might be added NULL in left join
							// In that case, physTblID is 0, so skip adding the lock.
							//
							// Note, we can't distinguish whether it's the left join case,
							// or a bug that TiKV return without correct physical ID column.
							continue
						}
					}
					e.keys = append(e.keys, tablecodec.EncodeRowKeyWithHandle(physTblID, handle))
				}
			}
		}
		return nil
	}
	lockWaitTime := e.Ctx().GetSessionVars().LockWaitTimeout
	if e.Lock.LockType == ast.SelectLockForUpdateNoWait || e.Lock.LockType == ast.SelectLockForShareNoWait {
		lockWaitTime = tikvstore.LockNoWait
	} else if e.Lock.LockType == ast.SelectLockForUpdateWaitN {
		lockWaitTime = int64(e.Lock.WaitSec) * 1000
	}

	for id := range e.tblID2Handle {
		e.UpdateDeltaForTableID(id)
	}
	lockCtx, err := newLockCtx(e.Ctx(), lockWaitTime, len(e.keys))
	if err != nil {
		return err
	}
	return doLockKeys(ctx, e.Ctx(), lockCtx, e.keys...)
}

func newLockCtx(sctx sessionctx.Context, lockWaitTime int64, numKeys int) (*tikvstore.LockCtx, error) {
	seVars := sctx.GetSessionVars()
	forUpdateTS, err := sessiontxn.GetTxnManager(sctx).GetStmtForUpdateTS()
	if err != nil {
		return nil, err
	}
	lockCtx := tikvstore.NewLockCtx(forUpdateTS, lockWaitTime, seVars.StmtCtx.GetLockWaitStartTime())
	lockCtx.Killed = &seVars.SQLKiller.Signal
	lockCtx.PessimisticLockWaited = &seVars.StmtCtx.PessimisticLockWaited
	lockCtx.LockKeysDuration = &seVars.StmtCtx.LockKeysDuration
	lockCtx.LockKeysCount = &seVars.StmtCtx.LockKeysCount
	lockCtx.LockExpired = &seVars.TxnCtx.LockExpire
	lockCtx.ResourceGroupTagger = func(req *kvrpcpb.PessimisticLockRequest) []byte {
		if req == nil {
			return nil
		}
		if len(req.Mutations) == 0 {
			return nil
		}
		if mutation := req.Mutations[0]; mutation != nil {
			normalized, digest := seVars.StmtCtx.SQLDigest()
			if len(normalized) == 0 {
				return nil
			}
			_, planDigest := seVars.StmtCtx.GetPlanDigest()

			return kv.NewResourceGroupTagBuilder().
				SetPlanDigest(planDigest).
				SetSQLDigest(digest).
				EncodeTagWithKey(mutation.Key)
		}
		return nil
	}
	lockCtx.OnDeadlock = func(deadlock *tikverr.ErrDeadlock) {
		cfg := config.GetGlobalConfig()
		if deadlock.IsRetryable && !cfg.PessimisticTxn.DeadlockHistoryCollectRetryable {
			return
		}
		rec := deadlockhistory.ErrDeadlockToDeadlockRecord(deadlock)
		deadlockhistory.GlobalDeadlockHistory.Push(rec)
	}
	if lockCtx.ForUpdateTS > 0 && seVars.AssertionLevel != variable.AssertionLevelOff {
		lockCtx.InitCheckExistence(numKeys)
	}
	return lockCtx, nil
}

// doLockKeys is the main entry for pessimistic lock keys
// waitTime means the lock operation will wait in milliseconds if target key is already
// locked by others. used for (select for update nowait) situation
func doLockKeys(ctx context.Context, se sessionctx.Context, lockCtx *tikvstore.LockCtx, keys ...kv.Key) error {
	sessVars := se.GetSessionVars()
	sctx := sessVars.StmtCtx
	if !sctx.InUpdateStmt && !sctx.InDeleteStmt {
		atomic.StoreUint32(&se.GetSessionVars().TxnCtx.ForUpdate, 1)
	}
	// Lock keys only once when finished fetching all results.
	txn, err := se.Txn(true)
	if err != nil {
		return err
	}

	// Skip the temporary table keys.
	keys = filterTemporaryTableKeys(sessVars, keys)

	keys = filterLockTableKeys(sessVars.StmtCtx, keys)
	var lockKeyStats *tikvutil.LockKeysDetails
	ctx = context.WithValue(ctx, tikvutil.LockKeysDetailCtxKey, &lockKeyStats)
	err = txn.LockKeys(tikvutil.SetSessionID(ctx, se.GetSessionVars().ConnectionID), lockCtx, keys...)
	if lockKeyStats != nil {
		sctx.MergeLockKeysExecDetails(lockKeyStats)
	}
	return err
}

func filterTemporaryTableKeys(vars *variable.SessionVars, keys []kv.Key) []kv.Key {
	txnCtx := vars.TxnCtx
	if txnCtx == nil || txnCtx.TemporaryTables == nil {
		return keys
	}

	newKeys := keys[:0:len(keys)]
	for _, key := range keys {
		tblID := tablecodec.DecodeTableID(key)
		if _, ok := txnCtx.TemporaryTables[tblID]; !ok {
			newKeys = append(newKeys, key)
		}
	}
	return newKeys
}

func filterLockTableKeys(stmtCtx *stmtctx.StatementContext, keys []kv.Key) []kv.Key {
	if len(stmtCtx.LockTableIDs) == 0 {
		return keys
	}
	newKeys := keys[:0:len(keys)]
	for _, key := range keys {
		tblID := tablecodec.DecodeTableID(key)
		if _, ok := stmtCtx.LockTableIDs[tblID]; ok {
			newKeys = append(newKeys, key)
		}
	}
	return newKeys
}

// LimitExec represents limit executor
// It ignores 'Offset' rows from src, then returns 'Count' rows at maximum.
type LimitExec struct {
	exec.BaseExecutor

	begin  uint64
	end    uint64
	cursor uint64

	// meetFirstBatch represents whether we have met the first valid Chunk from child.
	meetFirstBatch bool

	childResult *chunk.Chunk

	// columnIdxsUsedByChild keep column indexes of child executor used for inline projection
	columnIdxsUsedByChild []int

	// Log the close time when opentracing is enabled.
	span opentracing.Span
}

// Next implements the Executor Next interface.
func (e *LimitExec) Next(ctx context.Context, req *chunk.Chunk) error {
	req.Reset()
	if e.cursor >= e.end {
		return nil
	}
	for !e.meetFirstBatch {
		// transfer req's requiredRows to childResult and then adjust it in childResult
		e.childResult = e.childResult.SetRequiredRows(req.RequiredRows(), e.MaxChunkSize())
		err := exec.Next(ctx, e.Children(0), e.adjustRequiredRows(e.childResult))
		if err != nil {
			return err
		}
		batchSize := uint64(e.childResult.NumRows())
		// no more data.
		if batchSize == 0 {
			return nil
		}
		if newCursor := e.cursor + batchSize; newCursor >= e.begin {
			e.meetFirstBatch = true
			begin, end := e.begin-e.cursor, batchSize
			if newCursor > e.end {
				end = e.end - e.cursor
			}
			e.cursor += end
			if begin == end {
				break
			}
			if e.columnIdxsUsedByChild != nil {
				req.Append(e.childResult.Prune(e.columnIdxsUsedByChild), int(begin), int(end))
			} else {
				req.Append(e.childResult, int(begin), int(end))
			}
			return nil
		}
		e.cursor += batchSize
	}
	e.childResult.Reset()
	e.childResult = e.childResult.SetRequiredRows(req.RequiredRows(), e.MaxChunkSize())
	e.adjustRequiredRows(e.childResult)
	err := exec.Next(ctx, e.Children(0), e.childResult)
	if err != nil {
		return err
	}
	batchSize := uint64(e.childResult.NumRows())
	// no more data.
	if batchSize == 0 {
		return nil
	}
	if e.cursor+batchSize > e.end {
		e.childResult.TruncateTo(int(e.end - e.cursor))
		batchSize = e.end - e.cursor
	}
	e.cursor += batchSize

	if e.columnIdxsUsedByChild != nil {
		for i, childIdx := range e.columnIdxsUsedByChild {
			if err = req.SwapColumn(i, e.childResult, childIdx); err != nil {
				return err
			}
		}
	} else {
		req.SwapColumns(e.childResult)
	}
	return nil
}

// Open implements the Executor Open interface.
func (e *LimitExec) Open(ctx context.Context) error {
	if err := e.BaseExecutor.Open(ctx); err != nil {
		return err
	}
	e.childResult = exec.TryNewCacheChunk(e.Children(0))
	e.cursor = 0
	e.meetFirstBatch = e.begin == 0
	if span := opentracing.SpanFromContext(ctx); span != nil && span.Tracer() != nil {
		e.span = span
	}
	return nil
}

// Close implements the Executor Close interface.
func (e *LimitExec) Close() error {
	start := time.Now()

	e.childResult = nil
	err := e.BaseExecutor.Close()

	elapsed := time.Since(start)
	if elapsed > time.Millisecond {
		logutil.BgLogger().Info("limit executor close takes a long time",
			zap.Duration("elapsed", elapsed))
		if e.span != nil {
			span1 := e.span.Tracer().StartSpan("limitExec.Close", opentracing.ChildOf(e.span.Context()), opentracing.StartTime(start))
			defer span1.Finish()
		}
	}
	return err
}

func (e *LimitExec) adjustRequiredRows(chk *chunk.Chunk) *chunk.Chunk {
	// the limit of maximum number of rows the LimitExec should read
	limitTotal := int(e.end - e.cursor)

	var limitRequired int
	if e.cursor < e.begin {
		// if cursor is less than begin, it have to read (begin-cursor) rows to ignore
		// and then read chk.RequiredRows() rows to return,
		// so the limit is (begin-cursor)+chk.RequiredRows().
		limitRequired = int(e.begin) - int(e.cursor) + chk.RequiredRows()
	} else {
		// if cursor is equal or larger than begin, just read chk.RequiredRows() rows to return.
		limitRequired = chk.RequiredRows()
	}

	return chk.SetRequiredRows(min(limitTotal, limitRequired), e.MaxChunkSize())
}

func init() {
	// While doing optimization in the plan package, we need to execute uncorrelated subquery,
	// but the plan package cannot import the executor package because of the dependency cycle.
	// So we assign a function implemented in the executor package to the plan package to avoid the dependency cycle.
	plannercore.EvalSubqueryFirstRow = func(ctx context.Context, p base.PhysicalPlan, is infoschema.InfoSchema, pctx planctx.PlanContext) ([]types.Datum, error) {
		if fixcontrol.GetBoolWithDefault(pctx.GetSessionVars().OptimizerFixControl, fixcontrol.Fix43817, false) {
			return nil, errors.NewNoStackError("evaluate non-correlated sub-queries during optimization phase is not allowed by fix-control 43817")
		}

		defer func(begin time.Time) {
			s := pctx.GetSessionVars()
			s.StmtCtx.SetSkipPlanCache("query has uncorrelated sub-queries is un-cacheable")
			s.RewritePhaseInfo.PreprocessSubQueries++
			s.RewritePhaseInfo.DurationPreprocessSubQuery += time.Since(begin)
		}(time.Now())

		r, ctx := tracing.StartRegionEx(ctx, "executor.EvalSubQuery")
		defer r.End()

		sctx, err := plannercore.AsSctx(pctx)
		intest.AssertNoError(err)
		if err != nil {
			return nil, err
		}

		e := newExecutorBuilder(sctx, is)
		executor := e.build(p)
		if e.err != nil {
			return nil, e.err
		}
		err = exec.Open(ctx, executor)
		defer func() { terror.Log(exec.Close(executor)) }()
		if err != nil {
			return nil, err
		}
		if pi, ok := sctx.(processinfoSetter); ok {
			// Before executing the sub-query, we need update the processinfo to make the progress bar more accurate.
			// because the sub-query may take a long time.
			pi.UpdateProcessInfo()
		}
		chk := exec.TryNewCacheChunk(executor)
		err = exec.Next(ctx, executor, chk)
		if err != nil {
			return nil, err
		}
		if chk.NumRows() == 0 {
			return nil, nil
		}
		row := chk.GetRow(0).GetDatumRow(exec.RetTypes(executor))
		return row, err
	}
}

// TableDualExec represents a dual table executor.
type TableDualExec struct {
	exec.BaseExecutorV2

	// numDualRows can only be 0 or 1.
	numDualRows int
	numReturned int
}

// Open implements the Executor Open interface.
func (e *TableDualExec) Open(context.Context) error {
	e.numReturned = 0
	return nil
}

// Next implements the Executor Next interface.
func (e *TableDualExec) Next(_ context.Context, req *chunk.Chunk) error {
	req.Reset()
	if e.numReturned >= e.numDualRows {
		return nil
	}
	if e.Schema().Len() == 0 {
		req.SetNumVirtualRows(1)
	} else {
		for i := range e.Schema().Columns {
			req.AppendNull(i)
		}
	}
	e.numReturned = e.numDualRows
	return nil
}

type selectionExecutorContext struct {
	stmtMemTracker             *memory.Tracker
	evalCtx                    expression.EvalContext
	enableVectorizedExpression bool
}

func newSelectionExecutorContext(sctx sessionctx.Context) selectionExecutorContext {
	return selectionExecutorContext{
		stmtMemTracker:             sctx.GetSessionVars().StmtCtx.MemTracker,
		evalCtx:                    sctx.GetExprCtx().GetEvalCtx(),
		enableVectorizedExpression: sctx.GetSessionVars().EnableVectorizedExpression,
	}
}

// SelectionExec represents a filter executor.
type SelectionExec struct {
	selectionExecutorContext
	exec.BaseExecutorV2

	batched     bool
	filters     []expression.Expression
	selected    []bool
	inputIter   *chunk.Iterator4Chunk
	inputRow    chunk.Row
	childResult *chunk.Chunk

	memTracker *memory.Tracker
}

// Open implements the Executor Open interface.
func (e *SelectionExec) Open(ctx context.Context) error {
	if err := e.BaseExecutorV2.Open(ctx); err != nil {
		return err
	}
	failpoint.Inject("mockSelectionExecBaseExecutorOpenReturnedError", func(val failpoint.Value) {
		if val.(bool) {
			failpoint.Return(errors.New("mock SelectionExec.baseExecutor.Open returned error"))
		}
	})
	return e.open(ctx)
}

func (e *SelectionExec) open(context.Context) error {
	if e.memTracker != nil {
		e.memTracker.Reset()
	} else {
		e.memTracker = memory.NewTracker(e.ID(), -1)
	}
	e.memTracker.AttachTo(e.stmtMemTracker)
	e.childResult = exec.TryNewCacheChunk(e.Children(0))
	e.memTracker.Consume(e.childResult.MemoryUsage())
	e.batched = expression.Vectorizable(e.filters)
	if e.batched {
		e.selected = make([]bool, 0, chunk.InitialCapacity)
	}
	e.inputIter = chunk.NewIterator4Chunk(e.childResult)
	e.inputRow = e.inputIter.End()
	return nil
}

// Close implements plannercore.Plan Close interface.
func (e *SelectionExec) Close() error {
	if e.childResult != nil {
		e.memTracker.Consume(-e.childResult.MemoryUsage())
		e.childResult = nil
	}
	e.selected = nil
	return e.BaseExecutorV2.Close()
}

// Next implements the Executor Next interface.
func (e *SelectionExec) Next(ctx context.Context, req *chunk.Chunk) error {
	req.GrowAndReset(e.MaxChunkSize())

	if !e.batched {
		return e.unBatchedNext(ctx, req)
	}

	for {
		for ; e.inputRow != e.inputIter.End(); e.inputRow = e.inputIter.Next() {
			if req.IsFull() {
				return nil
			}

			if !e.selected[e.inputRow.Idx()] {
				continue
			}

			req.AppendRow(e.inputRow)
		}
		mSize := e.childResult.MemoryUsage()
		err := exec.Next(ctx, e.Children(0), e.childResult)
		e.memTracker.Consume(e.childResult.MemoryUsage() - mSize)
		if err != nil {
			return err
		}
		// no more data.
		if e.childResult.NumRows() == 0 {
			return nil
		}
		e.selected, err = expression.VectorizedFilter(e.evalCtx, e.enableVectorizedExpression, e.filters, e.inputIter, e.selected)
		if err != nil {
			return err
		}
		e.inputRow = e.inputIter.Begin()
	}
}

// unBatchedNext filters input rows one by one and returns once an input row is selected.
// For sql with "SETVAR" in filter and "GETVAR" in projection, for example: "SELECT @a FROM t WHERE (@a := 2) > 0",
// we have to set batch size to 1 to do the evaluation of filter and projection.
func (e *SelectionExec) unBatchedNext(ctx context.Context, chk *chunk.Chunk) error {
	evalCtx := e.evalCtx
	for {
		for ; e.inputRow != e.inputIter.End(); e.inputRow = e.inputIter.Next() {
			selected, _, err := expression.EvalBool(evalCtx, e.filters, e.inputRow)
			if err != nil {
				return err
			}
			if selected {
				chk.AppendRow(e.inputRow)
				e.inputRow = e.inputIter.Next()
				return nil
			}
		}
		mSize := e.childResult.MemoryUsage()
		err := exec.Next(ctx, e.Children(0), e.childResult)
		e.memTracker.Consume(e.childResult.MemoryUsage() - mSize)
		if err != nil {
			return err
		}
		e.inputRow = e.inputIter.Begin()
		// no more data.
		if e.childResult.NumRows() == 0 {
			return nil
		}
	}
}

// TableScanExec is a table scan executor without result fields.
type TableScanExec struct {
	exec.BaseExecutor

	t                     table.Table
	columns               []*model.ColumnInfo
	virtualTableChunkList *chunk.List
	virtualTableChunkIdx  int
}

// Next implements the Executor Next interface.
func (e *TableScanExec) Next(ctx context.Context, req *chunk.Chunk) error {
	req.GrowAndReset(e.MaxChunkSize())
	return e.nextChunk4InfoSchema(ctx, req)
}

func (e *TableScanExec) nextChunk4InfoSchema(ctx context.Context, chk *chunk.Chunk) error {
	chk.GrowAndReset(e.MaxChunkSize())
	if e.virtualTableChunkList == nil {
		e.virtualTableChunkList = chunk.NewList(exec.RetTypes(e), e.InitCap(), e.MaxChunkSize())
		columns := make([]*table.Column, e.Schema().Len())
		for i, colInfo := range e.columns {
			columns[i] = table.ToColumn(colInfo)
		}
		mutableRow := chunk.MutRowFromTypes(exec.RetTypes(e))
		type tableIter interface {
			IterRecords(ctx context.Context, sctx sessionctx.Context, cols []*table.Column, fn table.RecordIterFunc) error
		}
		err := (e.t.(tableIter)).IterRecords(ctx, e.Ctx(), columns, func(_ kv.Handle, rec []types.Datum, _ []*table.Column) (bool, error) {
			mutableRow.SetDatums(rec...)
			e.virtualTableChunkList.AppendRow(mutableRow.ToRow())
			return true, nil
		})
		if err != nil {
			return err
		}
	}
	// no more data.
	if e.virtualTableChunkIdx >= e.virtualTableChunkList.NumChunks() {
		return nil
	}
	virtualTableChunk := e.virtualTableChunkList.GetChunk(e.virtualTableChunkIdx)
	e.virtualTableChunkIdx++
	chk.SwapColumns(virtualTableChunk)
	return nil
}

// Open implements the Executor Open interface.
func (e *TableScanExec) Open(context.Context) error {
	e.virtualTableChunkList = nil
	return nil
}

// MaxOneRowExec checks if the number of rows that a query returns is at maximum one.
// It's built from subquery expression.
type MaxOneRowExec struct {
	exec.BaseExecutor

	evaluated bool
}

// Open implements the Executor Open interface.
func (e *MaxOneRowExec) Open(ctx context.Context) error {
	if err := e.BaseExecutor.Open(ctx); err != nil {
		return err
	}
	e.evaluated = false
	return nil
}

// Next implements the Executor Next interface.
func (e *MaxOneRowExec) Next(ctx context.Context, req *chunk.Chunk) error {
	req.Reset()
	if e.evaluated {
		return nil
	}
	e.evaluated = true
	err := exec.Next(ctx, e.Children(0), req)
	if err != nil {
		return err
	}

	if num := req.NumRows(); num == 0 {
		for i := range e.Schema().Columns {
			req.AppendNull(i)
		}
		return nil
	} else if num != 1 {
		return exeerrors.ErrSubqueryMoreThan1Row
	}

	childChunk := exec.TryNewCacheChunk(e.Children(0))
	err = exec.Next(ctx, e.Children(0), childChunk)
	if err != nil {
		return err
	}
	if childChunk.NumRows() != 0 {
		return exeerrors.ErrSubqueryMoreThan1Row
	}

	return nil
}

// ResetContextOfStmt resets the StmtContext and session variables.
// Before every execution, we must clear statement context.
func ResetContextOfStmt(ctx sessionctx.Context, s ast.StmtNode) (err error) {
	defer func() {
		if r := recover(); r != nil {
			logutil.BgLogger().Warn("ResetContextOfStmt panicked", zap.Stack("stack"), zap.Any("recover", r), zap.Error(err))
			if err != nil {
				err = stderrors.Join(err, util.GetRecoverError(r))
			} else {
				err = util.GetRecoverError(r)
			}
		}
	}()
	vars := ctx.GetSessionVars()
	for name, val := range vars.StmtCtx.SetVarHintRestore {
		err := vars.SetSystemVar(name, val)
		if err != nil {
			logutil.BgLogger().Warn("Failed to restore the variable after SET_VAR hint", zap.String("variable name", name), zap.String("expected value", val))
		}
	}
	vars.StmtCtx.SetVarHintRestore = nil
	var sc *stmtctx.StatementContext
	if vars.TxnCtx.CouldRetry || vars.HasStatusFlag(mysql.ServerStatusCursorExists) {
		// Must construct new statement context object, the retry history need context for every statement.
		// TODO: Maybe one day we can get rid of transaction retry, then this logic can be deleted.
		sc = stmtctx.NewStmtCtx()
	} else {
		sc = vars.InitStatementContext()
	}
	sc.SetTimeZone(vars.Location())
	sc.TaskID = stmtctx.AllocateTaskID()
	if sc.CTEStorageMap == nil {
		sc.CTEStorageMap = map[int]*CTEStorages{}
	} else {
		clear(sc.CTEStorageMap.(map[int]*CTEStorages))
	}
	if sc.LockTableIDs == nil {
		sc.LockTableIDs = make(map[int64]struct{})
	} else {
		clear(sc.LockTableIDs)
	}
	if sc.TableStats == nil {
		sc.TableStats = make(map[int64]any)
	} else {
		clear(sc.TableStats)
	}
	if sc.MDLRelatedTableIDs == nil {
		sc.MDLRelatedTableIDs = make(map[int64]struct{})
	} else {
		clear(sc.MDLRelatedTableIDs)
	}
	if sc.TblInfo2UnionScan == nil {
		sc.TblInfo2UnionScan = make(map[*model.TableInfo]bool)
	} else {
		clear(sc.TblInfo2UnionScan)
	}
	sc.IsStaleness = false
	sc.EnableOptimizeTrace = false
	sc.OptimizeTracer = nil
	sc.OptimizerCETrace = nil
	sc.IsSyncStatsFailed = false
	sc.IsExplainAnalyzeDML = false
	sc.ResourceGroupName = vars.ResourceGroupName
	// Firstly we assume that UseDynamicPruneMode can be enabled according session variable, then we will check other conditions
	// in PlanBuilder.buildDataSource
	if ctx.GetSessionVars().IsDynamicPartitionPruneEnabled() {
		sc.UseDynamicPruneMode = true
	} else {
		sc.UseDynamicPruneMode = false
	}

	sc.StatsLoad.Timeout = 0
	sc.StatsLoad.NeededItems = nil
	sc.StatsLoad.ResultCh = nil

	sc.SysdateIsNow = ctx.GetSessionVars().SysdateIsNow

	vars.MemTracker.Detach()
	vars.MemTracker.UnbindActions()
	vars.MemTracker.SetBytesLimit(vars.MemQuotaQuery)
	vars.MemTracker.ResetMaxConsumed()
	vars.DiskTracker.Detach()
	vars.DiskTracker.ResetMaxConsumed()
	vars.MemTracker.SessionID.Store(vars.ConnectionID)
	vars.MemTracker.Killer = &vars.SQLKiller
	vars.DiskTracker.Killer = &vars.SQLKiller
	vars.SQLKiller.Reset()
	vars.SQLKiller.ConnID.Store(vars.ConnectionID)

	isAnalyze := false
	if execStmt, ok := s.(*ast.ExecuteStmt); ok {
		prepareStmt, err := plannercore.GetPreparedStmt(execStmt, vars)
		if err != nil {
			return err
		}
		_, isAnalyze = prepareStmt.PreparedAst.Stmt.(*ast.AnalyzeTableStmt)
	} else if _, ok := s.(*ast.AnalyzeTableStmt); ok {
		isAnalyze = true
	}
	if isAnalyze {
		sc.InitMemTracker(memory.LabelForAnalyzeMemory, -1)
		vars.MemTracker.SetBytesLimit(-1)
		vars.MemTracker.AttachTo(GlobalAnalyzeMemoryTracker)
	} else {
		sc.InitMemTracker(memory.LabelForSQLText, -1)
	}
	logOnQueryExceedMemQuota := domain.GetDomain(ctx).ExpensiveQueryHandle().LogOnQueryExceedMemQuota
	switch variable.OOMAction.Load() {
	case variable.OOMActionCancel:
		action := &memory.PanicOnExceed{ConnID: vars.ConnectionID, Killer: vars.MemTracker.Killer}
		action.SetLogHook(logOnQueryExceedMemQuota)
		vars.MemTracker.SetActionOnExceed(action)
	case variable.OOMActionLog:
		fallthrough
	default:
		action := &memory.LogOnExceed{ConnID: vars.ConnectionID}
		action.SetLogHook(logOnQueryExceedMemQuota)
		vars.MemTracker.SetActionOnExceed(action)
	}
	sc.MemTracker.SessionID.Store(vars.ConnectionID)
	sc.MemTracker.AttachTo(vars.MemTracker)
	sc.InitDiskTracker(memory.LabelForSQLText, -1)
	globalConfig := config.GetGlobalConfig()
	if variable.EnableTmpStorageOnOOM.Load() && sc.DiskTracker != nil {
		sc.DiskTracker.AttachTo(vars.DiskTracker)
		if GlobalDiskUsageTracker != nil {
			vars.DiskTracker.AttachTo(GlobalDiskUsageTracker)
		}
	}
	if execStmt, ok := s.(*ast.ExecuteStmt); ok {
		prepareStmt, err := plannercore.GetPreparedStmt(execStmt, vars)
		if err != nil {
			return err
		}
		s = prepareStmt.PreparedAst.Stmt
		sc.InitSQLDigest(prepareStmt.NormalizedSQL, prepareStmt.SQLDigest)
		// For `execute stmt` SQL, should reset the SQL digest with the prepare SQL digest.
		goCtx := context.Background()
		if variable.EnablePProfSQLCPU.Load() && len(prepareStmt.NormalizedSQL) > 0 {
			goCtx = pprof.WithLabels(goCtx, pprof.Labels("sql", FormatSQL(prepareStmt.NormalizedSQL).String()))
			pprof.SetGoroutineLabels(goCtx)
		}
		if topsqlstate.TopSQLEnabled() && prepareStmt.SQLDigest != nil {
			sc.IsSQLRegistered.Store(true)
			topsql.AttachAndRegisterSQLInfo(goCtx, prepareStmt.NormalizedSQL, prepareStmt.SQLDigest, vars.InRestrictedSQL)
		}
		if s, ok := prepareStmt.PreparedAst.Stmt.(*ast.SelectStmt); ok {
			if s.LockInfo == nil {
				sc.WeakConsistency = isWeakConsistencyRead(ctx, execStmt)
			}
		}
	}
	// execute missed stmtID uses empty sql
	sc.OriginalSQL = s.Text()
	if explainStmt, ok := s.(*ast.ExplainStmt); ok {
		sc.InExplainStmt = true
		sc.ExplainFormat = explainStmt.Format
		sc.InExplainAnalyzeStmt = explainStmt.Analyze
		sc.IgnoreExplainIDSuffix = strings.ToLower(explainStmt.Format) == types.ExplainFormatBrief
		sc.InVerboseExplain = strings.ToLower(explainStmt.Format) == types.ExplainFormatVerbose
		s = explainStmt.Stmt
	} else {
		sc.ExplainFormat = ""
	}
	if explainForStmt, ok := s.(*ast.ExplainForStmt); ok {
		sc.InExplainStmt = true
		sc.InExplainAnalyzeStmt = true
		sc.InVerboseExplain = strings.ToLower(explainForStmt.Format) == types.ExplainFormatVerbose
	}

	// TODO: Many same bool variables here.
	// We should set only two variables (
	// IgnoreErr and StrictSQLMode) to avoid setting the same bool variables and
	// pushing them down to TiKV as flags.

	sc.InRestrictedSQL = vars.InRestrictedSQL
	strictSQLMode := vars.SQLMode.HasStrictMode()

	errLevels := sc.ErrLevels()
	errLevels[errctx.ErrGroupDividedByZero] = errctx.LevelWarn
	switch stmt := s.(type) {
	// `ResetUpdateStmtCtx` and `ResetDeleteStmtCtx` may modify the flags, so we'll need to store them.
	case *ast.UpdateStmt:
		ResetUpdateStmtCtx(sc, stmt, vars)
		errLevels = sc.ErrLevels()
	case *ast.DeleteStmt:
		ResetDeleteStmtCtx(sc, stmt, vars)
		errLevels = sc.ErrLevels()
	case *ast.InsertStmt:
		sc.InInsertStmt = true
		// For insert statement (not for update statement), disabling the StrictSQLMode
		// should make TruncateAsWarning and DividedByZeroAsWarning,
		// but should not make DupKeyAsWarning.
		if stmt.IgnoreErr {
			errLevels[errctx.ErrGroupDupKey] = errctx.LevelWarn
			errLevels[errctx.ErrGroupAutoIncReadFailed] = errctx.LevelWarn
			errLevels[errctx.ErrGroupNoMatchedPartition] = errctx.LevelWarn
		}
		errLevels[errctx.ErrGroupBadNull] = errctx.ResolveErrLevel(false, !strictSQLMode || stmt.IgnoreErr)
		errLevels[errctx.ErrGroupDividedByZero] = errctx.ResolveErrLevel(
			!vars.SQLMode.HasErrorForDivisionByZeroMode(),
			!strictSQLMode || stmt.IgnoreErr,
		)
		sc.Priority = stmt.Priority
		sc.SetTypeFlags(sc.TypeFlags().
			WithTruncateAsWarning(!strictSQLMode || stmt.IgnoreErr).
			WithIgnoreInvalidDateErr(vars.SQLMode.HasAllowInvalidDatesMode()).
			WithIgnoreZeroInDate(!vars.SQLMode.HasNoZeroInDateMode() ||
				!vars.SQLMode.HasNoZeroDateMode() || !strictSQLMode || stmt.IgnoreErr ||
				vars.SQLMode.HasAllowInvalidDatesMode()))
	case *ast.CreateTableStmt, *ast.AlterTableStmt:
		sc.InCreateOrAlterStmt = true
		sc.SetTypeFlags(sc.TypeFlags().
			WithTruncateAsWarning(!strictSQLMode).
			WithIgnoreInvalidDateErr(vars.SQLMode.HasAllowInvalidDatesMode()).
			WithIgnoreZeroInDate(!vars.SQLMode.HasNoZeroInDateMode() || !strictSQLMode ||
				vars.SQLMode.HasAllowInvalidDatesMode()).
			WithIgnoreZeroDateErr(!vars.SQLMode.HasNoZeroDateMode() || !strictSQLMode))

	case *ast.LoadDataStmt:
		sc.InLoadDataStmt = true
		// return warning instead of error when load data meet no partition for value
		errLevels[errctx.ErrGroupNoMatchedPartition] = errctx.LevelWarn
	case *ast.SelectStmt:
		sc.InSelectStmt = true

		// Return warning for truncate error in selection.
		sc.SetTypeFlags(sc.TypeFlags().
			WithTruncateAsWarning(true).
			WithIgnoreZeroInDate(true).
			WithIgnoreInvalidDateErr(vars.SQLMode.HasAllowInvalidDatesMode()))
		if opts := stmt.SelectStmtOpts; opts != nil {
			sc.Priority = opts.Priority
			sc.NotFillCache = !opts.SQLCache
		}
		sc.WeakConsistency = isWeakConsistencyRead(ctx, stmt)
	case *ast.SetOprStmt:
		sc.InSelectStmt = true
		sc.SetTypeFlags(sc.TypeFlags().
			WithTruncateAsWarning(true).
			WithIgnoreZeroInDate(true).
			WithIgnoreInvalidDateErr(vars.SQLMode.HasAllowInvalidDatesMode()))
	case *ast.ShowStmt:
		sc.SetTypeFlags(sc.TypeFlags().
			WithIgnoreTruncateErr(true).
			WithIgnoreZeroInDate(true).
			WithIgnoreInvalidDateErr(vars.SQLMode.HasAllowInvalidDatesMode()))
		if stmt.Tp == ast.ShowWarnings || stmt.Tp == ast.ShowErrors || stmt.Tp == ast.ShowSessionStates {
			sc.InShowWarning = true
			sc.SetWarnings(vars.StmtCtx.GetWarnings())
		}
	case *ast.SplitRegionStmt:
		sc.SetTypeFlags(sc.TypeFlags().
			WithIgnoreTruncateErr(false).
			WithIgnoreZeroInDate(true).
			WithIgnoreInvalidDateErr(vars.SQLMode.HasAllowInvalidDatesMode()))
	case *ast.SetSessionStatesStmt:
		sc.InSetSessionStatesStmt = true
		sc.SetTypeFlags(sc.TypeFlags().
			WithIgnoreTruncateErr(true).
			WithIgnoreZeroInDate(true).
			WithIgnoreInvalidDateErr(vars.SQLMode.HasAllowInvalidDatesMode()))
	default:
		sc.SetTypeFlags(sc.TypeFlags().
			WithIgnoreTruncateErr(true).
			WithIgnoreZeroInDate(true).
			WithIgnoreInvalidDateErr(vars.SQLMode.HasAllowInvalidDatesMode()))
	}

	if errLevels != sc.ErrLevels() {
		sc.SetErrLevels(errLevels)
	}

	sc.SetTypeFlags(sc.TypeFlags().
		WithSkipUTF8Check(vars.SkipUTF8Check).
		WithSkipSACIICheck(vars.SkipASCIICheck).
		WithSkipUTF8MB4Check(!globalConfig.Instance.CheckMb4ValueInUTF8.Load()).
		// WithAllowNegativeToUnsigned with false value indicates values less than 0 should be clipped to 0 for unsigned integer types.
		// This is the case for `insert`, `update`, `alter table`, `create table` and `load data infile` statements, when not in strict SQL mode.
		// see https://dev.mysql.com/doc/refman/5.7/en/out-of-range-and-overflow.html
		WithAllowNegativeToUnsigned(!sc.InInsertStmt && !sc.InLoadDataStmt && !sc.InUpdateStmt && !sc.InCreateOrAlterStmt),
	)

	vars.PlanCacheParams.Reset()
	if priority := mysql.PriorityEnum(atomic.LoadInt32(&variable.ForcePriority)); priority != mysql.NoPriority {
		sc.Priority = priority
	}
	if vars.StmtCtx.LastInsertID > 0 {
		sc.PrevLastInsertID = vars.StmtCtx.LastInsertID
	} else {
		sc.PrevLastInsertID = vars.StmtCtx.PrevLastInsertID
	}
	sc.PrevAffectedRows = 0
	if vars.StmtCtx.InUpdateStmt || vars.StmtCtx.InDeleteStmt || vars.StmtCtx.InInsertStmt || vars.StmtCtx.InSetSessionStatesStmt {
		sc.PrevAffectedRows = int64(vars.StmtCtx.AffectedRows())
	} else if vars.StmtCtx.InSelectStmt {
		sc.PrevAffectedRows = -1
	}
	if globalConfig.Instance.EnableCollectExecutionInfo.Load() {
		// In ExplainFor case, RuntimeStatsColl should not be reset for reuse,
		// because ExplainFor need to display the last statement information.
		reuseObj := vars.StmtCtx.RuntimeStatsColl
		if _, ok := s.(*ast.ExplainForStmt); ok {
			reuseObj = nil
		}
		sc.RuntimeStatsColl = execdetails.NewRuntimeStatsColl(reuseObj)

		// also enable index usage collector
		if sc.IndexUsageCollector == nil {
			sc.IndexUsageCollector = ctx.NewStmtIndexUsageCollector()
		} else {
			sc.IndexUsageCollector.Reset()
		}
	} else {
		// turn off the index usage collector
		sc.IndexUsageCollector = nil
	}

	sc.SetForcePlanCache(fixcontrol.GetBoolWithDefault(vars.OptimizerFixControl, fixcontrol.Fix49736, false))
	sc.SetAlwaysWarnSkipCache(sc.InExplainStmt && sc.ExplainFormat == "plan_cache")
	errCount, warnCount := vars.StmtCtx.NumErrorWarnings()
	vars.SysErrorCount = errCount
	vars.SysWarningCount = warnCount
	vars.ExchangeChunkStatus()
	vars.StmtCtx = sc
	vars.PrevFoundInPlanCache = vars.FoundInPlanCache
	vars.FoundInPlanCache = false
	vars.PrevFoundInBinding = vars.FoundInBinding
	vars.FoundInBinding = false
	vars.DurationWaitTS = 0
	vars.CurrInsertBatchExtraCols = nil
	vars.CurrInsertValues = chunk.Row{}

	return
}

// ResetUpdateStmtCtx resets statement context for UpdateStmt.
func ResetUpdateStmtCtx(sc *stmtctx.StatementContext, stmt *ast.UpdateStmt, vars *variable.SessionVars) {
	strictSQLMode := vars.SQLMode.HasStrictMode()
	sc.InUpdateStmt = true
	errLevels := sc.ErrLevels()
	errLevels[errctx.ErrGroupDupKey] = errctx.ResolveErrLevel(false, stmt.IgnoreErr)
	errLevels[errctx.ErrGroupBadNull] = errctx.ResolveErrLevel(false, !strictSQLMode || stmt.IgnoreErr)
	errLevels[errctx.ErrGroupDividedByZero] = errctx.ResolveErrLevel(
		!vars.SQLMode.HasErrorForDivisionByZeroMode(),
		!strictSQLMode || stmt.IgnoreErr,
	)
	errLevels[errctx.ErrGroupNoMatchedPartition] = errctx.ResolveErrLevel(false, stmt.IgnoreErr)
	sc.SetErrLevels(errLevels)
	sc.Priority = stmt.Priority
	sc.SetTypeFlags(sc.TypeFlags().
		WithTruncateAsWarning(!strictSQLMode || stmt.IgnoreErr).
		WithIgnoreInvalidDateErr(vars.SQLMode.HasAllowInvalidDatesMode()).
		WithIgnoreZeroInDate(!vars.SQLMode.HasNoZeroInDateMode() || !vars.SQLMode.HasNoZeroDateMode() ||
			!strictSQLMode || stmt.IgnoreErr || vars.SQLMode.HasAllowInvalidDatesMode()))
}

// ResetDeleteStmtCtx resets statement context for DeleteStmt.
func ResetDeleteStmtCtx(sc *stmtctx.StatementContext, stmt *ast.DeleteStmt, vars *variable.SessionVars) {
	strictSQLMode := vars.SQLMode.HasStrictMode()
	sc.InDeleteStmt = true
	errLevels := sc.ErrLevels()
	errLevels[errctx.ErrGroupDupKey] = errctx.ResolveErrLevel(false, stmt.IgnoreErr)
	errLevels[errctx.ErrGroupBadNull] = errctx.ResolveErrLevel(false, !strictSQLMode || stmt.IgnoreErr)
	errLevels[errctx.ErrGroupDividedByZero] = errctx.ResolveErrLevel(
		!vars.SQLMode.HasErrorForDivisionByZeroMode(),
		!strictSQLMode || stmt.IgnoreErr,
	)
	sc.SetErrLevels(errLevels)
	sc.Priority = stmt.Priority
	sc.SetTypeFlags(sc.TypeFlags().
		WithTruncateAsWarning(!strictSQLMode || stmt.IgnoreErr).
		WithIgnoreInvalidDateErr(vars.SQLMode.HasAllowInvalidDatesMode()).
		WithIgnoreZeroInDate(!vars.SQLMode.HasNoZeroInDateMode() || !vars.SQLMode.HasNoZeroDateMode() ||
			!strictSQLMode || stmt.IgnoreErr || vars.SQLMode.HasAllowInvalidDatesMode()))
}

func setOptionForTopSQL(sc *stmtctx.StatementContext, snapshot kv.Snapshot) {
	if snapshot == nil {
		return
	}
	// pipelined dml may already flush in background, don't touch it to avoid race.
	if txn, ok := snapshot.(kv.Transaction); ok && txn.IsPipelined() {
		return
	}
	snapshot.SetOption(kv.ResourceGroupTagger, sc.GetResourceGroupTagger())
	if sc.KvExecCounter != nil {
		snapshot.SetOption(kv.RPCInterceptor, sc.KvExecCounter.RPCInterceptor())
	}
}

func isWeakConsistencyRead(ctx sessionctx.Context, node ast.Node) bool {
	sessionVars := ctx.GetSessionVars()
	return sessionVars.ConnectionID > 0 && sessionVars.ReadConsistency.IsWeak() &&
		plannercore.IsAutoCommitTxn(sessionVars) && plannercore.IsReadOnly(node, sessionVars)
}

// FastCheckTableExec represents a check table executor.
// It is built from the "admin check table" statement, and it checks if the
// index matches the records in the table.
// It uses a new algorithms to check table data, which is faster than the old one(CheckTableExec).
type FastCheckTableExec struct {
	exec.BaseExecutor

	dbName     string
	table      table.Table
	indexInfos []*model.IndexInfo
	done       bool
	is         infoschema.InfoSchema
	err        *atomic.Pointer[error]
	wg         sync.WaitGroup
	contextCtx context.Context
}

// Open implements the Executor Open interface.
func (e *FastCheckTableExec) Open(ctx context.Context) error {
	if err := e.BaseExecutor.Open(ctx); err != nil {
		return err
	}

	e.done = false
	e.contextCtx = ctx
	return nil
}

type checkIndexTask struct {
	indexOffset int
	err         *atomic.Pointer[error]
}

// RecoverArgs implements workerpool.TaskMayPanic interface.
func (c checkIndexTask) RecoverArgs() (metricsLabel string, funcInfo string, recoverFn func(), quit bool) {
	return "fast_check_table", "RecoverArgs", func() {
		err := errors.Errorf("checkIndexTask panicked, indexOffset: %d", c.indexOffset)
		c.err.CompareAndSwap(nil, &err)
	}, false
}

type checkIndexWorker struct {
	sctx       sessionctx.Context
	dbName     string
	table      table.Table
	indexInfos []*model.IndexInfo
	e          *FastCheckTableExec
}

type groupByChecksum struct {
	bucket   uint64
	checksum uint64
	count    int64
}

func getCheckSum(ctx context.Context, se sessionctx.Context, sql string) ([]groupByChecksum, error) {
	ctx = kv.WithInternalSourceType(ctx, kv.InternalTxnAdmin)
	rs, err := se.GetSQLExecutor().ExecuteInternal(ctx, sql)
	if err != nil {
		return nil, err
	}
	defer func(rs sqlexec.RecordSet) {
		err := rs.Close()
		if err != nil {
			logutil.BgLogger().Error("close record set failed", zap.Error(err))
		}
	}(rs)
	rows, err := sqlexec.DrainRecordSet(ctx, rs, 256)
	if err != nil {
		return nil, err
	}
	checksums := make([]groupByChecksum, 0, len(rows))
	for _, row := range rows {
		checksums = append(checksums, groupByChecksum{bucket: row.GetUint64(1), checksum: row.GetUint64(0), count: row.GetInt64(2)})
	}
	return checksums, nil
}

func (w *checkIndexWorker) initSessCtx(se sessionctx.Context) (restore func()) {
	sessVars := se.GetSessionVars()
	originOptUseInvisibleIdx := sessVars.OptimizerUseInvisibleIndexes
	originMemQuotaQuery := sessVars.MemQuotaQuery

	sessVars.OptimizerUseInvisibleIndexes = true
	sessVars.MemQuotaQuery = w.sctx.GetSessionVars().MemQuotaQuery
	return func() {
		sessVars.OptimizerUseInvisibleIndexes = originOptUseInvisibleIdx
		sessVars.MemQuotaQuery = originMemQuotaQuery
	}
}

// HandleTask implements the Worker interface.
func (w *checkIndexWorker) HandleTask(task checkIndexTask, _ func(workerpool.None)) {
	defer w.e.wg.Done()
	idxInfo := w.indexInfos[task.indexOffset]
	bucketSize := int(CheckTableFastBucketSize.Load())

	ctx := kv.WithInternalSourceType(w.e.contextCtx, kv.InternalTxnAdmin)

	trySaveErr := func(err error) {
		w.e.err.CompareAndSwap(nil, &err)
	}

	se, err := w.e.BaseExecutor.GetSysSession()
	if err != nil {
		trySaveErr(err)
		return
	}
	restoreCtx := w.initSessCtx(se)
	defer func() {
		restoreCtx()
		w.e.BaseExecutor.ReleaseSysSession(ctx, se)
	}()

	var pkCols []string
	var pkTypes []*types.FieldType
	switch {
	case w.e.table.Meta().IsCommonHandle:
		pkColsInfo := w.e.table.Meta().GetPrimaryKey().Columns
		for _, colInfo := range pkColsInfo {
			colStr := colInfo.Name.O
			pkCols = append(pkCols, colStr)
			pkTypes = append(pkTypes, &w.e.table.Meta().Columns[colInfo.Offset].FieldType)
		}
	case w.e.table.Meta().PKIsHandle:
		pkCols = append(pkCols, w.e.table.Meta().GetPkName().O)
	default: // support decoding _tidb_rowid.
		pkCols = append(pkCols, model.ExtraHandleName.O)
	}

	// CheckSum of (handle + index columns).
	var md5HandleAndIndexCol strings.Builder
	md5HandleAndIndexCol.WriteString("crc32(md5(concat_ws(0x2, ")
	for _, col := range pkCols {
		md5HandleAndIndexCol.WriteString(ColumnName(col))
		md5HandleAndIndexCol.WriteString(", ")
	}
	for offset, col := range idxInfo.Columns {
		tblCol := w.table.Meta().Columns[col.Offset]
		if tblCol.IsGenerated() && !tblCol.GeneratedStored {
			md5HandleAndIndexCol.WriteString(tblCol.GeneratedExprString)
		} else {
			md5HandleAndIndexCol.WriteString(ColumnName(col.Name.O))
		}
		if offset != len(idxInfo.Columns)-1 {
			md5HandleAndIndexCol.WriteString(", ")
		}
	}
	md5HandleAndIndexCol.WriteString(")))")

	// Used to group by and order.
	var md5Handle strings.Builder
	md5Handle.WriteString("crc32(md5(concat_ws(0x2, ")
	for i, col := range pkCols {
		md5Handle.WriteString(ColumnName(col))
		if i != len(pkCols)-1 {
			md5Handle.WriteString(", ")
		}
	}
	md5Handle.WriteString(")))")

	handleColumnField := strings.Join(pkCols, ", ")
	var indexColumnField strings.Builder
	for offset, col := range idxInfo.Columns {
		indexColumnField.WriteString(ColumnName(col.Name.O))
		if offset != len(idxInfo.Columns)-1 {
			indexColumnField.WriteString(", ")
		}
	}

	tableRowCntToCheck := int64(0)

	offset := 0
	mod := 1
	meetError := false

	lookupCheckThreshold := int64(100)
	checkOnce := false

	if w.e.Ctx().GetSessionVars().SnapshotTS != 0 {
		se.GetSessionVars().SnapshotTS = w.e.Ctx().GetSessionVars().SnapshotTS
		defer func() {
			se.GetSessionVars().SnapshotTS = 0
		}()
	}
	_, err = se.GetSQLExecutor().ExecuteInternal(ctx, "begin")
	if err != nil {
		trySaveErr(err)
		return
	}

	times := 0
	const maxTimes = 10
	for tableRowCntToCheck > lookupCheckThreshold || !checkOnce {
		times++
		if times == maxTimes {
			logutil.BgLogger().Warn("compare checksum by group reaches time limit", zap.Int("times", times))
			break
		}
		whereKey := fmt.Sprintf("((cast(%s as signed) - %d) %% %d)", md5Handle.String(), offset, mod)
		groupByKey := fmt.Sprintf("((cast(%s as signed) - %d) div %d %% %d)", md5Handle.String(), offset, mod, bucketSize)
		if !checkOnce {
			whereKey = "0"
		}
		checkOnce = true

		tblQuery := fmt.Sprintf("select /*+ read_from_storage(tikv[%s]) */ bit_xor(%s), %s, count(*) from %s use index() where %s = 0 group by %s", TableName(w.e.dbName, w.e.table.Meta().Name.String()), md5HandleAndIndexCol.String(), groupByKey, TableName(w.e.dbName, w.e.table.Meta().Name.String()), whereKey, groupByKey)
		idxQuery := fmt.Sprintf("select bit_xor(%s), %s, count(*) from %s use index(`%s`) where %s = 0 group by %s", md5HandleAndIndexCol.String(), groupByKey, TableName(w.e.dbName, w.e.table.Meta().Name.String()), idxInfo.Name, whereKey, groupByKey)

		logutil.BgLogger().Info("fast check table by group", zap.String("table name", w.table.Meta().Name.String()), zap.String("index name", idxInfo.Name.String()), zap.Int("times", times), zap.Int("current offset", offset), zap.Int("current mod", mod), zap.String("table sql", tblQuery), zap.String("index sql", idxQuery))

		// compute table side checksum.
		tableChecksum, err := getCheckSum(w.e.contextCtx, se, tblQuery)
		if err != nil {
			trySaveErr(err)
			return
		}
		slices.SortFunc(tableChecksum, func(i, j groupByChecksum) int {
			return cmp.Compare(i.bucket, j.bucket)
		})

		// compute index side checksum.
		indexChecksum, err := getCheckSum(w.e.contextCtx, se, idxQuery)
		if err != nil {
			trySaveErr(err)
			return
		}
		slices.SortFunc(indexChecksum, func(i, j groupByChecksum) int {
			return cmp.Compare(i.bucket, j.bucket)
		})

		currentOffset := 0

		// Every checksum in table side should be the same as the index side.
		i := 0
		for i < len(tableChecksum) && i < len(indexChecksum) {
			if tableChecksum[i].bucket != indexChecksum[i].bucket || tableChecksum[i].checksum != indexChecksum[i].checksum {
				if tableChecksum[i].bucket <= indexChecksum[i].bucket {
					currentOffset = int(tableChecksum[i].bucket)
					tableRowCntToCheck = tableChecksum[i].count
				} else {
					currentOffset = int(indexChecksum[i].bucket)
					tableRowCntToCheck = indexChecksum[i].count
				}
				meetError = true
				break
			}
			i++
		}

		if !meetError && i < len(indexChecksum) && i == len(tableChecksum) {
			// Table side has fewer buckets.
			currentOffset = int(indexChecksum[i].bucket)
			tableRowCntToCheck = indexChecksum[i].count
			meetError = true
		} else if !meetError && i < len(tableChecksum) && i == len(indexChecksum) {
			// Index side has fewer buckets.
			currentOffset = int(tableChecksum[i].bucket)
			tableRowCntToCheck = tableChecksum[i].count
			meetError = true
		}

		if !meetError {
			if times != 1 {
				logutil.BgLogger().Error("unexpected result, no error detected in this round, but an error is detected in the previous round", zap.Int("times", times), zap.Int("offset", offset), zap.Int("mod", mod))
			}
			break
		}

		offset += currentOffset * mod
		mod *= bucketSize
	}

	queryToRow := func(se sessionctx.Context, sql string) ([]chunk.Row, error) {
		rs, err := se.GetSQLExecutor().ExecuteInternal(ctx, sql)
		if err != nil {
			return nil, err
		}
		row, err := sqlexec.DrainRecordSet(ctx, rs, 4096)
		if err != nil {
			return nil, err
		}
		err = rs.Close()
		if err != nil {
			logutil.BgLogger().Warn("close result set failed", zap.Error(err))
		}
		return row, nil
	}

	if meetError {
		groupByKey := fmt.Sprintf("((cast(%s as signed) - %d) %% %d)", md5Handle.String(), offset, mod)
		indexSQL := fmt.Sprintf("select %s, %s, %s from %s use index(`%s`) where %s = 0 order by %s", handleColumnField, indexColumnField.String(), md5HandleAndIndexCol.String(), TableName(w.e.dbName, w.e.table.Meta().Name.String()), idxInfo.Name, groupByKey, handleColumnField)
		tableSQL := fmt.Sprintf("select /*+ read_from_storage(tikv[%s]) */ %s, %s, %s from %s use index() where %s = 0 order by %s", TableName(w.e.dbName, w.e.table.Meta().Name.String()), handleColumnField, indexColumnField.String(), md5HandleAndIndexCol.String(), TableName(w.e.dbName, w.e.table.Meta().Name.String()), groupByKey, handleColumnField)

		idxRow, err := queryToRow(se, indexSQL)
		if err != nil {
			trySaveErr(err)
			return
		}
		tblRow, err := queryToRow(se, tableSQL)
		if err != nil {
			trySaveErr(err)
			return
		}

		errCtx := w.sctx.GetSessionVars().StmtCtx.ErrCtx()
		getHandleFromRow := func(row chunk.Row) (kv.Handle, error) {
			handleDatum := make([]types.Datum, 0)
			for i, t := range pkTypes {
				handleDatum = append(handleDatum, row.GetDatum(i, t))
			}
			if w.table.Meta().IsCommonHandle {
				handleBytes, err := codec.EncodeKey(w.sctx.GetSessionVars().StmtCtx.TimeZone(), nil, handleDatum...)
				err = errCtx.HandleError(err)
				if err != nil {
					return nil, err
				}
				return kv.NewCommonHandle(handleBytes)
			}
			return kv.IntHandle(row.GetInt64(0)), nil
		}
		getValueFromRow := func(row chunk.Row) ([]types.Datum, error) {
			valueDatum := make([]types.Datum, 0)
			for i, t := range idxInfo.Columns {
				valueDatum = append(valueDatum, row.GetDatum(i+len(pkCols), &w.table.Meta().Columns[t.Offset].FieldType))
			}
			return valueDatum, nil
		}

		ir := func() *consistency.Reporter {
			return &consistency.Reporter{
				HandleEncode: func(handle kv.Handle) kv.Key {
					return tablecodec.EncodeRecordKey(w.table.RecordPrefix(), handle)
				},
				IndexEncode: func(idxRow *consistency.RecordData) kv.Key {
					var idx table.Index
					for _, v := range w.table.Indices() {
						if strings.EqualFold(v.Meta().Name.String(), idxInfo.Name.O) {
							idx = v
							break
						}
					}
					if idx == nil {
						return nil
					}
					sc := w.sctx.GetSessionVars().StmtCtx
					k, _, err := idx.GenIndexKey(sc.ErrCtx(), sc.TimeZone(), idxRow.Values[:len(idx.Meta().Columns)], idxRow.Handle, nil)
					if err != nil {
						return nil
					}
					return k
				},
				Tbl:             w.table.Meta(),
				Idx:             idxInfo,
				EnableRedactLog: w.sctx.GetSessionVars().EnableRedactLog,
				Storage:         w.sctx.GetStore(),
			}
		}

		getCheckSum := func(row chunk.Row) uint64 {
			return row.GetUint64(len(pkCols) + len(idxInfo.Columns))
		}

		var handle kv.Handle
		var tableRecord *consistency.RecordData
		var lastTableRecord *consistency.RecordData
		var indexRecord *consistency.RecordData
		i := 0
		for i < len(tblRow) || i < len(idxRow) {
			if i == len(tblRow) {
				// No more rows in table side.
				tableRecord = nil
			} else {
				handle, err = getHandleFromRow(tblRow[i])
				if err != nil {
					trySaveErr(err)
					return
				}
				value, err := getValueFromRow(tblRow[i])
				if err != nil {
					trySaveErr(err)
					return
				}
				tableRecord = &consistency.RecordData{Handle: handle, Values: value}
			}
			if i == len(idxRow) {
				// No more rows in index side.
				indexRecord = nil
			} else {
				indexHandle, err := getHandleFromRow(idxRow[i])
				if err != nil {
					trySaveErr(err)
					return
				}
				indexValue, err := getValueFromRow(idxRow[i])
				if err != nil {
					trySaveErr(err)
					return
				}
				indexRecord = &consistency.RecordData{Handle: indexHandle, Values: indexValue}
			}

			if tableRecord == nil {
				if lastTableRecord != nil && lastTableRecord.Handle.Equal(indexRecord.Handle) {
					tableRecord = lastTableRecord
				}
				err = ir().ReportAdminCheckInconsistent(w.e.contextCtx, indexRecord.Handle, indexRecord, tableRecord)
			} else if indexRecord == nil {
				err = ir().ReportAdminCheckInconsistent(w.e.contextCtx, tableRecord.Handle, indexRecord, tableRecord)
			} else if tableRecord.Handle.Equal(indexRecord.Handle) && getCheckSum(tblRow[i]) != getCheckSum(idxRow[i]) {
				err = ir().ReportAdminCheckInconsistent(w.e.contextCtx, tableRecord.Handle, indexRecord, tableRecord)
			} else if !tableRecord.Handle.Equal(indexRecord.Handle) {
				if tableRecord.Handle.Compare(indexRecord.Handle) < 0 {
					err = ir().ReportAdminCheckInconsistent(w.e.contextCtx, tableRecord.Handle, nil, tableRecord)
				} else {
					if lastTableRecord != nil && lastTableRecord.Handle.Equal(indexRecord.Handle) {
						err = ir().ReportAdminCheckInconsistent(w.e.contextCtx, indexRecord.Handle, indexRecord, lastTableRecord)
					} else {
						err = ir().ReportAdminCheckInconsistent(w.e.contextCtx, indexRecord.Handle, indexRecord, nil)
					}
				}
			}
			if err != nil {
				trySaveErr(err)
				return
			}
			i++
			if tableRecord != nil {
				lastTableRecord = &consistency.RecordData{Handle: tableRecord.Handle, Values: tableRecord.Values}
			} else {
				lastTableRecord = nil
			}
		}
	}
}

// Close implements the Worker interface.
func (*checkIndexWorker) Close() {}

func (e *FastCheckTableExec) createWorker() workerpool.Worker[checkIndexTask, workerpool.None] {
	return &checkIndexWorker{sctx: e.Ctx(), dbName: e.dbName, table: e.table, indexInfos: e.indexInfos, e: e}
}

// Next implements the Executor Next interface.
func (e *FastCheckTableExec) Next(ctx context.Context, _ *chunk.Chunk) error {
	if e.done || len(e.indexInfos) == 0 {
		return nil
	}
	defer func() { e.done = true }()

	// Here we need check all indexes, includes invisible index
	e.Ctx().GetSessionVars().OptimizerUseInvisibleIndexes = true
	defer func() {
		e.Ctx().GetSessionVars().OptimizerUseInvisibleIndexes = false
	}()

	workerPool := workerpool.NewWorkerPool[checkIndexTask]("checkIndex",
		poolutil.CheckTable, 3, e.createWorker)
	workerPool.Start(ctx)

	e.wg.Add(len(e.indexInfos))
	for i := range e.indexInfos {
		workerPool.AddTask(checkIndexTask{indexOffset: i, err: e.err})
	}

	e.wg.Wait()
	workerPool.ReleaseAndWait()

	p := e.err.Load()
	if p == nil {
		return nil
	}
	return *p
}

// TableName returns `schema`.`table`
func TableName(schema, table string) string {
	return fmt.Sprintf("`%s`.`%s`", escapeName(schema), escapeName(table))
}

// ColumnName returns `column`
func ColumnName(column string) string {
	return fmt.Sprintf("`%s`", escapeName(column))
}

func escapeName(name string) string {
	return strings.ReplaceAll(name, "`", "``")
}

// AdminShowBDRRoleExec represents a show BDR role executor.
type AdminShowBDRRoleExec struct {
	exec.BaseExecutor

	done bool
}

// Next implements the Executor Next interface.
func (e *AdminShowBDRRoleExec) Next(ctx context.Context, req *chunk.Chunk) error {
	req.Reset()
	if e.done {
		return nil
	}

	return kv.RunInNewTxn(kv.WithInternalSourceType(ctx, kv.InternalTxnAdmin), e.Ctx().GetStore(), true, func(_ context.Context, txn kv.Transaction) error {
		role, err := meta.NewMutator(txn).GetBDRRole()
		if err != nil {
			return err
		}

		req.AppendString(0, role)
		e.done = true
		return nil
	})
}

// RecommendIndexExec represents a recommend index executor.
type RecommendIndexExec struct {
	exec.BaseExecutor

	Action   string
	SQL      string
	AdviseID int64
	Options  []ast.RecommendIndexOption
	done     bool
}

// Next implements the Executor Next interface.
func (e *RecommendIndexExec) Next(ctx context.Context, req *chunk.Chunk) error {
	req.Reset()
	if e.done {
		return nil
	}
	e.done = true

	if e.Action == "set" {
		return indexadvisor.SetOptions(e.Ctx(), e.Options...)
	}
	if e.Action == "show" {
		return e.showOptions(req)
	}

	if e.Action != "run" {
		return fmt.Errorf("unsupported action: %s", e.Action)
	}

	var sqls []string
	if e.SQL != "" {
		tmp := strings.Split(e.SQL, ";")
		for _, s := range tmp {
			s = strings.TrimSpace(s)
			if s != "" {
				sqls = append(sqls, s)
			}
		}
		if len(sqls) == 0 {
			return errors.New("empty SQLs")
		}
	}
	results, err := indexadvisor.AdviseIndexes(ctx, e.Ctx(), sqls, e.Options)

	for _, r := range results {
		req.AppendString(0, r.Database)
		req.AppendString(1, r.Table)
		req.AppendString(2, r.IndexName)
		req.AppendString(3, strings.Join(r.IndexColumns, ","))
		req.AppendString(4, fmt.Sprintf("%v", r.IndexDetail.IndexSize))
		req.AppendString(5, r.IndexDetail.Reason)

		jData, err := json.Marshal(r.TopImpactedQueries)
		if err != nil {
			return err
		}
		req.AppendString(6, string(jData))
	}
	return err
}

func (e *RecommendIndexExec) showOptions(req *chunk.Chunk) error {
	vals, desc, err := indexadvisor.GetOptions(e.Ctx(), indexadvisor.AllOptions...)
	if err != nil {
		return err
	}
	for _, opt := range indexadvisor.AllOptions {
		if v, ok := vals[opt]; ok {
			req.AppendString(0, opt)
			req.AppendString(1, v)
			req.AppendString(2, desc[opt])
		}
	}
	return nil
}<|MERGE_RESOLUTION|>--- conflicted
+++ resolved
@@ -639,13 +639,8 @@
 	}
 	session.GetSessionVars().SetInTxn(true)
 
-<<<<<<< HEAD
 	m := meta.NewMutator(txn)
-	jobs, err = ddl.GetAllDDLJobs(session)
-=======
-	m := meta.NewMeta(txn)
 	jobs, err = ddl.GetAllDDLJobs(ctx, session)
->>>>>>> e80059bd
 	if err != nil {
 		return err
 	}
@@ -732,13 +727,8 @@
 	}
 	session.GetSessionVars().SetInTxn(true)
 
-<<<<<<< HEAD
 	m := meta.NewMutator(txn)
-	jobs, err = ddl.GetAllDDLJobs(session)
-=======
-	m := meta.NewMeta(txn)
 	jobs, err = ddl.GetAllDDLJobs(ctx, session)
->>>>>>> e80059bd
 	if err != nil {
 		return err
 	}
