// Copyright 2016 PingCAP, Inc.
//
// Licensed under the Apache License, Version 2.0 (the "License");
// you may not use this file except in compliance with the License.
// You may obtain a copy of the License at
//
//     http://www.apache.org/licenses/LICENSE-2.0
//
// Unless required by applicable law or agreed to in writing, software
// distributed under the License is distributed on an "AS IS" BASIS,
// WITHOUT WARRANTIES OR CONDITIONS OF ANY KIND, either express or implied.
// See the License for the specific language governing permissions and
// limitations under the License.

package executor_test

import (
	"context"
	"fmt"
	"strconv"
	"strings"
	"sync/atomic"
	"testing"

	"github.com/pingcap/tidb/pkg/meta/model"
	"github.com/pingcap/tidb/pkg/parser/ast"
	"github.com/pingcap/tidb/pkg/parser/auth"
	"github.com/pingcap/tidb/pkg/parser/terror"
	plannercore "github.com/pingcap/tidb/pkg/planner/core"
	"github.com/pingcap/tidb/pkg/sessionctx/vardef"
	"github.com/pingcap/tidb/pkg/sessionctx/variable"
	"github.com/pingcap/tidb/pkg/testkit"
	"github.com/pingcap/tidb/pkg/testkit/testdata"
	"github.com/pingcap/tidb/pkg/util"
	"github.com/stretchr/testify/require"
)

func TestPreparedNullParam(t *testing.T) {
	store := testkit.CreateMockStore(t)
	flags := []bool{false, true}
	for _, flag := range flags {
		tk := testkit.NewTestKit(t, store)
		tk.MustExec(fmt.Sprintf(`set tidb_enable_prepared_plan_cache=%v`, flag))
		tk.MustExec("use test")
		tk.MustExec("set @@tidb_enable_collect_execution_info=0")
		tk.MustExec("drop table if exists t")
		tk.MustExec("create table t (id int not null, KEY id (id))")
		tk.MustExec("insert into t values (1), (2), (3)")

		tk.MustExec("prepare stmt from 'select * from t where id = ?'")
		tk.MustExec("set @a= null")
		tk.MustQuery("execute stmt using @a").Check(testkit.Rows())

		tkProcess := tk.Session().ShowProcess()
		ps := []*util.ProcessInfo{tkProcess}
		tk.Session().SetSessionManager(&testkit.MockSessionManager{PS: ps})
		tk.MustQuery(fmt.Sprintf("explain for connection %d", tkProcess.ID)).Check(testkit.Rows(
			"TableDual_6 0.00 root  rows:0"))
	}
}

func TestIssue29850(t *testing.T) {
	store := testkit.CreateMockStore(t)

	tk := testkit.NewTestKit(t, store)
	tk.MustExec(`set tidb_enable_prepared_plan_cache=1`)
	tk.MustExec(`set tidb_enable_clustered_index=on`)
	tk.MustExec("set @@tidb_enable_collect_execution_info=0")
	tk.MustExec(`use test`)
	tk.MustExec(`CREATE TABLE customer (
	  c_id int(11) NOT NULL,
	  c_d_id int(11) NOT NULL,
	  c_first varchar(16) DEFAULT NULL,
	  c_w_id int(11) NOT NULL,
	  c_last varchar(16) DEFAULT NULL,
	  c_credit char(2) DEFAULT NULL,
	  c_discount decimal(4,4) DEFAULT NULL,
	  PRIMARY KEY (c_w_id,c_d_id,c_id),
	  KEY idx_customer (c_w_id,c_d_id,c_last,c_first))`)
	tk.MustExec(`CREATE TABLE warehouse (
	  w_id int(11) NOT NULL,
	  w_tax decimal(4,4) DEFAULT NULL,
	  PRIMARY KEY (w_id))`)
	tk.MustExec(`prepare stmt from 'SELECT c_discount, c_last, c_credit, w_tax
		FROM customer, warehouse
		WHERE w_id = ? AND c_w_id = w_id AND c_d_id = ? AND c_id = ?'`)
	tk.MustExec(`set @w_id=1262`)
	tk.MustExec(`set @c_d_id=7`)
	tk.MustExec(`set @c_id=1549`)
	tk.MustQuery(`execute stmt using @w_id, @c_d_id, @c_id`).Check(testkit.Rows())
	tkProcess := tk.Session().ShowProcess()
	ps := []*util.ProcessInfo{tkProcess}
	tk.Session().SetSessionManager(&testkit.MockSessionManager{PS: ps})
	tk.MustQuery(fmt.Sprintf("explain for connection %d", tkProcess.ID)).Check(testkit.Rows( // can use PointGet
<<<<<<< HEAD
		`Projection_7 0.00 root  test.customer.c_discount, test.customer.c_last, test.customer.c_credit, test.warehouse.w_tax`,
		`└─HashJoin_20 0.00 root  CARTESIAN inner join`,
		`  ├─Point_Get_23(Build) 1.00 root table:warehouse handle:1262`,
		`  └─Point_Get_22(Probe) 1.00 root table:customer, clustered index:PRIMARY(c_w_id, c_d_id, c_id) `))
=======
		`Projection_7 1.00 root  test.customer.c_discount, test.customer.c_last, test.customer.c_credit, test.warehouse.w_tax`,
		`└─HashJoin_8 1.00 root  CARTESIAN inner join`,
		`  ├─Point_Get_11(Build) 1.00 root table:warehouse handle:1262`,
		`  └─Point_Get_10(Probe) 1.00 root table:customer, clustered index:PRIMARY(c_w_id, c_d_id, c_id) `))
>>>>>>> da5de78b
	tk.MustQuery(`execute stmt using @w_id, @c_d_id, @c_id`).Check(testkit.Rows())
	tk.MustQuery(`select @@last_plan_from_cache`).Check(testkit.Rows("1")) // can use the cached plan

	tk.MustExec(`create table t (a int primary key)`)
	tk.MustExec(`insert into t values (1), (2)`)
	tk.MustExec(`prepare stmt from 'select * from t where a>=? and a<=?'`)
	tk.MustExec(`set @a1=1, @a2=2`)
	tk.MustQuery(`execute stmt using @a1, @a1`).Check(testkit.Rows("1"))
	tkProcess = tk.Session().ShowProcess()
	ps = []*util.ProcessInfo{tkProcess}
	tk.Session().SetSessionManager(&testkit.MockSessionManager{PS: ps})
	tk.MustQuery(fmt.Sprintf("explain for connection %d", tkProcess.ID)).Check(testkit.Rows(
		`Point_Get_5 1.00 root table:t handle:1`))
	tk.MustQuery(`execute stmt using @a1, @a2`).Check(testkit.Rows("1", "2"))
	tk.MustQuery(`select @@last_plan_from_cache`).Check(testkit.Rows("0"))

	tk.MustExec(`prepare stmt from 'select * from t where a=? or a=?'`)
	tk.MustQuery(`execute stmt using @a1, @a1`).Check(testkit.Rows("1"))
	tkProcess = tk.Session().ShowProcess()
	ps = []*util.ProcessInfo{tkProcess}
	tk.Session().SetSessionManager(&testkit.MockSessionManager{PS: ps})
	tk.MustQuery(fmt.Sprintf("explain for connection %d", tkProcess.ID)).Check(testkit.Rows( // cannot use PointGet since it contains a or condition
		`Point_Get_5 1.00 root table:t handle:1`))
	tk.MustQuery(`execute stmt using @a1, @a2`).Check(testkit.Rows("1", "2"))
}

func TestIssue28064(t *testing.T) {
	store := testkit.CreateMockStore(t)
	tk := testkit.NewTestKit(t, store)
	tk.MustExec(`set tidb_enable_prepared_plan_cache=1`)
	tk.MustExec("use test")
	tk.MustExec("drop table if exists t28064")
	tk.MustExec("CREATE TABLE `t28064` (" +
		"`a` decimal(10,0) DEFAULT NULL," +
		"`b` decimal(10,0) DEFAULT NULL," +
		"`c` decimal(10,0) DEFAULT NULL," +
		"`d` decimal(10,0) DEFAULT NULL," +
		"KEY `iabc` (`a`,`b`,`c`));")
	tk.MustExec("set @a='123', @b='234', @c='345';")
	tk.MustExec("set @@tidb_enable_collect_execution_info=0;")
	tk.MustExec("prepare stmt1 from 'select * from t28064 use index (iabc) where a = ? and b = ? and c = ?';")

	tk.MustExec("execute stmt1 using @a, @b, @c;")
	tkProcess := tk.Session().ShowProcess()
	ps := []*util.ProcessInfo{tkProcess}
	tk.Session().SetSessionManager(&testkit.MockSessionManager{PS: ps})
	rows := tk.MustQuery(fmt.Sprintf("explain for connection %d", tkProcess.ID))
	rows.Check(testkit.Rows(
		"IndexLookUp_7 1.25 root  ",
		"├─IndexRangeScan_5(Build) 1.25 cop[tikv] table:t28064, index:iabc(a, b, c) range:[123 234 345,123 234 345], keep order:false, stats:pseudo",
		"└─TableRowIDScan_6(Probe) 1.25 cop[tikv] table:t28064 keep order:false, stats:pseudo"))

	tk.MustExec("execute stmt1 using @a, @b, @c;")
	rows = tk.MustQuery("select @@last_plan_from_cache")
	rows.Check(testkit.Rows("1"))

	tk.MustExec("execute stmt1 using @a, @b, @c;")
	rows = tk.MustQuery(fmt.Sprintf("explain for connection %d", tkProcess.ID))
	rows.Check(testkit.Rows(
		"IndexLookUp_7 1.25 root  ",
		"├─IndexRangeScan_5(Build) 1.25 cop[tikv] table:t28064, index:iabc(a, b, c) range:[123 234 345,123 234 345], keep order:false, stats:pseudo",
		"└─TableRowIDScan_6(Probe) 1.25 cop[tikv] table:t28064 keep order:false, stats:pseudo"))
}

func TestPreparePlanCache4Blacklist(t *testing.T) {
	store := testkit.CreateMockStore(t)
	tk := testkit.NewTestKit(t, store)
	tk.MustExec("set tidb_cost_model_version=2")
	tk.MustExec(`set tidb_enable_prepared_plan_cache=1`)
	tk.MustExec("use test")
	tk.MustExec("set @@tidb_enable_collect_execution_info=0;")

	// test the blacklist of optimization rules
	tk.MustExec("drop table if exists t;")
	tk.MustExec("create table t(a int);")
	tk.MustExec("prepare stmt from 'select min(a) from t;';")
	tk.MustExec("execute stmt;")
	tkProcess := tk.Session().ShowProcess()
	ps := []*util.ProcessInfo{tkProcess}
	tk.Session().SetSessionManager(&testkit.MockSessionManager{PS: ps})
	res := tk.MustQuery(fmt.Sprintf("explain for connection %d", tkProcess.ID))
	require.Contains(t, res.Rows()[1][0], "TopN")

	res = tk.MustQuery("explain format = 'brief' select min(a) from t")
	require.Contains(t, res.Rows()[1][0], "TopN")

	tk.MustExec("INSERT INTO mysql.opt_rule_blacklist VALUES('max_min_eliminate');")
	tk.MustExec("ADMIN reload opt_rule_blacklist;")

	tk.MustExec("execute stmt;")
	tk.MustQuery("select @@last_plan_from_cache;").Check(testkit.Rows("1"))
	tk.MustExec("execute stmt;")
	tkProcess = tk.Session().ShowProcess()
	ps = []*util.ProcessInfo{tkProcess}
	tk.Session().SetSessionManager(&testkit.MockSessionManager{PS: ps})
	res = tk.MustQuery(fmt.Sprintf("explain for connection %d", tkProcess.ID))
	// Plans that have been cached will not be affected by the blacklist.
	require.Contains(t, res.Rows()[1][0], "TopN")

	res = tk.MustQuery("explain format = 'brief' select min(a) from t")
	require.Contains(t, res.Rows()[0][0], "HashAgg")

	// test the blacklist of Expression Pushdown
	tk.MustExec("drop table if exists t;")
	tk.MustExec("create table t(a int);")
	tk.MustExec("prepare stmt from 'SELECT * FROM t WHERE a < 2 and a > 2;';")
	tk.MustExec("execute stmt;")
	tkProcess = tk.Session().ShowProcess()
	ps = []*util.ProcessInfo{tkProcess}
	tk.Session().SetSessionManager(&testkit.MockSessionManager{PS: ps})
	res = tk.MustQuery(fmt.Sprintf("explain for connection %d", tkProcess.ID))
	require.Equal(t, 3, len(res.Rows()))
	require.Contains(t, res.Rows()[1][0], "Selection")
	require.Equal(t, "gt(test.t.a, 2), lt(test.t.a, 2)", res.Rows()[1][4])

	res = tk.MustQuery("explain format = 'brief' SELECT * FROM t WHERE a < 2 and a > 2;")
	require.Equal(t, 3, len(res.Rows()))
	require.Equal(t, "gt(test.t.a, 2), lt(test.t.a, 2)", res.Rows()[1][4])

	tk.MustExec("INSERT INTO mysql.expr_pushdown_blacklist VALUES('<','tikv','');")
	tk.MustExec("ADMIN reload expr_pushdown_blacklist;")

	tk.MustExec("execute stmt;")
	tk.MustQuery("select @@last_plan_from_cache;").Check(testkit.Rows("0"))
	tk.MustExec("execute stmt;")
	tkProcess = tk.Session().ShowProcess()
	ps = []*util.ProcessInfo{tkProcess}
	tk.Session().SetSessionManager(&testkit.MockSessionManager{PS: ps})
	res = tk.MustQuery(fmt.Sprintf("explain for connection %d", tkProcess.ID))
	// The expressions can not be pushed down to tikv.
	require.Equal(t, 4, len(res.Rows()))

	res = tk.MustQuery("explain format = 'brief' SELECT * FROM t WHERE a < 2 and a > 2;")
	require.Equal(t, 4, len(res.Rows()))
	require.Contains(t, res.Rows()[0][0], "Selection")
	require.Equal(t, "lt(test.t.a, 2)", res.Rows()[0][4])
	require.Contains(t, res.Rows()[2][0], "Selection")
	require.Equal(t, "gt(test.t.a, 2)", res.Rows()[2][4])

	tk.MustExec("DELETE FROM mysql.expr_pushdown_blacklist;")
	tk.MustExec("ADMIN reload expr_pushdown_blacklist;")
}

func TestPlanCacheClusterIndex(t *testing.T) {
	store := testkit.CreateMockStore(t)
	tk := testkit.NewTestKit(t, store)
	tk.MustExec(`set tidb_enable_prepared_plan_cache=1`)
	tk.MustExec("use test")
	tk.MustExec("drop table if exists t1")
	tk.Session().GetSessionVars().EnableClusteredIndex = vardef.ClusteredIndexDefModeOn
	tk.MustExec("set @@tidb_enable_collect_execution_info=0;")
	tk.MustExec("create table t1(a varchar(20), b varchar(20), c varchar(20), primary key(a, b))")
	tk.MustExec("insert into t1 values('1','1','111'),('2','2','222'),('3','3','333')")

	// For table scan
	tk.MustExec(`prepare stmt1 from "select * from t1 where t1.a = ? and t1.b > ?"`)
	tk.MustExec("set @v1 = '1'")
	tk.MustExec("set @v2 = '0'")
	tk.MustQuery("execute stmt1 using @v1,@v2").Check(testkit.Rows("1 1 111"))
	tk.MustQuery("select @@last_plan_from_cache").Check(testkit.Rows("0"))
	tk.MustExec("set @v1 = '2'")
	tk.MustExec("set @v2 = '1'")
	tk.MustQuery("execute stmt1 using @v1,@v2").Check(testkit.Rows("2 2 222"))
	tk.MustQuery("select @@last_plan_from_cache").Check(testkit.Rows("1"))
	tk.MustExec("set @v1 = '3'")
	tk.MustExec("set @v2 = '2'")
	tk.MustQuery("execute stmt1 using @v1,@v2").Check(testkit.Rows("3 3 333"))
	tkProcess := tk.Session().ShowProcess()
	ps := []*util.ProcessInfo{tkProcess}
	tk.Session().SetSessionManager(&testkit.MockSessionManager{PS: ps})
	rows := tk.MustQuery(fmt.Sprintf("explain for connection %d", tkProcess.ID)).Rows()
	require.Equal(t, 0, strings.Index(rows[len(rows)-1][4].(string), `range:("3" "2","3" +inf]`))
	// For point get
	tk.MustExec(`prepare stmt2 from "select * from t1 where t1.a = ? and t1.b = ?"`)
	tk.MustExec("set @v1 = '1'")
	tk.MustExec("set @v2 = '1'")
	tk.MustQuery("execute stmt2 using @v1,@v2").Check(testkit.Rows("1 1 111"))
	tk.MustQuery("select @@last_plan_from_cache").Check(testkit.Rows("0"))
	tk.MustExec("set @v1 = '2'")
	tk.MustExec("set @v2 = '2'")
	tk.MustQuery("execute stmt2 using @v1,@v2").Check(testkit.Rows("2 2 222"))
	tk.MustQuery("select @@last_plan_from_cache").Check(testkit.Rows("1"))
	tk.MustExec("set @v1 = '3'")
	tk.MustExec("set @v2 = '3'")
	tk.MustQuery("execute stmt2 using @v1,@v2").Check(testkit.Rows("3 3 333"))
	tkProcess = tk.Session().ShowProcess()
	ps = []*util.ProcessInfo{tkProcess}
	tk.Session().SetSessionManager(&testkit.MockSessionManager{PS: ps})
	rows = tk.MustQuery(fmt.Sprintf("explain for connection %d", tkProcess.ID)).Rows()
	require.Equal(t, 0, strings.Index(rows[len(rows)-1][0].(string), `Point_Get`))
	// For CBO point get and batch point get
	// case 1:
	tk.MustExec(`drop table if exists ta, tb`)
	tk.MustExec(`create table ta (a varchar(8) primary key, b int)`)
	tk.MustExec(`insert ta values ('a', 1), ('b', 2)`)
	tk.MustExec(`create table tb (a varchar(8) primary key, b int)`)
	tk.MustExec(`insert tb values ('a', 1), ('b', 2)`)
	tk.MustExec(`prepare stmt1 from "select * from ta, tb where ta.a = tb.a and ta.a = ?"`)
	tk.MustExec(`set @v1 = 'a', @v2 = 'b'`)
	tk.MustQuery(`execute stmt1 using @v1`).Check(testkit.Rows("a 1 a 1"))
	tk.MustQuery(`execute stmt1 using @v2`).Check(testkit.Rows("b 2 b 2"))

	// case 2:
	tk.MustExec(`drop table if exists ta, tb`)
	tk.MustExec(`create table ta (a varchar(10) primary key, b int not null)`)
	tk.MustExec(`insert ta values ('a', 1), ('b', 2)`)
	tk.MustExec(`create table tb (b int primary key, c int)`)
	tk.MustExec(`insert tb values (1, 1), (2, 2)`)
	tk.MustExec(`prepare stmt1 from "select * from ta, tb where ta.b = tb.b and ta.a = ?"`)
	tk.MustExec(`set @v1 = 'a', @v2 = 'b'`)
	tk.MustQuery(`execute stmt1 using @v1`).Check(testkit.Rows("a 1 1 1"))
	tk.MustQuery(`execute stmt1 using @v2`).Check(testkit.Rows("b 2 2 2"))
	tk.MustQuery(`execute stmt1 using @v2`).Check(testkit.Rows("b 2 2 2"))
	tkProcess = tk.Session().ShowProcess()
	ps = []*util.ProcessInfo{tkProcess}
	tk.Session().SetSessionManager(&testkit.MockSessionManager{PS: ps})
	rows = tk.MustQuery(fmt.Sprintf("explain for connection %d", tkProcess.ID)).Rows()
	require.True(t, strings.Contains(rows[3][0].(string), `TableRangeScan`))

	// case 3:
	tk.MustExec(`drop table if exists ta, tb`)
	tk.MustExec(`create table ta (a varchar(10), b varchar(10), c int, primary key (a, b))`)
	tk.MustExec(`insert ta values ('a', 'a', 1), ('b', 'b', 2), ('c', 'c', 3)`)
	tk.MustExec(`create table tb (b int primary key, c int)`)
	tk.MustExec(`insert tb values (1, 1), (2, 2), (3,3)`)
	tk.MustExec(`prepare stmt1 from "select * from ta, tb where ta.c = tb.b and ta.a = ? and ta.b = ?"`)
	tk.MustExec(`set @v1 = 'a', @v2 = 'b', @v3 = 'c'`)
	tk.MustQuery(`execute stmt1 using @v1, @v1`).Check(testkit.Rows("a a 1 1 1"))
	tk.MustQuery(`execute stmt1 using @v2, @v2`).Check(testkit.Rows("b b 2 2 2"))
	tk.MustExec(`prepare stmt2 from "select * from ta, tb where ta.c = tb.b and (ta.a, ta.b) in ((?, ?), (?, ?))"`)
	tk.MustQuery(`execute stmt2 using @v1, @v1, @v2, @v2`).Check(testkit.Rows("a a 1 1 1", "b b 2 2 2"))
	tk.MustQuery(`execute stmt2 using @v2, @v2, @v3, @v3`).Check(testkit.Rows("b b 2 2 2", "c c 3 3 3"))

	// For issue 19002
	tk.Session().GetSessionVars().EnableClusteredIndex = vardef.ClusteredIndexDefModeOn
	tk.MustExec(`drop table if exists t1`)
	tk.MustExec(`create table t1(a int, b int, c int, primary key(a, b))`)
	tk.MustExec(`insert into t1 values(1,1,111),(2,2,222),(3,3,333)`)
	// Point Get:
	tk.MustExec(`prepare stmt1 from "select * from t1 where t1.a = ? and t1.b = ?"`)
	tk.MustExec(`set @v1=1, @v2=1`)
	tk.MustQuery(`execute stmt1 using @v1,@v2`).Check(testkit.Rows("1 1 111"))
	tk.MustExec(`set @v1=2, @v2=2`)
	tk.MustQuery(`execute stmt1 using @v1,@v2`).Check(testkit.Rows("2 2 222"))
	tk.MustQuery(`select @@last_plan_from_cache`).Check(testkit.Rows("1"))
	// Batch Point Get:
	tk.MustExec(`prepare stmt2 from "select * from t1 where (t1.a,t1.b) in ((?,?),(?,?))"`)
	tk.MustExec(`set @v1=1, @v2=1, @v3=2, @v4=2`)
	tk.MustQuery(`execute stmt2 using @v1,@v2,@v3,@v4`).Check(testkit.Rows("1 1 111", "2 2 222"))
	tk.MustExec(`set @v1=2, @v2=2, @v3=3, @v4=3`)
	tk.MustQuery(`execute stmt2 using @v1,@v2,@v3,@v4`).Check(testkit.Rows("2 2 222", "3 3 333"))
	tk.MustQuery(`select @@last_plan_from_cache`).Check(testkit.Rows("1"))
}

func TestPlanCacheWithDifferentVariableTypes(t *testing.T) {
	store := testkit.CreateMockStore(t)
	tk := testkit.NewTestKit(t, store)
	tk.MustExec(`set tidb_enable_prepared_plan_cache=1`)
	tk.MustExec("set tidb_cost_model_version=1")
	tk.MustExec("use test")
	tk.MustExec("drop table if exists t1, t2")
	tk.MustExec("set @@tidb_enable_collect_execution_info=0;")
	tk.MustExec("create table t1(a varchar(20), b int, c float, key(b, a))")
	tk.MustExec("insert into t1 values('1',1,1.1),('2',2,222),('3',3,333)")
	tk.MustExec("create table t2(a varchar(20), b int, c float, key(b, a))")
	tk.MustExec("insert into t2 values('3',3,3.3),('2',2,222),('3',3,333)")

	var input []struct {
		PrepareStmt string
		Executes    []struct {
			Vars []struct {
				Name  string
				Value string
			}
			ExecuteSQL string
		}
	}
	var output []struct {
		PrepareStmt string
		Executes    []struct {
			SQL  string
			Vars []struct {
				Name  string
				Value string
			}
			Plan             []string
			LastPlanUseCache string
			Result           []string
		}
	}
	prepareMergeSuiteData.LoadTestCases(t, &input, &output)
	for i, tt := range input {
		tk.MustExec(tt.PrepareStmt)
		testdata.OnRecord(func() {
			output[i].PrepareStmt = tt.PrepareStmt
			output[i].Executes = make([]struct {
				SQL  string
				Vars []struct {
					Name  string
					Value string
				}
				Plan             []string
				LastPlanUseCache string
				Result           []string
			}, len(tt.Executes))
		})
		require.Equal(t, tt.PrepareStmt, output[i].PrepareStmt)
		for j, exec := range tt.Executes {
			for _, v := range exec.Vars {
				tk.MustExec(fmt.Sprintf(`set @%s = %s`, v.Name, v.Value))
			}
			res := tk.MustQuery(exec.ExecuteSQL)
			lastPlanUseCache := tk.MustQuery("select @@last_plan_from_cache").Rows()[0][0]
			tk.MustQuery(exec.ExecuteSQL)
			tkProcess := tk.Session().ShowProcess()
			ps := []*util.ProcessInfo{tkProcess}
			tk.Session().SetSessionManager(&testkit.MockSessionManager{PS: ps})
			plan := tk.MustQuery(fmt.Sprintf("explain for connection %d", tkProcess.ID))
			testdata.OnRecord(func() {
				output[i].Executes[j].SQL = exec.ExecuteSQL
				output[i].Executes[j].Plan = testdata.ConvertRowsToStrings(plan.Rows())
				output[i].Executes[j].Vars = exec.Vars
				output[i].Executes[j].LastPlanUseCache = lastPlanUseCache.(string)
				output[i].Executes[j].Result = testdata.ConvertRowsToStrings(res.Rows())
			})

			require.Equal(t, exec.ExecuteSQL, output[i].Executes[j].SQL)
			plan.Check(testkit.Rows(output[i].Executes[j].Plan...))
			require.Equal(t, exec.Vars, output[i].Executes[j].Vars)
			require.Equal(t, lastPlanUseCache.(string), output[i].Executes[j].LastPlanUseCache)
			res.Check(testkit.Rows(output[i].Executes[j].Result...))
		}
	}
}

func TestPlanCacheOperators(t *testing.T) {
	store := testkit.CreateMockStore(t)
	tk := testkit.NewTestKit(t, store)
	tk.MustExec(`set tidb_enable_prepared_plan_cache=1`)
	type ExecCase struct {
		Parameters []string
		UseCache   bool
	}
	type PrepCase struct {
		PrepStmt  string
		ExecCases []ExecCase
	}

	cases := []PrepCase{
		{"use test", nil},

		// cases for TableReader on PK
		{"create table t (a int, b int, primary key(a))", nil},
		{"insert into t values (1,1), (2,2), (3,3), (4,4), (5,5), (6,null)", nil},
		{"select a from t where a=?", []ExecCase{
			{[]string{"1"}, false},
			{[]string{"2"}, true},
			{[]string{"3"}, true},
		}},
		{"select a from t where a in (?,?,?)", []ExecCase{
			{[]string{"1", "1", "1"}, false},
			{[]string{"2", "3", "4"}, true},
			{[]string{"3", "5", "7"}, true},
		}},
		{"select a from t where a>? and a<?", []ExecCase{
			{[]string{"5", "1"}, false},
			{[]string{"1", "4"}, true},
			{[]string{"3", "9"}, true},
		}},
		{"drop table t", nil},

		// cases for IndexReader on UK
		{"create table t (a int, b int, unique key(a))", nil},
		{"insert into t values (1,1), (2,2), (3,3), (4,4), (5,5), (6,null)", nil},
		{"select a from t where a=?", []ExecCase{
			{[]string{"1"}, false},
			{[]string{"2"}, true},
			{[]string{"3"}, true},
		}},
		{"select a from t where a in (?,?,?)", []ExecCase{
			{[]string{"1", "1", "1"}, false},
			{[]string{"2", "3", "4"}, true},
			{[]string{"3", "5", "7"}, true},
		}},
		{"select a from t where a>? and a<?", []ExecCase{
			{[]string{"5", "1"}, false},
			{[]string{"1", "4"}, true},
			{[]string{"3", "9"}, true},
		}},
		{"drop table t", nil},

		// cases for IndexReader on Index
		{"create table t (a int, b int, key(a))", nil},
		{"insert into t values (1,1), (2,2), (3,3), (4,4), (5,5), (6,null)", nil},
		{"select a from t where a=?", []ExecCase{
			{[]string{"1"}, false},
			{[]string{"2"}, true},
			{[]string{"3"}, true},
		}},
		{"select a from t where a in (?,?,?)", []ExecCase{
			{[]string{"1", "1", "1"}, false},
			{[]string{"2", "3", "4"}, true},
			{[]string{"3", "5", "7"}, true},
		}},
		{"select a from t where a>? and a<?", []ExecCase{
			{[]string{"5", "1"}, false},
			{[]string{"1", "4"}, true},
			{[]string{"3", "9"}, true},
		}},
		{"drop table t", nil},

		// cases for IndexLookUp on UK
		{"create table t (a int, b int, unique key(a))", nil},
		{"insert into t values (1,1), (2,2), (3,3), (4,4), (5,5), (6,null)", nil},
		{"select * from t where a=?", []ExecCase{
			{[]string{"1"}, false},
			{[]string{"2"}, true},
			{[]string{"3"}, true},
		}},
		{"select * from t where a in (?,?,?)", []ExecCase{
			{[]string{"1", "1", "1"}, false},
			{[]string{"2", "3", "4"}, true},
			{[]string{"3", "5", "7"}, true},
		}},
		{"select * from t where a>? and a<?", []ExecCase{
			{[]string{"5", "1"}, false},
			{[]string{"1", "4"}, true},
			{[]string{"3", "9"}, true},
		}},
		{"drop table t", nil},

		// cases for IndexLookUp on Index
		{"create table t (a int, b int, key(a))", nil},
		{"insert into t values (1,1), (2,2), (3,3), (4,4), (5,5), (6,null)", nil},
		{"select * from t where a=?", []ExecCase{
			{[]string{"1"}, false},
			{[]string{"2"}, true},
			{[]string{"3"}, true},
		}},
		{"select * from t where a in (?,?,?)", []ExecCase{
			{[]string{"1", "1", "1"}, false},
			{[]string{"2", "3", "4"}, true},
			{[]string{"3", "5", "7"}, true},
		}},
		{"select * from t where a>? and a<?", []ExecCase{
			{[]string{"5", "1"}, false},
			{[]string{"1", "4"}, true},
			{[]string{"3", "9"}, true},
		}},
		{"drop table t", nil},

		// cases for HashJoin
		{"create table t (a int, b int, key(a))", nil},
		{"insert into t values (1,1), (2,2), (3,3), (4,4), (5,5), (6,null)", nil},
		{"select /*+ HASH_JOIN(t1, t2) */ * from t t1, t t2 where t1.a=t2.a and t1.b>?", []ExecCase{
			{[]string{"1"}, false},
			{[]string{"3"}, true},
			{[]string{"5"}, true},
		}},
		{"select /*+ HASH_JOIN(t1, t2) */ * from t t1, t t2 where t1.a=t2.a and t2.b>?", []ExecCase{
			{[]string{"1"}, false},
			{[]string{"3"}, true},
			{[]string{"5"}, true},
		}},
		{"select /*+ HASH_JOIN(t1, t2) */ * from t t1, t t2 where t1.a=t2.a and t1.b>? and t2.b<?", []ExecCase{
			{[]string{"1", "10"}, false},
			{[]string{"3", "5"}, true},
			{[]string{"5", "3"}, true},
		}},

		// cases for MergeJoin
		{"select /*+ MERGE_JOIN(t1, t2) */ * from t t1, t t2 where t1.a=t2.a and t1.b>?", []ExecCase{
			{[]string{"1"}, false},
			{[]string{"3"}, true},
			{[]string{"5"}, true},
		}},
		{"select /*+ MERGE_JOIN(t1, t2) */ * from t t1, t t2 where t1.a=t2.a and t2.b>?", []ExecCase{
			{[]string{"1"}, false},
			{[]string{"3"}, true},
			{[]string{"5"}, true},
		}},
		{"select /*+ MERGE_JOIN(t1, t2) */ * from t t1, t t2 where t1.a=t2.a and t1.b>? and t2.b<?", []ExecCase{
			{[]string{"1", "10"}, false},
			{[]string{"3", "5"}, true},
			{[]string{"5", "3"}, true},
		}},

		// cases for IndexJoin
		{"select /*+ INL_JOIN(t1, t2) */ * from t t1, t t2 where t1.a=t2.a and t1.b>?", []ExecCase{
			{[]string{"1"}, false},
			{[]string{"3"}, true},
			{[]string{"5"}, true},
		}},
		{"select /*+ INL_JOIN(t1, t2) */ * from t t1, t t2 where t1.a=t2.a and t2.b>?", []ExecCase{
			{[]string{"1"}, false},
			{[]string{"3"}, true},
			{[]string{"5"}, true},
		}},
		{"select /*+ INL_JOIN(t1, t2) */ * from t t1, t t2 where t1.a=t2.a and t1.b>? and t2.b<?", []ExecCase{
			{[]string{"1", "10"}, false},
			{[]string{"3", "5"}, true},
			{[]string{"5", "3"}, true},
		}},

		// cases for NestedLoopJoin (Apply)
		{"select * from t t1 where t1.b>? and t1.a > (select min(t2.a) from t t2 where t2.b < t1.b)", []ExecCase{
			{[]string{"1"}, false},
			{[]string{"3"}, false}, // plans with sub-queries cannot be cached, but the result must be correct
			{[]string{"5"}, false},
		}},
		{"select * from t t1 where t1.a > (select min(t2.a) from t t2 where t2.b < t1.b+?)", []ExecCase{
			{[]string{"1"}, false},
			{[]string{"3"}, false},
			{[]string{"5"}, false},
		}},
		{"select * from t t1 where t1.b>? and t1.a > (select min(t2.a) from t t2 where t2.b < t1.b+?)", []ExecCase{
			{[]string{"1", "1"}, false},
			{[]string{"3", "2"}, false},
			{[]string{"5", "3"}, false},
		}},
		{"drop table t", nil},

		// cases for Window
		{"create table t (name varchar(50), y int, sale decimal(14,2))", nil},
		{"insert into t values ('Bob',2016,2.4), ('Bob',2017,3.2), ('Bob',2018,2.1), ('Alice',2016,1.4), ('Alice',2017,2), ('Alice',2018,3.3), ('John',2016,4), ('John',2017,2.1), ('John',2018,5)", nil},
		{"select *, sum(sale) over (partition by y order by sale) total from t where sale>? order by y", []ExecCase{
			{[]string{"0.1"}, false},
			{[]string{"0.5"}, true},
			{[]string{"1.5"}, true},
			{[]string{"3.5"}, true},
		}},
		{"select *, sum(sale) over (partition by y order by sale+? rows 2 preceding) total from t order by y", []ExecCase{
			{[]string{"0.1"}, false},
			{[]string{"0.5"}, true},
			{[]string{"1.5"}, true},
			{[]string{"3.5"}, true},
		}},
		{"select *, rank() over (partition by y order by sale+? rows 2 preceding) total from t order by y", []ExecCase{
			{[]string{"0.1"}, false},
			{[]string{"0.5"}, true},
			{[]string{"1.5"}, true},
			{[]string{"3.5"}, true},
		}},
		{"select *, first_value(sale) over (partition by y order by sale+? rows 2 preceding) total from t order by y", []ExecCase{
			{[]string{"0.1"}, false},
			{[]string{"0.5"}, true},
			{[]string{"1.5"}, true},
			{[]string{"3.5"}, true},
		}},
		{"select *, first_value(sale) over (partition by y order by sale rows ? preceding) total from t order by y", []ExecCase{
			{[]string{"1"}, false}, // window plans with parameters in frame cannot be cached
			{[]string{"2"}, false},
			{[]string{"3"}, false},
			{[]string{"4"}, false},
		}},
		{"drop table t", nil},

		// cases for Limit
		{"create table t (a int)", nil},
		{"insert into t values (1), (1), (2), (2), (3), (4), (5), (6), (7), (8), (9), (0), (0)", nil},
		{"select * from t limit ?", []ExecCase{
			{[]string{"20"}, false},
			{[]string{"30"}, false},
		}},
		{"select * from t limit 40, ?", []ExecCase{
			{[]string{"1"}, false},
			{[]string{"2"}, false},
		}},
		{"select * from t limit ?, 10", []ExecCase{
			{[]string{"20"}, false},
			{[]string{"30"}, false},
		}},
		{"select * from t limit ?, ?", []ExecCase{
			{[]string{"20", "20"}, false},
			{[]string{"20", "40"}, false},
		}},
		{"select * from t where a<? limit 20", []ExecCase{
			{[]string{"2"}, false},
			{[]string{"5"}, true},
			{[]string{"9"}, true},
		}},
		{"drop table t", nil},

		// cases for order
		{"create table t (a int, b int)", nil},
		{"insert into t values (0, 0), (1, 1), (2, 2), (3, 3), (4, 4), (5, 5)", nil},
		{"select * from t order by ?", []ExecCase{
			{[]string{"1"}, false},
			{[]string{"2"}, false},
		}},
		{"select * from t order by b+?", []ExecCase{
			{[]string{"1"}, false},
			{[]string{"2"}, true},
			{[]string{"3"}, true},
		}},
		{"select * from t order by mod(a, ?)", []ExecCase{
			{[]string{"1"}, false},
			{[]string{"2"}, true},
			{[]string{"3"}, true},
		}},
		{"select * from t where b>? order by mod(a, 3)", []ExecCase{
			{[]string{"1"}, false},
			{[]string{"2"}, true},
			{[]string{"3"}, true},
		}},

		// cases for topN
		{"select * from t order by b limit ?", []ExecCase{
			{[]string{"1"}, false},
			{[]string{"2"}, false},
		}},
		{"select * from t order by b limit 10, ?", []ExecCase{
			{[]string{"1"}, false},
			{[]string{"2"}, false},
		}},
		{"select * from t order by ? limit 10", []ExecCase{
			{[]string{"1"}, false},
			{[]string{"2"}, false},
		}},
		{"select * from t order by ? limit ?", []ExecCase{
			{[]string{"1", "10"}, false},
			{[]string{"2", "20"}, false},
		}},
	}

	for _, prepCase := range cases {
		isQuery := strings.Contains(prepCase.PrepStmt, "select")
		if !isQuery {
			tk.MustExec(prepCase.PrepStmt)
			continue
		}

		tk.MustExec(fmt.Sprintf(`prepare stmt from '%v'`, prepCase.PrepStmt))
		for _, execCase := range prepCase.ExecCases {
			// set all parameters
			usingStmt := ""
			if len(execCase.Parameters) > 0 {
				setStmt := "set "
				usingStmt = "using "
				for i, parameter := range execCase.Parameters {
					if i > 0 {
						setStmt += ", "
						usingStmt += ", "
					}
					setStmt += fmt.Sprintf("@x%v=%v", i, parameter)
					usingStmt += fmt.Sprintf("@x%v", i)
				}
				tk.MustExec(setStmt)
			}

			// execute this statement and check whether it uses a cached plan
			results := tk.MustQuery("execute stmt " + usingStmt).Sort().Rows()

			// check whether the result is correct
			tmp := strings.Split(prepCase.PrepStmt, "?")
			require.Equal(t, len(execCase.Parameters)+1, len(tmp))
			query := ""
			for i := range tmp {
				query += tmp[i]
				if i < len(execCase.Parameters) {
					query += execCase.Parameters[i]
				}
			}
			tk.MustQuery(query).Sort().Check(results)
		}
	}
}

func TestIssue29101(t *testing.T) {
	store := testkit.CreateMockStore(t)
	tk := testkit.NewTestKit(t, store)
	tk.MustExec("set tidb_cost_model_version=1")
	tk.MustExec(`set tidb_enable_prepared_plan_cache=1`)
	tk.MustExec(`set @@tidb_opt_advanced_join_hint=0`)
	tk.MustExec(`use test`)
	tk.MustExec("set @@tidb_enable_collect_execution_info=0;")
	tk.MustExec(`CREATE TABLE customer (
	  c_id int(11) NOT NULL,
	  c_d_id int(11) NOT NULL,
	  c_w_id int(11) NOT NULL,
	  c_first varchar(16) DEFAULT NULL,
	  c_last varchar(16) DEFAULT NULL,
	  c_credit char(2) DEFAULT NULL,
	  c_discount decimal(4,4) DEFAULT NULL,
	  PRIMARY KEY (c_w_id,c_d_id,c_id) NONCLUSTERED,
	  KEY idx_customer (c_w_id,c_d_id,c_last,c_first)
	)`)
	tk.MustExec(`CREATE TABLE warehouse (
	  w_id int(11) NOT NULL,
	  w_tax decimal(4,4) DEFAULT NULL,
	  PRIMARY KEY (w_id)
	)`)
	tk.MustExec(`prepare s1 from 'SELECT /*+ TIDB_INLJ(customer,warehouse) */ c_discount, c_last, c_credit, w_tax FROM customer, warehouse WHERE w_id = ? AND c_w_id = w_id AND c_d_id = ? AND c_id = ?'`)
	tk.MustExec(`set @a=936,@b=7,@c=158`)
	tk.MustQuery(`execute s1 using @a,@b,@c`).Check(testkit.Rows())
	tkProcess := tk.Session().ShowProcess()
	ps := []*util.ProcessInfo{tkProcess}
	tk.Session().SetSessionManager(&testkit.MockSessionManager{PS: ps})
	tk.MustQuery(fmt.Sprintf("explain for connection %d", tkProcess.ID)).Check(testkit.Rows( // can use PK
		`Projection_6 1.00 root  test.customer.c_discount, test.customer.c_last, test.customer.c_credit, test.warehouse.w_tax`,
		`└─HashJoin_19 1.00 root  CARTESIAN inner join`,
		`  ├─Point_Get_22(Build) 1.00 root table:warehouse handle:936`,
		`  └─Point_Get_21(Probe) 1.00 root table:customer, index:PRIMARY(c_w_id, c_d_id, c_id) `))
	tk.MustQuery(`execute s1 using @a,@b,@c`).Check(testkit.Rows())
	tk.MustQuery(`select @@last_plan_from_cache`).Check(testkit.Rows("1")) // can use the plan-cache

	tk.MustExec(`CREATE TABLE order_line (
	  ol_o_id int(11) NOT NULL,
	  ol_d_id int(11) NOT NULL,
	  ol_w_id int(11) NOT NULL,
	  ol_number int(11) NOT NULL,
	  ol_i_id int(11) NOT NULL,
	  PRIMARY KEY (ol_w_id,ol_d_id,ol_o_id,ol_number) NONCLUSTERED)`)
	tk.MustExec(`CREATE TABLE stock (
	  s_i_id int(11) NOT NULL,
	  s_w_id int(11) NOT NULL,
	  s_quantity int(11) DEFAULT NULL,
	  PRIMARY KEY (s_w_id,s_i_id) NONCLUSTERED)`)
	tk.MustExec(`prepare s1 from 'SELECT /*+ TIDB_INLJ(order_line,stock) */ COUNT(DISTINCT (s_i_id)) stock_count FROM order_line, stock  WHERE ol_w_id = ? AND ol_d_id = ? AND ol_o_id < ? AND ol_o_id >= ? - 20 AND s_w_id = ? AND s_i_id = ol_i_id AND s_quantity < ?'`)
	tk.MustExec(`set @a=391,@b=1,@c=3058,@d=18`)
	tk.MustExec(`execute s1 using @a,@b,@c,@c,@a,@d`)
	tkProcess = tk.Session().ShowProcess()
	ps = []*util.ProcessInfo{tkProcess}
	tk.Session().SetSessionManager(&testkit.MockSessionManager{PS: ps})
	tk.MustQuery(fmt.Sprintf("explain for connection %d", tkProcess.ID)).Check(testkit.Rows( // can use index-join
		`StreamAgg_9 1.00 root  funcs:count(distinct test.stock.s_i_id)->Column#11`,
<<<<<<< HEAD
		`└─IndexJoin_11 0.03 root  inner join, inner:IndexLookUp_30, outer key:test.order_line.ol_i_id, inner key:test.stock.s_i_id, equal cond:eq(test.order_line.ol_i_id, test.stock.s_i_id)`,
		`  ├─IndexLookUp_26(Build) 0.03 root  `,
		`  │ ├─IndexRangeScan_24(Build) 0.03 cop[tikv] table:order_line, index:PRIMARY(ol_w_id, ol_d_id, ol_o_id, ol_number) range:[391 1 3038,391 1 3058), keep order:false, stats:pseudo`,
		`  │ └─TableRowIDScan_25(Probe) 0.03 cop[tikv] table:order_line keep order:false, stats:pseudo`,
		`  └─IndexLookUp_30(Probe) 0.03 root  `,
		`    ├─IndexRangeScan_27(Build) 0.03 cop[tikv] table:stock, index:PRIMARY(s_w_id, s_i_id) range: decided by [eq(test.stock.s_i_id, test.order_line.ol_i_id) eq(test.stock.s_w_id, 391)], keep order:false, stats:pseudo`,
		`    └─Selection_29(Probe) 0.03 cop[tikv]  lt(test.stock.s_quantity, 18)`,
		`      └─TableRowIDScan_28 0.03 cop[tikv] table:stock keep order:false, stats:pseudo`))
=======
		`└─IndexJoin_30 1.25 root  inner join, inner:IndexLookUp_29, outer key:test.order_line.ol_i_id, inner key:test.stock.s_i_id, equal cond:eq(test.order_line.ol_i_id, test.stock.s_i_id)`,
		`  ├─IndexLookUp_25(Build) 1.25 root  `,
		`  │ ├─IndexRangeScan_23(Build) 1.25 cop[tikv] table:order_line, index:PRIMARY(ol_w_id, ol_d_id, ol_o_id, ol_number) range:[391 1 3038,391 1 3058), keep order:false, stats:pseudo`,
		`  │ └─TableRowIDScan_24(Probe) 1.25 cop[tikv] table:order_line keep order:false, stats:pseudo`,
		`  └─IndexLookUp_29(Probe) 1.25 root  `,
		`    ├─IndexRangeScan_26(Build) 1.25 cop[tikv] table:stock, index:PRIMARY(s_w_id, s_i_id) range: decided by [eq(test.stock.s_i_id, test.order_line.ol_i_id) eq(test.stock.s_w_id, 391)], keep order:false, stats:pseudo`,
		`    └─Selection_28(Probe) 1.25 cop[tikv]  lt(test.stock.s_quantity, 18)`,
		`      └─TableRowIDScan_27 1.25 cop[tikv] table:stock keep order:false, stats:pseudo`))
>>>>>>> da5de78b
	tk.MustExec(`execute s1 using @a,@b,@c,@c,@a,@d`)
	tk.MustQuery(`select @@last_plan_from_cache`).Check(testkit.Rows("1")) // can use the plan-cache
}

func TestParameterPushDown(t *testing.T) {
	store := testkit.CreateMockStore(t)
	tk := testkit.NewTestKit(t, store)
	tk.MustExec(`set tidb_enable_prepared_plan_cache=1`)
	tk.MustExec(`use test`)
	tk.MustExec(`drop table if exists t`)
	tk.MustExec(`create table t (a int, b int, c int, key(a))`)
	tk.MustExec(`insert into t values (1, 1, 1), (2, 2, 2), (3, 3, 3), (4, 4, 4), (5, 5, 5), (6, 6, 6)`)
	tk.MustExec("set @@tidb_enable_collect_execution_info=0;")
	tk.MustExec(`set @x1=1,@x5=5,@x10=10,@x20=20`)

	var input []struct {
		SQL string
	}
	var output []struct {
		Result    []string
		Plan      []string
		FromCache string
	}
	prepareMergeSuiteData.LoadTestCases(t, &input, &output)

	for i, tt := range input {
		if strings.HasPrefix(tt.SQL, "execute") {
			res := tk.MustQuery(tt.SQL).Sort()
			fromCache := tk.MustQuery("select @@last_plan_from_cache")
			tk.MustQuery(tt.SQL)
			tkProcess := tk.Session().ShowProcess()
			ps := []*util.ProcessInfo{tkProcess}
			tk.Session().SetSessionManager(&testkit.MockSessionManager{PS: ps})
			plan := tk.MustQuery(fmt.Sprintf("explain for connection %d", tkProcess.ID))

			testdata.OnRecord(func() {
				output[i].Result = testdata.ConvertRowsToStrings(res.Rows())
				output[i].Plan = testdata.ConvertRowsToStrings(plan.Rows())
				output[i].FromCache = fromCache.Rows()[0][0].(string)
			})

			res.Check(testkit.Rows(output[i].Result...))
			plan.Check(testkit.Rows(output[i].Plan...))
			require.Equal(t, fromCache.Rows()[0][0].(string), output[i].FromCache)
		} else {
			tk.MustExec(tt.SQL)
			testdata.OnRecord(func() {
				output[i].Result = nil
			})
		}
	}
}

func TestPreparePlanCache4Function(t *testing.T) {
	store := testkit.CreateMockStore(t)
	tk := testkit.NewTestKit(t, store)
	tk.MustExec("use test")
	tk.MustExec(`set tidb_enable_prepared_plan_cache=1`)
	tk.MustExec("set @@tidb_enable_collect_execution_info=0;")

	// Testing for non-deterministic functions
	tk.MustExec("prepare stmt from 'select rand()';")
	res := tk.MustQuery("execute stmt;")
	require.Equal(t, 1, len(res.Rows()))

	res1 := tk.MustQuery("execute stmt;")
	require.Equal(t, 1, len(res1.Rows()))
	require.NotEqual(t, res.Rows()[0][0], res1.Rows()[0][0])
	tk.MustQuery("select @@last_plan_from_cache").Check(testkit.Rows("1"))

	// Testing for control functions
	tk.MustExec("prepare stmt from 'SELECT IFNULL(?,0);';")
	tk.MustExec("set @a = 1, @b = null;")
	tk.MustQuery("execute stmt using @a;").Check(testkit.Rows("1"))
	tk.MustQuery("execute stmt using @b;").Check(testkit.Rows("0"))
	tk.MustQuery("select @@last_plan_from_cache;").Check(testkit.Rows("0"))

	tk.MustExec("drop table if exists t;")
	tk.MustExec("create table t(a int);")
	tk.MustExec("prepare stmt from 'select a, case when a = ? then 0 when a <=> ? then 1 else 2 end b from t order by a;';")
	tk.MustExec("insert into t values(0), (1), (2), (null);")
	tk.MustExec("set @a = 0, @b = 1, @c = 2, @d = null;")
	tk.MustQuery("execute stmt using @a, @b;").Check(testkit.Rows("<nil> 2", "0 0", "1 1", "2 2"))
	tk.MustQuery("execute stmt using @c, @d;").Check(testkit.Rows("<nil> 1", "0 2", "1 2", "2 0"))
	tk.MustQuery("select @@last_plan_from_cache;").Check(testkit.Rows("0"))
}

func TestPreparePlanCache4DifferentSystemVars(t *testing.T) {
	store := testkit.CreateMockStore(t)
	tk := testkit.NewTestKit(t, store)
	tk.MustExec(`set tidb_enable_prepared_plan_cache=1`)
	tk.MustExec("use test")
	tk.MustExec("set @@tidb_enable_collect_execution_info=0;")

	// Testing for 'sql_select_limit'
	tk.MustExec("set @@sql_select_limit = 1")
	tk.MustExec("drop table if exists t;")
	tk.MustExec("create table t(a int);")
	tk.MustExec("insert into t values(0), (1), (null);")
	tk.MustExec("prepare stmt from 'select a from t order by a;';")
	tk.MustQuery("execute stmt;").Check(testkit.Rows("<nil>"))

	tk.MustExec("set @@sql_select_limit = 2")
	tk.MustQuery("execute stmt;").Check(testkit.Rows("<nil>", "0"))
	// The 'sql_select_limit' will be stored in the cache key. So if the `sql_select_limit`
	// have been changed, the plan cache can not be reused.
	tk.MustQuery("select @@last_plan_from_cache;").Check(testkit.Rows("0"))

	tk.MustExec("set @@sql_select_limit = 18446744073709551615")
	tk.MustQuery("execute stmt;").Check(testkit.Rows("<nil>", "0", "1"))
	tk.MustQuery("select @@last_plan_from_cache;").Check(testkit.Rows("0"))

	// test for 'tidb_enable_index_merge'
	tk.MustExec("set @@tidb_enable_index_merge = 1;")
	tk.MustExec("drop table if exists t;")
	tk.MustExec("create table t(a int, b int, index idx_a(a), index idx_b(b));")
	tk.MustExec("prepare stmt from 'select * from t use index(idx_a, idx_b) where a > 1 or b > 1;';")
	tk.MustExec("execute stmt;")
	tkProcess := tk.Session().ShowProcess()
	ps := []*util.ProcessInfo{tkProcess}
	tk.Session().SetSessionManager(&testkit.MockSessionManager{PS: ps})
	res := tk.MustQuery("explain for connection " + strconv.FormatUint(tkProcess.ID, 10))
	require.Equal(t, 4, len(res.Rows()))
	require.Contains(t, res.Rows()[0][0], "IndexMerge")

	tk.MustExec("set @@tidb_enable_index_merge = 0;")
	tk.MustExec("execute stmt;")
	tkProcess = tk.Session().ShowProcess()
	ps = []*util.ProcessInfo{tkProcess}
	tk.Session().SetSessionManager(&testkit.MockSessionManager{PS: ps})
	res = tk.MustQuery("explain for connection " + strconv.FormatUint(tkProcess.ID, 10))
	require.Equal(t, 4, len(res.Rows()))
	require.Contains(t, res.Rows()[0][0], "IndexMerge")
	tk.MustExec("execute stmt;")
	tk.MustQuery("select @@last_plan_from_cache;").Check(testkit.Rows("1"))

	// test for 'tidb_enable_parallel_apply'
	tk.MustExec("set @@tidb_enable_collect_execution_info=1;")
	tk.MustExec("drop table if exists t")
	tk.MustExec("create table t (a int, b int)")
	tk.MustExec("insert into t values (0, 0), (1, 1), (2, 2), (3, 3), (4, 4), (5, 5), (6, 6), (7, 7), (8, 8), (9, 9), (null, null)")

	tk.MustExec("set tidb_enable_parallel_apply=true")
	tk.MustExec("prepare stmt from 'select t1.b from t t1 where t1.b > (select max(b) from t t2 where t1.a > t2.a);';")
	tk.MustQuery("execute stmt;").Sort().Check(testkit.Rows("1", "2", "3", "4", "5", "6", "7", "8", "9"))
	tkProcess = tk.Session().ShowProcess()
	ps = []*util.ProcessInfo{tkProcess}
	tk.Session().SetSessionManager(&testkit.MockSessionManager{PS: ps})
	res = tk.MustQuery("explain for connection " + strconv.FormatUint(tkProcess.ID, 10))
	require.Contains(t, res.Rows()[1][0], "Apply")
	require.Contains(t, res.Rows()[1][5], "Concurrency")

	tk.MustExec("set tidb_enable_parallel_apply=false")
	tk.MustQuery("execute stmt;").Sort().Check(testkit.Rows("1", "2", "3", "4", "5", "6", "7", "8", "9"))
	tkProcess = tk.Session().ShowProcess()
	ps = []*util.ProcessInfo{tkProcess}
	tk.Session().SetSessionManager(&testkit.MockSessionManager{PS: ps})
	res = tk.MustQuery("explain for connection " + strconv.FormatUint(tkProcess.ID, 10))
	require.Contains(t, res.Rows()[1][0], "Apply")
	executionInfo := fmt.Sprintf("%v", res.Rows()[1][4])
	// Do not use the parallel apply.
	require.False(t, strings.Contains(executionInfo, "Concurrency"))
	tk.MustExec("execute stmt;")
	// The subquery plan with PhysicalApply can't be cached.
	tk.MustQuery("select @@last_plan_from_cache;").Check(testkit.Rows("0"))
	tk.MustExec("execute stmt;")
	tk.MustQuery("show warnings").Check(testkit.Rows("Warning 1105 skip prepared plan-cache: PhysicalApply plan is un-cacheable"))

	// test for apply cache
	tk.MustExec("set @@tidb_enable_collect_execution_info=1;")
	tk.MustExec("set tidb_mem_quota_apply_cache=33554432")
	tk.MustExec("drop table if exists t")
	tk.MustExec("create table t (a int, b int)")
	tk.MustExec("insert into t values (0, 0), (1, 1), (2, 2), (3, 3), (4, 4), (5, 5), (6, 6), (7, 7), (8, 8), (9, 9), (null, null)")

	tk.MustExec("prepare stmt from 'select t1.b from t t1 where t1.b > (select max(b) from t t2 where t1.a > t2.a);';")
	tk.MustQuery("execute stmt;").Sort().Check(testkit.Rows("1", "2", "3", "4", "5", "6", "7", "8", "9"))
	tkProcess = tk.Session().ShowProcess()
	ps = []*util.ProcessInfo{tkProcess}
	tk.Session().SetSessionManager(&testkit.MockSessionManager{PS: ps})
	res = tk.MustQuery("explain for connection " + strconv.FormatUint(tkProcess.ID, 10))
	require.Contains(t, res.Rows()[1][0], "Apply")
	require.Contains(t, res.Rows()[1][5], "cache:ON")

	tk.MustExec("set tidb_mem_quota_apply_cache=0")
	tk.MustQuery("execute stmt;").Sort().Check(testkit.Rows("1", "2", "3", "4", "5", "6", "7", "8", "9"))
	tkProcess = tk.Session().ShowProcess()
	ps = []*util.ProcessInfo{tkProcess}
	tk.Session().SetSessionManager(&testkit.MockSessionManager{PS: ps})
	res = tk.MustQuery("explain for connection " + strconv.FormatUint(tkProcess.ID, 10))
	require.Contains(t, res.Rows()[1][0], "Apply")
	executionInfo = fmt.Sprintf("%v", res.Rows()[1][5])
	// Do not use the apply cache.
	require.True(t, strings.Contains(executionInfo, "cache:OFF"))
	tk.MustExec("execute stmt;")
	// The subquery plan can not be cached.
	tk.MustQuery("select @@last_plan_from_cache;").Check(testkit.Rows("0"))
}

func TestPrepareStmtAfterIsolationReadChange(t *testing.T) {
	store, dom := testkit.CreateMockStoreAndDomain(t)
	tk := testkit.NewTestKit(t, store)
	tk.MustExec(`set tidb_enable_prepared_plan_cache=0`)
	tk.Session().Auth(&auth.UserIdentity{Username: "root", Hostname: "localhost", CurrentUser: true, AuthUsername: "root", AuthHostname: "%"}, nil, []byte("012345678901234567890"), nil)
	tk.MustExec("use test")
	tk.MustExec("drop table if exists t")
	tk.MustExec("create table t(a int)")
	tk.MustExec("set @@session.tidb_allow_tiflash_cop=ON")

	// create virtual tiflash replica.
	is := dom.InfoSchema()
	tbl, err := is.TableByName(context.Background(), ast.NewCIStr("test"), ast.NewCIStr("t"))
	require.NoError(t, err)
	tbl.Meta().TiFlashReplica = &model.TiFlashReplicaInfo{
		Count:     1,
		Available: true,
	}

	tk.MustExec("set @@session.tidb_isolation_read_engines='tikv'")
	tk.MustExec("set @@tidb_enable_collect_execution_info=0;")
	tk.MustExec("prepare stmt from \"select * from t\"")
	tk.MustQuery("execute stmt")
	tkProcess := tk.Session().ShowProcess()
	ps := []*util.ProcessInfo{tkProcess}
	tk.Session().SetSessionManager(&testkit.MockSessionManager{PS: ps})
	rows := tk.MustQuery(fmt.Sprintf("explain for connection %d", tkProcess.ID)).Rows()
	require.Equal(t, "cop[tikv]", rows[len(rows)-1][2])

	tk.MustExec("set @@session.tidb_isolation_read_engines='tiflash'")
	// allowing mpp will generate mpp[tiflash] plan, the test framework will time out due to
	// "retry for TiFlash peer with region missing", so disable mpp mode to use cop mode instead.
	tk.MustExec("set @@session.tidb_allow_mpp=0")
	tk.MustExec("execute stmt")
	tkProcess = tk.Session().ShowProcess()
	ps = []*util.ProcessInfo{tkProcess}
	tk.Session().SetSessionManager(&testkit.MockSessionManager{PS: ps})
	rows = tk.MustQuery(fmt.Sprintf("explain for connection %d", tkProcess.ID)).Rows()
	require.Equal(t, rows[len(rows)-1][2], "cop[tiflash]")

	require.Equal(t, 1, len(tk.Session().GetSessionVars().PreparedStmts))
	require.Equal(t, "select * from `t`", tk.Session().GetSessionVars().PreparedStmts[1].(*plannercore.PlanCacheStmt).NormalizedSQL)
	require.Equal(t, "", tk.Session().GetSessionVars().PreparedStmts[1].(*plannercore.PlanCacheStmt).NormalizedPlan)
}

func TestPreparePC4Binding(t *testing.T) {
	store := testkit.CreateMockStore(t)
	tk := testkit.NewTestKit(t, store)
	tk.MustExec(`set tidb_enable_prepared_plan_cache=1`)
	tk.Session().Auth(&auth.UserIdentity{Username: "root", Hostname: "localhost", CurrentUser: true, AuthUsername: "root", AuthHostname: "%"}, nil, []byte("012345678901234567890"), nil)
	tk.MustExec("use test")
	tk.MustExec("drop table if exists t")
	tk.MustExec("create table t(a int)")

	tk.MustExec("prepare stmt from \"select * from t\"")
	require.Equal(t, 1, len(tk.Session().GetSessionVars().PreparedStmts))

	tk.MustQuery("execute stmt")
	tk.MustQuery("select @@last_plan_from_binding").Check(testkit.Rows("0"))
	tk.MustQuery("execute stmt")
	tk.MustQuery("select @@last_plan_from_cache").Check(testkit.Rows("1"))
	tk.MustExec("create binding for select * from t using select * from t")
	res := tk.MustQuery("show session bindings")
	require.Equal(t, 1, len(res.Rows()))

	tk.MustQuery("execute stmt")
	tk.MustQuery("select @@last_plan_from_cache").Check(testkit.Rows("0"))
	tk.MustQuery("execute stmt")
	tk.MustQuery("select @@last_plan_from_cache").Check(testkit.Rows("1"))
	tk.MustQuery("execute stmt")
	tk.MustQuery("select @@last_plan_from_binding").Check(testkit.Rows("1"))
}

func TestMaxPreparedStmtCount(t *testing.T) {
	oldVal := atomic.LoadInt64(&variable.PreparedStmtCount)
	atomic.StoreInt64(&variable.PreparedStmtCount, 0)
	defer func() {
		atomic.StoreInt64(&variable.PreparedStmtCount, oldVal)
	}()
	store := testkit.CreateMockStore(t)
	tk := testkit.NewTestKit(t, store)
	tk.MustExec("set @@global.max_prepared_stmt_count = 2")
	tk.MustExec("prepare stmt1 from 'select ? as num from dual'")
	tk.MustExec("prepare stmt2 from 'select ? as num from dual'")
	err := tk.ExecToErr("prepare stmt3 from 'select ? as num from dual'")
	require.True(t, terror.ErrorEqual(err, variable.ErrMaxPreparedStmtCountReached))
}

func TestPrepareWorkWithForeignKey(t *testing.T) {
	store := testkit.CreateMockStore(t)
	tk := testkit.NewTestKit(t, store)

	tk.MustExec(`set tidb_enable_prepared_plan_cache=1`)
	tk.MustExec("use test")
	tk.MustExec("drop table if exists t1, t2")
	tk.MustExec("create table t1(a int, key(a))")
	tk.MustExec("create table t2(a int, key(a))")
	tk.MustExec("prepare stmt from 'insert into t2 values (0)'")
	tk.MustExec("execute stmt")

	tk.MustQuery("select * from t2").Check(testkit.Rows("0"))
	tk.MustExec("delete from t2")
	tk.MustExec("execute stmt")
	tk.MustQuery("select @@last_plan_from_cache").Check(testkit.Rows("1"))
	tk.MustQuery("select * from t2").Check(testkit.Rows("0"))
	tk.MustExec("delete from t2")

	// Then we create a foreign key constraint.
	tk.MustExec("alter table t2 add constraint fk foreign key (a) references t1(a)")
	tk.MustContainErrMsg("execute stmt", "Cannot add or update a child row: a foreign key constraint fails")
	// As schema version increased, the plan cache should be invalidated.
	tk.MustQuery("select @@last_plan_from_cache").Check(testkit.Rows("0"))
}

func TestPrepareProtocolWorkWithForeignKey(t *testing.T) {
	store := testkit.CreateMockStore(t)
	tk := testkit.NewTestKit(t, store)

	tk.MustExec(`set tidb_enable_prepared_plan_cache=1`)
	tk.MustExec("use test")
	tk.MustExec("drop table if exists t1, t2")
	tk.MustExec("create table t1(a int, key(a))")
	tk.MustExec("create table t2(a int, key(a))")

	stmtID, _, _, err := tk.Session().PrepareStmt("insert into t2 values (0)")
	require.NoError(t, err)
	_, err = tk.Session().ExecutePreparedStmt(context.Background(), stmtID, nil)
	require.Nil(t, err)

	tk.MustQuery("select * from t2").Check(testkit.Rows("0"))
	tk.MustExec("delete from t2")
	_, err = tk.Session().ExecutePreparedStmt(context.Background(), stmtID, nil)
	require.Nil(t, err)
	tk.MustQuery("select @@last_plan_from_cache").Check(testkit.Rows("1"))
	tk.MustQuery("select * from t2").Check(testkit.Rows("0"))
	tk.MustExec("delete from t2")

	// Then we create a foreign key constraint.
	tk.MustExec("alter table t2 add constraint fk foreign key (a) references t1(a)")
	_, err = tk.Session().ExecutePreparedStmt(context.Background(), stmtID, nil)
	require.Contains(t, err.Error(), "Cannot add or update a child row: a foreign key constraint fails")
	// As schema version increased, the plan cache should be invalidated.
	tk.MustQuery("select @@last_plan_from_cache").Check(testkit.Rows("0"))
}

func TestExecuteWithWrongType(t *testing.T) {
	store := testkit.CreateMockStore(t)
	tk := testkit.NewTestKit(t, store)

	tk.MustExec(`set tidb_enable_prepared_plan_cache=1`)
	tk.MustExec("use test")
	tk.MustExec("CREATE TABLE t3 (c1 int, c2 decimal(32, 30))")

	tk.MustExec(`prepare p1 from "update t3 set c1 = 2 where c2 in (?, ?)"`)
	tk.MustExec(`set @i0 = 0.0, @i1 = 0.0`)
	tk.MustExec(`execute p1 using @i0, @i1`)
	tk.MustExec(`set @i0 = 0.0, @i1 = 'aa'`)
	tk.MustExecToErr(`execute p1 using @i0, @i1`)

	tk.MustExec(`prepare p2 from "update t3 set c1 = 2 where c2 in (?, ?)"`)
	tk.MustExec(`set @i0 = 0.0, @i1 = 'aa'`)
	tk.MustExecToErr(`execute p2 using @i0, @i1`)
	tk.MustExec(`set @i0 = 0.0, @i1 = 0.0`)
	tk.MustExec(`execute p2 using @i0, @i1`)
}

func TestIssue58870(t *testing.T) {
	store := testkit.CreateMockStore(t)
	tk := testkit.NewTestKit(t, store)

	tk.MustExec("use test")
	tk.MustExec("set names GBK")
	tk.MustExec(`CREATE TABLE tsecurity  (
  security_id int(11) NOT NULL DEFAULT 0,
  mkt_id smallint(6) NOT NULL DEFAULT 0,
  security_code varchar(64) CHARACTER SET gbk COLLATE gbk_bin NOT NULL DEFAULT ' ',
  security_name varchar(128) CHARACTER SET gbk COLLATE gbk_bin NOT NULL DEFAULT ' ',
  PRIMARY KEY (security_id) USING BTREE
) ENGINE = InnoDB CHARACTER SET = gbk COLLATE = gbk_bin ROW_FORMAT = Compact;`)
	tk.MustExec("INSERT INTO tsecurity (security_id, security_code, mkt_id, security_name) VALUES (1, '1', 1 ,'\xB2\xE2')")
	tk.MustExec("PREPARE a FROM 'INSERT INTO tsecurity (security_id, security_code, mkt_id, security_name) VALUES (2, 2, 2 ,\"\xB2\xE2\")'")
	tk.MustExec("EXECUTE a")
	stmt, _, _, err := tk.Session().PrepareStmt("INSERT INTO tsecurity (security_id, security_code, mkt_id, security_name) VALUES (3, 3, 3 ,\"\xB2\xE2\")")
	require.Nil(t, err)
	rs, err := tk.Session().ExecutePreparedStmt(context.TODO(), stmt, nil)
	require.Nil(t, err)
	require.Nil(t, rs)
}
func TestIssue57528(t *testing.T) {
	store := testkit.CreateMockStore(t)

	tk := testkit.NewTestKit(t, store)
	tk.MustExec(`set tidb_enable_prepared_plan_cache=1`)
	tk.MustExec("set @@tidb_enable_collect_execution_info=1")
	tk.MustExec(`use test`)
	tk.MustExec(`CREATE TABLE customer (
	  c_id int(11) NOT NULL,
	  c_discount int(11) DEFAULT NULL,
	  PRIMARY KEY (c_id))`)
	tk.MustExec(`insert into customer values (1, 2)`)
	tk.MustExec(`prepare stmt from 'SELECT c_discount FROM customer WHERE c_id = ?'`)
	tk.MustExec(`set @c_id=1`)
	tk.MustQuery(`execute stmt using @c_id`).Check(testkit.Rows("2"))
	tk.MustQuery(`execute stmt using @c_id`).Check(testkit.Rows("2"))
	tk.MustQuery(`select @@last_plan_from_cache`).Check(testkit.Rows("1")) // can use the cached plan

	tk.MustExec("set @@tidb_enable_collect_execution_info=0")
	defer func() {
		tk.MustExec("set @@tidb_enable_collect_execution_info=1")
	}()
	tk.MustQuery(`execute stmt using @c_id`).Check(testkit.Rows("2"))
	tk.MustQuery(`select @@last_plan_from_cache`).Check(testkit.Rows("1")) // can use the cached plan
}<|MERGE_RESOLUTION|>--- conflicted
+++ resolved
@@ -92,17 +92,10 @@
 	ps := []*util.ProcessInfo{tkProcess}
 	tk.Session().SetSessionManager(&testkit.MockSessionManager{PS: ps})
 	tk.MustQuery(fmt.Sprintf("explain for connection %d", tkProcess.ID)).Check(testkit.Rows( // can use PointGet
-<<<<<<< HEAD
-		`Projection_7 0.00 root  test.customer.c_discount, test.customer.c_last, test.customer.c_credit, test.warehouse.w_tax`,
-		`└─HashJoin_20 0.00 root  CARTESIAN inner join`,
+		`Projection_7 1.00 root  test.customer.c_discount, test.customer.c_last, test.customer.c_credit, test.warehouse.w_tax`,
+		`└─HashJoin_20 1.00 root  CARTESIAN inner join`,
 		`  ├─Point_Get_23(Build) 1.00 root table:warehouse handle:1262`,
 		`  └─Point_Get_22(Probe) 1.00 root table:customer, clustered index:PRIMARY(c_w_id, c_d_id, c_id) `))
-=======
-		`Projection_7 1.00 root  test.customer.c_discount, test.customer.c_last, test.customer.c_credit, test.warehouse.w_tax`,
-		`└─HashJoin_8 1.00 root  CARTESIAN inner join`,
-		`  ├─Point_Get_11(Build) 1.00 root table:warehouse handle:1262`,
-		`  └─Point_Get_10(Probe) 1.00 root table:customer, clustered index:PRIMARY(c_w_id, c_d_id, c_id) `))
->>>>>>> da5de78b
 	tk.MustQuery(`execute stmt using @w_id, @c_d_id, @c_id`).Check(testkit.Rows())
 	tk.MustQuery(`select @@last_plan_from_cache`).Check(testkit.Rows("1")) // can use the cached plan
 
@@ -829,7 +822,6 @@
 	tk.Session().SetSessionManager(&testkit.MockSessionManager{PS: ps})
 	tk.MustQuery(fmt.Sprintf("explain for connection %d", tkProcess.ID)).Check(testkit.Rows( // can use index-join
 		`StreamAgg_9 1.00 root  funcs:count(distinct test.stock.s_i_id)->Column#11`,
-<<<<<<< HEAD
 		`└─IndexJoin_11 0.03 root  inner join, inner:IndexLookUp_30, outer key:test.order_line.ol_i_id, inner key:test.stock.s_i_id, equal cond:eq(test.order_line.ol_i_id, test.stock.s_i_id)`,
 		`  ├─IndexLookUp_26(Build) 0.03 root  `,
 		`  │ ├─IndexRangeScan_24(Build) 0.03 cop[tikv] table:order_line, index:PRIMARY(ol_w_id, ol_d_id, ol_o_id, ol_number) range:[391 1 3038,391 1 3058), keep order:false, stats:pseudo`,
@@ -838,16 +830,6 @@
 		`    ├─IndexRangeScan_27(Build) 0.03 cop[tikv] table:stock, index:PRIMARY(s_w_id, s_i_id) range: decided by [eq(test.stock.s_i_id, test.order_line.ol_i_id) eq(test.stock.s_w_id, 391)], keep order:false, stats:pseudo`,
 		`    └─Selection_29(Probe) 0.03 cop[tikv]  lt(test.stock.s_quantity, 18)`,
 		`      └─TableRowIDScan_28 0.03 cop[tikv] table:stock keep order:false, stats:pseudo`))
-=======
-		`└─IndexJoin_30 1.25 root  inner join, inner:IndexLookUp_29, outer key:test.order_line.ol_i_id, inner key:test.stock.s_i_id, equal cond:eq(test.order_line.ol_i_id, test.stock.s_i_id)`,
-		`  ├─IndexLookUp_25(Build) 1.25 root  `,
-		`  │ ├─IndexRangeScan_23(Build) 1.25 cop[tikv] table:order_line, index:PRIMARY(ol_w_id, ol_d_id, ol_o_id, ol_number) range:[391 1 3038,391 1 3058), keep order:false, stats:pseudo`,
-		`  │ └─TableRowIDScan_24(Probe) 1.25 cop[tikv] table:order_line keep order:false, stats:pseudo`,
-		`  └─IndexLookUp_29(Probe) 1.25 root  `,
-		`    ├─IndexRangeScan_26(Build) 1.25 cop[tikv] table:stock, index:PRIMARY(s_w_id, s_i_id) range: decided by [eq(test.stock.s_i_id, test.order_line.ol_i_id) eq(test.stock.s_w_id, 391)], keep order:false, stats:pseudo`,
-		`    └─Selection_28(Probe) 1.25 cop[tikv]  lt(test.stock.s_quantity, 18)`,
-		`      └─TableRowIDScan_27 1.25 cop[tikv] table:stock keep order:false, stats:pseudo`))
->>>>>>> da5de78b
 	tk.MustExec(`execute s1 using @a,@b,@c,@c,@a,@d`)
 	tk.MustQuery(`select @@last_plan_from_cache`).Check(testkit.Rows("1")) // can use the plan-cache
 }
