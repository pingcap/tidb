// Copyright 2020 PingCAP, Inc.
//
// Licensed under the Apache License, Version 2.0 (the "License");
// you may not use this file except in compliance with the License.
// You may obtain a copy of the License at
//
//     http://www.apache.org/licenses/LICENSE-2.0
//
// Unless required by applicable law or agreed to in writing, software
// distributed under the License is distributed on an "AS IS" BASIS,
// WITHOUT WARRANTIES OR CONDITIONS OF ANY KIND, either express or implied.
// See the License for the specific language governing permissions and
// limitations under the License.

package executor_test

import (
	"context"
	"fmt"
	"os"
	"strconv"
	"strings"
	"sync/atomic"
	"testing"
	"time"

	"github.com/pingcap/failpoint"
	"github.com/pingcap/kvproto/pkg/kvrpcpb"
	"github.com/pingcap/tidb/pkg/domain/infosync"
	"github.com/pingcap/tidb/pkg/meta/model"
	"github.com/pingcap/tidb/pkg/parser/auth"
	"github.com/pingcap/tidb/pkg/parser/mysql"
	"github.com/pingcap/tidb/pkg/sessionctx/variable"
	"github.com/pingcap/tidb/pkg/store/mockstore"
	"github.com/pingcap/tidb/pkg/testkit"
	"github.com/pingcap/tidb/pkg/testkit/testfailpoint"
	"github.com/pingcap/tidb/pkg/util/stringutil"
	"github.com/stretchr/testify/require"
	"github.com/tikv/client-go/v2/tikv"
	"github.com/tikv/client-go/v2/tikvrpc"
)

func TestInspectionTables(t *testing.T) {
	store := testkit.CreateMockStore(t)
	tk := testkit.NewTestKit(t, store)
	instances := []string{
		"pd,127.0.0.1:11080,127.0.0.1:10080,mock-version,mock-githash,0",
		"tidb,127.0.0.1:11080,127.0.0.1:10080,mock-version,mock-githash,1001",
		"tikv,127.0.0.1:11080,127.0.0.1:10080,mock-version,mock-githash,0",
		"tiproxy,127.0.0.1:6000,127.0.0.1:3380,mock-version,mock-githash,0",
		"ticdc,127.0.0.1:8300,127.0.0.1:8301,mock-version,mock-githash,0",
		"tso,127.0.0.1:3379,127.0.0.1:3379,mock-version,mock-githash,0",
		"scheduling,127.0.0.1:4379,127.0.0.1:4379,mock-version,mock-githash,0",
	}
	fpName := "github.com/pingcap/tidb/pkg/infoschema/mockClusterInfo"
	fpExpr := `return("` + strings.Join(instances, ";") + `")`
	require.NoError(t, failpoint.Enable(fpName, fpExpr))
	defer func() { require.NoError(t, failpoint.Disable(fpName)) }()

	tk.MustQuery("select type, instance, status_address, version, git_hash, server_id from information_schema.cluster_info").Check(testkit.Rows(
		"pd 127.0.0.1:11080 127.0.0.1:10080 mock-version mock-githash 0",
		"tidb 127.0.0.1:11080 127.0.0.1:10080 mock-version mock-githash 1001",
		"tikv 127.0.0.1:11080 127.0.0.1:10080 mock-version mock-githash 0",
		"tiproxy 127.0.0.1:6000 127.0.0.1:3380 mock-version mock-githash 0",
		"ticdc 127.0.0.1:8300 127.0.0.1:8301 mock-version mock-githash 0",
		"tso 127.0.0.1:3379 127.0.0.1:3379 mock-version mock-githash 0",
		"scheduling 127.0.0.1:4379 127.0.0.1:4379 mock-version mock-githash 0",
	))

	// enable inspection mode
	inspectionTableCache := map[string]variable.TableSnapshot{}
	tk.Session().GetSessionVars().InspectionTableCache = inspectionTableCache
	tk.MustQuery("select type, instance, status_address, version, git_hash, server_id from information_schema.cluster_info").Check(testkit.Rows(
		"pd 127.0.0.1:11080 127.0.0.1:10080 mock-version mock-githash 0",
		"tidb 127.0.0.1:11080 127.0.0.1:10080 mock-version mock-githash 1001",
		"tikv 127.0.0.1:11080 127.0.0.1:10080 mock-version mock-githash 0",
		"tiproxy 127.0.0.1:6000 127.0.0.1:3380 mock-version mock-githash 0",
		"ticdc 127.0.0.1:8300 127.0.0.1:8301 mock-version mock-githash 0",
		"tso 127.0.0.1:3379 127.0.0.1:3379 mock-version mock-githash 0",
		"scheduling 127.0.0.1:4379 127.0.0.1:4379 mock-version mock-githash 0",
	))
	require.NoError(t, inspectionTableCache["cluster_info"].Err)
	require.Len(t, inspectionTableCache["cluster_info"].Rows, 7)

	// check whether is obtain data from cache at the next time
	inspectionTableCache["cluster_info"].Rows[0][0].SetString("modified-pd", mysql.DefaultCollationName)
	tk.MustQuery("select type, instance, status_address, version, git_hash, server_id from information_schema.cluster_info").Check(testkit.Rows(
		"modified-pd 127.0.0.1:11080 127.0.0.1:10080 mock-version mock-githash 0",
		"tidb 127.0.0.1:11080 127.0.0.1:10080 mock-version mock-githash 1001",
		"tikv 127.0.0.1:11080 127.0.0.1:10080 mock-version mock-githash 0",
		"tiproxy 127.0.0.1:6000 127.0.0.1:3380 mock-version mock-githash 0",
		"ticdc 127.0.0.1:8300 127.0.0.1:8301 mock-version mock-githash 0",
		"tso 127.0.0.1:3379 127.0.0.1:3379 mock-version mock-githash 0",
		"scheduling 127.0.0.1:4379 127.0.0.1:4379 mock-version mock-githash 0",
	))
	tk.Session().GetSessionVars().InspectionTableCache = nil
}

func TestUserPrivileges(t *testing.T) {
	store := testkit.CreateMockStore(t)
	tk := testkit.NewTestKit(t, store)
	// test the privilege of new user for information_schema.table_constraints
	tk.MustExec("create user constraints_tester")
	constraintsTester := testkit.NewTestKit(t, store)
	constraintsTester.MustExec("use information_schema")
	require.NoError(t, constraintsTester.Session().Auth(&auth.UserIdentity{
		Username: "constraints_tester",
		Hostname: "127.0.0.1",
	}, nil, nil, nil))
	constraintsTester.MustQuery("select * from information_schema.TABLE_CONSTRAINTS WHERE TABLE_NAME != 'CLUSTER_SLOW_QUERY';").Check([][]any{})

	// test the privilege of user with privilege of mysql.gc_delete_range for information_schema.table_constraints
	tk.MustExec("CREATE ROLE r_gc_delete_range ;")
	tk.MustExec("GRANT ALL PRIVILEGES ON mysql.gc_delete_range TO r_gc_delete_range;")
	tk.MustExec("GRANT r_gc_delete_range TO constraints_tester;")
	constraintsTester.MustExec("set role r_gc_delete_range")
	rows := constraintsTester.MustQuery("select * from information_schema.TABLE_CONSTRAINTS where TABLE_NAME='gc_delete_range';").Rows()
	require.Greater(t, len(rows), 0)
	constraintsTester.MustQuery("select * from information_schema.TABLE_CONSTRAINTS where TABLE_NAME='tables_priv';").Check([][]any{})

	// test the privilege of new user for information_schema
	tk.MustExec("create user tester1")
	tk1 := testkit.NewTestKit(t, store)
	tk1.MustExec("use information_schema")
	require.NoError(t, tk1.Session().Auth(&auth.UserIdentity{
		Username: "tester1",
		Hostname: "127.0.0.1",
	}, nil, nil, nil))
	tk1.MustQuery("select * from information_schema.STATISTICS WHERE TABLE_NAME != 'CLUSTER_SLOW_QUERY';").Check([][]any{})

	// test the privilege of user with some privilege for information_schema
	tk.MustExec("create user tester2")
	tk.MustExec("CREATE ROLE r_columns_priv;")
	tk.MustExec("GRANT ALL PRIVILEGES ON mysql.columns_priv TO r_columns_priv;")
	tk.MustExec("GRANT r_columns_priv TO tester2;")
	tk2 := testkit.NewTestKit(t, store)
	tk2.MustExec("use information_schema")
	require.NoError(t, tk2.Session().Auth(&auth.UserIdentity{
		Username: "tester2",
		Hostname: "127.0.0.1",
	}, nil, nil, nil))
	tk2.MustExec("set role r_columns_priv")
	rows = tk2.MustQuery("select * from information_schema.STATISTICS where TABLE_NAME='columns_priv' and COLUMN_NAME='Host';").Rows()
	require.Greater(t, len(rows), 0)
	tk2.MustQuery("select * from information_schema.STATISTICS where TABLE_NAME='tables_priv' and COLUMN_NAME='Host';").Check(
		[][]any{})

	// test the privilege of user with all privilege for information_schema
	tk.MustExec("create user tester3")
	tk.MustExec("CREATE ROLE r_all_priv;")
	tk.MustExec("GRANT ALL PRIVILEGES ON mysql.* TO r_all_priv;")
	tk.MustExec("GRANT r_all_priv TO tester3;")
	tk3 := testkit.NewTestKit(t, store)
	tk3.MustExec("use information_schema")
	require.NoError(t, tk3.Session().Auth(&auth.UserIdentity{
		Username: "tester3",
		Hostname: "127.0.0.1",
	}, nil, nil, nil))
	tk3.MustExec("set role r_all_priv")
	rows = tk3.MustQuery("select * from information_schema.STATISTICS where TABLE_NAME='columns_priv' and COLUMN_NAME='Host';").Rows()
	require.Greater(t, len(rows), 0)
	rows = tk3.MustQuery("select * from information_schema.STATISTICS where TABLE_NAME='tables_priv' and COLUMN_NAME='Host';").Rows()
	require.Greater(t, len(rows), 0)
}

func TestDataForTableStatsField(t *testing.T) {
	store, dom := testkit.CreateMockStoreAndDomain(t)
	h := dom.StatsHandle()
	h.Clear()
	is := dom.InfoSchema()
	tk := testkit.NewTestKit(t, store)

	tk.MustExec("use test")
	tk.MustExec("drop table if exists t")
	tk.MustExec("create table t (c int, d int, e char(5), index idx(e))")
	require.NoError(t, h.HandleDDLEvent(<-h.DDLEventCh()))
	tk.MustQuery("select table_rows, avg_row_length, data_length, index_length from information_schema.tables where table_name='t'").Check(
		testkit.Rows("0 0 0 0"))
	tk.MustExec(`insert into t(c, d, e) values(1, 2, "c"), (2, 3, "d"), (3, 4, "e")`)
	require.NoError(t, h.DumpStatsDeltaToKV(true))
	require.NoError(t, h.Update(context.Background(), is))
	tk.MustQuery("select table_rows, avg_row_length, data_length, index_length from information_schema.tables where table_name='t'").Check(
		testkit.Rows("3 18 54 6"))
	tk.MustExec(`insert into t(c, d, e) values(4, 5, "f")`)
	require.NoError(t, h.DumpStatsDeltaToKV(true))
	require.NoError(t, h.Update(context.Background(), is))
	tk.MustQuery("select table_rows, avg_row_length, data_length, index_length from information_schema.tables where table_name='t'").Check(
		testkit.Rows("4 18 72 8"))
	tk.MustExec("delete from t where c >= 3")
	require.NoError(t, h.DumpStatsDeltaToKV(true))
	require.NoError(t, h.Update(context.Background(), is))
	tk.MustQuery("select table_rows, avg_row_length, data_length, index_length from information_schema.tables where table_name='t'").Check(
		testkit.Rows("2 18 36 4"))
	tk.MustExec("delete from t where c=3")
	require.NoError(t, h.DumpStatsDeltaToKV(true))
	require.NoError(t, h.Update(context.Background(), is))
	tk.MustQuery("select table_rows, avg_row_length, data_length, index_length from information_schema.tables where table_name='t'").Check(
		testkit.Rows("2 18 36 4"))

	// Test partition table.
	tk.MustExec("drop table if exists t")
	tk.MustExec(`CREATE TABLE t (a int, b int, c varchar(5), primary key(a), index idx(c)) PARTITION BY RANGE (a) (PARTITION p0 VALUES LESS THAN (6), PARTITION p1 VALUES LESS THAN (11), PARTITION p2 VALUES LESS THAN (16))`)
	require.NoError(t, h.HandleDDLEvent(<-h.DDLEventCh()))
	tk.MustExec(`insert into t(a, b, c) values(1, 2, "c"), (7, 3, "d"), (12, 4, "e")`)
	require.NoError(t, h.DumpStatsDeltaToKV(true))
	require.NoError(t, h.Update(context.Background(), is))
	tk.MustQuery("select table_rows, avg_row_length, data_length, index_length from information_schema.tables where table_name='t'").Check(
		testkit.Rows("3 18 54 6"))
}

func TestPartitionsTable(t *testing.T) {
	store, dom := testkit.CreateMockStoreAndDomain(t)
	h := dom.StatsHandle()
	h.Clear()
	is := dom.InfoSchema()

	tk := testkit.NewTestKit(t, store)
	tk.MustExec("USE test;")
	testkit.WithPruneMode(tk, variable.Static, func() {
		tk.MustExec("DROP TABLE IF EXISTS `test_partitions`;")
		tk.MustExec(`CREATE TABLE test_partitions (a int, b int, c varchar(5), primary key(a), index idx(c)) PARTITION BY RANGE (a) (PARTITION p0 VALUES LESS THAN (6), PARTITION p1 VALUES LESS THAN (11), PARTITION p2 VALUES LESS THAN (16));`)
		require.NoError(t, h.HandleDDLEvent(<-h.DDLEventCh()))
		tk.MustExec(`insert into test_partitions(a, b, c) values(1, 2, "c"), (7, 3, "d"), (12, 4, "e");`)

		tk.MustQuery("select PARTITION_NAME, PARTITION_DESCRIPTION from information_schema.PARTITIONS where table_name='test_partitions';").Check(
			testkit.Rows("" +
				"p0 6]\n" +
				"[p1 11]\n" +
				"[p2 16"))

		tk.MustQuery("select table_rows, avg_row_length, data_length, index_length from information_schema.PARTITIONS where table_name='test_partitions';").Check(
			testkit.Rows("" +
				"0 0 0 0]\n" +
				"[0 0 0 0]\n" +
				"[0 0 0 0"))
		require.NoError(t, h.DumpStatsDeltaToKV(true))
		require.NoError(t, h.Update(context.Background(), is))
		tk.MustQuery("select table_rows, avg_row_length, data_length, index_length from information_schema.PARTITIONS where table_name='test_partitions';").Check(
			testkit.Rows("" +
				"1 18 18 2]\n" +
				"[1 18 18 2]\n" +
				"[1 18 18 2"))
	})

	// Test for table has no partitions.
	tk.MustExec("DROP TABLE IF EXISTS `test_partitions_1`;")
	tk.MustExec(`CREATE TABLE test_partitions_1 (a int, b int, c varchar(5), primary key(a), index idx(c));`)
	require.NoError(t, h.HandleDDLEvent(<-h.DDLEventCh()))
	tk.MustExec(`insert into test_partitions_1(a, b, c) values(1, 2, "c"), (7, 3, "d"), (12, 4, "e");`)
	require.NoError(t, h.DumpStatsDeltaToKV(true))
	require.NoError(t, h.Update(context.Background(), is))
	tk.MustQuery("select PARTITION_NAME, TABLE_ROWS, AVG_ROW_LENGTH, DATA_LENGTH, INDEX_LENGTH from information_schema.PARTITIONS where table_name='test_partitions_1';").Check(
		testkit.Rows("<nil> 3 18 54 6"))

	tk.MustExec("DROP TABLE IF EXISTS `test_partitions`;")
	tk.MustExec(`CREATE TABLE test_partitions1 (id int, b int, c varchar(5), primary key(id), index idx(c)) PARTITION BY RANGE COLUMNS(id) (PARTITION p0 VALUES LESS THAN (6), PARTITION p1 VALUES LESS THAN (11), PARTITION p2 VALUES LESS THAN (16));`)
	tk.MustQuery("select PARTITION_NAME,PARTITION_METHOD,PARTITION_EXPRESSION from information_schema.partitions where table_name = 'test_partitions1';").Check(testkit.Rows("p0 RANGE COLUMNS `id`", "p1 RANGE COLUMNS `id`", "p2 RANGE COLUMNS `id`"))
	tk.MustExec("DROP TABLE test_partitions1")

	tk.MustExec(`CREATE TABLE test_partitions (id int, b int, c varchar(5), primary key(id,b), index idx(c)) PARTITION BY RANGE COLUMNS(id,b) (PARTITION p0 VALUES LESS THAN (6,1), PARTITION p1 VALUES LESS THAN (11,9), PARTITION p2 VALUES LESS THAN (16,MAXVALUE))`)
	tk.MustQuery("select PARTITION_NAME,PARTITION_METHOD,PARTITION_EXPRESSION from information_schema.partitions where table_name = 'test_partitions';").Check(testkit.Rows("p0 RANGE COLUMNS `id`,`b`", "p1 RANGE COLUMNS `id`,`b`", "p2 RANGE COLUMNS `id`,`b`"))
	tk.MustExec("DROP TABLE test_partitions")

	tk.MustExec(`create table test_partitions (a varchar(255), b int, c datetime) partition by list columns (b,a) (partition p0 values in ((1,"1"), (3,"3")), partition p1 values in ((2, "2")))`)
	tk.MustQuery("select PARTITION_NAME,PARTITION_METHOD,PARTITION_EXPRESSION from information_schema.partitions where table_name = 'test_partitions'").Check(testkit.Rows("p0 LIST COLUMNS `b`,`a`", "p1 LIST COLUMNS `b`,`a`"))
	tk.MustExec("drop table test_partitions")

	tk.MustExec("create table test_partitions (a varchar(3)) partition by list columns (a) (partition p0 values in ('1'), partition p1 values in ('2'))")
	tk.MustQuery("select PARTITION_NAME,PARTITION_METHOD,PARTITION_EXPRESSION from information_schema.partitions where table_name = 'test_partitions'").Check(testkit.Rows("p0 LIST COLUMNS `a`", "p1 LIST COLUMNS `a`"))
	tk.MustExec("drop table test_partitions")

	tk.MustExec("create table test_partitions (a int) partition by list (a) (partition p0 values in (1), partition p1 values in (2));")
	tk.MustQuery("select PARTITION_NAME,PARTITION_METHOD,PARTITION_EXPRESSION from information_schema.partitions where table_name = 'test_partitions';").Check(testkit.Rows("p0 LIST `a`", "p1 LIST `a`"))
	tk.MustExec("drop table test_partitions")

	tk.MustExec("create table test_partitions (a date) partition by list (year(a)) (partition p0 values in (1), partition p1 values in (2));")
	tk.MustQuery("select PARTITION_NAME,PARTITION_METHOD,PARTITION_EXPRESSION from information_schema.partitions where table_name = 'test_partitions';").Check(testkit.Rows("p0 LIST YEAR(`a`)", "p1 LIST YEAR(`a`)"))
	tk.MustExec("drop table test_partitions")

	tk.MustExec("create table test_partitions (a bigint, b date) partition by list columns (a,b) (partition p0 values in ((1,'2020-09-28'),(1,'2020-09-29')));")
	tk.MustQuery("select PARTITION_NAME,PARTITION_METHOD,PARTITION_EXPRESSION from information_schema.partitions where table_name = 'test_partitions';").Check(testkit.Rows("p0 LIST COLUMNS `a`,`b`"))
	pid, err := strconv.Atoi(tk.MustQuery("select TIDB_PARTITION_ID from information_schema.partitions where table_name = 'test_partitions';").Rows()[0][0].(string))
	require.NoError(t, err)
	require.Greater(t, pid, 0)
	tk.MustExec("drop table test_partitions")
}

func TestForAnalyzeStatus(t *testing.T) {
	store, dom := testkit.CreateMockStoreAndDomain(t)
	tk := testkit.NewTestKit(t, store)
	analyzeStatusTable := "CREATE TABLE `ANALYZE_STATUS` (\n" +
		"  `TABLE_SCHEMA` varchar(64) DEFAULT NULL,\n" +
		"  `TABLE_NAME` varchar(64) DEFAULT NULL,\n" +
		"  `PARTITION_NAME` varchar(64) DEFAULT NULL,\n" +
		"  `JOB_INFO` longtext DEFAULT NULL,\n" +
		"  `PROCESSED_ROWS` bigint(21) unsigned DEFAULT NULL,\n" +
		"  `START_TIME` datetime DEFAULT NULL,\n" +
		"  `END_TIME` datetime DEFAULT NULL,\n" +
		"  `STATE` varchar(64) DEFAULT NULL,\n" +
		"  `FAIL_REASON` longtext DEFAULT NULL,\n" +
		"  `INSTANCE` varchar(512) DEFAULT NULL,\n" +
		"  `PROCESS_ID` bigint(21) unsigned DEFAULT NULL,\n" +
		"  `REMAINING_SECONDS` varchar(512) DEFAULT NULL,\n" +
		"  `PROGRESS` double(22,6) DEFAULT NULL,\n" +
		"  `ESTIMATED_TOTAL_ROWS` bigint(21) unsigned DEFAULT NULL\n" +
		") ENGINE=InnoDB DEFAULT CHARSET=utf8mb4 COLLATE=utf8mb4_bin"
	tk.MustQuery("show create table information_schema.analyze_status").Check(testkit.Rows("ANALYZE_STATUS " + analyzeStatusTable))
	tk.MustExec("delete from mysql.analyze_jobs")
	tk.MustExec("use test")
	tk.MustExec("drop table if exists analyze_test")
	tk.MustExec("create table analyze_test (a int, b int, index idx(a))")
	tk.MustExec("insert into analyze_test values (1,2),(3,4)")

	tk.MustQuery("select distinct TABLE_NAME from information_schema.analyze_status where TABLE_NAME='analyze_test'").Check([][]any{})
	tk.MustExec("analyze table analyze_test all columns")
	tk.MustQuery("select distinct TABLE_NAME from information_schema.analyze_status where TABLE_NAME='analyze_test'").Check(testkit.Rows("analyze_test"))

	// test the privilege of new user for information_schema.analyze_status
	tk.MustExec("create user analyze_tester")
	analyzeTester := testkit.NewTestKit(t, store)
	analyzeTester.MustExec("use information_schema")
	require.NoError(t, analyzeTester.Session().Auth(&auth.UserIdentity{
		Username: "analyze_tester",
		Hostname: "127.0.0.1",
	}, nil, nil, nil))
	analyzeTester.MustQuery("show analyze status").Check([][]any{})
	analyzeTester.MustQuery("select * from information_schema.ANALYZE_STATUS;").Check([][]any{})

	// test the privilege of user with privilege of test.t1 for information_schema.analyze_status
	tk.MustExec("create table t1 (a int, b int, index idx(a))")
	tk.MustExec("insert into t1 values (1,2),(3,4)")
	tk.MustExec("analyze table t1 all columns")
	tk.MustQuery("show warnings").Check(testkit.Rows("Note 1105 Analyze use auto adjusted sample rate 1.000000 for table test.t1, reason to use this rate is \"use min(1, 110000/10000) as the sample-rate=1\"")) // 1 note.
	require.NoError(t, dom.StatsHandle().LoadNeededHistograms(dom.InfoSchema()))
	tk.MustExec("CREATE ROLE r_t1 ;")
	tk.MustExec("GRANT ALL PRIVILEGES ON test.t1 TO r_t1;")
	tk.MustExec("GRANT r_t1 TO analyze_tester;")
	analyzeTester.MustExec("set role r_t1")
	rows := tk.MustQuery("select * from information_schema.analyze_status where TABLE_NAME='t1'").Sort().Rows()
	require.Greater(t, len(rows), 0)
	for _, row := range rows {
		require.Len(t, row, 14) // test length of row
		// test `End_time` field
		str, ok := row[6].(string)
		require.True(t, ok)
		_, err := time.Parse(time.DateTime, str)
		require.NoError(t, err)
	}
	rows2 := tk.MustQuery("show analyze status where TABLE_NAME='t1'").Sort().Rows()
	require.Equal(t, len(rows), len(rows2))
	for i, row := range rows {
		for j, r := range row {
			require.Equal(t, r, rows2[i][j])
		}
	}
}

func TestForServersInfo(t *testing.T) {
	store := testkit.CreateMockStore(t)
	tk := testkit.NewTestKit(t, store)
	rows := tk.MustQuery("select * from information_schema.TIDB_SERVERS_INFO").Rows()
	require.Len(t, rows, 1)

	info, err := infosync.GetServerInfo()
	require.NoError(t, err)
	require.NotNil(t, info)
	require.Equal(t, info.ID, rows[0][0])
	require.Equal(t, info.IP, rows[0][1])
	require.Equal(t, strconv.FormatInt(int64(info.Port), 10), rows[0][2])
	require.Equal(t, strconv.FormatInt(int64(info.StatusPort), 10), rows[0][3])
	require.Equal(t, info.Lease, rows[0][4])
	require.Equal(t, info.Version, rows[0][5])
	require.Equal(t, info.GitHash, rows[0][6])
	require.Equal(t, stringutil.BuildStringFromLabels(info.Labels), rows[0][8])
}

func TestTiFlashSystemTableWithTiFlashV620(t *testing.T) {
	instances := []string{
		"tiflash,127.0.0.1:3933,127.0.0.1:7777,,",
		"tikv,127.0.0.1:11080,127.0.0.1:10080,,",
	}
	fpName := "github.com/pingcap/tidb/pkg/infoschema/mockStoreServerInfo"
	fpExpr := `return("` + strings.Join(instances, ";") + `")`
	require.NoError(t, failpoint.Enable(fpName, fpExpr))
	defer func() { require.NoError(t, failpoint.Disable(fpName)) }()

	mocker := newGetTiFlashSystemTableRequestMocker(t)
	mocker.MockQuery(`SELECT * FROM system.dt_segments LIMIT 0, 1024`, func(req *kvrpcpb.TiFlashSystemTableRequest) (*kvrpcpb.TiFlashSystemTableResponse, error) {
		require.EqualValues(t, req.Sql, "SELECT * FROM system.dt_segments LIMIT 0, 1024")
		data, err := os.ReadFile("testdata/tiflash_v620_dt_segments.json")
		require.NoError(t, err)
		return &kvrpcpb.TiFlashSystemTableResponse{
			Data: data,
		}, nil
	})
	mocker.MockQuery(`SELECT * FROM system.dt_tables LIMIT 0, 1024`, func(req *kvrpcpb.TiFlashSystemTableRequest) (*kvrpcpb.TiFlashSystemTableResponse, error) {
		require.EqualValues(t, req.Sql, "SELECT * FROM system.dt_tables LIMIT 0, 1024")
		data, err := os.ReadFile("testdata/tiflash_v620_dt_tables.json")
		require.NoError(t, err)
		return &kvrpcpb.TiFlashSystemTableResponse{
			Data: data,
		}, nil
	})

	store := testkit.CreateMockStore(t, withMockTiFlash(1), mocker.AsOpt())
	tk := testkit.NewTestKit(t, store)
	tk.MustQuery("select * from information_schema.TIFLASH_SEGMENTS;").Check(testkit.Rows(
		"mysql tables_priv 10 0 1 [-9223372036854775808,9223372036854775807) <nil> 0 0 <nil> <nil> <nil> <nil> <nil> <nil> <nil> <nil> <nil> <nil> 0 2032 <nil> <nil> <nil> <nil> <nil> <nil> <nil> <nil> <nil> 127.0.0.1:3933",
		"mysql db 8 0 1 [-9223372036854775808,9223372036854775807) <nil> 0 0 <nil> <nil> <nil> <nil> <nil> <nil> <nil> <nil> <nil> <nil> 0 2032 <nil> <nil> <nil> <nil> <nil> <nil> <nil> <nil> <nil> 127.0.0.1:3933",
		"test segment 70 0 1 [01,FA) <nil> 30511 50813627 0.6730359542460096 <nil> <nil> <nil> <nil> <nil> <nil> <nil> <nil> <nil> 3578860 409336 <nil> <nil> <nil> <nil> <nil> <nil> <nil> <nil> <nil> 127.0.0.1:3933",
	))
	tk.MustQuery("show warnings").Check(testkit.Rows())

	tk.MustQuery("select * from information_schema.TIFLASH_TABLES;").Check(testkit.Rows(
		"mysql tables_priv 10 0 1 0 0 0 <nil> 0 <nil> 0 <nil> <nil> 0 0 0 0 0 0 <nil> <nil> <nil> 0 0 0 0 <nil> <nil> 0 <nil> <nil> <nil> <nil> 0 <nil> <nil> <nil> 0 0 0  0 0 0  0 0 0  0 127.0.0.1:3933",
		"mysql db 8 0 1 0 0 0 <nil> 0 <nil> 0 <nil> <nil> 0 0 0 0 0 0 <nil> <nil> <nil> 0 0 0 0 <nil> <nil> 0 <nil> <nil> <nil> <nil> 0 <nil> <nil> <nil> 0 0 0  0 0 0  0 0 0  0 127.0.0.1:3933",
		"test segment 70 0 1 102000 169873868 0 0 0 <nil> 0 <nil> <nil> 0 102000 169873868 0 0 0 <nil> <nil> <nil> 1 102000 169873868 43867622 102000 169873868 0 <nil> <nil> <nil> <nil> 13 13 7846.153846153846 13067220.615384616 0 0 0  0 0 0  0 0 0  0 127.0.0.1:3933",
	))
	tk.MustQuery("show warnings").Check(testkit.Rows())
}

func TestTiFlashSystemTableWithTiFlashV630(t *testing.T) {
	instances := []string{
		"tiflash,127.0.0.1:3933,127.0.0.1:7777,,",
		"tikv,127.0.0.1:11080,127.0.0.1:10080,,",
	}
	fpName := "github.com/pingcap/tidb/pkg/infoschema/mockStoreServerInfo"
	fpExpr := `return("` + strings.Join(instances, ";") + `")`
	require.NoError(t, failpoint.Enable(fpName, fpExpr))
	defer func() { require.NoError(t, failpoint.Disable(fpName)) }()

	mocker := newGetTiFlashSystemTableRequestMocker(t)
	mocker.MockQuery(`SELECT * FROM system.dt_segments LIMIT 0, 1024`, func(req *kvrpcpb.TiFlashSystemTableRequest) (*kvrpcpb.TiFlashSystemTableResponse, error) {
		require.EqualValues(t, req.Sql, "SELECT * FROM system.dt_segments LIMIT 0, 1024")
		data, err := os.ReadFile("testdata/tiflash_v630_dt_segments.json")
		require.NoError(t, err)
		return &kvrpcpb.TiFlashSystemTableResponse{
			Data: data,
		}, nil
	})

	store := testkit.CreateMockStore(t, withMockTiFlash(1), mocker.AsOpt())
	tk := testkit.NewTestKit(t, store)
	tk.MustQuery("select * from information_schema.TIFLASH_SEGMENTS;").Check(testkit.Rows(
		"mysql tables_priv 10 0 1 [-9223372036854775808,9223372036854775807) 0 0 0 <nil> 0 0 0 0 2 0 0 0 0 0 2032 3 0 0 1 1 0 0 0 0 127.0.0.1:3933",
		"test segment 70 436272981189328904 1 [01,FA) 5 102000 169874232 0 0 0 0 0 2 0 0 0 0 0 2032 3 102000 169874232 1 68 102000 169874232 43951837 20 127.0.0.1:3933",
		"test segment 75 0 1 [01,013130303030393535FF61653666642D6136FF61382D343032382DFF616436312D663736FF3062323736643461FF3600000000000000F8) 2 0 0 <nil> 0 0 1 1 110 0 0 4 4 0 2032 111 0 0 1 70 0 0 0 0 127.0.0.1:3933",
		"test segment 75 0 113 [013130303030393535FF61653666642D6136FF61382D343032382DFF616436312D663736FF3062323736643461FF3600000000000000F8,013139393938363264FF33346535382D3735FF31382D343661612DFF626235392D636264FF3139333434623736FF3100000000000000F9) 2 10167 16932617 0.4887380741615029 0 0 0 0 114 4969 8275782 2 0 0 63992 112 5198 8656835 1 71 5198 8656835 2254100 1 127.0.0.1:3933",
		"test segment 75 0 116 [013139393938363264FF33346535382D3735FF31382D343661612DFF626235392D636264FF3139333434623736FF3100000000000000F9,013330303131383034FF61323537662D6638FF63302D346466622DFF383235632D353361FF3236306338616662FF3400000000000000F8) 3 8 13322 0.5 3 4986 1 0 117 1 1668 4 3 4986 2032 115 4 6668 1 78 4 6668 6799 1 127.0.0.1:3933",
		"test segment 75 0 125 [013330303131383034FF61323537662D6638FF63302D346466622DFF383235632D353361FF3236306338616662FF3400000000000000F8,013339393939613861FF30663062332D6537FF32372D346234642DFF396535632D363865FF3336323066383431FF6300000000000000F9) 2 8677 14451079 0.4024432407514118 3492 5816059 3 0 126 0 0 0 0 5816059 2032 124 5185 8635020 1 79 5185 8635020 2247938 1 127.0.0.1:3933",
		"test segment 75 0 128 [013339393939613861FF30663062332D6537FF32372D346234642DFF396535632D363865FF3336323066383431FF6300000000000000F9,013730303031636230FF32663330652D3539FF62352D346134302DFF613539312D383930FF6132316364633466FF3200000000000000F8) 0 1 1668 1 0 0 0 0 129 1 1668 5 4 0 2032 127 0 0 1 78 4 6668 6799 1 127.0.0.1:3933",
		"test segment 75 0 119 [013730303031636230FF32663330652D3539FF62352D346134302DFF613539312D383930FF6132316364633466FF3200000000000000F8,013739393939386561FF36393566612D3534FF64302D346437642DFF383136612D646335FF6432613130353533FF3200000000000000F9) 2 10303 17158730 0.489372027564787 0 0 0 0 120 5042 8397126 2 0 0 63992 118 5261 8761604 1 77 5261 8761604 2280506 1 127.0.0.1:3933",
		"test segment 75 0 122 [013739393939386561FF36393566612D3534FF64302D346437642DFF383136612D646335FF6432613130353533FF3200000000000000F9,FA) 0 1 1663 1 0 0 0 0 123 1 1663 4 3 0 2032 121 0 0 1 78 4 6668 6799 1 127.0.0.1:3933",
	))
	tk.MustQuery("show warnings").Check(testkit.Rows())
}

func TestTiFlashSystemTableWithTiFlashV640(t *testing.T) {
	instances := []string{
		"tiflash,127.0.0.1:3933,127.0.0.1:7777,,",
		"tikv,127.0.0.1:11080,127.0.0.1:10080,,",
	}
	fpName := "github.com/pingcap/tidb/pkg/infoschema/mockStoreServerInfo"
	fpExpr := `return("` + strings.Join(instances, ";") + `")`
	require.NoError(t, failpoint.Enable(fpName, fpExpr))
	defer func() { require.NoError(t, failpoint.Disable(fpName)) }()

	mocker := newGetTiFlashSystemTableRequestMocker(t)
	mocker.MockQuery(`SELECT * FROM system.dt_tables LIMIT 0, 1024`, func(req *kvrpcpb.TiFlashSystemTableRequest) (*kvrpcpb.TiFlashSystemTableResponse, error) {
		require.EqualValues(t, req.Sql, "SELECT * FROM system.dt_tables LIMIT 0, 1024")
		data, err := os.ReadFile("testdata/tiflash_v640_dt_tables.json")
		require.NoError(t, err)
		return &kvrpcpb.TiFlashSystemTableResponse{
			Data: data,
		}, nil
	})

	store := testkit.CreateMockStore(t, withMockTiFlash(1), mocker.AsOpt())
	tk := testkit.NewTestKit(t, store)
	tk.MustQuery("select * from information_schema.TIFLASH_TABLES;").Check(testkit.Rows(
		"tpcc customer 135 0 4 3528714 2464079200 0 0.002329177144988231 1 0 929227 0.16169850346757514 0 8128 882178.5 616019800 4 8219 5747810 2054.75 1436952.5 0 4 3520495 2458331390 1601563417 880123.75 614582847.5 24 8 6 342.4583333333333 239492.08333333334 482 120.5 7303.9315352697095 5100272.593360996 0 0 0  0 0 0  0 0 0  0 127.0.0.1:3933",
		"tpcc district 137 0 1 7993 1346259 0 0.8748905292130614 1 0.8055198055198055 252168 0.21407121407121407 0 147272 7993 1346259 1 6993 1178050 6993 1178050 0 1 1000 168209 91344 1000 168209 6 6 6 1165.5 196341.66666666666 10 10 100 16820.9 0 0 0  0 0 0  0 0 0  0 127.0.0.1:3933",
		"tpcc history 139 0 19 19379697 1629276978 0 0.0006053758219233252 0.5789473684210527 0.4626662120695534 253640 0.25434708489601093 0 293544 1019984.052631579 85751419.89473684 11 11732 997220 1066.5454545454545 90656.36363636363 0 19 19367965 1628279758 625147717 1019366.5789473684 85698934.63157895 15 4 1.3636363636363635 782.1333333333333 66481.33333333333 2378 125.15789473684211 8144.644659377628 684726.559293524 0 0 0  0 0 0  0 0 0  0 127.0.0.1:3933",
		"tpcc item 141 0 1 100000 10799081 0 0 0 <nil> 0 <nil> <nil> 0 100000 10799081 0 0 0 <nil> <nil> <nil> 1 100000 10799081 7357726 100000 10799081 0 0 <nil> <nil> <nil> 13 13 7692.307692307692 830698.5384615385 0 0 0  0 0 0  0 0 0  0 127.0.0.1:3933",
		"tpcc new_order 143 0 4 2717707 78813503 0 0.02266763856442214 1 0.9678592299201351 52809 0.029559768846178818 0 1434208 679426.75 19703375.75 4 61604 1786516 15401 446629 0 3 2656103 77026987 40906492 885367.6666666666 25675662.333333332 37 24 9.25 1664.972972972973 48284.21621621621 380 126.66666666666667 6989.744736842105 202702.59736842106 0 0 0  0 0 0  0 0 0  0 127.0.0.1:3933",
		"tpcc order_line 145 0 203 210607202 20007684190 0 0.0054566462546708164 0.5862068965517241 0.7810067620424135 620065 0.005679558722564825 0 22607144 1037473.9014778325 98560020.64039409 119 1149209 109174855 9657.218487394957 917435.756302521 0 203 209457993 19898509335 8724002804 1031812.7733990147 98022213.47290641 893 39 7.504201680672269 1286.9081746920492 122256.27659574468 31507 155.20689655172413 6647.982765734599 631558.3627447869 0 0 0  0 0 0  0 0 0  0 127.0.0.1:3933",
		"tpcc orders 147 0 22 21903301 1270391458 0 0.02021357420052804 0.7272727272727273 0.9239944527763222 260536 0.010145817899282655 0 10025264 995604.5909090909 57745066.27272727 16 442744 25679152 27671.5 1604947 0 22 21460557 1244712306 452173775 975479.8636363636 56577832.09090909 242 34 15.125 1829.5206611570247 106112.19834710743 2973 135.13636363636363 7218.485368314833 418672.15136226034 0 0 0  0 0 0  0 0 0  0 127.0.0.1:3933",
		"tpcc stock 149 0 42 11112720 4811805131 0 0.028085203262567582 0.9761904761904762 0.8463391893060944 10227093 0.07567373591410528 0 6719064 264588.5714285714 114566788.83333333 41 312103 135131097 7612.268292682927 3295880.4146341463 0 42 10800617 4676674034 3231872509 257157.54761904763 111349381.76190476 238 26 5.804878048780488 1311.357142857143 567777.718487395 1644 39.142857142857146 6569.718369829684 2844692.234793187 0 0 0  0 0 0  0 0 0  0 127.0.0.1:3933",
		"tpcc warehouse 151 0 1 5842 923615 0 0.9828825744608011 1 0.9669104841518634 70220 0.07732497387669801 0 133048 5842 923615 1 5742 907807 5742 907807 0 1 100 15808 11642 100 15808 5 5 5 1148.4 181561.4 5 5 20 3161.6 0 0 0  0 0 0  0 0 0  0 127.0.0.1:3933",
	))
	tk.MustQuery("show warnings").Check(testkit.Rows())
}

func TestTablesTable(t *testing.T) {
	store := testkit.CreateMockStore(t)
	tk := testkit.NewTestKit(t, store)

	type tableMeta struct {
		schema string
		table  string
		id     string
	}
	toString := func(tm *tableMeta) string {
		return fmt.Sprintf("%s %s %s", tm.schema, tm.table, tm.id)
	}

	// prepare data
	tableMetas := []*tableMeta{}
	schemaNames := []string{"db1", "db2"}
	tableNames := []string{"t1", "t2"}
	tk.MustExec("create database db1")
	tk.MustExec("create database db2")
	for _, schemaName := range schemaNames {
		for _, tableName := range tableNames {
			tk.MustExec(fmt.Sprintf("create table %s.%s (a int)", schemaName, tableName))
			res := tk.MustQuery(fmt.Sprintf("select tidb_table_id from information_schema.tables where table_schema = '%s' and table_name = '%s'", schemaName, tableName))
			// [db1 t1 id0, db1 t2 id1, db2 t1 id2, db2 t2 id3]
			tableMetas = append(tableMetas, &tableMeta{schema: schemaName, table: tableName, id: res.String()})
		}
	}

	// Predicates are extracted in CNF, so we separate the test cases by the number of disjunctions in the predicate.

	// predicate covers one disjunction
	tk.MustQuery(`select table_schema, table_name, tidb_table_id from information_schema.tables
		where table_schema = 'db1'`).Sort().Check(testkit.Rows(toString(tableMetas[0]), toString(tableMetas[1])))
	tk.MustQuery(`select table_schema, table_name, tidb_table_id from information_schema.tables
		where table_name = 't2'`).Sort().Check(testkit.Rows(toString(tableMetas[1]), toString(tableMetas[3])))
	tk.MustQuery(fmt.Sprintf("select table_schema, table_name, tidb_table_id from information_schema.tables where tidb_table_id = %s", tableMetas[2].id)).Check(
		testkit.Rows(toString(tableMetas[2])))

	// cover two disjunctions
	tk.MustQuery(`select table_schema, table_name, tidb_table_id from information_schema.tables
		where table_schema = 'db1' and table_name = 't2'`).Check(testkit.Rows(toString(tableMetas[1])))
	tk.MustQuery(`select table_schema, table_name, tidb_table_id from information_schema.tables
		where table_schema in ('db1', 'db2') and table_name = 't2'`).Sort().Check(testkit.Rows(toString(tableMetas[1]), toString(tableMetas[3])))
	tk.MustQuery(`select table_schema, table_name, tidb_table_id from information_schema.tables
		where (table_schema = 'db1' or table_schema = 'db2' ) and table_name = 't2'`).Sort().Check(testkit.Rows(toString(tableMetas[1]), toString(tableMetas[3])))
	tk.MustQuery(`select table_schema, table_name, tidb_table_id from information_schema.tables
		where (table_schema = 'db1' or table_schema = 'db2' ) and table_name = 't3'`).Check(testkit.Rows())
	tk.MustQuery(fmt.Sprintf("select table_schema, table_name, tidb_table_id from information_schema.tables where table_schema = 'db1' and tidb_table_id = %s", tableMetas[0].id)).Check(
		testkit.Rows(toString(tableMetas[0])))
	tk.MustQuery(fmt.Sprintf("select table_schema, table_name, tidb_table_id from information_schema.tables where table_name = 't2' and tidb_table_id = %s", tableMetas[1].id)).Check(
		testkit.Rows(toString(tableMetas[1])))
	tk.MustQuery(fmt.Sprintf("select table_schema, table_name, tidb_table_id from information_schema.tables where table_schema = 'db2' and tidb_table_id = %s", tableMetas[1].id)).Check(
		testkit.Rows())

	// cover three disjunctions
	tk.MustQuery(fmt.Sprintf("select table_schema, table_name, tidb_table_id from information_schema.tables where table_schema = 'db1' and table_name = 't1' and tidb_table_id = %s", tableMetas[0].id)).Check(
		testkit.Rows(toString(tableMetas[0])))
	tk.MustQuery(fmt.Sprintf("select table_schema, table_name, tidb_table_id from information_schema.tables where table_schema = 'db1' and table_name = 't1' and tidb_table_id = %s", tableMetas[1].id)).Check(
		testkit.Rows())
	tk.MustQuery(fmt.Sprintf("select table_schema, table_name, tidb_table_id from information_schema.tables where table_schema = 'db1' and table_name = 't1' and tidb_table_id in (%s,%s)", tableMetas[0].id, tableMetas[1].id)).Check(
		testkit.Rows(toString(tableMetas[0])))
}

func TestColumnTable(t *testing.T) {
	store := testkit.CreateMockStore(t)
	tk := testkit.NewTestKit(t, store)
	tk.MustExec("use test")
	tk.MustExec("create table tbl1(col_1 int primary key, col_2 int, col_4 int);")
	tk.MustExec("create table tbl2(col_1 int primary key, col_2 int, col_3 int);")
	tk.MustExec("create view view1 as select min(col_1), col_2, max(col_4) as max4 from tbl1 group by col_2;")

	tk.MustQuery("select TABLE_SCHEMA, TABLE_NAME, COLUMN_NAME from information_schema.columns where TABLE_SCHEMA = 'test';").Sort().Check(
		testkit.RowsWithSep("|",
			"test|tbl1|col_1",
			"test|tbl1|col_2",
			"test|tbl1|col_4",
			"test|tbl2|col_1",
			"test|tbl2|col_2",
			"test|tbl2|col_3",
			"test|view1|col_2",
			"test|view1|max4",
			"test|view1|min(col_1)"))
	tk.MustQuery(`select TABLE_SCHEMA, TABLE_NAME, COLUMN_NAME from information_schema.columns
				where TABLE_NAME = 'view1' or TABLE_NAME = 'tbl1'`).Check(
		testkit.RowsWithSep("|",
			"test|tbl1|col_1",
			"test|tbl1|col_2",
			"test|tbl1|col_4",
			"test|view1|min(col_1)",
			"test|view1|col_2",
			"test|view1|max4"))
	tk.MustQuery("select TABLE_SCHEMA, TABLE_NAME, COLUMN_NAME from information_schema.columns where COLUMN_NAME = \"col_2\";").Sort().Check(
		testkit.RowsWithSep("|",
			"test|tbl1|col_2",
			"test|tbl2|col_2",
			"test|view1|col_2"))
	tk.MustQuery(`select TABLE_SCHEMA, TABLE_NAME, COLUMN_NAME from information_schema.columns
				where TABLE_SCHEMA = 'test' and TABLE_NAME = 'tbl2';`).Check(
		testkit.RowsWithSep("|",
			"test|tbl2|col_1",
			"test|tbl2|col_2",
			"test|tbl2|col_3"))
	tk.MustQuery(`select TABLE_SCHEMA, TABLE_NAME, COLUMN_NAME from information_schema.columns
				where TABLE_SCHEMA = 'test' and COLUMN_NAME = 'col_4'`).Check(
		testkit.RowsWithSep("|",
			"test|tbl1|col_4"))
	tk.MustQuery(`select TABLE_SCHEMA, TABLE_NAME, COLUMN_NAME from information_schema.columns
				where TABLE_NAME = 'view1' and COLUMN_NAME like 'm%%';`).Check(
		testkit.RowsWithSep("|",
			"test|view1|min(col_1)",
			"test|view1|max4"))
	tk.MustQuery(`select TABLE_SCHEMA, TABLE_NAME, COLUMN_NAME from information_schema.columns
				where TABLE_SCHEMA = 'test' and TABLE_NAME = 'tbl1' and COLUMN_NAME = 'col_2';`).Check(
		testkit.RowsWithSep("|",
			"test|tbl1|col_2"))
	tk.MustQuery(`select count(*) from information_schema.columns;`).Check(
<<<<<<< HEAD
		testkit.RowsWithSep("|", "4973"))
=======
		testkit.RowsWithSep("|", "4983"))
>>>>>>> 5ab6738d
}

func TestIndexUsageTable(t *testing.T) {
	store := testkit.CreateMockStore(t)
	tk := testkit.NewTestKit(t, store)
	tk.MustExec("use test")
	tk.MustExec("create table idt1(col_1 int primary key, col_2 int, index idx_1(col_1), index idx_2(col_2), index idx_3(col_1, col_2));")
	tk.MustExec("create table idt2(col_1 int primary key, col_2 int, index idx_1(col_1), index idx_2(col_2), index idx_4(col_2, col_1));")

	tk.MustQuery(`select TABLE_SCHEMA, TABLE_NAME, INDEX_NAME from information_schema.tidb_index_usage
				where TABLE_SCHEMA = 'test';`).Check(
		testkit.RowsWithSep("|",
			"test|idt1|idx_1",
			"test|idt1|idx_2",
			"test|idt1|idx_3",
			"test|idt2|idx_1",
			"test|idt2|idx_2",
			"test|idt2|idx_4"))
	tk.MustQuery(`select TABLE_SCHEMA, TABLE_NAME, INDEX_NAME from information_schema.tidb_index_usage where TABLE_NAME = 'idt1'`).Check(
		testkit.RowsWithSep("|",
			"test|idt1|idx_1",
			"test|idt1|idx_2",
			"test|idt1|idx_3"))
	tk.MustQuery("select TABLE_SCHEMA, TABLE_NAME, INDEX_NAME from information_schema.tidb_index_usage where INDEX_NAME = 'IDX_3'").Check(
		testkit.RowsWithSep("|",
			"test|idt1|idx_3"))
	tk.MustQuery(`select TABLE_SCHEMA, TABLE_NAME, INDEX_NAME from information_schema.tidb_index_usage
				where TABLE_SCHEMA = 'test' and TABLE_NAME = 'idt1';`).Check(
		testkit.RowsWithSep("|",
			"test|idt1|idx_1",
			"test|idt1|idx_2",
			"test|idt1|idx_3"))
	tk.MustQuery(`select TABLE_SCHEMA, TABLE_NAME, INDEX_NAME from information_schema.tidb_index_usage
				where TABLE_SCHEMA = 'test' and INDEX_NAME = 'idx_2';`).Sort().Check(
		testkit.RowsWithSep("|",
			"test|idt1|idx_2",
			"test|idt2|idx_2"))
	tk.MustQuery(`select TABLE_SCHEMA, TABLE_NAME, INDEX_NAME from information_schema.tidb_index_usage
				where TABLE_NAME = 'idt1' and INDEX_NAME = 'idx_1';`).Check(
		testkit.RowsWithSep("|",
			"test|idt1|idx_1"))
	tk.MustQuery(`select TABLE_SCHEMA, TABLE_NAME, INDEX_NAME from information_schema.tidb_index_usage
				where TABLE_SCHEMA = 'test' and TABLE_NAME = 'idt2' and INDEX_NAME = 'idx_4';`).Check(
		testkit.RowsWithSep("|",
			"test|idt2|idx_4"))
	tk.MustQuery(`select count(*) from information_schema.tidb_index_usage;`).Check(
		testkit.RowsWithSep("|", "78"))

	tk.MustQuery(`select TABLE_SCHEMA, TABLE_NAME, INDEX_NAME from information_schema.tidb_index_usage
				where TABLE_SCHEMA = 'test1';`).Check(testkit.Rows())
	tk.MustQuery(`select TABLE_SCHEMA, TABLE_NAME, INDEX_NAME from information_schema.tidb_index_usage
				where TABLE_NAME = 'idt3';`).Check(testkit.Rows())
	tk.MustQuery(`select TABLE_SCHEMA, TABLE_NAME, INDEX_NAME from information_schema.tidb_index_usage
				where INDEX_NAME = 'IDX_5';`).Check(testkit.Rows())
	tk.MustQuery(`select TABLE_SCHEMA, TABLE_NAME, INDEX_NAME from information_schema.tidb_index_usage
				where TABLE_SCHEMA = 'test' and TABLE_NAME = 'idt0';`).Check(testkit.Rows())
	tk.MustQuery(`select TABLE_SCHEMA, TABLE_NAME, INDEX_NAME from information_schema.tidb_index_usage
				where TABLE_SCHEMA = 'test1' and INDEX_NAME = 'idx_2';`).Check(testkit.Rows())
	tk.MustQuery(`select TABLE_SCHEMA, TABLE_NAME, INDEX_NAME from information_schema.tidb_index_usage
				where TABLE_NAME = 'idt2' and INDEX_NAME = 'idx_3';`).Check(testkit.Rows())
	tk.MustQuery(`select TABLE_SCHEMA, TABLE_NAME, INDEX_NAME from information_schema.tidb_index_usage
				where TABLE_SCHEMA = 'test' and TABLE_NAME = 'idt1' and INDEX_NAME = 'idx_4';`).Check(testkit.Rows())
}

// https://github.com/pingcap/tidb/issues/32459.
func TestJoinSystemTableContainsView(t *testing.T) {
	store := testkit.CreateMockStore(t)
	tk := testkit.NewTestKit(t, store)
	tk.MustExec("use test")
	tk.MustExec("create table t (a timestamp, b int);")
	tk.MustExec("insert into t values (null, 100);")
	tk.MustExec("create view v as select * from t;")
	// This is used by grafana when TiDB is specified as the data source.
	// See https://github.com/grafana/grafana/blob/e86b6662a187c77656f72bef3b0022bf5ced8b98/public/app/plugins/datasource/mysql/meta_query.ts#L31
	for i := 0; i < 10; i++ {
		tk.MustQueryWithContext(context.Background(), `
SELECT
    table_name as table_name,
    ( SELECT
        column_name as column_name
      FROM information_schema.columns c
      WHERE
        c.table_schema = t.table_schema AND
        c.table_name = t.table_name AND
        c.data_type IN ('timestamp', 'datetime')
      ORDER BY ordinal_position LIMIT 1
    ) AS time_column,
    ( SELECT
        column_name AS column_name
      FROM information_schema.columns c
      WHERE
        c.table_schema = t.table_schema AND
        c.table_name = t.table_name AND
        c.data_type IN('float', 'int', 'bigint')
      ORDER BY ordinal_position LIMIT 1
    ) AS value_column
  FROM information_schema.tables t
  WHERE
    t.table_schema = database() AND
    EXISTS
    ( SELECT 1
      FROM information_schema.columns c
      WHERE
        c.table_schema = t.table_schema AND
        c.table_name = t.table_name AND
        c.data_type IN ('timestamp', 'datetime')
    ) AND
    EXISTS
    ( SELECT 1
      FROM information_schema.columns c
      WHERE
        c.table_schema = t.table_schema AND
        c.table_name = t.table_name AND
        c.data_type IN('float', 'int', 'bigint')
    )
  LIMIT 1
;
`)
	}
}

// https://github.com/pingcap/tidb/issues/36426.
func TestShowColumnsWithSubQueryView(t *testing.T) {
	store := testkit.CreateMockStore(t)
	tk := testkit.NewTestKit(t, store)
	tk.MustExec("use test")

	if tk.MustQuery("select @@tidb_schema_cache_size > 0").Equal(testkit.Rows("1")) {
		// infoschema v2 requires network, so it cannot be tested this way.
		t.Skip()
	}

	tk.MustExec("CREATE TABLE added (`id` int(11), `name` text, `some_date` timestamp);")
	tk.MustExec("CREATE TABLE incremental (`id` int(11), `name`text, `some_date` timestamp);")
	tk.MustExec("create view temp_view as (select * from `added` where id > (select max(id) from `incremental`));")
	// Show columns should not send coprocessor request to the storage.
	require.NoError(t, failpoint.Enable("tikvclient/tikvStoreSendReqResult", `return("timeout")`))
	tk.MustQuery("show columns from temp_view;").Check(testkit.Rows(
		"id int(11) YES  <nil> ",
		"name text YES  <nil> ",
		"some_date timestamp YES  <nil> "))
	require.NoError(t, failpoint.Disable("tikvclient/tikvStoreSendReqResult"))
}

// Code below are helper utilities for the test cases.

type getTiFlashSystemTableRequestMocker struct {
	tikv.Client
	t        *testing.T
	handlers map[string]func(req *kvrpcpb.TiFlashSystemTableRequest) (*kvrpcpb.TiFlashSystemTableResponse, error)
}

func (client *getTiFlashSystemTableRequestMocker) SendRequest(ctx context.Context, addr string, req *tikvrpc.Request, timeout time.Duration) (*tikvrpc.Response, error) {
	if req.Type == tikvrpc.CmdGetTiFlashSystemTable {
		if handler, ok := client.handlers[req.Req.(*kvrpcpb.TiFlashSystemTableRequest).Sql]; ok {
			resp, err := handler(req.GetTiFlashSystemTable())
			if err != nil {
				return nil, err
			}
			return &tikvrpc.Response{Resp: resp}, nil
		}
		// If we enter here, it means no handler is matching. We should fail!
		require.Fail(client.t, fmt.Sprintf("Received request %s but no matching handler, maybe caused by unexpected query", req.Req.(*kvrpcpb.TiFlashSystemTableRequest).Sql))
	}
	return client.Client.SendRequest(ctx, addr, req, timeout)
}

func (client *getTiFlashSystemTableRequestMocker) MockQuery(query string, fn func(req *kvrpcpb.TiFlashSystemTableRequest) (*kvrpcpb.TiFlashSystemTableResponse, error)) *getTiFlashSystemTableRequestMocker {
	client.handlers[query] = fn
	return client
}

func (client *getTiFlashSystemTableRequestMocker) AsOpt() mockstore.MockTiKVStoreOption {
	return mockstore.WithClientHijacker(func(kvClient tikv.Client) tikv.Client {
		client.Client = kvClient
		return client
	})
}

func newGetTiFlashSystemTableRequestMocker(t *testing.T) *getTiFlashSystemTableRequestMocker {
	return &getTiFlashSystemTableRequestMocker{
		handlers: make(map[string]func(req *kvrpcpb.TiFlashSystemTableRequest) (*kvrpcpb.TiFlashSystemTableResponse, error), 0),
		t:        t,
	}
}

// https://github.com/pingcap/tidb/issues/52350
func TestReferencedTableSchemaWithForeignKey(t *testing.T) {
	store := testkit.CreateMockStore(t)
	tk := testkit.NewTestKit(t, store)
	tk.MustExec("create database if not exists test;")
	tk.MustExec("create database if not exists test2;")
	tk.MustExec("drop table if exists test.t1;")
	tk.MustExec("drop table if exists test2.t2;")
	tk.MustExec("create table test.t1(id int primary key);")
	tk.MustExec("create table test2.t2(i int, id int, foreign key (id) references test.t1(id));")

	tk.MustQuery(`SELECT column_name, referenced_column_name, referenced_table_name, table_schema, referenced_table_schema
	FROM information_schema.key_column_usage
	WHERE table_name = 't2' AND table_schema = 'test2';`).Check(testkit.Rows(
		"id id t1 test2 test"))
}

func TestSameTableNameInTwoSchemas(t *testing.T) {
	store := testkit.CreateMockStore(t)
	tk := testkit.NewTestKit(t, store)
	tk.MustExec("create database test1;")
	tk.MustExec("create database test2;")
	tk.MustExec("create table test1.t (a int);")
	tk.MustExec("create table test2.t (a int);")

	rs := tk.MustQuery("select tidb_table_id from information_schema.tables where table_name = 't' and table_schema = 'test1';").Rows()
	t1ID, err := strconv.Atoi(rs[0][0].(string))
	require.NoError(t, err)
	rs = tk.MustQuery("select tidb_table_id from information_schema.tables where table_name = 't' and table_schema = 'test2';").Rows()
	t2ID, err := strconv.Atoi(rs[0][0].(string))
	require.NoError(t, err)

	tk.MustQuery(fmt.Sprintf("select table_schema, table_name, tidb_table_id from information_schema.tables where tidb_table_id = %d;", t1ID)).
		Check(testkit.Rows(fmt.Sprintf("test1 t %d", t1ID)))
	tk.MustQuery(fmt.Sprintf("select table_schema, table_name, tidb_table_id from information_schema.tables where tidb_table_id = %d;", t2ID)).
		Check(testkit.Rows(fmt.Sprintf("test2 t %d", t2ID)))

	tk.MustQuery(fmt.Sprintf("select table_schema, table_name, tidb_table_id from information_schema.tables where table_name = 't' and tidb_table_id = %d;", t1ID)).
		Check(testkit.Rows(fmt.Sprintf("test1 t %d", t1ID)))
	tk.MustQuery(fmt.Sprintf("select table_schema, table_name, tidb_table_id from information_schema.tables where table_schema = 'test1' and tidb_table_id = %d;", t1ID)).
		Check(testkit.Rows(fmt.Sprintf("test1 t %d", t1ID)))
	tk.MustQuery(fmt.Sprintf("select table_schema, table_name, tidb_table_id from information_schema.tables where table_name = 'unknown' and tidb_table_id = %d;", t1ID)).
		Check(testkit.Rows())
	tk.MustQuery(fmt.Sprintf("select table_schema, table_name, tidb_table_id from information_schema.tables where table_schema = 'unknown' and tidb_table_id = %d;", t1ID)).
		Check(testkit.Rows())
}

func TestInfoSchemaDDLJobs(t *testing.T) {
	store := testkit.CreateMockStore(t)

	tk := testkit.NewTestKit(t, store)
	for i := 0; i < 2; i++ {
		tk.MustExec(fmt.Sprintf("create database d%d", i))
		tk.MustExec(fmt.Sprintf("use d%d", i))
		for j := 0; j < 4; j++ {
			tk.MustExec(fmt.Sprintf("create table t%d(id int, col1 int, col2 int)", j))
			tk.MustExec(fmt.Sprintf("alter table t%d add index (col1)", j))
		}
	}

	tk2 := testkit.NewTestKit(t, store)
	tk2.MustQuery(`SELECT JOB_ID, JOB_TYPE, SCHEMA_STATE, SCHEMA_ID, TABLE_ID, table_name, STATE
				   FROM information_schema.ddl_jobs WHERE table_name = "t1";`).Check(testkit.RowsWithSep("|",
		"131|add index /* txn-merge */|public|124|129|t1|synced",
		"130|create table|public|124|129|t1|synced",
		"117|add index /* txn-merge */|public|110|115|t1|synced",
		"116|create table|public|110|115|t1|synced",
	))
	tk2.MustQuery(`SELECT JOB_ID, JOB_TYPE, SCHEMA_STATE, SCHEMA_ID, TABLE_ID, table_name, STATE
				   FROM information_schema.ddl_jobs WHERE db_name = "d1" and JOB_TYPE LIKE "add index%%";`).Check(testkit.RowsWithSep("|",
		"137|add index /* txn-merge */|public|124|135|t3|synced",
		"134|add index /* txn-merge */|public|124|132|t2|synced",
		"131|add index /* txn-merge */|public|124|129|t1|synced",
		"128|add index /* txn-merge */|public|124|126|t0|synced",
	))
	tk2.MustQuery(`SELECT JOB_ID, JOB_TYPE, SCHEMA_STATE, SCHEMA_ID, TABLE_ID, table_name, STATE
				   FROM information_schema.ddl_jobs WHERE db_name = "d0" and table_name = "t3";`).Check(testkit.RowsWithSep("|",
		"123|add index /* txn-merge */|public|110|121|t3|synced",
		"122|create table|public|110|121|t3|synced",
	))
	tk2.MustQuery(`SELECT JOB_ID, JOB_TYPE, SCHEMA_STATE, SCHEMA_ID, TABLE_ID, table_name, STATE
					FROM information_schema.ddl_jobs WHERE state = "running";`).Check(testkit.Rows())

	// Test running job
	loaded := atomic.Bool{}
	testfailpoint.EnableCall(t, "github.com/pingcap/tidb/pkg/ddl/onJobRunBefore", func(job *model.Job) {
		if job.SchemaState == model.StateWriteOnly && loaded.CompareAndSwap(false, true) {
			tk2.MustQuery(`SELECT JOB_ID, JOB_TYPE, SCHEMA_STATE, SCHEMA_ID, TABLE_ID, table_name, STATE
				   FROM information_schema.ddl_jobs WHERE table_name = "t0" and state = "running";`).Check(testkit.RowsWithSep("|",
				"138 add index /* txn-merge */ write only 110 112 t0 running",
			))
			tk2.MustQuery(`SELECT JOB_ID, JOB_TYPE, SCHEMA_STATE, SCHEMA_ID, TABLE_ID, table_name, STATE
				   FROM information_schema.ddl_jobs WHERE db_name = "d0" and state = "running";`).Check(testkit.RowsWithSep("|",
				"138 add index /* txn-merge */ write only 110 112 t0 running",
			))
			tk2.MustQuery(`SELECT JOB_ID, JOB_TYPE, SCHEMA_STATE, SCHEMA_ID, TABLE_ID, table_name, STATE
				   FROM information_schema.ddl_jobs WHERE state = "running";`).Check(testkit.RowsWithSep("|",
				"138 add index /* txn-merge */ write only 110 112 t0 running",
			))
		}
	})

	tk.MustExec("use d0")
	tk.MustExec("alter table t0 add index (col2)")

	// Test search history jobs
	tk.MustExec("create database test2")
	tk.MustExec("create table test2.t1(id int)")
	tk.MustExec("drop database test2")
	tk.MustExec("create database test2")
	tk.MustExec("create table test2.t1(id int)")
	tk.MustQuery(`SELECT JOB_ID, JOB_TYPE, SCHEMA_STATE, SCHEMA_ID, TABLE_ID, table_name, STATE
				   FROM information_schema.ddl_jobs WHERE db_name = "test2" and table_name = "t1"`).Check(testkit.RowsWithSep("|",
		"147|create table|public|144|146|t1|synced",
		"142|create table|public|139|141|t1|synced",
	))

	// Test explain output, since the output may change in future.
	tk.MustQuery(`EXPLAIN SELECT * FROM information_schema.ddl_jobs where db_name = "test2" limit 10;`).Check(testkit.Rows(
		`Limit_10 10.00 root  offset:0, count:10`,
		`└─Selection_11 10.00 root  eq(Column#2, "test2")`,
		`  └─MemTableScan_12 10000.00 root table:DDL_JOBS db_name:["test2"]`,
	))
}

func TestInfoSchemaConditionWorks(t *testing.T) {
	// this test creates table in different schema with different index name, and check
	// the condition in the following columns whether work as expected.
	//
	// - "table_schema"
	// - "constraint_schema"
	// - "table_name"
	// - "constraint_name"
	// - "partition_name"
	// - "schema_name"
	// - "index_name"
	store := testkit.CreateMockStore(t)
	tk := testkit.NewTestKit(t, store)
	for db := 0; db < 2; db++ {
		for table := 0; table < 2; table++ {
			tk.MustExec(fmt.Sprintf("create database if not exists Db%d;", db))
			tk.MustExec(fmt.Sprintf(`create table Db%d.Table%d (id int primary key, data0 varchar(255), data1 varchar(255))
				partition by range (id) (
					partition p0 values less than (10),
					partition p1 values less than (20)
				);`, db, table))
			for index := 0; index < 2; index++ {
				tk.MustExec(fmt.Sprintf("create unique index Idx%d on Db%d.Table%d (id, data%d);", index, db, table, index))
			}
		}
	}

	testColumns := map[string]string{
		"table_schema":      "db",
		"constraint_schema": "db",
		"table_name":        "table",
		"constraint_name":   "idx",
		"partition_name":    "p",
		"schema_name":       "db",
		"index_name":        "idx",
	}
	testTables := []string{}
	for _, row := range tk.MustQuery("show tables in information_schema").Rows() {
		tableName := row[0].(string)
		// exclude some tables which cannot run without TiKV.
		if strings.HasPrefix(tableName, "CLUSTER_") ||
			strings.HasPrefix(tableName, "INSPECTION_") ||
			strings.HasPrefix(tableName, "METRICS_") ||
			strings.HasPrefix(tableName, "TIFLASH_") ||
			strings.HasPrefix(tableName, "TIKV_") ||
			strings.HasPrefix(tableName, "USER_") ||
			tableName == "TABLE_STORAGE_STATS" ||
			strings.Contains(tableName, "REGION") {
			continue
		}
		testTables = append(testTables, row[0].(string))
	}
	for _, table := range testTables {
		rs, err := tk.Exec(fmt.Sprintf("select * from information_schema.%s", table))
		require.NoError(t, err)
		cols := rs.Fields()

		chk := rs.NewChunk(nil)
		rowCount := 0
		for {
			err := rs.Next(context.Background(), chk)
			require.NoError(t, err)
			if chk.NumRows() == 0 {
				break
			}
			rowCount += chk.NumRows()
		}
		if rowCount == 0 {
			// TODO: find a way to test the table without any rows by adding some rows to them.
			continue
		}
		for i := 0; i < len(cols); i++ {
			colName := cols[i].Column.Name.L
			if valPrefix, ok := testColumns[colName]; ok {
				for j := 0; j < 2; j++ {
					sql := fmt.Sprintf("select * from information_schema.%s where %s = '%s%d';",
						table, colName, valPrefix, j)
					rows := tk.MustQuery(sql).Rows()
					rowCountWithCondition := len(rows)
					require.Less(t, rowCountWithCondition, rowCount, "%s has no effect on %s. SQL: %s", colName, table, sql)

					// check the condition works as expected
					for _, row := range rows {
						require.Equal(t, fmt.Sprintf("%s%d", valPrefix, j), strings.ToLower(row[i].(string)),
							"%s has no effect on %s. SQL: %s", colName, table, sql)
					}
				}
			}
		}
	}

	// Test the PRIMARY constraint filter
	rows := tk.MustQuery("select constraint_name, table_schema from information_schema.table_constraints where constraint_name = 'PRIMARY' and table_schema = 'db0';").Rows()
	require.Equal(t, 2, len(rows))
	for _, row := range rows {
		require.Equal(t, "PRIMARY", row[0].(string))
		require.Equal(t, "Db0", row[1].(string))
	}
	rows = tk.MustQuery("select constraint_name, table_schema from information_schema.key_column_usage where constraint_name = 'PRIMARY' and table_schema = 'db1';").Rows()
	require.Equal(t, 2, len(rows))
	for _, row := range rows {
		require.Equal(t, "PRIMARY", row[0].(string))
		require.Equal(t, "Db1", row[1].(string))
	}

	// Test the `partition_name` filter
	tk.MustExec("create database if not exists db_no_partition;")
	tk.MustExec("create table db_no_partition.t_no_partition (id int primary key, data0 varchar(255), data1 varchar(255));")
	tk.MustExec(`create table db_no_partition.t_partition (id int primary key, data0 varchar(255), data1 varchar(255))
		partition by range (id) (
			partition p0 values less than (10),
			partition p1 values less than (20)
		);`)
	rows = tk.MustQuery("select * from information_schema.partitions where table_schema = 'db_no_partition' and partition_name is NULL;").Rows()
	require.Equal(t, 1, len(rows))
	rows = tk.MustQuery("select * from information_schema.partitions where table_schema = 'db_no_partition' and (partition_name is NULL or partition_name = 'p0');").Rows()
	require.Equal(t, 2, len(rows))
}

func TestInfoschemaTablesSpecialOptimizationCovered(t *testing.T) {
	store := testkit.CreateMockStore(t)
	tk := testkit.NewTestKit(t, store)

	for _, testCase := range []struct {
		sql    string
		expect bool
	}{
		{"select table_name, table_schema from information_schema.tables", true},
		{"select table_name from information_schema.tables", true},
		{"select table_name from information_schema.tables where table_schema = 'test'", true},
		{"select table_schema from information_schema.tables", true},
		{"select count(table_schema) from information_schema.tables", true},
		{"select count(table_name) from information_schema.tables", true},
		{"select count(table_rows) from information_schema.tables", false},
		{"select count(1) from information_schema.tables", true},
		{"select count(*) from information_schema.tables", true},
		{"select count(1) from (select table_name from information_schema.tables) t", true},
		{"select * from information_schema.tables", false},
		{"select table_name, table_catalog from information_schema.tables", true},
		{"select table_name, table_rows from information_schema.tables", false},
	} {
		var covered bool
		ctx := context.WithValue(context.Background(), "cover-check", &covered)
		tk.MustQueryWithContext(ctx, testCase.sql)
		require.Equal(t, testCase.expect, covered, testCase.sql)
	}
}<|MERGE_RESOLUTION|>--- conflicted
+++ resolved
@@ -607,11 +607,7 @@
 		testkit.RowsWithSep("|",
 			"test|tbl1|col_2"))
 	tk.MustQuery(`select count(*) from information_schema.columns;`).Check(
-<<<<<<< HEAD
-		testkit.RowsWithSep("|", "4973"))
-=======
-		testkit.RowsWithSep("|", "4983"))
->>>>>>> 5ab6738d
+		testkit.RowsWithSep("|", "4977"))
 }
 
 func TestIndexUsageTable(t *testing.T) {
