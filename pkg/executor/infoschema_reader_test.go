// Copyright 2020 PingCAP, Inc.
//
// Licensed under the Apache License, Version 2.0 (the "License");
// you may not use this file except in compliance with the License.
// You may obtain a copy of the License at
//
//     http://www.apache.org/licenses/LICENSE-2.0
//
// Unless required by applicable law or agreed to in writing, software
// distributed under the License is distributed on an "AS IS" BASIS,
// WITHOUT WARRANTIES OR CONDITIONS OF ANY KIND, either express or implied.
// See the License for the specific language governing permissions and
// limitations under the License.

package executor_test

import (
	"context"
	"fmt"
	"os"
	"strconv"
	"strings"
	"sync/atomic"
	"testing"
	"time"

	"github.com/pingcap/failpoint"
	"github.com/pingcap/kvproto/pkg/kvrpcpb"
	"github.com/pingcap/tidb/pkg/domain/infosync"
	"github.com/pingcap/tidb/pkg/meta/model"
	"github.com/pingcap/tidb/pkg/parser/auth"
	"github.com/pingcap/tidb/pkg/parser/mysql"
	"github.com/pingcap/tidb/pkg/sessionctx/variable"
	"github.com/pingcap/tidb/pkg/store/mockstore"
	"github.com/pingcap/tidb/pkg/testkit"
	"github.com/pingcap/tidb/pkg/testkit/testfailpoint"
	"github.com/pingcap/tidb/pkg/util/stringutil"
	"github.com/stretchr/testify/require"
	"github.com/tikv/client-go/v2/tikv"
	"github.com/tikv/client-go/v2/tikvrpc"
)

func TestInspectionTables(t *testing.T) {
	store := testkit.CreateMockStore(t)
	tk := testkit.NewTestKit(t, store)
	instances := []string{
		"pd,127.0.0.1:11080,127.0.0.1:10080,mock-version,mock-githash,0",
		"tidb,127.0.0.1:11080,127.0.0.1:10080,mock-version,mock-githash,1001",
		"tikv,127.0.0.1:11080,127.0.0.1:10080,mock-version,mock-githash,0",
		"tiproxy,127.0.0.1:6000,127.0.0.1:3380,mock-version,mock-githash,0",
		"ticdc,127.0.0.1:8300,127.0.0.1:8301,mock-version,mock-githash,0",
		"tso,127.0.0.1:3379,127.0.0.1:3379,mock-version,mock-githash,0",
		"scheduling,127.0.0.1:4379,127.0.0.1:4379,mock-version,mock-githash,0",
	}
	fpName := "github.com/pingcap/tidb/pkg/infoschema/mockClusterInfo"
	fpExpr := `return("` + strings.Join(instances, ";") + `")`
	require.NoError(t, failpoint.Enable(fpName, fpExpr))
	defer func() { require.NoError(t, failpoint.Disable(fpName)) }()

	tk.MustQuery("select type, instance, status_address, version, git_hash, server_id from information_schema.cluster_info").Check(testkit.Rows(
		"pd 127.0.0.1:11080 127.0.0.1:10080 mock-version mock-githash 0",
		"tidb 127.0.0.1:11080 127.0.0.1:10080 mock-version mock-githash 1001",
		"tikv 127.0.0.1:11080 127.0.0.1:10080 mock-version mock-githash 0",
		"tiproxy 127.0.0.1:6000 127.0.0.1:3380 mock-version mock-githash 0",
		"ticdc 127.0.0.1:8300 127.0.0.1:8301 mock-version mock-githash 0",
		"tso 127.0.0.1:3379 127.0.0.1:3379 mock-version mock-githash 0",
		"scheduling 127.0.0.1:4379 127.0.0.1:4379 mock-version mock-githash 0",
	))

	// enable inspection mode
	inspectionTableCache := map[string]variable.TableSnapshot{}
	tk.Session().GetSessionVars().InspectionTableCache = inspectionTableCache
	tk.MustQuery("select type, instance, status_address, version, git_hash, server_id from information_schema.cluster_info").Check(testkit.Rows(
		"pd 127.0.0.1:11080 127.0.0.1:10080 mock-version mock-githash 0",
		"tidb 127.0.0.1:11080 127.0.0.1:10080 mock-version mock-githash 1001",
		"tikv 127.0.0.1:11080 127.0.0.1:10080 mock-version mock-githash 0",
		"tiproxy 127.0.0.1:6000 127.0.0.1:3380 mock-version mock-githash 0",
		"ticdc 127.0.0.1:8300 127.0.0.1:8301 mock-version mock-githash 0",
		"tso 127.0.0.1:3379 127.0.0.1:3379 mock-version mock-githash 0",
		"scheduling 127.0.0.1:4379 127.0.0.1:4379 mock-version mock-githash 0",
	))
	require.NoError(t, inspectionTableCache["cluster_info"].Err)
	require.Len(t, inspectionTableCache["cluster_info"].Rows, 7)

	// check whether is obtain data from cache at the next time
	inspectionTableCache["cluster_info"].Rows[0][0].SetString("modified-pd", mysql.DefaultCollationName)
	tk.MustQuery("select type, instance, status_address, version, git_hash, server_id from information_schema.cluster_info").Check(testkit.Rows(
		"modified-pd 127.0.0.1:11080 127.0.0.1:10080 mock-version mock-githash 0",
		"tidb 127.0.0.1:11080 127.0.0.1:10080 mock-version mock-githash 1001",
		"tikv 127.0.0.1:11080 127.0.0.1:10080 mock-version mock-githash 0",
		"tiproxy 127.0.0.1:6000 127.0.0.1:3380 mock-version mock-githash 0",
		"ticdc 127.0.0.1:8300 127.0.0.1:8301 mock-version mock-githash 0",
		"tso 127.0.0.1:3379 127.0.0.1:3379 mock-version mock-githash 0",
		"scheduling 127.0.0.1:4379 127.0.0.1:4379 mock-version mock-githash 0",
	))
	tk.Session().GetSessionVars().InspectionTableCache = nil
}

func TestUserPrivileges(t *testing.T) {
	store := testkit.CreateMockStore(t)
	tk := testkit.NewTestKit(t, store)
	// test the privilege of new user for information_schema.table_constraints
	tk.MustExec("create user constraints_tester")
	constraintsTester := testkit.NewTestKit(t, store)
	constraintsTester.MustExec("use information_schema")
	require.NoError(t, constraintsTester.Session().Auth(&auth.UserIdentity{
		Username: "constraints_tester",
		Hostname: "127.0.0.1",
	}, nil, nil, nil))
	constraintsTester.MustQuery("select * from information_schema.TABLE_CONSTRAINTS WHERE TABLE_NAME != 'CLUSTER_SLOW_QUERY';").Check([][]any{})

	// test the privilege of user with privilege of mysql.gc_delete_range for information_schema.table_constraints
	tk.MustExec("CREATE ROLE r_gc_delete_range ;")
	tk.MustExec("GRANT ALL PRIVILEGES ON mysql.gc_delete_range TO r_gc_delete_range;")
	tk.MustExec("GRANT r_gc_delete_range TO constraints_tester;")
	constraintsTester.MustExec("set role r_gc_delete_range")
	rows := constraintsTester.MustQuery("select * from information_schema.TABLE_CONSTRAINTS where TABLE_NAME='gc_delete_range';").Rows()
	require.Greater(t, len(rows), 0)
	constraintsTester.MustQuery("select * from information_schema.TABLE_CONSTRAINTS where TABLE_NAME='tables_priv';").Check([][]any{})

	// test the privilege of new user for information_schema
	tk.MustExec("create user tester1")
	tk1 := testkit.NewTestKit(t, store)
	tk1.MustExec("use information_schema")
	require.NoError(t, tk1.Session().Auth(&auth.UserIdentity{
		Username: "tester1",
		Hostname: "127.0.0.1",
	}, nil, nil, nil))
	tk1.MustQuery("select * from information_schema.STATISTICS WHERE TABLE_NAME != 'CLUSTER_SLOW_QUERY';").Check([][]any{})

	// test the privilege of user with some privilege for information_schema
	tk.MustExec("create user tester2")
	tk.MustExec("CREATE ROLE r_columns_priv;")
	tk.MustExec("GRANT ALL PRIVILEGES ON mysql.columns_priv TO r_columns_priv;")
	tk.MustExec("GRANT r_columns_priv TO tester2;")
	tk2 := testkit.NewTestKit(t, store)
	tk2.MustExec("use information_schema")
	require.NoError(t, tk2.Session().Auth(&auth.UserIdentity{
		Username: "tester2",
		Hostname: "127.0.0.1",
	}, nil, nil, nil))
	tk2.MustExec("set role r_columns_priv")
	rows = tk2.MustQuery("select * from information_schema.STATISTICS where TABLE_NAME='columns_priv' and COLUMN_NAME='Host';").Rows()
	require.Greater(t, len(rows), 0)
	tk2.MustQuery("select * from information_schema.STATISTICS where TABLE_NAME='tables_priv' and COLUMN_NAME='Host';").Check(
		[][]any{})

	// test the privilege of user with all privilege for information_schema
	tk.MustExec("create user tester3")
	tk.MustExec("CREATE ROLE r_all_priv;")
	tk.MustExec("GRANT ALL PRIVILEGES ON mysql.* TO r_all_priv;")
	tk.MustExec("GRANT r_all_priv TO tester3;")
	tk3 := testkit.NewTestKit(t, store)
	tk3.MustExec("use information_schema")
	require.NoError(t, tk3.Session().Auth(&auth.UserIdentity{
		Username: "tester3",
		Hostname: "127.0.0.1",
	}, nil, nil, nil))
	tk3.MustExec("set role r_all_priv")
	rows = tk3.MustQuery("select * from information_schema.STATISTICS where TABLE_NAME='columns_priv' and COLUMN_NAME='Host';").Rows()
	require.Greater(t, len(rows), 0)
	rows = tk3.MustQuery("select * from information_schema.STATISTICS where TABLE_NAME='tables_priv' and COLUMN_NAME='Host';").Rows()
	require.Greater(t, len(rows), 0)
}

func TestDataForTableStatsField(t *testing.T) {
	store, dom := testkit.CreateMockStoreAndDomain(t)
	h := dom.StatsHandle()
	h.Clear()
	is := dom.InfoSchema()
	tk := testkit.NewTestKit(t, store)

	tk.MustExec("use test")
	tk.MustExec("drop table if exists t")
	tk.MustExec("create table t (c int, d int, e char(5), index idx(e))")
	require.NoError(t, h.HandleDDLEvent(<-h.DDLEventCh()))
	tk.MustQuery("select table_rows, avg_row_length, data_length, index_length from information_schema.tables where table_name='t'").Check(
		testkit.Rows("0 0 0 0"))
	tk.MustExec(`insert into t(c, d, e) values(1, 2, "c"), (2, 3, "d"), (3, 4, "e")`)
	require.NoError(t, h.DumpStatsDeltaToKV(true))
	require.NoError(t, h.Update(context.Background(), is))
	tk.MustQuery("select table_rows, avg_row_length, data_length, index_length from information_schema.tables where table_name='t'").Check(
		testkit.Rows("3 18 54 6"))
	tk.MustExec(`insert into t(c, d, e) values(4, 5, "f")`)
	require.NoError(t, h.DumpStatsDeltaToKV(true))
	require.NoError(t, h.Update(context.Background(), is))
	tk.MustQuery("select table_rows, avg_row_length, data_length, index_length from information_schema.tables where table_name='t'").Check(
		testkit.Rows("4 18 72 8"))
	tk.MustExec("delete from t where c >= 3")
	require.NoError(t, h.DumpStatsDeltaToKV(true))
	require.NoError(t, h.Update(context.Background(), is))
	tk.MustQuery("select table_rows, avg_row_length, data_length, index_length from information_schema.tables where table_name='t'").Check(
		testkit.Rows("2 18 36 4"))
	tk.MustExec("delete from t where c=3")
	require.NoError(t, h.DumpStatsDeltaToKV(true))
	require.NoError(t, h.Update(context.Background(), is))
	tk.MustQuery("select table_rows, avg_row_length, data_length, index_length from information_schema.tables where table_name='t'").Check(
		testkit.Rows("2 18 36 4"))

	// Test partition table.
	tk.MustExec("drop table if exists t")
	tk.MustExec(`CREATE TABLE t (a int, b int, c varchar(5), primary key(a), index idx(c)) PARTITION BY RANGE (a) (PARTITION p0 VALUES LESS THAN (6), PARTITION p1 VALUES LESS THAN (11), PARTITION p2 VALUES LESS THAN (16))`)
	require.NoError(t, h.HandleDDLEvent(<-h.DDLEventCh()))
	tk.MustExec(`insert into t(a, b, c) values(1, 2, "c"), (7, 3, "d"), (12, 4, "e")`)
	require.NoError(t, h.DumpStatsDeltaToKV(true))
	require.NoError(t, h.Update(context.Background(), is))
	tk.MustQuery("select table_rows, avg_row_length, data_length, index_length from information_schema.tables where table_name='t'").Check(
		testkit.Rows("3 18 54 6"))
}

func TestPartitionsTable(t *testing.T) {
	store, dom := testkit.CreateMockStoreAndDomain(t)
	h := dom.StatsHandle()
	h.Clear()
	is := dom.InfoSchema()

	tk := testkit.NewTestKit(t, store)
	tk.MustExec("USE test;")
	testkit.WithPruneMode(tk, variable.Static, func() {
		tk.MustExec("DROP TABLE IF EXISTS `test_partitions`;")
		tk.MustExec(`CREATE TABLE test_partitions (a int, b int, c varchar(5), primary key(a), index idx(c)) PARTITION BY RANGE (a) (PARTITION p0 VALUES LESS THAN (6), PARTITION p1 VALUES LESS THAN (11), PARTITION p2 VALUES LESS THAN (16));`)
		require.NoError(t, h.HandleDDLEvent(<-h.DDLEventCh()))
		tk.MustExec(`insert into test_partitions(a, b, c) values(1, 2, "c"), (7, 3, "d"), (12, 4, "e");`)

		tk.MustQuery("select PARTITION_NAME, PARTITION_DESCRIPTION from information_schema.PARTITIONS where table_name='test_partitions';").Check(
			testkit.Rows("" +
				"p0 6]\n" +
				"[p1 11]\n" +
				"[p2 16"))

		tk.MustQuery("select table_rows, avg_row_length, data_length, index_length from information_schema.PARTITIONS where table_name='test_partitions';").Check(
			testkit.Rows("" +
				"0 0 0 0]\n" +
				"[0 0 0 0]\n" +
				"[0 0 0 0"))
		require.NoError(t, h.DumpStatsDeltaToKV(true))
		require.NoError(t, h.Update(context.Background(), is))
		tk.MustQuery("select table_rows, avg_row_length, data_length, index_length from information_schema.PARTITIONS where table_name='test_partitions';").Check(
			testkit.Rows("" +
				"1 18 18 2]\n" +
				"[1 18 18 2]\n" +
				"[1 18 18 2"))
	})

	// Test for table has no partitions.
	tk.MustExec("DROP TABLE IF EXISTS `test_partitions_1`;")
	tk.MustExec(`CREATE TABLE test_partitions_1 (a int, b int, c varchar(5), primary key(a), index idx(c));`)
	require.NoError(t, h.HandleDDLEvent(<-h.DDLEventCh()))
	tk.MustExec(`insert into test_partitions_1(a, b, c) values(1, 2, "c"), (7, 3, "d"), (12, 4, "e");`)
	require.NoError(t, h.DumpStatsDeltaToKV(true))
	require.NoError(t, h.Update(context.Background(), is))
	tk.MustQuery("select PARTITION_NAME, TABLE_ROWS, AVG_ROW_LENGTH, DATA_LENGTH, INDEX_LENGTH from information_schema.PARTITIONS where table_name='test_partitions_1';").Check(
		testkit.Rows("<nil> 3 18 54 6"))

	tk.MustExec("DROP TABLE IF EXISTS `test_partitions`;")
	tk.MustExec(`CREATE TABLE test_partitions1 (id int, b int, c varchar(5), primary key(id), index idx(c)) PARTITION BY RANGE COLUMNS(id) (PARTITION p0 VALUES LESS THAN (6), PARTITION p1 VALUES LESS THAN (11), PARTITION p2 VALUES LESS THAN (16));`)
	tk.MustQuery("select PARTITION_NAME,PARTITION_METHOD,PARTITION_EXPRESSION from information_schema.partitions where table_name = 'test_partitions1';").Check(testkit.Rows("p0 RANGE COLUMNS `id`", "p1 RANGE COLUMNS `id`", "p2 RANGE COLUMNS `id`"))
	tk.MustExec("DROP TABLE test_partitions1")

	tk.MustExec(`CREATE TABLE test_partitions (id int, b int, c varchar(5), primary key(id,b), index idx(c)) PARTITION BY RANGE COLUMNS(id,b) (PARTITION p0 VALUES LESS THAN (6,1), PARTITION p1 VALUES LESS THAN (11,9), PARTITION p2 VALUES LESS THAN (16,MAXVALUE))`)
	tk.MustQuery("select PARTITION_NAME,PARTITION_METHOD,PARTITION_EXPRESSION from information_schema.partitions where table_name = 'test_partitions';").Check(testkit.Rows("p0 RANGE COLUMNS `id`,`b`", "p1 RANGE COLUMNS `id`,`b`", "p2 RANGE COLUMNS `id`,`b`"))
	tk.MustExec("DROP TABLE test_partitions")

	tk.MustExec(`create table test_partitions (a varchar(255), b int, c datetime) partition by list columns (b,a) (partition p0 values in ((1,"1"), (3,"3")), partition p1 values in ((2, "2")))`)
	tk.MustQuery("select PARTITION_NAME,PARTITION_METHOD,PARTITION_EXPRESSION from information_schema.partitions where table_name = 'test_partitions'").Check(testkit.Rows("p0 LIST COLUMNS `b`,`a`", "p1 LIST COLUMNS `b`,`a`"))
	tk.MustExec("drop table test_partitions")

	tk.MustExec("create table test_partitions (a varchar(3)) partition by list columns (a) (partition p0 values in ('1'), partition p1 values in ('2'))")
	tk.MustQuery("select PARTITION_NAME,PARTITION_METHOD,PARTITION_EXPRESSION from information_schema.partitions where table_name = 'test_partitions'").Check(testkit.Rows("p0 LIST COLUMNS `a`", "p1 LIST COLUMNS `a`"))
	tk.MustExec("drop table test_partitions")

	tk.MustExec("create table test_partitions (a int) partition by list (a) (partition p0 values in (1), partition p1 values in (2));")
	tk.MustQuery("select PARTITION_NAME,PARTITION_METHOD,PARTITION_EXPRESSION from information_schema.partitions where table_name = 'test_partitions';").Check(testkit.Rows("p0 LIST `a`", "p1 LIST `a`"))
	tk.MustExec("drop table test_partitions")

	tk.MustExec("create table test_partitions (a date) partition by list (year(a)) (partition p0 values in (1), partition p1 values in (2));")
	tk.MustQuery("select PARTITION_NAME,PARTITION_METHOD,PARTITION_EXPRESSION from information_schema.partitions where table_name = 'test_partitions';").Check(testkit.Rows("p0 LIST YEAR(`a`)", "p1 LIST YEAR(`a`)"))
	tk.MustExec("drop table test_partitions")

	tk.MustExec("create table test_partitions (a bigint, b date) partition by list columns (a,b) (partition p0 values in ((1,'2020-09-28'),(1,'2020-09-29')));")
	tk.MustQuery("select PARTITION_NAME,PARTITION_METHOD,PARTITION_EXPRESSION from information_schema.partitions where table_name = 'test_partitions';").Check(testkit.Rows("p0 LIST COLUMNS `a`,`b`"))
	pid, err := strconv.Atoi(tk.MustQuery("select TIDB_PARTITION_ID from information_schema.partitions where table_name = 'test_partitions';").Rows()[0][0].(string))
	require.NoError(t, err)
	require.Greater(t, pid, 0)
	tk.MustExec("drop table test_partitions")
}

func TestForAnalyzeStatus(t *testing.T) {
	store, dom := testkit.CreateMockStoreAndDomain(t)
	tk := testkit.NewTestKit(t, store)
	analyzeStatusTable := "CREATE TABLE `ANALYZE_STATUS` (\n" +
		"  `TABLE_SCHEMA` varchar(64) DEFAULT NULL,\n" +
		"  `TABLE_NAME` varchar(64) DEFAULT NULL,\n" +
		"  `PARTITION_NAME` varchar(64) DEFAULT NULL,\n" +
		"  `JOB_INFO` longtext DEFAULT NULL,\n" +
		"  `PROCESSED_ROWS` bigint(21) unsigned DEFAULT NULL,\n" +
		"  `START_TIME` datetime DEFAULT NULL,\n" +
		"  `END_TIME` datetime DEFAULT NULL,\n" +
		"  `STATE` varchar(64) DEFAULT NULL,\n" +
		"  `FAIL_REASON` longtext DEFAULT NULL,\n" +
		"  `INSTANCE` varchar(512) DEFAULT NULL,\n" +
		"  `PROCESS_ID` bigint(21) unsigned DEFAULT NULL,\n" +
		"  `REMAINING_SECONDS` varchar(512) DEFAULT NULL,\n" +
		"  `PROGRESS` double(22,6) DEFAULT NULL,\n" +
		"  `ESTIMATED_TOTAL_ROWS` bigint(21) unsigned DEFAULT NULL\n" +
		") ENGINE=InnoDB DEFAULT CHARSET=utf8mb4 COLLATE=utf8mb4_bin"
	tk.MustQuery("show create table information_schema.analyze_status").Check(testkit.Rows("ANALYZE_STATUS " + analyzeStatusTable))
	tk.MustExec("delete from mysql.analyze_jobs")
	tk.MustExec("use test")
	tk.MustExec("drop table if exists analyze_test")
	tk.MustExec("create table analyze_test (a int, b int, index idx(a))")
	tk.MustExec("insert into analyze_test values (1,2),(3,4)")

	tk.MustQuery("select distinct TABLE_NAME from information_schema.analyze_status where TABLE_NAME='analyze_test'").Check([][]any{})
	tk.MustExec("analyze table analyze_test all columns")
	tk.MustQuery("select distinct TABLE_NAME from information_schema.analyze_status where TABLE_NAME='analyze_test'").Check(testkit.Rows("analyze_test"))

	// test the privilege of new user for information_schema.analyze_status
	tk.MustExec("create user analyze_tester")
	analyzeTester := testkit.NewTestKit(t, store)
	analyzeTester.MustExec("use information_schema")
	require.NoError(t, analyzeTester.Session().Auth(&auth.UserIdentity{
		Username: "analyze_tester",
		Hostname: "127.0.0.1",
	}, nil, nil, nil))
	analyzeTester.MustQuery("show analyze status").Check([][]any{})
	analyzeTester.MustQuery("select * from information_schema.ANALYZE_STATUS;").Check([][]any{})

	// test the privilege of user with privilege of test.t1 for information_schema.analyze_status
	tk.MustExec("create table t1 (a int, b int, index idx(a))")
	tk.MustExec("insert into t1 values (1,2),(3,4)")
	tk.MustExec("analyze table t1 all columns")
	tk.MustQuery("show warnings").Check(testkit.Rows("Note 1105 Analyze use auto adjusted sample rate 1.000000 for table test.t1, reason to use this rate is \"use min(1, 110000/10000) as the sample-rate=1\"")) // 1 note.
	require.NoError(t, dom.StatsHandle().LoadNeededHistograms())
	tk.MustExec("CREATE ROLE r_t1 ;")
	tk.MustExec("GRANT ALL PRIVILEGES ON test.t1 TO r_t1;")
	tk.MustExec("GRANT r_t1 TO analyze_tester;")
	analyzeTester.MustExec("set role r_t1")
	rows := tk.MustQuery("select * from information_schema.analyze_status where TABLE_NAME='t1'").Sort().Rows()
	require.Greater(t, len(rows), 0)
	for _, row := range rows {
		require.Len(t, row, 14) // test length of row
		// test `End_time` field
		str, ok := row[6].(string)
		require.True(t, ok)
		_, err := time.Parse(time.DateTime, str)
		require.NoError(t, err)
	}
	rows2 := tk.MustQuery("show analyze status where TABLE_NAME='t1'").Sort().Rows()
	require.Equal(t, len(rows), len(rows2))
	for i, row := range rows {
		for j, r := range row {
			require.Equal(t, r, rows2[i][j])
		}
	}
}

func TestForServersInfo(t *testing.T) {
	store := testkit.CreateMockStore(t)
	tk := testkit.NewTestKit(t, store)
	rows := tk.MustQuery("select * from information_schema.TIDB_SERVERS_INFO").Rows()
	require.Len(t, rows, 1)

	info, err := infosync.GetServerInfo()
	require.NoError(t, err)
	require.NotNil(t, info)
	require.Equal(t, info.ID, rows[0][0])
	require.Equal(t, info.IP, rows[0][1])
	require.Equal(t, strconv.FormatInt(int64(info.Port), 10), rows[0][2])
	require.Equal(t, strconv.FormatInt(int64(info.StatusPort), 10), rows[0][3])
	require.Equal(t, info.Lease, rows[0][4])
	require.Equal(t, info.Version, rows[0][5])
	require.Equal(t, info.GitHash, rows[0][6])
	require.Equal(t, info.BinlogStatus, rows[0][7])
	require.Equal(t, stringutil.BuildStringFromLabels(info.Labels), rows[0][8])
}

func TestTiFlashSystemTableWithTiFlashV620(t *testing.T) {
	instances := []string{
		"tiflash,127.0.0.1:3933,127.0.0.1:7777,,",
		"tikv,127.0.0.1:11080,127.0.0.1:10080,,",
	}
	fpName := "github.com/pingcap/tidb/pkg/infoschema/mockStoreServerInfo"
	fpExpr := `return("` + strings.Join(instances, ";") + `")`
	require.NoError(t, failpoint.Enable(fpName, fpExpr))
	defer func() { require.NoError(t, failpoint.Disable(fpName)) }()

	mocker := newGetTiFlashSystemTableRequestMocker(t)
	mocker.MockQuery(`SELECT * FROM system.dt_segments LIMIT 0, 1024`, func(req *kvrpcpb.TiFlashSystemTableRequest) (*kvrpcpb.TiFlashSystemTableResponse, error) {
		require.EqualValues(t, req.Sql, "SELECT * FROM system.dt_segments LIMIT 0, 1024")
		data, err := os.ReadFile("testdata/tiflash_v620_dt_segments.json")
		require.NoError(t, err)
		return &kvrpcpb.TiFlashSystemTableResponse{
			Data: data,
		}, nil
	})
	mocker.MockQuery(`SELECT * FROM system.dt_tables LIMIT 0, 1024`, func(req *kvrpcpb.TiFlashSystemTableRequest) (*kvrpcpb.TiFlashSystemTableResponse, error) {
		require.EqualValues(t, req.Sql, "SELECT * FROM system.dt_tables LIMIT 0, 1024")
		data, err := os.ReadFile("testdata/tiflash_v620_dt_tables.json")
		require.NoError(t, err)
		return &kvrpcpb.TiFlashSystemTableResponse{
			Data: data,
		}, nil
	})

	store := testkit.CreateMockStore(t, withMockTiFlash(1), mocker.AsOpt())
	tk := testkit.NewTestKit(t, store)
	tk.MustQuery("select * from information_schema.TIFLASH_SEGMENTS;").Check(testkit.Rows(
		"mysql tables_priv 10 0 1 [-9223372036854775808,9223372036854775807) <nil> 0 0 <nil> <nil> <nil> <nil> <nil> <nil> <nil> <nil> <nil> <nil> 0 2032 <nil> <nil> <nil> <nil> <nil> <nil> <nil> <nil> <nil> 127.0.0.1:3933",
		"mysql db 8 0 1 [-9223372036854775808,9223372036854775807) <nil> 0 0 <nil> <nil> <nil> <nil> <nil> <nil> <nil> <nil> <nil> <nil> 0 2032 <nil> <nil> <nil> <nil> <nil> <nil> <nil> <nil> <nil> 127.0.0.1:3933",
		"test segment 70 0 1 [01,FA) <nil> 30511 50813627 0.6730359542460096 <nil> <nil> <nil> <nil> <nil> <nil> <nil> <nil> <nil> 3578860 409336 <nil> <nil> <nil> <nil> <nil> <nil> <nil> <nil> <nil> 127.0.0.1:3933",
	))
	tk.MustQuery("show warnings").Check(testkit.Rows())

	tk.MustQuery("select * from information_schema.TIFLASH_TABLES;").Check(testkit.Rows(
		"mysql tables_priv 10 0 1 0 0 0 <nil> 0 <nil> 0 <nil> <nil> 0 0 0 0 0 0 <nil> <nil> <nil> 0 0 0 0 <nil> <nil> 0 <nil> <nil> <nil> <nil> 0 <nil> <nil> <nil> 0 0 0  0 0 0  0 0 0  0 127.0.0.1:3933",
		"mysql db 8 0 1 0 0 0 <nil> 0 <nil> 0 <nil> <nil> 0 0 0 0 0 0 <nil> <nil> <nil> 0 0 0 0 <nil> <nil> 0 <nil> <nil> <nil> <nil> 0 <nil> <nil> <nil> 0 0 0  0 0 0  0 0 0  0 127.0.0.1:3933",
		"test segment 70 0 1 102000 169873868 0 0 0 <nil> 0 <nil> <nil> 0 102000 169873868 0 0 0 <nil> <nil> <nil> 1 102000 169873868 43867622 102000 169873868 0 <nil> <nil> <nil> <nil> 13 13 7846.153846153846 13067220.615384616 0 0 0  0 0 0  0 0 0  0 127.0.0.1:3933",
	))
	tk.MustQuery("show warnings").Check(testkit.Rows())
}

func TestTiFlashSystemTableWithTiFlashV630(t *testing.T) {
	instances := []string{
		"tiflash,127.0.0.1:3933,127.0.0.1:7777,,",
		"tikv,127.0.0.1:11080,127.0.0.1:10080,,",
	}
	fpName := "github.com/pingcap/tidb/pkg/infoschema/mockStoreServerInfo"
	fpExpr := `return("` + strings.Join(instances, ";") + `")`
	require.NoError(t, failpoint.Enable(fpName, fpExpr))
	defer func() { require.NoError(t, failpoint.Disable(fpName)) }()

	mocker := newGetTiFlashSystemTableRequestMocker(t)
	mocker.MockQuery(`SELECT * FROM system.dt_segments LIMIT 0, 1024`, func(req *kvrpcpb.TiFlashSystemTableRequest) (*kvrpcpb.TiFlashSystemTableResponse, error) {
		require.EqualValues(t, req.Sql, "SELECT * FROM system.dt_segments LIMIT 0, 1024")
		data, err := os.ReadFile("testdata/tiflash_v630_dt_segments.json")
		require.NoError(t, err)
		return &kvrpcpb.TiFlashSystemTableResponse{
			Data: data,
		}, nil
	})

	store := testkit.CreateMockStore(t, withMockTiFlash(1), mocker.AsOpt())
	tk := testkit.NewTestKit(t, store)
	tk.MustQuery("select * from information_schema.TIFLASH_SEGMENTS;").Check(testkit.Rows(
		"mysql tables_priv 10 0 1 [-9223372036854775808,9223372036854775807) 0 0 0 <nil> 0 0 0 0 2 0 0 0 0 0 2032 3 0 0 1 1 0 0 0 0 127.0.0.1:3933",
		"test segment 70 436272981189328904 1 [01,FA) 5 102000 169874232 0 0 0 0 0 2 0 0 0 0 0 2032 3 102000 169874232 1 68 102000 169874232 43951837 20 127.0.0.1:3933",
		"test segment 75 0 1 [01,013130303030393535FF61653666642D6136FF61382D343032382DFF616436312D663736FF3062323736643461FF3600000000000000F8) 2 0 0 <nil> 0 0 1 1 110 0 0 4 4 0 2032 111 0 0 1 70 0 0 0 0 127.0.0.1:3933",
		"test segment 75 0 113 [013130303030393535FF61653666642D6136FF61382D343032382DFF616436312D663736FF3062323736643461FF3600000000000000F8,013139393938363264FF33346535382D3735FF31382D343661612DFF626235392D636264FF3139333434623736FF3100000000000000F9) 2 10167 16932617 0.4887380741615029 0 0 0 0 114 4969 8275782 2 0 0 63992 112 5198 8656835 1 71 5198 8656835 2254100 1 127.0.0.1:3933",
		"test segment 75 0 116 [013139393938363264FF33346535382D3735FF31382D343661612DFF626235392D636264FF3139333434623736FF3100000000000000F9,013330303131383034FF61323537662D6638FF63302D346466622DFF383235632D353361FF3236306338616662FF3400000000000000F8) 3 8 13322 0.5 3 4986 1 0 117 1 1668 4 3 4986 2032 115 4 6668 1 78 4 6668 6799 1 127.0.0.1:3933",
		"test segment 75 0 125 [013330303131383034FF61323537662D6638FF63302D346466622DFF383235632D353361FF3236306338616662FF3400000000000000F8,013339393939613861FF30663062332D6537FF32372D346234642DFF396535632D363865FF3336323066383431FF6300000000000000F9) 2 8677 14451079 0.4024432407514118 3492 5816059 3 0 126 0 0 0 0 5816059 2032 124 5185 8635020 1 79 5185 8635020 2247938 1 127.0.0.1:3933",
		"test segment 75 0 128 [013339393939613861FF30663062332D6537FF32372D346234642DFF396535632D363865FF3336323066383431FF6300000000000000F9,013730303031636230FF32663330652D3539FF62352D346134302DFF613539312D383930FF6132316364633466FF3200000000000000F8) 0 1 1668 1 0 0 0 0 129 1 1668 5 4 0 2032 127 0 0 1 78 4 6668 6799 1 127.0.0.1:3933",
		"test segment 75 0 119 [013730303031636230FF32663330652D3539FF62352D346134302DFF613539312D383930FF6132316364633466FF3200000000000000F8,013739393939386561FF36393566612D3534FF64302D346437642DFF383136612D646335FF6432613130353533FF3200000000000000F9) 2 10303 17158730 0.489372027564787 0 0 0 0 120 5042 8397126 2 0 0 63992 118 5261 8761604 1 77 5261 8761604 2280506 1 127.0.0.1:3933",
		"test segment 75 0 122 [013739393939386561FF36393566612D3534FF64302D346437642DFF383136612D646335FF6432613130353533FF3200000000000000F9,FA) 0 1 1663 1 0 0 0 0 123 1 1663 4 3 0 2032 121 0 0 1 78 4 6668 6799 1 127.0.0.1:3933",
	))
	tk.MustQuery("show warnings").Check(testkit.Rows())
}

func TestTiFlashSystemTableWithTiFlashV640(t *testing.T) {
	instances := []string{
		"tiflash,127.0.0.1:3933,127.0.0.1:7777,,",
		"tikv,127.0.0.1:11080,127.0.0.1:10080,,",
	}
	fpName := "github.com/pingcap/tidb/pkg/infoschema/mockStoreServerInfo"
	fpExpr := `return("` + strings.Join(instances, ";") + `")`
	require.NoError(t, failpoint.Enable(fpName, fpExpr))
	defer func() { require.NoError(t, failpoint.Disable(fpName)) }()

	mocker := newGetTiFlashSystemTableRequestMocker(t)
	mocker.MockQuery(`SELECT * FROM system.dt_tables LIMIT 0, 1024`, func(req *kvrpcpb.TiFlashSystemTableRequest) (*kvrpcpb.TiFlashSystemTableResponse, error) {
		require.EqualValues(t, req.Sql, "SELECT * FROM system.dt_tables LIMIT 0, 1024")
		data, err := os.ReadFile("testdata/tiflash_v640_dt_tables.json")
		require.NoError(t, err)
		return &kvrpcpb.TiFlashSystemTableResponse{
			Data: data,
		}, nil
	})

	store := testkit.CreateMockStore(t, withMockTiFlash(1), mocker.AsOpt())
	tk := testkit.NewTestKit(t, store)
	tk.MustQuery("select * from information_schema.TIFLASH_TABLES;").Check(testkit.Rows(
		"tpcc customer 135 0 4 3528714 2464079200 0 0.002329177144988231 1 0 929227 0.16169850346757514 0 8128 882178.5 616019800 4 8219 5747810 2054.75 1436952.5 0 4 3520495 2458331390 1601563417 880123.75 614582847.5 24 8 6 342.4583333333333 239492.08333333334 482 120.5 7303.9315352697095 5100272.593360996 0 0 0  0 0 0  0 0 0  0 127.0.0.1:3933",
		"tpcc district 137 0 1 7993 1346259 0 0.8748905292130614 1 0.8055198055198055 252168 0.21407121407121407 0 147272 7993 1346259 1 6993 1178050 6993 1178050 0 1 1000 168209 91344 1000 168209 6 6 6 1165.5 196341.66666666666 10 10 100 16820.9 0 0 0  0 0 0  0 0 0  0 127.0.0.1:3933",
		"tpcc history 139 0 19 19379697 1629276978 0 0.0006053758219233252 0.5789473684210527 0.4626662120695534 253640 0.25434708489601093 0 293544 1019984.052631579 85751419.89473684 11 11732 997220 1066.5454545454545 90656.36363636363 0 19 19367965 1628279758 625147717 1019366.5789473684 85698934.63157895 15 4 1.3636363636363635 782.1333333333333 66481.33333333333 2378 125.15789473684211 8144.644659377628 684726.559293524 0 0 0  0 0 0  0 0 0  0 127.0.0.1:3933",
		"tpcc item 141 0 1 100000 10799081 0 0 0 <nil> 0 <nil> <nil> 0 100000 10799081 0 0 0 <nil> <nil> <nil> 1 100000 10799081 7357726 100000 10799081 0 0 <nil> <nil> <nil> 13 13 7692.307692307692 830698.5384615385 0 0 0  0 0 0  0 0 0  0 127.0.0.1:3933",
		"tpcc new_order 143 0 4 2717707 78813503 0 0.02266763856442214 1 0.9678592299201351 52809 0.029559768846178818 0 1434208 679426.75 19703375.75 4 61604 1786516 15401 446629 0 3 2656103 77026987 40906492 885367.6666666666 25675662.333333332 37 24 9.25 1664.972972972973 48284.21621621621 380 126.66666666666667 6989.744736842105 202702.59736842106 0 0 0  0 0 0  0 0 0  0 127.0.0.1:3933",
		"tpcc order_line 145 0 203 210607202 20007684190 0 0.0054566462546708164 0.5862068965517241 0.7810067620424135 620065 0.005679558722564825 0 22607144 1037473.9014778325 98560020.64039409 119 1149209 109174855 9657.218487394957 917435.756302521 0 203 209457993 19898509335 8724002804 1031812.7733990147 98022213.47290641 893 39 7.504201680672269 1286.9081746920492 122256.27659574468 31507 155.20689655172413 6647.982765734599 631558.3627447869 0 0 0  0 0 0  0 0 0  0 127.0.0.1:3933",
		"tpcc orders 147 0 22 21903301 1270391458 0 0.02021357420052804 0.7272727272727273 0.9239944527763222 260536 0.010145817899282655 0 10025264 995604.5909090909 57745066.27272727 16 442744 25679152 27671.5 1604947 0 22 21460557 1244712306 452173775 975479.8636363636 56577832.09090909 242 34 15.125 1829.5206611570247 106112.19834710743 2973 135.13636363636363 7218.485368314833 418672.15136226034 0 0 0  0 0 0  0 0 0  0 127.0.0.1:3933",
		"tpcc stock 149 0 42 11112720 4811805131 0 0.028085203262567582 0.9761904761904762 0.8463391893060944 10227093 0.07567373591410528 0 6719064 264588.5714285714 114566788.83333333 41 312103 135131097 7612.268292682927 3295880.4146341463 0 42 10800617 4676674034 3231872509 257157.54761904763 111349381.76190476 238 26 5.804878048780488 1311.357142857143 567777.718487395 1644 39.142857142857146 6569.718369829684 2844692.234793187 0 0 0  0 0 0  0 0 0  0 127.0.0.1:3933",
		"tpcc warehouse 151 0 1 5842 923615 0 0.9828825744608011 1 0.9669104841518634 70220 0.07732497387669801 0 133048 5842 923615 1 5742 907807 5742 907807 0 1 100 15808 11642 100 15808 5 5 5 1148.4 181561.4 5 5 20 3161.6 0 0 0  0 0 0  0 0 0  0 127.0.0.1:3933",
	))
	tk.MustQuery("show warnings").Check(testkit.Rows())
}

func TestTablesTable(t *testing.T) {
	store := testkit.CreateMockStore(t)
	tk := testkit.NewTestKit(t, store)

	type tableMeta struct {
		schema string
		table  string
		id     string
	}
	toString := func(tm *tableMeta) string {
		return fmt.Sprintf("%s %s %s", tm.schema, tm.table, tm.id)
	}

	// prepare data
	tableMetas := []*tableMeta{}
	schemaNames := []string{"db1", "db2"}
	tableNames := []string{"t1", "t2"}
	tk.MustExec("create database db1")
	tk.MustExec("create database db2")
	for _, schemaName := range schemaNames {
		for _, tableName := range tableNames {
			tk.MustExec(fmt.Sprintf("create table %s.%s (a int)", schemaName, tableName))
			res := tk.MustQuery(fmt.Sprintf("select tidb_table_id from information_schema.tables where table_schema = '%s' and table_name = '%s'", schemaName, tableName))
			// [db1 t1 id0, db1 t2 id1, db2 t1 id2, db2 t2 id3]
			tableMetas = append(tableMetas, &tableMeta{schema: schemaName, table: tableName, id: res.String()})
		}
	}

	// Predicates are extracted in CNF, so we separate the test cases by the number of disjunctions in the predicate.

	// predicate covers one disjunction
	tk.MustQuery(`select table_schema, table_name, tidb_table_id from information_schema.tables
		where table_schema = 'db1'`).Sort().Check(testkit.Rows(toString(tableMetas[0]), toString(tableMetas[1])))
	tk.MustQuery(`select table_schema, table_name, tidb_table_id from information_schema.tables
		where table_name = 't2'`).Sort().Check(testkit.Rows(toString(tableMetas[1]), toString(tableMetas[3])))
	tk.MustQuery(fmt.Sprintf("select table_schema, table_name, tidb_table_id from information_schema.tables where tidb_table_id = %s", tableMetas[2].id)).Check(
		testkit.Rows(toString(tableMetas[2])))

	// cover two disjunctions
	tk.MustQuery(`select table_schema, table_name, tidb_table_id from information_schema.tables
		where table_schema = 'db1' and table_name = 't2'`).Check(testkit.Rows(toString(tableMetas[1])))
	tk.MustQuery(`select table_schema, table_name, tidb_table_id from information_schema.tables
		where table_schema in ('db1', 'db2') and table_name = 't2'`).Sort().Check(testkit.Rows(toString(tableMetas[1]), toString(tableMetas[3])))
	tk.MustQuery(`select table_schema, table_name, tidb_table_id from information_schema.tables
		where (table_schema = 'db1' or table_schema = 'db2' ) and table_name = 't2'`).Sort().Check(testkit.Rows(toString(tableMetas[1]), toString(tableMetas[3])))
	tk.MustQuery(`select table_schema, table_name, tidb_table_id from information_schema.tables
		where (table_schema = 'db1' or table_schema = 'db2' ) and table_name = 't3'`).Check(testkit.Rows())
	tk.MustQuery(fmt.Sprintf("select table_schema, table_name, tidb_table_id from information_schema.tables where table_schema = 'db1' and tidb_table_id = %s", tableMetas[0].id)).Check(
		testkit.Rows(toString(tableMetas[0])))
	tk.MustQuery(fmt.Sprintf("select table_schema, table_name, tidb_table_id from information_schema.tables where table_name = 't2' and tidb_table_id = %s", tableMetas[1].id)).Check(
		testkit.Rows(toString(tableMetas[1])))
	tk.MustQuery(fmt.Sprintf("select table_schema, table_name, tidb_table_id from information_schema.tables where table_schema = 'db2' and tidb_table_id = %s", tableMetas[1].id)).Check(
		testkit.Rows())

	// cover three disjunctions
	tk.MustQuery(fmt.Sprintf("select table_schema, table_name, tidb_table_id from information_schema.tables where table_schema = 'db1' and table_name = 't1' and tidb_table_id = %s", tableMetas[0].id)).Check(
		testkit.Rows(toString(tableMetas[0])))
	tk.MustQuery(fmt.Sprintf("select table_schema, table_name, tidb_table_id from information_schema.tables where table_schema = 'db1' and table_name = 't1' and tidb_table_id = %s", tableMetas[1].id)).Check(
		testkit.Rows())
	tk.MustQuery(fmt.Sprintf("select table_schema, table_name, tidb_table_id from information_schema.tables where table_schema = 'db1' and table_name = 't1' and tidb_table_id in (%s,%s)", tableMetas[0].id, tableMetas[1].id)).Check(
		testkit.Rows(toString(tableMetas[0])))
}

func TestColumnTable(t *testing.T) {
	store := testkit.CreateMockStore(t)
	tk := testkit.NewTestKit(t, store)
	tk.MustExec("use test")
	tk.MustExec("create table tbl1(col_1 int primary key, col_2 int, col_4 int);")
	tk.MustExec("create table tbl2(col_1 int primary key, col_2 int, col_3 int);")
	tk.MustExec("create view view1 as select min(col_1), col_2, max(col_4) as max4 from tbl1 group by col_2;")

	tk.MustQuery("select TABLE_SCHEMA, TABLE_NAME, COLUMN_NAME from information_schema.columns where TABLE_SCHEMA = 'test';").Sort().Check(
		testkit.RowsWithSep("|",
			"test|tbl1|col_1",
			"test|tbl1|col_2",
			"test|tbl1|col_4",
			"test|tbl2|col_1",
			"test|tbl2|col_2",
			"test|tbl2|col_3",
			"test|view1|col_2",
			"test|view1|max4",
			"test|view1|min(col_1)"))
	tk.MustQuery(`select TABLE_SCHEMA, TABLE_NAME, COLUMN_NAME from information_schema.columns
				where TABLE_NAME = 'view1' or TABLE_NAME = 'tbl1'`).Check(
		testkit.RowsWithSep("|",
			"test|tbl1|col_1",
			"test|tbl1|col_2",
			"test|tbl1|col_4",
			"test|view1|min(col_1)",
			"test|view1|col_2",
			"test|view1|max4"))
	tk.MustQuery("select TABLE_SCHEMA, TABLE_NAME, COLUMN_NAME from information_schema.columns where COLUMN_NAME = \"col_2\";").Sort().Check(
		testkit.RowsWithSep("|",
			"test|tbl1|col_2",
			"test|tbl2|col_2",
			"test|view1|col_2"))
	tk.MustQuery(`select TABLE_SCHEMA, TABLE_NAME, COLUMN_NAME from information_schema.columns
				where TABLE_SCHEMA = 'test' and TABLE_NAME = 'tbl2';`).Check(
		testkit.RowsWithSep("|",
			"test|tbl2|col_1",
			"test|tbl2|col_2",
			"test|tbl2|col_3"))
	tk.MustQuery(`select TABLE_SCHEMA, TABLE_NAME, COLUMN_NAME from information_schema.columns
				where TABLE_SCHEMA = 'test' and COLUMN_NAME = 'col_4'`).Check(
		testkit.RowsWithSep("|",
			"test|tbl1|col_4"))
	tk.MustQuery(`select TABLE_SCHEMA, TABLE_NAME, COLUMN_NAME from information_schema.columns
				where TABLE_NAME = 'view1' and COLUMN_NAME like 'm%%';`).Check(
		testkit.RowsWithSep("|",
			"test|view1|min(col_1)",
			"test|view1|max4"))
	tk.MustQuery(`select TABLE_SCHEMA, TABLE_NAME, COLUMN_NAME from information_schema.columns
				where TABLE_SCHEMA = 'test' and TABLE_NAME = 'tbl1' and COLUMN_NAME = 'col_2';`).Check(
		testkit.RowsWithSep("|",
			"test|tbl1|col_2"))
	tk.MustQuery(`select count(*) from information_schema.columns;`).Check(
<<<<<<< HEAD
		testkit.RowsWithSep("|", "4943"))
=======
		testkit.RowsWithSep("|", "4944"))
>>>>>>> 027f01b7
}

func TestIndexUsageTable(t *testing.T) {
	store := testkit.CreateMockStore(t)
	tk := testkit.NewTestKit(t, store)
	tk.MustExec("use test")
	tk.MustExec("create table idt1(col_1 int primary key, col_2 int, index idx_1(col_1), index idx_2(col_2), index idx_3(col_1, col_2));")
	tk.MustExec("create table idt2(col_1 int primary key, col_2 int, index idx_1(col_1), index idx_2(col_2), index idx_4(col_2, col_1));")

	tk.MustQuery(`select TABLE_SCHEMA, TABLE_NAME, INDEX_NAME from information_schema.tidb_index_usage
				where TABLE_SCHEMA = 'test';`).Check(
		testkit.RowsWithSep("|",
			"test|idt1|idx_1",
			"test|idt1|idx_2",
			"test|idt1|idx_3",
			"test|idt2|idx_1",
			"test|idt2|idx_2",
			"test|idt2|idx_4"))
	tk.MustQuery(`select TABLE_SCHEMA, TABLE_NAME, INDEX_NAME from information_schema.tidb_index_usage where TABLE_NAME = 'idt1'`).Check(
		testkit.RowsWithSep("|",
			"test|idt1|idx_1",
			"test|idt1|idx_2",
			"test|idt1|idx_3"))
	tk.MustQuery("select TABLE_SCHEMA, TABLE_NAME, INDEX_NAME from information_schema.tidb_index_usage where INDEX_NAME = 'IDX_3'").Check(
		testkit.RowsWithSep("|",
			"test|idt1|idx_3"))
	tk.MustQuery(`select TABLE_SCHEMA, TABLE_NAME, INDEX_NAME from information_schema.tidb_index_usage
				where TABLE_SCHEMA = 'test' and TABLE_NAME = 'idt1';`).Check(
		testkit.RowsWithSep("|",
			"test|idt1|idx_1",
			"test|idt1|idx_2",
			"test|idt1|idx_3"))
	tk.MustQuery(`select TABLE_SCHEMA, TABLE_NAME, INDEX_NAME from information_schema.tidb_index_usage
				where TABLE_SCHEMA = 'test' and INDEX_NAME = 'idx_2';`).Check(
		testkit.RowsWithSep("|",
			"test|idt1|idx_2",
			"test|idt2|idx_2"))
	tk.MustQuery(`select TABLE_SCHEMA, TABLE_NAME, INDEX_NAME from information_schema.tidb_index_usage
				where TABLE_NAME = 'idt1' and INDEX_NAME = 'idx_1';`).Check(
		testkit.RowsWithSep("|",
			"test|idt1|idx_1"))
	tk.MustQuery(`select TABLE_SCHEMA, TABLE_NAME, INDEX_NAME from information_schema.tidb_index_usage
				where TABLE_SCHEMA = 'test' and TABLE_NAME = 'idt2' and INDEX_NAME = 'idx_4';`).Check(
		testkit.RowsWithSep("|",
			"test|idt2|idx_4"))
	tk.MustQuery(`select count(*) from information_schema.tidb_index_usage;`).Check(
		testkit.RowsWithSep("|", "73"))

	tk.MustQuery(`select TABLE_SCHEMA, TABLE_NAME, INDEX_NAME from information_schema.tidb_index_usage
				where TABLE_SCHEMA = 'test1';`).Check(testkit.Rows())
	tk.MustQuery(`select TABLE_SCHEMA, TABLE_NAME, INDEX_NAME from information_schema.tidb_index_usage
				where TABLE_NAME = 'idt3';`).Check(testkit.Rows())
	tk.MustQuery(`select TABLE_SCHEMA, TABLE_NAME, INDEX_NAME from information_schema.tidb_index_usage
				where INDEX_NAME = 'IDX_5';`).Check(testkit.Rows())
	tk.MustQuery(`select TABLE_SCHEMA, TABLE_NAME, INDEX_NAME from information_schema.tidb_index_usage
				where TABLE_SCHEMA = 'test' and TABLE_NAME = 'idt0';`).Check(testkit.Rows())
	tk.MustQuery(`select TABLE_SCHEMA, TABLE_NAME, INDEX_NAME from information_schema.tidb_index_usage
				where TABLE_SCHEMA = 'test1' and INDEX_NAME = 'idx_2';`).Check(testkit.Rows())
	tk.MustQuery(`select TABLE_SCHEMA, TABLE_NAME, INDEX_NAME from information_schema.tidb_index_usage
				where TABLE_NAME = 'idt2' and INDEX_NAME = 'idx_3';`).Check(testkit.Rows())
	tk.MustQuery(`select TABLE_SCHEMA, TABLE_NAME, INDEX_NAME from information_schema.tidb_index_usage
				where TABLE_SCHEMA = 'test' and TABLE_NAME = 'idt1' and INDEX_NAME = 'idx_4';`).Check(testkit.Rows())
}

// https://github.com/pingcap/tidb/issues/32459.
func TestJoinSystemTableContainsView(t *testing.T) {
	store := testkit.CreateMockStore(t)
	tk := testkit.NewTestKit(t, store)
	tk.MustExec("use test")
	tk.MustExec("create table t (a timestamp, b int);")
	tk.MustExec("insert into t values (null, 100);")
	tk.MustExec("create view v as select * from t;")
	// This is used by grafana when TiDB is specified as the data source.
	// See https://github.com/grafana/grafana/blob/e86b6662a187c77656f72bef3b0022bf5ced8b98/public/app/plugins/datasource/mysql/meta_query.ts#L31
	for i := 0; i < 10; i++ {
		tk.MustQueryWithContext(context.Background(), `
SELECT
    table_name as table_name,
    ( SELECT
        column_name as column_name
      FROM information_schema.columns c
      WHERE
        c.table_schema = t.table_schema AND
        c.table_name = t.table_name AND
        c.data_type IN ('timestamp', 'datetime')
      ORDER BY ordinal_position LIMIT 1
    ) AS time_column,
    ( SELECT
        column_name AS column_name
      FROM information_schema.columns c
      WHERE
        c.table_schema = t.table_schema AND
        c.table_name = t.table_name AND
        c.data_type IN('float', 'int', 'bigint')
      ORDER BY ordinal_position LIMIT 1
    ) AS value_column
  FROM information_schema.tables t
  WHERE
    t.table_schema = database() AND
    EXISTS
    ( SELECT 1
      FROM information_schema.columns c
      WHERE
        c.table_schema = t.table_schema AND
        c.table_name = t.table_name AND
        c.data_type IN ('timestamp', 'datetime')
    ) AND
    EXISTS
    ( SELECT 1
      FROM information_schema.columns c
      WHERE
        c.table_schema = t.table_schema AND
        c.table_name = t.table_name AND
        c.data_type IN('float', 'int', 'bigint')
    )
  LIMIT 1
;
`)
	}
}

// https://github.com/pingcap/tidb/issues/36426.
func TestShowColumnsWithSubQueryView(t *testing.T) {
	store := testkit.CreateMockStore(t)
	tk := testkit.NewTestKit(t, store)
	tk.MustExec("use test")

	if tk.MustQuery("select @@tidb_schema_cache_size > 0").Equal(testkit.Rows("1")) {
		// infoschema v2 requires network, so it cannot be tested this way.
		t.Skip()
	}

	tk.MustExec("CREATE TABLE added (`id` int(11), `name` text, `some_date` timestamp);")
	tk.MustExec("CREATE TABLE incremental (`id` int(11), `name`text, `some_date` timestamp);")
	tk.MustExec("create view temp_view as (select * from `added` where id > (select max(id) from `incremental`));")
	// Show columns should not send coprocessor request to the storage.
	require.NoError(t, failpoint.Enable("tikvclient/tikvStoreSendReqResult", `return("timeout")`))
	tk.MustQuery("show columns from temp_view;").Check(testkit.Rows(
		"id int(11) YES  <nil> ",
		"name text YES  <nil> ",
		"some_date timestamp YES  <nil> "))
	require.NoError(t, failpoint.Disable("tikvclient/tikvStoreSendReqResult"))
}

// Code below are helper utilities for the test cases.

type getTiFlashSystemTableRequestMocker struct {
	tikv.Client
	t        *testing.T
	handlers map[string]func(req *kvrpcpb.TiFlashSystemTableRequest) (*kvrpcpb.TiFlashSystemTableResponse, error)
}

func (client *getTiFlashSystemTableRequestMocker) SendRequest(ctx context.Context, addr string, req *tikvrpc.Request, timeout time.Duration) (*tikvrpc.Response, error) {
	if req.Type == tikvrpc.CmdGetTiFlashSystemTable {
		if handler, ok := client.handlers[req.Req.(*kvrpcpb.TiFlashSystemTableRequest).Sql]; ok {
			resp, err := handler(req.GetTiFlashSystemTable())
			if err != nil {
				return nil, err
			}
			return &tikvrpc.Response{Resp: resp}, nil
		}
		// If we enter here, it means no handler is matching. We should fail!
		require.Fail(client.t, fmt.Sprintf("Received request %s but no matching handler, maybe caused by unexpected query", req.Req.(*kvrpcpb.TiFlashSystemTableRequest).Sql))
	}
	return client.Client.SendRequest(ctx, addr, req, timeout)
}

func (client *getTiFlashSystemTableRequestMocker) MockQuery(query string, fn func(req *kvrpcpb.TiFlashSystemTableRequest) (*kvrpcpb.TiFlashSystemTableResponse, error)) *getTiFlashSystemTableRequestMocker {
	client.handlers[query] = fn
	return client
}

func (client *getTiFlashSystemTableRequestMocker) AsOpt() mockstore.MockTiKVStoreOption {
	return mockstore.WithClientHijacker(func(kvClient tikv.Client) tikv.Client {
		client.Client = kvClient
		return client
	})
}

func newGetTiFlashSystemTableRequestMocker(t *testing.T) *getTiFlashSystemTableRequestMocker {
	return &getTiFlashSystemTableRequestMocker{
		handlers: make(map[string]func(req *kvrpcpb.TiFlashSystemTableRequest) (*kvrpcpb.TiFlashSystemTableResponse, error), 0),
		t:        t,
	}
}

// https://github.com/pingcap/tidb/issues/52350
func TestReferencedTableSchemaWithForeignKey(t *testing.T) {
	store := testkit.CreateMockStore(t)
	tk := testkit.NewTestKit(t, store)
	tk.MustExec("create database if not exists test;")
	tk.MustExec("create database if not exists test2;")
	tk.MustExec("drop table if exists test.t1;")
	tk.MustExec("drop table if exists test2.t2;")
	tk.MustExec("create table test.t1(id int primary key);")
	tk.MustExec("create table test2.t2(i int, id int, foreign key (id) references test.t1(id));")

	tk.MustQuery(`SELECT column_name, referenced_column_name, referenced_table_name, table_schema, referenced_table_schema
	FROM information_schema.key_column_usage
	WHERE table_name = 't2' AND table_schema = 'test2';`).Check(testkit.Rows(
		"id id t1 test2 test"))
}

func TestSameTableNameInTwoSchemas(t *testing.T) {
	store := testkit.CreateMockStore(t)
	tk := testkit.NewTestKit(t, store)
	tk.MustExec("create database test1;")
	tk.MustExec("create database test2;")
	tk.MustExec("create table test1.t (a int);")
	tk.MustExec("create table test2.t (a int);")

	rs := tk.MustQuery("select tidb_table_id from information_schema.tables where table_name = 't' and table_schema = 'test1';").Rows()
	t1ID, err := strconv.Atoi(rs[0][0].(string))
	require.NoError(t, err)
	rs = tk.MustQuery("select tidb_table_id from information_schema.tables where table_name = 't' and table_schema = 'test2';").Rows()
	t2ID, err := strconv.Atoi(rs[0][0].(string))
	require.NoError(t, err)

	tk.MustQuery(fmt.Sprintf("select table_schema, table_name, tidb_table_id from information_schema.tables where tidb_table_id = %d;", t1ID)).
		Check(testkit.Rows(fmt.Sprintf("test1 t %d", t1ID)))
	tk.MustQuery(fmt.Sprintf("select table_schema, table_name, tidb_table_id from information_schema.tables where tidb_table_id = %d;", t2ID)).
		Check(testkit.Rows(fmt.Sprintf("test2 t %d", t2ID)))

	tk.MustQuery(fmt.Sprintf("select table_schema, table_name, tidb_table_id from information_schema.tables where table_name = 't' and tidb_table_id = %d;", t1ID)).
		Check(testkit.Rows(fmt.Sprintf("test1 t %d", t1ID)))
	tk.MustQuery(fmt.Sprintf("select table_schema, table_name, tidb_table_id from information_schema.tables where table_schema = 'test1' and tidb_table_id = %d;", t1ID)).
		Check(testkit.Rows(fmt.Sprintf("test1 t %d", t1ID)))
	tk.MustQuery(fmt.Sprintf("select table_schema, table_name, tidb_table_id from information_schema.tables where table_name = 'unknown' and tidb_table_id = %d;", t1ID)).
		Check(testkit.Rows())
	tk.MustQuery(fmt.Sprintf("select table_schema, table_name, tidb_table_id from information_schema.tables where table_schema = 'unknown' and tidb_table_id = %d;", t1ID)).
		Check(testkit.Rows())
}

func TestInfoSchemaDDLJobs(t *testing.T) {
	store := testkit.CreateMockStore(t)

	tk := testkit.NewTestKit(t, store)
	for i := 0; i < 2; i++ {
		tk.MustExec(fmt.Sprintf("create database d%d", i))
		tk.MustExec(fmt.Sprintf("use d%d", i))
		for j := 0; j < 4; j++ {
			tk.MustExec(fmt.Sprintf("create table t%d(id int, col1 int, col2 int)", j))
			tk.MustExec(fmt.Sprintf("alter table t%d add index (col1)", j))
		}
	}

	tk2 := testkit.NewTestKit(t, store)
	tk2.MustQuery(`SELECT JOB_ID, JOB_TYPE, SCHEMA_STATE, SCHEMA_ID, TABLE_ID, table_name, STATE
				   FROM information_schema.ddl_jobs WHERE table_name = "t1";`).Check(testkit.RowsWithSep("|",
		"127|add index /* txn-merge */|public|120|125|t1|synced",
		"126|create table|public|120|125|t1|synced",
		"113|add index /* txn-merge */|public|106|111|t1|synced",
		"112|create table|public|106|111|t1|synced",
	))
	tk2.MustQuery(`SELECT JOB_ID, JOB_TYPE, SCHEMA_STATE, SCHEMA_ID, TABLE_ID, table_name, STATE
				   FROM information_schema.ddl_jobs WHERE db_name = "d1" and JOB_TYPE LIKE "add index%%";`).Check(testkit.RowsWithSep("|",
		"133|add index /* txn-merge */|public|120|131|t3|synced",
		"130|add index /* txn-merge */|public|120|128|t2|synced",
		"127|add index /* txn-merge */|public|120|125|t1|synced",
		"124|add index /* txn-merge */|public|120|122|t0|synced",
	))
	tk2.MustQuery(`SELECT JOB_ID, JOB_TYPE, SCHEMA_STATE, SCHEMA_ID, TABLE_ID, table_name, STATE
				   FROM information_schema.ddl_jobs WHERE db_name = "d0" and table_name = "t3";`).Check(testkit.RowsWithSep("|",
		"119|add index /* txn-merge */|public|106|117|t3|synced",
		"118|create table|public|106|117|t3|synced",
	))
	tk2.MustQuery(`SELECT JOB_ID, JOB_TYPE, SCHEMA_STATE, SCHEMA_ID, TABLE_ID, table_name, STATE
					FROM information_schema.ddl_jobs WHERE state = "running";`).Check(testkit.Rows())

	// Test running job
	loaded := atomic.Bool{}
	testfailpoint.EnableCall(t, "github.com/pingcap/tidb/pkg/ddl/onJobRunBefore", func(job *model.Job) {
		if job.SchemaState == model.StateWriteOnly && loaded.CompareAndSwap(false, true) {
			tk2.MustQuery(`SELECT JOB_ID, JOB_TYPE, SCHEMA_STATE, SCHEMA_ID, TABLE_ID, table_name, STATE
				   FROM information_schema.ddl_jobs WHERE table_name = "t0" and state = "running";`).Check(testkit.RowsWithSep("|",
				"134|add index /* txn-merge */|write only|106|108|t0|running",
			))
			tk2.MustQuery(`SELECT JOB_ID, JOB_TYPE, SCHEMA_STATE, SCHEMA_ID, TABLE_ID, table_name, STATE
				   FROM information_schema.ddl_jobs WHERE db_name = "d0" and state = "running";`).Check(testkit.RowsWithSep("|",
				"134|add index /* txn-merge */|write only|106|108|t0|running",
			))
			tk2.MustQuery(`SELECT JOB_ID, JOB_TYPE, SCHEMA_STATE, SCHEMA_ID, TABLE_ID, table_name, STATE
				   FROM information_schema.ddl_jobs WHERE state = "running";`).Check(testkit.RowsWithSep("|",
				"134|add index /* txn-merge */|write only|106|108|t0|running",
			))
		}
	})

	tk.MustExec("use d0")
	tk.MustExec("alter table t0 add index (col2)")

	// Test search history jobs
	tk.MustExec("create database test2")
	tk.MustExec("create table test2.t1(id int)")
	tk.MustExec("drop database test2")
	tk.MustExec("create database test2")
	tk.MustExec("create table test2.t1(id int)")
	tk.MustQuery(`SELECT JOB_ID, JOB_TYPE, SCHEMA_STATE, SCHEMA_ID, TABLE_ID, table_name, STATE
				   FROM information_schema.ddl_jobs WHERE db_name = "test2" and table_name = "t1"`).Check(testkit.RowsWithSep("|",
		"143|create table|public|140|142|t1|synced",
		"138|create table|public|135|137|t1|synced",
	))

	// Test explain output, since the output may change in future.
	tk.MustQuery(`EXPLAIN SELECT * FROM information_schema.ddl_jobs where db_name = "test2" limit 10;`).Check(testkit.Rows(
		`Limit_10 10.00 root  offset:0, count:10`,
		`└─Selection_11 10.00 root  eq(Column#2, "test2")`,
		`  └─MemTableScan_12 10000.00 root table:DDL_JOBS db_name:["test2"]`,
	))
}

func TestInfoSchemaConditionWorks(t *testing.T) {
	// this test creates table in different schema with different index name, and check
	// the condition in the following columns whether work as expected.
	//
	// - "table_schema"
	// - "constraint_schema"
	// - "table_name"
	// - "constraint_name"
	// - "partition_name"
	// - "schema_name"
	// - "index_name"
	store := testkit.CreateMockStore(t)
	tk := testkit.NewTestKit(t, store)
	for db := 0; db < 2; db++ {
		for table := 0; table < 2; table++ {
			tk.MustExec(fmt.Sprintf("create database if not exists Db%d;", db))
			tk.MustExec(fmt.Sprintf(`create table Db%d.Table%d (id int primary key, data0 varchar(255), data1 varchar(255))
				partition by range (id) (
					partition p0 values less than (10),
					partition p1 values less than (20)
				);`, db, table))
			for index := 0; index < 2; index++ {
				tk.MustExec(fmt.Sprintf("create unique index Idx%d on Db%d.Table%d (id, data%d);", index, db, table, index))
			}
		}
	}

	testColumns := map[string]string{
		"table_schema":      "db",
		"constraint_schema": "db",
		"table_name":        "table",
		"constraint_name":   "idx",
		"partition_name":    "p",
		"schema_name":       "db",
		"index_name":        "idx",
	}
	testTables := []string{}
	for _, row := range tk.MustQuery("show tables in information_schema").Rows() {
		tableName := row[0].(string)
		// exclude some tables which cannot run without TiKV.
		if strings.HasPrefix(tableName, "CLUSTER_") ||
			strings.HasPrefix(tableName, "INSPECTION_") ||
			strings.HasPrefix(tableName, "METRICS_") ||
			strings.HasPrefix(tableName, "TIFLASH_") ||
			strings.HasPrefix(tableName, "TIKV_") ||
			strings.HasPrefix(tableName, "USER_") ||
			tableName == "TABLE_STORAGE_STATS" ||
			strings.Contains(tableName, "REGION") {
			continue
		}
		testTables = append(testTables, row[0].(string))
	}
	for _, table := range testTables {
		rs, err := tk.Exec(fmt.Sprintf("select * from information_schema.%s", table))
		require.NoError(t, err)
		cols := rs.Fields()

		chk := rs.NewChunk(nil)
		rowCount := 0
		for {
			err := rs.Next(context.Background(), chk)
			require.NoError(t, err)
			if chk.NumRows() == 0 {
				break
			}
			rowCount += chk.NumRows()
		}
		if rowCount == 0 {
			// TODO: find a way to test the table without any rows by adding some rows to them.
			continue
		}
		for i := 0; i < len(cols); i++ {
			colName := cols[i].Column.Name.L
			if valPrefix, ok := testColumns[colName]; ok {
				for j := 0; j < 2; j++ {
					sql := fmt.Sprintf("select * from information_schema.%s where %s = '%s%d';",
						table, colName, valPrefix, j)
					rows := tk.MustQuery(sql).Rows()
					rowCountWithCondition := len(rows)
					require.Less(t, rowCountWithCondition, rowCount, "%s has no effect on %s. SQL: %s", colName, table, sql)

					// check the condition works as expected
					for _, row := range rows {
						require.Equal(t, fmt.Sprintf("%s%d", valPrefix, j), strings.ToLower(row[i].(string)),
							"%s has no effect on %s. SQL: %s", colName, table, sql)
					}
				}
			}
		}
	}

	// Test the PRIMARY constraint filter
	rows := tk.MustQuery("select constraint_name, table_schema from information_schema.table_constraints where constraint_name = 'PRIMARY' and table_schema = 'db0';").Rows()
	require.Equal(t, 2, len(rows))
	for _, row := range rows {
		require.Equal(t, "PRIMARY", row[0].(string))
		require.Equal(t, "Db0", row[1].(string))
	}
	rows = tk.MustQuery("select constraint_name, table_schema from information_schema.key_column_usage where constraint_name = 'PRIMARY' and table_schema = 'db1';").Rows()
	require.Equal(t, 2, len(rows))
	for _, row := range rows {
		require.Equal(t, "PRIMARY", row[0].(string))
		require.Equal(t, "Db1", row[1].(string))
	}

	// Test the `partition_name` filter
	tk.MustExec("create database if not exists db_no_partition;")
	tk.MustExec("create table db_no_partition.t_no_partition (id int primary key, data0 varchar(255), data1 varchar(255));")
	tk.MustExec(`create table db_no_partition.t_partition (id int primary key, data0 varchar(255), data1 varchar(255))
		partition by range (id) (
			partition p0 values less than (10),
			partition p1 values less than (20)
		);`)
	rows = tk.MustQuery("select * from information_schema.partitions where table_schema = 'db_no_partition' and partition_name is NULL;").Rows()
	require.Equal(t, 1, len(rows))
	rows = tk.MustQuery("select * from information_schema.partitions where table_schema = 'db_no_partition' and (partition_name is NULL or partition_name = 'p0');").Rows()
	require.Equal(t, 2, len(rows))
}

func TestInfoschemaTablesSpecialOptimizationCovered(t *testing.T) {
	store := testkit.CreateMockStore(t)
	tk := testkit.NewTestKit(t, store)

	for _, testCase := range []struct {
		sql    string
		expect bool
	}{
		{"select table_name, table_schema from information_schema.tables", true},
		{"select table_name from information_schema.tables", true},
		{"select table_name from information_schema.tables where table_schema = 'test'", true},
		{"select table_schema from information_schema.tables", true},
		{"select count(table_schema) from information_schema.tables", true},
		{"select count(table_name) from information_schema.tables", true},
		{"select count(table_rows) from information_schema.tables", false},
		{"select count(1) from information_schema.tables", true},
		{"select count(*) from information_schema.tables", true},
		{"select count(1) from (select table_name from information_schema.tables) t", true},
		{"select * from information_schema.tables", false},
		{"select table_name, table_catalog from information_schema.tables", true},
		{"select table_name, table_rows from information_schema.tables", false},
	} {
		var covered bool
		ctx := context.WithValue(context.Background(), "cover-check", &covered)
		tk.MustQueryWithContext(ctx, testCase.sql)
		require.Equal(t, testCase.expect, covered, testCase.sql)
	}
}<|MERGE_RESOLUTION|>--- conflicted
+++ resolved
@@ -608,11 +608,7 @@
 		testkit.RowsWithSep("|",
 			"test|tbl1|col_2"))
 	tk.MustQuery(`select count(*) from information_schema.columns;`).Check(
-<<<<<<< HEAD
-		testkit.RowsWithSep("|", "4943"))
-=======
-		testkit.RowsWithSep("|", "4944"))
->>>>>>> 027f01b7
+		testkit.RowsWithSep("|", "4948"))
 }
 
 func TestIndexUsageTable(t *testing.T) {
@@ -659,7 +655,7 @@
 		testkit.RowsWithSep("|",
 			"test|idt2|idx_4"))
 	tk.MustQuery(`select count(*) from information_schema.tidb_index_usage;`).Check(
-		testkit.RowsWithSep("|", "73"))
+		testkit.RowsWithSep("|", "72"))
 
 	tk.MustQuery(`select TABLE_SCHEMA, TABLE_NAME, INDEX_NAME from information_schema.tidb_index_usage
 				where TABLE_SCHEMA = 'test1';`).Check(testkit.Rows())
@@ -862,22 +858,22 @@
 	tk2 := testkit.NewTestKit(t, store)
 	tk2.MustQuery(`SELECT JOB_ID, JOB_TYPE, SCHEMA_STATE, SCHEMA_ID, TABLE_ID, table_name, STATE
 				   FROM information_schema.ddl_jobs WHERE table_name = "t1";`).Check(testkit.RowsWithSep("|",
-		"127|add index /* txn-merge */|public|120|125|t1|synced",
-		"126|create table|public|120|125|t1|synced",
-		"113|add index /* txn-merge */|public|106|111|t1|synced",
-		"112|create table|public|106|111|t1|synced",
+		"125|add index /* txn-merge */|public|118|123|t1|synced",
+		"124|create table|public|118|123|t1|synced",
+		"111|add index /* txn-merge */|public|104|109|t1|synced",
+		"110|create table|public|104|109|t1|synced",
 	))
 	tk2.MustQuery(`SELECT JOB_ID, JOB_TYPE, SCHEMA_STATE, SCHEMA_ID, TABLE_ID, table_name, STATE
 				   FROM information_schema.ddl_jobs WHERE db_name = "d1" and JOB_TYPE LIKE "add index%%";`).Check(testkit.RowsWithSep("|",
-		"133|add index /* txn-merge */|public|120|131|t3|synced",
-		"130|add index /* txn-merge */|public|120|128|t2|synced",
-		"127|add index /* txn-merge */|public|120|125|t1|synced",
-		"124|add index /* txn-merge */|public|120|122|t0|synced",
+		"131|add index /* txn-merge */|public|118|129|t3|synced",
+		"128|add index /* txn-merge */|public|118|126|t2|synced",
+		"125|add index /* txn-merge */|public|118|123|t1|synced",
+		"122|add index /* txn-merge */|public|118|120|t0|synced",
 	))
 	tk2.MustQuery(`SELECT JOB_ID, JOB_TYPE, SCHEMA_STATE, SCHEMA_ID, TABLE_ID, table_name, STATE
 				   FROM information_schema.ddl_jobs WHERE db_name = "d0" and table_name = "t3";`).Check(testkit.RowsWithSep("|",
-		"119|add index /* txn-merge */|public|106|117|t3|synced",
-		"118|create table|public|106|117|t3|synced",
+		"117|add index /* txn-merge */|public|104|115|t3|synced",
+		"116|create table|public|104|115|t3|synced",
 	))
 	tk2.MustQuery(`SELECT JOB_ID, JOB_TYPE, SCHEMA_STATE, SCHEMA_ID, TABLE_ID, table_name, STATE
 					FROM information_schema.ddl_jobs WHERE state = "running";`).Check(testkit.Rows())
@@ -888,15 +884,15 @@
 		if job.SchemaState == model.StateWriteOnly && loaded.CompareAndSwap(false, true) {
 			tk2.MustQuery(`SELECT JOB_ID, JOB_TYPE, SCHEMA_STATE, SCHEMA_ID, TABLE_ID, table_name, STATE
 				   FROM information_schema.ddl_jobs WHERE table_name = "t0" and state = "running";`).Check(testkit.RowsWithSep("|",
-				"134|add index /* txn-merge */|write only|106|108|t0|running",
+				"132|add index /* txn-merge */|write only|104|106|t0|running",
 			))
 			tk2.MustQuery(`SELECT JOB_ID, JOB_TYPE, SCHEMA_STATE, SCHEMA_ID, TABLE_ID, table_name, STATE
 				   FROM information_schema.ddl_jobs WHERE db_name = "d0" and state = "running";`).Check(testkit.RowsWithSep("|",
-				"134|add index /* txn-merge */|write only|106|108|t0|running",
+				"132|add index /* txn-merge */|write only|104|106|t0|running",
 			))
 			tk2.MustQuery(`SELECT JOB_ID, JOB_TYPE, SCHEMA_STATE, SCHEMA_ID, TABLE_ID, table_name, STATE
 				   FROM information_schema.ddl_jobs WHERE state = "running";`).Check(testkit.RowsWithSep("|",
-				"134|add index /* txn-merge */|write only|106|108|t0|running",
+				"132|add index /* txn-merge */|write only|104|106|t0|running",
 			))
 		}
 	})
@@ -912,8 +908,8 @@
 	tk.MustExec("create table test2.t1(id int)")
 	tk.MustQuery(`SELECT JOB_ID, JOB_TYPE, SCHEMA_STATE, SCHEMA_ID, TABLE_ID, table_name, STATE
 				   FROM information_schema.ddl_jobs WHERE db_name = "test2" and table_name = "t1"`).Check(testkit.RowsWithSep("|",
-		"143|create table|public|140|142|t1|synced",
-		"138|create table|public|135|137|t1|synced",
+		"141|create table|public|138|140|t1|synced",
+		"136|create table|public|133|135|t1|synced",
 	))
 
 	// Test explain output, since the output may change in future.
