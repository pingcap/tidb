--- conflicted
+++ resolved
@@ -665,11 +665,7 @@
 		testkit.RowsWithSep("|",
 			"test|tbl1|col_2"))
 	tk.MustQuery(`select count(*) from information_schema.columns;`).Check(
-<<<<<<< HEAD
-		testkit.RowsWithSep("|", "5001"))
-=======
-		testkit.RowsWithSep("|", "5011"))
->>>>>>> 0c9f23fa
+		testkit.RowsWithSep("|", "5013"))
 }
 
 func TestIndexUsageTable(t *testing.T) {
