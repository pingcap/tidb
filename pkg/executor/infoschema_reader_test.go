// Copyright 2020 PingCAP, Inc.
//
// Licensed under the Apache License, Version 2.0 (the "License");
// you may not use this file except in compliance with the License.
// You may obtain a copy of the License at
//
//     http://www.apache.org/licenses/LICENSE-2.0
//
// Unless required by applicable law or agreed to in writing, software
// distributed under the License is distributed on an "AS IS" BASIS,
// WITHOUT WARRANTIES OR CONDITIONS OF ANY KIND, either express or implied.
// See the License for the specific language governing permissions and
// limitations under the License.

package executor_test

import (
	"context"
	"fmt"
	"os"
	"strconv"
	"strings"
	"testing"
	"time"

	"github.com/pingcap/failpoint"
	"github.com/pingcap/kvproto/pkg/kvrpcpb"
	"github.com/pingcap/tidb/pkg/domain/infosync"
	"github.com/pingcap/tidb/pkg/parser/auth"
	"github.com/pingcap/tidb/pkg/parser/mysql"
	"github.com/pingcap/tidb/pkg/sessionctx/variable"
	"github.com/pingcap/tidb/pkg/store/mockstore"
	"github.com/pingcap/tidb/pkg/testkit"
	"github.com/pingcap/tidb/pkg/util/stringutil"
	"github.com/stretchr/testify/require"
	"github.com/tikv/client-go/v2/tikv"
	"github.com/tikv/client-go/v2/tikvrpc"
)

func TestInspectionTables(t *testing.T) {
	store := testkit.CreateMockStore(t)
	tk := testkit.NewTestKit(t, store)
	instances := []string{
		"pd,127.0.0.1:11080,127.0.0.1:10080,mock-version,mock-githash,0",
		"tidb,127.0.0.1:11080,127.0.0.1:10080,mock-version,mock-githash,1001",
		"tikv,127.0.0.1:11080,127.0.0.1:10080,mock-version,mock-githash,0",
		"tiproxy,127.0.0.1:6000,127.0.0.1:3380,mock-version,mock-githash,0",
		"ticdc,127.0.0.1:8300,127.0.0.1:8301,mock-version,mock-githash,0",
		"tso,127.0.0.1:3379,127.0.0.1:3379,mock-version,mock-githash,0",
		"scheduling,127.0.0.1:4379,127.0.0.1:4379,mock-version,mock-githash,0",
	}
	fpName := "github.com/pingcap/tidb/pkg/infoschema/mockClusterInfo"
	fpExpr := `return("` + strings.Join(instances, ";") + `")`
	require.NoError(t, failpoint.Enable(fpName, fpExpr))
	defer func() { require.NoError(t, failpoint.Disable(fpName)) }()

	tk.MustQuery("select type, instance, status_address, version, git_hash, server_id from information_schema.cluster_info").Check(testkit.Rows(
		"pd 127.0.0.1:11080 127.0.0.1:10080 mock-version mock-githash 0",
		"tidb 127.0.0.1:11080 127.0.0.1:10080 mock-version mock-githash 1001",
		"tikv 127.0.0.1:11080 127.0.0.1:10080 mock-version mock-githash 0",
		"tiproxy 127.0.0.1:6000 127.0.0.1:3380 mock-version mock-githash 0",
		"ticdc 127.0.0.1:8300 127.0.0.1:8301 mock-version mock-githash 0",
		"tso 127.0.0.1:3379 127.0.0.1:3379 mock-version mock-githash 0",
		"scheduling 127.0.0.1:4379 127.0.0.1:4379 mock-version mock-githash 0",
	))

	// enable inspection mode
	inspectionTableCache := map[string]variable.TableSnapshot{}
	tk.Session().GetSessionVars().InspectionTableCache = inspectionTableCache
	tk.MustQuery("select type, instance, status_address, version, git_hash, server_id from information_schema.cluster_info").Check(testkit.Rows(
		"pd 127.0.0.1:11080 127.0.0.1:10080 mock-version mock-githash 0",
		"tidb 127.0.0.1:11080 127.0.0.1:10080 mock-version mock-githash 1001",
		"tikv 127.0.0.1:11080 127.0.0.1:10080 mock-version mock-githash 0",
		"tiproxy 127.0.0.1:6000 127.0.0.1:3380 mock-version mock-githash 0",
		"ticdc 127.0.0.1:8300 127.0.0.1:8301 mock-version mock-githash 0",
		"tso 127.0.0.1:3379 127.0.0.1:3379 mock-version mock-githash 0",
		"scheduling 127.0.0.1:4379 127.0.0.1:4379 mock-version mock-githash 0",
	))
	require.NoError(t, inspectionTableCache["cluster_info"].Err)
	require.Len(t, inspectionTableCache["cluster_info"].Rows, 7)

	// check whether is obtain data from cache at the next time
	inspectionTableCache["cluster_info"].Rows[0][0].SetString("modified-pd", mysql.DefaultCollationName)
	tk.MustQuery("select type, instance, status_address, version, git_hash, server_id from information_schema.cluster_info").Check(testkit.Rows(
		"modified-pd 127.0.0.1:11080 127.0.0.1:10080 mock-version mock-githash 0",
		"tidb 127.0.0.1:11080 127.0.0.1:10080 mock-version mock-githash 1001",
		"tikv 127.0.0.1:11080 127.0.0.1:10080 mock-version mock-githash 0",
		"tiproxy 127.0.0.1:6000 127.0.0.1:3380 mock-version mock-githash 0",
		"ticdc 127.0.0.1:8300 127.0.0.1:8301 mock-version mock-githash 0",
		"tso 127.0.0.1:3379 127.0.0.1:3379 mock-version mock-githash 0",
		"scheduling 127.0.0.1:4379 127.0.0.1:4379 mock-version mock-githash 0",
	))
	tk.Session().GetSessionVars().InspectionTableCache = nil
}

func TestUserPrivileges(t *testing.T) {
	store := testkit.CreateMockStore(t)
	tk := testkit.NewTestKit(t, store)
	// test the privilege of new user for information_schema.table_constraints
	tk.MustExec("create user constraints_tester")
	constraintsTester := testkit.NewTestKit(t, store)
	constraintsTester.MustExec("use information_schema")
	require.NoError(t, constraintsTester.Session().Auth(&auth.UserIdentity{
		Username: "constraints_tester",
		Hostname: "127.0.0.1",
	}, nil, nil, nil))
	constraintsTester.MustQuery("select * from information_schema.TABLE_CONSTRAINTS WHERE TABLE_NAME != 'CLUSTER_SLOW_QUERY';").Check([][]any{})

	// test the privilege of user with privilege of mysql.gc_delete_range for information_schema.table_constraints
	tk.MustExec("CREATE ROLE r_gc_delete_range ;")
	tk.MustExec("GRANT ALL PRIVILEGES ON mysql.gc_delete_range TO r_gc_delete_range;")
	tk.MustExec("GRANT r_gc_delete_range TO constraints_tester;")
	constraintsTester.MustExec("set role r_gc_delete_range")
	rows := constraintsTester.MustQuery("select * from information_schema.TABLE_CONSTRAINTS where TABLE_NAME='gc_delete_range';").Rows()
	require.Greater(t, len(rows), 0)
	constraintsTester.MustQuery("select * from information_schema.TABLE_CONSTRAINTS where TABLE_NAME='tables_priv';").Check([][]any{})

	// test the privilege of new user for information_schema
	tk.MustExec("create user tester1")
	tk1 := testkit.NewTestKit(t, store)
	tk1.MustExec("use information_schema")
	require.NoError(t, tk1.Session().Auth(&auth.UserIdentity{
		Username: "tester1",
		Hostname: "127.0.0.1",
	}, nil, nil, nil))
	tk1.MustQuery("select * from information_schema.STATISTICS WHERE TABLE_NAME != 'CLUSTER_SLOW_QUERY';").Check([][]any{})

	// test the privilege of user with some privilege for information_schema
	tk.MustExec("create user tester2")
	tk.MustExec("CREATE ROLE r_columns_priv;")
	tk.MustExec("GRANT ALL PRIVILEGES ON mysql.columns_priv TO r_columns_priv;")
	tk.MustExec("GRANT r_columns_priv TO tester2;")
	tk2 := testkit.NewTestKit(t, store)
	tk2.MustExec("use information_schema")
	require.NoError(t, tk2.Session().Auth(&auth.UserIdentity{
		Username: "tester2",
		Hostname: "127.0.0.1",
	}, nil, nil, nil))
	tk2.MustExec("set role r_columns_priv")
	rows = tk2.MustQuery("select * from information_schema.STATISTICS where TABLE_NAME='columns_priv' and COLUMN_NAME='Host';").Rows()
	require.Greater(t, len(rows), 0)
	tk2.MustQuery("select * from information_schema.STATISTICS where TABLE_NAME='tables_priv' and COLUMN_NAME='Host';").Check(
		[][]any{})

	// test the privilege of user with all privilege for information_schema
	tk.MustExec("create user tester3")
	tk.MustExec("CREATE ROLE r_all_priv;")
	tk.MustExec("GRANT ALL PRIVILEGES ON mysql.* TO r_all_priv;")
	tk.MustExec("GRANT r_all_priv TO tester3;")
	tk3 := testkit.NewTestKit(t, store)
	tk3.MustExec("use information_schema")
	require.NoError(t, tk3.Session().Auth(&auth.UserIdentity{
		Username: "tester3",
		Hostname: "127.0.0.1",
	}, nil, nil, nil))
	tk3.MustExec("set role r_all_priv")
	rows = tk3.MustQuery("select * from information_schema.STATISTICS where TABLE_NAME='columns_priv' and COLUMN_NAME='Host';").Rows()
	require.Greater(t, len(rows), 0)
	rows = tk3.MustQuery("select * from information_schema.STATISTICS where TABLE_NAME='tables_priv' and COLUMN_NAME='Host';").Rows()
	require.Greater(t, len(rows), 0)
}

func TestDataForTableStatsField(t *testing.T) {
	store, dom := testkit.CreateMockStoreAndDomain(t)
	h := dom.StatsHandle()
	h.Clear()
	is := dom.InfoSchema()
	tk := testkit.NewTestKit(t, store)

	tk.MustExec("use test")
	tk.MustExec("drop table if exists t")
	tk.MustExec("create table t (c int, d int, e char(5), index idx(e))")
	require.NoError(t, h.HandleDDLEvent(<-h.DDLEventCh()))
	tk.MustQuery("select table_rows, avg_row_length, data_length, index_length from information_schema.tables where table_name='t'").Check(
		testkit.Rows("0 0 0 0"))
	tk.MustExec(`insert into t(c, d, e) values(1, 2, "c"), (2, 3, "d"), (3, 4, "e")`)
	require.NoError(t, h.DumpStatsDeltaToKV(true))
	require.NoError(t, h.Update(context.Background(), is))
	tk.MustQuery("select table_rows, avg_row_length, data_length, index_length from information_schema.tables where table_name='t'").Check(
		testkit.Rows("3 18 54 6"))
	tk.MustExec(`insert into t(c, d, e) values(4, 5, "f")`)
	require.NoError(t, h.DumpStatsDeltaToKV(true))
	require.NoError(t, h.Update(context.Background(), is))
	tk.MustQuery("select table_rows, avg_row_length, data_length, index_length from information_schema.tables where table_name='t'").Check(
		testkit.Rows("4 18 72 8"))
	tk.MustExec("delete from t where c >= 3")
	require.NoError(t, h.DumpStatsDeltaToKV(true))
	require.NoError(t, h.Update(context.Background(), is))
	tk.MustQuery("select table_rows, avg_row_length, data_length, index_length from information_schema.tables where table_name='t'").Check(
		testkit.Rows("2 18 36 4"))
	tk.MustExec("delete from t where c=3")
	require.NoError(t, h.DumpStatsDeltaToKV(true))
	require.NoError(t, h.Update(context.Background(), is))
	tk.MustQuery("select table_rows, avg_row_length, data_length, index_length from information_schema.tables where table_name='t'").Check(
		testkit.Rows("2 18 36 4"))

	// Test partition table.
	tk.MustExec("drop table if exists t")
	tk.MustExec(`CREATE TABLE t (a int, b int, c varchar(5), primary key(a), index idx(c)) PARTITION BY RANGE (a) (PARTITION p0 VALUES LESS THAN (6), PARTITION p1 VALUES LESS THAN (11), PARTITION p2 VALUES LESS THAN (16))`)
	require.NoError(t, h.HandleDDLEvent(<-h.DDLEventCh()))
	tk.MustExec(`insert into t(a, b, c) values(1, 2, "c"), (7, 3, "d"), (12, 4, "e")`)
	require.NoError(t, h.DumpStatsDeltaToKV(true))
	require.NoError(t, h.Update(context.Background(), is))
	tk.MustQuery("select table_rows, avg_row_length, data_length, index_length from information_schema.tables where table_name='t'").Check(
		testkit.Rows("3 18 54 6"))
}

func TestPartitionsTable(t *testing.T) {
	store, dom := testkit.CreateMockStoreAndDomain(t)
	h := dom.StatsHandle()
	h.Clear()
	is := dom.InfoSchema()

	tk := testkit.NewTestKit(t, store)
	tk.MustExec("USE test;")
	testkit.WithPruneMode(tk, variable.Static, func() {
		tk.MustExec("DROP TABLE IF EXISTS `test_partitions`;")
		tk.MustExec(`CREATE TABLE test_partitions (a int, b int, c varchar(5), primary key(a), index idx(c)) PARTITION BY RANGE (a) (PARTITION p0 VALUES LESS THAN (6), PARTITION p1 VALUES LESS THAN (11), PARTITION p2 VALUES LESS THAN (16));`)
		require.NoError(t, h.HandleDDLEvent(<-h.DDLEventCh()))
		tk.MustExec(`insert into test_partitions(a, b, c) values(1, 2, "c"), (7, 3, "d"), (12, 4, "e");`)

		tk.MustQuery("select PARTITION_NAME, PARTITION_DESCRIPTION from information_schema.PARTITIONS where table_name='test_partitions';").Check(
			testkit.Rows("" +
				"p0 6]\n" +
				"[p1 11]\n" +
				"[p2 16"))

		tk.MustQuery("select table_rows, avg_row_length, data_length, index_length from information_schema.PARTITIONS where table_name='test_partitions';").Check(
			testkit.Rows("" +
				"0 0 0 0]\n" +
				"[0 0 0 0]\n" +
				"[0 0 0 0"))
		require.NoError(t, h.DumpStatsDeltaToKV(true))
		require.NoError(t, h.Update(context.Background(), is))
		tk.MustQuery("select table_rows, avg_row_length, data_length, index_length from information_schema.PARTITIONS where table_name='test_partitions';").Check(
			testkit.Rows("" +
				"1 18 18 2]\n" +
				"[1 18 18 2]\n" +
				"[1 18 18 2"))
	})

	// Test for table has no partitions.
	tk.MustExec("DROP TABLE IF EXISTS `test_partitions_1`;")
	tk.MustExec(`CREATE TABLE test_partitions_1 (a int, b int, c varchar(5), primary key(a), index idx(c));`)
	require.NoError(t, h.HandleDDLEvent(<-h.DDLEventCh()))
	tk.MustExec(`insert into test_partitions_1(a, b, c) values(1, 2, "c"), (7, 3, "d"), (12, 4, "e");`)
	require.NoError(t, h.DumpStatsDeltaToKV(true))
	require.NoError(t, h.Update(context.Background(), is))
	tk.MustQuery("select PARTITION_NAME, TABLE_ROWS, AVG_ROW_LENGTH, DATA_LENGTH, INDEX_LENGTH from information_schema.PARTITIONS where table_name='test_partitions_1';").Check(
		testkit.Rows("<nil> 3 18 54 6"))

	tk.MustExec("DROP TABLE IF EXISTS `test_partitions`;")
	tk.MustExec(`CREATE TABLE test_partitions1 (id int, b int, c varchar(5), primary key(id), index idx(c)) PARTITION BY RANGE COLUMNS(id) (PARTITION p0 VALUES LESS THAN (6), PARTITION p1 VALUES LESS THAN (11), PARTITION p2 VALUES LESS THAN (16));`)
	tk.MustQuery("select PARTITION_NAME,PARTITION_METHOD,PARTITION_EXPRESSION from information_schema.partitions where table_name = 'test_partitions1';").Check(testkit.Rows("p0 RANGE COLUMNS `id`", "p1 RANGE COLUMNS `id`", "p2 RANGE COLUMNS `id`"))
	tk.MustExec("DROP TABLE test_partitions1")

	tk.MustExec(`CREATE TABLE test_partitions (id int, b int, c varchar(5), primary key(id,b), index idx(c)) PARTITION BY RANGE COLUMNS(id,b) (PARTITION p0 VALUES LESS THAN (6,1), PARTITION p1 VALUES LESS THAN (11,9), PARTITION p2 VALUES LESS THAN (16,MAXVALUE))`)
	tk.MustQuery("select PARTITION_NAME,PARTITION_METHOD,PARTITION_EXPRESSION from information_schema.partitions where table_name = 'test_partitions';").Check(testkit.Rows("p0 RANGE COLUMNS `id`,`b`", "p1 RANGE COLUMNS `id`,`b`", "p2 RANGE COLUMNS `id`,`b`"))
	tk.MustExec("DROP TABLE test_partitions")

	tk.MustExec(`create table test_partitions (a varchar(255), b int, c datetime) partition by list columns (b,a) (partition p0 values in ((1,"1"), (3,"3")), partition p1 values in ((2, "2")))`)
	tk.MustQuery("select PARTITION_NAME,PARTITION_METHOD,PARTITION_EXPRESSION from information_schema.partitions where table_name = 'test_partitions'").Check(testkit.Rows("p0 LIST COLUMNS `b`,`a`", "p1 LIST COLUMNS `b`,`a`"))
	tk.MustExec("drop table test_partitions")

	tk.MustExec("create table test_partitions (a varchar(3)) partition by list columns (a) (partition p0 values in ('1'), partition p1 values in ('2'))")
	tk.MustQuery("select PARTITION_NAME,PARTITION_METHOD,PARTITION_EXPRESSION from information_schema.partitions where table_name = 'test_partitions'").Check(testkit.Rows("p0 LIST COLUMNS `a`", "p1 LIST COLUMNS `a`"))
	tk.MustExec("drop table test_partitions")

	tk.MustExec("create table test_partitions (a int) partition by list (a) (partition p0 values in (1), partition p1 values in (2));")
	tk.MustQuery("select PARTITION_NAME,PARTITION_METHOD,PARTITION_EXPRESSION from information_schema.partitions where table_name = 'test_partitions';").Check(testkit.Rows("p0 LIST `a`", "p1 LIST `a`"))
	tk.MustExec("drop table test_partitions")

	tk.MustExec("create table test_partitions (a date) partition by list (year(a)) (partition p0 values in (1), partition p1 values in (2));")
	tk.MustQuery("select PARTITION_NAME,PARTITION_METHOD,PARTITION_EXPRESSION from information_schema.partitions where table_name = 'test_partitions';").Check(testkit.Rows("p0 LIST YEAR(`a`)", "p1 LIST YEAR(`a`)"))
	tk.MustExec("drop table test_partitions")

	tk.MustExec("create table test_partitions (a bigint, b date) partition by list columns (a,b) (partition p0 values in ((1,'2020-09-28'),(1,'2020-09-29')));")
	tk.MustQuery("select PARTITION_NAME,PARTITION_METHOD,PARTITION_EXPRESSION from information_schema.partitions where table_name = 'test_partitions';").Check(testkit.Rows("p0 LIST COLUMNS `a`,`b`"))
	pid, err := strconv.Atoi(tk.MustQuery("select TIDB_PARTITION_ID from information_schema.partitions where table_name = 'test_partitions';").Rows()[0][0].(string))
	require.NoError(t, err)
	require.Greater(t, pid, 0)
	tk.MustExec("drop table test_partitions")
}

func TestForAnalyzeStatus(t *testing.T) {
	store, dom := testkit.CreateMockStoreAndDomain(t)
	tk := testkit.NewTestKit(t, store)
	analyzeStatusTable := "CREATE TABLE `ANALYZE_STATUS` (\n" +
		"  `TABLE_SCHEMA` varchar(64) DEFAULT NULL,\n" +
		"  `TABLE_NAME` varchar(64) DEFAULT NULL,\n" +
		"  `PARTITION_NAME` varchar(64) DEFAULT NULL,\n" +
		"  `JOB_INFO` longtext DEFAULT NULL,\n" +
		"  `PROCESSED_ROWS` bigint(64) unsigned DEFAULT NULL,\n" +
		"  `START_TIME` datetime DEFAULT NULL,\n" +
		"  `END_TIME` datetime DEFAULT NULL,\n" +
		"  `STATE` varchar(64) DEFAULT NULL,\n" +
		"  `FAIL_REASON` longtext DEFAULT NULL,\n" +
		"  `INSTANCE` varchar(512) DEFAULT NULL,\n" +
		"  `PROCESS_ID` bigint(64) unsigned DEFAULT NULL,\n" +
		"  `REMAINING_SECONDS` varchar(512) DEFAULT NULL,\n" +
		"  `PROGRESS` double(22,6) DEFAULT NULL,\n" +
		"  `ESTIMATED_TOTAL_ROWS` bigint(64) unsigned DEFAULT NULL\n" +
		") ENGINE=InnoDB DEFAULT CHARSET=utf8mb4 COLLATE=utf8mb4_bin"
	tk.MustQuery("show create table information_schema.analyze_status").Check(testkit.Rows("ANALYZE_STATUS " + analyzeStatusTable))
	tk.MustExec("delete from mysql.analyze_jobs")
	tk.MustExec("use test")
	tk.MustExec("drop table if exists analyze_test")
	tk.MustExec("create table analyze_test (a int, b int, index idx(a))")
	tk.MustExec("insert into analyze_test values (1,2),(3,4)")

	tk.MustQuery("select distinct TABLE_NAME from information_schema.analyze_status where TABLE_NAME='analyze_test'").Check([][]any{})
	tk.MustExec("analyze table analyze_test all columns")
	tk.MustQuery("select distinct TABLE_NAME from information_schema.analyze_status where TABLE_NAME='analyze_test'").Check(testkit.Rows("analyze_test"))

	// test the privilege of new user for information_schema.analyze_status
	tk.MustExec("create user analyze_tester")
	analyzeTester := testkit.NewTestKit(t, store)
	analyzeTester.MustExec("use information_schema")
	require.NoError(t, analyzeTester.Session().Auth(&auth.UserIdentity{
		Username: "analyze_tester",
		Hostname: "127.0.0.1",
	}, nil, nil, nil))
	analyzeTester.MustQuery("show analyze status").Check([][]any{})
	analyzeTester.MustQuery("select * from information_schema.ANALYZE_STATUS;").Check([][]any{})

	// test the privilege of user with privilege of test.t1 for information_schema.analyze_status
	tk.MustExec("create table t1 (a int, b int, index idx(a))")
	tk.MustExec("insert into t1 values (1,2),(3,4)")
	tk.MustExec("analyze table t1 all columns")
	tk.MustQuery("show warnings").Check(testkit.Rows("Note 1105 Analyze use auto adjusted sample rate 1.000000 for table test.t1, reason to use this rate is \"use min(1, 110000/10000) as the sample-rate=1\"")) // 1 note.
	require.NoError(t, dom.StatsHandle().LoadNeededHistograms())
	tk.MustExec("CREATE ROLE r_t1 ;")
	tk.MustExec("GRANT ALL PRIVILEGES ON test.t1 TO r_t1;")
	tk.MustExec("GRANT r_t1 TO analyze_tester;")
	analyzeTester.MustExec("set role r_t1")
	rows := tk.MustQuery("select * from information_schema.analyze_status where TABLE_NAME='t1'").Sort().Rows()
	require.Greater(t, len(rows), 0)
	for _, row := range rows {
		require.Len(t, row, 14) // test length of row
		// test `End_time` field
		str, ok := row[6].(string)
		require.True(t, ok)
		_, err := time.Parse(time.DateTime, str)
		require.NoError(t, err)
	}
	rows2 := tk.MustQuery("show analyze status where TABLE_NAME='t1'").Sort().Rows()
	require.Equal(t, len(rows), len(rows2))
	for i, row := range rows {
		for j, r := range row {
			require.Equal(t, r, rows2[i][j])
		}
	}
}

func TestForServersInfo(t *testing.T) {
	store := testkit.CreateMockStore(t)
	tk := testkit.NewTestKit(t, store)
	rows := tk.MustQuery("select * from information_schema.TIDB_SERVERS_INFO").Rows()
	require.Len(t, rows, 1)

	info, err := infosync.GetServerInfo()
	require.NoError(t, err)
	require.NotNil(t, info)
	require.Equal(t, info.ID, rows[0][0])
	require.Equal(t, info.IP, rows[0][1])
	require.Equal(t, strconv.FormatInt(int64(info.Port), 10), rows[0][2])
	require.Equal(t, strconv.FormatInt(int64(info.StatusPort), 10), rows[0][3])
	require.Equal(t, info.Lease, rows[0][4])
	require.Equal(t, info.Version, rows[0][5])
	require.Equal(t, info.GitHash, rows[0][6])
	require.Equal(t, info.BinlogStatus, rows[0][7])
	require.Equal(t, stringutil.BuildStringFromLabels(info.Labels), rows[0][8])
}

func TestTiFlashSystemTableWithTiFlashV620(t *testing.T) {
	instances := []string{
		"tiflash,127.0.0.1:3933,127.0.0.1:7777,,",
		"tikv,127.0.0.1:11080,127.0.0.1:10080,,",
	}
	fpName := "github.com/pingcap/tidb/pkg/infoschema/mockStoreServerInfo"
	fpExpr := `return("` + strings.Join(instances, ";") + `")`
	require.NoError(t, failpoint.Enable(fpName, fpExpr))
	defer func() { require.NoError(t, failpoint.Disable(fpName)) }()

	mocker := newGetTiFlashSystemTableRequestMocker(t)
	mocker.MockQuery(`SELECT * FROM system.dt_segments LIMIT 0, 1024`, func(req *kvrpcpb.TiFlashSystemTableRequest) (*kvrpcpb.TiFlashSystemTableResponse, error) {
		require.EqualValues(t, req.Sql, "SELECT * FROM system.dt_segments LIMIT 0, 1024")
		data, err := os.ReadFile("testdata/tiflash_v620_dt_segments.json")
		require.NoError(t, err)
		return &kvrpcpb.TiFlashSystemTableResponse{
			Data: data,
		}, nil
	})
	mocker.MockQuery(`SELECT * FROM system.dt_tables LIMIT 0, 1024`, func(req *kvrpcpb.TiFlashSystemTableRequest) (*kvrpcpb.TiFlashSystemTableResponse, error) {
		require.EqualValues(t, req.Sql, "SELECT * FROM system.dt_tables LIMIT 0, 1024")
		data, err := os.ReadFile("testdata/tiflash_v620_dt_tables.json")
		require.NoError(t, err)
		return &kvrpcpb.TiFlashSystemTableResponse{
			Data: data,
		}, nil
	})

	store := testkit.CreateMockStore(t, withMockTiFlash(1), mocker.AsOpt())
	tk := testkit.NewTestKit(t, store)
	tk.MustQuery("select * from information_schema.TIFLASH_SEGMENTS;").Check(testkit.Rows(
		"mysql tables_priv 10 0 1 [-9223372036854775808,9223372036854775807) <nil> 0 0 <nil> <nil> <nil> <nil> <nil> <nil> <nil> <nil> <nil> <nil> 0 2032 <nil> <nil> <nil> <nil> <nil> <nil> <nil> <nil> <nil> 127.0.0.1:3933",
		"mysql db 8 0 1 [-9223372036854775808,9223372036854775807) <nil> 0 0 <nil> <nil> <nil> <nil> <nil> <nil> <nil> <nil> <nil> <nil> 0 2032 <nil> <nil> <nil> <nil> <nil> <nil> <nil> <nil> <nil> 127.0.0.1:3933",
		"test segment 70 0 1 [01,FA) <nil> 30511 50813627 0.6730359542460096 <nil> <nil> <nil> <nil> <nil> <nil> <nil> <nil> <nil> 3578860 409336 <nil> <nil> <nil> <nil> <nil> <nil> <nil> <nil> <nil> 127.0.0.1:3933",
	))
	tk.MustQuery("show warnings").Check(testkit.Rows())

	tk.MustQuery("select * from information_schema.TIFLASH_TABLES;").Check(testkit.Rows(
		"mysql tables_priv 10 0 1 0 0 0 <nil> 0 <nil> 0 <nil> <nil> 0 0 0 0 0 0 <nil> <nil> <nil> 0 0 0 0 <nil> <nil> 0 <nil> <nil> <nil> <nil> 0 <nil> <nil> <nil> 0 0 0  0 0 0  0 0 0  0 127.0.0.1:3933",
		"mysql db 8 0 1 0 0 0 <nil> 0 <nil> 0 <nil> <nil> 0 0 0 0 0 0 <nil> <nil> <nil> 0 0 0 0 <nil> <nil> 0 <nil> <nil> <nil> <nil> 0 <nil> <nil> <nil> 0 0 0  0 0 0  0 0 0  0 127.0.0.1:3933",
		"test segment 70 0 1 102000 169873868 0 0 0 <nil> 0 <nil> <nil> 0 102000 169873868 0 0 0 <nil> <nil> <nil> 1 102000 169873868 43867622 102000 169873868 0 <nil> <nil> <nil> <nil> 13 13 7846.153846153846 13067220.615384616 0 0 0  0 0 0  0 0 0  0 127.0.0.1:3933",
	))
	tk.MustQuery("show warnings").Check(testkit.Rows())
}

func TestTiFlashSystemTableWithTiFlashV630(t *testing.T) {
	instances := []string{
		"tiflash,127.0.0.1:3933,127.0.0.1:7777,,",
		"tikv,127.0.0.1:11080,127.0.0.1:10080,,",
	}
	fpName := "github.com/pingcap/tidb/pkg/infoschema/mockStoreServerInfo"
	fpExpr := `return("` + strings.Join(instances, ";") + `")`
	require.NoError(t, failpoint.Enable(fpName, fpExpr))
	defer func() { require.NoError(t, failpoint.Disable(fpName)) }()

	mocker := newGetTiFlashSystemTableRequestMocker(t)
	mocker.MockQuery(`SELECT * FROM system.dt_segments LIMIT 0, 1024`, func(req *kvrpcpb.TiFlashSystemTableRequest) (*kvrpcpb.TiFlashSystemTableResponse, error) {
		require.EqualValues(t, req.Sql, "SELECT * FROM system.dt_segments LIMIT 0, 1024")
		data, err := os.ReadFile("testdata/tiflash_v630_dt_segments.json")
		require.NoError(t, err)
		return &kvrpcpb.TiFlashSystemTableResponse{
			Data: data,
		}, nil
	})

	store := testkit.CreateMockStore(t, withMockTiFlash(1), mocker.AsOpt())
	tk := testkit.NewTestKit(t, store)
	tk.MustQuery("select * from information_schema.TIFLASH_SEGMENTS;").Check(testkit.Rows(
		"mysql tables_priv 10 0 1 [-9223372036854775808,9223372036854775807) 0 0 0 <nil> 0 0 0 0 2 0 0 0 0 0 2032 3 0 0 1 1 0 0 0 0 127.0.0.1:3933",
		"test segment 70 436272981189328904 1 [01,FA) 5 102000 169874232 0 0 0 0 0 2 0 0 0 0 0 2032 3 102000 169874232 1 68 102000 169874232 43951837 20 127.0.0.1:3933",
		"test segment 75 0 1 [01,013130303030393535FF61653666642D6136FF61382D343032382DFF616436312D663736FF3062323736643461FF3600000000000000F8) 2 0 0 <nil> 0 0 1 1 110 0 0 4 4 0 2032 111 0 0 1 70 0 0 0 0 127.0.0.1:3933",
		"test segment 75 0 113 [013130303030393535FF61653666642D6136FF61382D343032382DFF616436312D663736FF3062323736643461FF3600000000000000F8,013139393938363264FF33346535382D3735FF31382D343661612DFF626235392D636264FF3139333434623736FF3100000000000000F9) 2 10167 16932617 0.4887380741615029 0 0 0 0 114 4969 8275782 2 0 0 63992 112 5198 8656835 1 71 5198 8656835 2254100 1 127.0.0.1:3933",
		"test segment 75 0 116 [013139393938363264FF33346535382D3735FF31382D343661612DFF626235392D636264FF3139333434623736FF3100000000000000F9,013330303131383034FF61323537662D6638FF63302D346466622DFF383235632D353361FF3236306338616662FF3400000000000000F8) 3 8 13322 0.5 3 4986 1 0 117 1 1668 4 3 4986 2032 115 4 6668 1 78 4 6668 6799 1 127.0.0.1:3933",
		"test segment 75 0 125 [013330303131383034FF61323537662D6638FF63302D346466622DFF383235632D353361FF3236306338616662FF3400000000000000F8,013339393939613861FF30663062332D6537FF32372D346234642DFF396535632D363865FF3336323066383431FF6300000000000000F9) 2 8677 14451079 0.4024432407514118 3492 5816059 3 0 126 0 0 0 0 5816059 2032 124 5185 8635020 1 79 5185 8635020 2247938 1 127.0.0.1:3933",
		"test segment 75 0 128 [013339393939613861FF30663062332D6537FF32372D346234642DFF396535632D363865FF3336323066383431FF6300000000000000F9,013730303031636230FF32663330652D3539FF62352D346134302DFF613539312D383930FF6132316364633466FF3200000000000000F8) 0 1 1668 1 0 0 0 0 129 1 1668 5 4 0 2032 127 0 0 1 78 4 6668 6799 1 127.0.0.1:3933",
		"test segment 75 0 119 [013730303031636230FF32663330652D3539FF62352D346134302DFF613539312D383930FF6132316364633466FF3200000000000000F8,013739393939386561FF36393566612D3534FF64302D346437642DFF383136612D646335FF6432613130353533FF3200000000000000F9) 2 10303 17158730 0.489372027564787 0 0 0 0 120 5042 8397126 2 0 0 63992 118 5261 8761604 1 77 5261 8761604 2280506 1 127.0.0.1:3933",
		"test segment 75 0 122 [013739393939386561FF36393566612D3534FF64302D346437642DFF383136612D646335FF6432613130353533FF3200000000000000F9,FA) 0 1 1663 1 0 0 0 0 123 1 1663 4 3 0 2032 121 0 0 1 78 4 6668 6799 1 127.0.0.1:3933",
	))
	tk.MustQuery("show warnings").Check(testkit.Rows())
}

func TestTiFlashSystemTableWithTiFlashV640(t *testing.T) {
	instances := []string{
		"tiflash,127.0.0.1:3933,127.0.0.1:7777,,",
		"tikv,127.0.0.1:11080,127.0.0.1:10080,,",
	}
	fpName := "github.com/pingcap/tidb/pkg/infoschema/mockStoreServerInfo"
	fpExpr := `return("` + strings.Join(instances, ";") + `")`
	require.NoError(t, failpoint.Enable(fpName, fpExpr))
	defer func() { require.NoError(t, failpoint.Disable(fpName)) }()

	mocker := newGetTiFlashSystemTableRequestMocker(t)
	mocker.MockQuery(`SELECT * FROM system.dt_tables LIMIT 0, 1024`, func(req *kvrpcpb.TiFlashSystemTableRequest) (*kvrpcpb.TiFlashSystemTableResponse, error) {
		require.EqualValues(t, req.Sql, "SELECT * FROM system.dt_tables LIMIT 0, 1024")
		data, err := os.ReadFile("testdata/tiflash_v640_dt_tables.json")
		require.NoError(t, err)
		return &kvrpcpb.TiFlashSystemTableResponse{
			Data: data,
		}, nil
	})

	store := testkit.CreateMockStore(t, withMockTiFlash(1), mocker.AsOpt())
	tk := testkit.NewTestKit(t, store)
	tk.MustQuery("select * from information_schema.TIFLASH_TABLES;").Check(testkit.Rows(
		"tpcc customer 135 0 4 3528714 2464079200 0 0.002329177144988231 1 0 929227 0.16169850346757514 0 8128 882178.5 616019800 4 8219 5747810 2054.75 1436952.5 0 4 3520495 2458331390 1601563417 880123.75 614582847.5 24 8 6 342.4583333333333 239492.08333333334 482 120.5 7303.9315352697095 5100272.593360996 0 0 0  0 0 0  0 0 0  0 127.0.0.1:3933",
		"tpcc district 137 0 1 7993 1346259 0 0.8748905292130614 1 0.8055198055198055 252168 0.21407121407121407 0 147272 7993 1346259 1 6993 1178050 6993 1178050 0 1 1000 168209 91344 1000 168209 6 6 6 1165.5 196341.66666666666 10 10 100 16820.9 0 0 0  0 0 0  0 0 0  0 127.0.0.1:3933",
		"tpcc history 139 0 19 19379697 1629276978 0 0.0006053758219233252 0.5789473684210527 0.4626662120695534 253640 0.25434708489601093 0 293544 1019984.052631579 85751419.89473684 11 11732 997220 1066.5454545454545 90656.36363636363 0 19 19367965 1628279758 625147717 1019366.5789473684 85698934.63157895 15 4 1.3636363636363635 782.1333333333333 66481.33333333333 2378 125.15789473684211 8144.644659377628 684726.559293524 0 0 0  0 0 0  0 0 0  0 127.0.0.1:3933",
		"tpcc item 141 0 1 100000 10799081 0 0 0 <nil> 0 <nil> <nil> 0 100000 10799081 0 0 0 <nil> <nil> <nil> 1 100000 10799081 7357726 100000 10799081 0 0 <nil> <nil> <nil> 13 13 7692.307692307692 830698.5384615385 0 0 0  0 0 0  0 0 0  0 127.0.0.1:3933",
		"tpcc new_order 143 0 4 2717707 78813503 0 0.02266763856442214 1 0.9678592299201351 52809 0.029559768846178818 0 1434208 679426.75 19703375.75 4 61604 1786516 15401 446629 0 3 2656103 77026987 40906492 885367.6666666666 25675662.333333332 37 24 9.25 1664.972972972973 48284.21621621621 380 126.66666666666667 6989.744736842105 202702.59736842106 0 0 0  0 0 0  0 0 0  0 127.0.0.1:3933",
		"tpcc order_line 145 0 203 210607202 20007684190 0 0.0054566462546708164 0.5862068965517241 0.7810067620424135 620065 0.005679558722564825 0 22607144 1037473.9014778325 98560020.64039409 119 1149209 109174855 9657.218487394957 917435.756302521 0 203 209457993 19898509335 8724002804 1031812.7733990147 98022213.47290641 893 39 7.504201680672269 1286.9081746920492 122256.27659574468 31507 155.20689655172413 6647.982765734599 631558.3627447869 0 0 0  0 0 0  0 0 0  0 127.0.0.1:3933",
		"tpcc orders 147 0 22 21903301 1270391458 0 0.02021357420052804 0.7272727272727273 0.9239944527763222 260536 0.010145817899282655 0 10025264 995604.5909090909 57745066.27272727 16 442744 25679152 27671.5 1604947 0 22 21460557 1244712306 452173775 975479.8636363636 56577832.09090909 242 34 15.125 1829.5206611570247 106112.19834710743 2973 135.13636363636363 7218.485368314833 418672.15136226034 0 0 0  0 0 0  0 0 0  0 127.0.0.1:3933",
		"tpcc stock 149 0 42 11112720 4811805131 0 0.028085203262567582 0.9761904761904762 0.8463391893060944 10227093 0.07567373591410528 0 6719064 264588.5714285714 114566788.83333333 41 312103 135131097 7612.268292682927 3295880.4146341463 0 42 10800617 4676674034 3231872509 257157.54761904763 111349381.76190476 238 26 5.804878048780488 1311.357142857143 567777.718487395 1644 39.142857142857146 6569.718369829684 2844692.234793187 0 0 0  0 0 0  0 0 0  0 127.0.0.1:3933",
		"tpcc warehouse 151 0 1 5842 923615 0 0.9828825744608011 1 0.9669104841518634 70220 0.07732497387669801 0 133048 5842 923615 1 5742 907807 5742 907807 0 1 100 15808 11642 100 15808 5 5 5 1148.4 181561.4 5 5 20 3161.6 0 0 0  0 0 0  0 0 0  0 127.0.0.1:3933",
	))
	tk.MustQuery("show warnings").Check(testkit.Rows())
}

func TestTablesTable(t *testing.T) {
	store := testkit.CreateMockStore(t)
	tk := testkit.NewTestKit(t, store)

	type tableMeta struct {
		schema string
		table  string
		id     string
	}
	toString := func(tm *tableMeta) string {
		return fmt.Sprintf("%s %s %s", tm.schema, tm.table, tm.id)
	}

	// prepare data
	tableMetas := []*tableMeta{}
	schemaNames := []string{"db1", "db2"}
	tableNames := []string{"t1", "t2"}
	tk.MustExec("create database db1")
	tk.MustExec("create database db2")
	for _, schemaName := range schemaNames {
		for _, tableName := range tableNames {
			tk.MustExec(fmt.Sprintf("create table %s.%s (a int)", schemaName, tableName))
			res := tk.MustQuery(fmt.Sprintf("select tidb_table_id from information_schema.tables where table_schema = '%s' and table_name = '%s'", schemaName, tableName))
			// [db1 t1 id0, db1 t2 id1, db2 t1 id2, db2 t2 id3]
			tableMetas = append(tableMetas, &tableMeta{schema: schemaName, table: tableName, id: res.String()})
		}
	}

	// Predicates are extracted in CNF, so we separate the test cases by the number of disjunctions in the predicate.

	// predicate covers one disjunction
	tk.MustQuery(`select table_schema, table_name, tidb_table_id from information_schema.tables
		where table_schema = 'db1'`).Sort().Check(testkit.Rows(toString(tableMetas[0]), toString(tableMetas[1])))
	tk.MustQuery(`select table_schema, table_name, tidb_table_id from information_schema.tables
		where table_name = 't2'`).Sort().Check(testkit.Rows(toString(tableMetas[1]), toString(tableMetas[3])))
	tk.MustQuery(fmt.Sprintf("select table_schema, table_name, tidb_table_id from information_schema.tables where tidb_table_id = %s", tableMetas[2].id)).Check(
		testkit.Rows(toString(tableMetas[2])))

	// cover two disjunctions
	tk.MustQuery(`select table_schema, table_name, tidb_table_id from information_schema.tables
		where table_schema = 'db1' and table_name = 't2'`).Check(testkit.Rows(toString(tableMetas[1])))
	tk.MustQuery(`select table_schema, table_name, tidb_table_id from information_schema.tables
		where table_schema in ('db1', 'db2') and table_name = 't2'`).Sort().Check(testkit.Rows(toString(tableMetas[1]), toString(tableMetas[3])))
	tk.MustQuery(`select table_schema, table_name, tidb_table_id from information_schema.tables
		where (table_schema = 'db1' or table_schema = 'db2' ) and table_name = 't2'`).Sort().Check(testkit.Rows(toString(tableMetas[1]), toString(tableMetas[3])))
	tk.MustQuery(`select table_schema, table_name, tidb_table_id from information_schema.tables
		where (table_schema = 'db1' or table_schema = 'db2' ) and table_name = 't3'`).Check(testkit.Rows())
	tk.MustQuery(fmt.Sprintf("select table_schema, table_name, tidb_table_id from information_schema.tables where table_schema = 'db1' and tidb_table_id = %s", tableMetas[0].id)).Check(
		testkit.Rows(toString(tableMetas[0])))
	tk.MustQuery(fmt.Sprintf("select table_schema, table_name, tidb_table_id from information_schema.tables where table_name = 't2' and tidb_table_id = %s", tableMetas[1].id)).Check(
		testkit.Rows(toString(tableMetas[1])))
	tk.MustQuery(fmt.Sprintf("select table_schema, table_name, tidb_table_id from information_schema.tables where table_schema = 'db2' and tidb_table_id = %s", tableMetas[1].id)).Check(
		testkit.Rows())

	// cover three disjunctions
	tk.MustQuery(fmt.Sprintf("select table_schema, table_name, tidb_table_id from information_schema.tables where table_schema = 'db1' and table_name = 't1' and tidb_table_id = %s", tableMetas[0].id)).Check(
		testkit.Rows(toString(tableMetas[0])))
	tk.MustQuery(fmt.Sprintf("select table_schema, table_name, tidb_table_id from information_schema.tables where table_schema = 'db1' and table_name = 't1' and tidb_table_id = %s", tableMetas[1].id)).Check(
		testkit.Rows())
	tk.MustQuery(fmt.Sprintf("select table_schema, table_name, tidb_table_id from information_schema.tables where table_schema = 'db1' and table_name = 't1' and tidb_table_id in (%s,%s)", tableMetas[0].id, tableMetas[1].id)).Check(
		testkit.Rows(toString(tableMetas[0])))
}

func TestColumnTable(t *testing.T) {
	store := testkit.CreateMockStore(t)
	tk := testkit.NewTestKit(t, store)
	tk.MustExec("use test")
	tk.MustExec("create table tbl1(col_1 int primary key, col_2 int, col_4 int);")
	tk.MustExec("create table tbl2(col_1 int primary key, col_2 int, col_3 int);")
	tk.MustExec("create view view1 as select min(col_1), col_2, max(col_4) as max4 from tbl1 group by col_2;")

	tk.MustQuery("select TABLE_SCHEMA, TABLE_NAME, COLUMN_NAME from information_schema.columns where TABLE_SCHEMA = 'test';").Sort().Check(
		testkit.RowsWithSep("|",
			"test|tbl1|col_1",
			"test|tbl1|col_2",
			"test|tbl1|col_4",
			"test|tbl2|col_1",
			"test|tbl2|col_2",
			"test|tbl2|col_3",
			"test|view1|col_2",
			"test|view1|max4",
			"test|view1|min(col_1)"))
	tk.MustQuery(`select TABLE_SCHEMA, TABLE_NAME, COLUMN_NAME from information_schema.columns
				where TABLE_NAME = 'view1' or TABLE_NAME = 'tbl1'`).Check(
		testkit.RowsWithSep("|",
			"test|tbl1|col_1",
			"test|tbl1|col_2",
			"test|tbl1|col_4",
			"test|view1|min(col_1)",
			"test|view1|col_2",
			"test|view1|max4"))
	tk.MustQuery("select TABLE_SCHEMA, TABLE_NAME, COLUMN_NAME from information_schema.columns where COLUMN_NAME = \"col_2\";").Sort().Check(
		testkit.RowsWithSep("|",
			"test|tbl1|col_2",
			"test|tbl2|col_2",
			"test|view1|col_2"))
	tk.MustQuery(`select TABLE_SCHEMA, TABLE_NAME, COLUMN_NAME from information_schema.columns
				where TABLE_SCHEMA = 'test' and TABLE_NAME = 'tbl2';`).Check(
		testkit.RowsWithSep("|",
			"test|tbl2|col_1",
			"test|tbl2|col_2",
			"test|tbl2|col_3"))
	tk.MustQuery(`select TABLE_SCHEMA, TABLE_NAME, COLUMN_NAME from information_schema.columns
				where TABLE_SCHEMA = 'test' and COLUMN_NAME = 'col_4'`).Check(
		testkit.RowsWithSep("|",
			"test|tbl1|col_4"))
	tk.MustQuery(`select TABLE_SCHEMA, TABLE_NAME, COLUMN_NAME from information_schema.columns
				where TABLE_NAME = 'view1' and COLUMN_NAME like 'm%%';`).Check(
		testkit.RowsWithSep("|",
			"test|view1|min(col_1)",
			"test|view1|max4"))
	tk.MustQuery(`select TABLE_SCHEMA, TABLE_NAME, COLUMN_NAME from information_schema.columns
				where TABLE_SCHEMA = 'test' and TABLE_NAME = 'tbl1' and COLUMN_NAME = 'col_2';`).Check(
		testkit.RowsWithSep("|",
			"test|tbl1|col_2"))
	tk.MustQuery(`select count(*) from information_schema.columns;`).Check(
<<<<<<< HEAD
		testkit.RowsWithSep("|", "4930"))
=======
		testkit.RowsWithSep("|", "4937"))
>>>>>>> aad3f7ad
}

func TestIndexUsageTable(t *testing.T) {
	store := testkit.CreateMockStore(t)
	tk := testkit.NewTestKit(t, store)
	tk.MustExec("use test")
	tk.MustExec("create table idt1(col_1 int primary key, col_2 int, index idx_1(col_1), index idx_2(col_2), index idx_3(col_1, col_2));")
	tk.MustExec("create table idt2(col_1 int primary key, col_2 int, index idx_1(col_1), index idx_2(col_2), index idx_4(col_2, col_1));")

	tk.MustQuery(`select TABLE_SCHEMA, TABLE_NAME, INDEX_NAME from information_schema.tidb_index_usage
				where TABLE_SCHEMA = 'test';`).Check(
		testkit.RowsWithSep("|",
			"test|idt1|idx_1",
			"test|idt1|idx_2",
			"test|idt1|idx_3",
			"test|idt2|idx_1",
			"test|idt2|idx_2",
			"test|idt2|idx_4"))
	tk.MustQuery(`select TABLE_SCHEMA, TABLE_NAME, INDEX_NAME from information_schema.tidb_index_usage where TABLE_NAME = 'idt1'`).Check(
		testkit.RowsWithSep("|",
			"test|idt1|idx_1",
			"test|idt1|idx_2",
			"test|idt1|idx_3"))
	tk.MustQuery("select TABLE_SCHEMA, TABLE_NAME, INDEX_NAME from information_schema.tidb_index_usage where INDEX_NAME = 'IDX_3'").Check(
		testkit.RowsWithSep("|",
			"test|idt1|idx_3"))
	tk.MustQuery(`select TABLE_SCHEMA, TABLE_NAME, INDEX_NAME from information_schema.tidb_index_usage
				where TABLE_SCHEMA = 'test' and TABLE_NAME = 'idt1';`).Check(
		testkit.RowsWithSep("|",
			"test|idt1|idx_1",
			"test|idt1|idx_2",
			"test|idt1|idx_3"))
	tk.MustQuery(`select TABLE_SCHEMA, TABLE_NAME, INDEX_NAME from information_schema.tidb_index_usage
				where TABLE_SCHEMA = 'test' and INDEX_NAME = 'idx_2';`).Check(
		testkit.RowsWithSep("|",
			"test|idt1|idx_2",
			"test|idt2|idx_2"))
	tk.MustQuery(`select TABLE_SCHEMA, TABLE_NAME, INDEX_NAME from information_schema.tidb_index_usage
				where TABLE_NAME = 'idt1' and INDEX_NAME = 'idx_1';`).Check(
		testkit.RowsWithSep("|",
			"test|idt1|idx_1"))
	tk.MustQuery(`select TABLE_SCHEMA, TABLE_NAME, INDEX_NAME from information_schema.tidb_index_usage
				where TABLE_SCHEMA = 'test' and TABLE_NAME = 'idt2' and INDEX_NAME = 'idx_4';`).Check(
		testkit.RowsWithSep("|",
			"test|idt2|idx_4"))
	tk.MustQuery(`select count(*) from information_schema.tidb_index_usage;`).Check(
		testkit.RowsWithSep("|", "72"))

	tk.MustQuery(`select TABLE_SCHEMA, TABLE_NAME, INDEX_NAME from information_schema.tidb_index_usage
				where TABLE_SCHEMA = 'test1';`).Check(testkit.Rows())
	tk.MustQuery(`select TABLE_SCHEMA, TABLE_NAME, INDEX_NAME from information_schema.tidb_index_usage
				where TABLE_NAME = 'idt3';`).Check(testkit.Rows())
	tk.MustQuery(`select TABLE_SCHEMA, TABLE_NAME, INDEX_NAME from information_schema.tidb_index_usage
				where INDEX_NAME = 'IDX_5';`).Check(testkit.Rows())
	tk.MustQuery(`select TABLE_SCHEMA, TABLE_NAME, INDEX_NAME from information_schema.tidb_index_usage
				where TABLE_SCHEMA = 'test' and TABLE_NAME = 'idt0';`).Check(testkit.Rows())
	tk.MustQuery(`select TABLE_SCHEMA, TABLE_NAME, INDEX_NAME from information_schema.tidb_index_usage
				where TABLE_SCHEMA = 'test1' and INDEX_NAME = 'idx_2';`).Check(testkit.Rows())
	tk.MustQuery(`select TABLE_SCHEMA, TABLE_NAME, INDEX_NAME from information_schema.tidb_index_usage
				where TABLE_NAME = 'idt2' and INDEX_NAME = 'idx_3';`).Check(testkit.Rows())
	tk.MustQuery(`select TABLE_SCHEMA, TABLE_NAME, INDEX_NAME from information_schema.tidb_index_usage
				where TABLE_SCHEMA = 'test' and TABLE_NAME = 'idt1' and INDEX_NAME = 'idx_4';`).Check(testkit.Rows())
}

// https://github.com/pingcap/tidb/issues/32459.
func TestJoinSystemTableContainsView(t *testing.T) {
	store := testkit.CreateMockStore(t)
	tk := testkit.NewTestKit(t, store)
	tk.MustExec("use test")
	tk.MustExec("create table t (a timestamp, b int);")
	tk.MustExec("insert into t values (null, 100);")
	tk.MustExec("create view v as select * from t;")
	// This is used by grafana when TiDB is specified as the data source.
	// See https://github.com/grafana/grafana/blob/e86b6662a187c77656f72bef3b0022bf5ced8b98/public/app/plugins/datasource/mysql/meta_query.ts#L31
	for i := 0; i < 10; i++ {
		tk.MustQueryWithContext(context.Background(), `
SELECT
    table_name as table_name,
    ( SELECT
        column_name as column_name
      FROM information_schema.columns c
      WHERE
        c.table_schema = t.table_schema AND
        c.table_name = t.table_name AND
        c.data_type IN ('timestamp', 'datetime')
      ORDER BY ordinal_position LIMIT 1
    ) AS time_column,
    ( SELECT
        column_name AS column_name
      FROM information_schema.columns c
      WHERE
        c.table_schema = t.table_schema AND
        c.table_name = t.table_name AND
        c.data_type IN('float', 'int', 'bigint')
      ORDER BY ordinal_position LIMIT 1
    ) AS value_column
  FROM information_schema.tables t
  WHERE
    t.table_schema = database() AND
    EXISTS
    ( SELECT 1
      FROM information_schema.columns c
      WHERE
        c.table_schema = t.table_schema AND
        c.table_name = t.table_name AND
        c.data_type IN ('timestamp', 'datetime')
    ) AND
    EXISTS
    ( SELECT 1
      FROM information_schema.columns c
      WHERE
        c.table_schema = t.table_schema AND
        c.table_name = t.table_name AND
        c.data_type IN('float', 'int', 'bigint')
    )
  LIMIT 1
;
`)
	}
}

// https://github.com/pingcap/tidb/issues/36426.
func TestShowColumnsWithSubQueryView(t *testing.T) {
	store := testkit.CreateMockStore(t)
	tk := testkit.NewTestKit(t, store)
	tk.MustExec("use test")

	if tk.MustQuery("select @@tidb_schema_cache_size > 0").Equal(testkit.Rows("1")) {
		// infoschema v2 requires network, so it cannot be tested this way.
		t.Skip()
	}

	tk.MustExec("CREATE TABLE added (`id` int(11), `name` text, `some_date` timestamp);")
	tk.MustExec("CREATE TABLE incremental (`id` int(11), `name`text, `some_date` timestamp);")
	tk.MustExec("create view temp_view as (select * from `added` where id > (select max(id) from `incremental`));")
	// Show columns should not send coprocessor request to the storage.
	require.NoError(t, failpoint.Enable("tikvclient/tikvStoreSendReqResult", `return("timeout")`))
	tk.MustQuery("show columns from temp_view;").Check(testkit.Rows(
		"id int(11) YES  <nil> ",
		"name text YES  <nil> ",
		"some_date timestamp YES  <nil> "))
	require.NoError(t, failpoint.Disable("tikvclient/tikvStoreSendReqResult"))
}

// Code below are helper utilities for the test cases.

type getTiFlashSystemTableRequestMocker struct {
	tikv.Client
	t        *testing.T
	handlers map[string]func(req *kvrpcpb.TiFlashSystemTableRequest) (*kvrpcpb.TiFlashSystemTableResponse, error)
}

func (client *getTiFlashSystemTableRequestMocker) SendRequest(ctx context.Context, addr string, req *tikvrpc.Request, timeout time.Duration) (*tikvrpc.Response, error) {
	if req.Type == tikvrpc.CmdGetTiFlashSystemTable {
		if handler, ok := client.handlers[req.Req.(*kvrpcpb.TiFlashSystemTableRequest).Sql]; ok {
			resp, err := handler(req.GetTiFlashSystemTable())
			if err != nil {
				return nil, err
			}
			return &tikvrpc.Response{Resp: resp}, nil
		}
		// If we enter here, it means no handler is matching. We should fail!
		require.Fail(client.t, fmt.Sprintf("Received request %s but no matching handler, maybe caused by unexpected query", req.Req.(*kvrpcpb.TiFlashSystemTableRequest).Sql))
	}
	return client.Client.SendRequest(ctx, addr, req, timeout)
}

func (client *getTiFlashSystemTableRequestMocker) MockQuery(query string, fn func(req *kvrpcpb.TiFlashSystemTableRequest) (*kvrpcpb.TiFlashSystemTableResponse, error)) *getTiFlashSystemTableRequestMocker {
	client.handlers[query] = fn
	return client
}

func (client *getTiFlashSystemTableRequestMocker) AsOpt() mockstore.MockTiKVStoreOption {
	return mockstore.WithClientHijacker(func(kvClient tikv.Client) tikv.Client {
		client.Client = kvClient
		return client
	})
}

func newGetTiFlashSystemTableRequestMocker(t *testing.T) *getTiFlashSystemTableRequestMocker {
	return &getTiFlashSystemTableRequestMocker{
		handlers: make(map[string]func(req *kvrpcpb.TiFlashSystemTableRequest) (*kvrpcpb.TiFlashSystemTableResponse, error), 0),
		t:        t,
	}
}

// https://github.com/pingcap/tidb/issues/52350
func TestReferencedTableSchemaWithForeignKey(t *testing.T) {
	store := testkit.CreateMockStore(t)
	tk := testkit.NewTestKit(t, store)
	tk.MustExec("create database if not exists test;")
	tk.MustExec("create database if not exists test2;")
	tk.MustExec("drop table if exists test.t1;")
	tk.MustExec("drop table if exists test2.t2;")
	tk.MustExec("create table test.t1(id int primary key);")
	tk.MustExec("create table test2.t2(i int, id int, foreign key (id) references test.t1(id));")

	tk.MustQuery(`SELECT column_name, referenced_column_name, referenced_table_name, table_schema, referenced_table_schema 
	FROM information_schema.key_column_usage
	WHERE table_name = 't2' AND table_schema = 'test2';`).Check(testkit.Rows(
		"id id t1 test2 test"))
}

func TestSameTableNameInTwoSchemas(t *testing.T) {
	store := testkit.CreateMockStore(t)
	tk := testkit.NewTestKit(t, store)
	tk.MustExec("create database test1;")
	tk.MustExec("create database test2;")
	tk.MustExec("create table test1.t (a int);")
	tk.MustExec("create table test2.t (a int);")

	rs := tk.MustQuery("select tidb_table_id from information_schema.tables where table_name = 't' and table_schema = 'test1';").Rows()
	t1ID, err := strconv.Atoi(rs[0][0].(string))
	require.NoError(t, err)
	rs = tk.MustQuery("select tidb_table_id from information_schema.tables where table_name = 't' and table_schema = 'test2';").Rows()
	t2ID, err := strconv.Atoi(rs[0][0].(string))
	require.NoError(t, err)

	tk.MustQuery(fmt.Sprintf("select table_schema, table_name, tidb_table_id from information_schema.tables where tidb_table_id = %d;", t1ID)).
		Check(testkit.Rows(fmt.Sprintf("test1 t %d", t1ID)))
	tk.MustQuery(fmt.Sprintf("select table_schema, table_name, tidb_table_id from information_schema.tables where tidb_table_id = %d;", t2ID)).
		Check(testkit.Rows(fmt.Sprintf("test2 t %d", t2ID)))

	tk.MustQuery(fmt.Sprintf("select table_schema, table_name, tidb_table_id from information_schema.tables where table_name = 't' and tidb_table_id = %d;", t1ID)).
		Check(testkit.Rows(fmt.Sprintf("test1 t %d", t1ID)))
	tk.MustQuery(fmt.Sprintf("select table_schema, table_name, tidb_table_id from information_schema.tables where table_schema = 'test1' and tidb_table_id = %d;", t1ID)).
		Check(testkit.Rows(fmt.Sprintf("test1 t %d", t1ID)))
	tk.MustQuery(fmt.Sprintf("select table_schema, table_name, tidb_table_id from information_schema.tables where table_name = 'unknown' and tidb_table_id = %d;", t1ID)).
		Check(testkit.Rows())
	tk.MustQuery(fmt.Sprintf("select table_schema, table_name, tidb_table_id from information_schema.tables where table_schema = 'unknown' and tidb_table_id = %d;", t1ID)).
		Check(testkit.Rows())
}

func TestInfoSchemaConditionWorks(t *testing.T) {
	// this test creates table in different schema with different index name, and check
	// the condition in the following columns whether work as expected.
	//
	// - "table_schema"
	// - "constraint_schema"
	// - "table_name"
	// - "constraint_name"
	// - "partition_name"
	// - "schema_name"
	// - "index_name"
	store := testkit.CreateMockStore(t)
	tk := testkit.NewTestKit(t, store)
	for db := 0; db < 2; db++ {
		for table := 0; table < 2; table++ {
			tk.MustExec(fmt.Sprintf("create database if not exists Db%d;", db))
			tk.MustExec(fmt.Sprintf(`create table Db%d.Table%d (id int primary key, data0 varchar(255), data1 varchar(255))
				partition by range (id) (
					partition p0 values less than (10),
					partition p1 values less than (20)
				);`, db, table))
			for index := 0; index < 2; index++ {
				tk.MustExec(fmt.Sprintf("create unique index Idx%d on Db%d.Table%d (id, data%d);", index, db, table, index))
			}
		}
	}

	testColumns := map[string]string{
		"table_schema":      "db",
		"constraint_schema": "db",
		"table_name":        "table",
		"constraint_name":   "idx",
		"partition_name":    "p",
		"schema_name":       "db",
		"index_name":        "idx",
	}
	testTables := []string{}
	for _, row := range tk.MustQuery("show tables in information_schema").Rows() {
		tableName := row[0].(string)
		// exclude some tables which cannot run without TiKV.
		if strings.HasPrefix(tableName, "CLUSTER_") ||
			strings.HasPrefix(tableName, "INSPECTION_") ||
			strings.HasPrefix(tableName, "METRICS_") ||
			strings.HasPrefix(tableName, "TIFLASH_") ||
			strings.HasPrefix(tableName, "TIKV_") ||
			strings.HasPrefix(tableName, "USER_") ||
			tableName == "TABLE_STORAGE_STATS" ||
			strings.Contains(tableName, "REGION") {
			continue
		}
		testTables = append(testTables, row[0].(string))
	}
	for _, table := range testTables {
		rs, err := tk.Exec(fmt.Sprintf("select * from information_schema.%s", table))
		require.NoError(t, err)
		cols := rs.Fields()

		chk := rs.NewChunk(nil)
		rowCount := 0
		for {
			err := rs.Next(context.Background(), chk)
			require.NoError(t, err)
			if chk.NumRows() == 0 {
				break
			}
			rowCount += chk.NumRows()
		}
		if rowCount == 0 {
			// TODO: find a way to test the table without any rows by adding some rows to them.
			continue
		}
		for i := 0; i < len(cols); i++ {
			colName := cols[i].Column.Name.L
			if valPrefix, ok := testColumns[colName]; ok {
				for j := 0; j < 2; j++ {
					sql := fmt.Sprintf("select * from information_schema.%s where %s = '%s%d';",
						table, colName, valPrefix, j)
					rows := tk.MustQuery(sql).Rows()
					rowCountWithCondition := len(rows)
					require.Less(t, rowCountWithCondition, rowCount, "%s has no effect on %s. SQL: %s", colName, table, sql)

					// check the condition works as expected
					for _, row := range rows {
						require.Equal(t, fmt.Sprintf("%s%d", valPrefix, j), strings.ToLower(row[i].(string)),
							"%s has no effect on %s. SQL: %s", colName, table, sql)
					}
				}
			}
		}
	}

	// Test the PRIMARY constraint filter
	rows := tk.MustQuery("select constraint_name, table_schema from information_schema.table_constraints where constraint_name = 'PRIMARY' and table_schema = 'db0';").Rows()
	require.Equal(t, 2, len(rows))
	for _, row := range rows {
		require.Equal(t, "PRIMARY", row[0].(string))
		require.Equal(t, "Db0", row[1].(string))
	}
	rows = tk.MustQuery("select constraint_name, table_schema from information_schema.key_column_usage where constraint_name = 'PRIMARY' and table_schema = 'db1';").Rows()
	require.Equal(t, 2, len(rows))
	for _, row := range rows {
		require.Equal(t, "PRIMARY", row[0].(string))
		require.Equal(t, "Db1", row[1].(string))
	}

	// Test the `partition_name` filter
	tk.MustExec("create database if not exists db_no_partition;")
	tk.MustExec("create table db_no_partition.t_no_partition (id int primary key, data0 varchar(255), data1 varchar(255));")
	tk.MustExec(`create table db_no_partition.t_partition (id int primary key, data0 varchar(255), data1 varchar(255))
		partition by range (id) (
			partition p0 values less than (10),
			partition p1 values less than (20)
		);`)
	rows = tk.MustQuery("select * from information_schema.partitions where table_schema = 'db_no_partition' and partition_name is NULL;").Rows()
	require.Equal(t, 1, len(rows))
	rows = tk.MustQuery("select * from information_schema.partitions where table_schema = 'db_no_partition' and (partition_name is NULL or partition_name = 'p0');").Rows()
	require.Equal(t, 2, len(rows))
}

func TestInfoschemaTablesSpecialOptimizationCovered(t *testing.T) {
	store := testkit.CreateMockStore(t)
	tk := testkit.NewTestKit(t, store)

	for _, testCase := range []struct {
		sql    string
		expect bool
	}{
		{"select table_name, table_schema from information_schema.tables", true},
		{"select table_name from information_schema.tables", true},
		{"select table_name from information_schema.tables where table_schema = 'test'", true},
		{"select table_schema from information_schema.tables", true},
		{"select count(table_schema) from information_schema.tables", true},
		{"select count(table_name) from information_schema.tables", true},
		{"select count(table_rows) from information_schema.tables", false},
		{"select count(1) from information_schema.tables", true},
		{"select count(*) from information_schema.tables", true},
		{"select count(1) from (select table_name from information_schema.tables) t", true},
		{"select * from information_schema.tables", false},
		{"select table_name, table_catalog from information_schema.tables", true},
		{"select table_name, table_rows from information_schema.tables", false},
	} {
		var covered bool
		ctx := context.WithValue(context.Background(), "cover-check", &covered)
		tk.MustQueryWithContext(ctx, testCase.sql)
		require.Equal(t, testCase.expect, covered, testCase.sql)
	}
}<|MERGE_RESOLUTION|>--- conflicted
+++ resolved
@@ -605,11 +605,7 @@
 		testkit.RowsWithSep("|",
 			"test|tbl1|col_2"))
 	tk.MustQuery(`select count(*) from information_schema.columns;`).Check(
-<<<<<<< HEAD
-		testkit.RowsWithSep("|", "4930"))
-=======
 		testkit.RowsWithSep("|", "4937"))
->>>>>>> aad3f7ad
 }
 
 func TestIndexUsageTable(t *testing.T) {
@@ -807,7 +803,7 @@
 	tk.MustExec("create table test.t1(id int primary key);")
 	tk.MustExec("create table test2.t2(i int, id int, foreign key (id) references test.t1(id));")
 
-	tk.MustQuery(`SELECT column_name, referenced_column_name, referenced_table_name, table_schema, referenced_table_schema 
+	tk.MustQuery(`SELECT column_name, referenced_column_name, referenced_table_name, table_schema, referenced_table_schema
 	FROM information_schema.key_column_usage
 	WHERE table_name = 't2' AND table_schema = 'test2';`).Check(testkit.Rows(
 		"id id t1 test2 test"))
