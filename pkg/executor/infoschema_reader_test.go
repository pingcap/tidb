--- conflicted
+++ resolved
@@ -608,11 +608,7 @@
 		testkit.RowsWithSep("|",
 			"test|tbl1|col_2"))
 	tk.MustQuery(`select count(*) from information_schema.columns;`).Check(
-<<<<<<< HEAD
-		testkit.RowsWithSep("|", "4941"))
-=======
-		testkit.RowsWithSep("|", "4939"))
->>>>>>> 2bf89f82
+		testkit.RowsWithSep("|", "4943"))
 }
 
 func TestIndexUsageTable(t *testing.T) {
