--- conflicted
+++ resolved
@@ -19,19 +19,11 @@
 	"github.com/pingcap/tidb/pkg/util/spill"
 )
 
-<<<<<<< HEAD
-// SpillSerializeHelper helpes to serialize data to bytes
-type SpillSerializeHelper struct {
-	// tmpBuf is an auxiliary data struct that used for encoding bytes.
-	// 1024 is large enough for all fixed length data struct.
-	tmpBuf [1024]byte
-=======
 // spillSerializeHelper can only be used for one aggregator function.
 // It may cause error if agg func1 and agg func2 use the same spillSerializeHelper.
 type spillSerializeHelper struct {
 	buf []byte
 }
->>>>>>> 511eb4d2
 
 // newSpillSerializeHelper creates a new SpillSerializeHelper
 func newSpillSerializeHelper() *spillSerializeHelper {
