// Copyright 2023 PingCAP, Inc.
//
// Licensed under the Apache License, Version 2.0 (the "License");
// you may not use this file except in compliance with the License.
// You may obtain a copy of the License at
//
//     http://www.apache.org/licenses/LICENSE-2.0
//
// Unless required by applicable law or agreed to in writing, software
// distributed under the License is distributed on an "AS IS" BASIS,
// WITHOUT WARRANTIES OR CONDITIONS OF ANY KIND, either express or implied.
// See the License for the specific language governing permissions and
// limitations under the License.

package sortexec

import (
	"math/rand"
	"time"

	"slices"

	"github.com/pingcap/failpoint"
	"github.com/pingcap/tidb/pkg/util/chunk"
	"github.com/pingcap/tidb/pkg/util/memory"
)

// SignalCheckpointForSort indicates the times of row comparation that a signal detection will be triggered.
const SignalCheckpointForSort uint = 20000

const (
	normal = iota
	eof
	finish
)

type parallelSortWorker struct {
	workerIDForTest int

<<<<<<< HEAD
	waitGroup *sync.WaitGroup
=======
	lessRowFunc func(chunk.Row, chunk.Row) int
>>>>>>> 6058b302

	// Temporarily store rows that will be sorted.
	rowBuffer sortedRows
	result    *sortedRows
	// This list is shared by all workers and all workers will put their sorted rows into this list
	globalSortedRowsQueue *sortedRowsList

	chunkChannel           chan *chunkWithMemoryUsage
	fetcherAndWorkerSyncer *sync.WaitGroup
	checkError             func() error
	processError           func(error)
	finishCh               chan struct{}

	lessRowFunc       func(chunk.Row, chunk.Row) int
	timesOfRowCompare uint

	memTracker       *memory.Tracker
	totalMemoryUsage int64

	spillHelper *parallelSortSpillHelper
}

func newParallelSortWorker(
	workerIDForTest int,
	lessRowFunc func(chunk.Row, chunk.Row) int,
	globalSortedRowsQueue *sortedRowsList,
	result *sortedRows,
	chunkChannel chan *chunkWithMemoryUsage,
	fetcherAndWorkerSyncer *sync.WaitGroup,
	checkError func() error,
	processError func(error),
	finishCh chan struct{},
	memTracker *memory.Tracker,
	spillHelper *parallelSortSpillHelper) *parallelSortWorker {
	return &parallelSortWorker{
<<<<<<< HEAD
		workerIDForTest:        workerIDForTest,
		lessRowFunc:            lessRowFunc,
		globalSortedRowsQueue:  globalSortedRowsQueue,
		waitGroup:              waitGroup,
		result:                 result,
		chunkChannel:           chunkChannel,
		fetcherAndWorkerSyncer: fetcherAndWorkerSyncer,
		checkError:             checkError,
		processError:           processError,
		finishCh:               finishCh,
		timesOfRowCompare:      0,
		memTracker:             memTracker,
		spillHelper:            spillHelper,
	}
}

func (p *parallelSortWorker) fetchChunksAndSort() bool {
	for {
		status := p.fetchChunksAndSortImpl()
		if status == finish {
			return false
		}

		if status == eof {
			return true
		}
=======
		workerIDForTest:       workerIDForTest,
		lessRowFunc:           lessRowFunc,
		globalSortedRowsQueue: globalSortedRowsQueue,
		result:                result,
		chunkChannel:          chunkChannel,
		processError:          processError,
		finishCh:              finishCh,
		timesOfRowCompare:     0,
		memTracker:            memTracker,
>>>>>>> 6058b302
	}
}

func (p *parallelSortWorker) injectFailPointForParallelSortWorker() {
	injectParallelSortRandomFail()
	failpoint.Inject("SlowSomeWorkers", func(val failpoint.Value) {
		if val.(bool) {
			if p.workerIDForTest%2 == 0 {
				randNum := rand.Int31n(10000)
				if randNum < 10 {
					time.Sleep(5 * time.Millisecond)
				}
			}
		}
	})
}

// Fetching chunks from chunkChannel and sort them.
// Rows are sorted only inside a chunk.
// Return true if we want to stop further execution
func (p *parallelSortWorker) fetchChunksAndSortImpl() int {
	var (
		chkWithMemoryUsage *chunkWithMemoryUsage
		ok                 bool
	)

	select {
	case <-p.finishCh:
		return finish
	case chkWithMemoryUsage, ok = <-p.chunkChannel:
		if !ok {
			return eof
		}
		// Memory usage of the chunk has been consumed at the chunk fetcher
		p.totalMemoryUsage += chkWithMemoryUsage.MemoryUsage
		defer p.fetcherAndWorkerSyncer.Done()
	}

	sortedRows := p.sortChunkAndGetSortedRows(chkWithMemoryUsage.Chk)
	p.globalSortedRowsQueue.add(sortedRows)
	p.injectFailPointForParallelSortWorker()
	return normal
}

func (p *parallelSortWorker) sortChunkAndGetSortedRows(chk *chunk.Chunk) sortedRows {
	rowNum := chk.NumRows()
	p.rowBuffer = make(sortedRows, rowNum)
	for i := 0; i < rowNum; i++ {
		p.rowBuffer[i] = chk.GetRow(i)
	}
	slices.SortFunc(p.rowBuffer, p.keyColumnsLess)
	return p.rowBuffer
}

func (p *parallelSortWorker) mergeSortGlobalRows() {
	for {
		select {
		case <-p.finishCh:
			return
		default:
		}

		sortedRowsLeft, sortedRowsRight := p.globalSortedRowsQueue.fetchTwoSortedRows()
		if sortedRowsLeft == nil {
			return
		}

		mergedSortedRows := p.mergeTwoSortedRows(sortedRowsLeft, sortedRowsRight)
		p.globalSortedRowsQueue.add(mergedSortedRows)
		p.injectFailPointForParallelSortWorker()
	}
}

func (p *parallelSortWorker) mergeTwoSortedRows(sortedRowsLeft sortedRows, sortedRowsRight sortedRows) sortedRows {
	sortedRowsLeftLen := len(sortedRowsLeft)
	sortedRowsRightLen := len(sortedRowsRight)
	mergedSortedRows := make(sortedRows, 0, sortedRowsLeftLen+sortedRowsRightLen)
	cursorLeft := 0  // Point to sortedRowsLeft
	cursorRight := 0 // Point to sortedRowsRight

	// Merge
	for cursorLeft < sortedRowsLeftLen && cursorRight < sortedRowsRightLen {
		if p.timesOfRowCompare >= SignalCheckpointForSort {
			// Trigger Consume for checking the NeedKill signal
			p.memTracker.Consume(1)
			p.timesOfRowCompare = 0
		}

		failpoint.Inject("SignalCheckpointForSort", func(val failpoint.Value) {
			if val.(bool) {
				p.timesOfRowCompare += 1024
			}
		})
		p.timesOfRowCompare++

		if p.lessRowFunc(sortedRowsLeft[cursorLeft], sortedRowsRight[cursorRight]) < 0 {
			mergedSortedRows = append(mergedSortedRows, sortedRowsLeft[cursorLeft])
			cursorLeft++
		} else {
			mergedSortedRows = append(mergedSortedRows, sortedRowsRight[cursorRight])
			cursorRight++
		}
	}

	// Append the remaining rows
	mergedSortedRows = append(mergedSortedRows, sortedRowsLeft[cursorLeft:]...)
	mergedSortedRows = append(mergedSortedRows, sortedRowsRight[cursorRight:]...)

	return mergedSortedRows
}

func (p *parallelSortWorker) keyColumnsLess(i, j chunk.Row) int {
	if p.timesOfRowCompare >= SignalCheckpointForSort {
		// Trigger Consume for checking the NeedKill signal
		p.memTracker.Consume(1)
		p.timesOfRowCompare = 0
	}

	failpoint.Inject("SignalCheckpointForSort", func(val failpoint.Value) {
		if val.(bool) {
			p.timesOfRowCompare += 1024
		}
	})
	p.timesOfRowCompare++

	return p.lessRowFunc(i, j)
}

func (p *parallelSortWorker) run() {
	defer func() {
		if r := recover(); r != nil {
			processPanicAndLog(p.processError, r)
		}
	}()

	ok := p.fetchChunksAndSort()
	if !ok {
		return
	}

	p.mergeSortGlobalRows()
}<|MERGE_RESOLUTION|>--- conflicted
+++ resolved
@@ -16,6 +16,7 @@
 
 import (
 	"math/rand"
+	"sync"
 	"time"
 
 	"slices"
@@ -36,12 +37,6 @@
 
 type parallelSortWorker struct {
 	workerIDForTest int
-
-<<<<<<< HEAD
-	waitGroup *sync.WaitGroup
-=======
-	lessRowFunc func(chunk.Row, chunk.Row) int
->>>>>>> 6058b302
 
 	// Temporarily store rows that will be sorted.
 	rowBuffer sortedRows
@@ -71,21 +66,17 @@
 	result *sortedRows,
 	chunkChannel chan *chunkWithMemoryUsage,
 	fetcherAndWorkerSyncer *sync.WaitGroup,
-	checkError func() error,
 	processError func(error),
 	finishCh chan struct{},
 	memTracker *memory.Tracker,
 	spillHelper *parallelSortSpillHelper) *parallelSortWorker {
 	return &parallelSortWorker{
-<<<<<<< HEAD
 		workerIDForTest:        workerIDForTest,
 		lessRowFunc:            lessRowFunc,
 		globalSortedRowsQueue:  globalSortedRowsQueue,
-		waitGroup:              waitGroup,
 		result:                 result,
 		chunkChannel:           chunkChannel,
 		fetcherAndWorkerSyncer: fetcherAndWorkerSyncer,
-		checkError:             checkError,
 		processError:           processError,
 		finishCh:               finishCh,
 		timesOfRowCompare:      0,
@@ -104,17 +95,6 @@
 		if status == eof {
 			return true
 		}
-=======
-		workerIDForTest:       workerIDForTest,
-		lessRowFunc:           lessRowFunc,
-		globalSortedRowsQueue: globalSortedRowsQueue,
-		result:                result,
-		chunkChannel:          chunkChannel,
-		processError:          processError,
-		finishCh:              finishCh,
-		timesOfRowCompare:     0,
-		memTracker:            memTracker,
->>>>>>> 6058b302
 	}
 }
 
