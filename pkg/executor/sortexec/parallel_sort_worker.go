--- conflicted
+++ resolved
@@ -43,15 +43,11 @@
 	totalMemoryUsage int64
 
 	spillHelper *parallelSortSpillHelper
-	batchRows   []chunk.Row
 
 	localSortedRows    []*chunk.Iterator4Slice
 	sortedRowsIter     *chunk.Iterator4Slice
 	maxSortedRowsLimit int
-<<<<<<< HEAD
-=======
 	batchRows          []chunk.Row
->>>>>>> 4c036e7d
 	merger             *multiWayMerger
 }
 
@@ -64,9 +60,9 @@
 	finishCh chan struct{},
 	memTracker *memory.Tracker,
 	sortedRowsIter *chunk.Iterator4Slice,
-<<<<<<< HEAD
 	maxChunkSize int,
 	spillHelper *parallelSortSpillHelper) *parallelSortWorker {
+	maxSortedRowsLimit := maxChunkSize * 30
 	return &parallelSortWorker{
 		workerIDForTest:        workerIDForTest,
 		lessRowFunc:            lessRowFunc,
@@ -77,24 +73,9 @@
 		timesOfRowCompare:      0,
 		memTracker:             memTracker,
 		sortedRowsIter:         sortedRowsIter,
-		maxSortedRowsLimit:     maxChunkSize * 30,
+		maxSortedRowsLimit:     maxSortedRowsLimit,
 		spillHelper:            spillHelper,
-		batchRows:              make([]chunk.Row, 0, maxChunkSize*30),
-=======
-	maxChunkSize int) *parallelSortWorker {
-	maxSortedRowsLimit := maxChunkSize * 30
-	return &parallelSortWorker{
-		workerIDForTest:    workerIDForTest,
-		lessRowFunc:        lessRowFunc,
-		chunkChannel:       chunkChannel,
-		processError:       processError,
-		finishCh:           finishCh,
-		timesOfRowCompare:  0,
-		memTracker:         memTracker,
-		sortedRowsIter:     sortedRowsIter,
-		maxSortedRowsLimit: maxSortedRowsLimit,
-		batchRows:          make([]chunk.Row, 0, maxSortedRowsLimit),
->>>>>>> 4c036e7d
+		batchRows:              make([]chunk.Row, 0, maxSortedRowsLimit),
 	}
 }
 
@@ -112,20 +93,12 @@
 	})
 }
 
-<<<<<<< HEAD
-func (p *parallelSortWorker) multiWayMergeSortedRows() []chunk.Row {
-=======
 func (p *parallelSortWorker) multiWayMergeLocalSortedRows() []chunk.Row {
->>>>>>> 4c036e7d
 	totalRowNum := 0
 	for _, rows := range p.localSortedRows {
 		totalRowNum += rows.Len()
 	}
-<<<<<<< HEAD
-	resultRows := make([]chunk.Row, 0, totalRowNum)
-=======
 	resultSortedRows := make([]chunk.Row, 0, totalRowNum)
->>>>>>> 4c036e7d
 	p.merger = newMultiWayMerger(p.localSortedRows, p.lessRowFunc)
 	p.merger.init()
 
@@ -134,16 +107,9 @@
 		if row.IsEmpty() {
 			break
 		}
-<<<<<<< HEAD
-		resultRows = append(resultRows, row)
-	}
-
-	return resultRows
-=======
 		resultSortedRows = append(resultSortedRows, row)
 	}
 	return resultSortedRows
->>>>>>> 4c036e7d
 }
 
 func (p *parallelSortWorker) sortBatchRows(batchRows []chunk.Row) {
@@ -157,11 +123,7 @@
 		p.sortBatchRows(p.batchRows)
 	}
 
-<<<<<<< HEAD
-	return p.multiWayMergeSortedRows()
-=======
 	return p.multiWayMergeLocalSortedRows()
->>>>>>> 4c036e7d
 }
 
 // Fetching a bunch of chunks from chunkChannel and sort them.
@@ -176,7 +138,6 @@
 		chk *chunkWithMemoryUsage
 		ok  bool
 	)
-<<<<<<< HEAD
 	select {
 	case <-p.finishCh:
 		return false
@@ -186,46 +147,17 @@
 			// Put local sorted rows into this iter who will be read by sort executor
 			p.sortedRowsIter.Reset(p.sortLocalRows())
 			return false
-=======
-
-	for {
-		select {
-		case <-p.finishCh:
-			return
-		case chk, ok = <-p.chunkChannel:
-			// Memory usage of the chunk has been consumed at the chunk fetcher
-			if !ok {
-				rows := p.sortLocalRows()
-				p.sortedRowsIter.Reset(rows)
-				return
-			}
-		}
-
-		chkIter := chunk.NewIterator4Chunk(chk)
-		row := chkIter.Begin()
-		for !row.IsEmpty() {
-			p.batchRows = append(p.batchRows, row)
-			row = chkIter.Next()
->>>>>>> 4c036e7d
 		}
 		defer p.fetcherAndWorkerSyncer.Done()
 		p.totalMemoryUsage += chk.MemoryUsage
 	}
 
-<<<<<<< HEAD
 	chkIter := chunk.NewIterator4Chunk(chk.Chk)
 	row := chkIter.Begin()
 	for !row.IsEmpty() {
 		p.batchRows = append(p.batchRows, row)
 		row = chkIter.Next()
 	}
-=======
-		// Sort a bunch of chunks
-		if len(p.batchRows) >= p.maxSortedRowsLimit {
-			p.sortBatchRows(p.batchRows)
-			p.batchRows = make([]chunk.Row, 0, p.maxSortedRowsLimit)
-		}
->>>>>>> 4c036e7d
 
 	// Sort a bunch of chunks
 	if len(p.batchRows) >= p.maxSortedRowsLimit {
