--- conflicted
+++ resolved
@@ -48,7 +48,7 @@
 	localSortedRows    []*chunk.Iterator4Slice
 	sortedRowsIter     *chunk.Iterator4Slice
 	maxSortedRowsLimit int
-	merger          *multiWayMerge
+	merger             *multiWayMerge
 }
 
 func newParallelSortWorker(
@@ -141,7 +141,6 @@
 	}
 }
 
-<<<<<<< HEAD
 func (p *parallelSortWorker) fetchChunksAndSortImpl(batchRows []chunk.Row) ([]chunk.Row, bool) {
 	var (
 		chk *chunkWithMemoryUsage
@@ -156,13 +155,9 @@
 			// Handle Remaining batchRows whose row number is not over the `maxSortedRowsLimit`
 			if len(batchRows) > 0 {
 				p.sortBatchRows(batchRows)
-=======
-				p.multiWayMergeSortedRows()
-				return
->>>>>>> 757f88d9
 			}
 
-			p.kWayMergeSortedRows()
+			p.multiWayMergeSortedRows()
 			return batchRows, false
 		}
 		defer p.fetcherAndWorkerSyncer.Done()
