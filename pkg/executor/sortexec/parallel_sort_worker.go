--- conflicted
+++ resolved
@@ -31,29 +31,17 @@
 type parallelSortWorker struct {
 	workerIDForTest int
 
-	// This list is shared by all workers and all workers will put their sorted rows into this list
-	globalSortedRowsQueue *sortedRowsList
+	waitGroup *sync.WaitGroup
+
 	// Temporarily store rows that will be sorted.
 	rowBuffer sortedRows
 	result    *sortedRows
-
-	waitGroup *sync.WaitGroup
-
-<<<<<<< HEAD
-	chunkChannel           chan *chunkWithMemoryUsage
-	tryToCloseChunkChannel func()
-	checkError             func() error
-	processError           func(error)
-=======
-	// Temporarily store rows that will be sorted.
-	rowBuffer             sortedRows
-	result                *sortedRows
+	// This list is shared by all workers and all workers will put their sorted rows into this list
 	globalSortedRowsQueue *sortedRowsList
 
 	chunkChannel chan *chunkWithMemoryUsage
 	checkError   func() error
 	processError func(error)
->>>>>>> 21259402
 
 	lessRowFunc       func(chunk.Row, chunk.Row) int
 	timesOfRowCompare uint
@@ -76,34 +64,6 @@
 	memTracker *memory.Tracker,
 	spillHelper *parallelSortSpillHelper) *parallelSortWorker {
 	return &parallelSortWorker{
-<<<<<<< HEAD
-		workerIDForTest:        workerIDForTest,
-		lessRowFunc:            lessRowFunc,
-		globalSortedRowsQueue:  globalSortedRowsQueue,
-		waitGroup:              waitGroup,
-		result:                 result,
-		chunkChannel:           chunkChannel,
-		tryToCloseChunkChannel: tryToCloseChunkChannel,
-		checkError:             checkError,
-		processError:           processError,
-		timesOfRowCompare:      0,
-		memTracker:             memTracker,
-		spillHelper:            spillHelper,
-	}
-}
-
-func (p *parallelSortWorker) fetchChunksAndSort() bool {
-	for {
-		eof, err := p.fetchChunksAndSortImpl()
-		if err != nil {
-			return false
-		}
-
-		if eof {
-			return true
-		}
-
-=======
 		workerIDForTest:       workerIDForTest,
 		lessRowFunc:           lessRowFunc,
 		globalSortedRowsQueue: globalSortedRowsQueue,
@@ -114,7 +74,21 @@
 		processError:          processError,
 		timesOfRowCompare:     0,
 		memTracker:            memTracker,
->>>>>>> 21259402
+		spillHelper:           spillHelper,
+	}
+}
+
+func (p *parallelSortWorker) fetchChunksAndSort() bool {
+	for {
+		eof, err := p.fetchChunksAndSortImpl()
+		if err != nil {
+			return false
+		}
+
+		if eof {
+			return true
+		}
+
 	}
 }
 
