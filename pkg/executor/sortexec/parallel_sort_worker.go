// Copyright 2023 PingCAP, Inc.
//
// Licensed under the Apache License, Version 2.0 (the "License");
// you may not use this file except in compliance with the License.
// You may obtain a copy of the License at
//
//     http://www.apache.org/licenses/LICENSE-2.0
//
// Unless required by applicable law or agreed to in writing, software
// distributed under the License is distributed on an "AS IS" BASIS,
// WITHOUT WARRANTIES OR CONDITIONS OF ANY KIND, either express or implied.
// See the License for the specific language governing permissions and
// limitations under the License.

package sortexec

import (
	"sync"
	"time"

	"github.com/pingcap/tidb/pkg/util/chunk"
	"github.com/pingcap/tidb/pkg/util/memory"
	"golang.org/x/exp/slices"
)

// SignalCheckpointForSort indicates the times of row comparation that a signal detection will be triggered.
const SignalCheckpointForSort uint = 20000

type parallelSortWorker struct {
	// This list is shared by all workers and all workers will put their sorted rows into this list
	globalSortedRowsQueue *sortedRowsList
	// Temporarily store rows that will be sorted.
	rowBuffer sortedRows
	result    *sortedRows

	waitGroup *sync.WaitGroup

<<<<<<< HEAD
	mpmcQueue *chunk.MPMCQueue

=======
	chunkChannel chan *chunkWithMemoryUsage
>>>>>>> 53afd3fc
	checkError   func() error
	processError func(error)

	lessRowFunc       func(chunk.Row, chunk.Row) int
	timesOfRowCompare uint

	memTracker       *memory.Tracker
	totalMemoryUsage int64

	spillHelper *parallelSortSpillHelper
}

func newParallelSortWorker(
	lessRowFunc func(chunk.Row, chunk.Row) int,
	globalSortedRowsQueue *sortedRowsList,
	waitGroup *sync.WaitGroup,
	result *sortedRows,
	chunkChannel chan *chunkWithMemoryUsage,
	checkError func() error,
	processError func(error),
	memTracker *memory.Tracker,
	spillHelper *parallelSortSpillHelper) *parallelSortWorker {
	return &parallelSortWorker{
		lessRowFunc:           lessRowFunc,
		globalSortedRowsQueue: globalSortedRowsQueue,
		waitGroup:             waitGroup,
		result:                result,
		chunkChannel:          chunkChannel,
		checkError:            checkError,
		processError:          processError,
		totalMemoryUsage:      0,
		timesOfRowCompare:     0,
		memTracker:            memTracker,
		spillHelper:           spillHelper,
	}
}

func (p *parallelSortWorker) fetchChunksAndSort() bool {
	for {
		eof, err := p.fetchChunksAndSortImpl()
		if err != nil {
			return false
		}

<<<<<<< HEAD
		if eof {
=======
		// Memory usage of the chunk has been consumed at the producer side.
		chk, ok := <-p.chunkChannel
		if !ok {
>>>>>>> 53afd3fc
			return true
		}

	}
}

// Fetching chunks from MPMCQueue and sort them.
// Rows are sorted only inside a chunk.
func (p *parallelSortWorker) fetchChunksAndSortImpl() (bool, error) {
	p.spillHelper.syncLock.RLock()
	for p.spillHelper.isInSpilling() {
		p.spillHelper.syncLock.RUnlock()
		// Repeatedly release lock so that spill action has more chance to get write lock
		time.Sleep(10 * time.Millisecond)
		p.spillHelper.syncLock.RLock()
	}
	defer p.spillHelper.syncLock.RUnlock()

	err := p.checkError()
	if err != nil {
		return true, err
	}

	// Memory usage of the chunk has been tracked at the producer side.
	chk, res := p.mpmcQueue.Pop()
	if res != chunk.OK {
		// Check if the queue is closed by an error.
		err := p.checkError()
		return err == nil, err
	}

	p.totalMemoryUsage += chk.MemoryUsage

	sortedRows := p.sortChunkAndGetSortedRows(chk.Chk)
	p.globalSortedRowsQueue.add(sortedRows)
	return false, nil
}

func (p *parallelSortWorker) sortChunkAndGetSortedRows(chk *chunk.Chunk) sortedRows {
	rowNum := chk.NumRows()
	p.rowBuffer = make(sortedRows, rowNum)
	for i := 0; i < rowNum; i++ {
		p.rowBuffer[i] = chk.GetRow(i)
	}
	slices.SortFunc(p.rowBuffer, p.keyColumnsLess)
	return p.rowBuffer
}

func (p *parallelSortWorker) mergeSortGlobalRows() {
	for p.mergeSortGlobalRowsCalledByWorker() {
	}
}

func (p *parallelSortWorker) mergeSortGlobalRowsForSpillAction() {
	for p.mergeSortGlobalRowsImpl() {
	}
}

func (p *parallelSortWorker) mergeSortGlobalRowsCalledByWorker() bool {
	p.spillHelper.syncLock.RLock()
	for p.spillHelper.isInSpilling() {
		p.spillHelper.syncLock.RUnlock()
		// Repeatedly release lock so that spill action has more chance to get write lock
		time.Sleep(10 * time.Millisecond)
		p.spillHelper.syncLock.RLock()
	}
	defer p.spillHelper.syncLock.RUnlock()

	return p.mergeSortGlobalRowsImpl()
}

func (p *parallelSortWorker) mergeSortGlobalRowsImpl() bool {
	err := p.checkError()
	if err != nil {
		return false
	}

	sortedRowsLeft, sortedRowsRight := p.globalSortedRowsQueue.fetchTwoSortedRows()
	if sortedRowsLeft == nil {
		return false
	}

	mergedSortedRows := p.mergeTwoSortedRows(sortedRowsLeft, sortedRowsRight)
	p.globalSortedRowsQueue.add(mergedSortedRows)
	return true
}

func (p *parallelSortWorker) mergeTwoSortedRows(sortedRowsLeft sortedRows, sortedRowsRight sortedRows) sortedRows {
	sortedRowsLeftLen := len(sortedRowsLeft)
	sortedRowsRightLen := len(sortedRowsRight)
	mergedSortedRows := make(sortedRows, 0, sortedRowsLeftLen+sortedRowsRightLen)
	cursorLeft := 0  // Point to sortedRowsLeft
	cursorRight := 0 // Point to sortedRowsRight

	// Merge
	for cursorLeft < sortedRowsLeftLen && cursorRight < sortedRowsRightLen {
		if p.timesOfRowCompare >= SignalCheckpointForSort {
			// Trigger Consume for checking the NeedKill signal
			p.memTracker.Consume(1)
			p.timesOfRowCompare = 0
		}

		p.timesOfRowCompare++

		if p.lessRowFunc(sortedRowsLeft[cursorLeft], sortedRowsRight[cursorRight]) < 0 {
			mergedSortedRows = append(mergedSortedRows, sortedRowsLeft[cursorLeft])
			cursorLeft++
		} else {
			mergedSortedRows = append(mergedSortedRows, sortedRowsRight[cursorRight])
			cursorRight++
		}
	}

	// Append the remaining rows
	mergedSortedRows = append(mergedSortedRows, sortedRowsLeft[cursorLeft:]...)
	mergedSortedRows = append(mergedSortedRows, sortedRowsRight[cursorRight:]...)

	return mergedSortedRows
}

func (p *parallelSortWorker) keyColumnsLess(i, j chunk.Row) int {
	if p.timesOfRowCompare >= SignalCheckpointForSort {
		// Trigger Consume for checking the NeedKill signal
		p.memTracker.Consume(1)
		p.timesOfRowCompare = 0
	}
	// TODO add test with this failpoint
	// failpoint.Inject("SignalCheckpointForSort", func(val failpoint.Value) {
	// 	if val.(bool) {
	// 		c.timesOfRowCompare += 1024
	// 	}
	// })
	p.timesOfRowCompare++

	return p.lessRowFunc(i, j)
}

func (p *parallelSortWorker) run() {
	defer func() {
		if r := recover(); r != nil {
			processPanicAndLog(p.processError, r)
		}
		p.waitGroup.Done()
	}()

	ok := p.fetchChunksAndSort()
	if !ok {
		return
	}

	p.mergeSortGlobalRows()
}<|MERGE_RESOLUTION|>--- conflicted
+++ resolved
@@ -35,12 +35,7 @@
 
 	waitGroup *sync.WaitGroup
 
-<<<<<<< HEAD
-	mpmcQueue *chunk.MPMCQueue
-
-=======
 	chunkChannel chan *chunkWithMemoryUsage
->>>>>>> 53afd3fc
 	checkError   func() error
 	processError func(error)
 
@@ -85,13 +80,7 @@
 			return false
 		}
 
-<<<<<<< HEAD
 		if eof {
-=======
-		// Memory usage of the chunk has been consumed at the producer side.
-		chk, ok := <-p.chunkChannel
-		if !ok {
->>>>>>> 53afd3fc
 			return true
 		}
 
@@ -115,12 +104,10 @@
 		return true, err
 	}
 
-	// Memory usage of the chunk has been tracked at the producer side.
-	chk, res := p.mpmcQueue.Pop()
-	if res != chunk.OK {
-		// Check if the queue is closed by an error.
-		err := p.checkError()
-		return err == nil, err
+	// Memory usage of the chunk has been consumed at the producer side.
+	chk, ok := <-p.chunkChannel
+	if !ok {
+		return true, nil
 	}
 
 	p.totalMemoryUsage += chk.MemoryUsage
