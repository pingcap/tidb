// Copyright 2023 PingCAP, Inc.
//
// Licensed under the Apache License, Version 2.0 (the "License");
// you may not use this file except in compliance with the License.
// You may obtain a copy of the License at
//
//     http://www.apache.org/licenses/LICENSE-2.0
//
// Unless required by applicable law or agreed to in writing, software
// distributed under the License is distributed on an "AS IS" BASIS,
// WITHOUT WARRANTIES OR CONDITIONS OF ANY KIND, either express or implied.
// See the License for the specific language governing permissions and
// limitations under the License.

package sortexec

import (
	"sync"
	"time"

	"github.com/pingcap/tidb/pkg/util/chunk"
	"github.com/pingcap/tidb/pkg/util/memory"
	"golang.org/x/exp/slices"
)

// SignalCheckpointForSort indicates the times of row comparation that a signal detection will be triggered.
const SignalCheckpointForSort uint = 20000

type parallelSortWorker struct {
<<<<<<< HEAD
	// This queue stores rows that are received by the worker itself
	sortedRowsQueue list.List
	// This list is shared by all workers and all workers will put their sorted rows into this list
	publicSortedRows *sortedRowsList
	// Temporarily store rows that will be sorted.
	rowBuffer sortedRows
	result    *sortedRows
=======
	lessRowFunc func(chunk.Row, chunk.Row) int

	globalSortedRowsQueue *sortedRowsList
>>>>>>> f6e85a47

	waitGroup *sync.WaitGroup

	mpmcQueue *chunk.MPMCQueue

	checkError   func() error
	processError func(error)

	lessRowFunc       func(chunk.Row, chunk.Row) int
	timesOfRowCompare uint

	memTracker       *memory.Tracker
	totalMemoryUsage int64

	spillHelper *parallelSortSpillHelper
}

func newParallelSortWorker(
	lessRowFunc func(chunk.Row, chunk.Row) int,
	globalSortedRowsQueue *sortedRowsList,
	waitGroup *sync.WaitGroup,
	result *sortedRows,
	mpmcQueue *chunk.MPMCQueue,
	checkError func() error,
	processError func(error),
	memTracker *memory.Tracker,
	spillHelper *parallelSortSpillHelper) *parallelSortWorker {
	return &parallelSortWorker{
<<<<<<< HEAD
		lessRowFunc:       lessRowFunc,
		publicSortedRows:  publicSortedRows,
		waitGroup:         waitGroup,
		result:            result,
		mpmcQueue:         mpmcQueue,
		checkError:        checkError,
		processError:      processError,
		totalMemoryUsage:  0,
		timesOfRowCompare: 0,
		memTracker:        memTracker,
		spillHelper:       spillHelper,
	}
}

func (p *parallelSortWorker) fetchFromMPMCQueueAndSort() bool {
=======
		lessRowFunc:           lessRowFunc,
		globalSortedRowsQueue: globalSortedRowsQueue,
		waitGroup:             waitGroup,
		result:                result,
		mpmcQueue:             mpmcQueue,
		checkError:            checkError,
		processError:          processError,
		totalMemoryUsage:      0,
		timesOfRowCompare:     0,
		memTracker:            memTracker,
	}
}

// Fetching chunks from MPMCQueue and sort them.
// Rows are sorted only inside a chunk.
// Return false if there is some error.
func (p *parallelSortWorker) fetchChunksAndSort() bool {
>>>>>>> f6e85a47
	for {
		eof, err := p.fetchFromMPMCQueueAndSortImpl()
		if err != nil {
			return false
		}

		if eof {
			return true
		}
	}
}

// Fetching chunks from MPMCQueue and sort them.
// Rows are sorted only inside a chunk.
func (p *parallelSortWorker) fetchFromMPMCQueueAndSortImpl() (bool, error) {
	p.spillHelper.syncLock.RLock()
	for p.spillHelper.isInSpilling() {
		p.spillHelper.syncLock.RUnlock()
		// Repeatedly release lock so that spill action has more chance to get write lock
		time.Sleep(10 * time.Millisecond)
		p.spillHelper.syncLock.RLock()
	}
	defer p.spillHelper.syncLock.RUnlock()

	err := p.checkError()
	if err != nil {
		return true, err
	}

<<<<<<< HEAD
	// Memory usage of the chunk has been tracked at the producer side.
	chk, res := p.mpmcQueue.Pop()
	if res != chunk.OK {
		// Check if the queue is closed by an error.
		err := p.checkError()
		return err == nil, err
=======
		sortedRows := p.sortChunkAndGetSortedRows(chk.Chk)
		p.globalSortedRowsQueue.add(sortedRows)
>>>>>>> f6e85a47
	}

	p.totalMemoryUsage += chk.MemoryUsage

	sortedRows := p.sortChunkAndGetSortedRows(chk.Chk)
	pushIntoList(&p.sortedRowsQueue, sortedRows)
	return false, nil
}

func (p *parallelSortWorker) keyColumnsLess(i, j chunk.Row) int {
	if p.timesOfRowCompare >= SignalCheckpointForSort {
		// Trigger Consume for checking the NeedKill signal
		p.memTracker.Consume(1)
		p.timesOfRowCompare = 0
	}
	// TODO add test with this failpoint
	// failpoint.Inject("SignalCheckpointForSort", func(val failpoint.Value) {
	// 	if val.(bool) {
	// 		c.timesOfRowCompare += 1024
	// 	}
	// })
	p.timesOfRowCompare++

	return p.lessRowFunc(i, j)
}

func (p *parallelSortWorker) sortChunkAndGetSortedRows(chk *chunk.Chunk) sortedRows {
	rowNum := chk.NumRows()
	p.rowBuffer = make(sortedRows, rowNum)
	for i := 0; i < rowNum; i++ {
		p.rowBuffer[i] = chk.GetRow(i)
	}
	slices.SortFunc(p.rowBuffer, p.keyColumnsLess)
	return p.rowBuffer
}

<<<<<<< HEAD
func (p *parallelSortWorker) mergeSortLocalRows(calledBySpillAction bool) bool {
	for p.sortedRowsQueue.Len() > 1 {
		hasError := p.mergeSortLocalRowsImpl(calledBySpillAction)
		if hasError {
			return false
		}
	}
	return true
}

// Sort data that received by itself. At last, length of sortedRowsQueue should not be greater than 1.
// Return false if there is some error.
func (p *parallelSortWorker) mergeSortLocalRowsImpl(calledBySpillAction bool) bool {
	if !calledBySpillAction {
		p.spillHelper.syncLock.RLock()

		for p.spillHelper.isInSpilling() {
			p.spillHelper.syncLock.RUnlock()
			// Repeatedly release lock so that spill action has more chance to get write lock
			time.Sleep(10 * time.Millisecond)
			p.spillHelper.syncLock.RLock()
		}
		defer p.spillHelper.syncLock.RUnlock()
	}

	err := p.checkError()
	if err != nil {
		return true
	}

	sortedRows1 := popFromList(&p.sortedRowsQueue)
	sortedRows2 := popFromList(&p.sortedRowsQueue)
	mergedSortedRows := p.mergeTwoSortedRows(sortedRows1, sortedRows2)
	pushIntoList(&p.sortedRowsQueue, mergedSortedRows)
	return false
}

// The worker will check the length of sharedSortedRows. If length > 0, it will fetch a sortedRows and merge it
// with worker's own sorted rows. If length == 0, worker will put it's row into sharedSortedRows and leave.
func (p *parallelSortWorker) mergeSortAllRows(calledBySpillAction bool) {
	continueExecute := true
	for continueExecute {
		continueExecute = p.mergeSortAllRowsImpl(calledBySpillAction)
	}
}

func (p *parallelSortWorker) mergeSortAllRowsImpl(calledBySpillAction bool) bool {
	if !calledBySpillAction {
		p.spillHelper.syncLock.RLock()

		for p.spillHelper.isInSpilling() {
			p.spillHelper.syncLock.RUnlock()
			// Repeatedly release lock so that spill action has more chance to get write lock
			time.Sleep(10 * time.Millisecond)
			p.spillHelper.syncLock.RLock()
=======
func (p *parallelSortWorker) mergeSortGlobalRows() {
	sortedRowsLeft, sortedRowsRight := p.globalSortedRowsQueue.fetchTwoSortedRows()
	mergedSortedRows := p.mergeTwoSortedRows(sortedRowsLeft, sortedRowsRight)
	for {
		err := p.checkError()
		if err != nil {
			return
		}

		sortedRowsLeft, sortedRowsRight = p.globalSortedRowsQueue.addAndFetchTwoSortedRows(mergedSortedRows)
		if sortedRowsLeft == nil {
			break
>>>>>>> f6e85a47
		}
		defer p.spillHelper.syncLock.RUnlock()
	}

	err := p.checkError()
	if err != nil {
		return false
	}

<<<<<<< HEAD
	localSortedRows := popFromList(&p.sortedRowsQueue)
	fetchedSortedRows := p.publicSortedRows.fetchOrPutSortedRows(localSortedRows)
	if fetchedSortedRows == nil {
		return false
=======
		mergedSortedRows = p.mergeTwoSortedRows(sortedRowsLeft, sortedRowsRight)
>>>>>>> f6e85a47
	}

	mergedSortedRows := p.mergeTwoSortedRows(localSortedRows, fetchedSortedRows)
	pushIntoList(&p.sortedRowsQueue, mergedSortedRows)
	return true
}

func (p *parallelSortWorker) mergeTwoSortedRows(sortedRowsLeft sortedRows, sortedRowsRight sortedRows) sortedRows {
	sortedRowsLeftLen := len(sortedRowsLeft)
	sortedRowsRightLen := len(sortedRowsRight)
	mergedSortedRows := make(sortedRows, 0, sortedRowsLeftLen+sortedRowsRightLen)
	cursor1 := 0 // Point to sortedRows1
	cursor2 := 0 // Point to sortedRows2

	// Merge
	for cursor1 < sortedRowsLeftLen && cursor2 < sortedRowsRightLen {
		if p.timesOfRowCompare >= SignalCheckpointForSort {
			// Trigger Consume for checking the NeedKill signal
			p.memTracker.Consume(1)
			p.timesOfRowCompare = 0
		}

		p.timesOfRowCompare++

		if p.lessRowFunc(sortedRowsLeft[cursor1], sortedRowsRight[cursor2]) < 0 {
			mergedSortedRows = append(mergedSortedRows, sortedRowsLeft[cursor1])
			cursor1++
		} else {
			mergedSortedRows = append(mergedSortedRows, sortedRowsRight[cursor2])
			cursor2++
		}
	}

	// Append the remaining rows
	mergedSortedRows = append(mergedSortedRows, sortedRowsLeft[cursor1:]...)
	mergedSortedRows = append(mergedSortedRows, sortedRowsRight[cursor2:]...)

	return mergedSortedRows
}

func (p *parallelSortWorker) run() {
	defer func() {
		if r := recover(); r != nil {
			processPanicAndLog(p.processError, r)
		}
		p.waitGroup.Done()
	}()

<<<<<<< HEAD
	ok := p.fetchFromMPMCQueueAndSort()
	if !ok {
		return
	}

	ok = p.mergeSortLocalRows(false)
=======
	ok := p.fetchChunksAndSort()
>>>>>>> f6e85a47
	if !ok {
		return
	}

<<<<<<< HEAD
	p.mergeSortAllRows(false)
=======
	p.mergeSortGlobalRows()
>>>>>>> f6e85a47
}<|MERGE_RESOLUTION|>--- conflicted
+++ resolved
@@ -27,19 +27,11 @@
 const SignalCheckpointForSort uint = 20000
 
 type parallelSortWorker struct {
-<<<<<<< HEAD
-	// This queue stores rows that are received by the worker itself
-	sortedRowsQueue list.List
 	// This list is shared by all workers and all workers will put their sorted rows into this list
-	publicSortedRows *sortedRowsList
+	globalSortedRowsQueue *sortedRowsList
 	// Temporarily store rows that will be sorted.
 	rowBuffer sortedRows
 	result    *sortedRows
-=======
-	lessRowFunc func(chunk.Row, chunk.Row) int
-
-	globalSortedRowsQueue *sortedRowsList
->>>>>>> f6e85a47
 
 	waitGroup *sync.WaitGroup
 
@@ -68,23 +60,6 @@
 	memTracker *memory.Tracker,
 	spillHelper *parallelSortSpillHelper) *parallelSortWorker {
 	return &parallelSortWorker{
-<<<<<<< HEAD
-		lessRowFunc:       lessRowFunc,
-		publicSortedRows:  publicSortedRows,
-		waitGroup:         waitGroup,
-		result:            result,
-		mpmcQueue:         mpmcQueue,
-		checkError:        checkError,
-		processError:      processError,
-		totalMemoryUsage:  0,
-		timesOfRowCompare: 0,
-		memTracker:        memTracker,
-		spillHelper:       spillHelper,
-	}
-}
-
-func (p *parallelSortWorker) fetchFromMPMCQueueAndSort() bool {
-=======
 		lessRowFunc:           lessRowFunc,
 		globalSortedRowsQueue: globalSortedRowsQueue,
 		waitGroup:             waitGroup,
@@ -95,29 +70,27 @@
 		totalMemoryUsage:      0,
 		timesOfRowCompare:     0,
 		memTracker:            memTracker,
+		spillHelper:           spillHelper,
+	}
+}
+
+func (p *parallelSortWorker) fetchChunksAndSort() bool {
+	for {
+		eof, err := p.fetchChunksAndSortImpl()
+		if err != nil {
+			return false
+		}
+
+		if eof {
+			return true
+		}
+
 	}
 }
 
 // Fetching chunks from MPMCQueue and sort them.
 // Rows are sorted only inside a chunk.
-// Return false if there is some error.
-func (p *parallelSortWorker) fetchChunksAndSort() bool {
->>>>>>> f6e85a47
-	for {
-		eof, err := p.fetchFromMPMCQueueAndSortImpl()
-		if err != nil {
-			return false
-		}
-
-		if eof {
-			return true
-		}
-	}
-}
-
-// Fetching chunks from MPMCQueue and sort them.
-// Rows are sorted only inside a chunk.
-func (p *parallelSortWorker) fetchFromMPMCQueueAndSortImpl() (bool, error) {
+func (p *parallelSortWorker) fetchChunksAndSortImpl() (bool, error) {
 	p.spillHelper.syncLock.RLock()
 	for p.spillHelper.isInSpilling() {
 		p.spillHelper.syncLock.RUnlock()
@@ -132,23 +105,18 @@
 		return true, err
 	}
 
-<<<<<<< HEAD
 	// Memory usage of the chunk has been tracked at the producer side.
 	chk, res := p.mpmcQueue.Pop()
 	if res != chunk.OK {
 		// Check if the queue is closed by an error.
 		err := p.checkError()
 		return err == nil, err
-=======
-		sortedRows := p.sortChunkAndGetSortedRows(chk.Chk)
-		p.globalSortedRowsQueue.add(sortedRows)
->>>>>>> f6e85a47
 	}
 
 	p.totalMemoryUsage += chk.MemoryUsage
 
 	sortedRows := p.sortChunkAndGetSortedRows(chk.Chk)
-	pushIntoList(&p.sortedRowsQueue, sortedRows)
+	p.globalSortedRowsQueue.add(sortedRows)
 	return false, nil
 }
 
@@ -179,98 +147,41 @@
 	return p.rowBuffer
 }
 
-<<<<<<< HEAD
-func (p *parallelSortWorker) mergeSortLocalRows(calledBySpillAction bool) bool {
-	for p.sortedRowsQueue.Len() > 1 {
-		hasError := p.mergeSortLocalRowsImpl(calledBySpillAction)
-		if hasError {
-			return false
-		}
-	}
-	return true
-}
-
-// Sort data that received by itself. At last, length of sortedRowsQueue should not be greater than 1.
-// Return false if there is some error.
-func (p *parallelSortWorker) mergeSortLocalRowsImpl(calledBySpillAction bool) bool {
-	if !calledBySpillAction {
+func (p *parallelSortWorker) mergeSortGlobalRows() {
+	mergedSortedRows := p.initMergeGlobalRows()
+	for mergedSortedRows != nil {
+		mergedSortedRows = p.mergeSortGlobalRowsImpl(mergedSortedRows)
+	}
+}
+
+func (p *parallelSortWorker) initMergeGlobalRows() sortedRows {
+	p.spillHelper.syncLock.RLock()
+	defer p.spillHelper.syncLock.RUnlock()
+	sortedRowsLeft, sortedRowsRight := p.globalSortedRowsQueue.fetchTwoSortedRows()
+	return p.mergeTwoSortedRows(sortedRowsLeft, sortedRowsRight)
+}
+
+func (p *parallelSortWorker) mergeSortGlobalRowsImpl(mergedSortedRows sortedRows) sortedRows {
+	p.spillHelper.syncLock.RLock()
+	for p.spillHelper.isInSpilling() {
+		p.spillHelper.syncLock.RUnlock()
+		// Repeatedly release lock so that spill action has more chance to get write lock
+		time.Sleep(10 * time.Millisecond)
 		p.spillHelper.syncLock.RLock()
-
-		for p.spillHelper.isInSpilling() {
-			p.spillHelper.syncLock.RUnlock()
-			// Repeatedly release lock so that spill action has more chance to get write lock
-			time.Sleep(10 * time.Millisecond)
-			p.spillHelper.syncLock.RLock()
-		}
-		defer p.spillHelper.syncLock.RUnlock()
-	}
+	}
+	defer p.spillHelper.syncLock.RUnlock()
 
 	err := p.checkError()
 	if err != nil {
-		return true
-	}
-
-	sortedRows1 := popFromList(&p.sortedRowsQueue)
-	sortedRows2 := popFromList(&p.sortedRowsQueue)
-	mergedSortedRows := p.mergeTwoSortedRows(sortedRows1, sortedRows2)
-	pushIntoList(&p.sortedRowsQueue, mergedSortedRows)
-	return false
-}
-
-// The worker will check the length of sharedSortedRows. If length > 0, it will fetch a sortedRows and merge it
-// with worker's own sorted rows. If length == 0, worker will put it's row into sharedSortedRows and leave.
-func (p *parallelSortWorker) mergeSortAllRows(calledBySpillAction bool) {
-	continueExecute := true
-	for continueExecute {
-		continueExecute = p.mergeSortAllRowsImpl(calledBySpillAction)
-	}
-}
-
-func (p *parallelSortWorker) mergeSortAllRowsImpl(calledBySpillAction bool) bool {
-	if !calledBySpillAction {
-		p.spillHelper.syncLock.RLock()
-
-		for p.spillHelper.isInSpilling() {
-			p.spillHelper.syncLock.RUnlock()
-			// Repeatedly release lock so that spill action has more chance to get write lock
-			time.Sleep(10 * time.Millisecond)
-			p.spillHelper.syncLock.RLock()
-=======
-func (p *parallelSortWorker) mergeSortGlobalRows() {
-	sortedRowsLeft, sortedRowsRight := p.globalSortedRowsQueue.fetchTwoSortedRows()
-	mergedSortedRows := p.mergeTwoSortedRows(sortedRowsLeft, sortedRowsRight)
-	for {
-		err := p.checkError()
-		if err != nil {
-			return
-		}
-
-		sortedRowsLeft, sortedRowsRight = p.globalSortedRowsQueue.addAndFetchTwoSortedRows(mergedSortedRows)
-		if sortedRowsLeft == nil {
-			break
->>>>>>> f6e85a47
-		}
-		defer p.spillHelper.syncLock.RUnlock()
-	}
-
-	err := p.checkError()
-	if err != nil {
-		return false
-	}
-
-<<<<<<< HEAD
-	localSortedRows := popFromList(&p.sortedRowsQueue)
-	fetchedSortedRows := p.publicSortedRows.fetchOrPutSortedRows(localSortedRows)
-	if fetchedSortedRows == nil {
-		return false
-=======
-		mergedSortedRows = p.mergeTwoSortedRows(sortedRowsLeft, sortedRowsRight)
->>>>>>> f6e85a47
-	}
-
-	mergedSortedRows := p.mergeTwoSortedRows(localSortedRows, fetchedSortedRows)
-	pushIntoList(&p.sortedRowsQueue, mergedSortedRows)
-	return true
+		return nil
+	}
+
+	sortedRowsLeft, sortedRowsRight := p.globalSortedRowsQueue.addAndFetchTwoSortedRows(mergedSortedRows)
+	if sortedRowsLeft == nil {
+		return nil
+	}
+
+	return p.mergeTwoSortedRows(sortedRowsLeft, sortedRowsRight)
 }
 
 func (p *parallelSortWorker) mergeTwoSortedRows(sortedRowsLeft sortedRows, sortedRowsRight sortedRows) sortedRows {
@@ -314,23 +225,10 @@
 		p.waitGroup.Done()
 	}()
 
-<<<<<<< HEAD
-	ok := p.fetchFromMPMCQueueAndSort()
+	ok := p.fetchChunksAndSort()
 	if !ok {
 		return
 	}
 
-	ok = p.mergeSortLocalRows(false)
-=======
-	ok := p.fetchChunksAndSort()
->>>>>>> f6e85a47
-	if !ok {
-		return
-	}
-
-<<<<<<< HEAD
-	p.mergeSortAllRows(false)
-=======
 	p.mergeSortGlobalRows()
->>>>>>> f6e85a47
 }