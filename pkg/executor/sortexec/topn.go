// Copyright 2023 PingCAP, Inc.
//
// Licensed under the Apache License, Version 2.0 (the "License");
// you may not use this file except in compliance with the License.
// You may obtain a copy of the License at
//
//     http://www.apache.org/licenses/LICENSE-2.0
//
// Unless required by applicable law or agreed to in writing, software
// distributed under the License is distributed on an "AS IS" BASIS,
// WITHOUT WARRANTIES OR CONDITIONS OF ANY KIND, either express or implied.
// See the License for the specific language governing permissions and
// limitations under the License.

package sortexec

import (
	"container/heap"
	"context"
	"slices"
	"sync/atomic"

	"github.com/pingcap/tidb/pkg/executor/internal/exec"
	plannercore "github.com/pingcap/tidb/pkg/planner/core"
	"github.com/pingcap/tidb/pkg/util/chunk"
	"github.com/pingcap/tidb/pkg/util/memory"
)

// TopNExec implements a Top-N algorithm and it is built from a SELECT statement with ORDER BY and LIMIT.
// Instead of sorting all the rows fetched from the table, it keeps the Top-N elements only in a heap to reduce memory usage.
type TopNExec struct {
	SortExec
	Limit      *plannercore.PhysicalLimit
	totalLimit uint64

	chkHeap *topNChunkHeap
}

// topNChunkHeap implements heap.Interface.
type topNChunkHeap struct {
	*TopNExec

	// rowChunks is the chunks to store row values.
	rowChunks *chunk.List
	// rowPointer store the chunk index and row index for each row.
	rowPtrs []chunk.RowPtr

	Idx int
}

// Less implement heap.Interface, but since we mantains a max heap,
// this function returns true if row i is greater than row j.
func (h *topNChunkHeap) Less(i, j int) bool {
	rowI := h.rowChunks.GetRow(h.rowPtrs[i])
	rowJ := h.rowChunks.GetRow(h.rowPtrs[j])
	return h.greaterRow(rowI, rowJ)
}

func (h *topNChunkHeap) greaterRow(rowI, rowJ chunk.Row) bool {
	for i, colIdx := range h.keyColumns {
		cmpFunc := h.keyCmpFuncs[i]
		cmp := cmpFunc(rowI, colIdx, rowJ, colIdx)
		if h.ByItems[i].Desc {
			cmp = -cmp
		}
		if cmp > 0 {
			return true
		} else if cmp < 0 {
			return false
		}
	}
	return false
}

func (h *topNChunkHeap) Len() int {
	return len(h.rowPtrs)
}

func (*topNChunkHeap) Push(any) {
	// Should never be called.
}

func (h *topNChunkHeap) Pop() any {
	h.rowPtrs = h.rowPtrs[:len(h.rowPtrs)-1]
	// We don't need the popped value, return nil to avoid memory allocation.
	return nil
}

func (h *topNChunkHeap) Swap(i, j int) {
	h.rowPtrs[i], h.rowPtrs[j] = h.rowPtrs[j], h.rowPtrs[i]
}

func (e *TopNExec) keyColumnsCompare(i, j chunk.RowPtr) int {
	rowI := e.chkHeap.rowChunks.GetRow(i)
	rowJ := e.chkHeap.rowChunks.GetRow(j)
	return e.compareRow(rowI, rowJ)
}

func (e *TopNExec) initPointers() {
	e.chkHeap.rowPtrs = make([]chunk.RowPtr, 0, e.chkHeap.rowChunks.Len())
	e.memTracker.Consume(int64(8 * e.chkHeap.rowChunks.Len()))
	for chkIdx := 0; chkIdx < e.chkHeap.rowChunks.NumChunks(); chkIdx++ {
		rowChk := e.chkHeap.rowChunks.GetChunk(chkIdx)
		for rowIdx := 0; rowIdx < rowChk.NumRows(); rowIdx++ {
			e.chkHeap.rowPtrs = append(e.chkHeap.rowPtrs, chunk.RowPtr{ChkIdx: uint32(chkIdx), RowIdx: uint32(rowIdx)})
		}
	}
}

// Open implements the Executor Open interface.
func (e *TopNExec) Open(ctx context.Context) error {
	e.memTracker = memory.NewTracker(e.ID(), -1)
	e.memTracker.AttachTo(e.Ctx().GetSessionVars().StmtCtx.MemTracker)

<<<<<<< HEAD
	e.fetched.Store(false)
	e.Unparallel.Idx = 0
=======
	e.fetched = &atomic.Bool{}
	e.fetched.Store(false)
	e.chkHeap = &topNChunkHeap{TopNExec: e}
	e.chkHeap.Idx = 0
>>>>>>> 6f02e993

	return exec.Open(ctx, e.Children(0))
}

// Next implements the Executor Next interface.
func (e *TopNExec) Next(ctx context.Context, req *chunk.Chunk) error {
	req.Reset()
<<<<<<< HEAD
	if !e.fetched.Load() {
		e.totalLimit = e.Limit.Offset + e.Limit.Count
		e.Unparallel.Idx = int(e.Limit.Offset)
=======
	if e.fetched.CompareAndSwap(false, true) {
		e.totalLimit = e.Limit.Offset + e.Limit.Count
		e.chkHeap.Idx = int(e.Limit.Offset)
>>>>>>> 6f02e993
		err := e.loadChunksUntilTotalLimit(ctx)
		if err != nil {
			return err
		}
		err = e.executeTopN(ctx)
		if err != nil {
			return err
		}
<<<<<<< HEAD
		e.fetched.Store(true)
	}
	if e.Unparallel.Idx >= len(e.rowPtrs) {
		return nil
	}
	if !req.IsFull() {
		numToAppend := min(len(e.rowPtrs)-e.Unparallel.Idx, req.RequiredRows()-req.NumRows())
		rows := make([]chunk.Row, numToAppend)
		for index := 0; index < numToAppend; index++ {
			rows[index] = e.rowChunks.GetRow(e.rowPtrs[e.Unparallel.Idx])
			e.Unparallel.Idx++
=======
	}
	if e.chkHeap.Idx >= len(e.chkHeap.rowPtrs) {
		return nil
	}
	if !req.IsFull() {
		numToAppend := min(len(e.chkHeap.rowPtrs)-e.chkHeap.Idx, req.RequiredRows()-req.NumRows())
		rows := make([]chunk.Row, numToAppend)
		for index := 0; index < numToAppend; index++ {
			rows[index] = e.chkHeap.rowChunks.GetRow(e.chkHeap.rowPtrs[e.chkHeap.Idx])
			e.chkHeap.Idx++
>>>>>>> 6f02e993
		}
		req.AppendRows(rows)
	}
	return nil
}

func (e *TopNExec) loadChunksUntilTotalLimit(ctx context.Context) error {
	e.chkHeap.rowChunks = chunk.NewList(exec.RetTypes(e), e.InitCap(), e.MaxChunkSize())
	e.chkHeap.rowChunks.GetMemTracker().AttachTo(e.memTracker)
	e.chkHeap.rowChunks.GetMemTracker().SetLabel(memory.LabelForRowChunks)
	for uint64(e.chkHeap.rowChunks.Len()) < e.totalLimit {
		srcChk := exec.TryNewCacheChunk(e.Children(0))
		// adjust required rows by total limit
		srcChk.SetRequiredRows(int(e.totalLimit-uint64(e.chkHeap.rowChunks.Len())), e.MaxChunkSize())
		err := exec.Next(ctx, e.Children(0), srcChk)
		if err != nil {
			return err
		}
		if srcChk.NumRows() == 0 {
			break
		}
		e.chkHeap.rowChunks.Add(srcChk)
	}
	e.initPointers()
	e.initCompareFuncs()
	e.buildKeyColumns()
	return nil
}

const topNCompactionFactor = 4

func (e *TopNExec) executeTopN(ctx context.Context) error {
	heap.Init(e.chkHeap)
	for uint64(len(e.chkHeap.rowPtrs)) > e.totalLimit {
		// The number of rows we loaded may exceeds total limit, remove greatest rows by Pop.
		heap.Pop(e.chkHeap)
	}
	childRowChk := exec.TryNewCacheChunk(e.Children(0))
	for {
		err := exec.Next(ctx, e.Children(0), childRowChk)
		if err != nil {
			return err
		}
		if childRowChk.NumRows() == 0 {
			break
		}
		err = e.processChildChk(childRowChk)
		if err != nil {
			return err
		}
		if e.chkHeap.rowChunks.Len() > len(e.chkHeap.rowPtrs)*topNCompactionFactor {
			err = e.doCompaction(e.chkHeap)
			if err != nil {
				return err
			}
		}
	}
	slices.SortFunc(e.chkHeap.rowPtrs, e.keyColumnsCompare)
	return nil
}

func (e *TopNExec) processChildChk(childRowChk *chunk.Chunk) error {
	for i := 0; i < childRowChk.NumRows(); i++ {
		heapMaxPtr := e.chkHeap.rowPtrs[0]
		var heapMax, next chunk.Row
		heapMax = e.chkHeap.rowChunks.GetRow(heapMaxPtr)
		next = childRowChk.GetRow(i)
		if e.chkHeap.greaterRow(heapMax, next) {
			// Evict heap max, keep the next row.
			e.chkHeap.rowPtrs[0] = e.chkHeap.rowChunks.AppendRow(childRowChk.GetRow(i))
			heap.Fix(e.chkHeap, 0)
		}
	}
	return nil
}

// doCompaction rebuild the chunks and row pointers to release memory.
// If we don't do compaction, in a extreme case like the child data is already ascending sorted
// but we want descending top N, then we will keep all data in memory.
// But if data is distributed randomly, this function will be called log(n) times.
func (e *TopNExec) doCompaction(chkHeap *topNChunkHeap) error {
	newRowChunks := chunk.NewList(exec.RetTypes(e), e.InitCap(), e.MaxChunkSize())
	newRowPtrs := make([]chunk.RowPtr, 0, chkHeap.rowChunks.Len())
	for _, rowPtr := range chkHeap.rowPtrs {
		newRowPtr := newRowChunks.AppendRow(chkHeap.rowChunks.GetRow(rowPtr))
		newRowPtrs = append(newRowPtrs, newRowPtr)
	}
	newRowChunks.GetMemTracker().SetLabel(memory.LabelForRowChunks)
	e.memTracker.ReplaceChild(chkHeap.rowChunks.GetMemTracker(), newRowChunks.GetMemTracker())
	chkHeap.rowChunks = newRowChunks

	e.memTracker.Consume(int64(8 * (len(newRowPtrs) - len(chkHeap.rowPtrs))))
	chkHeap.rowPtrs = newRowPtrs
	return nil
}<|MERGE_RESOLUTION|>--- conflicted
+++ resolved
@@ -112,15 +112,10 @@
 	e.memTracker = memory.NewTracker(e.ID(), -1)
 	e.memTracker.AttachTo(e.Ctx().GetSessionVars().StmtCtx.MemTracker)
 
-<<<<<<< HEAD
-	e.fetched.Store(false)
-	e.Unparallel.Idx = 0
-=======
 	e.fetched = &atomic.Bool{}
 	e.fetched.Store(false)
 	e.chkHeap = &topNChunkHeap{TopNExec: e}
 	e.chkHeap.Idx = 0
->>>>>>> 6f02e993
 
 	return exec.Open(ctx, e.Children(0))
 }
@@ -128,15 +123,9 @@
 // Next implements the Executor Next interface.
 func (e *TopNExec) Next(ctx context.Context, req *chunk.Chunk) error {
 	req.Reset()
-<<<<<<< HEAD
-	if !e.fetched.Load() {
-		e.totalLimit = e.Limit.Offset + e.Limit.Count
-		e.Unparallel.Idx = int(e.Limit.Offset)
-=======
 	if e.fetched.CompareAndSwap(false, true) {
 		e.totalLimit = e.Limit.Offset + e.Limit.Count
 		e.chkHeap.Idx = int(e.Limit.Offset)
->>>>>>> 6f02e993
 		err := e.loadChunksUntilTotalLimit(ctx)
 		if err != nil {
 			return err
@@ -145,19 +134,6 @@
 		if err != nil {
 			return err
 		}
-<<<<<<< HEAD
-		e.fetched.Store(true)
-	}
-	if e.Unparallel.Idx >= len(e.rowPtrs) {
-		return nil
-	}
-	if !req.IsFull() {
-		numToAppend := min(len(e.rowPtrs)-e.Unparallel.Idx, req.RequiredRows()-req.NumRows())
-		rows := make([]chunk.Row, numToAppend)
-		for index := 0; index < numToAppend; index++ {
-			rows[index] = e.rowChunks.GetRow(e.rowPtrs[e.Unparallel.Idx])
-			e.Unparallel.Idx++
-=======
 	}
 	if e.chkHeap.Idx >= len(e.chkHeap.rowPtrs) {
 		return nil
@@ -168,7 +144,6 @@
 		for index := 0; index < numToAppend; index++ {
 			rows[index] = e.chkHeap.rowChunks.GetRow(e.chkHeap.rowPtrs[e.chkHeap.Idx])
 			e.chkHeap.Idx++
->>>>>>> 6f02e993
 		}
 		req.AppendRows(rows)
 	}
