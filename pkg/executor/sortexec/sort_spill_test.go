--- conflicted
+++ resolved
@@ -155,6 +155,7 @@
 		BaseExecutor: exec.NewBaseExecutor(sortCase.Ctx, dataSource.Schema(), 0, dataSource),
 		ByItems:      make([]*plannerutil.ByItems, 0, len(sortCase.OrderByIdx)),
 		ExecSchema:   dataSource.Schema(),
+		IsUnparallel: true,
 	}
 
 	for _, idx := range sortCase.OrderByIdx {
@@ -179,17 +180,8 @@
 		}
 		resultChunks = append(resultChunks, chk.CopyConstruct())
 	}
-<<<<<<< HEAD
-	// Test only 1 partition and all data in memory.
-	require.Len(t, exe.Unparallel.PartitionList, 1)
-	require.Equal(t, false, exe.Unparallel.PartitionList[0].AlreadySpilledSafeForTest())
-	require.Equal(t, 2048, exe.Unparallel.PartitionList[0].NumRow())
-	err = exe.Close()
-	require.NoError(t, err)
-=======
 	return resultChunks
 }
->>>>>>> 6246f551
 
 func executeSortExecutorAndManullyTriggerSpill(t *testing.T, exe *sortexec.SortExec, hardLimit int64, tracker *memory.Tracker) []*chunk.Chunk {
 	tmpCtx := context.Background()
@@ -214,23 +206,6 @@
 		}
 		resultChunks = append(resultChunks, chk.CopyConstruct())
 	}
-<<<<<<< HEAD
-	// Test 2 partitions and all data in disk.
-	// Now spilling is in parallel.
-	// Maybe the second add() will called before spilling, depends on
-	// Golang goroutine scheduling. So the result has two possibilities.
-	if len(exe.Unparallel.PartitionList) == 2 {
-		require.Len(t, exe.Unparallel.PartitionList, 2)
-		require.Equal(t, true, exe.Unparallel.PartitionList[0].AlreadySpilledSafeForTest())
-		require.Equal(t, true, exe.Unparallel.PartitionList[1].AlreadySpilledSafeForTest())
-		require.Equal(t, 1024, exe.Unparallel.PartitionList[0].NumRow())
-		require.Equal(t, 1024, exe.Unparallel.PartitionList[1].NumRow())
-	} else {
-		require.Len(t, exe.Unparallel.PartitionList, 1)
-		require.Equal(t, true, exe.Unparallel.PartitionList[0].AlreadySpilledSafeForTest())
-		require.Equal(t, 2048, exe.Unparallel.PartitionList[0].NumRow())
-	}
-=======
 	return resultChunks
 }
 
@@ -239,7 +214,6 @@
 	checker := newResultChecker(schema, keyColumns, keyCmpFuncs, byItemsDesc, dataSource.SavedChunks)
 	return checker.check(resultChunks)
 }
->>>>>>> 6246f551
 
 func onePartitionAndAllDataInMemoryCase(t *testing.T, ctx *mock.Context, sortCase *testutil.SortCase) {
 	ctx.GetSessionVars().InitChunkSize = 32
@@ -305,15 +279,7 @@
 	for i := 0; i < sortPartitionNum; i++ {
 		require.Equal(t, true, exe.IsSpillTriggeredInOnePartitionForTest(i))
 	}
-<<<<<<< HEAD
-	// Test only 1 partition but spill disk.
-	require.Len(t, exe.Unparallel.PartitionList, 1)
-	require.Equal(t, true, exe.Unparallel.PartitionList[0].AlreadySpilledSafeForTest())
-	require.Equal(t, 2048, exe.Unparallel.PartitionList[0].NumRow())
-	err = exe.Close()
-=======
 	err := exe.Close()
->>>>>>> 6246f551
 	require.NoError(t, err)
 
 	require.True(t, checkCorrectness(schema, exe, dataSource, resultChunks))
@@ -342,7 +308,7 @@
 }
 
 // TODO test fall back
-func TestSortSpillDisk(t *testing.T) {
+func TestSortSpillDiskUnparallel(t *testing.T) {
 	sortexec.SetSmallSpillChunkSizeForTest()
 	ctx := mock.NewContext()
 	sortCase := &testutil.SortCase{Rows: 2048, OrderByIdx: []int{0, 1}, Ndvs: []int{0, 0}, Ctx: ctx}
@@ -355,11 +321,4 @@
 		multiPartitionCase(t, ctx, sortCase)
 		inMemoryThenSpillCase(t, ctx, sortCase)
 	}
-<<<<<<< HEAD
-	// Don't spill too many partitions.
-	require.True(t, len(exe.Unparallel.PartitionList) <= 4)
-	err = exe.Close()
-	require.NoError(t, err)
-=======
->>>>>>> 6246f551
 }