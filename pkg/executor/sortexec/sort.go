--- conflicted
+++ resolved
@@ -122,31 +122,18 @@
 		// Ensure that `generateResult()` has exited,
 		// or data race may happen as `generateResult()`
 		// will use `e.Parallel.workers` and `e.Parallel.merger`.
-<<<<<<< HEAD
-		for range e.Parallel.resultChannel {
-		}
-=======
 		channel.Clear(e.Parallel.resultChannel)
->>>>>>> 04c45067
 		for i := range e.Parallel.workers {
 			e.Parallel.workers[i].batchRows = nil
 			e.Parallel.workers[i].localSortedRows = nil
 			e.Parallel.workers[i].sortedRowsIter = nil
 			e.Parallel.workers[i].merger = nil
 			e.Parallel.workers[i].memTracker.ReplaceBytesUsed(0)
-<<<<<<< HEAD
 		}
 		e.Parallel.merger = nil
 		if e.Parallel.spillAction != nil {
 			e.Parallel.spillAction.SetFinished()
 		}
-=======
-		}
-		e.Parallel.merger = nil
-		if e.Parallel.spillAction != nil {
-			e.Parallel.spillAction.SetFinished()
-		}
->>>>>>> 04c45067
 		e.Parallel.spillHelper.close()
 	}
 
@@ -467,21 +454,12 @@
 		if err != nil {
 			e.Parallel.resultChannel <- rowWithError{err: err}
 			return
-<<<<<<< HEAD
 		}
 
 		if !spillTriggered {
 			return
 		}
 
-=======
-		}
-
-		if !spillTriggered {
-			return
-		}
-
->>>>>>> 04c45067
 		err = e.spillSortedRowsInMemory()
 		if err != nil {
 			e.Parallel.resultChannel <- rowWithError{err: err}
