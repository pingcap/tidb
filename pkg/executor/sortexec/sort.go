--- conflicted
+++ resolved
@@ -258,15 +258,11 @@
 */
 func (e *SortExec) Next(ctx context.Context, req *chunk.Chunk) error {
 	if e.fetched.CompareAndSwap(false, true) {
-<<<<<<< HEAD
-		err := e.initCompareFuncs()
-		if err != nil {
-			return err
-		}
-
-=======
-		e.initCompareFuncs(e.Ctx().GetExprCtx().GetEvalCtx())
->>>>>>> 87d6f0f1
+		err := e.initCompareFuncs(e.Ctx().GetExprCtx().GetEvalCtx())
+		if err != nil {
+			return err
+		}
+
 		e.buildKeyColumns()
 		err = e.fetchChunks(ctx)
 		if err != nil {
@@ -755,11 +751,7 @@
 	}
 }
 
-<<<<<<< HEAD
-func (e *SortExec) initCompareFuncs() error {
-=======
-func (e *SortExec) initCompareFuncs(ctx expression.EvalContext) {
->>>>>>> 87d6f0f1
+func (e *SortExec) initCompareFuncs(ctx expression.EvalContext) error {
 	e.keyCmpFuncs = make([]chunk.CompareFunc, len(e.ByItems))
 	for i := range e.ByItems {
 		keyType := e.ByItems[i].Expr.GetType(ctx)
