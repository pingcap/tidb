--- conflicted
+++ resolved
@@ -395,267 +395,10 @@
 	return 0
 }
 
-<<<<<<< HEAD
 func (e *SortExec) isSpillTriggered() bool {
 	if len(e.SortPartitionList) > 0 {
 		return e.SortPartitionList[0].spillAction.spillTriggered
 	} else {
 		return e.partition.spillAction.spillTriggered
 	}
-}
-
-// TopNExec implements a Top-N algorithm and it is built from a SELECT statement with ORDER BY and LIMIT.
-// Instead of sorting all the rows fetched from the table, it keeps the Top-N elements only in a heap to reduce memory usage.
-type TopNExec struct {
-	SortExec
-	Limit      *plannercore.PhysicalLimit
-	totalLimit uint64
-
-	// rowChunks is the chunks to store row values.
-	rowChunks *chunk.List
-	// rowPointer store the chunk index and row index for each row.
-	rowPtrs []chunk.RowPtr
-
-	chkHeap *topNChunkHeap
-}
-
-// topNChunkHeap implements heap.Interface.
-type topNChunkHeap struct {
-	*TopNExec
-}
-
-// Less implement heap.Interface, but since we mantains a max heap,
-// this function returns true if row i is greater than row j.
-func (h *topNChunkHeap) Less(i, j int) bool {
-	rowI := h.rowChunks.GetRow(h.rowPtrs[i])
-	rowJ := h.rowChunks.GetRow(h.rowPtrs[j])
-	return h.greaterRow(rowI, rowJ)
-}
-
-func (h *topNChunkHeap) greaterRow(rowI, rowJ chunk.Row) bool {
-	for i, colIdx := range h.keyColumns {
-		cmpFunc := h.keyCmpFuncs[i]
-		cmp := cmpFunc(rowI, colIdx, rowJ, colIdx)
-		if h.ByItems[i].Desc {
-			cmp = -cmp
-		}
-		if cmp > 0 {
-			return true
-		} else if cmp < 0 {
-			return false
-		}
-	}
-	return false
-}
-
-func (h *topNChunkHeap) Len() int {
-	return len(h.rowPtrs)
-}
-
-func (*topNChunkHeap) Push(interface{}) {
-	// Should never be called.
-}
-
-func (h *topNChunkHeap) Pop() interface{} {
-	h.rowPtrs = h.rowPtrs[:len(h.rowPtrs)-1]
-	// We don't need the popped value, return nil to avoid memory allocation.
-	return nil
-}
-
-func (h *topNChunkHeap) Swap(i, j int) {
-	h.rowPtrs[i], h.rowPtrs[j] = h.rowPtrs[j], h.rowPtrs[i]
-}
-
-// keyColumnsLess is the less function for key columns.
-func (e *TopNExec) keyColumnsLess(i, j chunk.RowPtr) bool {
-	rowI := e.rowChunks.GetRow(i)
-	rowJ := e.rowChunks.GetRow(j)
-	return e.lessRow(rowI, rowJ)
-}
-
-func (e *TopNExec) keyColumnsCompare(i, j chunk.RowPtr) int {
-	rowI := e.rowChunks.GetRow(i)
-	rowJ := e.rowChunks.GetRow(j)
-	return e.compressRow(rowI, rowJ)
-}
-
-func (e *TopNExec) initPointers() {
-	e.rowPtrs = make([]chunk.RowPtr, 0, e.rowChunks.Len())
-	e.memTracker.Consume(int64(8 * e.rowChunks.Len()))
-	for chkIdx := 0; chkIdx < e.rowChunks.NumChunks(); chkIdx++ {
-		rowChk := e.rowChunks.GetChunk(chkIdx)
-		for rowIdx := 0; rowIdx < rowChk.NumRows(); rowIdx++ {
-			e.rowPtrs = append(e.rowPtrs, chunk.RowPtr{ChkIdx: uint32(chkIdx), RowIdx: uint32(rowIdx)})
-		}
-	}
-}
-
-// Open implements the Executor Open interface.
-func (e *TopNExec) Open(ctx context.Context) error {
-	e.memTracker = memory.NewTracker(e.ID(), -1)
-	e.memTracker.AttachTo(e.Ctx().GetSessionVars().StmtCtx.MemTracker)
-
-	e.fetched = false
-	e.Idx = 0
-
-	return exec.Open(ctx, e.Children(0))
-}
-
-// Next implements the Executor Next interface.
-func (e *TopNExec) Next(ctx context.Context, req *chunk.Chunk) error {
-	req.Reset()
-	if !e.fetched {
-		e.totalLimit = e.Limit.Offset + e.Limit.Count
-		e.Idx = int(e.Limit.Offset)
-		err := e.loadChunksUntilTotalLimit(ctx)
-		if err != nil {
-			return err
-		}
-		err = e.executeTopN(ctx)
-		if err != nil {
-			return err
-		}
-		e.fetched = true
-	}
-	if e.Idx >= len(e.rowPtrs) {
-		return nil
-	}
-	if !req.IsFull() {
-		numToAppend := min(len(e.rowPtrs)-e.Idx, req.RequiredRows()-req.NumRows())
-		rows := make([]chunk.Row, numToAppend)
-		for index := 0; index < numToAppend; index++ {
-			rows[index] = e.rowChunks.GetRow(e.rowPtrs[e.Idx])
-			e.Idx++
-		}
-		req.AppendRows(rows)
-	}
-	return nil
-}
-
-func (e *TopNExec) loadChunksUntilTotalLimit(ctx context.Context) error {
-	e.chkHeap = &topNChunkHeap{e}
-	e.rowChunks = chunk.NewList(exec.RetTypes(e), e.InitCap(), e.MaxChunkSize())
-	e.rowChunks.GetMemTracker().AttachTo(e.memTracker)
-	e.rowChunks.GetMemTracker().SetLabel(memory.LabelForRowChunks)
-	for uint64(e.rowChunks.Len()) < e.totalLimit {
-		srcChk := exec.TryNewCacheChunk(e.Children(0))
-		// adjust required rows by total limit
-		srcChk.SetRequiredRows(int(e.totalLimit-uint64(e.rowChunks.Len())), e.MaxChunkSize())
-		err := exec.Next(ctx, e.Children(0), srcChk)
-		if err != nil {
-			return err
-		}
-		if srcChk.NumRows() == 0 {
-			break
-		}
-		e.rowChunks.Add(srcChk)
-	}
-	e.initPointers()
-	e.initCompareFuncs()
-	e.buildKeyColumns()
-	return nil
-}
-
-const topNCompactionFactor = 4
-
-func (e *TopNExec) executeTopN(ctx context.Context) error {
-	heap.Init(e.chkHeap)
-	for uint64(len(e.rowPtrs)) > e.totalLimit {
-		// The number of rows we loaded may exceeds total limit, remove greatest rows by Pop.
-		heap.Pop(e.chkHeap)
-	}
-	childRowChk := exec.TryNewCacheChunk(e.Children(0))
-	for {
-		err := exec.Next(ctx, e.Children(0), childRowChk)
-		if err != nil {
-			return err
-		}
-		if childRowChk.NumRows() == 0 {
-			break
-		}
-		err = e.processChildChk(childRowChk)
-		if err != nil {
-			return err
-		}
-		if e.rowChunks.Len() > len(e.rowPtrs)*topNCompactionFactor {
-			err = e.doCompaction()
-			if err != nil {
-				return err
-			}
-		}
-	}
-	slices.SortFunc(e.rowPtrs, e.keyColumnsCompare)
-	return nil
-}
-
-func (e *TopNExec) processChildChk(childRowChk *chunk.Chunk) error {
-	for i := 0; i < childRowChk.NumRows(); i++ {
-		heapMaxPtr := e.rowPtrs[0]
-		var heapMax, next chunk.Row
-		heapMax = e.rowChunks.GetRow(heapMaxPtr)
-		next = childRowChk.GetRow(i)
-		if e.chkHeap.greaterRow(heapMax, next) {
-			// Evict heap max, keep the next row.
-			e.rowPtrs[0] = e.rowChunks.AppendRow(childRowChk.GetRow(i))
-			heap.Fix(e.chkHeap, 0)
-		}
-	}
-	return nil
-}
-
-// doCompaction rebuild the chunks and row pointers to release memory.
-// If we don't do compaction, in a extreme case like the child data is already ascending sorted
-// but we want descending top N, then we will keep all data in memory.
-// But if data is distributed randomly, this function will be called log(n) times.
-func (e *TopNExec) doCompaction() error {
-	newRowChunks := chunk.NewList(exec.RetTypes(e), e.InitCap(), e.MaxChunkSize())
-	newRowPtrs := make([]chunk.RowPtr, 0, e.rowChunks.Len())
-	for _, rowPtr := range e.rowPtrs {
-		newRowPtr := newRowChunks.AppendRow(e.rowChunks.GetRow(rowPtr))
-		newRowPtrs = append(newRowPtrs, newRowPtr)
-	}
-	newRowChunks.GetMemTracker().SetLabel(memory.LabelForRowChunks)
-	e.memTracker.ReplaceChild(e.rowChunks.GetMemTracker(), newRowChunks.GetMemTracker())
-	e.rowChunks = newRowChunks
-
-	e.memTracker.Consume(int64(-8 * len(e.rowPtrs)))
-	e.memTracker.Consume(int64(8 * len(newRowPtrs)))
-	e.rowPtrs = newRowPtrs
-	return nil
-=======
-type partitionPointer struct {
-	chk         *chunk.Chunk
-	row         chunk.Row
-	partitionID int
-	consumed    int
-}
-
-type multiWayMerge struct {
-	lessRowFunction     func(rowI chunk.Row, rowJ chunk.Row) bool
-	compressRowFunction func(rowI chunk.Row, rowJ chunk.Row) int
-	elements            []partitionPointer
-}
-
-func (h *multiWayMerge) Less(i, j int) bool {
-	rowI := h.elements[i].row
-	rowJ := h.elements[j].row
-	return h.lessRowFunction(rowI, rowJ)
-}
-
-func (h *multiWayMerge) Len() int {
-	return len(h.elements)
-}
-
-func (*multiWayMerge) Push(interface{}) {
-	// Should never be called.
-}
-
-func (h *multiWayMerge) Pop() interface{} {
-	h.elements = h.elements[:len(h.elements)-1]
-	return nil
-}
-
-func (h *multiWayMerge) Swap(i, j int) {
-	h.elements[i], h.elements[j] = h.elements[j], h.elements[i]
->>>>>>> 361bdaba
 }