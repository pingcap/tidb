--- conflicted
+++ resolved
@@ -506,26 +506,22 @@
 	if err != nil {
 		return err
 	}
-	
+
 	e.spillRemainingRowsWhenNeeded()
 	e.fetchResultFromQueue()
 	return nil
 }
 
-<<<<<<< HEAD
 func (e *SortExec) spillRemainingRowsWhenNeeded() {
 	e.Parallel.spillHelper.syncLock.Lock()
 	defer e.Parallel.spillHelper.syncLock.Unlock()
 
 	if e.Parallel.spillHelper.isSpillTriggered() {
-		
-	}
-}
-
-// Fetch chunks from child and put chunks into MPMCQueue
-=======
+
+	}
+}
+
 // Fetch chunks from child and put chunks into chunkChannel
->>>>>>> c5f6a4f6
 func (e *SortExec) fetchChunksFromChild(ctx context.Context, waitGroup *sync.WaitGroup) {
 	defer func() {
 		if r := recover(); r != nil {
