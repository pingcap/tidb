// Copyright 2017 PingCAP, Inc.
//
// Licensed under the Apache License, Version 2.0 (the "License");
// you may not use this file except in compliance with the License.
// You may obtain a copy of the License at
//
//     http://www.apache.org/licenses/LICENSE-2.0
//
// Unless required by applicable law or agreed to in writing, software
// distributed under the License is distributed on an "AS IS" BASIS,
// WITHOUT WARRANTIES OR CONDITIONS OF ANY KIND, either express or implied.
// See the License for the specific language governing permissions and
// limitations under the License.

package sortexec

import (
	"container/heap"
	"context"
	"sync"
	"sync/atomic"
	"time"

	"github.com/pingcap/errors"
	"github.com/pingcap/failpoint"
	"github.com/pingcap/tidb/pkg/executor/internal/exec"
	"github.com/pingcap/tidb/pkg/expression"
	plannerutil "github.com/pingcap/tidb/pkg/planner/util"
	"github.com/pingcap/tidb/pkg/sessionctx/variable"
	"github.com/pingcap/tidb/pkg/types"
	"github.com/pingcap/tidb/pkg/util"
	"github.com/pingcap/tidb/pkg/util/chunk"
	"github.com/pingcap/tidb/pkg/util/disk"
	"github.com/pingcap/tidb/pkg/util/memory"
	"github.com/pingcap/tidb/pkg/util/sqlkiller"
)

// SortExec represents sorting executor.
type SortExec struct {
	exec.BaseExecutor

	ByItems    []*plannerutil.ByItems
	fetched    *atomic.Bool
	ExecSchema *expression.Schema

	// keyColumns is the column index of the by items.
	keyColumns []int
	// keyCmpFuncs is used to compare each ByItem.
	keyCmpFuncs []chunk.CompareFunc

	curPartition *sortPartition

	// We can't spill if size of data is lower than the limit
	spillLimit int64

	memTracker  *memory.Tracker
	diskTracker *disk.Tracker

	IsUnparallel bool

	finishCh chan struct{}

	// multiWayMerge uses multi-way merge for spill disk.
	// The multi-way merge algorithm can refer to https://en.wikipedia.org/wiki/K-way_merge_algorithm
	multiWayMerge *multiWayMergeImpl

	Unparallel struct {
		Idx int

		// sortPartitions is the chunks to store row values for partitions. Every partition is a sorted list.
		sortPartitions []*sortPartition

		spillAction *sortPartitionSpillDiskAction
	}

	Parallel struct {
		chunkChannel chan *chunkWithMemoryUsage
		// It's useful when spill is triggered and the fetcher could know when workers finish their works.
		fetcherAndWorkerSyncer *sync.WaitGroup
		workers                []*parallelSortWorker

		// Each worker will put their results into the given iter
		sortedRowsIters []*chunk.Iterator4Slice
		merger          *multiWayMerger

		resultChannel chan rowWithError

		// Ensure that workers and fetcher have exited
		closeSync chan struct{}

		spillHelper *parallelSortSpillHelper
		spillAction *parallelSortSpillAction
	}

	enableTmpStorageOnOOM bool
}

// Close implements the Executor Close interface.
func (e *SortExec) Close() error {
	// TopN not initialize `e.finishCh` but it will call the Close function
	if e.finishCh != nil {
		close(e.finishCh)
	}
	if e.Unparallel.spillAction != nil {
		e.Unparallel.spillAction.SetFinished()
	}

	if e.IsUnparallel {
		for _, partition := range e.Unparallel.sortPartitions {
			partition.close()
		}
	} else if e.finishCh != nil {
		if e.fetched.CompareAndSwap(false, true) {
			close(e.Parallel.resultChannel)
			close(e.Parallel.chunkChannel)
		} else {
			for range e.Parallel.chunkChannel {
				e.Parallel.fetcherAndWorkerSyncer.Done()
			}
			<-e.Parallel.closeSync
		}

		// Ensure that `generateResult()` has exited,
		// or data race may happen as `generateResult()`
		// will use `e.Parallel.workers` and `e.Parallel.merger`.
		for range e.Parallel.resultChannel {
		}
		for i := range e.Parallel.workers {
			e.Parallel.workers[i].batchRows = nil
			e.Parallel.workers[i].localSortedRows = nil
			e.Parallel.workers[i].sortedRowsIter = nil
			e.Parallel.workers[i].merger = nil
			e.Parallel.workers[i].memTracker.ReplaceBytesUsed(0)
		}
		e.Parallel.merger = nil
		if e.Parallel.spillAction != nil {
			e.Parallel.spillAction.SetFinished()
		}
	}

	if e.memTracker != nil {
		e.memTracker.ReplaceBytesUsed(0)
	}

	return exec.Close(e.Children(0))
}

// Open implements the Executor Open interface.
func (e *SortExec) Open(ctx context.Context) error {
	e.fetched = &atomic.Bool{}
	e.fetched.Store(false)
	e.enableTmpStorageOnOOM = variable.EnableTmpStorageOnOOM.Load()
	e.finishCh = make(chan struct{}, 1)

	// To avoid duplicated initialization for TopNExec.
	if e.memTracker == nil {
		e.memTracker = memory.NewTracker(e.ID(), -1)
		e.memTracker.AttachTo(e.Ctx().GetSessionVars().StmtCtx.MemTracker)
		e.spillLimit = e.Ctx().GetSessionVars().MemTracker.GetBytesLimit() / 10
		e.diskTracker = disk.NewTracker(e.ID(), -1)
		e.diskTracker.AttachTo(e.Ctx().GetSessionVars().StmtCtx.DiskTracker)
	}

	e.IsUnparallel = true
	if e.IsUnparallel {
		e.Unparallel.Idx = 0
		e.Unparallel.sortPartitions = e.Unparallel.sortPartitions[:0]
	} else {
		e.Parallel.workers = make([]*parallelSortWorker, e.Ctx().GetSessionVars().ExecutorConcurrency)
		e.Parallel.chunkChannel = make(chan *chunkWithMemoryUsage, e.Ctx().GetSessionVars().ExecutorConcurrency)
		e.Parallel.fetcherAndWorkerSyncer = &sync.WaitGroup{}
		e.Parallel.sortedRowsIters = make([]*chunk.Iterator4Slice, len(e.Parallel.workers))
		e.Parallel.resultChannel = make(chan rowWithError, e.MaxChunkSize())
		e.Parallel.closeSync = make(chan struct{})
		e.Parallel.merger = newMultiWayMerger(e.Parallel.sortedRowsIters, e.lessRow)
		e.Parallel.spillHelper = newParallelSortSpillHelper(e, exec.RetTypes(e), e.finishCh, e.lessRow, e.Parallel.resultChannel)
		e.Parallel.spillAction = newParallelSortSpillDiskAction(e.Parallel.spillHelper)
		for i := range e.Parallel.sortedRowsIters {
			e.Parallel.sortedRowsIters[i] = chunk.NewIterator4Slice(nil)
		}
		if e.enableTmpStorageOnOOM {
			e.Ctx().GetSessionVars().MemTracker.FallbackOldAndSetNewAction(e.Parallel.spillAction)
		}
	}

	return exec.Open(ctx, e.Children(0))
}

// InitInParallelModeForTest is a function for test
// After system variable is added, we can delete this function
func (e *SortExec) InitInParallelModeForTest() {
	e.Parallel.workers = make([]*parallelSortWorker, e.Ctx().GetSessionVars().ExecutorConcurrency)
	e.Parallel.chunkChannel = make(chan *chunkWithMemoryUsage, e.Ctx().GetSessionVars().ExecutorConcurrency)
	e.Parallel.fetcherAndWorkerSyncer = &sync.WaitGroup{}
	e.Parallel.sortedRowsIters = make([]*chunk.Iterator4Slice, len(e.Parallel.workers))
	e.Parallel.resultChannel = make(chan rowWithError, e.MaxChunkSize())
	e.Parallel.closeSync = make(chan struct{})
	e.Parallel.merger = newMultiWayMerger(e.Parallel.sortedRowsIters, e.lessRow)
	e.Parallel.spillHelper = newParallelSortSpillHelper(e, exec.RetTypes(e), e.finishCh, e.lessRow, e.Parallel.resultChannel)
	e.Parallel.spillAction = newParallelSortSpillDiskAction(e.Parallel.spillHelper)
	for i := range e.Parallel.sortedRowsIters {
		e.Parallel.sortedRowsIters[i] = chunk.NewIterator4Slice(nil)
	}
	if e.enableTmpStorageOnOOM {
		e.Ctx().GetSessionVars().MemTracker.FallbackOldAndSetNewAction(e.Parallel.spillAction)
	}
}

// Next implements the Executor Next interface.
// Sort constructs the result following these step in unparallel mode:
//  1. Read as mush as rows into memory.
//  2. If memory quota is triggered, sort these rows in memory and put them into disk as partition 1, then reset
//     the memory quota trigger and return to step 1
//  3. If memory quota is not triggered and child is consumed, sort these rows in memory as partition N.
//  4. Merge sort if the count of partitions is larger than 1. If there is only one partition in step 4, it works
//     just like in-memory sort before.
//
// Here we explain the execution flow of the parallel sort implementation.
// There are 3 main components:
//  1. Chunks Fetcher: Fetcher is responsible for fetching chunks from child and send them to channel.
//  2. Parallel Sort Worker: Worker receives chunks from channel it will sort these chunks after the
//     number of rows in these chunks exceeds limit, we call them as sorted rows after chunks are sorted.
//     Then each worker will have several sorted rows, we use multi-way merge to sort them and each worker
//     will have only one sorted rows in the end.
//  3. Result Generator: Generator gets n sorted rows from n workers, it will use multi-way merge to sort
//     these rows, once it gets the next row, it will send it into `resultChannel` and the goroutine who
//     calls `Next()` will fetch result from `resultChannel`.
/*
                        ┌─────────┐
                        │  Child  │
                        └────▲────┘
                             │
                           Fetch
                             │
                     ┌───────┴───────┐
                     │ Chunk Fetcher │
                     └───────┬───────┘
                             │
                            Push
                             │
                             ▼
        ┌────────────────►Channel◄───────────────────┐
        │                    ▲                       │
        │                    │                       │
      Fetch                Fetch                   Fetch
        │                    │                       │
   ┌────┴───┐            ┌───┴────┐              ┌───┴────┐
   │ Worker │            │ Worker │   ......     │ Worker │
   └────┬───┘            └───┬────┘              └───┬────┘
        │                    │                       │
        │                    │                       │
       Sort                 Sort                    Sort
        │                    │                       │
        │                    │                       │
 ┌──────┴──────┐      ┌──────┴──────┐         ┌──────┴──────┐
 │ Sorted Rows │      │ Sorted Rows │ ......  │ Sorted Rows │
 └──────▲──────┘      └──────▲──────┘         └──────▲──────┘
        │                    │                       │
	   Pull                 Pull                    Pull
        │                    │                       │
        └────────────────────┼───────────────────────┘
                             │
                     Multi-way Merge
                             │
                      ┌──────┴──────┐
                      │  Generator  │
                      └──────┬──────┘
                             │
                            Push
                             │
                             ▼
                       resultChannel
*/
func (e *SortExec) Next(ctx context.Context, req *chunk.Chunk) error {
	if e.fetched.CompareAndSwap(false, true) {
		e.initCompareFuncs()
		e.buildKeyColumns()
		err := e.fetchChunks(ctx)
		if err != nil {
			return err
		}
	}

	req.Reset()
	if e.IsUnparallel {
		return e.appendResultToChunkInUnparallelMode(req)
	}
	return e.appendResultToChunkInParallelMode(req)
}

func (e *SortExec) appendResultToChunkInParallelMode(req *chunk.Chunk) error {
	for !req.IsFull() {
		row, ok := <-e.Parallel.resultChannel
		if row.err != nil {
			return row.err
		}
		if !ok {
			return nil
		}
		req.AppendRow(row.row)
	}
	return nil
}

func (e *SortExec) appendResultToChunkInUnparallelMode(req *chunk.Chunk) error {
	sortPartitionListLen := len(e.Unparallel.sortPartitions)
	if sortPartitionListLen == 0 {
		return nil
	}

	if sortPartitionListLen == 1 {
		if err := e.onePartitionSorting(req); err != nil {
			return err
		}
	} else {
		if err := e.externalSorting(req); err != nil {
			return err
		}
	}
	return nil
}

<<<<<<< HEAD
func (e *SortExec) generateResultWhenSpillTriggeredOnlyOnce() error {
	inDisk := e.Parallel.spillHelper.sortedRowsInDisk[0]
	chunkNum := inDisk.NumChunks()
	for i := 0; i < chunkNum; i++ {
		chk, err := inDisk.GetChunk(i)
		if err != nil {
			return err
		}

		injectParallelSortRandomFail(1)

		rowNum := chk.NumRows()
		for j := 0; j < rowNum; j++ {
			select {
			case <-e.finishCh:
				return nil
			case e.Parallel.resultChannel <- rowWithError{row: chk.GetRow(j)}:
			}
		}
=======
func (e *SortExec) generateResultWithMultiWayMerge() error {
	inDiskNum := len(e.Parallel.spillHelper.sortedRowsInDisk)
	multiWayMerge := &multiWayMergeImpl{
		lessRowFunction: e.lessRow,
		elements:        make([]rowWithPartition, 0, inDiskNum),
>>>>>>> a59454c1
	}
	return nil
}

<<<<<<< HEAD
func generateResultWithMulWayMerge(
	sortedRowsInDisk []*chunk.DataInDiskByChunks,
	resultChannel chan<- rowWithError,
	finishCh <-chan struct{},
	lessRow func(chunk.Row, chunk.Row) int,
	offset int64,
	limit int64) error {
	outputRowNum := int64(0)
	inDiskNum := len(sortedRowsInDisk)
	multiWayMerge := &multiWayMergeImpl{
		lessRowFunction: lessRow,
		elements:        make([]rowWithPartition, 0, inDiskNum),
	}

=======
>>>>>>> a59454c1
	cursors := make([]*dataCursor, 0, inDiskNum)

	// Init multiWayMerge
	for i := 0; i < inDiskNum; i++ {
<<<<<<< HEAD
		chk, err := sortedRowsInDisk[i].GetChunk(0)
		if err != nil {
			return err
=======
		chk, err := e.Parallel.spillHelper.sortedRowsInDisk[i].GetChunk(0)
		if err != nil {
			return err
		}
		cursor := NewDataCursor()
		cursor.setChunk(chk, 0)
		cursors = append(cursors, cursor)
		row := cursor.begin()
		if row.IsEmpty() {
			continue
		}
		multiWayMerge.elements = append(multiWayMerge.elements, rowWithPartition{row: row, partitionID: i})
	}
	heap.Init(multiWayMerge)

	// multi-way merge the data in disk
	for multiWayMerge.Len() > 0 {
		elem := multiWayMerge.elements[0]
		select {
		case <-e.finishCh:
			return nil
		case e.Parallel.resultChannel <- rowWithError{row: elem.row}:
>>>>>>> a59454c1
		}
		cursor := NewDataCursor()
		cursor.setChunk(chk, 0)
		cursors = append(cursors, cursor)
		row := cursor.begin()
		if row.IsEmpty() {
			continue
		}
		multiWayMerge.elements = append(multiWayMerge.elements, rowWithPartition{row: row, partitionID: i})
	}
	heap.Init(multiWayMerge)

<<<<<<< HEAD
	// multi-way merge the data in disk
	for multiWayMerge.Len() > 0 {
		if limit != -1 && outputRowNum >= limit {
			return nil
		}

		elem := multiWayMerge.elements[0]

		if outputRowNum >= offset {
			select {
			case <-finishCh:
				return nil
			case resultChannel <- rowWithError{row: elem.row}:
			}
		}
		outputRowNum++

		partitionID := elem.partitionID
		newRow := cursors[partitionID].next()
		if newRow.IsEmpty() {
			// Try to fetch more data from the disk
			success, err := reloadCursor(cursors[partitionID], sortedRowsInDisk[partitionID])
			if err != nil {
				return err
			}

			if !success {
				// All data in this inDisk has been consumed
				heap.Remove(multiWayMerge, 0)
				continue
			}

			// Get new row
			newRow = cursors[partitionID].begin()
			if newRow.IsEmpty() {
				return errors.New("Get an empty row")
			}
		}
		multiWayMerge.elements[0].row = newRow
		heap.Fix(multiWayMerge, 0)

		injectParallelSortRandomFail(1)
	}
	return nil
}

func (e *SortExec) generateResultWhenSpillTriggered() error {
	inDiskNum := len(e.Parallel.spillHelper.sortedRowsInDisk)
	if inDiskNum == 0 {
		panic("inDiskNum can't be 0 when we generate result with spill triggered")
	}

	if inDiskNum == 1 {
		return e.generateResultWhenSpillTriggeredOnlyOnce()
	}
	return generateResultWithMulWayMerge(
		e.Parallel.spillHelper.sortedRowsInDisk,
		e.Parallel.resultChannel,
		e.finishCh,
		e.lessRow,
		-1,
		0)
}

// Return true when spill is triggered
func (e *SortExec) generateResultInMemory() bool {
=======
		partitionID := elem.partitionID
		newRow := cursors[partitionID].next()
		if newRow.IsEmpty() {
			// Try to fetch more data from the disk
			success, err := reloadCursor(cursors[partitionID], e.Parallel.spillHelper.sortedRowsInDisk[partitionID])
			if err != nil {
				return err
			}

			if !success {
				// All data in this inDisk has been consumed
				heap.Remove(multiWayMerge, 0)
				continue
			}

			// Get new row
			newRow = cursors[partitionID].begin()
			if newRow.IsEmpty() {
				return errors.New("Get an empty row")
			}
		}
		multiWayMerge.elements[0].row = newRow
		heap.Fix(multiWayMerge, 0)

		injectParallelSortRandomFail(1)
	}
	return nil
}

// We call this function when sorted rows are in disk
func (e *SortExec) generateResultFromDisk() error {
	inDiskNum := len(e.Parallel.spillHelper.sortedRowsInDisk)
	if inDiskNum == 0 {
		panic("inDiskNum can't be 0 when we generate result with spill triggered")
	}

	// Spill is triggered only once
	if inDiskNum == 1 {
		inDisk := e.Parallel.spillHelper.sortedRowsInDisk[0]
		chunkNum := inDisk.NumChunks()
		for i := 0; i < chunkNum; i++ {
			chk, err := inDisk.GetChunk(i)
			if err != nil {
				return err
			}

			injectParallelSortRandomFail(1)

			rowNum := chk.NumRows()
			for j := 0; j < rowNum; j++ {
				select {
				case <-e.finishCh:
					return nil
				case e.Parallel.resultChannel <- rowWithError{row: chk.GetRow(j)}:
				}
			}
		}
		return nil
	}
	return e.generateResultWithMultiWayMerge()
}

// We call this function to generate result when sorted rows are in memory
// Return true when spill is triggered
func (e *SortExec) generateResultFromMemory() bool {
>>>>>>> a59454c1
	if e.Parallel.merger == nil {
		// Sort has been closed
		return false
	}
	e.Parallel.merger.init()

	maxChunkSize := e.MaxChunkSize()
	resBuf := make([]rowWithError, 0, maxChunkSize)
<<<<<<< HEAD
	var idx int64 = 0
=======
	idx := int64(0)
>>>>>>> a59454c1
	var row chunk.Row
	for {
		resBuf = resBuf[:0]
		for i := 0; i < maxChunkSize; i++ {
			row = e.Parallel.merger.next()
			if row.IsEmpty() {
				break
			}
			resBuf = append(resBuf, rowWithError{row: row, err: nil})
		}

		if len(resBuf) == 0 {
			return false
		}

		for _, row := range resBuf {
			select {
			case <-e.finishCh:
				return false
			case e.Parallel.resultChannel <- row:
			}
		}

		injectParallelSortRandomFail(3)

		if idx%1000 == 0 && e.Parallel.spillHelper.isSpillNeeded() {
			return true
		}
<<<<<<< HEAD
=======
	}
}

func (e *SortExec) generateResult(waitGroups ...*util.WaitGroupWrapper) {
	for _, waitGroup := range waitGroups {
		waitGroup.Wait()
	}
	close(e.Parallel.closeSync)

	defer func() {
		if r := recover(); r != nil {
			processPanicAndLog(e.Parallel.resultChannel, r)
		}

		close(e.Parallel.resultChannel)
		for i := range e.Parallel.sortedRowsIters {
			e.Parallel.sortedRowsIters[i].Reset(nil)
		}
		if e.Parallel.spillHelper.isSpillTriggered() {
			for _, disk := range e.Parallel.spillHelper.sortedRowsInDisk {
				disk.Close()
			}
		}
		e.Parallel.merger = nil
	}()

	if !e.Parallel.spillHelper.isSpillTriggered() {
		spillTriggered := e.generateResultFromMemory()
		if !spillTriggered {
			return
		}

		err := e.spillSortedRowsInMemory()
		if err != nil {
			e.Parallel.resultChannel <- rowWithError{err: err}
			return
		}
>>>>>>> a59454c1
	}

	err := e.generateResultFromDisk()
	if err != nil {
		e.Parallel.resultChannel <- rowWithError{err: err}
	}
}

// Spill rows that are in memory
func (e *SortExec) spillSortedRowsInMemory() error {
	return e.Parallel.spillHelper.spillImpl(e.Parallel.merger)
}

func (e *SortExec) generateResult(waitGroups ...*util.WaitGroupWrapper) {
	for _, waitGroup := range waitGroups {
		waitGroup.Wait()
	}
	close(e.Parallel.closeSync)

	defer func() {
		if r := recover(); r != nil {
			processPanicAndLog(e.Parallel.resultChannel, r)
		}

		close(e.Parallel.resultChannel)
		for i := range e.Parallel.sortedRowsIters {
			e.Parallel.sortedRowsIters[i].Reset(nil)
		}
		if e.Parallel.spillHelper.isSpillTriggered() {
			for _, disk := range e.Parallel.spillHelper.sortedRowsInDisk {
				disk.Close()
			}
		}
		e.Parallel.merger = nil
	}()

	if !e.Parallel.spillHelper.isSpillTriggered() {
		spillTriggered := e.generateResultInMemory()
		if !spillTriggered {
			return
		}

		err := e.spillSortedRowsInMemory()
		if err != nil {
			e.Parallel.resultChannel <- rowWithError{err: err}
			return
		}
	}

	err := e.generateResultWhenSpillTriggered()
	if err != nil {
		e.Parallel.resultChannel <- rowWithError{err: err}
	}
}

// Sort rows that are in memory
func (e *SortExec) spillSortedRowsInMemory() error {
	return e.Parallel.spillHelper.spillImpl(e.Parallel.merger)
}

func (e *SortExec) initExternalSorting() error {
	e.multiWayMerge = &multiWayMergeImpl{e.lessRow, make([]rowWithPartition, 0, len(e.Unparallel.sortPartitions))}
	for i := 0; i < len(e.Unparallel.sortPartitions); i++ {
		// We should always get row here
		row, err := e.Unparallel.sortPartitions[i].getNextSortedRow()
		if err != nil {
			return err
		}

		e.multiWayMerge.elements = append(e.multiWayMerge.elements, rowWithPartition{row: row, partitionID: i})
	}
	heap.Init(e.multiWayMerge)
	return nil
}

func (e *SortExec) onePartitionSorting(req *chunk.Chunk) (err error) {
	err = e.Unparallel.sortPartitions[0].checkError()
	if err != nil {
		return err
	}

	for !req.IsFull() {
		row, err := e.Unparallel.sortPartitions[0].getNextSortedRow()
		if err != nil {
			return err
		}

		if row.IsEmpty() {
			return nil
		}

		req.AppendRow(row)
	}
	return nil
}

func (e *SortExec) externalSorting(req *chunk.Chunk) (err error) {
	// We only need to check error for the last partition as previous partitions
	// have been checked when we call `switchToNewSortPartition` function.
	err = e.Unparallel.sortPartitions[len(e.Unparallel.sortPartitions)-1].checkError()
	if err != nil {
		return err
	}

	if e.multiWayMerge == nil {
		err := e.initExternalSorting()
		if err != nil {
			return err
		}
	}

	for !req.IsFull() && e.multiWayMerge.Len() > 0 {
		// Get and insert data
		element := e.multiWayMerge.elements[0]
		req.AppendRow(element.row)

		// Get a new row from that partition which inserted data belongs to
		partitionID := element.partitionID
		row, err := e.Unparallel.sortPartitions[partitionID].getNextSortedRow()
		if err != nil {
			return err
		}

		if row.IsEmpty() {
			// All data in this partition have been consumed
			heap.Remove(e.multiWayMerge, 0)
			continue
		}

		e.multiWayMerge.elements[0].row = row
		heap.Fix(e.multiWayMerge, 0)
	}
	return nil
}

func (e *SortExec) fetchChunks(ctx context.Context) error {
	if e.IsUnparallel {
		return e.fetchChunksUnparallel(ctx)
	}
	return e.fetchChunksParallel(ctx)
}

func (e *SortExec) switchToNewSortPartition(fields []*types.FieldType, byItemsDesc []bool, appendPartition bool) error {
	if appendPartition {
		// Put the full partition into list
		e.Unparallel.sortPartitions = append(e.Unparallel.sortPartitions, e.curPartition)
	}

	if e.curPartition != nil {
		err := e.curPartition.checkError()
		if err != nil {
			return err
		}
	}

	e.curPartition = newSortPartition(fields, byItemsDesc, e.keyColumns, e.keyCmpFuncs, e.spillLimit)
	e.curPartition.getMemTracker().AttachTo(e.memTracker)
	e.curPartition.getMemTracker().SetLabel(memory.LabelForRowChunks)
	e.Unparallel.spillAction = e.curPartition.actionSpill()
	if e.enableTmpStorageOnOOM {
		e.curPartition.getDiskTracker().AttachTo(e.diskTracker)
		e.curPartition.getDiskTracker().SetLabel(memory.LabelForRowChunks)
		e.Ctx().GetSessionVars().MemTracker.FallbackOldAndSetNewAction(e.Unparallel.spillAction)
	}
	return nil
}

func (e *SortExec) checkError() error {
	for _, partition := range e.Unparallel.sortPartitions {
		err := partition.checkError()
		if err != nil {
			return err
		}
	}
	return nil
}

func (e *SortExec) storeChunk(chk *chunk.Chunk, fields []*types.FieldType, byItemsDesc []bool) error {
	err := e.curPartition.checkError()
	if err != nil {
		return err
	}

	if !e.curPartition.add(chk) {
		err := e.switchToNewSortPartition(fields, byItemsDesc, true)
		if err != nil {
			return err
		}

		if !e.curPartition.add(chk) {
			return errFailToAddChunk
		}
	}
	return nil
}

func (e *SortExec) handleCurrentPartitionBeforeExit() error {
	err := e.checkError()
	if err != nil {
		return err
	}

	err = e.curPartition.sort()
	if err != nil {
		return err
	}

	return nil
}

func (e *SortExec) fetchChunksUnparallel(ctx context.Context) error {
	fields := exec.RetTypes(e)
	byItemsDesc := make([]bool, len(e.ByItems))
	for i, byItem := range e.ByItems {
		byItemsDesc[i] = byItem.Desc
	}

	err := e.switchToNewSortPartition(fields, byItemsDesc, false)
	if err != nil {
		return err
	}

	for {
		chk := exec.TryNewCacheChunk(e.Children(0))
		err := exec.Next(ctx, e.Children(0), chk)
		if err != nil {
			return err
		}
		if chk.NumRows() == 0 {
			break
		}

		err = e.storeChunk(chk, fields, byItemsDesc)
		if err != nil {
			return err
		}

		failpoint.Inject("unholdSyncLock", func(val failpoint.Value) {
			if val.(bool) {
				// Ensure that spill can get `syncLock`.
				time.Sleep(1 * time.Millisecond)
			}
		})
	}

	failpoint.Inject("waitForSpill", func(val failpoint.Value) {
		if val.(bool) {
			// Ensure that spill is triggered before returning data.
			time.Sleep(50 * time.Millisecond)
		}
	})

	failpoint.Inject("SignalCheckpointForSort", func(val failpoint.Value) {
		if val.(bool) {
			if e.Ctx().GetSessionVars().ConnectionID == 123456 {
				e.Ctx().GetSessionVars().MemTracker.Killer.SendKillSignal(sqlkiller.QueryMemoryExceeded)
			}
		}
	})

	err = e.handleCurrentPartitionBeforeExit()
	if err != nil {
		return err
	}

	e.Unparallel.sortPartitions = append(e.Unparallel.sortPartitions, e.curPartition)
	e.curPartition = nil
	return nil
}

func (e *SortExec) fetchChunksParallel(ctx context.Context) error {
	// Wait for the finish of all workers
	workersWaiter := util.WaitGroupWrapper{}
	// Wait for the finish of chunk fetcher
	fetcherWaiter := util.WaitGroupWrapper{}

	// Fetch chunks from child and put chunks into chunkChannel
	fetcherWaiter.Run(func() {
		e.fetchChunksFromChild(ctx)
	})

	for i := range e.Parallel.workers {
		e.Parallel.workers[i] = newParallelSortWorker(i, e.lessRow, e.Parallel.chunkChannel, e.Parallel.fetcherAndWorkerSyncer, e.Parallel.resultChannel, e.finishCh, e.memTracker, e.Parallel.sortedRowsIters[i], e.MaxChunkSize(), e.Parallel.spillHelper)
		worker := e.Parallel.workers[i]
		workersWaiter.Run(func() {
			worker.run()
		})
	}

	go e.generateResult(&workersWaiter, &fetcherWaiter)
	return nil
}

func (e *SortExec) spillRemainingRowsWhenNeeded() error {
	if e.Parallel.spillHelper.isSpillTriggered() {
		return e.Parallel.spillHelper.spill()
	}
	return nil
}

func (e *SortExec) checkSpillAndExecute() error {
	if e.Parallel.spillHelper.isSpillNeeded() {
		// Wait for the stop of all workers
		e.Parallel.fetcherAndWorkerSyncer.Wait()
		return e.Parallel.spillHelper.spill()
	}
	return nil
}

// Fetch chunks from child and put chunks into chunkChannel
func (e *SortExec) fetchChunksFromChild(ctx context.Context) {
	defer func() {
		if r := recover(); r != nil {
			processPanicAndLog(e.Parallel.resultChannel, r)
		}

		e.Parallel.fetcherAndWorkerSyncer.Wait()
		err := e.spillRemainingRowsWhenNeeded()
		if err != nil {
			e.Parallel.resultChannel <- rowWithError{err: err}
		}

		// We must place it after the spill as workers will process its received
		// chunks after channel is closed and this will cause data race.
		close(e.Parallel.chunkChannel)
	}()

	for {
		chk := exec.TryNewCacheChunk(e.Children(0))
		err := exec.Next(ctx, e.Children(0), chk)
		if err != nil {
			e.Parallel.resultChannel <- rowWithError{err: err}
			return
		}

		rowCount := chk.NumRows()
		if rowCount == 0 {
			break
		}

		chkWithMemoryUsage := &chunkWithMemoryUsage{
			Chk:         chk,
			MemoryUsage: chk.MemoryUsage() + chunk.RowSize*int64(rowCount),
		}

		e.memTracker.Consume(chkWithMemoryUsage.MemoryUsage)

		e.Parallel.fetcherAndWorkerSyncer.Add(1)

		select {
		case <-e.finishCh:
			e.Parallel.fetcherAndWorkerSyncer.Done()
			return
		case e.Parallel.chunkChannel <- chkWithMemoryUsage:
		}

		err = e.checkSpillAndExecute()
		if err != nil {
			e.Parallel.resultChannel <- rowWithError{err: err}
			return
		}
		injectParallelSortRandomFail(3)
	}
}

func (e *SortExec) initCompareFuncs() {
	e.keyCmpFuncs = make([]chunk.CompareFunc, len(e.ByItems))
	for i := range e.ByItems {
		keyType := e.ByItems[i].Expr.GetType()
		e.keyCmpFuncs[i] = chunk.GetCompareFunc(keyType)
	}
}

func (e *SortExec) buildKeyColumns() {
	e.keyColumns = make([]int, 0, len(e.ByItems))
	for _, by := range e.ByItems {
		col := by.Expr.(*expression.Column)
		e.keyColumns = append(e.keyColumns, col.Index)
	}
}

func (e *SortExec) lessRow(rowI, rowJ chunk.Row) int {
	for i, colIdx := range e.keyColumns {
		cmpFunc := e.keyCmpFuncs[i]
		cmp := cmpFunc(rowI, colIdx, rowJ, colIdx)
		if e.ByItems[i].Desc {
			cmp = -cmp
		}
		if cmp != 0 {
			return cmp
		}
	}
	return 0
}

func (e *SortExec) compareRow(rowI, rowJ chunk.Row) int {
	for i, colIdx := range e.keyColumns {
		cmpFunc := e.keyCmpFuncs[i]
		cmp := cmpFunc(rowI, colIdx, rowJ, colIdx)
		if e.ByItems[i].Desc {
			cmp = -cmp
		}
		if cmp != 0 {
			return cmp
		}
	}
	return 0
}

// IsSpillTriggeredInParallelSortForTest tells if spill is triggered in parallel sort.
func (e *SortExec) IsSpillTriggeredInParallelSortForTest() bool {
	return e.Parallel.spillHelper.isSpillTriggered()
}

// GetSpilledRowNumInParallelSortForTest tells if spill is triggered in parallel sort.
func (e *SortExec) GetSpilledRowNumInParallelSortForTest() int64 {
	totalSpilledRows := int64(0)
	for _, disk := range e.Parallel.spillHelper.sortedRowsInDisk {
		totalSpilledRows += disk.NumRows()
	}
	return totalSpilledRows
}

// IsSpillTriggeredInOnePartitionForTest tells if spill is triggered in a specific partition, it's only used in test.
func (e *SortExec) IsSpillTriggeredInOnePartitionForTest(idx int) bool {
	return e.Unparallel.sortPartitions[idx].isSpillTriggered()
}

// GetRowNumInOnePartitionDiskForTest returns number of rows a partition holds in disk, it's only used in test.
func (e *SortExec) GetRowNumInOnePartitionDiskForTest(idx int) int64 {
	return e.Unparallel.sortPartitions[idx].numRowInDiskForTest()
}

// GetRowNumInOnePartitionMemoryForTest returns number of rows a partition holds in memory, it's only used in test.
func (e *SortExec) GetRowNumInOnePartitionMemoryForTest(idx int) int64 {
	return e.Unparallel.sortPartitions[idx].numRowInMemoryForTest()
}

// GetSortPartitionListLenForTest returns the number of partitions, it's only used in test.
func (e *SortExec) GetSortPartitionListLenForTest() int {
	return len(e.Unparallel.sortPartitions)
}

// GetSortMetaForTest returns some sort meta, it's only used in test.
func (e *SortExec) GetSortMetaForTest() (keyColumns []int, keyCmpFuncs []chunk.CompareFunc, byItemsDesc []bool) {
	keyColumns = e.keyColumns
	keyCmpFuncs = e.keyCmpFuncs
	byItemsDesc = make([]bool, len(e.ByItems))
	for i, byItem := range e.ByItems {
		byItemsDesc[i] = byItem.Desc
	}
	return
}<|MERGE_RESOLUTION|>--- conflicted
+++ resolved
@@ -320,63 +320,17 @@
 	return nil
 }
 
-<<<<<<< HEAD
-func (e *SortExec) generateResultWhenSpillTriggeredOnlyOnce() error {
-	inDisk := e.Parallel.spillHelper.sortedRowsInDisk[0]
-	chunkNum := inDisk.NumChunks()
-	for i := 0; i < chunkNum; i++ {
-		chk, err := inDisk.GetChunk(i)
-		if err != nil {
-			return err
-		}
-
-		injectParallelSortRandomFail(1)
-
-		rowNum := chk.NumRows()
-		for j := 0; j < rowNum; j++ {
-			select {
-			case <-e.finishCh:
-				return nil
-			case e.Parallel.resultChannel <- rowWithError{row: chk.GetRow(j)}:
-			}
-		}
-=======
 func (e *SortExec) generateResultWithMultiWayMerge() error {
 	inDiskNum := len(e.Parallel.spillHelper.sortedRowsInDisk)
 	multiWayMerge := &multiWayMergeImpl{
 		lessRowFunction: e.lessRow,
 		elements:        make([]rowWithPartition, 0, inDiskNum),
->>>>>>> a59454c1
-	}
-	return nil
-}
-
-<<<<<<< HEAD
-func generateResultWithMulWayMerge(
-	sortedRowsInDisk []*chunk.DataInDiskByChunks,
-	resultChannel chan<- rowWithError,
-	finishCh <-chan struct{},
-	lessRow func(chunk.Row, chunk.Row) int,
-	offset int64,
-	limit int64) error {
-	outputRowNum := int64(0)
-	inDiskNum := len(sortedRowsInDisk)
-	multiWayMerge := &multiWayMergeImpl{
-		lessRowFunction: lessRow,
-		elements:        make([]rowWithPartition, 0, inDiskNum),
-	}
-
-=======
->>>>>>> a59454c1
+	}
+
 	cursors := make([]*dataCursor, 0, inDiskNum)
 
 	// Init multiWayMerge
 	for i := 0; i < inDiskNum; i++ {
-<<<<<<< HEAD
-		chk, err := sortedRowsInDisk[i].GetChunk(0)
-		if err != nil {
-			return err
-=======
 		chk, err := e.Parallel.spillHelper.sortedRowsInDisk[i].GetChunk(0)
 		if err != nil {
 			return err
@@ -399,87 +353,8 @@
 		case <-e.finishCh:
 			return nil
 		case e.Parallel.resultChannel <- rowWithError{row: elem.row}:
->>>>>>> a59454c1
-		}
-		cursor := NewDataCursor()
-		cursor.setChunk(chk, 0)
-		cursors = append(cursors, cursor)
-		row := cursor.begin()
-		if row.IsEmpty() {
-			continue
-		}
-		multiWayMerge.elements = append(multiWayMerge.elements, rowWithPartition{row: row, partitionID: i})
-	}
-	heap.Init(multiWayMerge)
-
-<<<<<<< HEAD
-	// multi-way merge the data in disk
-	for multiWayMerge.Len() > 0 {
-		if limit != -1 && outputRowNum >= limit {
-			return nil
-		}
-
-		elem := multiWayMerge.elements[0]
-
-		if outputRowNum >= offset {
-			select {
-			case <-finishCh:
-				return nil
-			case resultChannel <- rowWithError{row: elem.row}:
-			}
-		}
-		outputRowNum++
-
-		partitionID := elem.partitionID
-		newRow := cursors[partitionID].next()
-		if newRow.IsEmpty() {
-			// Try to fetch more data from the disk
-			success, err := reloadCursor(cursors[partitionID], sortedRowsInDisk[partitionID])
-			if err != nil {
-				return err
-			}
-
-			if !success {
-				// All data in this inDisk has been consumed
-				heap.Remove(multiWayMerge, 0)
-				continue
-			}
-
-			// Get new row
-			newRow = cursors[partitionID].begin()
-			if newRow.IsEmpty() {
-				return errors.New("Get an empty row")
-			}
-		}
-		multiWayMerge.elements[0].row = newRow
-		heap.Fix(multiWayMerge, 0)
-
-		injectParallelSortRandomFail(1)
-	}
-	return nil
-}
-
-func (e *SortExec) generateResultWhenSpillTriggered() error {
-	inDiskNum := len(e.Parallel.spillHelper.sortedRowsInDisk)
-	if inDiskNum == 0 {
-		panic("inDiskNum can't be 0 when we generate result with spill triggered")
-	}
-
-	if inDiskNum == 1 {
-		return e.generateResultWhenSpillTriggeredOnlyOnce()
-	}
-	return generateResultWithMulWayMerge(
-		e.Parallel.spillHelper.sortedRowsInDisk,
-		e.Parallel.resultChannel,
-		e.finishCh,
-		e.lessRow,
-		-1,
-		0)
-}
-
-// Return true when spill is triggered
-func (e *SortExec) generateResultInMemory() bool {
-=======
+		}
+
 		partitionID := elem.partitionID
 		newRow := cursors[partitionID].next()
 		if newRow.IsEmpty() {
@@ -545,7 +420,6 @@
 // We call this function to generate result when sorted rows are in memory
 // Return true when spill is triggered
 func (e *SortExec) generateResultFromMemory() bool {
->>>>>>> a59454c1
 	if e.Parallel.merger == nil {
 		// Sort has been closed
 		return false
@@ -554,11 +428,7 @@
 
 	maxChunkSize := e.MaxChunkSize()
 	resBuf := make([]rowWithError, 0, maxChunkSize)
-<<<<<<< HEAD
-	var idx int64 = 0
-=======
 	idx := int64(0)
->>>>>>> a59454c1
 	var row chunk.Row
 	for {
 		resBuf = resBuf[:0]
@@ -587,8 +457,6 @@
 		if idx%1000 == 0 && e.Parallel.spillHelper.isSpillNeeded() {
 			return true
 		}
-<<<<<<< HEAD
-=======
 	}
 }
 
@@ -626,7 +494,6 @@
 			e.Parallel.resultChannel <- rowWithError{err: err}
 			return
 		}
->>>>>>> a59454c1
 	}
 
 	err := e.generateResultFromDisk()
@@ -636,53 +503,6 @@
 }
 
 // Spill rows that are in memory
-func (e *SortExec) spillSortedRowsInMemory() error {
-	return e.Parallel.spillHelper.spillImpl(e.Parallel.merger)
-}
-
-func (e *SortExec) generateResult(waitGroups ...*util.WaitGroupWrapper) {
-	for _, waitGroup := range waitGroups {
-		waitGroup.Wait()
-	}
-	close(e.Parallel.closeSync)
-
-	defer func() {
-		if r := recover(); r != nil {
-			processPanicAndLog(e.Parallel.resultChannel, r)
-		}
-
-		close(e.Parallel.resultChannel)
-		for i := range e.Parallel.sortedRowsIters {
-			e.Parallel.sortedRowsIters[i].Reset(nil)
-		}
-		if e.Parallel.spillHelper.isSpillTriggered() {
-			for _, disk := range e.Parallel.spillHelper.sortedRowsInDisk {
-				disk.Close()
-			}
-		}
-		e.Parallel.merger = nil
-	}()
-
-	if !e.Parallel.spillHelper.isSpillTriggered() {
-		spillTriggered := e.generateResultInMemory()
-		if !spillTriggered {
-			return
-		}
-
-		err := e.spillSortedRowsInMemory()
-		if err != nil {
-			e.Parallel.resultChannel <- rowWithError{err: err}
-			return
-		}
-	}
-
-	err := e.generateResultWhenSpillTriggered()
-	if err != nil {
-		e.Parallel.resultChannel <- rowWithError{err: err}
-	}
-}
-
-// Sort rows that are in memory
 func (e *SortExec) spillSortedRowsInMemory() error {
 	return e.Parallel.spillHelper.spillImpl(e.Parallel.merger)
 }
