--- conflicted
+++ resolved
@@ -71,14 +71,6 @@
 		// sortPartitions is the chunks to store row values for partitions. Every partition is a sorted list.
 		sortPartitions []*sortPartition
 
-<<<<<<< HEAD
-=======
-		// multiWayMerge uses multi-way merge for spill disk.
-		// The multi-way merge algorithm can refer to https://en.wikipedia.org/wiki/K-way_merge_algorithm
-		multiWayMerge *multiWayMergeImpl
-
-		// spillAction save the Action for spill disk.
->>>>>>> 4c036e7d
 		spillAction *sortPartitionSpillDiskAction
 	}
 
@@ -92,14 +84,9 @@
 		err       error
 
 		// Each worker will put their results into the given iter
-<<<<<<< HEAD
-		sortedRowsIters []chunk.Iterator4Slice
-		merger          *multiWayMerger
-=======
 		sortedRowsIters []*chunk.Iterator4Slice
 		merger          *multiWayMerger
 		mergerLock      *sync.Mutex
->>>>>>> 4c036e7d
 
 		resultChannel chan rowWithError
 
@@ -127,10 +114,7 @@
 			if !ok {
 				break
 			}
-<<<<<<< HEAD
 			e.Parallel.fetcherAndWorkerSyncer.Done()
-=======
->>>>>>> 4c036e7d
 		}
 		e.Parallel.mergerLock.Lock()
 		e.Parallel.merger = nil
@@ -168,21 +152,17 @@
 		e.Parallel.fetcherAndWorkerSyncer = &sync.WaitGroup{}
 		e.Parallel.errRWLock = &sync.RWMutex{}
 		e.Parallel.err = nil
-<<<<<<< HEAD
-		e.Parallel.sortedRowsIters = make([]chunk.Iterator4Slice, len(e.Parallel.workers))
+		e.Parallel.sortedRowsIters = make([]*chunk.Iterator4Slice, len(e.Parallel.workers))
 		e.Parallel.resultChannel = make(chan rowWithError, e.MaxChunkSize())
+		e.Parallel.merger = newMultiWayMerger(e.Parallel.sortedRowsIters, e.lessRow)
+		e.Parallel.mergerLock = &sync.Mutex{}
 		e.Parallel.spillHelper = newParallelSortSpillHelper(e, exec.RetTypes(e), e.finishCh, e.lessRow)
 		e.Parallel.spillAction = newParallelSortSpillDiskAction(e.Parallel.spillHelper)
+		for i := range e.Parallel.sortedRowsIters {
+			e.Parallel.sortedRowsIters[i] = chunk.NewIterator4Slice(nil)
+		}
 		if e.enableTmpStorageOnOOM {
 			e.Ctx().GetSessionVars().MemTracker.FallbackOldAndSetNewAction(e.Parallel.spillAction)
-=======
-		e.Parallel.sortedRowsIters = make([]*chunk.Iterator4Slice, len(e.Parallel.workers))
-		e.Parallel.resultChannel = make(chan chunk.Row, e.MaxChunkSize())
-		e.Parallel.merger = newMultiWayMerger(e.Parallel.sortedRowsIters, e.lessRow)
-		e.Parallel.mergerLock = &sync.Mutex{}
-		for i := range e.Parallel.sortedRowsIters {
-			e.Parallel.sortedRowsIters[i] = chunk.NewIterator4Slice(nil)
->>>>>>> 4c036e7d
 		}
 	}
 
@@ -305,7 +285,6 @@
 	return nil
 }
 
-<<<<<<< HEAD
 func (e *SortExec) generateResultWhenSpillTriggeredOnlyOnce() {
 	inDisk := e.Parallel.spillHelper.sortedRowsInDisk[0]
 	chunkNum := inDisk.NumChunks()
@@ -360,20 +339,8 @@
 		case <-e.finishCh:
 			return nil
 		case e.Parallel.resultChannel <- rowWithError{row: elem.row}:
-=======
-func (e *SortExec) generateResultWithKWayMerge() {
-	defer func() {
-		if r := recover(); r != nil {
-			processPanicAndLog(e.processErrorForParallel, r)
-		}
-
-		close(e.Parallel.resultChannel)
-		for i := range e.Parallel.sortedRowsIters {
-			e.Parallel.sortedRowsIters[i].Reset(nil)
->>>>>>> 4c036e7d
-		}
-
-<<<<<<< HEAD
+		}
+
 		partitionID := elem.partitionID
 		newRow := cursors[partitionID].next()
 		if newRow.IsEmpty() {
@@ -419,7 +386,12 @@
 
 // Return true when spill is triggered
 func (e *SortExec) generateResultInMemory() bool {
-	e.Parallel.merger = newMultiWayMerger(e.Parallel.merger.sortedRowsIters, e.lessRow)
+	e.Parallel.mergerLock.Lock()
+	defer e.Parallel.mergerLock.Unlock()
+	if e.Parallel.merger == nil {
+		// Sort has been closed
+		return false
+	}
 	e.Parallel.merger.init()
 
 	maxChunkSize := e.MaxChunkSize()
@@ -446,28 +418,6 @@
 			}
 		}
 		resBuf = resBuf[:0]
-=======
-	e.Parallel.mergerLock.Lock()
-	defer e.Parallel.mergerLock.Unlock()
-	if e.Parallel.merger == nil {
-		// Sort has been closed
-		return
-	}
-	e.Parallel.merger.init()
-
-	for {
-		row := e.Parallel.merger.next()
-		if row.IsEmpty() {
-			break
-		}
-
-		select {
-		case <-e.finishCh:
-			return
-		case e.Parallel.resultChannel <- row:
-		}
-
->>>>>>> 4c036e7d
 		injectParallelSortRandomFail()
 
 		if e.Parallel.spillHelper.isSpillNeeded() {
@@ -509,11 +459,7 @@
 }
 
 func (e *SortExec) initExternalSorting() error {
-<<<<<<< HEAD
 	e.multiWayMerge = &multiWayMergeImpl{e.lessRow, make([]rowWithPartition, 0, len(e.Unparallel.sortPartitions))}
-=======
-	e.Unparallel.multiWayMerge = &multiWayMergeImpl{e.lessRow, make([]rowWithPartition, 0, len(e.Unparallel.sortPartitions))}
->>>>>>> 4c036e7d
 	for i := 0; i < len(e.Unparallel.sortPartitions); i++ {
 		// We should always get row here
 		row, err := e.Unparallel.sortPartitions[i].getNextSortedRow()
@@ -734,11 +680,7 @@
 	})
 
 	for i := range e.Parallel.workers {
-<<<<<<< HEAD
-		e.Parallel.workers[i] = newParallelSortWorker(i, e.lessRow, e.Parallel.chunkChannel, e.Parallel.fetcherAndWorkerSyncer, e.processErrorForParallel, e.finishCh, e.memTracker, &e.Parallel.sortedRowsIters[i], e.MaxChunkSize(), e.Parallel.spillHelper)
-=======
-		e.Parallel.workers[i] = newParallelSortWorker(i, e.lessRow, e.Parallel.chunkChannel, e.processErrorForParallel, e.finishCh, e.memTracker, e.Parallel.sortedRowsIters[i], e.MaxChunkSize())
->>>>>>> 4c036e7d
+		e.Parallel.workers[i] = newParallelSortWorker(i, e.lessRow, e.Parallel.chunkChannel, e.Parallel.fetcherAndWorkerSyncer, e.processErrorForParallel, e.finishCh, e.memTracker, e.Parallel.sortedRowsIters[i], e.MaxChunkSize(), e.Parallel.spillHelper)
 		worker := e.Parallel.workers[i]
 		workersWaiter.Run(func() {
 			worker.run()
