--- conflicted
+++ resolved
@@ -17,10 +17,7 @@
 import (
 	"container/heap"
 	"context"
-<<<<<<< HEAD
 	"sync"
-=======
->>>>>>> 6f02e993
 	"sync/atomic"
 	"time"
 
@@ -45,11 +42,7 @@
 	exec.BaseExecutor
 
 	ByItems    []*plannerutil.ByItems
-<<<<<<< HEAD
-	fetched    atomic.Bool
-=======
 	fetched    *atomic.Bool
->>>>>>> 6f02e993
 	ExecSchema *expression.Schema
 
 	// keyColumns is the column index of the by items.
@@ -66,17 +59,12 @@
 	diskTracker *disk.Tracker
 
 	IsUnparallel bool
-<<<<<<< HEAD
 
 	finishCh chan struct{}
 
 	// multiWayMerge uses multi-way merge for spill disk.
 	// The multi-way merge algorithm can refer to https://en.wikipedia.org/wiki/K-way_merge_algorithm
 	multiWayMerge *multiWayMergeImpl
-=======
-
-	finishCh chan struct{}
->>>>>>> 6f02e993
 
 	Unparallel struct {
 		Idx int
@@ -84,19 +72,10 @@
 		// sortPartitions is the chunks to store row values for partitions. Every partition is a sorted list.
 		sortPartitions []*sortPartition
 
-<<<<<<< HEAD
-=======
-		// multiWayMerge uses multi-way merge for spill disk.
-		// The multi-way merge algorithm can refer to https://en.wikipedia.org/wiki/K-way_merge_algorithm
-		multiWayMerge *multiWayMergeImpl
-
-		// spillAction save the Action for spill disk.
->>>>>>> 6f02e993
 		spillAction *sortPartitionSpillDiskAction
 	}
 
 	Parallel struct {
-<<<<<<< HEAD
 		chunkChannel chan *chunkWithMemoryUsage
 		// It's useful when spill is triggered and the fetcher could know when workers finish their works.
 		fetcherAndWorkerSyncer *sync.WaitGroup
@@ -112,15 +91,6 @@
 
 		spillHelper *parallelSortSpillHelper
 		spillAction *parallelSortSpillAction
-=======
-		chunkChannel chan *chunk.Chunk
-		workers      []*parallelSortWorker
-
-		// Each worker will put their results into the given iter
-		sortedRowsIters []*chunk.Iterator4Slice
-
-		resultChannel chan rowWithError
->>>>>>> 6f02e993
 	}
 
 	enableTmpStorageOnOOM bool
@@ -128,14 +98,10 @@
 
 // Close implements the Executor Close interface.
 func (e *SortExec) Close() error {
-<<<<<<< HEAD
-	close(e.finishCh)
-=======
 	// TopN not initialize `e.finishCh` but it will call the Close function
 	if e.finishCh != nil {
 		close(e.finishCh)
 	}
->>>>>>> 6f02e993
 	if e.Unparallel.spillAction != nil {
 		e.Unparallel.spillAction.SetFinished()
 	}
@@ -144,19 +110,18 @@
 		for _, partition := range e.Unparallel.sortPartitions {
 			partition.close()
 		}
-<<<<<<< HEAD
-	} else {
+	} else if e.finishCh != nil {
 		if e.fetched.CompareAndSwap(false, true) {
 			close(e.Parallel.resultChannel)
 			close(e.Parallel.chunkChannel)
-		}
-
-		for {
-			_, ok := <-e.Parallel.chunkChannel
-			if !ok {
-				break
-			}
-			e.Parallel.fetcherAndWorkerSyncer.Done()
+		} else {
+			for {
+				_, ok := <-e.Parallel.chunkChannel
+				if !ok {
+					break
+				}
+				e.Parallel.fetcherAndWorkerSyncer.Done()
+			}
 		}
 
 		<-e.Parallel.closeSync
@@ -175,19 +140,6 @@
 		e.Parallel.merger = nil
 		if e.Parallel.spillAction != nil {
 			e.Parallel.spillAction.SetFinished()
-=======
-	} else if e.finishCh != nil {
-		// TopN also call this Close function, and should skip this branch
-		if e.fetched.CompareAndSwap(false, true) {
-			close(e.Parallel.resultChannel)
-		} else {
-			for {
-				_, ok := <-e.Parallel.chunkChannel
-				if !ok {
-					break
-				}
-			}
->>>>>>> 6f02e993
 		}
 	}
 
@@ -200,10 +152,7 @@
 
 // Open implements the Executor Open interface.
 func (e *SortExec) Open(ctx context.Context) error {
-<<<<<<< HEAD
-=======
 	e.fetched = &atomic.Bool{}
->>>>>>> 6f02e993
 	e.fetched.Store(false)
 	e.enableTmpStorageOnOOM = variable.EnableTmpStorageOnOOM.Load()
 	e.finishCh = make(chan struct{}, 1)
@@ -220,7 +169,6 @@
 	e.IsUnparallel = !e.Ctx().GetSessionVars().EnableParallelSort
 	if e.IsUnparallel {
 		e.Unparallel.Idx = 0
-<<<<<<< HEAD
 		e.Unparallel.sortPartitions = e.Unparallel.sortPartitions[:0]
 	} else {
 		e.Parallel.workers = make([]*parallelSortWorker, e.Ctx().GetSessionVars().ExecutorConcurrency)
@@ -240,19 +188,6 @@
 		}
 	}
 
-=======
-	} else {
-		e.Parallel.workers = make([]*parallelSortWorker, e.Ctx().GetSessionVars().ExecutorConcurrency)
-		e.Parallel.chunkChannel = make(chan *chunk.Chunk, len(e.Parallel.workers))
-		e.Parallel.sortedRowsIters = make([]*chunk.Iterator4Slice, len(e.Parallel.workers))
-		e.Parallel.resultChannel = make(chan rowWithError, e.MaxChunkSize())
-		for i := range e.Parallel.sortedRowsIters {
-			e.Parallel.sortedRowsIters[i] = chunk.NewIterator4Slice(nil)
-		}
-	}
-
-	e.Unparallel.sortPartitions = e.Unparallel.sortPartitions[:0]
->>>>>>> 6f02e993
 	return exec.Open(ctx, e.Children(0))
 }
 
@@ -322,10 +257,6 @@
                        resultChannel
 */
 func (e *SortExec) Next(ctx context.Context, req *chunk.Chunk) error {
-<<<<<<< HEAD
-=======
-	req.Reset()
->>>>>>> 6f02e993
 	if e.fetched.CompareAndSwap(false, true) {
 		e.initCompareFuncs()
 		e.buildKeyColumns()
@@ -335,10 +266,7 @@
 		}
 	}
 
-<<<<<<< HEAD
 	req.Reset()
-=======
->>>>>>> 6f02e993
 	if e.IsUnparallel {
 		return e.appendResultToChunkInUnparallelMode(req)
 	}
@@ -377,7 +305,6 @@
 	return nil
 }
 
-<<<<<<< HEAD
 func (e *SortExec) generateResultWhenSpillTriggeredOnlyOnce() {
 	inDisk := e.Parallel.spillHelper.sortedRowsInDisk[0]
 	chunkNum := inDisk.NumChunks()
@@ -504,77 +431,40 @@
 
 		if len(resBuf) == 0 {
 			return false
-=======
+		}
+
+		for _, row := range resBuf {
+			select {
+			case <-e.finishCh:
+				return false
+			case e.Parallel.resultChannel <- row:
+			}
+		}
+
+		injectParallelSortRandomFail(3)
+
+		if e.Parallel.spillHelper.isSpillNeeded() {
+			return true
+		}
+	}
+}
+
 func (e *SortExec) generateResult(waitGroups ...*util.WaitGroupWrapper) {
 	for _, waitGroup := range waitGroups {
 		waitGroup.Wait()
 	}
+	close(e.Parallel.closeSync)
 
 	defer func() {
 		if r := recover(); r != nil {
 			processPanicAndLog(e.Parallel.resultChannel, r)
+			logutil.BgLogger().Error("parallel sort panicked", zap.Error(util.GetRecoverError(r)), zap.Stack("stack"))
 		}
 
 		close(e.Parallel.resultChannel)
 		for i := range e.Parallel.sortedRowsIters {
 			e.Parallel.sortedRowsIters[i].Reset(nil)
 		}
-	}()
-
-	merger := newMultiWayMerger(e.Parallel.sortedRowsIters, e.lessRow)
-	merger.init()
-
-	maxChunkSize := e.MaxChunkSize()
-	resBuf := make([]chunk.Row, 0, maxChunkSize)
-	for {
-		resBuf = resBuf[:0]
-		for i := 0; i < maxChunkSize; i++ {
-			row := merger.next()
-			if row.IsEmpty() {
-				break
-			}
-			resBuf = append(resBuf, row)
-		}
-
-		if len(resBuf) == 0 {
-			break
->>>>>>> 6f02e993
-		}
-
-		for _, row := range resBuf {
-			select {
-			case <-e.finishCh:
-<<<<<<< HEAD
-				return false
-			case e.Parallel.resultChannel <- row:
-			}
-		}
-
-		injectParallelSortRandomFail(3)
-
-		if e.Parallel.spillHelper.isSpillNeeded() {
-			return true
-		}
-	}
-}
-
-func (e *SortExec) generateResult(waitGroups ...*util.WaitGroupWrapper) {
-	for _, waitGroup := range waitGroups {
-		waitGroup.Wait()
-	}
-	close(e.Parallel.closeSync)
-
-	defer func() {
-		if r := recover(); r != nil {
-			err := util.GetRecoverError(r)
-			e.Parallel.resultChannel <- rowWithError{err: err}
-			logutil.BgLogger().Error("parallel sort panicked", zap.Error(err), zap.Stack("stack"))
-		}
-
-		close(e.Parallel.resultChannel)
-		for i := range e.Parallel.sortedRowsIters {
-			e.Parallel.sortedRowsIters[i].Reset(nil)
-		}
 		if e.Parallel.spillHelper.isSpillTriggered() {
 			for _, disk := range e.Parallel.spillHelper.sortedRowsInDisk {
 				disk.Close()
@@ -605,19 +495,6 @@
 
 func (e *SortExec) initExternalSorting() error {
 	e.multiWayMerge = &multiWayMergeImpl{e.lessRow, make([]rowWithPartition, 0, len(e.Unparallel.sortPartitions))}
-=======
-				return
-			case e.Parallel.resultChannel <- rowWithError{row: row}:
-			}
-		}
-
-		injectParallelSortRandomFail()
-	}
-}
-
-func (e *SortExec) initExternalSorting() error {
-	e.Unparallel.multiWayMerge = &multiWayMergeImpl{e.lessRow, make([]rowWithPartition, 0, len(e.Unparallel.sortPartitions))}
->>>>>>> 6f02e993
 	for i := 0; i < len(e.Unparallel.sortPartitions); i++ {
 		// We should always get row here
 		row, err := e.Unparallel.sortPartitions[i].getNextSortedRow()
@@ -625,9 +502,9 @@
 			return err
 		}
 
-		e.Unparallel.multiWayMerge.elements = append(e.Unparallel.multiWayMerge.elements, rowWithPartition{row: row, partitionID: i})
-	}
-	heap.Init(e.Unparallel.multiWayMerge)
+		e.multiWayMerge.elements = append(e.multiWayMerge.elements, rowWithPartition{row: row, partitionID: i})
+	}
+	heap.Init(e.multiWayMerge)
 	return nil
 }
 
@@ -660,16 +537,16 @@
 		return err
 	}
 
-	if e.Unparallel.multiWayMerge == nil {
+	if e.multiWayMerge == nil {
 		err := e.initExternalSorting()
 		if err != nil {
 			return err
 		}
 	}
 
-	for !req.IsFull() && e.Unparallel.multiWayMerge.Len() > 0 {
+	for !req.IsFull() && e.multiWayMerge.Len() > 0 {
 		// Get and insert data
-		element := e.Unparallel.multiWayMerge.elements[0]
+		element := e.multiWayMerge.elements[0]
 		req.AppendRow(element.row)
 
 		// Get a new row from that partition which inserted data belongs to
@@ -681,12 +558,12 @@
 
 		if row.IsEmpty() {
 			// All data in this partition have been consumed
-			heap.Remove(e.Unparallel.multiWayMerge, 0)
+			heap.Remove(e.multiWayMerge, 0)
 			continue
 		}
 
-		e.Unparallel.multiWayMerge.elements[0].row = row
-		heap.Fix(e.Unparallel.multiWayMerge, 0)
+		e.multiWayMerge.elements[0].row = row
+		heap.Fix(e.multiWayMerge, 0)
 	}
 	return nil
 }
@@ -838,11 +715,7 @@
 	})
 
 	for i := range e.Parallel.workers {
-<<<<<<< HEAD
 		e.Parallel.workers[i] = newParallelSortWorker(i, e.lessRow, e.Parallel.chunkChannel, e.Parallel.fetcherAndWorkerSyncer, e.Parallel.resultChannel, e.finishCh, e.memTracker, e.Parallel.sortedRowsIters[i], e.MaxChunkSize(), e.Parallel.spillHelper)
-=======
-		e.Parallel.workers[i] = newParallelSortWorker(i, e.lessRow, e.Parallel.chunkChannel, e.Parallel.resultChannel, e.finishCh, e.memTracker, e.Parallel.sortedRowsIters[i], e.MaxChunkSize())
->>>>>>> 6f02e993
 		worker := e.Parallel.workers[i]
 		workersWaiter.Run(func() {
 			worker.run()
@@ -853,7 +726,6 @@
 	return nil
 }
 
-<<<<<<< HEAD
 func (e *SortExec) spillRemainingRowsWhenNeeded() error {
 	if e.Parallel.spillHelper.isSpillTriggered() {
 		return e.Parallel.spillHelper.spill()
@@ -870,15 +742,12 @@
 	return nil
 }
 
-=======
->>>>>>> 6f02e993
 // Fetch chunks from child and put chunks into chunkChannel
 func (e *SortExec) fetchChunksFromChild(ctx context.Context) {
 	defer func() {
 		if r := recover(); r != nil {
 			processPanicAndLog(e.Parallel.resultChannel, r)
 		}
-<<<<<<< HEAD
 
 		e.Parallel.fetcherAndWorkerSyncer.Wait()
 		err := e.spillRemainingRowsWhenNeeded()
@@ -888,8 +757,6 @@
 
 		// We must place it after the spill as workers will process its received
 		// chunks after channel is closed and this will cause data race.
-=======
->>>>>>> 6f02e993
 		close(e.Parallel.chunkChannel)
 	}()
 
@@ -906,7 +773,6 @@
 			break
 		}
 
-<<<<<<< HEAD
 		chkWithMemoryUsage := &chunkWithMemoryUsage{
 			Chk:         chk,
 			MemoryUsage: chk.MemoryUsage() + chunk.RowSize*int64(rowCount),
@@ -929,17 +795,6 @@
 			return
 		}
 		injectParallelSortRandomFail(3)
-=======
-		e.memTracker.Consume(chk.MemoryUsage() + chunk.RowSize*int64(rowCount))
-
-		select {
-		case <-e.finishCh:
-			return
-		case e.Parallel.chunkChannel <- chk:
-		}
-
-		injectParallelSortRandomFail()
->>>>>>> 6f02e993
 	}
 }
 
