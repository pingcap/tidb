// Copyright 2017 PingCAP, Inc.
//
// Licensed under the Apache License, Version 2.0 (the "License");
// you may not use this file except in compliance with the License.
// You may obtain a copy of the License at
//
//     http://www.apache.org/licenses/LICENSE-2.0
//
// Unless required by applicable law or agreed to in writing, software
// distributed under the License is distributed on an "AS IS" BASIS,
// WITHOUT WARRANTIES OR CONDITIONS OF ANY KIND, either express or implied.
// See the License for the specific language governing permissions and
// limitations under the License.

package sortexec

import (
	"container/heap"
	"context"
	"sync"
	"sync/atomic"
	"time"

	"github.com/pingcap/failpoint"
	"github.com/pingcap/tidb/pkg/executor/internal/exec"
	"github.com/pingcap/tidb/pkg/expression"
	"github.com/pingcap/tidb/pkg/planner/util"
	"github.com/pingcap/tidb/pkg/sessionctx/variable"
	"github.com/pingcap/tidb/pkg/types"
	"github.com/pingcap/tidb/pkg/util/chunk"
	"github.com/pingcap/tidb/pkg/util/disk"
	"github.com/pingcap/tidb/pkg/util/memory"
	"github.com/pingcap/tidb/pkg/util/sqlkiller"
)

type sortedRows []chunk.Row

// SortExec represents sorting executor.
type SortExec struct {
	exec.BaseExecutor

	ByItems    []*util.ByItems
	fetched    bool
	ExecSchema *expression.Schema

	// keyColumns is the column index of the by items.
	keyColumns []int
	// keyCmpFuncs is used to compare each ByItem.
	keyCmpFuncs []chunk.CompareFunc

	curPartition *sortPartition

	// We can't spill if size of data is lower than the limit
	spillLimit int64

	memTracker  *memory.Tracker
	diskTracker *disk.Tracker

	IsUnparallel bool

	finishCh              chan struct{}
	isFinishChannelClosed *atomic.Bool

	Unparallel struct {
		Idx int

		// sortPartitions is the chunks to store row values for partitions. Every partition is a sorted list.
		sortPartitions []*sortPartition

		// multiWayMerge uses multi-way merge for spill disk.
		// The multi-way merge algorithm can refer to https://en.wikipedia.org/wiki/K-way_merge_algorithm
		multiWayMerge *multiWayMerge

		spillAction *sortPartitionSpillDiskAction
	}

	Parallel struct {
		result sortedRows
		rowNum int64
		idx    int64

<<<<<<< HEAD
		chunkChannel chan *chunkWithMemoryUsage
		// It's useful when spill is triggered and the fetcher could know when workers finish their works.
		fetcherAndWorkerSyncer *sync.WaitGroup
		isChannelClosed        *atomic.Bool
		workers                []*parallelSortWorker
=======
		chunkChannel    chan *chunk.Chunk
		isChannelClosed *atomic.Bool
		workers         []*parallelSortWorker
>>>>>>> 8527e906

		// All workers' sorted rows will be put into this list to be merged
		globalSortedRowsQueue *sortedRowsList

		errRWLock *sync.RWMutex
		err       error

		spillHelper *parallelSortSpillHelper
		spillAction *parallelSortSpillAction
	}

	enableTmpStorageOnOOM bool
}

// Close implements the Executor Close interface.
func (e *SortExec) Close() error {
	if e.Unparallel.spillAction != nil {
		e.Unparallel.spillAction.SetFinished()
	}

	if e.IsUnparallel {
		for _, partition := range e.Unparallel.sortPartitions {
			partition.close()
		}
	} else {
		if e.Parallel.err != nil {
			return e.Parallel.err
		}
		e.tryToCloseChunkChannel()
	}

	if e.memTracker != nil {
		e.memTracker.ReplaceBytesUsed(0)
	}

	e.tryToCloseFinishChannel()
	return e.Children(0).Close()
}

// Open implements the Executor Open interface.
func (e *SortExec) Open(ctx context.Context) error {
	e.fetched = false
	e.enableTmpStorageOnOOM = variable.EnableTmpStorageOnOOM.Load()
	e.isFinishChannelClosed = &atomic.Bool{}
	e.isFinishChannelClosed.Store(false)
	e.finishCh = make(chan struct{}, 1)

	// To avoid duplicated initialization for TopNExec.
	if e.memTracker == nil {
		e.memTracker = memory.NewTracker(e.ID(), -1)
		e.memTracker.AttachTo(e.Ctx().GetSessionVars().StmtCtx.MemTracker)
		e.spillLimit = e.Ctx().GetSessionVars().MemTracker.GetBytesLimit() / 10
		e.diskTracker = memory.NewTracker(e.ID(), -1)
		e.diskTracker.AttachTo(e.Ctx().GetSessionVars().StmtCtx.DiskTracker)
	}

	e.IsUnparallel = !e.Ctx().GetSessionVars().EnableParallelSort
	if e.IsUnparallel {
		e.Unparallel.Idx = 0
	} else {
		e.Parallel.idx = 0
		e.Parallel.workers = make([]*parallelSortWorker, e.Ctx().GetSessionVars().ExecutorConcurrency)
<<<<<<< HEAD
		e.Parallel.chunkChannel = make(chan *chunkWithMemoryUsage, e.Ctx().GetSessionVars().ExecutorConcurrency)
		e.Parallel.fetcherAndWorkerSyncer = &sync.WaitGroup{}
=======
		e.Parallel.chunkChannel = make(chan *chunk.Chunk, e.Ctx().GetSessionVars().ExecutorConcurrency)
>>>>>>> 8527e906
		e.Parallel.isChannelClosed = &atomic.Bool{}
		e.Parallel.isChannelClosed.Store(false)
		e.Parallel.globalSortedRowsQueue = &sortedRowsList{}
		e.Parallel.errRWLock = &sync.RWMutex{}
		e.Parallel.err = nil
		e.Parallel.spillHelper = newParallelSortSpillHelper(e, exec.RetTypes(e))
		e.Parallel.spillAction = newParallelSortSpillDiskAction(e.Parallel.spillHelper)
		if e.enableTmpStorageOnOOM {
			e.Ctx().GetSessionVars().MemTracker.FallbackOldAndSetNewAction(e.Parallel.spillAction)
		}
	}

	e.Unparallel.sortPartitions = e.Unparallel.sortPartitions[:0]
	return exec.Open(ctx, e.Children(0))
}

// Next implements the Executor Next interface.
// Sort constructs the result following these step in unparallel mode:
//  1. Read as mush as rows into memory.
//  2. If memory quota is triggered, sort these rows in memory and put them into disk as partition 1, then reset
//     the memory quota trigger and return to step 1
//  3. If memory quota is not triggered and child is consumed, sort these rows in memory as partition N.
//  4. Merge sort if the count of partitions is larger than 1. If there is only one partition in step 4, it works
//     just like in-memory sort before.
//
// Here we explain the execution flow of the parallel sort implementation.
// There are 2 main components:
//  1. Chunks Fetcher: Fetcher is responsible for fetching chunks from child and send them to channel.
//  2. Parallel Sort Worker: Worker has two stage.
//     stage 1: Worker receives a chunk from channel, sort it, append sorted rows into a slice
//     and put this slice into a global queue which stores many slices that contains sorted rows.
//     stage 2: Worker fetches two slices from global queue, merge them into one slice, put it into
//     global queue and repeat the above processes until global queue has only one slice.
//
/*
Overview of stage 1:
                        ┌─────────┐
                        │  Child  │
                        └────▲────┘
                             │
                           Fetch
                             │
                     ┌───────┴───────┐
                     │ Chunk Fetcher │
                     └───────┬───────┘
                             │
                           Push
                             │
                             ▼
        ┌────────────────►Channel◄───────────────────┐
        │                    ▲                       │
        │                    │                       │
      Fetch                Fetch                   Fetch
        │                    │                       │
   ┌────┴───┐            ┌───┴────┐              ┌───┴────┐
   │ Worker │            │ Worker │   ......     │ Worker │
   └────┬───┘            └───┬────┘              └───┬────┘
        │                    │                       │
        │                    │                       │
  Sort And Put         Sort And Put            Sort And Put
        │                    │                       │
        │                    │                       │
        │             ┌──────▼────────┐              │
        └────────────►│ Global Queue  │◄─────────────┘
                      └───────────────┘
Overview of stage 2:
         ┌────────┐    ┌────────┐          ┌────────┐
         │ Worker │    │ Worker │  ......  │ Worker │
         └──────┬─┘    └──────┬─┘          └─┬──────┘
           ▲    │        ▲    │              │    ▲
           │    │        │    │              │    │
           │    │        │    │              │    │
           │   Put       │   Put            Put   │
           │    │        │    │              │    │
           │    │       Pop   │              │    │
           │    │        │    ▼              │    │
           │    │   ┌────┴─────────┐         │    │
           │    └──►│              │◄────────┘    │
           │        │ Global Queue │              │
          Pop───────┤              ├─────────────Pop
                    └──────────────┘
*/
func (e *SortExec) Next(ctx context.Context, req *chunk.Chunk) error {
	req.Reset()
	if !e.fetched {
		e.initCompareFuncs()
		e.buildKeyColumns()
		err := e.fetchChunks(ctx)
		if err != nil {
			return err
		}
		e.fetched = true
	}

	if e.IsUnparallel {
		return e.appendResultToChunkInUnparallelMode(req)
	}
	e.appendResultToChunkInParallelMode(req)
	return nil
}

func (e *SortExec) appendResultToChunkInParallelMode(req *chunk.Chunk) {
	// TODO consider spill
	for ; !req.IsFull() && e.Parallel.idx < e.Parallel.rowNum; e.Parallel.idx++ {
		req.AppendRow(e.Parallel.result[e.Parallel.idx])
	}
}

func (e *SortExec) appendResultToChunkInUnparallelMode(req *chunk.Chunk) error {
	sortPartitionListLen := len(e.Unparallel.sortPartitions)
	if sortPartitionListLen == 0 {
		return nil
	}

	if sortPartitionListLen == 1 {
		if err := e.onePartitionSorting(req); err != nil {
			return err
		}
	} else {
		if err := e.externalSorting(req); err != nil {
			return err
		}
	}
	return nil
}

func (e *SortExec) initExternalSorting() error {
	e.Unparallel.multiWayMerge = &multiWayMerge{e.lessRow, make([]rowWithPartition, 0, len(e.Unparallel.sortPartitions))}
	for i := 0; i < len(e.Unparallel.sortPartitions); i++ {
		// We should always get row here
		row, err := e.Unparallel.sortPartitions[i].getNextSortedRow()
		if err != nil {
			return err
		}

		e.Unparallel.multiWayMerge.elements = append(e.Unparallel.multiWayMerge.elements, rowWithPartition{row: row, partitionID: i})
	}
	heap.Init(e.Unparallel.multiWayMerge)
	return nil
}

func (e *SortExec) onePartitionSorting(req *chunk.Chunk) (err error) {
	err = e.Unparallel.sortPartitions[0].checkError()
	if err != nil {
		return err
	}

	for !req.IsFull() {
		row, err := e.Unparallel.sortPartitions[0].getNextSortedRow()
		if err != nil {
			return err
		}

		if row.IsEmpty() {
			return nil
		}

		req.AppendRow(row)
	}
	return nil
}

func (e *SortExec) externalSorting(req *chunk.Chunk) (err error) {
	// We only need to check error for the last partition as previous partitions
	// have been checked when we call `switchToNewSortPartition` function.
	err = e.Unparallel.sortPartitions[len(e.Unparallel.sortPartitions)-1].checkError()
	if err != nil {
		return err
	}

	if e.Unparallel.multiWayMerge == nil {
		err := e.initExternalSorting()
		if err != nil {
			return err
		}
	}

	for !req.IsFull() && e.Unparallel.multiWayMerge.Len() > 0 {
		// Get and insert data
		element := e.Unparallel.multiWayMerge.elements[0]
		req.AppendRow(element.row)

		// Get a new row from that partition which inserted data belongs to
		partitionID := element.partitionID
		row, err := e.Unparallel.sortPartitions[partitionID].getNextSortedRow()
		if err != nil {
			return err
		}

		if row.IsEmpty() {
			// All data in this partition have been consumed
			heap.Remove(e.Unparallel.multiWayMerge, 0)
			continue
		}

		e.Unparallel.multiWayMerge.elements[0].row = row
		heap.Fix(e.Unparallel.multiWayMerge, 0)
	}
	return nil
}

func (e *SortExec) fetchChunks(ctx context.Context) error {
	if e.IsUnparallel {
		return e.fetchChunksUnparallel(ctx)
	}
	return e.fetchChunksParallel(ctx)
}

func (e *SortExec) switchToNewSortPartition(fields []*types.FieldType, byItemsDesc []bool, appendPartition bool) error {
	if appendPartition {
		// Put the full partition into list
		e.Unparallel.sortPartitions = append(e.Unparallel.sortPartitions, e.curPartition)
	}

	if e.curPartition != nil {
		err := e.curPartition.checkError()
		if err != nil {
			return err
		}
	}

	e.curPartition = newSortPartition(fields, byItemsDesc, e.keyColumns, e.keyCmpFuncs, e.spillLimit)
	e.curPartition.getMemTracker().AttachTo(e.memTracker)
	e.curPartition.getMemTracker().SetLabel(memory.LabelForRowChunks)
	e.Unparallel.spillAction = e.curPartition.actionSpill()
	if e.enableTmpStorageOnOOM {
		e.curPartition.getDiskTracker().AttachTo(e.diskTracker)
		e.curPartition.getDiskTracker().SetLabel(memory.LabelForRowChunks)
		e.Ctx().GetSessionVars().MemTracker.FallbackOldAndSetNewAction(e.Unparallel.spillAction)
	}
	return nil
}

func (e *SortExec) tryToCloseChunkChannel() {
	if e.Parallel.isChannelClosed.CompareAndSwap(false, true) {
		close(e.Parallel.chunkChannel)
	}
}

func (e *SortExec) tryToCloseFinishChannel() {
	if e.isFinishChannelClosed.CompareAndSwap(false, true) {
		close(e.finishCh)
	}
}

func (e *SortExec) checkError() error {
	for _, partition := range e.Unparallel.sortPartitions {
		err := partition.checkError()
		if err != nil {
			return err
		}
	}
	return nil
}

func (e *SortExec) storeChunk(chk *chunk.Chunk, fields []*types.FieldType, byItemsDesc []bool) error {
	err := e.curPartition.checkError()
	if err != nil {
		return err
	}

	if !e.curPartition.add(chk) {
		err := e.switchToNewSortPartition(fields, byItemsDesc, true)
		if err != nil {
			return err
		}

		if !e.curPartition.add(chk) {
			return errFailToAddChunk
		}
	}
	return nil
}

func (e *SortExec) handleCurrentPartitionBeforeExit() error {
	err := e.checkError()
	if err != nil {
		return err
	}

	err = e.curPartition.sort()
	if err != nil {
		return err
	}

	return nil
}

func (e *SortExec) fetchChunksUnparallel(ctx context.Context) error {
	fields := exec.RetTypes(e)
	byItemsDesc := make([]bool, len(e.ByItems))
	for i, byItem := range e.ByItems {
		byItemsDesc[i] = byItem.Desc
	}

	err := e.switchToNewSortPartition(fields, byItemsDesc, false)
	if err != nil {
		return err
	}

	for {
		chk := exec.TryNewCacheChunk(e.Children(0))
		err := exec.Next(ctx, e.Children(0), chk)
		if err != nil {
			return err
		}
		if chk.NumRows() == 0 {
			break
		}

		err = e.storeChunk(chk, fields, byItemsDesc)
		if err != nil {
			return err
		}

		failpoint.Inject("unholdSyncLock", func(val failpoint.Value) {
			if val.(bool) {
				// Ensure that spill can get `syncLock`.
				time.Sleep(1 * time.Millisecond)
			}
		})
	}

	failpoint.Inject("waitForSpill", func(val failpoint.Value) {
		if val.(bool) {
			// Ensure that spill is triggered before returning data.
			time.Sleep(50 * time.Millisecond)
		}
	})

	failpoint.Inject("SignalCheckpointForSort", func(val failpoint.Value) {
		if val.(bool) {
			if e.Ctx().GetSessionVars().ConnectionID == 123456 {
				e.Ctx().GetSessionVars().MemTracker.Killer.SendKillSignal(sqlkiller.QueryMemoryExceeded)
			}
		}
	})

	err = e.handleCurrentPartitionBeforeExit()
	if err != nil {
		return err
	}

	e.Unparallel.sortPartitions = append(e.Unparallel.sortPartitions, e.curPartition)
	e.curPartition = nil
	return nil
}

// Consume all chunks in chunkChannel to avoid the hang of chunk fetcher
func (e *SortExec) drainChunkChannel() {
	defer func() {
		// chunkChannel may have been closed, it's ok
		recover()

		// Workers may panic, then no one could consume chunkChannel and
		// the chunk fetcher may hang in this channel.
		e.tryToCloseChunkChannel()
	}()

	for {
		_, ok := <-e.Parallel.chunkChannel
		if !ok {
			return
		}
		e.Parallel.fetcherAndWorkerSyncer.Done()
	}
}

func (e *SortExec) fetchChunksParallel(ctx context.Context) error {
	workerNum := len(e.Parallel.workers)

	// Wait for the finish of all workers
	workersWaiter := sync.WaitGroup{}
	// Wait for the finish of chunk fetcher
	fetcherWaiter := sync.WaitGroup{}

	// Add before the start of goroutine to avoid that the counter is minus to negative.
	workersWaiter.Add(workerNum)
	fetcherWaiter.Add(1)

	// Fetch chunks from child and put chunks into chunkChannel
	go e.fetchChunksFromChild(ctx, &fetcherWaiter)

	for i := range e.Parallel.workers {
<<<<<<< HEAD
		e.Parallel.workers[i] = newParallelSortWorker(i, e.lessRow, e.Parallel.globalSortedRowsQueue, &workersWaiter, &e.Parallel.result, e.Parallel.chunkChannel, e.Parallel.fetcherAndWorkerSyncer, e.checkErrorForParallel, e.processErrorForParallel, e.memTracker, e.Parallel.spillHelper)
=======
		e.Parallel.workers[i] = newParallelSortWorker(i, e.lessRow, e.Parallel.globalSortedRowsQueue, &workersWaiter, &e.Parallel.result, e.Parallel.chunkChannel, e.processErrorForParallel, e.finishCh, e.memTracker)
>>>>>>> 8527e906
		go e.Parallel.workers[i].run()
	}

	workersWaiter.Wait()

	e.drainChunkChannel()
	fetcherWaiter.Wait()

	err := e.checkErrorForParallel()
	if err != nil {
		return err
	}
	err = e.Parallel.spillHelper.checkSpillError()
	if err != nil {
		return err
	}

	e.spillRemainingRowsWhenNeeded()
	e.fetchResultFromQueue()
	return nil
}

func (e *SortExec) spillRemainingRowsWhenNeeded() {
	if e.Parallel.spillHelper.isSpillTriggered() {

	}
}

// Fetch chunks from child and put chunks into chunkChannel
func (e *SortExec) fetchChunksFromChild(ctx context.Context, waitGroup *sync.WaitGroup) {
	defer func() {
		if r := recover(); r != nil {
			processPanicAndLog(e.processErrorForParallel, r)
		}

		// Wait for the finish of all workers
		e.Parallel.fetcherAndWorkerSyncer.Wait()

		e.tryToCloseChunkChannel()
		waitGroup.Done()
	}()

	for {
		chk := exec.TryNewCacheChunk(e.Children(0))
		err := exec.Next(ctx, e.Children(0), chk)
		if err != nil {
			e.processErrorForParallel(err)
			return
		}

		rowCount := chk.NumRows()
		if rowCount == 0 {
			break
		}

		e.memTracker.Consume(chk.MemoryUsage() + chunk.RowSize*int64(rowCount))

<<<<<<< HEAD
		e.Parallel.fetcherAndWorkerSyncer.Add(1)

		// chunkChannel may be closed by workers and it's ok to let it panic
		// as workers have panicked and the query can't keep on running.
		e.Parallel.chunkChannel <- chkWithMemoryUsage

		err = e.checkErrorForParallel()
		if err != nil {
=======
		select {
		case <-e.finishCh:
>>>>>>> 8527e906
			return
		case e.Parallel.chunkChannel <- chk:
			// chunkChannel may be closed in advance and it's ok to let it panic
			// as workers have panicked and the query can't keep on running.
		}

		injectParallelSortRandomFail()
	}
}

func (e *SortExec) checkErrorForParallel() error {
	e.Parallel.errRWLock.RLock()
	defer e.Parallel.errRWLock.RUnlock()
	return e.Parallel.err
}

func (e *SortExec) processErrorForParallel(err error) {
	e.Parallel.errRWLock.Lock()
	defer e.Parallel.errRWLock.Unlock()
	if e.Parallel.err == nil {
		e.Parallel.err = err
	}
	e.tryToCloseFinishChannel()
}

func (e *SortExec) fetchResultFromQueue() {
	sortedRowsNum := e.Parallel.globalSortedRowsQueue.getSortedRowsNumNoLock()
	if sortedRowsNum > 1 {
		panic("Sort is not completed.")
	}

	if sortedRowsNum == 0 {
		e.Parallel.rowNum = 0
		return
	}

	sortedRows := e.Parallel.globalSortedRowsQueue.fetchSortedRowsNoLock()
	e.Parallel.rowNum = int64(len(sortedRows))
	e.Parallel.result = sortedRows
}

func (e *SortExec) initCompareFuncs() {
	e.keyCmpFuncs = make([]chunk.CompareFunc, len(e.ByItems))
	for i := range e.ByItems {
		keyType := e.ByItems[i].Expr.GetType()
		e.keyCmpFuncs[i] = chunk.GetCompareFunc(keyType)
	}
}

func (e *SortExec) buildKeyColumns() {
	e.keyColumns = make([]int, 0, len(e.ByItems))
	for _, by := range e.ByItems {
		col := by.Expr.(*expression.Column)
		e.keyColumns = append(e.keyColumns, col.Index)
	}
}

func (e *SortExec) lessRow(rowI, rowJ chunk.Row) int {
	for i, colIdx := range e.keyColumns {
		cmpFunc := e.keyCmpFuncs[i]
		cmp := cmpFunc(rowI, colIdx, rowJ, colIdx)
		if e.ByItems[i].Desc {
			cmp = -cmp
		}
		if cmp != 0 {
			return cmp
		}
	}
	return 0
}

func (e *SortExec) compressRow(rowI, rowJ chunk.Row) int {
	for i, colIdx := range e.keyColumns {
		cmpFunc := e.keyCmpFuncs[i]
		cmp := cmpFunc(rowI, colIdx, rowJ, colIdx)
		if e.ByItems[i].Desc {
			cmp = -cmp
		}
		if cmp != 0 {
			return cmp
		}
	}
	return 0
}

// IsSpillTriggeredInOnePartitionForTest tells if spill is triggered in a specific partition, it's only used in test.
func (e *SortExec) IsSpillTriggeredInOnePartitionForTest(idx int) bool {
	return e.Unparallel.sortPartitions[idx].isSpillTriggered()
}

// GetRowNumInOnePartitionDiskForTest returns number of rows a partition holds in disk, it's only used in test.
func (e *SortExec) GetRowNumInOnePartitionDiskForTest(idx int) int64 {
	return e.Unparallel.sortPartitions[idx].numRowInDiskForTest()
}

// GetRowNumInOnePartitionMemoryForTest returns number of rows a partition holds in memory, it's only used in test.
func (e *SortExec) GetRowNumInOnePartitionMemoryForTest(idx int) int64 {
	return e.Unparallel.sortPartitions[idx].numRowInMemoryForTest()
}

// GetSortPartitionListLenForTest returns the number of partitions, it's only used in test.
func (e *SortExec) GetSortPartitionListLenForTest() int {
	return len(e.Unparallel.sortPartitions)
}

// GetSortMetaForTest returns some sort meta, it's only used in test.
func (e *SortExec) GetSortMetaForTest() (keyColumns []int, keyCmpFuncs []chunk.CompareFunc, byItemsDesc []bool) {
	keyColumns = e.keyColumns
	keyCmpFuncs = e.keyCmpFuncs
	byItemsDesc = make([]bool, len(e.ByItems))
	for i, byItem := range e.ByItems {
		byItemsDesc[i] = byItem.Desc
	}
	return
}<|MERGE_RESOLUTION|>--- conflicted
+++ resolved
@@ -79,17 +79,11 @@
 		rowNum int64
 		idx    int64
 
-<<<<<<< HEAD
 		chunkChannel chan *chunkWithMemoryUsage
 		// It's useful when spill is triggered and the fetcher could know when workers finish their works.
 		fetcherAndWorkerSyncer *sync.WaitGroup
 		isChannelClosed        *atomic.Bool
 		workers                []*parallelSortWorker
-=======
-		chunkChannel    chan *chunk.Chunk
-		isChannelClosed *atomic.Bool
-		workers         []*parallelSortWorker
->>>>>>> 8527e906
 
 		// All workers' sorted rows will be put into this list to be merged
 		globalSortedRowsQueue *sortedRowsList
@@ -152,12 +146,8 @@
 	} else {
 		e.Parallel.idx = 0
 		e.Parallel.workers = make([]*parallelSortWorker, e.Ctx().GetSessionVars().ExecutorConcurrency)
-<<<<<<< HEAD
 		e.Parallel.chunkChannel = make(chan *chunkWithMemoryUsage, e.Ctx().GetSessionVars().ExecutorConcurrency)
 		e.Parallel.fetcherAndWorkerSyncer = &sync.WaitGroup{}
-=======
-		e.Parallel.chunkChannel = make(chan *chunk.Chunk, e.Ctx().GetSessionVars().ExecutorConcurrency)
->>>>>>> 8527e906
 		e.Parallel.isChannelClosed = &atomic.Bool{}
 		e.Parallel.isChannelClosed.Store(false)
 		e.Parallel.globalSortedRowsQueue = &sortedRowsList{}
@@ -542,11 +532,7 @@
 	go e.fetchChunksFromChild(ctx, &fetcherWaiter)
 
 	for i := range e.Parallel.workers {
-<<<<<<< HEAD
-		e.Parallel.workers[i] = newParallelSortWorker(i, e.lessRow, e.Parallel.globalSortedRowsQueue, &workersWaiter, &e.Parallel.result, e.Parallel.chunkChannel, e.Parallel.fetcherAndWorkerSyncer, e.checkErrorForParallel, e.processErrorForParallel, e.memTracker, e.Parallel.spillHelper)
-=======
-		e.Parallel.workers[i] = newParallelSortWorker(i, e.lessRow, e.Parallel.globalSortedRowsQueue, &workersWaiter, &e.Parallel.result, e.Parallel.chunkChannel, e.processErrorForParallel, e.finishCh, e.memTracker)
->>>>>>> 8527e906
+		e.Parallel.workers[i] = newParallelSortWorker(i, e.lessRow, e.Parallel.globalSortedRowsQueue, &workersWaiter, &e.Parallel.result, e.Parallel.chunkChannel, e.Parallel.fetcherAndWorkerSyncer, e.checkErrorForParallel, e.processErrorForParallel, e.finishCh, e.memTracker, e.Parallel.spillHelper)
 		go e.Parallel.workers[i].run()
 	}
 
@@ -602,23 +588,18 @@
 			break
 		}
 
-		e.memTracker.Consume(chk.MemoryUsage() + chunk.RowSize*int64(rowCount))
-
-<<<<<<< HEAD
+		chkWithMemoryUsage := &chunkWithMemoryUsage{
+			Chk:         chk,
+			MemoryUsage: chk.MemoryUsage() + chunk.RowSize*int64(rowCount),
+		}
+		e.memTracker.Consume(chkWithMemoryUsage.MemoryUsage)
+
 		e.Parallel.fetcherAndWorkerSyncer.Add(1)
 
-		// chunkChannel may be closed by workers and it's ok to let it panic
-		// as workers have panicked and the query can't keep on running.
-		e.Parallel.chunkChannel <- chkWithMemoryUsage
-
-		err = e.checkErrorForParallel()
-		if err != nil {
-=======
 		select {
 		case <-e.finishCh:
->>>>>>> 8527e906
 			return
-		case e.Parallel.chunkChannel <- chk:
+		case e.Parallel.chunkChannel <- chkWithMemoryUsage:
 			// chunkChannel may be closed in advance and it's ok to let it panic
 			// as workers have panicked and the query can't keep on running.
 		}
