--- conflicted
+++ resolved
@@ -124,10 +124,7 @@
 		wg.Done()
 	}()
 	err = sp.spillToDisk()
-<<<<<<< HEAD
-=======
 	wg.Wait()
->>>>>>> 4c036e7d
 	cancelDuration := time.Since(cancelTime)
 	require.Less(t, cancelDuration, 1*time.Second)
 	require.True(t, exeerrors.ErrQueryInterrupted.Equal(err))
