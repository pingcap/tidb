// Copyright 2024 PingCAP, Inc.
//
// Licensed under the Apache License, Version 2.0 (the "License");
// you may not use this file except in compliance with the License.
// You may obtain a copy of the License at
//
//     http://www.apache.org/licenses/LICENSE-2.0
//
// Unless required by applicable law or agreed to in writing, software
// distributed under the License is distributed on an "AS IS" BASIS,
// WITHOUT WARRANTIES OR CONDITIONS OF ANY KIND, either express or implied.
// See the License for the specific language governing permissions and
// limitations under the License.

package sortexec_test

import (
	"context"
	"math/rand"
	"sync"
	"testing"
	"time"

	"github.com/pingcap/failpoint"
	"github.com/pingcap/tidb/pkg/executor/internal/exec"
	"github.com/pingcap/tidb/pkg/executor/internal/testutil"
	"github.com/pingcap/tidb/pkg/executor/sortexec"
	"github.com/pingcap/tidb/pkg/expression"
	"github.com/pingcap/tidb/pkg/parser/mysql"
	plannercore "github.com/pingcap/tidb/pkg/planner/core"
	plannerutil "github.com/pingcap/tidb/pkg/planner/util"
	"github.com/pingcap/tidb/pkg/testkit"
	"github.com/pingcap/tidb/pkg/types"
	"github.com/pingcap/tidb/pkg/util/chunk"
	"github.com/pingcap/tidb/pkg/util/memory"
	"github.com/pingcap/tidb/pkg/util/mock"
	"github.com/stretchr/testify/require"
)

var totalRowNum = 10000
var noSpillCaseHardLimit = hardLimit2
var spillCase1HardLimit = hardLimit1
var spillCase2HardLimit = hardLimit1
var fallBackHardLimit = hardLimit1
var inMemoryThenSpillHardLimit = hardLimit1 * 2

// Test is successful if there is no hang
func executeTopNInFailpoint(t *testing.T, exe *sortexec.TopNExec, hardLimit int64, tracker *memory.Tracker) {
	tmpCtx := context.Background()
	err := exe.Open(tmpCtx)
	require.NoError(t, err)

	goRoutineWaiter := sync.WaitGroup{}
	goRoutineWaiter.Add(1)
	defer goRoutineWaiter.Wait()

	once := sync.Once{}

	go func() {
		time.Sleep(time.Duration(rand.Int31n(300)) * time.Millisecond)
		once.Do(func() {
			exe.Close()
		})
		goRoutineWaiter.Done()
	}()

	chk := exec.NewFirstChunk(exe)
	for i := 0; i >= 0; i++ {
		err := exe.Next(tmpCtx, chk)
		if err != nil {
			once.Do(func() {
				err = exe.Close()
				require.Equal(t, nil, err)
			})
			break
		}
		if chk.NumRows() == 0 {
			break
		}

		if i == 10 && hardLimit > 0 {
			// Trigger the spill
			tracker.Consume(hardLimit)
			tracker.Consume(-hardLimit)
		}
	}
	once.Do(func() {
		err = exe.Close()
		require.Equal(t, nil, err)
	})
}

func initTopNNoSpillCaseParams(
	ctx *mock.Context,
	dataSource *testutil.MockDataSource,
	topNCase *testutil.SortCase,
	totalRowNum int,
	count *uint64,
	offset *uint64,
	exe **sortexec.TopNExec,
) {
	ctx.GetSessionVars().MemTracker = memory.NewTracker(memory.LabelForSQLText, noSpillCaseHardLimit)
	ctx.GetSessionVars().StmtCtx.MemTracker.AttachTo(ctx.GetSessionVars().MemTracker)

	*count = uint64(totalRowNum / 3)
	*offset = uint64(totalRowNum / 10)

	if exe != nil {
		*exe = buildTopNExec(topNCase, dataSource, *offset, *count)
	}
}

func initTopNSpillCase1Params(
	ctx *mock.Context,
	dataSource *testutil.MockDataSource,
	topNCase *testutil.SortCase,
	totalRowNum int,
	count *uint64,
	offset *uint64,
	exe **sortexec.TopNExec,
) {
	ctx.GetSessionVars().MemTracker = memory.NewTracker(memory.LabelForSQLText, spillCase1HardLimit)
	ctx.GetSessionVars().StmtCtx.MemTracker.AttachTo(ctx.GetSessionVars().MemTracker)

	*count = uint64(totalRowNum - totalRowNum/10)
	*offset = uint64(totalRowNum / 10)

	if exe != nil {
		*exe = buildTopNExec(topNCase, dataSource, *offset, *count)
	}
}

func initTopNSpillCase2Params(
	ctx *mock.Context,
	dataSource *testutil.MockDataSource,
	topNCase *testutil.SortCase,
	totalRowNum int,
	count *uint64,
	offset *uint64,
	exe **sortexec.TopNExec,
) {
	ctx.GetSessionVars().MemTracker = memory.NewTracker(memory.LabelForSQLText, spillCase2HardLimit)
	ctx.GetSessionVars().StmtCtx.MemTracker.AttachTo(ctx.GetSessionVars().MemTracker)

	*count = uint64(totalRowNum / 5)
	*offset = *count / 5

	if exe != nil {
		*exe = buildTopNExec(topNCase, dataSource, *offset, *count)
	}
}

func initTopNInMemoryThenSpillParams(
	ctx *mock.Context,
	dataSource *testutil.MockDataSource,
	topNCase *testutil.SortCase,
	totalRowNum int,
	count *uint64,
	offset *uint64,
	exe **sortexec.TopNExec,
) {
	ctx.GetSessionVars().MemTracker = memory.NewTracker(memory.LabelForSQLText, inMemoryThenSpillHardLimit)
	ctx.GetSessionVars().StmtCtx.MemTracker.AttachTo(ctx.GetSessionVars().MemTracker)

	*count = uint64(totalRowNum / 5)
	*offset = *count / 5

	if exe != nil {
		*exe = buildTopNExec(topNCase, dataSource, *offset, *count)
	}
}

func checkTopNCorrectness(schema *expression.Schema, exe *sortexec.TopNExec, dataSource *testutil.MockDataSource, resultChunks []*chunk.Chunk, offset uint64, count uint64) bool {
	keyColumns, keyCmpFuncs, byItemsDesc := exe.GetSortMetaForTest()
	checker := newResultChecker(schema, keyColumns, keyCmpFuncs, byItemsDesc, dataSource.GenData)
	return checker.check(resultChunks, int64(offset), int64(count))
}

func buildTopNExec(sortCase *testutil.SortCase, dataSource *testutil.MockDataSource, offset uint64, count uint64) *sortexec.TopNExec {
	dataSource.PrepareChunks()
	sortExec := sortexec.SortExec{
		BaseExecutor: exec.NewBaseExecutor(sortCase.Ctx, dataSource.Schema(), 0, dataSource),
		ByItems:      make([]*plannerutil.ByItems, 0, len(sortCase.OrderByIdx)),
		ExecSchema:   dataSource.Schema(),
	}

	for _, idx := range sortCase.OrderByIdx {
		sortExec.ByItems = append(sortExec.ByItems, &plannerutil.ByItems{Expr: sortCase.Columns()[idx]})
	}

	topNexec := &sortexec.TopNExec{
		SortExec:    sortExec,
		Limit:       &plannercore.PhysicalLimit{Offset: offset, Count: count},
		Concurrency: 5,
	}

	return topNexec
}

func executeTopNExecutor(t *testing.T, exe *sortexec.TopNExec) []*chunk.Chunk {
	tmpCtx := context.Background()
	err := exe.Open(tmpCtx)
	require.NoError(t, err)

	resultChunks := make([]*chunk.Chunk, 0)
	chk := exec.NewFirstChunk(exe)
	for {
		err = exe.Next(tmpCtx, chk)
		require.NoError(t, err)
		if chk.NumRows() == 0 {
			break
		}
		resultChunks = append(resultChunks, chk.CopyConstruct())
	}
	return resultChunks
}

func executeTopNAndManuallyTriggerSpill(t *testing.T, exe *sortexec.TopNExec, hardLimit int64, tracker *memory.Tracker) []*chunk.Chunk {
	tmpCtx := context.Background()
	err := exe.Open(tmpCtx)
	require.NoError(t, err)

	resultChunks := make([]*chunk.Chunk, 0)
	chk := exec.NewFirstChunk(exe)
	for i := 0; i >= 0; i++ {
		err = exe.Next(tmpCtx, chk)
		require.NoError(t, err)

		if i == 10 {
			// Trigger the spill
			tracker.Consume(hardLimit)
			tracker.Consume(-hardLimit)
		}

		if chk.NumRows() == 0 {
			break
		}
		resultChunks = append(resultChunks, chk.CopyConstruct())
	}
	return resultChunks
}

// No spill will be triggered in this test
func topNNoSpillCase(t *testing.T, exe *sortexec.TopNExec, sortCase *testutil.SortCase, schema *expression.Schema, dataSource *testutil.MockDataSource, offset uint64, count uint64) {
	if exe == nil {
		exe = buildTopNExec(sortCase, dataSource, offset, count)
	}
	dataSource.PrepareChunks()
	resultChunks := executeTopNExecutor(t, exe)

	require.False(t, exe.IsSpillTriggeredForTest())

	err := exe.Close()
	require.NoError(t, err)

	require.True(t, checkTopNCorrectness(schema, exe, dataSource, resultChunks, offset, count))
}

// Topn executor has two stage:
//  1. Building heap, in this stage all received rows will be inserted into heap.
//  2. Updating heap, in this stage only rows that is smaller than the heap top could be inserted and we will drop the heap top.
//
// Case1 means that we will trigger spill in stage 1
func topNSpillCase1(t *testing.T, exe *sortexec.TopNExec, sortCase *testutil.SortCase, schema *expression.Schema, dataSource *testutil.MockDataSource, offset uint64, count uint64) {
	if exe == nil {
		exe = buildTopNExec(sortCase, dataSource, offset, count)
	}
	dataSource.PrepareChunks()
	resultChunks := executeTopNExecutor(t, exe)

	require.True(t, exe.IsSpillTriggeredForTest())
	require.True(t, exe.GetIsSpillTriggeredInStage1ForTest())
	require.False(t, exe.GetInMemoryThenSpillFlagForTest())

	err := exe.Close()
	require.NoError(t, err)

	require.True(t, checkTopNCorrectness(schema, exe, dataSource, resultChunks, offset, count))
}

// Case2 means that we will trigger spill in stage 2
func topNSpillCase2(t *testing.T, exe *sortexec.TopNExec, sortCase *testutil.SortCase, schema *expression.Schema, dataSource *testutil.MockDataSource, offset uint64, count uint64) {
	if exe == nil {
		exe = buildTopNExec(sortCase, dataSource, offset, count)
	}
	dataSource.PrepareChunks()
	resultChunks := executeTopNExecutor(t, exe)

	require.True(t, exe.IsSpillTriggeredForTest())
	require.False(t, exe.GetIsSpillTriggeredInStage1ForTest())
	require.True(t, exe.GetIsSpillTriggeredInStage2ForTest())
	require.False(t, exe.GetInMemoryThenSpillFlagForTest())

	err := exe.Close()
	require.NoError(t, err)

	require.True(t, checkTopNCorrectness(schema, exe, dataSource, resultChunks, offset, count))
}

// After all sorted rows are in memory, then the spill will be triggered after some chunks have been fetched
func topNInMemoryThenSpillCase(t *testing.T, ctx *mock.Context, exe *sortexec.TopNExec, sortCase *testutil.SortCase, schema *expression.Schema, dataSource *testutil.MockDataSource, offset uint64, count uint64) {
	if exe == nil {
		exe = buildTopNExec(sortCase, dataSource, offset, count)
	}
	dataSource.PrepareChunks()
	resultChunks := executeTopNAndManuallyTriggerSpill(t, exe, hardLimit1*2, ctx.GetSessionVars().StmtCtx.MemTracker)

	require.True(t, exe.IsSpillTriggeredForTest())
	require.False(t, exe.GetIsSpillTriggeredInStage1ForTest())
	require.False(t, exe.GetIsSpillTriggeredInStage2ForTest())
	require.True(t, exe.GetInMemoryThenSpillFlagForTest())

	err := exe.Close()
	require.NoError(t, err)

	require.True(t, checkTopNCorrectness(schema, exe, dataSource, resultChunks, offset, count))
}

func topNFailPointTest(t *testing.T, exe *sortexec.TopNExec, sortCase *testutil.SortCase, dataSource *testutil.MockDataSource, offset uint64, count uint64, hardLimit int64, tracker *memory.Tracker) {
	if exe == nil {
		exe = buildTopNExec(sortCase, dataSource, offset, count)
	}
	dataSource.PrepareChunks()
	executeTopNInFailpoint(t, exe, hardLimit, tracker)
}

const spilledChunkMaxSize = 32

func createAndInitDataInDiskByChunks(spilledRowNum uint64) *chunk.DataInDiskByChunks {
	fieldType := types.FieldType{}
	fieldType.SetType(mysql.TypeLonglong)
	inDisk := chunk.NewDataInDiskByChunks([]*types.FieldType{&fieldType})
	var spilledChunk *chunk.Chunk
	for i := uint64(0); i < spilledRowNum; i++ {
		if i%spilledChunkMaxSize == 0 {
			if spilledChunk != nil {
				inDisk.Add(spilledChunk)
			}
			spilledChunk = chunk.NewChunkWithCapacity([]*types.FieldType{&fieldType}, spilledChunkMaxSize)
		}
		spilledChunk.AppendInt64(0, int64(i))
	}
	inDisk.Add(spilledChunk)
	return inDisk
}

func testImpl(t *testing.T, topnExec *sortexec.TopNExec, inDisk *chunk.DataInDiskByChunks, totalRowNumInDisk uint64, offset uint64) {
	sortexec.InitTopNExecForTest(topnExec, offset, inDisk)
	topnExec.GenerateTopNResultsWhenSpillOnlyOnce()
	result := sortexec.GetResultForTest(topnExec)
	require.Equal(t, int(totalRowNumInDisk-offset), len(result))
	for i := range result {
		require.Equal(t, int64(i+int(offset)), result[i])
	}
}

func oneChunkInDiskCase(t *testing.T, topnExec *sortexec.TopNExec) {
	rowNumInDisk := uint64(spilledChunkMaxSize)
	inDisk := createAndInitDataInDiskByChunks(rowNumInDisk)

	testImpl(t, topnExec, inDisk, rowNumInDisk, 0)
	testImpl(t, topnExec, inDisk, rowNumInDisk, uint64(spilledChunkMaxSize-15))
	testImpl(t, topnExec, inDisk, rowNumInDisk, rowNumInDisk-1)
	testImpl(t, topnExec, inDisk, rowNumInDisk, rowNumInDisk)
}

func severalChunksInDiskCase(t *testing.T, topnExec *sortexec.TopNExec) {
	rowNumInDisk := uint64(spilledChunkMaxSize*3 + 10)
	inDisk := createAndInitDataInDiskByChunks(rowNumInDisk)

	testImpl(t, topnExec, inDisk, rowNumInDisk, 0)
	testImpl(t, topnExec, inDisk, rowNumInDisk, spilledChunkMaxSize-15)
	testImpl(t, topnExec, inDisk, rowNumInDisk, spilledChunkMaxSize*2+10)
	testImpl(t, topnExec, inDisk, rowNumInDisk, rowNumInDisk-1)
	testImpl(t, topnExec, inDisk, rowNumInDisk, rowNumInDisk)
}

func TestGenerateTopNResultsWhenSpillOnlyOnce(t *testing.T) {
	topnExec := &sortexec.TopNExec{}
	topnExec.Limit = &plannercore.PhysicalLimit{}

	oneChunkInDiskCase(t, topnExec)
	severalChunksInDiskCase(t, topnExec)
}

func TestTopNSpillDisk(t *testing.T) {
	sortexec.SetSmallSpillChunkSizeForTest()
	ctx := mock.NewContext()
	topNCase := &testutil.SortCase{Rows: totalRowNum, OrderByIdx: []int{0, 1}, Ndvs: []int{0, 0}, Ctx: ctx}

	require.NoError(t, failpoint.Enable("github.com/pingcap/tidb/pkg/executor/sortexec/SlowSomeWorkers", `return(true)`))

	ctx.GetSessionVars().InitChunkSize = 32
	ctx.GetSessionVars().MaxChunkSize = 32
	ctx.GetSessionVars().MemTracker = memory.NewTracker(memory.LabelForSQLText, hardLimit2)
	ctx.GetSessionVars().StmtCtx.MemTracker = memory.NewTracker(memory.LabelForSQLText, -1)
	ctx.GetSessionVars().StmtCtx.MemTracker.AttachTo(ctx.GetSessionVars().MemTracker)

	offset := uint64(totalRowNum / 10)
	count := uint64(totalRowNum / 3)

	var exe *sortexec.TopNExec
	schema := expression.NewSchema(topNCase.Columns()...)
	dataSource := buildDataSource(topNCase, schema)
	initTopNNoSpillCaseParams(ctx, dataSource, topNCase, totalRowNum, &count, &offset, &exe)
	for i := 0; i < 20; i++ {
		topNNoSpillCase(t, nil, topNCase, schema, dataSource, 0, count)
		topNNoSpillCase(t, exe, topNCase, schema, dataSource, offset, count)
	}

	initTopNSpillCase1Params(ctx, dataSource, topNCase, totalRowNum, &count, &offset, &exe)
	for i := 0; i < 20; i++ {
		topNSpillCase1(t, nil, topNCase, schema, dataSource, 0, count)
		topNSpillCase1(t, exe, topNCase, schema, dataSource, offset, count)
	}

	initTopNSpillCase2Params(ctx, dataSource, topNCase, totalRowNum, &count, &offset, &exe)
	for i := 0; i < 20; i++ {
		topNSpillCase2(t, nil, topNCase, schema, dataSource, 0, count)
		topNSpillCase2(t, exe, topNCase, schema, dataSource, offset, count)
	}

	initTopNInMemoryThenSpillParams(ctx, dataSource, topNCase, totalRowNum, &count, &offset, &exe)
	for i := 0; i < 20; i++ {
		topNInMemoryThenSpillCase(t, ctx, nil, topNCase, schema, dataSource, 0, count)
		topNInMemoryThenSpillCase(t, ctx, exe, topNCase, schema, dataSource, offset, count)
	}

	failpoint.Disable("github.com/pingcap/tidb/pkg/executor/sortexec/SlowSomeWorkers")
}

func TestTopNSpillDiskFailpoint(t *testing.T) {
	sortexec.SetSmallSpillChunkSizeForTest()
	ctx := mock.NewContext()
	topNCase := &testutil.SortCase{Rows: totalRowNum, OrderByIdx: []int{0, 1}, Ndvs: []int{0, 0}, Ctx: ctx}

	require.NoError(t, failpoint.Enable("github.com/pingcap/tidb/pkg/executor/sortexec/SlowSomeWorkers", `return(true)`))
	defer failpoint.Disable("github.com/pingcap/tidb/pkg/executor/sortexec/SlowSomeWorkers")
	require.NoError(t, failpoint.Enable("github.com/pingcap/tidb/pkg/executor/sortexec/TopNRandomFail", `return(true)`))
	defer failpoint.Disable("github.com/pingcap/tidb/pkg/executor/sortexec/TopNRandomFail")
	require.NoError(t, failpoint.Enable("github.com/pingcap/tidb/pkg/executor/sortexec/ParallelSortRandomFail", `return(true)`))
	defer failpoint.Disable("github.com/pingcap/tidb/pkg/executor/sortexec/ParallelSortRandomFail")
	require.NoError(t, failpoint.Enable("github.com/pingcap/tidb/pkg/util/chunk/ChunkInDiskError", `return(true)`))
	defer failpoint.Disable("github.com/pingcap/tidb/pkg/util/chunk/ChunkInDiskError")

	ctx.GetSessionVars().InitChunkSize = 32
	ctx.GetSessionVars().MaxChunkSize = 32
	ctx.GetSessionVars().MemTracker = memory.NewTracker(memory.LabelForSQLText, hardLimit1)
	ctx.GetSessionVars().StmtCtx.MemTracker = memory.NewTracker(memory.LabelForSQLText, -1)
	ctx.GetSessionVars().StmtCtx.MemTracker.AttachTo(ctx.GetSessionVars().MemTracker)

	offset := uint64(totalRowNum / 10)
	count := uint64(totalRowNum / 3)

	var exe *sortexec.TopNExec
	schema := expression.NewSchema(topNCase.Columns()...)
	dataSource := buildDataSource(topNCase, schema)
	initTopNNoSpillCaseParams(ctx, dataSource, topNCase, totalRowNum, &count, &offset, &exe)
	for i := 0; i < 10; i++ {
		topNFailPointTest(t, nil, topNCase, dataSource, 0, count, 0, ctx.GetSessionVars().MemTracker)
		topNFailPointTest(t, exe, topNCase, dataSource, offset, count, 0, ctx.GetSessionVars().MemTracker)
	}

	initTopNSpillCase1Params(ctx, dataSource, topNCase, totalRowNum, &count, &offset, &exe)
	for i := 0; i < 10; i++ {
		topNFailPointTest(t, nil, topNCase, dataSource, 0, count, 0, ctx.GetSessionVars().MemTracker)
		topNFailPointTest(t, exe, topNCase, dataSource, offset, count, 0, ctx.GetSessionVars().MemTracker)
	}

	initTopNSpillCase2Params(ctx, dataSource, topNCase, totalRowNum, &count, &offset, &exe)
	for i := 0; i < 10; i++ {
		topNFailPointTest(t, nil, topNCase, dataSource, 0, count, 0, ctx.GetSessionVars().MemTracker)
		topNFailPointTest(t, exe, topNCase, dataSource, offset, count, 0, ctx.GetSessionVars().MemTracker)
	}

	initTopNInMemoryThenSpillParams(ctx, dataSource, topNCase, totalRowNum, &count, &offset, &exe)
	for i := 0; i < 10; i++ {
		topNFailPointTest(t, nil, topNCase, dataSource, 0, count, inMemoryThenSpillHardLimit, ctx.GetSessionVars().MemTracker)
		topNFailPointTest(t, exe, topNCase, dataSource, offset, count, inMemoryThenSpillHardLimit, ctx.GetSessionVars().MemTracker)
	}
}

func TestIssue54206(t *testing.T) {
	store := testkit.CreateMockStore(t)
	tk := testkit.NewTestKit(t, store)
	tk.MustExec("use test")
	tk.MustExec("set global tidb_enable_tmp_storage_on_oom=off")
	tk.MustExec("drop table if exists t1;")
	tk.MustExec("drop table if exists t2;")
	tk.MustExec("create table t1(a bigint, b bigint);")
	tk.MustExec("create table t2(a bigint, b bigint);")
	tk.MustExec("insert into t1 values(1, 1);")
	tk.MustQuery("select t1.a+t1.b as result from t1 left join t2 on 1 = 0 order by result limit 1;")
}

<<<<<<< HEAD
func TestIssue54541(t *testing.T) {
	totalRowNum := 30
	sortexec.SetSmallSpillChunkSizeForTest()
	ctx := mock.NewContext()
	topNCase := &testutil.SortCase{Rows: totalRowNum, OrderByIdx: []int{0, 1}, Ndvs: []int{0, 0}, Ctx: ctx}

	require.NoError(t, failpoint.Enable("github.com/pingcap/tidb/pkg/executor/sortexec/SlowSomeWorkers", `return(true)`))

	ctx.GetSessionVars().InitChunkSize = 32
	ctx.GetSessionVars().MaxChunkSize = 32
	ctx.GetSessionVars().MemTracker = memory.NewTracker(memory.LabelForSQLText, hardLimit2)
	ctx.GetSessionVars().StmtCtx.MemTracker = memory.NewTracker(memory.LabelForSQLText, -1)
	ctx.GetSessionVars().StmtCtx.MemTracker.AttachTo(ctx.GetSessionVars().MemTracker)

	offset := uint64(totalRowNum / 10)
	count := uint64(totalRowNum / 3)

	schema := expression.NewSchema(topNCase.Columns()...)
	dataSource := buildDataSource(topNCase, schema)
	exe := buildTopNExec(topNCase, dataSource, offset, count)

	sortexec.TestKillSignalInTopN(t, exe)
=======
func TestTopNFallBackAction(t *testing.T) {
	sortexec.SetSmallSpillChunkSizeForTest()
	ctx := mock.NewContext()
	topNCase := &testutil.SortCase{Rows: totalRowNum, OrderByIdx: []int{0, 1}, Ndvs: []int{0, 0}, Ctx: ctx}
	newRootExceedAction := new(testutil.MockActionOnExceed)

	ctx.GetSessionVars().InitChunkSize = 32
	ctx.GetSessionVars().MaxChunkSize = 32
	ctx.GetSessionVars().MemTracker = memory.NewTracker(memory.LabelForSQLText, fallBackHardLimit)
	ctx.GetSessionVars().StmtCtx.MemTracker.AttachTo(ctx.GetSessionVars().MemTracker)
	ctx.GetSessionVars().MemTracker.SetActionOnExceed(newRootExceedAction)
	ctx.GetSessionVars().MemTracker.Consume(int64(float64(fallBackHardLimit) * 0.99999))

	schema := expression.NewSchema(topNCase.Columns()...)
	dataSource := buildDataSource(topNCase, schema)

	count := uint64(totalRowNum / 5)
	offset := count / 5

	exe := buildTopNExec(topNCase, dataSource, offset, count)

	dataSource.PrepareChunks()
	_ = executeTopNExecutor(t, exe)
	err := exe.Close()
	require.NoError(t, err)

	require.Less(t, 0, newRootExceedAction.GetTriggeredNum())
>>>>>>> f2ed8228
}<|MERGE_RESOLUTION|>--- conflicted
+++ resolved
@@ -493,15 +493,12 @@
 	tk.MustQuery("select t1.a+t1.b as result from t1 left join t2 on 1 = 0 order by result limit 1;")
 }
 
-<<<<<<< HEAD
 func TestIssue54541(t *testing.T) {
 	totalRowNum := 30
 	sortexec.SetSmallSpillChunkSizeForTest()
 	ctx := mock.NewContext()
 	topNCase := &testutil.SortCase{Rows: totalRowNum, OrderByIdx: []int{0, 1}, Ndvs: []int{0, 0}, Ctx: ctx}
 
-	require.NoError(t, failpoint.Enable("github.com/pingcap/tidb/pkg/executor/sortexec/SlowSomeWorkers", `return(true)`))
-
 	ctx.GetSessionVars().InitChunkSize = 32
 	ctx.GetSessionVars().MaxChunkSize = 32
 	ctx.GetSessionVars().MemTracker = memory.NewTracker(memory.LabelForSQLText, hardLimit2)
@@ -516,7 +513,8 @@
 	exe := buildTopNExec(topNCase, dataSource, offset, count)
 
 	sortexec.TestKillSignalInTopN(t, exe)
-=======
+}
+
 func TestTopNFallBackAction(t *testing.T) {
 	sortexec.SetSmallSpillChunkSizeForTest()
 	ctx := mock.NewContext()
@@ -544,5 +542,4 @@
 	require.NoError(t, err)
 
 	require.Less(t, 0, newRootExceedAction.GetTriggeredNum())
->>>>>>> f2ed8228
 }