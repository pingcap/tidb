--- conflicted
+++ resolved
@@ -15,6 +15,7 @@
 package sortexec
 
 import (
+	"container/heap"
 	"math/rand"
 
 	"github.com/pingcap/errors"
@@ -46,83 +47,7 @@
 	partitionID int
 }
 
-<<<<<<< HEAD
-type multiWayMergeImpl struct {
-	lessRowFunction func(rowI chunk.Row, rowJ chunk.Row) int
-	elements        []rowWithPartition
-}
-
-func (h *multiWayMergeImpl) Less(i, j int) bool {
-	rowI := h.elements[i].row
-	rowJ := h.elements[j].row
-	ret := h.lessRowFunction(rowI, rowJ)
-	return ret < 0
-}
-
-func (h *multiWayMergeImpl) Len() int {
-	return len(h.elements)
-}
-
-func (*multiWayMergeImpl) Push(any) {
-	// Should never be called.
-}
-
-func (h *multiWayMergeImpl) Pop() any {
-	h.elements = h.elements[:len(h.elements)-1]
-	return nil
-}
-
-func (h *multiWayMergeImpl) Swap(i, j int) {
-	h.elements[i], h.elements[j] = h.elements[j], h.elements[i]
-}
-
-type multiWayMerger struct {
-	sortedRowsIters []*chunk.Iterator4Slice
-	multiWayMerge   *multiWayMergeImpl
-}
-
-func newMultiWayMerger(
-	sortedRowsIters []*chunk.Iterator4Slice,
-	lessRowFunction func(rowI chunk.Row, rowJ chunk.Row) int) *multiWayMerger {
-	return &multiWayMerger{
-		sortedRowsIters: sortedRowsIters,
-		multiWayMerge: &multiWayMergeImpl{
-			lessRowFunction: lessRowFunction,
-			elements:        make([]rowWithPartition, 0, len(sortedRowsIters)),
-		},
-	}
-}
-
-func (m *multiWayMerger) init() {
-	for i := range m.sortedRowsIters {
-		row := m.sortedRowsIters[i].Begin()
-		if row.IsEmpty() {
-			continue
-		}
-		m.multiWayMerge.elements = append(m.multiWayMerge.elements, rowWithPartition{row: row, partitionID: i})
-	}
-	heap.Init(m.multiWayMerge)
-}
-
-func (m *multiWayMerger) next() chunk.Row {
-	if m.multiWayMerge.Len() > 0 {
-		elem := m.multiWayMerge.elements[0]
-		newRow := m.sortedRowsIters[elem.partitionID].Next()
-		if newRow.IsEmpty() {
-			heap.Remove(m.multiWayMerge, 0)
-			return elem.row
-		}
-		m.multiWayMerge.elements[0].row = newRow
-		heap.Fix(m.multiWayMerge, 0)
-		return elem.row
-	}
-	return chunk.Row{}
-}
-
-func processPanicAndLog(errOutputChan chan<- rowWithError, r any) {
-=======
 func processPanicAndLog(errOutputChan chan rowWithError, r any) {
->>>>>>> 72e38d61
 	err := util.GetRecoverError(r)
 	errOutputChan <- rowWithError{err: err}
 	logutil.BgLogger().Error("executor panicked", zap.Error(err), zap.Stack("stack"))
