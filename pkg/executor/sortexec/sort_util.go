--- conflicted
+++ resolved
@@ -25,7 +25,6 @@
 	"go.uber.org/zap"
 )
 
-<<<<<<< HEAD
 var errSpillEmptyChunk = errors.New("can not spill empty chunk to disk")
 var errFailToAddChunk = errors.New("fail to add chunk")
 
@@ -42,50 +41,6 @@
 	spillTriggered
 )
 
-// All elements in publicQueue are row slices that have been sorted
-type sortedRowsList struct {
-	lock            sync.Mutex
-	sortedRowsQueue list.List
-}
-
-func (p *sortedRowsList) add(rows sortedRows) {
-	p.lock.Lock()
-	defer p.lock.Unlock()
-	p.sortedRowsQueue.PushBack(rows)
-}
-
-func (p *sortedRowsList) fetchTwoSortedRows() (res1 sortedRows, res2 sortedRows) {
-	p.lock.Lock()
-	defer p.lock.Unlock()
-
-	if p.sortedRowsQueue.Len() > 1 {
-		res1 := popFromList(&p.sortedRowsQueue)
-		res2 := popFromList(&p.sortedRowsQueue)
-		return res1, res2
-	}
-	return nil, nil
-}
-
-func (p *sortedRowsList) clear() {
-	p.lock.Lock()
-	defer p.lock.Unlock()
-	elem := p.sortedRowsQueue.Front()
-	for elem != nil {
-		p.sortedRowsQueue.Remove(elem)
-		elem = p.sortedRowsQueue.Front()
-	}
-}
-
-func (p *sortedRowsList) fetchSortedRowsNoLock() sortedRows {
-	return popFromList(&p.sortedRowsQueue)
-}
-
-func (p *sortedRowsList) getSortedRowsNumNoLock() int {
-	return p.sortedRowsQueue.Len()
-}
-
-=======
->>>>>>> c07f6349
 type rowWithPartition struct {
 	row         chunk.Row
 	partitionID int
@@ -126,18 +81,6 @@
 	logutil.BgLogger().Error("parallel sort panicked", zap.Error(err), zap.Stack("stack"))
 }
 
-<<<<<<< HEAD
-// The type of Element.Value should always be `sortedRows`.
-func popFromList(l *list.List) sortedRows {
-	elem := l.Front()
-	if elem == nil {
-		return nil
-	}
-	res, _ := elem.Value.(sortedRows) // Should always success
-	l.Remove(elem)
-	return res
-}
-
 // chunkWithMemoryUsage contains chunk and memory usage.
 // However, some of memory usage may also come from other place,
 // not only the chunk's memory usage.
@@ -146,8 +89,6 @@
 	MemoryUsage int64
 }
 
-=======
->>>>>>> c07f6349
 func injectParallelSortRandomFail() {
 	failpoint.Inject("ParallelSortRandomFail", func(val failpoint.Value) {
 		if val.(bool) {
