--- conflicted
+++ resolved
@@ -28,11 +28,6 @@
         "//pkg/util/sqlkiller",
         "@com_github_pingcap_errors//:errors",
         "@com_github_pingcap_failpoint//:failpoint",
-<<<<<<< HEAD
-        "@com_github_pkg_errors//:errors",
-        "@org_golang_x_exp//slices",
-=======
->>>>>>> c07f6349
         "@org_uber_go_zap//:zap",
     ],
 )
@@ -42,7 +37,7 @@
     timeout = "short",
     srcs = ["sort_test.go"],
     flaky = True,
-    shard_count = 6,
+    shard_count = 8,
     deps = [
         "//pkg/config",
         "//pkg/sessionctx/variable",
@@ -57,6 +52,7 @@
     name = "sortexec_test",
     srcs = [
         "benchmark_test.go",
+        "parallel_sort_spill_test.go",
         "parallel_sort_test.go",
         "sort_spill_test.go",
         "sort_test.go",
