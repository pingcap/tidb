// Copyright 2024 PingCAP, Inc.
//
// Licensed under the Apache License, Version 2.0 (the "License");
// you may not use this file except in compliance with the License.
// You may obtain a copy of the License at
//
//     http://www.apache.org/licenses/LICENSE-2.0
//
// Unless required by applicable law or agreed to in writing, software
// distributed under the License is distributed on an "AS IS" BASIS,
// WITHOUT WARRANTIES OR CONDITIONS OF ANY KIND, either express or implied.
// See the License for the specific language governing permissions and
// limitations under the License.

package executor

import (
	"context"
	"fmt"
	"math"
	"strings"
	"time"

	"github.com/pingcap/tidb/pkg/ddl"
	"github.com/pingcap/tidb/pkg/executor/internal/exec"
	"github.com/pingcap/tidb/pkg/infoschema"
	"github.com/pingcap/tidb/pkg/kv"
	"github.com/pingcap/tidb/pkg/meta"
	"github.com/pingcap/tidb/pkg/meta/model"
	"github.com/pingcap/tidb/pkg/parser/auth"
	"github.com/pingcap/tidb/pkg/parser/mysql"
	plannercore "github.com/pingcap/tidb/pkg/planner/core"
	"github.com/pingcap/tidb/pkg/planner/core/base"
	"github.com/pingcap/tidb/pkg/privilege"
	"github.com/pingcap/tidb/pkg/sessionctx"
	"github.com/pingcap/tidb/pkg/sessionctx/variable"
	"github.com/pingcap/tidb/pkg/sessiontxn"
	"github.com/pingcap/tidb/pkg/types"
	"github.com/pingcap/tidb/pkg/util/chunk"
	"github.com/pingcap/tidb/pkg/util/set"
)

// ShowDDLJobsExec represent a show DDL jobs executor.
type ShowDDLJobsExec struct {
	exec.BaseExecutor
	DDLJobRetriever

	jobNumber int
	is        infoschema.InfoSchema
	sess      sessionctx.Context
}

var _ exec.Executor = &ShowDDLJobsExec{}

// Open implements the Executor Open interface.
func (e *ShowDDLJobsExec) Open(ctx context.Context) error {
	if err := e.BaseExecutor.Open(ctx); err != nil {
		return err
	}
	e.DDLJobRetriever.is = e.is
	if e.jobNumber == 0 {
		e.jobNumber = ddl.DefNumHistoryJobs
	}
	sess, err := e.GetSysSession()
	if err != nil {
		return err
	}
	e.sess = sess
	err = sessiontxn.NewTxn(context.Background(), sess)
	if err != nil {
		return err
	}
	txn, err := sess.Txn(true)
	if err != nil {
		return err
	}
	sess.GetSessionVars().SetInTxn(true)
	err = e.DDLJobRetriever.initial(txn, sess)
	return err
}

// Next implements the Executor Next interface.
func (e *ShowDDLJobsExec) Next(_ context.Context, req *chunk.Chunk) error {
	req.GrowAndReset(e.MaxChunkSize())
	if (e.cursor - len(e.runningJobs)) >= e.jobNumber {
		return nil
	}
	count := 0

	// Append running ddl jobs.
	if e.cursor < len(e.runningJobs) {
		numCurBatch := min(req.Capacity(), len(e.runningJobs)-e.cursor)
		for i := e.cursor; i < e.cursor+numCurBatch; i++ {
			e.appendJobToChunk(req, e.runningJobs[i], nil, true)
		}
		e.cursor += numCurBatch
		count += numCurBatch
	}

	// Append history ddl jobs.
	var err error
	if count < req.Capacity() && e.historyJobIter != nil {
		num := req.Capacity() - count
		remainNum := e.jobNumber - (e.cursor - len(e.runningJobs))
		num = min(num, remainNum)
		e.cacheJobs, err = e.historyJobIter.GetLastJobs(num, e.cacheJobs)
		if err != nil {
			return err
		}
		for _, job := range e.cacheJobs {
			e.appendJobToChunk(req, job, nil, true)
		}
		e.cursor += len(e.cacheJobs)
	}
	return nil
}

// Close implements the Executor Close interface.
func (e *ShowDDLJobsExec) Close() error {
	e.ReleaseSysSession(kv.WithInternalSourceType(context.Background(), kv.InternalTxnDDL), e.sess)
	return e.BaseExecutor.Close()
}

// DDLJobRetriever retrieve the DDLJobs.
// nolint:structcheck
type DDLJobRetriever struct {
	runningJobs    []*model.Job
	historyJobIter meta.LastJobIterator
	cursor         int
	is             infoschema.InfoSchema
	activeRoles    []*auth.RoleIdentity
	cacheJobs      []*model.Job
	TZLoc          *time.Location
	extractor      base.MemTablePredicateExtractor
}

func (e *DDLJobRetriever) initial(txn kv.Transaction, sess sessionctx.Context) error {
	skipRunningJobs := false
	skipHistoryJobs := false
	schemaNames := set.NewStringSet()
	tableNames := set.NewStringSet()

	ex, ok := e.extractor.(*plannercore.InfoSchemaDDLExtractor)
	if ok {
		// Using state to determine whether we can skip checking running/history ddl jobs
		if states, ok := ex.ColPredicates["state"]; ok {
			skipHistoryJobs = true
			skipRunningJobs = true
			states.IterateWith(func(s string) {
				ss := strings.ToLower(s)
				if ss == "cancelled" || ss == "synced" {
					skipHistoryJobs = false
				} else {
					skipRunningJobs = false
				}
			})
		}

		schemaNames = ex.ColPredicates["db_name"]
		tableNames = ex.ColPredicates["table_name"]
	}

	var err error

	if !skipRunningJobs {
		// We cannot use table_id and schema_id to construct predicates for the tidb_ddl_job table.
		// For instance, in the case of the SQL like `create table t(id int)`,
		// the tableInfo for 't' will not be available in the infoschema until the job is completed.
		// As a result, we cannot retrieve its table_id.
		e.runningJobs, err = ddl.GetAllDDLJobs(context.Background(), sess)
		if err != nil {
			return err
		}
	}

	if !skipHistoryJobs {
		// For the similar reason, we can only use schema_name and table_name to do filtering here.
		m := meta.NewMutator(txn)
		e.historyJobIter, err = m.GetLastHistoryDDLJobsIteratorWithFilter(schemaNames, tableNames)
		if err != nil {
			return err
		}
	}

	e.cursor = 0
	return nil
}

func (e *DDLJobRetriever) appendJobToChunk(req *chunk.Chunk, job *model.Job, checker privilege.Manager, inShowStmt bool) {
	schemaName := job.SchemaName
	tableName := ""
	finishTS := uint64(0)
	if job.BinlogInfo != nil {
		finishTS = job.BinlogInfo.FinishedTS
		if job.BinlogInfo.TableInfo != nil {
			tableName = job.BinlogInfo.TableInfo.Name.L
		}
		if job.BinlogInfo.MultipleTableInfos != nil {
			tablenames := new(strings.Builder)
			for i, affect := range job.BinlogInfo.MultipleTableInfos {
				if i > 0 {
					fmt.Fprintf(tablenames, ",")
				}
				fmt.Fprintf(tablenames, "%s", affect.Name.L)
			}
			tableName = tablenames.String()
		}
		if len(schemaName) == 0 && job.BinlogInfo.DBInfo != nil {
			schemaName = job.BinlogInfo.DBInfo.Name.L
		}
	}
	if len(tableName) == 0 {
		tableName = job.TableName
	}
	// For compatibility, the old version of DDL Job wasn't store the schema name and table name.
	if len(schemaName) == 0 {
		schemaName = getSchemaName(e.is, job.SchemaID)
	}
	if len(tableName) == 0 {
		tableName = getTableName(e.is, job.TableID)
	}

	createTime := ts2Time(job.StartTS, e.TZLoc)
	startTime := ts2Time(job.RealStartTS, e.TZLoc)
	finishTime := ts2Time(finishTS, e.TZLoc)

	// Check the privilege.
	if checker != nil && !checker.RequestVerification(e.activeRoles, strings.ToLower(schemaName), strings.ToLower(tableName), "", mysql.AllPrivMask) {
		return
	}

	req.AppendInt64(0, job.ID)
	req.AppendString(1, schemaName)
	req.AppendString(2, tableName)
	req.AppendString(3, job.Type.String())
	req.AppendString(4, job.SchemaState.String())
	req.AppendInt64(5, job.SchemaID)
	req.AppendInt64(6, job.TableID)
	req.AppendInt64(7, job.RowCount)
	req.AppendTime(8, createTime)
	if job.RealStartTS > 0 {
		req.AppendTime(9, startTime)
	} else {
		req.AppendNull(9)
	}
	if finishTS > 0 {
		req.AppendTime(10, finishTime)
	} else {
		req.AppendNull(10)
	}
	req.AppendString(11, job.State.String())
	if job.Type == model.ActionMultiSchemaChange {
		var useDXF, isCloud bool
		if job.ReorgMeta != nil {
			useDXF = job.ReorgMeta.IsDistReorg
			isCloud = job.ReorgMeta.UseCloudStorage
		}
		for _, subJob := range job.MultiSchemaInfo.SubJobs {
			req.AppendInt64(0, job.ID)
			req.AppendString(1, schemaName)
			req.AppendString(2, tableName)
			req.AppendString(3, subJob.Type.String()+" /* subjob */")
			req.AppendString(4, subJob.SchemaState.String())
			req.AppendInt64(5, job.SchemaID)
			req.AppendInt64(6, job.TableID)
			req.AppendInt64(7, subJob.RowCount)
			req.AppendTime(8, createTime)
			if subJob.RealStartTS > 0 {
				realStartTS := ts2Time(subJob.RealStartTS, e.TZLoc)
				req.AppendTime(9, realStartTS)
			} else {
				req.AppendNull(9)
			}
			if finishTS > 0 {
				req.AppendTime(10, finishTime)
			} else {
				req.AppendNull(10)
			}
			req.AppendString(11, subJob.State.String())
			if inShowStmt {
				req.AppendString(12, showCommentsFromSubjob(subJob, useDXF, isCloud))
			} else {
				req.AppendString(12, job.Query)
			}
		}
	}
	if inShowStmt {
		req.AppendString(12, showCommentsFromJob(job))
	} else {
		req.AppendString(12, job.Query)
	}
}

func showCommentsFromJob(job *model.Job) string {
	m := job.ReorgMeta
	if m == nil {
		return ""
	}
	var labels []string
	if job.Type == model.ActionAddIndex ||
		job.Type == model.ActionAddPrimaryKey {
		switch m.ReorgTp {
		case model.ReorgTypeTxn:
			labels = append(labels, model.ReorgTypeTxn.String())
		case model.ReorgTypeLitMerge:
			labels = append(labels, model.ReorgTypeLitMerge.String())
			if m.IsDistReorg {
				labels = append(labels, "DXF")
			}
			if m.UseCloudStorage {
				labels = append(labels, "cloud")
			}
		case model.ReorgTypeTxnMerge:
			labels = append(labels, model.ReorgTypeTxnMerge.String())
		}
	}
	if job.MayNeedReorg() {
		if m.Concurrency != 0 && m.Concurrency != variable.DefTiDBDDLReorgWorkerCount {
			labels = append(labels, fmt.Sprintf("thread=%d", m.Concurrency))
		}
		if m.BatchSize != 0 && m.BatchSize != variable.DefTiDBDDLReorgBatchSize {
			labels = append(labels, fmt.Sprintf("batch_size=%d", m.BatchSize))
		}
		if m.TargetScope != "" {
			labels = append(labels, fmt.Sprintf("service_scope=%s", m.TargetScope))
		}
	}
<<<<<<< HEAD
<<<<<<< HEAD
	return ""
=======
	if job.MayNeedReorg() {
		concurrency := m.GetConcurrencyOrDefault(int(variable.GetDDLReorgWorkerCounter()))
		batchSize := m.GetBatchSizeOrDefault(int(variable.GetDDLReorgBatchSize()))
		if concurrency != variable.DefTiDBDDLReorgWorkerCount {
			labels = append(labels, fmt.Sprintf("thread=%d", concurrency))
		}
		if batchSize != variable.DefTiDBDDLReorgBatchSize {
			labels = append(labels, fmt.Sprintf("batch_size=%d", batchSize))
		}
		if m.TargetScope != "" {
			labels = append(labels, fmt.Sprintf("service_scope=%s", m.TargetScope))
		}
	}
	return strings.Join(labels, ", ")
>>>>>>> 2f8d1f6f68f (ddl: dynamically adjusting the concurrency and batch size of reorganization job (#57468))
=======
	return strings.Join(labels, ", ")
>>>>>>> 99a2df59
}

func showCommentsFromSubjob(sub *model.SubJob, useDXF, useCloud bool) string {
	var labels []string
	if sub.ReorgTp == model.ReorgTypeNone {
		return ""
	}
	labels = append(labels, sub.ReorgTp.String())
	if useDXF {
		labels = append(labels, "DXF")
	}
	if useDXF && useCloud {
		labels = append(labels, "cloud")
	}
	return strings.Join(labels, ", ")
}

func ts2Time(timestamp uint64, loc *time.Location) types.Time {
	duration := time.Duration(math.Pow10(9-types.DefaultFsp)) * time.Nanosecond
	t := model.TSConvert2Time(timestamp)
	t.Truncate(duration)
	return types.NewTime(types.FromGoTime(t.In(loc)), mysql.TypeDatetime, types.MaxFsp)
}

func getSchemaName(is infoschema.InfoSchema, id int64) string {
	var schemaName string
	dbInfo, ok := is.SchemaByID(id)
	if ok {
		schemaName = dbInfo.Name.O
		return schemaName
	}

	return schemaName
}

func getTableName(is infoschema.InfoSchema, id int64) string {
	var tableName string
	table, ok := is.TableByID(context.Background(), id)
	if ok {
		tableName = table.Meta().Name.O
		return tableName
	}

	return tableName
}<|MERGE_RESOLUTION|>--- conflicted
+++ resolved
@@ -314,21 +314,7 @@
 			labels = append(labels, model.ReorgTypeTxnMerge.String())
 		}
 	}
-	if job.MayNeedReorg() {
-		if m.Concurrency != 0 && m.Concurrency != variable.DefTiDBDDLReorgWorkerCount {
-			labels = append(labels, fmt.Sprintf("thread=%d", m.Concurrency))
-		}
-		if m.BatchSize != 0 && m.BatchSize != variable.DefTiDBDDLReorgBatchSize {
-			labels = append(labels, fmt.Sprintf("batch_size=%d", m.BatchSize))
-		}
-		if m.TargetScope != "" {
-			labels = append(labels, fmt.Sprintf("service_scope=%s", m.TargetScope))
-		}
-	}
-<<<<<<< HEAD
-<<<<<<< HEAD
-	return ""
-=======
+
 	if job.MayNeedReorg() {
 		concurrency := m.GetConcurrencyOrDefault(int(variable.GetDDLReorgWorkerCounter()))
 		batchSize := m.GetBatchSizeOrDefault(int(variable.GetDDLReorgBatchSize()))
@@ -343,10 +329,6 @@
 		}
 	}
 	return strings.Join(labels, ", ")
->>>>>>> 2f8d1f6f68f (ddl: dynamically adjusting the concurrency and batch size of reorganization job (#57468))
-=======
-	return strings.Join(labels, ", ")
->>>>>>> 99a2df59
 }
 
 func showCommentsFromSubjob(sub *model.SubJob, useDXF, useCloud bool) string {
