--- conflicted
+++ resolved
@@ -304,22 +304,17 @@
 	if m == nil {
 		return ""
 	}
+	var labels []string
+	if job.AnalyzeState == model.AnalyzeStateRunning {
+		labels = append(labels, "analyzing")
+	}
 	isAddingIndex := job.Type == model.ActionAddIndex ||
 		job.Type == model.ActionAddPrimaryKey
 	if isAddingIndex && kerneltype.IsNextGen() {
 		// The parameters are determined automatically in next-gen.
-		return ""
-	}
-	var labels []string
-<<<<<<< HEAD
-	if job.AnalyzeState == model.AnalyzeStateRunning {
-		labels = append(labels, "analyzing")
-	}
-	if job.Type == model.ActionAddIndex ||
-		job.Type == model.ActionAddPrimaryKey {
-=======
+		return strings.Join(labels, ", ")
+	}
 	if isAddingIndex {
->>>>>>> 61040a38
 		switch m.ReorgTp {
 		case model.ReorgTypeTxn:
 			labels = append(labels, model.ReorgTypeTxn.String())
