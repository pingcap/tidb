--- conflicted
+++ resolved
@@ -24,11 +24,7 @@
 
 	"github.com/pingcap/tidb/pkg/domain"
 	"github.com/pingcap/tidb/pkg/executor/internal/exec"
-<<<<<<< HEAD
-	"github.com/pingcap/tidb/pkg/executor/sort_exec"
-=======
 	"github.com/pingcap/tidb/pkg/executor/sortexec"
->>>>>>> cea5d2c9
 	"github.com/pingcap/tidb/pkg/expression"
 	"github.com/pingcap/tidb/pkg/expression/aggregation"
 	"github.com/pingcap/tidb/pkg/parser/ast"
@@ -283,11 +279,7 @@
 }
 
 func buildSortExec(sctx sessionctx.Context, byItems []*util.ByItems, src exec.Executor) exec.Executor {
-<<<<<<< HEAD
-	sortExec := sort_exec.SortExec{
-=======
 	sortExec := sortexec.SortExec{
->>>>>>> cea5d2c9
 		BaseExecutor: exec.NewBaseExecutor(sctx, src.Schema(), 0, src),
 		ByItems:      byItems,
 		ExecSchema:   src.Schema(),
@@ -394,20 +386,12 @@
 }
 
 func buildTopNExec(ctx sessionctx.Context, offset, count int, byItems []*util.ByItems, src exec.Executor) exec.Executor {
-<<<<<<< HEAD
-	sortExec := sort_exec.SortExec{
-=======
 	sortExec := sortexec.SortExec{
->>>>>>> cea5d2c9
 		BaseExecutor: exec.NewBaseExecutor(ctx, src.Schema(), 0, src),
 		ByItems:      byItems,
 		ExecSchema:   src.Schema(),
 	}
-<<<<<<< HEAD
-	return &sort_exec.TopNExec{
-=======
 	return &sortexec.TopNExec{
->>>>>>> cea5d2c9
 		SortExec: sortExec,
 		Limit:    &plannercore.PhysicalLimit{Count: uint64(count), Offset: uint64(offset)},
 	}
