// Copyright 2018 PingCAP, Inc.
//
// Licensed under the Apache License, Version 2.0 (the "License");
// you may not use this file except in compliance with the License.
// You may obtain a copy of the License at
//
//     http://www.apache.org/licenses/LICENSE-2.0
//
// Unless required by applicable law or agreed to in writing, software
// distributed under the License is distributed on an "AS IS" BASIS,
// WITHOUT WARRANTIES OR CONDITIONS OF ANY KIND, either express or implied.
// See the License for the specific language governing permissions and
// limitations under the License.

package executor

import (
	"context"
<<<<<<< HEAD
	"strings"
=======
	"fmt"
>>>>>>> be16d490

	"github.com/pingcap/errors"
	"github.com/pingcap/tidb/pkg/errno"
	"github.com/pingcap/tidb/pkg/expression"
	"github.com/pingcap/tidb/pkg/kv"
	"github.com/pingcap/tidb/pkg/parser/model"
	"github.com/pingcap/tidb/pkg/parser/terror"
	"github.com/pingcap/tidb/pkg/sessionctx"
	"github.com/pingcap/tidb/pkg/sessionctx/stmtctx"
	"github.com/pingcap/tidb/pkg/table"
	"github.com/pingcap/tidb/pkg/table/tables"
	"github.com/pingcap/tidb/pkg/tablecodec"
	"github.com/pingcap/tidb/pkg/types"
	"github.com/pingcap/tidb/pkg/util/chunk"
	"github.com/pingcap/tidb/pkg/util/codec"
	"github.com/pingcap/tidb/pkg/util/logutil"
	"go.uber.org/zap"
)

type keyValueWithDupInfo struct {
	newKey kv.Key
	dupErr error
}

type toBeCheckedRow struct {
	row        []types.Datum
	handleKey  *keyValueWithDupInfo
	uniqueKeys []*keyValueWithDupInfo
	// t is the table or partition this row belongs to.
	t       table.Table
	ignored bool
}

// getKeysNeedCheck gets keys converted from to-be-insert rows to record keys and unique index keys,
// which need to be checked whether they are duplicate keys.
func getKeysNeedCheck(sctx sessionctx.Context, t table.Table, rows [][]types.Datum) ([]toBeCheckedRow, error) {
	nUnique := 0
	for _, v := range t.Indices() {
		if !tables.IsIndexWritable(v) {
			continue
		}
		if v.Meta().Unique {
			nUnique++
		}
	}
	toBeCheckRows := make([]toBeCheckedRow, 0, len(rows))

	var (
		tblHandleCols []*table.Column
		pkIdxInfo     *model.IndexInfo
	)
	// Get handle column if PK is handle.
	if t.Meta().PKIsHandle {
		for _, col := range t.Cols() {
			if col.IsPKHandleColumn(t.Meta()) {
				tblHandleCols = append(tblHandleCols, col)
				break
			}
		}
	} else if t.Meta().IsCommonHandle {
		pkIdxInfo = tables.FindPrimaryIndex(t.Meta())
		for _, idxCol := range pkIdxInfo.Columns {
			tblHandleCols = append(tblHandleCols, t.Cols()[idxCol.Offset])
		}
	}

	var err error
	for _, row := range rows {
		toBeCheckRows, err = getKeysNeedCheckOneRow(sctx, t, row, nUnique, tblHandleCols, pkIdxInfo, toBeCheckRows)
		if err != nil {
			return nil, err
		}
	}
	return toBeCheckRows, nil
}

func getKeysNeedCheckOneRow(ctx sessionctx.Context, t table.Table, row []types.Datum, nUnique int, handleCols []*table.Column,
	pkIdxInfo *model.IndexInfo, result []toBeCheckedRow) ([]toBeCheckedRow, error) {
	var err error
	if p, ok := t.(table.PartitionedTable); ok {
		t, err = p.GetPartitionByRow(ctx.GetExprCtx().GetEvalCtx(), row)
		if err != nil {
			if terr, ok := errors.Cause(err).(*terror.Error); ok && (terr.Code() == errno.ErrNoPartitionForGivenValue || terr.Code() == errno.ErrRowDoesNotMatchGivenPartitionSet) {
				ec := ctx.GetSessionVars().StmtCtx.ErrCtx()
				if err = ec.HandleError(terr); err != nil {
					return nil, err
				}
				result = append(result, toBeCheckedRow{ignored: true})
				return result, nil
			}
			return nil, err
		}
	}

	uniqueKeys := make([]*keyValueWithDupInfo, 0, nUnique)
	// Append record keys and errors.
	var handle kv.Handle
	if t.Meta().IsCommonHandle {
		var err error
		handle, err = buildHandleFromDatumRow(ctx.GetSessionVars().StmtCtx, row, handleCols, pkIdxInfo)
		if err != nil {
			return nil, err
		}
	} else if len(handleCols) > 0 {
		handle = kv.IntHandle(row[handleCols[0].Offset].GetInt64())
	}
	var handleKey *keyValueWithDupInfo
	if handle != nil {
		handleKey = &keyValueWithDupInfo{
			newKey: tablecodec.EncodeRecordKey(t.RecordPrefix(), handle),
		}

		var keyCols []string
		var err error
		if t.Meta().IsCommonHandle {
			data := make([]types.Datum, len(handleCols))
			for i, col := range handleCols {
				data[i] = row[col.Offset]
			}
			keyCols, err = dataToStrings(data)
		} else {
			var s string
			s, err = row[handleCols[0].Offset].ToString()
			keyCols = []string{s}
		}
		if err != nil {
			var handleData []types.Datum
			handleData, err = handle.Data()
			if err == nil {
				keyCols, err = dataToStrings(handleData)
			}
		}

		if err == nil {
			handleKey.dupErr = kv.GenKeyExistsErr(keyCols, t.Meta().Name.String()+".PRIMARY")
		} else {
			logutil.BgLogger().Warn("get key string failed",
				zap.Error(err), zap.Stringer("handle", handle))
			handleKey.dupErr = kv.ErrKeyExists
		}
	}

	// extraColumns is used to fetch values while processing "add/drop/modify/change column" operation.
	extraColumns := 0
	for _, col := range t.WritableCols() {
		// if there is a changing column, append the dependency column for index fetch values
		if col.ChangeStateInfo != nil && col.State != model.StatePublic {
			value, err := table.CastValue(ctx, row[col.DependencyColumnOffset], col.ColumnInfo, false, false)
			if err != nil {
				return nil, err
			}
			row = append(row, value)
			extraColumns++
			continue
		}

		if col.State != model.StatePublic {
			// only append origin default value for index fetch values
			if col.Offset >= len(row) {
				value, err := table.GetColOriginDefaultValue(ctx.GetExprCtx(), col.ToInfo())
				if err != nil {
					return nil, err
				}

				row = append(row, value)
				extraColumns++
			}
		}
	}
	// append unique keys and errors
	for _, v := range t.Indices() {
		if !tables.IsIndexWritable(v) {
			continue
		}
		if !v.Meta().Unique {
			continue
		}
		if t.Meta().IsCommonHandle && v.Meta().Primary {
			continue
		}
		colVals, err1 := v.FetchValues(row, nil)
		if err1 != nil {
			return nil, err1
		}
		// Pass handle = 0 to GenIndexKey,
		// due to we only care about distinct key.
		sc := ctx.GetSessionVars().StmtCtx
		iter := v.GenIndexKVIter(sc.ErrCtx(), sc.TimeZone(), colVals, kv.IntHandle(0), nil)
		for iter.Valid() {
			key, _, distinct, err1 := iter.Next(nil, nil)
			if err1 != nil {
				return nil, err1
			}
			// Skip the non-distinct keys.
			if !distinct {
				continue
			}
			// If index is used ingest ways, then we should check key from temp index.
			if v.Meta().State != model.StatePublic && v.Meta().BackfillState != model.BackfillStateInapplicable {
				_, key, _ = tables.GenTempIdxKeyByState(v.Meta(), key)
			}
			colStrVals, err1 := dataToStrings(colVals)
			if err1 != nil {
				return nil, err1
			}
			uniqueKeys = append(uniqueKeys, &keyValueWithDupInfo{
				newKey: key,
<<<<<<< HEAD
				dupErr: kv.ErrKeyExists.FastGenByArgs(colValStr,
					v.TableMeta().Name.String()+"."+v.Meta().Name.String()),
=======
				dupErr: kv.GenKeyExistsErr(colStrVals, fmt.Sprintf("%s.%s", v.TableMeta().Name.String(), v.Meta().Name.String())),
>>>>>>> be16d490
			})
		}
	}
	row = row[:len(row)-extraColumns]
	result = append(result, toBeCheckedRow{
		row:        row,
		handleKey:  handleKey,
		uniqueKeys: uniqueKeys,
		t:          t,
	})
	return result, nil
}

func buildHandleFromDatumRow(sctx *stmtctx.StatementContext, row []types.Datum, tblHandleCols []*table.Column, pkIdxInfo *model.IndexInfo) (kv.Handle, error) {
	pkDts := make([]types.Datum, 0, len(tblHandleCols))
	for i, col := range tblHandleCols {
		d := row[col.Offset]
		if pkIdxInfo != nil && len(pkIdxInfo.Columns) > 0 {
			tablecodec.TruncateIndexValue(&d, pkIdxInfo.Columns[i], col.ColumnInfo)
		}
		pkDts = append(pkDts, d)
	}
	handleBytes, err := codec.EncodeKey(sctx.TimeZone(), nil, pkDts...)
	err = sctx.HandleError(err)
	if err != nil {
		return nil, err
	}
	handle, err := kv.NewCommonHandle(handleBytes)
	if err != nil {
		return nil, err
	}
	return handle, nil
}

func dataToStrings(data []types.Datum) ([]string, error) {
	strs := make([]string, 0, len(data))
	for _, datum := range data {
		str, err := datum.ToString()
		if err != nil {
			return nil, errors.Trace(err)
		}
		strs = append(strs, str)
	}
	return strs, nil
}

// getOldRow gets the table record row from storage for batch check.
// t could be a normal table or a partition, but it must not be a PartitionedTable.
func getOldRow(ctx context.Context, sctx sessionctx.Context, txn kv.Transaction, t table.Table, handle kv.Handle,
	genExprs []expression.Expression) ([]types.Datum, error) {
	oldValue, err := txn.Get(ctx, tablecodec.EncodeRecordKey(t.RecordPrefix(), handle))
	if err != nil {
		return nil, err
	}

	cols := t.WritableCols()
	oldRow, oldRowMap, err := tables.DecodeRawRowData(sctx, t.Meta(), handle, cols, oldValue)
	if err != nil {
		return nil, err
	}
	// Fill write-only and write-reorg columns with originDefaultValue if not found in oldValue.
	gIdx := 0
	exprCtx := sctx.GetExprCtx()
	for _, col := range cols {
		if col.State != model.StatePublic && oldRow[col.Offset].IsNull() {
			_, found := oldRowMap[col.ID]
			if !found {
				oldRow[col.Offset], err = table.GetColOriginDefaultValue(exprCtx, col.ToInfo())
				if err != nil {
					return nil, err
				}
			}
		}
		if col.IsGenerated() && col.State == model.StatePublic {
			// only the virtual column needs fill back.
			// Insert doesn't fill the generated columns at non-public state.
			if !col.GeneratedStored {
				val, err := genExprs[gIdx].Eval(sctx.GetExprCtx().GetEvalCtx(), chunk.MutRowFromDatums(oldRow).ToRow())
				if err != nil {
					return nil, err
				}
				oldRow[col.Offset], err = table.CastValue(sctx, val, col.ToInfo(), false, false)
				if err != nil {
					return nil, err
				}
			}
			gIdx++
		}
	}
	return oldRow, nil
}<|MERGE_RESOLUTION|>--- conflicted
+++ resolved
@@ -16,11 +16,6 @@
 
 import (
 	"context"
-<<<<<<< HEAD
-	"strings"
-=======
-	"fmt"
->>>>>>> be16d490
 
 	"github.com/pingcap/errors"
 	"github.com/pingcap/tidb/pkg/errno"
@@ -228,12 +223,7 @@
 			}
 			uniqueKeys = append(uniqueKeys, &keyValueWithDupInfo{
 				newKey: key,
-<<<<<<< HEAD
-				dupErr: kv.ErrKeyExists.FastGenByArgs(colValStr,
-					v.TableMeta().Name.String()+"."+v.Meta().Name.String()),
-=======
-				dupErr: kv.GenKeyExistsErr(colStrVals, fmt.Sprintf("%s.%s", v.TableMeta().Name.String(), v.Meta().Name.String())),
->>>>>>> be16d490
+				dupErr: kv.GenKeyExistsErr(colStrVals, v.TableMeta().Name.String()+"."+v.Meta().Name.String()),
 			})
 		}
 	}
