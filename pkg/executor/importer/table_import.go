--- conflicted
+++ resolved
@@ -164,16 +164,12 @@
 }
 
 // NewTableImporter creates a new table importer.
-<<<<<<< HEAD
 func NewTableImporter(
-	param *JobImportParam,
+	ctx context.Context,
 	e *LoadDataController,
 	id string,
 	kvStore tidbkv.Storage,
 ) (ti *TableImporter, err error) {
-=======
-func NewTableImporter(ctx context.Context, e *LoadDataController, id string) (ti *TableImporter, err error) {
->>>>>>> 27ce02af
 	idAlloc := kv.NewPanickingAllocators(0)
 	tbl, err := tables.TableFromMeta(idAlloc, e.Table.Meta())
 	if err != nil {
@@ -200,13 +196,8 @@
 	}
 
 	backendConfig := e.getLocalBackendCfg(tidbCfg.Path, dir)
-<<<<<<< HEAD
 	d := kvStore.(tidbkv.StorageWithPD).GetPDClient().GetServiceDiscovery()
-	localBackend, err := local.NewBackend(param.GroupCtx, tls, backendConfig, d)
-=======
-	d := kvStore.(tikv.Storage).GetRegionCache().PDClient().GetServiceDiscovery()
 	localBackend, err := local.NewBackend(ctx, tls, backendConfig, d)
->>>>>>> 27ce02af
 	if err != nil {
 		return nil, err
 	}
