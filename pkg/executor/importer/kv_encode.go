// Copyright 2019 PingCAP, Inc.
//
// Licensed under the Apache License, Version 2.0 (the "License");
// you may not use this file except in compliance with the License.
// You may obtain a copy of the License at
//
//     http://www.apache.org/licenses/LICENSE-2.0
//
// Unless required by applicable law or agreed to in writing, software
// distributed under the License is distributed on an "AS IS" BASIS,
// WITHOUT WARRANTIES OR CONDITIONS OF ANY KIND, either express or implied.
// See the License for the specific language governing permissions and
// limitations under the License.

package importer

import (
	"context"
	"strings"

	"github.com/pingcap/errors"
	"github.com/pingcap/tidb/pkg/expression"
	"github.com/pingcap/tidb/pkg/lightning/backend/encode"
	"github.com/pingcap/tidb/pkg/lightning/backend/kv"
	"github.com/pingcap/tidb/pkg/lightning/common"
	"github.com/pingcap/tidb/pkg/meta/autoid"
	"github.com/pingcap/tidb/pkg/parser/mysql" //nolint: goimports
	"github.com/pingcap/tidb/pkg/table"
	"github.com/pingcap/tidb/pkg/types"
	"github.com/pingcap/tidb/pkg/util/chunk"
)

// TableKVEncoder encodes a row of data into a KV pair.
type TableKVEncoder struct {
	*kv.BaseKVEncoder
	// see import.go
	columnAssignments []expression.Expression
	fieldMappings     []*FieldMapping
	insertColumns     []*table.Column
}

// NewTableKVEncoder creates a new TableKVEncoder.
// exported for test.
func NewTableKVEncoder(
	config *encode.EncodingConfig,
	ti *TableImporter,
) (*TableKVEncoder, error) {
	return newTableKVEncoderInner(config, ti, ti.FieldMappings, ti.InsertColumns)
}

// NewTableKVEncoderForDupResolve creates a new TableKVEncoder for duplicate resolution.
func NewTableKVEncoderForDupResolve(
	config *encode.EncodingConfig,
	ti *TableImporter,
) (*TableKVEncoder, error) {
	mappings, _ := ti.tableVisCols2FieldMappings()
	return newTableKVEncoderInner(config, ti, mappings, ti.Table.VisibleCols())
}

func newTableKVEncoderInner(
	config *encode.EncodingConfig,
	ti *TableImporter,
	fieldMappings []*FieldMapping,
	insertColumns []*table.Column,
) (*TableKVEncoder, error) {
	baseKVEncoder, err := kv.NewBaseKVEncoder(config)
	if err != nil {
		return nil, err
	}
	colAssignExprs, _, err := ti.CreateColAssignSimpleExprs(baseKVEncoder.SessionCtx.GetExprCtx())
	if err != nil {
		return nil, err
	}

	return &TableKVEncoder{
		BaseKVEncoder:     baseKVEncoder,
		columnAssignments: colAssignExprs,
		fieldMappings:     fieldMappings,
		insertColumns:     insertColumns,
	}, nil
}

// Encode implements the KVEncoder interface.
func (en *TableKVEncoder) Encode(row []types.Datum, rowID int64) (*kv.Pairs, error) {
	// we ignore warnings when encoding rows now, but warnings uses the same memory as parser, since the input
	// row []types.Datum share the same underlying buf, and when doing CastValue, we're using hack.String/hack.Slice.
	// when generating error such as mysql.ErrDataOutOfRange, the data will be part of the error, causing the buf
	// unable to release. So we truncate the warnings here.
	defer en.TruncateWarns()
	record, err := en.parserData2TableData(row, rowID)
	if err != nil {
		return nil, err
	}

	return en.Record2KV(record, row, rowID)
}

// todo merge with code in load_data.go
func (en *TableKVEncoder) parserData2TableData(parserData []types.Datum, rowID int64) ([]types.Datum, error) {
	row := make([]types.Datum, 0, len(en.insertColumns))
	setVar := func(name string, col *types.Datum) {
		// User variable names are not case-sensitive
		// https://dev.mysql.com/doc/refman/8.0/en/user-variables.html
		name = strings.ToLower(name)
		if col == nil || col.IsNull() {
			en.SessionCtx.UnsetUserVar(name)
		} else {
			en.SessionCtx.SetUserVarVal(name, *col)
		}
	}

	hasValue := make([]bool, len(en.Columns))
	for i := range en.insertColumns {
		offset := en.insertColumns[i].Offset
		hasValue[offset] = true
	}

	for i := range en.fieldMappings {
		col := en.fieldMappings[i].Column
		if i >= len(parserData) {
			if col == nil {
				setVar(en.fieldMappings[i].UserVar.Name, nil)
				continue
			}

			// If some columns is missing and their type is time and has not null flag, they should be set as current time.
			if types.IsTypeTime(col.GetType()) && mysql.HasNotNullFlag(col.GetFlag()) {
				row = append(row, types.NewTimeDatum(types.CurrentTime(col.GetType())))
				continue
			}

			row = append(row, types.NewDatum(nil))
			hasValue[col.Offset] = false
			continue
		}

		if col == nil {
			setVar(en.fieldMappings[i].UserVar.Name, &parserData[i])
			continue
		}

		row = append(row, parserData[i])
	}
	for i := 0; i < len(en.columnAssignments); i++ {
		// eval expression of `SET` clause
		d, err := en.columnAssignments[i].Eval(en.SessionCtx.GetExprCtx().GetEvalCtx(), chunk.Row{})
		if err != nil {
			return nil, err
		}
		row = append(row, d)
	}

	// a new row buffer will be allocated in getRow
	newRow, err := en.getRow(row, hasValue, rowID)
	if err != nil {
		return nil, err
	}

	return newRow, nil
}

// getRow gets the row which from `insert into select from` or `load data`.
// The input values from these two statements are datums instead of
// expressions which are used in `insert into set x=y`.
// copied from InsertValues
<<<<<<< HEAD
func (en *tableKVEncoder) getRow(vals []types.Datum, hasValue []bool, rowID int64) ([]types.Datum, error) {
=======
func (en *TableKVEncoder) getRow(vals []types.Datum, rowID int64) ([]types.Datum, error) {
>>>>>>> 74efcaba
	row := make([]types.Datum, len(en.Columns))
	for i := range en.insertColumns {
		casted, err := table.CastColumnValue(en.SessionCtx.GetExprCtx(), vals[i], en.insertColumns[i].ToInfo(), false, false)
		if err != nil {
			return nil, err
		}

		offset := en.insertColumns[i].Offset
		row[offset] = casted
	}

	return en.fillRow(row, hasValue, rowID)
}

func (en *TableKVEncoder) fillRow(row []types.Datum, hasValue []bool, rowID int64) ([]types.Datum, error) {
	var value types.Datum
	var err error

	record := en.GetOrCreateRecord()
	for i, col := range en.Columns {
		var theDatum *types.Datum
		if hasValue[i] {
			theDatum = &row[i]
		}
		value, err = en.ProcessColDatum(col, rowID, theDatum)
		if err != nil {
			return nil, en.LogKVConvertFailed(row, i, col.ToInfo(), err)
		}

		record = append(record, value)
	}

	if common.TableHasAutoRowID(en.TableMeta()) {
		rowValue := rowID
		newRowID := en.AutoIDFn(rowID)
		value = types.NewIntDatum(newRowID)
		record = append(record, value)
		alloc := en.TableAllocators().Get(autoid.RowIDAllocType)
		if err := alloc.Rebase(context.Background(), rowValue, false); err != nil {
			return nil, errors.Trace(err)
		}
	}

	if len(en.GenCols) > 0 {
		if errCol, err := en.EvalGeneratedColumns(record, en.Columns); err != nil {
			return nil, en.LogEvalGenExprFailed(row, errCol, err)
		}
	}

	return record, nil
}

// Close the TableKVEncoder.
func (en *TableKVEncoder) Close() error {
	en.SessionCtx.Close()
	return nil
}<|MERGE_RESOLUTION|>--- conflicted
+++ resolved
@@ -163,11 +163,7 @@
 // The input values from these two statements are datums instead of
 // expressions which are used in `insert into set x=y`.
 // copied from InsertValues
-<<<<<<< HEAD
-func (en *tableKVEncoder) getRow(vals []types.Datum, hasValue []bool, rowID int64) ([]types.Datum, error) {
-=======
-func (en *TableKVEncoder) getRow(vals []types.Datum, rowID int64) ([]types.Datum, error) {
->>>>>>> 74efcaba
+func (en *TableKVEncoder) getRow(vals []types.Datum, hasValue []bool, rowID int64) ([]types.Datum, error) {
 	row := make([]types.Datum, len(en.Columns))
 	for i := range en.insertColumns {
 		casted, err := table.CastColumnValue(en.SessionCtx.GetExprCtx(), vals[i], en.insertColumns[i].ToInfo(), false, false)
