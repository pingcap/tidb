// Copyright 2019 PingCAP, Inc.
//
// Licensed under the Apache License, Version 2.0 (the "License");
// you may not use this file except in compliance with the License.
// You may obtain a copy of the License at
//
//     http://www.apache.org/licenses/LICENSE-2.0
//
// Unless required by applicable law or agreed to in writing, software
// distributed under the License is distributed on an "AS IS" BASIS,
// WITHOUT WARRANTIES OR CONDITIONS OF ANY KIND, either express or implied.
// See the License for the specific language governing permissions and
// limitations under the License.

package importer

import (
	"context"
	"io"
	"strings"

	"github.com/pingcap/errors"
	"github.com/pingcap/tidb/pkg/expression"
	"github.com/pingcap/tidb/pkg/lightning/backend/encode"
	"github.com/pingcap/tidb/pkg/lightning/backend/kv"
	"github.com/pingcap/tidb/pkg/lightning/common"
	"github.com/pingcap/tidb/pkg/meta/autoid"
	"github.com/pingcap/tidb/pkg/parser/ast"
	"github.com/pingcap/tidb/pkg/parser/mysql" //nolint: goimports
	"github.com/pingcap/tidb/pkg/table"
	"github.com/pingcap/tidb/pkg/types"
	"github.com/pingcap/tidb/pkg/util/chunk"
)

// KVEncoder encodes a row of data into a KV pair.
type KVEncoder interface {
	Encode(row []types.Datum, rowID int64) (*kv.Pairs, error)
	io.Closer
}

// tableKVEncoder encodes a row of data into a KV pair.
type tableKVEncoder struct {
	*kv.BaseKVEncoder
	// see import.go
	columnAssignments  []expression.Expression
	columnsAndUserVars []*ast.ColumnNameOrUserVar
	fieldMappings      []*FieldMapping
	insertColumns      []*table.Column
	// Following cache use to avoid `runtime.makeslice`.
	insertColumnRowCache []types.Datum
	rowCache             []types.Datum
	hasValueCache        []bool
}

var _ KVEncoder = &tableKVEncoder{}

// NewTableKVEncoder creates a new tableKVEncoder.
// exported for test.
func NewTableKVEncoder(
	config *encode.EncodingConfig,
	ti *TableImporter,
) (KVEncoder, error) {
	baseKVEncoder, err := kv.NewBaseKVEncoder(config)
	if err != nil {
		return nil, err
	}
	colAssignExprs, _, err := ti.CreateColAssignSimpleExprs(baseKVEncoder.SessionCtx.GetExprCtx())
	if err != nil {
		return nil, err
	}

	return &tableKVEncoder{
		BaseKVEncoder:      baseKVEncoder,
		columnAssignments:  colAssignExprs,
		columnsAndUserVars: ti.ColumnsAndUserVars,
		fieldMappings:      ti.FieldMappings,
		insertColumns:      ti.InsertColumns,
	}, nil
}

// Encode implements the KVEncoder interface.
func (en *tableKVEncoder) Encode(row []types.Datum, rowID int64) (*kv.Pairs, error) {
	// we ignore warnings when encoding rows now, but warnings uses the same memory as parser, since the input
	// row []types.Datum share the same underlying buf, and when doing CastValue, we're using hack.String/hack.Slice.
	// when generating error such as mysql.ErrDataOutOfRange, the data will be part of the error, causing the buf
	// unable to release. So we truncate the warnings here.
	defer en.TruncateWarns()
	record, err := en.parserData2TableData(row, rowID)
	if err != nil {
		return nil, err
	}

	return en.Record2KV(record, row, rowID)
}

// todo merge with code in load_data.go
func (en *tableKVEncoder) parserData2TableData(parserData []types.Datum, rowID int64) ([]types.Datum, error) {
	if cap(en.insertColumnRowCache) < len(en.insertColumns) {
		en.insertColumnRowCache = make([]types.Datum, 0, len(en.insertColumns))
	}
	row := en.insertColumnRowCache[:0]
	setVar := func(name string, col *types.Datum) {
		// User variable names are not case-sensitive
		// https://dev.mysql.com/doc/refman/8.0/en/user-variables.html
		name = strings.ToLower(name)
		if col == nil || col.IsNull() {
			en.SessionCtx.UnsetUserVar(name)
		} else {
			en.SessionCtx.SetUserVarVal(name, *col)
		}
	}

	for i := range en.fieldMappings {
		if i >= len(parserData) {
			if en.fieldMappings[i].Column == nil {
				setVar(en.fieldMappings[i].UserVar.Name, nil)
				continue
			}

			// If some columns is missing and their type is time and has not null flag, they should be set as current time.
			if types.IsTypeTime(en.fieldMappings[i].Column.GetType()) && mysql.HasNotNullFlag(en.fieldMappings[i].Column.GetFlag()) {
				row = append(row, types.NewTimeDatum(types.CurrentTime(en.fieldMappings[i].Column.GetType())))
				continue
			}

			row = append(row, types.NewDatum(nil))
			continue
		}

		if en.fieldMappings[i].Column == nil {
			setVar(en.fieldMappings[i].UserVar.Name, &parserData[i])
			continue
		}

		row = append(row, parserData[i])
	}
	for i := range en.columnAssignments {
		// eval expression of `SET` clause
		d, err := en.columnAssignments[i].Eval(en.SessionCtx.GetExprCtx().GetEvalCtx(), chunk.Row{})
		if err != nil {
			return nil, err
		}
		row = append(row, d)
	}

	// a new row buffer will be allocated in getRow
	newRow, err := en.getRow(row, rowID)
	if err != nil {
		return nil, err
	}

	return newRow, nil
}

// getRow gets the row which from `insert into select from` or `load data`.
// The input values from these two statements are datums instead of
// expressions which are used in `insert into set x=y`.
// copied from InsertValues
func (en *tableKVEncoder) getRow(vals []types.Datum, rowID int64) ([]types.Datum, error) {
<<<<<<< HEAD
	rowLen := len(en.Columns)
	if cap(en.rowCache) < rowLen || cap(en.hasValueCache) < rowLen {
		en.rowCache = make([]types.Datum, rowLen)
		en.hasValueCache = make([]bool, rowLen)
	} else {
		en.rowCache = en.rowCache[:0]
		en.hasValueCache = en.hasValueCache[:0]
		for i := 0; i < rowLen; i++ {
			en.rowCache = append(en.rowCache, types.Datum{})
			en.hasValueCache = append(en.hasValueCache, false)
		}
	}
	row := en.rowCache
	hasValue := en.hasValueCache
	for i := 0; i < len(en.insertColumns); i++ {
		insertCol := en.insertColumns[i].ToInfo()
		casted, err := table.CastColumnValue(en.SessionCtx.GetExprCtx(), vals[i], insertCol, false, false)
=======
	row := make([]types.Datum, len(en.Columns))
	hasValue := make([]bool, len(en.Columns))
	for i := range en.insertColumns {
		casted, err := table.CastColumnValue(en.SessionCtx.GetExprCtx(), vals[i], en.insertColumns[i].ToInfo(), false, false)
>>>>>>> cfac5454
		if err != nil {
			return nil, err
		}

		offset := en.insertColumns[i].Offset
		row[offset] = casted
		hasValue[offset] = true
	}

	return en.fillRow(row, hasValue, rowID)
}

func (en *tableKVEncoder) fillRow(row []types.Datum, hasValue []bool, rowID int64) ([]types.Datum, error) {
	var value types.Datum
	var err error

	record := en.GetOrCreateRecord()
	for i, col := range en.Columns {
		var theDatum *types.Datum
		doCast := true
		if hasValue[i] {
			theDatum = &row[i]
			doCast = false
		}
		value, err = en.ProcessColDatum(col, rowID, theDatum, doCast)
		if err != nil {
			return nil, en.LogKVConvertFailed(row, i, col.ToInfo(), err)
		}

		record = append(record, value)
	}

	if common.TableHasAutoRowID(en.TableMeta()) {
		rowValue := rowID
		newRowID := en.AutoIDFn(rowID)
		value = types.NewIntDatum(newRowID)
		record = append(record, value)
		alloc := en.TableAllocators().Get(autoid.RowIDAllocType)
		if err := alloc.Rebase(context.Background(), rowValue, false); err != nil {
			return nil, errors.Trace(err)
		}
	}

	if len(en.GenCols) > 0 {
		if errCol, err := en.EvalGeneratedColumns(record, en.Columns); err != nil {
			return nil, en.LogEvalGenExprFailed(row, errCol, err)
		}
	}

	return record, nil
}

func (en *tableKVEncoder) Close() error {
	en.SessionCtx.Close()
	return nil
}<|MERGE_RESOLUTION|>--- conflicted
+++ resolved
@@ -157,7 +157,6 @@
 // expressions which are used in `insert into set x=y`.
 // copied from InsertValues
 func (en *tableKVEncoder) getRow(vals []types.Datum, rowID int64) ([]types.Datum, error) {
-<<<<<<< HEAD
 	rowLen := len(en.Columns)
 	if cap(en.rowCache) < rowLen || cap(en.hasValueCache) < rowLen {
 		en.rowCache = make([]types.Datum, rowLen)
@@ -172,15 +171,8 @@
 	}
 	row := en.rowCache
 	hasValue := en.hasValueCache
-	for i := 0; i < len(en.insertColumns); i++ {
-		insertCol := en.insertColumns[i].ToInfo()
-		casted, err := table.CastColumnValue(en.SessionCtx.GetExprCtx(), vals[i], insertCol, false, false)
-=======
-	row := make([]types.Datum, len(en.Columns))
-	hasValue := make([]bool, len(en.Columns))
 	for i := range en.insertColumns {
 		casted, err := table.CastColumnValue(en.SessionCtx.GetExprCtx(), vals[i], en.insertColumns[i].ToInfo(), false, false)
->>>>>>> cfac5454
 		if err != nil {
 			return nil, err
 		}
