--- conflicted
+++ resolved
@@ -255,16 +255,6 @@
 	keyspace []byte,
 ) *chunkEncoder {
 	return &chunkEncoder{
-<<<<<<< HEAD
-		chunkName: chunkName,
-		readFn:    readFn,
-		offset:    offset,
-		sendFn:    sendFn,
-		collector: collector,
-		logger:    logger,
-		encoder:   encoder,
-		keyspace:  keyspace,
-=======
 		chunkName:        chunkName,
 		readFn:           readFn,
 		offset:           offset,
@@ -275,7 +265,6 @@
 		minDeliverBytes:  DefaultMinDeliverBytes,
 		minDeliverRowCnt: DefaultMinDeliverRowCnt,
 		groupChecksum:    verify.NewKVGroupChecksumWithKeyspace(keyspace),
->>>>>>> 3e7f3176
 	}
 }
 
@@ -349,11 +338,7 @@
 
 		// the ownership of rowBatch is transferred to the receiver of sendFn, we should
 		// not touch it anymore.
-<<<<<<< HEAD
 		rowBatch = make([]*kv.Pairs, 0, rowBatchSize)
-=======
-		rowBatch = make([]*kv.Pairs, 0, DefaultMinDeliverRowCnt)
->>>>>>> 3e7f3176
 		rowBatchByteSize = 0
 		rowCount = 0
 		readDur = 0
