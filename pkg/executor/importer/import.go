--- conflicted
+++ resolved
@@ -1171,12 +1171,9 @@
 				if !match {
 					return nil
 				}
-<<<<<<< HEAD
 				// pick arbitrary one file to detect the format.
 				e.updateFormat(remotePath)
 				sourceType := e.getSourceType()
-				compressTp := mydump.ParseCompressionOnFileExtension(remotePath)
-=======
 				allFiles = append(allFiles, mydump.RawFile{Path: remotePath, Size: size})
 				totalSize += size
 				return nil
@@ -1189,7 +1186,6 @@
 			func(ctx context.Context, f mydump.RawFile) (*mydump.SourceFileMeta, error) {
 				path, size := f.Path, f.Size
 				compressTp := mydump.ParseCompressionOnFileExtension(path)
->>>>>>> e3478a5c
 				fileMeta := mydump.SourceFileMeta{
 					Path:        path,
 					FileSize:    size,
@@ -1211,7 +1207,6 @@
 	return nil
 }
 
-<<<<<<< HEAD
 func (e *LoadDataController) getFileRealSize(ctx context.Context,
 	fileMeta mydump.SourceFileMeta, store storage.ExternalStorage) int64 {
 	if fileMeta.Compression == mydump.CompressionNone {
@@ -1254,8 +1249,6 @@
 	}
 }
 
-=======
->>>>>>> e3478a5c
 func (e *LoadDataController) getSourceType() mydump.SourceType {
 	switch e.Format {
 	case DataFormatParquet:
