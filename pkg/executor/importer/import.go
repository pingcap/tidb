// Copyright 2023 PingCAP, Inc.
//
// Licensed under the Apache License, Version 2.0 (the "License");
// you may not use this file except in compliance with the License.
// You may obtain a copy of the License at
//
//     http://www.apache.org/licenses/LICENSE-2.0
//
// Unless required by applicable law or agreed to in writing, software
// distributed under the License is distributed on an "AS IS" BASIS,
// WITHOUT WARRANTIES OR CONDITIONS OF ANY KIND, either express or implied.
// See the License for the specific language governing permissions and
// limitations under the License.

package importer

import (
	"context"
	"fmt"
	"io"
	"math"
	"net/url"
	"os"
	"path/filepath"
	"runtime"
	"slices"
	"strings"
	"sync"
	"unicode/utf8"

	"github.com/pingcap/errors"
	"github.com/pingcap/log"
	"github.com/pingcap/tidb/br/pkg/storage"
	tidb "github.com/pingcap/tidb/pkg/config"
	"github.com/pingcap/tidb/pkg/ddl/util"
	"github.com/pingcap/tidb/pkg/disttask/framework/handle"
	"github.com/pingcap/tidb/pkg/expression"
	"github.com/pingcap/tidb/pkg/lightning/backend/local"
	"github.com/pingcap/tidb/pkg/lightning/common"
	"github.com/pingcap/tidb/pkg/lightning/config"
	litlog "github.com/pingcap/tidb/pkg/lightning/log"
	"github.com/pingcap/tidb/pkg/lightning/mydump"
	"github.com/pingcap/tidb/pkg/meta/model"
	"github.com/pingcap/tidb/pkg/parser"
	"github.com/pingcap/tidb/pkg/parser/ast"
	pformat "github.com/pingcap/tidb/pkg/parser/format"
	"github.com/pingcap/tidb/pkg/parser/mysql"
	"github.com/pingcap/tidb/pkg/parser/terror"
	plannercore "github.com/pingcap/tidb/pkg/planner/core"
	"github.com/pingcap/tidb/pkg/planner/planctx"
	plannerutil "github.com/pingcap/tidb/pkg/planner/util"
	"github.com/pingcap/tidb/pkg/sessionctx"
	"github.com/pingcap/tidb/pkg/sessionctx/variable"
	"github.com/pingcap/tidb/pkg/table"
	tidbutil "github.com/pingcap/tidb/pkg/util"
	"github.com/pingcap/tidb/pkg/util/chunk"
	contextutil "github.com/pingcap/tidb/pkg/util/context"
	"github.com/pingcap/tidb/pkg/util/cpu"
	"github.com/pingcap/tidb/pkg/util/dbterror"
	"github.com/pingcap/tidb/pkg/util/dbterror/exeerrors"
	"github.com/pingcap/tidb/pkg/util/filter"
	"github.com/pingcap/tidb/pkg/util/logutil"
	"github.com/pingcap/tidb/pkg/util/stringutil"
	pd "github.com/tikv/pd/client"
	"go.uber.org/zap"
)

const (
	// DataFormatCSV represents the data source file of IMPORT INTO is csv.
	DataFormatCSV = "csv"
	// DataFormatDelimitedData delimited data.
	DataFormatDelimitedData = "delimited data"
	// DataFormatSQL represents the data source file of IMPORT INTO is mydumper-format DML file.
	DataFormatSQL = "sql"
	// DataFormatParquet represents the data source file of IMPORT INTO is parquet.
	DataFormatParquet = "parquet"

	// DefaultDiskQuota is the default disk quota for IMPORT INTO
	DefaultDiskQuota = config.ByteSize(50 << 30) // 50GiB

	// 0 means no limit
	unlimitedWriteSpeed = config.ByteSize(0)

	characterSetOption        = "character_set"
	fieldsTerminatedByOption  = "fields_terminated_by"
	fieldsEnclosedByOption    = "fields_enclosed_by"
	fieldsEscapedByOption     = "fields_escaped_by"
	fieldsDefinedNullByOption = "fields_defined_null_by"
	linesTerminatedByOption   = "lines_terminated_by"
	skipRowsOption            = "skip_rows"
	splitFileOption           = "split_file"
	diskQuotaOption           = "disk_quota"
	threadOption              = "thread"
	maxWriteSpeedOption       = "max_write_speed"
	checksumTableOption       = "checksum_table"
	recordErrorsOption        = "record_errors"
	detachedOption            = "detached"
	// if 'import mode' enabled, TiKV will:
	//  - set level0_stop_writes_trigger = max(old, 1 << 30)
	//  - set level0_slowdown_writes_trigger = max(old, 1 << 30)
	//  - set soft_pending_compaction_bytes_limit = 0,
	//  - set hard_pending_compaction_bytes_limit = 0,
	//  - will not trigger flow control when SST count in L0 is large
	//  - will not trigger region split, it might cause some region became
	//    very large and be a hotspot, might cause latency spike.
	//
	// default false for local sort, true for global sort.
	disableTiKVImportModeOption = "disable_tikv_import_mode"
	cloudStorageURIOption       = "cloud_storage_uri"
	disablePrecheckOption       = "disable_precheck"
	// used for test
	maxEngineSizeOption = "__max_engine_size"
	forceMergeStep      = "__force_merge_step"
)

var (
	// all supported options.
	// name -> whether the option has value
	supportedOptions = map[string]bool{
		characterSetOption:          true,
		fieldsTerminatedByOption:    true,
		fieldsEnclosedByOption:      true,
		fieldsEscapedByOption:       true,
		fieldsDefinedNullByOption:   true,
		linesTerminatedByOption:     true,
		skipRowsOption:              true,
		splitFileOption:             false,
		diskQuotaOption:             true,
		threadOption:                true,
		maxWriteSpeedOption:         true,
		checksumTableOption:         true,
		recordErrorsOption:          true,
		detachedOption:              false,
		disableTiKVImportModeOption: false,
		maxEngineSizeOption:         true,
		forceMergeStep:              false,
		cloudStorageURIOption:       true,
		disablePrecheckOption:       false,
	}

	csvOnlyOptions = map[string]struct{}{
		characterSetOption:        {},
		fieldsTerminatedByOption:  {},
		fieldsEnclosedByOption:    {},
		fieldsEscapedByOption:     {},
		fieldsDefinedNullByOption: {},
		linesTerminatedByOption:   {},
		skipRowsOption:            {},
		splitFileOption:           {},
	}

	allowedOptionsOfImportFromQuery = map[string]struct{}{
		threadOption:          {},
		disablePrecheckOption: {},
	}

	// LoadDataReadBlockSize is exposed for test.
	LoadDataReadBlockSize = int64(config.ReadBlockSize)

	supportedSuffixForServerDisk = []string{
		".csv", ".sql", ".parquet",
		".gz", ".gzip",
		".zstd", ".zst",
		".snappy",
	}
)

// DataSourceType indicates the data source type of IMPORT INTO.
type DataSourceType string

const (
	// DataSourceTypeFile represents the data source of IMPORT INTO is file.
	// exported for test.
	DataSourceTypeFile DataSourceType = "file"
	// DataSourceTypeQuery represents the data source of IMPORT INTO is query.
	DataSourceTypeQuery DataSourceType = "query"
)

func (t DataSourceType) String() string {
	return string(t)
}

var (
	// NewClientWithContext returns a kv.Client.
	NewClientWithContext = pd.NewClientWithContext
)

// FieldMapping indicates the relationship between input field and table column or user variable
type FieldMapping struct {
	Column  *table.Column
	UserVar *ast.VariableExpr
}

// LoadDataReaderInfo provides information for a data reader of LOAD DATA.
type LoadDataReaderInfo struct {
	// Opener can be called at needed to get a io.ReadSeekCloser. It will only
	// be called once.
	Opener func(ctx context.Context) (io.ReadSeekCloser, error)
	// Remote is not nil only if load from cloud storage.
	Remote *mydump.SourceFileMeta
}

// Plan describes the plan of LOAD DATA and IMPORT INTO.
type Plan struct {
	DBName string
	DBID   int64
	// TableInfo is the table info we used during import, we might change it
	// if add index by SQL is enabled(it's disabled now).
	TableInfo *model.TableInfo
	// DesiredTableInfo is the table info before import, and the desired table info
	// after import.
	DesiredTableInfo *model.TableInfo

	Path string
	// only effective when data source is file.
	Format string
	// Data interpretation is restrictive if the SQL mode is restrictive and neither
	// the IGNORE nor the LOCAL modifier is specified. Errors terminate the load
	// operation.
	// ref https://dev.mysql.com/doc/refman/8.0/en/load-data.html#load-data-column-assignments
	Restrictive bool

	SQLMode mysql.SQLMode
	// Charset is the charset of the data file when file is CSV or TSV.
	// it might be nil when using LOAD DATA and no charset is specified.
	// for IMPORT INTO, it is always non-nil.
	Charset          *string
	ImportantSysVars map[string]string

	// used for LOAD DATA and CSV format of IMPORT INTO
	FieldNullDef []string
	// this is not used in IMPORT INTO
	NullValueOptEnclosed bool
	// LinesStartingBy is not used in IMPORT INTO
	// FieldsOptEnclosed is not used in either IMPORT INTO or LOAD DATA
	plannercore.LineFieldsInfo
	IgnoreLines uint64

	DiskQuota             config.ByteSize
	Checksum              config.PostOpLevel
	ThreadCnt             int
	MaxWriteSpeed         config.ByteSize
	SplitFile             bool
	MaxRecordedErrors     int64
	Detached              bool
	DisableTiKVImportMode bool
	MaxEngineSize         config.ByteSize
	CloudStorageURI       string
	DisablePrecheck       bool

	// used for checksum in physical mode
	DistSQLScanConcurrency int

	// todo: remove it when load data code is reverted.
	InImportInto   bool
	DataSourceType DataSourceType
	// only initialized for IMPORT INTO, used when creating job.
	Parameters *ImportParameters `json:"-"`
	// the user who executes the statement, in the form of user@host
	// only initialized for IMPORT INTO
	User string `json:"-"`

	IsRaftKV2 bool
	// total data file size in bytes.
	TotalFileSize int64
	// used in tests to force enable merge-step when using global sort.
	ForceMergeStep bool
}

// ASTArgs is the arguments for ast.LoadDataStmt.
// TODO: remove this struct and use the struct which can be serialized.
type ASTArgs struct {
	FileLocRef         ast.FileLocRefTp
	ColumnsAndUserVars []*ast.ColumnNameOrUserVar
	ColumnAssignments  []*ast.Assignment
	OnDuplicate        ast.OnDuplicateKeyHandlingType
	FieldsInfo         *ast.FieldsClause
	LinesInfo          *ast.LinesClause
}

// LoadDataController load data controller.
// todo: need a better name
type LoadDataController struct {
	*Plan
	*ASTArgs

	// used for sync column assignment expression generation.
	colAssignMu sync.Mutex

	Table table.Table

	// how input field(or input column) from data file is mapped, either to a column or variable.
	// if there's NO column list clause in SQL statement, then it's table's columns
	// else it's user defined list.
	FieldMappings []*FieldMapping
	// InsertColumns the columns stated in the SQL statement to insert.
	// as IMPORT INTO have 2 place to state columns, in column-vars and in set clause,
	// so it's computed from both clauses:
	//  - append columns from column-vars to InsertColumns
<<<<<<< HEAD
	//  - append columns from left hand of set clause to InsertColumns
	// it's similar to InsertValues.InsertColumns.
=======
	//  - append columns from left hand fo set clause to InsertColumns
	// similar to InsertValues.InsertColumns.
>>>>>>> 74efcaba
	// Note: our behavior is different with mysql. such as for table t(a,b)
	// - "...(a,a) set a=100" is allowed in mysql, but not in tidb
	// - "...(a,b) set b=100" will set b=100 in mysql, but in tidb the set is ignored.
	// - ref columns in set clause is allowed in mysql, but not in tidb
	InsertColumns []*table.Column

	logger    *zap.Logger
	dataStore storage.ExternalStorage
	dataFiles []*mydump.SourceFileMeta
	// GlobalSortStore is used to store sorted data when using global sort.
	GlobalSortStore storage.ExternalStorage
	// ExecuteNodesCnt is the count of execute nodes.
	ExecuteNodesCnt int
}

func getImportantSysVars(sctx sessionctx.Context) map[string]string {
	res := map[string]string{}
	for k, defVal := range common.DefaultImportantVariables {
		if val, ok := sctx.GetSessionVars().GetSystemVar(k); ok {
			res[k] = val
		} else {
			res[k] = defVal
		}
	}
	for k, defVal := range common.DefaultImportVariablesTiDB {
		if val, ok := sctx.GetSessionVars().GetSystemVar(k); ok {
			res[k] = val
		} else {
			res[k] = defVal
		}
	}
	return res
}

// NewPlanFromLoadDataPlan creates a import plan from LOAD DATA.
func NewPlanFromLoadDataPlan(userSctx sessionctx.Context, plan *plannercore.LoadData) (*Plan, error) {
	fullTableName := common.UniqueTable(plan.Table.Schema.L, plan.Table.Name.L)
	logger := log.L().With(zap.String("table", fullTableName))
	charset := plan.Charset
	if charset == nil {
		// https://dev.mysql.com/doc/refman/8.0/en/load-data.html#load-data-character-set
		d, err2 := userSctx.GetSessionVars().GetSessionOrGlobalSystemVar(
			context.Background(), variable.CharsetDatabase)
		if err2 != nil {
			logger.Error("LOAD DATA get charset failed", zap.Error(err2))
		} else {
			charset = &d
		}
	}
	restrictive := userSctx.GetSessionVars().SQLMode.HasStrictMode() &&
		plan.OnDuplicate != ast.OnDuplicateKeyHandlingIgnore

	var ignoreLines uint64
	if plan.IgnoreLines != nil {
		ignoreLines = *plan.IgnoreLines
	}

	var (
		nullDef              []string
		nullValueOptEnclosed = false
	)

	lineFieldsInfo := plannercore.NewLineFieldsInfo(plan.FieldsInfo, plan.LinesInfo)
	// todo: move null defined into plannercore.LineFieldsInfo
	// in load data, there maybe multiple null def, but in SELECT ... INTO OUTFILE there's only one
	if plan.FieldsInfo != nil && plan.FieldsInfo.DefinedNullBy != nil {
		nullDef = append(nullDef, *plan.FieldsInfo.DefinedNullBy)
		nullValueOptEnclosed = plan.FieldsInfo.NullValueOptEnclosed
	} else if len(lineFieldsInfo.FieldsEnclosedBy) != 0 {
		nullDef = append(nullDef, "NULL")
	}
	if len(lineFieldsInfo.FieldsEscapedBy) != 0 {
		nullDef = append(nullDef, string([]byte{lineFieldsInfo.FieldsEscapedBy[0], 'N'}))
	}

	return &Plan{
		DBName: plan.Table.Schema.L,
		DBID:   plan.Table.DBInfo.ID,

		Path:                 plan.Path,
		Format:               DataFormatDelimitedData,
		Restrictive:          restrictive,
		FieldNullDef:         nullDef,
		NullValueOptEnclosed: nullValueOptEnclosed,
		LineFieldsInfo:       lineFieldsInfo,
		IgnoreLines:          ignoreLines,

		SQLMode:          userSctx.GetSessionVars().SQLMode,
		Charset:          charset,
		ImportantSysVars: getImportantSysVars(userSctx),

		DistSQLScanConcurrency: userSctx.GetSessionVars().DistSQLScanConcurrency(),
		DataSourceType:         DataSourceTypeFile,
	}, nil
}

// NewImportPlan creates a new import into plan.
func NewImportPlan(ctx context.Context, userSctx sessionctx.Context, plan *plannercore.ImportInto, tbl table.Table) (*Plan, error) {
	var format string
	if plan.Format != nil {
		format = strings.ToLower(*plan.Format)
	} else {
		// without FORMAT 'xxx' clause, default to CSV
		format = DataFormatCSV
	}
	restrictive := userSctx.GetSessionVars().SQLMode.HasStrictMode()
	// those are the default values for lightning CSV format too
	lineFieldsInfo := plannercore.LineFieldsInfo{
		FieldsTerminatedBy: `,`,
		FieldsEnclosedBy:   `"`,
		FieldsEscapedBy:    `\`,
		LinesStartingBy:    ``,
		// csv_parser will determine it automatically(either '\r' or '\n' or '\r\n')
		// But user cannot set this to empty explicitly.
		LinesTerminatedBy: ``,
	}

	p := &Plan{
		TableInfo:        tbl.Meta(),
		DesiredTableInfo: tbl.Meta(),
		DBName:           plan.Table.Schema.L,
		DBID:             plan.Table.DBInfo.ID,

		Path:           plan.Path,
		Format:         format,
		Restrictive:    restrictive,
		FieldNullDef:   []string{`\N`},
		LineFieldsInfo: lineFieldsInfo,

		SQLMode:          userSctx.GetSessionVars().SQLMode,
		ImportantSysVars: getImportantSysVars(userSctx),

		DistSQLScanConcurrency: userSctx.GetSessionVars().DistSQLScanConcurrency(),
		InImportInto:           true,
		DataSourceType:         getDataSourceType(plan),
		User:                   userSctx.GetSessionVars().User.String(),
	}
	if err := p.initOptions(ctx, userSctx, plan.Options); err != nil {
		return nil, err
	}
	if err := p.initParameters(plan); err != nil {
		return nil, err
	}
	return p, nil
}

// ASTArgsFromPlan creates ASTArgs from plan.
func ASTArgsFromPlan(plan *plannercore.LoadData) *ASTArgs {
	return &ASTArgs{
		FileLocRef:         plan.FileLocRef,
		ColumnsAndUserVars: plan.ColumnsAndUserVars,
		ColumnAssignments:  plan.ColumnAssignments,
		OnDuplicate:        plan.OnDuplicate,
		FieldsInfo:         plan.FieldsInfo,
		LinesInfo:          plan.LinesInfo,
	}
}

// ASTArgsFromImportPlan creates ASTArgs from plan.
func ASTArgsFromImportPlan(plan *plannercore.ImportInto) *ASTArgs {
	// FileLocRef are not used in ImportIntoStmt, OnDuplicate not used now.
	return &ASTArgs{
		FileLocRef:         ast.FileLocServerOrRemote,
		ColumnsAndUserVars: plan.ColumnsAndUserVars,
		ColumnAssignments:  plan.ColumnAssignments,
		OnDuplicate:        ast.OnDuplicateKeyHandlingReplace,
	}
}

// ASTArgsFromStmt creates ASTArgs from statement.
func ASTArgsFromStmt(stmt string) (*ASTArgs, error) {
	stmtNode, err := parser.New().ParseOneStmt(stmt, "", "")
	if err != nil {
		return nil, err
	}
	importIntoStmt, ok := stmtNode.(*ast.ImportIntoStmt)
	if !ok {
		return nil, errors.Errorf("stmt %s is not import into stmt", stmt)
	}
	// FileLocRef are not used in ImportIntoStmt, OnDuplicate not used now.
	return &ASTArgs{
		FileLocRef:         ast.FileLocServerOrRemote,
		ColumnsAndUserVars: importIntoStmt.ColumnsAndUserVars,
		ColumnAssignments:  importIntoStmt.ColumnAssignments,
		OnDuplicate:        ast.OnDuplicateKeyHandlingReplace,
	}, nil
}

// NewLoadDataController create new controller.
func NewLoadDataController(plan *Plan, tbl table.Table, astArgs *ASTArgs) (*LoadDataController, error) {
	fullTableName := tbl.Meta().Name.String()
	logger := log.L().With(zap.String("table", fullTableName))
	c := &LoadDataController{
		Plan:            plan,
		ASTArgs:         astArgs,
		Table:           tbl,
		logger:          logger,
		ExecuteNodesCnt: 1,
	}
	if err := c.checkFieldParams(); err != nil {
		return nil, err
	}

	columnNames := c.initFieldMappings()
	if err := c.initLoadColumns(columnNames); err != nil {
		return nil, err
	}
	return c, nil
}

// InitTiKVConfigs initializes some TiKV related configs.
func (e *LoadDataController) InitTiKVConfigs(ctx context.Context, sctx sessionctx.Context) error {
	isRaftKV2, err := util.IsRaftKv2(ctx, sctx)
	if err != nil {
		return err
	}
	e.Plan.IsRaftKV2 = isRaftKV2
	return nil
}

func (e *LoadDataController) checkFieldParams() error {
	if e.DataSourceType == DataSourceTypeFile && e.Path == "" {
		return exeerrors.ErrLoadDataEmptyPath
	}
	if e.InImportInto {
		if e.Format != DataFormatCSV && e.Format != DataFormatParquet && e.Format != DataFormatSQL {
			return exeerrors.ErrLoadDataUnsupportedFormat.GenWithStackByArgs(e.Format)
		}
	} else {
		if e.NullValueOptEnclosed && len(e.FieldsEnclosedBy) == 0 {
			return exeerrors.ErrLoadDataWrongFormatConfig.GenWithStackByArgs("must specify FIELDS [OPTIONALLY] ENCLOSED BY when use NULL DEFINED BY OPTIONALLY ENCLOSED")
		}
		// NOTE: IMPORT INTO also don't support user set empty LinesTerminatedBy or FieldsTerminatedBy,
		// but it's check in initOptions.
		if len(e.LinesTerminatedBy) == 0 {
			return exeerrors.ErrLoadDataWrongFormatConfig.GenWithStackByArgs("LINES TERMINATED BY is empty")
		}
		// see https://github.com/pingcap/tidb/issues/33298
		if len(e.FieldsTerminatedBy) == 0 {
			return exeerrors.ErrLoadDataWrongFormatConfig.GenWithStackByArgs("load data with empty field terminator")
		}
	}
	if len(e.FieldsEnclosedBy) > 0 &&
		(strings.HasPrefix(e.FieldsEnclosedBy, e.FieldsTerminatedBy) || strings.HasPrefix(e.FieldsTerminatedBy, e.FieldsEnclosedBy)) {
		return exeerrors.ErrLoadDataWrongFormatConfig.GenWithStackByArgs("FIELDS ENCLOSED BY and TERMINATED BY must not be prefix of each other")
	}

	return nil
}

func (p *Plan) initDefaultOptions(targetNodeCPUCnt int) {
	threadCnt := int(math.Max(1, float64(targetNodeCPUCnt)*0.5))
	if p.DataSourceType == DataSourceTypeQuery {
		threadCnt = 2
	}

	p.Checksum = config.OpLevelRequired
	p.ThreadCnt = threadCnt
	p.MaxWriteSpeed = unlimitedWriteSpeed
	p.SplitFile = false
	p.MaxRecordedErrors = 100
	p.Detached = false
	p.DisableTiKVImportMode = false
	p.MaxEngineSize = config.ByteSize(defaultMaxEngineSize)
	p.CloudStorageURI = variable.CloudStorageURI.Load()

	v := "utf8mb4"
	p.Charset = &v
}

func (p *Plan) initOptions(ctx context.Context, seCtx sessionctx.Context, options []*plannercore.LoadDataOpt) error {
	targetNodeCPUCnt, err := GetTargetNodeCPUCnt(ctx, p.DataSourceType, p.Path)
	if err != nil {
		return err
	}
	p.initDefaultOptions(targetNodeCPUCnt)

	specifiedOptions := map[string]*plannercore.LoadDataOpt{}
	for _, opt := range options {
		hasValue, ok := supportedOptions[opt.Name]
		if !ok {
			return exeerrors.ErrUnknownOption.FastGenByArgs(opt.Name)
		}
		if hasValue && opt.Value == nil || !hasValue && opt.Value != nil {
			return exeerrors.ErrInvalidOptionVal.FastGenByArgs(opt.Name)
		}
		if _, ok = specifiedOptions[opt.Name]; ok {
			return exeerrors.ErrDuplicateOption.FastGenByArgs(opt.Name)
		}
		specifiedOptions[opt.Name] = opt
	}

	if p.Format != DataFormatCSV {
		for k := range csvOnlyOptions {
			if _, ok := specifiedOptions[k]; ok {
				return exeerrors.ErrLoadDataUnsupportedOption.FastGenByArgs(k, "non-CSV format")
			}
		}
	}
	if p.DataSourceType == DataSourceTypeQuery {
		for k := range specifiedOptions {
			if _, ok := allowedOptionsOfImportFromQuery[k]; !ok {
				return exeerrors.ErrLoadDataUnsupportedOption.FastGenByArgs(k, "import from query")
			}
		}
	}

	optAsString := func(opt *plannercore.LoadDataOpt) (string, error) {
		if opt.Value.GetType(seCtx.GetExprCtx().GetEvalCtx()).GetType() != mysql.TypeVarString {
			return "", exeerrors.ErrInvalidOptionVal.FastGenByArgs(opt.Name)
		}
		val, isNull, err2 := opt.Value.EvalString(seCtx.GetExprCtx().GetEvalCtx(), chunk.Row{})
		if err2 != nil || isNull {
			return "", exeerrors.ErrInvalidOptionVal.FastGenByArgs(opt.Name)
		}
		return val, nil
	}
	optAsInt64 := func(opt *plannercore.LoadDataOpt) (int64, error) {
		// current parser takes integer and bool as mysql.TypeLonglong
		if opt.Value.GetType(seCtx.GetExprCtx().GetEvalCtx()).GetType() != mysql.TypeLonglong || mysql.HasIsBooleanFlag(opt.Value.GetType(seCtx.GetExprCtx().GetEvalCtx()).GetFlag()) {
			return 0, exeerrors.ErrInvalidOptionVal.FastGenByArgs(opt.Name)
		}
		val, isNull, err2 := opt.Value.EvalInt(seCtx.GetExprCtx().GetEvalCtx(), chunk.Row{})
		if err2 != nil || isNull {
			return 0, exeerrors.ErrInvalidOptionVal.FastGenByArgs(opt.Name)
		}
		return val, nil
	}
	if opt, ok := specifiedOptions[characterSetOption]; ok {
		v, err := optAsString(opt)
		if err != nil || v == "" {
			return exeerrors.ErrInvalidOptionVal.FastGenByArgs(opt.Name)
		}
		_, err = config.ParseCharset(v)
		if err != nil {
			return exeerrors.ErrInvalidOptionVal.FastGenByArgs(opt.Name)
		}
		p.Charset = &v
	}
	if opt, ok := specifiedOptions[fieldsTerminatedByOption]; ok {
		v, err := optAsString(opt)
		if err != nil || v == "" {
			return exeerrors.ErrInvalidOptionVal.FastGenByArgs(opt.Name)
		}
		p.FieldsTerminatedBy = v
	}
	if opt, ok := specifiedOptions[fieldsEnclosedByOption]; ok {
		v, err := optAsString(opt)
		if err != nil || len(v) > 1 {
			return exeerrors.ErrInvalidOptionVal.FastGenByArgs(opt.Name)
		}
		p.FieldsEnclosedBy = v
	}
	if opt, ok := specifiedOptions[fieldsEscapedByOption]; ok {
		v, err := optAsString(opt)
		if err != nil || len(v) > 1 {
			return exeerrors.ErrInvalidOptionVal.FastGenByArgs(opt.Name)
		}
		p.FieldsEscapedBy = v
	}
	if opt, ok := specifiedOptions[fieldsDefinedNullByOption]; ok {
		v, err := optAsString(opt)
		if err != nil {
			return exeerrors.ErrInvalidOptionVal.FastGenByArgs(opt.Name)
		}
		p.FieldNullDef = []string{v}
	}
	if opt, ok := specifiedOptions[linesTerminatedByOption]; ok {
		v, err := optAsString(opt)
		// cannot set terminator to empty string explicitly
		if err != nil || v == "" {
			return exeerrors.ErrInvalidOptionVal.FastGenByArgs(opt.Name)
		}
		p.LinesTerminatedBy = v
	}
	if opt, ok := specifiedOptions[skipRowsOption]; ok {
		vInt, err := optAsInt64(opt)
		if err != nil || vInt < 0 {
			return exeerrors.ErrInvalidOptionVal.FastGenByArgs(opt.Name)
		}
		p.IgnoreLines = uint64(vInt)
	}
	if _, ok := specifiedOptions[splitFileOption]; ok {
		p.SplitFile = true
	}
	if opt, ok := specifiedOptions[diskQuotaOption]; ok {
		v, err := optAsString(opt)
		if err != nil {
			return exeerrors.ErrInvalidOptionVal.FastGenByArgs(opt.Name)
		}
		if err = p.DiskQuota.UnmarshalText([]byte(v)); err != nil || p.DiskQuota <= 0 {
			return exeerrors.ErrInvalidOptionVal.FastGenByArgs(opt.Name)
		}
	}
	if opt, ok := specifiedOptions[threadOption]; ok {
		vInt, err := optAsInt64(opt)
		if err != nil || vInt <= 0 {
			return exeerrors.ErrInvalidOptionVal.FastGenByArgs(opt.Name)
		}
		p.ThreadCnt = int(vInt)
	}
	if opt, ok := specifiedOptions[maxWriteSpeedOption]; ok {
		v, err := optAsString(opt)
		if err != nil {
			return exeerrors.ErrInvalidOptionVal.FastGenByArgs(opt.Name)
		}
		if err = p.MaxWriteSpeed.UnmarshalText([]byte(v)); err != nil || p.MaxWriteSpeed < 0 {
			return exeerrors.ErrInvalidOptionVal.FastGenByArgs(opt.Name)
		}
	}
	if opt, ok := specifiedOptions[checksumTableOption]; ok {
		v, err := optAsString(opt)
		if err != nil {
			return exeerrors.ErrInvalidOptionVal.FastGenByArgs(opt.Name)
		}
		if err = p.Checksum.FromStringValue(v); err != nil {
			return exeerrors.ErrInvalidOptionVal.FastGenByArgs(opt.Name)
		}
	}
	if opt, ok := specifiedOptions[recordErrorsOption]; ok {
		vInt, err := optAsInt64(opt)
		if err != nil || vInt < -1 {
			return exeerrors.ErrInvalidOptionVal.FastGenByArgs(opt.Name)
		}
		p.MaxRecordedErrors = vInt
	}
	if _, ok := specifiedOptions[detachedOption]; ok {
		p.Detached = true
	}
	if _, ok := specifiedOptions[disableTiKVImportModeOption]; ok {
		p.DisableTiKVImportMode = true
	}
	if opt, ok := specifiedOptions[cloudStorageURIOption]; ok {
		v, err := optAsString(opt)
		if err != nil {
			return exeerrors.ErrInvalidOptionVal.FastGenByArgs(opt.Name)
		}
		// set cloud storage uri to empty string to force uses local sort when
		// the global variable is set.
		if v != "" {
			b, err := storage.ParseBackend(v, nil)
			if err != nil {
				return exeerrors.ErrInvalidOptionVal.FastGenByArgs(opt.Name)
			}
			// only support s3 and gcs now.
			if b.GetS3() == nil && b.GetGcs() == nil {
				return exeerrors.ErrInvalidOptionVal.FastGenByArgs(opt.Name)
			}
		}
		p.CloudStorageURI = v
	}
	if opt, ok := specifiedOptions[maxEngineSizeOption]; ok {
		v, err := optAsString(opt)
		if err != nil {
			return exeerrors.ErrInvalidOptionVal.FastGenByArgs(opt.Name)
		}
		if err = p.MaxEngineSize.UnmarshalText([]byte(v)); err != nil || p.MaxEngineSize < 0 {
			return exeerrors.ErrInvalidOptionVal.FastGenByArgs(opt.Name)
		}
	}
	if _, ok := specifiedOptions[disablePrecheckOption]; ok {
		p.DisablePrecheck = true
	}
	if _, ok := specifiedOptions[forceMergeStep]; ok {
		p.ForceMergeStep = true
	}

	// when split-file is set, data file will be split into chunks of 256 MiB.
	// skip_rows should be 0 or 1, we add this restriction to simplify skip_rows
	// logic, so we only need to skip on the first chunk for each data file.
	// CSV parser limit each row size to LargestEntryLimit(120M), the first row
	// will NOT cross file chunk.
	if p.SplitFile && p.IgnoreLines > 1 {
		return exeerrors.ErrInvalidOptionVal.FastGenByArgs("skip_rows, should be <= 1 when split-file is enabled")
	}

	if p.SplitFile && len(p.LinesTerminatedBy) == 0 {
		return exeerrors.ErrInvalidOptionVal.FastGenByArgs("lines_terminated_by, should not be empty when use split_file")
	}

	p.adjustOptions(targetNodeCPUCnt)
	return nil
}

func (p *Plan) adjustOptions(targetNodeCPUCnt int) {
	limit := targetNodeCPUCnt
	if p.DataSourceType == DataSourceTypeQuery {
		// for query, row is produced using 1 thread, the max cpu used is much
		// lower than import from file, so we set limit to 2*targetNodeCPUCnt.
		// TODO: adjust after spec is ready.
		limit *= 2
	}
	// max value is cpu-count
	if p.ThreadCnt > limit {
		log.L().Info("adjust IMPORT INTO thread count",
			zap.Int("before", p.ThreadCnt), zap.Int("after", limit))
		p.ThreadCnt = limit
	}
	if p.IsGlobalSort() {
		p.DisableTiKVImportMode = true
	}
}

func (p *Plan) initParameters(plan *plannercore.ImportInto) error {
	redactURL := ast.RedactURL(p.Path)
	var columnsAndVars, setClause string
	var sb strings.Builder
	formatCtx := pformat.NewRestoreCtx(pformat.DefaultRestoreFlags, &sb)
	if len(plan.ColumnsAndUserVars) > 0 {
		sb.WriteString("(")
		for i, col := range plan.ColumnsAndUserVars {
			if i > 0 {
				sb.WriteString(", ")
			}
			_ = col.Restore(formatCtx)
		}
		sb.WriteString(")")
		columnsAndVars = sb.String()
	}
	if len(plan.ColumnAssignments) > 0 {
		sb.Reset()
		for i, assign := range plan.ColumnAssignments {
			if i > 0 {
				sb.WriteString(", ")
			}
			_ = assign.Restore(formatCtx)
		}
		setClause = sb.String()
	}
	optionMap := make(map[string]any, len(plan.Options))
	for _, opt := range plan.Options {
		if opt.Value != nil {
			// The option attached to the import statement here are all
			// parameters entered by the user. TiDB will process the
			// parameters entered by the user as constant. so we can
			// directly convert it to constant.
			cons := opt.Value.(*expression.Constant)
			val := fmt.Sprintf("%v", cons.Value.GetValue())
			if opt.Name == cloudStorageURIOption {
				val = ast.RedactURL(val)
			}
			optionMap[opt.Name] = val
		} else {
			optionMap[opt.Name] = nil
		}
	}
	p.Parameters = &ImportParameters{
		ColumnsAndVars: columnsAndVars,
		SetClause:      setClause,
		FileLocation:   redactURL,
		Format:         p.Format,
		Options:        optionMap,
	}
	return nil
}

func (e *LoadDataController) tableVisCols2FieldMappings() ([]*FieldMapping, []string) {
	tableCols := e.Table.VisibleCols()
	mappings := make([]*FieldMapping, 0, len(tableCols))
	names := make([]string, 0, len(tableCols))
	for _, v := range tableCols {
		// Data for generated column is generated from the other rows rather than from the parsed data.
		fieldMapping := &FieldMapping{
			Column: v,
		}
		mappings = append(mappings, fieldMapping)
		names = append(names, v.Name.O)
	}
	return mappings, names
}

// initFieldMappings make a field mapping slice to implicitly map input field to table column or user defined variable
// the slice's order is the same as the order of the input fields.
// Returns a slice of same ordered column names without user defined variable names.
func (e *LoadDataController) initFieldMappings() []string {
	columns := make([]string, 0, len(e.ColumnsAndUserVars)+len(e.ColumnAssignments))
	tableCols := e.Table.VisibleCols()

	if len(e.ColumnsAndUserVars) == 0 {
		e.FieldMappings, columns = e.tableVisCols2FieldMappings()
		return columns
	}

	var column *table.Column

	for _, v := range e.ColumnsAndUserVars {
		if v.ColumnName != nil {
			column = table.FindCol(tableCols, v.ColumnName.Name.O)
			columns = append(columns, v.ColumnName.Name.O)
		} else {
			column = nil
		}

		fieldMapping := &FieldMapping{
			Column:  column,
			UserVar: v.UserVar,
		}
		e.FieldMappings = append(e.FieldMappings, fieldMapping)
	}

	return columns
}

// initLoadColumns sets columns which the input fields loaded to.
func (e *LoadDataController) initLoadColumns(columnNames []string) error {
	var cols []*table.Column
	var missingColName string
	var err error
	tableCols := e.Table.VisibleCols()

	if len(columnNames) != len(tableCols) {
		for _, v := range e.ColumnAssignments {
			columnNames = append(columnNames, v.Column.Name.O)
		}
	}

	cols, missingColName = table.FindCols(tableCols, columnNames, e.Table.Meta().PKIsHandle)
	if missingColName != "" {
		return dbterror.ErrBadField.GenWithStackByArgs(missingColName, "field list")
	}

	e.InsertColumns = append(e.InsertColumns, cols...)

	// e.InsertColumns is appended according to the original tables' column sequence.
	// We have to reorder it to follow the use-specified column order which is shown in the columnNames.
	if err = e.reorderColumns(columnNames); err != nil {
		return err
	}

	// Check column whether is specified only once.
	err = table.CheckOnce(cols)
	if err != nil {
		return err
	}

	return nil
}

// reorderColumns reorder the e.InsertColumns according to the order of columnNames
// Note: We must ensure there must be one-to-one mapping between e.InsertColumns and columnNames in terms of column name.
func (e *LoadDataController) reorderColumns(columnNames []string) error {
	cols := e.InsertColumns

	if len(cols) != len(columnNames) {
		return exeerrors.ErrColumnsNotMatched
	}

	reorderedColumns := make([]*table.Column, len(cols))

	if columnNames == nil {
		return nil
	}

	mapping := make(map[string]int)
	for idx, colName := range columnNames {
		mapping[strings.ToLower(colName)] = idx
	}

	for _, col := range cols {
		idx := mapping[col.Name.L]
		reorderedColumns[idx] = col
	}

	e.InsertColumns = reorderedColumns

	return nil
}

// GetFieldCount get field count.
func (e *LoadDataController) GetFieldCount() int {
	return len(e.FieldMappings)
}

// GenerateCSVConfig generates a CSV config for parser from LoadDataWorker.
func (e *LoadDataController) GenerateCSVConfig() *config.CSVConfig {
	csvConfig := &config.CSVConfig{
		Separator: e.FieldsTerminatedBy,
		// ignore optionally enclosed
		Delimiter:   e.FieldsEnclosedBy,
		Terminator:  e.LinesTerminatedBy,
		NotNull:     false,
		Null:        e.FieldNullDef,
		Header:      false,
		TrimLastSep: false,
		EscapedBy:   e.FieldsEscapedBy,
		StartingBy:  e.LinesStartingBy,
	}
	if !e.InImportInto {
		// for load data
		csvConfig.AllowEmptyLine = true
		csvConfig.QuotedNullIsText = !e.NullValueOptEnclosed
		csvConfig.UnescapedQuote = true
	}
	return csvConfig
}

// InitDataStore initializes the data store.
func (e *LoadDataController) InitDataStore(ctx context.Context) error {
	u, err2 := storage.ParseRawURL(e.Path)
	if err2 != nil {
		return exeerrors.ErrLoadDataInvalidURI.GenWithStackByArgs(plannercore.ImportIntoDataSource,
			err2.Error())
	}

	if storage.IsLocal(u) {
		u.Path = filepath.Dir(e.Path)
	} else {
		u.Path = ""
	}
	s, err := initExternalStore(ctx, u, plannercore.ImportIntoDataSource)
	if err != nil {
		return err
	}
	e.dataStore = s

	if e.IsGlobalSort() {
		store, err3 := GetSortStore(ctx, e.Plan.CloudStorageURI)
		if err3 != nil {
			return err3
		}
		e.GlobalSortStore = store
	}
	return nil
}

// GetSortStore gets the sort store.
func GetSortStore(ctx context.Context, url string) (storage.ExternalStorage, error) {
	u, err := storage.ParseRawURL(url)
	target := "cloud storage"
	if err != nil {
		return nil, exeerrors.ErrLoadDataInvalidURI.GenWithStackByArgs(target, err.Error())
	}
	return initExternalStore(ctx, u, target)
}

func initExternalStore(ctx context.Context, u *url.URL, target string) (storage.ExternalStorage, error) {
	b, err2 := storage.ParseBackendFromURL(u, nil)
	if err2 != nil {
		return nil, exeerrors.ErrLoadDataInvalidURI.GenWithStackByArgs(target, GetMsgFromBRError(err2))
	}

	s, err := storage.NewWithDefaultOpt(ctx, b)
	if err != nil {
		return nil, exeerrors.ErrLoadDataCantAccess.GenWithStackByArgs(target, GetMsgFromBRError(err))
	}
	return s, nil
}

// InitDataFiles initializes the data store and files.
// it will call InitDataStore internally.
func (e *LoadDataController) InitDataFiles(ctx context.Context) error {
	u, err2 := storage.ParseRawURL(e.Path)
	if err2 != nil {
		return exeerrors.ErrLoadDataInvalidURI.GenWithStackByArgs(plannercore.ImportIntoDataSource,
			err2.Error())
	}

	var fileNameKey string
	if storage.IsLocal(u) {
		// LOAD DATA don't support server file.
		if !e.InImportInto {
			return exeerrors.ErrLoadDataFromServerDisk.GenWithStackByArgs(e.Path)
		}

		if !filepath.IsAbs(e.Path) {
			return exeerrors.ErrLoadDataInvalidURI.GenWithStackByArgs(plannercore.ImportIntoDataSource,
				"file location should be absolute path when import from server disk")
		}
		// we add this check for security, we don't want user import any sensitive system files,
		// most of which is readable text file and don't have a suffix, such as /etc/passwd
		if !slices.Contains(supportedSuffixForServerDisk, strings.ToLower(filepath.Ext(e.Path))) {
			return exeerrors.ErrLoadDataInvalidURI.GenWithStackByArgs(plannercore.ImportIntoDataSource,
				"the file suffix is not supported when import from server disk")
		}
		dir := filepath.Dir(e.Path)
		_, err := os.Stat(dir)
		if err != nil {
			// permission denied / file not exist error, etc.
			return exeerrors.ErrLoadDataInvalidURI.GenWithStackByArgs(plannercore.ImportIntoDataSource,
				err.Error())
		}

		fileNameKey = filepath.Base(e.Path)
	} else {
		fileNameKey = strings.Trim(u.Path, "/")
	}
	// try to find pattern error in advance
	_, err2 = filepath.Match(stringutil.EscapeGlobQuestionMark(fileNameKey), "")
	if err2 != nil {
		return exeerrors.ErrLoadDataInvalidURI.GenWithStackByArgs(plannercore.ImportIntoDataSource,
			"Glob pattern error: "+err2.Error())
	}

	if err2 = e.InitDataStore(ctx); err2 != nil {
		return err2
	}

	s := e.dataStore
	var totalSize int64
	dataFiles := []*mydump.SourceFileMeta{}
	// check glob pattern is present in filename.
	idx := strings.IndexAny(fileNameKey, "*[")
	// simple path when the path represent one file
	sourceType := e.getSourceType()
	if idx == -1 {
		fileReader, err2 := s.Open(ctx, fileNameKey, nil)
		if err2 != nil {
			return exeerrors.ErrLoadDataCantRead.GenWithStackByArgs(GetMsgFromBRError(err2), "Please check the file location is correct")
		}
		defer func() {
			terror.Log(fileReader.Close())
		}()
		size, err3 := fileReader.Seek(0, io.SeekEnd)
		if err3 != nil {
			return exeerrors.ErrLoadDataCantRead.GenWithStackByArgs(GetMsgFromBRError(err2), "failed to read file size by seek")
		}
		compressTp := mydump.ParseCompressionOnFileExtension(fileNameKey)
		fileMeta := mydump.SourceFileMeta{
			Path:        fileNameKey,
			FileSize:    size,
			Compression: compressTp,
			Type:        sourceType,
		}
		fileMeta.RealSize = mydump.EstimateRealSizeForFile(ctx, fileMeta, s)
		dataFiles = append(dataFiles, &fileMeta)
		totalSize = size
	} else {
		var commonPrefix string
		if !storage.IsLocal(u) {
			// for local directory, we're walking the parent directory,
			// so we don't have a common prefix as cloud storage do.
			commonPrefix = fileNameKey[:idx]
		}
		// when import from server disk, all entries in parent directory should have READ
		// access, else walkDir will fail
		// we only support '*', in order to reuse glob library manually escape the path
		escapedPath := stringutil.EscapeGlobQuestionMark(fileNameKey)

		allFiles := make([]mydump.RawFile, 0, 16)
		if err := s.WalkDir(ctx, &storage.WalkOption{ObjPrefix: commonPrefix, SkipSubDir: true},
			func(remotePath string, size int64) error {
				// we have checked in LoadDataExec.Next
				//nolint: errcheck
				match, _ := filepath.Match(escapedPath, remotePath)
				if !match {
					return nil
				}
				allFiles = append(allFiles, mydump.RawFile{Path: remotePath, Size: size})
				totalSize += size
				return nil
			}); err != nil {
			return exeerrors.ErrLoadDataCantRead.GenWithStackByArgs(GetMsgFromBRError(err), "failed to walk dir")
		}

		var err error
		if dataFiles, err = mydump.ParallelProcess(ctx, allFiles, e.ThreadCnt*2,
			func(ctx context.Context, f mydump.RawFile) (*mydump.SourceFileMeta, error) {
				path, size := f.Path, f.Size
				compressTp := mydump.ParseCompressionOnFileExtension(path)
				fileMeta := mydump.SourceFileMeta{
					Path:        path,
					FileSize:    size,
					Compression: compressTp,
					Type:        sourceType,
				}
				fileMeta.RealSize = mydump.EstimateRealSizeForFile(ctx, fileMeta, s)
				return &fileMeta, nil
			}); err != nil {
			return err
		}
	}

	e.dataFiles = dataFiles
	e.TotalFileSize = totalSize
	return nil
}

func (e *LoadDataController) getSourceType() mydump.SourceType {
	switch e.Format {
	case DataFormatParquet:
		return mydump.SourceTypeParquet
	case DataFormatDelimitedData, DataFormatCSV:
		return mydump.SourceTypeCSV
	default:
		// DataFormatSQL
		return mydump.SourceTypeSQL
	}
}

// GetLoadDataReaderInfos returns the LoadDataReaderInfo for each data file.
func (e *LoadDataController) GetLoadDataReaderInfos() []LoadDataReaderInfo {
	result := make([]LoadDataReaderInfo, 0, len(e.dataFiles))
	for i := range e.dataFiles {
		f := e.dataFiles[i]
		result = append(result, LoadDataReaderInfo{
			Opener: func(ctx context.Context) (io.ReadSeekCloser, error) {
				fileReader, err2 := mydump.OpenReader(ctx, f, e.dataStore, storage.DecompressConfig{})
				if err2 != nil {
					return nil, exeerrors.ErrLoadDataCantRead.GenWithStackByArgs(GetMsgFromBRError(err2), "Please check the INFILE path is correct")
				}
				return fileReader, nil
			},
			Remote: f,
		})
	}
	return result
}

// GetParser returns a parser for the data file.
func (e *LoadDataController) GetParser(
	ctx context.Context,
	dataFileInfo LoadDataReaderInfo,
) (parser mydump.Parser, err error) {
	reader, err2 := dataFileInfo.Opener(ctx)
	if err2 != nil {
		return nil, err2
	}
	defer func() {
		if err != nil {
			if err3 := reader.Close(); err3 != nil {
				e.logger.Warn("failed to close reader", zap.Error(err3))
			}
		}
	}()
	switch e.Format {
	case DataFormatDelimitedData, DataFormatCSV:
		var charsetConvertor *mydump.CharsetConvertor
		if e.Charset != nil {
			charsetConvertor, err = mydump.NewCharsetConvertor(*e.Charset, string(utf8.RuneError))
			if err != nil {
				return nil, err
			}
		}
		if err != nil {
			return nil, err
		}
		parser, err = mydump.NewCSVParser(
			ctx,
			e.GenerateCSVConfig(),
			reader,
			LoadDataReadBlockSize,
			nil,
			false,
			charsetConvertor)
	case DataFormatSQL:
		parser = mydump.NewChunkParser(
			ctx,
			e.SQLMode,
			reader,
			LoadDataReadBlockSize,
			nil,
		)
	case DataFormatParquet:
		parser, err = mydump.NewParquetParser(
			ctx,
			e.dataStore,
			reader,
			dataFileInfo.Remote.Path,
		)
	}
	if err != nil {
		return nil, exeerrors.ErrLoadDataWrongFormatConfig.GenWithStack(err.Error())
	}
	parser.SetLogger(litlog.Logger{Logger: logutil.Logger(ctx)})

	return parser, nil
}

// HandleSkipNRows skips the first N rows of the data file.
func (e *LoadDataController) HandleSkipNRows(parser mydump.Parser) error {
	// handle IGNORE N LINES
	ignoreOneLineFn := parser.ReadRow
	if csvParser, ok := parser.(*mydump.CSVParser); ok {
		ignoreOneLineFn = func() error {
			_, _, err3 := csvParser.ReadUntilTerminator()
			return err3
		}
	}

	ignoreLineCnt := e.IgnoreLines
	for ignoreLineCnt > 0 {
		err := ignoreOneLineFn()
		if err != nil {
			if errors.Cause(err) == io.EOF {
				return nil
			}
			return err
		}

		ignoreLineCnt--
	}
	return nil
}

func (e *LoadDataController) toMyDumpFiles() []mydump.FileInfo {
	tbl := filter.Table{
		Schema: e.DBName,
		Name:   e.Table.Meta().Name.O,
	}
	res := []mydump.FileInfo{}
	for _, f := range e.dataFiles {
		res = append(res, mydump.FileInfo{
			TableName: tbl,
			FileMeta:  *f,
		})
	}
	return res
}

// IsLocalSort returns true if we sort data on local disk.
func (p *Plan) IsLocalSort() bool {
	return p.CloudStorageURI == ""
}

// IsGlobalSort returns true if we sort data on global storage.
func (p *Plan) IsGlobalSort() bool {
	return !p.IsLocalSort()
}

// CreateColAssignExprs creates the column assignment expressions using session context.
// RewriteAstExpr will write ast node in place(due to xxNode.Accept), but it doesn't change node content,
// so we sync it.
func (e *LoadDataController) CreateColAssignExprs(planCtx planctx.PlanContext) (
	_ []expression.Expression,
	_ []contextutil.SQLWarn,
	retErr error,
) {
	e.colAssignMu.Lock()
	defer e.colAssignMu.Unlock()
	res := make([]expression.Expression, 0, len(e.ColumnAssignments))
	allWarnings := []contextutil.SQLWarn{}
	for _, assign := range e.ColumnAssignments {
		newExpr, err := plannerutil.RewriteAstExprWithPlanCtx(planCtx, assign.Expr, nil, nil, false)
		// col assign expr warnings is static, we should generate it for each row processed.
		// so we save it and clear it here.
		allWarnings = append(allWarnings, planCtx.GetSessionVars().StmtCtx.GetWarnings()...)
		planCtx.GetSessionVars().StmtCtx.SetWarnings(nil)
		if err != nil {
			return nil, nil, err
		}
		res = append(res, newExpr)
	}
	return res, allWarnings, nil
}

// CreateColAssignSimpleExprs creates the column assignment expressions using `expression.BuildContext`.
// This method does not support:
//   - Subquery
//   - System Variables (e.g. `@@tidb_enable_async_commit`)
//   - Window functions
//   - Aggregate functions
//   - Other special functions used in some specified queries such as `GROUPING`, `VALUES` ...
func (e *LoadDataController) CreateColAssignSimpleExprs(ctx expression.BuildContext) (_ []expression.Expression, _ []contextutil.SQLWarn, retErr error) {
	e.colAssignMu.Lock()
	defer e.colAssignMu.Unlock()
	res := make([]expression.Expression, 0, len(e.ColumnAssignments))
	var allWarnings []contextutil.SQLWarn
	for _, assign := range e.ColumnAssignments {
		newExpr, err := expression.BuildSimpleExpr(ctx, assign.Expr)
		// col assign expr warnings is static, we should generate it for each row processed.
		// so we save it and clear it here.
		if ctx.GetEvalCtx().WarningCount() > 0 {
			allWarnings = append(allWarnings, ctx.GetEvalCtx().TruncateWarnings(0)...)
		}
		if err != nil {
			return nil, nil, err
		}
		res = append(res, newExpr)
	}
	return res, allWarnings, nil
}

func (e *LoadDataController) getLocalBackendCfg(pdAddr, dataDir string) local.BackendConfig {
	backendConfig := local.BackendConfig{
		PDAddr:                 pdAddr,
		LocalStoreDir:          dataDir,
		MaxConnPerStore:        config.DefaultRangeConcurrency,
		ConnCompressType:       config.CompressionNone,
		WorkerConcurrency:      e.ThreadCnt,
		KVWriteBatchSize:       config.KVWriteBatchSize,
		RegionSplitBatchSize:   config.DefaultRegionSplitBatchSize,
		RegionSplitConcurrency: runtime.GOMAXPROCS(0),
		// enable after we support checkpoint
		CheckpointEnabled:           false,
		MemTableSize:                config.DefaultEngineMemCacheSize,
		LocalWriterMemCacheSize:     int64(config.DefaultLocalWriterMemCacheSize),
		ShouldCheckTiKV:             true,
		DupeDetectEnabled:           false,
		DuplicateDetectOpt:          common.DupDetectOpt{ReportErrOnDup: false},
		StoreWriteBWLimit:           int(e.MaxWriteSpeed),
		MaxOpenFiles:                int(tidbutil.GenRLimit("table_import")),
		KeyspaceName:                tidb.GetGlobalKeyspaceName(),
		PausePDSchedulerScope:       config.PausePDSchedulerScopeTable,
		DisableAutomaticCompactions: true,
		BlockSize:                   config.DefaultBlockSize,
	}
	if e.IsRaftKV2 {
		backendConfig.RaftKV2SwitchModeDuration = config.DefaultSwitchTiKVModeInterval
	}
	return backendConfig
}

// FullTableName return FQDN of the table.
func (e *LoadDataController) FullTableName() string {
	return common.UniqueTable(e.DBName, e.Table.Meta().Name.O)
}

func getDataSourceType(p *plannercore.ImportInto) DataSourceType {
	if p.SelectPlan != nil {
		return DataSourceTypeQuery
	}
	return DataSourceTypeFile
}

// JobImportResult is the result of the job import.
type JobImportResult struct {
	Affected uint64
	Warnings []contextutil.SQLWarn
}

// GetMsgFromBRError get msg from BR error.
// TODO: add GetMsg() to errors package to replace this function.
// see TestGetMsgFromBRError for more details.
func GetMsgFromBRError(err error) string {
	if err == nil {
		return ""
	}
	if berr, ok := err.(*errors.Error); ok {
		return berr.GetMsg()
	}
	raw := err.Error()
	berrMsg := errors.Cause(err).Error()
	if len(raw) <= len(berrMsg)+len(": ") {
		return raw
	}
	return raw[:len(raw)-len(berrMsg)-len(": ")]
}

// GetTargetNodeCPUCnt get cpu count of target node where the import into job will be executed.
// target node is current node if it's server-disk import, import from query or disttask is disabled,
// else it's the node managed by disttask.
// exported for testing.
func GetTargetNodeCPUCnt(ctx context.Context, sourceType DataSourceType, path string) (int, error) {
	if sourceType == DataSourceTypeQuery {
		return cpu.GetCPUCount(), nil
	}

	u, err2 := storage.ParseRawURL(path)
	if err2 != nil {
		return 0, exeerrors.ErrLoadDataInvalidURI.GenWithStackByArgs(plannercore.ImportIntoDataSource,
			err2.Error())
	}

	serverDiskImport := storage.IsLocal(u)
	if serverDiskImport || !variable.EnableDistTask.Load() {
		return cpu.GetCPUCount(), nil
	}
	return handle.GetCPUCountOfNode(ctx)
}

// TestSyncCh is used in unit test to synchronize the execution.
var TestSyncCh = make(chan struct{})<|MERGE_RESOLUTION|>--- conflicted
+++ resolved
@@ -297,13 +297,8 @@
 	// as IMPORT INTO have 2 place to state columns, in column-vars and in set clause,
 	// so it's computed from both clauses:
 	//  - append columns from column-vars to InsertColumns
-<<<<<<< HEAD
-	//  - append columns from left hand of set clause to InsertColumns
-	// it's similar to InsertValues.InsertColumns.
-=======
 	//  - append columns from left hand fo set clause to InsertColumns
 	// similar to InsertValues.InsertColumns.
->>>>>>> 74efcaba
 	// Note: our behavior is different with mysql. such as for table t(a,b)
 	// - "...(a,a) set a=100" is allowed in mysql, but not in tidb
 	// - "...(a,b) set b=100" will set b=100 in mysql, but in tidb the set is ignored.
