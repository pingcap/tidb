load("@io_bazel_rules_go//go:def.bzl", "go_library", "go_test")

go_library(
    name = "importer",
    srcs = [
        "chunk_process.go",
        "cloud_sdk.go",
        "engine_process.go",
        "import.go",
        "job.go",
        "kv_encode.go",
        "precheck.go",
        "table_import.go",
    ],
    importpath = "github.com/pingcap/tidb/pkg/executor/importer",
    visibility = ["//visibility:public"],
    deps = [
        "//br/pkg/storage",
        "//br/pkg/streamhelper",
        "//pkg/config",
        "//pkg/config/kerneltype",
        "//pkg/ddl",
        "//pkg/ddl/util",
        "//pkg/disttask/framework/handle",
        "//pkg/disttask/framework/proto",
        "//pkg/disttask/framework/taskexecutor/execute",
        "//pkg/expression",
        "//pkg/keyspace",
        "//pkg/kv",
        "//pkg/lightning/backend",
        "//pkg/lightning/backend/encode",
        "//pkg/lightning/backend/external",
        "//pkg/lightning/backend/kv",
        "//pkg/lightning/backend/local",
        "//pkg/lightning/checkpoints",
        "//pkg/lightning/common",
        "//pkg/lightning/config",
        "//pkg/lightning/log",
        "//pkg/lightning/metric",
        "//pkg/lightning/mydump",
        "//pkg/lightning/verification",
        "//pkg/meta/autoid",
        "//pkg/meta/model",
        "//pkg/metrics",
        "//pkg/parser",
        "//pkg/parser/ast",
        "//pkg/parser/format",
        "//pkg/parser/mysql",
        "//pkg/parser/terror",
        "//pkg/planner/core",
        "//pkg/planner/planctx",
        "//pkg/planner/util",
        "//pkg/sessionctx",
        "//pkg/sessionctx/vardef",
        "//pkg/sessionctx/variable",
        "//pkg/sessiontxn",
        "//pkg/statistics/handle",
        "//pkg/table",
        "//pkg/table/tables",
        "//pkg/tablecodec",
        "//pkg/types",
        "//pkg/util",
        "//pkg/util/cdcutil",
        "//pkg/util/chunk",
        "//pkg/util/context",
        "//pkg/util/cpu",
        "//pkg/util/dbterror",
        "//pkg/util/dbterror/exeerrors",
        "//pkg/util/dbterror/plannererrors",
        "//pkg/util/etcd",
        "//pkg/util/filter",
        "//pkg/util/intest",
        "//pkg/util/logutil",
        "//pkg/util/naming",
        "//pkg/util/promutil",
        "//pkg/util/sem",
        "//pkg/util/sqlexec",
        "//pkg/util/sqlkiller",
        "//pkg/util/stringutil",
        "//pkg/util/syncutil",
        "@com_github_docker_go_units//:go-units",
        "@com_github_pingcap_errors//:errors",
        "@com_github_pingcap_failpoint//:failpoint",
        "@com_github_pingcap_log//:log",
        "@com_github_prometheus_client_golang//prometheus",
        "@com_github_tikv_client_go_v2//util",
        "@com_github_tikv_pd_client//:client",
        "@com_github_tikv_pd_client//pkg/caller",
        "@io_etcd_go_etcd_client_v3//:client",
        "@org_uber_go_multierr//:multierr",
        "@org_uber_go_zap//:zap",
    ],
)

go_test(
    name = "importer_test",
    timeout = "short",
    srcs = [
        "chunk_process_testkit_test.go",
        "cloud_sdk_test.go",
        "import_test.go",
        "importer_testkit_test.go",
        "job_test.go",
        "kv_encode_test.go",
        "main_test.go",
        "precheck_test.go",
        "table_import_test.go",
        "table_import_testkit_test.go",
    ],
    embed = [":importer"],
    flaky = True,
    race = "on",
<<<<<<< HEAD
    shard_count = 36,
=======
    shard_count = 29,
>>>>>>> ec45f18b
    deps = [
        "//br/pkg/mock",
        "//br/pkg/streamhelper",
        "//pkg/config",
        "//pkg/config/kerneltype",
        "//pkg/disttask/framework/proto",
        "//pkg/disttask/framework/taskexecutor/execute",
        "//pkg/disttask/framework/testutil",
        "//pkg/expression",
        "//pkg/infoschema",
        "//pkg/kv",
        "//pkg/lightning/backend/encode",
        "//pkg/lightning/backend/external",
        "//pkg/lightning/backend/kv",
        "//pkg/lightning/backend/local",
        "//pkg/lightning/checkpoints",
        "//pkg/lightning/common",
        "//pkg/lightning/config",
        "//pkg/lightning/log",
        "//pkg/lightning/metric",
        "//pkg/lightning/mydump",
        "//pkg/lightning/verification",
        "//pkg/meta/autoid",
        "//pkg/meta/model",
        "//pkg/metrics",
        "//pkg/parser",
        "//pkg/parser/ast",
        "//pkg/parser/mysql",
        "//pkg/planner/core",
        "//pkg/planner/core/base",
        "//pkg/planner/core/operator/physicalop",
        "//pkg/planner/core/resolve",
        "//pkg/planner/util",
        "//pkg/session",
        "//pkg/sessionctx/vardef",
        "//pkg/tablecodec",
        "//pkg/testkit",
        "//pkg/testkit/testfailpoint",
        "//pkg/testkit/testsetup",
        "//pkg/types",
        "//pkg/util",
        "//pkg/util/cdcutil",
        "//pkg/util/chunk",
        "//pkg/util/dbterror/exeerrors",
        "//pkg/util/dbterror/plannererrors",
        "//pkg/util/logutil",
        "//pkg/util/mock",
        "//pkg/util/promutil",
        "//pkg/util/syncutil",
<<<<<<< HEAD
        "//pkg/util/table-filter",
        "@com_github_data_dog_go_sqlmock//:go-sqlmock",
        "@com_github_fsouza_fake_gcs_server//fakestorage",
=======
        "@com_github_docker_go_units//:go-units",
>>>>>>> ec45f18b
        "@com_github_google_uuid//:uuid",
        "@com_github_johannesboyne_gofakes3//:gofakes3",
        "@com_github_johannesboyne_gofakes3//backend/s3mem",
        "@com_github_ngaut_pools//:pools",
        "@com_github_pingcap_errors//:errors",
        "@com_github_pingcap_failpoint//:failpoint",
        "@com_github_pingcap_kvproto//pkg/metapb",
        "@com_github_prometheus_client_golang//prometheus",
        "@com_github_stretchr_testify//require",
        "@com_github_stretchr_testify//suite",
        "@com_github_tikv_client_go_v2//tikv",
        "@com_github_tikv_client_go_v2//util",
        "@com_github_tikv_pd_client//:client",
        "@com_github_tikv_pd_client//opt",
        "@com_github_tikv_pd_client//pkg/caller",
        "@io_etcd_go_etcd_client_v3//:client",
        "@io_etcd_go_etcd_server_v3//embed",
        "@io_etcd_go_etcd_tests_v3//integration",
        "@org_uber_go_goleak//:goleak",
        "@org_uber_go_mock//gomock",
        "@org_uber_go_zap//:zap",
    ],
)<|MERGE_RESOLUTION|>--- conflicted
+++ resolved
@@ -110,11 +110,7 @@
     embed = [":importer"],
     flaky = True,
     race = "on",
-<<<<<<< HEAD
-    shard_count = 36,
-=======
-    shard_count = 29,
->>>>>>> ec45f18b
+    shard_count = 39,
     deps = [
         "//br/pkg/mock",
         "//br/pkg/streamhelper",
@@ -164,13 +160,10 @@
         "//pkg/util/mock",
         "//pkg/util/promutil",
         "//pkg/util/syncutil",
-<<<<<<< HEAD
         "//pkg/util/table-filter",
         "@com_github_data_dog_go_sqlmock//:go-sqlmock",
+        "@com_github_docker_go_units//:go-units",
         "@com_github_fsouza_fake_gcs_server//fakestorage",
-=======
-        "@com_github_docker_go_units//:go-units",
->>>>>>> ec45f18b
         "@com_github_google_uuid//:uuid",
         "@com_github_johannesboyne_gofakes3//:gofakes3",
         "@com_github_johannesboyne_gofakes3//backend/s3mem",
