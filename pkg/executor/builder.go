--- conflicted
+++ resolved
@@ -4417,11 +4417,6 @@
 	var err error
 	if v.IndexLookUpPushDown {
 		indexReq, err = buildIndexLookUpPushDownDAGReq(b.ctx, is.Index.Columns, handleLen, v.IndexPlans, v.IndexPlansUnNatureOrders)
-<<<<<<< HEAD
-=======
-	} else if !is.Index.IsTiCIIndex() {
-		indexReq, err = buildIndexReq(b.ctx, is.Index.Columns, handleLen, v.IndexPlans...)
->>>>>>> 155553d8
 	} else {
 		indexReq, err = buildIndexReq(b.ctx, is.Index.Columns, handleLen, v.IndexPlans...)
 	}
