// Copyright 2015 PingCAP, Inc.
//
// Licensed under the Apache License, Version 2.0 (the "License");
// you may not use this file except in compliance with the License.
// You may obtain a copy of the License at
//
//     http://www.apache.org/licenses/LICENSE-2.0
//
// Unless required by applicable law or agreed to in writing, software
// distributed under the License is distributed on an "AS IS" BASIS,
// WITHOUT WARRANTIES OR CONDITIONS OF ANY KIND, either express or implied.
// See the License for the specific language governing permissions and
// limitations under the License.

package executor

import (
	"bytes"
	"cmp"
	"context"
	"fmt"
	"math"
	"slices"
	"strconv"
	"strings"
	"sync"
	"sync/atomic"
	"time"
	"unsafe"

	"github.com/pingcap/errors"
	"github.com/pingcap/failpoint"
	"github.com/pingcap/kvproto/pkg/diagnosticspb"
	"github.com/pingcap/kvproto/pkg/metapb"
	"github.com/pingcap/tidb/pkg/config"
	"github.com/pingcap/tidb/pkg/ddl"
	"github.com/pingcap/tidb/pkg/ddl/placement"
	"github.com/pingcap/tidb/pkg/distsql"
	distsqlctx "github.com/pingcap/tidb/pkg/distsql/context"
	"github.com/pingcap/tidb/pkg/domain"
	"github.com/pingcap/tidb/pkg/executor/aggfuncs"
	"github.com/pingcap/tidb/pkg/executor/aggregate"
	"github.com/pingcap/tidb/pkg/executor/internal/builder"
	"github.com/pingcap/tidb/pkg/executor/internal/calibrateresource"
	"github.com/pingcap/tidb/pkg/executor/internal/exec"
	"github.com/pingcap/tidb/pkg/executor/internal/pdhelper"
	"github.com/pingcap/tidb/pkg/executor/internal/querywatch"
	"github.com/pingcap/tidb/pkg/executor/internal/testutil"
	"github.com/pingcap/tidb/pkg/executor/internal/vecgroupchecker"
	"github.com/pingcap/tidb/pkg/executor/join"
	"github.com/pingcap/tidb/pkg/executor/join/joinversion"
	"github.com/pingcap/tidb/pkg/executor/lockstats"
	executor_metrics "github.com/pingcap/tidb/pkg/executor/metrics"
	"github.com/pingcap/tidb/pkg/executor/sortexec"
	"github.com/pingcap/tidb/pkg/executor/unionexec"
	"github.com/pingcap/tidb/pkg/expression"
	"github.com/pingcap/tidb/pkg/expression/aggregation"
	"github.com/pingcap/tidb/pkg/infoschema"
	"github.com/pingcap/tidb/pkg/kv"
	"github.com/pingcap/tidb/pkg/meta/model"
	"github.com/pingcap/tidb/pkg/parser/ast"
	"github.com/pingcap/tidb/pkg/parser/mysql"
	"github.com/pingcap/tidb/pkg/parser/terror"
	plannercore "github.com/pingcap/tidb/pkg/planner/core"
	"github.com/pingcap/tidb/pkg/planner/core/base"
	"github.com/pingcap/tidb/pkg/planner/core/operator/logicalop"
	plannerutil "github.com/pingcap/tidb/pkg/planner/util"
	"github.com/pingcap/tidb/pkg/planner/util/coreusage"
	"github.com/pingcap/tidb/pkg/sessionctx"
	"github.com/pingcap/tidb/pkg/sessionctx/stmtctx"
	"github.com/pingcap/tidb/pkg/sessionctx/vardef"
	"github.com/pingcap/tidb/pkg/sessionctx/variable"
	"github.com/pingcap/tidb/pkg/sessiontxn"
	"github.com/pingcap/tidb/pkg/sessiontxn/staleread"
	"github.com/pingcap/tidb/pkg/statistics"
	"github.com/pingcap/tidb/pkg/table"
	"github.com/pingcap/tidb/pkg/table/tables"
	"github.com/pingcap/tidb/pkg/table/temptable"
	"github.com/pingcap/tidb/pkg/types"
	"github.com/pingcap/tidb/pkg/util"
	"github.com/pingcap/tidb/pkg/util/chunk"
	"github.com/pingcap/tidb/pkg/util/collate"
	"github.com/pingcap/tidb/pkg/util/cteutil"
	"github.com/pingcap/tidb/pkg/util/dbterror/exeerrors"
	"github.com/pingcap/tidb/pkg/util/dbterror/plannererrors"
	"github.com/pingcap/tidb/pkg/util/execdetails"
	"github.com/pingcap/tidb/pkg/util/memory"
	"github.com/pingcap/tidb/pkg/util/ranger"
	rangerctx "github.com/pingcap/tidb/pkg/util/ranger/context"
	"github.com/pingcap/tidb/pkg/util/rowcodec"
	"github.com/pingcap/tidb/pkg/util/tiflash"
	"github.com/pingcap/tidb/pkg/util/timeutil"
	"github.com/pingcap/tipb/go-tipb"
	clientkv "github.com/tikv/client-go/v2/kv"
	"github.com/tikv/client-go/v2/tikv"
	"github.com/tikv/client-go/v2/txnkv"
	"github.com/tikv/client-go/v2/txnkv/txnsnapshot"
)

// executorBuilder builds an Executor from a Plan.
// The InfoSchema must not change during execution.
type executorBuilder struct {
	ctx     sessionctx.Context
	is      infoschema.InfoSchema
	err     error // err is set when there is error happened during Executor building process.
	hasLock bool
	// isStaleness means whether this statement use stale read.
	isStaleness      bool
	txnScope         string
	readReplicaScope string
	inUpdateStmt     bool
	inDeleteStmt     bool
	inInsertStmt     bool
	inSelectLockStmt bool

	// forDataReaderBuilder indicates whether the builder is used by a dataReaderBuilder.
	// When forDataReader is true, the builder should use the dataReaderTS as the executor read ts. This is because
	// dataReaderBuilder can be used in concurrent goroutines, so we must ensure that getting the ts should be thread safe and
	// can return a correct value even if the session context has already been destroyed
	forDataReaderBuilder bool
	dataReaderTS         uint64

	// Used when building MPPGather.
	encounterUnionScan bool
}

// CTEStorages stores resTbl and iterInTbl for CTEExec.
// There will be a map[CTEStorageID]*CTEStorages in StmtCtx,
// which will store all CTEStorages to make all shared CTEs use same the CTEStorages.
type CTEStorages struct {
	ResTbl    cteutil.Storage
	IterInTbl cteutil.Storage
	Producer  *cteProducer
}

func newExecutorBuilder(ctx sessionctx.Context, is infoschema.InfoSchema) *executorBuilder {
	txnManager := sessiontxn.GetTxnManager(ctx)
	return &executorBuilder{
		ctx:              ctx,
		is:               is,
		isStaleness:      staleread.IsStmtStaleness(ctx),
		txnScope:         txnManager.GetTxnScope(),
		readReplicaScope: txnManager.GetReadReplicaScope(),
	}
}

// MockExecutorBuilder is a wrapper for executorBuilder.
// ONLY used in test.
type MockExecutorBuilder struct {
	*executorBuilder
}

// NewMockExecutorBuilderForTest is ONLY used in test.
func NewMockExecutorBuilderForTest(ctx sessionctx.Context, is infoschema.InfoSchema) *MockExecutorBuilder {
	return &MockExecutorBuilder{
		executorBuilder: newExecutorBuilder(ctx, is)}
}

// Build builds an executor tree according to `p`.
func (b *MockExecutorBuilder) Build(p base.Plan) exec.Executor {
	return b.build(p)
}

func (b *executorBuilder) build(p base.Plan) exec.Executor {
	switch v := p.(type) {
	case nil:
		return nil
	case *plannercore.CheckTable:
		return b.buildCheckTable(v)
	case *plannercore.RecoverIndex:
		return b.buildRecoverIndex(v)
	case *plannercore.CleanupIndex:
		return b.buildCleanupIndex(v)
	case *plannercore.CheckIndexRange:
		return b.buildCheckIndexRange(v)
	case *plannercore.ChecksumTable:
		return b.buildChecksumTable(v)
	case *plannercore.ReloadExprPushdownBlacklist:
		return b.buildReloadExprPushdownBlacklist(v)
	case *plannercore.ReloadOptRuleBlacklist:
		return b.buildReloadOptRuleBlacklist(v)
	case *plannercore.AdminPlugins:
		return b.buildAdminPlugins(v)
	case *plannercore.DDL:
		return b.buildDDL(v)
	case *plannercore.Deallocate:
		return b.buildDeallocate(v)
	case *plannercore.Delete:
		return b.buildDelete(v)
	case *plannercore.Execute:
		return b.buildExecute(v)
	case *plannercore.Trace:
		return b.buildTrace(v)
	case *plannercore.Explain:
		return b.buildExplain(v)
	case *plannercore.PointGetPlan:
		return b.buildPointGet(v)
	case *plannercore.BatchPointGetPlan:
		return b.buildBatchPointGet(v)
	case *plannercore.Insert:
		return b.buildInsert(v)
	case *plannercore.ImportInto:
		return b.buildImportInto(v)
	case *plannercore.LoadData:
		return b.buildLoadData(v)
	case *plannercore.LoadStats:
		return b.buildLoadStats(v)
	case *plannercore.LockStats:
		return b.buildLockStats(v)
	case *plannercore.UnlockStats:
		return b.buildUnlockStats(v)
	case *plannercore.PlanReplayer:
		return b.buildPlanReplayer(v)
	case *plannercore.Traffic:
		return b.buildTraffic(v)
	case *plannercore.PhysicalLimit:
		return b.buildLimit(v)
	case *plannercore.Prepare:
		return b.buildPrepare(v)
	case *plannercore.PhysicalLock:
		return b.buildSelectLock(v)
	case *plannercore.CancelDDLJobs:
		return b.buildCancelDDLJobs(v)
	case *plannercore.PauseDDLJobs:
		return b.buildPauseDDLJobs(v)
	case *plannercore.ResumeDDLJobs:
		return b.buildResumeDDLJobs(v)
	case *plannercore.AlterDDLJob:
		return b.buildAlterDDLJob(v)
	case *plannercore.ShowNextRowID:
		return b.buildShowNextRowID(v)
	case *plannercore.ShowDDL:
		return b.buildShowDDL(v)
	case *plannercore.PhysicalShowDDLJobs:
		return b.buildShowDDLJobs(v)
	case *plannercore.ShowDDLJobQueries:
		return b.buildShowDDLJobQueries(v)
	case *plannercore.ShowDDLJobQueriesWithRange:
		return b.buildShowDDLJobQueriesWithRange(v)
	case *plannercore.ShowSlow:
		return b.buildShowSlow(v)
	case *plannercore.PhysicalShow:
		return b.buildShow(v)
	case *plannercore.Simple:
		return b.buildSimple(v)
	case *plannercore.PhysicalSimpleWrapper:
		return b.buildSimple(&v.Inner)
	case *plannercore.Set:
		return b.buildSet(v)
	case *plannercore.SetConfig:
		return b.buildSetConfig(v)
	case *plannercore.PhysicalSort:
		return b.buildSort(v)
	case *plannercore.PhysicalTopN:
		return b.buildTopN(v)
	case *plannercore.PhysicalUnionAll:
		return b.buildUnionAll(v)
	case *plannercore.Update:
		return b.buildUpdate(v)
	case *plannercore.PhysicalUnionScan:
		return b.buildUnionScanExec(v)
	case *plannercore.PhysicalHashJoin:
		return b.buildHashJoin(v)
	case *plannercore.PhysicalMergeJoin:
		return b.buildMergeJoin(v)
	case *plannercore.PhysicalIndexJoin:
		return b.buildIndexLookUpJoin(v)
	case *plannercore.PhysicalIndexMergeJoin:
		return b.buildIndexLookUpMergeJoin(v)
	case *plannercore.PhysicalIndexHashJoin:
		return b.buildIndexNestedLoopHashJoin(v)
	case *plannercore.PhysicalSelection:
		return b.buildSelection(v)
	case *plannercore.PhysicalHashAgg:
		return b.buildHashAgg(v)
	case *plannercore.PhysicalStreamAgg:
		return b.buildStreamAgg(v)
	case *plannercore.PhysicalProjection:
		return b.buildProjection(v)
	case *plannercore.PhysicalMemTable:
		return b.buildMemTable(v)
	case *plannercore.PhysicalTableDual:
		return b.buildTableDual(v)
	case *plannercore.PhysicalApply:
		return b.buildApply(v)
	case *plannercore.PhysicalMaxOneRow:
		return b.buildMaxOneRow(v)
	case *plannercore.Analyze:
		return b.buildAnalyze(v)
	case *plannercore.PhysicalTableReader:
		return b.buildTableReader(v)
	case *plannercore.PhysicalTableSample:
		return b.buildTableSample(v)
	case *plannercore.PhysicalIndexReader:
		return b.buildIndexReader(v)
	case *plannercore.PhysicalIndexLookUpReader:
		return b.buildIndexLookUpReader(v)
	case *plannercore.PhysicalWindow:
		return b.buildWindow(v)
	case *plannercore.PhysicalShuffle:
		return b.buildShuffle(v)
	case *plannercore.PhysicalShuffleReceiverStub:
		return b.buildShuffleReceiverStub(v)
	case *plannercore.SQLBindPlan:
		return b.buildSQLBindExec(v)
	case *plannercore.SplitRegion:
		return b.buildSplitRegion(v)
	case *plannercore.DistributeTable:
		return b.buildDistributeTable(v)
	case *plannercore.PhysicalIndexMergeReader:
		return b.buildIndexMergeReader(v)
	case *plannercore.SelectInto:
		return b.buildSelectInto(v)
	case *plannercore.PhysicalCTE:
		return b.buildCTE(v)
	case *plannercore.PhysicalCTETable:
		return b.buildCTETableReader(v)
	case *plannercore.CompactTable:
		return b.buildCompactTable(v)
	case *plannercore.AdminShowBDRRole:
		return b.buildAdminShowBDRRole(v)
	case *plannercore.PhysicalExpand:
		return b.buildExpand(v)
	case *plannercore.RecommendIndexPlan:
		return b.buildRecommendIndex(v)
	case *plannercore.WorkloadRepoCreate:
		return b.buildWorkloadRepoCreate(v)
	default:
		if mp, ok := p.(testutil.MockPhysicalPlan); ok {
			return mp.GetExecutor()
		}

		b.err = exeerrors.ErrUnknownPlan.GenWithStack("Unknown Plan %T", p)
		return nil
	}
}

func (b *executorBuilder) buildCancelDDLJobs(v *plannercore.CancelDDLJobs) exec.Executor {
	e := &CancelDDLJobsExec{
		CommandDDLJobsExec: &CommandDDLJobsExec{
			BaseExecutor: exec.NewBaseExecutor(b.ctx, v.Schema(), v.ID()),
			jobIDs:       v.JobIDs,
			execute:      ddl.CancelJobs,
		},
	}
	return e
}

func (b *executorBuilder) buildPauseDDLJobs(v *plannercore.PauseDDLJobs) exec.Executor {
	e := &PauseDDLJobsExec{
		CommandDDLJobsExec: &CommandDDLJobsExec{
			BaseExecutor: exec.NewBaseExecutor(b.ctx, v.Schema(), v.ID()),
			jobIDs:       v.JobIDs,
			execute:      ddl.PauseJobs,
		},
	}
	return e
}

func (b *executorBuilder) buildResumeDDLJobs(v *plannercore.ResumeDDLJobs) exec.Executor {
	e := &ResumeDDLJobsExec{
		CommandDDLJobsExec: &CommandDDLJobsExec{
			BaseExecutor: exec.NewBaseExecutor(b.ctx, v.Schema(), v.ID()),
			jobIDs:       v.JobIDs,
			execute:      ddl.ResumeJobs,
		},
	}
	return e
}

func (b *executorBuilder) buildAlterDDLJob(v *plannercore.AlterDDLJob) exec.Executor {
	e := &AlterDDLJobExec{
		BaseExecutor: exec.NewBaseExecutor(b.ctx, v.Schema(), v.ID()),
		jobID:        v.JobID,
		AlterOpts:    v.Options,
	}
	return e
}

func (b *executorBuilder) buildShowNextRowID(v *plannercore.ShowNextRowID) exec.Executor {
	e := &ShowNextRowIDExec{
		BaseExecutor: exec.NewBaseExecutor(b.ctx, v.Schema(), v.ID()),
		tblName:      v.TableName,
	}
	return e
}

func (b *executorBuilder) buildShowDDL(v *plannercore.ShowDDL) exec.Executor {
	// We get Info here because for Executors that returns result set,
	// next will be called after transaction has been committed.
	// We need the transaction to get Info.
	e := &ShowDDLExec{
		BaseExecutor: exec.NewBaseExecutor(b.ctx, v.Schema(), v.ID()),
	}

	var err error
	ownerManager := domain.GetDomain(e.Ctx()).DDL().OwnerManager()
	ctx, cancel := context.WithTimeout(context.Background(), 3*time.Second)
	e.ddlOwnerID, err = ownerManager.GetOwnerID(ctx)
	cancel()
	if err != nil {
		b.err = err
		return nil
	}

	session, err := e.GetSysSession()
	if err != nil {
		b.err = err
		return nil
	}
	ddlInfo, err := ddl.GetDDLInfoWithNewTxn(session)
	e.ReleaseSysSession(kv.WithInternalSourceType(context.Background(), kv.InternalTxnDDL), session)
	if err != nil {
		b.err = err
		return nil
	}
	e.ddlInfo = ddlInfo
	e.selfID = ownerManager.ID()
	return e
}

func (b *executorBuilder) buildShowDDLJobs(v *plannercore.PhysicalShowDDLJobs) exec.Executor {
	loc := b.ctx.GetSessionVars().Location()
	ddlJobRetriever := DDLJobRetriever{TZLoc: loc}
	e := &ShowDDLJobsExec{
		jobNumber:       int(v.JobNumber),
		is:              b.is,
		BaseExecutor:    exec.NewBaseExecutor(b.ctx, v.Schema(), v.ID()),
		DDLJobRetriever: ddlJobRetriever,
	}
	return e
}

func (b *executorBuilder) buildShowDDLJobQueries(v *plannercore.ShowDDLJobQueries) exec.Executor {
	e := &ShowDDLJobQueriesExec{
		BaseExecutor: exec.NewBaseExecutor(b.ctx, v.Schema(), v.ID()),
		jobIDs:       v.JobIDs,
	}
	return e
}

func (b *executorBuilder) buildShowDDLJobQueriesWithRange(v *plannercore.ShowDDLJobQueriesWithRange) exec.Executor {
	e := &ShowDDLJobQueriesWithRangeExec{
		BaseExecutor: exec.NewBaseExecutor(b.ctx, v.Schema(), v.ID()),
		offset:       v.Offset,
		limit:        v.Limit,
	}
	return e
}

func (b *executorBuilder) buildShowSlow(v *plannercore.ShowSlow) exec.Executor {
	e := &ShowSlowExec{
		BaseExecutor: exec.NewBaseExecutor(b.ctx, v.Schema(), v.ID()),
		ShowSlow:     v.ShowSlow,
	}
	return e
}

// buildIndexLookUpChecker builds check information to IndexLookUpReader.
func buildIndexLookUpChecker(b *executorBuilder, p *plannercore.PhysicalIndexLookUpReader,
	e *IndexLookUpExecutor) {
	is := p.IndexPlans[0].(*plannercore.PhysicalIndexScan)
	fullColLen := len(is.Index.Columns) + len(p.CommonHandleCols)
	if !e.isCommonHandle() {
		fullColLen++
	}
	if e.index.Global {
		fullColLen++
	}
	e.dagPB.OutputOffsets = make([]uint32, fullColLen)
	for i := 0; i < fullColLen; i++ {
		e.dagPB.OutputOffsets[i] = uint32(i)
	}

	ts := p.TablePlans[0].(*plannercore.PhysicalTableScan)
	e.handleIdx = ts.HandleIdx

	e.ranges = ranger.FullRange()

	tps := make([]*types.FieldType, 0, fullColLen)
	for _, col := range is.Columns {
		// tps is used to decode the index, we should use the element type of the array if any.
		tps = append(tps, col.FieldType.ArrayType())
	}

	if !e.isCommonHandle() {
		tps = append(tps, types.NewFieldType(mysql.TypeLonglong))
	}
	if e.index.Global {
		tps = append(tps, types.NewFieldType(mysql.TypeLonglong))
	}

	e.checkIndexValue = &checkIndexValue{idxColTps: tps}

	colNames := make([]string, 0, len(is.IdxCols))
	for i := range is.IdxCols {
		colNames = append(colNames, is.Columns[i].Name.L)
	}
	if cols, missingColOffset := table.FindColumns(e.table.Cols(), colNames, true); missingColOffset >= 0 {
		b.err = plannererrors.ErrUnknownColumn.GenWithStack("Unknown column %s", is.Columns[missingColOffset].Name.O)
	} else {
		e.idxTblCols = cols
	}
}

func (b *executorBuilder) buildCheckTable(v *plannercore.CheckTable) exec.Executor {
	noMVIndexOrPrefixIndexOrColumnarIndex := true
	for _, idx := range v.IndexInfos {
		if idx.MVIndex || idx.IsColumnarIndex() {
			noMVIndexOrPrefixIndexOrColumnarIndex = false
			break
		}
		for _, col := range idx.Columns {
			if col.Length != types.UnspecifiedLength {
				noMVIndexOrPrefixIndexOrColumnarIndex = false
				break
			}
		}
		if !noMVIndexOrPrefixIndexOrColumnarIndex {
			break
		}
	}
	if b.ctx.GetSessionVars().FastCheckTable && noMVIndexOrPrefixIndexOrColumnarIndex {
		e := &FastCheckTableExec{
			BaseExecutor: exec.NewBaseExecutor(b.ctx, v.Schema(), v.ID()),
			dbName:       v.DBName,
			table:        v.Table,
			indexInfos:   v.IndexInfos,
			is:           b.is,
			err:          &atomic.Pointer[error]{},
		}
		return e
	}

	readerExecs := make([]*IndexLookUpExecutor, 0, len(v.IndexLookUpReaders))
	for _, readerPlan := range v.IndexLookUpReaders {
		readerExec, err := buildNoRangeIndexLookUpReader(b, readerPlan)
		if err != nil {
			b.err = errors.Trace(err)
			return nil
		}
		buildIndexLookUpChecker(b, readerPlan, readerExec)

		readerExecs = append(readerExecs, readerExec)
	}

	e := &CheckTableExec{
		BaseExecutor: exec.NewBaseExecutor(b.ctx, v.Schema(), v.ID()),
		dbName:       v.DBName,
		table:        v.Table,
		indexInfos:   v.IndexInfos,
		is:           b.is,
		srcs:         readerExecs,
		exitCh:       make(chan struct{}),
		retCh:        make(chan error, len(readerExecs)),
		checkIndex:   v.CheckIndex,
	}
	return e
}

func buildIdxColsConcatHandleCols(tblInfo *model.TableInfo, indexInfo *model.IndexInfo, hasGenedCol bool) []*model.ColumnInfo {
	var pkCols []*model.IndexColumn
	if tblInfo.IsCommonHandle {
		pkIdx := tables.FindPrimaryIndex(tblInfo)
		pkCols = pkIdx.Columns
	}

	columns := make([]*model.ColumnInfo, 0, len(indexInfo.Columns)+len(pkCols))
	if hasGenedCol {
		columns = tblInfo.Columns
	} else {
		for _, idxCol := range indexInfo.Columns {
			if tblInfo.PKIsHandle && tblInfo.GetPkColInfo().Offset == idxCol.Offset {
				continue
			}
			columns = append(columns, tblInfo.Columns[idxCol.Offset])
		}
	}

	if tblInfo.IsCommonHandle {
		for _, c := range pkCols {
			if model.FindColumnInfo(columns, c.Name.L) == nil {
				columns = append(columns, tblInfo.Columns[c.Offset])
			}
		}
		return columns
	}
	if tblInfo.PKIsHandle {
		columns = append(columns, tblInfo.Columns[tblInfo.GetPkColInfo().Offset])
		return columns
	}
	handleOffset := len(columns)
	handleColsInfo := &model.ColumnInfo{
		ID:     model.ExtraHandleID,
		Name:   model.ExtraHandleName,
		Offset: handleOffset,
	}
	handleColsInfo.FieldType = *types.NewFieldType(mysql.TypeLonglong)
	columns = append(columns, handleColsInfo)
	return columns
}

func (b *executorBuilder) buildRecoverIndex(v *plannercore.RecoverIndex) exec.Executor {
	tblInfo := v.Table.TableInfo
	t, err := b.is.TableByName(context.Background(), v.Table.Schema, tblInfo.Name)
	if err != nil {
		b.err = err
		return nil
	}
	idxName := strings.ToLower(v.IndexName)
	index := tables.GetWritableIndexByName(idxName, t)
	if index == nil {
		b.err = errors.Errorf("secondary index `%v` is not found in table `%v`", v.IndexName, v.Table.Name.O)
		return nil
	}
	var hasGenedCol bool
	for _, iCol := range index.Meta().Columns {
		if tblInfo.Columns[iCol.Offset].IsGenerated() {
			hasGenedCol = true
		}
	}
	cols := buildIdxColsConcatHandleCols(tblInfo, index.Meta(), hasGenedCol)
	e := &RecoverIndexExec{
		BaseExecutor:     exec.NewBaseExecutor(b.ctx, v.Schema(), v.ID()),
		columns:          cols,
		containsGenedCol: hasGenedCol,
		index:            index,
		table:            t,
		physicalID:       t.Meta().ID,
	}
	sessCtx := e.Ctx().GetSessionVars().StmtCtx
	e.handleCols = buildHandleColsForExec(sessCtx, tblInfo, e.columns)
	return e
}

func buildHandleColsForExec(sctx *stmtctx.StatementContext, tblInfo *model.TableInfo,
	allColInfo []*model.ColumnInfo) plannerutil.HandleCols {
	if !tblInfo.IsCommonHandle {
		extraColPos := len(allColInfo) - 1
		intCol := &expression.Column{
			Index:   extraColPos,
			RetType: types.NewFieldType(mysql.TypeLonglong),
		}
		return plannerutil.NewIntHandleCols(intCol)
	}
	tblCols := make([]*expression.Column, len(tblInfo.Columns))
	for i := 0; i < len(tblInfo.Columns); i++ {
		c := tblInfo.Columns[i]
		tblCols[i] = &expression.Column{
			RetType: &c.FieldType,
			ID:      c.ID,
		}
	}
	pkIdx := tables.FindPrimaryIndex(tblInfo)
	for _, c := range pkIdx.Columns {
		for j, colInfo := range allColInfo {
			if colInfo.Name.L == c.Name.L {
				tblCols[c.Offset].Index = j
			}
		}
	}
	return plannerutil.NewCommonHandleCols(sctx, tblInfo, pkIdx, tblCols)
}

func (b *executorBuilder) buildCleanupIndex(v *plannercore.CleanupIndex) exec.Executor {
	tblInfo := v.Table.TableInfo
	t, err := b.is.TableByName(context.Background(), v.Table.Schema, tblInfo.Name)
	if err != nil {
		b.err = err
		return nil
	}
	idxName := strings.ToLower(v.IndexName)
	var index table.Index
	for _, idx := range t.Indices() {
		if idx.Meta().State != model.StatePublic {
			continue
		}
		if idxName == idx.Meta().Name.L {
			index = idx
			break
		}
	}

	if index == nil {
		b.err = errors.Errorf("secondary index `%v` is not found in table `%v`", v.IndexName, v.Table.Name.O)
		return nil
	}
	if index.Meta().IsColumnarIndex() {
		b.err = errors.Errorf("columnar index `%v` is not supported for cleanup index", v.IndexName)
		return nil
	}
	e := &CleanupIndexExec{
		BaseExecutor: exec.NewBaseExecutor(b.ctx, v.Schema(), v.ID()),
		columns:      buildIdxColsConcatHandleCols(tblInfo, index.Meta(), false),
		index:        index,
		table:        t,
		physicalID:   t.Meta().ID,
		batchSize:    20000,
	}
	sessCtx := e.Ctx().GetSessionVars().StmtCtx
	e.handleCols = buildHandleColsForExec(sessCtx, tblInfo, e.columns)
	if e.index.Meta().Global {
		e.columns = append(e.columns, model.NewExtraPhysTblIDColInfo())
	}
	return e
}

func (b *executorBuilder) buildCheckIndexRange(v *plannercore.CheckIndexRange) exec.Executor {
	tb, err := b.is.TableByName(context.Background(), v.Table.Schema, v.Table.Name)
	if err != nil {
		b.err = err
		return nil
	}
	e := &CheckIndexRangeExec{
		BaseExecutor: exec.NewBaseExecutor(b.ctx, v.Schema(), v.ID()),
		handleRanges: v.HandleRanges,
		table:        tb.Meta(),
		is:           b.is,
	}
	idxName := strings.ToLower(v.IndexName)
	for _, idx := range tb.Indices() {
		if idx.Meta().Name.L == idxName {
			e.index = idx.Meta()
			e.startKey = make([]types.Datum, len(e.index.Columns))
			break
		}
	}
	return e
}

func (b *executorBuilder) buildChecksumTable(v *plannercore.ChecksumTable) exec.Executor {
	e := &ChecksumTableExec{
		BaseExecutor: exec.NewBaseExecutor(b.ctx, v.Schema(), v.ID()),
		tables:       make(map[int64]*checksumContext),
		done:         false,
	}
	startTs, err := b.getSnapshotTS()
	if err != nil {
		b.err = err
		return nil
	}
	for _, t := range v.Tables {
		e.tables[t.TableInfo.ID] = newChecksumContext(t.DBInfo, t.TableInfo, startTs)
	}
	return e
}

func (b *executorBuilder) buildReloadExprPushdownBlacklist(_ *plannercore.ReloadExprPushdownBlacklist) exec.Executor {
	base := exec.NewBaseExecutor(b.ctx, nil, 0)
	return &ReloadExprPushdownBlacklistExec{base}
}

func (b *executorBuilder) buildReloadOptRuleBlacklist(_ *plannercore.ReloadOptRuleBlacklist) exec.Executor {
	base := exec.NewBaseExecutor(b.ctx, nil, 0)
	return &ReloadOptRuleBlacklistExec{BaseExecutor: base}
}

func (b *executorBuilder) buildAdminPlugins(v *plannercore.AdminPlugins) exec.Executor {
	base := exec.NewBaseExecutor(b.ctx, nil, 0)
	return &AdminPluginsExec{BaseExecutor: base, Action: v.Action, Plugins: v.Plugins}
}

func (b *executorBuilder) buildDeallocate(v *plannercore.Deallocate) exec.Executor {
	base := exec.NewBaseExecutor(b.ctx, nil, v.ID())
	base.SetInitCap(chunk.ZeroCapacity)
	e := &DeallocateExec{
		BaseExecutor: base,
		Name:         v.Name,
	}
	return e
}

func (b *executorBuilder) buildSelectLock(v *plannercore.PhysicalLock) exec.Executor {
	if !b.inSelectLockStmt {
		b.inSelectLockStmt = true
		defer func() { b.inSelectLockStmt = false }()
	}
	if b.err = b.updateForUpdateTS(); b.err != nil {
		return nil
	}

	src := b.build(v.Children()[0])
	if b.err != nil {
		return nil
	}
	if !b.ctx.GetSessionVars().PessimisticLockEligible() {
		// Locking of rows for update using SELECT FOR UPDATE only applies when autocommit
		// is disabled (either by beginning transaction with START TRANSACTION or by setting
		// autocommit to 0. If autocommit is enabled, the rows matching the specification are not locked.
		// See https://dev.mysql.com/doc/refman/5.7/en/innodb-locking-reads.html
		return src
	}
	// If the `PhysicalLock` is not ignored by the above logic, set the `hasLock` flag.
	b.hasLock = true
	e := &SelectLockExec{
		BaseExecutor:       exec.NewBaseExecutor(b.ctx, v.Schema(), v.ID(), src),
		Lock:               v.Lock,
		tblID2Handle:       v.TblID2Handle,
		tblID2PhysTblIDCol: v.TblID2PhysTblIDCol,
	}

	// filter out temporary tables because they do not store any record in tikv and should not write any lock
	is := e.Ctx().GetInfoSchema().(infoschema.InfoSchema)
	for tblID := range e.tblID2Handle {
		tblInfo, ok := is.TableByID(context.Background(), tblID)
		if !ok {
			b.err = errors.Errorf("Can not get table %d", tblID)
		}

		if tblInfo.Meta().TempTableType != model.TempTableNone {
			delete(e.tblID2Handle, tblID)
		}
	}

	return e
}

func (b *executorBuilder) buildLimit(v *plannercore.PhysicalLimit) exec.Executor {
	childExec := b.build(v.Children()[0])
	if b.err != nil {
		return nil
	}
	n := int(min(v.Count, uint64(b.ctx.GetSessionVars().MaxChunkSize)))
	base := exec.NewBaseExecutor(b.ctx, v.Schema(), v.ID(), childExec)
	base.SetInitCap(n)
	e := &LimitExec{
		BaseExecutor: base,
		begin:        v.Offset,
		end:          v.Offset + v.Count,
	}

	childSchemaLen := v.Children()[0].Schema().Len()
	childUsedSchema := markChildrenUsedCols(v.Schema().Columns, v.Children()[0].Schema())[0]
	e.columnIdxsUsedByChild = make([]int, 0, len(childUsedSchema))
	e.columnIdxsUsedByChild = append(e.columnIdxsUsedByChild, childUsedSchema...)
	if len(e.columnIdxsUsedByChild) == childSchemaLen {
		e.columnIdxsUsedByChild = nil // indicates that all columns are used. LimitExec will improve performance for this condition.
	} else {
		// construct a project evaluator to do the inline projection
		e.columnSwapHelper = chunk.NewColumnSwapHelper(e.columnIdxsUsedByChild)
	}
	return e
}

func (b *executorBuilder) buildPrepare(v *plannercore.Prepare) exec.Executor {
	base := exec.NewBaseExecutor(b.ctx, v.Schema(), v.ID())
	base.SetInitCap(chunk.ZeroCapacity)
	return &PrepareExec{
		BaseExecutor: base,
		name:         v.Name,
		sqlText:      v.SQLText,
	}
}

func (b *executorBuilder) buildExecute(v *plannercore.Execute) exec.Executor {
	e := &ExecuteExec{
		BaseExecutor: exec.NewBaseExecutor(b.ctx, v.Schema(), v.ID()),
		is:           b.is,
		name:         v.Name,
		usingVars:    v.Params,
		stmt:         v.Stmt,
		plan:         v.Plan,
		outputNames:  v.OutputNames(),
	}

	failpoint.Inject("assertExecutePrepareStatementStalenessOption", func(val failpoint.Value) {
		vs := strings.Split(val.(string), "_")
		assertTS, assertReadReplicaScope := vs[0], vs[1]
		staleread.AssertStmtStaleness(b.ctx, true)
		ts, err := sessiontxn.GetTxnManager(b.ctx).GetStmtReadTS()
		if err != nil {
			panic(e)
		}

		if strconv.FormatUint(ts, 10) != assertTS ||
			assertReadReplicaScope != b.readReplicaScope {
			panic("execute prepare statement have wrong staleness option")
		}
	})

	return e
}

func (b *executorBuilder) buildShow(v *plannercore.PhysicalShow) exec.Executor {
	e := &ShowExec{
		BaseExecutor:          exec.NewBaseExecutor(b.ctx, v.Schema(), v.ID()),
		Tp:                    v.Tp,
		CountWarningsOrErrors: v.CountWarningsOrErrors,
		DBName:                ast.NewCIStr(v.DBName),
		Table:                 v.Table,
		Partition:             v.Partition,
		Column:                v.Column,
		IndexName:             v.IndexName,
		ResourceGroupName:     ast.NewCIStr(v.ResourceGroupName),
		Flag:                  v.Flag,
		Roles:                 v.Roles,
		User:                  v.User,
		is:                    b.is,
		Full:                  v.Full,
		IfNotExists:           v.IfNotExists,
		GlobalScope:           v.GlobalScope,
		Extended:              v.Extended,
		Extractor:             v.Extractor,
		ImportJobID:           v.ImportJobID,
<<<<<<< HEAD
		DistributionJobID:     v.DistributionJobID,
=======
		SQLOrDigest:           v.SQLOrDigest,
>>>>>>> f3d0e430
	}
	if e.Tp == ast.ShowMasterStatus || e.Tp == ast.ShowBinlogStatus {
		// show master status need start ts.
		if _, err := e.Ctx().Txn(true); err != nil {
			b.err = err
		}
	}
	return e
}

func (b *executorBuilder) buildSimple(v *plannercore.Simple) exec.Executor {
	switch s := v.Statement.(type) {
	case *ast.GrantStmt:
		return b.buildGrant(s)
	case *ast.RevokeStmt:
		return b.buildRevoke(s)
	case *ast.BRIEStmt:
		return b.buildBRIE(s, v.Schema())
	case *ast.CalibrateResourceStmt:
		return &calibrateresource.Executor{
			BaseExecutor: exec.NewBaseExecutor(b.ctx, v.Schema(), 0),
			WorkloadType: s.Tp,
			OptionList:   s.DynamicCalibrateResourceOptionList,
		}
	case *ast.AddQueryWatchStmt:
		return &querywatch.AddExecutor{
			BaseExecutor:         exec.NewBaseExecutor(b.ctx, v.Schema(), 0),
			QueryWatchOptionList: s.QueryWatchOptionList,
		}
	case *ast.ImportIntoActionStmt:
		return &ImportIntoActionExec{
			BaseExecutor: exec.NewBaseExecutor(b.ctx, nil, 0),
			tp:           s.Tp,
			jobID:        s.JobID,
		}
	}
	base := exec.NewBaseExecutor(b.ctx, v.Schema(), v.ID())
	base.SetInitCap(chunk.ZeroCapacity)
	e := &SimpleExec{
		BaseExecutor:    base,
		Statement:       v.Statement,
		ResolveCtx:      v.ResolveCtx,
		IsFromRemote:    v.IsFromRemote,
		is:              b.is,
		staleTxnStartTS: v.StaleTxnStartTS,
	}
	return e
}

func (b *executorBuilder) buildSet(v *plannercore.Set) exec.Executor {
	base := exec.NewBaseExecutor(b.ctx, v.Schema(), v.ID())
	base.SetInitCap(chunk.ZeroCapacity)
	e := &SetExecutor{
		BaseExecutor: base,
		vars:         v.VarAssigns,
	}
	return e
}

func (b *executorBuilder) buildSetConfig(v *plannercore.SetConfig) exec.Executor {
	return &SetConfigExec{
		BaseExecutor: exec.NewBaseExecutor(b.ctx, v.Schema(), v.ID()),
		p:            v,
	}
}

func (b *executorBuilder) buildInsert(v *plannercore.Insert) exec.Executor {
	b.inInsertStmt = true
	if b.err = b.updateForUpdateTS(); b.err != nil {
		return nil
	}

	selectExec := b.build(v.SelectPlan)
	if b.err != nil {
		return nil
	}
	var children []exec.Executor
	if selectExec != nil {
		children = append(children, selectExec)
	}
	baseExec := exec.NewBaseExecutor(b.ctx, nil, v.ID(), children...)
	baseExec.SetInitCap(chunk.ZeroCapacity)

	ivs := &InsertValues{
		BaseExecutor:              baseExec,
		Table:                     v.Table,
		Columns:                   v.Columns,
		Lists:                     v.Lists,
		GenExprs:                  v.GenCols.Exprs,
		allAssignmentsAreConstant: v.AllAssignmentsAreConstant,
		hasRefCols:                v.NeedFillDefaultValue,
		SelectExec:                selectExec,
		rowLen:                    v.RowLen,
		ignoreErr:                 v.IgnoreErr,
	}
	err := ivs.initInsertColumns()
	if err != nil {
		b.err = err
		return nil
	}
	ivs.fkChecks, b.err = buildFKCheckExecs(b.ctx, ivs.Table, v.FKChecks)
	if b.err != nil {
		return nil
	}
	ivs.fkCascades, b.err = b.buildFKCascadeExecs(ivs.Table, v.FKCascades)
	if b.err != nil {
		return nil
	}

	if v.IsReplace {
		return b.buildReplace(ivs)
	}
	insert := &InsertExec{
		InsertValues: ivs,
		OnDuplicate:  append(v.OnDuplicate, v.GenCols.OnDuplicates...),
	}
	return insert
}

func (b *executorBuilder) buildImportInto(v *plannercore.ImportInto) exec.Executor {
	// see planBuilder.buildImportInto for detail why we use the latest schema here.
	latestIS := b.ctx.GetDomainInfoSchema().(infoschema.InfoSchema)
	tbl, ok := latestIS.TableByID(context.Background(), v.Table.TableInfo.ID)
	if !ok {
		b.err = errors.Errorf("Can not get table %d", v.Table.TableInfo.ID)
		return nil
	}
	if !tbl.Meta().IsBaseTable() {
		b.err = plannererrors.ErrNonUpdatableTable.GenWithStackByArgs(tbl.Meta().Name.O, "IMPORT")
		return nil
	}

	var (
		selectExec exec.Executor
		children   []exec.Executor
	)
	if v.SelectPlan != nil {
		selectExec = b.build(v.SelectPlan)
		if b.err != nil {
			return nil
		}
		children = append(children, selectExec)
	}
	base := exec.NewBaseExecutor(b.ctx, v.Schema(), v.ID(), children...)
	executor, err := newImportIntoExec(base, selectExec, b.ctx, v, tbl)
	if err != nil {
		b.err = err
		return nil
	}

	return executor
}

func (b *executorBuilder) buildLoadData(v *plannercore.LoadData) exec.Executor {
	tbl, ok := b.is.TableByID(context.Background(), v.Table.TableInfo.ID)
	if !ok {
		b.err = errors.Errorf("Can not get table %d", v.Table.TableInfo.ID)
		return nil
	}
	if !tbl.Meta().IsBaseTable() {
		b.err = plannererrors.ErrNonUpdatableTable.GenWithStackByArgs(tbl.Meta().Name.O, "LOAD")
		return nil
	}

	base := exec.NewBaseExecutor(b.ctx, v.Schema(), v.ID())
	worker, err := NewLoadDataWorker(b.ctx, v, tbl)
	if err != nil {
		b.err = err
		return nil
	}

	return &LoadDataExec{
		BaseExecutor:   base,
		loadDataWorker: worker,
		FileLocRef:     v.FileLocRef,
	}
}

func (b *executorBuilder) buildLoadStats(v *plannercore.LoadStats) exec.Executor {
	e := &LoadStatsExec{
		BaseExecutor: exec.NewBaseExecutor(b.ctx, nil, v.ID()),
		info:         &LoadStatsInfo{v.Path, b.ctx},
	}
	return e
}

func (b *executorBuilder) buildLockStats(v *plannercore.LockStats) exec.Executor {
	e := &lockstats.LockExec{
		BaseExecutor: exec.NewBaseExecutor(b.ctx, nil, v.ID()),
		Tables:       v.Tables,
	}
	return e
}

func (b *executorBuilder) buildUnlockStats(v *plannercore.UnlockStats) exec.Executor {
	e := &lockstats.UnlockExec{
		BaseExecutor: exec.NewBaseExecutor(b.ctx, nil, v.ID()),
		Tables:       v.Tables,
	}
	return e
}

func (b *executorBuilder) buildPlanReplayer(v *plannercore.PlanReplayer) exec.Executor {
	if v.Load {
		e := &PlanReplayerLoadExec{
			BaseExecutor: exec.NewBaseExecutor(b.ctx, nil, v.ID()),
			info:         &PlanReplayerLoadInfo{Path: v.File, Ctx: b.ctx},
		}
		return e
	}
	if v.Capture {
		e := &PlanReplayerExec{
			BaseExecutor: exec.NewBaseExecutor(b.ctx, nil, v.ID()),
			CaptureInfo: &PlanReplayerCaptureInfo{
				SQLDigest:  v.SQLDigest,
				PlanDigest: v.PlanDigest,
			},
		}
		return e
	}
	if v.Remove {
		e := &PlanReplayerExec{
			BaseExecutor: exec.NewBaseExecutor(b.ctx, nil, v.ID()),
			CaptureInfo: &PlanReplayerCaptureInfo{
				SQLDigest:  v.SQLDigest,
				PlanDigest: v.PlanDigest,
				Remove:     true,
			},
		}
		return e
	}

	e := &PlanReplayerExec{
		BaseExecutor: exec.NewBaseExecutor(b.ctx, v.Schema(), v.ID()),
		DumpInfo: &PlanReplayerDumpInfo{
			Analyze:           v.Analyze,
			Path:              v.File,
			ctx:               b.ctx,
			HistoricalStatsTS: v.HistoricalStatsTS,
		},
	}
	if v.ExecStmt != nil {
		e.DumpInfo.ExecStmts = []ast.StmtNode{v.ExecStmt}
	} else {
		e.BaseExecutor = exec.NewBaseExecutor(b.ctx, nil, v.ID())
	}
	return e
}

func (b *executorBuilder) buildTraffic(traffic *plannercore.Traffic) exec.Executor {
	switch traffic.OpType {
	case ast.TrafficOpCapture:
		exec := &TrafficCaptureExec{
			BaseExecutor: exec.NewBaseExecutor(b.ctx, traffic.Schema(), traffic.ID()),
			Args: map[string]string{
				"output": traffic.Dir,
			},
		}
		for _, option := range traffic.Options {
			switch option.OptionType {
			case ast.TrafficOptionDuration:
				exec.Args["duration"] = option.StrValue
			case ast.TrafficOptionEncryptionMethod:
				exec.Args["encrypt-method"] = option.StrValue
			case ast.TrafficOptionCompress:
				exec.Args["compress"] = strconv.FormatBool(option.BoolValue)
			}
		}
		return exec
	case ast.TrafficOpReplay:
		exec := &TrafficReplayExec{
			BaseExecutor: exec.NewBaseExecutor(b.ctx, traffic.Schema(), traffic.ID()),
			Args: map[string]string{
				"input": traffic.Dir,
			},
		}
		for _, option := range traffic.Options {
			switch option.OptionType {
			case ast.TrafficOptionUsername:
				exec.Args["username"] = option.StrValue
			case ast.TrafficOptionPassword:
				exec.Args["password"] = option.StrValue
			case ast.TrafficOptionSpeed:
				if v := option.FloatValue.GetValue(); v != nil {
					if dec, ok := v.(*types.MyDecimal); ok {
						exec.Args["speed"] = dec.String()
					}
				}
			case ast.TrafficOptionReadOnly:
				exec.Args["readonly"] = strconv.FormatBool(option.BoolValue)
			}
		}
		return exec
	case ast.TrafficOpCancel:
		return &TrafficCancelExec{
			BaseExecutor: exec.NewBaseExecutor(b.ctx, traffic.Schema(), traffic.ID()),
		}
	case ast.TrafficOpShow:
		return &TrafficShowExec{
			BaseExecutor: exec.NewBaseExecutor(b.ctx, traffic.Schema(), traffic.ID()),
		}
	}
	// impossible here
	return nil
}

func (*executorBuilder) buildReplace(vals *InsertValues) exec.Executor {
	replaceExec := &ReplaceExec{
		InsertValues: vals,
	}
	return replaceExec
}

func (b *executorBuilder) buildGrant(grant *ast.GrantStmt) exec.Executor {
	e := &GrantExec{
		BaseExecutor:          exec.NewBaseExecutor(b.ctx, nil, 0),
		Privs:                 grant.Privs,
		ObjectType:            grant.ObjectType,
		Level:                 grant.Level,
		Users:                 grant.Users,
		WithGrant:             grant.WithGrant,
		AuthTokenOrTLSOptions: grant.AuthTokenOrTLSOptions,
		is:                    b.is,
	}
	return e
}

func (b *executorBuilder) buildRevoke(revoke *ast.RevokeStmt) exec.Executor {
	e := &RevokeExec{
		BaseExecutor: exec.NewBaseExecutor(b.ctx, nil, 0),
		ctx:          b.ctx,
		Privs:        revoke.Privs,
		ObjectType:   revoke.ObjectType,
		Level:        revoke.Level,
		Users:        revoke.Users,
		is:           b.is,
	}
	return e
}

func (b *executorBuilder) buildDDL(v *plannercore.DDL) exec.Executor {
	e := &DDLExec{
		BaseExecutor: exec.NewBaseExecutor(b.ctx, v.Schema(), v.ID()),
		ddlExecutor:  domain.GetDomain(b.ctx).DDLExecutor(),
		stmt:         v.Statement,
		is:           b.is,
		tempTableDDL: temptable.GetTemporaryTableDDL(b.ctx),
	}
	return e
}

// buildTrace builds a TraceExec for future executing. This method will be called
// at build().
func (b *executorBuilder) buildTrace(v *plannercore.Trace) exec.Executor {
	t := &TraceExec{
		BaseExecutor: exec.NewBaseExecutor(b.ctx, v.Schema(), v.ID()),
		stmtNode:     v.StmtNode,
		resolveCtx:   v.ResolveCtx,
		builder:      b,
		format:       v.Format,

		optimizerTrace:       v.OptimizerTrace,
		optimizerTraceTarget: v.OptimizerTraceTarget,
	}
	if t.format == plannercore.TraceFormatLog && !t.optimizerTrace {
		return &sortexec.SortExec{
			BaseExecutor: exec.NewBaseExecutor(b.ctx, v.Schema(), v.ID(), t),
			ByItems: []*plannerutil.ByItems{
				{Expr: &expression.Column{
					Index:   0,
					RetType: types.NewFieldType(mysql.TypeTimestamp),
				}},
			},
			ExecSchema: v.Schema(),
		}
	}
	return t
}

// buildExplain builds a explain executor. `e.rows` collects final result to `ExplainExec`.
func (b *executorBuilder) buildExplain(v *plannercore.Explain) exec.Executor {
	explainExec := &ExplainExec{
		BaseExecutor: exec.NewBaseExecutor(b.ctx, v.Schema(), v.ID()),
		explain:      v,
	}
	if v.Analyze {
		if b.ctx.GetSessionVars().StmtCtx.RuntimeStatsColl == nil {
			b.ctx.GetSessionVars().StmtCtx.RuntimeStatsColl = execdetails.NewRuntimeStatsColl(nil)
		}
	}
	// Needs to build the target plan, even if not executing it
	// to get partition pruning.
	explainExec.analyzeExec = b.build(v.TargetPlan)
	return explainExec
}

func (b *executorBuilder) buildSelectInto(v *plannercore.SelectInto) exec.Executor {
	child := b.build(v.TargetPlan)
	if b.err != nil {
		return nil
	}
	return &SelectIntoExec{
		BaseExecutor:   exec.NewBaseExecutor(b.ctx, v.Schema(), v.ID(), child),
		intoOpt:        v.IntoOpt,
		LineFieldsInfo: v.LineFieldsInfo,
	}
}

func (b *executorBuilder) buildUnionScanExec(v *plannercore.PhysicalUnionScan) exec.Executor {
	oriEncounterUnionScan := b.encounterUnionScan
	b.encounterUnionScan = true
	defer func() {
		b.encounterUnionScan = oriEncounterUnionScan
	}()
	reader := b.build(v.Children()[0])
	if b.err != nil {
		return nil
	}

	return b.buildUnionScanFromReader(reader, v)
}

// buildUnionScanFromReader builds union scan executor from child executor.
// Note that this function may be called by inner workers of index lookup join concurrently.
// Be careful to avoid data race.
func (b *executorBuilder) buildUnionScanFromReader(reader exec.Executor, v *plannercore.PhysicalUnionScan) exec.Executor {
	// If reader is union, it means a partition table and we should transfer as above.
	if x, ok := reader.(*unionexec.UnionExec); ok {
		for i, child := range x.AllChildren() {
			x.SetChildren(i, b.buildUnionScanFromReader(child, v))
			if b.err != nil {
				return nil
			}
		}
		return x
	}
	us := &UnionScanExec{BaseExecutor: exec.NewBaseExecutor(b.ctx, v.Schema(), v.ID(), reader)}
	// Get the handle column index of the below Plan.
	us.handleCols = v.HandleCols
	us.mutableRow = chunk.MutRowFromTypes(exec.RetTypes(us))

	// If the push-downed condition contains virtual column, we may build a selection upon reader
	originReader := reader
	if sel, ok := reader.(*SelectionExec); ok {
		reader = sel.Children(0)
	}

	us.collators = make([]collate.Collator, 0, len(us.columns))
	for _, tp := range exec.RetTypes(us) {
		us.collators = append(us.collators, collate.GetCollator(tp.GetCollate()))
	}

	startTS, err := b.getSnapshotTS()
	sessionVars := b.ctx.GetSessionVars()
	if err != nil {
		b.err = err
		return nil
	}

	switch x := reader.(type) {
	case *MPPGather:
		us.desc = false
		us.keepOrder = false
		us.conditions, us.conditionsWithVirCol = plannercore.SplitSelCondsWithVirtualColumn(v.Conditions)
		us.columns = x.columns
		us.table = x.table
		us.virtualColumnIndex = x.virtualColumnIndex
		us.handleCachedTable(b, x, sessionVars, startTS)
	case *TableReaderExecutor:
		us.desc = x.desc
		us.keepOrder = x.keepOrder
		us.conditions, us.conditionsWithVirCol = plannercore.SplitSelCondsWithVirtualColumn(v.Conditions)
		us.columns = x.columns
		us.table = x.table
		us.virtualColumnIndex = x.virtualColumnIndex
		us.handleCachedTable(b, x, sessionVars, startTS)
	case *IndexReaderExecutor:
		us.desc = x.desc
		us.keepOrder = x.keepOrder
		for _, ic := range x.index.Columns {
			for i, col := range x.columns {
				if col.Name.L == ic.Name.L {
					us.usedIndex = append(us.usedIndex, i)
					break
				}
			}
		}
		us.conditions, us.conditionsWithVirCol = plannercore.SplitSelCondsWithVirtualColumn(v.Conditions)
		us.columns = x.columns
		us.partitionIDMap = x.partitionIDMap
		us.table = x.table
		us.handleCachedTable(b, x, sessionVars, startTS)
	case *IndexLookUpExecutor:
		us.desc = x.desc
		us.keepOrder = x.keepOrder
		for _, ic := range x.index.Columns {
			for i, col := range x.columns {
				if col.Name.L == ic.Name.L {
					us.usedIndex = append(us.usedIndex, i)
					break
				}
			}
		}
		us.conditions, us.conditionsWithVirCol = plannercore.SplitSelCondsWithVirtualColumn(v.Conditions)
		us.columns = x.columns
		us.table = x.table
		us.partitionIDMap = x.partitionIDMap
		us.virtualColumnIndex = buildVirtualColumnIndex(us.Schema(), us.columns)
		us.handleCachedTable(b, x, sessionVars, startTS)
	case *IndexMergeReaderExecutor:
		if len(x.byItems) != 0 {
			us.keepOrder = x.keepOrder
			us.desc = x.byItems[0].Desc
			for _, item := range x.byItems {
				c, ok := item.Expr.(*expression.Column)
				if !ok {
					b.err = errors.Errorf("Not support non-column in orderBy pushed down")
					return nil
				}
				for i, col := range x.columns {
					if col.ID == c.ID {
						us.usedIndex = append(us.usedIndex, i)
						break
					}
				}
			}
		}
		us.partitionIDMap = x.partitionIDMap
		us.conditions, us.conditionsWithVirCol = plannercore.SplitSelCondsWithVirtualColumn(v.Conditions)
		us.columns = x.columns
		us.table = x.table
		us.virtualColumnIndex = buildVirtualColumnIndex(us.Schema(), us.columns)
	case *PointGetExecutor, *BatchPointGetExec, // PointGet and BatchPoint can handle virtual columns and dirty txn data themselves.
		*TableDualExec,       // If TableDual, the result must be empty, so we can skip UnionScan and use TableDual directly here.
		*TableSampleExecutor: // TableSample only supports sampling from disk, don't need to consider in-memory txn data for simplicity.
		return originReader
	default:
		// TODO: consider more operators like Projection.
		b.err = errors.NewNoStackErrorf("unexpected operator %T under UnionScan", reader)
		return nil
	}
	return us
}

type bypassDataSourceExecutor interface {
	dataSourceExecutor
	setDummy()
}

func (us *UnionScanExec) handleCachedTable(b *executorBuilder, x bypassDataSourceExecutor, vars *variable.SessionVars, startTS uint64) {
	tbl := x.Table()
	if tbl.Meta().TableCacheStatusType == model.TableCacheStatusEnable {
		cachedTable := tbl.(table.CachedTable)
		// Determine whether the cache can be used.
		leaseDuration := time.Duration(vardef.TableCacheLease.Load()) * time.Second
		cacheData, loading := cachedTable.TryReadFromCache(startTS, leaseDuration)
		if cacheData != nil {
			vars.StmtCtx.ReadFromTableCache = true
			x.setDummy()
			us.cacheTable = cacheData
		} else if loading {
			return
		} else {
			if !b.inUpdateStmt && !b.inDeleteStmt && !b.inInsertStmt && !vars.StmtCtx.InExplainStmt {
				store := b.ctx.GetStore()
				cachedTable.UpdateLockForRead(context.Background(), store, startTS, leaseDuration)
			}
		}
	}
}

// buildMergeJoin builds MergeJoinExec executor.
func (b *executorBuilder) buildMergeJoin(v *plannercore.PhysicalMergeJoin) exec.Executor {
	leftExec := b.build(v.Children()[0])
	if b.err != nil {
		return nil
	}

	rightExec := b.build(v.Children()[1])
	if b.err != nil {
		return nil
	}

	defaultValues := v.DefaultValues
	if defaultValues == nil {
		if v.JoinType == logicalop.RightOuterJoin {
			defaultValues = make([]types.Datum, leftExec.Schema().Len())
		} else {
			defaultValues = make([]types.Datum, rightExec.Schema().Len())
		}
	}

	colsFromChildren := v.Schema().Columns
	if v.JoinType == logicalop.LeftOuterSemiJoin || v.JoinType == logicalop.AntiLeftOuterSemiJoin {
		colsFromChildren = colsFromChildren[:len(colsFromChildren)-1]
	}

	e := &join.MergeJoinExec{
		StmtCtx:      b.ctx.GetSessionVars().StmtCtx,
		BaseExecutor: exec.NewBaseExecutor(b.ctx, v.Schema(), v.ID(), leftExec, rightExec),
		CompareFuncs: v.CompareFuncs,
		Joiner: join.NewJoiner(
			b.ctx,
			v.JoinType,
			v.JoinType == logicalop.RightOuterJoin,
			defaultValues,
			v.OtherConditions,
			exec.RetTypes(leftExec),
			exec.RetTypes(rightExec),
			markChildrenUsedCols(colsFromChildren, v.Children()[0].Schema(), v.Children()[1].Schema()),
			false,
		),
		IsOuterJoin: v.JoinType.IsOuterJoin(),
		Desc:        v.Desc,
	}

	leftTable := &join.MergeJoinTable{
		ChildIndex: 0,
		JoinKeys:   v.LeftJoinKeys,
		Filters:    v.LeftConditions,
	}
	rightTable := &join.MergeJoinTable{
		ChildIndex: 1,
		JoinKeys:   v.RightJoinKeys,
		Filters:    v.RightConditions,
	}

	if v.JoinType == logicalop.RightOuterJoin {
		e.InnerTable = leftTable
		e.OuterTable = rightTable
	} else {
		e.InnerTable = rightTable
		e.OuterTable = leftTable
	}
	e.InnerTable.IsInner = true

	// optimizer should guarantee that filters on inner table are pushed down
	// to tikv or extracted to a Selection.
	if len(e.InnerTable.Filters) != 0 {
		b.err = errors.Annotate(exeerrors.ErrBuildExecutor, "merge join's inner filter should be empty.")
		return nil
	}

	executor_metrics.ExecutorCounterMergeJoinExec.Inc()
	return e
}

func collectColumnIndexFromExpr(expr expression.Expression, leftColumnSize int, leftColumnIndex []int, rightColumnIndex []int) ([]int, []int) {
	switch x := expr.(type) {
	case *expression.Column:
		colIndex := x.Index
		if colIndex >= leftColumnSize {
			rightColumnIndex = append(rightColumnIndex, colIndex-leftColumnSize)
		} else {
			leftColumnIndex = append(leftColumnIndex, colIndex)
		}
		return leftColumnIndex, rightColumnIndex
	case *expression.Constant, *expression.CorrelatedColumn:
		// correlatedColumn can be treated as constant during runtime
		return leftColumnIndex, rightColumnIndex
	case *expression.ScalarFunction:
		for _, arg := range x.GetArgs() {
			leftColumnIndex, rightColumnIndex = collectColumnIndexFromExpr(arg, leftColumnSize, leftColumnIndex, rightColumnIndex)
		}
		return leftColumnIndex, rightColumnIndex
	default:
		panic("unsupported expression")
	}
}

func extractUsedColumnsInJoinOtherCondition(expr expression.CNFExprs, leftColumnSize int) ([]int, []int) {
	leftColumnIndex := make([]int, 0, 1)
	rightColumnIndex := make([]int, 0, 1)
	for _, subExpr := range expr {
		leftColumnIndex, rightColumnIndex = collectColumnIndexFromExpr(subExpr, leftColumnSize, leftColumnIndex, rightColumnIndex)
	}
	return leftColumnIndex, rightColumnIndex
}

func (b *executorBuilder) buildHashJoinV2(v *plannercore.PhysicalHashJoin) exec.Executor {
	leftExec := b.build(v.Children()[0])
	if b.err != nil {
		return nil
	}

	rightExec := b.build(v.Children()[1])
	if b.err != nil {
		return nil
	}

	joinOtherCondition := v.OtherConditions
	joinLeftCondition := v.LeftConditions
	joinRightCondition := v.RightConditions
	if len(joinOtherCondition) == 0 {
		// sometimes the OtherCondtition could be a not nil slice with length = 0
		// in HashJoinV2, it is assumed that if there is no other condition, e.HashJoinCtxV2.OtherCondition should be nil
		joinOtherCondition = nil
	}
	if len(joinLeftCondition) == 0 {
		joinLeftCondition = nil
	}
	if len(joinRightCondition) == 0 {
		joinRightCondition = nil
	}

	e := &join.HashJoinV2Exec{
		BaseExecutor:          exec.NewBaseExecutor(b.ctx, v.Schema(), v.ID(), leftExec, rightExec),
		ProbeSideTupleFetcher: &join.ProbeSideTupleFetcherV2{},
		ProbeWorkers:          make([]*join.ProbeWorkerV2, v.Concurrency),
		BuildWorkers:          make([]*join.BuildWorkerV2, v.Concurrency),
		HashJoinCtxV2: &join.HashJoinCtxV2{
			OtherCondition: joinOtherCondition,
		},
		IsGA: plannercore.IsGAForHashJoinV2(v.JoinType, v.LeftJoinKeys, v.IsNullEQ, v.LeftNAJoinKeys),
	}
	e.HashJoinCtxV2.SessCtx = b.ctx
	e.HashJoinCtxV2.JoinType = v.JoinType
	e.HashJoinCtxV2.Concurrency = v.Concurrency
	e.HashJoinCtxV2.SetupPartitionInfo()
	e.ChunkAllocPool = e.AllocPool
	e.HashJoinCtxV2.RightAsBuildSide = true
	if v.InnerChildIdx == 1 && v.UseOuterToBuild {
		e.HashJoinCtxV2.RightAsBuildSide = false
	} else if v.InnerChildIdx == 0 && !v.UseOuterToBuild {
		e.HashJoinCtxV2.RightAsBuildSide = false
	}

	lhsTypes, rhsTypes := exec.RetTypes(leftExec), exec.RetTypes(rightExec)
	joinedTypes := make([]*types.FieldType, 0, len(lhsTypes)+len(rhsTypes))
	joinedTypes = append(joinedTypes, lhsTypes...)
	joinedTypes = append(joinedTypes, rhsTypes...)

	if v.InnerChildIdx == 1 {
		if joinRightCondition != nil {
			b.err = errors.Annotate(exeerrors.ErrBuildExecutor, "join's inner condition should be empty")
			return nil
		}
	} else {
		if joinLeftCondition != nil {
			b.err = errors.Annotate(exeerrors.ErrBuildExecutor, "join's inner condition should be empty")
			return nil
		}
	}

	var probeKeys, buildKeys []*expression.Column
	var buildSideExec exec.Executor
	if v.UseOuterToBuild {
		if v.InnerChildIdx == 1 {
			buildSideExec, buildKeys = leftExec, v.LeftJoinKeys
			e.ProbeSideTupleFetcher.ProbeSideExec, probeKeys = rightExec, v.RightJoinKeys
			e.HashJoinCtxV2.BuildFilter = joinLeftCondition
		} else {
			buildSideExec, buildKeys = rightExec, v.RightJoinKeys
			e.ProbeSideTupleFetcher.ProbeSideExec, probeKeys = leftExec, v.LeftJoinKeys
			e.HashJoinCtxV2.BuildFilter = joinRightCondition
		}
	} else {
		if v.InnerChildIdx == 0 {
			buildSideExec, buildKeys = leftExec, v.LeftJoinKeys
			e.ProbeSideTupleFetcher.ProbeSideExec, probeKeys = rightExec, v.RightJoinKeys
			e.HashJoinCtxV2.ProbeFilter = joinRightCondition
		} else {
			buildSideExec, buildKeys = rightExec, v.RightJoinKeys
			e.ProbeSideTupleFetcher.ProbeSideExec, probeKeys = leftExec, v.LeftJoinKeys
			e.HashJoinCtxV2.ProbeFilter = joinLeftCondition
		}
	}
	probeKeyColIdx := make([]int, len(probeKeys))
	buildKeyColIdx := make([]int, len(buildKeys))
	for i := range buildKeys {
		buildKeyColIdx[i] = buildKeys[i].Index
	}
	for i := range probeKeys {
		probeKeyColIdx[i] = probeKeys[i].Index
	}

	colsFromChildren := v.Schema().Columns
	if v.JoinType == logicalop.LeftOuterSemiJoin || v.JoinType == logicalop.AntiLeftOuterSemiJoin {
		// the matched column is added inside join
		colsFromChildren = colsFromChildren[:len(colsFromChildren)-1]
	}
	childrenUsedSchema := markChildrenUsedCols(colsFromChildren, v.Children()[0].Schema(), v.Children()[1].Schema())
	if childrenUsedSchema == nil {
		b.err = errors.New("children used should never be nil")
		return nil
	}
	e.LUsed = make([]int, 0, len(childrenUsedSchema[0]))
	e.LUsed = append(e.LUsed, childrenUsedSchema[0]...)
	e.RUsed = make([]int, 0, len(childrenUsedSchema[1]))
	e.RUsed = append(e.RUsed, childrenUsedSchema[1]...)
	if joinOtherCondition != nil {
		leftColumnSize := v.Children()[0].Schema().Len()
		e.LUsedInOtherCondition, e.RUsedInOtherCondition = extractUsedColumnsInJoinOtherCondition(joinOtherCondition, leftColumnSize)
	}
	// todo add partition hash join exec
	executor_metrics.ExecutorCountHashJoinExec.Inc()

	leftExecTypes, rightExecTypes := exec.RetTypes(leftExec), exec.RetTypes(rightExec)
	leftTypes, rightTypes := make([]*types.FieldType, 0, len(v.LeftJoinKeys)+len(v.LeftNAJoinKeys)), make([]*types.FieldType, 0, len(v.RightJoinKeys)+len(v.RightNAJoinKeys))
	for i, col := range v.LeftJoinKeys {
		leftTypes = append(leftTypes, leftExecTypes[col.Index].Clone())
		leftTypes[i].SetFlag(col.RetType.GetFlag())
	}
	offset := len(v.LeftJoinKeys)
	for i, col := range v.LeftNAJoinKeys {
		leftTypes = append(leftTypes, leftExecTypes[col.Index].Clone())
		leftTypes[i+offset].SetFlag(col.RetType.GetFlag())
	}
	for i, col := range v.RightJoinKeys {
		rightTypes = append(rightTypes, rightExecTypes[col.Index].Clone())
		rightTypes[i].SetFlag(col.RetType.GetFlag())
	}
	offset = len(v.RightJoinKeys)
	for i, col := range v.RightNAJoinKeys {
		rightTypes = append(rightTypes, rightExecTypes[col.Index].Clone())
		rightTypes[i+offset].SetFlag(col.RetType.GetFlag())
	}

	// consider collations
	for i := range v.EqualConditions {
		chs, coll := v.EqualConditions[i].CharsetAndCollation()
		leftTypes[i].SetCharset(chs)
		leftTypes[i].SetCollate(coll)
		rightTypes[i].SetCharset(chs)
		rightTypes[i].SetCollate(coll)
	}
	offset = len(v.EqualConditions)
	for i := range v.NAEqualConditions {
		chs, coll := v.NAEqualConditions[i].CharsetAndCollation()
		leftTypes[i+offset].SetCharset(chs)
		leftTypes[i+offset].SetCollate(coll)
		rightTypes[i+offset].SetCharset(chs)
		rightTypes[i+offset].SetCollate(coll)
	}
	if e.RightAsBuildSide {
		e.BuildKeyTypes, e.ProbeKeyTypes = rightTypes, leftTypes
	} else {
		e.BuildKeyTypes, e.ProbeKeyTypes = leftTypes, rightTypes
	}
	for i := uint(0); i < e.Concurrency; i++ {
		e.ProbeWorkers[i] = &join.ProbeWorkerV2{
			HashJoinCtx: e.HashJoinCtxV2,
			JoinProbe:   join.NewJoinProbe(e.HashJoinCtxV2, i, v.JoinType, probeKeyColIdx, joinedTypes, e.ProbeKeyTypes, e.RightAsBuildSide),
		}
		e.ProbeWorkers[i].WorkerID = i

		e.BuildWorkers[i] = join.NewJoinBuildWorkerV2(e.HashJoinCtxV2, i, buildSideExec, buildKeyColIdx, exec.RetTypes(buildSideExec))
	}
	return e
}

func (b *executorBuilder) buildHashJoin(v *plannercore.PhysicalHashJoin) exec.Executor {
	if b.ctx.GetSessionVars().UseHashJoinV2 && joinversion.IsHashJoinV2Supported() && v.CanUseHashJoinV2() {
		return b.buildHashJoinV2(v)
	}
	leftExec := b.build(v.Children()[0])
	if b.err != nil {
		return nil
	}

	rightExec := b.build(v.Children()[1])
	if b.err != nil {
		return nil
	}

	e := &join.HashJoinV1Exec{
		BaseExecutor:          exec.NewBaseExecutor(b.ctx, v.Schema(), v.ID(), leftExec, rightExec),
		ProbeSideTupleFetcher: &join.ProbeSideTupleFetcherV1{},
		ProbeWorkers:          make([]*join.ProbeWorkerV1, v.Concurrency),
		BuildWorker:           &join.BuildWorkerV1{},
		HashJoinCtxV1: &join.HashJoinCtxV1{
			IsOuterJoin:     v.JoinType.IsOuterJoin(),
			UseOuterToBuild: v.UseOuterToBuild,
		},
	}
	e.HashJoinCtxV1.SessCtx = b.ctx
	e.HashJoinCtxV1.JoinType = v.JoinType
	e.HashJoinCtxV1.Concurrency = v.Concurrency
	e.HashJoinCtxV1.ChunkAllocPool = e.AllocPool
	defaultValues := v.DefaultValues
	lhsTypes, rhsTypes := exec.RetTypes(leftExec), exec.RetTypes(rightExec)
	if v.InnerChildIdx == 1 {
		if len(v.RightConditions) > 0 {
			b.err = errors.Annotate(exeerrors.ErrBuildExecutor, "join's inner condition should be empty")
			return nil
		}
	} else {
		if len(v.LeftConditions) > 0 {
			b.err = errors.Annotate(exeerrors.ErrBuildExecutor, "join's inner condition should be empty")
			return nil
		}
	}

	leftIsBuildSide := true

	e.IsNullEQ = v.IsNullEQ
	var probeKeys, probeNAKeys, buildKeys, buildNAKeys []*expression.Column
	var buildSideExec exec.Executor
	if v.UseOuterToBuild {
		// update the buildSideEstCount due to changing the build side
		if v.InnerChildIdx == 1 {
			buildSideExec, buildKeys, buildNAKeys = leftExec, v.LeftJoinKeys, v.LeftNAJoinKeys
			e.ProbeSideTupleFetcher.ProbeSideExec, probeKeys, probeNAKeys = rightExec, v.RightJoinKeys, v.RightNAJoinKeys
			e.OuterFilter = v.LeftConditions
		} else {
			buildSideExec, buildKeys, buildNAKeys = rightExec, v.RightJoinKeys, v.RightNAJoinKeys
			e.ProbeSideTupleFetcher.ProbeSideExec, probeKeys, probeNAKeys = leftExec, v.LeftJoinKeys, v.LeftNAJoinKeys
			e.OuterFilter = v.RightConditions
			leftIsBuildSide = false
		}
		if defaultValues == nil {
			defaultValues = make([]types.Datum, e.ProbeSideTupleFetcher.ProbeSideExec.Schema().Len())
		}
	} else {
		if v.InnerChildIdx == 0 {
			buildSideExec, buildKeys, buildNAKeys = leftExec, v.LeftJoinKeys, v.LeftNAJoinKeys
			e.ProbeSideTupleFetcher.ProbeSideExec, probeKeys, probeNAKeys = rightExec, v.RightJoinKeys, v.RightNAJoinKeys
			e.OuterFilter = v.RightConditions
		} else {
			buildSideExec, buildKeys, buildNAKeys = rightExec, v.RightJoinKeys, v.RightNAJoinKeys
			e.ProbeSideTupleFetcher.ProbeSideExec, probeKeys, probeNAKeys = leftExec, v.LeftJoinKeys, v.LeftNAJoinKeys
			e.OuterFilter = v.LeftConditions
			leftIsBuildSide = false
		}
		if defaultValues == nil {
			defaultValues = make([]types.Datum, buildSideExec.Schema().Len())
		}
	}
	probeKeyColIdx := make([]int, len(probeKeys))
	probeNAKeColIdx := make([]int, len(probeNAKeys))
	buildKeyColIdx := make([]int, len(buildKeys))
	buildNAKeyColIdx := make([]int, len(buildNAKeys))
	for i := range buildKeys {
		buildKeyColIdx[i] = buildKeys[i].Index
	}
	for i := range buildNAKeys {
		buildNAKeyColIdx[i] = buildNAKeys[i].Index
	}
	for i := range probeKeys {
		probeKeyColIdx[i] = probeKeys[i].Index
	}
	for i := range probeNAKeys {
		probeNAKeColIdx[i] = probeNAKeys[i].Index
	}
	isNAJoin := len(v.LeftNAJoinKeys) > 0
	colsFromChildren := v.Schema().Columns
	if v.JoinType == logicalop.LeftOuterSemiJoin || v.JoinType == logicalop.AntiLeftOuterSemiJoin {
		colsFromChildren = colsFromChildren[:len(colsFromChildren)-1]
	}
	childrenUsedSchema := markChildrenUsedCols(colsFromChildren, v.Children()[0].Schema(), v.Children()[1].Schema())
	for i := uint(0); i < e.Concurrency; i++ {
		e.ProbeWorkers[i] = &join.ProbeWorkerV1{
			HashJoinCtx:      e.HashJoinCtxV1,
			Joiner:           join.NewJoiner(b.ctx, v.JoinType, v.InnerChildIdx == 0, defaultValues, v.OtherConditions, lhsTypes, rhsTypes, childrenUsedSchema, isNAJoin),
			ProbeKeyColIdx:   probeKeyColIdx,
			ProbeNAKeyColIdx: probeNAKeColIdx,
		}
		e.ProbeWorkers[i].WorkerID = i
	}
	e.BuildWorker.BuildKeyColIdx, e.BuildWorker.BuildNAKeyColIdx, e.BuildWorker.BuildSideExec, e.BuildWorker.HashJoinCtx = buildKeyColIdx, buildNAKeyColIdx, buildSideExec, e.HashJoinCtxV1
	e.HashJoinCtxV1.IsNullAware = isNAJoin
	executor_metrics.ExecutorCountHashJoinExec.Inc()

	// We should use JoinKey to construct the type information using by hashing, instead of using the child's schema directly.
	// When a hybrid type column is hashed multiple times, we need to distinguish what field types are used.
	// For example, the condition `enum = int and enum = string`, we should use ETInt to hash the first column,
	// and use ETString to hash the second column, although they may be the same column.
	leftExecTypes, rightExecTypes := exec.RetTypes(leftExec), exec.RetTypes(rightExec)
	leftTypes, rightTypes := make([]*types.FieldType, 0, len(v.LeftJoinKeys)+len(v.LeftNAJoinKeys)), make([]*types.FieldType, 0, len(v.RightJoinKeys)+len(v.RightNAJoinKeys))
	// set left types and right types for joiner.
	for i, col := range v.LeftJoinKeys {
		leftTypes = append(leftTypes, leftExecTypes[col.Index].Clone())
		leftTypes[i].SetFlag(col.RetType.GetFlag())
	}
	offset := len(v.LeftJoinKeys)
	for i, col := range v.LeftNAJoinKeys {
		leftTypes = append(leftTypes, leftExecTypes[col.Index].Clone())
		leftTypes[i+offset].SetFlag(col.RetType.GetFlag())
	}
	for i, col := range v.RightJoinKeys {
		rightTypes = append(rightTypes, rightExecTypes[col.Index].Clone())
		rightTypes[i].SetFlag(col.RetType.GetFlag())
	}
	offset = len(v.RightJoinKeys)
	for i, col := range v.RightNAJoinKeys {
		rightTypes = append(rightTypes, rightExecTypes[col.Index].Clone())
		rightTypes[i+offset].SetFlag(col.RetType.GetFlag())
	}

	// consider collations
	for i := range v.EqualConditions {
		chs, coll := v.EqualConditions[i].CharsetAndCollation()
		leftTypes[i].SetCharset(chs)
		leftTypes[i].SetCollate(coll)
		rightTypes[i].SetCharset(chs)
		rightTypes[i].SetCollate(coll)
	}
	offset = len(v.EqualConditions)
	for i := range v.NAEqualConditions {
		chs, coll := v.NAEqualConditions[i].CharsetAndCollation()
		leftTypes[i+offset].SetCharset(chs)
		leftTypes[i+offset].SetCollate(coll)
		rightTypes[i+offset].SetCharset(chs)
		rightTypes[i+offset].SetCollate(coll)
	}
	if leftIsBuildSide {
		e.BuildTypes, e.ProbeTypes = leftTypes, rightTypes
	} else {
		e.BuildTypes, e.ProbeTypes = rightTypes, leftTypes
	}
	return e
}

func (b *executorBuilder) buildHashAgg(v *plannercore.PhysicalHashAgg) exec.Executor {
	src := b.build(v.Children()[0])
	if b.err != nil {
		return nil
	}
	return b.buildHashAggFromChildExec(src, v)
}

func (b *executorBuilder) buildHashAggFromChildExec(childExec exec.Executor, v *plannercore.PhysicalHashAgg) *aggregate.HashAggExec {
	sessionVars := b.ctx.GetSessionVars()
	e := &aggregate.HashAggExec{
		BaseExecutor:    exec.NewBaseExecutor(b.ctx, v.Schema(), v.ID(), childExec),
		Sc:              sessionVars.StmtCtx,
		PartialAggFuncs: make([]aggfuncs.AggFunc, 0, len(v.AggFuncs)),
		GroupByItems:    v.GroupByItems,
	}
	// We take `create table t(a int, b int);` as example.
	//
	// 1. If all the aggregation functions are FIRST_ROW, we do not need to set the defaultVal for them:
	// e.g.
	// mysql> select distinct a, b from t;
	// 0 rows in set (0.00 sec)
	//
	// 2. If there exists group by items, we do not need to set the defaultVal for them either:
	// e.g.
	// mysql> select avg(a) from t group by b;
	// Empty set (0.00 sec)
	//
	// mysql> select avg(a) from t group by a;
	// +--------+
	// | avg(a) |
	// +--------+
	// |  NULL  |
	// +--------+
	// 1 row in set (0.00 sec)
	if len(v.GroupByItems) != 0 || aggregation.IsAllFirstRow(v.AggFuncs) {
		e.DefaultVal = nil
	} else {
		if v.IsFinalAgg() {
			e.DefaultVal = e.AllocPool.Alloc(exec.RetTypes(e), 1, 1)
		}
	}
	for _, aggDesc := range v.AggFuncs {
		if aggDesc.HasDistinct || len(aggDesc.OrderByItems) > 0 {
			e.IsUnparallelExec = true
		}
	}
	// When we set both tidb_hashagg_final_concurrency and tidb_hashagg_partial_concurrency to 1,
	// we do not need to parallelly execute hash agg,
	// and this action can be a workaround when meeting some unexpected situation using parallelExec.
	if finalCon, partialCon := sessionVars.HashAggFinalConcurrency(), sessionVars.HashAggPartialConcurrency(); finalCon <= 0 || partialCon <= 0 || finalCon == 1 && partialCon == 1 {
		e.IsUnparallelExec = true
	}
	partialOrdinal := 0
	exprCtx := b.ctx.GetExprCtx()
	for i, aggDesc := range v.AggFuncs {
		if e.IsUnparallelExec {
			e.PartialAggFuncs = append(e.PartialAggFuncs, aggfuncs.Build(exprCtx, aggDesc, i))
		} else {
			ordinal := []int{partialOrdinal}
			partialOrdinal++
			if aggDesc.Name == ast.AggFuncAvg {
				ordinal = append(ordinal, partialOrdinal+1)
				partialOrdinal++
			}
			partialAggDesc, finalDesc := aggDesc.Split(ordinal)
			partialAggFunc := aggfuncs.Build(exprCtx, partialAggDesc, i)
			finalAggFunc := aggfuncs.Build(exprCtx, finalDesc, i)
			e.PartialAggFuncs = append(e.PartialAggFuncs, partialAggFunc)
			e.FinalAggFuncs = append(e.FinalAggFuncs, finalAggFunc)
			if partialAggDesc.Name == ast.AggFuncGroupConcat {
				// For group_concat, finalAggFunc and partialAggFunc need shared `truncate` flag to do duplicate.
				finalAggFunc.(interface{ SetTruncated(t *int32) }).SetTruncated(
					partialAggFunc.(interface{ GetTruncated() *int32 }).GetTruncated(),
				)
			}
		}
		if e.DefaultVal != nil {
			value := aggDesc.GetDefaultValue()
			e.DefaultVal.AppendDatum(i, &value)
		}
	}

	executor_metrics.ExecutorCounterHashAggExec.Inc()
	return e
}

func (b *executorBuilder) buildStreamAgg(v *plannercore.PhysicalStreamAgg) exec.Executor {
	src := b.build(v.Children()[0])
	if b.err != nil {
		return nil
	}
	return b.buildStreamAggFromChildExec(src, v)
}

func (b *executorBuilder) buildStreamAggFromChildExec(childExec exec.Executor, v *plannercore.PhysicalStreamAgg) *aggregate.StreamAggExec {
	exprCtx := b.ctx.GetExprCtx()
	e := &aggregate.StreamAggExec{
		BaseExecutor: exec.NewBaseExecutor(b.ctx, v.Schema(), v.ID(), childExec),
		GroupChecker: vecgroupchecker.NewVecGroupChecker(exprCtx.GetEvalCtx(), b.ctx.GetSessionVars().EnableVectorizedExpression, v.GroupByItems),
		AggFuncs:     make([]aggfuncs.AggFunc, 0, len(v.AggFuncs)),
	}

	if len(v.GroupByItems) != 0 || aggregation.IsAllFirstRow(v.AggFuncs) {
		e.DefaultVal = nil
	} else {
		// Only do this for final agg, see issue #35295, #30923
		if v.IsFinalAgg() {
			e.DefaultVal = e.AllocPool.Alloc(exec.RetTypes(e), 1, 1)
		}
	}
	for i, aggDesc := range v.AggFuncs {
		aggFunc := aggfuncs.Build(exprCtx, aggDesc, i)
		e.AggFuncs = append(e.AggFuncs, aggFunc)
		if e.DefaultVal != nil {
			value := aggDesc.GetDefaultValue()
			e.DefaultVal.AppendDatum(i, &value)
		}
	}

	executor_metrics.ExecutorStreamAggExec.Inc()
	return e
}

func (b *executorBuilder) buildSelection(v *plannercore.PhysicalSelection) exec.Executor {
	childExec := b.build(v.Children()[0])
	if b.err != nil {
		return nil
	}
	e := &SelectionExec{
		selectionExecutorContext: newSelectionExecutorContext(b.ctx),
		BaseExecutorV2:           exec.NewBaseExecutorV2(b.ctx.GetSessionVars(), v.Schema(), v.ID(), childExec),
		filters:                  v.Conditions,
	}
	return e
}

func (b *executorBuilder) buildExpand(v *plannercore.PhysicalExpand) exec.Executor {
	childExec := b.build(v.Children()[0])
	if b.err != nil {
		return nil
	}
	levelES := make([]*expression.EvaluatorSuite, 0, len(v.LevelExprs))
	for _, exprs := range v.LevelExprs {
		// column evaluator can always refer others inside expand.
		// grouping column's nullability change should be seen as a new column projecting.
		// since input inside expand logic should be targeted and reused for N times.
		// column evaluator's swapping columns logic will pollute the input data.
		levelE := expression.NewEvaluatorSuite(exprs, true)
		levelES = append(levelES, levelE)
	}
	e := &ExpandExec{
		BaseExecutor:        exec.NewBaseExecutor(b.ctx, v.Schema(), v.ID(), childExec),
		numWorkers:          int64(b.ctx.GetSessionVars().ProjectionConcurrency()),
		levelEvaluatorSuits: levelES,
	}

	// If the calculation row count for this Projection operator is smaller
	// than a Chunk size, we turn back to the un-parallel Projection
	// implementation to reduce the goroutine overhead.
	if int64(v.StatsCount()) < int64(b.ctx.GetSessionVars().MaxChunkSize) {
		e.numWorkers = 0
	}

	// Use un-parallel projection for query that write on memdb to avoid data race.
	// See also https://github.com/pingcap/tidb/issues/26832
	if b.inUpdateStmt || b.inDeleteStmt || b.inInsertStmt || b.hasLock {
		e.numWorkers = 0
	}
	return e
}

func (b *executorBuilder) buildProjection(v *plannercore.PhysicalProjection) exec.Executor {
	childExec := b.build(v.Children()[0])
	if b.err != nil {
		return nil
	}
	e := &ProjectionExec{
		projectionExecutorContext: newProjectionExecutorContext(b.ctx),
		BaseExecutorV2:            exec.NewBaseExecutorV2(b.ctx.GetSessionVars(), v.Schema(), v.ID(), childExec),
		numWorkers:                int64(b.ctx.GetSessionVars().ProjectionConcurrency()),
		evaluatorSuit:             expression.NewEvaluatorSuite(v.Exprs, v.AvoidColumnEvaluator),
		calculateNoDelay:          v.CalculateNoDelay,
	}

	// If the calculation row count for this Projection operator is smaller
	// than a Chunk size, we turn back to the un-parallel Projection
	// implementation to reduce the goroutine overhead.
	if int64(v.StatsCount()) < int64(b.ctx.GetSessionVars().MaxChunkSize) {
		e.numWorkers = 0
	}

	// Use un-parallel projection for query that write on memdb to avoid data race.
	// See also https://github.com/pingcap/tidb/issues/26832
	if b.inUpdateStmt || b.inDeleteStmt || b.inInsertStmt || b.hasLock {
		e.numWorkers = 0
	}
	return e
}

func (b *executorBuilder) buildTableDual(v *plannercore.PhysicalTableDual) exec.Executor {
	if v.RowCount != 0 && v.RowCount != 1 {
		b.err = errors.Errorf("buildTableDual failed, invalid row count for dual table: %v", v.RowCount)
		return nil
	}
	base := exec.NewBaseExecutorV2(b.ctx.GetSessionVars(), v.Schema(), v.ID())
	base.SetInitCap(v.RowCount)
	e := &TableDualExec{
		BaseExecutorV2: base,
		numDualRows:    v.RowCount,
	}
	return e
}

// `getSnapshotTS` returns for-update-ts if in insert/update/delete/lock statement otherwise the isolation read ts
// Please notice that in RC isolation, the above two ts are the same
func (b *executorBuilder) getSnapshotTS() (ts uint64, err error) {
	if b.forDataReaderBuilder {
		return b.dataReaderTS, nil
	}

	txnManager := sessiontxn.GetTxnManager(b.ctx)
	if b.inInsertStmt || b.inUpdateStmt || b.inDeleteStmt || b.inSelectLockStmt {
		return txnManager.GetStmtForUpdateTS()
	}
	return txnManager.GetStmtReadTS()
}

// getSnapshot get the appropriate snapshot from txnManager and set
// the relevant snapshot options before return.
func (b *executorBuilder) getSnapshot() (kv.Snapshot, error) {
	var snapshot kv.Snapshot
	var err error

	txnManager := sessiontxn.GetTxnManager(b.ctx)
	if b.inInsertStmt || b.inUpdateStmt || b.inDeleteStmt || b.inSelectLockStmt {
		snapshot, err = txnManager.GetSnapshotWithStmtForUpdateTS()
	} else {
		snapshot, err = txnManager.GetSnapshotWithStmtReadTS()
	}
	if err != nil {
		return nil, err
	}

	sessVars := b.ctx.GetSessionVars()
	replicaReadType := sessVars.GetReplicaRead()
	snapshot.SetOption(kv.ReadReplicaScope, b.readReplicaScope)
	snapshot.SetOption(kv.TaskID, sessVars.StmtCtx.TaskID)
	snapshot.SetOption(kv.TiKVClientReadTimeout, sessVars.GetTiKVClientReadTimeout())
	snapshot.SetOption(kv.ResourceGroupName, sessVars.StmtCtx.ResourceGroupName)
	snapshot.SetOption(kv.ExplicitRequestSourceType, sessVars.ExplicitRequestSourceType)

	if replicaReadType.IsClosestRead() && b.readReplicaScope != kv.GlobalTxnScope {
		snapshot.SetOption(kv.MatchStoreLabels, []*metapb.StoreLabel{
			{
				Key:   placement.DCLabelKey,
				Value: b.readReplicaScope,
			},
		})
	}

	return snapshot, nil
}

func (b *executorBuilder) buildMemTable(v *plannercore.PhysicalMemTable) exec.Executor {
	switch v.DBName.L {
	case util.MetricSchemaName.L:
		return &MemTableReaderExec{
			BaseExecutor: exec.NewBaseExecutor(b.ctx, v.Schema(), v.ID()),
			table:        v.Table,
			retriever: &MetricRetriever{
				table:     v.Table,
				extractor: v.Extractor.(*plannercore.MetricTableExtractor),
			},
		}
	case util.InformationSchemaName.L:
		switch v.Table.Name.L {
		case strings.ToLower(infoschema.TableClusterConfig):
			return &MemTableReaderExec{
				BaseExecutor: exec.NewBaseExecutor(b.ctx, v.Schema(), v.ID()),
				table:        v.Table,
				retriever: &clusterConfigRetriever{
					extractor: v.Extractor.(*plannercore.ClusterTableExtractor),
				},
			}
		case strings.ToLower(infoschema.TableClusterLoad):
			return &MemTableReaderExec{
				BaseExecutor: exec.NewBaseExecutor(b.ctx, v.Schema(), v.ID()),
				table:        v.Table,
				retriever: &clusterServerInfoRetriever{
					extractor:      v.Extractor.(*plannercore.ClusterTableExtractor),
					serverInfoType: diagnosticspb.ServerInfoType_LoadInfo,
				},
			}
		case strings.ToLower(infoschema.TableClusterHardware):
			return &MemTableReaderExec{
				BaseExecutor: exec.NewBaseExecutor(b.ctx, v.Schema(), v.ID()),
				table:        v.Table,
				retriever: &clusterServerInfoRetriever{
					extractor:      v.Extractor.(*plannercore.ClusterTableExtractor),
					serverInfoType: diagnosticspb.ServerInfoType_HardwareInfo,
				},
			}
		case strings.ToLower(infoschema.TableClusterSystemInfo):
			return &MemTableReaderExec{
				BaseExecutor: exec.NewBaseExecutor(b.ctx, v.Schema(), v.ID()),
				table:        v.Table,
				retriever: &clusterServerInfoRetriever{
					extractor:      v.Extractor.(*plannercore.ClusterTableExtractor),
					serverInfoType: diagnosticspb.ServerInfoType_SystemInfo,
				},
			}
		case strings.ToLower(infoschema.TableClusterLog):
			return &MemTableReaderExec{
				BaseExecutor: exec.NewBaseExecutor(b.ctx, v.Schema(), v.ID()),
				table:        v.Table,
				retriever: &clusterLogRetriever{
					extractor: v.Extractor.(*plannercore.ClusterLogTableExtractor),
				},
			}
		case strings.ToLower(infoschema.TableTiDBHotRegionsHistory):
			return &MemTableReaderExec{
				BaseExecutor: exec.NewBaseExecutor(b.ctx, v.Schema(), v.ID()),
				table:        v.Table,
				retriever: &hotRegionsHistoryRetriver{
					extractor: v.Extractor.(*plannercore.HotRegionsHistoryTableExtractor),
				},
			}
		case strings.ToLower(infoschema.TableInspectionResult):
			return &MemTableReaderExec{
				BaseExecutor: exec.NewBaseExecutor(b.ctx, v.Schema(), v.ID()),
				table:        v.Table,
				retriever: &inspectionResultRetriever{
					extractor: v.Extractor.(*plannercore.InspectionResultTableExtractor),
					timeRange: v.QueryTimeRange,
				},
			}
		case strings.ToLower(infoschema.TableInspectionSummary):
			return &MemTableReaderExec{
				BaseExecutor: exec.NewBaseExecutor(b.ctx, v.Schema(), v.ID()),
				table:        v.Table,
				retriever: &inspectionSummaryRetriever{
					table:     v.Table,
					extractor: v.Extractor.(*plannercore.InspectionSummaryTableExtractor),
					timeRange: v.QueryTimeRange,
				},
			}
		case strings.ToLower(infoschema.TableInspectionRules):
			return &MemTableReaderExec{
				BaseExecutor: exec.NewBaseExecutor(b.ctx, v.Schema(), v.ID()),
				table:        v.Table,
				retriever: &inspectionRuleRetriever{
					extractor: v.Extractor.(*plannercore.InspectionRuleTableExtractor),
				},
			}
		case strings.ToLower(infoschema.TableMetricSummary):
			return &MemTableReaderExec{
				BaseExecutor: exec.NewBaseExecutor(b.ctx, v.Schema(), v.ID()),
				table:        v.Table,
				retriever: &MetricsSummaryRetriever{
					table:     v.Table,
					extractor: v.Extractor.(*plannercore.MetricSummaryTableExtractor),
					timeRange: v.QueryTimeRange,
				},
			}
		case strings.ToLower(infoschema.TableMetricSummaryByLabel):
			return &MemTableReaderExec{
				BaseExecutor: exec.NewBaseExecutor(b.ctx, v.Schema(), v.ID()),
				table:        v.Table,
				retriever: &MetricsSummaryByLabelRetriever{
					table:     v.Table,
					extractor: v.Extractor.(*plannercore.MetricSummaryTableExtractor),
					timeRange: v.QueryTimeRange,
				},
			}
		case strings.ToLower(infoschema.TableTiKVRegionPeers):
			return &MemTableReaderExec{
				BaseExecutor: exec.NewBaseExecutor(b.ctx, v.Schema(), v.ID()),
				table:        v.Table,
				retriever: &tikvRegionPeersRetriever{
					extractor: v.Extractor.(*plannercore.TikvRegionPeersExtractor),
				},
			}
		case strings.ToLower(infoschema.TableSchemata),
			strings.ToLower(infoschema.TableStatistics),
			strings.ToLower(infoschema.TableTiDBIndexes),
			strings.ToLower(infoschema.TableViews),
			strings.ToLower(infoschema.TableTables),
			strings.ToLower(infoschema.TableReferConst),
			strings.ToLower(infoschema.TableSequences),
			strings.ToLower(infoschema.TablePartitions),
			strings.ToLower(infoschema.TableEngines),
			strings.ToLower(infoschema.TableCollations),
			strings.ToLower(infoschema.TableAnalyzeStatus),
			strings.ToLower(infoschema.TableClusterInfo),
			strings.ToLower(infoschema.TableProfiling),
			strings.ToLower(infoschema.TableCharacterSets),
			strings.ToLower(infoschema.TableKeyColumn),
			strings.ToLower(infoschema.TableUserPrivileges),
			strings.ToLower(infoschema.TableMetricTables),
			strings.ToLower(infoschema.TableCollationCharacterSetApplicability),
			strings.ToLower(infoschema.TableProcesslist),
			strings.ToLower(infoschema.ClusterTableProcesslist),
			strings.ToLower(infoschema.TableTiKVRegionStatus),
			strings.ToLower(infoschema.TableTiDBHotRegions),
			strings.ToLower(infoschema.TableConstraints),
			strings.ToLower(infoschema.TableTiFlashReplica),
			strings.ToLower(infoschema.TableTiDBServersInfo),
			strings.ToLower(infoschema.TableTiKVStoreStatus),
			strings.ToLower(infoschema.TableClientErrorsSummaryGlobal),
			strings.ToLower(infoschema.TableClientErrorsSummaryByUser),
			strings.ToLower(infoschema.TableClientErrorsSummaryByHost),
			strings.ToLower(infoschema.TableAttributes),
			strings.ToLower(infoschema.TablePlacementPolicies),
			strings.ToLower(infoschema.TableTrxSummary),
			strings.ToLower(infoschema.TableVariablesInfo),
			strings.ToLower(infoschema.TableUserAttributes),
			strings.ToLower(infoschema.ClusterTableTrxSummary),
			strings.ToLower(infoschema.TableMemoryUsage),
			strings.ToLower(infoschema.TableMemoryUsageOpsHistory),
			strings.ToLower(infoschema.ClusterTableMemoryUsage),
			strings.ToLower(infoschema.ClusterTableMemoryUsageOpsHistory),
			strings.ToLower(infoschema.TableResourceGroups),
			strings.ToLower(infoschema.TableRunawayWatches),
			strings.ToLower(infoschema.TableCheckConstraints),
			strings.ToLower(infoschema.TableTiDBCheckConstraints),
			strings.ToLower(infoschema.TableKeywords),
			strings.ToLower(infoschema.TableTiDBIndexUsage),
			strings.ToLower(infoschema.TableTiDBPlanCache),
			strings.ToLower(infoschema.ClusterTableTiDBPlanCache),
			strings.ToLower(infoschema.ClusterTableTiDBIndexUsage):
			memTracker := memory.NewTracker(v.ID(), -1)
			memTracker.AttachTo(b.ctx.GetSessionVars().StmtCtx.MemTracker)
			return &MemTableReaderExec{
				BaseExecutor: exec.NewBaseExecutor(b.ctx, v.Schema(), v.ID()),
				table:        v.Table,
				retriever: &memtableRetriever{
					table:      v.Table,
					columns:    v.Columns,
					extractor:  v.Extractor,
					memTracker: memTracker,
				},
			}
		case strings.ToLower(infoschema.TableTiDBTrx),
			strings.ToLower(infoschema.ClusterTableTiDBTrx):
			return &MemTableReaderExec{
				BaseExecutor: exec.NewBaseExecutor(b.ctx, v.Schema(), v.ID()),
				table:        v.Table,
				retriever: &tidbTrxTableRetriever{
					table:   v.Table,
					columns: v.Columns,
				},
			}
		case strings.ToLower(infoschema.TableDataLockWaits):
			return &MemTableReaderExec{
				BaseExecutor: exec.NewBaseExecutor(b.ctx, v.Schema(), v.ID()),
				table:        v.Table,
				retriever: &dataLockWaitsTableRetriever{
					table:   v.Table,
					columns: v.Columns,
				},
			}
		case strings.ToLower(infoschema.TableDeadlocks),
			strings.ToLower(infoschema.ClusterTableDeadlocks):
			return &MemTableReaderExec{
				BaseExecutor: exec.NewBaseExecutor(b.ctx, v.Schema(), v.ID()),
				table:        v.Table,
				retriever: &deadlocksTableRetriever{
					table:   v.Table,
					columns: v.Columns,
				},
			}
		case strings.ToLower(infoschema.TableStatementsSummary),
			strings.ToLower(infoschema.TableStatementsSummaryHistory),
			strings.ToLower(infoschema.TableStatementsSummaryEvicted),
			strings.ToLower(infoschema.TableTiDBStatementsStats),
			strings.ToLower(infoschema.ClusterTableStatementsSummary),
			strings.ToLower(infoschema.ClusterTableStatementsSummaryHistory),
			strings.ToLower(infoschema.ClusterTableStatementsSummaryEvicted),
			strings.ToLower(infoschema.ClusterTableTiDBStatementsStats):
			var extractor *plannercore.StatementsSummaryExtractor
			if v.Extractor != nil {
				extractor = v.Extractor.(*plannercore.StatementsSummaryExtractor)
			}
			return &MemTableReaderExec{
				BaseExecutor: exec.NewBaseExecutor(b.ctx, v.Schema(), v.ID()),
				table:        v.Table,
				retriever:    buildStmtSummaryRetriever(v.Table, v.Columns, extractor),
			}
		case strings.ToLower(infoschema.TableColumns):
			return &MemTableReaderExec{
				BaseExecutor: exec.NewBaseExecutor(b.ctx, v.Schema(), v.ID()),
				table:        v.Table,
				retriever: &hugeMemTableRetriever{
					table:              v.Table,
					columns:            v.Columns,
					extractor:          v.Extractor.(*plannercore.InfoSchemaColumnsExtractor),
					viewSchemaMap:      make(map[int64]*expression.Schema),
					viewOutputNamesMap: make(map[int64]types.NameSlice),
				},
			}
		case strings.ToLower(infoschema.TableSlowQuery), strings.ToLower(infoschema.ClusterTableSlowLog):
			memTracker := memory.NewTracker(v.ID(), -1)
			memTracker.AttachTo(b.ctx.GetSessionVars().StmtCtx.MemTracker)
			return &MemTableReaderExec{
				BaseExecutor: exec.NewBaseExecutor(b.ctx, v.Schema(), v.ID()),
				table:        v.Table,
				retriever: &slowQueryRetriever{
					table:      v.Table,
					outputCols: v.Columns,
					extractor:  v.Extractor.(*plannercore.SlowQueryExtractor),
					memTracker: memTracker,
				},
			}
		case strings.ToLower(infoschema.TableStorageStats):
			return &MemTableReaderExec{
				BaseExecutor: exec.NewBaseExecutor(b.ctx, v.Schema(), v.ID()),
				table:        v.Table,
				retriever: &tableStorageStatsRetriever{
					table:      v.Table,
					outputCols: v.Columns,
					extractor:  v.Extractor.(*plannercore.TableStorageStatsExtractor),
				},
			}
		case strings.ToLower(infoschema.TableDDLJobs):
			loc := b.ctx.GetSessionVars().Location()
			ddlJobRetriever := DDLJobRetriever{TZLoc: loc, extractor: v.Extractor}
			return &DDLJobsReaderExec{
				BaseExecutor:    exec.NewBaseExecutor(b.ctx, v.Schema(), v.ID()),
				is:              b.is,
				DDLJobRetriever: ddlJobRetriever,
			}
		case strings.ToLower(infoschema.TableTiFlashTables),
			strings.ToLower(infoschema.TableTiFlashSegments),
			strings.ToLower(infoschema.TableTiFlashIndexes):
			return &MemTableReaderExec{
				BaseExecutor: exec.NewBaseExecutor(b.ctx, v.Schema(), v.ID()),
				table:        v.Table,
				retriever: &TiFlashSystemTableRetriever{
					table:      v.Table,
					outputCols: v.Columns,
					extractor:  v.Extractor.(*plannercore.TiFlashSystemTableExtractor),
				},
			}
		}
	}
	tb, _ := b.is.TableByID(context.Background(), v.Table.ID)
	return &TableScanExec{
		BaseExecutor: exec.NewBaseExecutor(b.ctx, v.Schema(), v.ID()),
		t:            tb,
		columns:      v.Columns,
	}
}

func (b *executorBuilder) buildSort(v *plannercore.PhysicalSort) exec.Executor {
	childExec := b.build(v.Children()[0])
	if b.err != nil {
		return nil
	}
	sortExec := sortexec.SortExec{
		BaseExecutor: exec.NewBaseExecutor(b.ctx, v.Schema(), v.ID(), childExec),
		ByItems:      v.ByItems,
		ExecSchema:   v.Schema(),
	}
	executor_metrics.ExecutorCounterSortExec.Inc()
	return &sortExec
}

func (b *executorBuilder) buildTopN(v *plannercore.PhysicalTopN) exec.Executor {
	childExec := b.build(v.Children()[0])
	if b.err != nil {
		return nil
	}
	sortExec := sortexec.SortExec{
		BaseExecutor: exec.NewBaseExecutor(b.ctx, v.Schema(), v.ID(), childExec),
		ByItems:      v.ByItems,
		ExecSchema:   v.Schema(),
	}
	executor_metrics.ExecutorCounterTopNExec.Inc()
	t := &sortexec.TopNExec{
		SortExec:    sortExec,
		Limit:       &plannercore.PhysicalLimit{Count: v.Count, Offset: v.Offset},
		Concurrency: b.ctx.GetSessionVars().Concurrency.ExecutorConcurrency,
	}
	columnIdxsUsedByChild, columnMissing := retrieveColumnIdxsUsedByChild(v.Schema(), v.Children()[0].Schema())
	if columnIdxsUsedByChild != nil && columnMissing {
		// In the expected cases colMissing will never happen.
		// However, suppose that childSchema contains generatedCol and is cloned by selfSchema.
		// Then childSchema.generatedCol.UniqueID will not be equal to selfSchema.generatedCol.UniqueID.
		// In this case, colMissing occurs, but it is not wrong.
		// So here we cancel the inline projection, take all of columns from child.
		// If the inline projection directly generates some error causes colMissing,
		// notice that the error feedback given would be inaccurate.
		columnIdxsUsedByChild = nil
		// TODO: If there is valid verification logic, please uncomment the following code
		// b.err = errors.Annotate(ErrBuildExecutor, "Inline projection occurs when `buildTopN` exectutor, columns should not missing in the child schema")
		// return nil
	}
	t.ColumnIdxsUsedByChild = columnIdxsUsedByChild
	return t
}

func (b *executorBuilder) buildApply(v *plannercore.PhysicalApply) exec.Executor {
	var (
		innerPlan base.PhysicalPlan
		outerPlan base.PhysicalPlan
	)
	if v.InnerChildIdx == 0 {
		innerPlan = v.Children()[0]
		outerPlan = v.Children()[1]
	} else {
		innerPlan = v.Children()[1]
		outerPlan = v.Children()[0]
	}
	v.OuterSchema = coreusage.ExtractCorColumnsBySchema4PhysicalPlan(innerPlan, outerPlan.Schema())
	leftChild := b.build(v.Children()[0])
	if b.err != nil {
		return nil
	}
	rightChild := b.build(v.Children()[1])
	if b.err != nil {
		return nil
	}
	// test is in the explain/naaj.test#part5.
	// although we prepared the NAEqualConditions, but for Apply mode, we still need move it to other conditions like eq condition did here.
	otherConditions := append(expression.ScalarFuncs2Exprs(v.EqualConditions), expression.ScalarFuncs2Exprs(v.NAEqualConditions)...)
	otherConditions = append(otherConditions, v.OtherConditions...)
	defaultValues := v.DefaultValues
	if defaultValues == nil {
		defaultValues = make([]types.Datum, v.Children()[v.InnerChildIdx].Schema().Len())
	}
	outerExec, innerExec := leftChild, rightChild
	outerFilter, innerFilter := v.LeftConditions, v.RightConditions
	if v.InnerChildIdx == 0 {
		outerExec, innerExec = rightChild, leftChild
		outerFilter, innerFilter = v.RightConditions, v.LeftConditions
	}
	tupleJoiner := join.NewJoiner(b.ctx, v.JoinType, v.InnerChildIdx == 0,
		defaultValues, otherConditions, exec.RetTypes(leftChild), exec.RetTypes(rightChild), nil, false)

	constructSerialExec := func() exec.Executor {
		serialExec := &join.NestedLoopApplyExec{
			BaseExecutor: exec.NewBaseExecutor(b.ctx, v.Schema(), v.ID(), outerExec, innerExec),
			InnerExec:    innerExec,
			OuterExec:    outerExec,
			OuterFilter:  outerFilter,
			InnerFilter:  innerFilter,
			Outer:        v.JoinType != logicalop.InnerJoin,
			Joiner:       tupleJoiner,
			OuterSchema:  v.OuterSchema,
			Sctx:         b.ctx,
			CanUseCache:  v.CanUseCache,
		}
		executor_metrics.ExecutorCounterNestedLoopApplyExec.Inc()
		return serialExec
	}

	// try parallel mode
	if v.Concurrency > 1 {
		innerExecs := make([]exec.Executor, 0, v.Concurrency)
		innerFilters := make([]expression.CNFExprs, 0, v.Concurrency)
		corCols := make([][]*expression.CorrelatedColumn, 0, v.Concurrency)
		joiners := make([]join.Joiner, 0, v.Concurrency)
		for i := 0; i < v.Concurrency; i++ {
			clonedInnerPlan, err := plannercore.SafeClone(v.SCtx(), innerPlan)
			if err != nil {
				b.err = nil
				return constructSerialExec()
			}
			corCol := coreusage.ExtractCorColumnsBySchema4PhysicalPlan(clonedInnerPlan, outerPlan.Schema())
			clonedInnerExec := b.build(clonedInnerPlan)
			if b.err != nil {
				b.err = nil
				return constructSerialExec()
			}
			innerExecs = append(innerExecs, clonedInnerExec)
			corCols = append(corCols, corCol)
			innerFilters = append(innerFilters, innerFilter.Clone())
			joiners = append(joiners, join.NewJoiner(b.ctx, v.JoinType, v.InnerChildIdx == 0,
				defaultValues, otherConditions, exec.RetTypes(leftChild), exec.RetTypes(rightChild), nil, false))
		}

		allExecs := append([]exec.Executor{outerExec}, innerExecs...)

		return &ParallelNestedLoopApplyExec{
			BaseExecutor: exec.NewBaseExecutor(b.ctx, v.Schema(), v.ID(), allExecs...),
			innerExecs:   innerExecs,
			outerExec:    outerExec,
			outerFilter:  outerFilter,
			innerFilter:  innerFilters,
			outer:        v.JoinType != logicalop.InnerJoin,
			joiners:      joiners,
			corCols:      corCols,
			concurrency:  v.Concurrency,
			useCache:     v.CanUseCache,
		}
	}
	return constructSerialExec()
}

func (b *executorBuilder) buildMaxOneRow(v *plannercore.PhysicalMaxOneRow) exec.Executor {
	childExec := b.build(v.Children()[0])
	if b.err != nil {
		return nil
	}
	base := exec.NewBaseExecutor(b.ctx, v.Schema(), v.ID(), childExec)
	base.SetInitCap(2)
	base.SetMaxChunkSize(2)
	e := &MaxOneRowExec{BaseExecutor: base}
	return e
}

func (b *executorBuilder) buildUnionAll(v *plannercore.PhysicalUnionAll) exec.Executor {
	childExecs := make([]exec.Executor, len(v.Children()))
	for i, child := range v.Children() {
		childExecs[i] = b.build(child)
		if b.err != nil {
			return nil
		}
	}
	e := &unionexec.UnionExec{
		BaseExecutor: exec.NewBaseExecutor(b.ctx, v.Schema(), v.ID(), childExecs...),
		Concurrency:  b.ctx.GetSessionVars().UnionConcurrency(),
	}
	return e
}

func buildHandleColsForSplit(sc *stmtctx.StatementContext, tbInfo *model.TableInfo) plannerutil.HandleCols {
	if tbInfo.IsCommonHandle {
		primaryIdx := tables.FindPrimaryIndex(tbInfo)
		tableCols := make([]*expression.Column, len(tbInfo.Columns))
		for i, col := range tbInfo.Columns {
			tableCols[i] = &expression.Column{
				ID:      col.ID,
				RetType: &col.FieldType,
			}
		}
		for i, pkCol := range primaryIdx.Columns {
			tableCols[pkCol.Offset].Index = i
		}
		return plannerutil.NewCommonHandleCols(sc, tbInfo, primaryIdx, tableCols)
	}
	intCol := &expression.Column{
		RetType: types.NewFieldType(mysql.TypeLonglong),
	}
	return plannerutil.NewIntHandleCols(intCol)
}

func (b executorBuilder) buildDistributeTable(v *plannercore.DistributeTable) exec.Executor {
	base := exec.NewBaseExecutor(b.ctx, v.Schema(), v.ID())
	base.SetInitCap(1)
	base.SetMaxChunkSize(1)

	return &DistributeTableExec{
		BaseExecutor:   base,
		tableInfo:      v.TableInfo,
		is:             b.is,
		partitionNames: v.PartitionNames,
		engine:         v.Engine,
		rule:           v.Rule,
	}
}

func (b *executorBuilder) buildSplitRegion(v *plannercore.SplitRegion) exec.Executor {
	base := exec.NewBaseExecutor(b.ctx, v.Schema(), v.ID())
	base.SetInitCap(1)
	base.SetMaxChunkSize(1)
	if v.IndexInfo != nil {
		return &SplitIndexRegionExec{
			BaseExecutor:   base,
			tableInfo:      v.TableInfo,
			partitionNames: v.PartitionNames,
			indexInfo:      v.IndexInfo,
			lower:          v.Lower,
			upper:          v.Upper,
			num:            v.Num,
			valueLists:     v.ValueLists,
		}
	}
	handleCols := buildHandleColsForSplit(b.ctx.GetSessionVars().StmtCtx, v.TableInfo)
	if len(v.ValueLists) > 0 {
		return &SplitTableRegionExec{
			BaseExecutor:   base,
			tableInfo:      v.TableInfo,
			partitionNames: v.PartitionNames,
			handleCols:     handleCols,
			valueLists:     v.ValueLists,
		}
	}
	return &SplitTableRegionExec{
		BaseExecutor:   base,
		tableInfo:      v.TableInfo,
		partitionNames: v.PartitionNames,
		handleCols:     handleCols,
		lower:          v.Lower,
		upper:          v.Upper,
		num:            v.Num,
	}
}

func (b *executorBuilder) buildUpdate(v *plannercore.Update) exec.Executor {
	b.inUpdateStmt = true
	tblID2table := make(map[int64]table.Table, len(v.TblColPosInfos))
	multiUpdateOnSameTable := make(map[int64]bool)
	for _, info := range v.TblColPosInfos {
		tbl, _ := b.is.TableByID(context.Background(), info.TblID)
		if _, ok := tblID2table[info.TblID]; ok {
			multiUpdateOnSameTable[info.TblID] = true
		}
		tblID2table[info.TblID] = tbl
		if len(v.PartitionedTable) > 0 {
			// The v.PartitionedTable collects the partitioned table.
			// Replace the original table with the partitioned table to support partition selection.
			// e.g. update t partition (p0, p1), the new values are not belong to the given set p0, p1
			// Using the table in v.PartitionedTable returns a proper error, while using the original table can't.
			for _, p := range v.PartitionedTable {
				if info.TblID == p.Meta().ID {
					tblID2table[info.TblID] = p
				}
			}
		}
	}
	if b.err = b.updateForUpdateTS(); b.err != nil {
		return nil
	}

	selExec := b.build(v.SelectPlan)
	if b.err != nil {
		return nil
	}
	base := exec.NewBaseExecutor(b.ctx, v.Schema(), v.ID(), selExec)
	base.SetInitCap(chunk.ZeroCapacity)
	var assignFlag []int
	assignFlag, b.err = getAssignFlag(b.ctx, v, selExec.Schema().Len())
	if b.err != nil {
		return nil
	}
	// should use the new tblID2table, since the update's schema may have been changed in Execstmt.
	b.err = plannercore.CheckUpdateList(assignFlag, v, tblID2table)
	if b.err != nil {
		return nil
	}
	updateExec := &UpdateExec{
		BaseExecutor:              base,
		OrderedList:               v.OrderedList,
		allAssignmentsAreConstant: v.AllAssignmentsAreConstant,
		virtualAssignmentsOffset:  v.VirtualAssignmentsOffset,
		multiUpdateOnSameTable:    multiUpdateOnSameTable,
		tblID2table:               tblID2table,
		tblColPosInfos:            v.TblColPosInfos,
		assignFlag:                assignFlag,
		IgnoreError:               v.IgnoreError,
	}
	updateExec.fkChecks, b.err = buildTblID2FKCheckExecs(b.ctx, tblID2table, v.FKChecks)
	if b.err != nil {
		return nil
	}
	updateExec.fkCascades, b.err = b.buildTblID2FKCascadeExecs(tblID2table, v.FKCascades)
	if b.err != nil {
		return nil
	}
	return updateExec
}

func getAssignFlag(ctx sessionctx.Context, v *plannercore.Update, schemaLen int) ([]int, error) {
	assignFlag := make([]int, schemaLen)
	for i := range assignFlag {
		assignFlag[i] = -1
	}
	for _, assign := range v.OrderedList {
		if !ctx.GetSessionVars().AllowWriteRowID && assign.Col.ID == model.ExtraHandleID {
			return nil, errors.Errorf("insert, update and replace statements for _tidb_rowid are not supported")
		}
		tblIdx, found := v.TblColPosInfos.FindTblIdx(assign.Col.Index)
		if found {
			colIdx := assign.Col.Index
			assignFlag[colIdx] = tblIdx
		}
	}
	return assignFlag, nil
}

func (b *executorBuilder) buildDelete(v *plannercore.Delete) exec.Executor {
	b.inDeleteStmt = true
	tblID2table := make(map[int64]table.Table, len(v.TblColPosInfos))
	for _, info := range v.TblColPosInfos {
		tblID2table[info.TblID], _ = b.is.TableByID(context.Background(), info.TblID)
	}

	if b.err = b.updateForUpdateTS(); b.err != nil {
		return nil
	}

	selExec := b.build(v.SelectPlan)
	if b.err != nil {
		return nil
	}
	base := exec.NewBaseExecutor(b.ctx, v.Schema(), v.ID(), selExec)
	base.SetInitCap(chunk.ZeroCapacity)
	deleteExec := &DeleteExec{
		BaseExecutor:   base,
		tblID2Table:    tblID2table,
		IsMultiTable:   v.IsMultiTable,
		tblColPosInfos: v.TblColPosInfos,
		ignoreErr:      v.IgnoreErr,
	}
	deleteExec.fkChecks, b.err = buildTblID2FKCheckExecs(b.ctx, tblID2table, v.FKChecks)
	if b.err != nil {
		return nil
	}
	deleteExec.fkCascades, b.err = b.buildTblID2FKCascadeExecs(tblID2table, v.FKCascades)
	if b.err != nil {
		return nil
	}
	return deleteExec
}

func (b *executorBuilder) updateForUpdateTS() error {
	// GetStmtForUpdateTS will auto update the for update ts if it is necessary
	_, err := sessiontxn.GetTxnManager(b.ctx).GetStmtForUpdateTS()
	return err
}

func (b *executorBuilder) buildAnalyzeIndexPushdown(task plannercore.AnalyzeIndexTask, opts map[ast.AnalyzeOptionType]uint64, autoAnalyze string) *analyzeTask {
	job := &statistics.AnalyzeJob{DBName: task.DBName, TableName: task.TableName, PartitionName: task.PartitionName, JobInfo: autoAnalyze + "analyze index " + task.IndexInfo.Name.O}
	_, offset := timeutil.Zone(b.ctx.GetSessionVars().Location())
	sc := b.ctx.GetSessionVars().StmtCtx
	startTS, err := b.getSnapshotTS()
	if err != nil {
		b.err = err
		return nil
	}
	failpoint.Inject("injectAnalyzeSnapshot", func(val failpoint.Value) {
		startTS = uint64(val.(int))
	})
	concurrency := adaptiveAnlayzeDistSQLConcurrency(context.Background(), b.ctx)
	base := baseAnalyzeExec{
		ctx:         b.ctx,
		tableID:     task.TableID,
		concurrency: concurrency,
		analyzePB: &tipb.AnalyzeReq{
			Tp:             tipb.AnalyzeType_TypeIndex,
			Flags:          sc.PushDownFlags(),
			TimeZoneOffset: offset,
		},
		opts:     opts,
		job:      job,
		snapshot: startTS,
	}
	e := &AnalyzeIndexExec{
		baseAnalyzeExec: base,
		isCommonHandle:  task.TblInfo.IsCommonHandle,
		idxInfo:         task.IndexInfo,
	}
	topNSize := new(int32)
	*topNSize = int32(opts[ast.AnalyzeOptNumTopN])
	statsVersion := new(int32)
	*statsVersion = int32(task.StatsVersion)
	e.analyzePB.IdxReq = &tipb.AnalyzeIndexReq{
		BucketSize: int64(opts[ast.AnalyzeOptNumBuckets]),
		NumColumns: int32(len(task.IndexInfo.Columns)),
		TopNSize:   topNSize,
		Version:    statsVersion,
		SketchSize: statistics.MaxSketchSize,
	}
	if e.isCommonHandle && e.idxInfo.Primary {
		e.analyzePB.Tp = tipb.AnalyzeType_TypeCommonHandle
	}
	depth := int32(opts[ast.AnalyzeOptCMSketchDepth])
	width := int32(opts[ast.AnalyzeOptCMSketchWidth])
	e.analyzePB.IdxReq.CmsketchDepth = &depth
	e.analyzePB.IdxReq.CmsketchWidth = &width
	return &analyzeTask{taskType: idxTask, idxExec: e, job: job}
}

func (b *executorBuilder) buildAnalyzeSamplingPushdown(
	task plannercore.AnalyzeColumnsTask,
	opts map[ast.AnalyzeOptionType]uint64,
	schemaForVirtualColEval *expression.Schema,
) *analyzeTask {
	if task.V2Options != nil {
		opts = task.V2Options.FilledOpts
	}
	availableIdx := make([]*model.IndexInfo, 0, len(task.Indexes))
	colGroups := make([]*tipb.AnalyzeColumnGroup, 0, len(task.Indexes))
	if len(task.Indexes) > 0 {
		for _, idx := range task.Indexes {
			availableIdx = append(availableIdx, idx)
			colGroup := &tipb.AnalyzeColumnGroup{
				ColumnOffsets: make([]int64, 0, len(idx.Columns)),
			}
			for _, col := range idx.Columns {
				colGroup.ColumnOffsets = append(colGroup.ColumnOffsets, int64(col.Offset))
			}
			colGroups = append(colGroups, colGroup)
		}
	}

	_, offset := timeutil.Zone(b.ctx.GetSessionVars().Location())
	sc := b.ctx.GetSessionVars().StmtCtx
	startTS, err := b.getSnapshotTS()
	if err != nil {
		b.err = err
		return nil
	}
	failpoint.Inject("injectAnalyzeSnapshot", func(val failpoint.Value) {
		startTS = uint64(val.(int))
	})
	statsHandle := domain.GetDomain(b.ctx).StatsHandle()
	count, modifyCount, err := statsHandle.StatsMetaCountAndModifyCount(task.TableID.GetStatisticsID())
	if err != nil {
		b.err = err
		return nil
	}
	failpoint.Inject("injectBaseCount", func(val failpoint.Value) {
		count = int64(val.(int))
	})
	failpoint.Inject("injectBaseModifyCount", func(val failpoint.Value) {
		modifyCount = int64(val.(int))
	})
	sampleRate := new(float64)
	var sampleRateReason string
	if opts[ast.AnalyzeOptNumSamples] == 0 {
		*sampleRate = math.Float64frombits(opts[ast.AnalyzeOptSampleRate])
		if *sampleRate < 0 {
			*sampleRate, sampleRateReason = b.getAdjustedSampleRate(task)
			if task.PartitionName != "" {
				sc.AppendNote(errors.NewNoStackErrorf(
					`Analyze use auto adjusted sample rate %f for table %s.%s's partition %s, reason to use this rate is "%s"`,
					*sampleRate,
					task.DBName,
					task.TableName,
					task.PartitionName,
					sampleRateReason,
				))
			} else {
				sc.AppendNote(errors.NewNoStackErrorf(
					`Analyze use auto adjusted sample rate %f for table %s.%s, reason to use this rate is "%s"`,
					*sampleRate,
					task.DBName,
					task.TableName,
					sampleRateReason,
				))
			}
		}
	}
	job := &statistics.AnalyzeJob{
		DBName:           task.DBName,
		TableName:        task.TableName,
		PartitionName:    task.PartitionName,
		SampleRateReason: sampleRateReason,
	}
	concurrency := adaptiveAnlayzeDistSQLConcurrency(context.Background(), b.ctx)
	base := baseAnalyzeExec{
		ctx:         b.ctx,
		tableID:     task.TableID,
		concurrency: concurrency,
		analyzePB: &tipb.AnalyzeReq{
			Tp:             tipb.AnalyzeType_TypeFullSampling,
			Flags:          sc.PushDownFlags(),
			TimeZoneOffset: offset,
		},
		opts:     opts,
		job:      job,
		snapshot: startTS,
	}
	e := &AnalyzeColumnsExec{
		baseAnalyzeExec:         base,
		tableInfo:               task.TblInfo,
		colsInfo:                task.ColsInfo,
		handleCols:              task.HandleCols,
		indexes:                 availableIdx,
		AnalyzeInfo:             task.AnalyzeInfo,
		schemaForVirtualColEval: schemaForVirtualColEval,
		baseCount:               count,
		baseModifyCnt:           modifyCount,
	}
	e.analyzePB.ColReq = &tipb.AnalyzeColumnsReq{
		BucketSize:   int64(opts[ast.AnalyzeOptNumBuckets]),
		SampleSize:   int64(opts[ast.AnalyzeOptNumSamples]),
		SampleRate:   sampleRate,
		SketchSize:   statistics.MaxSketchSize,
		ColumnsInfo:  util.ColumnsToProto(task.ColsInfo, task.TblInfo.PKIsHandle, false, false),
		ColumnGroups: colGroups,
	}
	if task.TblInfo != nil {
		e.analyzePB.ColReq.PrimaryColumnIds = tables.TryGetCommonPkColumnIds(task.TblInfo)
		if task.TblInfo.IsCommonHandle {
			e.analyzePB.ColReq.PrimaryPrefixColumnIds = tables.PrimaryPrefixColumnIDs(task.TblInfo)
		}
	}
	b.err = tables.SetPBColumnsDefaultValue(b.ctx.GetExprCtx(), e.analyzePB.ColReq.ColumnsInfo, task.ColsInfo)
	return &analyzeTask{taskType: colTask, colExec: e, job: job}
}

// getAdjustedSampleRate calculate the sample rate by the table size. If we cannot get the table size. We use the 0.001 as the default sample rate.
// From the paper "Random sampling for histogram construction: how much is enough?"'s Corollary 1 to Theorem 5,
// for a table size n, histogram size k, maximum relative error in bin size f, and error probability gamma,
// the minimum random sample size is
//
//	r = 4 * k * ln(2*n/gamma) / f^2
//
// If we take f = 0.5, gamma = 0.01, n =1e6, we would got r = 305.82* k.
// Since the there's log function over the table size n, the r grows slowly when the n increases.
// If we take n = 1e12, a 300*k sample still gives <= 0.66 bin size error with probability 0.99.
// So if we don't consider the top-n values, we can keep the sample size at 300*256.
// But we may take some top-n before building the histogram, so we increase the sample a little.
func (b *executorBuilder) getAdjustedSampleRate(task plannercore.AnalyzeColumnsTask) (sampleRate float64, reason string) {
	statsHandle := domain.GetDomain(b.ctx).StatsHandle()
	defaultRate := 0.001
	if statsHandle == nil {
		return defaultRate, fmt.Sprintf("statsHandler is nil, use the default-rate=%v", defaultRate)
	}
	var statsTbl *statistics.Table
	tid := task.TableID.GetStatisticsID()
	if tid == task.TblInfo.ID {
		statsTbl = statsHandle.GetTableStats(task.TblInfo)
	} else {
		statsTbl = statsHandle.GetPartitionStats(task.TblInfo, tid)
	}
	approxiCount, hasPD := b.getApproximateTableCountFromStorage(tid, task)
	// If there's no stats meta and no pd, return the default rate.
	if statsTbl == nil && !hasPD {
		return defaultRate, fmt.Sprintf("TiDB cannot get the row count of the table, use the default-rate=%v", defaultRate)
	}
	// If the count in stats_meta is still 0 and there's no information from pd side, we scan all rows.
	if statsTbl.RealtimeCount == 0 && !hasPD {
		return 1, "TiDB assumes that the table is empty and cannot get row count from PD, use sample-rate=1"
	}
	// we have issue https://github.com/pingcap/tidb/issues/29216.
	// To do a workaround for this issue, we check the approxiCount from the pd side to do a comparison.
	// If the count from the stats_meta is extremely smaller than the approximate count from the pd,
	// we think that we meet this issue and use the approximate count to calculate the sample rate.
	if float64(statsTbl.RealtimeCount*5) < approxiCount {
		// Confirmed by TiKV side, the experience error rate of the approximate count is about 20%.
		// So we increase the number to 150000 to reduce this error rate.
		sampleRate = math.Min(1, 150000/approxiCount)
		return sampleRate, fmt.Sprintf("Row count in stats_meta is much smaller compared with the row count got by PD, use min(1, 15000/%v) as the sample-rate=%v", approxiCount, sampleRate)
	}
	// If we don't go into the above if branch and we still detect the count is zero. Return 1 to prevent the dividing zero.
	if statsTbl.RealtimeCount == 0 {
		return 1, "TiDB assumes that the table is empty, use sample-rate=1"
	}
	// We are expected to scan about 100000 rows or so.
	// Since there's tiny error rate around the count from the stats meta, we use 110000 to get a little big result
	sampleRate = math.Min(1, config.DefRowsForSampleRate/float64(statsTbl.RealtimeCount))
	return sampleRate, fmt.Sprintf("use min(1, %v/%v) as the sample-rate=%v", config.DefRowsForSampleRate, statsTbl.RealtimeCount, sampleRate)
}

func (b *executorBuilder) getApproximateTableCountFromStorage(tid int64, task plannercore.AnalyzeColumnsTask) (float64, bool) {
	return pdhelper.GlobalPDHelper.GetApproximateTableCountFromStorage(context.Background(), b.ctx, tid, task.DBName, task.TableName, task.PartitionName)
}

func (b *executorBuilder) buildAnalyzeColumnsPushdown(
	task plannercore.AnalyzeColumnsTask,
	opts map[ast.AnalyzeOptionType]uint64,
	autoAnalyze string,
	schemaForVirtualColEval *expression.Schema,
) *analyzeTask {
	if task.StatsVersion == statistics.Version2 {
		return b.buildAnalyzeSamplingPushdown(task, opts, schemaForVirtualColEval)
	}
	job := &statistics.AnalyzeJob{DBName: task.DBName, TableName: task.TableName, PartitionName: task.PartitionName, JobInfo: autoAnalyze + "analyze columns"}
	cols := task.ColsInfo
	if hasPkHist(task.HandleCols) {
		colInfo := task.TblInfo.Columns[task.HandleCols.GetCol(0).Index]
		cols = append([]*model.ColumnInfo{colInfo}, cols...)
	} else if task.HandleCols != nil && !task.HandleCols.IsInt() {
		cols = make([]*model.ColumnInfo, 0, len(task.ColsInfo)+task.HandleCols.NumCols())
		for col := range task.HandleCols.IterColumns() {
			cols = append(cols, task.TblInfo.Columns[col.Index])
		}
		cols = append(cols, task.ColsInfo...)
		task.ColsInfo = cols
	}

	_, offset := timeutil.Zone(b.ctx.GetSessionVars().Location())
	sc := b.ctx.GetSessionVars().StmtCtx
	startTS, err := b.getSnapshotTS()
	if err != nil {
		b.err = err
		return nil
	}
	failpoint.Inject("injectAnalyzeSnapshot", func(val failpoint.Value) {
		startTS = uint64(val.(int))
	})
	concurrency := adaptiveAnlayzeDistSQLConcurrency(context.Background(), b.ctx)
	base := baseAnalyzeExec{
		ctx:         b.ctx,
		tableID:     task.TableID,
		concurrency: concurrency,
		analyzePB: &tipb.AnalyzeReq{
			Tp:             tipb.AnalyzeType_TypeColumn,
			Flags:          sc.PushDownFlags(),
			TimeZoneOffset: offset,
		},
		opts:     opts,
		job:      job,
		snapshot: startTS,
	}
	e := &AnalyzeColumnsExec{
		baseAnalyzeExec: base,
		colsInfo:        task.ColsInfo,
		handleCols:      task.HandleCols,
		AnalyzeInfo:     task.AnalyzeInfo,
	}
	depth := int32(opts[ast.AnalyzeOptCMSketchDepth])
	width := int32(opts[ast.AnalyzeOptCMSketchWidth])
	e.analyzePB.ColReq = &tipb.AnalyzeColumnsReq{
		BucketSize:    int64(opts[ast.AnalyzeOptNumBuckets]),
		SampleSize:    MaxRegionSampleSize,
		SketchSize:    statistics.MaxSketchSize,
		ColumnsInfo:   util.ColumnsToProto(cols, task.HandleCols != nil && task.HandleCols.IsInt(), false, false),
		CmsketchDepth: &depth,
		CmsketchWidth: &width,
	}
	if task.TblInfo != nil {
		e.analyzePB.ColReq.PrimaryColumnIds = tables.TryGetCommonPkColumnIds(task.TblInfo)
		if task.TblInfo.IsCommonHandle {
			e.analyzePB.ColReq.PrimaryPrefixColumnIds = tables.PrimaryPrefixColumnIDs(task.TblInfo)
		}
	}
	if task.CommonHandleInfo != nil {
		topNSize := new(int32)
		*topNSize = int32(opts[ast.AnalyzeOptNumTopN])
		statsVersion := new(int32)
		*statsVersion = int32(task.StatsVersion)
		e.analyzePB.IdxReq = &tipb.AnalyzeIndexReq{
			BucketSize: int64(opts[ast.AnalyzeOptNumBuckets]),
			NumColumns: int32(len(task.CommonHandleInfo.Columns)),
			TopNSize:   topNSize,
			Version:    statsVersion,
		}
		depth := int32(opts[ast.AnalyzeOptCMSketchDepth])
		width := int32(opts[ast.AnalyzeOptCMSketchWidth])
		e.analyzePB.IdxReq.CmsketchDepth = &depth
		e.analyzePB.IdxReq.CmsketchWidth = &width
		e.analyzePB.IdxReq.SketchSize = statistics.MaxSketchSize
		e.analyzePB.ColReq.PrimaryColumnIds = tables.TryGetCommonPkColumnIds(task.TblInfo)
		e.analyzePB.Tp = tipb.AnalyzeType_TypeMixed
		e.commonHandle = task.CommonHandleInfo
	}
	b.err = tables.SetPBColumnsDefaultValue(b.ctx.GetExprCtx(), e.analyzePB.ColReq.ColumnsInfo, cols)
	return &analyzeTask{taskType: colTask, colExec: e, job: job}
}

func (b *executorBuilder) buildAnalyze(v *plannercore.Analyze) exec.Executor {
	gp := domain.GetDomain(b.ctx).StatsHandle().GPool()
	e := &AnalyzeExec{
		BaseExecutor: exec.NewBaseExecutor(b.ctx, v.Schema(), v.ID()),
		tasks:        make([]*analyzeTask, 0, len(v.ColTasks)+len(v.IdxTasks)),
		opts:         v.Opts,
		OptionsMap:   v.OptionsMap,
		wg:           util.NewWaitGroupPool(gp),
		gp:           gp,
		errExitCh:    make(chan struct{}),
	}
	autoAnalyze := ""
	if b.ctx.GetSessionVars().InRestrictedSQL {
		autoAnalyze = "auto "
	}
	exprCtx := b.ctx.GetExprCtx()
	for _, task := range v.ColTasks {
		// ColumnInfos2ColumnsAndNames will use the `colInfos` to find the unique id for the column,
		// so we need to make sure all the columns pass into it.
		columns, _, err := expression.ColumnInfos2ColumnsAndNames(
			exprCtx,
			ast.NewCIStr(task.AnalyzeInfo.DBName),
			task.TblInfo.Name,
			append(task.ColsInfo, task.SkipColsInfo...),
			task.TblInfo,
		)
		columns = slices.DeleteFunc(columns, func(expr *expression.Column) bool {
			for _, col := range task.SkipColsInfo {
				if col.ID == expr.ID {
					return true
				}
			}
			return false
		})
		if err != nil {
			b.err = err
			return nil
		}
		schema := expression.NewSchema(columns...)
		e.tasks = append(e.tasks, b.buildAnalyzeColumnsPushdown(task, v.Opts, autoAnalyze, schema))
		// Other functions may set b.err, so we need to check it here.
		if b.err != nil {
			return nil
		}
	}
	for _, task := range v.IdxTasks {
		e.tasks = append(e.tasks, b.buildAnalyzeIndexPushdown(task, v.Opts, autoAnalyze))
		if b.err != nil {
			return nil
		}
	}
	return e
}

// retrieveColumnIdxsUsedByChild retrieve column indices map from child physical plan schema columns.
//
//	E.g. columnIdxsUsedByChild = [2, 3, 1] means child[col2, col3, col1] -> parent[col0, col1, col2].
//	`columnMissing` indicates whether one or more columns in `selfSchema` are not found in `childSchema`.
//	And `-1` in `columnIdxsUsedByChild` indicates the column not found.
//	If columnIdxsUsedByChild == nil, means selfSchema and childSchema are equal.
func retrieveColumnIdxsUsedByChild(selfSchema *expression.Schema, childSchema *expression.Schema) ([]int, bool) {
	equalSchema := (selfSchema.Len() == childSchema.Len())
	columnMissing := false
	columnIdxsUsedByChild := make([]int, 0, selfSchema.Len())
	for selfIdx, selfCol := range selfSchema.Columns {
		colIdxInChild := childSchema.ColumnIndex(selfCol)
		if !columnMissing && colIdxInChild == -1 {
			columnMissing = true
		}
		if equalSchema && selfIdx != colIdxInChild {
			equalSchema = false
		}
		columnIdxsUsedByChild = append(columnIdxsUsedByChild, colIdxInChild)
	}
	if equalSchema {
		columnIdxsUsedByChild = nil
	}
	return columnIdxsUsedByChild, columnMissing
}

// markChildrenUsedCols compares each child with the output schema, and mark
// each column of the child is used by output or not.
func markChildrenUsedCols(outputCols []*expression.Column, childSchemas ...*expression.Schema) (childrenUsed [][]int) {
	childrenUsed = make([][]int, 0, len(childSchemas))
	markedOffsets := make(map[int]int)
	// keep the original maybe reversed order.
	for originalIdx, col := range outputCols {
		markedOffsets[col.Index] = originalIdx
	}
	prefixLen := 0
	type intPair struct {
		first  int
		second int
	}
	// for example here.
	// left child schema: [col11]
	// right child schema: [col21, col22]
	// output schema is [col11, col22, col21], if not records the original derived order after physical resolve index.
	// the lused will be [0], the rused will be [0,1], while the actual order is dismissed, [1,0] is correct for rused.
	for _, childSchema := range childSchemas {
		usedIdxPair := make([]intPair, 0, len(childSchema.Columns))
		for i := range childSchema.Columns {
			if originalIdx, ok := markedOffsets[prefixLen+i]; ok {
				usedIdxPair = append(usedIdxPair, intPair{first: originalIdx, second: i})
			}
		}
		// sort the used idxes according their original indexes derived after resolveIndex.
		slices.SortFunc(usedIdxPair, func(a, b intPair) int {
			return cmp.Compare(a.first, b.first)
		})
		usedIdx := make([]int, 0, len(childSchema.Columns))
		for _, one := range usedIdxPair {
			usedIdx = append(usedIdx, one.second)
		}
		childrenUsed = append(childrenUsed, usedIdx)
		prefixLen += childSchema.Len()
	}
	return
}

func (*executorBuilder) corColInDistPlan(plans []base.PhysicalPlan) bool {
	for _, p := range plans {
		switch x := p.(type) {
		case *plannercore.PhysicalSelection:
			for _, cond := range x.Conditions {
				if len(expression.ExtractCorColumns(cond)) > 0 {
					return true
				}
			}
		case *plannercore.PhysicalProjection:
			for _, expr := range x.Exprs {
				if len(expression.ExtractCorColumns(expr)) > 0 {
					return true
				}
			}
		case *plannercore.PhysicalTopN:
			for _, byItem := range x.ByItems {
				if len(expression.ExtractCorColumns(byItem.Expr)) > 0 {
					return true
				}
			}
		case *plannercore.PhysicalTableScan:
			for _, cond := range x.LateMaterializationFilterCondition {
				if len(expression.ExtractCorColumns(cond)) > 0 {
					return true
				}
			}
		}
	}
	return false
}

// corColInAccess checks whether there's correlated column in access conditions.
func (*executorBuilder) corColInAccess(p base.PhysicalPlan) bool {
	var access []expression.Expression
	switch x := p.(type) {
	case *plannercore.PhysicalTableScan:
		access = x.AccessCondition
	case *plannercore.PhysicalIndexScan:
		access = x.AccessCondition
	}
	for _, cond := range access {
		if len(expression.ExtractCorColumns(cond)) > 0 {
			return true
		}
	}
	return false
}

func (b *executorBuilder) newDataReaderBuilder(p base.PhysicalPlan) (*dataReaderBuilder, error) {
	ts, err := b.getSnapshotTS()
	if err != nil {
		return nil, err
	}

	builderForDataReader := *b
	builderForDataReader.forDataReaderBuilder = true
	builderForDataReader.dataReaderTS = ts

	return &dataReaderBuilder{
		plan:            p,
		executorBuilder: &builderForDataReader,
	}, nil
}

func (b *executorBuilder) buildIndexLookUpJoin(v *plannercore.PhysicalIndexJoin) exec.Executor {
	outerExec := b.build(v.Children()[1-v.InnerChildIdx])
	if b.err != nil {
		return nil
	}
	outerTypes := exec.RetTypes(outerExec)
	innerPlan := v.Children()[v.InnerChildIdx]
	innerTypes := make([]*types.FieldType, innerPlan.Schema().Len())
	for i, col := range innerPlan.Schema().Columns {
		innerTypes[i] = col.RetType.Clone()
		// The `innerTypes` would be called for `Datum.ConvertTo` when converting the columns from outer table
		// to build hash map or construct lookup keys. So we need to modify its flen otherwise there would be
		// truncate error. See issue https://github.com/pingcap/tidb/issues/21232 for example.
		if innerTypes[i].EvalType() == types.ETString {
			innerTypes[i].SetFlen(types.UnspecifiedLength)
		}
	}

	// Use the probe table's collation.
	for i, col := range v.OuterHashKeys {
		outerTypes[col.Index] = outerTypes[col.Index].Clone()
		outerTypes[col.Index].SetCollate(innerTypes[v.InnerHashKeys[i].Index].GetCollate())
		outerTypes[col.Index].SetFlag(col.RetType.GetFlag())
	}

	// We should use JoinKey to construct the type information using by hashing, instead of using the child's schema directly.
	// When a hybrid type column is hashed multiple times, we need to distinguish what field types are used.
	// For example, the condition `enum = int and enum = string`, we should use ETInt to hash the first column,
	// and use ETString to hash the second column, although they may be the same column.
	innerHashTypes := make([]*types.FieldType, len(v.InnerHashKeys))
	outerHashTypes := make([]*types.FieldType, len(v.OuterHashKeys))
	for i, col := range v.InnerHashKeys {
		innerHashTypes[i] = innerTypes[col.Index].Clone()
		innerHashTypes[i].SetFlag(col.RetType.GetFlag())
	}
	for i, col := range v.OuterHashKeys {
		outerHashTypes[i] = outerTypes[col.Index].Clone()
		outerHashTypes[i].SetFlag(col.RetType.GetFlag())
	}

	var (
		outerFilter           []expression.Expression
		leftTypes, rightTypes []*types.FieldType
	)

	if v.InnerChildIdx == 0 {
		leftTypes, rightTypes = innerTypes, outerTypes
		outerFilter = v.RightConditions
		if len(v.LeftConditions) > 0 {
			b.err = errors.Annotate(exeerrors.ErrBuildExecutor, "join's inner condition should be empty")
			return nil
		}
	} else {
		leftTypes, rightTypes = outerTypes, innerTypes
		outerFilter = v.LeftConditions
		if len(v.RightConditions) > 0 {
			b.err = errors.Annotate(exeerrors.ErrBuildExecutor, "join's inner condition should be empty")
			return nil
		}
	}
	defaultValues := v.DefaultValues
	if defaultValues == nil {
		defaultValues = make([]types.Datum, len(innerTypes))
	}
	hasPrefixCol := false
	for _, l := range v.IdxColLens {
		if l != types.UnspecifiedLength {
			hasPrefixCol = true
			break
		}
	}

	readerBuilder, err := b.newDataReaderBuilder(innerPlan)
	if err != nil {
		b.err = err
		return nil
	}

	e := &join.IndexLookUpJoin{
		BaseExecutor: exec.NewBaseExecutor(b.ctx, v.Schema(), v.ID(), outerExec),
		OuterCtx: join.OuterCtx{
			RowTypes:  outerTypes,
			HashTypes: outerHashTypes,
			Filter:    outerFilter,
		},
		InnerCtx: join.InnerCtx{
			ReaderBuilder: readerBuilder,
			RowTypes:      innerTypes,
			HashTypes:     innerHashTypes,
			ColLens:       v.IdxColLens,
			HasPrefixCol:  hasPrefixCol,
		},
		WorkerWg:      new(sync.WaitGroup),
		IsOuterJoin:   v.JoinType.IsOuterJoin(),
		IndexRanges:   v.Ranges,
		KeyOff2IdxOff: v.KeyOff2IdxOff,
		LastColHelper: v.CompareFilters,
		Finished:      &atomic.Value{},
	}
	colsFromChildren := v.Schema().Columns
	if v.JoinType == logicalop.LeftOuterSemiJoin || v.JoinType == logicalop.AntiLeftOuterSemiJoin {
		colsFromChildren = colsFromChildren[:len(colsFromChildren)-1]
	}
	childrenUsedSchema := markChildrenUsedCols(colsFromChildren, v.Children()[0].Schema(), v.Children()[1].Schema())
	e.Joiner = join.NewJoiner(b.ctx, v.JoinType, v.InnerChildIdx == 0, defaultValues, v.OtherConditions, leftTypes, rightTypes, childrenUsedSchema, false)
	outerKeyCols := make([]int, len(v.OuterJoinKeys))
	for i := 0; i < len(v.OuterJoinKeys); i++ {
		outerKeyCols[i] = v.OuterJoinKeys[i].Index
	}
	innerKeyCols := make([]int, len(v.InnerJoinKeys))
	innerKeyColIDs := make([]int64, len(v.InnerJoinKeys))
	keyCollators := make([]collate.Collator, 0, len(v.InnerJoinKeys))
	for i := 0; i < len(v.InnerJoinKeys); i++ {
		innerKeyCols[i] = v.InnerJoinKeys[i].Index
		innerKeyColIDs[i] = v.InnerJoinKeys[i].ID
		keyCollators = append(keyCollators, collate.GetCollator(v.InnerJoinKeys[i].RetType.GetCollate()))
	}
	e.OuterCtx.KeyCols = outerKeyCols
	e.InnerCtx.KeyCols = innerKeyCols
	e.InnerCtx.KeyColIDs = innerKeyColIDs
	e.InnerCtx.KeyCollators = keyCollators

	outerHashCols, innerHashCols := make([]int, len(v.OuterHashKeys)), make([]int, len(v.InnerHashKeys))
	hashCollators := make([]collate.Collator, 0, len(v.InnerHashKeys))
	for i := 0; i < len(v.OuterHashKeys); i++ {
		outerHashCols[i] = v.OuterHashKeys[i].Index
	}
	for i := 0; i < len(v.InnerHashKeys); i++ {
		innerHashCols[i] = v.InnerHashKeys[i].Index
		hashCollators = append(hashCollators, collate.GetCollator(v.InnerHashKeys[i].RetType.GetCollate()))
	}
	e.OuterCtx.HashCols = outerHashCols
	e.InnerCtx.HashCols = innerHashCols
	e.InnerCtx.HashCollators = hashCollators

	e.JoinResult = exec.TryNewCacheChunk(e)
	executor_metrics.ExecutorCounterIndexLookUpJoin.Inc()
	return e
}

func (b *executorBuilder) buildIndexLookUpMergeJoin(v *plannercore.PhysicalIndexMergeJoin) exec.Executor {
	outerExec := b.build(v.Children()[1-v.InnerChildIdx])
	if b.err != nil {
		return nil
	}
	outerTypes := exec.RetTypes(outerExec)
	innerPlan := v.Children()[v.InnerChildIdx]
	innerTypes := make([]*types.FieldType, innerPlan.Schema().Len())
	for i, col := range innerPlan.Schema().Columns {
		innerTypes[i] = col.RetType.Clone()
		// The `innerTypes` would be called for `Datum.ConvertTo` when converting the columns from outer table
		// to build hash map or construct lookup keys. So we need to modify its flen otherwise there would be
		// truncate error. See issue https://github.com/pingcap/tidb/issues/21232 for example.
		if innerTypes[i].EvalType() == types.ETString {
			innerTypes[i].SetFlen(types.UnspecifiedLength)
		}
	}
	var (
		outerFilter           []expression.Expression
		leftTypes, rightTypes []*types.FieldType
	)
	if v.InnerChildIdx == 0 {
		leftTypes, rightTypes = innerTypes, outerTypes
		outerFilter = v.RightConditions
		if len(v.LeftConditions) > 0 {
			b.err = errors.Annotate(exeerrors.ErrBuildExecutor, "join's inner condition should be empty")
			return nil
		}
	} else {
		leftTypes, rightTypes = outerTypes, innerTypes
		outerFilter = v.LeftConditions
		if len(v.RightConditions) > 0 {
			b.err = errors.Annotate(exeerrors.ErrBuildExecutor, "join's inner condition should be empty")
			return nil
		}
	}
	defaultValues := v.DefaultValues
	if defaultValues == nil {
		defaultValues = make([]types.Datum, len(innerTypes))
	}
	outerKeyCols := make([]int, len(v.OuterJoinKeys))
	for i := 0; i < len(v.OuterJoinKeys); i++ {
		outerKeyCols[i] = v.OuterJoinKeys[i].Index
	}
	innerKeyCols := make([]int, len(v.InnerJoinKeys))
	keyCollators := make([]collate.Collator, 0, len(v.InnerJoinKeys))
	for i := 0; i < len(v.InnerJoinKeys); i++ {
		innerKeyCols[i] = v.InnerJoinKeys[i].Index
		keyCollators = append(keyCollators, collate.GetCollator(v.InnerJoinKeys[i].RetType.GetCollate()))
	}
	executor_metrics.ExecutorCounterIndexLookUpJoin.Inc()

	readerBuilder, err := b.newDataReaderBuilder(innerPlan)
	if err != nil {
		b.err = err
		return nil
	}

	e := &join.IndexLookUpMergeJoin{
		BaseExecutor: exec.NewBaseExecutor(b.ctx, v.Schema(), v.ID(), outerExec),
		OuterMergeCtx: join.OuterMergeCtx{
			RowTypes:      outerTypes,
			Filter:        outerFilter,
			JoinKeys:      v.OuterJoinKeys,
			KeyCols:       outerKeyCols,
			NeedOuterSort: v.NeedOuterSort,
			CompareFuncs:  v.OuterCompareFuncs,
		},
		InnerMergeCtx: join.InnerMergeCtx{
			ReaderBuilder:           readerBuilder,
			RowTypes:                innerTypes,
			JoinKeys:                v.InnerJoinKeys,
			KeyCols:                 innerKeyCols,
			KeyCollators:            keyCollators,
			CompareFuncs:            v.CompareFuncs,
			ColLens:                 v.IdxColLens,
			Desc:                    v.Desc,
			KeyOff2KeyOffOrderByIdx: v.KeyOff2KeyOffOrderByIdx,
		},
		WorkerWg:      new(sync.WaitGroup),
		IsOuterJoin:   v.JoinType.IsOuterJoin(),
		IndexRanges:   v.Ranges,
		KeyOff2IdxOff: v.KeyOff2IdxOff,
		LastColHelper: v.CompareFilters,
	}
	colsFromChildren := v.Schema().Columns
	if v.JoinType == logicalop.LeftOuterSemiJoin || v.JoinType == logicalop.AntiLeftOuterSemiJoin {
		colsFromChildren = colsFromChildren[:len(colsFromChildren)-1]
	}
	childrenUsedSchema := markChildrenUsedCols(colsFromChildren, v.Children()[0].Schema(), v.Children()[1].Schema())
	joiners := make([]join.Joiner, e.Ctx().GetSessionVars().IndexLookupJoinConcurrency())
	for i := 0; i < len(joiners); i++ {
		joiners[i] = join.NewJoiner(b.ctx, v.JoinType, v.InnerChildIdx == 0, defaultValues, v.OtherConditions, leftTypes, rightTypes, childrenUsedSchema, false)
	}
	e.Joiners = joiners
	return e
}

func (b *executorBuilder) buildIndexNestedLoopHashJoin(v *plannercore.PhysicalIndexHashJoin) exec.Executor {
	joinExec := b.buildIndexLookUpJoin(&(v.PhysicalIndexJoin))
	if b.err != nil {
		return nil
	}
	e := joinExec.(*join.IndexLookUpJoin)
	idxHash := &join.IndexNestedLoopHashJoin{
		IndexLookUpJoin: *e,
		KeepOuterOrder:  v.KeepOuterOrder,
	}
	concurrency := e.Ctx().GetSessionVars().IndexLookupJoinConcurrency()
	idxHash.Joiners = make([]join.Joiner, concurrency)
	for i := 0; i < concurrency; i++ {
		idxHash.Joiners[i] = e.Joiner.Clone()
	}
	return idxHash
}

func buildNoRangeTableReader(b *executorBuilder, v *plannercore.PhysicalTableReader) (*TableReaderExecutor, error) {
	tablePlans := v.TablePlans
	if v.StoreType == kv.TiFlash {
		tablePlans = []base.PhysicalPlan{v.GetTablePlan()}
	}
	dagReq, err := builder.ConstructDAGReq(b.ctx, tablePlans, v.StoreType)
	if err != nil {
		return nil, err
	}
	ts, err := v.GetTableScan()
	if err != nil {
		return nil, err
	}
	if err = b.validCanReadTemporaryOrCacheTable(ts.Table); err != nil {
		return nil, err
	}

	tbl, _ := b.is.TableByID(context.Background(), ts.Table.ID)
	isPartition, physicalTableID := ts.IsPartition()
	if isPartition {
		pt := tbl.(table.PartitionedTable)
		tbl = pt.GetPartition(physicalTableID)
	}
	startTS, err := b.getSnapshotTS()
	if err != nil {
		return nil, err
	}
	paging := b.ctx.GetSessionVars().EnablePaging

	e := &TableReaderExecutor{
		BaseExecutorV2:             exec.NewBaseExecutorV2(b.ctx.GetSessionVars(), v.Schema(), v.ID()),
		tableReaderExecutorContext: newTableReaderExecutorContext(b.ctx),
		indexUsageReporter:         b.buildIndexUsageReporter(v, true),
		dagPB:                      dagReq,
		startTS:                    startTS,
		txnScope:                   b.txnScope,
		readReplicaScope:           b.readReplicaScope,
		isStaleness:                b.isStaleness,
		netDataSize:                v.GetNetDataSize(),
		table:                      tbl,
		keepOrder:                  ts.KeepOrder,
		desc:                       ts.Desc,
		byItems:                    ts.ByItems,
		columns:                    ts.Columns,
		paging:                     paging,
		corColInFilter:             b.corColInDistPlan(v.TablePlans),
		corColInAccess:             b.corColInAccess(v.TablePlans[0]),
		plans:                      v.TablePlans,
		tablePlan:                  v.GetTablePlan(),
		storeType:                  v.StoreType,
		batchCop:                   v.ReadReqType == plannercore.BatchCop,
	}
	e.buildVirtualColumnInfo()

	if v.StoreType == kv.TiDB && b.ctx.GetSessionVars().User != nil {
		// User info is used to do privilege check. It is only used in TiDB cluster memory table.
		e.dagPB.User = &tipb.UserIdentity{
			UserName: b.ctx.GetSessionVars().User.Username,
			UserHost: b.ctx.GetSessionVars().User.Hostname,
		}
	}

	for i := range v.Schema().Columns {
		dagReq.OutputOffsets = append(dagReq.OutputOffsets, uint32(i))
	}

	if e.table.Meta().TempTableType != model.TempTableNone {
		e.dummy = true
	}

	return e, nil
}

func (b *executorBuilder) buildMPPGather(v *plannercore.PhysicalTableReader) exec.Executor {
	startTs, err := b.getSnapshotTS()
	if err != nil {
		b.err = err
		return nil
	}

	gather := &MPPGather{
		BaseExecutor: exec.NewBaseExecutor(b.ctx, v.Schema(), v.ID()),
		is:           b.is,
		originalPlan: v.GetTablePlan(),
		startTS:      startTs,
		mppQueryID:   kv.MPPQueryID{QueryTs: getMPPQueryTS(b.ctx), LocalQueryID: getMPPQueryID(b.ctx), ServerID: domain.GetDomain(b.ctx).ServerID()},
		memTracker:   memory.NewTracker(v.ID(), -1),

		columns:                    []*model.ColumnInfo{},
		virtualColumnIndex:         []int{},
		virtualColumnRetFieldTypes: []*types.FieldType{},
	}

	gather.memTracker.AttachTo(b.ctx.GetSessionVars().StmtCtx.MemTracker)

	var hasVirtualCol bool
	for _, col := range v.Schema().Columns {
		if col.VirtualExpr != nil {
			hasVirtualCol = true
			break
		}
	}

	var isSingleDataSource bool
	tableScans := v.GetTableScans()
	if len(tableScans) == 1 {
		isSingleDataSource = true
	}

	// 1. hasVirtualCol: when got virtual column in TableScan, will generate plan like the following,
	//                   and there will be no other operators in the MPP fragment.
	//     MPPGather
	//       ExchangeSender
	//         PhysicalTableScan
	// 2. UnionScan: there won't be any operators like Join between UnionScan and TableScan.
	//               and UnionScan cannot push down to tiflash.
	if !isSingleDataSource {
		if hasVirtualCol || b.encounterUnionScan {
			b.err = errors.Errorf("should only have one TableScan in MPP fragment(hasVirtualCol: %v, encounterUnionScan: %v)", hasVirtualCol, b.encounterUnionScan)
			return nil
		}
		return gather
	}

	// Setup MPPGather.table if isSingleDataSource.
	// Virtual Column or UnionScan need to use it.
	ts := tableScans[0]
	gather.columns = ts.Columns
	if hasVirtualCol {
		gather.virtualColumnIndex, gather.virtualColumnRetFieldTypes = buildVirtualColumnInfo(gather.Schema(), gather.columns)
	}
	tbl, _ := b.is.TableByID(context.Background(), ts.Table.ID)
	isPartition, physicalTableID := ts.IsPartition()
	if isPartition {
		// Only for static pruning partition table.
		pt := tbl.(table.PartitionedTable)
		tbl = pt.GetPartition(physicalTableID)
	}
	gather.table = tbl
	return gather
}

// buildTableReader builds a table reader executor. It first build a no range table reader,
// and then update it ranges from table scan plan.
func (b *executorBuilder) buildTableReader(v *plannercore.PhysicalTableReader) exec.Executor {
	failpoint.Inject("checkUseMPP", func(val failpoint.Value) {
		if !b.ctx.GetSessionVars().InRestrictedSQL && val.(bool) != useMPPExecution(b.ctx, v) {
			if val.(bool) {
				b.err = errors.New("expect mpp but not used")
			} else {
				b.err = errors.New("don't expect mpp but we used it")
			}
			failpoint.Return(nil)
		}
	})
	// https://github.com/pingcap/tidb/issues/50358
	if len(v.Schema().Columns) == 0 && len(v.GetTablePlan().Schema().Columns) > 0 {
		v.SetSchema(v.GetTablePlan().Schema())
	}
	useMPP := useMPPExecution(b.ctx, v)
	useTiFlashBatchCop := v.ReadReqType == plannercore.BatchCop
	useTiFlash := useMPP || useTiFlashBatchCop
	if useTiFlash {
		if _, isTiDBZoneLabelSet := config.GetGlobalConfig().Labels[placement.DCLabelKey]; b.ctx.GetSessionVars().TiFlashReplicaRead != tiflash.AllReplicas && !isTiDBZoneLabelSet {
			b.ctx.GetSessionVars().StmtCtx.AppendWarning(errors.NewNoStackErrorf("the variable tiflash_replica_read is ignored, because the entry TiDB[%s] does not set the zone attribute and tiflash_replica_read is '%s'", config.GetGlobalConfig().AdvertiseAddress, tiflash.GetTiFlashReplicaRead(b.ctx.GetSessionVars().TiFlashReplicaRead)))
		}
	}
	if useMPP {
		return b.buildMPPGather(v)
	}
	ts, err := v.GetTableScan()
	if err != nil {
		b.err = err
		return nil
	}
	ret, err := buildNoRangeTableReader(b, v)
	if err != nil {
		b.err = err
		return nil
	}
	if err = b.validCanReadTemporaryOrCacheTable(ts.Table); err != nil {
		b.err = err
		return nil
	}

	ret.ranges = ts.Ranges
	sctx := b.ctx.GetSessionVars().StmtCtx
	sctx.TableIDs = append(sctx.TableIDs, ts.Table.ID)

	if !b.ctx.GetSessionVars().StmtCtx.UseDynamicPartitionPrune() {
		return ret
	}
	// When isPartition is set, it means the union rewriting is done, so a partition reader is preferred.
	if ok, _ := ts.IsPartition(); ok {
		return ret
	}

	pi := ts.Table.GetPartitionInfo()
	if pi == nil {
		return ret
	}

	tmp, _ := b.is.TableByID(context.Background(), ts.Table.ID)
	tbl := tmp.(table.PartitionedTable)
	partitions, err := partitionPruning(b.ctx, tbl, v.PlanPartInfo)
	if err != nil {
		b.err = err
		return nil
	}
	if v.StoreType == kv.TiFlash {
		sctx.IsTiFlash.Store(true)
	}

	if len(partitions) == 0 {
		return &TableDualExec{BaseExecutorV2: ret.BaseExecutorV2}
	}

	// Sort the partition is necessary to make the final multiple partition key ranges ordered.
	slices.SortFunc(partitions, func(i, j table.PhysicalTable) int {
		return cmp.Compare(i.GetPhysicalID(), j.GetPhysicalID())
	})
	ret.kvRangeBuilder = kvRangeBuilderFromRangeAndPartition{
		partitions: partitions,
	}

	return ret
}

func buildIndexRangeForEachPartition(rctx *rangerctx.RangerContext, usedPartitions []table.PhysicalTable, contentPos []int64,
	lookUpContent []*join.IndexJoinLookUpContent, indexRanges []*ranger.Range, keyOff2IdxOff []int, cwc *plannercore.ColWithCmpFuncManager) (map[int64][]*ranger.Range, error) {
	contentBucket := make(map[int64][]*join.IndexJoinLookUpContent)
	for _, p := range usedPartitions {
		contentBucket[p.GetPhysicalID()] = make([]*join.IndexJoinLookUpContent, 0, 8)
	}
	for i, pos := range contentPos {
		if _, ok := contentBucket[pos]; ok {
			contentBucket[pos] = append(contentBucket[pos], lookUpContent[i])
		}
	}
	nextRange := make(map[int64][]*ranger.Range)
	for _, p := range usedPartitions {
		ranges, err := buildRangesForIndexJoin(rctx, contentBucket[p.GetPhysicalID()], indexRanges, keyOff2IdxOff, cwc)
		if err != nil {
			return nil, err
		}
		nextRange[p.GetPhysicalID()] = ranges
	}
	return nextRange, nil
}

func getPartitionKeyColOffsets(keyColIDs []int64, pt table.PartitionedTable) []int {
	keyColOffsets := make([]int, len(keyColIDs))
	for i, colID := range keyColIDs {
		offset := -1
		for j, col := range pt.Cols() {
			if colID == col.ID {
				offset = j
				break
			}
		}
		if offset == -1 {
			return nil
		}
		keyColOffsets[i] = offset
	}

	t, ok := pt.(interface {
		PartitionExpr() *tables.PartitionExpr
	})
	if !ok {
		return nil
	}
	pe := t.PartitionExpr()
	if pe == nil {
		return nil
	}

	offsetMap := make(map[int]struct{})
	for _, offset := range keyColOffsets {
		offsetMap[offset] = struct{}{}
	}
	for _, offset := range pe.ColumnOffset {
		if _, ok := offsetMap[offset]; !ok {
			return nil
		}
	}
	return keyColOffsets
}

func (builder *dataReaderBuilder) prunePartitionForInnerExecutor(tbl table.Table, physPlanPartInfo *plannercore.PhysPlanPartInfo,
	lookUpContent []*join.IndexJoinLookUpContent) (usedPartition []table.PhysicalTable, canPrune bool, contentPos []int64, err error) {
	partitionTbl := tbl.(table.PartitionedTable)

	// In index join, this is called by multiple goroutines simultaneously, but partitionPruning is not thread-safe.
	// Use once.Do to avoid DATA RACE here.
	// TODO: condition based pruning can be do in advance.
	condPruneResult, err := builder.partitionPruning(partitionTbl, physPlanPartInfo)
	if err != nil {
		return nil, false, nil, err
	}

	// recalculate key column offsets
	if len(lookUpContent) == 0 {
		return nil, false, nil, nil
	}
	if lookUpContent[0].KeyColIDs == nil {
		return nil, false, nil, plannererrors.ErrInternal.GenWithStack("cannot get column IDs when dynamic pruning")
	}
	keyColOffsets := getPartitionKeyColOffsets(lookUpContent[0].KeyColIDs, partitionTbl)
	if len(keyColOffsets) == 0 {
		return condPruneResult, false, nil, nil
	}

	locateKey := make([]types.Datum, len(partitionTbl.Cols()))
	partitions := make(map[int64]table.PhysicalTable)
	contentPos = make([]int64, len(lookUpContent))
	exprCtx := builder.ctx.GetExprCtx()
	for idx, content := range lookUpContent {
		for i, data := range content.Keys {
			locateKey[keyColOffsets[i]] = data
		}
		p, err := partitionTbl.GetPartitionByRow(exprCtx.GetEvalCtx(), locateKey)
		if table.ErrNoPartitionForGivenValue.Equal(err) {
			continue
		}
		if err != nil {
			return nil, false, nil, err
		}
		if _, ok := partitions[p.GetPhysicalID()]; !ok {
			partitions[p.GetPhysicalID()] = p
		}
		contentPos[idx] = p.GetPhysicalID()
	}

	usedPartition = make([]table.PhysicalTable, 0, len(partitions))
	for _, p := range condPruneResult {
		if _, ok := partitions[p.GetPhysicalID()]; ok {
			usedPartition = append(usedPartition, p)
		}
	}

	// To make the final key ranges involving multiple partitions ordered.
	slices.SortFunc(usedPartition, func(i, j table.PhysicalTable) int {
		return cmp.Compare(i.GetPhysicalID(), j.GetPhysicalID())
	})
	return usedPartition, true, contentPos, nil
}

func buildNoRangeIndexReader(b *executorBuilder, v *plannercore.PhysicalIndexReader) (*IndexReaderExecutor, error) {
	dagReq, err := builder.ConstructDAGReq(b.ctx, v.IndexPlans, kv.TiKV)
	if err != nil {
		return nil, err
	}
	is := v.IndexPlans[0].(*plannercore.PhysicalIndexScan)
	tbl, _ := b.is.TableByID(context.Background(), is.Table.ID)
	isPartition, physicalTableID := is.IsPartition()
	if isPartition {
		pt := tbl.(table.PartitionedTable)
		tbl = pt.GetPartition(physicalTableID)
	} else {
		physicalTableID = is.Table.ID
	}
	startTS, err := b.getSnapshotTS()
	if err != nil {
		return nil, err
	}
	paging := b.ctx.GetSessionVars().EnablePaging

	e := &IndexReaderExecutor{
		indexReaderExecutorContext: newIndexReaderExecutorContext(b.ctx),
		BaseExecutorV2:             exec.NewBaseExecutorV2(b.ctx.GetSessionVars(), v.Schema(), v.ID()),
		indexUsageReporter:         b.buildIndexUsageReporter(v, true),
		dagPB:                      dagReq,
		startTS:                    startTS,
		txnScope:                   b.txnScope,
		readReplicaScope:           b.readReplicaScope,
		isStaleness:                b.isStaleness,
		netDataSize:                v.GetNetDataSize(),
		physicalTableID:            physicalTableID,
		table:                      tbl,
		index:                      is.Index,
		keepOrder:                  is.KeepOrder,
		desc:                       is.Desc,
		columns:                    is.Columns,
		byItems:                    is.ByItems,
		paging:                     paging,
		corColInFilter:             b.corColInDistPlan(v.IndexPlans),
		corColInAccess:             b.corColInAccess(v.IndexPlans[0]),
		idxCols:                    is.IdxCols,
		colLens:                    is.IdxColLens,
		plans:                      v.IndexPlans,
		outputColumns:              v.OutputColumns,
	}

	for _, col := range v.OutputColumns {
		dagReq.OutputOffsets = append(dagReq.OutputOffsets, uint32(col.Index))
	}

	if e.table.Meta().TempTableType != model.TempTableNone {
		e.dummy = true
	}

	return e, nil
}

func (b *executorBuilder) buildIndexReader(v *plannercore.PhysicalIndexReader) exec.Executor {
	is := v.IndexPlans[0].(*plannercore.PhysicalIndexScan)
	if err := b.validCanReadTemporaryOrCacheTable(is.Table); err != nil {
		b.err = err
		return nil
	}

	ret, err := buildNoRangeIndexReader(b, v)
	if err != nil {
		b.err = err
		return nil
	}

	ret.ranges = is.Ranges
	sctx := b.ctx.GetSessionVars().StmtCtx
	sctx.IndexNames = append(sctx.IndexNames, is.Table.Name.O+":"+is.Index.Name.O)

	if !b.ctx.GetSessionVars().StmtCtx.UseDynamicPartitionPrune() {
		return ret
	}
	// When isPartition is set, it means the union rewriting is done, so a partition reader is preferred.
	if ok, _ := is.IsPartition(); ok {
		return ret
	}

	pi := is.Table.GetPartitionInfo()
	if pi == nil {
		return ret
	}

	if is.Index.Global {
		ret.partitionIDMap, err = getPartitionIDsAfterPruning(b.ctx, ret.table.(table.PartitionedTable), v.PlanPartInfo)
		if err != nil {
			b.err = err
			return nil
		}
		return ret
	}

	tmp, _ := b.is.TableByID(context.Background(), is.Table.ID)
	tbl := tmp.(table.PartitionedTable)
	partitions, err := partitionPruning(b.ctx, tbl, v.PlanPartInfo)
	if err != nil {
		b.err = err
		return nil
	}
	ret.partitions = partitions
	return ret
}

func buildTableReq(b *executorBuilder, schemaLen int, plans []base.PhysicalPlan) (dagReq *tipb.DAGRequest, val table.Table, err error) {
	tableReq, err := builder.ConstructDAGReq(b.ctx, plans, kv.TiKV)
	if err != nil {
		return nil, nil, err
	}
	for i := 0; i < schemaLen; i++ {
		tableReq.OutputOffsets = append(tableReq.OutputOffsets, uint32(i))
	}
	ts := plans[0].(*plannercore.PhysicalTableScan)
	tbl, _ := b.is.TableByID(context.Background(), ts.Table.ID)
	isPartition, physicalTableID := ts.IsPartition()
	if isPartition {
		pt := tbl.(table.PartitionedTable)
		tbl = pt.GetPartition(physicalTableID)
	}
	return tableReq, tbl, err
}

// buildIndexReq is designed to create a DAG for index request.
// If len(ByItems) != 0 means index request should return related columns
// to sort result rows in TiDB side for partition tables.
func buildIndexReq(ctx sessionctx.Context, columns []*model.IndexColumn, handleLen int, plans []base.PhysicalPlan) (dagReq *tipb.DAGRequest, err error) {
	indexReq, err := builder.ConstructDAGReq(ctx, plans, kv.TiKV)
	if err != nil {
		return nil, err
	}

	indexReq.OutputOffsets = []uint32{}
	idxScan := plans[0].(*plannercore.PhysicalIndexScan)
	if len(idxScan.ByItems) != 0 {
		schema := idxScan.Schema()
		for _, item := range idxScan.ByItems {
			c, ok := item.Expr.(*expression.Column)
			if !ok {
				return nil, errors.Errorf("Not support non-column in orderBy pushed down")
			}
			find := false
			for i, schemaColumn := range schema.Columns {
				if schemaColumn.ID == c.ID {
					indexReq.OutputOffsets = append(indexReq.OutputOffsets, uint32(i))
					find = true
					break
				}
			}
			if !find {
				return nil, errors.Errorf("Not found order by related columns in indexScan.schema")
			}
		}
	}

	for i := 0; i < handleLen; i++ {
		indexReq.OutputOffsets = append(indexReq.OutputOffsets, uint32(len(columns)+i))
	}

	if idxScan.NeedExtraOutputCol() {
		// need add one more column for pid or physical table id
		indexReq.OutputOffsets = append(indexReq.OutputOffsets, uint32(len(columns)+handleLen))
	}
	return indexReq, err
}

func buildNoRangeIndexLookUpReader(b *executorBuilder, v *plannercore.PhysicalIndexLookUpReader) (*IndexLookUpExecutor, error) {
	is := v.IndexPlans[0].(*plannercore.PhysicalIndexScan)
	var handleLen int
	if len(v.CommonHandleCols) != 0 {
		handleLen = len(v.CommonHandleCols)
	} else {
		handleLen = 1
	}
	indexReq, err := buildIndexReq(b.ctx, is.Index.Columns, handleLen, v.IndexPlans)
	if err != nil {
		return nil, err
	}
	indexPaging := false
	if v.Paging {
		indexPaging = true
	}
	tableReq, tbl, err := buildTableReq(b, v.Schema().Len(), v.TablePlans)
	if err != nil {
		return nil, err
	}
	ts := v.TablePlans[0].(*plannercore.PhysicalTableScan)
	startTS, err := b.getSnapshotTS()
	if err != nil {
		return nil, err
	}

	readerBuilder, err := b.newDataReaderBuilder(nil)
	if err != nil {
		return nil, err
	}

	e := &IndexLookUpExecutor{
		indexLookUpExecutorContext: newIndexLookUpExecutorContext(b.ctx),
		BaseExecutorV2:             exec.NewBaseExecutorV2(b.ctx.GetSessionVars(), v.Schema(), v.ID()),
		indexUsageReporter:         b.buildIndexUsageReporter(v, true),
		dagPB:                      indexReq,
		startTS:                    startTS,
		table:                      tbl,
		index:                      is.Index,
		keepOrder:                  is.KeepOrder,
		byItems:                    is.ByItems,
		desc:                       is.Desc,
		tableRequest:               tableReq,
		columns:                    ts.Columns,
		indexPaging:                indexPaging,
		dataReaderBuilder:          readerBuilder,
		corColInIdxSide:            b.corColInDistPlan(v.IndexPlans),
		corColInTblSide:            b.corColInDistPlan(v.TablePlans),
		corColInAccess:             b.corColInAccess(v.IndexPlans[0]),
		idxCols:                    is.IdxCols,
		colLens:                    is.IdxColLens,
		idxPlans:                   v.IndexPlans,
		tblPlans:                   v.TablePlans,
		PushedLimit:                v.PushedLimit,
		idxNetDataSize:             v.GetAvgTableRowSize(),
		avgRowSize:                 v.GetAvgTableRowSize(),
	}

	if v.ExtraHandleCol != nil {
		e.handleIdx = append(e.handleIdx, v.ExtraHandleCol.Index)
		e.handleCols = []*expression.Column{v.ExtraHandleCol}
	} else {
		for _, handleCol := range v.CommonHandleCols {
			e.handleIdx = append(e.handleIdx, handleCol.Index)
		}
		e.handleCols = v.CommonHandleCols
		e.primaryKeyIndex = tables.FindPrimaryIndex(tbl.Meta())
	}

	if e.table.Meta().TempTableType != model.TempTableNone {
		e.dummy = true
	}
	return e, nil
}

func (b *executorBuilder) buildIndexLookUpReader(v *plannercore.PhysicalIndexLookUpReader) exec.Executor {
	is := v.IndexPlans[0].(*plannercore.PhysicalIndexScan)
	if err := b.validCanReadTemporaryOrCacheTable(is.Table); err != nil {
		b.err = err
		return nil
	}

	ret, err := buildNoRangeIndexLookUpReader(b, v)
	if err != nil {
		b.err = err
		return nil
	}

	ts := v.TablePlans[0].(*plannercore.PhysicalTableScan)

	ret.ranges = is.Ranges
	executor_metrics.ExecutorCounterIndexLookUpExecutor.Inc()

	sctx := b.ctx.GetSessionVars().StmtCtx
	sctx.IndexNames = append(sctx.IndexNames, is.Table.Name.O+":"+is.Index.Name.O)
	sctx.TableIDs = append(sctx.TableIDs, ts.Table.ID)

	if !b.ctx.GetSessionVars().StmtCtx.UseDynamicPartitionPrune() {
		return ret
	}

	if pi := is.Table.GetPartitionInfo(); pi == nil {
		return ret
	}

	if is.Index.Global {
		ret.partitionIDMap, err = getPartitionIDsAfterPruning(b.ctx, ret.table.(table.PartitionedTable), v.PlanPartInfo)
		if err != nil {
			b.err = err
			return nil
		}

		return ret
	}
	if ok, _ := is.IsPartition(); ok {
		// Already pruned when translated to logical union.
		return ret
	}

	tmp, _ := b.is.TableByID(context.Background(), is.Table.ID)
	tbl := tmp.(table.PartitionedTable)
	partitions, err := partitionPruning(b.ctx, tbl, v.PlanPartInfo)
	if err != nil {
		b.err = err
		return nil
	}
	ret.partitionTableMode = true
	ret.prunedPartitions = partitions
	return ret
}

func buildNoRangeIndexMergeReader(b *executorBuilder, v *plannercore.PhysicalIndexMergeReader) (*IndexMergeReaderExecutor, error) {
	partialPlanCount := len(v.PartialPlans)
	partialReqs := make([]*tipb.DAGRequest, 0, partialPlanCount)
	partialDataSizes := make([]float64, 0, partialPlanCount)
	indexes := make([]*model.IndexInfo, 0, partialPlanCount)
	descs := make([]bool, 0, partialPlanCount)
	ts := v.TablePlans[0].(*plannercore.PhysicalTableScan)
	isCorColInPartialFilters := make([]bool, 0, partialPlanCount)
	isCorColInPartialAccess := make([]bool, 0, partialPlanCount)
	hasGlobalIndex := false
	for i := 0; i < partialPlanCount; i++ {
		var tempReq *tipb.DAGRequest
		var err error

		if is, ok := v.PartialPlans[i][0].(*plannercore.PhysicalIndexScan); ok {
			tempReq, err = buildIndexReq(b.ctx, is.Index.Columns, ts.HandleCols.NumCols(), v.PartialPlans[i])
			descs = append(descs, is.Desc)
			indexes = append(indexes, is.Index)
			if is.Index.Global {
				hasGlobalIndex = true
			}
		} else {
			ts := v.PartialPlans[i][0].(*plannercore.PhysicalTableScan)
			tempReq, _, err = buildTableReq(b, len(ts.Columns), v.PartialPlans[i])
			descs = append(descs, ts.Desc)
			indexes = append(indexes, nil)
		}
		if err != nil {
			return nil, err
		}
		collect := false
		tempReq.CollectRangeCounts = &collect
		partialReqs = append(partialReqs, tempReq)
		isCorColInPartialFilters = append(isCorColInPartialFilters, b.corColInDistPlan(v.PartialPlans[i]))
		isCorColInPartialAccess = append(isCorColInPartialAccess, b.corColInAccess(v.PartialPlans[i][0]))
		partialDataSizes = append(partialDataSizes, v.GetPartialReaderNetDataSize(v.PartialPlans[i][0]))
	}
	tableReq, tblInfo, err := buildTableReq(b, v.Schema().Len(), v.TablePlans)
	isCorColInTableFilter := b.corColInDistPlan(v.TablePlans)
	if err != nil {
		return nil, err
	}
	startTS, err := b.getSnapshotTS()
	if err != nil {
		return nil, err
	}

	readerBuilder, err := b.newDataReaderBuilder(nil)
	if err != nil {
		return nil, err
	}

	e := &IndexMergeReaderExecutor{
		BaseExecutor:             exec.NewBaseExecutor(b.ctx, v.Schema(), v.ID()),
		indexUsageReporter:       b.buildIndexUsageReporter(v, true),
		dagPBs:                   partialReqs,
		startTS:                  startTS,
		table:                    tblInfo,
		indexes:                  indexes,
		descs:                    descs,
		tableRequest:             tableReq,
		columns:                  ts.Columns,
		partialPlans:             v.PartialPlans,
		tblPlans:                 v.TablePlans,
		partialNetDataSizes:      partialDataSizes,
		dataAvgRowSize:           v.GetAvgTableRowSize(),
		dataReaderBuilder:        readerBuilder,
		handleCols:               v.HandleCols,
		isCorColInPartialFilters: isCorColInPartialFilters,
		isCorColInTableFilter:    isCorColInTableFilter,
		isCorColInPartialAccess:  isCorColInPartialAccess,
		isIntersection:           v.IsIntersectionType,
		byItems:                  v.ByItems,
		pushedLimit:              v.PushedLimit,
		keepOrder:                v.KeepOrder,
		hasGlobalIndex:           hasGlobalIndex,
	}
	collectTable := false
	e.tableRequest.CollectRangeCounts = &collectTable
	return e, nil
}

type tableStatsPreloader interface {
	LoadTableStats(sessionctx.Context)
}

func buildIndexUsageReporter(ctx sessionctx.Context, plan tableStatsPreloader, loadStats bool) (indexUsageReporter *exec.IndexUsageReporter) {
	sc := ctx.GetSessionVars().StmtCtx
	if ctx.GetSessionVars().StmtCtx.IndexUsageCollector != nil &&
		sc.RuntimeStatsColl != nil {
		if loadStats {
			// Preload the table stats. If the statement is a point-get or execute, the planner may not have loaded the
			// stats.
			plan.LoadTableStats(ctx)
		}

		statsMap := sc.GetUsedStatsInfo(false)
		indexUsageReporter = exec.NewIndexUsageReporter(
			sc.IndexUsageCollector,
			sc.RuntimeStatsColl, statsMap)
	}

	return indexUsageReporter
}

func (b *executorBuilder) buildIndexUsageReporter(plan tableStatsPreloader, loadStats bool) (indexUsageReporter *exec.IndexUsageReporter) {
	return buildIndexUsageReporter(b.ctx, plan, loadStats)
}

func (b *executorBuilder) buildIndexMergeReader(v *plannercore.PhysicalIndexMergeReader) exec.Executor {
	ts := v.TablePlans[0].(*plannercore.PhysicalTableScan)
	if err := b.validCanReadTemporaryOrCacheTable(ts.Table); err != nil {
		b.err = err
		return nil
	}

	ret, err := buildNoRangeIndexMergeReader(b, v)
	if err != nil {
		b.err = err
		return nil
	}
	ret.ranges = make([][]*ranger.Range, 0, len(v.PartialPlans))
	sctx := b.ctx.GetSessionVars().StmtCtx
	hasGlobalIndex := false
	for i := 0; i < len(v.PartialPlans); i++ {
		if is, ok := v.PartialPlans[i][0].(*plannercore.PhysicalIndexScan); ok {
			ret.ranges = append(ret.ranges, is.Ranges)
			sctx.IndexNames = append(sctx.IndexNames, is.Table.Name.O+":"+is.Index.Name.O)
			if is.Index.Global {
				hasGlobalIndex = true
			}
		} else {
			ret.ranges = append(ret.ranges, v.PartialPlans[i][0].(*plannercore.PhysicalTableScan).Ranges)
			if ret.table.Meta().IsCommonHandle {
				tblInfo := ret.table.Meta()
				sctx.IndexNames = append(sctx.IndexNames, tblInfo.Name.O+":"+tables.FindPrimaryIndex(tblInfo).Name.O)
			}
		}
	}
	sctx.TableIDs = append(sctx.TableIDs, ts.Table.ID)
	executor_metrics.ExecutorCounterIndexMergeReaderExecutor.Inc()

	if !b.ctx.GetSessionVars().StmtCtx.UseDynamicPartitionPrune() {
		return ret
	}

	if pi := ts.Table.GetPartitionInfo(); pi == nil {
		return ret
	}

	tmp, _ := b.is.TableByID(context.Background(), ts.Table.ID)
	partitions, err := partitionPruning(b.ctx, tmp.(table.PartitionedTable), v.PlanPartInfo)
	if err != nil {
		b.err = err
		return nil
	}
	ret.partitionTableMode, ret.prunedPartitions = true, partitions
	if hasGlobalIndex {
		ret.partitionIDMap = make(map[int64]struct{})
		for _, p := range partitions {
			ret.partitionIDMap[p.GetPhysicalID()] = struct{}{}
		}
	}
	return ret
}

// dataReaderBuilder build an executor.
// The executor can be used to read data in the ranges which are constructed by datums.
// Differences from executorBuilder:
// 1. dataReaderBuilder calculate data range from argument, rather than plan.
// 2. the result executor is already opened.
type dataReaderBuilder struct {
	plan base.Plan
	*executorBuilder

	selectResultHook // for testing
	once             struct {
		sync.Once
		condPruneResult []table.PhysicalTable
		err             error
	}
}

type mockPhysicalIndexReader struct {
	base.PhysicalPlan

	e exec.Executor
}

// MemoryUsage of mockPhysicalIndexReader is only for testing
func (*mockPhysicalIndexReader) MemoryUsage() (sum int64) {
	return
}

func (builder *dataReaderBuilder) BuildExecutorForIndexJoin(ctx context.Context, lookUpContents []*join.IndexJoinLookUpContent,
	indexRanges []*ranger.Range, keyOff2IdxOff []int, cwc *plannercore.ColWithCmpFuncManager, canReorderHandles bool, memTracker *memory.Tracker, interruptSignal *atomic.Value) (exec.Executor, error) {
	return builder.buildExecutorForIndexJoinInternal(ctx, builder.plan, lookUpContents, indexRanges, keyOff2IdxOff, cwc, canReorderHandles, memTracker, interruptSignal)
}

func (builder *dataReaderBuilder) buildExecutorForIndexJoinInternal(ctx context.Context, plan base.Plan, lookUpContents []*join.IndexJoinLookUpContent,
	indexRanges []*ranger.Range, keyOff2IdxOff []int, cwc *plannercore.ColWithCmpFuncManager, canReorderHandles bool, memTracker *memory.Tracker, interruptSignal *atomic.Value) (exec.Executor, error) {
	switch v := plan.(type) {
	case *plannercore.PhysicalTableReader:
		return builder.buildTableReaderForIndexJoin(ctx, v, lookUpContents, indexRanges, keyOff2IdxOff, cwc, canReorderHandles, memTracker, interruptSignal)
	case *plannercore.PhysicalIndexReader:
		return builder.buildIndexReaderForIndexJoin(ctx, v, lookUpContents, indexRanges, keyOff2IdxOff, cwc, memTracker, interruptSignal)
	case *plannercore.PhysicalIndexLookUpReader:
		return builder.buildIndexLookUpReaderForIndexJoin(ctx, v, lookUpContents, indexRanges, keyOff2IdxOff, cwc, memTracker, interruptSignal)
	case *plannercore.PhysicalUnionScan:
		return builder.buildUnionScanForIndexJoin(ctx, v, lookUpContents, indexRanges, keyOff2IdxOff, cwc, canReorderHandles, memTracker, interruptSignal)
	case *plannercore.PhysicalProjection:
		return builder.buildProjectionForIndexJoin(ctx, v, lookUpContents, indexRanges, keyOff2IdxOff, cwc, canReorderHandles, memTracker, interruptSignal)
	// Need to support physical selection because after PR 16389, TiDB will push down all the expr supported by TiKV or TiFlash
	// in predicate push down stage, so if there is an expr which only supported by TiFlash, a physical selection will be added after index read
	case *plannercore.PhysicalSelection:
		childExec, err := builder.buildExecutorForIndexJoinInternal(ctx, v.Children()[0], lookUpContents, indexRanges, keyOff2IdxOff, cwc, canReorderHandles, memTracker, interruptSignal)
		if err != nil {
			return nil, err
		}
		exec := &SelectionExec{
			selectionExecutorContext: newSelectionExecutorContext(builder.ctx),
			BaseExecutorV2:           exec.NewBaseExecutorV2(builder.ctx.GetSessionVars(), v.Schema(), v.ID(), childExec),
			filters:                  v.Conditions,
		}
		err = exec.open(ctx)
		return exec, err
	case *plannercore.PhysicalHashAgg:
		childExec, err := builder.buildExecutorForIndexJoinInternal(ctx, v.Children()[0], lookUpContents, indexRanges, keyOff2IdxOff, cwc, canReorderHandles, memTracker, interruptSignal)
		if err != nil {
			return nil, err
		}
		exec := builder.buildHashAggFromChildExec(childExec, v)
		err = exec.OpenSelf()
		return exec, err
	case *plannercore.PhysicalStreamAgg:
		childExec, err := builder.buildExecutorForIndexJoinInternal(ctx, v.Children()[0], lookUpContents, indexRanges, keyOff2IdxOff, cwc, canReorderHandles, memTracker, interruptSignal)
		if err != nil {
			return nil, err
		}
		exec := builder.buildStreamAggFromChildExec(childExec, v)
		err = exec.OpenSelf()
		return exec, err
	case *mockPhysicalIndexReader:
		return v.e, nil
	}
	return nil, errors.New("Wrong plan type for dataReaderBuilder")
}

func (builder *dataReaderBuilder) buildUnionScanForIndexJoin(ctx context.Context, v *plannercore.PhysicalUnionScan,
	values []*join.IndexJoinLookUpContent, indexRanges []*ranger.Range, keyOff2IdxOff []int,
	cwc *plannercore.ColWithCmpFuncManager, canReorderHandles bool, memTracker *memory.Tracker, interruptSignal *atomic.Value) (exec.Executor, error) {
	childBuilder, err := builder.newDataReaderBuilder(v.Children()[0])
	if err != nil {
		return nil, err
	}

	reader, err := childBuilder.BuildExecutorForIndexJoin(ctx, values, indexRanges, keyOff2IdxOff, cwc, canReorderHandles, memTracker, interruptSignal)
	if err != nil {
		return nil, err
	}

	ret := builder.buildUnionScanFromReader(reader, v)
	if builder.err != nil {
		return nil, builder.err
	}
	if us, ok := ret.(*UnionScanExec); ok {
		err = us.open(ctx)
	}
	return ret, err
}

func (builder *dataReaderBuilder) buildTableReaderForIndexJoin(ctx context.Context, v *plannercore.PhysicalTableReader,
	lookUpContents []*join.IndexJoinLookUpContent, indexRanges []*ranger.Range, keyOff2IdxOff []int,
	cwc *plannercore.ColWithCmpFuncManager, canReorderHandles bool, memTracker *memory.Tracker, interruptSignal *atomic.Value) (exec.Executor, error) {
	e, err := buildNoRangeTableReader(builder.executorBuilder, v)
	if !canReorderHandles {
		// `canReorderHandles` is set to false only in IndexMergeJoin. IndexMergeJoin will trigger a dead loop problem
		// when enabling paging(tidb/issues/35831). But IndexMergeJoin is not visible to the user and is deprecated
		// for now. Thus, we disable paging here.
		e.paging = false
	}
	if err != nil {
		return nil, err
	}
	tbInfo := e.table.Meta()
	if tbInfo.GetPartitionInfo() == nil || !builder.ctx.GetSessionVars().StmtCtx.UseDynamicPartitionPrune() {
		if v.IsCommonHandle {
			kvRanges, err := buildKvRangesForIndexJoin(e.dctx, e.rctx, getPhysicalTableID(e.table), -1, lookUpContents, indexRanges, keyOff2IdxOff, cwc, memTracker, interruptSignal)
			if err != nil {
				return nil, err
			}
			return builder.buildTableReaderFromKvRanges(ctx, e, kvRanges)
		}
		handles, _ := dedupHandles(lookUpContents)
		return builder.buildTableReaderFromHandles(ctx, e, handles, canReorderHandles)
	}
	tbl, _ := builder.is.TableByID(ctx, tbInfo.ID)
	pt := tbl.(table.PartitionedTable)
	usedPartitionList, err := builder.partitionPruning(pt, v.PlanPartInfo)
	if err != nil {
		return nil, err
	}
	usedPartitions := make(map[int64]table.PhysicalTable, len(usedPartitionList))
	for _, p := range usedPartitionList {
		usedPartitions[p.GetPhysicalID()] = p
	}
	var kvRanges []kv.KeyRange
	var keyColOffsets []int
	if len(lookUpContents) > 0 {
		keyColOffsets = getPartitionKeyColOffsets(lookUpContents[0].KeyColIDs, pt)
	}
	if v.IsCommonHandle {
		if len(keyColOffsets) > 0 {
			locateKey := make([]types.Datum, len(pt.Cols()))
			kvRanges = make([]kv.KeyRange, 0, len(lookUpContents))
			// lookUpContentsByPID groups lookUpContents by pid(partition) so that kv ranges for same partition can be merged.
			lookUpContentsByPID := make(map[int64][]*join.IndexJoinLookUpContent)
			exprCtx := e.ectx
			for _, content := range lookUpContents {
				for i, data := range content.Keys {
					locateKey[keyColOffsets[i]] = data
				}
				p, err := pt.GetPartitionByRow(exprCtx.GetEvalCtx(), locateKey)
				if table.ErrNoPartitionForGivenValue.Equal(err) {
					continue
				}
				if err != nil {
					return nil, err
				}
				pid := p.GetPhysicalID()
				if _, ok := usedPartitions[pid]; !ok {
					continue
				}
				lookUpContentsByPID[pid] = append(lookUpContentsByPID[pid], content)
			}
			for pid, contents := range lookUpContentsByPID {
				// buildKvRanges for each partition.
				tmp, err := buildKvRangesForIndexJoin(e.dctx, e.rctx, pid, -1, contents, indexRanges, keyOff2IdxOff, cwc, nil, interruptSignal)
				if err != nil {
					return nil, err
				}
				kvRanges = append(kvRanges, tmp...)
			}
		} else {
			kvRanges = make([]kv.KeyRange, 0, len(usedPartitions)*len(lookUpContents))
			for _, p := range usedPartitionList {
				tmp, err := buildKvRangesForIndexJoin(e.dctx, e.rctx, p.GetPhysicalID(), -1, lookUpContents, indexRanges, keyOff2IdxOff, cwc, memTracker, interruptSignal)
				if err != nil {
					return nil, err
				}
				kvRanges = append(tmp, kvRanges...)
			}
		}
		// The key ranges should be ordered.
		slices.SortFunc(kvRanges, func(i, j kv.KeyRange) int {
			return bytes.Compare(i.StartKey, j.StartKey)
		})
		return builder.buildTableReaderFromKvRanges(ctx, e, kvRanges)
	}

	handles, lookUpContents := dedupHandles(lookUpContents)

	if len(keyColOffsets) > 0 {
		locateKey := make([]types.Datum, len(pt.Cols()))
		kvRanges = make([]kv.KeyRange, 0, len(lookUpContents))
		exprCtx := e.ectx
		for _, content := range lookUpContents {
			for i, data := range content.Keys {
				locateKey[keyColOffsets[i]] = data
			}
			p, err := pt.GetPartitionByRow(exprCtx.GetEvalCtx(), locateKey)
			if table.ErrNoPartitionForGivenValue.Equal(err) {
				continue
			}
			if err != nil {
				return nil, err
			}
			pid := p.GetPhysicalID()
			if _, ok := usedPartitions[pid]; !ok {
				continue
			}
			handle := kv.IntHandle(content.Keys[0].GetInt64())
			ranges, _ := distsql.TableHandlesToKVRanges(pid, []kv.Handle{handle})
			kvRanges = append(kvRanges, ranges...)
		}
	} else {
		for _, p := range usedPartitionList {
			ranges, _ := distsql.TableHandlesToKVRanges(p.GetPhysicalID(), handles)
			kvRanges = append(kvRanges, ranges...)
		}
	}

	// The key ranges should be ordered.
	slices.SortFunc(kvRanges, func(i, j kv.KeyRange) int {
		return bytes.Compare(i.StartKey, j.StartKey)
	})
	return builder.buildTableReaderFromKvRanges(ctx, e, kvRanges)
}

func dedupHandles(lookUpContents []*join.IndexJoinLookUpContent) ([]kv.Handle, []*join.IndexJoinLookUpContent) {
	handles := make([]kv.Handle, 0, len(lookUpContents))
	validLookUpContents := make([]*join.IndexJoinLookUpContent, 0, len(lookUpContents))
	for _, content := range lookUpContents {
		isValidHandle := true
		handle := kv.IntHandle(content.Keys[0].GetInt64())
		for _, key := range content.Keys {
			if handle.IntValue() != key.GetInt64() {
				isValidHandle = false
				break
			}
		}
		if isValidHandle {
			handles = append(handles, handle)
			validLookUpContents = append(validLookUpContents, content)
		}
	}
	return handles, validLookUpContents
}

type kvRangeBuilderFromRangeAndPartition struct {
	partitions []table.PhysicalTable
}

func (h kvRangeBuilderFromRangeAndPartition) buildKeyRangeSeparately(dctx *distsqlctx.DistSQLContext, ranges []*ranger.Range) ([]int64, [][]kv.KeyRange, error) {
	ret := make([][]kv.KeyRange, len(h.partitions))
	pids := make([]int64, 0, len(h.partitions))
	for i, p := range h.partitions {
		pid := p.GetPhysicalID()
		pids = append(pids, pid)
		meta := p.Meta()
		if len(ranges) == 0 {
			continue
		}
		kvRange, err := distsql.TableHandleRangesToKVRanges(dctx, []int64{pid}, meta != nil && meta.IsCommonHandle, ranges)
		if err != nil {
			return nil, nil, err
		}
		ret[i] = kvRange.AppendSelfTo(ret[i])
	}
	return pids, ret, nil
}

func (h kvRangeBuilderFromRangeAndPartition) buildKeyRange(dctx *distsqlctx.DistSQLContext, ranges []*ranger.Range) ([][]kv.KeyRange, error) {
	ret := make([][]kv.KeyRange, len(h.partitions))
	if len(ranges) == 0 {
		return ret, nil
	}
	for i, p := range h.partitions {
		pid := p.GetPhysicalID()
		meta := p.Meta()
		kvRange, err := distsql.TableHandleRangesToKVRanges(dctx, []int64{pid}, meta != nil && meta.IsCommonHandle, ranges)
		if err != nil {
			return nil, err
		}
		ret[i] = kvRange.AppendSelfTo(ret[i])
	}
	return ret, nil
}

// newClosestReadAdjuster let the request be sent to closest replica(within the same zone)
// if response size exceeds certain threshold.
func newClosestReadAdjuster(dctx *distsqlctx.DistSQLContext, req *kv.Request, netDataSize float64) kv.CoprRequestAdjuster {
	if req.ReplicaRead != kv.ReplicaReadClosestAdaptive {
		return nil
	}
	return func(req *kv.Request, copTaskCount int) bool {
		// copTaskCount is the number of coprocessor requests
		if int64(netDataSize/float64(copTaskCount)) >= dctx.ReplicaClosestReadThreshold {
			req.MatchStoreLabels = append(req.MatchStoreLabels, &metapb.StoreLabel{
				Key:   placement.DCLabelKey,
				Value: config.GetTxnScopeFromConfig(),
			})
			return true
		}
		// reset to read from leader when the data size is small.
		req.ReplicaRead = kv.ReplicaReadLeader
		return false
	}
}

func (builder *dataReaderBuilder) buildTableReaderBase(ctx context.Context, e *TableReaderExecutor, reqBuilderWithRange distsql.RequestBuilder) (*TableReaderExecutor, error) {
	startTS, err := builder.getSnapshotTS()
	if err != nil {
		return nil, err
	}
	kvReq, err := reqBuilderWithRange.
		SetDAGRequest(e.dagPB).
		SetStartTS(startTS).
		SetDesc(e.desc).
		SetKeepOrder(e.keepOrder).
		SetTxnScope(e.txnScope).
		SetReadReplicaScope(e.readReplicaScope).
		SetIsStaleness(e.isStaleness).
		SetFromSessionVars(e.dctx).
		SetFromInfoSchema(e.GetInfoSchema()).
		SetClosestReplicaReadAdjuster(newClosestReadAdjuster(e.dctx, &reqBuilderWithRange.Request, e.netDataSize)).
		SetPaging(e.paging).
		SetConnIDAndConnAlias(e.dctx.ConnectionID, e.dctx.SessionAlias).
		Build()
	if err != nil {
		return nil, err
	}
	e.kvRanges = kvReq.KeyRanges.AppendSelfTo(e.kvRanges)
	e.resultHandler = &tableResultHandler{}
	result, err := builder.SelectResult(ctx, builder.ctx.GetDistSQLCtx(), kvReq, exec.RetTypes(e), getPhysicalPlanIDs(e.plans), e.ID())
	if err != nil {
		return nil, err
	}
	e.resultHandler.open(nil, result)
	return e, nil
}

func (builder *dataReaderBuilder) buildTableReaderFromHandles(ctx context.Context, e *TableReaderExecutor, handles []kv.Handle, canReorderHandles bool) (*TableReaderExecutor, error) {
	if canReorderHandles {
		slices.SortFunc(handles, func(i, j kv.Handle) int {
			return i.Compare(j)
		})
	}
	var b distsql.RequestBuilder
	if len(handles) > 0 {
		if _, ok := handles[0].(kv.PartitionHandle); ok {
			b.SetPartitionsAndHandles(handles)
		} else {
			b.SetTableHandles(getPhysicalTableID(e.table), handles)
		}
	} else {
		b.SetKeyRanges(nil)
	}
	return builder.buildTableReaderBase(ctx, e, b)
}

func (builder *dataReaderBuilder) buildTableReaderFromKvRanges(ctx context.Context, e *TableReaderExecutor, ranges []kv.KeyRange) (exec.Executor, error) {
	var b distsql.RequestBuilder
	b.SetKeyRanges(ranges)
	return builder.buildTableReaderBase(ctx, e, b)
}

func (builder *dataReaderBuilder) buildIndexReaderForIndexJoin(ctx context.Context, v *plannercore.PhysicalIndexReader,
	lookUpContents []*join.IndexJoinLookUpContent, indexRanges []*ranger.Range, keyOff2IdxOff []int, cwc *plannercore.ColWithCmpFuncManager, memoryTracker *memory.Tracker, interruptSignal *atomic.Value) (exec.Executor, error) {
	e, err := buildNoRangeIndexReader(builder.executorBuilder, v)
	if err != nil {
		return nil, err
	}
	tbInfo := e.table.Meta()
	if tbInfo.GetPartitionInfo() == nil || !builder.ctx.GetSessionVars().StmtCtx.UseDynamicPartitionPrune() {
		kvRanges, err := buildKvRangesForIndexJoin(e.dctx, e.rctx, e.physicalTableID, e.index.ID, lookUpContents, indexRanges, keyOff2IdxOff, cwc, memoryTracker, interruptSignal)
		if err != nil {
			return nil, err
		}
		err = e.open(ctx, kvRanges)
		return e, err
	}

	is := v.IndexPlans[0].(*plannercore.PhysicalIndexScan)
	if is.Index.Global {
		e.partitionIDMap, err = getPartitionIDsAfterPruning(builder.ctx, e.table.(table.PartitionedTable), v.PlanPartInfo)
		if err != nil {
			return nil, err
		}
		if e.ranges, err = buildRangesForIndexJoin(e.rctx, lookUpContents, indexRanges, keyOff2IdxOff, cwc); err != nil {
			return nil, err
		}
		if err := exec.Open(ctx, e); err != nil {
			return nil, err
		}
		return e, nil
	}

	tbl, _ := builder.executorBuilder.is.TableByID(ctx, tbInfo.ID)
	usedPartition, canPrune, contentPos, err := builder.prunePartitionForInnerExecutor(tbl, v.PlanPartInfo, lookUpContents)
	if err != nil {
		return nil, err
	}
	if len(usedPartition) != 0 {
		if canPrune {
			rangeMap, err := buildIndexRangeForEachPartition(e.rctx, usedPartition, contentPos, lookUpContents, indexRanges, keyOff2IdxOff, cwc)
			if err != nil {
				return nil, err
			}
			e.partitions = usedPartition
			e.ranges = indexRanges
			e.partRangeMap = rangeMap
		} else {
			e.partitions = usedPartition
			if e.ranges, err = buildRangesForIndexJoin(e.rctx, lookUpContents, indexRanges, keyOff2IdxOff, cwc); err != nil {
				return nil, err
			}
		}
		if err := exec.Open(ctx, e); err != nil {
			return nil, err
		}
		return e, nil
	}
	ret := &TableDualExec{BaseExecutorV2: e.BaseExecutorV2}
	err = exec.Open(ctx, ret)
	return ret, err
}

func (builder *dataReaderBuilder) buildIndexLookUpReaderForIndexJoin(ctx context.Context, v *plannercore.PhysicalIndexLookUpReader,
	lookUpContents []*join.IndexJoinLookUpContent, indexRanges []*ranger.Range, keyOff2IdxOff []int, cwc *plannercore.ColWithCmpFuncManager, memTracker *memory.Tracker, interruptSignal *atomic.Value) (exec.Executor, error) {
	e, err := buildNoRangeIndexLookUpReader(builder.executorBuilder, v)
	if err != nil {
		return nil, err
	}

	tbInfo := e.table.Meta()
	if tbInfo.GetPartitionInfo() == nil || !builder.ctx.GetSessionVars().StmtCtx.UseDynamicPartitionPrune() {
		e.kvRanges, err = buildKvRangesForIndexJoin(e.dctx, e.rctx, getPhysicalTableID(e.table), e.index.ID, lookUpContents, indexRanges, keyOff2IdxOff, cwc, memTracker, interruptSignal)
		if err != nil {
			return nil, err
		}
		err = e.open(ctx)
		return e, err
	}

	is := v.IndexPlans[0].(*plannercore.PhysicalIndexScan)
	if is.Index.Global {
		e.partitionIDMap, err = getPartitionIDsAfterPruning(builder.ctx, e.table.(table.PartitionedTable), v.PlanPartInfo)
		if err != nil {
			return nil, err
		}
		e.ranges, err = buildRangesForIndexJoin(e.rctx, lookUpContents, indexRanges, keyOff2IdxOff, cwc)
		if err != nil {
			return nil, err
		}
		if err := exec.Open(ctx, e); err != nil {
			return nil, err
		}
		return e, err
	}

	tbl, _ := builder.executorBuilder.is.TableByID(ctx, tbInfo.ID)
	usedPartition, canPrune, contentPos, err := builder.prunePartitionForInnerExecutor(tbl, v.PlanPartInfo, lookUpContents)
	if err != nil {
		return nil, err
	}
	if len(usedPartition) != 0 {
		if canPrune {
			rangeMap, err := buildIndexRangeForEachPartition(e.rctx, usedPartition, contentPos, lookUpContents, indexRanges, keyOff2IdxOff, cwc)
			if err != nil {
				return nil, err
			}
			e.prunedPartitions = usedPartition
			e.ranges = indexRanges
			e.partitionRangeMap = rangeMap
		} else {
			e.prunedPartitions = usedPartition
			e.ranges, err = buildRangesForIndexJoin(e.rctx, lookUpContents, indexRanges, keyOff2IdxOff, cwc)
			if err != nil {
				return nil, err
			}
		}
		e.partitionTableMode = true
		if err := exec.Open(ctx, e); err != nil {
			return nil, err
		}
		return e, err
	}
	ret := &TableDualExec{BaseExecutorV2: e.BaseExecutorV2}
	err = exec.Open(ctx, ret)
	return ret, err
}

func (builder *dataReaderBuilder) buildProjectionForIndexJoin(
	ctx context.Context,
	v *plannercore.PhysicalProjection,
	lookUpContents []*join.IndexJoinLookUpContent,
	indexRanges []*ranger.Range,
	keyOff2IdxOff []int,
	cwc *plannercore.ColWithCmpFuncManager,
	canReorderHandles bool,
	memTracker *memory.Tracker,
	interruptSignal *atomic.Value,
) (executor exec.Executor, err error) {
	var childExec exec.Executor
	childExec, err = builder.buildExecutorForIndexJoinInternal(ctx, v.Children()[0], lookUpContents, indexRanges, keyOff2IdxOff, cwc, canReorderHandles, memTracker, interruptSignal)
	if err != nil {
		return nil, err
	}
	defer func() {
		if r := recover(); r != nil {
			err = util.GetRecoverError(r)
		}
		if err != nil {
			terror.Log(exec.Close(childExec))
		}
	}()

	e := &ProjectionExec{
		projectionExecutorContext: newProjectionExecutorContext(builder.ctx),
		BaseExecutorV2:            exec.NewBaseExecutorV2(builder.ctx.GetSessionVars(), v.Schema(), v.ID(), childExec),
		numWorkers:                int64(builder.ctx.GetSessionVars().ProjectionConcurrency()),
		evaluatorSuit:             expression.NewEvaluatorSuite(v.Exprs, v.AvoidColumnEvaluator),
		calculateNoDelay:          v.CalculateNoDelay,
	}

	// If the calculation row count for this Projection operator is smaller
	// than a Chunk size, we turn back to the un-parallel Projection
	// implementation to reduce the goroutine overhead.
	if int64(v.StatsCount()) < int64(builder.ctx.GetSessionVars().MaxChunkSize) {
		e.numWorkers = 0
	}
	failpoint.Inject("buildProjectionForIndexJoinPanic", func(val failpoint.Value) {
		if v, ok := val.(bool); ok && v {
			panic("buildProjectionForIndexJoinPanic")
		}
	})
	err = e.open(ctx)
	if err != nil {
		return nil, err
	}
	return e, nil
}

// buildRangesForIndexJoin builds kv ranges for index join when the inner plan is index scan plan.
func buildRangesForIndexJoin(rctx *rangerctx.RangerContext, lookUpContents []*join.IndexJoinLookUpContent,
	ranges []*ranger.Range, keyOff2IdxOff []int, cwc *plannercore.ColWithCmpFuncManager) ([]*ranger.Range, error) {
	retRanges := make([]*ranger.Range, 0, len(ranges)*len(lookUpContents))
	lastPos := len(ranges[0].LowVal) - 1
	tmpDatumRanges := make([]*ranger.Range, 0, len(lookUpContents))
	for _, content := range lookUpContents {
		for _, ran := range ranges {
			for keyOff, idxOff := range keyOff2IdxOff {
				ran.LowVal[idxOff] = content.Keys[keyOff]
				ran.HighVal[idxOff] = content.Keys[keyOff]
			}
		}
		if cwc == nil {
			// A deep copy is need here because the old []*range.Range is overwritten
			for _, ran := range ranges {
				retRanges = append(retRanges, ran.Clone())
			}
			continue
		}
		nextColRanges, err := cwc.BuildRangesByRow(rctx, content.Row)
		if err != nil {
			return nil, err
		}
		for _, nextColRan := range nextColRanges {
			for _, ran := range ranges {
				ran.LowVal[lastPos] = nextColRan.LowVal[0]
				ran.HighVal[lastPos] = nextColRan.HighVal[0]
				ran.LowExclude = nextColRan.LowExclude
				ran.HighExclude = nextColRan.HighExclude
				ran.Collators = nextColRan.Collators
				tmpDatumRanges = append(tmpDatumRanges, ran.Clone())
			}
		}
	}

	if cwc == nil {
		return retRanges, nil
	}

	return ranger.UnionRanges(rctx, tmpDatumRanges, true)
}

// buildKvRangesForIndexJoin builds kv ranges for index join when the inner plan is index scan plan.
func buildKvRangesForIndexJoin(dctx *distsqlctx.DistSQLContext, pctx *rangerctx.RangerContext, tableID, indexID int64, lookUpContents []*join.IndexJoinLookUpContent,
	ranges []*ranger.Range, keyOff2IdxOff []int, cwc *plannercore.ColWithCmpFuncManager, memTracker *memory.Tracker, interruptSignal *atomic.Value) (_ []kv.KeyRange, err error) {
	kvRanges := make([]kv.KeyRange, 0, len(ranges)*len(lookUpContents))
	if len(ranges) == 0 {
		return []kv.KeyRange{}, nil
	}
	lastPos := len(ranges[0].LowVal) - 1
	tmpDatumRanges := make([]*ranger.Range, 0, len(lookUpContents))
	for _, content := range lookUpContents {
		for _, ran := range ranges {
			for keyOff, idxOff := range keyOff2IdxOff {
				ran.LowVal[idxOff] = content.Keys[keyOff]
				ran.HighVal[idxOff] = content.Keys[keyOff]
			}
		}
		if cwc == nil {
			// Index id is -1 means it's a common handle.
			var tmpKvRanges *kv.KeyRanges
			var err error
			if indexID == -1 {
				tmpKvRanges, err = distsql.CommonHandleRangesToKVRanges(dctx, []int64{tableID}, ranges)
			} else {
				tmpKvRanges, err = distsql.IndexRangesToKVRangesWithInterruptSignal(dctx, tableID, indexID, ranges, memTracker, interruptSignal)
			}
			if err != nil {
				return nil, err
			}
			kvRanges = tmpKvRanges.AppendSelfTo(kvRanges)
			continue
		}
		nextColRanges, err := cwc.BuildRangesByRow(pctx, content.Row)
		if err != nil {
			return nil, err
		}
		for _, nextColRan := range nextColRanges {
			for _, ran := range ranges {
				ran.LowVal[lastPos] = nextColRan.LowVal[0]
				ran.HighVal[lastPos] = nextColRan.HighVal[0]
				ran.LowExclude = nextColRan.LowExclude
				ran.HighExclude = nextColRan.HighExclude
				ran.Collators = nextColRan.Collators
				tmpDatumRanges = append(tmpDatumRanges, ran.Clone())
			}
		}
	}
	if len(kvRanges) != 0 && memTracker != nil {
		failpoint.Inject("testIssue49033", func() {
			panic("testIssue49033")
		})
		memTracker.Consume(int64(2 * cap(kvRanges[0].StartKey) * len(kvRanges)))
	}
	if len(tmpDatumRanges) != 0 && memTracker != nil {
		memTracker.Consume(2 * types.EstimatedMemUsage(tmpDatumRanges[0].LowVal, len(tmpDatumRanges)))
	}
	if cwc == nil {
		slices.SortFunc(kvRanges, func(i, j kv.KeyRange) int {
			return bytes.Compare(i.StartKey, j.StartKey)
		})
		return kvRanges, nil
	}

	tmpDatumRanges, err = ranger.UnionRanges(pctx, tmpDatumRanges, true)
	if err != nil {
		return nil, err
	}
	// Index id is -1 means it's a common handle.
	if indexID == -1 {
		tmpKeyRanges, err := distsql.CommonHandleRangesToKVRanges(dctx, []int64{tableID}, tmpDatumRanges)
		return tmpKeyRanges.FirstPartitionRange(), err
	}
	tmpKeyRanges, err := distsql.IndexRangesToKVRangesWithInterruptSignal(dctx, tableID, indexID, tmpDatumRanges, memTracker, interruptSignal)
	return tmpKeyRanges.FirstPartitionRange(), err
}

func (b *executorBuilder) buildWindow(v *plannercore.PhysicalWindow) exec.Executor {
	childExec := b.build(v.Children()[0])
	if b.err != nil {
		return nil
	}
	base := exec.NewBaseExecutor(b.ctx, v.Schema(), v.ID(), childExec)
	groupByItems := make([]expression.Expression, 0, len(v.PartitionBy))
	for _, item := range v.PartitionBy {
		groupByItems = append(groupByItems, item.Col)
	}
	orderByCols := make([]*expression.Column, 0, len(v.OrderBy))
	for _, item := range v.OrderBy {
		orderByCols = append(orderByCols, item.Col)
	}
	windowFuncs := make([]aggfuncs.AggFunc, 0, len(v.WindowFuncDescs))
	partialResults := make([]aggfuncs.PartialResult, 0, len(v.WindowFuncDescs))
	resultColIdx := v.Schema().Len() - len(v.WindowFuncDescs)
	exprCtx := b.ctx.GetExprCtx()
	for _, desc := range v.WindowFuncDescs {
		aggDesc, err := aggregation.NewAggFuncDescForWindowFunc(exprCtx, desc, false)
		if err != nil {
			b.err = err
			return nil
		}
		agg := aggfuncs.BuildWindowFunctions(exprCtx, aggDesc, resultColIdx, orderByCols)
		windowFuncs = append(windowFuncs, agg)
		partialResult, _ := agg.AllocPartialResult()
		partialResults = append(partialResults, partialResult)
		resultColIdx++
	}

	var err error
	if b.ctx.GetSessionVars().EnablePipelinedWindowExec {
		exec := &PipelinedWindowExec{
			BaseExecutor:   base,
			groupChecker:   vecgroupchecker.NewVecGroupChecker(b.ctx.GetExprCtx().GetEvalCtx(), b.ctx.GetSessionVars().EnableVectorizedExpression, groupByItems),
			numWindowFuncs: len(v.WindowFuncDescs),
			windowFuncs:    windowFuncs,
			partialResults: partialResults,
		}
		exec.slidingWindowFuncs = make([]aggfuncs.SlidingWindowAggFunc, len(exec.windowFuncs))
		for i, windowFunc := range exec.windowFuncs {
			if slidingWindowAggFunc, ok := windowFunc.(aggfuncs.SlidingWindowAggFunc); ok {
				exec.slidingWindowFuncs[i] = slidingWindowAggFunc
			}
		}
		if v.Frame == nil {
			exec.start = &logicalop.FrameBound{
				Type:      ast.Preceding,
				UnBounded: true,
			}
			exec.end = &logicalop.FrameBound{
				Type:      ast.Following,
				UnBounded: true,
			}
		} else {
			exec.start = v.Frame.Start
			exec.end = v.Frame.End
			if v.Frame.Type == ast.Ranges {
				cmpResult := int64(-1)
				if len(v.OrderBy) > 0 && v.OrderBy[0].Desc {
					cmpResult = 1
				}
				exec.orderByCols = orderByCols
				exec.expectedCmpResult = cmpResult
				exec.isRangeFrame = true
				err = exec.start.UpdateCompareCols(b.ctx, exec.orderByCols)
				if err != nil {
					return nil
				}
				err = exec.end.UpdateCompareCols(b.ctx, exec.orderByCols)
				if err != nil {
					return nil
				}
			}
		}
		return exec
	}
	var processor windowProcessor
	if v.Frame == nil {
		processor = &aggWindowProcessor{
			windowFuncs:    windowFuncs,
			partialResults: partialResults,
		}
	} else if v.Frame.Type == ast.Rows {
		processor = &rowFrameWindowProcessor{
			windowFuncs:    windowFuncs,
			partialResults: partialResults,
			start:          v.Frame.Start,
			end:            v.Frame.End,
		}
	} else {
		cmpResult := int64(-1)
		if len(v.OrderBy) > 0 && v.OrderBy[0].Desc {
			cmpResult = 1
		}
		tmpProcessor := &rangeFrameWindowProcessor{
			windowFuncs:       windowFuncs,
			partialResults:    partialResults,
			start:             v.Frame.Start,
			end:               v.Frame.End,
			orderByCols:       orderByCols,
			expectedCmpResult: cmpResult,
		}

		err = tmpProcessor.start.UpdateCompareCols(b.ctx, orderByCols)
		if err != nil {
			return nil
		}
		err = tmpProcessor.end.UpdateCompareCols(b.ctx, orderByCols)
		if err != nil {
			return nil
		}

		processor = tmpProcessor
	}
	return &WindowExec{BaseExecutor: base,
		processor:      processor,
		groupChecker:   vecgroupchecker.NewVecGroupChecker(b.ctx.GetExprCtx().GetEvalCtx(), b.ctx.GetSessionVars().EnableVectorizedExpression, groupByItems),
		numWindowFuncs: len(v.WindowFuncDescs),
	}
}

func (b *executorBuilder) buildShuffle(v *plannercore.PhysicalShuffle) *ShuffleExec {
	base := exec.NewBaseExecutor(b.ctx, v.Schema(), v.ID())
	shuffle := &ShuffleExec{
		BaseExecutor: base,
		concurrency:  v.Concurrency,
	}

	// 1. initialize the splitters
	splitters := make([]partitionSplitter, len(v.ByItemArrays))
	switch v.SplitterType {
	case plannercore.PartitionHashSplitterType:
		for i, byItems := range v.ByItemArrays {
			splitters[i] = buildPartitionHashSplitter(shuffle.concurrency, byItems)
		}
	case plannercore.PartitionRangeSplitterType:
		for i, byItems := range v.ByItemArrays {
			splitters[i] = buildPartitionRangeSplitter(b.ctx, shuffle.concurrency, byItems)
		}
	default:
		panic("Not implemented. Should not reach here.")
	}
	shuffle.splitters = splitters

	// 2. initialize the data sources (build the data sources from physical plan to executors)
	shuffle.dataSources = make([]exec.Executor, len(v.DataSources))
	for i, dataSource := range v.DataSources {
		shuffle.dataSources[i] = b.build(dataSource)
		if b.err != nil {
			return nil
		}
	}

	// 3. initialize the workers
	head := v.Children()[0]
	// A `PhysicalShuffleReceiverStub` for every worker have the same `DataSource` but different `Receiver`.
	// We preallocate `PhysicalShuffleReceiverStub`s here and reuse them below.
	stubs := make([]*plannercore.PhysicalShuffleReceiverStub, 0, len(v.DataSources))
	for _, dataSource := range v.DataSources {
		stub := plannercore.PhysicalShuffleReceiverStub{
			DataSource: dataSource,
		}.Init(b.ctx.GetPlanCtx(), dataSource.StatsInfo(), dataSource.QueryBlockOffset(), nil)
		stub.SetSchema(dataSource.Schema())
		stubs = append(stubs, stub)
	}
	shuffle.workers = make([]*shuffleWorker, shuffle.concurrency)
	for i := range shuffle.workers {
		receivers := make([]*shuffleReceiver, len(v.DataSources))
		for j, dataSource := range v.DataSources {
			receivers[j] = &shuffleReceiver{
				BaseExecutor: exec.NewBaseExecutor(b.ctx, dataSource.Schema(), stubs[j].ID()),
			}
		}

		w := &shuffleWorker{
			receivers: receivers,
		}

		for j := range v.DataSources {
			stub := stubs[j]
			stub.Receiver = (unsafe.Pointer)(receivers[j])
			v.Tails[j].SetChildren(stub)
		}

		w.childExec = b.build(head)
		if b.err != nil {
			return nil
		}

		shuffle.workers[i] = w
	}

	return shuffle
}

func (*executorBuilder) buildShuffleReceiverStub(v *plannercore.PhysicalShuffleReceiverStub) *shuffleReceiver {
	return (*shuffleReceiver)(v.Receiver)
}

func (b *executorBuilder) buildSQLBindExec(v *plannercore.SQLBindPlan) exec.Executor {
	base := exec.NewBaseExecutor(b.ctx, v.Schema(), v.ID())
	base.SetInitCap(chunk.ZeroCapacity)

	e := &SQLBindExec{
		BaseExecutor: base,
		isGlobal:     v.IsGlobal,
		sqlBindOp:    v.SQLBindOp,
		details:      v.Details,
	}
	return e
}

// NewRowDecoder creates a chunk decoder for new row format row value decode.
func NewRowDecoder(ctx sessionctx.Context, schema *expression.Schema, tbl *model.TableInfo) *rowcodec.ChunkDecoder {
	getColInfoByID := func(tbl *model.TableInfo, colID int64) *model.ColumnInfo {
		for _, col := range tbl.Columns {
			if col.ID == colID {
				return col
			}
		}
		return nil
	}
	var pkCols []int64
	reqCols := make([]rowcodec.ColInfo, len(schema.Columns))
	for i := range schema.Columns {
		idx, col := i, schema.Columns[i]
		isPK := (tbl.PKIsHandle && mysql.HasPriKeyFlag(col.RetType.GetFlag())) || col.ID == model.ExtraHandleID
		if isPK {
			pkCols = append(pkCols, col.ID)
		}
		isGeneratedCol := false
		if col.VirtualExpr != nil {
			isGeneratedCol = true
		}
		reqCols[idx] = rowcodec.ColInfo{
			ID:            col.ID,
			VirtualGenCol: isGeneratedCol,
			Ft:            col.RetType,
		}
	}
	if len(pkCols) == 0 {
		pkCols = tables.TryGetCommonPkColumnIds(tbl)
		if len(pkCols) == 0 {
			pkCols = []int64{-1}
		}
	}
	defVal := func(i int, chk *chunk.Chunk) error {
		if reqCols[i].ID < 0 {
			// model.ExtraHandleID, ExtraPhysTblID... etc
			// Don't set the default value for that column.
			chk.AppendNull(i)
			return nil
		}

		ci := getColInfoByID(tbl, reqCols[i].ID)
		d, err := table.GetColOriginDefaultValue(ctx.GetExprCtx(), ci)
		if err != nil {
			return err
		}
		chk.AppendDatum(i, &d)
		return nil
	}
	return rowcodec.NewChunkDecoder(reqCols, pkCols, defVal, ctx.GetSessionVars().Location())
}

func (b *executorBuilder) buildBatchPointGet(plan *plannercore.BatchPointGetPlan) exec.Executor {
	var err error
	if err = b.validCanReadTemporaryOrCacheTable(plan.TblInfo); err != nil {
		b.err = err
		return nil
	}

	if plan.Lock && !b.inSelectLockStmt {
		b.inSelectLockStmt = true
		defer func() {
			b.inSelectLockStmt = false
		}()
	}
	handles, isTableDual, err := plan.PrunePartitionsAndValues(b.ctx)
	if err != nil {
		b.err = err
		return nil
	}
	if isTableDual {
		// No matching partitions
		return &TableDualExec{
			BaseExecutorV2: exec.NewBaseExecutorV2(b.ctx.GetSessionVars(), plan.Schema(), plan.ID()),
			numDualRows:    0,
		}
	}

	decoder := NewRowDecoder(b.ctx, plan.Schema(), plan.TblInfo)
	e := &BatchPointGetExec{
		BaseExecutor:       exec.NewBaseExecutor(b.ctx, plan.Schema(), plan.ID()),
		indexUsageReporter: b.buildIndexUsageReporter(plan, true),
		tblInfo:            plan.TblInfo,
		idxInfo:            plan.IndexInfo,
		rowDecoder:         decoder,
		keepOrder:          plan.KeepOrder,
		desc:               plan.Desc,
		lock:               plan.Lock,
		waitTime:           plan.LockWaitTime,
		columns:            plan.Columns,
		handles:            handles,
		idxVals:            plan.IndexValues,
		partitionNames:     plan.PartitionNames,
	}

	e.snapshot, err = b.getSnapshot()
	if err != nil {
		b.err = err
		return nil
	}
	if e.Ctx().GetSessionVars().IsReplicaReadClosestAdaptive() {
		e.snapshot.SetOption(kv.ReplicaReadAdjuster, newReplicaReadAdjuster(e.Ctx(), plan.GetAvgRowSize()))
	}
	if e.RuntimeStats() != nil {
		snapshotStats := &txnsnapshot.SnapshotRuntimeStats{}
		e.stats = &runtimeStatsWithSnapshot{
			SnapshotRuntimeStats: snapshotStats,
		}
		e.snapshot.SetOption(kv.CollectRuntimeStats, snapshotStats)
	}

	if plan.IndexInfo != nil {
		sctx := b.ctx.GetSessionVars().StmtCtx
		sctx.IndexNames = append(sctx.IndexNames, plan.TblInfo.Name.O+":"+plan.IndexInfo.Name.O)
	}

	failpoint.Inject("assertBatchPointReplicaOption", func(val failpoint.Value) {
		assertScope := val.(string)
		if e.Ctx().GetSessionVars().GetReplicaRead().IsClosestRead() && assertScope != b.readReplicaScope {
			panic("batch point get replica option fail")
		}
	})

	snapshotTS, err := b.getSnapshotTS()
	if err != nil {
		b.err = err
		return nil
	}
	if plan.TblInfo.TableCacheStatusType == model.TableCacheStatusEnable {
		if cacheTable := b.getCacheTable(plan.TblInfo, snapshotTS); cacheTable != nil {
			e.snapshot = cacheTableSnapshot{e.snapshot, cacheTable}
		}
	}

	if plan.TblInfo.TempTableType != model.TempTableNone {
		// Temporary table should not do any lock operations
		e.lock = false
		e.waitTime = 0
	}

	if e.lock {
		b.hasLock = true
	}
	if pi := plan.TblInfo.GetPartitionInfo(); pi != nil && len(plan.PartitionIdxs) > 0 {
		defs := plan.TblInfo.GetPartitionInfo().Definitions
		if plan.SinglePartition {
			e.singlePartID = defs[plan.PartitionIdxs[0]].ID
		} else {
			e.planPhysIDs = make([]int64, len(plan.PartitionIdxs))
			for i, idx := range plan.PartitionIdxs {
				e.planPhysIDs[i] = defs[idx].ID
			}
		}
	}

	capacity := len(e.handles)
	if capacity == 0 {
		capacity = len(e.idxVals)
	}
	e.SetInitCap(capacity)
	e.SetMaxChunkSize(capacity)
	e.buildVirtualColumnInfo()
	return e
}

func newReplicaReadAdjuster(ctx sessionctx.Context, avgRowSize float64) txnkv.ReplicaReadAdjuster {
	return func(count int) (tikv.StoreSelectorOption, clientkv.ReplicaReadType) {
		if int64(avgRowSize*float64(count)) >= ctx.GetSessionVars().ReplicaClosestReadThreshold {
			return tikv.WithMatchLabels([]*metapb.StoreLabel{
				{
					Key:   placement.DCLabelKey,
					Value: config.GetTxnScopeFromConfig(),
				},
			}), clientkv.ReplicaReadMixed
		}
		// fallback to read from leader if the request is small
		return nil, clientkv.ReplicaReadLeader
	}
}

func isCommonHandleRead(tbl *model.TableInfo, idx *model.IndexInfo) bool {
	return tbl.IsCommonHandle && idx.Primary
}

func getPhysicalTableID(t table.Table) int64 {
	if p, ok := t.(table.PhysicalTable); ok {
		return p.GetPhysicalID()
	}
	return t.Meta().ID
}

func (builder *dataReaderBuilder) partitionPruning(tbl table.PartitionedTable, planPartInfo *plannercore.PhysPlanPartInfo) ([]table.PhysicalTable, error) {
	builder.once.Do(func() {
		condPruneResult, err := partitionPruning(builder.executorBuilder.ctx, tbl, planPartInfo)
		builder.once.condPruneResult = condPruneResult
		builder.once.err = err
	})
	return builder.once.condPruneResult, builder.once.err
}

func partitionPruning(ctx sessionctx.Context, tbl table.PartitionedTable, planPartInfo *plannercore.PhysPlanPartInfo) ([]table.PhysicalTable, error) {
	var pruningConds []expression.Expression
	var partitionNames []ast.CIStr
	var columns []*expression.Column
	var columnNames types.NameSlice
	if planPartInfo != nil {
		pruningConds = planPartInfo.PruningConds
		partitionNames = planPartInfo.PartitionNames
		columns = planPartInfo.Columns
		columnNames = planPartInfo.ColumnNames
	}
	idxArr, err := plannercore.PartitionPruning(ctx.GetPlanCtx(), tbl, pruningConds, partitionNames, columns, columnNames)
	if err != nil {
		return nil, err
	}

	pi := tbl.Meta().GetPartitionInfo()
	var ret []table.PhysicalTable
	if fullRangePartition(idxArr) {
		ret = make([]table.PhysicalTable, 0, len(pi.Definitions))
		for _, def := range pi.Definitions {
			p := tbl.GetPartition(def.ID)
			ret = append(ret, p)
		}
	} else {
		ret = make([]table.PhysicalTable, 0, len(idxArr))
		for _, idx := range idxArr {
			pid := pi.Definitions[idx].ID
			p := tbl.GetPartition(pid)
			ret = append(ret, p)
		}
	}
	return ret, nil
}

func getPartitionIDsAfterPruning(ctx sessionctx.Context, tbl table.PartitionedTable, physPlanPartInfo *plannercore.PhysPlanPartInfo) (map[int64]struct{}, error) {
	if physPlanPartInfo == nil {
		return nil, errors.New("physPlanPartInfo in getPartitionIDsAfterPruning must not be nil")
	}
	idxArr, err := plannercore.PartitionPruning(ctx.GetPlanCtx(), tbl, physPlanPartInfo.PruningConds, physPlanPartInfo.PartitionNames, physPlanPartInfo.Columns, physPlanPartInfo.ColumnNames)
	if err != nil {
		return nil, err
	}

	var ret map[int64]struct{}

	pi := tbl.Meta().GetPartitionInfo()
	if fullRangePartition(idxArr) {
		ret = make(map[int64]struct{}, len(pi.Definitions))
		for _, def := range pi.Definitions {
			ret[def.ID] = struct{}{}
		}
	} else {
		ret = make(map[int64]struct{}, len(idxArr))
		for _, idx := range idxArr {
			pid := pi.Definitions[idx].ID
			ret[pid] = struct{}{}
		}
	}
	return ret, nil
}

func fullRangePartition(idxArr []int) bool {
	return len(idxArr) == 1 && idxArr[0] == plannercore.FullRange
}

type emptySampler struct{}

func (*emptySampler) writeChunk(_ *chunk.Chunk) error {
	return nil
}

func (*emptySampler) finished() bool {
	return true
}

func (b *executorBuilder) buildTableSample(v *plannercore.PhysicalTableSample) *TableSampleExecutor {
	startTS, err := b.getSnapshotTS()
	if err != nil {
		b.err = err
		return nil
	}
	e := &TableSampleExecutor{
		BaseExecutor: exec.NewBaseExecutor(b.ctx, v.Schema(), v.ID()),
		table:        v.TableInfo,
		startTS:      startTS,
	}

	tblInfo := v.TableInfo.Meta()
	if tblInfo.TempTableType != model.TempTableNone {
		if tblInfo.TempTableType != model.TempTableGlobal {
			b.err = errors.New("TABLESAMPLE clause can not be applied to local temporary tables")
			return nil
		}
		e.sampler = &emptySampler{}
	} else if v.TableSampleInfo.AstNode.SampleMethod == ast.SampleMethodTypeTiDBRegion {
		e.sampler = newTableRegionSampler(
			b.ctx, v.TableInfo, startTS, v.PhysicalTableID, v.TableSampleInfo.Partitions, v.Schema(),
			v.TableSampleInfo.FullSchema, e.RetFieldTypes(), v.Desc)
	}

	return e
}

func (b *executorBuilder) buildCTE(v *plannercore.PhysicalCTE) exec.Executor {
	storageMap, ok := b.ctx.GetSessionVars().StmtCtx.CTEStorageMap.(map[int]*CTEStorages)
	if !ok {
		b.err = errors.New("type assertion for CTEStorageMap failed")
		return nil
	}

	chkSize := b.ctx.GetSessionVars().MaxChunkSize
	// iterOutTbl will be constructed in CTEExec.Open().
	var resTbl cteutil.Storage
	var iterInTbl cteutil.Storage
	var producer *cteProducer
	storages, ok := storageMap[v.CTE.IDForStorage]
	if ok {
		// Storage already setup.
		resTbl = storages.ResTbl
		iterInTbl = storages.IterInTbl
		producer = storages.Producer
	} else {
		if v.SeedPlan == nil {
			b.err = errors.New("cte.seedPlan cannot be nil")
			return nil
		}
		// Build seed part.
		corCols := plannercore.ExtractOuterApplyCorrelatedCols(v.SeedPlan)
		seedExec := b.build(v.SeedPlan)
		if b.err != nil {
			return nil
		}

		// Setup storages.
		tps := seedExec.RetFieldTypes()
		resTbl = cteutil.NewStorageRowContainer(tps, chkSize)
		if err := resTbl.OpenAndRef(); err != nil {
			b.err = err
			return nil
		}
		iterInTbl = cteutil.NewStorageRowContainer(tps, chkSize)
		if err := iterInTbl.OpenAndRef(); err != nil {
			b.err = err
			return nil
		}
		storageMap[v.CTE.IDForStorage] = &CTEStorages{ResTbl: resTbl, IterInTbl: iterInTbl}

		// Build recursive part.
		var recursiveExec exec.Executor
		if v.RecurPlan != nil {
			recursiveExec = b.build(v.RecurPlan)
			if b.err != nil {
				return nil
			}
			corCols = append(corCols, plannercore.ExtractOuterApplyCorrelatedCols(v.RecurPlan)...)
		}

		var sel []int
		if v.CTE.IsDistinct {
			sel = make([]int, chkSize)
			for i := 0; i < chkSize; i++ {
				sel[i] = i
			}
		}

		var corColHashCodes [][]byte
		for _, corCol := range corCols {
			corColHashCodes = append(corColHashCodes, getCorColHashCode(corCol))
		}

		producer = &cteProducer{
			ctx:             b.ctx,
			seedExec:        seedExec,
			recursiveExec:   recursiveExec,
			resTbl:          resTbl,
			iterInTbl:       iterInTbl,
			isDistinct:      v.CTE.IsDistinct,
			sel:             sel,
			hasLimit:        v.CTE.HasLimit,
			limitBeg:        v.CTE.LimitBeg,
			limitEnd:        v.CTE.LimitEnd,
			corCols:         corCols,
			corColHashCodes: corColHashCodes,
		}
		storageMap[v.CTE.IDForStorage].Producer = producer
	}

	return &CTEExec{
		BaseExecutor: exec.NewBaseExecutor(b.ctx, v.Schema(), v.ID()),
		producer:     producer,
	}
}

func (b *executorBuilder) buildCTETableReader(v *plannercore.PhysicalCTETable) exec.Executor {
	storageMap, ok := b.ctx.GetSessionVars().StmtCtx.CTEStorageMap.(map[int]*CTEStorages)
	if !ok {
		b.err = errors.New("type assertion for CTEStorageMap failed")
		return nil
	}
	storages, ok := storageMap[v.IDForStorage]
	if !ok {
		b.err = errors.Errorf("iterInTbl should already be set up by CTEExec(id: %d)", v.IDForStorage)
		return nil
	}
	return &CTETableReaderExec{
		BaseExecutor: exec.NewBaseExecutor(b.ctx, v.Schema(), v.ID()),
		iterInTbl:    storages.IterInTbl,
		chkIdx:       0,
	}
}
func (b *executorBuilder) validCanReadTemporaryOrCacheTable(tbl *model.TableInfo) error {
	err := b.validCanReadTemporaryTable(tbl)
	if err != nil {
		return err
	}
	return b.validCanReadCacheTable(tbl)
}

func (b *executorBuilder) validCanReadCacheTable(tbl *model.TableInfo) error {
	if tbl.TableCacheStatusType == model.TableCacheStatusDisable {
		return nil
	}

	sessionVars := b.ctx.GetSessionVars()

	// Temporary table can't switch into cache table. so the following code will not cause confusion
	if sessionVars.TxnCtx.IsStaleness || b.isStaleness {
		return errors.Trace(errors.New("can not stale read cache table"))
	}

	return nil
}

func (b *executorBuilder) validCanReadTemporaryTable(tbl *model.TableInfo) error {
	if tbl.TempTableType == model.TempTableNone {
		return nil
	}

	// Some tools like dumpling use history read to dump all table's records and will be fail if we return an error.
	// So we do not check SnapshotTS here

	sessionVars := b.ctx.GetSessionVars()

	if tbl.TempTableType == model.TempTableLocal && sessionVars.SnapshotTS != 0 {
		return errors.New("can not read local temporary table when 'tidb_snapshot' is set")
	}

	if sessionVars.TxnCtx.IsStaleness || b.isStaleness {
		return errors.New("can not stale read temporary table")
	}

	return nil
}

func (b *executorBuilder) getCacheTable(tblInfo *model.TableInfo, startTS uint64) kv.MemBuffer {
	tbl, ok := b.is.TableByID(context.Background(), tblInfo.ID)
	if !ok {
		b.err = errors.Trace(infoschema.ErrTableNotExists.GenWithStackByArgs(b.ctx.GetSessionVars().CurrentDB, tblInfo.Name))
		return nil
	}
	sessVars := b.ctx.GetSessionVars()
	leaseDuration := time.Duration(vardef.TableCacheLease.Load()) * time.Second
	cacheData, loading := tbl.(table.CachedTable).TryReadFromCache(startTS, leaseDuration)
	if cacheData != nil {
		sessVars.StmtCtx.ReadFromTableCache = true
		return cacheData
	} else if loading {
		return nil
	}
	if !b.ctx.GetSessionVars().StmtCtx.InExplainStmt && !b.inDeleteStmt && !b.inUpdateStmt {
		tbl.(table.CachedTable).UpdateLockForRead(context.Background(), b.ctx.GetStore(), startTS, leaseDuration)
	}
	return nil
}

func (b *executorBuilder) buildCompactTable(v *plannercore.CompactTable) exec.Executor {
	if v.ReplicaKind != ast.CompactReplicaKindTiFlash && v.ReplicaKind != ast.CompactReplicaKindAll {
		b.err = errors.Errorf("compact %v replica is not supported", strings.ToLower(string(v.ReplicaKind)))
		return nil
	}

	store := b.ctx.GetStore()
	tikvStore, ok := store.(tikv.Storage)
	if !ok {
		b.err = errors.New("compact tiflash replica can only run with tikv compatible storage")
		return nil
	}

	var partitionIDs []int64
	if v.PartitionNames != nil {
		if v.TableInfo.Partition == nil {
			b.err = errors.Errorf("table:%s is not a partition table, but user specify partition name list:%+v", v.TableInfo.Name.O, v.PartitionNames)
			return nil
		}
		// use map to avoid FindPartitionDefinitionByName
		partitionMap := map[string]int64{}
		for _, partition := range v.TableInfo.Partition.Definitions {
			partitionMap[partition.Name.L] = partition.ID
		}

		for _, partitionName := range v.PartitionNames {
			partitionID, ok := partitionMap[partitionName.L]
			if !ok {
				b.err = table.ErrUnknownPartition.GenWithStackByArgs(partitionName.O, v.TableInfo.Name.O)
				return nil
			}
			partitionIDs = append(partitionIDs, partitionID)
		}
	}

	return &CompactTableTiFlashExec{
		BaseExecutor: exec.NewBaseExecutor(b.ctx, v.Schema(), v.ID()),
		tableInfo:    v.TableInfo,
		partitionIDs: partitionIDs,
		tikvStore:    tikvStore,
	}
}

func (b *executorBuilder) buildAdminShowBDRRole(v *plannercore.AdminShowBDRRole) exec.Executor {
	return &AdminShowBDRRoleExec{BaseExecutor: exec.NewBaseExecutor(b.ctx, v.Schema(), v.ID())}
}

func (b *executorBuilder) buildRecommendIndex(v *plannercore.RecommendIndexPlan) exec.Executor {
	return &RecommendIndexExec{
		BaseExecutor: exec.NewBaseExecutor(b.ctx, v.Schema(), v.ID()),
		Action:       v.Action,
		SQL:          v.SQL,
		AdviseID:     v.AdviseID,
		Options:      v.Options,
	}
}

func (b *executorBuilder) buildWorkloadRepoCreate(_ *plannercore.WorkloadRepoCreate) exec.Executor {
	base := exec.NewBaseExecutor(b.ctx, nil, 0)
	return &WorkloadRepoCreateExec{base}
}<|MERGE_RESOLUTION|>--- conflicted
+++ resolved
@@ -902,11 +902,8 @@
 		Extended:              v.Extended,
 		Extractor:             v.Extractor,
 		ImportJobID:           v.ImportJobID,
-<<<<<<< HEAD
 		DistributionJobID:     v.DistributionJobID,
-=======
 		SQLOrDigest:           v.SQLOrDigest,
->>>>>>> f3d0e430
 	}
 	if e.Tp == ast.ShowMasterStatus || e.Tp == ast.ShowBinlogStatus {
 		// show master status need start ts.
@@ -2668,21 +2665,6 @@
 	return plannerutil.NewIntHandleCols(intCol)
 }
 
-func (b executorBuilder) buildDistributeTable(v *plannercore.DistributeTable) exec.Executor {
-	base := exec.NewBaseExecutor(b.ctx, v.Schema(), v.ID())
-	base.SetInitCap(1)
-	base.SetMaxChunkSize(1)
-
-	return &DistributeTableExec{
-		BaseExecutor:   base,
-		tableInfo:      v.TableInfo,
-		is:             b.is,
-		partitionNames: v.PartitionNames,
-		engine:         v.Engine,
-		rule:           v.Rule,
-	}
-}
-
 func (b *executorBuilder) buildSplitRegion(v *plannercore.SplitRegion) exec.Executor {
 	base := exec.NewBaseExecutor(b.ctx, v.Schema(), v.ID())
 	base.SetInitCap(1)
