// Copyright 2015 PingCAP, Inc.
//
// Licensed under the Apache License, Version 2.0 (the "License");
// you may not use this file except in compliance with the License.
// You may obtain a copy of the License at
//
//     http://www.apache.org/licenses/LICENSE-2.0
//
// Unless required by applicable law or agreed to in writing, software
// distributed under the License is distributed on an "AS IS" BASIS,
// WITHOUT WARRANTIES OR CONDITIONS OF ANY KIND, either express or implied.
// See the License for the specific language governing permissions and
// limitations under the License.

package executor

import (
	"bytes"
	"cmp"
	"context"
	"fmt"
	"math"
	"slices"
	"strconv"
	"strings"
	"sync"
	"sync/atomic"
	"time"
	"unsafe"

	"github.com/pingcap/errors"
	"github.com/pingcap/failpoint"
	"github.com/pingcap/kvproto/pkg/diagnosticspb"
	"github.com/pingcap/kvproto/pkg/metapb"
	"github.com/pingcap/tidb/pkg/config"
	"github.com/pingcap/tidb/pkg/ddl"
	"github.com/pingcap/tidb/pkg/ddl/placement"
	"github.com/pingcap/tidb/pkg/distsql"
	distsqlctx "github.com/pingcap/tidb/pkg/distsql/context"
	"github.com/pingcap/tidb/pkg/domain"
	"github.com/pingcap/tidb/pkg/executor/aggfuncs"
	"github.com/pingcap/tidb/pkg/executor/aggregate"
	"github.com/pingcap/tidb/pkg/executor/internal/builder"
	"github.com/pingcap/tidb/pkg/executor/internal/calibrateresource"
	"github.com/pingcap/tidb/pkg/executor/internal/exec"
	"github.com/pingcap/tidb/pkg/executor/internal/pdhelper"
	"github.com/pingcap/tidb/pkg/executor/internal/querywatch"
	"github.com/pingcap/tidb/pkg/executor/internal/testutil"
	"github.com/pingcap/tidb/pkg/executor/internal/vecgroupchecker"
	"github.com/pingcap/tidb/pkg/executor/join"
	"github.com/pingcap/tidb/pkg/executor/join/joinversion"
	"github.com/pingcap/tidb/pkg/executor/lockstats"
	executor_metrics "github.com/pingcap/tidb/pkg/executor/metrics"
	"github.com/pingcap/tidb/pkg/executor/sortexec"
	"github.com/pingcap/tidb/pkg/executor/unionexec"
	"github.com/pingcap/tidb/pkg/expression"
	"github.com/pingcap/tidb/pkg/expression/aggregation"
	"github.com/pingcap/tidb/pkg/infoschema"
	"github.com/pingcap/tidb/pkg/kv"
	"github.com/pingcap/tidb/pkg/meta/metadef"
	"github.com/pingcap/tidb/pkg/meta/model"
	"github.com/pingcap/tidb/pkg/parser/ast"
	"github.com/pingcap/tidb/pkg/parser/mysql"
	"github.com/pingcap/tidb/pkg/parser/terror"
	plannercore "github.com/pingcap/tidb/pkg/planner/core"
	"github.com/pingcap/tidb/pkg/planner/core/base"
	"github.com/pingcap/tidb/pkg/planner/core/operator/logicalop"
	"github.com/pingcap/tidb/pkg/planner/core/operator/physicalop"
	"github.com/pingcap/tidb/pkg/planner/core/rule"
	plannerutil "github.com/pingcap/tidb/pkg/planner/util"
	"github.com/pingcap/tidb/pkg/planner/util/coreusage"
	"github.com/pingcap/tidb/pkg/planner/util/partitionpruning"
	"github.com/pingcap/tidb/pkg/sessionctx"
	"github.com/pingcap/tidb/pkg/sessionctx/vardef"
	"github.com/pingcap/tidb/pkg/sessionctx/variable"
	"github.com/pingcap/tidb/pkg/sessiontxn"
	"github.com/pingcap/tidb/pkg/sessiontxn/staleread"
	"github.com/pingcap/tidb/pkg/statistics"
	"github.com/pingcap/tidb/pkg/table"
	"github.com/pingcap/tidb/pkg/table/tables"
	"github.com/pingcap/tidb/pkg/table/temptable"
	"github.com/pingcap/tidb/pkg/types"
	"github.com/pingcap/tidb/pkg/util"
	"github.com/pingcap/tidb/pkg/util/chunk"
	"github.com/pingcap/tidb/pkg/util/collate"
	"github.com/pingcap/tidb/pkg/util/cteutil"
	"github.com/pingcap/tidb/pkg/util/dbterror/exeerrors"
	"github.com/pingcap/tidb/pkg/util/dbterror/plannererrors"
	"github.com/pingcap/tidb/pkg/util/execdetails"
	"github.com/pingcap/tidb/pkg/util/intest"
	"github.com/pingcap/tidb/pkg/util/memory"
	"github.com/pingcap/tidb/pkg/util/ranger"
	rangerctx "github.com/pingcap/tidb/pkg/util/ranger/context"
	"github.com/pingcap/tidb/pkg/util/rowcodec"
	"github.com/pingcap/tidb/pkg/util/tiflash"
	"github.com/pingcap/tidb/pkg/util/timeutil"
	"github.com/pingcap/tipb/go-tipb"
	clientkv "github.com/tikv/client-go/v2/kv"
	"github.com/tikv/client-go/v2/tikv"
	"github.com/tikv/client-go/v2/txnkv"
	"github.com/tikv/client-go/v2/txnkv/txnsnapshot"
)

// executorBuilder builds an Executor from a Plan.
// The InfoSchema must not change during execution.
type executorBuilder struct {
	ctx     sessionctx.Context
	is      infoschema.InfoSchema
	err     error // err is set when there is error happened during Executor building process.
	hasLock bool
	Ti      *TelemetryInfo
	// isStaleness means whether this statement use stale read.
	isStaleness      bool
	txnScope         string
	readReplicaScope string
	inUpdateStmt     bool
	inDeleteStmt     bool
	inInsertStmt     bool
	inSelectLockStmt bool

	// forDataReaderBuilder indicates whether the builder is used by a dataReaderBuilder.
	// When forDataReader is true, the builder should use the dataReaderTS as the executor read ts. This is because
	// dataReaderBuilder can be used in concurrent goroutines, so we must ensure that getting the ts should be thread safe and
	// can return a correct value even if the session context has already been destroyed
	forDataReaderBuilder bool
	dataReaderTS         uint64

	// Used when building MPPGather.
	encounterUnionScan bool
}

// CTEStorages stores resTbl and iterInTbl for CTEExec.
// There will be a map[CTEStorageID]*CTEStorages in StmtCtx,
// which will store all CTEStorages to make all shared CTEs use same the CTEStorages.
type CTEStorages struct {
	ResTbl    cteutil.Storage
	IterInTbl cteutil.Storage
	Producer  *cteProducer
}

func newExecutorBuilder(ctx sessionctx.Context, is infoschema.InfoSchema, ti *TelemetryInfo) *executorBuilder {
	txnManager := sessiontxn.GetTxnManager(ctx)
	return &executorBuilder{
		ctx:              ctx,
		is:               is,
		Ti:               ti,
		isStaleness:      staleread.IsStmtStaleness(ctx),
		txnScope:         txnManager.GetTxnScope(),
		readReplicaScope: txnManager.GetReadReplicaScope(),
	}
}

// MockExecutorBuilder is a wrapper for executorBuilder.
// ONLY used in test.
type MockExecutorBuilder struct {
	*executorBuilder
}

// NewMockExecutorBuilderForTest is ONLY used in test.
func NewMockExecutorBuilderForTest(ctx sessionctx.Context, is infoschema.InfoSchema, ti *TelemetryInfo) *MockExecutorBuilder {
	return &MockExecutorBuilder{
		executorBuilder: newExecutorBuilder(ctx, is, ti),
	}
}

// Build builds an executor tree according to `p`.
func (b *MockExecutorBuilder) Build(p base.Plan) exec.Executor {
	return b.build(p)
}

func (b *executorBuilder) build(p base.Plan) exec.Executor {
	switch v := p.(type) {
	case nil:
		return nil
	case *plannercore.CheckTable:
		return b.buildCheckTable(v)
	case *plannercore.RecoverIndex:
		return b.buildRecoverIndex(v)
	case *plannercore.CleanupIndex:
		return b.buildCleanupIndex(v)
	case *plannercore.CheckIndexRange:
		return b.buildCheckIndexRange(v)
	case *plannercore.ChecksumTable:
		return b.buildChecksumTable(v)
	case *plannercore.ReloadExprPushdownBlacklist:
		return b.buildReloadExprPushdownBlacklist(v)
	case *plannercore.ReloadOptRuleBlacklist:
		return b.buildReloadOptRuleBlacklist(v)
	case *plannercore.AdminPlugins:
		return b.buildAdminPlugins(v)
	case *plannercore.DDL:
		return b.buildDDL(v)
	case *plannercore.Deallocate:
		return b.buildDeallocate(v)
	case *physicalop.Delete:
		return b.buildDelete(v)
	case *plannercore.Execute:
		return b.buildExecute(v)
	case *plannercore.Trace:
		return b.buildTrace(v)
	case *plannercore.Explain:
		return b.buildExplain(v)
	case *physicalop.PointGetPlan:
		return b.buildPointGet(v)
	case *physicalop.BatchPointGetPlan:
		return b.buildBatchPointGet(v)
	case *physicalop.Insert:
		return b.buildInsert(v)
	case *plannercore.ImportInto:
		return b.buildImportInto(v)
	case *plannercore.LoadData:
		return b.buildLoadData(v)
	case *plannercore.LoadStats:
		return b.buildLoadStats(v)
	case *plannercore.LockStats:
		return b.buildLockStats(v)
	case *plannercore.UnlockStats:
		return b.buildUnlockStats(v)
	case *plannercore.PlanReplayer:
		return b.buildPlanReplayer(v)
	case *plannercore.Traffic:
		return b.buildTraffic(v)
	case *physicalop.PhysicalLimit:
		return b.buildLimit(v)
	case *plannercore.Prepare:
		return b.buildPrepare(v)
	case *physicalop.PhysicalLock:
		return b.buildSelectLock(v)
	case *plannercore.CancelDDLJobs:
		return b.buildCancelDDLJobs(v)
	case *plannercore.PauseDDLJobs:
		return b.buildPauseDDLJobs(v)
	case *plannercore.ResumeDDLJobs:
		return b.buildResumeDDLJobs(v)
	case *plannercore.AlterDDLJob:
		return b.buildAlterDDLJob(v)
	case *plannercore.ShowNextRowID:
		return b.buildShowNextRowID(v)
	case *plannercore.ShowDDL:
		return b.buildShowDDL(v)
	case *physicalop.PhysicalShowDDLJobs:
		return b.buildShowDDLJobs(v)
	case *plannercore.ShowDDLJobQueries:
		return b.buildShowDDLJobQueries(v)
	case *plannercore.ShowDDLJobQueriesWithRange:
		return b.buildShowDDLJobQueriesWithRange(v)
	case *plannercore.ShowSlow:
		return b.buildShowSlow(v)
	case *physicalop.PhysicalShow:
		return b.buildShow(v)
	case *plannercore.Simple:
		return b.buildSimple(v)
	case *plannercore.PhysicalSimpleWrapper:
		return b.buildSimple(&v.Inner)
	case *plannercore.Set:
		return b.buildSet(v)
	case *plannercore.SetConfig:
		return b.buildSetConfig(v)
	case *physicalop.PhysicalSort:
		return b.buildSort(v)
	case *physicalop.PhysicalTopN:
		return b.buildTopN(v)
	case *physicalop.PhysicalUnionAll:
		return b.buildUnionAll(v)
	case *physicalop.Update:
		return b.buildUpdate(v)
	case *physicalop.PhysicalUnionScan:
		return b.buildUnionScanExec(v)
	case *physicalop.PhysicalHashJoin:
		return b.buildHashJoin(v)
	case *physicalop.PhysicalMergeJoin:
		return b.buildMergeJoin(v)
	case *physicalop.PhysicalIndexJoin:
		return b.buildIndexLookUpJoin(v)
	case *physicalop.PhysicalIndexMergeJoin:
		return b.buildIndexLookUpMergeJoin(v)
	case *physicalop.PhysicalIndexHashJoin:
		return b.buildIndexNestedLoopHashJoin(v)
	case *physicalop.PhysicalSelection:
		return b.buildSelection(v)
	case *physicalop.PhysicalHashAgg:
		return b.buildHashAgg(v)
	case *physicalop.PhysicalStreamAgg:
		return b.buildStreamAgg(v)
	case *physicalop.PhysicalProjection:
		return b.buildProjection(v)
	case *physicalop.PhysicalMemTable:
		return b.buildMemTable(v)
	case *physicalop.PhysicalTableDual:
		return b.buildTableDual(v)
	case *physicalop.PhysicalApply:
		return b.buildApply(v)
	case *physicalop.PhysicalMaxOneRow:
		return b.buildMaxOneRow(v)
	case *plannercore.Analyze:
		return b.buildAnalyze(v)
	case *physicalop.PhysicalTableReader:
		return b.buildTableReader(v)
	case *physicalop.PhysicalTableSample:
		return b.buildTableSample(v)
	case *physicalop.PhysicalIndexReader:
		return b.buildIndexReader(v)
	case *physicalop.PhysicalIndexLookUpReader:
		return b.buildIndexLookUpReader(v)
	case *physicalop.PhysicalWindow:
		return b.buildWindow(v)
	case *physicalop.PhysicalShuffle:
		return b.buildShuffle(v)
	case *physicalop.PhysicalShuffleReceiverStub:
		return b.buildShuffleReceiverStub(v)
	case *plannercore.SQLBindPlan:
		return b.buildSQLBindExec(v)
	case *plannercore.SplitRegion:
		return b.buildSplitRegion(v)
	case *plannercore.DistributeTable:
		return b.buildDistributeTable(v)
	case *physicalop.PhysicalIndexMergeReader:
		return b.buildIndexMergeReader(v)
	case *plannercore.SelectInto:
		return b.buildSelectInto(v)
	case *physicalop.PhysicalCTE:
		return b.buildCTE(v)
	case *physicalop.PhysicalCTETable:
		return b.buildCTETableReader(v)
	case *plannercore.CompactTable:
		return b.buildCompactTable(v)
	case *plannercore.AdminShowBDRRole:
		return b.buildAdminShowBDRRole(v)
	case *physicalop.PhysicalExpand:
		return b.buildExpand(v)
	case *plannercore.RecommendIndexPlan:
		return b.buildRecommendIndex(v)
	case *plannercore.WorkloadRepoCreate:
		return b.buildWorkloadRepoCreate(v)
	default:
		if mp, ok := p.(testutil.MockPhysicalPlan); ok {
			return mp.GetExecutor()
		}

		b.err = exeerrors.ErrUnknownPlan.GenWithStack("Unknown Plan %T", p)
		return nil
	}
}

func (b *executorBuilder) buildCancelDDLJobs(v *plannercore.CancelDDLJobs) exec.Executor {
	e := &CancelDDLJobsExec{
		CommandDDLJobsExec: &CommandDDLJobsExec{
			BaseExecutor: exec.NewBaseExecutor(b.ctx, v.Schema(), v.ID()),
			jobIDs:       v.JobIDs,
			execute:      ddl.CancelJobs,
		},
	}
	return e
}

func (b *executorBuilder) buildPauseDDLJobs(v *plannercore.PauseDDLJobs) exec.Executor {
	e := &PauseDDLJobsExec{
		CommandDDLJobsExec: &CommandDDLJobsExec{
			BaseExecutor: exec.NewBaseExecutor(b.ctx, v.Schema(), v.ID()),
			jobIDs:       v.JobIDs,
			execute:      ddl.PauseJobs,
		},
	}
	return e
}

func (b *executorBuilder) buildResumeDDLJobs(v *plannercore.ResumeDDLJobs) exec.Executor {
	e := &ResumeDDLJobsExec{
		CommandDDLJobsExec: &CommandDDLJobsExec{
			BaseExecutor: exec.NewBaseExecutor(b.ctx, v.Schema(), v.ID()),
			jobIDs:       v.JobIDs,
			execute:      ddl.ResumeJobs,
		},
	}
	return e
}

func (b *executorBuilder) buildAlterDDLJob(v *plannercore.AlterDDLJob) exec.Executor {
	e := &AlterDDLJobExec{
		BaseExecutor: exec.NewBaseExecutor(b.ctx, v.Schema(), v.ID()),
		jobID:        v.JobID,
		AlterOpts:    v.Options,
	}
	return e
}

func (b *executorBuilder) buildShowNextRowID(v *plannercore.ShowNextRowID) exec.Executor {
	e := &ShowNextRowIDExec{
		BaseExecutor: exec.NewBaseExecutor(b.ctx, v.Schema(), v.ID()),
		tblName:      v.TableName,
	}
	return e
}

func (b *executorBuilder) buildShowDDL(v *plannercore.ShowDDL) exec.Executor {
	// We get Info here because for Executors that returns result set,
	// next will be called after transaction has been committed.
	// We need the transaction to get Info.
	e := &ShowDDLExec{
		BaseExecutor: exec.NewBaseExecutor(b.ctx, v.Schema(), v.ID()),
	}

	var err error
	ownerManager := domain.GetDomain(e.Ctx()).DDL().OwnerManager()
	ctx, cancel := context.WithTimeout(context.Background(), 3*time.Second)
	e.ddlOwnerID, err = ownerManager.GetOwnerID(ctx)
	cancel()
	if err != nil {
		b.err = err
		return nil
	}

	session, err := e.GetSysSession()
	if err != nil {
		b.err = err
		return nil
	}
	ddlInfo, err := ddl.GetDDLInfoWithNewTxn(session)
	e.ReleaseSysSession(kv.WithInternalSourceType(context.Background(), kv.InternalTxnDDL), session)
	if err != nil {
		b.err = err
		return nil
	}
	e.ddlInfo = ddlInfo
	e.selfID = ownerManager.ID()
	return e
}

func (b *executorBuilder) buildShowDDLJobs(v *physicalop.PhysicalShowDDLJobs) exec.Executor {
	loc := b.ctx.GetSessionVars().Location()
	ddlJobRetriever := DDLJobRetriever{TZLoc: loc}
	e := &ShowDDLJobsExec{
		jobNumber:       int(v.JobNumber),
		is:              b.is,
		BaseExecutor:    exec.NewBaseExecutor(b.ctx, v.Schema(), v.ID()),
		DDLJobRetriever: ddlJobRetriever,
	}
	return e
}

func (b *executorBuilder) buildShowDDLJobQueries(v *plannercore.ShowDDLJobQueries) exec.Executor {
	e := &ShowDDLJobQueriesExec{
		BaseExecutor: exec.NewBaseExecutor(b.ctx, v.Schema(), v.ID()),
		jobIDs:       v.JobIDs,
	}
	return e
}

func (b *executorBuilder) buildShowDDLJobQueriesWithRange(v *plannercore.ShowDDLJobQueriesWithRange) exec.Executor {
	e := &ShowDDLJobQueriesWithRangeExec{
		BaseExecutor: exec.NewBaseExecutor(b.ctx, v.Schema(), v.ID()),
		offset:       v.Offset,
		limit:        v.Limit,
	}
	return e
}

func (b *executorBuilder) buildShowSlow(v *plannercore.ShowSlow) exec.Executor {
	e := &ShowSlowExec{
		BaseExecutor: exec.NewBaseExecutor(b.ctx, v.Schema(), v.ID()),
		ShowSlow:     v.ShowSlow,
	}
	return e
}

// buildIndexLookUpChecker builds check information to IndexLookUpReader.
func buildIndexLookUpChecker(b *executorBuilder, p *physicalop.PhysicalIndexLookUpReader,
	e *IndexLookUpExecutor,
) {
	is := p.IndexPlans[0].(*physicalop.PhysicalIndexScan)
	fullColLen := len(is.Index.Columns) + len(p.CommonHandleCols)
	if !e.isCommonHandle() {
		fullColLen++
	}
	if e.index.Global {
		fullColLen++
	}
	e.dagPB.OutputOffsets = make([]uint32, fullColLen)
	for i := range fullColLen {
		e.dagPB.OutputOffsets[i] = uint32(i)
	}

	ts := p.TablePlans[0].(*physicalop.PhysicalTableScan)
	e.handleIdx = ts.HandleIdx

	e.ranges = ranger.FullRange()

	tps := make([]*types.FieldType, 0, fullColLen)
	for _, col := range is.Columns {
		// tps is used to decode the index, we should use the element type of the array if any.
		tps = append(tps, col.FieldType.ArrayType())
	}

	if !e.isCommonHandle() {
		tps = append(tps, types.NewFieldType(mysql.TypeLonglong))
	}
	if e.index.Global {
		tps = append(tps, types.NewFieldType(mysql.TypeLonglong))
	}

	e.checkIndexValue = &checkIndexValue{idxColTps: tps}

	colNames := make([]string, 0, len(is.IdxCols))
	for i := range is.IdxCols {
		colNames = append(colNames, is.Columns[i].Name.L)
	}
	if cols, missingColOffset := table.FindColumns(e.table.Cols(), colNames, true); missingColOffset >= 0 {
		b.err = plannererrors.ErrUnknownColumn.GenWithStack("Unknown column %s", is.Columns[missingColOffset].Name.O)
	} else {
		e.idxTblCols = cols
	}
}

func (b *executorBuilder) buildCheckTable(v *plannercore.CheckTable) exec.Executor {
	canUseFastCheck := true
	for _, idx := range v.IndexInfos {
		if idx.MVIndex || idx.IsColumnarIndex() {
			canUseFastCheck = false
			break
		}
		for _, col := range idx.Columns {
			if col.Length != types.UnspecifiedLength {
				canUseFastCheck = false
				break
			}
		}
		if !canUseFastCheck {
			break
		}
	}
	if b.ctx.GetSessionVars().FastCheckTable && canUseFastCheck {
		e := &FastCheckTableExec{
			BaseExecutor: exec.NewBaseExecutor(b.ctx, v.Schema(), v.ID()),
			dbName:       v.DBName,
			table:        v.Table,
			indexInfos:   v.IndexInfos,
			is:           b.is,
		}
		return e
	}

	readerExecs := make([]*IndexLookUpExecutor, 0, len(v.IndexLookUpReaders))
	for _, readerPlan := range v.IndexLookUpReaders {
		readerExec, err := buildNoRangeIndexLookUpReader(b, readerPlan)
		if err != nil {
			b.err = errors.Trace(err)
			return nil
		}
		buildIndexLookUpChecker(b, readerPlan, readerExec)

		readerExecs = append(readerExecs, readerExec)
	}

	e := &CheckTableExec{
		BaseExecutor: exec.NewBaseExecutor(b.ctx, v.Schema(), v.ID()),
		dbName:       v.DBName,
		table:        v.Table,
		indexInfos:   v.IndexInfos,
		srcs:         readerExecs,
		exitCh:       make(chan struct{}),
		retCh:        make(chan error, len(readerExecs)),
		checkIndex:   v.CheckIndex,
	}
	return e
}

func buildIdxColsConcatHandleCols(tblInfo *model.TableInfo, indexInfo *model.IndexInfo, hasGenedCol bool) []*model.ColumnInfo {
	var pkCols []*model.IndexColumn
	if tblInfo.IsCommonHandle {
		pkIdx := tables.FindPrimaryIndex(tblInfo)
		pkCols = pkIdx.Columns
	}

	columns := make([]*model.ColumnInfo, 0, len(indexInfo.Columns)+len(pkCols))
	if hasGenedCol {
		columns = tblInfo.Columns
	} else {
		for _, idxCol := range indexInfo.Columns {
			if tblInfo.PKIsHandle && tblInfo.GetPkColInfo().Offset == idxCol.Offset {
				continue
			}
			columns = append(columns, tblInfo.Columns[idxCol.Offset])
		}
	}

	if tblInfo.IsCommonHandle {
		for _, c := range pkCols {
			if model.FindColumnInfo(columns, c.Name.L) == nil {
				columns = append(columns, tblInfo.Columns[c.Offset])
			}
		}
		return columns
	}
	if tblInfo.PKIsHandle {
		columns = append(columns, tblInfo.Columns[tblInfo.GetPkColInfo().Offset])
		return columns
	}
	handleOffset := len(columns)
	handleColsInfo := &model.ColumnInfo{
		ID:     model.ExtraHandleID,
		Name:   model.ExtraHandleName,
		Offset: handleOffset,
	}
	handleColsInfo.FieldType = *types.NewFieldType(mysql.TypeLonglong)
	columns = append(columns, handleColsInfo)
	return columns
}

func (b *executorBuilder) buildRecoverIndex(v *plannercore.RecoverIndex) exec.Executor {
	tblInfo := v.Table.TableInfo
	t, err := b.is.TableByName(context.Background(), v.Table.Schema, tblInfo.Name)
	if err != nil {
		b.err = err
		return nil
	}
	idxName := strings.ToLower(v.IndexName)
	index := tables.GetWritableIndexByName(idxName, t)
	if index == nil {
		b.err = errors.Errorf("secondary index `%v` is not found in table `%v`", v.IndexName, v.Table.Name.O)
		return nil
	}
	var hasGenedCol bool
	for _, iCol := range index.Meta().Columns {
		if tblInfo.Columns[iCol.Offset].IsGenerated() {
			hasGenedCol = true
		}
	}
	cols := buildIdxColsConcatHandleCols(tblInfo, index.Meta(), hasGenedCol)
	e := &RecoverIndexExec{
		BaseExecutor:     exec.NewBaseExecutor(b.ctx, v.Schema(), v.ID()),
		columns:          cols,
		containsGenedCol: hasGenedCol,
		index:            index,
		table:            t,
		physicalID:       t.Meta().ID,
	}
	e.handleCols = buildHandleColsForExec(tblInfo, e.columns)
	return e
}

func buildHandleColsForExec(tblInfo *model.TableInfo, allColInfo []*model.ColumnInfo) plannerutil.HandleCols {
	if !tblInfo.IsCommonHandle {
		extraColPos := len(allColInfo) - 1
		intCol := &expression.Column{
			Index:   extraColPos,
			RetType: types.NewFieldType(mysql.TypeLonglong),
		}
		return plannerutil.NewIntHandleCols(intCol)
	}
	tblCols := make([]*expression.Column, len(tblInfo.Columns))
	for i := range tblInfo.Columns {
		c := tblInfo.Columns[i]
		tblCols[i] = &expression.Column{
			RetType: &c.FieldType,
			ID:      c.ID,
		}
	}
	pkIdx := tables.FindPrimaryIndex(tblInfo)
	for _, c := range pkIdx.Columns {
		for j, colInfo := range allColInfo {
			if colInfo.Name.L == c.Name.L {
				tblCols[c.Offset].Index = j
			}
		}
	}
	return plannerutil.NewCommonHandleCols(tblInfo, pkIdx, tblCols)
}

func (b *executorBuilder) buildCleanupIndex(v *plannercore.CleanupIndex) exec.Executor {
	tblInfo := v.Table.TableInfo
	t, err := b.is.TableByName(context.Background(), v.Table.Schema, tblInfo.Name)
	if err != nil {
		b.err = err
		return nil
	}
	idxName := strings.ToLower(v.IndexName)
	var index table.Index
	for _, idx := range t.Indices() {
		if idx.Meta().State != model.StatePublic {
			continue
		}
		if idxName == idx.Meta().Name.L {
			index = idx
			break
		}
	}

	if index == nil {
		b.err = errors.Errorf("secondary index `%v` is not found in table `%v`", v.IndexName, v.Table.Name.O)
		return nil
	}
	if index.Meta().IsColumnarIndex() {
		b.err = errors.Errorf("columnar index `%v` is not supported for cleanup index", v.IndexName)
		return nil
	}
	e := &CleanupIndexExec{
		BaseExecutor: exec.NewBaseExecutor(b.ctx, v.Schema(), v.ID()),
		columns:      buildIdxColsConcatHandleCols(tblInfo, index.Meta(), false),
		index:        index,
		table:        t,
		physicalID:   t.Meta().ID,
		batchSize:    20000,
	}
	e.handleCols = buildHandleColsForExec(tblInfo, e.columns)
	if e.index.Meta().Global {
		e.columns = append(e.columns, model.NewExtraPhysTblIDColInfo())
	}
	return e
}

func (b *executorBuilder) buildCheckIndexRange(v *plannercore.CheckIndexRange) exec.Executor {
	tb, err := b.is.TableByName(context.Background(), v.Table.Schema, v.Table.Name)
	if err != nil {
		b.err = err
		return nil
	}
	e := &CheckIndexRangeExec{
		BaseExecutor: exec.NewBaseExecutor(b.ctx, v.Schema(), v.ID()),
		handleRanges: v.HandleRanges,
		table:        tb.Meta(),
		is:           b.is,
	}
	idxName := strings.ToLower(v.IndexName)
	for _, idx := range tb.Indices() {
		if idx.Meta().Name.L == idxName {
			e.index = idx.Meta()
			e.startKey = make([]types.Datum, len(e.index.Columns))
			break
		}
	}
	return e
}

func (b *executorBuilder) buildChecksumTable(v *plannercore.ChecksumTable) exec.Executor {
	e := &ChecksumTableExec{
		BaseExecutor: exec.NewBaseExecutor(b.ctx, v.Schema(), v.ID()),
		tables:       make(map[int64]*checksumContext),
		done:         false,
	}
	startTs, err := b.getSnapshotTS()
	if err != nil {
		b.err = err
		return nil
	}
	for _, t := range v.Tables {
		e.tables[t.TableInfo.ID] = newChecksumContext(t.DBInfo, t.TableInfo, startTs)
	}
	return e
}

func (b *executorBuilder) buildReloadExprPushdownBlacklist(_ *plannercore.ReloadExprPushdownBlacklist) exec.Executor {
	base := exec.NewBaseExecutor(b.ctx, nil, 0)
	return &ReloadExprPushdownBlacklistExec{base}
}

func (b *executorBuilder) buildReloadOptRuleBlacklist(_ *plannercore.ReloadOptRuleBlacklist) exec.Executor {
	base := exec.NewBaseExecutor(b.ctx, nil, 0)
	return &ReloadOptRuleBlacklistExec{BaseExecutor: base}
}

func (b *executorBuilder) buildAdminPlugins(v *plannercore.AdminPlugins) exec.Executor {
	base := exec.NewBaseExecutor(b.ctx, nil, 0)
	return &AdminPluginsExec{BaseExecutor: base, Action: v.Action, Plugins: v.Plugins}
}

func (b *executorBuilder) buildDeallocate(v *plannercore.Deallocate) exec.Executor {
	base := exec.NewBaseExecutor(b.ctx, nil, v.ID())
	base.SetInitCap(chunk.ZeroCapacity)
	e := &DeallocateExec{
		BaseExecutor: base,
		Name:         v.Name,
	}
	return e
}

func (b *executorBuilder) buildSelectLock(v *physicalop.PhysicalLock) exec.Executor {
	if !b.inSelectLockStmt {
		b.inSelectLockStmt = true
		defer func() { b.inSelectLockStmt = false }()
	}
	if b.err = b.updateForUpdateTS(); b.err != nil {
		return nil
	}

	src := b.build(v.Children()[0])
	if b.err != nil {
		return nil
	}
	if !b.ctx.GetSessionVars().PessimisticLockEligible() {
		// Locking of rows for update using SELECT FOR UPDATE only applies when autocommit
		// is disabled (either by beginning transaction with START TRANSACTION or by setting
		// autocommit to 0. If autocommit is enabled, the rows matching the specification are not locked.
		// See https://dev.mysql.com/doc/refman/5.7/en/innodb-locking-reads.html
		return src
	}
	// If the `PhysicalLock` is not ignored by the above logic, set the `hasLock` flag.
	b.hasLock = true
	e := &SelectLockExec{
		BaseExecutor:       exec.NewBaseExecutor(b.ctx, v.Schema(), v.ID(), src),
		Lock:               v.Lock,
		tblID2Handle:       v.TblID2Handle,
		tblID2PhysTblIDCol: v.TblID2PhysTblIDCol,
	}

	// filter out temporary tables because they do not store any record in tikv and should not write any lock
	is := e.Ctx().GetInfoSchema().(infoschema.InfoSchema)
	for tblID := range e.tblID2Handle {
		tblInfo, ok := is.TableByID(context.Background(), tblID)
		if !ok {
			b.err = errors.Errorf("Can not get table %d", tblID)
		}

		if tblInfo.Meta().TempTableType != model.TempTableNone {
			delete(e.tblID2Handle, tblID)
		}
	}

	return e
}

func (b *executorBuilder) buildLimit(v *physicalop.PhysicalLimit) exec.Executor {
	childExec := b.build(v.Children()[0])
	if b.err != nil {
		return nil
	}
	n := int(min(v.Count, uint64(b.ctx.GetSessionVars().MaxChunkSize)))
	base := exec.NewBaseExecutor(b.ctx, v.Schema(), v.ID(), childExec)
	base.SetInitCap(n)
	e := &LimitExec{
		BaseExecutor: base,
		begin:        v.Offset,
		end:          v.Offset + v.Count,
	}

	childSchemaLen := v.Children()[0].Schema().Len()
	childUsedSchema := markChildrenUsedCols(v.Schema().Columns, v.Children()[0].Schema())[0]
	e.columnIdxsUsedByChild = make([]int, 0, len(childUsedSchema))
	e.columnIdxsUsedByChild = append(e.columnIdxsUsedByChild, childUsedSchema...)
	if len(e.columnIdxsUsedByChild) == childSchemaLen {
		e.columnIdxsUsedByChild = nil // indicates that all columns are used. LimitExec will improve performance for this condition.
	} else {
		// construct a project evaluator to do the inline projection
		e.columnSwapHelper = chunk.NewColumnSwapHelper(e.columnIdxsUsedByChild)
	}
	return e
}

func (b *executorBuilder) buildPrepare(v *plannercore.Prepare) exec.Executor {
	base := exec.NewBaseExecutor(b.ctx, v.Schema(), v.ID())
	base.SetInitCap(chunk.ZeroCapacity)
	return &PrepareExec{
		BaseExecutor: base,
		name:         v.Name,
		sqlText:      v.SQLText,
	}
}

func (b *executorBuilder) buildExecute(v *plannercore.Execute) exec.Executor {
	e := &ExecuteExec{
		BaseExecutor: exec.NewBaseExecutor(b.ctx, v.Schema(), v.ID()),
		is:           b.is,
		name:         v.Name,
		usingVars:    v.Params,
		stmt:         v.Stmt,
		plan:         v.Plan,
		outputNames:  v.OutputNames(),
	}

	failpoint.Inject("assertExecutePrepareStatementStalenessOption", func(val failpoint.Value) {
		vs := strings.Split(val.(string), "_")
		assertTS, assertReadReplicaScope := vs[0], vs[1]
		staleread.AssertStmtStaleness(b.ctx, true)
		ts, err := sessiontxn.GetTxnManager(b.ctx).GetStmtReadTS()
		if err != nil {
			panic(e)
		}

		if strconv.FormatUint(ts, 10) != assertTS ||
			assertReadReplicaScope != b.readReplicaScope {
			panic("execute prepare statement have wrong staleness option")
		}
	})

	return e
}

func (b *executorBuilder) buildShow(v *physicalop.PhysicalShow) exec.Executor {
	e := &ShowExec{
		BaseExecutor:          exec.NewBaseExecutor(b.ctx, v.Schema(), v.ID()),
		Tp:                    v.Tp,
		CountWarningsOrErrors: v.CountWarningsOrErrors,
		DBName:                ast.NewCIStr(v.DBName),
		Table:                 v.Table,
		Partition:             v.Partition,
		Column:                v.Column,
		IndexName:             v.IndexName,
		ResourceGroupName:     ast.NewCIStr(v.ResourceGroupName),
		Flag:                  v.Flag,
		Roles:                 v.Roles,
		User:                  v.User,
		is:                    b.is,
		Full:                  v.Full,
		IfNotExists:           v.IfNotExists,
		GlobalScope:           v.GlobalScope,
		Extended:              v.Extended,
		Extractor:             v.Extractor,
		ImportJobID:           v.ImportJobID,
		DistributionJobID:     v.DistributionJobID,
		ImportGroupKey:        v.ImportGroupKey,
	}
	if e.Tp == ast.ShowMasterStatus || e.Tp == ast.ShowBinlogStatus {
		// show master status need start ts.
		if _, err := e.Ctx().Txn(true); err != nil {
			b.err = err
		}
	}
	return e
}

func (b *executorBuilder) buildSimple(v *plannercore.Simple) exec.Executor {
	switch s := v.Statement.(type) {
	case *ast.GrantStmt:
		return b.buildGrant(s)
	case *ast.RevokeStmt:
		return b.buildRevoke(s)
	case *ast.BRIEStmt:
		return b.buildBRIE(s, v.Schema())
	case *ast.CreateUserStmt, *ast.AlterUserStmt:
		var lockOptions []*ast.PasswordOrLockOption
		if b.Ti.AccountLockTelemetry == nil {
			b.Ti.AccountLockTelemetry = &AccountLockTelemetryInfo{}
		}
		b.Ti.AccountLockTelemetry.CreateOrAlterUser++
		if stmt, ok := v.Statement.(*ast.CreateUserStmt); ok {
			lockOptions = stmt.PasswordOrLockOptions
		} else if stmt, ok := v.Statement.(*ast.AlterUserStmt); ok {
			lockOptions = stmt.PasswordOrLockOptions
		}
		if len(lockOptions) > 0 {
			// Multiple lock options are supported for the parser, but only the last one option takes effect.
			for i := len(lockOptions) - 1; i >= 0; i-- {
				if lockOptions[i].Type == ast.Lock {
					b.Ti.AccountLockTelemetry.LockUser++
					break
				} else if lockOptions[i].Type == ast.Unlock {
					b.Ti.AccountLockTelemetry.UnlockUser++
					break
				}
			}
		}
	case *ast.CalibrateResourceStmt:
		return &calibrateresource.Executor{
			BaseExecutor: exec.NewBaseExecutor(b.ctx, v.Schema(), 0),
			WorkloadType: s.Tp,
			OptionList:   s.DynamicCalibrateResourceOptionList,
		}
	case *ast.AddQueryWatchStmt:
		return &querywatch.AddExecutor{
			BaseExecutor:         exec.NewBaseExecutor(b.ctx, v.Schema(), 0),
			QueryWatchOptionList: s.QueryWatchOptionList,
		}
	case *ast.ImportIntoActionStmt:
		return &ImportIntoActionExec{
			BaseExecutor: exec.NewBaseExecutor(b.ctx, nil, 0),
			tp:           s.Tp,
			jobID:        s.JobID,
		}
	case *ast.CancelDistributionJobStmt:
		return &CancelDistributionJobExec{
			BaseExecutor: exec.NewBaseExecutor(b.ctx, nil, 0),
			jobID:        uint64(s.JobID),
		}
	}
	base := exec.NewBaseExecutor(b.ctx, v.Schema(), v.ID())
	base.SetInitCap(chunk.ZeroCapacity)
	e := &SimpleExec{
		BaseExecutor:    base,
		Statement:       v.Statement,
		ResolveCtx:      v.ResolveCtx,
		IsFromRemote:    v.IsFromRemote,
		is:              b.is,
		staleTxnStartTS: v.StaleTxnStartTS,
	}
	return e
}

func (b *executorBuilder) buildSet(v *plannercore.Set) exec.Executor {
	base := exec.NewBaseExecutor(b.ctx, v.Schema(), v.ID())
	base.SetInitCap(chunk.ZeroCapacity)
	e := &SetExecutor{
		BaseExecutor: base,
		vars:         v.VarAssigns,
	}
	return e
}

func (b *executorBuilder) buildSetConfig(v *plannercore.SetConfig) exec.Executor {
	return &SetConfigExec{
		BaseExecutor: exec.NewBaseExecutor(b.ctx, v.Schema(), v.ID()),
		p:            v,
	}
}

func (b *executorBuilder) buildInsert(v *physicalop.Insert) exec.Executor {
	b.inInsertStmt = true
	if b.err = b.updateForUpdateTS(); b.err != nil {
		return nil
	}

	selectExec := b.build(v.SelectPlan)
	if b.err != nil {
		return nil
	}
	var children []exec.Executor
	if selectExec != nil {
		children = append(children, selectExec)
	}
	baseExec := exec.NewBaseExecutor(b.ctx, nil, v.ID(), children...)
	baseExec.SetInitCap(chunk.ZeroCapacity)

	ivs := &InsertValues{
		BaseExecutor:              baseExec,
		Table:                     v.Table,
		Columns:                   v.Columns,
		Lists:                     v.Lists,
		GenExprs:                  v.GenCols.Exprs,
		allAssignmentsAreConstant: v.AllAssignmentsAreConstant,
		hasRefCols:                v.NeedFillDefaultValue,
		SelectExec:                selectExec,
		rowLen:                    v.RowLen,
		ignoreErr:                 v.IgnoreErr,
	}
	err := ivs.initInsertColumns()
	if err != nil {
		b.err = err
		return nil
	}
	ivs.fkChecks, b.err = buildFKCheckExecs(b.ctx, ivs.Table, v.FKChecks)
	if b.err != nil {
		return nil
	}
	ivs.fkCascades, b.err = b.buildFKCascadeExecs(ivs.Table, v.FKCascades)
	if b.err != nil {
		return nil
	}

	if v.IsReplace {
		return b.buildReplace(ivs)
	}
	insert := &InsertExec{
		InsertValues: ivs,
		OnDuplicate:  append(v.OnDuplicate, v.GenCols.OnDuplicates...),
	}
	return insert
}

func (b *executorBuilder) buildImportInto(v *plannercore.ImportInto) exec.Executor {
	// see planBuilder.buildImportInto for detail why we use the latest schema here.
	latestIS := b.ctx.GetLatestInfoSchema().(infoschema.InfoSchema)
	tbl, ok := latestIS.TableByID(context.Background(), v.Table.TableInfo.ID)
	if !ok {
		b.err = errors.Errorf("Can not get table %d", v.Table.TableInfo.ID)
		return nil
	}
	if !tbl.Meta().IsBaseTable() {
		b.err = plannererrors.ErrNonUpdatableTable.GenWithStackByArgs(tbl.Meta().Name.O, "IMPORT")
		return nil
	}

	var (
		selectExec exec.Executor
		children   []exec.Executor
	)
	if v.SelectPlan != nil {
		selectExec = b.build(v.SelectPlan)
		if b.err != nil {
			return nil
		}
		children = append(children, selectExec)
	}
	base := exec.NewBaseExecutor(b.ctx, v.Schema(), v.ID(), children...)
	executor, err := newImportIntoExec(base, selectExec, b.ctx, v, tbl)
	if err != nil {
		b.err = err
		return nil
	}

	return executor
}

func (b *executorBuilder) buildLoadData(v *plannercore.LoadData) exec.Executor {
	tbl, ok := b.is.TableByID(context.Background(), v.Table.TableInfo.ID)
	if !ok {
		b.err = errors.Errorf("Can not get table %d", v.Table.TableInfo.ID)
		return nil
	}
	if !tbl.Meta().IsBaseTable() {
		b.err = plannererrors.ErrNonUpdatableTable.GenWithStackByArgs(tbl.Meta().Name.O, "LOAD")
		return nil
	}

	base := exec.NewBaseExecutor(b.ctx, v.Schema(), v.ID())
	worker, err := NewLoadDataWorker(b.ctx, v, tbl)
	if err != nil {
		b.err = err
		return nil
	}

	return &LoadDataExec{
		BaseExecutor:   base,
		loadDataWorker: worker,
		FileLocRef:     v.FileLocRef,
	}
}

func (b *executorBuilder) buildLoadStats(v *plannercore.LoadStats) exec.Executor {
	e := &LoadStatsExec{
		BaseExecutor: exec.NewBaseExecutor(b.ctx, nil, v.ID()),
		info:         &LoadStatsInfo{v.Path, b.ctx},
	}
	return e
}

func (b *executorBuilder) buildLockStats(v *plannercore.LockStats) exec.Executor {
	e := &lockstats.LockExec{
		BaseExecutor: exec.NewBaseExecutor(b.ctx, nil, v.ID()),
		Tables:       v.Tables,
	}
	return e
}

func (b *executorBuilder) buildUnlockStats(v *plannercore.UnlockStats) exec.Executor {
	e := &lockstats.UnlockExec{
		BaseExecutor: exec.NewBaseExecutor(b.ctx, nil, v.ID()),
		Tables:       v.Tables,
	}
	return e
}

func (b *executorBuilder) buildPlanReplayer(v *plannercore.PlanReplayer) exec.Executor {
	if v.Load {
		e := &PlanReplayerLoadExec{
			BaseExecutor: exec.NewBaseExecutor(b.ctx, nil, v.ID()),
			info:         &PlanReplayerLoadInfo{Path: v.File, Ctx: b.ctx},
		}
		return e
	}
	if v.Capture {
		e := &PlanReplayerExec{
			BaseExecutor: exec.NewBaseExecutor(b.ctx, nil, v.ID()),
			CaptureInfo: &PlanReplayerCaptureInfo{
				SQLDigest:  v.SQLDigest,
				PlanDigest: v.PlanDigest,
			},
		}
		return e
	}
	if v.Remove {
		e := &PlanReplayerExec{
			BaseExecutor: exec.NewBaseExecutor(b.ctx, nil, v.ID()),
			CaptureInfo: &PlanReplayerCaptureInfo{
				SQLDigest:  v.SQLDigest,
				PlanDigest: v.PlanDigest,
				Remove:     true,
			},
		}
		return e
	}

	e := &PlanReplayerExec{
		BaseExecutor: exec.NewBaseExecutor(b.ctx, v.Schema(), v.ID()),
		DumpInfo: &PlanReplayerDumpInfo{
			Analyze:           v.Analyze,
			Path:              v.File,
			ctx:               b.ctx,
			HistoricalStatsTS: v.HistoricalStatsTS,
		},
	}
	if v.ExecStmt != nil {
		e.DumpInfo.ExecStmts = []ast.StmtNode{v.ExecStmt}
	} else {
		e.BaseExecutor = exec.NewBaseExecutor(b.ctx, nil, v.ID())
	}
	return e
}

func (b *executorBuilder) buildTraffic(traffic *plannercore.Traffic) exec.Executor {
	switch traffic.OpType {
	case ast.TrafficOpCapture:
		exec := &TrafficCaptureExec{
			BaseExecutor: exec.NewBaseExecutor(b.ctx, traffic.Schema(), traffic.ID()),
			Args: map[string]string{
				"output": traffic.Dir,
			},
		}
		for _, option := range traffic.Options {
			switch option.OptionType {
			case ast.TrafficOptionDuration:
				exec.Args["duration"] = option.StrValue
			case ast.TrafficOptionEncryptionMethod:
				exec.Args["encrypt-method"] = option.StrValue
			case ast.TrafficOptionCompress:
				exec.Args["compress"] = strconv.FormatBool(option.BoolValue)
			}
		}
		return exec
	case ast.TrafficOpReplay:
		exec := &TrafficReplayExec{
			BaseExecutor: exec.NewBaseExecutor(b.ctx, traffic.Schema(), traffic.ID()),
			Args: map[string]string{
				"input": traffic.Dir,
			},
		}
		for _, option := range traffic.Options {
			switch option.OptionType {
			case ast.TrafficOptionUsername:
				exec.Args["username"] = option.StrValue
			case ast.TrafficOptionPassword:
				exec.Args["password"] = option.StrValue
			case ast.TrafficOptionSpeed:
				if v := option.FloatValue.GetValue(); v != nil {
					if dec, ok := v.(*types.MyDecimal); ok {
						exec.Args["speed"] = dec.String()
					}
				}
			case ast.TrafficOptionReadOnly:
				exec.Args["readonly"] = strconv.FormatBool(option.BoolValue)
			}
		}
		return exec
	case ast.TrafficOpCancel:
		return &TrafficCancelExec{
			BaseExecutor: exec.NewBaseExecutor(b.ctx, traffic.Schema(), traffic.ID()),
		}
	case ast.TrafficOpShow:
		return &TrafficShowExec{
			BaseExecutor: exec.NewBaseExecutor(b.ctx, traffic.Schema(), traffic.ID()),
		}
	}
	// impossible here
	return nil
}

func (*executorBuilder) buildReplace(vals *InsertValues) exec.Executor {
	replaceExec := &ReplaceExec{
		InsertValues: vals,
	}
	return replaceExec
}

func (b *executorBuilder) buildGrant(grant *ast.GrantStmt) exec.Executor {
	e := &GrantExec{
		BaseExecutor:          exec.NewBaseExecutor(b.ctx, nil, 0),
		Privs:                 grant.Privs,
		ObjectType:            grant.ObjectType,
		Level:                 grant.Level,
		Users:                 grant.Users,
		WithGrant:             grant.WithGrant,
		AuthTokenOrTLSOptions: grant.AuthTokenOrTLSOptions,
		is:                    b.is,
	}
	return e
}

func (b *executorBuilder) buildRevoke(revoke *ast.RevokeStmt) exec.Executor {
	e := &RevokeExec{
		BaseExecutor: exec.NewBaseExecutor(b.ctx, nil, 0),
		ctx:          b.ctx,
		Privs:        revoke.Privs,
		ObjectType:   revoke.ObjectType,
		Level:        revoke.Level,
		Users:        revoke.Users,
		is:           b.is,
	}
	return e
}

func (b *executorBuilder) setTelemetryInfo(v *plannercore.DDL) {
	if v == nil || b.Ti == nil {
		return
	}
	switch s := v.Statement.(type) {
	case *ast.AlterTableStmt:
		if len(s.Specs) > 1 {
			b.Ti.UseMultiSchemaChange = true
		}
		for _, spec := range s.Specs {
			switch spec.Tp {
			case ast.AlterTableDropFirstPartition:
				if b.Ti.PartitionTelemetry == nil {
					b.Ti.PartitionTelemetry = &PartitionTelemetryInfo{}
				}
				b.Ti.PartitionTelemetry.UseDropIntervalPartition = true
			case ast.AlterTableAddLastPartition:
				if b.Ti.PartitionTelemetry == nil {
					b.Ti.PartitionTelemetry = &PartitionTelemetryInfo{}
				}
				b.Ti.PartitionTelemetry.UseAddIntervalPartition = true
			case ast.AlterTableExchangePartition:
				b.Ti.UseExchangePartition = true
			case ast.AlterTableReorganizePartition:
				if b.Ti.PartitionTelemetry == nil {
					b.Ti.PartitionTelemetry = &PartitionTelemetryInfo{}
				}
				b.Ti.PartitionTelemetry.UseReorganizePartition = true
			}
		}
	case *ast.CreateTableStmt:
		if s.Partition == nil {
			break
		}

		p := s.Partition
		if b.Ti.PartitionTelemetry == nil {
			b.Ti.PartitionTelemetry = &PartitionTelemetryInfo{}
		}
		b.Ti.PartitionTelemetry.TablePartitionMaxPartitionsNum = max(p.Num, uint64(len(p.Definitions)))
		b.Ti.PartitionTelemetry.UseTablePartition = true

		switch p.Tp {
		case ast.PartitionTypeRange:
			if p.Sub == nil {
				if len(p.ColumnNames) > 0 {
					b.Ti.PartitionTelemetry.UseTablePartitionRangeColumns = true
					if len(p.ColumnNames) > 1 {
						b.Ti.PartitionTelemetry.UseTablePartitionRangeColumnsGt1 = true
					}
					if len(p.ColumnNames) > 2 {
						b.Ti.PartitionTelemetry.UseTablePartitionRangeColumnsGt2 = true
					}
					if len(p.ColumnNames) > 3 {
						b.Ti.PartitionTelemetry.UseTablePartitionRangeColumnsGt3 = true
					}
				} else {
					b.Ti.PartitionTelemetry.UseTablePartitionRange = true
				}
				if p.Interval != nil {
					b.Ti.PartitionTelemetry.UseCreateIntervalPartition = true
				}
			}
		case ast.PartitionTypeHash:
			if p.Sub == nil {
				b.Ti.PartitionTelemetry.UseTablePartitionHash = true
			}
		case ast.PartitionTypeList:
			if p.Sub == nil {
				if len(p.ColumnNames) > 0 {
					b.Ti.PartitionTelemetry.UseTablePartitionListColumns = true
				} else {
					b.Ti.PartitionTelemetry.UseTablePartitionList = true
				}
			}
		}
	case *ast.FlashBackToTimestampStmt:
		b.Ti.UseFlashbackToCluster = true
	}
}

func (b *executorBuilder) buildDDL(v *plannercore.DDL) exec.Executor {
	b.setTelemetryInfo(v)

	e := &DDLExec{
		BaseExecutor: exec.NewBaseExecutor(b.ctx, v.Schema(), v.ID()),
		ddlExecutor:  domain.GetDomain(b.ctx).DDLExecutor(),
		stmt:         v.Statement,
		is:           b.is,
		tempTableDDL: temptable.GetTemporaryTableDDL(b.ctx),
	}
	return e
}

// buildTrace builds a TraceExec for future executing. This method will be called
// at build().
func (b *executorBuilder) buildTrace(v *plannercore.Trace) exec.Executor {
	t := &TraceExec{
		BaseExecutor: exec.NewBaseExecutor(b.ctx, v.Schema(), v.ID()),
		stmtNode:     v.StmtNode,
		resolveCtx:   v.ResolveCtx,
		builder:      b,
		format:       v.Format,

		optimizerTrace:       v.OptimizerTrace,
		optimizerTraceTarget: v.OptimizerTraceTarget,
	}
	if t.format == plannercore.TraceFormatLog && !t.optimizerTrace {
		return &sortexec.SortExec{
			BaseExecutor: exec.NewBaseExecutor(b.ctx, v.Schema(), v.ID(), t),
			ByItems: []*plannerutil.ByItems{
				{Expr: &expression.Column{
					Index:   0,
					RetType: types.NewFieldType(mysql.TypeTimestamp),
				}},
			},
			ExecSchema: v.Schema(),
		}
	}
	return t
}

// buildExplain builds a explain executor. `e.rows` collects final result to `ExplainExec`.
func (b *executorBuilder) buildExplain(v *plannercore.Explain) exec.Executor {
	explainExec := &ExplainExec{
		BaseExecutor: exec.NewBaseExecutor(b.ctx, v.Schema(), v.ID()),
		explain:      v,
	}
	if v.Analyze {
		if b.ctx.GetSessionVars().StmtCtx.RuntimeStatsColl == nil {
			b.ctx.GetSessionVars().StmtCtx.RuntimeStatsColl = execdetails.NewRuntimeStatsColl(nil)
		}
	}
	// Needs to build the target plan, even if not executing it
	// to get partition pruning.
	explainExec.analyzeExec = b.build(v.TargetPlan)
	return explainExec
}

func (b *executorBuilder) buildSelectInto(v *plannercore.SelectInto) exec.Executor {
	child := b.build(v.TargetPlan)
	if b.err != nil {
		return nil
	}
	return &SelectIntoExec{
		BaseExecutor:   exec.NewBaseExecutor(b.ctx, v.Schema(), v.ID(), child),
		intoOpt:        v.IntoOpt,
		LineFieldsInfo: v.LineFieldsInfo,
	}
}

func (b *executorBuilder) buildUnionScanExec(v *physicalop.PhysicalUnionScan) exec.Executor {
	oriEncounterUnionScan := b.encounterUnionScan
	b.encounterUnionScan = true
	defer func() {
		b.encounterUnionScan = oriEncounterUnionScan
	}()
	reader := b.build(v.Children()[0])
	if b.err != nil {
		return nil
	}

	return b.buildUnionScanFromReader(reader, v)
}

func collectColIdxFromByItems(byItems []*plannerutil.ByItems, cols []*model.ColumnInfo) ([]int, error) {
	var colIdxs []int
	for _, item := range byItems {
		col, ok := item.Expr.(*expression.Column)
		if !ok {
			return nil, errors.Errorf("Not support non-column in orderBy pushed down")
		}
		for i, c := range cols {
			if c.ID == col.ID {
				colIdxs = append(colIdxs, i)
				break
			}
		}
	}
	return colIdxs, nil
}

// buildUnionScanFromReader builds union scan executor from child executor.
// Note that this function may be called by inner workers of index lookup join concurrently.
// Be careful to avoid data race.
func (b *executorBuilder) buildUnionScanFromReader(reader exec.Executor, v *physicalop.PhysicalUnionScan) exec.Executor {
	// If reader is union, it means a partition table and we should transfer as above.
	if x, ok := reader.(*unionexec.UnionExec); ok {
		for i, child := range x.AllChildren() {
			x.SetChildren(i, b.buildUnionScanFromReader(child, v))
			if b.err != nil {
				return nil
			}
		}
		return x
	}
	us := &UnionScanExec{BaseExecutor: exec.NewBaseExecutor(b.ctx, v.Schema(), v.ID(), reader)}
	// Get the handle column index of the below Plan.
	us.handleCols = v.HandleCols
	us.mutableRow = chunk.MutRowFromTypes(exec.RetTypes(us))

	// If the push-downed condition contains virtual column, we may build a selection upon reader
	originReader := reader
	if sel, ok := reader.(*SelectionExec); ok {
		reader = sel.Children(0)
	}

	us.collators = make([]collate.Collator, 0, len(us.columns))
	for _, tp := range exec.RetTypes(us) {
		us.collators = append(us.collators, collate.GetCollator(tp.GetCollate()))
	}

	startTS, err := b.getSnapshotTS()
	sessionVars := b.ctx.GetSessionVars()
	if err != nil {
		b.err = err
		return nil
	}

	switch x := reader.(type) {
	case *MPPGather:
		us.desc = false
		us.keepOrder = false
		us.conditions, us.conditionsWithVirCol = physicalop.SplitSelCondsWithVirtualColumn(v.Conditions)
		us.columns = x.columns
		us.table = x.table
		us.virtualColumnIndex = x.virtualColumnIndex
		us.handleCachedTable(b, x, sessionVars, startTS)
	case *TableReaderExecutor:
		us.desc = x.desc
		us.keepOrder = x.keepOrder
		colIdxes, err := collectColIdxFromByItems(x.byItems, x.columns)
		if err != nil {
			b.err = err
			return nil
		}
		us.usedIndex = colIdxes
		if len(us.usedIndex) > 0 {
			us.needExtraSorting = true
		}
		us.conditions, us.conditionsWithVirCol = physicalop.SplitSelCondsWithVirtualColumn(v.Conditions)
		us.columns = x.columns
		us.table = x.table
		us.virtualColumnIndex = x.virtualColumnIndex
		us.handleCachedTable(b, x, sessionVars, startTS)
	case *IndexReaderExecutor:
		us.desc = x.desc
		us.keepOrder = x.keepOrder
		colIdxes, err := collectColIdxFromByItems(x.byItems, x.columns)
		if err != nil {
			b.err = err
			return nil
		}
		us.usedIndex = colIdxes
		if len(us.usedIndex) > 0 {
			us.needExtraSorting = true
		} else {
			for _, ic := range x.index.Columns {
				for i, col := range x.columns {
					if col.Name.L == ic.Name.L {
						us.usedIndex = append(us.usedIndex, i)
						break
					}
				}
			}
		}
		us.conditions, us.conditionsWithVirCol = physicalop.SplitSelCondsWithVirtualColumn(v.Conditions)
		us.columns = x.columns
		us.partitionIDMap = x.partitionIDMap
		us.table = x.table
		us.handleCachedTable(b, x, sessionVars, startTS)
	case *IndexLookUpExecutor:
		us.desc = x.desc
		us.keepOrder = x.keepOrder
		colIdxes, err := collectColIdxFromByItems(x.byItems, x.columns)
		if err != nil {
			b.err = err
			return nil
		}
		us.usedIndex = colIdxes
		if len(us.usedIndex) > 0 {
			us.needExtraSorting = true
		} else {
			for _, ic := range x.index.Columns {
				for i, col := range x.columns {
					if col.Name.L == ic.Name.L {
						us.usedIndex = append(us.usedIndex, i)
						break
					}
				}
			}
		}
		us.conditions, us.conditionsWithVirCol = physicalop.SplitSelCondsWithVirtualColumn(v.Conditions)
		us.columns = x.columns
		us.table = x.table
		us.partitionIDMap = x.partitionIDMap
		us.virtualColumnIndex = buildVirtualColumnIndex(us.Schema(), us.columns)
		us.handleCachedTable(b, x, sessionVars, startTS)
	case *IndexMergeReaderExecutor:
		if len(x.byItems) != 0 {
			us.keepOrder = x.keepOrder
			us.desc = x.byItems[0].Desc
			colIdxes, err := collectColIdxFromByItems(x.byItems, x.columns)
			if err != nil {
				b.err = err
				return nil
			}
			us.usedIndex = colIdxes
			us.needExtraSorting = true
		}
		us.partitionIDMap = x.partitionIDMap
		us.conditions, us.conditionsWithVirCol = physicalop.SplitSelCondsWithVirtualColumn(v.Conditions)
		us.columns = x.columns
		us.table = x.table
		us.virtualColumnIndex = buildVirtualColumnIndex(us.Schema(), us.columns)
	case *PointGetExecutor, *BatchPointGetExec,
		// PointGet and BatchPoint can handle virtual columns and dirty txn data themselves.
		// If TableDual, the result must be empty, so we can skip UnionScan and use TableDual directly here.
		// TableSample only supports sampling from disk, don't need to consider in-memory txn data for simplicity.
		*TableDualExec,
		*TableSampleExecutor:
		return originReader
	default:
		// TODO: consider more operators like Projection.
		b.err = errors.NewNoStackErrorf("unexpected operator %T under UnionScan", reader)
		return nil
	}
	return us
}

type bypassDataSourceExecutor interface {
	dataSourceExecutor
	setDummy()
}

func (us *UnionScanExec) handleCachedTable(b *executorBuilder, x bypassDataSourceExecutor, vars *variable.SessionVars, startTS uint64) {
	tbl := x.Table()
	if tbl.Meta().TableCacheStatusType == model.TableCacheStatusEnable {
		cachedTable := tbl.(table.CachedTable)
		// Determine whether the cache can be used.
		leaseDuration := time.Duration(vardef.TableCacheLease.Load()) * time.Second
		cacheData, loading := cachedTable.TryReadFromCache(startTS, leaseDuration)
		if cacheData != nil {
			vars.StmtCtx.ReadFromTableCache = true
			x.setDummy()
			us.cacheTable = cacheData
		} else if loading {
			return
		} else if !b.inUpdateStmt && !b.inDeleteStmt && !b.inInsertStmt && !vars.StmtCtx.InExplainStmt {
			store := b.ctx.GetStore()
			cachedTable.UpdateLockForRead(context.Background(), store, startTS, leaseDuration)
		}
	}
}

// buildMergeJoin builds MergeJoinExec executor.
func (b *executorBuilder) buildMergeJoin(v *physicalop.PhysicalMergeJoin) exec.Executor {
	leftExec := b.build(v.Children()[0])
	if b.err != nil {
		return nil
	}

	rightExec := b.build(v.Children()[1])
	if b.err != nil {
		return nil
	}

	defaultValues := v.DefaultValues
	if defaultValues == nil {
		if v.JoinType == base.RightOuterJoin {
			defaultValues = make([]types.Datum, leftExec.Schema().Len())
		} else {
			defaultValues = make([]types.Datum, rightExec.Schema().Len())
		}
	}

	colsFromChildren := v.Schema().Columns
	if v.JoinType == base.LeftOuterSemiJoin || v.JoinType == base.AntiLeftOuterSemiJoin {
		colsFromChildren = colsFromChildren[:len(colsFromChildren)-1]
	}

	e := &join.MergeJoinExec{
		StmtCtx:      b.ctx.GetSessionVars().StmtCtx,
		BaseExecutor: exec.NewBaseExecutor(b.ctx, v.Schema(), v.ID(), leftExec, rightExec),
		CompareFuncs: v.CompareFuncs,
		Joiner: join.NewJoiner(
			b.ctx,
			v.JoinType,
			v.JoinType == base.RightOuterJoin,
			defaultValues,
			v.OtherConditions,
			exec.RetTypes(leftExec),
			exec.RetTypes(rightExec),
			markChildrenUsedCols(colsFromChildren, v.Children()[0].Schema(), v.Children()[1].Schema()),
			false,
		),
		IsOuterJoin: v.JoinType.IsOuterJoin(),
		Desc:        v.Desc,
	}

	leftTable := &join.MergeJoinTable{
		ChildIndex: 0,
		JoinKeys:   v.LeftJoinKeys,
		Filters:    v.LeftConditions,
	}
	rightTable := &join.MergeJoinTable{
		ChildIndex: 1,
		JoinKeys:   v.RightJoinKeys,
		Filters:    v.RightConditions,
	}

	if v.JoinType == base.RightOuterJoin {
		e.InnerTable = leftTable
		e.OuterTable = rightTable
	} else {
		e.InnerTable = rightTable
		e.OuterTable = leftTable
	}
	e.InnerTable.IsInner = true

	// optimizer should guarantee that filters on inner table are pushed down
	// to tikv or extracted to a Selection.
	if len(e.InnerTable.Filters) != 0 {
		b.err = errors.Annotate(exeerrors.ErrBuildExecutor, "merge join's inner filter should be empty.")
		return nil
	}

	executor_metrics.ExecutorCounterMergeJoinExec.Inc()
	return e
}

func collectColumnIndexFromExpr(expr expression.Expression, leftColumnSize int, leftColumnIndex []int, rightColumnIndex []int) (_, _ []int) {
	switch x := expr.(type) {
	case *expression.Column:
		colIndex := x.Index
		if colIndex >= leftColumnSize {
			rightColumnIndex = append(rightColumnIndex, colIndex-leftColumnSize)
		} else {
			leftColumnIndex = append(leftColumnIndex, colIndex)
		}
		return leftColumnIndex, rightColumnIndex
	case *expression.Constant, *expression.CorrelatedColumn:
		// correlatedColumn can be treated as constant during runtime
		return leftColumnIndex, rightColumnIndex
	case *expression.ScalarFunction:
		for _, arg := range x.GetArgs() {
			leftColumnIndex, rightColumnIndex = collectColumnIndexFromExpr(arg, leftColumnSize, leftColumnIndex, rightColumnIndex)
		}
		return leftColumnIndex, rightColumnIndex
	default:
		panic("unsupported expression")
	}
}

func extractUsedColumnsInJoinOtherCondition(expr expression.CNFExprs, leftColumnSize int) (leftColumnIndex, rightColumnIndex []int) {
	leftColumnIndex = make([]int, 0, 1)
	rightColumnIndex = make([]int, 0, 1)
	for _, subExpr := range expr {
		leftColumnIndex, rightColumnIndex = collectColumnIndexFromExpr(subExpr, leftColumnSize, leftColumnIndex, rightColumnIndex)
	}
	return leftColumnIndex, rightColumnIndex
}

func (b *executorBuilder) buildHashJoinV2(v *physicalop.PhysicalHashJoin) exec.Executor {
	leftExec := b.build(v.Children()[0])
	if b.err != nil {
		return nil
	}

	rightExec := b.build(v.Children()[1])
	if b.err != nil {
		return nil
	}
	return b.buildHashJoinV2FromChildExecs(leftExec, rightExec, v)
}

func (b *executorBuilder) buildHashJoinV2FromChildExecs(leftExec, rightExec exec.Executor, v *physicalop.PhysicalHashJoin) *join.HashJoinV2Exec {
	joinOtherCondition := v.OtherConditions
	joinLeftCondition := v.LeftConditions
	joinRightCondition := v.RightConditions
	if len(joinOtherCondition) == 0 {
		// sometimes the OtherCondtition could be a not nil slice with length = 0
		// in HashJoinV2, it is assumed that if there is no other condition, e.HashJoinCtxV2.OtherCondition should be nil
		joinOtherCondition = nil
	}
	if len(joinLeftCondition) == 0 {
		joinLeftCondition = nil
	}
	if len(joinRightCondition) == 0 {
		joinRightCondition = nil
	}

	e := &join.HashJoinV2Exec{
		BaseExecutor:          exec.NewBaseExecutor(b.ctx, v.Schema(), v.ID(), leftExec, rightExec),
		ProbeSideTupleFetcher: &join.ProbeSideTupleFetcherV2{},
		ProbeWorkers:          make([]*join.ProbeWorkerV2, v.Concurrency),
		BuildWorkers:          make([]*join.BuildWorkerV2, v.Concurrency),
		HashJoinCtxV2: &join.HashJoinCtxV2{
			OtherCondition: joinOtherCondition,
		},
		IsGA: physicalop.IsGAForHashJoinV2(v.JoinType, v.LeftJoinKeys, v.IsNullEQ, v.LeftNAJoinKeys),
	}
	e.HashJoinCtxV2.SessCtx = b.ctx
	e.HashJoinCtxV2.JoinType = v.JoinType
	e.HashJoinCtxV2.Concurrency = v.Concurrency
	e.HashJoinCtxV2.SetupPartitionInfo()
	e.ChunkAllocPool = e.AllocPool
	e.HashJoinCtxV2.RightAsBuildSide = true
	if v.InnerChildIdx == 1 && v.UseOuterToBuild {
		e.HashJoinCtxV2.RightAsBuildSide = false
	} else if v.InnerChildIdx == 0 && !v.UseOuterToBuild {
		e.HashJoinCtxV2.RightAsBuildSide = false
	}

	lhsTypes, rhsTypes := exec.RetTypes(leftExec), exec.RetTypes(rightExec)
	joinedTypes := make([]*types.FieldType, 0, len(lhsTypes)+len(rhsTypes))
	joinedTypes = append(joinedTypes, lhsTypes...)
	joinedTypes = append(joinedTypes, rhsTypes...)

	if v.InnerChildIdx == 1 {
		if joinRightCondition != nil {
			b.err = errors.Annotate(exeerrors.ErrBuildExecutor, "join's inner condition should be empty")
			return nil
		}
	} else {
		if joinLeftCondition != nil {
			b.err = errors.Annotate(exeerrors.ErrBuildExecutor, "join's inner condition should be empty")
			return nil
		}
	}

	var probeKeys, buildKeys []*expression.Column
	var buildSideExec exec.Executor
	if v.UseOuterToBuild {
		if v.InnerChildIdx == 1 {
			buildSideExec, buildKeys = leftExec, v.LeftJoinKeys
			e.ProbeSideTupleFetcher.ProbeSideExec, probeKeys = rightExec, v.RightJoinKeys
			e.HashJoinCtxV2.BuildFilter = joinLeftCondition
		} else {
			buildSideExec, buildKeys = rightExec, v.RightJoinKeys
			e.ProbeSideTupleFetcher.ProbeSideExec, probeKeys = leftExec, v.LeftJoinKeys
			e.HashJoinCtxV2.BuildFilter = joinRightCondition
		}
	} else {
		if v.InnerChildIdx == 0 {
			buildSideExec, buildKeys = leftExec, v.LeftJoinKeys
			e.ProbeSideTupleFetcher.ProbeSideExec, probeKeys = rightExec, v.RightJoinKeys
			e.HashJoinCtxV2.ProbeFilter = joinRightCondition
		} else {
			buildSideExec, buildKeys = rightExec, v.RightJoinKeys
			e.ProbeSideTupleFetcher.ProbeSideExec, probeKeys = leftExec, v.LeftJoinKeys
			e.HashJoinCtxV2.ProbeFilter = joinLeftCondition
		}
	}
	probeKeyColIdx := make([]int, len(probeKeys))
	buildKeyColIdx := make([]int, len(buildKeys))
	for i := range buildKeys {
		buildKeyColIdx[i] = buildKeys[i].Index
	}
	for i := range probeKeys {
		probeKeyColIdx[i] = probeKeys[i].Index
	}

	colsFromChildren := v.Schema().Columns
	if v.JoinType == base.LeftOuterSemiJoin || v.JoinType == base.AntiLeftOuterSemiJoin {
		// the matched column is added inside join
		colsFromChildren = colsFromChildren[:len(colsFromChildren)-1]
	}
	childrenUsedSchema := markChildrenUsedCols(colsFromChildren, v.Children()[0].Schema(), v.Children()[1].Schema())
	if childrenUsedSchema == nil {
		b.err = errors.New("children used should never be nil")
		return nil
	}
	e.LUsed = make([]int, 0, len(childrenUsedSchema[0]))
	e.LUsed = append(e.LUsed, childrenUsedSchema[0]...)
	e.RUsed = make([]int, 0, len(childrenUsedSchema[1]))
	e.RUsed = append(e.RUsed, childrenUsedSchema[1]...)
	if joinOtherCondition != nil {
		leftColumnSize := v.Children()[0].Schema().Len()
		e.LUsedInOtherCondition, e.RUsedInOtherCondition = extractUsedColumnsInJoinOtherCondition(joinOtherCondition, leftColumnSize)
	}
	// todo add partition hash join exec
	executor_metrics.ExecutorCountHashJoinExec.Inc()

	leftExecTypes, rightExecTypes := exec.RetTypes(leftExec), exec.RetTypes(rightExec)
	leftTypes, rightTypes := make([]*types.FieldType, 0, len(v.LeftJoinKeys)+len(v.LeftNAJoinKeys)), make([]*types.FieldType, 0, len(v.RightJoinKeys)+len(v.RightNAJoinKeys))
	for i, col := range v.LeftJoinKeys {
		leftTypes = append(leftTypes, leftExecTypes[col.Index].Clone())
		leftTypes[i].SetFlag(col.RetType.GetFlag())
	}
	offset := len(v.LeftJoinKeys)
	for i, col := range v.LeftNAJoinKeys {
		leftTypes = append(leftTypes, leftExecTypes[col.Index].Clone())
		leftTypes[i+offset].SetFlag(col.RetType.GetFlag())
	}
	for i, col := range v.RightJoinKeys {
		rightTypes = append(rightTypes, rightExecTypes[col.Index].Clone())
		rightTypes[i].SetFlag(col.RetType.GetFlag())
	}
	offset = len(v.RightJoinKeys)
	for i, col := range v.RightNAJoinKeys {
		rightTypes = append(rightTypes, rightExecTypes[col.Index].Clone())
		rightTypes[i+offset].SetFlag(col.RetType.GetFlag())
	}

	// consider collations
	for i := range v.EqualConditions {
		chs, coll := v.EqualConditions[i].CharsetAndCollation()
		leftTypes[i].SetCharset(chs)
		leftTypes[i].SetCollate(coll)
		rightTypes[i].SetCharset(chs)
		rightTypes[i].SetCollate(coll)
	}
	offset = len(v.EqualConditions)
	for i := range v.NAEqualConditions {
		chs, coll := v.NAEqualConditions[i].CharsetAndCollation()
		leftTypes[i+offset].SetCharset(chs)
		leftTypes[i+offset].SetCollate(coll)
		rightTypes[i+offset].SetCharset(chs)
		rightTypes[i+offset].SetCollate(coll)
	}
	if e.RightAsBuildSide {
		e.BuildKeyTypes, e.ProbeKeyTypes = rightTypes, leftTypes
	} else {
		e.BuildKeyTypes, e.ProbeKeyTypes = leftTypes, rightTypes
	}
	for i := range e.Concurrency {
		e.ProbeWorkers[i] = &join.ProbeWorkerV2{
			HashJoinCtx: e.HashJoinCtxV2,
			JoinProbe:   join.NewJoinProbe(e.HashJoinCtxV2, i, v.JoinType, probeKeyColIdx, joinedTypes, e.ProbeKeyTypes, e.RightAsBuildSide),
		}
		e.ProbeWorkers[i].WorkerID = i

		e.BuildWorkers[i] = join.NewJoinBuildWorkerV2(e.HashJoinCtxV2, i, buildSideExec, buildKeyColIdx, exec.RetTypes(buildSideExec))
	}
	return e
}

func (b *executorBuilder) buildHashJoin(v *physicalop.PhysicalHashJoin) exec.Executor {
	if b.ctx.GetSessionVars().UseHashJoinV2 && joinversion.IsHashJoinV2Supported() && v.CanUseHashJoinV2() {
		return b.buildHashJoinV2(v)
	}
	leftExec := b.build(v.Children()[0])
	if b.err != nil {
		return nil
	}

	rightExec := b.build(v.Children()[1])
	if b.err != nil {
		return nil
	}
	return b.buildHashJoinFromChildExecs(leftExec, rightExec, v)
}

func (b *executorBuilder) buildHashJoinFromChildExecs(leftExec, rightExec exec.Executor, v *physicalop.PhysicalHashJoin) *join.HashJoinV1Exec {
	e := &join.HashJoinV1Exec{
		BaseExecutor:          exec.NewBaseExecutor(b.ctx, v.Schema(), v.ID(), leftExec, rightExec),
		ProbeSideTupleFetcher: &join.ProbeSideTupleFetcherV1{},
		ProbeWorkers:          make([]*join.ProbeWorkerV1, v.Concurrency),
		BuildWorker:           &join.BuildWorkerV1{},
		HashJoinCtxV1: &join.HashJoinCtxV1{
			IsOuterJoin:     v.JoinType.IsOuterJoin(),
			UseOuterToBuild: v.UseOuterToBuild,
		},
	}
	e.HashJoinCtxV1.SessCtx = b.ctx
	e.HashJoinCtxV1.JoinType = v.JoinType
	e.HashJoinCtxV1.Concurrency = v.Concurrency
	e.HashJoinCtxV1.ChunkAllocPool = e.AllocPool
	defaultValues := v.DefaultValues
	lhsTypes, rhsTypes := exec.RetTypes(leftExec), exec.RetTypes(rightExec)
	if v.InnerChildIdx == 1 {
		if len(v.RightConditions) > 0 {
			b.err = errors.Annotate(exeerrors.ErrBuildExecutor, "join's inner condition should be empty")
			return nil
		}
	} else {
		if len(v.LeftConditions) > 0 {
			b.err = errors.Annotate(exeerrors.ErrBuildExecutor, "join's inner condition should be empty")
			return nil
		}
	}

	leftIsBuildSide := true

	e.IsNullEQ = v.IsNullEQ
	var probeKeys, probeNAKeys, buildKeys, buildNAKeys []*expression.Column
	var buildSideExec exec.Executor
	if v.UseOuterToBuild {
		// update the buildSideEstCount due to changing the build side
		if v.InnerChildIdx == 1 {
			buildSideExec, buildKeys, buildNAKeys = leftExec, v.LeftJoinKeys, v.LeftNAJoinKeys
			e.ProbeSideTupleFetcher.ProbeSideExec, probeKeys, probeNAKeys = rightExec, v.RightJoinKeys, v.RightNAJoinKeys
			e.OuterFilter = v.LeftConditions
		} else {
			buildSideExec, buildKeys, buildNAKeys = rightExec, v.RightJoinKeys, v.RightNAJoinKeys
			e.ProbeSideTupleFetcher.ProbeSideExec, probeKeys, probeNAKeys = leftExec, v.LeftJoinKeys, v.LeftNAJoinKeys
			e.OuterFilter = v.RightConditions
			leftIsBuildSide = false
		}
		if defaultValues == nil {
			defaultValues = make([]types.Datum, e.ProbeSideTupleFetcher.ProbeSideExec.Schema().Len())
		}
	} else {
		if v.InnerChildIdx == 0 {
			buildSideExec, buildKeys, buildNAKeys = leftExec, v.LeftJoinKeys, v.LeftNAJoinKeys
			e.ProbeSideTupleFetcher.ProbeSideExec, probeKeys, probeNAKeys = rightExec, v.RightJoinKeys, v.RightNAJoinKeys
			e.OuterFilter = v.RightConditions
		} else {
			buildSideExec, buildKeys, buildNAKeys = rightExec, v.RightJoinKeys, v.RightNAJoinKeys
			e.ProbeSideTupleFetcher.ProbeSideExec, probeKeys, probeNAKeys = leftExec, v.LeftJoinKeys, v.LeftNAJoinKeys
			e.OuterFilter = v.LeftConditions
			leftIsBuildSide = false
		}
		if defaultValues == nil {
			defaultValues = make([]types.Datum, buildSideExec.Schema().Len())
		}
	}
	probeKeyColIdx := make([]int, len(probeKeys))
	probeNAKeColIdx := make([]int, len(probeNAKeys))
	buildKeyColIdx := make([]int, len(buildKeys))
	buildNAKeyColIdx := make([]int, len(buildNAKeys))
	for i := range buildKeys {
		buildKeyColIdx[i] = buildKeys[i].Index
	}
	for i := range buildNAKeys {
		buildNAKeyColIdx[i] = buildNAKeys[i].Index
	}
	for i := range probeKeys {
		probeKeyColIdx[i] = probeKeys[i].Index
	}
	for i := range probeNAKeys {
		probeNAKeColIdx[i] = probeNAKeys[i].Index
	}
	isNAJoin := len(v.LeftNAJoinKeys) > 0
	colsFromChildren := v.Schema().Columns
	if v.JoinType == base.LeftOuterSemiJoin || v.JoinType == base.AntiLeftOuterSemiJoin {
		colsFromChildren = colsFromChildren[:len(colsFromChildren)-1]
	}
	childrenUsedSchema := markChildrenUsedCols(colsFromChildren, v.Children()[0].Schema(), v.Children()[1].Schema())
	for i := range e.Concurrency {
		e.ProbeWorkers[i] = &join.ProbeWorkerV1{
			HashJoinCtx:      e.HashJoinCtxV1,
			Joiner:           join.NewJoiner(b.ctx, v.JoinType, v.InnerChildIdx == 0, defaultValues, v.OtherConditions, lhsTypes, rhsTypes, childrenUsedSchema, isNAJoin),
			ProbeKeyColIdx:   probeKeyColIdx,
			ProbeNAKeyColIdx: probeNAKeColIdx,
		}
		e.ProbeWorkers[i].WorkerID = i
	}
	e.BuildWorker.BuildKeyColIdx, e.BuildWorker.BuildNAKeyColIdx, e.BuildWorker.BuildSideExec, e.BuildWorker.HashJoinCtx = buildKeyColIdx, buildNAKeyColIdx, buildSideExec, e.HashJoinCtxV1
	e.HashJoinCtxV1.IsNullAware = isNAJoin
	executor_metrics.ExecutorCountHashJoinExec.Inc()

	// We should use JoinKey to construct the type information using by hashing, instead of using the child's schema directly.
	// When a hybrid type column is hashed multiple times, we need to distinguish what field types are used.
	// For example, the condition `enum = int and enum = string`, we should use ETInt to hash the first column,
	// and use ETString to hash the second column, although they may be the same column.
	leftExecTypes, rightExecTypes := exec.RetTypes(leftExec), exec.RetTypes(rightExec)
	leftTypes, rightTypes := make([]*types.FieldType, 0, len(v.LeftJoinKeys)+len(v.LeftNAJoinKeys)), make([]*types.FieldType, 0, len(v.RightJoinKeys)+len(v.RightNAJoinKeys))
	// set left types and right types for joiner.
	for i, col := range v.LeftJoinKeys {
		leftTypes = append(leftTypes, leftExecTypes[col.Index].Clone())
		leftTypes[i].SetFlag(col.RetType.GetFlag())
	}
	offset := len(v.LeftJoinKeys)
	for i, col := range v.LeftNAJoinKeys {
		leftTypes = append(leftTypes, leftExecTypes[col.Index].Clone())
		leftTypes[i+offset].SetFlag(col.RetType.GetFlag())
	}
	for i, col := range v.RightJoinKeys {
		rightTypes = append(rightTypes, rightExecTypes[col.Index].Clone())
		rightTypes[i].SetFlag(col.RetType.GetFlag())
	}
	offset = len(v.RightJoinKeys)
	for i, col := range v.RightNAJoinKeys {
		rightTypes = append(rightTypes, rightExecTypes[col.Index].Clone())
		rightTypes[i+offset].SetFlag(col.RetType.GetFlag())
	}

	// consider collations
	for i := range v.EqualConditions {
		chs, coll := v.EqualConditions[i].CharsetAndCollation()
		leftTypes[i].SetCharset(chs)
		leftTypes[i].SetCollate(coll)
		rightTypes[i].SetCharset(chs)
		rightTypes[i].SetCollate(coll)
	}
	offset = len(v.EqualConditions)
	for i := range v.NAEqualConditions {
		chs, coll := v.NAEqualConditions[i].CharsetAndCollation()
		leftTypes[i+offset].SetCharset(chs)
		leftTypes[i+offset].SetCollate(coll)
		rightTypes[i+offset].SetCharset(chs)
		rightTypes[i+offset].SetCollate(coll)
	}
	if leftIsBuildSide {
		e.BuildTypes, e.ProbeTypes = leftTypes, rightTypes
	} else {
		e.BuildTypes, e.ProbeTypes = rightTypes, leftTypes
	}
	return e
}

func (b *executorBuilder) buildHashAgg(v *physicalop.PhysicalHashAgg) exec.Executor {
	src := b.build(v.Children()[0])
	if b.err != nil {
		return nil
	}
	return b.buildHashAggFromChildExec(src, v)
}

func (b *executorBuilder) buildHashAggFromChildExec(childExec exec.Executor, v *physicalop.PhysicalHashAgg) *aggregate.HashAggExec {
	sessionVars := b.ctx.GetSessionVars()
	e := &aggregate.HashAggExec{
		BaseExecutor:    exec.NewBaseExecutor(b.ctx, v.Schema(), v.ID(), childExec),
		Sc:              sessionVars.StmtCtx,
		PartialAggFuncs: make([]aggfuncs.AggFunc, 0, len(v.AggFuncs)),
		GroupByItems:    v.GroupByItems,
	}
	// We take `create table t(a int, b int);` as example.
	//
	// 1. If all the aggregation functions are FIRST_ROW, we do not need to set the defaultVal for them:
	// e.g.
	// mysql> select distinct a, b from t;
	// 0 rows in set (0.00 sec)
	//
	// 2. If there exists group by items, we do not need to set the defaultVal for them either:
	// e.g.
	// mysql> select avg(a) from t group by b;
	// Empty set (0.00 sec)
	//
	// mysql> select avg(a) from t group by a;
	// +--------+
	// | avg(a) |
	// +--------+
	// |  NULL  |
	// +--------+
	// 1 row in set (0.00 sec)
	if len(v.GroupByItems) != 0 || aggregation.IsAllFirstRow(v.AggFuncs) {
		e.DefaultVal = nil
	} else if v.IsFinalAgg() {
		e.DefaultVal = e.AllocPool.Alloc(exec.RetTypes(e), 1, 1)
	}
	for _, aggDesc := range v.AggFuncs {
		if aggDesc.HasDistinct || len(aggDesc.OrderByItems) > 0 {
			e.IsUnparallelExec = true
		}
	}
	// When we set both tidb_hashagg_final_concurrency and tidb_hashagg_partial_concurrency to 1,
	// we do not need to parallelly execute hash agg,
	// and this action can be a workaround when meeting some unexpected situation using parallelExec.
	if finalCon, partialCon := sessionVars.HashAggFinalConcurrency(), sessionVars.HashAggPartialConcurrency(); finalCon <= 0 || partialCon <= 0 || finalCon == 1 && partialCon == 1 {
		e.IsUnparallelExec = true
	}
	partialOrdinal := 0
	exprCtx := b.ctx.GetExprCtx()
	for i, aggDesc := range v.AggFuncs {
		if e.IsUnparallelExec {
			e.PartialAggFuncs = append(e.PartialAggFuncs, aggfuncs.Build(exprCtx, aggDesc, i))
		} else {
			ordinal := []int{partialOrdinal}
			partialOrdinal++
			if aggDesc.Name == ast.AggFuncAvg {
				ordinal = append(ordinal, partialOrdinal+1)
				partialOrdinal++
			}
			partialAggDesc, finalDesc := aggDesc.Split(ordinal)
			partialAggFunc := aggfuncs.Build(exprCtx, partialAggDesc, i)
			finalAggFunc := aggfuncs.Build(exprCtx, finalDesc, i)
			e.PartialAggFuncs = append(e.PartialAggFuncs, partialAggFunc)
			e.FinalAggFuncs = append(e.FinalAggFuncs, finalAggFunc)
			if partialAggDesc.Name == ast.AggFuncGroupConcat {
				// For group_concat, finalAggFunc and partialAggFunc need shared `truncate` flag to do duplicate.
				finalAggFunc.(interface{ SetTruncated(t *int32) }).SetTruncated(
					partialAggFunc.(interface{ GetTruncated() *int32 }).GetTruncated(),
				)
			}
		}
		if e.DefaultVal != nil {
			value := aggDesc.GetDefaultValue()
			e.DefaultVal.AppendDatum(i, &value)
		}
	}

	executor_metrics.ExecutorCounterHashAggExec.Inc()
	return e
}

func (b *executorBuilder) buildStreamAgg(v *physicalop.PhysicalStreamAgg) exec.Executor {
	src := b.build(v.Children()[0])
	if b.err != nil {
		return nil
	}
	return b.buildStreamAggFromChildExec(src, v)
}

func (b *executorBuilder) buildStreamAggFromChildExec(childExec exec.Executor, v *physicalop.PhysicalStreamAgg) *aggregate.StreamAggExec {
	exprCtx := b.ctx.GetExprCtx()
	e := &aggregate.StreamAggExec{
		BaseExecutor: exec.NewBaseExecutor(b.ctx, v.Schema(), v.ID(), childExec),
		GroupChecker: vecgroupchecker.NewVecGroupChecker(exprCtx.GetEvalCtx(), b.ctx.GetSessionVars().EnableVectorizedExpression, v.GroupByItems),
		AggFuncs:     make([]aggfuncs.AggFunc, 0, len(v.AggFuncs)),
	}

	if len(v.GroupByItems) != 0 || aggregation.IsAllFirstRow(v.AggFuncs) {
		e.DefaultVal = nil
	} else {
		// Only do this for final agg, see issue #35295, #30923
		if v.IsFinalAgg() {
			e.DefaultVal = e.AllocPool.Alloc(exec.RetTypes(e), 1, 1)
		}
	}
	for i, aggDesc := range v.AggFuncs {
		aggFunc := aggfuncs.Build(exprCtx, aggDesc, i)
		e.AggFuncs = append(e.AggFuncs, aggFunc)
		if e.DefaultVal != nil {
			value := aggDesc.GetDefaultValue()
			e.DefaultVal.AppendDatum(i, &value)
		}
	}

	executor_metrics.ExecutorStreamAggExec.Inc()
	return e
}

func (b *executorBuilder) buildSelection(v *physicalop.PhysicalSelection) exec.Executor {
	childExec := b.build(v.Children()[0])
	if b.err != nil {
		return nil
	}
	e := &SelectionExec{
		selectionExecutorContext: newSelectionExecutorContext(b.ctx),
		BaseExecutorV2:           exec.NewBaseExecutorV2(b.ctx.GetSessionVars(), v.Schema(), v.ID(), childExec),
		filters:                  v.Conditions,
	}
	return e
}

func (b *executorBuilder) buildExpand(v *physicalop.PhysicalExpand) exec.Executor {
	childExec := b.build(v.Children()[0])
	if b.err != nil {
		return nil
	}
	levelES := make([]*expression.EvaluatorSuite, 0, len(v.LevelExprs))
	for _, exprs := range v.LevelExprs {
		// column evaluator can always refer others inside expand.
		// grouping column's nullability change should be seen as a new column projecting.
		// since input inside expand logic should be targeted and reused for N times.
		// column evaluator's swapping columns logic will pollute the input data.
		levelE := expression.NewEvaluatorSuite(exprs, true)
		levelES = append(levelES, levelE)
	}
	e := &ExpandExec{
		BaseExecutor:        exec.NewBaseExecutor(b.ctx, v.Schema(), v.ID(), childExec),
		numWorkers:          int64(b.ctx.GetSessionVars().ProjectionConcurrency()),
		levelEvaluatorSuits: levelES,
	}

	// If the calculation row count for this Projection operator is smaller
	// than a Chunk size, we turn back to the un-parallel Projection
	// implementation to reduce the goroutine overhead.
	if int64(v.StatsCount()) < int64(b.ctx.GetSessionVars().MaxChunkSize) {
		e.numWorkers = 0
	}

	// Use un-parallel projection for query that write on memdb to avoid data race.
	// See also https://github.com/pingcap/tidb/issues/26832
	if b.inUpdateStmt || b.inDeleteStmt || b.inInsertStmt || b.hasLock {
		e.numWorkers = 0
	}
	return e
}

func (b *executorBuilder) buildProjection(v *physicalop.PhysicalProjection) exec.Executor {
	childExec := b.build(v.Children()[0])
	if b.err != nil {
		return nil
	}
	e := &ProjectionExec{
		projectionExecutorContext: newProjectionExecutorContext(b.ctx),
		BaseExecutorV2:            exec.NewBaseExecutorV2(b.ctx.GetSessionVars(), v.Schema(), v.ID(), childExec),
		numWorkers:                int64(b.ctx.GetSessionVars().ProjectionConcurrency()),
		evaluatorSuit:             expression.NewEvaluatorSuite(v.Exprs, v.AvoidColumnEvaluator),
		calculateNoDelay:          v.CalculateNoDelay,
	}

	// If the calculation row count for this Projection operator is smaller
	// than a Chunk size, we turn back to the un-parallel Projection
	// implementation to reduce the goroutine overhead.
	if int64(v.StatsCount()) < int64(b.ctx.GetSessionVars().MaxChunkSize) {
		e.numWorkers = 0
	}

	// Use un-parallel projection for query that write on memdb to avoid data race.
	// See also https://github.com/pingcap/tidb/issues/26832
	if b.inUpdateStmt || b.inDeleteStmt || b.inInsertStmt || b.hasLock {
		e.numWorkers = 0
	}
	return e
}

func (b *executorBuilder) buildTableDual(v *physicalop.PhysicalTableDual) exec.Executor {
	if v.RowCount != 0 && v.RowCount != 1 {
		b.err = errors.Errorf("buildTableDual failed, invalid row count for dual table: %v", v.RowCount)
		return nil
	}
	base := exec.NewBaseExecutorV2(b.ctx.GetSessionVars(), v.Schema(), v.ID())
	base.SetInitCap(v.RowCount)
	e := &TableDualExec{
		BaseExecutorV2: base,
		numDualRows:    v.RowCount,
	}
	return e
}

// `getSnapshotTS` returns for-update-ts if in insert/update/delete/lock statement otherwise the isolation read ts
// Please notice that in RC isolation, the above two ts are the same
func (b *executorBuilder) getSnapshotTS() (ts uint64, err error) {
	if b.forDataReaderBuilder {
		return b.dataReaderTS, nil
	}

	txnManager := sessiontxn.GetTxnManager(b.ctx)
	if b.inInsertStmt || b.inUpdateStmt || b.inDeleteStmt || b.inSelectLockStmt {
		return txnManager.GetStmtForUpdateTS()
	}
	return txnManager.GetStmtReadTS()
}

// getSnapshot get the appropriate snapshot from txnManager and set
// the relevant snapshot options before return.
func (b *executorBuilder) getSnapshot() (kv.Snapshot, error) {
	var snapshot kv.Snapshot
	var err error

	txnManager := sessiontxn.GetTxnManager(b.ctx)
	if b.inInsertStmt || b.inUpdateStmt || b.inDeleteStmt || b.inSelectLockStmt {
		snapshot, err = txnManager.GetSnapshotWithStmtForUpdateTS()
	} else {
		snapshot, err = txnManager.GetSnapshotWithStmtReadTS()
	}
	if err != nil {
		return nil, err
	}

	InitSnapshotWithSessCtx(snapshot, b.ctx, &b.readReplicaScope)
	return snapshot, nil
}

// InitSnapshotWithSessCtx initialize snapshot using session context
func InitSnapshotWithSessCtx(snapshot kv.Snapshot, ctx sessionctx.Context, txnReplicaReadTypePtr *string) {
	sessVars := ctx.GetSessionVars()
	replicaReadType := sessVars.GetReplicaRead()
	var txnReplicaReadType string
	if txnReplicaReadTypePtr == nil {
		txnManager := sessiontxn.GetTxnManager(ctx)
		txnReplicaReadType = txnManager.GetReadReplicaScope()
	} else {
		txnReplicaReadType = *txnReplicaReadTypePtr
	}
	snapshot.SetOption(kv.ReadReplicaScope, txnReplicaReadType)
	snapshot.SetOption(kv.TaskID, sessVars.StmtCtx.TaskID)
	snapshot.SetOption(kv.TiKVClientReadTimeout, sessVars.GetTiKVClientReadTimeout())
	snapshot.SetOption(kv.ResourceGroupName, sessVars.StmtCtx.ResourceGroupName)
	snapshot.SetOption(kv.ExplicitRequestSourceType, sessVars.ExplicitRequestSourceType)

	if replicaReadType.IsClosestRead() && txnReplicaReadType != kv.GlobalTxnScope {
		snapshot.SetOption(kv.MatchStoreLabels, []*metapb.StoreLabel{
			{
				Key:   placement.DCLabelKey,
				Value: txnReplicaReadType,
			},
		})
	}
}

func (b *executorBuilder) buildMemTable(v *physicalop.PhysicalMemTable) exec.Executor {
	switch v.DBName.L {
	case metadef.MetricSchemaName.L:
		return &MemTableReaderExec{
			BaseExecutor: exec.NewBaseExecutor(b.ctx, v.Schema(), v.ID()),
			table:        v.Table,
			retriever: &MetricRetriever{
				table:     v.Table,
				extractor: v.Extractor.(*plannercore.MetricTableExtractor),
			},
		}
	case metadef.InformationSchemaName.L:
		switch v.Table.Name.L {
		case strings.ToLower(infoschema.TableClusterConfig):
			return &MemTableReaderExec{
				BaseExecutor: exec.NewBaseExecutor(b.ctx, v.Schema(), v.ID()),
				table:        v.Table,
				retriever: &clusterConfigRetriever{
					extractor: v.Extractor.(*plannercore.ClusterTableExtractor),
				},
			}
		case strings.ToLower(infoschema.TableClusterLoad):
			return &MemTableReaderExec{
				BaseExecutor: exec.NewBaseExecutor(b.ctx, v.Schema(), v.ID()),
				table:        v.Table,
				retriever: &clusterServerInfoRetriever{
					extractor:      v.Extractor.(*plannercore.ClusterTableExtractor),
					serverInfoType: diagnosticspb.ServerInfoType_LoadInfo,
				},
			}
		case strings.ToLower(infoschema.TableClusterHardware):
			return &MemTableReaderExec{
				BaseExecutor: exec.NewBaseExecutor(b.ctx, v.Schema(), v.ID()),
				table:        v.Table,
				retriever: &clusterServerInfoRetriever{
					extractor:      v.Extractor.(*plannercore.ClusterTableExtractor),
					serverInfoType: diagnosticspb.ServerInfoType_HardwareInfo,
				},
			}
		case strings.ToLower(infoschema.TableClusterSystemInfo):
			return &MemTableReaderExec{
				BaseExecutor: exec.NewBaseExecutor(b.ctx, v.Schema(), v.ID()),
				table:        v.Table,
				retriever: &clusterServerInfoRetriever{
					extractor:      v.Extractor.(*plannercore.ClusterTableExtractor),
					serverInfoType: diagnosticspb.ServerInfoType_SystemInfo,
				},
			}
		case strings.ToLower(infoschema.TableClusterLog):
			return &MemTableReaderExec{
				BaseExecutor: exec.NewBaseExecutor(b.ctx, v.Schema(), v.ID()),
				table:        v.Table,
				retriever: &clusterLogRetriever{
					extractor: v.Extractor.(*plannercore.ClusterLogTableExtractor),
				},
			}
		case strings.ToLower(infoschema.TableTiDBHotRegionsHistory):
			return &MemTableReaderExec{
				BaseExecutor: exec.NewBaseExecutor(b.ctx, v.Schema(), v.ID()),
				table:        v.Table,
				retriever: &hotRegionsHistoryRetriver{
					extractor: v.Extractor.(*plannercore.HotRegionsHistoryTableExtractor),
				},
			}
		case strings.ToLower(infoschema.TableInspectionResult):
			return &MemTableReaderExec{
				BaseExecutor: exec.NewBaseExecutor(b.ctx, v.Schema(), v.ID()),
				table:        v.Table,
				retriever: &inspectionResultRetriever{
					extractor: v.Extractor.(*plannercore.InspectionResultTableExtractor),
					timeRange: v.QueryTimeRange,
				},
			}
		case strings.ToLower(infoschema.TableInspectionSummary):
			return &MemTableReaderExec{
				BaseExecutor: exec.NewBaseExecutor(b.ctx, v.Schema(), v.ID()),
				table:        v.Table,
				retriever: &inspectionSummaryRetriever{
					table:     v.Table,
					extractor: v.Extractor.(*plannercore.InspectionSummaryTableExtractor),
					timeRange: v.QueryTimeRange,
				},
			}
		case strings.ToLower(infoschema.TableInspectionRules):
			return &MemTableReaderExec{
				BaseExecutor: exec.NewBaseExecutor(b.ctx, v.Schema(), v.ID()),
				table:        v.Table,
				retriever: &inspectionRuleRetriever{
					extractor: v.Extractor.(*plannercore.InspectionRuleTableExtractor),
				},
			}
		case strings.ToLower(infoschema.TableMetricSummary):
			return &MemTableReaderExec{
				BaseExecutor: exec.NewBaseExecutor(b.ctx, v.Schema(), v.ID()),
				table:        v.Table,
				retriever: &MetricsSummaryRetriever{
					table:     v.Table,
					extractor: v.Extractor.(*plannercore.MetricSummaryTableExtractor),
					timeRange: v.QueryTimeRange,
				},
			}
		case strings.ToLower(infoschema.TableMetricSummaryByLabel):
			return &MemTableReaderExec{
				BaseExecutor: exec.NewBaseExecutor(b.ctx, v.Schema(), v.ID()),
				table:        v.Table,
				retriever: &MetricsSummaryByLabelRetriever{
					table:     v.Table,
					extractor: v.Extractor.(*plannercore.MetricSummaryTableExtractor),
					timeRange: v.QueryTimeRange,
				},
			}
		case strings.ToLower(infoschema.TableTiKVRegionPeers):
			return &MemTableReaderExec{
				BaseExecutor: exec.NewBaseExecutor(b.ctx, v.Schema(), v.ID()),
				table:        v.Table,
				retriever: &tikvRegionPeersRetriever{
					extractor: v.Extractor.(*plannercore.TikvRegionPeersExtractor),
				},
			}
		case strings.ToLower(infoschema.TableSchemata),
			strings.ToLower(infoschema.TableStatistics),
			strings.ToLower(infoschema.TableTiDBIndexes),
			strings.ToLower(infoschema.TableViews),
			strings.ToLower(infoschema.TableTables),
			strings.ToLower(infoschema.TableReferConst),
			strings.ToLower(infoschema.TableSequences),
			strings.ToLower(infoschema.TablePartitions),
			strings.ToLower(infoschema.TableEngines),
			strings.ToLower(infoschema.TableCollations),
			strings.ToLower(infoschema.TableAnalyzeStatus),
			strings.ToLower(infoschema.TableClusterInfo),
			strings.ToLower(infoschema.TableProfiling),
			strings.ToLower(infoschema.TableCharacterSets),
			strings.ToLower(infoschema.TableKeyColumn),
			strings.ToLower(infoschema.TableUserPrivileges),
			strings.ToLower(infoschema.TableMetricTables),
			strings.ToLower(infoschema.TableCollationCharacterSetApplicability),
			strings.ToLower(infoschema.TableProcesslist),
			strings.ToLower(infoschema.ClusterTableProcesslist),
			strings.ToLower(infoschema.TableTiKVRegionStatus),
			strings.ToLower(infoschema.TableTiDBHotRegions),
			strings.ToLower(infoschema.TableConstraints),
			strings.ToLower(infoschema.TableTiFlashReplica),
			strings.ToLower(infoschema.TableTiDBServersInfo),
			strings.ToLower(infoschema.TableTiKVStoreStatus),
			strings.ToLower(infoschema.TableClientErrorsSummaryGlobal),
			strings.ToLower(infoschema.TableClientErrorsSummaryByUser),
			strings.ToLower(infoschema.TableClientErrorsSummaryByHost),
			strings.ToLower(infoschema.TableAttributes),
			strings.ToLower(infoschema.TablePlacementPolicies),
			strings.ToLower(infoschema.TableTrxSummary),
			strings.ToLower(infoschema.TableVariablesInfo),
			strings.ToLower(infoschema.TableUserAttributes),
			strings.ToLower(infoschema.ClusterTableTrxSummary),
			strings.ToLower(infoschema.TableMemoryUsage),
			strings.ToLower(infoschema.TableMemoryUsageOpsHistory),
			strings.ToLower(infoschema.ClusterTableMemoryUsage),
			strings.ToLower(infoschema.ClusterTableMemoryUsageOpsHistory),
			strings.ToLower(infoschema.TableResourceGroups),
			strings.ToLower(infoschema.TableRunawayWatches),
			strings.ToLower(infoschema.TableCheckConstraints),
			strings.ToLower(infoschema.TableTiDBCheckConstraints),
			strings.ToLower(infoschema.TableKeywords),
			strings.ToLower(infoschema.TableTiDBIndexUsage),
			strings.ToLower(infoschema.TableTiDBPlanCache),
			strings.ToLower(infoschema.ClusterTableTiDBPlanCache),
			strings.ToLower(infoschema.ClusterTableTiDBIndexUsage),
			strings.ToLower(infoschema.TableKeyspaceMeta):
			memTracker := memory.NewTracker(v.ID(), -1)
			memTracker.AttachTo(b.ctx.GetSessionVars().StmtCtx.MemTracker)
			return &MemTableReaderExec{
				BaseExecutor: exec.NewBaseExecutor(b.ctx, v.Schema(), v.ID()),
				table:        v.Table,
				retriever: &memtableRetriever{
					table:      v.Table,
					columns:    v.Columns,
					extractor:  v.Extractor,
					memTracker: memTracker,
				},
			}
		case strings.ToLower(infoschema.TableTiDBTrx),
			strings.ToLower(infoschema.ClusterTableTiDBTrx):
			return &MemTableReaderExec{
				BaseExecutor: exec.NewBaseExecutor(b.ctx, v.Schema(), v.ID()),
				table:        v.Table,
				retriever: &tidbTrxTableRetriever{
					table:   v.Table,
					columns: v.Columns,
				},
			}
		case strings.ToLower(infoschema.TableDataLockWaits):
			return &MemTableReaderExec{
				BaseExecutor: exec.NewBaseExecutor(b.ctx, v.Schema(), v.ID()),
				table:        v.Table,
				retriever: &dataLockWaitsTableRetriever{
					table:   v.Table,
					columns: v.Columns,
				},
			}
		case strings.ToLower(infoschema.TableDeadlocks),
			strings.ToLower(infoschema.ClusterTableDeadlocks):
			return &MemTableReaderExec{
				BaseExecutor: exec.NewBaseExecutor(b.ctx, v.Schema(), v.ID()),
				table:        v.Table,
				retriever: &deadlocksTableRetriever{
					table:   v.Table,
					columns: v.Columns,
				},
			}
		case strings.ToLower(infoschema.TableStatementsSummary),
			strings.ToLower(infoschema.TableStatementsSummaryHistory),
			strings.ToLower(infoschema.TableStatementsSummaryEvicted),
			strings.ToLower(infoschema.TableTiDBStatementsStats),
			strings.ToLower(infoschema.ClusterTableStatementsSummary),
			strings.ToLower(infoschema.ClusterTableStatementsSummaryHistory),
			strings.ToLower(infoschema.ClusterTableStatementsSummaryEvicted),
			strings.ToLower(infoschema.ClusterTableTiDBStatementsStats):
			var extractor *plannercore.StatementsSummaryExtractor
			if v.Extractor != nil {
				extractor = v.Extractor.(*plannercore.StatementsSummaryExtractor)
			}
			return &MemTableReaderExec{
				BaseExecutor: exec.NewBaseExecutor(b.ctx, v.Schema(), v.ID()),
				table:        v.Table,
				retriever:    buildStmtSummaryRetriever(v.Table, v.Columns, extractor),
			}
		case strings.ToLower(infoschema.TableColumns):
			return &MemTableReaderExec{
				BaseExecutor: exec.NewBaseExecutor(b.ctx, v.Schema(), v.ID()),
				table:        v.Table,
				retriever: &hugeMemTableRetriever{
					table:              v.Table,
					columns:            v.Columns,
					extractor:          v.Extractor.(*plannercore.InfoSchemaColumnsExtractor),
					viewSchemaMap:      make(map[int64]*expression.Schema),
					viewOutputNamesMap: make(map[int64]types.NameSlice),
				},
			}
		case strings.ToLower(infoschema.TableSlowQuery), strings.ToLower(infoschema.ClusterTableSlowLog):
			memTracker := memory.NewTracker(v.ID(), -1)
			memTracker.AttachTo(b.ctx.GetSessionVars().StmtCtx.MemTracker)
			return &MemTableReaderExec{
				BaseExecutor: exec.NewBaseExecutor(b.ctx, v.Schema(), v.ID()),
				table:        v.Table,
				retriever: &slowQueryRetriever{
					table:      v.Table,
					outputCols: v.Columns,
					extractor:  v.Extractor.(*plannercore.SlowQueryExtractor),
					memTracker: memTracker,
				},
			}
		case strings.ToLower(infoschema.TableStorageStats):
			return &MemTableReaderExec{
				BaseExecutor: exec.NewBaseExecutor(b.ctx, v.Schema(), v.ID()),
				table:        v.Table,
				retriever: &tableStorageStatsRetriever{
					table:      v.Table,
					outputCols: v.Columns,
					extractor:  v.Extractor.(*plannercore.TableStorageStatsExtractor),
				},
			}
		case strings.ToLower(infoschema.TableDDLJobs):
			loc := b.ctx.GetSessionVars().Location()
			ddlJobRetriever := DDLJobRetriever{TZLoc: loc, extractor: v.Extractor}
			return &DDLJobsReaderExec{
				BaseExecutor:    exec.NewBaseExecutor(b.ctx, v.Schema(), v.ID()),
				is:              b.is,
				DDLJobRetriever: ddlJobRetriever,
			}
		case strings.ToLower(infoschema.TableTiFlashTables),
			strings.ToLower(infoschema.TableTiFlashSegments),
			strings.ToLower(infoschema.TableTiFlashIndexes):
			return &MemTableReaderExec{
				BaseExecutor: exec.NewBaseExecutor(b.ctx, v.Schema(), v.ID()),
				table:        v.Table,
				retriever: &TiFlashSystemTableRetriever{
					table:      v.Table,
					outputCols: v.Columns,
					extractor:  v.Extractor.(*plannercore.TiFlashSystemTableExtractor),
				},
			}
		}
	}
	tb, _ := b.is.TableByID(context.Background(), v.Table.ID)
	return &TableScanExec{
		BaseExecutor: exec.NewBaseExecutor(b.ctx, v.Schema(), v.ID()),
		t:            tb,
		columns:      v.Columns,
	}
}

func (b *executorBuilder) buildSort(v *physicalop.PhysicalSort) exec.Executor {
	childExec := b.build(v.Children()[0])
	if b.err != nil {
		return nil
	}
	sortExec := sortexec.SortExec{
		BaseExecutor: exec.NewBaseExecutor(b.ctx, v.Schema(), v.ID(), childExec),
		ByItems:      v.ByItems,
		ExecSchema:   v.Schema(),
	}
	executor_metrics.ExecutorCounterSortExec.Inc()
	return &sortExec
}

func (b *executorBuilder) buildTopN(v *physicalop.PhysicalTopN) exec.Executor {
	childExec := b.build(v.Children()[0])
	if b.err != nil {
		return nil
	}
	sortExec := sortexec.SortExec{
		BaseExecutor: exec.NewBaseExecutor(b.ctx, v.Schema(), v.ID(), childExec),
		ByItems:      v.ByItems,
		ExecSchema:   v.Schema(),
	}
	executor_metrics.ExecutorCounterTopNExec.Inc()
	t := &sortexec.TopNExec{
		SortExec:    sortExec,
		Limit:       &physicalop.PhysicalLimit{Count: v.Count, Offset: v.Offset},
		Concurrency: b.ctx.GetSessionVars().Concurrency.ExecutorConcurrency,
	}
	columnIdxsUsedByChild, columnMissing := retrieveColumnIdxsUsedByChild(v.Schema(), v.Children()[0].Schema())
	if columnIdxsUsedByChild != nil && columnMissing {
		// In the expected cases colMissing will never happen.
		// However, suppose that childSchema contains generatedCol and is cloned by selfSchema.
		// Then childSchema.generatedCol.UniqueID will not be equal to selfSchema.generatedCol.UniqueID.
		// In this case, colMissing occurs, but it is not wrong.
		// So here we cancel the inline projection, take all of columns from child.
		// If the inline projection directly generates some error causes colMissing,
		// notice that the error feedback given would be inaccurate.
		columnIdxsUsedByChild = nil
		// TODO: If there is valid verification logic, please uncomment the following code
		// b.err = errors.Annotate(ErrBuildExecutor, "Inline projection occurs when `buildTopN` exectutor, columns should not missing in the child schema")
		// return nil
	}
	t.ColumnIdxsUsedByChild = columnIdxsUsedByChild
	return t
}

func (b *executorBuilder) buildApply(v *physicalop.PhysicalApply) exec.Executor {
	var (
		innerPlan base.PhysicalPlan
		outerPlan base.PhysicalPlan
	)
	if v.InnerChildIdx == 0 {
		innerPlan = v.Children()[0]
		outerPlan = v.Children()[1]
	} else {
		innerPlan = v.Children()[1]
		outerPlan = v.Children()[0]
	}
	v.OuterSchema = coreusage.ExtractCorColumnsBySchema4PhysicalPlan(innerPlan, outerPlan.Schema())
	leftChild := b.build(v.Children()[0])
	if b.err != nil {
		return nil
	}
	rightChild := b.build(v.Children()[1])
	if b.err != nil {
		return nil
	}
	// test is in the explain/naaj.test#part5.
	// although we prepared the NAEqualConditions, but for Apply mode, we still need move it to other conditions like eq condition did here.
	otherConditions := append(expression.ScalarFuncs2Exprs(v.EqualConditions), expression.ScalarFuncs2Exprs(v.NAEqualConditions)...)
	otherConditions = append(otherConditions, v.OtherConditions...)
	defaultValues := v.DefaultValues
	if defaultValues == nil {
		defaultValues = make([]types.Datum, v.Children()[v.InnerChildIdx].Schema().Len())
	}
	outerExec, innerExec := leftChild, rightChild
	outerFilter, innerFilter := v.LeftConditions, v.RightConditions
	if v.InnerChildIdx == 0 {
		outerExec, innerExec = rightChild, leftChild
		outerFilter, innerFilter = v.RightConditions, v.LeftConditions
	}
	tupleJoiner := join.NewJoiner(b.ctx, v.JoinType, v.InnerChildIdx == 0,
		defaultValues, otherConditions, exec.RetTypes(leftChild), exec.RetTypes(rightChild), nil, false)

	constructSerialExec := func() exec.Executor {
		serialExec := &join.NestedLoopApplyExec{
			BaseExecutor: exec.NewBaseExecutor(b.ctx, v.Schema(), v.ID(), outerExec, innerExec),
			InnerExec:    innerExec,
			OuterExec:    outerExec,
			OuterFilter:  outerFilter,
			InnerFilter:  innerFilter,
			Outer:        v.JoinType != base.InnerJoin,
			Joiner:       tupleJoiner,
			OuterSchema:  v.OuterSchema,
			Sctx:         b.ctx,
			CanUseCache:  v.CanUseCache,
		}
		executor_metrics.ExecutorCounterNestedLoopApplyExec.Inc()
		return serialExec
	}

	// try parallel mode
	if v.Concurrency > 1 {
		innerExecs := make([]exec.Executor, 0, v.Concurrency)
		innerFilters := make([]expression.CNFExprs, 0, v.Concurrency)
		corCols := make([][]*expression.CorrelatedColumn, 0, v.Concurrency)
		joiners := make([]join.Joiner, 0, v.Concurrency)
		for range v.Concurrency {
			clonedInnerPlan, err := physicalop.SafeClone(v.SCtx(), innerPlan)
			if err != nil {
				b.err = nil
				return constructSerialExec()
			}
			corCol := coreusage.ExtractCorColumnsBySchema4PhysicalPlan(clonedInnerPlan, outerPlan.Schema())
			clonedInnerExec := b.build(clonedInnerPlan)
			if b.err != nil {
				b.err = nil
				return constructSerialExec()
			}
			innerExecs = append(innerExecs, clonedInnerExec)
			corCols = append(corCols, corCol)
			innerFilters = append(innerFilters, innerFilter.Clone())
			joiners = append(joiners, join.NewJoiner(b.ctx, v.JoinType, v.InnerChildIdx == 0,
				defaultValues, otherConditions, exec.RetTypes(leftChild), exec.RetTypes(rightChild), nil, false))
		}

		allExecs := append([]exec.Executor{outerExec}, innerExecs...)

		return &ParallelNestedLoopApplyExec{
			BaseExecutor: exec.NewBaseExecutor(b.ctx, v.Schema(), v.ID(), allExecs...),
			innerExecs:   innerExecs,
			outerExec:    outerExec,
			outerFilter:  outerFilter,
			innerFilter:  innerFilters,
			outer:        v.JoinType != base.InnerJoin,
			joiners:      joiners,
			corCols:      corCols,
			concurrency:  v.Concurrency,
			useCache:     v.CanUseCache,
		}
	}
	return constructSerialExec()
}

func (b *executorBuilder) buildMaxOneRow(v *physicalop.PhysicalMaxOneRow) exec.Executor {
	childExec := b.build(v.Children()[0])
	if b.err != nil {
		return nil
	}
	base := exec.NewBaseExecutor(b.ctx, v.Schema(), v.ID(), childExec)
	base.SetInitCap(2)
	base.SetMaxChunkSize(2)
	e := &MaxOneRowExec{BaseExecutor: base}
	return e
}

func (b *executorBuilder) buildUnionAll(v *physicalop.PhysicalUnionAll) exec.Executor {
	childExecs := make([]exec.Executor, len(v.Children()))
	for i, child := range v.Children() {
		childExecs[i] = b.build(child)
		if b.err != nil {
			return nil
		}
	}
	e := &unionexec.UnionExec{
		BaseExecutor: exec.NewBaseExecutor(b.ctx, v.Schema(), v.ID(), childExecs...),
		Concurrency:  b.ctx.GetSessionVars().UnionConcurrency(),
	}
	return e
}

func buildHandleColsForSplit(tbInfo *model.TableInfo) plannerutil.HandleCols {
	if tbInfo.IsCommonHandle {
		primaryIdx := tables.FindPrimaryIndex(tbInfo)
		tableCols := make([]*expression.Column, len(tbInfo.Columns))
		for i, col := range tbInfo.Columns {
			tableCols[i] = &expression.Column{
				ID:      col.ID,
				RetType: &col.FieldType,
			}
		}
		for i, pkCol := range primaryIdx.Columns {
			tableCols[pkCol.Offset].Index = i
		}
		return plannerutil.NewCommonHandleCols(tbInfo, primaryIdx, tableCols)
	}
	intCol := &expression.Column{
		RetType: types.NewFieldType(mysql.TypeLonglong),
	}
	return plannerutil.NewIntHandleCols(intCol)
}

func (b *executorBuilder) buildDistributeTable(v *plannercore.DistributeTable) exec.Executor {
	base := exec.NewBaseExecutor(b.ctx, v.Schema(), v.ID())
	base.SetInitCap(1)
	base.SetMaxChunkSize(1)
	return &DistributeTableExec{
		BaseExecutor:   base,
		tableInfo:      v.TableInfo,
		partitionNames: v.PartitionNames,
		rule:           v.Rule,
		engine:         v.Engine,
		is:             b.is,
		timeout:        v.Timeout,
	}
}

func (b *executorBuilder) buildSplitRegion(v *plannercore.SplitRegion) exec.Executor {
	base := exec.NewBaseExecutor(b.ctx, v.Schema(), v.ID())
	base.SetInitCap(1)
	base.SetMaxChunkSize(1)
	if v.IndexInfo != nil {
		return &SplitIndexRegionExec{
			BaseExecutor:   base,
			tableInfo:      v.TableInfo,
			partitionNames: v.PartitionNames,
			indexInfo:      v.IndexInfo,
			lower:          v.Lower,
			upper:          v.Upper,
			num:            v.Num,
			valueLists:     v.ValueLists,
		}
	}
	handleCols := buildHandleColsForSplit(v.TableInfo)
	if len(v.ValueLists) > 0 {
		return &SplitTableRegionExec{
			BaseExecutor:   base,
			tableInfo:      v.TableInfo,
			partitionNames: v.PartitionNames,
			handleCols:     handleCols,
			valueLists:     v.ValueLists,
		}
	}
	return &SplitTableRegionExec{
		BaseExecutor:   base,
		tableInfo:      v.TableInfo,
		partitionNames: v.PartitionNames,
		handleCols:     handleCols,
		lower:          v.Lower,
		upper:          v.Upper,
		num:            v.Num,
	}
}

func (b *executorBuilder) buildUpdate(v *physicalop.Update) exec.Executor {
	b.inUpdateStmt = true
	tblID2table := make(map[int64]table.Table, len(v.TblColPosInfos))
	multiUpdateOnSameTable := make(map[int64]bool)
	for _, info := range v.TblColPosInfos {
		tbl, _ := b.is.TableByID(context.Background(), info.TblID)
		if _, ok := tblID2table[info.TblID]; ok {
			multiUpdateOnSameTable[info.TblID] = true
		}
		tblID2table[info.TblID] = tbl
		if len(v.PartitionedTable) > 0 {
			// The v.PartitionedTable collects the partitioned table.
			// Replace the original table with the partitioned table to support partition selection.
			// e.g. update t partition (p0, p1), the new values are not belong to the given set p0, p1
			// Using the table in v.PartitionedTable returns a proper error, while using the original table can't.
			for _, p := range v.PartitionedTable {
				if info.TblID == p.Meta().ID {
					tblID2table[info.TblID] = p
				}
			}
		}
	}
	if b.err = b.updateForUpdateTS(); b.err != nil {
		return nil
	}

	selExec := b.build(v.SelectPlan)
	if b.err != nil {
		return nil
	}
	base := exec.NewBaseExecutor(b.ctx, v.Schema(), v.ID(), selExec)
	base.SetInitCap(chunk.ZeroCapacity)
	var assignFlag []int
	assignFlag, b.err = getAssignFlag(b.ctx, v, selExec.Schema().Len())
	if b.err != nil {
		return nil
	}
	// should use the new tblID2table, since the update's schema may have been changed in Execstmt.
	b.err = plannercore.CheckUpdateList(assignFlag, v, tblID2table)
	if b.err != nil {
		return nil
	}
	updateExec := &UpdateExec{
		BaseExecutor:              base,
		OrderedList:               v.OrderedList,
		allAssignmentsAreConstant: v.AllAssignmentsAreConstant,
		virtualAssignmentsOffset:  v.VirtualAssignmentsOffset,
		multiUpdateOnSameTable:    multiUpdateOnSameTable,
		tblID2table:               tblID2table,
		tblColPosInfos:            v.TblColPosInfos,
		assignFlag:                assignFlag,
		IgnoreError:               v.IgnoreError,
	}
	updateExec.fkChecks, b.err = buildTblID2FKCheckExecs(b.ctx, tblID2table, v.FKChecks)
	if b.err != nil {
		return nil
	}
	updateExec.fkCascades, b.err = b.buildTblID2FKCascadeExecs(tblID2table, v.FKCascades)
	if b.err != nil {
		return nil
	}
	return updateExec
}

func getAssignFlag(ctx sessionctx.Context, v *physicalop.Update, schemaLen int) ([]int, error) {
	assignFlag := make([]int, schemaLen)
	for i := range assignFlag {
		assignFlag[i] = -1
	}
	for _, assign := range v.OrderedList {
		if !ctx.GetSessionVars().AllowWriteRowID && assign.Col.ID == model.ExtraHandleID {
			return nil, errors.Errorf("insert, update and replace statements for _tidb_rowid are not supported")
		}
		tblIdx, found := v.TblColPosInfos.FindTblIdx(assign.Col.Index)
		if found {
			colIdx := assign.Col.Index
			assignFlag[colIdx] = tblIdx
		}
	}
	return assignFlag, nil
}

func (b *executorBuilder) buildDelete(v *physicalop.Delete) exec.Executor {
	b.inDeleteStmt = true
	tblID2table := make(map[int64]table.Table, len(v.TblColPosInfos))
	for _, info := range v.TblColPosInfos {
		tblID2table[info.TblID], _ = b.is.TableByID(context.Background(), info.TblID)
	}

	if b.err = b.updateForUpdateTS(); b.err != nil {
		return nil
	}

	selExec := b.build(v.SelectPlan)
	if b.err != nil {
		return nil
	}
	base := exec.NewBaseExecutor(b.ctx, v.Schema(), v.ID(), selExec)
	base.SetInitCap(chunk.ZeroCapacity)
	deleteExec := &DeleteExec{
		BaseExecutor:   base,
		tblID2Table:    tblID2table,
		IsMultiTable:   v.IsMultiTable,
		tblColPosInfos: v.TblColPosInfos,
		ignoreErr:      v.IgnoreErr,
	}
	deleteExec.fkChecks, b.err = buildTblID2FKCheckExecs(b.ctx, tblID2table, v.FKChecks)
	if b.err != nil {
		return nil
	}
	deleteExec.fkCascades, b.err = b.buildTblID2FKCascadeExecs(tblID2table, v.FKCascades)
	if b.err != nil {
		return nil
	}
	return deleteExec
}

func (b *executorBuilder) updateForUpdateTS() error {
	// GetStmtForUpdateTS will auto update the for update ts if it is necessary
	_, err := sessiontxn.GetTxnManager(b.ctx).GetStmtForUpdateTS()
	return err
}

func (b *executorBuilder) buildAnalyzeIndexPushdown(task plannercore.AnalyzeIndexTask, opts map[ast.AnalyzeOptionType]uint64, autoAnalyze string) *analyzeTask {
	job := &statistics.AnalyzeJob{DBName: task.DBName, TableName: task.TableName, PartitionName: task.PartitionName, JobInfo: autoAnalyze + "analyze index " + task.IndexInfo.Name.O}
	_, offset := timeutil.Zone(b.ctx.GetSessionVars().Location())
	sc := b.ctx.GetSessionVars().StmtCtx
	startTS, err := b.getSnapshotTS()
	if err != nil {
		b.err = err
		return nil
	}
	failpoint.Inject("injectAnalyzeSnapshot", func(val failpoint.Value) {
		startTS = uint64(val.(int))
	})
	concurrency := adaptiveAnlayzeDistSQLConcurrency(context.Background(), b.ctx)
	base := baseAnalyzeExec{
		ctx:         b.ctx,
		tableID:     task.TableID,
		concurrency: concurrency,
		analyzePB: &tipb.AnalyzeReq{
			Tp:             tipb.AnalyzeType_TypeIndex,
			Flags:          sc.PushDownFlags(),
			TimeZoneOffset: offset,
		},
		opts:     opts,
		job:      job,
		snapshot: startTS,
	}
	e := &AnalyzeIndexExec{
		baseAnalyzeExec: base,
		isCommonHandle:  task.TblInfo.IsCommonHandle,
		idxInfo:         task.IndexInfo,
	}
	topNSize := new(int32)
	*topNSize = int32(opts[ast.AnalyzeOptNumTopN])
	statsVersion := new(int32)
	*statsVersion = int32(task.StatsVersion)
	e.analyzePB.IdxReq = &tipb.AnalyzeIndexReq{
		BucketSize: int64(opts[ast.AnalyzeOptNumBuckets]),
		NumColumns: int32(len(task.IndexInfo.Columns)),
		TopNSize:   topNSize,
		Version:    statsVersion,
		SketchSize: statistics.MaxSketchSize,
	}
	if e.isCommonHandle && e.idxInfo.Primary {
		e.analyzePB.Tp = tipb.AnalyzeType_TypeCommonHandle
	}
	depth := int32(opts[ast.AnalyzeOptCMSketchDepth])
	width := int32(opts[ast.AnalyzeOptCMSketchWidth])
	e.analyzePB.IdxReq.CmsketchDepth = &depth
	e.analyzePB.IdxReq.CmsketchWidth = &width
	return &analyzeTask{taskType: idxTask, idxExec: e, job: job}
}

func (b *executorBuilder) buildAnalyzeSamplingPushdown(
	task plannercore.AnalyzeColumnsTask,
	opts map[ast.AnalyzeOptionType]uint64,
	schemaForVirtualColEval *expression.Schema,
) *analyzeTask {
	if task.V2Options != nil {
		opts = task.V2Options.FilledOpts
	}
	availableIdx := make([]*model.IndexInfo, 0, len(task.Indexes))
	colGroups := make([]*tipb.AnalyzeColumnGroup, 0, len(task.Indexes))
	if len(task.Indexes) > 0 {
		for _, idx := range task.Indexes {
			availableIdx = append(availableIdx, idx)
			colGroup := &tipb.AnalyzeColumnGroup{
				ColumnOffsets: make([]int64, 0, len(idx.Columns)),
			}
			for _, col := range idx.Columns {
				colGroup.ColumnOffsets = append(colGroup.ColumnOffsets, int64(col.Offset))
			}
			colGroups = append(colGroups, colGroup)
		}
	}

	_, offset := timeutil.Zone(b.ctx.GetSessionVars().Location())
	sc := b.ctx.GetSessionVars().StmtCtx
	startTS, err := b.getSnapshotTS()
	if err != nil {
		b.err = err
		return nil
	}
	failpoint.Inject("injectAnalyzeSnapshot", func(val failpoint.Value) {
		startTS = uint64(val.(int))
	})
	statsHandle := domain.GetDomain(b.ctx).StatsHandle()
	count, modifyCount, err := statsHandle.StatsMetaCountAndModifyCount(task.TableID.GetStatisticsID())
	if err != nil {
		b.err = err
		return nil
	}
	failpoint.Inject("injectBaseCount", func(val failpoint.Value) {
		count = int64(val.(int))
	})
	failpoint.Inject("injectBaseModifyCount", func(val failpoint.Value) {
		modifyCount = int64(val.(int))
	})
	sampleRate := new(float64)
	var sampleRateReason string
	if opts[ast.AnalyzeOptNumSamples] == 0 {
		*sampleRate = math.Float64frombits(opts[ast.AnalyzeOptSampleRate])
		if *sampleRate < 0 {
			*sampleRate, sampleRateReason = b.getAdjustedSampleRate(task)
			if task.PartitionName != "" {
				sc.AppendNote(errors.NewNoStackErrorf(
					`Analyze use auto adjusted sample rate %f for table %s.%s's partition %s, reason to use this rate is "%s"`,
					*sampleRate,
					task.DBName,
					task.TableName,
					task.PartitionName,
					sampleRateReason,
				))
			} else {
				sc.AppendNote(errors.NewNoStackErrorf(
					`Analyze use auto adjusted sample rate %f for table %s.%s, reason to use this rate is "%s"`,
					*sampleRate,
					task.DBName,
					task.TableName,
					sampleRateReason,
				))
			}
		}
	}
	job := &statistics.AnalyzeJob{
		DBName:           task.DBName,
		TableName:        task.TableName,
		PartitionName:    task.PartitionName,
		SampleRateReason: sampleRateReason,
	}
	concurrency := adaptiveAnlayzeDistSQLConcurrency(context.Background(), b.ctx)
	base := baseAnalyzeExec{
		ctx:         b.ctx,
		tableID:     task.TableID,
		concurrency: concurrency,
		analyzePB: &tipb.AnalyzeReq{
			Tp:             tipb.AnalyzeType_TypeFullSampling,
			Flags:          sc.PushDownFlags(),
			TimeZoneOffset: offset,
		},
		opts:     opts,
		job:      job,
		snapshot: startTS,
	}
	e := &AnalyzeColumnsExec{
		baseAnalyzeExec:         base,
		tableInfo:               task.TblInfo,
		colsInfo:                task.ColsInfo,
		handleCols:              task.HandleCols,
		indexes:                 availableIdx,
		AnalyzeInfo:             task.AnalyzeInfo,
		schemaForVirtualColEval: schemaForVirtualColEval,
		baseCount:               count,
		baseModifyCnt:           modifyCount,
	}
	e.analyzePB.ColReq = &tipb.AnalyzeColumnsReq{
		BucketSize:   int64(opts[ast.AnalyzeOptNumBuckets]),
		SampleSize:   int64(opts[ast.AnalyzeOptNumSamples]),
		SampleRate:   sampleRate,
		SketchSize:   statistics.MaxSketchSize,
		ColumnsInfo:  util.ColumnsToProto(task.ColsInfo, task.TblInfo.PKIsHandle, false, false),
		ColumnGroups: colGroups,
	}
	if task.TblInfo != nil {
		e.analyzePB.ColReq.PrimaryColumnIds = tables.TryGetCommonPkColumnIds(task.TblInfo)
		if task.TblInfo.IsCommonHandle {
			e.analyzePB.ColReq.PrimaryPrefixColumnIds = tables.PrimaryPrefixColumnIDs(task.TblInfo)
		}
	}
	b.err = tables.SetPBColumnsDefaultValue(b.ctx.GetExprCtx(), e.analyzePB.ColReq.ColumnsInfo, task.ColsInfo)
	return &analyzeTask{taskType: colTask, colExec: e, job: job}
}

// getAdjustedSampleRate calculate the sample rate by the table size. If we cannot get the table size. We use the 0.001 as the default sample rate.
// From the paper "Random sampling for histogram construction: how much is enough?"'s Corollary 1 to Theorem 5,
// for a table size n, histogram size k, maximum relative error in bin size f, and error probability gamma,
// the minimum random sample size is
//
//	r = 4 * k * ln(2*n/gamma) / f^2
//
// If we take f = 0.5, gamma = 0.01, n =1e6, we would got r = 305.82* k.
// Since the there's log function over the table size n, the r grows slowly when the n increases.
// If we take n = 1e12, a 300*k sample still gives <= 0.66 bin size error with probability 0.99.
// So if we don't consider the top-n values, we can keep the sample size at 300*256.
// But we may take some top-n before building the histogram, so we increase the sample a little.
func (b *executorBuilder) getAdjustedSampleRate(task plannercore.AnalyzeColumnsTask) (sampleRate float64, reason string) {
	statsHandle := domain.GetDomain(b.ctx).StatsHandle()
	defaultRate := 0.001
	if statsHandle == nil {
		return defaultRate, fmt.Sprintf("statsHandler is nil, use the default-rate=%v", defaultRate)
	}
	var statsTbl *statistics.Table
	tid := task.TableID.GetStatisticsID()
	if tid == task.TblInfo.ID {
		statsTbl = statsHandle.GetPhysicalTableStats(task.TblInfo.ID, task.TblInfo)
	} else {
		statsTbl = statsHandle.GetPhysicalTableStats(tid, task.TblInfo)
	}
	approxiCount, hasPD := b.getApproximateTableCountFromStorage(tid, task)
	// If there's no stats meta and no pd, return the default rate.
	if statsTbl == nil && !hasPD {
		return defaultRate, fmt.Sprintf("TiDB cannot get the row count of the table, use the default-rate=%v", defaultRate)
	}
	// If the count in stats_meta is still 0 and there's no information from pd side, we scan all rows.
	if statsTbl.RealtimeCount == 0 && !hasPD {
		return 1, "TiDB assumes that the table is empty and cannot get row count from PD, use sample-rate=1"
	}
	// we have issue https://github.com/pingcap/tidb/issues/29216.
	// To do a workaround for this issue, we check the approxiCount from the pd side to do a comparison.
	// If the count from the stats_meta is extremely smaller than the approximate count from the pd,
	// we think that we meet this issue and use the approximate count to calculate the sample rate.
	if float64(statsTbl.RealtimeCount*5) < approxiCount {
		// Confirmed by TiKV side, the experience error rate of the approximate count is about 20%.
		// So we increase the number to 150000 to reduce this error rate.
		sampleRate = math.Min(1, 150000/approxiCount)
		return sampleRate, fmt.Sprintf("Row count in stats_meta is much smaller compared with the row count got by PD, use min(1, 15000/%v) as the sample-rate=%v", approxiCount, sampleRate)
	}
	// If we don't go into the above if branch and we still detect the count is zero. Return 1 to prevent the dividing zero.
	if statsTbl.RealtimeCount == 0 {
		return 1, "TiDB assumes that the table is empty, use sample-rate=1"
	}
	// We are expected to scan about 100000 rows or so.
	// Since there's tiny error rate around the count from the stats meta, we use 110000 to get a little big result
	sampleRate = math.Min(1, config.DefRowsForSampleRate/float64(statsTbl.RealtimeCount))
	return sampleRate, fmt.Sprintf("use min(1, %v/%v) as the sample-rate=%v", config.DefRowsForSampleRate, statsTbl.RealtimeCount, sampleRate)
}

func (b *executorBuilder) getApproximateTableCountFromStorage(tid int64, task plannercore.AnalyzeColumnsTask) (float64, bool) {
	return pdhelper.GlobalPDHelper.GetApproximateTableCountFromStorage(context.Background(), b.ctx, tid, task.DBName, task.TableName, task.PartitionName)
}

func (b *executorBuilder) buildAnalyzeColumnsPushdown(
	task plannercore.AnalyzeColumnsTask,
	opts map[ast.AnalyzeOptionType]uint64,
	autoAnalyze string,
	schemaForVirtualColEval *expression.Schema,
) *analyzeTask {
	if task.StatsVersion == statistics.Version2 {
		return b.buildAnalyzeSamplingPushdown(task, opts, schemaForVirtualColEval)
	}
	job := &statistics.AnalyzeJob{DBName: task.DBName, TableName: task.TableName, PartitionName: task.PartitionName, JobInfo: autoAnalyze + "analyze columns"}
	cols := task.ColsInfo
	if hasPkHist(task.HandleCols) {
		colInfo := task.TblInfo.Columns[task.HandleCols.GetCol(0).Index]
		cols = append([]*model.ColumnInfo{colInfo}, cols...)
	} else if task.HandleCols != nil && !task.HandleCols.IsInt() {
		cols = make([]*model.ColumnInfo, 0, len(task.ColsInfo)+task.HandleCols.NumCols())
		for col := range task.HandleCols.IterColumns() {
			cols = append(cols, task.TblInfo.Columns[col.Index])
		}
		cols = append(cols, task.ColsInfo...)
		task.ColsInfo = cols
	}

	_, offset := timeutil.Zone(b.ctx.GetSessionVars().Location())
	sc := b.ctx.GetSessionVars().StmtCtx
	startTS, err := b.getSnapshotTS()
	if err != nil {
		b.err = err
		return nil
	}
	failpoint.Inject("injectAnalyzeSnapshot", func(val failpoint.Value) {
		startTS = uint64(val.(int))
	})
	concurrency := adaptiveAnlayzeDistSQLConcurrency(context.Background(), b.ctx)
	base := baseAnalyzeExec{
		ctx:         b.ctx,
		tableID:     task.TableID,
		concurrency: concurrency,
		analyzePB: &tipb.AnalyzeReq{
			Tp:             tipb.AnalyzeType_TypeColumn,
			Flags:          sc.PushDownFlags(),
			TimeZoneOffset: offset,
		},
		opts:     opts,
		job:      job,
		snapshot: startTS,
	}
	e := &AnalyzeColumnsExec{
		baseAnalyzeExec: base,
		colsInfo:        task.ColsInfo,
		handleCols:      task.HandleCols,
		AnalyzeInfo:     task.AnalyzeInfo,
	}
	depth := int32(opts[ast.AnalyzeOptCMSketchDepth])
	width := int32(opts[ast.AnalyzeOptCMSketchWidth])
	e.analyzePB.ColReq = &tipb.AnalyzeColumnsReq{
		BucketSize:    int64(opts[ast.AnalyzeOptNumBuckets]),
		SampleSize:    MaxRegionSampleSize,
		SketchSize:    statistics.MaxSketchSize,
		ColumnsInfo:   util.ColumnsToProto(cols, task.HandleCols != nil && task.HandleCols.IsInt(), false, false),
		CmsketchDepth: &depth,
		CmsketchWidth: &width,
	}
	if task.TblInfo != nil {
		e.analyzePB.ColReq.PrimaryColumnIds = tables.TryGetCommonPkColumnIds(task.TblInfo)
		if task.TblInfo.IsCommonHandle {
			e.analyzePB.ColReq.PrimaryPrefixColumnIds = tables.PrimaryPrefixColumnIDs(task.TblInfo)
		}
	}
	if task.CommonHandleInfo != nil {
		topNSize := new(int32)
		*topNSize = int32(opts[ast.AnalyzeOptNumTopN])
		statsVersion := new(int32)
		*statsVersion = int32(task.StatsVersion)
		e.analyzePB.IdxReq = &tipb.AnalyzeIndexReq{
			BucketSize: int64(opts[ast.AnalyzeOptNumBuckets]),
			NumColumns: int32(len(task.CommonHandleInfo.Columns)),
			TopNSize:   topNSize,
			Version:    statsVersion,
		}
		depth := int32(opts[ast.AnalyzeOptCMSketchDepth])
		width := int32(opts[ast.AnalyzeOptCMSketchWidth])
		e.analyzePB.IdxReq.CmsketchDepth = &depth
		e.analyzePB.IdxReq.CmsketchWidth = &width
		e.analyzePB.IdxReq.SketchSize = statistics.MaxSketchSize
		e.analyzePB.ColReq.PrimaryColumnIds = tables.TryGetCommonPkColumnIds(task.TblInfo)
		e.analyzePB.Tp = tipb.AnalyzeType_TypeMixed
		e.commonHandle = task.CommonHandleInfo
	}
	b.err = tables.SetPBColumnsDefaultValue(b.ctx.GetExprCtx(), e.analyzePB.ColReq.ColumnsInfo, cols)
	return &analyzeTask{taskType: colTask, colExec: e, job: job}
}

func (b *executorBuilder) buildAnalyze(v *plannercore.Analyze) exec.Executor {
	gp := domain.GetDomain(b.ctx).StatsHandle().GPool()
	e := &AnalyzeExec{
		BaseExecutor: exec.NewBaseExecutor(b.ctx, v.Schema(), v.ID()),
		tasks:        make([]*analyzeTask, 0, len(v.ColTasks)+len(v.IdxTasks)),
		opts:         v.Opts,
		OptionsMap:   v.OptionsMap,
		wg:           util.NewWaitGroupPool(gp),
		gp:           gp,
		errExitCh:    make(chan struct{}),
	}
	autoAnalyze := ""
	if b.ctx.GetSessionVars().InRestrictedSQL {
		autoAnalyze = "auto "
	}
	exprCtx := b.ctx.GetExprCtx()
	for _, task := range v.ColTasks {
		// ColumnInfos2ColumnsAndNames will use the `colInfos` to find the unique id for the column,
		// so we need to make sure all the columns pass into it.
		columns, _, err := expression.ColumnInfos2ColumnsAndNames(
			exprCtx,
			ast.NewCIStr(task.AnalyzeInfo.DBName),
			task.TblInfo.Name,
			append(task.ColsInfo, task.SkipColsInfo...),
			task.TblInfo,
		)
		columns = slices.DeleteFunc(columns, func(expr *expression.Column) bool {
			for _, col := range task.SkipColsInfo {
				if col.ID == expr.ID {
					return true
				}
			}
			return false
		})
		if err != nil {
			b.err = err
			return nil
		}
		schema := expression.NewSchema(columns...)
		e.tasks = append(e.tasks, b.buildAnalyzeColumnsPushdown(task, v.Opts, autoAnalyze, schema))
		// Other functions may set b.err, so we need to check it here.
		if b.err != nil {
			return nil
		}
	}
	for _, task := range v.IdxTasks {
		e.tasks = append(e.tasks, b.buildAnalyzeIndexPushdown(task, v.Opts, autoAnalyze))
		if b.err != nil {
			return nil
		}
	}
	return e
}

// retrieveColumnIdxsUsedByChild retrieve column indices map from child physical plan schema columns.
//
//	E.g. columnIdxsUsedByChild = [2, 3, 1] means child[col2, col3, col1] -> parent[col0, col1, col2].
//	`columnMissing` indicates whether one or more columns in `selfSchema` are not found in `childSchema`.
//	And `-1` in `columnIdxsUsedByChild` indicates the column not found.
//	If columnIdxsUsedByChild == nil, means selfSchema and childSchema are equal.
func retrieveColumnIdxsUsedByChild(selfSchema *expression.Schema, childSchema *expression.Schema) ([]int, bool) {
	equalSchema := (selfSchema.Len() == childSchema.Len())
	columnMissing := false
	columnIdxsUsedByChild := make([]int, 0, selfSchema.Len())
	for selfIdx, selfCol := range selfSchema.Columns {
		colIdxInChild := childSchema.ColumnIndex(selfCol)
		if !columnMissing && colIdxInChild == -1 {
			columnMissing = true
		}
		if equalSchema && selfIdx != colIdxInChild {
			equalSchema = false
		}
		columnIdxsUsedByChild = append(columnIdxsUsedByChild, colIdxInChild)
	}
	if equalSchema {
		columnIdxsUsedByChild = nil
	}
	return columnIdxsUsedByChild, columnMissing
}

// markChildrenUsedCols compares each child with the output schema, and mark
// each column of the child is used by output or not.
func markChildrenUsedCols(outputCols []*expression.Column, childSchemas ...*expression.Schema) (childrenUsed [][]int) {
	childrenUsed = make([][]int, 0, len(childSchemas))
	markedOffsets := make(map[int]int)
	// keep the original maybe reversed order.
	for originalIdx, col := range outputCols {
		markedOffsets[col.Index] = originalIdx
	}
	prefixLen := 0
	type intPair struct {
		first  int
		second int
	}
	// for example here.
	// left child schema: [col11]
	// right child schema: [col21, col22]
	// output schema is [col11, col22, col21], if not records the original derived order after physical resolve index.
	// the lused will be [0], the rused will be [0,1], while the actual order is dismissed, [1,0] is correct for rused.
	for _, childSchema := range childSchemas {
		usedIdxPair := make([]intPair, 0, len(childSchema.Columns))
		for i := range childSchema.Columns {
			if originalIdx, ok := markedOffsets[prefixLen+i]; ok {
				usedIdxPair = append(usedIdxPair, intPair{first: originalIdx, second: i})
			}
		}
		// sort the used idxes according their original indexes derived after resolveIndex.
		slices.SortFunc(usedIdxPair, func(a, b intPair) int {
			return cmp.Compare(a.first, b.first)
		})
		usedIdx := make([]int, 0, len(childSchema.Columns))
		for _, one := range usedIdxPair {
			usedIdx = append(usedIdx, one.second)
		}
		childrenUsed = append(childrenUsed, usedIdx)
		prefixLen += childSchema.Len()
	}
	return
}

func (*executorBuilder) corColInDistPlan(plans []base.PhysicalPlan) bool {
	for _, p := range plans {
		switch x := p.(type) {
		case *physicalop.PhysicalSelection:
			for _, cond := range x.Conditions {
				if len(expression.ExtractCorColumns(cond)) > 0 {
					return true
				}
			}
		case *physicalop.PhysicalProjection:
			for _, expr := range x.Exprs {
				if len(expression.ExtractCorColumns(expr)) > 0 {
					return true
				}
			}
		case *physicalop.PhysicalTopN:
			for _, byItem := range x.ByItems {
				if len(expression.ExtractCorColumns(byItem.Expr)) > 0 {
					return true
				}
			}
		case *physicalop.PhysicalTableScan:
			for _, cond := range x.LateMaterializationFilterCondition {
				if len(expression.ExtractCorColumns(cond)) > 0 {
					return true
				}
			}
		}
	}
	return false
}

// corColInAccess checks whether there's correlated column in access conditions.
func (*executorBuilder) corColInAccess(p base.PhysicalPlan) bool {
	var access []expression.Expression
	switch x := p.(type) {
	case *physicalop.PhysicalTableScan:
		access = x.AccessCondition
	case *physicalop.PhysicalIndexScan:
		access = x.AccessCondition
	}
	for _, cond := range access {
		if len(expression.ExtractCorColumns(cond)) > 0 {
			return true
		}
	}
	return false
}

func (b *executorBuilder) newDataReaderBuilder(p base.PhysicalPlan) (*dataReaderBuilder, error) {
	ts, err := b.getSnapshotTS()
	if err != nil {
		return nil, err
	}

	builderForDataReader := *b
	builderForDataReader.forDataReaderBuilder = true
	builderForDataReader.dataReaderTS = ts

	return &dataReaderBuilder{
		plan:            p,
		executorBuilder: &builderForDataReader,
	}, nil
}

func (b *executorBuilder) buildIndexLookUpJoin(v *physicalop.PhysicalIndexJoin) exec.Executor {
	outerExec := b.build(v.Children()[1-v.InnerChildIdx])
	if b.err != nil {
		return nil
	}
	outerTypes := exec.RetTypes(outerExec)
	innerPlan := v.Children()[v.InnerChildIdx]
	innerTypes := make([]*types.FieldType, innerPlan.Schema().Len())
	for i, col := range innerPlan.Schema().Columns {
		innerTypes[i] = col.RetType.Clone()
		// The `innerTypes` would be called for `Datum.ConvertTo` when converting the columns from outer table
		// to build hash map or construct lookup keys. So we need to modify its flen otherwise there would be
		// truncate error. See issue https://github.com/pingcap/tidb/issues/21232 for example.
		if innerTypes[i].EvalType() == types.ETString {
			innerTypes[i].SetFlen(types.UnspecifiedLength)
		}
	}

	// Use the probe table's collation.
	for i, col := range v.OuterHashKeys {
		outerTypes[col.Index] = outerTypes[col.Index].Clone()
		outerTypes[col.Index].SetCollate(innerTypes[v.InnerHashKeys[i].Index].GetCollate())
		outerTypes[col.Index].SetFlag(col.RetType.GetFlag())
	}

	// We should use JoinKey to construct the type information using by hashing, instead of using the child's schema directly.
	// When a hybrid type column is hashed multiple times, we need to distinguish what field types are used.
	// For example, the condition `enum = int and enum = string`, we should use ETInt to hash the first column,
	// and use ETString to hash the second column, although they may be the same column.
	innerHashTypes := make([]*types.FieldType, len(v.InnerHashKeys))
	outerHashTypes := make([]*types.FieldType, len(v.OuterHashKeys))
	for i, col := range v.InnerHashKeys {
		innerHashTypes[i] = innerTypes[col.Index].Clone()
		innerHashTypes[i].SetFlag(col.RetType.GetFlag())
	}
	for i, col := range v.OuterHashKeys {
		outerHashTypes[i] = outerTypes[col.Index].Clone()
		outerHashTypes[i].SetFlag(col.RetType.GetFlag())
	}

	var (
		outerFilter           []expression.Expression
		leftTypes, rightTypes []*types.FieldType
	)

	if v.InnerChildIdx == 0 {
		leftTypes, rightTypes = innerTypes, outerTypes
		outerFilter = v.RightConditions
		if len(v.LeftConditions) > 0 {
			b.err = errors.Annotate(exeerrors.ErrBuildExecutor, "join's inner condition should be empty")
			return nil
		}
	} else {
		leftTypes, rightTypes = outerTypes, innerTypes
		outerFilter = v.LeftConditions
		if len(v.RightConditions) > 0 {
			b.err = errors.Annotate(exeerrors.ErrBuildExecutor, "join's inner condition should be empty")
			return nil
		}
	}
	defaultValues := v.DefaultValues
	if defaultValues == nil {
		defaultValues = make([]types.Datum, len(innerTypes))
	}
	hasPrefixCol := false
	for _, l := range v.IdxColLens {
		if l != types.UnspecifiedLength {
			hasPrefixCol = true
			break
		}
	}

	readerBuilder, err := b.newDataReaderBuilder(innerPlan)
	if err != nil {
		b.err = err
		return nil
	}

	e := &join.IndexLookUpJoin{
		BaseExecutor: exec.NewBaseExecutor(b.ctx, v.Schema(), v.ID(), outerExec),
		OuterCtx: join.OuterCtx{
			RowTypes:  outerTypes,
			HashTypes: outerHashTypes,
			Filter:    outerFilter,
		},
		InnerCtx: join.InnerCtx{
			ReaderBuilder: readerBuilder,
			RowTypes:      innerTypes,
			HashTypes:     innerHashTypes,
			ColLens:       v.IdxColLens,
			HasPrefixCol:  hasPrefixCol,
		},
		WorkerWg:      new(sync.WaitGroup),
		IsOuterJoin:   v.JoinType.IsOuterJoin(),
		IndexRanges:   v.Ranges,
		KeyOff2IdxOff: v.KeyOff2IdxOff,
		LastColHelper: v.CompareFilters,
		Finished:      &atomic.Value{},
	}
	colsFromChildren := v.Schema().Columns
	if v.JoinType == base.LeftOuterSemiJoin || v.JoinType == base.AntiLeftOuterSemiJoin {
		colsFromChildren = colsFromChildren[:len(colsFromChildren)-1]
	}
	childrenUsedSchema := markChildrenUsedCols(colsFromChildren, v.Children()[0].Schema(), v.Children()[1].Schema())
	e.Joiner = join.NewJoiner(b.ctx, v.JoinType, v.InnerChildIdx == 0, defaultValues, v.OtherConditions, leftTypes, rightTypes, childrenUsedSchema, false)
	outerKeyCols := make([]int, len(v.OuterJoinKeys))
	for i := range v.OuterJoinKeys {
		outerKeyCols[i] = v.OuterJoinKeys[i].Index
	}
	innerKeyCols := make([]int, len(v.InnerJoinKeys))
	innerKeyColIDs := make([]int64, len(v.InnerJoinKeys))
	keyCollators := make([]collate.Collator, 0, len(v.InnerJoinKeys))
	for i := range v.InnerJoinKeys {
		innerKeyCols[i] = v.InnerJoinKeys[i].Index
		innerKeyColIDs[i] = v.InnerJoinKeys[i].ID
		keyCollators = append(keyCollators, collate.GetCollator(v.InnerJoinKeys[i].RetType.GetCollate()))
	}
	e.OuterCtx.KeyCols = outerKeyCols
	e.InnerCtx.KeyCols = innerKeyCols
	e.InnerCtx.KeyColIDs = innerKeyColIDs
	e.InnerCtx.KeyCollators = keyCollators

	outerHashCols, innerHashCols := make([]int, len(v.OuterHashKeys)), make([]int, len(v.InnerHashKeys))
	hashCollators := make([]collate.Collator, 0, len(v.InnerHashKeys))
	for i := range v.OuterHashKeys {
		outerHashCols[i] = v.OuterHashKeys[i].Index
	}
	for i := range v.InnerHashKeys {
		innerHashCols[i] = v.InnerHashKeys[i].Index
		hashCollators = append(hashCollators, collate.GetCollator(v.InnerHashKeys[i].RetType.GetCollate()))
	}
	e.OuterCtx.HashCols = outerHashCols
	e.InnerCtx.HashCols = innerHashCols
	e.InnerCtx.HashCollators = hashCollators

	e.JoinResult = exec.TryNewCacheChunk(e)
	executor_metrics.ExecutorCounterIndexLookUpJoin.Inc()
	return e
}

func (b *executorBuilder) buildIndexLookUpMergeJoin(v *physicalop.PhysicalIndexMergeJoin) exec.Executor {
	outerExec := b.build(v.Children()[1-v.InnerChildIdx])
	if b.err != nil {
		return nil
	}
	outerTypes := exec.RetTypes(outerExec)
	innerPlan := v.Children()[v.InnerChildIdx]
	innerTypes := make([]*types.FieldType, innerPlan.Schema().Len())
	for i, col := range innerPlan.Schema().Columns {
		innerTypes[i] = col.RetType.Clone()
		// The `innerTypes` would be called for `Datum.ConvertTo` when converting the columns from outer table
		// to build hash map or construct lookup keys. So we need to modify its flen otherwise there would be
		// truncate error. See issue https://github.com/pingcap/tidb/issues/21232 for example.
		if innerTypes[i].EvalType() == types.ETString {
			innerTypes[i].SetFlen(types.UnspecifiedLength)
		}
	}
	var (
		outerFilter           []expression.Expression
		leftTypes, rightTypes []*types.FieldType
	)
	if v.InnerChildIdx == 0 {
		leftTypes, rightTypes = innerTypes, outerTypes
		outerFilter = v.RightConditions
		if len(v.LeftConditions) > 0 {
			b.err = errors.Annotate(exeerrors.ErrBuildExecutor, "join's inner condition should be empty")
			return nil
		}
	} else {
		leftTypes, rightTypes = outerTypes, innerTypes
		outerFilter = v.LeftConditions
		if len(v.RightConditions) > 0 {
			b.err = errors.Annotate(exeerrors.ErrBuildExecutor, "join's inner condition should be empty")
			return nil
		}
	}
	defaultValues := v.DefaultValues
	if defaultValues == nil {
		defaultValues = make([]types.Datum, len(innerTypes))
	}
	outerKeyCols := make([]int, len(v.OuterJoinKeys))
	for i := range v.OuterJoinKeys {
		outerKeyCols[i] = v.OuterJoinKeys[i].Index
	}
	innerKeyCols := make([]int, len(v.InnerJoinKeys))
	keyCollators := make([]collate.Collator, 0, len(v.InnerJoinKeys))
	for i := range v.InnerJoinKeys {
		innerKeyCols[i] = v.InnerJoinKeys[i].Index
		keyCollators = append(keyCollators, collate.GetCollator(v.InnerJoinKeys[i].RetType.GetCollate()))
	}
	executor_metrics.ExecutorCounterIndexLookUpJoin.Inc()

	readerBuilder, err := b.newDataReaderBuilder(innerPlan)
	if err != nil {
		b.err = err
		return nil
	}

	e := &join.IndexLookUpMergeJoin{
		BaseExecutor: exec.NewBaseExecutor(b.ctx, v.Schema(), v.ID(), outerExec),
		OuterMergeCtx: join.OuterMergeCtx{
			RowTypes:      outerTypes,
			Filter:        outerFilter,
			JoinKeys:      v.OuterJoinKeys,
			KeyCols:       outerKeyCols,
			NeedOuterSort: v.NeedOuterSort,
			CompareFuncs:  v.OuterCompareFuncs,
		},
		InnerMergeCtx: join.InnerMergeCtx{
			ReaderBuilder:           readerBuilder,
			RowTypes:                innerTypes,
			JoinKeys:                v.InnerJoinKeys,
			KeyCols:                 innerKeyCols,
			KeyCollators:            keyCollators,
			CompareFuncs:            v.CompareFuncs,
			ColLens:                 v.IdxColLens,
			Desc:                    v.Desc,
			KeyOff2KeyOffOrderByIdx: v.KeyOff2KeyOffOrderByIdx,
		},
		WorkerWg:      new(sync.WaitGroup),
		IsOuterJoin:   v.JoinType.IsOuterJoin(),
		IndexRanges:   v.Ranges,
		KeyOff2IdxOff: v.KeyOff2IdxOff,
		LastColHelper: v.CompareFilters,
	}
	colsFromChildren := v.Schema().Columns
	if v.JoinType == base.LeftOuterSemiJoin || v.JoinType == base.AntiLeftOuterSemiJoin {
		colsFromChildren = colsFromChildren[:len(colsFromChildren)-1]
	}
	childrenUsedSchema := markChildrenUsedCols(colsFromChildren, v.Children()[0].Schema(), v.Children()[1].Schema())
	joiners := make([]join.Joiner, e.Ctx().GetSessionVars().IndexLookupJoinConcurrency())
	for i := range joiners {
		joiners[i] = join.NewJoiner(b.ctx, v.JoinType, v.InnerChildIdx == 0, defaultValues, v.OtherConditions, leftTypes, rightTypes, childrenUsedSchema, false)
	}
	e.Joiners = joiners
	return e
}

func (b *executorBuilder) buildIndexNestedLoopHashJoin(v *physicalop.PhysicalIndexHashJoin) exec.Executor {
	joinExec := b.buildIndexLookUpJoin(&(v.PhysicalIndexJoin))
	if b.err != nil {
		return nil
	}
	e := joinExec.(*join.IndexLookUpJoin)
	idxHash := &join.IndexNestedLoopHashJoin{
		IndexLookUpJoin: *e,
		KeepOuterOrder:  v.KeepOuterOrder,
	}
	concurrency := e.Ctx().GetSessionVars().IndexLookupJoinConcurrency()
	idxHash.Joiners = make([]join.Joiner, concurrency)
	for i := range concurrency {
		idxHash.Joiners[i] = e.Joiner.Clone()
	}
	return idxHash
}

func buildNoRangeTableReader(b *executorBuilder, v *physicalop.PhysicalTableReader) (*TableReaderExecutor, error) {
	tablePlans := v.TablePlans
	if v.StoreType == kv.TiFlash {
		tablePlans = []base.PhysicalPlan{v.GetTablePlan()}
	}
	dagReq, err := builder.ConstructDAGReq(b.ctx, tablePlans, v.StoreType)
	if err != nil {
		return nil, err
	}
	ts, err := v.GetTableScan()
	if err != nil {
		return nil, err
	}
	if err = b.validCanReadTemporaryOrCacheTable(ts.Table); err != nil {
		return nil, err
	}

	tbl, _ := b.is.TableByID(context.Background(), ts.Table.ID)
	isPartition, physicalTableID := ts.IsPartition()
	if isPartition {
		pt := tbl.(table.PartitionedTable)
		tbl = pt.GetPartition(physicalTableID)
	}
	startTS, err := b.getSnapshotTS()
	if err != nil {
		return nil, err
	}
	paging := b.ctx.GetSessionVars().EnablePaging

	e := &TableReaderExecutor{
		BaseExecutorV2:             exec.NewBaseExecutorV2(b.ctx.GetSessionVars(), v.Schema(), v.ID()),
		tableReaderExecutorContext: newTableReaderExecutorContext(b.ctx),
		indexUsageReporter:         b.buildIndexUsageReporter(v, true),
		dagPB:                      dagReq,
		startTS:                    startTS,
		txnScope:                   b.txnScope,
		readReplicaScope:           b.readReplicaScope,
		isStaleness:                b.isStaleness,
		netDataSize:                v.GetNetDataSize(),
		table:                      tbl,
		keepOrder:                  ts.KeepOrder,
		desc:                       ts.Desc,
		byItems:                    ts.ByItems,
		columns:                    ts.Columns,
		paging:                     paging,
		corColInFilter:             b.corColInDistPlan(v.TablePlans),
		corColInAccess:             b.corColInAccess(v.TablePlans[0]),
		plans:                      v.TablePlans,
		tablePlan:                  v.GetTablePlan(),
		storeType:                  v.StoreType,
		batchCop:                   v.ReadReqType == physicalop.BatchCop,
	}
	e.buildVirtualColumnInfo()

	if v.StoreType == kv.TiDB && b.ctx.GetSessionVars().User != nil {
		// User info is used to do privilege check. It is only used in TiDB cluster memory table.
		e.dagPB.User = &tipb.UserIdentity{
			UserName: b.ctx.GetSessionVars().User.Username,
			UserHost: b.ctx.GetSessionVars().User.Hostname,
		}
	}

	for i := range v.Schema().Columns {
		dagReq.OutputOffsets = append(dagReq.OutputOffsets, uint32(i))
	}

	if e.table.Meta().TempTableType != model.TempTableNone {
		e.dummy = true
	}

	return e, nil
}

func (b *executorBuilder) buildMPPGather(v *physicalop.PhysicalTableReader) exec.Executor {
	startTs, err := b.getSnapshotTS()
	if err != nil {
		b.err = err
		return nil
	}

	gather := &MPPGather{
		BaseExecutor: exec.NewBaseExecutor(b.ctx, v.Schema(), v.ID()),
		is:           b.is,
		originalPlan: v.GetTablePlan(),
		startTS:      startTs,
		mppQueryID:   kv.MPPQueryID{QueryTs: getMPPQueryTS(b.ctx), LocalQueryID: getMPPQueryID(b.ctx), ServerID: domain.GetDomain(b.ctx).ServerID()},
		memTracker:   memory.NewTracker(v.ID(), -1),

		columns:                    []*model.ColumnInfo{},
		virtualColumnIndex:         []int{},
		virtualColumnRetFieldTypes: []*types.FieldType{},
	}

	gather.memTracker.AttachTo(b.ctx.GetSessionVars().StmtCtx.MemTracker)

	var hasVirtualCol bool
	for _, col := range v.Schema().Columns {
		if col.VirtualExpr != nil {
			hasVirtualCol = true
			break
		}
	}

	var isSingleDataSource bool
	tableScans := v.GetTableScans()
	if len(tableScans) == 1 {
		isSingleDataSource = true
	}

	// 1. hasVirtualCol: when got virtual column in TableScan, will generate plan like the following,
	//                   and there will be no other operators in the MPP fragment.
	//     MPPGather
	//       ExchangeSender
	//         PhysicalTableScan
	// 2. UnionScan: there won't be any operators like Join between UnionScan and TableScan.
	//               and UnionScan cannot push down to tiflash.
	if !isSingleDataSource {
		if hasVirtualCol || b.encounterUnionScan {
			b.err = errors.Errorf("should only have one TableScan in MPP fragment(hasVirtualCol: %v, encounterUnionScan: %v)", hasVirtualCol, b.encounterUnionScan)
			return nil
		}
		return gather
	}

	// Setup MPPGather.table if isSingleDataSource.
	// Virtual Column or UnionScan need to use it.
	ts := tableScans[0]
	gather.columns = ts.Columns
	if hasVirtualCol {
		gather.virtualColumnIndex, gather.virtualColumnRetFieldTypes = buildVirtualColumnInfo(gather.Schema(), gather.columns)
	}
	tbl, _ := b.is.TableByID(context.Background(), ts.Table.ID)
	isPartition, physicalTableID := ts.IsPartition()
	if isPartition {
		// Only for static pruning partition table.
		pt := tbl.(table.PartitionedTable)
		tbl = pt.GetPartition(physicalTableID)
	}
	gather.table = tbl
	return gather
}

// assertByItemsAreColumns asserts that all expressions in ByItems are Column types.
// This function is used to validate PhysicalIndexScan and PhysicalTableScan ByItems.
func assertByItemsAreColumns(byItems []*plannerutil.ByItems) {
	intest.AssertFunc(func() bool {
		for _, byItem := range byItems {
			_, ok := byItem.Expr.(*expression.Column)
			if !ok {
				return false
			}
		}
		return true
	},
		"The executor only supports Column type in ByItems")
}

// buildTableReader builds a table reader executor. It first build a no range table reader,
// and then update it ranges from table scan plan.
func (b *executorBuilder) buildTableReader(v *physicalop.PhysicalTableReader) exec.Executor {
	failpoint.Inject("checkUseMPP", func(val failpoint.Value) {
		if !b.ctx.GetSessionVars().InRestrictedSQL && val.(bool) != useMPPExecution(b.ctx, v) {
			if val.(bool) {
				b.err = errors.New("expect mpp but not used")
			} else {
				b.err = errors.New("don't expect mpp but we used it")
			}
			failpoint.Return(nil)
		}
	})
	// https://github.com/pingcap/tidb/issues/50358
	if len(v.Schema().Columns) == 0 && len(v.GetTablePlan().Schema().Columns) > 0 {
		v.SetSchema(v.GetTablePlan().Schema())
	}

	sctx := b.ctx.GetSessionVars().StmtCtx
	switch v.StoreType {
	case kv.TiKV:
		sctx.IsTiKV.Store(true)
	case kv.TiFlash:
		sctx.IsTiFlash.Store(true)
	}

	useMPP := useMPPExecution(b.ctx, v)
	useTiFlashBatchCop := v.ReadReqType == physicalop.BatchCop
	useTiFlash := useMPP || useTiFlashBatchCop
	if useTiFlash {
		if _, isTiDBZoneLabelSet := config.GetGlobalConfig().Labels[placement.DCLabelKey]; b.ctx.GetSessionVars().TiFlashReplicaRead != tiflash.AllReplicas && !isTiDBZoneLabelSet {
			b.ctx.GetSessionVars().StmtCtx.AppendWarning(errors.NewNoStackErrorf("the variable tiflash_replica_read is ignored, because the entry TiDB[%s] does not set the zone attribute and tiflash_replica_read is '%s'", config.GetGlobalConfig().AdvertiseAddress, tiflash.GetTiFlashReplicaRead(b.ctx.GetSessionVars().TiFlashReplicaRead)))
		}
	}
	if useMPP {
		return b.buildMPPGather(v)
	}
	ts, err := v.GetTableScan()
	if err != nil {
		b.err = err
		return nil
	}
	assertByItemsAreColumns(ts.ByItems)
	ret, err := buildNoRangeTableReader(b, v)
	if err != nil {
		b.err = err
		return nil
	}
	if err = b.validCanReadTemporaryOrCacheTable(ts.Table); err != nil {
		b.err = err
		return nil
	}

	ret.ranges = ts.Ranges
	ret.groupedRanges = ts.GroupedRanges
	ret.groupByColIdxs = ts.GroupByColIdxs
	sctx.TableIDs = append(sctx.TableIDs, ts.Table.ID)

	if !b.ctx.GetSessionVars().StmtCtx.UseDynamicPartitionPrune() {
		return ret
	}
	// When isPartition is set, it means the union rewriting is done, so a partition reader is preferred.
	if ok, _ := ts.IsPartition(); ok {
		return ret
	}

	pi := ts.Table.GetPartitionInfo()
	if pi == nil {
		return ret
	}

	tmp, _ := b.is.TableByID(context.Background(), ts.Table.ID)
	tbl := tmp.(table.PartitionedTable)
	partitions, err := partitionPruning(b.ctx, tbl, v.PlanPartInfo)
	if err != nil {
		b.err = err
		return nil
	}

	if len(partitions) == 0 {
		return &TableDualExec{BaseExecutorV2: ret.BaseExecutorV2}
	}

	// Sort the partition is necessary to make the final multiple partition key ranges ordered.
	slices.SortFunc(partitions, func(i, j table.PhysicalTable) int {
		return cmp.Compare(i.GetPhysicalID(), j.GetPhysicalID())
	})
	ret.kvRangeBuilder = kvRangeBuilderFromRangeAndPartition{
		partitions: partitions,
	}

	return ret
}

func buildIndexRangeForEachPartition(rctx *rangerctx.RangerContext, usedPartitions []table.PhysicalTable, contentPos []int64,
	lookUpContent []*join.IndexJoinLookUpContent, indexRanges []*ranger.Range, keyOff2IdxOff []int, cwc *physicalop.ColWithCmpFuncManager,
) (map[int64][]*ranger.Range, error) {
	contentBucket := make(map[int64][]*join.IndexJoinLookUpContent)
	for _, p := range usedPartitions {
		contentBucket[p.GetPhysicalID()] = make([]*join.IndexJoinLookUpContent, 0, 8)
	}
	for i, pos := range contentPos {
		if _, ok := contentBucket[pos]; ok {
			contentBucket[pos] = append(contentBucket[pos], lookUpContent[i])
		}
	}
	nextRange := make(map[int64][]*ranger.Range)
	for _, p := range usedPartitions {
		ranges, err := buildRangesForIndexJoin(rctx, contentBucket[p.GetPhysicalID()], indexRanges, keyOff2IdxOff, cwc)
		if err != nil {
			return nil, err
		}
		nextRange[p.GetPhysicalID()] = ranges
	}
	return nextRange, nil
}

func getPartitionKeyColOffsets(keyColIDs []int64, pt table.PartitionedTable) []int {
	keyColOffsets := make([]int, len(keyColIDs))
	for i, colID := range keyColIDs {
		offset := -1
		for j, col := range pt.Cols() {
			if colID == col.ID {
				offset = j
				break
			}
		}
		if offset == -1 {
			return nil
		}
		keyColOffsets[i] = offset
	}

	t, ok := pt.(interface {
		PartitionExpr() *tables.PartitionExpr
	})
	if !ok {
		return nil
	}
	pe := t.PartitionExpr()
	if pe == nil {
		return nil
	}

	offsetMap := make(map[int]struct{})
	for _, offset := range keyColOffsets {
		offsetMap[offset] = struct{}{}
	}
	for _, offset := range pe.ColumnOffset {
		if _, ok := offsetMap[offset]; !ok {
			return nil
		}
	}
	return keyColOffsets
}

func (builder *dataReaderBuilder) prunePartitionForInnerExecutor(tbl table.Table, physPlanPartInfo *physicalop.PhysPlanPartInfo,
	lookUpContent []*join.IndexJoinLookUpContent) (usedPartition []table.PhysicalTable, canPrune bool, contentPos []int64, err error) {
	partitionTbl := tbl.(table.PartitionedTable)

	// In index join, this is called by multiple goroutines simultaneously, but partitionPruning is not thread-safe.
	// Use once.Do to avoid DATA RACE here.
	// TODO: condition based pruning can be do in advance.
	condPruneResult, err := builder.partitionPruning(partitionTbl, physPlanPartInfo)
	if err != nil {
		return nil, false, nil, err
	}

	// recalculate key column offsets
	if len(lookUpContent) == 0 {
		return nil, false, nil, nil
	}
	if lookUpContent[0].KeyColIDs == nil {
		return nil, false, nil, plannererrors.ErrInternal.GenWithStack("cannot get column IDs when dynamic pruning")
	}
	keyColOffsets := getPartitionKeyColOffsets(lookUpContent[0].KeyColIDs, partitionTbl)
	if len(keyColOffsets) == 0 {
		return condPruneResult, false, nil, nil
	}

	locateKey := make([]types.Datum, len(partitionTbl.Cols()))
	partitions := make(map[int64]table.PhysicalTable)
	contentPos = make([]int64, len(lookUpContent))
	exprCtx := builder.ctx.GetExprCtx()
	for idx, content := range lookUpContent {
		for i, data := range content.Keys {
			locateKey[keyColOffsets[i]] = data
		}
		p, err := partitionTbl.GetPartitionByRow(exprCtx.GetEvalCtx(), locateKey)
		if table.ErrNoPartitionForGivenValue.Equal(err) {
			continue
		}
		if err != nil {
			return nil, false, nil, err
		}
		if _, ok := partitions[p.GetPhysicalID()]; !ok {
			partitions[p.GetPhysicalID()] = p
		}
		contentPos[idx] = p.GetPhysicalID()
	}

	usedPartition = make([]table.PhysicalTable, 0, len(partitions))
	for _, p := range condPruneResult {
		if _, ok := partitions[p.GetPhysicalID()]; ok {
			usedPartition = append(usedPartition, p)
		}
	}

	// To make the final key ranges involving multiple partitions ordered.
	slices.SortFunc(usedPartition, func(i, j table.PhysicalTable) int {
		return cmp.Compare(i.GetPhysicalID(), j.GetPhysicalID())
	})
	return usedPartition, true, contentPos, nil
}

func buildNoRangeIndexReader(b *executorBuilder, v *physicalop.PhysicalIndexReader) (*IndexReaderExecutor, error) {
	is := v.IndexPlans[0].(*physicalop.PhysicalIndexScan)
	indexPlans := v.IndexPlans
	storeType := kv.TiKV
	if is.Index.IsFulltextIndexOnTiCI() {
		indexPlans = []base.PhysicalPlan{v.IndexPlans[len(v.IndexPlans)-1]}
		storeType = kv.TiFlash
	}
	dagReq, err := builder.ConstructDAGReq(b.ctx, indexPlans, storeType)
	if err != nil {
		return nil, err
	}
	tbl, _ := b.is.TableByID(context.Background(), is.Table.ID)
	isPartition, physicalTableID := is.IsPartitionTable()
	if isPartition {
		pt := tbl.(table.PartitionedTable)
		tbl = pt.GetPartition(physicalTableID)
	} else {
		physicalTableID = is.Table.ID
	}
	startTS, err := b.getSnapshotTS()
	if err != nil {
		return nil, err
	}
	paging := b.ctx.GetSessionVars().EnablePaging

	b.ctx.GetSessionVars().StmtCtx.IsTiKV.Store(true)

	e := &IndexReaderExecutor{
		indexReaderExecutorContext: newIndexReaderExecutorContext(b.ctx),
		BaseExecutorV2:             exec.NewBaseExecutorV2(b.ctx.GetSessionVars(), v.Schema(), v.ID()),
		indexUsageReporter:         b.buildIndexUsageReporter(v, true),
		dagPB:                      dagReq,
		startTS:                    startTS,
		txnScope:                   b.txnScope,
		readReplicaScope:           b.readReplicaScope,
		isStaleness:                b.isStaleness,
		netDataSize:                v.GetNetDataSize(),
		physicalTableID:            physicalTableID,
		table:                      tbl,
		index:                      is.Index,
		keepOrder:                  is.KeepOrder,
		desc:                       is.Desc,
		columns:                    is.Columns,
		byItems:                    is.ByItems,
		paging:                     paging,
		corColInFilter:             b.corColInDistPlan(v.IndexPlans),
		corColInAccess:             b.corColInAccess(v.IndexPlans[0]),
		idxCols:                    is.IdxCols,
		colLens:                    is.IdxColLens,
		plans:                      v.IndexPlans,
		outputColumns:              v.OutputColumns,
		groupedRanges:              is.GroupedRanges,
	}

	for _, col := range v.OutputColumns {
		dagReq.OutputOffsets = append(dagReq.OutputOffsets, uint32(col.Index))
	}

	if e.table.Meta().TempTableType != model.TempTableNone {
		e.dummy = true
	}

	return e, nil
}

func (b *executorBuilder) buildIndexReader(v *physicalop.PhysicalIndexReader) exec.Executor {
	is := v.IndexPlans[0].(*physicalop.PhysicalIndexScan)
	assertByItemsAreColumns(is.ByItems)
	if err := b.validCanReadTemporaryOrCacheTable(is.Table); err != nil {
		b.err = err
		return nil
	}

	ret, err := buildNoRangeIndexReader(b, v)
	if err != nil {
		b.err = err
		return nil
	}

	ret.ranges = is.Ranges
	sctx := b.ctx.GetSessionVars().StmtCtx
	sctx.IndexNames = append(sctx.IndexNames, is.Table.Name.O+":"+is.Index.Name.O)

	if !b.ctx.GetSessionVars().StmtCtx.UseDynamicPartitionPrune() {
		return ret
	}
	// When isPartition is set, it means the union rewriting is done, so a partition reader is preferred.
	if ok, _ := is.IsPartitionTable(); ok {
		return ret
	}

	pi := is.Table.GetPartitionInfo()
	if pi == nil {
		return ret
	}

	if is.Index.Global {
		ret.partitionIDMap, err = getPartitionIDsAfterPruning(b.ctx, ret.table.(table.PartitionedTable), v.PlanPartInfo)
		if err != nil {
			b.err = err
			return nil
		}
		return ret
	}

	tmp, _ := b.is.TableByID(context.Background(), is.Table.ID)
	tbl := tmp.(table.PartitionedTable)
	partitions, err := partitionPruning(b.ctx, tbl, v.PlanPartInfo)
	if err != nil {
		b.err = err
		return nil
	}
	ret.partitions = partitions
	return ret
}

func buildTableReq(b *executorBuilder, schemaLen int, plans []base.PhysicalPlan) (dagReq *tipb.DAGRequest, val table.Table, err error) {
	tableReq, err := builder.ConstructDAGReq(b.ctx, plans, kv.TiKV)
	if err != nil {
		return nil, nil, err
	}
	for i := range schemaLen {
		tableReq.OutputOffsets = append(tableReq.OutputOffsets, uint32(i))
	}
	ts := plans[0].(*physicalop.PhysicalTableScan)
	tbl, _ := b.is.TableByID(context.Background(), ts.Table.ID)
	isPartition, physicalTableID := ts.IsPartition()
	if isPartition {
		pt := tbl.(table.PartitionedTable)
		tbl = pt.GetPartition(physicalTableID)
	}
	return tableReq, tbl, err
}

func buildIndexLookUpPushDownDAGReq(ctx sessionctx.Context, columns []*model.IndexColumn, handleLen int, plans []base.PhysicalPlan, planUnNatureOrders map[int]int) (dagReq *tipb.DAGRequest, err error) {
	indexReq, err := builder.ConstructDAGReqForUnNatureOrderPlans(ctx, plans, planUnNatureOrders, kv.TiKV)
	if err != nil {
		return nil, err
	}

	idxScan := plans[0].(*physicalop.PhysicalIndexScan)
	intermediateOutputOffsets, err := buildIndexScanOutputOffsets(idxScan, columns, handleLen)
	if err != nil {
		return nil, err
	}

	var intermediateOutputIndex uint32
	found := false
	for i, e := range indexReq.Executors {
		if e.Tp == tipb.ExecType_TypeIndexLookUp {
			intermediateOutputIndex = uint32(i)
			found = true
			break
		}
	}

	if !found {
		return nil, errors.New("IndexLookUp executor not found")
	}

	indexReq.IntermediateOutputChannels = []*tipb.IntermediateOutputChannel{
		{
			ExecutorIdx:   intermediateOutputIndex,
			OutputOffsets: intermediateOutputOffsets,
		},
	}

	outputOffsetsLen := plans[len(plans)-1].Schema().Len()
	indexReq.OutputOffsets = make([]uint32, outputOffsetsLen)
	for i := range outputOffsetsLen {
		indexReq.OutputOffsets[i] = uint32(i)
	}
	return indexReq, nil
}

// buildIndexReq is designed to create a DAG for index request.
func buildIndexReq(ctx sessionctx.Context, columns []*model.IndexColumn, handleLen int, plans ...base.PhysicalPlan) (dagReq *tipb.DAGRequest, err error) {
	idxScan := plans[0].(*physicalop.PhysicalIndexScan)
	if idxScan.Index.IsFulltextIndexOnTiCI() {
		plans = []base.PhysicalPlan{plans[len(plans)-1]}
	}
	indexReq, err := builder.ConstructDAGReq(ctx, plans, idxScan.StoreType)
	if err != nil {
		return nil, err
	}

<<<<<<< HEAD
	indexReq.OutputOffsets = make([]uint32, 0, len(idxScan.ByItems)+handleLen+1)
	if len(idxScan.ByItems) != 0 {
		schema := idxScan.Schema()
		for _, item := range idxScan.ByItems {
=======
	outputOffsets, err := buildIndexScanOutputOffsets(idxScan, columns, handleLen)
	if err != nil {
		return nil, err
	}
	indexReq.OutputOffsets = outputOffsets
	return indexReq, nil
}

// buildIndexReqOutputOffsets builds the output offsets for indexScan rows
// If len(ByItems) != 0 means index request should return related columns
// to sort result rows in TiDB side for partition tables.
func buildIndexScanOutputOffsets(p *physicalop.PhysicalIndexScan, columns []*model.IndexColumn, handleLen int) ([]uint32, error) {
	estCap := len(p.ByItems) + handleLen
	needExtraOutputCol := p.NeedExtraOutputCol()
	if needExtraOutputCol {
		estCap++
	}

	outputOffsets := make([]uint32, 0, estCap)
	if len(p.ByItems) != 0 {
		schema := p.Schema()
		for _, item := range p.ByItems {
>>>>>>> 29251e06
			c, ok := item.Expr.(*expression.Column)
			if !ok {
				return nil, errors.Errorf("Not support non-column in orderBy pushed down")
			}
			find := false
			for i, schemaColumn := range schema.Columns {
				if schemaColumn.ID == c.ID {
					outputOffsets = append(outputOffsets, uint32(i))
					find = true
					break
				}
			}
			if !find {
				return nil, errors.Errorf("Not found order by related columns in indexScan.schema")
			}
		}
	}

	if !idxScan.Index.IsFulltextIndexOnTiCI() {
		handleOutputOffsetsForTiKVIndexLookUp(indexReq, handleLen, columns, idxScan.NeedExtraOutputCol())
	} else {
		handleOutuputOffsetsForTiCIIndexLookUp(indexReq, handleLen)
	}

	return indexReq, err
}

// handleOutputOffsetsForTiKVIndexLookUp handles the output offsets for TiKV index look up requests.
// See the InitSchemaForTiKVIndex for the row layout.
func handleOutputOffsetsForTiKVIndexLookUp(indexReq *tipb.DAGRequest, handleLen int, columns []*model.IndexColumn, needExtraOutputCol bool) {
	for i := range handleLen {
		outputOffsets = append(outputOffsets, uint32(len(columns)+i))
	}
<<<<<<< HEAD
=======

>>>>>>> 29251e06
	if needExtraOutputCol {
		// need add one more column for pid or physical table id
		outputOffsets = append(outputOffsets, uint32(len(columns)+handleLen))
	}
<<<<<<< HEAD
}

// handleOutuputOffsetsForTiCIIndexLookUp handles the output offsets for TiCI index look up requests.
// See the InitSchemaForTiCIIndex for the row layout.
func handleOutuputOffsetsForTiCIIndexLookUp(indexReq *tipb.DAGRequest, handleLen int) {
	for i := 0; i < handleLen; i++ {
		indexReq.OutputOffsets = append(indexReq.OutputOffsets, uint32(i))
	}
=======
	return outputOffsets, nil
>>>>>>> 29251e06
}

func buildNoRangeIndexLookUpReader(b *executorBuilder, v *physicalop.PhysicalIndexLookUpReader) (*IndexLookUpExecutor, error) {
	is := v.IndexPlans[0].(*physicalop.PhysicalIndexScan)
	var handleLen int
	if len(v.CommonHandleCols) != 0 {
		handleLen = len(v.CommonHandleCols)
	} else {
		handleLen = 1
	}
<<<<<<< HEAD
	var (
		indexReq *tipb.DAGRequest
		err      error
	)
	indexReq, err = buildIndexReq(b.ctx, is.Index.Columns, handleLen, v.IndexPlans...)
=======

	var indexReq *tipb.DAGRequest
	var err error
	if v.IndexLookUpPushDown {
		indexReq, err = buildIndexLookUpPushDownDAGReq(b.ctx, is.Index.Columns, handleLen, v.IndexPlans, v.IndexPlansUnNatureOrders)
	} else if !is.Index.IsFulltextIndexOnTiCI() {
		indexReq, err = buildIndexReq(b.ctx, is.Index.Columns, handleLen, v.IndexPlans...)
	} else {
		indexReq, err = buildIndexReq(b.ctx, is.Index.Columns, handleLen, v.IndexPlans[len(v.IndexPlans)-1])
	}
>>>>>>> 29251e06
	if err != nil {
		return nil, err
	}
	indexPaging := false
	if v.Paging {
		indexPaging = true
	}
	tableReq, tbl, err := buildTableReq(b, v.Schema().Len(), v.TablePlans)
	if err != nil {
		return nil, err
	}
	ts := v.TablePlans[0].(*physicalop.PhysicalTableScan)
	startTS, err := b.getSnapshotTS()
	if err != nil {
		return nil, err
	}

	readerBuilder, err := b.newDataReaderBuilder(nil)
	if err != nil {
		return nil, err
	}

	b.ctx.GetSessionVars().StmtCtx.IsTiKV.Store(true)

	e := &IndexLookUpExecutor{
		indexLookUpExecutorContext: newIndexLookUpExecutorContext(b.ctx),
		BaseExecutorV2:             exec.NewBaseExecutorV2(b.ctx.GetSessionVars(), v.Schema(), v.ID()),
		indexUsageReporter:         b.buildIndexUsageReporter(v, true),
		dagPB:                      indexReq,
		startTS:                    startTS,
		table:                      tbl,
		index:                      is.Index,
		keepOrder:                  is.KeepOrder,
		byItems:                    is.ByItems,
		desc:                       is.Desc,
		tableRequest:               tableReq,
		columns:                    ts.Columns,
		indexPaging:                indexPaging,
		dataReaderBuilder:          readerBuilder,
		corColInIdxSide:            b.corColInDistPlan(v.IndexPlans),
		corColInTblSide:            b.corColInDistPlan(v.TablePlans),
		corColInAccess:             b.corColInAccess(v.IndexPlans[0]),
		idxCols:                    is.IdxCols,
		colLens:                    is.IdxColLens,
		idxPlans:                   v.IndexPlans,
		tblPlans:                   v.TablePlans,
		PushedLimit:                v.PushedLimit,
		idxNetDataSize:             v.GetAvgTableRowSize(),
		avgRowSize:                 v.GetAvgTableRowSize(),
		groupedRanges:              is.GroupedRanges,
		indexLookUpPushDown:        v.IndexLookUpPushDown,
	}

	if v.ExtraHandleCol != nil {
		e.handleIdx = append(e.handleIdx, v.ExtraHandleCol.Index)
		e.handleCols = []*expression.Column{v.ExtraHandleCol}
	} else {
		for _, handleCol := range v.CommonHandleCols {
			e.handleIdx = append(e.handleIdx, handleCol.Index)
		}
		e.handleCols = v.CommonHandleCols
		e.primaryKeyIndex = tables.FindPrimaryIndex(tbl.Meta())
	}

	if e.table.Meta().TempTableType != model.TempTableNone {
		e.dummy = true
	}
	return e, nil
}

func (b *executorBuilder) buildIndexLookUpReader(v *physicalop.PhysicalIndexLookUpReader) exec.Executor {
	if b.Ti != nil {
		b.Ti.UseTableLookUp.Store(true)
	}
	is := v.IndexPlans[0].(*physicalop.PhysicalIndexScan)
	assertByItemsAreColumns(is.ByItems)
	if err := b.validCanReadTemporaryOrCacheTable(is.Table); err != nil {
		b.err = err
		return nil
	}

	ret, err := buildNoRangeIndexLookUpReader(b, v)
	if err != nil {
		b.err = err
		return nil
	}

	ts := v.TablePlans[0].(*physicalop.PhysicalTableScan)
	assertByItemsAreColumns(ts.ByItems)

	ret.ranges = is.Ranges
	executor_metrics.ExecutorCounterIndexLookUpExecutor.Inc()

	sctx := b.ctx.GetSessionVars().StmtCtx
	sctx.IndexNames = append(sctx.IndexNames, is.Table.Name.O+":"+is.Index.Name.O)
	sctx.TableIDs = append(sctx.TableIDs, ts.Table.ID)

	if !b.ctx.GetSessionVars().StmtCtx.UseDynamicPartitionPrune() {
		return ret
	}

	if pi := is.Table.GetPartitionInfo(); pi == nil {
		return ret
	}

	if is.Index.Global {
		ret.partitionIDMap, err = getPartitionIDsAfterPruning(b.ctx, ret.table.(table.PartitionedTable), v.PlanPartInfo)
		if err != nil {
			b.err = err
			return nil
		}

		return ret
	}
	if ok, _ := is.IsPartitionTable(); ok {
		// Already pruned when translated to logical union.
		return ret
	}

	tmp, _ := b.is.TableByID(context.Background(), is.Table.ID)
	tbl := tmp.(table.PartitionedTable)
	partitions, err := partitionPruning(b.ctx, tbl, v.PlanPartInfo)
	if err != nil {
		b.err = err
		return nil
	}
	ret.partitionTableMode = true
	ret.prunedPartitions = partitions
	return ret
}

func buildNoRangeIndexMergeReader(b *executorBuilder, v *physicalop.PhysicalIndexMergeReader) (*IndexMergeReaderExecutor, error) {
	partialPlanCount := len(v.PartialPlans)
	partialReqs := make([]*tipb.DAGRequest, 0, partialPlanCount)
	partialDataSizes := make([]float64, 0, partialPlanCount)
	indexes := make([]*model.IndexInfo, 0, partialPlanCount)
	descs := make([]bool, 0, partialPlanCount)
	ts := v.TablePlans[0].(*physicalop.PhysicalTableScan)
	isCorColInPartialFilters := make([]bool, 0, partialPlanCount)
	isCorColInPartialAccess := make([]bool, 0, partialPlanCount)
	hasGlobalIndex := false
	for i := range partialPlanCount {
		var tempReq *tipb.DAGRequest
		var err error

		if is, ok := v.PartialPlans[i][0].(*physicalop.PhysicalIndexScan); ok {
			tempReq, err = buildIndexReq(b.ctx, is.Index.Columns, ts.HandleCols.NumCols(), v.PartialPlans[i]...)
			descs = append(descs, is.Desc)
			indexes = append(indexes, is.Index)
			if is.Index.Global {
				hasGlobalIndex = true
			}
		} else {
			ts := v.PartialPlans[i][0].(*physicalop.PhysicalTableScan)
			tempReq, _, err = buildTableReq(b, len(ts.Columns), v.PartialPlans[i])
			descs = append(descs, ts.Desc)
			indexes = append(indexes, nil)
		}
		if err != nil {
			return nil, err
		}
		collect := false
		tempReq.CollectRangeCounts = &collect
		partialReqs = append(partialReqs, tempReq)
		isCorColInPartialFilters = append(isCorColInPartialFilters, b.corColInDistPlan(v.PartialPlans[i]))
		isCorColInPartialAccess = append(isCorColInPartialAccess, b.corColInAccess(v.PartialPlans[i][0]))
		partialDataSizes = append(partialDataSizes, v.GetPartialReaderNetDataSize(v.PartialPlans[i][0]))
	}
	tableReq, tblInfo, err := buildTableReq(b, v.Schema().Len(), v.TablePlans)
	isCorColInTableFilter := b.corColInDistPlan(v.TablePlans)
	if err != nil {
		return nil, err
	}
	startTS, err := b.getSnapshotTS()
	if err != nil {
		return nil, err
	}

	readerBuilder, err := b.newDataReaderBuilder(nil)
	if err != nil {
		return nil, err
	}

	b.ctx.GetSessionVars().StmtCtx.IsTiKV.Store(true)

	e := &IndexMergeReaderExecutor{
		BaseExecutor:             exec.NewBaseExecutor(b.ctx, v.Schema(), v.ID()),
		indexUsageReporter:       b.buildIndexUsageReporter(v, true),
		dagPBs:                   partialReqs,
		startTS:                  startTS,
		table:                    tblInfo,
		indexes:                  indexes,
		descs:                    descs,
		tableRequest:             tableReq,
		columns:                  ts.Columns,
		partialPlans:             v.PartialPlans,
		tblPlans:                 v.TablePlans,
		partialNetDataSizes:      partialDataSizes,
		dataAvgRowSize:           v.GetAvgTableRowSize(),
		dataReaderBuilder:        readerBuilder,
		handleCols:               v.HandleCols,
		isCorColInPartialFilters: isCorColInPartialFilters,
		isCorColInTableFilter:    isCorColInTableFilter,
		isCorColInPartialAccess:  isCorColInPartialAccess,
		isIntersection:           v.IsIntersectionType,
		byItems:                  v.ByItems,
		pushedLimit:              v.PushedLimit,
		keepOrder:                v.KeepOrder,
		hasGlobalIndex:           hasGlobalIndex,
	}
	collectTable := false
	e.tableRequest.CollectRangeCounts = &collectTable
	return e, nil
}

type tableStatsPreloader interface {
	LoadTableStats(sessionctx.Context)
}

func buildIndexUsageReporter(ctx sessionctx.Context, plan tableStatsPreloader, loadStats bool) (indexUsageReporter *exec.IndexUsageReporter) {
	sc := ctx.GetSessionVars().StmtCtx
	if ctx.GetSessionVars().StmtCtx.IndexUsageCollector != nil &&
		sc.RuntimeStatsColl != nil {
		if loadStats {
			// Preload the table stats. If the statement is a point-get or execute, the planner may not have loaded the
			// stats.
			plan.LoadTableStats(ctx)
		}

		statsMap := sc.GetUsedStatsInfo(false)
		indexUsageReporter = exec.NewIndexUsageReporter(
			sc.IndexUsageCollector,
			sc.RuntimeStatsColl, statsMap)
	}

	return indexUsageReporter
}

func (b *executorBuilder) buildIndexUsageReporter(plan tableStatsPreloader, loadStats bool) (indexUsageReporter *exec.IndexUsageReporter) {
	return buildIndexUsageReporter(b.ctx, plan, loadStats)
}

func (b *executorBuilder) buildIndexMergeReader(v *physicalop.PhysicalIndexMergeReader) exec.Executor {
	if b.Ti != nil {
		b.Ti.UseIndexMerge = true
		b.Ti.UseTableLookUp.Store(true)
	}
	ts := v.TablePlans[0].(*physicalop.PhysicalTableScan)
	assertByItemsAreColumns(ts.ByItems)
	if err := b.validCanReadTemporaryOrCacheTable(ts.Table); err != nil {
		b.err = err
		return nil
	}

	ret, err := buildNoRangeIndexMergeReader(b, v)
	if err != nil {
		b.err = err
		return nil
	}
	ret.ranges = make([][]*ranger.Range, 0, len(v.PartialPlans))
	sctx := b.ctx.GetSessionVars().StmtCtx
	hasGlobalIndex := false
	for i := range v.PartialPlans {
		if is, ok := v.PartialPlans[i][0].(*physicalop.PhysicalIndexScan); ok {
			assertByItemsAreColumns(is.ByItems)
			ret.ranges = append(ret.ranges, is.Ranges)
			sctx.IndexNames = append(sctx.IndexNames, is.Table.Name.O+":"+is.Index.Name.O)
			if is.Index.Global {
				hasGlobalIndex = true
			}
		} else {
			partialTS := v.PartialPlans[i][0].(*physicalop.PhysicalTableScan)
			assertByItemsAreColumns(partialTS.ByItems)
			ret.ranges = append(ret.ranges, partialTS.Ranges)
			if ret.table.Meta().IsCommonHandle {
				tblInfo := ret.table.Meta()
				sctx.IndexNames = append(sctx.IndexNames, tblInfo.Name.O+":"+tables.FindPrimaryIndex(tblInfo).Name.O)
			}
		}
	}
	sctx.TableIDs = append(sctx.TableIDs, ts.Table.ID)
	executor_metrics.ExecutorCounterIndexMergeReaderExecutor.Inc()

	if !b.ctx.GetSessionVars().StmtCtx.UseDynamicPartitionPrune() {
		return ret
	}

	if pi := ts.Table.GetPartitionInfo(); pi == nil {
		return ret
	}

	tmp, _ := b.is.TableByID(context.Background(), ts.Table.ID)
	partitions, err := partitionPruning(b.ctx, tmp.(table.PartitionedTable), v.PlanPartInfo)
	if err != nil {
		b.err = err
		return nil
	}
	ret.partitionTableMode, ret.prunedPartitions = true, partitions
	if hasGlobalIndex {
		ret.partitionIDMap = make(map[int64]struct{})
		for _, p := range partitions {
			ret.partitionIDMap[p.GetPhysicalID()] = struct{}{}
		}
	}
	return ret
}

// dataReaderBuilder build an executor.
// The executor can be used to read data in the ranges which are constructed by datums.
// Differences from executorBuilder:
// 1. dataReaderBuilder calculate data range from argument, rather than plan.
// 2. the result executor is already opened.
type dataReaderBuilder struct {
	plan base.Plan
	*executorBuilder

	selectResultHook // for testing
	once             struct {
		sync.Once
		condPruneResult []table.PhysicalTable
		err             error
	}
}

type mockPhysicalIndexReader struct {
	base.PhysicalPlan

	e exec.Executor
}

// MemoryUsage of mockPhysicalIndexReader is only for testing
func (*mockPhysicalIndexReader) MemoryUsage() (sum int64) {
	return
}

func (builder *dataReaderBuilder) BuildExecutorForIndexJoin(ctx context.Context, lookUpContents []*join.IndexJoinLookUpContent,
	indexRanges []*ranger.Range, keyOff2IdxOff []int, cwc *physicalop.ColWithCmpFuncManager, canReorderHandles bool, memTracker *memory.Tracker, interruptSignal *atomic.Value,
) (exec.Executor, error) {
	return builder.buildExecutorForIndexJoinInternal(ctx, builder.plan, lookUpContents, indexRanges, keyOff2IdxOff, cwc, canReorderHandles, memTracker, interruptSignal)
}

func (builder *dataReaderBuilder) buildExecutorForIndexJoinInternal(ctx context.Context, plan base.Plan, lookUpContents []*join.IndexJoinLookUpContent,
	indexRanges []*ranger.Range, keyOff2IdxOff []int, cwc *physicalop.ColWithCmpFuncManager, canReorderHandles bool, memTracker *memory.Tracker, interruptSignal *atomic.Value,
) (exec.Executor, error) {
	switch v := plan.(type) {
	case *physicalop.PhysicalTableReader:
		return builder.buildTableReaderForIndexJoin(ctx, v, lookUpContents, indexRanges, keyOff2IdxOff, cwc, canReorderHandles, memTracker, interruptSignal)
	case *physicalop.PhysicalIndexReader:
		return builder.buildIndexReaderForIndexJoin(ctx, v, lookUpContents, indexRanges, keyOff2IdxOff, cwc, memTracker, interruptSignal)
	case *physicalop.PhysicalIndexLookUpReader:
		return builder.buildIndexLookUpReaderForIndexJoin(ctx, v, lookUpContents, indexRanges, keyOff2IdxOff, cwc, memTracker, interruptSignal)
	case *physicalop.PhysicalUnionScan:
		return builder.buildUnionScanForIndexJoin(ctx, v, lookUpContents, indexRanges, keyOff2IdxOff, cwc, canReorderHandles, memTracker, interruptSignal)
	case *physicalop.PhysicalProjection:
		return builder.buildProjectionForIndexJoin(ctx, v, lookUpContents, indexRanges, keyOff2IdxOff, cwc, canReorderHandles, memTracker, interruptSignal)
	// Need to support physical selection because after PR 16389, TiDB will push down all the expr supported by TiKV or TiFlash
	// in predicate push down stage, so if there is an expr which only supported by TiFlash, a physical selection will be added after index read
	case *physicalop.PhysicalSelection:
		childExec, err := builder.buildExecutorForIndexJoinInternal(ctx, v.Children()[0], lookUpContents, indexRanges, keyOff2IdxOff, cwc, canReorderHandles, memTracker, interruptSignal)
		if err != nil {
			return nil, err
		}
		exec := &SelectionExec{
			selectionExecutorContext: newSelectionExecutorContext(builder.ctx),
			BaseExecutorV2:           exec.NewBaseExecutorV2(builder.ctx.GetSessionVars(), v.Schema(), v.ID(), childExec),
			filters:                  v.Conditions,
		}
		err = exec.open(ctx)
		return exec, err
	case *physicalop.PhysicalHashAgg:
		childExec, err := builder.buildExecutorForIndexJoinInternal(ctx, v.Children()[0], lookUpContents, indexRanges, keyOff2IdxOff, cwc, canReorderHandles, memTracker, interruptSignal)
		if err != nil {
			return nil, err
		}
		exec := builder.buildHashAggFromChildExec(childExec, v)
		err = exec.OpenSelf()
		return exec, err
	case *physicalop.PhysicalStreamAgg:
		childExec, err := builder.buildExecutorForIndexJoinInternal(ctx, v.Children()[0], lookUpContents, indexRanges, keyOff2IdxOff, cwc, canReorderHandles, memTracker, interruptSignal)
		if err != nil {
			return nil, err
		}
		exec := builder.buildStreamAggFromChildExec(childExec, v)
		err = exec.OpenSelf()
		return exec, err
	case *physicalop.PhysicalHashJoin:
		// since merge join is rarely used now, we can only support hash join now.
		// we separate the child build flow out because we want to pass down the runtime constant --- lookupContents.
		// todo: support hash join in index join inner side.
		return nil, errors.New("Wrong plan type for dataReaderBuilder")
	case *mockPhysicalIndexReader:
		return v.e, nil
	}
	return nil, errors.New("Wrong plan type for dataReaderBuilder")
}

func (builder *dataReaderBuilder) buildUnionScanForIndexJoin(ctx context.Context, v *physicalop.PhysicalUnionScan,
	values []*join.IndexJoinLookUpContent, indexRanges []*ranger.Range, keyOff2IdxOff []int,
	cwc *physicalop.ColWithCmpFuncManager, canReorderHandles bool, memTracker *memory.Tracker, interruptSignal *atomic.Value,
) (exec.Executor, error) {
	childBuilder, err := builder.newDataReaderBuilder(v.Children()[0])
	if err != nil {
		return nil, err
	}

	reader, err := childBuilder.BuildExecutorForIndexJoin(ctx, values, indexRanges, keyOff2IdxOff, cwc, canReorderHandles, memTracker, interruptSignal)
	if err != nil {
		return nil, err
	}

	ret := builder.buildUnionScanFromReader(reader, v)
	if builder.err != nil {
		return nil, builder.err
	}
	if us, ok := ret.(*UnionScanExec); ok {
		err = us.open(ctx)
	}
	return ret, err
}

func (builder *dataReaderBuilder) buildTableReaderForIndexJoin(ctx context.Context, v *physicalop.PhysicalTableReader,
	lookUpContents []*join.IndexJoinLookUpContent, indexRanges []*ranger.Range, keyOff2IdxOff []int,
	cwc *physicalop.ColWithCmpFuncManager, canReorderHandles bool, memTracker *memory.Tracker, interruptSignal *atomic.Value,
) (exec.Executor, error) {
	e, err := buildNoRangeTableReader(builder.executorBuilder, v)
	if !canReorderHandles {
		// `canReorderHandles` is set to false only in IndexMergeJoin. IndexMergeJoin will trigger a dead loop problem
		// when enabling paging(tidb/issues/35831). But IndexMergeJoin is not visible to the user and is deprecated
		// for now. Thus, we disable paging here.
		e.paging = false
	}
	if err != nil {
		return nil, err
	}
	tbInfo := e.table.Meta()
	if tbInfo.GetPartitionInfo() == nil || !builder.ctx.GetSessionVars().StmtCtx.UseDynamicPartitionPrune() {
		if v.IsCommonHandle {
			kvRanges, err := buildKvRangesForIndexJoin(e.dctx, e.rctx, getPhysicalTableID(e.table), -1, lookUpContents, indexRanges, keyOff2IdxOff, cwc, memTracker, interruptSignal)
			if err != nil {
				return nil, err
			}
			return builder.buildTableReaderFromKvRanges(ctx, e, kvRanges)
		}
		handles, _ := dedupHandles(lookUpContents)
		return builder.buildTableReaderFromHandles(ctx, e, handles, canReorderHandles)
	}
	tbl, _ := builder.is.TableByID(ctx, tbInfo.ID)
	pt := tbl.(table.PartitionedTable)
	usedPartitionList, err := builder.partitionPruning(pt, v.PlanPartInfo)
	if err != nil {
		return nil, err
	}
	usedPartitions := make(map[int64]table.PhysicalTable, len(usedPartitionList))
	for _, p := range usedPartitionList {
		usedPartitions[p.GetPhysicalID()] = p
	}
	var kvRanges []kv.KeyRange
	var keyColOffsets []int
	if len(lookUpContents) > 0 {
		keyColOffsets = getPartitionKeyColOffsets(lookUpContents[0].KeyColIDs, pt)
	}
	if v.IsCommonHandle {
		if len(keyColOffsets) > 0 {
			locateKey := make([]types.Datum, len(pt.Cols()))
			kvRanges = make([]kv.KeyRange, 0, len(lookUpContents))
			// lookUpContentsByPID groups lookUpContents by pid(partition) so that kv ranges for same partition can be merged.
			lookUpContentsByPID := make(map[int64][]*join.IndexJoinLookUpContent)
			exprCtx := e.ectx
			for _, content := range lookUpContents {
				for i, data := range content.Keys {
					locateKey[keyColOffsets[i]] = data
				}
				p, err := pt.GetPartitionByRow(exprCtx.GetEvalCtx(), locateKey)
				if table.ErrNoPartitionForGivenValue.Equal(err) {
					continue
				}
				if err != nil {
					return nil, err
				}
				pid := p.GetPhysicalID()
				if _, ok := usedPartitions[pid]; !ok {
					continue
				}
				lookUpContentsByPID[pid] = append(lookUpContentsByPID[pid], content)
			}
			for pid, contents := range lookUpContentsByPID {
				// buildKvRanges for each partition.
				tmp, err := buildKvRangesForIndexJoin(e.dctx, e.rctx, pid, -1, contents, indexRanges, keyOff2IdxOff, cwc, nil, interruptSignal)
				if err != nil {
					return nil, err
				}
				kvRanges = append(kvRanges, tmp...)
			}
		} else {
			kvRanges = make([]kv.KeyRange, 0, len(usedPartitions)*len(lookUpContents))
			for _, p := range usedPartitionList {
				tmp, err := buildKvRangesForIndexJoin(e.dctx, e.rctx, p.GetPhysicalID(), -1, lookUpContents, indexRanges, keyOff2IdxOff, cwc, memTracker, interruptSignal)
				if err != nil {
					return nil, err
				}
				kvRanges = append(tmp, kvRanges...)
			}
		}
		// The key ranges should be ordered.
		slices.SortFunc(kvRanges, func(i, j kv.KeyRange) int {
			return bytes.Compare(i.StartKey, j.StartKey)
		})
		return builder.buildTableReaderFromKvRanges(ctx, e, kvRanges)
	}

	handles, lookUpContents := dedupHandles(lookUpContents)

	if len(keyColOffsets) > 0 {
		locateKey := make([]types.Datum, len(pt.Cols()))
		kvRanges = make([]kv.KeyRange, 0, len(lookUpContents))
		exprCtx := e.ectx
		for _, content := range lookUpContents {
			for i, data := range content.Keys {
				locateKey[keyColOffsets[i]] = data
			}
			p, err := pt.GetPartitionByRow(exprCtx.GetEvalCtx(), locateKey)
			if table.ErrNoPartitionForGivenValue.Equal(err) {
				continue
			}
			if err != nil {
				return nil, err
			}
			pid := p.GetPhysicalID()
			if _, ok := usedPartitions[pid]; !ok {
				continue
			}
			handle := kv.IntHandle(content.Keys[0].GetInt64())
			ranges, _ := distsql.TableHandlesToKVRanges(pid, []kv.Handle{handle})
			kvRanges = append(kvRanges, ranges...)
		}
	} else {
		for _, p := range usedPartitionList {
			ranges, _ := distsql.TableHandlesToKVRanges(p.GetPhysicalID(), handles)
			kvRanges = append(kvRanges, ranges...)
		}
	}

	// The key ranges should be ordered.
	slices.SortFunc(kvRanges, func(i, j kv.KeyRange) int {
		return bytes.Compare(i.StartKey, j.StartKey)
	})
	return builder.buildTableReaderFromKvRanges(ctx, e, kvRanges)
}

func dedupHandles(lookUpContents []*join.IndexJoinLookUpContent) ([]kv.Handle, []*join.IndexJoinLookUpContent) {
	handles := make([]kv.Handle, 0, len(lookUpContents))
	validLookUpContents := make([]*join.IndexJoinLookUpContent, 0, len(lookUpContents))
	for _, content := range lookUpContents {
		isValidHandle := true
		handle := kv.IntHandle(content.Keys[0].GetInt64())
		for _, key := range content.Keys {
			if handle.IntValue() != key.GetInt64() {
				isValidHandle = false
				break
			}
		}
		if isValidHandle {
			handles = append(handles, handle)
			validLookUpContents = append(validLookUpContents, content)
		}
	}
	return handles, validLookUpContents
}

type kvRangeBuilderFromRangeAndPartition struct {
	partitions []table.PhysicalTable
}

func (h kvRangeBuilderFromRangeAndPartition) buildKeyRangeSeparately(dctx *distsqlctx.DistSQLContext, ranges []*ranger.Range) ([]int64, [][]kv.KeyRange, error) {
	ret := make([][]kv.KeyRange, len(h.partitions))
	pids := make([]int64, 0, len(h.partitions))
	for i, p := range h.partitions {
		pid := p.GetPhysicalID()
		pids = append(pids, pid)
		meta := p.Meta()
		if len(ranges) == 0 {
			continue
		}
		kvRange, err := distsql.TableHandleRangesToKVRanges(dctx, []int64{pid}, meta != nil && meta.IsCommonHandle, ranges)
		if err != nil {
			return nil, nil, err
		}
		ret[i] = kvRange.AppendSelfTo(ret[i])
	}
	return pids, ret, nil
}

func (h kvRangeBuilderFromRangeAndPartition) buildKeyRange(dctx *distsqlctx.DistSQLContext, ranges []*ranger.Range) ([][]kv.KeyRange, error) {
	ret := make([][]kv.KeyRange, len(h.partitions))
	if len(ranges) == 0 {
		return ret, nil
	}
	for i, p := range h.partitions {
		pid := p.GetPhysicalID()
		meta := p.Meta()
		kvRange, err := distsql.TableHandleRangesToKVRanges(dctx, []int64{pid}, meta != nil && meta.IsCommonHandle, ranges)
		if err != nil {
			return nil, err
		}
		ret[i] = kvRange.AppendSelfTo(ret[i])
	}
	return ret, nil
}

// newClosestReadAdjuster let the request be sent to closest replica(within the same zone)
// if response size exceeds certain threshold.
func newClosestReadAdjuster(dctx *distsqlctx.DistSQLContext, req *kv.Request, netDataSize float64) kv.CoprRequestAdjuster {
	if req.ReplicaRead != kv.ReplicaReadClosestAdaptive {
		return nil
	}
	return func(req *kv.Request, copTaskCount int) bool {
		// copTaskCount is the number of coprocessor requests
		if int64(netDataSize/float64(copTaskCount)) >= dctx.ReplicaClosestReadThreshold {
			req.MatchStoreLabels = append(req.MatchStoreLabels, &metapb.StoreLabel{
				Key:   placement.DCLabelKey,
				Value: config.GetTxnScopeFromConfig(),
			})
			return true
		}
		// reset to read from leader when the data size is small.
		req.ReplicaRead = kv.ReplicaReadLeader
		return false
	}
}

func (builder *dataReaderBuilder) buildTableReaderBase(ctx context.Context, e *TableReaderExecutor, reqBuilderWithRange distsql.RequestBuilder) (*TableReaderExecutor, error) {
	startTS, err := builder.getSnapshotTS()
	if err != nil {
		return nil, err
	}
	kvReq, err := reqBuilderWithRange.
		SetDAGRequest(e.dagPB).
		SetStartTS(startTS).
		SetDesc(e.desc).
		SetKeepOrder(e.keepOrder).
		SetTxnScope(e.txnScope).
		SetReadReplicaScope(e.readReplicaScope).
		SetIsStaleness(e.isStaleness).
		SetFromSessionVars(e.dctx).
		SetFromInfoSchema(e.GetInfoSchema()).
		SetClosestReplicaReadAdjuster(newClosestReadAdjuster(e.dctx, &reqBuilderWithRange.Request, e.netDataSize)).
		SetPaging(e.paging).
		SetConnIDAndConnAlias(e.dctx.ConnectionID, e.dctx.SessionAlias).
		Build()
	if err != nil {
		return nil, err
	}
	e.kvRanges = kvReq.KeyRanges.AppendSelfTo(e.kvRanges)
	e.resultHandler = &tableResultHandler{}
	result, err := builder.SelectResult(ctx, builder.ctx.GetDistSQLCtx(), kvReq, exec.RetTypes(e), getPhysicalPlanIDs(e.plans), e.ID())
	if err != nil {
		return nil, err
	}
	e.resultHandler.open(nil, result)
	return e, nil
}

func (builder *dataReaderBuilder) buildTableReaderFromHandles(ctx context.Context, e *TableReaderExecutor, handles []kv.Handle, canReorderHandles bool) (*TableReaderExecutor, error) {
	if canReorderHandles {
		slices.SortFunc(handles, func(i, j kv.Handle) int {
			return i.Compare(j)
		})
	}
	var b distsql.RequestBuilder
	if len(handles) > 0 {
		if _, ok := handles[0].(kv.PartitionHandle); ok {
			b.SetPartitionsAndHandles(handles)
		} else {
			b.SetTableHandles(getPhysicalTableID(e.table), handles)
		}
	} else {
		b.SetKeyRanges(nil)
	}
	return builder.buildTableReaderBase(ctx, e, b)
}

func (builder *dataReaderBuilder) buildTableReaderFromKvRanges(ctx context.Context, e *TableReaderExecutor, ranges []kv.KeyRange) (exec.Executor, error) {
	var b distsql.RequestBuilder
	b.SetKeyRanges(ranges)
	return builder.buildTableReaderBase(ctx, e, b)
}

func (builder *dataReaderBuilder) buildIndexReaderForIndexJoin(ctx context.Context, v *physicalop.PhysicalIndexReader,
	lookUpContents []*join.IndexJoinLookUpContent, indexRanges []*ranger.Range, keyOff2IdxOff []int, cwc *physicalop.ColWithCmpFuncManager, memoryTracker *memory.Tracker, interruptSignal *atomic.Value,
) (exec.Executor, error) {
	e, err := buildNoRangeIndexReader(builder.executorBuilder, v)
	if err != nil {
		return nil, err
	}
	tbInfo := e.table.Meta()
	if tbInfo.GetPartitionInfo() == nil || !builder.ctx.GetSessionVars().StmtCtx.UseDynamicPartitionPrune() {
		kvRanges, err := buildKvRangesForIndexJoin(e.dctx, e.rctx, e.physicalTableID, e.index.ID, lookUpContents, indexRanges, keyOff2IdxOff, cwc, memoryTracker, interruptSignal)
		if err != nil {
			return nil, err
		}
		err = e.open(ctx, kvRanges)
		return e, err
	}

	is := v.IndexPlans[0].(*physicalop.PhysicalIndexScan)
	if is.Index.Global {
		e.partitionIDMap, err = getPartitionIDsAfterPruning(builder.ctx, e.table.(table.PartitionedTable), v.PlanPartInfo)
		if err != nil {
			return nil, err
		}
		if e.ranges, err = buildRangesForIndexJoin(e.rctx, lookUpContents, indexRanges, keyOff2IdxOff, cwc); err != nil {
			return nil, err
		}
		if err := exec.Open(ctx, e); err != nil {
			return nil, err
		}
		return e, nil
	}

	tbl, _ := builder.executorBuilder.is.TableByID(ctx, tbInfo.ID)
	usedPartition, canPrune, contentPos, err := builder.prunePartitionForInnerExecutor(tbl, v.PlanPartInfo, lookUpContents)
	if err != nil {
		return nil, err
	}
	if len(usedPartition) != 0 {
		if canPrune {
			rangeMap, err := buildIndexRangeForEachPartition(e.rctx, usedPartition, contentPos, lookUpContents, indexRanges, keyOff2IdxOff, cwc)
			if err != nil {
				return nil, err
			}
			e.partitions = usedPartition
			e.ranges = indexRanges
			e.partRangeMap = rangeMap
		} else {
			e.partitions = usedPartition
			if e.ranges, err = buildRangesForIndexJoin(e.rctx, lookUpContents, indexRanges, keyOff2IdxOff, cwc); err != nil {
				return nil, err
			}
		}
		if err := exec.Open(ctx, e); err != nil {
			return nil, err
		}
		return e, nil
	}
	ret := &TableDualExec{BaseExecutorV2: e.BaseExecutorV2}
	err = exec.Open(ctx, ret)
	return ret, err
}

func (builder *dataReaderBuilder) buildIndexLookUpReaderForIndexJoin(ctx context.Context, v *physicalop.PhysicalIndexLookUpReader,
	lookUpContents []*join.IndexJoinLookUpContent, indexRanges []*ranger.Range, keyOff2IdxOff []int, cwc *physicalop.ColWithCmpFuncManager, memTracker *memory.Tracker, interruptSignal *atomic.Value,
) (exec.Executor, error) {
	if builder.Ti != nil {
		builder.Ti.UseTableLookUp.Store(true)
	}
	e, err := buildNoRangeIndexLookUpReader(builder.executorBuilder, v)
	if err != nil {
		return nil, err
	}

	tbInfo := e.table.Meta()
	if tbInfo.GetPartitionInfo() == nil || !builder.ctx.GetSessionVars().StmtCtx.UseDynamicPartitionPrune() {
		kvRange, err := buildKvRangesForIndexJoin(e.dctx, e.rctx, getPhysicalTableID(e.table), e.index.ID, lookUpContents, indexRanges, keyOff2IdxOff, cwc, memTracker, interruptSignal)
		if err != nil {
			return nil, err
		}
		e.groupedKVRanges = []*kvRangesWithPhysicalTblID{{
			PhysicalTableID: getPhysicalTableID(e.table),
			KeyRanges:       kvRange,
		}}
		err = e.open(ctx)
		return e, err
	}

	is := v.IndexPlans[0].(*physicalop.PhysicalIndexScan)
	if is.Index.Global {
		e.partitionIDMap, err = getPartitionIDsAfterPruning(builder.ctx, e.table.(table.PartitionedTable), v.PlanPartInfo)
		if err != nil {
			return nil, err
		}
		e.ranges, err = buildRangesForIndexJoin(e.rctx, lookUpContents, indexRanges, keyOff2IdxOff, cwc)
		if err != nil {
			return nil, err
		}
		if err := exec.Open(ctx, e); err != nil {
			return nil, err
		}
		return e, err
	}

	tbl, _ := builder.executorBuilder.is.TableByID(ctx, tbInfo.ID)
	usedPartition, canPrune, contentPos, err := builder.prunePartitionForInnerExecutor(tbl, v.PlanPartInfo, lookUpContents)
	if err != nil {
		return nil, err
	}
	if len(usedPartition) != 0 {
		if canPrune {
			rangeMap, err := buildIndexRangeForEachPartition(e.rctx, usedPartition, contentPos, lookUpContents, indexRanges, keyOff2IdxOff, cwc)
			if err != nil {
				return nil, err
			}
			e.prunedPartitions = usedPartition
			e.ranges = indexRanges
			e.partitionRangeMap = rangeMap
		} else {
			e.prunedPartitions = usedPartition
			e.ranges, err = buildRangesForIndexJoin(e.rctx, lookUpContents, indexRanges, keyOff2IdxOff, cwc)
			if err != nil {
				return nil, err
			}
		}
		e.partitionTableMode = true
		if err := exec.Open(ctx, e); err != nil {
			return nil, err
		}
		return e, err
	}
	ret := &TableDualExec{BaseExecutorV2: e.BaseExecutorV2}
	err = exec.Open(ctx, ret)
	return ret, err
}

func (builder *dataReaderBuilder) buildProjectionForIndexJoin(
	ctx context.Context,
	v *physicalop.PhysicalProjection,
	lookUpContents []*join.IndexJoinLookUpContent,
	indexRanges []*ranger.Range,
	keyOff2IdxOff []int,
	cwc *physicalop.ColWithCmpFuncManager,
	canReorderHandles bool,
	memTracker *memory.Tracker,
	interruptSignal *atomic.Value,
) (executor exec.Executor, err error) {
	var childExec exec.Executor
	childExec, err = builder.buildExecutorForIndexJoinInternal(ctx, v.Children()[0], lookUpContents, indexRanges, keyOff2IdxOff, cwc, canReorderHandles, memTracker, interruptSignal)
	if err != nil {
		return nil, err
	}
	defer func() {
		if r := recover(); r != nil {
			err = util.GetRecoverError(r)
		}
		if err != nil {
			terror.Log(exec.Close(childExec))
		}
	}()

	e := &ProjectionExec{
		projectionExecutorContext: newProjectionExecutorContext(builder.ctx),
		BaseExecutorV2:            exec.NewBaseExecutorV2(builder.ctx.GetSessionVars(), v.Schema(), v.ID(), childExec),
		numWorkers:                int64(builder.ctx.GetSessionVars().ProjectionConcurrency()),
		evaluatorSuit:             expression.NewEvaluatorSuite(v.Exprs, v.AvoidColumnEvaluator),
		calculateNoDelay:          v.CalculateNoDelay,
	}

	// If the calculation row count for this Projection operator is smaller
	// than a Chunk size, we turn back to the un-parallel Projection
	// implementation to reduce the goroutine overhead.
	if int64(v.StatsCount()) < int64(builder.ctx.GetSessionVars().MaxChunkSize) {
		e.numWorkers = 0
	}
	failpoint.Inject("buildProjectionForIndexJoinPanic", func(val failpoint.Value) {
		if v, ok := val.(bool); ok && v {
			panic("buildProjectionForIndexJoinPanic")
		}
	})
	err = e.open(ctx)
	if err != nil {
		return nil, err
	}
	return e, nil
}

// buildRangesForIndexJoin builds kv ranges for index join when the inner plan is index scan plan.
func buildRangesForIndexJoin(rctx *rangerctx.RangerContext, lookUpContents []*join.IndexJoinLookUpContent,
	ranges []*ranger.Range, keyOff2IdxOff []int, cwc *physicalop.ColWithCmpFuncManager,
) ([]*ranger.Range, error) {
	retRanges := make([]*ranger.Range, 0, len(ranges)*len(lookUpContents))
	lastPos := len(ranges[0].LowVal) - 1
	tmpDatumRanges := make([]*ranger.Range, 0, len(lookUpContents))
	for _, content := range lookUpContents {
		for _, ran := range ranges {
			for keyOff, idxOff := range keyOff2IdxOff {
				ran.LowVal[idxOff] = content.Keys[keyOff]
				ran.HighVal[idxOff] = content.Keys[keyOff]
			}
		}
		if cwc == nil {
			// A deep copy is need here because the old []*range.Range is overwritten
			for _, ran := range ranges {
				retRanges = append(retRanges, ran.Clone())
			}
			continue
		}
		nextColRanges, err := cwc.BuildRangesByRow(rctx, content.Row)
		if err != nil {
			return nil, err
		}
		for _, nextColRan := range nextColRanges {
			for _, ran := range ranges {
				ran.LowVal[lastPos] = nextColRan.LowVal[0]
				ran.HighVal[lastPos] = nextColRan.HighVal[0]
				ran.LowExclude = nextColRan.LowExclude
				ran.HighExclude = nextColRan.HighExclude
				ran.Collators = nextColRan.Collators
				tmpDatumRanges = append(tmpDatumRanges, ran.Clone())
			}
		}
	}

	if cwc == nil {
		return retRanges, nil
	}

	return ranger.UnionRanges(rctx, tmpDatumRanges, true)
}

// buildKvRangesForIndexJoin builds kv ranges for index join when the inner plan is index scan plan.
func buildKvRangesForIndexJoin(dctx *distsqlctx.DistSQLContext, pctx *rangerctx.RangerContext, tableID, indexID int64, lookUpContents []*join.IndexJoinLookUpContent,
	ranges []*ranger.Range, keyOff2IdxOff []int, cwc *physicalop.ColWithCmpFuncManager, memTracker *memory.Tracker, interruptSignal *atomic.Value,
) (_ []kv.KeyRange, err error) {
	kvRanges := make([]kv.KeyRange, 0, len(ranges)*len(lookUpContents))
	if len(ranges) == 0 {
		return []kv.KeyRange{}, nil
	}
	lastPos := len(ranges[0].LowVal) - 1
	tmpDatumRanges := make([]*ranger.Range, 0, len(lookUpContents))
	for _, content := range lookUpContents {
		for _, ran := range ranges {
			for keyOff, idxOff := range keyOff2IdxOff {
				ran.LowVal[idxOff] = content.Keys[keyOff]
				ran.HighVal[idxOff] = content.Keys[keyOff]
			}
		}
		if cwc == nil {
			// Index id is -1 means it's a common handle.
			var tmpKvRanges *kv.KeyRanges
			var err error
			if indexID == -1 {
				tmpKvRanges, err = distsql.CommonHandleRangesToKVRanges(dctx, []int64{tableID}, ranges)
			} else {
				tmpKvRanges, err = distsql.IndexRangesToKVRangesWithInterruptSignal(dctx, tableID, indexID, ranges, memTracker, interruptSignal)
			}
			if err != nil {
				return nil, err
			}
			kvRanges = tmpKvRanges.AppendSelfTo(kvRanges)
			continue
		}
		nextColRanges, err := cwc.BuildRangesByRow(pctx, content.Row)
		if err != nil {
			return nil, err
		}
		for _, nextColRan := range nextColRanges {
			for _, ran := range ranges {
				ran.LowVal[lastPos] = nextColRan.LowVal[0]
				ran.HighVal[lastPos] = nextColRan.HighVal[0]
				ran.LowExclude = nextColRan.LowExclude
				ran.HighExclude = nextColRan.HighExclude
				ran.Collators = nextColRan.Collators
				tmpDatumRanges = append(tmpDatumRanges, ran.Clone())
			}
		}
	}
	if len(kvRanges) != 0 && memTracker != nil {
		failpoint.Inject("testIssue49033", func() {
			panic("testIssue49033")
		})
		memTracker.Consume(int64(2 * cap(kvRanges[0].StartKey) * len(kvRanges)))
	}
	if len(tmpDatumRanges) != 0 && memTracker != nil {
		memTracker.Consume(2 * types.EstimatedMemUsage(tmpDatumRanges[0].LowVal, len(tmpDatumRanges)))
	}
	if cwc == nil {
		slices.SortFunc(kvRanges, func(i, j kv.KeyRange) int {
			return bytes.Compare(i.StartKey, j.StartKey)
		})
		return kvRanges, nil
	}

	tmpDatumRanges, err = ranger.UnionRanges(pctx, tmpDatumRanges, true)
	if err != nil {
		return nil, err
	}
	// Index id is -1 means it's a common handle.
	if indexID == -1 {
		tmpKeyRanges, err := distsql.CommonHandleRangesToKVRanges(dctx, []int64{tableID}, tmpDatumRanges)
		return tmpKeyRanges.FirstPartitionRange(), err
	}
	tmpKeyRanges, err := distsql.IndexRangesToKVRangesWithInterruptSignal(dctx, tableID, indexID, tmpDatumRanges, memTracker, interruptSignal)
	return tmpKeyRanges.FirstPartitionRange(), err
}

func (b *executorBuilder) buildWindow(v *physicalop.PhysicalWindow) exec.Executor {
	childExec := b.build(v.Children()[0])
	if b.err != nil {
		return nil
	}
	base := exec.NewBaseExecutor(b.ctx, v.Schema(), v.ID(), childExec)
	groupByItems := make([]expression.Expression, 0, len(v.PartitionBy))
	for _, item := range v.PartitionBy {
		groupByItems = append(groupByItems, item.Col)
	}
	orderByCols := make([]*expression.Column, 0, len(v.OrderBy))
	for _, item := range v.OrderBy {
		orderByCols = append(orderByCols, item.Col)
	}
	windowFuncs := make([]aggfuncs.AggFunc, 0, len(v.WindowFuncDescs))
	partialResults := make([]aggfuncs.PartialResult, 0, len(v.WindowFuncDescs))
	resultColIdx := v.Schema().Len() - len(v.WindowFuncDescs)
	exprCtx := b.ctx.GetExprCtx()
	for _, desc := range v.WindowFuncDescs {
		aggDesc, err := aggregation.NewAggFuncDescForWindowFunc(exprCtx, desc, false)
		if err != nil {
			b.err = err
			return nil
		}
		agg := aggfuncs.BuildWindowFunctions(exprCtx, aggDesc, resultColIdx, orderByCols)
		windowFuncs = append(windowFuncs, agg)
		partialResult, _ := agg.AllocPartialResult()
		partialResults = append(partialResults, partialResult)
		resultColIdx++
	}

	var err error
	if b.ctx.GetSessionVars().EnablePipelinedWindowExec {
		exec := &PipelinedWindowExec{
			BaseExecutor:   base,
			groupChecker:   vecgroupchecker.NewVecGroupChecker(b.ctx.GetExprCtx().GetEvalCtx(), b.ctx.GetSessionVars().EnableVectorizedExpression, groupByItems),
			numWindowFuncs: len(v.WindowFuncDescs),
			windowFuncs:    windowFuncs,
			partialResults: partialResults,
		}
		exec.slidingWindowFuncs = make([]aggfuncs.SlidingWindowAggFunc, len(exec.windowFuncs))
		for i, windowFunc := range exec.windowFuncs {
			if slidingWindowAggFunc, ok := windowFunc.(aggfuncs.SlidingWindowAggFunc); ok {
				exec.slidingWindowFuncs[i] = slidingWindowAggFunc
			}
		}
		if v.Frame == nil {
			exec.start = &logicalop.FrameBound{
				Type:      ast.Preceding,
				UnBounded: true,
			}
			exec.end = &logicalop.FrameBound{
				Type:      ast.Following,
				UnBounded: true,
			}
		} else {
			exec.start = v.Frame.Start
			exec.end = v.Frame.End
			if v.Frame.Type == ast.Ranges {
				cmpResult := int64(-1)
				if len(v.OrderBy) > 0 && v.OrderBy[0].Desc {
					cmpResult = 1
				}
				exec.orderByCols = orderByCols
				exec.expectedCmpResult = cmpResult
				exec.isRangeFrame = true
				err = exec.start.UpdateCompareCols(b.ctx, exec.orderByCols)
				if err != nil {
					return nil
				}
				err = exec.end.UpdateCompareCols(b.ctx, exec.orderByCols)
				if err != nil {
					return nil
				}
			}
		}
		return exec
	}
	var processor windowProcessor
	if v.Frame == nil {
		processor = &aggWindowProcessor{
			windowFuncs:    windowFuncs,
			partialResults: partialResults,
		}
	} else if v.Frame.Type == ast.Rows {
		processor = &rowFrameWindowProcessor{
			windowFuncs:    windowFuncs,
			partialResults: partialResults,
			start:          v.Frame.Start,
			end:            v.Frame.End,
		}
	} else {
		cmpResult := int64(-1)
		if len(v.OrderBy) > 0 && v.OrderBy[0].Desc {
			cmpResult = 1
		}
		tmpProcessor := &rangeFrameWindowProcessor{
			windowFuncs:       windowFuncs,
			partialResults:    partialResults,
			start:             v.Frame.Start,
			end:               v.Frame.End,
			orderByCols:       orderByCols,
			expectedCmpResult: cmpResult,
		}

		err = tmpProcessor.start.UpdateCompareCols(b.ctx, orderByCols)
		if err != nil {
			return nil
		}
		err = tmpProcessor.end.UpdateCompareCols(b.ctx, orderByCols)
		if err != nil {
			return nil
		}

		processor = tmpProcessor
	}
	return &WindowExec{
		BaseExecutor:   base,
		processor:      processor,
		groupChecker:   vecgroupchecker.NewVecGroupChecker(b.ctx.GetExprCtx().GetEvalCtx(), b.ctx.GetSessionVars().EnableVectorizedExpression, groupByItems),
		numWindowFuncs: len(v.WindowFuncDescs),
	}
}

func (b *executorBuilder) buildShuffle(v *physicalop.PhysicalShuffle) *ShuffleExec {
	base := exec.NewBaseExecutor(b.ctx, v.Schema(), v.ID())
	shuffle := &ShuffleExec{
		BaseExecutor: base,
		concurrency:  v.Concurrency,
	}

	// 1. initialize the splitters
	splitters := make([]partitionSplitter, len(v.ByItemArrays))
	switch v.SplitterType {
	case physicalop.PartitionHashSplitterType:
		for i, byItems := range v.ByItemArrays {
			splitters[i] = buildPartitionHashSplitter(shuffle.concurrency, byItems)
		}
	case physicalop.PartitionRangeSplitterType:
		for i, byItems := range v.ByItemArrays {
			splitters[i] = buildPartitionRangeSplitter(b.ctx, shuffle.concurrency, byItems)
		}
	default:
		panic("Not implemented. Should not reach here.")
	}
	shuffle.splitters = splitters

	// 2. initialize the data sources (build the data sources from physical plan to executors)
	shuffle.dataSources = make([]exec.Executor, len(v.DataSources))
	for i, dataSource := range v.DataSources {
		shuffle.dataSources[i] = b.build(dataSource)
		if b.err != nil {
			return nil
		}
	}

	// 3. initialize the workers
	head := v.Children()[0]
	// A `PhysicalShuffleReceiverStub` for every worker have the same `DataSource` but different `Receiver`.
	// We preallocate `PhysicalShuffleReceiverStub`s here and reuse them below.
	stubs := make([]*physicalop.PhysicalShuffleReceiverStub, 0, len(v.DataSources))
	for _, dataSource := range v.DataSources {
		stub := physicalop.PhysicalShuffleReceiverStub{
			DataSource: dataSource,
		}.Init(b.ctx.GetPlanCtx(), dataSource.StatsInfo(), dataSource.QueryBlockOffset(), nil)
		stub.SetSchema(dataSource.Schema())
		stubs = append(stubs, stub)
	}
	shuffle.workers = make([]*shuffleWorker, shuffle.concurrency)
	for i := range shuffle.workers {
		receivers := make([]*shuffleReceiver, len(v.DataSources))
		for j, dataSource := range v.DataSources {
			receivers[j] = &shuffleReceiver{
				BaseExecutor: exec.NewBaseExecutor(b.ctx, dataSource.Schema(), stubs[j].ID()),
			}
		}

		w := &shuffleWorker{
			receivers: receivers,
		}

		for j := range v.DataSources {
			stub := stubs[j]
			stub.Receiver = (unsafe.Pointer)(receivers[j])
			v.Tails[j].SetChildren(stub)
		}

		w.childExec = b.build(head)
		if b.err != nil {
			return nil
		}

		shuffle.workers[i] = w
	}

	return shuffle
}

func (*executorBuilder) buildShuffleReceiverStub(v *physicalop.PhysicalShuffleReceiverStub) *shuffleReceiver {
	return (*shuffleReceiver)(v.Receiver)
}

func (b *executorBuilder) buildSQLBindExec(v *plannercore.SQLBindPlan) exec.Executor {
	base := exec.NewBaseExecutor(b.ctx, v.Schema(), v.ID())
	base.SetInitCap(chunk.ZeroCapacity)

	e := &SQLBindExec{
		BaseExecutor: base,
		isGlobal:     v.IsGlobal,
		sqlBindOp:    v.SQLBindOp,
		details:      v.Details,
	}
	return e
}

// NewRowDecoder creates a chunk decoder for new row format row value decode.
func NewRowDecoder(ctx sessionctx.Context, schema *expression.Schema, tbl *model.TableInfo) *rowcodec.ChunkDecoder {
	getColInfoByID := func(tbl *model.TableInfo, colID int64) *model.ColumnInfo {
		for _, col := range tbl.Columns {
			if col.ID == colID {
				return col
			}
		}
		return nil
	}
	var pkCols []int64
	reqCols := make([]rowcodec.ColInfo, len(schema.Columns))
	for i := range schema.Columns {
		idx, col := i, schema.Columns[i]
		isPK := (tbl.PKIsHandle && mysql.HasPriKeyFlag(col.RetType.GetFlag())) || col.ID == model.ExtraHandleID
		if isPK {
			pkCols = append(pkCols, col.ID)
		}
		isGeneratedCol := false
		if col.VirtualExpr != nil {
			isGeneratedCol = true
		}
		reqCols[idx] = rowcodec.ColInfo{
			ID:            col.ID,
			VirtualGenCol: isGeneratedCol,
			Ft:            col.RetType,
		}
	}
	if len(pkCols) == 0 {
		pkCols = tables.TryGetCommonPkColumnIds(tbl)
		if len(pkCols) == 0 {
			pkCols = []int64{-1}
		}
	}
	defVal := func(i int, chk *chunk.Chunk) error {
		if reqCols[i].ID < 0 {
			// model.ExtraHandleID, ExtraPhysTblID... etc
			// Don't set the default value for that column.
			chk.AppendNull(i)
			return nil
		}

		ci := getColInfoByID(tbl, reqCols[i].ID)
		d, err := table.GetColOriginDefaultValue(ctx.GetExprCtx(), ci)
		if err != nil {
			return err
		}
		chk.AppendDatum(i, &d)
		return nil
	}
	return rowcodec.NewChunkDecoder(reqCols, pkCols, defVal, ctx.GetSessionVars().Location())
}

func (b *executorBuilder) buildBatchPointGet(plan *physicalop.BatchPointGetPlan) exec.Executor {
	var err error
	if err = b.validCanReadTemporaryOrCacheTable(plan.TblInfo); err != nil {
		b.err = err
		return nil
	}

	if plan.Lock && !b.inSelectLockStmt {
		b.inSelectLockStmt = true
		defer func() {
			b.inSelectLockStmt = false
		}()
	}
	handles, isTableDual, err := plan.PrunePartitionsAndValues(b.ctx)
	if err != nil {
		b.err = err
		return nil
	}
	if isTableDual {
		// No matching partitions
		return &TableDualExec{
			BaseExecutorV2: exec.NewBaseExecutorV2(b.ctx.GetSessionVars(), plan.Schema(), plan.ID()),
			numDualRows:    0,
		}
	}

	b.ctx.GetSessionVars().StmtCtx.IsTiKV.Store(true)

	decoder := NewRowDecoder(b.ctx, plan.Schema(), plan.TblInfo)
	e := &BatchPointGetExec{
		BaseExecutor:       exec.NewBaseExecutor(b.ctx, plan.Schema(), plan.ID()),
		indexUsageReporter: b.buildIndexUsageReporter(plan, true),
		tblInfo:            plan.TblInfo,
		idxInfo:            plan.IndexInfo,
		rowDecoder:         decoder,
		keepOrder:          plan.KeepOrder,
		desc:               plan.Desc,
		lock:               plan.Lock,
		waitTime:           plan.LockWaitTime,
		columns:            plan.Columns,
		handles:            handles,
		idxVals:            plan.IndexValues,
		partitionNames:     plan.PartitionNames,
	}

	e.snapshot, err = b.getSnapshot()
	if err != nil {
		b.err = err
		return nil
	}
	if e.Ctx().GetSessionVars().IsReplicaReadClosestAdaptive() {
		e.snapshot.SetOption(kv.ReplicaReadAdjuster, newReplicaReadAdjuster(e.Ctx(), plan.GetAvgRowSize()))
	}
	if e.RuntimeStats() != nil {
		snapshotStats := &txnsnapshot.SnapshotRuntimeStats{}
		e.stats = &runtimeStatsWithSnapshot{
			SnapshotRuntimeStats: snapshotStats,
		}
		e.snapshot.SetOption(kv.CollectRuntimeStats, snapshotStats)
	}

	if plan.IndexInfo != nil {
		sctx := b.ctx.GetSessionVars().StmtCtx
		sctx.IndexNames = append(sctx.IndexNames, plan.TblInfo.Name.O+":"+plan.IndexInfo.Name.O)
	}

	failpoint.Inject("assertBatchPointReplicaOption", func(val failpoint.Value) {
		assertScope := val.(string)
		if e.Ctx().GetSessionVars().GetReplicaRead().IsClosestRead() && assertScope != b.readReplicaScope {
			panic("batch point get replica option fail")
		}
	})

	snapshotTS, err := b.getSnapshotTS()
	if err != nil {
		b.err = err
		return nil
	}
	if plan.TblInfo.TableCacheStatusType == model.TableCacheStatusEnable {
		if cacheTable := b.getCacheTable(plan.TblInfo, snapshotTS); cacheTable != nil {
			e.snapshot = cacheTableSnapshot{e.snapshot, cacheTable}
		}
	}

	if plan.TblInfo.TempTableType != model.TempTableNone {
		// Temporary table should not do any lock operations
		e.lock = false
		e.waitTime = 0
	}

	if e.lock {
		b.hasLock = true
	}
	if pi := plan.TblInfo.GetPartitionInfo(); pi != nil && len(plan.PartitionIdxs) > 0 {
		defs := plan.TblInfo.GetPartitionInfo().Definitions
		if plan.SinglePartition {
			e.singlePartID = defs[plan.PartitionIdxs[0]].ID
		} else {
			e.planPhysIDs = make([]int64, len(plan.PartitionIdxs))
			for i, idx := range plan.PartitionIdxs {
				e.planPhysIDs[i] = defs[idx].ID
			}
		}
	}

	capacity := len(e.handles)
	if capacity == 0 {
		capacity = len(e.idxVals)
	}
	e.SetInitCap(capacity)
	e.SetMaxChunkSize(capacity)
	e.buildVirtualColumnInfo()
	return e
}

func newReplicaReadAdjuster(ctx sessionctx.Context, avgRowSize float64) txnkv.ReplicaReadAdjuster {
	return func(count int) (tikv.StoreSelectorOption, clientkv.ReplicaReadType) {
		if int64(avgRowSize*float64(count)) >= ctx.GetSessionVars().ReplicaClosestReadThreshold {
			return tikv.WithMatchLabels([]*metapb.StoreLabel{
				{
					Key:   placement.DCLabelKey,
					Value: config.GetTxnScopeFromConfig(),
				},
			}), clientkv.ReplicaReadMixed
		}
		// fallback to read from leader if the request is small
		return nil, clientkv.ReplicaReadLeader
	}
}

func isCommonHandleRead(tbl *model.TableInfo, idx *model.IndexInfo) bool {
	return tbl.IsCommonHandle && idx.Primary
}

func getPhysicalTableID(t table.Table) int64 {
	if p, ok := t.(table.PhysicalTable); ok {
		return p.GetPhysicalID()
	}
	return t.Meta().ID
}

func (builder *dataReaderBuilder) partitionPruning(tbl table.PartitionedTable, planPartInfo *physicalop.PhysPlanPartInfo) ([]table.PhysicalTable, error) {
	builder.once.Do(func() {
		condPruneResult, err := partitionPruning(builder.executorBuilder.ctx, tbl, planPartInfo)
		builder.once.condPruneResult = condPruneResult
		builder.once.err = err
	})
	return builder.once.condPruneResult, builder.once.err
}

func partitionPruning(ctx sessionctx.Context, tbl table.PartitionedTable, planPartInfo *physicalop.PhysPlanPartInfo) ([]table.PhysicalTable, error) {
	var pruningConds []expression.Expression
	var partitionNames []ast.CIStr
	var columns []*expression.Column
	var columnNames types.NameSlice
	if planPartInfo != nil {
		pruningConds = planPartInfo.PruningConds
		partitionNames = planPartInfo.PartitionNames
		columns = planPartInfo.Columns
		columnNames = planPartInfo.ColumnNames
	}
	idxArr, err := partitionpruning.PartitionPruning(ctx.GetPlanCtx(), tbl, pruningConds, partitionNames, columns, columnNames)
	if err != nil {
		return nil, err
	}

	pi := tbl.Meta().GetPartitionInfo()
	var ret []table.PhysicalTable
	if fullRangePartition(idxArr) {
		ret = make([]table.PhysicalTable, 0, len(pi.Definitions))
		for _, def := range pi.Definitions {
			p := tbl.GetPartition(def.ID)
			ret = append(ret, p)
		}
	} else {
		ret = make([]table.PhysicalTable, 0, len(idxArr))
		for _, idx := range idxArr {
			pid := pi.Definitions[idx].ID
			p := tbl.GetPartition(pid)
			ret = append(ret, p)
		}
	}
	return ret, nil
}

func getPartitionIDsAfterPruning(ctx sessionctx.Context, tbl table.PartitionedTable, physPlanPartInfo *physicalop.PhysPlanPartInfo) (map[int64]struct{}, error) {
	if physPlanPartInfo == nil {
		return nil, errors.New("physPlanPartInfo in getPartitionIDsAfterPruning must not be nil")
	}
	idxArr, err := partitionpruning.PartitionPruning(ctx.GetPlanCtx(), tbl, physPlanPartInfo.PruningConds, physPlanPartInfo.PartitionNames, physPlanPartInfo.Columns, physPlanPartInfo.ColumnNames)
	if err != nil {
		return nil, err
	}

	var ret map[int64]struct{}

	pi := tbl.Meta().GetPartitionInfo()
	if fullRangePartition(idxArr) {
		ret = make(map[int64]struct{}, len(pi.Definitions))
		for _, def := range pi.Definitions {
			ret[def.ID] = struct{}{}
		}
	} else {
		ret = make(map[int64]struct{}, len(idxArr))
		for _, idx := range idxArr {
			pid := pi.Definitions[idx].ID
			ret[pid] = struct{}{}
		}
	}
	return ret, nil
}

func fullRangePartition(idxArr []int) bool {
	return len(idxArr) == 1 && idxArr[0] == rule.FullRange
}

type emptySampler struct{}

func (*emptySampler) writeChunk(_ *chunk.Chunk) error {
	return nil
}

func (*emptySampler) finished() bool {
	return true
}

func (b *executorBuilder) buildTableSample(v *physicalop.PhysicalTableSample) *TableSampleExecutor {
	startTS, err := b.getSnapshotTS()
	if err != nil {
		b.err = err
		return nil
	}
	b.ctx.GetSessionVars().StmtCtx.IsTiKV.Store(true)
	e := &TableSampleExecutor{
		BaseExecutor: exec.NewBaseExecutor(b.ctx, v.Schema(), v.ID()),
		table:        v.TableInfo,
		startTS:      startTS,
	}

	tblInfo := v.TableInfo.Meta()
	if tblInfo.TempTableType != model.TempTableNone {
		if tblInfo.TempTableType != model.TempTableGlobal {
			b.err = errors.New("TABLESAMPLE clause can not be applied to local temporary tables")
			return nil
		}
		e.sampler = &emptySampler{}
	} else if v.TableSampleInfo.AstNode.SampleMethod == ast.SampleMethodTypeTiDBRegion {
		e.sampler = newTableRegionSampler(
			b.ctx, v.TableInfo, startTS, v.PhysicalTableID, v.TableSampleInfo.Partitions, v.Schema(),
			v.TableSampleInfo.FullSchema, e.RetFieldTypes(), v.Desc)
	}

	return e
}

func (b *executorBuilder) buildCTE(v *physicalop.PhysicalCTE) exec.Executor {
	if b.Ti != nil {
		b.Ti.UseNonRecursive = true
	}
	if v.RecurPlan != nil && b.Ti != nil {
		b.Ti.UseRecursive = true
	}

	storageMap, ok := b.ctx.GetSessionVars().StmtCtx.CTEStorageMap.(map[int]*CTEStorages)
	if !ok {
		b.err = errors.New("type assertion for CTEStorageMap failed")
		return nil
	}

	chkSize := b.ctx.GetSessionVars().MaxChunkSize
	// iterOutTbl will be constructed in CTEExec.Open().
	var producer *cteProducer
	storages, ok := storageMap[v.CTE.IDForStorage]
	if ok {
		// Storage already setup.
		producer = storages.Producer
	} else {
		if v.SeedPlan == nil {
			b.err = errors.New("cte.seedPlan cannot be nil")
			return nil
		}
		// Build seed part.
		corCols := plannercore.ExtractOuterApplyCorrelatedCols(v.SeedPlan)
		seedExec := b.build(v.SeedPlan)
		if b.err != nil {
			return nil
		}

		// Setup storages.
		tps := seedExec.RetFieldTypes()
		resTbl := cteutil.NewStorageRowContainer(tps, chkSize)
		if err := resTbl.OpenAndRef(); err != nil {
			b.err = err
			return nil
		}
		iterInTbl := cteutil.NewStorageRowContainer(tps, chkSize)
		if err := iterInTbl.OpenAndRef(); err != nil {
			b.err = err
			return nil
		}
		storageMap[v.CTE.IDForStorage] = &CTEStorages{ResTbl: resTbl, IterInTbl: iterInTbl}

		// Build recursive part.
		var recursiveExec exec.Executor
		if v.RecurPlan != nil {
			recursiveExec = b.build(v.RecurPlan)
			if b.err != nil {
				return nil
			}
			corCols = append(corCols, plannercore.ExtractOuterApplyCorrelatedCols(v.RecurPlan)...)
		}

		var sel []int
		if v.CTE.IsDistinct {
			sel = make([]int, chkSize)
			for i := range chkSize {
				sel[i] = i
			}
		}

		var corColHashCodes [][]byte
		for _, corCol := range corCols {
			corColHashCodes = append(corColHashCodes, getCorColHashCode(corCol))
		}

		producer = &cteProducer{
			ctx:             b.ctx,
			seedExec:        seedExec,
			recursiveExec:   recursiveExec,
			resTbl:          resTbl,
			iterInTbl:       iterInTbl,
			isDistinct:      v.CTE.IsDistinct,
			sel:             sel,
			hasLimit:        v.CTE.HasLimit,
			limitBeg:        v.CTE.LimitBeg,
			limitEnd:        v.CTE.LimitEnd,
			corCols:         corCols,
			corColHashCodes: corColHashCodes,
		}
		storageMap[v.CTE.IDForStorage].Producer = producer
	}

	return &CTEExec{
		BaseExecutor: exec.NewBaseExecutor(b.ctx, v.Schema(), v.ID()),
		producer:     producer,
	}
}

func (b *executorBuilder) buildCTETableReader(v *physicalop.PhysicalCTETable) exec.Executor {
	storageMap, ok := b.ctx.GetSessionVars().StmtCtx.CTEStorageMap.(map[int]*CTEStorages)
	if !ok {
		b.err = errors.New("type assertion for CTEStorageMap failed")
		return nil
	}
	storages, ok := storageMap[v.IDForStorage]
	if !ok {
		b.err = errors.Errorf("iterInTbl should already be set up by CTEExec(id: %d)", v.IDForStorage)
		return nil
	}
	return &CTETableReaderExec{
		BaseExecutor: exec.NewBaseExecutor(b.ctx, v.Schema(), v.ID()),
		iterInTbl:    storages.IterInTbl,
		chkIdx:       0,
	}
}

func (b *executorBuilder) validCanReadTemporaryOrCacheTable(tbl *model.TableInfo) error {
	err := b.validCanReadTemporaryTable(tbl)
	if err != nil {
		return err
	}
	return b.validCanReadCacheTable(tbl)
}

func (b *executorBuilder) validCanReadCacheTable(tbl *model.TableInfo) error {
	if tbl.TableCacheStatusType == model.TableCacheStatusDisable {
		return nil
	}

	sessionVars := b.ctx.GetSessionVars()

	// Temporary table can't switch into cache table. so the following code will not cause confusion
	if sessionVars.TxnCtx.IsStaleness || b.isStaleness {
		return errors.Trace(errors.New("can not stale read cache table"))
	}

	return nil
}

func (b *executorBuilder) validCanReadTemporaryTable(tbl *model.TableInfo) error {
	if tbl.TempTableType == model.TempTableNone {
		return nil
	}

	// Some tools like dumpling use history read to dump all table's records and will be fail if we return an error.
	// So we do not check SnapshotTS here

	sessionVars := b.ctx.GetSessionVars()

	if tbl.TempTableType == model.TempTableLocal && sessionVars.SnapshotTS != 0 {
		return errors.New("can not read local temporary table when 'tidb_snapshot' is set")
	}

	if sessionVars.TxnCtx.IsStaleness || b.isStaleness {
		return errors.New("can not stale read temporary table")
	}

	return nil
}

func (b *executorBuilder) getCacheTable(tblInfo *model.TableInfo, startTS uint64) kv.MemBuffer {
	tbl, ok := b.is.TableByID(context.Background(), tblInfo.ID)
	if !ok {
		b.err = errors.Trace(infoschema.ErrTableNotExists.GenWithStackByArgs(b.ctx.GetSessionVars().CurrentDB, tblInfo.Name))
		return nil
	}
	sessVars := b.ctx.GetSessionVars()
	leaseDuration := time.Duration(vardef.TableCacheLease.Load()) * time.Second
	cacheData, loading := tbl.(table.CachedTable).TryReadFromCache(startTS, leaseDuration)
	if cacheData != nil {
		sessVars.StmtCtx.ReadFromTableCache = true
		return cacheData
	} else if loading {
		return nil
	}
	if !b.ctx.GetSessionVars().StmtCtx.InExplainStmt && !b.inDeleteStmt && !b.inUpdateStmt {
		tbl.(table.CachedTable).UpdateLockForRead(context.Background(), b.ctx.GetStore(), startTS, leaseDuration)
	}
	return nil
}

func (b *executorBuilder) buildCompactTable(v *plannercore.CompactTable) exec.Executor {
	if v.ReplicaKind != ast.CompactReplicaKindTiFlash && v.ReplicaKind != ast.CompactReplicaKindAll {
		b.err = errors.Errorf("compact %v replica is not supported", strings.ToLower(string(v.ReplicaKind)))
		return nil
	}

	store := b.ctx.GetStore()
	tikvStore, ok := store.(tikv.Storage)
	if !ok {
		b.err = errors.New("compact tiflash replica can only run with tikv compatible storage")
		return nil
	}

	var partitionIDs []int64
	if v.PartitionNames != nil {
		if v.TableInfo.Partition == nil {
			b.err = errors.Errorf("table:%s is not a partition table, but user specify partition name list:%+v", v.TableInfo.Name.O, v.PartitionNames)
			return nil
		}
		// use map to avoid FindPartitionDefinitionByName
		partitionMap := map[string]int64{}
		for _, partition := range v.TableInfo.Partition.Definitions {
			partitionMap[partition.Name.L] = partition.ID
		}

		for _, partitionName := range v.PartitionNames {
			partitionID, ok := partitionMap[partitionName.L]
			if !ok {
				b.err = table.ErrUnknownPartition.GenWithStackByArgs(partitionName.O, v.TableInfo.Name.O)
				return nil
			}
			partitionIDs = append(partitionIDs, partitionID)
		}
		if b.Ti.PartitionTelemetry == nil {
			b.Ti.PartitionTelemetry = &PartitionTelemetryInfo{}
		}
		b.Ti.PartitionTelemetry.UseCompactTablePartition = true
	}

	return &CompactTableTiFlashExec{
		BaseExecutor: exec.NewBaseExecutor(b.ctx, v.Schema(), v.ID()),
		tableInfo:    v.TableInfo,
		partitionIDs: partitionIDs,
		tikvStore:    tikvStore,
	}
}

func (b *executorBuilder) buildAdminShowBDRRole(v *plannercore.AdminShowBDRRole) exec.Executor {
	return &AdminShowBDRRoleExec{BaseExecutor: exec.NewBaseExecutor(b.ctx, v.Schema(), v.ID())}
}

func (b *executorBuilder) buildRecommendIndex(v *plannercore.RecommendIndexPlan) exec.Executor {
	return &RecommendIndexExec{
		BaseExecutor: exec.NewBaseExecutor(b.ctx, v.Schema(), v.ID()),
		Action:       v.Action,
		SQL:          v.SQL,
		AdviseID:     v.AdviseID,
		Options:      v.Options,
	}
}

func (b *executorBuilder) buildWorkloadRepoCreate(_ *plannercore.WorkloadRepoCreate) exec.Executor {
	base := exec.NewBaseExecutor(b.ctx, nil, 0)
	return &WorkloadRepoCreateExec{base}
}<|MERGE_RESOLUTION|>--- conflicted
+++ resolved
@@ -4334,12 +4334,6 @@
 		return nil, err
 	}
 
-<<<<<<< HEAD
-	indexReq.OutputOffsets = make([]uint32, 0, len(idxScan.ByItems)+handleLen+1)
-	if len(idxScan.ByItems) != 0 {
-		schema := idxScan.Schema()
-		for _, item := range idxScan.ByItems {
-=======
 	outputOffsets, err := buildIndexScanOutputOffsets(idxScan, columns, handleLen)
 	if err != nil {
 		return nil, err
@@ -4362,7 +4356,6 @@
 	if len(p.ByItems) != 0 {
 		schema := p.Schema()
 		for _, item := range p.ByItems {
->>>>>>> 29251e06
 			c, ok := item.Expr.(*expression.Column)
 			if !ok {
 				return nil, errors.Errorf("Not support non-column in orderBy pushed down")
@@ -4381,41 +4374,35 @@
 		}
 	}
 
-	if !idxScan.Index.IsFulltextIndexOnTiCI() {
-		handleOutputOffsetsForTiKVIndexLookUp(indexReq, handleLen, columns, idxScan.NeedExtraOutputCol())
-	} else {
-		handleOutuputOffsetsForTiCIIndexLookUp(indexReq, handleLen)
-	}
-
-	return indexReq, err
+	if p.Index.IsFulltextIndexOnTiCI() {
+		return handleOutuputOffsetsForTiCIIndexLookUp(outputOffsets, handleLen), nil
+	}
+
+	return handleOutputOffsetsForTiKVIndexLookUp(outputOffsets, handleLen, columns, p.NeedExtraOutputCol()), nil
 }
 
 // handleOutputOffsetsForTiKVIndexLookUp handles the output offsets for TiKV index look up requests.
 // See the InitSchemaForTiKVIndex for the row layout.
-func handleOutputOffsetsForTiKVIndexLookUp(indexReq *tipb.DAGRequest, handleLen int, columns []*model.IndexColumn, needExtraOutputCol bool) {
+func handleOutputOffsetsForTiKVIndexLookUp(outputOffsets []uint32, handleLen int, columns []*model.IndexColumn, needExtraOutputCol bool) []uint32 {
 	for i := range handleLen {
 		outputOffsets = append(outputOffsets, uint32(len(columns)+i))
 	}
-<<<<<<< HEAD
-=======
-
->>>>>>> 29251e06
+
 	if needExtraOutputCol {
 		// need add one more column for pid or physical table id
 		outputOffsets = append(outputOffsets, uint32(len(columns)+handleLen))
 	}
-<<<<<<< HEAD
+
+	return outputOffsets
 }
 
 // handleOutuputOffsetsForTiCIIndexLookUp handles the output offsets for TiCI index look up requests.
 // See the InitSchemaForTiCIIndex for the row layout.
-func handleOutuputOffsetsForTiCIIndexLookUp(indexReq *tipb.DAGRequest, handleLen int) {
+func handleOutuputOffsetsForTiCIIndexLookUp(outputOffsets []uint32, handleLen int) []uint32 {
 	for i := 0; i < handleLen; i++ {
-		indexReq.OutputOffsets = append(indexReq.OutputOffsets, uint32(i))
-	}
-=======
-	return outputOffsets, nil
->>>>>>> 29251e06
+		outputOffsets = append(outputOffsets, uint32(i))
+	}
+	return outputOffsets
 }
 
 func buildNoRangeIndexLookUpReader(b *executorBuilder, v *physicalop.PhysicalIndexLookUpReader) (*IndexLookUpExecutor, error) {
@@ -4426,24 +4413,14 @@
 	} else {
 		handleLen = 1
 	}
-<<<<<<< HEAD
-	var (
-		indexReq *tipb.DAGRequest
-		err      error
-	)
-	indexReq, err = buildIndexReq(b.ctx, is.Index.Columns, handleLen, v.IndexPlans...)
-=======
 
 	var indexReq *tipb.DAGRequest
 	var err error
 	if v.IndexLookUpPushDown {
 		indexReq, err = buildIndexLookUpPushDownDAGReq(b.ctx, is.Index.Columns, handleLen, v.IndexPlans, v.IndexPlansUnNatureOrders)
-	} else if !is.Index.IsFulltextIndexOnTiCI() {
+	} else {
 		indexReq, err = buildIndexReq(b.ctx, is.Index.Columns, handleLen, v.IndexPlans...)
-	} else {
-		indexReq, err = buildIndexReq(b.ctx, is.Index.Columns, handleLen, v.IndexPlans[len(v.IndexPlans)-1])
-	}
->>>>>>> 29251e06
+	}
 	if err != nil {
 		return nil, err
 	}
