// Copyright 2015 PingCAP, Inc.
//
// Licensed under the Apache License, Version 2.0 (the "License");
// you may not use this file except in compliance with the License.
// You may obtain a copy of the License at
//
//     http://www.apache.org/licenses/LICENSE-2.0
//
// Unless required by applicable law or agreed to in writing, software
// distributed under the License is distributed on an "AS IS" BASIS,
// WITHOUT WARRANTIES OR CONDITIONS OF ANY KIND, either express or implied.
// See the License for the specific language governing permissions and
// limitations under the License.

package executor

import (
	"bytes"
	"cmp"
	"context"
	"fmt"
	"math"
	"slices"
	"strconv"
	"strings"
	"sync"
	"sync/atomic"
	"time"
	"unsafe"

	"github.com/pingcap/errors"
	"github.com/pingcap/failpoint"
	"github.com/pingcap/kvproto/pkg/diagnosticspb"
	"github.com/pingcap/kvproto/pkg/metapb"
	"github.com/pingcap/tidb/pkg/config"
	"github.com/pingcap/tidb/pkg/ddl"
	"github.com/pingcap/tidb/pkg/ddl/placement"
	"github.com/pingcap/tidb/pkg/distsql"
	"github.com/pingcap/tidb/pkg/domain"
	"github.com/pingcap/tidb/pkg/executor/aggfuncs"
	"github.com/pingcap/tidb/pkg/executor/aggregate"
	"github.com/pingcap/tidb/pkg/executor/internal/builder"
	"github.com/pingcap/tidb/pkg/executor/internal/calibrateresource"
	"github.com/pingcap/tidb/pkg/executor/internal/exec"
	"github.com/pingcap/tidb/pkg/executor/internal/pdhelper"
	"github.com/pingcap/tidb/pkg/executor/internal/querywatch"
	"github.com/pingcap/tidb/pkg/executor/internal/vecgroupchecker"
	"github.com/pingcap/tidb/pkg/executor/lockstats"
	executor_metrics "github.com/pingcap/tidb/pkg/executor/metrics"
<<<<<<< HEAD
	"github.com/pingcap/tidb/pkg/executor/sort_exec"
=======
	"github.com/pingcap/tidb/pkg/executor/sortexec"
>>>>>>> cea5d2c9
	"github.com/pingcap/tidb/pkg/expression"
	"github.com/pingcap/tidb/pkg/expression/aggregation"
	"github.com/pingcap/tidb/pkg/infoschema"
	"github.com/pingcap/tidb/pkg/kv"
	"github.com/pingcap/tidb/pkg/parser/ast"
	"github.com/pingcap/tidb/pkg/parser/model"
	"github.com/pingcap/tidb/pkg/parser/mysql"
	plannercore "github.com/pingcap/tidb/pkg/planner/core"
	plannerutil "github.com/pingcap/tidb/pkg/planner/util"
	"github.com/pingcap/tidb/pkg/sessionctx"
	"github.com/pingcap/tidb/pkg/sessionctx/stmtctx"
	"github.com/pingcap/tidb/pkg/sessionctx/variable"
	"github.com/pingcap/tidb/pkg/sessiontxn"
	"github.com/pingcap/tidb/pkg/sessiontxn/staleread"
	"github.com/pingcap/tidb/pkg/statistics"
	"github.com/pingcap/tidb/pkg/table"
	"github.com/pingcap/tidb/pkg/table/tables"
	"github.com/pingcap/tidb/pkg/table/temptable"
	"github.com/pingcap/tidb/pkg/types"
	"github.com/pingcap/tidb/pkg/util"
	"github.com/pingcap/tidb/pkg/util/chunk"
	"github.com/pingcap/tidb/pkg/util/collate"
	"github.com/pingcap/tidb/pkg/util/cteutil"
	"github.com/pingcap/tidb/pkg/util/dbterror/exeerrors"
	"github.com/pingcap/tidb/pkg/util/execdetails"
	"github.com/pingcap/tidb/pkg/util/memory"
	"github.com/pingcap/tidb/pkg/util/ranger"
	"github.com/pingcap/tidb/pkg/util/rowcodec"
	"github.com/pingcap/tidb/pkg/util/tiflash"
	"github.com/pingcap/tidb/pkg/util/timeutil"
	"github.com/pingcap/tipb/go-tipb"
	clientkv "github.com/tikv/client-go/v2/kv"
	"github.com/tikv/client-go/v2/tikv"
	"github.com/tikv/client-go/v2/txnkv"
	"github.com/tikv/client-go/v2/txnkv/txnsnapshot"
	clientutil "github.com/tikv/client-go/v2/util"
)

// executorBuilder builds an Executor from a Plan.
// The InfoSchema must not change during execution.
type executorBuilder struct {
	ctx     sessionctx.Context
	is      infoschema.InfoSchema
	err     error // err is set when there is error happened during Executor building process.
	hasLock bool
	Ti      *TelemetryInfo
	// isStaleness means whether this statement use stale read.
	isStaleness      bool
	txnScope         string
	readReplicaScope string
	inUpdateStmt     bool
	inDeleteStmt     bool
	inInsertStmt     bool
	inSelectLockStmt bool

	// forDataReaderBuilder indicates whether the builder is used by a dataReaderBuilder.
	// When forDataReader is true, the builder should use the dataReaderTS as the executor read ts. This is because
	// dataReaderBuilder can be used in concurrent goroutines, so we must ensure that getting the ts should be thread safe and
	// can return a correct value even if the session context has already been destroyed
	forDataReaderBuilder bool
	dataReaderTS         uint64

	// Used when building MPPGather.
	encounterUnionScan bool
}

// CTEStorages stores resTbl and iterInTbl for CTEExec.
// There will be a map[CTEStorageID]*CTEStorages in StmtCtx,
// which will store all CTEStorages to make all shared CTEs use same the CTEStorages.
type CTEStorages struct {
	ResTbl    cteutil.Storage
	IterInTbl cteutil.Storage
	Producer  *cteProducer
}

func newExecutorBuilder(ctx sessionctx.Context, is infoschema.InfoSchema, ti *TelemetryInfo) *executorBuilder {
	txnManager := sessiontxn.GetTxnManager(ctx)
	return &executorBuilder{
		ctx:              ctx,
		is:               is,
		Ti:               ti,
		isStaleness:      staleread.IsStmtStaleness(ctx),
		txnScope:         txnManager.GetTxnScope(),
		readReplicaScope: txnManager.GetReadReplicaScope(),
	}
}

// MockPhysicalPlan is used to return a specified executor in when build.
// It is mainly used for testing.
type MockPhysicalPlan interface {
	plannercore.PhysicalPlan
	GetExecutor() exec.Executor
}

// MockExecutorBuilder is a wrapper for executorBuilder.
// ONLY used in test.
type MockExecutorBuilder struct {
	*executorBuilder
}

// NewMockExecutorBuilderForTest is ONLY used in test.
func NewMockExecutorBuilderForTest(ctx sessionctx.Context, is infoschema.InfoSchema, ti *TelemetryInfo) *MockExecutorBuilder {
	return &MockExecutorBuilder{
		executorBuilder: newExecutorBuilder(ctx, is, ti)}
}

// Build builds an executor tree according to `p`.
func (b *MockExecutorBuilder) Build(p plannercore.Plan) exec.Executor {
	return b.build(p)
}

func (b *executorBuilder) build(p plannercore.Plan) exec.Executor {
	switch v := p.(type) {
	case nil:
		return nil
	case *plannercore.Change:
		return b.buildChange(v)
	case *plannercore.CheckTable:
		return b.buildCheckTable(v)
	case *plannercore.RecoverIndex:
		return b.buildRecoverIndex(v)
	case *plannercore.CleanupIndex:
		return b.buildCleanupIndex(v)
	case *plannercore.CheckIndexRange:
		return b.buildCheckIndexRange(v)
	case *plannercore.ChecksumTable:
		return b.buildChecksumTable(v)
	case *plannercore.ReloadExprPushdownBlacklist:
		return b.buildReloadExprPushdownBlacklist(v)
	case *plannercore.ReloadOptRuleBlacklist:
		return b.buildReloadOptRuleBlacklist(v)
	case *plannercore.AdminPlugins:
		return b.buildAdminPlugins(v)
	case *plannercore.DDL:
		return b.buildDDL(v)
	case *plannercore.Deallocate:
		return b.buildDeallocate(v)
	case *plannercore.Delete:
		return b.buildDelete(v)
	case *plannercore.Execute:
		return b.buildExecute(v)
	case *plannercore.Trace:
		return b.buildTrace(v)
	case *plannercore.Explain:
		return b.buildExplain(v)
	case *plannercore.PointGetPlan:
		return b.buildPointGet(v)
	case *plannercore.BatchPointGetPlan:
		return b.buildBatchPointGet(v)
	case *plannercore.Insert:
		return b.buildInsert(v)
	case *plannercore.ImportInto:
		return b.buildImportInto(v)
	case *plannercore.LoadData:
		return b.buildLoadData(v)
	case *plannercore.LoadStats:
		return b.buildLoadStats(v)
	case *plannercore.LockStats:
		return b.buildLockStats(v)
	case *plannercore.UnlockStats:
		return b.buildUnlockStats(v)
	case *plannercore.IndexAdvise:
		return b.buildIndexAdvise(v)
	case *plannercore.PlanReplayer:
		return b.buildPlanReplayer(v)
	case *plannercore.PhysicalLimit:
		return b.buildLimit(v)
	case *plannercore.Prepare:
		return b.buildPrepare(v)
	case *plannercore.PhysicalLock:
		return b.buildSelectLock(v)
	case *plannercore.CancelDDLJobs:
		return b.buildCancelDDLJobs(v)
	case *plannercore.PauseDDLJobs:
		return b.buildPauseDDLJobs(v)
	case *plannercore.ResumeDDLJobs:
		return b.buildResumeDDLJobs(v)
	case *plannercore.ShowNextRowID:
		return b.buildShowNextRowID(v)
	case *plannercore.ShowDDL:
		return b.buildShowDDL(v)
	case *plannercore.PhysicalShowDDLJobs:
		return b.buildShowDDLJobs(v)
	case *plannercore.ShowDDLJobQueries:
		return b.buildShowDDLJobQueries(v)
	case *plannercore.ShowDDLJobQueriesWithRange:
		return b.buildShowDDLJobQueriesWithRange(v)
	case *plannercore.ShowSlow:
		return b.buildShowSlow(v)
	case *plannercore.PhysicalShow:
		return b.buildShow(v)
	case *plannercore.Simple:
		return b.buildSimple(v)
	case *plannercore.PhysicalSimpleWrapper:
		return b.buildSimple(&v.Inner)
	case *plannercore.Set:
		return b.buildSet(v)
	case *plannercore.SetConfig:
		return b.buildSetConfig(v)
	case *plannercore.PhysicalSort:
		return b.buildSort(v)
	case *plannercore.PhysicalTopN:
		return b.buildTopN(v)
	case *plannercore.PhysicalUnionAll:
		return b.buildUnionAll(v)
	case *plannercore.Update:
		return b.buildUpdate(v)
	case *plannercore.PhysicalUnionScan:
		return b.buildUnionScanExec(v)
	case *plannercore.PhysicalHashJoin:
		return b.buildHashJoin(v)
	case *plannercore.PhysicalMergeJoin:
		return b.buildMergeJoin(v)
	case *plannercore.PhysicalIndexJoin:
		return b.buildIndexLookUpJoin(v)
	case *plannercore.PhysicalIndexMergeJoin:
		return b.buildIndexLookUpMergeJoin(v)
	case *plannercore.PhysicalIndexHashJoin:
		return b.buildIndexNestedLoopHashJoin(v)
	case *plannercore.PhysicalSelection:
		return b.buildSelection(v)
	case *plannercore.PhysicalHashAgg:
		return b.buildHashAgg(v)
	case *plannercore.PhysicalStreamAgg:
		return b.buildStreamAgg(v)
	case *plannercore.PhysicalProjection:
		return b.buildProjection(v)
	case *plannercore.PhysicalMemTable:
		return b.buildMemTable(v)
	case *plannercore.PhysicalTableDual:
		return b.buildTableDual(v)
	case *plannercore.PhysicalApply:
		return b.buildApply(v)
	case *plannercore.PhysicalMaxOneRow:
		return b.buildMaxOneRow(v)
	case *plannercore.Analyze:
		return b.buildAnalyze(v)
	case *plannercore.PhysicalTableReader:
		return b.buildTableReader(v)
	case *plannercore.PhysicalTableSample:
		return b.buildTableSample(v)
	case *plannercore.PhysicalIndexReader:
		return b.buildIndexReader(v)
	case *plannercore.PhysicalIndexLookUpReader:
		return b.buildIndexLookUpReader(v)
	case *plannercore.PhysicalWindow:
		return b.buildWindow(v)
	case *plannercore.PhysicalShuffle:
		return b.buildShuffle(v)
	case *plannercore.PhysicalShuffleReceiverStub:
		return b.buildShuffleReceiverStub(v)
	case *plannercore.SQLBindPlan:
		return b.buildSQLBindExec(v)
	case *plannercore.SplitRegion:
		return b.buildSplitRegion(v)
	case *plannercore.PhysicalIndexMergeReader:
		return b.buildIndexMergeReader(v)
	case *plannercore.SelectInto:
		return b.buildSelectInto(v)
	case *plannercore.AdminShowTelemetry:
		return b.buildAdminShowTelemetry(v)
	case *plannercore.AdminResetTelemetryID:
		return b.buildAdminResetTelemetryID(v)
	case *plannercore.PhysicalCTE:
		return b.buildCTE(v)
	case *plannercore.PhysicalCTETable:
		return b.buildCTETableReader(v)
	case *plannercore.CompactTable:
		return b.buildCompactTable(v)
	default:
		if mp, ok := p.(MockPhysicalPlan); ok {
			return mp.GetExecutor()
		}

		b.err = exeerrors.ErrUnknownPlan.GenWithStack("Unknown Plan %T", p)
		return nil
	}
}

func (b *executorBuilder) buildCancelDDLJobs(v *plannercore.CancelDDLJobs) exec.Executor {
	e := &CancelDDLJobsExec{
		CommandDDLJobsExec: &CommandDDLJobsExec{
			BaseExecutor: exec.NewBaseExecutor(b.ctx, v.Schema(), v.ID()),
			jobIDs:       v.JobIDs,
			execute:      ddl.CancelJobs,
		},
	}
	return e
}

func (b *executorBuilder) buildPauseDDLJobs(v *plannercore.PauseDDLJobs) exec.Executor {
	e := &PauseDDLJobsExec{
		CommandDDLJobsExec: &CommandDDLJobsExec{
			BaseExecutor: exec.NewBaseExecutor(b.ctx, v.Schema(), v.ID()),
			jobIDs:       v.JobIDs,
			execute:      ddl.PauseJobs,
		},
	}
	return e
}

func (b *executorBuilder) buildResumeDDLJobs(v *plannercore.ResumeDDLJobs) exec.Executor {
	e := &ResumeDDLJobsExec{
		CommandDDLJobsExec: &CommandDDLJobsExec{
			BaseExecutor: exec.NewBaseExecutor(b.ctx, v.Schema(), v.ID()),
			jobIDs:       v.JobIDs,
			execute:      ddl.ResumeJobs,
		},
	}
	return e
}

func (b *executorBuilder) buildChange(v *plannercore.Change) exec.Executor {
	return &ChangeExec{
		BaseExecutor: exec.NewBaseExecutor(b.ctx, v.Schema(), v.ID()),
		ChangeStmt:   v.ChangeStmt,
	}
}

func (b *executorBuilder) buildShowNextRowID(v *plannercore.ShowNextRowID) exec.Executor {
	e := &ShowNextRowIDExec{
		BaseExecutor: exec.NewBaseExecutor(b.ctx, v.Schema(), v.ID()),
		tblName:      v.TableName,
	}
	return e
}

func (b *executorBuilder) buildShowDDL(v *plannercore.ShowDDL) exec.Executor {
	// We get Info here because for Executors that returns result set,
	// next will be called after transaction has been committed.
	// We need the transaction to get Info.
	e := &ShowDDLExec{
		BaseExecutor: exec.NewBaseExecutor(b.ctx, v.Schema(), v.ID()),
	}

	var err error
	ownerManager := domain.GetDomain(e.Ctx()).DDL().OwnerManager()
	ctx, cancel := context.WithTimeout(context.Background(), 3*time.Second)
	e.ddlOwnerID, err = ownerManager.GetOwnerID(ctx)
	cancel()
	if err != nil {
		b.err = err
		return nil
	}

	session, err := e.GetSysSession()
	if err != nil {
		b.err = err
		return nil
	}
	ddlInfo, err := ddl.GetDDLInfoWithNewTxn(session)
	e.ReleaseSysSession(kv.WithInternalSourceType(context.Background(), kv.InternalTxnDDL), session)
	if err != nil {
		b.err = err
		return nil
	}
	e.ddlInfo = ddlInfo
	e.selfID = ownerManager.ID()
	return e
}

func (b *executorBuilder) buildShowDDLJobs(v *plannercore.PhysicalShowDDLJobs) exec.Executor {
	loc := b.ctx.GetSessionVars().Location()
	ddlJobRetriever := DDLJobRetriever{TZLoc: loc}
	e := &ShowDDLJobsExec{
		jobNumber:       int(v.JobNumber),
		is:              b.is,
		BaseExecutor:    exec.NewBaseExecutor(b.ctx, v.Schema(), v.ID()),
		DDLJobRetriever: ddlJobRetriever,
	}
	return e
}

func (b *executorBuilder) buildShowDDLJobQueries(v *plannercore.ShowDDLJobQueries) exec.Executor {
	e := &ShowDDLJobQueriesExec{
		BaseExecutor: exec.NewBaseExecutor(b.ctx, v.Schema(), v.ID()),
		jobIDs:       v.JobIDs,
	}
	return e
}

func (b *executorBuilder) buildShowDDLJobQueriesWithRange(v *plannercore.ShowDDLJobQueriesWithRange) exec.Executor {
	e := &ShowDDLJobQueriesWithRangeExec{
		BaseExecutor: exec.NewBaseExecutor(b.ctx, v.Schema(), v.ID()),
		offset:       v.Offset,
		limit:        v.Limit,
	}
	return e
}

func (b *executorBuilder) buildShowSlow(v *plannercore.ShowSlow) exec.Executor {
	e := &ShowSlowExec{
		BaseExecutor: exec.NewBaseExecutor(b.ctx, v.Schema(), v.ID()),
		ShowSlow:     v.ShowSlow,
	}
	return e
}

// buildIndexLookUpChecker builds check information to IndexLookUpReader.
func buildIndexLookUpChecker(b *executorBuilder, p *plannercore.PhysicalIndexLookUpReader,
	e *IndexLookUpExecutor) {
	is := p.IndexPlans[0].(*plannercore.PhysicalIndexScan)
	fullColLen := len(is.Index.Columns) + len(p.CommonHandleCols)
	if !e.isCommonHandle() {
		fullColLen++
	}
	e.dagPB.OutputOffsets = make([]uint32, fullColLen)
	for i := 0; i < fullColLen; i++ {
		e.dagPB.OutputOffsets[i] = uint32(i)
	}

	ts := p.TablePlans[0].(*plannercore.PhysicalTableScan)
	e.handleIdx = ts.HandleIdx

	e.ranges = ranger.FullRange()

	tps := make([]*types.FieldType, 0, fullColLen)
	for _, col := range is.Columns {
		// tps is used to decode the index, we should use the element type of the array if any.
		tps = append(tps, col.FieldType.ArrayType())
	}

	if !e.isCommonHandle() {
		tps = append(tps, types.NewFieldType(mysql.TypeLonglong))
	}

	e.checkIndexValue = &checkIndexValue{idxColTps: tps}

	colNames := make([]string, 0, len(is.IdxCols))
	for i := range is.IdxCols {
		colNames = append(colNames, is.Columns[i].Name.L)
	}
	if cols, missingColOffset := table.FindColumns(e.table.Cols(), colNames, true); missingColOffset >= 0 {
		b.err = plannercore.ErrUnknownColumn.GenWithStack("Unknown column %s", is.Columns[missingColOffset].Name.O)
	} else {
		e.idxTblCols = cols
	}
}

func (b *executorBuilder) buildCheckTable(v *plannercore.CheckTable) exec.Executor {
	noMVIndexOrPrefixIndex := true
	for _, idx := range v.IndexInfos {
		if idx.MVIndex {
			noMVIndexOrPrefixIndex = false
			break
		}
		for _, col := range idx.Columns {
			if col.Length != types.UnspecifiedLength {
				noMVIndexOrPrefixIndex = false
				break
			}
		}
		if !noMVIndexOrPrefixIndex {
			break
		}
	}
	if b.ctx.GetSessionVars().FastCheckTable && noMVIndexOrPrefixIndex {
		e := &FastCheckTableExec{
			BaseExecutor: exec.NewBaseExecutor(b.ctx, v.Schema(), v.ID()),
			dbName:       v.DBName,
			table:        v.Table,
			indexInfos:   v.IndexInfos,
			is:           b.is,
			err:          &atomic.Pointer[error]{},
		}
		return e
	}

	readerExecs := make([]*IndexLookUpExecutor, 0, len(v.IndexLookUpReaders))
	for _, readerPlan := range v.IndexLookUpReaders {
		readerExec, err := buildNoRangeIndexLookUpReader(b, readerPlan)
		if err != nil {
			b.err = errors.Trace(err)
			return nil
		}
		buildIndexLookUpChecker(b, readerPlan, readerExec)

		readerExecs = append(readerExecs, readerExec)
	}

	e := &CheckTableExec{
		BaseExecutor: exec.NewBaseExecutor(b.ctx, v.Schema(), v.ID()),
		dbName:       v.DBName,
		table:        v.Table,
		indexInfos:   v.IndexInfos,
		is:           b.is,
		srcs:         readerExecs,
		exitCh:       make(chan struct{}),
		retCh:        make(chan error, len(readerExecs)),
		checkIndex:   v.CheckIndex,
	}
	return e
}

func buildIdxColsConcatHandleCols(tblInfo *model.TableInfo, indexInfo *model.IndexInfo, hasGenedCol bool) []*model.ColumnInfo {
	var pkCols []*model.IndexColumn
	if tblInfo.IsCommonHandle {
		pkIdx := tables.FindPrimaryIndex(tblInfo)
		pkCols = pkIdx.Columns
	}

	columns := make([]*model.ColumnInfo, 0, len(indexInfo.Columns)+len(pkCols))
	if hasGenedCol {
		columns = tblInfo.Columns
	} else {
		for _, idxCol := range indexInfo.Columns {
			if tblInfo.PKIsHandle && tblInfo.GetPkColInfo().Offset == idxCol.Offset {
				continue
			}
			columns = append(columns, tblInfo.Columns[idxCol.Offset])
		}
	}

	if tblInfo.IsCommonHandle {
		for _, c := range pkCols {
			if model.FindColumnInfo(columns, c.Name.L) == nil {
				columns = append(columns, tblInfo.Columns[c.Offset])
			}
		}
		return columns
	}
	if tblInfo.PKIsHandle {
		columns = append(columns, tblInfo.Columns[tblInfo.GetPkColInfo().Offset])
		return columns
	}
	handleOffset := len(columns)
	handleColsInfo := &model.ColumnInfo{
		ID:     model.ExtraHandleID,
		Name:   model.ExtraHandleName,
		Offset: handleOffset,
	}
	handleColsInfo.FieldType = *types.NewFieldType(mysql.TypeLonglong)
	columns = append(columns, handleColsInfo)
	return columns
}

func (b *executorBuilder) buildRecoverIndex(v *plannercore.RecoverIndex) exec.Executor {
	tblInfo := v.Table.TableInfo
	t, err := b.is.TableByName(v.Table.Schema, tblInfo.Name)
	if err != nil {
		b.err = err
		return nil
	}
	idxName := strings.ToLower(v.IndexName)
	index := tables.GetWritableIndexByName(idxName, t)
	if index == nil {
		b.err = errors.Errorf("secondary index `%v` is not found in table `%v`", v.IndexName, v.Table.Name.O)
		return nil
	}
	var hasGenedCol bool
	for _, iCol := range index.Meta().Columns {
		if tblInfo.Columns[iCol.Offset].IsGenerated() {
			hasGenedCol = true
		}
	}
	cols := buildIdxColsConcatHandleCols(tblInfo, index.Meta(), hasGenedCol)
	e := &RecoverIndexExec{
		BaseExecutor:     exec.NewBaseExecutor(b.ctx, v.Schema(), v.ID()),
		columns:          cols,
		containsGenedCol: hasGenedCol,
		index:            index,
		table:            t,
		physicalID:       t.Meta().ID,
	}
	sessCtx := e.Ctx().GetSessionVars().StmtCtx
	e.handleCols = buildHandleColsForExec(sessCtx, tblInfo, e.columns)
	return e
}

func buildHandleColsForExec(sctx *stmtctx.StatementContext, tblInfo *model.TableInfo,
	allColInfo []*model.ColumnInfo) plannercore.HandleCols {
	if !tblInfo.IsCommonHandle {
		extraColPos := len(allColInfo) - 1
		intCol := &expression.Column{
			Index:   extraColPos,
			RetType: types.NewFieldType(mysql.TypeLonglong),
		}
		return plannercore.NewIntHandleCols(intCol)
	}
	tblCols := make([]*expression.Column, len(tblInfo.Columns))
	for i := 0; i < len(tblInfo.Columns); i++ {
		c := tblInfo.Columns[i]
		tblCols[i] = &expression.Column{
			RetType: &c.FieldType,
			ID:      c.ID,
		}
	}
	pkIdx := tables.FindPrimaryIndex(tblInfo)
	for _, c := range pkIdx.Columns {
		for j, colInfo := range allColInfo {
			if colInfo.Name.L == c.Name.L {
				tblCols[c.Offset].Index = j
			}
		}
	}
	return plannercore.NewCommonHandleCols(sctx, tblInfo, pkIdx, tblCols)
}

func (b *executorBuilder) buildCleanupIndex(v *plannercore.CleanupIndex) exec.Executor {
	tblInfo := v.Table.TableInfo
	t, err := b.is.TableByName(v.Table.Schema, tblInfo.Name)
	if err != nil {
		b.err = err
		return nil
	}
	idxName := strings.ToLower(v.IndexName)
	var index table.Index
	for _, idx := range t.Indices() {
		if idx.Meta().State != model.StatePublic {
			continue
		}
		if idxName == idx.Meta().Name.L {
			index = idx
			break
		}
	}

	if index == nil {
		b.err = errors.Errorf("secondary index `%v` is not found in table `%v`", v.IndexName, v.Table.Name.O)
		return nil
	}
	e := &CleanupIndexExec{
		BaseExecutor: exec.NewBaseExecutor(b.ctx, v.Schema(), v.ID()),
		columns:      buildIdxColsConcatHandleCols(tblInfo, index.Meta(), false),
		index:        index,
		table:        t,
		physicalID:   t.Meta().ID,
		batchSize:    20000,
	}
	sessCtx := e.Ctx().GetSessionVars().StmtCtx
	e.handleCols = buildHandleColsForExec(sessCtx, tblInfo, e.columns)
	return e
}

func (b *executorBuilder) buildCheckIndexRange(v *plannercore.CheckIndexRange) exec.Executor {
	tb, err := b.is.TableByName(v.Table.Schema, v.Table.Name)
	if err != nil {
		b.err = err
		return nil
	}
	e := &CheckIndexRangeExec{
		BaseExecutor: exec.NewBaseExecutor(b.ctx, v.Schema(), v.ID()),
		handleRanges: v.HandleRanges,
		table:        tb.Meta(),
		is:           b.is,
	}
	idxName := strings.ToLower(v.IndexName)
	for _, idx := range tb.Indices() {
		if idx.Meta().Name.L == idxName {
			e.index = idx.Meta()
			e.startKey = make([]types.Datum, len(e.index.Columns))
			break
		}
	}
	return e
}

func (b *executorBuilder) buildChecksumTable(v *plannercore.ChecksumTable) exec.Executor {
	e := &ChecksumTableExec{
		BaseExecutor: exec.NewBaseExecutor(b.ctx, v.Schema(), v.ID()),
		tables:       make(map[int64]*checksumContext),
		done:         false,
	}
	startTs, err := b.getSnapshotTS()
	if err != nil {
		b.err = err
		return nil
	}
	for _, t := range v.Tables {
		e.tables[t.TableInfo.ID] = newChecksumContext(t.DBInfo, t.TableInfo, startTs)
	}
	return e
}

func (b *executorBuilder) buildReloadExprPushdownBlacklist(_ *plannercore.ReloadExprPushdownBlacklist) exec.Executor {
	base := exec.NewBaseExecutor(b.ctx, nil, 0)
	return &ReloadExprPushdownBlacklistExec{base}
}

func (b *executorBuilder) buildReloadOptRuleBlacklist(_ *plannercore.ReloadOptRuleBlacklist) exec.Executor {
	base := exec.NewBaseExecutor(b.ctx, nil, 0)
	return &ReloadOptRuleBlacklistExec{BaseExecutor: base}
}

func (b *executorBuilder) buildAdminPlugins(v *plannercore.AdminPlugins) exec.Executor {
	base := exec.NewBaseExecutor(b.ctx, nil, 0)
	return &AdminPluginsExec{BaseExecutor: base, Action: v.Action, Plugins: v.Plugins}
}

func (b *executorBuilder) buildDeallocate(v *plannercore.Deallocate) exec.Executor {
	base := exec.NewBaseExecutor(b.ctx, nil, v.ID())
	base.SetInitCap(chunk.ZeroCapacity)
	e := &DeallocateExec{
		BaseExecutor: base,
		Name:         v.Name,
	}
	return e
}

func (b *executorBuilder) buildSelectLock(v *plannercore.PhysicalLock) exec.Executor {
	if !b.inSelectLockStmt {
		b.inSelectLockStmt = true
		defer func() { b.inSelectLockStmt = false }()
	}
	b.hasLock = true
	if b.err = b.updateForUpdateTS(); b.err != nil {
		return nil
	}

	src := b.build(v.Children()[0])
	if b.err != nil {
		return nil
	}
	if !b.ctx.GetSessionVars().InTxn() {
		// Locking of rows for update using SELECT FOR UPDATE only applies when autocommit
		// is disabled (either by beginning transaction with START TRANSACTION or by setting
		// autocommit to 0. If autocommit is enabled, the rows matching the specification are not locked.
		// See https://dev.mysql.com/doc/refman/5.7/en/innodb-locking-reads.html
		return src
	}
	e := &SelectLockExec{
		BaseExecutor:       exec.NewBaseExecutor(b.ctx, v.Schema(), v.ID(), src),
		Lock:               v.Lock,
		tblID2Handle:       v.TblID2Handle,
		tblID2PhysTblIDCol: v.TblID2PhysTblIDCol,
	}

	// filter out temporary tables because they do not store any record in tikv and should not write any lock
	is := e.Ctx().GetInfoSchema().(infoschema.InfoSchema)
	for tblID := range e.tblID2Handle {
		tblInfo, ok := is.TableByID(tblID)
		if !ok {
			b.err = errors.Errorf("Can not get table %d", tblID)
		}

		if tblInfo.Meta().TempTableType != model.TempTableNone {
			delete(e.tblID2Handle, tblID)
		}
	}

	return e
}

func (b *executorBuilder) buildLimit(v *plannercore.PhysicalLimit) exec.Executor {
	childExec := b.build(v.Children()[0])
	if b.err != nil {
		return nil
	}
	n := int(min(v.Count, uint64(b.ctx.GetSessionVars().MaxChunkSize)))
	base := exec.NewBaseExecutor(b.ctx, v.Schema(), v.ID(), childExec)
	base.SetInitCap(n)
	e := &LimitExec{
		BaseExecutor: base,
		begin:        v.Offset,
		end:          v.Offset + v.Count,
	}

	childUsedSchema := markChildrenUsedCols(v.Schema().Columns, v.Children()[0].Schema())[0]
	e.columnIdxsUsedByChild = make([]int, 0, len(childUsedSchema))
	for i, used := range childUsedSchema {
		if used {
			e.columnIdxsUsedByChild = append(e.columnIdxsUsedByChild, i)
		}
	}
	if len(e.columnIdxsUsedByChild) == len(childUsedSchema) {
		e.columnIdxsUsedByChild = nil // indicates that all columns are used. LimitExec will improve performance for this condition.
	}
	return e
}

func (b *executorBuilder) buildPrepare(v *plannercore.Prepare) exec.Executor {
	base := exec.NewBaseExecutor(b.ctx, v.Schema(), v.ID())
	base.SetInitCap(chunk.ZeroCapacity)
	return &PrepareExec{
		BaseExecutor: base,
		name:         v.Name,
		sqlText:      v.SQLText,
	}
}

func (b *executorBuilder) buildExecute(v *plannercore.Execute) exec.Executor {
	e := &ExecuteExec{
		BaseExecutor: exec.NewBaseExecutor(b.ctx, v.Schema(), v.ID()),
		is:           b.is,
		name:         v.Name,
		usingVars:    v.Params,
		stmt:         v.Stmt,
		plan:         v.Plan,
		outputNames:  v.OutputNames(),
	}

	failpoint.Inject("assertExecutePrepareStatementStalenessOption", func(val failpoint.Value) {
		vs := strings.Split(val.(string), "_")
		assertTS, assertReadReplicaScope := vs[0], vs[1]
		staleread.AssertStmtStaleness(b.ctx, true)
		ts, err := sessiontxn.GetTxnManager(b.ctx).GetStmtReadTS()
		if err != nil {
			panic(e)
		}

		if strconv.FormatUint(ts, 10) != assertTS ||
			assertReadReplicaScope != b.readReplicaScope {
			panic("execute prepare statement have wrong staleness option")
		}
	})

	return e
}

func (b *executorBuilder) buildShow(v *plannercore.PhysicalShow) exec.Executor {
	e := &ShowExec{
		BaseExecutor:          exec.NewBaseExecutor(b.ctx, v.Schema(), v.ID()),
		Tp:                    v.Tp,
		CountWarningsOrErrors: v.CountWarningsOrErrors,
		DBName:                model.NewCIStr(v.DBName),
		Table:                 v.Table,
		Partition:             v.Partition,
		Column:                v.Column,
		IndexName:             v.IndexName,
		ResourceGroupName:     model.NewCIStr(v.ResourceGroupName),
		Flag:                  v.Flag,
		Roles:                 v.Roles,
		User:                  v.User,
		is:                    b.is,
		Full:                  v.Full,
		IfNotExists:           v.IfNotExists,
		GlobalScope:           v.GlobalScope,
		Extended:              v.Extended,
		Extractor:             v.Extractor,
		ImportJobID:           v.ImportJobID,
	}
	if e.Tp == ast.ShowMasterStatus {
		// show master status need start ts.
		if _, err := e.Ctx().Txn(true); err != nil {
			b.err = err
		}
	}
	return e
}

func (b *executorBuilder) buildSimple(v *plannercore.Simple) exec.Executor {
	switch s := v.Statement.(type) {
	case *ast.GrantStmt:
		return b.buildGrant(s)
	case *ast.RevokeStmt:
		return b.buildRevoke(s)
	case *ast.BRIEStmt:
		return b.buildBRIE(s, v.Schema())
	case *ast.CreateUserStmt, *ast.AlterUserStmt:
		var lockOptions []*ast.PasswordOrLockOption
		if b.Ti.AccountLockTelemetry == nil {
			b.Ti.AccountLockTelemetry = &AccountLockTelemetryInfo{}
		}
		b.Ti.AccountLockTelemetry.CreateOrAlterUser++
		if stmt, ok := v.Statement.(*ast.CreateUserStmt); ok {
			lockOptions = stmt.PasswordOrLockOptions
		} else if stmt, ok := v.Statement.(*ast.AlterUserStmt); ok {
			lockOptions = stmt.PasswordOrLockOptions
		}
		if len(lockOptions) > 0 {
			// Multiple lock options are supported for the parser, but only the last one option takes effect.
			for i := len(lockOptions) - 1; i >= 0; i-- {
				if lockOptions[i].Type == ast.Lock {
					b.Ti.AccountLockTelemetry.LockUser++
					break
				} else if lockOptions[i].Type == ast.Unlock {
					b.Ti.AccountLockTelemetry.UnlockUser++
					break
				}
			}
		}
	case *ast.CalibrateResourceStmt:
		return &calibrateresource.Executor{
			BaseExecutor: exec.NewBaseExecutor(b.ctx, v.Schema(), 0),
			WorkloadType: s.Tp,
			OptionList:   s.DynamicCalibrateResourceOptionList,
		}
	case *ast.AddQueryWatchStmt:
		return &querywatch.AddExecutor{
			BaseExecutor:         exec.NewBaseExecutor(b.ctx, v.Schema(), 0),
			QueryWatchOptionList: s.QueryWatchOptionList,
		}
	case *ast.LoadDataActionStmt:
		return &LoadDataActionExec{
			BaseExecutor: exec.NewBaseExecutor(b.ctx, nil, 0),
			tp:           s.Tp,
			jobID:        s.JobID,
		}
	case *ast.ImportIntoActionStmt:
		return &ImportIntoActionExec{
			BaseExecutor: exec.NewBaseExecutor(b.ctx, nil, 0),
			tp:           s.Tp,
			jobID:        s.JobID,
		}
	}
	base := exec.NewBaseExecutor(b.ctx, v.Schema(), v.ID())
	base.SetInitCap(chunk.ZeroCapacity)
	e := &SimpleExec{
		BaseExecutor:    base,
		Statement:       v.Statement,
		IsFromRemote:    v.IsFromRemote,
		is:              b.is,
		staleTxnStartTS: v.StaleTxnStartTS,
	}
	return e
}

func (b *executorBuilder) buildSet(v *plannercore.Set) exec.Executor {
	base := exec.NewBaseExecutor(b.ctx, v.Schema(), v.ID())
	base.SetInitCap(chunk.ZeroCapacity)
	e := &SetExecutor{
		BaseExecutor: base,
		vars:         v.VarAssigns,
	}
	return e
}

func (b *executorBuilder) buildSetConfig(v *plannercore.SetConfig) exec.Executor {
	return &SetConfigExec{
		BaseExecutor: exec.NewBaseExecutor(b.ctx, v.Schema(), v.ID()),
		p:            v,
	}
}

func (b *executorBuilder) buildInsert(v *plannercore.Insert) exec.Executor {
	b.inInsertStmt = true
	if b.err = b.updateForUpdateTS(); b.err != nil {
		return nil
	}

	selectExec := b.build(v.SelectPlan)
	if b.err != nil {
		return nil
	}
	var baseExec exec.BaseExecutor
	if selectExec != nil {
		baseExec = exec.NewBaseExecutor(b.ctx, nil, v.ID(), selectExec)
	} else {
		baseExec = exec.NewBaseExecutor(b.ctx, nil, v.ID())
	}
	baseExec.SetInitCap(chunk.ZeroCapacity)

	ivs := &InsertValues{
		BaseExecutor:              baseExec,
		Table:                     v.Table,
		Columns:                   v.Columns,
		Lists:                     v.Lists,
		GenExprs:                  v.GenCols.Exprs,
		allAssignmentsAreConstant: v.AllAssignmentsAreConstant,
		hasRefCols:                v.NeedFillDefaultValue,
		SelectExec:                selectExec,
		rowLen:                    v.RowLen,
	}
	err := ivs.initInsertColumns()
	if err != nil {
		b.err = err
		return nil
	}
	ivs.fkChecks, b.err = buildFKCheckExecs(b.ctx, ivs.Table, v.FKChecks)
	if b.err != nil {
		return nil
	}
	ivs.fkCascades, b.err = b.buildFKCascadeExecs(ivs.Table, v.FKCascades)
	if b.err != nil {
		return nil
	}

	if v.IsReplace {
		return b.buildReplace(ivs)
	}
	insert := &InsertExec{
		InsertValues: ivs,
		OnDuplicate:  append(v.OnDuplicate, v.GenCols.OnDuplicates...),
	}
	return insert
}

func (b *executorBuilder) buildImportInto(v *plannercore.ImportInto) exec.Executor {
	tbl, ok := b.is.TableByID(v.Table.TableInfo.ID)
	if !ok {
		b.err = errors.Errorf("Can not get table %d", v.Table.TableInfo.ID)
		return nil
	}
	if !tbl.Meta().IsBaseTable() {
		b.err = plannercore.ErrNonUpdatableTable.GenWithStackByArgs(tbl.Meta().Name.O, "LOAD")
		return nil
	}

	base := exec.NewBaseExecutor(b.ctx, v.Schema(), v.ID())
	exec, err := newImportIntoExec(base, b.ctx, v, tbl)
	if err != nil {
		b.err = err
		return nil
	}

	return exec
}

func (b *executorBuilder) buildLoadData(v *plannercore.LoadData) exec.Executor {
	tbl, ok := b.is.TableByID(v.Table.TableInfo.ID)
	if !ok {
		b.err = errors.Errorf("Can not get table %d", v.Table.TableInfo.ID)
		return nil
	}
	if !tbl.Meta().IsBaseTable() {
		b.err = plannercore.ErrNonUpdatableTable.GenWithStackByArgs(tbl.Meta().Name.O, "LOAD")
		return nil
	}

	base := exec.NewBaseExecutor(b.ctx, v.Schema(), v.ID())
	worker, err := NewLoadDataWorker(b.ctx, v, tbl)
	if err != nil {
		b.err = err
		return nil
	}

	return &LoadDataExec{
		BaseExecutor:   base,
		loadDataWorker: worker,
		FileLocRef:     v.FileLocRef,
	}
}

func (b *executorBuilder) buildLoadStats(v *plannercore.LoadStats) exec.Executor {
	e := &LoadStatsExec{
		BaseExecutor: exec.NewBaseExecutor(b.ctx, nil, v.ID()),
		info:         &LoadStatsInfo{v.Path, b.ctx},
	}
	return e
}

func (b *executorBuilder) buildLockStats(v *plannercore.LockStats) exec.Executor {
	e := &lockstats.LockExec{
		BaseExecutor: exec.NewBaseExecutor(b.ctx, nil, v.ID()),
		Tables:       v.Tables,
	}
	return e
}

func (b *executorBuilder) buildUnlockStats(v *plannercore.UnlockStats) exec.Executor {
	e := &lockstats.UnlockExec{
		BaseExecutor: exec.NewBaseExecutor(b.ctx, nil, v.ID()),
		Tables:       v.Tables,
	}
	return e
}

func (b *executorBuilder) buildIndexAdvise(v *plannercore.IndexAdvise) exec.Executor {
	e := &IndexAdviseExec{
		BaseExecutor: exec.NewBaseExecutor(b.ctx, nil, v.ID()),
		IsLocal:      v.IsLocal,
		indexAdviseInfo: &IndexAdviseInfo{
			Path:           v.Path,
			MaxMinutes:     v.MaxMinutes,
			MaxIndexNum:    v.MaxIndexNum,
			LineFieldsInfo: v.LineFieldsInfo,
			Ctx:            b.ctx,
		},
	}
	return e
}

func (b *executorBuilder) buildPlanReplayer(v *plannercore.PlanReplayer) exec.Executor {
	if v.Load {
		e := &PlanReplayerLoadExec{
			BaseExecutor: exec.NewBaseExecutor(b.ctx, nil, v.ID()),
			info:         &PlanReplayerLoadInfo{Path: v.File, Ctx: b.ctx},
		}
		return e
	}
	if v.Capture {
		e := &PlanReplayerExec{
			BaseExecutor: exec.NewBaseExecutor(b.ctx, nil, v.ID()),
			CaptureInfo: &PlanReplayerCaptureInfo{
				SQLDigest:  v.SQLDigest,
				PlanDigest: v.PlanDigest,
			},
		}
		return e
	}
	if v.Remove {
		e := &PlanReplayerExec{
			BaseExecutor: exec.NewBaseExecutor(b.ctx, nil, v.ID()),
			CaptureInfo: &PlanReplayerCaptureInfo{
				SQLDigest:  v.SQLDigest,
				PlanDigest: v.PlanDigest,
				Remove:     true,
			},
		}
		return e
	}

	e := &PlanReplayerExec{
		BaseExecutor: exec.NewBaseExecutor(b.ctx, v.Schema(), v.ID()),
		DumpInfo: &PlanReplayerDumpInfo{
			Analyze:           v.Analyze,
			Path:              v.File,
			ctx:               b.ctx,
			HistoricalStatsTS: v.HistoricalStatsTS,
		},
	}
	if v.ExecStmt != nil {
		e.DumpInfo.ExecStmts = []ast.StmtNode{v.ExecStmt}
	} else {
		e.BaseExecutor = exec.NewBaseExecutor(b.ctx, nil, v.ID())
	}
	return e
}

func (*executorBuilder) buildReplace(vals *InsertValues) exec.Executor {
	replaceExec := &ReplaceExec{
		InsertValues: vals,
	}
	return replaceExec
}

func (b *executorBuilder) buildGrant(grant *ast.GrantStmt) exec.Executor {
	e := &GrantExec{
		BaseExecutor:          exec.NewBaseExecutor(b.ctx, nil, 0),
		Privs:                 grant.Privs,
		ObjectType:            grant.ObjectType,
		Level:                 grant.Level,
		Users:                 grant.Users,
		WithGrant:             grant.WithGrant,
		AuthTokenOrTLSOptions: grant.AuthTokenOrTLSOptions,
		is:                    b.is,
	}
	return e
}

func (b *executorBuilder) buildRevoke(revoke *ast.RevokeStmt) exec.Executor {
	e := &RevokeExec{
		BaseExecutor: exec.NewBaseExecutor(b.ctx, nil, 0),
		ctx:          b.ctx,
		Privs:        revoke.Privs,
		ObjectType:   revoke.ObjectType,
		Level:        revoke.Level,
		Users:        revoke.Users,
		is:           b.is,
	}
	return e
}

func (b *executorBuilder) setTelemetryInfo(v *plannercore.DDL) {
	if v == nil || b.Ti == nil {
		return
	}
	switch s := v.Statement.(type) {
	case *ast.AlterTableStmt:
		if len(s.Specs) > 1 {
			b.Ti.UseMultiSchemaChange = true
		}
		for _, spec := range s.Specs {
			switch spec.Tp {
			case ast.AlterTableDropFirstPartition:
				if b.Ti.PartitionTelemetry == nil {
					b.Ti.PartitionTelemetry = &PartitionTelemetryInfo{}
				}
				b.Ti.PartitionTelemetry.UseDropIntervalPartition = true
			case ast.AlterTableAddLastPartition:
				if b.Ti.PartitionTelemetry == nil {
					b.Ti.PartitionTelemetry = &PartitionTelemetryInfo{}
				}
				b.Ti.PartitionTelemetry.UseAddIntervalPartition = true
			case ast.AlterTableExchangePartition:
				b.Ti.UseExchangePartition = true
			case ast.AlterTableReorganizePartition:
				if b.Ti.PartitionTelemetry == nil {
					b.Ti.PartitionTelemetry = &PartitionTelemetryInfo{}
				}
				b.Ti.PartitionTelemetry.UseReorganizePartition = true
			}
		}
	case *ast.CreateTableStmt:
		if s.Partition == nil || strings.EqualFold(b.ctx.GetSessionVars().EnableTablePartition, "OFF") {
			break
		}

		p := s.Partition
		if b.Ti.PartitionTelemetry == nil {
			b.Ti.PartitionTelemetry = &PartitionTelemetryInfo{}
		}
		b.Ti.PartitionTelemetry.TablePartitionMaxPartitionsNum = max(p.Num, uint64(len(p.Definitions)))
		b.Ti.PartitionTelemetry.UseTablePartition = true

		switch p.Tp {
		case model.PartitionTypeRange:
			if p.Sub == nil {
				if len(p.ColumnNames) > 0 {
					b.Ti.PartitionTelemetry.UseTablePartitionRangeColumns = true
					if len(p.ColumnNames) > 1 {
						b.Ti.PartitionTelemetry.UseTablePartitionRangeColumnsGt1 = true
					}
					if len(p.ColumnNames) > 2 {
						b.Ti.PartitionTelemetry.UseTablePartitionRangeColumnsGt2 = true
					}
					if len(p.ColumnNames) > 3 {
						b.Ti.PartitionTelemetry.UseTablePartitionRangeColumnsGt3 = true
					}
				} else {
					b.Ti.PartitionTelemetry.UseTablePartitionRange = true
				}
				if p.Interval != nil {
					b.Ti.PartitionTelemetry.UseCreateIntervalPartition = true
				}
			}
		case model.PartitionTypeHash:
			if p.Sub == nil {
				b.Ti.PartitionTelemetry.UseTablePartitionHash = true
			}
		case model.PartitionTypeList:
			enable := b.ctx.GetSessionVars().EnableListTablePartition
			if p.Sub == nil && enable {
				if len(p.ColumnNames) > 0 {
					b.Ti.PartitionTelemetry.UseTablePartitionListColumns = true
				} else {
					b.Ti.PartitionTelemetry.UseTablePartitionList = true
				}
			}
		}
	case *ast.FlashBackToTimestampStmt:
		b.Ti.UseFlashbackToCluster = true
	}
}

func (b *executorBuilder) buildDDL(v *plannercore.DDL) exec.Executor {
	b.setTelemetryInfo(v)

	e := &DDLExec{
		BaseExecutor: exec.NewBaseExecutor(b.ctx, v.Schema(), v.ID()),
		stmt:         v.Statement,
		is:           b.is,
		tempTableDDL: temptable.GetTemporaryTableDDL(b.ctx),
	}
	return e
}

// buildTrace builds a TraceExec for future executing. This method will be called
// at build().
func (b *executorBuilder) buildTrace(v *plannercore.Trace) exec.Executor {
	t := &TraceExec{
		BaseExecutor: exec.NewBaseExecutor(b.ctx, v.Schema(), v.ID()),
		stmtNode:     v.StmtNode,
		builder:      b,
		format:       v.Format,

		optimizerTrace:       v.OptimizerTrace,
		optimizerTraceTarget: v.OptimizerTraceTarget,
	}
	if t.format == plannercore.TraceFormatLog && !t.optimizerTrace {
<<<<<<< HEAD
		return &sort_exec.SortExec{
=======
		return &sortexec.SortExec{
>>>>>>> cea5d2c9
			BaseExecutor: exec.NewBaseExecutor(b.ctx, v.Schema(), v.ID(), t),
			ByItems: []*plannerutil.ByItems{
				{Expr: &expression.Column{
					Index:   0,
					RetType: types.NewFieldType(mysql.TypeTimestamp),
				}},
			},
			ExecSchema: v.Schema(),
		}
	}
	return t
}

// buildExplain builds a explain executor. `e.rows` collects final result to `ExplainExec`.
func (b *executorBuilder) buildExplain(v *plannercore.Explain) exec.Executor {
	explainExec := &ExplainExec{
		BaseExecutor: exec.NewBaseExecutor(b.ctx, v.Schema(), v.ID()),
		explain:      v,
	}
	if v.Analyze {
		if b.ctx.GetSessionVars().StmtCtx.RuntimeStatsColl == nil {
			b.ctx.GetSessionVars().StmtCtx.RuntimeStatsColl = execdetails.NewRuntimeStatsColl(nil)
		}
		// If the resource group name is not empty, we could collect and display the RU
		// runtime stats for analyze executor.
		resourceGroupName := b.ctx.GetSessionVars().ResourceGroupName
		// Try to register the RU runtime stats for analyze executor.
		if store, ok := b.ctx.GetStore().(interface {
			CreateRURuntimeStats(uint64) *clientutil.RURuntimeStats
		}); len(resourceGroupName) > 0 && ok {
			// StartTS will be used to identify this SQL, so that the runtime stats could
			// aggregate the RU stats beneath the KV storage client.
			startTS, err := b.getSnapshotTS()
			if err != nil {
				b.err = err
				return nil
			}
			explainExec.ruRuntimeStats = store.CreateRURuntimeStats(startTS)
		}
		explainExec.analyzeExec = b.build(v.TargetPlan)
	}
	return explainExec
}

func (b *executorBuilder) buildSelectInto(v *plannercore.SelectInto) exec.Executor {
	child := b.build(v.TargetPlan)
	if b.err != nil {
		return nil
	}
	return &SelectIntoExec{
		BaseExecutor:   exec.NewBaseExecutor(b.ctx, v.Schema(), v.ID(), child),
		intoOpt:        v.IntoOpt,
		LineFieldsInfo: v.LineFieldsInfo,
	}
}

func (b *executorBuilder) buildUnionScanExec(v *plannercore.PhysicalUnionScan) exec.Executor {
	oriEncounterUnionScan := b.encounterUnionScan
	b.encounterUnionScan = true
	defer func() {
		b.encounterUnionScan = oriEncounterUnionScan
	}()
	reader := b.build(v.Children()[0])
	if b.err != nil {
		return nil
	}

	return b.buildUnionScanFromReader(reader, v)
}

// buildUnionScanFromReader builds union scan executor from child executor.
// Note that this function may be called by inner workers of index lookup join concurrently.
// Be careful to avoid data race.
func (b *executorBuilder) buildUnionScanFromReader(reader exec.Executor, v *plannercore.PhysicalUnionScan) exec.Executor {
	// If reader is union, it means a partition table and we should transfer as above.
	if x, ok := reader.(*UnionExec); ok {
		for i, child := range x.AllChildren() {
			x.SetChildren(i, b.buildUnionScanFromReader(child, v))
			if b.err != nil {
				return nil
			}
		}
		return x
	}
	us := &UnionScanExec{BaseExecutor: exec.NewBaseExecutor(b.ctx, v.Schema(), v.ID(), reader)}
	// Get the handle column index of the below Plan.
	us.handleCols = v.HandleCols
	us.mutableRow = chunk.MutRowFromTypes(exec.RetTypes(us))

	// If the push-downed condition contains virtual column, we may build a selection upon reader
	originReader := reader
	if sel, ok := reader.(*SelectionExec); ok {
		reader = sel.Children(0)
	}

	us.collators = make([]collate.Collator, 0, len(us.columns))
	for _, tp := range exec.RetTypes(us) {
		us.collators = append(us.collators, collate.GetCollator(tp.GetCollate()))
	}

	startTS, err := b.getSnapshotTS()
	sessionVars := b.ctx.GetSessionVars()
	if err != nil {
		b.err = err
		return nil
	}

	switch x := reader.(type) {
	case *MPPGather:
		us.desc = false
		us.keepOrder = false
		us.conditions, us.conditionsWithVirCol = plannercore.SplitSelCondsWithVirtualColumn(v.Conditions)
		us.columns = x.columns
		us.table = x.table
		us.virtualColumnIndex = x.virtualColumnIndex
		us.handleCachedTable(b, x, sessionVars, startTS)
	case *TableReaderExecutor:
		us.desc = x.desc
		us.keepOrder = x.keepOrder
		us.conditions, us.conditionsWithVirCol = plannercore.SplitSelCondsWithVirtualColumn(v.Conditions)
		us.columns = x.columns
		us.table = x.table
		us.virtualColumnIndex = x.virtualColumnIndex
		us.handleCachedTable(b, x, sessionVars, startTS)
	case *IndexReaderExecutor:
		us.desc = x.desc
		us.keepOrder = x.keepOrder
		for _, ic := range x.index.Columns {
			for i, col := range x.columns {
				if col.Name.L == ic.Name.L {
					us.usedIndex = append(us.usedIndex, i)
					break
				}
			}
		}
		us.conditions, us.conditionsWithVirCol = plannercore.SplitSelCondsWithVirtualColumn(v.Conditions)
		us.columns = x.columns
		us.table = x.table
		us.handleCachedTable(b, x, sessionVars, startTS)
	case *IndexLookUpExecutor:
		us.desc = x.desc
		us.keepOrder = x.keepOrder
		for _, ic := range x.index.Columns {
			for i, col := range x.columns {
				if col.Name.L == ic.Name.L {
					us.usedIndex = append(us.usedIndex, i)
					break
				}
			}
		}
		us.conditions, us.conditionsWithVirCol = plannercore.SplitSelCondsWithVirtualColumn(v.Conditions)
		us.columns = x.columns
		us.table = x.table
		us.virtualColumnIndex = buildVirtualColumnIndex(us.Schema(), us.columns)
		us.handleCachedTable(b, x, sessionVars, startTS)
	case *IndexMergeReaderExecutor:
		if len(x.byItems) != 0 {
			us.keepOrder = x.keepOrder
			us.desc = x.byItems[0].Desc
			for _, item := range x.byItems {
				c, ok := item.Expr.(*expression.Column)
				if !ok {
					b.err = errors.Errorf("Not support non-column in orderBy pushed down")
					return nil
				}
				for i, col := range x.columns {
					if col.ID == c.ID {
						us.usedIndex = append(us.usedIndex, i)
						break
					}
				}
			}
		}
		us.conditions, us.conditionsWithVirCol = plannercore.SplitSelCondsWithVirtualColumn(v.Conditions)
		us.columns = x.columns
		us.table = x.table
		us.virtualColumnIndex = buildVirtualColumnIndex(us.Schema(), us.columns)
	default:
		// The mem table will not be written by sql directly, so we can omit the union scan to avoid err reporting.
		return originReader
	}
	return us
}

type bypassDataSourceExecutor interface {
	dataSourceExecutor
	setDummy()
}

func (us *UnionScanExec) handleCachedTable(b *executorBuilder, x bypassDataSourceExecutor, vars *variable.SessionVars, startTS uint64) {
	tbl := x.Table()
	if tbl.Meta().TableCacheStatusType == model.TableCacheStatusEnable {
		cachedTable := tbl.(table.CachedTable)
		// Determine whether the cache can be used.
		leaseDuration := time.Duration(variable.TableCacheLease.Load()) * time.Second
		cacheData, loading := cachedTable.TryReadFromCache(startTS, leaseDuration)
		if cacheData != nil {
			vars.StmtCtx.ReadFromTableCache = true
			x.setDummy()
			us.cacheTable = cacheData
		} else if loading {
			return
		} else {
			if !b.inUpdateStmt && !b.inDeleteStmt && !b.inInsertStmt && !vars.StmtCtx.InExplainStmt {
				store := b.ctx.GetStore()
				cachedTable.UpdateLockForRead(context.Background(), store, startTS, leaseDuration)
			}
		}
	}
}

// buildMergeJoin builds MergeJoinExec executor.
func (b *executorBuilder) buildMergeJoin(v *plannercore.PhysicalMergeJoin) exec.Executor {
	leftExec := b.build(v.Children()[0])
	if b.err != nil {
		return nil
	}

	rightExec := b.build(v.Children()[1])
	if b.err != nil {
		return nil
	}

	defaultValues := v.DefaultValues
	if defaultValues == nil {
		if v.JoinType == plannercore.RightOuterJoin {
			defaultValues = make([]types.Datum, leftExec.Schema().Len())
		} else {
			defaultValues = make([]types.Datum, rightExec.Schema().Len())
		}
	}

	colsFromChildren := v.Schema().Columns
	if v.JoinType == plannercore.LeftOuterSemiJoin || v.JoinType == plannercore.AntiLeftOuterSemiJoin {
		colsFromChildren = colsFromChildren[:len(colsFromChildren)-1]
	}

	e := &MergeJoinExec{
		stmtCtx:      b.ctx.GetSessionVars().StmtCtx,
		BaseExecutor: exec.NewBaseExecutor(b.ctx, v.Schema(), v.ID(), leftExec, rightExec),
		compareFuncs: v.CompareFuncs,
		joiner: newJoiner(
			b.ctx,
			v.JoinType,
			v.JoinType == plannercore.RightOuterJoin,
			defaultValues,
			v.OtherConditions,
			exec.RetTypes(leftExec),
			exec.RetTypes(rightExec),
			markChildrenUsedCols(colsFromChildren, v.Children()[0].Schema(), v.Children()[1].Schema()),
			false,
		),
		isOuterJoin: v.JoinType.IsOuterJoin(),
		desc:        v.Desc,
	}

	leftTable := &mergeJoinTable{
		childIndex: 0,
		joinKeys:   v.LeftJoinKeys,
		filters:    v.LeftConditions,
	}
	rightTable := &mergeJoinTable{
		childIndex: 1,
		joinKeys:   v.RightJoinKeys,
		filters:    v.RightConditions,
	}

	if v.JoinType == plannercore.RightOuterJoin {
		e.innerTable = leftTable
		e.outerTable = rightTable
	} else {
		e.innerTable = rightTable
		e.outerTable = leftTable
	}
	e.innerTable.isInner = true

	// optimizer should guarantee that filters on inner table are pushed down
	// to tikv or extracted to a Selection.
	if len(e.innerTable.filters) != 0 {
		b.err = errors.Annotate(exeerrors.ErrBuildExecutor, "merge join's inner filter should be empty.")
		return nil
	}

	executor_metrics.ExecutorCounterMergeJoinExec.Inc()
	return e
}

func (b *executorBuilder) buildHashJoin(v *plannercore.PhysicalHashJoin) exec.Executor {
	leftExec := b.build(v.Children()[0])
	if b.err != nil {
		return nil
	}

	rightExec := b.build(v.Children()[1])
	if b.err != nil {
		return nil
	}

	e := &HashJoinExec{
		BaseExecutor:          exec.NewBaseExecutor(b.ctx, v.Schema(), v.ID(), leftExec, rightExec),
		probeSideTupleFetcher: &probeSideTupleFetcher{},
		probeWorkers:          make([]*probeWorker, v.Concurrency),
		buildWorker:           &buildWorker{},
		hashJoinCtx: &hashJoinCtx{
			sessCtx:         b.ctx,
			isOuterJoin:     v.JoinType.IsOuterJoin(),
			useOuterToBuild: v.UseOuterToBuild,
			joinType:        v.JoinType,
			concurrency:     v.Concurrency,
		},
	}
	e.hashJoinCtx.allocPool = e.AllocPool
	defaultValues := v.DefaultValues
	lhsTypes, rhsTypes := exec.RetTypes(leftExec), exec.RetTypes(rightExec)
	if v.InnerChildIdx == 1 {
		if len(v.RightConditions) > 0 {
			b.err = errors.Annotate(exeerrors.ErrBuildExecutor, "join's inner condition should be empty")
			return nil
		}
	} else {
		if len(v.LeftConditions) > 0 {
			b.err = errors.Annotate(exeerrors.ErrBuildExecutor, "join's inner condition should be empty")
			return nil
		}
	}

	leftIsBuildSide := true

	e.isNullEQ = v.IsNullEQ
	var probeKeys, probeNAKeys, buildKeys, buildNAKeys []*expression.Column
	var buildSideExec exec.Executor
	if v.UseOuterToBuild {
		// update the buildSideEstCount due to changing the build side
		if v.InnerChildIdx == 1 {
			buildSideExec, buildKeys, buildNAKeys = leftExec, v.LeftJoinKeys, v.LeftNAJoinKeys
			e.probeSideTupleFetcher.probeSideExec, probeKeys, probeNAKeys = rightExec, v.RightJoinKeys, v.RightNAJoinKeys
			e.outerFilter = v.LeftConditions
		} else {
			buildSideExec, buildKeys, buildNAKeys = rightExec, v.RightJoinKeys, v.RightNAJoinKeys
			e.probeSideTupleFetcher.probeSideExec, probeKeys, probeNAKeys = leftExec, v.LeftJoinKeys, v.LeftNAJoinKeys
			e.outerFilter = v.RightConditions
			leftIsBuildSide = false
		}
		if defaultValues == nil {
			defaultValues = make([]types.Datum, e.probeSideTupleFetcher.probeSideExec.Schema().Len())
		}
	} else {
		if v.InnerChildIdx == 0 {
			buildSideExec, buildKeys, buildNAKeys = leftExec, v.LeftJoinKeys, v.LeftNAJoinKeys
			e.probeSideTupleFetcher.probeSideExec, probeKeys, probeNAKeys = rightExec, v.RightJoinKeys, v.RightNAJoinKeys
			e.outerFilter = v.RightConditions
		} else {
			buildSideExec, buildKeys, buildNAKeys = rightExec, v.RightJoinKeys, v.RightNAJoinKeys
			e.probeSideTupleFetcher.probeSideExec, probeKeys, probeNAKeys = leftExec, v.LeftJoinKeys, v.LeftNAJoinKeys
			e.outerFilter = v.LeftConditions
			leftIsBuildSide = false
		}
		if defaultValues == nil {
			defaultValues = make([]types.Datum, buildSideExec.Schema().Len())
		}
	}
	probeKeyColIdx := make([]int, len(probeKeys))
	probeNAKeColIdx := make([]int, len(probeNAKeys))
	buildKeyColIdx := make([]int, len(buildKeys))
	buildNAKeyColIdx := make([]int, len(buildNAKeys))
	for i := range buildKeys {
		buildKeyColIdx[i] = buildKeys[i].Index
	}
	for i := range buildNAKeys {
		buildNAKeyColIdx[i] = buildNAKeys[i].Index
	}
	for i := range probeKeys {
		probeKeyColIdx[i] = probeKeys[i].Index
	}
	for i := range probeNAKeys {
		probeNAKeColIdx[i] = probeNAKeys[i].Index
	}
	isNAJoin := len(v.LeftNAJoinKeys) > 0
	colsFromChildren := v.Schema().Columns
	if v.JoinType == plannercore.LeftOuterSemiJoin || v.JoinType == plannercore.AntiLeftOuterSemiJoin {
		colsFromChildren = colsFromChildren[:len(colsFromChildren)-1]
	}
	childrenUsedSchema := markChildrenUsedCols(colsFromChildren, v.Children()[0].Schema(), v.Children()[1].Schema())
	for i := uint(0); i < e.concurrency; i++ {
		e.probeWorkers[i] = &probeWorker{
			hashJoinCtx:      e.hashJoinCtx,
			workerID:         i,
			joiner:           newJoiner(b.ctx, v.JoinType, v.InnerChildIdx == 0, defaultValues, v.OtherConditions, lhsTypes, rhsTypes, childrenUsedSchema, isNAJoin),
			probeKeyColIdx:   probeKeyColIdx,
			probeNAKeyColIdx: probeNAKeColIdx,
		}
	}
	e.buildWorker.buildKeyColIdx, e.buildWorker.buildNAKeyColIdx, e.buildWorker.buildSideExec, e.buildWorker.hashJoinCtx = buildKeyColIdx, buildNAKeyColIdx, buildSideExec, e.hashJoinCtx
	e.hashJoinCtx.isNullAware = isNAJoin
	executor_metrics.ExecutorCountHashJoinExec.Inc()

	// We should use JoinKey to construct the type information using by hashing, instead of using the child's schema directly.
	// When a hybrid type column is hashed multiple times, we need to distinguish what field types are used.
	// For example, the condition `enum = int and enum = string`, we should use ETInt to hash the first column,
	// and use ETString to hash the second column, although they may be the same column.
	leftExecTypes, rightExecTypes := exec.RetTypes(leftExec), exec.RetTypes(rightExec)
	leftTypes, rightTypes := make([]*types.FieldType, 0, len(v.LeftJoinKeys)+len(v.LeftNAJoinKeys)), make([]*types.FieldType, 0, len(v.RightJoinKeys)+len(v.RightNAJoinKeys))
	// set left types and right types for joiner.
	for i, col := range v.LeftJoinKeys {
		leftTypes = append(leftTypes, leftExecTypes[col.Index].Clone())
		leftTypes[i].SetFlag(col.RetType.GetFlag())
	}
	offset := len(v.LeftJoinKeys)
	for i, col := range v.LeftNAJoinKeys {
		leftTypes = append(leftTypes, leftExecTypes[col.Index].Clone())
		leftTypes[i+offset].SetFlag(col.RetType.GetFlag())
	}
	for i, col := range v.RightJoinKeys {
		rightTypes = append(rightTypes, rightExecTypes[col.Index].Clone())
		rightTypes[i].SetFlag(col.RetType.GetFlag())
	}
	offset = len(v.RightJoinKeys)
	for i, col := range v.RightNAJoinKeys {
		rightTypes = append(rightTypes, rightExecTypes[col.Index].Clone())
		rightTypes[i+offset].SetFlag(col.RetType.GetFlag())
	}

	// consider collations
	for i := range v.EqualConditions {
		chs, coll := v.EqualConditions[i].CharsetAndCollation()
		leftTypes[i].SetCharset(chs)
		leftTypes[i].SetCollate(coll)
		rightTypes[i].SetCharset(chs)
		rightTypes[i].SetCollate(coll)
	}
	offset = len(v.EqualConditions)
	for i := range v.NAEqualConditions {
		chs, coll := v.NAEqualConditions[i].CharsetAndCollation()
		leftTypes[i+offset].SetCharset(chs)
		leftTypes[i+offset].SetCollate(coll)
		rightTypes[i+offset].SetCharset(chs)
		rightTypes[i+offset].SetCollate(coll)
	}
	if leftIsBuildSide {
		e.buildTypes, e.probeTypes = leftTypes, rightTypes
	} else {
		e.buildTypes, e.probeTypes = rightTypes, leftTypes
	}
	return e
}

func (b *executorBuilder) buildHashAgg(v *plannercore.PhysicalHashAgg) exec.Executor {
	src := b.build(v.Children()[0])
	if b.err != nil {
		return nil
	}
	sessionVars := b.ctx.GetSessionVars()
	e := &aggregate.HashAggExec{
		BaseExecutor:    exec.NewBaseExecutor(b.ctx, v.Schema(), v.ID(), src),
		Sc:              sessionVars.StmtCtx,
		PartialAggFuncs: make([]aggfuncs.AggFunc, 0, len(v.AggFuncs)),
		GroupByItems:    v.GroupByItems,
	}
	// We take `create table t(a int, b int);` as example.
	//
	// 1. If all the aggregation functions are FIRST_ROW, we do not need to set the defaultVal for them:
	// e.g.
	// mysql> select distinct a, b from t;
	// 0 rows in set (0.00 sec)
	//
	// 2. If there exists group by items, we do not need to set the defaultVal for them either:
	// e.g.
	// mysql> select avg(a) from t group by b;
	// Empty set (0.00 sec)
	//
	// mysql> select avg(a) from t group by a;
	// +--------+
	// | avg(a) |
	// +--------+
	// |  NULL  |
	// +--------+
	// 1 row in set (0.00 sec)
	if len(v.GroupByItems) != 0 || aggregation.IsAllFirstRow(v.AggFuncs) {
		e.DefaultVal = nil
	} else {
		if v.IsFinalAgg() {
			e.DefaultVal = e.Ctx().GetSessionVars().GetNewChunkWithCapacity(exec.RetTypes(e), 1, 1, e.AllocPool)
		}
	}
	for _, aggDesc := range v.AggFuncs {
		if aggDesc.HasDistinct || len(aggDesc.OrderByItems) > 0 {
			e.IsUnparallelExec = true
		}
	}
	// When we set both tidb_hashagg_final_concurrency and tidb_hashagg_partial_concurrency to 1,
	// we do not need to parallelly execute hash agg,
	// and this action can be a workaround when meeting some unexpected situation using parallelExec.
	if finalCon, partialCon := sessionVars.HashAggFinalConcurrency(), sessionVars.HashAggPartialConcurrency(); finalCon <= 0 || partialCon <= 0 || finalCon == 1 && partialCon == 1 {
		e.IsUnparallelExec = true
	}
	partialOrdinal := 0
	for i, aggDesc := range v.AggFuncs {
		if e.IsUnparallelExec {
			e.PartialAggFuncs = append(e.PartialAggFuncs, aggfuncs.Build(b.ctx, aggDesc, i))
		} else {
			ordinal := []int{partialOrdinal}
			partialOrdinal++
			if aggDesc.Name == ast.AggFuncAvg {
				ordinal = append(ordinal, partialOrdinal+1)
				partialOrdinal++
			}
			partialAggDesc, finalDesc := aggDesc.Split(ordinal)
			partialAggFunc := aggfuncs.Build(b.ctx, partialAggDesc, i)
			finalAggFunc := aggfuncs.Build(b.ctx, finalDesc, i)
			e.PartialAggFuncs = append(e.PartialAggFuncs, partialAggFunc)
			e.FinalAggFuncs = append(e.FinalAggFuncs, finalAggFunc)
			if partialAggDesc.Name == ast.AggFuncGroupConcat {
				// For group_concat, finalAggFunc and partialAggFunc need shared `truncate` flag to do duplicate.
				finalAggFunc.(interface{ SetTruncated(t *int32) }).SetTruncated(
					partialAggFunc.(interface{ GetTruncated() *int32 }).GetTruncated(),
				)
			}
		}
		if e.DefaultVal != nil {
			value := aggDesc.GetDefaultValue()
			e.DefaultVal.AppendDatum(i, &value)
		}
	}

	executor_metrics.ExecutorCounterHashAggExec.Inc()
	return e
}

func (b *executorBuilder) buildStreamAgg(v *plannercore.PhysicalStreamAgg) exec.Executor {
	src := b.build(v.Children()[0])
	if b.err != nil {
		return nil
	}
	e := &aggregate.StreamAggExec{
		BaseExecutor: exec.NewBaseExecutor(b.ctx, v.Schema(), v.ID(), src),
		GroupChecker: vecgroupchecker.NewVecGroupChecker(b.ctx, v.GroupByItems),
		AggFuncs:     make([]aggfuncs.AggFunc, 0, len(v.AggFuncs)),
	}

	if len(v.GroupByItems) != 0 || aggregation.IsAllFirstRow(v.AggFuncs) {
		e.DefaultVal = nil
	} else {
		// Only do this for final agg, see issue #35295, #30923
		if v.IsFinalAgg() {
			e.DefaultVal = e.Ctx().GetSessionVars().GetNewChunkWithCapacity(exec.RetTypes(e), 1, 1, e.AllocPool)
		}
	}
	for i, aggDesc := range v.AggFuncs {
		aggFunc := aggfuncs.Build(b.ctx, aggDesc, i)
		e.AggFuncs = append(e.AggFuncs, aggFunc)
		if e.DefaultVal != nil {
			value := aggDesc.GetDefaultValue()
			e.DefaultVal.AppendDatum(i, &value)
		}
	}

	executor_metrics.ExecutorStreamAggExec.Inc()
	return e
}

func (b *executorBuilder) buildSelection(v *plannercore.PhysicalSelection) exec.Executor {
	childExec := b.build(v.Children()[0])
	if b.err != nil {
		return nil
	}
	e := &SelectionExec{
		BaseExecutor: exec.NewBaseExecutor(b.ctx, v.Schema(), v.ID(), childExec),
		filters:      v.Conditions,
	}
	return e
}

func (b *executorBuilder) buildProjection(v *plannercore.PhysicalProjection) exec.Executor {
	childExec := b.build(v.Children()[0])
	if b.err != nil {
		return nil
	}
	e := &ProjectionExec{
		BaseExecutor:     exec.NewBaseExecutor(b.ctx, v.Schema(), v.ID(), childExec),
		numWorkers:       int64(b.ctx.GetSessionVars().ProjectionConcurrency()),
		evaluatorSuit:    expression.NewEvaluatorSuite(v.Exprs, v.AvoidColumnEvaluator),
		calculateNoDelay: v.CalculateNoDelay,
	}

	// If the calculation row count for this Projection operator is smaller
	// than a Chunk size, we turn back to the un-parallel Projection
	// implementation to reduce the goroutine overhead.
	if int64(v.StatsCount()) < int64(b.ctx.GetSessionVars().MaxChunkSize) {
		e.numWorkers = 0
	}

	// Use un-parallel projection for query that write on memdb to avoid data race.
	// See also https://github.com/pingcap/tidb/issues/26832
	if b.inUpdateStmt || b.inDeleteStmt || b.inInsertStmt || b.hasLock {
		e.numWorkers = 0
	}
	return e
}

func (b *executorBuilder) buildTableDual(v *plannercore.PhysicalTableDual) exec.Executor {
	if v.RowCount != 0 && v.RowCount != 1 {
		b.err = errors.Errorf("buildTableDual failed, invalid row count for dual table: %v", v.RowCount)
		return nil
	}
	base := exec.NewBaseExecutor(b.ctx, v.Schema(), v.ID())
	base.SetInitCap(v.RowCount)
	e := &TableDualExec{
		BaseExecutor: base,
		numDualRows:  v.RowCount,
	}
	return e
}

// `getSnapshotTS` returns for-update-ts if in insert/update/delete/lock statement otherwise the isolation read ts
// Please notice that in RC isolation, the above two ts are the same
func (b *executorBuilder) getSnapshotTS() (ts uint64, err error) {
	if b.forDataReaderBuilder {
		return b.dataReaderTS, nil
	}

	txnManager := sessiontxn.GetTxnManager(b.ctx)
	if b.inInsertStmt || b.inUpdateStmt || b.inDeleteStmt || b.inSelectLockStmt {
		return txnManager.GetStmtForUpdateTS()
	}
	return txnManager.GetStmtReadTS()
}

// getSnapshot get the appropriate snapshot from txnManager and set
// the relevant snapshot options before return.
func (b *executorBuilder) getSnapshot() (kv.Snapshot, error) {
	var snapshot kv.Snapshot
	var err error

	txnManager := sessiontxn.GetTxnManager(b.ctx)
	if b.inInsertStmt || b.inUpdateStmt || b.inDeleteStmt || b.inSelectLockStmt {
		snapshot, err = txnManager.GetSnapshotWithStmtForUpdateTS()
	} else {
		snapshot, err = txnManager.GetSnapshotWithStmtReadTS()
	}
	if err != nil {
		return nil, err
	}

	sessVars := b.ctx.GetSessionVars()
	replicaReadType := sessVars.GetReplicaRead()
	snapshot.SetOption(kv.ReadReplicaScope, b.readReplicaScope)
	snapshot.SetOption(kv.TaskID, sessVars.StmtCtx.TaskID)
	snapshot.SetOption(kv.TiKVClientReadTimeout, sessVars.GetTiKVClientReadTimeout())
	snapshot.SetOption(kv.ResourceGroupName, sessVars.ResourceGroupName)
	snapshot.SetOption(kv.ExplicitRequestSourceType, sessVars.ExplicitRequestSourceType)

	if replicaReadType.IsClosestRead() && b.readReplicaScope != kv.GlobalTxnScope {
		snapshot.SetOption(kv.MatchStoreLabels, []*metapb.StoreLabel{
			{
				Key:   placement.DCLabelKey,
				Value: b.readReplicaScope,
			},
		})
	}

	return snapshot, nil
}

func (b *executorBuilder) buildMemTable(v *plannercore.PhysicalMemTable) exec.Executor {
	switch v.DBName.L {
	case util.MetricSchemaName.L:
		return &MemTableReaderExec{
			BaseExecutor: exec.NewBaseExecutor(b.ctx, v.Schema(), v.ID()),
			table:        v.Table,
			retriever: &MetricRetriever{
				table:     v.Table,
				extractor: v.Extractor.(*plannercore.MetricTableExtractor),
			},
		}
	case util.InformationSchemaName.L:
		switch v.Table.Name.L {
		case strings.ToLower(infoschema.TableClusterConfig):
			return &MemTableReaderExec{
				BaseExecutor: exec.NewBaseExecutor(b.ctx, v.Schema(), v.ID()),
				table:        v.Table,
				retriever: &clusterConfigRetriever{
					extractor: v.Extractor.(*plannercore.ClusterTableExtractor),
				},
			}
		case strings.ToLower(infoschema.TableClusterLoad):
			return &MemTableReaderExec{
				BaseExecutor: exec.NewBaseExecutor(b.ctx, v.Schema(), v.ID()),
				table:        v.Table,
				retriever: &clusterServerInfoRetriever{
					extractor:      v.Extractor.(*plannercore.ClusterTableExtractor),
					serverInfoType: diagnosticspb.ServerInfoType_LoadInfo,
				},
			}
		case strings.ToLower(infoschema.TableClusterHardware):
			return &MemTableReaderExec{
				BaseExecutor: exec.NewBaseExecutor(b.ctx, v.Schema(), v.ID()),
				table:        v.Table,
				retriever: &clusterServerInfoRetriever{
					extractor:      v.Extractor.(*plannercore.ClusterTableExtractor),
					serverInfoType: diagnosticspb.ServerInfoType_HardwareInfo,
				},
			}
		case strings.ToLower(infoschema.TableClusterSystemInfo):
			return &MemTableReaderExec{
				BaseExecutor: exec.NewBaseExecutor(b.ctx, v.Schema(), v.ID()),
				table:        v.Table,
				retriever: &clusterServerInfoRetriever{
					extractor:      v.Extractor.(*plannercore.ClusterTableExtractor),
					serverInfoType: diagnosticspb.ServerInfoType_SystemInfo,
				},
			}
		case strings.ToLower(infoschema.TableClusterLog):
			return &MemTableReaderExec{
				BaseExecutor: exec.NewBaseExecutor(b.ctx, v.Schema(), v.ID()),
				table:        v.Table,
				retriever: &clusterLogRetriever{
					extractor: v.Extractor.(*plannercore.ClusterLogTableExtractor),
				},
			}
		case strings.ToLower(infoschema.TableTiDBHotRegionsHistory):
			return &MemTableReaderExec{
				BaseExecutor: exec.NewBaseExecutor(b.ctx, v.Schema(), v.ID()),
				table:        v.Table,
				retriever: &hotRegionsHistoryRetriver{
					extractor: v.Extractor.(*plannercore.HotRegionsHistoryTableExtractor),
				},
			}
		case strings.ToLower(infoschema.TableInspectionResult):
			return &MemTableReaderExec{
				BaseExecutor: exec.NewBaseExecutor(b.ctx, v.Schema(), v.ID()),
				table:        v.Table,
				retriever: &inspectionResultRetriever{
					extractor: v.Extractor.(*plannercore.InspectionResultTableExtractor),
					timeRange: v.QueryTimeRange,
				},
			}
		case strings.ToLower(infoschema.TableInspectionSummary):
			return &MemTableReaderExec{
				BaseExecutor: exec.NewBaseExecutor(b.ctx, v.Schema(), v.ID()),
				table:        v.Table,
				retriever: &inspectionSummaryRetriever{
					table:     v.Table,
					extractor: v.Extractor.(*plannercore.InspectionSummaryTableExtractor),
					timeRange: v.QueryTimeRange,
				},
			}
		case strings.ToLower(infoschema.TableInspectionRules):
			return &MemTableReaderExec{
				BaseExecutor: exec.NewBaseExecutor(b.ctx, v.Schema(), v.ID()),
				table:        v.Table,
				retriever: &inspectionRuleRetriever{
					extractor: v.Extractor.(*plannercore.InspectionRuleTableExtractor),
				},
			}
		case strings.ToLower(infoschema.TableMetricSummary):
			return &MemTableReaderExec{
				BaseExecutor: exec.NewBaseExecutor(b.ctx, v.Schema(), v.ID()),
				table:        v.Table,
				retriever: &MetricsSummaryRetriever{
					table:     v.Table,
					extractor: v.Extractor.(*plannercore.MetricSummaryTableExtractor),
					timeRange: v.QueryTimeRange,
				},
			}
		case strings.ToLower(infoschema.TableMetricSummaryByLabel):
			return &MemTableReaderExec{
				BaseExecutor: exec.NewBaseExecutor(b.ctx, v.Schema(), v.ID()),
				table:        v.Table,
				retriever: &MetricsSummaryByLabelRetriever{
					table:     v.Table,
					extractor: v.Extractor.(*plannercore.MetricSummaryTableExtractor),
					timeRange: v.QueryTimeRange,
				},
			}
		case strings.ToLower(infoschema.TableTiKVRegionPeers):
			return &MemTableReaderExec{
				BaseExecutor: exec.NewBaseExecutor(b.ctx, v.Schema(), v.ID()),
				table:        v.Table,
				retriever: &tikvRegionPeersRetriever{
					extractor: v.Extractor.(*plannercore.TikvRegionPeersExtractor),
				},
			}
		case strings.ToLower(infoschema.TableSchemata),
			strings.ToLower(infoschema.TableStatistics),
			strings.ToLower(infoschema.TableTiDBIndexes),
			strings.ToLower(infoschema.TableViews),
			strings.ToLower(infoschema.TableTables),
			strings.ToLower(infoschema.TableReferConst),
			strings.ToLower(infoschema.TableSequences),
			strings.ToLower(infoschema.TablePartitions),
			strings.ToLower(infoschema.TableEngines),
			strings.ToLower(infoschema.TableCollations),
			strings.ToLower(infoschema.TableAnalyzeStatus),
			strings.ToLower(infoschema.TableClusterInfo),
			strings.ToLower(infoschema.TableProfiling),
			strings.ToLower(infoschema.TableCharacterSets),
			strings.ToLower(infoschema.TableKeyColumn),
			strings.ToLower(infoschema.TableUserPrivileges),
			strings.ToLower(infoschema.TableMetricTables),
			strings.ToLower(infoschema.TableCollationCharacterSetApplicability),
			strings.ToLower(infoschema.TableProcesslist),
			strings.ToLower(infoschema.ClusterTableProcesslist),
			strings.ToLower(infoschema.TableTiKVRegionStatus),
			strings.ToLower(infoschema.TableTiDBHotRegions),
			strings.ToLower(infoschema.TableSessionVar),
			strings.ToLower(infoschema.TableConstraints),
			strings.ToLower(infoschema.TableTiFlashReplica),
			strings.ToLower(infoschema.TableTiDBServersInfo),
			strings.ToLower(infoschema.TableTiKVStoreStatus),
			strings.ToLower(infoschema.TableClientErrorsSummaryGlobal),
			strings.ToLower(infoschema.TableClientErrorsSummaryByUser),
			strings.ToLower(infoschema.TableClientErrorsSummaryByHost),
			strings.ToLower(infoschema.TableAttributes),
			strings.ToLower(infoschema.TablePlacementPolicies),
			strings.ToLower(infoschema.TableTrxSummary),
			strings.ToLower(infoschema.TableVariablesInfo),
			strings.ToLower(infoschema.TableUserAttributes),
			strings.ToLower(infoschema.ClusterTableTrxSummary),
			strings.ToLower(infoschema.TableMemoryUsage),
			strings.ToLower(infoschema.TableMemoryUsageOpsHistory),
			strings.ToLower(infoschema.ClusterTableMemoryUsage),
			strings.ToLower(infoschema.ClusterTableMemoryUsageOpsHistory),
			strings.ToLower(infoschema.TableResourceGroups),
			strings.ToLower(infoschema.TableRunawayWatches),
			strings.ToLower(infoschema.TableCheckConstraints):
			return &MemTableReaderExec{
				BaseExecutor: exec.NewBaseExecutor(b.ctx, v.Schema(), v.ID()),
				table:        v.Table,
				retriever: &memtableRetriever{
					table:     v.Table,
					columns:   v.Columns,
					extractor: v.Extractor,
				},
			}
		case strings.ToLower(infoschema.TableTiDBTrx),
			strings.ToLower(infoschema.ClusterTableTiDBTrx):
			return &MemTableReaderExec{
				BaseExecutor: exec.NewBaseExecutor(b.ctx, v.Schema(), v.ID()),
				table:        v.Table,
				retriever: &tidbTrxTableRetriever{
					table:   v.Table,
					columns: v.Columns,
				},
			}
		case strings.ToLower(infoschema.TableDataLockWaits):
			return &MemTableReaderExec{
				BaseExecutor: exec.NewBaseExecutor(b.ctx, v.Schema(), v.ID()),
				table:        v.Table,
				retriever: &dataLockWaitsTableRetriever{
					table:   v.Table,
					columns: v.Columns,
				},
			}
		case strings.ToLower(infoschema.TableDeadlocks),
			strings.ToLower(infoschema.ClusterTableDeadlocks):
			return &MemTableReaderExec{
				BaseExecutor: exec.NewBaseExecutor(b.ctx, v.Schema(), v.ID()),
				table:        v.Table,
				retriever: &deadlocksTableRetriever{
					table:   v.Table,
					columns: v.Columns,
				},
			}
		case strings.ToLower(infoschema.TableStatementsSummary),
			strings.ToLower(infoschema.TableStatementsSummaryHistory),
			strings.ToLower(infoschema.TableStatementsSummaryEvicted),
			strings.ToLower(infoschema.ClusterTableStatementsSummary),
			strings.ToLower(infoschema.ClusterTableStatementsSummaryHistory),
			strings.ToLower(infoschema.ClusterTableStatementsSummaryEvicted):
			var extractor *plannercore.StatementsSummaryExtractor
			if v.Extractor != nil {
				extractor = v.Extractor.(*plannercore.StatementsSummaryExtractor)
			}
			return &MemTableReaderExec{
				BaseExecutor: exec.NewBaseExecutor(b.ctx, v.Schema(), v.ID()),
				table:        v.Table,
				retriever:    buildStmtSummaryRetriever(v.Table, v.Columns, extractor),
			}
		case strings.ToLower(infoschema.TableColumns):
			return &MemTableReaderExec{
				BaseExecutor: exec.NewBaseExecutor(b.ctx, v.Schema(), v.ID()),
				table:        v.Table,
				retriever: &hugeMemTableRetriever{
					table:              v.Table,
					columns:            v.Columns,
					extractor:          v.Extractor.(*plannercore.ColumnsTableExtractor),
					viewSchemaMap:      make(map[int64]*expression.Schema),
					viewOutputNamesMap: make(map[int64]types.NameSlice),
				},
			}
		case strings.ToLower(infoschema.TableSlowQuery), strings.ToLower(infoschema.ClusterTableSlowLog):
			memTracker := memory.NewTracker(v.ID(), -1)
			memTracker.AttachTo(b.ctx.GetSessionVars().StmtCtx.MemTracker)
			return &MemTableReaderExec{
				BaseExecutor: exec.NewBaseExecutor(b.ctx, v.Schema(), v.ID()),
				table:        v.Table,
				retriever: &slowQueryRetriever{
					table:      v.Table,
					outputCols: v.Columns,
					extractor:  v.Extractor.(*plannercore.SlowQueryExtractor),
					memTracker: memTracker,
				},
			}
		case strings.ToLower(infoschema.TableStorageStats):
			return &MemTableReaderExec{
				BaseExecutor: exec.NewBaseExecutor(b.ctx, v.Schema(), v.ID()),
				table:        v.Table,
				retriever: &tableStorageStatsRetriever{
					table:      v.Table,
					outputCols: v.Columns,
					extractor:  v.Extractor.(*plannercore.TableStorageStatsExtractor),
				},
			}
		case strings.ToLower(infoschema.TableDDLJobs):
			loc := b.ctx.GetSessionVars().Location()
			ddlJobRetriever := DDLJobRetriever{TZLoc: loc}
			return &DDLJobsReaderExec{
				BaseExecutor:    exec.NewBaseExecutor(b.ctx, v.Schema(), v.ID()),
				is:              b.is,
				DDLJobRetriever: ddlJobRetriever,
			}
		case strings.ToLower(infoschema.TableTiFlashTables),
			strings.ToLower(infoschema.TableTiFlashSegments):
			return &MemTableReaderExec{
				BaseExecutor: exec.NewBaseExecutor(b.ctx, v.Schema(), v.ID()),
				table:        v.Table,
				retriever: &TiFlashSystemTableRetriever{
					table:      v.Table,
					outputCols: v.Columns,
					extractor:  v.Extractor.(*plannercore.TiFlashSystemTableExtractor),
				},
			}
		}
	}
	tb, _ := b.is.TableByID(v.Table.ID)
	return &TableScanExec{
		BaseExecutor: exec.NewBaseExecutor(b.ctx, v.Schema(), v.ID()),
		t:            tb,
		columns:      v.Columns,
	}
}

func (b *executorBuilder) buildSort(v *plannercore.PhysicalSort) exec.Executor {
	childExec := b.build(v.Children()[0])
	if b.err != nil {
		return nil
	}
<<<<<<< HEAD
	sortExec := sort_exec.SortExec{
=======
	sortExec := sortexec.SortExec{
>>>>>>> cea5d2c9
		BaseExecutor: exec.NewBaseExecutor(b.ctx, v.Schema(), v.ID(), childExec),
		ByItems:      v.ByItems,
		ExecSchema:   v.Schema(),
	}
	executor_metrics.ExecutorCounterSortExec.Inc()
	return &sortExec
}

func (b *executorBuilder) buildTopN(v *plannercore.PhysicalTopN) exec.Executor {
	childExec := b.build(v.Children()[0])
	if b.err != nil {
		return nil
	}
<<<<<<< HEAD
	sortExec := sort_exec.SortExec{
=======
	sortExec := sortexec.SortExec{
>>>>>>> cea5d2c9
		BaseExecutor: exec.NewBaseExecutor(b.ctx, v.Schema(), v.ID(), childExec),
		ByItems:      v.ByItems,
		ExecSchema:   v.Schema(),
	}
	executor_metrics.ExecutorCounterTopNExec.Inc()
<<<<<<< HEAD
	return &sort_exec.TopNExec{
=======
	return &sortexec.TopNExec{
>>>>>>> cea5d2c9
		SortExec: sortExec,
		Limit:    &plannercore.PhysicalLimit{Count: v.Count, Offset: v.Offset},
	}
}

func (b *executorBuilder) buildApply(v *plannercore.PhysicalApply) exec.Executor {
	var (
		innerPlan plannercore.PhysicalPlan
		outerPlan plannercore.PhysicalPlan
	)
	if v.InnerChildIdx == 0 {
		innerPlan = v.Children()[0]
		outerPlan = v.Children()[1]
	} else {
		innerPlan = v.Children()[1]
		outerPlan = v.Children()[0]
	}
	v.OuterSchema = plannercore.ExtractCorColumnsBySchema4PhysicalPlan(innerPlan, outerPlan.Schema())
	leftChild := b.build(v.Children()[0])
	if b.err != nil {
		return nil
	}
	rightChild := b.build(v.Children()[1])
	if b.err != nil {
		return nil
	}
	// test is in the explain/naaj.test#part5.
	// although we prepared the NAEqualConditions, but for Apply mode, we still need move it to other conditions like eq condition did here.
	otherConditions := append(expression.ScalarFuncs2Exprs(v.EqualConditions), expression.ScalarFuncs2Exprs(v.NAEqualConditions)...)
	otherConditions = append(otherConditions, v.OtherConditions...)
	defaultValues := v.DefaultValues
	if defaultValues == nil {
		defaultValues = make([]types.Datum, v.Children()[v.InnerChildIdx].Schema().Len())
	}
	outerExec, innerExec := leftChild, rightChild
	outerFilter, innerFilter := v.LeftConditions, v.RightConditions
	if v.InnerChildIdx == 0 {
		outerExec, innerExec = rightChild, leftChild
		outerFilter, innerFilter = v.RightConditions, v.LeftConditions
	}
	tupleJoiner := newJoiner(b.ctx, v.JoinType, v.InnerChildIdx == 0,
		defaultValues, otherConditions, exec.RetTypes(leftChild), exec.RetTypes(rightChild), nil, false)
	serialExec := &NestedLoopApplyExec{
		BaseExecutor: exec.NewBaseExecutor(b.ctx, v.Schema(), v.ID(), outerExec, innerExec),
		innerExec:    innerExec,
		outerExec:    outerExec,
		outerFilter:  outerFilter,
		innerFilter:  innerFilter,
		outer:        v.JoinType != plannercore.InnerJoin,
		joiner:       tupleJoiner,
		outerSchema:  v.OuterSchema,
		ctx:          b.ctx,
		canUseCache:  v.CanUseCache,
	}
	executor_metrics.ExecutorCounterNestedLoopApplyExec.Inc()

	// try parallel mode
	if v.Concurrency > 1 {
		innerExecs := make([]exec.Executor, 0, v.Concurrency)
		innerFilters := make([]expression.CNFExprs, 0, v.Concurrency)
		corCols := make([][]*expression.CorrelatedColumn, 0, v.Concurrency)
		joiners := make([]joiner, 0, v.Concurrency)
		for i := 0; i < v.Concurrency; i++ {
			clonedInnerPlan, err := plannercore.SafeClone(innerPlan)
			if err != nil {
				b.err = nil
				return serialExec
			}
			corCol := plannercore.ExtractCorColumnsBySchema4PhysicalPlan(clonedInnerPlan, outerPlan.Schema())
			clonedInnerExec := b.build(clonedInnerPlan)
			if b.err != nil {
				b.err = nil
				return serialExec
			}
			innerExecs = append(innerExecs, clonedInnerExec)
			corCols = append(corCols, corCol)
			innerFilters = append(innerFilters, innerFilter.Clone())
			joiners = append(joiners, newJoiner(b.ctx, v.JoinType, v.InnerChildIdx == 0,
				defaultValues, otherConditions, exec.RetTypes(leftChild), exec.RetTypes(rightChild), nil, false))
		}

		allExecs := append([]exec.Executor{outerExec}, innerExecs...)

		return &ParallelNestedLoopApplyExec{
			BaseExecutor: exec.NewBaseExecutor(b.ctx, v.Schema(), v.ID(), allExecs...),
			innerExecs:   innerExecs,
			outerExec:    outerExec,
			outerFilter:  outerFilter,
			innerFilter:  innerFilters,
			outer:        v.JoinType != plannercore.InnerJoin,
			joiners:      joiners,
			corCols:      corCols,
			concurrency:  v.Concurrency,
			useCache:     v.CanUseCache,
		}
	}
	return serialExec
}

func (b *executorBuilder) buildMaxOneRow(v *plannercore.PhysicalMaxOneRow) exec.Executor {
	childExec := b.build(v.Children()[0])
	if b.err != nil {
		return nil
	}
	base := exec.NewBaseExecutor(b.ctx, v.Schema(), v.ID(), childExec)
	base.SetInitCap(2)
	base.SetMaxChunkSize(2)
	e := &MaxOneRowExec{BaseExecutor: base}
	return e
}

func (b *executorBuilder) buildUnionAll(v *plannercore.PhysicalUnionAll) exec.Executor {
	childExecs := make([]exec.Executor, len(v.Children()))
	for i, child := range v.Children() {
		childExecs[i] = b.build(child)
		if b.err != nil {
			return nil
		}
	}
	e := &UnionExec{
		BaseExecutor: exec.NewBaseExecutor(b.ctx, v.Schema(), v.ID(), childExecs...),
		concurrency:  b.ctx.GetSessionVars().UnionConcurrency(),
	}
	return e
}

func buildHandleColsForSplit(sc *stmtctx.StatementContext, tbInfo *model.TableInfo) plannercore.HandleCols {
	if tbInfo.IsCommonHandle {
		primaryIdx := tables.FindPrimaryIndex(tbInfo)
		tableCols := make([]*expression.Column, len(tbInfo.Columns))
		for i, col := range tbInfo.Columns {
			tableCols[i] = &expression.Column{
				ID:      col.ID,
				RetType: &col.FieldType,
			}
		}
		for i, pkCol := range primaryIdx.Columns {
			tableCols[pkCol.Offset].Index = i
		}
		return plannercore.NewCommonHandleCols(sc, tbInfo, primaryIdx, tableCols)
	}
	intCol := &expression.Column{
		RetType: types.NewFieldType(mysql.TypeLonglong),
	}
	return plannercore.NewIntHandleCols(intCol)
}

func (b *executorBuilder) buildSplitRegion(v *plannercore.SplitRegion) exec.Executor {
	base := exec.NewBaseExecutor(b.ctx, v.Schema(), v.ID())
	base.SetInitCap(1)
	base.SetMaxChunkSize(1)
	if v.IndexInfo != nil {
		return &SplitIndexRegionExec{
			BaseExecutor:   base,
			tableInfo:      v.TableInfo,
			partitionNames: v.PartitionNames,
			indexInfo:      v.IndexInfo,
			lower:          v.Lower,
			upper:          v.Upper,
			num:            v.Num,
			valueLists:     v.ValueLists,
		}
	}
	handleCols := buildHandleColsForSplit(b.ctx.GetSessionVars().StmtCtx, v.TableInfo)
	if len(v.ValueLists) > 0 {
		return &SplitTableRegionExec{
			BaseExecutor:   base,
			tableInfo:      v.TableInfo,
			partitionNames: v.PartitionNames,
			handleCols:     handleCols,
			valueLists:     v.ValueLists,
		}
	}
	return &SplitTableRegionExec{
		BaseExecutor:   base,
		tableInfo:      v.TableInfo,
		partitionNames: v.PartitionNames,
		handleCols:     handleCols,
		lower:          v.Lower,
		upper:          v.Upper,
		num:            v.Num,
	}
}

func (b *executorBuilder) buildUpdate(v *plannercore.Update) exec.Executor {
	b.inUpdateStmt = true
	tblID2table := make(map[int64]table.Table, len(v.TblColPosInfos))
	multiUpdateOnSameTable := make(map[int64]bool)
	for _, info := range v.TblColPosInfos {
		tbl, _ := b.is.TableByID(info.TblID)
		if _, ok := tblID2table[info.TblID]; ok {
			multiUpdateOnSameTable[info.TblID] = true
		}
		tblID2table[info.TblID] = tbl
		if len(v.PartitionedTable) > 0 {
			// The v.PartitionedTable collects the partitioned table.
			// Replace the original table with the partitioned table to support partition selection.
			// e.g. update t partition (p0, p1), the new values are not belong to the given set p0, p1
			// Using the table in v.PartitionedTable returns a proper error, while using the original table can't.
			for _, p := range v.PartitionedTable {
				if info.TblID == p.Meta().ID {
					tblID2table[info.TblID] = p
				}
			}
		}
	}
	if b.err = b.updateForUpdateTS(); b.err != nil {
		return nil
	}

	selExec := b.build(v.SelectPlan)
	if b.err != nil {
		return nil
	}
	base := exec.NewBaseExecutor(b.ctx, v.Schema(), v.ID(), selExec)
	base.SetInitCap(chunk.ZeroCapacity)
	var assignFlag []int
	assignFlag, b.err = getAssignFlag(b.ctx, v, selExec.Schema().Len())
	if b.err != nil {
		return nil
	}
	// should use the new tblID2table, since the update's schema may have been changed in Execstmt.
	b.err = plannercore.CheckUpdateList(assignFlag, v, tblID2table)
	if b.err != nil {
		return nil
	}
	updateExec := &UpdateExec{
		BaseExecutor:              base,
		OrderedList:               v.OrderedList,
		allAssignmentsAreConstant: v.AllAssignmentsAreConstant,
		virtualAssignmentsOffset:  v.VirtualAssignmentsOffset,
		multiUpdateOnSameTable:    multiUpdateOnSameTable,
		tblID2table:               tblID2table,
		tblColPosInfos:            v.TblColPosInfos,
		assignFlag:                assignFlag,
	}
	updateExec.fkChecks, b.err = buildTblID2FKCheckExecs(b.ctx, tblID2table, v.FKChecks)
	if b.err != nil {
		return nil
	}
	updateExec.fkCascades, b.err = b.buildTblID2FKCascadeExecs(tblID2table, v.FKCascades)
	if b.err != nil {
		return nil
	}
	return updateExec
}

func getAssignFlag(ctx sessionctx.Context, v *plannercore.Update, schemaLen int) ([]int, error) {
	assignFlag := make([]int, schemaLen)
	for i := range assignFlag {
		assignFlag[i] = -1
	}
	for _, assign := range v.OrderedList {
		if !ctx.GetSessionVars().AllowWriteRowID && assign.Col.ID == model.ExtraHandleID {
			return nil, errors.Errorf("insert, update and replace statements for _tidb_rowid are not supported")
		}
		tblIdx, found := v.TblColPosInfos.FindTblIdx(assign.Col.Index)
		if found {
			colIdx := assign.Col.Index
			assignFlag[colIdx] = tblIdx
		}
	}
	return assignFlag, nil
}

func (b *executorBuilder) buildDelete(v *plannercore.Delete) exec.Executor {
	b.inDeleteStmt = true
	tblID2table := make(map[int64]table.Table, len(v.TblColPosInfos))
	for _, info := range v.TblColPosInfos {
		tblID2table[info.TblID], _ = b.is.TableByID(info.TblID)
	}

	if b.err = b.updateForUpdateTS(); b.err != nil {
		return nil
	}

	selExec := b.build(v.SelectPlan)
	if b.err != nil {
		return nil
	}
	base := exec.NewBaseExecutor(b.ctx, v.Schema(), v.ID(), selExec)
	base.SetInitCap(chunk.ZeroCapacity)
	deleteExec := &DeleteExec{
		BaseExecutor:   base,
		tblID2Table:    tblID2table,
		IsMultiTable:   v.IsMultiTable,
		tblColPosInfos: v.TblColPosInfos,
	}
	deleteExec.fkChecks, b.err = buildTblID2FKCheckExecs(b.ctx, tblID2table, v.FKChecks)
	if b.err != nil {
		return nil
	}
	deleteExec.fkCascades, b.err = b.buildTblID2FKCascadeExecs(tblID2table, v.FKCascades)
	if b.err != nil {
		return nil
	}
	return deleteExec
}

func (b *executorBuilder) updateForUpdateTS() error {
	// GetStmtForUpdateTS will auto update the for update ts if it is necessary
	_, err := sessiontxn.GetTxnManager(b.ctx).GetStmtForUpdateTS()
	return err
}

func (b *executorBuilder) buildAnalyzeIndexPushdown(task plannercore.AnalyzeIndexTask, opts map[ast.AnalyzeOptionType]uint64, autoAnalyze string) *analyzeTask {
	job := &statistics.AnalyzeJob{DBName: task.DBName, TableName: task.TableName, PartitionName: task.PartitionName, JobInfo: autoAnalyze + "analyze index " + task.IndexInfo.Name.O}
	_, offset := timeutil.Zone(b.ctx.GetSessionVars().Location())
	sc := b.ctx.GetSessionVars().StmtCtx
	startTS, err := b.getSnapshotTS()
	if err != nil {
		b.err = err
		return nil
	}
	failpoint.Inject("injectAnalyzeSnapshot", func(val failpoint.Value) {
		startTS = uint64(val.(int))
	})

	base := baseAnalyzeExec{
		ctx:         b.ctx,
		tableID:     task.TableID,
		concurrency: b.ctx.GetSessionVars().IndexSerialScanConcurrency(),
		analyzePB: &tipb.AnalyzeReq{
			Tp:             tipb.AnalyzeType_TypeIndex,
			Flags:          sc.PushDownFlags(),
			TimeZoneOffset: offset,
		},
		opts:     opts,
		job:      job,
		snapshot: startTS,
	}
	e := &AnalyzeIndexExec{
		baseAnalyzeExec: base,
		isCommonHandle:  task.TblInfo.IsCommonHandle,
		idxInfo:         task.IndexInfo,
	}
	topNSize := new(int32)
	*topNSize = int32(opts[ast.AnalyzeOptNumTopN])
	statsVersion := new(int32)
	*statsVersion = int32(task.StatsVersion)
	e.analyzePB.IdxReq = &tipb.AnalyzeIndexReq{
		BucketSize: int64(opts[ast.AnalyzeOptNumBuckets]),
		NumColumns: int32(len(task.IndexInfo.Columns)),
		TopNSize:   topNSize,
		Version:    statsVersion,
		SketchSize: maxSketchSize,
	}
	if e.isCommonHandle && e.idxInfo.Primary {
		e.analyzePB.Tp = tipb.AnalyzeType_TypeCommonHandle
	}
	depth := int32(opts[ast.AnalyzeOptCMSketchDepth])
	width := int32(opts[ast.AnalyzeOptCMSketchWidth])
	e.analyzePB.IdxReq.CmsketchDepth = &depth
	e.analyzePB.IdxReq.CmsketchWidth = &width
	return &analyzeTask{taskType: idxTask, idxExec: e, job: job}
}

func (b *executorBuilder) buildAnalyzeSamplingPushdown(
	task plannercore.AnalyzeColumnsTask,
	opts map[ast.AnalyzeOptionType]uint64,
	schemaForVirtualColEval *expression.Schema,
) *analyzeTask {
	if task.V2Options != nil {
		opts = task.V2Options.FilledOpts
	}
	availableIdx := make([]*model.IndexInfo, 0, len(task.Indexes))
	colGroups := make([]*tipb.AnalyzeColumnGroup, 0, len(task.Indexes))
	if len(task.Indexes) > 0 {
		for _, idx := range task.Indexes {
			availableIdx = append(availableIdx, idx)
			colGroup := &tipb.AnalyzeColumnGroup{
				ColumnOffsets: make([]int64, 0, len(idx.Columns)),
			}
			for _, col := range idx.Columns {
				colGroup.ColumnOffsets = append(colGroup.ColumnOffsets, int64(col.Offset))
			}
			colGroups = append(colGroups, colGroup)
		}
	}

	_, offset := timeutil.Zone(b.ctx.GetSessionVars().Location())
	sc := b.ctx.GetSessionVars().StmtCtx
	startTS, err := b.getSnapshotTS()
	if err != nil {
		b.err = err
		return nil
	}
	failpoint.Inject("injectAnalyzeSnapshot", func(val failpoint.Value) {
		startTS = uint64(val.(int))
	})
	statsHandle := domain.GetDomain(b.ctx).StatsHandle()
	count, modifyCount, err := statsHandle.StatsMetaCountAndModifyCount(task.TableID.GetStatisticsID())
	if err != nil {
		b.err = err
		return nil
	}
	failpoint.Inject("injectBaseCount", func(val failpoint.Value) {
		count = int64(val.(int))
	})
	failpoint.Inject("injectBaseModifyCount", func(val failpoint.Value) {
		modifyCount = int64(val.(int))
	})
	sampleRate := new(float64)
	var sampleRateReason string
	if opts[ast.AnalyzeOptNumSamples] == 0 {
		*sampleRate = math.Float64frombits(opts[ast.AnalyzeOptSampleRate])
		if *sampleRate < 0 {
			*sampleRate, sampleRateReason = b.getAdjustedSampleRate(task)
			if task.PartitionName != "" {
				sc.AppendNote(errors.Errorf(
					`Analyze use auto adjusted sample rate %f for table %s.%s's partition %s, reason to use this rate is "%s"`,
					*sampleRate,
					task.DBName,
					task.TableName,
					task.PartitionName,
					sampleRateReason,
				))
			} else {
				sc.AppendNote(errors.Errorf(
					`Analyze use auto adjusted sample rate %f for table %s.%s, reason to use this rate is "%s"`,
					*sampleRate,
					task.DBName,
					task.TableName,
					sampleRateReason,
				))
			}
		}
	}
	job := &statistics.AnalyzeJob{
		DBName:           task.DBName,
		TableName:        task.TableName,
		PartitionName:    task.PartitionName,
		SampleRateReason: sampleRateReason,
	}

	base := baseAnalyzeExec{
		ctx:         b.ctx,
		tableID:     task.TableID,
		concurrency: b.ctx.GetSessionVars().DistSQLScanConcurrency(),
		analyzePB: &tipb.AnalyzeReq{
			Tp:             tipb.AnalyzeType_TypeFullSampling,
			Flags:          sc.PushDownFlags(),
			TimeZoneOffset: offset,
		},
		opts:     opts,
		job:      job,
		snapshot: startTS,
	}
	e := &AnalyzeColumnsExec{
		baseAnalyzeExec:         base,
		tableInfo:               task.TblInfo,
		colsInfo:                task.ColsInfo,
		handleCols:              task.HandleCols,
		indexes:                 availableIdx,
		AnalyzeInfo:             task.AnalyzeInfo,
		schemaForVirtualColEval: schemaForVirtualColEval,
		baseCount:               count,
		baseModifyCnt:           modifyCount,
	}
	e.analyzePB.ColReq = &tipb.AnalyzeColumnsReq{
		BucketSize:   int64(opts[ast.AnalyzeOptNumBuckets]),
		SampleSize:   int64(opts[ast.AnalyzeOptNumSamples]),
		SampleRate:   sampleRate,
		SketchSize:   maxSketchSize,
		ColumnsInfo:  util.ColumnsToProto(task.ColsInfo, task.TblInfo.PKIsHandle, false),
		ColumnGroups: colGroups,
	}
	if task.TblInfo != nil {
		e.analyzePB.ColReq.PrimaryColumnIds = tables.TryGetCommonPkColumnIds(task.TblInfo)
		if task.TblInfo.IsCommonHandle {
			e.analyzePB.ColReq.PrimaryPrefixColumnIds = tables.PrimaryPrefixColumnIDs(task.TblInfo)
		}
	}
	b.err = tables.SetPBColumnsDefaultValue(b.ctx, e.analyzePB.ColReq.ColumnsInfo, task.ColsInfo)
	return &analyzeTask{taskType: colTask, colExec: e, job: job}
}

// getAdjustedSampleRate calculate the sample rate by the table size. If we cannot get the table size. We use the 0.001 as the default sample rate.
// From the paper "Random sampling for histogram construction: how much is enough?"'s Corollary 1 to Theorem 5,
// for a table size n, histogram size k, maximum relative error in bin size f, and error probability gamma,
// the minimum random sample size is
//
//	r = 4 * k * ln(2*n/gamma) / f^2
//
// If we take f = 0.5, gamma = 0.01, n =1e6, we would got r = 305.82* k.
// Since the there's log function over the table size n, the r grows slowly when the n increases.
// If we take n = 1e12, a 300*k sample still gives <= 0.66 bin size error with probability 0.99.
// So if we don't consider the top-n values, we can keep the sample size at 300*256.
// But we may take some top-n before building the histogram, so we increase the sample a little.
func (b *executorBuilder) getAdjustedSampleRate(task plannercore.AnalyzeColumnsTask) (sampleRate float64, reason string) {
	statsHandle := domain.GetDomain(b.ctx).StatsHandle()
	defaultRate := 0.001
	if statsHandle == nil {
		return defaultRate, fmt.Sprintf("statsHandler is nil, use the default-rate=%v", defaultRate)
	}
	var statsTbl *statistics.Table
	tid := task.TableID.GetStatisticsID()
	if tid == task.TblInfo.ID {
		statsTbl = statsHandle.GetTableStats(task.TblInfo)
	} else {
		statsTbl = statsHandle.GetPartitionStats(task.TblInfo, tid)
	}
	approxiCount, hasPD := b.getApproximateTableCountFromStorage(tid, task)
	// If there's no stats meta and no pd, return the default rate.
	if statsTbl == nil && !hasPD {
		return defaultRate, fmt.Sprintf("TiDB cannot get the row count of the table, use the default-rate=%v", defaultRate)
	}
	// If the count in stats_meta is still 0 and there's no information from pd side, we scan all rows.
	if statsTbl.RealtimeCount == 0 && !hasPD {
		return 1, "TiDB assumes that the table is empty and cannot get row count from PD, use sample-rate=1"
	}
	// we have issue https://github.com/pingcap/tidb/issues/29216.
	// To do a workaround for this issue, we check the approxiCount from the pd side to do a comparison.
	// If the count from the stats_meta is extremely smaller than the approximate count from the pd,
	// we think that we meet this issue and use the approximate count to calculate the sample rate.
	if float64(statsTbl.RealtimeCount*5) < approxiCount {
		// Confirmed by TiKV side, the experience error rate of the approximate count is about 20%.
		// So we increase the number to 150000 to reduce this error rate.
		sampleRate = math.Min(1, 150000/approxiCount)
		return sampleRate, fmt.Sprintf("Row count in stats_meta is much smaller compared with the row count got by PD, use min(1, 15000/%v) as the sample-rate=%v", approxiCount, sampleRate)
	}
	// If we don't go into the above if branch and we still detect the count is zero. Return 1 to prevent the dividing zero.
	if statsTbl.RealtimeCount == 0 {
		return 1, "TiDB assumes that the table is empty, use sample-rate=1"
	}
	// We are expected to scan about 100000 rows or so.
	// Since there's tiny error rate around the count from the stats meta, we use 110000 to get a little big result
	sampleRate = math.Min(1, config.DefRowsForSampleRate/float64(statsTbl.RealtimeCount))
	return sampleRate, fmt.Sprintf("use min(1, %v/%v) as the sample-rate=%v", config.DefRowsForSampleRate, statsTbl.RealtimeCount, sampleRate)
}

func (b *executorBuilder) getApproximateTableCountFromStorage(tid int64, task plannercore.AnalyzeColumnsTask) (float64, bool) {
	return pdhelper.GlobalPDHelper.GetApproximateTableCountFromStorage(b.ctx, tid, task.DBName, task.TableName, task.PartitionName)
}

func (b *executorBuilder) buildAnalyzeColumnsPushdown(
	task plannercore.AnalyzeColumnsTask,
	opts map[ast.AnalyzeOptionType]uint64,
	autoAnalyze string,
	schemaForVirtualColEval *expression.Schema,
) *analyzeTask {
	if task.StatsVersion == statistics.Version2 {
		return b.buildAnalyzeSamplingPushdown(task, opts, schemaForVirtualColEval)
	}
	job := &statistics.AnalyzeJob{DBName: task.DBName, TableName: task.TableName, PartitionName: task.PartitionName, JobInfo: autoAnalyze + "analyze columns"}
	cols := task.ColsInfo
	if hasPkHist(task.HandleCols) {
		colInfo := task.TblInfo.Columns[task.HandleCols.GetCol(0).Index]
		cols = append([]*model.ColumnInfo{colInfo}, cols...)
	} else if task.HandleCols != nil && !task.HandleCols.IsInt() {
		cols = make([]*model.ColumnInfo, 0, len(task.ColsInfo)+task.HandleCols.NumCols())
		for i := 0; i < task.HandleCols.NumCols(); i++ {
			cols = append(cols, task.TblInfo.Columns[task.HandleCols.GetCol(i).Index])
		}
		cols = append(cols, task.ColsInfo...)
		task.ColsInfo = cols
	}

	_, offset := timeutil.Zone(b.ctx.GetSessionVars().Location())
	sc := b.ctx.GetSessionVars().StmtCtx
	startTS, err := b.getSnapshotTS()
	if err != nil {
		b.err = err
		return nil
	}
	failpoint.Inject("injectAnalyzeSnapshot", func(val failpoint.Value) {
		startTS = uint64(val.(int))
	})

	base := baseAnalyzeExec{
		ctx:         b.ctx,
		tableID:     task.TableID,
		concurrency: b.ctx.GetSessionVars().DistSQLScanConcurrency(),
		analyzePB: &tipb.AnalyzeReq{
			Tp:             tipb.AnalyzeType_TypeColumn,
			Flags:          sc.PushDownFlags(),
			TimeZoneOffset: offset,
		},
		opts:     opts,
		job:      job,
		snapshot: startTS,
	}
	e := &AnalyzeColumnsExec{
		baseAnalyzeExec: base,
		colsInfo:        task.ColsInfo,
		handleCols:      task.HandleCols,
		AnalyzeInfo:     task.AnalyzeInfo,
	}
	depth := int32(opts[ast.AnalyzeOptCMSketchDepth])
	width := int32(opts[ast.AnalyzeOptCMSketchWidth])
	e.analyzePB.ColReq = &tipb.AnalyzeColumnsReq{
		BucketSize:    int64(opts[ast.AnalyzeOptNumBuckets]),
		SampleSize:    MaxRegionSampleSize,
		SketchSize:    maxSketchSize,
		ColumnsInfo:   util.ColumnsToProto(cols, task.HandleCols != nil && task.HandleCols.IsInt(), false),
		CmsketchDepth: &depth,
		CmsketchWidth: &width,
	}
	if task.TblInfo != nil {
		e.analyzePB.ColReq.PrimaryColumnIds = tables.TryGetCommonPkColumnIds(task.TblInfo)
		if task.TblInfo.IsCommonHandle {
			e.analyzePB.ColReq.PrimaryPrefixColumnIds = tables.PrimaryPrefixColumnIDs(task.TblInfo)
		}
	}
	if task.CommonHandleInfo != nil {
		topNSize := new(int32)
		*topNSize = int32(opts[ast.AnalyzeOptNumTopN])
		statsVersion := new(int32)
		*statsVersion = int32(task.StatsVersion)
		e.analyzePB.IdxReq = &tipb.AnalyzeIndexReq{
			BucketSize: int64(opts[ast.AnalyzeOptNumBuckets]),
			NumColumns: int32(len(task.CommonHandleInfo.Columns)),
			TopNSize:   topNSize,
			Version:    statsVersion,
		}
		depth := int32(opts[ast.AnalyzeOptCMSketchDepth])
		width := int32(opts[ast.AnalyzeOptCMSketchWidth])
		e.analyzePB.IdxReq.CmsketchDepth = &depth
		e.analyzePB.IdxReq.CmsketchWidth = &width
		e.analyzePB.IdxReq.SketchSize = maxSketchSize
		e.analyzePB.ColReq.PrimaryColumnIds = tables.TryGetCommonPkColumnIds(task.TblInfo)
		e.analyzePB.Tp = tipb.AnalyzeType_TypeMixed
		e.commonHandle = task.CommonHandleInfo
	}
	b.err = tables.SetPBColumnsDefaultValue(b.ctx, e.analyzePB.ColReq.ColumnsInfo, cols)
	return &analyzeTask{taskType: colTask, colExec: e, job: job}
}

func (b *executorBuilder) buildAnalyze(v *plannercore.Analyze) exec.Executor {
	gp := domain.GetDomain(b.ctx).StatsHandle().GPool()
	e := &AnalyzeExec{
		BaseExecutor: exec.NewBaseExecutor(b.ctx, v.Schema(), v.ID()),
		tasks:        make([]*analyzeTask, 0, len(v.ColTasks)+len(v.IdxTasks)),
		opts:         v.Opts,
		OptionsMap:   v.OptionsMap,
		wg:           util.NewWaitGroupPool(gp),
		gp:           gp,
		errExitCh:    make(chan struct{}),
	}
	autoAnalyze := ""
	if b.ctx.GetSessionVars().InRestrictedSQL {
		autoAnalyze = "auto "
	}
	for _, task := range v.ColTasks {
		columns, _, err := expression.ColumnInfos2ColumnsAndNames(
			b.ctx,
			model.NewCIStr(task.AnalyzeInfo.DBName),
			task.TblInfo.Name,
			task.ColsInfo,
			task.TblInfo,
		)
		if err != nil {
			b.err = err
			return nil
		}
		schema := expression.NewSchema(columns...)
		e.tasks = append(e.tasks, b.buildAnalyzeColumnsPushdown(task, v.Opts, autoAnalyze, schema))
		// Other functions may set b.err, so we need to check it here.
		if b.err != nil {
			return nil
		}
	}
	for _, task := range v.IdxTasks {
		e.tasks = append(e.tasks, b.buildAnalyzeIndexPushdown(task, v.Opts, autoAnalyze))
		if b.err != nil {
			return nil
		}
	}
	return e
}

// markChildrenUsedCols compares each child with the output schema, and mark
// each column of the child is used by output or not.
func markChildrenUsedCols(outputCols []*expression.Column, childSchemas ...*expression.Schema) (childrenUsed [][]bool) {
	childrenUsed = make([][]bool, 0, len(childSchemas))
	markedOffsets := make(map[int]struct{})
	for _, col := range outputCols {
		markedOffsets[col.Index] = struct{}{}
	}
	prefixLen := 0
	for _, childSchema := range childSchemas {
		used := make([]bool, len(childSchema.Columns))
		for i := range childSchema.Columns {
			if _, ok := markedOffsets[prefixLen+i]; ok {
				used[i] = true
			}
		}
		childrenUsed = append(childrenUsed, used)
		prefixLen += childSchema.Len()
	}
	return
}

func (*executorBuilder) corColInDistPlan(plans []plannercore.PhysicalPlan) bool {
	for _, p := range plans {
		x, ok := p.(*plannercore.PhysicalSelection)
		if !ok {
			continue
		}
		for _, cond := range x.Conditions {
			if len(expression.ExtractCorColumns(cond)) > 0 {
				return true
			}
		}
	}
	return false
}

// corColInAccess checks whether there's correlated column in access conditions.
func (*executorBuilder) corColInAccess(p plannercore.PhysicalPlan) bool {
	var access []expression.Expression
	switch x := p.(type) {
	case *plannercore.PhysicalTableScan:
		access = x.AccessCondition
	case *plannercore.PhysicalIndexScan:
		access = x.AccessCondition
	}
	for _, cond := range access {
		if len(expression.ExtractCorColumns(cond)) > 0 {
			return true
		}
	}
	return false
}

func (b *executorBuilder) newDataReaderBuilder(p plannercore.PhysicalPlan) (*dataReaderBuilder, error) {
	ts, err := b.getSnapshotTS()
	if err != nil {
		return nil, err
	}

	builderForDataReader := *b
	builderForDataReader.forDataReaderBuilder = true
	builderForDataReader.dataReaderTS = ts

	return &dataReaderBuilder{
		Plan:            p,
		executorBuilder: &builderForDataReader,
	}, nil
}

func (b *executorBuilder) buildIndexLookUpJoin(v *plannercore.PhysicalIndexJoin) exec.Executor {
	outerExec := b.build(v.Children()[1-v.InnerChildIdx])
	if b.err != nil {
		return nil
	}
	outerTypes := exec.RetTypes(outerExec)
	innerPlan := v.Children()[v.InnerChildIdx]
	innerTypes := make([]*types.FieldType, innerPlan.Schema().Len())
	for i, col := range innerPlan.Schema().Columns {
		innerTypes[i] = col.RetType.Clone()
		// The `innerTypes` would be called for `Datum.ConvertTo` when converting the columns from outer table
		// to build hash map or construct lookup keys. So we need to modify its flen otherwise there would be
		// truncate error. See issue https://github.com/pingcap/tidb/issues/21232 for example.
		if innerTypes[i].EvalType() == types.ETString {
			innerTypes[i].SetFlen(types.UnspecifiedLength)
		}
	}

	// Use the probe table's collation.
	for i, col := range v.OuterHashKeys {
		outerTypes[col.Index] = outerTypes[col.Index].Clone()
		outerTypes[col.Index].SetCollate(innerTypes[v.InnerHashKeys[i].Index].GetCollate())
		outerTypes[col.Index].SetFlag(col.RetType.GetFlag())
	}

	// We should use JoinKey to construct the type information using by hashing, instead of using the child's schema directly.
	// When a hybrid type column is hashed multiple times, we need to distinguish what field types are used.
	// For example, the condition `enum = int and enum = string`, we should use ETInt to hash the first column,
	// and use ETString to hash the second column, although they may be the same column.
	innerHashTypes := make([]*types.FieldType, len(v.InnerHashKeys))
	outerHashTypes := make([]*types.FieldType, len(v.OuterHashKeys))
	for i, col := range v.InnerHashKeys {
		innerHashTypes[i] = innerTypes[col.Index].Clone()
		innerHashTypes[i].SetFlag(col.RetType.GetFlag())
	}
	for i, col := range v.OuterHashKeys {
		outerHashTypes[i] = outerTypes[col.Index].Clone()
		outerHashTypes[i].SetFlag(col.RetType.GetFlag())
	}

	var (
		outerFilter           []expression.Expression
		leftTypes, rightTypes []*types.FieldType
	)

	if v.InnerChildIdx == 0 {
		leftTypes, rightTypes = innerTypes, outerTypes
		outerFilter = v.RightConditions
		if len(v.LeftConditions) > 0 {
			b.err = errors.Annotate(exeerrors.ErrBuildExecutor, "join's inner condition should be empty")
			return nil
		}
	} else {
		leftTypes, rightTypes = outerTypes, innerTypes
		outerFilter = v.LeftConditions
		if len(v.RightConditions) > 0 {
			b.err = errors.Annotate(exeerrors.ErrBuildExecutor, "join's inner condition should be empty")
			return nil
		}
	}
	defaultValues := v.DefaultValues
	if defaultValues == nil {
		defaultValues = make([]types.Datum, len(innerTypes))
	}
	hasPrefixCol := false
	for _, l := range v.IdxColLens {
		if l != types.UnspecifiedLength {
			hasPrefixCol = true
			break
		}
	}

	readerBuilder, err := b.newDataReaderBuilder(innerPlan)
	if err != nil {
		b.err = err
		return nil
	}

	e := &IndexLookUpJoin{
		BaseExecutor: exec.NewBaseExecutor(b.ctx, v.Schema(), v.ID(), outerExec),
		outerCtx: outerCtx{
			rowTypes:  outerTypes,
			hashTypes: outerHashTypes,
			filter:    outerFilter,
		},
		innerCtx: innerCtx{
			readerBuilder: readerBuilder,
			rowTypes:      innerTypes,
			hashTypes:     innerHashTypes,
			colLens:       v.IdxColLens,
			hasPrefixCol:  hasPrefixCol,
		},
		workerWg:      new(sync.WaitGroup),
		isOuterJoin:   v.JoinType.IsOuterJoin(),
		indexRanges:   v.Ranges,
		keyOff2IdxOff: v.KeyOff2IdxOff,
		lastColHelper: v.CompareFilters,
		finished:      &atomic.Value{},
	}
	colsFromChildren := v.Schema().Columns
	if v.JoinType == plannercore.LeftOuterSemiJoin || v.JoinType == plannercore.AntiLeftOuterSemiJoin {
		colsFromChildren = colsFromChildren[:len(colsFromChildren)-1]
	}
	childrenUsedSchema := markChildrenUsedCols(colsFromChildren, v.Children()[0].Schema(), v.Children()[1].Schema())
	e.joiner = newJoiner(b.ctx, v.JoinType, v.InnerChildIdx == 0, defaultValues, v.OtherConditions, leftTypes, rightTypes, childrenUsedSchema, false)
	outerKeyCols := make([]int, len(v.OuterJoinKeys))
	for i := 0; i < len(v.OuterJoinKeys); i++ {
		outerKeyCols[i] = v.OuterJoinKeys[i].Index
	}
	innerKeyCols := make([]int, len(v.InnerJoinKeys))
	innerKeyColIDs := make([]int64, len(v.InnerJoinKeys))
	keyCollators := make([]collate.Collator, 0, len(v.InnerJoinKeys))
	for i := 0; i < len(v.InnerJoinKeys); i++ {
		innerKeyCols[i] = v.InnerJoinKeys[i].Index
		innerKeyColIDs[i] = v.InnerJoinKeys[i].ID
		keyCollators = append(keyCollators, collate.GetCollator(v.InnerJoinKeys[i].RetType.GetCollate()))
	}
	e.outerCtx.keyCols = outerKeyCols
	e.innerCtx.keyCols = innerKeyCols
	e.innerCtx.keyColIDs = innerKeyColIDs
	e.innerCtx.keyCollators = keyCollators

	outerHashCols, innerHashCols := make([]int, len(v.OuterHashKeys)), make([]int, len(v.InnerHashKeys))
	hashCollators := make([]collate.Collator, 0, len(v.InnerHashKeys))
	for i := 0; i < len(v.OuterHashKeys); i++ {
		outerHashCols[i] = v.OuterHashKeys[i].Index
	}
	for i := 0; i < len(v.InnerHashKeys); i++ {
		innerHashCols[i] = v.InnerHashKeys[i].Index
		hashCollators = append(hashCollators, collate.GetCollator(v.InnerHashKeys[i].RetType.GetCollate()))
	}
	e.outerCtx.hashCols = outerHashCols
	e.innerCtx.hashCols = innerHashCols
	e.innerCtx.hashCollators = hashCollators

	e.joinResult = exec.TryNewCacheChunk(e)
	executor_metrics.ExecutorCounterIndexLookUpJoin.Inc()
	return e
}

func (b *executorBuilder) buildIndexLookUpMergeJoin(v *plannercore.PhysicalIndexMergeJoin) exec.Executor {
	outerExec := b.build(v.Children()[1-v.InnerChildIdx])
	if b.err != nil {
		return nil
	}
	outerTypes := exec.RetTypes(outerExec)
	innerPlan := v.Children()[v.InnerChildIdx]
	innerTypes := make([]*types.FieldType, innerPlan.Schema().Len())
	for i, col := range innerPlan.Schema().Columns {
		innerTypes[i] = col.RetType.Clone()
		// The `innerTypes` would be called for `Datum.ConvertTo` when converting the columns from outer table
		// to build hash map or construct lookup keys. So we need to modify its flen otherwise there would be
		// truncate error. See issue https://github.com/pingcap/tidb/issues/21232 for example.
		if innerTypes[i].EvalType() == types.ETString {
			innerTypes[i].SetFlen(types.UnspecifiedLength)
		}
	}
	var (
		outerFilter           []expression.Expression
		leftTypes, rightTypes []*types.FieldType
	)
	if v.InnerChildIdx == 0 {
		leftTypes, rightTypes = innerTypes, outerTypes
		outerFilter = v.RightConditions
		if len(v.LeftConditions) > 0 {
			b.err = errors.Annotate(exeerrors.ErrBuildExecutor, "join's inner condition should be empty")
			return nil
		}
	} else {
		leftTypes, rightTypes = outerTypes, innerTypes
		outerFilter = v.LeftConditions
		if len(v.RightConditions) > 0 {
			b.err = errors.Annotate(exeerrors.ErrBuildExecutor, "join's inner condition should be empty")
			return nil
		}
	}
	defaultValues := v.DefaultValues
	if defaultValues == nil {
		defaultValues = make([]types.Datum, len(innerTypes))
	}
	outerKeyCols := make([]int, len(v.OuterJoinKeys))
	for i := 0; i < len(v.OuterJoinKeys); i++ {
		outerKeyCols[i] = v.OuterJoinKeys[i].Index
	}
	innerKeyCols := make([]int, len(v.InnerJoinKeys))
	keyCollators := make([]collate.Collator, 0, len(v.InnerJoinKeys))
	for i := 0; i < len(v.InnerJoinKeys); i++ {
		innerKeyCols[i] = v.InnerJoinKeys[i].Index
		keyCollators = append(keyCollators, collate.GetCollator(v.InnerJoinKeys[i].RetType.GetCollate()))
	}
	executor_metrics.ExecutorCounterIndexLookUpJoin.Inc()

	readerBuilder, err := b.newDataReaderBuilder(innerPlan)
	if err != nil {
		b.err = err
		return nil
	}

	e := &IndexLookUpMergeJoin{
		BaseExecutor: exec.NewBaseExecutor(b.ctx, v.Schema(), v.ID(), outerExec),
		outerMergeCtx: outerMergeCtx{
			rowTypes:      outerTypes,
			filter:        outerFilter,
			joinKeys:      v.OuterJoinKeys,
			keyCols:       outerKeyCols,
			needOuterSort: v.NeedOuterSort,
			compareFuncs:  v.OuterCompareFuncs,
		},
		innerMergeCtx: innerMergeCtx{
			readerBuilder:           readerBuilder,
			rowTypes:                innerTypes,
			joinKeys:                v.InnerJoinKeys,
			keyCols:                 innerKeyCols,
			keyCollators:            keyCollators,
			compareFuncs:            v.CompareFuncs,
			colLens:                 v.IdxColLens,
			desc:                    v.Desc,
			keyOff2KeyOffOrderByIdx: v.KeyOff2KeyOffOrderByIdx,
		},
		workerWg:      new(sync.WaitGroup),
		isOuterJoin:   v.JoinType.IsOuterJoin(),
		indexRanges:   v.Ranges,
		keyOff2IdxOff: v.KeyOff2IdxOff,
		lastColHelper: v.CompareFilters,
	}
	colsFromChildren := v.Schema().Columns
	if v.JoinType == plannercore.LeftOuterSemiJoin || v.JoinType == plannercore.AntiLeftOuterSemiJoin {
		colsFromChildren = colsFromChildren[:len(colsFromChildren)-1]
	}
	childrenUsedSchema := markChildrenUsedCols(colsFromChildren, v.Children()[0].Schema(), v.Children()[1].Schema())
	joiners := make([]joiner, e.Ctx().GetSessionVars().IndexLookupJoinConcurrency())
	for i := 0; i < len(joiners); i++ {
		joiners[i] = newJoiner(b.ctx, v.JoinType, v.InnerChildIdx == 0, defaultValues, v.OtherConditions, leftTypes, rightTypes, childrenUsedSchema, false)
	}
	e.joiners = joiners
	return e
}

func (b *executorBuilder) buildIndexNestedLoopHashJoin(v *plannercore.PhysicalIndexHashJoin) exec.Executor {
	join := b.buildIndexLookUpJoin(&(v.PhysicalIndexJoin))
	if b.err != nil {
		return nil
	}
	e := join.(*IndexLookUpJoin)
	idxHash := &IndexNestedLoopHashJoin{
		IndexLookUpJoin: *e,
		keepOuterOrder:  v.KeepOuterOrder,
	}
	concurrency := e.Ctx().GetSessionVars().IndexLookupJoinConcurrency()
	idxHash.joiners = make([]joiner, concurrency)
	for i := 0; i < concurrency; i++ {
		idxHash.joiners[i] = e.joiner.Clone()
	}
	return idxHash
}

func buildNoRangeTableReader(b *executorBuilder, v *plannercore.PhysicalTableReader) (*TableReaderExecutor, error) {
	tablePlans := v.TablePlans
	if v.StoreType == kv.TiFlash {
		tablePlans = []plannercore.PhysicalPlan{v.GetTablePlan()}
	}
	dagReq, err := builder.ConstructDAGReq(b.ctx, tablePlans, v.StoreType)
	if err != nil {
		return nil, err
	}
	ts, err := v.GetTableScan()
	if err != nil {
		return nil, err
	}
	if err = b.validCanReadTemporaryOrCacheTable(ts.Table); err != nil {
		return nil, err
	}

	tbl, _ := b.is.TableByID(ts.Table.ID)
	isPartition, physicalTableID := ts.IsPartition()
	if isPartition {
		pt := tbl.(table.PartitionedTable)
		tbl = pt.GetPartition(physicalTableID)
	}
	startTS, err := b.getSnapshotTS()
	if err != nil {
		return nil, err
	}
	paging := b.ctx.GetSessionVars().EnablePaging
	e := &TableReaderExecutor{
		BaseExecutor:     exec.NewBaseExecutor(b.ctx, v.Schema(), v.ID()),
		dagPB:            dagReq,
		startTS:          startTS,
		txnScope:         b.txnScope,
		readReplicaScope: b.readReplicaScope,
		isStaleness:      b.isStaleness,
		netDataSize:      v.GetNetDataSize(),
		table:            tbl,
		keepOrder:        ts.KeepOrder,
		desc:             ts.Desc,
		byItems:          ts.ByItems,
		columns:          ts.Columns,
		paging:           paging,
		corColInFilter:   b.corColInDistPlan(v.TablePlans),
		corColInAccess:   b.corColInAccess(v.TablePlans[0]),
		plans:            v.TablePlans,
		tablePlan:        v.GetTablePlan(),
		storeType:        v.StoreType,
		batchCop:         v.ReadReqType == plannercore.BatchCop,
	}
	e.buildVirtualColumnInfo()

	if v.StoreType == kv.TiDB && b.ctx.GetSessionVars().User != nil {
		// User info is used to do privilege check. It is only used in TiDB cluster memory table.
		e.dagPB.User = &tipb.UserIdentity{
			UserName: b.ctx.GetSessionVars().User.Username,
			UserHost: b.ctx.GetSessionVars().User.Hostname,
		}
	}

	for i := range v.Schema().Columns {
		dagReq.OutputOffsets = append(dagReq.OutputOffsets, uint32(i))
	}

	return e, nil
}

func (b *executorBuilder) buildMPPGather(v *plannercore.PhysicalTableReader) exec.Executor {
	startTs, err := b.getSnapshotTS()
	if err != nil {
		b.err = err
		return nil
	}

	gather := &MPPGather{
		BaseExecutor: exec.NewBaseExecutor(b.ctx, v.Schema(), v.ID()),
		is:           b.is,
		originalPlan: v.GetTablePlan(),
		startTS:      startTs,
		mppQueryID:   kv.MPPQueryID{QueryTs: getMPPQueryTS(b.ctx), LocalQueryID: getMPPQueryID(b.ctx), ServerID: domain.GetDomain(b.ctx).ServerID()},
		memTracker:   memory.NewTracker(v.ID(), -1),

		columns:                    []*model.ColumnInfo{},
		virtualColumnIndex:         []int{},
		virtualColumnRetFieldTypes: []*types.FieldType{},
	}

	gather.memTracker.AttachTo(b.ctx.GetSessionVars().StmtCtx.MemTracker)

	var hasVirtualCol bool
	for _, col := range v.Schema().Columns {
		if col.VirtualExpr != nil {
			hasVirtualCol = true
			break
		}
	}

	var isSingleDataSource bool
	tableScans := v.GetTableScans()
	if len(tableScans) == 1 {
		isSingleDataSource = true
	}

	// 1. hasVirtualCol: when got virtual column in TableScan, will generate plan like the following,
	//                   and there will be no other operators in the MPP fragment.
	//     MPPGather
	//       ExchangeSender
	//         PhysicalTableScan
	// 2. UnionScan: there won't be any operators like Join between UnionScan and TableScan.
	//               and UnionScan cannot push down to tiflash.
	if !isSingleDataSource {
		if hasVirtualCol || b.encounterUnionScan {
			b.err = errors.Errorf("should only have one TableScan in MPP fragment(hasVirtualCol: %v, encounterUnionScan: %v)", hasVirtualCol, b.encounterUnionScan)
			return nil
		}
		return gather
	}

	// Setup MPPGather.table if isSingleDataSource.
	// Virtual Column or UnionScan need to use it.
	ts := tableScans[0]
	gather.columns = ts.Columns
	if hasVirtualCol {
		gather.virtualColumnIndex, gather.virtualColumnRetFieldTypes = buildVirtualColumnInfo(gather.Schema(), gather.columns)
	}
	tbl, _ := b.is.TableByID(ts.Table.ID)
	isPartition, physicalTableID := ts.IsPartition()
	if isPartition {
		// Only for static pruning partition table.
		pt := tbl.(table.PartitionedTable)
		tbl = pt.GetPartition(physicalTableID)
	}
	gather.table = tbl
	return gather
}

// buildTableReader builds a table reader executor. It first build a no range table reader,
// and then update it ranges from table scan plan.
func (b *executorBuilder) buildTableReader(v *plannercore.PhysicalTableReader) exec.Executor {
	failpoint.Inject("checkUseMPP", func(val failpoint.Value) {
		if !b.ctx.GetSessionVars().InRestrictedSQL && val.(bool) != useMPPExecution(b.ctx, v) {
			if val.(bool) {
				b.err = errors.New("expect mpp but not used")
			} else {
				b.err = errors.New("don't expect mpp but we used it")
			}
			failpoint.Return(nil)
		}
	})
	useMPP := useMPPExecution(b.ctx, v)
	useTiFlashBatchCop := v.ReadReqType == plannercore.BatchCop
	useTiFlash := useMPP || useTiFlashBatchCop
	if useTiFlash {
		if _, isTiDBZoneLabelSet := config.GetGlobalConfig().Labels[placement.DCLabelKey]; b.ctx.GetSessionVars().TiFlashReplicaRead != tiflash.AllReplicas && !isTiDBZoneLabelSet {
			b.ctx.GetSessionVars().StmtCtx.AppendWarning(errors.Errorf("the variable tiflash_replica_read is ignored, because the entry TiDB[%s] does not set the zone attribute and tiflash_replica_read is '%s'", config.GetGlobalConfig().AdvertiseAddress, tiflash.GetTiFlashReplicaRead(b.ctx.GetSessionVars().TiFlashReplicaRead)))
		}
	}
	if useMPP {
		return b.buildMPPGather(v)
	}
	ts, err := v.GetTableScan()
	if err != nil {
		b.err = err
		return nil
	}
	ret, err := buildNoRangeTableReader(b, v)
	if err != nil {
		b.err = err
		return nil
	}
	if err = b.validCanReadTemporaryOrCacheTable(ts.Table); err != nil {
		b.err = err
		return nil
	}

	if ret.table.Meta().TempTableType != model.TempTableNone {
		ret.dummy = true
	}

	ret.ranges = ts.Ranges
	sctx := b.ctx.GetSessionVars().StmtCtx
	sctx.TableIDs = append(sctx.TableIDs, ts.Table.ID)

	if !b.ctx.GetSessionVars().StmtCtx.UseDynamicPartitionPrune() {
		return ret
	}
	// When isPartition is set, it means the union rewriting is done, so a partition reader is preferred.
	if ok, _ := ts.IsPartition(); ok {
		return ret
	}

	pi := ts.Table.GetPartitionInfo()
	if pi == nil {
		return ret
	}

	tmp, _ := b.is.TableByID(ts.Table.ID)
	tbl := tmp.(table.PartitionedTable)
	partitions, err := partitionPruning(b.ctx, tbl, v.PartitionInfo.PruningConds, v.PartitionInfo.PartitionNames, v.PartitionInfo.Columns, v.PartitionInfo.ColumnNames)
	if err != nil {
		b.err = err
		return nil
	}
	if v.StoreType == kv.TiFlash {
		sctx.IsTiFlash.Store(true)
	}

	if len(partitions) == 0 {
		return &TableDualExec{BaseExecutor: *ret.Base()}
	}

	// Sort the partition is necessary to make the final multiple partition key ranges ordered.
	slices.SortFunc(partitions, func(i, j table.PhysicalTable) int {
		return cmp.Compare(i.GetPhysicalID(), j.GetPhysicalID())
	})
	ret.kvRangeBuilder = kvRangeBuilderFromRangeAndPartition{
		sctx:       b.ctx,
		partitions: partitions,
	}

	return ret
}

func buildIndexRangeForEachPartition(ctx sessionctx.Context, usedPartitions []table.PhysicalTable, contentPos []int64,
	lookUpContent []*indexJoinLookUpContent, indexRanges []*ranger.Range, keyOff2IdxOff []int, cwc *plannercore.ColWithCmpFuncManager) (map[int64][]*ranger.Range, error) {
	contentBucket := make(map[int64][]*indexJoinLookUpContent)
	for _, p := range usedPartitions {
		contentBucket[p.GetPhysicalID()] = make([]*indexJoinLookUpContent, 0, 8)
	}
	for i, pos := range contentPos {
		if _, ok := contentBucket[pos]; ok {
			contentBucket[pos] = append(contentBucket[pos], lookUpContent[i])
		}
	}
	nextRange := make(map[int64][]*ranger.Range)
	for _, p := range usedPartitions {
		ranges, err := buildRangesForIndexJoin(ctx, contentBucket[p.GetPhysicalID()], indexRanges, keyOff2IdxOff, cwc)
		if err != nil {
			return nil, err
		}
		nextRange[p.GetPhysicalID()] = ranges
	}
	return nextRange, nil
}

func getPartitionKeyColOffsets(keyColIDs []int64, pt table.PartitionedTable) []int {
	keyColOffsets := make([]int, len(keyColIDs))
	for i, colID := range keyColIDs {
		offset := -1
		for j, col := range pt.Cols() {
			if colID == col.ID {
				offset = j
				break
			}
		}
		if offset == -1 {
			return nil
		}
		keyColOffsets[i] = offset
	}

	t, ok := pt.(interface {
		PartitionExpr() *tables.PartitionExpr
	})
	if !ok {
		return nil
	}
	pe := t.PartitionExpr()
	if pe == nil {
		return nil
	}

	offsetMap := make(map[int]struct{})
	for _, offset := range keyColOffsets {
		offsetMap[offset] = struct{}{}
	}
	for _, offset := range pe.ColumnOffset {
		if _, ok := offsetMap[offset]; !ok {
			return nil
		}
	}
	return keyColOffsets
}

func (builder *dataReaderBuilder) prunePartitionForInnerExecutor(tbl table.Table, partitionInfo *plannercore.PartitionInfo,
	lookUpContent []*indexJoinLookUpContent) (usedPartition []table.PhysicalTable, canPrune bool, contentPos []int64, err error) {
	partitionTbl := tbl.(table.PartitionedTable)

	// In index join, this is called by multiple goroutines simultaneously, but partitionPruning is not thread-safe.
	// Use once.Do to avoid DATA RACE here.
	// TODO: condition based pruning can be do in advance.
	condPruneResult, err := builder.partitionPruning(partitionTbl, partitionInfo.PruningConds, partitionInfo.PartitionNames, partitionInfo.Columns, partitionInfo.ColumnNames)
	if err != nil {
		return nil, false, nil, err
	}

	// recalculate key column offsets
	if len(lookUpContent) == 0 {
		return nil, false, nil, nil
	}
	if lookUpContent[0].keyColIDs == nil {
		return nil, false, nil, plannercore.ErrInternal.GenWithStack("cannot get column IDs when dynamic pruning")
	}
	keyColOffsets := getPartitionKeyColOffsets(lookUpContent[0].keyColIDs, partitionTbl)
	if len(keyColOffsets) == 0 {
		return condPruneResult, false, nil, nil
	}

	locateKey := make([]types.Datum, len(partitionTbl.Cols()))
	partitions := make(map[int64]table.PhysicalTable)
	contentPos = make([]int64, len(lookUpContent))
	for idx, content := range lookUpContent {
		for i, data := range content.keys {
			locateKey[keyColOffsets[i]] = data
		}
		p, err := partitionTbl.GetPartitionByRow(builder.ctx, locateKey)
		if table.ErrNoPartitionForGivenValue.Equal(err) {
			continue
		}
		if err != nil {
			return nil, false, nil, err
		}
		if _, ok := partitions[p.GetPhysicalID()]; !ok {
			partitions[p.GetPhysicalID()] = p
		}
		contentPos[idx] = p.GetPhysicalID()
	}

	usedPartition = make([]table.PhysicalTable, 0, len(partitions))
	for _, p := range condPruneResult {
		if _, ok := partitions[p.GetPhysicalID()]; ok {
			usedPartition = append(usedPartition, p)
		}
	}

	// To make the final key ranges involving multiple partitions ordered.
	slices.SortFunc(usedPartition, func(i, j table.PhysicalTable) int {
		return cmp.Compare(i.GetPhysicalID(), j.GetPhysicalID())
	})
	return usedPartition, true, contentPos, nil
}

func buildNoRangeIndexReader(b *executorBuilder, v *plannercore.PhysicalIndexReader) (*IndexReaderExecutor, error) {
	dagReq, err := builder.ConstructDAGReq(b.ctx, v.IndexPlans, kv.TiKV)
	if err != nil {
		return nil, err
	}
	is := v.IndexPlans[0].(*plannercore.PhysicalIndexScan)
	tbl, _ := b.is.TableByID(is.Table.ID)
	isPartition, physicalTableID := is.IsPartition()
	if isPartition {
		pt := tbl.(table.PartitionedTable)
		tbl = pt.GetPartition(physicalTableID)
	} else {
		physicalTableID = is.Table.ID
	}
	startTS, err := b.getSnapshotTS()
	if err != nil {
		return nil, err
	}
	paging := b.ctx.GetSessionVars().EnablePaging
	e := &IndexReaderExecutor{
		BaseExecutor:     exec.NewBaseExecutor(b.ctx, v.Schema(), v.ID()),
		dagPB:            dagReq,
		startTS:          startTS,
		txnScope:         b.txnScope,
		readReplicaScope: b.readReplicaScope,
		isStaleness:      b.isStaleness,
		netDataSize:      v.GetNetDataSize(),
		physicalTableID:  physicalTableID,
		table:            tbl,
		index:            is.Index,
		keepOrder:        is.KeepOrder,
		desc:             is.Desc,
		columns:          is.Columns,
		byItems:          is.ByItems,
		paging:           paging,
		corColInFilter:   b.corColInDistPlan(v.IndexPlans),
		corColInAccess:   b.corColInAccess(v.IndexPlans[0]),
		idxCols:          is.IdxCols,
		colLens:          is.IdxColLens,
		plans:            v.IndexPlans,
		outputColumns:    v.OutputColumns,
	}

	for _, col := range v.OutputColumns {
		dagReq.OutputOffsets = append(dagReq.OutputOffsets, uint32(col.Index))
	}

	return e, nil
}

func (b *executorBuilder) buildIndexReader(v *plannercore.PhysicalIndexReader) exec.Executor {
	is := v.IndexPlans[0].(*plannercore.PhysicalIndexScan)
	if err := b.validCanReadTemporaryOrCacheTable(is.Table); err != nil {
		b.err = err
		return nil
	}

	ret, err := buildNoRangeIndexReader(b, v)
	if err != nil {
		b.err = err
		return nil
	}

	if ret.table.Meta().TempTableType != model.TempTableNone {
		ret.dummy = true
	}

	ret.ranges = is.Ranges
	sctx := b.ctx.GetSessionVars().StmtCtx
	sctx.IndexNames = append(sctx.IndexNames, is.Table.Name.O+":"+is.Index.Name.O)

	if !b.ctx.GetSessionVars().StmtCtx.UseDynamicPartitionPrune() {
		return ret
	}
	// When isPartition is set, it means the union rewriting is done, so a partition reader is preferred.
	if ok, _ := is.IsPartition(); ok {
		return ret
	}

	pi := is.Table.GetPartitionInfo()
	if pi == nil {
		return ret
	}

	if is.Index.Global {
		tmp, ok := b.is.TableByID(ret.table.Meta().ID)
		if !ok {
			b.err = infoschema.ErrTableNotExists
			return nil
		}
		tbl, ok := tmp.(table.PartitionedTable)
		if !ok {
			b.err = exeerrors.ErrBuildExecutor
			return nil
		}
		ret.partitionIDMap, err = getPartitionIdsAfterPruning(b.ctx, tbl, &v.PartitionInfo)
		if err != nil {
			b.err = err
			return nil
		}
		return ret
	}

	tmp, _ := b.is.TableByID(is.Table.ID)
	tbl := tmp.(table.PartitionedTable)
	partitions, err := partitionPruning(b.ctx, tbl, v.PartitionInfo.PruningConds, v.PartitionInfo.PartitionNames, v.PartitionInfo.Columns, v.PartitionInfo.ColumnNames)
	if err != nil {
		b.err = err
		return nil
	}
	ret.partitions = partitions
	return ret
}

func buildTableReq(b *executorBuilder, schemaLen int, plans []plannercore.PhysicalPlan) (dagReq *tipb.DAGRequest, val table.Table, err error) {
	tableReq, err := builder.ConstructDAGReq(b.ctx, plans, kv.TiKV)
	if err != nil {
		return nil, nil, err
	}
	for i := 0; i < schemaLen; i++ {
		tableReq.OutputOffsets = append(tableReq.OutputOffsets, uint32(i))
	}
	ts := plans[0].(*plannercore.PhysicalTableScan)
	tbl, _ := b.is.TableByID(ts.Table.ID)
	isPartition, physicalTableID := ts.IsPartition()
	if isPartition {
		pt := tbl.(table.PartitionedTable)
		tbl = pt.GetPartition(physicalTableID)
	}
	return tableReq, tbl, err
}

// buildIndexReq is designed to create a DAG for index request.
// If len(ByItems) != 0 means index request should return related columns
// to sort result rows in TiDB side for parition tables.
func buildIndexReq(ctx sessionctx.Context, columns []*model.IndexColumn, handleLen int, plans []plannercore.PhysicalPlan) (dagReq *tipb.DAGRequest, err error) {
	indexReq, err := builder.ConstructDAGReq(ctx, plans, kv.TiKV)
	if err != nil {
		return nil, err
	}

	indexReq.OutputOffsets = []uint32{}
	idxScan := plans[0].(*plannercore.PhysicalIndexScan)
	if len(idxScan.ByItems) != 0 {
		schema := idxScan.Schema()
		for _, item := range idxScan.ByItems {
			c, ok := item.Expr.(*expression.Column)
			if !ok {
				return nil, errors.Errorf("Not support non-column in orderBy pushed down")
			}
			find := false
			for i, schemaColumn := range schema.Columns {
				if schemaColumn.ID == c.ID {
					indexReq.OutputOffsets = append(indexReq.OutputOffsets, uint32(i))
					find = true
					break
				}
			}
			if !find {
				return nil, errors.Errorf("Not found order by related columns in indexScan.schema")
			}
		}
	}

	for i := 0; i < handleLen; i++ {
		indexReq.OutputOffsets = append(indexReq.OutputOffsets, uint32(len(columns)+i))
	}

	if idxScan.NeedExtraOutputCol() {
		// need add one more column for pid or physical table id
		indexReq.OutputOffsets = append(indexReq.OutputOffsets, uint32(len(columns)+handleLen))
	}
	return indexReq, err
}

func buildNoRangeIndexLookUpReader(b *executorBuilder, v *plannercore.PhysicalIndexLookUpReader) (*IndexLookUpExecutor, error) {
	is := v.IndexPlans[0].(*plannercore.PhysicalIndexScan)
	var handleLen int
	if len(v.CommonHandleCols) != 0 {
		handleLen = len(v.CommonHandleCols)
	} else {
		handleLen = 1
	}
	indexReq, err := buildIndexReq(b.ctx, is.Index.Columns, handleLen, v.IndexPlans)
	if err != nil {
		return nil, err
	}
	indexPaging := false
	if v.Paging {
		indexPaging = true
	}
	tableReq, tbl, err := buildTableReq(b, v.Schema().Len(), v.TablePlans)
	if err != nil {
		return nil, err
	}
	ts := v.TablePlans[0].(*plannercore.PhysicalTableScan)
	startTS, err := b.getSnapshotTS()
	if err != nil {
		return nil, err
	}

	readerBuilder, err := b.newDataReaderBuilder(nil)
	if err != nil {
		return nil, err
	}

	e := &IndexLookUpExecutor{
		BaseExecutor:      exec.NewBaseExecutor(b.ctx, v.Schema(), v.ID()),
		dagPB:             indexReq,
		startTS:           startTS,
		table:             tbl,
		index:             is.Index,
		keepOrder:         is.KeepOrder,
		byItems:           is.ByItems,
		desc:              is.Desc,
		tableRequest:      tableReq,
		columns:           ts.Columns,
		indexPaging:       indexPaging,
		dataReaderBuilder: readerBuilder,
		corColInIdxSide:   b.corColInDistPlan(v.IndexPlans),
		corColInTblSide:   b.corColInDistPlan(v.TablePlans),
		corColInAccess:    b.corColInAccess(v.IndexPlans[0]),
		idxCols:           is.IdxCols,
		colLens:           is.IdxColLens,
		idxPlans:          v.IndexPlans,
		tblPlans:          v.TablePlans,
		PushedLimit:       v.PushedLimit,
		idxNetDataSize:    v.GetAvgTableRowSize(),
		avgRowSize:        v.GetAvgTableRowSize(),
	}

	if v.ExtraHandleCol != nil {
		e.handleIdx = append(e.handleIdx, v.ExtraHandleCol.Index)
		e.handleCols = []*expression.Column{v.ExtraHandleCol}
	} else {
		for _, handleCol := range v.CommonHandleCols {
			e.handleIdx = append(e.handleIdx, handleCol.Index)
		}
		e.handleCols = v.CommonHandleCols
		e.primaryKeyIndex = tables.FindPrimaryIndex(tbl.Meta())
	}
	return e, nil
}

func (b *executorBuilder) buildIndexLookUpReader(v *plannercore.PhysicalIndexLookUpReader) exec.Executor {
	if b.Ti != nil {
		b.Ti.UseTableLookUp.Store(true)
	}
	is := v.IndexPlans[0].(*plannercore.PhysicalIndexScan)
	if err := b.validCanReadTemporaryOrCacheTable(is.Table); err != nil {
		b.err = err
		return nil
	}

	ret, err := buildNoRangeIndexLookUpReader(b, v)
	if err != nil {
		b.err = err
		return nil
	}

	if ret.table.Meta().TempTableType != model.TempTableNone {
		ret.dummy = true
	}

	ts := v.TablePlans[0].(*plannercore.PhysicalTableScan)

	ret.ranges = is.Ranges
	executor_metrics.ExecutorCounterIndexLookUpExecutor.Inc()

	sctx := b.ctx.GetSessionVars().StmtCtx
	sctx.IndexNames = append(sctx.IndexNames, is.Table.Name.O+":"+is.Index.Name.O)
	sctx.TableIDs = append(sctx.TableIDs, ts.Table.ID)

	if !b.ctx.GetSessionVars().StmtCtx.UseDynamicPartitionPrune() {
		return ret
	}

	if pi := is.Table.GetPartitionInfo(); pi == nil {
		return ret
	}

	if is.Index.Global || len(is.ByItems) != 0 {
		tmp, ok := b.is.TableByID(ts.Table.ID)
		if !ok {
			b.err = err
			return nil
		}
		tbl, ok := tmp.(table.PartitionedTable)
		if !ok {
			b.err = exeerrors.ErrBuildExecutor
			return nil
		}
		ret.partitionIDMap, err = getPartitionIdsAfterPruning(b.ctx, tbl, &v.PartitionInfo)
		if err != nil {
			b.err = err
			return nil
		}

		if is.Index.Global {
			return ret
		}
	}
	if ok, _ := is.IsPartition(); ok {
		// Already pruned when translated to logical union.
		return ret
	}

	tmp, _ := b.is.TableByID(is.Table.ID)
	tbl := tmp.(table.PartitionedTable)
	partitions, err := partitionPruning(b.ctx, tbl, v.PartitionInfo.PruningConds, v.PartitionInfo.PartitionNames, v.PartitionInfo.Columns, v.PartitionInfo.ColumnNames)
	if err != nil {
		b.err = err
		return nil
	}
	ret.partitionTableMode = true
	ret.prunedPartitions = partitions
	return ret
}

func buildNoRangeIndexMergeReader(b *executorBuilder, v *plannercore.PhysicalIndexMergeReader) (*IndexMergeReaderExecutor, error) {
	partialPlanCount := len(v.PartialPlans)
	partialReqs := make([]*tipb.DAGRequest, 0, partialPlanCount)
	partialDataSizes := make([]float64, 0, partialPlanCount)
	indexes := make([]*model.IndexInfo, 0, partialPlanCount)
	descs := make([]bool, 0, partialPlanCount)
	ts := v.TablePlans[0].(*plannercore.PhysicalTableScan)
	isCorColInPartialFilters := make([]bool, 0, partialPlanCount)
	isCorColInPartialAccess := make([]bool, 0, partialPlanCount)
	for i := 0; i < partialPlanCount; i++ {
		var tempReq *tipb.DAGRequest
		var err error

		if is, ok := v.PartialPlans[i][0].(*plannercore.PhysicalIndexScan); ok {
			tempReq, err = buildIndexReq(b.ctx, is.Index.Columns, ts.HandleCols.NumCols(), v.PartialPlans[i])
			descs = append(descs, is.Desc)
			indexes = append(indexes, is.Index)
		} else {
			ts := v.PartialPlans[i][0].(*plannercore.PhysicalTableScan)
			tempReq, _, err = buildTableReq(b, len(ts.Columns), v.PartialPlans[i])
			descs = append(descs, ts.Desc)
			indexes = append(indexes, nil)
		}
		if err != nil {
			return nil, err
		}
		collect := false
		tempReq.CollectRangeCounts = &collect
		partialReqs = append(partialReqs, tempReq)
		isCorColInPartialFilters = append(isCorColInPartialFilters, b.corColInDistPlan(v.PartialPlans[i]))
		isCorColInPartialAccess = append(isCorColInPartialAccess, b.corColInAccess(v.PartialPlans[i][0]))
		partialDataSizes = append(partialDataSizes, v.GetPartialReaderNetDataSize(v.PartialPlans[i][0]))
	}
	tableReq, tblInfo, err := buildTableReq(b, v.Schema().Len(), v.TablePlans)
	isCorColInTableFilter := b.corColInDistPlan(v.TablePlans)
	if err != nil {
		return nil, err
	}
	startTS, err := b.getSnapshotTS()
	if err != nil {
		return nil, err
	}

	readerBuilder, err := b.newDataReaderBuilder(nil)
	if err != nil {
		return nil, err
	}

	paging := b.ctx.GetSessionVars().EnablePaging
	e := &IndexMergeReaderExecutor{
		BaseExecutor:             exec.NewBaseExecutor(b.ctx, v.Schema(), v.ID()),
		dagPBs:                   partialReqs,
		startTS:                  startTS,
		table:                    tblInfo,
		indexes:                  indexes,
		descs:                    descs,
		tableRequest:             tableReq,
		columns:                  ts.Columns,
		partialPlans:             v.PartialPlans,
		tblPlans:                 v.TablePlans,
		partialNetDataSizes:      partialDataSizes,
		dataAvgRowSize:           v.GetAvgTableRowSize(),
		dataReaderBuilder:        readerBuilder,
		paging:                   paging,
		handleCols:               v.HandleCols,
		isCorColInPartialFilters: isCorColInPartialFilters,
		isCorColInTableFilter:    isCorColInTableFilter,
		isCorColInPartialAccess:  isCorColInPartialAccess,
		isIntersection:           v.IsIntersectionType,
		byItems:                  v.ByItems,
		pushedLimit:              v.PushedLimit,
		keepOrder:                v.KeepOrder,
	}
	collectTable := false
	e.tableRequest.CollectRangeCounts = &collectTable
	return e, nil
}

func (b *executorBuilder) buildIndexMergeReader(v *plannercore.PhysicalIndexMergeReader) exec.Executor {
	if b.Ti != nil {
		b.Ti.UseIndexMerge = true
		b.Ti.UseTableLookUp.Store(true)
	}
	ts := v.TablePlans[0].(*plannercore.PhysicalTableScan)
	if err := b.validCanReadTemporaryOrCacheTable(ts.Table); err != nil {
		b.err = err
		return nil
	}

	ret, err := buildNoRangeIndexMergeReader(b, v)
	if err != nil {
		b.err = err
		return nil
	}
	ret.ranges = make([][]*ranger.Range, 0, len(v.PartialPlans))
	sctx := b.ctx.GetSessionVars().StmtCtx
	for i := 0; i < len(v.PartialPlans); i++ {
		if is, ok := v.PartialPlans[i][0].(*plannercore.PhysicalIndexScan); ok {
			ret.ranges = append(ret.ranges, is.Ranges)
			sctx.IndexNames = append(sctx.IndexNames, is.Table.Name.O+":"+is.Index.Name.O)
		} else {
			ret.ranges = append(ret.ranges, v.PartialPlans[i][0].(*plannercore.PhysicalTableScan).Ranges)
			if ret.table.Meta().IsCommonHandle {
				tblInfo := ret.table.Meta()
				sctx.IndexNames = append(sctx.IndexNames, tblInfo.Name.O+":"+tables.FindPrimaryIndex(tblInfo).Name.O)
			}
		}
	}
	sctx.TableIDs = append(sctx.TableIDs, ts.Table.ID)
	executor_metrics.ExecutorCounterIndexMergeReaderExecutor.Inc()

	if !b.ctx.GetSessionVars().StmtCtx.UseDynamicPartitionPrune() {
		return ret
	}

	if pi := ts.Table.GetPartitionInfo(); pi == nil {
		return ret
	}

	tmp, _ := b.is.TableByID(ts.Table.ID)
	partitions, err := partitionPruning(b.ctx, tmp.(table.PartitionedTable), v.PartitionInfo.PruningConds, v.PartitionInfo.PartitionNames, v.PartitionInfo.Columns, v.PartitionInfo.ColumnNames)
	if err != nil {
		b.err = err
		return nil
	}
	ret.partitionTableMode, ret.prunedPartitions = true, partitions
	return ret
}

// dataReaderBuilder build an executor.
// The executor can be used to read data in the ranges which are constructed by datums.
// Differences from executorBuilder:
// 1. dataReaderBuilder calculate data range from argument, rather than plan.
// 2. the result executor is already opened.
type dataReaderBuilder struct {
	plannercore.Plan
	*executorBuilder

	selectResultHook // for testing
	once             struct {
		sync.Once
		condPruneResult []table.PhysicalTable
		err             error
	}
}

type mockPhysicalIndexReader struct {
	plannercore.PhysicalPlan

	e exec.Executor
}

// MemoryUsage of mockPhysicalIndexReader is only for testing
func (*mockPhysicalIndexReader) MemoryUsage() (sum int64) {
	return
}

func (builder *dataReaderBuilder) buildExecutorForIndexJoin(ctx context.Context, lookUpContents []*indexJoinLookUpContent,
	indexRanges []*ranger.Range, keyOff2IdxOff []int, cwc *plannercore.ColWithCmpFuncManager, canReorderHandles bool, memTracker *memory.Tracker, interruptSignal *atomic.Value) (exec.Executor, error) {
	return builder.buildExecutorForIndexJoinInternal(ctx, builder.Plan, lookUpContents, indexRanges, keyOff2IdxOff, cwc, canReorderHandles, memTracker, interruptSignal)
}

func (builder *dataReaderBuilder) buildExecutorForIndexJoinInternal(ctx context.Context, plan plannercore.Plan, lookUpContents []*indexJoinLookUpContent,
	indexRanges []*ranger.Range, keyOff2IdxOff []int, cwc *plannercore.ColWithCmpFuncManager, canReorderHandles bool, memTracker *memory.Tracker, interruptSignal *atomic.Value) (exec.Executor, error) {
	switch v := plan.(type) {
	case *plannercore.PhysicalTableReader:
		return builder.buildTableReaderForIndexJoin(ctx, v, lookUpContents, indexRanges, keyOff2IdxOff, cwc, canReorderHandles, memTracker, interruptSignal)
	case *plannercore.PhysicalIndexReader:
		return builder.buildIndexReaderForIndexJoin(ctx, v, lookUpContents, indexRanges, keyOff2IdxOff, cwc, memTracker, interruptSignal)
	case *plannercore.PhysicalIndexLookUpReader:
		return builder.buildIndexLookUpReaderForIndexJoin(ctx, v, lookUpContents, indexRanges, keyOff2IdxOff, cwc, memTracker, interruptSignal)
	case *plannercore.PhysicalUnionScan:
		return builder.buildUnionScanForIndexJoin(ctx, v, lookUpContents, indexRanges, keyOff2IdxOff, cwc, canReorderHandles, memTracker, interruptSignal)
	// The inner child of IndexJoin might be Projection when a combination of the following conditions is true:
	// 	1. The inner child fetch data using indexLookupReader
	// 	2. PK is not handle
	// 	3. The inner child needs to keep order
	// In this case, an extra column tidb_rowid will be appended in the output result of IndexLookupReader(see copTask.doubleReadNeedProj).
	// Then we need a Projection upon IndexLookupReader to prune the redundant column.
	case *plannercore.PhysicalProjection:
		return builder.buildProjectionForIndexJoin(ctx, v, lookUpContents, indexRanges, keyOff2IdxOff, cwc, memTracker, interruptSignal)
	// Need to support physical selection because after PR 16389, TiDB will push down all the expr supported by TiKV or TiFlash
	// in predicate push down stage, so if there is an expr which only supported by TiFlash, a physical selection will be added after index read
	case *plannercore.PhysicalSelection:
		childExec, err := builder.buildExecutorForIndexJoinInternal(ctx, v.Children()[0], lookUpContents, indexRanges, keyOff2IdxOff, cwc, canReorderHandles, memTracker, interruptSignal)
		if err != nil {
			return nil, err
		}
		exec := &SelectionExec{
			BaseExecutor: exec.NewBaseExecutor(builder.ctx, v.Schema(), v.ID(), childExec),
			filters:      v.Conditions,
		}
		err = exec.open(ctx)
		return exec, err
	case *mockPhysicalIndexReader:
		return v.e, nil
	}
	return nil, errors.New("Wrong plan type for dataReaderBuilder")
}

func (builder *dataReaderBuilder) buildUnionScanForIndexJoin(ctx context.Context, v *plannercore.PhysicalUnionScan,
	values []*indexJoinLookUpContent, indexRanges []*ranger.Range, keyOff2IdxOff []int,
	cwc *plannercore.ColWithCmpFuncManager, canReorderHandles bool, memTracker *memory.Tracker, interruptSignal *atomic.Value) (exec.Executor, error) {
	childBuilder, err := builder.newDataReaderBuilder(v.Children()[0])
	if err != nil {
		return nil, err
	}

	reader, err := childBuilder.buildExecutorForIndexJoin(ctx, values, indexRanges, keyOff2IdxOff, cwc, canReorderHandles, memTracker, interruptSignal)
	if err != nil {
		return nil, err
	}

	ret := builder.buildUnionScanFromReader(reader, v)
	if us, ok := ret.(*UnionScanExec); ok {
		err = us.open(ctx)
	}
	return ret, err
}

func (builder *dataReaderBuilder) buildTableReaderForIndexJoin(ctx context.Context, v *plannercore.PhysicalTableReader,
	lookUpContents []*indexJoinLookUpContent, indexRanges []*ranger.Range, keyOff2IdxOff []int,
	cwc *plannercore.ColWithCmpFuncManager, canReorderHandles bool, memTracker *memory.Tracker, interruptSignal *atomic.Value) (exec.Executor, error) {
	e, err := buildNoRangeTableReader(builder.executorBuilder, v)
	if !canReorderHandles {
		// `canReorderHandles` is set to false only in IndexMergeJoin. IndexMergeJoin will trigger a dead loop problem
		// when enabling paging(tidb/issues/35831). But IndexMergeJoin is not visible to the user and is deprecated
		// for now. Thus, we disable paging here.
		e.paging = false
	}
	if err != nil {
		return nil, err
	}
	tbInfo := e.table.Meta()
	if tbInfo.GetPartitionInfo() == nil || !builder.ctx.GetSessionVars().StmtCtx.UseDynamicPartitionPrune() {
		if v.IsCommonHandle {
			kvRanges, err := buildKvRangesForIndexJoin(e.Ctx(), getPhysicalTableID(e.table), -1, lookUpContents, indexRanges, keyOff2IdxOff, cwc, memTracker, interruptSignal)
			if err != nil {
				return nil, err
			}
			return builder.buildTableReaderFromKvRanges(ctx, e, kvRanges)
		}
		handles, _ := dedupHandles(lookUpContents)
		return builder.buildTableReaderFromHandles(ctx, e, handles, canReorderHandles)
	}
	tbl, _ := builder.is.TableByID(tbInfo.ID)
	pt := tbl.(table.PartitionedTable)
	partitionInfo := &v.PartitionInfo
	usedPartitionList, err := builder.partitionPruning(pt, partitionInfo.PruningConds, partitionInfo.PartitionNames, partitionInfo.Columns, partitionInfo.ColumnNames)
	if err != nil {
		return nil, err
	}
	usedPartitions := make(map[int64]table.PhysicalTable, len(usedPartitionList))
	for _, p := range usedPartitionList {
		usedPartitions[p.GetPhysicalID()] = p
	}
	var kvRanges []kv.KeyRange
	var keyColOffsets []int
	if len(lookUpContents) > 0 {
		keyColOffsets = getPartitionKeyColOffsets(lookUpContents[0].keyColIDs, pt)
	}
	if v.IsCommonHandle {
		if len(keyColOffsets) > 0 {
			locateKey := make([]types.Datum, len(pt.Cols()))
			kvRanges = make([]kv.KeyRange, 0, len(lookUpContents))
			// lookUpContentsByPID groups lookUpContents by pid(partition) so that kv ranges for same partition can be merged.
			lookUpContentsByPID := make(map[int64][]*indexJoinLookUpContent)
			for _, content := range lookUpContents {
				for i, data := range content.keys {
					locateKey[keyColOffsets[i]] = data
				}
				p, err := pt.GetPartitionByRow(e.Ctx(), locateKey)
				if table.ErrNoPartitionForGivenValue.Equal(err) {
					continue
				}
				if err != nil {
					return nil, err
				}
				pid := p.GetPhysicalID()
				if _, ok := usedPartitions[pid]; !ok {
					continue
				}
				lookUpContentsByPID[pid] = append(lookUpContentsByPID[pid], content)
			}
			for pid, contents := range lookUpContentsByPID {
				// buildKvRanges for each partition.
				tmp, err := buildKvRangesForIndexJoin(e.Ctx(), pid, -1, contents, indexRanges, keyOff2IdxOff, cwc, nil, interruptSignal)
				if err != nil {
					return nil, err
				}
				kvRanges = append(kvRanges, tmp...)
			}
		} else {
			kvRanges = make([]kv.KeyRange, 0, len(usedPartitions)*len(lookUpContents))
			for _, p := range usedPartitionList {
				tmp, err := buildKvRangesForIndexJoin(e.Ctx(), p.GetPhysicalID(), -1, lookUpContents, indexRanges, keyOff2IdxOff, cwc, memTracker, interruptSignal)
				if err != nil {
					return nil, err
				}
				kvRanges = append(tmp, kvRanges...)
			}
		}
		// The key ranges should be ordered.
		slices.SortFunc(kvRanges, func(i, j kv.KeyRange) int {
			return bytes.Compare(i.StartKey, j.StartKey)
		})
		return builder.buildTableReaderFromKvRanges(ctx, e, kvRanges)
	}

	handles, lookUpContents := dedupHandles(lookUpContents)

	if len(keyColOffsets) > 0 {
		locateKey := make([]types.Datum, len(pt.Cols()))
		kvRanges = make([]kv.KeyRange, 0, len(lookUpContents))
		for _, content := range lookUpContents {
			for i, data := range content.keys {
				locateKey[keyColOffsets[i]] = data
			}
			p, err := pt.GetPartitionByRow(e.Ctx(), locateKey)
			if table.ErrNoPartitionForGivenValue.Equal(err) {
				continue
			}
			if err != nil {
				return nil, err
			}
			pid := p.GetPhysicalID()
			if _, ok := usedPartitions[pid]; !ok {
				continue
			}
			handle := kv.IntHandle(content.keys[0].GetInt64())
			ranges, _ := distsql.TableHandlesToKVRanges(pid, []kv.Handle{handle})
			kvRanges = append(kvRanges, ranges...)
		}
	} else {
		for _, p := range usedPartitionList {
			ranges, _ := distsql.TableHandlesToKVRanges(p.GetPhysicalID(), handles)
			kvRanges = append(kvRanges, ranges...)
		}
	}

	// The key ranges should be ordered.
	slices.SortFunc(kvRanges, func(i, j kv.KeyRange) int {
		return bytes.Compare(i.StartKey, j.StartKey)
	})
	return builder.buildTableReaderFromKvRanges(ctx, e, kvRanges)
}

func dedupHandles(lookUpContents []*indexJoinLookUpContent) ([]kv.Handle, []*indexJoinLookUpContent) {
	handles := make([]kv.Handle, 0, len(lookUpContents))
	validLookUpContents := make([]*indexJoinLookUpContent, 0, len(lookUpContents))
	for _, content := range lookUpContents {
		isValidHandle := true
		handle := kv.IntHandle(content.keys[0].GetInt64())
		for _, key := range content.keys {
			if handle.IntValue() != key.GetInt64() {
				isValidHandle = false
				break
			}
		}
		if isValidHandle {
			handles = append(handles, handle)
			validLookUpContents = append(validLookUpContents, content)
		}
	}
	return handles, validLookUpContents
}

type kvRangeBuilderFromRangeAndPartition struct {
	sctx       sessionctx.Context
	partitions []table.PhysicalTable
}

func (h kvRangeBuilderFromRangeAndPartition) buildKeyRangeSeparately(ranges []*ranger.Range) ([]int64, [][]kv.KeyRange, error) {
	ret := make([][]kv.KeyRange, len(h.partitions))
	pids := make([]int64, 0, len(h.partitions))
	for i, p := range h.partitions {
		pid := p.GetPhysicalID()
		pids = append(pids, pid)
		meta := p.Meta()
		if len(ranges) == 0 {
			continue
		}
		kvRange, err := distsql.TableHandleRangesToKVRanges(h.sctx.GetSessionVars().StmtCtx, []int64{pid}, meta != nil && meta.IsCommonHandle, ranges)
		if err != nil {
			return nil, nil, err
		}
		ret[i] = kvRange.AppendSelfTo(ret[i])
	}
	return pids, ret, nil
}

func (h kvRangeBuilderFromRangeAndPartition) buildKeyRange(ranges []*ranger.Range) ([][]kv.KeyRange, error) {
	ret := make([][]kv.KeyRange, len(h.partitions))
	if len(ranges) == 0 {
		return ret, nil
	}
	for i, p := range h.partitions {
		pid := p.GetPhysicalID()
		meta := p.Meta()
		kvRange, err := distsql.TableHandleRangesToKVRanges(h.sctx.GetSessionVars().StmtCtx, []int64{pid}, meta != nil && meta.IsCommonHandle, ranges)
		if err != nil {
			return nil, err
		}
		ret[i] = kvRange.AppendSelfTo(ret[i])
	}
	return ret, nil
}

// newClosestReadAdjuster let the request be sent to closest replica(within the same zone)
// if response size exceeds certain threshold.
func newClosestReadAdjuster(ctx sessionctx.Context, req *kv.Request, netDataSize float64) kv.CoprRequestAdjuster {
	if req.ReplicaRead != kv.ReplicaReadClosestAdaptive {
		return nil
	}
	return func(req *kv.Request, copTaskCount int) bool {
		// copTaskCount is the number of coprocessor requests
		if int64(netDataSize/float64(copTaskCount)) >= ctx.GetSessionVars().ReplicaClosestReadThreshold {
			req.MatchStoreLabels = append(req.MatchStoreLabels, &metapb.StoreLabel{
				Key:   placement.DCLabelKey,
				Value: config.GetTxnScopeFromConfig(),
			})
			return true
		}
		// reset to read from leader when the data size is small.
		req.ReplicaRead = kv.ReplicaReadLeader
		return false
	}
}

func (builder *dataReaderBuilder) buildTableReaderBase(ctx context.Context, e *TableReaderExecutor, reqBuilderWithRange distsql.RequestBuilder) (*TableReaderExecutor, error) {
	startTS, err := builder.getSnapshotTS()
	if err != nil {
		return nil, err
	}
	kvReq, err := reqBuilderWithRange.
		SetDAGRequest(e.dagPB).
		SetStartTS(startTS).
		SetDesc(e.desc).
		SetKeepOrder(e.keepOrder).
		SetTxnScope(e.txnScope).
		SetReadReplicaScope(e.readReplicaScope).
		SetIsStaleness(e.isStaleness).
		SetFromSessionVars(e.Ctx().GetSessionVars()).
		SetFromInfoSchema(e.Ctx().GetInfoSchema()).
		SetClosestReplicaReadAdjuster(newClosestReadAdjuster(e.Ctx(), &reqBuilderWithRange.Request, e.netDataSize)).
		SetPaging(e.paging).
		SetConnID(e.Ctx().GetSessionVars().ConnectionID).
		Build()
	if err != nil {
		return nil, err
	}
	e.kvRanges = kvReq.KeyRanges.AppendSelfTo(e.kvRanges)
	e.resultHandler = &tableResultHandler{}
	result, err := builder.SelectResult(ctx, builder.ctx, kvReq, exec.RetTypes(e), getPhysicalPlanIDs(e.plans), e.ID())
	if err != nil {
		return nil, err
	}
	e.resultHandler.open(nil, result)
	return e, nil
}

func (builder *dataReaderBuilder) buildTableReaderFromHandles(ctx context.Context, e *TableReaderExecutor, handles []kv.Handle, canReorderHandles bool) (*TableReaderExecutor, error) {
	if canReorderHandles {
		slices.SortFunc(handles, func(i, j kv.Handle) int {
			return i.Compare(j)
		})
	}
	var b distsql.RequestBuilder
	if len(handles) > 0 {
		if _, ok := handles[0].(kv.PartitionHandle); ok {
			b.SetPartitionsAndHandles(handles)
		} else {
			b.SetTableHandles(getPhysicalTableID(e.table), handles)
		}
	} else {
		b.SetKeyRanges(nil)
	}
	return builder.buildTableReaderBase(ctx, e, b)
}

func (builder *dataReaderBuilder) buildTableReaderFromKvRanges(ctx context.Context, e *TableReaderExecutor, ranges []kv.KeyRange) (exec.Executor, error) {
	var b distsql.RequestBuilder
	b.SetKeyRanges(ranges)
	return builder.buildTableReaderBase(ctx, e, b)
}

func (builder *dataReaderBuilder) buildIndexReaderForIndexJoin(ctx context.Context, v *plannercore.PhysicalIndexReader,
	lookUpContents []*indexJoinLookUpContent, indexRanges []*ranger.Range, keyOff2IdxOff []int, cwc *plannercore.ColWithCmpFuncManager, memoryTracker *memory.Tracker, interruptSignal *atomic.Value) (exec.Executor, error) {
	e, err := buildNoRangeIndexReader(builder.executorBuilder, v)
	if err != nil {
		return nil, err
	}
	tbInfo := e.table.Meta()
	if tbInfo.GetPartitionInfo() == nil || !builder.ctx.GetSessionVars().StmtCtx.UseDynamicPartitionPrune() {
		kvRanges, err := buildKvRangesForIndexJoin(e.Ctx(), e.physicalTableID, e.index.ID, lookUpContents, indexRanges, keyOff2IdxOff, cwc, memoryTracker, interruptSignal)
		if err != nil {
			return nil, err
		}
		err = e.open(ctx, kvRanges)
		return e, err
	}

	is := v.IndexPlans[0].(*plannercore.PhysicalIndexScan)
	if is.Index.Global {
		tmp, ok := builder.is.TableByID(tbInfo.ID)
		if !ok {
			return nil, infoschema.ErrTableNotExists
		}
		tbl, ok := tmp.(table.PartitionedTable)
		if !ok {
			return nil, exeerrors.ErrBuildExecutor
		}
		e.partitionIDMap, err = getPartitionIdsAfterPruning(builder.ctx, tbl, &v.PartitionInfo)
		if err != nil {
			return nil, err
		}

		if e.ranges, err = buildRangesForIndexJoin(e.Ctx(), lookUpContents, indexRanges, keyOff2IdxOff, cwc); err != nil {
			return nil, err
		}
		if err := e.Open(ctx); err != nil {
			return nil, err
		}
		return e, nil
	}

	tbl, _ := builder.executorBuilder.is.TableByID(tbInfo.ID)
	usedPartition, canPrune, contentPos, err := builder.prunePartitionForInnerExecutor(tbl, &v.PartitionInfo, lookUpContents)
	if err != nil {
		return nil, err
	}
	if len(usedPartition) != 0 {
		if canPrune {
			rangeMap, err := buildIndexRangeForEachPartition(e.Ctx(), usedPartition, contentPos, lookUpContents, indexRanges, keyOff2IdxOff, cwc)
			if err != nil {
				return nil, err
			}
			e.partitions = usedPartition
			e.ranges = indexRanges
			e.partRangeMap = rangeMap
		} else {
			e.partitions = usedPartition
			if e.ranges, err = buildRangesForIndexJoin(e.Ctx(), lookUpContents, indexRanges, keyOff2IdxOff, cwc); err != nil {
				return nil, err
			}
		}
		if err := e.Open(ctx); err != nil {
			return nil, err
		}
		return e, nil
	}
	ret := &TableDualExec{BaseExecutor: *e.Base()}
	err = ret.Open(ctx)
	return ret, err
}

func (builder *dataReaderBuilder) buildIndexLookUpReaderForIndexJoin(ctx context.Context, v *plannercore.PhysicalIndexLookUpReader,
	lookUpContents []*indexJoinLookUpContent, indexRanges []*ranger.Range, keyOff2IdxOff []int, cwc *plannercore.ColWithCmpFuncManager, memTracker *memory.Tracker, interruptSignal *atomic.Value) (exec.Executor, error) {
	if builder.Ti != nil {
		builder.Ti.UseTableLookUp.Store(true)
	}
	e, err := buildNoRangeIndexLookUpReader(builder.executorBuilder, v)
	if err != nil {
		return nil, err
	}

	tbInfo := e.table.Meta()
	if tbInfo.GetPartitionInfo() == nil || !builder.ctx.GetSessionVars().StmtCtx.UseDynamicPartitionPrune() {
		e.kvRanges, err = buildKvRangesForIndexJoin(e.Ctx(), getPhysicalTableID(e.table), e.index.ID, lookUpContents, indexRanges, keyOff2IdxOff, cwc, memTracker, interruptSignal)
		if err != nil {
			return nil, err
		}
		err = e.open(ctx)
		return e, err
	}

	is := v.IndexPlans[0].(*plannercore.PhysicalIndexScan)
	ts := v.TablePlans[0].(*plannercore.PhysicalTableScan)
	if is.Index.Global {
		tmp, ok := builder.is.TableByID(ts.Table.ID)
		if !ok {
			return nil, infoschema.ErrTableNotExists
		}
		tbl, ok := tmp.(table.PartitionedTable)
		if !ok {
			return nil, exeerrors.ErrBuildExecutor
		}
		e.partitionIDMap, err = getPartitionIdsAfterPruning(builder.ctx, tbl, &v.PartitionInfo)
		if err != nil {
			return nil, err
		}
		e.ranges, err = buildRangesForIndexJoin(e.Ctx(), lookUpContents, indexRanges, keyOff2IdxOff, cwc)
		if err != nil {
			return nil, err
		}
		if err := e.Open(ctx); err != nil {
			return nil, err
		}
		return e, err
	}

	tbl, _ := builder.executorBuilder.is.TableByID(tbInfo.ID)
	usedPartition, canPrune, contentPos, err := builder.prunePartitionForInnerExecutor(tbl, &v.PartitionInfo, lookUpContents)
	if err != nil {
		return nil, err
	}
	if len(usedPartition) != 0 {
		if canPrune {
			rangeMap, err := buildIndexRangeForEachPartition(e.Ctx(), usedPartition, contentPos, lookUpContents, indexRanges, keyOff2IdxOff, cwc)
			if err != nil {
				return nil, err
			}
			e.prunedPartitions = usedPartition
			e.ranges = indexRanges
			e.partitionRangeMap = rangeMap
		} else {
			e.prunedPartitions = usedPartition
			e.ranges, err = buildRangesForIndexJoin(e.Ctx(), lookUpContents, indexRanges, keyOff2IdxOff, cwc)
			if err != nil {
				return nil, err
			}
		}
		e.partitionTableMode = true
		if err := e.Open(ctx); err != nil {
			return nil, err
		}
		return e, err
	}
	ret := &TableDualExec{BaseExecutor: *e.Base()}
	err = ret.Open(ctx)
	return ret, err
}

func (builder *dataReaderBuilder) buildProjectionForIndexJoin(ctx context.Context, v *plannercore.PhysicalProjection,
	lookUpContents []*indexJoinLookUpContent, indexRanges []*ranger.Range, keyOff2IdxOff []int, cwc *plannercore.ColWithCmpFuncManager, memTracker *memory.Tracker, interruptSignal *atomic.Value) (exec.Executor, error) {
	var (
		childExec exec.Executor
		err       error
	)
	switch op := v.Children()[0].(type) {
	case *plannercore.PhysicalIndexLookUpReader:
		if childExec, err = builder.buildIndexLookUpReaderForIndexJoin(ctx, op, lookUpContents, indexRanges, keyOff2IdxOff, cwc, memTracker, interruptSignal); err != nil {
			return nil, err
		}
	case *plannercore.PhysicalTableReader:
		if childExec, err = builder.buildTableReaderForIndexJoin(ctx, op, lookUpContents, indexRanges, keyOff2IdxOff, cwc, true, memTracker, interruptSignal); err != nil {
			return nil, err
		}
	default:
		return nil, errors.Errorf("inner child of Projection should be IndexLookupReader/TableReader, but got %T", v.Children()[0])
	}

	e := &ProjectionExec{
		BaseExecutor:     exec.NewBaseExecutor(builder.ctx, v.Schema(), v.ID(), childExec),
		numWorkers:       int64(builder.ctx.GetSessionVars().ProjectionConcurrency()),
		evaluatorSuit:    expression.NewEvaluatorSuite(v.Exprs, v.AvoidColumnEvaluator),
		calculateNoDelay: v.CalculateNoDelay,
	}

	// If the calculation row count for this Projection operator is smaller
	// than a Chunk size, we turn back to the un-parallel Projection
	// implementation to reduce the goroutine overhead.
	if int64(v.StatsCount()) < int64(builder.ctx.GetSessionVars().MaxChunkSize) {
		e.numWorkers = 0
	}
	err = e.open(ctx)

	return e, err
}

// buildRangesForIndexJoin builds kv ranges for index join when the inner plan is index scan plan.
func buildRangesForIndexJoin(ctx sessionctx.Context, lookUpContents []*indexJoinLookUpContent,
	ranges []*ranger.Range, keyOff2IdxOff []int, cwc *plannercore.ColWithCmpFuncManager) ([]*ranger.Range, error) {
	retRanges := make([]*ranger.Range, 0, len(ranges)*len(lookUpContents))
	lastPos := len(ranges[0].LowVal) - 1
	tmpDatumRanges := make([]*ranger.Range, 0, len(lookUpContents))
	for _, content := range lookUpContents {
		for _, ran := range ranges {
			for keyOff, idxOff := range keyOff2IdxOff {
				ran.LowVal[idxOff] = content.keys[keyOff]
				ran.HighVal[idxOff] = content.keys[keyOff]
			}
		}
		if cwc == nil {
			// A deep copy is need here because the old []*range.Range is overwriten
			for _, ran := range ranges {
				retRanges = append(retRanges, ran.Clone())
			}
			continue
		}
		nextColRanges, err := cwc.BuildRangesByRow(ctx, content.row)
		if err != nil {
			return nil, err
		}
		for _, nextColRan := range nextColRanges {
			for _, ran := range ranges {
				ran.LowVal[lastPos] = nextColRan.LowVal[0]
				ran.HighVal[lastPos] = nextColRan.HighVal[0]
				ran.LowExclude = nextColRan.LowExclude
				ran.HighExclude = nextColRan.HighExclude
				ran.Collators = nextColRan.Collators
				tmpDatumRanges = append(tmpDatumRanges, ran.Clone())
			}
		}
	}

	if cwc == nil {
		return retRanges, nil
	}

	return ranger.UnionRanges(ctx, tmpDatumRanges, true)
}

// buildKvRangesForIndexJoin builds kv ranges for index join when the inner plan is index scan plan.
func buildKvRangesForIndexJoin(ctx sessionctx.Context, tableID, indexID int64, lookUpContents []*indexJoinLookUpContent,
	ranges []*ranger.Range, keyOff2IdxOff []int, cwc *plannercore.ColWithCmpFuncManager, memTracker *memory.Tracker, interruptSignal *atomic.Value) (_ []kv.KeyRange, err error) {
	kvRanges := make([]kv.KeyRange, 0, len(ranges)*len(lookUpContents))
	if len(ranges) == 0 {
		return []kv.KeyRange{}, nil
	}
	lastPos := len(ranges[0].LowVal) - 1
	sc := ctx.GetSessionVars().StmtCtx
	tmpDatumRanges := make([]*ranger.Range, 0, len(lookUpContents))
	for _, content := range lookUpContents {
		for _, ran := range ranges {
			for keyOff, idxOff := range keyOff2IdxOff {
				ran.LowVal[idxOff] = content.keys[keyOff]
				ran.HighVal[idxOff] = content.keys[keyOff]
			}
		}
		if cwc == nil {
			// Index id is -1 means it's a common handle.
			var tmpKvRanges *kv.KeyRanges
			var err error
			if indexID == -1 {
				tmpKvRanges, err = distsql.CommonHandleRangesToKVRanges(sc, []int64{tableID}, ranges)
			} else {
				tmpKvRanges, err = distsql.IndexRangesToKVRangesWithInterruptSignal(sc, tableID, indexID, ranges, memTracker, interruptSignal)
			}
			if err != nil {
				return nil, err
			}
			kvRanges = tmpKvRanges.AppendSelfTo(kvRanges)
			continue
		}
		nextColRanges, err := cwc.BuildRangesByRow(ctx, content.row)
		if err != nil {
			return nil, err
		}
		for _, nextColRan := range nextColRanges {
			for _, ran := range ranges {
				ran.LowVal[lastPos] = nextColRan.LowVal[0]
				ran.HighVal[lastPos] = nextColRan.HighVal[0]
				ran.LowExclude = nextColRan.LowExclude
				ran.HighExclude = nextColRan.HighExclude
				ran.Collators = nextColRan.Collators
				tmpDatumRanges = append(tmpDatumRanges, ran.Clone())
			}
		}
	}
	if len(kvRanges) != 0 && memTracker != nil {
		memTracker.Consume(int64(2 * cap(kvRanges[0].StartKey) * len(kvRanges)))
	}
	if len(tmpDatumRanges) != 0 && memTracker != nil {
		memTracker.Consume(2 * types.EstimatedMemUsage(tmpDatumRanges[0].LowVal, len(tmpDatumRanges)))
	}
	if cwc == nil {
		slices.SortFunc(kvRanges, func(i, j kv.KeyRange) int {
			return bytes.Compare(i.StartKey, j.StartKey)
		})
		return kvRanges, nil
	}

	tmpDatumRanges, err = ranger.UnionRanges(ctx, tmpDatumRanges, true)
	if err != nil {
		return nil, err
	}
	// Index id is -1 means it's a common handle.
	if indexID == -1 {
		tmpKeyRanges, err := distsql.CommonHandleRangesToKVRanges(ctx.GetSessionVars().StmtCtx, []int64{tableID}, tmpDatumRanges)
		return tmpKeyRanges.FirstPartitionRange(), err
	}
	tmpKeyRanges, err := distsql.IndexRangesToKVRangesWithInterruptSignal(ctx.GetSessionVars().StmtCtx, tableID, indexID, tmpDatumRanges, memTracker, interruptSignal)
	return tmpKeyRanges.FirstPartitionRange(), err
}

func (b *executorBuilder) buildWindow(v *plannercore.PhysicalWindow) exec.Executor {
	childExec := b.build(v.Children()[0])
	if b.err != nil {
		return nil
	}
	base := exec.NewBaseExecutor(b.ctx, v.Schema(), v.ID(), childExec)
	groupByItems := make([]expression.Expression, 0, len(v.PartitionBy))
	for _, item := range v.PartitionBy {
		groupByItems = append(groupByItems, item.Col)
	}
	orderByCols := make([]*expression.Column, 0, len(v.OrderBy))
	for _, item := range v.OrderBy {
		orderByCols = append(orderByCols, item.Col)
	}
	windowFuncs := make([]aggfuncs.AggFunc, 0, len(v.WindowFuncDescs))
	partialResults := make([]aggfuncs.PartialResult, 0, len(v.WindowFuncDescs))
	resultColIdx := v.Schema().Len() - len(v.WindowFuncDescs)
	for _, desc := range v.WindowFuncDescs {
		aggDesc, err := aggregation.NewAggFuncDescForWindowFunc(b.ctx, desc, false)
		if err != nil {
			b.err = err
			return nil
		}
		agg := aggfuncs.BuildWindowFunctions(b.ctx, aggDesc, resultColIdx, orderByCols)
		windowFuncs = append(windowFuncs, agg)
		partialResult, _ := agg.AllocPartialResult()
		partialResults = append(partialResults, partialResult)
		resultColIdx++
	}

	var err error
	if b.ctx.GetSessionVars().EnablePipelinedWindowExec {
		exec := &PipelinedWindowExec{
			BaseExecutor:   base,
			groupChecker:   vecgroupchecker.NewVecGroupChecker(b.ctx, groupByItems),
			numWindowFuncs: len(v.WindowFuncDescs),
		}

		exec.windowFuncs = windowFuncs
		exec.partialResults = partialResults
		if v.Frame == nil {
			exec.start = &plannercore.FrameBound{
				Type:      ast.Preceding,
				UnBounded: true,
			}
			exec.end = &plannercore.FrameBound{
				Type:      ast.Following,
				UnBounded: true,
			}
		} else {
			exec.start = v.Frame.Start
			exec.end = v.Frame.End
			if v.Frame.Type == ast.Ranges {
				cmpResult := int64(-1)
				if len(v.OrderBy) > 0 && v.OrderBy[0].Desc {
					cmpResult = 1
				}
				exec.orderByCols = orderByCols
				exec.expectedCmpResult = cmpResult
				exec.isRangeFrame = true
				err = exec.start.UpdateCompareCols(b.ctx, exec.orderByCols)
				if err != nil {
					return nil
				}
				err = exec.end.UpdateCompareCols(b.ctx, exec.orderByCols)
				if err != nil {
					return nil
				}
			}
		}
		return exec
	}
	var processor windowProcessor
	if v.Frame == nil {
		processor = &aggWindowProcessor{
			windowFuncs:    windowFuncs,
			partialResults: partialResults,
		}
	} else if v.Frame.Type == ast.Rows {
		processor = &rowFrameWindowProcessor{
			windowFuncs:    windowFuncs,
			partialResults: partialResults,
			start:          v.Frame.Start,
			end:            v.Frame.End,
		}
	} else {
		cmpResult := int64(-1)
		if len(v.OrderBy) > 0 && v.OrderBy[0].Desc {
			cmpResult = 1
		}
		tmpProcessor := &rangeFrameWindowProcessor{
			windowFuncs:       windowFuncs,
			partialResults:    partialResults,
			start:             v.Frame.Start,
			end:               v.Frame.End,
			orderByCols:       orderByCols,
			expectedCmpResult: cmpResult,
		}

		err = tmpProcessor.start.UpdateCompareCols(b.ctx, orderByCols)
		if err != nil {
			return nil
		}
		err = tmpProcessor.end.UpdateCompareCols(b.ctx, orderByCols)
		if err != nil {
			return nil
		}

		processor = tmpProcessor
	}
	return &WindowExec{BaseExecutor: base,
		processor:      processor,
		groupChecker:   vecgroupchecker.NewVecGroupChecker(b.ctx, groupByItems),
		numWindowFuncs: len(v.WindowFuncDescs),
	}
}

func (b *executorBuilder) buildShuffle(v *plannercore.PhysicalShuffle) *ShuffleExec {
	base := exec.NewBaseExecutor(b.ctx, v.Schema(), v.ID())
	shuffle := &ShuffleExec{
		BaseExecutor: base,
		concurrency:  v.Concurrency,
	}

	// 1. initialize the splitters
	splitters := make([]partitionSplitter, len(v.ByItemArrays))
	switch v.SplitterType {
	case plannercore.PartitionHashSplitterType:
		for i, byItems := range v.ByItemArrays {
			splitters[i] = buildPartitionHashSplitter(shuffle.concurrency, byItems)
		}
	case plannercore.PartitionRangeSplitterType:
		for i, byItems := range v.ByItemArrays {
			splitters[i] = buildPartitionRangeSplitter(b.ctx, shuffle.concurrency, byItems)
		}
	default:
		panic("Not implemented. Should not reach here.")
	}
	shuffle.splitters = splitters

	// 2. initialize the data sources (build the data sources from physical plan to executors)
	shuffle.dataSources = make([]exec.Executor, len(v.DataSources))
	for i, dataSource := range v.DataSources {
		shuffle.dataSources[i] = b.build(dataSource)
		if b.err != nil {
			return nil
		}
	}

	// 3. initialize the workers
	head := v.Children()[0]
	// A `PhysicalShuffleReceiverStub` for every worker have the same `DataSource` but different `Receiver`.
	// We preallocate `PhysicalShuffleReceiverStub`s here and reuse them below.
	stubs := make([]*plannercore.PhysicalShuffleReceiverStub, 0, len(v.DataSources))
	for _, dataSource := range v.DataSources {
		stub := plannercore.PhysicalShuffleReceiverStub{
			DataSource: dataSource,
		}.Init(b.ctx, dataSource.StatsInfo(), dataSource.SelectBlockOffset(), nil)
		stub.SetSchema(dataSource.Schema())
		stubs = append(stubs, stub)
	}
	shuffle.workers = make([]*shuffleWorker, shuffle.concurrency)
	for i := range shuffle.workers {
		receivers := make([]*shuffleReceiver, len(v.DataSources))
		for j, dataSource := range v.DataSources {
			receivers[j] = &shuffleReceiver{
				BaseExecutor: exec.NewBaseExecutor(b.ctx, dataSource.Schema(), stubs[j].ID()),
			}
		}

		w := &shuffleWorker{
			receivers: receivers,
		}

		for j := range v.DataSources {
			stub := stubs[j]
			stub.Receiver = (unsafe.Pointer)(receivers[j])
			v.Tails[j].SetChildren(stub)
		}

		w.childExec = b.build(head)
		if b.err != nil {
			return nil
		}

		shuffle.workers[i] = w
	}

	return shuffle
}

func (*executorBuilder) buildShuffleReceiverStub(v *plannercore.PhysicalShuffleReceiverStub) *shuffleReceiver {
	return (*shuffleReceiver)(v.Receiver)
}

func (b *executorBuilder) buildSQLBindExec(v *plannercore.SQLBindPlan) exec.Executor {
	base := exec.NewBaseExecutor(b.ctx, v.Schema(), v.ID())
	base.SetInitCap(chunk.ZeroCapacity)

	e := &SQLBindExec{
		BaseExecutor: base,
		sqlBindOp:    v.SQLBindOp,
		normdOrigSQL: v.NormdOrigSQL,
		bindSQL:      v.BindSQL,
		charset:      v.Charset,
		collation:    v.Collation,
		db:           v.Db,
		isGlobal:     v.IsGlobal,
		bindAst:      v.BindStmt,
		newStatus:    v.NewStatus,
		source:       v.Source,
		sqlDigest:    v.SQLDigest,
		planDigest:   v.PlanDigest,
	}
	return e
}

// NewRowDecoder creates a chunk decoder for new row format row value decode.
func NewRowDecoder(ctx sessionctx.Context, schema *expression.Schema, tbl *model.TableInfo) *rowcodec.ChunkDecoder {
	getColInfoByID := func(tbl *model.TableInfo, colID int64) *model.ColumnInfo {
		for _, col := range tbl.Columns {
			if col.ID == colID {
				return col
			}
		}
		return nil
	}
	var pkCols []int64
	reqCols := make([]rowcodec.ColInfo, len(schema.Columns))
	for i := range schema.Columns {
		idx, col := i, schema.Columns[i]
		isPK := (tbl.PKIsHandle && mysql.HasPriKeyFlag(col.RetType.GetFlag())) || col.ID == model.ExtraHandleID
		if isPK {
			pkCols = append(pkCols, col.ID)
		}
		isGeneratedCol := false
		if col.VirtualExpr != nil {
			isGeneratedCol = true
		}
		reqCols[idx] = rowcodec.ColInfo{
			ID:            col.ID,
			VirtualGenCol: isGeneratedCol,
			Ft:            col.RetType,
		}
	}
	if len(pkCols) == 0 {
		pkCols = tables.TryGetCommonPkColumnIds(tbl)
		if len(pkCols) == 0 {
			pkCols = []int64{-1}
		}
	}
	defVal := func(i int, chk *chunk.Chunk) error {
		if reqCols[i].ID < 0 {
			// model.ExtraHandleID, ExtraPidColID, ExtraPhysTblID... etc
			// Don't set the default value for that column.
			chk.AppendNull(i)
			return nil
		}

		ci := getColInfoByID(tbl, reqCols[i].ID)
		d, err := table.GetColOriginDefaultValue(ctx, ci)
		if err != nil {
			return err
		}
		chk.AppendDatum(i, &d)
		return nil
	}
	return rowcodec.NewChunkDecoder(reqCols, pkCols, defVal, ctx.GetSessionVars().Location())
}

func (b *executorBuilder) buildBatchPointGet(plan *plannercore.BatchPointGetPlan) exec.Executor {
	var err error
	if err = b.validCanReadTemporaryOrCacheTable(plan.TblInfo); err != nil {
		b.err = err
		return nil
	}

	if plan.Lock && !b.inSelectLockStmt {
		b.inSelectLockStmt = true
		defer func() {
			b.inSelectLockStmt = false
		}()
	}

	decoder := NewRowDecoder(b.ctx, plan.Schema(), plan.TblInfo)
	e := &BatchPointGetExec{
		BaseExecutor: exec.NewBaseExecutor(b.ctx, plan.Schema(), plan.ID()),
		tblInfo:      plan.TblInfo,
		idxInfo:      plan.IndexInfo,
		rowDecoder:   decoder,
		keepOrder:    plan.KeepOrder,
		desc:         plan.Desc,
		lock:         plan.Lock,
		waitTime:     plan.LockWaitTime,
		partExpr:     plan.PartitionExpr,
		partPos:      plan.PartitionColPos,
		planPhysIDs:  plan.PartitionIDs,
		singlePart:   plan.SinglePart,
		partTblID:    plan.PartTblID,
		columns:      plan.Columns,
	}

	e.snapshot, err = b.getSnapshot()
	if err != nil {
		b.err = err
		return nil
	}
	if e.Ctx().GetSessionVars().IsReplicaReadClosestAdaptive() {
		e.snapshot.SetOption(kv.ReplicaReadAdjuster, newReplicaReadAdjuster(e.Ctx(), plan.GetAvgRowSize()))
	}
	if e.RuntimeStats() != nil {
		snapshotStats := &txnsnapshot.SnapshotRuntimeStats{}
		e.stats = &runtimeStatsWithSnapshot{
			SnapshotRuntimeStats: snapshotStats,
		}
		e.snapshot.SetOption(kv.CollectRuntimeStats, snapshotStats)
	}

	if plan.IndexInfo != nil {
		sctx := b.ctx.GetSessionVars().StmtCtx
		sctx.IndexNames = append(sctx.IndexNames, plan.TblInfo.Name.O+":"+plan.IndexInfo.Name.O)
	}

	failpoint.Inject("assertBatchPointReplicaOption", func(val failpoint.Value) {
		assertScope := val.(string)
		if e.Ctx().GetSessionVars().GetReplicaRead().IsClosestRead() && assertScope != b.readReplicaScope {
			panic("batch point get replica option fail")
		}
	})

	snapshotTS, err := b.getSnapshotTS()
	if err != nil {
		b.err = err
		return nil
	}
	if plan.TblInfo.TableCacheStatusType == model.TableCacheStatusEnable {
		if cacheTable := b.getCacheTable(plan.TblInfo, snapshotTS); cacheTable != nil {
			e.snapshot = cacheTableSnapshot{e.snapshot, cacheTable}
		}
	}

	if plan.TblInfo.TempTableType != model.TempTableNone {
		// Temporary table should not do any lock operations
		e.lock = false
		e.waitTime = 0
	}

	if e.lock {
		b.hasLock = true
	}

	var capacity int
	if plan.IndexInfo != nil && !isCommonHandleRead(plan.TblInfo, plan.IndexInfo) {
		e.idxVals = plan.IndexValues
		capacity = len(e.idxVals)
	} else {
		// `SELECT a FROM t WHERE a IN (1, 1, 2, 1, 2)` should not return duplicated rows
		handles := make([]kv.Handle, 0, len(plan.Handles))
		dedup := kv.NewHandleMap()
		// Used for clear paritionIDs of duplicated rows.
		dupPartPos := 0
		if plan.IndexInfo == nil {
			for idx, handle := range plan.Handles {
				if _, found := dedup.Get(handle); found {
					continue
				}
				dedup.Set(handle, true)
				handles = append(handles, handle)
				if len(plan.PartitionIDs) > 0 {
					e.planPhysIDs[dupPartPos] = e.planPhysIDs[idx]
					dupPartPos++
				}
			}
		} else {
			for idx, value := range plan.IndexValues {
				if datumsContainNull(value) {
					continue
				}
				handleBytes, err := EncodeUniqueIndexValuesForKey(e.Ctx(), e.tblInfo, plan.IndexInfo, value)
				if err != nil {
					if kv.ErrNotExist.Equal(err) {
						continue
					}
					b.err = err
					return nil
				}
				handle, err := kv.NewCommonHandle(handleBytes)
				if err != nil {
					b.err = err
					return nil
				}
				if _, found := dedup.Get(handle); found {
					continue
				}
				dedup.Set(handle, true)
				handles = append(handles, handle)
				if len(plan.PartitionIDs) > 0 {
					e.planPhysIDs[dupPartPos] = e.planPhysIDs[idx]
					dupPartPos++
				}
			}
		}
		e.handles = handles
		if dupPartPos > 0 {
			e.planPhysIDs = e.planPhysIDs[:dupPartPos]
		}
		capacity = len(e.handles)
	}
	e.Base().SetInitCap(capacity)
	e.Base().SetMaxChunkSize(capacity)
	e.buildVirtualColumnInfo()
	return e
}

func newReplicaReadAdjuster(ctx sessionctx.Context, avgRowSize float64) txnkv.ReplicaReadAdjuster {
	return func(count int) (tikv.StoreSelectorOption, clientkv.ReplicaReadType) {
		if int64(avgRowSize*float64(count)) >= ctx.GetSessionVars().ReplicaClosestReadThreshold {
			return tikv.WithMatchLabels([]*metapb.StoreLabel{
				{
					Key:   placement.DCLabelKey,
					Value: config.GetTxnScopeFromConfig(),
				},
			}), clientkv.ReplicaReadMixed
		}
		// fallback to read from leader if the request is small
		return nil, clientkv.ReplicaReadLeader
	}
}

func isCommonHandleRead(tbl *model.TableInfo, idx *model.IndexInfo) bool {
	return tbl.IsCommonHandle && idx.Primary
}

func getPhysicalTableID(t table.Table) int64 {
	if p, ok := t.(table.PhysicalTable); ok {
		return p.GetPhysicalID()
	}
	return t.Meta().ID
}

func (b *executorBuilder) buildAdminShowTelemetry(v *plannercore.AdminShowTelemetry) exec.Executor {
	return &AdminShowTelemetryExec{BaseExecutor: exec.NewBaseExecutor(b.ctx, v.Schema(), v.ID())}
}

func (b *executorBuilder) buildAdminResetTelemetryID(v *plannercore.AdminResetTelemetryID) exec.Executor {
	return &AdminResetTelemetryIDExec{BaseExecutor: exec.NewBaseExecutor(b.ctx, v.Schema(), v.ID())}
}

func (builder *dataReaderBuilder) partitionPruning(tbl table.PartitionedTable, conds []expression.Expression, partitionNames []model.CIStr,
	columns []*expression.Column, columnNames types.NameSlice) ([]table.PhysicalTable, error) {
	builder.once.Do(func() {
		condPruneResult, err := partitionPruning(builder.executorBuilder.ctx, tbl, conds, partitionNames, columns, columnNames)
		builder.once.condPruneResult = condPruneResult
		builder.once.err = err
	})
	return builder.once.condPruneResult, builder.once.err
}

func partitionPruning(ctx sessionctx.Context, tbl table.PartitionedTable, conds []expression.Expression, partitionNames []model.CIStr,
	columns []*expression.Column, columnNames types.NameSlice) ([]table.PhysicalTable, error) {
	idxArr, err := plannercore.PartitionPruning(ctx, tbl, conds, partitionNames, columns, columnNames)
	if err != nil {
		return nil, err
	}

	pi := tbl.Meta().GetPartitionInfo()
	var ret []table.PhysicalTable
	if fullRangePartition(idxArr) {
		ret = make([]table.PhysicalTable, 0, len(pi.Definitions))
		for _, def := range pi.Definitions {
			p := tbl.GetPartition(def.ID)
			ret = append(ret, p)
		}
	} else {
		ret = make([]table.PhysicalTable, 0, len(idxArr))
		for _, idx := range idxArr {
			pid := pi.Definitions[idx].ID
			p := tbl.GetPartition(pid)
			ret = append(ret, p)
		}
	}
	return ret, nil
}

func getPartitionIdsAfterPruning(ctx sessionctx.Context, tbl table.PartitionedTable, partInfo *plannercore.PartitionInfo) (map[int64]struct{}, error) {
	if partInfo == nil {
		return nil, errors.New("partInfo in getPartitionIdsAfterPruning must not be nil")
	}
	idxArr, err := plannercore.PartitionPruning(ctx, tbl, partInfo.PruningConds, partInfo.PartitionNames, partInfo.Columns, partInfo.ColumnNames)
	if err != nil {
		return nil, err
	}

	var ret map[int64]struct{}

	pi := tbl.Meta().GetPartitionInfo()
	if fullRangePartition(idxArr) {
		ret = make(map[int64]struct{}, len(pi.Definitions))
		for _, def := range pi.Definitions {
			ret[def.ID] = struct{}{}
		}
	} else {
		ret = make(map[int64]struct{}, len(idxArr))
		for _, idx := range idxArr {
			pid := pi.Definitions[idx].ID
			ret[pid] = struct{}{}
		}
	}
	return ret, nil
}

func fullRangePartition(idxArr []int) bool {
	return len(idxArr) == 1 && idxArr[0] == plannercore.FullRange
}

type emptySampler struct{}

func (*emptySampler) writeChunk(_ *chunk.Chunk) error {
	return nil
}

func (*emptySampler) finished() bool {
	return true
}

func (b *executorBuilder) buildTableSample(v *plannercore.PhysicalTableSample) *TableSampleExecutor {
	startTS, err := b.getSnapshotTS()
	if err != nil {
		b.err = err
		return nil
	}
	e := &TableSampleExecutor{
		BaseExecutor: exec.NewBaseExecutor(b.ctx, v.Schema(), v.ID()),
		table:        v.TableInfo,
		startTS:      startTS,
	}

	tblInfo := v.TableInfo.Meta()
	if tblInfo.TempTableType != model.TempTableNone {
		if tblInfo.TempTableType != model.TempTableGlobal {
			b.err = errors.New("TABLESAMPLE clause can not be applied to local temporary tables")
			return nil
		}
		e.sampler = &emptySampler{}
	} else if v.TableSampleInfo.AstNode.SampleMethod == ast.SampleMethodTypeTiDBRegion {
		e.sampler = newTableRegionSampler(
			b.ctx, v.TableInfo, startTS, v.TableSampleInfo.Partitions, v.Schema(),
			v.TableSampleInfo.FullSchema, e.RetFieldTypes(), v.Desc)
	}

	return e
}

func (b *executorBuilder) buildCTE(v *plannercore.PhysicalCTE) exec.Executor {
	if b.Ti != nil {
		b.Ti.UseNonRecursive = true
	}
	if v.RecurPlan != nil && b.Ti != nil {
		b.Ti.UseRecursive = true
	}

	storageMap, ok := b.ctx.GetSessionVars().StmtCtx.CTEStorageMap.(map[int]*CTEStorages)
	if !ok {
		b.err = errors.New("type assertion for CTEStorageMap failed")
		return nil
	}

	chkSize := b.ctx.GetSessionVars().MaxChunkSize
	// iterOutTbl will be constructed in CTEExec.Open().
	var resTbl cteutil.Storage
	var iterInTbl cteutil.Storage
	var producer *cteProducer
	storages, ok := storageMap[v.CTE.IDForStorage]
	if ok {
		// Storage already setup.
		resTbl = storages.ResTbl
		iterInTbl = storages.IterInTbl
		producer = storages.Producer
	} else {
		if v.SeedPlan == nil {
			b.err = errors.New("cte.seedPlan cannot be nil")
			return nil
		}
		// Build seed part.
		corCols := plannercore.ExtractOuterApplyCorrelatedCols(v.SeedPlan)
		seedExec := b.build(v.SeedPlan)
		if b.err != nil {
			return nil
		}

		// Setup storages.
		tps := seedExec.Base().RetFieldTypes()
		resTbl = cteutil.NewStorageRowContainer(tps, chkSize)
		if err := resTbl.OpenAndRef(); err != nil {
			b.err = err
			return nil
		}
		iterInTbl = cteutil.NewStorageRowContainer(tps, chkSize)
		if err := iterInTbl.OpenAndRef(); err != nil {
			b.err = err
			return nil
		}
		storageMap[v.CTE.IDForStorage] = &CTEStorages{ResTbl: resTbl, IterInTbl: iterInTbl}

		// Build recursive part.
		var recursiveExec exec.Executor
		if v.RecurPlan != nil {
			recursiveExec = b.build(v.RecurPlan)
			if b.err != nil {
				return nil
			}
			corCols = append(corCols, plannercore.ExtractOuterApplyCorrelatedCols(v.RecurPlan)...)
		}

		var sel []int
		if v.CTE.IsDistinct {
			sel = make([]int, chkSize)
			for i := 0; i < chkSize; i++ {
				sel[i] = i
			}
		}

		var corColHashCodes [][]byte
		for _, corCol := range corCols {
			corColHashCodes = append(corColHashCodes, getCorColHashCode(corCol))
		}

		producer = &cteProducer{
			ctx:             b.ctx,
			seedExec:        seedExec,
			recursiveExec:   recursiveExec,
			resTbl:          resTbl,
			iterInTbl:       iterInTbl,
			isDistinct:      v.CTE.IsDistinct,
			sel:             sel,
			hasLimit:        v.CTE.HasLimit,
			limitBeg:        v.CTE.LimitBeg,
			limitEnd:        v.CTE.LimitEnd,
			corCols:         corCols,
			corColHashCodes: corColHashCodes,
		}
		storageMap[v.CTE.IDForStorage].Producer = producer
	}

	return &CTEExec{
		BaseExecutor: exec.NewBaseExecutor(b.ctx, v.Schema(), v.ID()),
		producer:     producer,
	}
}

func (b *executorBuilder) buildCTETableReader(v *plannercore.PhysicalCTETable) exec.Executor {
	storageMap, ok := b.ctx.GetSessionVars().StmtCtx.CTEStorageMap.(map[int]*CTEStorages)
	if !ok {
		b.err = errors.New("type assertion for CTEStorageMap failed")
		return nil
	}
	storages, ok := storageMap[v.IDForStorage]
	if !ok {
		b.err = errors.Errorf("iterInTbl should already be set up by CTEExec(id: %d)", v.IDForStorage)
		return nil
	}
	return &CTETableReaderExec{
		BaseExecutor: exec.NewBaseExecutor(b.ctx, v.Schema(), v.ID()),
		iterInTbl:    storages.IterInTbl,
		chkIdx:       0,
	}
}
func (b *executorBuilder) validCanReadTemporaryOrCacheTable(tbl *model.TableInfo) error {
	err := b.validCanReadTemporaryTable(tbl)
	if err != nil {
		return err
	}
	return b.validCanReadCacheTable(tbl)
}

func (b *executorBuilder) validCanReadCacheTable(tbl *model.TableInfo) error {
	if tbl.TableCacheStatusType == model.TableCacheStatusDisable {
		return nil
	}

	sessionVars := b.ctx.GetSessionVars()

	// Temporary table can't switch into cache table. so the following code will not cause confusion
	if sessionVars.TxnCtx.IsStaleness || b.isStaleness {
		return errors.Trace(errors.New("can not stale read cache table"))
	}

	return nil
}

func (b *executorBuilder) validCanReadTemporaryTable(tbl *model.TableInfo) error {
	if tbl.TempTableType == model.TempTableNone {
		return nil
	}

	// Some tools like dumpling use history read to dump all table's records and will be fail if we return an error.
	// So we do not check SnapshotTS here

	sessionVars := b.ctx.GetSessionVars()

	if tbl.TempTableType == model.TempTableLocal && sessionVars.SnapshotTS != 0 {
		return errors.New("can not read local temporary table when 'tidb_snapshot' is set")
	}

	if sessionVars.TxnCtx.IsStaleness || b.isStaleness {
		return errors.New("can not stale read temporary table")
	}

	return nil
}

func (b *executorBuilder) getCacheTable(tblInfo *model.TableInfo, startTS uint64) kv.MemBuffer {
	tbl, ok := b.is.TableByID(tblInfo.ID)
	if !ok {
		b.err = errors.Trace(infoschema.ErrTableNotExists.GenWithStackByArgs(b.ctx.GetSessionVars().CurrentDB, tblInfo.Name))
		return nil
	}
	sessVars := b.ctx.GetSessionVars()
	leaseDuration := time.Duration(variable.TableCacheLease.Load()) * time.Second
	cacheData, loading := tbl.(table.CachedTable).TryReadFromCache(startTS, leaseDuration)
	if cacheData != nil {
		sessVars.StmtCtx.ReadFromTableCache = true
		return cacheData
	} else if loading {
		return nil
	}
	if !b.ctx.GetSessionVars().StmtCtx.InExplainStmt && !b.inDeleteStmt && !b.inUpdateStmt {
		tbl.(table.CachedTable).UpdateLockForRead(context.Background(), b.ctx.GetStore(), startTS, leaseDuration)
	}
	return nil
}

func (b *executorBuilder) buildCompactTable(v *plannercore.CompactTable) exec.Executor {
	if v.ReplicaKind != ast.CompactReplicaKindTiFlash && v.ReplicaKind != ast.CompactReplicaKindAll {
		b.err = errors.Errorf("compact %v replica is not supported", strings.ToLower(string(v.ReplicaKind)))
		return nil
	}

	store := b.ctx.GetStore()
	tikvStore, ok := store.(tikv.Storage)
	if !ok {
		b.err = errors.New("compact tiflash replica can only run with tikv compatible storage")
		return nil
	}

	var partitionIDs []int64
	if v.PartitionNames != nil {
		if v.TableInfo.Partition == nil {
			b.err = errors.Errorf("table:%s is not a partition table, but user specify partition name list:%+v", v.TableInfo.Name.O, v.PartitionNames)
			return nil
		}
		// use map to avoid FindPartitionDefinitionByName
		partitionMap := map[string]int64{}
		for _, partition := range v.TableInfo.Partition.Definitions {
			partitionMap[partition.Name.L] = partition.ID
		}

		for _, partitionName := range v.PartitionNames {
			partitionID, ok := partitionMap[partitionName.L]
			if !ok {
				b.err = table.ErrUnknownPartition.GenWithStackByArgs(partitionName.O, v.TableInfo.Name.O)
				return nil
			}
			partitionIDs = append(partitionIDs, partitionID)
		}
		if b.Ti.PartitionTelemetry == nil {
			b.Ti.PartitionTelemetry = &PartitionTelemetryInfo{}
		}
		b.Ti.PartitionTelemetry.UseCompactTablePartition = true
	}

	return &CompactTableTiFlashExec{
		BaseExecutor: exec.NewBaseExecutor(b.ctx, v.Schema(), v.ID()),
		tableInfo:    v.TableInfo,
		partitionIDs: partitionIDs,
		tikvStore:    tikvStore,
	}
}<|MERGE_RESOLUTION|>--- conflicted
+++ resolved
@@ -47,11 +47,7 @@
 	"github.com/pingcap/tidb/pkg/executor/internal/vecgroupchecker"
 	"github.com/pingcap/tidb/pkg/executor/lockstats"
 	executor_metrics "github.com/pingcap/tidb/pkg/executor/metrics"
-<<<<<<< HEAD
-	"github.com/pingcap/tidb/pkg/executor/sort_exec"
-=======
 	"github.com/pingcap/tidb/pkg/executor/sortexec"
->>>>>>> cea5d2c9
 	"github.com/pingcap/tidb/pkg/expression"
 	"github.com/pingcap/tidb/pkg/expression/aggregation"
 	"github.com/pingcap/tidb/pkg/infoschema"
@@ -1302,11 +1298,7 @@
 		optimizerTraceTarget: v.OptimizerTraceTarget,
 	}
 	if t.format == plannercore.TraceFormatLog && !t.optimizerTrace {
-<<<<<<< HEAD
-		return &sort_exec.SortExec{
-=======
 		return &sortexec.SortExec{
->>>>>>> cea5d2c9
 			BaseExecutor: exec.NewBaseExecutor(b.ctx, v.Schema(), v.ID(), t),
 			ByItems: []*plannerutil.ByItems{
 				{Expr: &expression.Column{
@@ -2254,11 +2246,7 @@
 	if b.err != nil {
 		return nil
 	}
-<<<<<<< HEAD
-	sortExec := sort_exec.SortExec{
-=======
 	sortExec := sortexec.SortExec{
->>>>>>> cea5d2c9
 		BaseExecutor: exec.NewBaseExecutor(b.ctx, v.Schema(), v.ID(), childExec),
 		ByItems:      v.ByItems,
 		ExecSchema:   v.Schema(),
@@ -2272,21 +2260,13 @@
 	if b.err != nil {
 		return nil
 	}
-<<<<<<< HEAD
-	sortExec := sort_exec.SortExec{
-=======
 	sortExec := sortexec.SortExec{
->>>>>>> cea5d2c9
 		BaseExecutor: exec.NewBaseExecutor(b.ctx, v.Schema(), v.ID(), childExec),
 		ByItems:      v.ByItems,
 		ExecSchema:   v.Schema(),
 	}
 	executor_metrics.ExecutorCounterTopNExec.Inc()
-<<<<<<< HEAD
-	return &sort_exec.TopNExec{
-=======
 	return &sortexec.TopNExec{
->>>>>>> cea5d2c9
 		SortExec: sortExec,
 		Limit:    &plannercore.PhysicalLimit{Count: v.Count, Offset: v.Offset},
 	}
