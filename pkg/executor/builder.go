--- conflicted
+++ resolved
@@ -2098,11 +2098,8 @@
 			strings.ToLower(infoschema.TableRunawayWatches),
 			strings.ToLower(infoschema.TableCheckConstraints),
 			strings.ToLower(infoschema.TableTiDBCheckConstraints),
-<<<<<<< HEAD
+			strings.ToLower(infoschema.TableKeywords),
 			strings.ToLower(infoschema.TableTiDBParams):
-=======
-			strings.ToLower(infoschema.TableKeywords):
->>>>>>> 3a7bd532
 			return &MemTableReaderExec{
 				BaseExecutor: exec.NewBaseExecutor(b.ctx, v.Schema(), v.ID()),
 				table:        v.Table,
