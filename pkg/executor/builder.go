--- conflicted
+++ resolved
@@ -4375,11 +4375,7 @@
 	}
 
 	if p.Index.IsFulltextIndexOnTiCI() {
-<<<<<<< HEAD
-		return handleOutuputOffsetsForTiCIIndexLookUp(outputOffsets, handleLen), nil
-=======
 		return handleOutputOffsetsForTiCIIndexLookUp(outputOffsets, handleLen), nil
->>>>>>> 5cd10546
 	}
 
 	return handleOutputOffsetsForTiKVIndexLookUp(outputOffsets, handleLen, columns, p.NeedExtraOutputCol()), nil
@@ -4396,16 +4392,6 @@
 		// need add one more column for pid or physical table id
 		outputOffsets = append(outputOffsets, uint32(len(columns)+handleLen))
 	}
-<<<<<<< HEAD
-
-	return outputOffsets
-}
-
-// handleOutuputOffsetsForTiCIIndexLookUp handles the output offsets for TiCI index look up requests.
-// See the InitSchemaForTiCIIndex for the row layout.
-func handleOutuputOffsetsForTiCIIndexLookUp(outputOffsets []uint32, handleLen int) []uint32 {
-	for i := 0; i < handleLen; i++ {
-=======
 	return outputOffsets
 }
 
@@ -4413,7 +4399,6 @@
 // See the InitSchemaForTiCIIndex for the row layout.
 func handleOutputOffsetsForTiCIIndexLookUp(outputOffsets []uint32, handleLen int) []uint32 {
 	for i := range handleLen {
->>>>>>> 5cd10546
 		outputOffsets = append(outputOffsets, uint32(i))
 	}
 	return outputOffsets
