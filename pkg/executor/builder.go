// Copyright 2015 PingCAP, Inc.
//
// Licensed under the Apache License, Version 2.0 (the "License");
// you may not use this file except in compliance with the License.
// You may obtain a copy of the License at
//
//     http://www.apache.org/licenses/LICENSE-2.0
//
// Unless required by applicable law or agreed to in writing, software
// distributed under the License is distributed on an "AS IS" BASIS,
// WITHOUT WARRANTIES OR CONDITIONS OF ANY KIND, either express or implied.
// See the License for the specific language governing permissions and
// limitations under the License.

package executor

import (
	"bytes"
	"cmp"
	"context"
	"fmt"
	"math"
	"slices"
	"strconv"
	"strings"
	"sync"
	"sync/atomic"
	"time"
	"unsafe"

	"github.com/pingcap/errors"
	"github.com/pingcap/failpoint"
	"github.com/pingcap/kvproto/pkg/diagnosticspb"
	"github.com/pingcap/kvproto/pkg/metapb"
	"github.com/pingcap/tidb/pkg/config"
	"github.com/pingcap/tidb/pkg/ddl"
	"github.com/pingcap/tidb/pkg/ddl/placement"
	"github.com/pingcap/tidb/pkg/distsql"
	"github.com/pingcap/tidb/pkg/domain"
	"github.com/pingcap/tidb/pkg/executor/aggfuncs"
	"github.com/pingcap/tidb/pkg/executor/aggregate"
	"github.com/pingcap/tidb/pkg/executor/internal/builder"
	"github.com/pingcap/tidb/pkg/executor/internal/calibrateresource"
	"github.com/pingcap/tidb/pkg/executor/internal/exec"
	"github.com/pingcap/tidb/pkg/executor/internal/pdhelper"
	"github.com/pingcap/tidb/pkg/executor/internal/querywatch"
	"github.com/pingcap/tidb/pkg/executor/internal/testutil"
	"github.com/pingcap/tidb/pkg/executor/internal/vecgroupchecker"
	"github.com/pingcap/tidb/pkg/executor/lockstats"
	executor_metrics "github.com/pingcap/tidb/pkg/executor/metrics"
	"github.com/pingcap/tidb/pkg/executor/sortexec"
	"github.com/pingcap/tidb/pkg/expression"
	"github.com/pingcap/tidb/pkg/expression/aggregation"
	"github.com/pingcap/tidb/pkg/infoschema"
	"github.com/pingcap/tidb/pkg/kv"
	"github.com/pingcap/tidb/pkg/parser/ast"
	"github.com/pingcap/tidb/pkg/parser/model"
	"github.com/pingcap/tidb/pkg/parser/mysql"
	plannercore "github.com/pingcap/tidb/pkg/planner/core"
	plannerutil "github.com/pingcap/tidb/pkg/planner/util"
	"github.com/pingcap/tidb/pkg/sessionctx"
	"github.com/pingcap/tidb/pkg/sessionctx/stmtctx"
	"github.com/pingcap/tidb/pkg/sessionctx/variable"
	"github.com/pingcap/tidb/pkg/sessiontxn"
	"github.com/pingcap/tidb/pkg/sessiontxn/staleread"
	"github.com/pingcap/tidb/pkg/statistics"
	"github.com/pingcap/tidb/pkg/table"
	"github.com/pingcap/tidb/pkg/table/tables"
	"github.com/pingcap/tidb/pkg/table/temptable"
	"github.com/pingcap/tidb/pkg/types"
	"github.com/pingcap/tidb/pkg/util"
	"github.com/pingcap/tidb/pkg/util/chunk"
	"github.com/pingcap/tidb/pkg/util/collate"
	"github.com/pingcap/tidb/pkg/util/cteutil"
	"github.com/pingcap/tidb/pkg/util/dbterror/exeerrors"
	"github.com/pingcap/tidb/pkg/util/execdetails"
	"github.com/pingcap/tidb/pkg/util/memory"
	"github.com/pingcap/tidb/pkg/util/ranger"
	"github.com/pingcap/tidb/pkg/util/rowcodec"
	"github.com/pingcap/tidb/pkg/util/tiflash"
	"github.com/pingcap/tidb/pkg/util/timeutil"
	"github.com/pingcap/tipb/go-tipb"
	clientkv "github.com/tikv/client-go/v2/kv"
	"github.com/tikv/client-go/v2/tikv"
	"github.com/tikv/client-go/v2/txnkv"
	"github.com/tikv/client-go/v2/txnkv/txnsnapshot"
)

// executorBuilder builds an Executor from a Plan.
// The InfoSchema must not change during execution.
type executorBuilder struct {
	ctx     sessionctx.Context
	is      infoschema.InfoSchema
	err     error // err is set when there is error happened during Executor building process.
	hasLock bool
	Ti      *TelemetryInfo
	// isStaleness means whether this statement use stale read.
	isStaleness      bool
	txnScope         string
	readReplicaScope string
	inUpdateStmt     bool
	inDeleteStmt     bool
	inInsertStmt     bool
	inSelectLockStmt bool

	// forDataReaderBuilder indicates whether the builder is used by a dataReaderBuilder.
	// When forDataReader is true, the builder should use the dataReaderTS as the executor read ts. This is because
	// dataReaderBuilder can be used in concurrent goroutines, so we must ensure that getting the ts should be thread safe and
	// can return a correct value even if the session context has already been destroyed
	forDataReaderBuilder bool
	dataReaderTS         uint64

	// Used when building MPPGather.
	encounterUnionScan bool
}

// CTEStorages stores resTbl and iterInTbl for CTEExec.
// There will be a map[CTEStorageID]*CTEStorages in StmtCtx,
// which will store all CTEStorages to make all shared CTEs use same the CTEStorages.
type CTEStorages struct {
	ResTbl    cteutil.Storage
	IterInTbl cteutil.Storage
	Producer  *cteProducer
}

func newExecutorBuilder(ctx sessionctx.Context, is infoschema.InfoSchema, ti *TelemetryInfo) *executorBuilder {
	txnManager := sessiontxn.GetTxnManager(ctx)
	return &executorBuilder{
		ctx:              ctx,
		is:               is,
		Ti:               ti,
		isStaleness:      staleread.IsStmtStaleness(ctx),
		txnScope:         txnManager.GetTxnScope(),
		readReplicaScope: txnManager.GetReadReplicaScope(),
	}
}

// MockExecutorBuilder is a wrapper for executorBuilder.
// ONLY used in test.
type MockExecutorBuilder struct {
	*executorBuilder
}

// NewMockExecutorBuilderForTest is ONLY used in test.
func NewMockExecutorBuilderForTest(ctx sessionctx.Context, is infoschema.InfoSchema, ti *TelemetryInfo) *MockExecutorBuilder {
	return &MockExecutorBuilder{
		executorBuilder: newExecutorBuilder(ctx, is, ti)}
}

// Build builds an executor tree according to `p`.
func (b *MockExecutorBuilder) Build(p plannercore.Plan) exec.Executor {
	return b.build(p)
}

func (b *executorBuilder) build(p plannercore.Plan) exec.Executor {
	switch v := p.(type) {
	case nil:
		return nil
	case *plannercore.Change:
		return b.buildChange(v)
	case *plannercore.CheckTable:
		return b.buildCheckTable(v)
	case *plannercore.RecoverIndex:
		return b.buildRecoverIndex(v)
	case *plannercore.CleanupIndex:
		return b.buildCleanupIndex(v)
	case *plannercore.CheckIndexRange:
		return b.buildCheckIndexRange(v)
	case *plannercore.ChecksumTable:
		return b.buildChecksumTable(v)
	case *plannercore.ReloadExprPushdownBlacklist:
		return b.buildReloadExprPushdownBlacklist(v)
	case *plannercore.ReloadOptRuleBlacklist:
		return b.buildReloadOptRuleBlacklist(v)
	case *plannercore.AdminPlugins:
		return b.buildAdminPlugins(v)
	case *plannercore.DDL:
		return b.buildDDL(v)
	case *plannercore.Deallocate:
		return b.buildDeallocate(v)
	case *plannercore.Delete:
		return b.buildDelete(v)
	case *plannercore.Execute:
		return b.buildExecute(v)
	case *plannercore.Trace:
		return b.buildTrace(v)
	case *plannercore.Explain:
		return b.buildExplain(v)
	case *plannercore.PointGetPlan:
		return b.buildPointGet(v)
	case *plannercore.BatchPointGetPlan:
		return b.buildBatchPointGet(v)
	case *plannercore.Insert:
		return b.buildInsert(v)
	case *plannercore.ImportInto:
		return b.buildImportInto(v)
	case *plannercore.LoadData:
		return b.buildLoadData(v)
	case *plannercore.LoadStats:
		return b.buildLoadStats(v)
	case *plannercore.LockStats:
		return b.buildLockStats(v)
	case *plannercore.UnlockStats:
		return b.buildUnlockStats(v)
	case *plannercore.IndexAdvise:
		return b.buildIndexAdvise(v)
	case *plannercore.PlanReplayer:
		return b.buildPlanReplayer(v)
	case *plannercore.PhysicalLimit:
		return b.buildLimit(v)
	case *plannercore.Prepare:
		return b.buildPrepare(v)
	case *plannercore.PhysicalLock:
		return b.buildSelectLock(v)
	case *plannercore.CancelDDLJobs:
		return b.buildCancelDDLJobs(v)
	case *plannercore.PauseDDLJobs:
		return b.buildPauseDDLJobs(v)
	case *plannercore.ResumeDDLJobs:
		return b.buildResumeDDLJobs(v)
	case *plannercore.ShowNextRowID:
		return b.buildShowNextRowID(v)
	case *plannercore.ShowDDL:
		return b.buildShowDDL(v)
	case *plannercore.PhysicalShowDDLJobs:
		return b.buildShowDDLJobs(v)
	case *plannercore.ShowDDLJobQueries:
		return b.buildShowDDLJobQueries(v)
	case *plannercore.ShowDDLJobQueriesWithRange:
		return b.buildShowDDLJobQueriesWithRange(v)
	case *plannercore.ShowSlow:
		return b.buildShowSlow(v)
	case *plannercore.PhysicalShow:
		return b.buildShow(v)
	case *plannercore.Simple:
		return b.buildSimple(v)
	case *plannercore.PhysicalSimpleWrapper:
		return b.buildSimple(&v.Inner)
	case *plannercore.Set:
		return b.buildSet(v)
	case *plannercore.SetConfig:
		return b.buildSetConfig(v)
	case *plannercore.PhysicalSort:
		return b.buildSort(v)
	case *plannercore.PhysicalTopN:
		return b.buildTopN(v)
	case *plannercore.PhysicalUnionAll:
		return b.buildUnionAll(v)
	case *plannercore.Update:
		return b.buildUpdate(v)
	case *plannercore.PhysicalUnionScan:
		return b.buildUnionScanExec(v)
	case *plannercore.PhysicalHashJoin:
		return b.buildHashJoin(v)
	case *plannercore.PhysicalMergeJoin:
		return b.buildMergeJoin(v)
	case *plannercore.PhysicalIndexJoin:
		return b.buildIndexLookUpJoin(v)
	case *plannercore.PhysicalIndexMergeJoin:
		return b.buildIndexLookUpMergeJoin(v)
	case *plannercore.PhysicalIndexHashJoin:
		return b.buildIndexNestedLoopHashJoin(v)
	case *plannercore.PhysicalSelection:
		return b.buildSelection(v)
	case *plannercore.PhysicalHashAgg:
		return b.buildHashAgg(v)
	case *plannercore.PhysicalStreamAgg:
		return b.buildStreamAgg(v)
	case *plannercore.PhysicalProjection:
		return b.buildProjection(v)
	case *plannercore.PhysicalMemTable:
		return b.buildMemTable(v)
	case *plannercore.PhysicalTableDual:
		return b.buildTableDual(v)
	case *plannercore.PhysicalApply:
		return b.buildApply(v)
	case *plannercore.PhysicalMaxOneRow:
		return b.buildMaxOneRow(v)
	case *plannercore.Analyze:
		return b.buildAnalyze(v)
	case *plannercore.PhysicalTableReader:
		return b.buildTableReader(v)
	case *plannercore.PhysicalTableSample:
		return b.buildTableSample(v)
	case *plannercore.PhysicalIndexReader:
		return b.buildIndexReader(v)
	case *plannercore.PhysicalIndexLookUpReader:
		return b.buildIndexLookUpReader(v)
	case *plannercore.PhysicalWindow:
		return b.buildWindow(v)
	case *plannercore.PhysicalShuffle:
		return b.buildShuffle(v)
	case *plannercore.PhysicalShuffleReceiverStub:
		return b.buildShuffleReceiverStub(v)
	case *plannercore.SQLBindPlan:
		return b.buildSQLBindExec(v)
	case *plannercore.SplitRegion:
		return b.buildSplitRegion(v)
	case *plannercore.PhysicalIndexMergeReader:
		return b.buildIndexMergeReader(v)
	case *plannercore.SelectInto:
		return b.buildSelectInto(v)
	case *plannercore.AdminShowTelemetry:
		return b.buildAdminShowTelemetry(v)
	case *plannercore.AdminResetTelemetryID:
		return b.buildAdminResetTelemetryID(v)
	case *plannercore.PhysicalCTE:
		return b.buildCTE(v)
	case *plannercore.PhysicalCTETable:
		return b.buildCTETableReader(v)
	case *plannercore.CompactTable:
		return b.buildCompactTable(v)
	case *plannercore.AdminShowBDRRole:
		return b.buildAdminShowBDRRole(v)
	default:
		if mp, ok := p.(testutil.MockPhysicalPlan); ok {
			return mp.GetExecutor()
		}

		b.err = exeerrors.ErrUnknownPlan.GenWithStack("Unknown Plan %T", p)
		return nil
	}
}

func (b *executorBuilder) buildCancelDDLJobs(v *plannercore.CancelDDLJobs) exec.Executor {
	e := &CancelDDLJobsExec{
		CommandDDLJobsExec: &CommandDDLJobsExec{
			BaseExecutor: exec.NewBaseExecutor(b.ctx, v.Schema(), v.ID()),
			jobIDs:       v.JobIDs,
			execute:      ddl.CancelJobs,
		},
	}
	return e
}

func (b *executorBuilder) buildPauseDDLJobs(v *plannercore.PauseDDLJobs) exec.Executor {
	e := &PauseDDLJobsExec{
		CommandDDLJobsExec: &CommandDDLJobsExec{
			BaseExecutor: exec.NewBaseExecutor(b.ctx, v.Schema(), v.ID()),
			jobIDs:       v.JobIDs,
			execute:      ddl.PauseJobs,
		},
	}
	return e
}

func (b *executorBuilder) buildResumeDDLJobs(v *plannercore.ResumeDDLJobs) exec.Executor {
	e := &ResumeDDLJobsExec{
		CommandDDLJobsExec: &CommandDDLJobsExec{
			BaseExecutor: exec.NewBaseExecutor(b.ctx, v.Schema(), v.ID()),
			jobIDs:       v.JobIDs,
			execute:      ddl.ResumeJobs,
		},
	}
	return e
}

func (b *executorBuilder) buildChange(v *plannercore.Change) exec.Executor {
	return &ChangeExec{
		BaseExecutor: exec.NewBaseExecutor(b.ctx, v.Schema(), v.ID()),
		ChangeStmt:   v.ChangeStmt,
	}
}

func (b *executorBuilder) buildShowNextRowID(v *plannercore.ShowNextRowID) exec.Executor {
	e := &ShowNextRowIDExec{
		BaseExecutor: exec.NewBaseExecutor(b.ctx, v.Schema(), v.ID()),
		tblName:      v.TableName,
	}
	return e
}

func (b *executorBuilder) buildShowDDL(v *plannercore.ShowDDL) exec.Executor {
	// We get Info here because for Executors that returns result set,
	// next will be called after transaction has been committed.
	// We need the transaction to get Info.
	e := &ShowDDLExec{
		BaseExecutor: exec.NewBaseExecutor(b.ctx, v.Schema(), v.ID()),
	}

	var err error
	ownerManager := domain.GetDomain(e.Ctx()).DDL().OwnerManager()
	ctx, cancel := context.WithTimeout(context.Background(), 3*time.Second)
	e.ddlOwnerID, err = ownerManager.GetOwnerID(ctx)
	cancel()
	if err != nil {
		b.err = err
		return nil
	}

	session, err := e.GetSysSession()
	if err != nil {
		b.err = err
		return nil
	}
	ddlInfo, err := ddl.GetDDLInfoWithNewTxn(session)
	e.ReleaseSysSession(kv.WithInternalSourceType(context.Background(), kv.InternalTxnDDL), session)
	if err != nil {
		b.err = err
		return nil
	}
	e.ddlInfo = ddlInfo
	e.selfID = ownerManager.ID()
	return e
}

func (b *executorBuilder) buildShowDDLJobs(v *plannercore.PhysicalShowDDLJobs) exec.Executor {
	loc := b.ctx.GetSessionVars().Location()
	ddlJobRetriever := DDLJobRetriever{TZLoc: loc}
	e := &ShowDDLJobsExec{
		jobNumber:       int(v.JobNumber),
		is:              b.is,
		BaseExecutor:    exec.NewBaseExecutor(b.ctx, v.Schema(), v.ID()),
		DDLJobRetriever: ddlJobRetriever,
	}
	return e
}

func (b *executorBuilder) buildShowDDLJobQueries(v *plannercore.ShowDDLJobQueries) exec.Executor {
	e := &ShowDDLJobQueriesExec{
		BaseExecutor: exec.NewBaseExecutor(b.ctx, v.Schema(), v.ID()),
		jobIDs:       v.JobIDs,
	}
	return e
}

func (b *executorBuilder) buildShowDDLJobQueriesWithRange(v *plannercore.ShowDDLJobQueriesWithRange) exec.Executor {
	e := &ShowDDLJobQueriesWithRangeExec{
		BaseExecutor: exec.NewBaseExecutor(b.ctx, v.Schema(), v.ID()),
		offset:       v.Offset,
		limit:        v.Limit,
	}
	return e
}

func (b *executorBuilder) buildShowSlow(v *plannercore.ShowSlow) exec.Executor {
	e := &ShowSlowExec{
		BaseExecutor: exec.NewBaseExecutor(b.ctx, v.Schema(), v.ID()),
		ShowSlow:     v.ShowSlow,
	}
	return e
}

// buildIndexLookUpChecker builds check information to IndexLookUpReader.
func buildIndexLookUpChecker(b *executorBuilder, p *plannercore.PhysicalIndexLookUpReader,
	e *IndexLookUpExecutor) {
	is := p.IndexPlans[0].(*plannercore.PhysicalIndexScan)
	fullColLen := len(is.Index.Columns) + len(p.CommonHandleCols)
	if !e.isCommonHandle() {
		fullColLen++
	}
	e.dagPB.OutputOffsets = make([]uint32, fullColLen)
	for i := 0; i < fullColLen; i++ {
		e.dagPB.OutputOffsets[i] = uint32(i)
	}

	ts := p.TablePlans[0].(*plannercore.PhysicalTableScan)
	e.handleIdx = ts.HandleIdx

	e.ranges = ranger.FullRange()

	tps := make([]*types.FieldType, 0, fullColLen)
	for _, col := range is.Columns {
		// tps is used to decode the index, we should use the element type of the array if any.
		tps = append(tps, col.FieldType.ArrayType())
	}

	if !e.isCommonHandle() {
		tps = append(tps, types.NewFieldType(mysql.TypeLonglong))
	}

	e.checkIndexValue = &checkIndexValue{idxColTps: tps}

	colNames := make([]string, 0, len(is.IdxCols))
	for i := range is.IdxCols {
		colNames = append(colNames, is.Columns[i].Name.L)
	}
	if cols, missingColOffset := table.FindColumns(e.table.Cols(), colNames, true); missingColOffset >= 0 {
		b.err = plannercore.ErrUnknownColumn.GenWithStack("Unknown column %s", is.Columns[missingColOffset].Name.O)
	} else {
		e.idxTblCols = cols
	}
}

func (b *executorBuilder) buildCheckTable(v *plannercore.CheckTable) exec.Executor {
	noMVIndexOrPrefixIndex := true
	for _, idx := range v.IndexInfos {
		if idx.MVIndex {
			noMVIndexOrPrefixIndex = false
			break
		}
		for _, col := range idx.Columns {
			if col.Length != types.UnspecifiedLength {
				noMVIndexOrPrefixIndex = false
				break
			}
		}
		if !noMVIndexOrPrefixIndex {
			break
		}
	}
	if b.ctx.GetSessionVars().FastCheckTable && noMVIndexOrPrefixIndex {
		e := &FastCheckTableExec{
			BaseExecutor: exec.NewBaseExecutor(b.ctx, v.Schema(), v.ID()),
			dbName:       v.DBName,
			table:        v.Table,
			indexInfos:   v.IndexInfos,
			is:           b.is,
			err:          &atomic.Pointer[error]{},
		}
		return e
	}

	readerExecs := make([]*IndexLookUpExecutor, 0, len(v.IndexLookUpReaders))
	for _, readerPlan := range v.IndexLookUpReaders {
		readerExec, err := buildNoRangeIndexLookUpReader(b, readerPlan)
		if err != nil {
			b.err = errors.Trace(err)
			return nil
		}
		buildIndexLookUpChecker(b, readerPlan, readerExec)

		readerExecs = append(readerExecs, readerExec)
	}

	e := &CheckTableExec{
		BaseExecutor: exec.NewBaseExecutor(b.ctx, v.Schema(), v.ID()),
		dbName:       v.DBName,
		table:        v.Table,
		indexInfos:   v.IndexInfos,
		is:           b.is,
		srcs:         readerExecs,
		exitCh:       make(chan struct{}),
		retCh:        make(chan error, len(readerExecs)),
		checkIndex:   v.CheckIndex,
	}
	return e
}

func buildIdxColsConcatHandleCols(tblInfo *model.TableInfo, indexInfo *model.IndexInfo, hasGenedCol bool) []*model.ColumnInfo {
	var pkCols []*model.IndexColumn
	if tblInfo.IsCommonHandle {
		pkIdx := tables.FindPrimaryIndex(tblInfo)
		pkCols = pkIdx.Columns
	}

	columns := make([]*model.ColumnInfo, 0, len(indexInfo.Columns)+len(pkCols))
	if hasGenedCol {
		columns = tblInfo.Columns
	} else {
		for _, idxCol := range indexInfo.Columns {
			if tblInfo.PKIsHandle && tblInfo.GetPkColInfo().Offset == idxCol.Offset {
				continue
			}
			columns = append(columns, tblInfo.Columns[idxCol.Offset])
		}
	}

	if tblInfo.IsCommonHandle {
		for _, c := range pkCols {
			if model.FindColumnInfo(columns, c.Name.L) == nil {
				columns = append(columns, tblInfo.Columns[c.Offset])
			}
		}
		return columns
	}
	if tblInfo.PKIsHandle {
		columns = append(columns, tblInfo.Columns[tblInfo.GetPkColInfo().Offset])
		return columns
	}
	handleOffset := len(columns)
	handleColsInfo := &model.ColumnInfo{
		ID:     model.ExtraHandleID,
		Name:   model.ExtraHandleName,
		Offset: handleOffset,
	}
	handleColsInfo.FieldType = *types.NewFieldType(mysql.TypeLonglong)
	columns = append(columns, handleColsInfo)
	return columns
}

func (b *executorBuilder) buildRecoverIndex(v *plannercore.RecoverIndex) exec.Executor {
	tblInfo := v.Table.TableInfo
	t, err := b.is.TableByName(v.Table.Schema, tblInfo.Name)
	if err != nil {
		b.err = err
		return nil
	}
	idxName := strings.ToLower(v.IndexName)
	index := tables.GetWritableIndexByName(idxName, t)
	if index == nil {
		b.err = errors.Errorf("secondary index `%v` is not found in table `%v`", v.IndexName, v.Table.Name.O)
		return nil
	}
	var hasGenedCol bool
	for _, iCol := range index.Meta().Columns {
		if tblInfo.Columns[iCol.Offset].IsGenerated() {
			hasGenedCol = true
		}
	}
	cols := buildIdxColsConcatHandleCols(tblInfo, index.Meta(), hasGenedCol)
	e := &RecoverIndexExec{
		BaseExecutor:     exec.NewBaseExecutor(b.ctx, v.Schema(), v.ID()),
		columns:          cols,
		containsGenedCol: hasGenedCol,
		index:            index,
		table:            t,
		physicalID:       t.Meta().ID,
	}
	sessCtx := e.Ctx().GetSessionVars().StmtCtx
	e.handleCols = buildHandleColsForExec(sessCtx, tblInfo, e.columns)
	return e
}

func buildHandleColsForExec(sctx *stmtctx.StatementContext, tblInfo *model.TableInfo,
	allColInfo []*model.ColumnInfo) plannercore.HandleCols {
	if !tblInfo.IsCommonHandle {
		extraColPos := len(allColInfo) - 1
		intCol := &expression.Column{
			Index:   extraColPos,
			RetType: types.NewFieldType(mysql.TypeLonglong),
		}
		return plannercore.NewIntHandleCols(intCol)
	}
	tblCols := make([]*expression.Column, len(tblInfo.Columns))
	for i := 0; i < len(tblInfo.Columns); i++ {
		c := tblInfo.Columns[i]
		tblCols[i] = &expression.Column{
			RetType: &c.FieldType,
			ID:      c.ID,
		}
	}
	pkIdx := tables.FindPrimaryIndex(tblInfo)
	for _, c := range pkIdx.Columns {
		for j, colInfo := range allColInfo {
			if colInfo.Name.L == c.Name.L {
				tblCols[c.Offset].Index = j
			}
		}
	}
	return plannercore.NewCommonHandleCols(sctx, tblInfo, pkIdx, tblCols)
}

func (b *executorBuilder) buildCleanupIndex(v *plannercore.CleanupIndex) exec.Executor {
	tblInfo := v.Table.TableInfo
	t, err := b.is.TableByName(v.Table.Schema, tblInfo.Name)
	if err != nil {
		b.err = err
		return nil
	}
	idxName := strings.ToLower(v.IndexName)
	var index table.Index
	for _, idx := range t.Indices() {
		if idx.Meta().State != model.StatePublic {
			continue
		}
		if idxName == idx.Meta().Name.L {
			index = idx
			break
		}
	}

	if index == nil {
		b.err = errors.Errorf("secondary index `%v` is not found in table `%v`", v.IndexName, v.Table.Name.O)
		return nil
	}
	e := &CleanupIndexExec{
		BaseExecutor: exec.NewBaseExecutor(b.ctx, v.Schema(), v.ID()),
		columns:      buildIdxColsConcatHandleCols(tblInfo, index.Meta(), false),
		index:        index,
		table:        t,
		physicalID:   t.Meta().ID,
		batchSize:    20000,
	}
	sessCtx := e.Ctx().GetSessionVars().StmtCtx
	e.handleCols = buildHandleColsForExec(sessCtx, tblInfo, e.columns)
	return e
}

func (b *executorBuilder) buildCheckIndexRange(v *plannercore.CheckIndexRange) exec.Executor {
	tb, err := b.is.TableByName(v.Table.Schema, v.Table.Name)
	if err != nil {
		b.err = err
		return nil
	}
	e := &CheckIndexRangeExec{
		BaseExecutor: exec.NewBaseExecutor(b.ctx, v.Schema(), v.ID()),
		handleRanges: v.HandleRanges,
		table:        tb.Meta(),
		is:           b.is,
	}
	idxName := strings.ToLower(v.IndexName)
	for _, idx := range tb.Indices() {
		if idx.Meta().Name.L == idxName {
			e.index = idx.Meta()
			e.startKey = make([]types.Datum, len(e.index.Columns))
			break
		}
	}
	return e
}

func (b *executorBuilder) buildChecksumTable(v *plannercore.ChecksumTable) exec.Executor {
	e := &ChecksumTableExec{
		BaseExecutor: exec.NewBaseExecutor(b.ctx, v.Schema(), v.ID()),
		tables:       make(map[int64]*checksumContext),
		done:         false,
	}
	startTs, err := b.getSnapshotTS()
	if err != nil {
		b.err = err
		return nil
	}
	for _, t := range v.Tables {
		e.tables[t.TableInfo.ID] = newChecksumContext(t.DBInfo, t.TableInfo, startTs)
	}
	return e
}

func (b *executorBuilder) buildReloadExprPushdownBlacklist(_ *plannercore.ReloadExprPushdownBlacklist) exec.Executor {
	base := exec.NewBaseExecutor(b.ctx, nil, 0)
	return &ReloadExprPushdownBlacklistExec{base}
}

func (b *executorBuilder) buildReloadOptRuleBlacklist(_ *plannercore.ReloadOptRuleBlacklist) exec.Executor {
	base := exec.NewBaseExecutor(b.ctx, nil, 0)
	return &ReloadOptRuleBlacklistExec{BaseExecutor: base}
}

func (b *executorBuilder) buildAdminPlugins(v *plannercore.AdminPlugins) exec.Executor {
	base := exec.NewBaseExecutor(b.ctx, nil, 0)
	return &AdminPluginsExec{BaseExecutor: base, Action: v.Action, Plugins: v.Plugins}
}

func (b *executorBuilder) buildDeallocate(v *plannercore.Deallocate) exec.Executor {
	base := exec.NewBaseExecutor(b.ctx, nil, v.ID())
	base.SetInitCap(chunk.ZeroCapacity)
	e := &DeallocateExec{
		BaseExecutor: base,
		Name:         v.Name,
	}
	return e
}

func (b *executorBuilder) buildSelectLock(v *plannercore.PhysicalLock) exec.Executor {
	if !b.inSelectLockStmt {
		b.inSelectLockStmt = true
		defer func() { b.inSelectLockStmt = false }()
	}
	b.hasLock = true
	if b.err = b.updateForUpdateTS(); b.err != nil {
		return nil
	}

	src := b.build(v.Children()[0])
	if b.err != nil {
		return nil
	}
	if !b.ctx.GetSessionVars().InTxn() {
		// Locking of rows for update using SELECT FOR UPDATE only applies when autocommit
		// is disabled (either by beginning transaction with START TRANSACTION or by setting
		// autocommit to 0. If autocommit is enabled, the rows matching the specification are not locked.
		// See https://dev.mysql.com/doc/refman/5.7/en/innodb-locking-reads.html
		return src
	}
	e := &SelectLockExec{
		BaseExecutor:       exec.NewBaseExecutor(b.ctx, v.Schema(), v.ID(), src),
		Lock:               v.Lock,
		tblID2Handle:       v.TblID2Handle,
		tblID2PhysTblIDCol: v.TblID2PhysTblIDCol,
	}

	// filter out temporary tables because they do not store any record in tikv and should not write any lock
	is := e.Ctx().GetInfoSchema().(infoschema.InfoSchema)
	for tblID := range e.tblID2Handle {
		tblInfo, ok := is.TableByID(tblID)
		if !ok {
			b.err = errors.Errorf("Can not get table %d", tblID)
		}

		if tblInfo.Meta().TempTableType != model.TempTableNone {
			delete(e.tblID2Handle, tblID)
		}
	}

	return e
}

func (b *executorBuilder) buildLimit(v *plannercore.PhysicalLimit) exec.Executor {
	childExec := b.build(v.Children()[0])
	if b.err != nil {
		return nil
	}
	n := int(min(v.Count, uint64(b.ctx.GetSessionVars().MaxChunkSize)))
	base := exec.NewBaseExecutor(b.ctx, v.Schema(), v.ID(), childExec)
	base.SetInitCap(n)
	e := &LimitExec{
		BaseExecutor: base,
		begin:        v.Offset,
		end:          v.Offset + v.Count,
	}

	childUsedSchema := markChildrenUsedCols(v.Schema().Columns, v.Children()[0].Schema())[0]
	e.columnIdxsUsedByChild = make([]int, 0, len(childUsedSchema))
	for i, used := range childUsedSchema {
		if used {
			e.columnIdxsUsedByChild = append(e.columnIdxsUsedByChild, i)
		}
	}
	if len(e.columnIdxsUsedByChild) == len(childUsedSchema) {
		e.columnIdxsUsedByChild = nil // indicates that all columns are used. LimitExec will improve performance for this condition.
	}
	return e
}

func (b *executorBuilder) buildPrepare(v *plannercore.Prepare) exec.Executor {
	base := exec.NewBaseExecutor(b.ctx, v.Schema(), v.ID())
	base.SetInitCap(chunk.ZeroCapacity)
	return &PrepareExec{
		BaseExecutor: base,
		name:         v.Name,
		sqlText:      v.SQLText,
	}
}

func (b *executorBuilder) buildExecute(v *plannercore.Execute) exec.Executor {
	e := &ExecuteExec{
		BaseExecutor: exec.NewBaseExecutor(b.ctx, v.Schema(), v.ID()),
		is:           b.is,
		name:         v.Name,
		usingVars:    v.Params,
		stmt:         v.Stmt,
		plan:         v.Plan,
		outputNames:  v.OutputNames(),
	}

	failpoint.Inject("assertExecutePrepareStatementStalenessOption", func(val failpoint.Value) {
		vs := strings.Split(val.(string), "_")
		assertTS, assertReadReplicaScope := vs[0], vs[1]
		staleread.AssertStmtStaleness(b.ctx, true)
		ts, err := sessiontxn.GetTxnManager(b.ctx).GetStmtReadTS()
		if err != nil {
			panic(e)
		}

		if strconv.FormatUint(ts, 10) != assertTS ||
			assertReadReplicaScope != b.readReplicaScope {
			panic("execute prepare statement have wrong staleness option")
		}
	})

	return e
}

func (b *executorBuilder) buildShow(v *plannercore.PhysicalShow) exec.Executor {
	e := &ShowExec{
		BaseExecutor:          exec.NewBaseExecutor(b.ctx, v.Schema(), v.ID()),
		Tp:                    v.Tp,
		CountWarningsOrErrors: v.CountWarningsOrErrors,
		DBName:                model.NewCIStr(v.DBName),
		Table:                 v.Table,
		Partition:             v.Partition,
		Column:                v.Column,
		IndexName:             v.IndexName,
		ResourceGroupName:     model.NewCIStr(v.ResourceGroupName),
		Flag:                  v.Flag,
		Roles:                 v.Roles,
		User:                  v.User,
		is:                    b.is,
		Full:                  v.Full,
		IfNotExists:           v.IfNotExists,
		GlobalScope:           v.GlobalScope,
		Extended:              v.Extended,
		Extractor:             v.Extractor,
		ImportJobID:           v.ImportJobID,
	}
	if e.Tp == ast.ShowMasterStatus || e.Tp == ast.ShowBinlogStatus {
		// show master status need start ts.
		if _, err := e.Ctx().Txn(true); err != nil {
			b.err = err
		}
	}
	return e
}

func (b *executorBuilder) buildSimple(v *plannercore.Simple) exec.Executor {
	switch s := v.Statement.(type) {
	case *ast.GrantStmt:
		return b.buildGrant(s)
	case *ast.RevokeStmt:
		return b.buildRevoke(s)
	case *ast.BRIEStmt:
		return b.buildBRIE(s, v.Schema())
	case *ast.CreateUserStmt, *ast.AlterUserStmt:
		var lockOptions []*ast.PasswordOrLockOption
		if b.Ti.AccountLockTelemetry == nil {
			b.Ti.AccountLockTelemetry = &AccountLockTelemetryInfo{}
		}
		b.Ti.AccountLockTelemetry.CreateOrAlterUser++
		if stmt, ok := v.Statement.(*ast.CreateUserStmt); ok {
			lockOptions = stmt.PasswordOrLockOptions
		} else if stmt, ok := v.Statement.(*ast.AlterUserStmt); ok {
			lockOptions = stmt.PasswordOrLockOptions
		}
		if len(lockOptions) > 0 {
			// Multiple lock options are supported for the parser, but only the last one option takes effect.
			for i := len(lockOptions) - 1; i >= 0; i-- {
				if lockOptions[i].Type == ast.Lock {
					b.Ti.AccountLockTelemetry.LockUser++
					break
				} else if lockOptions[i].Type == ast.Unlock {
					b.Ti.AccountLockTelemetry.UnlockUser++
					break
				}
			}
		}
	case *ast.CalibrateResourceStmt:
		return &calibrateresource.Executor{
			BaseExecutor: exec.NewBaseExecutor(b.ctx, v.Schema(), 0),
			WorkloadType: s.Tp,
			OptionList:   s.DynamicCalibrateResourceOptionList,
		}
	case *ast.AddQueryWatchStmt:
		return &querywatch.AddExecutor{
			BaseExecutor:         exec.NewBaseExecutor(b.ctx, v.Schema(), 0),
			QueryWatchOptionList: s.QueryWatchOptionList,
		}
	case *ast.ImportIntoActionStmt:
		return &ImportIntoActionExec{
			BaseExecutor: exec.NewBaseExecutor(b.ctx, nil, 0),
			tp:           s.Tp,
			jobID:        s.JobID,
		}
	}
	base := exec.NewBaseExecutor(b.ctx, v.Schema(), v.ID())
	base.SetInitCap(chunk.ZeroCapacity)
	e := &SimpleExec{
		BaseExecutor:    base,
		Statement:       v.Statement,
		IsFromRemote:    v.IsFromRemote,
		is:              b.is,
		staleTxnStartTS: v.StaleTxnStartTS,
	}
	return e
}

func (b *executorBuilder) buildSet(v *plannercore.Set) exec.Executor {
	base := exec.NewBaseExecutor(b.ctx, v.Schema(), v.ID())
	base.SetInitCap(chunk.ZeroCapacity)
	e := &SetExecutor{
		BaseExecutor: base,
		vars:         v.VarAssigns,
	}
	return e
}

func (b *executorBuilder) buildSetConfig(v *plannercore.SetConfig) exec.Executor {
	return &SetConfigExec{
		BaseExecutor: exec.NewBaseExecutor(b.ctx, v.Schema(), v.ID()),
		p:            v,
	}
}

func (b *executorBuilder) buildInsert(v *plannercore.Insert) exec.Executor {
	b.inInsertStmt = true
	if b.err = b.updateForUpdateTS(); b.err != nil {
		return nil
	}

	selectExec := b.build(v.SelectPlan)
	if b.err != nil {
		return nil
	}
	var baseExec exec.BaseExecutor
	if selectExec != nil {
		baseExec = exec.NewBaseExecutor(b.ctx, nil, v.ID(), selectExec)
	} else {
		baseExec = exec.NewBaseExecutor(b.ctx, nil, v.ID())
	}
	baseExec.SetInitCap(chunk.ZeroCapacity)

	ivs := &InsertValues{
		BaseExecutor:              baseExec,
		Table:                     v.Table,
		Columns:                   v.Columns,
		Lists:                     v.Lists,
		GenExprs:                  v.GenCols.Exprs,
		allAssignmentsAreConstant: v.AllAssignmentsAreConstant,
		hasRefCols:                v.NeedFillDefaultValue,
		SelectExec:                selectExec,
		rowLen:                    v.RowLen,
	}
	err := ivs.initInsertColumns()
	if err != nil {
		b.err = err
		return nil
	}
	ivs.fkChecks, b.err = buildFKCheckExecs(b.ctx, ivs.Table, v.FKChecks)
	if b.err != nil {
		return nil
	}
	ivs.fkCascades, b.err = b.buildFKCascadeExecs(ivs.Table, v.FKCascades)
	if b.err != nil {
		return nil
	}

	if v.IsReplace {
		return b.buildReplace(ivs)
	}
	insert := &InsertExec{
		InsertValues: ivs,
		OnDuplicate:  append(v.OnDuplicate, v.GenCols.OnDuplicates...),
	}
	return insert
}

func (b *executorBuilder) buildImportInto(v *plannercore.ImportInto) exec.Executor {
	tbl, ok := b.is.TableByID(v.Table.TableInfo.ID)
	if !ok {
		b.err = errors.Errorf("Can not get table %d", v.Table.TableInfo.ID)
		return nil
	}
	if !tbl.Meta().IsBaseTable() {
		b.err = plannercore.ErrNonUpdatableTable.GenWithStackByArgs(tbl.Meta().Name.O, "LOAD")
		return nil
	}

	base := exec.NewBaseExecutor(b.ctx, v.Schema(), v.ID())
	exec, err := newImportIntoExec(base, b.ctx, v, tbl)
	if err != nil {
		b.err = err
		return nil
	}

	return exec
}

func (b *executorBuilder) buildLoadData(v *plannercore.LoadData) exec.Executor {
	tbl, ok := b.is.TableByID(v.Table.TableInfo.ID)
	if !ok {
		b.err = errors.Errorf("Can not get table %d", v.Table.TableInfo.ID)
		return nil
	}
	if !tbl.Meta().IsBaseTable() {
		b.err = plannercore.ErrNonUpdatableTable.GenWithStackByArgs(tbl.Meta().Name.O, "LOAD")
		return nil
	}

	base := exec.NewBaseExecutor(b.ctx, v.Schema(), v.ID())
	worker, err := NewLoadDataWorker(b.ctx, v, tbl)
	if err != nil {
		b.err = err
		return nil
	}

	return &LoadDataExec{
		BaseExecutor:   base,
		loadDataWorker: worker,
		FileLocRef:     v.FileLocRef,
	}
}

func (b *executorBuilder) buildLoadStats(v *plannercore.LoadStats) exec.Executor {
	e := &LoadStatsExec{
		BaseExecutor: exec.NewBaseExecutor(b.ctx, nil, v.ID()),
		info:         &LoadStatsInfo{v.Path, b.ctx},
	}
	return e
}

func (b *executorBuilder) buildLockStats(v *plannercore.LockStats) exec.Executor {
	e := &lockstats.LockExec{
		BaseExecutor: exec.NewBaseExecutor(b.ctx, nil, v.ID()),
		Tables:       v.Tables,
	}
	return e
}

func (b *executorBuilder) buildUnlockStats(v *plannercore.UnlockStats) exec.Executor {
	e := &lockstats.UnlockExec{
		BaseExecutor: exec.NewBaseExecutor(b.ctx, nil, v.ID()),
		Tables:       v.Tables,
	}
	return e
}

func (b *executorBuilder) buildIndexAdvise(v *plannercore.IndexAdvise) exec.Executor {
	e := &IndexAdviseExec{
		BaseExecutor: exec.NewBaseExecutor(b.ctx, nil, v.ID()),
		IsLocal:      v.IsLocal,
		indexAdviseInfo: &IndexAdviseInfo{
			Path:           v.Path,
			MaxMinutes:     v.MaxMinutes,
			MaxIndexNum:    v.MaxIndexNum,
			LineFieldsInfo: v.LineFieldsInfo,
			Ctx:            b.ctx,
		},
	}
	return e
}

func (b *executorBuilder) buildPlanReplayer(v *plannercore.PlanReplayer) exec.Executor {
	if v.Load {
		e := &PlanReplayerLoadExec{
			BaseExecutor: exec.NewBaseExecutor(b.ctx, nil, v.ID()),
			info:         &PlanReplayerLoadInfo{Path: v.File, Ctx: b.ctx},
		}
		return e
	}
	if v.Capture {
		e := &PlanReplayerExec{
			BaseExecutor: exec.NewBaseExecutor(b.ctx, nil, v.ID()),
			CaptureInfo: &PlanReplayerCaptureInfo{
				SQLDigest:  v.SQLDigest,
				PlanDigest: v.PlanDigest,
			},
		}
		return e
	}
	if v.Remove {
		e := &PlanReplayerExec{
			BaseExecutor: exec.NewBaseExecutor(b.ctx, nil, v.ID()),
			CaptureInfo: &PlanReplayerCaptureInfo{
				SQLDigest:  v.SQLDigest,
				PlanDigest: v.PlanDigest,
				Remove:     true,
			},
		}
		return e
	}

	e := &PlanReplayerExec{
		BaseExecutor: exec.NewBaseExecutor(b.ctx, v.Schema(), v.ID()),
		DumpInfo: &PlanReplayerDumpInfo{
			Analyze:           v.Analyze,
			Path:              v.File,
			ctx:               b.ctx,
			HistoricalStatsTS: v.HistoricalStatsTS,
		},
	}
	if v.ExecStmt != nil {
		e.DumpInfo.ExecStmts = []ast.StmtNode{v.ExecStmt}
	} else {
		e.BaseExecutor = exec.NewBaseExecutor(b.ctx, nil, v.ID())
	}
	return e
}

func (*executorBuilder) buildReplace(vals *InsertValues) exec.Executor {
	replaceExec := &ReplaceExec{
		InsertValues: vals,
	}
	return replaceExec
}

func (b *executorBuilder) buildGrant(grant *ast.GrantStmt) exec.Executor {
	e := &GrantExec{
		BaseExecutor:          exec.NewBaseExecutor(b.ctx, nil, 0),
		Privs:                 grant.Privs,
		ObjectType:            grant.ObjectType,
		Level:                 grant.Level,
		Users:                 grant.Users,
		WithGrant:             grant.WithGrant,
		AuthTokenOrTLSOptions: grant.AuthTokenOrTLSOptions,
		is:                    b.is,
	}
	return e
}

func (b *executorBuilder) buildRevoke(revoke *ast.RevokeStmt) exec.Executor {
	e := &RevokeExec{
		BaseExecutor: exec.NewBaseExecutor(b.ctx, nil, 0),
		ctx:          b.ctx,
		Privs:        revoke.Privs,
		ObjectType:   revoke.ObjectType,
		Level:        revoke.Level,
		Users:        revoke.Users,
		is:           b.is,
	}
	return e
}

func (b *executorBuilder) setTelemetryInfo(v *plannercore.DDL) {
	if v == nil || b.Ti == nil {
		return
	}
	switch s := v.Statement.(type) {
	case *ast.AlterTableStmt:
		if len(s.Specs) > 1 {
			b.Ti.UseMultiSchemaChange = true
		}
		for _, spec := range s.Specs {
			switch spec.Tp {
			case ast.AlterTableDropFirstPartition:
				if b.Ti.PartitionTelemetry == nil {
					b.Ti.PartitionTelemetry = &PartitionTelemetryInfo{}
				}
				b.Ti.PartitionTelemetry.UseDropIntervalPartition = true
			case ast.AlterTableAddLastPartition:
				if b.Ti.PartitionTelemetry == nil {
					b.Ti.PartitionTelemetry = &PartitionTelemetryInfo{}
				}
				b.Ti.PartitionTelemetry.UseAddIntervalPartition = true
			case ast.AlterTableExchangePartition:
				b.Ti.UseExchangePartition = true
			case ast.AlterTableReorganizePartition:
				if b.Ti.PartitionTelemetry == nil {
					b.Ti.PartitionTelemetry = &PartitionTelemetryInfo{}
				}
				b.Ti.PartitionTelemetry.UseReorganizePartition = true
			}
		}
	case *ast.CreateTableStmt:
		if s.Partition == nil || strings.EqualFold(b.ctx.GetSessionVars().EnableTablePartition, "OFF") {
			break
		}

		p := s.Partition
		if b.Ti.PartitionTelemetry == nil {
			b.Ti.PartitionTelemetry = &PartitionTelemetryInfo{}
		}
		b.Ti.PartitionTelemetry.TablePartitionMaxPartitionsNum = max(p.Num, uint64(len(p.Definitions)))
		b.Ti.PartitionTelemetry.UseTablePartition = true

		switch p.Tp {
		case model.PartitionTypeRange:
			if p.Sub == nil {
				if len(p.ColumnNames) > 0 {
					b.Ti.PartitionTelemetry.UseTablePartitionRangeColumns = true
					if len(p.ColumnNames) > 1 {
						b.Ti.PartitionTelemetry.UseTablePartitionRangeColumnsGt1 = true
					}
					if len(p.ColumnNames) > 2 {
						b.Ti.PartitionTelemetry.UseTablePartitionRangeColumnsGt2 = true
					}
					if len(p.ColumnNames) > 3 {
						b.Ti.PartitionTelemetry.UseTablePartitionRangeColumnsGt3 = true
					}
				} else {
					b.Ti.PartitionTelemetry.UseTablePartitionRange = true
				}
				if p.Interval != nil {
					b.Ti.PartitionTelemetry.UseCreateIntervalPartition = true
				}
			}
		case model.PartitionTypeHash:
			if p.Sub == nil {
				b.Ti.PartitionTelemetry.UseTablePartitionHash = true
			}
		case model.PartitionTypeList:
			enable := b.ctx.GetSessionVars().EnableListTablePartition
			if p.Sub == nil && enable {
				if len(p.ColumnNames) > 0 {
					b.Ti.PartitionTelemetry.UseTablePartitionListColumns = true
				} else {
					b.Ti.PartitionTelemetry.UseTablePartitionList = true
				}
			}
		}
	case *ast.FlashBackToTimestampStmt:
		b.Ti.UseFlashbackToCluster = true
	}
}

func (b *executorBuilder) buildDDL(v *plannercore.DDL) exec.Executor {
	b.setTelemetryInfo(v)

	e := &DDLExec{
		BaseExecutor: exec.NewBaseExecutor(b.ctx, v.Schema(), v.ID()),
		stmt:         v.Statement,
		is:           b.is,
		tempTableDDL: temptable.GetTemporaryTableDDL(b.ctx),
	}
	return e
}

// buildTrace builds a TraceExec for future executing. This method will be called
// at build().
func (b *executorBuilder) buildTrace(v *plannercore.Trace) exec.Executor {
	t := &TraceExec{
		BaseExecutor: exec.NewBaseExecutor(b.ctx, v.Schema(), v.ID()),
		stmtNode:     v.StmtNode,
		builder:      b,
		format:       v.Format,

		optimizerTrace:       v.OptimizerTrace,
		optimizerTraceTarget: v.OptimizerTraceTarget,
	}
	if t.format == plannercore.TraceFormatLog && !t.optimizerTrace {
		return &sortexec.SortExec{
			BaseExecutor: exec.NewBaseExecutor(b.ctx, v.Schema(), v.ID(), t),
			ByItems: []*plannerutil.ByItems{
				{Expr: &expression.Column{
					Index:   0,
					RetType: types.NewFieldType(mysql.TypeTimestamp),
				}},
			},
			ExecSchema: v.Schema(),
		}
	}
	return t
}

// buildExplain builds a explain executor. `e.rows` collects final result to `ExplainExec`.
func (b *executorBuilder) buildExplain(v *plannercore.Explain) exec.Executor {
	explainExec := &ExplainExec{
		BaseExecutor: exec.NewBaseExecutor(b.ctx, v.Schema(), v.ID()),
		explain:      v,
	}
	if v.Analyze {
		if b.ctx.GetSessionVars().StmtCtx.RuntimeStatsColl == nil {
			b.ctx.GetSessionVars().StmtCtx.RuntimeStatsColl = execdetails.NewRuntimeStatsColl(nil)
		}
<<<<<<< HEAD
		// If the resource group name is not empty, we could collect and display the RU
		// runtime stats for analyze executor.
		resourceGroupName := b.ctx.GetSessionVars().ResourceGroupName
		// Try to register the RU runtime stats for analyze executor.
		if store, ok := b.ctx.GetStore().(interface {
			CreateRURuntimeStats(uint64) *clientutil.RUDetails
		}); len(resourceGroupName) > 0 && ok {
			// StartTS will be used to identify this SQL, so that the runtime stats could
			// aggregate the RU stats beneath the KV storage client.
			startTS, err := b.getSnapshotTS()
			if err != nil {
				b.err = err
				return nil
			}
			explainExec.ruRuntimeStats = store.CreateRURuntimeStats(startTS)
		}
=======
>>>>>>> cb7d2b7d
		explainExec.analyzeExec = b.build(v.TargetPlan)
	}
	return explainExec
}

func (b *executorBuilder) buildSelectInto(v *plannercore.SelectInto) exec.Executor {
	child := b.build(v.TargetPlan)
	if b.err != nil {
		return nil
	}
	return &SelectIntoExec{
		BaseExecutor:   exec.NewBaseExecutor(b.ctx, v.Schema(), v.ID(), child),
		intoOpt:        v.IntoOpt,
		LineFieldsInfo: v.LineFieldsInfo,
	}
}

func (b *executorBuilder) buildUnionScanExec(v *plannercore.PhysicalUnionScan) exec.Executor {
	oriEncounterUnionScan := b.encounterUnionScan
	b.encounterUnionScan = true
	defer func() {
		b.encounterUnionScan = oriEncounterUnionScan
	}()
	reader := b.build(v.Children()[0])
	if b.err != nil {
		return nil
	}

	return b.buildUnionScanFromReader(reader, v)
}

// buildUnionScanFromReader builds union scan executor from child executor.
// Note that this function may be called by inner workers of index lookup join concurrently.
// Be careful to avoid data race.
func (b *executorBuilder) buildUnionScanFromReader(reader exec.Executor, v *plannercore.PhysicalUnionScan) exec.Executor {
	// If reader is union, it means a partition table and we should transfer as above.
	if x, ok := reader.(*UnionExec); ok {
		for i, child := range x.AllChildren() {
			x.SetChildren(i, b.buildUnionScanFromReader(child, v))
			if b.err != nil {
				return nil
			}
		}
		return x
	}
	us := &UnionScanExec{BaseExecutor: exec.NewBaseExecutor(b.ctx, v.Schema(), v.ID(), reader)}
	// Get the handle column index of the below Plan.
	us.handleCols = v.HandleCols
	us.mutableRow = chunk.MutRowFromTypes(exec.RetTypes(us))

	// If the push-downed condition contains virtual column, we may build a selection upon reader
	originReader := reader
	if sel, ok := reader.(*SelectionExec); ok {
		reader = sel.Children(0)
	}

	us.collators = make([]collate.Collator, 0, len(us.columns))
	for _, tp := range exec.RetTypes(us) {
		us.collators = append(us.collators, collate.GetCollator(tp.GetCollate()))
	}

	startTS, err := b.getSnapshotTS()
	sessionVars := b.ctx.GetSessionVars()
	if err != nil {
		b.err = err
		return nil
	}

	switch x := reader.(type) {
	case *MPPGather:
		us.desc = false
		us.keepOrder = false
		us.conditions, us.conditionsWithVirCol = plannercore.SplitSelCondsWithVirtualColumn(v.Conditions)
		us.columns = x.columns
		us.table = x.table
		us.virtualColumnIndex = x.virtualColumnIndex
		us.handleCachedTable(b, x, sessionVars, startTS)
	case *TableReaderExecutor:
		us.desc = x.desc
		us.keepOrder = x.keepOrder
		us.conditions, us.conditionsWithVirCol = plannercore.SplitSelCondsWithVirtualColumn(v.Conditions)
		us.columns = x.columns
		us.table = x.table
		us.virtualColumnIndex = x.virtualColumnIndex
		us.handleCachedTable(b, x, sessionVars, startTS)
	case *IndexReaderExecutor:
		us.desc = x.desc
		us.keepOrder = x.keepOrder
		for _, ic := range x.index.Columns {
			for i, col := range x.columns {
				if col.Name.L == ic.Name.L {
					us.usedIndex = append(us.usedIndex, i)
					break
				}
			}
		}
		us.conditions, us.conditionsWithVirCol = plannercore.SplitSelCondsWithVirtualColumn(v.Conditions)
		us.columns = x.columns
		us.table = x.table
		us.handleCachedTable(b, x, sessionVars, startTS)
	case *IndexLookUpExecutor:
		us.desc = x.desc
		us.keepOrder = x.keepOrder
		for _, ic := range x.index.Columns {
			for i, col := range x.columns {
				if col.Name.L == ic.Name.L {
					us.usedIndex = append(us.usedIndex, i)
					break
				}
			}
		}
		us.conditions, us.conditionsWithVirCol = plannercore.SplitSelCondsWithVirtualColumn(v.Conditions)
		us.columns = x.columns
		us.table = x.table
		us.virtualColumnIndex = buildVirtualColumnIndex(us.Schema(), us.columns)
		us.handleCachedTable(b, x, sessionVars, startTS)
	case *IndexMergeReaderExecutor:
		if len(x.byItems) != 0 {
			us.keepOrder = x.keepOrder
			us.desc = x.byItems[0].Desc
			for _, item := range x.byItems {
				c, ok := item.Expr.(*expression.Column)
				if !ok {
					b.err = errors.Errorf("Not support non-column in orderBy pushed down")
					return nil
				}
				for i, col := range x.columns {
					if col.ID == c.ID {
						us.usedIndex = append(us.usedIndex, i)
						break
					}
				}
			}
		}
		us.conditions, us.conditionsWithVirCol = plannercore.SplitSelCondsWithVirtualColumn(v.Conditions)
		us.columns = x.columns
		us.table = x.table
		us.virtualColumnIndex = buildVirtualColumnIndex(us.Schema(), us.columns)
	default:
		// The mem table will not be written by sql directly, so we can omit the union scan to avoid err reporting.
		return originReader
	}
	return us
}

type bypassDataSourceExecutor interface {
	dataSourceExecutor
	setDummy()
}

func (us *UnionScanExec) handleCachedTable(b *executorBuilder, x bypassDataSourceExecutor, vars *variable.SessionVars, startTS uint64) {
	tbl := x.Table()
	if tbl.Meta().TableCacheStatusType == model.TableCacheStatusEnable {
		cachedTable := tbl.(table.CachedTable)
		// Determine whether the cache can be used.
		leaseDuration := time.Duration(variable.TableCacheLease.Load()) * time.Second
		cacheData, loading := cachedTable.TryReadFromCache(startTS, leaseDuration)
		if cacheData != nil {
			vars.StmtCtx.ReadFromTableCache = true
			x.setDummy()
			us.cacheTable = cacheData
		} else if loading {
			return
		} else {
			if !b.inUpdateStmt && !b.inDeleteStmt && !b.inInsertStmt && !vars.StmtCtx.InExplainStmt {
				store := b.ctx.GetStore()
				cachedTable.UpdateLockForRead(context.Background(), store, startTS, leaseDuration)
			}
		}
	}
}

// buildMergeJoin builds MergeJoinExec executor.
func (b *executorBuilder) buildMergeJoin(v *plannercore.PhysicalMergeJoin) exec.Executor {
	leftExec := b.build(v.Children()[0])
	if b.err != nil {
		return nil
	}

	rightExec := b.build(v.Children()[1])
	if b.err != nil {
		return nil
	}

	defaultValues := v.DefaultValues
	if defaultValues == nil {
		if v.JoinType == plannercore.RightOuterJoin {
			defaultValues = make([]types.Datum, leftExec.Schema().Len())
		} else {
			defaultValues = make([]types.Datum, rightExec.Schema().Len())
		}
	}

	colsFromChildren := v.Schema().Columns
	if v.JoinType == plannercore.LeftOuterSemiJoin || v.JoinType == plannercore.AntiLeftOuterSemiJoin {
		colsFromChildren = colsFromChildren[:len(colsFromChildren)-1]
	}

	e := &MergeJoinExec{
		stmtCtx:      b.ctx.GetSessionVars().StmtCtx,
		BaseExecutor: exec.NewBaseExecutor(b.ctx, v.Schema(), v.ID(), leftExec, rightExec),
		compareFuncs: v.CompareFuncs,
		joiner: newJoiner(
			b.ctx,
			v.JoinType,
			v.JoinType == plannercore.RightOuterJoin,
			defaultValues,
			v.OtherConditions,
			exec.RetTypes(leftExec),
			exec.RetTypes(rightExec),
			markChildrenUsedCols(colsFromChildren, v.Children()[0].Schema(), v.Children()[1].Schema()),
			false,
		),
		isOuterJoin: v.JoinType.IsOuterJoin(),
		desc:        v.Desc,
	}

	leftTable := &mergeJoinTable{
		childIndex: 0,
		joinKeys:   v.LeftJoinKeys,
		filters:    v.LeftConditions,
	}
	rightTable := &mergeJoinTable{
		childIndex: 1,
		joinKeys:   v.RightJoinKeys,
		filters:    v.RightConditions,
	}

	if v.JoinType == plannercore.RightOuterJoin {
		e.innerTable = leftTable
		e.outerTable = rightTable
	} else {
		e.innerTable = rightTable
		e.outerTable = leftTable
	}
	e.innerTable.isInner = true

	// optimizer should guarantee that filters on inner table are pushed down
	// to tikv or extracted to a Selection.
	if len(e.innerTable.filters) != 0 {
		b.err = errors.Annotate(exeerrors.ErrBuildExecutor, "merge join's inner filter should be empty.")
		return nil
	}

	executor_metrics.ExecutorCounterMergeJoinExec.Inc()
	return e
}

func (b *executorBuilder) buildHashJoin(v *plannercore.PhysicalHashJoin) exec.Executor {
	leftExec := b.build(v.Children()[0])
	if b.err != nil {
		return nil
	}

	rightExec := b.build(v.Children()[1])
	if b.err != nil {
		return nil
	}

	e := &HashJoinExec{
		BaseExecutor:          exec.NewBaseExecutor(b.ctx, v.Schema(), v.ID(), leftExec, rightExec),
		probeSideTupleFetcher: &probeSideTupleFetcher{},
		probeWorkers:          make([]*probeWorker, v.Concurrency),
		buildWorker:           &buildWorker{},
		hashJoinCtx: &hashJoinCtx{
			sessCtx:         b.ctx,
			isOuterJoin:     v.JoinType.IsOuterJoin(),
			useOuterToBuild: v.UseOuterToBuild,
			joinType:        v.JoinType,
			concurrency:     v.Concurrency,
		},
	}
	e.hashJoinCtx.allocPool = e.AllocPool
	defaultValues := v.DefaultValues
	lhsTypes, rhsTypes := exec.RetTypes(leftExec), exec.RetTypes(rightExec)
	if v.InnerChildIdx == 1 {
		if len(v.RightConditions) > 0 {
			b.err = errors.Annotate(exeerrors.ErrBuildExecutor, "join's inner condition should be empty")
			return nil
		}
	} else {
		if len(v.LeftConditions) > 0 {
			b.err = errors.Annotate(exeerrors.ErrBuildExecutor, "join's inner condition should be empty")
			return nil
		}
	}

	leftIsBuildSide := true

	e.isNullEQ = v.IsNullEQ
	var probeKeys, probeNAKeys, buildKeys, buildNAKeys []*expression.Column
	var buildSideExec exec.Executor
	if v.UseOuterToBuild {
		// update the buildSideEstCount due to changing the build side
		if v.InnerChildIdx == 1 {
			buildSideExec, buildKeys, buildNAKeys = leftExec, v.LeftJoinKeys, v.LeftNAJoinKeys
			e.probeSideTupleFetcher.probeSideExec, probeKeys, probeNAKeys = rightExec, v.RightJoinKeys, v.RightNAJoinKeys
			e.outerFilter = v.LeftConditions
		} else {
			buildSideExec, buildKeys, buildNAKeys = rightExec, v.RightJoinKeys, v.RightNAJoinKeys
			e.probeSideTupleFetcher.probeSideExec, probeKeys, probeNAKeys = leftExec, v.LeftJoinKeys, v.LeftNAJoinKeys
			e.outerFilter = v.RightConditions
			leftIsBuildSide = false
		}
		if defaultValues == nil {
			defaultValues = make([]types.Datum, e.probeSideTupleFetcher.probeSideExec.Schema().Len())
		}
	} else {
		if v.InnerChildIdx == 0 {
			buildSideExec, buildKeys, buildNAKeys = leftExec, v.LeftJoinKeys, v.LeftNAJoinKeys
			e.probeSideTupleFetcher.probeSideExec, probeKeys, probeNAKeys = rightExec, v.RightJoinKeys, v.RightNAJoinKeys
			e.outerFilter = v.RightConditions
		} else {
			buildSideExec, buildKeys, buildNAKeys = rightExec, v.RightJoinKeys, v.RightNAJoinKeys
			e.probeSideTupleFetcher.probeSideExec, probeKeys, probeNAKeys = leftExec, v.LeftJoinKeys, v.LeftNAJoinKeys
			e.outerFilter = v.LeftConditions
			leftIsBuildSide = false
		}
		if defaultValues == nil {
			defaultValues = make([]types.Datum, buildSideExec.Schema().Len())
		}
	}
	probeKeyColIdx := make([]int, len(probeKeys))
	probeNAKeColIdx := make([]int, len(probeNAKeys))
	buildKeyColIdx := make([]int, len(buildKeys))
	buildNAKeyColIdx := make([]int, len(buildNAKeys))
	for i := range buildKeys {
		buildKeyColIdx[i] = buildKeys[i].Index
	}
	for i := range buildNAKeys {
		buildNAKeyColIdx[i] = buildNAKeys[i].Index
	}
	for i := range probeKeys {
		probeKeyColIdx[i] = probeKeys[i].Index
	}
	for i := range probeNAKeys {
		probeNAKeColIdx[i] = probeNAKeys[i].Index
	}
	isNAJoin := len(v.LeftNAJoinKeys) > 0
	colsFromChildren := v.Schema().Columns
	if v.JoinType == plannercore.LeftOuterSemiJoin || v.JoinType == plannercore.AntiLeftOuterSemiJoin {
		colsFromChildren = colsFromChildren[:len(colsFromChildren)-1]
	}
	childrenUsedSchema := markChildrenUsedCols(colsFromChildren, v.Children()[0].Schema(), v.Children()[1].Schema())
	for i := uint(0); i < e.concurrency; i++ {
		e.probeWorkers[i] = &probeWorker{
			hashJoinCtx:      e.hashJoinCtx,
			workerID:         i,
			joiner:           newJoiner(b.ctx, v.JoinType, v.InnerChildIdx == 0, defaultValues, v.OtherConditions, lhsTypes, rhsTypes, childrenUsedSchema, isNAJoin),
			probeKeyColIdx:   probeKeyColIdx,
			probeNAKeyColIdx: probeNAKeColIdx,
		}
	}
	e.buildWorker.buildKeyColIdx, e.buildWorker.buildNAKeyColIdx, e.buildWorker.buildSideExec, e.buildWorker.hashJoinCtx = buildKeyColIdx, buildNAKeyColIdx, buildSideExec, e.hashJoinCtx
	e.hashJoinCtx.isNullAware = isNAJoin
	executor_metrics.ExecutorCountHashJoinExec.Inc()

	// We should use JoinKey to construct the type information using by hashing, instead of using the child's schema directly.
	// When a hybrid type column is hashed multiple times, we need to distinguish what field types are used.
	// For example, the condition `enum = int and enum = string`, we should use ETInt to hash the first column,
	// and use ETString to hash the second column, although they may be the same column.
	leftExecTypes, rightExecTypes := exec.RetTypes(leftExec), exec.RetTypes(rightExec)
	leftTypes, rightTypes := make([]*types.FieldType, 0, len(v.LeftJoinKeys)+len(v.LeftNAJoinKeys)), make([]*types.FieldType, 0, len(v.RightJoinKeys)+len(v.RightNAJoinKeys))
	// set left types and right types for joiner.
	for i, col := range v.LeftJoinKeys {
		leftTypes = append(leftTypes, leftExecTypes[col.Index].Clone())
		leftTypes[i].SetFlag(col.RetType.GetFlag())
	}
	offset := len(v.LeftJoinKeys)
	for i, col := range v.LeftNAJoinKeys {
		leftTypes = append(leftTypes, leftExecTypes[col.Index].Clone())
		leftTypes[i+offset].SetFlag(col.RetType.GetFlag())
	}
	for i, col := range v.RightJoinKeys {
		rightTypes = append(rightTypes, rightExecTypes[col.Index].Clone())
		rightTypes[i].SetFlag(col.RetType.GetFlag())
	}
	offset = len(v.RightJoinKeys)
	for i, col := range v.RightNAJoinKeys {
		rightTypes = append(rightTypes, rightExecTypes[col.Index].Clone())
		rightTypes[i+offset].SetFlag(col.RetType.GetFlag())
	}

	// consider collations
	for i := range v.EqualConditions {
		chs, coll := v.EqualConditions[i].CharsetAndCollation()
		leftTypes[i].SetCharset(chs)
		leftTypes[i].SetCollate(coll)
		rightTypes[i].SetCharset(chs)
		rightTypes[i].SetCollate(coll)
	}
	offset = len(v.EqualConditions)
	for i := range v.NAEqualConditions {
		chs, coll := v.NAEqualConditions[i].CharsetAndCollation()
		leftTypes[i+offset].SetCharset(chs)
		leftTypes[i+offset].SetCollate(coll)
		rightTypes[i+offset].SetCharset(chs)
		rightTypes[i+offset].SetCollate(coll)
	}
	if leftIsBuildSide {
		e.buildTypes, e.probeTypes = leftTypes, rightTypes
	} else {
		e.buildTypes, e.probeTypes = rightTypes, leftTypes
	}
	return e
}

func (b *executorBuilder) buildHashAgg(v *plannercore.PhysicalHashAgg) exec.Executor {
	src := b.build(v.Children()[0])
	if b.err != nil {
		return nil
	}
	sessionVars := b.ctx.GetSessionVars()
	e := &aggregate.HashAggExec{
		BaseExecutor:    exec.NewBaseExecutor(b.ctx, v.Schema(), v.ID(), src),
		Sc:              sessionVars.StmtCtx,
		PartialAggFuncs: make([]aggfuncs.AggFunc, 0, len(v.AggFuncs)),
		GroupByItems:    v.GroupByItems,
	}
	// We take `create table t(a int, b int);` as example.
	//
	// 1. If all the aggregation functions are FIRST_ROW, we do not need to set the defaultVal for them:
	// e.g.
	// mysql> select distinct a, b from t;
	// 0 rows in set (0.00 sec)
	//
	// 2. If there exists group by items, we do not need to set the defaultVal for them either:
	// e.g.
	// mysql> select avg(a) from t group by b;
	// Empty set (0.00 sec)
	//
	// mysql> select avg(a) from t group by a;
	// +--------+
	// | avg(a) |
	// +--------+
	// |  NULL  |
	// +--------+
	// 1 row in set (0.00 sec)
	if len(v.GroupByItems) != 0 || aggregation.IsAllFirstRow(v.AggFuncs) {
		e.DefaultVal = nil
	} else {
		if v.IsFinalAgg() {
			e.DefaultVal = e.Ctx().GetSessionVars().GetNewChunkWithCapacity(exec.RetTypes(e), 1, 1, e.AllocPool)
		}
	}
	for _, aggDesc := range v.AggFuncs {
		if aggDesc.HasDistinct || len(aggDesc.OrderByItems) > 0 {
			e.IsUnparallelExec = true
		}
	}
	// When we set both tidb_hashagg_final_concurrency and tidb_hashagg_partial_concurrency to 1,
	// we do not need to parallelly execute hash agg,
	// and this action can be a workaround when meeting some unexpected situation using parallelExec.
	if finalCon, partialCon := sessionVars.HashAggFinalConcurrency(), sessionVars.HashAggPartialConcurrency(); finalCon <= 0 || partialCon <= 0 || finalCon == 1 && partialCon == 1 {
		e.IsUnparallelExec = true
	}
	partialOrdinal := 0
	for i, aggDesc := range v.AggFuncs {
		if e.IsUnparallelExec {
			e.PartialAggFuncs = append(e.PartialAggFuncs, aggfuncs.Build(b.ctx, aggDesc, i))
		} else {
			ordinal := []int{partialOrdinal}
			partialOrdinal++
			if aggDesc.Name == ast.AggFuncAvg {
				ordinal = append(ordinal, partialOrdinal+1)
				partialOrdinal++
			}
			partialAggDesc, finalDesc := aggDesc.Split(ordinal)
			partialAggFunc := aggfuncs.Build(b.ctx, partialAggDesc, i)
			finalAggFunc := aggfuncs.Build(b.ctx, finalDesc, i)
			e.PartialAggFuncs = append(e.PartialAggFuncs, partialAggFunc)
			e.FinalAggFuncs = append(e.FinalAggFuncs, finalAggFunc)
			if partialAggDesc.Name == ast.AggFuncGroupConcat {
				// For group_concat, finalAggFunc and partialAggFunc need shared `truncate` flag to do duplicate.
				finalAggFunc.(interface{ SetTruncated(t *int32) }).SetTruncated(
					partialAggFunc.(interface{ GetTruncated() *int32 }).GetTruncated(),
				)
			}
		}
		if e.DefaultVal != nil {
			value := aggDesc.GetDefaultValue()
			e.DefaultVal.AppendDatum(i, &value)
		}
	}

	executor_metrics.ExecutorCounterHashAggExec.Inc()
	return e
}

func (b *executorBuilder) buildStreamAgg(v *plannercore.PhysicalStreamAgg) exec.Executor {
	src := b.build(v.Children()[0])
	if b.err != nil {
		return nil
	}
	e := &aggregate.StreamAggExec{
		BaseExecutor: exec.NewBaseExecutor(b.ctx, v.Schema(), v.ID(), src),
		GroupChecker: vecgroupchecker.NewVecGroupChecker(b.ctx, v.GroupByItems),
		AggFuncs:     make([]aggfuncs.AggFunc, 0, len(v.AggFuncs)),
	}

	if len(v.GroupByItems) != 0 || aggregation.IsAllFirstRow(v.AggFuncs) {
		e.DefaultVal = nil
	} else {
		// Only do this for final agg, see issue #35295, #30923
		if v.IsFinalAgg() {
			e.DefaultVal = e.Ctx().GetSessionVars().GetNewChunkWithCapacity(exec.RetTypes(e), 1, 1, e.AllocPool)
		}
	}
	for i, aggDesc := range v.AggFuncs {
		aggFunc := aggfuncs.Build(b.ctx, aggDesc, i)
		e.AggFuncs = append(e.AggFuncs, aggFunc)
		if e.DefaultVal != nil {
			value := aggDesc.GetDefaultValue()
			e.DefaultVal.AppendDatum(i, &value)
		}
	}

	executor_metrics.ExecutorStreamAggExec.Inc()
	return e
}

func (b *executorBuilder) buildSelection(v *plannercore.PhysicalSelection) exec.Executor {
	childExec := b.build(v.Children()[0])
	if b.err != nil {
		return nil
	}
	e := &SelectionExec{
		BaseExecutor: exec.NewBaseExecutor(b.ctx, v.Schema(), v.ID(), childExec),
		filters:      v.Conditions,
	}
	return e
}

func (b *executorBuilder) buildProjection(v *plannercore.PhysicalProjection) exec.Executor {
	childExec := b.build(v.Children()[0])
	if b.err != nil {
		return nil
	}
	e := &ProjectionExec{
		BaseExecutor:     exec.NewBaseExecutor(b.ctx, v.Schema(), v.ID(), childExec),
		numWorkers:       int64(b.ctx.GetSessionVars().ProjectionConcurrency()),
		evaluatorSuit:    expression.NewEvaluatorSuite(v.Exprs, v.AvoidColumnEvaluator),
		calculateNoDelay: v.CalculateNoDelay,
	}

	// If the calculation row count for this Projection operator is smaller
	// than a Chunk size, we turn back to the un-parallel Projection
	// implementation to reduce the goroutine overhead.
	if int64(v.StatsCount()) < int64(b.ctx.GetSessionVars().MaxChunkSize) {
		e.numWorkers = 0
	}

	// Use un-parallel projection for query that write on memdb to avoid data race.
	// See also https://github.com/pingcap/tidb/issues/26832
	if b.inUpdateStmt || b.inDeleteStmt || b.inInsertStmt || b.hasLock {
		e.numWorkers = 0
	}
	return e
}

func (b *executorBuilder) buildTableDual(v *plannercore.PhysicalTableDual) exec.Executor {
	if v.RowCount != 0 && v.RowCount != 1 {
		b.err = errors.Errorf("buildTableDual failed, invalid row count for dual table: %v", v.RowCount)
		return nil
	}
	base := exec.NewBaseExecutor(b.ctx, v.Schema(), v.ID())
	base.SetInitCap(v.RowCount)
	e := &TableDualExec{
		BaseExecutor: base,
		numDualRows:  v.RowCount,
	}
	return e
}

// `getSnapshotTS` returns for-update-ts if in insert/update/delete/lock statement otherwise the isolation read ts
// Please notice that in RC isolation, the above two ts are the same
func (b *executorBuilder) getSnapshotTS() (ts uint64, err error) {
	if b.forDataReaderBuilder {
		return b.dataReaderTS, nil
	}

	txnManager := sessiontxn.GetTxnManager(b.ctx)
	if b.inInsertStmt || b.inUpdateStmt || b.inDeleteStmt || b.inSelectLockStmt {
		return txnManager.GetStmtForUpdateTS()
	}
	return txnManager.GetStmtReadTS()
}

// getSnapshot get the appropriate snapshot from txnManager and set
// the relevant snapshot options before return.
func (b *executorBuilder) getSnapshot() (kv.Snapshot, error) {
	var snapshot kv.Snapshot
	var err error

	txnManager := sessiontxn.GetTxnManager(b.ctx)
	if b.inInsertStmt || b.inUpdateStmt || b.inDeleteStmt || b.inSelectLockStmt {
		snapshot, err = txnManager.GetSnapshotWithStmtForUpdateTS()
	} else {
		snapshot, err = txnManager.GetSnapshotWithStmtReadTS()
	}
	if err != nil {
		return nil, err
	}

	sessVars := b.ctx.GetSessionVars()
	replicaReadType := sessVars.GetReplicaRead()
	snapshot.SetOption(kv.ReadReplicaScope, b.readReplicaScope)
	snapshot.SetOption(kv.TaskID, sessVars.StmtCtx.TaskID)
	snapshot.SetOption(kv.TiKVClientReadTimeout, sessVars.GetTiKVClientReadTimeout())
	snapshot.SetOption(kv.ResourceGroupName, sessVars.StmtCtx.ResourceGroupName)
	snapshot.SetOption(kv.ExplicitRequestSourceType, sessVars.ExplicitRequestSourceType)

	if replicaReadType.IsClosestRead() && b.readReplicaScope != kv.GlobalTxnScope {
		snapshot.SetOption(kv.MatchStoreLabels, []*metapb.StoreLabel{
			{
				Key:   placement.DCLabelKey,
				Value: b.readReplicaScope,
			},
		})
	}

	return snapshot, nil
}

func (b *executorBuilder) buildMemTable(v *plannercore.PhysicalMemTable) exec.Executor {
	switch v.DBName.L {
	case util.MetricSchemaName.L:
		return &MemTableReaderExec{
			BaseExecutor: exec.NewBaseExecutor(b.ctx, v.Schema(), v.ID()),
			table:        v.Table,
			retriever: &MetricRetriever{
				table:     v.Table,
				extractor: v.Extractor.(*plannercore.MetricTableExtractor),
			},
		}
	case util.InformationSchemaName.L:
		switch v.Table.Name.L {
		case strings.ToLower(infoschema.TableClusterConfig):
			return &MemTableReaderExec{
				BaseExecutor: exec.NewBaseExecutor(b.ctx, v.Schema(), v.ID()),
				table:        v.Table,
				retriever: &clusterConfigRetriever{
					extractor: v.Extractor.(*plannercore.ClusterTableExtractor),
				},
			}
		case strings.ToLower(infoschema.TableClusterLoad):
			return &MemTableReaderExec{
				BaseExecutor: exec.NewBaseExecutor(b.ctx, v.Schema(), v.ID()),
				table:        v.Table,
				retriever: &clusterServerInfoRetriever{
					extractor:      v.Extractor.(*plannercore.ClusterTableExtractor),
					serverInfoType: diagnosticspb.ServerInfoType_LoadInfo,
				},
			}
		case strings.ToLower(infoschema.TableClusterHardware):
			return &MemTableReaderExec{
				BaseExecutor: exec.NewBaseExecutor(b.ctx, v.Schema(), v.ID()),
				table:        v.Table,
				retriever: &clusterServerInfoRetriever{
					extractor:      v.Extractor.(*plannercore.ClusterTableExtractor),
					serverInfoType: diagnosticspb.ServerInfoType_HardwareInfo,
				},
			}
		case strings.ToLower(infoschema.TableClusterSystemInfo):
			return &MemTableReaderExec{
				BaseExecutor: exec.NewBaseExecutor(b.ctx, v.Schema(), v.ID()),
				table:        v.Table,
				retriever: &clusterServerInfoRetriever{
					extractor:      v.Extractor.(*plannercore.ClusterTableExtractor),
					serverInfoType: diagnosticspb.ServerInfoType_SystemInfo,
				},
			}
		case strings.ToLower(infoschema.TableClusterLog):
			return &MemTableReaderExec{
				BaseExecutor: exec.NewBaseExecutor(b.ctx, v.Schema(), v.ID()),
				table:        v.Table,
				retriever: &clusterLogRetriever{
					extractor: v.Extractor.(*plannercore.ClusterLogTableExtractor),
				},
			}
		case strings.ToLower(infoschema.TableTiDBHotRegionsHistory):
			return &MemTableReaderExec{
				BaseExecutor: exec.NewBaseExecutor(b.ctx, v.Schema(), v.ID()),
				table:        v.Table,
				retriever: &hotRegionsHistoryRetriver{
					extractor: v.Extractor.(*plannercore.HotRegionsHistoryTableExtractor),
				},
			}
		case strings.ToLower(infoschema.TableInspectionResult):
			return &MemTableReaderExec{
				BaseExecutor: exec.NewBaseExecutor(b.ctx, v.Schema(), v.ID()),
				table:        v.Table,
				retriever: &inspectionResultRetriever{
					extractor: v.Extractor.(*plannercore.InspectionResultTableExtractor),
					timeRange: v.QueryTimeRange,
				},
			}
		case strings.ToLower(infoschema.TableInspectionSummary):
			return &MemTableReaderExec{
				BaseExecutor: exec.NewBaseExecutor(b.ctx, v.Schema(), v.ID()),
				table:        v.Table,
				retriever: &inspectionSummaryRetriever{
					table:     v.Table,
					extractor: v.Extractor.(*plannercore.InspectionSummaryTableExtractor),
					timeRange: v.QueryTimeRange,
				},
			}
		case strings.ToLower(infoschema.TableInspectionRules):
			return &MemTableReaderExec{
				BaseExecutor: exec.NewBaseExecutor(b.ctx, v.Schema(), v.ID()),
				table:        v.Table,
				retriever: &inspectionRuleRetriever{
					extractor: v.Extractor.(*plannercore.InspectionRuleTableExtractor),
				},
			}
		case strings.ToLower(infoschema.TableMetricSummary):
			return &MemTableReaderExec{
				BaseExecutor: exec.NewBaseExecutor(b.ctx, v.Schema(), v.ID()),
				table:        v.Table,
				retriever: &MetricsSummaryRetriever{
					table:     v.Table,
					extractor: v.Extractor.(*plannercore.MetricSummaryTableExtractor),
					timeRange: v.QueryTimeRange,
				},
			}
		case strings.ToLower(infoschema.TableMetricSummaryByLabel):
			return &MemTableReaderExec{
				BaseExecutor: exec.NewBaseExecutor(b.ctx, v.Schema(), v.ID()),
				table:        v.Table,
				retriever: &MetricsSummaryByLabelRetriever{
					table:     v.Table,
					extractor: v.Extractor.(*plannercore.MetricSummaryTableExtractor),
					timeRange: v.QueryTimeRange,
				},
			}
		case strings.ToLower(infoschema.TableTiKVRegionPeers):
			return &MemTableReaderExec{
				BaseExecutor: exec.NewBaseExecutor(b.ctx, v.Schema(), v.ID()),
				table:        v.Table,
				retriever: &tikvRegionPeersRetriever{
					extractor: v.Extractor.(*plannercore.TikvRegionPeersExtractor),
				},
			}
		case strings.ToLower(infoschema.TableSchemata),
			strings.ToLower(infoschema.TableStatistics),
			strings.ToLower(infoschema.TableTiDBIndexes),
			strings.ToLower(infoschema.TableViews),
			strings.ToLower(infoschema.TableTables),
			strings.ToLower(infoschema.TableReferConst),
			strings.ToLower(infoschema.TableSequences),
			strings.ToLower(infoschema.TablePartitions),
			strings.ToLower(infoschema.TableEngines),
			strings.ToLower(infoschema.TableCollations),
			strings.ToLower(infoschema.TableAnalyzeStatus),
			strings.ToLower(infoschema.TableClusterInfo),
			strings.ToLower(infoschema.TableProfiling),
			strings.ToLower(infoschema.TableCharacterSets),
			strings.ToLower(infoschema.TableKeyColumn),
			strings.ToLower(infoschema.TableUserPrivileges),
			strings.ToLower(infoschema.TableMetricTables),
			strings.ToLower(infoschema.TableCollationCharacterSetApplicability),
			strings.ToLower(infoschema.TableProcesslist),
			strings.ToLower(infoschema.ClusterTableProcesslist),
			strings.ToLower(infoschema.TableTiKVRegionStatus),
			strings.ToLower(infoschema.TableTiDBHotRegions),
			strings.ToLower(infoschema.TableSessionVar),
			strings.ToLower(infoschema.TableConstraints),
			strings.ToLower(infoschema.TableTiFlashReplica),
			strings.ToLower(infoschema.TableTiDBServersInfo),
			strings.ToLower(infoschema.TableTiKVStoreStatus),
			strings.ToLower(infoschema.TableClientErrorsSummaryGlobal),
			strings.ToLower(infoschema.TableClientErrorsSummaryByUser),
			strings.ToLower(infoschema.TableClientErrorsSummaryByHost),
			strings.ToLower(infoschema.TableAttributes),
			strings.ToLower(infoschema.TablePlacementPolicies),
			strings.ToLower(infoschema.TableTrxSummary),
			strings.ToLower(infoschema.TableVariablesInfo),
			strings.ToLower(infoschema.TableUserAttributes),
			strings.ToLower(infoschema.ClusterTableTrxSummary),
			strings.ToLower(infoschema.TableMemoryUsage),
			strings.ToLower(infoschema.TableMemoryUsageOpsHistory),
			strings.ToLower(infoschema.ClusterTableMemoryUsage),
			strings.ToLower(infoschema.ClusterTableMemoryUsageOpsHistory),
			strings.ToLower(infoschema.TableResourceGroups),
			strings.ToLower(infoschema.TableRunawayWatches),
			strings.ToLower(infoschema.TableCheckConstraints),
			strings.ToLower(infoschema.TableTiDBCheckConstraints),
			strings.ToLower(infoschema.TableKeywords):
			return &MemTableReaderExec{
				BaseExecutor: exec.NewBaseExecutor(b.ctx, v.Schema(), v.ID()),
				table:        v.Table,
				retriever: &memtableRetriever{
					table:     v.Table,
					columns:   v.Columns,
					extractor: v.Extractor,
				},
			}
		case strings.ToLower(infoschema.TableTiDBTrx),
			strings.ToLower(infoschema.ClusterTableTiDBTrx):
			return &MemTableReaderExec{
				BaseExecutor: exec.NewBaseExecutor(b.ctx, v.Schema(), v.ID()),
				table:        v.Table,
				retriever: &tidbTrxTableRetriever{
					table:   v.Table,
					columns: v.Columns,
				},
			}
		case strings.ToLower(infoschema.TableDataLockWaits):
			return &MemTableReaderExec{
				BaseExecutor: exec.NewBaseExecutor(b.ctx, v.Schema(), v.ID()),
				table:        v.Table,
				retriever: &dataLockWaitsTableRetriever{
					table:   v.Table,
					columns: v.Columns,
				},
			}
		case strings.ToLower(infoschema.TableDeadlocks),
			strings.ToLower(infoschema.ClusterTableDeadlocks):
			return &MemTableReaderExec{
				BaseExecutor: exec.NewBaseExecutor(b.ctx, v.Schema(), v.ID()),
				table:        v.Table,
				retriever: &deadlocksTableRetriever{
					table:   v.Table,
					columns: v.Columns,
				},
			}
		case strings.ToLower(infoschema.TableStatementsSummary),
			strings.ToLower(infoschema.TableStatementsSummaryHistory),
			strings.ToLower(infoschema.TableStatementsSummaryEvicted),
			strings.ToLower(infoschema.ClusterTableStatementsSummary),
			strings.ToLower(infoschema.ClusterTableStatementsSummaryHistory),
			strings.ToLower(infoschema.ClusterTableStatementsSummaryEvicted):
			var extractor *plannercore.StatementsSummaryExtractor
			if v.Extractor != nil {
				extractor = v.Extractor.(*plannercore.StatementsSummaryExtractor)
			}
			return &MemTableReaderExec{
				BaseExecutor: exec.NewBaseExecutor(b.ctx, v.Schema(), v.ID()),
				table:        v.Table,
				retriever:    buildStmtSummaryRetriever(v.Table, v.Columns, extractor),
			}
		case strings.ToLower(infoschema.TableColumns):
			return &MemTableReaderExec{
				BaseExecutor: exec.NewBaseExecutor(b.ctx, v.Schema(), v.ID()),
				table:        v.Table,
				retriever: &hugeMemTableRetriever{
					table:              v.Table,
					columns:            v.Columns,
					extractor:          v.Extractor.(*plannercore.ColumnsTableExtractor),
					viewSchemaMap:      make(map[int64]*expression.Schema),
					viewOutputNamesMap: make(map[int64]types.NameSlice),
				},
			}
		case strings.ToLower(infoschema.TableSlowQuery), strings.ToLower(infoschema.ClusterTableSlowLog):
			memTracker := memory.NewTracker(v.ID(), -1)
			memTracker.AttachTo(b.ctx.GetSessionVars().StmtCtx.MemTracker)
			return &MemTableReaderExec{
				BaseExecutor: exec.NewBaseExecutor(b.ctx, v.Schema(), v.ID()),
				table:        v.Table,
				retriever: &slowQueryRetriever{
					table:      v.Table,
					outputCols: v.Columns,
					extractor:  v.Extractor.(*plannercore.SlowQueryExtractor),
					memTracker: memTracker,
				},
			}
		case strings.ToLower(infoschema.TableStorageStats):
			return &MemTableReaderExec{
				BaseExecutor: exec.NewBaseExecutor(b.ctx, v.Schema(), v.ID()),
				table:        v.Table,
				retriever: &tableStorageStatsRetriever{
					table:      v.Table,
					outputCols: v.Columns,
					extractor:  v.Extractor.(*plannercore.TableStorageStatsExtractor),
				},
			}
		case strings.ToLower(infoschema.TableDDLJobs):
			loc := b.ctx.GetSessionVars().Location()
			ddlJobRetriever := DDLJobRetriever{TZLoc: loc}
			return &DDLJobsReaderExec{
				BaseExecutor:    exec.NewBaseExecutor(b.ctx, v.Schema(), v.ID()),
				is:              b.is,
				DDLJobRetriever: ddlJobRetriever,
			}
		case strings.ToLower(infoschema.TableTiFlashTables),
			strings.ToLower(infoschema.TableTiFlashSegments):
			return &MemTableReaderExec{
				BaseExecutor: exec.NewBaseExecutor(b.ctx, v.Schema(), v.ID()),
				table:        v.Table,
				retriever: &TiFlashSystemTableRetriever{
					table:      v.Table,
					outputCols: v.Columns,
					extractor:  v.Extractor.(*plannercore.TiFlashSystemTableExtractor),
				},
			}
		}
	}
	tb, _ := b.is.TableByID(v.Table.ID)
	return &TableScanExec{
		BaseExecutor: exec.NewBaseExecutor(b.ctx, v.Schema(), v.ID()),
		t:            tb,
		columns:      v.Columns,
	}
}

func (b *executorBuilder) buildSort(v *plannercore.PhysicalSort) exec.Executor {
	childExec := b.build(v.Children()[0])
	if b.err != nil {
		return nil
	}
	sortExec := sortexec.SortExec{
		BaseExecutor: exec.NewBaseExecutor(b.ctx, v.Schema(), v.ID(), childExec),
		ByItems:      v.ByItems,
		ExecSchema:   v.Schema(),
	}
	executor_metrics.ExecutorCounterSortExec.Inc()
	return &sortExec
}

func (b *executorBuilder) buildTopN(v *plannercore.PhysicalTopN) exec.Executor {
	childExec := b.build(v.Children()[0])
	if b.err != nil {
		return nil
	}
	sortExec := sortexec.SortExec{
		BaseExecutor: exec.NewBaseExecutor(b.ctx, v.Schema(), v.ID(), childExec),
		ByItems:      v.ByItems,
		ExecSchema:   v.Schema(),
	}
	executor_metrics.ExecutorCounterTopNExec.Inc()
	return &sortexec.TopNExec{
		SortExec: sortExec,
		Limit:    &plannercore.PhysicalLimit{Count: v.Count, Offset: v.Offset},
	}
}

func (b *executorBuilder) buildApply(v *plannercore.PhysicalApply) exec.Executor {
	var (
		innerPlan plannercore.PhysicalPlan
		outerPlan plannercore.PhysicalPlan
	)
	if v.InnerChildIdx == 0 {
		innerPlan = v.Children()[0]
		outerPlan = v.Children()[1]
	} else {
		innerPlan = v.Children()[1]
		outerPlan = v.Children()[0]
	}
	v.OuterSchema = plannercore.ExtractCorColumnsBySchema4PhysicalPlan(innerPlan, outerPlan.Schema())
	leftChild := b.build(v.Children()[0])
	if b.err != nil {
		return nil
	}
	rightChild := b.build(v.Children()[1])
	if b.err != nil {
		return nil
	}
	// test is in the explain/naaj.test#part5.
	// although we prepared the NAEqualConditions, but for Apply mode, we still need move it to other conditions like eq condition did here.
	otherConditions := append(expression.ScalarFuncs2Exprs(v.EqualConditions), expression.ScalarFuncs2Exprs(v.NAEqualConditions)...)
	otherConditions = append(otherConditions, v.OtherConditions...)
	defaultValues := v.DefaultValues
	if defaultValues == nil {
		defaultValues = make([]types.Datum, v.Children()[v.InnerChildIdx].Schema().Len())
	}
	outerExec, innerExec := leftChild, rightChild
	outerFilter, innerFilter := v.LeftConditions, v.RightConditions
	if v.InnerChildIdx == 0 {
		outerExec, innerExec = rightChild, leftChild
		outerFilter, innerFilter = v.RightConditions, v.LeftConditions
	}
	tupleJoiner := newJoiner(b.ctx, v.JoinType, v.InnerChildIdx == 0,
		defaultValues, otherConditions, exec.RetTypes(leftChild), exec.RetTypes(rightChild), nil, false)
	serialExec := &NestedLoopApplyExec{
		BaseExecutor: exec.NewBaseExecutor(b.ctx, v.Schema(), v.ID(), outerExec, innerExec),
		innerExec:    innerExec,
		outerExec:    outerExec,
		outerFilter:  outerFilter,
		innerFilter:  innerFilter,
		outer:        v.JoinType != plannercore.InnerJoin,
		joiner:       tupleJoiner,
		outerSchema:  v.OuterSchema,
		ctx:          b.ctx,
		canUseCache:  v.CanUseCache,
	}
	executor_metrics.ExecutorCounterNestedLoopApplyExec.Inc()

	// try parallel mode
	if v.Concurrency > 1 {
		innerExecs := make([]exec.Executor, 0, v.Concurrency)
		innerFilters := make([]expression.CNFExprs, 0, v.Concurrency)
		corCols := make([][]*expression.CorrelatedColumn, 0, v.Concurrency)
		joiners := make([]joiner, 0, v.Concurrency)
		for i := 0; i < v.Concurrency; i++ {
			clonedInnerPlan, err := plannercore.SafeClone(innerPlan)
			if err != nil {
				b.err = nil
				return serialExec
			}
			corCol := plannercore.ExtractCorColumnsBySchema4PhysicalPlan(clonedInnerPlan, outerPlan.Schema())
			clonedInnerExec := b.build(clonedInnerPlan)
			if b.err != nil {
				b.err = nil
				return serialExec
			}
			innerExecs = append(innerExecs, clonedInnerExec)
			corCols = append(corCols, corCol)
			innerFilters = append(innerFilters, innerFilter.Clone())
			joiners = append(joiners, newJoiner(b.ctx, v.JoinType, v.InnerChildIdx == 0,
				defaultValues, otherConditions, exec.RetTypes(leftChild), exec.RetTypes(rightChild), nil, false))
		}

		allExecs := append([]exec.Executor{outerExec}, innerExecs...)

		return &ParallelNestedLoopApplyExec{
			BaseExecutor: exec.NewBaseExecutor(b.ctx, v.Schema(), v.ID(), allExecs...),
			innerExecs:   innerExecs,
			outerExec:    outerExec,
			outerFilter:  outerFilter,
			innerFilter:  innerFilters,
			outer:        v.JoinType != plannercore.InnerJoin,
			joiners:      joiners,
			corCols:      corCols,
			concurrency:  v.Concurrency,
			useCache:     v.CanUseCache,
		}
	}
	return serialExec
}

func (b *executorBuilder) buildMaxOneRow(v *plannercore.PhysicalMaxOneRow) exec.Executor {
	childExec := b.build(v.Children()[0])
	if b.err != nil {
		return nil
	}
	base := exec.NewBaseExecutor(b.ctx, v.Schema(), v.ID(), childExec)
	base.SetInitCap(2)
	base.SetMaxChunkSize(2)
	e := &MaxOneRowExec{BaseExecutor: base}
	return e
}

func (b *executorBuilder) buildUnionAll(v *plannercore.PhysicalUnionAll) exec.Executor {
	childExecs := make([]exec.Executor, len(v.Children()))
	for i, child := range v.Children() {
		childExecs[i] = b.build(child)
		if b.err != nil {
			return nil
		}
	}
	e := &UnionExec{
		BaseExecutor: exec.NewBaseExecutor(b.ctx, v.Schema(), v.ID(), childExecs...),
		concurrency:  b.ctx.GetSessionVars().UnionConcurrency(),
	}
	return e
}

func buildHandleColsForSplit(sc *stmtctx.StatementContext, tbInfo *model.TableInfo) plannercore.HandleCols {
	if tbInfo.IsCommonHandle {
		primaryIdx := tables.FindPrimaryIndex(tbInfo)
		tableCols := make([]*expression.Column, len(tbInfo.Columns))
		for i, col := range tbInfo.Columns {
			tableCols[i] = &expression.Column{
				ID:      col.ID,
				RetType: &col.FieldType,
			}
		}
		for i, pkCol := range primaryIdx.Columns {
			tableCols[pkCol.Offset].Index = i
		}
		return plannercore.NewCommonHandleCols(sc, tbInfo, primaryIdx, tableCols)
	}
	intCol := &expression.Column{
		RetType: types.NewFieldType(mysql.TypeLonglong),
	}
	return plannercore.NewIntHandleCols(intCol)
}

func (b *executorBuilder) buildSplitRegion(v *plannercore.SplitRegion) exec.Executor {
	base := exec.NewBaseExecutor(b.ctx, v.Schema(), v.ID())
	base.SetInitCap(1)
	base.SetMaxChunkSize(1)
	if v.IndexInfo != nil {
		return &SplitIndexRegionExec{
			BaseExecutor:   base,
			tableInfo:      v.TableInfo,
			partitionNames: v.PartitionNames,
			indexInfo:      v.IndexInfo,
			lower:          v.Lower,
			upper:          v.Upper,
			num:            v.Num,
			valueLists:     v.ValueLists,
		}
	}
	handleCols := buildHandleColsForSplit(b.ctx.GetSessionVars().StmtCtx, v.TableInfo)
	if len(v.ValueLists) > 0 {
		return &SplitTableRegionExec{
			BaseExecutor:   base,
			tableInfo:      v.TableInfo,
			partitionNames: v.PartitionNames,
			handleCols:     handleCols,
			valueLists:     v.ValueLists,
		}
	}
	return &SplitTableRegionExec{
		BaseExecutor:   base,
		tableInfo:      v.TableInfo,
		partitionNames: v.PartitionNames,
		handleCols:     handleCols,
		lower:          v.Lower,
		upper:          v.Upper,
		num:            v.Num,
	}
}

func (b *executorBuilder) buildUpdate(v *plannercore.Update) exec.Executor {
	b.inUpdateStmt = true
	tblID2table := make(map[int64]table.Table, len(v.TblColPosInfos))
	multiUpdateOnSameTable := make(map[int64]bool)
	for _, info := range v.TblColPosInfos {
		tbl, _ := b.is.TableByID(info.TblID)
		if _, ok := tblID2table[info.TblID]; ok {
			multiUpdateOnSameTable[info.TblID] = true
		}
		tblID2table[info.TblID] = tbl
		if len(v.PartitionedTable) > 0 {
			// The v.PartitionedTable collects the partitioned table.
			// Replace the original table with the partitioned table to support partition selection.
			// e.g. update t partition (p0, p1), the new values are not belong to the given set p0, p1
			// Using the table in v.PartitionedTable returns a proper error, while using the original table can't.
			for _, p := range v.PartitionedTable {
				if info.TblID == p.Meta().ID {
					tblID2table[info.TblID] = p
				}
			}
		}
	}
	if b.err = b.updateForUpdateTS(); b.err != nil {
		return nil
	}

	selExec := b.build(v.SelectPlan)
	if b.err != nil {
		return nil
	}
	base := exec.NewBaseExecutor(b.ctx, v.Schema(), v.ID(), selExec)
	base.SetInitCap(chunk.ZeroCapacity)
	var assignFlag []int
	assignFlag, b.err = getAssignFlag(b.ctx, v, selExec.Schema().Len())
	if b.err != nil {
		return nil
	}
	// should use the new tblID2table, since the update's schema may have been changed in Execstmt.
	b.err = plannercore.CheckUpdateList(assignFlag, v, tblID2table)
	if b.err != nil {
		return nil
	}
	updateExec := &UpdateExec{
		BaseExecutor:              base,
		OrderedList:               v.OrderedList,
		allAssignmentsAreConstant: v.AllAssignmentsAreConstant,
		virtualAssignmentsOffset:  v.VirtualAssignmentsOffset,
		multiUpdateOnSameTable:    multiUpdateOnSameTable,
		tblID2table:               tblID2table,
		tblColPosInfos:            v.TblColPosInfos,
		assignFlag:                assignFlag,
	}
	updateExec.fkChecks, b.err = buildTblID2FKCheckExecs(b.ctx, tblID2table, v.FKChecks)
	if b.err != nil {
		return nil
	}
	updateExec.fkCascades, b.err = b.buildTblID2FKCascadeExecs(tblID2table, v.FKCascades)
	if b.err != nil {
		return nil
	}
	return updateExec
}

func getAssignFlag(ctx sessionctx.Context, v *plannercore.Update, schemaLen int) ([]int, error) {
	assignFlag := make([]int, schemaLen)
	for i := range assignFlag {
		assignFlag[i] = -1
	}
	for _, assign := range v.OrderedList {
		if !ctx.GetSessionVars().AllowWriteRowID && assign.Col.ID == model.ExtraHandleID {
			return nil, errors.Errorf("insert, update and replace statements for _tidb_rowid are not supported")
		}
		tblIdx, found := v.TblColPosInfos.FindTblIdx(assign.Col.Index)
		if found {
			colIdx := assign.Col.Index
			assignFlag[colIdx] = tblIdx
		}
	}
	return assignFlag, nil
}

func (b *executorBuilder) buildDelete(v *plannercore.Delete) exec.Executor {
	b.inDeleteStmt = true
	tblID2table := make(map[int64]table.Table, len(v.TblColPosInfos))
	for _, info := range v.TblColPosInfos {
		tblID2table[info.TblID], _ = b.is.TableByID(info.TblID)
	}

	if b.err = b.updateForUpdateTS(); b.err != nil {
		return nil
	}

	selExec := b.build(v.SelectPlan)
	if b.err != nil {
		return nil
	}
	base := exec.NewBaseExecutor(b.ctx, v.Schema(), v.ID(), selExec)
	base.SetInitCap(chunk.ZeroCapacity)
	deleteExec := &DeleteExec{
		BaseExecutor:   base,
		tblID2Table:    tblID2table,
		IsMultiTable:   v.IsMultiTable,
		tblColPosInfos: v.TblColPosInfos,
	}
	deleteExec.fkChecks, b.err = buildTblID2FKCheckExecs(b.ctx, tblID2table, v.FKChecks)
	if b.err != nil {
		return nil
	}
	deleteExec.fkCascades, b.err = b.buildTblID2FKCascadeExecs(tblID2table, v.FKCascades)
	if b.err != nil {
		return nil
	}
	return deleteExec
}

func (b *executorBuilder) updateForUpdateTS() error {
	// GetStmtForUpdateTS will auto update the for update ts if it is necessary
	_, err := sessiontxn.GetTxnManager(b.ctx).GetStmtForUpdateTS()
	return err
}

func (b *executorBuilder) buildAnalyzeIndexPushdown(task plannercore.AnalyzeIndexTask, opts map[ast.AnalyzeOptionType]uint64, autoAnalyze string) *analyzeTask {
	job := &statistics.AnalyzeJob{DBName: task.DBName, TableName: task.TableName, PartitionName: task.PartitionName, JobInfo: autoAnalyze + "analyze index " + task.IndexInfo.Name.O}
	_, offset := timeutil.Zone(b.ctx.GetSessionVars().Location())
	sc := b.ctx.GetSessionVars().StmtCtx
	startTS, err := b.getSnapshotTS()
	if err != nil {
		b.err = err
		return nil
	}
	failpoint.Inject("injectAnalyzeSnapshot", func(val failpoint.Value) {
		startTS = uint64(val.(int))
	})

	base := baseAnalyzeExec{
		ctx:         b.ctx,
		tableID:     task.TableID,
		concurrency: b.ctx.GetSessionVars().IndexSerialScanConcurrency(),
		analyzePB: &tipb.AnalyzeReq{
			Tp:             tipb.AnalyzeType_TypeIndex,
			Flags:          sc.PushDownFlags(),
			TimeZoneOffset: offset,
		},
		opts:     opts,
		job:      job,
		snapshot: startTS,
	}
	e := &AnalyzeIndexExec{
		baseAnalyzeExec: base,
		isCommonHandle:  task.TblInfo.IsCommonHandle,
		idxInfo:         task.IndexInfo,
	}
	topNSize := new(int32)
	*topNSize = int32(opts[ast.AnalyzeOptNumTopN])
	statsVersion := new(int32)
	*statsVersion = int32(task.StatsVersion)
	e.analyzePB.IdxReq = &tipb.AnalyzeIndexReq{
		BucketSize: int64(opts[ast.AnalyzeOptNumBuckets]),
		NumColumns: int32(len(task.IndexInfo.Columns)),
		TopNSize:   topNSize,
		Version:    statsVersion,
		SketchSize: maxSketchSize,
	}
	if e.isCommonHandle && e.idxInfo.Primary {
		e.analyzePB.Tp = tipb.AnalyzeType_TypeCommonHandle
	}
	depth := int32(opts[ast.AnalyzeOptCMSketchDepth])
	width := int32(opts[ast.AnalyzeOptCMSketchWidth])
	e.analyzePB.IdxReq.CmsketchDepth = &depth
	e.analyzePB.IdxReq.CmsketchWidth = &width
	return &analyzeTask{taskType: idxTask, idxExec: e, job: job}
}

func (b *executorBuilder) buildAnalyzeSamplingPushdown(
	task plannercore.AnalyzeColumnsTask,
	opts map[ast.AnalyzeOptionType]uint64,
	schemaForVirtualColEval *expression.Schema,
) *analyzeTask {
	if task.V2Options != nil {
		opts = task.V2Options.FilledOpts
	}
	availableIdx := make([]*model.IndexInfo, 0, len(task.Indexes))
	colGroups := make([]*tipb.AnalyzeColumnGroup, 0, len(task.Indexes))
	if len(task.Indexes) > 0 {
		for _, idx := range task.Indexes {
			availableIdx = append(availableIdx, idx)
			colGroup := &tipb.AnalyzeColumnGroup{
				ColumnOffsets: make([]int64, 0, len(idx.Columns)),
			}
			for _, col := range idx.Columns {
				colGroup.ColumnOffsets = append(colGroup.ColumnOffsets, int64(col.Offset))
			}
			colGroups = append(colGroups, colGroup)
		}
	}

	_, offset := timeutil.Zone(b.ctx.GetSessionVars().Location())
	sc := b.ctx.GetSessionVars().StmtCtx
	startTS, err := b.getSnapshotTS()
	if err != nil {
		b.err = err
		return nil
	}
	failpoint.Inject("injectAnalyzeSnapshot", func(val failpoint.Value) {
		startTS = uint64(val.(int))
	})
	statsHandle := domain.GetDomain(b.ctx).StatsHandle()
	count, modifyCount, err := statsHandle.StatsMetaCountAndModifyCount(task.TableID.GetStatisticsID())
	if err != nil {
		b.err = err
		return nil
	}
	failpoint.Inject("injectBaseCount", func(val failpoint.Value) {
		count = int64(val.(int))
	})
	failpoint.Inject("injectBaseModifyCount", func(val failpoint.Value) {
		modifyCount = int64(val.(int))
	})
	sampleRate := new(float64)
	var sampleRateReason string
	if opts[ast.AnalyzeOptNumSamples] == 0 {
		*sampleRate = math.Float64frombits(opts[ast.AnalyzeOptSampleRate])
		if *sampleRate < 0 {
			*sampleRate, sampleRateReason = b.getAdjustedSampleRate(task)
			if task.PartitionName != "" {
				sc.AppendNote(errors.NewNoStackErrorf(
					`Analyze use auto adjusted sample rate %f for table %s.%s's partition %s, reason to use this rate is "%s"`,
					*sampleRate,
					task.DBName,
					task.TableName,
					task.PartitionName,
					sampleRateReason,
				))
			} else {
				sc.AppendNote(errors.NewNoStackErrorf(
					`Analyze use auto adjusted sample rate %f for table %s.%s, reason to use this rate is "%s"`,
					*sampleRate,
					task.DBName,
					task.TableName,
					sampleRateReason,
				))
			}
		}
	}
	job := &statistics.AnalyzeJob{
		DBName:           task.DBName,
		TableName:        task.TableName,
		PartitionName:    task.PartitionName,
		SampleRateReason: sampleRateReason,
	}
	var concurrency int
	if b.ctx.GetSessionVars().InRestrictedSQL {
		// In restricted SQL, we use the default value of DistSQLScanConcurrency. it is copied from tidb_sysproc_scan_concurrency.
		concurrency = b.ctx.GetSessionVars().DistSQLScanConcurrency()
	} else {
		concurrency = b.ctx.GetSessionVars().AnalyzeDistSQLScanConcurrency()
	}
	base := baseAnalyzeExec{
		ctx:         b.ctx,
		tableID:     task.TableID,
		concurrency: concurrency,
		analyzePB: &tipb.AnalyzeReq{
			Tp:             tipb.AnalyzeType_TypeFullSampling,
			Flags:          sc.PushDownFlags(),
			TimeZoneOffset: offset,
		},
		opts:     opts,
		job:      job,
		snapshot: startTS,
	}
	e := &AnalyzeColumnsExec{
		baseAnalyzeExec:         base,
		tableInfo:               task.TblInfo,
		colsInfo:                task.ColsInfo,
		handleCols:              task.HandleCols,
		indexes:                 availableIdx,
		AnalyzeInfo:             task.AnalyzeInfo,
		schemaForVirtualColEval: schemaForVirtualColEval,
		baseCount:               count,
		baseModifyCnt:           modifyCount,
	}
	e.analyzePB.ColReq = &tipb.AnalyzeColumnsReq{
		BucketSize:   int64(opts[ast.AnalyzeOptNumBuckets]),
		SampleSize:   int64(opts[ast.AnalyzeOptNumSamples]),
		SampleRate:   sampleRate,
		SketchSize:   maxSketchSize,
		ColumnsInfo:  util.ColumnsToProto(task.ColsInfo, task.TblInfo.PKIsHandle, false),
		ColumnGroups: colGroups,
	}
	if task.TblInfo != nil {
		e.analyzePB.ColReq.PrimaryColumnIds = tables.TryGetCommonPkColumnIds(task.TblInfo)
		if task.TblInfo.IsCommonHandle {
			e.analyzePB.ColReq.PrimaryPrefixColumnIds = tables.PrimaryPrefixColumnIDs(task.TblInfo)
		}
	}
	b.err = tables.SetPBColumnsDefaultValue(b.ctx, e.analyzePB.ColReq.ColumnsInfo, task.ColsInfo)
	return &analyzeTask{taskType: colTask, colExec: e, job: job}
}

// getAdjustedSampleRate calculate the sample rate by the table size. If we cannot get the table size. We use the 0.001 as the default sample rate.
// From the paper "Random sampling for histogram construction: how much is enough?"'s Corollary 1 to Theorem 5,
// for a table size n, histogram size k, maximum relative error in bin size f, and error probability gamma,
// the minimum random sample size is
//
//	r = 4 * k * ln(2*n/gamma) / f^2
//
// If we take f = 0.5, gamma = 0.01, n =1e6, we would got r = 305.82* k.
// Since the there's log function over the table size n, the r grows slowly when the n increases.
// If we take n = 1e12, a 300*k sample still gives <= 0.66 bin size error with probability 0.99.
// So if we don't consider the top-n values, we can keep the sample size at 300*256.
// But we may take some top-n before building the histogram, so we increase the sample a little.
func (b *executorBuilder) getAdjustedSampleRate(task plannercore.AnalyzeColumnsTask) (sampleRate float64, reason string) {
	statsHandle := domain.GetDomain(b.ctx).StatsHandle()
	defaultRate := 0.001
	if statsHandle == nil {
		return defaultRate, fmt.Sprintf("statsHandler is nil, use the default-rate=%v", defaultRate)
	}
	var statsTbl *statistics.Table
	tid := task.TableID.GetStatisticsID()
	if tid == task.TblInfo.ID {
		statsTbl = statsHandle.GetTableStats(task.TblInfo)
	} else {
		statsTbl = statsHandle.GetPartitionStats(task.TblInfo, tid)
	}
	approxiCount, hasPD := b.getApproximateTableCountFromStorage(tid, task)
	// If there's no stats meta and no pd, return the default rate.
	if statsTbl == nil && !hasPD {
		return defaultRate, fmt.Sprintf("TiDB cannot get the row count of the table, use the default-rate=%v", defaultRate)
	}
	// If the count in stats_meta is still 0 and there's no information from pd side, we scan all rows.
	if statsTbl.RealtimeCount == 0 && !hasPD {
		return 1, "TiDB assumes that the table is empty and cannot get row count from PD, use sample-rate=1"
	}
	// we have issue https://github.com/pingcap/tidb/issues/29216.
	// To do a workaround for this issue, we check the approxiCount from the pd side to do a comparison.
	// If the count from the stats_meta is extremely smaller than the approximate count from the pd,
	// we think that we meet this issue and use the approximate count to calculate the sample rate.
	if float64(statsTbl.RealtimeCount*5) < approxiCount {
		// Confirmed by TiKV side, the experience error rate of the approximate count is about 20%.
		// So we increase the number to 150000 to reduce this error rate.
		sampleRate = math.Min(1, 150000/approxiCount)
		return sampleRate, fmt.Sprintf("Row count in stats_meta is much smaller compared with the row count got by PD, use min(1, 15000/%v) as the sample-rate=%v", approxiCount, sampleRate)
	}
	// If we don't go into the above if branch and we still detect the count is zero. Return 1 to prevent the dividing zero.
	if statsTbl.RealtimeCount == 0 {
		return 1, "TiDB assumes that the table is empty, use sample-rate=1"
	}
	// We are expected to scan about 100000 rows or so.
	// Since there's tiny error rate around the count from the stats meta, we use 110000 to get a little big result
	sampleRate = math.Min(1, config.DefRowsForSampleRate/float64(statsTbl.RealtimeCount))
	return sampleRate, fmt.Sprintf("use min(1, %v/%v) as the sample-rate=%v", config.DefRowsForSampleRate, statsTbl.RealtimeCount, sampleRate)
}

func (b *executorBuilder) getApproximateTableCountFromStorage(tid int64, task plannercore.AnalyzeColumnsTask) (float64, bool) {
	return pdhelper.GlobalPDHelper.GetApproximateTableCountFromStorage(context.Background(), b.ctx, tid, task.DBName, task.TableName, task.PartitionName)
}

func (b *executorBuilder) buildAnalyzeColumnsPushdown(
	task plannercore.AnalyzeColumnsTask,
	opts map[ast.AnalyzeOptionType]uint64,
	autoAnalyze string,
	schemaForVirtualColEval *expression.Schema,
) *analyzeTask {
	if task.StatsVersion == statistics.Version2 {
		return b.buildAnalyzeSamplingPushdown(task, opts, schemaForVirtualColEval)
	}
	job := &statistics.AnalyzeJob{DBName: task.DBName, TableName: task.TableName, PartitionName: task.PartitionName, JobInfo: autoAnalyze + "analyze columns"}
	cols := task.ColsInfo
	if hasPkHist(task.HandleCols) {
		colInfo := task.TblInfo.Columns[task.HandleCols.GetCol(0).Index]
		cols = append([]*model.ColumnInfo{colInfo}, cols...)
	} else if task.HandleCols != nil && !task.HandleCols.IsInt() {
		cols = make([]*model.ColumnInfo, 0, len(task.ColsInfo)+task.HandleCols.NumCols())
		for i := 0; i < task.HandleCols.NumCols(); i++ {
			cols = append(cols, task.TblInfo.Columns[task.HandleCols.GetCol(i).Index])
		}
		cols = append(cols, task.ColsInfo...)
		task.ColsInfo = cols
	}

	_, offset := timeutil.Zone(b.ctx.GetSessionVars().Location())
	sc := b.ctx.GetSessionVars().StmtCtx
	startTS, err := b.getSnapshotTS()
	if err != nil {
		b.err = err
		return nil
	}
	failpoint.Inject("injectAnalyzeSnapshot", func(val failpoint.Value) {
		startTS = uint64(val.(int))
	})
	var concurrency int
	if b.ctx.GetSessionVars().InRestrictedSQL {
		// In restricted SQL, we use the default value of DistSQLScanConcurrency. it is copied from tidb_sysproc_scan_concurrency.
		concurrency = b.ctx.GetSessionVars().DistSQLScanConcurrency()
	} else {
		concurrency = b.ctx.GetSessionVars().AnalyzeDistSQLScanConcurrency()
	}
	base := baseAnalyzeExec{
		ctx:         b.ctx,
		tableID:     task.TableID,
		concurrency: concurrency,
		analyzePB: &tipb.AnalyzeReq{
			Tp:             tipb.AnalyzeType_TypeColumn,
			Flags:          sc.PushDownFlags(),
			TimeZoneOffset: offset,
		},
		opts:     opts,
		job:      job,
		snapshot: startTS,
	}
	e := &AnalyzeColumnsExec{
		baseAnalyzeExec: base,
		colsInfo:        task.ColsInfo,
		handleCols:      task.HandleCols,
		AnalyzeInfo:     task.AnalyzeInfo,
	}
	depth := int32(opts[ast.AnalyzeOptCMSketchDepth])
	width := int32(opts[ast.AnalyzeOptCMSketchWidth])
	e.analyzePB.ColReq = &tipb.AnalyzeColumnsReq{
		BucketSize:    int64(opts[ast.AnalyzeOptNumBuckets]),
		SampleSize:    MaxRegionSampleSize,
		SketchSize:    maxSketchSize,
		ColumnsInfo:   util.ColumnsToProto(cols, task.HandleCols != nil && task.HandleCols.IsInt(), false),
		CmsketchDepth: &depth,
		CmsketchWidth: &width,
	}
	if task.TblInfo != nil {
		e.analyzePB.ColReq.PrimaryColumnIds = tables.TryGetCommonPkColumnIds(task.TblInfo)
		if task.TblInfo.IsCommonHandle {
			e.analyzePB.ColReq.PrimaryPrefixColumnIds = tables.PrimaryPrefixColumnIDs(task.TblInfo)
		}
	}
	if task.CommonHandleInfo != nil {
		topNSize := new(int32)
		*topNSize = int32(opts[ast.AnalyzeOptNumTopN])
		statsVersion := new(int32)
		*statsVersion = int32(task.StatsVersion)
		e.analyzePB.IdxReq = &tipb.AnalyzeIndexReq{
			BucketSize: int64(opts[ast.AnalyzeOptNumBuckets]),
			NumColumns: int32(len(task.CommonHandleInfo.Columns)),
			TopNSize:   topNSize,
			Version:    statsVersion,
		}
		depth := int32(opts[ast.AnalyzeOptCMSketchDepth])
		width := int32(opts[ast.AnalyzeOptCMSketchWidth])
		e.analyzePB.IdxReq.CmsketchDepth = &depth
		e.analyzePB.IdxReq.CmsketchWidth = &width
		e.analyzePB.IdxReq.SketchSize = maxSketchSize
		e.analyzePB.ColReq.PrimaryColumnIds = tables.TryGetCommonPkColumnIds(task.TblInfo)
		e.analyzePB.Tp = tipb.AnalyzeType_TypeMixed
		e.commonHandle = task.CommonHandleInfo
	}
	b.err = tables.SetPBColumnsDefaultValue(b.ctx, e.analyzePB.ColReq.ColumnsInfo, cols)
	return &analyzeTask{taskType: colTask, colExec: e, job: job}
}

func (b *executorBuilder) buildAnalyze(v *plannercore.Analyze) exec.Executor {
	gp := domain.GetDomain(b.ctx).StatsHandle().GPool()
	e := &AnalyzeExec{
		BaseExecutor: exec.NewBaseExecutor(b.ctx, v.Schema(), v.ID()),
		tasks:        make([]*analyzeTask, 0, len(v.ColTasks)+len(v.IdxTasks)),
		opts:         v.Opts,
		OptionsMap:   v.OptionsMap,
		wg:           util.NewWaitGroupPool(gp),
		gp:           gp,
		errExitCh:    make(chan struct{}),
	}
	autoAnalyze := ""
	if b.ctx.GetSessionVars().InRestrictedSQL {
		autoAnalyze = "auto "
	}
	for _, task := range v.ColTasks {
		columns, _, err := expression.ColumnInfos2ColumnsAndNames(
			b.ctx,
			model.NewCIStr(task.AnalyzeInfo.DBName),
			task.TblInfo.Name,
			task.ColsInfo,
			task.TblInfo,
		)
		if err != nil {
			b.err = err
			return nil
		}
		schema := expression.NewSchema(columns...)
		e.tasks = append(e.tasks, b.buildAnalyzeColumnsPushdown(task, v.Opts, autoAnalyze, schema))
		// Other functions may set b.err, so we need to check it here.
		if b.err != nil {
			return nil
		}
	}
	for _, task := range v.IdxTasks {
		e.tasks = append(e.tasks, b.buildAnalyzeIndexPushdown(task, v.Opts, autoAnalyze))
		if b.err != nil {
			return nil
		}
	}
	return e
}

// markChildrenUsedCols compares each child with the output schema, and mark
// each column of the child is used by output or not.
func markChildrenUsedCols(outputCols []*expression.Column, childSchemas ...*expression.Schema) (childrenUsed [][]bool) {
	childrenUsed = make([][]bool, 0, len(childSchemas))
	markedOffsets := make(map[int]struct{})
	for _, col := range outputCols {
		markedOffsets[col.Index] = struct{}{}
	}
	prefixLen := 0
	for _, childSchema := range childSchemas {
		used := make([]bool, len(childSchema.Columns))
		for i := range childSchema.Columns {
			if _, ok := markedOffsets[prefixLen+i]; ok {
				used[i] = true
			}
		}
		childrenUsed = append(childrenUsed, used)
		prefixLen += childSchema.Len()
	}
	return
}

func (*executorBuilder) corColInDistPlan(plans []plannercore.PhysicalPlan) bool {
	for _, p := range plans {
		switch x := p.(type) {
		case *plannercore.PhysicalSelection:
			for _, cond := range x.Conditions {
				if len(expression.ExtractCorColumns(cond)) > 0 {
					return true
				}
			}
		case *plannercore.PhysicalTableScan:
			for _, cond := range x.LateMaterializationFilterCondition {
				if len(expression.ExtractCorColumns(cond)) > 0 {
					return true
				}
			}
		}
	}
	return false
}

// corColInAccess checks whether there's correlated column in access conditions.
func (*executorBuilder) corColInAccess(p plannercore.PhysicalPlan) bool {
	var access []expression.Expression
	switch x := p.(type) {
	case *plannercore.PhysicalTableScan:
		access = x.AccessCondition
	case *plannercore.PhysicalIndexScan:
		access = x.AccessCondition
	}
	for _, cond := range access {
		if len(expression.ExtractCorColumns(cond)) > 0 {
			return true
		}
	}
	return false
}

func (b *executorBuilder) newDataReaderBuilder(p plannercore.PhysicalPlan) (*dataReaderBuilder, error) {
	ts, err := b.getSnapshotTS()
	if err != nil {
		return nil, err
	}

	builderForDataReader := *b
	builderForDataReader.forDataReaderBuilder = true
	builderForDataReader.dataReaderTS = ts

	return &dataReaderBuilder{
		Plan:            p,
		executorBuilder: &builderForDataReader,
	}, nil
}

func (b *executorBuilder) buildIndexLookUpJoin(v *plannercore.PhysicalIndexJoin) exec.Executor {
	outerExec := b.build(v.Children()[1-v.InnerChildIdx])
	if b.err != nil {
		return nil
	}
	outerTypes := exec.RetTypes(outerExec)
	innerPlan := v.Children()[v.InnerChildIdx]
	innerTypes := make([]*types.FieldType, innerPlan.Schema().Len())
	for i, col := range innerPlan.Schema().Columns {
		innerTypes[i] = col.RetType.Clone()
		// The `innerTypes` would be called for `Datum.ConvertTo` when converting the columns from outer table
		// to build hash map or construct lookup keys. So we need to modify its flen otherwise there would be
		// truncate error. See issue https://github.com/pingcap/tidb/issues/21232 for example.
		if innerTypes[i].EvalType() == types.ETString {
			innerTypes[i].SetFlen(types.UnspecifiedLength)
		}
	}

	// Use the probe table's collation.
	for i, col := range v.OuterHashKeys {
		outerTypes[col.Index] = outerTypes[col.Index].Clone()
		outerTypes[col.Index].SetCollate(innerTypes[v.InnerHashKeys[i].Index].GetCollate())
		outerTypes[col.Index].SetFlag(col.RetType.GetFlag())
	}

	// We should use JoinKey to construct the type information using by hashing, instead of using the child's schema directly.
	// When a hybrid type column is hashed multiple times, we need to distinguish what field types are used.
	// For example, the condition `enum = int and enum = string`, we should use ETInt to hash the first column,
	// and use ETString to hash the second column, although they may be the same column.
	innerHashTypes := make([]*types.FieldType, len(v.InnerHashKeys))
	outerHashTypes := make([]*types.FieldType, len(v.OuterHashKeys))
	for i, col := range v.InnerHashKeys {
		innerHashTypes[i] = innerTypes[col.Index].Clone()
		innerHashTypes[i].SetFlag(col.RetType.GetFlag())
	}
	for i, col := range v.OuterHashKeys {
		outerHashTypes[i] = outerTypes[col.Index].Clone()
		outerHashTypes[i].SetFlag(col.RetType.GetFlag())
	}

	var (
		outerFilter           []expression.Expression
		leftTypes, rightTypes []*types.FieldType
	)

	if v.InnerChildIdx == 0 {
		leftTypes, rightTypes = innerTypes, outerTypes
		outerFilter = v.RightConditions
		if len(v.LeftConditions) > 0 {
			b.err = errors.Annotate(exeerrors.ErrBuildExecutor, "join's inner condition should be empty")
			return nil
		}
	} else {
		leftTypes, rightTypes = outerTypes, innerTypes
		outerFilter = v.LeftConditions
		if len(v.RightConditions) > 0 {
			b.err = errors.Annotate(exeerrors.ErrBuildExecutor, "join's inner condition should be empty")
			return nil
		}
	}
	defaultValues := v.DefaultValues
	if defaultValues == nil {
		defaultValues = make([]types.Datum, len(innerTypes))
	}
	hasPrefixCol := false
	for _, l := range v.IdxColLens {
		if l != types.UnspecifiedLength {
			hasPrefixCol = true
			break
		}
	}

	readerBuilder, err := b.newDataReaderBuilder(innerPlan)
	if err != nil {
		b.err = err
		return nil
	}

	e := &IndexLookUpJoin{
		BaseExecutor: exec.NewBaseExecutor(b.ctx, v.Schema(), v.ID(), outerExec),
		outerCtx: outerCtx{
			rowTypes:  outerTypes,
			hashTypes: outerHashTypes,
			filter:    outerFilter,
		},
		innerCtx: innerCtx{
			readerBuilder: readerBuilder,
			rowTypes:      innerTypes,
			hashTypes:     innerHashTypes,
			colLens:       v.IdxColLens,
			hasPrefixCol:  hasPrefixCol,
		},
		workerWg:      new(sync.WaitGroup),
		isOuterJoin:   v.JoinType.IsOuterJoin(),
		indexRanges:   v.Ranges,
		keyOff2IdxOff: v.KeyOff2IdxOff,
		lastColHelper: v.CompareFilters,
		finished:      &atomic.Value{},
	}
	colsFromChildren := v.Schema().Columns
	if v.JoinType == plannercore.LeftOuterSemiJoin || v.JoinType == plannercore.AntiLeftOuterSemiJoin {
		colsFromChildren = colsFromChildren[:len(colsFromChildren)-1]
	}
	childrenUsedSchema := markChildrenUsedCols(colsFromChildren, v.Children()[0].Schema(), v.Children()[1].Schema())
	e.joiner = newJoiner(b.ctx, v.JoinType, v.InnerChildIdx == 0, defaultValues, v.OtherConditions, leftTypes, rightTypes, childrenUsedSchema, false)
	outerKeyCols := make([]int, len(v.OuterJoinKeys))
	for i := 0; i < len(v.OuterJoinKeys); i++ {
		outerKeyCols[i] = v.OuterJoinKeys[i].Index
	}
	innerKeyCols := make([]int, len(v.InnerJoinKeys))
	innerKeyColIDs := make([]int64, len(v.InnerJoinKeys))
	keyCollators := make([]collate.Collator, 0, len(v.InnerJoinKeys))
	for i := 0; i < len(v.InnerJoinKeys); i++ {
		innerKeyCols[i] = v.InnerJoinKeys[i].Index
		innerKeyColIDs[i] = v.InnerJoinKeys[i].ID
		keyCollators = append(keyCollators, collate.GetCollator(v.InnerJoinKeys[i].RetType.GetCollate()))
	}
	e.outerCtx.keyCols = outerKeyCols
	e.innerCtx.keyCols = innerKeyCols
	e.innerCtx.keyColIDs = innerKeyColIDs
	e.innerCtx.keyCollators = keyCollators

	outerHashCols, innerHashCols := make([]int, len(v.OuterHashKeys)), make([]int, len(v.InnerHashKeys))
	hashCollators := make([]collate.Collator, 0, len(v.InnerHashKeys))
	for i := 0; i < len(v.OuterHashKeys); i++ {
		outerHashCols[i] = v.OuterHashKeys[i].Index
	}
	for i := 0; i < len(v.InnerHashKeys); i++ {
		innerHashCols[i] = v.InnerHashKeys[i].Index
		hashCollators = append(hashCollators, collate.GetCollator(v.InnerHashKeys[i].RetType.GetCollate()))
	}
	e.outerCtx.hashCols = outerHashCols
	e.innerCtx.hashCols = innerHashCols
	e.innerCtx.hashCollators = hashCollators

	e.joinResult = exec.TryNewCacheChunk(e)
	executor_metrics.ExecutorCounterIndexLookUpJoin.Inc()
	return e
}

func (b *executorBuilder) buildIndexLookUpMergeJoin(v *plannercore.PhysicalIndexMergeJoin) exec.Executor {
	outerExec := b.build(v.Children()[1-v.InnerChildIdx])
	if b.err != nil {
		return nil
	}
	outerTypes := exec.RetTypes(outerExec)
	innerPlan := v.Children()[v.InnerChildIdx]
	innerTypes := make([]*types.FieldType, innerPlan.Schema().Len())
	for i, col := range innerPlan.Schema().Columns {
		innerTypes[i] = col.RetType.Clone()
		// The `innerTypes` would be called for `Datum.ConvertTo` when converting the columns from outer table
		// to build hash map or construct lookup keys. So we need to modify its flen otherwise there would be
		// truncate error. See issue https://github.com/pingcap/tidb/issues/21232 for example.
		if innerTypes[i].EvalType() == types.ETString {
			innerTypes[i].SetFlen(types.UnspecifiedLength)
		}
	}
	var (
		outerFilter           []expression.Expression
		leftTypes, rightTypes []*types.FieldType
	)
	if v.InnerChildIdx == 0 {
		leftTypes, rightTypes = innerTypes, outerTypes
		outerFilter = v.RightConditions
		if len(v.LeftConditions) > 0 {
			b.err = errors.Annotate(exeerrors.ErrBuildExecutor, "join's inner condition should be empty")
			return nil
		}
	} else {
		leftTypes, rightTypes = outerTypes, innerTypes
		outerFilter = v.LeftConditions
		if len(v.RightConditions) > 0 {
			b.err = errors.Annotate(exeerrors.ErrBuildExecutor, "join's inner condition should be empty")
			return nil
		}
	}
	defaultValues := v.DefaultValues
	if defaultValues == nil {
		defaultValues = make([]types.Datum, len(innerTypes))
	}
	outerKeyCols := make([]int, len(v.OuterJoinKeys))
	for i := 0; i < len(v.OuterJoinKeys); i++ {
		outerKeyCols[i] = v.OuterJoinKeys[i].Index
	}
	innerKeyCols := make([]int, len(v.InnerJoinKeys))
	keyCollators := make([]collate.Collator, 0, len(v.InnerJoinKeys))
	for i := 0; i < len(v.InnerJoinKeys); i++ {
		innerKeyCols[i] = v.InnerJoinKeys[i].Index
		keyCollators = append(keyCollators, collate.GetCollator(v.InnerJoinKeys[i].RetType.GetCollate()))
	}
	executor_metrics.ExecutorCounterIndexLookUpJoin.Inc()

	readerBuilder, err := b.newDataReaderBuilder(innerPlan)
	if err != nil {
		b.err = err
		return nil
	}

	e := &IndexLookUpMergeJoin{
		BaseExecutor: exec.NewBaseExecutor(b.ctx, v.Schema(), v.ID(), outerExec),
		outerMergeCtx: outerMergeCtx{
			rowTypes:      outerTypes,
			filter:        outerFilter,
			joinKeys:      v.OuterJoinKeys,
			keyCols:       outerKeyCols,
			needOuterSort: v.NeedOuterSort,
			compareFuncs:  v.OuterCompareFuncs,
		},
		innerMergeCtx: innerMergeCtx{
			readerBuilder:           readerBuilder,
			rowTypes:                innerTypes,
			joinKeys:                v.InnerJoinKeys,
			keyCols:                 innerKeyCols,
			keyCollators:            keyCollators,
			compareFuncs:            v.CompareFuncs,
			colLens:                 v.IdxColLens,
			desc:                    v.Desc,
			keyOff2KeyOffOrderByIdx: v.KeyOff2KeyOffOrderByIdx,
		},
		workerWg:      new(sync.WaitGroup),
		isOuterJoin:   v.JoinType.IsOuterJoin(),
		indexRanges:   v.Ranges,
		keyOff2IdxOff: v.KeyOff2IdxOff,
		lastColHelper: v.CompareFilters,
	}
	colsFromChildren := v.Schema().Columns
	if v.JoinType == plannercore.LeftOuterSemiJoin || v.JoinType == plannercore.AntiLeftOuterSemiJoin {
		colsFromChildren = colsFromChildren[:len(colsFromChildren)-1]
	}
	childrenUsedSchema := markChildrenUsedCols(colsFromChildren, v.Children()[0].Schema(), v.Children()[1].Schema())
	joiners := make([]joiner, e.Ctx().GetSessionVars().IndexLookupJoinConcurrency())
	for i := 0; i < len(joiners); i++ {
		joiners[i] = newJoiner(b.ctx, v.JoinType, v.InnerChildIdx == 0, defaultValues, v.OtherConditions, leftTypes, rightTypes, childrenUsedSchema, false)
	}
	e.joiners = joiners
	return e
}

func (b *executorBuilder) buildIndexNestedLoopHashJoin(v *plannercore.PhysicalIndexHashJoin) exec.Executor {
	join := b.buildIndexLookUpJoin(&(v.PhysicalIndexJoin))
	if b.err != nil {
		return nil
	}
	e := join.(*IndexLookUpJoin)
	idxHash := &IndexNestedLoopHashJoin{
		IndexLookUpJoin: *e,
		keepOuterOrder:  v.KeepOuterOrder,
	}
	concurrency := e.Ctx().GetSessionVars().IndexLookupJoinConcurrency()
	idxHash.joiners = make([]joiner, concurrency)
	for i := 0; i < concurrency; i++ {
		idxHash.joiners[i] = e.joiner.Clone()
	}
	return idxHash
}

func buildNoRangeTableReader(b *executorBuilder, v *plannercore.PhysicalTableReader) (*TableReaderExecutor, error) {
	tablePlans := v.TablePlans
	if v.StoreType == kv.TiFlash {
		tablePlans = []plannercore.PhysicalPlan{v.GetTablePlan()}
	}
	dagReq, err := builder.ConstructDAGReq(b.ctx, tablePlans, v.StoreType)
	if err != nil {
		return nil, err
	}
	ts, err := v.GetTableScan()
	if err != nil {
		return nil, err
	}
	if err = b.validCanReadTemporaryOrCacheTable(ts.Table); err != nil {
		return nil, err
	}

	tbl, _ := b.is.TableByID(ts.Table.ID)
	isPartition, physicalTableID := ts.IsPartition()
	if isPartition {
		pt := tbl.(table.PartitionedTable)
		tbl = pt.GetPartition(physicalTableID)
	}
	startTS, err := b.getSnapshotTS()
	if err != nil {
		return nil, err
	}
	paging := b.ctx.GetSessionVars().EnablePaging
	e := &TableReaderExecutor{
		BaseExecutor:     exec.NewBaseExecutor(b.ctx, v.Schema(), v.ID()),
		dagPB:            dagReq,
		startTS:          startTS,
		txnScope:         b.txnScope,
		readReplicaScope: b.readReplicaScope,
		isStaleness:      b.isStaleness,
		netDataSize:      v.GetNetDataSize(),
		table:            tbl,
		keepOrder:        ts.KeepOrder,
		desc:             ts.Desc,
		byItems:          ts.ByItems,
		columns:          ts.Columns,
		paging:           paging,
		corColInFilter:   b.corColInDistPlan(v.TablePlans),
		corColInAccess:   b.corColInAccess(v.TablePlans[0]),
		plans:            v.TablePlans,
		tablePlan:        v.GetTablePlan(),
		storeType:        v.StoreType,
		batchCop:         v.ReadReqType == plannercore.BatchCop,
	}
	e.buildVirtualColumnInfo()

	if v.StoreType == kv.TiDB && b.ctx.GetSessionVars().User != nil {
		// User info is used to do privilege check. It is only used in TiDB cluster memory table.
		e.dagPB.User = &tipb.UserIdentity{
			UserName: b.ctx.GetSessionVars().User.Username,
			UserHost: b.ctx.GetSessionVars().User.Hostname,
		}
	}

	for i := range v.Schema().Columns {
		dagReq.OutputOffsets = append(dagReq.OutputOffsets, uint32(i))
	}

	return e, nil
}

func (b *executorBuilder) buildMPPGather(v *plannercore.PhysicalTableReader) exec.Executor {
	startTs, err := b.getSnapshotTS()
	if err != nil {
		b.err = err
		return nil
	}

	gather := &MPPGather{
		BaseExecutor: exec.NewBaseExecutor(b.ctx, v.Schema(), v.ID()),
		is:           b.is,
		originalPlan: v.GetTablePlan(),
		startTS:      startTs,
		mppQueryID:   kv.MPPQueryID{QueryTs: getMPPQueryTS(b.ctx), LocalQueryID: getMPPQueryID(b.ctx), ServerID: domain.GetDomain(b.ctx).ServerID()},
		memTracker:   memory.NewTracker(v.ID(), -1),

		columns:                    []*model.ColumnInfo{},
		virtualColumnIndex:         []int{},
		virtualColumnRetFieldTypes: []*types.FieldType{},
	}

	gather.memTracker.AttachTo(b.ctx.GetSessionVars().StmtCtx.MemTracker)

	var hasVirtualCol bool
	for _, col := range v.Schema().Columns {
		if col.VirtualExpr != nil {
			hasVirtualCol = true
			break
		}
	}

	var isSingleDataSource bool
	tableScans := v.GetTableScans()
	if len(tableScans) == 1 {
		isSingleDataSource = true
	}

	// 1. hasVirtualCol: when got virtual column in TableScan, will generate plan like the following,
	//                   and there will be no other operators in the MPP fragment.
	//     MPPGather
	//       ExchangeSender
	//         PhysicalTableScan
	// 2. UnionScan: there won't be any operators like Join between UnionScan and TableScan.
	//               and UnionScan cannot push down to tiflash.
	if !isSingleDataSource {
		if hasVirtualCol || b.encounterUnionScan {
			b.err = errors.Errorf("should only have one TableScan in MPP fragment(hasVirtualCol: %v, encounterUnionScan: %v)", hasVirtualCol, b.encounterUnionScan)
			return nil
		}
		return gather
	}

	// Setup MPPGather.table if isSingleDataSource.
	// Virtual Column or UnionScan need to use it.
	ts := tableScans[0]
	gather.columns = ts.Columns
	if hasVirtualCol {
		gather.virtualColumnIndex, gather.virtualColumnRetFieldTypes = buildVirtualColumnInfo(gather.Schema(), gather.columns)
	}
	tbl, _ := b.is.TableByID(ts.Table.ID)
	isPartition, physicalTableID := ts.IsPartition()
	if isPartition {
		// Only for static pruning partition table.
		pt := tbl.(table.PartitionedTable)
		tbl = pt.GetPartition(physicalTableID)
	}
	gather.table = tbl
	return gather
}

// buildTableReader builds a table reader executor. It first build a no range table reader,
// and then update it ranges from table scan plan.
func (b *executorBuilder) buildTableReader(v *plannercore.PhysicalTableReader) exec.Executor {
	failpoint.Inject("checkUseMPP", func(val failpoint.Value) {
		if !b.ctx.GetSessionVars().InRestrictedSQL && val.(bool) != useMPPExecution(b.ctx, v) {
			if val.(bool) {
				b.err = errors.New("expect mpp but not used")
			} else {
				b.err = errors.New("don't expect mpp but we used it")
			}
			failpoint.Return(nil)
		}
	})
	useMPP := useMPPExecution(b.ctx, v)
	useTiFlashBatchCop := v.ReadReqType == plannercore.BatchCop
	useTiFlash := useMPP || useTiFlashBatchCop
	if useTiFlash {
		if _, isTiDBZoneLabelSet := config.GetGlobalConfig().Labels[placement.DCLabelKey]; b.ctx.GetSessionVars().TiFlashReplicaRead != tiflash.AllReplicas && !isTiDBZoneLabelSet {
			b.ctx.GetSessionVars().StmtCtx.AppendWarning(errors.NewNoStackErrorf("the variable tiflash_replica_read is ignored, because the entry TiDB[%s] does not set the zone attribute and tiflash_replica_read is '%s'", config.GetGlobalConfig().AdvertiseAddress, tiflash.GetTiFlashReplicaRead(b.ctx.GetSessionVars().TiFlashReplicaRead)))
		}
	}
	if useMPP {
		return b.buildMPPGather(v)
	}
	ts, err := v.GetTableScan()
	if err != nil {
		b.err = err
		return nil
	}
	ret, err := buildNoRangeTableReader(b, v)
	if err != nil {
		b.err = err
		return nil
	}
	if err = b.validCanReadTemporaryOrCacheTable(ts.Table); err != nil {
		b.err = err
		return nil
	}

	if ret.table.Meta().TempTableType != model.TempTableNone {
		ret.dummy = true
	}

	ret.ranges = ts.Ranges
	sctx := b.ctx.GetSessionVars().StmtCtx
	sctx.TableIDs = append(sctx.TableIDs, ts.Table.ID)

	if !b.ctx.GetSessionVars().StmtCtx.UseDynamicPartitionPrune() {
		return ret
	}
	// When isPartition is set, it means the union rewriting is done, so a partition reader is preferred.
	if ok, _ := ts.IsPartition(); ok {
		return ret
	}

	pi := ts.Table.GetPartitionInfo()
	if pi == nil {
		return ret
	}

	tmp, _ := b.is.TableByID(ts.Table.ID)
	tbl := tmp.(table.PartitionedTable)
	partitions, err := partitionPruning(b.ctx, tbl, v.PartitionInfo.PruningConds, v.PartitionInfo.PartitionNames, v.PartitionInfo.Columns, v.PartitionInfo.ColumnNames)
	if err != nil {
		b.err = err
		return nil
	}
	if v.StoreType == kv.TiFlash {
		sctx.IsTiFlash.Store(true)
	}

	if len(partitions) == 0 {
		return &TableDualExec{BaseExecutor: ret.BaseExecutor}
	}

	// Sort the partition is necessary to make the final multiple partition key ranges ordered.
	slices.SortFunc(partitions, func(i, j table.PhysicalTable) int {
		return cmp.Compare(i.GetPhysicalID(), j.GetPhysicalID())
	})
	ret.kvRangeBuilder = kvRangeBuilderFromRangeAndPartition{
		sctx:       b.ctx,
		partitions: partitions,
	}

	return ret
}

func buildIndexRangeForEachPartition(ctx sessionctx.Context, usedPartitions []table.PhysicalTable, contentPos []int64,
	lookUpContent []*indexJoinLookUpContent, indexRanges []*ranger.Range, keyOff2IdxOff []int, cwc *plannercore.ColWithCmpFuncManager) (map[int64][]*ranger.Range, error) {
	contentBucket := make(map[int64][]*indexJoinLookUpContent)
	for _, p := range usedPartitions {
		contentBucket[p.GetPhysicalID()] = make([]*indexJoinLookUpContent, 0, 8)
	}
	for i, pos := range contentPos {
		if _, ok := contentBucket[pos]; ok {
			contentBucket[pos] = append(contentBucket[pos], lookUpContent[i])
		}
	}
	nextRange := make(map[int64][]*ranger.Range)
	for _, p := range usedPartitions {
		ranges, err := buildRangesForIndexJoin(ctx, contentBucket[p.GetPhysicalID()], indexRanges, keyOff2IdxOff, cwc)
		if err != nil {
			return nil, err
		}
		nextRange[p.GetPhysicalID()] = ranges
	}
	return nextRange, nil
}

func getPartitionKeyColOffsets(keyColIDs []int64, pt table.PartitionedTable) []int {
	keyColOffsets := make([]int, len(keyColIDs))
	for i, colID := range keyColIDs {
		offset := -1
		for j, col := range pt.Cols() {
			if colID == col.ID {
				offset = j
				break
			}
		}
		if offset == -1 {
			return nil
		}
		keyColOffsets[i] = offset
	}

	t, ok := pt.(interface {
		PartitionExpr() *tables.PartitionExpr
	})
	if !ok {
		return nil
	}
	pe := t.PartitionExpr()
	if pe == nil {
		return nil
	}

	offsetMap := make(map[int]struct{})
	for _, offset := range keyColOffsets {
		offsetMap[offset] = struct{}{}
	}
	for _, offset := range pe.ColumnOffset {
		if _, ok := offsetMap[offset]; !ok {
			return nil
		}
	}
	return keyColOffsets
}

func (builder *dataReaderBuilder) prunePartitionForInnerExecutor(tbl table.Table, partitionInfo *plannercore.PartitionInfo,
	lookUpContent []*indexJoinLookUpContent) (usedPartition []table.PhysicalTable, canPrune bool, contentPos []int64, err error) {
	partitionTbl := tbl.(table.PartitionedTable)

	// In index join, this is called by multiple goroutines simultaneously, but partitionPruning is not thread-safe.
	// Use once.Do to avoid DATA RACE here.
	// TODO: condition based pruning can be do in advance.
	condPruneResult, err := builder.partitionPruning(partitionTbl, partitionInfo.PruningConds, partitionInfo.PartitionNames, partitionInfo.Columns, partitionInfo.ColumnNames)
	if err != nil {
		return nil, false, nil, err
	}

	// recalculate key column offsets
	if len(lookUpContent) == 0 {
		return nil, false, nil, nil
	}
	if lookUpContent[0].keyColIDs == nil {
		return nil, false, nil, plannercore.ErrInternal.GenWithStack("cannot get column IDs when dynamic pruning")
	}
	keyColOffsets := getPartitionKeyColOffsets(lookUpContent[0].keyColIDs, partitionTbl)
	if len(keyColOffsets) == 0 {
		return condPruneResult, false, nil, nil
	}

	locateKey := make([]types.Datum, len(partitionTbl.Cols()))
	partitions := make(map[int64]table.PhysicalTable)
	contentPos = make([]int64, len(lookUpContent))
	for idx, content := range lookUpContent {
		for i, data := range content.keys {
			locateKey[keyColOffsets[i]] = data
		}
		p, err := partitionTbl.GetPartitionByRow(builder.ctx, locateKey)
		if table.ErrNoPartitionForGivenValue.Equal(err) {
			continue
		}
		if err != nil {
			return nil, false, nil, err
		}
		if _, ok := partitions[p.GetPhysicalID()]; !ok {
			partitions[p.GetPhysicalID()] = p
		}
		contentPos[idx] = p.GetPhysicalID()
	}

	usedPartition = make([]table.PhysicalTable, 0, len(partitions))
	for _, p := range condPruneResult {
		if _, ok := partitions[p.GetPhysicalID()]; ok {
			usedPartition = append(usedPartition, p)
		}
	}

	// To make the final key ranges involving multiple partitions ordered.
	slices.SortFunc(usedPartition, func(i, j table.PhysicalTable) int {
		return cmp.Compare(i.GetPhysicalID(), j.GetPhysicalID())
	})
	return usedPartition, true, contentPos, nil
}

func buildNoRangeIndexReader(b *executorBuilder, v *plannercore.PhysicalIndexReader) (*IndexReaderExecutor, error) {
	dagReq, err := builder.ConstructDAGReq(b.ctx, v.IndexPlans, kv.TiKV)
	if err != nil {
		return nil, err
	}
	is := v.IndexPlans[0].(*plannercore.PhysicalIndexScan)
	tbl, _ := b.is.TableByID(is.Table.ID)
	isPartition, physicalTableID := is.IsPartition()
	if isPartition {
		pt := tbl.(table.PartitionedTable)
		tbl = pt.GetPartition(physicalTableID)
	} else {
		physicalTableID = is.Table.ID
	}
	startTS, err := b.getSnapshotTS()
	if err != nil {
		return nil, err
	}
	paging := b.ctx.GetSessionVars().EnablePaging
	e := &IndexReaderExecutor{
		BaseExecutor:     exec.NewBaseExecutor(b.ctx, v.Schema(), v.ID()),
		dagPB:            dagReq,
		startTS:          startTS,
		txnScope:         b.txnScope,
		readReplicaScope: b.readReplicaScope,
		isStaleness:      b.isStaleness,
		netDataSize:      v.GetNetDataSize(),
		physicalTableID:  physicalTableID,
		table:            tbl,
		index:            is.Index,
		keepOrder:        is.KeepOrder,
		desc:             is.Desc,
		columns:          is.Columns,
		byItems:          is.ByItems,
		paging:           paging,
		corColInFilter:   b.corColInDistPlan(v.IndexPlans),
		corColInAccess:   b.corColInAccess(v.IndexPlans[0]),
		idxCols:          is.IdxCols,
		colLens:          is.IdxColLens,
		plans:            v.IndexPlans,
		outputColumns:    v.OutputColumns,
	}

	for _, col := range v.OutputColumns {
		dagReq.OutputOffsets = append(dagReq.OutputOffsets, uint32(col.Index))
	}

	return e, nil
}

func (b *executorBuilder) buildIndexReader(v *plannercore.PhysicalIndexReader) exec.Executor {
	is := v.IndexPlans[0].(*plannercore.PhysicalIndexScan)
	if err := b.validCanReadTemporaryOrCacheTable(is.Table); err != nil {
		b.err = err
		return nil
	}

	ret, err := buildNoRangeIndexReader(b, v)
	if err != nil {
		b.err = err
		return nil
	}

	if ret.table.Meta().TempTableType != model.TempTableNone {
		ret.dummy = true
	}

	ret.ranges = is.Ranges
	sctx := b.ctx.GetSessionVars().StmtCtx
	sctx.IndexNames = append(sctx.IndexNames, is.Table.Name.O+":"+is.Index.Name.O)

	if !b.ctx.GetSessionVars().StmtCtx.UseDynamicPartitionPrune() {
		return ret
	}
	// When isPartition is set, it means the union rewriting is done, so a partition reader is preferred.
	if ok, _ := is.IsPartition(); ok {
		return ret
	}

	pi := is.Table.GetPartitionInfo()
	if pi == nil {
		return ret
	}

	if is.Index.Global {
		tmp, ok := b.is.TableByID(ret.table.Meta().ID)
		if !ok {
			b.err = infoschema.ErrTableNotExists
			return nil
		}
		tbl, ok := tmp.(table.PartitionedTable)
		if !ok {
			b.err = exeerrors.ErrBuildExecutor
			return nil
		}
		ret.partitionIDMap, err = getPartitionIdsAfterPruning(b.ctx, tbl, &v.PartitionInfo)
		if err != nil {
			b.err = err
			return nil
		}
		return ret
	}

	tmp, _ := b.is.TableByID(is.Table.ID)
	tbl := tmp.(table.PartitionedTable)
	partitions, err := partitionPruning(b.ctx, tbl, v.PartitionInfo.PruningConds, v.PartitionInfo.PartitionNames, v.PartitionInfo.Columns, v.PartitionInfo.ColumnNames)
	if err != nil {
		b.err = err
		return nil
	}
	ret.partitions = partitions
	return ret
}

func buildTableReq(b *executorBuilder, schemaLen int, plans []plannercore.PhysicalPlan) (dagReq *tipb.DAGRequest, val table.Table, err error) {
	tableReq, err := builder.ConstructDAGReq(b.ctx, plans, kv.TiKV)
	if err != nil {
		return nil, nil, err
	}
	for i := 0; i < schemaLen; i++ {
		tableReq.OutputOffsets = append(tableReq.OutputOffsets, uint32(i))
	}
	ts := plans[0].(*plannercore.PhysicalTableScan)
	tbl, _ := b.is.TableByID(ts.Table.ID)
	isPartition, physicalTableID := ts.IsPartition()
	if isPartition {
		pt := tbl.(table.PartitionedTable)
		tbl = pt.GetPartition(physicalTableID)
	}
	return tableReq, tbl, err
}

// buildIndexReq is designed to create a DAG for index request.
// If len(ByItems) != 0 means index request should return related columns
// to sort result rows in TiDB side for parition tables.
func buildIndexReq(ctx sessionctx.Context, columns []*model.IndexColumn, handleLen int, plans []plannercore.PhysicalPlan) (dagReq *tipb.DAGRequest, err error) {
	indexReq, err := builder.ConstructDAGReq(ctx, plans, kv.TiKV)
	if err != nil {
		return nil, err
	}

	indexReq.OutputOffsets = []uint32{}
	idxScan := plans[0].(*plannercore.PhysicalIndexScan)
	if len(idxScan.ByItems) != 0 {
		schema := idxScan.Schema()
		for _, item := range idxScan.ByItems {
			c, ok := item.Expr.(*expression.Column)
			if !ok {
				return nil, errors.Errorf("Not support non-column in orderBy pushed down")
			}
			find := false
			for i, schemaColumn := range schema.Columns {
				if schemaColumn.ID == c.ID {
					indexReq.OutputOffsets = append(indexReq.OutputOffsets, uint32(i))
					find = true
					break
				}
			}
			if !find {
				return nil, errors.Errorf("Not found order by related columns in indexScan.schema")
			}
		}
	}

	for i := 0; i < handleLen; i++ {
		indexReq.OutputOffsets = append(indexReq.OutputOffsets, uint32(len(columns)+i))
	}

	if idxScan.NeedExtraOutputCol() {
		// need add one more column for pid or physical table id
		indexReq.OutputOffsets = append(indexReq.OutputOffsets, uint32(len(columns)+handleLen))
	}
	return indexReq, err
}

func buildNoRangeIndexLookUpReader(b *executorBuilder, v *plannercore.PhysicalIndexLookUpReader) (*IndexLookUpExecutor, error) {
	is := v.IndexPlans[0].(*plannercore.PhysicalIndexScan)
	var handleLen int
	if len(v.CommonHandleCols) != 0 {
		handleLen = len(v.CommonHandleCols)
	} else {
		handleLen = 1
	}
	indexReq, err := buildIndexReq(b.ctx, is.Index.Columns, handleLen, v.IndexPlans)
	if err != nil {
		return nil, err
	}
	indexPaging := false
	if v.Paging {
		indexPaging = true
	}
	tableReq, tbl, err := buildTableReq(b, v.Schema().Len(), v.TablePlans)
	if err != nil {
		return nil, err
	}
	ts := v.TablePlans[0].(*plannercore.PhysicalTableScan)
	startTS, err := b.getSnapshotTS()
	if err != nil {
		return nil, err
	}

	readerBuilder, err := b.newDataReaderBuilder(nil)
	if err != nil {
		return nil, err
	}

	e := &IndexLookUpExecutor{
		BaseExecutor:      exec.NewBaseExecutor(b.ctx, v.Schema(), v.ID()),
		dagPB:             indexReq,
		startTS:           startTS,
		table:             tbl,
		index:             is.Index,
		keepOrder:         is.KeepOrder,
		byItems:           is.ByItems,
		desc:              is.Desc,
		tableRequest:      tableReq,
		columns:           ts.Columns,
		indexPaging:       indexPaging,
		dataReaderBuilder: readerBuilder,
		corColInIdxSide:   b.corColInDistPlan(v.IndexPlans),
		corColInTblSide:   b.corColInDistPlan(v.TablePlans),
		corColInAccess:    b.corColInAccess(v.IndexPlans[0]),
		idxCols:           is.IdxCols,
		colLens:           is.IdxColLens,
		idxPlans:          v.IndexPlans,
		tblPlans:          v.TablePlans,
		PushedLimit:       v.PushedLimit,
		idxNetDataSize:    v.GetAvgTableRowSize(),
		avgRowSize:        v.GetAvgTableRowSize(),
	}

	if v.ExtraHandleCol != nil {
		e.handleIdx = append(e.handleIdx, v.ExtraHandleCol.Index)
		e.handleCols = []*expression.Column{v.ExtraHandleCol}
	} else {
		for _, handleCol := range v.CommonHandleCols {
			e.handleIdx = append(e.handleIdx, handleCol.Index)
		}
		e.handleCols = v.CommonHandleCols
		e.primaryKeyIndex = tables.FindPrimaryIndex(tbl.Meta())
	}
	return e, nil
}

func (b *executorBuilder) buildIndexLookUpReader(v *plannercore.PhysicalIndexLookUpReader) exec.Executor {
	if b.Ti != nil {
		b.Ti.UseTableLookUp.Store(true)
	}
	is := v.IndexPlans[0].(*plannercore.PhysicalIndexScan)
	if err := b.validCanReadTemporaryOrCacheTable(is.Table); err != nil {
		b.err = err
		return nil
	}

	ret, err := buildNoRangeIndexLookUpReader(b, v)
	if err != nil {
		b.err = err
		return nil
	}

	if ret.table.Meta().TempTableType != model.TempTableNone {
		ret.dummy = true
	}

	ts := v.TablePlans[0].(*plannercore.PhysicalTableScan)

	ret.ranges = is.Ranges
	executor_metrics.ExecutorCounterIndexLookUpExecutor.Inc()

	sctx := b.ctx.GetSessionVars().StmtCtx
	sctx.IndexNames = append(sctx.IndexNames, is.Table.Name.O+":"+is.Index.Name.O)
	sctx.TableIDs = append(sctx.TableIDs, ts.Table.ID)

	if !b.ctx.GetSessionVars().StmtCtx.UseDynamicPartitionPrune() {
		return ret
	}

	if pi := is.Table.GetPartitionInfo(); pi == nil {
		return ret
	}

	if is.Index.Global || len(is.ByItems) != 0 {
		tmp, ok := b.is.TableByID(ts.Table.ID)
		if !ok {
			b.err = err
			return nil
		}
		tbl, ok := tmp.(table.PartitionedTable)
		if !ok {
			b.err = exeerrors.ErrBuildExecutor
			return nil
		}
		ret.partitionIDMap, err = getPartitionIdsAfterPruning(b.ctx, tbl, &v.PartitionInfo)
		if err != nil {
			b.err = err
			return nil
		}

		if is.Index.Global {
			return ret
		}
	}
	if ok, _ := is.IsPartition(); ok {
		// Already pruned when translated to logical union.
		return ret
	}

	tmp, _ := b.is.TableByID(is.Table.ID)
	tbl := tmp.(table.PartitionedTable)
	partitions, err := partitionPruning(b.ctx, tbl, v.PartitionInfo.PruningConds, v.PartitionInfo.PartitionNames, v.PartitionInfo.Columns, v.PartitionInfo.ColumnNames)
	if err != nil {
		b.err = err
		return nil
	}
	ret.partitionTableMode = true
	ret.prunedPartitions = partitions
	return ret
}

func buildNoRangeIndexMergeReader(b *executorBuilder, v *plannercore.PhysicalIndexMergeReader) (*IndexMergeReaderExecutor, error) {
	partialPlanCount := len(v.PartialPlans)
	partialReqs := make([]*tipb.DAGRequest, 0, partialPlanCount)
	partialDataSizes := make([]float64, 0, partialPlanCount)
	indexes := make([]*model.IndexInfo, 0, partialPlanCount)
	descs := make([]bool, 0, partialPlanCount)
	ts := v.TablePlans[0].(*plannercore.PhysicalTableScan)
	isCorColInPartialFilters := make([]bool, 0, partialPlanCount)
	isCorColInPartialAccess := make([]bool, 0, partialPlanCount)
	for i := 0; i < partialPlanCount; i++ {
		var tempReq *tipb.DAGRequest
		var err error

		if is, ok := v.PartialPlans[i][0].(*plannercore.PhysicalIndexScan); ok {
			tempReq, err = buildIndexReq(b.ctx, is.Index.Columns, ts.HandleCols.NumCols(), v.PartialPlans[i])
			descs = append(descs, is.Desc)
			indexes = append(indexes, is.Index)
		} else {
			ts := v.PartialPlans[i][0].(*plannercore.PhysicalTableScan)
			tempReq, _, err = buildTableReq(b, len(ts.Columns), v.PartialPlans[i])
			descs = append(descs, ts.Desc)
			indexes = append(indexes, nil)
		}
		if err != nil {
			return nil, err
		}
		collect := false
		tempReq.CollectRangeCounts = &collect
		partialReqs = append(partialReqs, tempReq)
		isCorColInPartialFilters = append(isCorColInPartialFilters, b.corColInDistPlan(v.PartialPlans[i]))
		isCorColInPartialAccess = append(isCorColInPartialAccess, b.corColInAccess(v.PartialPlans[i][0]))
		partialDataSizes = append(partialDataSizes, v.GetPartialReaderNetDataSize(v.PartialPlans[i][0]))
	}
	tableReq, tblInfo, err := buildTableReq(b, v.Schema().Len(), v.TablePlans)
	isCorColInTableFilter := b.corColInDistPlan(v.TablePlans)
	if err != nil {
		return nil, err
	}
	startTS, err := b.getSnapshotTS()
	if err != nil {
		return nil, err
	}

	readerBuilder, err := b.newDataReaderBuilder(nil)
	if err != nil {
		return nil, err
	}

	paging := b.ctx.GetSessionVars().EnablePaging
	e := &IndexMergeReaderExecutor{
		BaseExecutor:             exec.NewBaseExecutor(b.ctx, v.Schema(), v.ID()),
		dagPBs:                   partialReqs,
		startTS:                  startTS,
		table:                    tblInfo,
		indexes:                  indexes,
		descs:                    descs,
		tableRequest:             tableReq,
		columns:                  ts.Columns,
		partialPlans:             v.PartialPlans,
		tblPlans:                 v.TablePlans,
		partialNetDataSizes:      partialDataSizes,
		dataAvgRowSize:           v.GetAvgTableRowSize(),
		dataReaderBuilder:        readerBuilder,
		paging:                   paging,
		handleCols:               v.HandleCols,
		isCorColInPartialFilters: isCorColInPartialFilters,
		isCorColInTableFilter:    isCorColInTableFilter,
		isCorColInPartialAccess:  isCorColInPartialAccess,
		isIntersection:           v.IsIntersectionType,
		byItems:                  v.ByItems,
		pushedLimit:              v.PushedLimit,
		keepOrder:                v.KeepOrder,
	}
	collectTable := false
	e.tableRequest.CollectRangeCounts = &collectTable
	return e, nil
}

func (b *executorBuilder) buildIndexMergeReader(v *plannercore.PhysicalIndexMergeReader) exec.Executor {
	if b.Ti != nil {
		b.Ti.UseIndexMerge = true
		b.Ti.UseTableLookUp.Store(true)
	}
	ts := v.TablePlans[0].(*plannercore.PhysicalTableScan)
	if err := b.validCanReadTemporaryOrCacheTable(ts.Table); err != nil {
		b.err = err
		return nil
	}

	ret, err := buildNoRangeIndexMergeReader(b, v)
	if err != nil {
		b.err = err
		return nil
	}
	ret.ranges = make([][]*ranger.Range, 0, len(v.PartialPlans))
	sctx := b.ctx.GetSessionVars().StmtCtx
	for i := 0; i < len(v.PartialPlans); i++ {
		if is, ok := v.PartialPlans[i][0].(*plannercore.PhysicalIndexScan); ok {
			ret.ranges = append(ret.ranges, is.Ranges)
			sctx.IndexNames = append(sctx.IndexNames, is.Table.Name.O+":"+is.Index.Name.O)
		} else {
			ret.ranges = append(ret.ranges, v.PartialPlans[i][0].(*plannercore.PhysicalTableScan).Ranges)
			if ret.table.Meta().IsCommonHandle {
				tblInfo := ret.table.Meta()
				sctx.IndexNames = append(sctx.IndexNames, tblInfo.Name.O+":"+tables.FindPrimaryIndex(tblInfo).Name.O)
			}
		}
	}
	sctx.TableIDs = append(sctx.TableIDs, ts.Table.ID)
	executor_metrics.ExecutorCounterIndexMergeReaderExecutor.Inc()

	if !b.ctx.GetSessionVars().StmtCtx.UseDynamicPartitionPrune() {
		return ret
	}

	if pi := ts.Table.GetPartitionInfo(); pi == nil {
		return ret
	}

	tmp, _ := b.is.TableByID(ts.Table.ID)
	partitions, err := partitionPruning(b.ctx, tmp.(table.PartitionedTable), v.PartitionInfo.PruningConds, v.PartitionInfo.PartitionNames, v.PartitionInfo.Columns, v.PartitionInfo.ColumnNames)
	if err != nil {
		b.err = err
		return nil
	}
	ret.partitionTableMode, ret.prunedPartitions = true, partitions
	return ret
}

// dataReaderBuilder build an executor.
// The executor can be used to read data in the ranges which are constructed by datums.
// Differences from executorBuilder:
// 1. dataReaderBuilder calculate data range from argument, rather than plan.
// 2. the result executor is already opened.
type dataReaderBuilder struct {
	plannercore.Plan
	*executorBuilder

	selectResultHook // for testing
	once             struct {
		sync.Once
		condPruneResult []table.PhysicalTable
		err             error
	}
}

type mockPhysicalIndexReader struct {
	plannercore.PhysicalPlan

	e exec.Executor
}

// MemoryUsage of mockPhysicalIndexReader is only for testing
func (*mockPhysicalIndexReader) MemoryUsage() (sum int64) {
	return
}

func (builder *dataReaderBuilder) buildExecutorForIndexJoin(ctx context.Context, lookUpContents []*indexJoinLookUpContent,
	indexRanges []*ranger.Range, keyOff2IdxOff []int, cwc *plannercore.ColWithCmpFuncManager, canReorderHandles bool, memTracker *memory.Tracker, interruptSignal *atomic.Value) (exec.Executor, error) {
	return builder.buildExecutorForIndexJoinInternal(ctx, builder.Plan, lookUpContents, indexRanges, keyOff2IdxOff, cwc, canReorderHandles, memTracker, interruptSignal)
}

func (builder *dataReaderBuilder) buildExecutorForIndexJoinInternal(ctx context.Context, plan plannercore.Plan, lookUpContents []*indexJoinLookUpContent,
	indexRanges []*ranger.Range, keyOff2IdxOff []int, cwc *plannercore.ColWithCmpFuncManager, canReorderHandles bool, memTracker *memory.Tracker, interruptSignal *atomic.Value) (exec.Executor, error) {
	switch v := plan.(type) {
	case *plannercore.PhysicalTableReader:
		return builder.buildTableReaderForIndexJoin(ctx, v, lookUpContents, indexRanges, keyOff2IdxOff, cwc, canReorderHandles, memTracker, interruptSignal)
	case *plannercore.PhysicalIndexReader:
		return builder.buildIndexReaderForIndexJoin(ctx, v, lookUpContents, indexRanges, keyOff2IdxOff, cwc, memTracker, interruptSignal)
	case *plannercore.PhysicalIndexLookUpReader:
		return builder.buildIndexLookUpReaderForIndexJoin(ctx, v, lookUpContents, indexRanges, keyOff2IdxOff, cwc, memTracker, interruptSignal)
	case *plannercore.PhysicalUnionScan:
		return builder.buildUnionScanForIndexJoin(ctx, v, lookUpContents, indexRanges, keyOff2IdxOff, cwc, canReorderHandles, memTracker, interruptSignal)
	// The inner child of IndexJoin might be Projection when a combination of the following conditions is true:
	// 	1. The inner child fetch data using indexLookupReader
	// 	2. PK is not handle
	// 	3. The inner child needs to keep order
	// In this case, an extra column tidb_rowid will be appended in the output result of IndexLookupReader(see copTask.doubleReadNeedProj).
	// Then we need a Projection upon IndexLookupReader to prune the redundant column.
	case *plannercore.PhysicalProjection:
		return builder.buildProjectionForIndexJoin(ctx, v, lookUpContents, indexRanges, keyOff2IdxOff, cwc, memTracker, interruptSignal)
	// Need to support physical selection because after PR 16389, TiDB will push down all the expr supported by TiKV or TiFlash
	// in predicate push down stage, so if there is an expr which only supported by TiFlash, a physical selection will be added after index read
	case *plannercore.PhysicalSelection:
		childExec, err := builder.buildExecutorForIndexJoinInternal(ctx, v.Children()[0], lookUpContents, indexRanges, keyOff2IdxOff, cwc, canReorderHandles, memTracker, interruptSignal)
		if err != nil {
			return nil, err
		}
		exec := &SelectionExec{
			BaseExecutor: exec.NewBaseExecutor(builder.ctx, v.Schema(), v.ID(), childExec),
			filters:      v.Conditions,
		}
		err = exec.open(ctx)
		return exec, err
	case *mockPhysicalIndexReader:
		return v.e, nil
	}
	return nil, errors.New("Wrong plan type for dataReaderBuilder")
}

func (builder *dataReaderBuilder) buildUnionScanForIndexJoin(ctx context.Context, v *plannercore.PhysicalUnionScan,
	values []*indexJoinLookUpContent, indexRanges []*ranger.Range, keyOff2IdxOff []int,
	cwc *plannercore.ColWithCmpFuncManager, canReorderHandles bool, memTracker *memory.Tracker, interruptSignal *atomic.Value) (exec.Executor, error) {
	childBuilder, err := builder.newDataReaderBuilder(v.Children()[0])
	if err != nil {
		return nil, err
	}

	reader, err := childBuilder.buildExecutorForIndexJoin(ctx, values, indexRanges, keyOff2IdxOff, cwc, canReorderHandles, memTracker, interruptSignal)
	if err != nil {
		return nil, err
	}

	ret := builder.buildUnionScanFromReader(reader, v)
	if us, ok := ret.(*UnionScanExec); ok {
		err = us.open(ctx)
	}
	return ret, err
}

func (builder *dataReaderBuilder) buildTableReaderForIndexJoin(ctx context.Context, v *plannercore.PhysicalTableReader,
	lookUpContents []*indexJoinLookUpContent, indexRanges []*ranger.Range, keyOff2IdxOff []int,
	cwc *plannercore.ColWithCmpFuncManager, canReorderHandles bool, memTracker *memory.Tracker, interruptSignal *atomic.Value) (exec.Executor, error) {
	e, err := buildNoRangeTableReader(builder.executorBuilder, v)
	if !canReorderHandles {
		// `canReorderHandles` is set to false only in IndexMergeJoin. IndexMergeJoin will trigger a dead loop problem
		// when enabling paging(tidb/issues/35831). But IndexMergeJoin is not visible to the user and is deprecated
		// for now. Thus, we disable paging here.
		e.paging = false
	}
	if err != nil {
		return nil, err
	}
	tbInfo := e.table.Meta()
	if tbInfo.GetPartitionInfo() == nil || !builder.ctx.GetSessionVars().StmtCtx.UseDynamicPartitionPrune() {
		if v.IsCommonHandle {
			kvRanges, err := buildKvRangesForIndexJoin(e.Ctx(), getPhysicalTableID(e.table), -1, lookUpContents, indexRanges, keyOff2IdxOff, cwc, memTracker, interruptSignal)
			if err != nil {
				return nil, err
			}
			return builder.buildTableReaderFromKvRanges(ctx, e, kvRanges)
		}
		handles, _ := dedupHandles(lookUpContents)
		return builder.buildTableReaderFromHandles(ctx, e, handles, canReorderHandles)
	}
	tbl, _ := builder.is.TableByID(tbInfo.ID)
	pt := tbl.(table.PartitionedTable)
	partitionInfo := &v.PartitionInfo
	usedPartitionList, err := builder.partitionPruning(pt, partitionInfo.PruningConds, partitionInfo.PartitionNames, partitionInfo.Columns, partitionInfo.ColumnNames)
	if err != nil {
		return nil, err
	}
	usedPartitions := make(map[int64]table.PhysicalTable, len(usedPartitionList))
	for _, p := range usedPartitionList {
		usedPartitions[p.GetPhysicalID()] = p
	}
	var kvRanges []kv.KeyRange
	var keyColOffsets []int
	if len(lookUpContents) > 0 {
		keyColOffsets = getPartitionKeyColOffsets(lookUpContents[0].keyColIDs, pt)
	}
	if v.IsCommonHandle {
		if len(keyColOffsets) > 0 {
			locateKey := make([]types.Datum, len(pt.Cols()))
			kvRanges = make([]kv.KeyRange, 0, len(lookUpContents))
			// lookUpContentsByPID groups lookUpContents by pid(partition) so that kv ranges for same partition can be merged.
			lookUpContentsByPID := make(map[int64][]*indexJoinLookUpContent)
			for _, content := range lookUpContents {
				for i, data := range content.keys {
					locateKey[keyColOffsets[i]] = data
				}
				p, err := pt.GetPartitionByRow(e.Ctx(), locateKey)
				if table.ErrNoPartitionForGivenValue.Equal(err) {
					continue
				}
				if err != nil {
					return nil, err
				}
				pid := p.GetPhysicalID()
				if _, ok := usedPartitions[pid]; !ok {
					continue
				}
				lookUpContentsByPID[pid] = append(lookUpContentsByPID[pid], content)
			}
			for pid, contents := range lookUpContentsByPID {
				// buildKvRanges for each partition.
				tmp, err := buildKvRangesForIndexJoin(e.Ctx(), pid, -1, contents, indexRanges, keyOff2IdxOff, cwc, nil, interruptSignal)
				if err != nil {
					return nil, err
				}
				kvRanges = append(kvRanges, tmp...)
			}
		} else {
			kvRanges = make([]kv.KeyRange, 0, len(usedPartitions)*len(lookUpContents))
			for _, p := range usedPartitionList {
				tmp, err := buildKvRangesForIndexJoin(e.Ctx(), p.GetPhysicalID(), -1, lookUpContents, indexRanges, keyOff2IdxOff, cwc, memTracker, interruptSignal)
				if err != nil {
					return nil, err
				}
				kvRanges = append(tmp, kvRanges...)
			}
		}
		// The key ranges should be ordered.
		slices.SortFunc(kvRanges, func(i, j kv.KeyRange) int {
			return bytes.Compare(i.StartKey, j.StartKey)
		})
		return builder.buildTableReaderFromKvRanges(ctx, e, kvRanges)
	}

	handles, lookUpContents := dedupHandles(lookUpContents)

	if len(keyColOffsets) > 0 {
		locateKey := make([]types.Datum, len(pt.Cols()))
		kvRanges = make([]kv.KeyRange, 0, len(lookUpContents))
		for _, content := range lookUpContents {
			for i, data := range content.keys {
				locateKey[keyColOffsets[i]] = data
			}
			p, err := pt.GetPartitionByRow(e.Ctx(), locateKey)
			if table.ErrNoPartitionForGivenValue.Equal(err) {
				continue
			}
			if err != nil {
				return nil, err
			}
			pid := p.GetPhysicalID()
			if _, ok := usedPartitions[pid]; !ok {
				continue
			}
			handle := kv.IntHandle(content.keys[0].GetInt64())
			ranges, _ := distsql.TableHandlesToKVRanges(pid, []kv.Handle{handle})
			kvRanges = append(kvRanges, ranges...)
		}
	} else {
		for _, p := range usedPartitionList {
			ranges, _ := distsql.TableHandlesToKVRanges(p.GetPhysicalID(), handles)
			kvRanges = append(kvRanges, ranges...)
		}
	}

	// The key ranges should be ordered.
	slices.SortFunc(kvRanges, func(i, j kv.KeyRange) int {
		return bytes.Compare(i.StartKey, j.StartKey)
	})
	return builder.buildTableReaderFromKvRanges(ctx, e, kvRanges)
}

func dedupHandles(lookUpContents []*indexJoinLookUpContent) ([]kv.Handle, []*indexJoinLookUpContent) {
	handles := make([]kv.Handle, 0, len(lookUpContents))
	validLookUpContents := make([]*indexJoinLookUpContent, 0, len(lookUpContents))
	for _, content := range lookUpContents {
		isValidHandle := true
		handle := kv.IntHandle(content.keys[0].GetInt64())
		for _, key := range content.keys {
			if handle.IntValue() != key.GetInt64() {
				isValidHandle = false
				break
			}
		}
		if isValidHandle {
			handles = append(handles, handle)
			validLookUpContents = append(validLookUpContents, content)
		}
	}
	return handles, validLookUpContents
}

type kvRangeBuilderFromRangeAndPartition struct {
	sctx       sessionctx.Context
	partitions []table.PhysicalTable
}

func (h kvRangeBuilderFromRangeAndPartition) buildKeyRangeSeparately(ranges []*ranger.Range) ([]int64, [][]kv.KeyRange, error) {
	ret := make([][]kv.KeyRange, len(h.partitions))
	pids := make([]int64, 0, len(h.partitions))
	for i, p := range h.partitions {
		pid := p.GetPhysicalID()
		pids = append(pids, pid)
		meta := p.Meta()
		if len(ranges) == 0 {
			continue
		}
		kvRange, err := distsql.TableHandleRangesToKVRanges(h.sctx.GetSessionVars().StmtCtx, []int64{pid}, meta != nil && meta.IsCommonHandle, ranges)
		if err != nil {
			return nil, nil, err
		}
		ret[i] = kvRange.AppendSelfTo(ret[i])
	}
	return pids, ret, nil
}

func (h kvRangeBuilderFromRangeAndPartition) buildKeyRange(ranges []*ranger.Range) ([][]kv.KeyRange, error) {
	ret := make([][]kv.KeyRange, len(h.partitions))
	if len(ranges) == 0 {
		return ret, nil
	}
	for i, p := range h.partitions {
		pid := p.GetPhysicalID()
		meta := p.Meta()
		kvRange, err := distsql.TableHandleRangesToKVRanges(h.sctx.GetSessionVars().StmtCtx, []int64{pid}, meta != nil && meta.IsCommonHandle, ranges)
		if err != nil {
			return nil, err
		}
		ret[i] = kvRange.AppendSelfTo(ret[i])
	}
	return ret, nil
}

// newClosestReadAdjuster let the request be sent to closest replica(within the same zone)
// if response size exceeds certain threshold.
func newClosestReadAdjuster(ctx sessionctx.Context, req *kv.Request, netDataSize float64) kv.CoprRequestAdjuster {
	if req.ReplicaRead != kv.ReplicaReadClosestAdaptive {
		return nil
	}
	return func(req *kv.Request, copTaskCount int) bool {
		// copTaskCount is the number of coprocessor requests
		if int64(netDataSize/float64(copTaskCount)) >= ctx.GetSessionVars().ReplicaClosestReadThreshold {
			req.MatchStoreLabels = append(req.MatchStoreLabels, &metapb.StoreLabel{
				Key:   placement.DCLabelKey,
				Value: config.GetTxnScopeFromConfig(),
			})
			return true
		}
		// reset to read from leader when the data size is small.
		req.ReplicaRead = kv.ReplicaReadLeader
		return false
	}
}

func (builder *dataReaderBuilder) buildTableReaderBase(ctx context.Context, e *TableReaderExecutor, reqBuilderWithRange distsql.RequestBuilder) (*TableReaderExecutor, error) {
	startTS, err := builder.getSnapshotTS()
	if err != nil {
		return nil, err
	}
	kvReq, err := reqBuilderWithRange.
		SetDAGRequest(e.dagPB).
		SetStartTS(startTS).
		SetDesc(e.desc).
		SetKeepOrder(e.keepOrder).
		SetTxnScope(e.txnScope).
		SetReadReplicaScope(e.readReplicaScope).
		SetIsStaleness(e.isStaleness).
		SetFromSessionVars(e.Ctx().GetSessionVars()).
		SetFromInfoSchema(e.Ctx().GetInfoSchema()).
		SetClosestReplicaReadAdjuster(newClosestReadAdjuster(e.Ctx(), &reqBuilderWithRange.Request, e.netDataSize)).
		SetPaging(e.paging).
		SetConnIDAndConnAlias(e.Ctx().GetSessionVars().ConnectionID, e.Ctx().GetSessionVars().SessionAlias).
		Build()
	if err != nil {
		return nil, err
	}
	e.kvRanges = kvReq.KeyRanges.AppendSelfTo(e.kvRanges)
	e.resultHandler = &tableResultHandler{}
	result, err := builder.SelectResult(ctx, builder.ctx, kvReq, exec.RetTypes(e), getPhysicalPlanIDs(e.plans), e.ID())
	if err != nil {
		return nil, err
	}
	e.resultHandler.open(nil, result)
	return e, nil
}

func (builder *dataReaderBuilder) buildTableReaderFromHandles(ctx context.Context, e *TableReaderExecutor, handles []kv.Handle, canReorderHandles bool) (*TableReaderExecutor, error) {
	if canReorderHandles {
		slices.SortFunc(handles, func(i, j kv.Handle) int {
			return i.Compare(j)
		})
	}
	var b distsql.RequestBuilder
	if len(handles) > 0 {
		if _, ok := handles[0].(kv.PartitionHandle); ok {
			b.SetPartitionsAndHandles(handles)
		} else {
			b.SetTableHandles(getPhysicalTableID(e.table), handles)
		}
	} else {
		b.SetKeyRanges(nil)
	}
	return builder.buildTableReaderBase(ctx, e, b)
}

func (builder *dataReaderBuilder) buildTableReaderFromKvRanges(ctx context.Context, e *TableReaderExecutor, ranges []kv.KeyRange) (exec.Executor, error) {
	var b distsql.RequestBuilder
	b.SetKeyRanges(ranges)
	return builder.buildTableReaderBase(ctx, e, b)
}

func (builder *dataReaderBuilder) buildIndexReaderForIndexJoin(ctx context.Context, v *plannercore.PhysicalIndexReader,
	lookUpContents []*indexJoinLookUpContent, indexRanges []*ranger.Range, keyOff2IdxOff []int, cwc *plannercore.ColWithCmpFuncManager, memoryTracker *memory.Tracker, interruptSignal *atomic.Value) (exec.Executor, error) {
	e, err := buildNoRangeIndexReader(builder.executorBuilder, v)
	if err != nil {
		return nil, err
	}
	tbInfo := e.table.Meta()
	if tbInfo.GetPartitionInfo() == nil || !builder.ctx.GetSessionVars().StmtCtx.UseDynamicPartitionPrune() {
		kvRanges, err := buildKvRangesForIndexJoin(e.Ctx(), e.physicalTableID, e.index.ID, lookUpContents, indexRanges, keyOff2IdxOff, cwc, memoryTracker, interruptSignal)
		if err != nil {
			return nil, err
		}
		err = e.open(ctx, kvRanges)
		return e, err
	}

	is := v.IndexPlans[0].(*plannercore.PhysicalIndexScan)
	if is.Index.Global {
		tmp, ok := builder.is.TableByID(tbInfo.ID)
		if !ok {
			return nil, infoschema.ErrTableNotExists
		}
		tbl, ok := tmp.(table.PartitionedTable)
		if !ok {
			return nil, exeerrors.ErrBuildExecutor
		}
		e.partitionIDMap, err = getPartitionIdsAfterPruning(builder.ctx, tbl, &v.PartitionInfo)
		if err != nil {
			return nil, err
		}

		if e.ranges, err = buildRangesForIndexJoin(e.Ctx(), lookUpContents, indexRanges, keyOff2IdxOff, cwc); err != nil {
			return nil, err
		}
		if err := exec.Open(ctx, e); err != nil {
			return nil, err
		}
		return e, nil
	}

	tbl, _ := builder.executorBuilder.is.TableByID(tbInfo.ID)
	usedPartition, canPrune, contentPos, err := builder.prunePartitionForInnerExecutor(tbl, &v.PartitionInfo, lookUpContents)
	if err != nil {
		return nil, err
	}
	if len(usedPartition) != 0 {
		if canPrune {
			rangeMap, err := buildIndexRangeForEachPartition(e.Ctx(), usedPartition, contentPos, lookUpContents, indexRanges, keyOff2IdxOff, cwc)
			if err != nil {
				return nil, err
			}
			e.partitions = usedPartition
			e.ranges = indexRanges
			e.partRangeMap = rangeMap
		} else {
			e.partitions = usedPartition
			if e.ranges, err = buildRangesForIndexJoin(e.Ctx(), lookUpContents, indexRanges, keyOff2IdxOff, cwc); err != nil {
				return nil, err
			}
		}
		if err := exec.Open(ctx, e); err != nil {
			return nil, err
		}
		return e, nil
	}
	ret := &TableDualExec{BaseExecutor: e.BaseExecutor}
	err = exec.Open(ctx, ret)
	return ret, err
}

func (builder *dataReaderBuilder) buildIndexLookUpReaderForIndexJoin(ctx context.Context, v *plannercore.PhysicalIndexLookUpReader,
	lookUpContents []*indexJoinLookUpContent, indexRanges []*ranger.Range, keyOff2IdxOff []int, cwc *plannercore.ColWithCmpFuncManager, memTracker *memory.Tracker, interruptSignal *atomic.Value) (exec.Executor, error) {
	if builder.Ti != nil {
		builder.Ti.UseTableLookUp.Store(true)
	}
	e, err := buildNoRangeIndexLookUpReader(builder.executorBuilder, v)
	if err != nil {
		return nil, err
	}

	tbInfo := e.table.Meta()
	if tbInfo.GetPartitionInfo() == nil || !builder.ctx.GetSessionVars().StmtCtx.UseDynamicPartitionPrune() {
		e.kvRanges, err = buildKvRangesForIndexJoin(e.Ctx(), getPhysicalTableID(e.table), e.index.ID, lookUpContents, indexRanges, keyOff2IdxOff, cwc, memTracker, interruptSignal)
		if err != nil {
			return nil, err
		}
		err = e.open(ctx)
		return e, err
	}

	is := v.IndexPlans[0].(*plannercore.PhysicalIndexScan)
	ts := v.TablePlans[0].(*plannercore.PhysicalTableScan)
	if is.Index.Global {
		tmp, ok := builder.is.TableByID(ts.Table.ID)
		if !ok {
			return nil, infoschema.ErrTableNotExists
		}
		tbl, ok := tmp.(table.PartitionedTable)
		if !ok {
			return nil, exeerrors.ErrBuildExecutor
		}
		e.partitionIDMap, err = getPartitionIdsAfterPruning(builder.ctx, tbl, &v.PartitionInfo)
		if err != nil {
			return nil, err
		}
		e.ranges, err = buildRangesForIndexJoin(e.Ctx(), lookUpContents, indexRanges, keyOff2IdxOff, cwc)
		if err != nil {
			return nil, err
		}
		if err := exec.Open(ctx, e); err != nil {
			return nil, err
		}
		return e, err
	}

	tbl, _ := builder.executorBuilder.is.TableByID(tbInfo.ID)
	usedPartition, canPrune, contentPos, err := builder.prunePartitionForInnerExecutor(tbl, &v.PartitionInfo, lookUpContents)
	if err != nil {
		return nil, err
	}
	if len(usedPartition) != 0 {
		if canPrune {
			rangeMap, err := buildIndexRangeForEachPartition(e.Ctx(), usedPartition, contentPos, lookUpContents, indexRanges, keyOff2IdxOff, cwc)
			if err != nil {
				return nil, err
			}
			e.prunedPartitions = usedPartition
			e.ranges = indexRanges
			e.partitionRangeMap = rangeMap
		} else {
			e.prunedPartitions = usedPartition
			e.ranges, err = buildRangesForIndexJoin(e.Ctx(), lookUpContents, indexRanges, keyOff2IdxOff, cwc)
			if err != nil {
				return nil, err
			}
		}
		e.partitionTableMode = true
		if err := exec.Open(ctx, e); err != nil {
			return nil, err
		}
		return e, err
	}
	ret := &TableDualExec{BaseExecutor: e.BaseExecutor}
	err = exec.Open(ctx, ret)
	return ret, err
}

func (builder *dataReaderBuilder) buildProjectionForIndexJoin(ctx context.Context, v *plannercore.PhysicalProjection,
	lookUpContents []*indexJoinLookUpContent, indexRanges []*ranger.Range, keyOff2IdxOff []int, cwc *plannercore.ColWithCmpFuncManager, memTracker *memory.Tracker, interruptSignal *atomic.Value) (exec.Executor, error) {
	var (
		childExec exec.Executor
		err       error
	)
	switch op := v.Children()[0].(type) {
	case *plannercore.PhysicalIndexLookUpReader:
		if childExec, err = builder.buildIndexLookUpReaderForIndexJoin(ctx, op, lookUpContents, indexRanges, keyOff2IdxOff, cwc, memTracker, interruptSignal); err != nil {
			return nil, err
		}
	case *plannercore.PhysicalTableReader:
		if childExec, err = builder.buildTableReaderForIndexJoin(ctx, op, lookUpContents, indexRanges, keyOff2IdxOff, cwc, true, memTracker, interruptSignal); err != nil {
			return nil, err
		}
	default:
		return nil, errors.Errorf("inner child of Projection should be IndexLookupReader/TableReader, but got %T", v.Children()[0])
	}

	e := &ProjectionExec{
		BaseExecutor:     exec.NewBaseExecutor(builder.ctx, v.Schema(), v.ID(), childExec),
		numWorkers:       int64(builder.ctx.GetSessionVars().ProjectionConcurrency()),
		evaluatorSuit:    expression.NewEvaluatorSuite(v.Exprs, v.AvoidColumnEvaluator),
		calculateNoDelay: v.CalculateNoDelay,
	}

	// If the calculation row count for this Projection operator is smaller
	// than a Chunk size, we turn back to the un-parallel Projection
	// implementation to reduce the goroutine overhead.
	if int64(v.StatsCount()) < int64(builder.ctx.GetSessionVars().MaxChunkSize) {
		e.numWorkers = 0
	}
	err = e.open(ctx)

	return e, err
}

// buildRangesForIndexJoin builds kv ranges for index join when the inner plan is index scan plan.
func buildRangesForIndexJoin(ctx sessionctx.Context, lookUpContents []*indexJoinLookUpContent,
	ranges []*ranger.Range, keyOff2IdxOff []int, cwc *plannercore.ColWithCmpFuncManager) ([]*ranger.Range, error) {
	retRanges := make([]*ranger.Range, 0, len(ranges)*len(lookUpContents))
	lastPos := len(ranges[0].LowVal) - 1
	tmpDatumRanges := make([]*ranger.Range, 0, len(lookUpContents))
	for _, content := range lookUpContents {
		for _, ran := range ranges {
			for keyOff, idxOff := range keyOff2IdxOff {
				ran.LowVal[idxOff] = content.keys[keyOff]
				ran.HighVal[idxOff] = content.keys[keyOff]
			}
		}
		if cwc == nil {
			// A deep copy is need here because the old []*range.Range is overwriten
			for _, ran := range ranges {
				retRanges = append(retRanges, ran.Clone())
			}
			continue
		}
		nextColRanges, err := cwc.BuildRangesByRow(ctx, content.row)
		if err != nil {
			return nil, err
		}
		for _, nextColRan := range nextColRanges {
			for _, ran := range ranges {
				ran.LowVal[lastPos] = nextColRan.LowVal[0]
				ran.HighVal[lastPos] = nextColRan.HighVal[0]
				ran.LowExclude = nextColRan.LowExclude
				ran.HighExclude = nextColRan.HighExclude
				ran.Collators = nextColRan.Collators
				tmpDatumRanges = append(tmpDatumRanges, ran.Clone())
			}
		}
	}

	if cwc == nil {
		return retRanges, nil
	}

	return ranger.UnionRanges(ctx, tmpDatumRanges, true)
}

// buildKvRangesForIndexJoin builds kv ranges for index join when the inner plan is index scan plan.
func buildKvRangesForIndexJoin(ctx sessionctx.Context, tableID, indexID int64, lookUpContents []*indexJoinLookUpContent,
	ranges []*ranger.Range, keyOff2IdxOff []int, cwc *plannercore.ColWithCmpFuncManager, memTracker *memory.Tracker, interruptSignal *atomic.Value) (_ []kv.KeyRange, err error) {
	kvRanges := make([]kv.KeyRange, 0, len(ranges)*len(lookUpContents))
	if len(ranges) == 0 {
		return []kv.KeyRange{}, nil
	}
	lastPos := len(ranges[0].LowVal) - 1
	sc := ctx.GetSessionVars().StmtCtx
	tmpDatumRanges := make([]*ranger.Range, 0, len(lookUpContents))
	for _, content := range lookUpContents {
		for _, ran := range ranges {
			for keyOff, idxOff := range keyOff2IdxOff {
				ran.LowVal[idxOff] = content.keys[keyOff]
				ran.HighVal[idxOff] = content.keys[keyOff]
			}
		}
		if cwc == nil {
			// Index id is -1 means it's a common handle.
			var tmpKvRanges *kv.KeyRanges
			var err error
			if indexID == -1 {
				tmpKvRanges, err = distsql.CommonHandleRangesToKVRanges(sc, []int64{tableID}, ranges)
			} else {
				tmpKvRanges, err = distsql.IndexRangesToKVRangesWithInterruptSignal(sc, tableID, indexID, ranges, memTracker, interruptSignal)
			}
			if err != nil {
				return nil, err
			}
			kvRanges = tmpKvRanges.AppendSelfTo(kvRanges)
			continue
		}
		nextColRanges, err := cwc.BuildRangesByRow(ctx, content.row)
		if err != nil {
			return nil, err
		}
		for _, nextColRan := range nextColRanges {
			for _, ran := range ranges {
				ran.LowVal[lastPos] = nextColRan.LowVal[0]
				ran.HighVal[lastPos] = nextColRan.HighVal[0]
				ran.LowExclude = nextColRan.LowExclude
				ran.HighExclude = nextColRan.HighExclude
				ran.Collators = nextColRan.Collators
				tmpDatumRanges = append(tmpDatumRanges, ran.Clone())
			}
		}
	}
	if len(kvRanges) != 0 && memTracker != nil {
		failpoint.Inject("testIssue49033", func() {
			panic("testIssue49033")
		})
		memTracker.Consume(int64(2 * cap(kvRanges[0].StartKey) * len(kvRanges)))
	}
	if len(tmpDatumRanges) != 0 && memTracker != nil {
		memTracker.Consume(2 * types.EstimatedMemUsage(tmpDatumRanges[0].LowVal, len(tmpDatumRanges)))
	}
	if cwc == nil {
		slices.SortFunc(kvRanges, func(i, j kv.KeyRange) int {
			return bytes.Compare(i.StartKey, j.StartKey)
		})
		return kvRanges, nil
	}

	tmpDatumRanges, err = ranger.UnionRanges(ctx, tmpDatumRanges, true)
	if err != nil {
		return nil, err
	}
	// Index id is -1 means it's a common handle.
	if indexID == -1 {
		tmpKeyRanges, err := distsql.CommonHandleRangesToKVRanges(ctx.GetSessionVars().StmtCtx, []int64{tableID}, tmpDatumRanges)
		return tmpKeyRanges.FirstPartitionRange(), err
	}
	tmpKeyRanges, err := distsql.IndexRangesToKVRangesWithInterruptSignal(ctx.GetSessionVars().StmtCtx, tableID, indexID, tmpDatumRanges, memTracker, interruptSignal)
	return tmpKeyRanges.FirstPartitionRange(), err
}

func (b *executorBuilder) buildWindow(v *plannercore.PhysicalWindow) exec.Executor {
	childExec := b.build(v.Children()[0])
	if b.err != nil {
		return nil
	}
	base := exec.NewBaseExecutor(b.ctx, v.Schema(), v.ID(), childExec)
	groupByItems := make([]expression.Expression, 0, len(v.PartitionBy))
	for _, item := range v.PartitionBy {
		groupByItems = append(groupByItems, item.Col)
	}
	orderByCols := make([]*expression.Column, 0, len(v.OrderBy))
	for _, item := range v.OrderBy {
		orderByCols = append(orderByCols, item.Col)
	}
	windowFuncs := make([]aggfuncs.AggFunc, 0, len(v.WindowFuncDescs))
	partialResults := make([]aggfuncs.PartialResult, 0, len(v.WindowFuncDescs))
	resultColIdx := v.Schema().Len() - len(v.WindowFuncDescs)
	for _, desc := range v.WindowFuncDescs {
		aggDesc, err := aggregation.NewAggFuncDescForWindowFunc(b.ctx, desc, false)
		if err != nil {
			b.err = err
			return nil
		}
		agg := aggfuncs.BuildWindowFunctions(b.ctx, aggDesc, resultColIdx, orderByCols)
		windowFuncs = append(windowFuncs, agg)
		partialResult, _ := agg.AllocPartialResult()
		partialResults = append(partialResults, partialResult)
		resultColIdx++
	}

	var err error
	if b.ctx.GetSessionVars().EnablePipelinedWindowExec {
		exec := &PipelinedWindowExec{
			BaseExecutor:   base,
			groupChecker:   vecgroupchecker.NewVecGroupChecker(b.ctx, groupByItems),
			numWindowFuncs: len(v.WindowFuncDescs),
		}

		exec.windowFuncs = windowFuncs
		exec.partialResults = partialResults
		if v.Frame == nil {
			exec.start = &plannercore.FrameBound{
				Type:      ast.Preceding,
				UnBounded: true,
			}
			exec.end = &plannercore.FrameBound{
				Type:      ast.Following,
				UnBounded: true,
			}
		} else {
			exec.start = v.Frame.Start
			exec.end = v.Frame.End
			if v.Frame.Type == ast.Ranges {
				cmpResult := int64(-1)
				if len(v.OrderBy) > 0 && v.OrderBy[0].Desc {
					cmpResult = 1
				}
				exec.orderByCols = orderByCols
				exec.expectedCmpResult = cmpResult
				exec.isRangeFrame = true
				err = exec.start.UpdateCompareCols(b.ctx, exec.orderByCols)
				if err != nil {
					return nil
				}
				err = exec.end.UpdateCompareCols(b.ctx, exec.orderByCols)
				if err != nil {
					return nil
				}
			}
		}
		return exec
	}
	var processor windowProcessor
	if v.Frame == nil {
		processor = &aggWindowProcessor{
			windowFuncs:    windowFuncs,
			partialResults: partialResults,
		}
	} else if v.Frame.Type == ast.Rows {
		processor = &rowFrameWindowProcessor{
			windowFuncs:    windowFuncs,
			partialResults: partialResults,
			start:          v.Frame.Start,
			end:            v.Frame.End,
		}
	} else {
		cmpResult := int64(-1)
		if len(v.OrderBy) > 0 && v.OrderBy[0].Desc {
			cmpResult = 1
		}
		tmpProcessor := &rangeFrameWindowProcessor{
			windowFuncs:       windowFuncs,
			partialResults:    partialResults,
			start:             v.Frame.Start,
			end:               v.Frame.End,
			orderByCols:       orderByCols,
			expectedCmpResult: cmpResult,
		}

		err = tmpProcessor.start.UpdateCompareCols(b.ctx, orderByCols)
		if err != nil {
			return nil
		}
		err = tmpProcessor.end.UpdateCompareCols(b.ctx, orderByCols)
		if err != nil {
			return nil
		}

		processor = tmpProcessor
	}
	return &WindowExec{BaseExecutor: base,
		processor:      processor,
		groupChecker:   vecgroupchecker.NewVecGroupChecker(b.ctx, groupByItems),
		numWindowFuncs: len(v.WindowFuncDescs),
	}
}

func (b *executorBuilder) buildShuffle(v *plannercore.PhysicalShuffle) *ShuffleExec {
	base := exec.NewBaseExecutor(b.ctx, v.Schema(), v.ID())
	shuffle := &ShuffleExec{
		BaseExecutor: base,
		concurrency:  v.Concurrency,
	}

	// 1. initialize the splitters
	splitters := make([]partitionSplitter, len(v.ByItemArrays))
	switch v.SplitterType {
	case plannercore.PartitionHashSplitterType:
		for i, byItems := range v.ByItemArrays {
			splitters[i] = buildPartitionHashSplitter(shuffle.concurrency, byItems)
		}
	case plannercore.PartitionRangeSplitterType:
		for i, byItems := range v.ByItemArrays {
			splitters[i] = buildPartitionRangeSplitter(b.ctx, shuffle.concurrency, byItems)
		}
	default:
		panic("Not implemented. Should not reach here.")
	}
	shuffle.splitters = splitters

	// 2. initialize the data sources (build the data sources from physical plan to executors)
	shuffle.dataSources = make([]exec.Executor, len(v.DataSources))
	for i, dataSource := range v.DataSources {
		shuffle.dataSources[i] = b.build(dataSource)
		if b.err != nil {
			return nil
		}
	}

	// 3. initialize the workers
	head := v.Children()[0]
	// A `PhysicalShuffleReceiverStub` for every worker have the same `DataSource` but different `Receiver`.
	// We preallocate `PhysicalShuffleReceiverStub`s here and reuse them below.
	stubs := make([]*plannercore.PhysicalShuffleReceiverStub, 0, len(v.DataSources))
	for _, dataSource := range v.DataSources {
		stub := plannercore.PhysicalShuffleReceiverStub{
			DataSource: dataSource,
		}.Init(b.ctx, dataSource.StatsInfo(), dataSource.SelectBlockOffset(), nil)
		stub.SetSchema(dataSource.Schema())
		stubs = append(stubs, stub)
	}
	shuffle.workers = make([]*shuffleWorker, shuffle.concurrency)
	for i := range shuffle.workers {
		receivers := make([]*shuffleReceiver, len(v.DataSources))
		for j, dataSource := range v.DataSources {
			receivers[j] = &shuffleReceiver{
				BaseExecutor: exec.NewBaseExecutor(b.ctx, dataSource.Schema(), stubs[j].ID()),
			}
		}

		w := &shuffleWorker{
			receivers: receivers,
		}

		for j := range v.DataSources {
			stub := stubs[j]
			stub.Receiver = (unsafe.Pointer)(receivers[j])
			v.Tails[j].SetChildren(stub)
		}

		w.childExec = b.build(head)
		if b.err != nil {
			return nil
		}

		shuffle.workers[i] = w
	}

	return shuffle
}

func (*executorBuilder) buildShuffleReceiverStub(v *plannercore.PhysicalShuffleReceiverStub) *shuffleReceiver {
	return (*shuffleReceiver)(v.Receiver)
}

func (b *executorBuilder) buildSQLBindExec(v *plannercore.SQLBindPlan) exec.Executor {
	base := exec.NewBaseExecutor(b.ctx, v.Schema(), v.ID())
	base.SetInitCap(chunk.ZeroCapacity)

	e := &SQLBindExec{
		BaseExecutor: base,
		sqlBindOp:    v.SQLBindOp,
		normdOrigSQL: v.NormdOrigSQL,
		bindSQL:      v.BindSQL,
		charset:      v.Charset,
		collation:    v.Collation,
		db:           v.Db,
		isGlobal:     v.IsGlobal,
		isUniversal:  v.IsUniversal,
		bindAst:      v.BindStmt,
		newStatus:    v.NewStatus,
		source:       v.Source,
		sqlDigest:    v.SQLDigest,
		planDigest:   v.PlanDigest,
	}
	return e
}

// NewRowDecoder creates a chunk decoder for new row format row value decode.
func NewRowDecoder(ctx sessionctx.Context, schema *expression.Schema, tbl *model.TableInfo) *rowcodec.ChunkDecoder {
	getColInfoByID := func(tbl *model.TableInfo, colID int64) *model.ColumnInfo {
		for _, col := range tbl.Columns {
			if col.ID == colID {
				return col
			}
		}
		return nil
	}
	var pkCols []int64
	reqCols := make([]rowcodec.ColInfo, len(schema.Columns))
	for i := range schema.Columns {
		idx, col := i, schema.Columns[i]
		isPK := (tbl.PKIsHandle && mysql.HasPriKeyFlag(col.RetType.GetFlag())) || col.ID == model.ExtraHandleID
		if isPK {
			pkCols = append(pkCols, col.ID)
		}
		isGeneratedCol := false
		if col.VirtualExpr != nil {
			isGeneratedCol = true
		}
		reqCols[idx] = rowcodec.ColInfo{
			ID:            col.ID,
			VirtualGenCol: isGeneratedCol,
			Ft:            col.RetType,
		}
	}
	if len(pkCols) == 0 {
		pkCols = tables.TryGetCommonPkColumnIds(tbl)
		if len(pkCols) == 0 {
			pkCols = []int64{-1}
		}
	}
	defVal := func(i int, chk *chunk.Chunk) error {
		if reqCols[i].ID < 0 {
			// model.ExtraHandleID, ExtraPidColID, ExtraPhysTblID... etc
			// Don't set the default value for that column.
			chk.AppendNull(i)
			return nil
		}

		ci := getColInfoByID(tbl, reqCols[i].ID)
		d, err := table.GetColOriginDefaultValue(ctx, ci)
		if err != nil {
			return err
		}
		chk.AppendDatum(i, &d)
		return nil
	}
	return rowcodec.NewChunkDecoder(reqCols, pkCols, defVal, ctx.GetSessionVars().Location())
}

func (b *executorBuilder) buildBatchPointGet(plan *plannercore.BatchPointGetPlan) exec.Executor {
	var err error
	if err = b.validCanReadTemporaryOrCacheTable(plan.TblInfo); err != nil {
		b.err = err
		return nil
	}

	if plan.Lock && !b.inSelectLockStmt {
		b.inSelectLockStmt = true
		defer func() {
			b.inSelectLockStmt = false
		}()
	}

	decoder := NewRowDecoder(b.ctx, plan.Schema(), plan.TblInfo)
	e := &BatchPointGetExec{
		BaseExecutor: exec.NewBaseExecutor(b.ctx, plan.Schema(), plan.ID()),
		tblInfo:      plan.TblInfo,
		idxInfo:      plan.IndexInfo,
		rowDecoder:   decoder,
		keepOrder:    plan.KeepOrder,
		desc:         plan.Desc,
		lock:         plan.Lock,
		waitTime:     plan.LockWaitTime,
		partExpr:     plan.PartitionExpr,
		partPos:      plan.PartitionColPos,
		planPhysIDs:  plan.PartitionIDs,
		singlePart:   plan.SinglePart,
		partTblID:    plan.PartTblID,
		columns:      plan.Columns,
	}

	e.snapshot, err = b.getSnapshot()
	if err != nil {
		b.err = err
		return nil
	}
	if e.Ctx().GetSessionVars().IsReplicaReadClosestAdaptive() {
		e.snapshot.SetOption(kv.ReplicaReadAdjuster, newReplicaReadAdjuster(e.Ctx(), plan.GetAvgRowSize()))
	}
	if e.RuntimeStats() != nil {
		snapshotStats := &txnsnapshot.SnapshotRuntimeStats{}
		e.stats = &runtimeStatsWithSnapshot{
			SnapshotRuntimeStats: snapshotStats,
		}
		e.snapshot.SetOption(kv.CollectRuntimeStats, snapshotStats)
	}

	if plan.IndexInfo != nil {
		sctx := b.ctx.GetSessionVars().StmtCtx
		sctx.IndexNames = append(sctx.IndexNames, plan.TblInfo.Name.O+":"+plan.IndexInfo.Name.O)
	}

	failpoint.Inject("assertBatchPointReplicaOption", func(val failpoint.Value) {
		assertScope := val.(string)
		if e.Ctx().GetSessionVars().GetReplicaRead().IsClosestRead() && assertScope != b.readReplicaScope {
			panic("batch point get replica option fail")
		}
	})

	snapshotTS, err := b.getSnapshotTS()
	if err != nil {
		b.err = err
		return nil
	}
	if plan.TblInfo.TableCacheStatusType == model.TableCacheStatusEnable {
		if cacheTable := b.getCacheTable(plan.TblInfo, snapshotTS); cacheTable != nil {
			e.snapshot = cacheTableSnapshot{e.snapshot, cacheTable}
		}
	}

	if plan.TblInfo.TempTableType != model.TempTableNone {
		// Temporary table should not do any lock operations
		e.lock = false
		e.waitTime = 0
	}

	if e.lock {
		b.hasLock = true
	}

	var capacity int
	if plan.IndexInfo != nil && !isCommonHandleRead(plan.TblInfo, plan.IndexInfo) {
		e.idxVals = plan.IndexValues
		capacity = len(e.idxVals)
	} else {
		// `SELECT a FROM t WHERE a IN (1, 1, 2, 1, 2)` should not return duplicated rows
		handles := make([]kv.Handle, 0, len(plan.Handles))
		dedup := kv.NewHandleMap()
		// Used for clear paritionIDs of duplicated rows.
		dupPartPos := 0
		if plan.IndexInfo == nil {
			for idx, handle := range plan.Handles {
				if _, found := dedup.Get(handle); found {
					continue
				}
				dedup.Set(handle, true)
				handles = append(handles, handle)
				if len(plan.PartitionIDs) > 0 {
					e.planPhysIDs[dupPartPos] = e.planPhysIDs[idx]
					dupPartPos++
				}
			}
		} else {
			for idx, value := range plan.IndexValues {
				if datumsContainNull(value) {
					continue
				}
				handleBytes, err := EncodeUniqueIndexValuesForKey(e.Ctx(), e.tblInfo, plan.IndexInfo, value)
				if err != nil {
					if kv.ErrNotExist.Equal(err) {
						continue
					}
					b.err = err
					return nil
				}
				handle, err := kv.NewCommonHandle(handleBytes)
				if err != nil {
					b.err = err
					return nil
				}
				if _, found := dedup.Get(handle); found {
					continue
				}
				dedup.Set(handle, true)
				handles = append(handles, handle)
				if len(plan.PartitionIDs) > 0 {
					e.planPhysIDs[dupPartPos] = e.planPhysIDs[idx]
					dupPartPos++
				}
			}
		}
		e.handles = handles
		if dupPartPos > 0 {
			e.planPhysIDs = e.planPhysIDs[:dupPartPos]
		}
		capacity = len(e.handles)
	}
	e.SetInitCap(capacity)
	e.SetMaxChunkSize(capacity)
	e.buildVirtualColumnInfo()
	return e
}

func newReplicaReadAdjuster(ctx sessionctx.Context, avgRowSize float64) txnkv.ReplicaReadAdjuster {
	return func(count int) (tikv.StoreSelectorOption, clientkv.ReplicaReadType) {
		if int64(avgRowSize*float64(count)) >= ctx.GetSessionVars().ReplicaClosestReadThreshold {
			return tikv.WithMatchLabels([]*metapb.StoreLabel{
				{
					Key:   placement.DCLabelKey,
					Value: config.GetTxnScopeFromConfig(),
				},
			}), clientkv.ReplicaReadMixed
		}
		// fallback to read from leader if the request is small
		return nil, clientkv.ReplicaReadLeader
	}
}

func isCommonHandleRead(tbl *model.TableInfo, idx *model.IndexInfo) bool {
	return tbl.IsCommonHandle && idx.Primary
}

func getPhysicalTableID(t table.Table) int64 {
	if p, ok := t.(table.PhysicalTable); ok {
		return p.GetPhysicalID()
	}
	return t.Meta().ID
}

func (b *executorBuilder) buildAdminShowTelemetry(v *plannercore.AdminShowTelemetry) exec.Executor {
	return &AdminShowTelemetryExec{BaseExecutor: exec.NewBaseExecutor(b.ctx, v.Schema(), v.ID())}
}

func (b *executorBuilder) buildAdminResetTelemetryID(v *plannercore.AdminResetTelemetryID) exec.Executor {
	return &AdminResetTelemetryIDExec{BaseExecutor: exec.NewBaseExecutor(b.ctx, v.Schema(), v.ID())}
}

func (builder *dataReaderBuilder) partitionPruning(tbl table.PartitionedTable, conds []expression.Expression, partitionNames []model.CIStr,
	columns []*expression.Column, columnNames types.NameSlice) ([]table.PhysicalTable, error) {
	builder.once.Do(func() {
		condPruneResult, err := partitionPruning(builder.executorBuilder.ctx, tbl, conds, partitionNames, columns, columnNames)
		builder.once.condPruneResult = condPruneResult
		builder.once.err = err
	})
	return builder.once.condPruneResult, builder.once.err
}

func partitionPruning(ctx sessionctx.Context, tbl table.PartitionedTable, conds []expression.Expression, partitionNames []model.CIStr,
	columns []*expression.Column, columnNames types.NameSlice) ([]table.PhysicalTable, error) {
	idxArr, err := plannercore.PartitionPruning(ctx, tbl, conds, partitionNames, columns, columnNames)
	if err != nil {
		return nil, err
	}

	pi := tbl.Meta().GetPartitionInfo()
	var ret []table.PhysicalTable
	if fullRangePartition(idxArr) {
		ret = make([]table.PhysicalTable, 0, len(pi.Definitions))
		for _, def := range pi.Definitions {
			p := tbl.GetPartition(def.ID)
			ret = append(ret, p)
		}
	} else {
		ret = make([]table.PhysicalTable, 0, len(idxArr))
		for _, idx := range idxArr {
			pid := pi.Definitions[idx].ID
			p := tbl.GetPartition(pid)
			ret = append(ret, p)
		}
	}
	return ret, nil
}

func getPartitionIdsAfterPruning(ctx sessionctx.Context, tbl table.PartitionedTable, partInfo *plannercore.PartitionInfo) (map[int64]struct{}, error) {
	if partInfo == nil {
		return nil, errors.New("partInfo in getPartitionIdsAfterPruning must not be nil")
	}
	idxArr, err := plannercore.PartitionPruning(ctx, tbl, partInfo.PruningConds, partInfo.PartitionNames, partInfo.Columns, partInfo.ColumnNames)
	if err != nil {
		return nil, err
	}

	var ret map[int64]struct{}

	pi := tbl.Meta().GetPartitionInfo()
	if fullRangePartition(idxArr) {
		ret = make(map[int64]struct{}, len(pi.Definitions))
		for _, def := range pi.Definitions {
			ret[def.ID] = struct{}{}
		}
	} else {
		ret = make(map[int64]struct{}, len(idxArr))
		for _, idx := range idxArr {
			pid := pi.Definitions[idx].ID
			ret[pid] = struct{}{}
		}
	}
	return ret, nil
}

func fullRangePartition(idxArr []int) bool {
	return len(idxArr) == 1 && idxArr[0] == plannercore.FullRange
}

type emptySampler struct{}

func (*emptySampler) writeChunk(_ *chunk.Chunk) error {
	return nil
}

func (*emptySampler) finished() bool {
	return true
}

func (b *executorBuilder) buildTableSample(v *plannercore.PhysicalTableSample) *TableSampleExecutor {
	startTS, err := b.getSnapshotTS()
	if err != nil {
		b.err = err
		return nil
	}
	e := &TableSampleExecutor{
		BaseExecutor: exec.NewBaseExecutor(b.ctx, v.Schema(), v.ID()),
		table:        v.TableInfo,
		startTS:      startTS,
	}

	tblInfo := v.TableInfo.Meta()
	if tblInfo.TempTableType != model.TempTableNone {
		if tblInfo.TempTableType != model.TempTableGlobal {
			b.err = errors.New("TABLESAMPLE clause can not be applied to local temporary tables")
			return nil
		}
		e.sampler = &emptySampler{}
	} else if v.TableSampleInfo.AstNode.SampleMethod == ast.SampleMethodTypeTiDBRegion {
		e.sampler = newTableRegionSampler(
			b.ctx, v.TableInfo, startTS, v.TableSampleInfo.Partitions, v.Schema(),
			v.TableSampleInfo.FullSchema, e.RetFieldTypes(), v.Desc)
	}

	return e
}

func (b *executorBuilder) buildCTE(v *plannercore.PhysicalCTE) exec.Executor {
	if b.Ti != nil {
		b.Ti.UseNonRecursive = true
	}
	if v.RecurPlan != nil && b.Ti != nil {
		b.Ti.UseRecursive = true
	}

	storageMap, ok := b.ctx.GetSessionVars().StmtCtx.CTEStorageMap.(map[int]*CTEStorages)
	if !ok {
		b.err = errors.New("type assertion for CTEStorageMap failed")
		return nil
	}

	chkSize := b.ctx.GetSessionVars().MaxChunkSize
	// iterOutTbl will be constructed in CTEExec.Open().
	var resTbl cteutil.Storage
	var iterInTbl cteutil.Storage
	var producer *cteProducer
	storages, ok := storageMap[v.CTE.IDForStorage]
	if ok {
		// Storage already setup.
		resTbl = storages.ResTbl
		iterInTbl = storages.IterInTbl
		producer = storages.Producer
	} else {
		if v.SeedPlan == nil {
			b.err = errors.New("cte.seedPlan cannot be nil")
			return nil
		}
		// Build seed part.
		corCols := plannercore.ExtractOuterApplyCorrelatedCols(v.SeedPlan)
		seedExec := b.build(v.SeedPlan)
		if b.err != nil {
			return nil
		}

		// Setup storages.
		tps := seedExec.RetFieldTypes()
		resTbl = cteutil.NewStorageRowContainer(tps, chkSize)
		if err := resTbl.OpenAndRef(); err != nil {
			b.err = err
			return nil
		}
		iterInTbl = cteutil.NewStorageRowContainer(tps, chkSize)
		if err := iterInTbl.OpenAndRef(); err != nil {
			b.err = err
			return nil
		}
		storageMap[v.CTE.IDForStorage] = &CTEStorages{ResTbl: resTbl, IterInTbl: iterInTbl}

		// Build recursive part.
		var recursiveExec exec.Executor
		if v.RecurPlan != nil {
			recursiveExec = b.build(v.RecurPlan)
			if b.err != nil {
				return nil
			}
			corCols = append(corCols, plannercore.ExtractOuterApplyCorrelatedCols(v.RecurPlan)...)
		}

		var sel []int
		if v.CTE.IsDistinct {
			sel = make([]int, chkSize)
			for i := 0; i < chkSize; i++ {
				sel[i] = i
			}
		}

		var corColHashCodes [][]byte
		for _, corCol := range corCols {
			corColHashCodes = append(corColHashCodes, getCorColHashCode(corCol))
		}

		producer = &cteProducer{
			ctx:             b.ctx,
			seedExec:        seedExec,
			recursiveExec:   recursiveExec,
			resTbl:          resTbl,
			iterInTbl:       iterInTbl,
			isDistinct:      v.CTE.IsDistinct,
			sel:             sel,
			hasLimit:        v.CTE.HasLimit,
			limitBeg:        v.CTE.LimitBeg,
			limitEnd:        v.CTE.LimitEnd,
			corCols:         corCols,
			corColHashCodes: corColHashCodes,
		}
		storageMap[v.CTE.IDForStorage].Producer = producer
	}

	return &CTEExec{
		BaseExecutor: exec.NewBaseExecutor(b.ctx, v.Schema(), v.ID()),
		producer:     producer,
	}
}

func (b *executorBuilder) buildCTETableReader(v *plannercore.PhysicalCTETable) exec.Executor {
	storageMap, ok := b.ctx.GetSessionVars().StmtCtx.CTEStorageMap.(map[int]*CTEStorages)
	if !ok {
		b.err = errors.New("type assertion for CTEStorageMap failed")
		return nil
	}
	storages, ok := storageMap[v.IDForStorage]
	if !ok {
		b.err = errors.Errorf("iterInTbl should already be set up by CTEExec(id: %d)", v.IDForStorage)
		return nil
	}
	return &CTETableReaderExec{
		BaseExecutor: exec.NewBaseExecutor(b.ctx, v.Schema(), v.ID()),
		iterInTbl:    storages.IterInTbl,
		chkIdx:       0,
	}
}
func (b *executorBuilder) validCanReadTemporaryOrCacheTable(tbl *model.TableInfo) error {
	err := b.validCanReadTemporaryTable(tbl)
	if err != nil {
		return err
	}
	return b.validCanReadCacheTable(tbl)
}

func (b *executorBuilder) validCanReadCacheTable(tbl *model.TableInfo) error {
	if tbl.TableCacheStatusType == model.TableCacheStatusDisable {
		return nil
	}

	sessionVars := b.ctx.GetSessionVars()

	// Temporary table can't switch into cache table. so the following code will not cause confusion
	if sessionVars.TxnCtx.IsStaleness || b.isStaleness {
		return errors.Trace(errors.New("can not stale read cache table"))
	}

	return nil
}

func (b *executorBuilder) validCanReadTemporaryTable(tbl *model.TableInfo) error {
	if tbl.TempTableType == model.TempTableNone {
		return nil
	}

	// Some tools like dumpling use history read to dump all table's records and will be fail if we return an error.
	// So we do not check SnapshotTS here

	sessionVars := b.ctx.GetSessionVars()

	if tbl.TempTableType == model.TempTableLocal && sessionVars.SnapshotTS != 0 {
		return errors.New("can not read local temporary table when 'tidb_snapshot' is set")
	}

	if sessionVars.TxnCtx.IsStaleness || b.isStaleness {
		return errors.New("can not stale read temporary table")
	}

	return nil
}

func (b *executorBuilder) getCacheTable(tblInfo *model.TableInfo, startTS uint64) kv.MemBuffer {
	tbl, ok := b.is.TableByID(tblInfo.ID)
	if !ok {
		b.err = errors.Trace(infoschema.ErrTableNotExists.GenWithStackByArgs(b.ctx.GetSessionVars().CurrentDB, tblInfo.Name))
		return nil
	}
	sessVars := b.ctx.GetSessionVars()
	leaseDuration := time.Duration(variable.TableCacheLease.Load()) * time.Second
	cacheData, loading := tbl.(table.CachedTable).TryReadFromCache(startTS, leaseDuration)
	if cacheData != nil {
		sessVars.StmtCtx.ReadFromTableCache = true
		return cacheData
	} else if loading {
		return nil
	}
	if !b.ctx.GetSessionVars().StmtCtx.InExplainStmt && !b.inDeleteStmt && !b.inUpdateStmt {
		tbl.(table.CachedTable).UpdateLockForRead(context.Background(), b.ctx.GetStore(), startTS, leaseDuration)
	}
	return nil
}

func (b *executorBuilder) buildCompactTable(v *plannercore.CompactTable) exec.Executor {
	if v.ReplicaKind != ast.CompactReplicaKindTiFlash && v.ReplicaKind != ast.CompactReplicaKindAll {
		b.err = errors.Errorf("compact %v replica is not supported", strings.ToLower(string(v.ReplicaKind)))
		return nil
	}

	store := b.ctx.GetStore()
	tikvStore, ok := store.(tikv.Storage)
	if !ok {
		b.err = errors.New("compact tiflash replica can only run with tikv compatible storage")
		return nil
	}

	var partitionIDs []int64
	if v.PartitionNames != nil {
		if v.TableInfo.Partition == nil {
			b.err = errors.Errorf("table:%s is not a partition table, but user specify partition name list:%+v", v.TableInfo.Name.O, v.PartitionNames)
			return nil
		}
		// use map to avoid FindPartitionDefinitionByName
		partitionMap := map[string]int64{}
		for _, partition := range v.TableInfo.Partition.Definitions {
			partitionMap[partition.Name.L] = partition.ID
		}

		for _, partitionName := range v.PartitionNames {
			partitionID, ok := partitionMap[partitionName.L]
			if !ok {
				b.err = table.ErrUnknownPartition.GenWithStackByArgs(partitionName.O, v.TableInfo.Name.O)
				return nil
			}
			partitionIDs = append(partitionIDs, partitionID)
		}
		if b.Ti.PartitionTelemetry == nil {
			b.Ti.PartitionTelemetry = &PartitionTelemetryInfo{}
		}
		b.Ti.PartitionTelemetry.UseCompactTablePartition = true
	}

	return &CompactTableTiFlashExec{
		BaseExecutor: exec.NewBaseExecutor(b.ctx, v.Schema(), v.ID()),
		tableInfo:    v.TableInfo,
		partitionIDs: partitionIDs,
		tikvStore:    tikvStore,
	}
}

func (b *executorBuilder) buildAdminShowBDRRole(v *plannercore.AdminShowBDRRole) exec.Executor {
	return &AdminShowBDRRoleExec{BaseExecutor: exec.NewBaseExecutor(b.ctx, v.Schema(), v.ID())}
}<|MERGE_RESOLUTION|>--- conflicted
+++ resolved
@@ -1311,25 +1311,6 @@
 		if b.ctx.GetSessionVars().StmtCtx.RuntimeStatsColl == nil {
 			b.ctx.GetSessionVars().StmtCtx.RuntimeStatsColl = execdetails.NewRuntimeStatsColl(nil)
 		}
-<<<<<<< HEAD
-		// If the resource group name is not empty, we could collect and display the RU
-		// runtime stats for analyze executor.
-		resourceGroupName := b.ctx.GetSessionVars().ResourceGroupName
-		// Try to register the RU runtime stats for analyze executor.
-		if store, ok := b.ctx.GetStore().(interface {
-			CreateRURuntimeStats(uint64) *clientutil.RUDetails
-		}); len(resourceGroupName) > 0 && ok {
-			// StartTS will be used to identify this SQL, so that the runtime stats could
-			// aggregate the RU stats beneath the KV storage client.
-			startTS, err := b.getSnapshotTS()
-			if err != nil {
-				b.err = err
-				return nil
-			}
-			explainExec.ruRuntimeStats = store.CreateRURuntimeStats(startTS)
-		}
-=======
->>>>>>> cb7d2b7d
 		explainExec.analyzeExec = b.build(v.TargetPlan)
 	}
 	return explainExec
