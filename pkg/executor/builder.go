// Copyright 2015 PingCAP, Inc.
//
// Licensed under the Apache License, Version 2.0 (the "License");
// you may not use this file except in compliance with the License.
// You may obtain a copy of the License at
//
//     http://www.apache.org/licenses/LICENSE-2.0
//
// Unless required by applicable law or agreed to in writing, software
// distributed under the License is distributed on an "AS IS" BASIS,
// WITHOUT WARRANTIES OR CONDITIONS OF ANY KIND, either express or implied.
// See the License for the specific language governing permissions and
// limitations under the License.

package executor

import (
	"bytes"
	"cmp"
	"context"
	"fmt"
	"math"
	"slices"
	"strconv"
	"strings"
	"sync"
	"sync/atomic"
	"time"
	"unsafe"

	"github.com/pingcap/errors"
	"github.com/pingcap/failpoint"
	"github.com/pingcap/kvproto/pkg/diagnosticspb"
	"github.com/pingcap/kvproto/pkg/metapb"
	"github.com/pingcap/tidb/pkg/config"
	"github.com/pingcap/tidb/pkg/ddl"
	"github.com/pingcap/tidb/pkg/ddl/placement"
	"github.com/pingcap/tidb/pkg/distsql"
	distsqlctx "github.com/pingcap/tidb/pkg/distsql/context"
	"github.com/pingcap/tidb/pkg/domain"
	"github.com/pingcap/tidb/pkg/executor/aggfuncs"
	"github.com/pingcap/tidb/pkg/executor/aggregate"
	"github.com/pingcap/tidb/pkg/executor/internal/builder"
	"github.com/pingcap/tidb/pkg/executor/internal/calibrateresource"
	"github.com/pingcap/tidb/pkg/executor/internal/exec"
	"github.com/pingcap/tidb/pkg/executor/internal/pdhelper"
	"github.com/pingcap/tidb/pkg/executor/internal/querywatch"
	"github.com/pingcap/tidb/pkg/executor/internal/testutil"
	"github.com/pingcap/tidb/pkg/executor/internal/vecgroupchecker"
	"github.com/pingcap/tidb/pkg/executor/join"
	"github.com/pingcap/tidb/pkg/executor/join/joinversion"
	"github.com/pingcap/tidb/pkg/executor/lockstats"
	executor_metrics "github.com/pingcap/tidb/pkg/executor/metrics"
	"github.com/pingcap/tidb/pkg/executor/sortexec"
	"github.com/pingcap/tidb/pkg/executor/unionexec"
	"github.com/pingcap/tidb/pkg/expression"
	"github.com/pingcap/tidb/pkg/expression/aggregation"
	"github.com/pingcap/tidb/pkg/infoschema"
	"github.com/pingcap/tidb/pkg/kv"
	"github.com/pingcap/tidb/pkg/meta/metadef"
	"github.com/pingcap/tidb/pkg/meta/model"
	"github.com/pingcap/tidb/pkg/parser/ast"
	"github.com/pingcap/tidb/pkg/parser/mysql"
	"github.com/pingcap/tidb/pkg/parser/terror"
	plannercore "github.com/pingcap/tidb/pkg/planner/core"
	"github.com/pingcap/tidb/pkg/planner/core/base"
	"github.com/pingcap/tidb/pkg/planner/core/operator/logicalop"
	"github.com/pingcap/tidb/pkg/planner/core/operator/physicalop"
	"github.com/pingcap/tidb/pkg/planner/core/rule"
	plannerutil "github.com/pingcap/tidb/pkg/planner/util"
	"github.com/pingcap/tidb/pkg/planner/util/coreusage"
	"github.com/pingcap/tidb/pkg/planner/util/partitionpruning"
	"github.com/pingcap/tidb/pkg/sessionctx"
	"github.com/pingcap/tidb/pkg/sessionctx/vardef"
	"github.com/pingcap/tidb/pkg/sessionctx/variable"
	"github.com/pingcap/tidb/pkg/sessiontxn"
	"github.com/pingcap/tidb/pkg/sessiontxn/staleread"
	"github.com/pingcap/tidb/pkg/statistics"
	"github.com/pingcap/tidb/pkg/table"
	"github.com/pingcap/tidb/pkg/table/tables"
	"github.com/pingcap/tidb/pkg/table/temptable"
	"github.com/pingcap/tidb/pkg/types"
	"github.com/pingcap/tidb/pkg/util"
	"github.com/pingcap/tidb/pkg/util/chunk"
	"github.com/pingcap/tidb/pkg/util/collate"
	"github.com/pingcap/tidb/pkg/util/cteutil"
	"github.com/pingcap/tidb/pkg/util/dbterror/exeerrors"
	"github.com/pingcap/tidb/pkg/util/dbterror/plannererrors"
	"github.com/pingcap/tidb/pkg/util/execdetails"
	"github.com/pingcap/tidb/pkg/util/intest"
	"github.com/pingcap/tidb/pkg/util/memory"
	"github.com/pingcap/tidb/pkg/util/ranger"
	rangerctx "github.com/pingcap/tidb/pkg/util/ranger/context"
	"github.com/pingcap/tidb/pkg/util/rowcodec"
	"github.com/pingcap/tidb/pkg/util/tiflash"
	"github.com/pingcap/tidb/pkg/util/timeutil"
	"github.com/pingcap/tipb/go-tipb"
	clientkv "github.com/tikv/client-go/v2/kv"
	"github.com/tikv/client-go/v2/tikv"
	"github.com/tikv/client-go/v2/txnkv"
	"github.com/tikv/client-go/v2/txnkv/txnsnapshot"
)

// executorBuilder builds an Executor from a Plan.
// The InfoSchema must not change during execution.
type executorBuilder struct {
	ctx     sessionctx.Context
	is      infoschema.InfoSchema
	err     error // err is set when there is error happened during Executor building process.
	hasLock bool
	Ti      *TelemetryInfo
	// isStaleness means whether this statement use stale read.
	isStaleness      bool
	txnScope         string
	readReplicaScope string
	inUpdateStmt     bool
	inDeleteStmt     bool
	inInsertStmt     bool
	inSelectLockStmt bool

	// forDataReaderBuilder indicates whether the builder is used by a dataReaderBuilder.
	// When forDataReader is true, the builder should use the dataReaderTS as the executor read ts. This is because
	// dataReaderBuilder can be used in concurrent goroutines, so we must ensure that getting the ts should be thread safe and
	// can return a correct value even if the session context has already been destroyed
	forDataReaderBuilder bool
	dataReaderTS         uint64

	// Used when building MPPGather.
	encounterUnionScan bool
}

// CTEStorages stores resTbl and iterInTbl for CTEExec.
// There will be a map[CTEStorageID]*CTEStorages in StmtCtx,
// which will store all CTEStorages to make all shared CTEs use same the CTEStorages.
type CTEStorages struct {
	ResTbl    cteutil.Storage
	IterInTbl cteutil.Storage
	Producer  *cteProducer
}

func newExecutorBuilder(ctx sessionctx.Context, is infoschema.InfoSchema, ti *TelemetryInfo) *executorBuilder {
	txnManager := sessiontxn.GetTxnManager(ctx)
	return &executorBuilder{
		ctx:              ctx,
		is:               is,
		Ti:               ti,
		isStaleness:      staleread.IsStmtStaleness(ctx),
		txnScope:         txnManager.GetTxnScope(),
		readReplicaScope: txnManager.GetReadReplicaScope(),
	}
}

// MockExecutorBuilder is a wrapper for executorBuilder.
// ONLY used in test.
type MockExecutorBuilder struct {
	*executorBuilder
}

// NewMockExecutorBuilderForTest is ONLY used in test.
func NewMockExecutorBuilderForTest(ctx sessionctx.Context, is infoschema.InfoSchema, ti *TelemetryInfo) *MockExecutorBuilder {
	return &MockExecutorBuilder{
		executorBuilder: newExecutorBuilder(ctx, is, ti),
	}
}

// Build builds an executor tree according to `p`.
func (b *MockExecutorBuilder) Build(p base.Plan) exec.Executor {
	return b.build(p)
}

func (b *executorBuilder) build(p base.Plan) exec.Executor {
	switch v := p.(type) {
	case nil:
		return nil
	case *plannercore.CheckTable:
		return b.buildCheckTable(v)
	case *plannercore.RecoverIndex:
		return b.buildRecoverIndex(v)
	case *plannercore.CleanupIndex:
		return b.buildCleanupIndex(v)
	case *plannercore.CheckIndexRange:
		return b.buildCheckIndexRange(v)
	case *plannercore.ChecksumTable:
		return b.buildChecksumTable(v)
	case *plannercore.ReloadExprPushdownBlacklist:
		return b.buildReloadExprPushdownBlacklist(v)
	case *plannercore.ReloadOptRuleBlacklist:
		return b.buildReloadOptRuleBlacklist(v)
	case *plannercore.AdminPlugins:
		return b.buildAdminPlugins(v)
	case *plannercore.DDL:
		return b.buildDDL(v)
	case *plannercore.Deallocate:
		return b.buildDeallocate(v)
	case *physicalop.Delete:
		return b.buildDelete(v)
	case *plannercore.Execute:
		return b.buildExecute(v)
	case *plannercore.Trace:
		return b.buildTrace(v)
	case *plannercore.Explain:
		return b.buildExplain(v)
	case *physicalop.PointGetPlan:
		return b.buildPointGet(v)
	case *physicalop.BatchPointGetPlan:
		return b.buildBatchPointGet(v)
	case *physicalop.Insert:
		return b.buildInsert(v)
	case *plannercore.ImportInto:
		return b.buildImportInto(v)
	case *plannercore.LoadData:
		return b.buildLoadData(v)
	case *plannercore.LoadStats:
		return b.buildLoadStats(v)
	case *plannercore.LockStats:
		return b.buildLockStats(v)
	case *plannercore.UnlockStats:
		return b.buildUnlockStats(v)
	case *plannercore.PlanReplayer:
		return b.buildPlanReplayer(v)
	case *plannercore.Traffic:
		return b.buildTraffic(v)
	case *physicalop.PhysicalLimit:
		return b.buildLimit(v)
	case *plannercore.Prepare:
		return b.buildPrepare(v)
	case *physicalop.PhysicalLock:
		return b.buildSelectLock(v)
	case *plannercore.CancelDDLJobs:
		return b.buildCancelDDLJobs(v)
	case *plannercore.PauseDDLJobs:
		return b.buildPauseDDLJobs(v)
	case *plannercore.ResumeDDLJobs:
		return b.buildResumeDDLJobs(v)
	case *plannercore.AlterDDLJob:
		return b.buildAlterDDLJob(v)
	case *plannercore.ShowNextRowID:
		return b.buildShowNextRowID(v)
	case *plannercore.ShowDDL:
		return b.buildShowDDL(v)
	case *physicalop.PhysicalShowDDLJobs:
		return b.buildShowDDLJobs(v)
	case *plannercore.ShowDDLJobQueries:
		return b.buildShowDDLJobQueries(v)
	case *plannercore.ShowDDLJobQueriesWithRange:
		return b.buildShowDDLJobQueriesWithRange(v)
	case *plannercore.ShowSlow:
		return b.buildShowSlow(v)
	case *physicalop.PhysicalShow:
		return b.buildShow(v)
	case *plannercore.Simple:
		return b.buildSimple(v)
	case *plannercore.PhysicalSimpleWrapper:
		return b.buildSimple(&v.Inner)
	case *plannercore.Set:
		return b.buildSet(v)
	case *plannercore.SetConfig:
		return b.buildSetConfig(v)
	case *physicalop.PhysicalSort:
		return b.buildSort(v)
	case *physicalop.PhysicalTopN:
		return b.buildTopN(v)
	case *physicalop.PhysicalUnionAll:
		return b.buildUnionAll(v)
	case *physicalop.Update:
		return b.buildUpdate(v)
	case *physicalop.PhysicalUnionScan:
		return b.buildUnionScanExec(v)
	case *physicalop.PhysicalHashJoin:
		return b.buildHashJoin(v)
	case *physicalop.PhysicalMergeJoin:
		return b.buildMergeJoin(v)
	case *physicalop.PhysicalIndexJoin:
		return b.buildIndexLookUpJoin(v)
	case *physicalop.PhysicalIndexMergeJoin:
		return b.buildIndexLookUpMergeJoin(v)
	case *physicalop.PhysicalIndexHashJoin:
		return b.buildIndexNestedLoopHashJoin(v)
	case *physicalop.PhysicalSelection:
		return b.buildSelection(v)
	case *physicalop.PhysicalHashAgg:
		return b.buildHashAgg(v)
	case *physicalop.PhysicalStreamAgg:
		return b.buildStreamAgg(v)
	case *physicalop.PhysicalProjection:
		return b.buildProjection(v)
	case *physicalop.PhysicalMemTable:
		return b.buildMemTable(v)
	case *physicalop.PhysicalTableDual:
		return b.buildTableDual(v)
	case *physicalop.PhysicalApply:
		return b.buildApply(v)
	case *physicalop.PhysicalMaxOneRow:
		return b.buildMaxOneRow(v)
	case *plannercore.Analyze:
		return b.buildAnalyze(v)
	case *physicalop.PhysicalTableReader:
		return b.buildTableReader(v)
	case *physicalop.PhysicalTableSample:
		return b.buildTableSample(v)
	case *physicalop.PhysicalIndexReader:
		return b.buildIndexReader(v)
	case *physicalop.PhysicalIndexLookUpReader:
		return b.buildIndexLookUpReader(v)
	case *physicalop.PhysicalWindow:
		return b.buildWindow(v)
	case *physicalop.PhysicalShuffle:
		return b.buildShuffle(v)
	case *physicalop.PhysicalShuffleReceiverStub:
		return b.buildShuffleReceiverStub(v)
	case *plannercore.SQLBindPlan:
		return b.buildSQLBindExec(v)
	case *plannercore.SplitRegion:
		return b.buildSplitRegion(v)
	case *plannercore.DistributeTable:
		return b.buildDistributeTable(v)
	case *physicalop.PhysicalIndexMergeReader:
		return b.buildIndexMergeReader(v)
	case *plannercore.SelectInto:
		return b.buildSelectInto(v)
	case *physicalop.PhysicalCTE:
		return b.buildCTE(v)
	case *physicalop.PhysicalCTETable:
		return b.buildCTETableReader(v)
	case *plannercore.CompactTable:
		return b.buildCompactTable(v)
	case *plannercore.AdminShowBDRRole:
		return b.buildAdminShowBDRRole(v)
	case *physicalop.PhysicalExpand:
		return b.buildExpand(v)
	case *plannercore.RecommendIndexPlan:
		return b.buildRecommendIndex(v)
	case *plannercore.WorkloadRepoCreate:
		return b.buildWorkloadRepoCreate(v)
	default:
		if mp, ok := p.(testutil.MockPhysicalPlan); ok {
			return mp.GetExecutor()
		}

		b.err = exeerrors.ErrUnknownPlan.GenWithStack("Unknown Plan %T", p)
		return nil
	}
}

func (b *executorBuilder) buildCancelDDLJobs(v *plannercore.CancelDDLJobs) exec.Executor {
	e := &CancelDDLJobsExec{
		CommandDDLJobsExec: &CommandDDLJobsExec{
			BaseExecutor: exec.NewBaseExecutor(b.ctx, v.Schema(), v.ID()),
			jobIDs:       v.JobIDs,
			execute:      ddl.CancelJobs,
		},
	}
	return e
}

func (b *executorBuilder) buildPauseDDLJobs(v *plannercore.PauseDDLJobs) exec.Executor {
	e := &PauseDDLJobsExec{
		CommandDDLJobsExec: &CommandDDLJobsExec{
			BaseExecutor: exec.NewBaseExecutor(b.ctx, v.Schema(), v.ID()),
			jobIDs:       v.JobIDs,
			execute:      ddl.PauseJobs,
		},
	}
	return e
}

func (b *executorBuilder) buildResumeDDLJobs(v *plannercore.ResumeDDLJobs) exec.Executor {
	e := &ResumeDDLJobsExec{
		CommandDDLJobsExec: &CommandDDLJobsExec{
			BaseExecutor: exec.NewBaseExecutor(b.ctx, v.Schema(), v.ID()),
			jobIDs:       v.JobIDs,
			execute:      ddl.ResumeJobs,
		},
	}
	return e
}

func (b *executorBuilder) buildAlterDDLJob(v *plannercore.AlterDDLJob) exec.Executor {
	e := &AlterDDLJobExec{
		BaseExecutor: exec.NewBaseExecutor(b.ctx, v.Schema(), v.ID()),
		jobID:        v.JobID,
		AlterOpts:    v.Options,
	}
	return e
}

func (b *executorBuilder) buildShowNextRowID(v *plannercore.ShowNextRowID) exec.Executor {
	e := &ShowNextRowIDExec{
		BaseExecutor: exec.NewBaseExecutor(b.ctx, v.Schema(), v.ID()),
		tblName:      v.TableName,
	}
	return e
}

func (b *executorBuilder) buildShowDDL(v *plannercore.ShowDDL) exec.Executor {
	// We get Info here because for Executors that returns result set,
	// next will be called after transaction has been committed.
	// We need the transaction to get Info.
	e := &ShowDDLExec{
		BaseExecutor: exec.NewBaseExecutor(b.ctx, v.Schema(), v.ID()),
	}

	var err error
	ownerManager := domain.GetDomain(e.Ctx()).DDL().OwnerManager()
	ctx, cancel := context.WithTimeout(context.Background(), 3*time.Second)
	e.ddlOwnerID, err = ownerManager.GetOwnerID(ctx)
	cancel()
	if err != nil {
		b.err = err
		return nil
	}

	session, err := e.GetSysSession()
	if err != nil {
		b.err = err
		return nil
	}
	ddlInfo, err := ddl.GetDDLInfoWithNewTxn(session)
	e.ReleaseSysSession(kv.WithInternalSourceType(context.Background(), kv.InternalTxnDDL), session)
	if err != nil {
		b.err = err
		return nil
	}
	e.ddlInfo = ddlInfo
	e.selfID = ownerManager.ID()
	return e
}

func (b *executorBuilder) buildShowDDLJobs(v *physicalop.PhysicalShowDDLJobs) exec.Executor {
	loc := b.ctx.GetSessionVars().Location()
	ddlJobRetriever := DDLJobRetriever{TZLoc: loc}
	e := &ShowDDLJobsExec{
		jobNumber:       int(v.JobNumber),
		is:              b.is,
		BaseExecutor:    exec.NewBaseExecutor(b.ctx, v.Schema(), v.ID()),
		DDLJobRetriever: ddlJobRetriever,
	}
	return e
}

func (b *executorBuilder) buildShowDDLJobQueries(v *plannercore.ShowDDLJobQueries) exec.Executor {
	e := &ShowDDLJobQueriesExec{
		BaseExecutor: exec.NewBaseExecutor(b.ctx, v.Schema(), v.ID()),
		jobIDs:       v.JobIDs,
	}
	return e
}

func (b *executorBuilder) buildShowDDLJobQueriesWithRange(v *plannercore.ShowDDLJobQueriesWithRange) exec.Executor {
	e := &ShowDDLJobQueriesWithRangeExec{
		BaseExecutor: exec.NewBaseExecutor(b.ctx, v.Schema(), v.ID()),
		offset:       v.Offset,
		limit:        v.Limit,
	}
	return e
}

func (b *executorBuilder) buildShowSlow(v *plannercore.ShowSlow) exec.Executor {
	e := &ShowSlowExec{
		BaseExecutor: exec.NewBaseExecutor(b.ctx, v.Schema(), v.ID()),
		ShowSlow:     v.ShowSlow,
	}
	return e
}

// buildIndexLookUpChecker builds check information to IndexLookUpReader.
func buildIndexLookUpChecker(b *executorBuilder, p *physicalop.PhysicalIndexLookUpReader,
	e *IndexLookUpExecutor,
) {
	is := p.IndexPlans[0].(*physicalop.PhysicalIndexScan)
	fullColLen := len(is.Index.Columns) + len(p.CommonHandleCols)
	if !e.isCommonHandle() {
		fullColLen++
	}
	if e.index.Global {
		fullColLen++
	}
	e.dagPB.OutputOffsets = make([]uint32, fullColLen)
	for i := range fullColLen {
		e.dagPB.OutputOffsets[i] = uint32(i)
	}

	ts := p.TablePlans[0].(*physicalop.PhysicalTableScan)
	e.handleIdx = ts.HandleIdx

	e.ranges = ranger.FullRange()

	tps := make([]*types.FieldType, 0, fullColLen)
	for _, col := range is.Columns {
		// tps is used to decode the index, we should use the element type of the array if any.
		tps = append(tps, col.FieldType.ArrayType())
	}

	if !e.isCommonHandle() {
		tps = append(tps, types.NewFieldType(mysql.TypeLonglong))
	}
	if e.index.Global {
		tps = append(tps, types.NewFieldType(mysql.TypeLonglong))
	}

	e.checkIndexValue = &checkIndexValue{idxColTps: tps}

	colNames := make([]string, 0, len(is.IdxCols))
	for i := range is.IdxCols {
		colNames = append(colNames, is.Columns[i].Name.L)
	}
	if cols, missingColOffset := table.FindColumns(e.table.Cols(), colNames, true); missingColOffset >= 0 {
		b.err = plannererrors.ErrUnknownColumn.GenWithStack("Unknown column %s", is.Columns[missingColOffset].Name.O)
	} else {
		e.idxTblCols = cols
	}
}

func (b *executorBuilder) buildCheckTable(v *plannercore.CheckTable) exec.Executor {
	noMVIndexOrPrefixIndexOrColumnarIndex := true
	for _, idx := range v.IndexInfos {
		if idx.MVIndex || idx.IsColumnarIndex() {
			noMVIndexOrPrefixIndexOrColumnarIndex = false
			break
		}
		for _, col := range idx.Columns {
			if col.Length != types.UnspecifiedLength {
				noMVIndexOrPrefixIndexOrColumnarIndex = false
				break
			}
		}
		if !noMVIndexOrPrefixIndexOrColumnarIndex {
			break
		}
	}
	if b.ctx.GetSessionVars().FastCheckTable && noMVIndexOrPrefixIndexOrColumnarIndex {
		e := &FastCheckTableExec{
			BaseExecutor: exec.NewBaseExecutor(b.ctx, v.Schema(), v.ID()),
			dbName:       v.DBName,
			table:        v.Table,
			indexInfos:   v.IndexInfos,
			err:          &atomic.Pointer[error]{},
		}
		return e
	}

	readerExecs := make([]*IndexLookUpExecutor, 0, len(v.IndexLookUpReaders))
	for _, readerPlan := range v.IndexLookUpReaders {
		readerExec, err := buildNoRangeIndexLookUpReader(b, readerPlan)
		if err != nil {
			b.err = errors.Trace(err)
			return nil
		}
		buildIndexLookUpChecker(b, readerPlan, readerExec)

		readerExecs = append(readerExecs, readerExec)
	}

	e := &CheckTableExec{
		BaseExecutor: exec.NewBaseExecutor(b.ctx, v.Schema(), v.ID()),
		dbName:       v.DBName,
		table:        v.Table,
		indexInfos:   v.IndexInfos,
		srcs:         readerExecs,
		exitCh:       make(chan struct{}),
		retCh:        make(chan error, len(readerExecs)),
		checkIndex:   v.CheckIndex,
	}
	return e
}

func buildIdxColsConcatHandleCols(tblInfo *model.TableInfo, indexInfo *model.IndexInfo, hasGenedCol bool) []*model.ColumnInfo {
	var pkCols []*model.IndexColumn
	if tblInfo.IsCommonHandle {
		pkIdx := tables.FindPrimaryIndex(tblInfo)
		pkCols = pkIdx.Columns
	}

	columns := make([]*model.ColumnInfo, 0, len(indexInfo.Columns)+len(pkCols))
	if hasGenedCol {
		columns = tblInfo.Columns
	} else {
		for _, idxCol := range indexInfo.Columns {
			if tblInfo.PKIsHandle && tblInfo.GetPkColInfo().Offset == idxCol.Offset {
				continue
			}
			columns = append(columns, tblInfo.Columns[idxCol.Offset])
		}
	}

	if tblInfo.IsCommonHandle {
		for _, c := range pkCols {
			if model.FindColumnInfo(columns, c.Name.L) == nil {
				columns = append(columns, tblInfo.Columns[c.Offset])
			}
		}
		return columns
	}
	if tblInfo.PKIsHandle {
		columns = append(columns, tblInfo.Columns[tblInfo.GetPkColInfo().Offset])
		return columns
	}
	handleOffset := len(columns)
	handleColsInfo := &model.ColumnInfo{
		ID:     model.ExtraHandleID,
		Name:   model.ExtraHandleName,
		Offset: handleOffset,
	}
	handleColsInfo.FieldType = *types.NewFieldType(mysql.TypeLonglong)
	columns = append(columns, handleColsInfo)
	return columns
}

func (b *executorBuilder) buildRecoverIndex(v *plannercore.RecoverIndex) exec.Executor {
	tblInfo := v.Table.TableInfo
	t, err := b.is.TableByName(context.Background(), v.Table.Schema, tblInfo.Name)
	if err != nil {
		b.err = err
		return nil
	}
	idxName := strings.ToLower(v.IndexName)
	index := tables.GetWritableIndexByName(idxName, t)
	if index == nil {
		b.err = errors.Errorf("secondary index `%v` is not found in table `%v`", v.IndexName, v.Table.Name.O)
		return nil
	}
	var hasGenedCol bool
	for _, iCol := range index.Meta().Columns {
		if tblInfo.Columns[iCol.Offset].IsGenerated() {
			hasGenedCol = true
		}
	}
	cols := buildIdxColsConcatHandleCols(tblInfo, index.Meta(), hasGenedCol)
	e := &RecoverIndexExec{
		BaseExecutor:     exec.NewBaseExecutor(b.ctx, v.Schema(), v.ID()),
		columns:          cols,
		containsGenedCol: hasGenedCol,
		index:            index,
		table:            t,
		physicalID:       t.Meta().ID,
	}
	e.handleCols = buildHandleColsForExec(tblInfo, e.columns)
	return e
}

func buildHandleColsForExec(tblInfo *model.TableInfo, allColInfo []*model.ColumnInfo) plannerutil.HandleCols {
	if !tblInfo.IsCommonHandle {
		extraColPos := len(allColInfo) - 1
		intCol := &expression.Column{
			Index:   extraColPos,
			RetType: types.NewFieldType(mysql.TypeLonglong),
		}
		return plannerutil.NewIntHandleCols(intCol)
	}
	tblCols := make([]*expression.Column, len(tblInfo.Columns))
	for i := range tblInfo.Columns {
		c := tblInfo.Columns[i]
		tblCols[i] = &expression.Column{
			RetType: &c.FieldType,
			ID:      c.ID,
		}
	}
	pkIdx := tables.FindPrimaryIndex(tblInfo)
	for _, c := range pkIdx.Columns {
		for j, colInfo := range allColInfo {
			if colInfo.Name.L == c.Name.L {
				tblCols[c.Offset].Index = j
			}
		}
	}
	return plannerutil.NewCommonHandleCols(tblInfo, pkIdx, tblCols)
}

func (b *executorBuilder) buildCleanupIndex(v *plannercore.CleanupIndex) exec.Executor {
	tblInfo := v.Table.TableInfo
	t, err := b.is.TableByName(context.Background(), v.Table.Schema, tblInfo.Name)
	if err != nil {
		b.err = err
		return nil
	}
	idxName := strings.ToLower(v.IndexName)
	var index table.Index
	for _, idx := range t.Indices() {
		if idx.Meta().State != model.StatePublic {
			continue
		}
		if idxName == idx.Meta().Name.L {
			index = idx
			break
		}
	}

	if index == nil {
		b.err = errors.Errorf("secondary index `%v` is not found in table `%v`", v.IndexName, v.Table.Name.O)
		return nil
	}
	if index.Meta().IsColumnarIndex() {
		b.err = errors.Errorf("columnar index `%v` is not supported for cleanup index", v.IndexName)
		return nil
	}
	e := &CleanupIndexExec{
		BaseExecutor: exec.NewBaseExecutor(b.ctx, v.Schema(), v.ID()),
		columns:      buildIdxColsConcatHandleCols(tblInfo, index.Meta(), false),
		index:        index,
		table:        t,
		physicalID:   t.Meta().ID,
		batchSize:    20000,
	}
	e.handleCols = buildHandleColsForExec(tblInfo, e.columns)
	if e.index.Meta().Global {
		e.columns = append(e.columns, model.NewExtraPhysTblIDColInfo())
	}
	return e
}

func (b *executorBuilder) buildCheckIndexRange(v *plannercore.CheckIndexRange) exec.Executor {
	tb, err := b.is.TableByName(context.Background(), v.Table.Schema, v.Table.Name)
	if err != nil {
		b.err = err
		return nil
	}
	e := &CheckIndexRangeExec{
		BaseExecutor: exec.NewBaseExecutor(b.ctx, v.Schema(), v.ID()),
		handleRanges: v.HandleRanges,
		table:        tb.Meta(),
		is:           b.is,
	}
	idxName := strings.ToLower(v.IndexName)
	for _, idx := range tb.Indices() {
		if idx.Meta().Name.L == idxName {
			e.index = idx.Meta()
			e.startKey = make([]types.Datum, len(e.index.Columns))
			break
		}
	}
	return e
}

func (b *executorBuilder) buildChecksumTable(v *plannercore.ChecksumTable) exec.Executor {
	e := &ChecksumTableExec{
		BaseExecutor: exec.NewBaseExecutor(b.ctx, v.Schema(), v.ID()),
		tables:       make(map[int64]*checksumContext),
		done:         false,
	}
	startTs, err := b.getSnapshotTS()
	if err != nil {
		b.err = err
		return nil
	}
	for _, t := range v.Tables {
		e.tables[t.TableInfo.ID] = newChecksumContext(t.DBInfo, t.TableInfo, startTs)
	}
	return e
}

func (b *executorBuilder) buildReloadExprPushdownBlacklist(_ *plannercore.ReloadExprPushdownBlacklist) exec.Executor {
	base := exec.NewBaseExecutor(b.ctx, nil, 0)
	return &ReloadExprPushdownBlacklistExec{base}
}

func (b *executorBuilder) buildReloadOptRuleBlacklist(_ *plannercore.ReloadOptRuleBlacklist) exec.Executor {
	base := exec.NewBaseExecutor(b.ctx, nil, 0)
	return &ReloadOptRuleBlacklistExec{BaseExecutor: base}
}

func (b *executorBuilder) buildAdminPlugins(v *plannercore.AdminPlugins) exec.Executor {
	base := exec.NewBaseExecutor(b.ctx, nil, 0)
	return &AdminPluginsExec{BaseExecutor: base, Action: v.Action, Plugins: v.Plugins}
}

func (b *executorBuilder) buildDeallocate(v *plannercore.Deallocate) exec.Executor {
	base := exec.NewBaseExecutor(b.ctx, nil, v.ID())
	base.SetInitCap(chunk.ZeroCapacity)
	e := &DeallocateExec{
		BaseExecutor: base,
		Name:         v.Name,
	}
	return e
}

func (b *executorBuilder) buildSelectLock(v *physicalop.PhysicalLock) exec.Executor {
	if !b.inSelectLockStmt {
		b.inSelectLockStmt = true
		defer func() { b.inSelectLockStmt = false }()
	}
	if b.err = b.updateForUpdateTS(); b.err != nil {
		return nil
	}

	src := b.build(v.Children()[0])
	if b.err != nil {
		return nil
	}
	if !b.ctx.GetSessionVars().PessimisticLockEligible() {
		// Locking of rows for update using SELECT FOR UPDATE only applies when autocommit
		// is disabled (either by beginning transaction with START TRANSACTION or by setting
		// autocommit to 0. If autocommit is enabled, the rows matching the specification are not locked.
		// See https://dev.mysql.com/doc/refman/5.7/en/innodb-locking-reads.html
		return src
	}
	// If the `PhysicalLock` is not ignored by the above logic, set the `hasLock` flag.
	b.hasLock = true
	e := &SelectLockExec{
		BaseExecutor:       exec.NewBaseExecutor(b.ctx, v.Schema(), v.ID(), src),
		Lock:               v.Lock,
		tblID2Handle:       v.TblID2Handle,
		tblID2PhysTblIDCol: v.TblID2PhysTblIDCol,
	}

	// filter out temporary tables because they do not store any record in tikv and should not write any lock
	is := e.Ctx().GetInfoSchema().(infoschema.InfoSchema)
	for tblID := range e.tblID2Handle {
		tblInfo, ok := is.TableByID(context.Background(), tblID)
		if !ok {
			b.err = errors.Errorf("Can not get table %d", tblID)
		}

		if tblInfo.Meta().TempTableType != model.TempTableNone {
			delete(e.tblID2Handle, tblID)
		}
	}

	return e
}

func (b *executorBuilder) buildLimit(v *physicalop.PhysicalLimit) exec.Executor {
	childExec := b.build(v.Children()[0])
	if b.err != nil {
		return nil
	}
	n := int(min(v.Count, uint64(b.ctx.GetSessionVars().MaxChunkSize)))
	base := exec.NewBaseExecutor(b.ctx, v.Schema(), v.ID(), childExec)
	base.SetInitCap(n)
	e := &LimitExec{
		BaseExecutor: base,
		begin:        v.Offset,
		end:          v.Offset + v.Count,
	}

	childSchemaLen := v.Children()[0].Schema().Len()
	childUsedSchema := markChildrenUsedCols(v.Schema().Columns, v.Children()[0].Schema())[0]
	e.columnIdxsUsedByChild = make([]int, 0, len(childUsedSchema))
	e.columnIdxsUsedByChild = append(e.columnIdxsUsedByChild, childUsedSchema...)
	if len(e.columnIdxsUsedByChild) == childSchemaLen {
		e.columnIdxsUsedByChild = nil // indicates that all columns are used. LimitExec will improve performance for this condition.
	} else {
		// construct a project evaluator to do the inline projection
		e.columnSwapHelper = chunk.NewColumnSwapHelper(e.columnIdxsUsedByChild)
	}
	return e
}

func (b *executorBuilder) buildPrepare(v *plannercore.Prepare) exec.Executor {
	base := exec.NewBaseExecutor(b.ctx, v.Schema(), v.ID())
	base.SetInitCap(chunk.ZeroCapacity)
	return &PrepareExec{
		BaseExecutor: base,
		name:         v.Name,
		sqlText:      v.SQLText,
	}
}

func (b *executorBuilder) buildExecute(v *plannercore.Execute) exec.Executor {
	e := &ExecuteExec{
		BaseExecutor: exec.NewBaseExecutor(b.ctx, v.Schema(), v.ID()),
		is:           b.is,
		name:         v.Name,
		usingVars:    v.Params,
		stmt:         v.Stmt,
		plan:         v.Plan,
		outputNames:  v.OutputNames(),
	}

	failpoint.Inject("assertExecutePrepareStatementStalenessOption", func(val failpoint.Value) {
		vs := strings.Split(val.(string), "_")
		assertTS, assertReadReplicaScope := vs[0], vs[1]
		staleread.AssertStmtStaleness(b.ctx, true)
		ts, err := sessiontxn.GetTxnManager(b.ctx).GetStmtReadTS()
		if err != nil {
			panic(e)
		}

		if strconv.FormatUint(ts, 10) != assertTS ||
			assertReadReplicaScope != b.readReplicaScope {
			panic("execute prepare statement have wrong staleness option")
		}
	})

	return e
}

func (b *executorBuilder) buildShow(v *physicalop.PhysicalShow) exec.Executor {
	e := &ShowExec{
		BaseExecutor:          exec.NewBaseExecutor(b.ctx, v.Schema(), v.ID()),
		Tp:                    v.Tp,
		CountWarningsOrErrors: v.CountWarningsOrErrors,
		DBName:                ast.NewCIStr(v.DBName),
		Table:                 v.Table,
		Partition:             v.Partition,
		Column:                v.Column,
		IndexName:             v.IndexName,
		ResourceGroupName:     ast.NewCIStr(v.ResourceGroupName),
		Flag:                  v.Flag,
		Roles:                 v.Roles,
		User:                  v.User,
		is:                    b.is,
		Full:                  v.Full,
		IfNotExists:           v.IfNotExists,
		GlobalScope:           v.GlobalScope,
		Extended:              v.Extended,
		Extractor:             v.Extractor,
		ImportJobID:           v.ImportJobID,
		DistributionJobID:     v.DistributionJobID,
		ImportGroupKey:        v.ImportGroupKey,
	}
	if e.Tp == ast.ShowMasterStatus || e.Tp == ast.ShowBinlogStatus {
		// show master status need start ts.
		if _, err := e.Ctx().Txn(true); err != nil {
			b.err = err
		}
	}
	return e
}

func (b *executorBuilder) buildSimple(v *plannercore.Simple) exec.Executor {
	switch s := v.Statement.(type) {
	case *ast.GrantStmt:
		return b.buildGrant(s)
	case *ast.RevokeStmt:
		return b.buildRevoke(s)
	case *ast.BRIEStmt:
		return b.buildBRIE(s, v.Schema())
	case *ast.CreateUserStmt, *ast.AlterUserStmt:
		var lockOptions []*ast.PasswordOrLockOption
		if b.Ti.AccountLockTelemetry == nil {
			b.Ti.AccountLockTelemetry = &AccountLockTelemetryInfo{}
		}
		b.Ti.AccountLockTelemetry.CreateOrAlterUser++
		if stmt, ok := v.Statement.(*ast.CreateUserStmt); ok {
			lockOptions = stmt.PasswordOrLockOptions
		} else if stmt, ok := v.Statement.(*ast.AlterUserStmt); ok {
			lockOptions = stmt.PasswordOrLockOptions
		}
		if len(lockOptions) > 0 {
			// Multiple lock options are supported for the parser, but only the last one option takes effect.
			for i := len(lockOptions) - 1; i >= 0; i-- {
				if lockOptions[i].Type == ast.Lock {
					b.Ti.AccountLockTelemetry.LockUser++
					break
				} else if lockOptions[i].Type == ast.Unlock {
					b.Ti.AccountLockTelemetry.UnlockUser++
					break
				}
			}
		}
	case *ast.CalibrateResourceStmt:
		return &calibrateresource.Executor{
			BaseExecutor: exec.NewBaseExecutor(b.ctx, v.Schema(), 0),
			WorkloadType: s.Tp,
			OptionList:   s.DynamicCalibrateResourceOptionList,
		}
	case *ast.AddQueryWatchStmt:
		return &querywatch.AddExecutor{
			BaseExecutor:         exec.NewBaseExecutor(b.ctx, v.Schema(), 0),
			QueryWatchOptionList: s.QueryWatchOptionList,
		}
	case *ast.ImportIntoActionStmt:
		return &ImportIntoActionExec{
			BaseExecutor: exec.NewBaseExecutor(b.ctx, nil, 0),
			tp:           s.Tp,
			jobID:        s.JobID,
		}
	case *ast.CancelDistributionJobStmt:
		return &CancelDistributionJobExec{
			BaseExecutor: exec.NewBaseExecutor(b.ctx, nil, 0),
			jobID:        uint64(s.JobID),
		}
	}
	base := exec.NewBaseExecutor(b.ctx, v.Schema(), v.ID())
	base.SetInitCap(chunk.ZeroCapacity)
	e := &SimpleExec{
		BaseExecutor:    base,
		Statement:       v.Statement,
		ResolveCtx:      v.ResolveCtx,
		IsFromRemote:    v.IsFromRemote,
		is:              b.is,
		staleTxnStartTS: v.StaleTxnStartTS,
	}
	return e
}

func (b *executorBuilder) buildSet(v *plannercore.Set) exec.Executor {
	base := exec.NewBaseExecutor(b.ctx, v.Schema(), v.ID())
	base.SetInitCap(chunk.ZeroCapacity)
	e := &SetExecutor{
		BaseExecutor: base,
		vars:         v.VarAssigns,
	}
	return e
}

func (b *executorBuilder) buildSetConfig(v *plannercore.SetConfig) exec.Executor {
	return &SetConfigExec{
		BaseExecutor: exec.NewBaseExecutor(b.ctx, v.Schema(), v.ID()),
		p:            v,
	}
}

func (b *executorBuilder) buildInsert(v *physicalop.Insert) exec.Executor {
	b.inInsertStmt = true
	if b.err = b.updateForUpdateTS(); b.err != nil {
		return nil
	}

	selectExec := b.build(v.SelectPlan)
	if b.err != nil {
		return nil
	}
	var children []exec.Executor
	if selectExec != nil {
		children = append(children, selectExec)
	}
	baseExec := exec.NewBaseExecutor(b.ctx, nil, v.ID(), children...)
	baseExec.SetInitCap(chunk.ZeroCapacity)

	ivs := &InsertValues{
		BaseExecutor:              baseExec,
		Table:                     v.Table,
		Columns:                   v.Columns,
		Lists:                     v.Lists,
		GenExprs:                  v.GenCols.Exprs,
		allAssignmentsAreConstant: v.AllAssignmentsAreConstant,
		hasRefCols:                v.NeedFillDefaultValue,
		SelectExec:                selectExec,
		rowLen:                    v.RowLen,
		ignoreErr:                 v.IgnoreErr,
	}
	err := ivs.initInsertColumns()
	if err != nil {
		b.err = err
		return nil
	}
	ivs.fkChecks, b.err = buildFKCheckExecs(b.ctx, ivs.Table, v.FKChecks)
	if b.err != nil {
		return nil
	}
	ivs.fkCascades, b.err = b.buildFKCascadeExecs(ivs.Table, v.FKCascades)
	if b.err != nil {
		return nil
	}

	if v.IsReplace {
		return b.buildReplace(ivs)
	}
	insert := &InsertExec{
		InsertValues: ivs,
		OnDuplicate:  append(v.OnDuplicate, v.GenCols.OnDuplicates...),
	}
	return insert
}

func (b *executorBuilder) buildImportInto(v *plannercore.ImportInto) exec.Executor {
	// see planBuilder.buildImportInto for detail why we use the latest schema here.
	latestIS := b.ctx.GetLatestInfoSchema().(infoschema.InfoSchema)
	tbl, ok := latestIS.TableByID(context.Background(), v.Table.TableInfo.ID)
	if !ok {
		b.err = errors.Errorf("Can not get table %d", v.Table.TableInfo.ID)
		return nil
	}
	if !tbl.Meta().IsBaseTable() {
		b.err = plannererrors.ErrNonUpdatableTable.GenWithStackByArgs(tbl.Meta().Name.O, "IMPORT")
		return nil
	}

	var (
		selectExec exec.Executor
		children   []exec.Executor
	)
	if v.SelectPlan != nil {
		selectExec = b.build(v.SelectPlan)
		if b.err != nil {
			return nil
		}
		children = append(children, selectExec)
	}
	base := exec.NewBaseExecutor(b.ctx, v.Schema(), v.ID(), children...)
	executor, err := newImportIntoExec(base, selectExec, b.ctx, v, tbl)
	if err != nil {
		b.err = err
		return nil
	}

	return executor
}

func (b *executorBuilder) buildLoadData(v *plannercore.LoadData) exec.Executor {
	tbl, ok := b.is.TableByID(context.Background(), v.Table.TableInfo.ID)
	if !ok {
		b.err = errors.Errorf("Can not get table %d", v.Table.TableInfo.ID)
		return nil
	}
	if !tbl.Meta().IsBaseTable() {
		b.err = plannererrors.ErrNonUpdatableTable.GenWithStackByArgs(tbl.Meta().Name.O, "LOAD")
		return nil
	}

	base := exec.NewBaseExecutor(b.ctx, v.Schema(), v.ID())
	worker, err := NewLoadDataWorker(b.ctx, v, tbl)
	if err != nil {
		b.err = err
		return nil
	}

	return &LoadDataExec{
		BaseExecutor:   base,
		loadDataWorker: worker,
		FileLocRef:     v.FileLocRef,
	}
}

func (b *executorBuilder) buildLoadStats(v *plannercore.LoadStats) exec.Executor {
	e := &LoadStatsExec{
		BaseExecutor: exec.NewBaseExecutor(b.ctx, nil, v.ID()),
		info:         &LoadStatsInfo{v.Path, b.ctx},
	}
	return e
}

func (b *executorBuilder) buildLockStats(v *plannercore.LockStats) exec.Executor {
	e := &lockstats.LockExec{
		BaseExecutor: exec.NewBaseExecutor(b.ctx, nil, v.ID()),
		Tables:       v.Tables,
	}
	return e
}

func (b *executorBuilder) buildUnlockStats(v *plannercore.UnlockStats) exec.Executor {
	e := &lockstats.UnlockExec{
		BaseExecutor: exec.NewBaseExecutor(b.ctx, nil, v.ID()),
		Tables:       v.Tables,
	}
	return e
}

func (b *executorBuilder) buildPlanReplayer(v *plannercore.PlanReplayer) exec.Executor {
	if v.Load {
		e := &PlanReplayerLoadExec{
			BaseExecutor: exec.NewBaseExecutor(b.ctx, nil, v.ID()),
			info:         &PlanReplayerLoadInfo{Path: v.File, Ctx: b.ctx},
		}
		return e
	}
	if v.Capture {
		e := &PlanReplayerExec{
			BaseExecutor: exec.NewBaseExecutor(b.ctx, nil, v.ID()),
			CaptureInfo: &PlanReplayerCaptureInfo{
				SQLDigest:  v.SQLDigest,
				PlanDigest: v.PlanDigest,
			},
		}
		return e
	}
	if v.Remove {
		e := &PlanReplayerExec{
			BaseExecutor: exec.NewBaseExecutor(b.ctx, nil, v.ID()),
			CaptureInfo: &PlanReplayerCaptureInfo{
				SQLDigest:  v.SQLDigest,
				PlanDigest: v.PlanDigest,
				Remove:     true,
			},
		}
		return e
	}

	e := &PlanReplayerExec{
		BaseExecutor: exec.NewBaseExecutor(b.ctx, v.Schema(), v.ID()),
		DumpInfo: &PlanReplayerDumpInfo{
			Analyze:           v.Analyze,
			Path:              v.File,
			ctx:               b.ctx,
			HistoricalStatsTS: v.HistoricalStatsTS,
		},
	}
	if v.ExecStmt != nil {
		e.DumpInfo.ExecStmts = []ast.StmtNode{v.ExecStmt}
	} else {
		e.BaseExecutor = exec.NewBaseExecutor(b.ctx, nil, v.ID())
	}
	return e
}

func (b *executorBuilder) buildTraffic(traffic *plannercore.Traffic) exec.Executor {
	switch traffic.OpType {
	case ast.TrafficOpCapture:
		exec := &TrafficCaptureExec{
			BaseExecutor: exec.NewBaseExecutor(b.ctx, traffic.Schema(), traffic.ID()),
			Args: map[string]string{
				"output": traffic.Dir,
			},
		}
		for _, option := range traffic.Options {
			switch option.OptionType {
			case ast.TrafficOptionDuration:
				exec.Args["duration"] = option.StrValue
			case ast.TrafficOptionEncryptionMethod:
				exec.Args["encrypt-method"] = option.StrValue
			case ast.TrafficOptionCompress:
				exec.Args["compress"] = strconv.FormatBool(option.BoolValue)
			}
		}
		return exec
	case ast.TrafficOpReplay:
		exec := &TrafficReplayExec{
			BaseExecutor: exec.NewBaseExecutor(b.ctx, traffic.Schema(), traffic.ID()),
			Args: map[string]string{
				"input": traffic.Dir,
			},
		}
		for _, option := range traffic.Options {
			switch option.OptionType {
			case ast.TrafficOptionUsername:
				exec.Args["username"] = option.StrValue
			case ast.TrafficOptionPassword:
				exec.Args["password"] = option.StrValue
			case ast.TrafficOptionSpeed:
				if v := option.FloatValue.GetValue(); v != nil {
					if dec, ok := v.(*types.MyDecimal); ok {
						exec.Args["speed"] = dec.String()
					}
				}
			case ast.TrafficOptionReadOnly:
				exec.Args["readonly"] = strconv.FormatBool(option.BoolValue)
			}
		}
		return exec
	case ast.TrafficOpCancel:
		return &TrafficCancelExec{
			BaseExecutor: exec.NewBaseExecutor(b.ctx, traffic.Schema(), traffic.ID()),
		}
	case ast.TrafficOpShow:
		return &TrafficShowExec{
			BaseExecutor: exec.NewBaseExecutor(b.ctx, traffic.Schema(), traffic.ID()),
		}
	}
	// impossible here
	return nil
}

func (*executorBuilder) buildReplace(vals *InsertValues) exec.Executor {
	replaceExec := &ReplaceExec{
		InsertValues: vals,
	}
	return replaceExec
}

func (b *executorBuilder) buildGrant(grant *ast.GrantStmt) exec.Executor {
	e := &GrantExec{
		BaseExecutor:          exec.NewBaseExecutor(b.ctx, nil, 0),
		Privs:                 grant.Privs,
		ObjectType:            grant.ObjectType,
		Level:                 grant.Level,
		Users:                 grant.Users,
		WithGrant:             grant.WithGrant,
		AuthTokenOrTLSOptions: grant.AuthTokenOrTLSOptions,
		is:                    b.is,
	}
	return e
}

func (b *executorBuilder) buildRevoke(revoke *ast.RevokeStmt) exec.Executor {
	e := &RevokeExec{
		BaseExecutor: exec.NewBaseExecutor(b.ctx, nil, 0),
		ctx:          b.ctx,
		Privs:        revoke.Privs,
		ObjectType:   revoke.ObjectType,
		Level:        revoke.Level,
		Users:        revoke.Users,
		is:           b.is,
	}
	return e
}

func (b *executorBuilder) setTelemetryInfo(v *plannercore.DDL) {
	if v == nil || b.Ti == nil {
		return
	}
	switch s := v.Statement.(type) {
	case *ast.AlterTableStmt:
		if len(s.Specs) > 1 {
			b.Ti.UseMultiSchemaChange = true
		}
		for _, spec := range s.Specs {
			switch spec.Tp {
			case ast.AlterTableDropFirstPartition:
				if b.Ti.PartitionTelemetry == nil {
					b.Ti.PartitionTelemetry = &PartitionTelemetryInfo{}
				}
				b.Ti.PartitionTelemetry.UseDropIntervalPartition = true
			case ast.AlterTableAddLastPartition:
				if b.Ti.PartitionTelemetry == nil {
					b.Ti.PartitionTelemetry = &PartitionTelemetryInfo{}
				}
				b.Ti.PartitionTelemetry.UseAddIntervalPartition = true
			case ast.AlterTableExchangePartition:
				b.Ti.UseExchangePartition = true
			case ast.AlterTableReorganizePartition:
				if b.Ti.PartitionTelemetry == nil {
					b.Ti.PartitionTelemetry = &PartitionTelemetryInfo{}
				}
				b.Ti.PartitionTelemetry.UseReorganizePartition = true
			}
		}
	case *ast.CreateTableStmt:
		if s.Partition == nil {
			break
		}

		p := s.Partition
		if b.Ti.PartitionTelemetry == nil {
			b.Ti.PartitionTelemetry = &PartitionTelemetryInfo{}
		}
		b.Ti.PartitionTelemetry.TablePartitionMaxPartitionsNum = max(p.Num, uint64(len(p.Definitions)))
		b.Ti.PartitionTelemetry.UseTablePartition = true

		switch p.Tp {
		case ast.PartitionTypeRange:
			if p.Sub == nil {
				if len(p.ColumnNames) > 0 {
					b.Ti.PartitionTelemetry.UseTablePartitionRangeColumns = true
					if len(p.ColumnNames) > 1 {
						b.Ti.PartitionTelemetry.UseTablePartitionRangeColumnsGt1 = true
					}
					if len(p.ColumnNames) > 2 {
						b.Ti.PartitionTelemetry.UseTablePartitionRangeColumnsGt2 = true
					}
					if len(p.ColumnNames) > 3 {
						b.Ti.PartitionTelemetry.UseTablePartitionRangeColumnsGt3 = true
					}
				} else {
					b.Ti.PartitionTelemetry.UseTablePartitionRange = true
				}
				if p.Interval != nil {
					b.Ti.PartitionTelemetry.UseCreateIntervalPartition = true
				}
			}
		case ast.PartitionTypeHash:
			if p.Sub == nil {
				b.Ti.PartitionTelemetry.UseTablePartitionHash = true
			}
		case ast.PartitionTypeList:
			if p.Sub == nil {
				if len(p.ColumnNames) > 0 {
					b.Ti.PartitionTelemetry.UseTablePartitionListColumns = true
				} else {
					b.Ti.PartitionTelemetry.UseTablePartitionList = true
				}
			}
		}
	case *ast.FlashBackToTimestampStmt:
		b.Ti.UseFlashbackToCluster = true
	}
}

func (b *executorBuilder) buildDDL(v *plannercore.DDL) exec.Executor {
	b.setTelemetryInfo(v)

	e := &DDLExec{
		BaseExecutor: exec.NewBaseExecutor(b.ctx, v.Schema(), v.ID()),
		ddlExecutor:  domain.GetDomain(b.ctx).DDLExecutor(),
		stmt:         v.Statement,
		is:           b.is,
		tempTableDDL: temptable.GetTemporaryTableDDL(b.ctx),
	}
	return e
}

// buildTrace builds a TraceExec for future executing. This method will be called
// at build().
func (b *executorBuilder) buildTrace(v *plannercore.Trace) exec.Executor {
	t := &TraceExec{
		BaseExecutor: exec.NewBaseExecutor(b.ctx, v.Schema(), v.ID()),
		stmtNode:     v.StmtNode,
		resolveCtx:   v.ResolveCtx,
		builder:      b,
		format:       v.Format,

		optimizerTrace:       v.OptimizerTrace,
		optimizerTraceTarget: v.OptimizerTraceTarget,
	}
	if t.format == plannercore.TraceFormatLog && !t.optimizerTrace {
		return &sortexec.SortExec{
			BaseExecutor: exec.NewBaseExecutor(b.ctx, v.Schema(), v.ID(), t),
			ByItems: []*plannerutil.ByItems{
				{Expr: &expression.Column{
					Index:   0,
					RetType: types.NewFieldType(mysql.TypeTimestamp),
				}},
			},
			ExecSchema: v.Schema(),
		}
	}
	return t
}

// buildExplain builds a explain executor. `e.rows` collects final result to `ExplainExec`.
func (b *executorBuilder) buildExplain(v *plannercore.Explain) exec.Executor {
	explainExec := &ExplainExec{
		BaseExecutor: exec.NewBaseExecutor(b.ctx, v.Schema(), v.ID()),
		explain:      v,
	}
	if v.Analyze {
		if b.ctx.GetSessionVars().StmtCtx.RuntimeStatsColl == nil {
			b.ctx.GetSessionVars().StmtCtx.RuntimeStatsColl = execdetails.NewRuntimeStatsColl(nil)
		}
	}
	// Needs to build the target plan, even if not executing it
	// to get partition pruning.
	explainExec.analyzeExec = b.build(v.TargetPlan)
	return explainExec
}

func (b *executorBuilder) buildSelectInto(v *plannercore.SelectInto) exec.Executor {
	child := b.build(v.TargetPlan)
	if b.err != nil {
		return nil
	}
	return &SelectIntoExec{
		BaseExecutor:   exec.NewBaseExecutor(b.ctx, v.Schema(), v.ID(), child),
		intoOpt:        v.IntoOpt,
		LineFieldsInfo: v.LineFieldsInfo,
	}
}

func (b *executorBuilder) buildUnionScanExec(v *physicalop.PhysicalUnionScan) exec.Executor {
	oriEncounterUnionScan := b.encounterUnionScan
	b.encounterUnionScan = true
	defer func() {
		b.encounterUnionScan = oriEncounterUnionScan
	}()
	reader := b.build(v.Children()[0])
	if b.err != nil {
		return nil
	}

	return b.buildUnionScanFromReader(reader, v)
}

func collectColIdxFromByItems(byItems []*plannerutil.ByItems, cols []*model.ColumnInfo) ([]int, error) {
	var colIdxs []int
	for _, item := range byItems {
		col, ok := item.Expr.(*expression.Column)
		if !ok {
			return nil, errors.Errorf("Not support non-column in orderBy pushed down")
		}
		for i, c := range cols {
			if c.ID == col.ID {
				colIdxs = append(colIdxs, i)
				break
			}
		}
	}
	return colIdxs, nil
}

// buildUnionScanFromReader builds union scan executor from child executor.
// Note that this function may be called by inner workers of index lookup join concurrently.
// Be careful to avoid data race.
func (b *executorBuilder) buildUnionScanFromReader(reader exec.Executor, v *physicalop.PhysicalUnionScan) exec.Executor {
	// If reader is union, it means a partition table and we should transfer as above.
	if x, ok := reader.(*unionexec.UnionExec); ok {
		for i, child := range x.AllChildren() {
			x.SetChildren(i, b.buildUnionScanFromReader(child, v))
			if b.err != nil {
				return nil
			}
		}
		return x
	}
	us := &UnionScanExec{BaseExecutor: exec.NewBaseExecutor(b.ctx, v.Schema(), v.ID(), reader)}
	// Get the handle column index of the below Plan.
	us.handleCols = v.HandleCols
	us.mutableRow = chunk.MutRowFromTypes(exec.RetTypes(us))

	// If the push-downed condition contains virtual column, we may build a selection upon reader
	originReader := reader
	if sel, ok := reader.(*SelectionExec); ok {
		reader = sel.Children(0)
	}

	us.collators = make([]collate.Collator, 0, len(us.columns))
	for _, tp := range exec.RetTypes(us) {
		us.collators = append(us.collators, collate.GetCollator(tp.GetCollate()))
	}

	startTS, err := b.getSnapshotTS()
	sessionVars := b.ctx.GetSessionVars()
	if err != nil {
		b.err = err
		return nil
	}

	switch x := reader.(type) {
	case *MPPGather:
		us.desc = false
		us.keepOrder = false
		us.conditions, us.conditionsWithVirCol = physicalop.SplitSelCondsWithVirtualColumn(v.Conditions)
		us.columns = x.columns
		us.table = x.table
		us.virtualColumnIndex = x.virtualColumnIndex
		us.handleCachedTable(b, x, sessionVars, startTS)
	case *TableReaderExecutor:
		us.desc = x.desc
		us.keepOrder = x.keepOrder
		colIdxes, err := collectColIdxFromByItems(x.byItems, x.columns)
		if err != nil {
			b.err = err
			return nil
		}
		us.usedIndex = colIdxes
		us.conditions, us.conditionsWithVirCol = physicalop.SplitSelCondsWithVirtualColumn(v.Conditions)
		us.columns = x.columns
		us.table = x.table
		us.virtualColumnIndex = x.virtualColumnIndex
		us.handleCachedTable(b, x, sessionVars, startTS)
	case *IndexReaderExecutor:
		us.desc = x.desc
		us.keepOrder = x.keepOrder
		colIdxes, err := collectColIdxFromByItems(x.byItems, x.columns)
		if err != nil {
			b.err = err
			return nil
		}
		us.usedIndex = colIdxes
		if len(us.usedIndex) == 0 {
			for _, ic := range x.index.Columns {
				for i, col := range x.columns {
					if col.Name.L == ic.Name.L {
						us.usedIndex = append(us.usedIndex, i)
						break
					}
				}
			}
		}
		us.conditions, us.conditionsWithVirCol = physicalop.SplitSelCondsWithVirtualColumn(v.Conditions)
		us.columns = x.columns
		us.partitionIDMap = x.partitionIDMap
		us.table = x.table
		us.handleCachedTable(b, x, sessionVars, startTS)
	case *IndexLookUpExecutor:
		us.desc = x.desc
		us.keepOrder = x.keepOrder
		colIdxes, err := collectColIdxFromByItems(x.byItems, x.columns)
		if err != nil {
			b.err = err
			return nil
		}
		us.usedIndex = colIdxes
		if len(us.usedIndex) == 0 {
			for _, ic := range x.index.Columns {
				for i, col := range x.columns {
					if col.Name.L == ic.Name.L {
						us.usedIndex = append(us.usedIndex, i)
						break
					}
				}
			}
		}
		us.conditions, us.conditionsWithVirCol = physicalop.SplitSelCondsWithVirtualColumn(v.Conditions)
		us.columns = x.columns
		us.table = x.table
		us.partitionIDMap = x.partitionIDMap
		us.virtualColumnIndex = buildVirtualColumnIndex(us.Schema(), us.columns)
		us.handleCachedTable(b, x, sessionVars, startTS)
	case *IndexMergeReaderExecutor:
		if len(x.byItems) != 0 {
			us.keepOrder = x.keepOrder
			us.desc = x.byItems[0].Desc
			colIdxes, err := collectColIdxFromByItems(x.byItems, x.columns)
			if err != nil {
				b.err = err
				return nil
			}
			us.usedIndex = colIdxes
		}
		us.partitionIDMap = x.partitionIDMap
		us.conditions, us.conditionsWithVirCol = physicalop.SplitSelCondsWithVirtualColumn(v.Conditions)
		us.columns = x.columns
		us.table = x.table
		us.virtualColumnIndex = buildVirtualColumnIndex(us.Schema(), us.columns)
	case *PointGetExecutor, *BatchPointGetExec,
		// PointGet and BatchPoint can handle virtual columns and dirty txn data themselves.
		// If TableDual, the result must be empty, so we can skip UnionScan and use TableDual directly here.
		// TableSample only supports sampling from disk, don't need to consider in-memory txn data for simplicity.
		*TableDualExec,
		*TableSampleExecutor:
		return originReader
	default:
		// TODO: consider more operators like Projection.
		b.err = errors.NewNoStackErrorf("unexpected operator %T under UnionScan", reader)
		return nil
	}
	return us
}

type bypassDataSourceExecutor interface {
	dataSourceExecutor
	setDummy()
}

func (us *UnionScanExec) handleCachedTable(b *executorBuilder, x bypassDataSourceExecutor, vars *variable.SessionVars, startTS uint64) {
	tbl := x.Table()
	if tbl.Meta().TableCacheStatusType == model.TableCacheStatusEnable {
		cachedTable := tbl.(table.CachedTable)
		// Determine whether the cache can be used.
		leaseDuration := time.Duration(vardef.TableCacheLease.Load()) * time.Second
		cacheData, loading := cachedTable.TryReadFromCache(startTS, leaseDuration)
		if cacheData != nil {
			vars.StmtCtx.ReadFromTableCache = true
			x.setDummy()
			us.cacheTable = cacheData
		} else if loading {
			return
		} else if !b.inUpdateStmt && !b.inDeleteStmt && !b.inInsertStmt && !vars.StmtCtx.InExplainStmt {
			store := b.ctx.GetStore()
			cachedTable.UpdateLockForRead(context.Background(), store, startTS, leaseDuration)
		}
	}
}

// buildMergeJoin builds MergeJoinExec executor.
func (b *executorBuilder) buildMergeJoin(v *physicalop.PhysicalMergeJoin) exec.Executor {
	leftExec := b.build(v.Children()[0])
	if b.err != nil {
		return nil
	}

	rightExec := b.build(v.Children()[1])
	if b.err != nil {
		return nil
	}

	defaultValues := v.DefaultValues
	if defaultValues == nil {
		if v.JoinType == base.RightOuterJoin {
			defaultValues = make([]types.Datum, leftExec.Schema().Len())
		} else {
			defaultValues = make([]types.Datum, rightExec.Schema().Len())
		}
	}

	colsFromChildren := v.Schema().Columns
	if v.JoinType == base.LeftOuterSemiJoin || v.JoinType == base.AntiLeftOuterSemiJoin {
		colsFromChildren = colsFromChildren[:len(colsFromChildren)-1]
	}

	e := &join.MergeJoinExec{
		StmtCtx:      b.ctx.GetSessionVars().StmtCtx,
		BaseExecutor: exec.NewBaseExecutor(b.ctx, v.Schema(), v.ID(), leftExec, rightExec),
		CompareFuncs: v.CompareFuncs,
		Joiner: join.NewJoiner(
			b.ctx,
			v.JoinType,
			v.JoinType == base.RightOuterJoin,
			defaultValues,
			v.OtherConditions,
			exec.RetTypes(leftExec),
			exec.RetTypes(rightExec),
			markChildrenUsedCols(colsFromChildren, v.Children()[0].Schema(), v.Children()[1].Schema()),
			false,
		),
		IsOuterJoin: v.JoinType.IsOuterJoin(),
		Desc:        v.Desc,
	}

	leftTable := &join.MergeJoinTable{
		ChildIndex: 0,
		JoinKeys:   v.LeftJoinKeys,
		Filters:    v.LeftConditions,
	}
	rightTable := &join.MergeJoinTable{
		ChildIndex: 1,
		JoinKeys:   v.RightJoinKeys,
		Filters:    v.RightConditions,
	}

	if v.JoinType == base.RightOuterJoin {
		e.InnerTable = leftTable
		e.OuterTable = rightTable
	} else {
		e.InnerTable = rightTable
		e.OuterTable = leftTable
	}
	e.InnerTable.IsInner = true

	// optimizer should guarantee that filters on inner table are pushed down
	// to tikv or extracted to a Selection.
	if len(e.InnerTable.Filters) != 0 {
		b.err = errors.Annotate(exeerrors.ErrBuildExecutor, "merge join's inner filter should be empty.")
		return nil
	}

	executor_metrics.ExecutorCounterMergeJoinExec.Inc()
	return e
}

func collectColumnIndexFromExpr(expr expression.Expression, leftColumnSize int, leftColumnIndex []int, rightColumnIndex []int) (_, _ []int) {
	switch x := expr.(type) {
	case *expression.Column:
		colIndex := x.Index
		if colIndex >= leftColumnSize {
			rightColumnIndex = append(rightColumnIndex, colIndex-leftColumnSize)
		} else {
			leftColumnIndex = append(leftColumnIndex, colIndex)
		}
		return leftColumnIndex, rightColumnIndex
	case *expression.Constant, *expression.CorrelatedColumn:
		// correlatedColumn can be treated as constant during runtime
		return leftColumnIndex, rightColumnIndex
	case *expression.ScalarFunction:
		for _, arg := range x.GetArgs() {
			leftColumnIndex, rightColumnIndex = collectColumnIndexFromExpr(arg, leftColumnSize, leftColumnIndex, rightColumnIndex)
		}
		return leftColumnIndex, rightColumnIndex
	default:
		panic("unsupported expression")
	}
}

func extractUsedColumnsInJoinOtherCondition(expr expression.CNFExprs, leftColumnSize int) (leftColumnIndex, rightColumnIndex []int) {
	leftColumnIndex = make([]int, 0, 1)
	rightColumnIndex = make([]int, 0, 1)
	for _, subExpr := range expr {
		leftColumnIndex, rightColumnIndex = collectColumnIndexFromExpr(subExpr, leftColumnSize, leftColumnIndex, rightColumnIndex)
	}
	return leftColumnIndex, rightColumnIndex
}

func (b *executorBuilder) buildHashJoinV2(v *physicalop.PhysicalHashJoin) exec.Executor {
	leftExec := b.build(v.Children()[0])
	if b.err != nil {
		return nil
	}

	rightExec := b.build(v.Children()[1])
	if b.err != nil {
		return nil
	}
	return b.buildHashJoinV2FromChildExecs(leftExec, rightExec, v)
}

func (b *executorBuilder) buildHashJoinV2FromChildExecs(leftExec, rightExec exec.Executor, v *physicalop.PhysicalHashJoin) *join.HashJoinV2Exec {
	joinOtherCondition := v.OtherConditions
	joinLeftCondition := v.LeftConditions
	joinRightCondition := v.RightConditions
	if len(joinOtherCondition) == 0 {
		// sometimes the OtherCondtition could be a not nil slice with length = 0
		// in HashJoinV2, it is assumed that if there is no other condition, e.HashJoinCtxV2.OtherCondition should be nil
		joinOtherCondition = nil
	}
	if len(joinLeftCondition) == 0 {
		joinLeftCondition = nil
	}
	if len(joinRightCondition) == 0 {
		joinRightCondition = nil
	}

	e := &join.HashJoinV2Exec{
		BaseExecutor:          exec.NewBaseExecutor(b.ctx, v.Schema(), v.ID(), leftExec, rightExec),
		ProbeSideTupleFetcher: &join.ProbeSideTupleFetcherV2{},
		ProbeWorkers:          make([]*join.ProbeWorkerV2, v.Concurrency),
		BuildWorkers:          make([]*join.BuildWorkerV2, v.Concurrency),
		HashJoinCtxV2: &join.HashJoinCtxV2{
			OtherCondition: joinOtherCondition,
		},
		IsGA: physicalop.IsGAForHashJoinV2(v.JoinType, v.LeftJoinKeys, v.IsNullEQ, v.LeftNAJoinKeys),
	}
	e.HashJoinCtxV2.SessCtx = b.ctx
	e.HashJoinCtxV2.JoinType = v.JoinType
	e.HashJoinCtxV2.Concurrency = v.Concurrency
	e.HashJoinCtxV2.SetupPartitionInfo()
	e.ChunkAllocPool = e.AllocPool
	e.HashJoinCtxV2.RightAsBuildSide = true
	if v.InnerChildIdx == 1 && v.UseOuterToBuild {
		e.HashJoinCtxV2.RightAsBuildSide = false
	} else if v.InnerChildIdx == 0 && !v.UseOuterToBuild {
		e.HashJoinCtxV2.RightAsBuildSide = false
	}

	lhsTypes, rhsTypes := exec.RetTypes(leftExec), exec.RetTypes(rightExec)
	joinedTypes := make([]*types.FieldType, 0, len(lhsTypes)+len(rhsTypes))
	joinedTypes = append(joinedTypes, lhsTypes...)
	joinedTypes = append(joinedTypes, rhsTypes...)

	if v.InnerChildIdx == 1 {
		if joinRightCondition != nil {
			b.err = errors.Annotate(exeerrors.ErrBuildExecutor, "join's inner condition should be empty")
			return nil
		}
	} else {
		if joinLeftCondition != nil {
			b.err = errors.Annotate(exeerrors.ErrBuildExecutor, "join's inner condition should be empty")
			return nil
		}
	}

	var probeKeys, buildKeys []*expression.Column
	var buildSideExec exec.Executor
	if v.UseOuterToBuild {
		if v.InnerChildIdx == 1 {
			buildSideExec, buildKeys = leftExec, v.LeftJoinKeys
			e.ProbeSideTupleFetcher.ProbeSideExec, probeKeys = rightExec, v.RightJoinKeys
			e.HashJoinCtxV2.BuildFilter = joinLeftCondition
		} else {
			buildSideExec, buildKeys = rightExec, v.RightJoinKeys
			e.ProbeSideTupleFetcher.ProbeSideExec, probeKeys = leftExec, v.LeftJoinKeys
			e.HashJoinCtxV2.BuildFilter = joinRightCondition
		}
	} else {
		if v.InnerChildIdx == 0 {
			buildSideExec, buildKeys = leftExec, v.LeftJoinKeys
			e.ProbeSideTupleFetcher.ProbeSideExec, probeKeys = rightExec, v.RightJoinKeys
			e.HashJoinCtxV2.ProbeFilter = joinRightCondition
		} else {
			buildSideExec, buildKeys = rightExec, v.RightJoinKeys
			e.ProbeSideTupleFetcher.ProbeSideExec, probeKeys = leftExec, v.LeftJoinKeys
			e.HashJoinCtxV2.ProbeFilter = joinLeftCondition
		}
	}
	probeKeyColIdx := make([]int, len(probeKeys))
	buildKeyColIdx := make([]int, len(buildKeys))
	for i := range buildKeys {
		buildKeyColIdx[i] = buildKeys[i].Index
	}
	for i := range probeKeys {
		probeKeyColIdx[i] = probeKeys[i].Index
	}

	colsFromChildren := v.Schema().Columns
	if v.JoinType == base.LeftOuterSemiJoin || v.JoinType == base.AntiLeftOuterSemiJoin {
		// the matched column is added inside join
		colsFromChildren = colsFromChildren[:len(colsFromChildren)-1]
	}
	childrenUsedSchema := markChildrenUsedCols(colsFromChildren, v.Children()[0].Schema(), v.Children()[1].Schema())
	if childrenUsedSchema == nil {
		b.err = errors.New("children used should never be nil")
		return nil
	}
	e.LUsed = make([]int, 0, len(childrenUsedSchema[0]))
	e.LUsed = append(e.LUsed, childrenUsedSchema[0]...)
	e.RUsed = make([]int, 0, len(childrenUsedSchema[1]))
	e.RUsed = append(e.RUsed, childrenUsedSchema[1]...)
	if joinOtherCondition != nil {
		leftColumnSize := v.Children()[0].Schema().Len()
		e.LUsedInOtherCondition, e.RUsedInOtherCondition = extractUsedColumnsInJoinOtherCondition(joinOtherCondition, leftColumnSize)
	}
	// todo add partition hash join exec
	executor_metrics.ExecutorCountHashJoinExec.Inc()

	leftExecTypes, rightExecTypes := exec.RetTypes(leftExec), exec.RetTypes(rightExec)
	leftTypes, rightTypes := make([]*types.FieldType, 0, len(v.LeftJoinKeys)+len(v.LeftNAJoinKeys)), make([]*types.FieldType, 0, len(v.RightJoinKeys)+len(v.RightNAJoinKeys))
	for i, col := range v.LeftJoinKeys {
		leftTypes = append(leftTypes, leftExecTypes[col.Index].Clone())
		leftTypes[i].SetFlag(col.RetType.GetFlag())
	}
	offset := len(v.LeftJoinKeys)
	for i, col := range v.LeftNAJoinKeys {
		leftTypes = append(leftTypes, leftExecTypes[col.Index].Clone())
		leftTypes[i+offset].SetFlag(col.RetType.GetFlag())
	}
	for i, col := range v.RightJoinKeys {
		rightTypes = append(rightTypes, rightExecTypes[col.Index].Clone())
		rightTypes[i].SetFlag(col.RetType.GetFlag())
	}
	offset = len(v.RightJoinKeys)
	for i, col := range v.RightNAJoinKeys {
		rightTypes = append(rightTypes, rightExecTypes[col.Index].Clone())
		rightTypes[i+offset].SetFlag(col.RetType.GetFlag())
	}

	// consider collations
	for i := range v.EqualConditions {
		chs, coll := v.EqualConditions[i].CharsetAndCollation()
		leftTypes[i].SetCharset(chs)
		leftTypes[i].SetCollate(coll)
		rightTypes[i].SetCharset(chs)
		rightTypes[i].SetCollate(coll)
	}
	offset = len(v.EqualConditions)
	for i := range v.NAEqualConditions {
		chs, coll := v.NAEqualConditions[i].CharsetAndCollation()
		leftTypes[i+offset].SetCharset(chs)
		leftTypes[i+offset].SetCollate(coll)
		rightTypes[i+offset].SetCharset(chs)
		rightTypes[i+offset].SetCollate(coll)
	}
	if e.RightAsBuildSide {
		e.BuildKeyTypes, e.ProbeKeyTypes = rightTypes, leftTypes
	} else {
		e.BuildKeyTypes, e.ProbeKeyTypes = leftTypes, rightTypes
	}
	for i := range e.Concurrency {
		e.ProbeWorkers[i] = &join.ProbeWorkerV2{
			HashJoinCtx: e.HashJoinCtxV2,
			JoinProbe:   join.NewJoinProbe(e.HashJoinCtxV2, i, v.JoinType, probeKeyColIdx, joinedTypes, e.ProbeKeyTypes, e.RightAsBuildSide),
		}
		e.ProbeWorkers[i].WorkerID = i

		e.BuildWorkers[i] = join.NewJoinBuildWorkerV2(e.HashJoinCtxV2, i, buildSideExec, buildKeyColIdx, exec.RetTypes(buildSideExec))
	}
	return e
}

func (b *executorBuilder) buildHashJoin(v *physicalop.PhysicalHashJoin) exec.Executor {
	if b.ctx.GetSessionVars().UseHashJoinV2 && joinversion.IsHashJoinV2Supported() && v.CanUseHashJoinV2() {
		return b.buildHashJoinV2(v)
	}
	leftExec := b.build(v.Children()[0])
	if b.err != nil {
		return nil
	}

	rightExec := b.build(v.Children()[1])
	if b.err != nil {
		return nil
	}
	return b.buildHashJoinFromChildExecs(leftExec, rightExec, v)
}

func (b *executorBuilder) buildHashJoinFromChildExecs(leftExec, rightExec exec.Executor, v *physicalop.PhysicalHashJoin) *join.HashJoinV1Exec {
	e := &join.HashJoinV1Exec{
		BaseExecutor:          exec.NewBaseExecutor(b.ctx, v.Schema(), v.ID(), leftExec, rightExec),
		ProbeSideTupleFetcher: &join.ProbeSideTupleFetcherV1{},
		ProbeWorkers:          make([]*join.ProbeWorkerV1, v.Concurrency),
		BuildWorker:           &join.BuildWorkerV1{},
		HashJoinCtxV1: &join.HashJoinCtxV1{
			IsOuterJoin:     v.JoinType.IsOuterJoin(),
			UseOuterToBuild: v.UseOuterToBuild,
		},
	}
	e.HashJoinCtxV1.SessCtx = b.ctx
	e.HashJoinCtxV1.JoinType = v.JoinType
	e.HashJoinCtxV1.Concurrency = v.Concurrency
	e.HashJoinCtxV1.ChunkAllocPool = e.AllocPool
	defaultValues := v.DefaultValues
	lhsTypes, rhsTypes := exec.RetTypes(leftExec), exec.RetTypes(rightExec)
	if v.InnerChildIdx == 1 {
		if len(v.RightConditions) > 0 {
			b.err = errors.Annotate(exeerrors.ErrBuildExecutor, "join's inner condition should be empty")
			return nil
		}
	} else {
		if len(v.LeftConditions) > 0 {
			b.err = errors.Annotate(exeerrors.ErrBuildExecutor, "join's inner condition should be empty")
			return nil
		}
	}

	leftIsBuildSide := true

	e.IsNullEQ = v.IsNullEQ
	var probeKeys, probeNAKeys, buildKeys, buildNAKeys []*expression.Column
	var buildSideExec exec.Executor
	if v.UseOuterToBuild {
		// update the buildSideEstCount due to changing the build side
		if v.InnerChildIdx == 1 {
			buildSideExec, buildKeys, buildNAKeys = leftExec, v.LeftJoinKeys, v.LeftNAJoinKeys
			e.ProbeSideTupleFetcher.ProbeSideExec, probeKeys, probeNAKeys = rightExec, v.RightJoinKeys, v.RightNAJoinKeys
			e.OuterFilter = v.LeftConditions
		} else {
			buildSideExec, buildKeys, buildNAKeys = rightExec, v.RightJoinKeys, v.RightNAJoinKeys
			e.ProbeSideTupleFetcher.ProbeSideExec, probeKeys, probeNAKeys = leftExec, v.LeftJoinKeys, v.LeftNAJoinKeys
			e.OuterFilter = v.RightConditions
			leftIsBuildSide = false
		}
		if defaultValues == nil {
			defaultValues = make([]types.Datum, e.ProbeSideTupleFetcher.ProbeSideExec.Schema().Len())
		}
	} else {
		if v.InnerChildIdx == 0 {
			buildSideExec, buildKeys, buildNAKeys = leftExec, v.LeftJoinKeys, v.LeftNAJoinKeys
			e.ProbeSideTupleFetcher.ProbeSideExec, probeKeys, probeNAKeys = rightExec, v.RightJoinKeys, v.RightNAJoinKeys
			e.OuterFilter = v.RightConditions
		} else {
			buildSideExec, buildKeys, buildNAKeys = rightExec, v.RightJoinKeys, v.RightNAJoinKeys
			e.ProbeSideTupleFetcher.ProbeSideExec, probeKeys, probeNAKeys = leftExec, v.LeftJoinKeys, v.LeftNAJoinKeys
			e.OuterFilter = v.LeftConditions
			leftIsBuildSide = false
		}
		if defaultValues == nil {
			defaultValues = make([]types.Datum, buildSideExec.Schema().Len())
		}
	}
	probeKeyColIdx := make([]int, len(probeKeys))
	probeNAKeColIdx := make([]int, len(probeNAKeys))
	buildKeyColIdx := make([]int, len(buildKeys))
	buildNAKeyColIdx := make([]int, len(buildNAKeys))
	for i := range buildKeys {
		buildKeyColIdx[i] = buildKeys[i].Index
	}
	for i := range buildNAKeys {
		buildNAKeyColIdx[i] = buildNAKeys[i].Index
	}
	for i := range probeKeys {
		probeKeyColIdx[i] = probeKeys[i].Index
	}
	for i := range probeNAKeys {
		probeNAKeColIdx[i] = probeNAKeys[i].Index
	}
	isNAJoin := len(v.LeftNAJoinKeys) > 0
	colsFromChildren := v.Schema().Columns
	if v.JoinType == base.LeftOuterSemiJoin || v.JoinType == base.AntiLeftOuterSemiJoin {
		colsFromChildren = colsFromChildren[:len(colsFromChildren)-1]
	}
	childrenUsedSchema := markChildrenUsedCols(colsFromChildren, v.Children()[0].Schema(), v.Children()[1].Schema())
	for i := range e.Concurrency {
		e.ProbeWorkers[i] = &join.ProbeWorkerV1{
			HashJoinCtx:      e.HashJoinCtxV1,
			Joiner:           join.NewJoiner(b.ctx, v.JoinType, v.InnerChildIdx == 0, defaultValues, v.OtherConditions, lhsTypes, rhsTypes, childrenUsedSchema, isNAJoin),
			ProbeKeyColIdx:   probeKeyColIdx,
			ProbeNAKeyColIdx: probeNAKeColIdx,
		}
		e.ProbeWorkers[i].WorkerID = i
	}
	e.BuildWorker.BuildKeyColIdx, e.BuildWorker.BuildNAKeyColIdx, e.BuildWorker.BuildSideExec, e.BuildWorker.HashJoinCtx = buildKeyColIdx, buildNAKeyColIdx, buildSideExec, e.HashJoinCtxV1
	e.HashJoinCtxV1.IsNullAware = isNAJoin
	executor_metrics.ExecutorCountHashJoinExec.Inc()

	// We should use JoinKey to construct the type information using by hashing, instead of using the child's schema directly.
	// When a hybrid type column is hashed multiple times, we need to distinguish what field types are used.
	// For example, the condition `enum = int and enum = string`, we should use ETInt to hash the first column,
	// and use ETString to hash the second column, although they may be the same column.
	leftExecTypes, rightExecTypes := exec.RetTypes(leftExec), exec.RetTypes(rightExec)
	leftTypes, rightTypes := make([]*types.FieldType, 0, len(v.LeftJoinKeys)+len(v.LeftNAJoinKeys)), make([]*types.FieldType, 0, len(v.RightJoinKeys)+len(v.RightNAJoinKeys))
	// set left types and right types for joiner.
	for i, col := range v.LeftJoinKeys {
		leftTypes = append(leftTypes, leftExecTypes[col.Index].Clone())
		leftTypes[i].SetFlag(col.RetType.GetFlag())
	}
	offset := len(v.LeftJoinKeys)
	for i, col := range v.LeftNAJoinKeys {
		leftTypes = append(leftTypes, leftExecTypes[col.Index].Clone())
		leftTypes[i+offset].SetFlag(col.RetType.GetFlag())
	}
	for i, col := range v.RightJoinKeys {
		rightTypes = append(rightTypes, rightExecTypes[col.Index].Clone())
		rightTypes[i].SetFlag(col.RetType.GetFlag())
	}
	offset = len(v.RightJoinKeys)
	for i, col := range v.RightNAJoinKeys {
		rightTypes = append(rightTypes, rightExecTypes[col.Index].Clone())
		rightTypes[i+offset].SetFlag(col.RetType.GetFlag())
	}

	// consider collations
	for i := range v.EqualConditions {
		chs, coll := v.EqualConditions[i].CharsetAndCollation()
		leftTypes[i].SetCharset(chs)
		leftTypes[i].SetCollate(coll)
		rightTypes[i].SetCharset(chs)
		rightTypes[i].SetCollate(coll)
	}
	offset = len(v.EqualConditions)
	for i := range v.NAEqualConditions {
		chs, coll := v.NAEqualConditions[i].CharsetAndCollation()
		leftTypes[i+offset].SetCharset(chs)
		leftTypes[i+offset].SetCollate(coll)
		rightTypes[i+offset].SetCharset(chs)
		rightTypes[i+offset].SetCollate(coll)
	}
	if leftIsBuildSide {
		e.BuildTypes, e.ProbeTypes = leftTypes, rightTypes
	} else {
		e.BuildTypes, e.ProbeTypes = rightTypes, leftTypes
	}
	return e
}

func (b *executorBuilder) buildHashAgg(v *physicalop.PhysicalHashAgg) exec.Executor {
	src := b.build(v.Children()[0])
	if b.err != nil {
		return nil
	}
	return b.buildHashAggFromChildExec(src, v)
}

func (b *executorBuilder) buildHashAggFromChildExec(childExec exec.Executor, v *physicalop.PhysicalHashAgg) *aggregate.HashAggExec {
	sessionVars := b.ctx.GetSessionVars()
	e := &aggregate.HashAggExec{
		BaseExecutor:    exec.NewBaseExecutor(b.ctx, v.Schema(), v.ID(), childExec),
		Sc:              sessionVars.StmtCtx,
		PartialAggFuncs: make([]aggfuncs.AggFunc, 0, len(v.AggFuncs)),
		GroupByItems:    v.GroupByItems,
	}
	// We take `create table t(a int, b int);` as example.
	//
	// 1. If all the aggregation functions are FIRST_ROW, we do not need to set the defaultVal for them:
	// e.g.
	// mysql> select distinct a, b from t;
	// 0 rows in set (0.00 sec)
	//
	// 2. If there exists group by items, we do not need to set the defaultVal for them either:
	// e.g.
	// mysql> select avg(a) from t group by b;
	// Empty set (0.00 sec)
	//
	// mysql> select avg(a) from t group by a;
	// +--------+
	// | avg(a) |
	// +--------+
	// |  NULL  |
	// +--------+
	// 1 row in set (0.00 sec)
	if len(v.GroupByItems) != 0 || aggregation.IsAllFirstRow(v.AggFuncs) {
		e.DefaultVal = nil
	} else if v.IsFinalAgg() {
		e.DefaultVal = e.AllocPool.Alloc(exec.RetTypes(e), 1, 1)
	}
	for _, aggDesc := range v.AggFuncs {
		if aggDesc.HasDistinct || len(aggDesc.OrderByItems) > 0 {
			e.IsUnparallelExec = true
		}
	}
	// When we set both tidb_hashagg_final_concurrency and tidb_hashagg_partial_concurrency to 1,
	// we do not need to parallelly execute hash agg,
	// and this action can be a workaround when meeting some unexpected situation using parallelExec.
	if finalCon, partialCon := sessionVars.HashAggFinalConcurrency(), sessionVars.HashAggPartialConcurrency(); finalCon <= 0 || partialCon <= 0 || finalCon == 1 && partialCon == 1 {
		e.IsUnparallelExec = true
	}
	partialOrdinal := 0
	exprCtx := b.ctx.GetExprCtx()
	for i, aggDesc := range v.AggFuncs {
		if e.IsUnparallelExec {
			e.PartialAggFuncs = append(e.PartialAggFuncs, aggfuncs.Build(exprCtx, aggDesc, i))
		} else {
			ordinal := []int{partialOrdinal}
			partialOrdinal++
			if aggDesc.Name == ast.AggFuncAvg {
				ordinal = append(ordinal, partialOrdinal+1)
				partialOrdinal++
			}
			partialAggDesc, finalDesc := aggDesc.Split(ordinal)
			partialAggFunc := aggfuncs.Build(exprCtx, partialAggDesc, i)
			finalAggFunc := aggfuncs.Build(exprCtx, finalDesc, i)
			e.PartialAggFuncs = append(e.PartialAggFuncs, partialAggFunc)
			e.FinalAggFuncs = append(e.FinalAggFuncs, finalAggFunc)
			if partialAggDesc.Name == ast.AggFuncGroupConcat {
				// For group_concat, finalAggFunc and partialAggFunc need shared `truncate` flag to do duplicate.
				finalAggFunc.(interface{ SetTruncated(t *int32) }).SetTruncated(
					partialAggFunc.(interface{ GetTruncated() *int32 }).GetTruncated(),
				)
			}
		}
		if e.DefaultVal != nil {
			value := aggDesc.GetDefaultValue()
			e.DefaultVal.AppendDatum(i, &value)
		}
	}

	executor_metrics.ExecutorCounterHashAggExec.Inc()
	return e
}

func (b *executorBuilder) buildStreamAgg(v *physicalop.PhysicalStreamAgg) exec.Executor {
	src := b.build(v.Children()[0])
	if b.err != nil {
		return nil
	}
	return b.buildStreamAggFromChildExec(src, v)
}

func (b *executorBuilder) buildStreamAggFromChildExec(childExec exec.Executor, v *physicalop.PhysicalStreamAgg) *aggregate.StreamAggExec {
	exprCtx := b.ctx.GetExprCtx()
	e := &aggregate.StreamAggExec{
		BaseExecutor: exec.NewBaseExecutor(b.ctx, v.Schema(), v.ID(), childExec),
		GroupChecker: vecgroupchecker.NewVecGroupChecker(exprCtx.GetEvalCtx(), b.ctx.GetSessionVars().EnableVectorizedExpression, v.GroupByItems),
		AggFuncs:     make([]aggfuncs.AggFunc, 0, len(v.AggFuncs)),
	}

	if len(v.GroupByItems) != 0 || aggregation.IsAllFirstRow(v.AggFuncs) {
		e.DefaultVal = nil
	} else {
		// Only do this for final agg, see issue #35295, #30923
		if v.IsFinalAgg() {
			e.DefaultVal = e.AllocPool.Alloc(exec.RetTypes(e), 1, 1)
		}
	}
	for i, aggDesc := range v.AggFuncs {
		aggFunc := aggfuncs.Build(exprCtx, aggDesc, i)
		e.AggFuncs = append(e.AggFuncs, aggFunc)
		if e.DefaultVal != nil {
			value := aggDesc.GetDefaultValue()
			e.DefaultVal.AppendDatum(i, &value)
		}
	}

	executor_metrics.ExecutorStreamAggExec.Inc()
	return e
}

func (b *executorBuilder) buildSelection(v *physicalop.PhysicalSelection) exec.Executor {
	childExec := b.build(v.Children()[0])
	if b.err != nil {
		return nil
	}
	e := &SelectionExec{
		selectionExecutorContext: newSelectionExecutorContext(b.ctx),
		BaseExecutorV2:           exec.NewBaseExecutorV2(b.ctx.GetSessionVars(), v.Schema(), v.ID(), childExec),
		filters:                  v.Conditions,
	}
	return e
}

func (b *executorBuilder) buildExpand(v *physicalop.PhysicalExpand) exec.Executor {
	childExec := b.build(v.Children()[0])
	if b.err != nil {
		return nil
	}
	levelES := make([]*expression.EvaluatorSuite, 0, len(v.LevelExprs))
	for _, exprs := range v.LevelExprs {
		// column evaluator can always refer others inside expand.
		// grouping column's nullability change should be seen as a new column projecting.
		// since input inside expand logic should be targeted and reused for N times.
		// column evaluator's swapping columns logic will pollute the input data.
		levelE := expression.NewEvaluatorSuite(exprs, true)
		levelES = append(levelES, levelE)
	}
	e := &ExpandExec{
		BaseExecutor:        exec.NewBaseExecutor(b.ctx, v.Schema(), v.ID(), childExec),
		numWorkers:          int64(b.ctx.GetSessionVars().ProjectionConcurrency()),
		levelEvaluatorSuits: levelES,
	}

	// If the calculation row count for this Projection operator is smaller
	// than a Chunk size, we turn back to the un-parallel Projection
	// implementation to reduce the goroutine overhead.
	if int64(v.StatsCount()) < int64(b.ctx.GetSessionVars().MaxChunkSize) {
		e.numWorkers = 0
	}

	// Use un-parallel projection for query that write on memdb to avoid data race.
	// See also https://github.com/pingcap/tidb/issues/26832
	if b.inUpdateStmt || b.inDeleteStmt || b.inInsertStmt || b.hasLock {
		e.numWorkers = 0
	}
	return e
}

func (b *executorBuilder) buildProjection(v *physicalop.PhysicalProjection) exec.Executor {
	childExec := b.build(v.Children()[0])
	if b.err != nil {
		return nil
	}
	e := &ProjectionExec{
		projectionExecutorContext: newProjectionExecutorContext(b.ctx),
		BaseExecutorV2:            exec.NewBaseExecutorV2(b.ctx.GetSessionVars(), v.Schema(), v.ID(), childExec),
		numWorkers:                int64(b.ctx.GetSessionVars().ProjectionConcurrency()),
		evaluatorSuit:             expression.NewEvaluatorSuite(v.Exprs, v.AvoidColumnEvaluator),
		calculateNoDelay:          v.CalculateNoDelay,
	}

	// If the calculation row count for this Projection operator is smaller
	// than a Chunk size, we turn back to the un-parallel Projection
	// implementation to reduce the goroutine overhead.
	if int64(v.StatsCount()) < int64(b.ctx.GetSessionVars().MaxChunkSize) {
		e.numWorkers = 0
	}

	// Use un-parallel projection for query that write on memdb to avoid data race.
	// See also https://github.com/pingcap/tidb/issues/26832
	if b.inUpdateStmt || b.inDeleteStmt || b.inInsertStmt || b.hasLock {
		e.numWorkers = 0
	}
	return e
}

func (b *executorBuilder) buildTableDual(v *physicalop.PhysicalTableDual) exec.Executor {
	if v.RowCount != 0 && v.RowCount != 1 {
		b.err = errors.Errorf("buildTableDual failed, invalid row count for dual table: %v", v.RowCount)
		return nil
	}
	base := exec.NewBaseExecutorV2(b.ctx.GetSessionVars(), v.Schema(), v.ID())
	base.SetInitCap(v.RowCount)
	e := &TableDualExec{
		BaseExecutorV2: base,
		numDualRows:    v.RowCount,
	}
	return e
}

// `getSnapshotTS` returns for-update-ts if in insert/update/delete/lock statement otherwise the isolation read ts
// Please notice that in RC isolation, the above two ts are the same
func (b *executorBuilder) getSnapshotTS() (ts uint64, err error) {
	if b.forDataReaderBuilder {
		return b.dataReaderTS, nil
	}

	txnManager := sessiontxn.GetTxnManager(b.ctx)
	if b.inInsertStmt || b.inUpdateStmt || b.inDeleteStmt || b.inSelectLockStmt {
		return txnManager.GetStmtForUpdateTS()
	}
	return txnManager.GetStmtReadTS()
}

// getSnapshot get the appropriate snapshot from txnManager and set
// the relevant snapshot options before return.
func (b *executorBuilder) getSnapshot() (kv.Snapshot, error) {
	var snapshot kv.Snapshot
	var err error

	txnManager := sessiontxn.GetTxnManager(b.ctx)
	if b.inInsertStmt || b.inUpdateStmt || b.inDeleteStmt || b.inSelectLockStmt {
		snapshot, err = txnManager.GetSnapshotWithStmtForUpdateTS()
	} else {
		snapshot, err = txnManager.GetSnapshotWithStmtReadTS()
	}
	if err != nil {
		return nil, err
	}

	InitSnapshotWithSessCtx(snapshot, b.ctx, &b.readReplicaScope)
	return snapshot, nil
}

// InitSnapshotWithSessCtx initialize snapshot using session context
func InitSnapshotWithSessCtx(snapshot kv.Snapshot, ctx sessionctx.Context, txnReplicaReadTypePtr *string) {
	sessVars := ctx.GetSessionVars()
	replicaReadType := sessVars.GetReplicaRead()
	var txnReplicaReadType string
	if txnReplicaReadTypePtr == nil {
		txnManager := sessiontxn.GetTxnManager(ctx)
		txnReplicaReadType = txnManager.GetReadReplicaScope()
	} else {
		txnReplicaReadType = *txnReplicaReadTypePtr
	}
	snapshot.SetOption(kv.ReadReplicaScope, txnReplicaReadType)
	snapshot.SetOption(kv.TaskID, sessVars.StmtCtx.TaskID)
	snapshot.SetOption(kv.TiKVClientReadTimeout, sessVars.GetTiKVClientReadTimeout())
	snapshot.SetOption(kv.ResourceGroupName, sessVars.StmtCtx.ResourceGroupName)
	snapshot.SetOption(kv.ExplicitRequestSourceType, sessVars.ExplicitRequestSourceType)

	if replicaReadType.IsClosestRead() && txnReplicaReadType != kv.GlobalTxnScope {
		snapshot.SetOption(kv.MatchStoreLabels, []*metapb.StoreLabel{
			{
				Key:   placement.DCLabelKey,
				Value: txnReplicaReadType,
			},
		})
	}
}

func (b *executorBuilder) buildMemTable(v *physicalop.PhysicalMemTable) exec.Executor {
	switch v.DBName.L {
	case metadef.MetricSchemaName.L:
		return &MemTableReaderExec{
			BaseExecutor: exec.NewBaseExecutor(b.ctx, v.Schema(), v.ID()),
			table:        v.Table,
			retriever: &MetricRetriever{
				table:     v.Table,
				extractor: v.Extractor.(*plannercore.MetricTableExtractor),
			},
		}
	case metadef.InformationSchemaName.L:
		switch v.Table.Name.L {
		case strings.ToLower(infoschema.TableClusterConfig):
			return &MemTableReaderExec{
				BaseExecutor: exec.NewBaseExecutor(b.ctx, v.Schema(), v.ID()),
				table:        v.Table,
				retriever: &clusterConfigRetriever{
					extractor: v.Extractor.(*plannercore.ClusterTableExtractor),
				},
			}
		case strings.ToLower(infoschema.TableClusterLoad):
			return &MemTableReaderExec{
				BaseExecutor: exec.NewBaseExecutor(b.ctx, v.Schema(), v.ID()),
				table:        v.Table,
				retriever: &clusterServerInfoRetriever{
					extractor:      v.Extractor.(*plannercore.ClusterTableExtractor),
					serverInfoType: diagnosticspb.ServerInfoType_LoadInfo,
				},
			}
		case strings.ToLower(infoschema.TableClusterHardware):
			return &MemTableReaderExec{
				BaseExecutor: exec.NewBaseExecutor(b.ctx, v.Schema(), v.ID()),
				table:        v.Table,
				retriever: &clusterServerInfoRetriever{
					extractor:      v.Extractor.(*plannercore.ClusterTableExtractor),
					serverInfoType: diagnosticspb.ServerInfoType_HardwareInfo,
				},
			}
		case strings.ToLower(infoschema.TableClusterSystemInfo):
			return &MemTableReaderExec{
				BaseExecutor: exec.NewBaseExecutor(b.ctx, v.Schema(), v.ID()),
				table:        v.Table,
				retriever: &clusterServerInfoRetriever{
					extractor:      v.Extractor.(*plannercore.ClusterTableExtractor),
					serverInfoType: diagnosticspb.ServerInfoType_SystemInfo,
				},
			}
		case strings.ToLower(infoschema.TableClusterLog):
			return &MemTableReaderExec{
				BaseExecutor: exec.NewBaseExecutor(b.ctx, v.Schema(), v.ID()),
				table:        v.Table,
				retriever: &clusterLogRetriever{
					extractor: v.Extractor.(*plannercore.ClusterLogTableExtractor),
				},
			}
		case strings.ToLower(infoschema.TableTiDBHotRegionsHistory):
			return &MemTableReaderExec{
				BaseExecutor: exec.NewBaseExecutor(b.ctx, v.Schema(), v.ID()),
				table:        v.Table,
				retriever: &hotRegionsHistoryRetriver{
					extractor: v.Extractor.(*plannercore.HotRegionsHistoryTableExtractor),
				},
			}
		case strings.ToLower(infoschema.TableInspectionResult):
			return &MemTableReaderExec{
				BaseExecutor: exec.NewBaseExecutor(b.ctx, v.Schema(), v.ID()),
				table:        v.Table,
				retriever: &inspectionResultRetriever{
					extractor: v.Extractor.(*plannercore.InspectionResultTableExtractor),
					timeRange: v.QueryTimeRange,
				},
			}
		case strings.ToLower(infoschema.TableInspectionSummary):
			return &MemTableReaderExec{
				BaseExecutor: exec.NewBaseExecutor(b.ctx, v.Schema(), v.ID()),
				table:        v.Table,
				retriever: &inspectionSummaryRetriever{
					table:     v.Table,
					extractor: v.Extractor.(*plannercore.InspectionSummaryTableExtractor),
					timeRange: v.QueryTimeRange,
				},
			}
		case strings.ToLower(infoschema.TableInspectionRules):
			return &MemTableReaderExec{
				BaseExecutor: exec.NewBaseExecutor(b.ctx, v.Schema(), v.ID()),
				table:        v.Table,
				retriever: &inspectionRuleRetriever{
					extractor: v.Extractor.(*plannercore.InspectionRuleTableExtractor),
				},
			}
		case strings.ToLower(infoschema.TableMetricSummary):
			return &MemTableReaderExec{
				BaseExecutor: exec.NewBaseExecutor(b.ctx, v.Schema(), v.ID()),
				table:        v.Table,
				retriever: &MetricsSummaryRetriever{
					table:     v.Table,
					extractor: v.Extractor.(*plannercore.MetricSummaryTableExtractor),
					timeRange: v.QueryTimeRange,
				},
			}
		case strings.ToLower(infoschema.TableMetricSummaryByLabel):
			return &MemTableReaderExec{
				BaseExecutor: exec.NewBaseExecutor(b.ctx, v.Schema(), v.ID()),
				table:        v.Table,
				retriever: &MetricsSummaryByLabelRetriever{
					table:     v.Table,
					extractor: v.Extractor.(*plannercore.MetricSummaryTableExtractor),
					timeRange: v.QueryTimeRange,
				},
			}
		case strings.ToLower(infoschema.TableTiKVRegionPeers):
			return &MemTableReaderExec{
				BaseExecutor: exec.NewBaseExecutor(b.ctx, v.Schema(), v.ID()),
				table:        v.Table,
				retriever: &tikvRegionPeersRetriever{
					extractor: v.Extractor.(*plannercore.TikvRegionPeersExtractor),
				},
			}
		case strings.ToLower(infoschema.TableSchemata),
			strings.ToLower(infoschema.TableStatistics),
			strings.ToLower(infoschema.TableTiDBIndexes),
			strings.ToLower(infoschema.TableViews),
			strings.ToLower(infoschema.TableTables),
			strings.ToLower(infoschema.TableReferConst),
			strings.ToLower(infoschema.TableSequences),
			strings.ToLower(infoschema.TablePartitions),
			strings.ToLower(infoschema.TableEngines),
			strings.ToLower(infoschema.TableCollations),
			strings.ToLower(infoschema.TableAnalyzeStatus),
			strings.ToLower(infoschema.TableClusterInfo),
			strings.ToLower(infoschema.TableProfiling),
			strings.ToLower(infoschema.TableCharacterSets),
			strings.ToLower(infoschema.TableKeyColumn),
			strings.ToLower(infoschema.TableUserPrivileges),
			strings.ToLower(infoschema.TableMetricTables),
			strings.ToLower(infoschema.TableCollationCharacterSetApplicability),
			strings.ToLower(infoschema.TableProcesslist),
			strings.ToLower(infoschema.ClusterTableProcesslist),
			strings.ToLower(infoschema.TableTiKVRegionStatus),
			strings.ToLower(infoschema.TableTiDBHotRegions),
			strings.ToLower(infoschema.TableConstraints),
			strings.ToLower(infoschema.TableTiFlashReplica),
			strings.ToLower(infoschema.TableTiDBServersInfo),
			strings.ToLower(infoschema.TableTiKVStoreStatus),
			strings.ToLower(infoschema.TableClientErrorsSummaryGlobal),
			strings.ToLower(infoschema.TableClientErrorsSummaryByUser),
			strings.ToLower(infoschema.TableClientErrorsSummaryByHost),
			strings.ToLower(infoschema.TableAttributes),
			strings.ToLower(infoschema.TablePlacementPolicies),
			strings.ToLower(infoschema.TableTrxSummary),
			strings.ToLower(infoschema.TableVariablesInfo),
			strings.ToLower(infoschema.TableUserAttributes),
			strings.ToLower(infoschema.ClusterTableTrxSummary),
			strings.ToLower(infoschema.TableMemoryUsage),
			strings.ToLower(infoschema.TableMemoryUsageOpsHistory),
			strings.ToLower(infoschema.ClusterTableMemoryUsage),
			strings.ToLower(infoschema.ClusterTableMemoryUsageOpsHistory),
			strings.ToLower(infoschema.TableResourceGroups),
			strings.ToLower(infoschema.TableRunawayWatches),
			strings.ToLower(infoschema.TableCheckConstraints),
			strings.ToLower(infoschema.TableTiDBCheckConstraints),
			strings.ToLower(infoschema.TableKeywords),
			strings.ToLower(infoschema.TableTiDBIndexUsage),
			strings.ToLower(infoschema.TableTiDBPlanCache),
			strings.ToLower(infoschema.ClusterTableTiDBPlanCache),
			strings.ToLower(infoschema.ClusterTableTiDBIndexUsage),
			strings.ToLower(infoschema.TableKeyspaceMeta):
			memTracker := memory.NewTracker(v.ID(), -1)
			memTracker.AttachTo(b.ctx.GetSessionVars().StmtCtx.MemTracker)
			return &MemTableReaderExec{
				BaseExecutor: exec.NewBaseExecutor(b.ctx, v.Schema(), v.ID()),
				table:        v.Table,
				retriever: &memtableRetriever{
					table:      v.Table,
					columns:    v.Columns,
					extractor:  v.Extractor,
					memTracker: memTracker,
				},
			}
		case strings.ToLower(infoschema.TableTiDBTrx),
			strings.ToLower(infoschema.ClusterTableTiDBTrx):
			return &MemTableReaderExec{
				BaseExecutor: exec.NewBaseExecutor(b.ctx, v.Schema(), v.ID()),
				table:        v.Table,
				retriever: &tidbTrxTableRetriever{
					table:   v.Table,
					columns: v.Columns,
				},
			}
		case strings.ToLower(infoschema.TableDataLockWaits):
			return &MemTableReaderExec{
				BaseExecutor: exec.NewBaseExecutor(b.ctx, v.Schema(), v.ID()),
				table:        v.Table,
				retriever: &dataLockWaitsTableRetriever{
					table:   v.Table,
					columns: v.Columns,
				},
			}
		case strings.ToLower(infoschema.TableDeadlocks),
			strings.ToLower(infoschema.ClusterTableDeadlocks):
			return &MemTableReaderExec{
				BaseExecutor: exec.NewBaseExecutor(b.ctx, v.Schema(), v.ID()),
				table:        v.Table,
				retriever: &deadlocksTableRetriever{
					table:   v.Table,
					columns: v.Columns,
				},
			}
		case strings.ToLower(infoschema.TableStatementsSummary),
			strings.ToLower(infoschema.TableStatementsSummaryHistory),
			strings.ToLower(infoschema.TableStatementsSummaryEvicted),
			strings.ToLower(infoschema.TableTiDBStatementsStats),
			strings.ToLower(infoschema.ClusterTableStatementsSummary),
			strings.ToLower(infoschema.ClusterTableStatementsSummaryHistory),
			strings.ToLower(infoschema.ClusterTableStatementsSummaryEvicted),
			strings.ToLower(infoschema.ClusterTableTiDBStatementsStats):
			var extractor *plannercore.StatementsSummaryExtractor
			if v.Extractor != nil {
				extractor = v.Extractor.(*plannercore.StatementsSummaryExtractor)
			}
			return &MemTableReaderExec{
				BaseExecutor: exec.NewBaseExecutor(b.ctx, v.Schema(), v.ID()),
				table:        v.Table,
				retriever:    buildStmtSummaryRetriever(v.Table, v.Columns, extractor),
			}
		case strings.ToLower(infoschema.TableColumns):
			return &MemTableReaderExec{
				BaseExecutor: exec.NewBaseExecutor(b.ctx, v.Schema(), v.ID()),
				table:        v.Table,
				retriever: &hugeMemTableRetriever{
					table:              v.Table,
					columns:            v.Columns,
					extractor:          v.Extractor.(*plannercore.InfoSchemaColumnsExtractor),
					viewSchemaMap:      make(map[int64]*expression.Schema),
					viewOutputNamesMap: make(map[int64]types.NameSlice),
				},
			}
		case strings.ToLower(infoschema.TableSlowQuery), strings.ToLower(infoschema.ClusterTableSlowLog):
			memTracker := memory.NewTracker(v.ID(), -1)
			memTracker.AttachTo(b.ctx.GetSessionVars().StmtCtx.MemTracker)
			return &MemTableReaderExec{
				BaseExecutor: exec.NewBaseExecutor(b.ctx, v.Schema(), v.ID()),
				table:        v.Table,
				retriever: &slowQueryRetriever{
					table:      v.Table,
					outputCols: v.Columns,
					extractor:  v.Extractor.(*plannercore.SlowQueryExtractor),
					memTracker: memTracker,
				},
			}
		case strings.ToLower(infoschema.TableStorageStats):
			return &MemTableReaderExec{
				BaseExecutor: exec.NewBaseExecutor(b.ctx, v.Schema(), v.ID()),
				table:        v.Table,
				retriever: &tableStorageStatsRetriever{
					table:      v.Table,
					outputCols: v.Columns,
					extractor:  v.Extractor.(*plannercore.TableStorageStatsExtractor),
				},
			}
		case strings.ToLower(infoschema.TableDDLJobs):
			loc := b.ctx.GetSessionVars().Location()
			ddlJobRetriever := DDLJobRetriever{TZLoc: loc, extractor: v.Extractor}
			return &DDLJobsReaderExec{
				BaseExecutor:    exec.NewBaseExecutor(b.ctx, v.Schema(), v.ID()),
				is:              b.is,
				DDLJobRetriever: ddlJobRetriever,
			}
		case strings.ToLower(infoschema.TableTiFlashTables),
			strings.ToLower(infoschema.TableTiFlashSegments),
			strings.ToLower(infoschema.TableTiFlashIndexes):
			return &MemTableReaderExec{
				BaseExecutor: exec.NewBaseExecutor(b.ctx, v.Schema(), v.ID()),
				table:        v.Table,
				retriever: &TiFlashSystemTableRetriever{
					table:      v.Table,
					outputCols: v.Columns,
					extractor:  v.Extractor.(*plannercore.TiFlashSystemTableExtractor),
				},
			}
		}
	}
	tb, _ := b.is.TableByID(context.Background(), v.Table.ID)
	return &TableScanExec{
		BaseExecutor: exec.NewBaseExecutor(b.ctx, v.Schema(), v.ID()),
		t:            tb,
		columns:      v.Columns,
	}
}

func (b *executorBuilder) buildSort(v *physicalop.PhysicalSort) exec.Executor {
	childExec := b.build(v.Children()[0])
	if b.err != nil {
		return nil
	}
	sortExec := sortexec.SortExec{
		BaseExecutor: exec.NewBaseExecutor(b.ctx, v.Schema(), v.ID(), childExec),
		ByItems:      v.ByItems,
		ExecSchema:   v.Schema(),
	}
	executor_metrics.ExecutorCounterSortExec.Inc()
	return &sortExec
}

func (b *executorBuilder) buildTopN(v *physicalop.PhysicalTopN) exec.Executor {
	childExec := b.build(v.Children()[0])
	if b.err != nil {
		return nil
	}
	sortExec := sortexec.SortExec{
		BaseExecutor: exec.NewBaseExecutor(b.ctx, v.Schema(), v.ID(), childExec),
		ByItems:      v.ByItems,
		ExecSchema:   v.Schema(),
	}
	executor_metrics.ExecutorCounterTopNExec.Inc()
	t := &sortexec.TopNExec{
		SortExec:    sortExec,
		Limit:       &physicalop.PhysicalLimit{Count: v.Count, Offset: v.Offset},
		Concurrency: b.ctx.GetSessionVars().Concurrency.ExecutorConcurrency,
	}
	columnIdxsUsedByChild, columnMissing := retrieveColumnIdxsUsedByChild(v.Schema(), v.Children()[0].Schema())
	if columnIdxsUsedByChild != nil && columnMissing {
		// In the expected cases colMissing will never happen.
		// However, suppose that childSchema contains generatedCol and is cloned by selfSchema.
		// Then childSchema.generatedCol.UniqueID will not be equal to selfSchema.generatedCol.UniqueID.
		// In this case, colMissing occurs, but it is not wrong.
		// So here we cancel the inline projection, take all of columns from child.
		// If the inline projection directly generates some error causes colMissing,
		// notice that the error feedback given would be inaccurate.
		columnIdxsUsedByChild = nil
		// TODO: If there is valid verification logic, please uncomment the following code
		// b.err = errors.Annotate(ErrBuildExecutor, "Inline projection occurs when `buildTopN` exectutor, columns should not missing in the child schema")
		// return nil
	}
	t.ColumnIdxsUsedByChild = columnIdxsUsedByChild
	return t
}

func (b *executorBuilder) buildApply(v *physicalop.PhysicalApply) exec.Executor {
	var (
		innerPlan base.PhysicalPlan
		outerPlan base.PhysicalPlan
	)
	if v.InnerChildIdx == 0 {
		innerPlan = v.Children()[0]
		outerPlan = v.Children()[1]
	} else {
		innerPlan = v.Children()[1]
		outerPlan = v.Children()[0]
	}
	v.OuterSchema = coreusage.ExtractCorColumnsBySchema4PhysicalPlan(innerPlan, outerPlan.Schema())
	leftChild := b.build(v.Children()[0])
	if b.err != nil {
		return nil
	}
	rightChild := b.build(v.Children()[1])
	if b.err != nil {
		return nil
	}
	// test is in the explain/naaj.test#part5.
	// although we prepared the NAEqualConditions, but for Apply mode, we still need move it to other conditions like eq condition did here.
	otherConditions := append(expression.ScalarFuncs2Exprs(v.EqualConditions), expression.ScalarFuncs2Exprs(v.NAEqualConditions)...)
	otherConditions = append(otherConditions, v.OtherConditions...)
	defaultValues := v.DefaultValues
	if defaultValues == nil {
		defaultValues = make([]types.Datum, v.Children()[v.InnerChildIdx].Schema().Len())
	}
	outerExec, innerExec := leftChild, rightChild
	outerFilter, innerFilter := v.LeftConditions, v.RightConditions
	if v.InnerChildIdx == 0 {
		outerExec, innerExec = rightChild, leftChild
		outerFilter, innerFilter = v.RightConditions, v.LeftConditions
	}
	tupleJoiner := join.NewJoiner(b.ctx, v.JoinType, v.InnerChildIdx == 0,
		defaultValues, otherConditions, exec.RetTypes(leftChild), exec.RetTypes(rightChild), nil, false)

	constructSerialExec := func() exec.Executor {
		serialExec := &join.NestedLoopApplyExec{
			BaseExecutor: exec.NewBaseExecutor(b.ctx, v.Schema(), v.ID(), outerExec, innerExec),
			InnerExec:    innerExec,
			OuterExec:    outerExec,
			OuterFilter:  outerFilter,
			InnerFilter:  innerFilter,
			Outer:        v.JoinType != base.InnerJoin,
			Joiner:       tupleJoiner,
			OuterSchema:  v.OuterSchema,
			Sctx:         b.ctx,
			CanUseCache:  v.CanUseCache,
		}
		executor_metrics.ExecutorCounterNestedLoopApplyExec.Inc()
		return serialExec
	}

	// try parallel mode
	if v.Concurrency > 1 {
		innerExecs := make([]exec.Executor, 0, v.Concurrency)
		innerFilters := make([]expression.CNFExprs, 0, v.Concurrency)
		corCols := make([][]*expression.CorrelatedColumn, 0, v.Concurrency)
		joiners := make([]join.Joiner, 0, v.Concurrency)
		for range v.Concurrency {
			clonedInnerPlan, err := physicalop.SafeClone(v.SCtx(), innerPlan)
			if err != nil {
				b.err = nil
				return constructSerialExec()
			}
			corCol := coreusage.ExtractCorColumnsBySchema4PhysicalPlan(clonedInnerPlan, outerPlan.Schema())
			clonedInnerExec := b.build(clonedInnerPlan)
			if b.err != nil {
				b.err = nil
				return constructSerialExec()
			}
			innerExecs = append(innerExecs, clonedInnerExec)
			corCols = append(corCols, corCol)
			innerFilters = append(innerFilters, innerFilter.Clone())
			joiners = append(joiners, join.NewJoiner(b.ctx, v.JoinType, v.InnerChildIdx == 0,
				defaultValues, otherConditions, exec.RetTypes(leftChild), exec.RetTypes(rightChild), nil, false))
		}

		allExecs := append([]exec.Executor{outerExec}, innerExecs...)

		return &ParallelNestedLoopApplyExec{
			BaseExecutor: exec.NewBaseExecutor(b.ctx, v.Schema(), v.ID(), allExecs...),
			innerExecs:   innerExecs,
			outerExec:    outerExec,
			outerFilter:  outerFilter,
			innerFilter:  innerFilters,
			outer:        v.JoinType != base.InnerJoin,
			joiners:      joiners,
			corCols:      corCols,
			concurrency:  v.Concurrency,
			useCache:     v.CanUseCache,
		}
	}
	return constructSerialExec()
}

func (b *executorBuilder) buildMaxOneRow(v *physicalop.PhysicalMaxOneRow) exec.Executor {
	childExec := b.build(v.Children()[0])
	if b.err != nil {
		return nil
	}
	base := exec.NewBaseExecutor(b.ctx, v.Schema(), v.ID(), childExec)
	base.SetInitCap(2)
	base.SetMaxChunkSize(2)
	e := &MaxOneRowExec{BaseExecutor: base}
	return e
}

func (b *executorBuilder) buildUnionAll(v *physicalop.PhysicalUnionAll) exec.Executor {
	childExecs := make([]exec.Executor, len(v.Children()))
	for i, child := range v.Children() {
		childExecs[i] = b.build(child)
		if b.err != nil {
			return nil
		}
	}
	e := &unionexec.UnionExec{
		BaseExecutor: exec.NewBaseExecutor(b.ctx, v.Schema(), v.ID(), childExecs...),
		Concurrency:  b.ctx.GetSessionVars().UnionConcurrency(),
	}
	return e
}

func buildHandleColsForSplit(tbInfo *model.TableInfo) plannerutil.HandleCols {
	if tbInfo.IsCommonHandle {
		primaryIdx := tables.FindPrimaryIndex(tbInfo)
		tableCols := make([]*expression.Column, len(tbInfo.Columns))
		for i, col := range tbInfo.Columns {
			tableCols[i] = &expression.Column{
				ID:      col.ID,
				RetType: &col.FieldType,
			}
		}
		for i, pkCol := range primaryIdx.Columns {
			tableCols[pkCol.Offset].Index = i
		}
		return plannerutil.NewCommonHandleCols(tbInfo, primaryIdx, tableCols)
	}
	intCol := &expression.Column{
		RetType: types.NewFieldType(mysql.TypeLonglong),
	}
	return plannerutil.NewIntHandleCols(intCol)
}

func (b *executorBuilder) buildDistributeTable(v *plannercore.DistributeTable) exec.Executor {
	base := exec.NewBaseExecutor(b.ctx, v.Schema(), v.ID())
	base.SetInitCap(1)
	base.SetMaxChunkSize(1)
	return &DistributeTableExec{
		BaseExecutor:   base,
		tableInfo:      v.TableInfo,
		partitionNames: v.PartitionNames,
		rule:           v.Rule,
		engine:         v.Engine,
		is:             b.is,
		timeout:        v.Timeout,
	}
}

func (b *executorBuilder) buildSplitRegion(v *plannercore.SplitRegion) exec.Executor {
	base := exec.NewBaseExecutor(b.ctx, v.Schema(), v.ID())
	base.SetInitCap(1)
	base.SetMaxChunkSize(1)
	if v.IndexInfo != nil {
		return &SplitIndexRegionExec{
			BaseExecutor:   base,
			tableInfo:      v.TableInfo,
			partitionNames: v.PartitionNames,
			indexInfo:      v.IndexInfo,
			lower:          v.Lower,
			upper:          v.Upper,
			num:            v.Num,
			valueLists:     v.ValueLists,
		}
	}
	handleCols := buildHandleColsForSplit(v.TableInfo)
	if len(v.ValueLists) > 0 {
		return &SplitTableRegionExec{
			BaseExecutor:   base,
			tableInfo:      v.TableInfo,
			partitionNames: v.PartitionNames,
			handleCols:     handleCols,
			valueLists:     v.ValueLists,
		}
	}
	return &SplitTableRegionExec{
		BaseExecutor:   base,
		tableInfo:      v.TableInfo,
		partitionNames: v.PartitionNames,
		handleCols:     handleCols,
		lower:          v.Lower,
		upper:          v.Upper,
		num:            v.Num,
	}
}

func (b *executorBuilder) buildUpdate(v *physicalop.Update) exec.Executor {
	b.inUpdateStmt = true
	tblID2table := make(map[int64]table.Table, len(v.TblColPosInfos))
	multiUpdateOnSameTable := make(map[int64]bool)
	for _, info := range v.TblColPosInfos {
		tbl, _ := b.is.TableByID(context.Background(), info.TblID)
		if _, ok := tblID2table[info.TblID]; ok {
			multiUpdateOnSameTable[info.TblID] = true
		}
		tblID2table[info.TblID] = tbl
		if len(v.PartitionedTable) > 0 {
			// The v.PartitionedTable collects the partitioned table.
			// Replace the original table with the partitioned table to support partition selection.
			// e.g. update t partition (p0, p1), the new values are not belong to the given set p0, p1
			// Using the table in v.PartitionedTable returns a proper error, while using the original table can't.
			for _, p := range v.PartitionedTable {
				if info.TblID == p.Meta().ID {
					tblID2table[info.TblID] = p
				}
			}
		}
	}
	if b.err = b.updateForUpdateTS(); b.err != nil {
		return nil
	}

	selExec := b.build(v.SelectPlan)
	if b.err != nil {
		return nil
	}
	base := exec.NewBaseExecutor(b.ctx, v.Schema(), v.ID(), selExec)
	base.SetInitCap(chunk.ZeroCapacity)
	var assignFlag []int
	assignFlag, b.err = getAssignFlag(b.ctx, v, selExec.Schema().Len())
	if b.err != nil {
		return nil
	}
	// should use the new tblID2table, since the update's schema may have been changed in Execstmt.
	b.err = plannercore.CheckUpdateList(assignFlag, v, tblID2table)
	if b.err != nil {
		return nil
	}
	updateExec := &UpdateExec{
		BaseExecutor:              base,
		OrderedList:               v.OrderedList,
		allAssignmentsAreConstant: v.AllAssignmentsAreConstant,
		virtualAssignmentsOffset:  v.VirtualAssignmentsOffset,
		multiUpdateOnSameTable:    multiUpdateOnSameTable,
		tblID2table:               tblID2table,
		tblColPosInfos:            v.TblColPosInfos,
		assignFlag:                assignFlag,
		IgnoreError:               v.IgnoreError,
	}
	updateExec.fkChecks, b.err = buildTblID2FKCheckExecs(b.ctx, tblID2table, v.FKChecks)
	if b.err != nil {
		return nil
	}
	updateExec.fkCascades, b.err = b.buildTblID2FKCascadeExecs(tblID2table, v.FKCascades)
	if b.err != nil {
		return nil
	}
	return updateExec
}

func getAssignFlag(ctx sessionctx.Context, v *physicalop.Update, schemaLen int) ([]int, error) {
	assignFlag := make([]int, schemaLen)
	for i := range assignFlag {
		assignFlag[i] = -1
	}
	for _, assign := range v.OrderedList {
		if !ctx.GetSessionVars().AllowWriteRowID && assign.Col.ID == model.ExtraHandleID {
			return nil, errors.Errorf("insert, update and replace statements for _tidb_rowid are not supported")
		}
		tblIdx, found := v.TblColPosInfos.FindTblIdx(assign.Col.Index)
		if found {
			colIdx := assign.Col.Index
			assignFlag[colIdx] = tblIdx
		}
	}
	return assignFlag, nil
}

func (b *executorBuilder) buildDelete(v *physicalop.Delete) exec.Executor {
	b.inDeleteStmt = true
	tblID2table := make(map[int64]table.Table, len(v.TblColPosInfos))
	for _, info := range v.TblColPosInfos {
		tblID2table[info.TblID], _ = b.is.TableByID(context.Background(), info.TblID)
	}

	if b.err = b.updateForUpdateTS(); b.err != nil {
		return nil
	}

	selExec := b.build(v.SelectPlan)
	if b.err != nil {
		return nil
	}
	base := exec.NewBaseExecutor(b.ctx, v.Schema(), v.ID(), selExec)
	base.SetInitCap(chunk.ZeroCapacity)
	deleteExec := &DeleteExec{
		BaseExecutor:   base,
		tblID2Table:    tblID2table,
		IsMultiTable:   v.IsMultiTable,
		tblColPosInfos: v.TblColPosInfos,
		ignoreErr:      v.IgnoreErr,
	}
	deleteExec.fkChecks, b.err = buildTblID2FKCheckExecs(b.ctx, tblID2table, v.FKChecks)
	if b.err != nil {
		return nil
	}
	deleteExec.fkCascades, b.err = b.buildTblID2FKCascadeExecs(tblID2table, v.FKCascades)
	if b.err != nil {
		return nil
	}
	return deleteExec
}

func (b *executorBuilder) updateForUpdateTS() error {
	// GetStmtForUpdateTS will auto update the for update ts if it is necessary
	_, err := sessiontxn.GetTxnManager(b.ctx).GetStmtForUpdateTS()
	return err
}

func (b *executorBuilder) buildAnalyzeIndexPushdown(task plannercore.AnalyzeIndexTask, opts map[ast.AnalyzeOptionType]uint64, autoAnalyze string) *analyzeTask {
	job := &statistics.AnalyzeJob{DBName: task.DBName, TableName: task.TableName, PartitionName: task.PartitionName, JobInfo: autoAnalyze + "analyze index " + task.IndexInfo.Name.O}
	_, offset := timeutil.Zone(b.ctx.GetSessionVars().Location())
	sc := b.ctx.GetSessionVars().StmtCtx
	startTS, err := b.getSnapshotTS()
	if err != nil {
		b.err = err
		return nil
	}
	failpoint.Inject("injectAnalyzeSnapshot", func(val failpoint.Value) {
		startTS = uint64(val.(int))
	})
	concurrency := adaptiveAnlayzeDistSQLConcurrency(context.Background(), b.ctx)
	base := baseAnalyzeExec{
		ctx:         b.ctx,
		tableID:     task.TableID,
		concurrency: concurrency,
		analyzePB: &tipb.AnalyzeReq{
			Tp:             tipb.AnalyzeType_TypeIndex,
			Flags:          sc.PushDownFlags(),
			TimeZoneOffset: offset,
		},
		opts:     opts,
		job:      job,
		snapshot: startTS,
	}
	e := &AnalyzeIndexExec{
		baseAnalyzeExec: base,
		isCommonHandle:  task.TblInfo.IsCommonHandle,
		idxInfo:         task.IndexInfo,
	}
	topNSize := new(int32)
	*topNSize = int32(opts[ast.AnalyzeOptNumTopN])
	statsVersion := new(int32)
	*statsVersion = int32(task.StatsVersion)
	e.analyzePB.IdxReq = &tipb.AnalyzeIndexReq{
		BucketSize: int64(opts[ast.AnalyzeOptNumBuckets]),
		NumColumns: int32(len(task.IndexInfo.Columns)),
		TopNSize:   topNSize,
		Version:    statsVersion,
		SketchSize: statistics.MaxSketchSize,
	}
	if e.isCommonHandle && e.idxInfo.Primary {
		e.analyzePB.Tp = tipb.AnalyzeType_TypeCommonHandle
	}
	depth := int32(opts[ast.AnalyzeOptCMSketchDepth])
	width := int32(opts[ast.AnalyzeOptCMSketchWidth])
	e.analyzePB.IdxReq.CmsketchDepth = &depth
	e.analyzePB.IdxReq.CmsketchWidth = &width
	return &analyzeTask{taskType: idxTask, idxExec: e, job: job}
}

func (b *executorBuilder) buildAnalyzeSamplingPushdown(
	task plannercore.AnalyzeColumnsTask,
	opts map[ast.AnalyzeOptionType]uint64,
	schemaForVirtualColEval *expression.Schema,
) *analyzeTask {
	if task.V2Options != nil {
		opts = task.V2Options.FilledOpts
	}
	availableIdx := make([]*model.IndexInfo, 0, len(task.Indexes))
	colGroups := make([]*tipb.AnalyzeColumnGroup, 0, len(task.Indexes))
	if len(task.Indexes) > 0 {
		for _, idx := range task.Indexes {
			availableIdx = append(availableIdx, idx)
			colGroup := &tipb.AnalyzeColumnGroup{
				ColumnOffsets: make([]int64, 0, len(idx.Columns)),
			}
			for _, col := range idx.Columns {
				colGroup.ColumnOffsets = append(colGroup.ColumnOffsets, int64(col.Offset))
			}
			colGroups = append(colGroups, colGroup)
		}
	}

	_, offset := timeutil.Zone(b.ctx.GetSessionVars().Location())
	sc := b.ctx.GetSessionVars().StmtCtx
	startTS, err := b.getSnapshotTS()
	if err != nil {
		b.err = err
		return nil
	}
	failpoint.Inject("injectAnalyzeSnapshot", func(val failpoint.Value) {
		startTS = uint64(val.(int))
	})
	statsHandle := domain.GetDomain(b.ctx).StatsHandle()
	count, modifyCount, err := statsHandle.StatsMetaCountAndModifyCount(task.TableID.GetStatisticsID())
	if err != nil {
		b.err = err
		return nil
	}
	failpoint.Inject("injectBaseCount", func(val failpoint.Value) {
		count = int64(val.(int))
	})
	failpoint.Inject("injectBaseModifyCount", func(val failpoint.Value) {
		modifyCount = int64(val.(int))
	})
	sampleRate := new(float64)
	var sampleRateReason string
	if opts[ast.AnalyzeOptNumSamples] == 0 {
		*sampleRate = math.Float64frombits(opts[ast.AnalyzeOptSampleRate])
		if *sampleRate < 0 {
			*sampleRate, sampleRateReason = b.getAdjustedSampleRate(task)
			if task.PartitionName != "" {
				sc.AppendNote(errors.NewNoStackErrorf(
					`Analyze use auto adjusted sample rate %f for table %s.%s's partition %s, reason to use this rate is "%s"`,
					*sampleRate,
					task.DBName,
					task.TableName,
					task.PartitionName,
					sampleRateReason,
				))
			} else {
				sc.AppendNote(errors.NewNoStackErrorf(
					`Analyze use auto adjusted sample rate %f for table %s.%s, reason to use this rate is "%s"`,
					*sampleRate,
					task.DBName,
					task.TableName,
					sampleRateReason,
				))
			}
		}
	}
	job := &statistics.AnalyzeJob{
		DBName:           task.DBName,
		TableName:        task.TableName,
		PartitionName:    task.PartitionName,
		SampleRateReason: sampleRateReason,
	}
	concurrency := adaptiveAnlayzeDistSQLConcurrency(context.Background(), b.ctx)
	base := baseAnalyzeExec{
		ctx:         b.ctx,
		tableID:     task.TableID,
		concurrency: concurrency,
		analyzePB: &tipb.AnalyzeReq{
			Tp:             tipb.AnalyzeType_TypeFullSampling,
			Flags:          sc.PushDownFlags(),
			TimeZoneOffset: offset,
		},
		opts:     opts,
		job:      job,
		snapshot: startTS,
	}
	e := &AnalyzeColumnsExec{
		baseAnalyzeExec:         base,
		tableInfo:               task.TblInfo,
		colsInfo:                task.ColsInfo,
		handleCols:              task.HandleCols,
		indexes:                 availableIdx,
		AnalyzeInfo:             task.AnalyzeInfo,
		schemaForVirtualColEval: schemaForVirtualColEval,
		baseCount:               count,
		baseModifyCnt:           modifyCount,
	}
	e.analyzePB.ColReq = &tipb.AnalyzeColumnsReq{
		BucketSize:   int64(opts[ast.AnalyzeOptNumBuckets]),
		SampleSize:   int64(opts[ast.AnalyzeOptNumSamples]),
		SampleRate:   sampleRate,
		SketchSize:   statistics.MaxSketchSize,
		ColumnsInfo:  util.ColumnsToProto(task.ColsInfo, task.TblInfo.PKIsHandle, false, false),
		ColumnGroups: colGroups,
	}
	if task.TblInfo != nil {
		e.analyzePB.ColReq.PrimaryColumnIds = tables.TryGetCommonPkColumnIds(task.TblInfo)
		if task.TblInfo.IsCommonHandle {
			e.analyzePB.ColReq.PrimaryPrefixColumnIds = tables.PrimaryPrefixColumnIDs(task.TblInfo)
		}
	}
	b.err = tables.SetPBColumnsDefaultValue(b.ctx.GetExprCtx(), e.analyzePB.ColReq.ColumnsInfo, task.ColsInfo)
	return &analyzeTask{taskType: colTask, colExec: e, job: job}
}

// getAdjustedSampleRate calculate the sample rate by the table size. If we cannot get the table size. We use the 0.001 as the default sample rate.
// From the paper "Random sampling for histogram construction: how much is enough?"'s Corollary 1 to Theorem 5,
// for a table size n, histogram size k, maximum relative error in bin size f, and error probability gamma,
// the minimum random sample size is
//
//	r = 4 * k * ln(2*n/gamma) / f^2
//
// If we take f = 0.5, gamma = 0.01, n =1e6, we would got r = 305.82* k.
// Since the there's log function over the table size n, the r grows slowly when the n increases.
// If we take n = 1e12, a 300*k sample still gives <= 0.66 bin size error with probability 0.99.
// So if we don't consider the top-n values, we can keep the sample size at 300*256.
// But we may take some top-n before building the histogram, so we increase the sample a little.
func (b *executorBuilder) getAdjustedSampleRate(task plannercore.AnalyzeColumnsTask) (sampleRate float64, reason string) {
	statsHandle := domain.GetDomain(b.ctx).StatsHandle()
	defaultRate := 0.001
	if statsHandle == nil {
		return defaultRate, fmt.Sprintf("statsHandler is nil, use the default-rate=%v", defaultRate)
	}
	var statsTbl *statistics.Table
	tid := task.TableID.GetStatisticsID()
	if tid == task.TblInfo.ID {
		statsTbl = statsHandle.GetPhysicalTableStats(task.TblInfo.ID, task.TblInfo)
	} else {
		statsTbl = statsHandle.GetPhysicalTableStats(tid, task.TblInfo)
	}
	approxiCount, hasPD := b.getApproximateTableCountFromStorage(tid, task)
	// If there's no stats meta and no pd, return the default rate.
	if statsTbl == nil && !hasPD {
		return defaultRate, fmt.Sprintf("TiDB cannot get the row count of the table, use the default-rate=%v", defaultRate)
	}
	// If the count in stats_meta is still 0 and there's no information from pd side, we scan all rows.
	if statsTbl.RealtimeCount == 0 && !hasPD {
		return 1, "TiDB assumes that the table is empty and cannot get row count from PD, use sample-rate=1"
	}
	// we have issue https://github.com/pingcap/tidb/issues/29216.
	// To do a workaround for this issue, we check the approxiCount from the pd side to do a comparison.
	// If the count from the stats_meta is extremely smaller than the approximate count from the pd,
	// we think that we meet this issue and use the approximate count to calculate the sample rate.
	if float64(statsTbl.RealtimeCount*5) < approxiCount {
		// Confirmed by TiKV side, the experience error rate of the approximate count is about 20%.
		// So we increase the number to 150000 to reduce this error rate.
		sampleRate = math.Min(1, 150000/approxiCount)
		return sampleRate, fmt.Sprintf("Row count in stats_meta is much smaller compared with the row count got by PD, use min(1, 15000/%v) as the sample-rate=%v", approxiCount, sampleRate)
	}
	// If we don't go into the above if branch and we still detect the count is zero. Return 1 to prevent the dividing zero.
	if statsTbl.RealtimeCount == 0 {
		return 1, "TiDB assumes that the table is empty, use sample-rate=1"
	}
	// We are expected to scan about 100000 rows or so.
	// Since there's tiny error rate around the count from the stats meta, we use 110000 to get a little big result
	sampleRate = math.Min(1, config.DefRowsForSampleRate/float64(statsTbl.RealtimeCount))
	return sampleRate, fmt.Sprintf("use min(1, %v/%v) as the sample-rate=%v", config.DefRowsForSampleRate, statsTbl.RealtimeCount, sampleRate)
}

func (b *executorBuilder) getApproximateTableCountFromStorage(tid int64, task plannercore.AnalyzeColumnsTask) (float64, bool) {
	return pdhelper.GlobalPDHelper.GetApproximateTableCountFromStorage(context.Background(), b.ctx, tid, task.DBName, task.TableName, task.PartitionName)
}

func (b *executorBuilder) buildAnalyzeColumnsPushdown(
	task plannercore.AnalyzeColumnsTask,
	opts map[ast.AnalyzeOptionType]uint64,
	autoAnalyze string,
	schemaForVirtualColEval *expression.Schema,
) *analyzeTask {
	if task.StatsVersion == statistics.Version2 {
		return b.buildAnalyzeSamplingPushdown(task, opts, schemaForVirtualColEval)
	}
	job := &statistics.AnalyzeJob{DBName: task.DBName, TableName: task.TableName, PartitionName: task.PartitionName, JobInfo: autoAnalyze + "analyze columns"}
	cols := task.ColsInfo
	if hasPkHist(task.HandleCols) {
		colInfo := task.TblInfo.Columns[task.HandleCols.GetCol(0).Index]
		cols = append([]*model.ColumnInfo{colInfo}, cols...)
	} else if task.HandleCols != nil && !task.HandleCols.IsInt() {
		cols = make([]*model.ColumnInfo, 0, len(task.ColsInfo)+task.HandleCols.NumCols())
		for col := range task.HandleCols.IterColumns() {
			cols = append(cols, task.TblInfo.Columns[col.Index])
		}
		cols = append(cols, task.ColsInfo...)
		task.ColsInfo = cols
	}

	_, offset := timeutil.Zone(b.ctx.GetSessionVars().Location())
	sc := b.ctx.GetSessionVars().StmtCtx
	startTS, err := b.getSnapshotTS()
	if err != nil {
		b.err = err
		return nil
	}
	failpoint.Inject("injectAnalyzeSnapshot", func(val failpoint.Value) {
		startTS = uint64(val.(int))
	})
	concurrency := adaptiveAnlayzeDistSQLConcurrency(context.Background(), b.ctx)
	base := baseAnalyzeExec{
		ctx:         b.ctx,
		tableID:     task.TableID,
		concurrency: concurrency,
		analyzePB: &tipb.AnalyzeReq{
			Tp:             tipb.AnalyzeType_TypeColumn,
			Flags:          sc.PushDownFlags(),
			TimeZoneOffset: offset,
		},
		opts:     opts,
		job:      job,
		snapshot: startTS,
	}
	e := &AnalyzeColumnsExec{
		baseAnalyzeExec: base,
		colsInfo:        task.ColsInfo,
		handleCols:      task.HandleCols,
		AnalyzeInfo:     task.AnalyzeInfo,
	}
	depth := int32(opts[ast.AnalyzeOptCMSketchDepth])
	width := int32(opts[ast.AnalyzeOptCMSketchWidth])
	e.analyzePB.ColReq = &tipb.AnalyzeColumnsReq{
		BucketSize:    int64(opts[ast.AnalyzeOptNumBuckets]),
		SampleSize:    MaxRegionSampleSize,
		SketchSize:    statistics.MaxSketchSize,
		ColumnsInfo:   util.ColumnsToProto(cols, task.HandleCols != nil && task.HandleCols.IsInt(), false, false),
		CmsketchDepth: &depth,
		CmsketchWidth: &width,
	}
	if task.TblInfo != nil {
		e.analyzePB.ColReq.PrimaryColumnIds = tables.TryGetCommonPkColumnIds(task.TblInfo)
		if task.TblInfo.IsCommonHandle {
			e.analyzePB.ColReq.PrimaryPrefixColumnIds = tables.PrimaryPrefixColumnIDs(task.TblInfo)
		}
	}
	if task.CommonHandleInfo != nil {
		topNSize := new(int32)
		*topNSize = int32(opts[ast.AnalyzeOptNumTopN])
		statsVersion := new(int32)
		*statsVersion = int32(task.StatsVersion)
		e.analyzePB.IdxReq = &tipb.AnalyzeIndexReq{
			BucketSize: int64(opts[ast.AnalyzeOptNumBuckets]),
			NumColumns: int32(len(task.CommonHandleInfo.Columns)),
			TopNSize:   topNSize,
			Version:    statsVersion,
		}
		depth := int32(opts[ast.AnalyzeOptCMSketchDepth])
		width := int32(opts[ast.AnalyzeOptCMSketchWidth])
		e.analyzePB.IdxReq.CmsketchDepth = &depth
		e.analyzePB.IdxReq.CmsketchWidth = &width
		e.analyzePB.IdxReq.SketchSize = statistics.MaxSketchSize
		e.analyzePB.ColReq.PrimaryColumnIds = tables.TryGetCommonPkColumnIds(task.TblInfo)
		e.analyzePB.Tp = tipb.AnalyzeType_TypeMixed
		e.commonHandle = task.CommonHandleInfo
	}
	b.err = tables.SetPBColumnsDefaultValue(b.ctx.GetExprCtx(), e.analyzePB.ColReq.ColumnsInfo, cols)
	return &analyzeTask{taskType: colTask, colExec: e, job: job}
}

func (b *executorBuilder) buildAnalyze(v *plannercore.Analyze) exec.Executor {
	gp := domain.GetDomain(b.ctx).StatsHandle().GPool()
	e := &AnalyzeExec{
		BaseExecutor: exec.NewBaseExecutor(b.ctx, v.Schema(), v.ID()),
		tasks:        make([]*analyzeTask, 0, len(v.ColTasks)+len(v.IdxTasks)),
		opts:         v.Opts,
		OptionsMap:   v.OptionsMap,
		wg:           util.NewWaitGroupPool(gp),
		gp:           gp,
		errExitCh:    make(chan struct{}),
	}
	autoAnalyze := ""
	if b.ctx.GetSessionVars().InRestrictedSQL {
		autoAnalyze = "auto "
	}
	exprCtx := b.ctx.GetExprCtx()
	for _, task := range v.ColTasks {
		// ColumnInfos2ColumnsAndNames will use the `colInfos` to find the unique id for the column,
		// so we need to make sure all the columns pass into it.
		columns, _, err := expression.ColumnInfos2ColumnsAndNames(
			exprCtx,
			ast.NewCIStr(task.AnalyzeInfo.DBName),
			task.TblInfo.Name,
			append(task.ColsInfo, task.SkipColsInfo...),
			task.TblInfo,
		)
		columns = slices.DeleteFunc(columns, func(expr *expression.Column) bool {
			for _, col := range task.SkipColsInfo {
				if col.ID == expr.ID {
					return true
				}
			}
			return false
		})
		if err != nil {
			b.err = err
			return nil
		}
		schema := expression.NewSchema(columns...)
		e.tasks = append(e.tasks, b.buildAnalyzeColumnsPushdown(task, v.Opts, autoAnalyze, schema))
		// Other functions may set b.err, so we need to check it here.
		if b.err != nil {
			return nil
		}
	}
	for _, task := range v.IdxTasks {
		e.tasks = append(e.tasks, b.buildAnalyzeIndexPushdown(task, v.Opts, autoAnalyze))
		if b.err != nil {
			return nil
		}
	}
	return e
}

// retrieveColumnIdxsUsedByChild retrieve column indices map from child physical plan schema columns.
//
//	E.g. columnIdxsUsedByChild = [2, 3, 1] means child[col2, col3, col1] -> parent[col0, col1, col2].
//	`columnMissing` indicates whether one or more columns in `selfSchema` are not found in `childSchema`.
//	And `-1` in `columnIdxsUsedByChild` indicates the column not found.
//	If columnIdxsUsedByChild == nil, means selfSchema and childSchema are equal.
func retrieveColumnIdxsUsedByChild(selfSchema *expression.Schema, childSchema *expression.Schema) ([]int, bool) {
	equalSchema := (selfSchema.Len() == childSchema.Len())
	columnMissing := false
	columnIdxsUsedByChild := make([]int, 0, selfSchema.Len())
	for selfIdx, selfCol := range selfSchema.Columns {
		colIdxInChild := childSchema.ColumnIndex(selfCol)
		if !columnMissing && colIdxInChild == -1 {
			columnMissing = true
		}
		if equalSchema && selfIdx != colIdxInChild {
			equalSchema = false
		}
		columnIdxsUsedByChild = append(columnIdxsUsedByChild, colIdxInChild)
	}
	if equalSchema {
		columnIdxsUsedByChild = nil
	}
	return columnIdxsUsedByChild, columnMissing
}

// markChildrenUsedCols compares each child with the output schema, and mark
// each column of the child is used by output or not.
func markChildrenUsedCols(outputCols []*expression.Column, childSchemas ...*expression.Schema) (childrenUsed [][]int) {
	childrenUsed = make([][]int, 0, len(childSchemas))
	markedOffsets := make(map[int]int)
	// keep the original maybe reversed order.
	for originalIdx, col := range outputCols {
		markedOffsets[col.Index] = originalIdx
	}
	prefixLen := 0
	type intPair struct {
		first  int
		second int
	}
	// for example here.
	// left child schema: [col11]
	// right child schema: [col21, col22]
	// output schema is [col11, col22, col21], if not records the original derived order after physical resolve index.
	// the lused will be [0], the rused will be [0,1], while the actual order is dismissed, [1,0] is correct for rused.
	for _, childSchema := range childSchemas {
		usedIdxPair := make([]intPair, 0, len(childSchema.Columns))
		for i := range childSchema.Columns {
			if originalIdx, ok := markedOffsets[prefixLen+i]; ok {
				usedIdxPair = append(usedIdxPair, intPair{first: originalIdx, second: i})
			}
		}
		// sort the used idxes according their original indexes derived after resolveIndex.
		slices.SortFunc(usedIdxPair, func(a, b intPair) int {
			return cmp.Compare(a.first, b.first)
		})
		usedIdx := make([]int, 0, len(childSchema.Columns))
		for _, one := range usedIdxPair {
			usedIdx = append(usedIdx, one.second)
		}
		childrenUsed = append(childrenUsed, usedIdx)
		prefixLen += childSchema.Len()
	}
	return
}

func (*executorBuilder) corColInDistPlan(plans []base.PhysicalPlan) bool {
	for _, p := range plans {
		switch x := p.(type) {
		case *physicalop.PhysicalSelection:
			for _, cond := range x.Conditions {
				if len(expression.ExtractCorColumns(cond)) > 0 {
					return true
				}
			}
		case *physicalop.PhysicalProjection:
			for _, expr := range x.Exprs {
				if len(expression.ExtractCorColumns(expr)) > 0 {
					return true
				}
			}
		case *physicalop.PhysicalTopN:
			for _, byItem := range x.ByItems {
				if len(expression.ExtractCorColumns(byItem.Expr)) > 0 {
					return true
				}
			}
		case *physicalop.PhysicalTableScan:
			for _, cond := range x.LateMaterializationFilterCondition {
				if len(expression.ExtractCorColumns(cond)) > 0 {
					return true
				}
			}
		}
	}
	return false
}

// corColInAccess checks whether there's correlated column in access conditions.
func (*executorBuilder) corColInAccess(p base.PhysicalPlan) bool {
	var access []expression.Expression
	switch x := p.(type) {
	case *physicalop.PhysicalTableScan:
		access = x.AccessCondition
	case *physicalop.PhysicalIndexScan:
		access = x.AccessCondition
	}
	for _, cond := range access {
		if len(expression.ExtractCorColumns(cond)) > 0 {
			return true
		}
	}
	return false
}

func (b *executorBuilder) newDataReaderBuilder(p base.PhysicalPlan) (*dataReaderBuilder, error) {
	ts, err := b.getSnapshotTS()
	if err != nil {
		return nil, err
	}

	builderForDataReader := *b
	builderForDataReader.forDataReaderBuilder = true
	builderForDataReader.dataReaderTS = ts

	return &dataReaderBuilder{
		plan:            p,
		executorBuilder: &builderForDataReader,
	}, nil
}

func (b *executorBuilder) buildIndexLookUpJoin(v *physicalop.PhysicalIndexJoin) exec.Executor {
	outerExec := b.build(v.Children()[1-v.InnerChildIdx])
	if b.err != nil {
		return nil
	}
	outerTypes := exec.RetTypes(outerExec)
	innerPlan := v.Children()[v.InnerChildIdx]
	innerTypes := make([]*types.FieldType, innerPlan.Schema().Len())
	for i, col := range innerPlan.Schema().Columns {
		innerTypes[i] = col.RetType.Clone()
		// The `innerTypes` would be called for `Datum.ConvertTo` when converting the columns from outer table
		// to build hash map or construct lookup keys. So we need to modify its flen otherwise there would be
		// truncate error. See issue https://github.com/pingcap/tidb/issues/21232 for example.
		if innerTypes[i].EvalType() == types.ETString {
			innerTypes[i].SetFlen(types.UnspecifiedLength)
		}
	}

	// Use the probe table's collation.
	for i, col := range v.OuterHashKeys {
		outerTypes[col.Index] = outerTypes[col.Index].Clone()
		outerTypes[col.Index].SetCollate(innerTypes[v.InnerHashKeys[i].Index].GetCollate())
		outerTypes[col.Index].SetFlag(col.RetType.GetFlag())
	}

	// We should use JoinKey to construct the type information using by hashing, instead of using the child's schema directly.
	// When a hybrid type column is hashed multiple times, we need to distinguish what field types are used.
	// For example, the condition `enum = int and enum = string`, we should use ETInt to hash the first column,
	// and use ETString to hash the second column, although they may be the same column.
	innerHashTypes := make([]*types.FieldType, len(v.InnerHashKeys))
	outerHashTypes := make([]*types.FieldType, len(v.OuterHashKeys))
	for i, col := range v.InnerHashKeys {
		innerHashTypes[i] = innerTypes[col.Index].Clone()
		innerHashTypes[i].SetFlag(col.RetType.GetFlag())
	}
	for i, col := range v.OuterHashKeys {
		outerHashTypes[i] = outerTypes[col.Index].Clone()
		outerHashTypes[i].SetFlag(col.RetType.GetFlag())
	}

	var (
		outerFilter           []expression.Expression
		leftTypes, rightTypes []*types.FieldType
	)

	if v.InnerChildIdx == 0 {
		leftTypes, rightTypes = innerTypes, outerTypes
		outerFilter = v.RightConditions
		if len(v.LeftConditions) > 0 {
			b.err = errors.Annotate(exeerrors.ErrBuildExecutor, "join's inner condition should be empty")
			return nil
		}
	} else {
		leftTypes, rightTypes = outerTypes, innerTypes
		outerFilter = v.LeftConditions
		if len(v.RightConditions) > 0 {
			b.err = errors.Annotate(exeerrors.ErrBuildExecutor, "join's inner condition should be empty")
			return nil
		}
	}
	defaultValues := v.DefaultValues
	if defaultValues == nil {
		defaultValues = make([]types.Datum, len(innerTypes))
	}
	hasPrefixCol := false
	for _, l := range v.IdxColLens {
		if l != types.UnspecifiedLength {
			hasPrefixCol = true
			break
		}
	}

	readerBuilder, err := b.newDataReaderBuilder(innerPlan)
	if err != nil {
		b.err = err
		return nil
	}

	e := &join.IndexLookUpJoin{
		BaseExecutor: exec.NewBaseExecutor(b.ctx, v.Schema(), v.ID(), outerExec),
		OuterCtx: join.OuterCtx{
			RowTypes:  outerTypes,
			HashTypes: outerHashTypes,
			Filter:    outerFilter,
		},
		InnerCtx: join.InnerCtx{
			ReaderBuilder: readerBuilder,
			RowTypes:      innerTypes,
			HashTypes:     innerHashTypes,
			ColLens:       v.IdxColLens,
			HasPrefixCol:  hasPrefixCol,
		},
		WorkerWg:      new(sync.WaitGroup),
		IsOuterJoin:   v.JoinType.IsOuterJoin(),
		IndexRanges:   v.Ranges,
		KeyOff2IdxOff: v.KeyOff2IdxOff,
		LastColHelper: v.CompareFilters,
		Finished:      &atomic.Value{},
	}
	colsFromChildren := v.Schema().Columns
	if v.JoinType == base.LeftOuterSemiJoin || v.JoinType == base.AntiLeftOuterSemiJoin {
		colsFromChildren = colsFromChildren[:len(colsFromChildren)-1]
	}
	childrenUsedSchema := markChildrenUsedCols(colsFromChildren, v.Children()[0].Schema(), v.Children()[1].Schema())
	e.Joiner = join.NewJoiner(b.ctx, v.JoinType, v.InnerChildIdx == 0, defaultValues, v.OtherConditions, leftTypes, rightTypes, childrenUsedSchema, false)
	outerKeyCols := make([]int, len(v.OuterJoinKeys))
	for i := range v.OuterJoinKeys {
		outerKeyCols[i] = v.OuterJoinKeys[i].Index
	}
	innerKeyCols := make([]int, len(v.InnerJoinKeys))
	innerKeyColIDs := make([]int64, len(v.InnerJoinKeys))
	keyCollators := make([]collate.Collator, 0, len(v.InnerJoinKeys))
	for i := range v.InnerJoinKeys {
		innerKeyCols[i] = v.InnerJoinKeys[i].Index
		innerKeyColIDs[i] = v.InnerJoinKeys[i].ID
		keyCollators = append(keyCollators, collate.GetCollator(v.InnerJoinKeys[i].RetType.GetCollate()))
	}
	e.OuterCtx.KeyCols = outerKeyCols
	e.InnerCtx.KeyCols = innerKeyCols
	e.InnerCtx.KeyColIDs = innerKeyColIDs
	e.InnerCtx.KeyCollators = keyCollators

	outerHashCols, innerHashCols := make([]int, len(v.OuterHashKeys)), make([]int, len(v.InnerHashKeys))
	hashCollators := make([]collate.Collator, 0, len(v.InnerHashKeys))
	for i := range v.OuterHashKeys {
		outerHashCols[i] = v.OuterHashKeys[i].Index
	}
	for i := range v.InnerHashKeys {
		innerHashCols[i] = v.InnerHashKeys[i].Index
		hashCollators = append(hashCollators, collate.GetCollator(v.InnerHashKeys[i].RetType.GetCollate()))
	}
	e.OuterCtx.HashCols = outerHashCols
	e.InnerCtx.HashCols = innerHashCols
	e.InnerCtx.HashCollators = hashCollators

	e.JoinResult = exec.TryNewCacheChunk(e)
	executor_metrics.ExecutorCounterIndexLookUpJoin.Inc()
	return e
}

func (b *executorBuilder) buildIndexLookUpMergeJoin(v *physicalop.PhysicalIndexMergeJoin) exec.Executor {
	outerExec := b.build(v.Children()[1-v.InnerChildIdx])
	if b.err != nil {
		return nil
	}
	outerTypes := exec.RetTypes(outerExec)
	innerPlan := v.Children()[v.InnerChildIdx]
	innerTypes := make([]*types.FieldType, innerPlan.Schema().Len())
	for i, col := range innerPlan.Schema().Columns {
		innerTypes[i] = col.RetType.Clone()
		// The `innerTypes` would be called for `Datum.ConvertTo` when converting the columns from outer table
		// to build hash map or construct lookup keys. So we need to modify its flen otherwise there would be
		// truncate error. See issue https://github.com/pingcap/tidb/issues/21232 for example.
		if innerTypes[i].EvalType() == types.ETString {
			innerTypes[i].SetFlen(types.UnspecifiedLength)
		}
	}
	var (
		outerFilter           []expression.Expression
		leftTypes, rightTypes []*types.FieldType
	)
	if v.InnerChildIdx == 0 {
		leftTypes, rightTypes = innerTypes, outerTypes
		outerFilter = v.RightConditions
		if len(v.LeftConditions) > 0 {
			b.err = errors.Annotate(exeerrors.ErrBuildExecutor, "join's inner condition should be empty")
			return nil
		}
	} else {
		leftTypes, rightTypes = outerTypes, innerTypes
		outerFilter = v.LeftConditions
		if len(v.RightConditions) > 0 {
			b.err = errors.Annotate(exeerrors.ErrBuildExecutor, "join's inner condition should be empty")
			return nil
		}
	}
	defaultValues := v.DefaultValues
	if defaultValues == nil {
		defaultValues = make([]types.Datum, len(innerTypes))
	}
	outerKeyCols := make([]int, len(v.OuterJoinKeys))
	for i := range v.OuterJoinKeys {
		outerKeyCols[i] = v.OuterJoinKeys[i].Index
	}
	innerKeyCols := make([]int, len(v.InnerJoinKeys))
	keyCollators := make([]collate.Collator, 0, len(v.InnerJoinKeys))
	for i := range v.InnerJoinKeys {
		innerKeyCols[i] = v.InnerJoinKeys[i].Index
		keyCollators = append(keyCollators, collate.GetCollator(v.InnerJoinKeys[i].RetType.GetCollate()))
	}
	executor_metrics.ExecutorCounterIndexLookUpJoin.Inc()

	readerBuilder, err := b.newDataReaderBuilder(innerPlan)
	if err != nil {
		b.err = err
		return nil
	}

	e := &join.IndexLookUpMergeJoin{
		BaseExecutor: exec.NewBaseExecutor(b.ctx, v.Schema(), v.ID(), outerExec),
		OuterMergeCtx: join.OuterMergeCtx{
			RowTypes:      outerTypes,
			Filter:        outerFilter,
			JoinKeys:      v.OuterJoinKeys,
			KeyCols:       outerKeyCols,
			NeedOuterSort: v.NeedOuterSort,
			CompareFuncs:  v.OuterCompareFuncs,
		},
		InnerMergeCtx: join.InnerMergeCtx{
			ReaderBuilder:           readerBuilder,
			RowTypes:                innerTypes,
			JoinKeys:                v.InnerJoinKeys,
			KeyCols:                 innerKeyCols,
			KeyCollators:            keyCollators,
			CompareFuncs:            v.CompareFuncs,
			ColLens:                 v.IdxColLens,
			Desc:                    v.Desc,
			KeyOff2KeyOffOrderByIdx: v.KeyOff2KeyOffOrderByIdx,
		},
		WorkerWg:      new(sync.WaitGroup),
		IsOuterJoin:   v.JoinType.IsOuterJoin(),
		IndexRanges:   v.Ranges,
		KeyOff2IdxOff: v.KeyOff2IdxOff,
		LastColHelper: v.CompareFilters,
	}
	colsFromChildren := v.Schema().Columns
	if v.JoinType == base.LeftOuterSemiJoin || v.JoinType == base.AntiLeftOuterSemiJoin {
		colsFromChildren = colsFromChildren[:len(colsFromChildren)-1]
	}
	childrenUsedSchema := markChildrenUsedCols(colsFromChildren, v.Children()[0].Schema(), v.Children()[1].Schema())
	joiners := make([]join.Joiner, e.Ctx().GetSessionVars().IndexLookupJoinConcurrency())
	for i := range joiners {
		joiners[i] = join.NewJoiner(b.ctx, v.JoinType, v.InnerChildIdx == 0, defaultValues, v.OtherConditions, leftTypes, rightTypes, childrenUsedSchema, false)
	}
	e.Joiners = joiners
	return e
}

func (b *executorBuilder) buildIndexNestedLoopHashJoin(v *physicalop.PhysicalIndexHashJoin) exec.Executor {
	joinExec := b.buildIndexLookUpJoin(&(v.PhysicalIndexJoin))
	if b.err != nil {
		return nil
	}
	e := joinExec.(*join.IndexLookUpJoin)
	idxHash := &join.IndexNestedLoopHashJoin{
		IndexLookUpJoin: *e,
		KeepOuterOrder:  v.KeepOuterOrder,
	}
	concurrency := e.Ctx().GetSessionVars().IndexLookupJoinConcurrency()
	idxHash.Joiners = make([]join.Joiner, concurrency)
	for i := range concurrency {
		idxHash.Joiners[i] = e.Joiner.Clone()
	}
	return idxHash
}

func buildNoRangeTableReader(b *executorBuilder, v *physicalop.PhysicalTableReader) (*TableReaderExecutor, error) {
	tablePlans := v.TablePlans
	if v.StoreType == kv.TiFlash {
		tablePlans = []base.PhysicalPlan{v.GetTablePlan()}
	}
	dagReq, err := builder.ConstructDAGReq(b.ctx, tablePlans, v.StoreType)
	if err != nil {
		return nil, err
	}
	ts, err := v.GetTableScan()
	if err != nil {
		return nil, err
	}
	if err = b.validCanReadTemporaryOrCacheTable(ts.Table); err != nil {
		return nil, err
	}

	tbl, _ := b.is.TableByID(context.Background(), ts.Table.ID)
	isPartition, physicalTableID := ts.IsPartition()
	if isPartition {
		pt := tbl.(table.PartitionedTable)
		tbl = pt.GetPartition(physicalTableID)
	}
	startTS, err := b.getSnapshotTS()
	if err != nil {
		return nil, err
	}
	paging := b.ctx.GetSessionVars().EnablePaging

	e := &TableReaderExecutor{
		BaseExecutorV2:             exec.NewBaseExecutorV2(b.ctx.GetSessionVars(), v.Schema(), v.ID()),
		tableReaderExecutorContext: newTableReaderExecutorContext(b.ctx),
		indexUsageReporter:         b.buildIndexUsageReporter(v, true),
		dagPB:                      dagReq,
		startTS:                    startTS,
		txnScope:                   b.txnScope,
		readReplicaScope:           b.readReplicaScope,
		isStaleness:                b.isStaleness,
		netDataSize:                v.GetNetDataSize(),
		table:                      tbl,
		keepOrder:                  ts.KeepOrder,
		desc:                       ts.Desc,
		byItems:                    ts.ByItems,
		columns:                    ts.Columns,
		paging:                     paging,
		corColInFilter:             b.corColInDistPlan(v.TablePlans),
		corColInAccess:             b.corColInAccess(v.TablePlans[0]),
		plans:                      v.TablePlans,
		tablePlan:                  v.GetTablePlan(),
		storeType:                  v.StoreType,
		batchCop:                   v.ReadReqType == physicalop.BatchCop,
	}
	e.buildVirtualColumnInfo()

	if v.StoreType == kv.TiDB && b.ctx.GetSessionVars().User != nil {
		// User info is used to do privilege check. It is only used in TiDB cluster memory table.
		e.dagPB.User = &tipb.UserIdentity{
			UserName: b.ctx.GetSessionVars().User.Username,
			UserHost: b.ctx.GetSessionVars().User.Hostname,
		}
	}

	for i := range v.Schema().Columns {
		dagReq.OutputOffsets = append(dagReq.OutputOffsets, uint32(i))
	}

	if e.table.Meta().TempTableType != model.TempTableNone {
		e.dummy = true
	}

	return e, nil
}

func (b *executorBuilder) buildMPPGather(v *physicalop.PhysicalTableReader) exec.Executor {
	startTs, err := b.getSnapshotTS()
	if err != nil {
		b.err = err
		return nil
	}

	gather := &MPPGather{
		BaseExecutor: exec.NewBaseExecutor(b.ctx, v.Schema(), v.ID()),
		is:           b.is,
		originalPlan: v.GetTablePlan(),
		startTS:      startTs,
		mppQueryID:   kv.MPPQueryID{QueryTs: getMPPQueryTS(b.ctx), LocalQueryID: getMPPQueryID(b.ctx), ServerID: domain.GetDomain(b.ctx).ServerID()},
		memTracker:   memory.NewTracker(v.ID(), -1),

		columns:                    []*model.ColumnInfo{},
		virtualColumnIndex:         []int{},
		virtualColumnRetFieldTypes: []*types.FieldType{},
	}

	gather.memTracker.AttachTo(b.ctx.GetSessionVars().StmtCtx.MemTracker)

	var hasVirtualCol bool
	for _, col := range v.Schema().Columns {
		if col.VirtualExpr != nil {
			hasVirtualCol = true
			break
		}
	}

	var isSingleDataSource bool
	tableScans := v.GetTableScans()
	if len(tableScans) == 1 {
		isSingleDataSource = true
	}

	// 1. hasVirtualCol: when got virtual column in TableScan, will generate plan like the following,
	//                   and there will be no other operators in the MPP fragment.
	//     MPPGather
	//       ExchangeSender
	//         PhysicalTableScan
	// 2. UnionScan: there won't be any operators like Join between UnionScan and TableScan.
	//               and UnionScan cannot push down to tiflash.
	if !isSingleDataSource {
		if hasVirtualCol || b.encounterUnionScan {
			b.err = errors.Errorf("should only have one TableScan in MPP fragment(hasVirtualCol: %v, encounterUnionScan: %v)", hasVirtualCol, b.encounterUnionScan)
			return nil
		}
		return gather
	}

	// Setup MPPGather.table if isSingleDataSource.
	// Virtual Column or UnionScan need to use it.
	ts := tableScans[0]
	gather.columns = ts.Columns
	if hasVirtualCol {
		gather.virtualColumnIndex, gather.virtualColumnRetFieldTypes = buildVirtualColumnInfo(gather.Schema(), gather.columns)
	}
	tbl, _ := b.is.TableByID(context.Background(), ts.Table.ID)
	isPartition, physicalTableID := ts.IsPartition()
	if isPartition {
		// Only for static pruning partition table.
		pt := tbl.(table.PartitionedTable)
		tbl = pt.GetPartition(physicalTableID)
	}
	gather.table = tbl
	return gather
}

// assertByItemsAreColumns asserts that all expressions in ByItems are Column types.
// This function is used to validate PhysicalIndexScan and PhysicalTableScan ByItems.
func assertByItemsAreColumns(byItems []*plannerutil.ByItems) {
<<<<<<< HEAD
	for _, byItem := range byItems {
		_, ok := byItem.Expr.(*expression.Column)
		intest.Assert(ok, "ByItems expression should be Column")
	}
=======
	intest.AssertFunc(func() bool {
		for _, byItem := range byItems {
			_, ok := byItem.Expr.(*expression.Column)
			if !ok {
				return false
			}
		}
		return true
	},
		"The executor only supports Column type in ByItems")
>>>>>>> 276ed0cf
}

// buildTableReader builds a table reader executor. It first build a no range table reader,
// and then update it ranges from table scan plan.
func (b *executorBuilder) buildTableReader(v *physicalop.PhysicalTableReader) exec.Executor {
	failpoint.Inject("checkUseMPP", func(val failpoint.Value) {
		if !b.ctx.GetSessionVars().InRestrictedSQL && val.(bool) != useMPPExecution(b.ctx, v) {
			if val.(bool) {
				b.err = errors.New("expect mpp but not used")
			} else {
				b.err = errors.New("don't expect mpp but we used it")
			}
			failpoint.Return(nil)
		}
	})
	// https://github.com/pingcap/tidb/issues/50358
	if len(v.Schema().Columns) == 0 && len(v.GetTablePlan().Schema().Columns) > 0 {
		v.SetSchema(v.GetTablePlan().Schema())
	}

	sctx := b.ctx.GetSessionVars().StmtCtx
	switch v.StoreType {
	case kv.TiKV:
		sctx.IsTiKV.Store(true)
	case kv.TiFlash:
		sctx.IsTiFlash.Store(true)
	}

	useMPP := useMPPExecution(b.ctx, v)
	useTiFlashBatchCop := v.ReadReqType == physicalop.BatchCop
	useTiFlash := useMPP || useTiFlashBatchCop
	if useTiFlash {
		if _, isTiDBZoneLabelSet := config.GetGlobalConfig().Labels[placement.DCLabelKey]; b.ctx.GetSessionVars().TiFlashReplicaRead != tiflash.AllReplicas && !isTiDBZoneLabelSet {
			b.ctx.GetSessionVars().StmtCtx.AppendWarning(errors.NewNoStackErrorf("the variable tiflash_replica_read is ignored, because the entry TiDB[%s] does not set the zone attribute and tiflash_replica_read is '%s'", config.GetGlobalConfig().AdvertiseAddress, tiflash.GetTiFlashReplicaRead(b.ctx.GetSessionVars().TiFlashReplicaRead)))
		}
	}
	if useMPP {
		return b.buildMPPGather(v)
	}
	ts, err := v.GetTableScan()
	if err != nil {
		b.err = err
		return nil
	}
	assertByItemsAreColumns(ts.ByItems)
	ret, err := buildNoRangeTableReader(b, v)
	if err != nil {
		b.err = err
		return nil
	}
	if err = b.validCanReadTemporaryOrCacheTable(ts.Table); err != nil {
		b.err = err
		return nil
	}

	ret.ranges = ts.Ranges
	ret.groupedRanges = ts.GroupedRanges
	ret.groupByColIdxs = ts.GroupByColIdxs
	sctx.TableIDs = append(sctx.TableIDs, ts.Table.ID)

	if !b.ctx.GetSessionVars().StmtCtx.UseDynamicPartitionPrune() {
		return ret
	}
	// When isPartition is set, it means the union rewriting is done, so a partition reader is preferred.
	if ok, _ := ts.IsPartition(); ok {
		return ret
	}

	pi := ts.Table.GetPartitionInfo()
	if pi == nil {
		return ret
	}

	tmp, _ := b.is.TableByID(context.Background(), ts.Table.ID)
	tbl := tmp.(table.PartitionedTable)
	partitions, err := partitionPruning(b.ctx, tbl, v.PlanPartInfo)
	if err != nil {
		b.err = err
		return nil
	}

	if len(partitions) == 0 {
		return &TableDualExec{BaseExecutorV2: ret.BaseExecutorV2}
	}

	// Sort the partition is necessary to make the final multiple partition key ranges ordered.
	slices.SortFunc(partitions, func(i, j table.PhysicalTable) int {
		return cmp.Compare(i.GetPhysicalID(), j.GetPhysicalID())
	})
	ret.kvRangeBuilder = kvRangeBuilderFromRangeAndPartition{
		partitions: partitions,
	}

	return ret
}

func buildIndexRangeForEachPartition(rctx *rangerctx.RangerContext, usedPartitions []table.PhysicalTable, contentPos []int64,
	lookUpContent []*join.IndexJoinLookUpContent, indexRanges []*ranger.Range, keyOff2IdxOff []int, cwc *physicalop.ColWithCmpFuncManager,
) (map[int64][]*ranger.Range, error) {
	contentBucket := make(map[int64][]*join.IndexJoinLookUpContent)
	for _, p := range usedPartitions {
		contentBucket[p.GetPhysicalID()] = make([]*join.IndexJoinLookUpContent, 0, 8)
	}
	for i, pos := range contentPos {
		if _, ok := contentBucket[pos]; ok {
			contentBucket[pos] = append(contentBucket[pos], lookUpContent[i])
		}
	}
	nextRange := make(map[int64][]*ranger.Range)
	for _, p := range usedPartitions {
		ranges, err := buildRangesForIndexJoin(rctx, contentBucket[p.GetPhysicalID()], indexRanges, keyOff2IdxOff, cwc)
		if err != nil {
			return nil, err
		}
		nextRange[p.GetPhysicalID()] = ranges
	}
	return nextRange, nil
}

func getPartitionKeyColOffsets(keyColIDs []int64, pt table.PartitionedTable) []int {
	keyColOffsets := make([]int, len(keyColIDs))
	for i, colID := range keyColIDs {
		offset := -1
		for j, col := range pt.Cols() {
			if colID == col.ID {
				offset = j
				break
			}
		}
		if offset == -1 {
			return nil
		}
		keyColOffsets[i] = offset
	}

	t, ok := pt.(interface {
		PartitionExpr() *tables.PartitionExpr
	})
	if !ok {
		return nil
	}
	pe := t.PartitionExpr()
	if pe == nil {
		return nil
	}

	offsetMap := make(map[int]struct{})
	for _, offset := range keyColOffsets {
		offsetMap[offset] = struct{}{}
	}
	for _, offset := range pe.ColumnOffset {
		if _, ok := offsetMap[offset]; !ok {
			return nil
		}
	}
	return keyColOffsets
}

func (builder *dataReaderBuilder) prunePartitionForInnerExecutor(tbl table.Table, physPlanPartInfo *physicalop.PhysPlanPartInfo,
	lookUpContent []*join.IndexJoinLookUpContent) (usedPartition []table.PhysicalTable, canPrune bool, contentPos []int64, err error) {
	partitionTbl := tbl.(table.PartitionedTable)

	// In index join, this is called by multiple goroutines simultaneously, but partitionPruning is not thread-safe.
	// Use once.Do to avoid DATA RACE here.
	// TODO: condition based pruning can be do in advance.
	condPruneResult, err := builder.partitionPruning(partitionTbl, physPlanPartInfo)
	if err != nil {
		return nil, false, nil, err
	}

	// recalculate key column offsets
	if len(lookUpContent) == 0 {
		return nil, false, nil, nil
	}
	if lookUpContent[0].KeyColIDs == nil {
		return nil, false, nil, plannererrors.ErrInternal.GenWithStack("cannot get column IDs when dynamic pruning")
	}
	keyColOffsets := getPartitionKeyColOffsets(lookUpContent[0].KeyColIDs, partitionTbl)
	if len(keyColOffsets) == 0 {
		return condPruneResult, false, nil, nil
	}

	locateKey := make([]types.Datum, len(partitionTbl.Cols()))
	partitions := make(map[int64]table.PhysicalTable)
	contentPos = make([]int64, len(lookUpContent))
	exprCtx := builder.ctx.GetExprCtx()
	for idx, content := range lookUpContent {
		for i, data := range content.Keys {
			locateKey[keyColOffsets[i]] = data
		}
		p, err := partitionTbl.GetPartitionByRow(exprCtx.GetEvalCtx(), locateKey)
		if table.ErrNoPartitionForGivenValue.Equal(err) {
			continue
		}
		if err != nil {
			return nil, false, nil, err
		}
		if _, ok := partitions[p.GetPhysicalID()]; !ok {
			partitions[p.GetPhysicalID()] = p
		}
		contentPos[idx] = p.GetPhysicalID()
	}

	usedPartition = make([]table.PhysicalTable, 0, len(partitions))
	for _, p := range condPruneResult {
		if _, ok := partitions[p.GetPhysicalID()]; ok {
			usedPartition = append(usedPartition, p)
		}
	}

	// To make the final key ranges involving multiple partitions ordered.
	slices.SortFunc(usedPartition, func(i, j table.PhysicalTable) int {
		return cmp.Compare(i.GetPhysicalID(), j.GetPhysicalID())
	})
	return usedPartition, true, contentPos, nil
}

func buildNoRangeIndexReader(b *executorBuilder, v *physicalop.PhysicalIndexReader) (*IndexReaderExecutor, error) {
	dagReq, err := builder.ConstructDAGReq(b.ctx, v.IndexPlans, kv.TiKV)
	if err != nil {
		return nil, err
	}
	is := v.IndexPlans[0].(*physicalop.PhysicalIndexScan)
	tbl, _ := b.is.TableByID(context.Background(), is.Table.ID)
	isPartition, physicalTableID := is.IsPartitionTable()
	if isPartition {
		pt := tbl.(table.PartitionedTable)
		tbl = pt.GetPartition(physicalTableID)
	} else {
		physicalTableID = is.Table.ID
	}
	startTS, err := b.getSnapshotTS()
	if err != nil {
		return nil, err
	}
	paging := b.ctx.GetSessionVars().EnablePaging

	b.ctx.GetSessionVars().StmtCtx.IsTiKV.Store(true)

	e := &IndexReaderExecutor{
		indexReaderExecutorContext: newIndexReaderExecutorContext(b.ctx),
		BaseExecutorV2:             exec.NewBaseExecutorV2(b.ctx.GetSessionVars(), v.Schema(), v.ID()),
		indexUsageReporter:         b.buildIndexUsageReporter(v, true),
		dagPB:                      dagReq,
		startTS:                    startTS,
		txnScope:                   b.txnScope,
		readReplicaScope:           b.readReplicaScope,
		isStaleness:                b.isStaleness,
		netDataSize:                v.GetNetDataSize(),
		physicalTableID:            physicalTableID,
		table:                      tbl,
		index:                      is.Index,
		keepOrder:                  is.KeepOrder,
		desc:                       is.Desc,
		columns:                    is.Columns,
		byItems:                    is.ByItems,
		paging:                     paging,
		corColInFilter:             b.corColInDistPlan(v.IndexPlans),
		corColInAccess:             b.corColInAccess(v.IndexPlans[0]),
		idxCols:                    is.IdxCols,
		colLens:                    is.IdxColLens,
		plans:                      v.IndexPlans,
		outputColumns:              v.OutputColumns,
		groupedRanges:              is.GroupedRanges,
	}

	for _, col := range v.OutputColumns {
		dagReq.OutputOffsets = append(dagReq.OutputOffsets, uint32(col.Index))
	}

	if e.table.Meta().TempTableType != model.TempTableNone {
		e.dummy = true
	}

	return e, nil
}

func (b *executorBuilder) buildIndexReader(v *physicalop.PhysicalIndexReader) exec.Executor {
	is := v.IndexPlans[0].(*physicalop.PhysicalIndexScan)
	assertByItemsAreColumns(is.ByItems)
	if err := b.validCanReadTemporaryOrCacheTable(is.Table); err != nil {
		b.err = err
		return nil
	}

	ret, err := buildNoRangeIndexReader(b, v)
	if err != nil {
		b.err = err
		return nil
	}

	ret.ranges = is.Ranges
	sctx := b.ctx.GetSessionVars().StmtCtx
	sctx.IndexNames = append(sctx.IndexNames, is.Table.Name.O+":"+is.Index.Name.O)

	if !b.ctx.GetSessionVars().StmtCtx.UseDynamicPartitionPrune() {
		return ret
	}
	// When isPartition is set, it means the union rewriting is done, so a partition reader is preferred.
	if ok, _ := is.IsPartitionTable(); ok {
		return ret
	}

	pi := is.Table.GetPartitionInfo()
	if pi == nil {
		return ret
	}

	if is.Index.Global {
		ret.partitionIDMap, err = getPartitionIDsAfterPruning(b.ctx, ret.table.(table.PartitionedTable), v.PlanPartInfo)
		if err != nil {
			b.err = err
			return nil
		}
		return ret
	}

	tmp, _ := b.is.TableByID(context.Background(), is.Table.ID)
	tbl := tmp.(table.PartitionedTable)
	partitions, err := partitionPruning(b.ctx, tbl, v.PlanPartInfo)
	if err != nil {
		b.err = err
		return nil
	}
	ret.partitions = partitions
	return ret
}

func buildTableReq(b *executorBuilder, schemaLen int, plans []base.PhysicalPlan) (dagReq *tipb.DAGRequest, val table.Table, err error) {
	tableReq, err := builder.ConstructDAGReq(b.ctx, plans, kv.TiKV)
	if err != nil {
		return nil, nil, err
	}
	for i := range schemaLen {
		tableReq.OutputOffsets = append(tableReq.OutputOffsets, uint32(i))
	}
	ts := plans[0].(*physicalop.PhysicalTableScan)
	tbl, _ := b.is.TableByID(context.Background(), ts.Table.ID)
	isPartition, physicalTableID := ts.IsPartition()
	if isPartition {
		pt := tbl.(table.PartitionedTable)
		tbl = pt.GetPartition(physicalTableID)
	}
	return tableReq, tbl, err
}

// buildIndexReq is designed to create a DAG for index request.
// If len(ByItems) != 0 means index request should return related columns
// to sort result rows in TiDB side for partition tables.
func buildIndexReq(ctx sessionctx.Context, columns []*model.IndexColumn, handleLen int, plans []base.PhysicalPlan) (dagReq *tipb.DAGRequest, err error) {
	indexReq, err := builder.ConstructDAGReq(ctx, plans, kv.TiKV)
	if err != nil {
		return nil, err
	}

	indexReq.OutputOffsets = []uint32{}
	idxScan := plans[0].(*physicalop.PhysicalIndexScan)
	if len(idxScan.ByItems) != 0 {
		schema := idxScan.Schema()
		for _, item := range idxScan.ByItems {
			c, ok := item.Expr.(*expression.Column)
			if !ok {
				return nil, errors.Errorf("Not support non-column in orderBy pushed down")
			}
			find := false
			for i, schemaColumn := range schema.Columns {
				if schemaColumn.ID == c.ID {
					indexReq.OutputOffsets = append(indexReq.OutputOffsets, uint32(i))
					find = true
					break
				}
			}
			if !find {
				return nil, errors.Errorf("Not found order by related columns in indexScan.schema")
			}
		}
	}

	for i := range handleLen {
		indexReq.OutputOffsets = append(indexReq.OutputOffsets, uint32(len(columns)+i))
	}

	if idxScan.NeedExtraOutputCol() {
		// need add one more column for pid or physical table id
		indexReq.OutputOffsets = append(indexReq.OutputOffsets, uint32(len(columns)+handleLen))
	}
	return indexReq, err
}

func buildNoRangeIndexLookUpReader(b *executorBuilder, v *physicalop.PhysicalIndexLookUpReader) (*IndexLookUpExecutor, error) {
	is := v.IndexPlans[0].(*physicalop.PhysicalIndexScan)
	var handleLen int
	if len(v.CommonHandleCols) != 0 {
		handleLen = len(v.CommonHandleCols)
	} else {
		handleLen = 1
	}
	indexReq, err := buildIndexReq(b.ctx, is.Index.Columns, handleLen, v.IndexPlans)
	if err != nil {
		return nil, err
	}
	indexPaging := false
	if v.Paging {
		indexPaging = true
	}
	tableReq, tbl, err := buildTableReq(b, v.Schema().Len(), v.TablePlans)
	if err != nil {
		return nil, err
	}
	ts := v.TablePlans[0].(*physicalop.PhysicalTableScan)
	startTS, err := b.getSnapshotTS()
	if err != nil {
		return nil, err
	}

	readerBuilder, err := b.newDataReaderBuilder(nil)
	if err != nil {
		return nil, err
	}

	b.ctx.GetSessionVars().StmtCtx.IsTiKV.Store(true)

	e := &IndexLookUpExecutor{
		indexLookUpExecutorContext: newIndexLookUpExecutorContext(b.ctx),
		BaseExecutorV2:             exec.NewBaseExecutorV2(b.ctx.GetSessionVars(), v.Schema(), v.ID()),
		indexUsageReporter:         b.buildIndexUsageReporter(v, true),
		dagPB:                      indexReq,
		startTS:                    startTS,
		table:                      tbl,
		index:                      is.Index,
		keepOrder:                  is.KeepOrder,
		byItems:                    is.ByItems,
		desc:                       is.Desc,
		tableRequest:               tableReq,
		columns:                    ts.Columns,
		indexPaging:                indexPaging,
		dataReaderBuilder:          readerBuilder,
		corColInIdxSide:            b.corColInDistPlan(v.IndexPlans),
		corColInTblSide:            b.corColInDistPlan(v.TablePlans),
		corColInAccess:             b.corColInAccess(v.IndexPlans[0]),
		idxCols:                    is.IdxCols,
		colLens:                    is.IdxColLens,
		idxPlans:                   v.IndexPlans,
		tblPlans:                   v.TablePlans,
		PushedLimit:                v.PushedLimit,
		idxNetDataSize:             v.GetAvgTableRowSize(),
		avgRowSize:                 v.GetAvgTableRowSize(),
		groupedRanges:              is.GroupedRanges,
	}

	if v.ExtraHandleCol != nil {
		e.handleIdx = append(e.handleIdx, v.ExtraHandleCol.Index)
		e.handleCols = []*expression.Column{v.ExtraHandleCol}
	} else {
		for _, handleCol := range v.CommonHandleCols {
			e.handleIdx = append(e.handleIdx, handleCol.Index)
		}
		e.handleCols = v.CommonHandleCols
		e.primaryKeyIndex = tables.FindPrimaryIndex(tbl.Meta())
	}

	if e.table.Meta().TempTableType != model.TempTableNone {
		e.dummy = true
	}
	return e, nil
}

func (b *executorBuilder) buildIndexLookUpReader(v *physicalop.PhysicalIndexLookUpReader) exec.Executor {
	if b.Ti != nil {
		b.Ti.UseTableLookUp.Store(true)
	}
	is := v.IndexPlans[0].(*physicalop.PhysicalIndexScan)
	assertByItemsAreColumns(is.ByItems)
	if err := b.validCanReadTemporaryOrCacheTable(is.Table); err != nil {
		b.err = err
		return nil
	}

	ret, err := buildNoRangeIndexLookUpReader(b, v)
	if err != nil {
		b.err = err
		return nil
	}

	ts := v.TablePlans[0].(*physicalop.PhysicalTableScan)
	assertByItemsAreColumns(ts.ByItems)

	ret.ranges = is.Ranges
	executor_metrics.ExecutorCounterIndexLookUpExecutor.Inc()

	sctx := b.ctx.GetSessionVars().StmtCtx
	sctx.IndexNames = append(sctx.IndexNames, is.Table.Name.O+":"+is.Index.Name.O)
	sctx.TableIDs = append(sctx.TableIDs, ts.Table.ID)

	if !b.ctx.GetSessionVars().StmtCtx.UseDynamicPartitionPrune() {
		return ret
	}

	if pi := is.Table.GetPartitionInfo(); pi == nil {
		return ret
	}

	if is.Index.Global {
		ret.partitionIDMap, err = getPartitionIDsAfterPruning(b.ctx, ret.table.(table.PartitionedTable), v.PlanPartInfo)
		if err != nil {
			b.err = err
			return nil
		}

		return ret
	}
	if ok, _ := is.IsPartitionTable(); ok {
		// Already pruned when translated to logical union.
		return ret
	}

	tmp, _ := b.is.TableByID(context.Background(), is.Table.ID)
	tbl := tmp.(table.PartitionedTable)
	partitions, err := partitionPruning(b.ctx, tbl, v.PlanPartInfo)
	if err != nil {
		b.err = err
		return nil
	}
	ret.partitionTableMode = true
	ret.prunedPartitions = partitions
	return ret
}

func buildNoRangeIndexMergeReader(b *executorBuilder, v *physicalop.PhysicalIndexMergeReader) (*IndexMergeReaderExecutor, error) {
	partialPlanCount := len(v.PartialPlans)
	partialReqs := make([]*tipb.DAGRequest, 0, partialPlanCount)
	partialDataSizes := make([]float64, 0, partialPlanCount)
	indexes := make([]*model.IndexInfo, 0, partialPlanCount)
	descs := make([]bool, 0, partialPlanCount)
	ts := v.TablePlans[0].(*physicalop.PhysicalTableScan)
	isCorColInPartialFilters := make([]bool, 0, partialPlanCount)
	isCorColInPartialAccess := make([]bool, 0, partialPlanCount)
	hasGlobalIndex := false
	for i := range partialPlanCount {
		var tempReq *tipb.DAGRequest
		var err error

		if is, ok := v.PartialPlans[i][0].(*physicalop.PhysicalIndexScan); ok {
			tempReq, err = buildIndexReq(b.ctx, is.Index.Columns, ts.HandleCols.NumCols(), v.PartialPlans[i])
			descs = append(descs, is.Desc)
			indexes = append(indexes, is.Index)
			if is.Index.Global {
				hasGlobalIndex = true
			}
		} else {
			ts := v.PartialPlans[i][0].(*physicalop.PhysicalTableScan)
			tempReq, _, err = buildTableReq(b, len(ts.Columns), v.PartialPlans[i])
			descs = append(descs, ts.Desc)
			indexes = append(indexes, nil)
		}
		if err != nil {
			return nil, err
		}
		collect := false
		tempReq.CollectRangeCounts = &collect
		partialReqs = append(partialReqs, tempReq)
		isCorColInPartialFilters = append(isCorColInPartialFilters, b.corColInDistPlan(v.PartialPlans[i]))
		isCorColInPartialAccess = append(isCorColInPartialAccess, b.corColInAccess(v.PartialPlans[i][0]))
		partialDataSizes = append(partialDataSizes, v.GetPartialReaderNetDataSize(v.PartialPlans[i][0]))
	}
	tableReq, tblInfo, err := buildTableReq(b, v.Schema().Len(), v.TablePlans)
	isCorColInTableFilter := b.corColInDistPlan(v.TablePlans)
	if err != nil {
		return nil, err
	}
	startTS, err := b.getSnapshotTS()
	if err != nil {
		return nil, err
	}

	readerBuilder, err := b.newDataReaderBuilder(nil)
	if err != nil {
		return nil, err
	}

	b.ctx.GetSessionVars().StmtCtx.IsTiKV.Store(true)

	e := &IndexMergeReaderExecutor{
		BaseExecutor:             exec.NewBaseExecutor(b.ctx, v.Schema(), v.ID()),
		indexUsageReporter:       b.buildIndexUsageReporter(v, true),
		dagPBs:                   partialReqs,
		startTS:                  startTS,
		table:                    tblInfo,
		indexes:                  indexes,
		descs:                    descs,
		tableRequest:             tableReq,
		columns:                  ts.Columns,
		partialPlans:             v.PartialPlans,
		tblPlans:                 v.TablePlans,
		partialNetDataSizes:      partialDataSizes,
		dataAvgRowSize:           v.GetAvgTableRowSize(),
		dataReaderBuilder:        readerBuilder,
		handleCols:               v.HandleCols,
		isCorColInPartialFilters: isCorColInPartialFilters,
		isCorColInTableFilter:    isCorColInTableFilter,
		isCorColInPartialAccess:  isCorColInPartialAccess,
		isIntersection:           v.IsIntersectionType,
		byItems:                  v.ByItems,
		pushedLimit:              v.PushedLimit,
		keepOrder:                v.KeepOrder,
		hasGlobalIndex:           hasGlobalIndex,
	}
	collectTable := false
	e.tableRequest.CollectRangeCounts = &collectTable
	return e, nil
}

type tableStatsPreloader interface {
	LoadTableStats(sessionctx.Context)
}

func buildIndexUsageReporter(ctx sessionctx.Context, plan tableStatsPreloader, loadStats bool) (indexUsageReporter *exec.IndexUsageReporter) {
	sc := ctx.GetSessionVars().StmtCtx
	if ctx.GetSessionVars().StmtCtx.IndexUsageCollector != nil &&
		sc.RuntimeStatsColl != nil {
		if loadStats {
			// Preload the table stats. If the statement is a point-get or execute, the planner may not have loaded the
			// stats.
			plan.LoadTableStats(ctx)
		}

		statsMap := sc.GetUsedStatsInfo(false)
		indexUsageReporter = exec.NewIndexUsageReporter(
			sc.IndexUsageCollector,
			sc.RuntimeStatsColl, statsMap)
	}

	return indexUsageReporter
}

func (b *executorBuilder) buildIndexUsageReporter(plan tableStatsPreloader, loadStats bool) (indexUsageReporter *exec.IndexUsageReporter) {
	return buildIndexUsageReporter(b.ctx, plan, loadStats)
}

func (b *executorBuilder) buildIndexMergeReader(v *physicalop.PhysicalIndexMergeReader) exec.Executor {
	if b.Ti != nil {
		b.Ti.UseIndexMerge = true
		b.Ti.UseTableLookUp.Store(true)
	}
	ts := v.TablePlans[0].(*physicalop.PhysicalTableScan)
	assertByItemsAreColumns(ts.ByItems)
	if err := b.validCanReadTemporaryOrCacheTable(ts.Table); err != nil {
		b.err = err
		return nil
	}

	ret, err := buildNoRangeIndexMergeReader(b, v)
	if err != nil {
		b.err = err
		return nil
	}
	ret.ranges = make([][]*ranger.Range, 0, len(v.PartialPlans))
	sctx := b.ctx.GetSessionVars().StmtCtx
	hasGlobalIndex := false
	for i := range v.PartialPlans {
		if is, ok := v.PartialPlans[i][0].(*physicalop.PhysicalIndexScan); ok {
			assertByItemsAreColumns(is.ByItems)
			ret.ranges = append(ret.ranges, is.Ranges)
			sctx.IndexNames = append(sctx.IndexNames, is.Table.Name.O+":"+is.Index.Name.O)
			if is.Index.Global {
				hasGlobalIndex = true
			}
		} else {
			partialTS := v.PartialPlans[i][0].(*physicalop.PhysicalTableScan)
			assertByItemsAreColumns(partialTS.ByItems)
			ret.ranges = append(ret.ranges, partialTS.Ranges)
			if ret.table.Meta().IsCommonHandle {
				tblInfo := ret.table.Meta()
				sctx.IndexNames = append(sctx.IndexNames, tblInfo.Name.O+":"+tables.FindPrimaryIndex(tblInfo).Name.O)
			}
		}
	}
	sctx.TableIDs = append(sctx.TableIDs, ts.Table.ID)
	executor_metrics.ExecutorCounterIndexMergeReaderExecutor.Inc()

	if !b.ctx.GetSessionVars().StmtCtx.UseDynamicPartitionPrune() {
		return ret
	}

	if pi := ts.Table.GetPartitionInfo(); pi == nil {
		return ret
	}

	tmp, _ := b.is.TableByID(context.Background(), ts.Table.ID)
	partitions, err := partitionPruning(b.ctx, tmp.(table.PartitionedTable), v.PlanPartInfo)
	if err != nil {
		b.err = err
		return nil
	}
	ret.partitionTableMode, ret.prunedPartitions = true, partitions
	if hasGlobalIndex {
		ret.partitionIDMap = make(map[int64]struct{})
		for _, p := range partitions {
			ret.partitionIDMap[p.GetPhysicalID()] = struct{}{}
		}
	}
	return ret
}

// dataReaderBuilder build an executor.
// The executor can be used to read data in the ranges which are constructed by datums.
// Differences from executorBuilder:
// 1. dataReaderBuilder calculate data range from argument, rather than plan.
// 2. the result executor is already opened.
type dataReaderBuilder struct {
	plan base.Plan
	*executorBuilder

	selectResultHook // for testing
	once             struct {
		sync.Once
		condPruneResult []table.PhysicalTable
		err             error
	}
}

type mockPhysicalIndexReader struct {
	base.PhysicalPlan

	e exec.Executor
}

// MemoryUsage of mockPhysicalIndexReader is only for testing
func (*mockPhysicalIndexReader) MemoryUsage() (sum int64) {
	return
}

func (builder *dataReaderBuilder) BuildExecutorForIndexJoin(ctx context.Context, lookUpContents []*join.IndexJoinLookUpContent,
	indexRanges []*ranger.Range, keyOff2IdxOff []int, cwc *physicalop.ColWithCmpFuncManager, canReorderHandles bool, memTracker *memory.Tracker, interruptSignal *atomic.Value,
) (exec.Executor, error) {
	return builder.buildExecutorForIndexJoinInternal(ctx, builder.plan, lookUpContents, indexRanges, keyOff2IdxOff, cwc, canReorderHandles, memTracker, interruptSignal)
}

func (builder *dataReaderBuilder) buildExecutorForIndexJoinInternal(ctx context.Context, plan base.Plan, lookUpContents []*join.IndexJoinLookUpContent,
	indexRanges []*ranger.Range, keyOff2IdxOff []int, cwc *physicalop.ColWithCmpFuncManager, canReorderHandles bool, memTracker *memory.Tracker, interruptSignal *atomic.Value,
) (exec.Executor, error) {
	switch v := plan.(type) {
	case *physicalop.PhysicalTableReader:
		return builder.buildTableReaderForIndexJoin(ctx, v, lookUpContents, indexRanges, keyOff2IdxOff, cwc, canReorderHandles, memTracker, interruptSignal)
	case *physicalop.PhysicalIndexReader:
		return builder.buildIndexReaderForIndexJoin(ctx, v, lookUpContents, indexRanges, keyOff2IdxOff, cwc, memTracker, interruptSignal)
	case *physicalop.PhysicalIndexLookUpReader:
		return builder.buildIndexLookUpReaderForIndexJoin(ctx, v, lookUpContents, indexRanges, keyOff2IdxOff, cwc, memTracker, interruptSignal)
	case *physicalop.PhysicalUnionScan:
		return builder.buildUnionScanForIndexJoin(ctx, v, lookUpContents, indexRanges, keyOff2IdxOff, cwc, canReorderHandles, memTracker, interruptSignal)
	case *physicalop.PhysicalProjection:
		return builder.buildProjectionForIndexJoin(ctx, v, lookUpContents, indexRanges, keyOff2IdxOff, cwc, canReorderHandles, memTracker, interruptSignal)
	// Need to support physical selection because after PR 16389, TiDB will push down all the expr supported by TiKV or TiFlash
	// in predicate push down stage, so if there is an expr which only supported by TiFlash, a physical selection will be added after index read
	case *physicalop.PhysicalSelection:
		childExec, err := builder.buildExecutorForIndexJoinInternal(ctx, v.Children()[0], lookUpContents, indexRanges, keyOff2IdxOff, cwc, canReorderHandles, memTracker, interruptSignal)
		if err != nil {
			return nil, err
		}
		exec := &SelectionExec{
			selectionExecutorContext: newSelectionExecutorContext(builder.ctx),
			BaseExecutorV2:           exec.NewBaseExecutorV2(builder.ctx.GetSessionVars(), v.Schema(), v.ID(), childExec),
			filters:                  v.Conditions,
		}
		err = exec.open(ctx)
		return exec, err
	case *physicalop.PhysicalHashAgg:
		childExec, err := builder.buildExecutorForIndexJoinInternal(ctx, v.Children()[0], lookUpContents, indexRanges, keyOff2IdxOff, cwc, canReorderHandles, memTracker, interruptSignal)
		if err != nil {
			return nil, err
		}
		exec := builder.buildHashAggFromChildExec(childExec, v)
		err = exec.OpenSelf()
		return exec, err
	case *physicalop.PhysicalStreamAgg:
		childExec, err := builder.buildExecutorForIndexJoinInternal(ctx, v.Children()[0], lookUpContents, indexRanges, keyOff2IdxOff, cwc, canReorderHandles, memTracker, interruptSignal)
		if err != nil {
			return nil, err
		}
		exec := builder.buildStreamAggFromChildExec(childExec, v)
		err = exec.OpenSelf()
		return exec, err
	case *physicalop.PhysicalHashJoin:
		// since merge join is rarely used now, we can only support hash join now.
		// we separate the child build flow out because we want to pass down the runtime constant --- lookupContents.
		// todo: support hash join in index join inner side.
		return nil, errors.New("Wrong plan type for dataReaderBuilder")
	case *mockPhysicalIndexReader:
		return v.e, nil
	}
	return nil, errors.New("Wrong plan type for dataReaderBuilder")
}

func (builder *dataReaderBuilder) buildUnionScanForIndexJoin(ctx context.Context, v *physicalop.PhysicalUnionScan,
	values []*join.IndexJoinLookUpContent, indexRanges []*ranger.Range, keyOff2IdxOff []int,
	cwc *physicalop.ColWithCmpFuncManager, canReorderHandles bool, memTracker *memory.Tracker, interruptSignal *atomic.Value,
) (exec.Executor, error) {
	childBuilder, err := builder.newDataReaderBuilder(v.Children()[0])
	if err != nil {
		return nil, err
	}

	reader, err := childBuilder.BuildExecutorForIndexJoin(ctx, values, indexRanges, keyOff2IdxOff, cwc, canReorderHandles, memTracker, interruptSignal)
	if err != nil {
		return nil, err
	}

	ret := builder.buildUnionScanFromReader(reader, v)
	if builder.err != nil {
		return nil, builder.err
	}
	if us, ok := ret.(*UnionScanExec); ok {
		err = us.open(ctx)
	}
	return ret, err
}

func (builder *dataReaderBuilder) buildTableReaderForIndexJoin(ctx context.Context, v *physicalop.PhysicalTableReader,
	lookUpContents []*join.IndexJoinLookUpContent, indexRanges []*ranger.Range, keyOff2IdxOff []int,
	cwc *physicalop.ColWithCmpFuncManager, canReorderHandles bool, memTracker *memory.Tracker, interruptSignal *atomic.Value,
) (exec.Executor, error) {
	e, err := buildNoRangeTableReader(builder.executorBuilder, v)
	if !canReorderHandles {
		// `canReorderHandles` is set to false only in IndexMergeJoin. IndexMergeJoin will trigger a dead loop problem
		// when enabling paging(tidb/issues/35831). But IndexMergeJoin is not visible to the user and is deprecated
		// for now. Thus, we disable paging here.
		e.paging = false
	}
	if err != nil {
		return nil, err
	}
	tbInfo := e.table.Meta()
	if tbInfo.GetPartitionInfo() == nil || !builder.ctx.GetSessionVars().StmtCtx.UseDynamicPartitionPrune() {
		if v.IsCommonHandle {
			kvRanges, err := buildKvRangesForIndexJoin(e.dctx, e.rctx, getPhysicalTableID(e.table), -1, lookUpContents, indexRanges, keyOff2IdxOff, cwc, memTracker, interruptSignal)
			if err != nil {
				return nil, err
			}
			return builder.buildTableReaderFromKvRanges(ctx, e, kvRanges)
		}
		handles, _ := dedupHandles(lookUpContents)
		return builder.buildTableReaderFromHandles(ctx, e, handles, canReorderHandles)
	}
	tbl, _ := builder.is.TableByID(ctx, tbInfo.ID)
	pt := tbl.(table.PartitionedTable)
	usedPartitionList, err := builder.partitionPruning(pt, v.PlanPartInfo)
	if err != nil {
		return nil, err
	}
	usedPartitions := make(map[int64]table.PhysicalTable, len(usedPartitionList))
	for _, p := range usedPartitionList {
		usedPartitions[p.GetPhysicalID()] = p
	}
	var kvRanges []kv.KeyRange
	var keyColOffsets []int
	if len(lookUpContents) > 0 {
		keyColOffsets = getPartitionKeyColOffsets(lookUpContents[0].KeyColIDs, pt)
	}
	if v.IsCommonHandle {
		if len(keyColOffsets) > 0 {
			locateKey := make([]types.Datum, len(pt.Cols()))
			kvRanges = make([]kv.KeyRange, 0, len(lookUpContents))
			// lookUpContentsByPID groups lookUpContents by pid(partition) so that kv ranges for same partition can be merged.
			lookUpContentsByPID := make(map[int64][]*join.IndexJoinLookUpContent)
			exprCtx := e.ectx
			for _, content := range lookUpContents {
				for i, data := range content.Keys {
					locateKey[keyColOffsets[i]] = data
				}
				p, err := pt.GetPartitionByRow(exprCtx.GetEvalCtx(), locateKey)
				if table.ErrNoPartitionForGivenValue.Equal(err) {
					continue
				}
				if err != nil {
					return nil, err
				}
				pid := p.GetPhysicalID()
				if _, ok := usedPartitions[pid]; !ok {
					continue
				}
				lookUpContentsByPID[pid] = append(lookUpContentsByPID[pid], content)
			}
			for pid, contents := range lookUpContentsByPID {
				// buildKvRanges for each partition.
				tmp, err := buildKvRangesForIndexJoin(e.dctx, e.rctx, pid, -1, contents, indexRanges, keyOff2IdxOff, cwc, nil, interruptSignal)
				if err != nil {
					return nil, err
				}
				kvRanges = append(kvRanges, tmp...)
			}
		} else {
			kvRanges = make([]kv.KeyRange, 0, len(usedPartitions)*len(lookUpContents))
			for _, p := range usedPartitionList {
				tmp, err := buildKvRangesForIndexJoin(e.dctx, e.rctx, p.GetPhysicalID(), -1, lookUpContents, indexRanges, keyOff2IdxOff, cwc, memTracker, interruptSignal)
				if err != nil {
					return nil, err
				}
				kvRanges = append(tmp, kvRanges...)
			}
		}
		// The key ranges should be ordered.
		slices.SortFunc(kvRanges, func(i, j kv.KeyRange) int {
			return bytes.Compare(i.StartKey, j.StartKey)
		})
		return builder.buildTableReaderFromKvRanges(ctx, e, kvRanges)
	}

	handles, lookUpContents := dedupHandles(lookUpContents)

	if len(keyColOffsets) > 0 {
		locateKey := make([]types.Datum, len(pt.Cols()))
		kvRanges = make([]kv.KeyRange, 0, len(lookUpContents))
		exprCtx := e.ectx
		for _, content := range lookUpContents {
			for i, data := range content.Keys {
				locateKey[keyColOffsets[i]] = data
			}
			p, err := pt.GetPartitionByRow(exprCtx.GetEvalCtx(), locateKey)
			if table.ErrNoPartitionForGivenValue.Equal(err) {
				continue
			}
			if err != nil {
				return nil, err
			}
			pid := p.GetPhysicalID()
			if _, ok := usedPartitions[pid]; !ok {
				continue
			}
			handle := kv.IntHandle(content.Keys[0].GetInt64())
			ranges, _ := distsql.TableHandlesToKVRanges(pid, []kv.Handle{handle})
			kvRanges = append(kvRanges, ranges...)
		}
	} else {
		for _, p := range usedPartitionList {
			ranges, _ := distsql.TableHandlesToKVRanges(p.GetPhysicalID(), handles)
			kvRanges = append(kvRanges, ranges...)
		}
	}

	// The key ranges should be ordered.
	slices.SortFunc(kvRanges, func(i, j kv.KeyRange) int {
		return bytes.Compare(i.StartKey, j.StartKey)
	})
	return builder.buildTableReaderFromKvRanges(ctx, e, kvRanges)
}

func dedupHandles(lookUpContents []*join.IndexJoinLookUpContent) ([]kv.Handle, []*join.IndexJoinLookUpContent) {
	handles := make([]kv.Handle, 0, len(lookUpContents))
	validLookUpContents := make([]*join.IndexJoinLookUpContent, 0, len(lookUpContents))
	for _, content := range lookUpContents {
		isValidHandle := true
		handle := kv.IntHandle(content.Keys[0].GetInt64())
		for _, key := range content.Keys {
			if handle.IntValue() != key.GetInt64() {
				isValidHandle = false
				break
			}
		}
		if isValidHandle {
			handles = append(handles, handle)
			validLookUpContents = append(validLookUpContents, content)
		}
	}
	return handles, validLookUpContents
}

type kvRangeBuilderFromRangeAndPartition struct {
	partitions []table.PhysicalTable
}

func (h kvRangeBuilderFromRangeAndPartition) buildKeyRangeSeparately(dctx *distsqlctx.DistSQLContext, ranges []*ranger.Range) ([]int64, [][]kv.KeyRange, error) {
	ret := make([][]kv.KeyRange, len(h.partitions))
	pids := make([]int64, 0, len(h.partitions))
	for i, p := range h.partitions {
		pid := p.GetPhysicalID()
		pids = append(pids, pid)
		meta := p.Meta()
		if len(ranges) == 0 {
			continue
		}
		kvRange, err := distsql.TableHandleRangesToKVRanges(dctx, []int64{pid}, meta != nil && meta.IsCommonHandle, ranges)
		if err != nil {
			return nil, nil, err
		}
		ret[i] = kvRange.AppendSelfTo(ret[i])
	}
	return pids, ret, nil
}

func (h kvRangeBuilderFromRangeAndPartition) buildKeyRange(dctx *distsqlctx.DistSQLContext, ranges []*ranger.Range) ([][]kv.KeyRange, error) {
	ret := make([][]kv.KeyRange, len(h.partitions))
	if len(ranges) == 0 {
		return ret, nil
	}
	for i, p := range h.partitions {
		pid := p.GetPhysicalID()
		meta := p.Meta()
		kvRange, err := distsql.TableHandleRangesToKVRanges(dctx, []int64{pid}, meta != nil && meta.IsCommonHandle, ranges)
		if err != nil {
			return nil, err
		}
		ret[i] = kvRange.AppendSelfTo(ret[i])
	}
	return ret, nil
}

// newClosestReadAdjuster let the request be sent to closest replica(within the same zone)
// if response size exceeds certain threshold.
func newClosestReadAdjuster(dctx *distsqlctx.DistSQLContext, req *kv.Request, netDataSize float64) kv.CoprRequestAdjuster {
	if req.ReplicaRead != kv.ReplicaReadClosestAdaptive {
		return nil
	}
	return func(req *kv.Request, copTaskCount int) bool {
		// copTaskCount is the number of coprocessor requests
		if int64(netDataSize/float64(copTaskCount)) >= dctx.ReplicaClosestReadThreshold {
			req.MatchStoreLabels = append(req.MatchStoreLabels, &metapb.StoreLabel{
				Key:   placement.DCLabelKey,
				Value: config.GetTxnScopeFromConfig(),
			})
			return true
		}
		// reset to read from leader when the data size is small.
		req.ReplicaRead = kv.ReplicaReadLeader
		return false
	}
}

func (builder *dataReaderBuilder) buildTableReaderBase(ctx context.Context, e *TableReaderExecutor, reqBuilderWithRange distsql.RequestBuilder) (*TableReaderExecutor, error) {
	startTS, err := builder.getSnapshotTS()
	if err != nil {
		return nil, err
	}
	kvReq, err := reqBuilderWithRange.
		SetDAGRequest(e.dagPB).
		SetStartTS(startTS).
		SetDesc(e.desc).
		SetKeepOrder(e.keepOrder).
		SetTxnScope(e.txnScope).
		SetReadReplicaScope(e.readReplicaScope).
		SetIsStaleness(e.isStaleness).
		SetFromSessionVars(e.dctx).
		SetFromInfoSchema(e.GetInfoSchema()).
		SetClosestReplicaReadAdjuster(newClosestReadAdjuster(e.dctx, &reqBuilderWithRange.Request, e.netDataSize)).
		SetPaging(e.paging).
		SetConnIDAndConnAlias(e.dctx.ConnectionID, e.dctx.SessionAlias).
		Build()
	if err != nil {
		return nil, err
	}
	e.kvRanges = kvReq.KeyRanges.AppendSelfTo(e.kvRanges)
	e.resultHandler = &tableResultHandler{}
	result, err := builder.SelectResult(ctx, builder.ctx.GetDistSQLCtx(), kvReq, exec.RetTypes(e), getPhysicalPlanIDs(e.plans), e.ID())
	if err != nil {
		return nil, err
	}
	e.resultHandler.open(nil, result)
	return e, nil
}

func (builder *dataReaderBuilder) buildTableReaderFromHandles(ctx context.Context, e *TableReaderExecutor, handles []kv.Handle, canReorderHandles bool) (*TableReaderExecutor, error) {
	if canReorderHandles {
		slices.SortFunc(handles, func(i, j kv.Handle) int {
			return i.Compare(j)
		})
	}
	var b distsql.RequestBuilder
	if len(handles) > 0 {
		if _, ok := handles[0].(kv.PartitionHandle); ok {
			b.SetPartitionsAndHandles(handles)
		} else {
			b.SetTableHandles(getPhysicalTableID(e.table), handles)
		}
	} else {
		b.SetKeyRanges(nil)
	}
	return builder.buildTableReaderBase(ctx, e, b)
}

func (builder *dataReaderBuilder) buildTableReaderFromKvRanges(ctx context.Context, e *TableReaderExecutor, ranges []kv.KeyRange) (exec.Executor, error) {
	var b distsql.RequestBuilder
	b.SetKeyRanges(ranges)
	return builder.buildTableReaderBase(ctx, e, b)
}

func (builder *dataReaderBuilder) buildIndexReaderForIndexJoin(ctx context.Context, v *physicalop.PhysicalIndexReader,
	lookUpContents []*join.IndexJoinLookUpContent, indexRanges []*ranger.Range, keyOff2IdxOff []int, cwc *physicalop.ColWithCmpFuncManager, memoryTracker *memory.Tracker, interruptSignal *atomic.Value,
) (exec.Executor, error) {
	e, err := buildNoRangeIndexReader(builder.executorBuilder, v)
	if err != nil {
		return nil, err
	}
	tbInfo := e.table.Meta()
	if tbInfo.GetPartitionInfo() == nil || !builder.ctx.GetSessionVars().StmtCtx.UseDynamicPartitionPrune() {
		kvRanges, err := buildKvRangesForIndexJoin(e.dctx, e.rctx, e.physicalTableID, e.index.ID, lookUpContents, indexRanges, keyOff2IdxOff, cwc, memoryTracker, interruptSignal)
		if err != nil {
			return nil, err
		}
		err = e.open(ctx, kvRanges)
		return e, err
	}

	is := v.IndexPlans[0].(*physicalop.PhysicalIndexScan)
	if is.Index.Global {
		e.partitionIDMap, err = getPartitionIDsAfterPruning(builder.ctx, e.table.(table.PartitionedTable), v.PlanPartInfo)
		if err != nil {
			return nil, err
		}
		if e.ranges, err = buildRangesForIndexJoin(e.rctx, lookUpContents, indexRanges, keyOff2IdxOff, cwc); err != nil {
			return nil, err
		}
		if err := exec.Open(ctx, e); err != nil {
			return nil, err
		}
		return e, nil
	}

	tbl, _ := builder.executorBuilder.is.TableByID(ctx, tbInfo.ID)
	usedPartition, canPrune, contentPos, err := builder.prunePartitionForInnerExecutor(tbl, v.PlanPartInfo, lookUpContents)
	if err != nil {
		return nil, err
	}
	if len(usedPartition) != 0 {
		if canPrune {
			rangeMap, err := buildIndexRangeForEachPartition(e.rctx, usedPartition, contentPos, lookUpContents, indexRanges, keyOff2IdxOff, cwc)
			if err != nil {
				return nil, err
			}
			e.partitions = usedPartition
			e.ranges = indexRanges
			e.partRangeMap = rangeMap
		} else {
			e.partitions = usedPartition
			if e.ranges, err = buildRangesForIndexJoin(e.rctx, lookUpContents, indexRanges, keyOff2IdxOff, cwc); err != nil {
				return nil, err
			}
		}
		if err := exec.Open(ctx, e); err != nil {
			return nil, err
		}
		return e, nil
	}
	ret := &TableDualExec{BaseExecutorV2: e.BaseExecutorV2}
	err = exec.Open(ctx, ret)
	return ret, err
}

func (builder *dataReaderBuilder) buildIndexLookUpReaderForIndexJoin(ctx context.Context, v *physicalop.PhysicalIndexLookUpReader,
	lookUpContents []*join.IndexJoinLookUpContent, indexRanges []*ranger.Range, keyOff2IdxOff []int, cwc *physicalop.ColWithCmpFuncManager, memTracker *memory.Tracker, interruptSignal *atomic.Value,
) (exec.Executor, error) {
	if builder.Ti != nil {
		builder.Ti.UseTableLookUp.Store(true)
	}
	e, err := buildNoRangeIndexLookUpReader(builder.executorBuilder, v)
	if err != nil {
		return nil, err
	}

	tbInfo := e.table.Meta()
	if tbInfo.GetPartitionInfo() == nil || !builder.ctx.GetSessionVars().StmtCtx.UseDynamicPartitionPrune() {
		kvRange, err := buildKvRangesForIndexJoin(e.dctx, e.rctx, getPhysicalTableID(e.table), e.index.ID, lookUpContents, indexRanges, keyOff2IdxOff, cwc, memTracker, interruptSignal)
		if err != nil {
			return nil, err
		}
		e.groupedKVRanges = []*kvRangesWithPhysicalTblID{{
			PhysicalTableID: getPhysicalTableID(e.table),
			KeyRanges:       kvRange,
		}}
		err = e.open(ctx)
		return e, err
	}

	is := v.IndexPlans[0].(*physicalop.PhysicalIndexScan)
	if is.Index.Global {
		e.partitionIDMap, err = getPartitionIDsAfterPruning(builder.ctx, e.table.(table.PartitionedTable), v.PlanPartInfo)
		if err != nil {
			return nil, err
		}
		e.ranges, err = buildRangesForIndexJoin(e.rctx, lookUpContents, indexRanges, keyOff2IdxOff, cwc)
		if err != nil {
			return nil, err
		}
		if err := exec.Open(ctx, e); err != nil {
			return nil, err
		}
		return e, err
	}

	tbl, _ := builder.executorBuilder.is.TableByID(ctx, tbInfo.ID)
	usedPartition, canPrune, contentPos, err := builder.prunePartitionForInnerExecutor(tbl, v.PlanPartInfo, lookUpContents)
	if err != nil {
		return nil, err
	}
	if len(usedPartition) != 0 {
		if canPrune {
			rangeMap, err := buildIndexRangeForEachPartition(e.rctx, usedPartition, contentPos, lookUpContents, indexRanges, keyOff2IdxOff, cwc)
			if err != nil {
				return nil, err
			}
			e.prunedPartitions = usedPartition
			e.ranges = indexRanges
			e.partitionRangeMap = rangeMap
		} else {
			e.prunedPartitions = usedPartition
			e.ranges, err = buildRangesForIndexJoin(e.rctx, lookUpContents, indexRanges, keyOff2IdxOff, cwc)
			if err != nil {
				return nil, err
			}
		}
		e.partitionTableMode = true
		if err := exec.Open(ctx, e); err != nil {
			return nil, err
		}
		return e, err
	}
	ret := &TableDualExec{BaseExecutorV2: e.BaseExecutorV2}
	err = exec.Open(ctx, ret)
	return ret, err
}

func (builder *dataReaderBuilder) buildProjectionForIndexJoin(
	ctx context.Context,
	v *physicalop.PhysicalProjection,
	lookUpContents []*join.IndexJoinLookUpContent,
	indexRanges []*ranger.Range,
	keyOff2IdxOff []int,
	cwc *physicalop.ColWithCmpFuncManager,
	canReorderHandles bool,
	memTracker *memory.Tracker,
	interruptSignal *atomic.Value,
) (executor exec.Executor, err error) {
	var childExec exec.Executor
	childExec, err = builder.buildExecutorForIndexJoinInternal(ctx, v.Children()[0], lookUpContents, indexRanges, keyOff2IdxOff, cwc, canReorderHandles, memTracker, interruptSignal)
	if err != nil {
		return nil, err
	}
	defer func() {
		if r := recover(); r != nil {
			err = util.GetRecoverError(r)
		}
		if err != nil {
			terror.Log(exec.Close(childExec))
		}
	}()

	e := &ProjectionExec{
		projectionExecutorContext: newProjectionExecutorContext(builder.ctx),
		BaseExecutorV2:            exec.NewBaseExecutorV2(builder.ctx.GetSessionVars(), v.Schema(), v.ID(), childExec),
		numWorkers:                int64(builder.ctx.GetSessionVars().ProjectionConcurrency()),
		evaluatorSuit:             expression.NewEvaluatorSuite(v.Exprs, v.AvoidColumnEvaluator),
		calculateNoDelay:          v.CalculateNoDelay,
	}

	// If the calculation row count for this Projection operator is smaller
	// than a Chunk size, we turn back to the un-parallel Projection
	// implementation to reduce the goroutine overhead.
	if int64(v.StatsCount()) < int64(builder.ctx.GetSessionVars().MaxChunkSize) {
		e.numWorkers = 0
	}
	failpoint.Inject("buildProjectionForIndexJoinPanic", func(val failpoint.Value) {
		if v, ok := val.(bool); ok && v {
			panic("buildProjectionForIndexJoinPanic")
		}
	})
	err = e.open(ctx)
	if err != nil {
		return nil, err
	}
	return e, nil
}

// buildRangesForIndexJoin builds kv ranges for index join when the inner plan is index scan plan.
func buildRangesForIndexJoin(rctx *rangerctx.RangerContext, lookUpContents []*join.IndexJoinLookUpContent,
	ranges []*ranger.Range, keyOff2IdxOff []int, cwc *physicalop.ColWithCmpFuncManager,
) ([]*ranger.Range, error) {
	retRanges := make([]*ranger.Range, 0, len(ranges)*len(lookUpContents))
	lastPos := len(ranges[0].LowVal) - 1
	tmpDatumRanges := make([]*ranger.Range, 0, len(lookUpContents))
	for _, content := range lookUpContents {
		for _, ran := range ranges {
			for keyOff, idxOff := range keyOff2IdxOff {
				ran.LowVal[idxOff] = content.Keys[keyOff]
				ran.HighVal[idxOff] = content.Keys[keyOff]
			}
		}
		if cwc == nil {
			// A deep copy is need here because the old []*range.Range is overwritten
			for _, ran := range ranges {
				retRanges = append(retRanges, ran.Clone())
			}
			continue
		}
		nextColRanges, err := cwc.BuildRangesByRow(rctx, content.Row)
		if err != nil {
			return nil, err
		}
		for _, nextColRan := range nextColRanges {
			for _, ran := range ranges {
				ran.LowVal[lastPos] = nextColRan.LowVal[0]
				ran.HighVal[lastPos] = nextColRan.HighVal[0]
				ran.LowExclude = nextColRan.LowExclude
				ran.HighExclude = nextColRan.HighExclude
				ran.Collators = nextColRan.Collators
				tmpDatumRanges = append(tmpDatumRanges, ran.Clone())
			}
		}
	}

	if cwc == nil {
		return retRanges, nil
	}

	return ranger.UnionRanges(rctx, tmpDatumRanges, true)
}

// buildKvRangesForIndexJoin builds kv ranges for index join when the inner plan is index scan plan.
func buildKvRangesForIndexJoin(dctx *distsqlctx.DistSQLContext, pctx *rangerctx.RangerContext, tableID, indexID int64, lookUpContents []*join.IndexJoinLookUpContent,
	ranges []*ranger.Range, keyOff2IdxOff []int, cwc *physicalop.ColWithCmpFuncManager, memTracker *memory.Tracker, interruptSignal *atomic.Value,
) (_ []kv.KeyRange, err error) {
	kvRanges := make([]kv.KeyRange, 0, len(ranges)*len(lookUpContents))
	if len(ranges) == 0 {
		return []kv.KeyRange{}, nil
	}
	lastPos := len(ranges[0].LowVal) - 1
	tmpDatumRanges := make([]*ranger.Range, 0, len(lookUpContents))
	for _, content := range lookUpContents {
		for _, ran := range ranges {
			for keyOff, idxOff := range keyOff2IdxOff {
				ran.LowVal[idxOff] = content.Keys[keyOff]
				ran.HighVal[idxOff] = content.Keys[keyOff]
			}
		}
		if cwc == nil {
			// Index id is -1 means it's a common handle.
			var tmpKvRanges *kv.KeyRanges
			var err error
			if indexID == -1 {
				tmpKvRanges, err = distsql.CommonHandleRangesToKVRanges(dctx, []int64{tableID}, ranges)
			} else {
				tmpKvRanges, err = distsql.IndexRangesToKVRangesWithInterruptSignal(dctx, tableID, indexID, ranges, memTracker, interruptSignal)
			}
			if err != nil {
				return nil, err
			}
			kvRanges = tmpKvRanges.AppendSelfTo(kvRanges)
			continue
		}
		nextColRanges, err := cwc.BuildRangesByRow(pctx, content.Row)
		if err != nil {
			return nil, err
		}
		for _, nextColRan := range nextColRanges {
			for _, ran := range ranges {
				ran.LowVal[lastPos] = nextColRan.LowVal[0]
				ran.HighVal[lastPos] = nextColRan.HighVal[0]
				ran.LowExclude = nextColRan.LowExclude
				ran.HighExclude = nextColRan.HighExclude
				ran.Collators = nextColRan.Collators
				tmpDatumRanges = append(tmpDatumRanges, ran.Clone())
			}
		}
	}
	if len(kvRanges) != 0 && memTracker != nil {
		failpoint.Inject("testIssue49033", func() {
			panic("testIssue49033")
		})
		memTracker.Consume(int64(2 * cap(kvRanges[0].StartKey) * len(kvRanges)))
	}
	if len(tmpDatumRanges) != 0 && memTracker != nil {
		memTracker.Consume(2 * types.EstimatedMemUsage(tmpDatumRanges[0].LowVal, len(tmpDatumRanges)))
	}
	if cwc == nil {
		slices.SortFunc(kvRanges, func(i, j kv.KeyRange) int {
			return bytes.Compare(i.StartKey, j.StartKey)
		})
		return kvRanges, nil
	}

	tmpDatumRanges, err = ranger.UnionRanges(pctx, tmpDatumRanges, true)
	if err != nil {
		return nil, err
	}
	// Index id is -1 means it's a common handle.
	if indexID == -1 {
		tmpKeyRanges, err := distsql.CommonHandleRangesToKVRanges(dctx, []int64{tableID}, tmpDatumRanges)
		return tmpKeyRanges.FirstPartitionRange(), err
	}
	tmpKeyRanges, err := distsql.IndexRangesToKVRangesWithInterruptSignal(dctx, tableID, indexID, tmpDatumRanges, memTracker, interruptSignal)
	return tmpKeyRanges.FirstPartitionRange(), err
}

func (b *executorBuilder) buildWindow(v *physicalop.PhysicalWindow) exec.Executor {
	childExec := b.build(v.Children()[0])
	if b.err != nil {
		return nil
	}
	base := exec.NewBaseExecutor(b.ctx, v.Schema(), v.ID(), childExec)
	groupByItems := make([]expression.Expression, 0, len(v.PartitionBy))
	for _, item := range v.PartitionBy {
		groupByItems = append(groupByItems, item.Col)
	}
	orderByCols := make([]*expression.Column, 0, len(v.OrderBy))
	for _, item := range v.OrderBy {
		orderByCols = append(orderByCols, item.Col)
	}
	windowFuncs := make([]aggfuncs.AggFunc, 0, len(v.WindowFuncDescs))
	partialResults := make([]aggfuncs.PartialResult, 0, len(v.WindowFuncDescs))
	resultColIdx := v.Schema().Len() - len(v.WindowFuncDescs)
	exprCtx := b.ctx.GetExprCtx()
	for _, desc := range v.WindowFuncDescs {
		aggDesc, err := aggregation.NewAggFuncDescForWindowFunc(exprCtx, desc, false)
		if err != nil {
			b.err = err
			return nil
		}
		agg := aggfuncs.BuildWindowFunctions(exprCtx, aggDesc, resultColIdx, orderByCols)
		windowFuncs = append(windowFuncs, agg)
		partialResult, _ := agg.AllocPartialResult()
		partialResults = append(partialResults, partialResult)
		resultColIdx++
	}

	var err error
	if b.ctx.GetSessionVars().EnablePipelinedWindowExec {
		exec := &PipelinedWindowExec{
			BaseExecutor:   base,
			groupChecker:   vecgroupchecker.NewVecGroupChecker(b.ctx.GetExprCtx().GetEvalCtx(), b.ctx.GetSessionVars().EnableVectorizedExpression, groupByItems),
			numWindowFuncs: len(v.WindowFuncDescs),
			windowFuncs:    windowFuncs,
			partialResults: partialResults,
		}
		exec.slidingWindowFuncs = make([]aggfuncs.SlidingWindowAggFunc, len(exec.windowFuncs))
		for i, windowFunc := range exec.windowFuncs {
			if slidingWindowAggFunc, ok := windowFunc.(aggfuncs.SlidingWindowAggFunc); ok {
				exec.slidingWindowFuncs[i] = slidingWindowAggFunc
			}
		}
		if v.Frame == nil {
			exec.start = &logicalop.FrameBound{
				Type:      ast.Preceding,
				UnBounded: true,
			}
			exec.end = &logicalop.FrameBound{
				Type:      ast.Following,
				UnBounded: true,
			}
		} else {
			exec.start = v.Frame.Start
			exec.end = v.Frame.End
			if v.Frame.Type == ast.Ranges {
				cmpResult := int64(-1)
				if len(v.OrderBy) > 0 && v.OrderBy[0].Desc {
					cmpResult = 1
				}
				exec.orderByCols = orderByCols
				exec.expectedCmpResult = cmpResult
				exec.isRangeFrame = true
				err = exec.start.UpdateCompareCols(b.ctx, exec.orderByCols)
				if err != nil {
					return nil
				}
				err = exec.end.UpdateCompareCols(b.ctx, exec.orderByCols)
				if err != nil {
					return nil
				}
			}
		}
		return exec
	}
	var processor windowProcessor
	if v.Frame == nil {
		processor = &aggWindowProcessor{
			windowFuncs:    windowFuncs,
			partialResults: partialResults,
		}
	} else if v.Frame.Type == ast.Rows {
		processor = &rowFrameWindowProcessor{
			windowFuncs:    windowFuncs,
			partialResults: partialResults,
			start:          v.Frame.Start,
			end:            v.Frame.End,
		}
	} else {
		cmpResult := int64(-1)
		if len(v.OrderBy) > 0 && v.OrderBy[0].Desc {
			cmpResult = 1
		}
		tmpProcessor := &rangeFrameWindowProcessor{
			windowFuncs:       windowFuncs,
			partialResults:    partialResults,
			start:             v.Frame.Start,
			end:               v.Frame.End,
			orderByCols:       orderByCols,
			expectedCmpResult: cmpResult,
		}

		err = tmpProcessor.start.UpdateCompareCols(b.ctx, orderByCols)
		if err != nil {
			return nil
		}
		err = tmpProcessor.end.UpdateCompareCols(b.ctx, orderByCols)
		if err != nil {
			return nil
		}

		processor = tmpProcessor
	}
	return &WindowExec{
		BaseExecutor:   base,
		processor:      processor,
		groupChecker:   vecgroupchecker.NewVecGroupChecker(b.ctx.GetExprCtx().GetEvalCtx(), b.ctx.GetSessionVars().EnableVectorizedExpression, groupByItems),
		numWindowFuncs: len(v.WindowFuncDescs),
	}
}

func (b *executorBuilder) buildShuffle(v *physicalop.PhysicalShuffle) *ShuffleExec {
	base := exec.NewBaseExecutor(b.ctx, v.Schema(), v.ID())
	shuffle := &ShuffleExec{
		BaseExecutor: base,
		concurrency:  v.Concurrency,
	}

	// 1. initialize the splitters
	splitters := make([]partitionSplitter, len(v.ByItemArrays))
	switch v.SplitterType {
	case physicalop.PartitionHashSplitterType:
		for i, byItems := range v.ByItemArrays {
			splitters[i] = buildPartitionHashSplitter(shuffle.concurrency, byItems)
		}
	case physicalop.PartitionRangeSplitterType:
		for i, byItems := range v.ByItemArrays {
			splitters[i] = buildPartitionRangeSplitter(b.ctx, shuffle.concurrency, byItems)
		}
	default:
		panic("Not implemented. Should not reach here.")
	}
	shuffle.splitters = splitters

	// 2. initialize the data sources (build the data sources from physical plan to executors)
	shuffle.dataSources = make([]exec.Executor, len(v.DataSources))
	for i, dataSource := range v.DataSources {
		shuffle.dataSources[i] = b.build(dataSource)
		if b.err != nil {
			return nil
		}
	}

	// 3. initialize the workers
	head := v.Children()[0]
	// A `PhysicalShuffleReceiverStub` for every worker have the same `DataSource` but different `Receiver`.
	// We preallocate `PhysicalShuffleReceiverStub`s here and reuse them below.
	stubs := make([]*physicalop.PhysicalShuffleReceiverStub, 0, len(v.DataSources))
	for _, dataSource := range v.DataSources {
		stub := physicalop.PhysicalShuffleReceiverStub{
			DataSource: dataSource,
		}.Init(b.ctx.GetPlanCtx(), dataSource.StatsInfo(), dataSource.QueryBlockOffset(), nil)
		stub.SetSchema(dataSource.Schema())
		stubs = append(stubs, stub)
	}
	shuffle.workers = make([]*shuffleWorker, shuffle.concurrency)
	for i := range shuffle.workers {
		receivers := make([]*shuffleReceiver, len(v.DataSources))
		for j, dataSource := range v.DataSources {
			receivers[j] = &shuffleReceiver{
				BaseExecutor: exec.NewBaseExecutor(b.ctx, dataSource.Schema(), stubs[j].ID()),
			}
		}

		w := &shuffleWorker{
			receivers: receivers,
		}

		for j := range v.DataSources {
			stub := stubs[j]
			stub.Receiver = (unsafe.Pointer)(receivers[j])
			v.Tails[j].SetChildren(stub)
		}

		w.childExec = b.build(head)
		if b.err != nil {
			return nil
		}

		shuffle.workers[i] = w
	}

	return shuffle
}

func (*executorBuilder) buildShuffleReceiverStub(v *physicalop.PhysicalShuffleReceiverStub) *shuffleReceiver {
	return (*shuffleReceiver)(v.Receiver)
}

func (b *executorBuilder) buildSQLBindExec(v *plannercore.SQLBindPlan) exec.Executor {
	base := exec.NewBaseExecutor(b.ctx, v.Schema(), v.ID())
	base.SetInitCap(chunk.ZeroCapacity)

	e := &SQLBindExec{
		BaseExecutor: base,
		isGlobal:     v.IsGlobal,
		sqlBindOp:    v.SQLBindOp,
		details:      v.Details,
	}
	return e
}

// NewRowDecoder creates a chunk decoder for new row format row value decode.
func NewRowDecoder(ctx sessionctx.Context, schema *expression.Schema, tbl *model.TableInfo) *rowcodec.ChunkDecoder {
	getColInfoByID := func(tbl *model.TableInfo, colID int64) *model.ColumnInfo {
		for _, col := range tbl.Columns {
			if col.ID == colID {
				return col
			}
		}
		return nil
	}
	var pkCols []int64
	reqCols := make([]rowcodec.ColInfo, len(schema.Columns))
	for i := range schema.Columns {
		idx, col := i, schema.Columns[i]
		isPK := (tbl.PKIsHandle && mysql.HasPriKeyFlag(col.RetType.GetFlag())) || col.ID == model.ExtraHandleID
		if isPK {
			pkCols = append(pkCols, col.ID)
		}
		isGeneratedCol := false
		if col.VirtualExpr != nil {
			isGeneratedCol = true
		}
		reqCols[idx] = rowcodec.ColInfo{
			ID:            col.ID,
			VirtualGenCol: isGeneratedCol,
			Ft:            col.RetType,
		}
	}
	if len(pkCols) == 0 {
		pkCols = tables.TryGetCommonPkColumnIds(tbl)
		if len(pkCols) == 0 {
			pkCols = []int64{-1}
		}
	}
	defVal := func(i int, chk *chunk.Chunk) error {
		if reqCols[i].ID < 0 {
			// model.ExtraHandleID, ExtraPhysTblID... etc
			// Don't set the default value for that column.
			chk.AppendNull(i)
			return nil
		}

		ci := getColInfoByID(tbl, reqCols[i].ID)
		d, err := table.GetColOriginDefaultValue(ctx.GetExprCtx(), ci)
		if err != nil {
			return err
		}
		chk.AppendDatum(i, &d)
		return nil
	}
	return rowcodec.NewChunkDecoder(reqCols, pkCols, defVal, ctx.GetSessionVars().Location())
}

func (b *executorBuilder) buildBatchPointGet(plan *physicalop.BatchPointGetPlan) exec.Executor {
	var err error
	if err = b.validCanReadTemporaryOrCacheTable(plan.TblInfo); err != nil {
		b.err = err
		return nil
	}

	if plan.Lock && !b.inSelectLockStmt {
		b.inSelectLockStmt = true
		defer func() {
			b.inSelectLockStmt = false
		}()
	}
	handles, isTableDual, err := plan.PrunePartitionsAndValues(b.ctx)
	if err != nil {
		b.err = err
		return nil
	}
	if isTableDual {
		// No matching partitions
		return &TableDualExec{
			BaseExecutorV2: exec.NewBaseExecutorV2(b.ctx.GetSessionVars(), plan.Schema(), plan.ID()),
			numDualRows:    0,
		}
	}

	b.ctx.GetSessionVars().StmtCtx.IsTiKV.Store(true)

	decoder := NewRowDecoder(b.ctx, plan.Schema(), plan.TblInfo)
	e := &BatchPointGetExec{
		BaseExecutor:       exec.NewBaseExecutor(b.ctx, plan.Schema(), plan.ID()),
		indexUsageReporter: b.buildIndexUsageReporter(plan, true),
		tblInfo:            plan.TblInfo,
		idxInfo:            plan.IndexInfo,
		rowDecoder:         decoder,
		keepOrder:          plan.KeepOrder,
		desc:               plan.Desc,
		lock:               plan.Lock,
		waitTime:           plan.LockWaitTime,
		columns:            plan.Columns,
		handles:            handles,
		idxVals:            plan.IndexValues,
		partitionNames:     plan.PartitionNames,
	}

	e.snapshot, err = b.getSnapshot()
	if err != nil {
		b.err = err
		return nil
	}
	if e.Ctx().GetSessionVars().IsReplicaReadClosestAdaptive() {
		e.snapshot.SetOption(kv.ReplicaReadAdjuster, newReplicaReadAdjuster(e.Ctx(), plan.GetAvgRowSize()))
	}
	if e.RuntimeStats() != nil {
		snapshotStats := &txnsnapshot.SnapshotRuntimeStats{}
		e.stats = &runtimeStatsWithSnapshot{
			SnapshotRuntimeStats: snapshotStats,
		}
		e.snapshot.SetOption(kv.CollectRuntimeStats, snapshotStats)
	}

	if plan.IndexInfo != nil {
		sctx := b.ctx.GetSessionVars().StmtCtx
		sctx.IndexNames = append(sctx.IndexNames, plan.TblInfo.Name.O+":"+plan.IndexInfo.Name.O)
	}

	failpoint.Inject("assertBatchPointReplicaOption", func(val failpoint.Value) {
		assertScope := val.(string)
		if e.Ctx().GetSessionVars().GetReplicaRead().IsClosestRead() && assertScope != b.readReplicaScope {
			panic("batch point get replica option fail")
		}
	})

	snapshotTS, err := b.getSnapshotTS()
	if err != nil {
		b.err = err
		return nil
	}
	if plan.TblInfo.TableCacheStatusType == model.TableCacheStatusEnable {
		if cacheTable := b.getCacheTable(plan.TblInfo, snapshotTS); cacheTable != nil {
			e.snapshot = cacheTableSnapshot{e.snapshot, cacheTable}
		}
	}

	if plan.TblInfo.TempTableType != model.TempTableNone {
		// Temporary table should not do any lock operations
		e.lock = false
		e.waitTime = 0
	}

	if e.lock {
		b.hasLock = true
	}
	if pi := plan.TblInfo.GetPartitionInfo(); pi != nil && len(plan.PartitionIdxs) > 0 {
		defs := plan.TblInfo.GetPartitionInfo().Definitions
		if plan.SinglePartition {
			e.singlePartID = defs[plan.PartitionIdxs[0]].ID
		} else {
			e.planPhysIDs = make([]int64, len(plan.PartitionIdxs))
			for i, idx := range plan.PartitionIdxs {
				e.planPhysIDs[i] = defs[idx].ID
			}
		}
	}

	capacity := len(e.handles)
	if capacity == 0 {
		capacity = len(e.idxVals)
	}
	e.SetInitCap(capacity)
	e.SetMaxChunkSize(capacity)
	e.buildVirtualColumnInfo()
	return e
}

func newReplicaReadAdjuster(ctx sessionctx.Context, avgRowSize float64) txnkv.ReplicaReadAdjuster {
	return func(count int) (tikv.StoreSelectorOption, clientkv.ReplicaReadType) {
		if int64(avgRowSize*float64(count)) >= ctx.GetSessionVars().ReplicaClosestReadThreshold {
			return tikv.WithMatchLabels([]*metapb.StoreLabel{
				{
					Key:   placement.DCLabelKey,
					Value: config.GetTxnScopeFromConfig(),
				},
			}), clientkv.ReplicaReadMixed
		}
		// fallback to read from leader if the request is small
		return nil, clientkv.ReplicaReadLeader
	}
}

func isCommonHandleRead(tbl *model.TableInfo, idx *model.IndexInfo) bool {
	return tbl.IsCommonHandle && idx.Primary
}

func getPhysicalTableID(t table.Table) int64 {
	if p, ok := t.(table.PhysicalTable); ok {
		return p.GetPhysicalID()
	}
	return t.Meta().ID
}

func (builder *dataReaderBuilder) partitionPruning(tbl table.PartitionedTable, planPartInfo *physicalop.PhysPlanPartInfo) ([]table.PhysicalTable, error) {
	builder.once.Do(func() {
		condPruneResult, err := partitionPruning(builder.executorBuilder.ctx, tbl, planPartInfo)
		builder.once.condPruneResult = condPruneResult
		builder.once.err = err
	})
	return builder.once.condPruneResult, builder.once.err
}

func partitionPruning(ctx sessionctx.Context, tbl table.PartitionedTable, planPartInfo *physicalop.PhysPlanPartInfo) ([]table.PhysicalTable, error) {
	var pruningConds []expression.Expression
	var partitionNames []ast.CIStr
	var columns []*expression.Column
	var columnNames types.NameSlice
	if planPartInfo != nil {
		pruningConds = planPartInfo.PruningConds
		partitionNames = planPartInfo.PartitionNames
		columns = planPartInfo.Columns
		columnNames = planPartInfo.ColumnNames
	}
	idxArr, err := partitionpruning.PartitionPruning(ctx.GetPlanCtx(), tbl, pruningConds, partitionNames, columns, columnNames)
	if err != nil {
		return nil, err
	}

	pi := tbl.Meta().GetPartitionInfo()
	var ret []table.PhysicalTable
	if fullRangePartition(idxArr) {
		ret = make([]table.PhysicalTable, 0, len(pi.Definitions))
		for _, def := range pi.Definitions {
			p := tbl.GetPartition(def.ID)
			ret = append(ret, p)
		}
	} else {
		ret = make([]table.PhysicalTable, 0, len(idxArr))
		for _, idx := range idxArr {
			pid := pi.Definitions[idx].ID
			p := tbl.GetPartition(pid)
			ret = append(ret, p)
		}
	}
	return ret, nil
}

func getPartitionIDsAfterPruning(ctx sessionctx.Context, tbl table.PartitionedTable, physPlanPartInfo *physicalop.PhysPlanPartInfo) (map[int64]struct{}, error) {
	if physPlanPartInfo == nil {
		return nil, errors.New("physPlanPartInfo in getPartitionIDsAfterPruning must not be nil")
	}
	idxArr, err := partitionpruning.PartitionPruning(ctx.GetPlanCtx(), tbl, physPlanPartInfo.PruningConds, physPlanPartInfo.PartitionNames, physPlanPartInfo.Columns, physPlanPartInfo.ColumnNames)
	if err != nil {
		return nil, err
	}

	var ret map[int64]struct{}

	pi := tbl.Meta().GetPartitionInfo()
	if fullRangePartition(idxArr) {
		ret = make(map[int64]struct{}, len(pi.Definitions))
		for _, def := range pi.Definitions {
			ret[def.ID] = struct{}{}
		}
	} else {
		ret = make(map[int64]struct{}, len(idxArr))
		for _, idx := range idxArr {
			pid := pi.Definitions[idx].ID
			ret[pid] = struct{}{}
		}
	}
	return ret, nil
}

func fullRangePartition(idxArr []int) bool {
	return len(idxArr) == 1 && idxArr[0] == rule.FullRange
}

type emptySampler struct{}

func (*emptySampler) writeChunk(_ *chunk.Chunk) error {
	return nil
}

func (*emptySampler) finished() bool {
	return true
}

func (b *executorBuilder) buildTableSample(v *physicalop.PhysicalTableSample) *TableSampleExecutor {
	startTS, err := b.getSnapshotTS()
	if err != nil {
		b.err = err
		return nil
	}
	b.ctx.GetSessionVars().StmtCtx.IsTiKV.Store(true)
	e := &TableSampleExecutor{
		BaseExecutor: exec.NewBaseExecutor(b.ctx, v.Schema(), v.ID()),
		table:        v.TableInfo,
		startTS:      startTS,
	}

	tblInfo := v.TableInfo.Meta()
	if tblInfo.TempTableType != model.TempTableNone {
		if tblInfo.TempTableType != model.TempTableGlobal {
			b.err = errors.New("TABLESAMPLE clause can not be applied to local temporary tables")
			return nil
		}
		e.sampler = &emptySampler{}
	} else if v.TableSampleInfo.AstNode.SampleMethod == ast.SampleMethodTypeTiDBRegion {
		e.sampler = newTableRegionSampler(
			b.ctx, v.TableInfo, startTS, v.PhysicalTableID, v.TableSampleInfo.Partitions, v.Schema(),
			v.TableSampleInfo.FullSchema, e.RetFieldTypes(), v.Desc)
	}

	return e
}

func (b *executorBuilder) buildCTE(v *physicalop.PhysicalCTE) exec.Executor {
	if b.Ti != nil {
		b.Ti.UseNonRecursive = true
	}
	if v.RecurPlan != nil && b.Ti != nil {
		b.Ti.UseRecursive = true
	}

	storageMap, ok := b.ctx.GetSessionVars().StmtCtx.CTEStorageMap.(map[int]*CTEStorages)
	if !ok {
		b.err = errors.New("type assertion for CTEStorageMap failed")
		return nil
	}

	chkSize := b.ctx.GetSessionVars().MaxChunkSize
	// iterOutTbl will be constructed in CTEExec.Open().
	var producer *cteProducer
	storages, ok := storageMap[v.CTE.IDForStorage]
	if ok {
		// Storage already setup.
		producer = storages.Producer
	} else {
		if v.SeedPlan == nil {
			b.err = errors.New("cte.seedPlan cannot be nil")
			return nil
		}
		// Build seed part.
		corCols := plannercore.ExtractOuterApplyCorrelatedCols(v.SeedPlan)
		seedExec := b.build(v.SeedPlan)
		if b.err != nil {
			return nil
		}

		// Setup storages.
		tps := seedExec.RetFieldTypes()
		resTbl := cteutil.NewStorageRowContainer(tps, chkSize)
		if err := resTbl.OpenAndRef(); err != nil {
			b.err = err
			return nil
		}
		iterInTbl := cteutil.NewStorageRowContainer(tps, chkSize)
		if err := iterInTbl.OpenAndRef(); err != nil {
			b.err = err
			return nil
		}
		storageMap[v.CTE.IDForStorage] = &CTEStorages{ResTbl: resTbl, IterInTbl: iterInTbl}

		// Build recursive part.
		var recursiveExec exec.Executor
		if v.RecurPlan != nil {
			recursiveExec = b.build(v.RecurPlan)
			if b.err != nil {
				return nil
			}
			corCols = append(corCols, plannercore.ExtractOuterApplyCorrelatedCols(v.RecurPlan)...)
		}

		var sel []int
		if v.CTE.IsDistinct {
			sel = make([]int, chkSize)
			for i := range chkSize {
				sel[i] = i
			}
		}

		var corColHashCodes [][]byte
		for _, corCol := range corCols {
			corColHashCodes = append(corColHashCodes, getCorColHashCode(corCol))
		}

		producer = &cteProducer{
			ctx:             b.ctx,
			seedExec:        seedExec,
			recursiveExec:   recursiveExec,
			resTbl:          resTbl,
			iterInTbl:       iterInTbl,
			isDistinct:      v.CTE.IsDistinct,
			sel:             sel,
			hasLimit:        v.CTE.HasLimit,
			limitBeg:        v.CTE.LimitBeg,
			limitEnd:        v.CTE.LimitEnd,
			corCols:         corCols,
			corColHashCodes: corColHashCodes,
		}
		storageMap[v.CTE.IDForStorage].Producer = producer
	}

	return &CTEExec{
		BaseExecutor: exec.NewBaseExecutor(b.ctx, v.Schema(), v.ID()),
		producer:     producer,
	}
}

func (b *executorBuilder) buildCTETableReader(v *physicalop.PhysicalCTETable) exec.Executor {
	storageMap, ok := b.ctx.GetSessionVars().StmtCtx.CTEStorageMap.(map[int]*CTEStorages)
	if !ok {
		b.err = errors.New("type assertion for CTEStorageMap failed")
		return nil
	}
	storages, ok := storageMap[v.IDForStorage]
	if !ok {
		b.err = errors.Errorf("iterInTbl should already be set up by CTEExec(id: %d)", v.IDForStorage)
		return nil
	}
	return &CTETableReaderExec{
		BaseExecutor: exec.NewBaseExecutor(b.ctx, v.Schema(), v.ID()),
		iterInTbl:    storages.IterInTbl,
		chkIdx:       0,
	}
}

func (b *executorBuilder) validCanReadTemporaryOrCacheTable(tbl *model.TableInfo) error {
	err := b.validCanReadTemporaryTable(tbl)
	if err != nil {
		return err
	}
	return b.validCanReadCacheTable(tbl)
}

func (b *executorBuilder) validCanReadCacheTable(tbl *model.TableInfo) error {
	if tbl.TableCacheStatusType == model.TableCacheStatusDisable {
		return nil
	}

	sessionVars := b.ctx.GetSessionVars()

	// Temporary table can't switch into cache table. so the following code will not cause confusion
	if sessionVars.TxnCtx.IsStaleness || b.isStaleness {
		return errors.Trace(errors.New("can not stale read cache table"))
	}

	return nil
}

func (b *executorBuilder) validCanReadTemporaryTable(tbl *model.TableInfo) error {
	if tbl.TempTableType == model.TempTableNone {
		return nil
	}

	// Some tools like dumpling use history read to dump all table's records and will be fail if we return an error.
	// So we do not check SnapshotTS here

	sessionVars := b.ctx.GetSessionVars()

	if tbl.TempTableType == model.TempTableLocal && sessionVars.SnapshotTS != 0 {
		return errors.New("can not read local temporary table when 'tidb_snapshot' is set")
	}

	if sessionVars.TxnCtx.IsStaleness || b.isStaleness {
		return errors.New("can not stale read temporary table")
	}

	return nil
}

func (b *executorBuilder) getCacheTable(tblInfo *model.TableInfo, startTS uint64) kv.MemBuffer {
	tbl, ok := b.is.TableByID(context.Background(), tblInfo.ID)
	if !ok {
		b.err = errors.Trace(infoschema.ErrTableNotExists.GenWithStackByArgs(b.ctx.GetSessionVars().CurrentDB, tblInfo.Name))
		return nil
	}
	sessVars := b.ctx.GetSessionVars()
	leaseDuration := time.Duration(vardef.TableCacheLease.Load()) * time.Second
	cacheData, loading := tbl.(table.CachedTable).TryReadFromCache(startTS, leaseDuration)
	if cacheData != nil {
		sessVars.StmtCtx.ReadFromTableCache = true
		return cacheData
	} else if loading {
		return nil
	}
	if !b.ctx.GetSessionVars().StmtCtx.InExplainStmt && !b.inDeleteStmt && !b.inUpdateStmt {
		tbl.(table.CachedTable).UpdateLockForRead(context.Background(), b.ctx.GetStore(), startTS, leaseDuration)
	}
	return nil
}

func (b *executorBuilder) buildCompactTable(v *plannercore.CompactTable) exec.Executor {
	if v.ReplicaKind != ast.CompactReplicaKindTiFlash && v.ReplicaKind != ast.CompactReplicaKindAll {
		b.err = errors.Errorf("compact %v replica is not supported", strings.ToLower(string(v.ReplicaKind)))
		return nil
	}

	store := b.ctx.GetStore()
	tikvStore, ok := store.(tikv.Storage)
	if !ok {
		b.err = errors.New("compact tiflash replica can only run with tikv compatible storage")
		return nil
	}

	var partitionIDs []int64
	if v.PartitionNames != nil {
		if v.TableInfo.Partition == nil {
			b.err = errors.Errorf("table:%s is not a partition table, but user specify partition name list:%+v", v.TableInfo.Name.O, v.PartitionNames)
			return nil
		}
		// use map to avoid FindPartitionDefinitionByName
		partitionMap := map[string]int64{}
		for _, partition := range v.TableInfo.Partition.Definitions {
			partitionMap[partition.Name.L] = partition.ID
		}

		for _, partitionName := range v.PartitionNames {
			partitionID, ok := partitionMap[partitionName.L]
			if !ok {
				b.err = table.ErrUnknownPartition.GenWithStackByArgs(partitionName.O, v.TableInfo.Name.O)
				return nil
			}
			partitionIDs = append(partitionIDs, partitionID)
		}
		if b.Ti.PartitionTelemetry == nil {
			b.Ti.PartitionTelemetry = &PartitionTelemetryInfo{}
		}
		b.Ti.PartitionTelemetry.UseCompactTablePartition = true
	}

	return &CompactTableTiFlashExec{
		BaseExecutor: exec.NewBaseExecutor(b.ctx, v.Schema(), v.ID()),
		tableInfo:    v.TableInfo,
		partitionIDs: partitionIDs,
		tikvStore:    tikvStore,
	}
}

func (b *executorBuilder) buildAdminShowBDRRole(v *plannercore.AdminShowBDRRole) exec.Executor {
	return &AdminShowBDRRoleExec{BaseExecutor: exec.NewBaseExecutor(b.ctx, v.Schema(), v.ID())}
}

func (b *executorBuilder) buildRecommendIndex(v *plannercore.RecommendIndexPlan) exec.Executor {
	return &RecommendIndexExec{
		BaseExecutor: exec.NewBaseExecutor(b.ctx, v.Schema(), v.ID()),
		Action:       v.Action,
		SQL:          v.SQL,
		AdviseID:     v.AdviseID,
		Options:      v.Options,
	}
}

func (b *executorBuilder) buildWorkloadRepoCreate(_ *plannercore.WorkloadRepoCreate) exec.Executor {
	base := exec.NewBaseExecutor(b.ctx, nil, 0)
	return &WorkloadRepoCreateExec{base}
}<|MERGE_RESOLUTION|>--- conflicted
+++ resolved
@@ -3912,12 +3912,6 @@
 // assertByItemsAreColumns asserts that all expressions in ByItems are Column types.
 // This function is used to validate PhysicalIndexScan and PhysicalTableScan ByItems.
 func assertByItemsAreColumns(byItems []*plannerutil.ByItems) {
-<<<<<<< HEAD
-	for _, byItem := range byItems {
-		_, ok := byItem.Expr.(*expression.Column)
-		intest.Assert(ok, "ByItems expression should be Column")
-	}
-=======
 	intest.AssertFunc(func() bool {
 		for _, byItem := range byItems {
 			_, ok := byItem.Expr.(*expression.Column)
@@ -3928,7 +3922,6 @@
 		return true
 	},
 		"The executor only supports Column type in ByItems")
->>>>>>> 276ed0cf
 }
 
 // buildTableReader builds a table reader executor. It first build a no range table reader,
