--- conflicted
+++ resolved
@@ -4441,11 +4441,8 @@
 		PushedLimit:                v.PushedLimit,
 		idxNetDataSize:             v.GetAvgTableRowSize(),
 		avgRowSize:                 v.GetAvgTableRowSize(),
-<<<<<<< HEAD
+		groupedRanges:              is.GroupedRanges,
 		indexLookUpPushDown:        v.IndexLookUpPushDown,
-=======
-		groupedRanges:              is.GroupedRanges,
->>>>>>> 8840daf4
 	}
 
 	if v.ExtraHandleCol != nil {
