--- conflicted
+++ resolved
@@ -1052,46 +1052,46 @@
 		OnDuplicate:  append(v.OnDuplicate, v.GenCols.OnDuplicates...),
 	}
 
-<<<<<<< HEAD
-	softDeleteTable := false
-	for _, col := range v.Table.Meta().Columns {
-		if col.Name.L == "_tidb_softdelete_time" {
-			softDeleteTable = true
-			break
-		}
-	}
-
-	if softDeleteTable {
-		rewriteMode := true
-		for _, col := range v.Columns {
-			if col.Name.L == "_tidb_softdelete_time" {
-				rewriteMode = false
-				break
-			}
-		}
-
-		if rewriteMode {
-			var checkExpr expression.Expression
-			checkExpr, b.err = expression.ParseSimpleExpr(
-				b.ctx.GetExprCtx(),
-				"`_tidb_softdelete_time` IS NOT NULL",
-				expression.WithInputSchemaAndNames(v.TableSchema, v.TableColNames, v.Table.Meta()),
-			)
-			if b.err != nil {
-				return nil
-			}
-
-			insert.replaceConflictIf = func(ctx expression.EvalContext, data []types.Datum) (bool, error) {
-				row := chunk.MutRowFromDatums(data)
-				val, isNull, err := checkExpr.EvalInt(ctx, chunk.Row(row))
-				if err != nil {
-					return false, err
-				}
-				return !isNull && val != 0, nil
-			}
-		}
-	}
-=======
+	// <<<<<<< HEAD
+	// 	softDeleteTable := false
+	// 	for _, col := range v.Table.Meta().Columns {
+	// 		if col.Name.L == "_tidb_softdelete_time" {
+	// 			softDeleteTable = true
+	// 			break
+	// 		}
+	// 	}
+
+	// 	if softDeleteTable {
+	// 		rewriteMode := true
+	// 		for _, col := range v.Columns {
+	// 			if col.Name.L == "_tidb_softdelete_time" {
+	// 				rewriteMode = false
+	// 				break
+	// 			}
+	// 		}
+
+	// 		if rewriteMode {
+	// 			var checkExpr expression.Expression
+	// 			checkExpr, b.err = expression.ParseSimpleExpr(
+	// 				b.ctx.GetExprCtx(),
+	// 				"`_tidb_softdelete_time` IS NOT NULL",
+	// 				expression.WithInputSchemaAndNames(v.TableSchema, v.TableColNames, v.Table.Meta()),
+	// 			)
+	// 			if b.err != nil {
+	// 				return nil
+	// 			}
+
+	// 			insert.replaceConflictIf = func(ctx expression.EvalContext, data []types.Datum) (bool, error) {
+	// 				row := chunk.MutRowFromDatums(data)
+	// 				val, isNull, err := checkExpr.EvalInt(ctx, chunk.Row(row))
+	// 				if err != nil {
+	// 					return false, err
+	// 				}
+	// 				return !isNull && val != 0, nil
+	// 			}
+	// 		}
+	// 	}
+	// =======
 	if len(v.ReplaceConflictIfExpr) > 0 {
 		exprs := v.ReplaceConflictIfExpr
 		insert.replaceConflictIf = func(evalCtx expression.EvalContext, row []types.Datum) (bool, error) {
@@ -1118,7 +1118,7 @@
 		}
 	}
 
->>>>>>> dd5e8867
+	// >>>>>>> origin/feature/active-active
 	return insert
 }
 
