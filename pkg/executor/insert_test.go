--- conflicted
+++ resolved
@@ -722,7 +722,6 @@
 	tk.MustContainErrMsg("insert into t values (1, REPEAT('t',8388493))", "unistore lock entry too big")
 }
 
-<<<<<<< HEAD
 func TestInsertDSTTransitionBackward(t *testing.T) {
 	store := testkit.CreateMockStore(t)
 	tk := testkit.NewTestKit(t, store)
@@ -740,7 +739,8 @@
 		"2 2024-10-27 00:30:00",
 		"3 2024-10-27 00:30:00",
 		"4 2025-10-26 00:30:00"))
-=======
+}
+
 func TestInsertDuplicateToGeneratedColumns(t *testing.T) {
 	store := testkit.CreateMockStore(t)
 	tk := testkit.NewTestKit(t, store)
@@ -804,5 +804,4 @@
 	// We need to delete it by c2 = ""
 	tk.MustExec(`delete from t3 where c2 = ""`)
 	tk.MustQuery(`select * from t3`).Check(testkit.Rows())
->>>>>>> 805da7ca
 }