--- conflicted
+++ resolved
@@ -1630,35 +1630,6 @@
 	tk.MustQuery("select * from tf").Check(testkit.Rows("0"))
 }
 
-<<<<<<< HEAD
-func TestInsertNullInNonStrictMode(t *testing.T) {
-	store := testkit.CreateMockStore(t)
-	tk := testkit.NewTestKit(t, store)
-	tk.MustExec("use test")
-	tk.MustExec("create table t1 (id int primary key, col1 varchar(10) not null default '')")
-	tk.MustExec("create table t2 (id int primary key, col1 varchar(10))")
-	tk.MustExec("insert into t2 values (1, null)")
-	tk.MustExec("insert ignore into t1 values(5, null)")
-
-	tk.MustExec("set session sql_mode = ''")
-
-	err := tk.ExecToErr("insert into t1 values(1, null)")
-	require.EqualError(t, err, table.ErrColumnCantNull.GenWithStackByArgs("col1").Error())
-
-	err = tk.ExecToErr("insert into t1 set id = 1, col1 = null")
-	require.EqualError(t, err, table.ErrColumnCantNull.GenWithStackByArgs("col1").Error())
-
-	err = tk.ExecToErr("insert t1 VALUES (5, 5) ON DUPLICATE KEY UPDATE col1 = null")
-	require.EqualError(t, err, table.ErrColumnCantNull.GenWithStackByArgs("col1").Error())
-
-	tk.MustExec("insert t1 VALUES (5, 5), (6, null) ON DUPLICATE KEY UPDATE col1 = null")
-
-	tk.MustExec("insert into t1 select * from t2")
-	tk.MustExec("insert into t1 values(2, null), (3, 3), (4, 4)")
-	tk.MustExec("update t1 set col1 = null where id = 3")
-	tk.MustExec("insert ignore t1 VALUES (4, 4) ON DUPLICATE KEY UPDATE col1 = null")
-	tk.MustQuery("select * from t1").Check(testkit.RowsWithSep("|", "1|", "2|", "3|", "4|", "5|", "6|"))
-=======
 func TestMySQLInsertID(t *testing.T) {
 	// mysql_insert_id() differs from LAST_INSERT_ID()
 	// See https://github.com/pingcap/tidb/issues/55965
@@ -1722,5 +1693,33 @@
 	// Then transaction conflict and retry, in the second time it modify nothing.
 	tk.MustExec("insert into tb(a, b) values(1,2) on duplicate key update b = 2;")
 	require.Equal(t, tk.Session().LastInsertID(), uint64(0))
->>>>>>> 7da37ba5
+}
+
+func TestInsertNullInNonStrictMode(t *testing.T) {
+	store := testkit.CreateMockStore(t)
+	tk := testkit.NewTestKit(t, store)
+	tk.MustExec("use test")
+	tk.MustExec("create table t1 (id int primary key, col1 varchar(10) not null default '')")
+	tk.MustExec("create table t2 (id int primary key, col1 varchar(10))")
+	tk.MustExec("insert into t2 values (1, null)")
+	tk.MustExec("insert ignore into t1 values(5, null)")
+
+	tk.MustExec("set session sql_mode = ''")
+
+	err := tk.ExecToErr("insert into t1 values(1, null)")
+	require.EqualError(t, err, table.ErrColumnCantNull.GenWithStackByArgs("col1").Error())
+
+	err = tk.ExecToErr("insert into t1 set id = 1, col1 = null")
+	require.EqualError(t, err, table.ErrColumnCantNull.GenWithStackByArgs("col1").Error())
+
+	err = tk.ExecToErr("insert t1 VALUES (5, 5) ON DUPLICATE KEY UPDATE col1 = null")
+	require.EqualError(t, err, table.ErrColumnCantNull.GenWithStackByArgs("col1").Error())
+
+	tk.MustExec("insert t1 VALUES (5, 5), (6, null) ON DUPLICATE KEY UPDATE col1 = null")
+
+	tk.MustExec("insert into t1 select * from t2")
+	tk.MustExec("insert into t1 values(2, null), (3, 3), (4, 4)")
+	tk.MustExec("update t1 set col1 = null where id = 3")
+	tk.MustExec("insert ignore t1 VALUES (4, 4) ON DUPLICATE KEY UPDATE col1 = null")
+	tk.MustQuery("select * from t1").Check(testkit.RowsWithSep("|", "1|", "2|", "3|", "4|", "5|", "6|"))
 }