// Copyright 2018 PingCAP, Inc.
//
// Licensed under the Apache License, Version 2.0 (the "License");
// you may not use this file except in compliance with the License.
// You may obtain a copy of the License at
//
//     http://www.apache.org/licenses/LICENSE-2.0
//
// Unless required by applicable law or agreed to in writing, software
// distributed under the License is distributed on an "AS IS" BASIS,
// WITHOUT WARRANTIES OR CONDITIONS OF ANY KIND, either express or implied.
// See the License for the specific language governing permissions and
// limitations under the License.

package executor

import (
	"context"
<<<<<<< HEAD
=======
	"fmt"
	"slices"
>>>>>>> bd7b6f88
	"sort"
	"strconv"
	"time"

	"github.com/pingcap/errors"
	"github.com/pingcap/failpoint"
	"github.com/pingcap/tidb/pkg/executor/internal/exec"
	"github.com/pingcap/tidb/pkg/expression"
	"github.com/pingcap/tidb/pkg/kv"
	"github.com/pingcap/tidb/pkg/meta/model"
	"github.com/pingcap/tidb/pkg/parser/ast"
	"github.com/pingcap/tidb/pkg/parser/mysql"
	"github.com/pingcap/tidb/pkg/planner/core/operator/physicalop"
	"github.com/pingcap/tidb/pkg/sessionctx"
	"github.com/pingcap/tidb/pkg/table"
	"github.com/pingcap/tidb/pkg/table/tables"
	"github.com/pingcap/tidb/pkg/tablecodec"
	"github.com/pingcap/tidb/pkg/types"
	"github.com/pingcap/tidb/pkg/util/chunk"
	"github.com/pingcap/tidb/pkg/util/codec"
	"github.com/pingcap/tidb/pkg/util/execdetails"
	"github.com/pingcap/tidb/pkg/util/intest"
	"github.com/pingcap/tidb/pkg/util/logutil/consistency"
	"github.com/pingcap/tidb/pkg/util/rowcodec"
	"github.com/tikv/client-go/v2/tikvrpc"
	"github.com/tikv/client-go/v2/txnkv/txnsnapshot"
)

func (b *executorBuilder) buildPointGet(p *physicalop.PointGetPlan) exec.Executor {
	var err error
	if err = b.validCanReadTemporaryOrCacheTable(p.TblInfo); err != nil {
		b.err = err
		return nil
	}

	isTableDual, err := p.PrunePartitions(b.ctx)
	if err != nil {
		b.err = err
		return nil
	}
	if isTableDual {
		return &TableDualExec{
			BaseExecutorV2: exec.NewBaseExecutorV2(b.ctx.GetSessionVars(), p.Schema(), p.ID()),
			numDualRows:    0,
			numReturned:    0,
		}
	}

	if p.Lock && !b.inSelectLockStmt {
		b.inSelectLockStmt = true
		defer func() {
			b.inSelectLockStmt = false
		}()
	}

	b.ctx.GetSessionVars().StmtCtx.IsTiKV.Store(true)

	e := &PointGetExecutor{
		BaseExecutor:       exec.NewBaseExecutor(b.ctx, p.Schema(), p.ID()),
		indexUsageReporter: b.buildIndexUsageReporter(p, false),
		readReplicaScope:   b.readReplicaScope,
		isStaleness:        b.isStaleness,
		partitionNames:     p.PartitionNames,
	}

	e.snapshot, err = b.getSnapshot()
	if err != nil {
		b.err = err
		return nil
	}
	e.SetInitCap(1)
	e.SetMaxChunkSize(1)
	e.Init(p)

	snapshotTS, err := b.getSnapshotTS()
	if err != nil {
		b.err = err
		return nil
	}
	if p.TblInfo.TableCacheStatusType == model.TableCacheStatusEnable {
		if cacheTable := b.getCacheTable(p.TblInfo, snapshotTS); cacheTable != nil {
			e.snapshot = cacheTableSnapshot{e.snapshot, cacheTable}
		}
	}

	if e.lock {
		b.hasLock = true
	}

	return e
}

// PointGetExecutor executes point select query.
type PointGetExecutor struct {
	exec.BaseExecutor
	indexUsageReporter *exec.IndexUsageReporter

	tblInfo          *model.TableInfo
	handle           kv.Handle
	idxInfo          *model.IndexInfo
	partitionDefIdx  *int
	partitionNames   []ast.CIStr
	idxKey           kv.Key
	handleVal        []byte
	idxVals          []types.Datum
	readReplicaScope string
	isStaleness      bool
	txn              kv.Transaction
	snapshot         kv.Snapshot
	done             bool
	lock             bool
	lockWaitTime     int64
	rowDecoder       *rowcodec.ChunkDecoder

	columns []*model.ColumnInfo
	// virtualColumnIndex records all the indices of virtual columns and sort them in definition
	// to make sure we can compute the virtual column in right order.
	virtualColumnIndex []int

	// virtualColumnRetFieldTypes records the RetFieldTypes of virtual columns.
	virtualColumnRetFieldTypes []*types.FieldType

	stats *runtimeStatsWithSnapshot
}

// GetPhysID returns the physical id used, either the table's id or a partition's ID
func GetPhysID(tblInfo *model.TableInfo, idx *int) int64 {
	if idx != nil {
		if *idx < 0 {
			intest.Assert(false)
		} else {
			if pi := tblInfo.GetPartitionInfo(); pi != nil {
				return pi.Definitions[*idx].ID
			}
		}
	}
	return tblInfo.ID
}

func matchPartitionNames(pid int64, partitionNames []ast.CIStr, pi *model.PartitionInfo) bool {
	if len(partitionNames) == 0 {
		return true
	}
	defs := pi.Definitions
	for i := range defs {
		// TODO: create a map from id to partition definition index
		if defs[i].ID == pid {
			for _, name := range partitionNames {
				if defs[i].Name.L == name.L {
					return true
				}
			}
			// Only one partition can match pid
			return false
		}
	}
	return false
}

// Recreated based on Init, change baseExecutor fields also
func (e *PointGetExecutor) Recreated(p *physicalop.PointGetPlan, ctx sessionctx.Context) {
	// It's necessary to at least reset the `runtimeStats` of the `BaseExecutor`.
	// As the `StmtCtx` may have changed, a new index usage reporter should also be created.
	e.BaseExecutor = exec.NewBaseExecutor(ctx, p.Schema(), p.ID())
	e.indexUsageReporter = buildIndexUsageReporter(ctx, p, false)

	e.Init(p)
	InitSnapshotWithSessCtx(e.snapshot, ctx, nil)
}

// Init set fields needed for PointGetExecutor reuse, this does NOT change baseExecutor field
// Note: since this function is also used by Recreated function, thus we can't rely on member field's default value
// for example: we need to explicitly set e.stats to nil when e.RuntimeStats() is nil
func (e *PointGetExecutor) Init(p *physicalop.PointGetPlan) {
	decoder := NewRowDecoder(e.Ctx(), p.Schema(), p.TblInfo)
	e.tblInfo = p.TblInfo
	e.handle = p.Handle
	e.idxInfo = p.IndexInfo
	e.idxVals = p.IndexValues
	e.done = false
	if e.tblInfo.TempTableType == model.TempTableNone {
		e.lock = p.Lock
		e.lockWaitTime = p.LockWaitTime
	} else {
		// Temporary table should not do any lock operations
		e.lock = false
		e.lockWaitTime = 0
	}
	e.rowDecoder = decoder
	e.partitionDefIdx = p.PartitionIdx
	e.columns = p.Columns
	e.buildVirtualColumnInfo()

	sessVars := e.Ctx().GetSessionVars()
	if sessVars.IsReplicaReadClosestAdaptive() {
		e.snapshot.SetOption(kv.ReplicaReadAdjuster, newReplicaReadAdjuster(e.Ctx(), p.GetAvgRowSize()))
	}
	failpoint.Inject("assertPointReplicaOption", func(val failpoint.Value) {
		assertScope := val.(string)
		if e.Ctx().GetSessionVars().GetReplicaRead().IsClosestRead() && assertScope != e.readReplicaScope {
			panic("point get replica option fail")
		}
	})

	if e.RuntimeStats() != nil {
		snapshotStats := &txnsnapshot.SnapshotRuntimeStats{}
		e.stats = &runtimeStatsWithSnapshot{
			SnapshotRuntimeStats: snapshotStats,
		}
		e.snapshot.SetOption(kv.CollectRuntimeStats, snapshotStats)
	} else {
		e.stats = nil
	}

	if p.IndexInfo != nil {
		sctx := sessVars.StmtCtx
		sctx.IndexNames = append(sctx.IndexNames, p.TblInfo.Name.O+":"+p.IndexInfo.Name.O)
	}
}

// buildVirtualColumnInfo saves virtual column indices and sort them in definition order
func (e *PointGetExecutor) buildVirtualColumnInfo() {
	e.virtualColumnIndex = buildVirtualColumnIndex(e.Schema(), e.columns)
	if len(e.virtualColumnIndex) > 0 {
		e.virtualColumnRetFieldTypes = make([]*types.FieldType, len(e.virtualColumnIndex))
		for i, idx := range e.virtualColumnIndex {
			e.virtualColumnRetFieldTypes[i] = e.Schema().Columns[idx].RetType
		}
	}
}

// Open implements the Executor interface.
func (e *PointGetExecutor) Open(context.Context) error {
	var err error
	e.txn, err = e.Ctx().Txn(false)
	if err != nil {
		return err
	}
	setOptionForTopSQL(e.Ctx().GetSessionVars().StmtCtx, e.snapshot)
	return nil
}

// Close implements the Executor interface.
func (e *PointGetExecutor) Close() error {
	if e.stats != nil {
		defer func() {
			sc := e.Ctx().GetSessionVars().StmtCtx
			sc.RuntimeStatsColl.RegisterStats(e.ID(), e.stats)
			timeDetail := e.stats.SnapshotRuntimeStats.GetTimeDetail()
			if timeDetail != nil {
				e.Ctx().GetSessionVars().SQLCPUUsages.MergeTikvCPUTime(timeDetail.ProcessTime)
			}
		}()
	}
	if e.RuntimeStats() != nil && e.snapshot != nil {
		e.snapshot.SetOption(kv.CollectRuntimeStats, nil)
	}
	if e.indexUsageReporter != nil {
		tableID := e.tblInfo.ID
		physicalTableID := GetPhysID(e.tblInfo, e.partitionDefIdx)
		kvReqTotal := e.stats.SnapshotRuntimeStats.GetCmdRPCCount(tikvrpc.CmdGet)
		rows := e.RuntimeStats().GetActRows()
		if e.idxInfo != nil {
			e.indexUsageReporter.ReportPointGetIndexUsage(tableID, physicalTableID, e.idxInfo.ID, kvReqTotal, rows)
		} else {
			e.indexUsageReporter.ReportPointGetIndexUsageForHandle(e.tblInfo, physicalTableID, kvReqTotal, rows)
		}
	}
	e.done = false
	return nil
}

// Next implements the Executor interface.
func (e *PointGetExecutor) Next(ctx context.Context, req *chunk.Chunk) error {
	req.Reset()
	if e.done {
		return nil
	}
	e.done = true

	var err error
	tblID := GetPhysID(e.tblInfo, e.partitionDefIdx)
	if e.lock {
		e.UpdateDeltaForTableID(tblID)
	}
	if e.idxInfo != nil {
		if isCommonHandleRead(e.tblInfo, e.idxInfo) {
			handleBytes, err := physicalop.EncodeUniqueIndexValuesForKey(e.Ctx(), e.tblInfo, e.idxInfo, e.idxVals)
			if err != nil {
				if kv.ErrNotExist.Equal(err) {
					return nil
				}
				return err
			}
			e.handle, err = kv.NewCommonHandle(handleBytes)
			if err != nil {
				return err
			}
		} else {
			e.idxKey, err = physicalop.EncodeUniqueIndexKey(e.Ctx(), e.tblInfo, e.idxInfo, e.idxVals, tblID)
			if err != nil && !kv.ErrNotExist.Equal(err) {
				return err
			}

			// lockNonExistIdxKey indicates the key will be locked regardless of its existence.
			lockNonExistIdxKey := !e.Ctx().GetSessionVars().IsPessimisticReadConsistency()
			// Non-exist keys are also locked if the isolation level is not read consistency,
			// lock it before read here, then it's able to read from pessimistic lock cache.
			if lockNonExistIdxKey {
				err = e.lockKeyIfNeeded(ctx, e.idxKey)
				if err != nil {
					return err
				}
				e.handleVal, err = e.get(ctx, e.idxKey)
				if err != nil {
					if !kv.ErrNotExist.Equal(err) {
						return err
					}
				}
			} else {
				if e.lock {
					e.handleVal, err = e.lockKeyIfExists(ctx, e.idxKey)
					if err != nil {
						return err
					}
				} else {
					e.handleVal, err = e.get(ctx, e.idxKey)
					if err != nil {
						if !kv.ErrNotExist.Equal(err) {
							return err
						}
					}
				}
			}

			if len(e.handleVal) == 0 {
				return nil
			}

			var iv kv.Handle
			iv, err = tablecodec.DecodeHandleInIndexValue(e.handleVal)
			if err != nil {
				return err
			}
			e.handle = iv

			// The injection is used to simulate following scenario:
			// 1. Session A create a point get query but pause before second time `GET` kv from backend
			// 2. Session B create an UPDATE query to update the record that will be obtained in step 1
			// 3. Then point get retrieve data from backend after step 2 finished
			// 4. Check the result
			failpoint.InjectContext(ctx, "pointGetRepeatableReadTest-step1", func() {
				if ch, ok := ctx.Value("pointGetRepeatableReadTest").(chan struct{}); ok {
					// Make `UPDATE` continue
					close(ch)
				}
				// Wait `UPDATE` finished
				failpoint.InjectContext(ctx, "pointGetRepeatableReadTest-step2", nil)
			})
			if e.idxInfo.Global {
				_, pid, err := codec.DecodeInt(tablecodec.SplitIndexValue(e.handleVal).PartitionID)
				if err != nil {
					return err
				}
				tblID = pid
				pi := e.tblInfo.GetPartitionInfo()
				if !matchPartitionNames(tblID, e.partitionNames, pi) {
					return nil
				}
				if slices.Contains(pi.IDsInDDLToIgnore(), pid) {
					return nil
				}
			}
		}
	}

	key := tablecodec.EncodeRowKeyWithHandle(tblID, e.handle)
	val, err := e.getAndLock(ctx, key)
	if err != nil {
		return err
	}
	if len(val) == 0 {
		if e.idxInfo != nil && !isCommonHandleRead(e.tblInfo, e.idxInfo) &&
			!e.Ctx().GetSessionVars().StmtCtx.WeakConsistency {
			return (&consistency.Reporter{
				HandleEncode: func(kv.Handle) kv.Key {
					return key
				},
				IndexEncode: func(*consistency.RecordData) kv.Key {
					return e.idxKey
				},
				Tbl:             e.tblInfo,
				Idx:             e.idxInfo,
				EnableRedactLog: e.Ctx().GetSessionVars().EnableRedactLog,
				Storage:         e.Ctx().GetStore(),
			}).ReportLookupInconsistent(ctx,
				1, 0,
				[]kv.Handle{e.handle},
				[]kv.Handle{e.handle},
				[]consistency.RecordData{{}},
			)
		}
		return nil
	}

	sctx := e.BaseExecutor.Ctx()
	schema := e.Schema()
	err = DecodeRowValToChunk(sctx, schema, e.tblInfo, e.handle, val, req, e.rowDecoder)
	if err != nil {
		return err
	}

	err = fillRowChecksum(sctx, 0, 1, schema, e.tblInfo, [][]byte{val}, []kv.Handle{e.handle}, req, nil)
	if err != nil {
		return err
	}

	err = table.FillVirtualColumnValue(e.virtualColumnRetFieldTypes, e.virtualColumnIndex,
		schema.Columns, e.columns, sctx.GetExprCtx(), req)
	if err != nil {
		return err
	}
	return nil
}

func shouldFillRowChecksum(schema *expression.Schema) (int, bool) {
	for idx, col := range schema.Columns {
		if col.ID == model.ExtraRowChecksumID {
			return idx, true
		}
	}
	return 0, false
}

func fillRowChecksum(
	sctx sessionctx.Context,
	start, end int,
	schema *expression.Schema, tblInfo *model.TableInfo,
	values [][]byte, handles []kv.Handle,
	req *chunk.Chunk, buf []byte,
) error {
	checksumColumnIndex, ok := shouldFillRowChecksum(schema)
	if !ok {
		return nil
	}

	var handleColIDs []int64
	if tblInfo.PKIsHandle {
		colInfo := tblInfo.GetPkColInfo()
		handleColIDs = []int64{colInfo.ID}
	} else if tblInfo.IsCommonHandle {
		pkIdx := tables.FindPrimaryIndex(tblInfo)
		for _, col := range pkIdx.Columns {
			colInfo := tblInfo.Columns[col.Offset]
			handleColIDs = append(handleColIDs, colInfo.ID)
		}
	}

	columnFt := make(map[int64]*types.FieldType)
	for idx := range tblInfo.Columns {
		col := tblInfo.Columns[idx]
		columnFt[col.ID] = &col.FieldType
	}
	tz := sctx.GetSessionVars().TimeZone
	ft := []*types.FieldType{schema.Columns[checksumColumnIndex].GetType(sctx.GetExprCtx().GetEvalCtx())}
	checksumCols := chunk.NewChunkWithCapacity(ft, req.Capacity())
	for i := start; i < end; i++ {
		handle, val := handles[i], values[i]
		if !rowcodec.IsNewFormat(val) {
			checksumCols.AppendNull(0)
			continue
		}
		datums, err := tablecodec.DecodeRowWithMapNew(val, columnFt, tz, nil)
		if err != nil {
			return err
		}
		datums, err = tablecodec.DecodeHandleToDatumMap(handle, handleColIDs, columnFt, tz, datums)
		if err != nil {
			return err
		}
		for _, col := range tblInfo.Columns {
			// cannot found from the datums, which means the data is not stored, this
			// may happen after `add column` executed, filling with the default value.
			_, ok := datums[col.ID]
			if !ok {
				colInfo := getColInfoByID(tblInfo, col.ID)
				d, err := table.GetColOriginDefaultValue(sctx.GetExprCtx(), colInfo)
				if err != nil {
					return err
				}
				datums[col.ID] = d
			}
		}

		colData := make([]rowcodec.ColData, len(tblInfo.Columns))
		for idx, col := range tblInfo.Columns {
			d := datums[col.ID]
			data := rowcodec.ColData{
				ColumnInfo: col,
				Datum:      &d,
			}
			colData[idx] = data
		}
		row := rowcodec.RowData{
			Cols: colData,
			Data: buf,
		}
		if !sort.IsSorted(row) {
			sort.Sort(row)
		}
		checksum, err := row.Checksum(tz)
		if err != nil {
			return err
		}
		checksumCols.AppendString(0, strconv.FormatUint(uint64(checksum), 10))
	}
	req.SetCol(checksumColumnIndex, checksumCols.Column(0))
	return nil
}

func (e *PointGetExecutor) getAndLock(ctx context.Context, key kv.Key) (val []byte, err error) {
	if e.Ctx().GetSessionVars().IsPessimisticReadConsistency() {
		// Only Lock the existing keys in RC isolation.
		if e.lock {
			val, err = e.lockKeyIfExists(ctx, key)
			if err != nil {
				return nil, err
			}
		} else {
			val, err = e.get(ctx, key)
			if err != nil {
				if !kv.ErrNotExist.Equal(err) {
					return nil, err
				}
				return nil, nil
			}
		}
		return val, nil
	}
	// Lock the key before get in RR isolation, then get will get the value from the cache.
	err = e.lockKeyIfNeeded(ctx, key)
	if err != nil {
		return nil, err
	}
	val, err = e.get(ctx, key)
	if err != nil {
		if !kv.ErrNotExist.Equal(err) {
			return nil, err
		}
		return nil, nil
	}
	return val, nil
}

func (e *PointGetExecutor) lockKeyIfNeeded(ctx context.Context, key []byte) error {
	_, err := e.lockKeyBase(ctx, key, false)
	return err
}

// lockKeyIfExists locks the key if needed, but won't lock the key if it doesn't exis.
// Returns the value of the key if the key exist.
func (e *PointGetExecutor) lockKeyIfExists(ctx context.Context, key []byte) ([]byte, error) {
	return e.lockKeyBase(ctx, key, true)
}

func (e *PointGetExecutor) lockKeyBase(ctx context.Context,
	key []byte,
	lockOnlyIfExists bool) ([]byte, error) {
	if len(key) == 0 {
		return nil, nil
	}

	if e.lock {
		seVars := e.Ctx().GetSessionVars()
		lockCtx, err := newLockCtx(e.Ctx(), e.lockWaitTime, 1)
		if err != nil {
			return nil, err
		}
		lockCtx.LockOnlyIfExists = lockOnlyIfExists
		lockCtx.InitReturnValues(1)
		err = doLockKeys(ctx, e.Ctx(), lockCtx, key)
		if err != nil {
			return nil, err
		}
		lockCtx.IterateValuesNotLocked(func(k, v []byte) {
			seVars.TxnCtx.SetPessimisticLockCache(k, v)
		})
		if len(e.handleVal) > 0 {
			seVars.TxnCtx.SetPessimisticLockCache(e.idxKey, e.handleVal)
		}
		if lockOnlyIfExists {
			return e.getValueFromLockCtx(ctx, lockCtx, key)
		}
	}

	return nil, nil
}

func (e *PointGetExecutor) getValueFromLockCtx(ctx context.Context,
	lockCtx *kv.LockCtx,
	key []byte) ([]byte, error) {
	if val, ok := lockCtx.Values[string(key)]; ok {
		if val.Exists {
			return val.Value, nil
		} else if val.AlreadyLocked {
			val, err := e.get(ctx, key)
			if err != nil {
				if !kv.ErrNotExist.Equal(err) {
					return nil, err
				}
				return nil, nil
			}
			return val, nil
		}
	}

	return nil, nil
}

// get will first try to get from txn buffer, then check the pessimistic lock cache,
// then the store. Kv.ErrNotExist will be returned if key is not found
func (e *PointGetExecutor) get(ctx context.Context, key kv.Key) ([]byte, error) {
	if len(key) == 0 {
		return nil, kv.ErrNotExist
	}

	var (
		val []byte
		err error
	)

	if e.txn.Valid() && !e.txn.IsReadOnly() {
		// We cannot use txn.Get directly here because the snapshot in txn and the snapshot of e.snapshot may be
		// different for pessimistic transaction.
		val, err = e.txn.GetMemBuffer().Get(ctx, key)
		if err == nil {
			return val, err
		}
		if !kv.IsErrNotFound(err) {
			return nil, err
		}
		// key does not exist in mem buffer, check the lock cache
		if e.lock {
			var ok bool
			val, ok = e.Ctx().GetSessionVars().TxnCtx.GetKeyInPessimisticLockCache(key)
			if ok {
				return val, nil
			}
		}
		// fallthrough to snapshot get.
	}

	lock := e.tblInfo.Lock
	if lock != nil && (lock.Tp == ast.TableLockRead || lock.Tp == ast.TableLockReadOnly) {
		if e.Ctx().GetSessionVars().EnablePointGetCache {
			cacheDB := e.Ctx().GetStore().GetMemCache()
			val, err = cacheDB.UnionGet(ctx, e.tblInfo.ID, e.snapshot, key)
			if err != nil {
				return nil, err
			}
			return val, nil
		}
	}
	// if not read lock or table was unlock then snapshot get
	if e.Ctx().GetSessionVars().MaxExecutionTime > 0 {
		// if the query has max execution time set, we need to set the context deadline for the get request
		ctxWithTimeout, cancel := context.WithTimeout(ctx, time.Duration(e.Ctx().GetSessionVars().MaxExecutionTime)*time.Millisecond)
		defer cancel()
		return e.snapshot.Get(ctxWithTimeout, key)
	}
	return e.snapshot.Get(ctx, key)
}

// DecodeRowValToChunk decodes row value into chunk checking row format used.
func DecodeRowValToChunk(sctx sessionctx.Context, schema *expression.Schema, tblInfo *model.TableInfo,
	handle kv.Handle, rowVal []byte, chk *chunk.Chunk, rd *rowcodec.ChunkDecoder) error {
	if rowcodec.IsNewFormat(rowVal) {
		return rd.DecodeToChunk(rowVal, handle, chk)
	}
	return decodeOldRowValToChunk(sctx, schema, tblInfo, handle, rowVal, chk)
}

func decodeOldRowValToChunk(sctx sessionctx.Context, schema *expression.Schema, tblInfo *model.TableInfo, handle kv.Handle,
	rowVal []byte, chk *chunk.Chunk) error {
	pkCols := tables.TryGetCommonPkColumnIds(tblInfo)
	prefixColIDs := tables.PrimaryPrefixColumnIDs(tblInfo)
	colID2CutPos := make(map[int64]int, schema.Len())
	for _, col := range schema.Columns {
		if _, ok := colID2CutPos[col.ID]; !ok {
			colID2CutPos[col.ID] = len(colID2CutPos)
		}
	}
	cutVals, err := tablecodec.CutRowNew(rowVal, colID2CutPos)
	if err != nil {
		return err
	}
	if cutVals == nil {
		cutVals = make([][]byte, len(colID2CutPos))
	}
	decoder := codec.NewDecoder(chk, sctx.GetSessionVars().Location())
	for i, col := range schema.Columns {
		// fill the virtual column value after row calculation
		if col.VirtualExpr != nil {
			chk.AppendNull(i)
			continue
		}
		ok, err := tryDecodeFromHandle(tblInfo, i, col, handle, chk, decoder, pkCols, prefixColIDs)
		if err != nil {
			return err
		}
		if ok {
			continue
		}
		cutPos := colID2CutPos[col.ID]
		if len(cutVals[cutPos]) == 0 {
			colInfo := getColInfoByID(tblInfo, col.ID)
			d, err1 := table.GetColOriginDefaultValue(sctx.GetExprCtx(), colInfo)
			if err1 != nil {
				return err1
			}
			chk.AppendDatum(i, &d)
			continue
		}
		_, err = decoder.DecodeOne(cutVals[cutPos], i, col.RetType)
		if err != nil {
			return err
		}
	}
	return nil
}

func tryDecodeFromHandle(tblInfo *model.TableInfo, schemaColIdx int, col *expression.Column, handle kv.Handle, chk *chunk.Chunk,
	decoder *codec.Decoder, pkCols []int64, prefixColIDs []int64) (bool, error) {
	if tblInfo.PKIsHandle && mysql.HasPriKeyFlag(col.RetType.GetFlag()) {
		chk.AppendInt64(schemaColIdx, handle.IntValue())
		return true, nil
	}
	if col.ID == model.ExtraHandleID {
		chk.AppendInt64(schemaColIdx, handle.IntValue())
		return true, nil
	}
	if types.NeedRestoredData(col.RetType) {
		return false, nil
	}
	// Try to decode common handle.
	if mysql.HasPriKeyFlag(col.RetType.GetFlag()) {
		for i, hid := range pkCols {
			if col.ID == hid && notPKPrefixCol(hid, prefixColIDs) {
				_, err := decoder.DecodeOne(handle.EncodedCol(i), schemaColIdx, col.RetType)
				if err != nil {
					return false, errors.Trace(err)
				}
				return true, nil
			}
		}
	}
	return false, nil
}

func notPKPrefixCol(colID int64, prefixColIDs []int64) bool {
	return !slices.Contains(prefixColIDs, colID)
}

func getColInfoByID(tbl *model.TableInfo, colID int64) *model.ColumnInfo {
	for _, col := range tbl.Columns {
		if col.ID == colID {
			return col
		}
	}
	return nil
}

type runtimeStatsWithSnapshot struct {
	*txnsnapshot.SnapshotRuntimeStats
}

func (e *runtimeStatsWithSnapshot) String() string {
	if e.SnapshotRuntimeStats != nil {
		return e.SnapshotRuntimeStats.String()
	}
	return ""
}

// Clone implements the RuntimeStats interface.
func (e *runtimeStatsWithSnapshot) Clone() execdetails.RuntimeStats {
	newRs := &runtimeStatsWithSnapshot{}
	if e.SnapshotRuntimeStats != nil {
		snapshotStats := e.SnapshotRuntimeStats.Clone()
		newRs.SnapshotRuntimeStats = snapshotStats
	}
	return newRs
}

// Merge implements the RuntimeStats interface.
func (e *runtimeStatsWithSnapshot) Merge(other execdetails.RuntimeStats) {
	tmp, ok := other.(*runtimeStatsWithSnapshot)
	if !ok {
		return
	}
	if tmp.SnapshotRuntimeStats != nil {
		if e.SnapshotRuntimeStats == nil {
			snapshotStats := tmp.SnapshotRuntimeStats.Clone()
			e.SnapshotRuntimeStats = snapshotStats
			return
		}
		e.SnapshotRuntimeStats.Merge(tmp.SnapshotRuntimeStats)
	}
}

// Tp implements the RuntimeStats interface.
func (*runtimeStatsWithSnapshot) Tp() int {
	return execdetails.TpRuntimeStatsWithSnapshot
}<|MERGE_RESOLUTION|>--- conflicted
+++ resolved
@@ -16,11 +16,8 @@
 
 import (
 	"context"
-<<<<<<< HEAD
-=======
 	"fmt"
 	"slices"
->>>>>>> bd7b6f88
 	"sort"
 	"strconv"
 	"time"
