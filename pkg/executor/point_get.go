// Copyright 2018 PingCAP, Inc.
//
// Licensed under the Apache License, Version 2.0 (the "License");
// you may not use this file except in compliance with the License.
// You may obtain a copy of the License at
//
//     http://www.apache.org/licenses/LICENSE-2.0
//
// Unless required by applicable law or agreed to in writing, software
// distributed under the License is distributed on an "AS IS" BASIS,
// WITHOUT WARRANTIES OR CONDITIONS OF ANY KIND, either express or implied.
// See the License for the specific language governing permissions and
// limitations under the License.

package executor

import (
	"context"
	"fmt"
	"sort"
	"strconv"

	"github.com/pingcap/errors"
	"github.com/pingcap/failpoint"
	"github.com/pingcap/tidb/pkg/distsql"
	"github.com/pingcap/tidb/pkg/executor/internal/exec"
	"github.com/pingcap/tidb/pkg/expression"
	"github.com/pingcap/tidb/pkg/infoschema"
	"github.com/pingcap/tidb/pkg/kv"
	"github.com/pingcap/tidb/pkg/meta/model"
	pmodel "github.com/pingcap/tidb/pkg/parser/model"
	"github.com/pingcap/tidb/pkg/parser/mysql"
	plannercore "github.com/pingcap/tidb/pkg/planner/core"
	"github.com/pingcap/tidb/pkg/sessionctx"
	"github.com/pingcap/tidb/pkg/table"
	"github.com/pingcap/tidb/pkg/table/tables"
	"github.com/pingcap/tidb/pkg/tablecodec"
	"github.com/pingcap/tidb/pkg/types"
	"github.com/pingcap/tidb/pkg/util/chunk"
	"github.com/pingcap/tidb/pkg/util/codec"
	"github.com/pingcap/tidb/pkg/util/dbterror"
	"github.com/pingcap/tidb/pkg/util/execdetails"
	"github.com/pingcap/tidb/pkg/util/intest"
	"github.com/pingcap/tidb/pkg/util/logutil/consistency"
	"github.com/pingcap/tidb/pkg/util/rowcodec"
	"github.com/tikv/client-go/v2/tikvrpc"
	"github.com/tikv/client-go/v2/txnkv/txnsnapshot"
)

func (b *executorBuilder) buildPointGet(p *plannercore.PointGetPlan) exec.Executor {
	var err error
	if err = b.validCanReadTemporaryOrCacheTable(p.TblInfo); err != nil {
		b.err = err
		return nil
	}

	if p.PrunePartitions(b.ctx) {
		// no matching partitions
		return &TableDualExec{
			BaseExecutorV2: exec.NewBaseExecutorV2(b.ctx.GetSessionVars(), p.Schema(), p.ID()),
			numDualRows:    0,
			numReturned:    0,
		}
	}

	if p.Lock && !b.inSelectLockStmt {
		b.inSelectLockStmt = true
		defer func() {
			b.inSelectLockStmt = false
		}()
	}

	e := &PointGetExecutor{
		BaseExecutor:       exec.NewBaseExecutor(b.ctx, p.Schema(), p.ID()),
		indexUsageReporter: b.buildIndexUsageReporter(p),
		txnScope:           b.txnScope,
		readReplicaScope:   b.readReplicaScope,
		isStaleness:        b.isStaleness,
		partitionNames:     p.PartitionNames,
	}

	e.SetInitCap(1)
	e.SetMaxChunkSize(1)
	e.Init(p)

	e.snapshot, err = b.getSnapshot()
	if err != nil {
		b.err = err
		return nil
	}
	if b.ctx.GetSessionVars().IsReplicaReadClosestAdaptive() {
		e.snapshot.SetOption(kv.ReplicaReadAdjuster, newReplicaReadAdjuster(e.Ctx(), p.GetAvgRowSize()))
	}
	if e.RuntimeStats() != nil {
		snapshotStats := &txnsnapshot.SnapshotRuntimeStats{}
		e.stats = &runtimeStatsWithSnapshot{
			SnapshotRuntimeStats: snapshotStats,
		}
		e.snapshot.SetOption(kv.CollectRuntimeStats, snapshotStats)
	}

	if p.IndexInfo != nil {
		sctx := b.ctx.GetSessionVars().StmtCtx
		sctx.IndexNames = append(sctx.IndexNames, p.TblInfo.Name.O+":"+p.IndexInfo.Name.O)
	}

	failpoint.Inject("assertPointReplicaOption", func(val failpoint.Value) {
		assertScope := val.(string)
		if e.Ctx().GetSessionVars().GetReplicaRead().IsClosestRead() && assertScope != e.readReplicaScope {
			panic("point get replica option fail")
		}
	})

	snapshotTS, err := b.getSnapshotTS()
	if err != nil {
		b.err = err
		return nil
	}
	if p.TblInfo.TableCacheStatusType == model.TableCacheStatusEnable {
		if cacheTable := b.getCacheTable(p.TblInfo, snapshotTS); cacheTable != nil {
			e.snapshot = cacheTableSnapshot{e.snapshot, cacheTable}
		}
	}

	if e.lock {
		b.hasLock = true
	}

	return e
}

// PointGetExecutor executes point select query.
type PointGetExecutor struct {
	exec.BaseExecutor
	indexUsageReporter *exec.IndexUsageReporter

	tblInfo          *model.TableInfo
	handle           kv.Handle
	idxInfo          *model.IndexInfo
	partitionDefIdx  *int
	partitionNames   []pmodel.CIStr
	idxKey           kv.Key
	handleVal        []byte
	idxVals          []types.Datum
	txnScope         string
	readReplicaScope string
	isStaleness      bool
	txn              kv.Transaction
	snapshot         kv.Snapshot
	done             bool
	lock             bool
	lockWaitTime     int64
	rowDecoder       *rowcodec.ChunkDecoder

	columns []*model.ColumnInfo
	// virtualColumnIndex records all the indices of virtual columns and sort them in definition
	// to make sure we can compute the virtual column in right order.
	virtualColumnIndex []int

	// virtualColumnRetFieldTypes records the RetFieldTypes of virtual columns.
	virtualColumnRetFieldTypes []*types.FieldType

	stats *runtimeStatsWithSnapshot
}

// GetPhysID returns the physical id used, either the table's id or a partition's ID
func GetPhysID(tblInfo *model.TableInfo, idx *int) int64 {
	if idx != nil {
		if *idx < 0 {
			intest.Assert(false)
		} else {
			if pi := tblInfo.GetPartitionInfo(); pi != nil {
				return pi.Definitions[*idx].ID
			}
		}
	}
	return tblInfo.ID
}

func matchPartitionNames(pid int64, partitionNames []pmodel.CIStr, pi *model.PartitionInfo) bool {
	if len(partitionNames) == 0 {
		return true
	}
	defs := pi.Definitions
	for i := range defs {
		// TODO: create a map from id to partition definition index
		if defs[i].ID == pid {
			for _, name := range partitionNames {
				if defs[i].Name.L == name.L {
					return true
				}
			}
			// Only one partition can match pid
			return false
		}
	}
	return false
}

// Init set fields needed for PointGetExecutor reuse, this does NOT change baseExecutor field
func (e *PointGetExecutor) Init(p *plannercore.PointGetPlan) {
	decoder := NewRowDecoder(e.Ctx(), p.Schema(), p.TblInfo)
	e.tblInfo = p.TblInfo
	e.handle = p.Handle
	e.idxInfo = p.IndexInfo
	e.idxVals = p.IndexValues
	e.done = false
	if e.tblInfo.TempTableType == model.TempTableNone {
		e.lock = p.Lock
		e.lockWaitTime = p.LockWaitTime
	} else {
		// Temporary table should not do any lock operations
		e.lock = false
		e.lockWaitTime = 0
	}
	e.rowDecoder = decoder
	e.partitionDefIdx = p.PartitionIdx
	e.columns = p.Columns
	e.buildVirtualColumnInfo()

	// It's necessary to at least reset the `runtimeStats` of the `BaseExecutor`.
	// As the `StmtCtx` may have changed, a new index usage reporter should also be created.
	e.BaseExecutor = exec.NewBaseExecutor(e.Ctx(), p.Schema(), p.ID())
	e.indexUsageReporter = buildIndexUsageReporter(e.Ctx(), p)
}

// buildVirtualColumnInfo saves virtual column indices and sort them in definition order
func (e *PointGetExecutor) buildVirtualColumnInfo() {
	e.virtualColumnIndex = buildVirtualColumnIndex(e.Schema(), e.columns)
	if len(e.virtualColumnIndex) > 0 {
		e.virtualColumnRetFieldTypes = make([]*types.FieldType, len(e.virtualColumnIndex))
		for i, idx := range e.virtualColumnIndex {
			e.virtualColumnRetFieldTypes[i] = e.Schema().Columns[idx].RetType
		}
	}
}

// Open implements the Executor interface.
func (e *PointGetExecutor) Open(context.Context) error {
	var err error
	e.txn, err = e.Ctx().Txn(false)
	if err != nil {
		return err
	}
	if err := e.verifyTxnScope(); err != nil {
		return err
	}
	setOptionForTopSQL(e.Ctx().GetSessionVars().StmtCtx, e.snapshot)
	return nil
}

// Close implements the Executor interface.
func (e *PointGetExecutor) Close() error {
	if e.stats != nil {
		defer func() {
			sc := e.Ctx().GetSessionVars().StmtCtx
			sc.RuntimeStatsColl.RegisterStats(e.ID(), e.stats)
			timeDetail := e.stats.SnapshotRuntimeStats.GetTimeDetail()
			if timeDetail != nil {
				e.Ctx().GetSessionVars().SQLCPUUsages.MergeTikvCPUTime(timeDetail.ProcessTime)
			}
		}()
	}
	if e.RuntimeStats() != nil && e.snapshot != nil {
		e.snapshot.SetOption(kv.CollectRuntimeStats, nil)
	}
	if e.indexUsageReporter != nil {
		tableID := e.tblInfo.ID
		physicalTableID := GetPhysID(e.tblInfo, e.partitionDefIdx)
		kvReqTotal := e.stats.SnapshotRuntimeStats.GetCmdRPCCount(tikvrpc.CmdGet)
		if e.idxInfo != nil {
			e.indexUsageReporter.ReportPointGetIndexUsage(tableID, physicalTableID, e.idxInfo.ID, e.ID(), kvReqTotal)
		} else {
			e.indexUsageReporter.ReportPointGetIndexUsageForHandle(e.tblInfo, physicalTableID, e.ID(), kvReqTotal)
		}
	}
	e.done = false
	return nil
}

// Next implements the Executor interface.
func (e *PointGetExecutor) Next(ctx context.Context, req *chunk.Chunk) error {
	req.Reset()
	if e.done {
		return nil
	}
	e.done = true

	var err error
	tblID := GetPhysID(e.tblInfo, e.partitionDefIdx)
	if e.lock {
		e.UpdateDeltaForTableID(tblID)
	}
	if e.idxInfo != nil {
		if isCommonHandleRead(e.tblInfo, e.idxInfo) {
			handleBytes, err := plannercore.EncodeUniqueIndexValuesForKey(e.Ctx(), e.tblInfo, e.idxInfo, e.idxVals)
			if err != nil {
				if kv.ErrNotExist.Equal(err) {
					return nil
				}
				return err
			}
			e.handle, err = kv.NewCommonHandle(handleBytes)
			if err != nil {
				return err
			}
		} else {
			e.idxKey, err = plannercore.EncodeUniqueIndexKey(e.Ctx(), e.tblInfo, e.idxInfo, e.idxVals, tblID)
			if err != nil && !kv.ErrNotExist.Equal(err) {
				return err
			}

			// lockNonExistIdxKey indicates the key will be locked regardless of its existence.
			lockNonExistIdxKey := !e.Ctx().GetSessionVars().IsPessimisticReadConsistency()
			// Non-exist keys are also locked if the isolation level is not read consistency,
			// lock it before read here, then it's able to read from pessimistic lock cache.
			if lockNonExistIdxKey {
				err = e.lockKeyIfNeeded(ctx, e.idxKey)
				if err != nil {
					return err
				}
				e.handleVal, err = e.get(ctx, e.idxKey)
				if err != nil {
					if !kv.ErrNotExist.Equal(err) {
						return err
					}
				}
			} else {
				if e.lock {
					e.handleVal, err = e.lockKeyIfExists(ctx, e.idxKey)
					if err != nil {
						return err
					}
				} else {
					e.handleVal, err = e.get(ctx, e.idxKey)
					if err != nil {
						if !kv.ErrNotExist.Equal(err) {
							return err
						}
					}
				}
			}

			if len(e.handleVal) == 0 {
				return nil
			}

			var iv kv.Handle
			iv, err = tablecodec.DecodeHandleInIndexValue(e.handleVal)
			if err != nil {
				return err
			}
			e.handle = iv

			// The injection is used to simulate following scenario:
			// 1. Session A create a point get query but pause before second time `GET` kv from backend
			// 2. Session B create an UPDATE query to update the record that will be obtained in step 1
			// 3. Then point get retrieve data from backend after step 2 finished
			// 4. Check the result
			failpoint.InjectContext(ctx, "pointGetRepeatableReadTest-step1", func() {
				if ch, ok := ctx.Value("pointGetRepeatableReadTest").(chan struct{}); ok {
					// Make `UPDATE` continue
					close(ch)
				}
				// Wait `UPDATE` finished
				failpoint.InjectContext(ctx, "pointGetRepeatableReadTest-step2", nil)
			})
			if e.idxInfo.Global {
				_, pid, err := codec.DecodeInt(tablecodec.SplitIndexValue(e.handleVal).PartitionID)
				if err != nil {
					return err
				}
				tblID = pid
				pi := e.tblInfo.GetPartitionInfo()
				if !matchPartitionNames(tblID, e.partitionNames, pi) {
					return nil
				}
<<<<<<< HEAD
				for _, id := range pi.GlobalIndexPartitionIDsToIgnore() {
=======
				for _, id := range pi.IDsInDDLToIgnore() {
>>>>>>> 3a1271a5
					if id == pid {
						return nil
					}
				}
			}
		}
	}

	key := tablecodec.EncodeRowKeyWithHandle(tblID, e.handle)
	val, err := e.getAndLock(ctx, key)
	if err != nil {
		return err
	}
	if len(val) == 0 {
		if e.idxInfo != nil && !isCommonHandleRead(e.tblInfo, e.idxInfo) &&
			!e.Ctx().GetSessionVars().StmtCtx.WeakConsistency {
			return (&consistency.Reporter{
				HandleEncode: func(kv.Handle) kv.Key {
					return key
				},
				IndexEncode: func(*consistency.RecordData) kv.Key {
					return e.idxKey
				},
				Tbl:             e.tblInfo,
				Idx:             e.idxInfo,
				EnableRedactLog: e.Ctx().GetSessionVars().EnableRedactLog,
				Storage:         e.Ctx().GetStore(),
			}).ReportLookupInconsistent(ctx,
				1, 0,
				[]kv.Handle{e.handle},
				[]kv.Handle{e.handle},
				[]consistency.RecordData{{}},
			)
		}
		return nil
	}

	sctx := e.BaseExecutor.Ctx()
	schema := e.Schema()
	err = DecodeRowValToChunk(sctx, schema, e.tblInfo, e.handle, val, req, e.rowDecoder)
	if err != nil {
		return err
	}

	err = fillRowChecksum(sctx, 0, 1, schema, e.tblInfo, [][]byte{val}, []kv.Handle{e.handle}, req, nil)
	if err != nil {
		return err
	}

	err = table.FillVirtualColumnValue(e.virtualColumnRetFieldTypes, e.virtualColumnIndex,
		schema.Columns, e.columns, sctx.GetExprCtx(), req)
	if err != nil {
		return err
	}
	return nil
}

func shouldFillRowChecksum(schema *expression.Schema) (int, bool) {
	for idx, col := range schema.Columns {
		if col.ID == model.ExtraRowChecksumID {
			return idx, true
		}
	}
	return 0, false
}

func fillRowChecksum(
	sctx sessionctx.Context,
	start, end int,
	schema *expression.Schema, tblInfo *model.TableInfo,
	values [][]byte, handles []kv.Handle,
	req *chunk.Chunk, buf []byte,
) error {
	checksumColumnIndex, ok := shouldFillRowChecksum(schema)
	if !ok {
		return nil
	}

	var handleColIDs []int64
	if tblInfo.PKIsHandle {
		colInfo := tblInfo.GetPkColInfo()
		handleColIDs = []int64{colInfo.ID}
	} else if tblInfo.IsCommonHandle {
		pkIdx := tables.FindPrimaryIndex(tblInfo)
		for _, col := range pkIdx.Columns {
			colInfo := tblInfo.Columns[col.Offset]
			handleColIDs = append(handleColIDs, colInfo.ID)
		}
	}

	columnFt := make(map[int64]*types.FieldType)
	for idx := range tblInfo.Columns {
		col := tblInfo.Columns[idx]
		columnFt[col.ID] = &col.FieldType
	}
	tz := sctx.GetSessionVars().TimeZone
	ft := []*types.FieldType{schema.Columns[checksumColumnIndex].GetType(sctx.GetExprCtx().GetEvalCtx())}
	checksumCols := chunk.NewChunkWithCapacity(ft, req.Capacity())
	for i := start; i < end; i++ {
		handle, val := handles[i], values[i]
		if !rowcodec.IsNewFormat(val) {
			checksumCols.AppendNull(0)
			continue
		}
		datums, err := tablecodec.DecodeRowWithMapNew(val, columnFt, tz, nil)
		if err != nil {
			return err
		}
		datums, err = tablecodec.DecodeHandleToDatumMap(handle, handleColIDs, columnFt, tz, datums)
		if err != nil {
			return err
		}
		for _, col := range tblInfo.Columns {
			// cannot found from the datums, which means the data is not stored, this
			// may happen after `add column` executed, filling with the default value.
			_, ok := datums[col.ID]
			if !ok {
				colInfo := getColInfoByID(tblInfo, col.ID)
				d, err := table.GetColOriginDefaultValue(sctx.GetExprCtx(), colInfo)
				if err != nil {
					return err
				}
				datums[col.ID] = d
			}
		}

		colData := make([]rowcodec.ColData, len(tblInfo.Columns))
		for idx, col := range tblInfo.Columns {
			d := datums[col.ID]
			data := rowcodec.ColData{
				ColumnInfo: col,
				Datum:      &d,
			}
			colData[idx] = data
		}
		row := rowcodec.RowData{
			Cols: colData,
			Data: buf,
		}
		if !sort.IsSorted(row) {
			sort.Sort(row)
		}
		checksum, err := row.Checksum(tz)
		if err != nil {
			return err
		}
		checksumCols.AppendString(0, strconv.FormatUint(uint64(checksum), 10))
	}
	req.SetCol(checksumColumnIndex, checksumCols.Column(0))
	return nil
}

func (e *PointGetExecutor) getAndLock(ctx context.Context, key kv.Key) (val []byte, err error) {
	if e.Ctx().GetSessionVars().IsPessimisticReadConsistency() {
		// Only Lock the existing keys in RC isolation.
		if e.lock {
			val, err = e.lockKeyIfExists(ctx, key)
			if err != nil {
				return nil, err
			}
		} else {
			val, err = e.get(ctx, key)
			if err != nil {
				if !kv.ErrNotExist.Equal(err) {
					return nil, err
				}
				return nil, nil
			}
		}
		return val, nil
	}
	// Lock the key before get in RR isolation, then get will get the value from the cache.
	err = e.lockKeyIfNeeded(ctx, key)
	if err != nil {
		return nil, err
	}
	val, err = e.get(ctx, key)
	if err != nil {
		if !kv.ErrNotExist.Equal(err) {
			return nil, err
		}
		return nil, nil
	}
	return val, nil
}

func (e *PointGetExecutor) lockKeyIfNeeded(ctx context.Context, key []byte) error {
	_, err := e.lockKeyBase(ctx, key, false)
	return err
}

// lockKeyIfExists locks the key if needed, but won't lock the key if it doesn't exis.
// Returns the value of the key if the key exist.
func (e *PointGetExecutor) lockKeyIfExists(ctx context.Context, key []byte) ([]byte, error) {
	return e.lockKeyBase(ctx, key, true)
}

func (e *PointGetExecutor) lockKeyBase(ctx context.Context,
	key []byte,
	lockOnlyIfExists bool) ([]byte, error) {
	if len(key) == 0 {
		return nil, nil
	}

	if e.lock {
		seVars := e.Ctx().GetSessionVars()
		lockCtx, err := newLockCtx(e.Ctx(), e.lockWaitTime, 1)
		if err != nil {
			return nil, err
		}
		lockCtx.LockOnlyIfExists = lockOnlyIfExists
		lockCtx.InitReturnValues(1)
		err = doLockKeys(ctx, e.Ctx(), lockCtx, key)
		if err != nil {
			return nil, err
		}
		lockCtx.IterateValuesNotLocked(func(k, v []byte) {
			seVars.TxnCtx.SetPessimisticLockCache(k, v)
		})
		if len(e.handleVal) > 0 {
			seVars.TxnCtx.SetPessimisticLockCache(e.idxKey, e.handleVal)
		}
		if lockOnlyIfExists {
			return e.getValueFromLockCtx(ctx, lockCtx, key)
		}
	}

	return nil, nil
}

func (e *PointGetExecutor) getValueFromLockCtx(ctx context.Context,
	lockCtx *kv.LockCtx,
	key []byte) ([]byte, error) {
	if val, ok := lockCtx.Values[string(key)]; ok {
		if val.Exists {
			return val.Value, nil
		} else if val.AlreadyLocked {
			val, err := e.get(ctx, key)
			if err != nil {
				if !kv.ErrNotExist.Equal(err) {
					return nil, err
				}
				return nil, nil
			}
			return val, nil
		}
	}

	return nil, nil
}

// get will first try to get from txn buffer, then check the pessimistic lock cache,
// then the store. Kv.ErrNotExist will be returned if key is not found
func (e *PointGetExecutor) get(ctx context.Context, key kv.Key) ([]byte, error) {
	if len(key) == 0 {
		return nil, kv.ErrNotExist
	}

	var (
		val []byte
		err error
	)

	if e.txn.Valid() && !e.txn.IsReadOnly() {
		// We cannot use txn.Get directly here because the snapshot in txn and the snapshot of e.snapshot may be
		// different for pessimistic transaction.
		val, err = e.txn.GetMemBuffer().Get(ctx, key)
		if err == nil {
			return val, err
		}
		if !kv.IsErrNotFound(err) {
			return nil, err
		}
		// key does not exist in mem buffer, check the lock cache
		if e.lock {
			var ok bool
			val, ok = e.Ctx().GetSessionVars().TxnCtx.GetKeyInPessimisticLockCache(key)
			if ok {
				return val, nil
			}
		}
		// fallthrough to snapshot get.
	}

	lock := e.tblInfo.Lock
	if lock != nil && (lock.Tp == pmodel.TableLockRead || lock.Tp == pmodel.TableLockReadOnly) {
		if e.Ctx().GetSessionVars().EnablePointGetCache {
			cacheDB := e.Ctx().GetStore().GetMemCache()
			val, err = cacheDB.UnionGet(ctx, e.tblInfo.ID, e.snapshot, key)
			if err != nil {
				return nil, err
			}
			return val, nil
		}
	}
	// if not read lock or table was unlock then snapshot get
	return e.snapshot.Get(ctx, key)
}

func (e *PointGetExecutor) verifyTxnScope() error {
	if e.txnScope == "" || e.txnScope == kv.GlobalTxnScope {
		return nil
	}

	var partName string
	is := e.Ctx().GetInfoSchema().(infoschema.InfoSchema)
	tblInfo, _ := is.TableByID(context.Background(), e.tblInfo.ID)
	tblName := tblInfo.Meta().Name.String()
	tblID := GetPhysID(tblInfo.Meta(), e.partitionDefIdx)
	if tblID != tblInfo.Meta().ID {
		partName = tblInfo.Meta().GetPartitionInfo().Definitions[*e.partitionDefIdx].Name.String()
	}
	valid := distsql.VerifyTxnScope(e.txnScope, tblID, is)
	if valid {
		return nil
	}
	if len(partName) > 0 {
		return dbterror.ErrInvalidPlacementPolicyCheck.GenWithStackByArgs(
			fmt.Sprintf("table %v's partition %v can not be read by %v txn_scope", tblName, partName, e.txnScope))
	}
	return dbterror.ErrInvalidPlacementPolicyCheck.GenWithStackByArgs(
		fmt.Sprintf("table %v can not be read by %v txn_scope", tblName, e.txnScope))
}

// DecodeRowValToChunk decodes row value into chunk checking row format used.
func DecodeRowValToChunk(sctx sessionctx.Context, schema *expression.Schema, tblInfo *model.TableInfo,
	handle kv.Handle, rowVal []byte, chk *chunk.Chunk, rd *rowcodec.ChunkDecoder) error {
	if rowcodec.IsNewFormat(rowVal) {
		return rd.DecodeToChunk(rowVal, handle, chk)
	}
	return decodeOldRowValToChunk(sctx, schema, tblInfo, handle, rowVal, chk)
}

func decodeOldRowValToChunk(sctx sessionctx.Context, schema *expression.Schema, tblInfo *model.TableInfo, handle kv.Handle,
	rowVal []byte, chk *chunk.Chunk) error {
	pkCols := tables.TryGetCommonPkColumnIds(tblInfo)
	prefixColIDs := tables.PrimaryPrefixColumnIDs(tblInfo)
	colID2CutPos := make(map[int64]int, schema.Len())
	for _, col := range schema.Columns {
		if _, ok := colID2CutPos[col.ID]; !ok {
			colID2CutPos[col.ID] = len(colID2CutPos)
		}
	}
	cutVals, err := tablecodec.CutRowNew(rowVal, colID2CutPos)
	if err != nil {
		return err
	}
	if cutVals == nil {
		cutVals = make([][]byte, len(colID2CutPos))
	}
	decoder := codec.NewDecoder(chk, sctx.GetSessionVars().Location())
	for i, col := range schema.Columns {
		// fill the virtual column value after row calculation
		if col.VirtualExpr != nil {
			chk.AppendNull(i)
			continue
		}
		ok, err := tryDecodeFromHandle(tblInfo, i, col, handle, chk, decoder, pkCols, prefixColIDs)
		if err != nil {
			return err
		}
		if ok {
			continue
		}
		cutPos := colID2CutPos[col.ID]
		if len(cutVals[cutPos]) == 0 {
			colInfo := getColInfoByID(tblInfo, col.ID)
			d, err1 := table.GetColOriginDefaultValue(sctx.GetExprCtx(), colInfo)
			if err1 != nil {
				return err1
			}
			chk.AppendDatum(i, &d)
			continue
		}
		_, err = decoder.DecodeOne(cutVals[cutPos], i, col.RetType)
		if err != nil {
			return err
		}
	}
	return nil
}

func tryDecodeFromHandle(tblInfo *model.TableInfo, schemaColIdx int, col *expression.Column, handle kv.Handle, chk *chunk.Chunk,
	decoder *codec.Decoder, pkCols []int64, prefixColIDs []int64) (bool, error) {
	if tblInfo.PKIsHandle && mysql.HasPriKeyFlag(col.RetType.GetFlag()) {
		chk.AppendInt64(schemaColIdx, handle.IntValue())
		return true, nil
	}
	if col.ID == model.ExtraHandleID {
		chk.AppendInt64(schemaColIdx, handle.IntValue())
		return true, nil
	}
	if types.NeedRestoredData(col.RetType) {
		return false, nil
	}
	// Try to decode common handle.
	if mysql.HasPriKeyFlag(col.RetType.GetFlag()) {
		for i, hid := range pkCols {
			if col.ID == hid && notPKPrefixCol(hid, prefixColIDs) {
				_, err := decoder.DecodeOne(handle.EncodedCol(i), schemaColIdx, col.RetType)
				if err != nil {
					return false, errors.Trace(err)
				}
				return true, nil
			}
		}
	}
	return false, nil
}

func notPKPrefixCol(colID int64, prefixColIDs []int64) bool {
	for _, pCol := range prefixColIDs {
		if pCol == colID {
			return false
		}
	}
	return true
}

func getColInfoByID(tbl *model.TableInfo, colID int64) *model.ColumnInfo {
	for _, col := range tbl.Columns {
		if col.ID == colID {
			return col
		}
	}
	return nil
}

type runtimeStatsWithSnapshot struct {
	*txnsnapshot.SnapshotRuntimeStats
}

func (e *runtimeStatsWithSnapshot) String() string {
	if e.SnapshotRuntimeStats != nil {
		return e.SnapshotRuntimeStats.String()
	}
	return ""
}

// Clone implements the RuntimeStats interface.
func (e *runtimeStatsWithSnapshot) Clone() execdetails.RuntimeStats {
	newRs := &runtimeStatsWithSnapshot{}
	if e.SnapshotRuntimeStats != nil {
		snapshotStats := e.SnapshotRuntimeStats.Clone()
		newRs.SnapshotRuntimeStats = snapshotStats
	}
	return newRs
}

// Merge implements the RuntimeStats interface.
func (e *runtimeStatsWithSnapshot) Merge(other execdetails.RuntimeStats) {
	tmp, ok := other.(*runtimeStatsWithSnapshot)
	if !ok {
		return
	}
	if tmp.SnapshotRuntimeStats != nil {
		if e.SnapshotRuntimeStats == nil {
			snapshotStats := tmp.SnapshotRuntimeStats.Clone()
			e.SnapshotRuntimeStats = snapshotStats
			return
		}
		e.SnapshotRuntimeStats.Merge(tmp.SnapshotRuntimeStats)
	}
}

// Tp implements the RuntimeStats interface.
func (*runtimeStatsWithSnapshot) Tp() int {
	return execdetails.TpRuntimeStatsWithSnapshot
}<|MERGE_RESOLUTION|>--- conflicted
+++ resolved
@@ -375,11 +375,7 @@
 				if !matchPartitionNames(tblID, e.partitionNames, pi) {
 					return nil
 				}
-<<<<<<< HEAD
-				for _, id := range pi.GlobalIndexPartitionIDsToIgnore() {
-=======
 				for _, id := range pi.IDsInDDLToIgnore() {
->>>>>>> 3a1271a5
 					if id == pid {
 						return nil
 					}
