--- conflicted
+++ resolved
@@ -772,38 +772,4 @@
 // String defines a Stringer function for debugging and pretty printing.
 func (loadDataVarKeyType) String() string {
 	return "load_data_var"
-}
-
-<<<<<<< HEAD
-var (
-	_ exec.Executor = (*LoadDataActionExec)(nil)
-)
-
-// LoadDataActionExec executes LoadDataActionStmt.
-// TODO: LoadDataActionExec and its corresponding syntax is not in use and should be deleted.
-type LoadDataActionExec struct {
-	exec.BaseExecutor
-
-	tp    ast.LoadDataActionTp
-	jobID int64
-}
-
-// Next implements the Executor Next interface.
-func (e *LoadDataActionExec) Next(ctx context.Context, _ *chunk.Chunk) error {
-	sqlExec := e.Ctx().(sqlexec.SQLExecutor)
-	user := e.Ctx().GetSessionVars().User.String()
-	job := asyncloaddata.NewJob(e.jobID, sqlExec, user)
-
-	switch e.tp {
-	case ast.LoadDataCancel:
-		return job.CancelJob(ctx)
-	case ast.LoadDataDrop:
-		return job.DropJob(ctx)
-	default:
-		return errors.Errorf("not implemented LOAD DATA action %v", e.tp)
-	}
-}
-=======
-// LoadDataVarKey is a variable key for load data.
-const LoadDataVarKey loadDataVarKeyType = 0
->>>>>>> 323b0f77
+}