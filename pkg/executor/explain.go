// Copyright 2016 PingCAP, Inc.
//
// Licensed under the Apache License, Version 2.0 (the "License");
// you may not use this file except in compliance with the License.
// You may obtain a copy of the License at
//
//     http://www.apache.org/licenses/LICENSE-2.0
//
// Unless required by applicable law or agreed to in writing, software
// distributed under the License is distributed on an "AS IS" BASIS,
// WITHOUT WARRANTIES OR CONDITIONS OF ANY KIND, either express or implied.
// See the License for the specific language governing permissions and
// limitations under the License.

package executor

import (
	"context"
	"fmt"
	"os"
	"path/filepath"
	"runtime"
	rpprof "runtime/pprof"
	"sort"
	"strconv"
	"sync"
	"time"

	"github.com/pingcap/errors"
	"github.com/pingcap/tidb/pkg/config"
	"github.com/pingcap/tidb/pkg/executor/internal/exec"
	"github.com/pingcap/tidb/pkg/planner/core"
	"github.com/pingcap/tidb/pkg/util/chunk"
	"github.com/pingcap/tidb/pkg/util/execdetails"
	"github.com/pingcap/tidb/pkg/util/logutil"
	"github.com/pingcap/tidb/pkg/util/mathutil"
	"github.com/pingcap/tidb/pkg/util/memory"
	"github.com/pingcap/tidb/pkg/util/size"
	clientutil "github.com/tikv/client-go/v2/util"
	"go.uber.org/zap"
)

// ExplainExec represents an explain executor.
type ExplainExec struct {
	exec.BaseExecutor

<<<<<<< HEAD
	explain        *core.Explain
	analyzeExec    exec.Executor
	executed       bool
	ruRuntimeStats *clientutil.RUDetails
	rows           [][]string
	cursor         int
=======
	explain     *core.Explain
	analyzeExec exec.Executor
	executed    bool
	rows        [][]string
	cursor      int
>>>>>>> cb7d2b7d
}

// Open implements the Executor Open interface.
func (e *ExplainExec) Open(ctx context.Context) error {
	if e.analyzeExec != nil {
		return exec.Open(ctx, e.analyzeExec)
	}
	return nil
}

// Close implements the Executor Close interface.
func (e *ExplainExec) Close() error {
	e.rows = nil
	if e.analyzeExec != nil && !e.executed {
		// Open(), but Next() is not called.
		return exec.Close(e.analyzeExec)
	}
	return nil
}

// Next implements the Executor Next interface.
func (e *ExplainExec) Next(ctx context.Context, req *chunk.Chunk) error {
	if e.rows == nil {
		var err error
		e.rows, err = e.generateExplainInfo(ctx)
		if err != nil {
			return err
		}
	}

	req.GrowAndReset(e.MaxChunkSize())
	if e.cursor >= len(e.rows) {
		return nil
	}

	numCurRows := min(req.Capacity(), len(e.rows)-e.cursor)
	for i := e.cursor; i < e.cursor+numCurRows; i++ {
		for j := range e.rows[i] {
			req.AppendString(j, e.rows[i][j])
		}
	}
	e.cursor += numCurRows
	return nil
}

func (e *ExplainExec) executeAnalyzeExec(ctx context.Context) (err error) {
	if e.analyzeExec != nil && !e.executed {
		defer func() {
			err1 := exec.Close(e.analyzeExec)
			if err1 != nil {
				if err != nil {
					err = errors.New(err.Error() + ", " + err1.Error())
				} else {
					err = err1
				}
			}
		}()
		if minHeapInUse, alarmRatio := e.Ctx().GetSessionVars().MemoryDebugModeMinHeapInUse, e.Ctx().GetSessionVars().MemoryDebugModeAlarmRatio; minHeapInUse != 0 && alarmRatio != 0 {
			memoryDebugModeCtx, cancel := context.WithCancel(ctx)
			waitGroup := sync.WaitGroup{}
			waitGroup.Add(1)
			defer func() {
				// Notify and wait debug goroutine exit.
				cancel()
				waitGroup.Wait()
			}()
			go (&memoryDebugModeHandler{
				ctx:          memoryDebugModeCtx,
				minHeapInUse: mathutil.Abs(minHeapInUse),
				alarmRatio:   alarmRatio,
				autoGC:       minHeapInUse > 0,
				memTracker:   e.Ctx().GetSessionVars().MemTracker,
				wg:           &waitGroup,
			}).run()
		}
		e.executed = true
		chk := exec.TryNewCacheChunk(e.analyzeExec)
		for {
			err = exec.Next(ctx, e.analyzeExec, chk)
			if err != nil || chk.NumRows() == 0 {
				break
			}
		}
	}
	// Register the RU runtime stats to the runtime stats collection after the analyze executor has been executed.
	if e.analyzeExec != nil && e.executed {
		ruDetailsRaw := ctx.Value(clientutil.RUDetailsCtxKey)
		if coll := e.Ctx().GetSessionVars().StmtCtx.RuntimeStatsColl; coll != nil && ruDetailsRaw != nil {
			ruDetails := ruDetailsRaw.(*clientutil.RUDetails)
			coll.RegisterStats(e.explain.TargetPlan.ID(), &ruRuntimeStats{ruDetails})
		}
	}
	return err
}

func (e *ExplainExec) generateExplainInfo(ctx context.Context) (rows [][]string, err error) {
	if err = e.executeAnalyzeExec(ctx); err != nil {
		return nil, err
	}
	if err = e.explain.RenderResult(); err != nil {
		return nil, err
	}
	return e.explain.Rows, nil
}

// getAnalyzeExecToExecutedNoDelay gets the analyze DML executor to execute in handleNoDelay function.
// For explain analyze insert/update/delete statement, the analyze executor should be executed in handleNoDelay
// function and then commit transaction if needed.
// Otherwise, in autocommit transaction, the table record change of analyze executor(insert/update/delete...)
// will not be committed.
func (e *ExplainExec) getAnalyzeExecToExecutedNoDelay() exec.Executor {
	if e.analyzeExec != nil && !e.executed && e.analyzeExec.Schema().Len() == 0 {
		e.executed = true
		return e.analyzeExec
	}
	return nil
}

type memoryDebugModeHandler struct {
	ctx          context.Context
	minHeapInUse int64
	alarmRatio   int64
	autoGC       bool
	wg           *sync.WaitGroup
	memTracker   *memory.Tracker

	infoField []zap.Field
}

func (h *memoryDebugModeHandler) fetchCurrentMemoryUsage(gc bool) (heapInUse, trackedMem uint64) {
	if gc {
		runtime.GC() //nolint: revive
	}
	instanceStats := memory.ForceReadMemStats()
	heapInUse = instanceStats.HeapInuse
	trackedMem = uint64(h.memTracker.BytesConsumed())
	return
}

func (h *memoryDebugModeHandler) genInfo(status string, needProfile bool, heapInUse, trackedMem int64) (fields []zap.Field, err error) {
	var fileName string
	h.infoField = h.infoField[:0]
	h.infoField = append(h.infoField, zap.String("sql", status))
	h.infoField = append(h.infoField, zap.String("heap in use", memory.FormatBytes(heapInUse)))
	h.infoField = append(h.infoField, zap.String("tracked memory", memory.FormatBytes(trackedMem)))
	if needProfile {
		fileName, err = getHeapProfile()
		h.infoField = append(h.infoField, zap.String("heap profile", fileName))
	}
	return h.infoField, err
}

func (h *memoryDebugModeHandler) getTrackerTreeMemUseLogs() []zap.Field {
	trackerMemUseMap := h.memTracker.CountAllChildrenMemUse()
	logs := make([]zap.Field, 0, len(trackerMemUseMap))
	keys := make([]string, 0, len(trackerMemUseMap))
	for k := range trackerMemUseMap {
		keys = append(keys, k)
	}
	sort.Strings(keys)
	for _, k := range keys {
		logs = append(logs, zap.String("TrackerTree "+k, memory.FormatBytes(trackerMemUseMap[k])))
	}
	return logs
}

func updateTriggerIntervalByHeapInUse(heapInUse uint64) (time.Duration, int) {
	if heapInUse < 30*size.GB {
		return 5 * time.Second, 6
	} else if heapInUse < 40*size.GB {
		return 15 * time.Second, 2
	}
	return 30 * time.Second, 1
}

func (h *memoryDebugModeHandler) run() {
	var err error
	var fields []zap.Field
	defer func() {
		heapInUse, trackedMem := h.fetchCurrentMemoryUsage(true)
		if err == nil {
			fields, err := h.genInfo("finished", true, int64(heapInUse), int64(trackedMem))
			logutil.BgLogger().Info("Memory Debug Mode", fields...)
			if err != nil {
				logutil.BgLogger().Error("Memory Debug Mode Exit", zap.Error(err))
			}
		} else {
			fields, err := h.genInfo("debug_mode_error", false, int64(heapInUse), int64(trackedMem))
			logutil.BgLogger().Error("Memory Debug Mode", fields...)
			logutil.BgLogger().Error("Memory Debug Mode Exit", zap.Error(err))
		}
		h.wg.Done()
	}()

	logutil.BgLogger().Info("Memory Debug Mode",
		zap.String("sql", "started"),
		zap.Bool("autoGC", h.autoGC),
		zap.String("minHeapInUse", memory.FormatBytes(h.minHeapInUse)),
		zap.Int64("alarmRatio", h.alarmRatio),
	)
	triggerInterval := 5 * time.Second
	printMod := 6
	ticker, loop := time.NewTicker(triggerInterval), 0
	for {
		select {
		case <-h.ctx.Done():
			return
		case <-ticker.C:
			heapInUse, trackedMem := h.fetchCurrentMemoryUsage(h.autoGC)
			loop++
			if loop%printMod == 0 {
				fields, err = h.genInfo("running", false, int64(heapInUse), int64(trackedMem))
				logutil.BgLogger().Info("Memory Debug Mode", fields...)
				if err != nil {
					return
				}
			}
			triggerInterval, printMod = updateTriggerIntervalByHeapInUse(heapInUse)
			ticker.Reset(triggerInterval)

			if !h.autoGC {
				if heapInUse > uint64(h.minHeapInUse) && trackedMem/100*uint64(100+h.alarmRatio) < heapInUse {
					fields, err = h.genInfo("warning", true, int64(heapInUse), int64(trackedMem))
					logutil.BgLogger().Warn("Memory Debug Mode", fields...)
					if err != nil {
						return
					}
				}
			} else {
				if heapInUse > uint64(h.minHeapInUse) && trackedMem/100*uint64(100+h.alarmRatio) < heapInUse {
					fields, err = h.genInfo("warning", true, int64(heapInUse), int64(trackedMem))
					logutil.BgLogger().Warn("Memory Debug Mode", fields...)
					if err != nil {
						return
					}
					ts := h.memTracker.SearchTrackerConsumedMoreThanNBytes(h.minHeapInUse / 5)
					logs := make([]zap.Field, 0, len(ts))
					for _, t := range ts {
						logs = append(logs, zap.String("Executor_"+strconv.Itoa(t.Label()), memory.FormatBytes(t.BytesConsumed())))
					}
					logutil.BgLogger().Warn("Memory Debug Mode, Log all executors that consumes more than threshold * 20%", logs...)
					logutil.BgLogger().Warn("Memory Debug Mode, Log the tracker tree", h.getTrackerTreeMemUseLogs()...)
				}
			}
		}
	}
}

func getHeapProfile() (fileName string, err error) {
	tempDir := filepath.Join(config.GetGlobalConfig().TempStoragePath, "record")
	timeString := time.Now().Format(time.RFC3339)
	fileName = filepath.Join(tempDir, "heapGC"+timeString)
	f, err := os.Create(fileName)
	if err != nil {
		return "", err
	}
	p := rpprof.Lookup("heap")
	err = p.WriteTo(f, 0)
	if err != nil {
		return "", err
	}
	err = f.Close()
	if err != nil {
		return "", err
	}
	return fileName, nil
}

// ruRuntimeStats is a wrapper of clientutil.RUDetails,
// which implements the RuntimeStats interface.
type ruRuntimeStats struct {
	*clientutil.RUDetails
}

// String implements the RuntimeStats interface.
func (e *ruRuntimeStats) String() string {
	if e.RUDetails != nil {
<<<<<<< HEAD
		return fmt.Sprintf("RU:%f", e.RUDetails.RRU()+e.RUDetails.WRU())
=======
		return fmt.Sprintf("RU:%f", e.RRU()+e.WRU())
>>>>>>> cb7d2b7d
	}
	return ""
}

// Clone implements the RuntimeStats interface.
func (e *ruRuntimeStats) Clone() execdetails.RuntimeStats {
<<<<<<< HEAD
	newRs := &ruRuntimeStats{}
	if e.RUDetails != nil {
		newRs.RUDetails = e.RUDetails.Clone()
	}
	return newRs
=======
	return &ruRuntimeStats{RUDetails: e.RUDetails.Clone()}
>>>>>>> cb7d2b7d
}

// Merge implements the RuntimeStats interface.
func (e *ruRuntimeStats) Merge(other execdetails.RuntimeStats) {
<<<<<<< HEAD
	tmp, ok := other.(*ruRuntimeStats)
	if !ok {
		return
	}
	if tmp.RUDetails != nil {
		if e.RUDetails == nil {
			e.RUDetails = tmp.RUDetails.Clone()
			return
		}
		e.RUDetails.Merge(tmp.RUDetails)
=======
	if tmp, ok := other.(*ruRuntimeStats); ok {
		if e.RUDetails != nil {
			e.RUDetails.Merge(tmp.RUDetails)
		} else {
			e.RUDetails = tmp.RUDetails.Clone()
		}
>>>>>>> cb7d2b7d
	}
}

// Tp implements the RuntimeStats interface.
func (*ruRuntimeStats) Tp() int {
	return execdetails.TpRURuntimeStats
}<|MERGE_RESOLUTION|>--- conflicted
+++ resolved
@@ -44,20 +44,11 @@
 type ExplainExec struct {
 	exec.BaseExecutor
 
-<<<<<<< HEAD
-	explain        *core.Explain
-	analyzeExec    exec.Executor
-	executed       bool
-	ruRuntimeStats *clientutil.RUDetails
-	rows           [][]string
-	cursor         int
-=======
 	explain     *core.Explain
 	analyzeExec exec.Executor
 	executed    bool
 	rows        [][]string
 	cursor      int
->>>>>>> cb7d2b7d
 }
 
 // Open implements the Executor Open interface.
@@ -335,49 +326,24 @@
 // String implements the RuntimeStats interface.
 func (e *ruRuntimeStats) String() string {
 	if e.RUDetails != nil {
-<<<<<<< HEAD
-		return fmt.Sprintf("RU:%f", e.RUDetails.RRU()+e.RUDetails.WRU())
-=======
 		return fmt.Sprintf("RU:%f", e.RRU()+e.WRU())
->>>>>>> cb7d2b7d
 	}
 	return ""
 }
 
 // Clone implements the RuntimeStats interface.
 func (e *ruRuntimeStats) Clone() execdetails.RuntimeStats {
-<<<<<<< HEAD
-	newRs := &ruRuntimeStats{}
-	if e.RUDetails != nil {
-		newRs.RUDetails = e.RUDetails.Clone()
-	}
-	return newRs
-=======
 	return &ruRuntimeStats{RUDetails: e.RUDetails.Clone()}
->>>>>>> cb7d2b7d
 }
 
 // Merge implements the RuntimeStats interface.
 func (e *ruRuntimeStats) Merge(other execdetails.RuntimeStats) {
-<<<<<<< HEAD
-	tmp, ok := other.(*ruRuntimeStats)
-	if !ok {
-		return
-	}
-	if tmp.RUDetails != nil {
-		if e.RUDetails == nil {
-			e.RUDetails = tmp.RUDetails.Clone()
-			return
-		}
-		e.RUDetails.Merge(tmp.RUDetails)
-=======
 	if tmp, ok := other.(*ruRuntimeStats); ok {
 		if e.RUDetails != nil {
 			e.RUDetails.Merge(tmp.RUDetails)
 		} else {
 			e.RUDetails = tmp.RUDetails.Clone()
 		}
->>>>>>> cb7d2b7d
 	}
 }
 
