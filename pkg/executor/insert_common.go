--- conflicted
+++ resolved
@@ -584,14 +584,10 @@
 	if col.DefaultIsExpr && col.DefaultExpr != nil {
 		defaultVal, err = table.EvalColDefaultExpr(e.Ctx().GetExprCtx(), col.ToInfo(), col.DefaultExpr)
 	} else {
-<<<<<<< HEAD
 		if err := table.CheckNoDefaultValueForInsert(e.Ctx().GetSessionVars().StmtCtx, col.ToInfo()); err != nil {
 			return types.Datum{}, err
 		}
-		defaultVal, err = table.GetColDefaultValue(e.Ctx(), col.ToInfo())
-=======
 		defaultVal, err = table.GetColDefaultValue(e.Ctx().GetExprCtx(), col.ToInfo())
->>>>>>> 6f02e993
 	}
 	if err != nil {
 		return types.Datum{}, err
