// Copyright 2018 PingCAP, Inc.
//
// Licensed under the Apache License, Version 2.0 (the "License");
// you may not use this file except in compliance with the License.
// You may obtain a copy of the License at
//
//     http://www.apache.org/licenses/LICENSE-2.0
//
// Unless required by applicable law or agreed to in writing, software
// distributed under the License is distributed on an "AS IS" BASIS,
// WITHOUT WARRANTIES OR CONDITIONS OF ANY KIND, either express or implied.
// See the License for the specific language governing permissions and
// limitations under the License.

package executor

import (
	"context"

	"github.com/pingcap/errors"
	"github.com/pingcap/tidb/pkg/executor/internal/exec"
	"github.com/pingcap/tidb/pkg/kv"
	"github.com/pingcap/tidb/pkg/meta/model"
	plannercore "github.com/pingcap/tidb/pkg/planner/core"
	"github.com/pingcap/tidb/pkg/planner/util"
	"github.com/pingcap/tidb/pkg/sessionctx"
	"github.com/pingcap/tidb/pkg/sessionctx/variable"
	"github.com/pingcap/tidb/pkg/sessiontxn"
	"github.com/pingcap/tidb/pkg/table"
	"github.com/pingcap/tidb/pkg/types"
	"github.com/pingcap/tidb/pkg/util/chunk"
	"github.com/pingcap/tidb/pkg/util/dbterror/exeerrors"
	"github.com/pingcap/tidb/pkg/util/logutil"
	"github.com/pingcap/tidb/pkg/util/memory"
	"go.uber.org/zap"
)

// DeleteExec represents a delete executor.
// See https://dev.mysql.com/doc/refman/5.7/en/delete.html
type DeleteExec struct {
	exec.BaseExecutor

	IsMultiTable bool
	tblID2Table  map[int64]table.Table

	// tblColPosInfos stores relationship between column ordinal to its table handle.
	// the columns ordinals is present in ordinal range format, @see plannercore.TblColPosInfos
	tblColPosInfos plannercore.TblColPosInfoSlice
	memTracker     *memory.Tracker
	// fkChecks contains the foreign key checkers. the map is tableID -> []*FKCheckExec
	fkChecks map[int64][]*FKCheckExec
	// fkCascades contains the foreign key cascade. the map is tableID -> []*FKCascadeExec
	fkCascades map[int64][]*FKCascadeExec
}

// Next implements the Executor Next interface.
func (e *DeleteExec) Next(ctx context.Context, req *chunk.Chunk) error {
	req.Reset()
	if e.IsMultiTable {
		return e.deleteMultiTablesByChunk(ctx)
	}
	return e.deleteSingleTableByChunk(ctx)
}

func (e *DeleteExec) deleteOneRow(tbl table.Table, colInfo *plannercore.TblColPosInfo, isExtraHandle bool, row []types.Datum) error {
	end := len(row)
	if isExtraHandle {
		end--
	}
	handle, err := colInfo.HandleCols.BuildHandleByDatums(row)
	if err != nil {
		return err
	}
	err = e.removeRow(e.Ctx(), tbl, handle, row[:end], colInfo)
	if err != nil {
		return err
	}
	return nil
}

func (e *DeleteExec) deleteSingleTableByChunk(ctx context.Context) error {
	var (
		tbl           table.Table
		isExtrahandle bool
		handleCols    util.HandleCols
		colPosInfo    *plannercore.TblColPosInfo
		rowCount      int
	)
	for i := range e.tblColPosInfos {
		info := e.tblColPosInfos[i]
		tbl = e.tblID2Table[info.TblID]
		colPosInfo = &info
		handleCols = info.HandleCols
		if !tbl.Meta().IsCommonHandle {
			isExtrahandle = handleCols.IsInt() && handleCols.GetCol(0).ID == model.ExtraHandleID
		}
	}

	batchDMLSize := e.Ctx().GetSessionVars().DMLBatchSize
	// If tidb_batch_delete is ON and not in a transaction, we could use BatchDelete mode.
	batchDelete := e.Ctx().GetSessionVars().BatchDelete && !e.Ctx().GetSessionVars().InTxn() &&
		variable.EnableBatchDML.Load() && batchDMLSize > 0
	fields := exec.RetTypes(e.Children(0))
	datumRow := make([]types.Datum, 0, len(fields))
	chk := exec.TryNewCacheChunk(e.Children(0))
	columns := e.Children(0).Schema().Columns
	if len(columns) != len(fields) {
		logutil.BgLogger().Error("schema columns and fields mismatch",
			zap.Int("len(columns)", len(columns)),
			zap.Int("len(fields)", len(fields)))
		// Should never run here, so the error code is not defined.
		return errors.New("schema columns and fields mismatch")
	}
	memUsageOfChk := int64(0)
	for {
		e.memTracker.Consume(-memUsageOfChk)
		iter := chunk.NewIterator4Chunk(chk)
		err := exec.Next(ctx, e.Children(0), chk)
		if err != nil {
			return err
		}
		if chk.NumRows() == 0 {
			break
		}
		memUsageOfChk = chk.MemoryUsage()
		e.memTracker.Consume(memUsageOfChk)
		for chunkRow := iter.Begin(); chunkRow != iter.End(); chunkRow = iter.Next() {
			if batchDelete && rowCount >= batchDMLSize {
				if err := e.doBatchDelete(ctx); err != nil {
					return err
				}
				rowCount = 0
			}
			for i, field := range fields {
				if columns[i].ID == model.ExtraPhysTblID {
					continue
				}

				datum := chunkRow.GetDatum(i, field)
				datumRow = append(datumRow, datum)
			}

			err = e.deleteOneRow(tbl, colPosInfo, isExtrahandle, datumRow)
			if err != nil {
				return err
			}
			rowCount++
			datumRow = datumRow[:0]
		}
		chk = chunk.Renew(chk, e.MaxChunkSize())
		if txn, _ := e.Ctx().Txn(false); txn != nil {
			if err := txn.MayFlush(); err != nil {
				return err
			}
		}
	}

	return nil
}

func (e *DeleteExec) doBatchDelete(ctx context.Context) error {
	e.Ctx().StmtCommit(ctx)
	if err := sessiontxn.NewTxnInStmt(ctx, e.Ctx()); err != nil {
		// We should return a special error for batch insert.
		return exeerrors.ErrBatchInsertFail.GenWithStack("BatchDelete failed with error: %v", err)
	}
	return nil
}

// fixHandlePosInfoForMultiDelete fixes the position info by the current execution logic.
// We will cut the mixed row into single table row, so the handle position info should be fixed.
//
//	e.g. The multi-delete case is [t1.a, t1.b, t2.a, t2.b] and There's a index [t2.b].
//	     The idxCols is [3]. And we should fix it to [1].
func (e *DeleteExec) fixHandlePosInfoForMultiDelete() {
	for i := range e.tblColPosInfos {
		info := e.tblColPosInfos[i]
		for _, idxCols := range info.IndexesForDelete {
			for i := range idxCols {
				idxCols[i] -= info.Start
			}
		}
	}
}

func (e *DeleteExec) composeTblRowMap(tblRowMap tableRowMapType, colPosInfos []plannercore.TblColPosInfo, joinedRow []types.Datum) error {
	// iterate all the joined tables, and got the corresponding rows in joinedRow.
	var totalMemDelta int64
	for i := range colPosInfos {
		info := colPosInfos[i]
		if unmatchedOuterRow(info, joinedRow) {
			continue
		}
		if tblRowMap[info.TblID] == nil {
			tblRowMap[info.TblID] = kv.NewMemAwareHandleMap[handleInfoPair]()
		}
		handle, err := info.HandleCols.BuildHandleByDatums(joinedRow)
		if err != nil {
			return err
		}
		// tblRowMap[info.TblID][handle] hold the row datas binding to this table and this handle.
		row, exist := tblRowMap[info.TblID].Get(handle)
		if !exist {
			row = handleInfoPair{handleVal: make([]types.Datum, info.End-info.Start), posInfo: &info}
		}
		for i, d := range joinedRow[info.Start:info.End] {
			d.Copy(&row.handleVal[i])
		}
		memDelta := tblRowMap[info.TblID].Set(handle, row)
		if !exist {
			memDelta += types.EstimatedMemUsage(joinedRow, 1)
			memDelta += int64(handle.ExtraMemSize())
		}
		totalMemDelta += memDelta
	}
	e.memTracker.Consume(totalMemDelta)
	return nil
}

func (e *DeleteExec) deleteMultiTablesByChunk(ctx context.Context) error {
	colPosInfos := e.tblColPosInfos
	tblRowMap := make(tableRowMapType)
	fields := exec.RetTypes(e.Children(0))
	chk := exec.TryNewCacheChunk(e.Children(0))
	memUsageOfChk := int64(0)
	joinedDatumRowBuffer := make([]types.Datum, len(fields))
	for {
		e.memTracker.Consume(-memUsageOfChk)
		iter := chunk.NewIterator4Chunk(chk)
		err := exec.Next(ctx, e.Children(0), chk)
		if err != nil {
			return err
		}
		if chk.NumRows() == 0 {
			break
		}
		memUsageOfChk = chk.MemoryUsage()
		e.memTracker.Consume(memUsageOfChk)

		for joinedChunkRow := iter.Begin(); joinedChunkRow != iter.End(); joinedChunkRow = iter.Next() {
			joinedDatumRowBuffer = joinedChunkRow.GetDatumRowWithBuffer(fields, joinedDatumRowBuffer)
			err := e.composeTblRowMap(tblRowMap, colPosInfos, joinedDatumRowBuffer)
			if err != nil {
				return err
			}
		}
		chk = exec.TryNewCacheChunk(e.Children(0))
		if txn, _ := e.Ctx().Txn(false); txn != nil {
			if err := txn.MayFlush(); err != nil {
				return err
			}
		}
	}
	return e.removeRowsInTblRowMap(tblRowMap)
}

func (e *DeleteExec) removeRowsInTblRowMap(tblRowMap tableRowMapType) error {
	for id, rowMap := range tblRowMap {
		var err error
		rowMap.Range(func(h kv.Handle, val handleInfoPair) bool {
			err = e.removeRow(e.Ctx(), e.tblID2Table[id], h, val.handleVal, val.posInfo)
			return err == nil
		})
		if err != nil {
			return err
		}
	}
	return nil
}

<<<<<<< HEAD
func (e *DeleteExec) removeRow(ctx sessionctx.Context, t table.Table, h kv.Handle, data []types.Datum, posInfo *plannercore.TblColPosInfo) error {
	e.Ctx().GetTableCtx().SetExtraIndexKeyPosInfo(posInfo.IndexesForDelete)
	err := t.RemoveRecord(ctx.GetTableCtx(), h, data)
	defer e.Ctx().GetTableCtx().ResetExtraInfo()
=======
func (e *DeleteExec) removeRow(ctx sessionctx.Context, t table.Table, h kv.Handle, data []types.Datum) error {
	txn, err := e.Ctx().Txn(true)
	if err != nil {
		return err
	}

	err = t.RemoveRecord(ctx.GetTableCtx(), txn, h, data)
>>>>>>> f9c4773b
	if err != nil {
		return err
	}
	tid := t.Meta().ID
	err = onRemoveRowForFK(ctx, data, e.fkChecks[tid], e.fkCascades[tid])
	if err != nil {
		return err
	}
	ctx.GetSessionVars().StmtCtx.AddAffectedRows(1)
	return nil
}

func onRemoveRowForFK(ctx sessionctx.Context, data []types.Datum, fkChecks []*FKCheckExec, fkCascades []*FKCascadeExec) error {
	sc := ctx.GetSessionVars().StmtCtx
	for _, fkc := range fkChecks {
		err := fkc.deleteRowNeedToCheck(sc, data)
		if err != nil {
			return err
		}
	}
	for _, fkc := range fkCascades {
		err := fkc.onDeleteRow(sc, data)
		if err != nil {
			return err
		}
	}
	return nil
}

// Close implements the Executor Close interface.
func (e *DeleteExec) Close() error {
	defer e.memTracker.ReplaceBytesUsed(0)
	return exec.Close(e.Children(0))
}

// Open implements the Executor Open interface.
func (e *DeleteExec) Open(ctx context.Context) error {
	e.memTracker = memory.NewTracker(e.ID(), -1)
	e.memTracker.AttachTo(e.Ctx().GetSessionVars().StmtCtx.MemTracker)

	if e.IsMultiTable {
		e.fixHandlePosInfoForMultiDelete()
	}

	return exec.Open(ctx, e.Children(0))
}

// GetFKChecks implements WithForeignKeyTrigger interface.
func (e *DeleteExec) GetFKChecks() []*FKCheckExec {
	fkChecks := []*FKCheckExec{}
	for _, fkcs := range e.fkChecks {
		fkChecks = append(fkChecks, fkcs...)
	}
	return fkChecks
}

// GetFKCascades implements WithForeignKeyTrigger interface.
func (e *DeleteExec) GetFKCascades() []*FKCascadeExec {
	fkCascades := []*FKCascadeExec{}
	for _, fkcs := range e.fkCascades {
		fkCascades = append(fkCascades, fkcs...)
	}
	return fkCascades
}

// HasFKCascades implements WithForeignKeyTrigger interface.
func (e *DeleteExec) HasFKCascades() bool {
	return len(e.fkCascades) > 0
}

type handleInfoPair struct {
	handleVal []types.Datum
	posInfo   *plannercore.TblColPosInfo
}

// tableRowMapType is a map for unique (Table, Row) pair. key is the tableID.
// the key in map[int64]Row is the joined table handle, which represent a unique reference row.
// the value in map[int64]Row is the deleting row.
type tableRowMapType map[int64]*kv.MemAwareHandleMap[handleInfoPair]<|MERGE_RESOLUTION|>--- conflicted
+++ resolved
@@ -268,20 +268,15 @@
 	return nil
 }
 
-<<<<<<< HEAD
 func (e *DeleteExec) removeRow(ctx sessionctx.Context, t table.Table, h kv.Handle, data []types.Datum, posInfo *plannercore.TblColPosInfo) error {
+	txn, err := e.Ctx().Txn(true)
+	if err != nil {
+		return err
+	}
+
 	e.Ctx().GetTableCtx().SetExtraIndexKeyPosInfo(posInfo.IndexesForDelete)
-	err := t.RemoveRecord(ctx.GetTableCtx(), h, data)
+	err = t.RemoveRecord(ctx.GetTableCtx(), txn, h, data)
 	defer e.Ctx().GetTableCtx().ResetExtraInfo()
-=======
-func (e *DeleteExec) removeRow(ctx sessionctx.Context, t table.Table, h kv.Handle, data []types.Datum) error {
-	txn, err := e.Ctx().Txn(true)
-	if err != nil {
-		return err
-	}
-
-	err = t.RemoveRecord(ctx.GetTableCtx(), txn, h, data)
->>>>>>> f9c4773b
 	if err != nil {
 		return err
 	}
