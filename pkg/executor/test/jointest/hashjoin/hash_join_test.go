--- conflicted
+++ resolved
@@ -658,10 +658,7 @@
 	require.Equal(t, exeerrors.ErrQueryInterrupted.Error(), err.Error())
 	// left outer join with inner to build
 	err = tk.QueryToErr("select /*+ HASH_JOIN_BUILD(t) */ * from t left outer join t1 on t.c1 = t1.c1")
-<<<<<<< HEAD
 	require.Equal(t, exeerrors.ErrQueryInterrupted.Error(), err.Error())
-=======
-	require.Equal(t, exeerrors.ErrQueryInterrupted, err)
 }
 
 func TestIssue54755(t *testing.T) {
@@ -682,5 +679,4 @@
 	tk.MustQuery("select max(SQ1_alias2.col_int_nokey) as SQ1_field1 from ( t2 as SQ1_alias1 right join t1 as SQ1_alias2 on ( SQ1_alias2.col_varchar_key = SQ1_alias1.col_varchar_nokey ))").Check(testkit.Rows("150"))
 	// left join
 	tk.MustQuery("select max(SQ1_alias2.col_int_nokey) as SQ1_field1 from ( t1 as SQ1_alias2 left join t2 as SQ1_alias1 on ( SQ1_alias2.col_varchar_key = SQ1_alias1.col_varchar_nokey ))").Check(testkit.Rows("150"))
->>>>>>> e4948955
 }