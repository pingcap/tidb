--- conflicted
+++ resolved
@@ -2952,15 +2952,6 @@
 	))
 	tk.MustQuery("explain format = brief select * from t where '1' member of (j->'$.bin')").Check(testkit.Rows(
 		"IndexMerge 0.03 root  type: union",
-<<<<<<< HEAD
-		"├─IndexRangeScan(Build) 0.03 cop[tikv] table:t, index:ij_binary(cast(json_extract(`j`, _utf8mb4'$.bin') as binary(50) array)) range:[0x31,0x31], keep order:false, stats:pseudo",
-		"└─TableRowIDScan(Probe) 0.03 cop[tikv] table:t keep order:false, stats:pseudo",
-	))
-	tk.MustQuery("explain format = brief select * from t where '1' member of (j->'$.char')").Check(testkit.Rows(
-		"IndexMerge 0.03 root  type: union",
-		"├─IndexRangeScan(Build) 0.03 cop[tikv] table:t, index:ij_char(cast(json_extract(`j`, _utf8mb4'$.char') as char(50) array)) range:[0x31,0x31], keep order:false, stats:pseudo",
-		"└─TableRowIDScan(Probe) 0.03 cop[tikv] table:t keep order:false, stats:pseudo",
-=======
 		"├─IndexRangeScan(Build) 0.03 cop[tikv] table:t, index:ij_binary(cast(json_extract(`j`, _utf8mb4'$.bin') as binary(50) array)) range:[\"1\",\"1\"], keep order:false, stats:partial[ia:allEvicted, ij_binary:allEvicted, j:unInitialized]",
 		"└─TableRowIDScan(Probe) 0.03 cop[tikv] table:t keep order:false, stats:partial[ia:allEvicted, ij_binary:allEvicted, j:unInitialized]",
 	))
@@ -2968,7 +2959,6 @@
 		"IndexMerge 0.03 root  type: union",
 		"├─IndexRangeScan(Build) 0.03 cop[tikv] table:t, index:ij_char(cast(json_extract(`j`, _utf8mb4'$.char') as char(50) array)) range:[\"1\",\"1\"], keep order:false, stats:partial[ia:allEvicted, ij_char:allEvicted, j:unInitialized]",
 		"└─TableRowIDScan(Probe) 0.03 cop[tikv] table:t keep order:false, stats:partial[ia:allEvicted, ij_char:allEvicted, j:unInitialized]",
->>>>>>> 301d1d20
 	))
 	// 3.2. emulate the background async loading
 	require.NoError(t, h.LoadNeededHistograms())
@@ -3005,26 +2995,6 @@
 	// 3.5. turn on the sync loading, stats on mv indexes should be loaded
 	tk.MustExec("set session tidb_stats_load_sync_wait = 1000")
 	tk.MustQuery("explain format = brief select * from t where 1 member of (j->'$.signed')").Check(testkit.Rows(
-<<<<<<< HEAD
-		"IndexMerge 0.03 root  type: union",
-		"├─IndexRangeScan(Build) 0.03 cop[tikv] table:t, index:ij_signed(cast(json_extract(`j`, _utf8mb4'$.signed') as signed array)) range:[1,1], keep order:false, stats:partial[j:unInitialized]",
-		"└─TableRowIDScan(Probe) 0.03 cop[tikv] table:t keep order:false, stats:partial[j:unInitialized]",
-	))
-	tk.MustQuery("explain format = brief select * from t where 1 member of (j->'$.unsigned')").Check(testkit.Rows(
-		"IndexMerge 0.03 root  type: union",
-		"├─IndexRangeScan(Build) 0.03 cop[tikv] table:t, index:ij_unsigned(cast(json_extract(`j`, _utf8mb4'$.unsigned') as unsigned array)) range:[1,1], keep order:false, stats:partial[j:unInitialized]",
-		"└─TableRowIDScan(Probe) 0.03 cop[tikv] table:t keep order:false, stats:partial[j:unInitialized]",
-	))
-	tk.MustQuery("explain format = brief select * from t where '1' member of (j->'$.bin')").Check(testkit.Rows(
-		"IndexMerge 0.03 root  type: union",
-		"├─IndexRangeScan(Build) 0.03 cop[tikv] table:t, index:ij_binary(cast(json_extract(`j`, _utf8mb4'$.bin') as binary(50) array)) range:[0x31,0x31], keep order:false, stats:partial[j:unInitialized]",
-		"└─TableRowIDScan(Probe) 0.03 cop[tikv] table:t keep order:false, stats:partial[j:unInitialized]",
-	))
-	tk.MustQuery("explain format = brief select * from t where '1' member of (j->'$.char')").Check(testkit.Rows(
-		"IndexMerge 0.03 root  type: union",
-		"├─IndexRangeScan(Build) 0.03 cop[tikv] table:t, index:ij_char(cast(json_extract(`j`, _utf8mb4'$.char') as char(50) array)) range:[0x31,0x31], keep order:false, stats:partial[j:unInitialized]",
-		"└─TableRowIDScan(Probe) 0.03 cop[tikv] table:t keep order:false, stats:partial[j:unInitialized]",
-=======
 		"IndexMerge 3.84 root  type: union",
 		"├─IndexRangeScan(Build) 3.84 cop[tikv] table:t, index:ij_signed(cast(json_extract(`j`, _utf8mb4'$.signed') as signed array)) range:[1,1], keep order:false, stats:partial[ia:allEvicted, j:unInitialized]",
 		"└─TableRowIDScan(Probe) 3.84 cop[tikv] table:t keep order:false, stats:partial[ia:allEvicted, j:unInitialized]",
@@ -3043,7 +3013,6 @@
 		"IndexMerge 1.93 root  type: union",
 		"├─IndexRangeScan(Build) 1.93 cop[tikv] table:t, index:ij_char(cast(json_extract(`j`, _utf8mb4'$.char') as char(50) array)) range:[\"1\",\"1\"], keep order:false, stats:partial[ia:allEvicted, j:unInitialized]",
 		"└─TableRowIDScan(Probe) 1.93 cop[tikv] table:t keep order:false, stats:partial[ia:allEvicted, j:unInitialized]",
->>>>>>> 301d1d20
 	))
 
 	// 4. check stats content in the memory
