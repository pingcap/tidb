--- conflicted
+++ resolved
@@ -1362,19 +1362,6 @@
 	tk.MustExec("alter table tai2 add index idx((lower(prilan)));")
 	tk.MustExec("set @@tidb_opt_distinct_agg_push_down = 1;")
 
-<<<<<<< HEAD
-	tk.MustQuery("explain select count(distinct tai1.aid) as cb from tai1 inner join tai2 on tai1.rid = tai2.rid where lower(prilan)  LIKE LOWER('%python%');").Check(
-		testkit.Rows("HashAgg_11 1.00 root  funcs:count(distinct test.tai1.aid)->Column#8",
-			"└─HashJoin_27 9990.00 root  inner join, equal:[eq(test.tai2.rid, test.tai1.rid)]",
-			"  ├─Selection_32(Build) 8000.00 root  like(lower(test.tai2.prilan), \"%python%\", 92)",
-			"  │ └─Projection_31 10000.00 root  test.tai2.rid, lower(test.tai2.prilan)",
-			"  │   └─TableReader_30 9990.00 root  data:Selection_29",
-			"  │     └─Selection_29 9990.00 cop[tikv]  not(isnull(test.tai2.rid))",
-			"  │       └─TableFullScan_28 10000.00 cop[tikv] table:tai2 keep order:false, stats:pseudo",
-			"  └─TableReader_35(Probe) 9990.00 root  data:Selection_34",
-			"    └─Selection_34 9990.00 cop[tikv]  not(isnull(test.tai1.rid))",
-			"      └─TableFullScan_33 10000.00 cop[tikv] table:tai1 keep order:false, stats:pseudo"))
-=======
 	tk.MustQuery("explain format='brief' select count(distinct tai1.aid) as cb from tai1 inner join tai2 on tai1.rid = tai2.rid where lower(prilan)  LIKE LOWER('%python%');").Check(
 		testkit.Rows("HashAgg 1.00 root  funcs:count(distinct test.tai1.aid)->Column#8",
 			"└─HashJoin 9990.00 root  inner join, equal:[eq(test.tai2.rid, test.tai1.rid)]",
@@ -1386,7 +1373,6 @@
 			"  └─TableReader(Probe) 9990.00 root  data:Selection",
 			"    └─Selection 9990.00 cop[tikv]  not(isnull(test.tai1.rid))",
 			"      └─TableFullScan 10000.00 cop[tikv] table:tai1 keep order:false, stats:pseudo"))
->>>>>>> a0293bff
 	tk.MustQuery("select count(distinct tai1.aid) as cb from tai1 inner join tai2 on tai1.rid = tai2.rid where lower(prilan)  LIKE LOWER('%python%');").Check(
 		testkit.Rows("0"))
 }
