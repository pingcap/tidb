--- conflicted
+++ resolved
@@ -689,7 +689,6 @@
 	require.NoError(t, failpoint.Disable("github.com/pingcap/tidb/pkg/util/servermemorylimit/issue42662_2"))
 }
 
-<<<<<<< HEAD
 func TestIssue51777(t *testing.T) {
 	store := testkit.CreateMockStore(t)
 	tk := testkit.NewTestKit(t, store)
@@ -703,7 +702,7 @@
 	tk.MustExec("insert into t1 values(-2123227448), (2131706870), (-2071508387), (2135465388), (2052805244), (-2066000113)")
 	tk.MustQuery("SELECT ( select  (ref_4.c_pv <= ref_3.c_k) as c0 from t1 as ref_4 order by c0 asc limit 1) as p2 FROM t0 as ref_3 order by p2;").Check(testkit.Rows("0", "0", "0", "0", "0", "0", "1", "1", "1"))
 }
-=======
+
 func TestIssue52978(t *testing.T) {
 	store := testkit.CreateMockStore(t)
 	tk := testkit.NewTestKit(t, store)
@@ -714,5 +713,4 @@
 	tk.MustExec("insert into t values (-1790816583),(2049821819), (-1366665321), (536581933), (-1613686445)")
 	tk.MustQuery("select min(truncate(cast(-26340 as double), ref_11.a)) as c3 from t as ref_11;").Check(testkit.Rows("-26340"))
 	tk.MustExec("drop table if exists t")
-}
->>>>>>> 5678c384
+}