--- conflicted
+++ resolved
@@ -636,7 +636,6 @@
 	tk.MustQuery("select (select sum(a) over () from t2 limit 1) from t;").Check(testkit.Rows("10", "2"))
 }
 
-<<<<<<< HEAD
 func TestIssue51777(t *testing.T) {
 	store := testkit.CreateMockStore(t)
 	tk := testkit.NewTestKit(t, store)
@@ -649,7 +648,8 @@
 	tk.MustExec("insert into t0 values(-2127559046),(-190905159),(-171305020),(-59638845),(98004414),(2111663670),(2137868682),(2137868682),(2142611610)")
 	tk.MustExec("insert into t1 values(-2123227448), (2131706870), (-2071508387), (2135465388), (2052805244), (-2066000113)")
 	tk.MustQuery("SELECT ( select  (ref_4.c_pv <= ref_3.c_k) as c0 from t1 as ref_4 order by c0 asc limit 1) as p2 FROM t0 as ref_3 order by p2;").Check(testkit.Rows("0", "0", "0", "0", "0", "0", "1", "1", "1"))
-=======
+}
+  
 func TestIssue52978(t *testing.T) {
 	store := testkit.CreateMockStore(t)
 	tk := testkit.NewTestKit(t, store)
@@ -660,5 +660,4 @@
 	tk.MustExec("insert into t values (-1790816583),(2049821819), (-1366665321), (536581933), (-1613686445)")
 	tk.MustQuery("select min(truncate(cast(-26340 as double), ref_11.a)) as c3 from t as ref_11;").Check(testkit.Rows("-26340"))
 	tk.MustExec("drop table if exists t")
->>>>>>> a5c40313
 }