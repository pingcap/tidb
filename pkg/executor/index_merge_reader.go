// Copyright 2019 PingCAP, Inc.
//
// Licensed under the Apache License, Version 2.0 (the "License");
// you may not use this file except in compliance with the License.
// You may obtain a copy of the License at
//
//     http://www.apache.org/licenses/LICENSE-2.0
//
// Unless required by applicable law or agreed to in writing, software
// distributed under the License is distributed on an "AS IS" BASIS,
// WITHOUT WARRANTIES OR CONDITIONS OF ANY KIND, either express or implied.
// See the License for the specific language governing permissions and
// limitations under the License.

package executor

import (
	"bytes"
	"cmp"
	"container/heap"
	"context"
	"fmt"
	"runtime/trace"
	"slices"
	"sort"
	"sync"
	"sync/atomic"
	"time"
	"unsafe"

	"github.com/pingcap/errors"
	"github.com/pingcap/failpoint"
	"github.com/pingcap/tidb/pkg/distsql"
	"github.com/pingcap/tidb/pkg/executor/internal/builder"
	"github.com/pingcap/tidb/pkg/executor/internal/exec"
	"github.com/pingcap/tidb/pkg/expression"
	"github.com/pingcap/tidb/pkg/kv"
	"github.com/pingcap/tidb/pkg/parser/model"
	"github.com/pingcap/tidb/pkg/parser/mysql"
	"github.com/pingcap/tidb/pkg/parser/terror"
	plannercore "github.com/pingcap/tidb/pkg/planner/core"
	plannerutil "github.com/pingcap/tidb/pkg/planner/util"
	"github.com/pingcap/tidb/pkg/sessionctx"
	"github.com/pingcap/tidb/pkg/table"
	"github.com/pingcap/tidb/pkg/types"
	"github.com/pingcap/tidb/pkg/util"
	"github.com/pingcap/tidb/pkg/util/channel"
	"github.com/pingcap/tidb/pkg/util/chunk"
	"github.com/pingcap/tidb/pkg/util/execdetails"
	"github.com/pingcap/tidb/pkg/util/logutil"
	"github.com/pingcap/tidb/pkg/util/memory"
	"github.com/pingcap/tidb/pkg/util/ranger"
	"github.com/pingcap/tidb/pkg/util/size"
	"github.com/pingcap/tipb/go-tipb"
	"go.uber.org/zap"
)

var (
	_ exec.Executor = &IndexMergeReaderExecutor{}

	// IndexMergeCancelFuncForTest is used just for test
	IndexMergeCancelFuncForTest func()
)

const (
	partialIndexWorkerType        = "IndexMergePartialIndexWorker"
	partialTableWorkerType        = "IndexMergePartialTableWorker"
	processWorkerType             = "IndexMergeProcessWorker"
	partTblIntersectionWorkerType = "IndexMergePartTblIntersectionWorker"
	tableScanWorkerType           = "IndexMergeTableScanWorker"
)

// IndexMergeReaderExecutor accesses a table with multiple index/table scan.
// There are three types of workers:
// 1. partialTableWorker/partialIndexWorker, which are used to fetch the handles
// 2. indexMergeProcessWorker, which is used to do the `Union` operation.
// 3. indexMergeTableScanWorker, which is used to get the table tuples with the given handles.
//
// The execution flow is really like IndexLookUpReader. However, it uses multiple index scans
// or table scans to get the handles:
//  1. use the partialTableWorkers and partialIndexWorkers to fetch the handles (a batch per time)
//     and send them to the indexMergeProcessWorker.
//  2. indexMergeProcessWorker do the `Union` operation for a batch of handles it have got.
//     For every handle in the batch:
//  1. check whether it has been accessed.
//  2. if not, record it and send it to the indexMergeTableScanWorker.
//  3. if accessed, just ignore it.
type IndexMergeReaderExecutor struct {
	exec.BaseExecutor

	table        table.Table
	indexes      []*model.IndexInfo
	descs        []bool
	ranges       [][]*ranger.Range
	dagPBs       []*tipb.DAGRequest
	startTS      uint64
	tableRequest *tipb.DAGRequest

	keepOrder   bool
	pushedLimit *plannercore.PushedDownLimit
	byItems     []*plannerutil.ByItems

	// columns are only required by union scan.
	columns []*model.ColumnInfo
	*dataReaderBuilder

	// fields about accessing partition tables
	partitionTableMode bool                  // if this IndexMerge is accessing a partition table
	prunedPartitions   []table.PhysicalTable // pruned partition tables need to access
	partitionKeyRanges [][][]kv.KeyRange     // [partitionIdx][partialIndex][ranges]

	// All fields above are immutable.

	tblWorkerWg     sync.WaitGroup
	idxWorkerWg     sync.WaitGroup
	processWorkerWg sync.WaitGroup
	finished        chan struct{}

	workerStarted bool
	keyRanges     [][]kv.KeyRange

	resultCh   chan *indexMergeTableTask
	resultCurr *indexMergeTableTask

	// memTracker is used to track the memory usage of this executor.
	memTracker *memory.Tracker
	paging     bool

	// checkIndexValue is used to check the consistency of the index data.
	*checkIndexValue // nolint:unused

	partialPlans        [][]plannercore.PhysicalPlan
	tblPlans            []plannercore.PhysicalPlan
	partialNetDataSizes []float64
	dataAvgRowSize      float64

	handleCols plannercore.HandleCols
	stats      *IndexMergeRuntimeStat

	// Indicates whether there is correlated column in filter or table/index range.
	// We need to refresh dagPBs before send DAGReq to storage.
	isCorColInPartialFilters []bool
	isCorColInTableFilter    bool
	isCorColInPartialAccess  []bool

	// Whether it's intersection or union.
	isIntersection bool
}

type indexMergeTableTask struct {
	lookupTableTask

	// parTblIdx are only used in indexMergeProcessWorker.fetchLoopIntersection.
	parTblIdx int

	// partialPlanID are only used for indexMergeProcessWorker.fetchLoopUnionWithOrderBy.
	partialPlanID int
}

// Table implements the dataSourceExecutor interface.
func (e *IndexMergeReaderExecutor) Table() table.Table {
	return e.table
}

// Open implements the Executor Open interface
func (e *IndexMergeReaderExecutor) Open(_ context.Context) (err error) {
	e.keyRanges = make([][]kv.KeyRange, 0, len(e.partialPlans))
	e.initRuntimeStats()
	if e.isCorColInTableFilter {
		e.tableRequest.Executors, err = builder.ConstructListBasedDistExec(e.Ctx(), e.tblPlans)
		if err != nil {
			return err
		}
	}
	if err = e.rebuildRangeForCorCol(); err != nil {
		return err
	}

	if !e.partitionTableMode {
		if e.keyRanges, err = e.buildKeyRangesForTable(e.table); err != nil {
			return err
		}
	} else {
		e.partitionKeyRanges = make([][][]kv.KeyRange, len(e.prunedPartitions))
		for i, p := range e.prunedPartitions {
			if e.partitionKeyRanges[i], err = e.buildKeyRangesForTable(p); err != nil {
				return err
			}
		}
	}
	e.finished = make(chan struct{})
	e.resultCh = make(chan *indexMergeTableTask, atomic.LoadInt32(&LookupTableTaskChannelSize))
	if e.memTracker != nil {
		e.memTracker.Reset()
	} else {
		e.memTracker = memory.NewTracker(e.ID(), -1)
	}
	e.memTracker.AttachTo(e.Ctx().GetSessionVars().StmtCtx.MemTracker)
	return nil
}

func (e *IndexMergeReaderExecutor) rebuildRangeForCorCol() (err error) {
	len1 := len(e.partialPlans)
	len2 := len(e.isCorColInPartialAccess)
	if len1 != len2 {
		return errors.Errorf("unexpect length for partialPlans(%d) and isCorColInPartialAccess(%d)", len1, len2)
	}
	for i, plan := range e.partialPlans {
		if e.isCorColInPartialAccess[i] {
			switch x := plan[0].(type) {
			case *plannercore.PhysicalIndexScan:
				e.ranges[i], err = rebuildIndexRanges(e.Ctx(), x, x.IdxCols, x.IdxColLens)
			case *plannercore.PhysicalTableScan:
				e.ranges[i], err = x.ResolveCorrelatedColumns()
			default:
				err = errors.Errorf("unsupported plan type %T", plan[0])
			}
			if err != nil {
				return err
			}
		}
	}
	return nil
}

func (e *IndexMergeReaderExecutor) buildKeyRangesForTable(tbl table.Table) (ranges [][]kv.KeyRange, err error) {
	sc := e.Ctx().GetSessionVars().StmtCtx
	for i, plan := range e.partialPlans {
		_, ok := plan[0].(*plannercore.PhysicalIndexScan)
		if !ok {
			firstPartRanges, secondPartRanges := distsql.SplitRangesAcrossInt64Boundary(e.ranges[i], false, e.descs[i], tbl.Meta().IsCommonHandle)
			firstKeyRanges, err := distsql.TableHandleRangesToKVRanges(sc, []int64{getPhysicalTableID(tbl)}, tbl.Meta().IsCommonHandle, firstPartRanges)
			if err != nil {
				return nil, err
			}
			secondKeyRanges, err := distsql.TableHandleRangesToKVRanges(sc, []int64{getPhysicalTableID(tbl)}, tbl.Meta().IsCommonHandle, secondPartRanges)
			if err != nil {
				return nil, err
			}
			keyRanges := append(firstKeyRanges.FirstPartitionRange(), secondKeyRanges.FirstPartitionRange()...)
			ranges = append(ranges, keyRanges)
			continue
		}
		keyRange, err := distsql.IndexRangesToKVRanges(sc, getPhysicalTableID(tbl), e.indexes[i].ID, e.ranges[i])
		if err != nil {
			return nil, err
		}
		ranges = append(ranges, keyRange.FirstPartitionRange())
	}
	return ranges, nil
}

func (e *IndexMergeReaderExecutor) startWorkers(ctx context.Context) error {
	exitCh := make(chan struct{})
	workCh := make(chan *indexMergeTableTask, 1)
	fetchCh := make(chan *indexMergeTableTask, len(e.keyRanges))

	e.startIndexMergeProcessWorker(ctx, workCh, fetchCh)

	var err error
	for i := 0; i < len(e.partialPlans); i++ {
		e.idxWorkerWg.Add(1)
		if e.indexes[i] != nil {
			err = e.startPartialIndexWorker(ctx, exitCh, fetchCh, i)
		} else {
			err = e.startPartialTableWorker(ctx, exitCh, fetchCh, i)
		}
		if err != nil {
			e.idxWorkerWg.Done()
			break
		}
	}
	go e.waitPartialWorkersAndCloseFetchChan(fetchCh)
	if err != nil {
		close(exitCh)
		return err
	}
	e.startIndexMergeTableScanWorker(ctx, workCh)
	e.workerStarted = true
	return nil
}

func (e *IndexMergeReaderExecutor) waitPartialWorkersAndCloseFetchChan(fetchCh chan *indexMergeTableTask) {
	e.idxWorkerWg.Wait()
	close(fetchCh)
}

func (e *IndexMergeReaderExecutor) startIndexMergeProcessWorker(ctx context.Context, workCh chan<- *indexMergeTableTask, fetch <-chan *indexMergeTableTask) {
	idxMergeProcessWorker := &indexMergeProcessWorker{
		indexMerge: e,
		stats:      e.stats,
	}
	e.processWorkerWg.Add(1)
	go func() {
		defer trace.StartRegion(ctx, "IndexMergeProcessWorker").End()
		util.WithRecovery(
			func() {
				if e.isIntersection {
					if e.keepOrder {
						// todo: implementing fetchLoopIntersectionWithOrderBy if necessary.
						panic("Not support intersection with keepOrder = true")
					}
					idxMergeProcessWorker.fetchLoopIntersection(ctx, fetch, workCh, e.resultCh, e.finished)
				} else if len(e.byItems) != 0 {
					idxMergeProcessWorker.fetchLoopUnionWithOrderBy(ctx, fetch, workCh, e.resultCh, e.finished)
				} else {
					idxMergeProcessWorker.fetchLoopUnion(ctx, fetch, workCh, e.resultCh, e.finished)
				}
			},
			handleWorkerPanic(ctx, e.finished, nil, e.resultCh, nil, processWorkerType),
		)
		e.processWorkerWg.Done()
	}()
}

func (e *IndexMergeReaderExecutor) startPartialIndexWorker(ctx context.Context, exitCh <-chan struct{}, fetchCh chan<- *indexMergeTableTask, workID int) error {
	failpoint.Inject("testIndexMergeResultChCloseEarly", func(_ failpoint.Value) {
		// Wait for processWorker to close resultCh.
		time.Sleep(time.Second * 2)
		// Should use fetchCh instead of resultCh to send error.
		syncErr(ctx, e.finished, fetchCh, errors.New("testIndexMergeResultChCloseEarly"))
	})
	if e.RuntimeStats() != nil {
		collExec := true
		e.dagPBs[workID].CollectExecutionSummaries = &collExec
	}

	var keyRanges [][]kv.KeyRange
	if e.partitionTableMode {
		for _, pKeyRanges := range e.partitionKeyRanges { // get all keyRanges related to this PartialIndex
			keyRanges = append(keyRanges, pKeyRanges[workID])
		}
	} else {
		keyRanges = [][]kv.KeyRange{e.keyRanges[workID]}
	}

	failpoint.Inject("startPartialIndexWorkerErr", func() error {
		return errors.New("inject an error before start partialIndexWorker")
	})

	// for union case, the push-downLimit can be utilized to limit index fetched handles.
	// for intersection case, the push-downLimit can only be conducted after all index path/table finished.
	pushedIndexLimit := e.pushedLimit
	if e.isIntersection {
		pushedIndexLimit = nil
	}

	go func() {
		defer trace.StartRegion(ctx, "IndexMergePartialIndexWorker").End()
		defer e.idxWorkerWg.Done()
		util.WithRecovery(
			func() {
				failpoint.Inject("testIndexMergePanicPartialIndexWorker", nil)
				is := e.partialPlans[workID][0].(*plannercore.PhysicalIndexScan)
				worker := &partialIndexWorker{
					stats:              e.stats,
					idxID:              e.getPartitalPlanID(workID),
					sc:                 e.Ctx(),
					dagPB:              e.dagPBs[workID],
					plan:               e.partialPlans[workID],
					batchSize:          e.MaxChunkSize(),
					maxBatchSize:       e.Ctx().GetSessionVars().IndexLookupSize,
					maxChunkSize:       e.MaxChunkSize(),
					memTracker:         e.memTracker,
					partitionTableMode: e.partitionTableMode,
					prunedPartitions:   e.prunedPartitions,
					byItems:            is.ByItems,
					pushedLimit:        pushedIndexLimit,
				}
				if e.isCorColInPartialFilters[workID] {
					// We got correlated column, so need to refresh Selection operator.
					var err error
					if e.dagPBs[workID].Executors, err = builder.ConstructListBasedDistExec(e.Ctx(), e.partialPlans[workID]); err != nil {
						syncErr(ctx, e.finished, fetchCh, err)
						return
					}
				}

				var builder distsql.RequestBuilder
				builder.SetDAGRequest(e.dagPBs[workID]).
					SetStartTS(e.startTS).
					SetDesc(e.descs[workID]).
					SetKeepOrder(e.keepOrder).
					SetTxnScope(e.txnScope).
					SetReadReplicaScope(e.readReplicaScope).
					SetIsStaleness(e.isStaleness).
					SetFromSessionVars(e.Ctx().GetSessionVars()).
					SetMemTracker(e.memTracker).
					SetPaging(e.paging).
					SetFromInfoSchema(e.Ctx().GetInfoSchema()).
					SetClosestReplicaReadAdjuster(newClosestReadAdjuster(e.Ctx(), &builder.Request, e.partialNetDataSizes[workID])).
					SetConnIDAndConnAlias(e.Ctx().GetSessionVars().ConnectionID, e.Ctx().GetSessionVars().SessionAlias)

				tps := worker.getRetTpsForIndexScan(e.handleCols)
				results := make([]distsql.SelectResult, 0, len(keyRanges))
				defer func() {
					// To make sure SelectResult.Close() is called even got panic in fetchHandles().
					for _, result := range results {
						if err := result.Close(); err != nil {
							logutil.Logger(ctx).Error("close Select result failed", zap.Error(err))
						}
					}
				}()
				for _, keyRange := range keyRanges {
					// check if this executor is closed
					select {
					case <-ctx.Done():
						return
					case <-e.finished:
						return
					default:
					}

					// init kvReq and worker for this partition
					// The key ranges should be ordered.
					slices.SortFunc(keyRange, func(i, j kv.KeyRange) int {
						return bytes.Compare(i.StartKey, j.StartKey)
					})
					kvReq, err := builder.SetKeyRanges(keyRange).Build()
					if err != nil {
						syncErr(ctx, e.finished, fetchCh, err)
						return
					}
					result, err := distsql.SelectWithRuntimeStats(ctx, e.Ctx(), kvReq, tps, getPhysicalPlanIDs(e.partialPlans[workID]), e.getPartitalPlanID(workID))
					if err != nil {
						syncErr(ctx, e.finished, fetchCh, err)
						return
					}
					results = append(results, result)
					failpoint.Inject("testIndexMergePartialIndexWorkerCoprLeak", nil)
				}
				worker.batchSize = min(e.MaxChunkSize(), worker.maxBatchSize)
				if len(results) > 1 && len(e.byItems) != 0 {
					// e.Schema() not the output schema for partialIndexReader, and we put byItems related column at first in `buildIndexReq`, so use nil here.
					ssr := distsql.NewSortedSelectResults(results, nil, e.byItems, e.memTracker)
					results = []distsql.SelectResult{ssr}
				}
				ctx1, cancel := context.WithCancel(ctx)
				// this error is reported in fetchHandles(), so ignore it here.
				_, _ = worker.fetchHandles(ctx1, results, exitCh, fetchCh, e.finished, e.handleCols, workID)
				cancel()
			},
			handleWorkerPanic(ctx, e.finished, nil, fetchCh, nil, partialIndexWorkerType),
		)
	}()

	return nil
}

func (e *IndexMergeReaderExecutor) startPartialTableWorker(ctx context.Context, exitCh <-chan struct{}, fetchCh chan<- *indexMergeTableTask, workID int) error {
	ts := e.partialPlans[workID][0].(*plannercore.PhysicalTableScan)

	tbls := make([]table.Table, 0, 1)
	if e.partitionTableMode && len(e.byItems) == 0 {
		for _, p := range e.prunedPartitions {
			tbls = append(tbls, p)
		}
	} else {
		tbls = append(tbls, e.table)
	}

	// for union case, the push-downLimit can be utilized to limit index fetched handles.
	// for intersection case, the push-downLimit can only be conducted after all index/table path finished.
	pushedTableLimit := e.pushedLimit
	if e.isIntersection {
		pushedTableLimit = nil
	}

	go func() {
		defer trace.StartRegion(ctx, "IndexMergePartialTableWorker").End()
		defer e.idxWorkerWg.Done()
		util.WithRecovery(
			func() {
				failpoint.Inject("testIndexMergePanicPartialTableWorker", nil)
				var err error
				partialTableReader := &TableReaderExecutor{
					BaseExecutor:     exec.NewBaseExecutor(e.Ctx(), ts.Schema(), e.getPartitalPlanID(workID)),
					dagPB:            e.dagPBs[workID],
					startTS:          e.startTS,
					txnScope:         e.txnScope,
					readReplicaScope: e.readReplicaScope,
					isStaleness:      e.isStaleness,
					plans:            e.partialPlans[workID],
					ranges:           e.ranges[workID],
					netDataSize:      e.partialNetDataSizes[workID],
					keepOrder:        ts.KeepOrder,
					byItems:          ts.ByItems,
				}

				worker := &partialTableWorker{
					stats:              e.stats,
					sc:                 e.Ctx(),
					batchSize:          e.MaxChunkSize(),
					maxBatchSize:       e.Ctx().GetSessionVars().IndexLookupSize,
					maxChunkSize:       e.MaxChunkSize(),
					tableReader:        partialTableReader,
					memTracker:         e.memTracker,
					partitionTableMode: e.partitionTableMode,
					prunedPartitions:   e.prunedPartitions,
					byItems:            ts.ByItems,
					pushedLimit:        pushedTableLimit,
				}

				if len(e.prunedPartitions) != 0 && len(e.byItems) != 0 {
					slices.SortFunc(worker.prunedPartitions, func(i, j table.PhysicalTable) int {
						return cmp.Compare(i.GetPhysicalID(), j.GetPhysicalID())
					})
					partialTableReader.kvRangeBuilder = kvRangeBuilderFromRangeAndPartition{
						sctx:       e.Ctx(),
						partitions: worker.prunedPartitions,
					}
				}

				if e.isCorColInPartialFilters[workID] {
					if e.dagPBs[workID].Executors, err = builder.ConstructListBasedDistExec(e.Ctx(), e.partialPlans[workID]); err != nil {
						syncErr(ctx, e.finished, fetchCh, err)
						return
					}
					partialTableReader.dagPB = e.dagPBs[workID]
				}

				var tableReaderClosed bool
				defer func() {
					// To make sure SelectResult.Close() is called even got panic in fetchHandles().
					if !tableReaderClosed {
						terror.Log(exec.Close(worker.tableReader))
					}
				}()
				for parTblIdx, tbl := range tbls {
					// check if this executor is closed
					select {
					case <-ctx.Done():
						return
					case <-e.finished:
						return
					default:
					}

					// init partialTableReader and partialTableWorker again for the next table
					partialTableReader.table = tbl
					if err = exec.Open(ctx, partialTableReader); err != nil {
						logutil.Logger(ctx).Error("open Select result failed:", zap.Error(err))
						syncErr(ctx, e.finished, fetchCh, err)
						break
					}
					failpoint.Inject("testIndexMergePartialTableWorkerCoprLeak", nil)
					tableReaderClosed = false
					worker.batchSize = e.MaxChunkSize()
					if worker.batchSize > worker.maxBatchSize {
						worker.batchSize = worker.maxBatchSize
					}

					// fetch all handles from this table
					ctx1, cancel := context.WithCancel(ctx)
					_, fetchErr := worker.fetchHandles(ctx1, exitCh, fetchCh, e.finished, e.handleCols, parTblIdx, workID)
					// release related resources
					cancel()
					tableReaderClosed = true
					if err = exec.Close(worker.tableReader); err != nil {
						logutil.Logger(ctx).Error("close Select result failed:", zap.Error(err))
					}
					// this error is reported in fetchHandles(), so ignore it here.
					if fetchErr != nil {
						break
					}
				}
			},
			handleWorkerPanic(ctx, e.finished, nil, fetchCh, nil, partialTableWorkerType),
		)
	}()
	return nil
}

func (e *IndexMergeReaderExecutor) initRuntimeStats() {
	if e.RuntimeStats() != nil {
		e.stats = &IndexMergeRuntimeStat{
			Concurrency: e.Ctx().GetSessionVars().IndexLookupConcurrency(),
		}
	}
}

func (e *IndexMergeReaderExecutor) getPartitalPlanID(workID int) int {
	if len(e.partialPlans[workID]) > 0 {
		return e.partialPlans[workID][len(e.partialPlans[workID])-1].ID()
	}
	return 0
}

func (e *IndexMergeReaderExecutor) getTablePlanRootID() int {
	if len(e.tblPlans) > 0 {
		return e.tblPlans[len(e.tblPlans)-1].ID()
	}
	return e.ID()
}

type partialTableWorker struct {
	stats              *IndexMergeRuntimeStat
	sc                 sessionctx.Context
	batchSize          int
	maxBatchSize       int
	maxChunkSize       int
	tableReader        exec.Executor
	memTracker         *memory.Tracker
	partitionTableMode bool
	prunedPartitions   []table.PhysicalTable
	byItems            []*plannerutil.ByItems
	scannedKeys        uint64
	pushedLimit        *plannercore.PushedDownLimit
}

// needPartitionHandle indicates whether we need create a partitionHandle or not.
// If the schema from planner part contains ExtraPhysTblID,
// we need create a partitionHandle, otherwise create a normal handle.
// In TableRowIDScan, the partitionHandle will be used to create key ranges.
func (w *partialTableWorker) needPartitionHandle() (bool, error) {
	cols := w.tableReader.(*TableReaderExecutor).plans[0].Schema().Columns
	outputOffsets := w.tableReader.(*TableReaderExecutor).dagPB.OutputOffsets
	col := cols[outputOffsets[len(outputOffsets)-1]]

	needPartitionHandle := w.partitionTableMode && len(w.byItems) > 0
	// no ExtraPidColID here, because a clustered index couldn't be a global index.
	hasExtraCol := col.ID == model.ExtraPhysTblID

	// There will be two needPartitionHandle != hasExtraCol situations.
	// Only `needPartitionHandle` == true and `hasExtraCol` == false are not allowed.
	// `ExtraPhysTblID` will be used in `SelectLock` when `needPartitionHandle` == false and `hasExtraCol` == true.
	if needPartitionHandle && !hasExtraCol {
		return needPartitionHandle, errors.Errorf("Internal error, needPartitionHandle != ret")
	}
	return needPartitionHandle, nil
}

func (w *partialTableWorker) fetchHandles(ctx context.Context, exitCh <-chan struct{}, fetchCh chan<- *indexMergeTableTask,
	finished <-chan struct{}, handleCols plannercore.HandleCols, parTblIdx int, partialPlanIndex int) (count int64, err error) {
	chk := w.sc.GetSessionVars().GetNewChunkWithCapacity(w.getRetTpsForTableScan(), w.maxChunkSize, w.maxChunkSize, w.tableReader.Base().AllocPool)
	for {
		start := time.Now()
		handles, retChunk, err := w.extractTaskHandles(ctx, chk, handleCols)
		if err != nil {
			syncErr(ctx, finished, fetchCh, err)
			return count, err
		}
		if len(handles) == 0 {
			return count, nil
		}
		count += int64(len(handles))
		task := w.buildTableTask(handles, retChunk, parTblIdx, partialPlanIndex)
		if w.stats != nil {
			atomic.AddInt64(&w.stats.FetchIdxTime, int64(time.Since(start)))
		}
		select {
		case <-ctx.Done():
			return count, ctx.Err()
		case <-exitCh:
			return count, nil
		case <-finished:
			return count, nil
		case fetchCh <- task:
		}
	}
}

func (w *partialTableWorker) getRetTpsForTableScan() []*types.FieldType {
	return exec.RetTypes(w.tableReader)
}

func (w *partialTableWorker) extractTaskHandles(ctx context.Context, chk *chunk.Chunk, handleCols plannercore.HandleCols) (
	handles []kv.Handle, retChk *chunk.Chunk, err error) {
	handles = make([]kv.Handle, 0, w.batchSize)
	if len(w.byItems) != 0 {
		retChk = chunk.NewChunkWithCapacity(w.getRetTpsForTableScan(), w.batchSize)
	}
	var memUsage int64
	var chunkRowOffset int
	defer w.memTracker.Consume(-memUsage)
	for len(handles) < w.batchSize {
		requiredRows := w.batchSize - len(handles)
		if w.pushedLimit != nil {
			if w.pushedLimit.Offset+w.pushedLimit.Count <= w.scannedKeys {
				return handles, retChk, nil
			}
			requiredRows = min(int(w.pushedLimit.Offset+w.pushedLimit.Count-w.scannedKeys), requiredRows)
		}
		chk.SetRequiredRows(requiredRows, w.maxChunkSize)
		start := time.Now()
		err = errors.Trace(w.tableReader.Next(ctx, chk))
		if err != nil {
			return nil, nil, err
		}
		if be := w.tableReader.Base(); be != nil && be.RuntimeStats() != nil {
			be.RuntimeStats().Record(time.Since(start), chk.NumRows())
		}
		if chk.NumRows() == 0 {
			failpoint.Inject("testIndexMergeErrorPartialTableWorker", func(v failpoint.Value) {
				failpoint.Return(handles, nil, errors.New(v.(string)))
			})
			return handles, retChk, nil
		}
		memDelta := chk.MemoryUsage()
		memUsage += memDelta
		w.memTracker.Consume(memDelta)
		for chunkRowOffset = 0; chunkRowOffset < chk.NumRows(); chunkRowOffset++ {
			if w.pushedLimit != nil {
				w.scannedKeys++
				if w.scannedKeys > (w.pushedLimit.Offset + w.pushedLimit.Count) {
					// Skip the handles after Offset+Count.
					break
				}
			}
			var handle kv.Handle
			ok, err1 := w.needPartitionHandle()
			if err1 != nil {
				return nil, nil, err1
			}
			if ok {
				handle, err = handleCols.BuildPartitionHandleFromIndexRow(chk.GetRow(chunkRowOffset))
			} else {
				handle, err = handleCols.BuildHandleFromIndexRow(chk.GetRow(chunkRowOffset))
			}
			if err != nil {
				return nil, nil, err
			}
			handles = append(handles, handle)
		}
		// used for order by
		if len(w.byItems) != 0 {
			retChk.Append(chk, 0, chunkRowOffset)
		}
	}
	w.batchSize *= 2
	if w.batchSize > w.maxBatchSize {
		w.batchSize = w.maxBatchSize
	}
	return handles, retChk, nil
}

func (w *partialTableWorker) buildTableTask(handles []kv.Handle, retChk *chunk.Chunk, parTblIdx int, partialPlanID int) *indexMergeTableTask {
	task := &indexMergeTableTask{
		lookupTableTask: lookupTableTask{
			handles: handles,
			idxRows: retChk,
		},
		parTblIdx:     parTblIdx,
		partialPlanID: partialPlanID,
	}

	if w.prunedPartitions != nil {
		task.partitionTable = w.prunedPartitions[parTblIdx]
	}

	task.doneCh = make(chan error, 1)
	return task
}

func (e *IndexMergeReaderExecutor) startIndexMergeTableScanWorker(ctx context.Context, workCh <-chan *indexMergeTableTask) {
	lookupConcurrencyLimit := e.Ctx().GetSessionVars().IndexLookupConcurrency()
	e.tblWorkerWg.Add(lookupConcurrencyLimit)
	for i := 0; i < lookupConcurrencyLimit; i++ {
		worker := &indexMergeTableScanWorker{
			stats:          e.stats,
			workCh:         workCh,
			finished:       e.finished,
			indexMergeExec: e,
			tblPlans:       e.tblPlans,
			memTracker:     e.memTracker,
		}
		ctx1, cancel := context.WithCancel(ctx)
		go func() {
			defer trace.StartRegion(ctx, "IndexMergeTableScanWorker").End()
			var task *indexMergeTableTask
			util.WithRecovery(
				// Note we use the address of `task` as the argument of both `pickAndExecTask` and `handleTableScanWorkerPanic`
				// because `task` is expected to be assigned in `pickAndExecTask`, and this assignment should also be visible
				// in `handleTableScanWorkerPanic` since it will get `doneCh` from `task`. Golang always pass argument by value,
				// so if we don't use the address of `task` as the argument, the assignment to `task` in `pickAndExecTask` is
				// not visible in `handleTableScanWorkerPanic`
				func() { worker.pickAndExecTask(ctx1, &task) },
				worker.handleTableScanWorkerPanic(ctx1, e.finished, &task, tableScanWorkerType),
			)
			cancel()
			e.tblWorkerWg.Done()
		}()
	}
}

func (e *IndexMergeReaderExecutor) buildFinalTableReader(ctx context.Context, tbl table.Table, handles []kv.Handle) (_ *TableReaderExecutor, err error) {
	tableReaderExec := &TableReaderExecutor{
		BaseExecutor:     exec.NewBaseExecutor(e.Ctx(), e.Schema(), e.getTablePlanRootID()),
		table:            tbl,
		dagPB:            e.tableRequest,
		startTS:          e.startTS,
		txnScope:         e.txnScope,
		readReplicaScope: e.readReplicaScope,
		isStaleness:      e.isStaleness,
		columns:          e.columns,
		plans:            e.tblPlans,
		netDataSize:      e.dataAvgRowSize * float64(len(handles)),
	}
	tableReaderExec.buildVirtualColumnInfo()
	// Reorder handles because SplitKeyRangesByLocations() requires startKey of kvRanges is ordered.
	// Also it's good for performance.
	tableReader, err := e.dataReaderBuilder.buildTableReaderFromHandles(ctx, tableReaderExec, handles, true)
	if err != nil {
		logutil.Logger(ctx).Error("build table reader from handles failed", zap.Error(err))
		return nil, err
	}
	return tableReader, nil
}

// Next implements Executor Next interface.
func (e *IndexMergeReaderExecutor) Next(ctx context.Context, req *chunk.Chunk) error {
	if !e.workerStarted {
		if err := e.startWorkers(ctx); err != nil {
			return err
		}
	}

	req.Reset()
	for {
		resultTask, err := e.getResultTask(ctx)
		if err != nil {
			return errors.Trace(err)
		}
		if resultTask == nil {
			return nil
		}
		if resultTask.cursor < len(resultTask.rows) {
			numToAppend := min(len(resultTask.rows)-resultTask.cursor, e.MaxChunkSize()-req.NumRows())
			req.AppendRows(resultTask.rows[resultTask.cursor : resultTask.cursor+numToAppend])
			resultTask.cursor += numToAppend
			if req.NumRows() >= e.MaxChunkSize() {
				return nil
			}
		}
	}
}

func (e *IndexMergeReaderExecutor) getResultTask(ctx context.Context) (*indexMergeTableTask, error) {
	failpoint.Inject("testIndexMergeMainReturnEarly", func(_ failpoint.Value) {
		// To make sure processWorker make resultCh to be full.
		// When main goroutine close finished, processWorker may be stuck when writing resultCh.
		time.Sleep(time.Second * 20)
		failpoint.Return(nil, errors.New("failpoint testIndexMergeMainReturnEarly"))
	})
	if e.resultCurr != nil && e.resultCurr.cursor < len(e.resultCurr.rows) {
		return e.resultCurr, nil
	}
	task, ok := <-e.resultCh
	if !ok {
		return nil, nil
	}

	select {
	case <-ctx.Done():
		return nil, errors.Trace(ctx.Err())
	case err := <-task.doneCh:
		if err != nil {
			return nil, errors.Trace(err)
		}
	}

	// Release the memory usage of last task before we handle a new task.
	if e.resultCurr != nil {
		e.resultCurr.memTracker.Consume(-e.resultCurr.memUsage)
	}
	e.resultCurr = task
	return e.resultCurr, nil
}

func handleWorkerPanic(ctx context.Context, finished, limitDone <-chan struct{}, ch chan<- *indexMergeTableTask, extraNotifyCh chan bool, worker string) func(r interface{}) {
	return func(r interface{}) {
		if worker == processWorkerType {
			// There is only one processWorker, so it's safe to close here.
			// No need to worry about "close on closed channel" error.
			defer close(ch)
		}
		if r == nil {
			logutil.BgLogger().Debug("worker finish without panic", zap.Any("worker", worker))
			return
		}

		if extraNotifyCh != nil {
			extraNotifyCh <- true
		}

		err4Panic := util.GetRecoverError(r)
		logutil.Logger(ctx).Error(err4Panic.Error())
		doneCh := make(chan error, 1)
		doneCh <- err4Panic
		task := &indexMergeTableTask{
			lookupTableTask: lookupTableTask{
				doneCh: doneCh,
			},
		}
		select {
		case <-ctx.Done():
			return
		case <-finished:
			return
		case <-limitDone:
			// once the process worker recovered from panic, once finding the limitDone signal, actually we can return.
			return
		case ch <- task:
			return
		}
	}
}

// Close implements Exec Close interface.
func (e *IndexMergeReaderExecutor) Close() error {
	if e.stats != nil {
		defer e.Ctx().GetSessionVars().StmtCtx.RuntimeStatsColl.RegisterStats(e.ID(), e.stats)
	}
	if e.finished == nil {
		return nil
	}
	close(e.finished)
	e.tblWorkerWg.Wait()
	e.idxWorkerWg.Wait()
	e.processWorkerWg.Wait()
	e.finished = nil
	e.workerStarted = false
	return nil
}

type indexMergeProcessWorker struct {
	indexMerge *IndexMergeReaderExecutor
	stats      *IndexMergeRuntimeStat
}

type rowIdx struct {
	partialID int
	taskID    int
	rowID     int
}

type handleHeap struct {
	// requiredCnt == 0 means need all handles
	requiredCnt uint64
	tracker     *memory.Tracker
	taskMap     map[int][]*indexMergeTableTask

	idx         []rowIdx
	compareFunc []chunk.CompareFunc
	byItems     []*plannerutil.ByItems
}

func (h handleHeap) Len() int {
	return len(h.idx)
}

func (h handleHeap) Less(i, j int) bool {
	rowI := h.taskMap[h.idx[i].partialID][h.idx[i].taskID].idxRows.GetRow(h.idx[i].rowID)
	rowJ := h.taskMap[h.idx[j].partialID][h.idx[j].taskID].idxRows.GetRow(h.idx[j].rowID)

	for i, compFunc := range h.compareFunc {
		cmp := compFunc(rowI, i, rowJ, i)
		if !h.byItems[i].Desc {
			cmp = -cmp
		}
		if cmp < 0 {
			return true
		} else if cmp > 0 {
			return false
		}
	}
	return false
}

func (h handleHeap) Swap(i, j int) {
	h.idx[i], h.idx[j] = h.idx[j], h.idx[i]
}

func (h *handleHeap) Push(x interface{}) {
	idx := x.(rowIdx)
	h.idx = append(h.idx, idx)
	if h.tracker != nil {
		h.tracker.Consume(int64(unsafe.Sizeof(h.idx)))
	}
}

func (h *handleHeap) Pop() interface{} {
	idxRet := h.idx[len(h.idx)-1]
	h.idx = h.idx[:len(h.idx)-1]
	if h.tracker != nil {
		h.tracker.Consume(-int64(unsafe.Sizeof(h.idx)))
	}
	return idxRet
}

func (w *indexMergeProcessWorker) NewHandleHeap(taskMap map[int][]*indexMergeTableTask, memTracker *memory.Tracker) *handleHeap {
	compareFuncs := make([]chunk.CompareFunc, 0, len(w.indexMerge.byItems))
	for _, item := range w.indexMerge.byItems {
		keyType := item.Expr.GetType()
		compareFuncs = append(compareFuncs, chunk.GetCompareFunc(keyType))
	}

	requiredCnt := uint64(0)
	if w.indexMerge.pushedLimit != nil {
		requiredCnt = max(requiredCnt, w.indexMerge.pushedLimit.Count+w.indexMerge.pushedLimit.Offset)
	}
	return &handleHeap{
		requiredCnt: requiredCnt,
		tracker:     memTracker,
		taskMap:     taskMap,
		idx:         make([]rowIdx, 0, requiredCnt),
		compareFunc: compareFuncs,
		byItems:     w.indexMerge.byItems,
	}
}

// pruneTableWorkerTaskIdxRows prune idxRows and only keep columns that will be used in byItems.
// e.g. the common handle is (`b`, `c`) and order by with column `c`, we should make column `c` at the first.
func (w *indexMergeProcessWorker) pruneTableWorkerTaskIdxRows(task *indexMergeTableTask) {
	if task.idxRows == nil {
		return
	}
	// IndexScan no need to prune retChk, Columns required by byItems are always first.
	if plan, ok := w.indexMerge.partialPlans[task.partialPlanID][0].(*plannercore.PhysicalTableScan); ok {
		prune := make([]int, 0, len(w.indexMerge.byItems))
		for _, item := range plan.ByItems {
			c, _ := item.Expr.(*expression.Column)
			idx := plan.Schema().ColumnIndex(c)
			// couldn't equals to -1 here, if idx == -1, just let it panic
			prune = append(prune, idx)
		}
		task.idxRows = task.idxRows.Prune(prune)
	}
}

func (w *indexMergeProcessWorker) fetchLoopUnionWithOrderBy(ctx context.Context, fetchCh <-chan *indexMergeTableTask,
	workCh chan<- *indexMergeTableTask, resultCh chan<- *indexMergeTableTask, finished <-chan struct{}) {
	memTracker := memory.NewTracker(w.indexMerge.ID(), -1)
	memTracker.AttachTo(w.indexMerge.memTracker)
	defer memTracker.Detach()
	defer close(workCh)

	if w.stats != nil {
		start := time.Now()
		defer func() {
			w.stats.IndexMergeProcess += time.Since(start)
		}()
	}

	distinctHandles := kv.NewHandleMap()
	taskMap := make(map[int][]*indexMergeTableTask)
	uselessMap := make(map[int]struct{})
	taskHeap := w.NewHandleHeap(taskMap, memTracker)

	for task := range fetchCh {
		select {
		case err := <-task.doneCh:
			// If got error from partialIndexWorker/partialTableWorker, stop processing.
			if err != nil {
				syncErr(ctx, finished, resultCh, err)
				return
			}
		default:
		}
		if _, ok := uselessMap[task.partialPlanID]; ok {
			continue
		}
		if _, ok := taskMap[task.partialPlanID]; !ok {
			taskMap[task.partialPlanID] = make([]*indexMergeTableTask, 0, 1)
		}
		w.pruneTableWorkerTaskIdxRows(task)
		taskMap[task.partialPlanID] = append(taskMap[task.partialPlanID], task)
		for i, h := range task.handles {
			if _, ok := distinctHandles.Get(h); !ok {
				distinctHandles.Set(h, true)
				heap.Push(taskHeap, rowIdx{task.partialPlanID, len(taskMap[task.partialPlanID]) - 1, i})
				if int(taskHeap.requiredCnt) != 0 && taskHeap.Len() > int(taskHeap.requiredCnt) {
					top := heap.Pop(taskHeap).(rowIdx)
					if top.partialID == task.partialPlanID && top.taskID == len(taskMap[task.partialPlanID])-1 && top.rowID == i {
						uselessMap[task.partialPlanID] = struct{}{}
						task.handles = task.handles[:i]
						break
					}
				}
			}
			memTracker.Consume(int64(h.MemUsage()))
		}
		memTracker.Consume(task.idxRows.MemoryUsage())
		if len(uselessMap) == len(w.indexMerge.partialPlans) {
			// consume reset tasks
			go func() {
				channel.Clear(fetchCh)
			}()
			break
		}
	}

	needCount := taskHeap.Len()
	if w.indexMerge.pushedLimit != nil {
		needCount = max(0, taskHeap.Len()-int(w.indexMerge.pushedLimit.Offset))
	}
	if needCount == 0 {
		return
	}
	fhs := make([]kv.Handle, needCount)
	for i := needCount - 1; i >= 0; i-- {
		idx := heap.Pop(taskHeap).(rowIdx)
		fhs[i] = taskMap[idx.partialID][idx.taskID].handles[idx.rowID]
	}

	batchSize := w.indexMerge.Ctx().GetSessionVars().IndexLookupSize
	tasks := make([]*indexMergeTableTask, 0, len(fhs)/batchSize+1)
	for len(fhs) > 0 {
		l := min(len(fhs), batchSize)
		// Save the index order.
		indexOrder := kv.NewHandleMap()
		for i, h := range fhs[:l] {
			indexOrder.Set(h, i)
		}
		tasks = append(tasks, &indexMergeTableTask{
			lookupTableTask: lookupTableTask{
				handles:    fhs[:l],
				indexOrder: indexOrder,
				doneCh:     make(chan error, 1),
			},
		})
		fhs = fhs[l:]
	}
	for _, task := range tasks {
		select {
		case <-ctx.Done():
			return
		case <-finished:
			return
		case resultCh <- task:
			failpoint.Inject("testCancelContext", func() {
				IndexMergeCancelFuncForTest()
			})
			select {
			case <-ctx.Done():
				return
			case <-finished:
				return
			case workCh <- task:
				continue
			}
		}
	}
}

func pushedLimitCountingDown(pushedLimit *plannercore.PushedDownLimit, handles []kv.Handle) (next bool, res []kv.Handle) {
	fhsLen := uint64(len(handles))
	// The number of handles is less than the offset, discard all handles.
	if fhsLen <= pushedLimit.Offset {
		pushedLimit.Offset -= fhsLen
		return true, nil
	}
	handles = handles[pushedLimit.Offset:]
	pushedLimit.Offset = 0

	fhsLen = uint64(len(handles))
	// The number of handles is greater than the limit, only keep limit count.
	if fhsLen > pushedLimit.Count {
		handles = handles[:pushedLimit.Count]
	}
	pushedLimit.Count -= min(pushedLimit.Count, fhsLen)
	return false, handles
}

func (w *indexMergeProcessWorker) fetchLoopUnion(ctx context.Context, fetchCh <-chan *indexMergeTableTask,
	workCh chan<- *indexMergeTableTask, resultCh chan<- *indexMergeTableTask, finished <-chan struct{}) {
	failpoint.Inject("testIndexMergeResultChCloseEarly", func(_ failpoint.Value) {
		failpoint.Return()
	})
	memTracker := memory.NewTracker(w.indexMerge.ID(), -1)
	memTracker.AttachTo(w.indexMerge.memTracker)
	defer memTracker.Detach()
	defer close(workCh)
	failpoint.Inject("testIndexMergePanicProcessWorkerUnion", nil)

	var pushedLimit *plannercore.PushedDownLimit
	if w.indexMerge.pushedLimit != nil {
		pushedLimit = w.indexMerge.pushedLimit.Clone()
	}
	distinctHandles := make(map[int64]*kv.HandleMap)
	for {
		var ok bool
		var task *indexMergeTableTask
		if pushedLimit != nil && pushedLimit.Count == 0 {
			return
		}
		select {
		case <-ctx.Done():
			return
		case <-finished:
			return
		case task, ok = <-fetchCh:
			if !ok {
				return
			}
		}

		select {
		case err := <-task.doneCh:
			// If got error from partialIndexWorker/partialTableWorker, stop processing.
			if err != nil {
				syncErr(ctx, finished, resultCh, err)
				return
			}
		default:
		}
		start := time.Now()
		handles := task.handles
		fhs := make([]kv.Handle, 0, 8)

		memTracker.Consume(int64(cap(task.handles) * 8))

		var tblID int64
		if w.indexMerge.partitionTableMode {
			tblID = getPhysicalTableID(task.partitionTable)
		} else {
			tblID = getPhysicalTableID(w.indexMerge.table)
		}
		if _, ok := distinctHandles[tblID]; !ok {
			distinctHandles[tblID] = kv.NewHandleMap()
		}
		hMap := distinctHandles[tblID]

		for _, h := range handles {
			if _, ok := hMap.Get(h); !ok {
				fhs = append(fhs, h)
				hMap.Set(h, true)
			}
		}
		if len(fhs) == 0 {
			continue
		}
		if pushedLimit != nil {
			next, res := pushedLimitCountingDown(pushedLimit, fhs)
			if next {
				continue
			}
			fhs = res
		}
		task = &indexMergeTableTask{
			lookupTableTask: lookupTableTask{
				handles: fhs,
				doneCh:  make(chan error, 1),

				partitionTable: task.partitionTable,
			},
		}
		if w.stats != nil {
			w.stats.IndexMergeProcess += time.Since(start)
		}
		failpoint.Inject("testIndexMergeProcessWorkerUnionHang", func(_ failpoint.Value) {
			for i := 0; i < cap(resultCh); i++ {
				select {
				case resultCh <- &indexMergeTableTask{}:
				default:
				}
			}
		})
		select {
		case <-ctx.Done():
			return
		case <-finished:
			return
		case resultCh <- task:
			failpoint.Inject("testCancelContext", func() {
				IndexMergeCancelFuncForTest()
			})
			select {
			case <-ctx.Done():
				return
			case <-finished:
				return
			case workCh <- task:
			}
		}
	}
}

// intersectionCollectWorker is used to dispatch index-merge-table-task to original workCh and resultCh.
// a kind of interceptor to control the pushed down limit restriction. (should be no performance impact)
type intersectionCollectWorker struct {
	pushedLimit *plannercore.PushedDownLimit
	collectCh   chan *indexMergeTableTask
	limitDone   chan struct{}
}

func (w *intersectionCollectWorker) doIntersectionLimitAndDispatch(ctx context.Context, workCh chan<- *indexMergeTableTask,
	resultCh chan<- *indexMergeTableTask, finished <-chan struct{}) {
	var (
		ok   bool
		task *indexMergeTableTask
	)
	for {
		select {
		case <-ctx.Done():
			return
		case <-finished:
			return
		case task, ok = <-w.collectCh:
			if !ok {
				return
			}
			// receive a new intersection task here, adding limit restriction logic
			if w.pushedLimit != nil {
				if w.pushedLimit.Count == 0 {
					// close limitDone channel to notify intersectionProcessWorkers * N to exit.
					close(w.limitDone)
					return
				}
				next, handles := pushedLimitCountingDown(w.pushedLimit, task.handles)
				if next {
					continue
				}
				task.handles = handles
			}
			// dispatch the new task to workCh and resultCh.
			select {
			case <-ctx.Done():
				return
			case <-finished:
				return
			case workCh <- task:
				select {
				case <-ctx.Done():
					return
				case <-finished:
					return
				case resultCh <- task:
				}
			}
		}
	}
}

type intersectionProcessWorker struct {
	// key: parTblIdx, val: HandleMap
	// Value of MemAwareHandleMap is *int to avoid extra Get().
	handleMapsPerWorker map[int]*kv.MemAwareHandleMap[*int]
	workerID            int
	workerCh            chan *indexMergeTableTask
	indexMerge          *IndexMergeReaderExecutor
	memTracker          *memory.Tracker
	batchSize           int

	// When rowDelta == memConsumeBatchSize, Consume(memUsage)
	rowDelta      int64
	mapUsageDelta int64
}

func (w *intersectionProcessWorker) consumeMemDelta() {
	w.memTracker.Consume(w.mapUsageDelta + w.rowDelta*int64(unsafe.Sizeof(int(0))))
	w.mapUsageDelta = 0
	w.rowDelta = 0
}

// doIntersectionPerPartition fetch all the task from workerChannel, and after that, then do the intersection pruning, which
// will cause wasting a lot of time waiting for all the fetch task done.
func (w *intersectionProcessWorker) doIntersectionPerPartition(ctx context.Context, workCh chan<- *indexMergeTableTask, resultCh chan<- *indexMergeTableTask, finished, limitDone <-chan struct{}) {
	failpoint.Inject("testIndexMergePanicPartitionTableIntersectionWorker", nil)
	defer w.memTracker.Detach()

	for task := range w.workerCh {
		var ok bool
		var hMap *kv.MemAwareHandleMap[*int]
		if hMap, ok = w.handleMapsPerWorker[task.parTblIdx]; !ok {
			hMap = kv.NewMemAwareHandleMap[*int]()
			w.handleMapsPerWorker[task.parTblIdx] = hMap
		}
		var mapDelta int64
		var rowDelta int64
		for _, h := range task.handles {
			// Use *int to avoid Get() again.
			if cntPtr, ok := hMap.Get(h); ok {
				(*cntPtr)++
			} else {
				cnt := 1
				mapDelta += hMap.Set(h, &cnt) + int64(h.ExtraMemSize())
				rowDelta++
			}
		}

		logutil.BgLogger().Debug("intersectionProcessWorker handle tasks", zap.Int("workerID", w.workerID),
			zap.Int("task.handles", len(task.handles)), zap.Int64("rowDelta", rowDelta))

		w.mapUsageDelta += mapDelta
		w.rowDelta += rowDelta
		if w.rowDelta >= int64(w.batchSize) {
			w.consumeMemDelta()
		}
		failpoint.Inject("testIndexMergeIntersectionWorkerPanic", nil)
	}
	if w.rowDelta > 0 {
		w.consumeMemDelta()
	}

	// We assume the result of intersection is small, so no need to track memory.
	intersectedMap := make(map[int][]kv.Handle, len(w.handleMapsPerWorker))
	for parTblIdx, hMap := range w.handleMapsPerWorker {
		hMap.Range(func(h kv.Handle, val *int) bool {
			if *(val) == len(w.indexMerge.partialPlans) {
				// Means all partial paths have this handle.
				intersectedMap[parTblIdx] = append(intersectedMap[parTblIdx], h)
			}
			return true
		})
	}

	tasks := make([]*indexMergeTableTask, 0, len(w.handleMapsPerWorker))
	for parTblIdx, intersected := range intersectedMap {
		// Split intersected[parTblIdx] to avoid task is too large.
		for len(intersected) > 0 {
			length := w.batchSize
			if length > len(intersected) {
				length = len(intersected)
			}
			task := &indexMergeTableTask{
				lookupTableTask: lookupTableTask{
					handles: intersected[:length],
					doneCh:  make(chan error, 1),
				},
			}
			intersected = intersected[length:]
			if w.indexMerge.partitionTableMode {
				task.partitionTable = w.indexMerge.prunedPartitions[parTblIdx]
			}
			tasks = append(tasks, task)
			logutil.BgLogger().Debug("intersectionProcessWorker build tasks",
				zap.Int("parTblIdx", parTblIdx), zap.Int("task.handles", len(task.handles)))
		}
	}
	failpoint.Inject("testIndexMergeProcessWorkerIntersectionHang", func(_ failpoint.Value) {
		if resultCh != nil {
			for i := 0; i < cap(resultCh); i++ {
				select {
				case resultCh <- &indexMergeTableTask{}:
				default:
				}
			}
		}
	})
	for _, task := range tasks {
		select {
		case <-ctx.Done():
			return
		case <-finished:
			return
		case <-limitDone:
			// limitDone has signal means the collectWorker has collected enough results, shutdown process workers quickly here.
			return
		case workCh <- task:
			// resultCh != nil means there is no collectWorker, and we should send task to resultCh too by ourselves here.
			if resultCh != nil {
				select {
				case <-ctx.Done():
					return
				case <-finished:
					return
				case resultCh <- task:
				}
			}
		}
	}
}

// for every index merge process worker, it should be feed on a sortedSelectResult for every partial index plan (constructed on all
// table partition ranges results on that index plan path). Since every partial index path is a sorted select result, we can utilize
// K-way merge to accelerate the intersection process.
//
// partialIndexPlan-1 ---> SSR --->  +
// partialIndexPlan-2 ---> SSR --->  + ---> SSR K-way Merge ---> output IndexMergeTableTask
// partialIndexPlan-3 ---> SSR --->  +
// ...                               +
// partialIndexPlan-N ---> SSR --->  +
//
// K-way merge detail: for every partial index plan, output one row as current its representative row. Then, comparing the N representative
// rows together:
//
// Loop start:
//
//	case 1: they are all the same, intersection succeed. --- Record current handle down (already in index order).
//	case 2: distinguish among them, for the minimum value/values corresponded index plan/plans. --- Discard current representative row, fetch next.
//
// goto Loop start:
//
// encapsulate all the recorded handles (already in index order) as index merge table tasks, sending them out.
func (*indexMergeProcessWorker) fetchLoopIntersectionWithOrderBy(_ context.Context, _ <-chan *indexMergeTableTask,
	_ chan<- *indexMergeTableTask, _ chan<- *indexMergeTableTask, _ <-chan struct{}) {
	// todo: pushed sort property with partial index plan and limit.
}

// For each partition(dynamic mode), a map is used to do intersection. Key of the map is handle, and value is the number of times it occurs.
// If the value of handle equals the number of partial paths, it should be sent to final_table_scan_worker.
// To avoid too many goroutines, each intersectionProcessWorker can handle multiple partitions.
func (w *indexMergeProcessWorker) fetchLoopIntersection(ctx context.Context, fetchCh <-chan *indexMergeTableTask,
	workCh chan<- *indexMergeTableTask, resultCh chan<- *indexMergeTableTask, finished <-chan struct{}) {
	defer close(workCh)

	if w.stats != nil {
		start := time.Now()
		defer func() {
			w.stats.IndexMergeProcess += time.Since(start)
		}()
	}

	failpoint.Inject("testIndexMergePanicProcessWorkerIntersection", nil)

	// One goroutine may handle one or multiple partitions.
	// Max number of partition number is 8192, we use ExecutorConcurrency to avoid too many goroutines.
	maxWorkerCnt := w.indexMerge.Ctx().GetSessionVars().IndexMergeIntersectionConcurrency()
	maxChannelSize := atomic.LoadInt32(&LookupTableTaskChannelSize)
	batchSize := w.indexMerge.Ctx().GetSessionVars().IndexLookupSize

	partCnt := 1
	if w.indexMerge.partitionTableMode {
		partCnt = len(w.indexMerge.prunedPartitions)
	}
	workerCnt := min(partCnt, maxWorkerCnt)
	failpoint.Inject("testIndexMergeIntersectionConcurrency", func(val failpoint.Value) {
		con := val.(int)
		if con != workerCnt {
			panic(fmt.Sprintf("unexpected workerCnt, expect %d, got %d", con, workerCnt))
		}
	})

	workers := make([]*intersectionProcessWorker, 0, workerCnt)
	var collectWorker *intersectionCollectWorker
	wg := util.WaitGroupWrapper{}
	wg2 := util.WaitGroupWrapper{}
	errCh := make(chan bool, workerCnt)
	var limitDone chan struct{}
	if w.indexMerge.pushedLimit != nil {
		// no memory cost for this code logic.
		collectWorker = &intersectionCollectWorker{
			// same size of workCh/resultCh
			collectCh:   make(chan *indexMergeTableTask, atomic.LoadInt32(&LookupTableTaskChannelSize)),
			pushedLimit: w.indexMerge.pushedLimit.Clone(),
			limitDone:   make(chan struct{}),
		}
		limitDone = collectWorker.limitDone
		wg2.RunWithRecover(func() {
			defer trace.StartRegion(ctx, "IndexMergeIntersectionProcessWorker").End()
			collectWorker.doIntersectionLimitAndDispatch(ctx, workCh, resultCh, finished)
		}, handleWorkerPanic(ctx, finished, nil, resultCh, errCh, partTblIntersectionWorkerType))
	}
	for i := 0; i < workerCnt; i++ {
		tracker := memory.NewTracker(w.indexMerge.ID(), -1)
		tracker.AttachTo(w.indexMerge.memTracker)
		worker := &intersectionProcessWorker{
			workerID:            i,
			handleMapsPerWorker: make(map[int]*kv.MemAwareHandleMap[*int]),
			workerCh:            make(chan *indexMergeTableTask, maxChannelSize),
			indexMerge:          w.indexMerge,
			memTracker:          tracker,
			batchSize:           batchSize,
		}
		wg.RunWithRecover(func() {
			defer trace.StartRegion(ctx, "IndexMergeIntersectionProcessWorker").End()
			if collectWorker != nil {
				// workflow:
				// intersectionProcessWorker-1  --+                       (limit restriction logic)
				// intersectionProcessWorker-2  --+--------- collectCh--> intersectionCollectWorker +--> workCh --> table worker
				// ...                          --+  <--- limitDone to shut inputs ------+          +-> resultCh --> upper parent
				// intersectionProcessWorker-N  --+
				worker.doIntersectionPerPartition(ctx, collectWorker.collectCh, nil, finished, collectWorker.limitDone)
			} else {
				// workflow:
				// intersectionProcessWorker-1  --------------------------+--> workCh   --> table worker
				// intersectionProcessWorker-2  ---(same as above)        +--> resultCh --> upper parent
				// ...                          ---(same as above)
				// intersectionProcessWorker-N  ---(same as above)
				worker.doIntersectionPerPartition(ctx, workCh, resultCh, finished, nil)
			}
		}, handleWorkerPanic(ctx, finished, limitDone, resultCh, errCh, partTblIntersectionWorkerType))
		workers = append(workers, worker)
	}
	defer func() {
		for _, processWorker := range workers {
			close(processWorker.workerCh)
		}
		wg.Wait()
		// only after all the possible writer closed, can we shut down the collectCh.
		if collectWorker != nil {
			// you don't need to clear the channel before closing it, so discard all the remain tasks.
			close(collectWorker.collectCh)
		}
		wg2.Wait()
	}()
	for {
		var ok bool
		var task *indexMergeTableTask
		select {
		case <-ctx.Done():
			return
		case <-finished:
			return
		case task, ok = <-fetchCh:
			if !ok {
				return
			}
		}

		select {
		case err := <-task.doneCh:
			// If got error from partialIndexWorker/partialTableWorker, stop processing.
			if err != nil {
				syncErr(ctx, finished, resultCh, err)
				return
			}
		default:
		}

		select {
		case <-ctx.Done():
			return
		case <-finished:
			return
		case workers[task.parTblIdx%workerCnt].workerCh <- task:
		case <-errCh:
			// If got error from intersectionProcessWorker, stop processing.
			return
		}
	}
}

type partialIndexWorker struct {
	stats              *IndexMergeRuntimeStat
	sc                 sessionctx.Context
	idxID              int
	batchSize          int
	maxBatchSize       int
	maxChunkSize       int
	memTracker         *memory.Tracker
	partitionTableMode bool
	prunedPartitions   []table.PhysicalTable
	byItems            []*plannerutil.ByItems
	scannedKeys        uint64
	pushedLimit        *plannercore.PushedDownLimit
	dagPB              *tipb.DAGRequest
	plan               []plannercore.PhysicalPlan
}

func syncErr(ctx context.Context, finished <-chan struct{}, errCh chan<- *indexMergeTableTask, err error) {
	logutil.BgLogger().Error("IndexMergeReaderExecutor.syncErr", zap.Error(err))
	doneCh := make(chan error, 1)
	doneCh <- err
	task := &indexMergeTableTask{
		lookupTableTask: lookupTableTask{
			doneCh: doneCh,
		},
	}

	// ctx.Done and finished is to avoid write channel is stuck.
	select {
	case <-ctx.Done():
		return
	case <-finished:
		return
	case errCh <- task:
		return
	}
}

// needPartitionHandle indicates whether we need create a partitionHandle or not.
// If the schema from planner part contains ExtraPidColID or ExtraPhysTblID,
// we need create a partitionHandle, otherwise create a normal handle.
// In TableRowIDScan, the partitionHandle will be used to create key ranges.
func (w *partialIndexWorker) needPartitionHandle() (bool, error) {
	cols := w.plan[0].Schema().Columns
	outputOffsets := w.dagPB.OutputOffsets
	col := cols[outputOffsets[len(outputOffsets)-1]]

	needPartitionHandle := w.partitionTableMode && len(w.byItems) > 0
	hasExtraCol := col.ID == model.ExtraPidColID || col.ID == model.ExtraPhysTblID

	// There will be two needPartitionHandle != hasExtraCol situations.
	// Only `needPartitionHandle` == true and `hasExtraCol` == false are not allowed.
	// `ExtraPhysTblID` will be used in `SelectLock` when `needPartitionHandle` == false and `hasExtraCol` == true.
	if needPartitionHandle && !hasExtraCol {
		return needPartitionHandle, errors.Errorf("Internal error, needPartitionHandle != ret")
	}
	return needPartitionHandle, nil
}

func (w *partialIndexWorker) fetchHandles(
	ctx context.Context,
	results []distsql.SelectResult,
	exitCh <-chan struct{},
	fetchCh chan<- *indexMergeTableTask,
	finished <-chan struct{},
	handleCols plannercore.HandleCols,
	partialPlanIndex int) (count int64, err error) {
	tps := w.getRetTpsForIndexScan(handleCols)
	chk := chunk.NewChunkWithCapacity(tps, w.maxChunkSize)
	for i := 0; i < len(results); {
		start := time.Now()
		handles, retChunk, err := w.extractTaskHandles(ctx, chk, results[i], handleCols)
		if err != nil {
			syncErr(ctx, finished, fetchCh, err)
			return count, err
		}
		if len(handles) == 0 {
			i++
			continue
		}
		count += int64(len(handles))
		task := w.buildTableTask(handles, retChunk, i, partialPlanIndex)
		if w.stats != nil {
			atomic.AddInt64(&w.stats.FetchIdxTime, int64(time.Since(start)))
		}
		select {
		case <-ctx.Done():
			return count, ctx.Err()
		case <-exitCh:
			return count, nil
		case <-finished:
			return count, nil
		case fetchCh <- task:
		}
	}
	return count, nil
}

func (w *partialIndexWorker) getRetTpsForIndexScan(handleCols plannercore.HandleCols) []*types.FieldType {
	var tps []*types.FieldType
	if len(w.byItems) != 0 {
		for _, item := range w.byItems {
			tps = append(tps, item.Expr.GetType())
		}
	}
	tps = append(tps, handleCols.GetFieldsTypes()...)
	if ok, _ := w.needPartitionHandle(); ok {
		tps = append(tps, types.NewFieldType(mysql.TypeLonglong))
	}
	return tps
}

func (w *partialIndexWorker) extractTaskHandles(ctx context.Context, chk *chunk.Chunk, idxResult distsql.SelectResult, handleCols plannercore.HandleCols) (
	handles []kv.Handle, retChk *chunk.Chunk, err error) {
	handles = make([]kv.Handle, 0, w.batchSize)
	if len(w.byItems) != 0 {
		retChk = chunk.NewChunkWithCapacity(w.getRetTpsForIndexScan(handleCols), w.batchSize)
	}
	var memUsage int64
	var chunkRowOffset int
	defer w.memTracker.Consume(-memUsage)
	for len(handles) < w.batchSize {
		requiredRows := w.batchSize - len(handles)
		if w.pushedLimit != nil {
			if w.pushedLimit.Offset+w.pushedLimit.Count <= w.scannedKeys {
				return handles, retChk, nil
			}
			requiredRows = min(int(w.pushedLimit.Offset+w.pushedLimit.Count-w.scannedKeys), requiredRows)
		}
		chk.SetRequiredRows(requiredRows, w.maxChunkSize)
		start := time.Now()
		err = errors.Trace(idxResult.Next(ctx, chk))
		if err != nil {
			return nil, nil, err
		}
		if w.stats != nil && w.idxID != 0 {
			w.sc.GetSessionVars().StmtCtx.RuntimeStatsColl.GetBasicRuntimeStats(w.idxID).Record(time.Since(start), chk.NumRows())
		}
		if chk.NumRows() == 0 {
			failpoint.Inject("testIndexMergeErrorPartialIndexWorker", func(v failpoint.Value) {
				failpoint.Return(handles, nil, errors.New(v.(string)))
			})
			return handles, retChk, nil
		}
		memDelta := chk.MemoryUsage()
		memUsage += memDelta
		w.memTracker.Consume(memDelta)
		for chunkRowOffset = 0; chunkRowOffset < chk.NumRows(); chunkRowOffset++ {
			if w.pushedLimit != nil {
				w.scannedKeys++
				if w.scannedKeys > (w.pushedLimit.Offset + w.pushedLimit.Count) {
					// Skip the handles after Offset+Count.
					break
				}
			}
			var handle kv.Handle
			ok, err1 := w.needPartitionHandle()
			if err1 != nil {
				return nil, nil, err1
			}
			if ok {
				handle, err = handleCols.BuildPartitionHandleFromIndexRow(chk.GetRow(chunkRowOffset))
			} else {
				handle, err = handleCols.BuildHandleFromIndexRow(chk.GetRow(chunkRowOffset))
			}
			if err != nil {
				return nil, nil, err
			}
			handles = append(handles, handle)
		}
		// used for order by
		if len(w.byItems) != 0 {
			retChk.Append(chk, 0, chunkRowOffset)
		}
	}
	w.batchSize *= 2
	if w.batchSize > w.maxBatchSize {
		w.batchSize = w.maxBatchSize
	}
	return handles, retChk, nil
}

func (w *partialIndexWorker) buildTableTask(handles []kv.Handle, retChk *chunk.Chunk, parTblIdx int, partialPlanID int) *indexMergeTableTask {
	task := &indexMergeTableTask{
		lookupTableTask: lookupTableTask{
			handles: handles,
			idxRows: retChk,
		},
		parTblIdx:     parTblIdx,
		partialPlanID: partialPlanID,
	}

	if w.prunedPartitions != nil {
		task.partitionTable = w.prunedPartitions[parTblIdx]
	}

	task.doneCh = make(chan error, 1)
	return task
}

type indexMergeTableScanWorker struct {
	stats          *IndexMergeRuntimeStat
	workCh         <-chan *indexMergeTableTask
	finished       <-chan struct{}
	indexMergeExec *IndexMergeReaderExecutor
	tblPlans       []plannercore.PhysicalPlan

	// memTracker is used to track the memory usage of this executor.
	memTracker *memory.Tracker
}

func (w *indexMergeTableScanWorker) pickAndExecTask(ctx context.Context, task **indexMergeTableTask) {
	var ok bool
	for {
		waitStart := time.Now()
		select {
		case <-ctx.Done():
			return
		case <-w.finished:
			return
		case *task, ok = <-w.workCh:
			if !ok {
				return
			}
		}
		// Make sure panic failpoint is after fetch task from workCh.
		// Otherwise, cannot send error to task.doneCh.
		failpoint.Inject("testIndexMergePanicTableScanWorker", nil)
		execStart := time.Now()
		err := w.executeTask(ctx, *task)
		if w.stats != nil {
			atomic.AddInt64(&w.stats.WaitTime, int64(execStart.Sub(waitStart)))
			atomic.AddInt64(&w.stats.FetchRow, int64(time.Since(execStart)))
			atomic.AddInt64(&w.stats.TableTaskNum, 1)
		}
		failpoint.Inject("testIndexMergePickAndExecTaskPanic", nil)
		select {
		case <-ctx.Done():
			return
		case <-w.finished:
			return
		case (*task).doneCh <- err:
		}
	}
}

func (*indexMergeTableScanWorker) handleTableScanWorkerPanic(ctx context.Context, finished <-chan struct{}, task **indexMergeTableTask, worker string) func(r interface{}) {
	return func(r interface{}) {
		if r == nil {
			logutil.BgLogger().Debug("worker finish without panic", zap.Any("worker", worker))
			return
		}

		err4Panic := errors.Errorf("%s: %v", worker, r)
		logutil.Logger(ctx).Error(err4Panic.Error())
		if *task != nil {
			select {
			case <-ctx.Done():
				return
			case <-finished:
				return
			case (*task).doneCh <- err4Panic:
				return
			}
		}
	}
}

func (w *indexMergeTableScanWorker) executeTask(ctx context.Context, task *indexMergeTableTask) error {
	tbl := w.indexMergeExec.table
	if w.indexMergeExec.partitionTableMode && task.partitionTable != nil {
		tbl = task.partitionTable
	}
	tableReader, err := w.indexMergeExec.buildFinalTableReader(ctx, tbl, task.handles)
	if err != nil {
		logutil.Logger(ctx).Error("build table reader failed", zap.Error(err))
		return err
	}
<<<<<<< HEAD
	defer terror.Call(tableReader.Close)
	{
		task.memTracker = w.memTracker
		memUsage := int64(cap(task.handles))*size.SizeOfInterface + tableReader.memUsage()
		for _, h := range task.handles {
			memUsage += int64(h.MemUsage())
		}
		if task.indexOrder != nil {
			memUsage += task.indexOrder.MemUsage()
		}
		if task.duplicatedIndexOrder != nil {
			memUsage += task.duplicatedIndexOrder.MemUsage()
		}
		task.memUsage = memUsage
		task.memTracker.Consume(memUsage)
	}
=======
	defer func() { terror.Log(exec.Close(tableReader)) }()
	task.memTracker = w.memTracker
	memUsage := int64(cap(task.handles) * 8)
	task.memUsage = memUsage
	task.memTracker.Consume(memUsage)
>>>>>>> 3379450c
	handleCnt := len(task.handles)
	task.rows = make([]chunk.Row, 0, handleCnt)
	for {
		chk := exec.TryNewCacheChunk(tableReader)
		err = exec.Next(ctx, tableReader, chk)
		if err != nil {
			logutil.Logger(ctx).Error("table reader fetch next chunk failed", zap.Error(err))
			return err
		}
		if chk.NumRows() == 0 {
			break
		}
		{
			memUsage := chk.MemoryUsage()
			task.memUsage += memUsage
			task.memTracker.Consume(memUsage)
		}
		iter := chunk.NewIterator4Chunk(chk)
		for row := iter.Begin(); row != iter.End(); row = iter.Next() {
			task.rows = append(task.rows, row)
		}
	}

	if w.indexMergeExec.keepOrder {
		// Because len(outputOffsets) == tableScan.Schema().Len(),
		// so we could use row.GetInt64(idx) to get partition ID here.
		// TODO: We could add plannercore.PartitionHandleCols to unify them.
		physicalTableIDIdx := -1
		for i, c := range w.indexMergeExec.Schema().Columns {
			if c.ID == model.ExtraPhysTblID {
				physicalTableIDIdx = i
				break
			}
		}
		task.rowIdx = make([]int, 0, len(task.rows))
		for _, row := range task.rows {
			handle, err := w.indexMergeExec.handleCols.BuildHandle(row)
			if err != nil {
				return err
			}
			if w.indexMergeExec.partitionTableMode && physicalTableIDIdx != -1 {
				handle = kv.NewPartitionHandle(row.GetInt64(physicalTableIDIdx), handle)
			}
			rowIdx, _ := task.indexOrder.Get(handle)
			task.rowIdx = append(task.rowIdx, rowIdx.(int))
		}
		sort.Sort(task)
	}

	{
		memUsage := int64(cap(task.rows)) * int64(unsafe.Sizeof(chunk.Row{}))
		task.memUsage += memUsage
		task.memTracker.Consume(memUsage)
	}
	if handleCnt != len(task.rows) && len(w.tblPlans) == 1 {
		return errors.Errorf("handle count %d isn't equal to value count %d", handleCnt, len(task.rows))
	}
	return nil
}

// IndexMergeRuntimeStat record the indexMerge runtime stat
type IndexMergeRuntimeStat struct {
	IndexMergeProcess time.Duration
	FetchIdxTime      int64
	WaitTime          int64
	FetchRow          int64
	TableTaskNum      int64
	Concurrency       int
}

func (e *IndexMergeRuntimeStat) String() string {
	var buf bytes.Buffer
	if e.FetchIdxTime != 0 {
		buf.WriteString(fmt.Sprintf("index_task:{fetch_handle:%s", time.Duration(e.FetchIdxTime)))
		if e.IndexMergeProcess != 0 {
			buf.WriteString(fmt.Sprintf(", merge:%s", e.IndexMergeProcess))
		}
		buf.WriteByte('}')
	}
	if e.FetchRow != 0 {
		if buf.Len() > 0 {
			buf.WriteByte(',')
		}
		fmt.Fprintf(&buf, " table_task:{num:%d, concurrency:%d, fetch_row:%s, wait_time:%s}", e.TableTaskNum, e.Concurrency, time.Duration(e.FetchRow), time.Duration(e.WaitTime))
	}
	return buf.String()
}

// Clone implements the RuntimeStats interface.
func (e *IndexMergeRuntimeStat) Clone() execdetails.RuntimeStats {
	newRs := *e
	return &newRs
}

// Merge implements the RuntimeStats interface.
func (e *IndexMergeRuntimeStat) Merge(other execdetails.RuntimeStats) {
	tmp, ok := other.(*IndexMergeRuntimeStat)
	if !ok {
		return
	}
	e.IndexMergeProcess += tmp.IndexMergeProcess
	e.FetchIdxTime += tmp.FetchIdxTime
	e.FetchRow += tmp.FetchRow
	e.WaitTime += e.WaitTime
	e.TableTaskNum += tmp.TableTaskNum
}

// Tp implements the RuntimeStats interface.
func (*IndexMergeRuntimeStat) Tp() int {
	return execdetails.TpIndexMergeRunTimeStats
}<|MERGE_RESOLUTION|>--- conflicted
+++ resolved
@@ -1900,8 +1900,7 @@
 		logutil.Logger(ctx).Error("build table reader failed", zap.Error(err))
 		return err
 	}
-<<<<<<< HEAD
-	defer terror.Call(tableReader.Close)
+	defer func() { terror.Log(exec.Close(tableReader)) }()
 	{
 		task.memTracker = w.memTracker
 		memUsage := int64(cap(task.handles))*size.SizeOfInterface + tableReader.memUsage()
@@ -1917,13 +1916,6 @@
 		task.memUsage = memUsage
 		task.memTracker.Consume(memUsage)
 	}
-=======
-	defer func() { terror.Log(exec.Close(tableReader)) }()
-	task.memTracker = w.memTracker
-	memUsage := int64(cap(task.handles) * 8)
-	task.memUsage = memUsage
-	task.memTracker.Consume(memUsage)
->>>>>>> 3379450c
 	handleCnt := len(task.handles)
 	task.rows = make([]chunk.Row, 0, handleCnt)
 	for {
