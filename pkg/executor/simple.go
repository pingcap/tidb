// Copyright 2016 PingCAP, Inc.
//
// Licensed under the Apache License, Version 2.0 (the "License");
// you may not use this file except in compliance with the License.
// You may obtain a copy of the License at
//
//     http://www.apache.org/licenses/LICENSE-2.0
//
// Unless required by applicable law or agreed to in writing, software
// distributed under the License is distributed on an "AS IS" BASIS,
// WITHOUT WARRANTIES OR CONDITIONS OF ANY KIND, either express or implied.
// See the License for the specific language governing permissions and
// limitations under the License.

package executor

import (
	"bytes"
	"context"
	"encoding/json"
	"fmt"
	"math"
	"os"
	"strconv"
	"strings"
	"syscall"
	"time"

	"github.com/pingcap/errors"
	"github.com/pingcap/tidb/pkg/config"
	"github.com/pingcap/tidb/pkg/ddl/placement"
	"github.com/pingcap/tidb/pkg/distsql"
	"github.com/pingcap/tidb/pkg/domain"
	"github.com/pingcap/tidb/pkg/domain/infosync"
	"github.com/pingcap/tidb/pkg/errno"
	"github.com/pingcap/tidb/pkg/executor/internal/exec"
	"github.com/pingcap/tidb/pkg/executor/internal/querywatch"
	executor_metrics "github.com/pingcap/tidb/pkg/executor/metrics"
	"github.com/pingcap/tidb/pkg/expression"
	"github.com/pingcap/tidb/pkg/extension"
	"github.com/pingcap/tidb/pkg/infoschema"
	"github.com/pingcap/tidb/pkg/kv"
	"github.com/pingcap/tidb/pkg/meta"
	"github.com/pingcap/tidb/pkg/parser/ast"
	"github.com/pingcap/tidb/pkg/parser/auth"
	"github.com/pingcap/tidb/pkg/parser/model"
	"github.com/pingcap/tidb/pkg/parser/mysql"
	"github.com/pingcap/tidb/pkg/planner/core"
	"github.com/pingcap/tidb/pkg/planner/core/resolve"
	"github.com/pingcap/tidb/pkg/plugin"
	"github.com/pingcap/tidb/pkg/privilege"
	"github.com/pingcap/tidb/pkg/resourcegroup"
	"github.com/pingcap/tidb/pkg/sessionctx"
	"github.com/pingcap/tidb/pkg/sessionctx/sessionstates"
	"github.com/pingcap/tidb/pkg/sessionctx/variable"
	"github.com/pingcap/tidb/pkg/sessiontxn"
	"github.com/pingcap/tidb/pkg/types"
	"github.com/pingcap/tidb/pkg/util"
	"github.com/pingcap/tidb/pkg/util/chunk"
	"github.com/pingcap/tidb/pkg/util/collate"
	"github.com/pingcap/tidb/pkg/util/dbterror/exeerrors"
	"github.com/pingcap/tidb/pkg/util/dbterror/plannererrors"
	"github.com/pingcap/tidb/pkg/util/globalconn"
	"github.com/pingcap/tidb/pkg/util/hack"
	"github.com/pingcap/tidb/pkg/util/logutil"
	pwdValidator "github.com/pingcap/tidb/pkg/util/password-validation"
	"github.com/pingcap/tidb/pkg/util/sem"
	"github.com/pingcap/tidb/pkg/util/sqlescape"
	"github.com/pingcap/tidb/pkg/util/sqlexec"
	"github.com/pingcap/tidb/pkg/util/timeutil"
	"github.com/pingcap/tidb/pkg/util/tls"
	"github.com/pingcap/tipb/go-tipb"
	"go.uber.org/zap"
)

const notSpecified = -1

// SimpleExec represents simple statement executor.
// For statements do simple execution.
// includes `UseStmt`, 'SetStmt`, `DoStmt`,
// `BeginStmt`, `CommitStmt`, `RollbackStmt`.
// TODO: list all simple statements.
type SimpleExec struct {
	exec.BaseExecutor

	Statement  ast.StmtNode
	ResolveCtx *resolve.Context
	// IsFromRemote indicates whether the statement IS FROM REMOTE TiDB instance in cluster,
	//   and executing in coprocessor.
	//   Used for `global kill`. See https://github.com/pingcap/tidb/blob/master/docs/design/2020-06-01-global-kill.md.
	IsFromRemote bool
	done         bool
	is           infoschema.InfoSchema

	// staleTxnStartTS is the StartTS that is used to execute the staleness txn during a read-only begin statement.
	staleTxnStartTS uint64
}

type passwordOrLockOptionsInfo struct {
	lockAccount                 string
	passwordExpired             string
	passwordLifetime            any
	passwordHistory             int64
	passwordHistoryChange       bool
	passwordReuseInterval       int64
	passwordReuseIntervalChange bool
	failedLoginAttempts         int64
	passwordLockTime            int64
	failedLoginAttemptsChange   bool
	passwordLockTimeChange      bool
}

type passwordReuseInfo struct {
	passwordHistory       int64
	passwordReuseInterval int64
}

type userInfo struct {
	host       string
	user       string
	pLI        *passwordOrLockOptionsInfo
	pwd        string
	authString string
}

// Next implements the Executor Next interface.
func (e *SimpleExec) Next(ctx context.Context, _ *chunk.Chunk) (err error) {
	if e.done {
		return nil
	}

	if e.autoNewTxn() {
		// Commit the old transaction, like DDL.
		if err := sessiontxn.NewTxnInStmt(ctx, e.Ctx()); err != nil {
			return err
		}
		defer func() { e.Ctx().GetSessionVars().SetInTxn(false) }()
	}

	switch x := e.Statement.(type) {
	case *ast.GrantRoleStmt:
		err = e.executeGrantRole(ctx, x)
	case *ast.UseStmt:
		err = e.executeUse(x)
	case *ast.FlushStmt:
		err = e.executeFlush(x)
	case *ast.AlterInstanceStmt:
		err = e.executeAlterInstance(x)
	case *ast.BeginStmt:
		err = e.executeBegin(ctx, x)
	case *ast.CommitStmt:
		e.executeCommit()
	case *ast.SavepointStmt:
		err = e.executeSavepoint(x)
	case *ast.ReleaseSavepointStmt:
		err = e.executeReleaseSavepoint(x)
	case *ast.RollbackStmt:
		err = e.executeRollback(x)
	case *ast.CreateUserStmt:
		err = e.executeCreateUser(ctx, x)
	case *ast.AlterUserStmt:
		err = e.executeAlterUser(ctx, x)
	case *ast.DropUserStmt:
		err = e.executeDropUser(ctx, x)
	case *ast.RenameUserStmt:
		err = e.executeRenameUser(x)
	case *ast.SetPwdStmt:
		err = e.executeSetPwd(ctx, x)
	case *ast.SetSessionStatesStmt:
		err = e.executeSetSessionStates(ctx, x)
	case *ast.KillStmt:
		err = e.executeKillStmt(ctx, x)
	case *ast.BinlogStmt:
		// We just ignore it.
		return nil
	case *ast.DropStatsStmt:
		err = e.executeDropStats(ctx, x)
	case *ast.SetRoleStmt:
		err = e.executeSetRole(ctx, x)
	case *ast.RevokeRoleStmt:
		err = e.executeRevokeRole(ctx, x)
	case *ast.SetDefaultRoleStmt:
		err = e.executeSetDefaultRole(ctx, x)
	case *ast.ShutdownStmt:
		err = e.executeShutdown()
	case *ast.AdminStmt:
		err = e.executeAdmin(x)
	case *ast.SetResourceGroupStmt:
		err = e.executeSetResourceGroupName(x)
	case *ast.AlterRangeStmt:
		err = e.executeAlterRange(x)
	case *ast.DropQueryWatchStmt:
		err = e.executeDropQueryWatch(x)
	}
	e.done = true
	return err
}

func (e *SimpleExec) setDefaultRoleNone(s *ast.SetDefaultRoleStmt) error {
	restrictedCtx, err := e.GetSysSession()
	if err != nil {
		return err
	}
	ctx := kv.WithInternalSourceType(context.Background(), kv.InternalTxnPrivilege)
	defer e.ReleaseSysSession(ctx, restrictedCtx)
	sqlExecutor := restrictedCtx.GetSQLExecutor()
	if _, err := sqlExecutor.ExecuteInternal(ctx, "begin"); err != nil {
		return err
	}
	sql := new(strings.Builder)
	for _, u := range s.UserList {
		if u.Hostname == "" {
			u.Hostname = "%"
		}
		sql.Reset()
		sqlescape.MustFormatSQL(sql, "DELETE IGNORE FROM mysql.default_roles WHERE USER=%? AND HOST=%?;", u.Username, u.Hostname)
		if _, err := sqlExecutor.ExecuteInternal(ctx, sql.String()); err != nil {
			logutil.BgLogger().Error(fmt.Sprintf("Error occur when executing %s", sql))
			if _, rollbackErr := sqlExecutor.ExecuteInternal(ctx, "rollback"); rollbackErr != nil {
				return rollbackErr
			}
			return err
		}
	}
	if _, err := sqlExecutor.ExecuteInternal(ctx, "commit"); err != nil {
		return err
	}
	return nil
}

func (e *SimpleExec) setDefaultRoleRegular(ctx context.Context, s *ast.SetDefaultRoleStmt) error {
	for _, user := range s.UserList {
		exists, err := userExists(ctx, e.Ctx(), user.Username, user.Hostname)
		if err != nil {
			return err
		}
		if !exists {
			return exeerrors.ErrCannotUser.GenWithStackByArgs("SET DEFAULT ROLE", user.String())
		}
	}
	for _, role := range s.RoleList {
		exists, err := userExists(ctx, e.Ctx(), role.Username, role.Hostname)
		if err != nil {
			return err
		}
		if !exists {
			return exeerrors.ErrCannotUser.GenWithStackByArgs("SET DEFAULT ROLE", role.String())
		}
	}

	restrictedCtx, err := e.GetSysSession()
	if err != nil {
		return err
	}
	internalCtx := kv.WithInternalSourceType(context.Background(), kv.InternalTxnPrivilege)
	defer e.ReleaseSysSession(internalCtx, restrictedCtx)
	sqlExecutor := restrictedCtx.GetSQLExecutor()
	if _, err := sqlExecutor.ExecuteInternal(internalCtx, "begin"); err != nil {
		return err
	}
	sql := new(strings.Builder)
	for _, user := range s.UserList {
		if user.Hostname == "" {
			user.Hostname = "%"
		}
		sql.Reset()
		sqlescape.MustFormatSQL(sql, "DELETE IGNORE FROM mysql.default_roles WHERE USER=%? AND HOST=%?;", user.Username, user.Hostname)
		if _, err := sqlExecutor.ExecuteInternal(internalCtx, sql.String()); err != nil {
			logutil.BgLogger().Error(fmt.Sprintf("Error occur when executing %s", sql))
			if _, rollbackErr := sqlExecutor.ExecuteInternal(internalCtx, "rollback"); rollbackErr != nil {
				return rollbackErr
			}
			return err
		}
		for _, role := range s.RoleList {
			checker := privilege.GetPrivilegeManager(e.Ctx())
			ok := checker.FindEdge(ctx, role, user)
			if !ok {
				if _, rollbackErr := sqlExecutor.ExecuteInternal(internalCtx, "rollback"); rollbackErr != nil {
					return rollbackErr
				}
				return exeerrors.ErrRoleNotGranted.GenWithStackByArgs(role.String(), user.String())
			}
			sql.Reset()
			sqlescape.MustFormatSQL(sql, "INSERT IGNORE INTO mysql.default_roles values(%?, %?, %?, %?);", user.Hostname, user.Username, role.Hostname, role.Username)
			if _, err := sqlExecutor.ExecuteInternal(internalCtx, sql.String()); err != nil {
				logutil.BgLogger().Error(fmt.Sprintf("Error occur when executing %s", sql))
				if _, rollbackErr := sqlExecutor.ExecuteInternal(internalCtx, "rollback"); rollbackErr != nil {
					return rollbackErr
				}
				return err
			}
		}
	}
	if _, err := sqlExecutor.ExecuteInternal(internalCtx, "commit"); err != nil {
		return err
	}
	return nil
}

func (e *SimpleExec) setDefaultRoleAll(ctx context.Context, s *ast.SetDefaultRoleStmt) error {
	for _, user := range s.UserList {
		exists, err := userExists(ctx, e.Ctx(), user.Username, user.Hostname)
		if err != nil {
			return err
		}
		if !exists {
			return exeerrors.ErrCannotUser.GenWithStackByArgs("SET DEFAULT ROLE", user.String())
		}
	}
	internalCtx := kv.WithInternalSourceType(context.Background(), kv.InternalTxnPrivilege)
	restrictedCtx, err := e.GetSysSession()
	if err != nil {
		return err
	}
	defer e.ReleaseSysSession(internalCtx, restrictedCtx)
	sqlExecutor := restrictedCtx.GetSQLExecutor()
	if _, err := sqlExecutor.ExecuteInternal(internalCtx, "begin"); err != nil {
		return err
	}
	sql := new(strings.Builder)
	for _, user := range s.UserList {
		if user.Hostname == "" {
			user.Hostname = "%"
		}
		sql.Reset()
		sqlescape.MustFormatSQL(sql, "DELETE IGNORE FROM mysql.default_roles WHERE USER=%? AND HOST=%?;", user.Username, user.Hostname)
		if _, err := sqlExecutor.ExecuteInternal(internalCtx, sql.String()); err != nil {
			logutil.BgLogger().Error(fmt.Sprintf("Error occur when executing %s", sql))
			if _, rollbackErr := sqlExecutor.ExecuteInternal(internalCtx, "rollback"); rollbackErr != nil {
				return rollbackErr
			}
			return err
		}
		sql.Reset()
		sqlescape.MustFormatSQL(sql, "INSERT IGNORE INTO mysql.default_roles(HOST,USER,DEFAULT_ROLE_HOST,DEFAULT_ROLE_USER) SELECT TO_HOST,TO_USER,FROM_HOST,FROM_USER FROM mysql.role_edges WHERE TO_HOST=%? AND TO_USER=%?;", user.Hostname, user.Username)
		if _, err := sqlExecutor.ExecuteInternal(internalCtx, sql.String()); err != nil {
			logutil.BgLogger().Error(fmt.Sprintf("Error occur when executing %s", sql))
			if _, rollbackErr := sqlExecutor.ExecuteInternal(internalCtx, "rollback"); rollbackErr != nil {
				return rollbackErr
			}
			return err
		}
	}
	if _, err := sqlExecutor.ExecuteInternal(internalCtx, "commit"); err != nil {
		return err
	}
	return nil
}

func (e *SimpleExec) setDefaultRoleForCurrentUser(ctx context.Context, s *ast.SetDefaultRoleStmt) (err error) {
	checker := privilege.GetPrivilegeManager(e.Ctx())
	user := s.UserList[0]
	if user.Hostname == "" {
		user.Hostname = "%"
	}
	restrictedCtx, err := e.GetSysSession()
	if err != nil {
		return err
	}
	ctx = kv.WithInternalSourceType(ctx, kv.InternalTxnPrivilege)
	defer e.ReleaseSysSession(ctx, restrictedCtx)
	sqlExecutor := restrictedCtx.GetSQLExecutor()

	if _, err := sqlExecutor.ExecuteInternal(ctx, "begin"); err != nil {
		return err
	}

	sql := new(strings.Builder)
	sqlescape.MustFormatSQL(sql, "DELETE IGNORE FROM mysql.default_roles WHERE USER=%? AND HOST=%?;", user.Username, user.Hostname)
	if _, err := sqlExecutor.ExecuteInternal(ctx, sql.String()); err != nil {
		logutil.BgLogger().Error(fmt.Sprintf("Error occur when executing %s", sql))
		if _, rollbackErr := sqlExecutor.ExecuteInternal(ctx, "rollback"); rollbackErr != nil {
			return rollbackErr
		}
		return err
	}

	sql.Reset()
	switch s.SetRoleOpt {
	case ast.SetRoleNone:
		sqlescape.MustFormatSQL(sql, "DELETE IGNORE FROM mysql.default_roles WHERE USER=%? AND HOST=%?;", user.Username, user.Hostname)
	case ast.SetRoleAll:
		sqlescape.MustFormatSQL(sql, "INSERT IGNORE INTO mysql.default_roles(HOST,USER,DEFAULT_ROLE_HOST,DEFAULT_ROLE_USER) SELECT TO_HOST,TO_USER,FROM_HOST,FROM_USER FROM mysql.role_edges WHERE TO_HOST=%? AND TO_USER=%?;", user.Hostname, user.Username)
	case ast.SetRoleRegular:
		sqlescape.MustFormatSQL(sql, "INSERT IGNORE INTO mysql.default_roles values")
		for i, role := range s.RoleList {
			if i > 0 {
				sqlescape.MustFormatSQL(sql, ",")
			}
			ok := checker.FindEdge(ctx, role, user)
			if !ok {
				return exeerrors.ErrRoleNotGranted.GenWithStackByArgs(role.String(), user.String())
			}
			sqlescape.MustFormatSQL(sql, "(%?, %?, %?, %?)", user.Hostname, user.Username, role.Hostname, role.Username)
		}
	}

	if _, err := sqlExecutor.ExecuteInternal(ctx, sql.String()); err != nil {
		logutil.BgLogger().Error(fmt.Sprintf("Error occur when executing %s", sql))
		if _, rollbackErr := sqlExecutor.ExecuteInternal(ctx, "rollback"); rollbackErr != nil {
			return rollbackErr
		}
		return err
	}
	if _, err := sqlExecutor.ExecuteInternal(ctx, "commit"); err != nil {
		return err
	}
	return nil
}

func userIdentityToUserList(specs []*auth.UserIdentity) []string {
	users := make([]string, 0, len(specs))
	for _, user := range specs {
		users = append(users, user.Username)
	}
	return users
}

func (e *SimpleExec) executeSetDefaultRole(ctx context.Context, s *ast.SetDefaultRoleStmt) (err error) {
	sessionVars := e.Ctx().GetSessionVars()
	checker := privilege.GetPrivilegeManager(e.Ctx())
	if checker == nil {
		return errors.New("miss privilege checker")
	}

	if len(s.UserList) == 1 && sessionVars.User != nil {
		u, h := s.UserList[0].Username, s.UserList[0].Hostname
		if u == sessionVars.User.Username && h == sessionVars.User.AuthHostname {
			err = e.setDefaultRoleForCurrentUser(ctx, s)
			if err != nil {
				return err
			}
			users := userIdentityToUserList(s.UserList)
			return domain.GetDomain(e.Ctx()).NotifyUpdatePrivilege(users)
		}
	}

	activeRoles := sessionVars.ActiveRoles
	if !checker.RequestVerification(activeRoles, mysql.SystemDB, mysql.DefaultRoleTable, "", mysql.UpdatePriv) {
		if !checker.RequestVerification(activeRoles, "", "", "", mysql.CreateUserPriv) {
			return plannererrors.ErrSpecificAccessDenied.GenWithStackByArgs("CREATE USER")
		}
	}

	switch s.SetRoleOpt {
	case ast.SetRoleAll:
		err = e.setDefaultRoleAll(ctx, s)
	case ast.SetRoleNone:
		err = e.setDefaultRoleNone(s)
	case ast.SetRoleRegular:
		err = e.setDefaultRoleRegular(ctx, s)
	}
	if err != nil {
		return
	}
	users := userIdentityToUserList(s.UserList)
	return domain.GetDomain(e.Ctx()).NotifyUpdatePrivilege(users)
}

func (e *SimpleExec) setRoleRegular(ctx context.Context, s *ast.SetRoleStmt) error {
	// Deal with SQL like `SET ROLE role1, role2;`
	checkDup := make(map[string]*auth.RoleIdentity, len(s.RoleList))
	// Check whether RoleNameList contain duplicate role name.
	for _, r := range s.RoleList {
		key := r.String()
		checkDup[key] = r
	}
	roleList := make([]*auth.RoleIdentity, 0, 10)
	for _, v := range checkDup {
		roleList = append(roleList, v)
	}

	checker := privilege.GetPrivilegeManager(e.Ctx())
	ok, roleName := checker.ActiveRoles(ctx, e.Ctx(), roleList)
	if !ok {
		u := e.Ctx().GetSessionVars().User
		return exeerrors.ErrRoleNotGranted.GenWithStackByArgs(roleName, u.String())
	}
	return nil
}

func (e *SimpleExec) setRoleAll(ctx context.Context) error {
	// Deal with SQL like `SET ROLE ALL;`
	checker := privilege.GetPrivilegeManager(e.Ctx())
	user, host := e.Ctx().GetSessionVars().User.AuthUsername, e.Ctx().GetSessionVars().User.AuthHostname
	roles := checker.GetAllRoles(user, host)
	ok, roleName := checker.ActiveRoles(ctx, e.Ctx(), roles)
	if !ok {
		u := e.Ctx().GetSessionVars().User
		return exeerrors.ErrRoleNotGranted.GenWithStackByArgs(roleName, u.String())
	}
	return nil
}

func (e *SimpleExec) setRoleAllExcept(ctx context.Context, s *ast.SetRoleStmt) error {
	// Deal with SQL like `SET ROLE ALL EXCEPT role1, role2;`
	for _, r := range s.RoleList {
		if r.Hostname == "" {
			r.Hostname = "%"
		}
	}
	checker := privilege.GetPrivilegeManager(e.Ctx())
	user, host := e.Ctx().GetSessionVars().User.AuthUsername, e.Ctx().GetSessionVars().User.AuthHostname
	roles := checker.GetAllRoles(user, host)

	filter := func(arr []*auth.RoleIdentity, f func(*auth.RoleIdentity) bool) []*auth.RoleIdentity {
		i, j := 0, 0
		for i = 0; i < len(arr); i++ {
			if f(arr[i]) {
				arr[j] = arr[i]
				j++
			}
		}
		return arr[:j]
	}
	banned := func(r *auth.RoleIdentity) bool {
		for _, ban := range s.RoleList {
			if ban.Hostname == r.Hostname && ban.Username == r.Username {
				return false
			}
		}
		return true
	}

	afterExcept := filter(roles, banned)
	ok, roleName := checker.ActiveRoles(ctx, e.Ctx(), afterExcept)
	if !ok {
		u := e.Ctx().GetSessionVars().User
		return exeerrors.ErrRoleNotGranted.GenWithStackByArgs(roleName, u.String())
	}
	return nil
}

func (e *SimpleExec) setRoleDefault(ctx context.Context) error {
	// Deal with SQL like `SET ROLE DEFAULT;`
	checker := privilege.GetPrivilegeManager(e.Ctx())
	user, host := e.Ctx().GetSessionVars().User.AuthUsername, e.Ctx().GetSessionVars().User.AuthHostname
	roles := checker.GetDefaultRoles(ctx, user, host)
	ok, roleName := checker.ActiveRoles(ctx, e.Ctx(), roles)
	if !ok {
		u := e.Ctx().GetSessionVars().User
		return exeerrors.ErrRoleNotGranted.GenWithStackByArgs(roleName, u.String())
	}
	return nil
}

func (e *SimpleExec) setRoleNone(ctx context.Context) error {
	// Deal with SQL like `SET ROLE NONE;`
	checker := privilege.GetPrivilegeManager(e.Ctx())
	roles := make([]*auth.RoleIdentity, 0)
	ok, roleName := checker.ActiveRoles(ctx, e.Ctx(), roles)
	if !ok {
		u := e.Ctx().GetSessionVars().User
		return exeerrors.ErrRoleNotGranted.GenWithStackByArgs(roleName, u.String())
	}
	return nil
}

func (e *SimpleExec) executeSetRole(ctx context.Context, s *ast.SetRoleStmt) error {
	switch s.SetRoleOpt {
	case ast.SetRoleRegular:
		return e.setRoleRegular(ctx, s)
	case ast.SetRoleAll:
		return e.setRoleAll(ctx)
	case ast.SetRoleAllExcept:
		return e.setRoleAllExcept(ctx, s)
	case ast.SetRoleNone:
		return e.setRoleNone(ctx)
	case ast.SetRoleDefault:
		return e.setRoleDefault(ctx)
	}
	return nil
}

func (e *SimpleExec) dbAccessDenied(dbname string) error {
	user := e.Ctx().GetSessionVars().User
	u := user.Username
	h := user.Hostname
	if len(user.AuthUsername) > 0 && len(user.AuthHostname) > 0 {
		u = user.AuthUsername
		h = user.AuthHostname
	}
	return exeerrors.ErrDBaccessDenied.GenWithStackByArgs(u, h, dbname)
}

func (e *SimpleExec) executeUse(s *ast.UseStmt) error {
	dbname := model.NewCIStr(s.DBName)

	checker := privilege.GetPrivilegeManager(e.Ctx())
	if checker != nil && e.Ctx().GetSessionVars().User != nil {
		if !checker.DBIsVisible(e.Ctx().GetSessionVars().ActiveRoles, dbname.String()) {
			return e.dbAccessDenied(dbname.O)
		}
	}

	dbinfo, exists := e.is.SchemaByName(dbname)
	if !exists {
		return infoschema.ErrDatabaseNotExists.GenWithStackByArgs(dbname)
	}
	e.Ctx().GetSessionVars().CurrentDBChanged = dbname.O != e.Ctx().GetSessionVars().CurrentDB
	e.Ctx().GetSessionVars().CurrentDB = dbname.O
	sessionVars := e.Ctx().GetSessionVars()
	dbCollate := dbinfo.Collate
	if dbCollate == "" {
		dbCollate = getDefaultCollate(dbinfo.Charset)
	}
	// If new collations are enabled, switch to the default
	// collation if this one is not supported.
	// The SetSystemVar will also update the CharsetDatabase
	dbCollate = collate.SubstituteMissingCollationToDefault(dbCollate)
	return sessionVars.SetSystemVarWithoutValidation(variable.CollationDatabase, dbCollate)
}

func (e *SimpleExec) executeBegin(ctx context.Context, s *ast.BeginStmt) error {
	// If `START TRANSACTION READ ONLY` is the first statement in TxnCtx, we should
	// always create a new Txn instead of reusing it.
	if s.ReadOnly {
		noopFuncsMode := e.Ctx().GetSessionVars().NoopFuncsMode
		if s.AsOf == nil && noopFuncsMode != variable.OnInt {
			err := expression.ErrFunctionsNoopImpl.FastGenByArgs("READ ONLY")
			if noopFuncsMode == variable.OffInt {
				return errors.Trace(err)
			}
			e.Ctx().GetSessionVars().StmtCtx.AppendWarning(err)
		}
		if s.AsOf != nil {
			// start transaction read only as of failed due to we set tx_read_ts before
			if e.Ctx().GetSessionVars().TxnReadTS.PeakTxnReadTS() > 0 {
				return errors.New("start transaction read only as of is forbidden after set transaction read only as of")
			}
		}
	}

	return sessiontxn.GetTxnManager(e.Ctx()).EnterNewTxn(ctx, &sessiontxn.EnterNewTxnRequest{
		Type:                  sessiontxn.EnterNewTxnWithBeginStmt,
		TxnMode:               s.Mode,
		CausalConsistencyOnly: s.CausalConsistencyOnly,
		StaleReadTS:           e.staleTxnStartTS,
	})
}

// ErrSavepointNotSupportedWithBinlog export for testing.
var ErrSavepointNotSupportedWithBinlog = errors.New("SAVEPOINT is not supported when binlog is enabled")

func (e *SimpleExec) executeSavepoint(s *ast.SavepointStmt) error {
	sessVars := e.Ctx().GetSessionVars()
	txnCtx := sessVars.TxnCtx
	if !sessVars.InTxn() && sessVars.IsAutocommit() {
		return nil
	}
	if !sessVars.ConstraintCheckInPlacePessimistic && sessVars.TxnCtx.IsPessimistic {
		return errors.New("savepoint is not supported in pessimistic transactions when in-place constraint check is disabled")
	}
	txn, err := e.Ctx().Txn(true)
	if err != nil {
		return err
	}
	memDBCheckpoint := txn.GetMemDBCheckpoint()
	txnCtx.AddSavepoint(s.Name, memDBCheckpoint)
	return nil
}

func (e *SimpleExec) executeReleaseSavepoint(s *ast.ReleaseSavepointStmt) error {
	deleted := e.Ctx().GetSessionVars().TxnCtx.ReleaseSavepoint(s.Name)
	if !deleted {
		return exeerrors.ErrSavepointNotExists.GenWithStackByArgs("SAVEPOINT", s.Name)
	}
	return nil
}

func (e *SimpleExec) setCurrentUser(users []*auth.UserIdentity) {
	sessionVars := e.Ctx().GetSessionVars()
	for i, user := range users {
		if user.CurrentUser {
			users[i].Username = sessionVars.User.AuthUsername
			users[i].Hostname = sessionVars.User.AuthHostname
		}
	}
}

func (e *SimpleExec) executeRevokeRole(ctx context.Context, s *ast.RevokeRoleStmt) error {
	internalCtx := kv.WithInternalSourceType(context.Background(), kv.InternalTxnPrivilege)

	//Fix revoke role from current_user results error.
	e.setCurrentUser(s.Users)

	for _, role := range s.Roles {
		exists, err := userExists(ctx, e.Ctx(), role.Username, role.Hostname)
		if err != nil {
			return errors.Trace(err)
		}
		if !exists {
			return exeerrors.ErrCannotUser.GenWithStackByArgs("REVOKE ROLE", role.String())
		}
	}

	restrictedCtx, err := e.GetSysSession()
	if err != nil {
		return err
	}
	defer e.ReleaseSysSession(internalCtx, restrictedCtx)
	sqlExecutor := restrictedCtx.GetSQLExecutor()

	// begin a transaction to insert role graph edges.
	if _, err := sqlExecutor.ExecuteInternal(internalCtx, "begin"); err != nil {
		return errors.Trace(err)
	}
	sql := new(strings.Builder)
	// when an active role of current user is revoked,
	// it should be removed from activeRoles
	activeRoles, curUser, curHost := e.Ctx().GetSessionVars().ActiveRoles, "", ""
	if user := e.Ctx().GetSessionVars().User; user != nil {
		curUser, curHost = user.AuthUsername, user.AuthHostname
	}
	for _, user := range s.Users {
		exists, err := userExists(ctx, e.Ctx(), user.Username, user.Hostname)
		if err != nil {
			return errors.Trace(err)
		}
		if !exists {
			if _, err := sqlExecutor.ExecuteInternal(internalCtx, "rollback"); err != nil {
				return errors.Trace(err)
			}
			return exeerrors.ErrCannotUser.GenWithStackByArgs("REVOKE ROLE", user.String())
		}
		for _, role := range s.Roles {
			if role.Hostname == "" {
				role.Hostname = "%"
			}
			sql.Reset()
			sqlescape.MustFormatSQL(sql, `DELETE IGNORE FROM %n.%n WHERE FROM_HOST=%? and FROM_USER=%? and TO_HOST=%? and TO_USER=%?`, mysql.SystemDB, mysql.RoleEdgeTable, role.Hostname, role.Username, user.Hostname, user.Username)
			if _, err := sqlExecutor.ExecuteInternal(internalCtx, sql.String()); err != nil {
				if _, err := sqlExecutor.ExecuteInternal(internalCtx, "rollback"); err != nil {
					return errors.Trace(err)
				}
				return exeerrors.ErrCannotUser.GenWithStackByArgs("REVOKE ROLE", role.String())
			}

			sql.Reset()
			sqlescape.MustFormatSQL(sql, `DELETE IGNORE FROM %n.%n WHERE DEFAULT_ROLE_HOST=%? and DEFAULT_ROLE_USER=%? and HOST=%? and USER=%?`, mysql.SystemDB, mysql.DefaultRoleTable, role.Hostname, role.Username, user.Hostname, user.Username)
			if _, err := sqlExecutor.ExecuteInternal(internalCtx, sql.String()); err != nil {
				if _, err := sqlExecutor.ExecuteInternal(internalCtx, "rollback"); err != nil {
					return errors.Trace(err)
				}
				return exeerrors.ErrCannotUser.GenWithStackByArgs("REVOKE ROLE", role.String())
			}

			// delete from activeRoles
			if curUser == user.Username && curHost == user.Hostname {
				for i := 0; i < len(activeRoles); i++ {
					if activeRoles[i].Username == role.Username && activeRoles[i].Hostname == role.Hostname {
						activeRoles = append(activeRoles[:i], activeRoles[i+1:]...)
						break
					}
				}
			}
		}
	}
	if _, err := sqlExecutor.ExecuteInternal(internalCtx, "commit"); err != nil {
		return err
	}
	checker := privilege.GetPrivilegeManager(e.Ctx())
	if checker == nil {
		return errors.New("miss privilege checker")
	}
	if ok, roleName := checker.ActiveRoles(ctx, e.Ctx(), activeRoles); !ok {
		u := e.Ctx().GetSessionVars().User
		return exeerrors.ErrRoleNotGranted.GenWithStackByArgs(roleName, u.String())
	}
	userList := userIdentityToUserList(s.Users)
	return domain.GetDomain(e.Ctx()).NotifyUpdatePrivilege(userList)
}

func (e *SimpleExec) executeCommit() {
	e.Ctx().GetSessionVars().SetInTxn(false)
}

func (e *SimpleExec) executeRollback(s *ast.RollbackStmt) error {
	sessVars := e.Ctx().GetSessionVars()
	logutil.BgLogger().Debug("execute rollback statement", zap.Uint64("conn", sessVars.ConnectionID))
	txn, err := e.Ctx().Txn(false)
	if err != nil {
		return err
	}
	if s.SavepointName != "" {
		if !txn.Valid() {
			return exeerrors.ErrSavepointNotExists.GenWithStackByArgs("SAVEPOINT", s.SavepointName)
		}
		savepointRecord := sessVars.TxnCtx.RollbackToSavepoint(s.SavepointName)
		if savepointRecord == nil {
			return exeerrors.ErrSavepointNotExists.GenWithStackByArgs("SAVEPOINT", s.SavepointName)
		}
		txn.RollbackMemDBToCheckpoint(savepointRecord.MemDBCheckpoint)
		return nil
	}

	sessVars.SetInTxn(false)
	if txn.Valid() {
		duration := time.Since(sessVars.TxnCtx.CreateTime).Seconds()
		isInternal := false
		if internal := txn.GetOption(kv.RequestSourceInternal); internal != nil && internal.(bool) {
			isInternal = true
		}
		if isInternal && sessVars.TxnCtx.IsPessimistic {
			executor_metrics.TransactionDurationPessimisticRollbackInternal.Observe(duration)
		} else if isInternal && !sessVars.TxnCtx.IsPessimistic {
			executor_metrics.TransactionDurationOptimisticRollbackInternal.Observe(duration)
		} else if !isInternal && sessVars.TxnCtx.IsPessimistic {
			executor_metrics.TransactionDurationPessimisticRollbackGeneral.Observe(duration)
		} else if !isInternal && !sessVars.TxnCtx.IsPessimistic {
			executor_metrics.TransactionDurationOptimisticRollbackGeneral.Observe(duration)
		}
		sessVars.TxnCtx.ClearDelta()
		return txn.Rollback()
	}
	return nil
}

func whetherSavePasswordHistory(plOptions *passwordOrLockOptionsInfo) bool {
	var passwdSaveNum, passwdSaveTime int64
	// If the user specifies a default, read the global variable.
	if plOptions.passwordHistoryChange && plOptions.passwordHistory != notSpecified {
		passwdSaveNum = plOptions.passwordHistory
	} else {
		passwdSaveNum = variable.PasswordHistory.Load()
	}
	if plOptions.passwordReuseIntervalChange && plOptions.passwordReuseInterval != notSpecified {
		passwdSaveTime = plOptions.passwordReuseInterval
	} else {
		passwdSaveTime = variable.PasswordReuseInterval.Load()
	}
	return passwdSaveTime > 0 || passwdSaveNum > 0
}

type alterUserPasswordLocking struct {
	failedLoginAttempts            int64
	passwordLockTime               int64
	failedLoginAttemptsNotFound    bool
	passwordLockTimeChangeNotFound bool
	// containsNoOthers indicates whether User_attributes only contains one "Password_locking" element.
	containsNoOthers bool
}

func (info *passwordOrLockOptionsInfo) loadOptions(plOption []*ast.PasswordOrLockOption) error {
	if length := len(plOption); length > 0 {
		// If "PASSWORD EXPIRE ..." appears many times,
		// only the last declaration takes effect.
	Loop:
		for i := length - 1; i >= 0; i-- {
			switch plOption[i].Type {
			case ast.PasswordExpire:
				info.passwordExpired = "Y"
				break Loop
			case ast.PasswordExpireDefault:
				info.passwordLifetime = nil
				break Loop
			case ast.PasswordExpireNever:
				info.passwordLifetime = 0
				break Loop
			case ast.PasswordExpireInterval:
				if plOption[i].Count == 0 || plOption[i].Count > math.MaxUint16 {
					return types.ErrWrongValue2.GenWithStackByArgs("DAY", fmt.Sprintf("%v", plOption[i].Count))
				}
				info.passwordLifetime = plOption[i].Count
				break Loop
			}
		}
	}
	// only the last declaration takes effect.
	for _, option := range plOption {
		switch option.Type {
		case ast.Lock:
			info.lockAccount = "Y"
		case ast.Unlock:
			info.lockAccount = "N"
		case ast.FailedLoginAttempts:
			info.failedLoginAttempts = min(option.Count, math.MaxInt16)
			info.failedLoginAttemptsChange = true
		case ast.PasswordLockTime:
			info.passwordLockTime = min(option.Count, math.MaxInt16)
			info.passwordLockTimeChange = true
		case ast.PasswordLockTimeUnbounded:
			info.passwordLockTime = -1
			info.passwordLockTimeChange = true
		case ast.PasswordHistory:
			info.passwordHistory = min(option.Count, math.MaxUint16)
			info.passwordHistoryChange = true
		case ast.PasswordHistoryDefault:
			info.passwordHistory = notSpecified
			info.passwordHistoryChange = true
		case ast.PasswordReuseInterval:
			info.passwordReuseInterval = min(option.Count, math.MaxUint16)
			info.passwordReuseIntervalChange = true
		case ast.PasswordReuseDefault:
			info.passwordReuseInterval = notSpecified
			info.passwordReuseIntervalChange = true
		}
	}
	return nil
}

func createUserFailedLoginJSON(info *passwordOrLockOptionsInfo) string {
	// Record only when either failedLoginAttempts and passwordLockTime is not 0
	if (info.failedLoginAttemptsChange && info.failedLoginAttempts != 0) || (info.passwordLockTimeChange && info.passwordLockTime != 0) {
		return fmt.Sprintf("\"Password_locking\": {\"failed_login_attempts\": %d,\"password_lock_time_days\": %d}",
			info.failedLoginAttempts, info.passwordLockTime)
	}
	return ""
}

func alterUserFailedLoginJSON(info *alterUserPasswordLocking, lockAccount string) string {
	// alterUserPasswordLocking is the user's actual configuration.
	var passwordLockingArray []string
	if info.failedLoginAttempts != 0 || info.passwordLockTime != 0 {
		if lockAccount == "N" {
			passwordLockingArray = append(passwordLockingArray,
				fmt.Sprintf("\"auto_account_locked\": \"%s\"", lockAccount),
				fmt.Sprintf("\"auto_locked_last_changed\": \"%s\"", time.Now().Format(time.UnixDate)),
				fmt.Sprintf("\"failed_login_count\": %d", 0))
		}
		passwordLockingArray = append(passwordLockingArray,
			fmt.Sprintf("\"failed_login_attempts\": %d", info.failedLoginAttempts),
			fmt.Sprintf("\"password_lock_time_days\": %d", info.passwordLockTime))
	}
	if len(passwordLockingArray) > 0 {
		return fmt.Sprintf("\"Password_locking\": {%s}", strings.Join(passwordLockingArray, ","))
	}
	return ""
}

func readPasswordLockingInfo(ctx context.Context, sqlExecutor sqlexec.SQLExecutor, name string, host string, pLO *passwordOrLockOptionsInfo) (aUPL *alterUserPasswordLocking, err error) {
	alterUserInfo := &alterUserPasswordLocking{
		failedLoginAttempts:            0,
		passwordLockTime:               0,
		failedLoginAttemptsNotFound:    false,
		passwordLockTimeChangeNotFound: false,
		containsNoOthers:               false,
	}
	sql := new(strings.Builder)
	sqlescape.MustFormatSQL(sql, `SELECT JSON_UNQUOTE(JSON_EXTRACT(user_attributes, '$.Password_locking.failed_login_attempts')),
        JSON_UNQUOTE(JSON_EXTRACT(user_attributes, '$.Password_locking.password_lock_time_days')),
	    JSON_LENGTH(JSON_REMOVE(user_attributes, '$.Password_locking')) FROM %n.%n WHERE User=%? AND Host=%?;`,
		mysql.SystemDB, mysql.UserTable, name, strings.ToLower(host))
	recordSet, err := sqlExecutor.ExecuteInternal(ctx, sql.String())
	if err != nil {
		return nil, err
	}
	defer func() {
		if closeErr := recordSet.Close(); closeErr != nil {
			err = closeErr
		}
	}()
	rows, err := sqlexec.DrainRecordSet(ctx, recordSet, 3)
	if err != nil {
		return nil, err
	}

	// Configuration priority is User Changes > User History
	if pLO.failedLoginAttemptsChange {
		alterUserInfo.failedLoginAttempts = pLO.failedLoginAttempts
	} else if !rows[0].IsNull(0) {
		str := rows[0].GetString(0)
		alterUserInfo.failedLoginAttempts, err = strconv.ParseInt(str, 10, 64)
		if err != nil {
			return nil, err
		}
		alterUserInfo.failedLoginAttempts = max(alterUserInfo.failedLoginAttempts, 0)
		alterUserInfo.failedLoginAttempts = min(alterUserInfo.failedLoginAttempts, math.MaxInt16)
	} else {
		alterUserInfo.failedLoginAttemptsNotFound = true
	}

	if pLO.passwordLockTimeChange {
		alterUserInfo.passwordLockTime = pLO.passwordLockTime
	} else if !rows[0].IsNull(1) {
		str := rows[0].GetString(1)
		alterUserInfo.passwordLockTime, err = strconv.ParseInt(str, 10, 64)
		if err != nil {
			return nil, err
		}
		alterUserInfo.passwordLockTime = max(alterUserInfo.passwordLockTime, -1)
		alterUserInfo.passwordLockTime = min(alterUserInfo.passwordLockTime, math.MaxInt16)
	} else {
		alterUserInfo.passwordLockTimeChangeNotFound = true
	}

	alterUserInfo.containsNoOthers = rows[0].IsNull(2) || rows[0].GetInt64(2) == 0
	return alterUserInfo, nil
}

// deletePasswordLockingAttribute deletes "$.Password_locking" in "User_attributes" when failedLoginAttempts and passwordLockTime both 0.
func deletePasswordLockingAttribute(ctx context.Context, sqlExecutor sqlexec.SQLExecutor, name string, host string, alterUser *alterUserPasswordLocking) error {
	// No password_locking information.
	if alterUser.failedLoginAttemptsNotFound && alterUser.passwordLockTimeChangeNotFound {
		return nil
	}
	// Password_locking information is still in used.
	if alterUser.failedLoginAttempts != 0 || alterUser.passwordLockTime != 0 {
		return nil
	}
	sql := new(strings.Builder)
	if alterUser.containsNoOthers {
		// If we use JSON_REMOVE(user_attributes, '$.Password_locking') directly here, the result is not compatible with MySQL.
		sqlescape.MustFormatSQL(sql, `UPDATE %n.%n SET user_attributes=NULL`, mysql.SystemDB, mysql.UserTable)
	} else {
		sqlescape.MustFormatSQL(sql, `UPDATE %n.%n SET user_attributes=JSON_REMOVE(user_attributes, '$.Password_locking') `, mysql.SystemDB, mysql.UserTable)
	}
	sqlescape.MustFormatSQL(sql, " WHERE Host=%? and User=%?;", host, name)
	_, err := sqlExecutor.ExecuteInternal(ctx, sql.String())
	return err
}

func (e *SimpleExec) isValidatePasswordEnabled() bool {
	validatePwdEnable, err := e.Ctx().GetSessionVars().GlobalVarsAccessor.GetGlobalSysVar(variable.ValidatePasswordEnable)
	if err != nil {
		return false
	}
	return variable.TiDBOptOn(validatePwdEnable)
}

func (e *SimpleExec) executeCreateUser(ctx context.Context, s *ast.CreateUserStmt) error {
	internalCtx := kv.WithInternalSourceType(context.Background(), kv.InternalTxnPrivilege)
	// Check `CREATE USER` privilege.
	if !config.GetGlobalConfig().Security.SkipGrantTable {
		checker := privilege.GetPrivilegeManager(e.Ctx())
		if checker == nil {
			return errors.New("miss privilege checker")
		}
		activeRoles := e.Ctx().GetSessionVars().ActiveRoles
		if !checker.RequestVerification(activeRoles, mysql.SystemDB, mysql.UserTable, "", mysql.InsertPriv) {
			if s.IsCreateRole {
				if !checker.RequestVerification(activeRoles, "", "", "", mysql.CreateRolePriv) &&
					!checker.RequestVerification(activeRoles, "", "", "", mysql.CreateUserPriv) {
					return plannererrors.ErrSpecificAccessDenied.GenWithStackByArgs("CREATE ROLE or CREATE USER")
				}
			}
			if !s.IsCreateRole && !checker.RequestVerification(activeRoles, "", "", "", mysql.CreateUserPriv) {
				return plannererrors.ErrSpecificAccessDenied.GenWithStackByArgs("CREATE User")
			}
		}
	}

	privData, err := tlsOption2GlobalPriv(s.AuthTokenOrTLSOptions)
	if err != nil {
		return err
	}

	plOptions := &passwordOrLockOptionsInfo{
		lockAccount:                 "N",
		passwordExpired:             "N",
		passwordLifetime:            nil,
		passwordHistory:             notSpecified,
		passwordReuseInterval:       notSpecified,
		failedLoginAttemptsChange:   false,
		passwordLockTimeChange:      false,
		passwordHistoryChange:       false,
		passwordReuseIntervalChange: false,
	}
	err = plOptions.loadOptions(s.PasswordOrLockOptions)
	if err != nil {
		return err
	}
	passwordLocking := createUserFailedLoginJSON(plOptions)
	if s.IsCreateRole {
		plOptions.lockAccount = "Y"
		plOptions.passwordExpired = "Y"
	}

	var userAttributes []string
	if s.CommentOrAttributeOption != nil {
		if s.CommentOrAttributeOption.Type == ast.UserCommentType {
			userAttributes = append(userAttributes, fmt.Sprintf("\"metadata\": {\"comment\": \"%s\"}", s.CommentOrAttributeOption.Value))
		} else if s.CommentOrAttributeOption.Type == ast.UserAttributeType {
			userAttributes = append(userAttributes, fmt.Sprintf("\"metadata\": %s", s.CommentOrAttributeOption.Value))
		}
	}

	if s.ResourceGroupNameOption != nil {
		if !variable.EnableResourceControl.Load() {
			return infoschema.ErrResourceGroupSupportDisabled
		}
		if s.IsCreateRole {
			return infoschema.ErrResourceGroupInvalidForRole
		}

		resourceGroupName := strings.ToLower(s.ResourceGroupNameOption.Value)

		// check if specified resource group exists
		if resourceGroupName != resourcegroup.DefaultResourceGroupName && resourceGroupName != "" {
			_, exists := e.is.ResourceGroupByName(model.NewCIStr(resourceGroupName))
			if !exists {
				return infoschema.ErrResourceGroupNotExists.GenWithStackByArgs(resourceGroupName)
			}
		}
		userAttributes = append(userAttributes, fmt.Sprintf("\"resource_group\": \"%s\"", resourceGroupName))
	}
	// If FAILED_LOGIN_ATTEMPTS and PASSWORD_LOCK_TIME are both specified to 0, a string of 0 length is generated.
	// When inserting the attempts into json, an error occurs. This requires special handling.
	if passwordLocking != "" {
		userAttributes = append(userAttributes, passwordLocking)
	}
	userAttributesStr := fmt.Sprintf("{%s}", strings.Join(userAttributes, ","))

	tokenIssuer := ""
	for _, authTokenOption := range s.AuthTokenOrTLSOptions {
		if authTokenOption.Type == ast.TokenIssuer {
			tokenIssuer = authTokenOption.Value
		}
	}

	sql := new(strings.Builder)
	sqlPasswordHistory := new(strings.Builder)
	passwordInit := true
	// Get changed user password reuse info.
	savePasswdHistory := whetherSavePasswordHistory(plOptions)
	sqlTemplate := "INSERT INTO %n.%n (Host, User, authentication_string, plugin, user_attributes, Account_locked, Token_issuer, Password_expired, Password_lifetime,  Password_reuse_time, Password_reuse_history) VALUES "
	valueTemplate := "(%?, %?, %?, %?, %?, %?, %?, %?, %?"

	sqlescape.MustFormatSQL(sql, sqlTemplate, mysql.SystemDB, mysql.UserTable)
	if savePasswdHistory {
		sqlescape.MustFormatSQL(sqlPasswordHistory, `INSERT INTO %n.%n (Host, User, Password) VALUES `, mysql.SystemDB, mysql.PasswordHistoryTable)
	}
	defaultAuthPlugin, err := e.Ctx().GetSessionVars().GlobalVarsAccessor.GetGlobalSysVar(variable.DefaultAuthPlugin)
	if err != nil {
		return errors.Trace(err)
	}

	users := make([]*auth.UserIdentity, 0, len(s.Specs))
	for _, spec := range s.Specs {
		if len(spec.User.Username) > auth.UserNameMaxLength {
			return exeerrors.ErrWrongStringLength.GenWithStackByArgs(spec.User.Username, "user name", auth.UserNameMaxLength)
		}
		if len(spec.User.Username) == 0 && plOptions.passwordExpired == "Y" {
			return exeerrors.ErrPasswordExpireAnonymousUser.GenWithStackByArgs()
		}
		if len(spec.User.Hostname) > auth.HostNameMaxLength {
			return exeerrors.ErrWrongStringLength.GenWithStackByArgs(spec.User.Hostname, "host name", auth.HostNameMaxLength)
		}
		if len(users) > 0 {
			sqlescape.MustFormatSQL(sql, ",")
		}
		exists, err1 := userExists(ctx, e.Ctx(), spec.User.Username, spec.User.Hostname)
		if err1 != nil {
			return err1
		}
		if exists {
			user := fmt.Sprintf(`'%s'@'%s'`, spec.User.Username, spec.User.Hostname)
			if !s.IfNotExists {
				if s.IsCreateRole {
					return exeerrors.ErrCannotUser.GenWithStackByArgs("CREATE ROLE", user)
				}
				return exeerrors.ErrCannotUser.GenWithStackByArgs("CREATE USER", user)
			}
			err := infoschema.ErrUserAlreadyExists.FastGenByArgs(user)
			e.Ctx().GetSessionVars().StmtCtx.AppendNote(err)
			continue
		}
		authPlugin := defaultAuthPlugin
		if spec.AuthOpt != nil && spec.AuthOpt.AuthPlugin != "" {
			authPlugin = spec.AuthOpt.AuthPlugin
		}
		// Validate the strength of the password if necessary
		if e.isValidatePasswordEnabled() && !s.IsCreateRole && mysql.IsAuthPluginClearText(authPlugin) {
			pwd := ""
			if spec.AuthOpt != nil {
				pwd = spec.AuthOpt.AuthString
			}
			if err := pwdValidator.ValidatePassword(e.Ctx().GetSessionVars(), pwd); err != nil {
				return err
			}
		}
		var pluginImpl *extension.AuthPlugin

		switch authPlugin {
		case mysql.AuthNativePassword, mysql.AuthCachingSha2Password, mysql.AuthTiDBSM3Password, mysql.AuthSocket, mysql.AuthTiDBAuthToken, mysql.AuthLDAPSimple, mysql.AuthLDAPSASL:
		default:
			found := false
			if extensions, err := extension.GetExtensions(); err != nil {
				return exeerrors.ErrPluginIsNotLoaded.GenWithStack(err.Error())
			} else if pluginImpl, found = extensions.GetAuthPlugins()[authPlugin]; !found {
				// If the plugin is not a registered extension auth plugin, return error
				return exeerrors.ErrPluginIsNotLoaded.GenWithStackByArgs(spec.AuthOpt.AuthPlugin)
			}
		}

		pwd, ok := encodePassword(spec, pluginImpl)
		if !ok {
			return errors.Trace(exeerrors.ErrPasswordFormat)
		}

		recordTokenIssuer := tokenIssuer
		if len(recordTokenIssuer) > 0 && authPlugin != mysql.AuthTiDBAuthToken {
			err := fmt.Errorf("TOKEN_ISSUER is not needed for '%s' user", authPlugin)
			e.Ctx().GetSessionVars().StmtCtx.AppendWarning(err)
			recordTokenIssuer = ""
		} else if len(recordTokenIssuer) == 0 && authPlugin == mysql.AuthTiDBAuthToken {
			err := fmt.Errorf("TOKEN_ISSUER is needed for 'tidb_auth_token' user, please use 'alter user' to declare it")
			e.Ctx().GetSessionVars().StmtCtx.AppendWarning(err)
		}

		hostName := strings.ToLower(spec.User.Hostname)
		sqlescape.MustFormatSQL(sql, valueTemplate, hostName, spec.User.Username, pwd, authPlugin, userAttributesStr, plOptions.lockAccount, recordTokenIssuer, plOptions.passwordExpired, plOptions.passwordLifetime)
		// add Password_reuse_time value.
		if plOptions.passwordReuseIntervalChange && (plOptions.passwordReuseInterval != notSpecified) {
			sqlescape.MustFormatSQL(sql, `, %?`, plOptions.passwordReuseInterval)
		} else {
			sqlescape.MustFormatSQL(sql, `, %?`, nil)
		}
		// add Password_reuse_history value.
		if plOptions.passwordHistoryChange && (plOptions.passwordHistory != notSpecified) {
			sqlescape.MustFormatSQL(sql, `, %?`, plOptions.passwordHistory)
		} else {
			sqlescape.MustFormatSQL(sql, `, %?`, nil)
		}
		sqlescape.MustFormatSQL(sql, `)`)
		// The empty password does not count in the password history and is subject to reuse at any time.
		// AuthTiDBAuthToken is the token login method on the cloud,
		// and the Password Reuse Policy does not take effect.
		if savePasswdHistory && len(pwd) != 0 && !strings.EqualFold(authPlugin, mysql.AuthTiDBAuthToken) {
			if !passwordInit {
				sqlescape.MustFormatSQL(sqlPasswordHistory, ",")
			} else {
				passwordInit = false
			}
			sqlescape.MustFormatSQL(sqlPasswordHistory, `( %?, %?, %?)`, hostName, spec.User.Username, pwd)
		}
		users = append(users, spec.User)
	}
	if len(users) == 0 {
		return nil
	}

	restrictedCtx, err := e.GetSysSession()
	if err != nil {
		return err
	}
	defer e.ReleaseSysSession(internalCtx, restrictedCtx)
	sqlExecutor := restrictedCtx.GetSQLExecutor()

	if _, err := sqlExecutor.ExecuteInternal(internalCtx, "begin"); err != nil {
		return errors.Trace(err)
	}
	_, err = sqlExecutor.ExecuteInternal(internalCtx, sql.String())
	if err != nil {
		logutil.BgLogger().Warn("Fail to create user", zap.String("sql", sql.String()))
		if _, rollbackErr := sqlExecutor.ExecuteInternal(internalCtx, "rollback"); rollbackErr != nil {
			return rollbackErr
		}
		return err
	}

	if savePasswdHistory && !passwordInit {
		_, err = sqlExecutor.ExecuteInternal(internalCtx, sqlPasswordHistory.String())
		if err != nil {
			if _, rollbackErr := sqlExecutor.ExecuteInternal(internalCtx, "rollback"); rollbackErr != nil {
				return errors.Trace(rollbackErr)
			}
			return errors.Trace(err)
		}
	}

	if len(privData) != 0 {
		sql.Reset()
		sqlescape.MustFormatSQL(sql, "INSERT IGNORE INTO %n.%n (Host, User, Priv) VALUES ", mysql.SystemDB, mysql.GlobalPrivTable)
		for i, user := range users {
			if i > 0 {
				sqlescape.MustFormatSQL(sql, ",")
			}
			sqlescape.MustFormatSQL(sql, `(%?, %?, %?)`, user.Hostname, user.Username, string(hack.String(privData)))
		}
		_, err = sqlExecutor.ExecuteInternal(internalCtx, sql.String())
		if err != nil {
			if _, rollbackErr := sqlExecutor.ExecuteInternal(internalCtx, "rollback"); rollbackErr != nil {
				return rollbackErr
			}
			return err
		}
	}
	if _, err := sqlExecutor.ExecuteInternal(internalCtx, "commit"); err != nil {
		return errors.Trace(err)
	}
	userList := userIdentityToUserList(users)
	return domain.GetDomain(e.Ctx()).NotifyUpdatePrivilege(userList)
}

func isRole(ctx context.Context, sqlExecutor sqlexec.SQLExecutor, name, host string) (bool, error) {
	sql := new(strings.Builder)
	sqlescape.MustFormatSQL(sql, `SELECT 1 FROM %n.%n WHERE User=%? AND Host=%? AND Account_locked="Y" AND Password_expired="Y";`,
		mysql.SystemDB, mysql.UserTable, name, strings.ToLower(host))
	recordSet, err := sqlExecutor.ExecuteInternal(ctx, sql.String())
	if err != nil {
		return false, err
	}
	defer func() {
		if closeErr := recordSet.Close(); closeErr != nil {
			err = closeErr
		}
	}()
	rows, err := sqlexec.DrainRecordSet(ctx, recordSet, 1)
	if err != nil {
		return false, err
	}
	return len(rows) > 0, nil
}

func getUserPasswordLimit(ctx context.Context, sqlExecutor sqlexec.SQLExecutor, name string, host string, plOptions *passwordOrLockOptionsInfo) (pRI *passwordReuseInfo, err error) {
	res := &passwordReuseInfo{notSpecified, notSpecified}
	sql := new(strings.Builder)
	sqlescape.MustFormatSQL(sql, `SELECT Password_reuse_history,Password_reuse_time FROM %n.%n WHERE User=%? AND Host=%?;`,
		mysql.SystemDB, mysql.UserTable, name, strings.ToLower(host))
	// Query the specified user password reuse rules.
	recordSet, err := sqlExecutor.ExecuteInternal(ctx, sql.String())
	if err != nil {
		return nil, err
	}
	defer func() {
		if closeErr := recordSet.Close(); closeErr != nil {
			err = closeErr
		}
	}()
	rows, err := sqlexec.DrainRecordSet(ctx, recordSet, 3)
	if err != nil {
		return nil, err
	}
	for _, row := range rows {
		if !row.IsNull(0) {
			res.passwordHistory = int64(row.GetUint64(0))
		} else {
			res.passwordHistory = variable.PasswordHistory.Load()
		}
		if !row.IsNull(1) {
			res.passwordReuseInterval = int64(row.GetUint64(1))
		} else {
			res.passwordReuseInterval = variable.PasswordReuseInterval.Load()
		}
	}
	if plOptions.passwordHistoryChange {
		// If the user specifies a default, the global variable needs to be re-read.
		if plOptions.passwordHistory != notSpecified {
			res.passwordHistory = plOptions.passwordHistory
		} else {
			res.passwordHistory = variable.PasswordHistory.Load()
		}
	}
	if plOptions.passwordReuseIntervalChange {
		// If the user specifies a default, the global variable needs to be re-read.
		if plOptions.passwordReuseInterval != notSpecified {
			res.passwordReuseInterval = plOptions.passwordReuseInterval
		} else {
			res.passwordReuseInterval = variable.PasswordReuseInterval.Load()
		}
	}
	return res, nil
}

// getValidTime get the boundary of password valid time.
func getValidTime(sctx sessionctx.Context, passwordReuse *passwordReuseInfo) string {
	nowTime := time.Now().In(sctx.GetSessionVars().TimeZone)
	nowTimeS := nowTime.Unix()
	beforeTimeS := nowTimeS - passwordReuse.passwordReuseInterval*24*int64(time.Hour/time.Second)
	if beforeTimeS < 0 {
		beforeTimeS = 0
	}
	return time.Unix(beforeTimeS, 0).Format("2006-01-02 15:04:05.999999999")
}

// deleteHistoricalData delete useless password history.
// The deleted password must meet the following conditions at the same time.
// 1. Exceeded the maximum number of saves.
// 2. The password has exceeded the prohibition time.
func deleteHistoricalData(ctx context.Context, sqlExecutor sqlexec.SQLExecutor, userDetail *userInfo, maxDelRows int64, passwordReuse *passwordReuseInfo, sctx sessionctx.Context) error {
	//never times out or no row need delete.
	if (passwordReuse.passwordReuseInterval > math.MaxInt32) || maxDelRows == 0 {
		return nil
	}
	sql := new(strings.Builder)
	// no prohibition time.
	if passwordReuse.passwordReuseInterval == 0 {
		deleteTemplate := `DELETE from %n.%n WHERE User= %? AND Host= %? order by Password_timestamp ASC LIMIT `
		deleteTemplate = deleteTemplate + strconv.FormatInt(maxDelRows, 10)
		sqlescape.MustFormatSQL(sql, deleteTemplate, mysql.SystemDB, mysql.PasswordHistoryTable,
			userDetail.user, strings.ToLower(userDetail.host))
		_, err := sqlExecutor.ExecuteInternal(ctx, sql.String())
		if err != nil {
			return err
		}
	} else {
		beforeDate := getValidTime(sctx, passwordReuse)
		// Deletion must satisfy 1. Exceed the prohibition time 2. Exceed the maximum number of saved records.
		deleteTemplate := `DELETE from %n.%n WHERE User= %? AND Host= %? AND Password_timestamp < %? order by Password_timestamp ASC LIMIT `
		deleteTemplate = deleteTemplate + strconv.FormatInt(maxDelRows, 10)
		sql.Reset()
		sqlescape.MustFormatSQL(sql, deleteTemplate, mysql.SystemDB, mysql.PasswordHistoryTable,
			userDetail.user, strings.ToLower(userDetail.host), beforeDate)
		_, err := sqlExecutor.ExecuteInternal(ctx, sql.String())
		if err != nil {
			return err
		}
	}
	return nil
}

func addHistoricalData(ctx context.Context, sqlExecutor sqlexec.SQLExecutor, userDetail *userInfo, passwordReuse *passwordReuseInfo) error {
	if passwordReuse.passwordHistory <= 0 && passwordReuse.passwordReuseInterval <= 0 {
		return nil
	}
	sql := new(strings.Builder)
	sqlescape.MustFormatSQL(sql, `INSERT INTO %n.%n (Host, User, Password) VALUES (%?, %?, %?) `, mysql.SystemDB, mysql.PasswordHistoryTable, strings.ToLower(userDetail.host), userDetail.user, userDetail.pwd)
	_, err := sqlExecutor.ExecuteInternal(ctx, sql.String())
	if err != nil {
		return errors.Trace(err)
	}
	return nil
}

// checkPasswordsMatch used to compare whether the password encrypted with mysql.AuthCachingSha2Password or mysql.AuthTiDBSM3Password is repeated.
func checkPasswordsMatch(rows []chunk.Row, oldPwd, authPlugin string) (bool, error) {
	for _, row := range rows {
		if !row.IsNull(0) {
			pwd := row.GetString(0)
			authok, err := auth.CheckHashingPassword([]byte(pwd), oldPwd, authPlugin)
			if err != nil {
				logutil.BgLogger().Error("Failed to check caching_sha2_password", zap.Error(err))
				return false, err
			}
			if authok {
				return false, nil
			}
		}
	}
	return true, nil
}

func getUserPasswordNum(ctx context.Context, sqlExecutor sqlexec.SQLExecutor, userDetail *userInfo) (deleteNum int64, err error) {
	sql := new(strings.Builder)
	sqlescape.MustFormatSQL(sql, `SELECT count(*) FROM %n.%n WHERE User=%? AND Host=%?;`, mysql.SystemDB, mysql.PasswordHistoryTable, userDetail.user, strings.ToLower(userDetail.host))
	recordSet, err := sqlExecutor.ExecuteInternal(ctx, sql.String())
	if err != nil {
		return 0, err
	}
	defer func() {
		if closeErr := recordSet.Close(); closeErr != nil {
			err = closeErr
		}
	}()
	rows, err := sqlexec.DrainRecordSet(ctx, recordSet, 3)
	if err != nil {
		return 0, err
	}
	if len(rows) != 1 {
		err := fmt.Errorf("`%s`@`%s` is not unique, please confirm the mysql.password_history table structure", userDetail.user, strings.ToLower(userDetail.host))
		return 0, err
	}

	return rows[0].GetInt64(0), nil
}

func fullRecordCheck(ctx context.Context, sqlExecutor sqlexec.SQLExecutor, userDetail *userInfo, authPlugin string) (canUse bool, err error) {
	switch authPlugin {
	case mysql.AuthNativePassword, "":
		sql := new(strings.Builder)
		sqlescape.MustFormatSQL(sql, `SELECT count(*) FROM %n.%n WHERE User= %? AND Host= %? AND Password = %?;`, mysql.SystemDB, mysql.PasswordHistoryTable, userDetail.user, strings.ToLower(userDetail.host), userDetail.pwd)
		recordSet, err := sqlExecutor.ExecuteInternal(ctx, sql.String())
		if err != nil {
			return false, err
		}
		defer func() {
			if closeErr := recordSet.Close(); closeErr != nil {
				err = closeErr
			}
		}()
		rows, err := sqlexec.DrainRecordSet(ctx, recordSet, 3)
		if err != nil {
			return false, err
		}
		if rows[0].GetInt64(0) == 0 {
			return true, nil
		}
		return false, nil
	case mysql.AuthCachingSha2Password, mysql.AuthTiDBSM3Password:
		sql := new(strings.Builder)
		sqlescape.MustFormatSQL(sql, `SELECT Password FROM %n.%n WHERE User= %? AND Host= %? ;`, mysql.SystemDB, mysql.PasswordHistoryTable, userDetail.user, strings.ToLower(userDetail.host))
		recordSet, err := sqlExecutor.ExecuteInternal(ctx, sql.String())
		if err != nil {
			return false, err
		}
		defer func() {
			if closeErr := recordSet.Close(); closeErr != nil {
				err = closeErr
			}
		}()
		rows, err := sqlexec.DrainRecordSet(ctx, recordSet, variable.DefMaxChunkSize)
		if err != nil {
			return false, err
		}
		return checkPasswordsMatch(rows, userDetail.authString, authPlugin)
	default:
		return false, exeerrors.ErrPluginIsNotLoaded.GenWithStackByArgs(authPlugin)
	}
}

func checkPasswordHistoryRule(ctx context.Context, sqlExecutor sqlexec.SQLExecutor, userDetail *userInfo, passwordReuse *passwordReuseInfo, authPlugin string) (canUse bool, err error) {
	switch authPlugin {
	case mysql.AuthNativePassword, "":
		sql := new(strings.Builder)
		// Exceeded the maximum number of saved items, only check the ones within the limit.
		checkRows := `SELECT count(*) FROM (SELECT Password FROM %n.%n WHERE User=%? AND Host=%? ORDER BY Password_timestamp DESC LIMIT `
		checkRows = checkRows + strconv.FormatInt(passwordReuse.passwordHistory, 10)
		checkRows = checkRows + ` ) as t where t.Password = %? `
		sqlescape.MustFormatSQL(sql, checkRows, mysql.SystemDB, mysql.PasswordHistoryTable, userDetail.user, strings.ToLower(userDetail.host), userDetail.pwd)
		recordSet, err := sqlExecutor.ExecuteInternal(ctx, sql.String())
		if err != nil {
			return false, err
		}
		defer func() {
			if closeErr := recordSet.Close(); closeErr != nil {
				err = closeErr
			}
		}()
		rows, err := sqlexec.DrainRecordSet(ctx, recordSet, 3)
		if err != nil {
			return false, err
		}
		if rows[0].GetInt64(0) != 0 {
			return false, nil
		}
		return true, nil
	case mysql.AuthCachingSha2Password, mysql.AuthTiDBSM3Password:
		sql := new(strings.Builder)
		checkRows := `SELECT Password FROM %n.%n WHERE User=%? AND Host=%? ORDER BY Password_timestamp DESC LIMIT `
		checkRows = checkRows + strconv.FormatInt(passwordReuse.passwordHistory, 10)
		sqlescape.MustFormatSQL(sql, checkRows, mysql.SystemDB, mysql.PasswordHistoryTable, userDetail.user, strings.ToLower(userDetail.host))
		recordSet, err := sqlExecutor.ExecuteInternal(ctx, sql.String())
		if err != nil {
			return false, err
		}
		defer func() {
			if closeErr := recordSet.Close(); closeErr != nil {
				err = closeErr
			}
		}()
		rows, err := sqlexec.DrainRecordSet(ctx, recordSet, variable.DefMaxChunkSize)
		if err != nil {
			return false, err
		}
		return checkPasswordsMatch(rows, userDetail.authString, authPlugin)
	default:
		return false, exeerrors.ErrPluginIsNotLoaded.GenWithStackByArgs(authPlugin)
	}
}

func checkPasswordTimeRule(ctx context.Context, sqlExecutor sqlexec.SQLExecutor, userDetail *userInfo, passwordReuse *passwordReuseInfo,
	sctx sessionctx.Context, authPlugin string) (canUse bool, err error) {
	beforeDate := getValidTime(sctx, passwordReuse)
	switch authPlugin {
	case mysql.AuthNativePassword, "":
		sql := new(strings.Builder)
		sqlescape.MustFormatSQL(sql, `SELECT count(*) FROM %n.%n WHERE User=%? AND Host=%? AND Password = %? AND Password_timestamp >= %?;`,
			mysql.SystemDB, mysql.PasswordHistoryTable, userDetail.user, strings.ToLower(userDetail.host), userDetail.pwd, beforeDate)
		recordSet, err := sqlExecutor.ExecuteInternal(ctx, sql.String())
		if err != nil {
			return false, err
		}
		defer func() {
			if closeErr := recordSet.Close(); closeErr != nil {
				err = closeErr
			}
		}()
		rows, err := sqlexec.DrainRecordSet(ctx, recordSet, 3)
		if err != nil {
			return false, err
		}
		if rows[0].GetInt64(0) == 0 {
			return true, nil
		}
	case mysql.AuthCachingSha2Password, mysql.AuthTiDBSM3Password:
		sql := new(strings.Builder)
		sqlescape.MustFormatSQL(sql, `SELECT Password FROM %n.%n WHERE User=%? AND Host=%? AND Password_timestamp >= %?;`, mysql.SystemDB, mysql.PasswordHistoryTable, userDetail.user, strings.ToLower(userDetail.host), beforeDate)
		recordSet, err := sqlExecutor.ExecuteInternal(ctx, sql.String())
		if err != nil {
			return false, err
		}
		defer func() {
			if closeErr := recordSet.Close(); closeErr != nil {
				err = closeErr
			}
		}()
		rows, err := sqlexec.DrainRecordSet(ctx, recordSet, variable.DefMaxChunkSize)
		if err != nil {
			return false, err
		}
		return checkPasswordsMatch(rows, userDetail.authString, authPlugin)
	default:
		return false, exeerrors.ErrPluginIsNotLoaded.GenWithStackByArgs(authPlugin)
	}
	return false, nil
}

func passwordVerification(ctx context.Context, sqlExecutor sqlexec.SQLExecutor, userDetail *userInfo, passwordReuse *passwordReuseInfo, sctx sessionctx.Context, authPlugin string) (bool, int64, error) {
	passwordNum, err := getUserPasswordNum(ctx, sqlExecutor, userDetail)
	if err != nil {
		return false, 0, err
	}

	// the maximum number of records that can be deleted.
	canDeleteNum := passwordNum - passwordReuse.passwordHistory + 1
	if canDeleteNum < 0 {
		canDeleteNum = 0
	}

	if passwordReuse.passwordHistory <= 0 && passwordReuse.passwordReuseInterval <= 0 {
		return true, canDeleteNum, nil
	}

	// The maximum number of saves has not been exceeded.
	// There are too many retention days, and it is impossible to time out in one's lifetime.
	if (passwordNum <= passwordReuse.passwordHistory) || (passwordReuse.passwordReuseInterval > math.MaxInt32) {
		passChecking, err := fullRecordCheck(ctx, sqlExecutor, userDetail, authPlugin)
		return passChecking, canDeleteNum, err
	}

	if passwordReuse.passwordHistory > 0 {
		passChecking, err := checkPasswordHistoryRule(ctx, sqlExecutor, userDetail, passwordReuse, authPlugin)
		if err != nil || !passChecking {
			return false, 0, err
		}
	}
	if passwordReuse.passwordReuseInterval > 0 {
		passChecking, err := checkPasswordTimeRule(ctx, sqlExecutor, userDetail, passwordReuse, sctx, authPlugin)
		if err != nil || !passChecking {
			return false, 0, err
		}
	}
	return true, canDeleteNum, nil
}

func checkPasswordReusePolicy(ctx context.Context, sqlExecutor sqlexec.SQLExecutor, userDetail *userInfo, sctx sessionctx.Context, authPlugin string, authPlugins map[string]*extension.AuthPlugin) error {
	if strings.EqualFold(authPlugin, mysql.AuthTiDBAuthToken) || strings.EqualFold(authPlugin, mysql.AuthLDAPSASL) || strings.EqualFold(authPlugin, mysql.AuthLDAPSimple) {
		// AuthTiDBAuthToken is the token login method on the cloud,
		// and the Password Reuse Policy does not take effect.
		return nil
	}
	// Skip password reuse checks for extension auth plugins
	if _, ok := authPlugins[authPlugin]; ok {
		return nil
	}
	// read password reuse info from mysql.user and global variables.
	passwdReuseInfo, err := getUserPasswordLimit(ctx, sqlExecutor, userDetail.user, userDetail.host, userDetail.pLI)
	if err != nil {
		return err
	}
	// check whether password can be used.
	res, maxDelNum, err := passwordVerification(ctx, sqlExecutor, userDetail, passwdReuseInfo, sctx, authPlugin)
	if err != nil {
		return err
	}
	if !res {
		return exeerrors.ErrExistsInHistoryPassword.GenWithStackByArgs(userDetail.user, userDetail.host)
	}
	err = deleteHistoricalData(ctx, sqlExecutor, userDetail, maxDelNum, passwdReuseInfo, sctx)
	if err != nil {
		return err
	}
	// insert password history.
	err = addHistoricalData(ctx, sqlExecutor, userDetail, passwdReuseInfo)
	if err != nil {
		return err
	}
	return nil
}

func (e *SimpleExec) executeAlterUser(ctx context.Context, s *ast.AlterUserStmt) error {
	disableSandBoxMode := false
	var err error
	if e.Ctx().InSandBoxMode() {
		if err = e.checkSandboxMode(s.Specs); err != nil {
			return err
		}
		disableSandBoxMode = true
	}
	ctx = kv.WithInternalSourceType(ctx, kv.InternalTxnPrivilege)
	if s.CurrentAuth != nil {
		user := e.Ctx().GetSessionVars().User
		if user == nil {
			return errors.New("Session user is empty")
		}
		// Use AuthHostname to search the user record, set Hostname as AuthHostname.
		userCopy := *user
		userCopy.Hostname = userCopy.AuthHostname
		spec := &ast.UserSpec{
			User:    &userCopy,
			AuthOpt: s.CurrentAuth,
		}
		s.Specs = []*ast.UserSpec{spec}
	}

	plOptions := passwordOrLockOptionsInfo{
		lockAccount:                 "",
		passwordExpired:             "",
		passwordLifetime:            notSpecified,
		passwordHistory:             notSpecified,
		passwordReuseInterval:       notSpecified,
		failedLoginAttemptsChange:   false,
		passwordLockTimeChange:      false,
		passwordHistoryChange:       false,
		passwordReuseIntervalChange: false,
	}
	err = plOptions.loadOptions(s.PasswordOrLockOptions)
	if err != nil {
		return err
	}

	privData, err := tlsOption2GlobalPriv(s.AuthTokenOrTLSOptions)
	if err != nil {
		return err
	}

	failedUsers := make([]string, 0, len(s.Specs))
	needRollback := false
	checker := privilege.GetPrivilegeManager(e.Ctx())
	if checker == nil {
		return errors.New("could not load privilege checker")
	}
	activeRoles := e.Ctx().GetSessionVars().ActiveRoles
	hasCreateUserPriv := checker.RequestVerification(activeRoles, "", "", "", mysql.CreateUserPriv)
	hasSystemUserPriv := checker.RequestDynamicVerification(activeRoles, "SYSTEM_USER", false)
	hasRestrictedUserPriv := checker.RequestDynamicVerification(activeRoles, "RESTRICTED_USER_ADMIN", false)
	hasSystemSchemaPriv := checker.RequestVerification(activeRoles, mysql.SystemDB, mysql.UserTable, "", mysql.UpdatePriv)

	var authTokenOptions []*ast.AuthTokenOrTLSOption
	for _, authTokenOrTLSOption := range s.AuthTokenOrTLSOptions {
		if authTokenOrTLSOption.Type == ast.TokenIssuer {
			authTokenOptions = append(authTokenOptions, authTokenOrTLSOption)
		}
	}

	sysSession, err := e.GetSysSession()
	if err != nil {
		return err
	}
	defer e.ReleaseSysSession(ctx, sysSession)
	sqlExecutor := sysSession.GetSQLExecutor()
	// session isolation level changed to READ-COMMITTED.
	// When tidb is at the RR isolation level, executing `begin` will obtain a consistent state.
	// When operating the same user concurrently, it may happen that historical versions are read.
	// In order to avoid this risk, change the isolation level to RC.
	_, err = sqlExecutor.ExecuteInternal(ctx, "set tx_isolation = 'READ-COMMITTED'")
	if err != nil {
		return err
	}
	if _, err := sqlExecutor.ExecuteInternal(ctx, "BEGIN PESSIMISTIC"); err != nil {
		return err
	}

	for _, spec := range s.Specs {
		user := e.Ctx().GetSessionVars().User
		if spec.User.CurrentUser || ((user != nil) && (user.Username == spec.User.Username) && (user.AuthHostname == spec.User.Hostname)) {
			spec.User.Username = user.Username
			spec.User.Hostname = user.AuthHostname
		} else {
			// The user executing the query (user) does not match the user specified (spec.User)
			// The MySQL manual states:
			// "In most cases, ALTER USER requires the global CREATE USER privilege, or the UPDATE privilege for the mysql system schema"
			//
			// This is true unless the user being modified has the SYSTEM_USER dynamic privilege.
			// See: https://mysqlserverteam.com/the-system_user-dynamic-privilege/
			//
			// In the current implementation of DYNAMIC privileges, SUPER can be used as a substitute for any DYNAMIC privilege
			// (unless SEM is enabled; in which case RESTRICTED_* privileges will not use SUPER as a substitute). This is intentional
			// because visitInfo can not accept OR conditions for permissions and in many cases MySQL permits SUPER instead.

			// Thus, any user with SUPER can effectively ALTER/DROP a SYSTEM_USER, and
			// any user with only CREATE USER can not modify the properties of users with SUPER privilege.
			// We extend this in TiDB with SEM, where SUPER users can not modify users with RESTRICTED_USER_ADMIN.
			// For simplicity: RESTRICTED_USER_ADMIN also counts for SYSTEM_USER here.

			if !(hasCreateUserPriv || hasSystemSchemaPriv) {
				return plannererrors.ErrSpecificAccessDenied.GenWithStackByArgs("CREATE USER")
			}
<<<<<<< HEAD
			if !(hasSystemUserPriv || hasRestrictedUserPriv) && checker.RequestDynamicVerificationWithUser("SYSTEM_USER", false, spec.User) {
				return plannererrors.ErrSpecificAccessDenied.GenWithStackByArgs("SYSTEM_USER or SUPER")
			}
			if sem.IsEnabled() && !hasRestrictedUserPriv && checker.RequestDynamicVerificationWithUser("RESTRICTED_USER_ADMIN", false, spec.User) {
=======
			if checker.RequestDynamicVerificationWithUser(ctx, "SYSTEM_USER", false, spec.User) && !(hasSystemUserPriv || hasRestrictedUserPriv) {
				return plannererrors.ErrSpecificAccessDenied.GenWithStackByArgs("SYSTEM_USER or SUPER")
			}
			if sem.IsEnabled() && checker.RequestDynamicVerificationWithUser(ctx, "RESTRICTED_USER_ADMIN", false, spec.User) && !hasRestrictedUserPriv {
>>>>>>> 2a1f646d
				return plannererrors.ErrSpecificAccessDenied.GenWithStackByArgs("RESTRICTED_USER_ADMIN")
			}
		}

<<<<<<< HEAD
		exists, currentAuthPlugin, err := userExistsInternal(ctx, sqlExecutor, spec.User.Username, spec.User.Hostname)
=======
		exists, _, err := userExistsInternal(ctx, sqlExecutor, spec.User.Username, spec.User.Hostname)
>>>>>>> 2a1f646d
		if err != nil {
			return err
		}
		if !exists {
			user := fmt.Sprintf(`'%s'@'%s'`, spec.User.Username, spec.User.Hostname)
			failedUsers = append(failedUsers, user)
			continue
		}
		currentAuthPlugin, err := privilege.GetPrivilegeManager(e.Ctx()).GetAuthPlugin(ctx, spec.User.Username, spec.User.Hostname)
		if err != nil {
			return err
		}

		type AuthTokenOptionHandler int
		const (
			// noNeedAuthTokenOptions means the final auth plugin is NOT tidb_auth_plugin
			noNeedAuthTokenOptions AuthTokenOptionHandler = iota
			// OptionalAuthTokenOptions means the final auth_plugin is tidb_auth_plugin,
			// and whether to declare AuthTokenOptions or not is ok.
			OptionalAuthTokenOptions
			// RequireAuthTokenOptions means the final auth_plugin is tidb_auth_plugin and need AuthTokenOptions here
			RequireAuthTokenOptions
		)
		authTokenOptionHandler := noNeedAuthTokenOptions
		if currentAuthPlugin == mysql.AuthTiDBAuthToken {
			authTokenOptionHandler = OptionalAuthTokenOptions
		}

		type alterField struct {
			expr  string
			value any
		}
		var fields []alterField
		if spec.AuthOpt != nil {
			fields = append(fields, alterField{"password_last_changed=current_timestamp()", nil})
			if spec.AuthOpt.AuthPlugin == "" {
				spec.AuthOpt.AuthPlugin = currentAuthPlugin
			}
			extensions, err := extension.GetExtensions()
			if err != nil {
				return exeerrors.ErrPluginIsNotLoaded.GenWithStackByArgs(err.Error())
			}
			authPlugins := extensions.GetAuthPlugins()
			var authPluginImpl *extension.AuthPlugin
			switch spec.AuthOpt.AuthPlugin {
			case mysql.AuthNativePassword, mysql.AuthCachingSha2Password, mysql.AuthTiDBSM3Password, mysql.AuthSocket, mysql.AuthLDAPSimple, mysql.AuthLDAPSASL, "":
				authTokenOptionHandler = noNeedAuthTokenOptions
			case mysql.AuthTiDBAuthToken:
				if authTokenOptionHandler != OptionalAuthTokenOptions {
					authTokenOptionHandler = RequireAuthTokenOptions
				}
			default:
				found := false
				if authPluginImpl, found = authPlugins[spec.AuthOpt.AuthPlugin]; !found {
					return exeerrors.ErrPluginIsNotLoaded.GenWithStackByArgs(spec.AuthOpt.AuthPlugin)
				}
			}
			// changing the auth method prunes history.
			if spec.AuthOpt.AuthPlugin != currentAuthPlugin {
				// delete password history from mysql.password_history.
				sql := new(strings.Builder)
				sqlescape.MustFormatSQL(sql, `DELETE FROM %n.%n WHERE Host = %? and User = %?;`, mysql.SystemDB, mysql.PasswordHistoryTable, spec.User.Hostname, spec.User.Username)
				if _, err := sqlExecutor.ExecuteInternal(ctx, sql.String()); err != nil {
					failedUsers = append(failedUsers, spec.User.String())
					needRollback = true
					break
				}
			}
			if e.isValidatePasswordEnabled() && spec.AuthOpt.ByAuthString && mysql.IsAuthPluginClearText(spec.AuthOpt.AuthPlugin) {
				if err := pwdValidator.ValidatePassword(e.Ctx().GetSessionVars(), spec.AuthOpt.AuthString); err != nil {
					return err
				}
			}
			pwd, ok := encodePassword(spec, authPluginImpl)
			if !ok {
				return errors.Trace(exeerrors.ErrPasswordFormat)
			}
			// for Support Password Reuse Policy.
			// The empty password does not count in the password history and is subject to reuse at any time.
			// https://dev.mysql.com/doc/refman/8.0/en/password-management.html#password-reuse-policy
			if len(pwd) != 0 {
				userDetail := &userInfo{
					host:       spec.User.Hostname,
					user:       spec.User.Username,
					pLI:        &plOptions,
					pwd:        pwd,
					authString: spec.AuthOpt.AuthString,
				}
				err := checkPasswordReusePolicy(ctx, sqlExecutor, userDetail, e.Ctx(), spec.AuthOpt.AuthPlugin, authPlugins)
				if err != nil {
					return err
				}
			}
			fields = append(fields, alterField{"authentication_string=%?", pwd})
			if spec.AuthOpt.AuthPlugin != "" {
				fields = append(fields, alterField{"plugin=%?", spec.AuthOpt.AuthPlugin})
			}
			if spec.AuthOpt.ByAuthString || spec.AuthOpt.ByHashString {
				if plOptions.passwordExpired == "" {
					plOptions.passwordExpired = "N"
				}
			}
		}

		if len(plOptions.lockAccount) != 0 {
			fields = append(fields, alterField{"account_locked=%?", plOptions.lockAccount})
		}

		// support alter Password_reuse_history and Password_reuse_time.
		if plOptions.passwordHistoryChange {
			if plOptions.passwordHistory == notSpecified {
				fields = append(fields, alterField{"Password_reuse_history = NULL ", ""})
			} else {
				fields = append(fields, alterField{"Password_reuse_history = %? ", strconv.FormatInt(plOptions.passwordHistory, 10)})
			}
		}
		if plOptions.passwordReuseIntervalChange {
			if plOptions.passwordReuseInterval == notSpecified {
				fields = append(fields, alterField{"Password_reuse_time = NULL ", ""})
			} else {
				fields = append(fields, alterField{"Password_reuse_time = %? ", strconv.FormatInt(plOptions.passwordReuseInterval, 10)})
			}
		}

		passwordLockingInfo, err := readPasswordLockingInfo(ctx, sqlExecutor, spec.User.Username, spec.User.Hostname, &plOptions)
		if err != nil {
			return err
		}
		passwordLockingStr := alterUserFailedLoginJSON(passwordLockingInfo, plOptions.lockAccount)

		if len(plOptions.passwordExpired) != 0 {
			if len(spec.User.Username) == 0 && plOptions.passwordExpired == "Y" {
				return exeerrors.ErrPasswordExpireAnonymousUser.GenWithStackByArgs()
			}
			fields = append(fields, alterField{"password_expired=%?", plOptions.passwordExpired})
		}
		if plOptions.passwordLifetime != notSpecified {
			fields = append(fields, alterField{"password_lifetime=%?", plOptions.passwordLifetime})
		}

		var newAttributes []string
		if s.CommentOrAttributeOption != nil {
			if s.CommentOrAttributeOption.Type == ast.UserCommentType {
				newAttributes = append(newAttributes, fmt.Sprintf(`"metadata": {"comment": "%s"}`, s.CommentOrAttributeOption.Value))
			} else {
				newAttributes = append(newAttributes, fmt.Sprintf(`"metadata": %s`, s.CommentOrAttributeOption.Value))
			}
		}
		if s.ResourceGroupNameOption != nil {
			if !variable.EnableResourceControl.Load() {
				return infoschema.ErrResourceGroupSupportDisabled
			}
			is, err := isRole(ctx, sqlExecutor, spec.User.Username, spec.User.Hostname)
			if err != nil {
				return err
			}
			if is {
				return infoschema.ErrResourceGroupInvalidForRole
			}

			// check if specified resource group exists
			resourceGroupName := strings.ToLower(s.ResourceGroupNameOption.Value)
			if resourceGroupName != resourcegroup.DefaultResourceGroupName && s.ResourceGroupNameOption.Value != "" {
				_, exists := e.is.ResourceGroupByName(model.NewCIStr(resourceGroupName))
				if !exists {
					return infoschema.ErrResourceGroupNotExists.GenWithStackByArgs(resourceGroupName)
				}
			}

			newAttributes = append(newAttributes, fmt.Sprintf(`"resource_group": "%s"`, resourceGroupName))
		}
		if passwordLockingStr != "" {
			newAttributes = append(newAttributes, passwordLockingStr)
		}
		if length := len(newAttributes); length > 0 {
			if length > 1 || passwordLockingStr == "" {
				passwordLockingInfo.containsNoOthers = false
			}
			newAttributesStr := fmt.Sprintf("{%s}", strings.Join(newAttributes, ","))
			fields = append(fields, alterField{"user_attributes=json_merge_patch(coalesce(user_attributes, '{}'), %?)", newAttributesStr})
		}

		switch authTokenOptionHandler {
		case noNeedAuthTokenOptions:
			if len(authTokenOptions) > 0 {
				err := errors.NewNoStackError("TOKEN_ISSUER is not needed for the auth plugin")
				e.Ctx().GetSessionVars().StmtCtx.AppendWarning(err)
			}
		case OptionalAuthTokenOptions:
			if len(authTokenOptions) > 0 {
				for _, authTokenOption := range authTokenOptions {
					fields = append(fields, alterField{authTokenOption.Type.String() + "=%?", authTokenOption.Value})
				}
			}
		case RequireAuthTokenOptions:
			if len(authTokenOptions) > 0 {
				for _, authTokenOption := range authTokenOptions {
					fields = append(fields, alterField{authTokenOption.Type.String() + "=%?", authTokenOption.Value})
				}
			} else {
				err := errors.NewNoStackError("Auth plugin 'tidb_auth_plugin' needs TOKEN_ISSUER")
				e.Ctx().GetSessionVars().StmtCtx.AppendWarning(err)
			}
		}

		if len(fields) > 0 {
			sql := new(strings.Builder)
			sqlescape.MustFormatSQL(sql, "UPDATE %n.%n SET ", mysql.SystemDB, mysql.UserTable)
			for i, f := range fields {
				sqlescape.MustFormatSQL(sql, f.expr, f.value)
				if i < len(fields)-1 {
					sqlescape.MustFormatSQL(sql, ",")
				}
			}
			sqlescape.MustFormatSQL(sql, " WHERE Host=%? and User=%?;", spec.User.Hostname, spec.User.Username)
			_, err := sqlExecutor.ExecuteInternal(ctx, sql.String())
			if err != nil {
				failedUsers = append(failedUsers, spec.User.String())
				needRollback = true
				continue
			}
		}

		// Remove useless Password_locking from User_attributes.
		err = deletePasswordLockingAttribute(ctx, sqlExecutor, spec.User.Username, spec.User.Hostname, passwordLockingInfo)
		if err != nil {
			failedUsers = append(failedUsers, spec.User.String())
			needRollback = true
			continue
		}

		if len(privData) > 0 {
			sql := new(strings.Builder)
			sqlescape.MustFormatSQL(sql, "INSERT INTO %n.%n (Host, User, Priv) VALUES (%?,%?,%?) ON DUPLICATE KEY UPDATE Priv = values(Priv)", mysql.SystemDB, mysql.GlobalPrivTable, spec.User.Hostname, spec.User.Username, string(hack.String(privData)))
			_, err := sqlExecutor.ExecuteInternal(ctx, sql.String())
			if err != nil {
				failedUsers = append(failedUsers, spec.User.String())
				needRollback = true
			}
		}
	}
	if len(failedUsers) > 0 {
		// Compatible with MySQL 8.0, `ALTER USER` realizes atomic operation.
		if !s.IfExists || needRollback {
			return exeerrors.ErrCannotUser.GenWithStackByArgs("ALTER USER", strings.Join(failedUsers, ","))
		}
		for _, user := range failedUsers {
			err := infoschema.ErrUserDropExists.FastGenByArgs(user)
			e.Ctx().GetSessionVars().StmtCtx.AppendNote(err)
		}
	}
	if _, err := sqlExecutor.ExecuteInternal(ctx, "commit"); err != nil {
		return err
	}
	users := userSpecToUserList(s.Specs)
	if err = domain.GetDomain(e.Ctx()).NotifyUpdatePrivilege(users); err != nil {
		return err
	}
	if disableSandBoxMode {
		e.Ctx().DisableSandBoxMode()
	}
	return nil
}

func (e *SimpleExec) checkSandboxMode(specs []*ast.UserSpec) error {
	for _, spec := range specs {
		if spec.AuthOpt == nil {
			continue
		}
		if spec.AuthOpt.ByAuthString || spec.AuthOpt.ByHashString {
			if spec.User.CurrentUser || e.Ctx().GetSessionVars().User.Username == spec.User.Username {
				return nil
			}
		}
	}
	return exeerrors.ErrMustChangePassword.GenWithStackByArgs()
}

func (e *SimpleExec) executeGrantRole(ctx context.Context, s *ast.GrantRoleStmt) error {
	internalCtx := kv.WithInternalSourceType(context.Background(), kv.InternalTxnPrivilege)

	e.setCurrentUser(s.Users)

	for _, role := range s.Roles {
		exists, err := userExists(ctx, e.Ctx(), role.Username, role.Hostname)
		if err != nil {
			return err
		}
		if !exists {
			return exeerrors.ErrGrantRole.GenWithStackByArgs(role.String())
		}
	}
	for _, user := range s.Users {
		exists, err := userExists(ctx, e.Ctx(), user.Username, user.Hostname)
		if err != nil {
			return err
		}
		if !exists {
			return exeerrors.ErrCannotUser.GenWithStackByArgs("GRANT ROLE", user.String())
		}
	}

	restrictedCtx, err := e.GetSysSession()
	if err != nil {
		return err
	}
	defer e.ReleaseSysSession(internalCtx, restrictedCtx)
	sqlExecutor := restrictedCtx.GetSQLExecutor()

	// begin a transaction to insert role graph edges.
	if _, err := sqlExecutor.ExecuteInternal(internalCtx, "begin"); err != nil {
		return err
	}

	sql := new(strings.Builder)
	for _, user := range s.Users {
		for _, role := range s.Roles {
			sql.Reset()
			sqlescape.MustFormatSQL(sql, `INSERT IGNORE INTO %n.%n (FROM_HOST, FROM_USER, TO_HOST, TO_USER) VALUES (%?,%?,%?,%?)`, mysql.SystemDB, mysql.RoleEdgeTable, role.Hostname, role.Username, user.Hostname, user.Username)
			if _, err := sqlExecutor.ExecuteInternal(internalCtx, sql.String()); err != nil {
				logutil.BgLogger().Error(fmt.Sprintf("Error occur when executing %s", sql))
				if _, err := sqlExecutor.ExecuteInternal(internalCtx, "rollback"); err != nil {
					return err
				}
				return exeerrors.ErrCannotUser.GenWithStackByArgs("GRANT ROLE", user.String())
			}
		}
	}
	if _, err := sqlExecutor.ExecuteInternal(internalCtx, "commit"); err != nil {
		return err
	}
	userList := userIdentityToUserList(s.Users)
	return domain.GetDomain(e.Ctx()).NotifyUpdatePrivilege(userList)
}

// Should cover same internal mysql.* tables as DROP USER, so this function is very similar
func (e *SimpleExec) executeRenameUser(s *ast.RenameUserStmt) error {
	ctx := kv.WithInternalSourceType(context.Background(), kv.InternalTxnPrivilege)
	var failedUser string
	sysSession, err := e.GetSysSession()
	defer e.ReleaseSysSession(ctx, sysSession)
	if err != nil {
		return err
	}
	sqlExecutor := sysSession.GetSQLExecutor()

	if _, err := sqlExecutor.ExecuteInternal(ctx, "BEGIN PESSIMISTIC"); err != nil {
		return err
	}
	for _, userToUser := range s.UserToUsers {
		oldUser, newUser := userToUser.OldUser, userToUser.NewUser
		if len(newUser.Username) > auth.UserNameMaxLength {
			return exeerrors.ErrWrongStringLength.GenWithStackByArgs(newUser.Username, "user name", auth.UserNameMaxLength)
		}
		if len(newUser.Hostname) > auth.HostNameMaxLength {
			return exeerrors.ErrWrongStringLength.GenWithStackByArgs(newUser.Hostname, "host name", auth.HostNameMaxLength)
		}
		exists, _, err := userExistsInternal(ctx, sqlExecutor, oldUser.Username, oldUser.Hostname)
		if err != nil {
			return err
		}
		if !exists {
			failedUser = oldUser.String() + " TO " + newUser.String() + " old did not exist"
			break
		}

		exists, _, err = userExistsInternal(ctx, sqlExecutor, newUser.Username, newUser.Hostname)
		if err != nil {
			return err
		}
		if exists {
			// MySQL reports the old user, even when the issue is the new user.
			failedUser = oldUser.String() + " TO " + newUser.String() + " new did exist"
			break
		}

		if err = renameUserHostInSystemTable(sqlExecutor, mysql.UserTable, "User", "Host", userToUser); err != nil {
			failedUser = oldUser.String() + " TO " + newUser.String() + " " + mysql.UserTable + " error"
			break
		}

		// rename privileges from mysql.global_priv
		if err = renameUserHostInSystemTable(sqlExecutor, mysql.GlobalPrivTable, "User", "Host", userToUser); err != nil {
			failedUser = oldUser.String() + " TO " + newUser.String() + " " + mysql.GlobalPrivTable + " error"
			break
		}

		// rename privileges from mysql.db
		if err = renameUserHostInSystemTable(sqlExecutor, mysql.DBTable, "User", "Host", userToUser); err != nil {
			failedUser = oldUser.String() + " TO " + newUser.String() + " " + mysql.DBTable + " error"
			break
		}

		// rename privileges from mysql.tables_priv
		if err = renameUserHostInSystemTable(sqlExecutor, mysql.TablePrivTable, "User", "Host", userToUser); err != nil {
			failedUser = oldUser.String() + " TO " + newUser.String() + " " + mysql.TablePrivTable + " error"
			break
		}

		// rename relationship from mysql.role_edges
		if err = renameUserHostInSystemTable(sqlExecutor, mysql.RoleEdgeTable, "TO_USER", "TO_HOST", userToUser); err != nil {
			failedUser = oldUser.String() + " TO " + newUser.String() + " " + mysql.RoleEdgeTable + " (to) error"
			break
		}

		if err = renameUserHostInSystemTable(sqlExecutor, mysql.RoleEdgeTable, "FROM_USER", "FROM_HOST", userToUser); err != nil {
			failedUser = oldUser.String() + " TO " + newUser.String() + " " + mysql.RoleEdgeTable + " (from) error"
			break
		}

		// rename relationship from mysql.default_roles
		if err = renameUserHostInSystemTable(sqlExecutor, mysql.DefaultRoleTable, "DEFAULT_ROLE_USER", "DEFAULT_ROLE_HOST", userToUser); err != nil {
			failedUser = oldUser.String() + " TO " + newUser.String() + " " + mysql.DefaultRoleTable + " (default role user) error"
			break
		}

		if err = renameUserHostInSystemTable(sqlExecutor, mysql.DefaultRoleTable, "USER", "HOST", userToUser); err != nil {
			failedUser = oldUser.String() + " TO " + newUser.String() + " " + mysql.DefaultRoleTable + " error"
			break
		}

		// rename passwordhistory from  PasswordHistoryTable.
		if err = renameUserHostInSystemTable(sqlExecutor, mysql.PasswordHistoryTable, "USER", "HOST", userToUser); err != nil {
			failedUser = oldUser.String() + " TO " + newUser.String() + " " + mysql.PasswordHistoryTable + " error"
			break
		}

		// rename relationship from mysql.global_grants
		// TODO: add global_grants into the parser
		// TODO: need update columns_priv once we implement columns_priv functionality.
		// When that is added, please refactor both executeRenameUser and executeDropUser to use an array of tables
		// to loop over, so it is easier to maintain.
		if err = renameUserHostInSystemTable(sqlExecutor, "global_grants", "User", "Host", userToUser); err != nil {
			failedUser = oldUser.String() + " TO " + newUser.String() + " mysql.global_grants error"
			break
		}
	}

	if failedUser != "" {
		if _, err := sqlExecutor.ExecuteInternal(ctx, "rollback"); err != nil {
			return err
		}
		return exeerrors.ErrCannotUser.GenWithStackByArgs("RENAME USER", failedUser)
	}
	if _, err := sqlExecutor.ExecuteInternal(ctx, "commit"); err != nil {
		return err
	}

	userList := make([]string, 0, len(s.UserToUsers)*2)
	for _, users := range s.UserToUsers {
		userList = append(userList, users.OldUser.Username)
		userList = append(userList, users.NewUser.Username)
	}
	return domain.GetDomain(e.Ctx()).NotifyUpdatePrivilege(userList)
}

func renameUserHostInSystemTable(sqlExecutor sqlexec.SQLExecutor, tableName, usernameColumn, hostColumn string, users *ast.UserToUser) error {
	ctx := kv.WithInternalSourceType(context.Background(), kv.InternalTxnPrivilege)
	sql := new(strings.Builder)
	sqlescape.MustFormatSQL(sql, `UPDATE %n.%n SET %n = %?, %n = %? WHERE %n = %? and %n = %?;`,
		mysql.SystemDB, tableName,
		usernameColumn, users.NewUser.Username, hostColumn, strings.ToLower(users.NewUser.Hostname),
		usernameColumn, users.OldUser.Username, hostColumn, strings.ToLower(users.OldUser.Hostname))
	_, err := sqlExecutor.ExecuteInternal(ctx, sql.String())
	return err
}

func (e *SimpleExec) executeDropQueryWatch(s *ast.DropQueryWatchStmt) error {
	return querywatch.ExecDropQueryWatch(e.Ctx(), s.IntValue)
}

func (e *SimpleExec) executeDropUser(ctx context.Context, s *ast.DropUserStmt) error {
	internalCtx := kv.WithInternalSourceType(context.Background(), kv.InternalTxnPrivilege)
	// Check privileges.
	// Check `CREATE USER` privilege.
	checker := privilege.GetPrivilegeManager(e.Ctx())
	if checker == nil {
		return errors.New("miss privilege checker")
	}
	activeRoles := e.Ctx().GetSessionVars().ActiveRoles
	if !checker.RequestVerification(activeRoles, mysql.SystemDB, mysql.UserTable, "", mysql.DeletePriv) {
		if s.IsDropRole {
			if !checker.RequestVerification(activeRoles, "", "", "", mysql.DropRolePriv) &&
				!checker.RequestVerification(activeRoles, "", "", "", mysql.CreateUserPriv) {
				return plannererrors.ErrSpecificAccessDenied.GenWithStackByArgs("DROP ROLE or CREATE USER")
			}
		}
		if !s.IsDropRole && !checker.RequestVerification(activeRoles, "", "", "", mysql.CreateUserPriv) {
			return plannererrors.ErrSpecificAccessDenied.GenWithStackByArgs("CREATE USER")
		}
	}
	hasSystemUserPriv := checker.RequestDynamicVerification(activeRoles, "SYSTEM_USER", false)
	hasRestrictedUserPriv := checker.RequestDynamicVerification(activeRoles, "RESTRICTED_USER_ADMIN", false)
	failedUsers := make([]string, 0, len(s.UserList))
	sysSession, err := e.GetSysSession()
	defer e.ReleaseSysSession(internalCtx, sysSession)
	if err != nil {
		return err
	}
	sqlExecutor := sysSession.GetSQLExecutor()

	if _, err := sqlExecutor.ExecuteInternal(internalCtx, "begin"); err != nil {
		return err
	}

	sql := new(strings.Builder)
	for _, user := range s.UserList {
		exists, err := userExists(ctx, e.Ctx(), user.Username, user.Hostname)
		if err != nil {
			return err
		}
		if !exists {
			if !s.IfExists {
				failedUsers = append(failedUsers, user.String())
				break
			}
			e.Ctx().GetSessionVars().StmtCtx.AppendNote(infoschema.ErrUserDropExists.FastGenByArgs(user))
		}

		// Certain users require additional privileges in order to be modified.
		// If this is the case, we need to rollback all changes and return a privilege error.
		// Because in TiDB SUPER can be used as a substitute for any dynamic privilege, this effectively means that
		// any user with SUPER requires a user with SUPER to be able to DROP the user.
		// We also allow RESTRICTED_USER_ADMIN to count for simplicity.
		if checker.RequestDynamicVerificationWithUser(ctx, "SYSTEM_USER", false, user) && !(hasSystemUserPriv || hasRestrictedUserPriv) {
			if _, err := sqlExecutor.ExecuteInternal(internalCtx, "rollback"); err != nil {
				return err
			}
			return plannererrors.ErrSpecificAccessDenied.GenWithStackByArgs("SYSTEM_USER or SUPER")
		}

		// begin a transaction to delete a user.
		sql.Reset()
		sqlescape.MustFormatSQL(sql, `DELETE FROM %n.%n WHERE Host = %? and User = %?;`, mysql.SystemDB, mysql.UserTable, strings.ToLower(user.Hostname), user.Username)
		if _, err = sqlExecutor.ExecuteInternal(internalCtx, sql.String()); err != nil {
			failedUsers = append(failedUsers, user.String())
			break
		}

		// delete password history from mysql.password_history.
		sql.Reset()
		sqlescape.MustFormatSQL(sql, `DELETE FROM %n.%n WHERE Host = %? and User = %?;`, mysql.SystemDB, mysql.PasswordHistoryTable, strings.ToLower(user.Hostname), user.Username)
		if _, err = sqlExecutor.ExecuteInternal(internalCtx, sql.String()); err != nil {
			failedUsers = append(failedUsers, user.String())
			break
		}

		// delete privileges from mysql.global_priv
		sql.Reset()
		sqlescape.MustFormatSQL(sql, `DELETE FROM %n.%n WHERE Host = %? and User = %?;`, mysql.SystemDB, mysql.GlobalPrivTable, user.Hostname, user.Username)
		if _, err := sqlExecutor.ExecuteInternal(internalCtx, sql.String()); err != nil {
			failedUsers = append(failedUsers, user.String())
			if _, err := sqlExecutor.ExecuteInternal(internalCtx, "rollback"); err != nil {
				return err
			}
			continue
		}

		// delete privileges from mysql.db
		sql.Reset()
		sqlescape.MustFormatSQL(sql, `DELETE FROM %n.%n WHERE Host = %? and User = %?;`, mysql.SystemDB, mysql.DBTable, user.Hostname, user.Username)
		if _, err = sqlExecutor.ExecuteInternal(internalCtx, sql.String()); err != nil {
			failedUsers = append(failedUsers, user.String())
			break
		}

		// delete privileges from mysql.tables_priv
		sql.Reset()
		sqlescape.MustFormatSQL(sql, `DELETE FROM %n.%n WHERE Host = %? and User = %?;`, mysql.SystemDB, mysql.TablePrivTable, user.Hostname, user.Username)
		if _, err = sqlExecutor.ExecuteInternal(internalCtx, sql.String()); err != nil {
			failedUsers = append(failedUsers, user.String())
			break
		}

		// delete privileges from mysql.columns_priv
		sql.Reset()
		sqlescape.MustFormatSQL(sql, `DELETE FROM %n.%n WHERE Host = %? and User = %?;`, mysql.SystemDB, mysql.ColumnPrivTable, user.Hostname, user.Username)
		if _, err = sqlExecutor.ExecuteInternal(internalCtx, sql.String()); err != nil {
			failedUsers = append(failedUsers, user.String())
			break
		}

		// delete relationship from mysql.role_edges
		sql.Reset()
		sqlescape.MustFormatSQL(sql, `DELETE FROM %n.%n WHERE TO_HOST = %? and TO_USER = %?;`, mysql.SystemDB, mysql.RoleEdgeTable, user.Hostname, user.Username)
		if _, err = sqlExecutor.ExecuteInternal(internalCtx, sql.String()); err != nil {
			failedUsers = append(failedUsers, user.String())
			break
		}

		sql.Reset()
		sqlescape.MustFormatSQL(sql, `DELETE FROM %n.%n WHERE FROM_HOST = %? and FROM_USER = %?;`, mysql.SystemDB, mysql.RoleEdgeTable, user.Hostname, user.Username)
		if _, err = sqlExecutor.ExecuteInternal(internalCtx, sql.String()); err != nil {
			failedUsers = append(failedUsers, user.String())
			break
		}

		// delete relationship from mysql.default_roles
		sql.Reset()
		sqlescape.MustFormatSQL(sql, `DELETE FROM %n.%n WHERE DEFAULT_ROLE_HOST = %? and DEFAULT_ROLE_USER = %?;`, mysql.SystemDB, mysql.DefaultRoleTable, user.Hostname, user.Username)
		if _, err = sqlExecutor.ExecuteInternal(internalCtx, sql.String()); err != nil {
			failedUsers = append(failedUsers, user.String())
			break
		}

		sql.Reset()
		sqlescape.MustFormatSQL(sql, `DELETE FROM %n.%n WHERE HOST = %? and USER = %?;`, mysql.SystemDB, mysql.DefaultRoleTable, user.Hostname, user.Username)
		if _, err = sqlExecutor.ExecuteInternal(internalCtx, sql.String()); err != nil {
			failedUsers = append(failedUsers, user.String())
			break
		}

		// delete relationship from mysql.global_grants
		sql.Reset()
		sqlescape.MustFormatSQL(sql, `DELETE FROM %n.%n WHERE Host = %? and User = %?;`, mysql.SystemDB, "global_grants", user.Hostname, user.Username)
		if _, err = sqlExecutor.ExecuteInternal(internalCtx, sql.String()); err != nil {
			failedUsers = append(failedUsers, user.String())
			break
		}

		// delete from activeRoles
		if s.IsDropRole {
			for i := 0; i < len(activeRoles); i++ {
				if activeRoles[i].Username == user.Username && activeRoles[i].Hostname == user.Hostname {
					activeRoles = append(activeRoles[:i], activeRoles[i+1:]...)
					break
				}
			}
		} // TODO: need delete columns_priv once we implement columns_priv functionality.
	}

	if len(failedUsers) != 0 {
		if _, err := sqlExecutor.ExecuteInternal(internalCtx, "rollback"); err != nil {
			return err
		}
		if s.IsDropRole {
			return exeerrors.ErrCannotUser.GenWithStackByArgs("DROP ROLE", strings.Join(failedUsers, ","))
		}
		return exeerrors.ErrCannotUser.GenWithStackByArgs("DROP USER", strings.Join(failedUsers, ","))
	}
	if _, err := sqlExecutor.ExecuteInternal(internalCtx, "commit"); err != nil {
		return err
	}
	if s.IsDropRole {
		// apply new activeRoles
		if ok, roleName := checker.ActiveRoles(ctx, e.Ctx(), activeRoles); !ok {
			u := e.Ctx().GetSessionVars().User
			return exeerrors.ErrRoleNotGranted.GenWithStackByArgs(roleName, u.String())
		}
	}
	userList := userIdentityToUserList(s.UserList)
	return domain.GetDomain(e.Ctx()).NotifyUpdatePrivilege(userList)
}

func userExists(ctx context.Context, sctx sessionctx.Context, name string, host string) (bool, error) {
	exec := sctx.GetRestrictedSQLExecutor()
	ctx = kv.WithInternalSourceType(ctx, kv.InternalTxnPrivilege)
	rows, _, err := exec.ExecRestrictedSQL(ctx, nil, `SELECT * FROM %n.%n WHERE User=%? AND Host=%?;`, mysql.SystemDB, mysql.UserTable, name, strings.ToLower(host))
	if err != nil {
		return false, err
	}
	return len(rows) > 0, nil
}

// use the same internal executor to read within the same transaction, otherwise same as userExists
func userExistsInternal(ctx context.Context, sqlExecutor sqlexec.SQLExecutor, name string, host string) (bool, string, error) {
	sql := new(strings.Builder)
	sqlescape.MustFormatSQL(sql, `SELECT * FROM %n.%n WHERE User=%? AND Host=%? FOR UPDATE;`, mysql.SystemDB, mysql.UserTable, name, strings.ToLower(host))
	recordSet, err := sqlExecutor.ExecuteInternal(ctx, sql.String())
	if err != nil {
		return false, "", err
	}
	req := recordSet.NewChunk(nil)
	err = recordSet.Next(ctx, req)
	var rows = 0
	if err == nil {
		rows = req.NumRows()
	}

	var authPlugin string
	colIdx := -1
	for i, f := range recordSet.Fields() {
		if f.ColumnAsName.L == "plugin" {
			colIdx = i
		}
	}
	if rows == 1 {
<<<<<<< HEAD
=======
		// rows can only be 0 or 1
		// When user + host does not exist, the rows is 0
		// When user + host exists, the rows is 1 because user + host is primary key of the table.
>>>>>>> 2a1f646d
		row := req.GetRow(0)
		authPlugin = row.GetString(colIdx)
	}

	errClose := recordSet.Close()
	if errClose != nil {
		return false, "", errClose
	}
	return rows > 0, authPlugin, err
}

func (e *SimpleExec) executeSetPwd(ctx context.Context, s *ast.SetPwdStmt) error {
	ctx = kv.WithInternalSourceType(ctx, kv.InternalTxnPrivilege)
	sysSession, err := e.GetSysSession()
	if err != nil {
		return err
	}
	defer e.ReleaseSysSession(ctx, sysSession)

	sqlExecutor := sysSession.GetSQLExecutor()
	// session isolation level changed to READ-COMMITTED.
	// When tidb is at the RR isolation level, executing `begin` will obtain a consistent state.
	// When operating the same user concurrently, it may happen that historical versions are read.
	// In order to avoid this risk, change the isolation level to RC.
	_, err = sqlExecutor.ExecuteInternal(ctx, "set tx_isolation = 'READ-COMMITTED'")
	if err != nil {
		return err
	}
	if _, err := sqlExecutor.ExecuteInternal(ctx, "BEGIN PESSIMISTIC"); err != nil {
		return err
	}

	var u, h string
	disableSandboxMode := false
	if s.User == nil || s.User.CurrentUser {
		if e.Ctx().GetSessionVars().User == nil {
			return errors.New("Session error is empty")
		}
		u = e.Ctx().GetSessionVars().User.AuthUsername
		h = e.Ctx().GetSessionVars().User.AuthHostname
	} else {
		u = s.User.Username
		h = s.User.Hostname

		checker := privilege.GetPrivilegeManager(e.Ctx())
		checker.MatchIdentity(ctx, u, h, false)
		activeRoles := e.Ctx().GetSessionVars().ActiveRoles
		if checker != nil && !checker.RequestVerification(activeRoles, "", "", "", mysql.SuperPriv) {
			currUser := e.Ctx().GetSessionVars().User
			return exeerrors.ErrDBaccessDenied.GenWithStackByArgs(currUser.Username, currUser.Hostname, "mysql")
		}
	}
<<<<<<< HEAD
	exists, authplugin, err := userExistsInternal(ctx, sqlExecutor, u, h)
=======
	exists, _, err := userExistsInternal(ctx, sqlExecutor, u, h)
>>>>>>> 2a1f646d
	if err != nil {
		return err
	}
	if !exists {
		return errors.Trace(exeerrors.ErrPasswordNoMatch)
	}
	if e.Ctx().InSandBoxMode() {
		if !(s.User == nil || s.User.CurrentUser ||
			e.Ctx().GetSessionVars().User.AuthUsername == u && e.Ctx().GetSessionVars().User.AuthHostname == strings.ToLower(h)) {
			return exeerrors.ErrMustChangePassword.GenWithStackByArgs()
		}
		disableSandboxMode = true
	}

<<<<<<< HEAD
=======
	authplugin, err := privilege.GetPrivilegeManager(e.Ctx()).GetAuthPlugin(ctx, u, h)
	if err != nil {
		return err
	}
>>>>>>> 2a1f646d
	if e.isValidatePasswordEnabled() {
		if err := pwdValidator.ValidatePassword(e.Ctx().GetSessionVars(), s.Password); err != nil {
			return err
		}
	}
	extensions, err := extension.GetExtensions()
	if err != nil {
		return exeerrors.ErrPluginIsNotLoaded.GenWithStackByArgs(err.Error())
	}
	authPlugins := extensions.GetAuthPlugins()
	var pwd string
	switch authplugin {
	case mysql.AuthCachingSha2Password, mysql.AuthTiDBSM3Password:
		pwd = auth.NewHashPassword(s.Password, authplugin)
	case mysql.AuthSocket:
		e.Ctx().GetSessionVars().StmtCtx.AppendNote(exeerrors.ErrSetPasswordAuthPlugin.FastGenByArgs(u, h))
		pwd = ""
	default:
		if pluginImpl, ok := authPlugins[authplugin]; ok {
			if pwd, ok = pluginImpl.GenerateAuthString(s.Password); !ok {
				return exeerrors.ErrPasswordFormat.GenWithStackByArgs()
			}
		} else {
			pwd = auth.EncodePassword(s.Password)
		}
	}

	// for Support Password Reuse Policy.
	plOptions := &passwordOrLockOptionsInfo{
		lockAccount:                 "",
		passwordHistory:             notSpecified,
		passwordReuseInterval:       notSpecified,
		passwordHistoryChange:       false,
		passwordReuseIntervalChange: false,
	}
	// The empty password does not count in the password history and is subject to reuse at any time.
	// https://dev.mysql.com/doc/refman/8.0/en/password-management.html#password-reuse-policy
	if len(pwd) != 0 {
		userDetail := &userInfo{
			host:       h,
			user:       u,
			pLI:        plOptions,
			pwd:        pwd,
			authString: s.Password,
		}
		err := checkPasswordReusePolicy(ctx, sqlExecutor, userDetail, e.Ctx(), authplugin, authPlugins)
		if err != nil {
			return err
		}
	}
	// update mysql.user
	sql := new(strings.Builder)
	sqlescape.MustFormatSQL(sql, `UPDATE %n.%n SET authentication_string=%?,password_expired='N',password_last_changed=current_timestamp() WHERE User=%? AND Host=%?;`, mysql.SystemDB, mysql.UserTable, pwd, u, strings.ToLower(h))
	_, err = sqlExecutor.ExecuteInternal(ctx, sql.String())
	if err != nil {
		return err
	}
	if _, err := sqlExecutor.ExecuteInternal(ctx, "commit"); err != nil {
		return err
	}
	err = domain.GetDomain(e.Ctx()).NotifyUpdatePrivilege([]string{u})
	if err != nil {
		return err
	}
	if disableSandboxMode {
		e.Ctx().DisableSandBoxMode()
	}
	return nil
}

func (e *SimpleExec) executeKillStmt(ctx context.Context, s *ast.KillStmt) error {
	if x, ok := s.Expr.(*ast.FuncCallExpr); ok {
		if x.FnName.L == ast.ConnectionID {
			sm := e.Ctx().GetSessionManager()
			sm.Kill(e.Ctx().GetSessionVars().ConnectionID, s.Query, false, false)
			return nil
		}
		return errors.New("Invalid operation. Please use 'KILL TIDB [CONNECTION | QUERY] [connectionID | CONNECTION_ID()]' instead")
	}
	if !config.GetGlobalConfig().EnableGlobalKill {
		conf := config.GetGlobalConfig()
		if s.TiDBExtension || conf.CompatibleKillQuery {
			sm := e.Ctx().GetSessionManager()
			if sm == nil {
				return nil
			}
			sm.Kill(s.ConnectionID, s.Query, false, false)
		} else {
			err := errors.NewNoStackError("Invalid operation. Please use 'KILL TIDB [CONNECTION | QUERY] [connectionID | CONNECTION_ID()]' instead")
			e.Ctx().GetSessionVars().StmtCtx.AppendWarning(err)
		}
		return nil
	}

	sm := e.Ctx().GetSessionManager()
	if sm == nil {
		return nil
	}
	if e.IsFromRemote {
		logutil.BgLogger().Info("Killing connection in current instance redirected from remote TiDB", zap.Uint64("conn", s.ConnectionID), zap.Bool("query", s.Query),
			zap.String("sourceAddr", e.Ctx().GetSessionVars().SourceAddr.IP.String()))
		sm.Kill(s.ConnectionID, s.Query, false, false)
		return nil
	}

	gcid, isTruncated, err := globalconn.ParseConnID(s.ConnectionID)
	if err != nil {
		err1 := errors.NewNoStackError("Parse ConnectionID failed: " + err.Error())
		e.Ctx().GetSessionVars().StmtCtx.AppendWarning(err1)
		return nil
	}
	if isTruncated {
		message := "Kill failed: Received a 32bits truncated ConnectionID, expect 64bits. Please execute 'KILL [CONNECTION | QUERY] ConnectionID' to send a Kill without truncating ConnectionID."
		logutil.BgLogger().Warn(message, zap.Uint64("conn", s.ConnectionID))
		// Notice that this warning cannot be seen if KILL is triggered by "CTRL-C" of mysql client,
		//   as the KILL is sent by a new connection.
		err := errors.NewNoStackError(message)
		e.Ctx().GetSessionVars().StmtCtx.AppendWarning(err)
		return nil
	}

	if gcid.ServerID != sm.ServerID() {
		if err := killRemoteConn(ctx, e.Ctx(), &gcid, s.Query); err != nil {
			err1 := errors.NewNoStackError("KILL remote connection failed: " + err.Error())
			e.Ctx().GetSessionVars().StmtCtx.AppendWarning(err1)
		}
	} else {
		sm.Kill(s.ConnectionID, s.Query, false, false)
	}

	return nil
}

func killRemoteConn(ctx context.Context, sctx sessionctx.Context, gcid *globalconn.GCID, query bool) error {
	if gcid.ServerID == 0 {
		return errors.New("Unexpected ZERO ServerID. Please file a bug to the TiDB Team")
	}

	killExec := &tipb.Executor{
		Tp:   tipb.ExecType_TypeKill,
		Kill: &tipb.Kill{ConnID: gcid.ToConnID(), Query: query},
	}

	dagReq := &tipb.DAGRequest{}
	dagReq.TimeZoneName, dagReq.TimeZoneOffset = timeutil.Zone(sctx.GetSessionVars().Location())
	sc := sctx.GetSessionVars().StmtCtx
	if sc.RuntimeStatsColl != nil {
		collExec := true
		dagReq.CollectExecutionSummaries = &collExec
	}
	dagReq.Flags = sc.PushDownFlags()
	dagReq.Executors = []*tipb.Executor{killExec}

	var builder distsql.RequestBuilder
	kvReq, err := builder.
		SetDAGRequest(dagReq).
		SetFromSessionVars(sctx.GetDistSQLCtx()).
		SetFromInfoSchema(sctx.GetInfoSchema()).
		SetStoreType(kv.TiDB).
		SetTiDBServerID(gcid.ServerID).
		SetStartTS(math.MaxUint64). // To make check visibility success.
		Build()
	if err != nil {
		return err
	}
	resp := sctx.GetClient().Send(ctx, kvReq, sctx.GetSessionVars().KVVars, &kv.ClientSendOption{})
	if resp == nil {
		err := errors.New("client returns nil response")
		return err
	}

	// Must consume & close the response, otherwise coprocessor task will leak.
	defer func() {
		_ = resp.Close()
	}()
	if _, err := resp.Next(ctx); err != nil {
		return errors.Trace(err)
	}

	logutil.BgLogger().Info("Killed remote connection", zap.Uint64("serverID", gcid.ServerID),
		zap.Uint64("conn", gcid.ToConnID()), zap.Bool("query", query))
	return err
}

func (e *SimpleExec) executeFlush(s *ast.FlushStmt) error {
	switch s.Tp {
	case ast.FlushTables:
		if s.ReadLock {
			return errors.New("FLUSH TABLES WITH READ LOCK is not supported.  Please use @@tidb_snapshot")
		}
	case ast.FlushPrivileges:
		dom := domain.GetDomain(e.Ctx())
		return dom.NotifyUpdateAllUsersPrivilege()
	case ast.FlushTiDBPlugin:
		dom := domain.GetDomain(e.Ctx())
		for _, pluginName := range s.Plugins {
			err := plugin.NotifyFlush(dom, pluginName)
			if err != nil {
				return err
			}
		}
	case ast.FlushClientErrorsSummary:
		errno.FlushStats()
	}
	return nil
}

func (e *SimpleExec) executeAlterInstance(s *ast.AlterInstanceStmt) error {
	if s.ReloadTLS {
		logutil.BgLogger().Info("execute reload tls", zap.Bool("NoRollbackOnError", s.NoRollbackOnError))
		sm := e.Ctx().GetSessionManager()
		tlsCfg, _, err := util.LoadTLSCertificates(
			variable.GetSysVar("ssl_ca").Value,
			variable.GetSysVar("ssl_key").Value,
			variable.GetSysVar("ssl_cert").Value,
			config.GetGlobalConfig().Security.AutoTLS,
			config.GetGlobalConfig().Security.RSAKeySize,
		)
		if err != nil {
			if !s.NoRollbackOnError || tls.RequireSecureTransport.Load() {
				return err
			}
			logutil.BgLogger().Warn("reload TLS fail but keep working without TLS due to 'no rollback on error'")
		}
		sm.UpdateTLSConfig(tlsCfg)
	}
	return nil
}

func (e *SimpleExec) executeDropStats(ctx context.Context, s *ast.DropStatsStmt) (err error) {
	h := domain.GetDomain(e.Ctx()).StatsHandle()
	var statsIDs []int64
	// TODO: GLOBAL option will be deprecated. Also remove this condition when the syntax is removed
	if s.IsGlobalStats {
		tnW := e.ResolveCtx.GetTableName(s.Tables[0])
		statsIDs = []int64{tnW.TableInfo.ID}
	} else {
		if len(s.PartitionNames) == 0 {
			for _, table := range s.Tables {
				tnW := e.ResolveCtx.GetTableName(table)
				partitionStatIDs, _, err := core.GetPhysicalIDsAndPartitionNames(tnW.TableInfo, nil)
				if err != nil {
					return err
				}
				statsIDs = append(statsIDs, partitionStatIDs...)
				statsIDs = append(statsIDs, tnW.TableInfo.ID)
			}
		} else {
			// TODO: drop stats for specific partition is deprecated. Also remove this condition when the syntax is removed
			tnW := e.ResolveCtx.GetTableName(s.Tables[0])
			if statsIDs, _, err = core.GetPhysicalIDsAndPartitionNames(tnW.TableInfo, s.PartitionNames); err != nil {
				return err
			}
		}
	}
	if err := h.DeleteTableStatsFromKV(statsIDs); err != nil {
		return err
	}
	return h.Update(ctx, e.Ctx().GetInfoSchema().(infoschema.InfoSchema))
}

func (e *SimpleExec) autoNewTxn() bool {
	// Some statements cause an implicit commit
	// See https://dev.mysql.com/doc/refman/5.7/en/implicit-commit.html
	switch e.Statement.(type) {
	// Data definition language (DDL) statements that define or modify database objects.
	// (handled in DDL package)
	// Statements that implicitly use or modify tables in the mysql database.
	case *ast.CreateUserStmt, *ast.AlterUserStmt, *ast.DropUserStmt, *ast.RenameUserStmt, *ast.RevokeRoleStmt, *ast.GrantRoleStmt:
		return true
	// Transaction-control and locking statements.  BEGIN, LOCK TABLES, SET autocommit = 1 (if the value is not already 1), START TRANSACTION, UNLOCK TABLES.
	// (handled in other place)
	// Data loading statements. LOAD DATA
	// (handled in other place)
	// Administrative statements. TODO: ANALYZE TABLE, CACHE INDEX, CHECK TABLE, FLUSH, LOAD INDEX INTO CACHE, OPTIMIZE TABLE, REPAIR TABLE, RESET (but not RESET PERSIST).
	case *ast.FlushStmt:
		return true
	}
	return false
}

func (e *SimpleExec) executeShutdown() error {
	sessVars := e.Ctx().GetSessionVars()
	logutil.BgLogger().Info("execute shutdown statement", zap.Uint64("conn", sessVars.ConnectionID))
	p, err := os.FindProcess(os.Getpid())
	if err != nil {
		return err
	}

	// Call with async
	go asyncDelayShutdown(p, time.Second)

	return nil
}

// #14239 - https://github.com/pingcap/tidb/issues/14239
// Need repair 'shutdown' command behavior.
// Response of TiDB is different to MySQL.
// This function need to run with async model, otherwise it will block main coroutine
func asyncDelayShutdown(p *os.Process, delay time.Duration) {
	time.Sleep(delay)
	// Send SIGTERM instead of SIGKILL to allow graceful shutdown and cleanups to work properly.
	err := p.Signal(syscall.SIGTERM)
	if err != nil {
		panic(err)
	}

	// Sending SIGKILL should not be needed as SIGTERM should cause a graceful shutdown after
	// n seconds as configured by the GracefulWaitBeforeShutdown. This is here in case that doesn't
	// work for some reason.
	graceTime := config.GetGlobalConfig().GracefulWaitBeforeShutdown

	// The shutdown is supposed to start at graceTime and is allowed to take up to 10s.
	time.Sleep(time.Second * time.Duration(graceTime+10))
	logutil.BgLogger().Info("Killing process as grace period is over", zap.Int("pid", p.Pid), zap.Int("graceTime", graceTime))
	err = p.Kill()
	if err != nil {
		panic(err)
	}
}

func (e *SimpleExec) executeSetSessionStates(ctx context.Context, s *ast.SetSessionStatesStmt) error {
	var sessionStates sessionstates.SessionStates
	decoder := json.NewDecoder(bytes.NewReader([]byte(s.SessionStates)))
	decoder.UseNumber()
	if err := decoder.Decode(&sessionStates); err != nil {
		return errors.Trace(err)
	}
	return e.Ctx().DecodeSessionStates(ctx, e.Ctx(), &sessionStates)
}

func (e *SimpleExec) executeAdmin(s *ast.AdminStmt) error {
	switch s.Tp {
	case ast.AdminReloadStatistics:
		return e.executeAdminReloadStatistics(s)
	case ast.AdminFlushPlanCache:
		return e.executeAdminFlushPlanCache(s)
	case ast.AdminSetBDRRole:
		return e.executeAdminSetBDRRole(s)
	case ast.AdminUnsetBDRRole:
		return e.executeAdminUnsetBDRRole()
	}
	return nil
}

func (e *SimpleExec) executeAdminReloadStatistics(s *ast.AdminStmt) error {
	if s.Tp != ast.AdminReloadStatistics {
		return errors.New("This AdminStmt is not ADMIN RELOAD STATS_EXTENDED")
	}
	if !e.Ctx().GetSessionVars().EnableExtendedStats {
		return errors.New("Extended statistics feature is not generally available now, and tidb_enable_extended_stats is OFF")
	}
	return domain.GetDomain(e.Ctx()).StatsHandle().ReloadExtendedStatistics()
}

func (e *SimpleExec) executeAdminFlushPlanCache(s *ast.AdminStmt) error {
	if s.Tp != ast.AdminFlushPlanCache {
		return errors.New("This AdminStmt is not ADMIN FLUSH PLAN_CACHE")
	}
	if s.StatementScope == ast.StatementScopeGlobal {
		return errors.New("Do not support the 'admin flush global scope.'")
	}
	if !e.Ctx().GetSessionVars().EnablePreparedPlanCache {
		e.Ctx().GetSessionVars().StmtCtx.AppendWarning(errors.NewNoStackError("The plan cache is disable. So there no need to flush the plan cache"))
		return nil
	}
	now := types.NewTime(types.FromGoTime(time.Now().In(e.Ctx().GetSessionVars().StmtCtx.TimeZone())), mysql.TypeTimestamp, 3)
	e.Ctx().GetSessionVars().LastUpdateTime4PC = now
	e.Ctx().GetSessionPlanCache().DeleteAll()
	if s.StatementScope == ast.StatementScopeInstance {
		// Record the timestamp. When other sessions want to use the plan cache,
		// it will check the timestamp first to decide whether the plan cache should be flushed.
		domain.GetDomain(e.Ctx()).SetExpiredTimeStamp4PC(now)
	}
	return nil
}

func (e *SimpleExec) executeAdminSetBDRRole(s *ast.AdminStmt) error {
	if s.Tp != ast.AdminSetBDRRole {
		return errors.New("This AdminStmt is not ADMIN SET BDR_ROLE")
	}

	txn, err := e.Ctx().Txn(true)
	if err != nil {
		return errors.Trace(err)
	}
	return errors.Trace(meta.NewMutator(txn).SetBDRRole(string(s.BDRRole)))
}

func (e *SimpleExec) executeAdminUnsetBDRRole() error {
	txn, err := e.Ctx().Txn(true)
	if err != nil {
		return errors.Trace(err)
	}
	return errors.Trace(meta.NewMutator(txn).ClearBDRRole())
}

func (e *SimpleExec) executeSetResourceGroupName(s *ast.SetResourceGroupStmt) error {
	var name string
	if s.Name.L != "" {
		if _, ok := e.is.ResourceGroupByName(s.Name); !ok {
			return infoschema.ErrResourceGroupNotExists.GenWithStackByArgs(s.Name.O)
		}
		name = s.Name.L
	} else {
		name = resourcegroup.DefaultResourceGroupName
	}
	e.Ctx().GetSessionVars().SetResourceGroupName(name)
	return nil
}

// executeAlterRange is used to alter range configuration. currently, only config placement policy.
func (e *SimpleExec) executeAlterRange(s *ast.AlterRangeStmt) error {
	if s.RangeName.L != placement.KeyRangeGlobal && s.RangeName.L != placement.KeyRangeMeta {
		return errors.New("range name is not supported")
	}
	if s.PlacementOption.Tp != ast.PlacementOptionPolicy {
		return errors.New("only support alter range policy")
	}
	bundle := &placement.Bundle{}
	policyName := model.NewCIStr(s.PlacementOption.StrValue)
	if policyName.L != placement.DefaultKwd {
		policy, ok := e.is.PolicyByName(policyName)
		if !ok {
			return infoschema.ErrPlacementPolicyNotExists.GenWithStackByArgs(policyName.O)
		}
		tmpBundle, err := placement.NewBundleFromOptions(policy.PlacementSettings)
		if err != nil {
			return err
		}
		// reset according range
		bundle = tmpBundle.RebuildForRange(s.RangeName.L, policyName.L)
	} else {
		// delete all rules
		bundle = bundle.RebuildForRange(s.RangeName.L, policyName.L)
		bundle = &placement.Bundle{ID: bundle.ID}
	}

	return infosync.PutRuleBundlesWithDefaultRetry(context.Background(), []*placement.Bundle{bundle})
}<|MERGE_RESOLUTION|>--- conflicted
+++ resolved
@@ -1778,26 +1778,16 @@
 			if !(hasCreateUserPriv || hasSystemSchemaPriv) {
 				return plannererrors.ErrSpecificAccessDenied.GenWithStackByArgs("CREATE USER")
 			}
-<<<<<<< HEAD
-			if !(hasSystemUserPriv || hasRestrictedUserPriv) && checker.RequestDynamicVerificationWithUser("SYSTEM_USER", false, spec.User) {
+
+			if !(hasSystemUserPriv || hasRestrictedUserPriv) && checker.RequestDynamicVerificationWithUser(ctx, "SYSTEM_USER", false, spec.User) {
 				return plannererrors.ErrSpecificAccessDenied.GenWithStackByArgs("SYSTEM_USER or SUPER")
 			}
-			if sem.IsEnabled() && !hasRestrictedUserPriv && checker.RequestDynamicVerificationWithUser("RESTRICTED_USER_ADMIN", false, spec.User) {
-=======
-			if checker.RequestDynamicVerificationWithUser(ctx, "SYSTEM_USER", false, spec.User) && !(hasSystemUserPriv || hasRestrictedUserPriv) {
-				return plannererrors.ErrSpecificAccessDenied.GenWithStackByArgs("SYSTEM_USER or SUPER")
-			}
-			if sem.IsEnabled() && checker.RequestDynamicVerificationWithUser(ctx, "RESTRICTED_USER_ADMIN", false, spec.User) && !hasRestrictedUserPriv {
->>>>>>> 2a1f646d
+			if sem.IsEnabled() && !hasRestrictedUserPriv && checker.RequestDynamicVerificationWithUser(ctx, "RESTRICTED_USER_ADMIN", false, spec.User) {
 				return plannererrors.ErrSpecificAccessDenied.GenWithStackByArgs("RESTRICTED_USER_ADMIN")
 			}
 		}
 
-<<<<<<< HEAD
 		exists, currentAuthPlugin, err := userExistsInternal(ctx, sqlExecutor, spec.User.Username, spec.User.Hostname)
-=======
-		exists, _, err := userExistsInternal(ctx, sqlExecutor, spec.User.Username, spec.User.Hostname)
->>>>>>> 2a1f646d
 		if err != nil {
 			return err
 		}
@@ -1805,10 +1795,6 @@
 			user := fmt.Sprintf(`'%s'@'%s'`, spec.User.Username, spec.User.Hostname)
 			failedUsers = append(failedUsers, user)
 			continue
-		}
-		currentAuthPlugin, err := privilege.GetPrivilegeManager(e.Ctx()).GetAuthPlugin(ctx, spec.User.Username, spec.User.Hostname)
-		if err != nil {
-			return err
 		}
 
 		type AuthTokenOptionHandler int
@@ -2485,12 +2471,9 @@
 		}
 	}
 	if rows == 1 {
-<<<<<<< HEAD
-=======
 		// rows can only be 0 or 1
 		// When user + host does not exist, the rows is 0
 		// When user + host exists, the rows is 1 because user + host is primary key of the table.
->>>>>>> 2a1f646d
 		row := req.GetRow(0)
 		authPlugin = row.GetString(colIdx)
 	}
@@ -2543,11 +2526,7 @@
 			return exeerrors.ErrDBaccessDenied.GenWithStackByArgs(currUser.Username, currUser.Hostname, "mysql")
 		}
 	}
-<<<<<<< HEAD
 	exists, authplugin, err := userExistsInternal(ctx, sqlExecutor, u, h)
-=======
-	exists, _, err := userExistsInternal(ctx, sqlExecutor, u, h)
->>>>>>> 2a1f646d
 	if err != nil {
 		return err
 	}
@@ -2562,13 +2541,6 @@
 		disableSandboxMode = true
 	}
 
-<<<<<<< HEAD
-=======
-	authplugin, err := privilege.GetPrivilegeManager(e.Ctx()).GetAuthPlugin(ctx, u, h)
-	if err != nil {
-		return err
-	}
->>>>>>> 2a1f646d
 	if e.isValidatePasswordEnabled() {
 		if err := pwdValidator.ValidatePassword(e.Ctx().GetSessionVars(), s.Password); err != nil {
 			return err
