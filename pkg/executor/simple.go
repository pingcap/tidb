// Copyright 2016 PingCAP, Inc.
//
// Licensed under the Apache License, Version 2.0 (the "License");
// you may not use this file except in compliance with the License.
// You may obtain a copy of the License at
//
//     http://www.apache.org/licenses/LICENSE-2.0
//
// Unless required by applicable law or agreed to in writing, software
// distributed under the License is distributed on an "AS IS" BASIS,
// WITHOUT WARRANTIES OR CONDITIONS OF ANY KIND, either express or implied.
// See the License for the specific language governing permissions and
// limitations under the License.

package executor

import (
	"bytes"
	"context"
	"encoding/json"
	"fmt"
	"math"
	"os"
	"strconv"
	"strings"
	"syscall"
	"time"

	"github.com/pingcap/errors"
	"github.com/pingcap/tidb/pkg/config"
	"github.com/pingcap/tidb/pkg/ddl/placement"
	"github.com/pingcap/tidb/pkg/distsql"
	"github.com/pingcap/tidb/pkg/domain"
	"github.com/pingcap/tidb/pkg/domain/infosync"
	"github.com/pingcap/tidb/pkg/errno"
	"github.com/pingcap/tidb/pkg/executor/internal/exec"
	"github.com/pingcap/tidb/pkg/executor/internal/querywatch"
	executor_metrics "github.com/pingcap/tidb/pkg/executor/metrics"
	"github.com/pingcap/tidb/pkg/expression"
	"github.com/pingcap/tidb/pkg/extension"
	"github.com/pingcap/tidb/pkg/infoschema"
	"github.com/pingcap/tidb/pkg/kv"
	"github.com/pingcap/tidb/pkg/meta"
	"github.com/pingcap/tidb/pkg/parser/ast"
	"github.com/pingcap/tidb/pkg/parser/auth"
	"github.com/pingcap/tidb/pkg/parser/model"
	"github.com/pingcap/tidb/pkg/parser/mysql"
	"github.com/pingcap/tidb/pkg/planner/core"
	"github.com/pingcap/tidb/pkg/planner/core/resolve"
	"github.com/pingcap/tidb/pkg/plugin"
	"github.com/pingcap/tidb/pkg/privilege"
	"github.com/pingcap/tidb/pkg/resourcegroup"
	"github.com/pingcap/tidb/pkg/sessionctx"
	"github.com/pingcap/tidb/pkg/sessionctx/sessionstates"
	"github.com/pingcap/tidb/pkg/sessionctx/variable"
	"github.com/pingcap/tidb/pkg/sessiontxn"
	"github.com/pingcap/tidb/pkg/types"
	"github.com/pingcap/tidb/pkg/util"
	"github.com/pingcap/tidb/pkg/util/chunk"
	"github.com/pingcap/tidb/pkg/util/collate"
	"github.com/pingcap/tidb/pkg/util/dbterror/exeerrors"
	"github.com/pingcap/tidb/pkg/util/dbterror/plannererrors"
	"github.com/pingcap/tidb/pkg/util/globalconn"
	"github.com/pingcap/tidb/pkg/util/hack"
	"github.com/pingcap/tidb/pkg/util/logutil"
	pwdValidator "github.com/pingcap/tidb/pkg/util/password-validation"
	"github.com/pingcap/tidb/pkg/util/sem"
	"github.com/pingcap/tidb/pkg/util/sqlescape"
	"github.com/pingcap/tidb/pkg/util/sqlexec"
	"github.com/pingcap/tidb/pkg/util/timeutil"
	"github.com/pingcap/tidb/pkg/util/tls"
	"github.com/pingcap/tipb/go-tipb"
	"go.uber.org/zap"
)

const notSpecified = -1

// SimpleExec represents simple statement executor.
// For statements do simple execution.
// includes `UseStmt`, 'SetStmt`, `DoStmt`,
// `BeginStmt`, `CommitStmt`, `RollbackStmt`.
// TODO: list all simple statements.
type SimpleExec struct {
	exec.BaseExecutor

	Statement  ast.StmtNode
	ResolveCtx *resolve.Context
	// IsFromRemote indicates whether the statement IS FROM REMOTE TiDB instance in cluster,
	//   and executing in coprocessor.
	//   Used for `global kill`. See https://github.com/pingcap/tidb/blob/master/docs/design/2020-06-01-global-kill.md.
	IsFromRemote bool
	done         bool
	is           infoschema.InfoSchema

	// staleTxnStartTS is the StartTS that is used to execute the staleness txn during a read-only begin statement.
	staleTxnStartTS uint64
}

type passwordOrLockOptionsInfo struct {
	lockAccount                 string
	passwordExpired             string
	passwordLifetime            any
	passwordHistory             int64
	passwordHistoryChange       bool
	passwordReuseInterval       int64
	passwordReuseIntervalChange bool
	failedLoginAttempts         int64
	passwordLockTime            int64
	failedLoginAttemptsChange   bool
	passwordLockTimeChange      bool
}

type passwordReuseInfo struct {
	passwordHistory       int64
	passwordReuseInterval int64
}

type userInfo struct {
	host       string
	user       string
	pLI        *passwordOrLockOptionsInfo
	pwd        string
	authString string
}

// Next implements the Executor Next interface.
func (e *SimpleExec) Next(ctx context.Context, _ *chunk.Chunk) (err error) {
	if e.done {
		return nil
	}

	if e.autoNewTxn() {
		// Commit the old transaction, like DDL.
		if err := sessiontxn.NewTxnInStmt(ctx, e.Ctx()); err != nil {
			return err
		}
		defer func() { e.Ctx().GetSessionVars().SetInTxn(false) }()
	}

	switch x := e.Statement.(type) {
	case *ast.GrantRoleStmt:
		err = e.executeGrantRole(ctx, x)
	case *ast.UseStmt:
		err = e.executeUse(x)
	case *ast.FlushStmt:
		err = e.executeFlush(x)
	case *ast.AlterInstanceStmt:
		err = e.executeAlterInstance(x)
	case *ast.BeginStmt:
		err = e.executeBegin(ctx, x)
	case *ast.CommitStmt:
		e.executeCommit()
	case *ast.SavepointStmt:
		err = e.executeSavepoint(x)
	case *ast.ReleaseSavepointStmt:
		err = e.executeReleaseSavepoint(x)
	case *ast.RollbackStmt:
		err = e.executeRollback(x)
	case *ast.CreateUserStmt:
		err = e.executeCreateUser(ctx, x)
	case *ast.AlterUserStmt:
		err = e.executeAlterUser(ctx, x)
	case *ast.DropUserStmt:
		err = e.executeDropUser(ctx, x)
	case *ast.RenameUserStmt:
		err = e.executeRenameUser(x)
	case *ast.SetPwdStmt:
		err = e.executeSetPwd(ctx, x)
	case *ast.SetSessionStatesStmt:
		err = e.executeSetSessionStates(ctx, x)
	case *ast.KillStmt:
		err = e.executeKillStmt(ctx, x)
	case *ast.BinlogStmt:
		// We just ignore it.
		return nil
	case *ast.DropStatsStmt:
		err = e.executeDropStats(ctx, x)
	case *ast.SetRoleStmt:
		err = e.executeSetRole(ctx, x)
	case *ast.RevokeRoleStmt:
		err = e.executeRevokeRole(ctx, x)
	case *ast.SetDefaultRoleStmt:
		err = e.executeSetDefaultRole(ctx, x)
	case *ast.ShutdownStmt:
		err = e.executeShutdown()
	case *ast.AdminStmt:
		err = e.executeAdmin(x)
	case *ast.SetResourceGroupStmt:
		err = e.executeSetResourceGroupName(x)
	case *ast.AlterRangeStmt:
		err = e.executeAlterRange(x)
	case *ast.DropQueryWatchStmt:
		err = e.executeDropQueryWatch(x)
	}
	e.done = true
	return err
}

func (e *SimpleExec) setDefaultRoleNone(s *ast.SetDefaultRoleStmt) error {
	restrictedCtx, err := e.GetSysSession()
	if err != nil {
		return err
	}
	ctx := kv.WithInternalSourceType(context.Background(), kv.InternalTxnPrivilege)
	defer e.ReleaseSysSession(ctx, restrictedCtx)
	sqlExecutor := restrictedCtx.GetSQLExecutor()
	if _, err := sqlExecutor.ExecuteInternal(ctx, "begin"); err != nil {
		return err
	}
	sql := new(strings.Builder)
	for _, u := range s.UserList {
		if u.Hostname == "" {
			u.Hostname = "%"
		}
		sql.Reset()
		sqlescape.MustFormatSQL(sql, "DELETE IGNORE FROM mysql.default_roles WHERE USER=%? AND HOST=%?;", u.Username, u.Hostname)
		if _, err := sqlExecutor.ExecuteInternal(ctx, sql.String()); err != nil {
			logutil.BgLogger().Error(fmt.Sprintf("Error occur when executing %s", sql))
			if _, rollbackErr := sqlExecutor.ExecuteInternal(ctx, "rollback"); rollbackErr != nil {
				return rollbackErr
			}
			return err
		}
	}
	if _, err := sqlExecutor.ExecuteInternal(ctx, "commit"); err != nil {
		return err
	}
	return nil
}

func (e *SimpleExec) setDefaultRoleRegular(ctx context.Context, s *ast.SetDefaultRoleStmt) error {
	for _, user := range s.UserList {
		exists, err := userExists(ctx, e.Ctx(), user.Username, user.Hostname)
		if err != nil {
			return err
		}
		if !exists {
			return exeerrors.ErrCannotUser.GenWithStackByArgs("SET DEFAULT ROLE", user.String())
		}
	}
	for _, role := range s.RoleList {
		exists, err := userExists(ctx, e.Ctx(), role.Username, role.Hostname)
		if err != nil {
			return err
		}
		if !exists {
			return exeerrors.ErrCannotUser.GenWithStackByArgs("SET DEFAULT ROLE", role.String())
		}
	}

	restrictedCtx, err := e.GetSysSession()
	if err != nil {
		return err
	}
	internalCtx := kv.WithInternalSourceType(context.Background(), kv.InternalTxnPrivilege)
	defer e.ReleaseSysSession(internalCtx, restrictedCtx)
	sqlExecutor := restrictedCtx.GetSQLExecutor()
	if _, err := sqlExecutor.ExecuteInternal(internalCtx, "begin"); err != nil {
		return err
	}
	sql := new(strings.Builder)
	for _, user := range s.UserList {
		if user.Hostname == "" {
			user.Hostname = "%"
		}
		sql.Reset()
		sqlescape.MustFormatSQL(sql, "DELETE IGNORE FROM mysql.default_roles WHERE USER=%? AND HOST=%?;", user.Username, user.Hostname)
		if _, err := sqlExecutor.ExecuteInternal(internalCtx, sql.String()); err != nil {
			logutil.BgLogger().Error(fmt.Sprintf("Error occur when executing %s", sql))
			if _, rollbackErr := sqlExecutor.ExecuteInternal(internalCtx, "rollback"); rollbackErr != nil {
				return rollbackErr
			}
			return err
		}
		for _, role := range s.RoleList {
			checker := privilege.GetPrivilegeManager(e.Ctx())
			ok := checker.FindEdge(ctx, role, user)
			if !ok {
				if _, rollbackErr := sqlExecutor.ExecuteInternal(internalCtx, "rollback"); rollbackErr != nil {
					return rollbackErr
				}
				return exeerrors.ErrRoleNotGranted.GenWithStackByArgs(role.String(), user.String())
			}
			sql.Reset()
			sqlescape.MustFormatSQL(sql, "INSERT IGNORE INTO mysql.default_roles values(%?, %?, %?, %?);", user.Hostname, user.Username, role.Hostname, role.Username)
			if _, err := sqlExecutor.ExecuteInternal(internalCtx, sql.String()); err != nil {
				logutil.BgLogger().Error(fmt.Sprintf("Error occur when executing %s", sql))
				if _, rollbackErr := sqlExecutor.ExecuteInternal(internalCtx, "rollback"); rollbackErr != nil {
					return rollbackErr
				}
				return err
			}
		}
	}
	if _, err := sqlExecutor.ExecuteInternal(internalCtx, "commit"); err != nil {
		return err
	}
	return nil
}

func (e *SimpleExec) setDefaultRoleAll(ctx context.Context, s *ast.SetDefaultRoleStmt) error {
	for _, user := range s.UserList {
		exists, err := userExists(ctx, e.Ctx(), user.Username, user.Hostname)
		if err != nil {
			return err
		}
		if !exists {
			return exeerrors.ErrCannotUser.GenWithStackByArgs("SET DEFAULT ROLE", user.String())
		}
	}
	internalCtx := kv.WithInternalSourceType(context.Background(), kv.InternalTxnPrivilege)
	restrictedCtx, err := e.GetSysSession()
	if err != nil {
		return err
	}
	defer e.ReleaseSysSession(internalCtx, restrictedCtx)
	sqlExecutor := restrictedCtx.GetSQLExecutor()
	if _, err := sqlExecutor.ExecuteInternal(internalCtx, "begin"); err != nil {
		return err
	}
	sql := new(strings.Builder)
	for _, user := range s.UserList {
		if user.Hostname == "" {
			user.Hostname = "%"
		}
		sql.Reset()
		sqlescape.MustFormatSQL(sql, "DELETE IGNORE FROM mysql.default_roles WHERE USER=%? AND HOST=%?;", user.Username, user.Hostname)
		if _, err := sqlExecutor.ExecuteInternal(internalCtx, sql.String()); err != nil {
			logutil.BgLogger().Error(fmt.Sprintf("Error occur when executing %s", sql))
			if _, rollbackErr := sqlExecutor.ExecuteInternal(internalCtx, "rollback"); rollbackErr != nil {
				return rollbackErr
			}
			return err
		}
		sql.Reset()
		sqlescape.MustFormatSQL(sql, "INSERT IGNORE INTO mysql.default_roles(HOST,USER,DEFAULT_ROLE_HOST,DEFAULT_ROLE_USER) SELECT TO_HOST,TO_USER,FROM_HOST,FROM_USER FROM mysql.role_edges WHERE TO_HOST=%? AND TO_USER=%?;", user.Hostname, user.Username)
		if _, err := sqlExecutor.ExecuteInternal(internalCtx, sql.String()); err != nil {
			logutil.BgLogger().Error(fmt.Sprintf("Error occur when executing %s", sql))
			if _, rollbackErr := sqlExecutor.ExecuteInternal(internalCtx, "rollback"); rollbackErr != nil {
				return rollbackErr
			}
			return err
		}
	}
	if _, err := sqlExecutor.ExecuteInternal(internalCtx, "commit"); err != nil {
		return err
	}
	return nil
}

func (e *SimpleExec) setDefaultRoleForCurrentUser(ctx context.Context, s *ast.SetDefaultRoleStmt) (err error) {
	checker := privilege.GetPrivilegeManager(e.Ctx())
	user := s.UserList[0]
	if user.Hostname == "" {
		user.Hostname = "%"
	}
	restrictedCtx, err := e.GetSysSession()
	if err != nil {
		return err
	}
	ctx = kv.WithInternalSourceType(ctx, kv.InternalTxnPrivilege)
	defer e.ReleaseSysSession(ctx, restrictedCtx)
	sqlExecutor := restrictedCtx.GetSQLExecutor()

	if _, err := sqlExecutor.ExecuteInternal(ctx, "begin"); err != nil {
		return err
	}

	sql := new(strings.Builder)
	sqlescape.MustFormatSQL(sql, "DELETE IGNORE FROM mysql.default_roles WHERE USER=%? AND HOST=%?;", user.Username, user.Hostname)
	if _, err := sqlExecutor.ExecuteInternal(ctx, sql.String()); err != nil {
		logutil.BgLogger().Error(fmt.Sprintf("Error occur when executing %s", sql))
		if _, rollbackErr := sqlExecutor.ExecuteInternal(ctx, "rollback"); rollbackErr != nil {
			return rollbackErr
		}
		return err
	}

	sql.Reset()
	switch s.SetRoleOpt {
	case ast.SetRoleNone:
		sqlescape.MustFormatSQL(sql, "DELETE IGNORE FROM mysql.default_roles WHERE USER=%? AND HOST=%?;", user.Username, user.Hostname)
	case ast.SetRoleAll:
		sqlescape.MustFormatSQL(sql, "INSERT IGNORE INTO mysql.default_roles(HOST,USER,DEFAULT_ROLE_HOST,DEFAULT_ROLE_USER) SELECT TO_HOST,TO_USER,FROM_HOST,FROM_USER FROM mysql.role_edges WHERE TO_HOST=%? AND TO_USER=%?;", user.Hostname, user.Username)
	case ast.SetRoleRegular:
		sqlescape.MustFormatSQL(sql, "INSERT IGNORE INTO mysql.default_roles values")
		for i, role := range s.RoleList {
			if i > 0 {
				sqlescape.MustFormatSQL(sql, ",")
			}
			ok := checker.FindEdge(ctx, role, user)
			if !ok {
				return exeerrors.ErrRoleNotGranted.GenWithStackByArgs(role.String(), user.String())
			}
			sqlescape.MustFormatSQL(sql, "(%?, %?, %?, %?)", user.Hostname, user.Username, role.Hostname, role.Username)
		}
	}

	if _, err := sqlExecutor.ExecuteInternal(ctx, sql.String()); err != nil {
		logutil.BgLogger().Error(fmt.Sprintf("Error occur when executing %s", sql))
		if _, rollbackErr := sqlExecutor.ExecuteInternal(ctx, "rollback"); rollbackErr != nil {
			return rollbackErr
		}
		return err
	}
	if _, err := sqlExecutor.ExecuteInternal(ctx, "commit"); err != nil {
		return err
	}
	return nil
}

func userIdentityToUserList(specs []*auth.UserIdentity) []string {
	users := make([]string, 0, len(specs))
	for _, user := range specs {
		users = append(users, user.Username)
	}
	return users
}

func (e *SimpleExec) executeSetDefaultRole(ctx context.Context, s *ast.SetDefaultRoleStmt) (err error) {
	sessionVars := e.Ctx().GetSessionVars()
	checker := privilege.GetPrivilegeManager(e.Ctx())
	if checker == nil {
		return errors.New("miss privilege checker")
	}

	if len(s.UserList) == 1 && sessionVars.User != nil {
		u, h := s.UserList[0].Username, s.UserList[0].Hostname
		if u == sessionVars.User.Username && h == sessionVars.User.AuthHostname {
			err = e.setDefaultRoleForCurrentUser(ctx, s)
			if err != nil {
				return err
			}
			users := userIdentityToUserList(s.UserList)
			return domain.GetDomain(e.Ctx()).NotifyUpdatePrivilege(users)
		}
	}

	activeRoles := sessionVars.ActiveRoles
	if !checker.RequestVerification(activeRoles, mysql.SystemDB, mysql.DefaultRoleTable, "", mysql.UpdatePriv) {
		if !checker.RequestVerification(activeRoles, "", "", "", mysql.CreateUserPriv) {
			return plannererrors.ErrSpecificAccessDenied.GenWithStackByArgs("CREATE USER")
		}
	}

	switch s.SetRoleOpt {
	case ast.SetRoleAll:
		err = e.setDefaultRoleAll(ctx, s)
	case ast.SetRoleNone:
		err = e.setDefaultRoleNone(s)
	case ast.SetRoleRegular:
		err = e.setDefaultRoleRegular(ctx, s)
	}
	if err != nil {
		return
	}
	users := userIdentityToUserList(s.UserList)
	return domain.GetDomain(e.Ctx()).NotifyUpdatePrivilege(users)
}

func (e *SimpleExec) setRoleRegular(ctx context.Context, s *ast.SetRoleStmt) error {
	// Deal with SQL like `SET ROLE role1, role2;`
	checkDup := make(map[string]*auth.RoleIdentity, len(s.RoleList))
	// Check whether RoleNameList contain duplicate role name.
	for _, r := range s.RoleList {
		key := r.String()
		checkDup[key] = r
	}
	roleList := make([]*auth.RoleIdentity, 0, 10)
	for _, v := range checkDup {
		roleList = append(roleList, v)
	}

	checker := privilege.GetPrivilegeManager(e.Ctx())
	ok, roleName := checker.ActiveRoles(ctx, e.Ctx(), roleList)
	if !ok {
		u := e.Ctx().GetSessionVars().User
		return exeerrors.ErrRoleNotGranted.GenWithStackByArgs(roleName, u.String())
	}
	return nil
}

func (e *SimpleExec) setRoleAll(ctx context.Context) error {
	// Deal with SQL like `SET ROLE ALL;`
	checker := privilege.GetPrivilegeManager(e.Ctx())
	user, host := e.Ctx().GetSessionVars().User.AuthUsername, e.Ctx().GetSessionVars().User.AuthHostname
	roles := checker.GetAllRoles(user, host)
	ok, roleName := checker.ActiveRoles(ctx, e.Ctx(), roles)
	if !ok {
		u := e.Ctx().GetSessionVars().User
		return exeerrors.ErrRoleNotGranted.GenWithStackByArgs(roleName, u.String())
	}
	return nil
}

func (e *SimpleExec) setRoleAllExcept(ctx context.Context, s *ast.SetRoleStmt) error {
	// Deal with SQL like `SET ROLE ALL EXCEPT role1, role2;`
	for _, r := range s.RoleList {
		if r.Hostname == "" {
			r.Hostname = "%"
		}
	}
	checker := privilege.GetPrivilegeManager(e.Ctx())
	user, host := e.Ctx().GetSessionVars().User.AuthUsername, e.Ctx().GetSessionVars().User.AuthHostname
	roles := checker.GetAllRoles(user, host)

	filter := func(arr []*auth.RoleIdentity, f func(*auth.RoleIdentity) bool) []*auth.RoleIdentity {
		i, j := 0, 0
		for i = 0; i < len(arr); i++ {
			if f(arr[i]) {
				arr[j] = arr[i]
				j++
			}
		}
		return arr[:j]
	}
	banned := func(r *auth.RoleIdentity) bool {
		for _, ban := range s.RoleList {
			if ban.Hostname == r.Hostname && ban.Username == r.Username {
				return false
			}
		}
		return true
	}

	afterExcept := filter(roles, banned)
	ok, roleName := checker.ActiveRoles(ctx, e.Ctx(), afterExcept)
	if !ok {
		u := e.Ctx().GetSessionVars().User
		return exeerrors.ErrRoleNotGranted.GenWithStackByArgs(roleName, u.String())
	}
	return nil
}

func (e *SimpleExec) setRoleDefault(ctx context.Context) error {
	// Deal with SQL like `SET ROLE DEFAULT;`
	checker := privilege.GetPrivilegeManager(e.Ctx())
	user, host := e.Ctx().GetSessionVars().User.AuthUsername, e.Ctx().GetSessionVars().User.AuthHostname
	roles := checker.GetDefaultRoles(ctx, user, host)
	ok, roleName := checker.ActiveRoles(ctx, e.Ctx(), roles)
	if !ok {
		u := e.Ctx().GetSessionVars().User
		return exeerrors.ErrRoleNotGranted.GenWithStackByArgs(roleName, u.String())
	}
	return nil
}

func (e *SimpleExec) setRoleNone(ctx context.Context) error {
	// Deal with SQL like `SET ROLE NONE;`
	checker := privilege.GetPrivilegeManager(e.Ctx())
	roles := make([]*auth.RoleIdentity, 0)
	ok, roleName := checker.ActiveRoles(ctx, e.Ctx(), roles)
	if !ok {
		u := e.Ctx().GetSessionVars().User
		return exeerrors.ErrRoleNotGranted.GenWithStackByArgs(roleName, u.String())
	}
	return nil
}

func (e *SimpleExec) executeSetRole(ctx context.Context, s *ast.SetRoleStmt) error {
	switch s.SetRoleOpt {
	case ast.SetRoleRegular:
		return e.setRoleRegular(ctx, s)
	case ast.SetRoleAll:
		return e.setRoleAll(ctx)
	case ast.SetRoleAllExcept:
		return e.setRoleAllExcept(ctx, s)
	case ast.SetRoleNone:
		return e.setRoleNone(ctx)
	case ast.SetRoleDefault:
		return e.setRoleDefault(ctx)
	}
	return nil
}

func (e *SimpleExec) dbAccessDenied(dbname string) error {
	user := e.Ctx().GetSessionVars().User
	u := user.Username
	h := user.Hostname
	if len(user.AuthUsername) > 0 && len(user.AuthHostname) > 0 {
		u = user.AuthUsername
		h = user.AuthHostname
	}
	return exeerrors.ErrDBaccessDenied.GenWithStackByArgs(u, h, dbname)
}

func (e *SimpleExec) executeUse(s *ast.UseStmt) error {
	dbname := model.NewCIStr(s.DBName)

	checker := privilege.GetPrivilegeManager(e.Ctx())
	if checker != nil && e.Ctx().GetSessionVars().User != nil {
		if !checker.DBIsVisible(e.Ctx().GetSessionVars().ActiveRoles, dbname.String()) {
			return e.dbAccessDenied(dbname.O)
		}
	}

	dbinfo, exists := e.is.SchemaByName(dbname)
	if !exists {
		return infoschema.ErrDatabaseNotExists.GenWithStackByArgs(dbname)
	}
	e.Ctx().GetSessionVars().CurrentDBChanged = dbname.O != e.Ctx().GetSessionVars().CurrentDB
	e.Ctx().GetSessionVars().CurrentDB = dbname.O
	sessionVars := e.Ctx().GetSessionVars()
	dbCollate := dbinfo.Collate
	if dbCollate == "" {
		dbCollate = getDefaultCollate(dbinfo.Charset)
	}
	// If new collations are enabled, switch to the default
	// collation if this one is not supported.
	// The SetSystemVar will also update the CharsetDatabase
	dbCollate = collate.SubstituteMissingCollationToDefault(dbCollate)
	return sessionVars.SetSystemVarWithoutValidation(variable.CollationDatabase, dbCollate)
}

func (e *SimpleExec) executeBegin(ctx context.Context, s *ast.BeginStmt) error {
	// If `START TRANSACTION READ ONLY` is the first statement in TxnCtx, we should
	// always create a new Txn instead of reusing it.
	if s.ReadOnly {
		noopFuncsMode := e.Ctx().GetSessionVars().NoopFuncsMode
		if s.AsOf == nil && noopFuncsMode != variable.OnInt {
			err := expression.ErrFunctionsNoopImpl.FastGenByArgs("READ ONLY")
			if noopFuncsMode == variable.OffInt {
				return errors.Trace(err)
			}
			e.Ctx().GetSessionVars().StmtCtx.AppendWarning(err)
		}
		if s.AsOf != nil {
			// start transaction read only as of failed due to we set tx_read_ts before
			if e.Ctx().GetSessionVars().TxnReadTS.PeakTxnReadTS() > 0 {
				return errors.New("start transaction read only as of is forbidden after set transaction read only as of")
			}
		}
	}

	return sessiontxn.GetTxnManager(e.Ctx()).EnterNewTxn(ctx, &sessiontxn.EnterNewTxnRequest{
		Type:                  sessiontxn.EnterNewTxnWithBeginStmt,
		TxnMode:               s.Mode,
		CausalConsistencyOnly: s.CausalConsistencyOnly,
		StaleReadTS:           e.staleTxnStartTS,
	})
}

// ErrSavepointNotSupportedWithBinlog export for testing.
var ErrSavepointNotSupportedWithBinlog = errors.New("SAVEPOINT is not supported when binlog is enabled")

func (e *SimpleExec) executeSavepoint(s *ast.SavepointStmt) error {
	sessVars := e.Ctx().GetSessionVars()
	txnCtx := sessVars.TxnCtx
	if !sessVars.InTxn() && sessVars.IsAutocommit() {
		return nil
	}
	if !sessVars.ConstraintCheckInPlacePessimistic && sessVars.TxnCtx.IsPessimistic {
		return errors.New("savepoint is not supported in pessimistic transactions when in-place constraint check is disabled")
	}
	txn, err := e.Ctx().Txn(true)
	if err != nil {
		return err
	}
	memDBCheckpoint := txn.GetMemDBCheckpoint()
	txnCtx.AddSavepoint(s.Name, memDBCheckpoint)
	return nil
}

func (e *SimpleExec) executeReleaseSavepoint(s *ast.ReleaseSavepointStmt) error {
	deleted := e.Ctx().GetSessionVars().TxnCtx.ReleaseSavepoint(s.Name)
	if !deleted {
		return exeerrors.ErrSavepointNotExists.GenWithStackByArgs("SAVEPOINT", s.Name)
	}
	return nil
}

func (e *SimpleExec) setCurrentUser(users []*auth.UserIdentity) {
	sessionVars := e.Ctx().GetSessionVars()
	for i, user := range users {
		if user.CurrentUser {
			users[i].Username = sessionVars.User.AuthUsername
			users[i].Hostname = sessionVars.User.AuthHostname
		}
	}
}

func (e *SimpleExec) executeRevokeRole(ctx context.Context, s *ast.RevokeRoleStmt) error {
	internalCtx := kv.WithInternalSourceType(context.Background(), kv.InternalTxnPrivilege)

	//Fix revoke role from current_user results error.
	e.setCurrentUser(s.Users)

	for _, role := range s.Roles {
		exists, err := userExists(ctx, e.Ctx(), role.Username, role.Hostname)
		if err != nil {
			return errors.Trace(err)
		}
		if !exists {
			return exeerrors.ErrCannotUser.GenWithStackByArgs("REVOKE ROLE", role.String())
		}
	}

	restrictedCtx, err := e.GetSysSession()
	if err != nil {
		return err
	}
	defer e.ReleaseSysSession(internalCtx, restrictedCtx)
	sqlExecutor := restrictedCtx.GetSQLExecutor()

	// begin a transaction to insert role graph edges.
	if _, err := sqlExecutor.ExecuteInternal(internalCtx, "begin"); err != nil {
		return errors.Trace(err)
	}
	sql := new(strings.Builder)
	// when an active role of current user is revoked,
	// it should be removed from activeRoles
	activeRoles, curUser, curHost := e.Ctx().GetSessionVars().ActiveRoles, "", ""
	if user := e.Ctx().GetSessionVars().User; user != nil {
		curUser, curHost = user.AuthUsername, user.AuthHostname
	}
	for _, user := range s.Users {
		exists, err := userExists(ctx, e.Ctx(), user.Username, user.Hostname)
		if err != nil {
			return errors.Trace(err)
		}
		if !exists {
			if _, err := sqlExecutor.ExecuteInternal(internalCtx, "rollback"); err != nil {
				return errors.Trace(err)
			}
			return exeerrors.ErrCannotUser.GenWithStackByArgs("REVOKE ROLE", user.String())
		}
		for _, role := range s.Roles {
			if role.Hostname == "" {
				role.Hostname = "%"
			}
			sql.Reset()
			sqlescape.MustFormatSQL(sql, `DELETE IGNORE FROM %n.%n WHERE FROM_HOST=%? and FROM_USER=%? and TO_HOST=%? and TO_USER=%?`, mysql.SystemDB, mysql.RoleEdgeTable, role.Hostname, role.Username, user.Hostname, user.Username)
			if _, err := sqlExecutor.ExecuteInternal(internalCtx, sql.String()); err != nil {
				if _, err := sqlExecutor.ExecuteInternal(internalCtx, "rollback"); err != nil {
					return errors.Trace(err)
				}
				return exeerrors.ErrCannotUser.GenWithStackByArgs("REVOKE ROLE", role.String())
			}

			sql.Reset()
			sqlescape.MustFormatSQL(sql, `DELETE IGNORE FROM %n.%n WHERE DEFAULT_ROLE_HOST=%? and DEFAULT_ROLE_USER=%? and HOST=%? and USER=%?`, mysql.SystemDB, mysql.DefaultRoleTable, role.Hostname, role.Username, user.Hostname, user.Username)
			if _, err := sqlExecutor.ExecuteInternal(internalCtx, sql.String()); err != nil {
				if _, err := sqlExecutor.ExecuteInternal(internalCtx, "rollback"); err != nil {
					return errors.Trace(err)
				}
				return exeerrors.ErrCannotUser.GenWithStackByArgs("REVOKE ROLE", role.String())
			}

			// delete from activeRoles
			if curUser == user.Username && curHost == user.Hostname {
				for i := 0; i < len(activeRoles); i++ {
					if activeRoles[i].Username == role.Username && activeRoles[i].Hostname == role.Hostname {
						activeRoles = append(activeRoles[:i], activeRoles[i+1:]...)
						break
					}
				}
			}
		}
	}
	if _, err := sqlExecutor.ExecuteInternal(internalCtx, "commit"); err != nil {
		return err
	}
	checker := privilege.GetPrivilegeManager(e.Ctx())
	if checker == nil {
		return errors.New("miss privilege checker")
	}
	if ok, roleName := checker.ActiveRoles(ctx, e.Ctx(), activeRoles); !ok {
		u := e.Ctx().GetSessionVars().User
		return exeerrors.ErrRoleNotGranted.GenWithStackByArgs(roleName, u.String())
	}
	userList := userIdentityToUserList(s.Users)
	return domain.GetDomain(e.Ctx()).NotifyUpdatePrivilege(userList)
}

func (e *SimpleExec) executeCommit() {
	e.Ctx().GetSessionVars().SetInTxn(false)
}

func (e *SimpleExec) executeRollback(s *ast.RollbackStmt) error {
	sessVars := e.Ctx().GetSessionVars()
	logutil.BgLogger().Debug("execute rollback statement", zap.Uint64("conn", sessVars.ConnectionID))
	txn, err := e.Ctx().Txn(false)
	if err != nil {
		return err
	}
	if s.SavepointName != "" {
		if !txn.Valid() {
			return exeerrors.ErrSavepointNotExists.GenWithStackByArgs("SAVEPOINT", s.SavepointName)
		}
		savepointRecord := sessVars.TxnCtx.RollbackToSavepoint(s.SavepointName)
		if savepointRecord == nil {
			return exeerrors.ErrSavepointNotExists.GenWithStackByArgs("SAVEPOINT", s.SavepointName)
		}
		txn.RollbackMemDBToCheckpoint(savepointRecord.MemDBCheckpoint)
		return nil
	}

	sessVars.SetInTxn(false)
	if txn.Valid() {
		duration := time.Since(sessVars.TxnCtx.CreateTime).Seconds()
		isInternal := false
		if internal := txn.GetOption(kv.RequestSourceInternal); internal != nil && internal.(bool) {
			isInternal = true
		}
		if isInternal && sessVars.TxnCtx.IsPessimistic {
			executor_metrics.TransactionDurationPessimisticRollbackInternal.Observe(duration)
		} else if isInternal && !sessVars.TxnCtx.IsPessimistic {
			executor_metrics.TransactionDurationOptimisticRollbackInternal.Observe(duration)
		} else if !isInternal && sessVars.TxnCtx.IsPessimistic {
			executor_metrics.TransactionDurationPessimisticRollbackGeneral.Observe(duration)
		} else if !isInternal && !sessVars.TxnCtx.IsPessimistic {
			executor_metrics.TransactionDurationOptimisticRollbackGeneral.Observe(duration)
		}
		sessVars.TxnCtx.ClearDelta()
		return txn.Rollback()
	}
	return nil
}

func whetherSavePasswordHistory(plOptions *passwordOrLockOptionsInfo) bool {
	var passwdSaveNum, passwdSaveTime int64
	// If the user specifies a default, read the global variable.
	if plOptions.passwordHistoryChange && plOptions.passwordHistory != notSpecified {
		passwdSaveNum = plOptions.passwordHistory
	} else {
		passwdSaveNum = variable.PasswordHistory.Load()
	}
	if plOptions.passwordReuseIntervalChange && plOptions.passwordReuseInterval != notSpecified {
		passwdSaveTime = plOptions.passwordReuseInterval
	} else {
		passwdSaveTime = variable.PasswordReuseInterval.Load()
	}
	return passwdSaveTime > 0 || passwdSaveNum > 0
}

type alterUserPasswordLocking struct {
	failedLoginAttempts            int64
	passwordLockTime               int64
	failedLoginAttemptsNotFound    bool
	passwordLockTimeChangeNotFound bool
	// containsNoOthers indicates whether User_attributes only contains one "Password_locking" element.
	containsNoOthers bool
}

func (info *passwordOrLockOptionsInfo) loadOptions(plOption []*ast.PasswordOrLockOption) error {
	if length := len(plOption); length > 0 {
		// If "PASSWORD EXPIRE ..." appears many times,
		// only the last declaration takes effect.
	Loop:
		for i := length - 1; i >= 0; i-- {
			switch plOption[i].Type {
			case ast.PasswordExpire:
				info.passwordExpired = "Y"
				break Loop
			case ast.PasswordExpireDefault:
				info.passwordLifetime = nil
				break Loop
			case ast.PasswordExpireNever:
				info.passwordLifetime = 0
				break Loop
			case ast.PasswordExpireInterval:
				if plOption[i].Count == 0 || plOption[i].Count > math.MaxUint16 {
					return types.ErrWrongValue2.GenWithStackByArgs("DAY", fmt.Sprintf("%v", plOption[i].Count))
				}
				info.passwordLifetime = plOption[i].Count
				break Loop
			}
		}
	}
	// only the last declaration takes effect.
	for _, option := range plOption {
		switch option.Type {
		case ast.Lock:
			info.lockAccount = "Y"
		case ast.Unlock:
			info.lockAccount = "N"
		case ast.FailedLoginAttempts:
			info.failedLoginAttempts = min(option.Count, math.MaxInt16)
			info.failedLoginAttemptsChange = true
		case ast.PasswordLockTime:
			info.passwordLockTime = min(option.Count, math.MaxInt16)
			info.passwordLockTimeChange = true
		case ast.PasswordLockTimeUnbounded:
			info.passwordLockTime = -1
			info.passwordLockTimeChange = true
		case ast.PasswordHistory:
			info.passwordHistory = min(option.Count, math.MaxUint16)
			info.passwordHistoryChange = true
		case ast.PasswordHistoryDefault:
			info.passwordHistory = notSpecified
			info.passwordHistoryChange = true
		case ast.PasswordReuseInterval:
			info.passwordReuseInterval = min(option.Count, math.MaxUint16)
			info.passwordReuseIntervalChange = true
		case ast.PasswordReuseDefault:
			info.passwordReuseInterval = notSpecified
			info.passwordReuseIntervalChange = true
		}
	}
	return nil
}

func createUserFailedLoginJSON(info *passwordOrLockOptionsInfo) string {
	// Record only when either failedLoginAttempts and passwordLockTime is not 0
	if (info.failedLoginAttemptsChange && info.failedLoginAttempts != 0) || (info.passwordLockTimeChange && info.passwordLockTime != 0) {
		return fmt.Sprintf("\"Password_locking\": {\"failed_login_attempts\": %d,\"password_lock_time_days\": %d}",
			info.failedLoginAttempts, info.passwordLockTime)
	}
	return ""
}

func alterUserFailedLoginJSON(info *alterUserPasswordLocking, lockAccount string) string {
	// alterUserPasswordLocking is the user's actual configuration.
	var passwordLockingArray []string
	if info.failedLoginAttempts != 0 || info.passwordLockTime != 0 {
		if lockAccount == "N" {
			passwordLockingArray = append(passwordLockingArray,
				fmt.Sprintf("\"auto_account_locked\": \"%s\"", lockAccount),
				fmt.Sprintf("\"auto_locked_last_changed\": \"%s\"", time.Now().Format(time.UnixDate)),
				fmt.Sprintf("\"failed_login_count\": %d", 0))
		}
		passwordLockingArray = append(passwordLockingArray,
			fmt.Sprintf("\"failed_login_attempts\": %d", info.failedLoginAttempts),
			fmt.Sprintf("\"password_lock_time_days\": %d", info.passwordLockTime))
	}
	if len(passwordLockingArray) > 0 {
		return fmt.Sprintf("\"Password_locking\": {%s}", strings.Join(passwordLockingArray, ","))
	}
	return ""
}

func readPasswordLockingInfo(ctx context.Context, sqlExecutor sqlexec.SQLExecutor, name string, host string, pLO *passwordOrLockOptionsInfo) (aUPL *alterUserPasswordLocking, err error) {
	alterUserInfo := &alterUserPasswordLocking{
		failedLoginAttempts:            0,
		passwordLockTime:               0,
		failedLoginAttemptsNotFound:    false,
		passwordLockTimeChangeNotFound: false,
		containsNoOthers:               false,
	}
	sql := new(strings.Builder)
	sqlescape.MustFormatSQL(sql, `SELECT JSON_UNQUOTE(JSON_EXTRACT(user_attributes, '$.Password_locking.failed_login_attempts')),
        JSON_UNQUOTE(JSON_EXTRACT(user_attributes, '$.Password_locking.password_lock_time_days')),
	    JSON_LENGTH(JSON_REMOVE(user_attributes, '$.Password_locking')) FROM %n.%n WHERE User=%? AND Host=%?;`,
		mysql.SystemDB, mysql.UserTable, name, strings.ToLower(host))
	recordSet, err := sqlExecutor.ExecuteInternal(ctx, sql.String())
	if err != nil {
		return nil, err
	}
	defer func() {
		if closeErr := recordSet.Close(); closeErr != nil {
			err = closeErr
		}
	}()
	rows, err := sqlexec.DrainRecordSet(ctx, recordSet, 3)
	if err != nil {
		return nil, err
	}

	// Configuration priority is User Changes > User History
	if pLO.failedLoginAttemptsChange {
		alterUserInfo.failedLoginAttempts = pLO.failedLoginAttempts
	} else if !rows[0].IsNull(0) {
		str := rows[0].GetString(0)
		alterUserInfo.failedLoginAttempts, err = strconv.ParseInt(str, 10, 64)
		if err != nil {
			return nil, err
		}
		alterUserInfo.failedLoginAttempts = max(alterUserInfo.failedLoginAttempts, 0)
		alterUserInfo.failedLoginAttempts = min(alterUserInfo.failedLoginAttempts, math.MaxInt16)
	} else {
		alterUserInfo.failedLoginAttemptsNotFound = true
	}

	if pLO.passwordLockTimeChange {
		alterUserInfo.passwordLockTime = pLO.passwordLockTime
	} else if !rows[0].IsNull(1) {
		str := rows[0].GetString(1)
		alterUserInfo.passwordLockTime, err = strconv.ParseInt(str, 10, 64)
		if err != nil {
			return nil, err
		}
		alterUserInfo.passwordLockTime = max(alterUserInfo.passwordLockTime, -1)
		alterUserInfo.passwordLockTime = min(alterUserInfo.passwordLockTime, math.MaxInt16)
	} else {
		alterUserInfo.passwordLockTimeChangeNotFound = true
	}

	alterUserInfo.containsNoOthers = rows[0].IsNull(2) || rows[0].GetInt64(2) == 0
	return alterUserInfo, nil
}

// deletePasswordLockingAttribute deletes "$.Password_locking" in "User_attributes" when failedLoginAttempts and passwordLockTime both 0.
func deletePasswordLockingAttribute(ctx context.Context, sqlExecutor sqlexec.SQLExecutor, name string, host string, alterUser *alterUserPasswordLocking) error {
	// No password_locking information.
	if alterUser.failedLoginAttemptsNotFound && alterUser.passwordLockTimeChangeNotFound {
		return nil
	}
	// Password_locking information is still in used.
	if alterUser.failedLoginAttempts != 0 || alterUser.passwordLockTime != 0 {
		return nil
	}
	sql := new(strings.Builder)
	if alterUser.containsNoOthers {
		// If we use JSON_REMOVE(user_attributes, '$.Password_locking') directly here, the result is not compatible with MySQL.
		sqlescape.MustFormatSQL(sql, `UPDATE %n.%n SET user_attributes=NULL`, mysql.SystemDB, mysql.UserTable)
	} else {
		sqlescape.MustFormatSQL(sql, `UPDATE %n.%n SET user_attributes=JSON_REMOVE(user_attributes, '$.Password_locking') `, mysql.SystemDB, mysql.UserTable)
	}
	sqlescape.MustFormatSQL(sql, " WHERE Host=%? and User=%?;", host, name)
	_, err := sqlExecutor.ExecuteInternal(ctx, sql.String())
	return err
}

func (e *SimpleExec) isValidatePasswordEnabled() bool {
	validatePwdEnable, err := e.Ctx().GetSessionVars().GlobalVarsAccessor.GetGlobalSysVar(variable.ValidatePasswordEnable)
	if err != nil {
		return false
	}
	return variable.TiDBOptOn(validatePwdEnable)
}

func (e *SimpleExec) executeCreateUser(ctx context.Context, s *ast.CreateUserStmt) error {
	internalCtx := kv.WithInternalSourceType(context.Background(), kv.InternalTxnPrivilege)
	// Check `CREATE USER` privilege.
	if !config.GetGlobalConfig().Security.SkipGrantTable {
		checker := privilege.GetPrivilegeManager(e.Ctx())
		if checker == nil {
			return errors.New("miss privilege checker")
		}
		activeRoles := e.Ctx().GetSessionVars().ActiveRoles
		if !checker.RequestVerification(activeRoles, mysql.SystemDB, mysql.UserTable, "", mysql.InsertPriv) {
			if s.IsCreateRole {
				if !checker.RequestVerification(activeRoles, "", "", "", mysql.CreateRolePriv) &&
					!checker.RequestVerification(activeRoles, "", "", "", mysql.CreateUserPriv) {
					return plannererrors.ErrSpecificAccessDenied.GenWithStackByArgs("CREATE ROLE or CREATE USER")
				}
			}
			if !s.IsCreateRole && !checker.RequestVerification(activeRoles, "", "", "", mysql.CreateUserPriv) {
				return plannererrors.ErrSpecificAccessDenied.GenWithStackByArgs("CREATE User")
			}
		}
	}

	privData, err := tlsOption2GlobalPriv(s.AuthTokenOrTLSOptions)
	if err != nil {
		return err
	}

	plOptions := &passwordOrLockOptionsInfo{
		lockAccount:                 "N",
		passwordExpired:             "N",
		passwordLifetime:            nil,
		passwordHistory:             notSpecified,
		passwordReuseInterval:       notSpecified,
		failedLoginAttemptsChange:   false,
		passwordLockTimeChange:      false,
		passwordHistoryChange:       false,
		passwordReuseIntervalChange: false,
	}
	err = plOptions.loadOptions(s.PasswordOrLockOptions)
	if err != nil {
		return err
	}
	passwordLocking := createUserFailedLoginJSON(plOptions)
	if s.IsCreateRole {
		plOptions.lockAccount = "Y"
		plOptions.passwordExpired = "Y"
	}

	var userAttributes []string
	if s.CommentOrAttributeOption != nil {
		if s.CommentOrAttributeOption.Type == ast.UserCommentType {
			userAttributes = append(userAttributes, fmt.Sprintf("\"metadata\": {\"comment\": \"%s\"}", s.CommentOrAttributeOption.Value))
		} else if s.CommentOrAttributeOption.Type == ast.UserAttributeType {
			userAttributes = append(userAttributes, fmt.Sprintf("\"metadata\": %s", s.CommentOrAttributeOption.Value))
		}
	}

	if s.ResourceGroupNameOption != nil {
		if !variable.EnableResourceControl.Load() {
			return infoschema.ErrResourceGroupSupportDisabled
		}
		if s.IsCreateRole {
			return infoschema.ErrResourceGroupInvalidForRole
		}

		resourceGroupName := strings.ToLower(s.ResourceGroupNameOption.Value)

		// check if specified resource group exists
		if resourceGroupName != resourcegroup.DefaultResourceGroupName && resourceGroupName != "" {
			_, exists := e.is.ResourceGroupByName(model.NewCIStr(resourceGroupName))
			if !exists {
				return infoschema.ErrResourceGroupNotExists.GenWithStackByArgs(resourceGroupName)
			}
		}
		userAttributes = append(userAttributes, fmt.Sprintf("\"resource_group\": \"%s\"", resourceGroupName))
	}
	// If FAILED_LOGIN_ATTEMPTS and PASSWORD_LOCK_TIME are both specified to 0, a string of 0 length is generated.
	// When inserting the attempts into json, an error occurs. This requires special handling.
	if passwordLocking != "" {
		userAttributes = append(userAttributes, passwordLocking)
	}
	userAttributesStr := fmt.Sprintf("{%s}", strings.Join(userAttributes, ","))

	tokenIssuer := ""
	for _, authTokenOption := range s.AuthTokenOrTLSOptions {
		if authTokenOption.Type == ast.TokenIssuer {
			tokenIssuer = authTokenOption.Value
		}
	}

	sql := new(strings.Builder)
	sqlPasswordHistory := new(strings.Builder)
	passwordInit := true
	// Get changed user password reuse info.
	savePasswdHistory := whetherSavePasswordHistory(plOptions)
	sqlTemplate := "INSERT INTO %n.%n (Host, User, authentication_string, plugin, user_attributes, Account_locked, Token_issuer, Password_expired, Password_lifetime,  Password_reuse_time, Password_reuse_history) VALUES "
	valueTemplate := "(%?, %?, %?, %?, %?, %?, %?, %?, %?"

	sqlescape.MustFormatSQL(sql, sqlTemplate, mysql.SystemDB, mysql.UserTable)
	if savePasswdHistory {
		sqlescape.MustFormatSQL(sqlPasswordHistory, `INSERT INTO %n.%n (Host, User, Password) VALUES `, mysql.SystemDB, mysql.PasswordHistoryTable)
	}
	defaultAuthPlugin, err := e.Ctx().GetSessionVars().GlobalVarsAccessor.GetGlobalSysVar(variable.DefaultAuthPlugin)
	if err != nil {
		return errors.Trace(err)
	}

	users := make([]*auth.UserIdentity, 0, len(s.Specs))
	for _, spec := range s.Specs {
		if len(spec.User.Username) > auth.UserNameMaxLength {
			return exeerrors.ErrWrongStringLength.GenWithStackByArgs(spec.User.Username, "user name", auth.UserNameMaxLength)
		}
		if len(spec.User.Username) == 0 && plOptions.passwordExpired == "Y" {
			return exeerrors.ErrPasswordExpireAnonymousUser.GenWithStackByArgs()
		}
		if len(spec.User.Hostname) > auth.HostNameMaxLength {
			return exeerrors.ErrWrongStringLength.GenWithStackByArgs(spec.User.Hostname, "host name", auth.HostNameMaxLength)
		}
		if len(users) > 0 {
			sqlescape.MustFormatSQL(sql, ",")
		}
		exists, err1 := userExists(ctx, e.Ctx(), spec.User.Username, spec.User.Hostname)
		if err1 != nil {
			return err1
		}
		if exists {
			user := fmt.Sprintf(`'%s'@'%s'`, spec.User.Username, spec.User.Hostname)
			if !s.IfNotExists {
				if s.IsCreateRole {
					return exeerrors.ErrCannotUser.GenWithStackByArgs("CREATE ROLE", user)
				}
				return exeerrors.ErrCannotUser.GenWithStackByArgs("CREATE USER", user)
			}
			err := infoschema.ErrUserAlreadyExists.FastGenByArgs(user)
			e.Ctx().GetSessionVars().StmtCtx.AppendNote(err)
			continue
		}
		authPlugin := defaultAuthPlugin
		if spec.AuthOpt != nil && spec.AuthOpt.AuthPlugin != "" {
			authPlugin = spec.AuthOpt.AuthPlugin
		}
		// Validate the strength of the password if necessary
		if e.isValidatePasswordEnabled() && !s.IsCreateRole && mysql.IsAuthPluginClearText(authPlugin) {
			pwd := ""
			if spec.AuthOpt != nil {
				pwd = spec.AuthOpt.AuthString
			}
			if err := pwdValidator.ValidatePassword(e.Ctx().GetSessionVars(), pwd); err != nil {
				return err
			}
		}
		var pluginImpl *extension.AuthPlugin

		switch authPlugin {
		case mysql.AuthNativePassword, mysql.AuthCachingSha2Password, mysql.AuthTiDBSM3Password, mysql.AuthSocket, mysql.AuthTiDBAuthToken, mysql.AuthLDAPSimple, mysql.AuthLDAPSASL:
		default:
			found := false
			if extensions, err := extension.GetExtensions(); err != nil {
				return exeerrors.ErrPluginIsNotLoaded.GenWithStack(err.Error())
			} else if pluginImpl, found = extensions.GetAuthPlugins()[authPlugin]; !found {
				// If the plugin is not a registered extension auth plugin, return error
				return exeerrors.ErrPluginIsNotLoaded.GenWithStackByArgs(spec.AuthOpt.AuthPlugin)
			}
		}

		pwd, ok := encodePassword(spec, pluginImpl)
		if !ok {
			return errors.Trace(exeerrors.ErrPasswordFormat)
		}

		recordTokenIssuer := tokenIssuer
		if len(recordTokenIssuer) > 0 && authPlugin != mysql.AuthTiDBAuthToken {
			err := fmt.Errorf("TOKEN_ISSUER is not needed for '%s' user", authPlugin)
			e.Ctx().GetSessionVars().StmtCtx.AppendWarning(err)
			recordTokenIssuer = ""
		} else if len(recordTokenIssuer) == 0 && authPlugin == mysql.AuthTiDBAuthToken {
			err := fmt.Errorf("TOKEN_ISSUER is needed for 'tidb_auth_token' user, please use 'alter user' to declare it")
			e.Ctx().GetSessionVars().StmtCtx.AppendWarning(err)
		}

		hostName := strings.ToLower(spec.User.Hostname)
		sqlescape.MustFormatSQL(sql, valueTemplate, hostName, spec.User.Username, pwd, authPlugin, userAttributesStr, plOptions.lockAccount, recordTokenIssuer, plOptions.passwordExpired, plOptions.passwordLifetime)
		// add Password_reuse_time value.
		if plOptions.passwordReuseIntervalChange && (plOptions.passwordReuseInterval != notSpecified) {
			sqlescape.MustFormatSQL(sql, `, %?`, plOptions.passwordReuseInterval)
		} else {
			sqlescape.MustFormatSQL(sql, `, %?`, nil)
		}
		// add Password_reuse_history value.
		if plOptions.passwordHistoryChange && (plOptions.passwordHistory != notSpecified) {
			sqlescape.MustFormatSQL(sql, `, %?`, plOptions.passwordHistory)
		} else {
			sqlescape.MustFormatSQL(sql, `, %?`, nil)
		}
		sqlescape.MustFormatSQL(sql, `)`)
		// The empty password does not count in the password history and is subject to reuse at any time.
		// AuthTiDBAuthToken is the token login method on the cloud,
		// and the Password Reuse Policy does not take effect.
		if savePasswdHistory && len(pwd) != 0 && !strings.EqualFold(authPlugin, mysql.AuthTiDBAuthToken) {
			if !passwordInit {
				sqlescape.MustFormatSQL(sqlPasswordHistory, ",")
			} else {
				passwordInit = false
			}
			sqlescape.MustFormatSQL(sqlPasswordHistory, `( %?, %?, %?)`, hostName, spec.User.Username, pwd)
		}
		users = append(users, spec.User)
	}
	if len(users) == 0 {
		return nil
	}

	restrictedCtx, err := e.GetSysSession()
	if err != nil {
		return err
	}
	defer e.ReleaseSysSession(internalCtx, restrictedCtx)
	sqlExecutor := restrictedCtx.GetSQLExecutor()

	if _, err := sqlExecutor.ExecuteInternal(internalCtx, "begin"); err != nil {
		return errors.Trace(err)
	}
	_, err = sqlExecutor.ExecuteInternal(internalCtx, sql.String())
	if err != nil {
		logutil.BgLogger().Warn("Fail to create user", zap.String("sql", sql.String()))
		if _, rollbackErr := sqlExecutor.ExecuteInternal(internalCtx, "rollback"); rollbackErr != nil {
			return rollbackErr
		}
		return err
	}

	if savePasswdHistory && !passwordInit {
		_, err = sqlExecutor.ExecuteInternal(internalCtx, sqlPasswordHistory.String())
		if err != nil {
			if _, rollbackErr := sqlExecutor.ExecuteInternal(internalCtx, "rollback"); rollbackErr != nil {
				return errors.Trace(rollbackErr)
			}
			return errors.Trace(err)
		}
	}

	if len(privData) != 0 {
		sql.Reset()
		sqlescape.MustFormatSQL(sql, "INSERT IGNORE INTO %n.%n (Host, User, Priv) VALUES ", mysql.SystemDB, mysql.GlobalPrivTable)
		for i, user := range users {
			if i > 0 {
				sqlescape.MustFormatSQL(sql, ",")
			}
			sqlescape.MustFormatSQL(sql, `(%?, %?, %?)`, user.Hostname, user.Username, string(hack.String(privData)))
		}
		_, err = sqlExecutor.ExecuteInternal(internalCtx, sql.String())
		if err != nil {
			if _, rollbackErr := sqlExecutor.ExecuteInternal(internalCtx, "rollback"); rollbackErr != nil {
				return rollbackErr
			}
			return err
		}
	}
	if _, err := sqlExecutor.ExecuteInternal(internalCtx, "commit"); err != nil {
		return errors.Trace(err)
	}
	userList := userIdentityToUserList(users)
	return domain.GetDomain(e.Ctx()).NotifyUpdatePrivilege(userList)
}

func isRole(ctx context.Context, sqlExecutor sqlexec.SQLExecutor, name, host string) (bool, error) {
	sql := new(strings.Builder)
	sqlescape.MustFormatSQL(sql, `SELECT 1 FROM %n.%n WHERE User=%? AND Host=%? AND Account_locked="Y" AND Password_expired="Y";`,
		mysql.SystemDB, mysql.UserTable, name, strings.ToLower(host))
	recordSet, err := sqlExecutor.ExecuteInternal(ctx, sql.String())
	if err != nil {
		return false, err
	}
	defer func() {
		if closeErr := recordSet.Close(); closeErr != nil {
			err = closeErr
		}
	}()
	rows, err := sqlexec.DrainRecordSet(ctx, recordSet, 1)
	if err != nil {
		return false, err
	}
	return len(rows) > 0, nil
}

func getUserPasswordLimit(ctx context.Context, sqlExecutor sqlexec.SQLExecutor, name string, host string, plOptions *passwordOrLockOptionsInfo) (pRI *passwordReuseInfo, err error) {
	res := &passwordReuseInfo{notSpecified, notSpecified}
	sql := new(strings.Builder)
	sqlescape.MustFormatSQL(sql, `SELECT Password_reuse_history,Password_reuse_time FROM %n.%n WHERE User=%? AND Host=%?;`,
		mysql.SystemDB, mysql.UserTable, name, strings.ToLower(host))
	// Query the specified user password reuse rules.
	recordSet, err := sqlExecutor.ExecuteInternal(ctx, sql.String())
	if err != nil {
		return nil, err
	}
	defer func() {
		if closeErr := recordSet.Close(); closeErr != nil {
			err = closeErr
		}
	}()
	rows, err := sqlexec.DrainRecordSet(ctx, recordSet, 3)
	if err != nil {
		return nil, err
	}
	for _, row := range rows {
		if !row.IsNull(0) {
			res.passwordHistory = int64(row.GetUint64(0))
		} else {
			res.passwordHistory = variable.PasswordHistory.Load()
		}
		if !row.IsNull(1) {
			res.passwordReuseInterval = int64(row.GetUint64(1))
		} else {
			res.passwordReuseInterval = variable.PasswordReuseInterval.Load()
		}
	}
	if plOptions.passwordHistoryChange {
		// If the user specifies a default, the global variable needs to be re-read.
		if plOptions.passwordHistory != notSpecified {
			res.passwordHistory = plOptions.passwordHistory
		} else {
			res.passwordHistory = variable.PasswordHistory.Load()
		}
	}
	if plOptions.passwordReuseIntervalChange {
		// If the user specifies a default, the global variable needs to be re-read.
		if plOptions.passwordReuseInterval != notSpecified {
			res.passwordReuseInterval = plOptions.passwordReuseInterval
		} else {
			res.passwordReuseInterval = variable.PasswordReuseInterval.Load()
		}
	}
	return res, nil
}

// getValidTime get the boundary of password valid time.
func getValidTime(sctx sessionctx.Context, passwordReuse *passwordReuseInfo) string {
	nowTime := time.Now().In(sctx.GetSessionVars().TimeZone)
	nowTimeS := nowTime.Unix()
	beforeTimeS := nowTimeS - passwordReuse.passwordReuseInterval*24*int64(time.Hour/time.Second)
	if beforeTimeS < 0 {
		beforeTimeS = 0
	}
	return time.Unix(beforeTimeS, 0).Format("2006-01-02 15:04:05.999999999")
}

// deleteHistoricalData delete useless password history.
// The deleted password must meet the following conditions at the same time.
// 1. Exceeded the maximum number of saves.
// 2. The password has exceeded the prohibition time.
func deleteHistoricalData(ctx context.Context, sqlExecutor sqlexec.SQLExecutor, userDetail *userInfo, maxDelRows int64, passwordReuse *passwordReuseInfo, sctx sessionctx.Context) error {
	//never times out or no row need delete.
	if (passwordReuse.passwordReuseInterval > math.MaxInt32) || maxDelRows == 0 {
		return nil
	}
	sql := new(strings.Builder)
	// no prohibition time.
	if passwordReuse.passwordReuseInterval == 0 {
		deleteTemplate := `DELETE from %n.%n WHERE User= %? AND Host= %? order by Password_timestamp ASC LIMIT `
		deleteTemplate = deleteTemplate + strconv.FormatInt(maxDelRows, 10)
		sqlescape.MustFormatSQL(sql, deleteTemplate, mysql.SystemDB, mysql.PasswordHistoryTable,
			userDetail.user, strings.ToLower(userDetail.host))
		_, err := sqlExecutor.ExecuteInternal(ctx, sql.String())
		if err != nil {
			return err
		}
	} else {
		beforeDate := getValidTime(sctx, passwordReuse)
		// Deletion must satisfy 1. Exceed the prohibition time 2. Exceed the maximum number of saved records.
		deleteTemplate := `DELETE from %n.%n WHERE User= %? AND Host= %? AND Password_timestamp < %? order by Password_timestamp ASC LIMIT `
		deleteTemplate = deleteTemplate + strconv.FormatInt(maxDelRows, 10)
		sql.Reset()
		sqlescape.MustFormatSQL(sql, deleteTemplate, mysql.SystemDB, mysql.PasswordHistoryTable,
			userDetail.user, strings.ToLower(userDetail.host), beforeDate)
		_, err := sqlExecutor.ExecuteInternal(ctx, sql.String())
		if err != nil {
			return err
		}
	}
	return nil
}

func addHistoricalData(ctx context.Context, sqlExecutor sqlexec.SQLExecutor, userDetail *userInfo, passwordReuse *passwordReuseInfo) error {
	if passwordReuse.passwordHistory <= 0 && passwordReuse.passwordReuseInterval <= 0 {
		return nil
	}
	sql := new(strings.Builder)
	sqlescape.MustFormatSQL(sql, `INSERT INTO %n.%n (Host, User, Password) VALUES (%?, %?, %?) `, mysql.SystemDB, mysql.PasswordHistoryTable, strings.ToLower(userDetail.host), userDetail.user, userDetail.pwd)
	_, err := sqlExecutor.ExecuteInternal(ctx, sql.String())
	if err != nil {
		return errors.Trace(err)
	}
	return nil
}

// checkPasswordsMatch used to compare whether the password encrypted with mysql.AuthCachingSha2Password or mysql.AuthTiDBSM3Password is repeated.
func checkPasswordsMatch(rows []chunk.Row, oldPwd, authPlugin string) (bool, error) {
	for _, row := range rows {
		if !row.IsNull(0) {
			pwd := row.GetString(0)
			authok, err := auth.CheckHashingPassword([]byte(pwd), oldPwd, authPlugin)
			if err != nil {
				logutil.BgLogger().Error("Failed to check caching_sha2_password", zap.Error(err))
				return false, err
			}
			if authok {
				return false, nil
			}
		}
	}
	return true, nil
}

func getUserPasswordNum(ctx context.Context, sqlExecutor sqlexec.SQLExecutor, userDetail *userInfo) (deleteNum int64, err error) {
	sql := new(strings.Builder)
	sqlescape.MustFormatSQL(sql, `SELECT count(*) FROM %n.%n WHERE User=%? AND Host=%?;`, mysql.SystemDB, mysql.PasswordHistoryTable, userDetail.user, strings.ToLower(userDetail.host))
	recordSet, err := sqlExecutor.ExecuteInternal(ctx, sql.String())
	if err != nil {
		return 0, err
	}
	defer func() {
		if closeErr := recordSet.Close(); closeErr != nil {
			err = closeErr
		}
	}()
	rows, err := sqlexec.DrainRecordSet(ctx, recordSet, 3)
	if err != nil {
		return 0, err
	}
	if len(rows) != 1 {
		err := fmt.Errorf("`%s`@`%s` is not unique, please confirm the mysql.password_history table structure", userDetail.user, strings.ToLower(userDetail.host))
		return 0, err
	}

	return rows[0].GetInt64(0), nil
}

func fullRecordCheck(ctx context.Context, sqlExecutor sqlexec.SQLExecutor, userDetail *userInfo, authPlugin string) (canUse bool, err error) {
	switch authPlugin {
	case mysql.AuthNativePassword, "":
		sql := new(strings.Builder)
		sqlescape.MustFormatSQL(sql, `SELECT count(*) FROM %n.%n WHERE User= %? AND Host= %? AND Password = %?;`, mysql.SystemDB, mysql.PasswordHistoryTable, userDetail.user, strings.ToLower(userDetail.host), userDetail.pwd)
		recordSet, err := sqlExecutor.ExecuteInternal(ctx, sql.String())
		if err != nil {
			return false, err
		}
		defer func() {
			if closeErr := recordSet.Close(); closeErr != nil {
				err = closeErr
			}
		}()
		rows, err := sqlexec.DrainRecordSet(ctx, recordSet, 3)
		if err != nil {
			return false, err
		}
		if rows[0].GetInt64(0) == 0 {
			return true, nil
		}
		return false, nil
	case mysql.AuthCachingSha2Password, mysql.AuthTiDBSM3Password:
		sql := new(strings.Builder)
		sqlescape.MustFormatSQL(sql, `SELECT Password FROM %n.%n WHERE User= %? AND Host= %? ;`, mysql.SystemDB, mysql.PasswordHistoryTable, userDetail.user, strings.ToLower(userDetail.host))
		recordSet, err := sqlExecutor.ExecuteInternal(ctx, sql.String())
		if err != nil {
			return false, err
		}
		defer func() {
			if closeErr := recordSet.Close(); closeErr != nil {
				err = closeErr
			}
		}()
		rows, err := sqlexec.DrainRecordSet(ctx, recordSet, variable.DefMaxChunkSize)
		if err != nil {
			return false, err
		}
		return checkPasswordsMatch(rows, userDetail.authString, authPlugin)
	default:
		return false, exeerrors.ErrPluginIsNotLoaded.GenWithStackByArgs(authPlugin)
	}
}

func checkPasswordHistoryRule(ctx context.Context, sqlExecutor sqlexec.SQLExecutor, userDetail *userInfo, passwordReuse *passwordReuseInfo, authPlugin string) (canUse bool, err error) {
	switch authPlugin {
	case mysql.AuthNativePassword, "":
		sql := new(strings.Builder)
		// Exceeded the maximum number of saved items, only check the ones within the limit.
		checkRows := `SELECT count(*) FROM (SELECT Password FROM %n.%n WHERE User=%? AND Host=%? ORDER BY Password_timestamp DESC LIMIT `
		checkRows = checkRows + strconv.FormatInt(passwordReuse.passwordHistory, 10)
		checkRows = checkRows + ` ) as t where t.Password = %? `
		sqlescape.MustFormatSQL(sql, checkRows, mysql.SystemDB, mysql.PasswordHistoryTable, userDetail.user, strings.ToLower(userDetail.host), userDetail.pwd)
		recordSet, err := sqlExecutor.ExecuteInternal(ctx, sql.String())
		if err != nil {
			return false, err
		}
		defer func() {
			if closeErr := recordSet.Close(); closeErr != nil {
				err = closeErr
			}
		}()
		rows, err := sqlexec.DrainRecordSet(ctx, recordSet, 3)
		if err != nil {
			return false, err
		}
		if rows[0].GetInt64(0) != 0 {
			return false, nil
		}
		return true, nil
	case mysql.AuthCachingSha2Password, mysql.AuthTiDBSM3Password:
		sql := new(strings.Builder)
		checkRows := `SELECT Password FROM %n.%n WHERE User=%? AND Host=%? ORDER BY Password_timestamp DESC LIMIT `
		checkRows = checkRows + strconv.FormatInt(passwordReuse.passwordHistory, 10)
		sqlescape.MustFormatSQL(sql, checkRows, mysql.SystemDB, mysql.PasswordHistoryTable, userDetail.user, strings.ToLower(userDetail.host))
		recordSet, err := sqlExecutor.ExecuteInternal(ctx, sql.String())
		if err != nil {
			return false, err
		}
		defer func() {
			if closeErr := recordSet.Close(); closeErr != nil {
				err = closeErr
			}
		}()
		rows, err := sqlexec.DrainRecordSet(ctx, recordSet, variable.DefMaxChunkSize)
		if err != nil {
			return false, err
		}
		return checkPasswordsMatch(rows, userDetail.authString, authPlugin)
	default:
		return false, exeerrors.ErrPluginIsNotLoaded.GenWithStackByArgs(authPlugin)
	}
}

func checkPasswordTimeRule(ctx context.Context, sqlExecutor sqlexec.SQLExecutor, userDetail *userInfo, passwordReuse *passwordReuseInfo,
	sctx sessionctx.Context, authPlugin string) (canUse bool, err error) {
	beforeDate := getValidTime(sctx, passwordReuse)
	switch authPlugin {
	case mysql.AuthNativePassword, "":
		sql := new(strings.Builder)
		sqlescape.MustFormatSQL(sql, `SELECT count(*) FROM %n.%n WHERE User=%? AND Host=%? AND Password = %? AND Password_timestamp >= %?;`,
			mysql.SystemDB, mysql.PasswordHistoryTable, userDetail.user, strings.ToLower(userDetail.host), userDetail.pwd, beforeDate)
		recordSet, err := sqlExecutor.ExecuteInternal(ctx, sql.String())
		if err != nil {
			return false, err
		}
		defer func() {
			if closeErr := recordSet.Close(); closeErr != nil {
				err = closeErr
			}
		}()
		rows, err := sqlexec.DrainRecordSet(ctx, recordSet, 3)
		if err != nil {
			return false, err
		}
		if rows[0].GetInt64(0) == 0 {
			return true, nil
		}
	case mysql.AuthCachingSha2Password, mysql.AuthTiDBSM3Password:
		sql := new(strings.Builder)
		sqlescape.MustFormatSQL(sql, `SELECT Password FROM %n.%n WHERE User=%? AND Host=%? AND Password_timestamp >= %?;`, mysql.SystemDB, mysql.PasswordHistoryTable, userDetail.user, strings.ToLower(userDetail.host), beforeDate)
		recordSet, err := sqlExecutor.ExecuteInternal(ctx, sql.String())
		if err != nil {
			return false, err
		}
		defer func() {
			if closeErr := recordSet.Close(); closeErr != nil {
				err = closeErr
			}
		}()
		rows, err := sqlexec.DrainRecordSet(ctx, recordSet, variable.DefMaxChunkSize)
		if err != nil {
			return false, err
		}
		return checkPasswordsMatch(rows, userDetail.authString, authPlugin)
	default:
		return false, exeerrors.ErrPluginIsNotLoaded.GenWithStackByArgs(authPlugin)
	}
	return false, nil
}

func passwordVerification(ctx context.Context, sqlExecutor sqlexec.SQLExecutor, userDetail *userInfo, passwordReuse *passwordReuseInfo, sctx sessionctx.Context, authPlugin string) (bool, int64, error) {
	passwordNum, err := getUserPasswordNum(ctx, sqlExecutor, userDetail)
	if err != nil {
		return false, 0, err
	}

	// the maximum number of records that can be deleted.
	canDeleteNum := passwordNum - passwordReuse.passwordHistory + 1
	if canDeleteNum < 0 {
		canDeleteNum = 0
	}

	if passwordReuse.passwordHistory <= 0 && passwordReuse.passwordReuseInterval <= 0 {
		return true, canDeleteNum, nil
	}

	// The maximum number of saves has not been exceeded.
	// There are too many retention days, and it is impossible to time out in one's lifetime.
	if (passwordNum <= passwordReuse.passwordHistory) || (passwordReuse.passwordReuseInterval > math.MaxInt32) {
		passChecking, err := fullRecordCheck(ctx, sqlExecutor, userDetail, authPlugin)
		return passChecking, canDeleteNum, err
	}

	if passwordReuse.passwordHistory > 0 {
		passChecking, err := checkPasswordHistoryRule(ctx, sqlExecutor, userDetail, passwordReuse, authPlugin)
		if err != nil || !passChecking {
			return false, 0, err
		}
	}
	if passwordReuse.passwordReuseInterval > 0 {
		passChecking, err := checkPasswordTimeRule(ctx, sqlExecutor, userDetail, passwordReuse, sctx, authPlugin)
		if err != nil || !passChecking {
			return false, 0, err
		}
	}
	return true, canDeleteNum, nil
}

func checkPasswordReusePolicy(ctx context.Context, sqlExecutor sqlexec.SQLExecutor, userDetail *userInfo, sctx sessionctx.Context, authPlugin string, authPlugins map[string]*extension.AuthPlugin) error {
	if strings.EqualFold(authPlugin, mysql.AuthTiDBAuthToken) || strings.EqualFold(authPlugin, mysql.AuthLDAPSASL) || strings.EqualFold(authPlugin, mysql.AuthLDAPSimple) {
		// AuthTiDBAuthToken is the token login method on the cloud,
		// and the Password Reuse Policy does not take effect.
		return nil
	}
	// Skip password reuse checks for extension auth plugins
	if _, ok := authPlugins[authPlugin]; ok {
		return nil
	}
	// read password reuse info from mysql.user and global variables.
	passwdReuseInfo, err := getUserPasswordLimit(ctx, sqlExecutor, userDetail.user, userDetail.host, userDetail.pLI)
	if err != nil {
		return err
	}
	// check whether password can be used.
	res, maxDelNum, err := passwordVerification(ctx, sqlExecutor, userDetail, passwdReuseInfo, sctx, authPlugin)
	if err != nil {
		return err
	}
	if !res {
		return exeerrors.ErrExistsInHistoryPassword.GenWithStackByArgs(userDetail.user, userDetail.host)
	}
	err = deleteHistoricalData(ctx, sqlExecutor, userDetail, maxDelNum, passwdReuseInfo, sctx)
	if err != nil {
		return err
	}
	// insert password history.
	err = addHistoricalData(ctx, sqlExecutor, userDetail, passwdReuseInfo)
	if err != nil {
		return err
	}
	return nil
}

func (e *SimpleExec) executeAlterUser(ctx context.Context, s *ast.AlterUserStmt) error {
	disableSandBoxMode := false
	var err error
	if e.Ctx().InSandBoxMode() {
		if err = e.checkSandboxMode(s.Specs); err != nil {
			return err
		}
		disableSandBoxMode = true
	}
	ctx = kv.WithInternalSourceType(ctx, kv.InternalTxnPrivilege)
	if s.CurrentAuth != nil {
		user := e.Ctx().GetSessionVars().User
		if user == nil {
			return errors.New("Session user is empty")
		}
		// Use AuthHostname to search the user record, set Hostname as AuthHostname.
		userCopy := *user
		userCopy.Hostname = userCopy.AuthHostname
		spec := &ast.UserSpec{
			User:    &userCopy,
			AuthOpt: s.CurrentAuth,
		}
		s.Specs = []*ast.UserSpec{spec}
	}

	plOptions := passwordOrLockOptionsInfo{
		lockAccount:                 "",
		passwordExpired:             "",
		passwordLifetime:            notSpecified,
		passwordHistory:             notSpecified,
		passwordReuseInterval:       notSpecified,
		failedLoginAttemptsChange:   false,
		passwordLockTimeChange:      false,
		passwordHistoryChange:       false,
		passwordReuseIntervalChange: false,
	}
	err = plOptions.loadOptions(s.PasswordOrLockOptions)
	if err != nil {
		return err
	}

	privData, err := tlsOption2GlobalPriv(s.AuthTokenOrTLSOptions)
	if err != nil {
		return err
	}

	failedUsers := make([]string, 0, len(s.Specs))
	needRollback := false
	checker := privilege.GetPrivilegeManager(e.Ctx())
	if checker == nil {
		return errors.New("could not load privilege checker")
	}
	activeRoles := e.Ctx().GetSessionVars().ActiveRoles
	hasCreateUserPriv := checker.RequestVerification(activeRoles, "", "", "", mysql.CreateUserPriv)
	hasSystemUserPriv := checker.RequestDynamicVerification(activeRoles, "SYSTEM_USER", false)
	hasRestrictedUserPriv := checker.RequestDynamicVerification(activeRoles, "RESTRICTED_USER_ADMIN", false)
	hasSystemSchemaPriv := checker.RequestVerification(activeRoles, mysql.SystemDB, mysql.UserTable, "", mysql.UpdatePriv)

	var authTokenOptions []*ast.AuthTokenOrTLSOption
	for _, authTokenOrTLSOption := range s.AuthTokenOrTLSOptions {
		if authTokenOrTLSOption.Type == ast.TokenIssuer {
			authTokenOptions = append(authTokenOptions, authTokenOrTLSOption)
		}
	}

	sysSession, err := e.GetSysSession()
	if err != nil {
		return err
	}
	defer e.ReleaseSysSession(ctx, sysSession)
	sqlExecutor := sysSession.GetSQLExecutor()
	// session isolation level changed to READ-COMMITTED.
	// When tidb is at the RR isolation level, executing `begin` will obtain a consistent state.
	// When operating the same user concurrently, it may happen that historical versions are read.
	// In order to avoid this risk, change the isolation level to RC.
	_, err = sqlExecutor.ExecuteInternal(ctx, "set tx_isolation = 'READ-COMMITTED'")
	if err != nil {
		return err
	}
	if _, err := sqlExecutor.ExecuteInternal(ctx, "BEGIN PESSIMISTIC"); err != nil {
		return err
	}

	for _, spec := range s.Specs {
		user := e.Ctx().GetSessionVars().User
		if spec.User.CurrentUser || ((user != nil) && (user.Username == spec.User.Username) && (user.AuthHostname == spec.User.Hostname)) {
			spec.User.Username = user.Username
			spec.User.Hostname = user.AuthHostname
		} else {
			// The user executing the query (user) does not match the user specified (spec.User)
			// The MySQL manual states:
			// "In most cases, ALTER USER requires the global CREATE USER privilege, or the UPDATE privilege for the mysql system schema"
			//
			// This is true unless the user being modified has the SYSTEM_USER dynamic privilege.
			// See: https://mysqlserverteam.com/the-system_user-dynamic-privilege/
			//
			// In the current implementation of DYNAMIC privileges, SUPER can be used as a substitute for any DYNAMIC privilege
			// (unless SEM is enabled; in which case RESTRICTED_* privileges will not use SUPER as a substitute). This is intentional
			// because visitInfo can not accept OR conditions for permissions and in many cases MySQL permits SUPER instead.

			// Thus, any user with SUPER can effectively ALTER/DROP a SYSTEM_USER, and
			// any user with only CREATE USER can not modify the properties of users with SUPER privilege.
			// We extend this in TiDB with SEM, where SUPER users can not modify users with RESTRICTED_USER_ADMIN.
			// For simplicity: RESTRICTED_USER_ADMIN also counts for SYSTEM_USER here.

			if !(hasCreateUserPriv || hasSystemSchemaPriv) {
				return plannererrors.ErrSpecificAccessDenied.GenWithStackByArgs("CREATE USER")
			}
			if !(hasSystemUserPriv || hasRestrictedUserPriv) && checker.RequestDynamicVerificationWithUser(ctx, "SYSTEM_USER", false, spec.User) {
				return plannererrors.ErrSpecificAccessDenied.GenWithStackByArgs("SYSTEM_USER or SUPER")
			}
			if sem.IsEnabled() && checker.RequestDynamicVerificationWithUser(ctx, "RESTRICTED_USER_ADMIN", false, spec.User) && !hasRestrictedUserPriv {
				return plannererrors.ErrSpecificAccessDenied.GenWithStackByArgs("RESTRICTED_USER_ADMIN")
			}
		}

		exists, _, err := userExistsInternal(ctx, sqlExecutor, spec.User.Username, spec.User.Hostname)
		if err != nil {
			return err
		}
		if !exists {
			user := fmt.Sprintf(`'%s'@'%s'`, spec.User.Username, spec.User.Hostname)
			failedUsers = append(failedUsers, user)
			continue
		}
		currentAuthPlugin, err := privilege.GetPrivilegeManager(e.Ctx()).GetAuthPlugin(spec.User.Username, spec.User.Hostname)
		if err != nil {
			return err
		}

		type AuthTokenOptionHandler int
		const (
			// noNeedAuthTokenOptions means the final auth plugin is NOT tidb_auth_plugin
			noNeedAuthTokenOptions AuthTokenOptionHandler = iota
			// OptionalAuthTokenOptions means the final auth_plugin is tidb_auth_plugin,
			// and whether to declare AuthTokenOptions or not is ok.
			OptionalAuthTokenOptions
			// RequireAuthTokenOptions means the final auth_plugin is tidb_auth_plugin and need AuthTokenOptions here
			RequireAuthTokenOptions
		)
		authTokenOptionHandler := noNeedAuthTokenOptions
<<<<<<< HEAD
		currentAuthPlugin, err := privilege.GetPrivilegeManager(e.Ctx()).GetAuthPlugin(ctx, spec.User.Username, spec.User.Hostname)
		if err != nil {
			return err
		}
=======
>>>>>>> 6d740715
		if currentAuthPlugin == mysql.AuthTiDBAuthToken {
			authTokenOptionHandler = OptionalAuthTokenOptions
		}

		type alterField struct {
			expr  string
			value any
		}
		var fields []alterField
		if spec.AuthOpt != nil {
			fields = append(fields, alterField{"password_last_changed=current_timestamp()", nil})
			if spec.AuthOpt.AuthPlugin == "" {
				spec.AuthOpt.AuthPlugin = currentAuthPlugin
			}
			extensions, err := extension.GetExtensions()
			if err != nil {
				return exeerrors.ErrPluginIsNotLoaded.GenWithStackByArgs(err.Error())
			}
			authPlugins := extensions.GetAuthPlugins()
			var authPluginImpl *extension.AuthPlugin
			switch spec.AuthOpt.AuthPlugin {
			case mysql.AuthNativePassword, mysql.AuthCachingSha2Password, mysql.AuthTiDBSM3Password, mysql.AuthSocket, mysql.AuthLDAPSimple, mysql.AuthLDAPSASL, "":
				authTokenOptionHandler = noNeedAuthTokenOptions
			case mysql.AuthTiDBAuthToken:
				if authTokenOptionHandler != OptionalAuthTokenOptions {
					authTokenOptionHandler = RequireAuthTokenOptions
				}
			default:
				found := false
				if authPluginImpl, found = authPlugins[spec.AuthOpt.AuthPlugin]; !found {
					return exeerrors.ErrPluginIsNotLoaded.GenWithStackByArgs(spec.AuthOpt.AuthPlugin)
				}
			}
			// changing the auth method prunes history.
			if spec.AuthOpt.AuthPlugin != currentAuthPlugin {
				// delete password history from mysql.password_history.
				sql := new(strings.Builder)
				sqlescape.MustFormatSQL(sql, `DELETE FROM %n.%n WHERE Host = %? and User = %?;`, mysql.SystemDB, mysql.PasswordHistoryTable, spec.User.Hostname, spec.User.Username)
				if _, err := sqlExecutor.ExecuteInternal(ctx, sql.String()); err != nil {
					failedUsers = append(failedUsers, spec.User.String())
					needRollback = true
					break
				}
			}
			if e.isValidatePasswordEnabled() && spec.AuthOpt.ByAuthString && mysql.IsAuthPluginClearText(spec.AuthOpt.AuthPlugin) {
				if err := pwdValidator.ValidatePassword(e.Ctx().GetSessionVars(), spec.AuthOpt.AuthString); err != nil {
					return err
				}
			}
			pwd, ok := encodePassword(spec, authPluginImpl)
			if !ok {
				return errors.Trace(exeerrors.ErrPasswordFormat)
			}
			// for Support Password Reuse Policy.
			// The empty password does not count in the password history and is subject to reuse at any time.
			// https://dev.mysql.com/doc/refman/8.0/en/password-management.html#password-reuse-policy
			if len(pwd) != 0 {
				userDetail := &userInfo{
					host:       spec.User.Hostname,
					user:       spec.User.Username,
					pLI:        &plOptions,
					pwd:        pwd,
					authString: spec.AuthOpt.AuthString,
				}
				err := checkPasswordReusePolicy(ctx, sqlExecutor, userDetail, e.Ctx(), spec.AuthOpt.AuthPlugin, authPlugins)
				if err != nil {
					return err
				}
			}
			fields = append(fields, alterField{"authentication_string=%?", pwd})
			if spec.AuthOpt.AuthPlugin != "" {
				fields = append(fields, alterField{"plugin=%?", spec.AuthOpt.AuthPlugin})
			}
			if spec.AuthOpt.ByAuthString || spec.AuthOpt.ByHashString {
				if plOptions.passwordExpired == "" {
					plOptions.passwordExpired = "N"
				}
			}
		}

		if len(plOptions.lockAccount) != 0 {
			fields = append(fields, alterField{"account_locked=%?", plOptions.lockAccount})
		}

		// support alter Password_reuse_history and Password_reuse_time.
		if plOptions.passwordHistoryChange {
			if plOptions.passwordHistory == notSpecified {
				fields = append(fields, alterField{"Password_reuse_history = NULL ", ""})
			} else {
				fields = append(fields, alterField{"Password_reuse_history = %? ", strconv.FormatInt(plOptions.passwordHistory, 10)})
			}
		}
		if plOptions.passwordReuseIntervalChange {
			if plOptions.passwordReuseInterval == notSpecified {
				fields = append(fields, alterField{"Password_reuse_time = NULL ", ""})
			} else {
				fields = append(fields, alterField{"Password_reuse_time = %? ", strconv.FormatInt(plOptions.passwordReuseInterval, 10)})
			}
		}

		passwordLockingInfo, err := readPasswordLockingInfo(ctx, sqlExecutor, spec.User.Username, spec.User.Hostname, &plOptions)
		if err != nil {
			return err
		}
		passwordLockingStr := alterUserFailedLoginJSON(passwordLockingInfo, plOptions.lockAccount)

		if len(plOptions.passwordExpired) != 0 {
			if len(spec.User.Username) == 0 && plOptions.passwordExpired == "Y" {
				return exeerrors.ErrPasswordExpireAnonymousUser.GenWithStackByArgs()
			}
			fields = append(fields, alterField{"password_expired=%?", plOptions.passwordExpired})
		}
		if plOptions.passwordLifetime != notSpecified {
			fields = append(fields, alterField{"password_lifetime=%?", plOptions.passwordLifetime})
		}

		var newAttributes []string
		if s.CommentOrAttributeOption != nil {
			if s.CommentOrAttributeOption.Type == ast.UserCommentType {
				newAttributes = append(newAttributes, fmt.Sprintf(`"metadata": {"comment": "%s"}`, s.CommentOrAttributeOption.Value))
			} else {
				newAttributes = append(newAttributes, fmt.Sprintf(`"metadata": %s`, s.CommentOrAttributeOption.Value))
			}
		}
		if s.ResourceGroupNameOption != nil {
			if !variable.EnableResourceControl.Load() {
				return infoschema.ErrResourceGroupSupportDisabled
			}
			is, err := isRole(ctx, sqlExecutor, spec.User.Username, spec.User.Hostname)
			if err != nil {
				return err
			}
			if is {
				return infoschema.ErrResourceGroupInvalidForRole
			}

			// check if specified resource group exists
			resourceGroupName := strings.ToLower(s.ResourceGroupNameOption.Value)
			if resourceGroupName != resourcegroup.DefaultResourceGroupName && s.ResourceGroupNameOption.Value != "" {
				_, exists := e.is.ResourceGroupByName(model.NewCIStr(resourceGroupName))
				if !exists {
					return infoschema.ErrResourceGroupNotExists.GenWithStackByArgs(resourceGroupName)
				}
			}

			newAttributes = append(newAttributes, fmt.Sprintf(`"resource_group": "%s"`, resourceGroupName))
		}
		if passwordLockingStr != "" {
			newAttributes = append(newAttributes, passwordLockingStr)
		}
		if length := len(newAttributes); length > 0 {
			if length > 1 || passwordLockingStr == "" {
				passwordLockingInfo.containsNoOthers = false
			}
			newAttributesStr := fmt.Sprintf("{%s}", strings.Join(newAttributes, ","))
			fields = append(fields, alterField{"user_attributes=json_merge_patch(coalesce(user_attributes, '{}'), %?)", newAttributesStr})
		}

		switch authTokenOptionHandler {
		case noNeedAuthTokenOptions:
			if len(authTokenOptions) > 0 {
				err := errors.NewNoStackError("TOKEN_ISSUER is not needed for the auth plugin")
				e.Ctx().GetSessionVars().StmtCtx.AppendWarning(err)
			}
		case OptionalAuthTokenOptions:
			if len(authTokenOptions) > 0 {
				for _, authTokenOption := range authTokenOptions {
					fields = append(fields, alterField{authTokenOption.Type.String() + "=%?", authTokenOption.Value})
				}
			}
		case RequireAuthTokenOptions:
			if len(authTokenOptions) > 0 {
				for _, authTokenOption := range authTokenOptions {
					fields = append(fields, alterField{authTokenOption.Type.String() + "=%?", authTokenOption.Value})
				}
			} else {
				err := errors.NewNoStackError("Auth plugin 'tidb_auth_plugin' needs TOKEN_ISSUER")
				e.Ctx().GetSessionVars().StmtCtx.AppendWarning(err)
			}
		}

		if len(fields) > 0 {
			sql := new(strings.Builder)
			sqlescape.MustFormatSQL(sql, "UPDATE %n.%n SET ", mysql.SystemDB, mysql.UserTable)
			for i, f := range fields {
				sqlescape.MustFormatSQL(sql, f.expr, f.value)
				if i < len(fields)-1 {
					sqlescape.MustFormatSQL(sql, ",")
				}
			}
			sqlescape.MustFormatSQL(sql, " WHERE Host=%? and User=%?;", spec.User.Hostname, spec.User.Username)
			_, err := sqlExecutor.ExecuteInternal(ctx, sql.String())
			if err != nil {
				failedUsers = append(failedUsers, spec.User.String())
				needRollback = true
				continue
			}
		}

		// Remove useless Password_locking from User_attributes.
		err = deletePasswordLockingAttribute(ctx, sqlExecutor, spec.User.Username, spec.User.Hostname, passwordLockingInfo)
		if err != nil {
			failedUsers = append(failedUsers, spec.User.String())
			needRollback = true
			continue
		}

		if len(privData) > 0 {
			sql := new(strings.Builder)
			sqlescape.MustFormatSQL(sql, "INSERT INTO %n.%n (Host, User, Priv) VALUES (%?,%?,%?) ON DUPLICATE KEY UPDATE Priv = values(Priv)", mysql.SystemDB, mysql.GlobalPrivTable, spec.User.Hostname, spec.User.Username, string(hack.String(privData)))
			_, err := sqlExecutor.ExecuteInternal(ctx, sql.String())
			if err != nil {
				failedUsers = append(failedUsers, spec.User.String())
				needRollback = true
			}
		}
	}
	if len(failedUsers) > 0 {
		// Compatible with MySQL 8.0, `ALTER USER` realizes atomic operation.
		if !s.IfExists || needRollback {
			return exeerrors.ErrCannotUser.GenWithStackByArgs("ALTER USER", strings.Join(failedUsers, ","))
		}
		for _, user := range failedUsers {
			err := infoschema.ErrUserDropExists.FastGenByArgs(user)
			e.Ctx().GetSessionVars().StmtCtx.AppendNote(err)
		}
	}
	if _, err := sqlExecutor.ExecuteInternal(ctx, "commit"); err != nil {
		return err
	}
	users := userSpecToUserList(s.Specs)
	if err = domain.GetDomain(e.Ctx()).NotifyUpdatePrivilege(users); err != nil {
		return err
	}
	if disableSandBoxMode {
		e.Ctx().DisableSandBoxMode()
	}
	return nil
}

func (e *SimpleExec) checkSandboxMode(specs []*ast.UserSpec) error {
	for _, spec := range specs {
		if spec.AuthOpt == nil {
			continue
		}
		if spec.AuthOpt.ByAuthString || spec.AuthOpt.ByHashString {
			if spec.User.CurrentUser || e.Ctx().GetSessionVars().User.Username == spec.User.Username {
				return nil
			}
		}
	}
	return exeerrors.ErrMustChangePassword.GenWithStackByArgs()
}

func (e *SimpleExec) executeGrantRole(ctx context.Context, s *ast.GrantRoleStmt) error {
	internalCtx := kv.WithInternalSourceType(context.Background(), kv.InternalTxnPrivilege)

	e.setCurrentUser(s.Users)

	for _, role := range s.Roles {
		exists, err := userExists(ctx, e.Ctx(), role.Username, role.Hostname)
		if err != nil {
			return err
		}
		if !exists {
			return exeerrors.ErrGrantRole.GenWithStackByArgs(role.String())
		}
	}
	for _, user := range s.Users {
		exists, err := userExists(ctx, e.Ctx(), user.Username, user.Hostname)
		if err != nil {
			return err
		}
		if !exists {
			return exeerrors.ErrCannotUser.GenWithStackByArgs("GRANT ROLE", user.String())
		}
	}

	restrictedCtx, err := e.GetSysSession()
	if err != nil {
		return err
	}
	defer e.ReleaseSysSession(internalCtx, restrictedCtx)
	sqlExecutor := restrictedCtx.GetSQLExecutor()

	// begin a transaction to insert role graph edges.
	if _, err := sqlExecutor.ExecuteInternal(internalCtx, "begin"); err != nil {
		return err
	}

	sql := new(strings.Builder)
	for _, user := range s.Users {
		for _, role := range s.Roles {
			sql.Reset()
			sqlescape.MustFormatSQL(sql, `INSERT IGNORE INTO %n.%n (FROM_HOST, FROM_USER, TO_HOST, TO_USER) VALUES (%?,%?,%?,%?)`, mysql.SystemDB, mysql.RoleEdgeTable, role.Hostname, role.Username, user.Hostname, user.Username)
			if _, err := sqlExecutor.ExecuteInternal(internalCtx, sql.String()); err != nil {
				logutil.BgLogger().Error(fmt.Sprintf("Error occur when executing %s", sql))
				if _, err := sqlExecutor.ExecuteInternal(internalCtx, "rollback"); err != nil {
					return err
				}
				return exeerrors.ErrCannotUser.GenWithStackByArgs("GRANT ROLE", user.String())
			}
		}
	}
	if _, err := sqlExecutor.ExecuteInternal(internalCtx, "commit"); err != nil {
		return err
	}
	userList := userIdentityToUserList(s.Users)
	return domain.GetDomain(e.Ctx()).NotifyUpdatePrivilege(userList)
}

// Should cover same internal mysql.* tables as DROP USER, so this function is very similar
func (e *SimpleExec) executeRenameUser(s *ast.RenameUserStmt) error {
	ctx := kv.WithInternalSourceType(context.Background(), kv.InternalTxnPrivilege)
	var failedUser string
	sysSession, err := e.GetSysSession()
	defer e.ReleaseSysSession(ctx, sysSession)
	if err != nil {
		return err
	}
	sqlExecutor := sysSession.GetSQLExecutor()

	if _, err := sqlExecutor.ExecuteInternal(ctx, "BEGIN PESSIMISTIC"); err != nil {
		return err
	}
	for _, userToUser := range s.UserToUsers {
		oldUser, newUser := userToUser.OldUser, userToUser.NewUser
		if len(newUser.Username) > auth.UserNameMaxLength {
			return exeerrors.ErrWrongStringLength.GenWithStackByArgs(newUser.Username, "user name", auth.UserNameMaxLength)
		}
		if len(newUser.Hostname) > auth.HostNameMaxLength {
			return exeerrors.ErrWrongStringLength.GenWithStackByArgs(newUser.Hostname, "host name", auth.HostNameMaxLength)
		}
		exists, _, err := userExistsInternal(ctx, sqlExecutor, oldUser.Username, oldUser.Hostname)
		if err != nil {
			return err
		}
		if !exists {
			failedUser = oldUser.String() + " TO " + newUser.String() + " old did not exist"
			break
		}

		exists, _, err = userExistsInternal(ctx, sqlExecutor, newUser.Username, newUser.Hostname)
		if err != nil {
			return err
		}
		if exists {
			// MySQL reports the old user, even when the issue is the new user.
			failedUser = oldUser.String() + " TO " + newUser.String() + " new did exist"
			break
		}

		if err = renameUserHostInSystemTable(sqlExecutor, mysql.UserTable, "User", "Host", userToUser); err != nil {
			failedUser = oldUser.String() + " TO " + newUser.String() + " " + mysql.UserTable + " error"
			break
		}

		// rename privileges from mysql.global_priv
		if err = renameUserHostInSystemTable(sqlExecutor, mysql.GlobalPrivTable, "User", "Host", userToUser); err != nil {
			failedUser = oldUser.String() + " TO " + newUser.String() + " " + mysql.GlobalPrivTable + " error"
			break
		}

		// rename privileges from mysql.db
		if err = renameUserHostInSystemTable(sqlExecutor, mysql.DBTable, "User", "Host", userToUser); err != nil {
			failedUser = oldUser.String() + " TO " + newUser.String() + " " + mysql.DBTable + " error"
			break
		}

		// rename privileges from mysql.tables_priv
		if err = renameUserHostInSystemTable(sqlExecutor, mysql.TablePrivTable, "User", "Host", userToUser); err != nil {
			failedUser = oldUser.String() + " TO " + newUser.String() + " " + mysql.TablePrivTable + " error"
			break
		}

		// rename relationship from mysql.role_edges
		if err = renameUserHostInSystemTable(sqlExecutor, mysql.RoleEdgeTable, "TO_USER", "TO_HOST", userToUser); err != nil {
			failedUser = oldUser.String() + " TO " + newUser.String() + " " + mysql.RoleEdgeTable + " (to) error"
			break
		}

		if err = renameUserHostInSystemTable(sqlExecutor, mysql.RoleEdgeTable, "FROM_USER", "FROM_HOST", userToUser); err != nil {
			failedUser = oldUser.String() + " TO " + newUser.String() + " " + mysql.RoleEdgeTable + " (from) error"
			break
		}

		// rename relationship from mysql.default_roles
		if err = renameUserHostInSystemTable(sqlExecutor, mysql.DefaultRoleTable, "DEFAULT_ROLE_USER", "DEFAULT_ROLE_HOST", userToUser); err != nil {
			failedUser = oldUser.String() + " TO " + newUser.String() + " " + mysql.DefaultRoleTable + " (default role user) error"
			break
		}

		if err = renameUserHostInSystemTable(sqlExecutor, mysql.DefaultRoleTable, "USER", "HOST", userToUser); err != nil {
			failedUser = oldUser.String() + " TO " + newUser.String() + " " + mysql.DefaultRoleTable + " error"
			break
		}

		// rename passwordhistory from  PasswordHistoryTable.
		if err = renameUserHostInSystemTable(sqlExecutor, mysql.PasswordHistoryTable, "USER", "HOST", userToUser); err != nil {
			failedUser = oldUser.String() + " TO " + newUser.String() + " " + mysql.PasswordHistoryTable + " error"
			break
		}

		// rename relationship from mysql.global_grants
		// TODO: add global_grants into the parser
		// TODO: need update columns_priv once we implement columns_priv functionality.
		// When that is added, please refactor both executeRenameUser and executeDropUser to use an array of tables
		// to loop over, so it is easier to maintain.
		if err = renameUserHostInSystemTable(sqlExecutor, "global_grants", "User", "Host", userToUser); err != nil {
			failedUser = oldUser.String() + " TO " + newUser.String() + " mysql.global_grants error"
			break
		}
	}

	if failedUser != "" {
		if _, err := sqlExecutor.ExecuteInternal(ctx, "rollback"); err != nil {
			return err
		}
		return exeerrors.ErrCannotUser.GenWithStackByArgs("RENAME USER", failedUser)
	}
	if _, err := sqlExecutor.ExecuteInternal(ctx, "commit"); err != nil {
		return err
	}

	userList := make([]string, 0, len(s.UserToUsers)*2)
	for _, users := range s.UserToUsers {
		userList = append(userList, users.OldUser.Username)
		userList = append(userList, users.NewUser.Username)
	}
	return domain.GetDomain(e.Ctx()).NotifyUpdatePrivilege(userList)
}

func renameUserHostInSystemTable(sqlExecutor sqlexec.SQLExecutor, tableName, usernameColumn, hostColumn string, users *ast.UserToUser) error {
	ctx := kv.WithInternalSourceType(context.Background(), kv.InternalTxnPrivilege)
	sql := new(strings.Builder)
	sqlescape.MustFormatSQL(sql, `UPDATE %n.%n SET %n = %?, %n = %? WHERE %n = %? and %n = %?;`,
		mysql.SystemDB, tableName,
		usernameColumn, users.NewUser.Username, hostColumn, strings.ToLower(users.NewUser.Hostname),
		usernameColumn, users.OldUser.Username, hostColumn, strings.ToLower(users.OldUser.Hostname))
	_, err := sqlExecutor.ExecuteInternal(ctx, sql.String())
	return err
}

func (e *SimpleExec) executeDropQueryWatch(s *ast.DropQueryWatchStmt) error {
	return querywatch.ExecDropQueryWatch(e.Ctx(), s.IntValue)
}

func (e *SimpleExec) executeDropUser(ctx context.Context, s *ast.DropUserStmt) error {
	internalCtx := kv.WithInternalSourceType(context.Background(), kv.InternalTxnPrivilege)
	// Check privileges.
	// Check `CREATE USER` privilege.
	checker := privilege.GetPrivilegeManager(e.Ctx())
	if checker == nil {
		return errors.New("miss privilege checker")
	}
	activeRoles := e.Ctx().GetSessionVars().ActiveRoles
	if !checker.RequestVerification(activeRoles, mysql.SystemDB, mysql.UserTable, "", mysql.DeletePriv) {
		if s.IsDropRole {
			if !checker.RequestVerification(activeRoles, "", "", "", mysql.DropRolePriv) &&
				!checker.RequestVerification(activeRoles, "", "", "", mysql.CreateUserPriv) {
				return plannererrors.ErrSpecificAccessDenied.GenWithStackByArgs("DROP ROLE or CREATE USER")
			}
		}
		if !s.IsDropRole && !checker.RequestVerification(activeRoles, "", "", "", mysql.CreateUserPriv) {
			return plannererrors.ErrSpecificAccessDenied.GenWithStackByArgs("CREATE USER")
		}
	}
	hasSystemUserPriv := checker.RequestDynamicVerification(activeRoles, "SYSTEM_USER", false)
	hasRestrictedUserPriv := checker.RequestDynamicVerification(activeRoles, "RESTRICTED_USER_ADMIN", false)
	failedUsers := make([]string, 0, len(s.UserList))
	sysSession, err := e.GetSysSession()
	defer e.ReleaseSysSession(internalCtx, sysSession)
	if err != nil {
		return err
	}
	sqlExecutor := sysSession.GetSQLExecutor()

	if _, err := sqlExecutor.ExecuteInternal(internalCtx, "begin"); err != nil {
		return err
	}

	sql := new(strings.Builder)
	for _, user := range s.UserList {
		exists, err := userExists(ctx, e.Ctx(), user.Username, user.Hostname)
		if err != nil {
			return err
		}
		if !exists {
			if !s.IfExists {
				failedUsers = append(failedUsers, user.String())
				break
			}
			e.Ctx().GetSessionVars().StmtCtx.AppendNote(infoschema.ErrUserDropExists.FastGenByArgs(user))
		}

		// Certain users require additional privileges in order to be modified.
		// If this is the case, we need to rollback all changes and return a privilege error.
		// Because in TiDB SUPER can be used as a substitute for any dynamic privilege, this effectively means that
		// any user with SUPER requires a user with SUPER to be able to DROP the user.
		// We also allow RESTRICTED_USER_ADMIN to count for simplicity.
		if !(hasSystemUserPriv || hasRestrictedUserPriv) && checker.RequestDynamicVerificationWithUser(ctx, "SYSTEM_USER", false, user) {
			if _, err := sqlExecutor.ExecuteInternal(internalCtx, "rollback"); err != nil {
				return err
			}
			return plannererrors.ErrSpecificAccessDenied.GenWithStackByArgs("SYSTEM_USER or SUPER")
		}

		// begin a transaction to delete a user.
		sql.Reset()
		sqlescape.MustFormatSQL(sql, `DELETE FROM %n.%n WHERE Host = %? and User = %?;`, mysql.SystemDB, mysql.UserTable, strings.ToLower(user.Hostname), user.Username)
		if _, err = sqlExecutor.ExecuteInternal(internalCtx, sql.String()); err != nil {
			failedUsers = append(failedUsers, user.String())
			break
		}

		// delete password history from mysql.password_history.
		sql.Reset()
		sqlescape.MustFormatSQL(sql, `DELETE FROM %n.%n WHERE Host = %? and User = %?;`, mysql.SystemDB, mysql.PasswordHistoryTable, strings.ToLower(user.Hostname), user.Username)
		if _, err = sqlExecutor.ExecuteInternal(internalCtx, sql.String()); err != nil {
			failedUsers = append(failedUsers, user.String())
			break
		}

		// delete privileges from mysql.global_priv
		sql.Reset()
		sqlescape.MustFormatSQL(sql, `DELETE FROM %n.%n WHERE Host = %? and User = %?;`, mysql.SystemDB, mysql.GlobalPrivTable, user.Hostname, user.Username)
		if _, err := sqlExecutor.ExecuteInternal(internalCtx, sql.String()); err != nil {
			failedUsers = append(failedUsers, user.String())
			if _, err := sqlExecutor.ExecuteInternal(internalCtx, "rollback"); err != nil {
				return err
			}
			continue
		}

		// delete privileges from mysql.db
		sql.Reset()
		sqlescape.MustFormatSQL(sql, `DELETE FROM %n.%n WHERE Host = %? and User = %?;`, mysql.SystemDB, mysql.DBTable, user.Hostname, user.Username)
		if _, err = sqlExecutor.ExecuteInternal(internalCtx, sql.String()); err != nil {
			failedUsers = append(failedUsers, user.String())
			break
		}

		// delete privileges from mysql.tables_priv
		sql.Reset()
		sqlescape.MustFormatSQL(sql, `DELETE FROM %n.%n WHERE Host = %? and User = %?;`, mysql.SystemDB, mysql.TablePrivTable, user.Hostname, user.Username)
		if _, err = sqlExecutor.ExecuteInternal(internalCtx, sql.String()); err != nil {
			failedUsers = append(failedUsers, user.String())
			break
		}

		// delete privileges from mysql.columns_priv
		sql.Reset()
		sqlescape.MustFormatSQL(sql, `DELETE FROM %n.%n WHERE Host = %? and User = %?;`, mysql.SystemDB, mysql.ColumnPrivTable, user.Hostname, user.Username)
		if _, err = sqlExecutor.ExecuteInternal(internalCtx, sql.String()); err != nil {
			failedUsers = append(failedUsers, user.String())
			break
		}

		// delete relationship from mysql.role_edges
		sql.Reset()
		sqlescape.MustFormatSQL(sql, `DELETE FROM %n.%n WHERE TO_HOST = %? and TO_USER = %?;`, mysql.SystemDB, mysql.RoleEdgeTable, user.Hostname, user.Username)
		if _, err = sqlExecutor.ExecuteInternal(internalCtx, sql.String()); err != nil {
			failedUsers = append(failedUsers, user.String())
			break
		}

		sql.Reset()
		sqlescape.MustFormatSQL(sql, `DELETE FROM %n.%n WHERE FROM_HOST = %? and FROM_USER = %?;`, mysql.SystemDB, mysql.RoleEdgeTable, user.Hostname, user.Username)
		if _, err = sqlExecutor.ExecuteInternal(internalCtx, sql.String()); err != nil {
			failedUsers = append(failedUsers, user.String())
			break
		}

		// delete relationship from mysql.default_roles
		sql.Reset()
		sqlescape.MustFormatSQL(sql, `DELETE FROM %n.%n WHERE DEFAULT_ROLE_HOST = %? and DEFAULT_ROLE_USER = %?;`, mysql.SystemDB, mysql.DefaultRoleTable, user.Hostname, user.Username)
		if _, err = sqlExecutor.ExecuteInternal(internalCtx, sql.String()); err != nil {
			failedUsers = append(failedUsers, user.String())
			break
		}

		sql.Reset()
		sqlescape.MustFormatSQL(sql, `DELETE FROM %n.%n WHERE HOST = %? and USER = %?;`, mysql.SystemDB, mysql.DefaultRoleTable, user.Hostname, user.Username)
		if _, err = sqlExecutor.ExecuteInternal(internalCtx, sql.String()); err != nil {
			failedUsers = append(failedUsers, user.String())
			break
		}

		// delete relationship from mysql.global_grants
		sql.Reset()
		sqlescape.MustFormatSQL(sql, `DELETE FROM %n.%n WHERE Host = %? and User = %?;`, mysql.SystemDB, "global_grants", user.Hostname, user.Username)
		if _, err = sqlExecutor.ExecuteInternal(internalCtx, sql.String()); err != nil {
			failedUsers = append(failedUsers, user.String())
			break
		}

		// delete from activeRoles
		if s.IsDropRole {
			for i := 0; i < len(activeRoles); i++ {
				if activeRoles[i].Username == user.Username && activeRoles[i].Hostname == user.Hostname {
					activeRoles = append(activeRoles[:i], activeRoles[i+1:]...)
					break
				}
			}
		} // TODO: need delete columns_priv once we implement columns_priv functionality.
	}

	if len(failedUsers) != 0 {
		if _, err := sqlExecutor.ExecuteInternal(internalCtx, "rollback"); err != nil {
			return err
		}
		if s.IsDropRole {
			return exeerrors.ErrCannotUser.GenWithStackByArgs("DROP ROLE", strings.Join(failedUsers, ","))
		}
		return exeerrors.ErrCannotUser.GenWithStackByArgs("DROP USER", strings.Join(failedUsers, ","))
	}
	if _, err := sqlExecutor.ExecuteInternal(internalCtx, "commit"); err != nil {
		return err
	}
	if s.IsDropRole {
		// apply new activeRoles
		if ok, roleName := checker.ActiveRoles(ctx, e.Ctx(), activeRoles); !ok {
			u := e.Ctx().GetSessionVars().User
			return exeerrors.ErrRoleNotGranted.GenWithStackByArgs(roleName, u.String())
		}
	}
	userList := userIdentityToUserList(s.UserList)
	return domain.GetDomain(e.Ctx()).NotifyUpdatePrivilege(userList)
}

func userExists(ctx context.Context, sctx sessionctx.Context, name string, host string) (bool, error) {
	exec := sctx.GetRestrictedSQLExecutor()
	ctx = kv.WithInternalSourceType(ctx, kv.InternalTxnPrivilege)
	rows, _, err := exec.ExecRestrictedSQL(ctx, nil, `SELECT * FROM %n.%n WHERE User=%? AND Host=%?;`, mysql.SystemDB, mysql.UserTable, name, strings.ToLower(host))
	if err != nil {
		return false, err
	}
	return len(rows) > 0, nil
}

// use the same internal executor to read within the same transaction, otherwise same as userExists
func userExistsInternal(ctx context.Context, sqlExecutor sqlexec.SQLExecutor, name string, host string) (bool, string, error) {
	sql := new(strings.Builder)
	sqlescape.MustFormatSQL(sql, `SELECT * FROM %n.%n WHERE User=%? AND Host=%? FOR UPDATE;`, mysql.SystemDB, mysql.UserTable, name, strings.ToLower(host))
	recordSet, err := sqlExecutor.ExecuteInternal(ctx, sql.String())
	if err != nil {
		return false, "", err
	}
	req := recordSet.NewChunk(nil)
	err = recordSet.Next(ctx, req)
	var rows = 0
	if err == nil {
		rows = req.NumRows()
	}

	var authPlugin string
	colIdx := -1
	for i, f := range recordSet.Fields() {
		if f.ColumnAsName.L == "plugin" {
			colIdx = i
		}
	}
	if rows == 1 {
		// rows can only be 0 or 1
		// When user + host does not exist, the rows is 0
		// When user + host exists, the rows is 1 because user + host is primary key of the table.
		row := req.GetRow(0)
		authPlugin = row.GetString(colIdx)
	}

	errClose := recordSet.Close()
	if errClose != nil {
		return false, "", errClose
	}
	return rows > 0, authPlugin, err
}

func (e *SimpleExec) executeSetPwd(ctx context.Context, s *ast.SetPwdStmt) error {
	ctx = kv.WithInternalSourceType(ctx, kv.InternalTxnPrivilege)
	sysSession, err := e.GetSysSession()
	if err != nil {
		return err
	}
	defer e.ReleaseSysSession(ctx, sysSession)

	sqlExecutor := sysSession.GetSQLExecutor()
	// session isolation level changed to READ-COMMITTED.
	// When tidb is at the RR isolation level, executing `begin` will obtain a consistent state.
	// When operating the same user concurrently, it may happen that historical versions are read.
	// In order to avoid this risk, change the isolation level to RC.
	_, err = sqlExecutor.ExecuteInternal(ctx, "set tx_isolation = 'READ-COMMITTED'")
	if err != nil {
		return err
	}
	if _, err := sqlExecutor.ExecuteInternal(ctx, "BEGIN PESSIMISTIC"); err != nil {
		return err
	}

	var u, h string
	disableSandboxMode := false
	if s.User == nil || s.User.CurrentUser {
		if e.Ctx().GetSessionVars().User == nil {
			return errors.New("Session error is empty")
		}
		u = e.Ctx().GetSessionVars().User.AuthUsername
		h = e.Ctx().GetSessionVars().User.AuthHostname
	} else {
		u = s.User.Username
		h = s.User.Hostname

		checker := privilege.GetPrivilegeManager(e.Ctx())
		checker.MatchIdentity(u, h, false)
		activeRoles := e.Ctx().GetSessionVars().ActiveRoles
		if checker != nil && !checker.RequestVerification(activeRoles, "", "", "", mysql.SuperPriv) {
			currUser := e.Ctx().GetSessionVars().User
			return exeerrors.ErrDBaccessDenied.GenWithStackByArgs(currUser.Username, currUser.Hostname, "mysql")
		}
	}
	exists, _, err := userExistsInternal(ctx, sqlExecutor, u, h)
	if err != nil {
		return err
	}
	if !exists {
		return errors.Trace(exeerrors.ErrPasswordNoMatch)
	}
	if e.Ctx().InSandBoxMode() {
		if !(s.User == nil || s.User.CurrentUser ||
			e.Ctx().GetSessionVars().User.AuthUsername == u && e.Ctx().GetSessionVars().User.AuthHostname == strings.ToLower(h)) {
			return exeerrors.ErrMustChangePassword.GenWithStackByArgs()
		}
		disableSandboxMode = true
	}

	authplugin, err := privilege.GetPrivilegeManager(e.Ctx()).GetAuthPlugin(ctx, u, h)
	if err != nil {
		return err
	}
	if e.isValidatePasswordEnabled() {
		if err := pwdValidator.ValidatePassword(e.Ctx().GetSessionVars(), s.Password); err != nil {
			return err
		}
	}
	extensions, err := extension.GetExtensions()
	if err != nil {
		return exeerrors.ErrPluginIsNotLoaded.GenWithStackByArgs(err.Error())
	}
	authPlugins := extensions.GetAuthPlugins()
	var pwd string
	switch authplugin {
	case mysql.AuthCachingSha2Password, mysql.AuthTiDBSM3Password:
		pwd = auth.NewHashPassword(s.Password, authplugin)
	case mysql.AuthSocket:
		e.Ctx().GetSessionVars().StmtCtx.AppendNote(exeerrors.ErrSetPasswordAuthPlugin.FastGenByArgs(u, h))
		pwd = ""
	default:
		if pluginImpl, ok := authPlugins[authplugin]; ok {
			if pwd, ok = pluginImpl.GenerateAuthString(s.Password); !ok {
				return exeerrors.ErrPasswordFormat.GenWithStackByArgs()
			}
		} else {
			pwd = auth.EncodePassword(s.Password)
		}
	}

	// for Support Password Reuse Policy.
	plOptions := &passwordOrLockOptionsInfo{
		lockAccount:                 "",
		passwordHistory:             notSpecified,
		passwordReuseInterval:       notSpecified,
		passwordHistoryChange:       false,
		passwordReuseIntervalChange: false,
	}
	// The empty password does not count in the password history and is subject to reuse at any time.
	// https://dev.mysql.com/doc/refman/8.0/en/password-management.html#password-reuse-policy
	if len(pwd) != 0 {
		userDetail := &userInfo{
			host:       h,
			user:       u,
			pLI:        plOptions,
			pwd:        pwd,
			authString: s.Password,
		}
		err := checkPasswordReusePolicy(ctx, sqlExecutor, userDetail, e.Ctx(), authplugin, authPlugins)
		if err != nil {
			return err
		}
	}
	// update mysql.user
	sql := new(strings.Builder)
	sqlescape.MustFormatSQL(sql, `UPDATE %n.%n SET authentication_string=%?,password_expired='N',password_last_changed=current_timestamp() WHERE User=%? AND Host=%?;`, mysql.SystemDB, mysql.UserTable, pwd, u, strings.ToLower(h))
	_, err = sqlExecutor.ExecuteInternal(ctx, sql.String())
	if err != nil {
		return err
	}
	if _, err := sqlExecutor.ExecuteInternal(ctx, "commit"); err != nil {
		return err
	}
	err = domain.GetDomain(e.Ctx()).NotifyUpdatePrivilege([]string{u})
	if err != nil {
		return err
	}
	if disableSandboxMode {
		e.Ctx().DisableSandBoxMode()
	}
	return nil
}

func (e *SimpleExec) executeKillStmt(ctx context.Context, s *ast.KillStmt) error {
	if x, ok := s.Expr.(*ast.FuncCallExpr); ok {
		if x.FnName.L == ast.ConnectionID {
			sm := e.Ctx().GetSessionManager()
			sm.Kill(e.Ctx().GetSessionVars().ConnectionID, s.Query, false, false)
			return nil
		}
		return errors.New("Invalid operation. Please use 'KILL TIDB [CONNECTION | QUERY] [connectionID | CONNECTION_ID()]' instead")
	}
	if !config.GetGlobalConfig().EnableGlobalKill {
		conf := config.GetGlobalConfig()
		if s.TiDBExtension || conf.CompatibleKillQuery {
			sm := e.Ctx().GetSessionManager()
			if sm == nil {
				return nil
			}
			sm.Kill(s.ConnectionID, s.Query, false, false)
		} else {
			err := errors.NewNoStackError("Invalid operation. Please use 'KILL TIDB [CONNECTION | QUERY] [connectionID | CONNECTION_ID()]' instead")
			e.Ctx().GetSessionVars().StmtCtx.AppendWarning(err)
		}
		return nil
	}

	sm := e.Ctx().GetSessionManager()
	if sm == nil {
		return nil
	}
	if e.IsFromRemote {
		logutil.BgLogger().Info("Killing connection in current instance redirected from remote TiDB", zap.Uint64("conn", s.ConnectionID), zap.Bool("query", s.Query),
			zap.String("sourceAddr", e.Ctx().GetSessionVars().SourceAddr.IP.String()))
		sm.Kill(s.ConnectionID, s.Query, false, false)
		return nil
	}

	gcid, isTruncated, err := globalconn.ParseConnID(s.ConnectionID)
	if err != nil {
		err1 := errors.NewNoStackError("Parse ConnectionID failed: " + err.Error())
		e.Ctx().GetSessionVars().StmtCtx.AppendWarning(err1)
		return nil
	}
	if isTruncated {
		message := "Kill failed: Received a 32bits truncated ConnectionID, expect 64bits. Please execute 'KILL [CONNECTION | QUERY] ConnectionID' to send a Kill without truncating ConnectionID."
		logutil.BgLogger().Warn(message, zap.Uint64("conn", s.ConnectionID))
		// Notice that this warning cannot be seen if KILL is triggered by "CTRL-C" of mysql client,
		//   as the KILL is sent by a new connection.
		err := errors.NewNoStackError(message)
		e.Ctx().GetSessionVars().StmtCtx.AppendWarning(err)
		return nil
	}

	if gcid.ServerID != sm.ServerID() {
		if err := killRemoteConn(ctx, e.Ctx(), &gcid, s.Query); err != nil {
			err1 := errors.NewNoStackError("KILL remote connection failed: " + err.Error())
			e.Ctx().GetSessionVars().StmtCtx.AppendWarning(err1)
		}
	} else {
		sm.Kill(s.ConnectionID, s.Query, false, false)
	}

	return nil
}

func killRemoteConn(ctx context.Context, sctx sessionctx.Context, gcid *globalconn.GCID, query bool) error {
	if gcid.ServerID == 0 {
		return errors.New("Unexpected ZERO ServerID. Please file a bug to the TiDB Team")
	}

	killExec := &tipb.Executor{
		Tp:   tipb.ExecType_TypeKill,
		Kill: &tipb.Kill{ConnID: gcid.ToConnID(), Query: query},
	}

	dagReq := &tipb.DAGRequest{}
	dagReq.TimeZoneName, dagReq.TimeZoneOffset = timeutil.Zone(sctx.GetSessionVars().Location())
	sc := sctx.GetSessionVars().StmtCtx
	if sc.RuntimeStatsColl != nil {
		collExec := true
		dagReq.CollectExecutionSummaries = &collExec
	}
	dagReq.Flags = sc.PushDownFlags()
	dagReq.Executors = []*tipb.Executor{killExec}

	var builder distsql.RequestBuilder
	kvReq, err := builder.
		SetDAGRequest(dagReq).
		SetFromSessionVars(sctx.GetDistSQLCtx()).
		SetFromInfoSchema(sctx.GetInfoSchema()).
		SetStoreType(kv.TiDB).
		SetTiDBServerID(gcid.ServerID).
		SetStartTS(math.MaxUint64). // To make check visibility success.
		Build()
	if err != nil {
		return err
	}
	resp := sctx.GetClient().Send(ctx, kvReq, sctx.GetSessionVars().KVVars, &kv.ClientSendOption{})
	if resp == nil {
		err := errors.New("client returns nil response")
		return err
	}

	// Must consume & close the response, otherwise coprocessor task will leak.
	defer func() {
		_ = resp.Close()
	}()
	if _, err := resp.Next(ctx); err != nil {
		return errors.Trace(err)
	}

	logutil.BgLogger().Info("Killed remote connection", zap.Uint64("serverID", gcid.ServerID),
		zap.Uint64("conn", gcid.ToConnID()), zap.Bool("query", query))
	return err
}

func (e *SimpleExec) executeFlush(s *ast.FlushStmt) error {
	switch s.Tp {
	case ast.FlushTables:
		if s.ReadLock {
			return errors.New("FLUSH TABLES WITH READ LOCK is not supported.  Please use @@tidb_snapshot")
		}
	case ast.FlushPrivileges:
		dom := domain.GetDomain(e.Ctx())
		return dom.NotifyUpdateAllUsersPrivilege()
	case ast.FlushTiDBPlugin:
		dom := domain.GetDomain(e.Ctx())
		for _, pluginName := range s.Plugins {
			err := plugin.NotifyFlush(dom, pluginName)
			if err != nil {
				return err
			}
		}
	case ast.FlushClientErrorsSummary:
		errno.FlushStats()
	}
	return nil
}

func (e *SimpleExec) executeAlterInstance(s *ast.AlterInstanceStmt) error {
	if s.ReloadTLS {
		logutil.BgLogger().Info("execute reload tls", zap.Bool("NoRollbackOnError", s.NoRollbackOnError))
		sm := e.Ctx().GetSessionManager()
		tlsCfg, _, err := util.LoadTLSCertificates(
			variable.GetSysVar("ssl_ca").Value,
			variable.GetSysVar("ssl_key").Value,
			variable.GetSysVar("ssl_cert").Value,
			config.GetGlobalConfig().Security.AutoTLS,
			config.GetGlobalConfig().Security.RSAKeySize,
		)
		if err != nil {
			if !s.NoRollbackOnError || tls.RequireSecureTransport.Load() {
				return err
			}
			logutil.BgLogger().Warn("reload TLS fail but keep working without TLS due to 'no rollback on error'")
		}
		sm.UpdateTLSConfig(tlsCfg)
	}
	return nil
}

func (e *SimpleExec) executeDropStats(ctx context.Context, s *ast.DropStatsStmt) (err error) {
	h := domain.GetDomain(e.Ctx()).StatsHandle()
	var statsIDs []int64
	// TODO: GLOBAL option will be deprecated. Also remove this condition when the syntax is removed
	if s.IsGlobalStats {
		tnW := e.ResolveCtx.GetTableName(s.Tables[0])
		statsIDs = []int64{tnW.TableInfo.ID}
	} else {
		if len(s.PartitionNames) == 0 {
			for _, table := range s.Tables {
				tnW := e.ResolveCtx.GetTableName(table)
				partitionStatIDs, _, err := core.GetPhysicalIDsAndPartitionNames(tnW.TableInfo, nil)
				if err != nil {
					return err
				}
				statsIDs = append(statsIDs, partitionStatIDs...)
				statsIDs = append(statsIDs, tnW.TableInfo.ID)
			}
		} else {
			// TODO: drop stats for specific partition is deprecated. Also remove this condition when the syntax is removed
			tnW := e.ResolveCtx.GetTableName(s.Tables[0])
			if statsIDs, _, err = core.GetPhysicalIDsAndPartitionNames(tnW.TableInfo, s.PartitionNames); err != nil {
				return err
			}
		}
	}
	if err := h.DeleteTableStatsFromKV(statsIDs); err != nil {
		return err
	}
	return h.Update(ctx, e.Ctx().GetInfoSchema().(infoschema.InfoSchema))
}

func (e *SimpleExec) autoNewTxn() bool {
	// Some statements cause an implicit commit
	// See https://dev.mysql.com/doc/refman/5.7/en/implicit-commit.html
	switch e.Statement.(type) {
	// Data definition language (DDL) statements that define or modify database objects.
	// (handled in DDL package)
	// Statements that implicitly use or modify tables in the mysql database.
	case *ast.CreateUserStmt, *ast.AlterUserStmt, *ast.DropUserStmt, *ast.RenameUserStmt, *ast.RevokeRoleStmt, *ast.GrantRoleStmt:
		return true
	// Transaction-control and locking statements.  BEGIN, LOCK TABLES, SET autocommit = 1 (if the value is not already 1), START TRANSACTION, UNLOCK TABLES.
	// (handled in other place)
	// Data loading statements. LOAD DATA
	// (handled in other place)
	// Administrative statements. TODO: ANALYZE TABLE, CACHE INDEX, CHECK TABLE, FLUSH, LOAD INDEX INTO CACHE, OPTIMIZE TABLE, REPAIR TABLE, RESET (but not RESET PERSIST).
	case *ast.FlushStmt:
		return true
	}
	return false
}

func (e *SimpleExec) executeShutdown() error {
	sessVars := e.Ctx().GetSessionVars()
	logutil.BgLogger().Info("execute shutdown statement", zap.Uint64("conn", sessVars.ConnectionID))
	p, err := os.FindProcess(os.Getpid())
	if err != nil {
		return err
	}

	// Call with async
	go asyncDelayShutdown(p, time.Second)

	return nil
}

// #14239 - https://github.com/pingcap/tidb/issues/14239
// Need repair 'shutdown' command behavior.
// Response of TiDB is different to MySQL.
// This function need to run with async model, otherwise it will block main coroutine
func asyncDelayShutdown(p *os.Process, delay time.Duration) {
	time.Sleep(delay)
	// Send SIGTERM instead of SIGKILL to allow graceful shutdown and cleanups to work properly.
	err := p.Signal(syscall.SIGTERM)
	if err != nil {
		panic(err)
	}

	// Sending SIGKILL should not be needed as SIGTERM should cause a graceful shutdown after
	// n seconds as configured by the GracefulWaitBeforeShutdown. This is here in case that doesn't
	// work for some reason.
	graceTime := config.GetGlobalConfig().GracefulWaitBeforeShutdown

	// The shutdown is supposed to start at graceTime and is allowed to take up to 10s.
	time.Sleep(time.Second * time.Duration(graceTime+10))
	logutil.BgLogger().Info("Killing process as grace period is over", zap.Int("pid", p.Pid), zap.Int("graceTime", graceTime))
	err = p.Kill()
	if err != nil {
		panic(err)
	}
}

func (e *SimpleExec) executeSetSessionStates(ctx context.Context, s *ast.SetSessionStatesStmt) error {
	var sessionStates sessionstates.SessionStates
	decoder := json.NewDecoder(bytes.NewReader([]byte(s.SessionStates)))
	decoder.UseNumber()
	if err := decoder.Decode(&sessionStates); err != nil {
		return errors.Trace(err)
	}
	return e.Ctx().DecodeSessionStates(ctx, e.Ctx(), &sessionStates)
}

func (e *SimpleExec) executeAdmin(s *ast.AdminStmt) error {
	switch s.Tp {
	case ast.AdminReloadStatistics:
		return e.executeAdminReloadStatistics(s)
	case ast.AdminFlushPlanCache:
		return e.executeAdminFlushPlanCache(s)
	case ast.AdminSetBDRRole:
		return e.executeAdminSetBDRRole(s)
	case ast.AdminUnsetBDRRole:
		return e.executeAdminUnsetBDRRole()
	}
	return nil
}

func (e *SimpleExec) executeAdminReloadStatistics(s *ast.AdminStmt) error {
	if s.Tp != ast.AdminReloadStatistics {
		return errors.New("This AdminStmt is not ADMIN RELOAD STATS_EXTENDED")
	}
	if !e.Ctx().GetSessionVars().EnableExtendedStats {
		return errors.New("Extended statistics feature is not generally available now, and tidb_enable_extended_stats is OFF")
	}
	return domain.GetDomain(e.Ctx()).StatsHandle().ReloadExtendedStatistics()
}

func (e *SimpleExec) executeAdminFlushPlanCache(s *ast.AdminStmt) error {
	if s.Tp != ast.AdminFlushPlanCache {
		return errors.New("This AdminStmt is not ADMIN FLUSH PLAN_CACHE")
	}
	if s.StatementScope == ast.StatementScopeGlobal {
		return errors.New("Do not support the 'admin flush global scope.'")
	}
	if !e.Ctx().GetSessionVars().EnablePreparedPlanCache {
		e.Ctx().GetSessionVars().StmtCtx.AppendWarning(errors.NewNoStackError("The plan cache is disable. So there no need to flush the plan cache"))
		return nil
	}
	now := types.NewTime(types.FromGoTime(time.Now().In(e.Ctx().GetSessionVars().StmtCtx.TimeZone())), mysql.TypeTimestamp, 3)
	e.Ctx().GetSessionVars().LastUpdateTime4PC = now
	e.Ctx().GetSessionPlanCache().DeleteAll()
	if s.StatementScope == ast.StatementScopeInstance {
		// Record the timestamp. When other sessions want to use the plan cache,
		// it will check the timestamp first to decide whether the plan cache should be flushed.
		domain.GetDomain(e.Ctx()).SetExpiredTimeStamp4PC(now)
	}
	return nil
}

func (e *SimpleExec) executeAdminSetBDRRole(s *ast.AdminStmt) error {
	if s.Tp != ast.AdminSetBDRRole {
		return errors.New("This AdminStmt is not ADMIN SET BDR_ROLE")
	}

	txn, err := e.Ctx().Txn(true)
	if err != nil {
		return errors.Trace(err)
	}
	return errors.Trace(meta.NewMutator(txn).SetBDRRole(string(s.BDRRole)))
}

func (e *SimpleExec) executeAdminUnsetBDRRole() error {
	txn, err := e.Ctx().Txn(true)
	if err != nil {
		return errors.Trace(err)
	}
	return errors.Trace(meta.NewMutator(txn).ClearBDRRole())
}

func (e *SimpleExec) executeSetResourceGroupName(s *ast.SetResourceGroupStmt) error {
	var name string
	if s.Name.L != "" {
		if _, ok := e.is.ResourceGroupByName(s.Name); !ok {
			return infoschema.ErrResourceGroupNotExists.GenWithStackByArgs(s.Name.O)
		}
		name = s.Name.L
	} else {
		name = resourcegroup.DefaultResourceGroupName
	}
	e.Ctx().GetSessionVars().SetResourceGroupName(name)
	return nil
}

// executeAlterRange is used to alter range configuration. currently, only config placement policy.
func (e *SimpleExec) executeAlterRange(s *ast.AlterRangeStmt) error {
	if s.RangeName.L != placement.KeyRangeGlobal && s.RangeName.L != placement.KeyRangeMeta {
		return errors.New("range name is not supported")
	}
	if s.PlacementOption.Tp != ast.PlacementOptionPolicy {
		return errors.New("only support alter range policy")
	}
	bundle := &placement.Bundle{}
	policyName := model.NewCIStr(s.PlacementOption.StrValue)
	if policyName.L != placement.DefaultKwd {
		policy, ok := e.is.PolicyByName(policyName)
		if !ok {
			return infoschema.ErrPlacementPolicyNotExists.GenWithStackByArgs(policyName.O)
		}
		tmpBundle, err := placement.NewBundleFromOptions(policy.PlacementSettings)
		if err != nil {
			return err
		}
		// reset according range
		bundle = tmpBundle.RebuildForRange(s.RangeName.L, policyName.L)
	} else {
		// delete all rules
		bundle = bundle.RebuildForRange(s.RangeName.L, policyName.L)
		bundle = &placement.Bundle{ID: bundle.ID}
	}

	return infosync.PutRuleBundlesWithDefaultRetry(context.Background(), []*placement.Bundle{bundle})
}<|MERGE_RESOLUTION|>--- conflicted
+++ resolved
@@ -1795,7 +1795,7 @@
 			failedUsers = append(failedUsers, user)
 			continue
 		}
-		currentAuthPlugin, err := privilege.GetPrivilegeManager(e.Ctx()).GetAuthPlugin(spec.User.Username, spec.User.Hostname)
+		currentAuthPlugin, err := privilege.GetPrivilegeManager(e.Ctx()).GetAuthPlugin(ctx, spec.User.Username, spec.User.Hostname)
 		if err != nil {
 			return err
 		}
@@ -1811,13 +1811,6 @@
 			RequireAuthTokenOptions
 		)
 		authTokenOptionHandler := noNeedAuthTokenOptions
-<<<<<<< HEAD
-		currentAuthPlugin, err := privilege.GetPrivilegeManager(e.Ctx()).GetAuthPlugin(ctx, spec.User.Username, spec.User.Hostname)
-		if err != nil {
-			return err
-		}
-=======
->>>>>>> 6d740715
 		if currentAuthPlugin == mysql.AuthTiDBAuthToken {
 			authTokenOptionHandler = OptionalAuthTokenOptions
 		}
@@ -2529,7 +2522,7 @@
 		h = s.User.Hostname
 
 		checker := privilege.GetPrivilegeManager(e.Ctx())
-		checker.MatchIdentity(u, h, false)
+		checker.MatchIdentity(ctx, u, h, false)
 		activeRoles := e.Ctx().GetSessionVars().ActiveRoles
 		if checker != nil && !checker.RequestVerification(activeRoles, "", "", "", mysql.SuperPriv) {
 			currUser := e.Ctx().GetSessionVars().User
