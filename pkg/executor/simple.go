// Copyright 2016 PingCAP, Inc.
//
// Licensed under the Apache License, Version 2.0 (the "License");
// you may not use this file except in compliance with the License.
// You may obtain a copy of the License at
//
//     http://www.apache.org/licenses/LICENSE-2.0
//
// Unless required by applicable law or agreed to in writing, software
// distributed under the License is distributed on an "AS IS" BASIS,
// WITHOUT WARRANTIES OR CONDITIONS OF ANY KIND, either express or implied.
// See the License for the specific language governing permissions and
// limitations under the License.

package executor

import (
	"bytes"
	"context"
	"encoding/json"
	"fmt"
	"math"
	"os"
	"strconv"
	"strings"
	"syscall"
	"time"

	"github.com/pingcap/errors"
	"github.com/pingcap/tidb/pkg/config"
	"github.com/pingcap/tidb/pkg/ddl/placement"
	"github.com/pingcap/tidb/pkg/distsql"
	"github.com/pingcap/tidb/pkg/domain"
	"github.com/pingcap/tidb/pkg/domain/infosync"
	"github.com/pingcap/tidb/pkg/errno"
	"github.com/pingcap/tidb/pkg/executor/internal/exec"
	"github.com/pingcap/tidb/pkg/executor/internal/querywatch"
	executor_metrics "github.com/pingcap/tidb/pkg/executor/metrics"
	"github.com/pingcap/tidb/pkg/expression"
	"github.com/pingcap/tidb/pkg/extension"
	"github.com/pingcap/tidb/pkg/infoschema"
	"github.com/pingcap/tidb/pkg/keyspace"
	"github.com/pingcap/tidb/pkg/kv"
	"github.com/pingcap/tidb/pkg/meta"
	"github.com/pingcap/tidb/pkg/parser/ast"
	"github.com/pingcap/tidb/pkg/parser/auth"
	"github.com/pingcap/tidb/pkg/parser/model"
	"github.com/pingcap/tidb/pkg/parser/mysql"
	"github.com/pingcap/tidb/pkg/planner/core"
	"github.com/pingcap/tidb/pkg/planner/core/resolve"
	"github.com/pingcap/tidb/pkg/plugin"
	"github.com/pingcap/tidb/pkg/privilege"
	"github.com/pingcap/tidb/pkg/resourcegroup"
	"github.com/pingcap/tidb/pkg/sessionctx"
	"github.com/pingcap/tidb/pkg/sessionctx/sessionstates"
	"github.com/pingcap/tidb/pkg/sessionctx/variable"
	"github.com/pingcap/tidb/pkg/sessiontxn"
	"github.com/pingcap/tidb/pkg/types"
	"github.com/pingcap/tidb/pkg/util"
	"github.com/pingcap/tidb/pkg/util/chunk"
	"github.com/pingcap/tidb/pkg/util/collate"
	"github.com/pingcap/tidb/pkg/util/dbterror/exeerrors"
	"github.com/pingcap/tidb/pkg/util/dbterror/plannererrors"
	"github.com/pingcap/tidb/pkg/util/globalconn"
	"github.com/pingcap/tidb/pkg/util/hack"
	"github.com/pingcap/tidb/pkg/util/logutil"
	pwdValidator "github.com/pingcap/tidb/pkg/util/password-validation"
	"github.com/pingcap/tidb/pkg/util/sem"
	"github.com/pingcap/tidb/pkg/util/sqlescape"
	"github.com/pingcap/tidb/pkg/util/sqlexec"
	"github.com/pingcap/tidb/pkg/util/timeutil"
	"github.com/pingcap/tidb/pkg/util/tls"
	"github.com/pingcap/tipb/go-tipb"
	"go.uber.org/zap"
)

const notSpecified = -1

// SimpleExec represents simple statement executor.
// For statements do simple execution.
// includes `UseStmt`, 'SetStmt`, `DoStmt`,
// `BeginStmt`, `CommitStmt`, `RollbackStmt`.
// TODO: list all simple statements.
type SimpleExec struct {
	exec.BaseExecutor

	Statement  ast.StmtNode
	ResolveCtx *resolve.Context
	// IsFromRemote indicates whether the statement IS FROM REMOTE TiDB instance in cluster,
	//   and executing in coprocessor.
	//   Used for `global kill`. See https://github.com/pingcap/tidb/blob/master/docs/design/2020-06-01-global-kill.md.
	IsFromRemote bool
	done         bool
	is           infoschema.InfoSchema

	// staleTxnStartTS is the StartTS that is used to execute the staleness txn during a read-only begin statement.
	staleTxnStartTS uint64
}

type passwordOrLockOptionsInfo struct {
	lockAccount                 string
	passwordExpired             string
	passwordLifetime            any
	passwordHistory             int64
	passwordHistoryChange       bool
	passwordReuseInterval       int64
	passwordReuseIntervalChange bool
	failedLoginAttempts         int64
	passwordLockTime            int64
	failedLoginAttemptsChange   bool
	passwordLockTimeChange      bool
}

type passwordReuseInfo struct {
	passwordHistory       int64
	passwordReuseInterval int64
}

type userInfo struct {
	host       string
	user       string
	pLI        *passwordOrLockOptionsInfo
	pwd        string
	authString string
}

// Next implements the Executor Next interface.
func (e *SimpleExec) Next(ctx context.Context, _ *chunk.Chunk) (err error) {
	if e.done {
		return nil
	}

	if e.autoNewTxn() {
		// Commit the old transaction, like DDL.
		if err := sessiontxn.NewTxnInStmt(ctx, e.Ctx()); err != nil {
			return err
		}
		defer func() { e.Ctx().GetSessionVars().SetInTxn(false) }()
	}

	switch x := e.Statement.(type) {
	case *ast.GrantRoleStmt:
		err = e.executeGrantRole(ctx, x)
	case *ast.UseStmt:
		err = e.executeUse(x)
	case *ast.FlushStmt:
		err = e.executeFlush(x)
	case *ast.AlterInstanceStmt:
		err = e.executeAlterInstance(x)
	case *ast.BeginStmt:
		err = e.executeBegin(ctx, x)
	case *ast.CommitStmt:
		e.executeCommit()
	case *ast.SavepointStmt:
		err = e.executeSavepoint(x)
	case *ast.ReleaseSavepointStmt:
		err = e.executeReleaseSavepoint(x)
	case *ast.RollbackStmt:
		err = e.executeRollback(x)
	case *ast.CreateUserStmt:
		err = e.executeCreateUser(ctx, x)
	case *ast.AlterUserStmt:
		err = e.executeAlterUser(ctx, x)
	case *ast.DropUserStmt:
		err = e.executeDropUser(ctx, x)
	case *ast.RenameUserStmt:
		err = e.executeRenameUser(x)
	case *ast.SetPwdStmt:
		err = e.executeSetPwd(ctx, x)
	case *ast.SetSessionStatesStmt:
		err = e.executeSetSessionStates(ctx, x)
	case *ast.KillStmt:
		err = e.executeKillStmt(ctx, x)
	case *ast.BinlogStmt:
		// We just ignore it.
		return nil
	case *ast.DropStatsStmt:
		err = e.executeDropStats(ctx, x)
	case *ast.SetRoleStmt:
		err = e.executeSetRole(ctx, x)
	case *ast.RevokeRoleStmt:
		err = e.executeRevokeRole(ctx, x)
	case *ast.SetDefaultRoleStmt:
		err = e.executeSetDefaultRole(ctx, x)
	case *ast.ShutdownStmt:
		err = e.executeShutdown()
	case *ast.AdminStmt:
		err = e.executeAdmin(x)
	case *ast.SetResourceGroupStmt:
		err = e.executeSetResourceGroupName(x)
	case *ast.AlterRangeStmt:
		err = e.executeAlterRange(x)
	case *ast.DropQueryWatchStmt:
		err = e.executeDropQueryWatch(x)
	}
	e.done = true
	return err
}

func (e *SimpleExec) setDefaultRoleNone(s *ast.SetDefaultRoleStmt) error {
	restrictedCtx, err := e.GetSysSession()
	if err != nil {
		return err
	}
	ctx := kv.WithInternalSourceType(context.Background(), kv.InternalTxnPrivilege)
	defer e.ReleaseSysSession(ctx, restrictedCtx)
	sqlExecutor := restrictedCtx.GetSQLExecutor()
	if _, err := sqlExecutor.ExecuteInternal(ctx, "begin"); err != nil {
		return err
	}
	sql := new(strings.Builder)
	for _, u := range s.UserList {
		if u.Hostname == "" {
			u.Hostname = "%"
		}
		sql.Reset()
		sqlescape.MustFormatSQL(sql, "DELETE IGNORE FROM mysql.default_roles WHERE USER=%? AND HOST=%?;", u.Username, u.Hostname)
		if _, err := sqlExecutor.ExecuteInternal(ctx, sql.String()); err != nil {
			logutil.BgLogger().Error(fmt.Sprintf("Error occur when executing %s", sql))
			if _, rollbackErr := sqlExecutor.ExecuteInternal(ctx, "rollback"); rollbackErr != nil {
				return rollbackErr
			}
			return err
		}
	}
	if _, err := sqlExecutor.ExecuteInternal(ctx, "commit"); err != nil {
		return err
	}
	return nil
}

func (e *SimpleExec) setDefaultRoleRegular(ctx context.Context, s *ast.SetDefaultRoleStmt) error {
	for _, user := range s.UserList {
		exists, err := userExists(ctx, e.Ctx(), user.Username, user.Hostname)
		if err != nil {
			return err
		}
		if !exists {
			return exeerrors.ErrCannotUser.GenWithStackByArgs("SET DEFAULT ROLE", user.String())
		}
	}
	for _, role := range s.RoleList {
		exists, err := userExists(ctx, e.Ctx(), role.Username, role.Hostname)
		if err != nil {
			return err
		}
		if !exists {
			return exeerrors.ErrCannotUser.GenWithStackByArgs("SET DEFAULT ROLE", role.String())
		}
	}

	restrictedCtx, err := e.GetSysSession()
	if err != nil {
		return err
	}
	internalCtx := kv.WithInternalSourceType(context.Background(), kv.InternalTxnPrivilege)
	defer e.ReleaseSysSession(internalCtx, restrictedCtx)
	sqlExecutor := restrictedCtx.GetSQLExecutor()
	if _, err := sqlExecutor.ExecuteInternal(internalCtx, "begin"); err != nil {
		return err
	}
	sql := new(strings.Builder)
	for _, user := range s.UserList {
		if user.Hostname == "" {
			user.Hostname = "%"
		}
		sql.Reset()
		sqlescape.MustFormatSQL(sql, "DELETE IGNORE FROM mysql.default_roles WHERE USER=%? AND HOST=%?;", user.Username, user.Hostname)
		if _, err := sqlExecutor.ExecuteInternal(internalCtx, sql.String()); err != nil {
			logutil.BgLogger().Error(fmt.Sprintf("Error occur when executing %s", sql))
			if _, rollbackErr := sqlExecutor.ExecuteInternal(internalCtx, "rollback"); rollbackErr != nil {
				return rollbackErr
			}
			return err
		}
		for _, role := range s.RoleList {
			checker := privilege.GetPrivilegeManager(e.Ctx())
			ok := checker.FindEdge(ctx, role, user)
			if !ok {
				if _, rollbackErr := sqlExecutor.ExecuteInternal(internalCtx, "rollback"); rollbackErr != nil {
					return rollbackErr
				}
				return exeerrors.ErrRoleNotGranted.GenWithStackByArgs(role.String(), user.String())
			}
			sql.Reset()
			sqlescape.MustFormatSQL(sql, "INSERT IGNORE INTO mysql.default_roles values(%?, %?, %?, %?);", user.Hostname, user.Username, role.Hostname, role.Username)
			if _, err := sqlExecutor.ExecuteInternal(internalCtx, sql.String()); err != nil {
				logutil.BgLogger().Error(fmt.Sprintf("Error occur when executing %s", sql))
				if _, rollbackErr := sqlExecutor.ExecuteInternal(internalCtx, "rollback"); rollbackErr != nil {
					return rollbackErr
				}
				return err
			}
		}
	}
	if _, err := sqlExecutor.ExecuteInternal(internalCtx, "commit"); err != nil {
		return err
	}
	return nil
}

func (e *SimpleExec) setDefaultRoleAll(ctx context.Context, s *ast.SetDefaultRoleStmt) error {
	for _, user := range s.UserList {
		exists, err := userExists(ctx, e.Ctx(), user.Username, user.Hostname)
		if err != nil {
			return err
		}
		if !exists {
			return exeerrors.ErrCannotUser.GenWithStackByArgs("SET DEFAULT ROLE", user.String())
		}
	}
	internalCtx := kv.WithInternalSourceType(context.Background(), kv.InternalTxnPrivilege)
	restrictedCtx, err := e.GetSysSession()
	if err != nil {
		return err
	}
	defer e.ReleaseSysSession(internalCtx, restrictedCtx)
	sqlExecutor := restrictedCtx.GetSQLExecutor()
	if _, err := sqlExecutor.ExecuteInternal(internalCtx, "begin"); err != nil {
		return err
	}
	sql := new(strings.Builder)
	for _, user := range s.UserList {
		if user.Hostname == "" {
			user.Hostname = "%"
		}
		sql.Reset()
		sqlescape.MustFormatSQL(sql, "DELETE IGNORE FROM mysql.default_roles WHERE USER=%? AND HOST=%?;", user.Username, user.Hostname)
		if _, err := sqlExecutor.ExecuteInternal(internalCtx, sql.String()); err != nil {
			logutil.BgLogger().Error(fmt.Sprintf("Error occur when executing %s", sql))
			if _, rollbackErr := sqlExecutor.ExecuteInternal(internalCtx, "rollback"); rollbackErr != nil {
				return rollbackErr
			}
			return err
		}
		sql.Reset()
		sqlescape.MustFormatSQL(sql, "INSERT IGNORE INTO mysql.default_roles(HOST,USER,DEFAULT_ROLE_HOST,DEFAULT_ROLE_USER) SELECT TO_HOST,TO_USER,FROM_HOST,FROM_USER FROM mysql.role_edges WHERE TO_HOST=%? AND TO_USER=%?;", user.Hostname, user.Username)
		if _, err := sqlExecutor.ExecuteInternal(internalCtx, sql.String()); err != nil {
			logutil.BgLogger().Error(fmt.Sprintf("Error occur when executing %s", sql))
			if _, rollbackErr := sqlExecutor.ExecuteInternal(internalCtx, "rollback"); rollbackErr != nil {
				return rollbackErr
			}
			return err
		}
	}
	if _, err := sqlExecutor.ExecuteInternal(internalCtx, "commit"); err != nil {
		return err
	}
	return nil
}

func (e *SimpleExec) setDefaultRoleForCurrentUser(ctx context.Context, s *ast.SetDefaultRoleStmt) (err error) {
	checker := privilege.GetPrivilegeManager(e.Ctx())
	user := s.UserList[0]
	if user.Hostname == "" {
		user.Hostname = "%"
	}
	restrictedCtx, err := e.GetSysSession()
	if err != nil {
		return err
	}
	ctx = kv.WithInternalSourceType(ctx, kv.InternalTxnPrivilege)
	defer e.ReleaseSysSession(ctx, restrictedCtx)
	sqlExecutor := restrictedCtx.GetSQLExecutor()

	if _, err := sqlExecutor.ExecuteInternal(ctx, "begin"); err != nil {
		return err
	}

	sql := new(strings.Builder)
	sqlescape.MustFormatSQL(sql, "DELETE IGNORE FROM mysql.default_roles WHERE USER=%? AND HOST=%?;", user.Username, user.Hostname)
	if _, err := sqlExecutor.ExecuteInternal(ctx, sql.String()); err != nil {
		logutil.BgLogger().Error(fmt.Sprintf("Error occur when executing %s", sql))
		if _, rollbackErr := sqlExecutor.ExecuteInternal(ctx, "rollback"); rollbackErr != nil {
			return rollbackErr
		}
		return err
	}

	sql.Reset()
	switch s.SetRoleOpt {
	case ast.SetRoleNone:
		sqlescape.MustFormatSQL(sql, "DELETE IGNORE FROM mysql.default_roles WHERE USER=%? AND HOST=%?;", user.Username, user.Hostname)
	case ast.SetRoleAll:
		sqlescape.MustFormatSQL(sql, "INSERT IGNORE INTO mysql.default_roles(HOST,USER,DEFAULT_ROLE_HOST,DEFAULT_ROLE_USER) SELECT TO_HOST,TO_USER,FROM_HOST,FROM_USER FROM mysql.role_edges WHERE TO_HOST=%? AND TO_USER=%?;", user.Hostname, user.Username)
	case ast.SetRoleRegular:
		sqlescape.MustFormatSQL(sql, "INSERT IGNORE INTO mysql.default_roles values")
		for i, role := range s.RoleList {
			if i > 0 {
				sqlescape.MustFormatSQL(sql, ",")
			}
			ok := checker.FindEdge(ctx, role, user)
			if !ok {
				return exeerrors.ErrRoleNotGranted.GenWithStackByArgs(role.String(), user.String())
			}
			sqlescape.MustFormatSQL(sql, "(%?, %?, %?, %?)", user.Hostname, user.Username, role.Hostname, role.Username)
		}
	}

	if _, err := sqlExecutor.ExecuteInternal(ctx, sql.String()); err != nil {
		logutil.BgLogger().Error(fmt.Sprintf("Error occur when executing %s", sql))
		if _, rollbackErr := sqlExecutor.ExecuteInternal(ctx, "rollback"); rollbackErr != nil {
			return rollbackErr
		}
		return err
	}
	if _, err := sqlExecutor.ExecuteInternal(ctx, "commit"); err != nil {
		return err
	}
	return nil
}

func userIdentityToUserList(specs []*auth.UserIdentity) []string {
	users := make([]string, 0, len(specs))
	for _, user := range specs {
		users = append(users, user.Username)
	}
	return users
}

func (e *SimpleExec) executeSetDefaultRole(ctx context.Context, s *ast.SetDefaultRoleStmt) (err error) {
	sessionVars := e.Ctx().GetSessionVars()
	checker := privilege.GetPrivilegeManager(e.Ctx())
	if checker == nil {
		return errors.New("miss privilege checker")
	}

	if len(s.UserList) == 1 && sessionVars.User != nil {
		u, h := s.UserList[0].Username, s.UserList[0].Hostname
		if u == sessionVars.User.Username && h == sessionVars.User.AuthHostname {
			err = e.setDefaultRoleForCurrentUser(ctx, s)
			if err != nil {
				return err
			}
			users := userIdentityToUserList(s.UserList)
			return domain.GetDomain(e.Ctx()).NotifyUpdatePrivilege(users)
		}
	}

	activeRoles := sessionVars.ActiveRoles
	if !checker.RequestVerification(activeRoles, mysql.SystemDB, mysql.DefaultRoleTable, "", mysql.UpdatePriv) {
		if !checker.RequestVerification(activeRoles, "", "", "", mysql.CreateUserPriv) {
			return plannererrors.ErrSpecificAccessDenied.GenWithStackByArgs("CREATE USER")
		}
	}

	switch s.SetRoleOpt {
	case ast.SetRoleAll:
		err = e.setDefaultRoleAll(ctx, s)
	case ast.SetRoleNone:
		err = e.setDefaultRoleNone(s)
	case ast.SetRoleRegular:
		err = e.setDefaultRoleRegular(ctx, s)
	}
	if err != nil {
		return
	}
	users := userIdentityToUserList(s.UserList)
	return domain.GetDomain(e.Ctx()).NotifyUpdatePrivilege(users)
}

func (e *SimpleExec) setRoleRegular(ctx context.Context, s *ast.SetRoleStmt) error {
	// Deal with SQL like `SET ROLE role1, role2;`
	checkDup := make(map[string]*auth.RoleIdentity, len(s.RoleList))
	// Check whether RoleNameList contain duplicate role name.
	for _, r := range s.RoleList {
		key := r.String()
		checkDup[key] = r
	}
	roleList := make([]*auth.RoleIdentity, 0, 10)
	for _, v := range checkDup {
		roleList = append(roleList, v)
	}

	checker := privilege.GetPrivilegeManager(e.Ctx())
	ok, roleName := checker.ActiveRoles(ctx, e.Ctx(), roleList)
	if !ok {
		u := e.Ctx().GetSessionVars().User
		return exeerrors.ErrRoleNotGranted.GenWithStackByArgs(roleName, u.String())
	}
	return nil
}

func (e *SimpleExec) setRoleAll(ctx context.Context) error {
	// Deal with SQL like `SET ROLE ALL;`
	checker := privilege.GetPrivilegeManager(e.Ctx())
	user, host := e.Ctx().GetSessionVars().User.AuthUsername, e.Ctx().GetSessionVars().User.AuthHostname
	roles := checker.GetAllRoles(user, host)
	ok, roleName := checker.ActiveRoles(ctx, e.Ctx(), roles)
	if !ok {
		u := e.Ctx().GetSessionVars().User
		return exeerrors.ErrRoleNotGranted.GenWithStackByArgs(roleName, u.String())
	}
	return nil
}

func (e *SimpleExec) setRoleAllExcept(ctx context.Context, s *ast.SetRoleStmt) error {
	// Deal with SQL like `SET ROLE ALL EXCEPT role1, role2;`
	for _, r := range s.RoleList {
		if r.Hostname == "" {
			r.Hostname = "%"
		}
	}
	checker := privilege.GetPrivilegeManager(e.Ctx())
	user, host := e.Ctx().GetSessionVars().User.AuthUsername, e.Ctx().GetSessionVars().User.AuthHostname
	roles := checker.GetAllRoles(user, host)

	filter := func(arr []*auth.RoleIdentity, f func(*auth.RoleIdentity) bool) []*auth.RoleIdentity {
		i, j := 0, 0
		for i = 0; i < len(arr); i++ {
			if f(arr[i]) {
				arr[j] = arr[i]
				j++
			}
		}
		return arr[:j]
	}
	banned := func(r *auth.RoleIdentity) bool {
		for _, ban := range s.RoleList {
			if ban.Hostname == r.Hostname && ban.Username == r.Username {
				return false
			}
		}
		return true
	}

	afterExcept := filter(roles, banned)
	ok, roleName := checker.ActiveRoles(ctx, e.Ctx(), afterExcept)
	if !ok {
		u := e.Ctx().GetSessionVars().User
		return exeerrors.ErrRoleNotGranted.GenWithStackByArgs(roleName, u.String())
	}
	return nil
}

func (e *SimpleExec) setRoleDefault(ctx context.Context) error {
	// Deal with SQL like `SET ROLE DEFAULT;`
	checker := privilege.GetPrivilegeManager(e.Ctx())
	user, host := e.Ctx().GetSessionVars().User.AuthUsername, e.Ctx().GetSessionVars().User.AuthHostname
	roles := checker.GetDefaultRoles(ctx, user, host)
	ok, roleName := checker.ActiveRoles(ctx, e.Ctx(), roles)
	if !ok {
		u := e.Ctx().GetSessionVars().User
		return exeerrors.ErrRoleNotGranted.GenWithStackByArgs(roleName, u.String())
	}
	return nil
}

func (e *SimpleExec) setRoleNone(ctx context.Context) error {
	// Deal with SQL like `SET ROLE NONE;`
	checker := privilege.GetPrivilegeManager(e.Ctx())
	roles := make([]*auth.RoleIdentity, 0)
	ok, roleName := checker.ActiveRoles(ctx, e.Ctx(), roles)
	if !ok {
		u := e.Ctx().GetSessionVars().User
		return exeerrors.ErrRoleNotGranted.GenWithStackByArgs(roleName, u.String())
	}
	return nil
}

func (e *SimpleExec) executeSetRole(ctx context.Context, s *ast.SetRoleStmt) error {
	switch s.SetRoleOpt {
	case ast.SetRoleRegular:
		return e.setRoleRegular(ctx, s)
	case ast.SetRoleAll:
		return e.setRoleAll(ctx)
	case ast.SetRoleAllExcept:
		return e.setRoleAllExcept(ctx, s)
	case ast.SetRoleNone:
		return e.setRoleNone(ctx)
	case ast.SetRoleDefault:
		return e.setRoleDefault(ctx)
	}
	return nil
}

func (e *SimpleExec) dbAccessDenied(dbname string) error {
	user := e.Ctx().GetSessionVars().User
	u := user.Username
	h := user.Hostname
	if len(user.AuthUsername) > 0 && len(user.AuthHostname) > 0 {
		u = user.AuthUsername
		h = user.AuthHostname
	}
	return exeerrors.ErrDBaccessDenied.GenWithStackByArgs(u, h, dbname)
}

func (e *SimpleExec) executeUse(s *ast.UseStmt) error {
	dbname := model.NewCIStr(s.DBName)

	checker := privilege.GetPrivilegeManager(e.Ctx())
	if checker != nil && e.Ctx().GetSessionVars().User != nil {
		if !checker.DBIsVisible(e.Ctx().GetSessionVars().ActiveRoles, dbname.String()) {
			return e.dbAccessDenied(dbname.O)
		}
	}

	dbinfo, exists := e.is.SchemaByName(dbname)
	if !exists {
		return infoschema.ErrDatabaseNotExists.GenWithStackByArgs(dbname)
	}
	e.Ctx().GetSessionVars().CurrentDBChanged = dbname.O != e.Ctx().GetSessionVars().CurrentDB
	e.Ctx().GetSessionVars().CurrentDB = dbname.O
	sessionVars := e.Ctx().GetSessionVars()
	dbCollate := dbinfo.Collate
	if dbCollate == "" {
		dbCollate = getDefaultCollate(dbinfo.Charset)
	}
	// If new collations are enabled, switch to the default
	// collation if this one is not supported.
	// The SetSystemVar will also update the CharsetDatabase
	dbCollate = collate.SubstituteMissingCollationToDefault(dbCollate)
	return sessionVars.SetSystemVarWithoutValidation(variable.CollationDatabase, dbCollate)
}

func (e *SimpleExec) executeBegin(ctx context.Context, s *ast.BeginStmt) error {
	// If `START TRANSACTION READ ONLY` is the first statement in TxnCtx, we should
	// always create a new Txn instead of reusing it.
	if s.ReadOnly {
		noopFuncsMode := e.Ctx().GetSessionVars().NoopFuncsMode
		if s.AsOf == nil && noopFuncsMode != variable.OnInt {
			err := expression.ErrFunctionsNoopImpl.FastGenByArgs("READ ONLY")
			if noopFuncsMode == variable.OffInt {
				return errors.Trace(err)
			}
			e.Ctx().GetSessionVars().StmtCtx.AppendWarning(err)
		}
		if s.AsOf != nil {
			// start transaction read only as of failed due to we set tx_read_ts before
			if e.Ctx().GetSessionVars().TxnReadTS.PeakTxnReadTS() > 0 {
				return errors.New("start transaction read only as of is forbidden after set transaction read only as of")
			}
		}
	}

	return sessiontxn.GetTxnManager(e.Ctx()).EnterNewTxn(ctx, &sessiontxn.EnterNewTxnRequest{
		Type:                  sessiontxn.EnterNewTxnWithBeginStmt,
		TxnMode:               s.Mode,
		CausalConsistencyOnly: s.CausalConsistencyOnly,
		StaleReadTS:           e.staleTxnStartTS,
	})
}

// ErrSavepointNotSupportedWithBinlog export for testing.
var ErrSavepointNotSupportedWithBinlog = errors.New("SAVEPOINT is not supported when binlog is enabled")

func (e *SimpleExec) executeSavepoint(s *ast.SavepointStmt) error {
	sessVars := e.Ctx().GetSessionVars()
	txnCtx := sessVars.TxnCtx
	if !sessVars.InTxn() && sessVars.IsAutocommit() {
		return nil
	}
	if !sessVars.ConstraintCheckInPlacePessimistic && sessVars.TxnCtx.IsPessimistic {
		return errors.New("savepoint is not supported in pessimistic transactions when in-place constraint check is disabled")
	}
	txn, err := e.Ctx().Txn(true)
	if err != nil {
		return err
	}
	memDBCheckpoint := txn.GetMemDBCheckpoint()
	txnCtx.AddSavepoint(s.Name, memDBCheckpoint)
	return nil
}

func (e *SimpleExec) executeReleaseSavepoint(s *ast.ReleaseSavepointStmt) error {
	deleted := e.Ctx().GetSessionVars().TxnCtx.ReleaseSavepoint(s.Name)
	if !deleted {
		return exeerrors.ErrSavepointNotExists.GenWithStackByArgs("SAVEPOINT", s.Name)
	}
	return nil
}

func (e *SimpleExec) setCurrentUser(users []*auth.UserIdentity) {
	sessionVars := e.Ctx().GetSessionVars()
	for i, user := range users {
		if user.CurrentUser {
			users[i].Username = sessionVars.User.AuthUsername
			users[i].Hostname = sessionVars.User.AuthHostname
		}
	}
}

func (e *SimpleExec) executeRevokeRole(ctx context.Context, s *ast.RevokeRoleStmt) error {
	internalCtx := kv.WithInternalSourceType(context.Background(), kv.InternalTxnPrivilege)

	//Fix revoke role from current_user results error.
	e.setCurrentUser(s.Users)

	for _, role := range s.Roles {
		exists, err := userExistsWithRetryVariants(ctx, e.Ctx(), &role.Username, role.Hostname)
		if err != nil {
			return errors.Trace(err)
		}
		if !exists {
			return exeerrors.ErrCannotUser.GenWithStackByArgs("REVOKE ROLE", role.String())
		}
	}

	restrictedCtx, err := e.GetSysSession()
	if err != nil {
		return err
	}
	defer e.ReleaseSysSession(internalCtx, restrictedCtx)
	sqlExecutor := restrictedCtx.GetSQLExecutor()

	// begin a transaction to insert role graph edges.
	if _, err := sqlExecutor.ExecuteInternal(internalCtx, "begin"); err != nil {
		return errors.Trace(err)
	}
	sql := new(strings.Builder)
	// when an active role of current user is revoked,
	// it should be removed from activeRoles
	activeRoles, curUser, curHost := e.Ctx().GetSessionVars().ActiveRoles, "", ""
	if user := e.Ctx().GetSessionVars().User; user != nil {
		curUser, curHost = user.AuthUsername, user.AuthHostname
	}
	for _, user := range s.Users {
		exists, err := userExists(ctx, e.Ctx(), user.Username, user.Hostname)
		if err != nil {
			return errors.Trace(err)
		}
		if !exists {
			if _, err := sqlExecutor.ExecuteInternal(internalCtx, "rollback"); err != nil {
				return errors.Trace(err)
			}
			return exeerrors.ErrCannotUser.GenWithStackByArgs("REVOKE ROLE", user.String())
		}
		for _, role := range s.Roles {
			if role.Hostname == "" {
				role.Hostname = "%"
			}
			sql.Reset()
			sqlescape.MustFormatSQL(sql, `DELETE IGNORE FROM %n.%n WHERE FROM_HOST=%? and FROM_USER=%? and TO_HOST=%? and TO_USER=%?`, mysql.SystemDB, mysql.RoleEdgeTable, role.Hostname, role.Username, user.Hostname, user.Username)
			if _, err := sqlExecutor.ExecuteInternal(internalCtx, sql.String()); err != nil {
				if _, err := sqlExecutor.ExecuteInternal(internalCtx, "rollback"); err != nil {
					return errors.Trace(err)
				}
				return exeerrors.ErrCannotUser.GenWithStackByArgs("REVOKE ROLE", role.String())
			}

			sql.Reset()
			sqlescape.MustFormatSQL(sql, `DELETE IGNORE FROM %n.%n WHERE DEFAULT_ROLE_HOST=%? and DEFAULT_ROLE_USER=%? and HOST=%? and USER=%?`, mysql.SystemDB, mysql.DefaultRoleTable, role.Hostname, role.Username, user.Hostname, user.Username)
			if _, err := sqlExecutor.ExecuteInternal(internalCtx, sql.String()); err != nil {
				if _, err := sqlExecutor.ExecuteInternal(internalCtx, "rollback"); err != nil {
					return errors.Trace(err)
				}
				return exeerrors.ErrCannotUser.GenWithStackByArgs("REVOKE ROLE", role.String())
			}

			// delete from activeRoles
			if curUser == user.Username && curHost == user.Hostname {
				for i := 0; i < len(activeRoles); i++ {
					if activeRoles[i].Username == role.Username && activeRoles[i].Hostname == role.Hostname {
						activeRoles = append(activeRoles[:i], activeRoles[i+1:]...)
						break
					}
				}
			}
		}
	}
	if _, err := sqlExecutor.ExecuteInternal(internalCtx, "commit"); err != nil {
		return err
	}
	checker := privilege.GetPrivilegeManager(e.Ctx())
	if checker == nil {
		return errors.New("miss privilege checker")
	}
	if ok, roleName := checker.ActiveRoles(ctx, e.Ctx(), activeRoles); !ok {
		u := e.Ctx().GetSessionVars().User
		return exeerrors.ErrRoleNotGranted.GenWithStackByArgs(roleName, u.String())
	}
	userList := userIdentityToUserList(s.Users)
	return domain.GetDomain(e.Ctx()).NotifyUpdatePrivilege(userList)
}

func (e *SimpleExec) executeCommit() {
	e.Ctx().GetSessionVars().SetInTxn(false)
}

func (e *SimpleExec) executeRollback(s *ast.RollbackStmt) error {
	sessVars := e.Ctx().GetSessionVars()
	logutil.BgLogger().Debug("execute rollback statement", zap.Uint64("conn", sessVars.ConnectionID))
	txn, err := e.Ctx().Txn(false)
	if err != nil {
		return err
	}
	if s.SavepointName != "" {
		if !txn.Valid() {
			return exeerrors.ErrSavepointNotExists.GenWithStackByArgs("SAVEPOINT", s.SavepointName)
		}
		savepointRecord := sessVars.TxnCtx.RollbackToSavepoint(s.SavepointName)
		if savepointRecord == nil {
			return exeerrors.ErrSavepointNotExists.GenWithStackByArgs("SAVEPOINT", s.SavepointName)
		}
		txn.RollbackMemDBToCheckpoint(savepointRecord.MemDBCheckpoint)
		return nil
	}

	sessVars.SetInTxn(false)
	if txn.Valid() {
		duration := time.Since(sessVars.TxnCtx.CreateTime).Seconds()
		isInternal := false
		if internal := txn.GetOption(kv.RequestSourceInternal); internal != nil && internal.(bool) {
			isInternal = true
		}
		if isInternal && sessVars.TxnCtx.IsPessimistic {
			executor_metrics.TransactionDurationPessimisticRollbackInternal.Observe(duration)
		} else if isInternal && !sessVars.TxnCtx.IsPessimistic {
			executor_metrics.TransactionDurationOptimisticRollbackInternal.Observe(duration)
		} else if !isInternal && sessVars.TxnCtx.IsPessimistic {
			executor_metrics.TransactionDurationPessimisticRollbackGeneral.Observe(duration)
		} else if !isInternal && !sessVars.TxnCtx.IsPessimistic {
			executor_metrics.TransactionDurationOptimisticRollbackGeneral.Observe(duration)
		}
		sessVars.TxnCtx.ClearDelta()
		return txn.Rollback()
	}
	return nil
}

func whetherSavePasswordHistory(plOptions *passwordOrLockOptionsInfo) bool {
	var passwdSaveNum, passwdSaveTime int64
	// If the user specifies a default, read the global variable.
	if plOptions.passwordHistoryChange && plOptions.passwordHistory != notSpecified {
		passwdSaveNum = plOptions.passwordHistory
	} else {
		passwdSaveNum = variable.PasswordHistory.Load()
	}
	if plOptions.passwordReuseIntervalChange && plOptions.passwordReuseInterval != notSpecified {
		passwdSaveTime = plOptions.passwordReuseInterval
	} else {
		passwdSaveTime = variable.PasswordReuseInterval.Load()
	}
	return passwdSaveTime > 0 || passwdSaveNum > 0
}

type alterUserPasswordLocking struct {
	failedLoginAttempts            int64
	passwordLockTime               int64
	failedLoginAttemptsNotFound    bool
	passwordLockTimeChangeNotFound bool
	// containsNoOthers indicates whether User_attributes only contains one "Password_locking" element.
	containsNoOthers bool
}

func (info *passwordOrLockOptionsInfo) loadOptions(plOption []*ast.PasswordOrLockOption) error {
	if length := len(plOption); length > 0 {
		// If "PASSWORD EXPIRE ..." appears many times,
		// only the last declaration takes effect.
	Loop:
		for i := length - 1; i >= 0; i-- {
			switch plOption[i].Type {
			case ast.PasswordExpire:
				info.passwordExpired = "Y"
				break Loop
			case ast.PasswordExpireDefault:
				info.passwordLifetime = nil
				break Loop
			case ast.PasswordExpireNever:
				info.passwordLifetime = 0
				break Loop
			case ast.PasswordExpireInterval:
				if plOption[i].Count == 0 || plOption[i].Count > math.MaxUint16 {
					return types.ErrWrongValue2.GenWithStackByArgs("DAY", fmt.Sprintf("%v", plOption[i].Count))
				}
				info.passwordLifetime = plOption[i].Count
				break Loop
			}
		}
	}
	// only the last declaration takes effect.
	for _, option := range plOption {
		switch option.Type {
		case ast.Lock:
			info.lockAccount = "Y"
		case ast.Unlock:
			info.lockAccount = "N"
		case ast.FailedLoginAttempts:
			info.failedLoginAttempts = min(option.Count, math.MaxInt16)
			info.failedLoginAttemptsChange = true
		case ast.PasswordLockTime:
			info.passwordLockTime = min(option.Count, math.MaxInt16)
			info.passwordLockTimeChange = true
		case ast.PasswordLockTimeUnbounded:
			info.passwordLockTime = -1
			info.passwordLockTimeChange = true
		case ast.PasswordHistory:
			info.passwordHistory = min(option.Count, math.MaxUint16)
			info.passwordHistoryChange = true
		case ast.PasswordHistoryDefault:
			info.passwordHistory = notSpecified
			info.passwordHistoryChange = true
		case ast.PasswordReuseInterval:
			info.passwordReuseInterval = min(option.Count, math.MaxUint16)
			info.passwordReuseIntervalChange = true
		case ast.PasswordReuseDefault:
			info.passwordReuseInterval = notSpecified
			info.passwordReuseIntervalChange = true
		}
	}
	return nil
}

func createUserFailedLoginJSON(info *passwordOrLockOptionsInfo) string {
	// Record only when either failedLoginAttempts and passwordLockTime is not 0
	if (info.failedLoginAttemptsChange && info.failedLoginAttempts != 0) || (info.passwordLockTimeChange && info.passwordLockTime != 0) {
		return fmt.Sprintf("\"Password_locking\": {\"failed_login_attempts\": %d,\"password_lock_time_days\": %d}",
			info.failedLoginAttempts, info.passwordLockTime)
	}
	return ""
}

func alterUserFailedLoginJSON(info *alterUserPasswordLocking, lockAccount string) string {
	// alterUserPasswordLocking is the user's actual configuration.
	var passwordLockingArray []string
	if info.failedLoginAttempts != 0 || info.passwordLockTime != 0 {
		if lockAccount == "N" {
			passwordLockingArray = append(passwordLockingArray,
				fmt.Sprintf("\"auto_account_locked\": \"%s\"", lockAccount),
				fmt.Sprintf("\"auto_locked_last_changed\": \"%s\"", time.Now().Format(time.UnixDate)),
				fmt.Sprintf("\"failed_login_count\": %d", 0))
		}
		passwordLockingArray = append(passwordLockingArray,
			fmt.Sprintf("\"failed_login_attempts\": %d", info.failedLoginAttempts),
			fmt.Sprintf("\"password_lock_time_days\": %d", info.passwordLockTime))
	}
	if len(passwordLockingArray) > 0 {
		return fmt.Sprintf("\"Password_locking\": {%s}", strings.Join(passwordLockingArray, ","))
	}
	return ""
}

func readPasswordLockingInfo(ctx context.Context, sqlExecutor sqlexec.SQLExecutor, name string, host string, pLO *passwordOrLockOptionsInfo) (aUPL *alterUserPasswordLocking, err error) {
	alterUserInfo := &alterUserPasswordLocking{
		failedLoginAttempts:            0,
		passwordLockTime:               0,
		failedLoginAttemptsNotFound:    false,
		passwordLockTimeChangeNotFound: false,
		containsNoOthers:               false,
	}
	sql := new(strings.Builder)
	sqlescape.MustFormatSQL(sql, `SELECT JSON_UNQUOTE(JSON_EXTRACT(user_attributes, '$.Password_locking.failed_login_attempts')),
        JSON_UNQUOTE(JSON_EXTRACT(user_attributes, '$.Password_locking.password_lock_time_days')),
	    JSON_LENGTH(JSON_REMOVE(user_attributes, '$.Password_locking')) FROM %n.%n WHERE User=%? AND Host=%?;`,
		mysql.SystemDB, mysql.UserTable, name, strings.ToLower(host))
	recordSet, err := sqlExecutor.ExecuteInternal(ctx, sql.String())
	if err != nil {
		return nil, err
	}
	defer func() {
		if closeErr := recordSet.Close(); closeErr != nil {
			err = closeErr
		}
	}()
	rows, err := sqlexec.DrainRecordSet(ctx, recordSet, 3)
	if err != nil {
		return nil, err
	}

	// Configuration priority is User Changes > User History
	if pLO.failedLoginAttemptsChange {
		alterUserInfo.failedLoginAttempts = pLO.failedLoginAttempts
	} else if !rows[0].IsNull(0) {
		str := rows[0].GetString(0)
		alterUserInfo.failedLoginAttempts, err = strconv.ParseInt(str, 10, 64)
		if err != nil {
			return nil, err
		}
		alterUserInfo.failedLoginAttempts = max(alterUserInfo.failedLoginAttempts, 0)
		alterUserInfo.failedLoginAttempts = min(alterUserInfo.failedLoginAttempts, math.MaxInt16)
	} else {
		alterUserInfo.failedLoginAttemptsNotFound = true
	}

	if pLO.passwordLockTimeChange {
		alterUserInfo.passwordLockTime = pLO.passwordLockTime
	} else if !rows[0].IsNull(1) {
		str := rows[0].GetString(1)
		alterUserInfo.passwordLockTime, err = strconv.ParseInt(str, 10, 64)
		if err != nil {
			return nil, err
		}
		alterUserInfo.passwordLockTime = max(alterUserInfo.passwordLockTime, -1)
		alterUserInfo.passwordLockTime = min(alterUserInfo.passwordLockTime, math.MaxInt16)
	} else {
		alterUserInfo.passwordLockTimeChangeNotFound = true
	}

	alterUserInfo.containsNoOthers = rows[0].IsNull(2) || rows[0].GetInt64(2) == 0
	return alterUserInfo, nil
}

// deletePasswordLockingAttribute deletes "$.Password_locking" in "User_attributes" when failedLoginAttempts and passwordLockTime both 0.
func deletePasswordLockingAttribute(ctx context.Context, sqlExecutor sqlexec.SQLExecutor, name string, host string, alterUser *alterUserPasswordLocking) error {
	// No password_locking information.
	if alterUser.failedLoginAttemptsNotFound && alterUser.passwordLockTimeChangeNotFound {
		return nil
	}
	// Password_locking information is still in used.
	if alterUser.failedLoginAttempts != 0 || alterUser.passwordLockTime != 0 {
		return nil
	}
	sql := new(strings.Builder)
	if alterUser.containsNoOthers {
		// If we use JSON_REMOVE(user_attributes, '$.Password_locking') directly here, the result is not compatible with MySQL.
		sqlescape.MustFormatSQL(sql, `UPDATE %n.%n SET user_attributes=NULL`, mysql.SystemDB, mysql.UserTable)
	} else {
		sqlescape.MustFormatSQL(sql, `UPDATE %n.%n SET user_attributes=JSON_REMOVE(user_attributes, '$.Password_locking') `, mysql.SystemDB, mysql.UserTable)
	}
	sqlescape.MustFormatSQL(sql, " WHERE Host=%? and User=%?;", host, name)
	_, err := sqlExecutor.ExecuteInternal(ctx, sql.String())
	return err
}

func (e *SimpleExec) isValidatePasswordEnabled() bool {
	validatePwdEnable, err := e.Ctx().GetSessionVars().GlobalVarsAccessor.GetGlobalSysVar(variable.ValidatePasswordEnable)
	if err != nil {
		return false
	}
	return variable.TiDBOptOn(validatePwdEnable)
}

func (e *SimpleExec) executeCreateUser(ctx context.Context, s *ast.CreateUserStmt) error {
	internalCtx := kv.WithInternalSourceType(context.Background(), kv.InternalTxnPrivilege)
	// Check `CREATE USER` privilege.
	if !config.GetGlobalConfig().Security.SkipGrantTable {
		checker := privilege.GetPrivilegeManager(e.Ctx())
		if checker == nil {
			return errors.New("miss privilege checker")
		}
		activeRoles := e.Ctx().GetSessionVars().ActiveRoles
		if !checker.RequestVerification(activeRoles, mysql.SystemDB, mysql.UserTable, "", mysql.InsertPriv) {
			if s.IsCreateRole {
				if !checker.RequestVerification(activeRoles, "", "", "", mysql.CreateRolePriv) &&
					!checker.RequestVerification(activeRoles, "", "", "", mysql.CreateUserPriv) {
					return plannererrors.ErrSpecificAccessDenied.GenWithStackByArgs("CREATE ROLE or CREATE USER")
				}
			}
			if !s.IsCreateRole && !checker.RequestVerification(activeRoles, "", "", "", mysql.CreateUserPriv) {
				return plannererrors.ErrSpecificAccessDenied.GenWithStackByArgs("CREATE User")
			}
		}
	}

	privData, err := tlsOption2GlobalPriv(s.AuthTokenOrTLSOptions)
	if err != nil {
		return err
	}

	plOptions := &passwordOrLockOptionsInfo{
		lockAccount:                 "N",
		passwordExpired:             "N",
		passwordLifetime:            nil,
		passwordHistory:             notSpecified,
		passwordReuseInterval:       notSpecified,
		failedLoginAttemptsChange:   false,
		passwordLockTimeChange:      false,
		passwordHistoryChange:       false,
		passwordReuseIntervalChange: false,
	}
	err = plOptions.loadOptions(s.PasswordOrLockOptions)
	if err != nil {
		return err
	}
	passwordLocking := createUserFailedLoginJSON(plOptions)
	if s.IsCreateRole {
		plOptions.lockAccount = "Y"
		plOptions.passwordExpired = "Y"
	}

	var userAttributes []string
	if s.CommentOrAttributeOption != nil {
		if s.CommentOrAttributeOption.Type == ast.UserCommentType {
			userAttributes = append(userAttributes, fmt.Sprintf("\"metadata\": {\"comment\": \"%s\"}", s.CommentOrAttributeOption.Value))
		} else if s.CommentOrAttributeOption.Type == ast.UserAttributeType {
			userAttributes = append(userAttributes, fmt.Sprintf("\"metadata\": %s", s.CommentOrAttributeOption.Value))
		}
	}

	if s.ResourceGroupNameOption != nil {
		if !variable.EnableResourceControl.Load() {
			return infoschema.ErrResourceGroupSupportDisabled
		}
		if s.IsCreateRole {
			return infoschema.ErrResourceGroupInvalidForRole
		}

		resourceGroupName := strings.ToLower(s.ResourceGroupNameOption.Value)

		// check if specified resource group exists
		if resourceGroupName != resourcegroup.DefaultResourceGroupName && resourceGroupName != "" {
			_, exists := e.is.ResourceGroupByName(model.NewCIStr(resourceGroupName))
			if !exists {
				return infoschema.ErrResourceGroupNotExists.GenWithStackByArgs(resourceGroupName)
			}
		}
		userAttributes = append(userAttributes, fmt.Sprintf("\"resource_group\": \"%s\"", resourceGroupName))
	}
	// If FAILED_LOGIN_ATTEMPTS and PASSWORD_LOCK_TIME are both specified to 0, a string of 0 length is generated.
	// When inserting the attempts into json, an error occurs. This requires special handling.
	if passwordLocking != "" {
		userAttributes = append(userAttributes, passwordLocking)
	}
	userAttributesStr := fmt.Sprintf("{%s}", strings.Join(userAttributes, ","))

	tokenIssuer := ""
	for _, authTokenOption := range s.AuthTokenOrTLSOptions {
		if authTokenOption.Type == ast.TokenIssuer {
			tokenIssuer = authTokenOption.Value
		}
	}

	sql := new(strings.Builder)
	sqlPasswordHistory := new(strings.Builder)
	passwordInit := true
	// Get changed user password reuse info.
	savePasswdHistory := whetherSavePasswordHistory(plOptions)
	sqlTemplate := "INSERT INTO %n.%n (Host, User, authentication_string, plugin, user_attributes, Account_locked, Token_issuer, Password_expired, Password_lifetime,  Password_reuse_time, Password_reuse_history) VALUES "
	valueTemplate := "(%?, %?, %?, %?, %?, %?, %?, %?, %?"

	sqlescape.MustFormatSQL(sql, sqlTemplate, mysql.SystemDB, mysql.UserTable)
	if savePasswdHistory {
		sqlescape.MustFormatSQL(sqlPasswordHistory, `INSERT INTO %n.%n (Host, User, Password) VALUES `, mysql.SystemDB, mysql.PasswordHistoryTable)
	}
	defaultAuthPlugin, err := e.Ctx().GetSessionVars().GlobalVarsAccessor.GetGlobalSysVar(variable.DefaultAuthPlugin)
	if err != nil {
		return errors.Trace(err)
	}

	users := make([]*auth.UserIdentity, 0, len(s.Specs))
	for _, spec := range s.Specs {
		if !s.IsCreateRole {
			if err := keyspace.GetUsernamePolicy().ValidateUsername(spec.User.Username); err != nil {
				return err
			}
		}
		if len(spec.User.Username) > auth.UserNameMaxLength {
			return exeerrors.ErrWrongStringLength.GenWithStackByArgs(spec.User.Username, "user name", auth.UserNameMaxLength)
		}
		if len(spec.User.Username) == 0 && plOptions.passwordExpired == "Y" {
			return exeerrors.ErrPasswordExpireAnonymousUser.GenWithStackByArgs()
		}
		if len(spec.User.Hostname) > auth.HostNameMaxLength {
			return exeerrors.ErrWrongStringLength.GenWithStackByArgs(spec.User.Hostname, "host name", auth.HostNameMaxLength)
		}
		if len(users) > 0 {
			sqlescape.MustFormatSQL(sql, ",")
		}
		exists, err1 := userExists(ctx, e.Ctx(), spec.User.Username, spec.User.Hostname)
		if err1 != nil {
			return err1
		}
		if exists {
			user := fmt.Sprintf(`'%s'@'%s'`, spec.User.Username, spec.User.Hostname)
			if !s.IfNotExists {
				if s.IsCreateRole {
					return exeerrors.ErrCannotUser.GenWithStackByArgs("CREATE ROLE", user)
				}
				return exeerrors.ErrCannotUser.GenWithStackByArgs("CREATE USER", user)
			}
			err := infoschema.ErrUserAlreadyExists.FastGenByArgs(user)
			e.Ctx().GetSessionVars().StmtCtx.AppendNote(err)
			continue
		}
		authPlugin := defaultAuthPlugin
		if spec.AuthOpt != nil && spec.AuthOpt.AuthPlugin != "" {
			authPlugin = spec.AuthOpt.AuthPlugin
		}
		// Validate the strength of the password if necessary
		if e.isValidatePasswordEnabled() && !s.IsCreateRole && mysql.IsAuthPluginClearText(authPlugin) {
			pwd := ""
			if spec.AuthOpt != nil {
				pwd = spec.AuthOpt.AuthString
			}
			if err := pwdValidator.ValidatePassword(e.Ctx().GetSessionVars(), pwd); err != nil {
				return err
			}
		}
		var pluginImpl *extension.AuthPlugin

		switch authPlugin {
		case mysql.AuthNativePassword, mysql.AuthCachingSha2Password, mysql.AuthTiDBSM3Password, mysql.AuthSocket, mysql.AuthTiDBAuthToken, mysql.AuthLDAPSimple, mysql.AuthLDAPSASL:
		default:
			found := false
			if extensions, err := extension.GetExtensions(); err != nil {
				return exeerrors.ErrPluginIsNotLoaded.GenWithStack(err.Error())
			} else if pluginImpl, found = extensions.GetAuthPlugins()[authPlugin]; !found {
				// If the plugin is not a registered extension auth plugin, return error
				return exeerrors.ErrPluginIsNotLoaded.GenWithStackByArgs(spec.AuthOpt.AuthPlugin)
			}
		}

		pwd, ok := encodePassword(spec, pluginImpl)
		if !ok {
			return errors.Trace(exeerrors.ErrPasswordFormat)
		}

		recordTokenIssuer := tokenIssuer
		if len(recordTokenIssuer) > 0 && authPlugin != mysql.AuthTiDBAuthToken {
			err := fmt.Errorf("TOKEN_ISSUER is not needed for '%s' user", authPlugin)
			e.Ctx().GetSessionVars().StmtCtx.AppendWarning(err)
			recordTokenIssuer = ""
		} else if len(recordTokenIssuer) == 0 && authPlugin == mysql.AuthTiDBAuthToken {
			err := fmt.Errorf("TOKEN_ISSUER is needed for 'tidb_auth_token' user, please use 'alter user' to declare it")
			e.Ctx().GetSessionVars().StmtCtx.AppendWarning(err)
		}

		hostName := strings.ToLower(spec.User.Hostname)
		sqlescape.MustFormatSQL(sql, valueTemplate, hostName, spec.User.Username, pwd, authPlugin, userAttributesStr, plOptions.lockAccount, recordTokenIssuer, plOptions.passwordExpired, plOptions.passwordLifetime)
		// add Password_reuse_time value.
		if plOptions.passwordReuseIntervalChange && (plOptions.passwordReuseInterval != notSpecified) {
			sqlescape.MustFormatSQL(sql, `, %?`, plOptions.passwordReuseInterval)
		} else {
			sqlescape.MustFormatSQL(sql, `, %?`, nil)
		}
		// add Password_reuse_history value.
		if plOptions.passwordHistoryChange && (plOptions.passwordHistory != notSpecified) {
			sqlescape.MustFormatSQL(sql, `, %?`, plOptions.passwordHistory)
		} else {
			sqlescape.MustFormatSQL(sql, `, %?`, nil)
		}
		sqlescape.MustFormatSQL(sql, `)`)
		// The empty password does not count in the password history and is subject to reuse at any time.
		// AuthTiDBAuthToken is the token login method on the cloud,
		// and the Password Reuse Policy does not take effect.
		if savePasswdHistory && len(pwd) != 0 && !strings.EqualFold(authPlugin, mysql.AuthTiDBAuthToken) {
			if !passwordInit {
				sqlescape.MustFormatSQL(sqlPasswordHistory, ",")
			} else {
				passwordInit = false
			}
			sqlescape.MustFormatSQL(sqlPasswordHistory, `( %?, %?, %?)`, hostName, spec.User.Username, pwd)
		}
		users = append(users, spec.User)
	}
	if len(users) == 0 {
		return nil
	}

	restrictedCtx, err := e.GetSysSession()
	if err != nil {
		return err
	}
	defer e.ReleaseSysSession(internalCtx, restrictedCtx)
	sqlExecutor := restrictedCtx.GetSQLExecutor()

	if _, err := sqlExecutor.ExecuteInternal(internalCtx, "begin"); err != nil {
		return errors.Trace(err)
	}
	_, err = sqlExecutor.ExecuteInternal(internalCtx, sql.String())
	if err != nil {
		logutil.BgLogger().Warn("Fail to create user", zap.String("sql", sql.String()))
		if _, rollbackErr := sqlExecutor.ExecuteInternal(internalCtx, "rollback"); rollbackErr != nil {
			return rollbackErr
		}
		return err
	}

	if savePasswdHistory && !passwordInit {
		_, err = sqlExecutor.ExecuteInternal(internalCtx, sqlPasswordHistory.String())
		if err != nil {
			if _, rollbackErr := sqlExecutor.ExecuteInternal(internalCtx, "rollback"); rollbackErr != nil {
				return errors.Trace(rollbackErr)
			}
			return errors.Trace(err)
		}
	}

	if len(privData) != 0 {
		sql.Reset()
		sqlescape.MustFormatSQL(sql, "INSERT IGNORE INTO %n.%n (Host, User, Priv) VALUES ", mysql.SystemDB, mysql.GlobalPrivTable)
		for i, user := range users {
			if i > 0 {
				sqlescape.MustFormatSQL(sql, ",")
			}
			sqlescape.MustFormatSQL(sql, `(%?, %?, %?)`, user.Hostname, user.Username, string(hack.String(privData)))
		}
		_, err = sqlExecutor.ExecuteInternal(internalCtx, sql.String())
		if err != nil {
			if _, rollbackErr := sqlExecutor.ExecuteInternal(internalCtx, "rollback"); rollbackErr != nil {
				return rollbackErr
			}
			return err
		}
	}
	if _, err := sqlExecutor.ExecuteInternal(internalCtx, "commit"); err != nil {
		return errors.Trace(err)
	}
	userList := userIdentityToUserList(users)
	return domain.GetDomain(e.Ctx()).NotifyUpdatePrivilege(userList)
}

func isRole(ctx context.Context, sqlExecutor sqlexec.SQLExecutor, name, host string) (bool, error) {
	sql := new(strings.Builder)
	sqlescape.MustFormatSQL(sql, `SELECT 1 FROM %n.%n WHERE User=%? AND Host=%? AND Account_locked="Y" AND Password_expired="Y";`,
		mysql.SystemDB, mysql.UserTable, name, strings.ToLower(host))
	recordSet, err := sqlExecutor.ExecuteInternal(ctx, sql.String())
	if err != nil {
		return false, err
	}
	defer func() {
		if closeErr := recordSet.Close(); closeErr != nil {
			err = closeErr
		}
	}()
	rows, err := sqlexec.DrainRecordSet(ctx, recordSet, 1)
	if err != nil {
		return false, err
	}
	return len(rows) > 0, nil
}

func getUserPasswordLimit(ctx context.Context, sqlExecutor sqlexec.SQLExecutor, name string, host string, plOptions *passwordOrLockOptionsInfo) (pRI *passwordReuseInfo, err error) {
	res := &passwordReuseInfo{notSpecified, notSpecified}
	sql := new(strings.Builder)
	sqlescape.MustFormatSQL(sql, `SELECT Password_reuse_history,Password_reuse_time FROM %n.%n WHERE User=%? AND Host=%?;`,
		mysql.SystemDB, mysql.UserTable, name, strings.ToLower(host))
	// Query the specified user password reuse rules.
	recordSet, err := sqlExecutor.ExecuteInternal(ctx, sql.String())
	if err != nil {
		return nil, err
	}
	defer func() {
		if closeErr := recordSet.Close(); closeErr != nil {
			err = closeErr
		}
	}()
	rows, err := sqlexec.DrainRecordSet(ctx, recordSet, 3)
	if err != nil {
		return nil, err
	}
	for _, row := range rows {
		if !row.IsNull(0) {
			res.passwordHistory = int64(row.GetUint64(0))
		} else {
			res.passwordHistory = variable.PasswordHistory.Load()
		}
		if !row.IsNull(1) {
			res.passwordReuseInterval = int64(row.GetUint64(1))
		} else {
			res.passwordReuseInterval = variable.PasswordReuseInterval.Load()
		}
	}
	if plOptions.passwordHistoryChange {
		// If the user specifies a default, the global variable needs to be re-read.
		if plOptions.passwordHistory != notSpecified {
			res.passwordHistory = plOptions.passwordHistory
		} else {
			res.passwordHistory = variable.PasswordHistory.Load()
		}
	}
	if plOptions.passwordReuseIntervalChange {
		// If the user specifies a default, the global variable needs to be re-read.
		if plOptions.passwordReuseInterval != notSpecified {
			res.passwordReuseInterval = plOptions.passwordReuseInterval
		} else {
			res.passwordReuseInterval = variable.PasswordReuseInterval.Load()
		}
	}
	return res, nil
}

// getValidTime get the boundary of password valid time.
func getValidTime(sctx sessionctx.Context, passwordReuse *passwordReuseInfo) string {
	nowTime := time.Now().In(sctx.GetSessionVars().TimeZone)
	nowTimeS := nowTime.Unix()
	beforeTimeS := nowTimeS - passwordReuse.passwordReuseInterval*24*int64(time.Hour/time.Second)
	if beforeTimeS < 0 {
		beforeTimeS = 0
	}
	return time.Unix(beforeTimeS, 0).Format("2006-01-02 15:04:05.999999999")
}

// deleteHistoricalData delete useless password history.
// The deleted password must meet the following conditions at the same time.
// 1. Exceeded the maximum number of saves.
// 2. The password has exceeded the prohibition time.
func deleteHistoricalData(ctx context.Context, sqlExecutor sqlexec.SQLExecutor, userDetail *userInfo, maxDelRows int64, passwordReuse *passwordReuseInfo, sctx sessionctx.Context) error {
	//never times out or no row need delete.
	if (passwordReuse.passwordReuseInterval > math.MaxInt32) || maxDelRows == 0 {
		return nil
	}
	sql := new(strings.Builder)
	// no prohibition time.
	if passwordReuse.passwordReuseInterval == 0 {
		deleteTemplate := `DELETE from %n.%n WHERE User= %? AND Host= %? order by Password_timestamp ASC LIMIT `
		deleteTemplate = deleteTemplate + strconv.FormatInt(maxDelRows, 10)
		sqlescape.MustFormatSQL(sql, deleteTemplate, mysql.SystemDB, mysql.PasswordHistoryTable,
			userDetail.user, strings.ToLower(userDetail.host))
		_, err := sqlExecutor.ExecuteInternal(ctx, sql.String())
		if err != nil {
			return err
		}
	} else {
		beforeDate := getValidTime(sctx, passwordReuse)
		// Deletion must satisfy 1. Exceed the prohibition time 2. Exceed the maximum number of saved records.
		deleteTemplate := `DELETE from %n.%n WHERE User= %? AND Host= %? AND Password_timestamp < %? order by Password_timestamp ASC LIMIT `
		deleteTemplate = deleteTemplate + strconv.FormatInt(maxDelRows, 10)
		sql.Reset()
		sqlescape.MustFormatSQL(sql, deleteTemplate, mysql.SystemDB, mysql.PasswordHistoryTable,
			userDetail.user, strings.ToLower(userDetail.host), beforeDate)
		_, err := sqlExecutor.ExecuteInternal(ctx, sql.String())
		if err != nil {
			return err
		}
	}
	return nil
}

func addHistoricalData(ctx context.Context, sqlExecutor sqlexec.SQLExecutor, userDetail *userInfo, passwordReuse *passwordReuseInfo) error {
	if passwordReuse.passwordHistory <= 0 && passwordReuse.passwordReuseInterval <= 0 {
		return nil
	}
	sql := new(strings.Builder)
	sqlescape.MustFormatSQL(sql, `INSERT INTO %n.%n (Host, User, Password) VALUES (%?, %?, %?) `, mysql.SystemDB, mysql.PasswordHistoryTable, strings.ToLower(userDetail.host), userDetail.user, userDetail.pwd)
	_, err := sqlExecutor.ExecuteInternal(ctx, sql.String())
	if err != nil {
		return errors.Trace(err)
	}
	return nil
}

// checkPasswordsMatch used to compare whether the password encrypted with mysql.AuthCachingSha2Password or mysql.AuthTiDBSM3Password is repeated.
func checkPasswordsMatch(rows []chunk.Row, oldPwd, authPlugin string) (bool, error) {
	for _, row := range rows {
		if !row.IsNull(0) {
			pwd := row.GetString(0)
			authok, err := auth.CheckHashingPassword([]byte(pwd), oldPwd, authPlugin)
			if err != nil {
				logutil.BgLogger().Error("Failed to check caching_sha2_password", zap.Error(err))
				return false, err
			}
			if authok {
				return false, nil
			}
		}
	}
	return true, nil
}

func getUserPasswordNum(ctx context.Context, sqlExecutor sqlexec.SQLExecutor, userDetail *userInfo) (deleteNum int64, err error) {
	sql := new(strings.Builder)
	sqlescape.MustFormatSQL(sql, `SELECT count(*) FROM %n.%n WHERE User=%? AND Host=%?;`, mysql.SystemDB, mysql.PasswordHistoryTable, userDetail.user, strings.ToLower(userDetail.host))
	recordSet, err := sqlExecutor.ExecuteInternal(ctx, sql.String())
	if err != nil {
		return 0, err
	}
	defer func() {
		if closeErr := recordSet.Close(); closeErr != nil {
			err = closeErr
		}
	}()
	rows, err := sqlexec.DrainRecordSet(ctx, recordSet, 3)
	if err != nil {
		return 0, err
	}
	if len(rows) != 1 {
		err := fmt.Errorf("`%s`@`%s` is not unique, please confirm the mysql.password_history table structure", userDetail.user, strings.ToLower(userDetail.host))
		return 0, err
	}

	return rows[0].GetInt64(0), nil
}

func fullRecordCheck(ctx context.Context, sqlExecutor sqlexec.SQLExecutor, userDetail *userInfo, authPlugin string) (canUse bool, err error) {
	switch authPlugin {
	case mysql.AuthNativePassword, "":
		sql := new(strings.Builder)
		sqlescape.MustFormatSQL(sql, `SELECT count(*) FROM %n.%n WHERE User= %? AND Host= %? AND Password = %?;`, mysql.SystemDB, mysql.PasswordHistoryTable, userDetail.user, strings.ToLower(userDetail.host), userDetail.pwd)
		recordSet, err := sqlExecutor.ExecuteInternal(ctx, sql.String())
		if err != nil {
			return false, err
		}
		defer func() {
			if closeErr := recordSet.Close(); closeErr != nil {
				err = closeErr
			}
		}()
		rows, err := sqlexec.DrainRecordSet(ctx, recordSet, 3)
		if err != nil {
			return false, err
		}
		if rows[0].GetInt64(0) == 0 {
			return true, nil
		}
		return false, nil
	case mysql.AuthCachingSha2Password, mysql.AuthTiDBSM3Password:
		sql := new(strings.Builder)
		sqlescape.MustFormatSQL(sql, `SELECT Password FROM %n.%n WHERE User= %? AND Host= %? ;`, mysql.SystemDB, mysql.PasswordHistoryTable, userDetail.user, strings.ToLower(userDetail.host))
		recordSet, err := sqlExecutor.ExecuteInternal(ctx, sql.String())
		if err != nil {
			return false, err
		}
		defer func() {
			if closeErr := recordSet.Close(); closeErr != nil {
				err = closeErr
			}
		}()
		rows, err := sqlexec.DrainRecordSet(ctx, recordSet, variable.DefMaxChunkSize)
		if err != nil {
			return false, err
		}
		return checkPasswordsMatch(rows, userDetail.authString, authPlugin)
	default:
		return false, exeerrors.ErrPluginIsNotLoaded.GenWithStackByArgs(authPlugin)
	}
}

func checkPasswordHistoryRule(ctx context.Context, sqlExecutor sqlexec.SQLExecutor, userDetail *userInfo, passwordReuse *passwordReuseInfo, authPlugin string) (canUse bool, err error) {
	switch authPlugin {
	case mysql.AuthNativePassword, "":
		sql := new(strings.Builder)
		// Exceeded the maximum number of saved items, only check the ones within the limit.
		checkRows := `SELECT count(*) FROM (SELECT Password FROM %n.%n WHERE User=%? AND Host=%? ORDER BY Password_timestamp DESC LIMIT `
		checkRows = checkRows + strconv.FormatInt(passwordReuse.passwordHistory, 10)
		checkRows = checkRows + ` ) as t where t.Password = %? `
		sqlescape.MustFormatSQL(sql, checkRows, mysql.SystemDB, mysql.PasswordHistoryTable, userDetail.user, strings.ToLower(userDetail.host), userDetail.pwd)
		recordSet, err := sqlExecutor.ExecuteInternal(ctx, sql.String())
		if err != nil {
			return false, err
		}
		defer func() {
			if closeErr := recordSet.Close(); closeErr != nil {
				err = closeErr
			}
		}()
		rows, err := sqlexec.DrainRecordSet(ctx, recordSet, 3)
		if err != nil {
			return false, err
		}
		if rows[0].GetInt64(0) != 0 {
			return false, nil
		}
		return true, nil
	case mysql.AuthCachingSha2Password, mysql.AuthTiDBSM3Password:
		sql := new(strings.Builder)
		checkRows := `SELECT Password FROM %n.%n WHERE User=%? AND Host=%? ORDER BY Password_timestamp DESC LIMIT `
		checkRows = checkRows + strconv.FormatInt(passwordReuse.passwordHistory, 10)
		sqlescape.MustFormatSQL(sql, checkRows, mysql.SystemDB, mysql.PasswordHistoryTable, userDetail.user, strings.ToLower(userDetail.host))
		recordSet, err := sqlExecutor.ExecuteInternal(ctx, sql.String())
		if err != nil {
			return false, err
		}
		defer func() {
			if closeErr := recordSet.Close(); closeErr != nil {
				err = closeErr
			}
		}()
		rows, err := sqlexec.DrainRecordSet(ctx, recordSet, variable.DefMaxChunkSize)
		if err != nil {
			return false, err
		}
		return checkPasswordsMatch(rows, userDetail.authString, authPlugin)
	default:
		return false, exeerrors.ErrPluginIsNotLoaded.GenWithStackByArgs(authPlugin)
	}
}

func checkPasswordTimeRule(ctx context.Context, sqlExecutor sqlexec.SQLExecutor, userDetail *userInfo, passwordReuse *passwordReuseInfo,
	sctx sessionctx.Context, authPlugin string) (canUse bool, err error) {
	beforeDate := getValidTime(sctx, passwordReuse)
	switch authPlugin {
	case mysql.AuthNativePassword, "":
		sql := new(strings.Builder)
		sqlescape.MustFormatSQL(sql, `SELECT count(*) FROM %n.%n WHERE User=%? AND Host=%? AND Password = %? AND Password_timestamp >= %?;`,
			mysql.SystemDB, mysql.PasswordHistoryTable, userDetail.user, strings.ToLower(userDetail.host), userDetail.pwd, beforeDate)
		recordSet, err := sqlExecutor.ExecuteInternal(ctx, sql.String())
		if err != nil {
			return false, err
		}
		defer func() {
			if closeErr := recordSet.Close(); closeErr != nil {
				err = closeErr
			}
		}()
		rows, err := sqlexec.DrainRecordSet(ctx, recordSet, 3)
		if err != nil {
			return false, err
		}
		if rows[0].GetInt64(0) == 0 {
			return true, nil
		}
	case mysql.AuthCachingSha2Password, mysql.AuthTiDBSM3Password:
		sql := new(strings.Builder)
		sqlescape.MustFormatSQL(sql, `SELECT Password FROM %n.%n WHERE User=%? AND Host=%? AND Password_timestamp >= %?;`, mysql.SystemDB, mysql.PasswordHistoryTable, userDetail.user, strings.ToLower(userDetail.host), beforeDate)
		recordSet, err := sqlExecutor.ExecuteInternal(ctx, sql.String())
		if err != nil {
			return false, err
		}
		defer func() {
			if closeErr := recordSet.Close(); closeErr != nil {
				err = closeErr
			}
		}()
		rows, err := sqlexec.DrainRecordSet(ctx, recordSet, variable.DefMaxChunkSize)
		if err != nil {
			return false, err
		}
		return checkPasswordsMatch(rows, userDetail.authString, authPlugin)
	default:
		return false, exeerrors.ErrPluginIsNotLoaded.GenWithStackByArgs(authPlugin)
	}
	return false, nil
}

func passwordVerification(ctx context.Context, sqlExecutor sqlexec.SQLExecutor, userDetail *userInfo, passwordReuse *passwordReuseInfo, sctx sessionctx.Context, authPlugin string) (bool, int64, error) {
	passwordNum, err := getUserPasswordNum(ctx, sqlExecutor, userDetail)
	if err != nil {
		return false, 0, err
	}

	// the maximum number of records that can be deleted.
	canDeleteNum := passwordNum - passwordReuse.passwordHistory + 1
	if canDeleteNum < 0 {
		canDeleteNum = 0
	}

	if passwordReuse.passwordHistory <= 0 && passwordReuse.passwordReuseInterval <= 0 {
		return true, canDeleteNum, nil
	}

	// The maximum number of saves has not been exceeded.
	// There are too many retention days, and it is impossible to time out in one's lifetime.
	if (passwordNum <= passwordReuse.passwordHistory) || (passwordReuse.passwordReuseInterval > math.MaxInt32) {
		passChecking, err := fullRecordCheck(ctx, sqlExecutor, userDetail, authPlugin)
		return passChecking, canDeleteNum, err
	}

	if passwordReuse.passwordHistory > 0 {
		passChecking, err := checkPasswordHistoryRule(ctx, sqlExecutor, userDetail, passwordReuse, authPlugin)
		if err != nil || !passChecking {
			return false, 0, err
		}
	}
	if passwordReuse.passwordReuseInterval > 0 {
		passChecking, err := checkPasswordTimeRule(ctx, sqlExecutor, userDetail, passwordReuse, sctx, authPlugin)
		if err != nil || !passChecking {
			return false, 0, err
		}
	}
	return true, canDeleteNum, nil
}

func checkPasswordReusePolicy(ctx context.Context, sqlExecutor sqlexec.SQLExecutor, userDetail *userInfo, sctx sessionctx.Context, authPlugin string, authPlugins map[string]*extension.AuthPlugin) error {
	if strings.EqualFold(authPlugin, mysql.AuthTiDBAuthToken) || strings.EqualFold(authPlugin, mysql.AuthLDAPSASL) || strings.EqualFold(authPlugin, mysql.AuthLDAPSimple) {
		// AuthTiDBAuthToken is the token login method on the cloud,
		// and the Password Reuse Policy does not take effect.
		return nil
	}
	// Skip password reuse checks for extension auth plugins
	if _, ok := authPlugins[authPlugin]; ok {
		return nil
	}
	// read password reuse info from mysql.user and global variables.
	passwdReuseInfo, err := getUserPasswordLimit(ctx, sqlExecutor, userDetail.user, userDetail.host, userDetail.pLI)
	if err != nil {
		return err
	}
	// check whether password can be used.
	res, maxDelNum, err := passwordVerification(ctx, sqlExecutor, userDetail, passwdReuseInfo, sctx, authPlugin)
	if err != nil {
		return err
	}
	if !res {
		return exeerrors.ErrExistsInHistoryPassword.GenWithStackByArgs(userDetail.user, userDetail.host)
	}
	err = deleteHistoricalData(ctx, sqlExecutor, userDetail, maxDelNum, passwdReuseInfo, sctx)
	if err != nil {
		return err
	}
	// insert password history.
	err = addHistoricalData(ctx, sqlExecutor, userDetail, passwdReuseInfo)
	if err != nil {
		return err
	}
	return nil
}

func (e *SimpleExec) executeAlterUser(ctx context.Context, s *ast.AlterUserStmt) error {
	disableSandBoxMode := false
	var err error
	if e.Ctx().InSandBoxMode() {
		if err = e.checkSandboxMode(s.Specs); err != nil {
			return err
		}
		disableSandBoxMode = true
	}
	ctx = kv.WithInternalSourceType(ctx, kv.InternalTxnPrivilege)
	if s.CurrentAuth != nil {
		user := e.Ctx().GetSessionVars().User
		if user == nil {
			return errors.New("Session user is empty")
		}
		// Use AuthHostname to search the user record, set Hostname as AuthHostname.
		userCopy := *user
		userCopy.Hostname = userCopy.AuthHostname
		spec := &ast.UserSpec{
			User:    &userCopy,
			AuthOpt: s.CurrentAuth,
		}
		s.Specs = []*ast.UserSpec{spec}
	}

	plOptions := passwordOrLockOptionsInfo{
		lockAccount:                 "",
		passwordExpired:             "",
		passwordLifetime:            notSpecified,
		passwordHistory:             notSpecified,
		passwordReuseInterval:       notSpecified,
		failedLoginAttemptsChange:   false,
		passwordLockTimeChange:      false,
		passwordHistoryChange:       false,
		passwordReuseIntervalChange: false,
	}
	err = plOptions.loadOptions(s.PasswordOrLockOptions)
	if err != nil {
		return err
	}

	privData, err := tlsOption2GlobalPriv(s.AuthTokenOrTLSOptions)
	if err != nil {
		return err
	}

	failedUsers := make([]string, 0, len(s.Specs))
	needRollback := false
	checker := privilege.GetPrivilegeManager(e.Ctx())
	if checker == nil {
		return errors.New("could not load privilege checker")
	}
	activeRoles := e.Ctx().GetSessionVars().ActiveRoles
	hasCreateUserPriv := checker.RequestVerification(activeRoles, "", "", "", mysql.CreateUserPriv)
	hasSystemUserPriv := checker.RequestDynamicVerification(activeRoles, "SYSTEM_USER", false)
	hasRestrictedUserPriv := checker.RequestDynamicVerification(activeRoles, "RESTRICTED_USER_ADMIN", false)
	hasSystemSchemaPriv := checker.RequestVerification(activeRoles, mysql.SystemDB, mysql.UserTable, "", mysql.UpdatePriv)

	var authTokenOptions []*ast.AuthTokenOrTLSOption
	for _, authTokenOrTLSOption := range s.AuthTokenOrTLSOptions {
		if authTokenOrTLSOption.Type == ast.TokenIssuer {
			authTokenOptions = append(authTokenOptions, authTokenOrTLSOption)
		}
	}

	sysSession, err := e.GetSysSession()
	if err != nil {
		return err
	}
	defer e.ReleaseSysSession(ctx, sysSession)
	sqlExecutor := sysSession.GetSQLExecutor()
	// session isolation level changed to READ-COMMITTED.
	// When tidb is at the RR isolation level, executing `begin` will obtain a consistent state.
	// When operating the same user concurrently, it may happen that historical versions are read.
	// In order to avoid this risk, change the isolation level to RC.
	_, err = sqlExecutor.ExecuteInternal(ctx, "set tx_isolation = 'READ-COMMITTED'")
	if err != nil {
		return err
	}
	if _, err := sqlExecutor.ExecuteInternal(ctx, "BEGIN PESSIMISTIC"); err != nil {
		return err
	}

	for _, spec := range s.Specs {
		user := e.Ctx().GetSessionVars().User
		if spec.User.CurrentUser || ((user != nil) && (user.Username == spec.User.Username) && (user.AuthHostname == spec.User.Hostname)) {
			spec.User.Username = user.Username
			spec.User.Hostname = user.AuthHostname
		} else {
			// The user executing the query (user) does not match the user specified (spec.User)
			// The MySQL manual states:
			// "In most cases, ALTER USER requires the global CREATE USER privilege, or the UPDATE privilege for the mysql system schema"
			//
			// This is true unless the user being modified has the SYSTEM_USER dynamic privilege.
			// See: https://mysqlserverteam.com/the-system_user-dynamic-privilege/
			//
			// In the current implementation of DYNAMIC privileges, SUPER can be used as a substitute for any DYNAMIC privilege
			// (unless SEM is enabled; in which case RESTRICTED_* privileges will not use SUPER as a substitute). This is intentional
			// because visitInfo can not accept OR conditions for permissions and in many cases MySQL permits SUPER instead.

			// Thus, any user with SUPER can effectively ALTER/DROP a SYSTEM_USER, and
			// any user with only CREATE USER can not modify the properties of users with SUPER privilege.
			// We extend this in TiDB with SEM, where SUPER users can not modify users with RESTRICTED_USER_ADMIN.
			// For simplicity: RESTRICTED_USER_ADMIN also counts for SYSTEM_USER here.

			if !(hasCreateUserPriv || hasSystemSchemaPriv) {
				return plannererrors.ErrSpecificAccessDenied.GenWithStackByArgs("CREATE USER")
			}
			if !(hasSystemUserPriv || hasRestrictedUserPriv) && checker.RequestDynamicVerificationWithUser(ctx, "SYSTEM_USER", false, spec.User) {
				return plannererrors.ErrSpecificAccessDenied.GenWithStackByArgs("SYSTEM_USER or SUPER")
			}
			if sem.IsEnabled() && !hasRestrictedUserPriv && checker.RequestDynamicVerificationWithUser(ctx, "RESTRICTED_USER_ADMIN", false, spec.User) {
				return plannererrors.ErrSpecificAccessDenied.GenWithStackByArgs("RESTRICTED_USER_ADMIN")
			}
		}

<<<<<<< HEAD
		exists, err := userExistsInternalWithRetryVariants(ctx, sqlExecutor, &spec.User.Username, spec.User.Hostname)
=======
		exists, currentAuthPlugin, err := userExistsInternal(ctx, sqlExecutor, spec.User.Username, spec.User.Hostname)
>>>>>>> cdcc291f
		if err != nil {
			return err
		}
		if !exists {
			user := fmt.Sprintf(`'%s'@'%s'`, spec.User.Username, spec.User.Hostname)
			failedUsers = append(failedUsers, user)
			continue
		}

		type AuthTokenOptionHandler int
		const (
			// noNeedAuthTokenOptions means the final auth plugin is NOT tidb_auth_plugin
			noNeedAuthTokenOptions AuthTokenOptionHandler = iota
			// OptionalAuthTokenOptions means the final auth_plugin is tidb_auth_plugin,
			// and whether to declare AuthTokenOptions or not is ok.
			OptionalAuthTokenOptions
			// RequireAuthTokenOptions means the final auth_plugin is tidb_auth_plugin and need AuthTokenOptions here
			RequireAuthTokenOptions
		)
		authTokenOptionHandler := noNeedAuthTokenOptions
		if currentAuthPlugin == mysql.AuthTiDBAuthToken {
			authTokenOptionHandler = OptionalAuthTokenOptions
		}

		type alterField struct {
			expr  string
			value any
		}
		var fields []alterField
		if spec.AuthOpt != nil {
			fields = append(fields, alterField{"password_last_changed=current_timestamp()", nil})
			if spec.AuthOpt.AuthPlugin == "" {
				spec.AuthOpt.AuthPlugin = currentAuthPlugin
			}
			extensions, err := extension.GetExtensions()
			if err != nil {
				return exeerrors.ErrPluginIsNotLoaded.GenWithStackByArgs(err.Error())
			}
			authPlugins := extensions.GetAuthPlugins()
			var authPluginImpl *extension.AuthPlugin
			switch spec.AuthOpt.AuthPlugin {
			case mysql.AuthNativePassword, mysql.AuthCachingSha2Password, mysql.AuthTiDBSM3Password, mysql.AuthSocket, mysql.AuthLDAPSimple, mysql.AuthLDAPSASL, "":
				authTokenOptionHandler = noNeedAuthTokenOptions
			case mysql.AuthTiDBAuthToken:
				if authTokenOptionHandler != OptionalAuthTokenOptions {
					authTokenOptionHandler = RequireAuthTokenOptions
				}
			default:
				found := false
				if authPluginImpl, found = authPlugins[spec.AuthOpt.AuthPlugin]; !found {
					return exeerrors.ErrPluginIsNotLoaded.GenWithStackByArgs(spec.AuthOpt.AuthPlugin)
				}
			}
			// changing the auth method prunes history.
			if spec.AuthOpt.AuthPlugin != currentAuthPlugin {
				// delete password history from mysql.password_history.
				sql := new(strings.Builder)
				sqlescape.MustFormatSQL(sql, `DELETE FROM %n.%n WHERE Host = %? and User = %?;`, mysql.SystemDB, mysql.PasswordHistoryTable, spec.User.Hostname, spec.User.Username)
				if _, err := sqlExecutor.ExecuteInternal(ctx, sql.String()); err != nil {
					failedUsers = append(failedUsers, spec.User.String())
					needRollback = true
					break
				}
			}
			if e.isValidatePasswordEnabled() && spec.AuthOpt.ByAuthString && mysql.IsAuthPluginClearText(spec.AuthOpt.AuthPlugin) {
				if err := pwdValidator.ValidatePassword(e.Ctx().GetSessionVars(), spec.AuthOpt.AuthString); err != nil {
					return err
				}
			}
			pwd, ok := encodePassword(spec, authPluginImpl)
			if !ok {
				return errors.Trace(exeerrors.ErrPasswordFormat)
			}
			// for Support Password Reuse Policy.
			// The empty password does not count in the password history and is subject to reuse at any time.
			// https://dev.mysql.com/doc/refman/8.0/en/password-management.html#password-reuse-policy
			if len(pwd) != 0 {
				userDetail := &userInfo{
					host:       spec.User.Hostname,
					user:       spec.User.Username,
					pLI:        &plOptions,
					pwd:        pwd,
					authString: spec.AuthOpt.AuthString,
				}
				err := checkPasswordReusePolicy(ctx, sqlExecutor, userDetail, e.Ctx(), spec.AuthOpt.AuthPlugin, authPlugins)
				if err != nil {
					return err
				}
			}
			fields = append(fields, alterField{"authentication_string=%?", pwd})
			if spec.AuthOpt.AuthPlugin != "" {
				fields = append(fields, alterField{"plugin=%?", spec.AuthOpt.AuthPlugin})
			}
			if spec.AuthOpt.ByAuthString || spec.AuthOpt.ByHashString {
				if plOptions.passwordExpired == "" {
					plOptions.passwordExpired = "N"
				}
			}
		}

		if len(plOptions.lockAccount) != 0 {
			fields = append(fields, alterField{"account_locked=%?", plOptions.lockAccount})
		}

		// support alter Password_reuse_history and Password_reuse_time.
		if plOptions.passwordHistoryChange {
			if plOptions.passwordHistory == notSpecified {
				fields = append(fields, alterField{"Password_reuse_history = NULL ", ""})
			} else {
				fields = append(fields, alterField{"Password_reuse_history = %? ", strconv.FormatInt(plOptions.passwordHistory, 10)})
			}
		}
		if plOptions.passwordReuseIntervalChange {
			if plOptions.passwordReuseInterval == notSpecified {
				fields = append(fields, alterField{"Password_reuse_time = NULL ", ""})
			} else {
				fields = append(fields, alterField{"Password_reuse_time = %? ", strconv.FormatInt(plOptions.passwordReuseInterval, 10)})
			}
		}

		passwordLockingInfo, err := readPasswordLockingInfo(ctx, sqlExecutor, spec.User.Username, spec.User.Hostname, &plOptions)
		if err != nil {
			return err
		}
		passwordLockingStr := alterUserFailedLoginJSON(passwordLockingInfo, plOptions.lockAccount)

		if len(plOptions.passwordExpired) != 0 {
			if len(spec.User.Username) == 0 && plOptions.passwordExpired == "Y" {
				return exeerrors.ErrPasswordExpireAnonymousUser.GenWithStackByArgs()
			}
			fields = append(fields, alterField{"password_expired=%?", plOptions.passwordExpired})
		}
		if plOptions.passwordLifetime != notSpecified {
			fields = append(fields, alterField{"password_lifetime=%?", plOptions.passwordLifetime})
		}

		var newAttributes []string
		if s.CommentOrAttributeOption != nil {
			if s.CommentOrAttributeOption.Type == ast.UserCommentType {
				newAttributes = append(newAttributes, fmt.Sprintf(`"metadata": {"comment": "%s"}`, s.CommentOrAttributeOption.Value))
			} else {
				newAttributes = append(newAttributes, fmt.Sprintf(`"metadata": %s`, s.CommentOrAttributeOption.Value))
			}
		}
		if s.ResourceGroupNameOption != nil {
			if !variable.EnableResourceControl.Load() {
				return infoschema.ErrResourceGroupSupportDisabled
			}
			is, err := isRole(ctx, sqlExecutor, spec.User.Username, spec.User.Hostname)
			if err != nil {
				return err
			}
			if is {
				return infoschema.ErrResourceGroupInvalidForRole
			}

			// check if specified resource group exists
			resourceGroupName := strings.ToLower(s.ResourceGroupNameOption.Value)
			if resourceGroupName != resourcegroup.DefaultResourceGroupName && s.ResourceGroupNameOption.Value != "" {
				_, exists := e.is.ResourceGroupByName(model.NewCIStr(resourceGroupName))
				if !exists {
					return infoschema.ErrResourceGroupNotExists.GenWithStackByArgs(resourceGroupName)
				}
			}

			newAttributes = append(newAttributes, fmt.Sprintf(`"resource_group": "%s"`, resourceGroupName))
		}
		if passwordLockingStr != "" {
			newAttributes = append(newAttributes, passwordLockingStr)
		}
		if length := len(newAttributes); length > 0 {
			if length > 1 || passwordLockingStr == "" {
				passwordLockingInfo.containsNoOthers = false
			}
			newAttributesStr := fmt.Sprintf("{%s}", strings.Join(newAttributes, ","))
			fields = append(fields, alterField{"user_attributes=json_merge_patch(coalesce(user_attributes, '{}'), %?)", newAttributesStr})
		}

		switch authTokenOptionHandler {
		case noNeedAuthTokenOptions:
			if len(authTokenOptions) > 0 {
				err := errors.NewNoStackError("TOKEN_ISSUER is not needed for the auth plugin")
				e.Ctx().GetSessionVars().StmtCtx.AppendWarning(err)
			}
		case OptionalAuthTokenOptions:
			if len(authTokenOptions) > 0 {
				for _, authTokenOption := range authTokenOptions {
					fields = append(fields, alterField{authTokenOption.Type.String() + "=%?", authTokenOption.Value})
				}
			}
		case RequireAuthTokenOptions:
			if len(authTokenOptions) > 0 {
				for _, authTokenOption := range authTokenOptions {
					fields = append(fields, alterField{authTokenOption.Type.String() + "=%?", authTokenOption.Value})
				}
			} else {
				err := errors.NewNoStackError("Auth plugin 'tidb_auth_plugin' needs TOKEN_ISSUER")
				e.Ctx().GetSessionVars().StmtCtx.AppendWarning(err)
			}
		}

		if len(fields) > 0 {
			sql := new(strings.Builder)
			sqlescape.MustFormatSQL(sql, "UPDATE %n.%n SET ", mysql.SystemDB, mysql.UserTable)
			for i, f := range fields {
				sqlescape.MustFormatSQL(sql, f.expr, f.value)
				if i < len(fields)-1 {
					sqlescape.MustFormatSQL(sql, ",")
				}
			}
			sqlescape.MustFormatSQL(sql, " WHERE Host=%? and User=%?;", spec.User.Hostname, spec.User.Username)
			_, err := sqlExecutor.ExecuteInternal(ctx, sql.String())
			if err != nil {
				failedUsers = append(failedUsers, spec.User.String())
				needRollback = true
				continue
			}
		}

		// Remove useless Password_locking from User_attributes.
		err = deletePasswordLockingAttribute(ctx, sqlExecutor, spec.User.Username, spec.User.Hostname, passwordLockingInfo)
		if err != nil {
			failedUsers = append(failedUsers, spec.User.String())
			needRollback = true
			continue
		}

		if len(privData) > 0 {
			sql := new(strings.Builder)
			sqlescape.MustFormatSQL(sql, "INSERT INTO %n.%n (Host, User, Priv) VALUES (%?,%?,%?) ON DUPLICATE KEY UPDATE Priv = values(Priv)", mysql.SystemDB, mysql.GlobalPrivTable, spec.User.Hostname, spec.User.Username, string(hack.String(privData)))
			_, err := sqlExecutor.ExecuteInternal(ctx, sql.String())
			if err != nil {
				failedUsers = append(failedUsers, spec.User.String())
				needRollback = true
			}
		}
	}
	if len(failedUsers) > 0 {
		// Compatible with MySQL 8.0, `ALTER USER` realizes atomic operation.
		if !s.IfExists || needRollback {
			return exeerrors.ErrCannotUser.GenWithStackByArgs("ALTER USER", strings.Join(failedUsers, ","))
		}
		for _, user := range failedUsers {
			err := infoschema.ErrUserDropExists.FastGenByArgs(user)
			e.Ctx().GetSessionVars().StmtCtx.AppendNote(err)
		}
	}
	if _, err := sqlExecutor.ExecuteInternal(ctx, "commit"); err != nil {
		return err
	}
	users := userSpecToUserList(s.Specs)
	if err = domain.GetDomain(e.Ctx()).NotifyUpdatePrivilege(users); err != nil {
		return err
	}
	if disableSandBoxMode {
		e.Ctx().DisableSandBoxMode()
	}
	return nil
}

func (e *SimpleExec) checkSandboxMode(specs []*ast.UserSpec) error {
	for _, spec := range specs {
		if spec.AuthOpt == nil {
			continue
		}
		if spec.AuthOpt.ByAuthString || spec.AuthOpt.ByHashString {
			if spec.User.CurrentUser || e.Ctx().GetSessionVars().User.Username == spec.User.Username {
				return nil
			}
		}
	}
	return exeerrors.ErrMustChangePassword.GenWithStackByArgs()
}

func (e *SimpleExec) executeGrantRole(ctx context.Context, s *ast.GrantRoleStmt) error {
	internalCtx := kv.WithInternalSourceType(context.Background(), kv.InternalTxnPrivilege)

	e.setCurrentUser(s.Users)

	for _, role := range s.Roles {
		exists, err := userExistsWithRetryVariants(ctx, e.Ctx(), &role.Username, role.Hostname)
		if err != nil {
			return err
		}
		if !exists {
			return exeerrors.ErrGrantRole.GenWithStackByArgs(role.String())
		}
	}
	for _, user := range s.Users {
		exists, err := userExistsWithRetryVariants(ctx, e.Ctx(), &user.Username, user.Hostname)
		if err != nil {
			return err
		}
		if !exists {
			return exeerrors.ErrCannotUser.GenWithStackByArgs("GRANT ROLE", user.String())
		}
	}

	restrictedCtx, err := e.GetSysSession()
	if err != nil {
		return err
	}
	defer e.ReleaseSysSession(internalCtx, restrictedCtx)
	sqlExecutor := restrictedCtx.GetSQLExecutor()

	// begin a transaction to insert role graph edges.
	if _, err := sqlExecutor.ExecuteInternal(internalCtx, "begin"); err != nil {
		return err
	}

	sql := new(strings.Builder)
	for _, user := range s.Users {
		for _, role := range s.Roles {
			sql.Reset()
			sqlescape.MustFormatSQL(sql, `INSERT IGNORE INTO %n.%n (FROM_HOST, FROM_USER, TO_HOST, TO_USER) VALUES (%?,%?,%?,%?)`, mysql.SystemDB, mysql.RoleEdgeTable, role.Hostname, role.Username, user.Hostname, user.Username)
			if _, err := sqlExecutor.ExecuteInternal(internalCtx, sql.String()); err != nil {
				logutil.BgLogger().Error(fmt.Sprintf("Error occur when executing %s", sql))
				if _, err := sqlExecutor.ExecuteInternal(internalCtx, "rollback"); err != nil {
					return err
				}
				return exeerrors.ErrCannotUser.GenWithStackByArgs("GRANT ROLE", user.String())
			}
		}
	}
	if _, err := sqlExecutor.ExecuteInternal(internalCtx, "commit"); err != nil {
		return err
	}
	userList := userIdentityToUserList(s.Users)
	return domain.GetDomain(e.Ctx()).NotifyUpdatePrivilege(userList)
}

// Should cover same internal mysql.* tables as DROP USER, so this function is very similar
func (e *SimpleExec) executeRenameUser(s *ast.RenameUserStmt) error {
	ctx := kv.WithInternalSourceType(context.Background(), kv.InternalTxnPrivilege)
	var failedUser string
	sysSession, err := e.GetSysSession()
	defer e.ReleaseSysSession(ctx, sysSession)
	if err != nil {
		return err
	}
	sqlExecutor := sysSession.GetSQLExecutor()

	if _, err := sqlExecutor.ExecuteInternal(ctx, "BEGIN PESSIMISTIC"); err != nil {
		return err
	}
	for _, userToUser := range s.UserToUsers {
		oldUser, newUser := userToUser.OldUser, userToUser.NewUser
		if err := keyspace.GetUsernamePolicy().ValidateUsername(newUser.Username); err != nil {
			return err
		}
		if len(newUser.Username) > auth.UserNameMaxLength {
			return exeerrors.ErrWrongStringLength.GenWithStackByArgs(newUser.Username, "user name", auth.UserNameMaxLength)
		}
		if len(newUser.Hostname) > auth.HostNameMaxLength {
			return exeerrors.ErrWrongStringLength.GenWithStackByArgs(newUser.Hostname, "host name", auth.HostNameMaxLength)
		}
		exists, _, err := userExistsInternal(ctx, sqlExecutor, oldUser.Username, oldUser.Hostname)
		if err != nil {
			return err
		}
		if !exists {
			failedUser = oldUser.String() + " TO " + newUser.String() + " old did not exist"
			break
		}

		exists, _, err = userExistsInternal(ctx, sqlExecutor, newUser.Username, newUser.Hostname)
		if err != nil {
			return err
		}
		if exists {
			// MySQL reports the old user, even when the issue is the new user.
			failedUser = oldUser.String() + " TO " + newUser.String() + " new did exist"
			break
		}

		if err = renameUserHostInSystemTable(sqlExecutor, mysql.UserTable, "User", "Host", userToUser); err != nil {
			failedUser = oldUser.String() + " TO " + newUser.String() + " " + mysql.UserTable + " error"
			break
		}

		// rename privileges from mysql.global_priv
		if err = renameUserHostInSystemTable(sqlExecutor, mysql.GlobalPrivTable, "User", "Host", userToUser); err != nil {
			failedUser = oldUser.String() + " TO " + newUser.String() + " " + mysql.GlobalPrivTable + " error"
			break
		}

		// rename privileges from mysql.db
		if err = renameUserHostInSystemTable(sqlExecutor, mysql.DBTable, "User", "Host", userToUser); err != nil {
			failedUser = oldUser.String() + " TO " + newUser.String() + " " + mysql.DBTable + " error"
			break
		}

		// rename privileges from mysql.tables_priv
		if err = renameUserHostInSystemTable(sqlExecutor, mysql.TablePrivTable, "User", "Host", userToUser); err != nil {
			failedUser = oldUser.String() + " TO " + newUser.String() + " " + mysql.TablePrivTable + " error"
			break
		}

		// rename relationship from mysql.role_edges
		if err = renameUserHostInSystemTable(sqlExecutor, mysql.RoleEdgeTable, "TO_USER", "TO_HOST", userToUser); err != nil {
			failedUser = oldUser.String() + " TO " + newUser.String() + " " + mysql.RoleEdgeTable + " (to) error"
			break
		}

		if err = renameUserHostInSystemTable(sqlExecutor, mysql.RoleEdgeTable, "FROM_USER", "FROM_HOST", userToUser); err != nil {
			failedUser = oldUser.String() + " TO " + newUser.String() + " " + mysql.RoleEdgeTable + " (from) error"
			break
		}

		// rename relationship from mysql.default_roles
		if err = renameUserHostInSystemTable(sqlExecutor, mysql.DefaultRoleTable, "DEFAULT_ROLE_USER", "DEFAULT_ROLE_HOST", userToUser); err != nil {
			failedUser = oldUser.String() + " TO " + newUser.String() + " " + mysql.DefaultRoleTable + " (default role user) error"
			break
		}

		if err = renameUserHostInSystemTable(sqlExecutor, mysql.DefaultRoleTable, "USER", "HOST", userToUser); err != nil {
			failedUser = oldUser.String() + " TO " + newUser.String() + " " + mysql.DefaultRoleTable + " error"
			break
		}

		// rename passwordhistory from  PasswordHistoryTable.
		if err = renameUserHostInSystemTable(sqlExecutor, mysql.PasswordHistoryTable, "USER", "HOST", userToUser); err != nil {
			failedUser = oldUser.String() + " TO " + newUser.String() + " " + mysql.PasswordHistoryTable + " error"
			break
		}

		// rename relationship from mysql.global_grants
		// TODO: add global_grants into the parser
		// TODO: need update columns_priv once we implement columns_priv functionality.
		// When that is added, please refactor both executeRenameUser and executeDropUser to use an array of tables
		// to loop over, so it is easier to maintain.
		if err = renameUserHostInSystemTable(sqlExecutor, "global_grants", "User", "Host", userToUser); err != nil {
			failedUser = oldUser.String() + " TO " + newUser.String() + " mysql.global_grants error"
			break
		}
	}

	if failedUser != "" {
		if _, err := sqlExecutor.ExecuteInternal(ctx, "rollback"); err != nil {
			return err
		}
		return exeerrors.ErrCannotUser.GenWithStackByArgs("RENAME USER", failedUser)
	}
	if _, err := sqlExecutor.ExecuteInternal(ctx, "commit"); err != nil {
		return err
	}

	userList := make([]string, 0, len(s.UserToUsers)*2)
	for _, users := range s.UserToUsers {
		userList = append(userList, users.OldUser.Username)
		userList = append(userList, users.NewUser.Username)
	}
	return domain.GetDomain(e.Ctx()).NotifyUpdatePrivilege(userList)
}

func renameUserHostInSystemTable(sqlExecutor sqlexec.SQLExecutor, tableName, usernameColumn, hostColumn string, users *ast.UserToUser) error {
	ctx := kv.WithInternalSourceType(context.Background(), kv.InternalTxnPrivilege)
	sql := new(strings.Builder)
	sqlescape.MustFormatSQL(sql, `UPDATE %n.%n SET %n = %?, %n = %? WHERE %n = %? and %n = %?;`,
		mysql.SystemDB, tableName,
		usernameColumn, users.NewUser.Username, hostColumn, strings.ToLower(users.NewUser.Hostname),
		usernameColumn, users.OldUser.Username, hostColumn, strings.ToLower(users.OldUser.Hostname))
	_, err := sqlExecutor.ExecuteInternal(ctx, sql.String())
	return err
}

func (e *SimpleExec) executeDropQueryWatch(s *ast.DropQueryWatchStmt) error {
	return querywatch.ExecDropQueryWatch(e.Ctx(), s.IntValue)
}

func (e *SimpleExec) executeDropUser(ctx context.Context, s *ast.DropUserStmt) error {
	internalCtx := kv.WithInternalSourceType(context.Background(), kv.InternalTxnPrivilege)
	// Check privileges.
	// Check `CREATE USER` privilege.
	checker := privilege.GetPrivilegeManager(e.Ctx())
	if checker == nil {
		return errors.New("miss privilege checker")
	}
	activeRoles := e.Ctx().GetSessionVars().ActiveRoles
	if !checker.RequestVerification(activeRoles, mysql.SystemDB, mysql.UserTable, "", mysql.DeletePriv) {
		if s.IsDropRole {
			if !checker.RequestVerification(activeRoles, "", "", "", mysql.DropRolePriv) &&
				!checker.RequestVerification(activeRoles, "", "", "", mysql.CreateUserPriv) {
				return plannererrors.ErrSpecificAccessDenied.GenWithStackByArgs("DROP ROLE or CREATE USER")
			}
		}
		if !s.IsDropRole && !checker.RequestVerification(activeRoles, "", "", "", mysql.CreateUserPriv) {
			return plannererrors.ErrSpecificAccessDenied.GenWithStackByArgs("CREATE USER")
		}
	}
	hasSystemUserPriv := checker.RequestDynamicVerification(activeRoles, "SYSTEM_USER", false)
	hasRestrictedUserPriv := checker.RequestDynamicVerification(activeRoles, "RESTRICTED_USER_ADMIN", false)
	failedUsers := make([]string, 0, len(s.UserList))
	sysSession, err := e.GetSysSession()
	defer e.ReleaseSysSession(internalCtx, sysSession)
	if err != nil {
		return err
	}
	sqlExecutor := sysSession.GetSQLExecutor()

	if _, err := sqlExecutor.ExecuteInternal(internalCtx, "begin"); err != nil {
		return err
	}

	sql := new(strings.Builder)
	for _, user := range s.UserList {
		exists, err := userExists(ctx, e.Ctx(), user.Username, user.Hostname)
		if err != nil {
			return err
		}
		if !exists {
			if !s.IfExists {
				failedUsers = append(failedUsers, user.String())
				break
			}
			e.Ctx().GetSessionVars().StmtCtx.AppendNote(infoschema.ErrUserDropExists.FastGenByArgs(user))
		}

		// Certain users require additional privileges in order to be modified.
		// If this is the case, we need to rollback all changes and return a privilege error.
		// Because in TiDB SUPER can be used as a substitute for any dynamic privilege, this effectively means that
		// any user with SUPER requires a user with SUPER to be able to DROP the user.
		// We also allow RESTRICTED_USER_ADMIN to count for simplicity.
		if !(hasSystemUserPriv || hasRestrictedUserPriv) && checker.RequestDynamicVerificationWithUser(ctx, "SYSTEM_USER", false, user) {
			if _, err := sqlExecutor.ExecuteInternal(internalCtx, "rollback"); err != nil {
				return err
			}
			return plannererrors.ErrSpecificAccessDenied.GenWithStackByArgs("SYSTEM_USER or SUPER")
		}

		// begin a transaction to delete a user.
		sql.Reset()
		sqlescape.MustFormatSQL(sql, `DELETE FROM %n.%n WHERE Host = %? and User = %?;`, mysql.SystemDB, mysql.UserTable, strings.ToLower(user.Hostname), user.Username)
		if _, err = sqlExecutor.ExecuteInternal(internalCtx, sql.String()); err != nil {
			failedUsers = append(failedUsers, user.String())
			break
		}

		// delete password history from mysql.password_history.
		sql.Reset()
		sqlescape.MustFormatSQL(sql, `DELETE FROM %n.%n WHERE Host = %? and User = %?;`, mysql.SystemDB, mysql.PasswordHistoryTable, strings.ToLower(user.Hostname), user.Username)
		if _, err = sqlExecutor.ExecuteInternal(internalCtx, sql.String()); err != nil {
			failedUsers = append(failedUsers, user.String())
			break
		}

		// delete privileges from mysql.global_priv
		sql.Reset()
		sqlescape.MustFormatSQL(sql, `DELETE FROM %n.%n WHERE Host = %? and User = %?;`, mysql.SystemDB, mysql.GlobalPrivTable, user.Hostname, user.Username)
		if _, err := sqlExecutor.ExecuteInternal(internalCtx, sql.String()); err != nil {
			failedUsers = append(failedUsers, user.String())
			if _, err := sqlExecutor.ExecuteInternal(internalCtx, "rollback"); err != nil {
				return err
			}
			continue
		}

		// delete privileges from mysql.db
		sql.Reset()
		sqlescape.MustFormatSQL(sql, `DELETE FROM %n.%n WHERE Host = %? and User = %?;`, mysql.SystemDB, mysql.DBTable, user.Hostname, user.Username)
		if _, err = sqlExecutor.ExecuteInternal(internalCtx, sql.String()); err != nil {
			failedUsers = append(failedUsers, user.String())
			break
		}

		// delete privileges from mysql.tables_priv
		sql.Reset()
		sqlescape.MustFormatSQL(sql, `DELETE FROM %n.%n WHERE Host = %? and User = %?;`, mysql.SystemDB, mysql.TablePrivTable, user.Hostname, user.Username)
		if _, err = sqlExecutor.ExecuteInternal(internalCtx, sql.String()); err != nil {
			failedUsers = append(failedUsers, user.String())
			break
		}

		// delete privileges from mysql.columns_priv
		sql.Reset()
		sqlescape.MustFormatSQL(sql, `DELETE FROM %n.%n WHERE Host = %? and User = %?;`, mysql.SystemDB, mysql.ColumnPrivTable, user.Hostname, user.Username)
		if _, err = sqlExecutor.ExecuteInternal(internalCtx, sql.String()); err != nil {
			failedUsers = append(failedUsers, user.String())
			break
		}

		// delete relationship from mysql.role_edges
		sql.Reset()
		sqlescape.MustFormatSQL(sql, `DELETE FROM %n.%n WHERE TO_HOST = %? and TO_USER = %?;`, mysql.SystemDB, mysql.RoleEdgeTable, user.Hostname, user.Username)
		if _, err = sqlExecutor.ExecuteInternal(internalCtx, sql.String()); err != nil {
			failedUsers = append(failedUsers, user.String())
			break
		}

		sql.Reset()
		sqlescape.MustFormatSQL(sql, `DELETE FROM %n.%n WHERE FROM_HOST = %? and FROM_USER = %?;`, mysql.SystemDB, mysql.RoleEdgeTable, user.Hostname, user.Username)
		if _, err = sqlExecutor.ExecuteInternal(internalCtx, sql.String()); err != nil {
			failedUsers = append(failedUsers, user.String())
			break
		}

		// delete relationship from mysql.default_roles
		sql.Reset()
		sqlescape.MustFormatSQL(sql, `DELETE FROM %n.%n WHERE DEFAULT_ROLE_HOST = %? and DEFAULT_ROLE_USER = %?;`, mysql.SystemDB, mysql.DefaultRoleTable, user.Hostname, user.Username)
		if _, err = sqlExecutor.ExecuteInternal(internalCtx, sql.String()); err != nil {
			failedUsers = append(failedUsers, user.String())
			break
		}

		sql.Reset()
		sqlescape.MustFormatSQL(sql, `DELETE FROM %n.%n WHERE HOST = %? and USER = %?;`, mysql.SystemDB, mysql.DefaultRoleTable, user.Hostname, user.Username)
		if _, err = sqlExecutor.ExecuteInternal(internalCtx, sql.String()); err != nil {
			failedUsers = append(failedUsers, user.String())
			break
		}

		// delete relationship from mysql.global_grants
		sql.Reset()
		sqlescape.MustFormatSQL(sql, `DELETE FROM %n.%n WHERE Host = %? and User = %?;`, mysql.SystemDB, "global_grants", user.Hostname, user.Username)
		if _, err = sqlExecutor.ExecuteInternal(internalCtx, sql.String()); err != nil {
			failedUsers = append(failedUsers, user.String())
			break
		}

		// delete from activeRoles
		if s.IsDropRole {
			for i := 0; i < len(activeRoles); i++ {
				if activeRoles[i].Username == user.Username && activeRoles[i].Hostname == user.Hostname {
					activeRoles = append(activeRoles[:i], activeRoles[i+1:]...)
					break
				}
			}
		} // TODO: need delete columns_priv once we implement columns_priv functionality.
	}

	if len(failedUsers) != 0 {
		if _, err := sqlExecutor.ExecuteInternal(internalCtx, "rollback"); err != nil {
			return err
		}
		if s.IsDropRole {
			return exeerrors.ErrCannotUser.GenWithStackByArgs("DROP ROLE", strings.Join(failedUsers, ","))
		}
		return exeerrors.ErrCannotUser.GenWithStackByArgs("DROP USER", strings.Join(failedUsers, ","))
	}
	if _, err := sqlExecutor.ExecuteInternal(internalCtx, "commit"); err != nil {
		return err
	}
	if s.IsDropRole {
		// apply new activeRoles
		if ok, roleName := checker.ActiveRoles(ctx, e.Ctx(), activeRoles); !ok {
			u := e.Ctx().GetSessionVars().User
			return exeerrors.ErrRoleNotGranted.GenWithStackByArgs(roleName, u.String())
		}
	}
	userList := userIdentityToUserList(s.UserList)
	return domain.GetDomain(e.Ctx()).NotifyUpdatePrivilege(userList)
}

func userExists(ctx context.Context, sctx sessionctx.Context, name string, host string) (bool, error) {
	exec := sctx.GetRestrictedSQLExecutor()
	ctx = kv.WithInternalSourceType(ctx, kv.InternalTxnPrivilege)
	rows, _, err := exec.ExecRestrictedSQL(ctx, nil, `SELECT * FROM %n.%n WHERE User=%? AND Host=%?;`, mysql.SystemDB, mysql.UserTable, name, strings.ToLower(host))
	if err != nil {
		return false, err
	}
	return len(rows) > 0, nil
}

func userExistsWithRetryVariants(ctx context.Context, sctx sessionctx.Context, name *string, host string) (bool, error) {
	exists, err := userExists(ctx, sctx, *name, host)
	if err != nil {
		return false, err
	}
	if exists {
		return true, nil
	}
	// Check if user variants exist.
	for _, variant := range keyspace.GetUsernamePolicy().GetUsernameVariants(*name) {
		exists, err = userExists(ctx, sctx, variant, host)
		if exists && err == nil {
			*name = variant
			return true, nil
		}
	}
	return false, err
}

// use the same internal executor to read within the same transaction, otherwise same as userExists
func userExistsInternal(ctx context.Context, sqlExecutor sqlexec.SQLExecutor, name string, host string) (bool, string, error) {
	sql := new(strings.Builder)
	sqlescape.MustFormatSQL(sql, `SELECT * FROM %n.%n WHERE User=%? AND Host=%? FOR UPDATE;`, mysql.SystemDB, mysql.UserTable, name, strings.ToLower(host))
	recordSet, err := sqlExecutor.ExecuteInternal(ctx, sql.String())
	if err != nil {
		return false, "", err
	}
	req := recordSet.NewChunk(nil)
	err = recordSet.Next(ctx, req)
	var rows = 0
	if err == nil {
		rows = req.NumRows()
	}

	var authPlugin string
	colIdx := -1
	for i, f := range recordSet.Fields() {
		if f.ColumnAsName.L == "plugin" {
			colIdx = i
		}
	}
	if rows == 1 {
		// rows can only be 0 or 1
		// When user + host does not exist, the rows is 0
		// When user + host exists, the rows is 1 because user + host is primary key of the table.
		row := req.GetRow(0)
		authPlugin = row.GetString(colIdx)
	}

	errClose := recordSet.Close()
	if errClose != nil {
		return false, "", errClose
	}
	return rows > 0, authPlugin, err
}

func userExistsInternalWithRetryVariants(ctx context.Context, sqlExecutor sqlexec.SQLExecutor, name *string, host string) (bool, error) {
	exists, err := userExistsInternal(ctx, sqlExecutor, *name, host)
	if err != nil {
		return false, err
	}
	if exists {
		return true, nil
	}
	// Check if user variants exist.
	for _, variant := range keyspace.GetUsernamePolicy().GetUsernameVariants(*name) {
		exists, err = userExistsInternal(ctx, sqlExecutor, variant, host)
		if exists && err == nil {
			*name = variant
			return true, nil
		}
	}
	return false, err
}

func (e *SimpleExec) executeSetPwd(ctx context.Context, s *ast.SetPwdStmt) error {
	ctx = kv.WithInternalSourceType(ctx, kv.InternalTxnPrivilege)
	sysSession, err := e.GetSysSession()
	if err != nil {
		return err
	}
	defer e.ReleaseSysSession(ctx, sysSession)

	sqlExecutor := sysSession.GetSQLExecutor()
	// session isolation level changed to READ-COMMITTED.
	// When tidb is at the RR isolation level, executing `begin` will obtain a consistent state.
	// When operating the same user concurrently, it may happen that historical versions are read.
	// In order to avoid this risk, change the isolation level to RC.
	_, err = sqlExecutor.ExecuteInternal(ctx, "set tx_isolation = 'READ-COMMITTED'")
	if err != nil {
		return err
	}
	if _, err := sqlExecutor.ExecuteInternal(ctx, "BEGIN PESSIMISTIC"); err != nil {
		return err
	}

	var u, h string
	disableSandboxMode := false
	if s.User == nil || s.User.CurrentUser {
		if e.Ctx().GetSessionVars().User == nil {
			return errors.New("Session error is empty")
		}
		u = e.Ctx().GetSessionVars().User.AuthUsername
		h = e.Ctx().GetSessionVars().User.AuthHostname
	} else {
		u = s.User.Username
		h = s.User.Hostname

		checker := privilege.GetPrivilegeManager(e.Ctx())
		activeRoles := e.Ctx().GetSessionVars().ActiveRoles
		if checker != nil && !checker.RequestVerification(activeRoles, "", "", "", mysql.SuperPriv) {
			currUser := e.Ctx().GetSessionVars().User
			return exeerrors.ErrDBaccessDenied.GenWithStackByArgs(currUser.Username, currUser.Hostname, "mysql")
		}
	}
	exists, authplugin, err := userExistsInternal(ctx, sqlExecutor, u, h)
	if err != nil {
		return err
	}
	if !exists {
		return errors.Trace(exeerrors.ErrPasswordNoMatch)
	}
	if e.Ctx().InSandBoxMode() {
		if !(s.User == nil || s.User.CurrentUser ||
			e.Ctx().GetSessionVars().User.AuthUsername == u && e.Ctx().GetSessionVars().User.AuthHostname == strings.ToLower(h)) {
			return exeerrors.ErrMustChangePassword.GenWithStackByArgs()
		}
		disableSandboxMode = true
	}

	if e.isValidatePasswordEnabled() {
		if err := pwdValidator.ValidatePassword(e.Ctx().GetSessionVars(), s.Password); err != nil {
			return err
		}
	}
	extensions, err := extension.GetExtensions()
	if err != nil {
		return exeerrors.ErrPluginIsNotLoaded.GenWithStackByArgs(err.Error())
	}
	authPlugins := extensions.GetAuthPlugins()
	var pwd string
	switch authplugin {
	case mysql.AuthCachingSha2Password, mysql.AuthTiDBSM3Password:
		pwd = auth.NewHashPassword(s.Password, authplugin)
	case mysql.AuthSocket:
		e.Ctx().GetSessionVars().StmtCtx.AppendNote(exeerrors.ErrSetPasswordAuthPlugin.FastGenByArgs(u, h))
		pwd = ""
	default:
		if pluginImpl, ok := authPlugins[authplugin]; ok {
			if pwd, ok = pluginImpl.GenerateAuthString(s.Password); !ok {
				return exeerrors.ErrPasswordFormat.GenWithStackByArgs()
			}
		} else {
			pwd = auth.EncodePassword(s.Password)
		}
	}

	// for Support Password Reuse Policy.
	plOptions := &passwordOrLockOptionsInfo{
		lockAccount:                 "",
		passwordHistory:             notSpecified,
		passwordReuseInterval:       notSpecified,
		passwordHistoryChange:       false,
		passwordReuseIntervalChange: false,
	}
	// The empty password does not count in the password history and is subject to reuse at any time.
	// https://dev.mysql.com/doc/refman/8.0/en/password-management.html#password-reuse-policy
	if len(pwd) != 0 {
		userDetail := &userInfo{
			host:       h,
			user:       u,
			pLI:        plOptions,
			pwd:        pwd,
			authString: s.Password,
		}
		err := checkPasswordReusePolicy(ctx, sqlExecutor, userDetail, e.Ctx(), authplugin, authPlugins)
		if err != nil {
			return err
		}
	}
	// update mysql.user
	sql := new(strings.Builder)
	sqlescape.MustFormatSQL(sql, `UPDATE %n.%n SET authentication_string=%?,password_expired='N',password_last_changed=current_timestamp() WHERE User=%? AND Host=%?;`, mysql.SystemDB, mysql.UserTable, pwd, u, strings.ToLower(h))
	_, err = sqlExecutor.ExecuteInternal(ctx, sql.String())
	if err != nil {
		return err
	}
	if _, err := sqlExecutor.ExecuteInternal(ctx, "commit"); err != nil {
		return err
	}
	err = domain.GetDomain(e.Ctx()).NotifyUpdatePrivilege([]string{u})
	if err != nil {
		return err
	}
	if disableSandboxMode {
		e.Ctx().DisableSandBoxMode()
	}
	return nil
}

func (e *SimpleExec) executeKillStmt(ctx context.Context, s *ast.KillStmt) error {
	if x, ok := s.Expr.(*ast.FuncCallExpr); ok {
		if x.FnName.L == ast.ConnectionID {
			sm := e.Ctx().GetSessionManager()
			sm.Kill(e.Ctx().GetSessionVars().ConnectionID, s.Query, false, false)
			return nil
		}
		return errors.New("Invalid operation. Please use 'KILL TIDB [CONNECTION | QUERY] [connectionID | CONNECTION_ID()]' instead")
	}
	if !config.GetGlobalConfig().EnableGlobalKill {
		conf := config.GetGlobalConfig()
		if s.TiDBExtension || conf.CompatibleKillQuery {
			sm := e.Ctx().GetSessionManager()
			if sm == nil {
				return nil
			}
			sm.Kill(s.ConnectionID, s.Query, false, false)
		} else {
			err := errors.NewNoStackError("Invalid operation. Please use 'KILL TIDB [CONNECTION | QUERY] [connectionID | CONNECTION_ID()]' instead")
			e.Ctx().GetSessionVars().StmtCtx.AppendWarning(err)
		}
		return nil
	}

	sm := e.Ctx().GetSessionManager()
	if sm == nil {
		return nil
	}
	if e.IsFromRemote {
		logutil.BgLogger().Info("Killing connection in current instance redirected from remote TiDB", zap.Uint64("conn", s.ConnectionID), zap.Bool("query", s.Query),
			zap.String("sourceAddr", e.Ctx().GetSessionVars().SourceAddr.IP.String()))
		sm.Kill(s.ConnectionID, s.Query, false, false)
		return nil
	}

	gcid, isTruncated, err := globalconn.ParseConnID(s.ConnectionID)
	if err != nil {
		err1 := errors.NewNoStackError("Parse ConnectionID failed: " + err.Error())
		e.Ctx().GetSessionVars().StmtCtx.AppendWarning(err1)
		return nil
	}
	if isTruncated {
		message := "Kill failed: Received a 32bits truncated ConnectionID, expect 64bits. Please execute 'KILL [CONNECTION | QUERY] ConnectionID' to send a Kill without truncating ConnectionID."
		logutil.BgLogger().Warn(message, zap.Uint64("conn", s.ConnectionID))
		// Notice that this warning cannot be seen if KILL is triggered by "CTRL-C" of mysql client,
		//   as the KILL is sent by a new connection.
		err := errors.NewNoStackError(message)
		e.Ctx().GetSessionVars().StmtCtx.AppendWarning(err)
		return nil
	}

	if gcid.ServerID != sm.ServerID() {
		if err := killRemoteConn(ctx, e.Ctx(), &gcid, s.Query); err != nil {
			err1 := errors.NewNoStackError("KILL remote connection failed: " + err.Error())
			e.Ctx().GetSessionVars().StmtCtx.AppendWarning(err1)
		}
	} else {
		sm.Kill(s.ConnectionID, s.Query, false, false)
	}

	return nil
}

func killRemoteConn(ctx context.Context, sctx sessionctx.Context, gcid *globalconn.GCID, query bool) error {
	if gcid.ServerID == 0 {
		return errors.New("Unexpected ZERO ServerID. Please file a bug to the TiDB Team")
	}

	killExec := &tipb.Executor{
		Tp:   tipb.ExecType_TypeKill,
		Kill: &tipb.Kill{ConnID: gcid.ToConnID(), Query: query},
	}

	dagReq := &tipb.DAGRequest{}
	dagReq.TimeZoneName, dagReq.TimeZoneOffset = timeutil.Zone(sctx.GetSessionVars().Location())
	sc := sctx.GetSessionVars().StmtCtx
	if sc.RuntimeStatsColl != nil {
		collExec := true
		dagReq.CollectExecutionSummaries = &collExec
	}
	dagReq.Flags = sc.PushDownFlags()
	dagReq.Executors = []*tipb.Executor{killExec}

	var builder distsql.RequestBuilder
	kvReq, err := builder.
		SetDAGRequest(dagReq).
		SetFromSessionVars(sctx.GetDistSQLCtx()).
		SetFromInfoSchema(sctx.GetInfoSchema()).
		SetStoreType(kv.TiDB).
		SetTiDBServerID(gcid.ServerID).
		SetStartTS(math.MaxUint64). // To make check visibility success.
		Build()
	if err != nil {
		return err
	}
	resp := sctx.GetClient().Send(ctx, kvReq, sctx.GetSessionVars().KVVars, &kv.ClientSendOption{})
	if resp == nil {
		err := errors.New("client returns nil response")
		return err
	}

	// Must consume & close the response, otherwise coprocessor task will leak.
	defer func() {
		_ = resp.Close()
	}()
	if _, err := resp.Next(ctx); err != nil {
		return errors.Trace(err)
	}

	logutil.BgLogger().Info("Killed remote connection", zap.Uint64("serverID", gcid.ServerID),
		zap.Uint64("conn", gcid.ToConnID()), zap.Bool("query", query))
	return err
}

func (e *SimpleExec) executeFlush(s *ast.FlushStmt) error {
	switch s.Tp {
	case ast.FlushTables:
		if s.ReadLock {
			return errors.New("FLUSH TABLES WITH READ LOCK is not supported.  Please use @@tidb_snapshot")
		}
	case ast.FlushPrivileges:
		dom := domain.GetDomain(e.Ctx())
		return dom.NotifyUpdateAllUsersPrivilege()
	case ast.FlushTiDBPlugin:
		dom := domain.GetDomain(e.Ctx())
		for _, pluginName := range s.Plugins {
			err := plugin.NotifyFlush(dom, pluginName)
			if err != nil {
				return err
			}
		}
	case ast.FlushClientErrorsSummary:
		errno.FlushStats()
	}
	return nil
}

func (e *SimpleExec) executeAlterInstance(s *ast.AlterInstanceStmt) error {
	if s.ReloadTLS {
		logutil.BgLogger().Info("execute reload tls", zap.Bool("NoRollbackOnError", s.NoRollbackOnError))
		sm := e.Ctx().GetSessionManager()
		tlsCfg, _, err := util.LoadTLSCertificates(
			variable.GetSysVar("ssl_ca").Value,
			variable.GetSysVar("ssl_key").Value,
			variable.GetSysVar("ssl_cert").Value,
			config.GetGlobalConfig().Security.AutoTLS,
			config.GetGlobalConfig().Security.RSAKeySize,
		)
		if err != nil {
			if !s.NoRollbackOnError || tls.RequireSecureTransport.Load() {
				return err
			}
			logutil.BgLogger().Warn("reload TLS fail but keep working without TLS due to 'no rollback on error'")
		}
		sm.UpdateTLSConfig(tlsCfg)
	}
	return nil
}

func (e *SimpleExec) executeDropStats(ctx context.Context, s *ast.DropStatsStmt) (err error) {
	h := domain.GetDomain(e.Ctx()).StatsHandle()
	var statsIDs []int64
	// TODO: GLOBAL option will be deprecated. Also remove this condition when the syntax is removed
	if s.IsGlobalStats {
		tnW := e.ResolveCtx.GetTableName(s.Tables[0])
		statsIDs = []int64{tnW.TableInfo.ID}
	} else {
		if len(s.PartitionNames) == 0 {
			for _, table := range s.Tables {
				tnW := e.ResolveCtx.GetTableName(table)
				partitionStatIDs, _, err := core.GetPhysicalIDsAndPartitionNames(tnW.TableInfo, nil)
				if err != nil {
					return err
				}
				statsIDs = append(statsIDs, partitionStatIDs...)
				statsIDs = append(statsIDs, tnW.TableInfo.ID)
			}
		} else {
			// TODO: drop stats for specific partition is deprecated. Also remove this condition when the syntax is removed
			tnW := e.ResolveCtx.GetTableName(s.Tables[0])
			if statsIDs, _, err = core.GetPhysicalIDsAndPartitionNames(tnW.TableInfo, s.PartitionNames); err != nil {
				return err
			}
		}
	}
	if err := h.DeleteTableStatsFromKV(statsIDs); err != nil {
		return err
	}
	return h.Update(ctx, e.Ctx().GetInfoSchema().(infoschema.InfoSchema))
}

func (e *SimpleExec) autoNewTxn() bool {
	// Some statements cause an implicit commit
	// See https://dev.mysql.com/doc/refman/5.7/en/implicit-commit.html
	switch e.Statement.(type) {
	// Data definition language (DDL) statements that define or modify database objects.
	// (handled in DDL package)
	// Statements that implicitly use or modify tables in the mysql database.
	case *ast.CreateUserStmt, *ast.AlterUserStmt, *ast.DropUserStmt, *ast.RenameUserStmt, *ast.RevokeRoleStmt, *ast.GrantRoleStmt:
		return true
	// Transaction-control and locking statements.  BEGIN, LOCK TABLES, SET autocommit = 1 (if the value is not already 1), START TRANSACTION, UNLOCK TABLES.
	// (handled in other place)
	// Data loading statements. LOAD DATA
	// (handled in other place)
	// Administrative statements. TODO: ANALYZE TABLE, CACHE INDEX, CHECK TABLE, FLUSH, LOAD INDEX INTO CACHE, OPTIMIZE TABLE, REPAIR TABLE, RESET (but not RESET PERSIST).
	case *ast.FlushStmt:
		return true
	}
	return false
}

func (e *SimpleExec) executeShutdown() error {
	sessVars := e.Ctx().GetSessionVars()
	logutil.BgLogger().Info("execute shutdown statement", zap.Uint64("conn", sessVars.ConnectionID))
	p, err := os.FindProcess(os.Getpid())
	if err != nil {
		return err
	}

	// Call with async
	go asyncDelayShutdown(p, time.Second)

	return nil
}

// #14239 - https://github.com/pingcap/tidb/issues/14239
// Need repair 'shutdown' command behavior.
// Response of TiDB is different to MySQL.
// This function need to run with async model, otherwise it will block main coroutine
func asyncDelayShutdown(p *os.Process, delay time.Duration) {
	time.Sleep(delay)
	// Send SIGTERM instead of SIGKILL to allow graceful shutdown and cleanups to work properly.
	err := p.Signal(syscall.SIGTERM)
	if err != nil {
		panic(err)
	}

	// Sending SIGKILL should not be needed as SIGTERM should cause a graceful shutdown after
	// n seconds as configured by the GracefulWaitBeforeShutdown. This is here in case that doesn't
	// work for some reason.
	graceTime := config.GetGlobalConfig().GracefulWaitBeforeShutdown

	// The shutdown is supposed to start at graceTime and is allowed to take up to 10s.
	time.Sleep(time.Second * time.Duration(graceTime+10))
	logutil.BgLogger().Info("Killing process as grace period is over", zap.Int("pid", p.Pid), zap.Int("graceTime", graceTime))
	err = p.Kill()
	if err != nil {
		panic(err)
	}
}

func (e *SimpleExec) executeSetSessionStates(ctx context.Context, s *ast.SetSessionStatesStmt) error {
	var sessionStates sessionstates.SessionStates
	decoder := json.NewDecoder(bytes.NewReader([]byte(s.SessionStates)))
	decoder.UseNumber()
	if err := decoder.Decode(&sessionStates); err != nil {
		return errors.Trace(err)
	}
	return e.Ctx().DecodeSessionStates(ctx, e.Ctx(), &sessionStates)
}

func (e *SimpleExec) executeAdmin(s *ast.AdminStmt) error {
	switch s.Tp {
	case ast.AdminReloadStatistics:
		return e.executeAdminReloadStatistics(s)
	case ast.AdminFlushPlanCache:
		return e.executeAdminFlushPlanCache(s)
	case ast.AdminSetBDRRole:
		return e.executeAdminSetBDRRole(s)
	case ast.AdminUnsetBDRRole:
		return e.executeAdminUnsetBDRRole()
	}
	return nil
}

func (e *SimpleExec) executeAdminReloadStatistics(s *ast.AdminStmt) error {
	if s.Tp != ast.AdminReloadStatistics {
		return errors.New("This AdminStmt is not ADMIN RELOAD STATS_EXTENDED")
	}
	if !e.Ctx().GetSessionVars().EnableExtendedStats {
		return errors.New("Extended statistics feature is not generally available now, and tidb_enable_extended_stats is OFF")
	}
	return domain.GetDomain(e.Ctx()).StatsHandle().ReloadExtendedStatistics()
}

func (e *SimpleExec) executeAdminFlushPlanCache(s *ast.AdminStmt) error {
	if s.Tp != ast.AdminFlushPlanCache {
		return errors.New("This AdminStmt is not ADMIN FLUSH PLAN_CACHE")
	}
	if s.StatementScope == ast.StatementScopeGlobal {
		return errors.New("Do not support the 'admin flush global scope.'")
	}
	if !e.Ctx().GetSessionVars().EnablePreparedPlanCache {
		e.Ctx().GetSessionVars().StmtCtx.AppendWarning(errors.NewNoStackError("The plan cache is disable. So there no need to flush the plan cache"))
		return nil
	}
	now := types.NewTime(types.FromGoTime(time.Now().In(e.Ctx().GetSessionVars().StmtCtx.TimeZone())), mysql.TypeTimestamp, 3)
	e.Ctx().GetSessionVars().LastUpdateTime4PC = now
	e.Ctx().GetSessionPlanCache().DeleteAll()
	if s.StatementScope == ast.StatementScopeInstance {
		// Record the timestamp. When other sessions want to use the plan cache,
		// it will check the timestamp first to decide whether the plan cache should be flushed.
		domain.GetDomain(e.Ctx()).SetExpiredTimeStamp4PC(now)
	}
	return nil
}

func (e *SimpleExec) executeAdminSetBDRRole(s *ast.AdminStmt) error {
	if s.Tp != ast.AdminSetBDRRole {
		return errors.New("This AdminStmt is not ADMIN SET BDR_ROLE")
	}

	txn, err := e.Ctx().Txn(true)
	if err != nil {
		return errors.Trace(err)
	}
	return errors.Trace(meta.NewMutator(txn).SetBDRRole(string(s.BDRRole)))
}

func (e *SimpleExec) executeAdminUnsetBDRRole() error {
	txn, err := e.Ctx().Txn(true)
	if err != nil {
		return errors.Trace(err)
	}
	return errors.Trace(meta.NewMutator(txn).ClearBDRRole())
}

func (e *SimpleExec) executeSetResourceGroupName(s *ast.SetResourceGroupStmt) error {
	var name string
	if s.Name.L != "" {
		if _, ok := e.is.ResourceGroupByName(s.Name); !ok {
			return infoschema.ErrResourceGroupNotExists.GenWithStackByArgs(s.Name.O)
		}
		name = s.Name.L
	} else {
		name = resourcegroup.DefaultResourceGroupName
	}
	e.Ctx().GetSessionVars().SetResourceGroupName(name)
	return nil
}

// executeAlterRange is used to alter range configuration. currently, only config placement policy.
func (e *SimpleExec) executeAlterRange(s *ast.AlterRangeStmt) error {
	if s.RangeName.L != placement.KeyRangeGlobal && s.RangeName.L != placement.KeyRangeMeta {
		return errors.New("range name is not supported")
	}
	if s.PlacementOption.Tp != ast.PlacementOptionPolicy {
		return errors.New("only support alter range policy")
	}
	bundle := &placement.Bundle{}
	policyName := model.NewCIStr(s.PlacementOption.StrValue)
	if policyName.L != placement.DefaultKwd {
		policy, ok := e.is.PolicyByName(policyName)
		if !ok {
			return infoschema.ErrPlacementPolicyNotExists.GenWithStackByArgs(policyName.O)
		}
		tmpBundle, err := placement.NewBundleFromOptions(policy.PlacementSettings)
		if err != nil {
			return err
		}
		// reset according range
		bundle = tmpBundle.RebuildForRange(s.RangeName.L, policyName.L)
	} else {
		// delete all rules
		bundle = bundle.RebuildForRange(s.RangeName.L, policyName.L)
		bundle = &placement.Bundle{ID: bundle.ID}
	}

	return infosync.PutRuleBundlesWithDefaultRetry(context.Background(), []*placement.Bundle{bundle})
}<|MERGE_RESOLUTION|>--- conflicted
+++ resolved
@@ -1792,11 +1792,7 @@
 			}
 		}
 
-<<<<<<< HEAD
-		exists, err := userExistsInternalWithRetryVariants(ctx, sqlExecutor, &spec.User.Username, spec.User.Hostname)
-=======
-		exists, currentAuthPlugin, err := userExistsInternal(ctx, sqlExecutor, spec.User.Username, spec.User.Hostname)
->>>>>>> cdcc291f
+		exists, currentAuthPlugin, err := userExistsInternalWithRetryVariants(ctx, sqlExecutor, &spec.User.Username, spec.User.Hostname)
 		if err != nil {
 			return err
 		}
@@ -2516,23 +2512,23 @@
 	return rows > 0, authPlugin, err
 }
 
-func userExistsInternalWithRetryVariants(ctx context.Context, sqlExecutor sqlexec.SQLExecutor, name *string, host string) (bool, error) {
-	exists, err := userExistsInternal(ctx, sqlExecutor, *name, host)
-	if err != nil {
-		return false, err
+func userExistsInternalWithRetryVariants(ctx context.Context, sqlExecutor sqlexec.SQLExecutor, name *string, host string) (bool,string, error) {
+	exists, auth, err := userExistsInternal(ctx, sqlExecutor, *name, host)
+	if err != nil {
+		return false, "", err
 	}
 	if exists {
-		return true, nil
+		return true, auth, nil
 	}
 	// Check if user variants exist.
 	for _, variant := range keyspace.GetUsernamePolicy().GetUsernameVariants(*name) {
-		exists, err = userExistsInternal(ctx, sqlExecutor, variant, host)
+		exists, auth, err = userExistsInternal(ctx, sqlExecutor, variant, host)
 		if exists && err == nil {
 			*name = variant
-			return true, nil
-		}
-	}
-	return false, err
+			return true, auth, nil
+		}
+	}
+	return false, "", err
 }
 
 func (e *SimpleExec) executeSetPwd(ctx context.Context, s *ast.SetPwdStmt) error {
