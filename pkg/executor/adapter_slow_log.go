// Copyright 2025 PingCAP, Inc.
//
// Licensed under the Apache License, Version 2.0 (the "License");
// you may not use this file except in compliance with the License.
// You may obtain a copy of the License at
//
//     http://www.apache.org/licenses/LICENSE-2.0
//
// Unless required by applicable law or agreed to in writing, software
// distributed under the License is distributed on an "AS IS" BASIS,
// WITHOUT WARRANTIES OR CONDITIONS OF ANY KIND, either express or implied.
// See the License for the specific language governing permissions and
// limitations under the License.

package executor

import (
	"bytes"
	"context"
	"strings"
	"sync"
	"time"

	"github.com/pingcap/tidb/pkg/keyspace"
	"github.com/pingcap/tidb/pkg/parser/ast"
	"github.com/pingcap/tidb/pkg/sessionctx/slowlogrule"
	"github.com/pingcap/tidb/pkg/sessionctx/variable"
	"github.com/pingcap/tidb/pkg/util/logutil"
	"github.com/tikv/client-go/v2/util"
	"go.uber.org/zap"
)

func init() {
	variable.SlowLogRuleFieldAccessors[strings.ToLower(variable.SlowLogPlanDigest)] = variable.SlowLogFieldAccessor{
		Parse: variable.ParseString,
		Setter: func(_ context.Context, seVars *variable.SessionVars, items *variable.SlowQueryLogItems) {
			_, planDigest := GetPlanDigest(seVars.StmtCtx)
			items.PlanDigest = planDigest.String()
		},
		Match: func(_ *variable.SessionVars, items *variable.SlowQueryLogItems, threshold any) bool {
			return variable.MatchEqual(threshold, strings.ToLower(items.PlanDigest))
		},
	}
}

<<<<<<< HEAD
var sampleLoggerFactory = logutil.SampleLoggerFactory(time.Minute, 1, zap.String(logutil.LogFieldCategory, "slow log"))

// PrepareSlowLogItemsForRules builds a SlowQueryLogItems containing only the fields referenced by current session's SlowLogRules.
=======
func mergeConditionFields(dst, src map[string]struct{}) {
	for k := range src {
		dst[k] = struct{}{}
	}
}

func updateAllRuleFields(globalRules *slowlogrule.GlobalSlowLogRules, seVars *variable.SessionVars) {
	if seVars.SlowLogRules.NeedUpdateEffectiveFields ||
		globalRules.RawRulesHash != seVars.SlowLogRules.GlobalRawRulesHash {
		allRuleFields := make(map[string]struct{})
		if seVars.SlowLogRules.SlowLogRules != nil {
			mergeConditionFields(allRuleFields, seVars.SlowLogRules.Fields)
		}
		if specificSessionRules, ok := globalRules.RulesMap[int64(seVars.ConnectionID)]; ok {
			mergeConditionFields(allRuleFields, specificSessionRules.Fields)
		}
		if clusterRules, ok := globalRules.RulesMap[variable.UnsetConnID]; ok {
			mergeConditionFields(allRuleFields, clusterRules.Fields)
		}
		seVars.SlowLogRules.EffectiveFields = allRuleFields
		seVars.SlowLogRules.GlobalRawRulesHash = globalRules.RawRulesHash
		seVars.SlowLogRules.NeedUpdateEffectiveFields = false
	}
}

var slowQueryLogItemsPool = sync.Pool{
	New: func() any { return &variable.SlowQueryLogItems{} },
}

func getSlowLogItems() *variable.SlowQueryLogItems {
	return slowQueryLogItemsPool.Get().(*variable.SlowQueryLogItems)
}

func putSlowLogItems(items *variable.SlowQueryLogItems) {
	if items == nil {
		return
	}
	*items = variable.SlowQueryLogItems{}
	slowQueryLogItemsPool.Put(items)
}

// PrepareSlowLogItemsForRules builds a SlowQueryLogItems containing only the fields referenced by the effective slow log rules.
>>>>>>> 8744057e
// These pre-collected fields are later used for matching SQL execution details against the rules.
func PrepareSlowLogItemsForRules(ctx context.Context, globalRules *slowlogrule.GlobalSlowLogRules, seVars *variable.SessionVars) *variable.SlowQueryLogItems {
	updateAllRuleFields(globalRules, seVars)
	if len(seVars.SlowLogRules.EffectiveFields) == 0 {
		return nil
	}

	var items *variable.SlowQueryLogItems
	for field := range seVars.SlowLogRules.EffectiveFields {
		if gs, ok := variable.SlowLogRuleFieldAccessors[field]; ok && gs.Setter != nil {
			if items == nil {
				items = getSlowLogItems()
			}
			gs.Setter(ctx, seVars, items)
		}
	}

	return items
}

// Match checks whether the given SlowQueryLogItems satisfies any of the
// current session's slow log trigger rules.
//
// Matching is evaluated in two levels of logical relationship:
//   - Rules are combined with OR: if any rule is satisfied, the function returns true.
//   - Conditions inside a rule are combined with AND: all conditions must be met for that rule.
//
// Returns true if any rule matches, false otherwise.
func Match(seVars *variable.SessionVars, items *variable.SlowQueryLogItems, rules *slowlogrule.SlowLogRules) bool {
	if rules == nil {
		return false
	}

	// Or logical relationship
	for _, rule := range rules.Rules {
		match := true

		// And logical relationship
		for _, condition := range rule.Conditions {
			accessor := variable.SlowLogRuleFieldAccessors[strings.ToLower(condition.Field)]
			if ok := accessor.Match(seVars, items, condition.Threshold); !ok {
				match = false
				break
			}
		}

		if match {
			return true
		}
	}

	return false
}

// ShouldWriteSlowLog determines whether the current query should be written to the slow log.
// The decision is based on the following rule hierarchy:
//
// 1. Session-level rules: if defined, they take precedence.
// 2. Global-level rules:
//   - If a rule specifies a ConnID that matches the current session, it is applied.
//   - If a rule does not specify ConnID (global default), it is also applied.
//
// 3. All applicable rules are combined with logical OR.
//
// Returns true if any rule matches, otherwise false.
func ShouldWriteSlowLog(globalRules *slowlogrule.GlobalSlowLogRules, seVars *variable.SessionVars, items *variable.SlowQueryLogItems) bool {
	if isMatched := Match(seVars, items, seVars.SlowLogRules.SlowLogRules); isMatched {
		return isMatched
	}

	if specificSessionRules, ok := globalRules.RulesMap[int64(seVars.ConnectionID)]; ok {
		if isMatched := Match(seVars, items, specificSessionRules); isMatched {
			return isMatched
		}
	}
	if clusterRules, ok := globalRules.RulesMap[variable.UnsetConnID]; ok {
		if isMatched := Match(seVars, items, clusterRules); isMatched {
			return isMatched
		}
	}

	return false
}

// CompleteSlowLogItemsForRules fills in the remaining fields of SlowQueryLogItems
// that were not required by the session's effective rule set.
// It's exporting for testing.
func CompleteSlowLogItemsForRules(ctx context.Context, seVars *variable.SessionVars, items *variable.SlowQueryLogItems) {
	for field, sg := range variable.SlowLogRuleFieldAccessors {
		if _, ok := seVars.SlowLogRules.EffectiveFields[field]; ok {
			continue
		}

		if sg.Setter != nil {
			sg.Setter(ctx, seVars, items)
		}
	}
}

// SetSlowLogItems fills the remaining fields of SlowQueryLogItems after SQL execution.
func SetSlowLogItems(a *ExecStmt, txnTS uint64, hasMoreResults bool, items *variable.SlowQueryLogItems) {
	if items == nil {
		return
	}
	CompleteSlowLogItemsForRules(a.GoCtx, a.Ctx.GetSessionVars(), items)

	sessVars := a.Ctx.GetSessionVars()
	stmtCtx := sessVars.StmtCtx
	var indexNames string
	if len(stmtCtx.IndexNames) > 0 {
		// remove duplicate index.
		idxMap := make(map[string]struct{})
		buf := bytes.NewBuffer(make([]byte, 0, 4))
		buf.WriteByte('[')
		for _, idx := range stmtCtx.IndexNames {
			_, ok := idxMap[idx]
			if ok {
				continue
			}
			idxMap[idx] = struct{}{}
			if buf.Len() > 1 {
				buf.WriteByte(',')
			}
			buf.WriteString(idx)
		}
		buf.WriteByte(']')
		indexNames = buf.String()
	}

	var ruDetails *util.RUDetails
	if ruDetailsVal := a.GoCtx.Value(util.RUDetailsCtxKey); ruDetailsVal != nil {
		ruDetails = ruDetailsVal.(*util.RUDetails)
	} else {
		ruDetails = util.NewRUDetails()
	}

	binaryPlan := ""
	if variable.GenerateBinaryPlan.Load() {
		binaryPlan = getBinaryPlan(a.Ctx)
		if len(binaryPlan) > 0 {
			binaryPlan = variable.SlowLogBinaryPlanPrefix + binaryPlan + variable.SlowLogPlanSuffix
		}
	}

	var keyspaceID uint32
	keyspaceName := keyspace.GetKeyspaceNameBySettings()
	if !keyspace.IsKeyspaceNameEmpty(keyspaceName) {
		keyspaceID = uint32(a.Ctx.GetStore().GetCodec().GetKeyspaceID())
	}
	if txnTS == 0 {
		// TODO: txnTS maybe ambiguous, consider logging stale-read-ts with a new field in the slow log.
		txnTS = sessVars.TxnCtx.StaleReadTs
	}

	items.TxnTS = txnTS
	items.KeyspaceName = keyspaceName
	items.KeyspaceID = keyspaceID
	items.SQL = FormatSQL(a.GetTextToLog(true)).String()
	items.IndexNames = indexNames
	items.Plan = getPlanTree(stmtCtx)
	items.BinaryPlan = binaryPlan
	items.Prepared = a.isPreparedStmt
	items.HasMoreResults = hasMoreResults
	items.PlanFromCache = sessVars.FoundInPlanCache
	items.PlanFromBinding = sessVars.FoundInBinding
	items.RewriteInfo = sessVars.RewritePhaseInfo
	items.ResultRows = stmtCtx.GetResultRowsCount()
	items.IsExplicitTxn = sessVars.TxnCtx.IsExplicit
	items.IsWriteCacheTable = stmtCtx.WaitLockLeaseTime > 0
	items.UsedStats = stmtCtx.GetUsedStatsInfo(false)
	items.IsSyncStatsFailed = stmtCtx.IsSyncStatsFailed
	items.Warnings = variable.CollectWarningsForSlowLog(stmtCtx)
	items.ResourceGroupName = stmtCtx.ResourceGroupName
	items.RUDetails = ruDetails
	items.CPUUsages = sessVars.SQLCPUUsages.GetCPUUsages()
	items.StorageKV = stmtCtx.IsTiKV.Load()
	items.StorageMPP = stmtCtx.IsTiFlash.Load()

	if a.retryCount > 0 {
		items.ExecRetryTime = items.TimeTotal - sessVars.DurationParse - sessVars.DurationCompile - time.Since(a.retryStartTime)
	}
	if _, ok := a.StmtNode.(*ast.CommitStmt); ok && sessVars.PrevStmt != nil {
		items.PrevStmt = sessVars.PrevStmt.String()
	}
}<|MERGE_RESOLUTION|>--- conflicted
+++ resolved
@@ -43,11 +43,9 @@
 	}
 }
 
-<<<<<<< HEAD
 var sampleLoggerFactory = logutil.SampleLoggerFactory(time.Minute, 1, zap.String(logutil.LogFieldCategory, "slow log"))
 
 // PrepareSlowLogItemsForRules builds a SlowQueryLogItems containing only the fields referenced by current session's SlowLogRules.
-=======
 func mergeConditionFields(dst, src map[string]struct{}) {
 	for k := range src {
 		dst[k] = struct{}{}
@@ -90,7 +88,6 @@
 }
 
 // PrepareSlowLogItemsForRules builds a SlowQueryLogItems containing only the fields referenced by the effective slow log rules.
->>>>>>> 8744057e
 // These pre-collected fields are later used for matching SQL execution details against the rules.
 func PrepareSlowLogItemsForRules(ctx context.Context, globalRules *slowlogrule.GlobalSlowLogRules, seVars *variable.SessionVars) *variable.SlowQueryLogItems {
 	updateAllRuleFields(globalRules, seVars)
