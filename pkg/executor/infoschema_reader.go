--- conflicted
+++ resolved
@@ -1029,18 +1029,11 @@
 	checker := privilege.GetPrivilegeManager(sctx)
 	var rows [][]types.Datum
 	createTimeTp := mysql.TypeDatetime
-	is := sctx.GetInfoSchema().(infoschema.InfoSchema)
 	for _, schema := range schemas {
-<<<<<<< HEAD
-		for _, tbl := range is.SchemaTables(schema.Name) {
-			table := tbl.Meta()
-			if checker != nil && !checker.RequestVerification(sctx.GetSessionVars().ActiveRoles, schema.Name.L, table.Name.L, "", mysql.SelectPriv) {
-=======
 		tables := e.is.SchemaTables(schema)
 		for _, table := range tables {
 			table := table.Meta()
 			if checker != nil && !checker.RequestVerification(sctx.GetSessionVars().ActiveRoles, schema.L, table.Name.L, "", mysql.SelectPriv) {
->>>>>>> 67bde758
 				continue
 			}
 			createTime := types.NewTime(types.FromGoTime(table.GetUpdateTime()), createTimeTp, types.DefaultFsp)
