--- conflicted
+++ resolved
@@ -202,13 +202,10 @@
 			err = e.setDataFromCheckConstraints(sctx, dbs)
 		case infoschema.TableTiDBCheckConstraints:
 			err = e.setDataFromTiDBCheckConstraints(sctx, dbs)
-<<<<<<< HEAD
+		case infoschema.TableKeywords:
+			err = e.setDataFromKeywords()
 		case infoschema.TableTiDBParams:
 			err = e.setDataFromTiDBParams(sctx)
-=======
-		case infoschema.TableKeywords:
-			err = e.setDataFromKeywords()
->>>>>>> 3a7bd532
 		}
 		if err != nil {
 			return nil, err
@@ -3447,7 +3444,16 @@
 	return nil
 }
 
-<<<<<<< HEAD
+func (e *memtableRetriever) setDataFromKeywords() error {
+	rows := make([][]types.Datum, 0, len(parser.Keywords))
+	for _, kw := range parser.Keywords {
+		row := types.MakeDatums(kw.Word, kw.Reserved)
+		rows = append(rows, row)
+	}
+	e.rows = rows
+	return nil
+}
+
 func (e *memtableRetriever) setDataFromTiDBParams(ctx sessionctx.Context) error {
 	if !hasPriv(ctx, mysql.ConfigPriv) {
 		return plannercore.ErrSpecificAccessDenied.GenWithStackByArgs("CONFIG")
@@ -3641,14 +3647,6 @@
 	for _, result := range results {
 		rows = append(rows, result.rows...)
 	}
-=======
-func (e *memtableRetriever) setDataFromKeywords() error {
-	rows := make([][]types.Datum, 0, len(parser.Keywords))
-	for _, kw := range parser.Keywords {
-		row := types.MakeDatums(kw.Word, kw.Reserved)
-		rows = append(rows, row)
-	}
->>>>>>> 3a7bd532
 	e.rows = rows
 	return nil
 }
