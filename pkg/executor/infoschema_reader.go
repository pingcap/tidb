// Copyright 2020 PingCAP, Inc.
//
// Licensed under the Apache License, Version 2.0 (the "License");
// you may not use this file except in compliance with the License.
// You may obtain a copy of the License at
//
//     http://www.apache.org/licenses/LICENSE-2.0
//
// Unless required by applicable law or agreed to in writing, software
// distributed under the License is distributed on an "AS IS" BASIS,
// WITHOUT WARRANTIES OR CONDITIONS OF ANY KIND, either express or implied.
// See the License for the specific language governing permissions and
// limitations under the License.

package executor

import (
	"bytes"
	"context"
	"encoding/hex"
	"encoding/json"
	"fmt"
	"math"
	"slices"
	"strconv"
	"strings"
	"time"

	"github.com/pingcap/errors"
	"github.com/pingcap/failpoint"
	"github.com/pingcap/kvproto/pkg/deadlock"
	"github.com/pingcap/kvproto/pkg/kvrpcpb"
	rmpb "github.com/pingcap/kvproto/pkg/resource_manager"
	"github.com/pingcap/tidb/pkg/ddl/label"
	"github.com/pingcap/tidb/pkg/ddl/placement"
	"github.com/pingcap/tidb/pkg/domain"
	"github.com/pingcap/tidb/pkg/domain/infosync"
	"github.com/pingcap/tidb/pkg/domain/resourcegroup"
	"github.com/pingcap/tidb/pkg/errno"
	"github.com/pingcap/tidb/pkg/executor/internal/exec"
	"github.com/pingcap/tidb/pkg/executor/internal/pdhelper"
	"github.com/pingcap/tidb/pkg/expression"
	"github.com/pingcap/tidb/pkg/infoschema"
	"github.com/pingcap/tidb/pkg/kv"
	"github.com/pingcap/tidb/pkg/meta/autoid"
	"github.com/pingcap/tidb/pkg/parser"
	"github.com/pingcap/tidb/pkg/parser/charset"
	"github.com/pingcap/tidb/pkg/parser/model"
	"github.com/pingcap/tidb/pkg/parser/mysql"
	plannercore "github.com/pingcap/tidb/pkg/planner/core"
	"github.com/pingcap/tidb/pkg/planner/core/base"
	"github.com/pingcap/tidb/pkg/privilege"
	"github.com/pingcap/tidb/pkg/privilege/privileges"
	"github.com/pingcap/tidb/pkg/session/txninfo"
	"github.com/pingcap/tidb/pkg/sessionctx"
	"github.com/pingcap/tidb/pkg/sessionctx/variable"
	"github.com/pingcap/tidb/pkg/sessiontxn"
	"github.com/pingcap/tidb/pkg/statistics"
	"github.com/pingcap/tidb/pkg/statistics/handle/cache"
	"github.com/pingcap/tidb/pkg/store/helper"
	"github.com/pingcap/tidb/pkg/table"
	"github.com/pingcap/tidb/pkg/tablecodec"
	"github.com/pingcap/tidb/pkg/types"
	"github.com/pingcap/tidb/pkg/util"
	"github.com/pingcap/tidb/pkg/util/chunk"
	"github.com/pingcap/tidb/pkg/util/codec"
	"github.com/pingcap/tidb/pkg/util/collate"
	"github.com/pingcap/tidb/pkg/util/dbterror/plannererrors"
	"github.com/pingcap/tidb/pkg/util/deadlockhistory"
	"github.com/pingcap/tidb/pkg/util/execdetails"
	"github.com/pingcap/tidb/pkg/util/hint"
	"github.com/pingcap/tidb/pkg/util/intest"
	"github.com/pingcap/tidb/pkg/util/keydecoder"
	"github.com/pingcap/tidb/pkg/util/logutil"
	"github.com/pingcap/tidb/pkg/util/memory"
	"github.com/pingcap/tidb/pkg/util/resourcegrouptag"
	"github.com/pingcap/tidb/pkg/util/sem"
	"github.com/pingcap/tidb/pkg/util/servermemorylimit"
	"github.com/pingcap/tidb/pkg/util/set"
	"github.com/pingcap/tidb/pkg/util/stringutil"
	"github.com/pingcap/tidb/pkg/util/syncutil"
	"github.com/tikv/client-go/v2/tikv"
	"github.com/tikv/client-go/v2/tikvrpc"
	"github.com/tikv/client-go/v2/txnkv/txnlock"
	pd "github.com/tikv/pd/client/http"
	"go.uber.org/zap"
)

type memtableRetriever struct {
	dummyCloser
	table       *model.TableInfo
	columns     []*model.ColumnInfo
	rows        [][]types.Datum
	rowIdx      int
	retrieved   bool
	initialized bool
	extractor   base.MemTablePredicateExtractor
	is          infoschema.InfoSchema
	memTracker  *memory.Tracker
}

// retrieve implements the infoschemaRetriever interface
func (e *memtableRetriever) retrieve(ctx context.Context, sctx sessionctx.Context) ([][]types.Datum, error) {
	if e.table.Name.O == infoschema.TableClusterInfo && !hasPriv(sctx, mysql.ProcessPriv) {
		return nil, plannererrors.ErrSpecificAccessDenied.GenWithStackByArgs("PROCESS")
	}
	if e.retrieved {
		return nil, nil
	}

	// Cache the ret full rows in schemataRetriever
	if !e.initialized {
		is := sctx.GetInfoSchema().(infoschema.InfoSchema)
		e.is = is

		var getAllSchemas = func() []model.CIStr {
			dbs := is.AllSchemaNames()
			slices.SortFunc(dbs, func(a, b model.CIStr) int {
				return strings.Compare(a.L, b.L)
			})
			return dbs
		}

		var err error
		switch e.table.Name.O {
		case infoschema.TableSchemata:
			err = e.setDataFromSchemata(sctx)
		case infoschema.TableStatistics:
			err = e.setDataForStatistics(ctx, sctx)
		case infoschema.TableTables:
			err = e.setDataFromTables(ctx, sctx)
		case infoschema.TableReferConst:
			dbs := getAllSchemas()
			err = e.setDataFromReferConst(ctx, sctx, dbs)
		case infoschema.TableSequences:
			dbs := getAllSchemas()
			err = e.setDataFromSequences(ctx, sctx, dbs)
		case infoschema.TablePartitions:
			err = e.setDataFromPartitions(ctx, sctx)
		case infoschema.TableClusterInfo:
			err = e.dataForTiDBClusterInfo(sctx)
		case infoschema.TableAnalyzeStatus:
			err = e.setDataForAnalyzeStatus(ctx, sctx)
		case infoschema.TableTiDBIndexes:
			err = e.setDataFromIndexes(ctx, sctx)
		case infoschema.TableViews:
			err = e.setDataFromViews(ctx, sctx)
		case infoschema.TableEngines:
			e.setDataFromEngines()
		case infoschema.TableCharacterSets:
			e.setDataFromCharacterSets()
		case infoschema.TableCollations:
			e.setDataFromCollations()
		case infoschema.TableKeyColumn:
			err = e.setDataFromKeyColumnUsage(ctx, sctx)
		case infoschema.TableMetricTables:
			e.setDataForMetricTables()
		case infoschema.TableProfiling:
			e.setDataForPseudoProfiling(sctx)
		case infoschema.TableCollationCharacterSetApplicability:
			e.dataForCollationCharacterSetApplicability()
		case infoschema.TableProcesslist:
			e.setDataForProcessList(sctx)
		case infoschema.ClusterTableProcesslist:
			err = e.setDataForClusterProcessList(sctx)
		case infoschema.TableUserPrivileges:
			e.setDataFromUserPrivileges(sctx)
		case infoschema.TableTiKVRegionStatus:
			err = e.setDataForTiKVRegionStatus(ctx, sctx)
		case infoschema.TableTiDBHotRegions:
			err = e.setDataForTiDBHotRegions(ctx, sctx)
		case infoschema.TableConstraints:
			dbs := getAllSchemas()
			err = e.setDataFromTableConstraints(ctx, sctx, dbs)
		case infoschema.TableSessionVar:
			e.rows, err = infoschema.GetDataFromSessionVariables(ctx, sctx)
		case infoschema.TableTiDBServersInfo:
			err = e.setDataForServersInfo(sctx)
		case infoschema.TableTiFlashReplica:
			dbs := getAllSchemas()
			err = e.dataForTableTiFlashReplica(ctx, sctx, dbs)
		case infoschema.TableTiKVStoreStatus:
			err = e.dataForTiKVStoreStatus(ctx, sctx)
		case infoschema.TableClientErrorsSummaryGlobal,
			infoschema.TableClientErrorsSummaryByUser,
			infoschema.TableClientErrorsSummaryByHost:
			err = e.setDataForClientErrorsSummary(sctx, e.table.Name.O)
		case infoschema.TableAttributes:
			err = e.setDataForAttributes(ctx, sctx, is)
		case infoschema.TablePlacementPolicies:
			err = e.setDataFromPlacementPolicies(sctx)
		case infoschema.TableTrxSummary:
			err = e.setDataForTrxSummary(sctx)
		case infoschema.ClusterTableTrxSummary:
			err = e.setDataForClusterTrxSummary(sctx)
		case infoschema.TableVariablesInfo:
			err = e.setDataForVariablesInfo(sctx)
		case infoschema.TableUserAttributes:
			err = e.setDataForUserAttributes(ctx, sctx)
		case infoschema.TableMemoryUsage:
			err = e.setDataForMemoryUsage()
		case infoschema.ClusterTableMemoryUsage:
			err = e.setDataForClusterMemoryUsage(sctx)
		case infoschema.TableMemoryUsageOpsHistory:
			err = e.setDataForMemoryUsageOpsHistory()
		case infoschema.ClusterTableMemoryUsageOpsHistory:
			err = e.setDataForClusterMemoryUsageOpsHistory(sctx)
		case infoschema.TableResourceGroups:
			err = e.setDataFromResourceGroups()
		case infoschema.TableRunawayWatches:
			err = e.setDataFromRunawayWatches(sctx)
		case infoschema.TableCheckConstraints:
			dbs := getAllSchemas()
			err = e.setDataFromCheckConstraints(ctx, sctx, dbs)
		case infoschema.TableTiDBCheckConstraints:
			dbs := getAllSchemas()
			err = e.setDataFromTiDBCheckConstraints(ctx, sctx, dbs)
		case infoschema.TableKeywords:
			err = e.setDataFromKeywords()
		case infoschema.TableTiDBIndexUsage:
			dbs := getAllSchemas()
			err = e.setDataFromIndexUsage(ctx, sctx, dbs)
		case infoschema.ClusterTableTiDBIndexUsage:
			dbs := getAllSchemas()
			err = e.setDataForClusterIndexUsage(ctx, sctx, dbs)
		}
		if err != nil {
			return nil, err
		}
		e.initialized = true
		if e.memTracker != nil {
			e.memTracker.Consume(calculateDatumsSize(e.rows))
		}
	}

	// Adjust the amount of each return
	maxCount := 1024
	retCount := maxCount
	if e.rowIdx+maxCount > len(e.rows) {
		retCount = len(e.rows) - e.rowIdx
		e.retrieved = true
	}
	ret := make([][]types.Datum, retCount)
	for i := e.rowIdx; i < e.rowIdx+retCount; i++ {
		ret[i-e.rowIdx] = e.rows[i]
	}
	e.rowIdx += retCount
	return adjustColumns(ret, e.columns, e.table), nil
}

func getAutoIncrementID(
	is infoschema.InfoSchema,
	sctx sessionctx.Context,
	tblInfo *model.TableInfo,
) int64 {
	tbl, ok := is.TableByID(tblInfo.ID)
	if !ok {
		return 0
	}
	return tbl.Allocators(sctx.GetTableCtx()).Get(autoid.AutoIncrementType).Base() + 1
}

func hasPriv(ctx sessionctx.Context, priv mysql.PrivilegeType) bool {
	pm := privilege.GetPrivilegeManager(ctx)
	if pm == nil {
		// internal session created with createSession doesn't has the PrivilegeManager. For most experienced cases before,
		// we use it like this:
		// ```
		// checker := privilege.GetPrivilegeManager(ctx)
		// if checker != nil && !checker.RequestVerification(ctx.GetSessionVars().ActiveRoles, schema.Name.L, table.Name.L, "", mysql.AllPrivMask) {
		//	  continue
		// }
		// do something.
		// ```
		// So once the privilege manager is nil, it's a signature of internal sql, so just passing the checker through.
		return true
	}
	return pm.RequestVerification(ctx.GetSessionVars().ActiveRoles, "", "", "", priv)
}

func (e *memtableRetriever) setDataForVariablesInfo(ctx sessionctx.Context) error {
	sysVars := variable.GetSysVars()
	rows := make([][]types.Datum, 0, len(sysVars))
	for _, sv := range sysVars {
		if infoschema.SysVarHiddenForSem(ctx, sv.Name) {
			continue
		}
		currentVal, err := ctx.GetSessionVars().GetSessionOrGlobalSystemVar(context.Background(), sv.Name)
		if err != nil {
			currentVal = ""
		}
		isNoop := "NO"
		if sv.IsNoop {
			isNoop = "YES"
		}
		defVal := sv.Value
		if sv.HasGlobalScope() {
			defVal = variable.GlobalSystemVariableInitialValue(sv.Name, defVal)
		}
		row := types.MakeDatums(
			sv.Name,           // VARIABLE_NAME
			sv.Scope.String(), // VARIABLE_SCOPE
			defVal,            // DEFAULT_VALUE
			currentVal,        // CURRENT_VALUE
			sv.MinValue,       // MIN_VALUE
			sv.MaxValue,       // MAX_VALUE
			nil,               // POSSIBLE_VALUES
			isNoop,            // IS_NOOP
		)
		// min and max value is only supported for numeric types
		if !(sv.Type == variable.TypeUnsigned || sv.Type == variable.TypeInt || sv.Type == variable.TypeFloat) {
			row[4].SetNull()
			row[5].SetNull()
		}
		if sv.Type == variable.TypeEnum {
			possibleValues := strings.Join(sv.PossibleValues, ",")
			row[6].SetString(possibleValues, mysql.DefaultCollationName)
		}
		rows = append(rows, row)
	}
	e.rows = rows
	return nil
}

func (e *memtableRetriever) setDataForUserAttributes(ctx context.Context, sctx sessionctx.Context) error {
	exec := sctx.GetRestrictedSQLExecutor()
	chunkRows, _, err := exec.ExecRestrictedSQL(ctx, nil, `SELECT user, host, JSON_UNQUOTE(JSON_EXTRACT(user_attributes, '$.metadata')) FROM mysql.user`)
	if err != nil {
		return err
	}
	if len(chunkRows) == 0 {
		return nil
	}
	rows := make([][]types.Datum, 0, len(chunkRows))
	for _, chunkRow := range chunkRows {
		if chunkRow.Len() != 3 {
			continue
		}
		user := chunkRow.GetString(0)
		host := chunkRow.GetString(1)
		// Compatible with results in MySQL
		var attribute any
		if attribute = chunkRow.GetString(2); attribute == "" {
			attribute = nil
		}
		row := types.MakeDatums(user, host, attribute)
		rows = append(rows, row)
	}

	e.rows = rows
	return nil
}

func (e *memtableRetriever) setDataFromSchemata(ctx sessionctx.Context) error {
	checker := privilege.GetPrivilegeManager(ctx)
	ex, ok := e.extractor.(*plannercore.InfoSchemaSchemataExtractor)
	if !ok {
		return errors.Errorf("wrong extractor type: %T, expected InfoSchemaSchemataExtractor", e.extractor)
	}
	if ex.SkipRequest {
		return nil
	}
	schemas := ex.ListSchemas(e.is)
	rows := make([][]types.Datum, 0, len(schemas))

	for _, schemaName := range schemas {
		schema, _ := e.is.SchemaByName(schemaName)
		charset := mysql.DefaultCharset
		collation := mysql.DefaultCollationName

		if len(schema.Charset) > 0 {
			charset = schema.Charset // Overwrite default
		}

		if len(schema.Collate) > 0 {
			collation = schema.Collate // Overwrite default
		}
		var policyName any
		if schema.PlacementPolicyRef != nil {
			policyName = schema.PlacementPolicyRef.Name.O
		}

		if checker != nil && !checker.RequestVerification(ctx.GetSessionVars().ActiveRoles, schema.Name.L, "", "", mysql.AllPrivMask) {
			continue
		}
		record := types.MakeDatums(
			infoschema.CatalogVal, // CATALOG_NAME
			schema.Name.O,         // SCHEMA_NAME
			charset,               // DEFAULT_CHARACTER_SET_NAME
			collation,             // DEFAULT_COLLATION_NAME
			nil,                   // SQL_PATH
			policyName,            // TIDB_PLACEMENT_POLICY_NAME
		)
		rows = append(rows, record)
	}
	e.rows = rows
	return nil
}

func (e *memtableRetriever) setDataForStatistics(ctx context.Context, sctx sessionctx.Context) error {
	checker := privilege.GetPrivilegeManager(sctx)
	ex, ok := e.extractor.(*plannercore.InfoSchemaStatisticsExtractor)
	if !ok {
		return errors.Errorf("wrong extractor type: %T, expected InfoSchemaStatisticsExtractor", e.extractor)
	}
	if ex.SkipRequest {
		return nil
	}
	schemas, tables, err := ex.ListSchemasAndTables(ctx, e.is)
	if err != nil {
		return errors.Trace(err)
	}
	for i, table := range tables {
		schema := schemas[i]
		if checker != nil && !checker.RequestVerification(sctx.GetSessionVars().ActiveRoles, schema.L, table.Name.L, "", mysql.AllPrivMask) {
			continue
		}
		e.setDataForStatisticsInTable(schema, table, ex)
	}
	return nil
}

func (e *memtableRetriever) setDataForStatisticsInTable(schema model.CIStr, table *model.TableInfo, extractor *plannercore.InfoSchemaStatisticsExtractor) {
	var rows [][]types.Datum
	if table.PKIsHandle {
		if !extractor.Filter("index_name", "primary") {
			for _, col := range table.Columns {
				if mysql.HasPriKeyFlag(col.GetFlag()) {
					record := types.MakeDatums(
						infoschema.CatalogVal, // TABLE_CATALOG
						schema.O,              // TABLE_SCHEMA
						table.Name.O,          // TABLE_NAME
						"0",                   // NON_UNIQUE
						schema.O,              // INDEX_SCHEMA
						"PRIMARY",             // INDEX_NAME
						1,                     // SEQ_IN_INDEX
						col.Name.O,            // COLUMN_NAME
						"A",                   // COLLATION
						0,                     // CARDINALITY
						nil,                   // SUB_PART
						nil,                   // PACKED
						"",                    // NULLABLE
						"BTREE",               // INDEX_TYPE
						"",                    // COMMENT
						"",                    // INDEX_COMMENT
						"YES",                 // IS_VISIBLE
						nil,                   // Expression
					)
					rows = append(rows, record)
				}
			}
		}
	}
	nameToCol := make(map[string]*model.ColumnInfo, len(table.Columns))
	for _, c := range table.Columns {
		nameToCol[c.Name.L] = c
	}
	for _, index := range table.Indices {
		if extractor.Filter("index_name", index.Name.L) {
			continue
		}
		nonUnique := "1"
		if index.Unique {
			nonUnique = "0"
		}
		for i, key := range index.Columns {
			col := nameToCol[key.Name.L]
			nullable := "YES"
			if mysql.HasNotNullFlag(col.GetFlag()) {
				nullable = ""
			}

			visible := "YES"
			if index.Invisible {
				visible = "NO"
			}

			colName := col.Name.O
			var expression any
			expression = nil
			tblCol := table.Columns[col.Offset]
			if tblCol.Hidden {
				colName = "NULL"
				expression = tblCol.GeneratedExprString
			}

			record := types.MakeDatums(
				infoschema.CatalogVal, // TABLE_CATALOG
				schema.O,              // TABLE_SCHEMA
				table.Name.O,          // TABLE_NAME
				nonUnique,             // NON_UNIQUE
				schema.O,              // INDEX_SCHEMA
				index.Name.O,          // INDEX_NAME
				i+1,                   // SEQ_IN_INDEX
				colName,               // COLUMN_NAME
				"A",                   // COLLATION
				0,                     // CARDINALITY
				nil,                   // SUB_PART
				nil,                   // PACKED
				nullable,              // NULLABLE
				"BTREE",               // INDEX_TYPE
				"",                    // COMMENT
				index.Comment,         // INDEX_COMMENT
				visible,               // IS_VISIBLE
				expression,            // Expression
			)
			rows = append(rows, record)
		}
	}
	e.rows = append(e.rows, rows...)
}

func (e *memtableRetriever) setDataFromReferConst(ctx context.Context, sctx sessionctx.Context, schemas []model.CIStr) error {
	checker := privilege.GetPrivilegeManager(sctx)
	var rows [][]types.Datum
	extractor, ok := e.extractor.(*plannercore.InfoSchemaBaseExtractor)
	if ok && extractor.SkipRequest {
		return nil
	}
	for _, schema := range schemas {
		if ok && extractor.Filter("constraint_schema", schema.L) {
			continue
		}
		tables, err := e.is.SchemaTableInfos(ctx, schema)
		if err != nil {
			return errors.Trace(err)
		}
		for _, table := range tables {
			if ok && extractor.Filter("table_name", table.Name.L) {
				continue
			}
			if !table.IsBaseTable() {
				continue
			}
			if checker != nil && !checker.RequestVerification(sctx.GetSessionVars().ActiveRoles, schema.L, table.Name.L, "", mysql.AllPrivMask) {
				continue
			}
			for _, fk := range table.ForeignKeys {
				if ok && extractor.Filter("constraint_name", fk.Name.L) {
					continue
				}
				updateRule, deleteRule := "NO ACTION", "NO ACTION"
				if model.ReferOptionType(fk.OnUpdate) != 0 {
					updateRule = model.ReferOptionType(fk.OnUpdate).String()
				}
				if model.ReferOptionType(fk.OnDelete) != 0 {
					deleteRule = model.ReferOptionType(fk.OnDelete).String()
				}
				record := types.MakeDatums(
					infoschema.CatalogVal, // CONSTRAINT_CATALOG
					schema.O,              // CONSTRAINT_SCHEMA
					fk.Name.O,             // CONSTRAINT_NAME
					infoschema.CatalogVal, // UNIQUE_CONSTRAINT_CATALOG
					schema.O,              // UNIQUE_CONSTRAINT_SCHEMA
					"PRIMARY",             // UNIQUE_CONSTRAINT_NAME
					"NONE",                // MATCH_OPTION
					updateRule,            // UPDATE_RULE
					deleteRule,            // DELETE_RULE
					table.Name.O,          // TABLE_NAME
					fk.RefTable.O,         // REFERENCED_TABLE_NAME
				)
				rows = append(rows, record)
			}
		}
	}
	e.rows = rows
	return nil
}

func (e *memtableRetriever) updateStatsCacheIfNeed() bool {
	for _, col := range e.columns {
		// only the following columns need stats cache.
		if col.Name.O == "AVG_ROW_LENGTH" || col.Name.O == "DATA_LENGTH" || col.Name.O == "INDEX_LENGTH" || col.Name.O == "TABLE_ROWS" {
			return true
		}
	}
	return false
}

func (e *memtableRetriever) setDataFromOneTable(
	sctx sessionctx.Context,
	loc *time.Location,
	checker privilege.Manager,
	schema model.CIStr,
	table *model.TableInfo,
	rows [][]types.Datum,
	useStatsCache bool,
) ([][]types.Datum, error) {
	collation := table.Collate
	if collation == "" {
		collation = mysql.DefaultCollationName
	}
	createTime := types.NewTime(types.FromGoTime(table.GetUpdateTime().In(loc)), mysql.TypeDatetime, types.DefaultFsp)

	createOptions := ""

	if checker != nil && !checker.RequestVerification(sctx.GetSessionVars().ActiveRoles, schema.L, table.Name.L, "", mysql.AllPrivMask) {
		return rows, nil
	}
	pkType := "NONCLUSTERED"
	if !table.IsView() {
		if table.GetPartitionInfo() != nil {
			createOptions = "partitioned"
		} else if table.TableCacheStatusType == model.TableCacheStatusEnable {
			createOptions = "cached=on"
		}
		var autoIncID any
		hasAutoIncID, _ := infoschema.HasAutoIncrementColumn(table)
		if hasAutoIncID {
			autoIncID = getAutoIncrementID(e.is, sctx, table)
		}
		tableType := "BASE TABLE"
		if util.IsSystemView(schema.L) {
			tableType = "SYSTEM VIEW"
		}
		if table.IsSequence() {
			tableType = "SEQUENCE"
		}
		if table.HasClusteredIndex() {
			pkType = "CLUSTERED"
		}
		shardingInfo := infoschema.GetShardingInfo(schema, table)
		var policyName any
		if table.PlacementPolicyRef != nil {
			policyName = table.PlacementPolicyRef.Name.O
		}

		var rowCount, avgRowLength, dataLength, indexLength uint64
		if useStatsCache {
			if table.GetPartitionInfo() == nil {
				err := cache.TableRowStatsCache.UpdateByID(sctx, table.ID)
				if err != nil {
					return rows, err
				}
			} else {
				// needs to update all partitions for partition table.
				for _, pi := range table.GetPartitionInfo().Definitions {
					err := cache.TableRowStatsCache.UpdateByID(sctx, pi.ID)
					if err != nil {
						return rows, err
					}
				}
			}
			rowCount, avgRowLength, dataLength, indexLength = cache.TableRowStatsCache.EstimateDataLength(table)
		}

		record := types.MakeDatums(
			infoschema.CatalogVal, // TABLE_CATALOG
			schema.O,              // TABLE_SCHEMA
			table.Name.O,          // TABLE_NAME
			tableType,             // TABLE_TYPE
			"InnoDB",              // ENGINE
			uint64(10),            // VERSION
			"Compact",             // ROW_FORMAT
			rowCount,              // TABLE_ROWS
			avgRowLength,          // AVG_ROW_LENGTH
			dataLength,            // DATA_LENGTH
			uint64(0),             // MAX_DATA_LENGTH
			indexLength,           // INDEX_LENGTH
			uint64(0),             // DATA_FREE
			autoIncID,             // AUTO_INCREMENT
			createTime,            // CREATE_TIME
			nil,                   // UPDATE_TIME
			nil,                   // CHECK_TIME
			collation,             // TABLE_COLLATION
			nil,                   // CHECKSUM
			createOptions,         // CREATE_OPTIONS
			table.Comment,         // TABLE_COMMENT
			table.ID,              // TIDB_TABLE_ID
			shardingInfo,          // TIDB_ROW_ID_SHARDING_INFO
			pkType,                // TIDB_PK_TYPE
			policyName,            // TIDB_PLACEMENT_POLICY_NAME
		)
		rows = append(rows, record)
	} else {
		record := types.MakeDatums(
			infoschema.CatalogVal, // TABLE_CATALOG
			schema.O,              // TABLE_SCHEMA
			table.Name.O,          // TABLE_NAME
			"VIEW",                // TABLE_TYPE
			nil,                   // ENGINE
			nil,                   // VERSION
			nil,                   // ROW_FORMAT
			nil,                   // TABLE_ROWS
			nil,                   // AVG_ROW_LENGTH
			nil,                   // DATA_LENGTH
			nil,                   // MAX_DATA_LENGTH
			nil,                   // INDEX_LENGTH
			nil,                   // DATA_FREE
			nil,                   // AUTO_INCREMENT
			createTime,            // CREATE_TIME
			nil,                   // UPDATE_TIME
			nil,                   // CHECK_TIME
			nil,                   // TABLE_COLLATION
			nil,                   // CHECKSUM
			nil,                   // CREATE_OPTIONS
			"VIEW",                // TABLE_COMMENT
			table.ID,              // TIDB_TABLE_ID
			nil,                   // TIDB_ROW_ID_SHARDING_INFO
			pkType,                // TIDB_PK_TYPE
			nil,                   // TIDB_PLACEMENT_POLICY_NAME
		)
		rows = append(rows, record)
	}
	return rows, nil
}

func (e *memtableRetriever) setDataFromTables(ctx context.Context, sctx sessionctx.Context) error {
	useStatsCache := e.updateStatsCacheIfNeed()
	checker := privilege.GetPrivilegeManager(sctx)

	var rows [][]types.Datum
	loc := sctx.GetSessionVars().TimeZone
	if loc == nil {
		loc = time.Local
	}
	ex, ok := e.extractor.(*plannercore.InfoSchemaTablesExtractor)
	if !ok {
		return errors.Errorf("wrong extractor type: %T, expected InfoSchemaTablesExtractor", e.extractor)
	}
	if ex.SkipRequest {
		return nil
	}

	schemas, tables, err := ex.ListSchemasAndTables(ctx, e.is)
	if err != nil {
		return errors.Trace(err)
	}
	for i, table := range tables {
		rows, err = e.setDataFromOneTable(sctx, loc, checker, schemas[i], table, rows, useStatsCache)
		if err != nil {
			return errors.Trace(err)
		}
	}
	e.rows = rows
	return nil
}

// Data for inforation_schema.CHECK_CONSTRAINTS
// This is standards (ISO/IEC 9075-11) compliant and is compatible with the implementation in MySQL as well.
func (e *memtableRetriever) setDataFromCheckConstraints(ctx context.Context, sctx sessionctx.Context, schemas []model.CIStr) error {
	var rows [][]types.Datum
	checker := privilege.GetPrivilegeManager(sctx)
	extractor, ok := e.extractor.(*plannercore.InfoSchemaBaseExtractor)
	if ok && extractor.SkipRequest {
		return nil
	}
	for _, schema := range schemas {
		if ok && extractor.Filter("constraint_schema", schema.L) {
			continue
		}
		tables, err := e.is.SchemaTableInfos(ctx, schema)
		if err != nil {
			return errors.Trace(err)
		}
		for _, table := range tables {
			if len(table.Constraints) > 0 {
				if checker != nil && !checker.RequestVerification(sctx.GetSessionVars().ActiveRoles, schema.L, table.Name.L, "", mysql.SelectPriv) {
					continue
				}
				for _, constraint := range table.Constraints {
					if constraint.State != model.StatePublic {
						continue
					}
					if ok && extractor.Filter("constraint_name", constraint.Name.L) {
						continue
					}
					record := types.MakeDatums(
						infoschema.CatalogVal, // CONSTRAINT_CATALOG
						schema.O,              // CONSTRAINT_SCHEMA
						constraint.Name.O,     // CONSTRAINT_NAME
						fmt.Sprintf("(%s)", constraint.ExprString), // CHECK_CLAUSE
					)
					rows = append(rows, record)
				}
			}
		}
	}
	e.rows = rows
	return nil
}

// Data for inforation_schema.TIDB_CHECK_CONSTRAINTS
// This has non-standard TiDB specific extensions.
func (e *memtableRetriever) setDataFromTiDBCheckConstraints(ctx context.Context, sctx sessionctx.Context, schemas []model.CIStr) error {
	var rows [][]types.Datum
	checker := privilege.GetPrivilegeManager(sctx)
	extractor, ok := e.extractor.(*plannercore.InfoSchemaBaseExtractor)
	if ok && extractor.SkipRequest {
		return nil
	}
	for _, schema := range schemas {
		if ok && extractor.Filter("constraint_schema", schema.L) {
			continue
		}
		tables, err := e.is.SchemaTableInfos(ctx, schema)
		if err != nil {
			return errors.Trace(err)
		}
		for _, table := range tables {
			if len(table.Constraints) > 0 {
				if checker != nil && !checker.RequestVerification(sctx.GetSessionVars().ActiveRoles, schema.L, table.Name.L, "", mysql.SelectPriv) {
					continue
				}
				for _, constraint := range table.Constraints {
					if constraint.State != model.StatePublic {
						continue
					}
					if ok && extractor.Filter("constraint_name", constraint.Name.L) {
						continue
					}
					record := types.MakeDatums(
						infoschema.CatalogVal, // CONSTRAINT_CATALOG
						schema.O,              // CONSTRAINT_SCHEMA
						constraint.Name.O,     // CONSTRAINT_NAME
						fmt.Sprintf("(%s)", constraint.ExprString), // CHECK_CLAUSE
						table.Name.O, // TABLE_NAME
						table.ID,     // TABLE_ID
					)
					rows = append(rows, record)
				}
			}
		}
	}
	e.rows = rows
	return nil
}

type hugeMemTableRetriever struct {
	dummyCloser
	extractor          *plannercore.ColumnsTableExtractor
	table              *model.TableInfo
	columns            []*model.ColumnInfo
	retrieved          bool
	initialized        bool
	rows               [][]types.Datum
	dbs                []*model.DBInfo
	curTables          []*model.TableInfo
	dbsIdx             int
	tblIdx             int
	viewMu             syncutil.RWMutex
	viewSchemaMap      map[int64]*expression.Schema // table id to view schema
	viewOutputNamesMap map[int64]types.NameSlice    // table id to view output names
	batch              int
	is                 infoschema.InfoSchema
}

// retrieve implements the infoschemaRetriever interface
func (e *hugeMemTableRetriever) retrieve(ctx context.Context, sctx sessionctx.Context) ([][]types.Datum, error) {
	if e.retrieved {
		return nil, nil
	}

	if !e.initialized {
		e.is = sessiontxn.GetTxnManager(sctx).GetTxnInfoSchema()
		dbs := e.is.AllSchemas()
		slices.SortFunc(dbs, model.LessDBInfo)
		e.dbs = dbs
		e.initialized = true
		e.rows = make([][]types.Datum, 0, 1024)
		e.batch = 1024
	}

	var err error
	if e.table.Name.O == infoschema.TableColumns {
		err = e.setDataForColumns(ctx, sctx, e.extractor)
	}
	if err != nil {
		return nil, err
	}
	e.retrieved = len(e.rows) == 0

	return adjustColumns(e.rows, e.columns, e.table), nil
}

func (e *hugeMemTableRetriever) setDataForColumns(ctx context.Context, sctx sessionctx.Context, extractor *plannercore.ColumnsTableExtractor) error {
	checker := privilege.GetPrivilegeManager(sctx)
	e.rows = e.rows[:0]
	for ; e.dbsIdx < len(e.dbs); e.dbsIdx++ {
		schema := e.dbs[e.dbsIdx]
		var table *model.TableInfo
		if len(e.curTables) == 0 {
			tables, err := e.is.SchemaTableInfos(ctx, schema.Name)
			if err != nil {
				return errors.Trace(err)
			}
			e.curTables = tables
		}
		for e.tblIdx < len(e.curTables) {
			table = e.curTables[e.tblIdx]
			e.tblIdx++
			if e.setDataForColumnsWithOneTable(ctx, sctx, extractor, schema, table, checker) {
				return nil
			}
		}
		e.tblIdx = 0
		e.curTables = e.curTables[:0]
	}
	return nil
}

func (e *hugeMemTableRetriever) setDataForColumnsWithOneTable(
	ctx context.Context,
	sctx sessionctx.Context,
	extractor *plannercore.ColumnsTableExtractor,
	schema *model.DBInfo,
	table *model.TableInfo,
	checker privilege.Manager) bool {
	hasPrivs := false
	var priv mysql.PrivilegeType
	if checker != nil {
		for _, p := range mysql.AllColumnPrivs {
			if checker.RequestVerification(sctx.GetSessionVars().ActiveRoles, schema.Name.L, table.Name.L, "", p) {
				hasPrivs = true
				priv |= p
			}
		}
		if !hasPrivs {
			return false
		}
	}

	e.dataForColumnsInTable(ctx, sctx, schema, table, priv, extractor)
	return len(e.rows) >= e.batch
}

func (e *hugeMemTableRetriever) dataForColumnsInTable(ctx context.Context, sctx sessionctx.Context, schema *model.DBInfo, tbl *model.TableInfo, priv mysql.PrivilegeType, extractor *plannercore.ColumnsTableExtractor) {
	if tbl.IsView() {
		e.viewMu.Lock()
		_, ok := e.viewSchemaMap[tbl.ID]
		if !ok {
			var viewLogicalPlan base.Plan
			internalCtx := kv.WithInternalSourceType(context.Background(), kv.InternalTxnOthers)
			// Build plan is not thread safe, there will be concurrency on sessionctx.
			if err := runWithSystemSession(internalCtx, sctx, func(s sessionctx.Context) error {
				is := sessiontxn.GetTxnManager(s).GetTxnInfoSchema()
				planBuilder, _ := plannercore.NewPlanBuilder().Init(s.GetPlanCtx(), is, hint.NewQBHintHandler(nil))
				var err error
				viewLogicalPlan, err = planBuilder.BuildDataSourceFromView(ctx, schema.Name, tbl, nil, nil)
				return errors.Trace(err)
			}); err != nil {
				sctx.GetSessionVars().StmtCtx.AppendWarning(err)
				e.viewMu.Unlock()
				return
			}
			e.viewSchemaMap[tbl.ID] = viewLogicalPlan.Schema()
			e.viewOutputNamesMap[tbl.ID] = viewLogicalPlan.OutputNames()
		}
		e.viewMu.Unlock()
	}

	var tableSchemaRegexp, tableNameRegexp, columnsRegexp []collate.WildcardPattern
	var tableSchemaFilterEnable,
		tableNameFilterEnable, columnsFilterEnable bool
	if !extractor.SkipRequest {
		tableSchemaFilterEnable = extractor.TableSchema.Count() > 0
		tableNameFilterEnable = extractor.TableName.Count() > 0
		columnsFilterEnable = extractor.ColumnName.Count() > 0
		if len(extractor.TableSchemaPatterns) > 0 {
			tableSchemaRegexp = make([]collate.WildcardPattern, len(extractor.TableSchemaPatterns))
			for i, pattern := range extractor.TableSchemaPatterns {
				tableSchemaRegexp[i] = collate.GetCollatorByID(collate.CollationName2ID(mysql.UTF8MB4DefaultCollation)).Pattern()
				tableSchemaRegexp[i].Compile(pattern, byte('\\'))
			}
		}
		if len(extractor.TableNamePatterns) > 0 {
			tableNameRegexp = make([]collate.WildcardPattern, len(extractor.TableNamePatterns))
			for i, pattern := range extractor.TableNamePatterns {
				tableNameRegexp[i] = collate.GetCollatorByID(collate.CollationName2ID(mysql.UTF8MB4DefaultCollation)).Pattern()
				tableNameRegexp[i].Compile(pattern, byte('\\'))
			}
		}
		if len(extractor.ColumnNamePatterns) > 0 {
			columnsRegexp = make([]collate.WildcardPattern, len(extractor.ColumnNamePatterns))
			for i, pattern := range extractor.ColumnNamePatterns {
				columnsRegexp[i] = collate.GetCollatorByID(collate.CollationName2ID(mysql.UTF8MB4DefaultCollation)).Pattern()
				columnsRegexp[i].Compile(pattern, byte('\\'))
			}
		}
	}
	i := 0
ForColumnsTag:
	for _, col := range tbl.Columns {
		if col.Hidden {
			continue
		}
		i++
		ft := &(col.FieldType)
		if tbl.IsView() {
			e.viewMu.RLock()
			if e.viewSchemaMap[tbl.ID] != nil {
				// If this is a view, replace the column with the view column.
				idx := expression.FindFieldNameIdxByColName(e.viewOutputNamesMap[tbl.ID], col.Name.L)
				if idx >= 0 {
					col1 := e.viewSchemaMap[tbl.ID].Columns[idx]
					ft = col1.GetType(sctx.GetExprCtx().GetEvalCtx())
				}
			}
			e.viewMu.RUnlock()
		}
		if !extractor.SkipRequest {
			if tableSchemaFilterEnable && !extractor.TableSchema.Exist(schema.Name.L) {
				continue
			}
			if tableNameFilterEnable && !extractor.TableName.Exist(tbl.Name.L) {
				continue
			}
			if columnsFilterEnable && !extractor.ColumnName.Exist(col.Name.L) {
				continue
			}
			for _, re := range tableSchemaRegexp {
				if !re.DoMatch(schema.Name.L) {
					continue ForColumnsTag
				}
			}
			for _, re := range tableNameRegexp {
				if !re.DoMatch(tbl.Name.L) {
					continue ForColumnsTag
				}
			}
			for _, re := range columnsRegexp {
				if !re.DoMatch(col.Name.L) {
					continue ForColumnsTag
				}
			}
		}

		var charMaxLen, charOctLen, numericPrecision, numericScale, datetimePrecision any
		colLen, decimal := ft.GetFlen(), ft.GetDecimal()
		defaultFlen, defaultDecimal := mysql.GetDefaultFieldLengthAndDecimal(ft.GetType())
		if decimal == types.UnspecifiedLength {
			decimal = defaultDecimal
		}
		if colLen == types.UnspecifiedLength {
			colLen = defaultFlen
		}
		if ft.GetType() == mysql.TypeSet {
			// Example: In MySQL set('a','bc','def','ghij') has length 13, because
			// len('a')+len('bc')+len('def')+len('ghij')+len(ThreeComma)=13
			// Reference link: https://bugs.mysql.com/bug.php?id=22613
			colLen = 0
			for _, ele := range ft.GetElems() {
				colLen += len(ele)
			}
			if len(ft.GetElems()) != 0 {
				colLen += (len(ft.GetElems()) - 1)
			}
			charMaxLen = colLen
			charOctLen = calcCharOctLength(colLen, ft.GetCharset())
		} else if ft.GetType() == mysql.TypeEnum {
			// Example: In MySQL enum('a', 'ab', 'cdef') has length 4, because
			// the longest string in the enum is 'cdef'
			// Reference link: https://bugs.mysql.com/bug.php?id=22613
			colLen = 0
			for _, ele := range ft.GetElems() {
				if len(ele) > colLen {
					colLen = len(ele)
				}
			}
			charMaxLen = colLen
			charOctLen = calcCharOctLength(colLen, ft.GetCharset())
		} else if types.IsString(ft.GetType()) {
			charMaxLen = colLen
			charOctLen = calcCharOctLength(colLen, ft.GetCharset())
		} else if types.IsTypeFractionable(ft.GetType()) {
			datetimePrecision = decimal
		} else if types.IsTypeNumeric(ft.GetType()) {
			numericPrecision = colLen
			if ft.GetType() != mysql.TypeFloat && ft.GetType() != mysql.TypeDouble {
				numericScale = decimal
			} else if decimal != -1 {
				numericScale = decimal
			}
		} else if ft.GetType() == mysql.TypeNull {
			charMaxLen, charOctLen = 0, 0
		}
		columnType := ft.InfoSchemaStr()
		columnDesc := table.NewColDesc(table.ToColumn(col))
		var columnDefault any
		if columnDesc.DefaultValue != nil {
			columnDefault = fmt.Sprintf("%v", columnDesc.DefaultValue)
			switch col.GetDefaultValue() {
			case "CURRENT_TIMESTAMP":
			default:
				if ft.GetType() == mysql.TypeTimestamp && columnDefault != types.ZeroDatetimeStr {
					timeValue, err := table.GetColDefaultValue(sctx.GetExprCtx(), col)
					if err == nil {
						columnDefault = timeValue.GetMysqlTime().String()
					}
				}
				if ft.GetType() == mysql.TypeBit && !col.DefaultIsExpr {
					defaultValBinaryLiteral := types.BinaryLiteral(columnDefault.(string))
					columnDefault = defaultValBinaryLiteral.ToBitLiteralString(true)
				}
			}
		}
		colType := ft.GetType()
		if colType == mysql.TypeVarString {
			colType = mysql.TypeVarchar
		}
		record := types.MakeDatums(
			infoschema.CatalogVal, // TABLE_CATALOG
			schema.Name.O,         // TABLE_SCHEMA
			tbl.Name.O,            // TABLE_NAME
			col.Name.O,            // COLUMN_NAME
			i,                     // ORDINAL_POSITION
			columnDefault,         // COLUMN_DEFAULT
			columnDesc.Null,       // IS_NULLABLE
			types.TypeToStr(colType, ft.GetCharset()), // DATA_TYPE
			charMaxLen,           // CHARACTER_MAXIMUM_LENGTH
			charOctLen,           // CHARACTER_OCTET_LENGTH
			numericPrecision,     // NUMERIC_PRECISION
			numericScale,         // NUMERIC_SCALE
			datetimePrecision,    // DATETIME_PRECISION
			columnDesc.Charset,   // CHARACTER_SET_NAME
			columnDesc.Collation, // COLLATION_NAME
			columnType,           // COLUMN_TYPE
			columnDesc.Key,       // COLUMN_KEY
			columnDesc.Extra,     // EXTRA
			strings.ToLower(privileges.PrivToString(priv, mysql.AllColumnPrivs, mysql.Priv2Str)), // PRIVILEGES
			columnDesc.Comment,      // COLUMN_COMMENT
			col.GeneratedExprString, // GENERATION_EXPRESSION
		)
		e.rows = append(e.rows, record)
	}
}

func calcCharOctLength(lenInChar int, cs string) int {
	lenInBytes := lenInChar
	if desc, err := charset.GetCharsetInfo(cs); err == nil {
		lenInBytes = desc.Maxlen * lenInChar
	}
	return lenInBytes
}

func (e *memtableRetriever) setDataFromPartitions(ctx context.Context, sctx sessionctx.Context) error {
	useStatsCache := e.updateStatsCacheIfNeed()
	checker := privilege.GetPrivilegeManager(sctx)
	var rows [][]types.Datum
	createTimeTp := mysql.TypeDatetime

	ex, ok := e.extractor.(*plannercore.InfoSchemaPartitionsExtractor)
	if !ok {
		return errors.Errorf("wrong extractor type: %T, expected InfoSchemaPartitionsExtractor", e.extractor)
	}
	if ex.SkipRequest {
		return nil
	}
	schemas, tables, err := ex.ListSchemasAndTables(ctx, e.is)
	if err != nil {
		return errors.Trace(err)
	}
	for i, table := range tables {
		schema := schemas[i]
		if checker != nil && !checker.RequestVerification(sctx.GetSessionVars().ActiveRoles, schema.L, table.Name.L, "", mysql.SelectPriv) {
			continue
		}
		createTime := types.NewTime(types.FromGoTime(table.GetUpdateTime()), createTimeTp, types.DefaultFsp)

		var rowCount, dataLength, indexLength uint64
		if useStatsCache {
			if table.GetPartitionInfo() == nil {
				err := cache.TableRowStatsCache.UpdateByID(sctx, table.ID)
				if err != nil {
					return err
				}
			} else {
				// needs to update needed partitions for partition table.
				for _, pi := range table.GetPartitionInfo().Definitions {
					if ex.Filter("partition_name", pi.Name.L) {
						continue
					}
					err := cache.TableRowStatsCache.UpdateByID(sctx, pi.ID)
					if err != nil {
						return err
					}
				}
			}
		}
		if table.GetPartitionInfo() == nil {
			rowCount = cache.TableRowStatsCache.GetTableRows(table.ID)
			dataLength, indexLength = cache.TableRowStatsCache.GetDataAndIndexLength(table, table.ID, rowCount)
			avgRowLength := uint64(0)
			if rowCount != 0 {
				avgRowLength = dataLength / rowCount
			}
			record := types.MakeDatums(
				infoschema.CatalogVal, // TABLE_CATALOG
				schema.O,              // TABLE_SCHEMA
				table.Name.O,          // TABLE_NAME
				nil,                   // PARTITION_NAME
				nil,                   // SUBPARTITION_NAME
				nil,                   // PARTITION_ORDINAL_POSITION
				nil,                   // SUBPARTITION_ORDINAL_POSITION
				nil,                   // PARTITION_METHOD
				nil,                   // SUBPARTITION_METHOD
				nil,                   // PARTITION_EXPRESSION
				nil,                   // SUBPARTITION_EXPRESSION
				nil,                   // PARTITION_DESCRIPTION
				rowCount,              // TABLE_ROWS
				avgRowLength,          // AVG_ROW_LENGTH
				dataLength,            // DATA_LENGTH
				nil,                   // MAX_DATA_LENGTH
				indexLength,           // INDEX_LENGTH
				nil,                   // DATA_FREE
				createTime,            // CREATE_TIME
				nil,                   // UPDATE_TIME
				nil,                   // CHECK_TIME
				nil,                   // CHECKSUM
				nil,                   // PARTITION_COMMENT
				nil,                   // NODEGROUP
				nil,                   // TABLESPACE_NAME
				nil,                   // TIDB_PARTITION_ID
				nil,                   // TIDB_PLACEMENT_POLICY_NAME
			)
			rows = append(rows, record)
		} else {
			for i, pi := range table.GetPartitionInfo().Definitions {
				if ex.Filter("partition_name", pi.Name.L) {
					continue
				}
				rowCount = cache.TableRowStatsCache.GetTableRows(pi.ID)
				dataLength, indexLength = cache.TableRowStatsCache.GetDataAndIndexLength(table, pi.ID, rowCount)
				avgRowLength := uint64(0)
				if rowCount != 0 {
					avgRowLength = dataLength / rowCount
				}

				var partitionDesc string
				if table.Partition.Type == model.PartitionTypeRange {
					partitionDesc = strings.Join(pi.LessThan, ",")
				} else if table.Partition.Type == model.PartitionTypeList {
					if len(pi.InValues) > 0 {
						buf := bytes.NewBuffer(nil)
						for i, vs := range pi.InValues {
							if i > 0 {
								buf.WriteString(",")
							}
							if len(vs) != 1 {
								buf.WriteString("(")
							}
							buf.WriteString(strings.Join(vs, ","))
							if len(vs) != 1 {
								buf.WriteString(")")
							}
						}
						partitionDesc = buf.String()
					}
				}

				partitionMethod := table.Partition.Type.String()
				partitionExpr := table.Partition.Expr
				if len(table.Partition.Columns) > 0 {
					switch table.Partition.Type {
					case model.PartitionTypeRange:
						partitionMethod = "RANGE COLUMNS"
					case model.PartitionTypeList:
						partitionMethod = "LIST COLUMNS"
					case model.PartitionTypeKey:
						partitionMethod = "KEY"
					default:
						return errors.Errorf("Inconsistent partition type, have type %v, but with COLUMNS > 0 (%d)", table.Partition.Type, len(table.Partition.Columns))
					}
					buf := bytes.NewBuffer(nil)
					for i, col := range table.Partition.Columns {
						if i > 0 {
							buf.WriteString(",")
						}
						buf.WriteString("`")
						buf.WriteString(col.String())
						buf.WriteString("`")
					}
					partitionExpr = buf.String()
				}

				var policyName any
				if pi.PlacementPolicyRef != nil {
					policyName = pi.PlacementPolicyRef.Name.O
				}
				record := types.MakeDatums(
					infoschema.CatalogVal, // TABLE_CATALOG
					schema.O,              // TABLE_SCHEMA
					table.Name.O,          // TABLE_NAME
					pi.Name.O,             // PARTITION_NAME
					nil,                   // SUBPARTITION_NAME
					i+1,                   // PARTITION_ORDINAL_POSITION
					nil,                   // SUBPARTITION_ORDINAL_POSITION
					partitionMethod,       // PARTITION_METHOD
					nil,                   // SUBPARTITION_METHOD
					partitionExpr,         // PARTITION_EXPRESSION
					nil,                   // SUBPARTITION_EXPRESSION
					partitionDesc,         // PARTITION_DESCRIPTION
					rowCount,              // TABLE_ROWS
					avgRowLength,          // AVG_ROW_LENGTH
					dataLength,            // DATA_LENGTH
					uint64(0),             // MAX_DATA_LENGTH
					indexLength,           // INDEX_LENGTH
					uint64(0),             // DATA_FREE
					createTime,            // CREATE_TIME
					nil,                   // UPDATE_TIME
					nil,                   // CHECK_TIME
					nil,                   // CHECKSUM
					pi.Comment,            // PARTITION_COMMENT
					nil,                   // NODEGROUP
					nil,                   // TABLESPACE_NAME
					pi.ID,                 // TIDB_PARTITION_ID
					policyName,            // TIDB_PLACEMENT_POLICY_NAME
				)
				rows = append(rows, record)
			}
		}
	}
	e.rows = rows
	return nil
}

func (e *memtableRetriever) setDataFromIndexes(ctx context.Context, sctx sessionctx.Context) error {
	ex, ok := e.extractor.(*plannercore.InfoSchemaIndexesExtractor)
	if !ok {
		return errors.Errorf("wrong extractor type: %T, expected InfoSchemaIndexesExtractor", e.extractor)
	}
	if ex.SkipRequest {
		return nil
	}

	schemas, tables, err := ex.ListSchemasAndTables(ctx, e.is)
	if err != nil {
		return errors.Trace(err)
	}

	var rows [][]types.Datum
	for i, table := range tables {
		rows, err = e.setDataFromIndex(ctx, sctx, schemas[i], table, rows)
		if err != nil {
			return errors.Trace(err)
		}
	}
	e.rows = rows
	return nil
}

func (e *memtableRetriever) setDataFromIndex(ctx context.Context,
	sctx sessionctx.Context,
	schema model.CIStr,
	tb *model.TableInfo,
	rows [][]types.Datum) ([][]types.Datum, error) {
	checker := privilege.GetPrivilegeManager(sctx)
	if checker != nil && !checker.RequestVerification(sctx.GetSessionVars().ActiveRoles, schema.L, tb.Name.L, "", mysql.AllPrivMask) {
		return rows, nil
	}

	if tb.PKIsHandle {
		var pkCol *model.ColumnInfo
		for _, col := range tb.Cols() {
			if mysql.HasPriKeyFlag(col.GetFlag()) {
				pkCol = col
				break
			}
		}
		record := types.MakeDatums(
			schema.O,     // TABLE_SCHEMA
			tb.Name.O,    // TABLE_NAME
			0,            // NON_UNIQUE
			"PRIMARY",    // KEY_NAME
			1,            // SEQ_IN_INDEX
			pkCol.Name.O, // COLUMN_NAME
			nil,          // SUB_PART
			"",           // INDEX_COMMENT
			nil,          // Expression
			0,            // INDEX_ID
			"YES",        // IS_VISIBLE
			"YES",        // CLUSTERED
			0,            // IS_GLOBAL
		)
		rows = append(rows, record)
	}
	for _, idxInfo := range tb.Indices {
		if idxInfo.State != model.StatePublic {
			continue
		}
		isClustered := "NO"
		if tb.IsCommonHandle && idxInfo.Primary {
			isClustered = "YES"
		}
		for i, col := range idxInfo.Columns {
			nonUniq := 1
			if idxInfo.Unique {
				nonUniq = 0
			}
			var subPart any
			if col.Length != types.UnspecifiedLength {
				subPart = col.Length
			}
			colName := col.Name.O
			var expression any
			expression = nil
			tblCol := tb.Columns[col.Offset]
			if tblCol.Hidden {
				colName = "NULL"
				expression = tblCol.GeneratedExprString
			}
			visible := "YES"
			if idxInfo.Invisible {
				visible = "NO"
			}
			record := types.MakeDatums(
				schema.O,        // TABLE_SCHEMA
				tb.Name.O,       // TABLE_NAME
				nonUniq,         // NON_UNIQUE
				idxInfo.Name.O,  // KEY_NAME
				i+1,             // SEQ_IN_INDEX
				colName,         // COLUMN_NAME
				subPart,         // SUB_PART
				idxInfo.Comment, // INDEX_COMMENT
				expression,      // Expression
				idxInfo.ID,      // INDEX_ID
				visible,         // IS_VISIBLE
				isClustered,     // CLUSTERED
				idxInfo.Global,  // IS_GLOBAL
			)
			rows = append(rows, record)
		}
	}
	return rows, nil
}

func (e *memtableRetriever) setDataFromViews(ctx context.Context, sctx sessionctx.Context) error {
	checker := privilege.GetPrivilegeManager(sctx)
	ex, ok := e.extractor.(*plannercore.InfoSchemaViewsExtractor)
	if !ok {
		return errors.Errorf("wrong extractor type: %T, expected InfoSchemaIndexesExtractor", e.extractor)
	}
	if ex.SkipRequest {
		return nil
	}
	schemas, tables, err := ex.ListSchemasAndTables(ctx, e.is)
	if err != nil {
		return errors.Trace(err)
	}
	var rows [][]types.Datum
	for i, table := range tables {
		schema := schemas[i]
		if !table.IsView() {
			continue
		}
		collation := table.Collate
		charset := table.Charset
		if collation == "" {
			collation = mysql.DefaultCollationName
		}
		if charset == "" {
			charset = mysql.DefaultCharset
		}
		if checker != nil && !checker.RequestVerification(sctx.GetSessionVars().ActiveRoles, schema.L, table.Name.L, "", mysql.AllPrivMask) {
			continue
		}
		record := types.MakeDatums(
			infoschema.CatalogVal,           // TABLE_CATALOG
			schema.O,                        // TABLE_SCHEMA
			table.Name.O,                    // TABLE_NAME
			table.View.SelectStmt,           // VIEW_DEFINITION
			table.View.CheckOption.String(), // CHECK_OPTION
			"NO",                            // IS_UPDATABLE
			table.View.Definer.String(),     // DEFINER
			table.View.Security.String(),    // SECURITY_TYPE
			charset,                         // CHARACTER_SET_CLIENT
			collation,                       // COLLATION_CONNECTION
		)
		rows = append(rows, record)
	}
	e.rows = rows
	return nil
}

func (e *memtableRetriever) dataForTiKVStoreStatus(ctx context.Context, sctx sessionctx.Context) (err error) {
	tikvStore, ok := sctx.GetStore().(helper.Storage)
	if !ok {
		return errors.New("Information about TiKV store status can be gotten only when the storage is TiKV")
	}
	tikvHelper := &helper.Helper{
		Store:       tikvStore,
		RegionCache: tikvStore.GetRegionCache(),
	}
	pdCli, err := tikvHelper.TryGetPDHTTPClient()
	if err != nil {
		return err
	}
	storesStat, err := pdCli.GetStores(ctx)
	if err != nil {
		return err
	}
	for _, storeStat := range storesStat.Stores {
		row := make([]types.Datum, len(infoschema.TableTiKVStoreStatusCols))
		row[0].SetInt64(storeStat.Store.ID)
		row[1].SetString(storeStat.Store.Address, mysql.DefaultCollationName)
		row[2].SetInt64(storeStat.Store.State)
		row[3].SetString(storeStat.Store.StateName, mysql.DefaultCollationName)
		data, err := json.Marshal(storeStat.Store.Labels)
		if err != nil {
			return err
		}
		bj := types.BinaryJSON{}
		if err = bj.UnmarshalJSON(data); err != nil {
			return err
		}
		row[4].SetMysqlJSON(bj)
		row[5].SetString(storeStat.Store.Version, mysql.DefaultCollationName)
		row[6].SetString(storeStat.Status.Capacity, mysql.DefaultCollationName)
		row[7].SetString(storeStat.Status.Available, mysql.DefaultCollationName)
		row[8].SetInt64(storeStat.Status.LeaderCount)
		row[9].SetFloat64(storeStat.Status.LeaderWeight)
		row[10].SetFloat64(storeStat.Status.LeaderScore)
		row[11].SetInt64(storeStat.Status.LeaderSize)
		row[12].SetInt64(storeStat.Status.RegionCount)
		row[13].SetFloat64(storeStat.Status.RegionWeight)
		row[14].SetFloat64(storeStat.Status.RegionScore)
		row[15].SetInt64(storeStat.Status.RegionSize)
		startTs := types.NewTime(types.FromGoTime(storeStat.Status.StartTS), mysql.TypeDatetime, types.DefaultFsp)
		row[16].SetMysqlTime(startTs)
		lastHeartbeatTs := types.NewTime(types.FromGoTime(storeStat.Status.LastHeartbeatTS), mysql.TypeDatetime, types.DefaultFsp)
		row[17].SetMysqlTime(lastHeartbeatTs)
		row[18].SetString(storeStat.Status.Uptime, mysql.DefaultCollationName)
		if sem.IsEnabled() {
			// Patch out IP addresses etc if the user does not have the RESTRICTED_TABLES_ADMIN privilege
			checker := privilege.GetPrivilegeManager(sctx)
			if checker == nil || !checker.RequestDynamicVerification(sctx.GetSessionVars().ActiveRoles, "RESTRICTED_TABLES_ADMIN", false) {
				row[1].SetString(strconv.FormatInt(storeStat.Store.ID, 10), mysql.DefaultCollationName)
				row[1].SetNull()
				row[6].SetNull()
				row[7].SetNull()
				row[16].SetNull()
				row[18].SetNull()
			}
		}
		e.rows = append(e.rows, row)
	}
	return nil
}

// DDLJobsReaderExec executes DDLJobs information retrieving.
type DDLJobsReaderExec struct {
	exec.BaseExecutor
	DDLJobRetriever

	cacheJobs []*model.Job
	is        infoschema.InfoSchema
	sess      sessionctx.Context
}

// Open implements the Executor Next interface.
func (e *DDLJobsReaderExec) Open(ctx context.Context) error {
	if err := e.BaseExecutor.Open(ctx); err != nil {
		return err
	}
	e.DDLJobRetriever.is = e.is
	e.activeRoles = e.Ctx().GetSessionVars().ActiveRoles
	sess, err := e.GetSysSession()
	if err != nil {
		return err
	}
	e.sess = sess
	err = sessiontxn.NewTxn(context.Background(), sess)
	if err != nil {
		return err
	}
	txn, err := sess.Txn(true)
	if err != nil {
		return err
	}
	sess.GetSessionVars().SetInTxn(true)
	err = e.DDLJobRetriever.initial(txn, sess)
	if err != nil {
		return err
	}
	return nil
}

// Next implements the Executor Next interface.
func (e *DDLJobsReaderExec) Next(_ context.Context, req *chunk.Chunk) error {
	req.GrowAndReset(e.MaxChunkSize())
	checker := privilege.GetPrivilegeManager(e.Ctx())
	count := 0

	// Append running DDL jobs.
	if e.cursor < len(e.runningJobs) {
		num := min(req.Capacity(), len(e.runningJobs)-e.cursor)
		for i := e.cursor; i < e.cursor+num; i++ {
			e.appendJobToChunk(req, e.runningJobs[i], checker)
			req.AppendString(12, e.runningJobs[i].Query)
			if e.runningJobs[i].MultiSchemaInfo != nil {
				for range e.runningJobs[i].MultiSchemaInfo.SubJobs {
					req.AppendString(12, e.runningJobs[i].Query)
				}
			}
		}
		e.cursor += num
		count += num
	}
	var err error

	// Append history DDL jobs.
	if count < req.Capacity() {
		e.cacheJobs, err = e.historyJobIter.GetLastJobs(req.Capacity()-count, e.cacheJobs)
		if err != nil {
			return err
		}
		for _, job := range e.cacheJobs {
			e.appendJobToChunk(req, job, checker)
			req.AppendString(12, job.Query)
			if job.MultiSchemaInfo != nil {
				for range job.MultiSchemaInfo.SubJobs {
					req.AppendString(12, job.Query)
				}
			}
		}
		e.cursor += len(e.cacheJobs)
	}
	return nil
}

// Close implements the Executor Close interface.
func (e *DDLJobsReaderExec) Close() error {
	e.ReleaseSysSession(kv.WithInternalSourceType(context.Background(), kv.InternalTxnDDL), e.sess)
	return e.BaseExecutor.Close()
}

func (e *memtableRetriever) setDataFromEngines() {
	var rows [][]types.Datum
	rows = append(rows,
		types.MakeDatums(
			"InnoDB",  // Engine
			"DEFAULT", // Support
			"Supports transactions, row-level locking, and foreign keys", // Comment
			"YES", // Transactions
			"YES", // XA
			"YES", // Savepoints
		),
	)
	e.rows = rows
}

func (e *memtableRetriever) setDataFromCharacterSets() {
	charsets := charset.GetSupportedCharsets()
	var rows = make([][]types.Datum, 0, len(charsets))
	for _, charset := range charsets {
		rows = append(rows,
			types.MakeDatums(charset.Name, charset.DefaultCollation, charset.Desc, charset.Maxlen),
		)
	}
	e.rows = rows
}

func (e *memtableRetriever) setDataFromCollations() {
	collations := collate.GetSupportedCollations()
	var rows = make([][]types.Datum, 0, len(collations))
	for _, collation := range collations {
		isDefault := ""
		if collation.IsDefault {
			isDefault = "Yes"
		}
		rows = append(rows,
			types.MakeDatums(collation.Name, collation.CharsetName, collation.ID,
				isDefault, "Yes", collation.Sortlen, collation.PadAttribute),
		)
	}
	e.rows = rows
}

func (e *memtableRetriever) dataForCollationCharacterSetApplicability() {
	collations := collate.GetSupportedCollations()
	var rows = make([][]types.Datum, 0, len(collations))
	for _, collation := range collations {
		rows = append(rows,
			types.MakeDatums(collation.Name, collation.CharsetName),
		)
	}
	e.rows = rows
}

func (e *memtableRetriever) dataForTiDBClusterInfo(ctx sessionctx.Context) error {
	servers, err := infoschema.GetClusterServerInfo(ctx)
	if err != nil {
		e.rows = nil
		return err
	}
	rows := make([][]types.Datum, 0, len(servers))
	for _, server := range servers {
		upTimeStr := ""
		startTimeNative := types.NewTime(types.FromGoTime(time.Now()), mysql.TypeDatetime, 0)
		if server.StartTimestamp > 0 {
			startTime := time.Unix(server.StartTimestamp, 0)
			startTimeNative = types.NewTime(types.FromGoTime(startTime), mysql.TypeDatetime, 0)
			upTimeStr = time.Since(startTime).String()
		}
		serverType := server.ServerType
		if server.ServerType == kv.TiFlash.Name() && server.EngineRole == placement.EngineRoleLabelWrite {
			serverType = infoschema.TiFlashWrite
		}
		row := types.MakeDatums(
			serverType,
			server.Address,
			server.StatusAddr,
			server.Version,
			server.GitHash,
			startTimeNative,
			upTimeStr,
			server.ServerID,
		)
		if sem.IsEnabled() {
			checker := privilege.GetPrivilegeManager(ctx)
			if checker == nil || !checker.RequestDynamicVerification(ctx.GetSessionVars().ActiveRoles, "RESTRICTED_TABLES_ADMIN", false) {
				row[1].SetString(strconv.FormatUint(server.ServerID, 10), mysql.DefaultCollationName)
				row[2].SetNull()
				row[5].SetNull()
				row[6].SetNull()
			}
		}
		rows = append(rows, row)
	}
	e.rows = rows
	return nil
}

func (e *memtableRetriever) setDataFromKeyColumnUsage(ctx context.Context, sctx sessionctx.Context) error {
	checker := privilege.GetPrivilegeManager(sctx)
	ex, ok := e.extractor.(*plannercore.InfoSchemaKeyColumnUsageExtractor)
	if !ok {
		return errors.Errorf("wrong extractor type: %T, expected InfoSchemaIndexesExtractor", e.extractor)
	}
	if ex.SkipRequest {
		return nil
	}
	schemas, tables, err := ex.ListSchemasAndTables(ctx, e.is)
	if err != nil {
		return errors.Trace(err)
	}
	rows := make([][]types.Datum, 0, len(tables))
	for i, table := range tables {
		schema := schemas[i]
		if checker != nil && !checker.RequestVerification(sctx.GetSessionVars().ActiveRoles, schema.L, table.Name.L, "", mysql.AllPrivMask) {
			continue
		}
<<<<<<< HEAD
		rs := keyColumnUsageInTable(schema, table)
		rows = append(rows, rs...)
=======
		tables, err := e.is.SchemaTableInfos(ctx, schema)
		if err != nil {
			return errors.Trace(err)
		}
		for _, table := range tables {
			if ok && extractor.Filter("table_name", table.Name.L) {
				continue
			}
			if checker != nil && !checker.RequestVerification(sctx.GetSessionVars().ActiveRoles, schema.L, table.Name.L, "", mysql.AllPrivMask) {
				continue
			}
			rs := keyColumnUsageInTable(schema, table, extractor)
			rows = append(rows, rs...)
		}
>>>>>>> 0a2d5be5
	}
	e.rows = rows
	return nil
}

func (e *memtableRetriever) setDataForClusterProcessList(ctx sessionctx.Context) error {
	e.setDataForProcessList(ctx)
	rows, err := infoschema.AppendHostInfoToRows(ctx, e.rows)
	if err != nil {
		return err
	}
	e.rows = rows
	return nil
}

func (e *memtableRetriever) setDataForProcessList(ctx sessionctx.Context) {
	sm := ctx.GetSessionManager()
	if sm == nil {
		return
	}

	loginUser := ctx.GetSessionVars().User
	hasProcessPriv := hasPriv(ctx, mysql.ProcessPriv)
	pl := sm.ShowProcessList()

	records := make([][]types.Datum, 0, len(pl))
	for _, pi := range pl {
		// If you have the PROCESS privilege, you can see all threads.
		// Otherwise, you can see only your own threads.
		if !hasProcessPriv && loginUser != nil && pi.User != loginUser.Username {
			continue
		}

		rows := pi.ToRow(ctx.GetSessionVars().StmtCtx.TimeZone())
		record := types.MakeDatums(rows...)
		records = append(records, record)
	}
	e.rows = records
}

func (e *memtableRetriever) setDataFromUserPrivileges(ctx sessionctx.Context) {
	pm := privilege.GetPrivilegeManager(ctx)
	// The results depend on the user querying the information.
	e.rows = pm.UserPrivilegesTable(ctx.GetSessionVars().ActiveRoles, ctx.GetSessionVars().User.Username, ctx.GetSessionVars().User.Hostname)
}

func (e *memtableRetriever) setDataForMetricTables() {
	tables := make([]string, 0, len(infoschema.MetricTableMap))
	for name := range infoschema.MetricTableMap {
		tables = append(tables, name)
	}
	slices.Sort(tables)
	rows := make([][]types.Datum, 0, len(tables))
	for _, name := range tables {
		schema := infoschema.MetricTableMap[name]
		record := types.MakeDatums(
			name,                             // METRICS_NAME
			schema.PromQL,                    // PROMQL
			strings.Join(schema.Labels, ","), // LABELS
			schema.Quantile,                  // QUANTILE
			schema.Comment,                   // COMMENT
		)
		rows = append(rows, record)
	}
	e.rows = rows
}

func keyColumnUsageInTable(schema model.CIStr, table *model.TableInfo, extractor *plannercore.InfoSchemaBaseExtractor) [][]types.Datum {
	var rows [][]types.Datum
	if table.PKIsHandle {
		for _, col := range table.Columns {
			if mysql.HasPriKeyFlag(col.GetFlag()) {
				record := types.MakeDatums(
					infoschema.CatalogVal,        // CONSTRAINT_CATALOG
					schema.O,                     // CONSTRAINT_SCHEMA
					infoschema.PrimaryConstraint, // CONSTRAINT_NAME
					infoschema.CatalogVal,        // TABLE_CATALOG
					schema.O,                     // TABLE_SCHEMA
					table.Name.O,                 // TABLE_NAME
					col.Name.O,                   // COLUMN_NAME
					1,                            // ORDINAL_POSITION
					1,                            // POSITION_IN_UNIQUE_CONSTRAINT
					nil,                          // REFERENCED_TABLE_SCHEMA
					nil,                          // REFERENCED_TABLE_NAME
					nil,                          // REFERENCED_COLUMN_NAME
				)
				rows = append(rows, record)
				break
			}
		}
	}
	nameToCol := make(map[string]*model.ColumnInfo, len(table.Columns))
	for _, c := range table.Columns {
		nameToCol[c.Name.L] = c
	}
	for _, index := range table.Indices {
		var idxName string
		if index.Primary {
			idxName = infoschema.PrimaryConstraint
		} else if index.Unique {
			idxName = index.Name.O
		} else {
			// Only handle unique/primary key
			continue
		}

		if extractor != nil && extractor.Filter("constraint_name", idxName) {
			continue
		}

		for i, key := range index.Columns {
			col := nameToCol[key.Name.L]
			if col.Hidden {
				continue
			}
			record := types.MakeDatums(
				infoschema.CatalogVal, // CONSTRAINT_CATALOG
				schema.O,              // CONSTRAINT_SCHEMA
				idxName,               // CONSTRAINT_NAME
				infoschema.CatalogVal, // TABLE_CATALOG
				schema.O,              // TABLE_SCHEMA
				table.Name.O,          // TABLE_NAME
				col.Name.O,            // COLUMN_NAME
				i+1,                   // ORDINAL_POSITION,
				nil,                   // POSITION_IN_UNIQUE_CONSTRAINT
				nil,                   // REFERENCED_TABLE_SCHEMA
				nil,                   // REFERENCED_TABLE_NAME
				nil,                   // REFERENCED_COLUMN_NAME
			)
			rows = append(rows, record)
		}
	}
	for _, fk := range table.ForeignKeys {
		for i, key := range fk.Cols {
			fkRefCol := ""
			if len(fk.RefCols) > i {
				fkRefCol = fk.RefCols[i].O
			}
			col := nameToCol[key.L]
			record := types.MakeDatums(
				infoschema.CatalogVal, // CONSTRAINT_CATALOG
				schema.O,              // CONSTRAINT_SCHEMA
				fk.Name.O,             // CONSTRAINT_NAME
				infoschema.CatalogVal, // TABLE_CATALOG
				schema.O,              // TABLE_SCHEMA
				table.Name.O,          // TABLE_NAME
				col.Name.O,            // COLUMN_NAME
				i+1,                   // ORDINAL_POSITION,
				1,                     // POSITION_IN_UNIQUE_CONSTRAINT
				fk.RefSchema.O,        // REFERENCED_TABLE_SCHEMA
				fk.RefTable.O,         // REFERENCED_TABLE_NAME
				fkRefCol,              // REFERENCED_COLUMN_NAME
			)
			rows = append(rows, record)
		}
	}
	return rows
}

func (e *memtableRetriever) setDataForTiKVRegionStatus(ctx context.Context, sctx sessionctx.Context) (err error) {
	checker := privilege.GetPrivilegeManager(sctx)
	var extractorTableIDs []int64
	tikvStore, ok := sctx.GetStore().(helper.Storage)
	if !ok {
		return errors.New("Information about TiKV region status can be gotten only when the storage is TiKV")
	}
	tikvHelper := &helper.Helper{
		Store:       tikvStore,
		RegionCache: tikvStore.GetRegionCache(),
	}
	requestByTableRange := false
	var allRegionsInfo *pd.RegionsInfo
	is := sctx.GetDomainInfoSchema().(infoschema.InfoSchema)
	if e.extractor != nil {
		extractor, ok := e.extractor.(*plannercore.TiKVRegionStatusExtractor)
		if ok && len(extractor.GetTablesID()) > 0 {
			extractorTableIDs = extractor.GetTablesID()
			for _, tableID := range extractorTableIDs {
				regionsInfo, err := e.getRegionsInfoForTable(ctx, tikvHelper, is, tableID)
				if err != nil {
					if errors.ErrorEqual(err, infoschema.ErrTableExists) {
						continue
					}
					return err
				}
				allRegionsInfo = allRegionsInfo.Merge(regionsInfo)
			}
			requestByTableRange = true
		}
	}
	if !requestByTableRange {
		pdCli, err := tikvHelper.TryGetPDHTTPClient()
		if err != nil {
			return err
		}
		allRegionsInfo, err = pdCli.GetRegions(ctx)
		if err != nil {
			return err
		}
	}
	tableInfos := tikvHelper.GetRegionsTableInfo(allRegionsInfo, is, nil)
	for i := range allRegionsInfo.Regions {
		regionTableList := tableInfos[allRegionsInfo.Regions[i].ID]
		if len(regionTableList) == 0 {
			e.setNewTiKVRegionStatusCol(&allRegionsInfo.Regions[i], nil)
		}
		for j, regionTable := range regionTableList {
			if checker != nil && !checker.RequestVerification(sctx.GetSessionVars().ActiveRoles, regionTable.DB.Name.L, regionTable.Table.Name.L, "", mysql.AllPrivMask) {
				continue
			}
			if len(extractorTableIDs) == 0 {
				e.setNewTiKVRegionStatusCol(&allRegionsInfo.Regions[i], &regionTable)
			}
			if slices.Contains(extractorTableIDs, regionTableList[j].Table.ID) {
				e.setNewTiKVRegionStatusCol(&allRegionsInfo.Regions[i], &regionTable)
			}
		}
	}
	return nil
}

func (e *memtableRetriever) getRegionsInfoForTable(ctx context.Context, h *helper.Helper, is infoschema.InfoSchema, tableID int64) (*pd.RegionsInfo, error) {
	tbl, _ := is.TableByID(tableID)
	if tbl == nil {
		return nil, infoschema.ErrTableExists.GenWithStackByArgs(tableID)
	}

	pt := tbl.Meta().GetPartitionInfo()
	if pt == nil {
		regionsInfo, err := e.getRegionsInfoForSingleTable(ctx, h, tableID)
		if err != nil {
			return nil, err
		}
		return regionsInfo, nil
	}

	var allRegionsInfo *pd.RegionsInfo
	for _, def := range pt.Definitions {
		regionsInfo, err := e.getRegionsInfoForSingleTable(ctx, h, def.ID)
		if err != nil {
			return nil, err
		}
		allRegionsInfo = allRegionsInfo.Merge(regionsInfo)
	}
	return allRegionsInfo, nil
}

func (*memtableRetriever) getRegionsInfoForSingleTable(ctx context.Context, helper *helper.Helper, tableID int64) (*pd.RegionsInfo, error) {
	pdCli, err := helper.TryGetPDHTTPClient()
	if err != nil {
		return nil, err
	}
	sk, ek := tablecodec.GetTableHandleKeyRange(tableID)
	sRegion, err := pdCli.GetRegionByKey(ctx, codec.EncodeBytes(nil, sk))
	if err != nil {
		return nil, err
	}
	eRegion, err := pdCli.GetRegionByKey(ctx, codec.EncodeBytes(nil, ek))
	if err != nil {
		return nil, err
	}
	sk, err = hex.DecodeString(sRegion.StartKey)
	if err != nil {
		return nil, err
	}
	ek, err = hex.DecodeString(eRegion.EndKey)
	if err != nil {
		return nil, err
	}
	return pdCli.GetRegionsByKeyRange(ctx, pd.NewKeyRange(sk, ek), -1)
}

func (e *memtableRetriever) setNewTiKVRegionStatusCol(region *pd.RegionInfo, table *helper.TableInfo) {
	row := make([]types.Datum, len(infoschema.TableTiKVRegionStatusCols))
	row[0].SetInt64(region.ID)
	row[1].SetString(region.StartKey, mysql.DefaultCollationName)
	row[2].SetString(region.EndKey, mysql.DefaultCollationName)
	if table != nil {
		row[3].SetInt64(table.Table.ID)
		row[4].SetString(table.DB.Name.O, mysql.DefaultCollationName)
		row[5].SetString(table.Table.Name.O, mysql.DefaultCollationName)
		if table.IsIndex {
			row[6].SetInt64(1)
			row[7].SetInt64(table.Index.ID)
			row[8].SetString(table.Index.Name.O, mysql.DefaultCollationName)
		} else {
			row[6].SetInt64(0)
		}
		if table.IsPartition {
			row[9].SetInt64(1)
			row[10].SetInt64(table.Partition.ID)
			row[11].SetString(table.Partition.Name.O, mysql.DefaultCollationName)
		} else {
			row[9].SetInt64(0)
		}
	} else {
		row[6].SetInt64(0)
		row[9].SetInt64(0)
	}
	row[12].SetInt64(region.Epoch.ConfVer)
	row[13].SetInt64(region.Epoch.Version)
	row[14].SetUint64(region.WrittenBytes)
	row[15].SetUint64(region.ReadBytes)
	row[16].SetInt64(region.ApproximateSize)
	row[17].SetInt64(region.ApproximateKeys)
	if region.ReplicationStatus != nil {
		row[18].SetString(region.ReplicationStatus.State, mysql.DefaultCollationName)
		row[19].SetInt64(region.ReplicationStatus.StateID)
	}
	e.rows = append(e.rows, row)
}

const (
	normalPeer  = "NORMAL"
	pendingPeer = "PENDING"
	downPeer    = "DOWN"
)

func (e *memtableRetriever) setDataForTiDBHotRegions(ctx context.Context, sctx sessionctx.Context) error {
	tikvStore, ok := sctx.GetStore().(helper.Storage)
	if !ok {
		return errors.New("Information about hot region can be gotten only when the storage is TiKV")
	}
	tikvHelper := &helper.Helper{
		Store:       tikvStore,
		RegionCache: tikvStore.GetRegionCache(),
	}
	is := sessiontxn.GetTxnManager(sctx).GetTxnInfoSchema()
	metrics, err := tikvHelper.ScrapeHotInfo(ctx, helper.HotRead, is, tikvHelper.FilterMemDBs)
	if err != nil {
		return err
	}
	e.setDataForHotRegionByMetrics(metrics, "read")
	metrics, err = tikvHelper.ScrapeHotInfo(ctx, helper.HotWrite, is, nil)
	if err != nil {
		return err
	}
	e.setDataForHotRegionByMetrics(metrics, "write")
	return nil
}

func (e *memtableRetriever) setDataForHotRegionByMetrics(metrics []helper.HotTableIndex, tp string) {
	rows := make([][]types.Datum, 0, len(metrics))
	for _, tblIndex := range metrics {
		row := make([]types.Datum, len(infoschema.TableTiDBHotRegionsCols))
		if tblIndex.IndexName != "" {
			row[1].SetInt64(tblIndex.IndexID)
			row[4].SetString(tblIndex.IndexName, mysql.DefaultCollationName)
		} else {
			row[1].SetNull()
			row[4].SetNull()
		}
		row[0].SetInt64(tblIndex.TableID)
		row[2].SetString(tblIndex.DbName, mysql.DefaultCollationName)
		row[3].SetString(tblIndex.TableName, mysql.DefaultCollationName)
		row[5].SetUint64(tblIndex.RegionID)
		row[6].SetString(tp, mysql.DefaultCollationName)
		if tblIndex.RegionMetric == nil {
			row[7].SetNull()
			row[8].SetNull()
		} else {
			row[7].SetInt64(int64(tblIndex.RegionMetric.MaxHotDegree))
			row[8].SetInt64(int64(tblIndex.RegionMetric.Count))
		}
		row[9].SetUint64(tblIndex.RegionMetric.FlowBytes)
		rows = append(rows, row)
	}
	e.rows = append(e.rows, rows...)
}

// setDataFromTableConstraints constructs data for table information_schema.constraints.See https://dev.mysql.com/doc/refman/5.7/en/table-constraints-table.html
func (e *memtableRetriever) setDataFromTableConstraints(ctx context.Context, sctx sessionctx.Context, schemas []model.CIStr) error {
	checker := privilege.GetPrivilegeManager(sctx)
	ex, ok := e.extractor.(*plannercore.InfoSchemaTableConstraintsExtractor)
	if !ok {
		return errors.Errorf("wrong extractor type: %T, expected InfoSchemaIndexesExtractor", e.extractor)
	}
	if ok && ex.SkipRequest {
		return nil
	}
	schemas, tables, err := ex.ListSchemasAndTables(ctx, e.is)
	if err != nil {
		return errors.Trace(err)
	}
	var rows [][]types.Datum
	for i, tbl := range tables {
		schema := schemas[i]
		if ok && ex.Filter("constraint_schema", schema.L) {
			continue
		}
<<<<<<< HEAD
		if checker != nil && !checker.RequestVerification(sctx.GetSessionVars().ActiveRoles, schema.L, tbl.Name.L, "", mysql.AllPrivMask) {
			continue
=======
		if ok && extractor.Filter("table_schema", schema.L) {
			continue
		}
		tables, err := e.is.SchemaTableInfos(ctx, schema)
		if err != nil {
			return errors.Trace(err)
>>>>>>> 0a2d5be5
		}

		if tbl.PKIsHandle {
			record := types.MakeDatums(
				infoschema.CatalogVal,     // CONSTRAINT_CATALOG
				schema.O,                  // CONSTRAINT_SCHEMA
				mysql.PrimaryKeyName,      // CONSTRAINT_NAME
				schema.O,                  // TABLE_SCHEMA
				tbl.Name.O,                // TABLE_NAME
				infoschema.PrimaryKeyType, // CONSTRAINT_TYPE
			)
			rows = append(rows, record)
		}

<<<<<<< HEAD
		for _, idx := range tbl.Indices {
			var cname, ctype string
			if idx.Primary {
				cname = mysql.PrimaryKeyName
				ctype = infoschema.PrimaryKeyType
			} else if idx.Unique {
				cname = idx.Name.O
				ctype = infoschema.UniqueKeyType
			} else {
				// The index has no constriant.
				continue
=======
			for _, idx := range tbl.Indices {
				var cname, ctype string
				if idx.Primary {
					cname = mysql.PrimaryKeyName
					ctype = infoschema.PrimaryKeyType
				} else if idx.Unique {
					cname = idx.Name.O
					ctype = infoschema.UniqueKeyType
				} else {
					// The index has no constriant.
					continue
				}
				if ok && extractor.Filter("constraint_name", cname) {
					continue
				}
				record := types.MakeDatums(
					infoschema.CatalogVal, // CONSTRAINT_CATALOG
					schema.O,              // CONSTRAINT_SCHEMA
					cname,                 // CONSTRAINT_NAME
					schema.O,              // TABLE_SCHEMA
					tbl.Name.O,            // TABLE_NAME
					ctype,                 // CONSTRAINT_TYPE
				)
				rows = append(rows, record)
			}
			//  TiDB includes foreign key information for compatibility but foreign keys are not yet enforced.
			for _, fk := range tbl.ForeignKeys {
				record := types.MakeDatums(
					infoschema.CatalogVal,     // CONSTRAINT_CATALOG
					schema.O,                  // CONSTRAINT_SCHEMA
					fk.Name.O,                 // CONSTRAINT_NAME
					schema.O,                  // TABLE_SCHEMA
					tbl.Name.O,                // TABLE_NAME
					infoschema.ForeignKeyType, // CONSTRAINT_TYPE
				)
				rows = append(rows, record)
>>>>>>> 0a2d5be5
			}
			record := types.MakeDatums(
				infoschema.CatalogVal, // CONSTRAINT_CATALOG
				schema.O,              // CONSTRAINT_SCHEMA
				cname,                 // CONSTRAINT_NAME
				schema.O,              // TABLE_SCHEMA
				tbl.Name.O,            // TABLE_NAME
				ctype,                 // CONSTRAINT_TYPE
			)
			rows = append(rows, record)
		}
		//  TiDB includes foreign key information for compatibility but foreign keys are not yet enforced.
		for _, fk := range tbl.ForeignKeys {
			record := types.MakeDatums(
				infoschema.CatalogVal,     // CONSTRAINT_CATALOG
				schema.O,                  // CONSTRAINT_SCHEMA
				fk.Name.O,                 // CONSTRAINT_NAME
				schema.O,                  // TABLE_SCHEMA
				tbl.Name.O,                // TABLE_NAME
				infoschema.ForeignKeyType, // CONSTRAINT_TYPE
			)
			rows = append(rows, record)
		}
	}
	e.rows = rows
	return nil
}

// tableStorageStatsRetriever is used to read slow log data.
type tableStorageStatsRetriever struct {
	dummyCloser
	table         *model.TableInfo
	outputCols    []*model.ColumnInfo
	retrieved     bool
	initialized   bool
	extractor     *plannercore.TableStorageStatsExtractor
	initialTables []*initialTable
	curTable      int
	helper        *helper.Helper
	stats         *pd.RegionStats
}

func (e *tableStorageStatsRetriever) retrieve(ctx context.Context, sctx sessionctx.Context) ([][]types.Datum, error) {
	if e.retrieved {
		return nil, nil
	}
	if !e.initialized {
		err := e.initialize(ctx, sctx)
		if err != nil {
			return nil, err
		}
	}
	if len(e.initialTables) == 0 || e.curTable >= len(e.initialTables) {
		e.retrieved = true
		return nil, nil
	}

	rows, err := e.setDataForTableStorageStats(ctx)
	if err != nil {
		return nil, err
	}
	if len(e.outputCols) == len(e.table.Columns) {
		return rows, nil
	}
	retRows := make([][]types.Datum, len(rows))
	for i, fullRow := range rows {
		row := make([]types.Datum, len(e.outputCols))
		for j, col := range e.outputCols {
			row[j] = fullRow[col.Offset]
		}
		retRows[i] = row
	}
	return retRows, nil
}

type initialTable struct {
	db string
	*model.TableInfo
}

func (e *tableStorageStatsRetriever) initialize(ctx context.Context, sctx sessionctx.Context) error {
	is := sctx.GetInfoSchema().(infoschema.InfoSchema)
	var databases []string
	schemas := e.extractor.TableSchema
	tables := e.extractor.TableName

	// If not specify the table_schema, return an error to avoid traverse all schemas and their tables.
	if len(schemas) == 0 {
		return errors.Errorf("Please add where clause to filter the column TABLE_SCHEMA. " +
			"For example, where TABLE_SCHEMA = 'xxx' or where TABLE_SCHEMA in ('xxx', 'yyy')")
	}

	// Filter the sys or memory schema.
	for schema := range schemas {
		if !util.IsMemDB(schema) {
			databases = append(databases, schema)
		}
	}

	// Privilege checker.
	checker := func(db, table string) bool {
		if pm := privilege.GetPrivilegeManager(sctx); pm != nil {
			return pm.RequestVerification(sctx.GetSessionVars().ActiveRoles, db, table, "", mysql.AllPrivMask)
		}
		return true
	}

	// Extract the tables to the initialTable.
	for _, DB := range databases {
		// The user didn't specified the table, extract all tables of this db to initialTable.
		if len(tables) == 0 {
			tbs, err := is.SchemaTableInfos(ctx, model.NewCIStr(DB))
			if err != nil {
				return errors.Trace(err)
			}
			for _, tb := range tbs {
				// For every db.table, check it's privileges.
				if checker(DB, tb.Name.L) {
					e.initialTables = append(e.initialTables, &initialTable{DB, tb})
				}
			}
		} else {
			// The user specified the table, extract the specified tables of this db to initialTable.
			for tb := range tables {
				if tb, err := is.TableByName(context.Background(), model.NewCIStr(DB), model.NewCIStr(tb)); err == nil {
					// For every db.table, check it's privileges.
					if checker(DB, tb.Meta().Name.L) {
						e.initialTables = append(e.initialTables, &initialTable{DB, tb.Meta()})
					}
				}
			}
		}
	}

	// Cache the helper and return an error if PD unavailable.
	tikvStore, ok := sctx.GetStore().(helper.Storage)
	if !ok {
		return errors.Errorf("Information about TiKV region status can be gotten only when the storage is TiKV")
	}
	e.helper = helper.NewHelper(tikvStore)
	_, err := e.helper.GetPDAddr()
	if err != nil {
		return err
	}
	e.initialized = true
	return nil
}

func (e *tableStorageStatsRetriever) setDataForTableStorageStats(ctx context.Context) ([][]types.Datum, error) {
	rows := make([][]types.Datum, 0, 1024)
	count := 0
	for e.curTable < len(e.initialTables) && count < 1024 {
		tbl := e.initialTables[e.curTable]
		tblIDs := make([]int64, 0, 1)
		tblIDs = append(tblIDs, tbl.ID)
		if partInfo := tbl.GetPartitionInfo(); partInfo != nil {
			for _, partDef := range partInfo.Definitions {
				tblIDs = append(tblIDs, partDef.ID)
			}
		}
		var err error
		for _, tableID := range tblIDs {
			e.stats, err = e.helper.GetPDRegionStats(ctx, tableID, false)
			if err != nil {
				return nil, err
			}
			peerCount := 0
			for _, cnt := range e.stats.StorePeerCount {
				peerCount += cnt
			}

			record := types.MakeDatums(
				tbl.db,              // TABLE_SCHEMA
				tbl.Name.O,          // TABLE_NAME
				tableID,             // TABLE_ID
				peerCount,           // TABLE_PEER_COUNT
				e.stats.Count,       // TABLE_REGION_COUNT
				e.stats.EmptyCount,  // TABLE_EMPTY_REGION_COUNT
				e.stats.StorageSize, // TABLE_SIZE
				e.stats.StorageKeys, // TABLE_KEYS
			)
			rows = append(rows, record)
		}
		count++
		e.curTable++
	}
	return rows, nil
}

// dataForAnalyzeStatusHelper is a helper function which can be used in show_stats.go
func dataForAnalyzeStatusHelper(ctx context.Context, sctx sessionctx.Context) (rows [][]types.Datum, err error) {
	const maxAnalyzeJobs = 30
	const sql = "SELECT table_schema, table_name, partition_name, job_info, processed_rows, CONVERT_TZ(start_time, @@TIME_ZONE, '+00:00'), CONVERT_TZ(end_time, @@TIME_ZONE, '+00:00'), state, fail_reason, instance, process_id FROM mysql.analyze_jobs ORDER BY update_time DESC LIMIT %?"
	exec := sctx.GetRestrictedSQLExecutor()
	kctx := kv.WithInternalSourceType(context.Background(), kv.InternalTxnStats)
	chunkRows, _, err := exec.ExecRestrictedSQL(kctx, nil, sql, maxAnalyzeJobs)
	if err != nil {
		return nil, err
	}
	checker := privilege.GetPrivilegeManager(sctx)

	for _, chunkRow := range chunkRows {
		dbName := chunkRow.GetString(0)
		tableName := chunkRow.GetString(1)
		if checker != nil && !checker.RequestVerification(sctx.GetSessionVars().ActiveRoles, dbName, tableName, "", mysql.AllPrivMask) {
			continue
		}
		partitionName := chunkRow.GetString(2)
		jobInfo := chunkRow.GetString(3)
		processedRows := chunkRow.GetInt64(4)
		var startTime, endTime any
		if !chunkRow.IsNull(5) {
			t, err := chunkRow.GetTime(5).GoTime(time.UTC)
			if err != nil {
				return nil, err
			}
			startTime = types.NewTime(types.FromGoTime(t.In(sctx.GetSessionVars().TimeZone)), mysql.TypeDatetime, 0)
		}
		if !chunkRow.IsNull(6) {
			t, err := chunkRow.GetTime(6).GoTime(time.UTC)
			if err != nil {
				return nil, err
			}
			endTime = types.NewTime(types.FromGoTime(t.In(sctx.GetSessionVars().TimeZone)), mysql.TypeDatetime, 0)
		}

		state := chunkRow.GetEnum(7).String()
		var failReason any
		if !chunkRow.IsNull(8) {
			failReason = chunkRow.GetString(8)
		}
		instance := chunkRow.GetString(9)
		var procID any
		if !chunkRow.IsNull(10) {
			procID = chunkRow.GetUint64(10)
		}

		var remainDurationStr, progressDouble, estimatedRowCntStr any
		if state == statistics.AnalyzeRunning && !strings.HasPrefix(jobInfo, "merge global stats") {
			startTime, ok := startTime.(types.Time)
			if !ok {
				return nil, errors.New("invalid start time")
			}
			remainingDuration, progress, estimatedRowCnt, remainDurationErr :=
				getRemainDurationForAnalyzeStatusHelper(ctx, sctx, &startTime,
					dbName, tableName, partitionName, processedRows)
			if remainDurationErr != nil {
				logutil.BgLogger().Warn("get remaining duration failed", zap.Error(remainDurationErr))
			}
			if remainingDuration != nil {
				remainDurationStr = execdetails.FormatDuration(*remainingDuration)
			}
			progressDouble = progress
			estimatedRowCntStr = int64(estimatedRowCnt)
		}
		row := types.MakeDatums(
			dbName,             // TABLE_SCHEMA
			tableName,          // TABLE_NAME
			partitionName,      // PARTITION_NAME
			jobInfo,            // JOB_INFO
			processedRows,      // ROW_COUNT
			startTime,          // START_TIME
			endTime,            // END_TIME
			state,              // STATE
			failReason,         // FAIL_REASON
			instance,           // INSTANCE
			procID,             // PROCESS_ID
			remainDurationStr,  // REMAINING_SECONDS
			progressDouble,     // PROGRESS
			estimatedRowCntStr, // ESTIMATED_TOTAL_ROWS
		)
		rows = append(rows, row)
	}
	return
}

func getRemainDurationForAnalyzeStatusHelper(
	ctx context.Context,
	sctx sessionctx.Context, startTime *types.Time,
	dbName, tableName, partitionName string, processedRows int64) (*time.Duration, float64, float64, error) {
	var remainingDuration = time.Duration(0)
	var percentage = 0.0
	var totalCnt = float64(0)
	if startTime != nil {
		start, err := startTime.GoTime(time.UTC)
		if err != nil {
			return nil, percentage, totalCnt, err
		}
		duration := time.Now().UTC().Sub(start)
		if intest.InTest {
			if val := ctx.Value(AnalyzeProgressTest); val != nil {
				remainingDuration, percentage = calRemainInfoForAnalyzeStatus(ctx, int64(totalCnt), processedRows, duration)
				return &remainingDuration, percentage, totalCnt, nil
			}
		}
		var tid int64
		is := sessiontxn.GetTxnManager(sctx).GetTxnInfoSchema()
		tb, err := is.TableByName(ctx, model.NewCIStr(dbName), model.NewCIStr(tableName))
		if err != nil {
			return nil, percentage, totalCnt, err
		}
		statsHandle := domain.GetDomain(sctx).StatsHandle()
		if statsHandle != nil {
			var statsTbl *statistics.Table
			meta := tb.Meta()
			if partitionName != "" {
				pt := meta.GetPartitionInfo()
				tid = pt.GetPartitionIDByName(partitionName)
				statsTbl = statsHandle.GetPartitionStats(meta, tid)
			} else {
				statsTbl = statsHandle.GetTableStats(meta)
				tid = meta.ID
			}
			if statsTbl != nil && statsTbl.RealtimeCount != 0 {
				totalCnt = float64(statsTbl.RealtimeCount)
			}
		}
		if (tid > 0 && totalCnt == 0) || float64(processedRows) > totalCnt {
			totalCnt, _ = pdhelper.GlobalPDHelper.GetApproximateTableCountFromStorage(ctx, sctx, tid, dbName, tableName, partitionName)
		}
		remainingDuration, percentage = calRemainInfoForAnalyzeStatus(ctx, int64(totalCnt), processedRows, duration)
	}
	return &remainingDuration, percentage, totalCnt, nil
}

func calRemainInfoForAnalyzeStatus(ctx context.Context, totalCnt int64, processedRows int64, duration time.Duration) (time.Duration, float64) {
	if intest.InTest {
		if val := ctx.Value(AnalyzeProgressTest); val != nil {
			totalCnt = 100 // But in final result, it is still 0.
			processedRows = 10
			duration = 1 * time.Minute
		}
	}
	if totalCnt == 0 {
		return 0, 100.0
	}
	remainLine := totalCnt - processedRows
	if processedRows == 0 {
		processedRows = 1
	}
	if duration == 0 {
		duration = 1 * time.Second
	}
	i := float64(remainLine) * duration.Seconds() / float64(processedRows)
	persentage := float64(processedRows) / float64(totalCnt)
	return time.Duration(i) * time.Second, persentage
}

// setDataForAnalyzeStatus gets all the analyze jobs.
func (e *memtableRetriever) setDataForAnalyzeStatus(ctx context.Context, sctx sessionctx.Context) (err error) {
	e.rows, err = dataForAnalyzeStatusHelper(ctx, sctx)
	return
}

// setDataForPseudoProfiling returns pseudo data for table profiling when system variable `profiling` is set to `ON`.
func (e *memtableRetriever) setDataForPseudoProfiling(sctx sessionctx.Context) {
	if v, ok := sctx.GetSessionVars().GetSystemVar("profiling"); ok && variable.TiDBOptOn(v) {
		row := types.MakeDatums(
			0,                      // QUERY_ID
			0,                      // SEQ
			"",                     // STATE
			types.NewDecFromInt(0), // DURATION
			types.NewDecFromInt(0), // CPU_USER
			types.NewDecFromInt(0), // CPU_SYSTEM
			0,                      // CONTEXT_VOLUNTARY
			0,                      // CONTEXT_INVOLUNTARY
			0,                      // BLOCK_OPS_IN
			0,                      // BLOCK_OPS_OUT
			0,                      // MESSAGES_SENT
			0,                      // MESSAGES_RECEIVED
			0,                      // PAGE_FAULTS_MAJOR
			0,                      // PAGE_FAULTS_MINOR
			0,                      // SWAPS
			"",                     // SOURCE_FUNCTION
			"",                     // SOURCE_FILE
			0,                      // SOURCE_LINE
		)
		e.rows = append(e.rows, row)
	}
}

func (e *memtableRetriever) setDataForServersInfo(ctx sessionctx.Context) error {
	serversInfo, err := infosync.GetAllServerInfo(context.Background())
	if err != nil {
		return err
	}
	rows := make([][]types.Datum, 0, len(serversInfo))
	for _, info := range serversInfo {
		row := types.MakeDatums(
			info.ID,              // DDL_ID
			info.IP,              // IP
			int(info.Port),       // PORT
			int(info.StatusPort), // STATUS_PORT
			info.Lease,           // LEASE
			info.Version,         // VERSION
			info.GitHash,         // GIT_HASH
			info.BinlogStatus,    // BINLOG_STATUS
			stringutil.BuildStringFromLabels(info.Labels), // LABELS
		)
		if sem.IsEnabled() {
			checker := privilege.GetPrivilegeManager(ctx)
			if checker == nil || !checker.RequestDynamicVerification(ctx.GetSessionVars().ActiveRoles, "RESTRICTED_TABLES_ADMIN", false) {
				row[1].SetNull() // clear IP
			}
		}
		rows = append(rows, row)
	}
	e.rows = rows
	return nil
}

func (e *memtableRetriever) setDataFromSequences(ctx context.Context, sctx sessionctx.Context, schemas []model.CIStr) error {
	checker := privilege.GetPrivilegeManager(sctx)
	extractor, ok := e.extractor.(*plannercore.InfoSchemaBaseExtractor)
	if ok && extractor.SkipRequest {
		return nil
	}
	var rows [][]types.Datum
	for _, schema := range schemas {
		if ok && extractor.Filter("sequence_schema", schema.L) {
			continue
		}
		tables, err := e.is.SchemaTableInfos(ctx, schema)
		if err != nil {
			return errors.Trace(err)
		}
		for _, table := range tables {
			if ok && extractor.Filter("sequence_name", table.Name.L) {
				continue
			}
			if !table.IsSequence() {
				continue
			}
			if checker != nil && !checker.RequestVerification(sctx.GetSessionVars().ActiveRoles, schema.L, table.Name.L, "", mysql.AllPrivMask) {
				continue
			}
			record := types.MakeDatums(
				infoschema.CatalogVal,     // TABLE_CATALOG
				schema.O,                  // SEQUENCE_SCHEMA
				table.Name.O,              // SEQUENCE_NAME
				table.Sequence.Cache,      // Cache
				table.Sequence.CacheValue, // CACHE_VALUE
				table.Sequence.Cycle,      // CYCLE
				table.Sequence.Increment,  // INCREMENT
				table.Sequence.MaxValue,   // MAXVALUE
				table.Sequence.MinValue,   // MINVALUE
				table.Sequence.Start,      // START
				table.Sequence.Comment,    // COMMENT
			)
			rows = append(rows, record)
		}
	}
	e.rows = rows
	return nil
}

// dataForTableTiFlashReplica constructs data for table tiflash replica info.
func (e *memtableRetriever) dataForTableTiFlashReplica(_ context.Context, sctx sessionctx.Context, _ []model.CIStr) error {
	var (
		checker       = privilege.GetPrivilegeManager(sctx)
		rows          [][]types.Datum
		tiFlashStores map[int64]pd.StoreInfo
	)
	rs := e.is.ListTablesWithSpecialAttribute(infoschema.TiFlashAttribute)
	for _, schema := range rs {
		for _, tbl := range schema.TableInfos {
			if checker != nil && !checker.RequestVerification(sctx.GetSessionVars().ActiveRoles, schema.DBName, tbl.Name.L, "", mysql.AllPrivMask) {
				continue
			}
			var progress float64
			if pi := tbl.GetPartitionInfo(); pi != nil && len(pi.Definitions) > 0 {
				for _, p := range pi.Definitions {
					progressOfPartition, err := infosync.MustGetTiFlashProgress(p.ID, tbl.TiFlashReplica.Count, &tiFlashStores)
					if err != nil {
						logutil.BgLogger().Error("dataForTableTiFlashReplica error", zap.Int64("tableID", tbl.ID), zap.Int64("partitionID", p.ID), zap.Error(err))
					}
					progress += progressOfPartition
				}
				progress = progress / float64(len(pi.Definitions))
			} else {
				var err error
				progress, err = infosync.MustGetTiFlashProgress(tbl.ID, tbl.TiFlashReplica.Count, &tiFlashStores)
				if err != nil {
					logutil.BgLogger().Error("dataForTableTiFlashReplica error", zap.Int64("tableID", tbl.ID), zap.Error(err))
				}
			}
			progressString := types.TruncateFloatToString(progress, 2)
			progress, _ = strconv.ParseFloat(progressString, 64)
			record := types.MakeDatums(
				schema.DBName,                   // TABLE_SCHEMA
				tbl.Name.O,                      // TABLE_NAME
				tbl.ID,                          // TABLE_ID
				int64(tbl.TiFlashReplica.Count), // REPLICA_COUNT
				strings.Join(tbl.TiFlashReplica.LocationLabels, ","), // LOCATION_LABELS
				tbl.TiFlashReplica.Available,                         // AVAILABLE
				progress,                                             // PROGRESS
			)
			rows = append(rows, record)
		}
	}
	e.rows = rows
	return nil
}

func (e *memtableRetriever) setDataForClientErrorsSummary(ctx sessionctx.Context, tableName string) error {
	// Seeing client errors should require the PROCESS privilege, with the exception of errors for your own user.
	// This is similar to information_schema.processlist, which is the closest comparison.
	hasProcessPriv := hasPriv(ctx, mysql.ProcessPriv)
	loginUser := ctx.GetSessionVars().User

	var rows [][]types.Datum
	switch tableName {
	case infoschema.TableClientErrorsSummaryGlobal:
		if !hasProcessPriv {
			return plannererrors.ErrSpecificAccessDenied.GenWithStackByArgs("PROCESS")
		}
		for code, summary := range errno.GlobalStats() {
			firstSeen := types.NewTime(types.FromGoTime(summary.FirstSeen), mysql.TypeTimestamp, types.DefaultFsp)
			lastSeen := types.NewTime(types.FromGoTime(summary.LastSeen), mysql.TypeTimestamp, types.DefaultFsp)
			row := types.MakeDatums(
				int(code),                    // ERROR_NUMBER
				errno.MySQLErrName[code].Raw, // ERROR_MESSAGE
				summary.ErrorCount,           // ERROR_COUNT
				summary.WarningCount,         // WARNING_COUNT
				firstSeen,                    // FIRST_SEEN
				lastSeen,                     // LAST_SEEN
			)
			rows = append(rows, row)
		}
	case infoschema.TableClientErrorsSummaryByUser:
		for user, agg := range errno.UserStats() {
			for code, summary := range agg {
				// Allow anyone to see their own errors.
				if !hasProcessPriv && loginUser != nil && loginUser.Username != user {
					continue
				}
				firstSeen := types.NewTime(types.FromGoTime(summary.FirstSeen), mysql.TypeTimestamp, types.DefaultFsp)
				lastSeen := types.NewTime(types.FromGoTime(summary.LastSeen), mysql.TypeTimestamp, types.DefaultFsp)
				row := types.MakeDatums(
					user,                         // USER
					int(code),                    // ERROR_NUMBER
					errno.MySQLErrName[code].Raw, // ERROR_MESSAGE
					summary.ErrorCount,           // ERROR_COUNT
					summary.WarningCount,         // WARNING_COUNT
					firstSeen,                    // FIRST_SEEN
					lastSeen,                     // LAST_SEEN
				)
				rows = append(rows, row)
			}
		}
	case infoschema.TableClientErrorsSummaryByHost:
		if !hasProcessPriv {
			return plannererrors.ErrSpecificAccessDenied.GenWithStackByArgs("PROCESS")
		}
		for host, agg := range errno.HostStats() {
			for code, summary := range agg {
				firstSeen := types.NewTime(types.FromGoTime(summary.FirstSeen), mysql.TypeTimestamp, types.DefaultFsp)
				lastSeen := types.NewTime(types.FromGoTime(summary.LastSeen), mysql.TypeTimestamp, types.DefaultFsp)
				row := types.MakeDatums(
					host,                         // HOST
					int(code),                    // ERROR_NUMBER
					errno.MySQLErrName[code].Raw, // ERROR_MESSAGE
					summary.ErrorCount,           // ERROR_COUNT
					summary.WarningCount,         // WARNING_COUNT
					firstSeen,                    // FIRST_SEEN
					lastSeen,                     // LAST_SEEN
				)
				rows = append(rows, row)
			}
		}
	}
	e.rows = rows
	return nil
}

func (e *memtableRetriever) setDataForTrxSummary(ctx sessionctx.Context) error {
	hasProcessPriv := hasPriv(ctx, mysql.ProcessPriv)
	if !hasProcessPriv {
		return nil
	}
	rows := txninfo.Recorder.DumpTrxSummary()
	e.rows = rows
	return nil
}

func (e *memtableRetriever) setDataForClusterTrxSummary(ctx sessionctx.Context) error {
	err := e.setDataForTrxSummary(ctx)
	if err != nil {
		return err
	}
	rows, err := infoschema.AppendHostInfoToRows(ctx, e.rows)
	if err != nil {
		return err
	}
	e.rows = rows
	return nil
}

func (e *memtableRetriever) setDataForMemoryUsage() error {
	r := memory.ReadMemStats()
	currentOps, sessionKillLastDatum := types.NewDatum(nil), types.NewDatum(nil)
	if memory.TriggerMemoryLimitGC.Load() || servermemorylimit.IsKilling.Load() {
		currentOps.SetString("shrink", mysql.DefaultCollationName)
	}
	sessionKillLast := servermemorylimit.SessionKillLast.Load()
	if !sessionKillLast.IsZero() {
		sessionKillLastDatum.SetMysqlTime(types.NewTime(types.FromGoTime(sessionKillLast), mysql.TypeDatetime, 0))
	}
	gcLast := types.NewTime(types.FromGoTime(memory.MemoryLimitGCLast.Load()), mysql.TypeDatetime, 0)

	row := []types.Datum{
		types.NewIntDatum(int64(memory.GetMemTotalIgnoreErr())),          // MEMORY_TOTAL
		types.NewIntDatum(int64(memory.ServerMemoryLimit.Load())),        // MEMORY_LIMIT
		types.NewIntDatum(int64(r.HeapInuse)),                            // MEMORY_CURRENT
		types.NewIntDatum(int64(servermemorylimit.MemoryMaxUsed.Load())), // MEMORY_MAX_USED
		currentOps,           // CURRENT_OPS
		sessionKillLastDatum, // SESSION_KILL_LAST
		types.NewIntDatum(servermemorylimit.SessionKillTotal.Load()), // SESSION_KILL_TOTAL
		types.NewTimeDatum(gcLast),                                   // GC_LAST
		types.NewIntDatum(memory.MemoryLimitGCTotal.Load()),          // GC_TOTAL
		types.NewDatum(GlobalDiskUsageTracker.BytesConsumed()),       // DISK_USAGE
		types.NewDatum(memory.QueryForceDisk.Load()),                 // QUERY_FORCE_DISK
	}
	e.rows = append(e.rows, row)
	return nil
}

func (e *memtableRetriever) setDataForClusterMemoryUsage(ctx sessionctx.Context) error {
	err := e.setDataForMemoryUsage()
	if err != nil {
		return err
	}
	rows, err := infoschema.AppendHostInfoToRows(ctx, e.rows)
	if err != nil {
		return err
	}
	e.rows = rows
	return nil
}

func (e *memtableRetriever) setDataForMemoryUsageOpsHistory() error {
	e.rows = servermemorylimit.GlobalMemoryOpsHistoryManager.GetRows()
	return nil
}

func (e *memtableRetriever) setDataForClusterMemoryUsageOpsHistory(ctx sessionctx.Context) error {
	err := e.setDataForMemoryUsageOpsHistory()
	if err != nil {
		return err
	}
	rows, err := infoschema.AppendHostInfoToRows(ctx, e.rows)
	if err != nil {
		return err
	}
	e.rows = rows
	return nil
}

// tidbTrxTableRetriever is the memtable retriever for the TIDB_TRX and CLUSTER_TIDB_TRX table.
type tidbTrxTableRetriever struct {
	dummyCloser
	batchRetrieverHelper
	table       *model.TableInfo
	columns     []*model.ColumnInfo
	txnInfo     []*txninfo.TxnInfo
	initialized bool
}

func (e *tidbTrxTableRetriever) retrieve(ctx context.Context, sctx sessionctx.Context) ([][]types.Datum, error) {
	if e.retrieved {
		return nil, nil
	}

	if !e.initialized {
		e.initialized = true

		sm := sctx.GetSessionManager()
		if sm == nil {
			e.retrieved = true
			return nil, nil
		}

		loginUser := sctx.GetSessionVars().User
		hasProcessPriv := hasPriv(sctx, mysql.ProcessPriv)
		infoList := sm.ShowTxnList()
		e.txnInfo = make([]*txninfo.TxnInfo, 0, len(infoList))
		for _, info := range infoList {
			// If you have the PROCESS privilege, you can see all running transactions.
			// Otherwise, you can see only your own transactions.
			if !hasProcessPriv && loginUser != nil && info.Username != loginUser.Username {
				continue
			}
			e.txnInfo = append(e.txnInfo, info)
		}

		e.batchRetrieverHelper.totalRows = len(e.txnInfo)
		e.batchRetrieverHelper.batchSize = 1024
	}

	sqlExec := sctx.GetRestrictedSQLExecutor()

	var err error
	// The current TiDB node's address is needed by the CLUSTER_TIDB_TRX table.
	var instanceAddr string
	if e.table.Name.O == infoschema.ClusterTableTiDBTrx {
		instanceAddr, err = infoschema.GetInstanceAddr(sctx)
		if err != nil {
			return nil, err
		}
	}

	var res [][]types.Datum
	err = e.nextBatch(func(start, end int) error {
		// Before getting rows, collect the SQL digests that needs to be retrieved first.
		var sqlRetriever *expression.SQLDigestTextRetriever
		for _, c := range e.columns {
			if c.Name.O == txninfo.CurrentSQLDigestTextStr {
				if sqlRetriever == nil {
					sqlRetriever = expression.NewSQLDigestTextRetriever()
				}

				for i := start; i < end; i++ {
					sqlRetriever.SQLDigestsMap[e.txnInfo[i].CurrentSQLDigest] = ""
				}
			}
		}
		// Retrieve the SQL texts if necessary.
		if sqlRetriever != nil {
			err1 := sqlRetriever.RetrieveLocal(ctx, sqlExec)
			if err1 != nil {
				return errors.Trace(err1)
			}
		}

		res = make([][]types.Datum, 0, end-start)

		// Calculate rows.
		for i := start; i < end; i++ {
			row := make([]types.Datum, 0, len(e.columns))
			for _, c := range e.columns {
				if c.Name.O == util.ClusterTableInstanceColumnName {
					row = append(row, types.NewDatum(instanceAddr))
				} else if c.Name.O == txninfo.CurrentSQLDigestTextStr {
					if text, ok := sqlRetriever.SQLDigestsMap[e.txnInfo[i].CurrentSQLDigest]; ok && len(text) != 0 {
						row = append(row, types.NewDatum(text))
					} else {
						row = append(row, types.NewDatum(nil))
					}
				} else {
					switch c.Name.O {
					case txninfo.MemBufferBytesStr:
						memDBFootprint := sctx.GetSessionVars().MemDBFootprint
						var bytesConsumed int64
						if memDBFootprint != nil {
							bytesConsumed = memDBFootprint.BytesConsumed()
						}
						row = append(row, types.NewDatum(bytesConsumed))
					default:
						row = append(row, e.txnInfo[i].ToDatum(c.Name.O))
					}
				}
			}
			res = append(res, row)
		}

		return nil
	})

	if err != nil {
		return nil, err
	}

	return res, nil
}

// dataLockWaitsTableRetriever is the memtable retriever for the DATA_LOCK_WAITS table.
type dataLockWaitsTableRetriever struct {
	dummyCloser
	batchRetrieverHelper
	table          *model.TableInfo
	columns        []*model.ColumnInfo
	lockWaits      []*deadlock.WaitForEntry
	resolvingLocks []txnlock.ResolvingLock
	initialized    bool
}

func (r *dataLockWaitsTableRetriever) retrieve(ctx context.Context, sctx sessionctx.Context) ([][]types.Datum, error) {
	if r.retrieved {
		return nil, nil
	}

	if !r.initialized {
		if !hasPriv(sctx, mysql.ProcessPriv) {
			return nil, plannererrors.ErrSpecificAccessDenied.GenWithStackByArgs("PROCESS")
		}

		r.initialized = true
		var err error
		r.lockWaits, err = sctx.GetStore().GetLockWaits()
		tikvStore, _ := sctx.GetStore().(helper.Storage)
		r.resolvingLocks = tikvStore.GetLockResolver().Resolving()
		if err != nil {
			r.retrieved = true
			return nil, err
		}

		r.batchRetrieverHelper.totalRows = len(r.lockWaits) + len(r.resolvingLocks)
		r.batchRetrieverHelper.batchSize = 1024
	}

	var res [][]types.Datum

	err := r.nextBatch(func(start, end int) error {
		// Before getting rows, collect the SQL digests that needs to be retrieved first.
		var needDigest bool
		var needSQLText bool
		for _, c := range r.columns {
			if c.Name.O == infoschema.DataLockWaitsColumnSQLDigestText {
				needSQLText = true
			} else if c.Name.O == infoschema.DataLockWaitsColumnSQLDigest {
				needDigest = true
			}
		}

		var digests []string
		if needDigest || needSQLText {
			digests = make([]string, end-start)
			for i, lockWait := range r.lockWaits {
				digest, err := resourcegrouptag.DecodeResourceGroupTag(lockWait.ResourceGroupTag)
				if err != nil {
					// Ignore the error if failed to decode the digest from resource_group_tag. We still want to show
					// as much information as possible even we can't retrieve some of them.
					logutil.Logger(ctx).Warn("failed to decode resource group tag", zap.Error(err))
				} else {
					digests[i] = hex.EncodeToString(digest)
				}
			}
			// todo: support resourcegrouptag for resolvingLocks
		}

		// Fetch the SQL Texts of the digests above if necessary.
		var sqlRetriever *expression.SQLDigestTextRetriever
		if needSQLText {
			sqlRetriever = expression.NewSQLDigestTextRetriever()
			for _, digest := range digests {
				if len(digest) > 0 {
					sqlRetriever.SQLDigestsMap[digest] = ""
				}
			}

			err := sqlRetriever.RetrieveGlobal(ctx, sctx.GetRestrictedSQLExecutor())
			if err != nil {
				return errors.Trace(err)
			}
		}

		// Calculate rows.
		res = make([][]types.Datum, 0, end-start)
		// data_lock_waits contains both lockWaits (pessimistic lock waiting)
		// and resolving (optimistic lock "waiting") info
		// first we'll return the lockWaits, and then resolving, so we need to
		// do some index calculation here
		lockWaitsStart := min(start, len(r.lockWaits))
		resolvingStart := start - lockWaitsStart
		lockWaitsEnd := min(end, len(r.lockWaits))
		resolvingEnd := end - lockWaitsEnd
		for rowIdx, lockWait := range r.lockWaits[lockWaitsStart:lockWaitsEnd] {
			row := make([]types.Datum, 0, len(r.columns))

			for _, col := range r.columns {
				switch col.Name.O {
				case infoschema.DataLockWaitsColumnKey:
					row = append(row, types.NewDatum(strings.ToUpper(hex.EncodeToString(lockWait.Key))))
				case infoschema.DataLockWaitsColumnKeyInfo:
					infoSchema := sctx.GetInfoSchema().(infoschema.InfoSchema)
					var decodedKeyStr any
					decodedKey, err := keydecoder.DecodeKey(lockWait.Key, infoSchema)
					if err == nil {
						decodedKeyBytes, err := json.Marshal(decodedKey)
						if err != nil {
							logutil.BgLogger().Warn("marshal decoded key info to JSON failed", zap.Error(err))
						} else {
							decodedKeyStr = string(decodedKeyBytes)
						}
					} else {
						logutil.Logger(ctx).Warn("decode key failed", zap.Error(err))
					}
					row = append(row, types.NewDatum(decodedKeyStr))
				case infoschema.DataLockWaitsColumnTrxID:
					row = append(row, types.NewDatum(lockWait.Txn))
				case infoschema.DataLockWaitsColumnCurrentHoldingTrxID:
					row = append(row, types.NewDatum(lockWait.WaitForTxn))
				case infoschema.DataLockWaitsColumnSQLDigest:
					digest := digests[rowIdx]
					if len(digest) == 0 {
						row = append(row, types.NewDatum(nil))
					} else {
						row = append(row, types.NewDatum(digest))
					}
				case infoschema.DataLockWaitsColumnSQLDigestText:
					text := sqlRetriever.SQLDigestsMap[digests[rowIdx]]
					if len(text) > 0 {
						row = append(row, types.NewDatum(text))
					} else {
						row = append(row, types.NewDatum(nil))
					}
				default:
					row = append(row, types.NewDatum(nil))
				}
			}

			res = append(res, row)
		}
		for _, resolving := range r.resolvingLocks[resolvingStart:resolvingEnd] {
			row := make([]types.Datum, 0, len(r.columns))

			for _, col := range r.columns {
				switch col.Name.O {
				case infoschema.DataLockWaitsColumnKey:
					row = append(row, types.NewDatum(strings.ToUpper(hex.EncodeToString(resolving.Key))))
				case infoschema.DataLockWaitsColumnKeyInfo:
					infoSchema := domain.GetDomain(sctx).InfoSchema()
					var decodedKeyStr any
					decodedKey, err := keydecoder.DecodeKey(resolving.Key, infoSchema)
					if err == nil {
						decodedKeyBytes, err := json.Marshal(decodedKey)
						if err != nil {
							logutil.Logger(ctx).Warn("marshal decoded key info to JSON failed", zap.Error(err))
						} else {
							decodedKeyStr = string(decodedKeyBytes)
						}
					} else {
						logutil.Logger(ctx).Warn("decode key failed", zap.Error(err))
					}
					row = append(row, types.NewDatum(decodedKeyStr))
				case infoschema.DataLockWaitsColumnTrxID:
					row = append(row, types.NewDatum(resolving.TxnID))
				case infoschema.DataLockWaitsColumnCurrentHoldingTrxID:
					row = append(row, types.NewDatum(resolving.LockTxnID))
				case infoschema.DataLockWaitsColumnSQLDigest:
					// todo: support resourcegrouptag for resolvingLocks
					row = append(row, types.NewDatum(nil))
				case infoschema.DataLockWaitsColumnSQLDigestText:
					// todo: support resourcegrouptag for resolvingLocks
					row = append(row, types.NewDatum(nil))
				default:
					row = append(row, types.NewDatum(nil))
				}
			}

			res = append(res, row)
		}
		return nil
	})

	if err != nil {
		return nil, err
	}

	return res, nil
}

// deadlocksTableRetriever is the memtable retriever for the DEADLOCKS and CLUSTER_DEADLOCKS table.
type deadlocksTableRetriever struct {
	dummyCloser
	batchRetrieverHelper

	currentIdx          int
	currentWaitChainIdx int

	table       *model.TableInfo
	columns     []*model.ColumnInfo
	deadlocks   []*deadlockhistory.DeadlockRecord
	initialized bool
}

// nextIndexPair advances a index pair (where `idx` is the index of the DeadlockRecord, and `waitChainIdx` is the index
// of the wait chain item in the `idx`-th DeadlockRecord. This function helps iterate over each wait chain item
// in all DeadlockRecords.
func (r *deadlocksTableRetriever) nextIndexPair(idx, waitChainIdx int) (a, b int) {
	waitChainIdx++
	if waitChainIdx >= len(r.deadlocks[idx].WaitChain) {
		waitChainIdx = 0
		idx++
		for idx < len(r.deadlocks) && len(r.deadlocks[idx].WaitChain) == 0 {
			idx++
		}
	}
	return idx, waitChainIdx
}

func (r *deadlocksTableRetriever) retrieve(ctx context.Context, sctx sessionctx.Context) ([][]types.Datum, error) {
	if r.retrieved {
		return nil, nil
	}

	if !r.initialized {
		if !hasPriv(sctx, mysql.ProcessPriv) {
			return nil, plannererrors.ErrSpecificAccessDenied.GenWithStackByArgs("PROCESS")
		}

		r.initialized = true
		r.deadlocks = deadlockhistory.GlobalDeadlockHistory.GetAll()

		r.batchRetrieverHelper.totalRows = 0
		for _, d := range r.deadlocks {
			r.batchRetrieverHelper.totalRows += len(d.WaitChain)
		}
		r.batchRetrieverHelper.batchSize = 1024
	}

	// The current TiDB node's address is needed by the CLUSTER_DEADLOCKS table.
	var err error
	var instanceAddr string
	if r.table.Name.O == infoschema.ClusterTableDeadlocks {
		instanceAddr, err = infoschema.GetInstanceAddr(sctx)
		if err != nil {
			return nil, err
		}
	}

	infoSchema := sctx.GetInfoSchema().(infoschema.InfoSchema)

	var res [][]types.Datum

	err = r.nextBatch(func(start, end int) error {
		// Before getting rows, collect the SQL digests that needs to be retrieved first.
		var sqlRetriever *expression.SQLDigestTextRetriever
		for _, c := range r.columns {
			if c.Name.O == deadlockhistory.ColCurrentSQLDigestTextStr {
				if sqlRetriever == nil {
					sqlRetriever = expression.NewSQLDigestTextRetriever()
				}

				idx, waitChainIdx := r.currentIdx, r.currentWaitChainIdx
				for i := start; i < end; i++ {
					if idx >= len(r.deadlocks) {
						return errors.New("reading information_schema.(cluster_)deadlocks table meets corrupted index")
					}

					sqlRetriever.SQLDigestsMap[r.deadlocks[idx].WaitChain[waitChainIdx].SQLDigest] = ""
					// Step to the next entry
					idx, waitChainIdx = r.nextIndexPair(idx, waitChainIdx)
				}
			}
		}
		// Retrieve the SQL texts if necessary.
		if sqlRetriever != nil {
			err1 := sqlRetriever.RetrieveGlobal(ctx, sctx.GetRestrictedSQLExecutor())
			if err1 != nil {
				return errors.Trace(err1)
			}
		}

		res = make([][]types.Datum, 0, end-start)

		for i := start; i < end; i++ {
			if r.currentIdx >= len(r.deadlocks) {
				return errors.New("reading information_schema.(cluster_)deadlocks table meets corrupted index")
			}

			row := make([]types.Datum, 0, len(r.columns))
			deadlock := r.deadlocks[r.currentIdx]
			waitChainItem := deadlock.WaitChain[r.currentWaitChainIdx]

			for _, c := range r.columns {
				if c.Name.O == util.ClusterTableInstanceColumnName {
					row = append(row, types.NewDatum(instanceAddr))
				} else if c.Name.O == deadlockhistory.ColCurrentSQLDigestTextStr {
					if text, ok := sqlRetriever.SQLDigestsMap[waitChainItem.SQLDigest]; ok && len(text) > 0 {
						row = append(row, types.NewDatum(text))
					} else {
						row = append(row, types.NewDatum(nil))
					}
				} else if c.Name.O == deadlockhistory.ColKeyInfoStr {
					value := types.NewDatum(nil)
					if len(waitChainItem.Key) > 0 {
						decodedKey, err := keydecoder.DecodeKey(waitChainItem.Key, infoSchema)
						if err == nil {
							decodedKeyJSON, err := json.Marshal(decodedKey)
							if err != nil {
								logutil.BgLogger().Warn("marshal decoded key info to JSON failed", zap.Error(err))
							} else {
								value = types.NewDatum(string(decodedKeyJSON))
							}
						} else {
							logutil.Logger(ctx).Warn("decode key failed", zap.Error(err))
						}
					}
					row = append(row, value)
				} else {
					row = append(row, deadlock.ToDatum(r.currentWaitChainIdx, c.Name.O))
				}
			}

			res = append(res, row)
			// Step to the next entry
			r.currentIdx, r.currentWaitChainIdx = r.nextIndexPair(r.currentIdx, r.currentWaitChainIdx)
		}

		return nil
	})

	if err != nil {
		return nil, err
	}

	return res, nil
}

func adjustColumns(input [][]types.Datum, outColumns []*model.ColumnInfo, table *model.TableInfo) [][]types.Datum {
	if len(outColumns) == len(table.Columns) {
		return input
	}
	rows := make([][]types.Datum, len(input))
	for i, fullRow := range input {
		row := make([]types.Datum, len(outColumns))
		for j, col := range outColumns {
			row[j] = fullRow[col.Offset]
		}
		rows[i] = row
	}
	return rows
}

// TiFlashSystemTableRetriever is used to read system table from tiflash.
type TiFlashSystemTableRetriever struct {
	dummyCloser
	table         *model.TableInfo
	outputCols    []*model.ColumnInfo
	instanceCount int
	instanceIdx   int
	instanceIDs   []string
	rowIdx        int
	retrieved     bool
	initialized   bool
	extractor     *plannercore.TiFlashSystemTableExtractor
}

func (e *TiFlashSystemTableRetriever) retrieve(ctx context.Context, sctx sessionctx.Context) ([][]types.Datum, error) {
	if e.extractor.SkipRequest || e.retrieved {
		return nil, nil
	}
	if !e.initialized {
		err := e.initialize(sctx, e.extractor.TiFlashInstances)
		if err != nil {
			return nil, err
		}
	}
	if e.instanceCount == 0 || e.instanceIdx >= e.instanceCount {
		e.retrieved = true
		return nil, nil
	}

	for {
		rows, err := e.dataForTiFlashSystemTables(ctx, sctx, e.extractor.TiDBDatabases, e.extractor.TiDBTables)
		if err != nil {
			return nil, err
		}
		if len(rows) > 0 || e.instanceIdx >= e.instanceCount {
			return rows, nil
		}
	}
}

func (e *TiFlashSystemTableRetriever) initialize(sctx sessionctx.Context, tiflashInstances set.StringSet) error {
	storeInfo, err := infoschema.GetStoreServerInfo(sctx.GetStore())
	if err != nil {
		return err
	}

	for _, info := range storeInfo {
		if info.ServerType != kv.TiFlash.Name() {
			continue
		}
		info.ResolveLoopBackAddr()
		if len(tiflashInstances) > 0 && !tiflashInstances.Exist(info.Address) {
			continue
		}
		hostAndStatusPort := strings.Split(info.StatusAddr, ":")
		if len(hostAndStatusPort) != 2 {
			return errors.Errorf("node status addr: %s format illegal", info.StatusAddr)
		}
		e.instanceIDs = append(e.instanceIDs, info.Address)
		e.instanceCount++
	}
	e.initialized = true
	return nil
}

type tiFlashSQLExecuteResponseMetaColumn struct {
	Name string `json:"name"`
	Type string `json:"type"`
}

type tiFlashSQLExecuteResponse struct {
	Meta []tiFlashSQLExecuteResponseMetaColumn `json:"meta"`
	Data [][]any                               `json:"data"`
}

func (e *TiFlashSystemTableRetriever) dataForTiFlashSystemTables(ctx context.Context, sctx sessionctx.Context, tidbDatabases string, tidbTables string) ([][]types.Datum, error) {
	maxCount := 1024
	targetTable := strings.ToLower(strings.Replace(e.table.Name.O, "TIFLASH", "DT", 1))
	var filters []string
	if len(tidbDatabases) > 0 {
		filters = append(filters, fmt.Sprintf("tidb_database IN (%s)", strings.ReplaceAll(tidbDatabases, "\"", "'")))
	}
	if len(tidbTables) > 0 {
		filters = append(filters, fmt.Sprintf("tidb_table IN (%s)", strings.ReplaceAll(tidbTables, "\"", "'")))
	}
	sql := fmt.Sprintf("SELECT * FROM system.%s", targetTable)
	if len(filters) > 0 {
		sql = fmt.Sprintf("%s WHERE %s", sql, strings.Join(filters, " AND "))
	}
	sql = fmt.Sprintf("%s LIMIT %d, %d", sql, e.rowIdx, maxCount)
	request := tikvrpc.Request{
		Type:    tikvrpc.CmdGetTiFlashSystemTable,
		StoreTp: tikvrpc.TiFlash,
		Req: &kvrpcpb.TiFlashSystemTableRequest{
			Sql: sql,
		},
	}

	store := sctx.GetStore()
	tikvStore, ok := store.(tikv.Storage)
	if !ok {
		return nil, errors.New("Get tiflash system tables can only run with tikv compatible storage")
	}
	// send request to tiflash, timeout is 1s
	instanceID := e.instanceIDs[e.instanceIdx]
	resp, err := tikvStore.GetTiKVClient().SendRequest(ctx, instanceID, &request, time.Second)
	if err != nil {
		return nil, errors.Trace(err)
	}
	var result tiFlashSQLExecuteResponse
	tiflashResp, ok := resp.Resp.(*kvrpcpb.TiFlashSystemTableResponse)
	if !ok {
		return nil, errors.Errorf("Unexpected response type: %T", resp.Resp)
	}
	err = json.Unmarshal(tiflashResp.Data, &result)
	if err != nil {
		return nil, errors.Wrapf(err, "Failed to decode JSON from TiFlash")
	}

	// Map result columns back to our columns. It is possible that some columns cannot be
	// recognized and some other columns are missing. This may happen during upgrading.
	outputColIndexMap := map[string]int{} // Map from TiDB Column name to Output Column Index
	for idx, c := range e.outputCols {
		outputColIndexMap[c.Name.L] = idx
	}
	tiflashColIndexMap := map[int]int{} // Map from TiFlash Column index to Output Column Index
	for tiFlashColIdx, col := range result.Meta {
		if outputIdx, ok := outputColIndexMap[strings.ToLower(col.Name)]; ok {
			tiflashColIndexMap[tiFlashColIdx] = outputIdx
		}
	}
	outputRows := make([][]types.Datum, 0, len(result.Data))
	for _, rowFields := range result.Data {
		if len(rowFields) == 0 {
			continue
		}
		outputRow := make([]types.Datum, len(e.outputCols))
		for tiFlashColIdx, fieldValue := range rowFields {
			outputIdx, ok := tiflashColIndexMap[tiFlashColIdx]
			if !ok {
				// Discard this field, we don't know which output column is the destination
				continue
			}
			if fieldValue == nil {
				continue
			}
			valStr := fmt.Sprint(fieldValue)
			column := e.outputCols[outputIdx]
			if column.GetType() == mysql.TypeVarchar {
				outputRow[outputIdx].SetString(valStr, mysql.DefaultCollationName)
			} else if column.GetType() == mysql.TypeLonglong {
				value, err := strconv.ParseInt(valStr, 10, 64)
				if err != nil {
					return nil, errors.Trace(err)
				}
				outputRow[outputIdx].SetInt64(value)
			} else if column.GetType() == mysql.TypeDouble {
				value, err := strconv.ParseFloat(valStr, 64)
				if err != nil {
					return nil, errors.Trace(err)
				}
				outputRow[outputIdx].SetFloat64(value)
			} else {
				return nil, errors.Errorf("Meet column of unknown type %v", column)
			}
		}
		outputRow[len(e.outputCols)-1].SetString(instanceID, mysql.DefaultCollationName)
		outputRows = append(outputRows, outputRow)
	}
	e.rowIdx += len(outputRows)
	if len(outputRows) < maxCount {
		e.instanceIdx++
		e.rowIdx = 0
	}
	return outputRows, nil
}

func (e *memtableRetriever) setDataForAttributes(ctx context.Context, sctx sessionctx.Context, is infoschema.InfoSchema) error {
	checker := privilege.GetPrivilegeManager(sctx)
	rules, err := infosync.GetAllLabelRules(context.TODO())
	skipValidateTable := false
	failpoint.Inject("mockOutputOfAttributes", func() {
		convert := func(i any) []any {
			return []any{i}
		}
		rules = []*label.Rule{
			{
				ID:       "schema/test/test_label",
				Labels:   []pd.RegionLabel{{Key: "merge_option", Value: "allow"}, {Key: "db", Value: "test"}, {Key: "table", Value: "test_label"}},
				RuleType: "key-range",
				Data: convert(map[string]any{
					"start_key": "7480000000000000ff395f720000000000fa",
					"end_key":   "7480000000000000ff3a5f720000000000fa",
				}),
			},
			{
				ID:       "invalidIDtest",
				Labels:   []pd.RegionLabel{{Key: "merge_option", Value: "allow"}, {Key: "db", Value: "test"}, {Key: "table", Value: "test_label"}},
				RuleType: "key-range",
				Data: convert(map[string]any{
					"start_key": "7480000000000000ff395f720000000000fa",
					"end_key":   "7480000000000000ff3a5f720000000000fa",
				}),
			},
			{
				ID:       "schema/test/test_label",
				Labels:   []pd.RegionLabel{{Key: "merge_option", Value: "allow"}, {Key: "db", Value: "test"}, {Key: "table", Value: "test_label"}},
				RuleType: "key-range",
				Data: convert(map[string]any{
					"start_key": "aaaaa",
					"end_key":   "bbbbb",
				}),
			},
		}
		err = nil
		skipValidateTable = true
	})

	if err != nil {
		return errors.Wrap(err, "get the label rules failed")
	}

	rows := make([][]types.Datum, 0, len(rules))
	for _, rule := range rules {
		skip := true
		dbName, tableName, partitionName, err := checkRule(rule)
		if err != nil {
			logutil.BgLogger().Warn("check table-rule failed", zap.String("ID", rule.ID), zap.Error(err))
			continue
		}
		tableID, err := decodeTableIDFromRule(rule)
		if err != nil {
			logutil.BgLogger().Warn("decode table ID from rule failed", zap.String("ID", rule.ID), zap.Error(err))
			continue
		}

		if !skipValidateTable && tableOrPartitionNotExist(ctx, dbName, tableName, partitionName, is, tableID) {
			continue
		}

		if tableName != "" && dbName != "" && (checker == nil || checker.RequestVerification(sctx.GetSessionVars().ActiveRoles, dbName, tableName, "", mysql.SelectPriv)) {
			skip = false
		}
		if skip {
			continue
		}

		labels := label.RestoreRegionLabels(&rule.Labels)
		var ranges []string
		for _, data := range rule.Data.([]any) {
			if kv, ok := data.(map[string]any); ok {
				startKey := kv["start_key"]
				endKey := kv["end_key"]
				ranges = append(ranges, fmt.Sprintf("[%s, %s]", startKey, endKey))
			}
		}
		kr := strings.Join(ranges, ", ")

		row := types.MakeDatums(
			rule.ID,
			rule.RuleType,
			labels,
			kr,
		)
		rows = append(rows, row)
	}
	e.rows = rows
	return nil
}

func (e *memtableRetriever) setDataFromPlacementPolicies(sctx sessionctx.Context) error {
	is := sessiontxn.GetTxnManager(sctx).GetTxnInfoSchema()
	placementPolicies := is.AllPlacementPolicies()
	rows := make([][]types.Datum, 0, len(placementPolicies))
	// Get global PLACEMENT POLICIES
	// Currently no privileges needed for seeing global PLACEMENT POLICIES!
	for _, policy := range placementPolicies {
		// Currently we skip converting syntactic sugar. We might revisit this decision still in the future
		// I.e.: if PrimaryRegion or Regions are set,
		// also convert them to LeaderConstraints and FollowerConstraints
		// for better user experience searching for particular constraints

		// Followers == 0 means not set, so the default value 2 will be used
		followerCnt := policy.PlacementSettings.Followers
		if followerCnt == 0 {
			followerCnt = 2
		}

		row := types.MakeDatums(
			policy.ID,
			infoschema.CatalogVal, // CATALOG
			policy.Name.O,         // Policy Name
			policy.PlacementSettings.PrimaryRegion,
			policy.PlacementSettings.Regions,
			policy.PlacementSettings.Constraints,
			policy.PlacementSettings.LeaderConstraints,
			policy.PlacementSettings.FollowerConstraints,
			policy.PlacementSettings.LearnerConstraints,
			policy.PlacementSettings.Schedule,
			followerCnt,
			policy.PlacementSettings.Learners,
		)
		rows = append(rows, row)
	}
	e.rows = rows
	return nil
}

func (e *memtableRetriever) setDataFromRunawayWatches(sctx sessionctx.Context) error {
	do := domain.GetDomain(sctx)
	err := do.TryToUpdateRunawayWatch()
	if err != nil {
		logutil.BgLogger().Warn("read runaway watch list", zap.Error(err))
	}
	watches := do.GetRunawayWatchList()
	rows := make([][]types.Datum, 0, len(watches))
	for _, watch := range watches {
		action := watch.Action
		row := types.MakeDatums(
			watch.ID,
			watch.ResourceGroupName,
			watch.StartTime.UTC().Format(time.DateTime),
			watch.EndTime.UTC().Format(time.DateTime),
			rmpb.RunawayWatchType_name[int32(watch.Watch)],
			watch.WatchText,
			watch.Source,
			rmpb.RunawayAction_name[int32(action)],
		)
		if watch.EndTime.Equal(resourcegroup.NullTime) {
			row[3].SetString("UNLIMITED", mysql.DefaultCollationName)
		}
		rows = append(rows, row)
	}
	e.rows = rows
	return nil
}

// used in resource_groups
const (
	burstableStr      = "YES"
	burstdisableStr   = "NO"
	unlimitedFillRate = "UNLIMITED"
)

func (e *memtableRetriever) setDataFromResourceGroups() error {
	resourceGroups, err := infosync.ListResourceGroups(context.TODO())
	if err != nil {
		return errors.Errorf("failed to access resource group manager, error message is %s", err.Error())
	}
	rows := make([][]types.Datum, 0, len(resourceGroups))
	for _, group := range resourceGroups {
		//mode := ""
		burstable := burstdisableStr
		priority := model.PriorityValueToName(uint64(group.Priority))
		fillrate := unlimitedFillRate
		// RU_PER_SEC = unlimited like the default group settings.
		isDefaultInReservedSetting := group.RUSettings.RU.Settings.FillRate == math.MaxInt32
		if !isDefaultInReservedSetting {
			fillrate = strconv.FormatUint(group.RUSettings.RU.Settings.FillRate, 10)
		}
		// convert runaway settings
		limitBuilder := new(strings.Builder)
		if setting := group.RunawaySettings; setting != nil {
			if setting.Rule == nil {
				return errors.Errorf("unexpected runaway config in resource group")
			}
			dur := time.Duration(setting.Rule.ExecElapsedTimeMs) * time.Millisecond
			fmt.Fprintf(limitBuilder, "EXEC_ELAPSED='%s'", dur.String())
			fmt.Fprintf(limitBuilder, ", ACTION=%s", model.RunawayActionType(setting.Action).String())
			if setting.Watch != nil {
				if setting.Watch.LastingDurationMs > 0 {
					dur := time.Duration(setting.Watch.LastingDurationMs) * time.Millisecond
					fmt.Fprintf(limitBuilder, ", WATCH=%s DURATION='%s'", model.RunawayWatchType(setting.Watch.Type).String(), dur.String())
				} else {
					fmt.Fprintf(limitBuilder, ", WATCH=%s DURATION=UNLIMITED", model.RunawayWatchType(setting.Watch.Type).String())
				}
			}
		}
		queryLimit := limitBuilder.String()

		// convert background settings
		bgBuilder := new(strings.Builder)
		if setting := group.BackgroundSettings; setting != nil {
			fmt.Fprintf(bgBuilder, "TASK_TYPES='%s'", strings.Join(setting.JobTypes, ","))
		}
		background := bgBuilder.String()

		switch group.Mode {
		case rmpb.GroupMode_RUMode:
			if group.RUSettings.RU.Settings.BurstLimit < 0 {
				burstable = burstableStr
			}
			row := types.MakeDatums(
				group.Name,
				fillrate,
				priority,
				burstable,
				queryLimit,
				background,
			)
			if len(queryLimit) == 0 {
				row[4].SetNull()
			}
			if len(background) == 0 {
				row[5].SetNull()
			}
			rows = append(rows, row)
		default:
			//mode = "UNKNOWN_MODE"
			row := types.MakeDatums(
				group.Name,
				nil,
				nil,
				nil,
				nil,
				nil,
			)
			rows = append(rows, row)
		}
	}
	e.rows = rows
	return nil
}

func (e *memtableRetriever) setDataFromKeywords() error {
	rows := make([][]types.Datum, 0, len(parser.Keywords))
	for _, kw := range parser.Keywords {
		row := types.MakeDatums(kw.Word, kw.Reserved)
		rows = append(rows, row)
	}
	e.rows = rows
	return nil
}

func (e *memtableRetriever) setDataFromIndexUsage(ctx context.Context, sctx sessionctx.Context, schemas []model.CIStr) error {
	dom := domain.GetDomain(sctx)
	rows := make([][]types.Datum, 0, 100)
	checker := privilege.GetPrivilegeManager(sctx)
	extractor, ok := e.extractor.(*plannercore.InfoSchemaBaseExtractor)
	if ok && extractor.SkipRequest {
		return nil
	}

	for _, schema := range schemas {
		if ok && extractor.Filter("table_schema", schema.L) {
			continue
		}
		tables, err := dom.InfoSchema().SchemaTableInfos(ctx, schema)
		if err != nil {
			return errors.Trace(err)
		}
		for _, tbl := range tables {
			if ok && extractor.Filter("table_name", tbl.Name.L) {
				continue
			}
			allowed := checker == nil || checker.RequestVerification(
				sctx.GetSessionVars().ActiveRoles,
				schema.L, tbl.Name.L, "", mysql.AllPrivMask)
			if !allowed {
				continue
			}

			for _, idx := range tbl.Indices {
				if ok && extractor.Filter("index_name", idx.Name.L) {
					continue
				}
				row := make([]types.Datum, 0, 14)
				usage := dom.StatsHandle().GetIndexUsage(tbl.ID, idx.ID)
				row = append(row, types.NewStringDatum(schema.O))
				row = append(row, types.NewStringDatum(tbl.Name.O))
				row = append(row, types.NewStringDatum(idx.Name.O))
				row = append(row, types.NewIntDatum(int64(usage.QueryTotal)))
				row = append(row, types.NewIntDatum(int64(usage.KvReqTotal)))
				row = append(row, types.NewIntDatum(int64(usage.RowAccessTotal)))
				for _, percentage := range usage.PercentageAccess {
					row = append(row, types.NewIntDatum(int64(percentage)))
				}
				lastUsedAt := types.Datum{}
				lastUsedAt.SetNull()
				if !usage.LastUsedAt.IsZero() {
					t := types.NewTime(types.FromGoTime(usage.LastUsedAt), mysql.TypeTimestamp, 0)
					lastUsedAt = types.NewTimeDatum(t)
				}
				row = append(row, lastUsedAt)
				rows = append(rows, row)
			}
		}
	}

	e.rows = rows
	return nil
}

func (e *memtableRetriever) setDataForClusterIndexUsage(ctx context.Context, sctx sessionctx.Context, schemas []model.CIStr) error {
	err := e.setDataFromIndexUsage(ctx, sctx, schemas)
	if err != nil {
		return errors.Trace(err)
	}
	rows, err := infoschema.AppendHostInfoToRows(sctx, e.rows)
	if err != nil {
		return err
	}
	e.rows = rows
	return nil
}

func checkRule(rule *label.Rule) (dbName, tableName string, partitionName string, err error) {
	s := strings.Split(rule.ID, "/")
	if len(s) < 3 {
		err = errors.Errorf("invalid label rule ID: %v", rule.ID)
		return
	}
	if rule.RuleType == "" {
		err = errors.New("empty label rule type")
		return
	}
	if rule.Labels == nil || len(rule.Labels) == 0 {
		err = errors.New("the label rule has no label")
		return
	}
	if rule.Data == nil {
		err = errors.New("the label rule has no data")
		return
	}
	dbName = s[1]
	tableName = s[2]
	if len(s) > 3 {
		partitionName = s[3]
	}
	return
}

func decodeTableIDFromRule(rule *label.Rule) (tableID int64, err error) {
	datas := rule.Data.([]any)
	if len(datas) == 0 {
		err = fmt.Errorf("there is no data in rule %s", rule.ID)
		return
	}
	data := datas[0]
	dataMap, ok := data.(map[string]any)
	if !ok {
		err = fmt.Errorf("get the label rules %s failed", rule.ID)
		return
	}
	key, err := hex.DecodeString(fmt.Sprintf("%s", dataMap["start_key"]))
	if err != nil {
		err = fmt.Errorf("decode key from start_key %s in rule %s failed", dataMap["start_key"], rule.ID)
		return
	}
	_, bs, err := codec.DecodeBytes(key, nil)
	if err == nil {
		key = bs
	}
	tableID = tablecodec.DecodeTableID(key)
	if tableID == 0 {
		err = fmt.Errorf("decode tableID from key %s in rule %s failed", key, rule.ID)
		return
	}
	return
}

func tableOrPartitionNotExist(ctx context.Context, dbName string, tableName string, partitionName string, is infoschema.InfoSchema, tableID int64) (tableNotExist bool) {
	if len(partitionName) == 0 {
		curTable, _ := is.TableByName(ctx, model.NewCIStr(dbName), model.NewCIStr(tableName))
		if curTable == nil {
			return true
		}
		curTableID := curTable.Meta().ID
		if curTableID != tableID {
			return true
		}
	} else {
		_, _, partInfo := is.FindTableByPartitionID(tableID)
		if partInfo == nil {
			return true
		}
	}
	return false
}<|MERGE_RESOLUTION|>--- conflicted
+++ resolved
@@ -1740,25 +1740,6 @@
 		if checker != nil && !checker.RequestVerification(sctx.GetSessionVars().ActiveRoles, schema.L, table.Name.L, "", mysql.AllPrivMask) {
 			continue
 		}
-<<<<<<< HEAD
-		rs := keyColumnUsageInTable(schema, table)
-		rows = append(rows, rs...)
-=======
-		tables, err := e.is.SchemaTableInfos(ctx, schema)
-		if err != nil {
-			return errors.Trace(err)
-		}
-		for _, table := range tables {
-			if ok && extractor.Filter("table_name", table.Name.L) {
-				continue
-			}
-			if checker != nil && !checker.RequestVerification(sctx.GetSessionVars().ActiveRoles, schema.L, table.Name.L, "", mysql.AllPrivMask) {
-				continue
-			}
-			rs := keyColumnUsageInTable(schema, table, extractor)
-			rows = append(rows, rs...)
-		}
->>>>>>> 0a2d5be5
 	}
 	e.rows = rows
 	return nil
@@ -2149,17 +2130,8 @@
 		if ok && ex.Filter("constraint_schema", schema.L) {
 			continue
 		}
-<<<<<<< HEAD
 		if checker != nil && !checker.RequestVerification(sctx.GetSessionVars().ActiveRoles, schema.L, tbl.Name.L, "", mysql.AllPrivMask) {
 			continue
-=======
-		if ok && extractor.Filter("table_schema", schema.L) {
-			continue
-		}
-		tables, err := e.is.SchemaTableInfos(ctx, schema)
-		if err != nil {
-			return errors.Trace(err)
->>>>>>> 0a2d5be5
 		}
 
 		if tbl.PKIsHandle {
@@ -2174,7 +2146,6 @@
 			rows = append(rows, record)
 		}
 
-<<<<<<< HEAD
 		for _, idx := range tbl.Indices {
 			var cname, ctype string
 			if idx.Primary {
@@ -2186,44 +2157,9 @@
 			} else {
 				// The index has no constriant.
 				continue
-=======
-			for _, idx := range tbl.Indices {
-				var cname, ctype string
-				if idx.Primary {
-					cname = mysql.PrimaryKeyName
-					ctype = infoschema.PrimaryKeyType
-				} else if idx.Unique {
-					cname = idx.Name.O
-					ctype = infoschema.UniqueKeyType
-				} else {
-					// The index has no constriant.
-					continue
-				}
-				if ok && extractor.Filter("constraint_name", cname) {
-					continue
-				}
-				record := types.MakeDatums(
-					infoschema.CatalogVal, // CONSTRAINT_CATALOG
-					schema.O,              // CONSTRAINT_SCHEMA
-					cname,                 // CONSTRAINT_NAME
-					schema.O,              // TABLE_SCHEMA
-					tbl.Name.O,            // TABLE_NAME
-					ctype,                 // CONSTRAINT_TYPE
-				)
-				rows = append(rows, record)
-			}
-			//  TiDB includes foreign key information for compatibility but foreign keys are not yet enforced.
-			for _, fk := range tbl.ForeignKeys {
-				record := types.MakeDatums(
-					infoschema.CatalogVal,     // CONSTRAINT_CATALOG
-					schema.O,                  // CONSTRAINT_SCHEMA
-					fk.Name.O,                 // CONSTRAINT_NAME
-					schema.O,                  // TABLE_SCHEMA
-					tbl.Name.O,                // TABLE_NAME
-					infoschema.ForeignKeyType, // CONSTRAINT_TYPE
-				)
-				rows = append(rows, record)
->>>>>>> 0a2d5be5
+			}
+			if ok && ex.Filter("constraint_name", cname) {
+				continue
 			}
 			record := types.MakeDatums(
 				infoschema.CatalogVal, // CONSTRAINT_CATALOG
