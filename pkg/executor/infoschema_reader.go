// Copyright 2020 PingCAP, Inc.
//
// Licensed under the Apache License, Version 2.0 (the "License");
// you may not use this file except in compliance with the License.
// You may obtain a copy of the License at
//
//     http://www.apache.org/licenses/LICENSE-2.0
//
// Unless required by applicable law or agreed to in writing, software
// distributed under the License is distributed on an "AS IS" BASIS,
// WITHOUT WARRANTIES OR CONDITIONS OF ANY KIND, either express or implied.
// See the License for the specific language governing permissions and
// limitations under the License.

package executor

import (
	"bytes"
	"context"
	"encoding/hex"
	"encoding/json"
	"fmt"
	"math"
	"slices"
	"strconv"
	"strings"
	"time"

	"github.com/pingcap/errors"
	"github.com/pingcap/failpoint"
	"github.com/pingcap/kvproto/pkg/deadlock"
	"github.com/pingcap/kvproto/pkg/kvrpcpb"
	rmpb "github.com/pingcap/kvproto/pkg/resource_manager"
	"github.com/pingcap/tidb/pkg/ddl/label"
	"github.com/pingcap/tidb/pkg/ddl/placement"
	"github.com/pingcap/tidb/pkg/domain"
	"github.com/pingcap/tidb/pkg/domain/infosync"
	"github.com/pingcap/tidb/pkg/domain/resourcegroup"
	"github.com/pingcap/tidb/pkg/errno"
	"github.com/pingcap/tidb/pkg/executor/internal/exec"
	"github.com/pingcap/tidb/pkg/executor/internal/pdhelper"
	"github.com/pingcap/tidb/pkg/expression"
	"github.com/pingcap/tidb/pkg/infoschema"
	"github.com/pingcap/tidb/pkg/kv"
	"github.com/pingcap/tidb/pkg/meta/autoid"
	"github.com/pingcap/tidb/pkg/parser"
	"github.com/pingcap/tidb/pkg/parser/charset"
	"github.com/pingcap/tidb/pkg/parser/model"
	"github.com/pingcap/tidb/pkg/parser/mysql"
	plannercore "github.com/pingcap/tidb/pkg/planner/core"
	"github.com/pingcap/tidb/pkg/privilege"
	"github.com/pingcap/tidb/pkg/privilege/privileges"
	"github.com/pingcap/tidb/pkg/session/txninfo"
	"github.com/pingcap/tidb/pkg/sessionctx"
	"github.com/pingcap/tidb/pkg/sessionctx/variable"
	"github.com/pingcap/tidb/pkg/sessiontxn"
	"github.com/pingcap/tidb/pkg/statistics"
	"github.com/pingcap/tidb/pkg/statistics/handle/cache"
	"github.com/pingcap/tidb/pkg/store/helper"
	"github.com/pingcap/tidb/pkg/table"
	"github.com/pingcap/tidb/pkg/tablecodec"
	"github.com/pingcap/tidb/pkg/types"
	"github.com/pingcap/tidb/pkg/util"
	"github.com/pingcap/tidb/pkg/util/chunk"
	"github.com/pingcap/tidb/pkg/util/codec"
	"github.com/pingcap/tidb/pkg/util/collate"
	"github.com/pingcap/tidb/pkg/util/dbterror/plannererrors"
	"github.com/pingcap/tidb/pkg/util/deadlockhistory"
	"github.com/pingcap/tidb/pkg/util/execdetails"
	"github.com/pingcap/tidb/pkg/util/hint"
	"github.com/pingcap/tidb/pkg/util/intest"
	"github.com/pingcap/tidb/pkg/util/keydecoder"
	"github.com/pingcap/tidb/pkg/util/logutil"
	"github.com/pingcap/tidb/pkg/util/memory"
	"github.com/pingcap/tidb/pkg/util/resourcegrouptag"
	"github.com/pingcap/tidb/pkg/util/sem"
	"github.com/pingcap/tidb/pkg/util/servermemorylimit"
	"github.com/pingcap/tidb/pkg/util/set"
	"github.com/pingcap/tidb/pkg/util/sqlexec"
	"github.com/pingcap/tidb/pkg/util/stringutil"
	"github.com/pingcap/tidb/pkg/util/syncutil"
	"github.com/tikv/client-go/v2/tikv"
	"github.com/tikv/client-go/v2/tikvrpc"
	"github.com/tikv/client-go/v2/txnkv/txnlock"
	pd "github.com/tikv/pd/client/http"
	"go.uber.org/zap"
)

type memtableRetriever struct {
	dummyCloser
	table       *model.TableInfo
	columns     []*model.ColumnInfo
	rows        [][]types.Datum
	rowIdx      int
	retrieved   bool
	initialized bool
	extractor   plannercore.MemTablePredicateExtractor
}

// retrieve implements the infoschemaRetriever interface
func (e *memtableRetriever) retrieve(ctx context.Context, sctx sessionctx.Context) ([][]types.Datum, error) {
	if e.table.Name.O == infoschema.TableClusterInfo && !hasPriv(sctx, mysql.ProcessPriv) {
		return nil, plannererrors.ErrSpecificAccessDenied.GenWithStackByArgs("PROCESS")
	}
	if e.retrieved {
		return nil, nil
	}

	// Cache the ret full rows in schemataRetriever
	if !e.initialized {
		is := sctx.GetInfoSchema().(infoschema.InfoSchema)
		dbs := is.AllSchemas()
		slices.SortFunc(dbs, model.LessDBInfo)
		var err error
		switch e.table.Name.O {
		case infoschema.TableSchemata:
			e.setDataFromSchemata(sctx, dbs)
		case infoschema.TableStatistics:
			e.setDataForStatistics(sctx, dbs)
		case infoschema.TableTables:
			err = e.setDataFromTables(sctx, dbs)
		case infoschema.TableReferConst:
			err = e.setDataFromReferConst(sctx, dbs)
		case infoschema.TableSequences:
			e.setDataFromSequences(sctx, dbs)
		case infoschema.TablePartitions:
			err = e.setDataFromPartitions(sctx, dbs)
		case infoschema.TableClusterInfo:
			err = e.dataForTiDBClusterInfo(sctx)
		case infoschema.TableAnalyzeStatus:
			err = e.setDataForAnalyzeStatus(ctx, sctx)
		case infoschema.TableTiDBIndexes:
			e.setDataFromIndexes(sctx, dbs)
		case infoschema.TableViews:
			e.setDataFromViews(sctx, dbs)
		case infoschema.TableEngines:
			e.setDataFromEngines()
		case infoschema.TableCharacterSets:
			e.setDataFromCharacterSets()
		case infoschema.TableCollations:
			e.setDataFromCollations()
		case infoschema.TableKeyColumn:
			e.setDataFromKeyColumnUsage(sctx, dbs)
		case infoschema.TableMetricTables:
			e.setDataForMetricTables()
		case infoschema.TableProfiling:
			e.setDataForPseudoProfiling(sctx)
		case infoschema.TableCollationCharacterSetApplicability:
			e.dataForCollationCharacterSetApplicability()
		case infoschema.TableProcesslist:
			e.setDataForProcessList(sctx)
		case infoschema.ClusterTableProcesslist:
			err = e.setDataForClusterProcessList(sctx)
		case infoschema.TableUserPrivileges:
			e.setDataFromUserPrivileges(sctx)
		case infoschema.TableTiKVRegionStatus:
			err = e.setDataForTiKVRegionStatus(ctx, sctx)
		case infoschema.TableTiDBHotRegions:
			err = e.setDataForTiDBHotRegions(ctx, sctx)
		case infoschema.TableConstraints:
			e.setDataFromTableConstraints(sctx, dbs)
		case infoschema.TableSessionVar:
			e.rows, err = infoschema.GetDataFromSessionVariables(ctx, sctx)
		case infoschema.TableTiDBServersInfo:
			err = e.setDataForServersInfo(sctx)
		case infoschema.TableTiFlashReplica:
			e.dataForTableTiFlashReplica(sctx, dbs)
		case infoschema.TableTiKVStoreStatus:
			err = e.dataForTiKVStoreStatus(ctx, sctx)
		case infoschema.TableClientErrorsSummaryGlobal,
			infoschema.TableClientErrorsSummaryByUser,
			infoschema.TableClientErrorsSummaryByHost:
			err = e.setDataForClientErrorsSummary(sctx, e.table.Name.O)
		case infoschema.TableAttributes:
			err = e.setDataForAttributes(sctx, is)
		case infoschema.TablePlacementPolicies:
			err = e.setDataFromPlacementPolicies(sctx)
		case infoschema.TableTrxSummary:
			err = e.setDataForTrxSummary(sctx)
		case infoschema.ClusterTableTrxSummary:
			err = e.setDataForClusterTrxSummary(sctx)
		case infoschema.TableVariablesInfo:
			err = e.setDataForVariablesInfo(sctx)
		case infoschema.TableUserAttributes:
			err = e.setDataForUserAttributes(ctx, sctx)
		case infoschema.TableMemoryUsage:
			err = e.setDataForMemoryUsage()
		case infoschema.ClusterTableMemoryUsage:
			err = e.setDataForClusterMemoryUsage(sctx)
		case infoschema.TableMemoryUsageOpsHistory:
			err = e.setDataForMemoryUsageOpsHistory()
		case infoschema.ClusterTableMemoryUsageOpsHistory:
			err = e.setDataForClusterMemoryUsageOpsHistory(sctx)
		case infoschema.TableResourceGroups:
			err = e.setDataFromResourceGroups()
		case infoschema.TableRunawayWatches:
			err = e.setDataFromRunawayWatches(sctx)
		case infoschema.TableCheckConstraints:
			err = e.setDataFromCheckConstraints(sctx, dbs)
		case infoschema.TableTiDBCheckConstraints:
			err = e.setDataFromTiDBCheckConstraints(sctx, dbs)
		case infoschema.TableKeywords:
			err = e.setDataFromKeywords()
		}
		if err != nil {
			return nil, err
		}
		e.initialized = true
	}

	// Adjust the amount of each return
	maxCount := 1024
	retCount := maxCount
	if e.rowIdx+maxCount > len(e.rows) {
		retCount = len(e.rows) - e.rowIdx
		e.retrieved = true
	}
	ret := make([][]types.Datum, retCount)
	for i := e.rowIdx; i < e.rowIdx+retCount; i++ {
		ret[i-e.rowIdx] = e.rows[i]
	}
	e.rowIdx += retCount
	return adjustColumns(ret, e.columns, e.table), nil
}

func getAutoIncrementID(ctx sessionctx.Context, schema *model.DBInfo, tblInfo *model.TableInfo) (int64, error) {
	is := ctx.GetInfoSchema().(infoschema.InfoSchema)
	tbl, err := is.TableByName(schema.Name, tblInfo.Name)
	if err != nil {
		return 0, err
	}
	return tbl.Allocators(ctx.GetSessionVars()).Get(autoid.AutoIncrementType).Base() + 1, nil
}

func hasPriv(ctx sessionctx.Context, priv mysql.PrivilegeType) bool {
	pm := privilege.GetPrivilegeManager(ctx)
	if pm == nil {
		// internal session created with createSession doesn't has the PrivilegeManager. For most experienced cases before,
		// we use it like this:
		// ```
		// checker := privilege.GetPrivilegeManager(ctx)
		// if checker != nil && !checker.RequestVerification(ctx.GetSessionVars().ActiveRoles, schema.Name.L, table.Name.L, "", mysql.AllPrivMask) {
		//	  continue
		// }
		// do something.
		// ```
		// So once the privilege manager is nil, it's a signature of internal sql, so just passing the checker through.
		return true
	}
	return pm.RequestVerification(ctx.GetSessionVars().ActiveRoles, "", "", "", priv)
}

func (e *memtableRetriever) setDataForVariablesInfo(ctx sessionctx.Context) error {
	sysVars := variable.GetSysVars()
	rows := make([][]types.Datum, 0, len(sysVars))
	for _, sv := range sysVars {
		if infoschema.SysVarHiddenForSem(ctx, sv.Name) {
			continue
		}
		currentVal, err := ctx.GetSessionVars().GetSessionOrGlobalSystemVar(context.Background(), sv.Name)
		if err != nil {
			currentVal = ""
		}
		isNoop := "NO"
		if sv.IsNoop {
			isNoop = "YES"
		}
		defVal := sv.Value
		if sv.HasGlobalScope() {
			defVal = variable.GlobalSystemVariableInitialValue(sv.Name, defVal)
		}
		row := types.MakeDatums(
			sv.Name,           // VARIABLE_NAME
			sv.Scope.String(), // VARIABLE_SCOPE
			defVal,            // DEFAULT_VALUE
			currentVal,        // CURRENT_VALUE
			sv.MinValue,       // MIN_VALUE
			sv.MaxValue,       // MAX_VALUE
			nil,               // POSSIBLE_VALUES
			isNoop,            // IS_NOOP
		)
		// min and max value is only supported for numeric types
		if !(sv.Type == variable.TypeUnsigned || sv.Type == variable.TypeInt || sv.Type == variable.TypeFloat) {
			row[4].SetNull()
			row[5].SetNull()
		}
		if sv.Type == variable.TypeEnum {
			possibleValues := strings.Join(sv.PossibleValues, ",")
			row[6].SetString(possibleValues, mysql.DefaultCollationName)
		}
		rows = append(rows, row)
	}
	e.rows = rows
	return nil
}

func (e *memtableRetriever) setDataForUserAttributes(ctx context.Context, sctx sessionctx.Context) error {
	exec, _ := sctx.(sqlexec.RestrictedSQLExecutor)
	chunkRows, _, err := exec.ExecRestrictedSQL(ctx, nil, `SELECT user, host, JSON_UNQUOTE(JSON_EXTRACT(user_attributes, '$.metadata')) FROM mysql.user`)
	if err != nil {
		return err
	}
	if len(chunkRows) == 0 {
		return nil
	}
	rows := make([][]types.Datum, 0, len(chunkRows))
	for _, chunkRow := range chunkRows {
		if chunkRow.Len() != 3 {
			continue
		}
		user := chunkRow.GetString(0)
		host := chunkRow.GetString(1)
		// Compatible with results in MySQL
		var attribute any
		if attribute = chunkRow.GetString(2); attribute == "" {
			attribute = nil
		}
		row := types.MakeDatums(user, host, attribute)
		rows = append(rows, row)
	}

	e.rows = rows
	return nil
}

func (e *memtableRetriever) setDataFromSchemata(ctx sessionctx.Context, schemas []*model.DBInfo) {
	checker := privilege.GetPrivilegeManager(ctx)
	rows := make([][]types.Datum, 0, len(schemas))

	for _, schema := range schemas {
		charset := mysql.DefaultCharset
		collation := mysql.DefaultCollationName

		if len(schema.Charset) > 0 {
			charset = schema.Charset // Overwrite default
		}

		if len(schema.Collate) > 0 {
			collation = schema.Collate // Overwrite default
		}
		var policyName any
		if schema.PlacementPolicyRef != nil {
			policyName = schema.PlacementPolicyRef.Name.O
		}

		if checker != nil && !checker.RequestVerification(ctx.GetSessionVars().ActiveRoles, schema.Name.L, "", "", mysql.AllPrivMask) {
			continue
		}
		record := types.MakeDatums(
			infoschema.CatalogVal, // CATALOG_NAME
			schema.Name.O,         // SCHEMA_NAME
			charset,               // DEFAULT_CHARACTER_SET_NAME
			collation,             // DEFAULT_COLLATION_NAME
			nil,                   // SQL_PATH
			policyName,            // TIDB_PLACEMENT_POLICY_NAME
		)
		rows = append(rows, record)
	}
	e.rows = rows
}

func (e *memtableRetriever) setDataForStatistics(ctx sessionctx.Context, schemas []*model.DBInfo) {
	checker := privilege.GetPrivilegeManager(ctx)
	extractor, ok := e.extractor.(*plannercore.InfoSchemaTablesExtractor)
	if ok && extractor.SkipRequest {
		return
	}
	for _, schema := range schemas {
		if ok && extractor.Filter("table_schema", schema.Name.L) {
			continue
		}
		for _, table := range schema.Tables {
			if ok && extractor.Filter("table_name", table.Name.L) {
				continue
			}
			if checker != nil && !checker.RequestVerification(ctx.GetSessionVars().ActiveRoles, schema.Name.L, table.Name.L, "", mysql.AllPrivMask) {
				continue
			}
			e.setDataForStatisticsInTable(schema, table)
		}
	}
}

func (e *memtableRetriever) setDataForStatisticsInTable(schema *model.DBInfo, table *model.TableInfo) {
	var rows [][]types.Datum
	if table.PKIsHandle {
		for _, col := range table.Columns {
			if mysql.HasPriKeyFlag(col.GetFlag()) {
				record := types.MakeDatums(
					infoschema.CatalogVal, // TABLE_CATALOG
					schema.Name.O,         // TABLE_SCHEMA
					table.Name.O,          // TABLE_NAME
					"0",                   // NON_UNIQUE
					schema.Name.O,         // INDEX_SCHEMA
					"PRIMARY",             // INDEX_NAME
					1,                     // SEQ_IN_INDEX
					col.Name.O,            // COLUMN_NAME
					"A",                   // COLLATION
					0,                     // CARDINALITY
					nil,                   // SUB_PART
					nil,                   // PACKED
					"",                    // NULLABLE
					"BTREE",               // INDEX_TYPE
					"",                    // COMMENT
					"",                    // INDEX_COMMENT
					"YES",                 // IS_VISIBLE
					nil,                   // Expression
				)
				rows = append(rows, record)
			}
		}
	}
	nameToCol := make(map[string]*model.ColumnInfo, len(table.Columns))
	for _, c := range table.Columns {
		nameToCol[c.Name.L] = c
	}
	for _, index := range table.Indices {
		nonUnique := "1"
		if index.Unique {
			nonUnique = "0"
		}
		for i, key := range index.Columns {
			col := nameToCol[key.Name.L]
			nullable := "YES"
			if mysql.HasNotNullFlag(col.GetFlag()) {
				nullable = ""
			}

			visible := "YES"
			if index.Invisible {
				visible = "NO"
			}

			colName := col.Name.O
			var expression any
			expression = nil
			tblCol := table.Columns[col.Offset]
			if tblCol.Hidden {
				colName = "NULL"
				expression = tblCol.GeneratedExprString
			}

			record := types.MakeDatums(
				infoschema.CatalogVal, // TABLE_CATALOG
				schema.Name.O,         // TABLE_SCHEMA
				table.Name.O,          // TABLE_NAME
				nonUnique,             // NON_UNIQUE
				schema.Name.O,         // INDEX_SCHEMA
				index.Name.O,          // INDEX_NAME
				i+1,                   // SEQ_IN_INDEX
				colName,               // COLUMN_NAME
				"A",                   // COLLATION
				0,                     // CARDINALITY
				nil,                   // SUB_PART
				nil,                   // PACKED
				nullable,              // NULLABLE
				"BTREE",               // INDEX_TYPE
				"",                    // COMMENT
				index.Comment,         // INDEX_COMMENT
				visible,               // IS_VISIBLE
				expression,            // Expression
			)
			rows = append(rows, record)
		}
	}
	e.rows = append(e.rows, rows...)
}

func (e *memtableRetriever) setDataFromReferConst(sctx sessionctx.Context, schemas []*model.DBInfo) error {
	checker := privilege.GetPrivilegeManager(sctx)
	var rows [][]types.Datum
	extractor, ok := e.extractor.(*plannercore.InfoSchemaTablesExtractor)
	if ok && extractor.SkipRequest {
		return nil
	}
	for _, schema := range schemas {
		if ok && extractor.Filter("table_schema", schema.Name.L) {
			continue
		}
		for _, table := range schema.Tables {
			if ok && extractor.Filter("table_name", table.Name.L) {
				continue
			}
			if !table.IsBaseTable() {
				continue
			}
			if checker != nil && !checker.RequestVerification(sctx.GetSessionVars().ActiveRoles, schema.Name.L, table.Name.L, "", mysql.AllPrivMask) {
				continue
			}
			for _, fk := range table.ForeignKeys {
				updateRule, deleteRule := "NO ACTION", "NO ACTION"
				if model.ReferOptionType(fk.OnUpdate) != 0 {
					updateRule = model.ReferOptionType(fk.OnUpdate).String()
				}
				if model.ReferOptionType(fk.OnDelete) != 0 {
					deleteRule = model.ReferOptionType(fk.OnDelete).String()
				}
				record := types.MakeDatums(
					infoschema.CatalogVal, // CONSTRAINT_CATALOG
					schema.Name.O,         // CONSTRAINT_SCHEMA
					fk.Name.O,             // CONSTRAINT_NAME
					infoschema.CatalogVal, // UNIQUE_CONSTRAINT_CATALOG
					schema.Name.O,         // UNIQUE_CONSTRAINT_SCHEMA
					"PRIMARY",             // UNIQUE_CONSTRAINT_NAME
					"NONE",                // MATCH_OPTION
					updateRule,            // UPDATE_RULE
					deleteRule,            // DELETE_RULE
					table.Name.O,          // TABLE_NAME
					fk.RefTable.O,         // REFERENCED_TABLE_NAME
				)
				rows = append(rows, record)
			}
		}
	}
	e.rows = rows
	return nil
}

func fetchColumnsFromStatsCache(table *model.TableInfo) (rowCount uint64, avgRowLength uint64, dataLength uint64, indexLength uint64) {
	cache := cache.TableRowStatsCache
	if table.GetPartitionInfo() == nil {
		rowCount = cache.GetTableRows(table.ID)
		dataLength, indexLength = cache.GetDataAndIndexLength(table, table.ID, rowCount)
	} else {
		for _, pi := range table.GetPartitionInfo().Definitions {
			piRowCnt := cache.GetTableRows(pi.ID)
			rowCount += piRowCnt
			parDataLen, parIndexLen := cache.GetDataAndIndexLength(table, pi.ID, piRowCnt)
			dataLength += parDataLen
			indexLength += parIndexLen
		}
	}
	avgRowLength = uint64(0)
	if rowCount != 0 {
		avgRowLength = dataLength / rowCount
	}

	if table.IsSequence() {
		// sequence is always 1 row regardless of stats.
		rowCount = 1
	}
	return
}

<<<<<<< HEAD
func (e *memtableRetriever) updateStatsCacheIfNeed(sctx sessionctx.Context) bool {
	for _, col := range e.columns {
		// only the following columns need stats cahce.
		if col.Name.O == "AVG_ROW_LENGTH" || col.Name.O == "DATA_LENGTH" || col.Name.O == "INDEX_LENGTH" || col.Name.O == "TABLE_ROWS" {
			return true
		}
	}
	return false
}

func (e *memtableRetriever) setDataFromTables(sctx sessionctx.Context, schemas []*model.DBInfo) error {
	useStatsCache := e.updateStatsCacheIfNeed(sctx)
=======
func (e *memtableRetriever) updateStatsCacheIfNeed(sctx sessionctx.Context) (bool, error) {
	for _, col := range e.columns {
		// only the following columns need stats cahce.
		if col.Name.O == "AVG_ROW_LENGTH" || col.Name.O == "DATA_LENGTH" || col.Name.O == "INDEX_LENGTH" || col.Name.O == "TABLE_ROWS" {
			err := cache.TableRowStatsCache.Update(sctx)
			if err != nil {
				return false, err
			}
			return true, err
		}
	}
	return false, nil
}

func (e *memtableRetriever) setDataFromTables(sctx sessionctx.Context, schemas []*model.DBInfo) error {
	useStatsCache, err := e.updateStatsCacheIfNeed(sctx)
	if err != nil {
		return err
	}
>>>>>>> b289dc9a
	checker := privilege.GetPrivilegeManager(sctx)

	var rows [][]types.Datum
	createTimeTp := mysql.TypeDatetime
	loc := sctx.GetSessionVars().TimeZone
	if loc == nil {
		loc = time.Local
	}
	extractor, ok := e.extractor.(*plannercore.InfoSchemaTablesExtractor)
	if ok && extractor.SkipRequest {
		return nil
	}
	for _, schema := range schemas {
		if ok && extractor.Filter("table_schema", schema.Name.L) {
			continue
		}
		for _, table := range schema.Tables {
			if ok && extractor.Filter("table_name", table.Name.L) {
				continue
			}
			collation := table.Collate
			if collation == "" {
				collation = mysql.DefaultCollationName
			}
			createTime := types.NewTime(types.FromGoTime(table.GetUpdateTime().In(loc)), createTimeTp, types.DefaultFsp)

			createOptions := ""

			if checker != nil && !checker.RequestVerification(sctx.GetSessionVars().ActiveRoles, schema.Name.L, table.Name.L, "", mysql.AllPrivMask) {
				continue
			}
			pkType := "NONCLUSTERED"
			if !table.IsView() {
				if table.GetPartitionInfo() != nil {
					createOptions = "partitioned"
				} else if table.TableCacheStatusType == model.TableCacheStatusEnable {
					createOptions = "cached=on"
				}
				var err error
				var autoIncID any
				hasAutoIncID, _ := infoschema.HasAutoIncrementColumn(table)
				if hasAutoIncID {
					autoIncID, err = getAutoIncrementID(sctx, schema, table)
					if err != nil {
						return err
					}
				}
				tableType := "BASE TABLE"
				if util.IsSystemView(schema.Name.L) {
					tableType = "SYSTEM VIEW"
				}
				if table.IsSequence() {
					tableType = "SEQUENCE"
				}
				if table.HasClusteredIndex() {
					pkType = "CLUSTERED"
				}
				shardingInfo := infoschema.GetShardingInfo(schema, table)
				var policyName any
				if table.PlacementPolicyRef != nil {
					policyName = table.PlacementPolicyRef.Name.O
				}

				var rowCount, avgRowLength, dataLength, indexLength uint64
				if useStatsCache {
<<<<<<< HEAD
					logutil.BgLogger().Info("ywq test update by id", zap.Any("table id", table.ID), zap.Any("name", table.Name.L))
					err := cache.TableRowStatsCache.UpdateByID(sctx, table.ID)
					if err != nil {
						return err
					}
=======
>>>>>>> b289dc9a
					rowCount, avgRowLength, dataLength, indexLength = fetchColumnsFromStatsCache(table)
				}

				record := types.MakeDatums(
					infoschema.CatalogVal, // TABLE_CATALOG
					schema.Name.O,         // TABLE_SCHEMA
					table.Name.O,          // TABLE_NAME
					tableType,             // TABLE_TYPE
					"InnoDB",              // ENGINE
					uint64(10),            // VERSION
					"Compact",             // ROW_FORMAT
					rowCount,              // TABLE_ROWS
					avgRowLength,          // AVG_ROW_LENGTH
					dataLength,            // DATA_LENGTH
					uint64(0),             // MAX_DATA_LENGTH
					indexLength,           // INDEX_LENGTH
					uint64(0),             // DATA_FREE
					autoIncID,             // AUTO_INCREMENT
					createTime,            // CREATE_TIME
					nil,                   // UPDATE_TIME
					nil,                   // CHECK_TIME
					collation,             // TABLE_COLLATION
					nil,                   // CHECKSUM
					createOptions,         // CREATE_OPTIONS
					table.Comment,         // TABLE_COMMENT
					table.ID,              // TIDB_TABLE_ID
					shardingInfo,          // TIDB_ROW_ID_SHARDING_INFO
					pkType,                // TIDB_PK_TYPE
					policyName,            // TIDB_PLACEMENT_POLICY_NAME
				)
				rows = append(rows, record)
			} else {
				record := types.MakeDatums(
					infoschema.CatalogVal, // TABLE_CATALOG
					schema.Name.O,         // TABLE_SCHEMA
					table.Name.O,          // TABLE_NAME
					"VIEW",                // TABLE_TYPE
					nil,                   // ENGINE
					nil,                   // VERSION
					nil,                   // ROW_FORMAT
					nil,                   // TABLE_ROWS
					nil,                   // AVG_ROW_LENGTH
					nil,                   // DATA_LENGTH
					nil,                   // MAX_DATA_LENGTH
					nil,                   // INDEX_LENGTH
					nil,                   // DATA_FREE
					nil,                   // AUTO_INCREMENT
					createTime,            // CREATE_TIME
					nil,                   // UPDATE_TIME
					nil,                   // CHECK_TIME
					nil,                   // TABLE_COLLATION
					nil,                   // CHECKSUM
					nil,                   // CREATE_OPTIONS
					"VIEW",                // TABLE_COMMENT
					table.ID,              // TIDB_TABLE_ID
					nil,                   // TIDB_ROW_ID_SHARDING_INFO
					pkType,                // TIDB_PK_TYPE
					nil,                   // TIDB_PLACEMENT_POLICY_NAME
				)
				rows = append(rows, record)
			}
		}
	}
	e.rows = rows
	return nil
}

// Data for inforation_schema.CHECK_CONSTRAINTS
// This is standards (ISO/IEC 9075-11) compliant and is compatible with the implementation in MySQL as well.
func (e *memtableRetriever) setDataFromCheckConstraints(sctx sessionctx.Context, schemas []*model.DBInfo) error {
	var rows [][]types.Datum
	checker := privilege.GetPrivilegeManager(sctx)
	for _, schema := range schemas {
		for _, table := range schema.Tables {
			if len(table.Constraints) > 0 {
				if checker != nil && !checker.RequestVerification(sctx.GetSessionVars().ActiveRoles, schema.Name.L, table.Name.L, "", mysql.SelectPriv) {
					continue
				}
				for _, constraint := range table.Constraints {
					if constraint.State != model.StatePublic {
						continue
					}
					record := types.MakeDatums(
						infoschema.CatalogVal, // CONSTRAINT_CATALOG
						schema.Name.O,         // CONSTRAINT_SCHEMA
						constraint.Name.O,     // CONSTRAINT_NAME
						fmt.Sprintf("(%s)", constraint.ExprString), // CHECK_CLAUSE
					)
					rows = append(rows, record)
				}
			}
		}
	}
	e.rows = rows
	return nil
}

// Data for inforation_schema.TIDB_CHECK_CONSTRAINTS
// This has non-standard TiDB specific extensions.
func (e *memtableRetriever) setDataFromTiDBCheckConstraints(sctx sessionctx.Context, schemas []*model.DBInfo) error {
	var rows [][]types.Datum
	checker := privilege.GetPrivilegeManager(sctx)
	for _, schema := range schemas {
		for _, table := range schema.Tables {
			if len(table.Constraints) > 0 {
				if checker != nil && !checker.RequestVerification(sctx.GetSessionVars().ActiveRoles, schema.Name.L, table.Name.L, "", mysql.SelectPriv) {
					continue
				}
				for _, constraint := range table.Constraints {
					if constraint.State != model.StatePublic {
						continue
					}
					record := types.MakeDatums(
						infoschema.CatalogVal, // CONSTRAINT_CATALOG
						schema.Name.O,         // CONSTRAINT_SCHEMA
						constraint.Name.O,     // CONSTRAINT_NAME
						fmt.Sprintf("(%s)", constraint.ExprString), // CHECK_CLAUSE
						table.Name.O, // TABLE_NAME
						table.ID,     // TABLE_ID
					)
					rows = append(rows, record)
				}
			}
		}
	}
	e.rows = rows
	return nil
}

func (e *hugeMemTableRetriever) setDataForColumns(ctx context.Context, sctx sessionctx.Context, extractor *plannercore.ColumnsTableExtractor) error {
	checker := privilege.GetPrivilegeManager(sctx)
	e.rows = e.rows[:0]
	batch := 1024
	for ; e.dbsIdx < len(e.dbs); e.dbsIdx++ {
		schema := e.dbs[e.dbsIdx]
		for e.tblIdx < len(schema.Tables) {
			table := schema.Tables[e.tblIdx]
			e.tblIdx++
			hasPrivs := false
			var priv mysql.PrivilegeType
			if checker != nil {
				for _, p := range mysql.AllColumnPrivs {
					if checker.RequestVerification(sctx.GetSessionVars().ActiveRoles, schema.Name.L, table.Name.L, "", p) {
						hasPrivs = true
						priv |= p
					}
				}
				if !hasPrivs {
					continue
				}
			}

			e.dataForColumnsInTable(ctx, sctx, schema, table, priv, extractor)
			if len(e.rows) >= batch {
				return nil
			}
		}
		e.tblIdx = 0
	}
	return nil
}

func (e *hugeMemTableRetriever) dataForColumnsInTable(ctx context.Context, sctx sessionctx.Context, schema *model.DBInfo, tbl *model.TableInfo, priv mysql.PrivilegeType, extractor *plannercore.ColumnsTableExtractor) {
	is := sessiontxn.GetTxnManager(sctx).GetTxnInfoSchema()
	if tbl.IsView() {
		e.viewMu.Lock()
		_, ok := e.viewSchemaMap[tbl.ID]
		if !ok {
			var viewLogicalPlan plannercore.Plan
			internalCtx := kv.WithInternalSourceType(context.Background(), kv.InternalTxnOthers)
			// Build plan is not thread safe, there will be concurrency on sessionctx.
			if err := runWithSystemSession(internalCtx, sctx, func(s sessionctx.Context) error {
				planBuilder, _ := plannercore.NewPlanBuilder().Init(s, is, hint.NewQBHintHandler(nil))
				var err error
				viewLogicalPlan, err = planBuilder.BuildDataSourceFromView(ctx, schema.Name, tbl, nil, nil)
				return errors.Trace(err)
			}); err != nil {
				sctx.GetSessionVars().StmtCtx.AppendWarning(err)
				e.viewMu.Unlock()
				return
			}
			e.viewSchemaMap[tbl.ID] = viewLogicalPlan.Schema()
			e.viewOutputNamesMap[tbl.ID] = viewLogicalPlan.OutputNames()
		}
		e.viewMu.Unlock()
	}

	var tableSchemaRegexp, tableNameRegexp, columnsRegexp []collate.WildcardPattern
	var tableSchemaFilterEnable,
		tableNameFilterEnable, columnsFilterEnable bool
	if !extractor.SkipRequest {
		tableSchemaFilterEnable = extractor.TableSchema.Count() > 0
		tableNameFilterEnable = extractor.TableName.Count() > 0
		columnsFilterEnable = extractor.ColumnName.Count() > 0
		if len(extractor.TableSchemaPatterns) > 0 {
			tableSchemaRegexp = make([]collate.WildcardPattern, len(extractor.TableSchemaPatterns))
			for i, pattern := range extractor.TableSchemaPatterns {
				tableSchemaRegexp[i] = collate.GetCollatorByID(collate.CollationName2ID(mysql.UTF8MB4DefaultCollation)).Pattern()
				tableSchemaRegexp[i].Compile(pattern, byte('\\'))
			}
		}
		if len(extractor.TableNamePatterns) > 0 {
			tableNameRegexp = make([]collate.WildcardPattern, len(extractor.TableNamePatterns))
			for i, pattern := range extractor.TableNamePatterns {
				tableNameRegexp[i] = collate.GetCollatorByID(collate.CollationName2ID(mysql.UTF8MB4DefaultCollation)).Pattern()
				tableNameRegexp[i].Compile(pattern, byte('\\'))
			}
		}
		if len(extractor.ColumnNamePatterns) > 0 {
			columnsRegexp = make([]collate.WildcardPattern, len(extractor.ColumnNamePatterns))
			for i, pattern := range extractor.ColumnNamePatterns {
				columnsRegexp[i] = collate.GetCollatorByID(collate.CollationName2ID(mysql.UTF8MB4DefaultCollation)).Pattern()
				columnsRegexp[i].Compile(pattern, byte('\\'))
			}
		}
	}
	i := 0
ForColumnsTag:
	for _, col := range tbl.Columns {
		if col.Hidden {
			continue
		}
		i++
		ft := &(col.FieldType)
		if tbl.IsView() {
			e.viewMu.RLock()
			if e.viewSchemaMap[tbl.ID] != nil {
				// If this is a view, replace the column with the view column.
				idx := expression.FindFieldNameIdxByColName(e.viewOutputNamesMap[tbl.ID], col.Name.L)
				if idx >= 0 {
					col1 := e.viewSchemaMap[tbl.ID].Columns[idx]
					ft = col1.GetType()
				}
			}
			e.viewMu.RUnlock()
		}
		if !extractor.SkipRequest {
			if tableSchemaFilterEnable && !extractor.TableSchema.Exist(schema.Name.L) {
				continue
			}
			if tableNameFilterEnable && !extractor.TableName.Exist(tbl.Name.L) {
				continue
			}
			if columnsFilterEnable && !extractor.ColumnName.Exist(col.Name.L) {
				continue
			}
			for _, re := range tableSchemaRegexp {
				if !re.DoMatch(schema.Name.L) {
					continue ForColumnsTag
				}
			}
			for _, re := range tableNameRegexp {
				if !re.DoMatch(tbl.Name.L) {
					continue ForColumnsTag
				}
			}
			for _, re := range columnsRegexp {
				if !re.DoMatch(col.Name.L) {
					continue ForColumnsTag
				}
			}
		}

		var charMaxLen, charOctLen, numericPrecision, numericScale, datetimePrecision any
		colLen, decimal := ft.GetFlen(), ft.GetDecimal()
		defaultFlen, defaultDecimal := mysql.GetDefaultFieldLengthAndDecimal(ft.GetType())
		if decimal == types.UnspecifiedLength {
			decimal = defaultDecimal
		}
		if colLen == types.UnspecifiedLength {
			colLen = defaultFlen
		}
		if ft.GetType() == mysql.TypeSet {
			// Example: In MySQL set('a','bc','def','ghij') has length 13, because
			// len('a')+len('bc')+len('def')+len('ghij')+len(ThreeComma)=13
			// Reference link: https://bugs.mysql.com/bug.php?id=22613
			colLen = 0
			for _, ele := range ft.GetElems() {
				colLen += len(ele)
			}
			if len(ft.GetElems()) != 0 {
				colLen += (len(ft.GetElems()) - 1)
			}
			charMaxLen = colLen
			charOctLen = calcCharOctLength(colLen, ft.GetCharset())
		} else if ft.GetType() == mysql.TypeEnum {
			// Example: In MySQL enum('a', 'ab', 'cdef') has length 4, because
			// the longest string in the enum is 'cdef'
			// Reference link: https://bugs.mysql.com/bug.php?id=22613
			colLen = 0
			for _, ele := range ft.GetElems() {
				if len(ele) > colLen {
					colLen = len(ele)
				}
			}
			charMaxLen = colLen
			charOctLen = calcCharOctLength(colLen, ft.GetCharset())
		} else if types.IsString(ft.GetType()) {
			charMaxLen = colLen
			charOctLen = calcCharOctLength(colLen, ft.GetCharset())
		} else if types.IsTypeFractionable(ft.GetType()) {
			datetimePrecision = decimal
		} else if types.IsTypeNumeric(ft.GetType()) {
			numericPrecision = colLen
			if ft.GetType() != mysql.TypeFloat && ft.GetType() != mysql.TypeDouble {
				numericScale = decimal
			} else if decimal != -1 {
				numericScale = decimal
			}
		} else if ft.GetType() == mysql.TypeNull {
			charMaxLen, charOctLen = 0, 0
		}
		columnType := ft.InfoSchemaStr()
		columnDesc := table.NewColDesc(table.ToColumn(col))
		var columnDefault any
		if columnDesc.DefaultValue != nil {
			columnDefault = fmt.Sprintf("%v", columnDesc.DefaultValue)
			switch col.GetDefaultValue() {
			case "CURRENT_TIMESTAMP":
			default:
				if ft.GetType() == mysql.TypeTimestamp && columnDefault != types.ZeroDatetimeStr {
					timeValue, err := table.GetColDefaultValue(sctx, col)
					if err == nil {
						columnDefault = timeValue.GetMysqlTime().String()
					}
				}
				if ft.GetType() == mysql.TypeBit && !col.DefaultIsExpr {
					defaultValBinaryLiteral := types.BinaryLiteral(columnDefault.(string))
					columnDefault = defaultValBinaryLiteral.ToBitLiteralString(true)
				}
			}
		}
		colType := ft.GetType()
		if colType == mysql.TypeVarString {
			colType = mysql.TypeVarchar
		}
		record := types.MakeDatums(
			infoschema.CatalogVal, // TABLE_CATALOG
			schema.Name.O,         // TABLE_SCHEMA
			tbl.Name.O,            // TABLE_NAME
			col.Name.O,            // COLUMN_NAME
			i,                     // ORDINAL_POSITION
			columnDefault,         // COLUMN_DEFAULT
			columnDesc.Null,       // IS_NULLABLE
			types.TypeToStr(colType, ft.GetCharset()), // DATA_TYPE
			charMaxLen,           // CHARACTER_MAXIMUM_LENGTH
			charOctLen,           // CHARACTER_OCTET_LENGTH
			numericPrecision,     // NUMERIC_PRECISION
			numericScale,         // NUMERIC_SCALE
			datetimePrecision,    // DATETIME_PRECISION
			columnDesc.Charset,   // CHARACTER_SET_NAME
			columnDesc.Collation, // COLLATION_NAME
			columnType,           // COLUMN_TYPE
			columnDesc.Key,       // COLUMN_KEY
			columnDesc.Extra,     // EXTRA
			strings.ToLower(privileges.PrivToString(priv, mysql.AllColumnPrivs, mysql.Priv2Str)), // PRIVILEGES
			columnDesc.Comment,      // COLUMN_COMMENT
			col.GeneratedExprString, // GENERATION_EXPRESSION
		)
		e.rows = append(e.rows, record)
	}
}

func calcCharOctLength(lenInChar int, cs string) int {
	lenInBytes := lenInChar
	if desc, err := charset.GetCharsetInfo(cs); err == nil {
		lenInBytes = desc.Maxlen * lenInChar
	}
	return lenInBytes
}

func (e *memtableRetriever) setDataFromPartitions(sctx sessionctx.Context, schemas []*model.DBInfo) error {
	cache := cache.TableRowStatsCache
	err := cache.Update(sctx)
	if err != nil {
		return err
	}
	checker := privilege.GetPrivilegeManager(sctx)
	var rows [][]types.Datum
	createTimeTp := mysql.TypeDatetime
	for _, schema := range schemas {
		for _, table := range schema.Tables {
			if checker != nil && !checker.RequestVerification(sctx.GetSessionVars().ActiveRoles, schema.Name.L, table.Name.L, "", mysql.SelectPriv) {
				continue
			}
			createTime := types.NewTime(types.FromGoTime(table.GetUpdateTime()), createTimeTp, types.DefaultFsp)

			var rowCount, dataLength, indexLength uint64
			if table.GetPartitionInfo() == nil {
				rowCount = cache.GetTableRows(table.ID)
				dataLength, indexLength = cache.GetDataAndIndexLength(table, table.ID, rowCount)
				avgRowLength := uint64(0)
				if rowCount != 0 {
					avgRowLength = dataLength / rowCount
				}
				record := types.MakeDatums(
					infoschema.CatalogVal, // TABLE_CATALOG
					schema.Name.O,         // TABLE_SCHEMA
					table.Name.O,          // TABLE_NAME
					nil,                   // PARTITION_NAME
					nil,                   // SUBPARTITION_NAME
					nil,                   // PARTITION_ORDINAL_POSITION
					nil,                   // SUBPARTITION_ORDINAL_POSITION
					nil,                   // PARTITION_METHOD
					nil,                   // SUBPARTITION_METHOD
					nil,                   // PARTITION_EXPRESSION
					nil,                   // SUBPARTITION_EXPRESSION
					nil,                   // PARTITION_DESCRIPTION
					rowCount,              // TABLE_ROWS
					avgRowLength,          // AVG_ROW_LENGTH
					dataLength,            // DATA_LENGTH
					nil,                   // MAX_DATA_LENGTH
					indexLength,           // INDEX_LENGTH
					nil,                   // DATA_FREE
					createTime,            // CREATE_TIME
					nil,                   // UPDATE_TIME
					nil,                   // CHECK_TIME
					nil,                   // CHECKSUM
					nil,                   // PARTITION_COMMENT
					nil,                   // NODEGROUP
					nil,                   // TABLESPACE_NAME
					nil,                   // TIDB_PARTITION_ID
					nil,                   // TIDB_PLACEMENT_POLICY_NAME
				)
				rows = append(rows, record)
			} else {
				for i, pi := range table.GetPartitionInfo().Definitions {
					rowCount = cache.GetTableRows(pi.ID)
					dataLength, indexLength = cache.GetDataAndIndexLength(table, pi.ID, rowCount)

					avgRowLength := uint64(0)
					if rowCount != 0 {
						avgRowLength = dataLength / rowCount
					}

					var partitionDesc string
					if table.Partition.Type == model.PartitionTypeRange {
						partitionDesc = strings.Join(pi.LessThan, ",")
					} else if table.Partition.Type == model.PartitionTypeList {
						if len(pi.InValues) > 0 {
							buf := bytes.NewBuffer(nil)
							for i, vs := range pi.InValues {
								if i > 0 {
									buf.WriteString(",")
								}
								if len(vs) != 1 {
									buf.WriteString("(")
								}
								buf.WriteString(strings.Join(vs, ","))
								if len(vs) != 1 {
									buf.WriteString(")")
								}
							}
							partitionDesc = buf.String()
						}
					}

					partitionMethod := table.Partition.Type.String()
					partitionExpr := table.Partition.Expr
					if len(table.Partition.Columns) > 0 {
						switch table.Partition.Type {
						case model.PartitionTypeRange:
							partitionMethod = "RANGE COLUMNS"
						case model.PartitionTypeList:
							partitionMethod = "LIST COLUMNS"
						case model.PartitionTypeKey:
							partitionMethod = "KEY"
						default:
							return errors.Errorf("Inconsistent partition type, have type %v, but with COLUMNS > 0 (%d)", table.Partition.Type, len(table.Partition.Columns))
						}
						buf := bytes.NewBuffer(nil)
						for i, col := range table.Partition.Columns {
							if i > 0 {
								buf.WriteString(",")
							}
							buf.WriteString("`")
							buf.WriteString(col.String())
							buf.WriteString("`")
						}
						partitionExpr = buf.String()
					}

					var policyName any
					if pi.PlacementPolicyRef != nil {
						policyName = pi.PlacementPolicyRef.Name.O
					}
					record := types.MakeDatums(
						infoschema.CatalogVal, // TABLE_CATALOG
						schema.Name.O,         // TABLE_SCHEMA
						table.Name.O,          // TABLE_NAME
						pi.Name.O,             // PARTITION_NAME
						nil,                   // SUBPARTITION_NAME
						i+1,                   // PARTITION_ORDINAL_POSITION
						nil,                   // SUBPARTITION_ORDINAL_POSITION
						partitionMethod,       // PARTITION_METHOD
						nil,                   // SUBPARTITION_METHOD
						partitionExpr,         // PARTITION_EXPRESSION
						nil,                   // SUBPARTITION_EXPRESSION
						partitionDesc,         // PARTITION_DESCRIPTION
						rowCount,              // TABLE_ROWS
						avgRowLength,          // AVG_ROW_LENGTH
						dataLength,            // DATA_LENGTH
						uint64(0),             // MAX_DATA_LENGTH
						indexLength,           // INDEX_LENGTH
						uint64(0),             // DATA_FREE
						createTime,            // CREATE_TIME
						nil,                   // UPDATE_TIME
						nil,                   // CHECK_TIME
						nil,                   // CHECKSUM
						pi.Comment,            // PARTITION_COMMENT
						nil,                   // NODEGROUP
						nil,                   // TABLESPACE_NAME
						pi.ID,                 // TIDB_PARTITION_ID
						policyName,            // TIDB_PLACEMENT_POLICY_NAME
					)
					rows = append(rows, record)
				}
			}
		}
	}
	e.rows = rows
	return nil
}

func (e *memtableRetriever) setDataFromIndexes(ctx sessionctx.Context, schemas []*model.DBInfo) {
	checker := privilege.GetPrivilegeManager(ctx)
	var rows [][]types.Datum
	for _, schema := range schemas {
		for _, tb := range schema.Tables {
			if checker != nil && !checker.RequestVerification(ctx.GetSessionVars().ActiveRoles, schema.Name.L, tb.Name.L, "", mysql.AllPrivMask) {
				continue
			}

			if tb.PKIsHandle {
				var pkCol *model.ColumnInfo
				for _, col := range tb.Cols() {
					if mysql.HasPriKeyFlag(col.GetFlag()) {
						pkCol = col
						break
					}
				}
				record := types.MakeDatums(
					schema.Name.O, // TABLE_SCHEMA
					tb.Name.O,     // TABLE_NAME
					0,             // NON_UNIQUE
					"PRIMARY",     // KEY_NAME
					1,             // SEQ_IN_INDEX
					pkCol.Name.O,  // COLUMN_NAME
					nil,           // SUB_PART
					"",            // INDEX_COMMENT
					nil,           // Expression
					0,             // INDEX_ID
					"YES",         // IS_VISIBLE
					"YES",         // CLUSTERED
				)
				rows = append(rows, record)
			}
			for _, idxInfo := range tb.Indices {
				if idxInfo.State != model.StatePublic {
					continue
				}
				isClustered := "NO"
				if tb.IsCommonHandle && idxInfo.Primary {
					isClustered = "YES"
				}
				for i, col := range idxInfo.Columns {
					nonUniq := 1
					if idxInfo.Unique {
						nonUniq = 0
					}
					var subPart any
					if col.Length != types.UnspecifiedLength {
						subPart = col.Length
					}
					colName := col.Name.O
					var expression any
					expression = nil
					tblCol := tb.Columns[col.Offset]
					if tblCol.Hidden {
						colName = "NULL"
						expression = tblCol.GeneratedExprString
					}
					visible := "YES"
					if idxInfo.Invisible {
						visible = "NO"
					}
					record := types.MakeDatums(
						schema.Name.O,   // TABLE_SCHEMA
						tb.Name.O,       // TABLE_NAME
						nonUniq,         // NON_UNIQUE
						idxInfo.Name.O,  // KEY_NAME
						i+1,             // SEQ_IN_INDEX
						colName,         // COLUMN_NAME
						subPart,         // SUB_PART
						idxInfo.Comment, // INDEX_COMMENT
						expression,      // Expression
						idxInfo.ID,      // INDEX_ID
						visible,         // IS_VISIBLE
						isClustered,     // CLUSTERED
					)
					rows = append(rows, record)
				}
			}
		}
	}
	e.rows = rows
}

func (e *memtableRetriever) setDataFromViews(ctx sessionctx.Context, schemas []*model.DBInfo) {
	checker := privilege.GetPrivilegeManager(ctx)
	var rows [][]types.Datum
	for _, schema := range schemas {
		for _, table := range schema.Tables {
			if !table.IsView() {
				continue
			}
			collation := table.Collate
			charset := table.Charset
			if collation == "" {
				collation = mysql.DefaultCollationName
			}
			if charset == "" {
				charset = mysql.DefaultCharset
			}
			if checker != nil && !checker.RequestVerification(ctx.GetSessionVars().ActiveRoles, schema.Name.L, table.Name.L, "", mysql.AllPrivMask) {
				continue
			}
			record := types.MakeDatums(
				infoschema.CatalogVal,           // TABLE_CATALOG
				schema.Name.O,                   // TABLE_SCHEMA
				table.Name.O,                    // TABLE_NAME
				table.View.SelectStmt,           // VIEW_DEFINITION
				table.View.CheckOption.String(), // CHECK_OPTION
				"NO",                            // IS_UPDATABLE
				table.View.Definer.String(),     // DEFINER
				table.View.Security.String(),    // SECURITY_TYPE
				charset,                         // CHARACTER_SET_CLIENT
				collation,                       // COLLATION_CONNECTION
			)
			rows = append(rows, record)
		}
	}
	e.rows = rows
}

func (e *memtableRetriever) dataForTiKVStoreStatus(ctx context.Context, sctx sessionctx.Context) (err error) {
	tikvStore, ok := sctx.GetStore().(helper.Storage)
	if !ok {
		return errors.New("Information about TiKV store status can be gotten only when the storage is TiKV")
	}
	tikvHelper := &helper.Helper{
		Store:       tikvStore,
		RegionCache: tikvStore.GetRegionCache(),
	}
	pdCli, err := tikvHelper.TryGetPDHTTPClient()
	if err != nil {
		return err
	}
	storesStat, err := pdCli.GetStores(ctx)
	if err != nil {
		return err
	}
	for _, storeStat := range storesStat.Stores {
		row := make([]types.Datum, len(infoschema.TableTiKVStoreStatusCols))
		row[0].SetInt64(storeStat.Store.ID)
		row[1].SetString(storeStat.Store.Address, mysql.DefaultCollationName)
		row[2].SetInt64(storeStat.Store.State)
		row[3].SetString(storeStat.Store.StateName, mysql.DefaultCollationName)
		data, err := json.Marshal(storeStat.Store.Labels)
		if err != nil {
			return err
		}
		bj := types.BinaryJSON{}
		if err = bj.UnmarshalJSON(data); err != nil {
			return err
		}
		row[4].SetMysqlJSON(bj)
		row[5].SetString(storeStat.Store.Version, mysql.DefaultCollationName)
		row[6].SetString(storeStat.Status.Capacity, mysql.DefaultCollationName)
		row[7].SetString(storeStat.Status.Available, mysql.DefaultCollationName)
		row[8].SetInt64(storeStat.Status.LeaderCount)
		row[9].SetFloat64(storeStat.Status.LeaderWeight)
		row[10].SetFloat64(storeStat.Status.LeaderScore)
		row[11].SetInt64(storeStat.Status.LeaderSize)
		row[12].SetInt64(storeStat.Status.RegionCount)
		row[13].SetFloat64(storeStat.Status.RegionWeight)
		row[14].SetFloat64(storeStat.Status.RegionScore)
		row[15].SetInt64(storeStat.Status.RegionSize)
		startTs := types.NewTime(types.FromGoTime(storeStat.Status.StartTS), mysql.TypeDatetime, types.DefaultFsp)
		row[16].SetMysqlTime(startTs)
		lastHeartbeatTs := types.NewTime(types.FromGoTime(storeStat.Status.LastHeartbeatTS), mysql.TypeDatetime, types.DefaultFsp)
		row[17].SetMysqlTime(lastHeartbeatTs)
		row[18].SetString(storeStat.Status.Uptime, mysql.DefaultCollationName)
		if sem.IsEnabled() {
			// Patch out IP addresses etc if the user does not have the RESTRICTED_TABLES_ADMIN privilege
			checker := privilege.GetPrivilegeManager(sctx)
			if checker == nil || !checker.RequestDynamicVerification(sctx.GetSessionVars().ActiveRoles, "RESTRICTED_TABLES_ADMIN", false) {
				row[1].SetString(strconv.FormatInt(storeStat.Store.ID, 10), mysql.DefaultCollationName)
				row[1].SetNull()
				row[6].SetNull()
				row[7].SetNull()
				row[16].SetNull()
				row[18].SetNull()
			}
		}
		e.rows = append(e.rows, row)
	}
	return nil
}

// DDLJobsReaderExec executes DDLJobs information retrieving.
type DDLJobsReaderExec struct {
	exec.BaseExecutor
	DDLJobRetriever

	cacheJobs []*model.Job
	is        infoschema.InfoSchema
	sess      sessionctx.Context
}

// Open implements the Executor Next interface.
func (e *DDLJobsReaderExec) Open(ctx context.Context) error {
	if err := e.BaseExecutor.Open(ctx); err != nil {
		return err
	}
	e.DDLJobRetriever.is = e.is
	e.activeRoles = e.Ctx().GetSessionVars().ActiveRoles
	sess, err := e.GetSysSession()
	if err != nil {
		return err
	}
	e.sess = sess
	err = sessiontxn.NewTxn(context.Background(), sess)
	if err != nil {
		return err
	}
	txn, err := sess.Txn(true)
	if err != nil {
		return err
	}
	sess.GetSessionVars().SetInTxn(true)
	err = e.DDLJobRetriever.initial(txn, sess)
	if err != nil {
		return err
	}
	return nil
}

// Next implements the Executor Next interface.
func (e *DDLJobsReaderExec) Next(_ context.Context, req *chunk.Chunk) error {
	req.GrowAndReset(e.MaxChunkSize())
	checker := privilege.GetPrivilegeManager(e.Ctx())
	count := 0

	// Append running DDL jobs.
	if e.cursor < len(e.runningJobs) {
		num := min(req.Capacity(), len(e.runningJobs)-e.cursor)
		for i := e.cursor; i < e.cursor+num; i++ {
			e.appendJobToChunk(req, e.runningJobs[i], checker)
			req.AppendString(12, e.runningJobs[i].Query)
			if e.runningJobs[i].MultiSchemaInfo != nil {
				for range e.runningJobs[i].MultiSchemaInfo.SubJobs {
					req.AppendString(12, e.runningJobs[i].Query)
				}
			}
		}
		e.cursor += num
		count += num
	}
	var err error

	// Append history DDL jobs.
	if count < req.Capacity() {
		e.cacheJobs, err = e.historyJobIter.GetLastJobs(req.Capacity()-count, e.cacheJobs)
		if err != nil {
			return err
		}
		for _, job := range e.cacheJobs {
			e.appendJobToChunk(req, job, checker)
			req.AppendString(12, job.Query)
			if job.MultiSchemaInfo != nil {
				for range job.MultiSchemaInfo.SubJobs {
					req.AppendString(12, job.Query)
				}
			}
		}
		e.cursor += len(e.cacheJobs)
	}
	return nil
}

// Close implements the Executor Close interface.
func (e *DDLJobsReaderExec) Close() error {
	e.ReleaseSysSession(kv.WithInternalSourceType(context.Background(), kv.InternalTxnDDL), e.sess)
	return e.BaseExecutor.Close()
}

func (e *memtableRetriever) setDataFromEngines() {
	var rows [][]types.Datum
	rows = append(rows,
		types.MakeDatums(
			"InnoDB",  // Engine
			"DEFAULT", // Support
			"Supports transactions, row-level locking, and foreign keys", // Comment
			"YES", // Transactions
			"YES", // XA
			"YES", // Savepoints
		),
	)
	e.rows = rows
}

func (e *memtableRetriever) setDataFromCharacterSets() {
	charsets := charset.GetSupportedCharsets()
	var rows = make([][]types.Datum, 0, len(charsets))
	for _, charset := range charsets {
		rows = append(rows,
			types.MakeDatums(charset.Name, charset.DefaultCollation, charset.Desc, charset.Maxlen),
		)
	}
	e.rows = rows
}

func (e *memtableRetriever) setDataFromCollations() {
	collations := collate.GetSupportedCollations()
	var rows = make([][]types.Datum, 0, len(collations))
	for _, collation := range collations {
		isDefault := ""
		if collation.IsDefault {
			isDefault = "Yes"
		}
		rows = append(rows,
			types.MakeDatums(collation.Name, collation.CharsetName, collation.ID, isDefault, "Yes", 1),
		)
	}
	e.rows = rows
}

func (e *memtableRetriever) dataForCollationCharacterSetApplicability() {
	collations := collate.GetSupportedCollations()
	var rows = make([][]types.Datum, 0, len(collations))
	for _, collation := range collations {
		rows = append(rows,
			types.MakeDatums(collation.Name, collation.CharsetName),
		)
	}
	e.rows = rows
}

func (e *memtableRetriever) dataForTiDBClusterInfo(ctx sessionctx.Context) error {
	servers, err := infoschema.GetClusterServerInfo(ctx)
	if err != nil {
		e.rows = nil
		return err
	}
	rows := make([][]types.Datum, 0, len(servers))
	for _, server := range servers {
		upTimeStr := ""
		startTimeNative := types.NewTime(types.FromGoTime(time.Now()), mysql.TypeDatetime, 0)
		if server.StartTimestamp > 0 {
			startTime := time.Unix(server.StartTimestamp, 0)
			startTimeNative = types.NewTime(types.FromGoTime(startTime), mysql.TypeDatetime, 0)
			upTimeStr = time.Since(startTime).String()
		}
		serverType := server.ServerType
		if server.ServerType == kv.TiFlash.Name() && server.EngineRole == placement.EngineRoleLabelWrite {
			serverType = infoschema.TiFlashWrite
		}
		row := types.MakeDatums(
			serverType,
			server.Address,
			server.StatusAddr,
			server.Version,
			server.GitHash,
			startTimeNative,
			upTimeStr,
			server.ServerID,
		)
		if sem.IsEnabled() {
			checker := privilege.GetPrivilegeManager(ctx)
			if checker == nil || !checker.RequestDynamicVerification(ctx.GetSessionVars().ActiveRoles, "RESTRICTED_TABLES_ADMIN", false) {
				row[1].SetString(strconv.FormatUint(server.ServerID, 10), mysql.DefaultCollationName)
				row[2].SetNull()
				row[5].SetNull()
				row[6].SetNull()
			}
		}
		rows = append(rows, row)
	}
	e.rows = rows
	return nil
}

func (e *memtableRetriever) setDataFromKeyColumnUsage(ctx sessionctx.Context, schemas []*model.DBInfo) {
	checker := privilege.GetPrivilegeManager(ctx)
	rows := make([][]types.Datum, 0, len(schemas)) // The capacity is not accurate, but it is not a big problem.
	extractor, ok := e.extractor.(*plannercore.InfoSchemaTablesExtractor)
	if ok && extractor.SkipRequest {
		return
	}
	for _, schema := range schemas {
		if ok && extractor.Filter("table_schema", schema.Name.L) {
			continue
		}
		for _, table := range schema.Tables {
			if ok && extractor.Filter("table_name", table.Name.L) {
				continue
			}
			if checker != nil && !checker.RequestVerification(ctx.GetSessionVars().ActiveRoles, schema.Name.L, table.Name.L, "", mysql.AllPrivMask) {
				continue
			}
			rs := keyColumnUsageInTable(schema, table)
			rows = append(rows, rs...)
		}
	}
	e.rows = rows
}

func (e *memtableRetriever) setDataForClusterProcessList(ctx sessionctx.Context) error {
	e.setDataForProcessList(ctx)
	rows, err := infoschema.AppendHostInfoToRows(ctx, e.rows)
	if err != nil {
		return err
	}
	e.rows = rows
	return nil
}

func (e *memtableRetriever) setDataForProcessList(ctx sessionctx.Context) {
	sm := ctx.GetSessionManager()
	if sm == nil {
		return
	}

	loginUser := ctx.GetSessionVars().User
	hasProcessPriv := hasPriv(ctx, mysql.ProcessPriv)
	pl := sm.ShowProcessList()

	records := make([][]types.Datum, 0, len(pl))
	for _, pi := range pl {
		// If you have the PROCESS privilege, you can see all threads.
		// Otherwise, you can see only your own threads.
		if !hasProcessPriv && loginUser != nil && pi.User != loginUser.Username {
			continue
		}

		rows := pi.ToRow(ctx.GetSessionVars().StmtCtx.TimeZone())
		record := types.MakeDatums(rows...)
		records = append(records, record)
	}
	e.rows = records
}

func (e *memtableRetriever) setDataFromUserPrivileges(ctx sessionctx.Context) {
	pm := privilege.GetPrivilegeManager(ctx)
	// The results depend on the user querying the information.
	e.rows = pm.UserPrivilegesTable(ctx.GetSessionVars().ActiveRoles, ctx.GetSessionVars().User.Username, ctx.GetSessionVars().User.Hostname)
}

func (e *memtableRetriever) setDataForMetricTables() {
	tables := make([]string, 0, len(infoschema.MetricTableMap))
	for name := range infoschema.MetricTableMap {
		tables = append(tables, name)
	}
	slices.Sort(tables)
	rows := make([][]types.Datum, 0, len(tables))
	for _, name := range tables {
		schema := infoschema.MetricTableMap[name]
		record := types.MakeDatums(
			name,                             // METRICS_NAME
			schema.PromQL,                    // PROMQL
			strings.Join(schema.Labels, ","), // LABELS
			schema.Quantile,                  // QUANTILE
			schema.Comment,                   // COMMENT
		)
		rows = append(rows, record)
	}
	e.rows = rows
}

func keyColumnUsageInTable(schema *model.DBInfo, table *model.TableInfo) [][]types.Datum {
	var rows [][]types.Datum
	if table.PKIsHandle {
		for _, col := range table.Columns {
			if mysql.HasPriKeyFlag(col.GetFlag()) {
				record := types.MakeDatums(
					infoschema.CatalogVal,        // CONSTRAINT_CATALOG
					schema.Name.O,                // CONSTRAINT_SCHEMA
					infoschema.PrimaryConstraint, // CONSTRAINT_NAME
					infoschema.CatalogVal,        // TABLE_CATALOG
					schema.Name.O,                // TABLE_SCHEMA
					table.Name.O,                 // TABLE_NAME
					col.Name.O,                   // COLUMN_NAME
					1,                            // ORDINAL_POSITION
					1,                            // POSITION_IN_UNIQUE_CONSTRAINT
					nil,                          // REFERENCED_TABLE_SCHEMA
					nil,                          // REFERENCED_TABLE_NAME
					nil,                          // REFERENCED_COLUMN_NAME
				)
				rows = append(rows, record)
				break
			}
		}
	}
	nameToCol := make(map[string]*model.ColumnInfo, len(table.Columns))
	for _, c := range table.Columns {
		nameToCol[c.Name.L] = c
	}
	for _, index := range table.Indices {
		var idxName string
		if index.Primary {
			idxName = infoschema.PrimaryConstraint
		} else if index.Unique {
			idxName = index.Name.O
		} else {
			// Only handle unique/primary key
			continue
		}
		for i, key := range index.Columns {
			col := nameToCol[key.Name.L]
			if col.Hidden {
				continue
			}
			record := types.MakeDatums(
				infoschema.CatalogVal, // CONSTRAINT_CATALOG
				schema.Name.O,         // CONSTRAINT_SCHEMA
				idxName,               // CONSTRAINT_NAME
				infoschema.CatalogVal, // TABLE_CATALOG
				schema.Name.O,         // TABLE_SCHEMA
				table.Name.O,          // TABLE_NAME
				col.Name.O,            // COLUMN_NAME
				i+1,                   // ORDINAL_POSITION,
				nil,                   // POSITION_IN_UNIQUE_CONSTRAINT
				nil,                   // REFERENCED_TABLE_SCHEMA
				nil,                   // REFERENCED_TABLE_NAME
				nil,                   // REFERENCED_COLUMN_NAME
			)
			rows = append(rows, record)
		}
	}
	for _, fk := range table.ForeignKeys {
		for i, key := range fk.Cols {
			fkRefCol := ""
			if len(fk.RefCols) > i {
				fkRefCol = fk.RefCols[i].O
			}
			col := nameToCol[key.L]
			record := types.MakeDatums(
				infoschema.CatalogVal, // CONSTRAINT_CATALOG
				schema.Name.O,         // CONSTRAINT_SCHEMA
				fk.Name.O,             // CONSTRAINT_NAME
				infoschema.CatalogVal, // TABLE_CATALOG
				schema.Name.O,         // TABLE_SCHEMA
				table.Name.O,          // TABLE_NAME
				col.Name.O,            // COLUMN_NAME
				i+1,                   // ORDINAL_POSITION,
				1,                     // POSITION_IN_UNIQUE_CONSTRAINT
				schema.Name.O,         // REFERENCED_TABLE_SCHEMA
				fk.RefTable.O,         // REFERENCED_TABLE_NAME
				fkRefCol,              // REFERENCED_COLUMN_NAME
			)
			rows = append(rows, record)
		}
	}
	return rows
}

func (e *memtableRetriever) setDataForTiKVRegionStatus(ctx context.Context, sctx sessionctx.Context) (err error) {
	checker := privilege.GetPrivilegeManager(sctx)
	var extractorTableIDs []int64
	tikvStore, ok := sctx.GetStore().(helper.Storage)
	if !ok {
		return errors.New("Information about TiKV region status can be gotten only when the storage is TiKV")
	}
	tikvHelper := &helper.Helper{
		Store:       tikvStore,
		RegionCache: tikvStore.GetRegionCache(),
	}
	requestByTableRange := false
	var allRegionsInfo *pd.RegionsInfo
	is := sctx.GetDomainInfoSchema().(infoschema.InfoSchema)
	if e.extractor != nil {
		extractor, ok := e.extractor.(*plannercore.TiKVRegionStatusExtractor)
		if ok && len(extractor.GetTablesID()) > 0 {
			extractorTableIDs = extractor.GetTablesID()
			for _, tableID := range extractorTableIDs {
				regionsInfo, err := e.getRegionsInfoForTable(ctx, tikvHelper, is, tableID)
				if err != nil {
					if errors.ErrorEqual(err, infoschema.ErrTableExists) {
						continue
					}
					return err
				}
				allRegionsInfo = allRegionsInfo.Merge(regionsInfo)
			}
			requestByTableRange = true
		}
	}
	if !requestByTableRange {
		pdCli, err := tikvHelper.TryGetPDHTTPClient()
		if err != nil {
			return err
		}
		allRegionsInfo, err = pdCli.GetRegions(ctx)
		if err != nil {
			return err
		}
	}
	tableInfos := tikvHelper.GetRegionsTableInfo(allRegionsInfo, is.AllSchemas())
	for i := range allRegionsInfo.Regions {
		regionTableList := tableInfos[allRegionsInfo.Regions[i].ID]
		if len(regionTableList) == 0 {
			e.setNewTiKVRegionStatusCol(&allRegionsInfo.Regions[i], nil)
		}
		for j, regionTable := range regionTableList {
			if checker != nil && !checker.RequestVerification(sctx.GetSessionVars().ActiveRoles, regionTable.DB.Name.L, regionTable.Table.Name.L, "", mysql.AllPrivMask) {
				continue
			}
			if len(extractorTableIDs) == 0 {
				e.setNewTiKVRegionStatusCol(&allRegionsInfo.Regions[i], &regionTable)
			}
			if slices.Contains(extractorTableIDs, regionTableList[j].Table.ID) {
				e.setNewTiKVRegionStatusCol(&allRegionsInfo.Regions[i], &regionTable)
			}
		}
	}
	return nil
}

func (e *memtableRetriever) getRegionsInfoForTable(ctx context.Context, h *helper.Helper, is infoschema.InfoSchema, tableID int64) (*pd.RegionsInfo, error) {
	tbl, _ := is.TableByID(tableID)
	if tbl == nil {
		return nil, infoschema.ErrTableExists.GenWithStackByArgs(tableID)
	}

	pt := tbl.Meta().GetPartitionInfo()
	if pt == nil {
		regionsInfo, err := e.getRegionsInfoForSingleTable(ctx, h, tableID)
		if err != nil {
			return nil, err
		}
		return regionsInfo, nil
	}

	var allRegionsInfo *pd.RegionsInfo
	for _, def := range pt.Definitions {
		regionsInfo, err := e.getRegionsInfoForSingleTable(ctx, h, def.ID)
		if err != nil {
			return nil, err
		}
		allRegionsInfo = allRegionsInfo.Merge(regionsInfo)
	}
	return allRegionsInfo, nil
}

func (*memtableRetriever) getRegionsInfoForSingleTable(ctx context.Context, helper *helper.Helper, tableID int64) (*pd.RegionsInfo, error) {
	pdCli, err := helper.TryGetPDHTTPClient()
	if err != nil {
		return nil, err
	}
	sk, ek := tablecodec.GetTableHandleKeyRange(tableID)
	sRegion, err := pdCli.GetRegionByKey(ctx, codec.EncodeBytes(nil, sk))
	if err != nil {
		return nil, err
	}
	eRegion, err := pdCli.GetRegionByKey(ctx, codec.EncodeBytes(nil, ek))
	if err != nil {
		return nil, err
	}
	sk, err = hex.DecodeString(sRegion.StartKey)
	if err != nil {
		return nil, err
	}
	ek, err = hex.DecodeString(eRegion.EndKey)
	if err != nil {
		return nil, err
	}
	return pdCli.GetRegionsByKeyRange(ctx, pd.NewKeyRange(sk, ek), -1)
}

func (e *memtableRetriever) setNewTiKVRegionStatusCol(region *pd.RegionInfo, table *helper.TableInfo) {
	row := make([]types.Datum, len(infoschema.TableTiKVRegionStatusCols))
	row[0].SetInt64(region.ID)
	row[1].SetString(region.StartKey, mysql.DefaultCollationName)
	row[2].SetString(region.EndKey, mysql.DefaultCollationName)
	if table != nil {
		row[3].SetInt64(table.Table.ID)
		row[4].SetString(table.DB.Name.O, mysql.DefaultCollationName)
		row[5].SetString(table.Table.Name.O, mysql.DefaultCollationName)
		if table.IsIndex {
			row[6].SetInt64(1)
			row[7].SetInt64(table.Index.ID)
			row[8].SetString(table.Index.Name.O, mysql.DefaultCollationName)
		} else {
			row[6].SetInt64(0)
		}
		if table.IsPartition {
			row[9].SetInt64(1)
			row[10].SetInt64(table.Partition.ID)
			row[11].SetString(table.Partition.Name.O, mysql.DefaultCollationName)
		} else {
			row[9].SetInt64(0)
		}
	} else {
		row[6].SetInt64(0)
		row[9].SetInt64(0)
	}
	row[12].SetInt64(region.Epoch.ConfVer)
	row[13].SetInt64(region.Epoch.Version)
	row[14].SetUint64(region.WrittenBytes)
	row[15].SetUint64(region.ReadBytes)
	row[16].SetInt64(region.ApproximateSize)
	row[17].SetInt64(region.ApproximateKeys)
	if region.ReplicationStatus != nil {
		row[18].SetString(region.ReplicationStatus.State, mysql.DefaultCollationName)
		row[19].SetInt64(region.ReplicationStatus.StateID)
	}
	e.rows = append(e.rows, row)
}

const (
	normalPeer  = "NORMAL"
	pendingPeer = "PENDING"
	downPeer    = "DOWN"
)

func (e *memtableRetriever) setDataForTiDBHotRegions(ctx context.Context, sctx sessionctx.Context) error {
	tikvStore, ok := sctx.GetStore().(helper.Storage)
	if !ok {
		return errors.New("Information about hot region can be gotten only when the storage is TiKV")
	}
	allSchemas := sctx.GetInfoSchema().(infoschema.InfoSchema).AllSchemas()
	tikvHelper := &helper.Helper{
		Store:       tikvStore,
		RegionCache: tikvStore.GetRegionCache(),
	}
	metrics, err := tikvHelper.ScrapeHotInfo(ctx, helper.HotRead, allSchemas)
	if err != nil {
		return err
	}
	e.setDataForHotRegionByMetrics(metrics, "read")
	metrics, err = tikvHelper.ScrapeHotInfo(ctx, helper.HotWrite, allSchemas)
	if err != nil {
		return err
	}
	e.setDataForHotRegionByMetrics(metrics, "write")
	return nil
}

func (e *memtableRetriever) setDataForHotRegionByMetrics(metrics []helper.HotTableIndex, tp string) {
	rows := make([][]types.Datum, 0, len(metrics))
	for _, tblIndex := range metrics {
		row := make([]types.Datum, len(infoschema.TableTiDBHotRegionsCols))
		if tblIndex.IndexName != "" {
			row[1].SetInt64(tblIndex.IndexID)
			row[4].SetString(tblIndex.IndexName, mysql.DefaultCollationName)
		} else {
			row[1].SetNull()
			row[4].SetNull()
		}
		row[0].SetInt64(tblIndex.TableID)
		row[2].SetString(tblIndex.DbName, mysql.DefaultCollationName)
		row[3].SetString(tblIndex.TableName, mysql.DefaultCollationName)
		row[5].SetUint64(tblIndex.RegionID)
		row[6].SetString(tp, mysql.DefaultCollationName)
		if tblIndex.RegionMetric == nil {
			row[7].SetNull()
			row[8].SetNull()
		} else {
			row[7].SetInt64(int64(tblIndex.RegionMetric.MaxHotDegree))
			row[8].SetInt64(int64(tblIndex.RegionMetric.Count))
		}
		row[9].SetUint64(tblIndex.RegionMetric.FlowBytes)
		rows = append(rows, row)
	}
	e.rows = append(e.rows, rows...)
}

// setDataFromTableConstraints constructs data for table information_schema.constraints.See https://dev.mysql.com/doc/refman/5.7/en/table-constraints-table.html
func (e *memtableRetriever) setDataFromTableConstraints(ctx sessionctx.Context, schemas []*model.DBInfo) {
	checker := privilege.GetPrivilegeManager(ctx)
	var rows [][]types.Datum
	for _, schema := range schemas {
		for _, tbl := range schema.Tables {
			if checker != nil && !checker.RequestVerification(ctx.GetSessionVars().ActiveRoles, schema.Name.L, tbl.Name.L, "", mysql.AllPrivMask) {
				continue
			}

			if tbl.PKIsHandle {
				record := types.MakeDatums(
					infoschema.CatalogVal,     // CONSTRAINT_CATALOG
					schema.Name.O,             // CONSTRAINT_SCHEMA
					mysql.PrimaryKeyName,      // CONSTRAINT_NAME
					schema.Name.O,             // TABLE_SCHEMA
					tbl.Name.O,                // TABLE_NAME
					infoschema.PrimaryKeyType, // CONSTRAINT_TYPE
				)
				rows = append(rows, record)
			}

			for _, idx := range tbl.Indices {
				var cname, ctype string
				if idx.Primary {
					cname = mysql.PrimaryKeyName
					ctype = infoschema.PrimaryKeyType
				} else if idx.Unique {
					cname = idx.Name.O
					ctype = infoschema.UniqueKeyType
				} else {
					// The index has no constriant.
					continue
				}
				record := types.MakeDatums(
					infoschema.CatalogVal, // CONSTRAINT_CATALOG
					schema.Name.O,         // CONSTRAINT_SCHEMA
					cname,                 // CONSTRAINT_NAME
					schema.Name.O,         // TABLE_SCHEMA
					tbl.Name.O,            // TABLE_NAME
					ctype,                 // CONSTRAINT_TYPE
				)
				rows = append(rows, record)
			}
			//  TiDB includes foreign key information for compatibility but foreign keys are not yet enforced.
			for _, fk := range tbl.ForeignKeys {
				record := types.MakeDatums(
					infoschema.CatalogVal,     // CONSTRAINT_CATALOG
					schema.Name.O,             // CONSTRAINT_SCHEMA
					fk.Name.O,                 // CONSTRAINT_NAME
					schema.Name.O,             // TABLE_SCHEMA
					tbl.Name.O,                // TABLE_NAME
					infoschema.ForeignKeyType, // CONSTRAINT_TYPE
				)
				rows = append(rows, record)
			}
		}
	}
	e.rows = rows
}

// tableStorageStatsRetriever is used to read slow log data.
type tableStorageStatsRetriever struct {
	dummyCloser
	table         *model.TableInfo
	outputCols    []*model.ColumnInfo
	retrieved     bool
	initialized   bool
	extractor     *plannercore.TableStorageStatsExtractor
	initialTables []*initialTable
	curTable      int
	helper        *helper.Helper
	stats         *pd.RegionStats
}

func (e *tableStorageStatsRetriever) retrieve(ctx context.Context, sctx sessionctx.Context) ([][]types.Datum, error) {
	if e.retrieved {
		return nil, nil
	}
	if !e.initialized {
		err := e.initialize(sctx)
		if err != nil {
			return nil, err
		}
	}
	if len(e.initialTables) == 0 || e.curTable >= len(e.initialTables) {
		e.retrieved = true
		return nil, nil
	}

	rows, err := e.setDataForTableStorageStats(ctx)
	if err != nil {
		return nil, err
	}
	if len(e.outputCols) == len(e.table.Columns) {
		return rows, nil
	}
	retRows := make([][]types.Datum, len(rows))
	for i, fullRow := range rows {
		row := make([]types.Datum, len(e.outputCols))
		for j, col := range e.outputCols {
			row[j] = fullRow[col.Offset]
		}
		retRows[i] = row
	}
	return retRows, nil
}

type initialTable struct {
	db string
	*model.TableInfo
}

func (e *tableStorageStatsRetriever) initialize(sctx sessionctx.Context) error {
	is := sctx.GetInfoSchema().(infoschema.InfoSchema)
	var databases []string
	schemas := e.extractor.TableSchema
	tables := e.extractor.TableName

	// If not specify the table_schema, return an error to avoid traverse all schemas and their tables.
	if len(schemas) == 0 {
		return errors.Errorf("Please add where clause to filter the column TABLE_SCHEMA. " +
			"For example, where TABLE_SCHEMA = 'xxx' or where TABLE_SCHEMA in ('xxx', 'yyy')")
	}

	// Filter the sys or memory schema.
	for schema := range schemas {
		if !util.IsMemDB(schema) {
			databases = append(databases, schema)
		}
	}

	// Privilege checker.
	checker := func(db, table string) bool {
		if pm := privilege.GetPrivilegeManager(sctx); pm != nil {
			return pm.RequestVerification(sctx.GetSessionVars().ActiveRoles, db, table, "", mysql.AllPrivMask)
		}
		return true
	}

	// Extract the tables to the initialTable.
	for _, DB := range databases {
		// The user didn't specified the table, extract all tables of this db to initialTable.
		if len(tables) == 0 {
			tbs := is.SchemaTables(model.NewCIStr(DB))
			for _, tb := range tbs {
				// For every db.table, check it's privileges.
				if checker(DB, tb.Meta().Name.L) {
					e.initialTables = append(e.initialTables, &initialTable{DB, tb.Meta()})
				}
			}
		} else {
			// The user specified the table, extract the specified tables of this db to initialTable.
			for tb := range tables {
				if tb, err := is.TableByName(model.NewCIStr(DB), model.NewCIStr(tb)); err == nil {
					// For every db.table, check it's privileges.
					if checker(DB, tb.Meta().Name.L) {
						e.initialTables = append(e.initialTables, &initialTable{DB, tb.Meta()})
					}
				}
			}
		}
	}

	// Cache the helper and return an error if PD unavailable.
	tikvStore, ok := sctx.GetStore().(helper.Storage)
	if !ok {
		return errors.Errorf("Information about TiKV region status can be gotten only when the storage is TiKV")
	}
	e.helper = helper.NewHelper(tikvStore)
	_, err := e.helper.GetPDAddr()
	if err != nil {
		return err
	}
	e.initialized = true
	return nil
}

func (e *tableStorageStatsRetriever) setDataForTableStorageStats(ctx context.Context) ([][]types.Datum, error) {
	rows := make([][]types.Datum, 0, 1024)
	count := 0
	for e.curTable < len(e.initialTables) && count < 1024 {
		tbl := e.initialTables[e.curTable]
		tblIDs := make([]int64, 0, 1)
		tblIDs = append(tblIDs, tbl.ID)
		if partInfo := tbl.GetPartitionInfo(); partInfo != nil {
			for _, partDef := range partInfo.Definitions {
				tblIDs = append(tblIDs, partDef.ID)
			}
		}
		var err error
		for _, tableID := range tblIDs {
			e.stats, err = e.helper.GetPDRegionStats(ctx, tableID, false)
			if err != nil {
				return nil, err
			}
			peerCount := 0
			for _, cnt := range e.stats.StorePeerCount {
				peerCount += cnt
			}

			record := types.MakeDatums(
				tbl.db,              // TABLE_SCHEMA
				tbl.Name.O,          // TABLE_NAME
				tableID,             // TABLE_ID
				peerCount,           // TABLE_PEER_COUNT
				e.stats.Count,       // TABLE_REGION_COUNT
				e.stats.EmptyCount,  // TABLE_EMPTY_REGION_COUNT
				e.stats.StorageSize, // TABLE_SIZE
				e.stats.StorageKeys, // TABLE_KEYS
			)
			rows = append(rows, record)
		}
		count++
		e.curTable++
	}
	return rows, nil
}

// dataForAnalyzeStatusHelper is a helper function which can be used in show_stats.go
func dataForAnalyzeStatusHelper(ctx context.Context, sctx sessionctx.Context) (rows [][]types.Datum, err error) {
	const maxAnalyzeJobs = 30
	const sql = "SELECT table_schema, table_name, partition_name, job_info, processed_rows, CONVERT_TZ(start_time, @@TIME_ZONE, '+00:00'), CONVERT_TZ(end_time, @@TIME_ZONE, '+00:00'), state, fail_reason, instance, process_id FROM mysql.analyze_jobs ORDER BY update_time DESC LIMIT %?"
	exec := sctx.(sqlexec.RestrictedSQLExecutor)
	kctx := kv.WithInternalSourceType(context.Background(), kv.InternalTxnStats)
	chunkRows, _, err := exec.ExecRestrictedSQL(kctx, nil, sql, maxAnalyzeJobs)
	if err != nil {
		return nil, err
	}
	checker := privilege.GetPrivilegeManager(sctx)

	for _, chunkRow := range chunkRows {
		dbName := chunkRow.GetString(0)
		tableName := chunkRow.GetString(1)
		if checker != nil && !checker.RequestVerification(sctx.GetSessionVars().ActiveRoles, dbName, tableName, "", mysql.AllPrivMask) {
			continue
		}
		partitionName := chunkRow.GetString(2)
		jobInfo := chunkRow.GetString(3)
		processedRows := chunkRow.GetInt64(4)
		var startTime, endTime any
		if !chunkRow.IsNull(5) {
			t, err := chunkRow.GetTime(5).GoTime(time.UTC)
			if err != nil {
				return nil, err
			}
			startTime = types.NewTime(types.FromGoTime(t.In(sctx.GetSessionVars().TimeZone)), mysql.TypeDatetime, 0)
		}
		if !chunkRow.IsNull(6) {
			t, err := chunkRow.GetTime(6).GoTime(time.UTC)
			if err != nil {
				return nil, err
			}
			endTime = types.NewTime(types.FromGoTime(t.In(sctx.GetSessionVars().TimeZone)), mysql.TypeDatetime, 0)
		}

		state := chunkRow.GetEnum(7).String()
		var failReason any
		if !chunkRow.IsNull(8) {
			failReason = chunkRow.GetString(8)
		}
		instance := chunkRow.GetString(9)
		var procID any
		if !chunkRow.IsNull(10) {
			procID = chunkRow.GetUint64(10)
		}

		var remainDurationStr, progressDouble, estimatedRowCntStr any
		if state == statistics.AnalyzeRunning && !strings.HasPrefix(jobInfo, "merge global stats") {
			startTime, ok := startTime.(types.Time)
			if !ok {
				return nil, errors.New("invalid start time")
			}
			remainingDuration, progress, estimatedRowCnt, remainDurationErr :=
				getRemainDurationForAnalyzeStatusHelper(ctx, sctx, &startTime,
					dbName, tableName, partitionName, processedRows)
			if remainDurationErr != nil {
				logutil.BgLogger().Warn("get remaining duration failed", zap.Error(remainDurationErr))
			}
			if remainingDuration != nil {
				remainDurationStr = execdetails.FormatDuration(*remainingDuration)
			}
			progressDouble = progress
			estimatedRowCntStr = int64(estimatedRowCnt)
		}
		row := types.MakeDatums(
			dbName,             // TABLE_SCHEMA
			tableName,          // TABLE_NAME
			partitionName,      // PARTITION_NAME
			jobInfo,            // JOB_INFO
			processedRows,      // ROW_COUNT
			startTime,          // START_TIME
			endTime,            // END_TIME
			state,              // STATE
			failReason,         // FAIL_REASON
			instance,           // INSTANCE
			procID,             // PROCESS_ID
			remainDurationStr,  // REMAINING_SECONDS
			progressDouble,     // PROGRESS
			estimatedRowCntStr, // ESTIMATED_TOTAL_ROWS
		)
		rows = append(rows, row)
	}
	return
}

func getRemainDurationForAnalyzeStatusHelper(
	ctx context.Context,
	sctx sessionctx.Context, startTime *types.Time,
	dbName, tableName, partitionName string, processedRows int64) (*time.Duration, float64, float64, error) {
	var remainingDuration = time.Duration(0)
	var percentage = 0.0
	var totalCnt = float64(0)
	if startTime != nil {
		start, err := startTime.GoTime(time.UTC)
		if err != nil {
			return nil, percentage, totalCnt, err
		}
		duration := time.Now().UTC().Sub(start)
		if intest.InTest {
			if val := ctx.Value(AnalyzeProgressTest); val != nil {
				remainingDuration, percentage = calRemainInfoForAnalyzeStatus(ctx, int64(totalCnt), processedRows, duration)
				return &remainingDuration, percentage, totalCnt, nil
			}
		}
		var tid int64
		is := sessiontxn.GetTxnManager(sctx).GetTxnInfoSchema()
		tb, err := is.TableByName(model.NewCIStr(dbName), model.NewCIStr(tableName))
		if err != nil {
			return nil, percentage, totalCnt, err
		}
		statsHandle := domain.GetDomain(sctx).StatsHandle()
		if statsHandle != nil {
			var statsTbl *statistics.Table
			meta := tb.Meta()
			if partitionName != "" {
				pt := meta.GetPartitionInfo()
				tid = pt.GetPartitionIDByName(partitionName)
				statsTbl = statsHandle.GetPartitionStats(meta, tid)
			} else {
				statsTbl = statsHandle.GetTableStats(meta)
				tid = meta.ID
			}
			if statsTbl != nil && statsTbl.RealtimeCount != 0 {
				totalCnt = float64(statsTbl.RealtimeCount)
			}
		}
		if (tid > 0 && totalCnt == 0) || float64(processedRows) > totalCnt {
			totalCnt, _ = pdhelper.GlobalPDHelper.GetApproximateTableCountFromStorage(ctx, sctx, tid, dbName, tableName, partitionName)
		}
		remainingDuration, percentage = calRemainInfoForAnalyzeStatus(ctx, int64(totalCnt), processedRows, duration)
	}
	return &remainingDuration, percentage, totalCnt, nil
}

func calRemainInfoForAnalyzeStatus(ctx context.Context, totalCnt int64, processedRows int64, duration time.Duration) (time.Duration, float64) {
	if intest.InTest {
		if val := ctx.Value(AnalyzeProgressTest); val != nil {
			totalCnt = 100 // But in final result, it is still 0.
			processedRows = 10
			duration = 1 * time.Minute
		}
	}
	if totalCnt == 0 {
		return 0, 100.0
	}
	remainLine := totalCnt - processedRows
	if processedRows == 0 {
		processedRows = 1
	}
	if duration == 0 {
		duration = 1 * time.Second
	}
	i := float64(remainLine) * duration.Seconds() / float64(processedRows)
	persentage := float64(processedRows) / float64(totalCnt)
	return time.Duration(i) * time.Second, persentage
}

// setDataForAnalyzeStatus gets all the analyze jobs.
func (e *memtableRetriever) setDataForAnalyzeStatus(ctx context.Context, sctx sessionctx.Context) (err error) {
	e.rows, err = dataForAnalyzeStatusHelper(ctx, sctx)
	return
}

// setDataForPseudoProfiling returns pseudo data for table profiling when system variable `profiling` is set to `ON`.
func (e *memtableRetriever) setDataForPseudoProfiling(sctx sessionctx.Context) {
	if v, ok := sctx.GetSessionVars().GetSystemVar("profiling"); ok && variable.TiDBOptOn(v) {
		row := types.MakeDatums(
			0,                      // QUERY_ID
			0,                      // SEQ
			"",                     // STATE
			types.NewDecFromInt(0), // DURATION
			types.NewDecFromInt(0), // CPU_USER
			types.NewDecFromInt(0), // CPU_SYSTEM
			0,                      // CONTEXT_VOLUNTARY
			0,                      // CONTEXT_INVOLUNTARY
			0,                      // BLOCK_OPS_IN
			0,                      // BLOCK_OPS_OUT
			0,                      // MESSAGES_SENT
			0,                      // MESSAGES_RECEIVED
			0,                      // PAGE_FAULTS_MAJOR
			0,                      // PAGE_FAULTS_MINOR
			0,                      // SWAPS
			"",                     // SOURCE_FUNCTION
			"",                     // SOURCE_FILE
			0,                      // SOURCE_LINE
		)
		e.rows = append(e.rows, row)
	}
}

func (e *memtableRetriever) setDataForServersInfo(ctx sessionctx.Context) error {
	serversInfo, err := infosync.GetAllServerInfo(context.Background())
	if err != nil {
		return err
	}
	rows := make([][]types.Datum, 0, len(serversInfo))
	for _, info := range serversInfo {
		row := types.MakeDatums(
			info.ID,              // DDL_ID
			info.IP,              // IP
			int(info.Port),       // PORT
			int(info.StatusPort), // STATUS_PORT
			info.Lease,           // LEASE
			info.Version,         // VERSION
			info.GitHash,         // GIT_HASH
			info.BinlogStatus,    // BINLOG_STATUS
			stringutil.BuildStringFromLabels(info.Labels), // LABELS
		)
		if sem.IsEnabled() {
			checker := privilege.GetPrivilegeManager(ctx)
			if checker == nil || !checker.RequestDynamicVerification(ctx.GetSessionVars().ActiveRoles, "RESTRICTED_TABLES_ADMIN", false) {
				row[1].SetNull() // clear IP
			}
		}
		rows = append(rows, row)
	}
	e.rows = rows
	return nil
}

func (e *memtableRetriever) setDataFromSequences(ctx sessionctx.Context, schemas []*model.DBInfo) {
	checker := privilege.GetPrivilegeManager(ctx)
	var rows [][]types.Datum
	for _, schema := range schemas {
		for _, table := range schema.Tables {
			if !table.IsSequence() {
				continue
			}
			if checker != nil && !checker.RequestVerification(ctx.GetSessionVars().ActiveRoles, schema.Name.L, table.Name.L, "", mysql.AllPrivMask) {
				continue
			}
			record := types.MakeDatums(
				infoschema.CatalogVal,     // TABLE_CATALOG
				schema.Name.O,             // TABLE_SCHEMA
				table.Name.O,              // TABLE_NAME
				table.Sequence.Cache,      // Cache
				table.Sequence.CacheValue, // CACHE_VALUE
				table.Sequence.Cycle,      // CYCLE
				table.Sequence.Increment,  // INCREMENT
				table.Sequence.MaxValue,   // MAXVALUE
				table.Sequence.MinValue,   // MINVALUE
				table.Sequence.Start,      // START
				table.Sequence.Comment,    // COMMENT
			)
			rows = append(rows, record)
		}
	}
	e.rows = rows
}

// dataForTableTiFlashReplica constructs data for table tiflash replica info.
func (e *memtableRetriever) dataForTableTiFlashReplica(ctx sessionctx.Context, schemas []*model.DBInfo) {
	var (
		checker       = privilege.GetPrivilegeManager(ctx)
		rows          [][]types.Datum
		tiFlashStores map[int64]pd.StoreInfo
	)
	for _, schema := range schemas {
		for _, tbl := range schema.Tables {
			if tbl.TiFlashReplica == nil {
				continue
			}
			if checker != nil && !checker.RequestVerification(ctx.GetSessionVars().ActiveRoles, schema.Name.L, tbl.Name.L, "", mysql.AllPrivMask) {
				continue
			}
			var progress float64
			if pi := tbl.GetPartitionInfo(); pi != nil && len(pi.Definitions) > 0 {
				for _, p := range pi.Definitions {
					progressOfPartition, err := infosync.MustGetTiFlashProgress(p.ID, tbl.TiFlashReplica.Count, &tiFlashStores)
					if err != nil {
						logutil.BgLogger().Error("dataForTableTiFlashReplica error", zap.Int64("tableID", tbl.ID), zap.Int64("partitionID", p.ID), zap.Error(err))
					}
					progress += progressOfPartition
				}
				progress = progress / float64(len(pi.Definitions))
			} else {
				var err error
				progress, err = infosync.MustGetTiFlashProgress(tbl.ID, tbl.TiFlashReplica.Count, &tiFlashStores)
				if err != nil {
					logutil.BgLogger().Error("dataForTableTiFlashReplica error", zap.Int64("tableID", tbl.ID), zap.Error(err))
				}
			}
			progressString := types.TruncateFloatToString(progress, 2)
			progress, _ = strconv.ParseFloat(progressString, 64)
			record := types.MakeDatums(
				schema.Name.O,                   // TABLE_SCHEMA
				tbl.Name.O,                      // TABLE_NAME
				tbl.ID,                          // TABLE_ID
				int64(tbl.TiFlashReplica.Count), // REPLICA_COUNT
				strings.Join(tbl.TiFlashReplica.LocationLabels, ","), // LOCATION_LABELS
				tbl.TiFlashReplica.Available,                         // AVAILABLE
				progress,                                             // PROGRESS
			)
			rows = append(rows, record)
		}
	}
	e.rows = rows
}

func (e *memtableRetriever) setDataForClientErrorsSummary(ctx sessionctx.Context, tableName string) error {
	// Seeing client errors should require the PROCESS privilege, with the exception of errors for your own user.
	// This is similar to information_schema.processlist, which is the closest comparison.
	hasProcessPriv := hasPriv(ctx, mysql.ProcessPriv)
	loginUser := ctx.GetSessionVars().User

	var rows [][]types.Datum
	switch tableName {
	case infoschema.TableClientErrorsSummaryGlobal:
		if !hasProcessPriv {
			return plannererrors.ErrSpecificAccessDenied.GenWithStackByArgs("PROCESS")
		}
		for code, summary := range errno.GlobalStats() {
			firstSeen := types.NewTime(types.FromGoTime(summary.FirstSeen), mysql.TypeTimestamp, types.DefaultFsp)
			lastSeen := types.NewTime(types.FromGoTime(summary.LastSeen), mysql.TypeTimestamp, types.DefaultFsp)
			row := types.MakeDatums(
				int(code),                    // ERROR_NUMBER
				errno.MySQLErrName[code].Raw, // ERROR_MESSAGE
				summary.ErrorCount,           // ERROR_COUNT
				summary.WarningCount,         // WARNING_COUNT
				firstSeen,                    // FIRST_SEEN
				lastSeen,                     // LAST_SEEN
			)
			rows = append(rows, row)
		}
	case infoschema.TableClientErrorsSummaryByUser:
		for user, agg := range errno.UserStats() {
			for code, summary := range agg {
				// Allow anyone to see their own errors.
				if !hasProcessPriv && loginUser != nil && loginUser.Username != user {
					continue
				}
				firstSeen := types.NewTime(types.FromGoTime(summary.FirstSeen), mysql.TypeTimestamp, types.DefaultFsp)
				lastSeen := types.NewTime(types.FromGoTime(summary.LastSeen), mysql.TypeTimestamp, types.DefaultFsp)
				row := types.MakeDatums(
					user,                         // USER
					int(code),                    // ERROR_NUMBER
					errno.MySQLErrName[code].Raw, // ERROR_MESSAGE
					summary.ErrorCount,           // ERROR_COUNT
					summary.WarningCount,         // WARNING_COUNT
					firstSeen,                    // FIRST_SEEN
					lastSeen,                     // LAST_SEEN
				)
				rows = append(rows, row)
			}
		}
	case infoschema.TableClientErrorsSummaryByHost:
		if !hasProcessPriv {
			return plannererrors.ErrSpecificAccessDenied.GenWithStackByArgs("PROCESS")
		}
		for host, agg := range errno.HostStats() {
			for code, summary := range agg {
				firstSeen := types.NewTime(types.FromGoTime(summary.FirstSeen), mysql.TypeTimestamp, types.DefaultFsp)
				lastSeen := types.NewTime(types.FromGoTime(summary.LastSeen), mysql.TypeTimestamp, types.DefaultFsp)
				row := types.MakeDatums(
					host,                         // HOST
					int(code),                    // ERROR_NUMBER
					errno.MySQLErrName[code].Raw, // ERROR_MESSAGE
					summary.ErrorCount,           // ERROR_COUNT
					summary.WarningCount,         // WARNING_COUNT
					firstSeen,                    // FIRST_SEEN
					lastSeen,                     // LAST_SEEN
				)
				rows = append(rows, row)
			}
		}
	}
	e.rows = rows
	return nil
}

func (e *memtableRetriever) setDataForTrxSummary(ctx sessionctx.Context) error {
	hasProcessPriv := hasPriv(ctx, mysql.ProcessPriv)
	if !hasProcessPriv {
		return nil
	}
	rows := txninfo.Recorder.DumpTrxSummary()
	e.rows = rows
	return nil
}

func (e *memtableRetriever) setDataForClusterTrxSummary(ctx sessionctx.Context) error {
	err := e.setDataForTrxSummary(ctx)
	if err != nil {
		return err
	}
	rows, err := infoschema.AppendHostInfoToRows(ctx, e.rows)
	if err != nil {
		return err
	}
	e.rows = rows
	return nil
}

func (e *memtableRetriever) setDataForMemoryUsage() error {
	r := memory.ReadMemStats()
	currentOps, sessionKillLastDatum := types.NewDatum(nil), types.NewDatum(nil)
	if memory.TriggerMemoryLimitGC.Load() || servermemorylimit.IsKilling.Load() {
		currentOps.SetString("shrink", mysql.DefaultCollationName)
	}
	sessionKillLast := servermemorylimit.SessionKillLast.Load()
	if !sessionKillLast.IsZero() {
		sessionKillLastDatum.SetMysqlTime(types.NewTime(types.FromGoTime(sessionKillLast), mysql.TypeDatetime, 0))
	}
	gcLast := types.NewTime(types.FromGoTime(memory.MemoryLimitGCLast.Load()), mysql.TypeDatetime, 0)

	row := []types.Datum{
		types.NewIntDatum(int64(memory.GetMemTotalIgnoreErr())),          // MEMORY_TOTAL
		types.NewIntDatum(int64(memory.ServerMemoryLimit.Load())),        // MEMORY_LIMIT
		types.NewIntDatum(int64(r.HeapInuse)),                            // MEMORY_CURRENT
		types.NewIntDatum(int64(servermemorylimit.MemoryMaxUsed.Load())), // MEMORY_MAX_USED
		currentOps,           // CURRENT_OPS
		sessionKillLastDatum, // SESSION_KILL_LAST
		types.NewIntDatum(servermemorylimit.SessionKillTotal.Load()), // SESSION_KILL_TOTAL
		types.NewTimeDatum(gcLast),                                   // GC_LAST
		types.NewIntDatum(memory.MemoryLimitGCTotal.Load()),          // GC_TOTAL
		types.NewDatum(GlobalDiskUsageTracker.BytesConsumed()),       // DISK_USAGE
		types.NewDatum(memory.QueryForceDisk.Load()),                 // QUERY_FORCE_DISK
	}
	e.rows = append(e.rows, row)
	return nil
}

func (e *memtableRetriever) setDataForClusterMemoryUsage(ctx sessionctx.Context) error {
	err := e.setDataForMemoryUsage()
	if err != nil {
		return err
	}
	rows, err := infoschema.AppendHostInfoToRows(ctx, e.rows)
	if err != nil {
		return err
	}
	e.rows = rows
	return nil
}

func (e *memtableRetriever) setDataForMemoryUsageOpsHistory() error {
	e.rows = servermemorylimit.GlobalMemoryOpsHistoryManager.GetRows()
	return nil
}

func (e *memtableRetriever) setDataForClusterMemoryUsageOpsHistory(ctx sessionctx.Context) error {
	err := e.setDataForMemoryUsageOpsHistory()
	if err != nil {
		return err
	}
	rows, err := infoschema.AppendHostInfoToRows(ctx, e.rows)
	if err != nil {
		return err
	}
	e.rows = rows
	return nil
}

// tidbTrxTableRetriever is the memtable retriever for the TIDB_TRX and CLUSTER_TIDB_TRX table.
type tidbTrxTableRetriever struct {
	dummyCloser
	batchRetrieverHelper
	table       *model.TableInfo
	columns     []*model.ColumnInfo
	txnInfo     []*txninfo.TxnInfo
	initialized bool
}

func (e *tidbTrxTableRetriever) retrieve(ctx context.Context, sctx sessionctx.Context) ([][]types.Datum, error) {
	if e.retrieved {
		return nil, nil
	}

	if !e.initialized {
		e.initialized = true

		sm := sctx.GetSessionManager()
		if sm == nil {
			e.retrieved = true
			return nil, nil
		}

		loginUser := sctx.GetSessionVars().User
		hasProcessPriv := hasPriv(sctx, mysql.ProcessPriv)
		infoList := sm.ShowTxnList()
		e.txnInfo = make([]*txninfo.TxnInfo, 0, len(infoList))
		for _, info := range infoList {
			// If you have the PROCESS privilege, you can see all running transactions.
			// Otherwise, you can see only your own transactions.
			if !hasProcessPriv && loginUser != nil && info.Username != loginUser.Username {
				continue
			}
			e.txnInfo = append(e.txnInfo, info)
		}

		e.batchRetrieverHelper.totalRows = len(e.txnInfo)
		e.batchRetrieverHelper.batchSize = 1024
	}

	// The current TiDB node's address is needed by the CLUSTER_TIDB_TRX table.
	var err error
	var instanceAddr string
	if e.table.Name.O == infoschema.ClusterTableTiDBTrx {
		instanceAddr, err = infoschema.GetInstanceAddr(sctx)
		if err != nil {
			return nil, err
		}
	}

	var res [][]types.Datum
	err = e.nextBatch(func(start, end int) error {
		// Before getting rows, collect the SQL digests that needs to be retrieved first.
		var sqlRetriever *expression.SQLDigestTextRetriever
		for _, c := range e.columns {
			if c.Name.O == txninfo.CurrentSQLDigestTextStr {
				if sqlRetriever == nil {
					sqlRetriever = expression.NewSQLDigestTextRetriever()
				}

				for i := start; i < end; i++ {
					sqlRetriever.SQLDigestsMap[e.txnInfo[i].CurrentSQLDigest] = ""
				}
			}
		}
		// Retrieve the SQL texts if necessary.
		if sqlRetriever != nil {
			err1 := sqlRetriever.RetrieveLocal(ctx, sctx)
			if err1 != nil {
				return errors.Trace(err1)
			}
		}

		res = make([][]types.Datum, 0, end-start)

		// Calculate rows.
		for i := start; i < end; i++ {
			row := make([]types.Datum, 0, len(e.columns))
			for _, c := range e.columns {
				if c.Name.O == util.ClusterTableInstanceColumnName {
					row = append(row, types.NewDatum(instanceAddr))
				} else if c.Name.O == txninfo.CurrentSQLDigestTextStr {
					if text, ok := sqlRetriever.SQLDigestsMap[e.txnInfo[i].CurrentSQLDigest]; ok && len(text) != 0 {
						row = append(row, types.NewDatum(text))
					} else {
						row = append(row, types.NewDatum(nil))
					}
				} else {
					switch c.Name.O {
					case txninfo.MemBufferBytesStr:
						memDBFootprint := sctx.GetSessionVars().MemDBFootprint
						var bytesConsumed int64
						if memDBFootprint != nil {
							bytesConsumed = memDBFootprint.BytesConsumed()
						}
						row = append(row, types.NewDatum(bytesConsumed))
					default:
						row = append(row, e.txnInfo[i].ToDatum(c.Name.O))
					}
				}
			}
			res = append(res, row)
		}

		return nil
	})

	if err != nil {
		return nil, err
	}

	return res, nil
}

// dataLockWaitsTableRetriever is the memtable retriever for the DATA_LOCK_WAITS table.
type dataLockWaitsTableRetriever struct {
	dummyCloser
	batchRetrieverHelper
	table          *model.TableInfo
	columns        []*model.ColumnInfo
	lockWaits      []*deadlock.WaitForEntry
	resolvingLocks []txnlock.ResolvingLock
	initialized    bool
}

func (r *dataLockWaitsTableRetriever) retrieve(ctx context.Context, sctx sessionctx.Context) ([][]types.Datum, error) {
	if r.retrieved {
		return nil, nil
	}

	if !r.initialized {
		if !hasPriv(sctx, mysql.ProcessPriv) {
			return nil, plannererrors.ErrSpecificAccessDenied.GenWithStackByArgs("PROCESS")
		}

		r.initialized = true
		var err error
		r.lockWaits, err = sctx.GetStore().GetLockWaits()
		tikvStore, _ := sctx.GetStore().(helper.Storage)
		r.resolvingLocks = tikvStore.GetLockResolver().Resolving()
		if err != nil {
			r.retrieved = true
			return nil, err
		}

		r.batchRetrieverHelper.totalRows = len(r.lockWaits) + len(r.resolvingLocks)
		r.batchRetrieverHelper.batchSize = 1024
	}

	var res [][]types.Datum

	err := r.nextBatch(func(start, end int) error {
		// Before getting rows, collect the SQL digests that needs to be retrieved first.
		var needDigest bool
		var needSQLText bool
		for _, c := range r.columns {
			if c.Name.O == infoschema.DataLockWaitsColumnSQLDigestText {
				needSQLText = true
			} else if c.Name.O == infoschema.DataLockWaitsColumnSQLDigest {
				needDigest = true
			}
		}

		var digests []string
		if needDigest || needSQLText {
			digests = make([]string, end-start)
			for i, lockWait := range r.lockWaits {
				digest, err := resourcegrouptag.DecodeResourceGroupTag(lockWait.ResourceGroupTag)
				if err != nil {
					// Ignore the error if failed to decode the digest from resource_group_tag. We still want to show
					// as much information as possible even we can't retrieve some of them.
					logutil.Logger(ctx).Warn("failed to decode resource group tag", zap.Error(err))
				} else {
					digests[i] = hex.EncodeToString(digest)
				}
			}
			// todo: support resourcegrouptag for resolvingLocks
		}

		// Fetch the SQL Texts of the digests above if necessary.
		var sqlRetriever *expression.SQLDigestTextRetriever
		if needSQLText {
			sqlRetriever = expression.NewSQLDigestTextRetriever()
			for _, digest := range digests {
				if len(digest) > 0 {
					sqlRetriever.SQLDigestsMap[digest] = ""
				}
			}
			err := sqlRetriever.RetrieveGlobal(ctx, sctx)
			if err != nil {
				return errors.Trace(err)
			}
		}

		// Calculate rows.
		res = make([][]types.Datum, 0, end-start)
		// data_lock_waits contains both lockWaits (pessimistic lock waiting)
		// and resolving (optimistic lock "waiting") info
		// first we'll return the lockWaits, and then resolving, so we need to
		// do some index calculation here
		lockWaitsStart := min(start, len(r.lockWaits))
		resolvingStart := start - lockWaitsStart
		lockWaitsEnd := min(end, len(r.lockWaits))
		resolvingEnd := end - lockWaitsEnd
		for rowIdx, lockWait := range r.lockWaits[lockWaitsStart:lockWaitsEnd] {
			row := make([]types.Datum, 0, len(r.columns))

			for _, col := range r.columns {
				switch col.Name.O {
				case infoschema.DataLockWaitsColumnKey:
					row = append(row, types.NewDatum(strings.ToUpper(hex.EncodeToString(lockWait.Key))))
				case infoschema.DataLockWaitsColumnKeyInfo:
					infoSchema := sctx.GetInfoSchema().(infoschema.InfoSchema)
					var decodedKeyStr any
					decodedKey, err := keydecoder.DecodeKey(lockWait.Key, infoSchema)
					if err == nil {
						decodedKeyBytes, err := json.Marshal(decodedKey)
						if err != nil {
							logutil.BgLogger().Warn("marshal decoded key info to JSON failed", zap.Error(err))
						} else {
							decodedKeyStr = string(decodedKeyBytes)
						}
					} else {
						logutil.Logger(ctx).Warn("decode key failed", zap.Error(err))
					}
					row = append(row, types.NewDatum(decodedKeyStr))
				case infoschema.DataLockWaitsColumnTrxID:
					row = append(row, types.NewDatum(lockWait.Txn))
				case infoschema.DataLockWaitsColumnCurrentHoldingTrxID:
					row = append(row, types.NewDatum(lockWait.WaitForTxn))
				case infoschema.DataLockWaitsColumnSQLDigest:
					digest := digests[rowIdx]
					if len(digest) == 0 {
						row = append(row, types.NewDatum(nil))
					} else {
						row = append(row, types.NewDatum(digest))
					}
				case infoschema.DataLockWaitsColumnSQLDigestText:
					text := sqlRetriever.SQLDigestsMap[digests[rowIdx]]
					if len(text) > 0 {
						row = append(row, types.NewDatum(text))
					} else {
						row = append(row, types.NewDatum(nil))
					}
				default:
					row = append(row, types.NewDatum(nil))
				}
			}

			res = append(res, row)
		}
		for _, resolving := range r.resolvingLocks[resolvingStart:resolvingEnd] {
			row := make([]types.Datum, 0, len(r.columns))

			for _, col := range r.columns {
				switch col.Name.O {
				case infoschema.DataLockWaitsColumnKey:
					row = append(row, types.NewDatum(strings.ToUpper(hex.EncodeToString(resolving.Key))))
				case infoschema.DataLockWaitsColumnKeyInfo:
					infoSchema := domain.GetDomain(sctx).InfoSchema()
					var decodedKeyStr any
					decodedKey, err := keydecoder.DecodeKey(resolving.Key, infoSchema)
					if err == nil {
						decodedKeyBytes, err := json.Marshal(decodedKey)
						if err != nil {
							logutil.Logger(ctx).Warn("marshal decoded key info to JSON failed", zap.Error(err))
						} else {
							decodedKeyStr = string(decodedKeyBytes)
						}
					} else {
						logutil.Logger(ctx).Warn("decode key failed", zap.Error(err))
					}
					row = append(row, types.NewDatum(decodedKeyStr))
				case infoschema.DataLockWaitsColumnTrxID:
					row = append(row, types.NewDatum(resolving.TxnID))
				case infoschema.DataLockWaitsColumnCurrentHoldingTrxID:
					row = append(row, types.NewDatum(resolving.LockTxnID))
				case infoschema.DataLockWaitsColumnSQLDigest:
					// todo: support resourcegrouptag for resolvingLocks
					row = append(row, types.NewDatum(nil))
				case infoschema.DataLockWaitsColumnSQLDigestText:
					// todo: support resourcegrouptag for resolvingLocks
					row = append(row, types.NewDatum(nil))
				default:
					row = append(row, types.NewDatum(nil))
				}
			}

			res = append(res, row)
		}
		return nil
	})

	if err != nil {
		return nil, err
	}

	return res, nil
}

// deadlocksTableRetriever is the memtable retriever for the DEADLOCKS and CLUSTER_DEADLOCKS table.
type deadlocksTableRetriever struct {
	dummyCloser
	batchRetrieverHelper

	currentIdx          int
	currentWaitChainIdx int

	table       *model.TableInfo
	columns     []*model.ColumnInfo
	deadlocks   []*deadlockhistory.DeadlockRecord
	initialized bool
}

// nextIndexPair advances a index pair (where `idx` is the index of the DeadlockRecord, and `waitChainIdx` is the index
// of the wait chain item in the `idx`-th DeadlockRecord. This function helps iterate over each wait chain item
// in all DeadlockRecords.
func (r *deadlocksTableRetriever) nextIndexPair(idx, waitChainIdx int) (a, b int) {
	waitChainIdx++
	if waitChainIdx >= len(r.deadlocks[idx].WaitChain) {
		waitChainIdx = 0
		idx++
		for idx < len(r.deadlocks) && len(r.deadlocks[idx].WaitChain) == 0 {
			idx++
		}
	}
	return idx, waitChainIdx
}

func (r *deadlocksTableRetriever) retrieve(ctx context.Context, sctx sessionctx.Context) ([][]types.Datum, error) {
	if r.retrieved {
		return nil, nil
	}

	if !r.initialized {
		if !hasPriv(sctx, mysql.ProcessPriv) {
			return nil, plannererrors.ErrSpecificAccessDenied.GenWithStackByArgs("PROCESS")
		}

		r.initialized = true
		r.deadlocks = deadlockhistory.GlobalDeadlockHistory.GetAll()

		r.batchRetrieverHelper.totalRows = 0
		for _, d := range r.deadlocks {
			r.batchRetrieverHelper.totalRows += len(d.WaitChain)
		}
		r.batchRetrieverHelper.batchSize = 1024
	}

	// The current TiDB node's address is needed by the CLUSTER_DEADLOCKS table.
	var err error
	var instanceAddr string
	if r.table.Name.O == infoschema.ClusterTableDeadlocks {
		instanceAddr, err = infoschema.GetInstanceAddr(sctx)
		if err != nil {
			return nil, err
		}
	}

	infoSchema := sctx.GetInfoSchema().(infoschema.InfoSchema)

	var res [][]types.Datum

	err = r.nextBatch(func(start, end int) error {
		// Before getting rows, collect the SQL digests that needs to be retrieved first.
		var sqlRetriever *expression.SQLDigestTextRetriever
		for _, c := range r.columns {
			if c.Name.O == deadlockhistory.ColCurrentSQLDigestTextStr {
				if sqlRetriever == nil {
					sqlRetriever = expression.NewSQLDigestTextRetriever()
				}

				idx, waitChainIdx := r.currentIdx, r.currentWaitChainIdx
				for i := start; i < end; i++ {
					if idx >= len(r.deadlocks) {
						return errors.New("reading information_schema.(cluster_)deadlocks table meets corrupted index")
					}

					sqlRetriever.SQLDigestsMap[r.deadlocks[idx].WaitChain[waitChainIdx].SQLDigest] = ""
					// Step to the next entry
					idx, waitChainIdx = r.nextIndexPair(idx, waitChainIdx)
				}
			}
		}
		// Retrieve the SQL texts if necessary.
		if sqlRetriever != nil {
			err1 := sqlRetriever.RetrieveGlobal(ctx, sctx)
			if err1 != nil {
				return errors.Trace(err1)
			}
		}

		res = make([][]types.Datum, 0, end-start)

		for i := start; i < end; i++ {
			if r.currentIdx >= len(r.deadlocks) {
				return errors.New("reading information_schema.(cluster_)deadlocks table meets corrupted index")
			}

			row := make([]types.Datum, 0, len(r.columns))
			deadlock := r.deadlocks[r.currentIdx]
			waitChainItem := deadlock.WaitChain[r.currentWaitChainIdx]

			for _, c := range r.columns {
				if c.Name.O == util.ClusterTableInstanceColumnName {
					row = append(row, types.NewDatum(instanceAddr))
				} else if c.Name.O == deadlockhistory.ColCurrentSQLDigestTextStr {
					if text, ok := sqlRetriever.SQLDigestsMap[waitChainItem.SQLDigest]; ok && len(text) > 0 {
						row = append(row, types.NewDatum(text))
					} else {
						row = append(row, types.NewDatum(nil))
					}
				} else if c.Name.O == deadlockhistory.ColKeyInfoStr {
					value := types.NewDatum(nil)
					if len(waitChainItem.Key) > 0 {
						decodedKey, err := keydecoder.DecodeKey(waitChainItem.Key, infoSchema)
						if err == nil {
							decodedKeyJSON, err := json.Marshal(decodedKey)
							if err != nil {
								logutil.BgLogger().Warn("marshal decoded key info to JSON failed", zap.Error(err))
							} else {
								value = types.NewDatum(string(decodedKeyJSON))
							}
						} else {
							logutil.Logger(ctx).Warn("decode key failed", zap.Error(err))
						}
					}
					row = append(row, value)
				} else {
					row = append(row, deadlock.ToDatum(r.currentWaitChainIdx, c.Name.O))
				}
			}

			res = append(res, row)
			// Step to the next entry
			r.currentIdx, r.currentWaitChainIdx = r.nextIndexPair(r.currentIdx, r.currentWaitChainIdx)
		}

		return nil
	})

	if err != nil {
		return nil, err
	}

	return res, nil
}

type hugeMemTableRetriever struct {
	dummyCloser
	extractor          *plannercore.ColumnsTableExtractor
	table              *model.TableInfo
	columns            []*model.ColumnInfo
	retrieved          bool
	initialized        bool
	rows               [][]types.Datum
	dbs                []*model.DBInfo
	dbsIdx             int
	tblIdx             int
	viewMu             syncutil.RWMutex
	viewSchemaMap      map[int64]*expression.Schema // table id to view schema
	viewOutputNamesMap map[int64]types.NameSlice    // table id to view output names
}

// retrieve implements the infoschemaRetriever interface
func (e *hugeMemTableRetriever) retrieve(ctx context.Context, sctx sessionctx.Context) ([][]types.Datum, error) {
	if e.retrieved {
		return nil, nil
	}

	if !e.initialized {
		is := sctx.GetInfoSchema().(infoschema.InfoSchema)
		dbs := is.AllSchemas()
		slices.SortFunc(dbs, model.LessDBInfo)
		e.dbs = dbs
		e.initialized = true
		e.rows = make([][]types.Datum, 0, 1024)
	}

	var err error
	if e.table.Name.O == infoschema.TableColumns {
		err = e.setDataForColumns(ctx, sctx, e.extractor)
	}
	if err != nil {
		return nil, err
	}
	e.retrieved = len(e.rows) == 0

	return adjustColumns(e.rows, e.columns, e.table), nil
}

func adjustColumns(input [][]types.Datum, outColumns []*model.ColumnInfo, table *model.TableInfo) [][]types.Datum {
	if len(outColumns) == len(table.Columns) {
		return input
	}
	rows := make([][]types.Datum, len(input))
	for i, fullRow := range input {
		row := make([]types.Datum, len(outColumns))
		for j, col := range outColumns {
			row[j] = fullRow[col.Offset]
		}
		rows[i] = row
	}
	return rows
}

// TiFlashSystemTableRetriever is used to read system table from tiflash.
type TiFlashSystemTableRetriever struct {
	dummyCloser
	table         *model.TableInfo
	outputCols    []*model.ColumnInfo
	instanceCount int
	instanceIdx   int
	instanceIds   []string
	rowIdx        int
	retrieved     bool
	initialized   bool
	extractor     *plannercore.TiFlashSystemTableExtractor
}

func (e *TiFlashSystemTableRetriever) retrieve(ctx context.Context, sctx sessionctx.Context) ([][]types.Datum, error) {
	if e.extractor.SkipRequest || e.retrieved {
		return nil, nil
	}
	if !e.initialized {
		err := e.initialize(sctx, e.extractor.TiFlashInstances)
		if err != nil {
			return nil, err
		}
	}
	if e.instanceCount == 0 || e.instanceIdx >= e.instanceCount {
		e.retrieved = true
		return nil, nil
	}

	for {
		rows, err := e.dataForTiFlashSystemTables(ctx, sctx, e.extractor.TiDBDatabases, e.extractor.TiDBTables)
		if err != nil {
			return nil, err
		}
		if len(rows) > 0 || e.instanceIdx >= e.instanceCount {
			return rows, nil
		}
	}
}

func (e *TiFlashSystemTableRetriever) initialize(sctx sessionctx.Context, tiflashInstances set.StringSet) error {
	storeInfo, err := infoschema.GetStoreServerInfo(sctx)
	if err != nil {
		return err
	}

	for _, info := range storeInfo {
		if info.ServerType != kv.TiFlash.Name() {
			continue
		}
		info.ResolveLoopBackAddr()
		if len(tiflashInstances) > 0 && !tiflashInstances.Exist(info.Address) {
			continue
		}
		hostAndStatusPort := strings.Split(info.StatusAddr, ":")
		if len(hostAndStatusPort) != 2 {
			return errors.Errorf("node status addr: %s format illegal", info.StatusAddr)
		}
		e.instanceIds = append(e.instanceIds, info.Address)
		e.instanceCount++
	}
	e.initialized = true
	return nil
}

type tiFlashSQLExecuteResponseMetaColumn struct {
	Name string `json:"name"`
	Type string `json:"type"`
}

type tiFlashSQLExecuteResponse struct {
	Meta []tiFlashSQLExecuteResponseMetaColumn `json:"meta"`
	Data [][]any                               `json:"data"`
}

func (e *TiFlashSystemTableRetriever) dataForTiFlashSystemTables(ctx context.Context, sctx sessionctx.Context, tidbDatabases string, tidbTables string) ([][]types.Datum, error) {
	maxCount := 1024
	targetTable := strings.ToLower(strings.Replace(e.table.Name.O, "TIFLASH", "DT", 1))
	var filters []string
	if len(tidbDatabases) > 0 {
		filters = append(filters, fmt.Sprintf("tidb_database IN (%s)", strings.ReplaceAll(tidbDatabases, "\"", "'")))
	}
	if len(tidbTables) > 0 {
		filters = append(filters, fmt.Sprintf("tidb_table IN (%s)", strings.ReplaceAll(tidbTables, "\"", "'")))
	}
	sql := fmt.Sprintf("SELECT * FROM system.%s", targetTable)
	if len(filters) > 0 {
		sql = fmt.Sprintf("%s WHERE %s", sql, strings.Join(filters, " AND "))
	}
	sql = fmt.Sprintf("%s LIMIT %d, %d", sql, e.rowIdx, maxCount)
	request := tikvrpc.Request{
		Type:    tikvrpc.CmdGetTiFlashSystemTable,
		StoreTp: tikvrpc.TiFlash,
		Req: &kvrpcpb.TiFlashSystemTableRequest{
			Sql: sql,
		},
	}

	store := sctx.GetStore()
	tikvStore, ok := store.(tikv.Storage)
	if !ok {
		return nil, errors.New("Get tiflash system tables can only run with tikv compatible storage")
	}
	// send request to tiflash, timeout is 1s
	instanceID := e.instanceIds[e.instanceIdx]
	resp, err := tikvStore.GetTiKVClient().SendRequest(ctx, instanceID, &request, time.Second)
	if err != nil {
		return nil, errors.Trace(err)
	}
	var result tiFlashSQLExecuteResponse
	tiflashResp, ok := resp.Resp.(*kvrpcpb.TiFlashSystemTableResponse)
	if !ok {
		return nil, errors.Errorf("Unexpected response type: %T", resp.Resp)
	}
	err = json.Unmarshal(tiflashResp.Data, &result)
	if err != nil {
		return nil, errors.Wrapf(err, "Failed to decode JSON from TiFlash")
	}

	// Map result columns back to our columns. It is possible that some columns cannot be
	// recognized and some other columns are missing. This may happen during upgrading.
	outputColIndexMap := map[string]int{} // Map from TiDB Column name to Output Column Index
	for idx, c := range e.outputCols {
		outputColIndexMap[c.Name.L] = idx
	}
	tiflashColIndexMap := map[int]int{} // Map from TiFlash Column index to Output Column Index
	for tiFlashColIdx, col := range result.Meta {
		if outputIdx, ok := outputColIndexMap[strings.ToLower(col.Name)]; ok {
			tiflashColIndexMap[tiFlashColIdx] = outputIdx
		}
	}
	outputRows := make([][]types.Datum, 0, len(result.Data))
	for _, rowFields := range result.Data {
		if len(rowFields) == 0 {
			continue
		}
		outputRow := make([]types.Datum, len(e.outputCols))
		for tiFlashColIdx, fieldValue := range rowFields {
			outputIdx, ok := tiflashColIndexMap[tiFlashColIdx]
			if !ok {
				// Discard this field, we don't know which output column is the destination
				continue
			}
			if fieldValue == nil {
				continue
			}
			valStr := fmt.Sprint(fieldValue)
			column := e.outputCols[outputIdx]
			if column.GetType() == mysql.TypeVarchar {
				outputRow[outputIdx].SetString(valStr, mysql.DefaultCollationName)
			} else if column.GetType() == mysql.TypeLonglong {
				value, err := strconv.ParseInt(valStr, 10, 64)
				if err != nil {
					return nil, errors.Trace(err)
				}
				outputRow[outputIdx].SetInt64(value)
			} else if column.GetType() == mysql.TypeDouble {
				value, err := strconv.ParseFloat(valStr, 64)
				if err != nil {
					return nil, errors.Trace(err)
				}
				outputRow[outputIdx].SetFloat64(value)
			} else {
				return nil, errors.Errorf("Meet column of unknown type %v", column)
			}
		}
		outputRow[len(e.outputCols)-1].SetString(instanceID, mysql.DefaultCollationName)
		outputRows = append(outputRows, outputRow)
	}
	e.rowIdx += len(outputRows)
	if len(outputRows) < maxCount {
		e.instanceIdx++
		e.rowIdx = 0
	}
	return outputRows, nil
}

func (e *memtableRetriever) setDataForAttributes(ctx sessionctx.Context, is infoschema.InfoSchema) error {
	checker := privilege.GetPrivilegeManager(ctx)
	rules, err := infosync.GetAllLabelRules(context.TODO())
	skipValidateTable := false
	failpoint.Inject("mockOutputOfAttributes", func() {
		convert := func(i any) []any {
			return []any{i}
		}
		rules = []*label.Rule{
			{
				ID:       "schema/test/test_label",
				Labels:   []pd.RegionLabel{{Key: "merge_option", Value: "allow"}, {Key: "db", Value: "test"}, {Key: "table", Value: "test_label"}},
				RuleType: "key-range",
				Data: convert(map[string]any{
					"start_key": "7480000000000000ff395f720000000000fa",
					"end_key":   "7480000000000000ff3a5f720000000000fa",
				}),
			},
			{
				ID:       "invalidIDtest",
				Labels:   []pd.RegionLabel{{Key: "merge_option", Value: "allow"}, {Key: "db", Value: "test"}, {Key: "table", Value: "test_label"}},
				RuleType: "key-range",
				Data: convert(map[string]any{
					"start_key": "7480000000000000ff395f720000000000fa",
					"end_key":   "7480000000000000ff3a5f720000000000fa",
				}),
			},
			{
				ID:       "schema/test/test_label",
				Labels:   []pd.RegionLabel{{Key: "merge_option", Value: "allow"}, {Key: "db", Value: "test"}, {Key: "table", Value: "test_label"}},
				RuleType: "key-range",
				Data: convert(map[string]any{
					"start_key": "aaaaa",
					"end_key":   "bbbbb",
				}),
			},
		}
		err = nil
		skipValidateTable = true
	})

	if err != nil {
		return errors.Wrap(err, "get the label rules failed")
	}

	rows := make([][]types.Datum, 0, len(rules))
	for _, rule := range rules {
		skip := true
		dbName, tableName, partitionName, err := checkRule(rule)
		if err != nil {
			logutil.BgLogger().Warn("check table-rule failed", zap.String("ID", rule.ID), zap.Error(err))
			continue
		}
		tableID, err := decodeTableIDFromRule(rule)
		if err != nil {
			logutil.BgLogger().Warn("decode table ID from rule failed", zap.String("ID", rule.ID), zap.Error(err))
			continue
		}

		if !skipValidateTable && tableOrPartitionNotExist(dbName, tableName, partitionName, is, tableID) {
			continue
		}

		if tableName != "" && dbName != "" && (checker == nil || checker.RequestVerification(ctx.GetSessionVars().ActiveRoles, dbName, tableName, "", mysql.SelectPriv)) {
			skip = false
		}
		if skip {
			continue
		}

		labels := label.RestoreRegionLabels(&rule.Labels)
		var ranges []string
		for _, data := range rule.Data.([]any) {
			if kv, ok := data.(map[string]any); ok {
				startKey := kv["start_key"]
				endKey := kv["end_key"]
				ranges = append(ranges, fmt.Sprintf("[%s, %s]", startKey, endKey))
			}
		}
		kr := strings.Join(ranges, ", ")

		row := types.MakeDatums(
			rule.ID,
			rule.RuleType,
			labels,
			kr,
		)
		rows = append(rows, row)
	}
	e.rows = rows
	return nil
}

func (e *memtableRetriever) setDataFromPlacementPolicies(sctx sessionctx.Context) error {
	is := sessiontxn.GetTxnManager(sctx).GetTxnInfoSchema()
	placementPolicies := is.AllPlacementPolicies()
	rows := make([][]types.Datum, 0, len(placementPolicies))
	// Get global PLACEMENT POLICIES
	// Currently no privileges needed for seeing global PLACEMENT POLICIES!
	for _, policy := range placementPolicies {
		// Currently we skip converting syntactic sugar. We might revisit this decision still in the future
		// I.e.: if PrimaryRegion or Regions are set,
		// also convert them to LeaderConstraints and FollowerConstraints
		// for better user experience searching for particular constraints

		// Followers == 0 means not set, so the default value 2 will be used
		followerCnt := policy.PlacementSettings.Followers
		if followerCnt == 0 {
			followerCnt = 2
		}

		row := types.MakeDatums(
			policy.ID,
			infoschema.CatalogVal, // CATALOG
			policy.Name.O,         // Policy Name
			policy.PlacementSettings.PrimaryRegion,
			policy.PlacementSettings.Regions,
			policy.PlacementSettings.Constraints,
			policy.PlacementSettings.LeaderConstraints,
			policy.PlacementSettings.FollowerConstraints,
			policy.PlacementSettings.LearnerConstraints,
			policy.PlacementSettings.Schedule,
			followerCnt,
			policy.PlacementSettings.Learners,
		)
		rows = append(rows, row)
	}
	e.rows = rows
	return nil
}

func (e *memtableRetriever) setDataFromRunawayWatches(sctx sessionctx.Context) error {
	do := domain.GetDomain(sctx)
	err := do.TryToUpdateRunawayWatch()
	if err != nil {
		logutil.BgLogger().Warn("read runaway watch list", zap.Error(err))
	}
	watches := do.GetRunawayWatchList()
	rows := make([][]types.Datum, 0, len(watches))
	for _, watch := range watches {
		action := watch.Action
		row := types.MakeDatums(
			watch.ID,
			watch.ResourceGroupName,
			watch.StartTime.Local().Format(time.DateTime),
			watch.EndTime.Local().Format(time.DateTime),
			rmpb.RunawayWatchType_name[int32(watch.Watch)],
			watch.WatchText,
			watch.Source,
			rmpb.RunawayAction_name[int32(action)],
		)
		if watch.EndTime.Equal(resourcegroup.NullTime) {
			row[3].SetString("UNLIMITED", mysql.DefaultCollationName)
		}
		rows = append(rows, row)
	}
	e.rows = rows
	return nil
}

// used in resource_groups
const (
	burstableStr      = "YES"
	burstdisableStr   = "NO"
	unlimitedFillRate = "UNLIMITED"
)

func (e *memtableRetriever) setDataFromResourceGroups() error {
	resourceGroups, err := infosync.ListResourceGroups(context.TODO())
	if err != nil {
		return errors.Errorf("failed to access resource group manager, error message is %s", err.Error())
	}
	rows := make([][]types.Datum, 0, len(resourceGroups))
	for _, group := range resourceGroups {
		//mode := ""
		burstable := burstdisableStr
		priority := model.PriorityValueToName(uint64(group.Priority))
		fillrate := unlimitedFillRate
		isDefaultInReservedSetting := group.Name == resourcegroup.DefaultResourceGroupName && group.RUSettings.RU.Settings.FillRate == math.MaxInt32
		if !isDefaultInReservedSetting {
			fillrate = strconv.FormatUint(group.RUSettings.RU.Settings.FillRate, 10)
		}
		// convert runaway settings
		limitBuilder := new(strings.Builder)
		if setting := group.RunawaySettings; setting != nil {
			if setting.Rule == nil {
				return errors.Errorf("unexpected runaway config in resource group")
			}
			dur := time.Duration(setting.Rule.ExecElapsedTimeMs) * time.Millisecond
			fmt.Fprintf(limitBuilder, "EXEC_ELAPSED='%s'", dur.String())
			fmt.Fprintf(limitBuilder, ", ACTION=%s", model.RunawayActionType(setting.Action).String())
			if setting.Watch != nil {
				if setting.Watch.LastingDurationMs > 0 {
					dur := time.Duration(setting.Watch.LastingDurationMs) * time.Millisecond
					fmt.Fprintf(limitBuilder, ", WATCH=%s DURATION='%s'", model.RunawayWatchType(setting.Watch.Type).String(), dur.String())
				} else {
					fmt.Fprintf(limitBuilder, ", WATCH=%s DURATION=UNLIMITED", model.RunawayWatchType(setting.Watch.Type).String())
				}
			}
		}
		queryLimit := limitBuilder.String()

		// convert background settings
		bgBuilder := new(strings.Builder)
		if setting := group.BackgroundSettings; setting != nil {
			fmt.Fprintf(bgBuilder, "TASK_TYPES='%s'", strings.Join(setting.JobTypes, ","))
		}
		background := bgBuilder.String()

		switch group.Mode {
		case rmpb.GroupMode_RUMode:
			if group.RUSettings.RU.Settings.BurstLimit < 0 {
				burstable = burstableStr
			}
			row := types.MakeDatums(
				group.Name,
				fillrate,
				priority,
				burstable,
				queryLimit,
				background,
			)
			if len(queryLimit) == 0 {
				row[4].SetNull()
			}
			if len(background) == 0 {
				row[5].SetNull()
			}
			rows = append(rows, row)
		default:
			//mode = "UNKNOWN_MODE"
			row := types.MakeDatums(
				group.Name,
				nil,
				nil,
				nil,
				nil,
				nil,
			)
			rows = append(rows, row)
		}
	}
	e.rows = rows
	return nil
}

func (e *memtableRetriever) setDataFromKeywords() error {
	rows := make([][]types.Datum, 0, len(parser.Keywords))
	for _, kw := range parser.Keywords {
		row := types.MakeDatums(kw.Word, kw.Reserved)
		rows = append(rows, row)
	}
	e.rows = rows
	return nil
}

func checkRule(rule *label.Rule) (dbName, tableName string, partitionName string, err error) {
	s := strings.Split(rule.ID, "/")
	if len(s) < 3 {
		err = errors.Errorf("invalid label rule ID: %v", rule.ID)
		return
	}
	if rule.RuleType == "" {
		err = errors.New("empty label rule type")
		return
	}
	if rule.Labels == nil || len(rule.Labels) == 0 {
		err = errors.New("the label rule has no label")
		return
	}
	if rule.Data == nil {
		err = errors.New("the label rule has no data")
		return
	}
	dbName = s[1]
	tableName = s[2]
	if len(s) > 3 {
		partitionName = s[3]
	}
	return
}

func decodeTableIDFromRule(rule *label.Rule) (tableID int64, err error) {
	datas := rule.Data.([]any)
	if len(datas) == 0 {
		err = fmt.Errorf("there is no data in rule %s", rule.ID)
		return
	}
	data := datas[0]
	dataMap, ok := data.(map[string]any)
	if !ok {
		err = fmt.Errorf("get the label rules %s failed", rule.ID)
		return
	}
	key, err := hex.DecodeString(fmt.Sprintf("%s", dataMap["start_key"]))
	if err != nil {
		err = fmt.Errorf("decode key from start_key %s in rule %s failed", dataMap["start_key"], rule.ID)
		return
	}
	_, bs, err := codec.DecodeBytes(key, nil)
	if err == nil {
		key = bs
	}
	tableID = tablecodec.DecodeTableID(key)
	if tableID == 0 {
		err = fmt.Errorf("decode tableID from key %s in rule %s failed", key, rule.ID)
		return
	}
	return
}

func tableOrPartitionNotExist(dbName string, tableName string, partitionName string, is infoschema.InfoSchema, tableID int64) (tableNotExist bool) {
	if len(partitionName) == 0 {
		curTable, _ := is.TableByName(model.NewCIStr(dbName), model.NewCIStr(tableName))
		if curTable == nil {
			return true
		}
		curTableID := curTable.Meta().ID
		if curTableID != tableID {
			return true
		}
	} else {
		_, _, partInfo := is.FindTableByPartitionID(tableID)
		if partInfo == nil {
			return true
		}
	}
	return false
}<|MERGE_RESOLUTION|>--- conflicted
+++ resolved
@@ -542,7 +542,6 @@
 	return
 }
 
-<<<<<<< HEAD
 func (e *memtableRetriever) updateStatsCacheIfNeed(sctx sessionctx.Context) bool {
 	for _, col := range e.columns {
 		// only the following columns need stats cahce.
@@ -555,27 +554,6 @@
 
 func (e *memtableRetriever) setDataFromTables(sctx sessionctx.Context, schemas []*model.DBInfo) error {
 	useStatsCache := e.updateStatsCacheIfNeed(sctx)
-=======
-func (e *memtableRetriever) updateStatsCacheIfNeed(sctx sessionctx.Context) (bool, error) {
-	for _, col := range e.columns {
-		// only the following columns need stats cahce.
-		if col.Name.O == "AVG_ROW_LENGTH" || col.Name.O == "DATA_LENGTH" || col.Name.O == "INDEX_LENGTH" || col.Name.O == "TABLE_ROWS" {
-			err := cache.TableRowStatsCache.Update(sctx)
-			if err != nil {
-				return false, err
-			}
-			return true, err
-		}
-	}
-	return false, nil
-}
-
-func (e *memtableRetriever) setDataFromTables(sctx sessionctx.Context, schemas []*model.DBInfo) error {
-	useStatsCache, err := e.updateStatsCacheIfNeed(sctx)
-	if err != nil {
-		return err
-	}
->>>>>>> b289dc9a
 	checker := privilege.GetPrivilegeManager(sctx)
 
 	var rows [][]types.Datum
@@ -641,14 +619,11 @@
 
 				var rowCount, avgRowLength, dataLength, indexLength uint64
 				if useStatsCache {
-<<<<<<< HEAD
 					logutil.BgLogger().Info("ywq test update by id", zap.Any("table id", table.ID), zap.Any("name", table.Name.L))
 					err := cache.TableRowStatsCache.UpdateByID(sctx, table.ID)
 					if err != nil {
 						return err
 					}
-=======
->>>>>>> b289dc9a
 					rowCount, avgRowLength, dataLength, indexLength = fetchColumnsFromStatsCache(table)
 				}
 
