// Copyright 2020 PingCAP, Inc.
//
// Licensed under the Apache License, Version 2.0 (the "License");
// you may not use this file except in compliance with the License.
// You may obtain a copy of the License at
//
//     http://www.apache.org/licenses/LICENSE-2.0
//
// Unless required by applicable law or agreed to in writing, software
// distributed under the License is distributed on an "AS IS" BASIS,
// WITHOUT WARRANTIES OR CONDITIONS OF ANY KIND, either express or implied.
// See the License for the specific language governing permissions and
// limitations under the License.

package executor

import (
	"bytes"
	"context"
	"encoding/hex"
	"encoding/json"
	"fmt"
	"math"
	"slices"
	"strconv"
	"strings"
	"time"

	"github.com/pingcap/errors"
	"github.com/pingcap/failpoint"
	"github.com/pingcap/kvproto/pkg/deadlock"
	"github.com/pingcap/kvproto/pkg/kvrpcpb"
	rmpb "github.com/pingcap/kvproto/pkg/resource_manager"
	"github.com/pingcap/tidb/pkg/ddl/label"
	"github.com/pingcap/tidb/pkg/ddl/placement"
	"github.com/pingcap/tidb/pkg/domain"
	"github.com/pingcap/tidb/pkg/domain/infosync"
	"github.com/pingcap/tidb/pkg/domain/resourcegroup"
	"github.com/pingcap/tidb/pkg/errno"
	"github.com/pingcap/tidb/pkg/executor/internal/exec"
	"github.com/pingcap/tidb/pkg/executor/internal/pdhelper"
	"github.com/pingcap/tidb/pkg/expression"
	"github.com/pingcap/tidb/pkg/infoschema"
	"github.com/pingcap/tidb/pkg/kv"
	"github.com/pingcap/tidb/pkg/meta/autoid"
	"github.com/pingcap/tidb/pkg/parser"
	"github.com/pingcap/tidb/pkg/parser/charset"
	"github.com/pingcap/tidb/pkg/parser/model"
	"github.com/pingcap/tidb/pkg/parser/mysql"
	plannercore "github.com/pingcap/tidb/pkg/planner/core"
	"github.com/pingcap/tidb/pkg/planner/core/base"
	"github.com/pingcap/tidb/pkg/privilege"
	"github.com/pingcap/tidb/pkg/privilege/privileges"
	"github.com/pingcap/tidb/pkg/session/txninfo"
	"github.com/pingcap/tidb/pkg/sessionctx"
	"github.com/pingcap/tidb/pkg/sessionctx/variable"
	"github.com/pingcap/tidb/pkg/sessiontxn"
	"github.com/pingcap/tidb/pkg/statistics"
	"github.com/pingcap/tidb/pkg/statistics/handle/cache"
	"github.com/pingcap/tidb/pkg/store/helper"
	"github.com/pingcap/tidb/pkg/table"
	"github.com/pingcap/tidb/pkg/tablecodec"
	"github.com/pingcap/tidb/pkg/types"
	"github.com/pingcap/tidb/pkg/util"
	"github.com/pingcap/tidb/pkg/util/chunk"
	"github.com/pingcap/tidb/pkg/util/codec"
	"github.com/pingcap/tidb/pkg/util/collate"
	"github.com/pingcap/tidb/pkg/util/dbterror/plannererrors"
	"github.com/pingcap/tidb/pkg/util/deadlockhistory"
	"github.com/pingcap/tidb/pkg/util/execdetails"
	"github.com/pingcap/tidb/pkg/util/hint"
	"github.com/pingcap/tidb/pkg/util/intest"
	"github.com/pingcap/tidb/pkg/util/keydecoder"
	"github.com/pingcap/tidb/pkg/util/logutil"
	"github.com/pingcap/tidb/pkg/util/memory"
	"github.com/pingcap/tidb/pkg/util/resourcegrouptag"
	"github.com/pingcap/tidb/pkg/util/sem"
	"github.com/pingcap/tidb/pkg/util/servermemorylimit"
	"github.com/pingcap/tidb/pkg/util/set"
	"github.com/pingcap/tidb/pkg/util/stringutil"
	"github.com/pingcap/tidb/pkg/util/syncutil"
	"github.com/tikv/client-go/v2/tikv"
	"github.com/tikv/client-go/v2/tikvrpc"
	"github.com/tikv/client-go/v2/txnkv/txnlock"
	pd "github.com/tikv/pd/client/http"
	"go.uber.org/zap"
)

type memtableRetriever struct {
	dummyCloser
	table       *model.TableInfo
	columns     []*model.ColumnInfo
	rows        [][]types.Datum
	rowIdx      int
	retrieved   bool
	initialized bool
	extractor   base.MemTablePredicateExtractor
	is          infoschema.InfoSchema
	memTracker  *memory.Tracker
}

// retrieve implements the infoschemaRetriever interface
func (e *memtableRetriever) retrieve(ctx context.Context, sctx sessionctx.Context) ([][]types.Datum, error) {
	if e.table.Name.O == infoschema.TableClusterInfo && !hasPriv(sctx, mysql.ProcessPriv) {
		return nil, plannererrors.ErrSpecificAccessDenied.GenWithStackByArgs("PROCESS")
	}
	if e.retrieved {
		return nil, nil
	}

	// Cache the ret full rows in schemataRetriever
	if !e.initialized {
		is := sctx.GetInfoSchema().(infoschema.InfoSchema)
		e.is = is

		var getAllSchemas = func() []model.CIStr {
			dbs := is.AllSchemaNames()
			slices.SortFunc(dbs, func(a, b model.CIStr) int {
				return strings.Compare(a.L, b.L)
			})
			return dbs
		}

		var err error
		switch e.table.Name.O {
		case infoschema.TableSchemata:
			err = e.setDataFromSchemata(sctx)
		case infoschema.TableStatistics:
			err = e.setDataForStatistics(ctx, sctx)
		case infoschema.TableTables:
			err = e.setDataFromTables(ctx, sctx)
		case infoschema.TableReferConst:
			dbs := getAllSchemas()
			err = e.setDataFromReferConst(ctx, sctx, dbs)
		case infoschema.TableSequences:
			dbs := getAllSchemas()
			err = e.setDataFromSequences(ctx, sctx, dbs)
		case infoschema.TablePartitions:
			err = e.setDataFromPartitions(ctx, sctx)
		case infoschema.TableClusterInfo:
			err = e.dataForTiDBClusterInfo(sctx)
		case infoschema.TableAnalyzeStatus:
			err = e.setDataForAnalyzeStatus(ctx, sctx)
		case infoschema.TableTiDBIndexes:
			dbs := getAllSchemas()
			err = e.setDataFromIndexes(ctx, sctx, dbs)
		case infoschema.TableViews:
			dbs := getAllSchemas()
			err = e.setDataFromViews(ctx, sctx, dbs)
		case infoschema.TableEngines:
			e.setDataFromEngines()
		case infoschema.TableCharacterSets:
			e.setDataFromCharacterSets()
		case infoschema.TableCollations:
			e.setDataFromCollations()
		case infoschema.TableKeyColumn:
			dbs := getAllSchemas()
			err = e.setDataFromKeyColumnUsage(ctx, sctx, dbs)
		case infoschema.TableMetricTables:
			e.setDataForMetricTables()
		case infoschema.TableProfiling:
			e.setDataForPseudoProfiling(sctx)
		case infoschema.TableCollationCharacterSetApplicability:
			e.dataForCollationCharacterSetApplicability()
		case infoschema.TableProcesslist:
			e.setDataForProcessList(sctx)
		case infoschema.ClusterTableProcesslist:
			err = e.setDataForClusterProcessList(sctx)
		case infoschema.TableUserPrivileges:
			e.setDataFromUserPrivileges(sctx)
		case infoschema.TableTiKVRegionStatus:
			err = e.setDataForTiKVRegionStatus(ctx, sctx)
		case infoschema.TableTiDBHotRegions:
			err = e.setDataForTiDBHotRegions(ctx, sctx)
		case infoschema.TableConstraints:
			dbs := getAllSchemas()
			err = e.setDataFromTableConstraints(ctx, sctx, dbs)
		case infoschema.TableSessionVar:
			e.rows, err = infoschema.GetDataFromSessionVariables(ctx, sctx)
		case infoschema.TableTiDBServersInfo:
			err = e.setDataForServersInfo(sctx)
		case infoschema.TableTiFlashReplica:
			dbs := getAllSchemas()
			err = e.dataForTableTiFlashReplica(ctx, sctx, dbs)
		case infoschema.TableTiKVStoreStatus:
			err = e.dataForTiKVStoreStatus(ctx, sctx)
		case infoschema.TableClientErrorsSummaryGlobal,
			infoschema.TableClientErrorsSummaryByUser,
			infoschema.TableClientErrorsSummaryByHost:
			err = e.setDataForClientErrorsSummary(sctx, e.table.Name.O)
		case infoschema.TableAttributes:
			err = e.setDataForAttributes(ctx, sctx, is)
		case infoschema.TablePlacementPolicies:
			err = e.setDataFromPlacementPolicies(sctx)
		case infoschema.TableTrxSummary:
			err = e.setDataForTrxSummary(sctx)
		case infoschema.ClusterTableTrxSummary:
			err = e.setDataForClusterTrxSummary(sctx)
		case infoschema.TableVariablesInfo:
			err = e.setDataForVariablesInfo(sctx)
		case infoschema.TableUserAttributes:
			err = e.setDataForUserAttributes(ctx, sctx)
		case infoschema.TableMemoryUsage:
			err = e.setDataForMemoryUsage()
		case infoschema.ClusterTableMemoryUsage:
			err = e.setDataForClusterMemoryUsage(sctx)
		case infoschema.TableMemoryUsageOpsHistory:
			err = e.setDataForMemoryUsageOpsHistory()
		case infoschema.ClusterTableMemoryUsageOpsHistory:
			err = e.setDataForClusterMemoryUsageOpsHistory(sctx)
		case infoschema.TableResourceGroups:
			err = e.setDataFromResourceGroups()
		case infoschema.TableRunawayWatches:
			err = e.setDataFromRunawayWatches(sctx)
		case infoschema.TableCheckConstraints:
			dbs := getAllSchemas()
			err = e.setDataFromCheckConstraints(ctx, sctx, dbs)
		case infoschema.TableTiDBCheckConstraints:
			dbs := getAllSchemas()
			err = e.setDataFromTiDBCheckConstraints(ctx, sctx, dbs)
		case infoschema.TableKeywords:
			err = e.setDataFromKeywords()
		case infoschema.TableTiDBIndexUsage:
			dbs := getAllSchemas()
			err = e.setDataFromIndexUsage(ctx, sctx, dbs)
		case infoschema.ClusterTableTiDBIndexUsage:
			dbs := getAllSchemas()
			err = e.setDataForClusterIndexUsage(ctx, sctx, dbs)
		}
		if err != nil {
			return nil, err
		}
		e.initialized = true
		if e.memTracker != nil {
			e.memTracker.Consume(calculateDatumsSize(e.rows))
		}
	}

	// Adjust the amount of each return
	maxCount := 1024
	retCount := maxCount
	if e.rowIdx+maxCount > len(e.rows) {
		retCount = len(e.rows) - e.rowIdx
		e.retrieved = true
	}
	ret := make([][]types.Datum, retCount)
	for i := e.rowIdx; i < e.rowIdx+retCount; i++ {
		ret[i-e.rowIdx] = e.rows[i]
	}
	e.rowIdx += retCount
	return adjustColumns(ret, e.columns, e.table), nil
}

func getAutoIncrementID(
	is infoschema.InfoSchema,
	sctx sessionctx.Context,
	tblInfo *model.TableInfo,
) int64 {
	tbl, ok := is.TableByID(tblInfo.ID)
	if !ok {
		return 0
	}
	return tbl.Allocators(sctx.GetTableCtx()).Get(autoid.AutoIncrementType).Base() + 1
}

func hasPriv(ctx sessionctx.Context, priv mysql.PrivilegeType) bool {
	pm := privilege.GetPrivilegeManager(ctx)
	if pm == nil {
		// internal session created with createSession doesn't has the PrivilegeManager. For most experienced cases before,
		// we use it like this:
		// ```
		// checker := privilege.GetPrivilegeManager(ctx)
		// if checker != nil && !checker.RequestVerification(ctx.GetSessionVars().ActiveRoles, schema.Name.L, table.Name.L, "", mysql.AllPrivMask) {
		//	  continue
		// }
		// do something.
		// ```
		// So once the privilege manager is nil, it's a signature of internal sql, so just passing the checker through.
		return true
	}
	return pm.RequestVerification(ctx.GetSessionVars().ActiveRoles, "", "", "", priv)
}

func (e *memtableRetriever) setDataForVariablesInfo(ctx sessionctx.Context) error {
	sysVars := variable.GetSysVars()
	rows := make([][]types.Datum, 0, len(sysVars))
	for _, sv := range sysVars {
		if infoschema.SysVarHiddenForSem(ctx, sv.Name) {
			continue
		}
		currentVal, err := ctx.GetSessionVars().GetSessionOrGlobalSystemVar(context.Background(), sv.Name)
		if err != nil {
			currentVal = ""
		}
		isNoop := "NO"
		if sv.IsNoop {
			isNoop = "YES"
		}
		defVal := sv.Value
		if sv.HasGlobalScope() {
			defVal = variable.GlobalSystemVariableInitialValue(sv.Name, defVal)
		}
		row := types.MakeDatums(
			sv.Name,           // VARIABLE_NAME
			sv.Scope.String(), // VARIABLE_SCOPE
			defVal,            // DEFAULT_VALUE
			currentVal,        // CURRENT_VALUE
			sv.MinValue,       // MIN_VALUE
			sv.MaxValue,       // MAX_VALUE
			nil,               // POSSIBLE_VALUES
			isNoop,            // IS_NOOP
		)
		// min and max value is only supported for numeric types
		if !(sv.Type == variable.TypeUnsigned || sv.Type == variable.TypeInt || sv.Type == variable.TypeFloat) {
			row[4].SetNull()
			row[5].SetNull()
		}
		if sv.Type == variable.TypeEnum {
			possibleValues := strings.Join(sv.PossibleValues, ",")
			row[6].SetString(possibleValues, mysql.DefaultCollationName)
		}
		rows = append(rows, row)
	}
	e.rows = rows
	return nil
}

func (e *memtableRetriever) setDataForUserAttributes(ctx context.Context, sctx sessionctx.Context) error {
	exec := sctx.GetRestrictedSQLExecutor()
	chunkRows, _, err := exec.ExecRestrictedSQL(ctx, nil, `SELECT user, host, JSON_UNQUOTE(JSON_EXTRACT(user_attributes, '$.metadata')) FROM mysql.user`)
	if err != nil {
		return err
	}
	if len(chunkRows) == 0 {
		return nil
	}
	rows := make([][]types.Datum, 0, len(chunkRows))
	for _, chunkRow := range chunkRows {
		if chunkRow.Len() != 3 {
			continue
		}
		user := chunkRow.GetString(0)
		host := chunkRow.GetString(1)
		// Compatible with results in MySQL
		var attribute any
		if attribute = chunkRow.GetString(2); attribute == "" {
			attribute = nil
		}
		row := types.MakeDatums(user, host, attribute)
		rows = append(rows, row)
	}

	e.rows = rows
	return nil
}

func (e *memtableRetriever) setDataFromSchemata(ctx sessionctx.Context) error {
	checker := privilege.GetPrivilegeManager(ctx)
	ex, ok := e.extractor.(*plannercore.InfoSchemaSchemataExtractor)
	if !ok {
		return errors.Errorf("wrong extractor type: %T, expected InfoSchemaSchemataExtractor", e.extractor)
	}
	if ex.SkipRequest {
		return nil
	}
	schemas := ex.ListSchemas(e.is)
	rows := make([][]types.Datum, 0, len(schemas))

	for _, schemaName := range schemas {
		schema, _ := e.is.SchemaByName(schemaName)
		charset := mysql.DefaultCharset
		collation := mysql.DefaultCollationName

		if len(schema.Charset) > 0 {
			charset = schema.Charset // Overwrite default
		}

		if len(schema.Collate) > 0 {
			collation = schema.Collate // Overwrite default
		}
		var policyName any
		if schema.PlacementPolicyRef != nil {
			policyName = schema.PlacementPolicyRef.Name.O
		}

		if checker != nil && !checker.RequestVerification(ctx.GetSessionVars().ActiveRoles, schema.Name.L, "", "", mysql.AllPrivMask) {
			continue
		}
		record := types.MakeDatums(
			infoschema.CatalogVal, // CATALOG_NAME
			schema.Name.O,         // SCHEMA_NAME
			charset,               // DEFAULT_CHARACTER_SET_NAME
			collation,             // DEFAULT_COLLATION_NAME
			nil,                   // SQL_PATH
			policyName,            // TIDB_PLACEMENT_POLICY_NAME
		)
		rows = append(rows, record)
	}
	e.rows = rows
	return nil
}

func (e *memtableRetriever) setDataForStatistics(ctx context.Context, sctx sessionctx.Context) error {
	checker := privilege.GetPrivilegeManager(sctx)
	ex, ok := e.extractor.(*plannercore.InfoSchemaStatisticsExtractor)
	if !ok {
		return errors.Errorf("wrong extractor type: %T, expected InfoSchemaStatisticsExtractor", e.extractor)
	}
	if ex.SkipRequest {
		return nil
	}
	schemas, tables, err := ex.ListSchemasAndTables(ctx, e.is)
	if err != nil {
		return errors.Trace(err)
	}
	for i, table := range tables {
		schema := schemas[i]
		if checker != nil && !checker.RequestVerification(sctx.GetSessionVars().ActiveRoles, schema.L, table.Name.L, "", mysql.AllPrivMask) {
			continue
		}
		e.setDataForStatisticsInTable(schema, table, ex)
	}
	return nil
}

func (e *memtableRetriever) setDataForStatisticsInTable(schema model.CIStr, table *model.TableInfo, extractor *plannercore.InfoSchemaStatisticsExtractor) {
	var rows [][]types.Datum
	if table.PKIsHandle {
		if !extractor.Filter("index_name", "primary") {
			for _, col := range table.Columns {
				if mysql.HasPriKeyFlag(col.GetFlag()) {
					record := types.MakeDatums(
						infoschema.CatalogVal, // TABLE_CATALOG
						schema.O,              // TABLE_SCHEMA
						table.Name.O,          // TABLE_NAME
						"0",                   // NON_UNIQUE
						schema.O,              // INDEX_SCHEMA
						"PRIMARY",             // INDEX_NAME
						1,                     // SEQ_IN_INDEX
						col.Name.O,            // COLUMN_NAME
						"A",                   // COLLATION
						0,                     // CARDINALITY
						nil,                   // SUB_PART
						nil,                   // PACKED
						"",                    // NULLABLE
						"BTREE",               // INDEX_TYPE
						"",                    // COMMENT
						"",                    // INDEX_COMMENT
						"YES",                 // IS_VISIBLE
						nil,                   // Expression
					)
					rows = append(rows, record)
				}
			}
		}
	}
	nameToCol := make(map[string]*model.ColumnInfo, len(table.Columns))
	for _, c := range table.Columns {
		nameToCol[c.Name.L] = c
	}
	for _, index := range table.Indices {
		if extractor.Filter("index_name", index.Name.L) {
			continue
		}
		nonUnique := "1"
		if index.Unique {
			nonUnique = "0"
		}
		for i, key := range index.Columns {
			col := nameToCol[key.Name.L]
			nullable := "YES"
			if mysql.HasNotNullFlag(col.GetFlag()) {
				nullable = ""
			}

			visible := "YES"
			if index.Invisible {
				visible = "NO"
			}

			colName := col.Name.O
			var expression any
			expression = nil
			tblCol := table.Columns[col.Offset]
			if tblCol.Hidden {
				colName = "NULL"
				expression = tblCol.GeneratedExprString
			}

			record := types.MakeDatums(
				infoschema.CatalogVal, // TABLE_CATALOG
				schema.O,              // TABLE_SCHEMA
				table.Name.O,          // TABLE_NAME
				nonUnique,             // NON_UNIQUE
				schema.O,              // INDEX_SCHEMA
				index.Name.O,          // INDEX_NAME
				i+1,                   // SEQ_IN_INDEX
				colName,               // COLUMN_NAME
				"A",                   // COLLATION
				0,                     // CARDINALITY
				nil,                   // SUB_PART
				nil,                   // PACKED
				nullable,              // NULLABLE
				"BTREE",               // INDEX_TYPE
				"",                    // COMMENT
				index.Comment,         // INDEX_COMMENT
				visible,               // IS_VISIBLE
				expression,            // Expression
			)
			rows = append(rows, record)
		}
	}
	e.rows = append(e.rows, rows...)
}

func (e *memtableRetriever) setDataFromReferConst(ctx context.Context, sctx sessionctx.Context, schemas []model.CIStr) error {
	checker := privilege.GetPrivilegeManager(sctx)
	var rows [][]types.Datum
	extractor, ok := e.extractor.(*plannercore.InfoSchemaBaseExtractor)
	if ok && extractor.SkipRequest {
		return nil
	}
	for _, schema := range schemas {
		if ok && extractor.Filter("constraint_schema", schema.L) {
			continue
		}
		tables, err := e.is.SchemaTableInfos(ctx, schema)
		if err != nil {
			return errors.Trace(err)
		}
		for _, table := range tables {
			if ok && extractor.Filter("table_name", table.Name.L) {
				continue
			}
			if !table.IsBaseTable() {
				continue
			}
			if checker != nil && !checker.RequestVerification(sctx.GetSessionVars().ActiveRoles, schema.L, table.Name.L, "", mysql.AllPrivMask) {
				continue
			}
			for _, fk := range table.ForeignKeys {
				if ok && extractor.Filter("constraint_name", fk.Name.L) {
					continue
				}
				updateRule, deleteRule := "NO ACTION", "NO ACTION"
				if model.ReferOptionType(fk.OnUpdate) != 0 {
					updateRule = model.ReferOptionType(fk.OnUpdate).String()
				}
				if model.ReferOptionType(fk.OnDelete) != 0 {
					deleteRule = model.ReferOptionType(fk.OnDelete).String()
				}
				record := types.MakeDatums(
					infoschema.CatalogVal, // CONSTRAINT_CATALOG
					schema.O,              // CONSTRAINT_SCHEMA
					fk.Name.O,             // CONSTRAINT_NAME
					infoschema.CatalogVal, // UNIQUE_CONSTRAINT_CATALOG
					schema.O,              // UNIQUE_CONSTRAINT_SCHEMA
					"PRIMARY",             // UNIQUE_CONSTRAINT_NAME
					"NONE",                // MATCH_OPTION
					updateRule,            // UPDATE_RULE
					deleteRule,            // DELETE_RULE
					table.Name.O,          // TABLE_NAME
					fk.RefTable.O,         // REFERENCED_TABLE_NAME
				)
				rows = append(rows, record)
			}
		}
	}
	e.rows = rows
	return nil
}

func (e *memtableRetriever) updateStatsCacheIfNeed() bool {
	for _, col := range e.columns {
		// only the following columns need stats cache.
		if col.Name.O == "AVG_ROW_LENGTH" || col.Name.O == "DATA_LENGTH" || col.Name.O == "INDEX_LENGTH" || col.Name.O == "TABLE_ROWS" {
			return true
		}
	}
	return false
}

func (e *memtableRetriever) setDataFromOneTable(
	sctx sessionctx.Context,
	loc *time.Location,
	checker privilege.Manager,
	schema model.CIStr,
	table *model.TableInfo,
	rows [][]types.Datum,
	useStatsCache bool,
) ([][]types.Datum, error) {
	collation := table.Collate
	if collation == "" {
		collation = mysql.DefaultCollationName
	}
	createTime := types.NewTime(types.FromGoTime(table.GetUpdateTime().In(loc)), mysql.TypeDatetime, types.DefaultFsp)

	createOptions := ""

	if checker != nil && !checker.RequestVerification(sctx.GetSessionVars().ActiveRoles, schema.L, table.Name.L, "", mysql.AllPrivMask) {
		return rows, nil
	}
	pkType := "NONCLUSTERED"
	if !table.IsView() {
		if table.GetPartitionInfo() != nil {
			createOptions = "partitioned"
		} else if table.TableCacheStatusType == model.TableCacheStatusEnable {
			createOptions = "cached=on"
		}
		var autoIncID any
		hasAutoIncID, _ := infoschema.HasAutoIncrementColumn(table)
		if hasAutoIncID {
			autoIncID = getAutoIncrementID(e.is, sctx, table)
		}
		tableType := "BASE TABLE"
		if util.IsSystemView(schema.L) {
			tableType = "SYSTEM VIEW"
		}
		if table.IsSequence() {
			tableType = "SEQUENCE"
		}
		if table.HasClusteredIndex() {
			pkType = "CLUSTERED"
		}
		shardingInfo := infoschema.GetShardingInfo(schema, table)
		var policyName any
		if table.PlacementPolicyRef != nil {
			policyName = table.PlacementPolicyRef.Name.O
		}

		var rowCount, avgRowLength, dataLength, indexLength uint64
		if useStatsCache {
			if table.GetPartitionInfo() == nil {
				err := cache.TableRowStatsCache.UpdateByID(sctx, table.ID)
				if err != nil {
					return rows, err
				}
			} else {
				// needs to update all partitions for partition table.
				for _, pi := range table.GetPartitionInfo().Definitions {
					err := cache.TableRowStatsCache.UpdateByID(sctx, pi.ID)
					if err != nil {
						return rows, err
					}
				}
			}
			rowCount, avgRowLength, dataLength, indexLength = cache.TableRowStatsCache.EstimateDataLength(table)
		}

		record := types.MakeDatums(
			infoschema.CatalogVal, // TABLE_CATALOG
			schema.O,              // TABLE_SCHEMA
			table.Name.O,          // TABLE_NAME
			tableType,             // TABLE_TYPE
			"InnoDB",              // ENGINE
			uint64(10),            // VERSION
			"Compact",             // ROW_FORMAT
			rowCount,              // TABLE_ROWS
			avgRowLength,          // AVG_ROW_LENGTH
			dataLength,            // DATA_LENGTH
			uint64(0),             // MAX_DATA_LENGTH
			indexLength,           // INDEX_LENGTH
			uint64(0),             // DATA_FREE
			autoIncID,             // AUTO_INCREMENT
			createTime,            // CREATE_TIME
			nil,                   // UPDATE_TIME
			nil,                   // CHECK_TIME
			collation,             // TABLE_COLLATION
			nil,                   // CHECKSUM
			createOptions,         // CREATE_OPTIONS
			table.Comment,         // TABLE_COMMENT
			table.ID,              // TIDB_TABLE_ID
			shardingInfo,          // TIDB_ROW_ID_SHARDING_INFO
			pkType,                // TIDB_PK_TYPE
			policyName,            // TIDB_PLACEMENT_POLICY_NAME
		)
		rows = append(rows, record)
	} else {
		record := types.MakeDatums(
			infoschema.CatalogVal, // TABLE_CATALOG
			schema.O,              // TABLE_SCHEMA
			table.Name.O,          // TABLE_NAME
			"VIEW",                // TABLE_TYPE
			nil,                   // ENGINE
			nil,                   // VERSION
			nil,                   // ROW_FORMAT
			nil,                   // TABLE_ROWS
			nil,                   // AVG_ROW_LENGTH
			nil,                   // DATA_LENGTH
			nil,                   // MAX_DATA_LENGTH
			nil,                   // INDEX_LENGTH
			nil,                   // DATA_FREE
			nil,                   // AUTO_INCREMENT
			createTime,            // CREATE_TIME
			nil,                   // UPDATE_TIME
			nil,                   // CHECK_TIME
			nil,                   // TABLE_COLLATION
			nil,                   // CHECKSUM
			nil,                   // CREATE_OPTIONS
			"VIEW",                // TABLE_COMMENT
			table.ID,              // TIDB_TABLE_ID
			nil,                   // TIDB_ROW_ID_SHARDING_INFO
			pkType,                // TIDB_PK_TYPE
			nil,                   // TIDB_PLACEMENT_POLICY_NAME
		)
		rows = append(rows, record)
	}
	return rows, nil
}

func (e *memtableRetriever) setDataFromTables(ctx context.Context, sctx sessionctx.Context) error {
	useStatsCache := e.updateStatsCacheIfNeed()
	checker := privilege.GetPrivilegeManager(sctx)

	var rows [][]types.Datum
	loc := sctx.GetSessionVars().TimeZone
	if loc == nil {
		loc = time.Local
	}
	ex, ok := e.extractor.(*plannercore.InfoSchemaTablesExtractor)
	if !ok {
		return errors.Errorf("wrong extractor type: %T, expected InfoSchemaTablesExtractor", e.extractor)
	}
	if ex.SkipRequest {
		return nil
	}

	schemas, tables, err := ex.ListSchemasAndTables(ctx, e.is)
	if err != nil {
		return errors.Trace(err)
	}
	for i, table := range tables {
		rows, err = e.setDataFromOneTable(ctx, sctx, loc, checker, schemas[i], table, rows, useStatsCache)
		if err != nil {
			return errors.Trace(err)
		}
<<<<<<< HEAD
		for _, table := range tables {
			rows, err = e.setDataFromOneTable(sctx, loc, checker, schema, table, rows, useStatsCache)
			if err != nil {
				return errors.Trace(err)
			}
		}
=======
>>>>>>> 9fee3300
	}
	e.rows = rows
	return nil
}

// Data for inforation_schema.CHECK_CONSTRAINTS
// This is standards (ISO/IEC 9075-11) compliant and is compatible with the implementation in MySQL as well.
func (e *memtableRetriever) setDataFromCheckConstraints(ctx context.Context, sctx sessionctx.Context, schemas []model.CIStr) error {
	var rows [][]types.Datum
	checker := privilege.GetPrivilegeManager(sctx)
	extractor, ok := e.extractor.(*plannercore.InfoSchemaBaseExtractor)
	if ok && extractor.SkipRequest {
		return nil
	}
	for _, schema := range schemas {
		if ok && extractor.Filter("constraint_schema", schema.L) {
			continue
		}
		tables, err := e.is.SchemaTableInfos(ctx, schema)
		if err != nil {
			return errors.Trace(err)
		}
		for _, table := range tables {
			if len(table.Constraints) > 0 {
				if checker != nil && !checker.RequestVerification(sctx.GetSessionVars().ActiveRoles, schema.L, table.Name.L, "", mysql.SelectPriv) {
					continue
				}
				for _, constraint := range table.Constraints {
					if constraint.State != model.StatePublic {
						continue
					}
					if ok && extractor.Filter("constraint_name", constraint.Name.L) {
						continue
					}
					record := types.MakeDatums(
						infoschema.CatalogVal, // CONSTRAINT_CATALOG
						schema.O,              // CONSTRAINT_SCHEMA
						constraint.Name.O,     // CONSTRAINT_NAME
						fmt.Sprintf("(%s)", constraint.ExprString), // CHECK_CLAUSE
					)
					rows = append(rows, record)
				}
			}
		}
	}
	e.rows = rows
	return nil
}

// Data for inforation_schema.TIDB_CHECK_CONSTRAINTS
// This has non-standard TiDB specific extensions.
func (e *memtableRetriever) setDataFromTiDBCheckConstraints(ctx context.Context, sctx sessionctx.Context, schemas []model.CIStr) error {
	var rows [][]types.Datum
	checker := privilege.GetPrivilegeManager(sctx)
	extractor, ok := e.extractor.(*plannercore.InfoSchemaBaseExtractor)
	if ok && extractor.SkipRequest {
		return nil
	}
	for _, schema := range schemas {
		if ok && extractor.Filter("constraint_schema", schema.L) {
			continue
		}
		tables, err := e.is.SchemaTableInfos(ctx, schema)
		if err != nil {
			return errors.Trace(err)
		}
		for _, table := range tables {
			if len(table.Constraints) > 0 {
				if checker != nil && !checker.RequestVerification(sctx.GetSessionVars().ActiveRoles, schema.L, table.Name.L, "", mysql.SelectPriv) {
					continue
				}
				for _, constraint := range table.Constraints {
					if constraint.State != model.StatePublic {
						continue
					}
					if ok && extractor.Filter("constraint_name", constraint.Name.L) {
						continue
					}
					record := types.MakeDatums(
						infoschema.CatalogVal, // CONSTRAINT_CATALOG
						schema.O,              // CONSTRAINT_SCHEMA
						constraint.Name.O,     // CONSTRAINT_NAME
						fmt.Sprintf("(%s)", constraint.ExprString), // CHECK_CLAUSE
						table.Name.O, // TABLE_NAME
						table.ID,     // TABLE_ID
					)
					rows = append(rows, record)
				}
			}
		}
	}
	e.rows = rows
	return nil
}

type hugeMemTableRetriever struct {
	dummyCloser
	extractor          *plannercore.ColumnsTableExtractor
	table              *model.TableInfo
	columns            []*model.ColumnInfo
	retrieved          bool
	initialized        bool
	rows               [][]types.Datum
	dbs                []*model.DBInfo
	curTables          []*model.TableInfo
	dbsIdx             int
	tblIdx             int
	viewMu             syncutil.RWMutex
	viewSchemaMap      map[int64]*expression.Schema // table id to view schema
	viewOutputNamesMap map[int64]types.NameSlice    // table id to view output names
	batch              int
	is                 infoschema.InfoSchema
}

// retrieve implements the infoschemaRetriever interface
func (e *hugeMemTableRetriever) retrieve(ctx context.Context, sctx sessionctx.Context) ([][]types.Datum, error) {
	if e.retrieved {
		return nil, nil
	}

	if !e.initialized {
		e.is = sessiontxn.GetTxnManager(sctx).GetTxnInfoSchema()
		dbs := e.is.AllSchemas()
		slices.SortFunc(dbs, model.LessDBInfo)
		e.dbs = dbs
		e.initialized = true
		e.rows = make([][]types.Datum, 0, 1024)
		e.batch = 1024
	}

	var err error
	if e.table.Name.O == infoschema.TableColumns {
		err = e.setDataForColumns(ctx, sctx, e.extractor)
	}
	if err != nil {
		return nil, err
	}
	e.retrieved = len(e.rows) == 0

	return adjustColumns(e.rows, e.columns, e.table), nil
}

func (e *hugeMemTableRetriever) setDataForColumns(ctx context.Context, sctx sessionctx.Context, extractor *plannercore.ColumnsTableExtractor) error {
	checker := privilege.GetPrivilegeManager(sctx)
	e.rows = e.rows[:0]
	for ; e.dbsIdx < len(e.dbs); e.dbsIdx++ {
		schema := e.dbs[e.dbsIdx]
		var table *model.TableInfo
		if len(e.curTables) == 0 {
			tables, err := e.is.SchemaTableInfos(ctx, schema.Name)
			if err != nil {
				return errors.Trace(err)
			}
			e.curTables = tables
		}
		for e.tblIdx < len(e.curTables) {
			table = e.curTables[e.tblIdx]
			e.tblIdx++
			if e.setDataForColumnsWithOneTable(ctx, sctx, extractor, schema, table, checker) {
				return nil
			}
		}
		e.tblIdx = 0
		e.curTables = e.curTables[:0]
	}
	return nil
}

func (e *hugeMemTableRetriever) setDataForColumnsWithOneTable(
	ctx context.Context,
	sctx sessionctx.Context,
	extractor *plannercore.ColumnsTableExtractor,
	schema *model.DBInfo,
	table *model.TableInfo,
	checker privilege.Manager) bool {
	hasPrivs := false
	var priv mysql.PrivilegeType
	if checker != nil {
		for _, p := range mysql.AllColumnPrivs {
			if checker.RequestVerification(sctx.GetSessionVars().ActiveRoles, schema.Name.L, table.Name.L, "", p) {
				hasPrivs = true
				priv |= p
			}
		}
		if !hasPrivs {
			return false
		}
	}

	e.dataForColumnsInTable(ctx, sctx, schema, table, priv, extractor)
	return len(e.rows) >= e.batch
}

func (e *hugeMemTableRetriever) dataForColumnsInTable(ctx context.Context, sctx sessionctx.Context, schema *model.DBInfo, tbl *model.TableInfo, priv mysql.PrivilegeType, extractor *plannercore.ColumnsTableExtractor) {
	if tbl.IsView() {
		e.viewMu.Lock()
		_, ok := e.viewSchemaMap[tbl.ID]
		if !ok {
			var viewLogicalPlan base.Plan
			internalCtx := kv.WithInternalSourceType(context.Background(), kv.InternalTxnOthers)
			// Build plan is not thread safe, there will be concurrency on sessionctx.
			if err := runWithSystemSession(internalCtx, sctx, func(s sessionctx.Context) error {
				is := sessiontxn.GetTxnManager(s).GetTxnInfoSchema()
				planBuilder, _ := plannercore.NewPlanBuilder().Init(s.GetPlanCtx(), is, hint.NewQBHintHandler(nil))
				var err error
				viewLogicalPlan, err = planBuilder.BuildDataSourceFromView(ctx, schema.Name, tbl, nil, nil)
				return errors.Trace(err)
			}); err != nil {
				sctx.GetSessionVars().StmtCtx.AppendWarning(err)
				e.viewMu.Unlock()
				return
			}
			e.viewSchemaMap[tbl.ID] = viewLogicalPlan.Schema()
			e.viewOutputNamesMap[tbl.ID] = viewLogicalPlan.OutputNames()
		}
		e.viewMu.Unlock()
	}

	var tableSchemaRegexp, tableNameRegexp, columnsRegexp []collate.WildcardPattern
	var tableSchemaFilterEnable,
		tableNameFilterEnable, columnsFilterEnable bool
	if !extractor.SkipRequest {
		tableSchemaFilterEnable = extractor.TableSchema.Count() > 0
		tableNameFilterEnable = extractor.TableName.Count() > 0
		columnsFilterEnable = extractor.ColumnName.Count() > 0
		if len(extractor.TableSchemaPatterns) > 0 {
			tableSchemaRegexp = make([]collate.WildcardPattern, len(extractor.TableSchemaPatterns))
			for i, pattern := range extractor.TableSchemaPatterns {
				tableSchemaRegexp[i] = collate.GetCollatorByID(collate.CollationName2ID(mysql.UTF8MB4DefaultCollation)).Pattern()
				tableSchemaRegexp[i].Compile(pattern, byte('\\'))
			}
		}
		if len(extractor.TableNamePatterns) > 0 {
			tableNameRegexp = make([]collate.WildcardPattern, len(extractor.TableNamePatterns))
			for i, pattern := range extractor.TableNamePatterns {
				tableNameRegexp[i] = collate.GetCollatorByID(collate.CollationName2ID(mysql.UTF8MB4DefaultCollation)).Pattern()
				tableNameRegexp[i].Compile(pattern, byte('\\'))
			}
		}
		if len(extractor.ColumnNamePatterns) > 0 {
			columnsRegexp = make([]collate.WildcardPattern, len(extractor.ColumnNamePatterns))
			for i, pattern := range extractor.ColumnNamePatterns {
				columnsRegexp[i] = collate.GetCollatorByID(collate.CollationName2ID(mysql.UTF8MB4DefaultCollation)).Pattern()
				columnsRegexp[i].Compile(pattern, byte('\\'))
			}
		}
	}
	i := 0
ForColumnsTag:
	for _, col := range tbl.Columns {
		if col.Hidden {
			continue
		}
		i++
		ft := &(col.FieldType)
		if tbl.IsView() {
			e.viewMu.RLock()
			if e.viewSchemaMap[tbl.ID] != nil {
				// If this is a view, replace the column with the view column.
				idx := expression.FindFieldNameIdxByColName(e.viewOutputNamesMap[tbl.ID], col.Name.L)
				if idx >= 0 {
					col1 := e.viewSchemaMap[tbl.ID].Columns[idx]
					ft = col1.GetType(sctx.GetExprCtx().GetEvalCtx())
				}
			}
			e.viewMu.RUnlock()
		}
		if !extractor.SkipRequest {
			if tableSchemaFilterEnable && !extractor.TableSchema.Exist(schema.Name.L) {
				continue
			}
			if tableNameFilterEnable && !extractor.TableName.Exist(tbl.Name.L) {
				continue
			}
			if columnsFilterEnable && !extractor.ColumnName.Exist(col.Name.L) {
				continue
			}
			for _, re := range tableSchemaRegexp {
				if !re.DoMatch(schema.Name.L) {
					continue ForColumnsTag
				}
			}
			for _, re := range tableNameRegexp {
				if !re.DoMatch(tbl.Name.L) {
					continue ForColumnsTag
				}
			}
			for _, re := range columnsRegexp {
				if !re.DoMatch(col.Name.L) {
					continue ForColumnsTag
				}
			}
		}

		var charMaxLen, charOctLen, numericPrecision, numericScale, datetimePrecision any
		colLen, decimal := ft.GetFlen(), ft.GetDecimal()
		defaultFlen, defaultDecimal := mysql.GetDefaultFieldLengthAndDecimal(ft.GetType())
		if decimal == types.UnspecifiedLength {
			decimal = defaultDecimal
		}
		if colLen == types.UnspecifiedLength {
			colLen = defaultFlen
		}
		if ft.GetType() == mysql.TypeSet {
			// Example: In MySQL set('a','bc','def','ghij') has length 13, because
			// len('a')+len('bc')+len('def')+len('ghij')+len(ThreeComma)=13
			// Reference link: https://bugs.mysql.com/bug.php?id=22613
			colLen = 0
			for _, ele := range ft.GetElems() {
				colLen += len(ele)
			}
			if len(ft.GetElems()) != 0 {
				colLen += (len(ft.GetElems()) - 1)
			}
			charMaxLen = colLen
			charOctLen = calcCharOctLength(colLen, ft.GetCharset())
		} else if ft.GetType() == mysql.TypeEnum {
			// Example: In MySQL enum('a', 'ab', 'cdef') has length 4, because
			// the longest string in the enum is 'cdef'
			// Reference link: https://bugs.mysql.com/bug.php?id=22613
			colLen = 0
			for _, ele := range ft.GetElems() {
				if len(ele) > colLen {
					colLen = len(ele)
				}
			}
			charMaxLen = colLen
			charOctLen = calcCharOctLength(colLen, ft.GetCharset())
		} else if types.IsString(ft.GetType()) {
			charMaxLen = colLen
			charOctLen = calcCharOctLength(colLen, ft.GetCharset())
		} else if types.IsTypeFractionable(ft.GetType()) {
			datetimePrecision = decimal
		} else if types.IsTypeNumeric(ft.GetType()) {
			numericPrecision = colLen
			if ft.GetType() != mysql.TypeFloat && ft.GetType() != mysql.TypeDouble {
				numericScale = decimal
			} else if decimal != -1 {
				numericScale = decimal
			}
		} else if ft.GetType() == mysql.TypeNull {
			charMaxLen, charOctLen = 0, 0
		}
		columnType := ft.InfoSchemaStr()
		columnDesc := table.NewColDesc(table.ToColumn(col))
		var columnDefault any
		if columnDesc.DefaultValue != nil {
			columnDefault = fmt.Sprintf("%v", columnDesc.DefaultValue)
			switch col.GetDefaultValue() {
			case "CURRENT_TIMESTAMP":
			default:
				if ft.GetType() == mysql.TypeTimestamp && columnDefault != types.ZeroDatetimeStr {
					timeValue, err := table.GetColDefaultValue(sctx.GetExprCtx(), col)
					if err == nil {
						columnDefault = timeValue.GetMysqlTime().String()
					}
				}
				if ft.GetType() == mysql.TypeBit && !col.DefaultIsExpr {
					defaultValBinaryLiteral := types.BinaryLiteral(columnDefault.(string))
					columnDefault = defaultValBinaryLiteral.ToBitLiteralString(true)
				}
			}
		}
		colType := ft.GetType()
		if colType == mysql.TypeVarString {
			colType = mysql.TypeVarchar
		}
		record := types.MakeDatums(
			infoschema.CatalogVal, // TABLE_CATALOG
			schema.Name.O,         // TABLE_SCHEMA
			tbl.Name.O,            // TABLE_NAME
			col.Name.O,            // COLUMN_NAME
			i,                     // ORDINAL_POSITION
			columnDefault,         // COLUMN_DEFAULT
			columnDesc.Null,       // IS_NULLABLE
			types.TypeToStr(colType, ft.GetCharset()), // DATA_TYPE
			charMaxLen,           // CHARACTER_MAXIMUM_LENGTH
			charOctLen,           // CHARACTER_OCTET_LENGTH
			numericPrecision,     // NUMERIC_PRECISION
			numericScale,         // NUMERIC_SCALE
			datetimePrecision,    // DATETIME_PRECISION
			columnDesc.Charset,   // CHARACTER_SET_NAME
			columnDesc.Collation, // COLLATION_NAME
			columnType,           // COLUMN_TYPE
			columnDesc.Key,       // COLUMN_KEY
			columnDesc.Extra,     // EXTRA
			strings.ToLower(privileges.PrivToString(priv, mysql.AllColumnPrivs, mysql.Priv2Str)), // PRIVILEGES
			columnDesc.Comment,      // COLUMN_COMMENT
			col.GeneratedExprString, // GENERATION_EXPRESSION
		)
		e.rows = append(e.rows, record)
	}
}

func calcCharOctLength(lenInChar int, cs string) int {
	lenInBytes := lenInChar
	if desc, err := charset.GetCharsetInfo(cs); err == nil {
		lenInBytes = desc.Maxlen * lenInChar
	}
	return lenInBytes
}

func (e *memtableRetriever) setDataFromPartitions(ctx context.Context, sctx sessionctx.Context) error {
	useStatsCache := e.updateStatsCacheIfNeed()
	checker := privilege.GetPrivilegeManager(sctx)
	var rows [][]types.Datum
	createTimeTp := mysql.TypeDatetime

	ex, ok := e.extractor.(*plannercore.InfoSchemaPartitionsExtractor)
	if !ok {
		return errors.Errorf("wrong extractor type: %T, expected InfoSchemaPartitionsExtractor", e.extractor)
	}
	if ex.SkipRequest {
		return nil
	}
	schemas, tables, err := ex.ListSchemasAndTables(ctx, e.is)
	if err != nil {
		return errors.Trace(err)
	}
	for i, table := range tables {
		schema := schemas[i]
		if checker != nil && !checker.RequestVerification(sctx.GetSessionVars().ActiveRoles, schema.L, table.Name.L, "", mysql.SelectPriv) {
			continue
		}
		createTime := types.NewTime(types.FromGoTime(table.GetUpdateTime()), createTimeTp, types.DefaultFsp)

		var rowCount, dataLength, indexLength uint64
		if useStatsCache {
			if table.GetPartitionInfo() == nil {
				err := cache.TableRowStatsCache.UpdateByID(sctx, table.ID)
				if err != nil {
					return err
				}
			} else {
				// needs to update needed partitions for partition table.
				for _, pi := range table.GetPartitionInfo().Definitions {
					if ex.Filter("partition_name", pi.Name.L) {
						continue
					}
					err := cache.TableRowStatsCache.UpdateByID(sctx, pi.ID)
					if err != nil {
						return err
					}
				}
			}
		}
		if table.GetPartitionInfo() == nil {
			rowCount = cache.TableRowStatsCache.GetTableRows(table.ID)
			dataLength, indexLength = cache.TableRowStatsCache.GetDataAndIndexLength(table, table.ID, rowCount)
			avgRowLength := uint64(0)
			if rowCount != 0 {
				avgRowLength = dataLength / rowCount
			}
			record := types.MakeDatums(
				infoschema.CatalogVal, // TABLE_CATALOG
				schema.O,              // TABLE_SCHEMA
				table.Name.O,          // TABLE_NAME
				nil,                   // PARTITION_NAME
				nil,                   // SUBPARTITION_NAME
				nil,                   // PARTITION_ORDINAL_POSITION
				nil,                   // SUBPARTITION_ORDINAL_POSITION
				nil,                   // PARTITION_METHOD
				nil,                   // SUBPARTITION_METHOD
				nil,                   // PARTITION_EXPRESSION
				nil,                   // SUBPARTITION_EXPRESSION
				nil,                   // PARTITION_DESCRIPTION
				rowCount,              // TABLE_ROWS
				avgRowLength,          // AVG_ROW_LENGTH
				dataLength,            // DATA_LENGTH
				nil,                   // MAX_DATA_LENGTH
				indexLength,           // INDEX_LENGTH
				nil,                   // DATA_FREE
				createTime,            // CREATE_TIME
				nil,                   // UPDATE_TIME
				nil,                   // CHECK_TIME
				nil,                   // CHECKSUM
				nil,                   // PARTITION_COMMENT
				nil,                   // NODEGROUP
				nil,                   // TABLESPACE_NAME
				nil,                   // TIDB_PARTITION_ID
				nil,                   // TIDB_PLACEMENT_POLICY_NAME
			)
			rows = append(rows, record)
		} else {
			for i, pi := range table.GetPartitionInfo().Definitions {
				if ex.Filter("partition_name", pi.Name.L) {
					continue
				}
				rowCount = cache.TableRowStatsCache.GetTableRows(pi.ID)
				dataLength, indexLength = cache.TableRowStatsCache.GetDataAndIndexLength(table, pi.ID, rowCount)
				avgRowLength := uint64(0)
				if rowCount != 0 {
					avgRowLength = dataLength / rowCount
				}

				var partitionDesc string
				if table.Partition.Type == model.PartitionTypeRange {
					partitionDesc = strings.Join(pi.LessThan, ",")
				} else if table.Partition.Type == model.PartitionTypeList {
					if len(pi.InValues) > 0 {
						buf := bytes.NewBuffer(nil)
						for i, vs := range pi.InValues {
							if i > 0 {
								buf.WriteString(",")
							}
							if len(vs) != 1 {
								buf.WriteString("(")
							}
							buf.WriteString(strings.Join(vs, ","))
							if len(vs) != 1 {
								buf.WriteString(")")
							}
						}
						partitionDesc = buf.String()
					}
				}

				partitionMethod := table.Partition.Type.String()
				partitionExpr := table.Partition.Expr
				if len(table.Partition.Columns) > 0 {
					switch table.Partition.Type {
					case model.PartitionTypeRange:
						partitionMethod = "RANGE COLUMNS"
					case model.PartitionTypeList:
						partitionMethod = "LIST COLUMNS"
					case model.PartitionTypeKey:
						partitionMethod = "KEY"
					default:
						return errors.Errorf("Inconsistent partition type, have type %v, but with COLUMNS > 0 (%d)", table.Partition.Type, len(table.Partition.Columns))
					}
					buf := bytes.NewBuffer(nil)
					for i, col := range table.Partition.Columns {
						if i > 0 {
							buf.WriteString(",")
						}
						buf.WriteString("`")
						buf.WriteString(col.String())
						buf.WriteString("`")
					}
					partitionExpr = buf.String()
				}

				var policyName any
				if pi.PlacementPolicyRef != nil {
					policyName = pi.PlacementPolicyRef.Name.O
				}
				record := types.MakeDatums(
					infoschema.CatalogVal, // TABLE_CATALOG
					schema.O,              // TABLE_SCHEMA
					table.Name.O,          // TABLE_NAME
					pi.Name.O,             // PARTITION_NAME
					nil,                   // SUBPARTITION_NAME
					i+1,                   // PARTITION_ORDINAL_POSITION
					nil,                   // SUBPARTITION_ORDINAL_POSITION
					partitionMethod,       // PARTITION_METHOD
					nil,                   // SUBPARTITION_METHOD
					partitionExpr,         // PARTITION_EXPRESSION
					nil,                   // SUBPARTITION_EXPRESSION
					partitionDesc,         // PARTITION_DESCRIPTION
					rowCount,              // TABLE_ROWS
					avgRowLength,          // AVG_ROW_LENGTH
					dataLength,            // DATA_LENGTH
					uint64(0),             // MAX_DATA_LENGTH
					indexLength,           // INDEX_LENGTH
					uint64(0),             // DATA_FREE
					createTime,            // CREATE_TIME
					nil,                   // UPDATE_TIME
					nil,                   // CHECK_TIME
					nil,                   // CHECKSUM
					pi.Comment,            // PARTITION_COMMENT
					nil,                   // NODEGROUP
					nil,                   // TABLESPACE_NAME
					pi.ID,                 // TIDB_PARTITION_ID
					policyName,            // TIDB_PLACEMENT_POLICY_NAME
				)
				rows = append(rows, record)
			}
		}
	}
	e.rows = rows
	return nil
}

func (e *memtableRetriever) setDataFromIndexes(ctx context.Context, sctx sessionctx.Context, schemas []model.CIStr) error {
	checker := privilege.GetPrivilegeManager(sctx)
	extractor, ok := e.extractor.(*plannercore.InfoSchemaBaseExtractor)
	if ok && extractor.SkipRequest {
		return nil
	}
	var rows [][]types.Datum
	for _, schema := range schemas {
		if ok && extractor.Filter("table_schema", schema.L) {
			continue
		}
		tables, err := e.is.SchemaTableInfos(ctx, schema)
		if err != nil {
			return errors.Trace(err)
		}
		for _, tb := range tables {
			if ok && extractor.Filter("table_name", tb.Name.L) {
				continue
			}
			if checker != nil && !checker.RequestVerification(sctx.GetSessionVars().ActiveRoles, schema.L, tb.Name.L, "", mysql.AllPrivMask) {
				continue
			}

			if tb.PKIsHandle {
				var pkCol *model.ColumnInfo
				for _, col := range tb.Cols() {
					if mysql.HasPriKeyFlag(col.GetFlag()) {
						pkCol = col
						break
					}
				}
				record := types.MakeDatums(
					schema.O,     // TABLE_SCHEMA
					tb.Name.O,    // TABLE_NAME
					0,            // NON_UNIQUE
					"PRIMARY",    // KEY_NAME
					1,            // SEQ_IN_INDEX
					pkCol.Name.O, // COLUMN_NAME
					nil,          // SUB_PART
					"",           // INDEX_COMMENT
					nil,          // Expression
					0,            // INDEX_ID
					"YES",        // IS_VISIBLE
					"YES",        // CLUSTERED
					0,            // IS_GLOBAL
				)
				rows = append(rows, record)
			}
			for _, idxInfo := range tb.Indices {
				if idxInfo.State != model.StatePublic {
					continue
				}
				isClustered := "NO"
				if tb.IsCommonHandle && idxInfo.Primary {
					isClustered = "YES"
				}
				for i, col := range idxInfo.Columns {
					nonUniq := 1
					if idxInfo.Unique {
						nonUniq = 0
					}
					var subPart any
					if col.Length != types.UnspecifiedLength {
						subPart = col.Length
					}
					colName := col.Name.O
					var expression any
					expression = nil
					tblCol := tb.Columns[col.Offset]
					if tblCol.Hidden {
						colName = "NULL"
						expression = tblCol.GeneratedExprString
					}
					visible := "YES"
					if idxInfo.Invisible {
						visible = "NO"
					}
					record := types.MakeDatums(
						schema.O,        // TABLE_SCHEMA
						tb.Name.O,       // TABLE_NAME
						nonUniq,         // NON_UNIQUE
						idxInfo.Name.O,  // KEY_NAME
						i+1,             // SEQ_IN_INDEX
						colName,         // COLUMN_NAME
						subPart,         // SUB_PART
						idxInfo.Comment, // INDEX_COMMENT
						expression,      // Expression
						idxInfo.ID,      // INDEX_ID
						visible,         // IS_VISIBLE
						isClustered,     // CLUSTERED
						idxInfo.Global,  // IS_GLOBAL
					)
					rows = append(rows, record)
				}
			}
		}
	}
	e.rows = rows
	return nil
}

func (e *memtableRetriever) setDataFromViews(ctx context.Context, sctx sessionctx.Context, schemas []model.CIStr) error {
	checker := privilege.GetPrivilegeManager(sctx)
	extractor, ok := e.extractor.(*plannercore.InfoSchemaBaseExtractor)
	if ok && extractor.SkipRequest {
		return nil
	}
	var rows [][]types.Datum
	for _, schema := range schemas {
		if ok && extractor.Filter("table_schema", schema.L) {
			continue
		}
		tables, err := e.is.SchemaTableInfos(ctx, schema)
		if err != nil {
			return errors.Trace(err)
		}
		for _, table := range tables {
			if ok && extractor.Filter("table_name", table.Name.L) {
				continue
			}
			if !table.IsView() {
				continue
			}
			collation := table.Collate
			charset := table.Charset
			if collation == "" {
				collation = mysql.DefaultCollationName
			}
			if charset == "" {
				charset = mysql.DefaultCharset
			}
			if checker != nil && !checker.RequestVerification(sctx.GetSessionVars().ActiveRoles, schema.L, table.Name.L, "", mysql.AllPrivMask) {
				continue
			}
			record := types.MakeDatums(
				infoschema.CatalogVal,           // TABLE_CATALOG
				schema.O,                        // TABLE_SCHEMA
				table.Name.O,                    // TABLE_NAME
				table.View.SelectStmt,           // VIEW_DEFINITION
				table.View.CheckOption.String(), // CHECK_OPTION
				"NO",                            // IS_UPDATABLE
				table.View.Definer.String(),     // DEFINER
				table.View.Security.String(),    // SECURITY_TYPE
				charset,                         // CHARACTER_SET_CLIENT
				collation,                       // COLLATION_CONNECTION
			)
			rows = append(rows, record)
		}
	}
	e.rows = rows
	return nil
}

func (e *memtableRetriever) dataForTiKVStoreStatus(ctx context.Context, sctx sessionctx.Context) (err error) {
	tikvStore, ok := sctx.GetStore().(helper.Storage)
	if !ok {
		return errors.New("Information about TiKV store status can be gotten only when the storage is TiKV")
	}
	tikvHelper := &helper.Helper{
		Store:       tikvStore,
		RegionCache: tikvStore.GetRegionCache(),
	}
	pdCli, err := tikvHelper.TryGetPDHTTPClient()
	if err != nil {
		return err
	}
	storesStat, err := pdCli.GetStores(ctx)
	if err != nil {
		return err
	}
	for _, storeStat := range storesStat.Stores {
		row := make([]types.Datum, len(infoschema.TableTiKVStoreStatusCols))
		row[0].SetInt64(storeStat.Store.ID)
		row[1].SetString(storeStat.Store.Address, mysql.DefaultCollationName)
		row[2].SetInt64(storeStat.Store.State)
		row[3].SetString(storeStat.Store.StateName, mysql.DefaultCollationName)
		data, err := json.Marshal(storeStat.Store.Labels)
		if err != nil {
			return err
		}
		bj := types.BinaryJSON{}
		if err = bj.UnmarshalJSON(data); err != nil {
			return err
		}
		row[4].SetMysqlJSON(bj)
		row[5].SetString(storeStat.Store.Version, mysql.DefaultCollationName)
		row[6].SetString(storeStat.Status.Capacity, mysql.DefaultCollationName)
		row[7].SetString(storeStat.Status.Available, mysql.DefaultCollationName)
		row[8].SetInt64(storeStat.Status.LeaderCount)
		row[9].SetFloat64(storeStat.Status.LeaderWeight)
		row[10].SetFloat64(storeStat.Status.LeaderScore)
		row[11].SetInt64(storeStat.Status.LeaderSize)
		row[12].SetInt64(storeStat.Status.RegionCount)
		row[13].SetFloat64(storeStat.Status.RegionWeight)
		row[14].SetFloat64(storeStat.Status.RegionScore)
		row[15].SetInt64(storeStat.Status.RegionSize)
		startTs := types.NewTime(types.FromGoTime(storeStat.Status.StartTS), mysql.TypeDatetime, types.DefaultFsp)
		row[16].SetMysqlTime(startTs)
		lastHeartbeatTs := types.NewTime(types.FromGoTime(storeStat.Status.LastHeartbeatTS), mysql.TypeDatetime, types.DefaultFsp)
		row[17].SetMysqlTime(lastHeartbeatTs)
		row[18].SetString(storeStat.Status.Uptime, mysql.DefaultCollationName)
		if sem.IsEnabled() {
			// Patch out IP addresses etc if the user does not have the RESTRICTED_TABLES_ADMIN privilege
			checker := privilege.GetPrivilegeManager(sctx)
			if checker == nil || !checker.RequestDynamicVerification(sctx.GetSessionVars().ActiveRoles, "RESTRICTED_TABLES_ADMIN", false) {
				row[1].SetString(strconv.FormatInt(storeStat.Store.ID, 10), mysql.DefaultCollationName)
				row[1].SetNull()
				row[6].SetNull()
				row[7].SetNull()
				row[16].SetNull()
				row[18].SetNull()
			}
		}
		e.rows = append(e.rows, row)
	}
	return nil
}

// DDLJobsReaderExec executes DDLJobs information retrieving.
type DDLJobsReaderExec struct {
	exec.BaseExecutor
	DDLJobRetriever

	cacheJobs []*model.Job
	is        infoschema.InfoSchema
	sess      sessionctx.Context
}

// Open implements the Executor Next interface.
func (e *DDLJobsReaderExec) Open(ctx context.Context) error {
	if err := e.BaseExecutor.Open(ctx); err != nil {
		return err
	}
	e.DDLJobRetriever.is = e.is
	e.activeRoles = e.Ctx().GetSessionVars().ActiveRoles
	sess, err := e.GetSysSession()
	if err != nil {
		return err
	}
	e.sess = sess
	err = sessiontxn.NewTxn(context.Background(), sess)
	if err != nil {
		return err
	}
	txn, err := sess.Txn(true)
	if err != nil {
		return err
	}
	sess.GetSessionVars().SetInTxn(true)
	err = e.DDLJobRetriever.initial(txn, sess)
	if err != nil {
		return err
	}
	return nil
}

// Next implements the Executor Next interface.
func (e *DDLJobsReaderExec) Next(_ context.Context, req *chunk.Chunk) error {
	req.GrowAndReset(e.MaxChunkSize())
	checker := privilege.GetPrivilegeManager(e.Ctx())
	count := 0

	// Append running DDL jobs.
	if e.cursor < len(e.runningJobs) {
		num := min(req.Capacity(), len(e.runningJobs)-e.cursor)
		for i := e.cursor; i < e.cursor+num; i++ {
			e.appendJobToChunk(req, e.runningJobs[i], checker)
			req.AppendString(12, e.runningJobs[i].Query)
			if e.runningJobs[i].MultiSchemaInfo != nil {
				for range e.runningJobs[i].MultiSchemaInfo.SubJobs {
					req.AppendString(12, e.runningJobs[i].Query)
				}
			}
		}
		e.cursor += num
		count += num
	}
	var err error

	// Append history DDL jobs.
	if count < req.Capacity() {
		e.cacheJobs, err = e.historyJobIter.GetLastJobs(req.Capacity()-count, e.cacheJobs)
		if err != nil {
			return err
		}
		for _, job := range e.cacheJobs {
			e.appendJobToChunk(req, job, checker)
			req.AppendString(12, job.Query)
			if job.MultiSchemaInfo != nil {
				for range job.MultiSchemaInfo.SubJobs {
					req.AppendString(12, job.Query)
				}
			}
		}
		e.cursor += len(e.cacheJobs)
	}
	return nil
}

// Close implements the Executor Close interface.
func (e *DDLJobsReaderExec) Close() error {
	e.ReleaseSysSession(kv.WithInternalSourceType(context.Background(), kv.InternalTxnDDL), e.sess)
	return e.BaseExecutor.Close()
}

func (e *memtableRetriever) setDataFromEngines() {
	var rows [][]types.Datum
	rows = append(rows,
		types.MakeDatums(
			"InnoDB",  // Engine
			"DEFAULT", // Support
			"Supports transactions, row-level locking, and foreign keys", // Comment
			"YES", // Transactions
			"YES", // XA
			"YES", // Savepoints
		),
	)
	e.rows = rows
}

func (e *memtableRetriever) setDataFromCharacterSets() {
	charsets := charset.GetSupportedCharsets()
	var rows = make([][]types.Datum, 0, len(charsets))
	for _, charset := range charsets {
		rows = append(rows,
			types.MakeDatums(charset.Name, charset.DefaultCollation, charset.Desc, charset.Maxlen),
		)
	}
	e.rows = rows
}

func (e *memtableRetriever) setDataFromCollations() {
	collations := collate.GetSupportedCollations()
	var rows = make([][]types.Datum, 0, len(collations))
	for _, collation := range collations {
		isDefault := ""
		if collation.IsDefault {
			isDefault = "Yes"
		}
		rows = append(rows,
			types.MakeDatums(collation.Name, collation.CharsetName, collation.ID,
				isDefault, "Yes", collation.Sortlen, collation.PadAttribute),
		)
	}
	e.rows = rows
}

func (e *memtableRetriever) dataForCollationCharacterSetApplicability() {
	collations := collate.GetSupportedCollations()
	var rows = make([][]types.Datum, 0, len(collations))
	for _, collation := range collations {
		rows = append(rows,
			types.MakeDatums(collation.Name, collation.CharsetName),
		)
	}
	e.rows = rows
}

func (e *memtableRetriever) dataForTiDBClusterInfo(ctx sessionctx.Context) error {
	servers, err := infoschema.GetClusterServerInfo(ctx)
	if err != nil {
		e.rows = nil
		return err
	}
	rows := make([][]types.Datum, 0, len(servers))
	for _, server := range servers {
		upTimeStr := ""
		startTimeNative := types.NewTime(types.FromGoTime(time.Now()), mysql.TypeDatetime, 0)
		if server.StartTimestamp > 0 {
			startTime := time.Unix(server.StartTimestamp, 0)
			startTimeNative = types.NewTime(types.FromGoTime(startTime), mysql.TypeDatetime, 0)
			upTimeStr = time.Since(startTime).String()
		}
		serverType := server.ServerType
		if server.ServerType == kv.TiFlash.Name() && server.EngineRole == placement.EngineRoleLabelWrite {
			serverType = infoschema.TiFlashWrite
		}
		row := types.MakeDatums(
			serverType,
			server.Address,
			server.StatusAddr,
			server.Version,
			server.GitHash,
			startTimeNative,
			upTimeStr,
			server.ServerID,
		)
		if sem.IsEnabled() {
			checker := privilege.GetPrivilegeManager(ctx)
			if checker == nil || !checker.RequestDynamicVerification(ctx.GetSessionVars().ActiveRoles, "RESTRICTED_TABLES_ADMIN", false) {
				row[1].SetString(strconv.FormatUint(server.ServerID, 10), mysql.DefaultCollationName)
				row[2].SetNull()
				row[5].SetNull()
				row[6].SetNull()
			}
		}
		rows = append(rows, row)
	}
	e.rows = rows
	return nil
}

func (e *memtableRetriever) setDataFromKeyColumnUsage(ctx context.Context, sctx sessionctx.Context, schemas []model.CIStr) error {
	checker := privilege.GetPrivilegeManager(sctx)
	rows := make([][]types.Datum, 0, len(schemas)) // The capacity is not accurate, but it is not a big problem.
	extractor, ok := e.extractor.(*plannercore.InfoSchemaBaseExtractor)
	if ok && extractor.SkipRequest {
		return nil
	}
	for _, schema := range schemas {
		// `constraint_schema` and `table_schema` are always the same in MySQL.
		if ok && extractor.Filter("constraint_schema", schema.L) {
			continue
		}
		if ok && extractor.Filter("table_schema", schema.L) {
			continue
		}
		tables, err := e.is.SchemaTableInfos(ctx, schema)
		if err != nil {
			return errors.Trace(err)
		}
		for _, table := range tables {
			if ok && extractor.Filter("table_name", table.Name.L) {
				continue
			}
			if checker != nil && !checker.RequestVerification(sctx.GetSessionVars().ActiveRoles, schema.L, table.Name.L, "", mysql.AllPrivMask) {
				continue
			}
			rs := keyColumnUsageInTable(schema, table)
			rows = append(rows, rs...)
		}
	}
	e.rows = rows
	return nil
}

func (e *memtableRetriever) setDataForClusterProcessList(ctx sessionctx.Context) error {
	e.setDataForProcessList(ctx)
	rows, err := infoschema.AppendHostInfoToRows(ctx, e.rows)
	if err != nil {
		return err
	}
	e.rows = rows
	return nil
}

func (e *memtableRetriever) setDataForProcessList(ctx sessionctx.Context) {
	sm := ctx.GetSessionManager()
	if sm == nil {
		return
	}

	loginUser := ctx.GetSessionVars().User
	hasProcessPriv := hasPriv(ctx, mysql.ProcessPriv)
	pl := sm.ShowProcessList()

	records := make([][]types.Datum, 0, len(pl))
	for _, pi := range pl {
		// If you have the PROCESS privilege, you can see all threads.
		// Otherwise, you can see only your own threads.
		if !hasProcessPriv && loginUser != nil && pi.User != loginUser.Username {
			continue
		}

		rows := pi.ToRow(ctx.GetSessionVars().StmtCtx.TimeZone())
		record := types.MakeDatums(rows...)
		records = append(records, record)
	}
	e.rows = records
}

func (e *memtableRetriever) setDataFromUserPrivileges(ctx sessionctx.Context) {
	pm := privilege.GetPrivilegeManager(ctx)
	// The results depend on the user querying the information.
	e.rows = pm.UserPrivilegesTable(ctx.GetSessionVars().ActiveRoles, ctx.GetSessionVars().User.Username, ctx.GetSessionVars().User.Hostname)
}

func (e *memtableRetriever) setDataForMetricTables() {
	tables := make([]string, 0, len(infoschema.MetricTableMap))
	for name := range infoschema.MetricTableMap {
		tables = append(tables, name)
	}
	slices.Sort(tables)
	rows := make([][]types.Datum, 0, len(tables))
	for _, name := range tables {
		schema := infoschema.MetricTableMap[name]
		record := types.MakeDatums(
			name,                             // METRICS_NAME
			schema.PromQL,                    // PROMQL
			strings.Join(schema.Labels, ","), // LABELS
			schema.Quantile,                  // QUANTILE
			schema.Comment,                   // COMMENT
		)
		rows = append(rows, record)
	}
	e.rows = rows
}

func keyColumnUsageInTable(schema model.CIStr, table *model.TableInfo) [][]types.Datum {
	var rows [][]types.Datum
	if table.PKIsHandle {
		for _, col := range table.Columns {
			if mysql.HasPriKeyFlag(col.GetFlag()) {
				record := types.MakeDatums(
					infoschema.CatalogVal,        // CONSTRAINT_CATALOG
					schema.O,                     // CONSTRAINT_SCHEMA
					infoschema.PrimaryConstraint, // CONSTRAINT_NAME
					infoschema.CatalogVal,        // TABLE_CATALOG
					schema.O,                     // TABLE_SCHEMA
					table.Name.O,                 // TABLE_NAME
					col.Name.O,                   // COLUMN_NAME
					1,                            // ORDINAL_POSITION
					1,                            // POSITION_IN_UNIQUE_CONSTRAINT
					nil,                          // REFERENCED_TABLE_SCHEMA
					nil,                          // REFERENCED_TABLE_NAME
					nil,                          // REFERENCED_COLUMN_NAME
				)
				rows = append(rows, record)
				break
			}
		}
	}
	nameToCol := make(map[string]*model.ColumnInfo, len(table.Columns))
	for _, c := range table.Columns {
		nameToCol[c.Name.L] = c
	}
	for _, index := range table.Indices {
		var idxName string
		if index.Primary {
			idxName = infoschema.PrimaryConstraint
		} else if index.Unique {
			idxName = index.Name.O
		} else {
			// Only handle unique/primary key
			continue
		}
		for i, key := range index.Columns {
			col := nameToCol[key.Name.L]
			if col.Hidden {
				continue
			}
			record := types.MakeDatums(
				infoschema.CatalogVal, // CONSTRAINT_CATALOG
				schema.O,              // CONSTRAINT_SCHEMA
				idxName,               // CONSTRAINT_NAME
				infoschema.CatalogVal, // TABLE_CATALOG
				schema.O,              // TABLE_SCHEMA
				table.Name.O,          // TABLE_NAME
				col.Name.O,            // COLUMN_NAME
				i+1,                   // ORDINAL_POSITION,
				nil,                   // POSITION_IN_UNIQUE_CONSTRAINT
				nil,                   // REFERENCED_TABLE_SCHEMA
				nil,                   // REFERENCED_TABLE_NAME
				nil,                   // REFERENCED_COLUMN_NAME
			)
			rows = append(rows, record)
		}
	}
	for _, fk := range table.ForeignKeys {
		for i, key := range fk.Cols {
			fkRefCol := ""
			if len(fk.RefCols) > i {
				fkRefCol = fk.RefCols[i].O
			}
			col := nameToCol[key.L]
			record := types.MakeDatums(
				infoschema.CatalogVal, // CONSTRAINT_CATALOG
				schema.O,              // CONSTRAINT_SCHEMA
				fk.Name.O,             // CONSTRAINT_NAME
				infoschema.CatalogVal, // TABLE_CATALOG
				schema.O,              // TABLE_SCHEMA
				table.Name.O,          // TABLE_NAME
				col.Name.O,            // COLUMN_NAME
				i+1,                   // ORDINAL_POSITION,
				1,                     // POSITION_IN_UNIQUE_CONSTRAINT
				fk.RefSchema.O,        // REFERENCED_TABLE_SCHEMA
				fk.RefTable.O,         // REFERENCED_TABLE_NAME
				fkRefCol,              // REFERENCED_COLUMN_NAME
			)
			rows = append(rows, record)
		}
	}
	return rows
}

func (e *memtableRetriever) setDataForTiKVRegionStatus(ctx context.Context, sctx sessionctx.Context) (err error) {
	checker := privilege.GetPrivilegeManager(sctx)
	var extractorTableIDs []int64
	tikvStore, ok := sctx.GetStore().(helper.Storage)
	if !ok {
		return errors.New("Information about TiKV region status can be gotten only when the storage is TiKV")
	}
	tikvHelper := &helper.Helper{
		Store:       tikvStore,
		RegionCache: tikvStore.GetRegionCache(),
	}
	requestByTableRange := false
	var allRegionsInfo *pd.RegionsInfo
	is := sctx.GetDomainInfoSchema().(infoschema.InfoSchema)
	if e.extractor != nil {
		extractor, ok := e.extractor.(*plannercore.TiKVRegionStatusExtractor)
		if ok && len(extractor.GetTablesID()) > 0 {
			extractorTableIDs = extractor.GetTablesID()
			for _, tableID := range extractorTableIDs {
				regionsInfo, err := e.getRegionsInfoForTable(ctx, tikvHelper, is, tableID)
				if err != nil {
					if errors.ErrorEqual(err, infoschema.ErrTableExists) {
						continue
					}
					return err
				}
				allRegionsInfo = allRegionsInfo.Merge(regionsInfo)
			}
			requestByTableRange = true
		}
	}
	if !requestByTableRange {
		pdCli, err := tikvHelper.TryGetPDHTTPClient()
		if err != nil {
			return err
		}
		allRegionsInfo, err = pdCli.GetRegions(ctx)
		if err != nil {
			return err
		}
	}
	tableInfos := tikvHelper.GetRegionsTableInfo(allRegionsInfo, is, nil)
	for i := range allRegionsInfo.Regions {
		regionTableList := tableInfos[allRegionsInfo.Regions[i].ID]
		if len(regionTableList) == 0 {
			e.setNewTiKVRegionStatusCol(&allRegionsInfo.Regions[i], nil)
		}
		for j, regionTable := range regionTableList {
			if checker != nil && !checker.RequestVerification(sctx.GetSessionVars().ActiveRoles, regionTable.DB.Name.L, regionTable.Table.Name.L, "", mysql.AllPrivMask) {
				continue
			}
			if len(extractorTableIDs) == 0 {
				e.setNewTiKVRegionStatusCol(&allRegionsInfo.Regions[i], &regionTable)
			}
			if slices.Contains(extractorTableIDs, regionTableList[j].Table.ID) {
				e.setNewTiKVRegionStatusCol(&allRegionsInfo.Regions[i], &regionTable)
			}
		}
	}
	return nil
}

func (e *memtableRetriever) getRegionsInfoForTable(ctx context.Context, h *helper.Helper, is infoschema.InfoSchema, tableID int64) (*pd.RegionsInfo, error) {
	tbl, _ := is.TableByID(tableID)
	if tbl == nil {
		return nil, infoschema.ErrTableExists.GenWithStackByArgs(tableID)
	}

	pt := tbl.Meta().GetPartitionInfo()
	if pt == nil {
		regionsInfo, err := e.getRegionsInfoForSingleTable(ctx, h, tableID)
		if err != nil {
			return nil, err
		}
		return regionsInfo, nil
	}

	var allRegionsInfo *pd.RegionsInfo
	for _, def := range pt.Definitions {
		regionsInfo, err := e.getRegionsInfoForSingleTable(ctx, h, def.ID)
		if err != nil {
			return nil, err
		}
		allRegionsInfo = allRegionsInfo.Merge(regionsInfo)
	}
	return allRegionsInfo, nil
}

func (*memtableRetriever) getRegionsInfoForSingleTable(ctx context.Context, helper *helper.Helper, tableID int64) (*pd.RegionsInfo, error) {
	pdCli, err := helper.TryGetPDHTTPClient()
	if err != nil {
		return nil, err
	}
	sk, ek := tablecodec.GetTableHandleKeyRange(tableID)
	sRegion, err := pdCli.GetRegionByKey(ctx, codec.EncodeBytes(nil, sk))
	if err != nil {
		return nil, err
	}
	eRegion, err := pdCli.GetRegionByKey(ctx, codec.EncodeBytes(nil, ek))
	if err != nil {
		return nil, err
	}
	sk, err = hex.DecodeString(sRegion.StartKey)
	if err != nil {
		return nil, err
	}
	ek, err = hex.DecodeString(eRegion.EndKey)
	if err != nil {
		return nil, err
	}
	return pdCli.GetRegionsByKeyRange(ctx, pd.NewKeyRange(sk, ek), -1)
}

func (e *memtableRetriever) setNewTiKVRegionStatusCol(region *pd.RegionInfo, table *helper.TableInfo) {
	row := make([]types.Datum, len(infoschema.TableTiKVRegionStatusCols))
	row[0].SetInt64(region.ID)
	row[1].SetString(region.StartKey, mysql.DefaultCollationName)
	row[2].SetString(region.EndKey, mysql.DefaultCollationName)
	if table != nil {
		row[3].SetInt64(table.Table.ID)
		row[4].SetString(table.DB.Name.O, mysql.DefaultCollationName)
		row[5].SetString(table.Table.Name.O, mysql.DefaultCollationName)
		if table.IsIndex {
			row[6].SetInt64(1)
			row[7].SetInt64(table.Index.ID)
			row[8].SetString(table.Index.Name.O, mysql.DefaultCollationName)
		} else {
			row[6].SetInt64(0)
		}
		if table.IsPartition {
			row[9].SetInt64(1)
			row[10].SetInt64(table.Partition.ID)
			row[11].SetString(table.Partition.Name.O, mysql.DefaultCollationName)
		} else {
			row[9].SetInt64(0)
		}
	} else {
		row[6].SetInt64(0)
		row[9].SetInt64(0)
	}
	row[12].SetInt64(region.Epoch.ConfVer)
	row[13].SetInt64(region.Epoch.Version)
	row[14].SetUint64(region.WrittenBytes)
	row[15].SetUint64(region.ReadBytes)
	row[16].SetInt64(region.ApproximateSize)
	row[17].SetInt64(region.ApproximateKeys)
	if region.ReplicationStatus != nil {
		row[18].SetString(region.ReplicationStatus.State, mysql.DefaultCollationName)
		row[19].SetInt64(region.ReplicationStatus.StateID)
	}
	e.rows = append(e.rows, row)
}

const (
	normalPeer  = "NORMAL"
	pendingPeer = "PENDING"
	downPeer    = "DOWN"
)

func (e *memtableRetriever) setDataForTiDBHotRegions(ctx context.Context, sctx sessionctx.Context) error {
	tikvStore, ok := sctx.GetStore().(helper.Storage)
	if !ok {
		return errors.New("Information about hot region can be gotten only when the storage is TiKV")
	}
	tikvHelper := &helper.Helper{
		Store:       tikvStore,
		RegionCache: tikvStore.GetRegionCache(),
	}
	is := sessiontxn.GetTxnManager(sctx).GetTxnInfoSchema()
	metrics, err := tikvHelper.ScrapeHotInfo(ctx, helper.HotRead, is, tikvHelper.FilterMemDBs)
	if err != nil {
		return err
	}
	e.setDataForHotRegionByMetrics(metrics, "read")
	metrics, err = tikvHelper.ScrapeHotInfo(ctx, helper.HotWrite, is, nil)
	if err != nil {
		return err
	}
	e.setDataForHotRegionByMetrics(metrics, "write")
	return nil
}

func (e *memtableRetriever) setDataForHotRegionByMetrics(metrics []helper.HotTableIndex, tp string) {
	rows := make([][]types.Datum, 0, len(metrics))
	for _, tblIndex := range metrics {
		row := make([]types.Datum, len(infoschema.TableTiDBHotRegionsCols))
		if tblIndex.IndexName != "" {
			row[1].SetInt64(tblIndex.IndexID)
			row[4].SetString(tblIndex.IndexName, mysql.DefaultCollationName)
		} else {
			row[1].SetNull()
			row[4].SetNull()
		}
		row[0].SetInt64(tblIndex.TableID)
		row[2].SetString(tblIndex.DbName, mysql.DefaultCollationName)
		row[3].SetString(tblIndex.TableName, mysql.DefaultCollationName)
		row[5].SetUint64(tblIndex.RegionID)
		row[6].SetString(tp, mysql.DefaultCollationName)
		if tblIndex.RegionMetric == nil {
			row[7].SetNull()
			row[8].SetNull()
		} else {
			row[7].SetInt64(int64(tblIndex.RegionMetric.MaxHotDegree))
			row[8].SetInt64(int64(tblIndex.RegionMetric.Count))
		}
		row[9].SetUint64(tblIndex.RegionMetric.FlowBytes)
		rows = append(rows, row)
	}
	e.rows = append(e.rows, rows...)
}

// setDataFromTableConstraints constructs data for table information_schema.constraints.See https://dev.mysql.com/doc/refman/5.7/en/table-constraints-table.html
func (e *memtableRetriever) setDataFromTableConstraints(ctx context.Context, sctx sessionctx.Context, schemas []model.CIStr) error {
	checker := privilege.GetPrivilegeManager(sctx)
	extractor, ok := e.extractor.(*plannercore.InfoSchemaBaseExtractor)
	if ok && extractor.SkipRequest {
		return nil
	}
	var rows [][]types.Datum
	for _, schema := range schemas {
		if ok && extractor.Filter("constraint_schema", schema.L) {
			continue
		}
		tables, err := e.is.SchemaTableInfos(ctx, schema)
		if err != nil {
			return errors.Trace(err)
		}
		for _, tbl := range tables {
			if ok && extractor.Filter("table_name", tbl.Name.L) {
				continue
			}
			if checker != nil && !checker.RequestVerification(sctx.GetSessionVars().ActiveRoles, schema.L, tbl.Name.L, "", mysql.AllPrivMask) {
				continue
			}

			if tbl.PKIsHandle {
				record := types.MakeDatums(
					infoschema.CatalogVal,     // CONSTRAINT_CATALOG
					schema.O,                  // CONSTRAINT_SCHEMA
					mysql.PrimaryKeyName,      // CONSTRAINT_NAME
					schema.O,                  // TABLE_SCHEMA
					tbl.Name.O,                // TABLE_NAME
					infoschema.PrimaryKeyType, // CONSTRAINT_TYPE
				)
				rows = append(rows, record)
			}

			for _, idx := range tbl.Indices {
				var cname, ctype string
				if idx.Primary {
					cname = mysql.PrimaryKeyName
					ctype = infoschema.PrimaryKeyType
				} else if idx.Unique {
					cname = idx.Name.O
					ctype = infoschema.UniqueKeyType
				} else {
					// The index has no constriant.
					continue
				}
				record := types.MakeDatums(
					infoschema.CatalogVal, // CONSTRAINT_CATALOG
					schema.O,              // CONSTRAINT_SCHEMA
					cname,                 // CONSTRAINT_NAME
					schema.O,              // TABLE_SCHEMA
					tbl.Name.O,            // TABLE_NAME
					ctype,                 // CONSTRAINT_TYPE
				)
				rows = append(rows, record)
			}
			//  TiDB includes foreign key information for compatibility but foreign keys are not yet enforced.
			for _, fk := range tbl.ForeignKeys {
				record := types.MakeDatums(
					infoschema.CatalogVal,     // CONSTRAINT_CATALOG
					schema.O,                  // CONSTRAINT_SCHEMA
					fk.Name.O,                 // CONSTRAINT_NAME
					schema.O,                  // TABLE_SCHEMA
					tbl.Name.O,                // TABLE_NAME
					infoschema.ForeignKeyType, // CONSTRAINT_TYPE
				)
				rows = append(rows, record)
			}
		}
	}
	e.rows = rows
	return nil
}

// tableStorageStatsRetriever is used to read slow log data.
type tableStorageStatsRetriever struct {
	dummyCloser
	table         *model.TableInfo
	outputCols    []*model.ColumnInfo
	retrieved     bool
	initialized   bool
	extractor     *plannercore.TableStorageStatsExtractor
	initialTables []*initialTable
	curTable      int
	helper        *helper.Helper
	stats         *pd.RegionStats
}

func (e *tableStorageStatsRetriever) retrieve(ctx context.Context, sctx sessionctx.Context) ([][]types.Datum, error) {
	if e.retrieved {
		return nil, nil
	}
	if !e.initialized {
		err := e.initialize(ctx, sctx)
		if err != nil {
			return nil, err
		}
	}
	if len(e.initialTables) == 0 || e.curTable >= len(e.initialTables) {
		e.retrieved = true
		return nil, nil
	}

	rows, err := e.setDataForTableStorageStats(ctx)
	if err != nil {
		return nil, err
	}
	if len(e.outputCols) == len(e.table.Columns) {
		return rows, nil
	}
	retRows := make([][]types.Datum, len(rows))
	for i, fullRow := range rows {
		row := make([]types.Datum, len(e.outputCols))
		for j, col := range e.outputCols {
			row[j] = fullRow[col.Offset]
		}
		retRows[i] = row
	}
	return retRows, nil
}

type initialTable struct {
	db string
	*model.TableInfo
}

func (e *tableStorageStatsRetriever) initialize(ctx context.Context, sctx sessionctx.Context) error {
	is := sctx.GetInfoSchema().(infoschema.InfoSchema)
	var databases []string
	schemas := e.extractor.TableSchema
	tables := e.extractor.TableName

	// If not specify the table_schema, return an error to avoid traverse all schemas and their tables.
	if len(schemas) == 0 {
		return errors.Errorf("Please add where clause to filter the column TABLE_SCHEMA. " +
			"For example, where TABLE_SCHEMA = 'xxx' or where TABLE_SCHEMA in ('xxx', 'yyy')")
	}

	// Filter the sys or memory schema.
	for schema := range schemas {
		if !util.IsMemDB(schema) {
			databases = append(databases, schema)
		}
	}

	// Privilege checker.
	checker := func(db, table string) bool {
		if pm := privilege.GetPrivilegeManager(sctx); pm != nil {
			return pm.RequestVerification(sctx.GetSessionVars().ActiveRoles, db, table, "", mysql.AllPrivMask)
		}
		return true
	}

	// Extract the tables to the initialTable.
	for _, DB := range databases {
		// The user didn't specified the table, extract all tables of this db to initialTable.
		if len(tables) == 0 {
			tbs, err := is.SchemaTableInfos(ctx, model.NewCIStr(DB))
			if err != nil {
				return errors.Trace(err)
			}
			for _, tb := range tbs {
				// For every db.table, check it's privileges.
				if checker(DB, tb.Name.L) {
					e.initialTables = append(e.initialTables, &initialTable{DB, tb})
				}
			}
		} else {
			// The user specified the table, extract the specified tables of this db to initialTable.
			for tb := range tables {
				if tb, err := is.TableByName(context.Background(), model.NewCIStr(DB), model.NewCIStr(tb)); err == nil {
					// For every db.table, check it's privileges.
					if checker(DB, tb.Meta().Name.L) {
						e.initialTables = append(e.initialTables, &initialTable{DB, tb.Meta()})
					}
				}
			}
		}
	}

	// Cache the helper and return an error if PD unavailable.
	tikvStore, ok := sctx.GetStore().(helper.Storage)
	if !ok {
		return errors.Errorf("Information about TiKV region status can be gotten only when the storage is TiKV")
	}
	e.helper = helper.NewHelper(tikvStore)
	_, err := e.helper.GetPDAddr()
	if err != nil {
		return err
	}
	e.initialized = true
	return nil
}

func (e *tableStorageStatsRetriever) setDataForTableStorageStats(ctx context.Context) ([][]types.Datum, error) {
	rows := make([][]types.Datum, 0, 1024)
	count := 0
	for e.curTable < len(e.initialTables) && count < 1024 {
		tbl := e.initialTables[e.curTable]
		tblIDs := make([]int64, 0, 1)
		tblIDs = append(tblIDs, tbl.ID)
		if partInfo := tbl.GetPartitionInfo(); partInfo != nil {
			for _, partDef := range partInfo.Definitions {
				tblIDs = append(tblIDs, partDef.ID)
			}
		}
		var err error
		for _, tableID := range tblIDs {
			e.stats, err = e.helper.GetPDRegionStats(ctx, tableID, false)
			if err != nil {
				return nil, err
			}
			peerCount := 0
			for _, cnt := range e.stats.StorePeerCount {
				peerCount += cnt
			}

			record := types.MakeDatums(
				tbl.db,              // TABLE_SCHEMA
				tbl.Name.O,          // TABLE_NAME
				tableID,             // TABLE_ID
				peerCount,           // TABLE_PEER_COUNT
				e.stats.Count,       // TABLE_REGION_COUNT
				e.stats.EmptyCount,  // TABLE_EMPTY_REGION_COUNT
				e.stats.StorageSize, // TABLE_SIZE
				e.stats.StorageKeys, // TABLE_KEYS
			)
			rows = append(rows, record)
		}
		count++
		e.curTable++
	}
	return rows, nil
}

// dataForAnalyzeStatusHelper is a helper function which can be used in show_stats.go
func dataForAnalyzeStatusHelper(ctx context.Context, sctx sessionctx.Context) (rows [][]types.Datum, err error) {
	const maxAnalyzeJobs = 30
	const sql = "SELECT table_schema, table_name, partition_name, job_info, processed_rows, CONVERT_TZ(start_time, @@TIME_ZONE, '+00:00'), CONVERT_TZ(end_time, @@TIME_ZONE, '+00:00'), state, fail_reason, instance, process_id FROM mysql.analyze_jobs ORDER BY update_time DESC LIMIT %?"
	exec := sctx.GetRestrictedSQLExecutor()
	kctx := kv.WithInternalSourceType(context.Background(), kv.InternalTxnStats)
	chunkRows, _, err := exec.ExecRestrictedSQL(kctx, nil, sql, maxAnalyzeJobs)
	if err != nil {
		return nil, err
	}
	checker := privilege.GetPrivilegeManager(sctx)

	for _, chunkRow := range chunkRows {
		dbName := chunkRow.GetString(0)
		tableName := chunkRow.GetString(1)
		if checker != nil && !checker.RequestVerification(sctx.GetSessionVars().ActiveRoles, dbName, tableName, "", mysql.AllPrivMask) {
			continue
		}
		partitionName := chunkRow.GetString(2)
		jobInfo := chunkRow.GetString(3)
		processedRows := chunkRow.GetInt64(4)
		var startTime, endTime any
		if !chunkRow.IsNull(5) {
			t, err := chunkRow.GetTime(5).GoTime(time.UTC)
			if err != nil {
				return nil, err
			}
			startTime = types.NewTime(types.FromGoTime(t.In(sctx.GetSessionVars().TimeZone)), mysql.TypeDatetime, 0)
		}
		if !chunkRow.IsNull(6) {
			t, err := chunkRow.GetTime(6).GoTime(time.UTC)
			if err != nil {
				return nil, err
			}
			endTime = types.NewTime(types.FromGoTime(t.In(sctx.GetSessionVars().TimeZone)), mysql.TypeDatetime, 0)
		}

		state := chunkRow.GetEnum(7).String()
		var failReason any
		if !chunkRow.IsNull(8) {
			failReason = chunkRow.GetString(8)
		}
		instance := chunkRow.GetString(9)
		var procID any
		if !chunkRow.IsNull(10) {
			procID = chunkRow.GetUint64(10)
		}

		var remainDurationStr, progressDouble, estimatedRowCntStr any
		if state == statistics.AnalyzeRunning && !strings.HasPrefix(jobInfo, "merge global stats") {
			startTime, ok := startTime.(types.Time)
			if !ok {
				return nil, errors.New("invalid start time")
			}
			remainingDuration, progress, estimatedRowCnt, remainDurationErr :=
				getRemainDurationForAnalyzeStatusHelper(ctx, sctx, &startTime,
					dbName, tableName, partitionName, processedRows)
			if remainDurationErr != nil {
				logutil.BgLogger().Warn("get remaining duration failed", zap.Error(remainDurationErr))
			}
			if remainingDuration != nil {
				remainDurationStr = execdetails.FormatDuration(*remainingDuration)
			}
			progressDouble = progress
			estimatedRowCntStr = int64(estimatedRowCnt)
		}
		row := types.MakeDatums(
			dbName,             // TABLE_SCHEMA
			tableName,          // TABLE_NAME
			partitionName,      // PARTITION_NAME
			jobInfo,            // JOB_INFO
			processedRows,      // ROW_COUNT
			startTime,          // START_TIME
			endTime,            // END_TIME
			state,              // STATE
			failReason,         // FAIL_REASON
			instance,           // INSTANCE
			procID,             // PROCESS_ID
			remainDurationStr,  // REMAINING_SECONDS
			progressDouble,     // PROGRESS
			estimatedRowCntStr, // ESTIMATED_TOTAL_ROWS
		)
		rows = append(rows, row)
	}
	return
}

func getRemainDurationForAnalyzeStatusHelper(
	ctx context.Context,
	sctx sessionctx.Context, startTime *types.Time,
	dbName, tableName, partitionName string, processedRows int64) (*time.Duration, float64, float64, error) {
	var remainingDuration = time.Duration(0)
	var percentage = 0.0
	var totalCnt = float64(0)
	if startTime != nil {
		start, err := startTime.GoTime(time.UTC)
		if err != nil {
			return nil, percentage, totalCnt, err
		}
		duration := time.Now().UTC().Sub(start)
		if intest.InTest {
			if val := ctx.Value(AnalyzeProgressTest); val != nil {
				remainingDuration, percentage = calRemainInfoForAnalyzeStatus(ctx, int64(totalCnt), processedRows, duration)
				return &remainingDuration, percentage, totalCnt, nil
			}
		}
		var tid int64
		is := sessiontxn.GetTxnManager(sctx).GetTxnInfoSchema()
		tb, err := is.TableByName(ctx, model.NewCIStr(dbName), model.NewCIStr(tableName))
		if err != nil {
			return nil, percentage, totalCnt, err
		}
		statsHandle := domain.GetDomain(sctx).StatsHandle()
		if statsHandle != nil {
			var statsTbl *statistics.Table
			meta := tb.Meta()
			if partitionName != "" {
				pt := meta.GetPartitionInfo()
				tid = pt.GetPartitionIDByName(partitionName)
				statsTbl = statsHandle.GetPartitionStats(meta, tid)
			} else {
				statsTbl = statsHandle.GetTableStats(meta)
				tid = meta.ID
			}
			if statsTbl != nil && statsTbl.RealtimeCount != 0 {
				totalCnt = float64(statsTbl.RealtimeCount)
			}
		}
		if (tid > 0 && totalCnt == 0) || float64(processedRows) > totalCnt {
			totalCnt, _ = pdhelper.GlobalPDHelper.GetApproximateTableCountFromStorage(ctx, sctx, tid, dbName, tableName, partitionName)
		}
		remainingDuration, percentage = calRemainInfoForAnalyzeStatus(ctx, int64(totalCnt), processedRows, duration)
	}
	return &remainingDuration, percentage, totalCnt, nil
}

func calRemainInfoForAnalyzeStatus(ctx context.Context, totalCnt int64, processedRows int64, duration time.Duration) (time.Duration, float64) {
	if intest.InTest {
		if val := ctx.Value(AnalyzeProgressTest); val != nil {
			totalCnt = 100 // But in final result, it is still 0.
			processedRows = 10
			duration = 1 * time.Minute
		}
	}
	if totalCnt == 0 {
		return 0, 100.0
	}
	remainLine := totalCnt - processedRows
	if processedRows == 0 {
		processedRows = 1
	}
	if duration == 0 {
		duration = 1 * time.Second
	}
	i := float64(remainLine) * duration.Seconds() / float64(processedRows)
	persentage := float64(processedRows) / float64(totalCnt)
	return time.Duration(i) * time.Second, persentage
}

// setDataForAnalyzeStatus gets all the analyze jobs.
func (e *memtableRetriever) setDataForAnalyzeStatus(ctx context.Context, sctx sessionctx.Context) (err error) {
	e.rows, err = dataForAnalyzeStatusHelper(ctx, sctx)
	return
}

// setDataForPseudoProfiling returns pseudo data for table profiling when system variable `profiling` is set to `ON`.
func (e *memtableRetriever) setDataForPseudoProfiling(sctx sessionctx.Context) {
	if v, ok := sctx.GetSessionVars().GetSystemVar("profiling"); ok && variable.TiDBOptOn(v) {
		row := types.MakeDatums(
			0,                      // QUERY_ID
			0,                      // SEQ
			"",                     // STATE
			types.NewDecFromInt(0), // DURATION
			types.NewDecFromInt(0), // CPU_USER
			types.NewDecFromInt(0), // CPU_SYSTEM
			0,                      // CONTEXT_VOLUNTARY
			0,                      // CONTEXT_INVOLUNTARY
			0,                      // BLOCK_OPS_IN
			0,                      // BLOCK_OPS_OUT
			0,                      // MESSAGES_SENT
			0,                      // MESSAGES_RECEIVED
			0,                      // PAGE_FAULTS_MAJOR
			0,                      // PAGE_FAULTS_MINOR
			0,                      // SWAPS
			"",                     // SOURCE_FUNCTION
			"",                     // SOURCE_FILE
			0,                      // SOURCE_LINE
		)
		e.rows = append(e.rows, row)
	}
}

func (e *memtableRetriever) setDataForServersInfo(ctx sessionctx.Context) error {
	serversInfo, err := infosync.GetAllServerInfo(context.Background())
	if err != nil {
		return err
	}
	rows := make([][]types.Datum, 0, len(serversInfo))
	for _, info := range serversInfo {
		row := types.MakeDatums(
			info.ID,              // DDL_ID
			info.IP,              // IP
			int(info.Port),       // PORT
			int(info.StatusPort), // STATUS_PORT
			info.Lease,           // LEASE
			info.Version,         // VERSION
			info.GitHash,         // GIT_HASH
			info.BinlogStatus,    // BINLOG_STATUS
			stringutil.BuildStringFromLabels(info.Labels), // LABELS
		)
		if sem.IsEnabled() {
			checker := privilege.GetPrivilegeManager(ctx)
			if checker == nil || !checker.RequestDynamicVerification(ctx.GetSessionVars().ActiveRoles, "RESTRICTED_TABLES_ADMIN", false) {
				row[1].SetNull() // clear IP
			}
		}
		rows = append(rows, row)
	}
	e.rows = rows
	return nil
}

func (e *memtableRetriever) setDataFromSequences(ctx context.Context, sctx sessionctx.Context, schemas []model.CIStr) error {
	checker := privilege.GetPrivilegeManager(sctx)
	extractor, ok := e.extractor.(*plannercore.InfoSchemaBaseExtractor)
	if ok && extractor.SkipRequest {
		return nil
	}
	var rows [][]types.Datum
	for _, schema := range schemas {
		if ok && extractor.Filter("sequence_schema", schema.L) {
			continue
		}
		tables, err := e.is.SchemaTableInfos(ctx, schema)
		if err != nil {
			return errors.Trace(err)
		}
		for _, table := range tables {
			if ok && extractor.Filter("sequence_name", table.Name.L) {
				continue
			}
			if !table.IsSequence() {
				continue
			}
			if checker != nil && !checker.RequestVerification(sctx.GetSessionVars().ActiveRoles, schema.L, table.Name.L, "", mysql.AllPrivMask) {
				continue
			}
			record := types.MakeDatums(
				infoschema.CatalogVal,     // TABLE_CATALOG
				schema.O,                  // SEQUENCE_SCHEMA
				table.Name.O,              // SEQUENCE_NAME
				table.Sequence.Cache,      // Cache
				table.Sequence.CacheValue, // CACHE_VALUE
				table.Sequence.Cycle,      // CYCLE
				table.Sequence.Increment,  // INCREMENT
				table.Sequence.MaxValue,   // MAXVALUE
				table.Sequence.MinValue,   // MINVALUE
				table.Sequence.Start,      // START
				table.Sequence.Comment,    // COMMENT
			)
			rows = append(rows, record)
		}
	}
	e.rows = rows
	return nil
}

// dataForTableTiFlashReplica constructs data for table tiflash replica info.
func (e *memtableRetriever) dataForTableTiFlashReplica(_ context.Context, sctx sessionctx.Context, _ []model.CIStr) error {
	var (
		checker       = privilege.GetPrivilegeManager(sctx)
		rows          [][]types.Datum
		tiFlashStores map[int64]pd.StoreInfo
	)
	rs := e.is.ListTablesWithSpecialAttribute(infoschema.TiFlashAttribute)
	for _, schema := range rs {
		for _, tbl := range schema.TableInfos {
			if checker != nil && !checker.RequestVerification(sctx.GetSessionVars().ActiveRoles, schema.DBName, tbl.Name.L, "", mysql.AllPrivMask) {
				continue
			}
			var progress float64
			if pi := tbl.GetPartitionInfo(); pi != nil && len(pi.Definitions) > 0 {
				for _, p := range pi.Definitions {
					progressOfPartition, err := infosync.MustGetTiFlashProgress(p.ID, tbl.TiFlashReplica.Count, &tiFlashStores)
					if err != nil {
						logutil.BgLogger().Error("dataForTableTiFlashReplica error", zap.Int64("tableID", tbl.ID), zap.Int64("partitionID", p.ID), zap.Error(err))
					}
					progress += progressOfPartition
				}
				progress = progress / float64(len(pi.Definitions))
			} else {
				var err error
				progress, err = infosync.MustGetTiFlashProgress(tbl.ID, tbl.TiFlashReplica.Count, &tiFlashStores)
				if err != nil {
					logutil.BgLogger().Error("dataForTableTiFlashReplica error", zap.Int64("tableID", tbl.ID), zap.Error(err))
				}
			}
			progressString := types.TruncateFloatToString(progress, 2)
			progress, _ = strconv.ParseFloat(progressString, 64)
			record := types.MakeDatums(
				schema.DBName,                   // TABLE_SCHEMA
				tbl.Name.O,                      // TABLE_NAME
				tbl.ID,                          // TABLE_ID
				int64(tbl.TiFlashReplica.Count), // REPLICA_COUNT
				strings.Join(tbl.TiFlashReplica.LocationLabels, ","), // LOCATION_LABELS
				tbl.TiFlashReplica.Available,                         // AVAILABLE
				progress,                                             // PROGRESS
			)
			rows = append(rows, record)
		}
	}
	e.rows = rows
	return nil
}

func (e *memtableRetriever) setDataForClientErrorsSummary(ctx sessionctx.Context, tableName string) error {
	// Seeing client errors should require the PROCESS privilege, with the exception of errors for your own user.
	// This is similar to information_schema.processlist, which is the closest comparison.
	hasProcessPriv := hasPriv(ctx, mysql.ProcessPriv)
	loginUser := ctx.GetSessionVars().User

	var rows [][]types.Datum
	switch tableName {
	case infoschema.TableClientErrorsSummaryGlobal:
		if !hasProcessPriv {
			return plannererrors.ErrSpecificAccessDenied.GenWithStackByArgs("PROCESS")
		}
		for code, summary := range errno.GlobalStats() {
			firstSeen := types.NewTime(types.FromGoTime(summary.FirstSeen), mysql.TypeTimestamp, types.DefaultFsp)
			lastSeen := types.NewTime(types.FromGoTime(summary.LastSeen), mysql.TypeTimestamp, types.DefaultFsp)
			row := types.MakeDatums(
				int(code),                    // ERROR_NUMBER
				errno.MySQLErrName[code].Raw, // ERROR_MESSAGE
				summary.ErrorCount,           // ERROR_COUNT
				summary.WarningCount,         // WARNING_COUNT
				firstSeen,                    // FIRST_SEEN
				lastSeen,                     // LAST_SEEN
			)
			rows = append(rows, row)
		}
	case infoschema.TableClientErrorsSummaryByUser:
		for user, agg := range errno.UserStats() {
			for code, summary := range agg {
				// Allow anyone to see their own errors.
				if !hasProcessPriv && loginUser != nil && loginUser.Username != user {
					continue
				}
				firstSeen := types.NewTime(types.FromGoTime(summary.FirstSeen), mysql.TypeTimestamp, types.DefaultFsp)
				lastSeen := types.NewTime(types.FromGoTime(summary.LastSeen), mysql.TypeTimestamp, types.DefaultFsp)
				row := types.MakeDatums(
					user,                         // USER
					int(code),                    // ERROR_NUMBER
					errno.MySQLErrName[code].Raw, // ERROR_MESSAGE
					summary.ErrorCount,           // ERROR_COUNT
					summary.WarningCount,         // WARNING_COUNT
					firstSeen,                    // FIRST_SEEN
					lastSeen,                     // LAST_SEEN
				)
				rows = append(rows, row)
			}
		}
	case infoschema.TableClientErrorsSummaryByHost:
		if !hasProcessPriv {
			return plannererrors.ErrSpecificAccessDenied.GenWithStackByArgs("PROCESS")
		}
		for host, agg := range errno.HostStats() {
			for code, summary := range agg {
				firstSeen := types.NewTime(types.FromGoTime(summary.FirstSeen), mysql.TypeTimestamp, types.DefaultFsp)
				lastSeen := types.NewTime(types.FromGoTime(summary.LastSeen), mysql.TypeTimestamp, types.DefaultFsp)
				row := types.MakeDatums(
					host,                         // HOST
					int(code),                    // ERROR_NUMBER
					errno.MySQLErrName[code].Raw, // ERROR_MESSAGE
					summary.ErrorCount,           // ERROR_COUNT
					summary.WarningCount,         // WARNING_COUNT
					firstSeen,                    // FIRST_SEEN
					lastSeen,                     // LAST_SEEN
				)
				rows = append(rows, row)
			}
		}
	}
	e.rows = rows
	return nil
}

func (e *memtableRetriever) setDataForTrxSummary(ctx sessionctx.Context) error {
	hasProcessPriv := hasPriv(ctx, mysql.ProcessPriv)
	if !hasProcessPriv {
		return nil
	}
	rows := txninfo.Recorder.DumpTrxSummary()
	e.rows = rows
	return nil
}

func (e *memtableRetriever) setDataForClusterTrxSummary(ctx sessionctx.Context) error {
	err := e.setDataForTrxSummary(ctx)
	if err != nil {
		return err
	}
	rows, err := infoschema.AppendHostInfoToRows(ctx, e.rows)
	if err != nil {
		return err
	}
	e.rows = rows
	return nil
}

func (e *memtableRetriever) setDataForMemoryUsage() error {
	r := memory.ReadMemStats()
	currentOps, sessionKillLastDatum := types.NewDatum(nil), types.NewDatum(nil)
	if memory.TriggerMemoryLimitGC.Load() || servermemorylimit.IsKilling.Load() {
		currentOps.SetString("shrink", mysql.DefaultCollationName)
	}
	sessionKillLast := servermemorylimit.SessionKillLast.Load()
	if !sessionKillLast.IsZero() {
		sessionKillLastDatum.SetMysqlTime(types.NewTime(types.FromGoTime(sessionKillLast), mysql.TypeDatetime, 0))
	}
	gcLast := types.NewTime(types.FromGoTime(memory.MemoryLimitGCLast.Load()), mysql.TypeDatetime, 0)

	row := []types.Datum{
		types.NewIntDatum(int64(memory.GetMemTotalIgnoreErr())),          // MEMORY_TOTAL
		types.NewIntDatum(int64(memory.ServerMemoryLimit.Load())),        // MEMORY_LIMIT
		types.NewIntDatum(int64(r.HeapInuse)),                            // MEMORY_CURRENT
		types.NewIntDatum(int64(servermemorylimit.MemoryMaxUsed.Load())), // MEMORY_MAX_USED
		currentOps,           // CURRENT_OPS
		sessionKillLastDatum, // SESSION_KILL_LAST
		types.NewIntDatum(servermemorylimit.SessionKillTotal.Load()), // SESSION_KILL_TOTAL
		types.NewTimeDatum(gcLast),                                   // GC_LAST
		types.NewIntDatum(memory.MemoryLimitGCTotal.Load()),          // GC_TOTAL
		types.NewDatum(GlobalDiskUsageTracker.BytesConsumed()),       // DISK_USAGE
		types.NewDatum(memory.QueryForceDisk.Load()),                 // QUERY_FORCE_DISK
	}
	e.rows = append(e.rows, row)
	return nil
}

func (e *memtableRetriever) setDataForClusterMemoryUsage(ctx sessionctx.Context) error {
	err := e.setDataForMemoryUsage()
	if err != nil {
		return err
	}
	rows, err := infoschema.AppendHostInfoToRows(ctx, e.rows)
	if err != nil {
		return err
	}
	e.rows = rows
	return nil
}

func (e *memtableRetriever) setDataForMemoryUsageOpsHistory() error {
	e.rows = servermemorylimit.GlobalMemoryOpsHistoryManager.GetRows()
	return nil
}

func (e *memtableRetriever) setDataForClusterMemoryUsageOpsHistory(ctx sessionctx.Context) error {
	err := e.setDataForMemoryUsageOpsHistory()
	if err != nil {
		return err
	}
	rows, err := infoschema.AppendHostInfoToRows(ctx, e.rows)
	if err != nil {
		return err
	}
	e.rows = rows
	return nil
}

// tidbTrxTableRetriever is the memtable retriever for the TIDB_TRX and CLUSTER_TIDB_TRX table.
type tidbTrxTableRetriever struct {
	dummyCloser
	batchRetrieverHelper
	table       *model.TableInfo
	columns     []*model.ColumnInfo
	txnInfo     []*txninfo.TxnInfo
	initialized bool
}

func (e *tidbTrxTableRetriever) retrieve(ctx context.Context, sctx sessionctx.Context) ([][]types.Datum, error) {
	if e.retrieved {
		return nil, nil
	}

	if !e.initialized {
		e.initialized = true

		sm := sctx.GetSessionManager()
		if sm == nil {
			e.retrieved = true
			return nil, nil
		}

		loginUser := sctx.GetSessionVars().User
		hasProcessPriv := hasPriv(sctx, mysql.ProcessPriv)
		infoList := sm.ShowTxnList()
		e.txnInfo = make([]*txninfo.TxnInfo, 0, len(infoList))
		for _, info := range infoList {
			// If you have the PROCESS privilege, you can see all running transactions.
			// Otherwise, you can see only your own transactions.
			if !hasProcessPriv && loginUser != nil && info.Username != loginUser.Username {
				continue
			}
			e.txnInfo = append(e.txnInfo, info)
		}

		e.batchRetrieverHelper.totalRows = len(e.txnInfo)
		e.batchRetrieverHelper.batchSize = 1024
	}

	sqlExec := sctx.GetRestrictedSQLExecutor()

	var err error
	// The current TiDB node's address is needed by the CLUSTER_TIDB_TRX table.
	var instanceAddr string
	if e.table.Name.O == infoschema.ClusterTableTiDBTrx {
		instanceAddr, err = infoschema.GetInstanceAddr(sctx)
		if err != nil {
			return nil, err
		}
	}

	var res [][]types.Datum
	err = e.nextBatch(func(start, end int) error {
		// Before getting rows, collect the SQL digests that needs to be retrieved first.
		var sqlRetriever *expression.SQLDigestTextRetriever
		for _, c := range e.columns {
			if c.Name.O == txninfo.CurrentSQLDigestTextStr {
				if sqlRetriever == nil {
					sqlRetriever = expression.NewSQLDigestTextRetriever()
				}

				for i := start; i < end; i++ {
					sqlRetriever.SQLDigestsMap[e.txnInfo[i].CurrentSQLDigest] = ""
				}
			}
		}
		// Retrieve the SQL texts if necessary.
		if sqlRetriever != nil {
			err1 := sqlRetriever.RetrieveLocal(ctx, sqlExec)
			if err1 != nil {
				return errors.Trace(err1)
			}
		}

		res = make([][]types.Datum, 0, end-start)

		// Calculate rows.
		for i := start; i < end; i++ {
			row := make([]types.Datum, 0, len(e.columns))
			for _, c := range e.columns {
				if c.Name.O == util.ClusterTableInstanceColumnName {
					row = append(row, types.NewDatum(instanceAddr))
				} else if c.Name.O == txninfo.CurrentSQLDigestTextStr {
					if text, ok := sqlRetriever.SQLDigestsMap[e.txnInfo[i].CurrentSQLDigest]; ok && len(text) != 0 {
						row = append(row, types.NewDatum(text))
					} else {
						row = append(row, types.NewDatum(nil))
					}
				} else {
					switch c.Name.O {
					case txninfo.MemBufferBytesStr:
						memDBFootprint := sctx.GetSessionVars().MemDBFootprint
						var bytesConsumed int64
						if memDBFootprint != nil {
							bytesConsumed = memDBFootprint.BytesConsumed()
						}
						row = append(row, types.NewDatum(bytesConsumed))
					default:
						row = append(row, e.txnInfo[i].ToDatum(c.Name.O))
					}
				}
			}
			res = append(res, row)
		}

		return nil
	})

	if err != nil {
		return nil, err
	}

	return res, nil
}

// dataLockWaitsTableRetriever is the memtable retriever for the DATA_LOCK_WAITS table.
type dataLockWaitsTableRetriever struct {
	dummyCloser
	batchRetrieverHelper
	table          *model.TableInfo
	columns        []*model.ColumnInfo
	lockWaits      []*deadlock.WaitForEntry
	resolvingLocks []txnlock.ResolvingLock
	initialized    bool
}

func (r *dataLockWaitsTableRetriever) retrieve(ctx context.Context, sctx sessionctx.Context) ([][]types.Datum, error) {
	if r.retrieved {
		return nil, nil
	}

	if !r.initialized {
		if !hasPriv(sctx, mysql.ProcessPriv) {
			return nil, plannererrors.ErrSpecificAccessDenied.GenWithStackByArgs("PROCESS")
		}

		r.initialized = true
		var err error
		r.lockWaits, err = sctx.GetStore().GetLockWaits()
		tikvStore, _ := sctx.GetStore().(helper.Storage)
		r.resolvingLocks = tikvStore.GetLockResolver().Resolving()
		if err != nil {
			r.retrieved = true
			return nil, err
		}

		r.batchRetrieverHelper.totalRows = len(r.lockWaits) + len(r.resolvingLocks)
		r.batchRetrieverHelper.batchSize = 1024
	}

	var res [][]types.Datum

	err := r.nextBatch(func(start, end int) error {
		// Before getting rows, collect the SQL digests that needs to be retrieved first.
		var needDigest bool
		var needSQLText bool
		for _, c := range r.columns {
			if c.Name.O == infoschema.DataLockWaitsColumnSQLDigestText {
				needSQLText = true
			} else if c.Name.O == infoschema.DataLockWaitsColumnSQLDigest {
				needDigest = true
			}
		}

		var digests []string
		if needDigest || needSQLText {
			digests = make([]string, end-start)
			for i, lockWait := range r.lockWaits {
				digest, err := resourcegrouptag.DecodeResourceGroupTag(lockWait.ResourceGroupTag)
				if err != nil {
					// Ignore the error if failed to decode the digest from resource_group_tag. We still want to show
					// as much information as possible even we can't retrieve some of them.
					logutil.Logger(ctx).Warn("failed to decode resource group tag", zap.Error(err))
				} else {
					digests[i] = hex.EncodeToString(digest)
				}
			}
			// todo: support resourcegrouptag for resolvingLocks
		}

		// Fetch the SQL Texts of the digests above if necessary.
		var sqlRetriever *expression.SQLDigestTextRetriever
		if needSQLText {
			sqlRetriever = expression.NewSQLDigestTextRetriever()
			for _, digest := range digests {
				if len(digest) > 0 {
					sqlRetriever.SQLDigestsMap[digest] = ""
				}
			}

			err := sqlRetriever.RetrieveGlobal(ctx, sctx.GetRestrictedSQLExecutor())
			if err != nil {
				return errors.Trace(err)
			}
		}

		// Calculate rows.
		res = make([][]types.Datum, 0, end-start)
		// data_lock_waits contains both lockWaits (pessimistic lock waiting)
		// and resolving (optimistic lock "waiting") info
		// first we'll return the lockWaits, and then resolving, so we need to
		// do some index calculation here
		lockWaitsStart := min(start, len(r.lockWaits))
		resolvingStart := start - lockWaitsStart
		lockWaitsEnd := min(end, len(r.lockWaits))
		resolvingEnd := end - lockWaitsEnd
		for rowIdx, lockWait := range r.lockWaits[lockWaitsStart:lockWaitsEnd] {
			row := make([]types.Datum, 0, len(r.columns))

			for _, col := range r.columns {
				switch col.Name.O {
				case infoschema.DataLockWaitsColumnKey:
					row = append(row, types.NewDatum(strings.ToUpper(hex.EncodeToString(lockWait.Key))))
				case infoschema.DataLockWaitsColumnKeyInfo:
					infoSchema := sctx.GetInfoSchema().(infoschema.InfoSchema)
					var decodedKeyStr any
					decodedKey, err := keydecoder.DecodeKey(lockWait.Key, infoSchema)
					if err == nil {
						decodedKeyBytes, err := json.Marshal(decodedKey)
						if err != nil {
							logutil.BgLogger().Warn("marshal decoded key info to JSON failed", zap.Error(err))
						} else {
							decodedKeyStr = string(decodedKeyBytes)
						}
					} else {
						logutil.Logger(ctx).Warn("decode key failed", zap.Error(err))
					}
					row = append(row, types.NewDatum(decodedKeyStr))
				case infoschema.DataLockWaitsColumnTrxID:
					row = append(row, types.NewDatum(lockWait.Txn))
				case infoschema.DataLockWaitsColumnCurrentHoldingTrxID:
					row = append(row, types.NewDatum(lockWait.WaitForTxn))
				case infoschema.DataLockWaitsColumnSQLDigest:
					digest := digests[rowIdx]
					if len(digest) == 0 {
						row = append(row, types.NewDatum(nil))
					} else {
						row = append(row, types.NewDatum(digest))
					}
				case infoschema.DataLockWaitsColumnSQLDigestText:
					text := sqlRetriever.SQLDigestsMap[digests[rowIdx]]
					if len(text) > 0 {
						row = append(row, types.NewDatum(text))
					} else {
						row = append(row, types.NewDatum(nil))
					}
				default:
					row = append(row, types.NewDatum(nil))
				}
			}

			res = append(res, row)
		}
		for _, resolving := range r.resolvingLocks[resolvingStart:resolvingEnd] {
			row := make([]types.Datum, 0, len(r.columns))

			for _, col := range r.columns {
				switch col.Name.O {
				case infoschema.DataLockWaitsColumnKey:
					row = append(row, types.NewDatum(strings.ToUpper(hex.EncodeToString(resolving.Key))))
				case infoschema.DataLockWaitsColumnKeyInfo:
					infoSchema := domain.GetDomain(sctx).InfoSchema()
					var decodedKeyStr any
					decodedKey, err := keydecoder.DecodeKey(resolving.Key, infoSchema)
					if err == nil {
						decodedKeyBytes, err := json.Marshal(decodedKey)
						if err != nil {
							logutil.Logger(ctx).Warn("marshal decoded key info to JSON failed", zap.Error(err))
						} else {
							decodedKeyStr = string(decodedKeyBytes)
						}
					} else {
						logutil.Logger(ctx).Warn("decode key failed", zap.Error(err))
					}
					row = append(row, types.NewDatum(decodedKeyStr))
				case infoschema.DataLockWaitsColumnTrxID:
					row = append(row, types.NewDatum(resolving.TxnID))
				case infoschema.DataLockWaitsColumnCurrentHoldingTrxID:
					row = append(row, types.NewDatum(resolving.LockTxnID))
				case infoschema.DataLockWaitsColumnSQLDigest:
					// todo: support resourcegrouptag for resolvingLocks
					row = append(row, types.NewDatum(nil))
				case infoschema.DataLockWaitsColumnSQLDigestText:
					// todo: support resourcegrouptag for resolvingLocks
					row = append(row, types.NewDatum(nil))
				default:
					row = append(row, types.NewDatum(nil))
				}
			}

			res = append(res, row)
		}
		return nil
	})

	if err != nil {
		return nil, err
	}

	return res, nil
}

// deadlocksTableRetriever is the memtable retriever for the DEADLOCKS and CLUSTER_DEADLOCKS table.
type deadlocksTableRetriever struct {
	dummyCloser
	batchRetrieverHelper

	currentIdx          int
	currentWaitChainIdx int

	table       *model.TableInfo
	columns     []*model.ColumnInfo
	deadlocks   []*deadlockhistory.DeadlockRecord
	initialized bool
}

// nextIndexPair advances a index pair (where `idx` is the index of the DeadlockRecord, and `waitChainIdx` is the index
// of the wait chain item in the `idx`-th DeadlockRecord. This function helps iterate over each wait chain item
// in all DeadlockRecords.
func (r *deadlocksTableRetriever) nextIndexPair(idx, waitChainIdx int) (a, b int) {
	waitChainIdx++
	if waitChainIdx >= len(r.deadlocks[idx].WaitChain) {
		waitChainIdx = 0
		idx++
		for idx < len(r.deadlocks) && len(r.deadlocks[idx].WaitChain) == 0 {
			idx++
		}
	}
	return idx, waitChainIdx
}

func (r *deadlocksTableRetriever) retrieve(ctx context.Context, sctx sessionctx.Context) ([][]types.Datum, error) {
	if r.retrieved {
		return nil, nil
	}

	if !r.initialized {
		if !hasPriv(sctx, mysql.ProcessPriv) {
			return nil, plannererrors.ErrSpecificAccessDenied.GenWithStackByArgs("PROCESS")
		}

		r.initialized = true
		r.deadlocks = deadlockhistory.GlobalDeadlockHistory.GetAll()

		r.batchRetrieverHelper.totalRows = 0
		for _, d := range r.deadlocks {
			r.batchRetrieverHelper.totalRows += len(d.WaitChain)
		}
		r.batchRetrieverHelper.batchSize = 1024
	}

	// The current TiDB node's address is needed by the CLUSTER_DEADLOCKS table.
	var err error
	var instanceAddr string
	if r.table.Name.O == infoschema.ClusterTableDeadlocks {
		instanceAddr, err = infoschema.GetInstanceAddr(sctx)
		if err != nil {
			return nil, err
		}
	}

	infoSchema := sctx.GetInfoSchema().(infoschema.InfoSchema)

	var res [][]types.Datum

	err = r.nextBatch(func(start, end int) error {
		// Before getting rows, collect the SQL digests that needs to be retrieved first.
		var sqlRetriever *expression.SQLDigestTextRetriever
		for _, c := range r.columns {
			if c.Name.O == deadlockhistory.ColCurrentSQLDigestTextStr {
				if sqlRetriever == nil {
					sqlRetriever = expression.NewSQLDigestTextRetriever()
				}

				idx, waitChainIdx := r.currentIdx, r.currentWaitChainIdx
				for i := start; i < end; i++ {
					if idx >= len(r.deadlocks) {
						return errors.New("reading information_schema.(cluster_)deadlocks table meets corrupted index")
					}

					sqlRetriever.SQLDigestsMap[r.deadlocks[idx].WaitChain[waitChainIdx].SQLDigest] = ""
					// Step to the next entry
					idx, waitChainIdx = r.nextIndexPair(idx, waitChainIdx)
				}
			}
		}
		// Retrieve the SQL texts if necessary.
		if sqlRetriever != nil {
			err1 := sqlRetriever.RetrieveGlobal(ctx, sctx.GetRestrictedSQLExecutor())
			if err1 != nil {
				return errors.Trace(err1)
			}
		}

		res = make([][]types.Datum, 0, end-start)

		for i := start; i < end; i++ {
			if r.currentIdx >= len(r.deadlocks) {
				return errors.New("reading information_schema.(cluster_)deadlocks table meets corrupted index")
			}

			row := make([]types.Datum, 0, len(r.columns))
			deadlock := r.deadlocks[r.currentIdx]
			waitChainItem := deadlock.WaitChain[r.currentWaitChainIdx]

			for _, c := range r.columns {
				if c.Name.O == util.ClusterTableInstanceColumnName {
					row = append(row, types.NewDatum(instanceAddr))
				} else if c.Name.O == deadlockhistory.ColCurrentSQLDigestTextStr {
					if text, ok := sqlRetriever.SQLDigestsMap[waitChainItem.SQLDigest]; ok && len(text) > 0 {
						row = append(row, types.NewDatum(text))
					} else {
						row = append(row, types.NewDatum(nil))
					}
				} else if c.Name.O == deadlockhistory.ColKeyInfoStr {
					value := types.NewDatum(nil)
					if len(waitChainItem.Key) > 0 {
						decodedKey, err := keydecoder.DecodeKey(waitChainItem.Key, infoSchema)
						if err == nil {
							decodedKeyJSON, err := json.Marshal(decodedKey)
							if err != nil {
								logutil.BgLogger().Warn("marshal decoded key info to JSON failed", zap.Error(err))
							} else {
								value = types.NewDatum(string(decodedKeyJSON))
							}
						} else {
							logutil.Logger(ctx).Warn("decode key failed", zap.Error(err))
						}
					}
					row = append(row, value)
				} else {
					row = append(row, deadlock.ToDatum(r.currentWaitChainIdx, c.Name.O))
				}
			}

			res = append(res, row)
			// Step to the next entry
			r.currentIdx, r.currentWaitChainIdx = r.nextIndexPair(r.currentIdx, r.currentWaitChainIdx)
		}

		return nil
	})

	if err != nil {
		return nil, err
	}

	return res, nil
}

func adjustColumns(input [][]types.Datum, outColumns []*model.ColumnInfo, table *model.TableInfo) [][]types.Datum {
	if len(outColumns) == len(table.Columns) {
		return input
	}
	rows := make([][]types.Datum, len(input))
	for i, fullRow := range input {
		row := make([]types.Datum, len(outColumns))
		for j, col := range outColumns {
			row[j] = fullRow[col.Offset]
		}
		rows[i] = row
	}
	return rows
}

// TiFlashSystemTableRetriever is used to read system table from tiflash.
type TiFlashSystemTableRetriever struct {
	dummyCloser
	table         *model.TableInfo
	outputCols    []*model.ColumnInfo
	instanceCount int
	instanceIdx   int
	instanceIDs   []string
	rowIdx        int
	retrieved     bool
	initialized   bool
	extractor     *plannercore.TiFlashSystemTableExtractor
}

func (e *TiFlashSystemTableRetriever) retrieve(ctx context.Context, sctx sessionctx.Context) ([][]types.Datum, error) {
	if e.extractor.SkipRequest || e.retrieved {
		return nil, nil
	}
	if !e.initialized {
		err := e.initialize(sctx, e.extractor.TiFlashInstances)
		if err != nil {
			return nil, err
		}
	}
	if e.instanceCount == 0 || e.instanceIdx >= e.instanceCount {
		e.retrieved = true
		return nil, nil
	}

	for {
		rows, err := e.dataForTiFlashSystemTables(ctx, sctx, e.extractor.TiDBDatabases, e.extractor.TiDBTables)
		if err != nil {
			return nil, err
		}
		if len(rows) > 0 || e.instanceIdx >= e.instanceCount {
			return rows, nil
		}
	}
}

func (e *TiFlashSystemTableRetriever) initialize(sctx sessionctx.Context, tiflashInstances set.StringSet) error {
	storeInfo, err := infoschema.GetStoreServerInfo(sctx.GetStore())
	if err != nil {
		return err
	}

	for _, info := range storeInfo {
		if info.ServerType != kv.TiFlash.Name() {
			continue
		}
		info.ResolveLoopBackAddr()
		if len(tiflashInstances) > 0 && !tiflashInstances.Exist(info.Address) {
			continue
		}
		hostAndStatusPort := strings.Split(info.StatusAddr, ":")
		if len(hostAndStatusPort) != 2 {
			return errors.Errorf("node status addr: %s format illegal", info.StatusAddr)
		}
		e.instanceIDs = append(e.instanceIDs, info.Address)
		e.instanceCount++
	}
	e.initialized = true
	return nil
}

type tiFlashSQLExecuteResponseMetaColumn struct {
	Name string `json:"name"`
	Type string `json:"type"`
}

type tiFlashSQLExecuteResponse struct {
	Meta []tiFlashSQLExecuteResponseMetaColumn `json:"meta"`
	Data [][]any                               `json:"data"`
}

func (e *TiFlashSystemTableRetriever) dataForTiFlashSystemTables(ctx context.Context, sctx sessionctx.Context, tidbDatabases string, tidbTables string) ([][]types.Datum, error) {
	maxCount := 1024
	targetTable := strings.ToLower(strings.Replace(e.table.Name.O, "TIFLASH", "DT", 1))
	var filters []string
	if len(tidbDatabases) > 0 {
		filters = append(filters, fmt.Sprintf("tidb_database IN (%s)", strings.ReplaceAll(tidbDatabases, "\"", "'")))
	}
	if len(tidbTables) > 0 {
		filters = append(filters, fmt.Sprintf("tidb_table IN (%s)", strings.ReplaceAll(tidbTables, "\"", "'")))
	}
	sql := fmt.Sprintf("SELECT * FROM system.%s", targetTable)
	if len(filters) > 0 {
		sql = fmt.Sprintf("%s WHERE %s", sql, strings.Join(filters, " AND "))
	}
	sql = fmt.Sprintf("%s LIMIT %d, %d", sql, e.rowIdx, maxCount)
	request := tikvrpc.Request{
		Type:    tikvrpc.CmdGetTiFlashSystemTable,
		StoreTp: tikvrpc.TiFlash,
		Req: &kvrpcpb.TiFlashSystemTableRequest{
			Sql: sql,
		},
	}

	store := sctx.GetStore()
	tikvStore, ok := store.(tikv.Storage)
	if !ok {
		return nil, errors.New("Get tiflash system tables can only run with tikv compatible storage")
	}
	// send request to tiflash, timeout is 1s
	instanceID := e.instanceIDs[e.instanceIdx]
	resp, err := tikvStore.GetTiKVClient().SendRequest(ctx, instanceID, &request, time.Second)
	if err != nil {
		return nil, errors.Trace(err)
	}
	var result tiFlashSQLExecuteResponse
	tiflashResp, ok := resp.Resp.(*kvrpcpb.TiFlashSystemTableResponse)
	if !ok {
		return nil, errors.Errorf("Unexpected response type: %T", resp.Resp)
	}
	err = json.Unmarshal(tiflashResp.Data, &result)
	if err != nil {
		return nil, errors.Wrapf(err, "Failed to decode JSON from TiFlash")
	}

	// Map result columns back to our columns. It is possible that some columns cannot be
	// recognized and some other columns are missing. This may happen during upgrading.
	outputColIndexMap := map[string]int{} // Map from TiDB Column name to Output Column Index
	for idx, c := range e.outputCols {
		outputColIndexMap[c.Name.L] = idx
	}
	tiflashColIndexMap := map[int]int{} // Map from TiFlash Column index to Output Column Index
	for tiFlashColIdx, col := range result.Meta {
		if outputIdx, ok := outputColIndexMap[strings.ToLower(col.Name)]; ok {
			tiflashColIndexMap[tiFlashColIdx] = outputIdx
		}
	}
	outputRows := make([][]types.Datum, 0, len(result.Data))
	for _, rowFields := range result.Data {
		if len(rowFields) == 0 {
			continue
		}
		outputRow := make([]types.Datum, len(e.outputCols))
		for tiFlashColIdx, fieldValue := range rowFields {
			outputIdx, ok := tiflashColIndexMap[tiFlashColIdx]
			if !ok {
				// Discard this field, we don't know which output column is the destination
				continue
			}
			if fieldValue == nil {
				continue
			}
			valStr := fmt.Sprint(fieldValue)
			column := e.outputCols[outputIdx]
			if column.GetType() == mysql.TypeVarchar {
				outputRow[outputIdx].SetString(valStr, mysql.DefaultCollationName)
			} else if column.GetType() == mysql.TypeLonglong {
				value, err := strconv.ParseInt(valStr, 10, 64)
				if err != nil {
					return nil, errors.Trace(err)
				}
				outputRow[outputIdx].SetInt64(value)
			} else if column.GetType() == mysql.TypeDouble {
				value, err := strconv.ParseFloat(valStr, 64)
				if err != nil {
					return nil, errors.Trace(err)
				}
				outputRow[outputIdx].SetFloat64(value)
			} else {
				return nil, errors.Errorf("Meet column of unknown type %v", column)
			}
		}
		outputRow[len(e.outputCols)-1].SetString(instanceID, mysql.DefaultCollationName)
		outputRows = append(outputRows, outputRow)
	}
	e.rowIdx += len(outputRows)
	if len(outputRows) < maxCount {
		e.instanceIdx++
		e.rowIdx = 0
	}
	return outputRows, nil
}

func (e *memtableRetriever) setDataForAttributes(ctx context.Context, sctx sessionctx.Context, is infoschema.InfoSchema) error {
	checker := privilege.GetPrivilegeManager(sctx)
	rules, err := infosync.GetAllLabelRules(context.TODO())
	skipValidateTable := false
	failpoint.Inject("mockOutputOfAttributes", func() {
		convert := func(i any) []any {
			return []any{i}
		}
		rules = []*label.Rule{
			{
				ID:       "schema/test/test_label",
				Labels:   []pd.RegionLabel{{Key: "merge_option", Value: "allow"}, {Key: "db", Value: "test"}, {Key: "table", Value: "test_label"}},
				RuleType: "key-range",
				Data: convert(map[string]any{
					"start_key": "7480000000000000ff395f720000000000fa",
					"end_key":   "7480000000000000ff3a5f720000000000fa",
				}),
			},
			{
				ID:       "invalidIDtest",
				Labels:   []pd.RegionLabel{{Key: "merge_option", Value: "allow"}, {Key: "db", Value: "test"}, {Key: "table", Value: "test_label"}},
				RuleType: "key-range",
				Data: convert(map[string]any{
					"start_key": "7480000000000000ff395f720000000000fa",
					"end_key":   "7480000000000000ff3a5f720000000000fa",
				}),
			},
			{
				ID:       "schema/test/test_label",
				Labels:   []pd.RegionLabel{{Key: "merge_option", Value: "allow"}, {Key: "db", Value: "test"}, {Key: "table", Value: "test_label"}},
				RuleType: "key-range",
				Data: convert(map[string]any{
					"start_key": "aaaaa",
					"end_key":   "bbbbb",
				}),
			},
		}
		err = nil
		skipValidateTable = true
	})

	if err != nil {
		return errors.Wrap(err, "get the label rules failed")
	}

	rows := make([][]types.Datum, 0, len(rules))
	for _, rule := range rules {
		skip := true
		dbName, tableName, partitionName, err := checkRule(rule)
		if err != nil {
			logutil.BgLogger().Warn("check table-rule failed", zap.String("ID", rule.ID), zap.Error(err))
			continue
		}
		tableID, err := decodeTableIDFromRule(rule)
		if err != nil {
			logutil.BgLogger().Warn("decode table ID from rule failed", zap.String("ID", rule.ID), zap.Error(err))
			continue
		}

		if !skipValidateTable && tableOrPartitionNotExist(ctx, dbName, tableName, partitionName, is, tableID) {
			continue
		}

		if tableName != "" && dbName != "" && (checker == nil || checker.RequestVerification(sctx.GetSessionVars().ActiveRoles, dbName, tableName, "", mysql.SelectPriv)) {
			skip = false
		}
		if skip {
			continue
		}

		labels := label.RestoreRegionLabels(&rule.Labels)
		var ranges []string
		for _, data := range rule.Data.([]any) {
			if kv, ok := data.(map[string]any); ok {
				startKey := kv["start_key"]
				endKey := kv["end_key"]
				ranges = append(ranges, fmt.Sprintf("[%s, %s]", startKey, endKey))
			}
		}
		kr := strings.Join(ranges, ", ")

		row := types.MakeDatums(
			rule.ID,
			rule.RuleType,
			labels,
			kr,
		)
		rows = append(rows, row)
	}
	e.rows = rows
	return nil
}

func (e *memtableRetriever) setDataFromPlacementPolicies(sctx sessionctx.Context) error {
	is := sessiontxn.GetTxnManager(sctx).GetTxnInfoSchema()
	placementPolicies := is.AllPlacementPolicies()
	rows := make([][]types.Datum, 0, len(placementPolicies))
	// Get global PLACEMENT POLICIES
	// Currently no privileges needed for seeing global PLACEMENT POLICIES!
	for _, policy := range placementPolicies {
		// Currently we skip converting syntactic sugar. We might revisit this decision still in the future
		// I.e.: if PrimaryRegion or Regions are set,
		// also convert them to LeaderConstraints and FollowerConstraints
		// for better user experience searching for particular constraints

		// Followers == 0 means not set, so the default value 2 will be used
		followerCnt := policy.PlacementSettings.Followers
		if followerCnt == 0 {
			followerCnt = 2
		}

		row := types.MakeDatums(
			policy.ID,
			infoschema.CatalogVal, // CATALOG
			policy.Name.O,         // Policy Name
			policy.PlacementSettings.PrimaryRegion,
			policy.PlacementSettings.Regions,
			policy.PlacementSettings.Constraints,
			policy.PlacementSettings.LeaderConstraints,
			policy.PlacementSettings.FollowerConstraints,
			policy.PlacementSettings.LearnerConstraints,
			policy.PlacementSettings.Schedule,
			followerCnt,
			policy.PlacementSettings.Learners,
		)
		rows = append(rows, row)
	}
	e.rows = rows
	return nil
}

func (e *memtableRetriever) setDataFromRunawayWatches(sctx sessionctx.Context) error {
	do := domain.GetDomain(sctx)
	err := do.TryToUpdateRunawayWatch()
	if err != nil {
		logutil.BgLogger().Warn("read runaway watch list", zap.Error(err))
	}
	watches := do.GetRunawayWatchList()
	rows := make([][]types.Datum, 0, len(watches))
	for _, watch := range watches {
		action := watch.Action
		row := types.MakeDatums(
			watch.ID,
			watch.ResourceGroupName,
			watch.StartTime.UTC().Format(time.DateTime),
			watch.EndTime.UTC().Format(time.DateTime),
			rmpb.RunawayWatchType_name[int32(watch.Watch)],
			watch.WatchText,
			watch.Source,
			rmpb.RunawayAction_name[int32(action)],
		)
		if watch.EndTime.Equal(resourcegroup.NullTime) {
			row[3].SetString("UNLIMITED", mysql.DefaultCollationName)
		}
		rows = append(rows, row)
	}
	e.rows = rows
	return nil
}

// used in resource_groups
const (
	burstableStr      = "YES"
	burstdisableStr   = "NO"
	unlimitedFillRate = "UNLIMITED"
)

func (e *memtableRetriever) setDataFromResourceGroups() error {
	resourceGroups, err := infosync.ListResourceGroups(context.TODO())
	if err != nil {
		return errors.Errorf("failed to access resource group manager, error message is %s", err.Error())
	}
	rows := make([][]types.Datum, 0, len(resourceGroups))
	for _, group := range resourceGroups {
		//mode := ""
		burstable := burstdisableStr
		priority := model.PriorityValueToName(uint64(group.Priority))
		fillrate := unlimitedFillRate
		// RU_PER_SEC = unlimited like the default group settings.
		isDefaultInReservedSetting := group.RUSettings.RU.Settings.FillRate == math.MaxInt32
		if !isDefaultInReservedSetting {
			fillrate = strconv.FormatUint(group.RUSettings.RU.Settings.FillRate, 10)
		}
		// convert runaway settings
		limitBuilder := new(strings.Builder)
		if setting := group.RunawaySettings; setting != nil {
			if setting.Rule == nil {
				return errors.Errorf("unexpected runaway config in resource group")
			}
			dur := time.Duration(setting.Rule.ExecElapsedTimeMs) * time.Millisecond
			fmt.Fprintf(limitBuilder, "EXEC_ELAPSED='%s'", dur.String())
			fmt.Fprintf(limitBuilder, ", ACTION=%s", model.RunawayActionType(setting.Action).String())
			if setting.Watch != nil {
				if setting.Watch.LastingDurationMs > 0 {
					dur := time.Duration(setting.Watch.LastingDurationMs) * time.Millisecond
					fmt.Fprintf(limitBuilder, ", WATCH=%s DURATION='%s'", model.RunawayWatchType(setting.Watch.Type).String(), dur.String())
				} else {
					fmt.Fprintf(limitBuilder, ", WATCH=%s DURATION=UNLIMITED", model.RunawayWatchType(setting.Watch.Type).String())
				}
			}
		}
		queryLimit := limitBuilder.String()

		// convert background settings
		bgBuilder := new(strings.Builder)
		if setting := group.BackgroundSettings; setting != nil {
			fmt.Fprintf(bgBuilder, "TASK_TYPES='%s'", strings.Join(setting.JobTypes, ","))
		}
		background := bgBuilder.String()

		switch group.Mode {
		case rmpb.GroupMode_RUMode:
			if group.RUSettings.RU.Settings.BurstLimit < 0 {
				burstable = burstableStr
			}
			row := types.MakeDatums(
				group.Name,
				fillrate,
				priority,
				burstable,
				queryLimit,
				background,
			)
			if len(queryLimit) == 0 {
				row[4].SetNull()
			}
			if len(background) == 0 {
				row[5].SetNull()
			}
			rows = append(rows, row)
		default:
			//mode = "UNKNOWN_MODE"
			row := types.MakeDatums(
				group.Name,
				nil,
				nil,
				nil,
				nil,
				nil,
			)
			rows = append(rows, row)
		}
	}
	e.rows = rows
	return nil
}

func (e *memtableRetriever) setDataFromKeywords() error {
	rows := make([][]types.Datum, 0, len(parser.Keywords))
	for _, kw := range parser.Keywords {
		row := types.MakeDatums(kw.Word, kw.Reserved)
		rows = append(rows, row)
	}
	e.rows = rows
	return nil
}

func (e *memtableRetriever) setDataFromIndexUsage(ctx context.Context, sctx sessionctx.Context, schemas []model.CIStr) error {
	dom := domain.GetDomain(sctx)
	rows := make([][]types.Datum, 0, 100)
	checker := privilege.GetPrivilegeManager(sctx)
	extractor, ok := e.extractor.(*plannercore.InfoSchemaBaseExtractor)
	if ok && extractor.SkipRequest {
		return nil
	}

	for _, schema := range schemas {
		if ok && extractor.Filter("table_schema", schema.L) {
			continue
		}
		tables, err := dom.InfoSchema().SchemaTableInfos(ctx, schema)
		if err != nil {
			return errors.Trace(err)
		}
		for _, tbl := range tables {
			if ok && extractor.Filter("table_name", tbl.Name.L) {
				continue
			}
			allowed := checker == nil || checker.RequestVerification(
				sctx.GetSessionVars().ActiveRoles,
				schema.L, tbl.Name.L, "", mysql.AllPrivMask)
			if !allowed {
				continue
			}

			for _, idx := range tbl.Indices {
				if ok && extractor.Filter("index_name", idx.Name.L) {
					continue
				}
				row := make([]types.Datum, 0, 14)
				usage := dom.StatsHandle().GetIndexUsage(tbl.ID, idx.ID)
				row = append(row, types.NewStringDatum(schema.O))
				row = append(row, types.NewStringDatum(tbl.Name.O))
				row = append(row, types.NewStringDatum(idx.Name.O))
				row = append(row, types.NewIntDatum(int64(usage.QueryTotal)))
				row = append(row, types.NewIntDatum(int64(usage.KvReqTotal)))
				row = append(row, types.NewIntDatum(int64(usage.RowAccessTotal)))
				for _, percentage := range usage.PercentageAccess {
					row = append(row, types.NewIntDatum(int64(percentage)))
				}
				lastUsedAt := types.Datum{}
				lastUsedAt.SetNull()
				if !usage.LastUsedAt.IsZero() {
					t := types.NewTime(types.FromGoTime(usage.LastUsedAt), mysql.TypeTimestamp, 0)
					lastUsedAt = types.NewTimeDatum(t)
				}
				row = append(row, lastUsedAt)
				rows = append(rows, row)
			}
		}
	}

	e.rows = rows
	return nil
}

func (e *memtableRetriever) setDataForClusterIndexUsage(ctx context.Context, sctx sessionctx.Context, schemas []model.CIStr) error {
	err := e.setDataFromIndexUsage(ctx, sctx, schemas)
	if err != nil {
		return errors.Trace(err)
	}
	rows, err := infoschema.AppendHostInfoToRows(sctx, e.rows)
	if err != nil {
		return err
	}
	e.rows = rows
	return nil
}

func checkRule(rule *label.Rule) (dbName, tableName string, partitionName string, err error) {
	s := strings.Split(rule.ID, "/")
	if len(s) < 3 {
		err = errors.Errorf("invalid label rule ID: %v", rule.ID)
		return
	}
	if rule.RuleType == "" {
		err = errors.New("empty label rule type")
		return
	}
	if rule.Labels == nil || len(rule.Labels) == 0 {
		err = errors.New("the label rule has no label")
		return
	}
	if rule.Data == nil {
		err = errors.New("the label rule has no data")
		return
	}
	dbName = s[1]
	tableName = s[2]
	if len(s) > 3 {
		partitionName = s[3]
	}
	return
}

func decodeTableIDFromRule(rule *label.Rule) (tableID int64, err error) {
	datas := rule.Data.([]any)
	if len(datas) == 0 {
		err = fmt.Errorf("there is no data in rule %s", rule.ID)
		return
	}
	data := datas[0]
	dataMap, ok := data.(map[string]any)
	if !ok {
		err = fmt.Errorf("get the label rules %s failed", rule.ID)
		return
	}
	key, err := hex.DecodeString(fmt.Sprintf("%s", dataMap["start_key"]))
	if err != nil {
		err = fmt.Errorf("decode key from start_key %s in rule %s failed", dataMap["start_key"], rule.ID)
		return
	}
	_, bs, err := codec.DecodeBytes(key, nil)
	if err == nil {
		key = bs
	}
	tableID = tablecodec.DecodeTableID(key)
	if tableID == 0 {
		err = fmt.Errorf("decode tableID from key %s in rule %s failed", key, rule.ID)
		return
	}
	return
}

func tableOrPartitionNotExist(ctx context.Context, dbName string, tableName string, partitionName string, is infoschema.InfoSchema, tableID int64) (tableNotExist bool) {
	if len(partitionName) == 0 {
		curTable, _ := is.TableByName(ctx, model.NewCIStr(dbName), model.NewCIStr(tableName))
		if curTable == nil {
			return true
		}
		curTableID := curTable.Meta().ID
		if curTableID != tableID {
			return true
		}
	} else {
		_, _, partInfo := is.FindTableByPartitionID(tableID)
		if partInfo == nil {
			return true
		}
	}
	return false
}<|MERGE_RESOLUTION|>--- conflicted
+++ resolved
@@ -734,15 +734,6 @@
 		if err != nil {
 			return errors.Trace(err)
 		}
-<<<<<<< HEAD
-		for _, table := range tables {
-			rows, err = e.setDataFromOneTable(sctx, loc, checker, schema, table, rows, useStatsCache)
-			if err != nil {
-				return errors.Trace(err)
-			}
-		}
-=======
->>>>>>> 9fee3300
 	}
 	e.rows = rows
 	return nil
