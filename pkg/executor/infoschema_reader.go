// Copyright 2020 PingCAP, Inc.
//
// Licensed under the Apache License, Version 2.0 (the "License");
// you may not use this file except in compliance with the License.
// You may obtain a copy of the License at
//
//     http://www.apache.org/licenses/LICENSE-2.0
//
// Unless required by applicable law or agreed to in writing, software
// distributed under the License is distributed on an "AS IS" BASIS,
// WITHOUT WARRANTIES OR CONDITIONS OF ANY KIND, either express or implied.
// See the License for the specific language governing permissions and
// limitations under the License.

package executor

import (
	"bytes"
	"context"
	"encoding/hex"
	"encoding/json"
	"fmt"
	"math"
	"slices"
	"strconv"
	"strings"
	"time"

	"github.com/pingcap/errors"
	"github.com/pingcap/failpoint"
	"github.com/pingcap/kvproto/pkg/deadlock"
	"github.com/pingcap/kvproto/pkg/kvrpcpb"
	rmpb "github.com/pingcap/kvproto/pkg/resource_manager"
	"github.com/pingcap/tidb/pkg/ddl/label"
	"github.com/pingcap/tidb/pkg/ddl/placement"
	"github.com/pingcap/tidb/pkg/domain"
	"github.com/pingcap/tidb/pkg/domain/infosync"
	"github.com/pingcap/tidb/pkg/domain/resourcegroup"
	"github.com/pingcap/tidb/pkg/errno"
	"github.com/pingcap/tidb/pkg/executor/internal/exec"
	"github.com/pingcap/tidb/pkg/executor/internal/pdhelper"
	"github.com/pingcap/tidb/pkg/expression"
	"github.com/pingcap/tidb/pkg/infoschema"
	"github.com/pingcap/tidb/pkg/kv"
	"github.com/pingcap/tidb/pkg/meta/autoid"
	"github.com/pingcap/tidb/pkg/parser"
	"github.com/pingcap/tidb/pkg/parser/charset"
	"github.com/pingcap/tidb/pkg/parser/model"
	"github.com/pingcap/tidb/pkg/parser/mysql"
	plannercore "github.com/pingcap/tidb/pkg/planner/core"
	"github.com/pingcap/tidb/pkg/planner/core/base"
	"github.com/pingcap/tidb/pkg/privilege"
	"github.com/pingcap/tidb/pkg/privilege/privileges"
	"github.com/pingcap/tidb/pkg/session/txninfo"
	"github.com/pingcap/tidb/pkg/sessionctx"
	"github.com/pingcap/tidb/pkg/sessionctx/variable"
	"github.com/pingcap/tidb/pkg/sessiontxn"
	"github.com/pingcap/tidb/pkg/statistics"
	"github.com/pingcap/tidb/pkg/statistics/handle/cache"
	"github.com/pingcap/tidb/pkg/store/helper"
	"github.com/pingcap/tidb/pkg/table"
	"github.com/pingcap/tidb/pkg/tablecodec"
	"github.com/pingcap/tidb/pkg/types"
	"github.com/pingcap/tidb/pkg/util"
	"github.com/pingcap/tidb/pkg/util/chunk"
	"github.com/pingcap/tidb/pkg/util/codec"
	"github.com/pingcap/tidb/pkg/util/collate"
	"github.com/pingcap/tidb/pkg/util/dbterror/plannererrors"
	"github.com/pingcap/tidb/pkg/util/deadlockhistory"
	"github.com/pingcap/tidb/pkg/util/execdetails"
	"github.com/pingcap/tidb/pkg/util/hint"
	"github.com/pingcap/tidb/pkg/util/intest"
	"github.com/pingcap/tidb/pkg/util/keydecoder"
	"github.com/pingcap/tidb/pkg/util/logutil"
	"github.com/pingcap/tidb/pkg/util/memory"
	"github.com/pingcap/tidb/pkg/util/resourcegrouptag"
	"github.com/pingcap/tidb/pkg/util/sem"
	"github.com/pingcap/tidb/pkg/util/servermemorylimit"
	"github.com/pingcap/tidb/pkg/util/set"
	"github.com/pingcap/tidb/pkg/util/stringutil"
	"github.com/pingcap/tidb/pkg/util/syncutil"
	"github.com/tikv/client-go/v2/tikv"
	"github.com/tikv/client-go/v2/tikvrpc"
	"github.com/tikv/client-go/v2/txnkv/txnlock"
	pd "github.com/tikv/pd/client/http"
	"go.uber.org/zap"
)

var lowerPrimaryKeyName = strings.ToLower(mysql.PrimaryKeyName)

type memtableRetriever struct {
	dummyCloser
	table       *model.TableInfo
	columns     []*model.ColumnInfo
	rows        [][]types.Datum
	rowIdx      int
	retrieved   bool
	initialized bool
	extractor   base.MemTablePredicateExtractor
	is          infoschema.InfoSchema
	memTracker  *memory.Tracker
}

// retrieve implements the infoschemaRetriever interface
func (e *memtableRetriever) retrieve(ctx context.Context, sctx sessionctx.Context) ([][]types.Datum, error) {
	if e.table.Name.O == infoschema.TableClusterInfo && !hasPriv(sctx, mysql.ProcessPriv) {
		return nil, plannererrors.ErrSpecificAccessDenied.GenWithStackByArgs("PROCESS")
	}
	if e.retrieved {
		return nil, nil
	}

	// Cache the ret full rows in schemataRetriever
	if !e.initialized {
		is := sctx.GetInfoSchema().(infoschema.InfoSchema)
		e.is = is

		var getAllSchemas = func() []model.CIStr {
			dbs := is.AllSchemaNames()
			slices.SortFunc(dbs, func(a, b model.CIStr) int {
				return strings.Compare(a.L, b.L)
			})
			return dbs
		}

		var err error
		switch e.table.Name.O {
		case infoschema.TableSchemata:
			err = e.setDataFromSchemata(sctx)
		case infoschema.TableStatistics:
			err = e.setDataForStatistics(ctx, sctx)
		case infoschema.TableTables:
			err = e.setDataFromTables(ctx, sctx)
		case infoschema.TableReferConst:
			err = e.setDataFromReferConst(ctx, sctx)
		case infoschema.TableSequences:
			dbs := getAllSchemas()
			err = e.setDataFromSequences(ctx, sctx, dbs)
		case infoschema.TablePartitions:
			err = e.setDataFromPartitions(ctx, sctx)
		case infoschema.TableClusterInfo:
			err = e.dataForTiDBClusterInfo(sctx)
		case infoschema.TableAnalyzeStatus:
			err = e.setDataForAnalyzeStatus(ctx, sctx)
		case infoschema.TableTiDBIndexes:
			err = e.setDataFromIndexes(ctx, sctx)
		case infoschema.TableViews:
			err = e.setDataFromViews(ctx, sctx)
		case infoschema.TableEngines:
			e.setDataFromEngines()
		case infoschema.TableCharacterSets:
			e.setDataFromCharacterSets()
		case infoschema.TableCollations:
			e.setDataFromCollations()
		case infoschema.TableKeyColumn:
			err = e.setDataFromKeyColumnUsage(ctx, sctx)
		case infoschema.TableMetricTables:
			e.setDataForMetricTables()
		case infoschema.TableProfiling:
			e.setDataForPseudoProfiling(sctx)
		case infoschema.TableCollationCharacterSetApplicability:
			e.dataForCollationCharacterSetApplicability()
		case infoschema.TableProcesslist:
			e.setDataForProcessList(sctx)
		case infoschema.ClusterTableProcesslist:
			err = e.setDataForClusterProcessList(sctx)
		case infoschema.TableUserPrivileges:
			e.setDataFromUserPrivileges(sctx)
		case infoschema.TableTiKVRegionStatus:
			err = e.setDataForTiKVRegionStatus(ctx, sctx)
		case infoschema.TableTiDBHotRegions:
			err = e.setDataForTiDBHotRegions(ctx, sctx)
		case infoschema.TableConstraints:
			err = e.setDataFromTableConstraints(ctx, sctx)
		case infoschema.TableSessionVar:
			e.rows, err = infoschema.GetDataFromSessionVariables(ctx, sctx)
		case infoschema.TableTiDBServersInfo:
			err = e.setDataForServersInfo(sctx)
		case infoschema.TableTiFlashReplica:
			dbs := getAllSchemas()
			err = e.dataForTableTiFlashReplica(ctx, sctx, dbs)
		case infoschema.TableTiKVStoreStatus:
			err = e.dataForTiKVStoreStatus(ctx, sctx)
		case infoschema.TableClientErrorsSummaryGlobal,
			infoschema.TableClientErrorsSummaryByUser,
			infoschema.TableClientErrorsSummaryByHost:
			err = e.setDataForClientErrorsSummary(sctx, e.table.Name.O)
		case infoschema.TableAttributes:
			err = e.setDataForAttributes(ctx, sctx, is)
		case infoschema.TablePlacementPolicies:
			err = e.setDataFromPlacementPolicies(sctx)
		case infoschema.TableTrxSummary:
			err = e.setDataForTrxSummary(sctx)
		case infoschema.ClusterTableTrxSummary:
			err = e.setDataForClusterTrxSummary(sctx)
		case infoschema.TableVariablesInfo:
			err = e.setDataForVariablesInfo(sctx)
		case infoschema.TableUserAttributes:
			err = e.setDataForUserAttributes(ctx, sctx)
		case infoschema.TableMemoryUsage:
			err = e.setDataForMemoryUsage()
		case infoschema.ClusterTableMemoryUsage:
			err = e.setDataForClusterMemoryUsage(sctx)
		case infoschema.TableMemoryUsageOpsHistory:
			err = e.setDataForMemoryUsageOpsHistory()
		case infoschema.ClusterTableMemoryUsageOpsHistory:
			err = e.setDataForClusterMemoryUsageOpsHistory(sctx)
		case infoschema.TableResourceGroups:
			err = e.setDataFromResourceGroups()
		case infoschema.TableRunawayWatches:
			err = e.setDataFromRunawayWatches(sctx)
		case infoschema.TableCheckConstraints:
			err = e.setDataFromCheckConstraints(ctx, sctx)
		case infoschema.TableTiDBCheckConstraints:
			err = e.setDataFromTiDBCheckConstraints(ctx, sctx)
		case infoschema.TableKeywords:
			err = e.setDataFromKeywords()
		case infoschema.TableTiDBIndexUsage:
			dbs := getAllSchemas()
			err = e.setDataFromIndexUsage(ctx, sctx, dbs)
		case infoschema.ClusterTableTiDBIndexUsage:
			dbs := getAllSchemas()
			err = e.setDataForClusterIndexUsage(ctx, sctx, dbs)
		}
		if err != nil {
			return nil, err
		}
		e.initialized = true
		if e.memTracker != nil {
			e.memTracker.Consume(calculateDatumsSize(e.rows))
		}
	}

	// Adjust the amount of each return
	maxCount := 1024
	retCount := maxCount
	if e.rowIdx+maxCount > len(e.rows) {
		retCount = len(e.rows) - e.rowIdx
		e.retrieved = true
	}
	ret := make([][]types.Datum, retCount)
	for i := e.rowIdx; i < e.rowIdx+retCount; i++ {
		ret[i-e.rowIdx] = e.rows[i]
	}
	e.rowIdx += retCount
	return adjustColumns(ret, e.columns, e.table), nil
}

func getAutoIncrementID(
	is infoschema.InfoSchema,
	sctx sessionctx.Context,
	tblInfo *model.TableInfo,
) int64 {
	tbl, ok := is.TableByID(context.Background(), tblInfo.ID)
	if !ok {
		return 0
	}
	return tbl.Allocators(sctx.GetTableCtx()).Get(autoid.AutoIncrementType).Base() + 1
}

func hasPriv(ctx sessionctx.Context, priv mysql.PrivilegeType) bool {
	pm := privilege.GetPrivilegeManager(ctx)
	if pm == nil {
		// internal session created with createSession doesn't has the PrivilegeManager. For most experienced cases before,
		// we use it like this:
		// ```
		// checker := privilege.GetPrivilegeManager(ctx)
		// if checker != nil && !checker.RequestVerification(ctx.GetSessionVars().ActiveRoles, schema.Name.L, table.Name.L, "", mysql.AllPrivMask) {
		//	  continue
		// }
		// do something.
		// ```
		// So once the privilege manager is nil, it's a signature of internal sql, so just passing the checker through.
		return true
	}
	return pm.RequestVerification(ctx.GetSessionVars().ActiveRoles, "", "", "", priv)
}

func (e *memtableRetriever) setDataForVariablesInfo(ctx sessionctx.Context) error {
	sysVars := variable.GetSysVars()
	rows := make([][]types.Datum, 0, len(sysVars))
	for _, sv := range sysVars {
		if infoschema.SysVarHiddenForSem(ctx, sv.Name) {
			continue
		}
		currentVal, err := ctx.GetSessionVars().GetSessionOrGlobalSystemVar(context.Background(), sv.Name)
		if err != nil {
			currentVal = ""
		}
		isNoop := "NO"
		if sv.IsNoop {
			isNoop = "YES"
		}
		defVal := sv.Value
		if sv.HasGlobalScope() {
			defVal = variable.GlobalSystemVariableInitialValue(sv.Name, defVal)
		}
		row := types.MakeDatums(
			sv.Name,           // VARIABLE_NAME
			sv.Scope.String(), // VARIABLE_SCOPE
			defVal,            // DEFAULT_VALUE
			currentVal,        // CURRENT_VALUE
			sv.MinValue,       // MIN_VALUE
			sv.MaxValue,       // MAX_VALUE
			nil,               // POSSIBLE_VALUES
			isNoop,            // IS_NOOP
		)
		// min and max value is only supported for numeric types
		if !(sv.Type == variable.TypeUnsigned || sv.Type == variable.TypeInt || sv.Type == variable.TypeFloat) {
			row[4].SetNull()
			row[5].SetNull()
		}
		if sv.Type == variable.TypeEnum {
			possibleValues := strings.Join(sv.PossibleValues, ",")
			row[6].SetString(possibleValues, mysql.DefaultCollationName)
		}
		rows = append(rows, row)
	}
	e.rows = rows
	return nil
}

func (e *memtableRetriever) setDataForUserAttributes(ctx context.Context, sctx sessionctx.Context) error {
	exec := sctx.GetRestrictedSQLExecutor()
	chunkRows, _, err := exec.ExecRestrictedSQL(ctx, nil, `SELECT user, host, JSON_UNQUOTE(JSON_EXTRACT(user_attributes, '$.metadata')) FROM mysql.user`)
	if err != nil {
		return err
	}
	if len(chunkRows) == 0 {
		return nil
	}
	rows := make([][]types.Datum, 0, len(chunkRows))
	for _, chunkRow := range chunkRows {
		if chunkRow.Len() != 3 {
			continue
		}
		user := chunkRow.GetString(0)
		host := chunkRow.GetString(1)
		// Compatible with results in MySQL
		var attribute any
		if attribute = chunkRow.GetString(2); attribute == "" {
			attribute = nil
		}
		row := types.MakeDatums(user, host, attribute)
		rows = append(rows, row)
	}

	e.rows = rows
	return nil
}

func (e *memtableRetriever) setDataFromSchemata(ctx sessionctx.Context) error {
	checker := privilege.GetPrivilegeManager(ctx)
	ex, ok := e.extractor.(*plannercore.InfoSchemaSchemataExtractor)
	if !ok {
		return errors.Errorf("wrong extractor type: %T, expected InfoSchemaSchemataExtractor", e.extractor)
	}
	if ex.SkipRequest {
		return nil
	}
	schemas := ex.ListSchemas(e.is)
	rows := make([][]types.Datum, 0, len(schemas))

	for _, schemaName := range schemas {
		schema, _ := e.is.SchemaByName(schemaName)
		charset := mysql.DefaultCharset
		collation := mysql.DefaultCollationName

		if len(schema.Charset) > 0 {
			charset = schema.Charset // Overwrite default
		}

		if len(schema.Collate) > 0 {
			collation = schema.Collate // Overwrite default
		}
		var policyName any
		if schema.PlacementPolicyRef != nil {
			policyName = schema.PlacementPolicyRef.Name.O
		}

		if checker != nil && !checker.RequestVerification(ctx.GetSessionVars().ActiveRoles, schema.Name.L, "", "", mysql.AllPrivMask) {
			continue
		}
		record := types.MakeDatums(
			infoschema.CatalogVal, // CATALOG_NAME
			schema.Name.O,         // SCHEMA_NAME
			charset,               // DEFAULT_CHARACTER_SET_NAME
			collation,             // DEFAULT_COLLATION_NAME
			nil,                   // SQL_PATH
			policyName,            // TIDB_PLACEMENT_POLICY_NAME
		)
		rows = append(rows, record)
	}
	e.rows = rows
	return nil
}

func (e *memtableRetriever) setDataForStatistics(ctx context.Context, sctx sessionctx.Context) error {
	checker := privilege.GetPrivilegeManager(sctx)
	ex, ok := e.extractor.(*plannercore.InfoSchemaStatisticsExtractor)
	if !ok {
		return errors.Errorf("wrong extractor type: %T, expected InfoSchemaStatisticsExtractor", e.extractor)
	}
	if ex.SkipRequest {
		return nil
	}
	schemas, tables, err := ex.ListSchemasAndTables(ctx, e.is)
	if err != nil {
		return errors.Trace(err)
	}
	for i, table := range tables {
		schema := schemas[i]
		if checker != nil && !checker.RequestVerification(sctx.GetSessionVars().ActiveRoles, schema.L, table.Name.L, "", mysql.AllPrivMask) {
			continue
		}
		e.setDataForStatisticsInTable(schema, table, ex)
	}
	return nil
}

func (e *memtableRetriever) setDataForStatisticsInTable(schema model.CIStr, table *model.TableInfo, extractor *plannercore.InfoSchemaStatisticsExtractor) {
	var rows [][]types.Datum
	if table.PKIsHandle {
		if !extractor.Filter("index_name", "primary") {
			for _, col := range table.Columns {
				if mysql.HasPriKeyFlag(col.GetFlag()) {
					record := types.MakeDatums(
						infoschema.CatalogVal, // TABLE_CATALOG
						schema.O,              // TABLE_SCHEMA
						table.Name.O,          // TABLE_NAME
						"0",                   // NON_UNIQUE
						schema.O,              // INDEX_SCHEMA
						"PRIMARY",             // INDEX_NAME
						1,                     // SEQ_IN_INDEX
						col.Name.O,            // COLUMN_NAME
						"A",                   // COLLATION
						0,                     // CARDINALITY
						nil,                   // SUB_PART
						nil,                   // PACKED
						"",                    // NULLABLE
						"BTREE",               // INDEX_TYPE
						"",                    // COMMENT
						"",                    // INDEX_COMMENT
						"YES",                 // IS_VISIBLE
						nil,                   // Expression
					)
					rows = append(rows, record)
				}
			}
		}
	}
	nameToCol := make(map[string]*model.ColumnInfo, len(table.Columns))
	for _, c := range table.Columns {
		nameToCol[c.Name.L] = c
	}
	for _, index := range table.Indices {
		if extractor.Filter("index_name", index.Name.L) {
			continue
		}
		nonUnique := "1"
		if index.Unique {
			nonUnique = "0"
		}
		for i, key := range index.Columns {
			col := nameToCol[key.Name.L]
			nullable := "YES"
			if mysql.HasNotNullFlag(col.GetFlag()) {
				nullable = ""
			}

			visible := "YES"
			if index.Invisible {
				visible = "NO"
			}

			colName := col.Name.O
			var expression any
			expression = nil
			tblCol := table.Columns[col.Offset]
			if tblCol.Hidden {
				colName = "NULL"
				expression = tblCol.GeneratedExprString
			}

			record := types.MakeDatums(
				infoschema.CatalogVal, // TABLE_CATALOG
				schema.O,              // TABLE_SCHEMA
				table.Name.O,          // TABLE_NAME
				nonUnique,             // NON_UNIQUE
				schema.O,              // INDEX_SCHEMA
				index.Name.O,          // INDEX_NAME
				i+1,                   // SEQ_IN_INDEX
				colName,               // COLUMN_NAME
				"A",                   // COLLATION
				0,                     // CARDINALITY
				nil,                   // SUB_PART
				nil,                   // PACKED
				nullable,              // NULLABLE
				"BTREE",               // INDEX_TYPE
				"",                    // COMMENT
				index.Comment,         // INDEX_COMMENT
				visible,               // IS_VISIBLE
				expression,            // Expression
			)
			rows = append(rows, record)
		}
	}
	e.rows = append(e.rows, rows...)
}

func (e *memtableRetriever) setDataFromReferConst(ctx context.Context, sctx sessionctx.Context) error {
	checker := privilege.GetPrivilegeManager(sctx)
	var rows [][]types.Datum
	ex, ok := e.extractor.(*plannercore.InfoSchemaReferConstExtractor)
	if !ok {
		return errors.Errorf("wrong extractor type: %T, expected InfoSchemaReferConstExtractor", e.extractor)
	}
	if ex.SkipRequest {
		return nil
	}
	schemas, tables, err := ex.ListSchemasAndTables(ctx, e.is)
	if err != nil {
		return errors.Trace(err)
	}
	for i, table := range tables {
		schema := schemas[i]
		if !table.IsBaseTable() {
			continue
		}
		if checker != nil && !checker.RequestVerification(sctx.GetSessionVars().ActiveRoles, schema.L, table.Name.L, "", mysql.AllPrivMask) {
			continue
		}
		for _, fk := range table.ForeignKeys {
			if ok && ex.Filter("constraint_name", fk.Name.L) {
				continue
			}
			updateRule, deleteRule := "NO ACTION", "NO ACTION"
			if model.ReferOptionType(fk.OnUpdate) != 0 {
				updateRule = model.ReferOptionType(fk.OnUpdate).String()
			}
			if model.ReferOptionType(fk.OnDelete) != 0 {
				deleteRule = model.ReferOptionType(fk.OnDelete).String()
			}
			record := types.MakeDatums(
				infoschema.CatalogVal, // CONSTRAINT_CATALOG
				schema.O,              // CONSTRAINT_SCHEMA
				fk.Name.O,             // CONSTRAINT_NAME
				infoschema.CatalogVal, // UNIQUE_CONSTRAINT_CATALOG
				schema.O,              // UNIQUE_CONSTRAINT_SCHEMA
				"PRIMARY",             // UNIQUE_CONSTRAINT_NAME
				"NONE",                // MATCH_OPTION
				updateRule,            // UPDATE_RULE
				deleteRule,            // DELETE_RULE
				table.Name.O,          // TABLE_NAME
				fk.RefTable.O,         // REFERENCED_TABLE_NAME
			)
			rows = append(rows, record)
		}
	}
	e.rows = rows
	return nil
}

func (e *memtableRetriever) updateStatsCacheIfNeed() bool {
	for _, col := range e.columns {
		// only the following columns need stats cache.
		if col.Name.O == "AVG_ROW_LENGTH" || col.Name.O == "DATA_LENGTH" || col.Name.O == "INDEX_LENGTH" || col.Name.O == "TABLE_ROWS" {
			return true
		}
	}
	return false
}

func (e *memtableRetriever) setDataFromOneTable(
	sctx sessionctx.Context,
	loc *time.Location,
	checker privilege.Manager,
	schema model.CIStr,
	table *model.TableInfo,
	rows [][]types.Datum,
	useStatsCache bool,
) ([][]types.Datum, error) {
	collation := table.Collate
	if collation == "" {
		collation = mysql.DefaultCollationName
	}
	createTime := types.NewTime(types.FromGoTime(table.GetUpdateTime().In(loc)), mysql.TypeDatetime, types.DefaultFsp)

	createOptions := ""

	if checker != nil && !checker.RequestVerification(sctx.GetSessionVars().ActiveRoles, schema.L, table.Name.L, "", mysql.AllPrivMask) {
		return rows, nil
	}
	pkType := "NONCLUSTERED"
	if !table.IsView() {
		if table.GetPartitionInfo() != nil {
			createOptions = "partitioned"
		} else if table.TableCacheStatusType == model.TableCacheStatusEnable {
			createOptions = "cached=on"
		}
		var autoIncID any
		hasAutoIncID, _ := infoschema.HasAutoIncrementColumn(table)
		if hasAutoIncID {
			autoIncID = getAutoIncrementID(e.is, sctx, table)
		}
		tableType := "BASE TABLE"
		if util.IsSystemView(schema.L) {
			tableType = "SYSTEM VIEW"
		}
		if table.IsSequence() {
			tableType = "SEQUENCE"
		}
		if table.HasClusteredIndex() {
			pkType = "CLUSTERED"
		}
		shardingInfo := infoschema.GetShardingInfo(schema, table)
		var policyName any
		if table.PlacementPolicyRef != nil {
			policyName = table.PlacementPolicyRef.Name.O
		}

		var rowCount, avgRowLength, dataLength, indexLength uint64
		if useStatsCache {
			if table.GetPartitionInfo() == nil {
				err := cache.TableRowStatsCache.UpdateByID(sctx, table.ID)
				if err != nil {
					return rows, err
				}
			} else {
				// needs to update all partitions for partition table.
				for _, pi := range table.GetPartitionInfo().Definitions {
					err := cache.TableRowStatsCache.UpdateByID(sctx, pi.ID)
					if err != nil {
						return rows, err
					}
				}
			}
			rowCount, avgRowLength, dataLength, indexLength = cache.TableRowStatsCache.EstimateDataLength(table)
		}

		record := types.MakeDatums(
			infoschema.CatalogVal, // TABLE_CATALOG
			schema.O,              // TABLE_SCHEMA
			table.Name.O,          // TABLE_NAME
			tableType,             // TABLE_TYPE
			"InnoDB",              // ENGINE
			uint64(10),            // VERSION
			"Compact",             // ROW_FORMAT
			rowCount,              // TABLE_ROWS
			avgRowLength,          // AVG_ROW_LENGTH
			dataLength,            // DATA_LENGTH
			uint64(0),             // MAX_DATA_LENGTH
			indexLength,           // INDEX_LENGTH
			uint64(0),             // DATA_FREE
			autoIncID,             // AUTO_INCREMENT
			createTime,            // CREATE_TIME
			nil,                   // UPDATE_TIME
			nil,                   // CHECK_TIME
			collation,             // TABLE_COLLATION
			nil,                   // CHECKSUM
			createOptions,         // CREATE_OPTIONS
			table.Comment,         // TABLE_COMMENT
			table.ID,              // TIDB_TABLE_ID
			shardingInfo,          // TIDB_ROW_ID_SHARDING_INFO
			pkType,                // TIDB_PK_TYPE
			policyName,            // TIDB_PLACEMENT_POLICY_NAME
		)
		rows = append(rows, record)
	} else {
		record := types.MakeDatums(
			infoschema.CatalogVal, // TABLE_CATALOG
			schema.O,              // TABLE_SCHEMA
			table.Name.O,          // TABLE_NAME
			"VIEW",                // TABLE_TYPE
			nil,                   // ENGINE
			nil,                   // VERSION
			nil,                   // ROW_FORMAT
			nil,                   // TABLE_ROWS
			nil,                   // AVG_ROW_LENGTH
			nil,                   // DATA_LENGTH
			nil,                   // MAX_DATA_LENGTH
			nil,                   // INDEX_LENGTH
			nil,                   // DATA_FREE
			nil,                   // AUTO_INCREMENT
			createTime,            // CREATE_TIME
			nil,                   // UPDATE_TIME
			nil,                   // CHECK_TIME
			nil,                   // TABLE_COLLATION
			nil,                   // CHECKSUM
			nil,                   // CREATE_OPTIONS
			"VIEW",                // TABLE_COMMENT
			table.ID,              // TIDB_TABLE_ID
			nil,                   // TIDB_ROW_ID_SHARDING_INFO
			pkType,                // TIDB_PK_TYPE
			nil,                   // TIDB_PLACEMENT_POLICY_NAME
		)
		rows = append(rows, record)
	}
	return rows, nil
}

func (e *memtableRetriever) setDataFromTables(ctx context.Context, sctx sessionctx.Context) error {
	useStatsCache := e.updateStatsCacheIfNeed()
	checker := privilege.GetPrivilegeManager(sctx)

	var rows [][]types.Datum
	loc := sctx.GetSessionVars().TimeZone
	if loc == nil {
		loc = time.Local
	}
	ex, ok := e.extractor.(*plannercore.InfoSchemaTablesExtractor)
	if !ok {
		return errors.Errorf("wrong extractor type: %T, expected InfoSchemaTablesExtractor", e.extractor)
	}
	if ex.SkipRequest {
		return nil
	}

	schemas, tables, err := ex.ListSchemasAndTables(ctx, e.is)
	if err != nil {
		return errors.Trace(err)
	}
	for i, table := range tables {
		rows, err = e.setDataFromOneTable(sctx, loc, checker, schemas[i], table, rows, useStatsCache)
		if err != nil {
			return errors.Trace(err)
		}
	}
	e.rows = rows
	return nil
}

// Data for inforation_schema.CHECK_CONSTRAINTS
// This is standards (ISO/IEC 9075-11) compliant and is compatible with the implementation in MySQL as well.
func (e *memtableRetriever) setDataFromCheckConstraints(ctx context.Context, sctx sessionctx.Context) error {
	var rows [][]types.Datum
	checker := privilege.GetPrivilegeManager(sctx)
	ex, ok := e.extractor.(*plannercore.InfoSchemaCheckConstraintsExtractor)
	if !ok {
		return errors.Errorf("wrong extractor type: %T, expected InfoSchemaCheckConstraintsExtractor", e.extractor)
	}
	if ex.SkipRequest {
		return nil
	}
	for _, schema := range ex.ListSchemas(e.is) {
		tables, err := e.is.SchemaTableInfos(ctx, schema)
		if err != nil {
			return errors.Trace(err)
		}
		for _, table := range tables {
			if len(table.Constraints) > 0 {
				if checker != nil && !checker.RequestVerification(sctx.GetSessionVars().ActiveRoles, schema.L, table.Name.L, "", mysql.SelectPriv) {
					continue
				}
				for _, constraint := range table.Constraints {
					if constraint.State != model.StatePublic {
						continue
					}
					if ok && ex.Filter("constraint_name", constraint.Name.L) {
						continue
					}
					record := types.MakeDatums(
						infoschema.CatalogVal, // CONSTRAINT_CATALOG
						schema.O,              // CONSTRAINT_SCHEMA
						constraint.Name.O,     // CONSTRAINT_NAME
						fmt.Sprintf("(%s)", constraint.ExprString), // CHECK_CLAUSE
					)
					rows = append(rows, record)
				}
			}
		}
	}
	e.rows = rows
	return nil
}

// Data for inforation_schema.TIDB_CHECK_CONSTRAINTS
// This has non-standard TiDB specific extensions.
func (e *memtableRetriever) setDataFromTiDBCheckConstraints(ctx context.Context, sctx sessionctx.Context) error {
	var rows [][]types.Datum
	checker := privilege.GetPrivilegeManager(sctx)
	ex, ok := e.extractor.(*plannercore.InfoSchemaTiDBCheckConstraintsExtractor)
	if !ok {
		return errors.Errorf("wrong extractor type: %T, expected InfoSchemaTiDBCheckConstraintsExtractor", e.extractor)
	}
	if ex.SkipRequest {
		return nil
	}
	schemas, tables, err := ex.ListSchemasAndTables(ctx, e.is)
	if err != nil {
		return errors.Trace(err)
	}
	for i, table := range tables {
		schema := schemas[i]
		if len(table.Constraints) > 0 {
			if checker != nil && !checker.RequestVerification(sctx.GetSessionVars().ActiveRoles, schema.L, table.Name.L, "", mysql.SelectPriv) {
				continue
			}
			for _, constraint := range table.Constraints {
				if constraint.State != model.StatePublic {
					continue
				}
				if ok && ex.Filter("constraint_name", constraint.Name.L) {
					continue
				}
				record := types.MakeDatums(
					infoschema.CatalogVal, // CONSTRAINT_CATALOG
					schema.O,              // CONSTRAINT_SCHEMA
					constraint.Name.O,     // CONSTRAINT_NAME
					fmt.Sprintf("(%s)", constraint.ExprString), // CHECK_CLAUSE
					table.Name.O, // TABLE_NAME
					table.ID,     // TABLE_ID
				)
				rows = append(rows, record)
			}
		}
	}
	e.rows = rows
	return nil
}

type hugeMemTableRetriever struct {
	dummyCloser
	extractor          *plannercore.ColumnsTableExtractor
	table              *model.TableInfo
	columns            []*model.ColumnInfo
	retrieved          bool
	initialized        bool
	rows               [][]types.Datum
	dbs                []*model.DBInfo
	curTables          []*model.TableInfo
	dbsIdx             int
	tblIdx             int
	viewMu             syncutil.RWMutex
	viewSchemaMap      map[int64]*expression.Schema // table id to view schema
	viewOutputNamesMap map[int64]types.NameSlice    // table id to view output names
	batch              int
	is                 infoschema.InfoSchema
}

// retrieve implements the infoschemaRetriever interface
func (e *hugeMemTableRetriever) retrieve(ctx context.Context, sctx sessionctx.Context) ([][]types.Datum, error) {
	if e.retrieved {
		return nil, nil
	}

	if !e.initialized {
		e.is = sessiontxn.GetTxnManager(sctx).GetTxnInfoSchema()
		dbs := e.is.AllSchemas()
		slices.SortFunc(dbs, model.LessDBInfo)
		e.dbs = dbs
		e.initialized = true
		e.rows = make([][]types.Datum, 0, 1024)
		e.batch = 1024
	}

	var err error
	if e.table.Name.O == infoschema.TableColumns {
		err = e.setDataForColumns(ctx, sctx, e.extractor)
	}
	if err != nil {
		return nil, err
	}
	e.retrieved = len(e.rows) == 0

	return adjustColumns(e.rows, e.columns, e.table), nil
}

func (e *hugeMemTableRetriever) setDataForColumns(ctx context.Context, sctx sessionctx.Context, extractor *plannercore.ColumnsTableExtractor) error {
	checker := privilege.GetPrivilegeManager(sctx)
	e.rows = e.rows[:0]
	for ; e.dbsIdx < len(e.dbs); e.dbsIdx++ {
		schema := e.dbs[e.dbsIdx]
		var table *model.TableInfo
		if len(e.curTables) == 0 {
			tables, err := e.is.SchemaTableInfos(ctx, schema.Name)
			if err != nil {
				return errors.Trace(err)
			}
			e.curTables = tables
		}
		for e.tblIdx < len(e.curTables) {
			table = e.curTables[e.tblIdx]
			e.tblIdx++
			if e.setDataForColumnsWithOneTable(ctx, sctx, extractor, schema, table, checker) {
				return nil
			}
		}
		e.tblIdx = 0
		e.curTables = e.curTables[:0]
	}
	return nil
}

func (e *hugeMemTableRetriever) setDataForColumnsWithOneTable(
	ctx context.Context,
	sctx sessionctx.Context,
	extractor *plannercore.ColumnsTableExtractor,
	schema *model.DBInfo,
	table *model.TableInfo,
	checker privilege.Manager) bool {
	hasPrivs := false
	var priv mysql.PrivilegeType
	if checker != nil {
		for _, p := range mysql.AllColumnPrivs {
			if checker.RequestVerification(sctx.GetSessionVars().ActiveRoles, schema.Name.L, table.Name.L, "", p) {
				hasPrivs = true
				priv |= p
			}
		}
		if !hasPrivs {
			return false
		}
	}

	e.dataForColumnsInTable(ctx, sctx, schema, table, priv, extractor)
	return len(e.rows) >= e.batch
}

func (e *hugeMemTableRetriever) dataForColumnsInTable(ctx context.Context, sctx sessionctx.Context, schema *model.DBInfo, tbl *model.TableInfo, priv mysql.PrivilegeType, extractor *plannercore.ColumnsTableExtractor) {
	if tbl.IsView() {
		e.viewMu.Lock()
		_, ok := e.viewSchemaMap[tbl.ID]
		if !ok {
			var viewLogicalPlan base.Plan
			internalCtx := kv.WithInternalSourceType(context.Background(), kv.InternalTxnOthers)
			// Build plan is not thread safe, there will be concurrency on sessionctx.
			if err := runWithSystemSession(internalCtx, sctx, func(s sessionctx.Context) error {
				is := sessiontxn.GetTxnManager(s).GetTxnInfoSchema()
				planBuilder, _ := plannercore.NewPlanBuilder().Init(s.GetPlanCtx(), is, hint.NewQBHintHandler(nil))
				var err error
				viewLogicalPlan, err = planBuilder.BuildDataSourceFromView(ctx, schema.Name, tbl, nil, nil)
				return errors.Trace(err)
			}); err != nil {
				sctx.GetSessionVars().StmtCtx.AppendWarning(err)
				e.viewMu.Unlock()
				return
			}
			e.viewSchemaMap[tbl.ID] = viewLogicalPlan.Schema()
			e.viewOutputNamesMap[tbl.ID] = viewLogicalPlan.OutputNames()
		}
		e.viewMu.Unlock()
	}

	var tableSchemaRegexp, tableNameRegexp, columnsRegexp []collate.WildcardPattern
	var tableSchemaFilterEnable,
		tableNameFilterEnable, columnsFilterEnable bool
	if !extractor.SkipRequest {
		tableSchemaFilterEnable = extractor.TableSchema.Count() > 0
		tableNameFilterEnable = extractor.TableName.Count() > 0
		columnsFilterEnable = extractor.ColumnName.Count() > 0
		if len(extractor.TableSchemaPatterns) > 0 {
			tableSchemaRegexp = make([]collate.WildcardPattern, len(extractor.TableSchemaPatterns))
			for i, pattern := range extractor.TableSchemaPatterns {
				tableSchemaRegexp[i] = collate.GetCollatorByID(collate.CollationName2ID(mysql.UTF8MB4DefaultCollation)).Pattern()
				tableSchemaRegexp[i].Compile(pattern, byte('\\'))
			}
		}
		if len(extractor.TableNamePatterns) > 0 {
			tableNameRegexp = make([]collate.WildcardPattern, len(extractor.TableNamePatterns))
			for i, pattern := range extractor.TableNamePatterns {
				tableNameRegexp[i] = collate.GetCollatorByID(collate.CollationName2ID(mysql.UTF8MB4DefaultCollation)).Pattern()
				tableNameRegexp[i].Compile(pattern, byte('\\'))
			}
		}
		if len(extractor.ColumnNamePatterns) > 0 {
			columnsRegexp = make([]collate.WildcardPattern, len(extractor.ColumnNamePatterns))
			for i, pattern := range extractor.ColumnNamePatterns {
				columnsRegexp[i] = collate.GetCollatorByID(collate.CollationName2ID(mysql.UTF8MB4DefaultCollation)).Pattern()
				columnsRegexp[i].Compile(pattern, byte('\\'))
			}
		}
	}
	i := 0
ForColumnsTag:
	for _, col := range tbl.Columns {
		if col.Hidden {
			continue
		}
		i++
		ft := &(col.FieldType)
		if tbl.IsView() {
			e.viewMu.RLock()
			if e.viewSchemaMap[tbl.ID] != nil {
				// If this is a view, replace the column with the view column.
				idx := expression.FindFieldNameIdxByColName(e.viewOutputNamesMap[tbl.ID], col.Name.L)
				if idx >= 0 {
					col1 := e.viewSchemaMap[tbl.ID].Columns[idx]
					ft = col1.GetType(sctx.GetExprCtx().GetEvalCtx())
				}
			}
			e.viewMu.RUnlock()
		}
		if !extractor.SkipRequest {
			if tableSchemaFilterEnable && !extractor.TableSchema.Exist(schema.Name.L) {
				continue
			}
			if tableNameFilterEnable && !extractor.TableName.Exist(tbl.Name.L) {
				continue
			}
			if columnsFilterEnable && !extractor.ColumnName.Exist(col.Name.L) {
				continue
			}
			for _, re := range tableSchemaRegexp {
				if !re.DoMatch(schema.Name.L) {
					continue ForColumnsTag
				}
			}
			for _, re := range tableNameRegexp {
				if !re.DoMatch(tbl.Name.L) {
					continue ForColumnsTag
				}
			}
			for _, re := range columnsRegexp {
				if !re.DoMatch(col.Name.L) {
					continue ForColumnsTag
				}
			}
		}

		var charMaxLen, charOctLen, numericPrecision, numericScale, datetimePrecision any
		colLen, decimal := ft.GetFlen(), ft.GetDecimal()
		defaultFlen, defaultDecimal := mysql.GetDefaultFieldLengthAndDecimal(ft.GetType())
		if decimal == types.UnspecifiedLength {
			decimal = defaultDecimal
		}
		if colLen == types.UnspecifiedLength {
			colLen = defaultFlen
		}
		if ft.GetType() == mysql.TypeSet {
			// Example: In MySQL set('a','bc','def','ghij') has length 13, because
			// len('a')+len('bc')+len('def')+len('ghij')+len(ThreeComma)=13
			// Reference link: https://bugs.mysql.com/bug.php?id=22613
			colLen = 0
			for _, ele := range ft.GetElems() {
				colLen += len(ele)
			}
			if len(ft.GetElems()) != 0 {
				colLen += (len(ft.GetElems()) - 1)
			}
			charMaxLen = colLen
			charOctLen = calcCharOctLength(colLen, ft.GetCharset())
		} else if ft.GetType() == mysql.TypeEnum {
			// Example: In MySQL enum('a', 'ab', 'cdef') has length 4, because
			// the longest string in the enum is 'cdef'
			// Reference link: https://bugs.mysql.com/bug.php?id=22613
			colLen = 0
			for _, ele := range ft.GetElems() {
				if len(ele) > colLen {
					colLen = len(ele)
				}
			}
			charMaxLen = colLen
			charOctLen = calcCharOctLength(colLen, ft.GetCharset())
		} else if types.IsString(ft.GetType()) {
			charMaxLen = colLen
			charOctLen = calcCharOctLength(colLen, ft.GetCharset())
		} else if types.IsTypeFractionable(ft.GetType()) {
			datetimePrecision = decimal
		} else if types.IsTypeNumeric(ft.GetType()) {
			numericPrecision = colLen
			if ft.GetType() != mysql.TypeFloat && ft.GetType() != mysql.TypeDouble {
				numericScale = decimal
			} else if decimal != -1 {
				numericScale = decimal
			}
		} else if ft.GetType() == mysql.TypeNull {
			charMaxLen, charOctLen = 0, 0
		}
		columnType := ft.InfoSchemaStr()
		columnDesc := table.NewColDesc(table.ToColumn(col))
		var columnDefault any
		if columnDesc.DefaultValue != nil {
			columnDefault = fmt.Sprintf("%v", columnDesc.DefaultValue)
			switch col.GetDefaultValue() {
			case "CURRENT_TIMESTAMP":
			default:
				if ft.GetType() == mysql.TypeTimestamp && columnDefault != types.ZeroDatetimeStr {
					timeValue, err := table.GetColDefaultValue(sctx.GetExprCtx(), col)
					if err == nil {
						columnDefault = timeValue.GetMysqlTime().String()
					}
				}
				if ft.GetType() == mysql.TypeBit && !col.DefaultIsExpr {
					defaultValBinaryLiteral := types.BinaryLiteral(columnDefault.(string))
					columnDefault = defaultValBinaryLiteral.ToBitLiteralString(true)
				}
			}
		}
		colType := ft.GetType()
		if colType == mysql.TypeVarString {
			colType = mysql.TypeVarchar
		}
		record := types.MakeDatums(
			infoschema.CatalogVal, // TABLE_CATALOG
			schema.Name.O,         // TABLE_SCHEMA
			tbl.Name.O,            // TABLE_NAME
			col.Name.O,            // COLUMN_NAME
			i,                     // ORDINAL_POSITION
			columnDefault,         // COLUMN_DEFAULT
			columnDesc.Null,       // IS_NULLABLE
			types.TypeToStr(colType, ft.GetCharset()), // DATA_TYPE
			charMaxLen,           // CHARACTER_MAXIMUM_LENGTH
			charOctLen,           // CHARACTER_OCTET_LENGTH
			numericPrecision,     // NUMERIC_PRECISION
			numericScale,         // NUMERIC_SCALE
			datetimePrecision,    // DATETIME_PRECISION
			columnDesc.Charset,   // CHARACTER_SET_NAME
			columnDesc.Collation, // COLLATION_NAME
			columnType,           // COLUMN_TYPE
			columnDesc.Key,       // COLUMN_KEY
			columnDesc.Extra,     // EXTRA
			strings.ToLower(privileges.PrivToString(priv, mysql.AllColumnPrivs, mysql.Priv2Str)), // PRIVILEGES
			columnDesc.Comment,      // COLUMN_COMMENT
			col.GeneratedExprString, // GENERATION_EXPRESSION
		)
		e.rows = append(e.rows, record)
	}
}

func calcCharOctLength(lenInChar int, cs string) int {
	lenInBytes := lenInChar
	if desc, err := charset.GetCharsetInfo(cs); err == nil {
		lenInBytes = desc.Maxlen * lenInChar
	}
	return lenInBytes
}

func (e *memtableRetriever) setDataFromPartitions(ctx context.Context, sctx sessionctx.Context) error {
	useStatsCache := e.updateStatsCacheIfNeed()
	checker := privilege.GetPrivilegeManager(sctx)
	var rows [][]types.Datum
	createTimeTp := mysql.TypeDatetime

	ex, ok := e.extractor.(*plannercore.InfoSchemaPartitionsExtractor)
	if !ok {
		return errors.Errorf("wrong extractor type: %T, expected InfoSchemaPartitionsExtractor", e.extractor)
	}
	if ex.SkipRequest {
		return nil
	}
	schemas, tables, err := ex.ListSchemasAndTables(ctx, e.is)
	if err != nil {
		return errors.Trace(err)
	}
	for i, table := range tables {
		schema := schemas[i]
		if checker != nil && !checker.RequestVerification(sctx.GetSessionVars().ActiveRoles, schema.L, table.Name.L, "", mysql.SelectPriv) {
			continue
		}
		createTime := types.NewTime(types.FromGoTime(table.GetUpdateTime()), createTimeTp, types.DefaultFsp)

		var rowCount, dataLength, indexLength uint64
		if useStatsCache {
			if table.GetPartitionInfo() == nil {
				err := cache.TableRowStatsCache.UpdateByID(sctx, table.ID)
				if err != nil {
					return err
				}
			} else {
				// needs to update needed partitions for partition table.
				for _, pi := range table.GetPartitionInfo().Definitions {
					err := cache.TableRowStatsCache.UpdateByID(sctx, pi.ID)
					if err != nil {
						return err
					}
				}
			}
		}
		if table.GetPartitionInfo() == nil {
			rowCount = cache.TableRowStatsCache.GetTableRows(table.ID)
			dataLength, indexLength = cache.TableRowStatsCache.GetDataAndIndexLength(table, table.ID, rowCount)
			avgRowLength := uint64(0)
			if rowCount != 0 {
				avgRowLength = dataLength / rowCount
			}
			// If there are any condition on the `PARTITION_NAME` in the extractor, this record should be ignored
			if len(ex.ColPredicates["partition_name"]) > 0 {
				continue
			}
			record := types.MakeDatums(
				infoschema.CatalogVal, // TABLE_CATALOG
				schema.O,              // TABLE_SCHEMA
				table.Name.O,          // TABLE_NAME
				nil,                   // PARTITION_NAME
				nil,                   // SUBPARTITION_NAME
				nil,                   // PARTITION_ORDINAL_POSITION
				nil,                   // SUBPARTITION_ORDINAL_POSITION
				nil,                   // PARTITION_METHOD
				nil,                   // SUBPARTITION_METHOD
				nil,                   // PARTITION_EXPRESSION
				nil,                   // SUBPARTITION_EXPRESSION
				nil,                   // PARTITION_DESCRIPTION
				rowCount,              // TABLE_ROWS
				avgRowLength,          // AVG_ROW_LENGTH
				dataLength,            // DATA_LENGTH
				nil,                   // MAX_DATA_LENGTH
				indexLength,           // INDEX_LENGTH
				nil,                   // DATA_FREE
				createTime,            // CREATE_TIME
				nil,                   // UPDATE_TIME
				nil,                   // CHECK_TIME
				nil,                   // CHECKSUM
				nil,                   // PARTITION_COMMENT
				nil,                   // NODEGROUP
				nil,                   // TABLESPACE_NAME
				nil,                   // TIDB_PARTITION_ID
				nil,                   // TIDB_PLACEMENT_POLICY_NAME
			)
			rows = append(rows, record)
		} else {
			for i, pi := range table.GetPartitionInfo().Definitions {
				if ex.Filter("partition_name", pi.Name.L) {
					continue
				}
				rowCount = cache.TableRowStatsCache.GetTableRows(pi.ID)
				dataLength, indexLength = cache.TableRowStatsCache.GetDataAndIndexLength(table, pi.ID, rowCount)
				avgRowLength := uint64(0)
				if rowCount != 0 {
					avgRowLength = dataLength / rowCount
				}

				var partitionDesc string
				if table.Partition.Type == model.PartitionTypeRange {
					partitionDesc = strings.Join(pi.LessThan, ",")
				} else if table.Partition.Type == model.PartitionTypeList {
					if len(pi.InValues) > 0 {
						buf := bytes.NewBuffer(nil)
						for i, vs := range pi.InValues {
							if i > 0 {
								buf.WriteString(",")
							}
							if len(vs) != 1 {
								buf.WriteString("(")
							}
							buf.WriteString(strings.Join(vs, ","))
							if len(vs) != 1 {
								buf.WriteString(")")
							}
						}
						partitionDesc = buf.String()
					}
				}

				partitionMethod := table.Partition.Type.String()
				partitionExpr := table.Partition.Expr
				if len(table.Partition.Columns) > 0 {
					switch table.Partition.Type {
					case model.PartitionTypeRange:
						partitionMethod = "RANGE COLUMNS"
					case model.PartitionTypeList:
						partitionMethod = "LIST COLUMNS"
					case model.PartitionTypeKey:
						partitionMethod = "KEY"
					default:
						return errors.Errorf("Inconsistent partition type, have type %v, but with COLUMNS > 0 (%d)", table.Partition.Type, len(table.Partition.Columns))
					}
					buf := bytes.NewBuffer(nil)
					for i, col := range table.Partition.Columns {
						if i > 0 {
							buf.WriteString(",")
						}
						buf.WriteString("`")
						buf.WriteString(col.String())
						buf.WriteString("`")
					}
					partitionExpr = buf.String()
				}

				var policyName any
				if pi.PlacementPolicyRef != nil {
					policyName = pi.PlacementPolicyRef.Name.O
				}
				record := types.MakeDatums(
					infoschema.CatalogVal, // TABLE_CATALOG
					schema.O,              // TABLE_SCHEMA
					table.Name.O,          // TABLE_NAME
					pi.Name.O,             // PARTITION_NAME
					nil,                   // SUBPARTITION_NAME
					i+1,                   // PARTITION_ORDINAL_POSITION
					nil,                   // SUBPARTITION_ORDINAL_POSITION
					partitionMethod,       // PARTITION_METHOD
					nil,                   // SUBPARTITION_METHOD
					partitionExpr,         // PARTITION_EXPRESSION
					nil,                   // SUBPARTITION_EXPRESSION
					partitionDesc,         // PARTITION_DESCRIPTION
					rowCount,              // TABLE_ROWS
					avgRowLength,          // AVG_ROW_LENGTH
					dataLength,            // DATA_LENGTH
					uint64(0),             // MAX_DATA_LENGTH
					indexLength,           // INDEX_LENGTH
					uint64(0),             // DATA_FREE
					createTime,            // CREATE_TIME
					nil,                   // UPDATE_TIME
					nil,                   // CHECK_TIME
					nil,                   // CHECKSUM
					pi.Comment,            // PARTITION_COMMENT
					nil,                   // NODEGROUP
					nil,                   // TABLESPACE_NAME
					pi.ID,                 // TIDB_PARTITION_ID
					policyName,            // TIDB_PLACEMENT_POLICY_NAME
				)
				rows = append(rows, record)
			}
		}
	}
	e.rows = rows
	return nil
}

func (e *memtableRetriever) setDataFromIndexes(ctx context.Context, sctx sessionctx.Context) error {
<<<<<<< HEAD
	checker := privilege.GetPrivilegeManager(sctx)
=======
>>>>>>> 3c30925c
	ex, ok := e.extractor.(*plannercore.InfoSchemaIndexesExtractor)
	if !ok {
		return errors.Errorf("wrong extractor type: %T, expected InfoSchemaIndexesExtractor", e.extractor)
	}
	if ex.SkipRequest {
		return nil
	}

	schemas, tables, err := ex.ListSchemasAndTables(ctx, e.is)
	if err != nil {
		return errors.Trace(err)
	}

	var rows [][]types.Datum
<<<<<<< HEAD

	schemas, tables, err := ex.ListSchemasAndTables(ctx, e.is)
	if err != nil {
		return errors.Trace(err)
	}
	for i, tb := range tables {
		schema := schemas[i]
		if checker != nil && !checker.RequestVerification(sctx.GetSessionVars().ActiveRoles, schema.L, tb.Name.L, "", mysql.AllPrivMask) {
			continue
		}

		if tb.PKIsHandle {
			var pkCol *model.ColumnInfo
			for _, col := range tb.Cols() {
				if mysql.HasPriKeyFlag(col.GetFlag()) {
					pkCol = col
					break
				}
			}
			record := types.MakeDatums(
				schema.O,     // TABLE_SCHEMA
				tb.Name.O,    // TABLE_NAME
				0,            // NON_UNIQUE
				"PRIMARY",    // KEY_NAME
				1,            // SEQ_IN_INDEX
				pkCol.Name.O, // COLUMN_NAME
				nil,          // SUB_PART
				"",           // INDEX_COMMENT
				nil,          // Expression
				0,            // INDEX_ID
				"YES",        // IS_VISIBLE
				"YES",        // CLUSTERED
				0,            // IS_GLOBAL
			)
			rows = append(rows, record)
		}
		for _, idxInfo := range tb.Indices {
			if idxInfo.State != model.StatePublic {
				continue
			}
			isClustered := "NO"
			if tb.IsCommonHandle && idxInfo.Primary {
				isClustered = "YES"
			}
			for i, col := range idxInfo.Columns {
				nonUniq := 1
				if idxInfo.Unique {
					nonUniq = 0
				}
				var subPart any
				if col.Length != types.UnspecifiedLength {
					subPart = col.Length
				}
				colName := col.Name.O
				var expression any
				expression = nil
				tblCol := tb.Columns[col.Offset]
				if tblCol.Hidden {
					colName = "NULL"
					expression = tblCol.GeneratedExprString
				}
				visible := "YES"
				if idxInfo.Invisible {
					visible = "NO"
				}
				record := types.MakeDatums(
					schema.O,        // TABLE_SCHEMA
					tb.Name.O,       // TABLE_NAME
					nonUniq,         // NON_UNIQUE
					idxInfo.Name.O,  // KEY_NAME
					i+1,             // SEQ_IN_INDEX
					colName,         // COLUMN_NAME
					subPart,         // SUB_PART
					idxInfo.Comment, // INDEX_COMMENT
					expression,      // Expression
					idxInfo.ID,      // INDEX_ID
					visible,         // IS_VISIBLE
					isClustered,     // CLUSTERED
					idxInfo.Global,  // IS_GLOBAL
				)
				rows = append(rows, record)
			}
		}

=======
	for i, table := range tables {
		rows, err = e.setDataFromIndex(sctx, schemas[i], table, rows)
		if err != nil {
			return errors.Trace(err)
		}
>>>>>>> 3c30925c
	}
	e.rows = rows
	return nil
}

func (*memtableRetriever) setDataFromIndex(
	sctx sessionctx.Context,
	schema model.CIStr,
	tb *model.TableInfo,
	rows [][]types.Datum) ([][]types.Datum, error) {
	checker := privilege.GetPrivilegeManager(sctx)
	if checker != nil && !checker.RequestVerification(sctx.GetSessionVars().ActiveRoles, schema.L, tb.Name.L, "", mysql.AllPrivMask) {
		return rows, nil
	}

	if tb.PKIsHandle {
		var pkCol *model.ColumnInfo
		for _, col := range tb.Cols() {
			if mysql.HasPriKeyFlag(col.GetFlag()) {
				pkCol = col
				break
			}
		}
		record := types.MakeDatums(
			schema.O,     // TABLE_SCHEMA
			tb.Name.O,    // TABLE_NAME
			0,            // NON_UNIQUE
			"PRIMARY",    // KEY_NAME
			1,            // SEQ_IN_INDEX
			pkCol.Name.O, // COLUMN_NAME
			nil,          // SUB_PART
			"",           // INDEX_COMMENT
			nil,          // Expression
			0,            // INDEX_ID
			"YES",        // IS_VISIBLE
			"YES",        // CLUSTERED
			0,            // IS_GLOBAL
		)
		rows = append(rows, record)
	}
	for _, idxInfo := range tb.Indices {
		if idxInfo.State != model.StatePublic {
			continue
		}
		isClustered := "NO"
		if tb.IsCommonHandle && idxInfo.Primary {
			isClustered = "YES"
		}
		for i, col := range idxInfo.Columns {
			nonUniq := 1
			if idxInfo.Unique {
				nonUniq = 0
			}
			var subPart any
			if col.Length != types.UnspecifiedLength {
				subPart = col.Length
			}
			colName := col.Name.O
			var expression any
			expression = nil
			tblCol := tb.Columns[col.Offset]
			if tblCol.Hidden {
				colName = "NULL"
				expression = tblCol.GeneratedExprString
			}
			visible := "YES"
			if idxInfo.Invisible {
				visible = "NO"
			}
			record := types.MakeDatums(
				schema.O,        // TABLE_SCHEMA
				tb.Name.O,       // TABLE_NAME
				nonUniq,         // NON_UNIQUE
				idxInfo.Name.O,  // KEY_NAME
				i+1,             // SEQ_IN_INDEX
				colName,         // COLUMN_NAME
				subPart,         // SUB_PART
				idxInfo.Comment, // INDEX_COMMENT
				expression,      // Expression
				idxInfo.ID,      // INDEX_ID
				visible,         // IS_VISIBLE
				isClustered,     // CLUSTERED
				idxInfo.Global,  // IS_GLOBAL
			)
			rows = append(rows, record)
		}
	}
	return rows, nil
}

func (e *memtableRetriever) setDataFromViews(ctx context.Context, sctx sessionctx.Context) error {
	checker := privilege.GetPrivilegeManager(sctx)
	ex, ok := e.extractor.(*plannercore.InfoSchemaViewsExtractor)
	if !ok {
		return errors.Errorf("wrong extractor type: %T, expected InfoSchemaIndexesExtractor", e.extractor)
	}
	if ex.SkipRequest {
		return nil
	}
	schemas, tables, err := ex.ListSchemasAndTables(ctx, e.is)
	if err != nil {
		return errors.Trace(err)
	}
	rows := make([][]types.Datum, 0, len(tables))
	for i, table := range tables {
		schema := schemas[i]
		if !table.IsView() {
			continue
		}
		collation := table.Collate
		charset := table.Charset
		if collation == "" {
			collation = mysql.DefaultCollationName
		}
		if charset == "" {
			charset = mysql.DefaultCharset
		}
		if checker != nil && !checker.RequestVerification(sctx.GetSessionVars().ActiveRoles, schema.L, table.Name.L, "", mysql.AllPrivMask) {
			continue
		}
		record := types.MakeDatums(
			infoschema.CatalogVal,           // TABLE_CATALOG
			schema.O,                        // TABLE_SCHEMA
			table.Name.O,                    // TABLE_NAME
			table.View.SelectStmt,           // VIEW_DEFINITION
			table.View.CheckOption.String(), // CHECK_OPTION
			"NO",                            // IS_UPDATABLE
			table.View.Definer.String(),     // DEFINER
			table.View.Security.String(),    // SECURITY_TYPE
			charset,                         // CHARACTER_SET_CLIENT
			collation,                       // COLLATION_CONNECTION
		)
		rows = append(rows, record)
	}
	e.rows = rows
	return nil
}

func (e *memtableRetriever) dataForTiKVStoreStatus(ctx context.Context, sctx sessionctx.Context) (err error) {
	tikvStore, ok := sctx.GetStore().(helper.Storage)
	if !ok {
		return errors.New("Information about TiKV store status can be gotten only when the storage is TiKV")
	}
	tikvHelper := &helper.Helper{
		Store:       tikvStore,
		RegionCache: tikvStore.GetRegionCache(),
	}
	pdCli, err := tikvHelper.TryGetPDHTTPClient()
	if err != nil {
		return err
	}
	storesStat, err := pdCli.GetStores(ctx)
	if err != nil {
		return err
	}
	for _, storeStat := range storesStat.Stores {
		row := make([]types.Datum, len(infoschema.TableTiKVStoreStatusCols))
		row[0].SetInt64(storeStat.Store.ID)
		row[1].SetString(storeStat.Store.Address, mysql.DefaultCollationName)
		row[2].SetInt64(storeStat.Store.State)
		row[3].SetString(storeStat.Store.StateName, mysql.DefaultCollationName)
		data, err := json.Marshal(storeStat.Store.Labels)
		if err != nil {
			return err
		}
		bj := types.BinaryJSON{}
		if err = bj.UnmarshalJSON(data); err != nil {
			return err
		}
		row[4].SetMysqlJSON(bj)
		row[5].SetString(storeStat.Store.Version, mysql.DefaultCollationName)
		row[6].SetString(storeStat.Status.Capacity, mysql.DefaultCollationName)
		row[7].SetString(storeStat.Status.Available, mysql.DefaultCollationName)
		row[8].SetInt64(storeStat.Status.LeaderCount)
		row[9].SetFloat64(storeStat.Status.LeaderWeight)
		row[10].SetFloat64(storeStat.Status.LeaderScore)
		row[11].SetInt64(storeStat.Status.LeaderSize)
		row[12].SetInt64(storeStat.Status.RegionCount)
		row[13].SetFloat64(storeStat.Status.RegionWeight)
		row[14].SetFloat64(storeStat.Status.RegionScore)
		row[15].SetInt64(storeStat.Status.RegionSize)
		startTs := types.NewTime(types.FromGoTime(storeStat.Status.StartTS), mysql.TypeDatetime, types.DefaultFsp)
		row[16].SetMysqlTime(startTs)
		lastHeartbeatTs := types.NewTime(types.FromGoTime(storeStat.Status.LastHeartbeatTS), mysql.TypeDatetime, types.DefaultFsp)
		row[17].SetMysqlTime(lastHeartbeatTs)
		row[18].SetString(storeStat.Status.Uptime, mysql.DefaultCollationName)
		if sem.IsEnabled() {
			// Patch out IP addresses etc if the user does not have the RESTRICTED_TABLES_ADMIN privilege
			checker := privilege.GetPrivilegeManager(sctx)
			if checker == nil || !checker.RequestDynamicVerification(sctx.GetSessionVars().ActiveRoles, "RESTRICTED_TABLES_ADMIN", false) {
				row[1].SetString(strconv.FormatInt(storeStat.Store.ID, 10), mysql.DefaultCollationName)
				row[1].SetNull()
				row[6].SetNull()
				row[7].SetNull()
				row[16].SetNull()
				row[18].SetNull()
			}
		}
		e.rows = append(e.rows, row)
	}
	return nil
}

// DDLJobsReaderExec executes DDLJobs information retrieving.
type DDLJobsReaderExec struct {
	exec.BaseExecutor
	DDLJobRetriever

	cacheJobs []*model.Job
	is        infoschema.InfoSchema
	sess      sessionctx.Context
}

// Open implements the Executor Next interface.
func (e *DDLJobsReaderExec) Open(ctx context.Context) error {
	if err := e.BaseExecutor.Open(ctx); err != nil {
		return err
	}
	e.DDLJobRetriever.is = e.is
	e.activeRoles = e.Ctx().GetSessionVars().ActiveRoles
	sess, err := e.GetSysSession()
	if err != nil {
		return err
	}
	e.sess = sess
	err = sessiontxn.NewTxn(context.Background(), sess)
	if err != nil {
		return err
	}
	txn, err := sess.Txn(true)
	if err != nil {
		return err
	}
	sess.GetSessionVars().SetInTxn(true)
	err = e.DDLJobRetriever.initial(txn, sess)
	if err != nil {
		return err
	}
	return nil
}

// Next implements the Executor Next interface.
func (e *DDLJobsReaderExec) Next(_ context.Context, req *chunk.Chunk) error {
	req.GrowAndReset(e.MaxChunkSize())
	checker := privilege.GetPrivilegeManager(e.Ctx())
	count := 0

	// Append running DDL jobs.
	if e.cursor < len(e.runningJobs) {
		num := min(req.Capacity(), len(e.runningJobs)-e.cursor)
		for i := e.cursor; i < e.cursor+num; i++ {
			e.appendJobToChunk(req, e.runningJobs[i], checker)
			req.AppendString(12, e.runningJobs[i].Query)
			if e.runningJobs[i].MultiSchemaInfo != nil {
				for range e.runningJobs[i].MultiSchemaInfo.SubJobs {
					req.AppendString(12, e.runningJobs[i].Query)
				}
			}
		}
		e.cursor += num
		count += num
	}
	var err error

	// Append history DDL jobs.
	if count < req.Capacity() {
		e.cacheJobs, err = e.historyJobIter.GetLastJobs(req.Capacity()-count, e.cacheJobs)
		if err != nil {
			return err
		}
		for _, job := range e.cacheJobs {
			e.appendJobToChunk(req, job, checker)
			req.AppendString(12, job.Query)
			if job.MultiSchemaInfo != nil {
				for range job.MultiSchemaInfo.SubJobs {
					req.AppendString(12, job.Query)
				}
			}
		}
		e.cursor += len(e.cacheJobs)
	}
	return nil
}

// Close implements the Executor Close interface.
func (e *DDLJobsReaderExec) Close() error {
	e.ReleaseSysSession(kv.WithInternalSourceType(context.Background(), kv.InternalTxnDDL), e.sess)
	return e.BaseExecutor.Close()
}

func (e *memtableRetriever) setDataFromEngines() {
	var rows [][]types.Datum
	rows = append(rows,
		types.MakeDatums(
			"InnoDB",  // Engine
			"DEFAULT", // Support
			"Supports transactions, row-level locking, and foreign keys", // Comment
			"YES", // Transactions
			"YES", // XA
			"YES", // Savepoints
		),
	)
	e.rows = rows
}

func (e *memtableRetriever) setDataFromCharacterSets() {
	charsets := charset.GetSupportedCharsets()
	var rows = make([][]types.Datum, 0, len(charsets))
	for _, charset := range charsets {
		rows = append(rows,
			types.MakeDatums(charset.Name, charset.DefaultCollation, charset.Desc, charset.Maxlen),
		)
	}
	e.rows = rows
}

func (e *memtableRetriever) setDataFromCollations() {
	collations := collate.GetSupportedCollations()
	var rows = make([][]types.Datum, 0, len(collations))
	for _, collation := range collations {
		isDefault := ""
		if collation.IsDefault {
			isDefault = "Yes"
		}
		rows = append(rows,
			types.MakeDatums(collation.Name, collation.CharsetName, collation.ID,
				isDefault, "Yes", collation.Sortlen, collation.PadAttribute),
		)
	}
	e.rows = rows
}

func (e *memtableRetriever) dataForCollationCharacterSetApplicability() {
	collations := collate.GetSupportedCollations()
	var rows = make([][]types.Datum, 0, len(collations))
	for _, collation := range collations {
		rows = append(rows,
			types.MakeDatums(collation.Name, collation.CharsetName),
		)
	}
	e.rows = rows
}

func (e *memtableRetriever) dataForTiDBClusterInfo(ctx sessionctx.Context) error {
	servers, err := infoschema.GetClusterServerInfo(ctx)
	if err != nil {
		e.rows = nil
		return err
	}
	rows := make([][]types.Datum, 0, len(servers))
	for _, server := range servers {
		upTimeStr := ""
		startTimeNative := types.NewTime(types.FromGoTime(time.Now()), mysql.TypeDatetime, 0)
		if server.StartTimestamp > 0 {
			startTime := time.Unix(server.StartTimestamp, 0)
			startTimeNative = types.NewTime(types.FromGoTime(startTime), mysql.TypeDatetime, 0)
			upTimeStr = time.Since(startTime).String()
		}
		serverType := server.ServerType
		if server.ServerType == kv.TiFlash.Name() && server.EngineRole == placement.EngineRoleLabelWrite {
			serverType = infoschema.TiFlashWrite
		}
		row := types.MakeDatums(
			serverType,
			server.Address,
			server.StatusAddr,
			server.Version,
			server.GitHash,
			startTimeNative,
			upTimeStr,
			server.ServerID,
		)
		if sem.IsEnabled() {
			checker := privilege.GetPrivilegeManager(ctx)
			if checker == nil || !checker.RequestDynamicVerification(ctx.GetSessionVars().ActiveRoles, "RESTRICTED_TABLES_ADMIN", false) {
				row[1].SetString(strconv.FormatUint(server.ServerID, 10), mysql.DefaultCollationName)
				row[2].SetNull()
				row[5].SetNull()
				row[6].SetNull()
			}
		}
		rows = append(rows, row)
	}
	e.rows = rows
	return nil
}

func (e *memtableRetriever) setDataFromKeyColumnUsage(ctx context.Context, sctx sessionctx.Context) error {
	checker := privilege.GetPrivilegeManager(sctx)
	ex, ok := e.extractor.(*plannercore.InfoSchemaKeyColumnUsageExtractor)
	if !ok {
		return errors.Errorf("wrong extractor type: %T, expected InfoSchemaIndexesExtractor", e.extractor)
	}
	if ex.SkipRequest {
		return nil
	}
	schemas, tables, err := ex.ListSchemasAndTables(ctx, e.is)
	if err != nil {
		return errors.Trace(err)
	}
	rows := make([][]types.Datum, 0, len(tables))
	for i, table := range tables {
		schema := schemas[i]
		if checker != nil && !checker.RequestVerification(sctx.GetSessionVars().ActiveRoles, schema.L, table.Name.L, "", mysql.AllPrivMask) {
			continue
		}
		if ex.Filter("constraint_schema", schema.O) {
			continue
		}
		rs := keyColumnUsageInTable(schema, table, ex)
		rows = append(rows, rs...)
	}
	e.rows = rows
	return nil
}

func (e *memtableRetriever) setDataForClusterProcessList(ctx sessionctx.Context) error {
	e.setDataForProcessList(ctx)
	rows, err := infoschema.AppendHostInfoToRows(ctx, e.rows)
	if err != nil {
		return err
	}
	e.rows = rows
	return nil
}

func (e *memtableRetriever) setDataForProcessList(ctx sessionctx.Context) {
	sm := ctx.GetSessionManager()
	if sm == nil {
		return
	}

	loginUser := ctx.GetSessionVars().User
	hasProcessPriv := hasPriv(ctx, mysql.ProcessPriv)
	pl := sm.ShowProcessList()

	records := make([][]types.Datum, 0, len(pl))
	for _, pi := range pl {
		// If you have the PROCESS privilege, you can see all threads.
		// Otherwise, you can see only your own threads.
		if !hasProcessPriv && loginUser != nil && pi.User != loginUser.Username {
			continue
		}

		rows := pi.ToRow(ctx.GetSessionVars().StmtCtx.TimeZone())
		record := types.MakeDatums(rows...)
		records = append(records, record)
	}
	e.rows = records
}

func (e *memtableRetriever) setDataFromUserPrivileges(ctx sessionctx.Context) {
	pm := privilege.GetPrivilegeManager(ctx)
	// The results depend on the user querying the information.
	e.rows = pm.UserPrivilegesTable(ctx.GetSessionVars().ActiveRoles, ctx.GetSessionVars().User.Username, ctx.GetSessionVars().User.Hostname)
}

func (e *memtableRetriever) setDataForMetricTables() {
	tables := make([]string, 0, len(infoschema.MetricTableMap))
	for name := range infoschema.MetricTableMap {
		tables = append(tables, name)
	}
	slices.Sort(tables)
	rows := make([][]types.Datum, 0, len(tables))
	for _, name := range tables {
		schema := infoschema.MetricTableMap[name]
		record := types.MakeDatums(
			name,                             // METRICS_NAME
			schema.PromQL,                    // PROMQL
			strings.Join(schema.Labels, ","), // LABELS
			schema.Quantile,                  // QUANTILE
			schema.Comment,                   // COMMENT
		)
		rows = append(rows, record)
	}
	e.rows = rows
}

func keyColumnUsageInTable(schema model.CIStr, table *model.TableInfo, extractor *plannercore.InfoSchemaKeyColumnUsageExtractor) [][]types.Datum {
	var rows [][]types.Datum
	if table.PKIsHandle {
		if extractor == nil || !extractor.Filter("constraint_name", lowerPrimaryKeyName) {
			for _, col := range table.Columns {
				if mysql.HasPriKeyFlag(col.GetFlag()) {
					record := types.MakeDatums(
						infoschema.CatalogVal,        // CONSTRAINT_CATALOG
						schema.O,                     // CONSTRAINT_SCHEMA
						infoschema.PrimaryConstraint, // CONSTRAINT_NAME
						infoschema.CatalogVal,        // TABLE_CATALOG
						schema.O,                     // TABLE_SCHEMA
						table.Name.O,                 // TABLE_NAME
						col.Name.O,                   // COLUMN_NAME
						1,                            // ORDINAL_POSITION
						1,                            // POSITION_IN_UNIQUE_CONSTRAINT
						nil,                          // REFERENCED_TABLE_SCHEMA
						nil,                          // REFERENCED_TABLE_NAME
						nil,                          // REFERENCED_COLUMN_NAME
					)
					rows = append(rows, record)
					break
				}
			}
		}
	}
	nameToCol := make(map[string]*model.ColumnInfo, len(table.Columns))
	for _, c := range table.Columns {
		nameToCol[c.Name.L] = c
	}
	for _, index := range table.Indices {
		var idxName string
		var filterIdxName string
		if index.Primary {
			idxName = mysql.PrimaryKeyName
			filterIdxName = lowerPrimaryKeyName
		} else if index.Unique {
			idxName = index.Name.O
			filterIdxName = index.Name.L
		} else {
			// Only handle unique/primary key
			continue
		}

		if extractor != nil && extractor.Filter("constraint_name", filterIdxName) {
			continue
		}

		for i, key := range index.Columns {
			col := nameToCol[key.Name.L]
			if col.Hidden {
				continue
			}
			record := types.MakeDatums(
				infoschema.CatalogVal, // CONSTRAINT_CATALOG
				schema.O,              // CONSTRAINT_SCHEMA
				idxName,               // CONSTRAINT_NAME
				infoschema.CatalogVal, // TABLE_CATALOG
				schema.O,              // TABLE_SCHEMA
				table.Name.O,          // TABLE_NAME
				col.Name.O,            // COLUMN_NAME
				i+1,                   // ORDINAL_POSITION,
				nil,                   // POSITION_IN_UNIQUE_CONSTRAINT
				nil,                   // REFERENCED_TABLE_SCHEMA
				nil,                   // REFERENCED_TABLE_NAME
				nil,                   // REFERENCED_COLUMN_NAME
			)
			rows = append(rows, record)
		}
	}
	for _, fk := range table.ForeignKeys {
		if extractor != nil && extractor.Filter("constraint_name", fk.Name.L) {
			continue
		}

		for i, key := range fk.Cols {
			fkRefCol := ""
			if len(fk.RefCols) > i {
				fkRefCol = fk.RefCols[i].O
			}
			col := nameToCol[key.L]
			record := types.MakeDatums(
				infoschema.CatalogVal, // CONSTRAINT_CATALOG
				schema.O,              // CONSTRAINT_SCHEMA
				fk.Name.O,             // CONSTRAINT_NAME
				infoschema.CatalogVal, // TABLE_CATALOG
				schema.O,              // TABLE_SCHEMA
				table.Name.O,          // TABLE_NAME
				col.Name.O,            // COLUMN_NAME
				i+1,                   // ORDINAL_POSITION,
				1,                     // POSITION_IN_UNIQUE_CONSTRAINT
				fk.RefSchema.O,        // REFERENCED_TABLE_SCHEMA
				fk.RefTable.O,         // REFERENCED_TABLE_NAME
				fkRefCol,              // REFERENCED_COLUMN_NAME
			)
			rows = append(rows, record)
		}
	}
	return rows
}

func (e *memtableRetriever) setDataForTiKVRegionStatus(ctx context.Context, sctx sessionctx.Context) (err error) {
	checker := privilege.GetPrivilegeManager(sctx)
	var extractorTableIDs []int64
	tikvStore, ok := sctx.GetStore().(helper.Storage)
	if !ok {
		return errors.New("Information about TiKV region status can be gotten only when the storage is TiKV")
	}
	tikvHelper := &helper.Helper{
		Store:       tikvStore,
		RegionCache: tikvStore.GetRegionCache(),
	}
	requestByTableRange := false
	var allRegionsInfo *pd.RegionsInfo
	is := sctx.GetDomainInfoSchema().(infoschema.InfoSchema)
	if e.extractor != nil {
		extractor, ok := e.extractor.(*plannercore.TiKVRegionStatusExtractor)
		if ok && len(extractor.GetTablesID()) > 0 {
			extractorTableIDs = extractor.GetTablesID()
			for _, tableID := range extractorTableIDs {
				regionsInfo, err := e.getRegionsInfoForTable(ctx, tikvHelper, is, tableID)
				if err != nil {
					if errors.ErrorEqual(err, infoschema.ErrTableExists) {
						continue
					}
					return err
				}
				allRegionsInfo = allRegionsInfo.Merge(regionsInfo)
			}
			requestByTableRange = true
		}
	}
	if !requestByTableRange {
		pdCli, err := tikvHelper.TryGetPDHTTPClient()
		if err != nil {
			return err
		}
		allRegionsInfo, err = pdCli.GetRegions(ctx)
		if err != nil {
			return err
		}
	}
	tableInfos := tikvHelper.GetRegionsTableInfo(allRegionsInfo, is, nil)
	for i := range allRegionsInfo.Regions {
		regionTableList := tableInfos[allRegionsInfo.Regions[i].ID]
		if len(regionTableList) == 0 {
			e.setNewTiKVRegionStatusCol(&allRegionsInfo.Regions[i], nil)
		}
		for j, regionTable := range regionTableList {
			if checker != nil && !checker.RequestVerification(sctx.GetSessionVars().ActiveRoles, regionTable.DB.Name.L, regionTable.Table.Name.L, "", mysql.AllPrivMask) {
				continue
			}
			if len(extractorTableIDs) == 0 {
				e.setNewTiKVRegionStatusCol(&allRegionsInfo.Regions[i], &regionTable)
			}
			if slices.Contains(extractorTableIDs, regionTableList[j].Table.ID) {
				e.setNewTiKVRegionStatusCol(&allRegionsInfo.Regions[i], &regionTable)
			}
		}
	}
	return nil
}

func (e *memtableRetriever) getRegionsInfoForTable(ctx context.Context, h *helper.Helper, is infoschema.InfoSchema, tableID int64) (*pd.RegionsInfo, error) {
	tbl, _ := is.TableByID(ctx, tableID)
	if tbl == nil {
		return nil, infoschema.ErrTableExists.GenWithStackByArgs(tableID)
	}

	pt := tbl.Meta().GetPartitionInfo()
	if pt == nil {
		regionsInfo, err := e.getRegionsInfoForSingleTable(ctx, h, tableID)
		if err != nil {
			return nil, err
		}
		return regionsInfo, nil
	}

	var allRegionsInfo *pd.RegionsInfo
	for _, def := range pt.Definitions {
		regionsInfo, err := e.getRegionsInfoForSingleTable(ctx, h, def.ID)
		if err != nil {
			return nil, err
		}
		allRegionsInfo = allRegionsInfo.Merge(regionsInfo)
	}
	return allRegionsInfo, nil
}

func (*memtableRetriever) getRegionsInfoForSingleTable(ctx context.Context, helper *helper.Helper, tableID int64) (*pd.RegionsInfo, error) {
	pdCli, err := helper.TryGetPDHTTPClient()
	if err != nil {
		return nil, err
	}
	sk, ek := tablecodec.GetTableHandleKeyRange(tableID)
	sRegion, err := pdCli.GetRegionByKey(ctx, codec.EncodeBytes(nil, sk))
	if err != nil {
		return nil, err
	}
	eRegion, err := pdCli.GetRegionByKey(ctx, codec.EncodeBytes(nil, ek))
	if err != nil {
		return nil, err
	}
	sk, err = hex.DecodeString(sRegion.StartKey)
	if err != nil {
		return nil, err
	}
	ek, err = hex.DecodeString(eRegion.EndKey)
	if err != nil {
		return nil, err
	}
	return pdCli.GetRegionsByKeyRange(ctx, pd.NewKeyRange(sk, ek), -1)
}

func (e *memtableRetriever) setNewTiKVRegionStatusCol(region *pd.RegionInfo, table *helper.TableInfo) {
	row := make([]types.Datum, len(infoschema.TableTiKVRegionStatusCols))
	row[0].SetInt64(region.ID)
	row[1].SetString(region.StartKey, mysql.DefaultCollationName)
	row[2].SetString(region.EndKey, mysql.DefaultCollationName)
	if table != nil {
		row[3].SetInt64(table.Table.ID)
		row[4].SetString(table.DB.Name.O, mysql.DefaultCollationName)
		row[5].SetString(table.Table.Name.O, mysql.DefaultCollationName)
		if table.IsIndex {
			row[6].SetInt64(1)
			row[7].SetInt64(table.Index.ID)
			row[8].SetString(table.Index.Name.O, mysql.DefaultCollationName)
		} else {
			row[6].SetInt64(0)
		}
		if table.IsPartition {
			row[9].SetInt64(1)
			row[10].SetInt64(table.Partition.ID)
			row[11].SetString(table.Partition.Name.O, mysql.DefaultCollationName)
		} else {
			row[9].SetInt64(0)
		}
	} else {
		row[6].SetInt64(0)
		row[9].SetInt64(0)
	}
	row[12].SetInt64(region.Epoch.ConfVer)
	row[13].SetInt64(region.Epoch.Version)
	row[14].SetUint64(region.WrittenBytes)
	row[15].SetUint64(region.ReadBytes)
	row[16].SetInt64(region.ApproximateSize)
	row[17].SetInt64(region.ApproximateKeys)
	if region.ReplicationStatus != nil {
		row[18].SetString(region.ReplicationStatus.State, mysql.DefaultCollationName)
		row[19].SetInt64(region.ReplicationStatus.StateID)
	}
	e.rows = append(e.rows, row)
}

const (
	normalPeer  = "NORMAL"
	pendingPeer = "PENDING"
	downPeer    = "DOWN"
)

func (e *memtableRetriever) setDataForTiDBHotRegions(ctx context.Context, sctx sessionctx.Context) error {
	tikvStore, ok := sctx.GetStore().(helper.Storage)
	if !ok {
		return errors.New("Information about hot region can be gotten only when the storage is TiKV")
	}
	tikvHelper := &helper.Helper{
		Store:       tikvStore,
		RegionCache: tikvStore.GetRegionCache(),
	}
	is := sessiontxn.GetTxnManager(sctx).GetTxnInfoSchema()
	metrics, err := tikvHelper.ScrapeHotInfo(ctx, helper.HotRead, is, tikvHelper.FilterMemDBs)
	if err != nil {
		return err
	}
	e.setDataForHotRegionByMetrics(metrics, "read")
	metrics, err = tikvHelper.ScrapeHotInfo(ctx, helper.HotWrite, is, nil)
	if err != nil {
		return err
	}
	e.setDataForHotRegionByMetrics(metrics, "write")
	return nil
}

func (e *memtableRetriever) setDataForHotRegionByMetrics(metrics []helper.HotTableIndex, tp string) {
	rows := make([][]types.Datum, 0, len(metrics))
	for _, tblIndex := range metrics {
		row := make([]types.Datum, len(infoschema.TableTiDBHotRegionsCols))
		if tblIndex.IndexName != "" {
			row[1].SetInt64(tblIndex.IndexID)
			row[4].SetString(tblIndex.IndexName, mysql.DefaultCollationName)
		} else {
			row[1].SetNull()
			row[4].SetNull()
		}
		row[0].SetInt64(tblIndex.TableID)
		row[2].SetString(tblIndex.DbName, mysql.DefaultCollationName)
		row[3].SetString(tblIndex.TableName, mysql.DefaultCollationName)
		row[5].SetUint64(tblIndex.RegionID)
		row[6].SetString(tp, mysql.DefaultCollationName)
		if tblIndex.RegionMetric == nil {
			row[7].SetNull()
			row[8].SetNull()
		} else {
			row[7].SetInt64(int64(tblIndex.RegionMetric.MaxHotDegree))
			row[8].SetInt64(int64(tblIndex.RegionMetric.Count))
		}
		row[9].SetUint64(tblIndex.RegionMetric.FlowBytes)
		rows = append(rows, row)
	}
	e.rows = append(e.rows, rows...)
}

// setDataFromTableConstraints constructs data for table information_schema.constraints.See https://dev.mysql.com/doc/refman/5.7/en/table-constraints-table.html
func (e *memtableRetriever) setDataFromTableConstraints(ctx context.Context, sctx sessionctx.Context) error {
	checker := privilege.GetPrivilegeManager(sctx)
	ex, ok := e.extractor.(*plannercore.InfoSchemaTableConstraintsExtractor)
	if !ok {
		return errors.Errorf("wrong extractor type: %T, expected InfoSchemaIndexesExtractor", e.extractor)
	}
	if ex.SkipRequest {
		return nil
	}
	schemas, tables, err := ex.ListSchemasAndTables(ctx, e.is)
	if err != nil {
		return errors.Trace(err)
	}
	rows := make([][]types.Datum, 0, len(tables))
	for i, tbl := range tables {
		schema := schemas[i]
		if ex.Filter("constraint_schema", schema.L) {
			continue
		}
		if checker != nil && !checker.RequestVerification(sctx.GetSessionVars().ActiveRoles, schema.L, tbl.Name.L, "", mysql.AllPrivMask) {
			continue
		}

		if tbl.PKIsHandle {
			if !ex.Filter("constraint_name", lowerPrimaryKeyName) {
				record := types.MakeDatums(
					infoschema.CatalogVal,     // CONSTRAINT_CATALOG
					schema.O,                  // CONSTRAINT_SCHEMA
					mysql.PrimaryKeyName,      // CONSTRAINT_NAME
					schema.O,                  // TABLE_SCHEMA
					tbl.Name.O,                // TABLE_NAME
					infoschema.PrimaryKeyType, // CONSTRAINT_TYPE
				)
				rows = append(rows, record)
			}
		}

		for _, idx := range tbl.Indices {
			var cname, ctype string
			var filterName string
			if idx.Primary {
				cname = mysql.PrimaryKeyName
				filterName = lowerPrimaryKeyName
				ctype = infoschema.PrimaryKeyType
			} else if idx.Unique {
				cname = idx.Name.O
				filterName = idx.Name.L
				ctype = infoschema.UniqueKeyType
			} else {
				// The index has no constriant.
				continue
			}
			if ex.Filter("constraint_name", filterName) {
				continue
			}
			record := types.MakeDatums(
				infoschema.CatalogVal, // CONSTRAINT_CATALOG
				schema.O,              // CONSTRAINT_SCHEMA
				cname,                 // CONSTRAINT_NAME
				schema.O,              // TABLE_SCHEMA
				tbl.Name.O,            // TABLE_NAME
				ctype,                 // CONSTRAINT_TYPE
			)
			rows = append(rows, record)
		}
		//  TiDB includes foreign key information for compatibility but foreign keys are not yet enforced.
		for _, fk := range tbl.ForeignKeys {
			if ex.Filter("constraint_name", fk.Name.L) {
				continue
			}
			record := types.MakeDatums(
				infoschema.CatalogVal,     // CONSTRAINT_CATALOG
				schema.O,                  // CONSTRAINT_SCHEMA
				fk.Name.O,                 // CONSTRAINT_NAME
				schema.O,                  // TABLE_SCHEMA
				tbl.Name.O,                // TABLE_NAME
				infoschema.ForeignKeyType, // CONSTRAINT_TYPE
			)
			rows = append(rows, record)
		}
	}
	e.rows = rows
	return nil
}

// tableStorageStatsRetriever is used to read slow log data.
type tableStorageStatsRetriever struct {
	dummyCloser
	table         *model.TableInfo
	outputCols    []*model.ColumnInfo
	retrieved     bool
	initialized   bool
	extractor     *plannercore.TableStorageStatsExtractor
	initialTables []*initialTable
	curTable      int
	helper        *helper.Helper
	stats         *pd.RegionStats
}

func (e *tableStorageStatsRetriever) retrieve(ctx context.Context, sctx sessionctx.Context) ([][]types.Datum, error) {
	if e.retrieved {
		return nil, nil
	}
	if !e.initialized {
		err := e.initialize(ctx, sctx)
		if err != nil {
			return nil, err
		}
	}
	if len(e.initialTables) == 0 || e.curTable >= len(e.initialTables) {
		e.retrieved = true
		return nil, nil
	}

	rows, err := e.setDataForTableStorageStats(ctx)
	if err != nil {
		return nil, err
	}
	if len(e.outputCols) == len(e.table.Columns) {
		return rows, nil
	}
	retRows := make([][]types.Datum, len(rows))
	for i, fullRow := range rows {
		row := make([]types.Datum, len(e.outputCols))
		for j, col := range e.outputCols {
			row[j] = fullRow[col.Offset]
		}
		retRows[i] = row
	}
	return retRows, nil
}

type initialTable struct {
	db string
	*model.TableInfo
}

func (e *tableStorageStatsRetriever) initialize(ctx context.Context, sctx sessionctx.Context) error {
	is := sctx.GetInfoSchema().(infoschema.InfoSchema)
	var databases []string
	schemas := e.extractor.TableSchema
	tables := e.extractor.TableName

	// If not specify the table_schema, return an error to avoid traverse all schemas and their tables.
	if len(schemas) == 0 {
		return errors.Errorf("Please add where clause to filter the column TABLE_SCHEMA. " +
			"For example, where TABLE_SCHEMA = 'xxx' or where TABLE_SCHEMA in ('xxx', 'yyy')")
	}

	// Filter the sys or memory schema.
	for schema := range schemas {
		if !util.IsMemDB(schema) {
			databases = append(databases, schema)
		}
	}

	// Privilege checker.
	checker := func(db, table string) bool {
		if pm := privilege.GetPrivilegeManager(sctx); pm != nil {
			return pm.RequestVerification(sctx.GetSessionVars().ActiveRoles, db, table, "", mysql.AllPrivMask)
		}
		return true
	}

	// Extract the tables to the initialTable.
	for _, DB := range databases {
		// The user didn't specified the table, extract all tables of this db to initialTable.
		if len(tables) == 0 {
			tbs, err := is.SchemaTableInfos(ctx, model.NewCIStr(DB))
			if err != nil {
				return errors.Trace(err)
			}
			for _, tb := range tbs {
				// For every db.table, check it's privileges.
				if checker(DB, tb.Name.L) {
					e.initialTables = append(e.initialTables, &initialTable{DB, tb})
				}
			}
		} else {
			// The user specified the table, extract the specified tables of this db to initialTable.
			for tb := range tables {
				if tb, err := is.TableByName(context.Background(), model.NewCIStr(DB), model.NewCIStr(tb)); err == nil {
					// For every db.table, check it's privileges.
					if checker(DB, tb.Meta().Name.L) {
						e.initialTables = append(e.initialTables, &initialTable{DB, tb.Meta()})
					}
				}
			}
		}
	}

	// Cache the helper and return an error if PD unavailable.
	tikvStore, ok := sctx.GetStore().(helper.Storage)
	if !ok {
		return errors.Errorf("Information about TiKV region status can be gotten only when the storage is TiKV")
	}
	e.helper = helper.NewHelper(tikvStore)
	_, err := e.helper.GetPDAddr()
	if err != nil {
		return err
	}
	e.initialized = true
	return nil
}

func (e *tableStorageStatsRetriever) setDataForTableStorageStats(ctx context.Context) ([][]types.Datum, error) {
	rows := make([][]types.Datum, 0, 1024)
	count := 0
	for e.curTable < len(e.initialTables) && count < 1024 {
		tbl := e.initialTables[e.curTable]
		tblIDs := make([]int64, 0, 1)
		tblIDs = append(tblIDs, tbl.ID)
		if partInfo := tbl.GetPartitionInfo(); partInfo != nil {
			for _, partDef := range partInfo.Definitions {
				tblIDs = append(tblIDs, partDef.ID)
			}
		}
		var err error
		for _, tableID := range tblIDs {
			e.stats, err = e.helper.GetPDRegionStats(ctx, tableID, false)
			if err != nil {
				return nil, err
			}
			peerCount := 0
			for _, cnt := range e.stats.StorePeerCount {
				peerCount += cnt
			}

			record := types.MakeDatums(
				tbl.db,              // TABLE_SCHEMA
				tbl.Name.O,          // TABLE_NAME
				tableID,             // TABLE_ID
				peerCount,           // TABLE_PEER_COUNT
				e.stats.Count,       // TABLE_REGION_COUNT
				e.stats.EmptyCount,  // TABLE_EMPTY_REGION_COUNT
				e.stats.StorageSize, // TABLE_SIZE
				e.stats.StorageKeys, // TABLE_KEYS
			)
			rows = append(rows, record)
		}
		count++
		e.curTable++
	}
	return rows, nil
}

// dataForAnalyzeStatusHelper is a helper function which can be used in show_stats.go
func dataForAnalyzeStatusHelper(ctx context.Context, sctx sessionctx.Context) (rows [][]types.Datum, err error) {
	const maxAnalyzeJobs = 30
	const sql = "SELECT table_schema, table_name, partition_name, job_info, processed_rows, CONVERT_TZ(start_time, @@TIME_ZONE, '+00:00'), CONVERT_TZ(end_time, @@TIME_ZONE, '+00:00'), state, fail_reason, instance, process_id FROM mysql.analyze_jobs ORDER BY update_time DESC LIMIT %?"
	exec := sctx.GetRestrictedSQLExecutor()
	kctx := kv.WithInternalSourceType(context.Background(), kv.InternalTxnStats)
	chunkRows, _, err := exec.ExecRestrictedSQL(kctx, nil, sql, maxAnalyzeJobs)
	if err != nil {
		return nil, err
	}
	checker := privilege.GetPrivilegeManager(sctx)

	for _, chunkRow := range chunkRows {
		dbName := chunkRow.GetString(0)
		tableName := chunkRow.GetString(1)
		if checker != nil && !checker.RequestVerification(sctx.GetSessionVars().ActiveRoles, dbName, tableName, "", mysql.AllPrivMask) {
			continue
		}
		partitionName := chunkRow.GetString(2)
		jobInfo := chunkRow.GetString(3)
		processedRows := chunkRow.GetInt64(4)
		var startTime, endTime any
		if !chunkRow.IsNull(5) {
			t, err := chunkRow.GetTime(5).GoTime(time.UTC)
			if err != nil {
				return nil, err
			}
			startTime = types.NewTime(types.FromGoTime(t.In(sctx.GetSessionVars().TimeZone)), mysql.TypeDatetime, 0)
		}
		if !chunkRow.IsNull(6) {
			t, err := chunkRow.GetTime(6).GoTime(time.UTC)
			if err != nil {
				return nil, err
			}
			endTime = types.NewTime(types.FromGoTime(t.In(sctx.GetSessionVars().TimeZone)), mysql.TypeDatetime, 0)
		}

		state := chunkRow.GetEnum(7).String()
		var failReason any
		if !chunkRow.IsNull(8) {
			failReason = chunkRow.GetString(8)
		}
		instance := chunkRow.GetString(9)
		var procID any
		if !chunkRow.IsNull(10) {
			procID = chunkRow.GetUint64(10)
		}

		var remainDurationStr, progressDouble, estimatedRowCntStr any
		if state == statistics.AnalyzeRunning && !strings.HasPrefix(jobInfo, "merge global stats") {
			startTime, ok := startTime.(types.Time)
			if !ok {
				return nil, errors.New("invalid start time")
			}
			remainingDuration, progress, estimatedRowCnt, remainDurationErr :=
				getRemainDurationForAnalyzeStatusHelper(ctx, sctx, &startTime,
					dbName, tableName, partitionName, processedRows)
			if remainDurationErr != nil {
				logutil.BgLogger().Warn("get remaining duration failed", zap.Error(remainDurationErr))
			}
			if remainingDuration != nil {
				remainDurationStr = execdetails.FormatDuration(*remainingDuration)
			}
			progressDouble = progress
			estimatedRowCntStr = int64(estimatedRowCnt)
		}
		row := types.MakeDatums(
			dbName,             // TABLE_SCHEMA
			tableName,          // TABLE_NAME
			partitionName,      // PARTITION_NAME
			jobInfo,            // JOB_INFO
			processedRows,      // ROW_COUNT
			startTime,          // START_TIME
			endTime,            // END_TIME
			state,              // STATE
			failReason,         // FAIL_REASON
			instance,           // INSTANCE
			procID,             // PROCESS_ID
			remainDurationStr,  // REMAINING_SECONDS
			progressDouble,     // PROGRESS
			estimatedRowCntStr, // ESTIMATED_TOTAL_ROWS
		)
		rows = append(rows, row)
	}
	return
}

func getRemainDurationForAnalyzeStatusHelper(
	ctx context.Context,
	sctx sessionctx.Context, startTime *types.Time,
	dbName, tableName, partitionName string, processedRows int64) (*time.Duration, float64, float64, error) {
	var remainingDuration = time.Duration(0)
	var percentage = 0.0
	var totalCnt = float64(0)
	if startTime != nil {
		start, err := startTime.GoTime(time.UTC)
		if err != nil {
			return nil, percentage, totalCnt, err
		}
		duration := time.Now().UTC().Sub(start)
		if intest.InTest {
			if val := ctx.Value(AnalyzeProgressTest); val != nil {
				remainingDuration, percentage = calRemainInfoForAnalyzeStatus(ctx, int64(totalCnt), processedRows, duration)
				return &remainingDuration, percentage, totalCnt, nil
			}
		}
		var tid int64
		is := sessiontxn.GetTxnManager(sctx).GetTxnInfoSchema()
		tb, err := is.TableByName(ctx, model.NewCIStr(dbName), model.NewCIStr(tableName))
		if err != nil {
			return nil, percentage, totalCnt, err
		}
		statsHandle := domain.GetDomain(sctx).StatsHandle()
		if statsHandle != nil {
			var statsTbl *statistics.Table
			meta := tb.Meta()
			if partitionName != "" {
				pt := meta.GetPartitionInfo()
				tid = pt.GetPartitionIDByName(partitionName)
				statsTbl = statsHandle.GetPartitionStats(meta, tid)
			} else {
				statsTbl = statsHandle.GetTableStats(meta)
				tid = meta.ID
			}
			if statsTbl != nil && statsTbl.RealtimeCount != 0 {
				totalCnt = float64(statsTbl.RealtimeCount)
			}
		}
		if (tid > 0 && totalCnt == 0) || float64(processedRows) > totalCnt {
			totalCnt, _ = pdhelper.GlobalPDHelper.GetApproximateTableCountFromStorage(ctx, sctx, tid, dbName, tableName, partitionName)
		}
		remainingDuration, percentage = calRemainInfoForAnalyzeStatus(ctx, int64(totalCnt), processedRows, duration)
	}
	return &remainingDuration, percentage, totalCnt, nil
}

func calRemainInfoForAnalyzeStatus(ctx context.Context, totalCnt int64, processedRows int64, duration time.Duration) (time.Duration, float64) {
	if intest.InTest {
		if val := ctx.Value(AnalyzeProgressTest); val != nil {
			totalCnt = 100 // But in final result, it is still 0.
			processedRows = 10
			duration = 1 * time.Minute
		}
	}
	if totalCnt == 0 {
		return 0, 100.0
	}
	remainLine := totalCnt - processedRows
	if processedRows == 0 {
		processedRows = 1
	}
	if duration == 0 {
		duration = 1 * time.Second
	}
	i := float64(remainLine) * duration.Seconds() / float64(processedRows)
	persentage := float64(processedRows) / float64(totalCnt)
	return time.Duration(i) * time.Second, persentage
}

// setDataForAnalyzeStatus gets all the analyze jobs.
func (e *memtableRetriever) setDataForAnalyzeStatus(ctx context.Context, sctx sessionctx.Context) (err error) {
	e.rows, err = dataForAnalyzeStatusHelper(ctx, sctx)
	return
}

// setDataForPseudoProfiling returns pseudo data for table profiling when system variable `profiling` is set to `ON`.
func (e *memtableRetriever) setDataForPseudoProfiling(sctx sessionctx.Context) {
	if v, ok := sctx.GetSessionVars().GetSystemVar("profiling"); ok && variable.TiDBOptOn(v) {
		row := types.MakeDatums(
			0,                      // QUERY_ID
			0,                      // SEQ
			"",                     // STATE
			types.NewDecFromInt(0), // DURATION
			types.NewDecFromInt(0), // CPU_USER
			types.NewDecFromInt(0), // CPU_SYSTEM
			0,                      // CONTEXT_VOLUNTARY
			0,                      // CONTEXT_INVOLUNTARY
			0,                      // BLOCK_OPS_IN
			0,                      // BLOCK_OPS_OUT
			0,                      // MESSAGES_SENT
			0,                      // MESSAGES_RECEIVED
			0,                      // PAGE_FAULTS_MAJOR
			0,                      // PAGE_FAULTS_MINOR
			0,                      // SWAPS
			"",                     // SOURCE_FUNCTION
			"",                     // SOURCE_FILE
			0,                      // SOURCE_LINE
		)
		e.rows = append(e.rows, row)
	}
}

func (e *memtableRetriever) setDataForServersInfo(ctx sessionctx.Context) error {
	serversInfo, err := infosync.GetAllServerInfo(context.Background())
	if err != nil {
		return err
	}
	rows := make([][]types.Datum, 0, len(serversInfo))
	for _, info := range serversInfo {
		row := types.MakeDatums(
			info.ID,              // DDL_ID
			info.IP,              // IP
			int(info.Port),       // PORT
			int(info.StatusPort), // STATUS_PORT
			info.Lease,           // LEASE
			info.Version,         // VERSION
			info.GitHash,         // GIT_HASH
			info.BinlogStatus,    // BINLOG_STATUS
			stringutil.BuildStringFromLabels(info.Labels), // LABELS
		)
		if sem.IsEnabled() {
			checker := privilege.GetPrivilegeManager(ctx)
			if checker == nil || !checker.RequestDynamicVerification(ctx.GetSessionVars().ActiveRoles, "RESTRICTED_TABLES_ADMIN", false) {
				row[1].SetNull() // clear IP
			}
		}
		rows = append(rows, row)
	}
	e.rows = rows
	return nil
}

func (e *memtableRetriever) setDataFromSequences(ctx context.Context, sctx sessionctx.Context, schemas []model.CIStr) error {
	checker := privilege.GetPrivilegeManager(sctx)
	extractor, ok := e.extractor.(*plannercore.InfoSchemaBaseExtractor)
	if ok && extractor.SkipRequest {
		return nil
	}
	var rows [][]types.Datum
	for _, schema := range schemas {
		if ok && extractor.Filter("sequence_schema", schema.L) {
			continue
		}
		tables, err := e.is.SchemaTableInfos(ctx, schema)
		if err != nil {
			return errors.Trace(err)
		}
		for _, table := range tables {
			if ok && extractor.Filter("sequence_name", table.Name.L) {
				continue
			}
			if !table.IsSequence() {
				continue
			}
			if checker != nil && !checker.RequestVerification(sctx.GetSessionVars().ActiveRoles, schema.L, table.Name.L, "", mysql.AllPrivMask) {
				continue
			}
			record := types.MakeDatums(
				infoschema.CatalogVal,     // TABLE_CATALOG
				schema.O,                  // SEQUENCE_SCHEMA
				table.Name.O,              // SEQUENCE_NAME
				table.Sequence.Cache,      // Cache
				table.Sequence.CacheValue, // CACHE_VALUE
				table.Sequence.Cycle,      // CYCLE
				table.Sequence.Increment,  // INCREMENT
				table.Sequence.MaxValue,   // MAXVALUE
				table.Sequence.MinValue,   // MINVALUE
				table.Sequence.Start,      // START
				table.Sequence.Comment,    // COMMENT
			)
			rows = append(rows, record)
		}
	}
	e.rows = rows
	return nil
}

// dataForTableTiFlashReplica constructs data for table tiflash replica info.
func (e *memtableRetriever) dataForTableTiFlashReplica(_ context.Context, sctx sessionctx.Context, _ []model.CIStr) error {
	var (
		checker       = privilege.GetPrivilegeManager(sctx)
		rows          [][]types.Datum
		tiFlashStores map[int64]pd.StoreInfo
	)
	rs := e.is.ListTablesWithSpecialAttribute(infoschema.TiFlashAttribute)
	for _, schema := range rs {
		for _, tbl := range schema.TableInfos {
			if checker != nil && !checker.RequestVerification(sctx.GetSessionVars().ActiveRoles, schema.DBName, tbl.Name.L, "", mysql.AllPrivMask) {
				continue
			}
			var progress float64
			if pi := tbl.GetPartitionInfo(); pi != nil && len(pi.Definitions) > 0 {
				for _, p := range pi.Definitions {
					progressOfPartition, err := infosync.MustGetTiFlashProgress(p.ID, tbl.TiFlashReplica.Count, &tiFlashStores)
					if err != nil {
						logutil.BgLogger().Error("dataForTableTiFlashReplica error", zap.Int64("tableID", tbl.ID), zap.Int64("partitionID", p.ID), zap.Error(err))
					}
					progress += progressOfPartition
				}
				progress = progress / float64(len(pi.Definitions))
			} else {
				var err error
				progress, err = infosync.MustGetTiFlashProgress(tbl.ID, tbl.TiFlashReplica.Count, &tiFlashStores)
				if err != nil {
					logutil.BgLogger().Error("dataForTableTiFlashReplica error", zap.Int64("tableID", tbl.ID), zap.Error(err))
				}
			}
			progressString := types.TruncateFloatToString(progress, 2)
			progress, _ = strconv.ParseFloat(progressString, 64)
			record := types.MakeDatums(
				schema.DBName,                   // TABLE_SCHEMA
				tbl.Name.O,                      // TABLE_NAME
				tbl.ID,                          // TABLE_ID
				int64(tbl.TiFlashReplica.Count), // REPLICA_COUNT
				strings.Join(tbl.TiFlashReplica.LocationLabels, ","), // LOCATION_LABELS
				tbl.TiFlashReplica.Available,                         // AVAILABLE
				progress,                                             // PROGRESS
			)
			rows = append(rows, record)
		}
	}
	e.rows = rows
	return nil
}

func (e *memtableRetriever) setDataForClientErrorsSummary(ctx sessionctx.Context, tableName string) error {
	// Seeing client errors should require the PROCESS privilege, with the exception of errors for your own user.
	// This is similar to information_schema.processlist, which is the closest comparison.
	hasProcessPriv := hasPriv(ctx, mysql.ProcessPriv)
	loginUser := ctx.GetSessionVars().User

	var rows [][]types.Datum
	switch tableName {
	case infoschema.TableClientErrorsSummaryGlobal:
		if !hasProcessPriv {
			return plannererrors.ErrSpecificAccessDenied.GenWithStackByArgs("PROCESS")
		}
		for code, summary := range errno.GlobalStats() {
			firstSeen := types.NewTime(types.FromGoTime(summary.FirstSeen), mysql.TypeTimestamp, types.DefaultFsp)
			lastSeen := types.NewTime(types.FromGoTime(summary.LastSeen), mysql.TypeTimestamp, types.DefaultFsp)
			row := types.MakeDatums(
				int(code),                    // ERROR_NUMBER
				errno.MySQLErrName[code].Raw, // ERROR_MESSAGE
				summary.ErrorCount,           // ERROR_COUNT
				summary.WarningCount,         // WARNING_COUNT
				firstSeen,                    // FIRST_SEEN
				lastSeen,                     // LAST_SEEN
			)
			rows = append(rows, row)
		}
	case infoschema.TableClientErrorsSummaryByUser:
		for user, agg := range errno.UserStats() {
			for code, summary := range agg {
				// Allow anyone to see their own errors.
				if !hasProcessPriv && loginUser != nil && loginUser.Username != user {
					continue
				}
				firstSeen := types.NewTime(types.FromGoTime(summary.FirstSeen), mysql.TypeTimestamp, types.DefaultFsp)
				lastSeen := types.NewTime(types.FromGoTime(summary.LastSeen), mysql.TypeTimestamp, types.DefaultFsp)
				row := types.MakeDatums(
					user,                         // USER
					int(code),                    // ERROR_NUMBER
					errno.MySQLErrName[code].Raw, // ERROR_MESSAGE
					summary.ErrorCount,           // ERROR_COUNT
					summary.WarningCount,         // WARNING_COUNT
					firstSeen,                    // FIRST_SEEN
					lastSeen,                     // LAST_SEEN
				)
				rows = append(rows, row)
			}
		}
	case infoschema.TableClientErrorsSummaryByHost:
		if !hasProcessPriv {
			return plannererrors.ErrSpecificAccessDenied.GenWithStackByArgs("PROCESS")
		}
		for host, agg := range errno.HostStats() {
			for code, summary := range agg {
				firstSeen := types.NewTime(types.FromGoTime(summary.FirstSeen), mysql.TypeTimestamp, types.DefaultFsp)
				lastSeen := types.NewTime(types.FromGoTime(summary.LastSeen), mysql.TypeTimestamp, types.DefaultFsp)
				row := types.MakeDatums(
					host,                         // HOST
					int(code),                    // ERROR_NUMBER
					errno.MySQLErrName[code].Raw, // ERROR_MESSAGE
					summary.ErrorCount,           // ERROR_COUNT
					summary.WarningCount,         // WARNING_COUNT
					firstSeen,                    // FIRST_SEEN
					lastSeen,                     // LAST_SEEN
				)
				rows = append(rows, row)
			}
		}
	}
	e.rows = rows
	return nil
}

func (e *memtableRetriever) setDataForTrxSummary(ctx sessionctx.Context) error {
	hasProcessPriv := hasPriv(ctx, mysql.ProcessPriv)
	if !hasProcessPriv {
		return nil
	}
	rows := txninfo.Recorder.DumpTrxSummary()
	e.rows = rows
	return nil
}

func (e *memtableRetriever) setDataForClusterTrxSummary(ctx sessionctx.Context) error {
	err := e.setDataForTrxSummary(ctx)
	if err != nil {
		return err
	}
	rows, err := infoschema.AppendHostInfoToRows(ctx, e.rows)
	if err != nil {
		return err
	}
	e.rows = rows
	return nil
}

func (e *memtableRetriever) setDataForMemoryUsage() error {
	r := memory.ReadMemStats()
	currentOps, sessionKillLastDatum := types.NewDatum(nil), types.NewDatum(nil)
	if memory.TriggerMemoryLimitGC.Load() || servermemorylimit.IsKilling.Load() {
		currentOps.SetString("shrink", mysql.DefaultCollationName)
	}
	sessionKillLast := servermemorylimit.SessionKillLast.Load()
	if !sessionKillLast.IsZero() {
		sessionKillLastDatum.SetMysqlTime(types.NewTime(types.FromGoTime(sessionKillLast), mysql.TypeDatetime, 0))
	}
	gcLast := types.NewTime(types.FromGoTime(memory.MemoryLimitGCLast.Load()), mysql.TypeDatetime, 0)

	row := []types.Datum{
		types.NewIntDatum(int64(memory.GetMemTotalIgnoreErr())),          // MEMORY_TOTAL
		types.NewIntDatum(int64(memory.ServerMemoryLimit.Load())),        // MEMORY_LIMIT
		types.NewIntDatum(int64(r.HeapInuse)),                            // MEMORY_CURRENT
		types.NewIntDatum(int64(servermemorylimit.MemoryMaxUsed.Load())), // MEMORY_MAX_USED
		currentOps,           // CURRENT_OPS
		sessionKillLastDatum, // SESSION_KILL_LAST
		types.NewIntDatum(servermemorylimit.SessionKillTotal.Load()), // SESSION_KILL_TOTAL
		types.NewTimeDatum(gcLast),                                   // GC_LAST
		types.NewIntDatum(memory.MemoryLimitGCTotal.Load()),          // GC_TOTAL
		types.NewDatum(GlobalDiskUsageTracker.BytesConsumed()),       // DISK_USAGE
		types.NewDatum(memory.QueryForceDisk.Load()),                 // QUERY_FORCE_DISK
	}
	e.rows = append(e.rows, row)
	return nil
}

func (e *memtableRetriever) setDataForClusterMemoryUsage(ctx sessionctx.Context) error {
	err := e.setDataForMemoryUsage()
	if err != nil {
		return err
	}
	rows, err := infoschema.AppendHostInfoToRows(ctx, e.rows)
	if err != nil {
		return err
	}
	e.rows = rows
	return nil
}

func (e *memtableRetriever) setDataForMemoryUsageOpsHistory() error {
	e.rows = servermemorylimit.GlobalMemoryOpsHistoryManager.GetRows()
	return nil
}

func (e *memtableRetriever) setDataForClusterMemoryUsageOpsHistory(ctx sessionctx.Context) error {
	err := e.setDataForMemoryUsageOpsHistory()
	if err != nil {
		return err
	}
	rows, err := infoschema.AppendHostInfoToRows(ctx, e.rows)
	if err != nil {
		return err
	}
	e.rows = rows
	return nil
}

// tidbTrxTableRetriever is the memtable retriever for the TIDB_TRX and CLUSTER_TIDB_TRX table.
type tidbTrxTableRetriever struct {
	dummyCloser
	batchRetrieverHelper
	table       *model.TableInfo
	columns     []*model.ColumnInfo
	txnInfo     []*txninfo.TxnInfo
	initialized bool
}

func (e *tidbTrxTableRetriever) retrieve(ctx context.Context, sctx sessionctx.Context) ([][]types.Datum, error) {
	if e.retrieved {
		return nil, nil
	}

	if !e.initialized {
		e.initialized = true

		sm := sctx.GetSessionManager()
		if sm == nil {
			e.retrieved = true
			return nil, nil
		}

		loginUser := sctx.GetSessionVars().User
		hasProcessPriv := hasPriv(sctx, mysql.ProcessPriv)
		infoList := sm.ShowTxnList()
		e.txnInfo = make([]*txninfo.TxnInfo, 0, len(infoList))
		for _, info := range infoList {
			// If you have the PROCESS privilege, you can see all running transactions.
			// Otherwise, you can see only your own transactions.
			if !hasProcessPriv && loginUser != nil && info.Username != loginUser.Username {
				continue
			}
			e.txnInfo = append(e.txnInfo, info)
		}

		e.batchRetrieverHelper.totalRows = len(e.txnInfo)
		e.batchRetrieverHelper.batchSize = 1024
	}

	sqlExec := sctx.GetRestrictedSQLExecutor()

	var err error
	// The current TiDB node's address is needed by the CLUSTER_TIDB_TRX table.
	var instanceAddr string
	if e.table.Name.O == infoschema.ClusterTableTiDBTrx {
		instanceAddr, err = infoschema.GetInstanceAddr(sctx)
		if err != nil {
			return nil, err
		}
	}

	var res [][]types.Datum
	err = e.nextBatch(func(start, end int) error {
		// Before getting rows, collect the SQL digests that needs to be retrieved first.
		var sqlRetriever *expression.SQLDigestTextRetriever
		for _, c := range e.columns {
			if c.Name.O == txninfo.CurrentSQLDigestTextStr {
				if sqlRetriever == nil {
					sqlRetriever = expression.NewSQLDigestTextRetriever()
				}

				for i := start; i < end; i++ {
					sqlRetriever.SQLDigestsMap[e.txnInfo[i].CurrentSQLDigest] = ""
				}
			}
		}
		// Retrieve the SQL texts if necessary.
		if sqlRetriever != nil {
			err1 := sqlRetriever.RetrieveLocal(ctx, sqlExec)
			if err1 != nil {
				return errors.Trace(err1)
			}
		}

		res = make([][]types.Datum, 0, end-start)

		// Calculate rows.
		for i := start; i < end; i++ {
			row := make([]types.Datum, 0, len(e.columns))
			for _, c := range e.columns {
				if c.Name.O == util.ClusterTableInstanceColumnName {
					row = append(row, types.NewDatum(instanceAddr))
				} else if c.Name.O == txninfo.CurrentSQLDigestTextStr {
					if text, ok := sqlRetriever.SQLDigestsMap[e.txnInfo[i].CurrentSQLDigest]; ok && len(text) != 0 {
						row = append(row, types.NewDatum(text))
					} else {
						row = append(row, types.NewDatum(nil))
					}
				} else {
					switch c.Name.O {
					case txninfo.MemBufferBytesStr:
						memDBFootprint := sctx.GetSessionVars().MemDBFootprint
						var bytesConsumed int64
						if memDBFootprint != nil {
							bytesConsumed = memDBFootprint.BytesConsumed()
						}
						row = append(row, types.NewDatum(bytesConsumed))
					default:
						row = append(row, e.txnInfo[i].ToDatum(c.Name.O))
					}
				}
			}
			res = append(res, row)
		}

		return nil
	})

	if err != nil {
		return nil, err
	}

	return res, nil
}

// dataLockWaitsTableRetriever is the memtable retriever for the DATA_LOCK_WAITS table.
type dataLockWaitsTableRetriever struct {
	dummyCloser
	batchRetrieverHelper
	table          *model.TableInfo
	columns        []*model.ColumnInfo
	lockWaits      []*deadlock.WaitForEntry
	resolvingLocks []txnlock.ResolvingLock
	initialized    bool
}

func (r *dataLockWaitsTableRetriever) retrieve(ctx context.Context, sctx sessionctx.Context) ([][]types.Datum, error) {
	if r.retrieved {
		return nil, nil
	}

	if !r.initialized {
		if !hasPriv(sctx, mysql.ProcessPriv) {
			return nil, plannererrors.ErrSpecificAccessDenied.GenWithStackByArgs("PROCESS")
		}

		r.initialized = true
		var err error
		r.lockWaits, err = sctx.GetStore().GetLockWaits()
		tikvStore, _ := sctx.GetStore().(helper.Storage)
		r.resolvingLocks = tikvStore.GetLockResolver().Resolving()
		if err != nil {
			r.retrieved = true
			return nil, err
		}

		r.batchRetrieverHelper.totalRows = len(r.lockWaits) + len(r.resolvingLocks)
		r.batchRetrieverHelper.batchSize = 1024
	}

	var res [][]types.Datum

	err := r.nextBatch(func(start, end int) error {
		// Before getting rows, collect the SQL digests that needs to be retrieved first.
		var needDigest bool
		var needSQLText bool
		for _, c := range r.columns {
			if c.Name.O == infoschema.DataLockWaitsColumnSQLDigestText {
				needSQLText = true
			} else if c.Name.O == infoschema.DataLockWaitsColumnSQLDigest {
				needDigest = true
			}
		}

		var digests []string
		if needDigest || needSQLText {
			digests = make([]string, end-start)
			for i, lockWait := range r.lockWaits {
				digest, err := resourcegrouptag.DecodeResourceGroupTag(lockWait.ResourceGroupTag)
				if err != nil {
					// Ignore the error if failed to decode the digest from resource_group_tag. We still want to show
					// as much information as possible even we can't retrieve some of them.
					logutil.Logger(ctx).Warn("failed to decode resource group tag", zap.Error(err))
				} else {
					digests[i] = hex.EncodeToString(digest)
				}
			}
			// todo: support resourcegrouptag for resolvingLocks
		}

		// Fetch the SQL Texts of the digests above if necessary.
		var sqlRetriever *expression.SQLDigestTextRetriever
		if needSQLText {
			sqlRetriever = expression.NewSQLDigestTextRetriever()
			for _, digest := range digests {
				if len(digest) > 0 {
					sqlRetriever.SQLDigestsMap[digest] = ""
				}
			}

			err := sqlRetriever.RetrieveGlobal(ctx, sctx.GetRestrictedSQLExecutor())
			if err != nil {
				return errors.Trace(err)
			}
		}

		// Calculate rows.
		res = make([][]types.Datum, 0, end-start)
		// data_lock_waits contains both lockWaits (pessimistic lock waiting)
		// and resolving (optimistic lock "waiting") info
		// first we'll return the lockWaits, and then resolving, so we need to
		// do some index calculation here
		lockWaitsStart := min(start, len(r.lockWaits))
		resolvingStart := start - lockWaitsStart
		lockWaitsEnd := min(end, len(r.lockWaits))
		resolvingEnd := end - lockWaitsEnd
		for rowIdx, lockWait := range r.lockWaits[lockWaitsStart:lockWaitsEnd] {
			row := make([]types.Datum, 0, len(r.columns))

			for _, col := range r.columns {
				switch col.Name.O {
				case infoschema.DataLockWaitsColumnKey:
					row = append(row, types.NewDatum(strings.ToUpper(hex.EncodeToString(lockWait.Key))))
				case infoschema.DataLockWaitsColumnKeyInfo:
					infoSchema := sctx.GetInfoSchema().(infoschema.InfoSchema)
					var decodedKeyStr any
					decodedKey, err := keydecoder.DecodeKey(lockWait.Key, infoSchema)
					if err == nil {
						decodedKeyBytes, err := json.Marshal(decodedKey)
						if err != nil {
							logutil.BgLogger().Warn("marshal decoded key info to JSON failed", zap.Error(err))
						} else {
							decodedKeyStr = string(decodedKeyBytes)
						}
					} else {
						logutil.Logger(ctx).Warn("decode key failed", zap.Error(err))
					}
					row = append(row, types.NewDatum(decodedKeyStr))
				case infoschema.DataLockWaitsColumnTrxID:
					row = append(row, types.NewDatum(lockWait.Txn))
				case infoschema.DataLockWaitsColumnCurrentHoldingTrxID:
					row = append(row, types.NewDatum(lockWait.WaitForTxn))
				case infoschema.DataLockWaitsColumnSQLDigest:
					digest := digests[rowIdx]
					if len(digest) == 0 {
						row = append(row, types.NewDatum(nil))
					} else {
						row = append(row, types.NewDatum(digest))
					}
				case infoschema.DataLockWaitsColumnSQLDigestText:
					text := sqlRetriever.SQLDigestsMap[digests[rowIdx]]
					if len(text) > 0 {
						row = append(row, types.NewDatum(text))
					} else {
						row = append(row, types.NewDatum(nil))
					}
				default:
					row = append(row, types.NewDatum(nil))
				}
			}

			res = append(res, row)
		}
		for _, resolving := range r.resolvingLocks[resolvingStart:resolvingEnd] {
			row := make([]types.Datum, 0, len(r.columns))

			for _, col := range r.columns {
				switch col.Name.O {
				case infoschema.DataLockWaitsColumnKey:
					row = append(row, types.NewDatum(strings.ToUpper(hex.EncodeToString(resolving.Key))))
				case infoschema.DataLockWaitsColumnKeyInfo:
					infoSchema := domain.GetDomain(sctx).InfoSchema()
					var decodedKeyStr any
					decodedKey, err := keydecoder.DecodeKey(resolving.Key, infoSchema)
					if err == nil {
						decodedKeyBytes, err := json.Marshal(decodedKey)
						if err != nil {
							logutil.Logger(ctx).Warn("marshal decoded key info to JSON failed", zap.Error(err))
						} else {
							decodedKeyStr = string(decodedKeyBytes)
						}
					} else {
						logutil.Logger(ctx).Warn("decode key failed", zap.Error(err))
					}
					row = append(row, types.NewDatum(decodedKeyStr))
				case infoschema.DataLockWaitsColumnTrxID:
					row = append(row, types.NewDatum(resolving.TxnID))
				case infoschema.DataLockWaitsColumnCurrentHoldingTrxID:
					row = append(row, types.NewDatum(resolving.LockTxnID))
				case infoschema.DataLockWaitsColumnSQLDigest:
					// todo: support resourcegrouptag for resolvingLocks
					row = append(row, types.NewDatum(nil))
				case infoschema.DataLockWaitsColumnSQLDigestText:
					// todo: support resourcegrouptag for resolvingLocks
					row = append(row, types.NewDatum(nil))
				default:
					row = append(row, types.NewDatum(nil))
				}
			}

			res = append(res, row)
		}
		return nil
	})

	if err != nil {
		return nil, err
	}

	return res, nil
}

// deadlocksTableRetriever is the memtable retriever for the DEADLOCKS and CLUSTER_DEADLOCKS table.
type deadlocksTableRetriever struct {
	dummyCloser
	batchRetrieverHelper

	currentIdx          int
	currentWaitChainIdx int

	table       *model.TableInfo
	columns     []*model.ColumnInfo
	deadlocks   []*deadlockhistory.DeadlockRecord
	initialized bool
}

// nextIndexPair advances a index pair (where `idx` is the index of the DeadlockRecord, and `waitChainIdx` is the index
// of the wait chain item in the `idx`-th DeadlockRecord. This function helps iterate over each wait chain item
// in all DeadlockRecords.
func (r *deadlocksTableRetriever) nextIndexPair(idx, waitChainIdx int) (a, b int) {
	waitChainIdx++
	if waitChainIdx >= len(r.deadlocks[idx].WaitChain) {
		waitChainIdx = 0
		idx++
		for idx < len(r.deadlocks) && len(r.deadlocks[idx].WaitChain) == 0 {
			idx++
		}
	}
	return idx, waitChainIdx
}

func (r *deadlocksTableRetriever) retrieve(ctx context.Context, sctx sessionctx.Context) ([][]types.Datum, error) {
	if r.retrieved {
		return nil, nil
	}

	if !r.initialized {
		if !hasPriv(sctx, mysql.ProcessPriv) {
			return nil, plannererrors.ErrSpecificAccessDenied.GenWithStackByArgs("PROCESS")
		}

		r.initialized = true
		r.deadlocks = deadlockhistory.GlobalDeadlockHistory.GetAll()

		r.batchRetrieverHelper.totalRows = 0
		for _, d := range r.deadlocks {
			r.batchRetrieverHelper.totalRows += len(d.WaitChain)
		}
		r.batchRetrieverHelper.batchSize = 1024
	}

	// The current TiDB node's address is needed by the CLUSTER_DEADLOCKS table.
	var err error
	var instanceAddr string
	if r.table.Name.O == infoschema.ClusterTableDeadlocks {
		instanceAddr, err = infoschema.GetInstanceAddr(sctx)
		if err != nil {
			return nil, err
		}
	}

	infoSchema := sctx.GetInfoSchema().(infoschema.InfoSchema)

	var res [][]types.Datum

	err = r.nextBatch(func(start, end int) error {
		// Before getting rows, collect the SQL digests that needs to be retrieved first.
		var sqlRetriever *expression.SQLDigestTextRetriever
		for _, c := range r.columns {
			if c.Name.O == deadlockhistory.ColCurrentSQLDigestTextStr {
				if sqlRetriever == nil {
					sqlRetriever = expression.NewSQLDigestTextRetriever()
				}

				idx, waitChainIdx := r.currentIdx, r.currentWaitChainIdx
				for i := start; i < end; i++ {
					if idx >= len(r.deadlocks) {
						return errors.New("reading information_schema.(cluster_)deadlocks table meets corrupted index")
					}

					sqlRetriever.SQLDigestsMap[r.deadlocks[idx].WaitChain[waitChainIdx].SQLDigest] = ""
					// Step to the next entry
					idx, waitChainIdx = r.nextIndexPair(idx, waitChainIdx)
				}
			}
		}
		// Retrieve the SQL texts if necessary.
		if sqlRetriever != nil {
			err1 := sqlRetriever.RetrieveGlobal(ctx, sctx.GetRestrictedSQLExecutor())
			if err1 != nil {
				return errors.Trace(err1)
			}
		}

		res = make([][]types.Datum, 0, end-start)

		for i := start; i < end; i++ {
			if r.currentIdx >= len(r.deadlocks) {
				return errors.New("reading information_schema.(cluster_)deadlocks table meets corrupted index")
			}

			row := make([]types.Datum, 0, len(r.columns))
			deadlock := r.deadlocks[r.currentIdx]
			waitChainItem := deadlock.WaitChain[r.currentWaitChainIdx]

			for _, c := range r.columns {
				if c.Name.O == util.ClusterTableInstanceColumnName {
					row = append(row, types.NewDatum(instanceAddr))
				} else if c.Name.O == deadlockhistory.ColCurrentSQLDigestTextStr {
					if text, ok := sqlRetriever.SQLDigestsMap[waitChainItem.SQLDigest]; ok && len(text) > 0 {
						row = append(row, types.NewDatum(text))
					} else {
						row = append(row, types.NewDatum(nil))
					}
				} else if c.Name.O == deadlockhistory.ColKeyInfoStr {
					value := types.NewDatum(nil)
					if len(waitChainItem.Key) > 0 {
						decodedKey, err := keydecoder.DecodeKey(waitChainItem.Key, infoSchema)
						if err == nil {
							decodedKeyJSON, err := json.Marshal(decodedKey)
							if err != nil {
								logutil.BgLogger().Warn("marshal decoded key info to JSON failed", zap.Error(err))
							} else {
								value = types.NewDatum(string(decodedKeyJSON))
							}
						} else {
							logutil.Logger(ctx).Warn("decode key failed", zap.Error(err))
						}
					}
					row = append(row, value)
				} else {
					row = append(row, deadlock.ToDatum(r.currentWaitChainIdx, c.Name.O))
				}
			}

			res = append(res, row)
			// Step to the next entry
			r.currentIdx, r.currentWaitChainIdx = r.nextIndexPair(r.currentIdx, r.currentWaitChainIdx)
		}

		return nil
	})

	if err != nil {
		return nil, err
	}

	return res, nil
}

func adjustColumns(input [][]types.Datum, outColumns []*model.ColumnInfo, table *model.TableInfo) [][]types.Datum {
	if len(outColumns) == len(table.Columns) {
		return input
	}
	rows := make([][]types.Datum, len(input))
	for i, fullRow := range input {
		row := make([]types.Datum, len(outColumns))
		for j, col := range outColumns {
			row[j] = fullRow[col.Offset]
		}
		rows[i] = row
	}
	return rows
}

// TiFlashSystemTableRetriever is used to read system table from tiflash.
type TiFlashSystemTableRetriever struct {
	dummyCloser
	table         *model.TableInfo
	outputCols    []*model.ColumnInfo
	instanceCount int
	instanceIdx   int
	instanceIDs   []string
	rowIdx        int
	retrieved     bool
	initialized   bool
	extractor     *plannercore.TiFlashSystemTableExtractor
}

func (e *TiFlashSystemTableRetriever) retrieve(ctx context.Context, sctx sessionctx.Context) ([][]types.Datum, error) {
	if e.extractor.SkipRequest || e.retrieved {
		return nil, nil
	}
	if !e.initialized {
		err := e.initialize(sctx, e.extractor.TiFlashInstances)
		if err != nil {
			return nil, err
		}
	}
	if e.instanceCount == 0 || e.instanceIdx >= e.instanceCount {
		e.retrieved = true
		return nil, nil
	}

	for {
		rows, err := e.dataForTiFlashSystemTables(ctx, sctx, e.extractor.TiDBDatabases, e.extractor.TiDBTables)
		if err != nil {
			return nil, err
		}
		if len(rows) > 0 || e.instanceIdx >= e.instanceCount {
			return rows, nil
		}
	}
}

func (e *TiFlashSystemTableRetriever) initialize(sctx sessionctx.Context, tiflashInstances set.StringSet) error {
	storeInfo, err := infoschema.GetStoreServerInfo(sctx.GetStore())
	if err != nil {
		return err
	}

	for _, info := range storeInfo {
		if info.ServerType != kv.TiFlash.Name() {
			continue
		}
		info.ResolveLoopBackAddr()
		if len(tiflashInstances) > 0 && !tiflashInstances.Exist(info.Address) {
			continue
		}
		hostAndStatusPort := strings.Split(info.StatusAddr, ":")
		if len(hostAndStatusPort) != 2 {
			return errors.Errorf("node status addr: %s format illegal", info.StatusAddr)
		}
		e.instanceIDs = append(e.instanceIDs, info.Address)
		e.instanceCount++
	}
	e.initialized = true
	return nil
}

type tiFlashSQLExecuteResponseMetaColumn struct {
	Name string `json:"name"`
	Type string `json:"type"`
}

type tiFlashSQLExecuteResponse struct {
	Meta []tiFlashSQLExecuteResponseMetaColumn `json:"meta"`
	Data [][]any                               `json:"data"`
}

func (e *TiFlashSystemTableRetriever) dataForTiFlashSystemTables(ctx context.Context, sctx sessionctx.Context, tidbDatabases string, tidbTables string) ([][]types.Datum, error) {
	maxCount := 1024
	targetTable := strings.ToLower(strings.Replace(e.table.Name.O, "TIFLASH", "DT", 1))
	var filters []string
	if len(tidbDatabases) > 0 {
		filters = append(filters, fmt.Sprintf("tidb_database IN (%s)", strings.ReplaceAll(tidbDatabases, "\"", "'")))
	}
	if len(tidbTables) > 0 {
		filters = append(filters, fmt.Sprintf("tidb_table IN (%s)", strings.ReplaceAll(tidbTables, "\"", "'")))
	}
	sql := fmt.Sprintf("SELECT * FROM system.%s", targetTable)
	if len(filters) > 0 {
		sql = fmt.Sprintf("%s WHERE %s", sql, strings.Join(filters, " AND "))
	}
	sql = fmt.Sprintf("%s LIMIT %d, %d", sql, e.rowIdx, maxCount)
	request := tikvrpc.Request{
		Type:    tikvrpc.CmdGetTiFlashSystemTable,
		StoreTp: tikvrpc.TiFlash,
		Req: &kvrpcpb.TiFlashSystemTableRequest{
			Sql: sql,
		},
	}

	store := sctx.GetStore()
	tikvStore, ok := store.(tikv.Storage)
	if !ok {
		return nil, errors.New("Get tiflash system tables can only run with tikv compatible storage")
	}
	// send request to tiflash, timeout is 1s
	instanceID := e.instanceIDs[e.instanceIdx]
	resp, err := tikvStore.GetTiKVClient().SendRequest(ctx, instanceID, &request, time.Second)
	if err != nil {
		return nil, errors.Trace(err)
	}
	var result tiFlashSQLExecuteResponse
	tiflashResp, ok := resp.Resp.(*kvrpcpb.TiFlashSystemTableResponse)
	if !ok {
		return nil, errors.Errorf("Unexpected response type: %T", resp.Resp)
	}
	err = json.Unmarshal(tiflashResp.Data, &result)
	if err != nil {
		return nil, errors.Wrapf(err, "Failed to decode JSON from TiFlash")
	}

	// Map result columns back to our columns. It is possible that some columns cannot be
	// recognized and some other columns are missing. This may happen during upgrading.
	outputColIndexMap := map[string]int{} // Map from TiDB Column name to Output Column Index
	for idx, c := range e.outputCols {
		outputColIndexMap[c.Name.L] = idx
	}
	tiflashColIndexMap := map[int]int{} // Map from TiFlash Column index to Output Column Index
	for tiFlashColIdx, col := range result.Meta {
		if outputIdx, ok := outputColIndexMap[strings.ToLower(col.Name)]; ok {
			tiflashColIndexMap[tiFlashColIdx] = outputIdx
		}
	}
	outputRows := make([][]types.Datum, 0, len(result.Data))
	for _, rowFields := range result.Data {
		if len(rowFields) == 0 {
			continue
		}
		outputRow := make([]types.Datum, len(e.outputCols))
		for tiFlashColIdx, fieldValue := range rowFields {
			outputIdx, ok := tiflashColIndexMap[tiFlashColIdx]
			if !ok {
				// Discard this field, we don't know which output column is the destination
				continue
			}
			if fieldValue == nil {
				continue
			}
			valStr := fmt.Sprint(fieldValue)
			column := e.outputCols[outputIdx]
			if column.GetType() == mysql.TypeVarchar {
				outputRow[outputIdx].SetString(valStr, mysql.DefaultCollationName)
			} else if column.GetType() == mysql.TypeLonglong {
				value, err := strconv.ParseInt(valStr, 10, 64)
				if err != nil {
					return nil, errors.Trace(err)
				}
				outputRow[outputIdx].SetInt64(value)
			} else if column.GetType() == mysql.TypeDouble {
				value, err := strconv.ParseFloat(valStr, 64)
				if err != nil {
					return nil, errors.Trace(err)
				}
				outputRow[outputIdx].SetFloat64(value)
			} else {
				return nil, errors.Errorf("Meet column of unknown type %v", column)
			}
		}
		outputRow[len(e.outputCols)-1].SetString(instanceID, mysql.DefaultCollationName)
		outputRows = append(outputRows, outputRow)
	}
	e.rowIdx += len(outputRows)
	if len(outputRows) < maxCount {
		e.instanceIdx++
		e.rowIdx = 0
	}
	return outputRows, nil
}

func (e *memtableRetriever) setDataForAttributes(ctx context.Context, sctx sessionctx.Context, is infoschema.InfoSchema) error {
	checker := privilege.GetPrivilegeManager(sctx)
	rules, err := infosync.GetAllLabelRules(context.TODO())
	skipValidateTable := false
	failpoint.Inject("mockOutputOfAttributes", func() {
		convert := func(i any) []any {
			return []any{i}
		}
		rules = []*label.Rule{
			{
				ID:       "schema/test/test_label",
				Labels:   []pd.RegionLabel{{Key: "merge_option", Value: "allow"}, {Key: "db", Value: "test"}, {Key: "table", Value: "test_label"}},
				RuleType: "key-range",
				Data: convert(map[string]any{
					"start_key": "7480000000000000ff395f720000000000fa",
					"end_key":   "7480000000000000ff3a5f720000000000fa",
				}),
			},
			{
				ID:       "invalidIDtest",
				Labels:   []pd.RegionLabel{{Key: "merge_option", Value: "allow"}, {Key: "db", Value: "test"}, {Key: "table", Value: "test_label"}},
				RuleType: "key-range",
				Data: convert(map[string]any{
					"start_key": "7480000000000000ff395f720000000000fa",
					"end_key":   "7480000000000000ff3a5f720000000000fa",
				}),
			},
			{
				ID:       "schema/test/test_label",
				Labels:   []pd.RegionLabel{{Key: "merge_option", Value: "allow"}, {Key: "db", Value: "test"}, {Key: "table", Value: "test_label"}},
				RuleType: "key-range",
				Data: convert(map[string]any{
					"start_key": "aaaaa",
					"end_key":   "bbbbb",
				}),
			},
		}
		err = nil
		skipValidateTable = true
	})

	if err != nil {
		return errors.Wrap(err, "get the label rules failed")
	}

	rows := make([][]types.Datum, 0, len(rules))
	for _, rule := range rules {
		skip := true
		dbName, tableName, partitionName, err := checkRule(rule)
		if err != nil {
			logutil.BgLogger().Warn("check table-rule failed", zap.String("ID", rule.ID), zap.Error(err))
			continue
		}
		tableID, err := decodeTableIDFromRule(rule)
		if err != nil {
			logutil.BgLogger().Warn("decode table ID from rule failed", zap.String("ID", rule.ID), zap.Error(err))
			continue
		}

		if !skipValidateTable && tableOrPartitionNotExist(ctx, dbName, tableName, partitionName, is, tableID) {
			continue
		}

		if tableName != "" && dbName != "" && (checker == nil || checker.RequestVerification(sctx.GetSessionVars().ActiveRoles, dbName, tableName, "", mysql.SelectPriv)) {
			skip = false
		}
		if skip {
			continue
		}

		labels := label.RestoreRegionLabels(&rule.Labels)
		var ranges []string
		for _, data := range rule.Data.([]any) {
			if kv, ok := data.(map[string]any); ok {
				startKey := kv["start_key"]
				endKey := kv["end_key"]
				ranges = append(ranges, fmt.Sprintf("[%s, %s]", startKey, endKey))
			}
		}
		kr := strings.Join(ranges, ", ")

		row := types.MakeDatums(
			rule.ID,
			rule.RuleType,
			labels,
			kr,
		)
		rows = append(rows, row)
	}
	e.rows = rows
	return nil
}

func (e *memtableRetriever) setDataFromPlacementPolicies(sctx sessionctx.Context) error {
	is := sessiontxn.GetTxnManager(sctx).GetTxnInfoSchema()
	placementPolicies := is.AllPlacementPolicies()
	rows := make([][]types.Datum, 0, len(placementPolicies))
	// Get global PLACEMENT POLICIES
	// Currently no privileges needed for seeing global PLACEMENT POLICIES!
	for _, policy := range placementPolicies {
		// Currently we skip converting syntactic sugar. We might revisit this decision still in the future
		// I.e.: if PrimaryRegion or Regions are set,
		// also convert them to LeaderConstraints and FollowerConstraints
		// for better user experience searching for particular constraints

		// Followers == 0 means not set, so the default value 2 will be used
		followerCnt := policy.PlacementSettings.Followers
		if followerCnt == 0 {
			followerCnt = 2
		}

		row := types.MakeDatums(
			policy.ID,
			infoschema.CatalogVal, // CATALOG
			policy.Name.O,         // Policy Name
			policy.PlacementSettings.PrimaryRegion,
			policy.PlacementSettings.Regions,
			policy.PlacementSettings.Constraints,
			policy.PlacementSettings.LeaderConstraints,
			policy.PlacementSettings.FollowerConstraints,
			policy.PlacementSettings.LearnerConstraints,
			policy.PlacementSettings.Schedule,
			followerCnt,
			policy.PlacementSettings.Learners,
		)
		rows = append(rows, row)
	}
	e.rows = rows
	return nil
}

func (e *memtableRetriever) setDataFromRunawayWatches(sctx sessionctx.Context) error {
	do := domain.GetDomain(sctx)
	err := do.TryToUpdateRunawayWatch()
	if err != nil {
		logutil.BgLogger().Warn("read runaway watch list", zap.Error(err))
	}
	watches := do.GetRunawayWatchList()
	rows := make([][]types.Datum, 0, len(watches))
	for _, watch := range watches {
		action := watch.Action
		row := types.MakeDatums(
			watch.ID,
			watch.ResourceGroupName,
			watch.StartTime.UTC().Format(time.DateTime),
			watch.EndTime.UTC().Format(time.DateTime),
			rmpb.RunawayWatchType_name[int32(watch.Watch)],
			watch.WatchText,
			watch.Source,
			rmpb.RunawayAction_name[int32(action)],
		)
		if watch.EndTime.Equal(resourcegroup.NullTime) {
			row[3].SetString("UNLIMITED", mysql.DefaultCollationName)
		}
		rows = append(rows, row)
	}
	e.rows = rows
	return nil
}

// used in resource_groups
const (
	burstableStr      = "YES"
	burstdisableStr   = "NO"
	unlimitedFillRate = "UNLIMITED"
)

func (e *memtableRetriever) setDataFromResourceGroups() error {
	resourceGroups, err := infosync.ListResourceGroups(context.TODO())
	if err != nil {
		return errors.Errorf("failed to access resource group manager, error message is %s", err.Error())
	}
	rows := make([][]types.Datum, 0, len(resourceGroups))
	for _, group := range resourceGroups {
		//mode := ""
		burstable := burstdisableStr
		priority := model.PriorityValueToName(uint64(group.Priority))
		fillrate := unlimitedFillRate
		// RU_PER_SEC = unlimited like the default group settings.
		isDefaultInReservedSetting := group.RUSettings.RU.Settings.FillRate == math.MaxInt32
		if !isDefaultInReservedSetting {
			fillrate = strconv.FormatUint(group.RUSettings.RU.Settings.FillRate, 10)
		}
		// convert runaway settings
		limitBuilder := new(strings.Builder)
		if setting := group.RunawaySettings; setting != nil {
			if setting.Rule == nil {
				return errors.Errorf("unexpected runaway config in resource group")
			}
			dur := time.Duration(setting.Rule.ExecElapsedTimeMs) * time.Millisecond
			fmt.Fprintf(limitBuilder, "EXEC_ELAPSED='%s'", dur.String())
			fmt.Fprintf(limitBuilder, ", ACTION=%s", model.RunawayActionType(setting.Action).String())
			if setting.Watch != nil {
				if setting.Watch.LastingDurationMs > 0 {
					dur := time.Duration(setting.Watch.LastingDurationMs) * time.Millisecond
					fmt.Fprintf(limitBuilder, ", WATCH=%s DURATION='%s'", model.RunawayWatchType(setting.Watch.Type).String(), dur.String())
				} else {
					fmt.Fprintf(limitBuilder, ", WATCH=%s DURATION=UNLIMITED", model.RunawayWatchType(setting.Watch.Type).String())
				}
			}
		}
		queryLimit := limitBuilder.String()

		// convert background settings
		bgBuilder := new(strings.Builder)
		if setting := group.BackgroundSettings; setting != nil {
			fmt.Fprintf(bgBuilder, "TASK_TYPES='%s'", strings.Join(setting.JobTypes, ","))
		}
		background := bgBuilder.String()

		switch group.Mode {
		case rmpb.GroupMode_RUMode:
			if group.RUSettings.RU.Settings.BurstLimit < 0 {
				burstable = burstableStr
			}
			row := types.MakeDatums(
				group.Name,
				fillrate,
				priority,
				burstable,
				queryLimit,
				background,
			)
			if len(queryLimit) == 0 {
				row[4].SetNull()
			}
			if len(background) == 0 {
				row[5].SetNull()
			}
			rows = append(rows, row)
		default:
			//mode = "UNKNOWN_MODE"
			row := types.MakeDatums(
				group.Name,
				nil,
				nil,
				nil,
				nil,
				nil,
			)
			rows = append(rows, row)
		}
	}
	e.rows = rows
	return nil
}

func (e *memtableRetriever) setDataFromKeywords() error {
	rows := make([][]types.Datum, 0, len(parser.Keywords))
	for _, kw := range parser.Keywords {
		row := types.MakeDatums(kw.Word, kw.Reserved)
		rows = append(rows, row)
	}
	e.rows = rows
	return nil
}

func (e *memtableRetriever) setDataFromIndexUsage(ctx context.Context, sctx sessionctx.Context, schemas []model.CIStr) error {
	dom := domain.GetDomain(sctx)
	rows := make([][]types.Datum, 0, 100)
	checker := privilege.GetPrivilegeManager(sctx)
	extractor, ok := e.extractor.(*plannercore.InfoSchemaBaseExtractor)
	if ok && extractor.SkipRequest {
		return nil
	}

	for _, schema := range schemas {
		if ok && extractor.Filter("table_schema", schema.L) {
			continue
		}
		tables, err := dom.InfoSchema().SchemaTableInfos(ctx, schema)
		if err != nil {
			return errors.Trace(err)
		}
		for _, tbl := range tables {
			if ok && extractor.Filter("table_name", tbl.Name.L) {
				continue
			}
			allowed := checker == nil || checker.RequestVerification(
				sctx.GetSessionVars().ActiveRoles,
				schema.L, tbl.Name.L, "", mysql.AllPrivMask)
			if !allowed {
				continue
			}

			for _, idx := range tbl.Indices {
				if ok && extractor.Filter("index_name", idx.Name.L) {
					continue
				}
				row := make([]types.Datum, 0, 14)
				usage := dom.StatsHandle().GetIndexUsage(tbl.ID, idx.ID)
				row = append(row, types.NewStringDatum(schema.O))
				row = append(row, types.NewStringDatum(tbl.Name.O))
				row = append(row, types.NewStringDatum(idx.Name.O))
				row = append(row, types.NewIntDatum(int64(usage.QueryTotal)))
				row = append(row, types.NewIntDatum(int64(usage.KvReqTotal)))
				row = append(row, types.NewIntDatum(int64(usage.RowAccessTotal)))
				for _, percentage := range usage.PercentageAccess {
					row = append(row, types.NewIntDatum(int64(percentage)))
				}
				lastUsedAt := types.Datum{}
				lastUsedAt.SetNull()
				if !usage.LastUsedAt.IsZero() {
					t := types.NewTime(types.FromGoTime(usage.LastUsedAt), mysql.TypeTimestamp, 0)
					lastUsedAt = types.NewTimeDatum(t)
				}
				row = append(row, lastUsedAt)
				rows = append(rows, row)
			}
		}
	}

	e.rows = rows
	return nil
}

func (e *memtableRetriever) setDataForClusterIndexUsage(ctx context.Context, sctx sessionctx.Context, schemas []model.CIStr) error {
	err := e.setDataFromIndexUsage(ctx, sctx, schemas)
	if err != nil {
		return errors.Trace(err)
	}
	rows, err := infoschema.AppendHostInfoToRows(sctx, e.rows)
	if err != nil {
		return err
	}
	e.rows = rows
	return nil
}

func checkRule(rule *label.Rule) (dbName, tableName string, partitionName string, err error) {
	s := strings.Split(rule.ID, "/")
	if len(s) < 3 {
		err = errors.Errorf("invalid label rule ID: %v", rule.ID)
		return
	}
	if rule.RuleType == "" {
		err = errors.New("empty label rule type")
		return
	}
	if rule.Labels == nil || len(rule.Labels) == 0 {
		err = errors.New("the label rule has no label")
		return
	}
	if rule.Data == nil {
		err = errors.New("the label rule has no data")
		return
	}
	dbName = s[1]
	tableName = s[2]
	if len(s) > 3 {
		partitionName = s[3]
	}
	return
}

func decodeTableIDFromRule(rule *label.Rule) (tableID int64, err error) {
	datas := rule.Data.([]any)
	if len(datas) == 0 {
		err = fmt.Errorf("there is no data in rule %s", rule.ID)
		return
	}
	data := datas[0]
	dataMap, ok := data.(map[string]any)
	if !ok {
		err = fmt.Errorf("get the label rules %s failed", rule.ID)
		return
	}
	key, err := hex.DecodeString(fmt.Sprintf("%s", dataMap["start_key"]))
	if err != nil {
		err = fmt.Errorf("decode key from start_key %s in rule %s failed", dataMap["start_key"], rule.ID)
		return
	}
	_, bs, err := codec.DecodeBytes(key, nil)
	if err == nil {
		key = bs
	}
	tableID = tablecodec.DecodeTableID(key)
	if tableID == 0 {
		err = fmt.Errorf("decode tableID from key %s in rule %s failed", key, rule.ID)
		return
	}
	return
}

func tableOrPartitionNotExist(ctx context.Context, dbName string, tableName string, partitionName string, is infoschema.InfoSchema, tableID int64) (tableNotExist bool) {
	if len(partitionName) == 0 {
		curTable, _ := is.TableByName(ctx, model.NewCIStr(dbName), model.NewCIStr(tableName))
		if curTable == nil {
			return true
		}
		curTableID := curTable.Meta().ID
		if curTableID != tableID {
			return true
		}
	} else {
		_, _, partInfo := is.FindTableByPartitionID(tableID)
		if partInfo == nil {
			return true
		}
	}
	return false
}<|MERGE_RESOLUTION|>--- conflicted
+++ resolved
@@ -1309,10 +1309,6 @@
 }
 
 func (e *memtableRetriever) setDataFromIndexes(ctx context.Context, sctx sessionctx.Context) error {
-<<<<<<< HEAD
-	checker := privilege.GetPrivilegeManager(sctx)
-=======
->>>>>>> 3c30925c
 	ex, ok := e.extractor.(*plannercore.InfoSchemaIndexesExtractor)
 	if !ok {
 		return errors.Errorf("wrong extractor type: %T, expected InfoSchemaIndexesExtractor", e.extractor)
@@ -1327,98 +1323,11 @@
 	}
 
 	var rows [][]types.Datum
-<<<<<<< HEAD
-
-	schemas, tables, err := ex.ListSchemasAndTables(ctx, e.is)
-	if err != nil {
-		return errors.Trace(err)
-	}
-	for i, tb := range tables {
-		schema := schemas[i]
-		if checker != nil && !checker.RequestVerification(sctx.GetSessionVars().ActiveRoles, schema.L, tb.Name.L, "", mysql.AllPrivMask) {
-			continue
-		}
-
-		if tb.PKIsHandle {
-			var pkCol *model.ColumnInfo
-			for _, col := range tb.Cols() {
-				if mysql.HasPriKeyFlag(col.GetFlag()) {
-					pkCol = col
-					break
-				}
-			}
-			record := types.MakeDatums(
-				schema.O,     // TABLE_SCHEMA
-				tb.Name.O,    // TABLE_NAME
-				0,            // NON_UNIQUE
-				"PRIMARY",    // KEY_NAME
-				1,            // SEQ_IN_INDEX
-				pkCol.Name.O, // COLUMN_NAME
-				nil,          // SUB_PART
-				"",           // INDEX_COMMENT
-				nil,          // Expression
-				0,            // INDEX_ID
-				"YES",        // IS_VISIBLE
-				"YES",        // CLUSTERED
-				0,            // IS_GLOBAL
-			)
-			rows = append(rows, record)
-		}
-		for _, idxInfo := range tb.Indices {
-			if idxInfo.State != model.StatePublic {
-				continue
-			}
-			isClustered := "NO"
-			if tb.IsCommonHandle && idxInfo.Primary {
-				isClustered = "YES"
-			}
-			for i, col := range idxInfo.Columns {
-				nonUniq := 1
-				if idxInfo.Unique {
-					nonUniq = 0
-				}
-				var subPart any
-				if col.Length != types.UnspecifiedLength {
-					subPart = col.Length
-				}
-				colName := col.Name.O
-				var expression any
-				expression = nil
-				tblCol := tb.Columns[col.Offset]
-				if tblCol.Hidden {
-					colName = "NULL"
-					expression = tblCol.GeneratedExprString
-				}
-				visible := "YES"
-				if idxInfo.Invisible {
-					visible = "NO"
-				}
-				record := types.MakeDatums(
-					schema.O,        // TABLE_SCHEMA
-					tb.Name.O,       // TABLE_NAME
-					nonUniq,         // NON_UNIQUE
-					idxInfo.Name.O,  // KEY_NAME
-					i+1,             // SEQ_IN_INDEX
-					colName,         // COLUMN_NAME
-					subPart,         // SUB_PART
-					idxInfo.Comment, // INDEX_COMMENT
-					expression,      // Expression
-					idxInfo.ID,      // INDEX_ID
-					visible,         // IS_VISIBLE
-					isClustered,     // CLUSTERED
-					idxInfo.Global,  // IS_GLOBAL
-				)
-				rows = append(rows, record)
-			}
-		}
-
-=======
 	for i, table := range tables {
 		rows, err = e.setDataFromIndex(sctx, schemas[i], table, rows)
 		if err != nil {
 			return errors.Trace(err)
 		}
->>>>>>> 3c30925c
 	}
 	e.rows = rows
 	return nil
