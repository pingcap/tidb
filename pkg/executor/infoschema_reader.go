--- conflicted
+++ resolved
@@ -1772,20 +1772,12 @@
 	for _, dbName := range schemaNames {
 		dbInfoRaw, _ := is.SchemaByName(dbName)
 		dbInfo := dbInfoRaw.Clone()
-<<<<<<< HEAD
 		tbls := is.SchemaTables(dbName)
 		tables := make([]*model.TableInfo, 0, len(tbls))
 		for _, tbl := range tbls {
 			tables = append(tables, tbl.Meta())
 		}
 		dbInfo.SetTables(tables)
-=======
-		dbInfo.Tables = dbInfo.Tables[:0]
-		tbls := is.SchemaTables(dbName)
-		for _, tbl := range tbls {
-			dbInfo.Tables = append(dbInfo.Tables, tbl.Meta())
-		}
->>>>>>> 53c050b5
 		res = append(res, dbInfo)
 	}
 	return res
