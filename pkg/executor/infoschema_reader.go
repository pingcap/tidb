--- conflicted
+++ resolved
@@ -601,12 +601,8 @@
 				} else if table.TableCacheStatusType == model.TableCacheStatusEnable {
 					createOptions = "cached=on"
 				}
-<<<<<<< HEAD
-				var autoIncID interface{}
 				var err error
-=======
 				var autoIncID any
->>>>>>> 7087f702
 				hasAutoIncID, _ := infoschema.HasAutoIncrementColumn(table)
 				if hasAutoIncID {
 					autoIncID, err = getAutoIncrementID(sctx, schema, table)
