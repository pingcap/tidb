// Copyright 2023 PingCAP, Inc.
//
// Licensed under the Apache License, Version 2.0 (the "License");
// you may not use this file except in compliance with the License.
// You may obtain a copy of the License at
//
//     http://www.apache.org/licenses/LICENSE-2.0
//
// Unless required by applicable law or agreed to in writing, software
// distributed under the License is distributed on an "AS IS" BASIS,
// WITHOUT WARRANTIES OR CONDITIONS OF ANY KIND, either express or implied.
// See the License for the specific language governing permissions and
// limitations under the License.

package testutil

import (
	"context"
	"crypto/rand"
	"encoding/base64"
	"fmt"
	"math/big"
	"sort"
	"sync/atomic"

	"github.com/pingcap/tidb/pkg/executor/internal/exec"
	"github.com/pingcap/tidb/pkg/expression"
	"github.com/pingcap/tidb/pkg/parser/mysql"
	plannercore "github.com/pingcap/tidb/pkg/planner/core"
	"github.com/pingcap/tidb/pkg/planner/property"
	"github.com/pingcap/tidb/pkg/sessionctx"
	"github.com/pingcap/tidb/pkg/types"
	"github.com/pingcap/tidb/pkg/util/chunk"
	"github.com/pingcap/tidb/pkg/util/memory"
	"github.com/pingcap/tidb/pkg/util/stringutil"
)

// MockDataSourceParameters mpcks data source parameters
type MockDataSourceParameters struct {
	Ctx         sessionctx.Context
	DataSchema  *expression.Schema
	GenDataFunc func(row int, typ *types.FieldType) interface{}
	Ndvs        []int
	Orders      []bool
	Rows        int

	// Sometimes we may need to save chunks that have been outputted
	SaveChunks bool
}

// MockDataSource mocks data source
type MockDataSource struct {
<<<<<<< HEAD
	GenData     []*chunk.Chunk
	Chunks      []*chunk.Chunk
	SavedChunks []*chunk.Chunk
	P           MockDataSourceParameters
=======
	GenData []*chunk.Chunk
	Chunks  []*chunk.Chunk
	P       MockDataSourceParameters
>>>>>>> 58ea1c91
	exec.BaseExecutor
	ChunkPtr int
}

// GenColDatums get column datums
func (mds *MockDataSource) GenColDatums(col int) (results []interface{}) {
	typ := mds.RetFieldTypes()[col]
	order := false
	if col < len(mds.P.Orders) {
		order = mds.P.Orders[col]
	}
	rows := mds.P.Rows
	ndv := 0
	if col < len(mds.P.Ndvs) {
		ndv = mds.P.Ndvs[col]
	}
	results = make([]interface{}, 0, rows)
	if ndv == 0 {
		if mds.P.GenDataFunc == nil {
			for i := 0; i < rows; i++ {
				results = append(results, mds.RandDatum(typ))
			}
		} else {
			for i := 0; i < rows; i++ {
				results = append(results, mds.P.GenDataFunc(i, typ))
			}
		}
	} else {
		datumSet := make(map[string]bool, ndv)
		datums := make([]interface{}, 0, ndv)
		for len(datums) < ndv {
			d := mds.RandDatum(typ)
			str := fmt.Sprintf("%v", d)
			if datumSet[str] {
				continue
			}
			datumSet[str] = true
			datums = append(datums, d)
		}

		for i := 0; i < rows; i++ {
			val, err := rand.Int(rand.Reader, big.NewInt(int64(ndv)))
			if err != nil {
				panic("Fail to generate int number")
			}
			results = append(results, datums[val.Int64()])
		}
	}

	if order {
		sort.Slice(results, func(i, j int) bool {
			switch typ.GetType() {
			case mysql.TypeLong, mysql.TypeLonglong:
				return results[i].(int64) < results[j].(int64)
			case mysql.TypeDouble:
				return results[i].(float64) < results[j].(float64)
			case mysql.TypeVarString:
				return results[i].(string) < results[j].(string)
			default:
				panic("not implement")
			}
		})
	}

	return
}

// RandDatum rand datum
func (*MockDataSource) RandDatum(typ *types.FieldType) interface{} {
	val, _ := rand.Int(rand.Reader, big.NewInt(1000000))
	switch typ.GetType() {
	case mysql.TypeLong, mysql.TypeLonglong:
		return val.Int64()
	case mysql.TypeFloat:
		floatVal, _ := val.Float64()
		return float32(floatVal / 1000)
	case mysql.TypeDouble:
		floatVal, _ := val.Float64()
		return floatVal / 1000
	case mysql.TypeNewDecimal:
		var d types.MyDecimal
		return d.FromInt(val.Int64())
	case mysql.TypeVarString:
		buff := make([]byte, 10)
		_, err := rand.Read(buff)
		if err != nil {
			panic("rand.Read returns error")
		}
		return base64.RawURLEncoding.EncodeToString(buff)
	default:
		panic("not implement")
	}
}

// PrepareChunks prepares chunks
func (mds *MockDataSource) PrepareChunks() {
	if mds.P.SaveChunks {
		mds.SavedChunks = make([]*chunk.Chunk, len(mds.GenData))
	}
	mds.Chunks = make([]*chunk.Chunk, len(mds.GenData))
	for i := range mds.Chunks {
		mds.Chunks[i] = mds.GenData[i].CopyConstruct()
	}
	mds.ChunkPtr = 0
}

// Next get next chunk
func (mds *MockDataSource) Next(_ context.Context, req *chunk.Chunk) error {
	if mds.ChunkPtr >= len(mds.Chunks) {
		req.Reset()
		return nil
	}
	dataChk := mds.Chunks[mds.ChunkPtr]
	dataChk.SwapColumns(req)

<<<<<<< HEAD
	if mds.P.SaveChunks {
		mds.SavedChunks[mds.ChunkPtr] = req.CopyConstruct()
	}

=======
>>>>>>> 58ea1c91
	mds.ChunkPtr++
	return nil
}

// MockPhysicalPlan is used to return a specified executor in when build.
// It is mainly used for testing.
type MockPhysicalPlan interface {
	plannercore.PhysicalPlan
	GetExecutor() exec.Executor
}

// MockDataPhysicalPlan mocks physical plan
type MockDataPhysicalPlan struct {
	MockPhysicalPlan
	DataSchema *expression.Schema
	Exec       exec.Executor
}

// GetExecutor gets executor
func (mp *MockDataPhysicalPlan) GetExecutor() exec.Executor {
	return mp.Exec
}

// Schema returns schema
func (mp *MockDataPhysicalPlan) Schema() *expression.Schema {
	return mp.DataSchema
}

// ExplainID returns explain id
func (*MockDataPhysicalPlan) ExplainID() fmt.Stringer {
	return stringutil.MemoizeStr(func() string {
		return "mockData_0"
	})
}

// ID returns 0
func (*MockDataPhysicalPlan) ID() int {
	return 0
}

// Stats returns nil
func (*MockDataPhysicalPlan) Stats() *property.StatsInfo {
	return nil
}

// QueryBlockOffset returns 0
func (*MockDataPhysicalPlan) QueryBlockOffset() int {
	return 0
}

// MemoryUsage of mockDataPhysicalPlan is only for testing
func (*MockDataPhysicalPlan) MemoryUsage() (sum int64) {
	return
}

// BuildMockDataPhysicalPlan builds MockDataPhysicalPlan
func BuildMockDataPhysicalPlan(_ sessionctx.Context, srcExec exec.Executor) *MockDataPhysicalPlan {
	return &MockDataPhysicalPlan{
		DataSchema: srcExec.Schema(),
		Exec:       srcExec,
	}
}

// BuildMockDataSource builds MockDataSource
func BuildMockDataSource(opt MockDataSourceParameters) *MockDataSource {
	baseExec := exec.NewBaseExecutor(opt.Ctx, opt.DataSchema, 0)
	m := &MockDataSource{
		BaseExecutor: baseExec,
		ChunkPtr:     0,
		P:            opt,
		GenData:      nil,
		Chunks:       nil,
<<<<<<< HEAD
		SavedChunks:  nil,
=======
>>>>>>> 58ea1c91
	}
	rTypes := exec.RetTypes(m)
	colData := make([][]interface{}, len(rTypes))
	for i := 0; i < len(rTypes); i++ {
		colData[i] = m.GenColDatums(i)
	}

	m.GenData = make([]*chunk.Chunk, (m.P.Rows+m.MaxChunkSize()-1)/m.MaxChunkSize())
	for i := range m.GenData {
		m.GenData[i] = chunk.NewChunkWithCapacity(exec.RetTypes(m), m.MaxChunkSize())
	}

	for i := 0; i < m.P.Rows; i++ {
		idx := i / m.MaxChunkSize()
		retTypes := exec.RetTypes(m)
		for colIdx := 0; colIdx < len(rTypes); colIdx++ {
			switch retTypes[colIdx].GetType() {
			case mysql.TypeLong, mysql.TypeLonglong:
				m.GenData[idx].AppendInt64(colIdx, colData[colIdx][i].(int64))
			case mysql.TypeFloat:
				m.GenData[idx].AppendFloat32(colIdx, colData[colIdx][i].(float32))
			case mysql.TypeDouble:
				m.GenData[idx].AppendFloat64(colIdx, colData[colIdx][i].(float64))
			case mysql.TypeNewDecimal:
				m.GenData[idx].AppendMyDecimal(colIdx, colData[colIdx][i].(*types.MyDecimal))
			case mysql.TypeVarString:
				m.GenData[idx].AppendString(colIdx, colData[colIdx][i].(string))
			default:
				panic("not implement")
			}
		}
	}
	return m
}

// BuildMockDataSourceWithIndex builds MockDataSourceWithIndex
func BuildMockDataSourceWithIndex(opt MockDataSourceParameters, index []int) *MockDataSource {
	opt.Orders = make([]bool, len(opt.DataSchema.Columns))
	for _, idx := range index {
		opt.Orders[idx] = true
	}
	return BuildMockDataSource(opt)
}

// MockActionOnExceed is for test.
type MockActionOnExceed struct {
	memory.BaseOOMAction
	triggeredNum atomic.Int32
}

// Action add the triggered number.
func (m *MockActionOnExceed) Action(*memory.Tracker) {
	m.triggeredNum.Add(1)
}

// GetPriority get the priority of the Action.
func (*MockActionOnExceed) GetPriority() int64 {
	return memory.DefLogPriority
}

// GetTriggeredNum get the triggered number of the Action
func (m *MockActionOnExceed) GetTriggeredNum() int {
	return int(m.triggeredNum.Load())
}<|MERGE_RESOLUTION|>--- conflicted
+++ resolved
@@ -43,23 +43,13 @@
 	Ndvs        []int
 	Orders      []bool
 	Rows        int
-
-	// Sometimes we may need to save chunks that have been outputted
-	SaveChunks bool
 }
 
 // MockDataSource mocks data source
 type MockDataSource struct {
-<<<<<<< HEAD
-	GenData     []*chunk.Chunk
-	Chunks      []*chunk.Chunk
-	SavedChunks []*chunk.Chunk
-	P           MockDataSourceParameters
-=======
 	GenData []*chunk.Chunk
 	Chunks  []*chunk.Chunk
 	P       MockDataSourceParameters
->>>>>>> 58ea1c91
 	exec.BaseExecutor
 	ChunkPtr int
 }
@@ -156,9 +146,6 @@
 
 // PrepareChunks prepares chunks
 func (mds *MockDataSource) PrepareChunks() {
-	if mds.P.SaveChunks {
-		mds.SavedChunks = make([]*chunk.Chunk, len(mds.GenData))
-	}
 	mds.Chunks = make([]*chunk.Chunk, len(mds.GenData))
 	for i := range mds.Chunks {
 		mds.Chunks[i] = mds.GenData[i].CopyConstruct()
@@ -175,13 +162,6 @@
 	dataChk := mds.Chunks[mds.ChunkPtr]
 	dataChk.SwapColumns(req)
 
-<<<<<<< HEAD
-	if mds.P.SaveChunks {
-		mds.SavedChunks[mds.ChunkPtr] = req.CopyConstruct()
-	}
-
-=======
->>>>>>> 58ea1c91
 	mds.ChunkPtr++
 	return nil
 }
@@ -254,10 +234,6 @@
 		P:            opt,
 		GenData:      nil,
 		Chunks:       nil,
-<<<<<<< HEAD
-		SavedChunks:  nil,
-=======
->>>>>>> 58ea1c91
 	}
 	rTypes := exec.RetTypes(m)
 	colData := make([][]interface{}, len(rTypes))
