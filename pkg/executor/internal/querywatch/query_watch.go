// Copyright 2023 PingCAP, Inc.
//
// Licensed under the Apache License, Version 2.0 (the "License");
// you may not use this file except in compliance with the License.
// You may obtain a copy of the License at
//
//     http://www.apache.org/licenses/LICENSE-2.0
//
// Unless required by applicable law or agreed to in writing, software
// distributed under the License is distributed on an "AS IS" BASIS,
// WITHOUT WARRANTIES OR CONDITIONS OF ANY KIND, either express or implied.
// See the License for the specific language governing permissions and
// limitations under the License.

package querywatch

import (
	"context"
	"fmt"
	"time"

	"github.com/pingcap/errors"
	rmpb "github.com/pingcap/kvproto/pkg/resource_manager"
	"github.com/pingcap/tidb/pkg/domain"
	"github.com/pingcap/tidb/pkg/executor/internal/exec"
	"github.com/pingcap/tidb/pkg/infoschema"
	"github.com/pingcap/tidb/pkg/parser"
	"github.com/pingcap/tidb/pkg/parser/ast"
	"github.com/pingcap/tidb/pkg/parser/model"
	plannerutil "github.com/pingcap/tidb/pkg/planner/util"
	"github.com/pingcap/tidb/pkg/resourcegroup"
	"github.com/pingcap/tidb/pkg/resourcegroup/runaway"
	"github.com/pingcap/tidb/pkg/sessionctx"
	"github.com/pingcap/tidb/pkg/util/chunk"
	rmclient "github.com/tikv/pd/client/resource_group/controller"
)

// setWatchOption is used to set the QuarantineRecord with specific QueryWatchOption ast node.
func setWatchOption(ctx context.Context,
	sctx, newSctx sessionctx.Context,
	record *runaway.QuarantineRecord,
	op *ast.QueryWatchOption,
) error {
	switch op.Tp {
	case ast.QueryWatchResourceGroup:
		resourceGroupOption := op.ResourceGroupOption
		if resourceGroupOption.GroupNameExpr != nil {
			expr, err := plannerutil.RewriteAstExprWithPlanCtx(sctx.GetPlanCtx(), resourceGroupOption.GroupNameExpr, nil, nil, false)
			if err != nil {
				return err
			}
			name, isNull, err := expr.EvalString(sctx.GetExprCtx().GetEvalCtx(), chunk.Row{})
			if err != nil {
				return err
			}
			if isNull {
				return errors.Errorf("invalid resource group name expression")
			}
			record.ResourceGroupName = name
		} else {
			record.ResourceGroupName = resourceGroupOption.GroupNameStr.L
		}
	case ast.QueryWatchAction:
		record.Action = rmpb.RunawayAction(op.ActionOption.Type)
		record.SwitchGroupName = op.ActionOption.SwitchGroupName.String()
	case ast.QueryWatchType:
		textOption := op.TextOption
		expr, err := plannerutil.RewriteAstExprWithPlanCtx(sctx.GetPlanCtx(), textOption.PatternExpr, nil, nil, false)
		if err != nil {
			return err
		}
		strval, isNull, err := expr.EvalString(sctx.GetExprCtx().GetEvalCtx(), chunk.Row{})
		if err != nil {
			return err
		}
		if isNull {
			return errors.Errorf("invalid watch text expression")
		}
		watchType := textOption.Type
		record.Watch = rmpb.RunawayWatchType(watchType)
		if textOption.TypeSpecified {
			p := parser.New()
			stmts, _, err := p.ParseSQL(strval)
			if err != nil {
				return err
			}
			if len(stmts) != 1 {
				return errors.Errorf("only support one SQL")
			}
			sql := stmts[0].Text()
			switch watchType {
			case model.WatchNone:
				return errors.Errorf("watch type must be specified")
			case model.WatchExact:
				record.WatchText = sql
			case model.WatchSimilar:
				_, digest := parser.NormalizeDigest(sql)
				record.WatchText = digest.String()
			case model.WatchPlan:
				sqlExecutor := newSctx.GetSQLExecutor()
				if _, err := sqlExecutor.ExecuteInternal(ctx, fmt.Sprintf("explain %s", stmts[0].Text())); err != nil {
					return err
				}
				_, digest := newSctx.GetSessionVars().StmtCtx.GetPlanDigest()
				if digest == nil {
					return errors.Errorf("no plan digest")
				}
				record.WatchText = digest.String()
			}
		} else {
			if len(strval) != 64 {
				return errors.Errorf("digest format error")
			}
			record.WatchText = strval
		}
	}
	return nil
}

// fromQueryWatchOptionList is used to create a QuarantineRecord with some QueryWatchOption ast nodes.
func fromQueryWatchOptionList(ctx context.Context, sctx, newSctx sessionctx.Context,
	optionList []*ast.QueryWatchOption) (*runaway.QuarantineRecord, error) {
	record := &runaway.QuarantineRecord{
<<<<<<< HEAD
		Source:      runaway.ManualSource,
		StartTime:   time.Now(),
		EndTime:     runaway.NullTime,
		ExceedCause: "None",
=======
		Source:    runaway.ManualSource,
		StartTime: time.Now().UTC(),
		EndTime:   runaway.NullTime,
>>>>>>> 1dc045fa
	}
	for _, op := range optionList {
		if err := setWatchOption(ctx, sctx, newSctx, record, op); err != nil {
			return nil, err
		}
	}
	return record, nil
}

// validateWatchRecord follows several designs:
//  1. If no resource group is set, the default resource group is used
//  2. If no action is specified, the action of the resource group is used. If no, an error message displayed.
func validateWatchRecord(record *runaway.QuarantineRecord, client *rmclient.ResourceGroupsController) error {
	if len(record.ResourceGroupName) == 0 {
		record.ResourceGroupName = resourcegroup.DefaultResourceGroupName
	}
	rg, err := client.GetResourceGroup(record.ResourceGroupName)
	if err != nil {
		return err
	}
	if rg == nil {
		return infoschema.ErrResourceGroupNotExists.GenWithStackByArgs(record.ResourceGroupName)
	}
	if record.Action == rmpb.RunawayAction_NoneAction {
		if rg.RunawaySettings == nil {
			return errors.Errorf("must set runaway config for resource group `%s`", record.ResourceGroupName)
		}
		record.Action = rg.RunawaySettings.Action
		record.SwitchGroupName = rg.RunawaySettings.SwitchGroupName
	}
	// TODO: validate the switch group.
	if record.Watch == rmpb.RunawayWatchType_NoneWatch {
		return errors.Errorf("must specify watch type")
	}
	return nil
}

// AddExecutor is used as executor of add query watch.
type AddExecutor struct {
	QueryWatchOptionList []*ast.QueryWatchOption
	exec.BaseExecutor
	done bool
}

// Next implements the interface of Executor.
func (e *AddExecutor) Next(ctx context.Context, req *chunk.Chunk) error {
	req.Reset()
	if e.done {
		return nil
	}
	e.done = true
	newSctx, err := e.GetSysSession()
	if err != nil {
		return err
	}
	record, err := fromQueryWatchOptionList(ctx, e.Ctx(), newSctx, e.QueryWatchOptionList)
	if err != nil {
		return err
	}
	do := domain.GetDomain(e.Ctx())
	if err := validateWatchRecord(record, do.ResourceGroupsController()); err != nil {
		return err
	}
	id, err := do.RunawayManager().AddRunawayWatch(record)
	if err != nil {
		return err
	}
	req.AppendUint64(0, id)
	return nil
}

// ExecDropQueryWatch is use to exec DropQueryWatchStmt.
func ExecDropQueryWatch(sctx sessionctx.Context, id int64) error {
	do := domain.GetDomain(sctx)
	err := do.RunawayManager().RemoveRunawayWatch(id)
	return err
}<|MERGE_RESOLUTION|>--- conflicted
+++ resolved
@@ -121,16 +121,10 @@
 func fromQueryWatchOptionList(ctx context.Context, sctx, newSctx sessionctx.Context,
 	optionList []*ast.QueryWatchOption) (*runaway.QuarantineRecord, error) {
 	record := &runaway.QuarantineRecord{
-<<<<<<< HEAD
 		Source:      runaway.ManualSource,
-		StartTime:   time.Now(),
+		StartTime: time.Now().UTC(),
 		EndTime:     runaway.NullTime,
 		ExceedCause: "None",
-=======
-		Source:    runaway.ManualSource,
-		StartTime: time.Now().UTC(),
-		EndTime:   runaway.NullTime,
->>>>>>> 1dc045fa
 	}
 	for _, op := range optionList {
 		if err := setWatchOption(ctx, sctx, newSctx, record, op); err != nil {
