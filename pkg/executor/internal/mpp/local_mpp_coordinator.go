// Copyright 2023 PingCAP, Inc.
//
// Licensed under the Apache License, Version 2.0 (the "License");
// you may not use this file except in compliance with the License.
// You may obtain a copy of the License at
//
//     http://www.apache.org/licenses/LICENSE-2.0
//
// Unless required by applicable law or agreed to in writing, software
// distributed under the License is distributed on an "AS IS" BASIS,
// WITHOUT WARRANTIES OR CONDITIONS OF ANY KIND, either express or implied.
// See the License for the specific language governing permissions and
// limitations under the License.

package mpp

import (
	"context"
	"fmt"
	"io"
	"sync"
	"sync/atomic"
	"time"
	"unsafe"

	"github.com/pingcap/errors"
	"github.com/pingcap/failpoint"
	"github.com/pingcap/kvproto/pkg/mpp"
	"github.com/pingcap/tidb/pkg/config"
	"github.com/pingcap/tidb/pkg/ddl/placement"
	"github.com/pingcap/tidb/pkg/distsql"
	"github.com/pingcap/tidb/pkg/executor/internal/builder"
	"github.com/pingcap/tidb/pkg/executor/internal/util"
	"github.com/pingcap/tidb/pkg/executor/metrics"
	"github.com/pingcap/tidb/pkg/infoschema"
	"github.com/pingcap/tidb/pkg/kv"
	plannercore "github.com/pingcap/tidb/pkg/planner/core"
	"github.com/pingcap/tidb/pkg/planner/core/base"
	"github.com/pingcap/tidb/pkg/sessionctx"
	"github.com/pingcap/tidb/pkg/sessionctx/vardef"
	"github.com/pingcap/tidb/pkg/store/copr"
	"github.com/pingcap/tidb/pkg/store/driver/backoff"
	derr "github.com/pingcap/tidb/pkg/store/driver/error"
	"github.com/pingcap/tidb/pkg/store/helper"
	util2 "github.com/pingcap/tidb/pkg/util"
	"github.com/pingcap/tidb/pkg/util/execdetails"
	"github.com/pingcap/tidb/pkg/util/logutil"
	"github.com/pingcap/tidb/pkg/util/memory"
	"github.com/pingcap/tipb/go-tipb"
	"github.com/tikv/client-go/v2/tikv"
	clientutil "github.com/tikv/client-go/v2/util"
	"go.uber.org/zap"
)

const (
	receiveReportTimeout = 100 * time.Millisecond
)

// mppResponse wraps mpp data packet.
type mppResponse struct {
	err      error
	pbResp   *mpp.MPPDataPacket
	detail   *copr.CopRuntimeStats
	respTime time.Duration
	respSize int64
}

// GetData implements the kv.ResultSubset GetData interface.
func (m *mppResponse) GetData() []byte {
	return m.pbResp.Data
}

// GetStartKey implements the kv.ResultSubset GetStartKey interface.
func (*mppResponse) GetStartKey() kv.Key {
	return nil
}

// GetCopRuntimeStats is unavailable currently.
func (m *mppResponse) GetCopRuntimeStats() *copr.CopRuntimeStats {
	return m.detail
}

// MemSize returns how many bytes of memory this response use
func (m *mppResponse) MemSize() int64 {
	if m.respSize != 0 {
		return m.respSize
	}
	if m.detail != nil {
		m.respSize += int64(int(unsafe.Sizeof(execdetails.ExecDetails{})))
	}
	if m.pbResp != nil {
		m.respSize += int64(m.pbResp.Size())
	}
	return m.respSize
}

func (m *mppResponse) RespTime() time.Duration {
	return m.respTime
}

type mppRequestReport struct {
	mppReq             *kv.MPPDispatchRequest
	errMsg             string
	executionSummaries []*tipb.ExecutorExecutionSummary
	receivedReport     bool // if received ReportStatus from mpp task
}

// localMppCoordinator stands for constructing and dispatching mpp tasks in local tidb server, since these work might be done remotely too
type localMppCoordinator struct {
	ctx          context.Context
	sessionCtx   sessionctx.Context
	is           infoschema.InfoSchema
	originalPlan base.PhysicalPlan
	reqMap       map[int64]*mppRequestReport

	cancelFunc context.CancelFunc

	wgDoneChan chan struct{}

	memTracker *memory.Tracker

	reportStatusCh chan struct{} // used to notify inside coordinator that all reports has been received

	vars *kv.Variables

	respChan chan *mppResponse

	finishCh chan struct{}

	coordinatorAddr string // empty if coordinator service not available
	firstErrMsg     string

	mppReqs []*kv.MPPDispatchRequest

	planIDs    []int
	mppQueryID kv.MPPQueryID

	wg               sync.WaitGroup
	gatherID         uint64
	reportedReqCount int
	startTS          uint64
	mu               sync.Mutex

	closed uint32

	dispatchFailed    uint32
	allReportsHandled uint32

	needTriggerFallback        bool
	enableCollectExecutionInfo bool
	reportExecutionInfo        bool // if each mpp task needs to report execution info directly to coordinator through ReportMPPTaskStatus

	// Record node cnt that involved in the mpp computation.
	nodeCnt int
}

// NewLocalMPPCoordinator creates a new localMppCoordinator instance
func NewLocalMPPCoordinator(ctx context.Context, sctx sessionctx.Context, is infoschema.InfoSchema, plan base.PhysicalPlan, planIDs []int, startTS uint64, mppQueryID kv.MPPQueryID, gatherID uint64, coordinatorAddr string, memTracker *memory.Tracker) *localMppCoordinator {
	if sctx.GetSessionVars().ChooseMppVersion() < kv.MppVersionV2 {
		coordinatorAddr = ""
	}
	coord := &localMppCoordinator{
		ctx:             ctx,
		sessionCtx:      sctx,
		is:              is,
		originalPlan:    plan,
		planIDs:         planIDs,
		startTS:         startTS,
		mppQueryID:      mppQueryID,
		gatherID:        gatherID,
		coordinatorAddr: coordinatorAddr,
		memTracker:      memTracker,
		finishCh:        make(chan struct{}),
		wgDoneChan:      make(chan struct{}),
		respChan:        make(chan *mppResponse),
		reportStatusCh:  make(chan struct{}),
		vars:            sctx.GetSessionVars().KVVars,
		reqMap:          make(map[int64]*mppRequestReport),
	}

	value := sctx.GetSessionVars().StmtCtx.GetPlan()
	if value != nil {
		if p, ok := value.(base.Plan); ok {
			pp := getActualPhysicalPlan(p)
			if pp != nil {
				if len(coordinatorAddr) > 0 && needReportExecutionSummary(pp, coord.originalPlan.ID(), false) {
					coord.reportExecutionInfo = true
				}
			}
		}
	}
	return coord
}

<<<<<<< HEAD
func (c *localMppCoordinator) appendMPPDispatchReq(pf *plannercore.Fragment, allTiFlashZoneInfo map[string]string) (bool, error) {
	dagReq, err := builder.ConstructDAGReq(c.sessionCtx, []base.PhysicalPlan{pf.MPPSink}, kv.TiFlash)
=======
func (c *localMppCoordinator) appendMPPDispatchReq(pf *plannercore.Fragment, allTiFlashZoneInfo map[string]string) error {
	dagReq, err := builder.ConstructDAGReq(c.sessionCtx, []base.PhysicalPlan{pf.Sink}, kv.TiFlash)
>>>>>>> 5b778e91
	if err != nil {
		return false, errors.Trace(err)
	}
<<<<<<< HEAD
	for i := range pf.MPPSink.Schema().Columns {
=======
	for i := range pf.Sink.Schema().Columns {
>>>>>>> 5b778e91
		dagReq.OutputOffsets = append(dagReq.OutputOffsets, uint32(i))
	}
	if !pf.IsRoot {
		dagReq.EncodeType = tipb.EncodeType_TypeCHBlock
	} else {
		dagReq.EncodeType = tipb.EncodeType_TypeChunk
	}
	zoneHelper := taskZoneInfoHelper{}
	zoneHelper.init(allTiFlashZoneInfo)
<<<<<<< HEAD
	for _, mppTask := range pf.MPPSink.GetSelfTasks() {
=======
	for _, mppTask := range pf.Sink.GetSelfTasks() {
>>>>>>> 5b778e91
		if mppTask.PartitionTableIDs != nil {
			err = util.UpdateExecutorTableID(context.Background(), dagReq.RootExecutor, true, mppTask.PartitionTableIDs)
		} else if !mppTask.TiFlashStaticPrune {
			// If isDisaggregatedTiFlashStaticPrune is true, it means this TableScan is under PartitionUnoin,
			// tableID in TableScan is already the physical table id of this partition, no need to update again.
			err = util.UpdateExecutorTableID(context.Background(), dagReq.RootExecutor, true, []int64{mppTask.TableID})
		}
		if err != nil {
			return false, errors.Trace(err)
		}
		zoneHelper.isRoot = pf.IsRoot
		zoneHelper.currentTaskZone = zoneHelper.allTiFlashZoneInfo[mppTask.Meta.GetAddress()]
		zoneHelper.fillSameZoneFlagForExchange(dagReq.RootExecutor)
		pbData, err := dagReq.Marshal()
		if err != nil {
			return false, errors.Trace(err)
		}

		rgName := c.sessionCtx.GetSessionVars().StmtCtx.ResourceGroupName
		if !vardef.EnableResourceControl.Load() {
			rgName = ""
		}
		logutil.BgLogger().Info("Dispatch mpp task", zap.Uint64("timestamp", mppTask.StartTs),
			zap.Int64("ID", mppTask.ID), zap.Uint64("QueryTs", mppTask.MppQueryID.QueryTs), zap.Uint64("LocalQueryId", mppTask.MppQueryID.LocalQueryID),
			zap.Uint64("ServerID", mppTask.MppQueryID.ServerID), zap.String("address", mppTask.Meta.GetAddress()),
<<<<<<< HEAD
			zap.String("plan", plannercore.ToString(pf.MPPSink)),
			zap.Int64("mpp-version", mppTask.MppVersion.ToInt64()),
			zap.String("exchange-compression-mode", pf.MPPSink.GetCompressionMode().Name()),
=======
			zap.String("plan", plannercore.ToString(pf.Sink)),
			zap.Int64("mpp-version", mppTask.MppVersion.ToInt64()),
			zap.String("exchange-compression-mode", pf.Sink.GetCompressionMode().Name()),
>>>>>>> 5b778e91
			zap.Uint64("GatherID", c.gatherID),
			zap.String("resource_group", rgName),
		)
		req := &kv.MPPDispatchRequest{
			Data:                   pbData,
			Meta:                   mppTask.Meta,
			ID:                     mppTask.ID,
			IsRoot:                 pf.IsRoot,
			Timeout:                10,
			SchemaVar:              c.is.SchemaMetaVersion(),
			StartTs:                c.startTS,
			MppQueryID:             mppTask.MppQueryID,
			GatherID:               c.gatherID,
			MppVersion:             mppTask.MppVersion,
			CoordinatorAddress:     c.coordinatorAddr,
			ReportExecutionSummary: c.reportExecutionInfo,
			State:                  kv.MppTaskReady,
			ResourceGroupName:      rgName,
			ConnectionID:           c.sessionCtx.GetSessionVars().ConnectionID,
			ConnectionAlias:        c.sessionCtx.ShowProcess().SessionAlias,
		}
		c.reqMap[req.ID] = &mppRequestReport{mppReq: req, receivedReport: false, errMsg: "", executionSummaries: nil}
		c.mppReqs = append(c.mppReqs, req)
	}
	return false, nil
}

// taskZoneInfoHelper used to help reset exchange executor's same zone flags
type taskZoneInfoHelper struct {
	allTiFlashZoneInfo map[string]string
	// exchangeZoneInfo is used to cache one mpp task's zone info:
	// key is executor id, value is zone info array
	// for ExchangeSender, it's target tiflash nodes' zone info; for ExchangeReceiver, it's source tiflash nodes' zone info
	exchangeZoneInfo map[string][]string
	tidbZone         string
	currentTaskZone  string
	isRoot           bool
}

func (h *taskZoneInfoHelper) init(allTiFlashZoneInfo map[string]string) {
	h.tidbZone = config.GetGlobalConfig().Labels[placement.DCLabelKey]
	h.allTiFlashZoneInfo = allTiFlashZoneInfo
	// initial capacity to 2, for one exchange sender and one exchange receiver
	h.exchangeZoneInfo = make(map[string][]string, 2)
}

func (h *taskZoneInfoHelper) tryQuickFillWithUncertainZones(exec *tipb.Executor, slots int, sameZoneFlags []bool) (bool, []bool) {
	if exec.ExecutorId == nil || len(h.currentTaskZone) == 0 {
		for range slots {
			sameZoneFlags = append(sameZoneFlags, true)
		}
		return true, sameZoneFlags
	}
	if h.isRoot && exec.Tp == tipb.ExecType_TypeExchangeSender {
		sameZoneFlags = append(sameZoneFlags, len(h.tidbZone) == 0 || h.currentTaskZone == h.tidbZone)
		return true, sameZoneFlags
	}

	// For CTE exchange nodes, data is passed locally, set all to true
	if (exec.Tp == tipb.ExecType_TypeExchangeSender && len(exec.ExchangeSender.UpstreamCteTaskMeta) != 0) ||
		(exec.Tp == tipb.ExecType_TypeExchangeReceiver && len(exec.ExchangeReceiver.OriginalCtePrdocuerTaskMeta) != 0) {
		for range slots {
			sameZoneFlags = append(sameZoneFlags, true)
		}
		return true, sameZoneFlags
	}

	return false, sameZoneFlags
}

func (h *taskZoneInfoHelper) collectExchangeZoneInfos(encodedTaskMeta [][]byte, slots int) []string {
	zoneInfos := make([]string, 0, slots)
	for _, taskBytes := range encodedTaskMeta {
		taskMeta := &mpp.TaskMeta{}
		err := taskMeta.Unmarshal(taskBytes)
		if err != nil {
			zoneInfos = append(zoneInfos, "")
			continue
		}
		zoneInfos = append(zoneInfos, h.allTiFlashZoneInfo[taskMeta.GetAddress()])
	}
	return zoneInfos
}

func (h *taskZoneInfoHelper) inferSameZoneFlag(exec *tipb.Executor, encodedTaskMeta [][]byte) []bool {
	slots := len(encodedTaskMeta)
	sameZoneFlags := make([]bool, 0, slots)
	filled := false
	if filled, sameZoneFlags = h.tryQuickFillWithUncertainZones(exec, slots, sameZoneFlags); filled {
		return sameZoneFlags
	}
	zoneInfos, exist := h.exchangeZoneInfo[*exec.ExecutorId]
	if !exist {
		zoneInfos = h.collectExchangeZoneInfos(encodedTaskMeta, slots)
		h.exchangeZoneInfo[*exec.ExecutorId] = zoneInfos
	}

	if len(zoneInfos) != slots {
		// This branch is for safety purpose, not expected
		for range slots {
			sameZoneFlags = append(sameZoneFlags, true)
		}
		return sameZoneFlags
	}

	for i := range slots {
		sameZoneFlags = append(sameZoneFlags, len(zoneInfos[i]) == 0 || h.currentTaskZone == zoneInfos[i])
	}
	return sameZoneFlags
}

func (h *taskZoneInfoHelper) fillSameZoneFlagForExchange(exec *tipb.Executor) {
	children := make([]*tipb.Executor, 0, 2)
	switch exec.Tp {
	case tipb.ExecType_TypeTableScan, tipb.ExecType_TypePartitionTableScan, tipb.ExecType_TypeIndexScan:
	case tipb.ExecType_TypeSelection:
		children = append(children, exec.Selection.Child)
	case tipb.ExecType_TypeAggregation, tipb.ExecType_TypeStreamAgg:
		children = append(children, exec.Aggregation.Child)
	case tipb.ExecType_TypeTopN:
		children = append(children, exec.TopN.Child)
	case tipb.ExecType_TypeLimit:
		children = append(children, exec.Limit.Child)
	case tipb.ExecType_TypeExchangeSender:
		children = append(children, exec.ExchangeSender.Child)
		exec.ExchangeSender.SameZoneFlag = h.inferSameZoneFlag(exec, exec.ExchangeSender.EncodedTaskMeta)
	case tipb.ExecType_TypeExchangeReceiver:
		exec.ExchangeReceiver.SameZoneFlag = h.inferSameZoneFlag(exec, exec.ExchangeReceiver.EncodedTaskMeta)
	case tipb.ExecType_TypeJoin:
		children = append(children, exec.Join.Children...)
	case tipb.ExecType_TypeProjection:
		children = append(children, exec.Projection.Child)
	case tipb.ExecType_TypeWindow:
		children = append(children, exec.Window.Child)
	case tipb.ExecType_TypeSort:
		children = append(children, exec.Sort.Child)
	case tipb.ExecType_TypeExpand:
		children = append(children, exec.Expand.Child)
	case tipb.ExecType_TypeExpand2:
		children = append(children, exec.Expand2.Child)
	default:
		logutil.BgLogger().Warn(fmt.Sprintf("unknown new tipb protocol %d", exec.Tp))
	}
	for _, child := range children {
		h.fillSameZoneFlagForExchange(child)
	}
}

func getActualPhysicalPlan(plan base.Plan) base.PhysicalPlan {
	if plan == nil {
		return nil
	}
	if pp, ok := plan.(base.PhysicalPlan); ok {
		return pp
	}
	switch x := plan.(type) {
	case *plannercore.Explain:
		return getActualPhysicalPlan(x.TargetPlan)
	case *plannercore.SelectInto:
		return getActualPhysicalPlan(x.TargetPlan)
	case *plannercore.Insert:
		return x.SelectPlan
	case *plannercore.ImportInto:
		return x.SelectPlan
	case *plannercore.Update:
		return x.SelectPlan
	case *plannercore.Delete:
		return x.SelectPlan
	case *plannercore.Execute:
		return getActualPhysicalPlan(x.Plan)
	}
	return nil
}

// DFS to check if plan needs report execution summary through ReportMPPTaskStatus mpp service
// Currently, return true if there is a limit operator in the path from current TableReader to root
func needReportExecutionSummary(plan base.PhysicalPlan, destTablePlanID int, foundLimit bool) bool {
	switch x := plan.(type) {
	case *plannercore.PhysicalLimit:
		return needReportExecutionSummary(x.Children()[0], destTablePlanID, true)
	case *plannercore.PhysicalTableReader:
		if foundLimit {
			return x.GetTablePlan().ID() == destTablePlanID
		}
	case *plannercore.PhysicalShuffleReceiverStub:
		return needReportExecutionSummary(x.DataSource, destTablePlanID, foundLimit)
	case *plannercore.PhysicalCTE:
		if needReportExecutionSummary(x.SeedPlan, destTablePlanID, foundLimit) {
			return true
		}
		if x.RecurPlan != nil {
			return needReportExecutionSummary(x.RecurPlan, destTablePlanID, foundLimit)
		}
	default:
		for _, child := range x.Children() {
			if needReportExecutionSummary(child, destTablePlanID, foundLimit) {
				return true
			}
		}
	}
	return false
}

func (c *localMppCoordinator) dispatchAll(ctx context.Context) {
	for _, task := range c.mppReqs {
		if atomic.LoadUint32(&c.closed) == 1 {
			break
		}
		c.mu.Lock()
		if task.State == kv.MppTaskReady {
			task.State = kv.MppTaskRunning
		}
		c.mu.Unlock()
		c.wg.Add(1)
		boMaxSleep := copr.CopNextMaxBackoff
		failpoint.Inject("ReduceCopNextMaxBackoff", func(value failpoint.Value) {
			if value.(bool) {
				boMaxSleep = 2
			}
		})
		bo := backoff.NewBackoffer(ctx, boMaxSleep)
		go func(mppTask *kv.MPPDispatchRequest) {
			defer func() {
				c.wg.Done()
			}()
			c.handleDispatchReq(ctx, bo, mppTask)
		}(task)
	}
	c.wg.Wait()
	close(c.wgDoneChan)
	close(c.respChan)
}

func (c *localMppCoordinator) sendError(err error) {
	c.sendToRespCh(&mppResponse{err: err})
	c.cancelMppTasks()
}

func (c *localMppCoordinator) sendToRespCh(resp *mppResponse) (exit bool) {
	defer func() {
		if r := recover(); r != nil {
			logutil.BgLogger().Error("localMppCoordinator panic", zap.Stack("stack"), zap.Any("recover", r))
			c.sendError(util2.GetRecoverError(r))
		}
	}()
	if c.memTracker != nil {
		respSize := resp.MemSize()
		failpoint.Inject("testMPPOOMPanic", func(val failpoint.Value) {
			if val.(bool) && respSize != 0 {
				respSize = 1 << 30
			}
		})
		c.memTracker.Consume(respSize)
		defer c.memTracker.Consume(-respSize)
	}
	select {
	case c.respChan <- resp:
	case <-c.finishCh:
		exit = true
	}
	return
}

// TODO:: Consider that which way is better:
// - dispatch all Tasks at once, and connect Tasks at second.
// - dispatch Tasks and establish connection at the same time.
func (c *localMppCoordinator) handleDispatchReq(ctx context.Context, bo *backoff.Backoffer, req *kv.MPPDispatchRequest) {
	var rpcResp *mpp.DispatchTaskResponse
	var err error
	var retry bool
	for {
		rpcResp, retry, err = c.sessionCtx.GetMPPClient().DispatchMPPTask(
			kv.DispatchMPPTaskParam{
				Ctx:                        ctx,
				Req:                        req,
				EnableCollectExecutionInfo: c.enableCollectExecutionInfo,
				Bo:                         bo.TiKVBackoffer(),
			})
		if retry {
			// TODO: If we want to retry, we might need to redo the plan fragment cutting and task scheduling. https://github.com/pingcap/tidb/issues/31015
			logutil.BgLogger().Warn("mpp dispatch meet error and retrying", zap.Error(err), zap.Uint64("timestamp", c.startTS), zap.Int64("task", req.ID), zap.Int64("mpp-version", req.MppVersion.ToInt64()))
			continue
		}
		break
	}

	if err != nil {
		logutil.BgLogger().Error("mpp dispatch meet error", zap.String("error", err.Error()), zap.Uint64("timestamp", req.StartTs), zap.Int64("task", req.ID), zap.Int64("mpp-version", req.MppVersion.ToInt64()))
		atomic.CompareAndSwapUint32(&c.dispatchFailed, 0, 1)
		// if NeedTriggerFallback is true, we return timeout to trigger tikv's fallback
		if c.needTriggerFallback {
			err = derr.ErrTiFlashServerTimeout
		}
		c.sendError(err)
		return
	}

	if rpcResp.Error != nil {
		logutil.BgLogger().Error("mpp dispatch response meet error", zap.String("error", rpcResp.Error.Msg), zap.Uint64("timestamp", req.StartTs), zap.Int64("task", req.ID), zap.Int64("task-mpp-version", req.MppVersion.ToInt64()), zap.Int64("error-mpp-version", rpcResp.Error.GetMppVersion()))
		atomic.CompareAndSwapUint32(&c.dispatchFailed, 0, 1)
		c.sendError(errors.New(rpcResp.Error.Msg))
		return
	}
	failpoint.Inject("mppNonRootTaskError", func(val failpoint.Value) {
		if val.(bool) && !req.IsRoot {
			time.Sleep(1 * time.Second)
			atomic.CompareAndSwapUint32(&c.dispatchFailed, 0, 1)
			c.sendError(derr.ErrTiFlashServerTimeout)
			return
		}
	})
	if !req.IsRoot {
		return
	}
	// only root task should establish a stream conn with tiFlash to receive result.
	taskMeta := &mpp.TaskMeta{StartTs: req.StartTs, GatherId: c.gatherID, QueryTs: req.MppQueryID.QueryTs, LocalQueryId: req.MppQueryID.LocalQueryID, TaskId: req.ID, ServerId: req.MppQueryID.ServerID,
		Address:           req.Meta.GetAddress(),
		MppVersion:        req.MppVersion.ToInt64(),
		ResourceGroupName: req.ResourceGroupName,
	}
	c.receiveResults(req, taskMeta, bo)
}

// NOTE: We do not retry here, because retry is helpless when errors result from TiFlash or Network. If errors occur, the execution on TiFlash will finally stop after some minutes.
// This function is exclusively called, and only the first call succeeds sending Tasks and setting all Tasks as cancelled, while others will not work.
func (c *localMppCoordinator) cancelMppTasks() {
	if len(c.mppReqs) == 0 {
		return
	}
	usedStoreAddrs := make(map[string]bool)
	c.mu.Lock()
	// 1. One address will receive one cancel request, since cancel request cancels all mpp tasks within the same mpp gather
	// 2. Cancel process will set all mpp task requests' states, thus if one request's state is Cancelled already, just return
	if c.mppReqs[0].State == kv.MppTaskCancelled {
		c.mu.Unlock()
		return
	}
	for _, task := range c.mppReqs {
		// get the store address of running tasks,
		if task.State == kv.MppTaskRunning && !usedStoreAddrs[task.Meta.GetAddress()] {
			usedStoreAddrs[task.Meta.GetAddress()] = true
		}
		task.State = kv.MppTaskCancelled
	}
	c.mu.Unlock()
	c.sessionCtx.GetMPPClient().CancelMPPTasks(kv.CancelMPPTasksParam{StoreAddr: usedStoreAddrs, Reqs: c.mppReqs})
}

func (c *localMppCoordinator) receiveResults(req *kv.MPPDispatchRequest, taskMeta *mpp.TaskMeta, bo *backoff.Backoffer) {
	stream, err := c.sessionCtx.GetMPPClient().EstablishMPPConns(kv.EstablishMPPConnsParam{Ctx: bo.GetCtx(), Req: req, TaskMeta: taskMeta})
	if err != nil {
		// if NeedTriggerFallback is true, we return timeout to trigger tikv's fallback
		if c.needTriggerFallback {
			c.sendError(derr.ErrTiFlashServerTimeout)
		} else {
			c.sendError(err)
		}
		return
	}

	defer stream.Close()
	resp := stream.MPPDataPacket
	if resp == nil {
		return
	}

	for {
		err := c.handleMPPStreamResponse(bo, resp, req)
		if err != nil {
			c.sendError(err)
			return
		}

		resp, err = stream.Recv()
		if err != nil {
			if errors.Cause(err) == io.EOF {
				return
			}

			logutil.BgLogger().Info("mpp stream recv got error", zap.Error(err), zap.Uint64("timestamp", taskMeta.StartTs),
				zap.Int64("task", taskMeta.TaskId), zap.Int64("mpp-version", taskMeta.MppVersion))

			// if NeedTriggerFallback is true, we return timeout to trigger tikv's fallback
			if c.needTriggerFallback {
				c.sendError(derr.ErrTiFlashServerTimeout)
			} else {
				c.sendError(err)
			}
			return
		}
	}
}

// ReportStatus implements MppCoordinator interface
func (c *localMppCoordinator) ReportStatus(info kv.ReportStatusRequest) error {
	taskID := info.Request.Meta.TaskId
	var errMsg string
	if info.Request.Error != nil {
		errMsg = info.Request.Error.Msg
	}
	executionInfo := new(tipb.TiFlashExecutionInfo)
	err := executionInfo.Unmarshal(info.Request.GetData())
	if err != nil {
		// since it is very corner case to reach here, and it won't cause forever hang due to not close reportStatusCh
		return err
	}

	c.mu.Lock()
	defer c.mu.Unlock()
	req, exists := c.reqMap[taskID]
	if !exists {
		return errors.Errorf("ReportMPPTaskStatus task not exists taskID: %d", taskID)
	}
	if req.receivedReport {
		return errors.Errorf("ReportMPPTaskStatus task already received taskID: %d", taskID)
	}

	req.receivedReport = true
	if len(errMsg) > 0 {
		req.errMsg = errMsg
		if len(c.firstErrMsg) == 0 {
			c.firstErrMsg = errMsg
		}
	}

	c.reportedReqCount++
	req.executionSummaries = executionInfo.GetExecutionSummaries()
	if c.reportedReqCount == len(c.mppReqs) {
		close(c.reportStatusCh)
	}
	return nil
}

func (c *localMppCoordinator) handleAllReports() error {
	if c.reportExecutionInfo && atomic.LoadUint32(&c.dispatchFailed) == 0 && atomic.CompareAndSwapUint32(&c.allReportsHandled, 0, 1) {
		startTime := time.Now()
		select {
		case <-c.reportStatusCh:
			metrics.MppCoordinatorLatencyRcvReport.Observe(float64(time.Since(startTime).Milliseconds()))
			var recordedPlanIDs = make(map[int]int)
			for _, report := range c.reqMap {
				for _, detail := range report.executionSummaries {
					if detail != nil && detail.TimeProcessedNs != nil &&
						detail.NumProducedRows != nil && detail.NumIterations != nil {
						recordedPlanIDs[c.sessionCtx.GetSessionVars().StmtCtx.RuntimeStatsColl.
							RecordOneCopTask(-1, kv.TiFlash, detail)] = 0
					}
				}
				if ruDetailsRaw := c.ctx.Value(clientutil.RUDetailsCtxKey); ruDetailsRaw != nil {
					if err := execdetails.MergeTiFlashRUConsumption(report.executionSummaries, ruDetailsRaw.(*clientutil.RUDetails)); err != nil {
						return err
					}
				}
			}
			distsql.FillDummySummariesForTiFlashTasks(c.sessionCtx.GetSessionVars().StmtCtx.RuntimeStatsColl, kv.TiFlash, c.planIDs, recordedPlanIDs)
		case <-time.After(receiveReportTimeout):
			metrics.MppCoordinatorStatsReportNotReceived.Inc()
			logutil.BgLogger().Info(fmt.Sprintf("Mpp coordinator not received all reports within %d ms", int(receiveReportTimeout.Milliseconds())),
				zap.Uint64("txnStartTS", c.startTS),
				zap.Uint64("gatherID", c.gatherID),
				zap.Int("expectCount", len(c.mppReqs)),
				zap.Int("actualCount", c.reportedReqCount))
		}
	}
	return nil
}

// IsClosed implements MppCoordinator interface
func (c *localMppCoordinator) IsClosed() bool {
	return atomic.LoadUint32(&c.closed) == 1
}

// Close implements MppCoordinator interface
// TODO: Test the case that user cancels the query.
func (c *localMppCoordinator) Close() error {
	c.closeWithoutReport()
	return c.handleAllReports()
}

func (c *localMppCoordinator) closeWithoutReport() {
	if atomic.CompareAndSwapUint32(&c.closed, 0, 1) {
		close(c.finishCh)
	}
	if c.cancelFunc != nil {
		c.cancelFunc()
		<-c.wgDoneChan
	}
}

func (c *localMppCoordinator) handleMPPStreamResponse(bo *backoff.Backoffer, response *mpp.MPPDataPacket, req *kv.MPPDispatchRequest) (err error) {
	if response.Error != nil {
		c.mu.Lock()
		firstErrMsg := c.firstErrMsg
		c.mu.Unlock()
		// firstErrMsg is only used when already received error response from root tasks, avoid confusing error messages
		if len(firstErrMsg) > 0 {
			err = errors.Errorf("other error for mpp stream: %s", firstErrMsg)
		} else {
			err = errors.Errorf("other error for mpp stream: %s", response.Error.Msg)
		}
		logutil.BgLogger().Warn("other error",
			zap.Uint64("txnStartTS", req.StartTs),
			zap.String("storeAddr", req.Meta.GetAddress()),
			zap.Int64("mpp-version", req.MppVersion.ToInt64()),
			zap.Int64("task-id", req.ID),
			zap.Error(err))
		return err
	}

	resp := &mppResponse{
		pbResp: response,
		detail: new(copr.CopRuntimeStats),
	}

	backoffTimes := bo.GetBackoffTimes()
	resp.detail.BackoffTime = time.Duration(bo.GetTotalSleep()) * time.Millisecond
	resp.detail.BackoffSleep = make(map[string]time.Duration, len(backoffTimes))
	resp.detail.BackoffTimes = make(map[string]int, len(backoffTimes))
	for backoff := range backoffTimes {
		resp.detail.BackoffTimes[backoff] = backoffTimes[backoff]
		resp.detail.BackoffSleep[backoff] = time.Duration(bo.GetBackoffSleepMS()[backoff]) * time.Millisecond
	}
	resp.detail.CalleeAddress = req.Meta.GetAddress()
	c.sendToRespCh(resp)
	return
}

func (c *localMppCoordinator) nextImpl(ctx context.Context) (resp *mppResponse, ok bool, exit bool, err error) {
	ticker := time.NewTicker(3 * time.Second)
	defer ticker.Stop()
	for {
		select {
		case resp, ok = <-c.respChan:
			return
		case <-ticker.C:
			if c.vars != nil && c.vars.Killed != nil {
				killed := atomic.LoadUint32(c.vars.Killed)
				if killed != 0 {
					logutil.Logger(ctx).Info(
						"a killed signal is received",
						zap.Uint32("signal", killed),
					)
					err = derr.ErrQueryInterrupted
					exit = true
					return
				}
			}
		case <-c.finishCh:
			exit = true
			return
		case <-ctx.Done():
			if atomic.CompareAndSwapUint32(&c.closed, 0, 1) {
				close(c.finishCh)
			}
			exit = true
			return
		}
	}
}

// Next implements MppCoordinator interface
func (c *localMppCoordinator) Next(ctx context.Context) (kv.ResultSubset, error) {
	resp, ok, closed, err := c.nextImpl(ctx)
	if err != nil {
		return nil, errors.Trace(err)
	}
	if !ok || closed {
		return nil, nil
	}

	if resp.err != nil {
		return nil, errors.Trace(resp.err)
	}

	err = c.sessionCtx.GetMPPClient().CheckVisibility(c.startTS)
	if err != nil {
		return nil, errors.Trace(derr.ErrQueryInterrupted)
	}
	return resp, nil
}

// Execute implements MppCoordinator interface
func (c *localMppCoordinator) Execute(ctx context.Context) (kv.Response, []kv.KeyRange, error) {
	// TODO: Move the construct tasks logic to planner, so we can see the explain results.
	sender := c.originalPlan.(*plannercore.PhysicalExchangeSender)
	sctx := c.sessionCtx
	frags, kvRanges, nodeInfo, err := plannercore.GenerateRootMPPTasks(sctx, c.startTS, c.gatherID, c.mppQueryID, sender, c.is)
	if err != nil {
		return nil, nil, errors.Trace(err)
	}
	if nodeInfo == nil {
		return nil, nil, errors.New("node info should not be nil")
	}
	c.nodeCnt = len(nodeInfo)

	var allTiFlashZoneInfo map[string]string
	if c.sessionCtx.GetStore() == nil {
		allTiFlashZoneInfo = make(map[string]string)
	} else if tikvStore, ok := c.sessionCtx.GetStore().(helper.Storage); ok {
		cache := tikvStore.GetRegionCache()
		allTiFlashStores := cache.GetTiFlashStores(tikv.LabelFilterNoTiFlashWriteNode)
		allTiFlashZoneInfo = make(map[string]string, len(allTiFlashStores))
		for _, tiflashStore := range allTiFlashStores {
			tiflashStoreAddr := tiflashStore.GetAddr()
			if tiflashZone, isSet := tiflashStore.GetLabelValue(placement.DCLabelKey); isSet {
				allTiFlashZoneInfo[tiflashStoreAddr] = tiflashZone
			}
		}
	} else {
		allTiFlashZoneInfo = make(map[string]string)
	}
	hasCTE := false
	for _, frag := range frags {
		subHasCte, err := c.appendMPPDispatchReq(frag, allTiFlashZoneInfo)
		if err != nil {
			return nil, nil, errors.Trace(err)
		}
		hasCTE = hasCTE || subHasCte
	}
	if hasCTE {
		return nil, nil, errors.Errorf("tmp check for cte")
	}
	failpoint.Inject("checkTotalMPPTasks", func(val failpoint.Value) {
		if val.(int) != len(c.mppReqs) {
			failpoint.Return(nil, nil, errors.Errorf("The number of tasks is not right, expect %d tasks but actually there are %d tasks", val.(int), len(c.mppReqs)))
		}
	})

	ctx = distsql.WithSQLKvExecCounterInterceptor(ctx, sctx.GetSessionVars().StmtCtx.KvExecCounter)
	_, allowTiFlashFallback := sctx.GetSessionVars().AllowFallbackToTiKV[kv.TiFlash]
	ctx = distsql.SetTiFlashConfVarsInContext(ctx, sctx.GetDistSQLCtx())
	c.needTriggerFallback = allowTiFlashFallback
	c.enableCollectExecutionInfo = config.GetGlobalConfig().Instance.EnableCollectExecutionInfo.Load()

	var ctxChild context.Context
	ctxChild, c.cancelFunc = context.WithCancel(ctx)
	go c.dispatchAll(ctxChild)

	return c, kvRanges, nil
}

// GetNodeCnt returns the node count that involved in the mpp computation.
func (c *localMppCoordinator) GetNodeCnt() int {
	return c.nodeCnt
}<|MERGE_RESOLUTION|>--- conflicted
+++ resolved
@@ -192,21 +192,12 @@
 	return coord
 }
 
-<<<<<<< HEAD
 func (c *localMppCoordinator) appendMPPDispatchReq(pf *plannercore.Fragment, allTiFlashZoneInfo map[string]string) (bool, error) {
-	dagReq, err := builder.ConstructDAGReq(c.sessionCtx, []base.PhysicalPlan{pf.MPPSink}, kv.TiFlash)
-=======
-func (c *localMppCoordinator) appendMPPDispatchReq(pf *plannercore.Fragment, allTiFlashZoneInfo map[string]string) error {
 	dagReq, err := builder.ConstructDAGReq(c.sessionCtx, []base.PhysicalPlan{pf.Sink}, kv.TiFlash)
->>>>>>> 5b778e91
 	if err != nil {
 		return false, errors.Trace(err)
 	}
-<<<<<<< HEAD
-	for i := range pf.MPPSink.Schema().Columns {
-=======
 	for i := range pf.Sink.Schema().Columns {
->>>>>>> 5b778e91
 		dagReq.OutputOffsets = append(dagReq.OutputOffsets, uint32(i))
 	}
 	if !pf.IsRoot {
@@ -216,11 +207,7 @@
 	}
 	zoneHelper := taskZoneInfoHelper{}
 	zoneHelper.init(allTiFlashZoneInfo)
-<<<<<<< HEAD
-	for _, mppTask := range pf.MPPSink.GetSelfTasks() {
-=======
 	for _, mppTask := range pf.Sink.GetSelfTasks() {
->>>>>>> 5b778e91
 		if mppTask.PartitionTableIDs != nil {
 			err = util.UpdateExecutorTableID(context.Background(), dagReq.RootExecutor, true, mppTask.PartitionTableIDs)
 		} else if !mppTask.TiFlashStaticPrune {
@@ -246,15 +233,9 @@
 		logutil.BgLogger().Info("Dispatch mpp task", zap.Uint64("timestamp", mppTask.StartTs),
 			zap.Int64("ID", mppTask.ID), zap.Uint64("QueryTs", mppTask.MppQueryID.QueryTs), zap.Uint64("LocalQueryId", mppTask.MppQueryID.LocalQueryID),
 			zap.Uint64("ServerID", mppTask.MppQueryID.ServerID), zap.String("address", mppTask.Meta.GetAddress()),
-<<<<<<< HEAD
-			zap.String("plan", plannercore.ToString(pf.MPPSink)),
-			zap.Int64("mpp-version", mppTask.MppVersion.ToInt64()),
-			zap.String("exchange-compression-mode", pf.MPPSink.GetCompressionMode().Name()),
-=======
 			zap.String("plan", plannercore.ToString(pf.Sink)),
 			zap.Int64("mpp-version", mppTask.MppVersion.ToInt64()),
 			zap.String("exchange-compression-mode", pf.Sink.GetCompressionMode().Name()),
->>>>>>> 5b778e91
 			zap.Uint64("GatherID", c.gatherID),
 			zap.String("resource_group", rgName),
 		)
