// Copyright 2016 PingCAP, Inc.
//
// Licensed under the Apache License, Version 2.0 (the "License");
// you may not use this file except in compliance with the License.
// You may obtain a copy of the License at
//
//     http://www.apache.org/licenses/LICENSE-2.0
//
// Unless required by applicable law or agreed to in writing, software
// distributed under the License is distributed on an "AS IS" BASIS,
// WITHOUT WARRANTIES OR CONDITIONS OF ANY KIND, either express or implied.
// See the License for the specific language governing permissions and
// limitations under the License.

package executor

import (
	"bytes"
	"context"
	gjson "encoding/json"
	"fmt"
	"math"
	"slices"
	"sort"
	"strconv"
	"strings"
	"time"

	"github.com/docker/go-units"
	"github.com/pingcap/errors"
	"github.com/pingcap/tidb/br/pkg/utils"
	"github.com/pingcap/tidb/pkg/bindinfo"
	"github.com/pingcap/tidb/pkg/ddl"
	"github.com/pingcap/tidb/pkg/disttask/framework/proto"
	fstorage "github.com/pingcap/tidb/pkg/disttask/framework/storage"
	"github.com/pingcap/tidb/pkg/disttask/importinto"
	"github.com/pingcap/tidb/pkg/domain"
	"github.com/pingcap/tidb/pkg/domain/infosync"
	"github.com/pingcap/tidb/pkg/executor/importer"
	"github.com/pingcap/tidb/pkg/executor/internal/exec"
	"github.com/pingcap/tidb/pkg/expression"
	"github.com/pingcap/tidb/pkg/infoschema"
	"github.com/pingcap/tidb/pkg/kv"
	"github.com/pingcap/tidb/pkg/meta/autoid"
	"github.com/pingcap/tidb/pkg/meta/metadef"
	"github.com/pingcap/tidb/pkg/meta/model"
	"github.com/pingcap/tidb/pkg/parser"
	"github.com/pingcap/tidb/pkg/parser/ast"
	"github.com/pingcap/tidb/pkg/parser/auth"
	"github.com/pingcap/tidb/pkg/parser/charset"
	parserformat "github.com/pingcap/tidb/pkg/parser/format"
	"github.com/pingcap/tidb/pkg/parser/mysql"
	"github.com/pingcap/tidb/pkg/parser/terror"
	"github.com/pingcap/tidb/pkg/parser/tidb"
	field_types "github.com/pingcap/tidb/pkg/parser/types"
	plannercore "github.com/pingcap/tidb/pkg/planner/core"
	"github.com/pingcap/tidb/pkg/planner/core/base"
	"github.com/pingcap/tidb/pkg/planner/core/resolve"
	"github.com/pingcap/tidb/pkg/plugin"
	"github.com/pingcap/tidb/pkg/privilege"
	"github.com/pingcap/tidb/pkg/privilege/privileges"
	"github.com/pingcap/tidb/pkg/sessionctx"
	"github.com/pingcap/tidb/pkg/sessionctx/sessionstates"
	"github.com/pingcap/tidb/pkg/sessionctx/vardef"
	"github.com/pingcap/tidb/pkg/sessionctx/variable"
	"github.com/pingcap/tidb/pkg/sessiontxn"
	"github.com/pingcap/tidb/pkg/store/helper"
	"github.com/pingcap/tidb/pkg/table"
	"github.com/pingcap/tidb/pkg/table/tables"
	"github.com/pingcap/tidb/pkg/tablecodec"
	"github.com/pingcap/tidb/pkg/types"
	"github.com/pingcap/tidb/pkg/util/chunk"
	"github.com/pingcap/tidb/pkg/util/codec"
	"github.com/pingcap/tidb/pkg/util/collate"
	contextutil "github.com/pingcap/tidb/pkg/util/context"
	"github.com/pingcap/tidb/pkg/util/dbterror/exeerrors"
	"github.com/pingcap/tidb/pkg/util/dbterror/plannererrors"
	"github.com/pingcap/tidb/pkg/util/format"
	"github.com/pingcap/tidb/pkg/util/hack"
	"github.com/pingcap/tidb/pkg/util/hint"
	"github.com/pingcap/tidb/pkg/util/logutil"
	"github.com/pingcap/tidb/pkg/util/memory"
	sem "github.com/pingcap/tidb/pkg/util/sem/compat"
	"github.com/pingcap/tidb/pkg/util/set"
	"github.com/pingcap/tidb/pkg/util/sqlexec"
	"github.com/pingcap/tidb/pkg/util/stringutil"
	"github.com/tikv/pd/client/errs"
	pdHttp "github.com/tikv/pd/client/http"
	"go.uber.org/zap"
)

// ShowExec represents a show executor.
type ShowExec struct {
	exec.BaseExecutor

	Tp                ast.ShowStmtType // Databases/Tables/Columns/....
	DBName            ast.CIStr
	Table             *resolve.TableNameW  // Used for showing columns.
	Partition         ast.CIStr            // Used for showing partition
	Column            *ast.ColumnName      // Used for `desc table column`.
	IndexName         ast.CIStr            // Used for show table regions.
	ResourceGroupName ast.CIStr            // Used for showing resource group
	Flag              int                  // Some flag parsed from sql, such as FULL.
	Roles             []*auth.RoleIdentity // Used for show grants.
	User              *auth.UserIdentity   // Used by show grants, show create user.
	Extractor         base.ShowPredicateExtractor

	is infoschema.InfoSchema

	CountWarningsOrErrors bool // Used for showing count(*) warnings | errors

	result *chunk.Chunk
	cursor int

	Full        bool
	IfNotExists bool // Used for `show create database if not exists`
	GlobalScope bool // GlobalScope is used by show variables
	Extended    bool // Used for `show extended columns from ...`

	ImportJobID       *int64
	DistributionJobID *int64
	ImportGroupKey    string // Used for SHOW IMPORT GROUP <GROUP_KEY>
}

type showTableRegionRowItem struct {
	regionMeta
	schedulingConstraints string
	schedulingState       string
}

// Next implements the Executor Next interface.
func (e *ShowExec) Next(ctx context.Context, req *chunk.Chunk) error {
	req.GrowAndReset(e.MaxChunkSize())
	if e.result == nil {
		e.result = exec.NewFirstChunk(e)
		err := e.fetchAll(ctx)
		if err != nil {
			return errors.Trace(err)
		}
		iter := chunk.NewIterator4Chunk(e.result)
		for colIdx := range e.Schema().Len() {
			retType := e.Schema().Columns[colIdx].RetType
			if !types.IsTypeVarchar(retType.GetType()) {
				continue
			}
			for row := iter.Begin(); row != iter.End(); row = iter.Next() {
				if valLen := len(row.GetString(colIdx)); retType.GetFlen() < valLen {
					retType.SetFlen(valLen)
				}
			}
		}
	}
	if e.cursor >= e.result.NumRows() {
		return nil
	}
	numCurBatch := min(req.Capacity(), e.result.NumRows()-e.cursor)
	req.Append(e.result, e.cursor, e.cursor+numCurBatch)
	e.cursor += numCurBatch
	return nil
}

func (e *ShowExec) fetchAll(ctx context.Context) error {
	// Temporary disables select limit to avoid miss the result.
	// Because some of below fetch show result stmt functions will generate
	// a SQL stmt and then execute the new SQL stmt to do the fetch result task
	// for the up-level show stmt.
	// Here, the problem is the new SQL stmt will be influenced by SelectLimit value
	// and return a limited result set back to up level show stmt. This, in fact, may
	// cause a filter effect on result set that may exclude the qualified record outside of
	// result set.
	// Finally, when above result set, may not include qualified record, is returned to up
	// level show stmt's selection, which really applies the filter operation on returned
	// result set, it may return empty result to client.
	oldSelectLimit := e.Ctx().GetSessionVars().SelectLimit
	e.Ctx().GetSessionVars().SelectLimit = math.MaxUint64
	defer func() {
		// Restore session Var SelectLimit value.
		e.Ctx().GetSessionVars().SelectLimit = oldSelectLimit
	}()

	switch e.Tp {
	case ast.ShowCharset:
		return e.fetchShowCharset()
	case ast.ShowCollation:
		return e.fetchShowCollation()
	case ast.ShowColumns:
		return e.fetchShowColumns(ctx)
	case ast.ShowConfig:
		return e.fetchShowClusterConfigs()
	case ast.ShowCreateTable:
		return e.fetchShowCreateTable()
	case ast.ShowCreateSequence:
		return e.fetchShowCreateSequence()
	case ast.ShowCreateUser:
		return e.fetchShowCreateUser(ctx)
	case ast.ShowCreateView:
		return e.fetchShowCreateView()
	case ast.ShowCreateDatabase:
		return e.fetchShowCreateDatabase()
	case ast.ShowCreatePlacementPolicy:
		return e.fetchShowCreatePlacementPolicy()
	case ast.ShowCreateResourceGroup:
		return e.fetchShowCreateResourceGroup()
	case ast.ShowDatabases:
		return e.fetchShowDatabases()
	case ast.ShowEngines:
		return e.fetchShowEngines(ctx)
	case ast.ShowGrants:
		return e.fetchShowGrants(ctx)
	case ast.ShowIndex:
		return e.fetchShowIndex()
	case ast.ShowProcedureStatus:
		return e.fetchShowProcedureStatus()
	case ast.ShowStatus:
		return e.fetchShowStatus()
	case ast.ShowTables:
		return e.fetchShowTables(ctx)
	case ast.ShowOpenTables:
		return e.fetchShowOpenTables()
	case ast.ShowTableStatus:
		return e.fetchShowTableStatus(ctx)
	case ast.ShowTriggers:
		return e.fetchShowTriggers()
	case ast.ShowVariables:
		return e.fetchShowVariables(ctx)
	case ast.ShowWarnings:
		return e.fetchShowWarnings(false)
	case ast.ShowErrors:
		return e.fetchShowWarnings(true)
	case ast.ShowProcessList:
		return e.fetchShowProcessList()
	case ast.ShowEvents:
		// empty result
	case ast.ShowStatsExtended:
		return e.fetchShowStatsExtended(ctx)
	case ast.ShowStatsMeta:
		return e.fetchShowStatsMeta(ctx)
	case ast.ShowStatsHistograms:
		return e.fetchShowStatsHistogram(ctx)
	case ast.ShowStatsBuckets:
		return e.fetchShowStatsBuckets(ctx)
	case ast.ShowStatsTopN:
		return e.fetchShowStatsTopN(ctx)
	case ast.ShowStatsHealthy:
		e.fetchShowStatsHealthy(ctx)
		return nil
	case ast.ShowStatsLocked:
		return e.fetchShowStatsLocked(ctx)
	case ast.ShowHistogramsInFlight:
		e.fetchShowHistogramsInFlight()
		return nil
	case ast.ShowColumnStatsUsage:
		return e.fetchShowColumnStatsUsage(ctx)
	case ast.ShowPlugins:
		return e.fetchShowPlugins()
	case ast.ShowProfiles:
		// empty result
	case ast.ShowMasterStatus, ast.ShowBinlogStatus:
		return e.fetchShowMasterStatus()
	case ast.ShowPrivileges:
		return e.fetchShowPrivileges()
	case ast.ShowBindings:
		return e.fetchShowBind()
	case ast.ShowBindingCacheStatus:
		return e.fetchShowBindingCacheStatus(ctx)
	case ast.ShowAnalyzeStatus:
		return e.fetchShowAnalyzeStatus(ctx)
	case ast.ShowRegions:
		return e.fetchShowTableRegions(ctx)
	case ast.ShowDistributions:
		return e.fetchShowDistributions(ctx)
	case ast.ShowBuiltins:
		return e.fetchShowBuiltins()
	case ast.ShowBackups:
		return e.fetchShowBRIE(ast.BRIEKindBackup)
	case ast.ShowRestores:
		return e.fetchShowBRIE(ast.BRIEKindRestore)
	case ast.ShowPlacementLabels:
		return e.fetchShowPlacementLabels(ctx)
	case ast.ShowPlacement:
		return e.fetchShowPlacement(ctx)
	case ast.ShowPlacementForDatabase:
		return e.fetchShowPlacementForDB(ctx)
	case ast.ShowPlacementForTable:
		return e.fetchShowPlacementForTable(ctx)
	case ast.ShowPlacementForPartition:
		return e.fetchShowPlacementForPartition(ctx)
	case ast.ShowSessionStates:
		return e.fetchShowSessionStates(ctx)
	case ast.ShowImportJobs:
		return e.fetchShowImportJobs(ctx)
	case ast.ShowImportGroups:
		return e.fetchShowImportGroups(ctx)
	case ast.ShowDistributionJobs:
		return e.fetchShowDistributionJobs(ctx)
	}
	return nil
}

// visibleChecker checks if a stmt is visible for a certain user.
type visibleChecker struct {
	defaultDB string
	ctx       sessionctx.Context
	is        infoschema.InfoSchema
	manager   privilege.Manager
	ok        bool
}

func (v *visibleChecker) Enter(in ast.Node) (out ast.Node, skipChildren bool) {
	if x, ok := in.(*ast.TableName); ok {
		schema := x.Schema.L
		if schema == "" {
			schema = v.defaultDB
		}
		if !v.is.TableExists(ast.NewCIStr(schema), x.Name) {
			return in, true
		}
		activeRoles := v.ctx.GetSessionVars().ActiveRoles
		if v.manager != nil && !v.manager.RequestVerification(activeRoles, schema, x.Name.L, "", mysql.SelectPriv) {
			v.ok = false
		}
		return in, true
	}
	return in, false
}

func (*visibleChecker) Leave(in ast.Node) (out ast.Node, ok bool) {
	return in, true
}

func (e *ShowExec) fetchShowBind() error {
	var bindings []*bindinfo.Binding
	if !e.GlobalScope {
		handle := e.Ctx().Value(bindinfo.SessionBindInfoKeyType).(bindinfo.SessionBindingHandle)
		bindings = handle.GetAllSessionBindings()
	} else {
		bindings = domain.GetDomain(e.Ctx()).BindingHandle().GetAllBindings()
	}
	// Remove the invalid bindings.
	parser := parser.New()
	// For the different origin_sql, sort the bindings according to their max update time.
	sort.Slice(bindings, func(i int, j int) bool {
		cmpResult := bindings[i].UpdateTime.Compare(bindings[j].UpdateTime)
		if cmpResult == 0 {
			// Because the create time must be different, the result of sorting is stable.
			cmpResult = bindings[i].CreateTime.Compare(bindings[j].CreateTime)
		}
		return cmpResult > 0
	})
	for _, hint := range bindings {
		stmt, err := parser.ParseOneStmt(hint.BindSQL, hint.Charset, hint.Collation)
		if err != nil {
			return err
		}
		checker := visibleChecker{
			defaultDB: hint.Db,
			ctx:       e.Ctx(),
			is:        e.is,
			manager:   privilege.GetPrivilegeManager(e.Ctx()),
			ok:        true,
		}
		stmt.Accept(&checker)
		if !checker.ok {
			continue
		}
		e.appendRow([]any{
			hint.OriginalSQL,
			hint.BindSQL,
			hint.Db,
			hint.Status,
			hint.CreateTime,
			hint.UpdateTime,
			hint.Charset,
			hint.Collation,
			hint.Source,
			hint.SQLDigest,
			hint.PlanDigest,
		})
	}
	return nil
}

func (e *ShowExec) fetchShowBindingCacheStatus(ctx context.Context) error {
	exec := e.Ctx().GetRestrictedSQLExecutor()
	ctx = kv.WithInternalSourceType(ctx, kv.InternalTxnBindInfo)

	rows, _, err := exec.ExecRestrictedSQL(ctx, nil,
		fmt.Sprintf("SELECT count(*) FROM mysql.bind_info where status = '%s' or status = '%s';",
			bindinfo.StatusEnabled, bindinfo.StatusUsing))
	if err != nil {
		return errors.Trace(err)
	}

	handle := domain.GetDomain(e.Ctx()).BindingHandle()

	bindings := handle.GetAllBindings()
	numBindings := 0
	for _, binding := range bindings {
		if binding.IsBindingEnabled() {
			numBindings++
		}
	}

	memUsage := handle.GetMemUsage()
	memCapacity := handle.GetMemCapacity()
	e.appendRow([]any{
		numBindings,
		rows[0].GetInt64(0),
		memory.FormatBytes(memUsage),
		memory.FormatBytes(memCapacity),
	})
	return nil
}

func (e *ShowExec) fetchShowEngines(ctx context.Context) error {
	ctx = kv.WithInternalSourceType(ctx, kv.InternalTxnMeta)
	exec := e.Ctx().GetRestrictedSQLExecutor()

	rows, _, err := exec.ExecRestrictedSQL(ctx, nil, `SELECT * FROM information_schema.engines`)
	if err != nil {
		return errors.Trace(err)
	}

	e.result.AppendRows(rows)
	return nil
}

// moveInfoSchemaToFront moves information_schema to the first, and the others are sorted in the origin ascending order.
func moveInfoSchemaToFront(dbs []string) {
	if len(dbs) > 0 && strings.EqualFold(dbs[0], metadef.InformationSchemaName.O) {
		return
	}

	i := sort.SearchStrings(dbs, metadef.InformationSchemaName.O)
	if i < len(dbs) && strings.EqualFold(dbs[i], metadef.InformationSchemaName.O) {
		copy(dbs[1:i+1], dbs[0:i])
		dbs[0] = metadef.InformationSchemaName.O
	}
}

func (e *ShowExec) fetchShowDatabases() error {
	dbs := infoschema.AllSchemaNames(e.is)
	checker := privilege.GetPrivilegeManager(e.Ctx())
	slices.Sort(dbs)
	var (
		fieldPatternsLike collate.WildcardPattern
		fieldFilter       string
	)

	if e.Extractor != nil {
		fieldFilter = e.Extractor.Field()
		fieldPatternsLike = e.Extractor.FieldPatternLike()
	}
	// let information_schema be the first database
	moveInfoSchemaToFront(dbs)
	for _, d := range dbs {
		if checker != nil && !checker.DBIsVisible(e.Ctx().GetSessionVars().ActiveRoles, d) {
			continue
		} else if fieldFilter != "" && strings.ToLower(d) != fieldFilter {
			continue
		} else if fieldPatternsLike != nil && !fieldPatternsLike.DoMatch(strings.ToLower(d)) {
			continue
		}
		e.appendRow([]any{
			d,
		})
	}
	return nil
}

func (e *ShowExec) fetchShowProcessList() error {
	sm := e.Ctx().GetSessionManager()
	if sm == nil {
		return nil
	}

	loginUser, activeRoles := e.Ctx().GetSessionVars().User, e.Ctx().GetSessionVars().ActiveRoles
	var hasProcessPriv bool
	if pm := privilege.GetPrivilegeManager(e.Ctx()); pm != nil {
		if pm.RequestVerification(activeRoles, "", "", "", mysql.ProcessPriv) {
			hasProcessPriv = true
		}
	}

	pl := sm.ShowProcessList()
	for _, pi := range pl {
		// If you have the PROCESS privilege, you can see all threads.
		// Otherwise, you can see only your own threads.
		if !hasProcessPriv && pi.User != loginUser.Username {
			continue
		}
		row := pi.ToRowForShow(e.Full)
		e.appendRow(row)
	}
	return nil
}

func (*ShowExec) fetchShowOpenTables() error {
	// TiDB has no concept like mysql's "table cache" and "open table"
	// For simplicity, we just return an empty result with the same structure as MySQL's SHOW OPEN TABLES
	return nil
}

// showInfo represents the result of `SHOW TABLES`.
type showInfo struct {
	Name ast.CIStr
	// only used for show full tables
	TableType string
}

// getTableType returns the type of the table.
func (e *ShowExec) getTableType(tb *model.TableInfo) string {
	switch {
	case tb.IsView():
		return "VIEW"
	case tb.IsSequence():
		return "SEQUENCE"
	case metadef.IsMemDB(e.DBName.L):
		return "SYSTEM VIEW"
	default:
		return "BASE TABLE"
	}
}

// fetchShowInfoByName fetches the show info for `SHOW <FULL> TABLES like 'xxx'`
func (e *ShowExec) fetchShowInfoByName(ctx context.Context, name string) ([]*showInfo, error) {
	tb, err := e.is.TableByName(ctx, e.DBName, ast.NewCIStr(name))
	if err != nil {
		// do nothing if table not exists
		if infoschema.ErrTableNotExists.Equal(err) {
			return nil, nil
		}
		return nil, errors.Trace(err)
	}
	if tb.Meta().TempTableType == model.TempTableLocal {
		return nil, nil
	}
	return []*showInfo{{Name: tb.Meta().Name, TableType: e.getTableType(tb.Meta())}}, nil
}

// fetchShowSimpleTables fetches the table info for `SHOW TABLE`.
func (e *ShowExec) fetchShowSimpleTables(ctx context.Context) ([]*showInfo, error) {
	tb, err := e.is.SchemaSimpleTableInfos(ctx, e.DBName)
	if err != nil {
		return nil, errors.Trace(err)
	}
	showInfos := make([]*showInfo, 0, len(tb))
	for _, v := range tb {
		// TODO: consider add type info to TableNameInfo
		showInfos = append(showInfos, &showInfo{Name: v.Name})
	}
	return showInfos, nil
}

// fetchShowFullTables fetches the table info for `SHOW FULL TABLES`.
func (e *ShowExec) fetchShowFullTables(ctx context.Context) ([]*showInfo, error) {
	tb, err := e.is.SchemaTableInfos(ctx, e.DBName)
	if err != nil {
		return nil, errors.Trace(err)
	}
	showInfos := make([]*showInfo, 0, len(tb))
	for _, v := range tb {
		showInfos = append(showInfos, &showInfo{Name: v.Name, TableType: e.getTableType(v)})
	}
	return showInfos, nil
}

func (e *ShowExec) fetchShowTables(ctx context.Context) error {
	checker := privilege.GetPrivilegeManager(e.Ctx())
	if checker != nil && e.Ctx().GetSessionVars().User != nil {
		if !checker.DBIsVisible(e.Ctx().GetSessionVars().ActiveRoles, e.DBName.O) {
			return e.dbAccessDenied()
		}
	}
	if !e.is.SchemaExists(e.DBName) {
		return exeerrors.ErrBadDB.GenWithStackByArgs(e.DBName)
	}
	var (
		tableNames = make([]string, 0)
		showInfos  []*showInfo
		err        error
	)
	activeRoles := e.Ctx().GetSessionVars().ActiveRoles
	var (
		tableTypes        = make(map[string]string)
		fieldPatternsLike collate.WildcardPattern
		fieldFilter       string
	)

	if e.Extractor != nil {
		fieldFilter = e.Extractor.Field()
		fieldPatternsLike = e.Extractor.FieldPatternLike()
	}

	if fieldFilter != "" {
		showInfos, err = e.fetchShowInfoByName(ctx, fieldFilter)
	} else if e.Full {
		showInfos, err = e.fetchShowFullTables(ctx)
	} else {
		showInfos, err = e.fetchShowSimpleTables(ctx)
	}
	if err != nil {
		return errors.Trace(err)
	}
	for _, v := range showInfos {
		// Test with mysql.AllPrivMask means any privilege would be OK.
		// TODO: Should consider column privileges, which also make a table visible.
		if checker != nil && !checker.RequestVerification(activeRoles, e.DBName.O, v.Name.O, "", mysql.AllPrivMask&(^mysql.CreateTMPTablePriv)) {
			continue
		} else if fieldFilter != "" && v.Name.L != fieldFilter {
			continue
		} else if fieldPatternsLike != nil && !fieldPatternsLike.DoMatch(v.Name.L) {
			continue
		}
		tableNames = append(tableNames, v.Name.O)
		if e.Full {
			tableTypes[v.Name.O] = v.TableType
		}
	}
	slices.Sort(tableNames)
	for _, v := range tableNames {
		if e.Full {
			e.appendRow([]any{v, tableTypes[v]})
		} else {
			e.appendRow([]any{v})
		}
	}
	return nil
}

func (e *ShowExec) fetchShowTableStatus(ctx context.Context) error {
	checker := privilege.GetPrivilegeManager(e.Ctx())
	if checker != nil && e.Ctx().GetSessionVars().User != nil {
		if !checker.DBIsVisible(e.Ctx().GetSessionVars().ActiveRoles, e.DBName.O) {
			return e.dbAccessDenied()
		}
	}
	if !e.is.SchemaExists(e.DBName) {
		return exeerrors.ErrBadDB.GenWithStackByArgs(e.DBName)
	}

	exec := e.Ctx().GetRestrictedSQLExecutor()
	ctx = kv.WithInternalSourceType(ctx, kv.InternalTxnStats)

	var snapshot uint64
	txn, err := e.Ctx().Txn(false)
	if err != nil {
		return errors.Trace(err)
	}
	if txn.Valid() {
		snapshot = txn.StartTS()
	}
	if e.Ctx().GetSessionVars().SnapshotTS != 0 {
		snapshot = e.Ctx().GetSessionVars().SnapshotTS
	}

	rows, _, err := exec.ExecRestrictedSQL(ctx, []sqlexec.OptionFuncAlias{sqlexec.ExecOptionWithSnapshot(snapshot), sqlexec.ExecOptionUseCurSession},
		`SELECT table_name, engine, version, row_format, table_rows,
		avg_row_length, data_length, max_data_length, index_length,
		data_free, auto_increment, create_time, update_time, check_time,
		table_collation, IFNULL(checksum,''), create_options, table_comment
		FROM information_schema.tables
		WHERE lower(table_schema)=%? ORDER BY table_name`, e.DBName.L)
	if err != nil {
		return errors.Trace(err)
	}
	var (
		fieldPatternsLike collate.WildcardPattern
		fieldFilter       string
	)

	if e.Extractor != nil {
		fieldFilter = e.Extractor.Field()
		fieldPatternsLike = e.Extractor.FieldPatternLike()
	}
	activeRoles := e.Ctx().GetSessionVars().ActiveRoles
	for _, row := range rows {
		tableName := row.GetString(0)
		if checker != nil && !checker.RequestVerification(activeRoles, e.DBName.O, tableName, "", mysql.AllPrivMask) {
			continue
		} else if fieldFilter != "" && strings.ToLower(tableName) != fieldFilter {
			continue
		} else if fieldPatternsLike != nil && !fieldPatternsLike.DoMatch(strings.ToLower(tableName)) {
			continue
		}
		e.result.AppendRow(row)
	}
	return nil
}

func (e *ShowExec) fetchShowColumns(ctx context.Context) error {
	tb, err := e.getTable()
	if err != nil {
		return errors.Trace(err)
	}
	// we will fill the column type information later, so clone a new table here.
	tb, err = table.TableFromMeta(tb.Allocators(e.Ctx().GetTableCtx()), tb.Meta().Clone())
	if err != nil {
		return errors.Trace(err)
	}
	var (
		fieldPatternsLike collate.WildcardPattern
		fieldFilter       string
	)

	if e.Extractor != nil {
		fieldFilter = e.Extractor.Field()
		fieldPatternsLike = e.Extractor.FieldPatternLike()
	}

	checker := privilege.GetPrivilegeManager(e.Ctx())
	activeRoles := e.Ctx().GetSessionVars().ActiveRoles
	if checker != nil && e.Ctx().GetSessionVars().User != nil && !checker.RequestVerification(activeRoles, e.DBName.O, tb.Meta().Name.O, "", mysql.InsertPriv|mysql.SelectPriv|mysql.UpdatePriv|mysql.ReferencesPriv) {
		return e.tableAccessDenied("SELECT", tb.Meta().Name.O)
	}

	var cols []*table.Column
	// The optional EXTENDED keyword causes the output to include information about hidden columns that MySQL uses internally and are not accessible by users.
	// See https://dev.mysql.com/doc/refman/8.0/en/show-columns.html
	if e.Extended {
		cols = tb.Cols()
	} else {
		cols = tb.VisibleCols()
	}
	if err := tryFillViewColumnType(ctx, e.Ctx(), e.is, e.DBName, tb.Meta()); err != nil {
		return err
	}
	for _, col := range cols {
		if fieldFilter != "" && col.Name.L != fieldFilter {
			continue
		} else if fieldPatternsLike != nil && !fieldPatternsLike.DoMatch(col.Name.L) {
			continue
		}
		desc := table.NewColDesc(col)
		var columnDefault any
		if desc.DefaultValue != nil {
			// SHOW COLUMNS result expects string value
			defaultValStr := fmt.Sprintf("%v", desc.DefaultValue)
			// If column is timestamp, and default value is not current_timestamp, should convert the default value to the current session time zone.
			if col.GetType() == mysql.TypeTimestamp && defaultValStr != types.ZeroDatetimeStr && !strings.HasPrefix(strings.ToUpper(defaultValStr), strings.ToUpper(ast.CurrentTimestamp)) {
				timeValue, err := table.GetColDefaultValue(e.Ctx().GetExprCtx(), col.ToInfo())
				if err != nil {
					return errors.Trace(err)
				}
				defaultValStr = timeValue.GetMysqlTime().String()
			}
			if col.GetType() == mysql.TypeBit {
				defaultValBinaryLiteral := types.BinaryLiteral(defaultValStr)
				columnDefault = defaultValBinaryLiteral.ToBitLiteralString(true)
			} else {
				columnDefault = defaultValStr
			}
		}

		// The FULL keyword causes the output to include the column collation and comments,
		// as well as the privileges you have for each column.
		if e.Full {
			e.appendRow([]any{
				desc.Field,
				desc.Type,
				desc.Collation,
				desc.Null,
				desc.Key,
				columnDefault,
				desc.Extra,
				desc.Privileges,
				desc.Comment,
			})
		} else {
			e.appendRow([]any{
				desc.Field,
				desc.Type,
				desc.Null,
				desc.Key,
				columnDefault,
				desc.Extra,
			})
		}
	}
	return nil
}

func (e *ShowExec) fetchShowIndex() error {
	do := domain.GetDomain(e.Ctx())
	h := do.StatsHandle()

	tb, err := e.getTable()
	if err != nil {
		return errors.Trace(err)
	}

	statsTbl := h.GetPhysicalTableStats(tb.Meta().ID, tb.Meta())

	checker := privilege.GetPrivilegeManager(e.Ctx())
	activeRoles := e.Ctx().GetSessionVars().ActiveRoles
	if checker != nil && e.Ctx().GetSessionVars().User != nil && !checker.RequestVerification(activeRoles, e.DBName.O, tb.Meta().Name.O, "", mysql.AllPrivMask) {
		return e.tableAccessDenied("SELECT", tb.Meta().Name.O)
	}

	if tb.Meta().PKIsHandle {
		var pkCol *table.Column
		for _, col := range tb.Cols() {
			if mysql.HasPriKeyFlag(col.GetFlag()) {
				pkCol = col
				break
			}
		}
		colStats := statsTbl.GetCol(pkCol.ID)
		var ndv int64
		if colStats != nil {
			ndv = colStats.NDV
		}
		e.appendRow([]any{
			tb.Meta().Name.O, // Table
			0,                // Non_unique
			"PRIMARY",        // Key_name
			1,                // Seq_in_index
			pkCol.Name.O,     // Column_name
			"A",              // Collation
			ndv,              // Cardinality
			nil,              // Sub_part
			nil,              // Packed
			"",               // Null
			"BTREE",          // Index_type
			"",               // Comment
			"",               // Index_comment
			"YES",            // Index_visible
			nil,              // Expression
			"YES",            // Clustered
			"NO",             // Global_index
		})
	}
	for _, idx := range tb.Indices() {
		idxInfo := idx.Meta()
		if idxInfo.State != model.StatePublic {
			continue
		}
		isClustered := "NO"
		if tb.Meta().IsCommonHandle && idxInfo.Primary {
			isClustered = "YES"
		}

		isGlobalIndex := "NO"
		if idxInfo.Global {
			isGlobalIndex = "YES"
		}

		for i, col := range idxInfo.Columns {
			nonUniq := 1
			if idx.Meta().Unique {
				nonUniq = 0
			}

			var subPart any
			if col.Length != types.UnspecifiedLength {
				subPart = col.Length
			}

			tblCol := tb.Meta().Columns[col.Offset]
			nullVal := "YES"
			if mysql.HasNotNullFlag(tblCol.GetFlag()) {
				nullVal = ""
			}

			visible := "YES"
			if idx.Meta().Invisible {
				visible = "NO"
			}

			colName := col.Name.O
			var expression any
			if tblCol.Hidden {
				colName = "NULL"
				expression = tblCol.GeneratedExprString
			}

			colStats := statsTbl.GetCol(tblCol.ID)
			var ndv int64
			if colStats != nil {
				ndv = colStats.NDV
			}

			e.appendRow([]any{
				tb.Meta().Name.O,       // Table
				nonUniq,                // Non_unique
				idx.Meta().Name.O,      // Key_name
				i + 1,                  // Seq_in_index
				colName,                // Column_name
				"A",                    // Collation
				ndv,                    // Cardinality
				subPart,                // Sub_part
				nil,                    // Packed
				nullVal,                // Null
				idx.Meta().Tp.String(), // Index_type
				"",                     // Comment
				idx.Meta().Comment,     // Index_comment
				visible,                // Index_visible
				expression,             // Expression
				isClustered,            // Clustered
				isGlobalIndex,          // Global_index
			})
		}
	}
	return nil
}

// fetchShowCharset gets all charset information and fill them into e.rows.
// See http://dev.mysql.com/doc/refman/5.7/en/show-character-set.html
func (e *ShowExec) fetchShowCharset() error {
	descs := charset.GetSupportedCharsets()
	sessVars := e.Ctx().GetSessionVars()
	for _, desc := range descs {
		defaultCollation := desc.DefaultCollation
		if desc.Name == charset.CharsetUTF8MB4 {
			var err error
			defaultCollation, err = sessVars.GetSessionOrGlobalSystemVar(context.Background(), vardef.DefaultCollationForUTF8MB4)
			if err != nil {
				return err
			}
		}
		e.appendRow([]any{
			desc.Name,
			desc.Desc,
			defaultCollation,
			desc.Maxlen,
		})
	}
	return nil
}

func (e *ShowExec) fetchShowMasterStatus() error {
	tso := e.Ctx().GetSessionVars().TxnCtx.StartTS
	e.appendRow([]any{"tidb-binlog", tso, "", "", ""})
	return nil
}

func (e *ShowExec) fetchShowVariables(ctx context.Context) (err error) {
	var (
		value       string
		sessionVars = e.Ctx().GetSessionVars()
	)
	var (
		fieldPatternsLike collate.WildcardPattern
		fieldFilter       string
	)

	if e.Extractor != nil {
		fieldFilter = e.Extractor.Field()
		fieldPatternsLike = e.Extractor.FieldPatternLike()
	}
	if e.GlobalScope {
		// Collect global scope variables,
		// 1. Exclude the variables of ScopeSession in variable.SysVars;
		// 2. If the variable is ScopeNone, it's a read-only variable, return the default value of it,
		// 		otherwise, fetch the value from table `mysql.Global_Variables`.
		for _, v := range variable.GetSysVars() {
			if v.Scope != vardef.ScopeSession {
				if v.IsNoop && !vardef.EnableNoopVariables.Load() {
					continue
				}
				if fieldFilter != "" && v.Name != fieldFilter {
					continue
				} else if fieldPatternsLike != nil && !fieldPatternsLike.DoMatch(v.Name) {
					continue
				}
				if infoschema.SysVarHiddenForSem(e.Ctx(), v.Name) {
					continue
				}
				value, err = sessionVars.GetGlobalSystemVar(ctx, v.Name)
				if err != nil {
					return errors.Trace(err)
				}
				e.appendRow([]any{v.Name, value})
			}
		}
		return nil
	}

	// Collect session scope variables,
	// If it is a session only variable, use the default value defined in code,
	//   otherwise, fetch the value from table `mysql.Global_Variables`.
	for _, v := range variable.GetSysVars() {
		if v.IsNoop && !vardef.EnableNoopVariables.Load() {
			continue
		}
		if fieldFilter != "" && v.Name != fieldFilter {
			continue
		} else if fieldPatternsLike != nil && !fieldPatternsLike.DoMatch(v.Name) {
			continue
		}
		if infoschema.SysVarHiddenForSem(e.Ctx(), v.Name) || v.InternalSessionVariable {
			continue
		}
		value, err = sessionVars.GetSessionOrGlobalSystemVar(context.Background(), v.Name)
		if err != nil {
			return errors.Trace(err)
		}
		e.appendRow([]any{v.Name, value})
	}
	return nil
}

func (e *ShowExec) fetchShowStatus() error {
	sessionVars := e.Ctx().GetSessionVars()
	statusVars, err := variable.GetStatusVars(sessionVars)
	if err != nil {
		return errors.Trace(err)
	}
	checker := privilege.GetPrivilegeManager(e.Ctx())
	for status, v := range statusVars {
		if e.GlobalScope && v.Scope == vardef.ScopeSession {
			continue
		}
		// Skip invisible status vars if permission fails.
		if sem.IsEnabled() && sem.IsInvisibleStatusVar(status) {
			if checker == nil || !checker.RequestDynamicVerification(sessionVars.ActiveRoles, "RESTRICTED_STATUS_ADMIN", false) {
				continue
			}
		}
		switch v.Value.(type) {
		case []any, nil:
			v.Value = fmt.Sprintf("%v", v.Value)
		}
		value, err := types.ToString(v.Value)
		if err != nil {
			return errors.Trace(err)
		}
		e.appendRow([]any{status, value})
	}
	return nil
}

func getDefaultCollate(charsetName string) string {
	ch, err := charset.GetCharsetInfo(charsetName)
	if err != nil {
		// The charset is invalid, return server default.
		return mysql.DefaultCollationName
	}
	return ch.DefaultCollation
}

// ConstructResultOfShowCreateTable constructs the result for show create table.
func ConstructResultOfShowCreateTable(ctx sessionctx.Context, tableInfo *model.TableInfo, allocators autoid.Allocators, buf *bytes.Buffer) (err error) {
	return constructResultOfShowCreateTable(ctx, nil, tableInfo, allocators, buf)
}

func constructResultOfShowCreateTable(ctx sessionctx.Context, dbName *ast.CIStr, tableInfo *model.TableInfo, allocators autoid.Allocators, buf *bytes.Buffer) (err error) {
	if tableInfo.IsView() {
		fetchShowCreateTable4View(ctx, tableInfo, buf)
		return nil
	}
	if tableInfo.IsSequence() {
		ConstructResultOfShowCreateSequence(ctx, tableInfo, buf)
		return nil
	}

	tblCharset := tableInfo.Charset
	if len(tblCharset) == 0 {
		tblCharset = mysql.DefaultCharset
	}
	tblCollate := tableInfo.Collate
	// Set default collate if collate is not specified.
	if len(tblCollate) == 0 {
		tblCollate = getDefaultCollate(tblCharset)
	}

	sqlMode := ctx.GetSessionVars().SQLMode
	tableName := stringutil.Escape(tableInfo.Name.O, sqlMode)
	switch tableInfo.TempTableType {
	case model.TempTableGlobal:
		fmt.Fprintf(buf, "CREATE GLOBAL TEMPORARY TABLE %s (\n", tableName)
	case model.TempTableLocal:
		fmt.Fprintf(buf, "CREATE TEMPORARY TABLE %s (\n", tableName)
	default:
		fmt.Fprintf(buf, "CREATE TABLE %s (\n", tableName)
	}
	var pkCol *model.ColumnInfo
	var hasAutoIncID bool
	needAddComma := false
	for i, col := range tableInfo.Cols() {
		if col == nil || col.Hidden {
			continue
		}
		if needAddComma {
			buf.WriteString(",\n")
		}
		fmt.Fprintf(buf, "  %s %s", stringutil.Escape(col.Name.O, sqlMode), col.GetTypeDesc())
		if field_types.HasCharset(&col.FieldType) {
			if col.GetCharset() != tblCharset {
				fmt.Fprintf(buf, " CHARACTER SET %s", col.GetCharset())
			}
			if col.GetCollate() != tblCollate {
				fmt.Fprintf(buf, " COLLATE %s", col.GetCollate())
			} else {
				defcol, err := charset.GetDefaultCollation(col.GetCharset())
				if err == nil && defcol != col.GetCollate() {
					fmt.Fprintf(buf, " COLLATE %s", col.GetCollate())
				}
			}
		}
		if col.IsGenerated() {
			// It's a generated column.
			fmt.Fprintf(buf, " GENERATED ALWAYS AS (%s)", col.GeneratedExprString)
			if col.GeneratedStored {
				buf.WriteString(" STORED")
			} else {
				buf.WriteString(" VIRTUAL")
			}
		}
		if mysql.HasAutoIncrementFlag(col.GetFlag()) {
			hasAutoIncID = true
			buf.WriteString(" NOT NULL AUTO_INCREMENT")
		} else {
			if mysql.HasNotNullFlag(col.GetFlag()) {
				buf.WriteString(" NOT NULL")
			}
			// default values are not shown for generated columns in MySQL
			if !mysql.HasNoDefaultValueFlag(col.GetFlag()) && !col.IsGenerated() {
				defaultValue := col.GetDefaultValue()
				switch defaultValue {
				case nil:
					if !mysql.HasNotNullFlag(col.GetFlag()) {
						if col.GetType() == mysql.TypeTimestamp {
							buf.WriteString(" NULL")
						}
						buf.WriteString(" DEFAULT NULL")
					}
				case "CURRENT_TIMESTAMP":
					buf.WriteString(" DEFAULT ")
					buf.WriteString(defaultValue.(string))
					if col.GetDecimal() > 0 {
						fmt.Fprintf(buf, "(%d)", col.GetDecimal())
					}
				case "CURRENT_DATE":
					buf.WriteString(" DEFAULT (")
					buf.WriteString(defaultValue.(string))
					if col.GetDecimal() > 0 {
						fmt.Fprintf(buf, "(%d)", col.GetDecimal())
					}
					buf.WriteString(")")
				default:
					defaultValStr := fmt.Sprintf("%v", defaultValue)
					// If column is timestamp, and default value is not current_timestamp, should convert the default value to the current session time zone.
					if defaultValStr != types.ZeroDatetimeStr && col.GetType() == mysql.TypeTimestamp {
						timeValue, err := table.GetColDefaultValue(ctx.GetExprCtx(), col)
						if err != nil {
							return errors.Trace(err)
						}
						defaultValStr = timeValue.GetMysqlTime().String()
					}

					if col.DefaultIsExpr {
						fmt.Fprintf(buf, " DEFAULT (%s)", defaultValStr)
					} else {
						if col.GetType() == mysql.TypeBit {
							defaultValBinaryLiteral := types.BinaryLiteral(defaultValStr)
							fmt.Fprintf(buf, " DEFAULT %s", defaultValBinaryLiteral.ToBitLiteralString(true))
						} else {
							fmt.Fprintf(buf, " DEFAULT '%s'", format.OutputFormat(defaultValStr))
						}
					}
				}
			}
			if mysql.HasOnUpdateNowFlag(col.GetFlag()) {
				buf.WriteString(" ON UPDATE CURRENT_TIMESTAMP")
				buf.WriteString(table.OptionalFsp(&col.FieldType))
			}
		}
		if ddl.IsAutoRandomColumnID(tableInfo, col.ID) {
			s, r := tableInfo.AutoRandomBits, tableInfo.AutoRandomRangeBits
			if r == 0 || r == autoid.AutoRandomRangeBitsDefault {
				fmt.Fprintf(buf, " /*T![auto_rand] AUTO_RANDOM(%d) */", s)
			} else {
				fmt.Fprintf(buf, " /*T![auto_rand] AUTO_RANDOM(%d, %d) */", s, r)
			}
		}
		if len(col.Comment) > 0 {
			fmt.Fprintf(buf, " COMMENT '%s'", format.OutputFormat(col.Comment))
		}
		if i != len(tableInfo.Cols())-1 {
			needAddComma = true
		}
		if tableInfo.PKIsHandle && mysql.HasPriKeyFlag(col.GetFlag()) {
			pkCol = col
		}
	}

	if pkCol != nil {
		// If PKIsHandle, pk info is not in tb.Indices(). We should handle it here.
		buf.WriteString(",\n")
		fmt.Fprintf(buf, "  PRIMARY KEY (%s)", stringutil.Escape(pkCol.Name.O, sqlMode))
		buf.WriteString(" /*T![clustered_index] CLUSTERED */")
	}

	publicIndices := make([]*model.IndexInfo, 0, len(tableInfo.Indices))
	for _, idx := range tableInfo.Indices {
		if idx.State == model.StatePublic {
			publicIndices = append(publicIndices, idx)
		}
	}

	// consider hypo-indexes
	hypoIndexes := ctx.GetSessionVars().HypoIndexes
	if hypoIndexes != nil && dbName != nil {
		schemaName := dbName.L
		tblName := tableInfo.Name.L
		if hypoIndexes[schemaName] != nil && hypoIndexes[schemaName][tblName] != nil {
			hypoIndexList := make([]*model.IndexInfo, 0, len(hypoIndexes[schemaName][tblName]))
			for _, index := range hypoIndexes[schemaName][tblName] {
				hypoIndexList = append(hypoIndexList, index)
			}
			sort.Slice(hypoIndexList, func(i, j int) bool { // to make the result stable
				return hypoIndexList[i].Name.O < hypoIndexList[j].Name.O
			})
			publicIndices = append(publicIndices, hypoIndexList...)
		}
	}
	if len(publicIndices) > 0 {
		buf.WriteString(",\n")
	}

	for i, idxInfo := range publicIndices {
		if idxInfo.Primary {
			buf.WriteString("  PRIMARY KEY ")
		} else if idxInfo.Unique {
			fmt.Fprintf(buf, "  UNIQUE KEY %s ", stringutil.Escape(idxInfo.Name.O, sqlMode))
		} else if idxInfo.VectorInfo != nil {
			fmt.Fprintf(buf, "  VECTOR INDEX %s", stringutil.Escape(idxInfo.Name.O, sqlMode))
		} else if idxInfo.FullTextInfo != nil {
			fmt.Fprintf(buf, "  FULLTEXT INDEX %s", stringutil.Escape(idxInfo.Name.O, sqlMode))
		} else if idxInfo.HybridInfo != nil {
			fmt.Fprintf(buf, "  HYBRID INDEX %s", stringutil.Escape(idxInfo.Name.O, sqlMode))
		} else if idxInfo.InvertedInfo != nil {
			fmt.Fprintf(buf, "  COLUMNAR INDEX %s", stringutil.Escape(idxInfo.Name.O, sqlMode))
		} else {
			fmt.Fprintf(buf, "  KEY %s ", stringutil.Escape(idxInfo.Name.O, sqlMode))
		}

		cols := make([]string, 0, len(idxInfo.Columns))
		var colInfo string
		for _, c := range idxInfo.Columns {
			if tableInfo.Columns[c.Offset].Hidden {
				colInfo = fmt.Sprintf("(%s)", tableInfo.Columns[c.Offset].GeneratedExprString)
			} else {
				colInfo = stringutil.Escape(c.Name.O, sqlMode)
				if c.Length != types.UnspecifiedLength {
					colInfo = fmt.Sprintf("%s(%s)", colInfo, strconv.Itoa(c.Length))
				}
			}
			cols = append(cols, colInfo)
		}
		if idxInfo.VectorInfo != nil {
			funcName := model.IndexableDistanceMetricToFnName[idxInfo.VectorInfo.DistanceMetric]
			fmt.Fprintf(buf, "((%s(%s)))", strings.ToUpper(funcName), strings.Join(cols, ","))
		} else {
			fmt.Fprintf(buf, "(%s)", strings.Join(cols, ","))
		}

		if idxInfo.InvertedInfo != nil {
			fmt.Fprintf(buf, " USING INVERTED")
		}
		if idxInfo.FullTextInfo != nil {
			fmt.Fprintf(buf, " WITH PARSER %s", idxInfo.FullTextInfo.ParserType.SQLName())
		}
<<<<<<< HEAD
		if idxInfo.ConditionExprString != "" {
			fmt.Fprintf(buf, " WHERE %s", idxInfo.ConditionExprString)
=======
		if idxInfo.HybridInfo != nil {
			paramLiteral, err := hybridParameterJSONForShow(tableInfo, idxInfo)
			if err != nil {
				return err
			}
			if len(paramLiteral) > 0 {
				fmt.Fprintf(buf, " PARAMETER '%s'", format.OutputFormat(paramLiteral))
			}
>>>>>>> fab30803
		}
		if idxInfo.Invisible {
			fmt.Fprintf(buf, ` /*!80000 INVISIBLE */`)
		}
		if idxInfo.Comment != "" {
			fmt.Fprintf(buf, ` COMMENT '%s'`, format.OutputFormat(idxInfo.Comment))
		}
		if idxInfo.Tp == ast.IndexTypeHypo {
			fmt.Fprintf(buf, ` /* HYPO INDEX */`)
		}
		if idxInfo.Primary {
			if tableInfo.HasClusteredIndex() {
				buf.WriteString(" /*T![clustered_index] CLUSTERED */")
			} else {
				buf.WriteString(" /*T![clustered_index] NONCLUSTERED */")
			}
		}
		if idxInfo.Global {
			buf.WriteString(" /*T![global_index] GLOBAL */")
		}
		if i != len(publicIndices)-1 {
			buf.WriteString(",\n")
		}
	}

	// Foreign Keys are supported by data dictionary even though
	// they are not enforced by DDL. This is still helpful to applications.
	for _, fk := range tableInfo.ForeignKeys {
		fmt.Fprintf(buf, ",\n  CONSTRAINT %s FOREIGN KEY ", stringutil.Escape(fk.Name.O, sqlMode))
		colNames := make([]string, 0, len(fk.Cols))
		for _, col := range fk.Cols {
			colNames = append(colNames, stringutil.Escape(col.O, sqlMode))
		}
		fmt.Fprintf(buf, "(%s)", strings.Join(colNames, ","))
		if fk.RefSchema.L != "" && dbName != nil && fk.RefSchema.L != dbName.L {
			fmt.Fprintf(buf, " REFERENCES %s.%s ", stringutil.Escape(fk.RefSchema.O, sqlMode), stringutil.Escape(fk.RefTable.O, sqlMode))
		} else {
			fmt.Fprintf(buf, " REFERENCES %s ", stringutil.Escape(fk.RefTable.O, sqlMode))
		}
		refColNames := make([]string, 0, len(fk.Cols))
		for _, refCol := range fk.RefCols {
			refColNames = append(refColNames, stringutil.Escape(refCol.O, sqlMode))
		}
		fmt.Fprintf(buf, "(%s)", strings.Join(refColNames, ","))
		if ast.ReferOptionType(fk.OnDelete) != 0 {
			fmt.Fprintf(buf, " ON DELETE %s", ast.ReferOptionType(fk.OnDelete).String())
		}
		if ast.ReferOptionType(fk.OnUpdate) != 0 {
			fmt.Fprintf(buf, " ON UPDATE %s", ast.ReferOptionType(fk.OnUpdate).String())
		}
		if fk.Version < model.FKVersion1 {
			buf.WriteString(" /* FOREIGN KEY INVALID */")
		}
	}
	// add check constraints info
	publicConstraints := make([]*model.ConstraintInfo, 0, len(tableInfo.Indices))
	for _, constr := range tableInfo.Constraints {
		if constr.State == model.StatePublic {
			publicConstraints = append(publicConstraints, constr)
		}
	}
	if len(publicConstraints) > 0 {
		buf.WriteString(",\n")
	}
	for i, constrInfo := range publicConstraints {
		fmt.Fprintf(buf, "  CONSTRAINT %s CHECK ((%s))", stringutil.Escape(constrInfo.Name.O, sqlMode), constrInfo.ExprString)
		if !constrInfo.Enforced {
			buf.WriteString(" /*!80016 NOT ENFORCED */")
		}
		if i != len(publicConstraints)-1 {
			buf.WriteString(",\n")
		}
	}

	buf.WriteString("\n")

	buf.WriteString(") ENGINE=InnoDB")
	// We need to explicitly set the default charset and collation
	// to make it work on MySQL server which has default collate utf8_general_ci.
	if len(tblCollate) == 0 || tblCollate == "binary" {
		// If we can not find default collate for the given charset,
		// or the collate is 'binary'(MySQL-5.7 compatibility, see #15633 for details),
		// do not show the collate part.
		fmt.Fprintf(buf, " DEFAULT CHARSET=%s", tblCharset)
	} else {
		fmt.Fprintf(buf, " DEFAULT CHARSET=%s COLLATE=%s", tblCharset, tblCollate)
	}

	// Displayed if the compression typed is set.
	if len(tableInfo.Compression) != 0 {
		fmt.Fprintf(buf, " COMPRESSION='%s'", tableInfo.Compression)
	}

	incrementAllocator := allocators.Get(autoid.AutoIncrementType)
	if hasAutoIncID && incrementAllocator != nil {
		autoIncID, err := incrementAllocator.NextGlobalAutoID()
		if err != nil {
			return errors.Trace(err)
		}

		// It's compatible with MySQL.
		if autoIncID > 1 {
			fmt.Fprintf(buf, " AUTO_INCREMENT=%d", autoIncID)
		}
	}

	if tableInfo.AutoIDCache != 0 {
		fmt.Fprintf(buf, " /*T![auto_id_cache] AUTO_ID_CACHE=%d */", tableInfo.AutoIDCache)
	}

	randomAllocator := allocators.Get(autoid.AutoRandomType)
	if randomAllocator != nil {
		autoRandID, err := randomAllocator.NextGlobalAutoID()
		if err != nil {
			return errors.Trace(err)
		}

		if autoRandID > 1 {
			fmt.Fprintf(buf, " /*T![auto_rand_base] AUTO_RANDOM_BASE=%d */", autoRandID)
		}
	}

	if tableInfo.ShardRowIDBits > 0 {
		fmt.Fprintf(buf, " /*T! SHARD_ROW_ID_BITS=%d ", tableInfo.ShardRowIDBits)
		if tableInfo.PreSplitRegions > 0 {
			fmt.Fprintf(buf, "PRE_SPLIT_REGIONS=%d ", tableInfo.PreSplitRegions)
		}
		buf.WriteString("*/")
	}

	if tableInfo.AutoRandomBits > 0 && tableInfo.PreSplitRegions > 0 {
		fmt.Fprintf(buf, " /*T! PRE_SPLIT_REGIONS=%d */", tableInfo.PreSplitRegions)
	}

	if len(tableInfo.Comment) > 0 {
		fmt.Fprintf(buf, " COMMENT='%s'", format.OutputFormat(tableInfo.Comment))
	}

	if tableInfo.TempTableType == model.TempTableGlobal {
		fmt.Fprintf(buf, " ON COMMIT DELETE ROWS")
	}

	if tableInfo.PlacementPolicyRef != nil {
		fmt.Fprintf(buf, " /*T![placement] PLACEMENT POLICY=%s */", stringutil.Escape(tableInfo.PlacementPolicyRef.Name.String(), sqlMode))
	}

	if tableInfo.TableCacheStatusType == model.TableCacheStatusEnable {
		// This is not meant to be understand by other components, so it's not written as /*T![cached] */
		// For all external components, cached table is just a normal table.
		fmt.Fprintf(buf, " /* CACHED ON */")
	}

	// add partition info here.
	ddl.AppendPartitionInfo(tableInfo.Partition, buf, sqlMode)

	if tableInfo.TTLInfo != nil {
		restoreFlags := parserformat.RestoreStringSingleQuotes | parserformat.RestoreNameBackQuotes | parserformat.RestoreTiDBSpecialComment
		restoreCtx := parserformat.NewRestoreCtx(restoreFlags, buf)

		restoreCtx.WritePlain(" ")
		err = restoreCtx.WriteWithSpecialComments(tidb.FeatureIDTTL, func() error {
			columnName := ast.ColumnName{Name: tableInfo.TTLInfo.ColumnName}
			timeUnit := ast.TimeUnitExpr{Unit: ast.TimeUnitType(tableInfo.TTLInfo.IntervalTimeUnit)}
			restoreCtx.WriteKeyWord("TTL")
			restoreCtx.WritePlain("=")
			restoreCtx.WriteName(columnName.String())
			restoreCtx.WritePlainf(" + INTERVAL %s ", tableInfo.TTLInfo.IntervalExprStr)
			return timeUnit.Restore(restoreCtx)
		})

		if err != nil {
			return err
		}

		restoreCtx.WritePlain(" ")
		err = restoreCtx.WriteWithSpecialComments(tidb.FeatureIDTTL, func() error {
			restoreCtx.WriteKeyWord("TTL_ENABLE")
			restoreCtx.WritePlain("=")
			if tableInfo.TTLInfo.Enable {
				restoreCtx.WriteString("ON")
			} else {
				restoreCtx.WriteString("OFF")
			}
			return nil
		})

		if err != nil {
			return err
		}

		restoreCtx.WritePlain(" ")
		err = restoreCtx.WriteWithSpecialComments(tidb.FeatureIDTTL, func() error {
			restoreCtx.WriteKeyWord("TTL_JOB_INTERVAL")
			restoreCtx.WritePlain("=")
			if len(tableInfo.TTLInfo.JobInterval) == 0 {
				// This only happens when the table is created from 6.5 in which the `tidb_job_interval` is not introduced yet.
				// We use `OldDefaultTTLJobInterval` as the return value to ensure a consistent behavior for the
				// upgrades: v6.5 -> v8.5(or previous version) -> newer version than v8.5.
				restoreCtx.WriteString(model.OldDefaultTTLJobInterval)
			} else {
				restoreCtx.WriteString(tableInfo.TTLInfo.JobInterval)
			}
			return nil
		})

		if err != nil {
			return err
		}
	}
	return nil
}

// ConstructResultOfShowCreateSequence constructs the result for show create sequence.
func ConstructResultOfShowCreateSequence(ctx sessionctx.Context, tableInfo *model.TableInfo, buf *bytes.Buffer) {
	sqlMode := ctx.GetSessionVars().SQLMode
	fmt.Fprintf(buf, "CREATE SEQUENCE %s ", stringutil.Escape(tableInfo.Name.O, sqlMode))
	sequenceInfo := tableInfo.Sequence
	fmt.Fprintf(buf, "start with %d ", sequenceInfo.Start)
	fmt.Fprintf(buf, "minvalue %d ", sequenceInfo.MinValue)
	fmt.Fprintf(buf, "maxvalue %d ", sequenceInfo.MaxValue)
	fmt.Fprintf(buf, "increment by %d ", sequenceInfo.Increment)
	if sequenceInfo.Cache {
		fmt.Fprintf(buf, "cache %d ", sequenceInfo.CacheValue)
	} else {
		buf.WriteString("nocache ")
	}
	if sequenceInfo.Cycle {
		buf.WriteString("cycle ")
	} else {
		buf.WriteString("nocycle ")
	}
	buf.WriteString("ENGINE=InnoDB")
	if len(sequenceInfo.Comment) > 0 {
		fmt.Fprintf(buf, " COMMENT='%s'", format.OutputFormat(sequenceInfo.Comment))
	}
}

func (e *ShowExec) fetchShowCreateSequence() error {
	tbl, err := e.getTable()
	if err != nil {
		return errors.Trace(err)
	}
	tableInfo := tbl.Meta()
	if !tableInfo.IsSequence() {
		return exeerrors.ErrWrongObject.GenWithStackByArgs(e.DBName.O, tableInfo.Name.O, "SEQUENCE")
	}
	var buf bytes.Buffer
	ConstructResultOfShowCreateSequence(e.Ctx(), tableInfo, &buf)
	e.appendRow([]any{tableInfo.Name.O, buf.String()})
	return nil
}

// TestShowClusterConfigKey is the key used to store TestShowClusterConfigFunc.
var TestShowClusterConfigKey stringutil.StringerStr = "TestShowClusterConfigKey"

// TestShowClusterConfigFunc is used to test 'show config ...'.
type TestShowClusterConfigFunc func() ([][]types.Datum, error)

func (e *ShowExec) fetchShowClusterConfigs() error {
	emptySet := set.NewStringSet()
	var confItems [][]types.Datum
	var err error
	if f := e.Ctx().Value(TestShowClusterConfigKey); f != nil {
		confItems, err = f.(TestShowClusterConfigFunc)()
	} else {
		confItems, err = fetchClusterConfig(e.Ctx(), emptySet, emptySet)
	}
	if err != nil {
		return err
	}
	for _, items := range confItems {
		row := make([]any, 0, 4)
		for _, item := range items {
			row = append(row, item.GetString())
		}
		e.appendRow(row)
	}
	return nil
}

func (e *ShowExec) fetchShowCreateTable() error {
	tb, err := e.getTable()
	if err != nil {
		return errors.Trace(err)
	}

	tableInfo := tb.Meta()
	var buf bytes.Buffer
	// TODO: let the result more like MySQL.
	if err = constructResultOfShowCreateTable(e.Ctx(), &e.DBName, tableInfo, tb.Allocators(e.Ctx().GetTableCtx()), &buf); err != nil {
		return err
	}
	if tableInfo.IsView() {
		e.appendRow([]any{tableInfo.Name.O, buf.String(), tableInfo.Charset, tableInfo.Collate})
		return nil
	}

	e.appendRow([]any{tableInfo.Name.O, buf.String()})
	return nil
}

func (e *ShowExec) fetchShowCreateView() error {
	db, ok := e.is.SchemaByName(e.DBName)
	if !ok {
		return infoschema.ErrDatabaseNotExists.GenWithStackByArgs(e.DBName.O)
	}

	tb, err := e.getTable()
	if err != nil {
		return errors.Trace(err)
	}

	if !tb.Meta().IsView() {
		return exeerrors.ErrWrongObject.GenWithStackByArgs(db.Name.O, tb.Meta().Name.O, "VIEW")
	}

	var buf bytes.Buffer
	fetchShowCreateTable4View(e.Ctx(), tb.Meta(), &buf)
	e.appendRow([]any{tb.Meta().Name.O, buf.String(), tb.Meta().Charset, tb.Meta().Collate})
	return nil
}

func fetchShowCreateTable4View(ctx sessionctx.Context, tb *model.TableInfo, buf *bytes.Buffer) {
	sqlMode := ctx.GetSessionVars().SQLMode
	fmt.Fprintf(buf, "CREATE ALGORITHM=%s ", tb.View.Algorithm.String())
	if tb.View.Definer.AuthUsername == "" || tb.View.Definer.AuthHostname == "" {
		fmt.Fprintf(buf, "DEFINER=%s@%s ", stringutil.Escape(tb.View.Definer.Username, sqlMode), stringutil.Escape(tb.View.Definer.Hostname, sqlMode))
	} else {
		fmt.Fprintf(buf, "DEFINER=%s@%s ", stringutil.Escape(tb.View.Definer.AuthUsername, sqlMode), stringutil.Escape(tb.View.Definer.AuthHostname, sqlMode))
	}
	fmt.Fprintf(buf, "SQL SECURITY %s ", tb.View.Security.String())
	fmt.Fprintf(buf, "VIEW %s (", stringutil.Escape(tb.Name.O, sqlMode))
	for i, col := range tb.Columns {
		fmt.Fprintf(buf, "%s", stringutil.Escape(col.Name.O, sqlMode))
		if i < len(tb.Columns)-1 {
			fmt.Fprintf(buf, ", ")
		}
	}
	fmt.Fprintf(buf, ") AS %s", tb.View.SelectStmt)
}

// ConstructResultOfShowCreateDatabase constructs the result for show create database.
func ConstructResultOfShowCreateDatabase(ctx sessionctx.Context, dbInfo *model.DBInfo, ifNotExists bool, buf *bytes.Buffer) (err error) {
	sqlMode := ctx.GetSessionVars().SQLMode
	var ifNotExistsStr string
	if ifNotExists {
		ifNotExistsStr = "IF NOT EXISTS "
	}
	fmt.Fprintf(buf, "CREATE DATABASE %s%s", ifNotExistsStr, stringutil.Escape(dbInfo.Name.O, sqlMode))
	if dbInfo.Charset != "" {
		fmt.Fprintf(buf, " /*!40100 DEFAULT CHARACTER SET %s ", dbInfo.Charset)
		defaultCollate, err := charset.GetDefaultCollation(dbInfo.Charset)
		if err != nil {
			return errors.Trace(err)
		}
		if dbInfo.Collate != "" && dbInfo.Collate != defaultCollate {
			fmt.Fprintf(buf, "COLLATE %s ", dbInfo.Collate)
		}
		fmt.Fprint(buf, "*/")
	} else if dbInfo.Collate != "" {
		collInfo, err := collate.GetCollationByName(dbInfo.Collate)
		if err != nil {
			return errors.Trace(err)
		}
		fmt.Fprintf(buf, " /*!40100 DEFAULT CHARACTER SET %s ", collInfo.CharsetName)
		if !collInfo.IsDefault {
			fmt.Fprintf(buf, "COLLATE %s ", dbInfo.Collate)
		}
		fmt.Fprint(buf, "*/")
	}
	// MySQL 5.7 always show the charset info but TiDB may ignore it, which makes a slight difference. We keep this
	// behavior unchanged because it is trivial enough.
	if dbInfo.PlacementPolicyRef != nil {
		// add placement ref info here
		fmt.Fprintf(buf, " /*T![placement] PLACEMENT POLICY=%s */", stringutil.Escape(dbInfo.PlacementPolicyRef.Name.O, sqlMode))
	}
	return nil
}

// ConstructResultOfShowCreatePlacementPolicy constructs the result for show create placement policy.
func ConstructResultOfShowCreatePlacementPolicy(policyInfo *model.PolicyInfo) string {
	return fmt.Sprintf("CREATE PLACEMENT POLICY `%s` %s", policyInfo.Name.O, policyInfo.PlacementSettings.String())
}

// constructResultOfShowCreateResourceGroup constructs the result for show create resource group.
func constructResultOfShowCreateResourceGroup(resourceGroup *model.ResourceGroupInfo) string {
	return fmt.Sprintf("CREATE RESOURCE GROUP `%s` %s", resourceGroup.Name.O, resourceGroup.ResourceGroupSettings.String())
}

// fetchShowCreateDatabase composes show create database result.
func (e *ShowExec) fetchShowCreateDatabase() error {
	checker := privilege.GetPrivilegeManager(e.Ctx())
	if checker != nil && e.Ctx().GetSessionVars().User != nil {
		if !checker.DBIsVisible(e.Ctx().GetSessionVars().ActiveRoles, e.DBName.String()) {
			return e.dbAccessDenied()
		}
	}
	dbInfo, ok := e.is.SchemaByName(e.DBName)
	if !ok {
		return infoschema.ErrDatabaseNotExists.GenWithStackByArgs(e.DBName.O)
	}

	var buf bytes.Buffer
	err := ConstructResultOfShowCreateDatabase(e.Ctx(), dbInfo, e.IfNotExists, &buf)
	if err != nil {
		return err
	}
	e.appendRow([]any{dbInfo.Name.O, buf.String()})
	return nil
}

// fetchShowCreatePlacementPolicy composes show create policy result.
func (e *ShowExec) fetchShowCreatePlacementPolicy() error {
	policy, found := e.is.PolicyByName(e.DBName)
	if !found {
		return infoschema.ErrPlacementPolicyNotExists.GenWithStackByArgs(e.DBName.O)
	}
	showCreate := ConstructResultOfShowCreatePlacementPolicy(policy)
	e.appendRow([]any{e.DBName.O, showCreate})
	return nil
}

// fetchShowCreateResourceGroup composes show create resource group result.
func (e *ShowExec) fetchShowCreateResourceGroup() error {
	group, found := e.is.ResourceGroupByName(e.ResourceGroupName)
	if !found {
		return infoschema.ErrResourceGroupNotExists.GenWithStackByArgs(e.ResourceGroupName.O)
	}
	showCreate := constructResultOfShowCreateResourceGroup(group)
	e.appendRow([]any{e.ResourceGroupName.O, showCreate})
	return nil
}

// isUTF8MB4AndDefaultCollation returns if the cs is utf8mb4 and the co is DefaultCollationForUTF8MB4.
func isUTF8MB4AndDefaultCollation(sessVars *variable.SessionVars, cs, co string) (isUTF8MB4 bool, isDefault bool, err error) {
	if cs != charset.CharsetUTF8MB4 {
		return false, false, nil
	}
	defaultCollation, err := sessVars.GetSessionOrGlobalSystemVar(context.Background(), vardef.DefaultCollationForUTF8MB4)
	if err != nil {
		return false, false, err
	}
	if co == defaultCollation {
		return true, true, nil
	}
	return true, false, nil
}

func (e *ShowExec) fetchShowCollation() error {
	var (
		fieldPatternsLike collate.WildcardPattern
		fieldFilter       string
	)
	if e.Extractor != nil {
		fieldPatternsLike = e.Extractor.FieldPatternLike()
		fieldFilter = e.Extractor.Field()
	}

	sessVars := e.Ctx().GetSessionVars()
	collations := collate.GetSupportedCollations()
	for _, v := range collations {
		isDefault := ""
		isUTF8MB4, isDefaultCollation, err := isUTF8MB4AndDefaultCollation(sessVars, v.CharsetName, v.Name)
		if err != nil {
			return err
		}
		if isUTF8MB4 && isDefaultCollation {
			isDefault = "Yes"
		} else if !isUTF8MB4 && v.IsDefault {
			isDefault = "Yes"
		}
		if fieldFilter != "" && strings.ToLower(v.Name) != fieldFilter {
			continue
		} else if fieldPatternsLike != nil && !fieldPatternsLike.DoMatch(v.Name) {
			continue
		}
		e.appendRow([]any{
			v.Name,
			v.CharsetName,
			v.ID,
			isDefault,
			"Yes",
			v.Sortlen,
			v.PadAttribute,
		})
	}
	return nil
}

// fetchShowCreateUser composes 'show create user' result.
func (e *ShowExec) fetchShowCreateUser(ctx context.Context) error {
	checker := privilege.GetPrivilegeManager(e.Ctx())
	if checker == nil {
		return errors.New("miss privilege checker")
	}
	ctx = kv.WithInternalSourceType(ctx, kv.InternalTxnPrivilege)

	userName, hostName := e.User.Username, e.User.Hostname
	sessVars := e.Ctx().GetSessionVars()
	if e.User.CurrentUser {
		userName = sessVars.User.AuthUsername
		hostName = sessVars.User.AuthHostname
	} else {
		// Show create user requires the SELECT privilege on mysql.user.
		// Ref https://dev.mysql.com/doc/refman/5.7/en/show-create-user.html
		activeRoles := sessVars.ActiveRoles
		if !checker.RequestVerification(activeRoles, mysql.SystemDB, mysql.UserTable, "", mysql.SelectPriv) {
			return e.tableAccessDenied("SELECT", mysql.UserTable)
		}
	}

	exec := e.Ctx().GetRestrictedSQLExecutor()

	rows, _, err := exec.ExecRestrictedSQL(ctx, nil,
		`SELECT plugin, Account_locked, user_attributes->>'$.metadata', Token_issuer,
        Password_reuse_history, Password_reuse_time, Password_expired, Password_lifetime,
        user_attributes->>'$.Password_locking.failed_login_attempts',
        user_attributes->>'$.Password_locking.password_lock_time_days', authentication_string,
        Max_user_connections
		FROM %n.%n WHERE User=%? AND Host=%?`,
		mysql.SystemDB, mysql.UserTable, userName, strings.ToLower(hostName))
	if err != nil {
		return errors.Trace(err)
	}

	if len(rows) == 0 {
		// FIXME: the error returned is not escaped safely
		return exeerrors.ErrCannotUser.GenWithStackByArgs("SHOW CREATE USER",
			fmt.Sprintf("'%s'@'%s'", e.User.Username, e.User.Hostname))
	}

	authPlugin, err := e.Ctx().GetSessionVars().GlobalVarsAccessor.GetGlobalSysVar(vardef.DefaultAuthPlugin)
	if err != nil {
		return errors.Trace(err)
	}
	if len(rows) == 1 && rows[0].GetString(0) != "" {
		authPlugin = rows[0].GetString(0)
	}

	accountLockedRaw := rows[0].GetString(1)
	accountLocked := "LOCK"
	if accountLockedRaw[len(accountLockedRaw)-1:] == "N" {
		accountLocked = "UNLOCK"
	}

	userAttributes := rows[0].GetString(2)
	if len(userAttributes) > 0 {
		userAttributes = fmt.Sprintf(" ATTRIBUTE '%s'", userAttributes)
	}

	tokenIssuer := rows[0].GetString(3)
	if len(tokenIssuer) > 0 {
		tokenIssuer = " token_issuer " + tokenIssuer
	}

	var passwordHistory string
	if rows[0].IsNull(4) {
		passwordHistory = "DEFAULT"
	} else {
		passwordHistory = strconv.FormatUint(rows[0].GetUint64(4), 10)
	}

	var passwordReuseInterval string
	if rows[0].IsNull(5) {
		passwordReuseInterval = "DEFAULT"
	} else {
		passwordReuseInterval = strconv.FormatUint(rows[0].GetUint64(5), 10) + " DAY"
	}

	passwordExpired := rows[0].GetEnum(6).String()
	passwordLifetime := int64(-1)
	if !rows[0].IsNull(7) {
		passwordLifetime = rows[0].GetInt64(7)
	}
	passwordExpiredStr := "PASSWORD EXPIRE DEFAULT"
	if passwordExpired == "Y" {
		passwordExpiredStr = "PASSWORD EXPIRE"
	} else if passwordLifetime == 0 {
		passwordExpiredStr = "PASSWORD EXPIRE NEVER"
	} else if passwordLifetime > 0 {
		passwordExpiredStr = fmt.Sprintf("PASSWORD EXPIRE INTERVAL %d DAY", passwordLifetime)
	}

	failedLoginAttempts := rows[0].GetString(8)
	if len(failedLoginAttempts) > 0 {
		failedLoginAttempts = " FAILED_LOGIN_ATTEMPTS " + failedLoginAttempts
	}

	passwordLockTimeDays := rows[0].GetString(9)
	if len(passwordLockTimeDays) > 0 {
		if passwordLockTimeDays == "-1" {
			passwordLockTimeDays = " PASSWORD_LOCK_TIME UNBOUNDED"
		} else {
			passwordLockTimeDays = " PASSWORD_LOCK_TIME " + passwordLockTimeDays
		}
	}
	authData := rows[0].GetString(10)

	maxUserConnections := rows[0].GetInt64(11)
	maxUserConnectionsStr := ""
	if maxUserConnections > 0 {
		maxUserConnectionsStr = fmt.Sprintf(" WITH MAX_USER_CONNECTIONS %d", maxUserConnections)
	}

	rows, _, err = exec.ExecRestrictedSQL(ctx, nil, `SELECT Priv FROM %n.%n WHERE User=%? AND Host=%?`, mysql.SystemDB, mysql.GlobalPrivTable, userName, hostName)
	if err != nil {
		return errors.Trace(err)
	}

	require := "NONE"
	if len(rows) == 1 {
		privData := rows[0].GetString(0)
		var privValue privileges.GlobalPrivValue
		err = gjson.Unmarshal(hack.Slice(privData), &privValue)
		if err != nil {
			return errors.Trace(err)
		}
		require = privValue.RequireStr()
	}

	authStr := ""
	if !(authPlugin == mysql.AuthSocket && authData == "") {
		authStr = fmt.Sprintf(" AS '%s'", authData)
	}

	// FIXME: the returned string is not escaped safely
	showStr := fmt.Sprintf("CREATE USER '%s'@'%s' IDENTIFIED WITH '%s'%s REQUIRE %s%s%s %s ACCOUNT %s PASSWORD HISTORY %s PASSWORD REUSE INTERVAL %s%s%s%s",
		e.User.Username, e.User.Hostname, authPlugin, authStr, require, tokenIssuer, maxUserConnectionsStr, passwordExpiredStr, accountLocked, passwordHistory, passwordReuseInterval, failedLoginAttempts, passwordLockTimeDays, userAttributes)
	e.appendRow([]any{showStr})
	return nil
}

func (e *ShowExec) fetchShowGrants(ctx context.Context) error {
	vars := e.Ctx().GetSessionVars()
	checker := privilege.GetPrivilegeManager(e.Ctx())
	if checker == nil {
		return errors.New("miss privilege checker")
	}
	if e.User == nil || e.User.CurrentUser {
		// The input is a "SHOW GRANTS" statement with no users *or* SHOW GRANTS FOR CURRENT_USER()
		// In these cases we include the active roles for showing privileges.
		e.User = &auth.UserIdentity{Username: vars.User.AuthUsername, Hostname: vars.User.AuthHostname}
		if len(e.Roles) == 0 {
			e.Roles = vars.ActiveRoles
		}
	} else {
		userName := vars.User.AuthUsername
		hostName := vars.User.AuthHostname
		// Show grant user requires the SELECT privilege on mysql schema.
		// Ref https://dev.mysql.com/doc/refman/8.0/en/show-grants.html
		if userName != e.User.Username || hostName != e.User.Hostname {
			if !checker.RequestVerification(vars.ActiveRoles, mysql.SystemDB, "", "", mysql.SelectPriv) {
				return exeerrors.ErrDBaccessDenied.GenWithStackByArgs(userName, hostName, mysql.SystemDB)
			}
		}
	}
	// This is for the syntax SHOW GRANTS FOR x USING role
	for _, r := range e.Roles {
		if r.Hostname == "" {
			r.Hostname = "%"
		}
		if !checker.FindEdge(ctx, r, e.User) {
			return exeerrors.ErrRoleNotGranted.GenWithStackByArgs(r.String(), e.User.String())
		}
	}
	gs, err := checker.ShowGrants(ctx, e.Ctx(), e.User, e.Roles)
	if err != nil {
		return errors.Trace(err)
	}
	for _, g := range gs {
		e.appendRow([]any{g})
	}
	return nil
}

func (e *ShowExec) fetchShowPrivileges() error {
	e.appendRow([]any{"Alter", "Tables", "To alter the table"})
	e.appendRow([]any{"Alter routine", "Functions,Procedures", "To alter or drop stored functions/procedures"})
	e.appendRow([]any{"Config", "Server Admin", "To use SHOW CONFIG and SET CONFIG statements"})
	e.appendRow([]any{"Create", "Databases,Tables,Indexes", "To create new databases and tables"})
	e.appendRow([]any{"Create routine", "Databases", "To use CREATE FUNCTION/PROCEDURE"})
	e.appendRow([]any{"Create role", "Server Admin", "To create new roles"})
	e.appendRow([]any{"Create temporary tables", "Databases", "To use CREATE TEMPORARY TABLE"})
	e.appendRow([]any{"Create view", "Tables", "To create new views"})
	e.appendRow([]any{"Create user", "Server Admin", "To create new users"})
	e.appendRow([]any{"Delete", "Tables", "To delete existing rows"})
	e.appendRow([]any{"Drop", "Databases,Tables", "To drop databases, tables, and views"})
	e.appendRow([]any{"Drop role", "Server Admin", "To drop roles"})
	e.appendRow([]any{"Event", "Server Admin", "To create, alter, drop and execute events"})
	e.appendRow([]any{"Execute", "Functions,Procedures", "To execute stored routines"})
	e.appendRow([]any{"File", "File access on server", "To read and write files on the server"})
	e.appendRow([]any{"Grant option", "Databases,Tables,Functions,Procedures", "To give to other users those privileges you possess"})
	e.appendRow([]any{"Index", "Tables", "To create or drop indexes"})
	e.appendRow([]any{"Insert", "Tables", "To insert data into tables"})
	e.appendRow([]any{"Lock tables", "Databases", "To use LOCK TABLES (together with SELECT privilege)"})
	e.appendRow([]any{"Process", "Server Admin", "To view the plain text of currently executing queries"})
	e.appendRow([]any{"Proxy", "Server Admin", "To make proxy user possible"})
	e.appendRow([]any{"References", "Databases,Tables", "To have references on tables"})
	e.appendRow([]any{"Reload", "Server Admin", "To reload or refresh tables, logs and privileges"})
	e.appendRow([]any{"Replication client", "Server Admin", "To ask where the slave or master servers are"})
	e.appendRow([]any{"Replication slave", "Server Admin", "To read binary log events from the master"})
	e.appendRow([]any{"Select", "Tables", "To retrieve rows from table"})
	e.appendRow([]any{"Show databases", "Server Admin", "To see all databases with SHOW DATABASES"})
	e.appendRow([]any{"Show view", "Tables", "To see views with SHOW CREATE VIEW"})
	e.appendRow([]any{"Shutdown", "Server Admin", "To shut down the server"})
	e.appendRow([]any{"Super", "Server Admin", "To use KILL thread, SET GLOBAL, CHANGE MASTER, etc."})
	e.appendRow([]any{"Trigger", "Tables", "To use triggers"})
	e.appendRow([]any{"Create tablespace", "Server Admin", "To create/alter/drop tablespaces"})
	e.appendRow([]any{"Update", "Tables", "To update existing rows"})
	e.appendRow([]any{"Usage", "Server Admin", "No privileges - allow connect only"})

	for _, priv := range privileges.GetDynamicPrivileges() {
		e.appendRow([]any{priv, "Server Admin", ""})
	}
	return nil
}

func (*ShowExec) fetchShowTriggers() error {
	return nil
}

func (*ShowExec) fetchShowProcedureStatus() error {
	return nil
}

func (e *ShowExec) fetchShowPlugins() error {
	tiPlugins := plugin.GetAll()
	for _, ps := range tiPlugins {
		for _, p := range ps {
			e.appendRow([]any{p.Name, p.StateValue(), p.Kind.String(), p.Path, p.License, strconv.Itoa(int(p.Version))})
		}
	}
	return nil
}

func (e *ShowExec) fetchShowWarnings(errOnly bool) error {
	stmtCtx := e.Ctx().GetSessionVars().StmtCtx
	if e.CountWarningsOrErrors {
		errCount, warnCount := stmtCtx.NumErrorWarnings()
		if errOnly {
			e.appendRow([]any{int64(errCount)})
		} else {
			e.appendRow([]any{int64(warnCount)})
		}
		return nil
	}
	for _, w := range stmtCtx.GetWarnings() {
		if errOnly && w.Level != contextutil.WarnLevelError {
			continue
		}
		warn := errors.Cause(w.Err)
		switch x := warn.(type) {
		case *terror.Error:
			sqlErr := terror.ToSQLError(x)
			e.appendRow([]any{w.Level, int64(sqlErr.Code), sqlErr.Message})
		default:
			var err string
			if warn != nil {
				err = warn.Error()
			}
			e.appendRow([]any{w.Level, int64(mysql.ErrUnknown), err})
		}
	}
	return nil
}

func (e *ShowExec) getTable() (table.Table, error) {
	if e.Table == nil {
		return nil, errors.New("table not found")
	}
	tb, ok := e.is.TableByID(context.Background(), e.Table.TableInfo.ID)
	if !ok {
		return nil, errors.Errorf("table %s not found", e.Table.Name)
	}
	return tb, nil
}

func (e *ShowExec) dbAccessDenied() error {
	user := e.Ctx().GetSessionVars().User
	u := user.Username
	h := user.Hostname
	if len(user.AuthUsername) > 0 && len(user.AuthHostname) > 0 {
		u = user.AuthUsername
		h = user.AuthHostname
	}
	return exeerrors.ErrDBaccessDenied.GenWithStackByArgs(u, h, e.DBName)
}

func (e *ShowExec) tableAccessDenied(access string, table string) error {
	user := e.Ctx().GetSessionVars().User
	u := user.Username
	h := user.Hostname
	if len(user.AuthUsername) > 0 && len(user.AuthHostname) > 0 {
		u = user.AuthUsername
		h = user.AuthHostname
	}
	return exeerrors.ErrTableaccessDenied.GenWithStackByArgs(access, u, h, table)
}

func (e *ShowExec) appendRow(row []any) {
	for i, col := range row {
		switch x := col.(type) {
		case nil:
			e.result.AppendNull(i)
		case int:
			e.result.AppendInt64(i, int64(x))
		case int64:
			e.result.AppendInt64(i, x)
		case uint64:
			e.result.AppendUint64(i, x)
		case float64:
			e.result.AppendFloat64(i, x)
		case float32:
			e.result.AppendFloat32(i, x)
		case string:
			e.result.AppendString(i, x)
		case []byte:
			e.result.AppendBytes(i, x)
		case types.BinaryLiteral:
			e.result.AppendBytes(i, x)
		case *types.MyDecimal:
			e.result.AppendMyDecimal(i, x)
		case types.Time:
			e.result.AppendTime(i, x)
		case types.BinaryJSON:
			e.result.AppendJSON(i, x)
		case types.VectorFloat32:
			e.result.AppendVectorFloat32(i, x)
		case types.Duration:
			e.result.AppendDuration(i, x)
		case types.Enum:
			e.result.AppendEnum(i, x)
		case types.Set:
			e.result.AppendSet(i, x)
		default:
			e.result.AppendNull(i)
		}
	}
}

func (e *ShowExec) fetchShowDistributions(ctx context.Context) error {
	tb, err := e.getTable()
	if err != nil {
		return errors.Trace(err)
	}
	physicalIDs := []int64{}
	partitionNames := make([]string, 0)
	if pi := tb.Meta().GetPartitionInfo(); pi != nil {
		for _, name := range e.Table.PartitionNames {
			pid, err := tables.FindPartitionByName(tb.Meta(), name.L)
			if err != nil {
				return err
			}
			physicalIDs = append(physicalIDs, pid)
			partitionNames = append(partitionNames, name.L)
		}
		if len(physicalIDs) == 0 {
			for _, p := range pi.Definitions {
				physicalIDs = append(physicalIDs, p.ID)
				partitionNames = append(partitionNames, p.Name.L)
			}
		}
	} else {
		if len(e.Table.PartitionNames) != 0 {
			return plannererrors.ErrPartitionClauseOnNonpartitioned
		}
		physicalIDs = append(physicalIDs, tb.Meta().ID)
		partitionNames = append(partitionNames, tb.Meta().Name.L)
	}
	distributions := make([]*pdHttp.RegionDistribution, 0)
	var resp *pdHttp.RegionDistributions
	for idx, pid := range physicalIDs {
		startKey := codec.EncodeBytes([]byte{}, tablecodec.GenTablePrefix(pid))
		endKey := codec.EncodeBytes([]byte{}, tablecodec.GenTablePrefix(pid+1))
		// todo： support engine type
		resp, err = infosync.GetRegionDistributionByKeyRange(ctx, startKey, endKey, "")
		if err != nil {
			return err
		}
		e.fillDistributionsToChunk(partitionNames[idx], resp.RegionDistributions)
		distributions = append(distributions, resp.RegionDistributions...)
	}
	return nil
}

func (e *ShowExec) fetchShowTableRegions(ctx context.Context) error {
	store := e.Ctx().GetStore()
	tikvStore, ok := store.(helper.Storage)
	if !ok {
		return nil
	}
	splitStore, ok := store.(kv.SplittableStore)
	if !ok {
		return nil
	}

	tb, err := e.getTable()
	if err != nil {
		return errors.Trace(err)
	}

	physicalIDs := []int64{}
	hasGlobalIndex := false
	if pi := tb.Meta().GetPartitionInfo(); pi != nil {
		for _, name := range e.Table.PartitionNames {
			pid, err := tables.FindPartitionByName(tb.Meta(), name.L)
			if err != nil {
				return err
			}
			physicalIDs = append(physicalIDs, pid)
		}
		if len(physicalIDs) == 0 {
			for _, p := range pi.Definitions {
				physicalIDs = append(physicalIDs, p.ID)
			}
		}
		// when table has global index, show the logical table region.
		for _, index := range tb.Meta().Indices {
			if index.Global {
				hasGlobalIndex = true
				break
			}
		}
	} else {
		if len(e.Table.PartitionNames) != 0 {
			return plannererrors.ErrPartitionClauseOnNonpartitioned
		}
		physicalIDs = append(physicalIDs, tb.Meta().ID)
	}

	// Get table regions from pd, not from regionCache, because the region cache maybe outdated.
	var regions []regionMeta
	if len(e.IndexName.L) != 0 {
		// show table * index * region
		indexInfo := tb.Meta().FindIndexByName(e.IndexName.L)
		if indexInfo == nil {
			return plannererrors.ErrKeyDoesNotExist.GenWithStackByArgs(e.IndexName, tb.Meta().Name)
		}
		if indexInfo.Global {
			regions, err = getTableIndexRegions(indexInfo, []int64{tb.Meta().ID}, tikvStore, splitStore)
		} else {
			regions, err = getTableIndexRegions(indexInfo, physicalIDs, tikvStore, splitStore)
		}
	} else {
		// show table * region
		if hasGlobalIndex {
			physicalIDs = append([]int64{tb.Meta().ID}, physicalIDs...)
		}
		regions, err = getTableRegions(tb, physicalIDs, tikvStore, splitStore)
	}
	if err != nil {
		return err
	}

	regionRowItem, err := e.fetchSchedulingInfo(ctx, regions, tb.Meta())
	if err != nil {
		return err
	}

	e.fillRegionsToChunk(regionRowItem)
	return nil
}

func (e *ShowExec) fetchSchedulingInfo(ctx context.Context, regions []regionMeta, tbInfo *model.TableInfo) ([]showTableRegionRowItem, error) {
	scheduleState := make(map[int64]infosync.PlacementScheduleState)
	schedulingConstraints := make(map[int64]*model.PlacementSettings)
	regionRowItem := make([]showTableRegionRowItem, 0)
	tblPlacement, err := e.getTablePlacement(tbInfo)
	if err != nil {
		return nil, err
	}

	if tbInfo.GetPartitionInfo() != nil {
		// partitioned table
		for _, part := range tbInfo.GetPartitionInfo().Definitions {
			_, err = fetchScheduleState(ctx, scheduleState, part.ID)
			if err != nil {
				return nil, err
			}
			placement, err := e.getPolicyPlacement(part.PlacementPolicyRef)
			if err != nil {
				return nil, err
			}
			if placement == nil {
				schedulingConstraints[part.ID] = tblPlacement
			} else {
				schedulingConstraints[part.ID] = placement
			}
		}
	} else {
		// un-partitioned table or index
		schedulingConstraints[tbInfo.ID] = tblPlacement
		_, err = fetchScheduleState(ctx, scheduleState, tbInfo.ID)
		if err != nil {
			return nil, err
		}
	}
	var constraintStr string
	var scheduleStateStr string
	for i := range regions {
		if constraint, ok := schedulingConstraints[regions[i].physicalID]; ok && constraint != nil {
			constraintStr = constraint.String()
			scheduleStateStr = scheduleState[regions[i].physicalID].String()
		} else {
			constraintStr = ""
			scheduleStateStr = ""
		}
		regionRowItem = append(regionRowItem, showTableRegionRowItem{
			regionMeta:            regions[i],
			schedulingConstraints: constraintStr,
			schedulingState:       scheduleStateStr,
		})
	}
	return regionRowItem, nil
}

func getTableRegions(tb table.Table, physicalIDs []int64, tikvStore helper.Storage, splitStore kv.SplittableStore) ([]regionMeta, error) {
	regions := make([]regionMeta, 0, len(physicalIDs))
	uniqueRegionMap := make(map[uint64]struct{})
	for _, id := range physicalIDs {
		rs, err := getPhysicalTableRegions(id, tb.Meta(), tikvStore, splitStore, uniqueRegionMap)
		if err != nil {
			return nil, err
		}
		regions = append(regions, rs...)
	}
	return regions, nil
}

func getTableIndexRegions(indexInfo *model.IndexInfo, physicalIDs []int64, tikvStore helper.Storage, splitStore kv.SplittableStore) ([]regionMeta, error) {
	regions := make([]regionMeta, 0, len(physicalIDs))
	uniqueRegionMap := make(map[uint64]struct{})
	for _, id := range physicalIDs {
		rs, err := getPhysicalIndexRegions(id, indexInfo, tikvStore, splitStore, uniqueRegionMap)
		if err != nil {
			return nil, err
		}
		regions = append(regions, rs...)
	}
	return regions, nil
}

func (e *ShowExec) fillDistributionsToChunk(partitionName string, distributions []*pdHttp.RegionDistribution) {
	for _, dis := range distributions {
		e.result.AppendString(0, partitionName)
		e.result.AppendUint64(1, dis.StoreID)
		e.result.AppendString(2, dis.EngineType)
		e.result.AppendInt64(3, int64(dis.RegionLeaderCount))
		e.result.AppendInt64(4, int64(dis.RegionPeerCount))
		e.result.AppendUint64(5, dis.RegionWriteBytes)
		e.result.AppendUint64(6, dis.RegionWriteKeys)
		e.result.AppendUint64(7, dis.RegionWriteQuery)
		e.result.AppendUint64(8, dis.RegionLeaderReadBytes)
		e.result.AppendUint64(9, dis.RegionLeaderReadKeys)
		e.result.AppendUint64(10, dis.RegionLeaderReadQuery)
		e.result.AppendUint64(11, dis.RegionPeerReadBytes)
		e.result.AppendUint64(12, dis.RegionPeerReadKeys)
		e.result.AppendUint64(13, dis.RegionPeerReadQuery)
	}
}

func (e *ShowExec) fillRegionsToChunk(regions []showTableRegionRowItem) {
	for i := range regions {
		e.result.AppendUint64(0, regions[i].region.Id)
		e.result.AppendString(1, regions[i].start)
		e.result.AppendString(2, regions[i].end)
		e.result.AppendUint64(3, regions[i].leaderID)
		e.result.AppendUint64(4, regions[i].storeID)

		peers := ""
		for i, peer := range regions[i].region.Peers {
			if i > 0 {
				peers += ", "
			}
			peers += strconv.FormatUint(peer.Id, 10)
		}
		e.result.AppendString(5, peers)
		if regions[i].scattering {
			e.result.AppendInt64(6, 1)
		} else {
			e.result.AppendInt64(6, 0)
		}

		e.result.AppendUint64(7, regions[i].writtenBytes)
		e.result.AppendUint64(8, regions[i].readBytes)
		e.result.AppendInt64(9, regions[i].approximateSize)
		e.result.AppendInt64(10, regions[i].approximateKeys)
		e.result.AppendString(11, regions[i].schedulingConstraints)
		e.result.AppendString(12, regions[i].schedulingState)
	}
}

func (e *ShowExec) fetchShowBuiltins() error {
	for _, f := range expression.GetBuiltinList() {
		e.appendRow([]any{f})
	}
	return nil
}

func (e *ShowExec) fetchShowSessionStates(ctx context.Context) error {
	sessionStates := &sessionstates.SessionStates{}
	err := e.Ctx().EncodeStates(ctx, sessionStates)
	if err != nil {
		return err
	}
	stateBytes, err := gjson.Marshal(sessionStates)
	if err != nil {
		return errors.Trace(err)
	}
	stateJSON := types.BinaryJSON{}
	if err = stateJSON.UnmarshalJSON(stateBytes); err != nil {
		return err
	}
	// session token
	var token *sessionstates.SessionToken
	// In testing, user may be nil.
	if user := e.Ctx().GetSessionVars().User; user != nil {
		// The token may be leaked without secure transport, but the cloud can ensure security in some situations,
		// so we don't enforce secure connections.
		if token, err = sessionstates.CreateSessionToken(user.Username); err != nil {
			// Some users deploy TiProxy after the cluster is running and configuring signing certs will restart TiDB.
			// The users may don't need connection migration, e.g. they only want traffic replay, which requires session states
			// but not session tokens. So we don't return errors, just log it.
			logutil.Logger(ctx).Warn("create session token failed", zap.Error(err))
		}
	}
	if token != nil {
		tokenBytes, err := gjson.Marshal(token)
		if err != nil {
			return errors.Trace(err)
		}
		tokenJSON := types.BinaryJSON{}
		if err = tokenJSON.UnmarshalJSON(tokenBytes); err != nil {
			return err
		}
		e.appendRow([]any{stateJSON, tokenJSON})
	} else {
		e.appendRow([]any{stateJSON, nil})
	}
	return nil
}

// FillOneImportJobInfo is exported for testing.
func FillOneImportJobInfo(result *chunk.Chunk, info *importer.JobInfo, runInfo *importinto.RuntimeInfo) {
	fullTableName := utils.EncloseDBAndTable(info.TableSchema, info.TableName)
	result.AppendInt64(0, info.ID)
	if info.GroupKey == "" {
		result.AppendNull(1)
	} else {
		result.AppendString(1, info.GroupKey)
	}

	result.AppendString(2, info.Parameters.FileLocation)
	result.AppendString(3, fullTableName)
	result.AppendInt64(4, info.TableID)
	result.AppendString(5, info.Step)
	result.AppendString(6, info.Status)
	result.AppendString(7, units.BytesSize(float64(info.SourceFileSize)))
	if runInfo != nil {
		// running import job
		result.AppendUint64(8, uint64(runInfo.ImportRows))
	} else if info.Status == importer.JobStatusFinished {
		// successful import job
		result.AppendUint64(8, uint64(info.Summary.ImportedRows))
	} else {
		// failed import job
		result.AppendNull(8)
	}

	result.AppendString(9, info.ErrorMessage)
	result.AppendTime(10, info.CreateTime)
	if info.StartTime.IsZero() {
		result.AppendNull(11)
	} else {
		result.AppendTime(11, info.StartTime)
	}
	if info.EndTime.IsZero() {
		result.AppendNull(12)
	} else {
		result.AppendTime(12, info.EndTime)
	}
	result.AppendString(13, info.CreatedBy)

	// For finished job, only keep the update time same as end time
	// and fill other fields with null.
	if runInfo == nil {
		if info.EndTime.IsZero() {
			result.AppendNull(14)
		} else {
			result.AppendTime(14, info.EndTime)
		}
		for i := 15; i < 21; i++ {
			result.AppendNull(i)
		}
		return
	}

	// update time of run info comes from subtask summary, but checksum step don't
	// have period updated summary.
	updateTime := runInfo.UpdateTime
	if updateTime.IsZero() {
		updateTime = info.UpdateTime
	}
	result.AppendTime(14, updateTime)
	result.AppendString(15, proto.Step2Str(proto.ImportInto, runInfo.Step))
	result.AppendString(16, runInfo.ProcessedSize())
	result.AppendString(17, runInfo.TotalSize())
	result.AppendString(18, runInfo.Percent())
	result.AppendString(19, fmt.Sprintf("%s/s", units.BytesSize(float64(runInfo.Speed))))
	result.AppendString(20, runInfo.ETA())
}

func handleImportJobInfo(
	ctx context.Context, location *time.Location,
	info *importer.JobInfo, result *chunk.Chunk,
) error {
	var (
		runInfo *importinto.RuntimeInfo
		err     error
	)

	if info.Status == importer.JobStatusRunning {
		// need to get more info from distributed framework for running jobs
		runInfo, err = importinto.GetRuntimeInfoForJob(ctx, location, info.ID)
		if err != nil {
			return err
		}
		if runInfo.Status == proto.TaskStateAwaitingResolution {
			info.Status = string(runInfo.Status)
			info.ErrorMessage = runInfo.ErrorMsg
		}
	}
	FillOneImportJobInfo(result, info, runInfo)
	return nil
}

const balanceRangeScheduler = "balance-range-scheduler"

func (e *ShowExec) fetchShowDistributionJobs(ctx context.Context) error {
	config, err := infosync.GetSchedulerConfig(ctx, balanceRangeScheduler)
	if err != nil {
		return err
	}
	configs, ok := config.([]any)
	if !ok {
		// it means that no any jobs
		return nil
	}
	jobs := make([]map[string]any, 0, len(configs))
	for _, cfg := range configs {
		job, ok := cfg.(map[string]any)
		if !ok {
			return errs.ErrClientProtoUnmarshal.FastGenByArgs(cfg)
		}
		jobs = append(jobs, job)
	}
	if e.DistributionJobID != nil {
		for _, job := range jobs {
			jobID, ok := job["job-id"].(float64)
			if ok && *e.DistributionJobID == int64(jobID) {
				if err := fillDistributionJobToChunk(ctx, job, e.result); err != nil {
					return err
				}
				break
			}
		}
	} else {
		for _, job := range jobs {
			if err := fillDistributionJobToChunk(ctx, job, e.result); err != nil {
				return err
			}
		}
	}
	return nil
}

// fillDistributionJobToChunk fills the distribution job to the chunk
func fillDistributionJobToChunk(ctx context.Context, job map[string]any, result *chunk.Chunk) error {
	// alias is {db_name}.{table_name}.{partition_name}
	alias := strings.Split(job["alias"].(string), ".")
	logutil.Logger(ctx).Info("fillDistributionJobToChunk", zap.String("alias", job["alias"].(string)))
	if len(alias) != 3 {
		return errs.ErrClientProtoUnmarshal.FastGenByArgs(fmt.Sprintf("alias:%s is invalid", job["alias"].(string)))
	}
	result.AppendUint64(0, uint64(job["job-id"].(float64)))
	result.AppendString(1, alias[0])
	result.AppendString(2, alias[1])
	// partition name maybe empty when the table is not partitioned
	if alias[2] == "" {
		result.AppendNull(3)
	} else {
		result.AppendString(3, alias[2])
	}
	result.AppendString(4, job["engine"].(string))
	result.AppendString(5, job["rule"].(string))
	result.AppendString(6, job["status"].(string))
	timeout := uint64(job["timeout"].(float64))
	result.AppendString(7, time.Duration(timeout).String())
	if create, ok := job["create"]; ok {
		createTime := &time.Time{}
		err := createTime.UnmarshalText([]byte(create.(string)))
		if err != nil {
			return err
		}
		result.AppendTime(8, types.NewTime(types.FromGoTime(*createTime), mysql.TypeDatetime, types.DefaultFsp))
	} else {
		result.AppendNull(8)
	}
	if start, ok := job["start"]; ok {
		startTime := &time.Time{}
		err := startTime.UnmarshalText([]byte(start.(string)))
		if err != nil {
			return err
		}
		result.AppendTime(9, types.NewTime(types.FromGoTime(*startTime), mysql.TypeDatetime, types.DefaultFsp))
	} else {
		result.AppendNull(9)
	}
	if finish, ok := job["finish"]; ok {
		finishedTime := &time.Time{}
		err := finishedTime.UnmarshalText([]byte(finish.(string)))
		if err != nil {
			return err
		}
		result.AppendTime(10, types.NewTime(types.FromGoTime(*finishedTime), mysql.TypeDatetime, types.DefaultFsp))
	} else {
		result.AppendNull(10)
	}
	return nil
}

type groupInfo struct {
	groupKey   string
	jobCount   int64
	pending    int64
	running    int64
	completed  int64
	failed     int64
	canceled   int64
	createTime types.Time
	updateTime types.Time
}

func (e *ShowExec) fetchShowImportGroups(ctx context.Context) error {
	sctx := e.Ctx()

	var hasSuperPriv bool
	if pm := privilege.GetPrivilegeManager(sctx); pm != nil {
		hasSuperPriv = pm.RequestVerification(sctx.GetSessionVars().ActiveRoles, "", "", "", mysql.SuperPriv)
	}
	// we use sessionCtx from GetTaskManager, user ctx might not have system table privileges.
	taskManager, err := fstorage.GetTaskManager()
	ctx = kv.WithInternalSourceType(ctx, kv.InternalDistTask)
	if err != nil {
		return err
	}

	var infos []*importer.JobInfo
	if err = taskManager.WithNewSession(func(se sessionctx.Context) error {
		exec := se.GetSQLExecutor()
		var err2 error
		infos, err2 = importer.GetJobsByGroupKey(ctx, exec, sctx.GetSessionVars().User.String(), e.ImportGroupKey, hasSuperPriv)
		return err2
	}); err != nil {
		return err
	}

	groupMap := make(map[string]*groupInfo)
	for _, info := range infos {
		if _, ok := groupMap[info.GroupKey]; !ok {
			groupMap[info.GroupKey] = &groupInfo{
				groupKey:   info.GroupKey,
				createTime: types.ZeroTime,
				updateTime: types.ZeroTime,
			}
		}

		updateTime := types.ZeroTime
		// See FillOneImportJobInfo, we make the update time calculation same with SHOW IMPORT JOBS.
		if info.Status == importer.JobStatusRunning {
			runInfo, err := importinto.GetRuntimeInfoForJob(ctx, sctx.GetSessionVars().Location(), info.ID)
			if err != nil {
				return err
			}
			updateTime = runInfo.UpdateTime
			if updateTime.IsZero() {
				updateTime = info.UpdateTime
			}
		}

		gInfo := groupMap[info.GroupKey]
		if !info.CreateTime.IsZero() && (gInfo.createTime.IsZero() || info.CreateTime.Compare(gInfo.createTime) < 0) {
			gInfo.createTime = info.CreateTime
		}
		if updateTime.Compare(gInfo.updateTime) > 0 {
			gInfo.updateTime = updateTime
		}

		// See pkg/executor/importer/job.go for job status
		gInfo.jobCount++
		switch info.Status {
		case "pending":
			gInfo.pending++
		case "running":
			gInfo.running++
		case "finished":
			gInfo.completed++
		case "failed":
			gInfo.failed++
		case "cancelled":
			gInfo.canceled++
		}
	}

	for _, gInfo := range groupMap {
		e.result.AppendString(0, gInfo.groupKey)
		e.result.AppendInt64(1, gInfo.jobCount)
		e.result.AppendInt64(2, gInfo.pending)
		e.result.AppendInt64(3, gInfo.running)
		e.result.AppendInt64(4, gInfo.completed)
		e.result.AppendInt64(5, gInfo.failed)
		e.result.AppendInt64(6, gInfo.canceled)
		if gInfo.createTime.IsZero() {
			e.result.AppendNull(7)
		} else {
			e.result.AppendTime(7, gInfo.createTime)
		}
		if gInfo.updateTime.IsZero() {
			e.result.AppendNull(8)
		} else {
			e.result.AppendTime(8, gInfo.updateTime)
		}
	}
	return nil
}

// fetchShowImportJobs fills the result with the schema:
// {"Job_ID", "Group_Key", "Data_Source", "Target_Table", "Table_ID",
// "Phase", "Status", "Source_File_Size", "Imported_Rows",
// "Result_Message", "Create_Time", "Start_Time", "End_Time", "Created_By"}
func (e *ShowExec) fetchShowImportJobs(ctx context.Context) error {
	sctx := e.Ctx()

	var hasSuperPriv bool
	if pm := privilege.GetPrivilegeManager(sctx); pm != nil {
		hasSuperPriv = pm.RequestVerification(sctx.GetSessionVars().ActiveRoles, "", "", "", mysql.SuperPriv)
	}
	// we use sessionCtx from GetTaskManager, user ctx might not have system table privileges.
	taskManager, err := fstorage.GetTaskManager()
	ctx = kv.WithInternalSourceType(ctx, kv.InternalDistTask)
	if err != nil {
		return err
	}

	loc := sctx.GetSessionVars().Location()
	if e.ImportJobID != nil {
		var info *importer.JobInfo
		if err = taskManager.WithNewSession(func(se sessionctx.Context) error {
			exec := se.GetSQLExecutor()
			var err2 error
			info, err2 = importer.GetJob(ctx, exec, *e.ImportJobID, sctx.GetSessionVars().User.String(), hasSuperPriv)
			return err2
		}); err != nil {
			return err
		}
		return handleImportJobInfo(ctx, loc, info, e.result)
	}
	var infos []*importer.JobInfo
	if err = taskManager.WithNewSession(func(se sessionctx.Context) error {
		exec := se.GetSQLExecutor()
		var err2 error
		infos, err2 = importer.GetAllViewableJobs(ctx, exec, sctx.GetSessionVars().User.String(), hasSuperPriv)
		return err2
	}); err != nil {
		return err
	}
	for _, info := range infos {
		if err2 := handleImportJobInfo(ctx, loc, info, e.result); err2 != nil {
			return err2
		}
	}
	// TODO: does not support filtering for now
	return nil
}

// tryFillViewColumnType fill the columns type info of a view.
// Because view's underlying table's column could change or recreate, so view's column type may change over time.
// To avoid this situation we need to generate a logical plan and extract current column types from Schema.
func tryFillViewColumnType(ctx context.Context, sctx sessionctx.Context, is infoschema.InfoSchema, dbName ast.CIStr, tbl *model.TableInfo) error {
	if !tbl.IsView() {
		return nil
	}
	ctx = kv.WithInternalSourceType(context.Background(), kv.InternalTxnOthers)
	// We need to run the build plan process in another session because there may be
	// multiple goroutines running at the same time while session is not goroutine-safe.
	// Take joining system table as an example, `fetchBuildSideRows` and `fetchProbeSideChunks` can be run concurrently.
	return runWithSystemSession(ctx, sctx, func(s sessionctx.Context) error {
		// Retrieve view columns info.
		planBuilder, _ := plannercore.NewPlanBuilder(
			plannercore.PlanBuilderOptNoExecution{}).Init(s.GetPlanCtx(), is, hint.NewQBHintHandler(nil))
		viewLogicalPlan, err := planBuilder.BuildDataSourceFromView(ctx, dbName, tbl, nil, nil)
		if err != nil {
			return err
		}
		viewSchema := viewLogicalPlan.Schema()
		viewOutputNames := viewLogicalPlan.OutputNames()
		for _, col := range tbl.Columns {
			idx := expression.FindFieldNameIdxByColName(viewOutputNames, col.Name.L)
			if idx >= 0 {
				col.FieldType = *viewSchema.Columns[idx].GetType(sctx.GetExprCtx().GetEvalCtx())
			}
			if col.GetType() == mysql.TypeVarString {
				col.SetType(mysql.TypeVarchar)
			}
		}
		return nil
	})
}

func runWithSystemSession(ctx context.Context, sctx sessionctx.Context, fn func(sessionctx.Context) error) error {
	b := exec.NewBaseExecutor(sctx, nil, 0)
	sysCtx, err := b.GetSysSession()
	if err != nil {
		return err
	}
	defer b.ReleaseSysSession(ctx, sysCtx)

	if err = loadSnapshotInfoSchemaIfNeeded(sysCtx, sctx.GetSessionVars().SnapshotTS); err != nil {
		return err
	}
	// `fn` may use KV transaction, so initialize the txn here
	if err = sessiontxn.NewTxn(ctx, sysCtx); err != nil {
		return err
	}
	defer sysCtx.RollbackTxn(ctx)
	if err = ResetContextOfStmt(sysCtx, &ast.SelectStmt{}); err != nil {
		return err
	}
	return fn(sysCtx)
}

type hybridFullTextSpecForShow struct {
	Columns   []string                       `json:"columns"`
	IndexInfo *model.HybridFulltextIndexInfo `json:"index_info,omitempty"`
}

type hybridVectorSpecForShow struct {
	Columns   []string                     `json:"columns"`
	IndexInfo *model.HybridVectorIndexInfo `json:"index_info,omitempty"`
}

type hybridInvertedSpecForShow struct {
	Columns []string       `json:"columns,omitempty"`
	Params  map[string]any `json:"params,omitempty"`
}

type hybridSortSpecForShow struct {
	Columns []string `json:"columns,omitempty"`
	Order   []string `json:"order,omitempty"`
}

type hybridIndexInfoForShow struct {
	FullText []*hybridFullTextSpecForShow `json:"fulltext,omitempty"`
	Vector   []*hybridVectorSpecForShow   `json:"vector,omitempty"`
	Inverted []*hybridInvertedSpecForShow `json:"inverted,omitempty"`
	Sort     *hybridSortSpecForShow       `json:"sort,omitempty"`
}

func hybridIndexColumnsToNames(cols []*model.IndexColumn) []string {
	if len(cols) == 0 {
		return nil
	}
	names := make([]string, 0, len(cols))
	for _, col := range cols {
		if col == nil {
			continue
		}
		names = append(names, col.Name.O)
	}
	if len(names) == 0 {
		return nil
	}
	return names
}

func hybridParameterJSONForShow(tableInfo *model.TableInfo, idxInfo *model.IndexInfo) (string, error) {
	info := idxInfo.HybridInfo
	if info == nil {
		return "", nil
	}
	_ = tableInfo

	clone := info.Clone()
	if clone == nil {
		return "", nil
	}

	pruneEmptyFullText := func(list []*model.HybridFullTextSpec) []*model.HybridFullTextSpec {
		if len(list) == 0 {
			return nil
		}
		filtered := make([]*model.HybridFullTextSpec, 0, len(list))
		for _, item := range list {
			if item == nil {
				continue
			}
			if len(item.Columns) == 0 {
				continue
			}
			filtered = append(filtered, item)
		}
		if len(filtered) == 0 {
			return nil
		}
		return filtered
	}

	pruneEmptyVector := func(list []*model.HybridVectorSpec) []*model.HybridVectorSpec {
		if len(list) == 0 {
			return nil
		}
		filtered := make([]*model.HybridVectorSpec, 0, len(list))
		for _, item := range list {
			if item == nil {
				continue
			}
			if len(item.Columns) == 0 {
				continue
			}
			filtered = append(filtered, item)
		}
		if len(filtered) == 0 {
			return nil
		}
		return filtered
	}

	pruneEmptyInverted := func(list []*model.HybridInvertedSpec) []*model.HybridInvertedSpec {
		if len(list) == 0 {
			return nil
		}
		filtered := make([]*model.HybridInvertedSpec, 0, len(list))
		for _, item := range list {
			if item == nil {
				continue
			}
			if len(item.Columns) == 0 && len(item.Params) == 0 {
				continue
			}
			filtered = append(filtered, item)
		}
		if len(filtered) == 0 {
			return nil
		}
		return filtered
	}

	clone.FullText = pruneEmptyFullText(clone.FullText)
	clone.Vector = pruneEmptyVector(clone.Vector)
	clone.Inverted = pruneEmptyInverted(clone.Inverted)
	if clone.Sort != nil && len(clone.Sort.Columns) == 0 {
		clone.Sort = nil
	}

	if len(clone.FullText) == 0 && len(clone.Vector) == 0 && len(clone.Inverted) == 0 && clone.Sort == nil {
		return "", nil
	}

	show := &hybridIndexInfoForShow{}
	if len(clone.FullText) > 0 {
		show.FullText = make([]*hybridFullTextSpecForShow, 0, len(clone.FullText))
		for _, spec := range clone.FullText {
			if spec == nil {
				continue
			}
			columns := hybridIndexColumnsToNames(spec.Columns)
			if len(columns) == 0 {
				continue
			}
			show.FullText = append(show.FullText, &hybridFullTextSpecForShow{
				Columns:   columns,
				IndexInfo: spec.IndexInfo,
			})
		}
		if len(show.FullText) == 0 {
			show.FullText = nil
		}
	}
	if len(clone.Vector) > 0 {
		show.Vector = make([]*hybridVectorSpecForShow, 0, len(clone.Vector))
		for _, spec := range clone.Vector {
			if spec == nil {
				continue
			}
			columns := hybridIndexColumnsToNames(spec.Columns)
			if len(columns) == 0 {
				continue
			}
			show.Vector = append(show.Vector, &hybridVectorSpecForShow{
				Columns:   columns,
				IndexInfo: spec.IndexInfo,
			})
		}
		if len(show.Vector) == 0 {
			show.Vector = nil
		}
	}
	if len(clone.Inverted) > 0 {
		show.Inverted = make([]*hybridInvertedSpecForShow, 0, len(clone.Inverted))
		for _, spec := range clone.Inverted {
			if spec == nil {
				continue
			}
			columns := hybridIndexColumnsToNames(spec.Columns)
			if len(columns) == 0 && len(spec.Params) == 0 {
				continue
			}
			inv := &hybridInvertedSpecForShow{
				Columns: columns,
			}
			if len(spec.Params) > 0 {
				inv.Params = spec.Params
			}
			show.Inverted = append(show.Inverted, inv)
		}
		if len(show.Inverted) == 0 {
			show.Inverted = nil
		}
	}
	if clone.Sort != nil {
		columns := hybridIndexColumnsToNames(clone.Sort.Columns)
		if len(columns) > 0 {
			orders := make([]string, len(columns))
			for i := range columns {
				if i < len(clone.Sort.IsAsc) {
					if clone.Sort.IsAsc[i] {
						orders[i] = "asc"
					} else {
						orders[i] = "desc"
					}
				} else {
					orders[i] = "asc"
				}
			}
			show.Sort = &hybridSortSpecForShow{
				Columns: columns,
				Order:   orders,
			}
		}
	}

	if len(show.FullText) == 0 && len(show.Vector) == 0 && len(show.Inverted) == 0 && show.Sort == nil {
		return "", nil
	}

	bytes, err := gjson.Marshal(show)
	if err != nil {
		return "", errors.Trace(err)
	}
	return string(bytes), nil
}<|MERGE_RESOLUTION|>--- conflicted
+++ resolved
@@ -1262,10 +1262,9 @@
 		if idxInfo.FullTextInfo != nil {
 			fmt.Fprintf(buf, " WITH PARSER %s", idxInfo.FullTextInfo.ParserType.SQLName())
 		}
-<<<<<<< HEAD
 		if idxInfo.ConditionExprString != "" {
 			fmt.Fprintf(buf, " WHERE %s", idxInfo.ConditionExprString)
-=======
+		}
 		if idxInfo.HybridInfo != nil {
 			paramLiteral, err := hybridParameterJSONForShow(tableInfo, idxInfo)
 			if err != nil {
@@ -1274,7 +1273,6 @@
 			if len(paramLiteral) > 0 {
 				fmt.Fprintf(buf, " PARAMETER '%s'", format.OutputFormat(paramLiteral))
 			}
->>>>>>> fab30803
 		}
 		if idxInfo.Invisible {
 			fmt.Fprintf(buf, ` /*!80000 INVISIBLE */`)
