// Copyright 2016 PingCAP, Inc.
//
// Licensed under the Apache License, Version 2.0 (the "License");
// you may not use this file except in compliance with the License.
// You may obtain a copy of the License at
//
//     http://www.apache.org/licenses/LICENSE-2.0
//
// Unless required by applicable law or agreed to in writing, software
// distributed under the License is distributed on an "AS IS" BASIS,
// WITHOUT WARRANTIES OR CONDITIONS OF ANY KIND, either express or implied.
// See the License for the specific language governing permissions and
// limitations under the License.

package executor

import (
	"bytes"
	"context"
	gjson "encoding/json"
	"fmt"
	"math"
	"slices"
	"sort"
	"strconv"
	"strings"
	"time"

	"github.com/docker/go-units"
	"github.com/pingcap/errors"
	"github.com/pingcap/tidb/br/pkg/utils"
	"github.com/pingcap/tidb/pkg/bindinfo"
	"github.com/pingcap/tidb/pkg/ddl"
	fstorage "github.com/pingcap/tidb/pkg/disttask/framework/storage"
	"github.com/pingcap/tidb/pkg/disttask/importinto"
	"github.com/pingcap/tidb/pkg/domain"
	"github.com/pingcap/tidb/pkg/domain/infosync"
	"github.com/pingcap/tidb/pkg/executor/importer"
	"github.com/pingcap/tidb/pkg/executor/internal/exec"
	"github.com/pingcap/tidb/pkg/expression"
	"github.com/pingcap/tidb/pkg/infoschema"
	"github.com/pingcap/tidb/pkg/kv"
	"github.com/pingcap/tidb/pkg/meta/autoid"
	"github.com/pingcap/tidb/pkg/meta/model"
	"github.com/pingcap/tidb/pkg/parser"
	"github.com/pingcap/tidb/pkg/parser/ast"
	"github.com/pingcap/tidb/pkg/parser/auth"
	"github.com/pingcap/tidb/pkg/parser/charset"
	parserformat "github.com/pingcap/tidb/pkg/parser/format"
	"github.com/pingcap/tidb/pkg/parser/mysql"
	"github.com/pingcap/tidb/pkg/parser/terror"
	"github.com/pingcap/tidb/pkg/parser/tidb"
	field_types "github.com/pingcap/tidb/pkg/parser/types"
	plannercore "github.com/pingcap/tidb/pkg/planner/core"
	"github.com/pingcap/tidb/pkg/planner/core/base"
	"github.com/pingcap/tidb/pkg/planner/core/resolve"
	"github.com/pingcap/tidb/pkg/plugin"
	"github.com/pingcap/tidb/pkg/privilege"
	"github.com/pingcap/tidb/pkg/privilege/privileges"
	"github.com/pingcap/tidb/pkg/sessionctx"
	"github.com/pingcap/tidb/pkg/sessionctx/sessionstates"
	"github.com/pingcap/tidb/pkg/sessionctx/vardef"
	"github.com/pingcap/tidb/pkg/sessionctx/variable"
	"github.com/pingcap/tidb/pkg/sessiontxn"
	"github.com/pingcap/tidb/pkg/store/helper"
	"github.com/pingcap/tidb/pkg/table"
	"github.com/pingcap/tidb/pkg/table/tables"
	"github.com/pingcap/tidb/pkg/types"
	"github.com/pingcap/tidb/pkg/util"
	"github.com/pingcap/tidb/pkg/util/chunk"
	"github.com/pingcap/tidb/pkg/util/collate"
	contextutil "github.com/pingcap/tidb/pkg/util/context"
	"github.com/pingcap/tidb/pkg/util/dbterror/exeerrors"
	"github.com/pingcap/tidb/pkg/util/dbterror/plannererrors"
	"github.com/pingcap/tidb/pkg/util/filter"
	"github.com/pingcap/tidb/pkg/util/format"
	"github.com/pingcap/tidb/pkg/util/hack"
	"github.com/pingcap/tidb/pkg/util/hint"
	"github.com/pingcap/tidb/pkg/util/logutil"
	"github.com/pingcap/tidb/pkg/util/memory"
	"github.com/pingcap/tidb/pkg/util/sem"
	"github.com/pingcap/tidb/pkg/util/set"
	"github.com/pingcap/tidb/pkg/util/sqlexec"
	"github.com/pingcap/tidb/pkg/util/stringutil"
	"go.uber.org/zap"
)

var etcdDialTimeout = 5 * time.Second

// ShowExec represents a show executor.
type ShowExec struct {
	exec.BaseExecutor

	Tp                ast.ShowStmtType // Databases/Tables/Columns/....
	DBName            ast.CIStr
	Table             *resolve.TableNameW  // Used for showing columns.
	Partition         ast.CIStr            // Used for showing partition
	Column            *ast.ColumnName      // Used for `desc table column`.
	IndexName         ast.CIStr            // Used for show table regions.
	ResourceGroupName ast.CIStr            // Used for showing resource group
	Flag              int                  // Some flag parsed from sql, such as FULL.
	Roles             []*auth.RoleIdentity // Used for show grants.
	User              *auth.UserIdentity   // Used by show grants, show create user.
	Extractor         base.ShowPredicateExtractor

	is infoschema.InfoSchema

	CountWarningsOrErrors bool // Used for showing count(*) warnings | errors

	result *chunk.Chunk
	cursor int

	Full        bool
	IfNotExists bool // Used for `show create database if not exists`
	GlobalScope bool // GlobalScope is used by show variables
	Extended    bool // Used for `show extended columns from ...`

<<<<<<< HEAD
	ImportJobID       *int64
	DistributionJobID *int64
=======
	ImportJobID *int64
	SQLOrDigest string // Used for SHOW PLAN FOR <SQL or Digest>
>>>>>>> f3d0e430
}

type showTableRegionRowItem struct {
	regionMeta
	schedulingConstraints string
	schedulingState       string
}

// Next implements the Executor Next interface.
func (e *ShowExec) Next(ctx context.Context, req *chunk.Chunk) error {
	req.GrowAndReset(e.MaxChunkSize())
	if e.result == nil {
		e.result = exec.NewFirstChunk(e)
		err := e.fetchAll(ctx)
		if err != nil {
			return errors.Trace(err)
		}
		iter := chunk.NewIterator4Chunk(e.result)
		for colIdx := 0; colIdx < e.Schema().Len(); colIdx++ {
			retType := e.Schema().Columns[colIdx].RetType
			if !types.IsTypeVarchar(retType.GetType()) {
				continue
			}
			for row := iter.Begin(); row != iter.End(); row = iter.Next() {
				if valLen := len(row.GetString(colIdx)); retType.GetFlen() < valLen {
					retType.SetFlen(valLen)
				}
			}
		}
	}
	if e.cursor >= e.result.NumRows() {
		return nil
	}
	numCurBatch := min(req.Capacity(), e.result.NumRows()-e.cursor)
	req.Append(e.result, e.cursor, e.cursor+numCurBatch)
	e.cursor += numCurBatch
	return nil
}

func (e *ShowExec) fetchAll(ctx context.Context) error {
	// Temporary disables select limit to avoid miss the result.
	// Because some of below fetch show result stmt functions will generate
	// a SQL stmt and then execute the new SQL stmt to do the fetch result task
	// for the up-level show stmt.
	// Here, the problem is the new SQL stmt will be influenced by SelectLimit value
	// and return a limited result set back to up level show stmt. This, in fact, may
	// cause a filter effect on result set that may exclude the qualified record outside of
	// result set.
	// Finally, when above result set, may not include qualified record, is returned to up
	// level show stmt's selection, which really applies the filter operation on returned
	// result set, it may return empty result to client.
	oldSelectLimit := e.Ctx().GetSessionVars().SelectLimit
	e.Ctx().GetSessionVars().SelectLimit = math.MaxUint64
	defer func() {
		// Restore session Var SelectLimit value.
		e.Ctx().GetSessionVars().SelectLimit = oldSelectLimit
	}()

	switch e.Tp {
	case ast.ShowCharset:
		return e.fetchShowCharset()
	case ast.ShowCollation:
		return e.fetchShowCollation()
	case ast.ShowColumns:
		return e.fetchShowColumns(ctx)
	case ast.ShowConfig:
		return e.fetchShowClusterConfigs()
	case ast.ShowCreateTable:
		return e.fetchShowCreateTable()
	case ast.ShowCreateSequence:
		return e.fetchShowCreateSequence()
	case ast.ShowCreateUser:
		return e.fetchShowCreateUser(ctx)
	case ast.ShowCreateView:
		return e.fetchShowCreateView()
	case ast.ShowCreateDatabase:
		return e.fetchShowCreateDatabase()
	case ast.ShowCreatePlacementPolicy:
		return e.fetchShowCreatePlacementPolicy()
	case ast.ShowCreateResourceGroup:
		return e.fetchShowCreateResourceGroup()
	case ast.ShowDatabases:
		return e.fetchShowDatabases()
	case ast.ShowEngines:
		return e.fetchShowEngines(ctx)
	case ast.ShowGrants:
		return e.fetchShowGrants(ctx)
	case ast.ShowIndex:
		return e.fetchShowIndex()
	case ast.ShowProcedureStatus:
		return e.fetchShowProcedureStatus()
	case ast.ShowStatus:
		return e.fetchShowStatus()
	case ast.ShowTables:
		return e.fetchShowTables(ctx)
	case ast.ShowOpenTables:
		return e.fetchShowOpenTables()
	case ast.ShowTableStatus:
		return e.fetchShowTableStatus(ctx)
	case ast.ShowTriggers:
		return e.fetchShowTriggers()
	case ast.ShowVariables:
		return e.fetchShowVariables(ctx)
	case ast.ShowWarnings:
		return e.fetchShowWarnings(false)
	case ast.ShowErrors:
		return e.fetchShowWarnings(true)
	case ast.ShowProcessList:
		return e.fetchShowProcessList()
	case ast.ShowEvents:
		// empty result
	case ast.ShowStatsExtended:
		return e.fetchShowStatsExtended(ctx)
	case ast.ShowStatsMeta:
		return e.fetchShowStatsMeta(ctx)
	case ast.ShowStatsHistograms:
		return e.fetchShowStatsHistogram(ctx)
	case ast.ShowStatsBuckets:
		return e.fetchShowStatsBuckets(ctx)
	case ast.ShowStatsTopN:
		return e.fetchShowStatsTopN(ctx)
	case ast.ShowStatsHealthy:
		e.fetchShowStatsHealthy(ctx)
		return nil
	case ast.ShowStatsLocked:
		return e.fetchShowStatsLocked(ctx)
	case ast.ShowHistogramsInFlight:
		e.fetchShowHistogramsInFlight()
		return nil
	case ast.ShowColumnStatsUsage:
		return e.fetchShowColumnStatsUsage(ctx)
	case ast.ShowPlugins:
		return e.fetchShowPlugins()
	case ast.ShowProfiles:
		// empty result
	case ast.ShowMasterStatus, ast.ShowBinlogStatus:
		return e.fetchShowMasterStatus()
	case ast.ShowPrivileges:
		return e.fetchShowPrivileges()
	case ast.ShowBindings:
		return e.fetchShowBind()
	case ast.ShowBindingCacheStatus:
		return e.fetchShowBindingCacheStatus(ctx)
	case ast.ShowPlanForSQL:
		return e.fetchPlanForSQL()
	case ast.ShowAnalyzeStatus:
		return e.fetchShowAnalyzeStatus(ctx)
	case ast.ShowRegions:
		return e.fetchShowTableRegions(ctx)
	case ast.ShowBuiltins:
		return e.fetchShowBuiltins()
	case ast.ShowBackups:
		return e.fetchShowBRIE(ast.BRIEKindBackup)
	case ast.ShowRestores:
		return e.fetchShowBRIE(ast.BRIEKindRestore)
	case ast.ShowPlacementLabels:
		return e.fetchShowPlacementLabels(ctx)
	case ast.ShowPlacement:
		return e.fetchShowPlacement(ctx)
	case ast.ShowPlacementForDatabase:
		return e.fetchShowPlacementForDB(ctx)
	case ast.ShowPlacementForTable:
		return e.fetchShowPlacementForTable(ctx)
	case ast.ShowPlacementForPartition:
		return e.fetchShowPlacementForPartition(ctx)
	case ast.ShowSessionStates:
		return e.fetchShowSessionStates(ctx)
	case ast.ShowImportJobs:
		return e.fetchShowImportJobs(ctx)
	case ast.ShowDistributionJobs:
		return e.fetchShowDistributionJobs(ctx)
	}
	return nil
}

// visibleChecker checks if a stmt is visible for a certain user.
type visibleChecker struct {
	defaultDB string
	ctx       sessionctx.Context
	is        infoschema.InfoSchema
	manager   privilege.Manager
	ok        bool
}

func (v *visibleChecker) Enter(in ast.Node) (out ast.Node, skipChildren bool) {
	if x, ok := in.(*ast.TableName); ok {
		schema := x.Schema.L
		if schema == "" {
			schema = v.defaultDB
		}
		if !v.is.TableExists(ast.NewCIStr(schema), x.Name) {
			return in, true
		}
		activeRoles := v.ctx.GetSessionVars().ActiveRoles
		if v.manager != nil && !v.manager.RequestVerification(activeRoles, schema, x.Name.L, "", mysql.SelectPriv) {
			v.ok = false
		}
		return in, true
	}
	return in, false
}

func (*visibleChecker) Leave(in ast.Node) (out ast.Node, ok bool) {
	return in, true
}

func (e *ShowExec) fetchShowBind() error {
	var bindings []*bindinfo.Binding
	if !e.GlobalScope {
		handle := e.Ctx().Value(bindinfo.SessionBindInfoKeyType).(bindinfo.SessionBindingHandle)
		bindings = handle.GetAllSessionBindings()
	} else {
		bindings = domain.GetDomain(e.Ctx()).BindingHandle().GetAllBindings()
	}
	// Remove the invalid bindings.
	parser := parser.New()
	// For the different origin_sql, sort the bindings according to their max update time.
	sort.Slice(bindings, func(i int, j int) bool {
		cmpResult := bindings[i].UpdateTime.Compare(bindings[j].UpdateTime)
		if cmpResult == 0 {
			// Because the create time must be different, the result of sorting is stable.
			cmpResult = bindings[i].CreateTime.Compare(bindings[j].CreateTime)
		}
		return cmpResult > 0
	})
	for _, hint := range bindings {
		stmt, err := parser.ParseOneStmt(hint.BindSQL, hint.Charset, hint.Collation)
		if err != nil {
			return err
		}
		checker := visibleChecker{
			defaultDB: hint.Db,
			ctx:       e.Ctx(),
			is:        e.is,
			manager:   privilege.GetPrivilegeManager(e.Ctx()),
			ok:        true,
		}
		stmt.Accept(&checker)
		if !checker.ok {
			continue
		}
		e.appendRow([]any{
			hint.OriginalSQL,
			hint.BindSQL,
			hint.Db,
			hint.Status,
			hint.CreateTime,
			hint.UpdateTime,
			hint.Charset,
			hint.Collation,
			hint.Source,
			hint.SQLDigest,
			hint.PlanDigest,
		})
	}
	return nil
}

func (e *ShowExec) fetchPlanForSQL() error {
	bindingHandle := domain.GetDomain(e.Ctx()).BindingHandle()
	charset, collation := e.Ctx().GetSessionVars().GetCharsetInfo()
	currentDB := e.Ctx().GetSessionVars().CurrentDB
	plans, err := bindingHandle.ShowPlansForSQL(currentDB, e.SQLOrDigest, charset, collation)
	if err != nil {
		return err
	}
	for _, p := range plans {
		hintStr, err := p.Binding.Hint.Restore()
		if err != nil {
			return err
		}

		e.appendRow([]any{
			p.Binding.OriginalSQL,
			hintStr,
			p.Plan,
			p.PlanDigest,
			p.AvgLatency,
			float64(p.ExecTimes),
			p.AvgScanRows,
			p.AvgReturnedRows,
			p.LatencyPerReturnRow,
			p.ScanRowsPerReturnRow,
			p.Recommend,
			p.Reason})
	}
	return nil
}

func (e *ShowExec) fetchShowBindingCacheStatus(ctx context.Context) error {
	exec := e.Ctx().GetRestrictedSQLExecutor()
	ctx = kv.WithInternalSourceType(ctx, kv.InternalTxnBindInfo)

	rows, _, err := exec.ExecRestrictedSQL(ctx, nil,
		fmt.Sprintf("SELECT count(*) FROM mysql.bind_info where status = '%s' or status = '%s';",
			bindinfo.StatusEnabled, bindinfo.StatusUsing))
	if err != nil {
		return errors.Trace(err)
	}

	handle := domain.GetDomain(e.Ctx()).BindingHandle()

	bindings := handle.GetAllBindings()
	numBindings := 0
	for _, binding := range bindings {
		if binding.IsBindingEnabled() {
			numBindings++
		}
	}

	memUsage := handle.GetMemUsage()
	memCapacity := handle.GetMemCapacity()
	e.appendRow([]any{
		numBindings,
		rows[0].GetInt64(0),
		memory.FormatBytes(memUsage),
		memory.FormatBytes(memCapacity),
	})
	return nil
}

func (e *ShowExec) fetchShowEngines(ctx context.Context) error {
	ctx = kv.WithInternalSourceType(ctx, kv.InternalTxnMeta)
	exec := e.Ctx().GetRestrictedSQLExecutor()

	rows, _, err := exec.ExecRestrictedSQL(ctx, nil, `SELECT * FROM information_schema.engines`)
	if err != nil {
		return errors.Trace(err)
	}

	e.result.AppendRows(rows)
	return nil
}

// moveInfoSchemaToFront moves information_schema to the first, and the others are sorted in the origin ascending order.
func moveInfoSchemaToFront(dbs []string) {
	if len(dbs) > 0 && strings.EqualFold(dbs[0], filter.InformationSchemaName) {
		return
	}

	i := sort.SearchStrings(dbs, filter.InformationSchemaName)
	if i < len(dbs) && strings.EqualFold(dbs[i], filter.InformationSchemaName) {
		copy(dbs[1:i+1], dbs[0:i])
		dbs[0] = filter.InformationSchemaName
	}
}

func (e *ShowExec) fetchShowDatabases() error {
	dbs := infoschema.AllSchemaNames(e.is)
	checker := privilege.GetPrivilegeManager(e.Ctx())
	slices.Sort(dbs)
	var (
		fieldPatternsLike collate.WildcardPattern
		fieldFilter       string
	)

	if e.Extractor != nil {
		fieldFilter = e.Extractor.Field()
		fieldPatternsLike = e.Extractor.FieldPatternLike()
	}
	// let information_schema be the first database
	moveInfoSchemaToFront(dbs)
	for _, d := range dbs {
		if checker != nil && !checker.DBIsVisible(e.Ctx().GetSessionVars().ActiveRoles, d) {
			continue
		} else if fieldFilter != "" && strings.ToLower(d) != fieldFilter {
			continue
		} else if fieldPatternsLike != nil && !fieldPatternsLike.DoMatch(strings.ToLower(d)) {
			continue
		}
		e.appendRow([]any{
			d,
		})
	}
	return nil
}

func (e *ShowExec) fetchShowProcessList() error {
	sm := e.Ctx().GetSessionManager()
	if sm == nil {
		return nil
	}

	loginUser, activeRoles := e.Ctx().GetSessionVars().User, e.Ctx().GetSessionVars().ActiveRoles
	var hasProcessPriv bool
	if pm := privilege.GetPrivilegeManager(e.Ctx()); pm != nil {
		if pm.RequestVerification(activeRoles, "", "", "", mysql.ProcessPriv) {
			hasProcessPriv = true
		}
	}

	pl := sm.ShowProcessList()
	for _, pi := range pl {
		// If you have the PROCESS privilege, you can see all threads.
		// Otherwise, you can see only your own threads.
		if !hasProcessPriv && pi.User != loginUser.Username {
			continue
		}
		row := pi.ToRowForShow(e.Full)
		e.appendRow(row)
	}
	return nil
}

func (*ShowExec) fetchShowOpenTables() error {
	// TiDB has no concept like mysql's "table cache" and "open table"
	// For simplicity, we just return an empty result with the same structure as MySQL's SHOW OPEN TABLES
	return nil
}

// showInfo represents the result of `SHOW TABLES`.
type showInfo struct {
	Name ast.CIStr
	// only used for show full tables
	TableType string
}

// getTableType returns the type of the table.
func (e *ShowExec) getTableType(tb *model.TableInfo) string {
	switch {
	case tb.IsView():
		return "VIEW"
	case tb.IsSequence():
		return "SEQUENCE"
	case util.IsSystemView(e.DBName.L):
		return "SYSTEM VIEW"
	default:
		return "BASE TABLE"
	}
}

// fetchShowInfoByName fetches the show info for `SHOW <FULL> TABLES like 'xxx'`
func (e *ShowExec) fetchShowInfoByName(ctx context.Context, name string) ([]*showInfo, error) {
	tb, err := e.is.TableByName(ctx, e.DBName, ast.NewCIStr(name))
	if err != nil {
		// do nothing if table not exists
		if infoschema.ErrTableNotExists.Equal(err) {
			return nil, nil
		}
		return nil, errors.Trace(err)
	}
	if tb.Meta().TempTableType == model.TempTableLocal {
		return nil, nil
	}
	return []*showInfo{{Name: tb.Meta().Name, TableType: e.getTableType(tb.Meta())}}, nil
}

// fetchShowSimpleTables fetches the table info for `SHOW TABLE`.
func (e *ShowExec) fetchShowSimpleTables(ctx context.Context) ([]*showInfo, error) {
	tb, err := e.is.SchemaSimpleTableInfos(ctx, e.DBName)
	if err != nil {
		return nil, errors.Trace(err)
	}
	showInfos := make([]*showInfo, 0, len(tb))
	for _, v := range tb {
		// TODO: consider add type info to TableNameInfo
		showInfos = append(showInfos, &showInfo{Name: v.Name})
	}
	return showInfos, nil
}

// fetchShowFullTables fetches the table info for `SHOW FULL TABLES`.
func (e *ShowExec) fetchShowFullTables(ctx context.Context) ([]*showInfo, error) {
	tb, err := e.is.SchemaTableInfos(ctx, e.DBName)
	if err != nil {
		return nil, errors.Trace(err)
	}
	showInfos := make([]*showInfo, 0, len(tb))
	for _, v := range tb {
		showInfos = append(showInfos, &showInfo{Name: v.Name, TableType: e.getTableType(v)})
	}
	return showInfos, nil
}

func (e *ShowExec) fetchShowTables(ctx context.Context) error {
	checker := privilege.GetPrivilegeManager(e.Ctx())
	if checker != nil && e.Ctx().GetSessionVars().User != nil {
		if !checker.DBIsVisible(e.Ctx().GetSessionVars().ActiveRoles, e.DBName.O) {
			return e.dbAccessDenied()
		}
	}
	if !e.is.SchemaExists(e.DBName) {
		return exeerrors.ErrBadDB.GenWithStackByArgs(e.DBName)
	}
	var (
		tableNames = make([]string, 0)
		showInfos  []*showInfo
		err        error
	)
	activeRoles := e.Ctx().GetSessionVars().ActiveRoles
	var (
		tableTypes        = make(map[string]string)
		fieldPatternsLike collate.WildcardPattern
		fieldFilter       string
	)

	if e.Extractor != nil {
		fieldFilter = e.Extractor.Field()
		fieldPatternsLike = e.Extractor.FieldPatternLike()
	}

	if fieldFilter != "" {
		showInfos, err = e.fetchShowInfoByName(ctx, fieldFilter)
	} else if e.Full {
		showInfos, err = e.fetchShowFullTables(ctx)
	} else {
		showInfos, err = e.fetchShowSimpleTables(ctx)
	}
	if err != nil {
		return errors.Trace(err)
	}
	for _, v := range showInfos {
		// Test with mysql.AllPrivMask means any privilege would be OK.
		// TODO: Should consider column privileges, which also make a table visible.
		if checker != nil && !checker.RequestVerification(activeRoles, e.DBName.O, v.Name.O, "", mysql.AllPrivMask) {
			continue
		} else if fieldFilter != "" && v.Name.L != fieldFilter {
			continue
		} else if fieldPatternsLike != nil && !fieldPatternsLike.DoMatch(v.Name.L) {
			continue
		}
		tableNames = append(tableNames, v.Name.O)
		if e.Full {
			tableTypes[v.Name.O] = v.TableType
		}
	}
	slices.Sort(tableNames)
	for _, v := range tableNames {
		if e.Full {
			e.appendRow([]any{v, tableTypes[v]})
		} else {
			e.appendRow([]any{v})
		}
	}
	return nil
}

func (e *ShowExec) fetchShowTableStatus(ctx context.Context) error {
	checker := privilege.GetPrivilegeManager(e.Ctx())
	if checker != nil && e.Ctx().GetSessionVars().User != nil {
		if !checker.DBIsVisible(e.Ctx().GetSessionVars().ActiveRoles, e.DBName.O) {
			return e.dbAccessDenied()
		}
	}
	if !e.is.SchemaExists(e.DBName) {
		return exeerrors.ErrBadDB.GenWithStackByArgs(e.DBName)
	}

	exec := e.Ctx().GetRestrictedSQLExecutor()
	ctx = kv.WithInternalSourceType(ctx, kv.InternalTxnStats)

	var snapshot uint64
	txn, err := e.Ctx().Txn(false)
	if err != nil {
		return errors.Trace(err)
	}
	if txn.Valid() {
		snapshot = txn.StartTS()
	}
	if e.Ctx().GetSessionVars().SnapshotTS != 0 {
		snapshot = e.Ctx().GetSessionVars().SnapshotTS
	}

	rows, _, err := exec.ExecRestrictedSQL(ctx, []sqlexec.OptionFuncAlias{sqlexec.ExecOptionWithSnapshot(snapshot), sqlexec.ExecOptionUseCurSession},
		`SELECT table_name, engine, version, row_format, table_rows,
		avg_row_length, data_length, max_data_length, index_length,
		data_free, auto_increment, create_time, update_time, check_time,
		table_collation, IFNULL(checksum,''), create_options, table_comment
		FROM information_schema.tables
		WHERE lower(table_schema)=%? ORDER BY table_name`, e.DBName.L)
	if err != nil {
		return errors.Trace(err)
	}
	var (
		fieldPatternsLike collate.WildcardPattern
		fieldFilter       string
	)

	if e.Extractor != nil {
		fieldFilter = e.Extractor.Field()
		fieldPatternsLike = e.Extractor.FieldPatternLike()
	}
	activeRoles := e.Ctx().GetSessionVars().ActiveRoles
	for _, row := range rows {
		tableName := row.GetString(0)
		if checker != nil && !checker.RequestVerification(activeRoles, e.DBName.O, tableName, "", mysql.AllPrivMask) {
			continue
		} else if fieldFilter != "" && strings.ToLower(tableName) != fieldFilter {
			continue
		} else if fieldPatternsLike != nil && !fieldPatternsLike.DoMatch(strings.ToLower(tableName)) {
			continue
		}
		e.result.AppendRow(row)
	}
	return nil
}

func (e *ShowExec) fetchShowColumns(ctx context.Context) error {
	tb, err := e.getTable()
	if err != nil {
		return errors.Trace(err)
	}
	// we will fill the column type information later, so clone a new table here.
	tb, err = table.TableFromMeta(tb.Allocators(e.Ctx().GetTableCtx()), tb.Meta().Clone())
	if err != nil {
		return errors.Trace(err)
	}
	var (
		fieldPatternsLike collate.WildcardPattern
		fieldFilter       string
	)

	if e.Extractor != nil {
		fieldFilter = e.Extractor.Field()
		fieldPatternsLike = e.Extractor.FieldPatternLike()
	}

	checker := privilege.GetPrivilegeManager(e.Ctx())
	activeRoles := e.Ctx().GetSessionVars().ActiveRoles
	if checker != nil && e.Ctx().GetSessionVars().User != nil && !checker.RequestVerification(activeRoles, e.DBName.O, tb.Meta().Name.O, "", mysql.InsertPriv|mysql.SelectPriv|mysql.UpdatePriv|mysql.ReferencesPriv) {
		return e.tableAccessDenied("SELECT", tb.Meta().Name.O)
	}

	var cols []*table.Column
	// The optional EXTENDED keyword causes the output to include information about hidden columns that MySQL uses internally and are not accessible by users.
	// See https://dev.mysql.com/doc/refman/8.0/en/show-columns.html
	if e.Extended {
		cols = tb.Cols()
	} else {
		cols = tb.VisibleCols()
	}
	if err := tryFillViewColumnType(ctx, e.Ctx(), e.is, e.DBName, tb.Meta()); err != nil {
		return err
	}
	for _, col := range cols {
		if fieldFilter != "" && col.Name.L != fieldFilter {
			continue
		} else if fieldPatternsLike != nil && !fieldPatternsLike.DoMatch(col.Name.L) {
			continue
		}
		desc := table.NewColDesc(col)
		var columnDefault any
		if desc.DefaultValue != nil {
			// SHOW COLUMNS result expects string value
			defaultValStr := fmt.Sprintf("%v", desc.DefaultValue)
			// If column is timestamp, and default value is not current_timestamp, should convert the default value to the current session time zone.
			if col.GetType() == mysql.TypeTimestamp && defaultValStr != types.ZeroDatetimeStr && !strings.HasPrefix(strings.ToUpper(defaultValStr), strings.ToUpper(ast.CurrentTimestamp)) {
				timeValue, err := table.GetColDefaultValue(e.Ctx().GetExprCtx(), col.ToInfo())
				if err != nil {
					return errors.Trace(err)
				}
				defaultValStr = timeValue.GetMysqlTime().String()
			}
			if col.GetType() == mysql.TypeBit {
				defaultValBinaryLiteral := types.BinaryLiteral(defaultValStr)
				columnDefault = defaultValBinaryLiteral.ToBitLiteralString(true)
			} else {
				columnDefault = defaultValStr
			}
		}

		// The FULL keyword causes the output to include the column collation and comments,
		// as well as the privileges you have for each column.
		if e.Full {
			e.appendRow([]any{
				desc.Field,
				desc.Type,
				desc.Collation,
				desc.Null,
				desc.Key,
				columnDefault,
				desc.Extra,
				desc.Privileges,
				desc.Comment,
			})
		} else {
			e.appendRow([]any{
				desc.Field,
				desc.Type,
				desc.Null,
				desc.Key,
				columnDefault,
				desc.Extra,
			})
		}
	}
	return nil
}

func (e *ShowExec) fetchShowIndex() error {
	do := domain.GetDomain(e.Ctx())
	h := do.StatsHandle()

	tb, err := e.getTable()
	if err != nil {
		return errors.Trace(err)
	}

	statsTbl := h.GetTableStats(tb.Meta())

	checker := privilege.GetPrivilegeManager(e.Ctx())
	activeRoles := e.Ctx().GetSessionVars().ActiveRoles
	if checker != nil && e.Ctx().GetSessionVars().User != nil && !checker.RequestVerification(activeRoles, e.DBName.O, tb.Meta().Name.O, "", mysql.AllPrivMask) {
		return e.tableAccessDenied("SELECT", tb.Meta().Name.O)
	}

	if tb.Meta().PKIsHandle {
		var pkCol *table.Column
		for _, col := range tb.Cols() {
			if mysql.HasPriKeyFlag(col.GetFlag()) {
				pkCol = col
				break
			}
		}
		colStats := statsTbl.GetCol(pkCol.ID)
		var ndv int64
		if colStats != nil {
			ndv = colStats.NDV
		}
		e.appendRow([]any{
			tb.Meta().Name.O, // Table
			0,                // Non_unique
			"PRIMARY",        // Key_name
			1,                // Seq_in_index
			pkCol.Name.O,     // Column_name
			"A",              // Collation
			ndv,              // Cardinality
			nil,              // Sub_part
			nil,              // Packed
			"",               // Null
			"BTREE",          // Index_type
			"",               // Comment
			"",               // Index_comment
			"YES",            // Index_visible
			nil,              // Expression
			"YES",            // Clustered
			"NO",             // Global_index
		})
	}
	for _, idx := range tb.Indices() {
		idxInfo := idx.Meta()
		if idxInfo.State != model.StatePublic {
			continue
		}
		isClustered := "NO"
		if tb.Meta().IsCommonHandle && idxInfo.Primary {
			isClustered = "YES"
		}

		isGlobalIndex := "NO"
		if idxInfo.Global {
			isGlobalIndex = "YES"
		}

		for i, col := range idxInfo.Columns {
			nonUniq := 1
			if idx.Meta().Unique {
				nonUniq = 0
			}

			var subPart any
			if col.Length != types.UnspecifiedLength {
				subPart = col.Length
			}

			tblCol := tb.Meta().Columns[col.Offset]
			nullVal := "YES"
			if mysql.HasNotNullFlag(tblCol.GetFlag()) {
				nullVal = ""
			}

			visible := "YES"
			if idx.Meta().Invisible {
				visible = "NO"
			}

			colName := col.Name.O
			var expression any
			if tblCol.Hidden {
				colName = "NULL"
				expression = tblCol.GeneratedExprString
			}

			colStats := statsTbl.GetCol(tblCol.ID)
			var ndv int64
			if colStats != nil {
				ndv = colStats.NDV
			}

			e.appendRow([]any{
				tb.Meta().Name.O,       // Table
				nonUniq,                // Non_unique
				idx.Meta().Name.O,      // Key_name
				i + 1,                  // Seq_in_index
				colName,                // Column_name
				"A",                    // Collation
				ndv,                    // Cardinality
				subPart,                // Sub_part
				nil,                    // Packed
				nullVal,                // Null
				idx.Meta().Tp.String(), // Index_type
				"",                     // Comment
				idx.Meta().Comment,     // Index_comment
				visible,                // Index_visible
				expression,             // Expression
				isClustered,            // Clustered
				isGlobalIndex,          // Global_index
			})
		}
	}
	return nil
}

// fetchShowCharset gets all charset information and fill them into e.rows.
// See http://dev.mysql.com/doc/refman/5.7/en/show-character-set.html
func (e *ShowExec) fetchShowCharset() error {
	descs := charset.GetSupportedCharsets()
	sessVars := e.Ctx().GetSessionVars()
	for _, desc := range descs {
		defaultCollation := desc.DefaultCollation
		if desc.Name == charset.CharsetUTF8MB4 {
			var err error
			defaultCollation, err = sessVars.GetSessionOrGlobalSystemVar(context.Background(), vardef.DefaultCollationForUTF8MB4)
			if err != nil {
				return err
			}
		}
		e.appendRow([]any{
			desc.Name,
			desc.Desc,
			defaultCollation,
			desc.Maxlen,
		})
	}
	return nil
}

func (e *ShowExec) fetchShowMasterStatus() error {
	tso := e.Ctx().GetSessionVars().TxnCtx.StartTS
	e.appendRow([]any{"tidb-binlog", tso, "", "", ""})
	return nil
}

func (e *ShowExec) fetchShowVariables(ctx context.Context) (err error) {
	var (
		value       string
		sessionVars = e.Ctx().GetSessionVars()
	)
	var (
		fieldPatternsLike collate.WildcardPattern
		fieldFilter       string
	)

	if e.Extractor != nil {
		fieldFilter = e.Extractor.Field()
		fieldPatternsLike = e.Extractor.FieldPatternLike()
	}
	if e.GlobalScope {
		// Collect global scope variables,
		// 1. Exclude the variables of ScopeSession in variable.SysVars;
		// 2. If the variable is ScopeNone, it's a read-only variable, return the default value of it,
		// 		otherwise, fetch the value from table `mysql.Global_Variables`.
		for _, v := range variable.GetSysVars() {
			if v.Scope != vardef.ScopeSession {
				if v.IsNoop && !vardef.EnableNoopVariables.Load() {
					continue
				}
				if fieldFilter != "" && v.Name != fieldFilter {
					continue
				} else if fieldPatternsLike != nil && !fieldPatternsLike.DoMatch(v.Name) {
					continue
				}
				if infoschema.SysVarHiddenForSem(e.Ctx(), v.Name) {
					continue
				}
				value, err = sessionVars.GetGlobalSystemVar(ctx, v.Name)
				if err != nil {
					return errors.Trace(err)
				}
				e.appendRow([]any{v.Name, value})
			}
		}
		return nil
	}

	// Collect session scope variables,
	// If it is a session only variable, use the default value defined in code,
	//   otherwise, fetch the value from table `mysql.Global_Variables`.
	for _, v := range variable.GetSysVars() {
		if v.IsNoop && !vardef.EnableNoopVariables.Load() {
			continue
		}
		if fieldFilter != "" && v.Name != fieldFilter {
			continue
		} else if fieldPatternsLike != nil && !fieldPatternsLike.DoMatch(v.Name) {
			continue
		}
		if infoschema.SysVarHiddenForSem(e.Ctx(), v.Name) {
			continue
		}
		value, err = sessionVars.GetSessionOrGlobalSystemVar(context.Background(), v.Name)
		if err != nil {
			return errors.Trace(err)
		}
		e.appendRow([]any{v.Name, value})
	}
	return nil
}

func (e *ShowExec) fetchShowStatus() error {
	sessionVars := e.Ctx().GetSessionVars()
	statusVars, err := variable.GetStatusVars(sessionVars)
	if err != nil {
		return errors.Trace(err)
	}
	checker := privilege.GetPrivilegeManager(e.Ctx())
	for status, v := range statusVars {
		if e.GlobalScope && v.Scope == vardef.ScopeSession {
			continue
		}
		// Skip invisible status vars if permission fails.
		if sem.IsEnabled() && sem.IsInvisibleStatusVar(status) {
			if checker == nil || !checker.RequestDynamicVerification(sessionVars.ActiveRoles, "RESTRICTED_STATUS_ADMIN", false) {
				continue
			}
		}
		switch v.Value.(type) {
		case []any, nil:
			v.Value = fmt.Sprintf("%v", v.Value)
		}
		value, err := types.ToString(v.Value)
		if err != nil {
			return errors.Trace(err)
		}
		e.appendRow([]any{status, value})
	}
	return nil
}

func getDefaultCollate(charsetName string) string {
	ch, err := charset.GetCharsetInfo(charsetName)
	if err != nil {
		// The charset is invalid, return server default.
		return mysql.DefaultCollationName
	}
	return ch.DefaultCollation
}

// ConstructResultOfShowCreateTable constructs the result for show create table.
func ConstructResultOfShowCreateTable(ctx sessionctx.Context, tableInfo *model.TableInfo, allocators autoid.Allocators, buf *bytes.Buffer) (err error) {
	return constructResultOfShowCreateTable(ctx, nil, tableInfo, allocators, buf)
}

func constructResultOfShowCreateTable(ctx sessionctx.Context, dbName *ast.CIStr, tableInfo *model.TableInfo, allocators autoid.Allocators, buf *bytes.Buffer) (err error) {
	if tableInfo.IsView() {
		fetchShowCreateTable4View(ctx, tableInfo, buf)
		return nil
	}
	if tableInfo.IsSequence() {
		ConstructResultOfShowCreateSequence(ctx, tableInfo, buf)
		return nil
	}

	tblCharset := tableInfo.Charset
	if len(tblCharset) == 0 {
		tblCharset = mysql.DefaultCharset
	}
	tblCollate := tableInfo.Collate
	// Set default collate if collate is not specified.
	if len(tblCollate) == 0 {
		tblCollate = getDefaultCollate(tblCharset)
	}

	sqlMode := ctx.GetSessionVars().SQLMode
	tableName := stringutil.Escape(tableInfo.Name.O, sqlMode)
	switch tableInfo.TempTableType {
	case model.TempTableGlobal:
		fmt.Fprintf(buf, "CREATE GLOBAL TEMPORARY TABLE %s (\n", tableName)
	case model.TempTableLocal:
		fmt.Fprintf(buf, "CREATE TEMPORARY TABLE %s (\n", tableName)
	default:
		fmt.Fprintf(buf, "CREATE TABLE %s (\n", tableName)
	}
	var pkCol *model.ColumnInfo
	var hasAutoIncID bool
	needAddComma := false
	for i, col := range tableInfo.Cols() {
		if col.Hidden {
			continue
		}
		if needAddComma {
			buf.WriteString(",\n")
		}
		fmt.Fprintf(buf, "  %s %s", stringutil.Escape(col.Name.O, sqlMode), col.GetTypeDesc())
		if field_types.HasCharset(&col.FieldType) {
			if col.GetCharset() != tblCharset {
				fmt.Fprintf(buf, " CHARACTER SET %s", col.GetCharset())
			}
			if col.GetCollate() != tblCollate {
				fmt.Fprintf(buf, " COLLATE %s", col.GetCollate())
			} else {
				defcol, err := charset.GetDefaultCollation(col.GetCharset())
				if err == nil && defcol != col.GetCollate() {
					fmt.Fprintf(buf, " COLLATE %s", col.GetCollate())
				}
			}
		}
		if col.IsGenerated() {
			// It's a generated column.
			fmt.Fprintf(buf, " GENERATED ALWAYS AS (%s)", col.GeneratedExprString)
			if col.GeneratedStored {
				buf.WriteString(" STORED")
			} else {
				buf.WriteString(" VIRTUAL")
			}
		}
		if mysql.HasAutoIncrementFlag(col.GetFlag()) {
			hasAutoIncID = true
			buf.WriteString(" NOT NULL AUTO_INCREMENT")
		} else {
			if mysql.HasNotNullFlag(col.GetFlag()) {
				buf.WriteString(" NOT NULL")
			}
			// default values are not shown for generated columns in MySQL
			if !mysql.HasNoDefaultValueFlag(col.GetFlag()) && !col.IsGenerated() {
				defaultValue := col.GetDefaultValue()
				switch defaultValue {
				case nil:
					if !mysql.HasNotNullFlag(col.GetFlag()) {
						if col.GetType() == mysql.TypeTimestamp {
							buf.WriteString(" NULL")
						}
						buf.WriteString(" DEFAULT NULL")
					}
				case "CURRENT_TIMESTAMP":
					buf.WriteString(" DEFAULT ")
					buf.WriteString(defaultValue.(string))
					if col.GetDecimal() > 0 {
						fmt.Fprintf(buf, "(%d)", col.GetDecimal())
					}
				case "CURRENT_DATE":
					buf.WriteString(" DEFAULT (")
					buf.WriteString(defaultValue.(string))
					if col.GetDecimal() > 0 {
						fmt.Fprintf(buf, "(%d)", col.GetDecimal())
					}
					buf.WriteString(")")
				default:
					defaultValStr := fmt.Sprintf("%v", defaultValue)
					// If column is timestamp, and default value is not current_timestamp, should convert the default value to the current session time zone.
					if defaultValStr != types.ZeroDatetimeStr && col.GetType() == mysql.TypeTimestamp {
						timeValue, err := table.GetColDefaultValue(ctx.GetExprCtx(), col)
						if err != nil {
							return errors.Trace(err)
						}
						defaultValStr = timeValue.GetMysqlTime().String()
					}

					if col.DefaultIsExpr {
						fmt.Fprintf(buf, " DEFAULT (%s)", defaultValStr)
					} else {
						if col.GetType() == mysql.TypeBit {
							defaultValBinaryLiteral := types.BinaryLiteral(defaultValStr)
							fmt.Fprintf(buf, " DEFAULT %s", defaultValBinaryLiteral.ToBitLiteralString(true))
						} else {
							fmt.Fprintf(buf, " DEFAULT '%s'", format.OutputFormat(defaultValStr))
						}
					}
				}
			}
			if mysql.HasOnUpdateNowFlag(col.GetFlag()) {
				buf.WriteString(" ON UPDATE CURRENT_TIMESTAMP")
				buf.WriteString(table.OptionalFsp(&col.FieldType))
			}
		}
		if ddl.IsAutoRandomColumnID(tableInfo, col.ID) {
			s, r := tableInfo.AutoRandomBits, tableInfo.AutoRandomRangeBits
			if r == 0 || r == autoid.AutoRandomRangeBitsDefault {
				fmt.Fprintf(buf, " /*T![auto_rand] AUTO_RANDOM(%d) */", s)
			} else {
				fmt.Fprintf(buf, " /*T![auto_rand] AUTO_RANDOM(%d, %d) */", s, r)
			}
		}
		if len(col.Comment) > 0 {
			fmt.Fprintf(buf, " COMMENT '%s'", format.OutputFormat(col.Comment))
		}
		if i != len(tableInfo.Cols())-1 {
			needAddComma = true
		}
		if tableInfo.PKIsHandle && mysql.HasPriKeyFlag(col.GetFlag()) {
			pkCol = col
		}
	}

	if pkCol != nil {
		// If PKIsHandle, pk info is not in tb.Indices(). We should handle it here.
		buf.WriteString(",\n")
		fmt.Fprintf(buf, "  PRIMARY KEY (%s)", stringutil.Escape(pkCol.Name.O, sqlMode))
		buf.WriteString(" /*T![clustered_index] CLUSTERED */")
	}

	publicIndices := make([]*model.IndexInfo, 0, len(tableInfo.Indices))
	for _, idx := range tableInfo.Indices {
		if idx.State == model.StatePublic {
			publicIndices = append(publicIndices, idx)
		}
	}

	// consider hypo-indexes
	hypoIndexes := ctx.GetSessionVars().HypoIndexes
	if hypoIndexes != nil && dbName != nil {
		schemaName := dbName.L
		tblName := tableInfo.Name.L
		if hypoIndexes[schemaName] != nil && hypoIndexes[schemaName][tblName] != nil {
			hypoIndexList := make([]*model.IndexInfo, 0, len(hypoIndexes[schemaName][tblName]))
			for _, index := range hypoIndexes[schemaName][tblName] {
				hypoIndexList = append(hypoIndexList, index)
			}
			sort.Slice(hypoIndexList, func(i, j int) bool { // to make the result stable
				return hypoIndexList[i].Name.O < hypoIndexList[j].Name.O
			})
			publicIndices = append(publicIndices, hypoIndexList...)
		}
	}
	if len(publicIndices) > 0 {
		buf.WriteString(",\n")
	}

	for i, idxInfo := range publicIndices {
		if idxInfo.Primary {
			buf.WriteString("  PRIMARY KEY ")
		} else if idxInfo.Unique {
			fmt.Fprintf(buf, "  UNIQUE KEY %s ", stringutil.Escape(idxInfo.Name.O, sqlMode))
		} else if idxInfo.VectorInfo != nil {
			fmt.Fprintf(buf, "  VECTOR INDEX %s", stringutil.Escape(idxInfo.Name.O, sqlMode))
		} else {
			fmt.Fprintf(buf, "  KEY %s ", stringutil.Escape(idxInfo.Name.O, sqlMode))
		}

		cols := make([]string, 0, len(idxInfo.Columns))
		var colInfo string
		for _, c := range idxInfo.Columns {
			if tableInfo.Columns[c.Offset].Hidden {
				colInfo = fmt.Sprintf("(%s)", tableInfo.Columns[c.Offset].GeneratedExprString)
			} else {
				colInfo = stringutil.Escape(c.Name.O, sqlMode)
				if c.Length != types.UnspecifiedLength {
					colInfo = fmt.Sprintf("%s(%s)", colInfo, strconv.Itoa(c.Length))
				}
			}
			cols = append(cols, colInfo)
		}
		if idxInfo.VectorInfo != nil {
			funcName := model.IndexableDistanceMetricToFnName[idxInfo.VectorInfo.DistanceMetric]
			fmt.Fprintf(buf, "((%s(%s)))", strings.ToUpper(funcName), strings.Join(cols, ","))
		} else {
			fmt.Fprintf(buf, "(%s)", strings.Join(cols, ","))
		}
		if idxInfo.Invisible {
			fmt.Fprintf(buf, ` /*!80000 INVISIBLE */`)
		}
		if idxInfo.Comment != "" {
			fmt.Fprintf(buf, ` COMMENT '%s'`, format.OutputFormat(idxInfo.Comment))
		}
		if idxInfo.Tp == ast.IndexTypeHypo {
			fmt.Fprintf(buf, ` /* HYPO INDEX */`)
		}
		if idxInfo.Primary {
			if tableInfo.HasClusteredIndex() {
				buf.WriteString(" /*T![clustered_index] CLUSTERED */")
			} else {
				buf.WriteString(" /*T![clustered_index] NONCLUSTERED */")
			}
		}
		if idxInfo.Global {
			buf.WriteString(" /*T![global_index] GLOBAL */")
		}
		if i != len(publicIndices)-1 {
			buf.WriteString(",\n")
		}
	}

	// Foreign Keys are supported by data dictionary even though
	// they are not enforced by DDL. This is still helpful to applications.
	for _, fk := range tableInfo.ForeignKeys {
		fmt.Fprintf(buf, ",\n  CONSTRAINT %s FOREIGN KEY ", stringutil.Escape(fk.Name.O, sqlMode))
		colNames := make([]string, 0, len(fk.Cols))
		for _, col := range fk.Cols {
			colNames = append(colNames, stringutil.Escape(col.O, sqlMode))
		}
		fmt.Fprintf(buf, "(%s)", strings.Join(colNames, ","))
		if fk.RefSchema.L != "" && dbName != nil && fk.RefSchema.L != dbName.L {
			fmt.Fprintf(buf, " REFERENCES %s.%s ", stringutil.Escape(fk.RefSchema.O, sqlMode), stringutil.Escape(fk.RefTable.O, sqlMode))
		} else {
			fmt.Fprintf(buf, " REFERENCES %s ", stringutil.Escape(fk.RefTable.O, sqlMode))
		}
		refColNames := make([]string, 0, len(fk.Cols))
		for _, refCol := range fk.RefCols {
			refColNames = append(refColNames, stringutil.Escape(refCol.O, sqlMode))
		}
		fmt.Fprintf(buf, "(%s)", strings.Join(refColNames, ","))
		if ast.ReferOptionType(fk.OnDelete) != 0 {
			fmt.Fprintf(buf, " ON DELETE %s", ast.ReferOptionType(fk.OnDelete).String())
		}
		if ast.ReferOptionType(fk.OnUpdate) != 0 {
			fmt.Fprintf(buf, " ON UPDATE %s", ast.ReferOptionType(fk.OnUpdate).String())
		}
		if fk.Version < model.FKVersion1 {
			buf.WriteString(" /* FOREIGN KEY INVALID */")
		}
	}
	// add check constraints info
	publicConstraints := make([]*model.ConstraintInfo, 0, len(tableInfo.Indices))
	for _, constr := range tableInfo.Constraints {
		if constr.State == model.StatePublic {
			publicConstraints = append(publicConstraints, constr)
		}
	}
	if len(publicConstraints) > 0 {
		buf.WriteString(",\n")
	}
	for i, constrInfo := range publicConstraints {
		fmt.Fprintf(buf, "  CONSTRAINT %s CHECK ((%s))", stringutil.Escape(constrInfo.Name.O, sqlMode), constrInfo.ExprString)
		if !constrInfo.Enforced {
			buf.WriteString(" /*!80016 NOT ENFORCED */")
		}
		if i != len(publicConstraints)-1 {
			buf.WriteString(",\n")
		}
	}

	buf.WriteString("\n")

	buf.WriteString(") ENGINE=InnoDB")
	// We need to explicitly set the default charset and collation
	// to make it work on MySQL server which has default collate utf8_general_ci.
	if len(tblCollate) == 0 || tblCollate == "binary" {
		// If we can not find default collate for the given charset,
		// or the collate is 'binary'(MySQL-5.7 compatibility, see #15633 for details),
		// do not show the collate part.
		fmt.Fprintf(buf, " DEFAULT CHARSET=%s", tblCharset)
	} else {
		fmt.Fprintf(buf, " DEFAULT CHARSET=%s COLLATE=%s", tblCharset, tblCollate)
	}

	// Displayed if the compression typed is set.
	if len(tableInfo.Compression) != 0 {
		fmt.Fprintf(buf, " COMPRESSION='%s'", tableInfo.Compression)
	}

	incrementAllocator := allocators.Get(autoid.AutoIncrementType)
	if hasAutoIncID && incrementAllocator != nil {
		autoIncID, err := incrementAllocator.NextGlobalAutoID()
		if err != nil {
			return errors.Trace(err)
		}

		// It's compatible with MySQL.
		if autoIncID > 1 {
			fmt.Fprintf(buf, " AUTO_INCREMENT=%d", autoIncID)
		}
	}

	if tableInfo.AutoIDCache != 0 {
		fmt.Fprintf(buf, " /*T![auto_id_cache] AUTO_ID_CACHE=%d */", tableInfo.AutoIDCache)
	}

	randomAllocator := allocators.Get(autoid.AutoRandomType)
	if randomAllocator != nil {
		autoRandID, err := randomAllocator.NextGlobalAutoID()
		if err != nil {
			return errors.Trace(err)
		}

		if autoRandID > 1 {
			fmt.Fprintf(buf, " /*T![auto_rand_base] AUTO_RANDOM_BASE=%d */", autoRandID)
		}
	}

	if tableInfo.ShardRowIDBits > 0 {
		fmt.Fprintf(buf, " /*T! SHARD_ROW_ID_BITS=%d ", tableInfo.ShardRowIDBits)
		if tableInfo.PreSplitRegions > 0 {
			fmt.Fprintf(buf, "PRE_SPLIT_REGIONS=%d ", tableInfo.PreSplitRegions)
		}
		buf.WriteString("*/")
	}

	if tableInfo.AutoRandomBits > 0 && tableInfo.PreSplitRegions > 0 {
		fmt.Fprintf(buf, " /*T! PRE_SPLIT_REGIONS=%d */", tableInfo.PreSplitRegions)
	}

	if len(tableInfo.Comment) > 0 {
		fmt.Fprintf(buf, " COMMENT='%s'", format.OutputFormat(tableInfo.Comment))
	}

	if tableInfo.TempTableType == model.TempTableGlobal {
		fmt.Fprintf(buf, " ON COMMIT DELETE ROWS")
	}

	if tableInfo.PlacementPolicyRef != nil {
		fmt.Fprintf(buf, " /*T![placement] PLACEMENT POLICY=%s */", stringutil.Escape(tableInfo.PlacementPolicyRef.Name.String(), sqlMode))
	}

	if tableInfo.TableCacheStatusType == model.TableCacheStatusEnable {
		// This is not meant to be understand by other components, so it's not written as /*T![cached] */
		// For all external components, cached table is just a normal table.
		fmt.Fprintf(buf, " /* CACHED ON */")
	}

	// add partition info here.
	ddl.AppendPartitionInfo(tableInfo.Partition, buf, sqlMode)

	if tableInfo.TTLInfo != nil {
		restoreFlags := parserformat.RestoreStringSingleQuotes | parserformat.RestoreNameBackQuotes | parserformat.RestoreTiDBSpecialComment
		restoreCtx := parserformat.NewRestoreCtx(restoreFlags, buf)

		restoreCtx.WritePlain(" ")
		err = restoreCtx.WriteWithSpecialComments(tidb.FeatureIDTTL, func() error {
			columnName := ast.ColumnName{Name: tableInfo.TTLInfo.ColumnName}
			timeUnit := ast.TimeUnitExpr{Unit: ast.TimeUnitType(tableInfo.TTLInfo.IntervalTimeUnit)}
			restoreCtx.WriteKeyWord("TTL")
			restoreCtx.WritePlain("=")
			restoreCtx.WriteName(columnName.String())
			restoreCtx.WritePlainf(" + INTERVAL %s ", tableInfo.TTLInfo.IntervalExprStr)
			return timeUnit.Restore(restoreCtx)
		})

		if err != nil {
			return err
		}

		restoreCtx.WritePlain(" ")
		err = restoreCtx.WriteWithSpecialComments(tidb.FeatureIDTTL, func() error {
			restoreCtx.WriteKeyWord("TTL_ENABLE")
			restoreCtx.WritePlain("=")
			if tableInfo.TTLInfo.Enable {
				restoreCtx.WriteString("ON")
			} else {
				restoreCtx.WriteString("OFF")
			}
			return nil
		})

		if err != nil {
			return err
		}

		restoreCtx.WritePlain(" ")
		err = restoreCtx.WriteWithSpecialComments(tidb.FeatureIDTTL, func() error {
			restoreCtx.WriteKeyWord("TTL_JOB_INTERVAL")
			restoreCtx.WritePlain("=")
			if len(tableInfo.TTLInfo.JobInterval) == 0 {
				// This only happens when the table is created from 6.5 in which the `tidb_job_interval` is not introduced yet.
				// We use `OldDefaultTTLJobInterval` as the return value to ensure a consistent behavior for the
				// upgrades: v6.5 -> v8.5(or previous version) -> newer version than v8.5.
				restoreCtx.WriteString(model.OldDefaultTTLJobInterval)
			} else {
				restoreCtx.WriteString(tableInfo.TTLInfo.JobInterval)
			}
			return nil
		})

		if err != nil {
			return err
		}
	}
	return nil
}

// ConstructResultOfShowCreateSequence constructs the result for show create sequence.
func ConstructResultOfShowCreateSequence(ctx sessionctx.Context, tableInfo *model.TableInfo, buf *bytes.Buffer) {
	sqlMode := ctx.GetSessionVars().SQLMode
	fmt.Fprintf(buf, "CREATE SEQUENCE %s ", stringutil.Escape(tableInfo.Name.O, sqlMode))
	sequenceInfo := tableInfo.Sequence
	fmt.Fprintf(buf, "start with %d ", sequenceInfo.Start)
	fmt.Fprintf(buf, "minvalue %d ", sequenceInfo.MinValue)
	fmt.Fprintf(buf, "maxvalue %d ", sequenceInfo.MaxValue)
	fmt.Fprintf(buf, "increment by %d ", sequenceInfo.Increment)
	if sequenceInfo.Cache {
		fmt.Fprintf(buf, "cache %d ", sequenceInfo.CacheValue)
	} else {
		buf.WriteString("nocache ")
	}
	if sequenceInfo.Cycle {
		buf.WriteString("cycle ")
	} else {
		buf.WriteString("nocycle ")
	}
	buf.WriteString("ENGINE=InnoDB")
	if len(sequenceInfo.Comment) > 0 {
		fmt.Fprintf(buf, " COMMENT='%s'", format.OutputFormat(sequenceInfo.Comment))
	}
}

func (e *ShowExec) fetchShowCreateSequence() error {
	tbl, err := e.getTable()
	if err != nil {
		return errors.Trace(err)
	}
	tableInfo := tbl.Meta()
	if !tableInfo.IsSequence() {
		return exeerrors.ErrWrongObject.GenWithStackByArgs(e.DBName.O, tableInfo.Name.O, "SEQUENCE")
	}
	var buf bytes.Buffer
	ConstructResultOfShowCreateSequence(e.Ctx(), tableInfo, &buf)
	e.appendRow([]any{tableInfo.Name.O, buf.String()})
	return nil
}

// TestShowClusterConfigKey is the key used to store TestShowClusterConfigFunc.
var TestShowClusterConfigKey stringutil.StringerStr = "TestShowClusterConfigKey"

// TestShowClusterConfigFunc is used to test 'show config ...'.
type TestShowClusterConfigFunc func() ([][]types.Datum, error)

func (e *ShowExec) fetchShowClusterConfigs() error {
	emptySet := set.NewStringSet()
	var confItems [][]types.Datum
	var err error
	if f := e.Ctx().Value(TestShowClusterConfigKey); f != nil {
		confItems, err = f.(TestShowClusterConfigFunc)()
	} else {
		confItems, err = fetchClusterConfig(e.Ctx(), emptySet, emptySet)
	}
	if err != nil {
		return err
	}
	for _, items := range confItems {
		row := make([]any, 0, 4)
		for _, item := range items {
			row = append(row, item.GetString())
		}
		e.appendRow(row)
	}
	return nil
}

func (e *ShowExec) fetchShowCreateTable() error {
	tb, err := e.getTable()
	if err != nil {
		return errors.Trace(err)
	}

	tableInfo := tb.Meta()
	var buf bytes.Buffer
	// TODO: let the result more like MySQL.
	if err = constructResultOfShowCreateTable(e.Ctx(), &e.DBName, tableInfo, tb.Allocators(e.Ctx().GetTableCtx()), &buf); err != nil {
		return err
	}
	if tableInfo.IsView() {
		e.appendRow([]any{tableInfo.Name.O, buf.String(), tableInfo.Charset, tableInfo.Collate})
		return nil
	}

	e.appendRow([]any{tableInfo.Name.O, buf.String()})
	return nil
}

func (e *ShowExec) fetchShowCreateView() error {
	db, ok := e.is.SchemaByName(e.DBName)
	if !ok {
		return infoschema.ErrDatabaseNotExists.GenWithStackByArgs(e.DBName.O)
	}

	tb, err := e.getTable()
	if err != nil {
		return errors.Trace(err)
	}

	if !tb.Meta().IsView() {
		return exeerrors.ErrWrongObject.GenWithStackByArgs(db.Name.O, tb.Meta().Name.O, "VIEW")
	}

	var buf bytes.Buffer
	fetchShowCreateTable4View(e.Ctx(), tb.Meta(), &buf)
	e.appendRow([]any{tb.Meta().Name.O, buf.String(), tb.Meta().Charset, tb.Meta().Collate})
	return nil
}

func fetchShowCreateTable4View(ctx sessionctx.Context, tb *model.TableInfo, buf *bytes.Buffer) {
	sqlMode := ctx.GetSessionVars().SQLMode
	fmt.Fprintf(buf, "CREATE ALGORITHM=%s ", tb.View.Algorithm.String())
	if tb.View.Definer.AuthUsername == "" || tb.View.Definer.AuthHostname == "" {
		fmt.Fprintf(buf, "DEFINER=%s@%s ", stringutil.Escape(tb.View.Definer.Username, sqlMode), stringutil.Escape(tb.View.Definer.Hostname, sqlMode))
	} else {
		fmt.Fprintf(buf, "DEFINER=%s@%s ", stringutil.Escape(tb.View.Definer.AuthUsername, sqlMode), stringutil.Escape(tb.View.Definer.AuthHostname, sqlMode))
	}
	fmt.Fprintf(buf, "SQL SECURITY %s ", tb.View.Security.String())
	fmt.Fprintf(buf, "VIEW %s (", stringutil.Escape(tb.Name.O, sqlMode))
	for i, col := range tb.Columns {
		fmt.Fprintf(buf, "%s", stringutil.Escape(col.Name.O, sqlMode))
		if i < len(tb.Columns)-1 {
			fmt.Fprintf(buf, ", ")
		}
	}
	fmt.Fprintf(buf, ") AS %s", tb.View.SelectStmt)
}

// ConstructResultOfShowCreateDatabase constructs the result for show create database.
func ConstructResultOfShowCreateDatabase(ctx sessionctx.Context, dbInfo *model.DBInfo, ifNotExists bool, buf *bytes.Buffer) (err error) {
	sqlMode := ctx.GetSessionVars().SQLMode
	var ifNotExistsStr string
	if ifNotExists {
		ifNotExistsStr = "IF NOT EXISTS "
	}
	fmt.Fprintf(buf, "CREATE DATABASE %s%s", ifNotExistsStr, stringutil.Escape(dbInfo.Name.O, sqlMode))
	if dbInfo.Charset != "" {
		fmt.Fprintf(buf, " /*!40100 DEFAULT CHARACTER SET %s ", dbInfo.Charset)
		defaultCollate, err := charset.GetDefaultCollation(dbInfo.Charset)
		if err != nil {
			return errors.Trace(err)
		}
		if dbInfo.Collate != "" && dbInfo.Collate != defaultCollate {
			fmt.Fprintf(buf, "COLLATE %s ", dbInfo.Collate)
		}
		fmt.Fprint(buf, "*/")
	} else if dbInfo.Collate != "" {
		collInfo, err := collate.GetCollationByName(dbInfo.Collate)
		if err != nil {
			return errors.Trace(err)
		}
		fmt.Fprintf(buf, " /*!40100 DEFAULT CHARACTER SET %s ", collInfo.CharsetName)
		if !collInfo.IsDefault {
			fmt.Fprintf(buf, "COLLATE %s ", dbInfo.Collate)
		}
		fmt.Fprint(buf, "*/")
	}
	// MySQL 5.7 always show the charset info but TiDB may ignore it, which makes a slight difference. We keep this
	// behavior unchanged because it is trivial enough.
	if dbInfo.PlacementPolicyRef != nil {
		// add placement ref info here
		fmt.Fprintf(buf, " /*T![placement] PLACEMENT POLICY=%s */", stringutil.Escape(dbInfo.PlacementPolicyRef.Name.O, sqlMode))
	}
	return nil
}

// ConstructResultOfShowCreatePlacementPolicy constructs the result for show create placement policy.
func ConstructResultOfShowCreatePlacementPolicy(policyInfo *model.PolicyInfo) string {
	return fmt.Sprintf("CREATE PLACEMENT POLICY `%s` %s", policyInfo.Name.O, policyInfo.PlacementSettings.String())
}

// constructResultOfShowCreateResourceGroup constructs the result for show create resource group.
func constructResultOfShowCreateResourceGroup(resourceGroup *model.ResourceGroupInfo) string {
	return fmt.Sprintf("CREATE RESOURCE GROUP `%s` %s", resourceGroup.Name.O, resourceGroup.ResourceGroupSettings.String())
}

// fetchShowCreateDatabase composes show create database result.
func (e *ShowExec) fetchShowCreateDatabase() error {
	checker := privilege.GetPrivilegeManager(e.Ctx())
	if checker != nil && e.Ctx().GetSessionVars().User != nil {
		if !checker.DBIsVisible(e.Ctx().GetSessionVars().ActiveRoles, e.DBName.String()) {
			return e.dbAccessDenied()
		}
	}
	dbInfo, ok := e.is.SchemaByName(e.DBName)
	if !ok {
		return infoschema.ErrDatabaseNotExists.GenWithStackByArgs(e.DBName.O)
	}

	var buf bytes.Buffer
	err := ConstructResultOfShowCreateDatabase(e.Ctx(), dbInfo, e.IfNotExists, &buf)
	if err != nil {
		return err
	}
	e.appendRow([]any{dbInfo.Name.O, buf.String()})
	return nil
}

// fetchShowCreatePlacementPolicy composes show create policy result.
func (e *ShowExec) fetchShowCreatePlacementPolicy() error {
	policy, found := e.is.PolicyByName(e.DBName)
	if !found {
		return infoschema.ErrPlacementPolicyNotExists.GenWithStackByArgs(e.DBName.O)
	}
	showCreate := ConstructResultOfShowCreatePlacementPolicy(policy)
	e.appendRow([]any{e.DBName.O, showCreate})
	return nil
}

// fetchShowCreateResourceGroup composes show create resource group result.
func (e *ShowExec) fetchShowCreateResourceGroup() error {
	group, found := e.is.ResourceGroupByName(e.ResourceGroupName)
	if !found {
		return infoschema.ErrResourceGroupNotExists.GenWithStackByArgs(e.ResourceGroupName.O)
	}
	showCreate := constructResultOfShowCreateResourceGroup(group)
	e.appendRow([]any{e.ResourceGroupName.O, showCreate})
	return nil
}

// isUTF8MB4AndDefaultCollation returns if the cs is utf8mb4 and the co is DefaultCollationForUTF8MB4.
func isUTF8MB4AndDefaultCollation(sessVars *variable.SessionVars, cs, co string) (isUTF8MB4 bool, isDefault bool, err error) {
	if cs != charset.CharsetUTF8MB4 {
		return false, false, nil
	}
	defaultCollation, err := sessVars.GetSessionOrGlobalSystemVar(context.Background(), vardef.DefaultCollationForUTF8MB4)
	if err != nil {
		return false, false, err
	}
	if co == defaultCollation {
		return true, true, nil
	}
	return true, false, nil
}

func (e *ShowExec) fetchShowCollation() error {
	var (
		fieldPatternsLike collate.WildcardPattern
		fieldFilter       string
	)
	if e.Extractor != nil {
		fieldPatternsLike = e.Extractor.FieldPatternLike()
		fieldFilter = e.Extractor.Field()
	}

	sessVars := e.Ctx().GetSessionVars()
	collations := collate.GetSupportedCollations()
	for _, v := range collations {
		isDefault := ""
		isUTF8MB4, isDefaultCollation, err := isUTF8MB4AndDefaultCollation(sessVars, v.CharsetName, v.Name)
		if err != nil {
			return err
		}
		if isUTF8MB4 && isDefaultCollation {
			isDefault = "Yes"
		} else if !isUTF8MB4 && v.IsDefault {
			isDefault = "Yes"
		}
		if fieldFilter != "" && strings.ToLower(v.Name) != fieldFilter {
			continue
		} else if fieldPatternsLike != nil && !fieldPatternsLike.DoMatch(v.Name) {
			continue
		}
		e.appendRow([]any{
			v.Name,
			v.CharsetName,
			v.ID,
			isDefault,
			"Yes",
			v.Sortlen,
			v.PadAttribute,
		})
	}
	return nil
}

// fetchShowCreateUser composes 'show create user' result.
func (e *ShowExec) fetchShowCreateUser(ctx context.Context) error {
	checker := privilege.GetPrivilegeManager(e.Ctx())
	if checker == nil {
		return errors.New("miss privilege checker")
	}
	ctx = kv.WithInternalSourceType(ctx, kv.InternalTxnPrivilege)

	userName, hostName := e.User.Username, e.User.Hostname
	sessVars := e.Ctx().GetSessionVars()
	if e.User.CurrentUser {
		userName = sessVars.User.AuthUsername
		hostName = sessVars.User.AuthHostname
	} else {
		// Show create user requires the SELECT privilege on mysql.user.
		// Ref https://dev.mysql.com/doc/refman/5.7/en/show-create-user.html
		activeRoles := sessVars.ActiveRoles
		if !checker.RequestVerification(activeRoles, mysql.SystemDB, mysql.UserTable, "", mysql.SelectPriv) {
			return e.tableAccessDenied("SELECT", mysql.UserTable)
		}
	}

	exec := e.Ctx().GetRestrictedSQLExecutor()

	rows, _, err := exec.ExecRestrictedSQL(ctx, nil,
		`SELECT plugin, Account_locked, user_attributes->>'$.metadata', Token_issuer,
        Password_reuse_history, Password_reuse_time, Password_expired, Password_lifetime,
        user_attributes->>'$.Password_locking.failed_login_attempts',
        user_attributes->>'$.Password_locking.password_lock_time_days', authentication_string,
        Max_user_connections
		FROM %n.%n WHERE User=%? AND Host=%?`,
		mysql.SystemDB, mysql.UserTable, userName, strings.ToLower(hostName))
	if err != nil {
		return errors.Trace(err)
	}

	if len(rows) == 0 {
		// FIXME: the error returned is not escaped safely
		return exeerrors.ErrCannotUser.GenWithStackByArgs("SHOW CREATE USER",
			fmt.Sprintf("'%s'@'%s'", e.User.Username, e.User.Hostname))
	}

	authPlugin, err := e.Ctx().GetSessionVars().GlobalVarsAccessor.GetGlobalSysVar(vardef.DefaultAuthPlugin)
	if err != nil {
		return errors.Trace(err)
	}
	if len(rows) == 1 && rows[0].GetString(0) != "" {
		authPlugin = rows[0].GetString(0)
	}

	accountLockedRaw := rows[0].GetString(1)
	accountLocked := "LOCK"
	if accountLockedRaw[len(accountLockedRaw)-1:] == "N" {
		accountLocked = "UNLOCK"
	}

	userAttributes := rows[0].GetString(2)
	if len(userAttributes) > 0 {
		userAttributes = fmt.Sprintf(" ATTRIBUTE '%s'", userAttributes)
	}

	tokenIssuer := rows[0].GetString(3)
	if len(tokenIssuer) > 0 {
		tokenIssuer = " token_issuer " + tokenIssuer
	}

	var passwordHistory string
	if rows[0].IsNull(4) {
		passwordHistory = "DEFAULT"
	} else {
		passwordHistory = strconv.FormatUint(rows[0].GetUint64(4), 10)
	}

	var passwordReuseInterval string
	if rows[0].IsNull(5) {
		passwordReuseInterval = "DEFAULT"
	} else {
		passwordReuseInterval = strconv.FormatUint(rows[0].GetUint64(5), 10) + " DAY"
	}

	passwordExpired := rows[0].GetEnum(6).String()
	passwordLifetime := int64(-1)
	if !rows[0].IsNull(7) {
		passwordLifetime = rows[0].GetInt64(7)
	}
	passwordExpiredStr := "PASSWORD EXPIRE DEFAULT"
	if passwordExpired == "Y" {
		passwordExpiredStr = "PASSWORD EXPIRE"
	} else if passwordLifetime == 0 {
		passwordExpiredStr = "PASSWORD EXPIRE NEVER"
	} else if passwordLifetime > 0 {
		passwordExpiredStr = fmt.Sprintf("PASSWORD EXPIRE INTERVAL %d DAY", passwordLifetime)
	}

	failedLoginAttempts := rows[0].GetString(8)
	if len(failedLoginAttempts) > 0 {
		failedLoginAttempts = " FAILED_LOGIN_ATTEMPTS " + failedLoginAttempts
	}

	passwordLockTimeDays := rows[0].GetString(9)
	if len(passwordLockTimeDays) > 0 {
		if passwordLockTimeDays == "-1" {
			passwordLockTimeDays = " PASSWORD_LOCK_TIME UNBOUNDED"
		} else {
			passwordLockTimeDays = " PASSWORD_LOCK_TIME " + passwordLockTimeDays
		}
	}
	authData := rows[0].GetString(10)

	maxUserConnections := rows[0].GetInt64(11)
	maxUserConnectionsStr := ""
	if maxUserConnections > 0 {
		maxUserConnectionsStr = fmt.Sprintf(" WITH MAX_USER_CONNECTIONS %d", maxUserConnections)
	}

	rows, _, err = exec.ExecRestrictedSQL(ctx, nil, `SELECT Priv FROM %n.%n WHERE User=%? AND Host=%?`, mysql.SystemDB, mysql.GlobalPrivTable, userName, hostName)
	if err != nil {
		return errors.Trace(err)
	}

	require := "NONE"
	if len(rows) == 1 {
		privData := rows[0].GetString(0)
		var privValue privileges.GlobalPrivValue
		err = gjson.Unmarshal(hack.Slice(privData), &privValue)
		if err != nil {
			return errors.Trace(err)
		}
		require = privValue.RequireStr()
	}

	authStr := ""
	if !(authPlugin == mysql.AuthSocket && authData == "") {
		authStr = fmt.Sprintf(" AS '%s'", authData)
	}

	// FIXME: the returned string is not escaped safely
	showStr := fmt.Sprintf("CREATE USER '%s'@'%s' IDENTIFIED WITH '%s'%s REQUIRE %s%s%s %s ACCOUNT %s PASSWORD HISTORY %s PASSWORD REUSE INTERVAL %s%s%s%s",
		e.User.Username, e.User.Hostname, authPlugin, authStr, require, tokenIssuer, maxUserConnectionsStr, passwordExpiredStr, accountLocked, passwordHistory, passwordReuseInterval, failedLoginAttempts, passwordLockTimeDays, userAttributes)
	e.appendRow([]any{showStr})
	return nil
}

func (e *ShowExec) fetchShowGrants(ctx context.Context) error {
	vars := e.Ctx().GetSessionVars()
	checker := privilege.GetPrivilegeManager(e.Ctx())
	if checker == nil {
		return errors.New("miss privilege checker")
	}
	if e.User == nil || e.User.CurrentUser {
		// The input is a "SHOW GRANTS" statement with no users *or* SHOW GRANTS FOR CURRENT_USER()
		// In these cases we include the active roles for showing privileges.
		e.User = &auth.UserIdentity{Username: vars.User.AuthUsername, Hostname: vars.User.AuthHostname}
		if len(e.Roles) == 0 {
			e.Roles = vars.ActiveRoles
		}
	} else {
		userName := vars.User.AuthUsername
		hostName := vars.User.AuthHostname
		// Show grant user requires the SELECT privilege on mysql schema.
		// Ref https://dev.mysql.com/doc/refman/8.0/en/show-grants.html
		if userName != e.User.Username || hostName != e.User.Hostname {
			if !checker.RequestVerification(vars.ActiveRoles, mysql.SystemDB, "", "", mysql.SelectPriv) {
				return exeerrors.ErrDBaccessDenied.GenWithStackByArgs(userName, hostName, mysql.SystemDB)
			}
		}
	}
	// This is for the syntax SHOW GRANTS FOR x USING role
	for _, r := range e.Roles {
		if r.Hostname == "" {
			r.Hostname = "%"
		}
		if !checker.FindEdge(ctx, r, e.User) {
			return exeerrors.ErrRoleNotGranted.GenWithStackByArgs(r.String(), e.User.String())
		}
	}
	gs, err := checker.ShowGrants(ctx, e.Ctx(), e.User, e.Roles)
	if err != nil {
		return errors.Trace(err)
	}
	for _, g := range gs {
		e.appendRow([]any{g})
	}
	return nil
}

func (e *ShowExec) fetchShowPrivileges() error {
	e.appendRow([]any{"Alter", "Tables", "To alter the table"})
	e.appendRow([]any{"Alter routine", "Functions,Procedures", "To alter or drop stored functions/procedures"})
	e.appendRow([]any{"Config", "Server Admin", "To use SHOW CONFIG and SET CONFIG statements"})
	e.appendRow([]any{"Create", "Databases,Tables,Indexes", "To create new databases and tables"})
	e.appendRow([]any{"Create routine", "Databases", "To use CREATE FUNCTION/PROCEDURE"})
	e.appendRow([]any{"Create role", "Server Admin", "To create new roles"})
	e.appendRow([]any{"Create temporary tables", "Databases", "To use CREATE TEMPORARY TABLE"})
	e.appendRow([]any{"Create view", "Tables", "To create new views"})
	e.appendRow([]any{"Create user", "Server Admin", "To create new users"})
	e.appendRow([]any{"Delete", "Tables", "To delete existing rows"})
	e.appendRow([]any{"Drop", "Databases,Tables", "To drop databases, tables, and views"})
	e.appendRow([]any{"Drop role", "Server Admin", "To drop roles"})
	e.appendRow([]any{"Event", "Server Admin", "To create, alter, drop and execute events"})
	e.appendRow([]any{"Execute", "Functions,Procedures", "To execute stored routines"})
	e.appendRow([]any{"File", "File access on server", "To read and write files on the server"})
	e.appendRow([]any{"Grant option", "Databases,Tables,Functions,Procedures", "To give to other users those privileges you possess"})
	e.appendRow([]any{"Index", "Tables", "To create or drop indexes"})
	e.appendRow([]any{"Insert", "Tables", "To insert data into tables"})
	e.appendRow([]any{"Lock tables", "Databases", "To use LOCK TABLES (together with SELECT privilege)"})
	e.appendRow([]any{"Process", "Server Admin", "To view the plain text of currently executing queries"})
	e.appendRow([]any{"Proxy", "Server Admin", "To make proxy user possible"})
	e.appendRow([]any{"References", "Databases,Tables", "To have references on tables"})
	e.appendRow([]any{"Reload", "Server Admin", "To reload or refresh tables, logs and privileges"})
	e.appendRow([]any{"Replication client", "Server Admin", "To ask where the slave or master servers are"})
	e.appendRow([]any{"Replication slave", "Server Admin", "To read binary log events from the master"})
	e.appendRow([]any{"Select", "Tables", "To retrieve rows from table"})
	e.appendRow([]any{"Show databases", "Server Admin", "To see all databases with SHOW DATABASES"})
	e.appendRow([]any{"Show view", "Tables", "To see views with SHOW CREATE VIEW"})
	e.appendRow([]any{"Shutdown", "Server Admin", "To shut down the server"})
	e.appendRow([]any{"Super", "Server Admin", "To use KILL thread, SET GLOBAL, CHANGE MASTER, etc."})
	e.appendRow([]any{"Trigger", "Tables", "To use triggers"})
	e.appendRow([]any{"Create tablespace", "Server Admin", "To create/alter/drop tablespaces"})
	e.appendRow([]any{"Update", "Tables", "To update existing rows"})
	e.appendRow([]any{"Usage", "Server Admin", "No privileges - allow connect only"})

	for _, priv := range privileges.GetDynamicPrivileges() {
		e.appendRow([]any{priv, "Server Admin", ""})
	}
	return nil
}

func (*ShowExec) fetchShowTriggers() error {
	return nil
}

func (*ShowExec) fetchShowProcedureStatus() error {
	return nil
}

func (e *ShowExec) fetchShowPlugins() error {
	tiPlugins := plugin.GetAll()
	for _, ps := range tiPlugins {
		for _, p := range ps {
			e.appendRow([]any{p.Name, p.StateValue(), p.Kind.String(), p.Path, p.License, strconv.Itoa(int(p.Version))})
		}
	}
	return nil
}

func (e *ShowExec) fetchShowWarnings(errOnly bool) error {
	stmtCtx := e.Ctx().GetSessionVars().StmtCtx
	if e.CountWarningsOrErrors {
		errCount, warnCount := stmtCtx.NumErrorWarnings()
		if errOnly {
			e.appendRow([]any{int64(errCount)})
		} else {
			e.appendRow([]any{int64(warnCount)})
		}
		return nil
	}
	for _, w := range stmtCtx.GetWarnings() {
		if errOnly && w.Level != contextutil.WarnLevelError {
			continue
		}
		warn := errors.Cause(w.Err)
		switch x := warn.(type) {
		case *terror.Error:
			sqlErr := terror.ToSQLError(x)
			e.appendRow([]any{w.Level, int64(sqlErr.Code), sqlErr.Message})
		default:
			var err string
			if warn != nil {
				err = warn.Error()
			}
			e.appendRow([]any{w.Level, int64(mysql.ErrUnknown), err})
		}
	}
	return nil
}

func (e *ShowExec) getTable() (table.Table, error) {
	if e.Table == nil {
		return nil, errors.New("table not found")
	}
	tb, ok := e.is.TableByID(context.Background(), e.Table.TableInfo.ID)
	if !ok {
		return nil, errors.Errorf("table %s not found", e.Table.Name)
	}
	return tb, nil
}

func (e *ShowExec) dbAccessDenied() error {
	user := e.Ctx().GetSessionVars().User
	u := user.Username
	h := user.Hostname
	if len(user.AuthUsername) > 0 && len(user.AuthHostname) > 0 {
		u = user.AuthUsername
		h = user.AuthHostname
	}
	return exeerrors.ErrDBaccessDenied.GenWithStackByArgs(u, h, e.DBName)
}

func (e *ShowExec) tableAccessDenied(access string, table string) error {
	user := e.Ctx().GetSessionVars().User
	u := user.Username
	h := user.Hostname
	if len(user.AuthUsername) > 0 && len(user.AuthHostname) > 0 {
		u = user.AuthUsername
		h = user.AuthHostname
	}
	return exeerrors.ErrTableaccessDenied.GenWithStackByArgs(access, u, h, table)
}

func (e *ShowExec) appendRow(row []any) {
	for i, col := range row {
		switch x := col.(type) {
		case nil:
			e.result.AppendNull(i)
		case int:
			e.result.AppendInt64(i, int64(x))
		case int64:
			e.result.AppendInt64(i, x)
		case uint64:
			e.result.AppendUint64(i, x)
		case float64:
			e.result.AppendFloat64(i, x)
		case float32:
			e.result.AppendFloat32(i, x)
		case string:
			e.result.AppendString(i, x)
		case []byte:
			e.result.AppendBytes(i, x)
		case types.BinaryLiteral:
			e.result.AppendBytes(i, x)
		case *types.MyDecimal:
			e.result.AppendMyDecimal(i, x)
		case types.Time:
			e.result.AppendTime(i, x)
		case types.BinaryJSON:
			e.result.AppendJSON(i, x)
		case types.VectorFloat32:
			e.result.AppendVectorFloat32(i, x)
		case types.Duration:
			e.result.AppendDuration(i, x)
		case types.Enum:
			e.result.AppendEnum(i, x)
		case types.Set:
			e.result.AppendSet(i, x)
		default:
			e.result.AppendNull(i)
		}
	}
}

func (e *ShowExec) fetchShowTableRegions(ctx context.Context) error {
	store := e.Ctx().GetStore()
	tikvStore, ok := store.(helper.Storage)
	if !ok {
		return nil
	}
	splitStore, ok := store.(kv.SplittableStore)
	if !ok {
		return nil
	}

	tb, err := e.getTable()
	if err != nil {
		return errors.Trace(err)
	}

	physicalIDs := []int64{}
	hasGlobalIndex := false
	if pi := tb.Meta().GetPartitionInfo(); pi != nil {
		for _, name := range e.Table.PartitionNames {
			pid, err := tables.FindPartitionByName(tb.Meta(), name.L)
			if err != nil {
				return err
			}
			physicalIDs = append(physicalIDs, pid)
		}
		if len(physicalIDs) == 0 {
			for _, p := range pi.Definitions {
				physicalIDs = append(physicalIDs, p.ID)
			}
		}
		// when table has global index, show the logical table region.
		for _, index := range tb.Meta().Indices {
			if index.Global {
				hasGlobalIndex = true
				break
			}
		}
	} else {
		if len(e.Table.PartitionNames) != 0 {
			return plannererrors.ErrPartitionClauseOnNonpartitioned
		}
		physicalIDs = append(physicalIDs, tb.Meta().ID)
	}

	// Get table regions from from pd, not from regionCache, because the region cache maybe outdated.
	var regions []regionMeta
	if len(e.IndexName.L) != 0 {
		// show table * index * region
		indexInfo := tb.Meta().FindIndexByName(e.IndexName.L)
		if indexInfo == nil {
			return plannererrors.ErrKeyDoesNotExist.GenWithStackByArgs(e.IndexName, tb.Meta().Name)
		}
		if indexInfo.Global {
			regions, err = getTableIndexRegions(indexInfo, []int64{tb.Meta().ID}, tikvStore, splitStore)
		} else {
			regions, err = getTableIndexRegions(indexInfo, physicalIDs, tikvStore, splitStore)
		}
	} else {
		// show table * region
		if hasGlobalIndex {
			physicalIDs = append([]int64{tb.Meta().ID}, physicalIDs...)
		}
		regions, err = getTableRegions(tb, physicalIDs, tikvStore, splitStore)
	}
	if err != nil {
		return err
	}

	regionRowItem, err := e.fetchSchedulingInfo(ctx, regions, tb.Meta())
	if err != nil {
		return err
	}

	e.fillRegionsToChunk(regionRowItem)
	return nil
}

func (e *ShowExec) fetchSchedulingInfo(ctx context.Context, regions []regionMeta, tbInfo *model.TableInfo) ([]showTableRegionRowItem, error) {
	scheduleState := make(map[int64]infosync.PlacementScheduleState)
	schedulingConstraints := make(map[int64]*model.PlacementSettings)
	regionRowItem := make([]showTableRegionRowItem, 0)
	tblPlacement, err := e.getTablePlacement(tbInfo)
	if err != nil {
		return nil, err
	}

	if tbInfo.GetPartitionInfo() != nil {
		// partitioned table
		for _, part := range tbInfo.GetPartitionInfo().Definitions {
			_, err = fetchScheduleState(ctx, scheduleState, part.ID)
			if err != nil {
				return nil, err
			}
			placement, err := e.getPolicyPlacement(part.PlacementPolicyRef)
			if err != nil {
				return nil, err
			}
			if placement == nil {
				schedulingConstraints[part.ID] = tblPlacement
			} else {
				schedulingConstraints[part.ID] = placement
			}
		}
	} else {
		// un-partitioned table or index
		schedulingConstraints[tbInfo.ID] = tblPlacement
		_, err = fetchScheduleState(ctx, scheduleState, tbInfo.ID)
		if err != nil {
			return nil, err
		}
	}
	var constraintStr string
	var scheduleStateStr string
	for i := range regions {
		if constraint, ok := schedulingConstraints[regions[i].physicalID]; ok && constraint != nil {
			constraintStr = constraint.String()
			scheduleStateStr = scheduleState[regions[i].physicalID].String()
		} else {
			constraintStr = ""
			scheduleStateStr = ""
		}
		regionRowItem = append(regionRowItem, showTableRegionRowItem{
			regionMeta:            regions[i],
			schedulingConstraints: constraintStr,
			schedulingState:       scheduleStateStr,
		})
	}
	return regionRowItem, nil
}

func getTableRegions(tb table.Table, physicalIDs []int64, tikvStore helper.Storage, splitStore kv.SplittableStore) ([]regionMeta, error) {
	regions := make([]regionMeta, 0, len(physicalIDs))
	uniqueRegionMap := make(map[uint64]struct{})
	for _, id := range physicalIDs {
		rs, err := getPhysicalTableRegions(id, tb.Meta(), tikvStore, splitStore, uniqueRegionMap)
		if err != nil {
			return nil, err
		}
		regions = append(regions, rs...)
	}
	return regions, nil
}

func getTableIndexRegions(indexInfo *model.IndexInfo, physicalIDs []int64, tikvStore helper.Storage, splitStore kv.SplittableStore) ([]regionMeta, error) {
	regions := make([]regionMeta, 0, len(physicalIDs))
	uniqueRegionMap := make(map[uint64]struct{})
	for _, id := range physicalIDs {
		rs, err := getPhysicalIndexRegions(id, indexInfo, tikvStore, splitStore, uniqueRegionMap)
		if err != nil {
			return nil, err
		}
		regions = append(regions, rs...)
	}
	return regions, nil
}

func (e *ShowExec) fillRegionsToChunk(regions []showTableRegionRowItem) {
	for i := range regions {
		e.result.AppendUint64(0, regions[i].region.Id)
		e.result.AppendString(1, regions[i].start)
		e.result.AppendString(2, regions[i].end)
		e.result.AppendUint64(3, regions[i].leaderID)
		e.result.AppendUint64(4, regions[i].storeID)

		peers := ""
		for i, peer := range regions[i].region.Peers {
			if i > 0 {
				peers += ", "
			}
			peers += strconv.FormatUint(peer.Id, 10)
		}
		e.result.AppendString(5, peers)
		if regions[i].scattering {
			e.result.AppendInt64(6, 1)
		} else {
			e.result.AppendInt64(6, 0)
		}

		e.result.AppendUint64(7, regions[i].writtenBytes)
		e.result.AppendUint64(8, regions[i].readBytes)
		e.result.AppendInt64(9, regions[i].approximateSize)
		e.result.AppendInt64(10, regions[i].approximateKeys)
		e.result.AppendString(11, regions[i].schedulingConstraints)
		e.result.AppendString(12, regions[i].schedulingState)
	}
}

func (e *ShowExec) fetchShowBuiltins() error {
	for _, f := range expression.GetBuiltinList() {
		e.appendRow([]any{f})
	}
	return nil
}

func (e *ShowExec) fetchShowSessionStates(ctx context.Context) error {
	sessionStates := &sessionstates.SessionStates{}
	err := e.Ctx().EncodeSessionStates(ctx, e.Ctx(), sessionStates)
	if err != nil {
		return err
	}
	stateBytes, err := gjson.Marshal(sessionStates)
	if err != nil {
		return errors.Trace(err)
	}
	stateJSON := types.BinaryJSON{}
	if err = stateJSON.UnmarshalJSON(stateBytes); err != nil {
		return err
	}
	// session token
	var token *sessionstates.SessionToken
	// In testing, user may be nil.
	if user := e.Ctx().GetSessionVars().User; user != nil {
		// The token may be leaked without secure transport, but the cloud can ensure security in some situations,
		// so we don't enforce secure connections.
		if token, err = sessionstates.CreateSessionToken(user.Username); err != nil {
			// Some users deploy TiProxy after the cluster is running and configuring signing certs will restart TiDB.
			// The users may don't need connection migration, e.g. they only want traffic replay, which requires session states
			// but not session tokens. So we don't return errors, just log it.
			logutil.Logger(ctx).Warn("create session token failed", zap.Error(err))
		}
	}
	if token != nil {
		tokenBytes, err := gjson.Marshal(token)
		if err != nil {
			return errors.Trace(err)
		}
		tokenJSON := types.BinaryJSON{}
		if err = tokenJSON.UnmarshalJSON(tokenBytes); err != nil {
			return err
		}
		e.appendRow([]any{stateJSON, tokenJSON})
	} else {
		e.appendRow([]any{stateJSON, nil})
	}
	return nil
}

// fillDistributionJobToChunk fills the distribution job to the chunk
func fillDistributionJobToChunk(ctx context.Context, job map[string]any, result *chunk.Chunk) {
	// alias is combined by db_name,table_name,partition_name
	alias := strings.Split(job["alias"].(string), ".")
	if len(alias) != 3 {
		logutil.Logger(ctx).Debug("alias does not belong to tidb", zap.String("alias", job["alias"].(string)))
		return
	}
	result.AppendUint64(0, job["job-id"].(uint64))
	result.AppendString(1, alias[0])
	result.AppendString(2, alias[1])
	result.AppendString(3, alias[2])
	result.AppendString(4, job["engine"].(string))
	result.AppendString(5, job["rule"].(string))
	result.AppendString(6, job["status"].(string))
	result.AppendTime(7, types.NewTime(types.FromGoTime(job["create-time"].(time.Time)), mysql.TypeDatetime, types.DefaultFsp))
	result.AppendTime(8, types.NewTime(types.FromGoTime(job["start-time"].(time.Time)), mysql.TypeDatetime, types.DefaultFsp))
	result.AppendTime(9, types.NewTime(types.FromGoTime(job["finish-time"].(time.Time)), mysql.TypeDatetime, types.DefaultFsp))
}

// FillOneImportJobInfo is exported for testing.
func FillOneImportJobInfo(info *importer.JobInfo, result *chunk.Chunk, importedRowCount int64) {
	fullTableName := utils.EncloseDBAndTable(info.TableSchema, info.TableName)
	result.AppendInt64(0, info.ID)
	result.AppendString(1, info.Parameters.FileLocation)
	result.AppendString(2, fullTableName)
	result.AppendInt64(3, info.TableID)
	result.AppendString(4, info.Step)
	result.AppendString(5, info.Status)
	result.AppendString(6, units.BytesSize(float64(info.SourceFileSize)))
	if info.Summary != nil {
		result.AppendUint64(7, info.Summary.ImportedRows)
	} else if importedRowCount >= 0 {
		result.AppendUint64(7, uint64(importedRowCount))
	} else {
		result.AppendNull(7)
	}
	result.AppendString(8, info.ErrorMessage)
	result.AppendTime(9, info.CreateTime)
	if info.StartTime.IsZero() {
		result.AppendNull(10)
	} else {
		result.AppendTime(10, info.StartTime)
	}
	if info.EndTime.IsZero() {
		result.AppendNull(11)
	} else {
		result.AppendTime(11, info.EndTime)
	}
	result.AppendString(12, info.CreatedBy)
}

func handleImportJobInfo(ctx context.Context, info *importer.JobInfo, result *chunk.Chunk) error {
	var importedRowCount int64 = -1
	if info.Summary == nil && info.Status == importer.JobStatusRunning {
		// for running jobs, need get from distributed framework.
		rows, err := importinto.GetTaskImportedRows(ctx, info.ID)
		if err != nil {
			return err
		}
		importedRowCount = int64(rows)
	}
	FillOneImportJobInfo(info, result, importedRowCount)
	return nil
}

const DistributeScheduler = "balance-range-scheduler"

func (e *ShowExec) fetchShowDistributionJobs(ctx context.Context) error {
	jobs, err := infosync.GetSchedulerConfig(ctx, DistributeScheduler)
	if err != nil {
		return err
	}
	if e.DistributionJobID != nil {
		for _, job := range jobs {
			jobID, ok := job["job-id"].(uint64)
			if ok && *e.DistributionJobID == int64(jobID) {
				fillDistributionJobToChunk(ctx, job, e.result)
				break
			}
		}
	} else {
		for _, job := range jobs {
			fillDistributionJobToChunk(ctx, job, e.result)
		}
	}
	return nil
}

// fetchShowImportJobs fills the result with the schema:
// {"Job_ID", "Data_Source", "Target_Table", "Table_ID",
// "Phase", "Status", "Source_File_Size", "Imported_Rows",
// "Result_Message", "Create_Time", "Start_Time", "End_Time", "Created_By"}
func (e *ShowExec) fetchShowImportJobs(ctx context.Context) error {
	var hasSuperPriv bool
	if pm := privilege.GetPrivilegeManager(e.Ctx()); pm != nil {
		hasSuperPriv = pm.RequestVerification(e.Ctx().GetSessionVars().ActiveRoles, "", "", "", mysql.SuperPriv)
	}
	// we use sessionCtx from GetTaskManager, user ctx might not have system table privileges.
	taskManager, err := fstorage.GetTaskManager()
	ctx = kv.WithInternalSourceType(ctx, kv.InternalDistTask)
	if err != nil {
		return err
	}
	if e.ImportJobID != nil {
		var info *importer.JobInfo
		if err = taskManager.WithNewSession(func(se sessionctx.Context) error {
			exec := se.GetSQLExecutor()
			var err2 error
			info, err2 = importer.GetJob(ctx, exec, *e.ImportJobID, e.Ctx().GetSessionVars().User.String(), hasSuperPriv)
			return err2
		}); err != nil {
			return err
		}
		return handleImportJobInfo(ctx, info, e.result)
	}
	var infos []*importer.JobInfo
	if err = taskManager.WithNewSession(func(se sessionctx.Context) error {
		exec := se.GetSQLExecutor()
		var err2 error
		infos, err2 = importer.GetAllViewableJobs(ctx, exec, e.Ctx().GetSessionVars().User.String(), hasSuperPriv)
		return err2
	}); err != nil {
		return err
	}
	for _, info := range infos {
		if err2 := handleImportJobInfo(ctx, info, e.result); err2 != nil {
			return err2
		}
	}
	// TODO: does not support filtering for now
	return nil
}

// tryFillViewColumnType fill the columns type info of a view.
// Because view's underlying table's column could change or recreate, so view's column type may change over time.
// To avoid this situation we need to generate a logical plan and extract current column types from Schema.
func tryFillViewColumnType(ctx context.Context, sctx sessionctx.Context, is infoschema.InfoSchema, dbName ast.CIStr, tbl *model.TableInfo) error {
	if !tbl.IsView() {
		return nil
	}
	ctx = kv.WithInternalSourceType(context.Background(), kv.InternalTxnOthers)
	// We need to run the build plan process in another session because there may be
	// multiple goroutines running at the same time while session is not goroutine-safe.
	// Take joining system table as an example, `fetchBuildSideRows` and `fetchProbeSideChunks` can be run concurrently.
	return runWithSystemSession(ctx, sctx, func(s sessionctx.Context) error {
		// Retrieve view columns info.
		planBuilder, _ := plannercore.NewPlanBuilder(
			plannercore.PlanBuilderOptNoExecution{}).Init(s.GetPlanCtx(), is, hint.NewQBHintHandler(nil))
		viewLogicalPlan, err := planBuilder.BuildDataSourceFromView(ctx, dbName, tbl, nil, nil)
		if err != nil {
			return err
		}
		viewSchema := viewLogicalPlan.Schema()
		viewOutputNames := viewLogicalPlan.OutputNames()
		for _, col := range tbl.Columns {
			idx := expression.FindFieldNameIdxByColName(viewOutputNames, col.Name.L)
			if idx >= 0 {
				col.FieldType = *viewSchema.Columns[idx].GetType(sctx.GetExprCtx().GetEvalCtx())
			}
			if col.GetType() == mysql.TypeVarString {
				col.SetType(mysql.TypeVarchar)
			}
		}
		return nil
	})
}

func runWithSystemSession(ctx context.Context, sctx sessionctx.Context, fn func(sessionctx.Context) error) error {
	b := exec.NewBaseExecutor(sctx, nil, 0)
	sysCtx, err := b.GetSysSession()
	if err != nil {
		return err
	}
	defer b.ReleaseSysSession(ctx, sysCtx)

	if err = loadSnapshotInfoSchemaIfNeeded(sysCtx, sctx.GetSessionVars().SnapshotTS); err != nil {
		return err
	}
	// `fn` may use KV transaction, so initialize the txn here
	if err = sessiontxn.NewTxn(ctx, sysCtx); err != nil {
		return err
	}
	defer sysCtx.RollbackTxn(ctx)
	if err = ResetContextOfStmt(sysCtx, &ast.SelectStmt{}); err != nil {
		return err
	}
	return fn(sysCtx)
}<|MERGE_RESOLUTION|>--- conflicted
+++ resolved
@@ -115,13 +115,9 @@
 	GlobalScope bool // GlobalScope is used by show variables
 	Extended    bool // Used for `show extended columns from ...`
 
-<<<<<<< HEAD
 	ImportJobID       *int64
 	DistributionJobID *int64
-=======
-	ImportJobID *int64
-	SQLOrDigest string // Used for SHOW PLAN FOR <SQL or Digest>
->>>>>>> f3d0e430
+	SQLOrDigest       string // Used for SHOW PLAN FOR <SQL or Digest>
 }
 
 type showTableRegionRowItem struct {
@@ -291,8 +287,6 @@
 		return e.fetchShowSessionStates(ctx)
 	case ast.ShowImportJobs:
 		return e.fetchShowImportJobs(ctx)
-	case ast.ShowDistributionJobs:
-		return e.fetchShowDistributionJobs(ctx)
 	}
 	return nil
 }
@@ -2357,26 +2351,6 @@
 	return nil
 }
 
-// fillDistributionJobToChunk fills the distribution job to the chunk
-func fillDistributionJobToChunk(ctx context.Context, job map[string]any, result *chunk.Chunk) {
-	// alias is combined by db_name,table_name,partition_name
-	alias := strings.Split(job["alias"].(string), ".")
-	if len(alias) != 3 {
-		logutil.Logger(ctx).Debug("alias does not belong to tidb", zap.String("alias", job["alias"].(string)))
-		return
-	}
-	result.AppendUint64(0, job["job-id"].(uint64))
-	result.AppendString(1, alias[0])
-	result.AppendString(2, alias[1])
-	result.AppendString(3, alias[2])
-	result.AppendString(4, job["engine"].(string))
-	result.AppendString(5, job["rule"].(string))
-	result.AppendString(6, job["status"].(string))
-	result.AppendTime(7, types.NewTime(types.FromGoTime(job["create-time"].(time.Time)), mysql.TypeDatetime, types.DefaultFsp))
-	result.AppendTime(8, types.NewTime(types.FromGoTime(job["start-time"].(time.Time)), mysql.TypeDatetime, types.DefaultFsp))
-	result.AppendTime(9, types.NewTime(types.FromGoTime(job["finish-time"].(time.Time)), mysql.TypeDatetime, types.DefaultFsp))
-}
-
 // FillOneImportJobInfo is exported for testing.
 func FillOneImportJobInfo(info *importer.JobInfo, result *chunk.Chunk, importedRowCount int64) {
 	fullTableName := utils.EncloseDBAndTable(info.TableSchema, info.TableName)
@@ -2423,29 +2397,6 @@
 	return nil
 }
 
-const DistributeScheduler = "balance-range-scheduler"
-
-func (e *ShowExec) fetchShowDistributionJobs(ctx context.Context) error {
-	jobs, err := infosync.GetSchedulerConfig(ctx, DistributeScheduler)
-	if err != nil {
-		return err
-	}
-	if e.DistributionJobID != nil {
-		for _, job := range jobs {
-			jobID, ok := job["job-id"].(uint64)
-			if ok && *e.DistributionJobID == int64(jobID) {
-				fillDistributionJobToChunk(ctx, job, e.result)
-				break
-			}
-		}
-	} else {
-		for _, job := range jobs {
-			fillDistributionJobToChunk(ctx, job, e.result)
-		}
-	}
-	return nil
-}
-
 // fetchShowImportJobs fills the result with the schema:
 // {"Job_ID", "Data_Source", "Target_Table", "Table_ID",
 // "Phase", "Status", "Source_File_Size", "Imported_Rows",
