--- conflicted
+++ resolved
@@ -1245,17 +1245,14 @@
 			cmdBin := byte(atomic.LoadUint32(&a.Ctx.GetSessionVars().CommandValue))
 			cmd := mysql.Command2Str[cmdBin]
 			ctx := context.WithValue(context.Background(), plugin.ExecStartTimeCtxKey, a.Ctx.GetSessionVars().StartTime)
-<<<<<<< HEAD
-			ctx = context.WithValue(ctx, plugin.IsRetryingCtxKey, a.retryCount > 0 || sessVars.RetryInfo.Retrying)
-=======
 			if execStmt, ok := a.StmtNode.(*ast.ExecuteStmt); ok {
 				ctx = context.WithValue(ctx, plugin.PrepareStmtIDCtxKey, execStmt.PrepStmtId)
 			}
+			ctx = context.WithValue(ctx, plugin.IsRetryingCtxKey, a.retryCount > 0 || sessVars.RetryInfo.Retrying)
 			if intest.InTest && (cmdBin == mysql.ComStmtPrepare ||
 				cmdBin == mysql.ComStmtExecute || cmdBin == mysql.ComStmtClose) {
 				intest.Assert(ctx.Value(plugin.PrepareStmtIDCtxKey) != nil, "prepare statement id should not be nil")
 			}
->>>>>>> 7599592b
 			audit.OnGeneralEvent(ctx, sessVars, plugin.Completed, cmd)
 		}
 		return nil
