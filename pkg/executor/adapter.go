--- conflicted
+++ resolved
@@ -1661,44 +1661,31 @@
 
 // LogSlowQuery is used to print the slow query in the log files.
 func (a *ExecStmt) LogSlowQuery(txnTS uint64, succ bool, hasMoreResults bool) {
-<<<<<<< HEAD
-	cfg := config.GetGlobalConfig()
-	// If the level is Debug, or trace is enabled, print slow logs anyway.
-	force := log.GetLevel() <= zapcore.DebugLevel || trace.IsEnabled()
-	if !cfg.Instance.EnableSlowLog.Load() && !force {
-		return
-=======
 	sessVars := a.Ctx.GetSessionVars()
 	stmtCtx := sessVars.StmtCtx
-	var costTime, threshold time.Duration
+	cfg := config.GetGlobalConfig()
+	var slowItems *variable.SlowQueryLogItems
 	if !stmtCtx.WriteSlowLog {
-		cfg := config.GetGlobalConfig()
-		level := log.GetLevel()
-		costTime = sessVars.GetTotalCostDuration()
-		threshold = time.Duration(atomic.LoadUint64(&cfg.Instance.SlowThreshold)) * time.Millisecond
-		enable := cfg.Instance.EnableSlowLog.Load()
-		// if the level is Debug, or trace is enabled, print slow logs anyway
-		force := level <= zapcore.DebugLevel || trace.IsEnabled()
-		if (!enable || costTime < threshold) && !force {
+		// If the level is Debug, or trace is enabled, print slow logs anyway.
+		force := log.GetLevel() <= zapcore.DebugLevel || trace.IsEnabled()
+		if !cfg.Instance.EnableSlowLog.Load() && !force {
 			return
 		}
->>>>>>> 72d3468d
-	}
-
-	sessVars := a.Ctx.GetSessionVars()
-	sessVars.StmtCtx.ExecSuccess = succ
-	sessVars.StmtCtx.ExecRetryCount = uint64(a.retryCount)
-	globalRules := vardef.GlobalSlowLogRules.Load()
-	slowItems := PrepareSlowLogItemsForRules(a.GoCtx, globalRules, sessVars)
-	var matchRules bool
-	if slowItems == nil {
-		threshold := time.Duration(atomic.LoadUint64(&cfg.Instance.SlowThreshold)) * time.Millisecond
-		matchRules = sessVars.GetTotalCostDuration() >= threshold
-	} else {
-		matchRules = ShouldWriteSlowLog(globalRules, sessVars, slowItems)
-	}
-	if !matchRules && !force {
-		return
+
+		sessVars.StmtCtx.ExecSuccess = succ
+		sessVars.StmtCtx.ExecRetryCount = uint64(a.retryCount)
+		globalRules := vardef.GlobalSlowLogRules.Load()
+		slowItems = PrepareSlowLogItemsForRules(a.GoCtx, globalRules, sessVars)
+		var matchRules bool
+		if slowItems == nil {
+			threshold := time.Duration(atomic.LoadUint64(&cfg.Instance.SlowThreshold)) * time.Millisecond
+			matchRules = sessVars.GetTotalCostDuration() >= threshold
+		} else {
+			matchRules = ShouldWriteSlowLog(globalRules, sessVars, slowItems)
+		}
+		if !matchRules && !force {
+			return
+		}
 	}
 
 	if slowItems == nil {
