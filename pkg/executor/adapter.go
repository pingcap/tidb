// Copyright 2015 PingCAP, Inc.
//
// Licensed under the Apache License, Version 2.0 (the "License");
// you may not use this file except in compliance with the License.
// You may obtain a copy of the License at
//
//     http://www.apache.org/licenses/LICENSE-2.0
//
// Unless required by applicable law or agreed to in writing, software
// distributed under the License is distributed on an "AS IS" BASIS,
// WITHOUT WARRANTIES OR CONDITIONS OF ANY KIND, either express or implied.
// See the License for the specific language governing permissions and
// limitations under the License.

package executor

import (
	"context"
	"fmt"
	"math"
	"runtime/trace"
	"strconv"
	"strings"
	"sync"
	"sync/atomic"
	"time"

	"github.com/pingcap/errors"
	"github.com/pingcap/failpoint"
	"github.com/pingcap/log"
	"github.com/pingcap/tidb/pkg/bindinfo"
	"github.com/pingcap/tidb/pkg/config"
	"github.com/pingcap/tidb/pkg/ddl/placement"
	"github.com/pingcap/tidb/pkg/domain"
	"github.com/pingcap/tidb/pkg/executor/internal/exec"
	executor_metrics "github.com/pingcap/tidb/pkg/executor/metrics"
	"github.com/pingcap/tidb/pkg/executor/staticrecordset"
	"github.com/pingcap/tidb/pkg/expression"
	"github.com/pingcap/tidb/pkg/infoschema"
	"github.com/pingcap/tidb/pkg/keyspace"
	"github.com/pingcap/tidb/pkg/kv"
	"github.com/pingcap/tidb/pkg/meta/model"
	"github.com/pingcap/tidb/pkg/metrics"
	"github.com/pingcap/tidb/pkg/parser"
	"github.com/pingcap/tidb/pkg/parser/ast"
	"github.com/pingcap/tidb/pkg/parser/mysql"
	"github.com/pingcap/tidb/pkg/parser/terror"
	"github.com/pingcap/tidb/pkg/planner"
	plannercore "github.com/pingcap/tidb/pkg/planner/core"
	"github.com/pingcap/tidb/pkg/planner/core/base"
	"github.com/pingcap/tidb/pkg/planner/core/operator/logicalop"
	"github.com/pingcap/tidb/pkg/planner/core/operator/physicalop"
	"github.com/pingcap/tidb/pkg/planner/core/resolve"
	"github.com/pingcap/tidb/pkg/plugin"
	"github.com/pingcap/tidb/pkg/resourcegroup/runaway"
	"github.com/pingcap/tidb/pkg/sessionctx"
	"github.com/pingcap/tidb/pkg/sessionctx/sessionstates"
	"github.com/pingcap/tidb/pkg/sessionctx/stmtctx"
	"github.com/pingcap/tidb/pkg/sessionctx/vardef"
	"github.com/pingcap/tidb/pkg/sessionctx/variable"
	"github.com/pingcap/tidb/pkg/sessiontxn"
	"github.com/pingcap/tidb/pkg/sessiontxn/staleread"
	"github.com/pingcap/tidb/pkg/types"
	util2 "github.com/pingcap/tidb/pkg/util"
	"github.com/pingcap/tidb/pkg/util/breakpoint"
	"github.com/pingcap/tidb/pkg/util/chunk"
	"github.com/pingcap/tidb/pkg/util/dbterror/exeerrors"
	"github.com/pingcap/tidb/pkg/util/execdetails"
	"github.com/pingcap/tidb/pkg/util/hint"
	"github.com/pingcap/tidb/pkg/util/logutil"
	"github.com/pingcap/tidb/pkg/util/plancodec"
	"github.com/pingcap/tidb/pkg/util/redact"
	"github.com/pingcap/tidb/pkg/util/replayer"
	"github.com/pingcap/tidb/pkg/util/sqlexec"
	"github.com/pingcap/tidb/pkg/util/stmtsummary"
	stmtsummaryv2 "github.com/pingcap/tidb/pkg/util/stmtsummary/v2"
	"github.com/pingcap/tidb/pkg/util/stringutil"
	"github.com/pingcap/tidb/pkg/util/topsql"
	topsqlstate "github.com/pingcap/tidb/pkg/util/topsql/state"
	"github.com/pingcap/tidb/pkg/util/tracing"
	"github.com/prometheus/client_golang/prometheus"
	tikverr "github.com/tikv/client-go/v2/error"
	"github.com/tikv/client-go/v2/oracle"
	"github.com/tikv/client-go/v2/util"
	"go.uber.org/zap"
	"go.uber.org/zap/zapcore"
)

// processinfoSetter is the interface use to set current running process info.
type processinfoSetter interface {
	SetProcessInfo(string, time.Time, byte, uint64)
	UpdateProcessInfo()
}

// recordSet wraps an executor, implements sqlexec.RecordSet interface
type recordSet struct {
	fields   []*resolve.ResultField
	executor exec.Executor
	// The `Fields` method may be called after `Close`, and the executor is cleared in the `Close` function.
	// Therefore, we need to store the schema in `recordSet` to avoid a null pointer exception when calling `executor.Schema()`.
	schema     *expression.Schema
	stmt       *ExecStmt
	lastErrs   []error
	txnStartTS uint64
	once       sync.Once
}

func (a *recordSet) Fields() []*resolve.ResultField {
	if len(a.fields) == 0 {
		a.fields = colNames2ResultFields(a.schema, a.stmt.OutputNames, a.stmt.Ctx.GetSessionVars().CurrentDB)
	}
	return a.fields
}

func colNames2ResultFields(schema *expression.Schema, names []*types.FieldName, defaultDB string) []*resolve.ResultField {
	rfs := make([]*resolve.ResultField, 0, schema.Len())
	defaultDBCIStr := ast.NewCIStr(defaultDB)
	for i := range schema.Len() {
		dbName := names[i].DBName
		if dbName.L == "" && names[i].TblName.L != "" {
			dbName = defaultDBCIStr
		}
		origColName := names[i].OrigColName
		emptyOrgName := false
		if origColName.L == "" {
			origColName = names[i].ColName
			emptyOrgName = true
		}
		rf := &resolve.ResultField{
			Column:       &model.ColumnInfo{Name: origColName, FieldType: *schema.Columns[i].RetType},
			ColumnAsName: names[i].ColName,
			EmptyOrgName: emptyOrgName,
			Table:        &model.TableInfo{Name: names[i].OrigTblName},
			TableAsName:  names[i].TblName,
			DBName:       dbName,
		}
		// This is for compatibility.
		// See issue https://github.com/pingcap/tidb/issues/10513 .
		if len(rf.ColumnAsName.O) > mysql.MaxAliasIdentifierLen {
			rf.ColumnAsName.O = rf.ColumnAsName.O[:mysql.MaxAliasIdentifierLen]
		}
		// Usually the length of O equals the length of L.
		// Add this len judgement to avoid panic.
		if len(rf.ColumnAsName.L) > mysql.MaxAliasIdentifierLen {
			rf.ColumnAsName.L = rf.ColumnAsName.L[:mysql.MaxAliasIdentifierLen]
		}
		rfs = append(rfs, rf)
	}
	return rfs
}

// Next use uses recordSet's executor to get next available chunk for later usage.
// If chunk does not contain any rows, then we update last query found rows in session variable as current found rows.
// The reason we need update is that chunk with 0 rows indicating we already finished current query, we need prepare for
// next query.
// If stmt is not nil and chunk with some rows inside, we simply update last query found rows by the number of row in chunk.
func (a *recordSet) Next(ctx context.Context, req *chunk.Chunk) (err error) {
	defer func() {
		r := recover()
		if r == nil {
			return
		}
		err = util2.GetRecoverError(r)
		logutil.Logger(ctx).Error("execute sql panic", zap.String("sql", a.stmt.GetTextToLog(false)), zap.Stack("stack"))
	}()
	if a.stmt != nil {
		if err := a.stmt.Ctx.GetSessionVars().SQLKiller.HandleSignal(); err != nil {
			return err
		}
	}

	err = a.stmt.next(ctx, a.executor, req)
	if err != nil {
		a.lastErrs = append(a.lastErrs, err)
		return err
	}
	numRows := req.NumRows()
	if numRows == 0 {
		if a.stmt != nil {
			a.stmt.Ctx.GetSessionVars().LastFoundRows = a.stmt.Ctx.GetSessionVars().StmtCtx.FoundRows()
		}
		return nil
	}
	if a.stmt != nil {
		a.stmt.Ctx.GetSessionVars().StmtCtx.AddFoundRows(uint64(numRows))
	}
	return nil
}

// NewChunk create a chunk base on top-level executor's exec.NewFirstChunk().
func (a *recordSet) NewChunk(alloc chunk.Allocator) *chunk.Chunk {
	if alloc == nil {
		return exec.NewFirstChunk(a.executor)
	}

	return alloc.Alloc(a.executor.RetFieldTypes(), a.executor.InitCap(), a.executor.MaxChunkSize())
}

func (a *recordSet) Finish() error {
	var err error
	a.once.Do(func() {
		err = exec.Close(a.executor)
		cteErr := resetCTEStorageMap(a.stmt.Ctx)
		if cteErr != nil {
			logutil.BgLogger().Error("got error when reset cte storage, should check if the spill disk file deleted or not", zap.Error(cteErr))
		}
		if err == nil {
			err = cteErr
		}
		a.executor = nil
		if a.stmt != nil {
			status := a.stmt.Ctx.GetSessionVars().SQLKiller.GetKillSignal()
			inWriteResultSet := a.stmt.Ctx.GetSessionVars().SQLKiller.InWriteResultSet.Load()
			if status > 0 && inWriteResultSet {
				logutil.BgLogger().Warn("kill, this SQL might be stuck in the network stack while writing packets to the client.", zap.Uint64("connection ID", a.stmt.Ctx.GetSessionVars().ConnectionID))
			}
		}
	})
	if err != nil {
		a.lastErrs = append(a.lastErrs, err)
	}
	return err
}

func (a *recordSet) Close() error {
	err := a.Finish()
	if err != nil {
		logutil.BgLogger().Error("close recordSet error", zap.Error(err))
	}
	a.stmt.CloseRecordSet(a.txnStartTS, errors.Join(a.lastErrs...))
	return err
}

// OnFetchReturned implements commandLifeCycle#OnFetchReturned
func (a *recordSet) OnFetchReturned() {
	a.stmt.LogSlowQuery(a.txnStartTS, len(a.lastErrs) == 0, true)
}

// TryDetach creates a new `RecordSet` which doesn't depend on the current session context.
func (a *recordSet) TryDetach() (sqlexec.RecordSet, bool, error) {
	e, ok := Detach(a.executor)
	if !ok {
		return nil, false, nil
	}
	return staticrecordset.New(a.Fields(), e, a.stmt.GetTextToLog(false)), true, nil
}

// GetExecutor4Test exports the internal executor for test purpose.
func (a *recordSet) GetExecutor4Test() any {
	return a.executor
}

// TelemetryInfo records some telemetry information during execution.
type TelemetryInfo struct {
	UseNonRecursive       bool
	UseRecursive          bool
	UseMultiSchemaChange  bool
	UseExchangePartition  bool
	UseFlashbackToCluster bool
	PartitionTelemetry    *PartitionTelemetryInfo
	AccountLockTelemetry  *AccountLockTelemetryInfo
	UseIndexMerge         bool
	UseTableLookUp        atomic.Bool
}

// PartitionTelemetryInfo records table partition telemetry information during execution.
type PartitionTelemetryInfo struct {
	UseTablePartition                bool
	UseTablePartitionList            bool
	UseTablePartitionRange           bool
	UseTablePartitionHash            bool
	UseTablePartitionRangeColumns    bool
	UseTablePartitionRangeColumnsGt1 bool
	UseTablePartitionRangeColumnsGt2 bool
	UseTablePartitionRangeColumnsGt3 bool
	UseTablePartitionListColumns     bool
	TablePartitionMaxPartitionsNum   uint64
	UseCreateIntervalPartition       bool
	UseAddIntervalPartition          bool
	UseDropIntervalPartition         bool
	UseCompactTablePartition         bool
	UseReorganizePartition           bool
}

// AccountLockTelemetryInfo records account lock/unlock information during execution
type AccountLockTelemetryInfo struct {
	// The number of CREATE/ALTER USER statements that lock the user
	LockUser int64
	// The number of CREATE/ALTER USER statements that unlock the user
	UnlockUser int64
	// The number of CREATE/ALTER USER statements
	CreateOrAlterUser int64
}

// ExecStmt implements the sqlexec.Statement interface, it builds a planner.Plan to an sqlexec.Statement.
type ExecStmt struct {
	// GoCtx stores parent go context.Context for a stmt.
	GoCtx context.Context
	// InfoSchema stores a reference to the schema information.
	InfoSchema infoschema.InfoSchema
	// Plan stores a reference to the final physical plan.
	Plan base.Plan

	StmtNode ast.StmtNode

	Ctx sessionctx.Context

	// LowerPriority represents whether to lower the execution priority of a query.
	LowerPriority     bool
	isPreparedStmt    bool
	isSelectForUpdate bool
	retryCount        uint
	retryStartTime    time.Time

	// Phase durations are splited into two parts: 1. trying to lock keys (but
	// failed); 2. the final iteration of the retry loop. Here we use
	// [2]time.Duration to record such info for each phase. The first duration
	// is increased only within the current iteration. When we meet a
	// pessimistic lock error and decide to retry, we add the first duration to
	// the second and reset the first to 0 by calling `resetPhaseDurations`.
	phaseBuildDurations [2]time.Duration
	phaseOpenDurations  [2]time.Duration
	phaseNextDurations  [2]time.Duration
	phaseLockDurations  [2]time.Duration

	// OutputNames will be set if using cached plan
	OutputNames []*types.FieldName
	PsStmt      *plannercore.PlanCacheStmt
	Ti          *TelemetryInfo
}

// GetStmtNode returns the stmtNode inside Statement
func (a *ExecStmt) GetStmtNode() ast.StmtNode {
	return a.StmtNode
}

// PointGet short path for point exec directly from plan, keep only necessary steps
func (a *ExecStmt) PointGet(ctx context.Context) (*recordSet, error) {
	r, ctx := tracing.StartRegionEx(ctx, "ExecStmt.PointGet")
	defer r.End()
	if r.Span != nil {
		r.Span.LogKV("sql", a.Text())
	}

	failpoint.Inject("assertTxnManagerInShortPointGetPlan", func() {
		sessiontxn.RecordAssert(a.Ctx, "assertTxnManagerInShortPointGetPlan", true)
		// stale read should not reach here
		staleread.AssertStmtStaleness(a.Ctx, false)
		sessiontxn.AssertTxnManagerInfoSchema(a.Ctx, a.InfoSchema)
	})

	ctx = a.observeStmtBeginForTopSQL(ctx)
	startTs, err := sessiontxn.GetTxnManager(a.Ctx).GetStmtReadTS()
	if err != nil {
		return nil, err
	}
	a.Ctx.GetSessionVars().StmtCtx.Priority = kv.PriorityHigh

	var executor exec.Executor
	useMaxTS := startTs == math.MaxUint64

	// try to reuse point get executor
	// We should only use the cached the executor when the startTS is MaxUint64
	if a.PsStmt.PointGet.Executor != nil && useMaxTS {
		exec, ok := a.PsStmt.PointGet.Executor.(*PointGetExecutor)
		if !ok {
			logutil.Logger(ctx).Error("invalid executor type, not PointGetExecutor for point get path")
			a.PsStmt.PointGet.Executor = nil
		} else {
			// CachedPlan type is already checked in last step
			pointGetPlan := a.Plan.(*plannercore.PointGetPlan)
			exec.Recreated(pointGetPlan, a.Ctx)
			a.PsStmt.PointGet.Executor = exec
			executor = exec
			// If reuses the executor, the executor build phase is skipped, and the txn will not be activated that
			// caused `TxnCtx.StartTS` to be 0.
			// So we should set the `TxnCtx.StartTS` manually here to make sure it is not 0
			// to provide the right value for `@@tidb_last_txn_info` or other variables.
			a.Ctx.GetSessionVars().TxnCtx.StartTS = startTs
		}
	}

	if executor == nil {
		b := newExecutorBuilder(a.Ctx, a.InfoSchema, a.Ti)
		executor = b.build(a.Plan)
		if b.err != nil {
			return nil, b.err
		}
		pointExecutor, ok := executor.(*PointGetExecutor)

		// Don't cache the executor for non point-get (table dual) or partitioned tables
		if ok && useMaxTS && pointExecutor.partitionDefIdx == nil {
			a.PsStmt.PointGet.Executor = pointExecutor
		}
	}

	if err = exec.Open(ctx, executor); err != nil {
		terror.Log(exec.Close(executor))
		return nil, err
	}

	sctx := a.Ctx
	cmd32 := atomic.LoadUint32(&sctx.GetSessionVars().CommandValue)
	cmd := byte(cmd32)
	var pi processinfoSetter
	if raw, ok := sctx.(processinfoSetter); ok {
		pi = raw
		sql := a.Text()
		maxExecutionTime := sctx.GetSessionVars().GetMaxExecutionTime()
		// Update processinfo, ShowProcess() will use it.
		pi.SetProcessInfo(sql, time.Now(), cmd, maxExecutionTime)
		if sctx.GetSessionVars().StmtCtx.StmtType == "" {
			sctx.GetSessionVars().StmtCtx.StmtType = stmtctx.GetStmtLabel(ctx, a.StmtNode)
		}
	}

	return &recordSet{
		executor:   executor,
		schema:     executor.Schema(),
		stmt:       a,
		txnStartTS: startTs,
	}, nil
}

// OriginText returns original statement as a string.
func (a *ExecStmt) OriginText() string {
	return a.StmtNode.OriginalText()
}

// Text returns utf8 encoded statement as a string.
func (a *ExecStmt) Text() string {
	return a.StmtNode.Text()
}

// IsPrepared returns true if stmt is a prepare statement.
func (a *ExecStmt) IsPrepared() bool {
	return a.isPreparedStmt
}

// IsReadOnly returns true if a statement is read only.
// If current StmtNode is an ExecuteStmt, we can get its prepared stmt,
// then using ast.IsReadOnly function to determine a statement is read only or not.
func (a *ExecStmt) IsReadOnly(vars *variable.SessionVars) bool {
	return planner.IsReadOnly(a.StmtNode, vars)
}

// RebuildPlan rebuilds current execute statement plan.
// It returns the current information schema version that 'a' is using.
func (a *ExecStmt) RebuildPlan(ctx context.Context) (int64, error) {
	ret := &plannercore.PreprocessorReturn{}
	nodeW := resolve.NewNodeW(a.StmtNode)
	if err := plannercore.Preprocess(ctx, a.Ctx, nodeW, plannercore.InTxnRetry, plannercore.InitTxnContextProvider, plannercore.WithPreprocessorReturn(ret)); err != nil {
		return 0, err
	}

	failpoint.Inject("assertTxnManagerInRebuildPlan", func() {
		if is, ok := a.Ctx.Value(sessiontxn.AssertTxnInfoSchemaAfterRetryKey).(infoschema.InfoSchema); ok {
			a.Ctx.SetValue(sessiontxn.AssertTxnInfoSchemaKey, is)
			a.Ctx.SetValue(sessiontxn.AssertTxnInfoSchemaAfterRetryKey, nil)
		}
		sessiontxn.RecordAssert(a.Ctx, "assertTxnManagerInRebuildPlan", true)
		sessiontxn.AssertTxnManagerInfoSchema(a.Ctx, ret.InfoSchema)
		staleread.AssertStmtStaleness(a.Ctx, ret.IsStaleness)
		if ret.IsStaleness {
			sessiontxn.AssertTxnManagerReadTS(a.Ctx, ret.LastSnapshotTS)
		}
	})

	a.InfoSchema = sessiontxn.GetTxnManager(a.Ctx).GetTxnInfoSchema()
	replicaReadScope := sessiontxn.GetTxnManager(a.Ctx).GetReadReplicaScope()
	if a.Ctx.GetSessionVars().GetReplicaRead().IsClosestRead() && replicaReadScope == kv.GlobalReplicaScope {
		logutil.BgLogger().Warn(fmt.Sprintf("tidb can't read closest replicas due to it haven't %s label", placement.DCLabelKey))
	}
	p, names, err := planner.Optimize(ctx, a.Ctx, nodeW, a.InfoSchema)
	if err != nil {
		return 0, err
	}
	a.OutputNames = names
	a.Plan = p
	a.Ctx.GetSessionVars().StmtCtx.SetPlan(p)
	return a.InfoSchema.SchemaMetaVersion(), nil
}

// IsFastPlan exports for testing.
func IsFastPlan(p base.Plan) bool {
	if proj, ok := p.(*physicalop.PhysicalProjection); ok {
		p = proj.Children()[0]
	}
	switch p.(type) {
	case *plannercore.PointGetPlan:
		return true
	case *physicalop.PhysicalTableDual:
		// Plan of following SQL is PhysicalTableDual:
		// select 1;
		// select @@autocommit;
		return true
	case *plannercore.Set:
		// Plan of following SQL is Set:
		// set @a=1;
		// set @@autocommit=1;
		return true
	}
	return false
}

// Exec builds an Executor from a plan. If the Executor doesn't return result,
// like the INSERT, UPDATE statements, it executes in this function. If the Executor returns
// result, execution is done after this function returns, in the returned sqlexec.RecordSet Next method.
func (a *ExecStmt) Exec(ctx context.Context) (_ sqlexec.RecordSet, err error) {
	defer func() {
		r := recover()
		if r == nil {
			if a.retryCount > 0 {
				metrics.StatementPessimisticRetryCount.Observe(float64(a.retryCount))
			}
			execDetails := a.Ctx.GetSessionVars().StmtCtx.GetExecDetails()
			if execDetails.LockKeysDetail != nil {
				if execDetails.LockKeysDetail.LockKeys > 0 {
					metrics.StatementLockKeysCount.Observe(float64(execDetails.LockKeysDetail.LockKeys))
				}
				if a.Ctx.GetSessionVars().StmtCtx.PessimisticLockStarted() && execDetails.LockKeysDetail.TotalTime > 0 {
					metrics.PessimisticLockKeysDuration.Observe(execDetails.LockKeysDetail.TotalTime.Seconds())
				}
			}

			if err == nil && execDetails.LockKeysDetail != nil &&
				(execDetails.LockKeysDetail.AggressiveLockNewCount > 0 || execDetails.LockKeysDetail.AggressiveLockDerivedCount > 0) {
				a.Ctx.GetSessionVars().TxnCtx.FairLockingUsed = true
				// If this statement is finished when some of the keys are locked with conflict in the last retry, or
				// some of the keys are derived from the previous retry, we consider the optimization of fair locking
				// takes effect on this statement.
				if execDetails.LockKeysDetail.LockedWithConflictCount > 0 || execDetails.LockKeysDetail.AggressiveLockDerivedCount > 0 {
					a.Ctx.GetSessionVars().TxnCtx.FairLockingEffective = true
				}
			}
			return
		}
		recoverdErr, ok := r.(error)
		if !ok || !(exeerrors.ErrMemoryExceedForQuery.Equal(recoverdErr) ||
			exeerrors.ErrMemoryExceedForInstance.Equal(recoverdErr) ||
			exeerrors.ErrQueryInterrupted.Equal(recoverdErr) ||
			exeerrors.ErrMaxExecTimeExceeded.Equal(recoverdErr)) {
			panic(r)
		}
		err = recoverdErr
		logutil.Logger(ctx).Error("execute sql panic", zap.String("sql", a.GetTextToLog(false)), zap.Stack("stack"))
	}()

	failpoint.Inject("assertStaleTSO", func(val failpoint.Value) {
		if n, ok := val.(int); ok && staleread.IsStmtStaleness(a.Ctx) {
			txnManager := sessiontxn.GetTxnManager(a.Ctx)
			ts, err := txnManager.GetStmtReadTS()
			if err != nil {
				panic(err)
			}
			startTS := oracle.ExtractPhysical(ts) / 1000
			if n != int(startTS) {
				panic(fmt.Sprintf("different tso %d != %d", n, startTS))
			}
		}
	})
	sctx := a.Ctx
	ctx = util.SetSessionID(ctx, sctx.GetSessionVars().ConnectionID)
	if _, ok := a.Plan.(*plannercore.Analyze); ok && sctx.GetSessionVars().InRestrictedSQL {
		oriStats, ok := sctx.GetSessionVars().GetSystemVar(vardef.TiDBBuildStatsConcurrency)
		if !ok {
			oriStats = strconv.Itoa(vardef.DefBuildStatsConcurrency)
		}
		oriScan := sctx.GetSessionVars().AnalyzeDistSQLScanConcurrency()
		oriIso, ok := sctx.GetSessionVars().GetSystemVar(vardef.TxnIsolation)
		if !ok {
			oriIso = "REPEATABLE-READ"
		}
		autoConcurrency, err1 := sctx.GetSessionVars().GetSessionOrGlobalSystemVar(ctx, vardef.TiDBAutoBuildStatsConcurrency)
		terror.Log(err1)
		if err1 == nil {
			terror.Log(sctx.GetSessionVars().SetSystemVar(vardef.TiDBBuildStatsConcurrency, autoConcurrency))
		}
		sVal, err2 := sctx.GetSessionVars().GetSessionOrGlobalSystemVar(ctx, vardef.TiDBSysProcScanConcurrency)
		terror.Log(err2)
		if err2 == nil {
			concurrency, err3 := strconv.ParseInt(sVal, 10, 64)
			terror.Log(err3)
			if err3 == nil {
				sctx.GetSessionVars().SetAnalyzeDistSQLScanConcurrency(int(concurrency))
			}
		}
		terror.Log(sctx.GetSessionVars().SetSystemVar(vardef.TxnIsolation, ast.ReadCommitted))
		defer func() {
			terror.Log(sctx.GetSessionVars().SetSystemVar(vardef.TiDBBuildStatsConcurrency, oriStats))
			sctx.GetSessionVars().SetAnalyzeDistSQLScanConcurrency(oriScan)
			terror.Log(sctx.GetSessionVars().SetSystemVar(vardef.TxnIsolation, oriIso))
		}()
	}

	if sctx.GetSessionVars().StmtCtx.HasMemQuotaHint {
		sctx.GetSessionVars().MemTracker.SetBytesLimit(sctx.GetSessionVars().StmtCtx.MemQuotaQuery)
	}

	// must set plan according to the `Execute` plan before getting planDigest
	a.inheritContextFromExecuteStmt()
	var rm *runaway.Manager
	dom := domain.GetDomain(sctx)
	if dom != nil {
		rm = dom.RunawayManager()
	}
	if vardef.EnableResourceControl.Load() && rm != nil {
		sessionVars := sctx.GetSessionVars()
		stmtCtx := sessionVars.StmtCtx
		_, planDigest := GetPlanDigest(stmtCtx)
		_, sqlDigest := stmtCtx.SQLDigest()
		stmtCtx.RunawayChecker = rm.DeriveChecker(stmtCtx.ResourceGroupName, stmtCtx.OriginalSQL, sqlDigest.String(), planDigest.String(), sessionVars.StartTime)
		switchGroupName, err := stmtCtx.RunawayChecker.BeforeExecutor()
		if err != nil {
			return nil, err
		}
		if len(switchGroupName) > 0 {
			stmtCtx.ResourceGroupName = switchGroupName
		}
	}
	ctx = a.observeStmtBeginForTopSQL(ctx)

	e, err := a.buildExecutor()
	if err != nil {
		return nil, err
	}

	cmd32 := atomic.LoadUint32(&sctx.GetSessionVars().CommandValue)
	cmd := byte(cmd32)
	var pi processinfoSetter
	if raw, ok := sctx.(processinfoSetter); ok {
		pi = raw
		sql := a.getSQLForProcessInfo()
		maxExecutionTime := sctx.GetSessionVars().GetMaxExecutionTime()
		// Update processinfo, ShowProcess() will use it.
		if a.Ctx.GetSessionVars().StmtCtx.StmtType == "" {
			a.Ctx.GetSessionVars().StmtCtx.StmtType = stmtctx.GetStmtLabel(ctx, a.StmtNode)
		}
		// Since maxExecutionTime is used only for query statement, here we limit it affect scope.
		if !a.IsReadOnly(a.Ctx.GetSessionVars()) {
			maxExecutionTime = 0
		}
		pi.SetProcessInfo(sql, time.Now(), cmd, maxExecutionTime)
	}

	breakpoint.Inject(a.Ctx, sessiontxn.BreakPointBeforeExecutorFirstRun)
	if err = a.openExecutor(ctx, e); err != nil {
		terror.Log(exec.Close(e))
		return nil, err
	}

	isPessimistic := sctx.GetSessionVars().TxnCtx.IsPessimistic

	if a.isSelectForUpdate {
		if sctx.GetSessionVars().UseLowResolutionTSO() {
			terror.Log(exec.Close(e))
			return nil, errors.New("can not execute select for update statement when 'tidb_low_resolution_tso' is set")
		}
		// Special handle for "select for update statement" in pessimistic transaction.
		if isPessimistic {
			return a.handlePessimisticSelectForUpdate(ctx, e)
		}
	}

	a.prepareFKCascadeContext(e)
	if handled, result, err := a.handleNoDelay(ctx, e, isPessimistic); handled || err != nil {
		return result, err
	}

	var txnStartTS uint64
	txn, err := sctx.Txn(false)
	if err != nil {
		terror.Log(exec.Close(e))
		return nil, err
	}
	if txn.Valid() {
		txnStartTS = txn.StartTS()
	}

	return &recordSet{
		executor:   e,
		schema:     e.Schema(),
		stmt:       a,
		txnStartTS: txnStartTS,
	}, nil
}

func (a *ExecStmt) inheritContextFromExecuteStmt() {
	if executePlan, ok := a.Plan.(*plannercore.Execute); ok {
		a.Ctx.SetValue(sessionctx.QueryString, executePlan.Stmt.Text())
		a.OutputNames = executePlan.OutputNames()
		a.isPreparedStmt = true
		a.Plan = executePlan.Plan
		a.Ctx.GetSessionVars().StmtCtx.SetPlan(executePlan.Plan)
	}
}

func (a *ExecStmt) getSQLForProcessInfo() string {
	sql := a.Text()
	if simple, ok := a.Plan.(*plannercore.Simple); ok && simple.Statement != nil {
		if ss, ok := simple.Statement.(ast.SensitiveStmtNode); ok {
			// Use SecureText to avoid leak password information.
			sql = ss.SecureText()
		}
	} else if sn, ok2 := a.StmtNode.(ast.SensitiveStmtNode); ok2 {
		// such as import into statement
		sql = sn.SecureText()
	}
	return sql
}

func (a *ExecStmt) handleStmtForeignKeyTrigger(ctx context.Context, e exec.Executor) error {
	stmtCtx := a.Ctx.GetSessionVars().StmtCtx
	if stmtCtx.ForeignKeyTriggerCtx.HasFKCascades {
		// If the ExecStmt has foreign key cascade to be executed, we need call `StmtCommit` to commit the ExecStmt itself
		// change first.
		// Since `UnionScanExec` use `SnapshotIter` and `SnapshotGetter` to read txn mem-buffer, if we don't do `StmtCommit`,
		// then the fk cascade executor can't read the mem-buffer changed by the ExecStmt.
		a.Ctx.StmtCommit(ctx)
	}
	err := a.handleForeignKeyTrigger(ctx, e, 1)
	if err != nil {
		err1 := a.handleFKTriggerError(stmtCtx)
		if err1 != nil {
			return errors.Errorf("handle foreign key trigger error failed, err: %v, original_err: %v", err1, err)
		}
		return err
	}
	if stmtCtx.ForeignKeyTriggerCtx.SavepointName != "" {
		a.Ctx.GetSessionVars().TxnCtx.ReleaseSavepoint(stmtCtx.ForeignKeyTriggerCtx.SavepointName)
	}
	return nil
}

var maxForeignKeyCascadeDepth = 15

func (a *ExecStmt) handleForeignKeyTrigger(ctx context.Context, e exec.Executor, depth int) error {
	exec, ok := e.(WithForeignKeyTrigger)
	if !ok {
		return nil
	}
	fkChecks := exec.GetFKChecks()
	for _, fkCheck := range fkChecks {
		err := fkCheck.doCheck(ctx)
		if err != nil {
			return err
		}
	}
	fkCascades := exec.GetFKCascades()
	for _, fkCascade := range fkCascades {
		err := a.handleForeignKeyCascade(ctx, fkCascade, depth)
		if err != nil {
			return err
		}
	}
	return nil
}

// handleForeignKeyCascade uses to execute foreign key cascade behaviour, the progress is:
//  1. Build delete/update executor for foreign key on delete/update behaviour.
//     a. Construct delete/update AST. We used to try generated SQL string first and then parse the SQL to get AST,
//     but we need convert Datum to string, there may be some risks here, since assert_eq(datum_a, parse(datum_a.toString())) may be broken.
//     so we chose to construct AST directly.
//     b. Build plan by the delete/update AST.
//     c. Build executor by the delete/update plan.
//  2. Execute the delete/update executor.
//  3. Close the executor.
//  4. `StmtCommit` to commit the kv change to transaction mem-buffer.
//  5. If the foreign key cascade behaviour has more fk value need to be cascaded, go to step 1.
func (a *ExecStmt) handleForeignKeyCascade(ctx context.Context, fkc *FKCascadeExec, depth int) error {
	if a.Ctx.GetSessionVars().StmtCtx.RuntimeStatsColl != nil {
		fkc.stats = &FKCascadeRuntimeStats{}
		defer a.Ctx.GetSessionVars().StmtCtx.RuntimeStatsColl.RegisterStats(fkc.plan.ID(), fkc.stats)
	}
	if len(fkc.fkValues) == 0 && len(fkc.fkUpdatedValuesMap) == 0 {
		return nil
	}
	if depth > maxForeignKeyCascadeDepth {
		return exeerrors.ErrForeignKeyCascadeDepthExceeded.GenWithStackByArgs(maxForeignKeyCascadeDepth)
	}
	a.Ctx.GetSessionVars().StmtCtx.InHandleForeignKeyTrigger = true
	defer func() {
		a.Ctx.GetSessionVars().StmtCtx.InHandleForeignKeyTrigger = false
	}()
	if fkc.stats != nil {
		start := time.Now()
		defer func() {
			fkc.stats.Total += time.Since(start)
		}()
	}
	for {
		e, err := fkc.buildExecutor(ctx)
		if err != nil || e == nil {
			return err
		}
		if err := exec.Open(ctx, e); err != nil {
			terror.Log(exec.Close(e))
			return err
		}
		err = exec.Next(ctx, e, exec.NewFirstChunk(e))
		failpoint.Inject("handleForeignKeyCascadeError", func(val failpoint.Value) {
			// Next can recover panic and convert it to error. So we inject error directly here.
			if val.(bool) && err == nil {
				err = errors.New("handleForeignKeyCascadeError")
			}
		})
		closeErr := exec.Close(e)
		if err == nil {
			err = closeErr
		}
		if err != nil {
			return err
		}
		// Call `StmtCommit` uses to flush the fk cascade executor change into txn mem-buffer,
		// then the later fk cascade executors can see the mem-buffer changes.
		a.Ctx.StmtCommit(ctx)
		err = a.handleForeignKeyTrigger(ctx, e, depth+1)
		if err != nil {
			return err
		}
	}
}

// prepareFKCascadeContext records a transaction savepoint for foreign key cascade when this ExecStmt has foreign key
// cascade behaviour and this ExecStmt is in transaction.
func (a *ExecStmt) prepareFKCascadeContext(e exec.Executor) {
	exec, ok := e.(WithForeignKeyTrigger)
	if !ok || !exec.HasFKCascades() {
		return
	}
	sessVar := a.Ctx.GetSessionVars()
	sessVar.StmtCtx.ForeignKeyTriggerCtx.HasFKCascades = true
	if !sessVar.InTxn() {
		return
	}
	txn, err := a.Ctx.Txn(false)
	if err != nil || !txn.Valid() {
		return
	}
	// Record a txn savepoint if ExecStmt in transaction, the savepoint is use to do rollback when handle foreign key
	// cascade failed.
	savepointName := "fk_sp_" + strconv.FormatUint(txn.StartTS(), 10)
	memDBCheckpoint := txn.GetMemDBCheckpoint()
	sessVar.TxnCtx.AddSavepoint(savepointName, memDBCheckpoint)
	sessVar.StmtCtx.ForeignKeyTriggerCtx.SavepointName = savepointName
}

func (a *ExecStmt) handleFKTriggerError(sc *stmtctx.StatementContext) error {
	if sc.ForeignKeyTriggerCtx.SavepointName == "" {
		return nil
	}
	txn, err := a.Ctx.Txn(false)
	if err != nil || !txn.Valid() {
		return err
	}
	savepointRecord := a.Ctx.GetSessionVars().TxnCtx.RollbackToSavepoint(sc.ForeignKeyTriggerCtx.SavepointName)
	if savepointRecord == nil {
		// Normally should never run into here, but just in case, rollback the transaction.
		err = txn.Rollback()
		if err != nil {
			return err
		}
		return errors.Errorf("foreign key cascade savepoint '%s' not found, transaction is rollback, should never happen", sc.ForeignKeyTriggerCtx.SavepointName)
	}
	txn.RollbackMemDBToCheckpoint(savepointRecord.MemDBCheckpoint)
	a.Ctx.GetSessionVars().TxnCtx.ReleaseSavepoint(sc.ForeignKeyTriggerCtx.SavepointName)
	return nil
}

func (a *ExecStmt) handleNoDelay(ctx context.Context, e exec.Executor, isPessimistic bool) (handled bool, rs sqlexec.RecordSet, err error) {
	sc := a.Ctx.GetSessionVars().StmtCtx
	defer func() {
		// If the stmt have no rs like `insert`, The session tracker detachment will be directly
		// done in the `defer` function. If the rs is not nil, the detachment will be done in
		// `rs.Close` in `handleStmt`
		if handled && sc != nil && rs == nil {
			sc.DetachMemDiskTracker()
			cteErr := resetCTEStorageMap(a.Ctx)
			if err == nil {
				// Only overwrite err when it's nil.
				err = cteErr
			}
		}
	}()

	toCheck := e
	isExplainAnalyze := false
	if explain, ok := e.(*ExplainExec); ok {
		if analyze := explain.getAnalyzeExecToExecutedNoDelay(); analyze != nil {
			toCheck = analyze
			isExplainAnalyze = true
			a.Ctx.GetSessionVars().StmtCtx.IsExplainAnalyzeDML = isExplainAnalyze
		}
	}

	// If the executor doesn't return any result to the client, we execute it without delay.
	if toCheck.Schema().Len() == 0 {
		handled = !isExplainAnalyze
		if isPessimistic {
			err := a.handlePessimisticDML(ctx, toCheck)
			return handled, nil, err
		}
		r, err := a.handleNoDelayExecutor(ctx, toCheck)
		return handled, r, err
	} else if proj, ok := toCheck.(*ProjectionExec); ok && proj.calculateNoDelay {
		// Currently this is only for the "DO" statement. Take "DO 1, @a=2;" as an example:
		// the Projection has two expressions and two columns in the schema, but we should
		// not return the result of the two expressions.
		r, err := a.handleNoDelayExecutor(ctx, e)
		return true, r, err
	}

	return false, nil, nil
}

func isNoResultPlan(p base.Plan) bool {
	if p.Schema().Len() == 0 {
		return true
	}

	// Currently this is only for the "DO" statement. Take "DO 1, @a=2;" as an example:
	// the Projection has two expressions and two columns in the schema, but we should
	// not return the result of the two expressions.
	switch raw := p.(type) {
	case *logicalop.LogicalProjection:
		if raw.CalculateNoDelay {
			return true
		}
	case *physicalop.PhysicalProjection:
		if raw.CalculateNoDelay {
			return true
		}
	}
	return false
}

type chunkRowRecordSet struct {
	rows     []chunk.Row
	idx      int
	fields   []*resolve.ResultField
	e        exec.Executor
	execStmt *ExecStmt
}

func (c *chunkRowRecordSet) Fields() []*resolve.ResultField {
	if c.fields == nil {
		c.fields = colNames2ResultFields(c.e.Schema(), c.execStmt.OutputNames, c.execStmt.Ctx.GetSessionVars().CurrentDB)
	}
	return c.fields
}

func (c *chunkRowRecordSet) Next(_ context.Context, chk *chunk.Chunk) error {
	chk.Reset()
	if !chk.IsFull() && c.idx < len(c.rows) {
		numToAppend := min(len(c.rows)-c.idx, chk.RequiredRows()-chk.NumRows())
		chk.AppendRows(c.rows[c.idx : c.idx+numToAppend])
		c.idx += numToAppend
	}
	return nil
}

func (c *chunkRowRecordSet) NewChunk(alloc chunk.Allocator) *chunk.Chunk {
	if alloc == nil {
		return exec.NewFirstChunk(c.e)
	}

	return alloc.Alloc(c.e.RetFieldTypes(), c.e.InitCap(), c.e.MaxChunkSize())
}

func (c *chunkRowRecordSet) Close() error {
	c.execStmt.CloseRecordSet(c.execStmt.Ctx.GetSessionVars().TxnCtx.StartTS, nil)
	return nil
}

func (a *ExecStmt) handlePessimisticSelectForUpdate(ctx context.Context, e exec.Executor) (_ sqlexec.RecordSet, retErr error) {
	if snapshotTS := a.Ctx.GetSessionVars().SnapshotTS; snapshotTS != 0 {
		terror.Log(exec.Close(e))
		return nil, errors.New("can not execute write statement when 'tidb_snapshot' is set")
	}

	txnManager := sessiontxn.GetTxnManager(a.Ctx)
	err := txnManager.OnPessimisticStmtStart(ctx)
	if err != nil {
		return nil, err
	}
	defer func() {
		isSuccessful := retErr == nil
		err1 := txnManager.OnPessimisticStmtEnd(ctx, isSuccessful)
		if retErr == nil && err1 != nil {
			retErr = err1
		}
	}()

	isFirstAttempt := true

	for {
		startTime := time.Now()
		rs, err := a.runPessimisticSelectForUpdate(ctx, e)

		if isFirstAttempt {
			executor_metrics.SelectForUpdateFirstAttemptDuration.Observe(time.Since(startTime).Seconds())
			isFirstAttempt = false
		} else {
			executor_metrics.SelectForUpdateRetryDuration.Observe(time.Since(startTime).Seconds())
		}

		e, err = a.handlePessimisticLockError(ctx, err)
		if err != nil {
			return nil, err
		}
		if e == nil {
			return rs, nil
		}

		failpoint.Inject("pessimisticSelectForUpdateRetry", nil)
	}
}

func (a *ExecStmt) runPessimisticSelectForUpdate(ctx context.Context, e exec.Executor) (sqlexec.RecordSet, error) {
	defer func() {
		terror.Log(exec.Close(e))
	}()
	var rows []chunk.Row
	var err error
	req := exec.TryNewCacheChunk(e)
	for {
		err = a.next(ctx, e, req)
		if err != nil {
			// Handle 'write conflict' error.
			break
		}
		if req.NumRows() == 0 {
			return &chunkRowRecordSet{rows: rows, e: e, execStmt: a}, nil
		}
		iter := chunk.NewIterator4Chunk(req)
		for r := iter.Begin(); r != iter.End(); r = iter.Next() {
			rows = append(rows, r)
		}
		req = chunk.Renew(req, a.Ctx.GetSessionVars().MaxChunkSize)
	}
	return nil, err
}

func (a *ExecStmt) handleNoDelayExecutor(ctx context.Context, e exec.Executor) (sqlexec.RecordSet, error) {
	sctx := a.Ctx
	r, ctx := tracing.StartRegionEx(ctx, "executor.handleNoDelayExecutor")
	defer r.End()

	var err error
	defer func() {
		terror.Log(exec.Close(e))
		a.logAudit()
	}()

	// Check if "tidb_snapshot" is set for the write executors.
	// In history read mode, we can not do write operations.
	// TODO: it's better to use a.ReadOnly to check if the statement is a write statement
	// instead of listing executor types here.
	switch e.(type) {
	case *DeleteExec, *InsertExec, *UpdateExec, *ReplaceExec, *LoadDataExec, *DDLExec, *ImportIntoExec:
		snapshotTS := sctx.GetSessionVars().SnapshotTS
		if snapshotTS != 0 {
			return nil, errors.New("can not execute write statement when 'tidb_snapshot' is set")
		}
		if sctx.GetSessionVars().UseLowResolutionTSO() {
			return nil, errors.New("can not execute write statement when 'tidb_low_resolution_tso' is set")
		}
	}

	err = a.next(ctx, e, exec.TryNewCacheChunk(e))
	if err != nil {
		return nil, err
	}
	err = a.handleStmtForeignKeyTrigger(ctx, e)
	return nil, err
}

func (a *ExecStmt) handlePessimisticDML(ctx context.Context, e exec.Executor) (err error) {
	sctx := a.Ctx
	// Do not activate the transaction here.
	// When autocommit = 0 and transaction in pessimistic mode,
	// statements like set xxx = xxx; should not active the transaction.
	txn, err := sctx.Txn(false)
	if err != nil {
		return err
	}
	txnCtx := sctx.GetSessionVars().TxnCtx
	defer func() {
		if err != nil && !sctx.GetSessionVars().ConstraintCheckInPlacePessimistic && sctx.GetSessionVars().InTxn() {
			// If it's not a retryable error, rollback current transaction instead of rolling back current statement like
			// in normal transactions, because we cannot locate and rollback the statement that leads to the lock error.
			// This is too strict, but since the feature is not for everyone, it's the easiest way to guarantee safety.
			stmtText := parser.Normalize(a.Text(), sctx.GetSessionVars().EnableRedactLog)
			logutil.Logger(ctx).Info("Transaction abort for the safety of lazy uniqueness check. "+
				"Note this may not be a uniqueness violation.",
				zap.Error(err),
				zap.String("statement", stmtText),
				zap.Uint64("conn", sctx.GetSessionVars().ConnectionID),
				zap.Uint64("txnStartTS", txnCtx.StartTS),
				zap.Uint64("forUpdateTS", txnCtx.GetForUpdateTS()),
			)
			sctx.GetSessionVars().SetInTxn(false)
			err = exeerrors.ErrLazyUniquenessCheckFailure.GenWithStackByArgs(err.Error())
		}
	}()

	txnManager := sessiontxn.GetTxnManager(a.Ctx)
	err = txnManager.OnPessimisticStmtStart(ctx)
	if err != nil {
		return err
	}
	defer func() {
		isSuccessful := err == nil
		err1 := txnManager.OnPessimisticStmtEnd(ctx, isSuccessful)
		if err == nil && err1 != nil {
			err = err1
		}
	}()

	isFirstAttempt := true

	for {
		if !isFirstAttempt {
			failpoint.Inject("pessimisticDMLRetry", nil)
		}

		startTime := time.Now()
		_, err = a.handleNoDelayExecutor(ctx, e)
		if !txn.Valid() {
			return err
		}

		if isFirstAttempt {
			executor_metrics.DmlFirstAttemptDuration.Observe(time.Since(startTime).Seconds())
			isFirstAttempt = false
		} else {
			executor_metrics.DmlRetryDuration.Observe(time.Since(startTime).Seconds())
		}

		if err != nil {
			// It is possible the DML has point get plan that locks the key.
			e, err = a.handlePessimisticLockError(ctx, err)
			if err != nil {
				if exeerrors.ErrDeadlock.Equal(err) {
					metrics.StatementDeadlockDetectDuration.Observe(time.Since(startTime).Seconds())
				}
				return err
			}
			continue
		}
		keys, err1 := txn.(pessimisticTxn).KeysNeedToLock()
		if err1 != nil {
			return err1
		}
		keys = txnCtx.CollectUnchangedKeysForLock(keys)
		if len(keys) == 0 {
			return nil
		}
		keys = filterTemporaryTableKeys(sctx.GetSessionVars(), keys)
		seVars := sctx.GetSessionVars()
		keys = filterLockTableKeys(seVars.StmtCtx, keys)
		lockCtx, err := newLockCtx(sctx, seVars.LockWaitTimeout, len(keys))
		if err != nil {
			return err
		}
		var lockKeyStats *util.LockKeysDetails
		ctx = context.WithValue(ctx, util.LockKeysDetailCtxKey, &lockKeyStats)
		startLocking := time.Now()
		err = txn.LockKeys(ctx, lockCtx, keys...)
		a.phaseLockDurations[0] += time.Since(startLocking)
		if e.RuntimeStats() != nil {
			e.RuntimeStats().Record(time.Since(startLocking), 0)
		}
		if lockKeyStats != nil {
			seVars.StmtCtx.MergeLockKeysExecDetails(lockKeyStats)
		}
		if err == nil {
			return nil
		}
		e, err = a.handlePessimisticLockError(ctx, err)
		if err != nil {
			// todo: Report deadlock
			if exeerrors.ErrDeadlock.Equal(err) {
				metrics.StatementDeadlockDetectDuration.Observe(time.Since(startLocking).Seconds())
			}
			return err
		}
	}
}

// handlePessimisticLockError updates TS and rebuild executor if the err is write conflict.
func (a *ExecStmt) handlePessimisticLockError(ctx context.Context, lockErr error) (_ exec.Executor, err error) {
	if lockErr == nil {
		return nil, nil
	}
	failpoint.Inject("assertPessimisticLockErr", func() {
		if terror.ErrorEqual(kv.ErrWriteConflict, lockErr) {
			sessiontxn.AddAssertEntranceForLockError(a.Ctx, "errWriteConflict")
		} else if terror.ErrorEqual(kv.ErrKeyExists, lockErr) {
			sessiontxn.AddAssertEntranceForLockError(a.Ctx, "errDuplicateKey")
		}
	})

	defer func() {
		if _, ok := errors.Cause(err).(*tikverr.ErrDeadlock); ok {
			err = exeerrors.ErrDeadlock
		}
	}()

	txnManager := sessiontxn.GetTxnManager(a.Ctx)
	action, err := txnManager.OnStmtErrorForNextAction(ctx, sessiontxn.StmtErrAfterPessimisticLock, lockErr)
	if err != nil {
		return nil, err
	}

	if action != sessiontxn.StmtActionRetryReady {
		return nil, lockErr
	}

	if a.retryCount >= config.GetGlobalConfig().PessimisticTxn.MaxRetryCount {
		return nil, errors.New("pessimistic lock retry limit reached")
	}
	a.retryCount++
	a.retryStartTime = time.Now()

	err = txnManager.OnStmtRetry(ctx)
	if err != nil {
		return nil, err
	}

	// Without this line of code, the result will still be correct. But it can ensure that the update time of for update read
	// is determined which is beneficial for testing.
	if _, err = txnManager.GetStmtForUpdateTS(); err != nil {
		return nil, err
	}

	breakpoint.Inject(a.Ctx, sessiontxn.BreakPointOnStmtRetryAfterLockError)

	a.resetPhaseDurations()

	a.inheritContextFromExecuteStmt()
	e, err := a.buildExecutor()
	if err != nil {
		return nil, err
	}
	// Rollback the statement change before retry it.
	a.Ctx.StmtRollback(ctx, true)
	a.Ctx.GetSessionVars().StmtCtx.ResetForRetry()
	a.Ctx.GetSessionVars().RetryInfo.ResetOffset()

	failpoint.Inject("assertTxnManagerAfterPessimisticLockErrorRetry", func() {
		sessiontxn.RecordAssert(a.Ctx, "assertTxnManagerAfterPessimisticLockErrorRetry", true)
	})

	if err = a.openExecutor(ctx, e); err != nil {
		return nil, err
	}
	return e, nil
}

type pessimisticTxn interface {
	kv.Transaction
	// KeysNeedToLock returns the keys need to be locked.
	KeysNeedToLock() ([]kv.Key, error)
}

// buildExecutor build an executor from plan, prepared statement may need additional procedure.
func (a *ExecStmt) buildExecutor() (exec.Executor, error) {
	defer func(start time.Time) { a.phaseBuildDurations[0] += time.Since(start) }(time.Now())
	ctx := a.Ctx
	stmtCtx := ctx.GetSessionVars().StmtCtx
	if _, ok := a.Plan.(*plannercore.Execute); !ok {
		if stmtCtx.Priority == mysql.NoPriority && a.LowerPriority {
			stmtCtx.Priority = kv.PriorityLow
		}
	}
	if _, ok := a.Plan.(*plannercore.Analyze); ok && ctx.GetSessionVars().InRestrictedSQL {
		ctx.GetSessionVars().StmtCtx.Priority = kv.PriorityLow
	}

	b := newExecutorBuilder(ctx, a.InfoSchema, a.Ti)
	e := b.build(a.Plan)
	if b.err != nil {
		return nil, errors.Trace(b.err)
	}

	failpoint.Inject("assertTxnManagerAfterBuildExecutor", func() {
		sessiontxn.RecordAssert(a.Ctx, "assertTxnManagerAfterBuildExecutor", true)
		sessiontxn.AssertTxnManagerInfoSchema(b.ctx, b.is)
	})

	// ExecuteExec is not a real Executor, we only use it to build another Executor from a prepared statement.
	if executorExec, ok := e.(*ExecuteExec); ok {
		err := executorExec.Build(b)
		if err != nil {
			return nil, err
		}
		if executorExec.lowerPriority {
			ctx.GetSessionVars().StmtCtx.Priority = kv.PriorityLow
		}
		e = executorExec.stmtExec
	}
	a.isSelectForUpdate = b.hasLock && (!stmtCtx.InDeleteStmt && !stmtCtx.InUpdateStmt && !stmtCtx.InInsertStmt)
	return e, nil
}

func (a *ExecStmt) openExecutor(ctx context.Context, e exec.Executor) (err error) {
	defer func() {
		if r := recover(); r != nil {
			err = util2.GetRecoverError(r)
		}
	}()
	start := time.Now()
	err = exec.Open(ctx, e)
	a.phaseOpenDurations[0] += time.Since(start)
	return err
}

func (a *ExecStmt) next(ctx context.Context, e exec.Executor, req *chunk.Chunk) error {
	start := time.Now()
	err := exec.Next(ctx, e, req)
	a.phaseNextDurations[0] += time.Since(start)
	return err
}

func (a *ExecStmt) resetPhaseDurations() {
	a.phaseBuildDurations[1] += a.phaseBuildDurations[0]
	a.phaseBuildDurations[0] = 0
	a.phaseOpenDurations[1] += a.phaseOpenDurations[0]
	a.phaseOpenDurations[0] = 0
	a.phaseNextDurations[1] += a.phaseNextDurations[0]
	a.phaseNextDurations[0] = 0
	a.phaseLockDurations[1] += a.phaseLockDurations[0]
	a.phaseLockDurations[0] = 0
}

// QueryReplacer replaces new line and tab for grep result including query string.
var QueryReplacer = strings.NewReplacer("\r", " ", "\n", " ", "\t", " ")

func (a *ExecStmt) logAudit() {
	sessVars := a.Ctx.GetSessionVars()
	if sessVars.InRestrictedSQL {
		return
	}

	err := plugin.ForeachPlugin(plugin.Audit, func(p *plugin.Plugin) error {
		audit := plugin.DeclareAuditManifest(p.Manifest)
		if audit.OnGeneralEvent != nil {
			cmd := mysql.Command2Str[byte(atomic.LoadUint32(&a.Ctx.GetSessionVars().CommandValue))]
			ctx := context.WithValue(context.Background(), plugin.ExecStartTimeCtxKey, a.Ctx.GetSessionVars().StartTime)
			audit.OnGeneralEvent(ctx, sessVars, plugin.Completed, cmd)
		}
		return nil
	})
	if err != nil {
		log.Error("log audit log failure", zap.Error(err))
	}
}

// FormatSQL is used to format the original SQL, e.g. truncating long SQL, appending prepared arguments.
func FormatSQL(sql string) stringutil.StringerFunc {
	return func() string { return formatSQL(sql) }
}

func formatSQL(sql string) string {
	length := len(sql)
	maxQueryLen := vardef.QueryLogMaxLen.Load()
	if maxQueryLen <= 0 {
		return QueryReplacer.Replace(sql) // no limit
	}
	if int32(length) > maxQueryLen {
		var result strings.Builder
		result.Grow(int(maxQueryLen))
		result.WriteString(sql[:maxQueryLen])
		fmt.Fprintf(&result, "(len:%d)", length)
		return QueryReplacer.Replace(result.String())
	}
	return QueryReplacer.Replace(sql)
}

func getPhaseDurationObserver(phase string, internal bool) prometheus.Observer {
	if internal {
		if ob, found := executor_metrics.PhaseDurationObserverMapInternal[phase]; found {
			return ob
		}
		return executor_metrics.ExecUnknownInternal
	}
	if ob, found := executor_metrics.PhaseDurationObserverMap[phase]; found {
		return ob
	}
	return executor_metrics.ExecUnknown
}

func (a *ExecStmt) observePhaseDurations(internal bool, commitDetails *util.CommitDetails) {
	for _, it := range []struct {
		duration time.Duration
		phase    string
	}{
		{a.phaseBuildDurations[0], executor_metrics.PhaseBuildFinal},
		{a.phaseBuildDurations[1], executor_metrics.PhaseBuildLocking},
		{a.phaseOpenDurations[0], executor_metrics.PhaseOpenFinal},
		{a.phaseOpenDurations[1], executor_metrics.PhaseOpenLocking},
		{a.phaseNextDurations[0], executor_metrics.PhaseNextFinal},
		{a.phaseNextDurations[1], executor_metrics.PhaseNextLocking},
		{a.phaseLockDurations[0], executor_metrics.PhaseLockFinal},
		{a.phaseLockDurations[1], executor_metrics.PhaseLockLocking},
	} {
		if it.duration > 0 {
			getPhaseDurationObserver(it.phase, internal).Observe(it.duration.Seconds())
		}
	}
	if commitDetails != nil {
		for _, it := range []struct {
			duration time.Duration
			phase    string
		}{
			{commitDetails.PrewriteTime, executor_metrics.PhaseCommitPrewrite},
			{commitDetails.CommitTime, executor_metrics.PhaseCommitCommit},
			{commitDetails.GetCommitTsTime, executor_metrics.PhaseCommitWaitCommitTS},
			{commitDetails.GetLatestTsTime, executor_metrics.PhaseCommitWaitLatestTS},
			{commitDetails.LocalLatchTime, executor_metrics.PhaseCommitWaitLatch},
			{commitDetails.WaitPrewriteBinlogTime, executor_metrics.PhaseCommitWaitBinlog},
		} {
			if it.duration > 0 {
				getPhaseDurationObserver(it.phase, internal).Observe(it.duration.Seconds())
			}
		}
	}
	if stmtDetailsRaw := a.GoCtx.Value(execdetails.StmtExecDetailKey); stmtDetailsRaw != nil {
		d := stmtDetailsRaw.(*execdetails.StmtExecDetails).WriteSQLRespDuration
		if d > 0 {
			getPhaseDurationObserver(executor_metrics.PhaseWriteResponse, internal).Observe(d.Seconds())
		}
	}
}

// FinishExecuteStmt is used to record some information after `ExecStmt` execution finished:
// 1. record slow log if needed.
// 2. record summary statement.
// 3. record execute duration metric.
// 4. update the `PrevStmt` in session variable.
// 5. reset `DurationParse` in session variable.
func (a *ExecStmt) FinishExecuteStmt(txnTS uint64, err error, hasMoreResults bool) {
	a.checkPlanReplayerCapture(txnTS)

	sessVars := a.Ctx.GetSessionVars()
	execDetail := sessVars.StmtCtx.GetExecDetails()
	// Attach commit/lockKeys runtime stats to executor runtime stats.
	if (execDetail.CommitDetail != nil || execDetail.LockKeysDetail != nil) && sessVars.StmtCtx.RuntimeStatsColl != nil {
		statsWithCommit := &execdetails.RuntimeStatsWithCommit{
			Commit:   execDetail.CommitDetail,
			LockKeys: execDetail.LockKeysDetail,
		}
		sessVars.StmtCtx.RuntimeStatsColl.RegisterStats(a.Plan.ID(), statsWithCommit)
	}
	// Record related SLI metrics.
	if execDetail.CommitDetail != nil && execDetail.CommitDetail.WriteSize > 0 {
		a.Ctx.GetTxnWriteThroughputSLI().AddTxnWriteSize(execDetail.CommitDetail.WriteSize, execDetail.CommitDetail.WriteKeys)
	}
	if execDetail.ScanDetail != nil && sessVars.StmtCtx.AffectedRows() > 0 {
		processedKeys := atomic.LoadInt64(&execDetail.ScanDetail.ProcessedKeys)
		if processedKeys > 0 {
			// Only record the read keys in write statement which affect row more than 0.
			a.Ctx.GetTxnWriteThroughputSLI().AddReadKeys(processedKeys)
		}
	}
	succ := err == nil
	if a.Plan != nil {
		// If this statement has a Plan, the StmtCtx.plan should have been set when it comes here,
		// but we set it again in case we missed some code paths.
		sessVars.StmtCtx.SetPlan(a.Plan)
	}

	a.updateNetworkTrafficStatsAndMetrics()
	// `LowSlowQuery` and `SummaryStmt` must be called before recording `PrevStmt`.
	a.LogSlowQuery(txnTS, succ, hasMoreResults)
	a.SummaryStmt(succ)
	a.observeStmtFinishedForTopSQL()
	a.UpdatePlanCacheRuntimeInfo()
	if sessVars.StmtCtx.IsTiFlash.Load() {
		if succ {
			executor_metrics.TotalTiFlashQuerySuccCounter.Inc()
		} else {
			metrics.TiFlashQueryTotalCounter.WithLabelValues(metrics.ExecuteErrorToLabel(err), metrics.LblError).Inc()
		}
	}
	a.updatePrevStmt()
	a.recordLastQueryInfo(err)
	a.recordAffectedRows2Metrics()
	a.observePhaseDurations(sessVars.InRestrictedSQL, execDetail.CommitDetail)
	executeDuration := sessVars.GetExecuteDuration()
	if sessVars.InRestrictedSQL {
		executor_metrics.SessionExecuteRunDurationInternal.Observe(executeDuration.Seconds())
	} else {
		executor_metrics.SessionExecuteRunDurationGeneral.Observe(executeDuration.Seconds())
	}
	// Reset DurationParse due to the next statement may not need to be parsed (not a text protocol query).
	sessVars.DurationParse = 0
	// Clean the stale read flag when statement execution finish
	sessVars.StmtCtx.IsStaleness = false
	// Clean the MPP query info
	sessVars.StmtCtx.MPPQueryInfo.QueryID.Store(0)
	sessVars.StmtCtx.MPPQueryInfo.QueryTS.Store(0)
	sessVars.StmtCtx.MPPQueryInfo.AllocatedMPPTaskID.Store(0)
	sessVars.StmtCtx.MPPQueryInfo.AllocatedMPPGatherID.Store(0)

	if sessVars.StmtCtx.ReadFromTableCache {
		metrics.ReadFromTableCacheCounter.Inc()
	}

	// Update fair locking related counters by stmt
	if execDetail.LockKeysDetail != nil {
		if execDetail.LockKeysDetail.AggressiveLockNewCount > 0 || execDetail.LockKeysDetail.AggressiveLockDerivedCount > 0 {
			executor_metrics.FairLockingStmtUsedCount.Inc()
			// If this statement is finished when some of the keys are locked with conflict in the last retry, or
			// some of the keys are derived from the previous retry, we consider the optimization of fair locking
			// takes effect on this statement.
			if execDetail.LockKeysDetail.LockedWithConflictCount > 0 || execDetail.LockKeysDetail.AggressiveLockDerivedCount > 0 {
				executor_metrics.FairLockingStmtEffectiveCount.Inc()
			}
		}
	}
	// If the transaction is committed, update fair locking related counters by txn
	if execDetail.CommitDetail != nil {
		if sessVars.TxnCtx.FairLockingUsed {
			executor_metrics.FairLockingTxnUsedCount.Inc()
		}
		if sessVars.TxnCtx.FairLockingEffective {
			executor_metrics.FairLockingTxnEffectiveCount.Inc()
		}
	}

	a.Ctx.ReportUsageStats()
}

func (a *ExecStmt) recordAffectedRows2Metrics() {
	sessVars := a.Ctx.GetSessionVars()
	if affectedRows := sessVars.StmtCtx.AffectedRows(); affectedRows > 0 {
		switch sessVars.StmtCtx.StmtType {
		case "Insert":
			metrics.AffectedRowsCounterInsert.Add(float64(affectedRows))
		case "Replace":
			metrics.AffectedRowsCounterReplace.Add(float64(affectedRows))
		case "Delete":
			metrics.AffectedRowsCounterDelete.Add(float64(affectedRows))
		case "Update":
			metrics.AffectedRowsCounterUpdate.Add(float64(affectedRows))
		case "NTDML-Delete":
			metrics.AffectedRowsCounterNTDMLDelete.Add(float64(affectedRows))
		case "NTDML-Update":
			metrics.AffectedRowsCounterNTDMLUpdate.Add(float64(affectedRows))
		case "NTDML-Insert":
			metrics.AffectedRowsCounterNTDMLInsert.Add(float64(affectedRows))
		case "NTDML-Replace":
			metrics.AffectedRowsCounterNTDMLReplace.Add(float64(affectedRows))
		}
	}
}

func (a *ExecStmt) recordLastQueryInfo(err error) {
	sessVars := a.Ctx.GetSessionVars()
	// Record diagnostic information for DML statements
	recordLastQuery := false
	switch typ := a.StmtNode.(type) {
	case *ast.ShowStmt:
		recordLastQuery = typ.Tp != ast.ShowSessionStates
	case *ast.ExecuteStmt, ast.DMLNode:
		recordLastQuery = true
	}
	if recordLastQuery {
		var lastRUConsumption float64
		if ruDetailRaw := a.GoCtx.Value(util.RUDetailsCtxKey); ruDetailRaw != nil {
			ruDetail := ruDetailRaw.(*util.RUDetails)
			lastRUConsumption = ruDetail.RRU() + ruDetail.WRU()
		}
		failpoint.Inject("mockRUConsumption", func(_ failpoint.Value) {
			lastRUConsumption = float64(len(sessVars.StmtCtx.OriginalSQL))
		})
		// Keep the previous queryInfo for `show session_states` because the statement needs to encode it.
		sessVars.LastQueryInfo = sessionstates.QueryInfo{
			TxnScope:      sessVars.CheckAndGetTxnScope(),
			StartTS:       sessVars.TxnCtx.StartTS,
			ForUpdateTS:   sessVars.TxnCtx.GetForUpdateTS(),
			RUConsumption: lastRUConsumption,
		}
		if err != nil {
			sessVars.LastQueryInfo.ErrMsg = err.Error()
		}
	}
}

func (a *ExecStmt) checkPlanReplayerCapture(txnTS uint64) {
	if kv.GetInternalSourceType(a.GoCtx) == kv.InternalTxnStats {
		return
	}
	se := a.Ctx
	if !se.GetSessionVars().InRestrictedSQL && se.GetSessionVars().IsPlanReplayerCaptureEnabled() {
		stmtNode := a.GetStmtNode()
		if se.GetSessionVars().EnablePlanReplayedContinuesCapture {
			if checkPlanReplayerContinuesCaptureValidStmt(stmtNode) {
				checkPlanReplayerContinuesCapture(se, stmtNode, txnTS)
			}
		} else {
			checkPlanReplayerCaptureTask(se, stmtNode, txnTS)
		}
	}
}

// CloseRecordSet will finish the execution of current statement and do some record work
func (a *ExecStmt) CloseRecordSet(txnStartTS uint64, lastErr error) {
	a.FinishExecuteStmt(txnStartTS, lastErr, false)
	a.logAudit()
	a.Ctx.GetSessionVars().StmtCtx.DetachMemDiskTracker()
}

// Clean CTE storage shared by different CTEFullScan executor within a SQL stmt.
// Will return err in two situations:
// 1. Got err when remove disk spill file.
// 2. Some logical error like ref count of CTEStorage is less than 0.
func resetCTEStorageMap(se sessionctx.Context) error {
	tmp := se.GetSessionVars().StmtCtx.CTEStorageMap
	if tmp == nil {
		// Close() is already called, so no need to reset. Such as TraceExec.
		return nil
	}
	storageMap, ok := tmp.(map[int]*CTEStorages)
	if !ok {
		return errors.New("type assertion for CTEStorageMap failed")
	}
	for _, v := range storageMap {
		v.ResTbl.Lock()
		err1 := v.ResTbl.DerefAndClose()
		// Make sure we do not hold the lock for longer than necessary.
		v.ResTbl.Unlock()
		// No need to lock IterInTbl.
		err2 := v.IterInTbl.DerefAndClose()
		if err1 != nil {
			return err1
		}
		if err2 != nil {
			return err2
		}
	}
	se.GetSessionVars().StmtCtx.CTEStorageMap = nil
	return nil
}

// LogSlowQuery is used to print the slow query in the log files.
func (a *ExecStmt) LogSlowQuery(txnTS uint64, succ bool, hasMoreResults bool) {
	cfg := config.GetGlobalConfig()
	threshold := time.Duration(atomic.LoadUint64(&cfg.Instance.SlowThreshold)) * time.Millisecond
	enable := cfg.Instance.EnableSlowLog.Load()
	// If the level is Debug, or trace is enabled, print slow logs anyway.
	force := log.GetLevel() <= zapcore.DebugLevel || trace.IsEnabled()
	slowItems := PrepareSlowLogItemsForRules(a.Ctx)
	matchRules := Match(a.Ctx, slowItems)
	if (!enable || !matchRules) && !force {
		return
	}
<<<<<<< HEAD

	SetSlowLogItems(a, txnTS, hasMoreResults, slowItems)
=======

	var indexNames string
	if len(stmtCtx.IndexNames) > 0 {
		// remove duplicate index.
		idxMap := make(map[string]struct{})
		buf := bytes.NewBuffer(make([]byte, 0, 4))
		buf.WriteByte('[')
		for _, idx := range stmtCtx.IndexNames {
			_, ok := idxMap[idx]
			if ok {
				continue
			}
			idxMap[idx] = struct{}{}
			if buf.Len() > 1 {
				buf.WriteByte(',')
			}
			buf.WriteString(idx)
		}
		buf.WriteByte(']')
		indexNames = buf.String()
	}

	stmtDetail, tikvExecDetail, ruDetails := execdetails.GetExecDetailsFromContext(a.GoCtx)
	execDetail := stmtCtx.GetExecDetails()
	sql := FormatSQL(a.GetTextToLog(true))
	_, digest := stmtCtx.SQLDigest()
	_, planDigest := GetPlanDigest(stmtCtx)

	binaryPlan := ""
	if variable.GenerateBinaryPlan.Load() {
		binaryPlan = getBinaryPlan(a.Ctx)
		if len(binaryPlan) > 0 {
			binaryPlan = variable.SlowLogBinaryPlanPrefix + binaryPlan + variable.SlowLogPlanSuffix
		}
	}

	var keyspaceID uint32
	keyspaceName := keyspace.GetKeyspaceNameBySettings()
	if !keyspace.IsKeyspaceNameEmpty(keyspaceName) {
		keyspaceID = uint32(a.Ctx.GetStore().GetCodec().GetKeyspaceID())
	}
	if txnTS == 0 {
		// TODO: txnTS maybe ambiguous, consider logging stale-read-ts with a new field in the slow log.
		txnTS = sessVars.TxnCtx.StaleReadTs
	}

	slowItems := &variable.SlowQueryLogItems{
		TxnTS:             txnTS,
		KeyspaceName:      keyspaceName,
		KeyspaceID:        keyspaceID,
		SQL:               sql.String(),
		Digest:            digest.String(),
		TimeTotal:         costTime,
		IndexNames:        indexNames,
		CopTasks:          stmtCtx.CopTasksDetails(),
		ExecDetail:        execDetail,
		MemMax:            sessVars.MemTracker.MaxConsumed(),
		DiskMax:           sessVars.DiskTracker.MaxConsumed(),
		Succ:              succ,
		Plan:              getPlanTree(stmtCtx),
		PlanDigest:        planDigest.String(),
		BinaryPlan:        binaryPlan,
		Prepared:          a.isPreparedStmt,
		HasMoreResults:    hasMoreResults,
		PlanFromCache:     sessVars.FoundInPlanCache,
		PlanFromBinding:   sessVars.FoundInBinding,
		RewriteInfo:       sessVars.RewritePhaseInfo,
		KVExecDetail:      &tikvExecDetail,
		WriteSQLRespTotal: stmtDetail.WriteSQLRespDuration,
		ResultRows:        stmtCtx.GetResultRowsCount(),
		ExecRetryCount:    a.retryCount,
		IsExplicitTxn:     sessVars.TxnCtx.IsExplicit,
		IsWriteCacheTable: stmtCtx.WaitLockLeaseTime > 0,
		UsedStats:         stmtCtx.GetUsedStatsInfo(false),
		IsSyncStatsFailed: stmtCtx.IsSyncStatsFailed,
		Warnings:          variable.CollectWarningsForSlowLog(stmtCtx),
		ResourceGroupName: sessVars.StmtCtx.ResourceGroupName,
		RUDetails:         ruDetails,
		CPUUsages:         sessVars.SQLCPUUsages.GetCPUUsages(),
		StorageKV:         stmtCtx.IsTiKV.Load(),
		StorageMPP:        stmtCtx.IsTiFlash.Load(),
	}
>>>>>>> 93c90afb
	failpoint.Inject("assertSyncStatsFailed", func(val failpoint.Value) {
		if val.(bool) {
			if !slowItems.IsSyncStatsFailed {
				panic("isSyncStatsFailed should be true")
			}
		}
	})
	sessVars := a.Ctx.GetSessionVars()
	slowLog := sessVars.SlowLogFormat(slowItems)
	if trace.IsEnabled() {
		trace.Log(a.GoCtx, "details", slowLog)
	}
	logutil.SlowQueryLogger.Warn(slowLog)

	costTime := slowItems.TimeTotal
	execDetail := slowItems.ExecDetail
	if costTime >= threshold {
		if sessVars.InRestrictedSQL {
			executor_metrics.TotalQueryProcHistogramInternal.Observe(costTime.Seconds())
			executor_metrics.TotalCopProcHistogramInternal.Observe(execDetail.TimeDetail.ProcessTime.Seconds())
			executor_metrics.TotalCopWaitHistogramInternal.Observe(execDetail.TimeDetail.WaitTime.Seconds())
		} else {
			executor_metrics.TotalQueryProcHistogramGeneral.Observe(costTime.Seconds())
			executor_metrics.TotalCopProcHistogramGeneral.Observe(execDetail.TimeDetail.ProcessTime.Seconds())
			executor_metrics.TotalCopWaitHistogramGeneral.Observe(execDetail.TimeDetail.WaitTime.Seconds())
			if execDetail.ScanDetail != nil && execDetail.ScanDetail.ProcessedKeys != 0 {
				executor_metrics.CopMVCCRatioHistogramGeneral.Observe(float64(execDetail.ScanDetail.TotalKeys) / float64(execDetail.ScanDetail.ProcessedKeys))
			}
		}
		var userString string
		if sessVars.User != nil {
			userString = sessVars.User.String()
		}
		var tableIDs string
		if len(sessVars.StmtCtx.TableIDs) > 0 {
			tableIDs = strings.ReplaceAll(fmt.Sprintf("%v", sessVars.StmtCtx.TableIDs), " ", ",")
		}
		// TODO log slow query for cross keyspace query?
		dom := domain.GetDomain(a.Ctx)
		if dom != nil {
			dom.LogSlowQuery(&domain.SlowQueryInfo{
				SQL:        slowItems.SQL,
				Digest:     slowItems.Digest,
				Start:      sessVars.StartTime,
				Duration:   costTime,
<<<<<<< HEAD
				Detail:     *slowItems.ExecDetail,
=======
				Detail:     execDetail,
>>>>>>> 93c90afb
				Succ:       succ,
				ConnID:     sessVars.ConnectionID,
				SessAlias:  sessVars.SessionAlias,
				TxnTS:      txnTS,
				User:       userString,
				DB:         sessVars.CurrentDB,
				TableIDs:   tableIDs,
				IndexNames: slowItems.IndexNames,
				Internal:   sessVars.InRestrictedSQL,
			})
		}
	}
}

func (a *ExecStmt) updateNetworkTrafficStatsAndMetrics() {
	hasMPPTraffic := a.updateMPPNetworkTraffic()
	tikvExecDetailRaw := a.GoCtx.Value(util.ExecDetailsKey)
	if tikvExecDetailRaw != nil {
		tikvExecDetail := tikvExecDetailRaw.(*util.ExecDetails)
		executor_metrics.ExecutorNetworkTransmissionSentTiKVTotal.Add(float64(tikvExecDetail.UnpackedBytesSentKVTotal))
		executor_metrics.ExecutorNetworkTransmissionSentTiKVCrossZone.Add(float64(tikvExecDetail.UnpackedBytesSentKVCrossZone))
		executor_metrics.ExecutorNetworkTransmissionReceivedTiKVTotal.Add(float64(tikvExecDetail.UnpackedBytesReceivedKVTotal))
		executor_metrics.ExecutorNetworkTransmissionReceivedTiKVCrossZone.Add(float64(tikvExecDetail.UnpackedBytesReceivedKVCrossZone))
		if hasMPPTraffic {
			executor_metrics.ExecutorNetworkTransmissionSentTiFlashTotal.Add(float64(tikvExecDetail.UnpackedBytesSentMPPTotal))
			executor_metrics.ExecutorNetworkTransmissionSentTiFlashCrossZone.Add(float64(tikvExecDetail.UnpackedBytesSentMPPCrossZone))
			executor_metrics.ExecutorNetworkTransmissionReceivedTiFlashTotal.Add(float64(tikvExecDetail.UnpackedBytesReceivedMPPTotal))
			executor_metrics.ExecutorNetworkTransmissionReceivedTiFlashCrossZone.Add(float64(tikvExecDetail.UnpackedBytesReceivedMPPCrossZone))
		}
	}
}

func (a *ExecStmt) updateMPPNetworkTraffic() bool {
	sessVars := a.Ctx.GetSessionVars()
	stmtCtx := sessVars.StmtCtx
	runtimeStatsColl := stmtCtx.RuntimeStatsColl
	if runtimeStatsColl == nil {
		return false
	}
	tiflashNetworkStats := runtimeStatsColl.GetStmtCopRuntimeStats().TiflashNetworkStats
	if tiflashNetworkStats == nil {
		return false
	}
	tikvExecDetailRaw := a.GoCtx.Value(util.ExecDetailsKey)
	if tikvExecDetailRaw == nil {
		tikvExecDetailRaw = &util.ExecDetails{}
		a.GoCtx = context.WithValue(a.GoCtx, util.ExecDetailsKey, tikvExecDetailRaw)
	}

	tikvExecDetail := tikvExecDetailRaw.(*util.ExecDetails)
	tiflashNetworkStats.UpdateTiKVExecDetails(tikvExecDetail)
	return true
}

// getFlatPlan generates a FlatPhysicalPlan from the plan stored in stmtCtx.plan,
// then stores it in stmtCtx.flatPlan.
func getFlatPlan(stmtCtx *stmtctx.StatementContext) *plannercore.FlatPhysicalPlan {
	pp := stmtCtx.GetPlan()
	if pp == nil {
		return nil
	}
	if flat := stmtCtx.GetFlatPlan(); flat != nil {
		f := flat.(*plannercore.FlatPhysicalPlan)
		return f
	}
	p := pp.(base.Plan)
	flat := plannercore.FlattenPhysicalPlan(p, false)
	if flat != nil {
		stmtCtx.SetFlatPlan(flat)
		return flat
	}
	return nil
}

func getBinaryPlan(sCtx sessionctx.Context) string {
	stmtCtx := sCtx.GetSessionVars().StmtCtx
	binaryPlan := stmtCtx.GetBinaryPlan()
	if len(binaryPlan) > 0 {
		return binaryPlan
	}
	flat := getFlatPlan(stmtCtx)
	binaryPlan = plannercore.BinaryPlanStrFromFlatPlan(sCtx.GetPlanCtx(), flat, false)
	stmtCtx.SetBinaryPlan(binaryPlan)
	return binaryPlan
}

// getPlanTree will try to get the select plan tree if the plan is select or the select plan of delete/update/insert statement.
func getPlanTree(stmtCtx *stmtctx.StatementContext) string {
	cfg := config.GetGlobalConfig()
	if atomic.LoadUint32(&cfg.Instance.RecordPlanInSlowLog) == 0 {
		return ""
	}
	planTree, _ := getEncodedPlan(stmtCtx, false)
	if len(planTree) == 0 {
		return planTree
	}
	return variable.SlowLogPlanPrefix + planTree + variable.SlowLogPlanSuffix
}

// GetPlanDigest will try to get the select plan tree if the plan is select or the select plan of delete/update/insert statement.
func GetPlanDigest(stmtCtx *stmtctx.StatementContext) (string, *parser.Digest) {
	normalized, planDigest := stmtCtx.GetPlanDigest()
	if len(normalized) > 0 && planDigest != nil {
		return normalized, planDigest
	}
	flat := getFlatPlan(stmtCtx)
	normalized, planDigest = plannercore.NormalizeFlatPlan(flat)
	stmtCtx.SetPlanDigest(normalized, planDigest)
	return normalized, planDigest
}

// getEncodedPlan gets the encoded plan, and generates the hint string if indicated.
func getEncodedPlan(stmtCtx *stmtctx.StatementContext, genHint bool) (encodedPlan, hintStr string) {
	var hintSet bool
	encodedPlan = stmtCtx.GetEncodedPlan()
	hintStr, hintSet = stmtCtx.GetPlanHint()
	if len(encodedPlan) > 0 && (!genHint || hintSet) {
		return
	}
	flat := getFlatPlan(stmtCtx)
	if len(encodedPlan) == 0 {
		encodedPlan = plannercore.EncodeFlatPlan(flat)
		stmtCtx.SetEncodedPlan(encodedPlan)
	}
	if genHint {
		hints := plannercore.GenHintsFromFlatPlan(flat)
		for _, tableHint := range stmtCtx.OriginalTableHints {
			// some hints like 'memory_quota' cannot be extracted from the PhysicalPlan directly,
			// so we have to iterate all hints from the customer and keep some other necessary hints.
			switch tableHint.HintName.L {
			case hint.HintMemoryQuota, hint.HintUseToja, hint.HintNoIndexMerge,
				hint.HintMaxExecutionTime, hint.HintIgnoreIndex, hint.HintReadFromStorage,
				hint.HintMerge, hint.HintSemiJoinRewrite, hint.HintNoDecorrelate:
				hints = append(hints, tableHint)
			}
		}

		hintStr = hint.RestoreOptimizerHints(hints)
		stmtCtx.SetPlanHint(hintStr)
	}
	return
}

// SummaryStmt collects statements for information_schema.statements_summary
func (a *ExecStmt) SummaryStmt(succ bool) {
	sessVars := a.Ctx.GetSessionVars()
	var userString string
	if sessVars.User != nil {
		userString = sessVars.User.Username
	}

	// Internal SQLs must also be recorded to keep the consistency of `PrevStmt` and `PrevStmtDigest`.
	// If this SQL is under `explain explore {SQL}`, we still want to record them in stmt summary.
	isInternalSQL := (sessVars.InRestrictedSQL || len(userString) == 0) && !sessVars.InExplainExplore
	if !stmtsummaryv2.Enabled() || (isInternalSQL && !stmtsummaryv2.EnabledInternal()) {
		sessVars.SetPrevStmtDigest("")
		return
	}
	// Ignore `PREPARE` statements, but record `EXECUTE` statements.
	if _, ok := a.StmtNode.(*ast.PrepareStmt); ok {
		return
	}
	stmtCtx := sessVars.StmtCtx
	// Make sure StmtType is filled even if succ is false.
	if stmtCtx.StmtType == "" {
		stmtCtx.StmtType = stmtctx.GetStmtLabel(context.Background(), a.StmtNode)
	}
	normalizedSQL, digest := stmtCtx.SQLDigest()
	costTime := sessVars.GetTotalCostDuration()
	charset, collation := sessVars.GetCharsetInfo()

	var prevSQL, prevSQLDigest string
	if _, ok := a.StmtNode.(*ast.CommitStmt); ok {
		// If prevSQLDigest is not recorded, it means this `commit` is the first SQL once stmt summary is enabled,
		// so it's OK just to ignore it.
		if prevSQLDigest = sessVars.GetPrevStmtDigest(); len(prevSQLDigest) == 0 {
			return
		}
		prevSQL = sessVars.PrevStmt.String()
	}
	sessVars.SetPrevStmtDigest(digest.String())

	// Generating plan digest is slow, only generate it once if it's 'Point_Get'.
	// If it's a point get, different SQLs leads to different plans, so SQL digest
	// is enough to distinguish different plans in this case.
	var planDigest string
	if a.Plan.TP() != plancodec.TypePointGet {
		_, tmp := GetPlanDigest(stmtCtx)
		planDigest = tmp.String()
	}

	execDetail := stmtCtx.GetExecDetails()
	copTaskInfo := stmtCtx.CopTasksSummary()
	memMax := sessVars.MemTracker.MaxConsumed()
	diskMax := sessVars.DiskTracker.MaxConsumed()
	stmtDetail, tikvExecDetail, ruDetail := execdetails.GetExecDetailsFromContext(a.GoCtx)

	if stmtCtx.WaitLockLeaseTime > 0 {
		if execDetail.BackoffSleep == nil {
			execDetail.BackoffSleep = make(map[string]time.Duration)
		}
		execDetail.BackoffSleep["waitLockLeaseForCacheTable"] = stmtCtx.WaitLockLeaseTime
		execDetail.BackoffTime += stmtCtx.WaitLockLeaseTime
		execDetail.TimeDetail.WaitTime += stmtCtx.WaitLockLeaseTime
	}

	var keyspaceID uint32
	keyspaceName := keyspace.GetKeyspaceNameBySettings()
	if !keyspace.IsKeyspaceNameEmpty(keyspaceName) {
		keyspaceID = uint32(a.Ctx.GetStore().GetCodec().GetKeyspaceID())
	}

	if sessVars.CacheStmtExecInfo == nil {
		sessVars.CacheStmtExecInfo = &stmtsummary.StmtExecInfo{}
	}
	stmtExecInfo := sessVars.CacheStmtExecInfo
	stmtExecInfo.SchemaName = strings.ToLower(sessVars.CurrentDB)
	stmtExecInfo.Charset = charset
	stmtExecInfo.Collation = collation
	stmtExecInfo.NormalizedSQL = normalizedSQL
	stmtExecInfo.Digest = digest.String()
	stmtExecInfo.PrevSQL = prevSQL
	stmtExecInfo.PrevSQLDigest = prevSQLDigest
	stmtExecInfo.PlanDigest = planDigest
	stmtExecInfo.User = userString
	stmtExecInfo.TotalLatency = costTime
	stmtExecInfo.ParseLatency = sessVars.DurationParse
	stmtExecInfo.CompileLatency = sessVars.DurationCompile
	stmtExecInfo.StmtCtx = stmtCtx
	stmtExecInfo.CopTasks = copTaskInfo
	stmtExecInfo.ExecDetail = execDetail
	stmtExecInfo.MemMax = memMax
	stmtExecInfo.DiskMax = diskMax
	stmtExecInfo.StartTime = sessVars.StartTime
	stmtExecInfo.IsInternal = isInternalSQL
	stmtExecInfo.Succeed = succ
	stmtExecInfo.PlanInCache = sessVars.FoundInPlanCache
	stmtExecInfo.PlanInBinding = sessVars.FoundInBinding
	stmtExecInfo.ExecRetryCount = a.retryCount
	stmtExecInfo.StmtExecDetails = stmtDetail
	stmtExecInfo.ResultRows = stmtCtx.GetResultRowsCount()
	stmtExecInfo.TiKVExecDetails = &tikvExecDetail
	stmtExecInfo.Prepared = a.isPreparedStmt
	stmtExecInfo.KeyspaceName = keyspaceName
	stmtExecInfo.KeyspaceID = keyspaceID
	stmtExecInfo.RUDetail = ruDetail
	stmtExecInfo.ResourceGroupName = sessVars.StmtCtx.ResourceGroupName
	stmtExecInfo.CPUUsages = sessVars.SQLCPUUsages.GetCPUUsages()
	stmtExecInfo.PlanCacheUnqualified = sessVars.StmtCtx.PlanCacheUnqualified()
	stmtExecInfo.LazyInfo = a
	if a.retryCount > 0 {
		stmtExecInfo.ExecRetryTime = costTime - sessVars.DurationParse - sessVars.DurationCompile - time.Since(a.retryStartTime)
	}
	stmtsummaryv2.Add(stmtExecInfo)
}

// GetOriginalSQL implements StmtExecLazyInfo interface.
func (a *ExecStmt) GetOriginalSQL() string {
	stmt := a.getLazyStmtText()
	return stmt.String()
}

// GetEncodedPlan implements StmtExecLazyInfo interface.
func (a *ExecStmt) GetEncodedPlan() (p string, h string, e any) {
	defer func() {
		e = recover()
		if e != nil {
			logutil.BgLogger().Warn("fail to generate plan info",
				zap.Stack("backtrace"),
				zap.Any("error", e))
		}
	}()

	sessVars := a.Ctx.GetSessionVars()
	p, h = getEncodedPlan(sessVars.StmtCtx, !sessVars.InRestrictedSQL)
	return
}

// GetBinaryPlan implements StmtExecLazyInfo interface.
func (a *ExecStmt) GetBinaryPlan() string {
	if variable.GenerateBinaryPlan.Load() {
		return getBinaryPlan(a.Ctx)
	}
	return ""
}

// GetPlanDigest implements StmtExecLazyInfo interface.
func (a *ExecStmt) GetPlanDigest() string {
	if a.Plan.TP() == plancodec.TypePointGet {
		_, planDigest := GetPlanDigest(a.Ctx.GetSessionVars().StmtCtx)
		return planDigest.String()
	}
	return ""
}

// GetBindingSQLAndDigest implements StmtExecLazyInfo interface, providing the
// normalized SQL and digest, with additional rules specific to bindings.
func (a *ExecStmt) GetBindingSQLAndDigest() (s string, d string) {
	normalizedSQL, digest := parser.NormalizeDigestForBinding(bindinfo.RestoreDBForBinding(a.StmtNode, a.Ctx.GetSessionVars().CurrentDB))
	return normalizedSQL, digest.String()
}

// GetTextToLog return the query text to log.
func (a *ExecStmt) GetTextToLog(keepHint bool) string {
	var sql string
	sessVars := a.Ctx.GetSessionVars()
	rmode := sessVars.EnableRedactLog
	if rmode == errors.RedactLogEnable {
		if keepHint {
			sql = parser.NormalizeKeepHint(sessVars.StmtCtx.OriginalSQL)
		} else {
			sql, _ = sessVars.StmtCtx.SQLDigest()
		}
	} else if sensitiveStmt, ok := a.StmtNode.(ast.SensitiveStmtNode); ok {
		sql = sensitiveStmt.SecureText()
	} else {
		sql = redact.String(rmode, sessVars.StmtCtx.OriginalSQL+sessVars.PlanCacheParams.String())
	}
	return sql
}

// getLazyText is equivalent to `a.GetTextToLog(false)`. Note that the s.Params is a shallow copy of
// `sessVars.PlanCacheParams`, so you can only use the lazy text within the current stmt context.
func (a *ExecStmt) getLazyStmtText() (s variable.LazyStmtText) {
	sessVars := a.Ctx.GetSessionVars()
	rmode := sessVars.EnableRedactLog
	if rmode == errors.RedactLogEnable {
		sql, _ := sessVars.StmtCtx.SQLDigest()
		s.SetText(sql)
	} else if sensitiveStmt, ok := a.StmtNode.(ast.SensitiveStmtNode); ok {
		sql := sensitiveStmt.SecureText()
		s.SetText(sql)
	} else {
		s.Redact = rmode
		s.SQL = sessVars.StmtCtx.OriginalSQL
		s.Params = *sessVars.PlanCacheParams
	}
	return
}

// updatePrevStmt is equivalent to `sessVars.PrevStmt = FormatSQL(a.GetTextToLog(false))`
func (a *ExecStmt) updatePrevStmt() {
	sessVars := a.Ctx.GetSessionVars()
	if sessVars.PrevStmt == nil {
		sessVars.PrevStmt = &variable.LazyStmtText{Format: formatSQL}
	}
	rmode := sessVars.EnableRedactLog
	if rmode == errors.RedactLogEnable {
		sql, _ := sessVars.StmtCtx.SQLDigest()
		sessVars.PrevStmt.SetText(sql)
	} else if sensitiveStmt, ok := a.StmtNode.(ast.SensitiveStmtNode); ok {
		sql := sensitiveStmt.SecureText()
		sessVars.PrevStmt.SetText(sql)
	} else {
		sessVars.PrevStmt.Update(rmode, sessVars.StmtCtx.OriginalSQL, sessVars.PlanCacheParams)
	}
}

func (a *ExecStmt) observeStmtBeginForTopSQL(ctx context.Context) context.Context {
	if !topsqlstate.TopSQLEnabled() && IsFastPlan(a.Plan) {
		// To reduce the performance impact on fast plan.
		// Drop them does not cause notable accuracy issue in TopSQL.
		return ctx
	}

	vars := a.Ctx.GetSessionVars()
	sc := vars.StmtCtx
	normalizedSQL, sqlDigest := sc.SQLDigest()
	normalizedPlan, planDigest := GetPlanDigest(sc)
	var sqlDigestByte, planDigestByte []byte
	if sqlDigest != nil {
		sqlDigestByte = sqlDigest.Bytes()
	}
	if planDigest != nil {
		planDigestByte = planDigest.Bytes()
	}
	stats := a.Ctx.GetStmtStats()
	if !topsqlstate.TopSQLEnabled() {
		// Always attach the SQL and plan info uses to catch the running SQL when Top SQL is enabled in execution.
		if stats != nil {
			stats.OnExecutionBegin(sqlDigestByte, planDigestByte)
		}
		return topsql.AttachSQLAndPlanInfo(ctx, sqlDigest, planDigest)
	}

	if stats != nil {
		stats.OnExecutionBegin(sqlDigestByte, planDigestByte)
		// This is a special logic prepared for TiKV's SQLExecCount.
		sc.KvExecCounter = stats.CreateKvExecCounter(sqlDigestByte, planDigestByte)
	}

	isSQLRegistered := sc.IsSQLRegistered.Load()
	if !isSQLRegistered {
		topsql.RegisterSQL(normalizedSQL, sqlDigest, vars.InRestrictedSQL)
	}
	sc.IsSQLAndPlanRegistered.Store(true)
	if len(normalizedPlan) == 0 {
		return ctx
	}
	topsql.RegisterPlan(normalizedPlan, planDigest)
	return topsql.AttachSQLAndPlanInfo(ctx, sqlDigest, planDigest)
}

// UpdatePlanCacheRuntimeInfo updates the runtime information of the plan in the plan cache.
func (a *ExecStmt) UpdatePlanCacheRuntimeInfo() {
	if !vardef.EnableInstancePlanCache.Load() {
		return // only record for Instance Plan Cache
	}
	v := a.Ctx.GetSessionVars().PlanCacheValue
	if v == nil {
		return
	}
	pcv, ok := v.(*plannercore.PlanCacheValue)
	if !ok {
		return
	}

	execDetail := a.Ctx.GetSessionVars().StmtCtx.GetExecDetails()
	var procKeys, totKeys int64
	if execDetail.ScanDetail != nil { // only support TiKV
		procKeys = execDetail.ScanDetail.ProcessedKeys
		totKeys = execDetail.ScanDetail.TotalKeys
	}
	costTime := a.Ctx.GetSessionVars().GetTotalCostDuration()
	pcv.UpdateRuntimeInfo(procKeys, totKeys, int64(costTime))
	a.Ctx.GetSessionVars().PlanCacheValue = nil // reset
}

func (a *ExecStmt) observeStmtFinishedForTopSQL() {
	vars := a.Ctx.GetSessionVars()
	if vars == nil {
		return
	}
	if stats := a.Ctx.GetStmtStats(); stats != nil && topsqlstate.TopSQLEnabled() {
		sqlDigest, planDigest := a.getSQLPlanDigest()
		execDuration := vars.GetTotalCostDuration()
		stats.OnExecutionFinished(sqlDigest, planDigest, execDuration)
	}
}

func (a *ExecStmt) getSQLPlanDigest() (sqlDigest, planDigest []byte) {
	vars := a.Ctx.GetSessionVars()
	if _, d := vars.StmtCtx.SQLDigest(); d != nil {
		sqlDigest = d.Bytes()
	}
	if _, d := vars.StmtCtx.GetPlanDigest(); d != nil {
		planDigest = d.Bytes()
	}
	return sqlDigest, planDigest
}

// only allow select/delete/update/insert/execute stmt captured by continues capture
func checkPlanReplayerContinuesCaptureValidStmt(stmtNode ast.StmtNode) bool {
	switch stmtNode.(type) {
	case *ast.SelectStmt, *ast.DeleteStmt, *ast.UpdateStmt, *ast.InsertStmt, *ast.ExecuteStmt:
		return true
	default:
		return false
	}
}

func checkPlanReplayerCaptureTask(sctx sessionctx.Context, stmtNode ast.StmtNode, startTS uint64) {
	dom := domain.GetDomain(sctx)
	if dom == nil {
		return
	}
	handle := dom.GetPlanReplayerHandle()
	if handle == nil {
		return
	}
	tasks := handle.GetTasks()
	if len(tasks) == 0 {
		return
	}
	_, sqlDigest := sctx.GetSessionVars().StmtCtx.SQLDigest()
	_, planDigest := sctx.GetSessionVars().StmtCtx.GetPlanDigest()
	if sqlDigest == nil || planDigest == nil {
		return
	}
	key := replayer.PlanReplayerTaskKey{
		SQLDigest:  sqlDigest.String(),
		PlanDigest: planDigest.String(),
	}
	for _, task := range tasks {
		if task.SQLDigest == sqlDigest.String() {
			if task.PlanDigest == "*" || task.PlanDigest == planDigest.String() {
				sendPlanReplayerDumpTask(key, sctx, stmtNode, startTS, false)
				return
			}
		}
	}
}

func checkPlanReplayerContinuesCapture(sctx sessionctx.Context, stmtNode ast.StmtNode, startTS uint64) {
	dom := domain.GetDomain(sctx)
	if dom == nil {
		return
	}
	handle := dom.GetPlanReplayerHandle()
	if handle == nil {
		return
	}
	_, sqlDigest := sctx.GetSessionVars().StmtCtx.SQLDigest()
	_, planDigest := sctx.GetSessionVars().StmtCtx.GetPlanDigest()
	key := replayer.PlanReplayerTaskKey{
		SQLDigest:  sqlDigest.String(),
		PlanDigest: planDigest.String(),
	}
	existed := sctx.GetSessionVars().CheckPlanReplayerFinishedTaskKey(key)
	if existed {
		return
	}
	sendPlanReplayerDumpTask(key, sctx, stmtNode, startTS, true)
	sctx.GetSessionVars().AddPlanReplayerFinishedTaskKey(key)
}

func sendPlanReplayerDumpTask(key replayer.PlanReplayerTaskKey, sctx sessionctx.Context, stmtNode ast.StmtNode,
	startTS uint64, isContinuesCapture bool) {
	stmtCtx := sctx.GetSessionVars().StmtCtx
	handle := sctx.Value(bindinfo.SessionBindInfoKeyType).(bindinfo.SessionBindingHandle)
	bindings := handle.GetAllSessionBindings()
	dumpTask := &domain.PlanReplayerDumpTask{
		PlanReplayerTaskKey: key,
		StartTS:             startTS,
		TblStats:            stmtCtx.TableStats,
		SessionBindings:     [][]*bindinfo.Binding{bindings},
		SessionVars:         sctx.GetSessionVars(),
		ExecStmts:           []ast.StmtNode{stmtNode},
		DebugTrace:          []any{stmtCtx.OptimizerDebugTrace},
		Analyze:             false,
		IsCapture:           true,
		IsContinuesCapture:  isContinuesCapture,
	}
	dumpTask.EncodedPlan, _ = getEncodedPlan(stmtCtx, false)
	if execStmtAst, ok := stmtNode.(*ast.ExecuteStmt); ok {
		planCacheStmt, err := plannercore.GetPreparedStmt(execStmtAst, sctx.GetSessionVars())
		if err != nil {
			logutil.BgLogger().Warn("fail to find prepared ast for dumping plan replayer", zap.String("category", "plan-replayer-capture"),
				zap.String("sqlDigest", key.SQLDigest),
				zap.String("planDigest", key.PlanDigest),
				zap.Error(err))
		} else {
			dumpTask.ExecStmts = []ast.StmtNode{planCacheStmt.PreparedAst.Stmt}
		}
	}
	domain.GetDomain(sctx).GetPlanReplayerHandle().SendTask(dumpTask)
}<|MERGE_RESOLUTION|>--- conflicted
+++ resolved
@@ -1657,93 +1657,8 @@
 	if (!enable || !matchRules) && !force {
 		return
 	}
-<<<<<<< HEAD
 
 	SetSlowLogItems(a, txnTS, hasMoreResults, slowItems)
-=======
-
-	var indexNames string
-	if len(stmtCtx.IndexNames) > 0 {
-		// remove duplicate index.
-		idxMap := make(map[string]struct{})
-		buf := bytes.NewBuffer(make([]byte, 0, 4))
-		buf.WriteByte('[')
-		for _, idx := range stmtCtx.IndexNames {
-			_, ok := idxMap[idx]
-			if ok {
-				continue
-			}
-			idxMap[idx] = struct{}{}
-			if buf.Len() > 1 {
-				buf.WriteByte(',')
-			}
-			buf.WriteString(idx)
-		}
-		buf.WriteByte(']')
-		indexNames = buf.String()
-	}
-
-	stmtDetail, tikvExecDetail, ruDetails := execdetails.GetExecDetailsFromContext(a.GoCtx)
-	execDetail := stmtCtx.GetExecDetails()
-	sql := FormatSQL(a.GetTextToLog(true))
-	_, digest := stmtCtx.SQLDigest()
-	_, planDigest := GetPlanDigest(stmtCtx)
-
-	binaryPlan := ""
-	if variable.GenerateBinaryPlan.Load() {
-		binaryPlan = getBinaryPlan(a.Ctx)
-		if len(binaryPlan) > 0 {
-			binaryPlan = variable.SlowLogBinaryPlanPrefix + binaryPlan + variable.SlowLogPlanSuffix
-		}
-	}
-
-	var keyspaceID uint32
-	keyspaceName := keyspace.GetKeyspaceNameBySettings()
-	if !keyspace.IsKeyspaceNameEmpty(keyspaceName) {
-		keyspaceID = uint32(a.Ctx.GetStore().GetCodec().GetKeyspaceID())
-	}
-	if txnTS == 0 {
-		// TODO: txnTS maybe ambiguous, consider logging stale-read-ts with a new field in the slow log.
-		txnTS = sessVars.TxnCtx.StaleReadTs
-	}
-
-	slowItems := &variable.SlowQueryLogItems{
-		TxnTS:             txnTS,
-		KeyspaceName:      keyspaceName,
-		KeyspaceID:        keyspaceID,
-		SQL:               sql.String(),
-		Digest:            digest.String(),
-		TimeTotal:         costTime,
-		IndexNames:        indexNames,
-		CopTasks:          stmtCtx.CopTasksDetails(),
-		ExecDetail:        execDetail,
-		MemMax:            sessVars.MemTracker.MaxConsumed(),
-		DiskMax:           sessVars.DiskTracker.MaxConsumed(),
-		Succ:              succ,
-		Plan:              getPlanTree(stmtCtx),
-		PlanDigest:        planDigest.String(),
-		BinaryPlan:        binaryPlan,
-		Prepared:          a.isPreparedStmt,
-		HasMoreResults:    hasMoreResults,
-		PlanFromCache:     sessVars.FoundInPlanCache,
-		PlanFromBinding:   sessVars.FoundInBinding,
-		RewriteInfo:       sessVars.RewritePhaseInfo,
-		KVExecDetail:      &tikvExecDetail,
-		WriteSQLRespTotal: stmtDetail.WriteSQLRespDuration,
-		ResultRows:        stmtCtx.GetResultRowsCount(),
-		ExecRetryCount:    a.retryCount,
-		IsExplicitTxn:     sessVars.TxnCtx.IsExplicit,
-		IsWriteCacheTable: stmtCtx.WaitLockLeaseTime > 0,
-		UsedStats:         stmtCtx.GetUsedStatsInfo(false),
-		IsSyncStatsFailed: stmtCtx.IsSyncStatsFailed,
-		Warnings:          variable.CollectWarningsForSlowLog(stmtCtx),
-		ResourceGroupName: sessVars.StmtCtx.ResourceGroupName,
-		RUDetails:         ruDetails,
-		CPUUsages:         sessVars.SQLCPUUsages.GetCPUUsages(),
-		StorageKV:         stmtCtx.IsTiKV.Load(),
-		StorageMPP:        stmtCtx.IsTiFlash.Load(),
-	}
->>>>>>> 93c90afb
 	failpoint.Inject("assertSyncStatsFailed", func(val failpoint.Value) {
 		if val.(bool) {
 			if !slowItems.IsSyncStatsFailed {
@@ -1789,11 +1704,7 @@
 				Digest:     slowItems.Digest,
 				Start:      sessVars.StartTime,
 				Duration:   costTime,
-<<<<<<< HEAD
 				Detail:     *slowItems.ExecDetail,
-=======
-				Detail:     execDetail,
->>>>>>> 93c90afb
 				Succ:       succ,
 				ConnID:     sessVars.ConnectionID,
 				SessAlias:  sessVars.SessionAlias,
