--- conflicted
+++ resolved
@@ -297,15 +297,9 @@
 		}
 	}
 
-<<<<<<< HEAD
 	if executor == nil {
-		b := newExecutorBuilder(a.Ctx, a.InfoSchema, a.Ti)
+		b := newExecutorBuilder(a.Ctx, a.InfoSchema)
 		executor = b.build(a.Plan)
-=======
-	if pointExecutor == nil {
-		b := newExecutorBuilder(a.Ctx, a.InfoSchema)
-		pointExecutor = b.build(a.Plan).(*PointGetExecutor)
->>>>>>> df527fee
 		if b.err != nil {
 			return nil, b.err
 		}
