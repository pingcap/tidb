--- conflicted
+++ resolved
@@ -1673,29 +1673,6 @@
 			return
 		}
 
-<<<<<<< HEAD
-	if !vardef.GlobalSlowLogRateLimiter.Allow() {
-		sampleLoggerFactory().Info("slow log skipped due to rate limiting", zap.Int64("tidb_slow_log_max_per_sec", int64(vardef.GlobalSlowLogRateLimiter.Limit())))
-		return
-	}
-
-	var indexNames string
-	if len(stmtCtx.IndexNames) > 0 {
-		// remove duplicate index.
-		idxMap := make(map[string]struct{})
-		buf := bytes.NewBuffer(make([]byte, 0, 4))
-		buf.WriteByte('[')
-		for _, idx := range stmtCtx.IndexNames {
-			_, ok := idxMap[idx]
-			if ok {
-				continue
-			}
-			idxMap[idx] = struct{}{}
-			if buf.Len() > 1 {
-				buf.WriteByte(',')
-			}
-			buf.WriteString(idx)
-=======
 		sessVars.StmtCtx.ExecSuccess = succ
 		sessVars.StmtCtx.ExecRetryCount = uint64(a.retryCount)
 		globalRules := vardef.GlobalSlowLogRules.Load()
@@ -1708,11 +1685,15 @@
 		} else {
 			threshold := time.Duration(atomic.LoadUint64(&cfg.Instance.SlowThreshold)) * time.Millisecond
 			matchRules = sessVars.GetTotalCostDuration() >= threshold
->>>>>>> 8744057e
 		}
 		if !matchRules && !force {
 			return
 		}
+	}
+
+	if !vardef.GlobalSlowLogRateLimiter.Allow() {
+		sampleLoggerFactory().Info("slow log skipped due to rate limiting", zap.Int64("tidb_slow_log_max_per_sec", int64(vardef.GlobalSlowLogRateLimiter.Limit())))
+		return
 	}
 
 	if slowItems == nil {
