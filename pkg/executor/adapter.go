// Copyright 2015 PingCAP, Inc.
//
// Licensed under the Apache License, Version 2.0 (the "License");
// you may not use this file except in compliance with the License.
// You may obtain a copy of the License at
//
//     http://www.apache.org/licenses/LICENSE-2.0
//
// Unless required by applicable law or agreed to in writing, software
// distributed under the License is distributed on an "AS IS" BASIS,
// WITHOUT WARRANTIES OR CONDITIONS OF ANY KIND, either express or implied.
// See the License for the specific language governing permissions and
// limitations under the License.

package executor

import (
	"context"
	"fmt"
	"math"
	"runtime/trace"
	"strconv"
	"strings"
	"sync"
	"sync/atomic"
	"time"

	"github.com/pingcap/errors"
	"github.com/pingcap/failpoint"
	"github.com/pingcap/log"
	"github.com/pingcap/tidb/pkg/bindinfo"
	"github.com/pingcap/tidb/pkg/config"
	"github.com/pingcap/tidb/pkg/ddl/placement"
	"github.com/pingcap/tidb/pkg/domain"
	"github.com/pingcap/tidb/pkg/executor/internal/exec"
	executor_metrics "github.com/pingcap/tidb/pkg/executor/metrics"
	"github.com/pingcap/tidb/pkg/executor/staticrecordset"
	"github.com/pingcap/tidb/pkg/expression"
	"github.com/pingcap/tidb/pkg/infoschema"
	"github.com/pingcap/tidb/pkg/keyspace"
	"github.com/pingcap/tidb/pkg/kv"
	"github.com/pingcap/tidb/pkg/meta/model"
	"github.com/pingcap/tidb/pkg/metrics"
	"github.com/pingcap/tidb/pkg/parser"
	"github.com/pingcap/tidb/pkg/parser/ast"
	"github.com/pingcap/tidb/pkg/parser/mysql"
	"github.com/pingcap/tidb/pkg/parser/terror"
	"github.com/pingcap/tidb/pkg/planner"
	plannercore "github.com/pingcap/tidb/pkg/planner/core"
	"github.com/pingcap/tidb/pkg/planner/core/base"
	"github.com/pingcap/tidb/pkg/planner/core/operator/logicalop"
	"github.com/pingcap/tidb/pkg/planner/core/operator/physicalop"
	"github.com/pingcap/tidb/pkg/planner/core/resolve"
	"github.com/pingcap/tidb/pkg/plugin"
	"github.com/pingcap/tidb/pkg/resourcegroup/runaway"
	"github.com/pingcap/tidb/pkg/sessionctx"
	"github.com/pingcap/tidb/pkg/sessionctx/sessionstates"
	"github.com/pingcap/tidb/pkg/sessionctx/stmtctx"
	"github.com/pingcap/tidb/pkg/sessionctx/vardef"
	"github.com/pingcap/tidb/pkg/sessionctx/variable"
	"github.com/pingcap/tidb/pkg/sessiontxn"
	"github.com/pingcap/tidb/pkg/sessiontxn/staleread"
	"github.com/pingcap/tidb/pkg/types"
	util2 "github.com/pingcap/tidb/pkg/util"
	"github.com/pingcap/tidb/pkg/util/breakpoint"
	"github.com/pingcap/tidb/pkg/util/chunk"
	"github.com/pingcap/tidb/pkg/util/dbterror/exeerrors"
	"github.com/pingcap/tidb/pkg/util/execdetails"
	"github.com/pingcap/tidb/pkg/util/hint"
	"github.com/pingcap/tidb/pkg/util/intest"
	"github.com/pingcap/tidb/pkg/util/logutil"
	"github.com/pingcap/tidb/pkg/util/plancodec"
	"github.com/pingcap/tidb/pkg/util/redact"
	"github.com/pingcap/tidb/pkg/util/replayer"
	"github.com/pingcap/tidb/pkg/util/sqlexec"
	"github.com/pingcap/tidb/pkg/util/stmtsummary"
	stmtsummaryv2 "github.com/pingcap/tidb/pkg/util/stmtsummary/v2"
	"github.com/pingcap/tidb/pkg/util/stringutil"
	"github.com/pingcap/tidb/pkg/util/topsql"
	topsqlstate "github.com/pingcap/tidb/pkg/util/topsql/state"
	"github.com/pingcap/tidb/pkg/util/tracing"
	"github.com/prometheus/client_golang/prometheus"
	tikverr "github.com/tikv/client-go/v2/error"
	"github.com/tikv/client-go/v2/oracle"
	"github.com/tikv/client-go/v2/util"
	"go.uber.org/zap"
	"go.uber.org/zap/zapcore"
)

// processinfoSetter is the interface use to set current running process info.
type processinfoSetter interface {
	SetProcessInfo(string, time.Time, byte, uint64)
	UpdateProcessInfo()
}

// recordSet wraps an executor, implements sqlexec.RecordSet interface
type recordSet struct {
	fields   []*resolve.ResultField
	executor exec.Executor
	// The `Fields` method may be called after `Close`, and the executor is cleared in the `Close` function.
	// Therefore, we need to store the schema in `recordSet` to avoid a null pointer exception when calling `executor.Schema()`.
	schema     *expression.Schema
	stmt       *ExecStmt
	lastErrs   []error
	txnStartTS uint64
	once       sync.Once
}

func (a *recordSet) Fields() []*resolve.ResultField {
	if len(a.fields) == 0 {
		a.fields = colNames2ResultFields(a.schema, a.stmt.OutputNames, a.stmt.Ctx.GetSessionVars().CurrentDB)
	}
	return a.fields
}

func colNames2ResultFields(schema *expression.Schema, names []*types.FieldName, defaultDB string) []*resolve.ResultField {
	rfs := make([]*resolve.ResultField, 0, schema.Len())
	defaultDBCIStr := ast.NewCIStr(defaultDB)
	for i := range schema.Len() {
		dbName := names[i].DBName
		if dbName.L == "" && names[i].TblName.L != "" {
			dbName = defaultDBCIStr
		}
		origColName := names[i].OrigColName
		emptyOrgName := false
		if origColName.L == "" {
			origColName = names[i].ColName
			emptyOrgName = true
		}
		rf := &resolve.ResultField{
			Column:       &model.ColumnInfo{Name: origColName, FieldType: *schema.Columns[i].RetType},
			ColumnAsName: names[i].ColName,
			EmptyOrgName: emptyOrgName,
			Table:        &model.TableInfo{Name: names[i].OrigTblName},
			TableAsName:  names[i].TblName,
			DBName:       dbName,
		}
		// This is for compatibility.
		// See issue https://github.com/pingcap/tidb/issues/10513 .
		if len(rf.ColumnAsName.O) > mysql.MaxAliasIdentifierLen {
			rf.ColumnAsName.O = rf.ColumnAsName.O[:mysql.MaxAliasIdentifierLen]
		}
		// Usually the length of O equals the length of L.
		// Add this len judgement to avoid panic.
		if len(rf.ColumnAsName.L) > mysql.MaxAliasIdentifierLen {
			rf.ColumnAsName.L = rf.ColumnAsName.L[:mysql.MaxAliasIdentifierLen]
		}
		rfs = append(rfs, rf)
	}
	return rfs
}

// Next use uses recordSet's executor to get next available chunk for later usage.
// If chunk does not contain any rows, then we update last query found rows in session variable as current found rows.
// The reason we need update is that chunk with 0 rows indicating we already finished current query, we need prepare for
// next query.
// If stmt is not nil and chunk with some rows inside, we simply update last query found rows by the number of row in chunk.
func (a *recordSet) Next(ctx context.Context, req *chunk.Chunk) (err error) {
	defer func() {
		r := recover()
		if r == nil {
			return
		}
		err = util2.GetRecoverError(r)
		logutil.Logger(ctx).Warn("execute sql panic", zap.String("sql", a.stmt.GetTextToLog(false)), zap.Stack("stack"))
	}()
	if a.stmt != nil {
		if err := a.stmt.Ctx.GetSessionVars().SQLKiller.HandleSignal(); err != nil {
			return err
		}
	}

	err = a.stmt.next(ctx, a.executor, req)
	if err != nil {
		a.lastErrs = append(a.lastErrs, err)
		return err
	}
	numRows := req.NumRows()
	if numRows == 0 {
		if a.stmt != nil {
			a.stmt.Ctx.GetSessionVars().LastFoundRows = a.stmt.Ctx.GetSessionVars().StmtCtx.FoundRows()
		}
		return nil
	}
	if a.stmt != nil {
		a.stmt.Ctx.GetSessionVars().StmtCtx.AddFoundRows(uint64(numRows))
	}
	return nil
}

// NewChunk create a chunk base on top-level executor's exec.NewFirstChunk().
func (a *recordSet) NewChunk(alloc chunk.Allocator) *chunk.Chunk {
	if alloc == nil {
		return exec.NewFirstChunk(a.executor)
	}

	return alloc.Alloc(a.executor.RetFieldTypes(), a.executor.InitCap(), a.executor.MaxChunkSize())
}

func (a *recordSet) Finish() error {
	var err error
	a.once.Do(func() {
		err = exec.Close(a.executor)
		cteErr := resetCTEStorageMap(a.stmt.Ctx)
		if cteErr != nil {
			logutil.BgLogger().Error("got error when reset cte storage, should check if the spill disk file deleted or not", zap.Error(cteErr))
		}
		if err == nil {
			err = cteErr
		}
		a.executor = nil
		if a.stmt != nil {
			status := a.stmt.Ctx.GetSessionVars().SQLKiller.GetKillSignal()
			inWriteResultSet := a.stmt.Ctx.GetSessionVars().SQLKiller.InWriteResultSet.Load()
			if status > 0 && inWriteResultSet {
				logutil.BgLogger().Warn("kill, this SQL might be stuck in the network stack while writing packets to the client.", zap.Uint64("connection ID", a.stmt.Ctx.GetSessionVars().ConnectionID))
			}
		}
	})
	if err != nil {
		a.lastErrs = append(a.lastErrs, err)
	}
	return err
}

func (a *recordSet) Close() error {
	err := a.Finish()
	if err != nil {
		logutil.BgLogger().Error("close recordSet error", zap.Error(err))
	}
	a.stmt.CloseRecordSet(a.txnStartTS, errors.Join(a.lastErrs...))
	return err
}

// OnFetchReturned implements commandLifeCycle#OnFetchReturned
func (a *recordSet) OnFetchReturned() {
	a.stmt.LogSlowQuery(a.txnStartTS, len(a.lastErrs) == 0, true)
}

// TryDetach creates a new `RecordSet` which doesn't depend on the current session context.
func (a *recordSet) TryDetach() (sqlexec.RecordSet, bool, error) {
	e, ok := Detach(a.executor)
	if !ok {
		return nil, false, nil
	}
	return staticrecordset.New(a.Fields(), e, a.stmt.GetTextToLog(false)), true, nil
}

// GetExecutor4Test exports the internal executor for test purpose.
func (a *recordSet) GetExecutor4Test() any {
	return a.executor
}

// TelemetryInfo records some telemetry information during execution.
type TelemetryInfo struct {
	UseNonRecursive       bool
	UseRecursive          bool
	UseMultiSchemaChange  bool
	UseExchangePartition  bool
	UseFlashbackToCluster bool
	PartitionTelemetry    *PartitionTelemetryInfo
	AccountLockTelemetry  *AccountLockTelemetryInfo
	UseIndexMerge         bool
	UseTableLookUp        atomic.Bool
}

// PartitionTelemetryInfo records table partition telemetry information during execution.
type PartitionTelemetryInfo struct {
	UseTablePartition                bool
	UseTablePartitionList            bool
	UseTablePartitionRange           bool
	UseTablePartitionHash            bool
	UseTablePartitionRangeColumns    bool
	UseTablePartitionRangeColumnsGt1 bool
	UseTablePartitionRangeColumnsGt2 bool
	UseTablePartitionRangeColumnsGt3 bool
	UseTablePartitionListColumns     bool
	TablePartitionMaxPartitionsNum   uint64
	UseCreateIntervalPartition       bool
	UseAddIntervalPartition          bool
	UseDropIntervalPartition         bool
	UseCompactTablePartition         bool
	UseReorganizePartition           bool
}

// AccountLockTelemetryInfo records account lock/unlock information during execution
type AccountLockTelemetryInfo struct {
	// The number of CREATE/ALTER USER statements that lock the user
	LockUser int64
	// The number of CREATE/ALTER USER statements that unlock the user
	UnlockUser int64
	// The number of CREATE/ALTER USER statements
	CreateOrAlterUser int64
}

// ExecStmt implements the sqlexec.Statement interface, it builds a planner.Plan to an sqlexec.Statement.
type ExecStmt struct {
	// GoCtx stores parent go context.Context for a stmt.
	GoCtx context.Context
	// InfoSchema stores a reference to the schema information.
	InfoSchema infoschema.InfoSchema
	// Plan stores a reference to the final physical plan.
	Plan base.Plan

	StmtNode ast.StmtNode

	Ctx sessionctx.Context

	// LowerPriority represents whether to lower the execution priority of a query.
	LowerPriority     bool
	isPreparedStmt    bool
	isSelectForUpdate bool
	retryCount        uint
	retryStartTime    time.Time

	// Phase durations are splited into two parts: 1. trying to lock keys (but
	// failed); 2. the final iteration of the retry loop. Here we use
	// [2]time.Duration to record such info for each phase. The first duration
	// is increased only within the current iteration. When we meet a
	// pessimistic lock error and decide to retry, we add the first duration to
	// the second and reset the first to 0 by calling `resetPhaseDurations`.
	phaseBuildDurations [2]time.Duration
	phaseOpenDurations  [2]time.Duration
	phaseNextDurations  [2]time.Duration
	phaseLockDurations  [2]time.Duration

	// OutputNames will be set if using cached plan
	OutputNames []*types.FieldName
	PsStmt      *plannercore.PlanCacheStmt
	Ti          *TelemetryInfo
}

// GetStmtNode returns the stmtNode inside Statement
func (a *ExecStmt) GetStmtNode() ast.StmtNode {
	return a.StmtNode
}

// PointGet short path for point exec directly from plan, keep only necessary steps
func (a *ExecStmt) PointGet(ctx context.Context) (*recordSet, error) {
	r, ctx := tracing.StartRegionEx(ctx, "ExecStmt.PointGet")
	defer r.End()
	if r.Span != nil {
		r.Span.LogKV("sql", a.Text())
	}

	failpoint.Inject("assertTxnManagerInShortPointGetPlan", func() {
		sessiontxn.RecordAssert(a.Ctx, "assertTxnManagerInShortPointGetPlan", true)
		// stale read should not reach here
		staleread.AssertStmtStaleness(a.Ctx, false)
		sessiontxn.AssertTxnManagerInfoSchema(a.Ctx, a.InfoSchema)
	})

	ctx = a.observeStmtBeginForTopSQL(ctx)
	startTs, err := sessiontxn.GetTxnManager(a.Ctx).GetStmtReadTS()
	if err != nil {
		return nil, err
	}
	a.Ctx.GetSessionVars().StmtCtx.Priority = kv.PriorityHigh

	var executor exec.Executor
	useMaxTS := startTs == math.MaxUint64

	// try to reuse point get executor
	// We should only use the cached the executor when the startTS is MaxUint64
	if a.PsStmt.PointGet.Executor != nil && useMaxTS {
		exec, ok := a.PsStmt.PointGet.Executor.(*PointGetExecutor)
		if !ok {
			logutil.Logger(ctx).Error("invalid executor type, not PointGetExecutor for point get path")
			a.PsStmt.PointGet.Executor = nil
		} else {
			// CachedPlan type is already checked in last step
			pointGetPlan := a.Plan.(*physicalop.PointGetPlan)
			exec.Recreated(pointGetPlan, a.Ctx)
			a.PsStmt.PointGet.Executor = exec
			executor = exec
			// If reuses the executor, the executor build phase is skipped, and the txn will not be activated that
			// caused `TxnCtx.StartTS` to be 0.
			// So we should set the `TxnCtx.StartTS` manually here to make sure it is not 0
			// to provide the right value for `@@tidb_last_txn_info` or other variables.
			a.Ctx.GetSessionVars().TxnCtx.StartTS = startTs
		}
	}

	if executor == nil {
		b := newExecutorBuilder(a.Ctx, a.InfoSchema, a.Ti)
		executor = b.build(a.Plan)
		if b.err != nil {
			return nil, b.err
		}
		pointExecutor, ok := executor.(*PointGetExecutor)

		// Don't cache the executor for non point-get (table dual) or partitioned tables
		if ok && useMaxTS && pointExecutor.partitionDefIdx == nil {
			a.PsStmt.PointGet.Executor = pointExecutor
		}
	}

	if err = exec.Open(ctx, executor); err != nil {
		terror.Log(exec.Close(executor))
		return nil, err
	}

	sctx := a.Ctx
	cmd32 := atomic.LoadUint32(&sctx.GetSessionVars().CommandValue)
	cmd := byte(cmd32)
	var pi processinfoSetter
	if raw, ok := sctx.(processinfoSetter); ok {
		pi = raw
		sql := a.Text()
		maxExecutionTime := sctx.GetSessionVars().GetMaxExecutionTime()
		// Update processinfo, ShowProcess() will use it.
		pi.SetProcessInfo(sql, time.Now(), cmd, maxExecutionTime)
		if sctx.GetSessionVars().StmtCtx.StmtType == "" {
			sctx.GetSessionVars().StmtCtx.StmtType = stmtctx.GetStmtLabel(ctx, a.StmtNode)
		}
	}

	return &recordSet{
		executor:   executor,
		schema:     executor.Schema(),
		stmt:       a,
		txnStartTS: startTs,
	}, nil
}

// OriginText returns original statement as a string.
func (a *ExecStmt) OriginText() string {
	return a.StmtNode.OriginalText()
}

// Text returns utf8 encoded statement as a string.
func (a *ExecStmt) Text() string {
	return a.StmtNode.Text()
}

// IsPrepared returns true if stmt is a prepare statement.
func (a *ExecStmt) IsPrepared() bool {
	return a.isPreparedStmt
}

// IsReadOnly returns true if a statement is read only.
// If current StmtNode is an ExecuteStmt, we can get its prepared stmt,
// then using ast.IsReadOnly function to determine a statement is read only or not.
func (a *ExecStmt) IsReadOnly(vars *variable.SessionVars) bool {
	return plannercore.IsReadOnly(a.StmtNode, vars)
}

// RebuildPlan rebuilds current execute statement plan.
// It returns the current information schema version that 'a' is using.
func (a *ExecStmt) RebuildPlan(ctx context.Context) (int64, error) {
	ret := &plannercore.PreprocessorReturn{}
	nodeW := resolve.NewNodeW(a.StmtNode)
	if err := plannercore.Preprocess(ctx, a.Ctx, nodeW, plannercore.InTxnRetry, plannercore.InitTxnContextProvider, plannercore.WithPreprocessorReturn(ret)); err != nil {
		return 0, err
	}

	failpoint.Inject("assertTxnManagerInRebuildPlan", func() {
		if is, ok := a.Ctx.Value(sessiontxn.AssertTxnInfoSchemaAfterRetryKey).(infoschema.InfoSchema); ok {
			a.Ctx.SetValue(sessiontxn.AssertTxnInfoSchemaKey, is)
			a.Ctx.SetValue(sessiontxn.AssertTxnInfoSchemaAfterRetryKey, nil)
		}
		sessiontxn.RecordAssert(a.Ctx, "assertTxnManagerInRebuildPlan", true)
		sessiontxn.AssertTxnManagerInfoSchema(a.Ctx, ret.InfoSchema)
		staleread.AssertStmtStaleness(a.Ctx, ret.IsStaleness)
		if ret.IsStaleness {
			sessiontxn.AssertTxnManagerReadTS(a.Ctx, ret.LastSnapshotTS)
		}
	})

	a.InfoSchema = sessiontxn.GetTxnManager(a.Ctx).GetTxnInfoSchema()
	replicaReadScope := sessiontxn.GetTxnManager(a.Ctx).GetReadReplicaScope()
	if a.Ctx.GetSessionVars().GetReplicaRead().IsClosestRead() && replicaReadScope == kv.GlobalReplicaScope {
		logutil.BgLogger().Warn(fmt.Sprintf("tidb can't read closest replicas due to it haven't %s label", placement.DCLabelKey))
	}
	p, names, err := planner.Optimize(ctx, a.Ctx, nodeW, a.InfoSchema)
	if err != nil {
		return 0, err
	}
	a.OutputNames = names
	a.Plan = p
	a.Ctx.GetSessionVars().StmtCtx.SetPlan(p)
	return a.InfoSchema.SchemaMetaVersion(), nil
}

// IsFastPlan exports for testing.
func IsFastPlan(p base.Plan) bool {
	if proj, ok := p.(*physicalop.PhysicalProjection); ok {
		p = proj.Children()[0]
	}
	switch p.(type) {
	case *physicalop.PointGetPlan:
		return true
	case *physicalop.PhysicalTableDual:
		// Plan of following SQL is PhysicalTableDual:
		// select 1;
		// select @@autocommit;
		return true
	case *plannercore.Set:
		// Plan of following SQL is Set:
		// set @a=1;
		// set @@autocommit=1;
		return true
	}
	return false
}

// Exec builds an Executor from a plan. If the Executor doesn't return result,
// like the INSERT, UPDATE statements, it executes in this function. If the Executor returns
// result, execution is done after this function returns, in the returned sqlexec.RecordSet Next method.
func (a *ExecStmt) Exec(ctx context.Context) (_ sqlexec.RecordSet, err error) {
	defer func() {
		r := recover()
		if r == nil {
			if a.retryCount > 0 {
				metrics.StatementPessimisticRetryCount.Observe(float64(a.retryCount))
			}
			execDetails := a.Ctx.GetSessionVars().StmtCtx.GetExecDetails()
			if execDetails.LockKeysDetail != nil {
				if execDetails.LockKeysDetail.LockKeys > 0 {
					metrics.StatementLockKeysCount.Observe(float64(execDetails.LockKeysDetail.LockKeys))
				}
				if a.Ctx.GetSessionVars().StmtCtx.PessimisticLockStarted() && execDetails.LockKeysDetail.TotalTime > 0 {
					metrics.PessimisticLockKeysDuration.Observe(execDetails.LockKeysDetail.TotalTime.Seconds())
				}
			}

			if err == nil && execDetails.LockKeysDetail != nil &&
				(execDetails.LockKeysDetail.AggressiveLockNewCount > 0 || execDetails.LockKeysDetail.AggressiveLockDerivedCount > 0) {
				a.Ctx.GetSessionVars().TxnCtx.FairLockingUsed = true
				// If this statement is finished when some of the keys are locked with conflict in the last retry, or
				// some of the keys are derived from the previous retry, we consider the optimization of fair locking
				// takes effect on this statement.
				if execDetails.LockKeysDetail.LockedWithConflictCount > 0 || execDetails.LockKeysDetail.AggressiveLockDerivedCount > 0 {
					a.Ctx.GetSessionVars().TxnCtx.FairLockingEffective = true
				}
			}
			return
		}
		recoverdErr, ok := r.(error)
		if !ok || !(exeerrors.ErrMemoryExceedForQuery.Equal(recoverdErr) ||
			exeerrors.ErrMemoryExceedForInstance.Equal(recoverdErr) ||
			exeerrors.ErrQueryInterrupted.Equal(recoverdErr) ||
			exeerrors.ErrMaxExecTimeExceeded.Equal(recoverdErr)) {
			panic(r)
		}
		err = recoverdErr
		logutil.Logger(ctx).Warn("execute sql panic", zap.String("sql", a.GetTextToLog(false)), zap.Stack("stack"))
	}()

	failpoint.Inject("assertStaleTSO", func(val failpoint.Value) {
		if n, ok := val.(int); ok && staleread.IsStmtStaleness(a.Ctx) {
			txnManager := sessiontxn.GetTxnManager(a.Ctx)
			ts, err := txnManager.GetStmtReadTS()
			if err != nil {
				panic(err)
			}
			startTS := oracle.ExtractPhysical(ts) / 1000
			if n != int(startTS) {
				panic(fmt.Sprintf("different tso %d != %d", n, startTS))
			}
		}
	})
	sctx := a.Ctx
	ctx = util.SetSessionID(ctx, sctx.GetSessionVars().ConnectionID)
	if _, ok := a.Plan.(*plannercore.Analyze); ok && sctx.GetSessionVars().InRestrictedSQL {
		oriStats, ok := sctx.GetSessionVars().GetSystemVar(vardef.TiDBBuildStatsConcurrency)
		if !ok {
			oriStats = strconv.Itoa(vardef.DefBuildStatsConcurrency)
		}
		oriScan := sctx.GetSessionVars().AnalyzeDistSQLScanConcurrency()
		oriIso, ok := sctx.GetSessionVars().GetSystemVar(vardef.TxnIsolation)
		if !ok {
			oriIso = "REPEATABLE-READ"
		}
		autoConcurrency, err1 := sctx.GetSessionVars().GetSessionOrGlobalSystemVar(ctx, vardef.TiDBAutoBuildStatsConcurrency)
		terror.Log(err1)
		if err1 == nil {
			terror.Log(sctx.GetSessionVars().SetSystemVar(vardef.TiDBBuildStatsConcurrency, autoConcurrency))
		}
		sVal, err2 := sctx.GetSessionVars().GetSessionOrGlobalSystemVar(ctx, vardef.TiDBSysProcScanConcurrency)
		terror.Log(err2)
		if err2 == nil {
			concurrency, err3 := strconv.ParseInt(sVal, 10, 64)
			terror.Log(err3)
			if err3 == nil {
				sctx.GetSessionVars().SetAnalyzeDistSQLScanConcurrency(int(concurrency))
			}
		}
		terror.Log(sctx.GetSessionVars().SetSystemVar(vardef.TxnIsolation, ast.ReadCommitted))
		defer func() {
			terror.Log(sctx.GetSessionVars().SetSystemVar(vardef.TiDBBuildStatsConcurrency, oriStats))
			sctx.GetSessionVars().SetAnalyzeDistSQLScanConcurrency(oriScan)
			terror.Log(sctx.GetSessionVars().SetSystemVar(vardef.TxnIsolation, oriIso))
		}()
	}

	if sctx.GetSessionVars().StmtCtx.HasMemQuotaHint {
		sctx.GetSessionVars().MemTracker.SetBytesLimit(sctx.GetSessionVars().StmtCtx.MemQuotaQuery)
	}

	// must set plan according to the `Execute` plan before getting planDigest
	a.inheritContextFromExecuteStmt()
	var rm *runaway.Manager
	dom := domain.GetDomain(sctx)
	if dom != nil {
		rm = dom.RunawayManager()
	}
	if vardef.EnableResourceControl.Load() && rm != nil {
		sessionVars := sctx.GetSessionVars()
		stmtCtx := sessionVars.StmtCtx
		_, planDigest := GetPlanDigest(stmtCtx)
		_, sqlDigest := stmtCtx.SQLDigest()
		stmtCtx.RunawayChecker = rm.DeriveChecker(stmtCtx.ResourceGroupName, stmtCtx.OriginalSQL, sqlDigest.String(), planDigest.String(), sessionVars.StartTime)
		switchGroupName, err := stmtCtx.RunawayChecker.BeforeExecutor()
		if err != nil {
			return nil, err
		}
		if len(switchGroupName) > 0 {
			stmtCtx.ResourceGroupName = switchGroupName
		}
	}
	ctx = a.observeStmtBeginForTopSQL(ctx)

	e, err := a.buildExecutor()
	if err != nil {
		return nil, err
	}

	cmd32 := atomic.LoadUint32(&sctx.GetSessionVars().CommandValue)
	cmd := byte(cmd32)
	var pi processinfoSetter
	if raw, ok := sctx.(processinfoSetter); ok {
		pi = raw
		sql := a.getSQLForProcessInfo()
		maxExecutionTime := sctx.GetSessionVars().GetMaxExecutionTime()
		// Update processinfo, ShowProcess() will use it.
		if a.Ctx.GetSessionVars().StmtCtx.StmtType == "" {
			a.Ctx.GetSessionVars().StmtCtx.StmtType = stmtctx.GetStmtLabel(ctx, a.StmtNode)
		}
		// Since maxExecutionTime is used only for SELECT statements, here we limit its scope.
		if !a.Ctx.GetSessionVars().StmtCtx.InSelectStmt {
			maxExecutionTime = 0
		}
		pi.SetProcessInfo(sql, time.Now(), cmd, maxExecutionTime)
	}

	breakpoint.Inject(a.Ctx, sessiontxn.BreakPointBeforeExecutorFirstRun)
	if err = a.openExecutor(ctx, e); err != nil {
		terror.Log(exec.Close(e))
		return nil, err
	}

	isPessimistic := sctx.GetSessionVars().TxnCtx.IsPessimistic

	if a.isSelectForUpdate {
		if sctx.GetSessionVars().UseLowResolutionTSO() {
			terror.Log(exec.Close(e))
			return nil, errors.New("can not execute select for update statement when 'tidb_low_resolution_tso' is set")
		}
		// Special handle for "select for update statement" in pessimistic transaction.
		if isPessimistic {
			return a.handlePessimisticSelectForUpdate(ctx, e)
		}
	}

	a.prepareFKCascadeContext(e)
	if handled, result, err := a.handleNoDelay(ctx, e, isPessimistic); handled || err != nil {
		return result, err
	}

	var txnStartTS uint64
	txn, err := sctx.Txn(false)
	if err != nil {
		terror.Log(exec.Close(e))
		return nil, err
	}
	if txn.Valid() {
		txnStartTS = txn.StartTS()
	}

	return &recordSet{
		executor:   e,
		schema:     e.Schema(),
		stmt:       a,
		txnStartTS: txnStartTS,
	}, nil
}

func (a *ExecStmt) inheritContextFromExecuteStmt() {
	if executePlan, ok := a.Plan.(*plannercore.Execute); ok {
		a.Ctx.SetValue(sessionctx.QueryString, executePlan.Stmt.Text())
		a.OutputNames = executePlan.OutputNames()
		a.isPreparedStmt = true
		a.Plan = executePlan.Plan
		a.Ctx.GetSessionVars().StmtCtx.SetPlan(executePlan.Plan)
	}
}

func (a *ExecStmt) getSQLForProcessInfo() string {
	sql := a.Text()
	if simple, ok := a.Plan.(*plannercore.Simple); ok && simple.Statement != nil {
		if ss, ok := simple.Statement.(ast.SensitiveStmtNode); ok {
			// Use SecureText to avoid leak password information.
			sql = ss.SecureText()
		}
	} else if sn, ok2 := a.StmtNode.(ast.SensitiveStmtNode); ok2 {
		// such as import into statement
		sql = sn.SecureText()
	}
	return sql
}

func (a *ExecStmt) handleStmtForeignKeyTrigger(ctx context.Context, e exec.Executor) error {
	stmtCtx := a.Ctx.GetSessionVars().StmtCtx
	if stmtCtx.ForeignKeyTriggerCtx.HasFKCascades {
		// If the ExecStmt has foreign key cascade to be executed, we need call `StmtCommit` to commit the ExecStmt itself
		// change first.
		// Since `UnionScanExec` use `SnapshotIter` and `SnapshotGetter` to read txn mem-buffer, if we don't do `StmtCommit`,
		// then the fk cascade executor can't read the mem-buffer changed by the ExecStmt.
		a.Ctx.StmtCommit(ctx)
	}
	err := a.handleForeignKeyTrigger(ctx, e, 1)
	if err != nil {
		err1 := a.handleFKTriggerError(stmtCtx)
		if err1 != nil {
			return errors.Errorf("handle foreign key trigger error failed, err: %v, original_err: %v", err1, err)
		}
		return err
	}
	if stmtCtx.ForeignKeyTriggerCtx.SavepointName != "" {
		a.Ctx.GetSessionVars().TxnCtx.ReleaseSavepoint(stmtCtx.ForeignKeyTriggerCtx.SavepointName)
	}
	return nil
}

var maxForeignKeyCascadeDepth = 15

func (a *ExecStmt) handleForeignKeyTrigger(ctx context.Context, e exec.Executor, depth int) error {
	exec, ok := e.(WithForeignKeyTrigger)
	if !ok {
		return nil
	}
	fkChecks := exec.GetFKChecks()
	for _, fkCheck := range fkChecks {
		err := fkCheck.doCheck(ctx)
		if err != nil {
			return err
		}
	}
	fkCascades := exec.GetFKCascades()
	for _, fkCascade := range fkCascades {
		err := a.handleForeignKeyCascade(ctx, fkCascade, depth)
		if err != nil {
			return err
		}
	}
	return nil
}

// handleForeignKeyCascade uses to execute foreign key cascade behaviour, the progress is:
//  1. Build delete/update executor for foreign key on delete/update behaviour.
//     a. Construct delete/update AST. We used to try generated SQL string first and then parse the SQL to get AST,
//     but we need convert Datum to string, there may be some risks here, since assert_eq(datum_a, parse(datum_a.toString())) may be broken.
//     so we chose to construct AST directly.
//     b. Build plan by the delete/update AST.
//     c. Build executor by the delete/update plan.
//  2. Execute the delete/update executor.
//  3. Close the executor.
//  4. `StmtCommit` to commit the kv change to transaction mem-buffer.
//  5. If the foreign key cascade behaviour has more fk value need to be cascaded, go to step 1.
func (a *ExecStmt) handleForeignKeyCascade(ctx context.Context, fkc *FKCascadeExec, depth int) error {
	if a.Ctx.GetSessionVars().StmtCtx.RuntimeStatsColl != nil {
		fkc.stats = &FKCascadeRuntimeStats{}
		defer a.Ctx.GetSessionVars().StmtCtx.RuntimeStatsColl.RegisterStats(fkc.plan.ID(), fkc.stats)
	}
	if len(fkc.fkValues) == 0 && len(fkc.fkUpdatedValuesMap) == 0 {
		return nil
	}
	if depth > maxForeignKeyCascadeDepth {
		return exeerrors.ErrForeignKeyCascadeDepthExceeded.GenWithStackByArgs(maxForeignKeyCascadeDepth)
	}
	a.Ctx.GetSessionVars().StmtCtx.InHandleForeignKeyTrigger = true
	defer func() {
		a.Ctx.GetSessionVars().StmtCtx.InHandleForeignKeyTrigger = false
	}()
	if fkc.stats != nil {
		start := time.Now()
		defer func() {
			fkc.stats.Total += time.Since(start)
		}()
	}
	for {
		e, err := fkc.buildExecutor(ctx)
		if err != nil || e == nil {
			return err
		}
		if err := exec.Open(ctx, e); err != nil {
			terror.Log(exec.Close(e))
			return err
		}
		err = exec.Next(ctx, e, exec.NewFirstChunk(e))
		failpoint.Inject("handleForeignKeyCascadeError", func(val failpoint.Value) {
			// Next can recover panic and convert it to error. So we inject error directly here.
			if val.(bool) && err == nil {
				err = errors.New("handleForeignKeyCascadeError")
			}
		})
		closeErr := exec.Close(e)
		if err == nil {
			err = closeErr
		}
		if err != nil {
			return err
		}
		// Call `StmtCommit` uses to flush the fk cascade executor change into txn mem-buffer,
		// then the later fk cascade executors can see the mem-buffer changes.
		a.Ctx.StmtCommit(ctx)
		err = a.handleForeignKeyTrigger(ctx, e, depth+1)
		if err != nil {
			return err
		}
	}
}

// prepareFKCascadeContext records a transaction savepoint for foreign key cascade when this ExecStmt has foreign key
// cascade behaviour and this ExecStmt is in transaction.
func (a *ExecStmt) prepareFKCascadeContext(e exec.Executor) {
	var execWithFKTrigger WithForeignKeyTrigger
	if explain, ok := e.(*ExplainExec); ok {
		execWithFKTrigger = explain.getAnalyzeExecWithForeignKeyTrigger()
	} else {
		execWithFKTrigger, _ = e.(WithForeignKeyTrigger)
	}
	if execWithFKTrigger == nil || !execWithFKTrigger.HasFKCascades() {
		return
	}
	sessVar := a.Ctx.GetSessionVars()
	sessVar.StmtCtx.ForeignKeyTriggerCtx.HasFKCascades = true
	if !sessVar.InTxn() {
		return
	}
	txn, err := a.Ctx.Txn(false)
	if err != nil || !txn.Valid() {
		return
	}
	// Record a txn savepoint if ExecStmt in transaction, the savepoint is use to do rollback when handle foreign key
	// cascade failed.
	savepointName := "fk_sp_" + strconv.FormatUint(txn.StartTS(), 10)
	memDBCheckpoint := txn.GetMemDBCheckpoint()
	sessVar.TxnCtx.AddSavepoint(savepointName, memDBCheckpoint)
	sessVar.StmtCtx.ForeignKeyTriggerCtx.SavepointName = savepointName
}

func (a *ExecStmt) handleFKTriggerError(sc *stmtctx.StatementContext) error {
	if sc.ForeignKeyTriggerCtx.SavepointName == "" {
		return nil
	}
	txn, err := a.Ctx.Txn(false)
	if err != nil || !txn.Valid() {
		return err
	}
	savepointRecord := a.Ctx.GetSessionVars().TxnCtx.RollbackToSavepoint(sc.ForeignKeyTriggerCtx.SavepointName)
	if savepointRecord == nil {
		// Normally should never run into here, but just in case, rollback the transaction.
		err = txn.Rollback()
		if err != nil {
			return err
		}
		return errors.Errorf("foreign key cascade savepoint '%s' not found, transaction is rollback, should never happen", sc.ForeignKeyTriggerCtx.SavepointName)
	}
	txn.RollbackMemDBToCheckpoint(savepointRecord.MemDBCheckpoint)
	a.Ctx.GetSessionVars().TxnCtx.ReleaseSavepoint(sc.ForeignKeyTriggerCtx.SavepointName)
	return nil
}

func (a *ExecStmt) handleNoDelay(ctx context.Context, e exec.Executor, isPessimistic bool) (handled bool, rs sqlexec.RecordSet, err error) {
	sc := a.Ctx.GetSessionVars().StmtCtx
	defer func() {
		// If the stmt have no rs like `insert`, The session tracker detachment will be directly
		// done in the `defer` function. If the rs is not nil, the detachment will be done in
		// `rs.Close` in `handleStmt`
		if handled && sc != nil && rs == nil {
			sc.DetachMemDiskTracker()
			cteErr := resetCTEStorageMap(a.Ctx)
			if err == nil {
				// Only overwrite err when it's nil.
				err = cteErr
			}
		}
	}()

	toCheck := e
	isExplainAnalyze := false
	if explain, ok := e.(*ExplainExec); ok {
		if analyze := explain.getAnalyzeExecToExecutedNoDelay(); analyze != nil {
			toCheck = analyze
			isExplainAnalyze = true
			a.Ctx.GetSessionVars().StmtCtx.IsExplainAnalyzeDML = isExplainAnalyze
		}
	}

	// If the executor doesn't return any result to the client, we execute it without delay.
	if toCheck.Schema().Len() == 0 {
		handled = !isExplainAnalyze
		if isPessimistic {
			err := a.handlePessimisticDML(ctx, toCheck)
			return handled, nil, err
		}
		r, err := a.handleNoDelayExecutor(ctx, toCheck)
		return handled, r, err
	} else if proj, ok := toCheck.(*ProjectionExec); ok && proj.calculateNoDelay {
		// Currently this is only for the "DO" statement. Take "DO 1, @a=2;" as an example:
		// the Projection has two expressions and two columns in the schema, but we should
		// not return the result of the two expressions.
		r, err := a.handleNoDelayExecutor(ctx, e)
		return true, r, err
	}

	return false, nil, nil
}

func isNoResultPlan(p base.Plan) bool {
	if p.Schema().Len() == 0 {
		return true
	}

	// Currently this is only for the "DO" statement. Take "DO 1, @a=2;" as an example:
	// the Projection has two expressions and two columns in the schema, but we should
	// not return the result of the two expressions.
	switch raw := p.(type) {
	case *logicalop.LogicalProjection:
		if raw.CalculateNoDelay {
			return true
		}
	case *physicalop.PhysicalProjection:
		if raw.CalculateNoDelay {
			return true
		}
	}
	return false
}

type chunkRowRecordSet struct {
	rows     []chunk.Row
	idx      int
	fields   []*resolve.ResultField
	e        exec.Executor
	execStmt *ExecStmt
}

func (c *chunkRowRecordSet) Fields() []*resolve.ResultField {
	if c.fields == nil {
		c.fields = colNames2ResultFields(c.e.Schema(), c.execStmt.OutputNames, c.execStmt.Ctx.GetSessionVars().CurrentDB)
	}
	return c.fields
}

func (c *chunkRowRecordSet) Next(_ context.Context, chk *chunk.Chunk) error {
	chk.Reset()
	if !chk.IsFull() && c.idx < len(c.rows) {
		numToAppend := min(len(c.rows)-c.idx, chk.RequiredRows()-chk.NumRows())
		chk.AppendRows(c.rows[c.idx : c.idx+numToAppend])
		c.idx += numToAppend
	}
	return nil
}

func (c *chunkRowRecordSet) NewChunk(alloc chunk.Allocator) *chunk.Chunk {
	if alloc == nil {
		return exec.NewFirstChunk(c.e)
	}

	return alloc.Alloc(c.e.RetFieldTypes(), c.e.InitCap(), c.e.MaxChunkSize())
}

func (c *chunkRowRecordSet) Close() error {
	c.execStmt.CloseRecordSet(c.execStmt.Ctx.GetSessionVars().TxnCtx.StartTS, nil)
	return nil
}

func (a *ExecStmt) handlePessimisticSelectForUpdate(ctx context.Context, e exec.Executor) (_ sqlexec.RecordSet, retErr error) {
	if snapshotTS := a.Ctx.GetSessionVars().SnapshotTS; snapshotTS != 0 {
		terror.Log(exec.Close(e))
		return nil, errors.New("can not execute write statement when 'tidb_snapshot' is set")
	}

	txnManager := sessiontxn.GetTxnManager(a.Ctx)
	err := txnManager.OnPessimisticStmtStart(ctx)
	if err != nil {
		return nil, err
	}
	defer func() {
		isSuccessful := retErr == nil
		err1 := txnManager.OnPessimisticStmtEnd(ctx, isSuccessful)
		if retErr == nil && err1 != nil {
			retErr = err1
		}
	}()

	isFirstAttempt := true

	for {
		startTime := time.Now()
		rs, err := a.runPessimisticSelectForUpdate(ctx, e)

		if isFirstAttempt {
			executor_metrics.SelectForUpdateFirstAttemptDuration.Observe(time.Since(startTime).Seconds())
			isFirstAttempt = false
		} else {
			executor_metrics.SelectForUpdateRetryDuration.Observe(time.Since(startTime).Seconds())
		}

		e, err = a.handlePessimisticLockError(ctx, err)
		if err != nil {
			return nil, err
		}
		if e == nil {
			return rs, nil
		}

		failpoint.Inject("pessimisticSelectForUpdateRetry", nil)
	}
}

func (a *ExecStmt) runPessimisticSelectForUpdate(ctx context.Context, e exec.Executor) (sqlexec.RecordSet, error) {
	defer func() {
		terror.Log(exec.Close(e))
	}()
	var rows []chunk.Row
	var err error
	req := exec.TryNewCacheChunk(e)
	for {
		err = a.next(ctx, e, req)
		if err != nil {
			// Handle 'write conflict' error.
			break
		}
		if req.NumRows() == 0 {
			return &chunkRowRecordSet{rows: rows, e: e, execStmt: a}, nil
		}
		iter := chunk.NewIterator4Chunk(req)
		for r := iter.Begin(); r != iter.End(); r = iter.Next() {
			rows = append(rows, r)
		}
		req = chunk.Renew(req, a.Ctx.GetSessionVars().MaxChunkSize)
	}
	return nil, err
}

func (a *ExecStmt) handleNoDelayExecutor(ctx context.Context, e exec.Executor) (sqlexec.RecordSet, error) {
	sctx := a.Ctx
	r, ctx := tracing.StartRegionEx(ctx, "executor.handleNoDelayExecutor")
	defer r.End()

	var err error
	defer func() {
		terror.Log(exec.Close(e))
		a.logAudit()
	}()

	// Check if "tidb_snapshot" is set for the write executors.
	// In history read mode, we can not do write operations.
	// TODO: it's better to use a.ReadOnly to check if the statement is a write statement
	// instead of listing executor types here.
	switch e.(type) {
	case *DeleteExec, *InsertExec, *UpdateExec, *ReplaceExec, *LoadDataExec, *DDLExec, *ImportIntoExec:
		snapshotTS := sctx.GetSessionVars().SnapshotTS
		if snapshotTS != 0 {
			return nil, errors.New("can not execute write statement when 'tidb_snapshot' is set")
		}
		if sctx.GetSessionVars().UseLowResolutionTSO() {
			return nil, errors.New("can not execute write statement when 'tidb_low_resolution_tso' is set")
		}
	}

	err = a.next(ctx, e, exec.TryNewCacheChunk(e))
	if err != nil {
		return nil, err
	}
	err = a.handleStmtForeignKeyTrigger(ctx, e)
	return nil, err
}

func (a *ExecStmt) handlePessimisticDML(ctx context.Context, e exec.Executor) (err error) {
	sctx := a.Ctx
	// Do not activate the transaction here.
	// When autocommit = 0 and transaction in pessimistic mode,
	// statements like set xxx = xxx; should not active the transaction.
	txn, err := sctx.Txn(false)
	if err != nil {
		return err
	}
	txnCtx := sctx.GetSessionVars().TxnCtx
	defer func() {
		if err != nil && !sctx.GetSessionVars().ConstraintCheckInPlacePessimistic && sctx.GetSessionVars().InTxn() {
			// If it's not a retryable error, rollback current transaction instead of rolling back current statement like
			// in normal transactions, because we cannot locate and rollback the statement that leads to the lock error.
			// This is too strict, but since the feature is not for everyone, it's the easiest way to guarantee safety.
			stmtText := parser.Normalize(a.Text(), sctx.GetSessionVars().EnableRedactLog)
			logutil.Logger(ctx).Info("Transaction abort for the safety of lazy uniqueness check. "+
				"Note this may not be a uniqueness violation.",
				zap.Error(err),
				zap.String("statement", stmtText),
				zap.Uint64("conn", sctx.GetSessionVars().ConnectionID),
				zap.Uint64("txnStartTS", txnCtx.StartTS),
				zap.Uint64("forUpdateTS", txnCtx.GetForUpdateTS()),
			)
			sctx.GetSessionVars().SetInTxn(false)
			err = exeerrors.ErrLazyUniquenessCheckFailure.GenWithStackByArgs(err.Error())
		}
	}()

	txnManager := sessiontxn.GetTxnManager(a.Ctx)
	err = txnManager.OnPessimisticStmtStart(ctx)
	if err != nil {
		return err
	}
	defer func() {
		isSuccessful := err == nil
		err1 := txnManager.OnPessimisticStmtEnd(ctx, isSuccessful)
		if err == nil && err1 != nil {
			err = err1
		}
	}()

	isFirstAttempt := true

	for {
		if !isFirstAttempt {
			failpoint.Inject("pessimisticDMLRetry", nil)
		}

		startTime := time.Now()
		_, err = a.handleNoDelayExecutor(ctx, e)
		if !txn.Valid() {
			return err
		}

		if isFirstAttempt {
			executor_metrics.DmlFirstAttemptDuration.Observe(time.Since(startTime).Seconds())
			isFirstAttempt = false
		} else {
			executor_metrics.DmlRetryDuration.Observe(time.Since(startTime).Seconds())
		}

		if err != nil {
			// It is possible the DML has point get plan that locks the key.
			e, err = a.handlePessimisticLockError(ctx, err)
			if err != nil {
				if exeerrors.ErrDeadlock.Equal(err) {
					metrics.StatementDeadlockDetectDuration.Observe(time.Since(startTime).Seconds())
				}
				return err
			}
			continue
		}
		keys, err1 := txn.(pessimisticTxn).KeysNeedToLock()
		if err1 != nil {
			return err1
		}
		keys = txnCtx.CollectUnchangedKeysForLock(keys)
		if len(keys) == 0 {
			return nil
		}
		keys = filterTemporaryTableKeys(sctx.GetSessionVars(), keys)
		seVars := sctx.GetSessionVars()
		keys = filterLockTableKeys(seVars.StmtCtx, keys)
		lockCtx, err := newLockCtx(sctx, seVars.LockWaitTimeout, len(keys))
		if err != nil {
			return err
		}
		var lockKeyStats *util.LockKeysDetails
		ctx = context.WithValue(ctx, util.LockKeysDetailCtxKey, &lockKeyStats)
		startLocking := time.Now()
		err = txn.LockKeys(ctx, lockCtx, keys...)
		a.phaseLockDurations[0] += time.Since(startLocking)
		if e.RuntimeStats() != nil {
			e.RuntimeStats().Record(time.Since(startLocking), 0)
		}
		if lockKeyStats != nil {
			seVars.StmtCtx.MergeLockKeysExecDetails(lockKeyStats)
		}
		if err == nil {
			return nil
		}
		e, err = a.handlePessimisticLockError(ctx, err)
		if err != nil {
			// todo: Report deadlock
			if exeerrors.ErrDeadlock.Equal(err) {
				metrics.StatementDeadlockDetectDuration.Observe(time.Since(startLocking).Seconds())
			}
			return err
		}
	}
}

// handlePessimisticLockError updates TS and rebuild executor if the err is write conflict.
func (a *ExecStmt) handlePessimisticLockError(ctx context.Context, lockErr error) (_ exec.Executor, err error) {
	if lockErr == nil {
		return nil, nil
	}
	failpoint.Inject("assertPessimisticLockErr", func() {
		if terror.ErrorEqual(kv.ErrWriteConflict, lockErr) {
			sessiontxn.AddAssertEntranceForLockError(a.Ctx, "errWriteConflict")
		} else if terror.ErrorEqual(kv.ErrKeyExists, lockErr) {
			sessiontxn.AddAssertEntranceForLockError(a.Ctx, "errDuplicateKey")
		}
	})

	defer func() {
		if _, ok := errors.Cause(err).(*tikverr.ErrDeadlock); ok {
			err = exeerrors.ErrDeadlock
		}
	}()

	txnManager := sessiontxn.GetTxnManager(a.Ctx)
	action, err := txnManager.OnStmtErrorForNextAction(ctx, sessiontxn.StmtErrAfterPessimisticLock, lockErr)
	if err != nil {
		return nil, err
	}

	if action != sessiontxn.StmtActionRetryReady {
		return nil, lockErr
	}

	if a.retryCount >= config.GetGlobalConfig().PessimisticTxn.MaxRetryCount {
		return nil, errors.New("pessimistic lock retry limit reached")
	}
	a.retryCount++
	a.retryStartTime = time.Now()

	err = txnManager.OnStmtRetry(ctx)
	if err != nil {
		return nil, err
	}

	// Without this line of code, the result will still be correct. But it can ensure that the update time of for update read
	// is determined which is beneficial for testing.
	if _, err = txnManager.GetStmtForUpdateTS(); err != nil {
		return nil, err
	}

	breakpoint.Inject(a.Ctx, sessiontxn.BreakPointOnStmtRetryAfterLockError)

	a.resetPhaseDurations()

	a.inheritContextFromExecuteStmt()
	e, err := a.buildExecutor()
	if err != nil {
		return nil, err
	}
	// Rollback the statement change before retry it.
	a.Ctx.StmtRollback(ctx, true)
	a.Ctx.GetSessionVars().StmtCtx.ResetForRetry()
	a.Ctx.GetSessionVars().RetryInfo.ResetOffset()

	failpoint.Inject("assertTxnManagerAfterPessimisticLockErrorRetry", func() {
		sessiontxn.RecordAssert(a.Ctx, "assertTxnManagerAfterPessimisticLockErrorRetry", true)
	})

	if err = a.openExecutor(ctx, e); err != nil {
		return nil, err
	}
	return e, nil
}

type pessimisticTxn interface {
	kv.Transaction
	// KeysNeedToLock returns the keys need to be locked.
	KeysNeedToLock() ([]kv.Key, error)
}

// buildExecutor build an executor from plan, prepared statement may need additional procedure.
func (a *ExecStmt) buildExecutor() (exec.Executor, error) {
	defer func(start time.Time) { a.phaseBuildDurations[0] += time.Since(start) }(time.Now())
	ctx := a.Ctx
	stmtCtx := ctx.GetSessionVars().StmtCtx
	if _, ok := a.Plan.(*plannercore.Execute); !ok {
		if stmtCtx.Priority == mysql.NoPriority && a.LowerPriority {
			stmtCtx.Priority = kv.PriorityLow
		}
	}
	if _, ok := a.Plan.(*plannercore.Analyze); ok && ctx.GetSessionVars().InRestrictedSQL {
		ctx.GetSessionVars().StmtCtx.Priority = kv.PriorityLow
	}

	b := newExecutorBuilder(ctx, a.InfoSchema, a.Ti)
	e := b.build(a.Plan)
	if b.err != nil {
		return nil, errors.Trace(b.err)
	}

	failpoint.Inject("assertTxnManagerAfterBuildExecutor", func() {
		sessiontxn.RecordAssert(a.Ctx, "assertTxnManagerAfterBuildExecutor", true)
		sessiontxn.AssertTxnManagerInfoSchema(b.ctx, b.is)
	})

	// ExecuteExec is not a real Executor, we only use it to build another Executor from a prepared statement.
	if executorExec, ok := e.(*ExecuteExec); ok {
		err := executorExec.Build(b)
		if err != nil {
			return nil, err
		}
		if executorExec.lowerPriority {
			ctx.GetSessionVars().StmtCtx.Priority = kv.PriorityLow
		}
		e = executorExec.stmtExec
	}
	a.isSelectForUpdate = b.hasLock && (!stmtCtx.InDeleteStmt && !stmtCtx.InUpdateStmt && !stmtCtx.InInsertStmt)
	return e, nil
}

func (a *ExecStmt) openExecutor(ctx context.Context, e exec.Executor) (err error) {
	defer func() {
		if r := recover(); r != nil {
			err = util2.GetRecoverError(r)
		}
	}()
	start := time.Now()
	err = exec.Open(ctx, e)
	a.phaseOpenDurations[0] += time.Since(start)
	return err
}

func (a *ExecStmt) next(ctx context.Context, e exec.Executor, req *chunk.Chunk) error {
	start := time.Now()
	err := exec.Next(ctx, e, req)
	a.phaseNextDurations[0] += time.Since(start)
	return err
}

func (a *ExecStmt) resetPhaseDurations() {
	a.phaseBuildDurations[1] += a.phaseBuildDurations[0]
	a.phaseBuildDurations[0] = 0
	a.phaseOpenDurations[1] += a.phaseOpenDurations[0]
	a.phaseOpenDurations[0] = 0
	a.phaseNextDurations[1] += a.phaseNextDurations[0]
	a.phaseNextDurations[0] = 0
	a.phaseLockDurations[1] += a.phaseLockDurations[0]
	a.phaseLockDurations[0] = 0
}

// QueryReplacer replaces new line and tab for grep result including query string.
var QueryReplacer = strings.NewReplacer("\r", " ", "\n", " ", "\t", " ")

func (a *ExecStmt) logAudit() {
	sessVars := a.Ctx.GetSessionVars()
	if sessVars.InRestrictedSQL {
		return
	}

	err := plugin.ForeachPlugin(plugin.Audit, func(p *plugin.Plugin) error {
		audit := plugin.DeclareAuditManifest(p.Manifest)
		if audit.OnGeneralEvent != nil {
			cmdBin := byte(atomic.LoadUint32(&a.Ctx.GetSessionVars().CommandValue))
			cmd := mysql.Command2Str[cmdBin]
			ctx := context.WithValue(context.Background(), plugin.ExecStartTimeCtxKey, a.Ctx.GetSessionVars().StartTime)
			if execStmt, ok := a.StmtNode.(*ast.ExecuteStmt); ok {
				ctx = context.WithValue(ctx, plugin.PrepareStmtIDCtxKey, execStmt.PrepStmtId)
			}
			if intest.InTest && (cmdBin == mysql.ComStmtPrepare ||
				cmdBin == mysql.ComStmtExecute || cmdBin == mysql.ComStmtClose) {
				intest.Assert(ctx.Value(plugin.PrepareStmtIDCtxKey) != nil, "prepare statement id should not be nil")
			}
			audit.OnGeneralEvent(ctx, sessVars, plugin.Completed, cmd)
		}
		return nil
	})
	if err != nil {
		log.Error("log audit log failure", zap.Error(err))
	}
}

// FormatSQL is used to format the original SQL, e.g. truncating long SQL, appending prepared arguments.
func FormatSQL(sql string) stringutil.StringerFunc {
	return func() string { return formatSQL(sql) }
}

func formatSQL(sql string) string {
	length := len(sql)
	maxQueryLen := vardef.QueryLogMaxLen.Load()
	if maxQueryLen <= 0 {
		return QueryReplacer.Replace(sql) // no limit
	}
	if int32(length) > maxQueryLen {
		var result strings.Builder
		result.Grow(int(maxQueryLen))
		result.WriteString(sql[:maxQueryLen])
		fmt.Fprintf(&result, "(len:%d)", length)
		return QueryReplacer.Replace(result.String())
	}
	return QueryReplacer.Replace(sql)
}

func getPhaseDurationObserver(phase string, internal bool) prometheus.Observer {
	if internal {
		if ob, found := executor_metrics.PhaseDurationObserverMapInternal[phase]; found {
			return ob
		}
		return executor_metrics.ExecUnknownInternal
	}
	if ob, found := executor_metrics.PhaseDurationObserverMap[phase]; found {
		return ob
	}
	return executor_metrics.ExecUnknown
}

func (a *ExecStmt) observePhaseDurations(internal bool, commitDetails *util.CommitDetails) {
	for _, it := range []struct {
		duration time.Duration
		phase    string
	}{
		{a.phaseBuildDurations[0], executor_metrics.PhaseBuildFinal},
		{a.phaseBuildDurations[1], executor_metrics.PhaseBuildLocking},
		{a.phaseOpenDurations[0], executor_metrics.PhaseOpenFinal},
		{a.phaseOpenDurations[1], executor_metrics.PhaseOpenLocking},
		{a.phaseNextDurations[0], executor_metrics.PhaseNextFinal},
		{a.phaseNextDurations[1], executor_metrics.PhaseNextLocking},
		{a.phaseLockDurations[0], executor_metrics.PhaseLockFinal},
		{a.phaseLockDurations[1], executor_metrics.PhaseLockLocking},
	} {
		if it.duration > 0 {
			getPhaseDurationObserver(it.phase, internal).Observe(it.duration.Seconds())
		}
	}
	if commitDetails != nil {
		for _, it := range []struct {
			duration time.Duration
			phase    string
		}{
			{commitDetails.PrewriteTime, executor_metrics.PhaseCommitPrewrite},
			{commitDetails.CommitTime, executor_metrics.PhaseCommitCommit},
			{commitDetails.GetCommitTsTime, executor_metrics.PhaseCommitWaitCommitTS},
			{commitDetails.GetLatestTsTime, executor_metrics.PhaseCommitWaitLatestTS},
			{commitDetails.LocalLatchTime, executor_metrics.PhaseCommitWaitLatch},
			{commitDetails.WaitPrewriteBinlogTime, executor_metrics.PhaseCommitWaitBinlog},
		} {
			if it.duration > 0 {
				getPhaseDurationObserver(it.phase, internal).Observe(it.duration.Seconds())
			}
		}
	}
	if stmtDetailsRaw := a.GoCtx.Value(execdetails.StmtExecDetailKey); stmtDetailsRaw != nil {
		d := stmtDetailsRaw.(*execdetails.StmtExecDetails).WriteSQLRespDuration
		if d > 0 {
			getPhaseDurationObserver(executor_metrics.PhaseWriteResponse, internal).Observe(d.Seconds())
		}
	}
}

// FinishExecuteStmt is used to record some information after `ExecStmt` execution finished:
// 1. record slow log if needed.
// 2. record summary statement.
// 3. record execute duration metric.
// 4. update the `PrevStmt` in session variable.
// 5. reset `DurationParse` in session variable.
func (a *ExecStmt) FinishExecuteStmt(txnTS uint64, err error, hasMoreResults bool) {
	a.checkPlanReplayerCapture(txnTS)

	sessVars := a.Ctx.GetSessionVars()
	execDetail := sessVars.StmtCtx.GetExecDetails()
	// Attach commit/lockKeys runtime stats to executor runtime stats.
	if (execDetail.CommitDetail != nil || execDetail.LockKeysDetail != nil) && sessVars.StmtCtx.RuntimeStatsColl != nil {
		statsWithCommit := &execdetails.RuntimeStatsWithCommit{
			Commit:   execDetail.CommitDetail,
			LockKeys: execDetail.LockKeysDetail,
		}
		sessVars.StmtCtx.RuntimeStatsColl.RegisterStats(a.Plan.ID(), statsWithCommit)
	}
	// Record related SLI metrics.
	if execDetail.CommitDetail != nil && execDetail.CommitDetail.WriteSize > 0 {
		a.Ctx.GetTxnWriteThroughputSLI().AddTxnWriteSize(execDetail.CommitDetail.WriteSize, execDetail.CommitDetail.WriteKeys)
	}
	if execDetail.ScanDetail != nil && sessVars.StmtCtx.AffectedRows() > 0 {
		processedKeys := atomic.LoadInt64(&execDetail.ScanDetail.ProcessedKeys)
		if processedKeys > 0 {
			// Only record the read keys in write statement which affect row more than 0.
			a.Ctx.GetTxnWriteThroughputSLI().AddReadKeys(processedKeys)
		}
	}
	succ := err == nil
	if a.Plan != nil {
		// If this statement has a Plan, the StmtCtx.plan should have been set when it comes here,
		// but we set it again in case we missed some code paths.
		sessVars.StmtCtx.SetPlan(a.Plan)
	}

	a.updateNetworkTrafficStatsAndMetrics()
	// `LowSlowQuery` and `SummaryStmt` must be called before recording `PrevStmt`.
	a.LogSlowQuery(txnTS, succ, hasMoreResults)
	a.SummaryStmt(succ)
	a.observeStmtFinishedForTopSQL()
	a.UpdatePlanCacheRuntimeInfo()
	if sessVars.StmtCtx.IsTiFlash.Load() {
		if succ {
			executor_metrics.TotalTiFlashQuerySuccCounter.Inc()
		} else {
			metrics.TiFlashQueryTotalCounter.WithLabelValues(metrics.ExecuteErrorToLabel(err), metrics.LblError).Inc()
		}
	}
	a.updatePrevStmt()
	a.recordLastQueryInfo(err)
	a.recordAffectedRows2Metrics()
	a.observePhaseDurations(sessVars.InRestrictedSQL, execDetail.CommitDetail)
	executeDuration := sessVars.GetExecuteDuration()
	if sessVars.InRestrictedSQL {
		executor_metrics.SessionExecuteRunDurationInternal.Observe(executeDuration.Seconds())
	} else {
		executor_metrics.SessionExecuteRunDurationGeneral.Observe(executeDuration.Seconds())
	}
	// Reset DurationParse due to the next statement may not need to be parsed (not a text protocol query).
	sessVars.DurationParse = 0
	// Clean the stale read flag when statement execution finish
	sessVars.StmtCtx.IsStaleness = false
	// Clean the MPP query info
	sessVars.StmtCtx.MPPQueryInfo.QueryID.Store(0)
	sessVars.StmtCtx.MPPQueryInfo.QueryTS.Store(0)
	sessVars.StmtCtx.MPPQueryInfo.AllocatedMPPTaskID.Store(0)
	sessVars.StmtCtx.MPPQueryInfo.AllocatedMPPGatherID.Store(0)

	if sessVars.StmtCtx.ReadFromTableCache {
		metrics.ReadFromTableCacheCounter.Inc()
	}

	// Update fair locking related counters by stmt
	if execDetail.LockKeysDetail != nil {
		if execDetail.LockKeysDetail.AggressiveLockNewCount > 0 || execDetail.LockKeysDetail.AggressiveLockDerivedCount > 0 {
			executor_metrics.FairLockingStmtUsedCount.Inc()
			// If this statement is finished when some of the keys are locked with conflict in the last retry, or
			// some of the keys are derived from the previous retry, we consider the optimization of fair locking
			// takes effect on this statement.
			if execDetail.LockKeysDetail.LockedWithConflictCount > 0 || execDetail.LockKeysDetail.AggressiveLockDerivedCount > 0 {
				executor_metrics.FairLockingStmtEffectiveCount.Inc()
			}
		}
	}
	// If the transaction is committed, update fair locking related counters by txn
	if execDetail.CommitDetail != nil {
		if sessVars.TxnCtx.FairLockingUsed {
			executor_metrics.FairLockingTxnUsedCount.Inc()
		}
		if sessVars.TxnCtx.FairLockingEffective {
			executor_metrics.FairLockingTxnEffectiveCount.Inc()
		}
	}

	a.Ctx.ReportUsageStats()
}

func (a *ExecStmt) recordAffectedRows2Metrics() {
	sessVars := a.Ctx.GetSessionVars()
	if affectedRows := sessVars.StmtCtx.AffectedRows(); affectedRows > 0 {
		switch sessVars.StmtCtx.StmtType {
		case "Insert":
			metrics.AffectedRowsCounterInsert.Add(float64(affectedRows))
		case "Replace":
			metrics.AffectedRowsCounterReplace.Add(float64(affectedRows))
		case "Delete":
			metrics.AffectedRowsCounterDelete.Add(float64(affectedRows))
		case "Update":
			metrics.AffectedRowsCounterUpdate.Add(float64(affectedRows))
		case "NTDML-Delete":
			metrics.AffectedRowsCounterNTDMLDelete.Add(float64(affectedRows))
		case "NTDML-Update":
			metrics.AffectedRowsCounterNTDMLUpdate.Add(float64(affectedRows))
		case "NTDML-Insert":
			metrics.AffectedRowsCounterNTDMLInsert.Add(float64(affectedRows))
		case "NTDML-Replace":
			metrics.AffectedRowsCounterNTDMLReplace.Add(float64(affectedRows))
		}
	}
}

func (a *ExecStmt) recordLastQueryInfo(err error) {
	sessVars := a.Ctx.GetSessionVars()
	// Record diagnostic information for DML statements
	recordLastQuery := false
	switch typ := a.StmtNode.(type) {
	case *ast.ShowStmt:
		recordLastQuery = typ.Tp != ast.ShowSessionStates
	case *ast.ExecuteStmt, ast.DMLNode:
		recordLastQuery = true
	}
	if recordLastQuery {
		var lastRUConsumption float64
		if ruDetailRaw := a.GoCtx.Value(util.RUDetailsCtxKey); ruDetailRaw != nil {
			ruDetail := ruDetailRaw.(*util.RUDetails)
			lastRUConsumption = ruDetail.RRU() + ruDetail.WRU()
		}
		failpoint.Inject("mockRUConsumption", func(_ failpoint.Value) {
			lastRUConsumption = float64(len(sessVars.StmtCtx.OriginalSQL))
		})
		// Keep the previous queryInfo for `show session_states` because the statement needs to encode it.
		sessVars.LastQueryInfo = sessionstates.QueryInfo{
			TxnScope:      sessVars.CheckAndGetTxnScope(),
			StartTS:       sessVars.TxnCtx.StartTS,
			ForUpdateTS:   sessVars.TxnCtx.GetForUpdateTS(),
			RUConsumption: lastRUConsumption,
		}
		if err != nil {
			sessVars.LastQueryInfo.ErrMsg = err.Error()
		}
	}
}

func (a *ExecStmt) checkPlanReplayerCapture(txnTS uint64) {
	if kv.GetInternalSourceType(a.GoCtx) == kv.InternalTxnStats {
		return
	}
	se := a.Ctx
	if !se.GetSessionVars().InRestrictedSQL && se.GetSessionVars().IsPlanReplayerCaptureEnabled() {
		stmtNode := a.GetStmtNode()
		if se.GetSessionVars().EnablePlanReplayedContinuesCapture {
			if checkPlanReplayerContinuesCaptureValidStmt(stmtNode) {
				checkPlanReplayerContinuesCapture(se, stmtNode, txnTS)
			}
		} else {
			checkPlanReplayerCaptureTask(se, stmtNode, txnTS)
		}
	}
}

// CloseRecordSet will finish the execution of current statement and do some record work
func (a *ExecStmt) CloseRecordSet(txnStartTS uint64, lastErr error) {
	a.FinishExecuteStmt(txnStartTS, lastErr, false)
	a.logAudit()
	a.Ctx.GetSessionVars().StmtCtx.DetachMemDiskTracker()
}

// Clean CTE storage shared by different CTEFullScan executor within a SQL stmt.
// Will return err in two situations:
// 1. Got err when remove disk spill file.
// 2. Some logical error like ref count of CTEStorage is less than 0.
func resetCTEStorageMap(se sessionctx.Context) error {
	tmp := se.GetSessionVars().StmtCtx.CTEStorageMap
	if tmp == nil {
		// Close() is already called, so no need to reset. Such as TraceExec.
		return nil
	}
	storageMap, ok := tmp.(map[int]*CTEStorages)
	if !ok {
		return errors.New("type assertion for CTEStorageMap failed")
	}
	for _, v := range storageMap {
		v.ResTbl.Lock()
		err1 := v.ResTbl.DerefAndClose()
		// Make sure we do not hold the lock for longer than necessary.
		v.ResTbl.Unlock()
		// No need to lock IterInTbl.
		err2 := v.IterInTbl.DerefAndClose()
		if err1 != nil {
			return err1
		}
		if err2 != nil {
			return err2
		}
	}
	se.GetSessionVars().StmtCtx.CTEStorageMap = nil
	return nil
}

// LogSlowQuery is used to print the slow query in the log files.
func (a *ExecStmt) LogSlowQuery(txnTS uint64, succ bool, hasMoreResults bool) {
	sessVars := a.Ctx.GetSessionVars()
	stmtCtx := sessVars.StmtCtx
	cfg := config.GetGlobalConfig()
	var slowItems *variable.SlowQueryLogItems
	var matchRules bool
	if !stmtCtx.WriteSlowLog {
		// If the level is Debug, or trace is enabled, print slow logs anyway.
		force := log.GetLevel() <= zapcore.DebugLevel || trace.IsEnabled()
		if !cfg.Instance.EnableSlowLog.Load() && !force {
			return
		}

		sessVars.StmtCtx.ExecSuccess = succ
		sessVars.StmtCtx.ExecRetryCount = uint64(a.retryCount)
		globalRules := vardef.GlobalSlowLogRules.Load()
		slowItems = PrepareSlowLogItemsForRules(a.GoCtx, globalRules, sessVars)
		// EffectiveFields is not empty (unique fields for this session including global rules),
		// so we use these rules to decide whether to write the slow log.
		if len(sessVars.SlowLogRules.EffectiveFields) != 0 {
			matchRules = ShouldWriteSlowLog(globalRules, sessVars, slowItems)
			defer putSlowLogItems(slowItems)
		} else {
			threshold := time.Duration(atomic.LoadUint64(&cfg.Instance.SlowThreshold)) * time.Millisecond
			matchRules = sessVars.GetTotalCostDuration() >= threshold
		}
		if !matchRules && !force {
			return
		}
	}

<<<<<<< HEAD
	var keyspaceID uint32
	keyspaceName := keyspace.GetKeyspaceNameBySettings()
	if !keyspace.IsKeyspaceNameEmpty(keyspaceName) {
		keyspaceID = uint32(a.Ctx.GetStore().GetCodec().GetKeyspaceID())
	}
	if txnTS == 0 {
		// TODO: txnTS maybe ambiguous, consider logging stale-read-ts with a new field in the slow log.
		txnTS = sessVars.TxnCtx.StaleReadTs
	}

	slowItems := &variable.SlowQueryLogItems{
		TxnTS:             txnTS,
		KeyspaceName:      keyspaceName,
		KeyspaceID:        keyspaceID,
		SQL:               sql.String(),
		Digest:            digest.String(),
		TimeTotal:         costTime,
		IndexNames:        indexNames,
		CopTasks:          stmtCtx.CopTasksDetails(),
		ExecDetail:        &execDetail,
		MemMax:            sessVars.MemTracker.MaxConsumed(),
		DiskMax:           sessVars.DiskTracker.MaxConsumed(),
		Succ:              succ,
		Plan:              getPlanTree(stmtCtx),
		PlanDigest:        planDigest.String(),
		BinaryPlan:        binaryPlan,
		Prepared:          a.isPreparedStmt,
		HasMoreResults:    hasMoreResults,
		PlanFromCache:     sessVars.FoundInPlanCache,
		PlanFromBinding:   sessVars.FoundInBinding,
		RewriteInfo:       sessVars.RewritePhaseInfo,
		KVExecDetail:      &tikvExecDetail,
		WriteSQLRespTotal: stmtDetail.WriteSQLRespDuration,
		ResultRows:        stmtCtx.GetResultRowsCount(),
		ExecRetryCount:    uint64(a.retryCount),
		IsExplicitTxn:     sessVars.TxnCtx.IsExplicit,
		IsWriteCacheTable: stmtCtx.WaitLockLeaseTime > 0,
		UsedStats:         stmtCtx.GetUsedStatsInfo(false),
		IsSyncStatsFailed: stmtCtx.IsSyncStatsFailed,
		Warnings:          variable.CollectWarningsForSlowLog(stmtCtx),
		ResourceGroupName: sessVars.StmtCtx.ResourceGroupName,
		RUDetails:         ruDetails,
		CPUUsages:         sessVars.SQLCPUUsages.GetCPUUsages(),
		StorageKV:         stmtCtx.IsTiKV.Load(),
		StorageMPP:        stmtCtx.IsTiFlash.Load(),
		MemArbitration:    stmtCtx.MemTracker.MemArbitration().Seconds(),
=======
	if slowItems == nil {
		slowItems = &variable.SlowQueryLogItems{}
>>>>>>> 1a9221ea
	}
	SetSlowLogItems(a, txnTS, hasMoreResults, slowItems)
	failpoint.Inject("assertSyncStatsFailed", func(val failpoint.Value) {
		if val.(bool) {
			if !slowItems.IsSyncStatsFailed {
				panic("isSyncStatsFailed should be true")
			}
		}
	})
	slowLog := sessVars.SlowLogFormat(slowItems)
	logutil.SlowQueryLogger.Warn(slowLog)

	if trace.IsEnabled() {
		trace.Log(a.GoCtx, "details", slowLog)
	}

	if !matchRules {
		return
	}
	costTime := slowItems.TimeTotal
	execDetail := slowItems.ExecDetail
	if sessVars.InRestrictedSQL {
		executor_metrics.TotalQueryProcHistogramInternal.Observe(costTime.Seconds())
		executor_metrics.TotalCopProcHistogramInternal.Observe(execDetail.TimeDetail.ProcessTime.Seconds())
		executor_metrics.TotalCopWaitHistogramInternal.Observe(execDetail.TimeDetail.WaitTime.Seconds())
	} else {
		executor_metrics.TotalQueryProcHistogramGeneral.Observe(costTime.Seconds())
		executor_metrics.TotalCopProcHistogramGeneral.Observe(execDetail.TimeDetail.ProcessTime.Seconds())
		executor_metrics.TotalCopWaitHistogramGeneral.Observe(execDetail.TimeDetail.WaitTime.Seconds())
		if execDetail.ScanDetail != nil && execDetail.ScanDetail.ProcessedKeys != 0 {
			executor_metrics.CopMVCCRatioHistogramGeneral.Observe(float64(execDetail.ScanDetail.TotalKeys) / float64(execDetail.ScanDetail.ProcessedKeys))
		}
	}
	var userString string
	if sessVars.User != nil {
		userString = sessVars.User.String()
	}
	var tableIDs string
	if len(sessVars.StmtCtx.TableIDs) > 0 {
		tableIDs = strings.ReplaceAll(fmt.Sprintf("%v", sessVars.StmtCtx.TableIDs), " ", ",")
	}
	// TODO log slow query for cross keyspace query?
	dom := domain.GetDomain(a.Ctx)
	if dom != nil {
		dom.LogSlowQuery(&domain.SlowQueryInfo{
			SQL:        slowItems.SQL,
			Digest:     slowItems.Digest,
			Start:      sessVars.StartTime,
			Duration:   costTime,
			Detail:     *execDetail,
			Succ:       succ,
			ConnID:     sessVars.ConnectionID,
			SessAlias:  sessVars.SessionAlias,
			TxnTS:      txnTS,
			User:       userString,
			DB:         sessVars.CurrentDB,
			TableIDs:   tableIDs,
			IndexNames: slowItems.IndexNames,
			Internal:   sessVars.InRestrictedSQL,
		})
	}
}

func (a *ExecStmt) updateNetworkTrafficStatsAndMetrics() {
	hasMPPTraffic := a.updateMPPNetworkTraffic()
	tikvExecDetailRaw := a.GoCtx.Value(util.ExecDetailsKey)
	if tikvExecDetailRaw != nil {
		tikvExecDetail := tikvExecDetailRaw.(*util.ExecDetails)
		executor_metrics.ExecutorNetworkTransmissionSentTiKVTotal.Add(float64(tikvExecDetail.UnpackedBytesSentKVTotal))
		executor_metrics.ExecutorNetworkTransmissionSentTiKVCrossZone.Add(float64(tikvExecDetail.UnpackedBytesSentKVCrossZone))
		executor_metrics.ExecutorNetworkTransmissionReceivedTiKVTotal.Add(float64(tikvExecDetail.UnpackedBytesReceivedKVTotal))
		executor_metrics.ExecutorNetworkTransmissionReceivedTiKVCrossZone.Add(float64(tikvExecDetail.UnpackedBytesReceivedKVCrossZone))
		if hasMPPTraffic {
			executor_metrics.ExecutorNetworkTransmissionSentTiFlashTotal.Add(float64(tikvExecDetail.UnpackedBytesSentMPPTotal))
			executor_metrics.ExecutorNetworkTransmissionSentTiFlashCrossZone.Add(float64(tikvExecDetail.UnpackedBytesSentMPPCrossZone))
			executor_metrics.ExecutorNetworkTransmissionReceivedTiFlashTotal.Add(float64(tikvExecDetail.UnpackedBytesReceivedMPPTotal))
			executor_metrics.ExecutorNetworkTransmissionReceivedTiFlashCrossZone.Add(float64(tikvExecDetail.UnpackedBytesReceivedMPPCrossZone))
		}
	}
}

func (a *ExecStmt) updateMPPNetworkTraffic() bool {
	sessVars := a.Ctx.GetSessionVars()
	stmtCtx := sessVars.StmtCtx
	runtimeStatsColl := stmtCtx.RuntimeStatsColl
	if runtimeStatsColl == nil {
		return false
	}
	tiflashNetworkStats := runtimeStatsColl.GetStmtCopRuntimeStats().TiflashNetworkStats
	if tiflashNetworkStats == nil {
		return false
	}
	tikvExecDetailRaw := a.GoCtx.Value(util.ExecDetailsKey)
	if tikvExecDetailRaw == nil {
		tikvExecDetailRaw = &util.ExecDetails{}
		a.GoCtx = context.WithValue(a.GoCtx, util.ExecDetailsKey, tikvExecDetailRaw)
	}

	tikvExecDetail := tikvExecDetailRaw.(*util.ExecDetails)
	tiflashNetworkStats.UpdateTiKVExecDetails(tikvExecDetail)
	return true
}

// getFlatPlan generates a FlatPhysicalPlan from the plan stored in stmtCtx.plan,
// then stores it in stmtCtx.flatPlan.
func getFlatPlan(stmtCtx *stmtctx.StatementContext) *plannercore.FlatPhysicalPlan {
	pp := stmtCtx.GetPlan()
	if pp == nil {
		return nil
	}
	if flat := stmtCtx.GetFlatPlan(); flat != nil {
		f := flat.(*plannercore.FlatPhysicalPlan)
		return f
	}
	p := pp.(base.Plan)
	flat := plannercore.FlattenPhysicalPlan(p, false)
	if flat != nil {
		stmtCtx.SetFlatPlan(flat)
		return flat
	}
	return nil
}

func getBinaryPlan(sCtx sessionctx.Context) string {
	stmtCtx := sCtx.GetSessionVars().StmtCtx
	binaryPlan := stmtCtx.GetBinaryPlan()
	if len(binaryPlan) > 0 {
		return binaryPlan
	}
	flat := getFlatPlan(stmtCtx)
	binaryPlan = plannercore.BinaryPlanStrFromFlatPlan(sCtx.GetPlanCtx(), flat, false)
	stmtCtx.SetBinaryPlan(binaryPlan)
	return binaryPlan
}

// getPlanTree will try to get the select plan tree if the plan is select or the select plan of delete/update/insert statement.
func getPlanTree(stmtCtx *stmtctx.StatementContext) string {
	cfg := config.GetGlobalConfig()
	if atomic.LoadUint32(&cfg.Instance.RecordPlanInSlowLog) == 0 {
		return ""
	}
	planTree, _ := getEncodedPlan(stmtCtx, false)
	if len(planTree) == 0 {
		return planTree
	}
	return variable.SlowLogPlanPrefix + planTree + variable.SlowLogPlanSuffix
}

// GetPlanDigest will try to get the select plan tree if the plan is select or the select plan of delete/update/insert statement.
func GetPlanDigest(stmtCtx *stmtctx.StatementContext) (string, *parser.Digest) {
	normalized, planDigest := stmtCtx.GetPlanDigest()
	if len(normalized) > 0 && planDigest != nil {
		return normalized, planDigest
	}
	flat := getFlatPlan(stmtCtx)
	normalized, planDigest = plannercore.NormalizeFlatPlan(flat)
	stmtCtx.SetPlanDigest(normalized, planDigest)
	return normalized, planDigest
}

// getEncodedPlan gets the encoded plan, and generates the hint string if indicated.
func getEncodedPlan(stmtCtx *stmtctx.StatementContext, genHint bool) (encodedPlan, hintStr string) {
	var hintSet bool
	encodedPlan = stmtCtx.GetEncodedPlan()
	hintStr, hintSet = stmtCtx.GetPlanHint()
	if len(encodedPlan) > 0 && (!genHint || hintSet) {
		return
	}
	flat := getFlatPlan(stmtCtx)
	if len(encodedPlan) == 0 {
		encodedPlan = plannercore.EncodeFlatPlan(flat)
		stmtCtx.SetEncodedPlan(encodedPlan)
	}
	if genHint {
		hints := plannercore.GenHintsFromFlatPlan(flat)
		for _, tableHint := range stmtCtx.OriginalTableHints {
			// some hints like 'memory_quota' cannot be extracted from the PhysicalPlan directly,
			// so we have to iterate all hints from the customer and keep some other necessary hints.
			switch tableHint.HintName.L {
			case hint.HintMemoryQuota, hint.HintUseToja, hint.HintNoIndexMerge,
				hint.HintMaxExecutionTime, hint.HintIgnoreIndex, hint.HintReadFromStorage,
				hint.HintMerge, hint.HintSemiJoinRewrite, hint.HintNoDecorrelate:
				hints = append(hints, tableHint)
			}
		}

		hintStr = hint.RestoreOptimizerHints(hints)
		stmtCtx.SetPlanHint(hintStr)
	}
	return
}

// SummaryStmt collects statements for information_schema.statements_summary
func (a *ExecStmt) SummaryStmt(succ bool) {
	sessVars := a.Ctx.GetSessionVars()
	var userString string
	if sessVars.User != nil {
		userString = sessVars.User.Username
	}

	// Internal SQLs must also be recorded to keep the consistency of `PrevStmt` and `PrevStmtDigest`.
	// If this SQL is under `explain explore {SQL}`, we still want to record them in stmt summary.
	isInternalSQL := (sessVars.InRestrictedSQL || len(userString) == 0) && !sessVars.InExplainExplore
	if !stmtsummaryv2.Enabled() || (isInternalSQL && !stmtsummaryv2.EnabledInternal()) {
		sessVars.SetPrevStmtDigest("")
		return
	}
	// Ignore `PREPARE` statements, but record `EXECUTE` statements.
	if _, ok := a.StmtNode.(*ast.PrepareStmt); ok {
		return
	}
	stmtCtx := sessVars.StmtCtx
	// Make sure StmtType is filled even if succ is false.
	if stmtCtx.StmtType == "" {
		stmtCtx.StmtType = stmtctx.GetStmtLabel(context.Background(), a.StmtNode)
	}
	normalizedSQL, digest := stmtCtx.SQLDigest()
	costTime := sessVars.GetTotalCostDuration()
	charset, collation := sessVars.GetCharsetInfo()

	var prevSQL, prevSQLDigest string
	if _, ok := a.StmtNode.(*ast.CommitStmt); ok {
		// If prevSQLDigest is not recorded, it means this `commit` is the first SQL once stmt summary is enabled,
		// so it's OK just to ignore it.
		if prevSQLDigest = sessVars.GetPrevStmtDigest(); len(prevSQLDigest) == 0 {
			return
		}
		prevSQL = sessVars.PrevStmt.String()
	}
	sessVars.SetPrevStmtDigest(digest.String())

	// Generating plan digest is slow, only generate it once if it's 'Point_Get'.
	// If it's a point get, different SQLs leads to different plans, so SQL digest
	// is enough to distinguish different plans in this case.
	var planDigest string
	if a.Plan.TP() != plancodec.TypePointGet {
		_, tmp := GetPlanDigest(stmtCtx)
		planDigest = tmp.String()
	}

	execDetail := stmtCtx.GetExecDetails()
	copTaskInfo := stmtCtx.CopTasksSummary()
	memMax := sessVars.MemTracker.MaxConsumed()
	diskMax := sessVars.DiskTracker.MaxConsumed()
	stmtDetail, tikvExecDetail, ruDetail := execdetails.GetExecDetailsFromContext(a.GoCtx)

	if stmtCtx.WaitLockLeaseTime > 0 {
		if execDetail.BackoffSleep == nil {
			execDetail.BackoffSleep = make(map[string]time.Duration)
		}
		execDetail.BackoffSleep["waitLockLeaseForCacheTable"] = stmtCtx.WaitLockLeaseTime
		execDetail.BackoffTime += stmtCtx.WaitLockLeaseTime
		execDetail.TimeDetail.WaitTime += stmtCtx.WaitLockLeaseTime
	}

	var keyspaceID uint32
	keyspaceName := keyspace.GetKeyspaceNameBySettings()
	if !keyspace.IsKeyspaceNameEmpty(keyspaceName) {
		keyspaceID = uint32(a.Ctx.GetStore().GetCodec().GetKeyspaceID())
	}

	if sessVars.CacheStmtExecInfo == nil {
		sessVars.CacheStmtExecInfo = &stmtsummary.StmtExecInfo{}
	}
	stmtExecInfo := sessVars.CacheStmtExecInfo
	stmtExecInfo.SchemaName = strings.ToLower(sessVars.CurrentDB)
	stmtExecInfo.Charset = charset
	stmtExecInfo.Collation = collation
	stmtExecInfo.NormalizedSQL = normalizedSQL
	stmtExecInfo.Digest = digest.String()
	stmtExecInfo.PrevSQL = prevSQL
	stmtExecInfo.PrevSQLDigest = prevSQLDigest
	stmtExecInfo.PlanDigest = planDigest
	stmtExecInfo.User = userString
	stmtExecInfo.TotalLatency = costTime
	stmtExecInfo.ParseLatency = sessVars.DurationParse
	stmtExecInfo.CompileLatency = sessVars.DurationCompile
	stmtExecInfo.StmtCtx = stmtCtx
	stmtExecInfo.CopTasks = copTaskInfo
	stmtExecInfo.ExecDetail = execDetail
	stmtExecInfo.MemMax = memMax
	stmtExecInfo.DiskMax = diskMax
	stmtExecInfo.StartTime = sessVars.StartTime
	stmtExecInfo.IsInternal = isInternalSQL
	stmtExecInfo.Succeed = succ
	stmtExecInfo.PlanInCache = sessVars.FoundInPlanCache
	stmtExecInfo.PlanInBinding = sessVars.FoundInBinding
	stmtExecInfo.ExecRetryCount = a.retryCount
	stmtExecInfo.StmtExecDetails = stmtDetail
	stmtExecInfo.ResultRows = stmtCtx.GetResultRowsCount()
	stmtExecInfo.TiKVExecDetails = &tikvExecDetail
	stmtExecInfo.Prepared = a.isPreparedStmt
	stmtExecInfo.KeyspaceName = keyspaceName
	stmtExecInfo.KeyspaceID = keyspaceID
	stmtExecInfo.RUDetail = ruDetail
	stmtExecInfo.ResourceGroupName = sessVars.StmtCtx.ResourceGroupName
	stmtExecInfo.CPUUsages = sessVars.SQLCPUUsages.GetCPUUsages()
	stmtExecInfo.PlanCacheUnqualified = sessVars.StmtCtx.PlanCacheUnqualified()
	stmtExecInfo.LazyInfo = a
	if a.retryCount > 0 {
		stmtExecInfo.ExecRetryTime = costTime - sessVars.DurationParse - sessVars.DurationCompile - time.Since(a.retryStartTime)
	}
	stmtExecInfo.MemArbitration = stmtCtx.MemTracker.MemArbitration().Seconds()

	stmtsummaryv2.Add(stmtExecInfo)
}

// GetOriginalSQL implements StmtExecLazyInfo interface.
func (a *ExecStmt) GetOriginalSQL() string {
	stmt := a.getLazyStmtText()
	return stmt.String()
}

// GetEncodedPlan implements StmtExecLazyInfo interface.
func (a *ExecStmt) GetEncodedPlan() (p string, h string, e any) {
	defer func() {
		e = recover()
		if e != nil {
			logutil.BgLogger().Warn("fail to generate plan info",
				zap.Stack("backtrace"),
				zap.Any("error", e))
		}
	}()

	sessVars := a.Ctx.GetSessionVars()
	p, h = getEncodedPlan(sessVars.StmtCtx, !sessVars.InRestrictedSQL)
	return
}

// GetBinaryPlan implements StmtExecLazyInfo interface.
func (a *ExecStmt) GetBinaryPlan() string {
	if variable.GenerateBinaryPlan.Load() {
		return getBinaryPlan(a.Ctx)
	}
	return ""
}

// GetPlanDigest implements StmtExecLazyInfo interface.
func (a *ExecStmt) GetPlanDigest() string {
	if a.Plan.TP() == plancodec.TypePointGet {
		_, planDigest := GetPlanDigest(a.Ctx.GetSessionVars().StmtCtx)
		return planDigest.String()
	}
	return ""
}

// GetBindingSQLAndDigest implements StmtExecLazyInfo interface, providing the
// normalized SQL and digest, with additional rules specific to bindings.
func (a *ExecStmt) GetBindingSQLAndDigest() (s string, d string) {
	normalizedSQL, digest := parser.NormalizeDigestForBinding(bindinfo.RestoreDBForBinding(a.StmtNode, a.Ctx.GetSessionVars().CurrentDB))
	return normalizedSQL, digest.String()
}

// GetTextToLog return the query text to log.
func (a *ExecStmt) GetTextToLog(keepHint bool) string {
	var sql string
	sessVars := a.Ctx.GetSessionVars()
	rmode := sessVars.EnableRedactLog
	if rmode == errors.RedactLogEnable {
		if keepHint {
			sql = parser.NormalizeKeepHint(sessVars.StmtCtx.OriginalSQL)
		} else {
			sql, _ = sessVars.StmtCtx.SQLDigest()
		}
	} else if sensitiveStmt, ok := a.StmtNode.(ast.SensitiveStmtNode); ok {
		sql = sensitiveStmt.SecureText()
	} else {
		sql = redact.String(rmode, sessVars.StmtCtx.OriginalSQL+sessVars.PlanCacheParams.String())
	}
	return sql
}

// getLazyText is equivalent to `a.GetTextToLog(false)`. Note that the s.Params is a shallow copy of
// `sessVars.PlanCacheParams`, so you can only use the lazy text within the current stmt context.
func (a *ExecStmt) getLazyStmtText() (s variable.LazyStmtText) {
	sessVars := a.Ctx.GetSessionVars()
	rmode := sessVars.EnableRedactLog
	if rmode == errors.RedactLogEnable {
		sql, _ := sessVars.StmtCtx.SQLDigest()
		s.SetText(sql)
	} else if sensitiveStmt, ok := a.StmtNode.(ast.SensitiveStmtNode); ok {
		sql := sensitiveStmt.SecureText()
		s.SetText(sql)
	} else {
		s.Redact = rmode
		s.SQL = sessVars.StmtCtx.OriginalSQL
		s.Params = *sessVars.PlanCacheParams
	}
	return
}

// updatePrevStmt is equivalent to `sessVars.PrevStmt = FormatSQL(a.GetTextToLog(false))`
func (a *ExecStmt) updatePrevStmt() {
	sessVars := a.Ctx.GetSessionVars()
	if sessVars.PrevStmt == nil {
		sessVars.PrevStmt = &variable.LazyStmtText{Format: formatSQL}
	}
	rmode := sessVars.EnableRedactLog
	if rmode == errors.RedactLogEnable {
		sql, _ := sessVars.StmtCtx.SQLDigest()
		sessVars.PrevStmt.SetText(sql)
	} else if sensitiveStmt, ok := a.StmtNode.(ast.SensitiveStmtNode); ok {
		sql := sensitiveStmt.SecureText()
		sessVars.PrevStmt.SetText(sql)
	} else {
		sessVars.PrevStmt.Update(rmode, sessVars.StmtCtx.OriginalSQL, sessVars.PlanCacheParams)
	}
}

func (a *ExecStmt) observeStmtBeginForTopSQL(ctx context.Context) context.Context {
	if !topsqlstate.TopSQLEnabled() && IsFastPlan(a.Plan) {
		// To reduce the performance impact on fast plan.
		// Drop them does not cause notable accuracy issue in TopSQL.
		return ctx
	}

	vars := a.Ctx.GetSessionVars()
	sc := vars.StmtCtx
	normalizedSQL, sqlDigest := sc.SQLDigest()
	normalizedPlan, planDigest := GetPlanDigest(sc)
	var sqlDigestByte, planDigestByte []byte
	if sqlDigest != nil {
		sqlDigestByte = sqlDigest.Bytes()
	}
	if planDigest != nil {
		planDigestByte = planDigest.Bytes()
	}
	stats := a.Ctx.GetStmtStats()
	if !topsqlstate.TopSQLEnabled() {
		// Always attach the SQL and plan info uses to catch the running SQL when Top SQL is enabled in execution.
		if stats != nil {
			stats.OnExecutionBegin(sqlDigestByte, planDigestByte)
		}
		return topsql.AttachSQLAndPlanInfo(ctx, sqlDigest, planDigest)
	}

	if stats != nil {
		stats.OnExecutionBegin(sqlDigestByte, planDigestByte)
		// This is a special logic prepared for TiKV's SQLExecCount.
		sc.KvExecCounter = stats.CreateKvExecCounter(sqlDigestByte, planDigestByte)
	}

	isSQLRegistered := sc.IsSQLRegistered.Load()
	if !isSQLRegistered {
		topsql.RegisterSQL(normalizedSQL, sqlDigest, vars.InRestrictedSQL)
	}
	sc.IsSQLAndPlanRegistered.Store(true)
	if len(normalizedPlan) == 0 {
		return ctx
	}
	topsql.RegisterPlan(normalizedPlan, planDigest)
	return topsql.AttachSQLAndPlanInfo(ctx, sqlDigest, planDigest)
}

// UpdatePlanCacheRuntimeInfo updates the runtime information of the plan in the plan cache.
func (a *ExecStmt) UpdatePlanCacheRuntimeInfo() {
	if !vardef.EnableInstancePlanCache.Load() {
		return // only record for Instance Plan Cache
	}
	v := a.Ctx.GetSessionVars().PlanCacheValue
	if v == nil {
		return
	}
	pcv, ok := v.(*plannercore.PlanCacheValue)
	if !ok {
		return
	}

	execDetail := a.Ctx.GetSessionVars().StmtCtx.GetExecDetails()
	var procKeys, totKeys int64
	if execDetail.ScanDetail != nil { // only support TiKV
		procKeys = execDetail.ScanDetail.ProcessedKeys
		totKeys = execDetail.ScanDetail.TotalKeys
	}
	costTime := a.Ctx.GetSessionVars().GetTotalCostDuration()
	pcv.UpdateRuntimeInfo(procKeys, totKeys, int64(costTime))
	a.Ctx.GetSessionVars().PlanCacheValue = nil // reset
}

func (a *ExecStmt) observeStmtFinishedForTopSQL() {
	vars := a.Ctx.GetSessionVars()
	if vars == nil {
		return
	}
	if stats := a.Ctx.GetStmtStats(); stats != nil && topsqlstate.TopSQLEnabled() {
		sqlDigest, planDigest := a.getSQLPlanDigest()
		execDuration := vars.GetTotalCostDuration()
		stats.OnExecutionFinished(sqlDigest, planDigest, execDuration)
	}
}

func (a *ExecStmt) getSQLPlanDigest() (sqlDigest, planDigest []byte) {
	vars := a.Ctx.GetSessionVars()
	if _, d := vars.StmtCtx.SQLDigest(); d != nil {
		sqlDigest = d.Bytes()
	}
	if _, d := vars.StmtCtx.GetPlanDigest(); d != nil {
		planDigest = d.Bytes()
	}
	return sqlDigest, planDigest
}

// only allow select/delete/update/insert/execute stmt captured by continues capture
func checkPlanReplayerContinuesCaptureValidStmt(stmtNode ast.StmtNode) bool {
	switch stmtNode.(type) {
	case *ast.SelectStmt, *ast.DeleteStmt, *ast.UpdateStmt, *ast.InsertStmt, *ast.ExecuteStmt:
		return true
	default:
		return false
	}
}

func checkPlanReplayerCaptureTask(sctx sessionctx.Context, stmtNode ast.StmtNode, startTS uint64) {
	dom := domain.GetDomain(sctx)
	if dom == nil {
		return
	}
	handle := dom.GetPlanReplayerHandle()
	if handle == nil {
		return
	}
	tasks := handle.GetTasks()
	if len(tasks) == 0 {
		return
	}
	_, sqlDigest := sctx.GetSessionVars().StmtCtx.SQLDigest()
	_, planDigest := sctx.GetSessionVars().StmtCtx.GetPlanDigest()
	if sqlDigest == nil || planDigest == nil {
		return
	}
	key := replayer.PlanReplayerTaskKey{
		SQLDigest:  sqlDigest.String(),
		PlanDigest: planDigest.String(),
	}
	for _, task := range tasks {
		if task.SQLDigest == sqlDigest.String() {
			if task.PlanDigest == "*" || task.PlanDigest == planDigest.String() {
				sendPlanReplayerDumpTask(key, sctx, stmtNode, startTS, false)
				return
			}
		}
	}
}

func checkPlanReplayerContinuesCapture(sctx sessionctx.Context, stmtNode ast.StmtNode, startTS uint64) {
	dom := domain.GetDomain(sctx)
	if dom == nil {
		return
	}
	handle := dom.GetPlanReplayerHandle()
	if handle == nil {
		return
	}
	_, sqlDigest := sctx.GetSessionVars().StmtCtx.SQLDigest()
	_, planDigest := sctx.GetSessionVars().StmtCtx.GetPlanDigest()
	key := replayer.PlanReplayerTaskKey{
		SQLDigest:  sqlDigest.String(),
		PlanDigest: planDigest.String(),
	}
	existed := sctx.GetSessionVars().CheckPlanReplayerFinishedTaskKey(key)
	if existed {
		return
	}
	sendPlanReplayerDumpTask(key, sctx, stmtNode, startTS, true)
	sctx.GetSessionVars().AddPlanReplayerFinishedTaskKey(key)
}

func sendPlanReplayerDumpTask(key replayer.PlanReplayerTaskKey, sctx sessionctx.Context, stmtNode ast.StmtNode,
	startTS uint64, isContinuesCapture bool) {
	stmtCtx := sctx.GetSessionVars().StmtCtx
	handle := sctx.Value(bindinfo.SessionBindInfoKeyType).(bindinfo.SessionBindingHandle)
	bindings := handle.GetAllSessionBindings()
	dumpTask := &domain.PlanReplayerDumpTask{
		PlanReplayerTaskKey: key,
		StartTS:             startTS,
		TblStats:            stmtCtx.TableStats,
		SessionBindings:     [][]*bindinfo.Binding{bindings},
		SessionVars:         sctx.GetSessionVars(),
		ExecStmts:           []ast.StmtNode{stmtNode},
		DebugTrace:          []any{stmtCtx.OptimizerDebugTrace},
		Analyze:             false,
		IsCapture:           true,
		IsContinuesCapture:  isContinuesCapture,
	}
	dumpTask.EncodedPlan, _ = getEncodedPlan(stmtCtx, false)
	if execStmtAst, ok := stmtNode.(*ast.ExecuteStmt); ok {
		planCacheStmt, err := plannercore.GetPreparedStmt(execStmtAst, sctx.GetSessionVars())
		if err != nil {
			logutil.BgLogger().Warn("fail to find prepared ast for dumping plan replayer", zap.String("category", "plan-replayer-capture"),
				zap.String("sqlDigest", key.SQLDigest),
				zap.String("planDigest", key.PlanDigest),
				zap.Error(err))
		} else {
			dumpTask.ExecStmts = []ast.StmtNode{planCacheStmt.PreparedAst.Stmt}
		}
	}
	domain.GetDomain(sctx).GetPlanReplayerHandle().SendTask(dumpTask)
}<|MERGE_RESOLUTION|>--- conflicted
+++ resolved
@@ -1691,57 +1691,8 @@
 		}
 	}
 
-<<<<<<< HEAD
-	var keyspaceID uint32
-	keyspaceName := keyspace.GetKeyspaceNameBySettings()
-	if !keyspace.IsKeyspaceNameEmpty(keyspaceName) {
-		keyspaceID = uint32(a.Ctx.GetStore().GetCodec().GetKeyspaceID())
-	}
-	if txnTS == 0 {
-		// TODO: txnTS maybe ambiguous, consider logging stale-read-ts with a new field in the slow log.
-		txnTS = sessVars.TxnCtx.StaleReadTs
-	}
-
-	slowItems := &variable.SlowQueryLogItems{
-		TxnTS:             txnTS,
-		KeyspaceName:      keyspaceName,
-		KeyspaceID:        keyspaceID,
-		SQL:               sql.String(),
-		Digest:            digest.String(),
-		TimeTotal:         costTime,
-		IndexNames:        indexNames,
-		CopTasks:          stmtCtx.CopTasksDetails(),
-		ExecDetail:        &execDetail,
-		MemMax:            sessVars.MemTracker.MaxConsumed(),
-		DiskMax:           sessVars.DiskTracker.MaxConsumed(),
-		Succ:              succ,
-		Plan:              getPlanTree(stmtCtx),
-		PlanDigest:        planDigest.String(),
-		BinaryPlan:        binaryPlan,
-		Prepared:          a.isPreparedStmt,
-		HasMoreResults:    hasMoreResults,
-		PlanFromCache:     sessVars.FoundInPlanCache,
-		PlanFromBinding:   sessVars.FoundInBinding,
-		RewriteInfo:       sessVars.RewritePhaseInfo,
-		KVExecDetail:      &tikvExecDetail,
-		WriteSQLRespTotal: stmtDetail.WriteSQLRespDuration,
-		ResultRows:        stmtCtx.GetResultRowsCount(),
-		ExecRetryCount:    uint64(a.retryCount),
-		IsExplicitTxn:     sessVars.TxnCtx.IsExplicit,
-		IsWriteCacheTable: stmtCtx.WaitLockLeaseTime > 0,
-		UsedStats:         stmtCtx.GetUsedStatsInfo(false),
-		IsSyncStatsFailed: stmtCtx.IsSyncStatsFailed,
-		Warnings:          variable.CollectWarningsForSlowLog(stmtCtx),
-		ResourceGroupName: sessVars.StmtCtx.ResourceGroupName,
-		RUDetails:         ruDetails,
-		CPUUsages:         sessVars.SQLCPUUsages.GetCPUUsages(),
-		StorageKV:         stmtCtx.IsTiKV.Load(),
-		StorageMPP:        stmtCtx.IsTiFlash.Load(),
-		MemArbitration:    stmtCtx.MemTracker.MemArbitration().Seconds(),
-=======
 	if slowItems == nil {
 		slowItems = &variable.SlowQueryLogItems{}
->>>>>>> 1a9221ea
 	}
 	SetSlowLogItems(a, txnTS, hasMoreResults, slowItems)
 	failpoint.Inject("assertSyncStatsFailed", func(val failpoint.Value) {
