--- conflicted
+++ resolved
@@ -365,9 +365,6 @@
 	// oracle functions.
 	"to_date":    ast.ToDate,
 	"last_month": ast.LastMonth,
-<<<<<<< HEAD
 	"to_number":  ast.ToNumber,
-=======
 	"get_guid":   ast.GetGUID,
->>>>>>> 4a9b0e4c
 }