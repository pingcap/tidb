--- conflicted
+++ resolved
@@ -362,12 +362,8 @@
 	"vec_from_text":              ast.VecFromText,
 	"vec_as_text":                ast.VecAsText,
 
-<<<<<<< HEAD
-	// Oracle functions.
-	"get_guid": ast.GetGUID,
-=======
 	// oracle functions.
 	"to_date":    ast.ToDate,
 	"last_month": ast.LastMonth,
->>>>>>> d32e8a0e
+	"get_guid":   ast.GetGUID,
 }