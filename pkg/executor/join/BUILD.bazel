load("@io_bazel_rules_go//go:def.bzl", "go_library", "go_test")

go_library(
    name = "join",
    srcs = [
        "base_join_probe.go",
        "concurrent_map.go",
        "hash_join_base.go",
        "hash_join_v1.go",
        "hash_join_v2.go",
        "hash_table_v1.go",
        "hash_table_v2.go",
        "index_lookup_hash_join.go",
        "index_lookup_join.go",
        "index_lookup_merge_join.go",
        "inner_join_probe.go",
        "join_row_table.go",
        "joiner.go",
        "left_outer_join_probe.go",
        "merge_join.go",
    ],
    importpath = "github.com/pingcap/tidb/pkg/executor/join",
    visibility = ["//visibility:public"],
    deps = [
        "//pkg/executor/aggregate",
        "//pkg/executor/internal/applycache",
        "//pkg/executor/internal/exec",
        "//pkg/executor/internal/vecgroupchecker",
        "//pkg/executor/unionexec",
        "//pkg/expression",
        "//pkg/parser/mysql",
        "//pkg/parser/terror",
        "//pkg/planner/core",
        "//pkg/sessionctx",
        "//pkg/sessionctx/stmtctx",
        "//pkg/sessionctx/variable",
        "//pkg/types",
        "//pkg/util",
        "//pkg/util/bitmap",
        "//pkg/util/channel",
        "//pkg/util/chunk",
        "//pkg/util/codec",
        "//pkg/util/collate",
        "//pkg/util/dbterror/exeerrors",
        "//pkg/util/disk",
        "//pkg/util/execdetails",
        "//pkg/util/hack",
        "//pkg/util/logutil",
        "//pkg/util/memory",
        "//pkg/util/mvmap",
        "//pkg/util/ranger",
        "//pkg/util/serialization",
        "//pkg/util/sqlkiller",
        "//pkg/util/syncutil",
        "@com_github_pingcap_errors//:errors",
        "@com_github_pingcap_failpoint//:failpoint",
        "@org_uber_go_zap//:zap",
    ],
)

go_test(
    name = "join_test",
    timeout = "short",
    srcs = [
        "bench_test.go",
        "concurrent_map_test.go",
        "hash_table_v1_test.go",
        "hash_table_v2_test.go",
        "index_lookup_join_test.go",
        "index_lookup_merge_join_test.go",
        "inner_join_probe_test.go",
        "join_row_table_test.go",
        "join_stats_test.go",
        "joiner_test.go",
        "left_outer_join_probe_test.go",
        "merge_join_test.go",
        "row_table_builder_test.go",
    ],
    embed = [":join"],
    flaky = True,
    shard_count = 40,
    deps = [
        "//pkg/config",
        "//pkg/domain",
<<<<<<< HEAD
=======
        "//pkg/executor/internal/testutil",
>>>>>>> 0624d4a8
        "//pkg/expression",
        "//pkg/parser/ast",
        "//pkg/parser/mysql",
        "//pkg/planner/core",
        "//pkg/sessionctx",
        "//pkg/sessionctx/variable",
        "//pkg/testkit",
        "//pkg/types",
        "//pkg/util",
        "//pkg/util/chunk",
        "//pkg/util/codec",
        "//pkg/util/disk",
        "//pkg/util/hack",
        "//pkg/util/memory",
        "//pkg/util/mock",
        "//pkg/util/sqlkiller",
        "@com_github_pingcap_errors//:errors",
        "@com_github_pingcap_failpoint//:failpoint",
        "@com_github_stretchr_testify//require",
    ],
)<|MERGE_RESOLUTION|>--- conflicted
+++ resolved
@@ -82,10 +82,7 @@
     deps = [
         "//pkg/config",
         "//pkg/domain",
-<<<<<<< HEAD
-=======
         "//pkg/executor/internal/testutil",
->>>>>>> 0624d4a8
         "//pkg/expression",
         "//pkg/parser/ast",
         "//pkg/parser/mysql",
