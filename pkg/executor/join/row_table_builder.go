// Copyright 2024 PingCAP, Inc.
//
// Licensed under the Apache License, Version 2.0 (the "License");
// you may not use this file except in compliance with the License.
// You may obtain a copy of the License at
//
//     http://www.apache.org/licenses/LICENSE-2.0
//
// Unless required by applicable law or agreed to in writing, software
// distributed under the License is distributed on an "AS IS" BASIS,
// WITHOUT WARRANTIES OR CONDITIONS OF ANY KIND, either express or implied.
// See the License for the specific language governing permissions and
// limitations under the License.

package join

import (
	"errors"
	"hash"
	"hash/fnv"
	"math"
	"strconv"
	"unsafe"

	"github.com/pingcap/tidb/pkg/expression"
	"github.com/pingcap/tidb/pkg/types"
	"github.com/pingcap/tidb/pkg/util/chunk"
	"github.com/pingcap/tidb/pkg/util/codec"
	"github.com/pingcap/tidb/pkg/util/serialization"
)

type preAllocHelper struct {
	totalRowNum int64
	validRowNum int64
	rawDataLen  int64

	hashValuesBuf      []uint64
	validJoinKeyPosBuf []int
}

func (h *preAllocHelper) reset() {
	h.totalRowNum = 0
	h.validRowNum = 0
	h.rawDataLen = 0
}

func (h *preAllocHelper) initBuf() {
	if cap(h.hashValuesBuf) == 0 {
		h.hashValuesBuf = make([]uint64, 0, 1024)
		h.validJoinKeyPosBuf = make([]int, 0, 1024)
	}

	h.hashValuesBuf = h.hashValuesBuf[:0]
	h.validJoinKeyPosBuf = h.validJoinKeyPosBuf[:0]
}

type rowTableBuilder struct {
	buildKeyIndex    []int
	buildKeyTypes    []*types.FieldType
	hasNullableKey   bool
	hasFilter        bool
	keepFilteredRows bool

	serializedKeyVectorBuffer [][]byte
	partIdxVector             []int
	selRows                   []int
	usedRows                  []int
	hashValue                 []uint64
	firstSegRowSizeHint       uint
	// filterVector and nullKeyVector is indexed by physical row index because the return vector of VectorizedFilter is based on physical row index
	filterVector  []bool // if there is filter before probe, filterVector saves the filter result
	nullKeyVector []bool // nullKeyVector[i] = true if any of the key is null

<<<<<<< HEAD
	rowNumberInCurrentRowTableSeg []int64

	memoryUsagePerRowBuffer []int64

=======
>>>>>>> 4a5681f4
	// When respilling a row, we need to recalculate the row's hash value.
	// These are auxiliary utility for rehash.
	hash      hash.Hash64
	rehashBuf []byte

	nullMap         []byte
	partitionNumber uint

	helpers          []preAllocHelper
	partIDForEachRow []int
}

func createRowTableBuilder(buildKeyIndex []int, buildKeyTypes []*types.FieldType, partitionNumber uint, hasNullableKey bool, hasFilter bool, keepFilteredRows bool, nullMapLength int) *rowTableBuilder {
	builder := &rowTableBuilder{
		buildKeyIndex:    buildKeyIndex,
		buildKeyTypes:    buildKeyTypes,
		hasNullableKey:   hasNullableKey,
		hasFilter:        hasFilter,
		keepFilteredRows: keepFilteredRows,
		partitionNumber:  partitionNumber,
		nullMap:          make([]byte, nullMapLength),
		helpers:          make([]preAllocHelper, partitionNumber),
	}
	return builder
}

func (b *rowTableBuilder) initHashValueAndPartIndexForOneChunk(partitionMaskOffset int, partitionNumber uint) {
	h := fnv.New64()
	fakePartIndex := uint64(0)
	for logicalRowIndex, physicalRowIndex := range b.usedRows {
		if (b.filterVector != nil && !b.filterVector[physicalRowIndex]) || (b.nullKeyVector != nil && b.nullKeyVector[physicalRowIndex]) {
			b.hashValue[logicalRowIndex] = fakePartIndex
			b.partIdxVector[logicalRowIndex] = int(fakePartIndex)
			fakePartIndex = (fakePartIndex + 1) % uint64(partitionNumber)
			continue
		}
		h.Write(b.serializedKeyVectorBuffer[logicalRowIndex])
		hash := h.Sum64()
		b.hashValue[logicalRowIndex] = hash
		b.partIdxVector[logicalRowIndex] = int(hash >> partitionMaskOffset)
		h.Reset()
	}
}

func (b *rowTableBuilder) checkMaxElementSize(chk *chunk.Chunk, hashJoinCtx *HashJoinCtxV2) (bool, int) {
	// check both join keys and the columns needed to be converted to row format
	for _, colIdx := range b.buildKeyIndex {
		column := chk.Column(colIdx)
		if column.ContainsVeryLargeElement() {
			return true, colIdx
		}
	}
	for _, colIdx := range hashJoinCtx.hashTableMeta.rowColumnsOrder {
		column := chk.Column(colIdx)
		if column.ContainsVeryLargeElement() {
			return true, colIdx
		}
	}
	return false, 0
}

func (b *rowTableBuilder) processOneChunk(chk *chunk.Chunk, typeCtx types.Context, hashJoinCtx *HashJoinCtxV2, workerID int) error {
	elementSizeExceedLimit, colIdx := b.checkMaxElementSize(chk, hashJoinCtx)
	if elementSizeExceedLimit {
		// TiDB's max row size is 128MB, so element size should never exceed limit
		return errors.New("row table build failed: column contains element larger than 4GB, column index: " + strconv.Itoa(colIdx))
	}
	b.ResetBuffer(chk)

	if len(b.usedRows) == 0 {
		return nil
	}

	b.firstSegRowSizeHint = max(uint(1), uint(float64(len(b.usedRows))/float64(hashJoinCtx.partitionNumber)*float64(1.2)))
	var err error
	if b.hasFilter {
		b.filterVector, err = expression.VectorizedFilter(hashJoinCtx.SessCtx.GetExprCtx().GetEvalCtx(), hashJoinCtx.SessCtx.GetSessionVars().EnableVectorizedExpression, hashJoinCtx.BuildFilter, chunk.NewIterator4Chunk(chk), b.filterVector)
		if err != nil {
			return err
		}
	}
	err = checkSQLKiller(&hashJoinCtx.SessCtx.GetSessionVars().SQLKiller, "killedDuringBuild")
	if err != nil {
		return err
	}

	err = codec.PreAllocForSerializedKeyBuffer(b.buildKeyIndex, chk, b.buildKeyTypes, b.usedRows, b.filterVector, b.nullKeyVector, hashJoinCtx.hashTableMeta.serializeModes, b.serializedKeyVectorBuffer, &(b.memoryUsagePerRowBuffer))
	if err != nil {
		return err
	}

	// 1. split partition
	for index, colIdx := range b.buildKeyIndex {
		err := codec.SerializeKeys(typeCtx, chk, b.buildKeyTypes[index], colIdx, b.usedRows, b.filterVector, b.nullKeyVector, hashJoinCtx.hashTableMeta.serializeModes[index], b.serializedKeyVectorBuffer)
		if err != nil {
			return err
		}
	}
	for _, key := range b.serializedKeyVectorBuffer {
		if len(key) > math.MaxUint32 {
			// TiDB's max row size is 128MB, so key size should never exceed limit
			return errors.New("row table build failed: join key contains element larger than 4GB")
		}
	}
	err = checkSQLKiller(&hashJoinCtx.SessCtx.GetSessionVars().SQLKiller, "killedDuringBuild")
	if err != nil {
		return err
	}

	b.initHashValueAndPartIndexForOneChunk(hashJoinCtx.partitionMaskOffset, hashJoinCtx.partitionNumber)

	// 2. build rowtable
	return b.appendToRowTable(chk, hashJoinCtx, workerID)
}

func resizeSlice[T int | uint64 | bool](s []T, newSize int) []T {
	if cap(s) >= newSize {
		s = s[:newSize]
	} else {
		s = make([]T, newSize)
	}
	return s
}

func (b *rowTableBuilder) ResetBuffer(chk *chunk.Chunk) {
	b.usedRows = chk.Sel()
	logicalRows := chk.NumRows()
	physicalRows := chk.Column(0).Rows()

	if b.usedRows == nil {
		if logicalRows <= fakeSelLength {
			b.selRows = fakeSel[:logicalRows]
		} else {
			b.selRows = make([]int, logicalRows)
			for i := range logicalRows {
				b.selRows[i] = i
			}
		}
		b.usedRows = b.selRows
	}
	b.partIdxVector = resizeSlice(b.partIdxVector, logicalRows)
	b.hashValue = resizeSlice(b.hashValue, logicalRows)
	if b.hasFilter {
		b.filterVector = resizeSlice(b.filterVector, physicalRows)
	}
	if b.hasNullableKey {
		b.nullKeyVector = resizeSlice(b.nullKeyVector, physicalRows)
		for i := range physicalRows {
			b.nullKeyVector[i] = false
		}
	}
	if cap(b.serializedKeyVectorBuffer) >= logicalRows {
		b.serializedKeyVectorBuffer = b.serializedKeyVectorBuffer[:logicalRows]
		for i := range logicalRows {
			b.serializedKeyVectorBuffer[i] = b.serializedKeyVectorBuffer[i][:0]
		}
	} else {
		b.serializedKeyVectorBuffer = make([][]byte, logicalRows)
	}
}

func (b *rowTableBuilder) initRehashUtil() {
	if b.rehashBuf == nil {
		b.hash = fnv.New64()
		b.rehashBuf = make([]byte, serialization.Uint64Len)
	}
}

func (b *rowTableBuilder) preAllocForSegmentsInSpill(segs []*rowTableSegment, chk *chunk.Chunk, hashJoinCtx *HashJoinCtxV2, partitionNumber int) error {
	for i := range b.helpers {
		b.helpers[i].reset()
		b.helpers[i].initBuf()
	}

	rowNum := chk.NumRows()
	if cap(b.partIDForEachRow) < rowNum {
		b.partIDForEachRow = make([]int, 0, rowNum)
	}
	b.partIDForEachRow = b.partIDForEachRow[:rowNum]

	fakePartIndex := uint64(0)
	var newHashValue uint64
	var partID int
	var err error

	for i := range rowNum {
		if i%200 == 0 {
			err := checkSQLKiller(&hashJoinCtx.SessCtx.GetSessionVars().SQLKiller, "killedDuringRestoreBuild")
			if err != nil {
				return err
			}
		}

		row := chk.GetRow(i)
		validJoinKey := row.GetBytes(1)
		oldHashValue := row.GetUint64(0)

		var hasValidJoinKey uint64
		if validJoinKey[0] != byte(0) {
			hasValidJoinKey = 1
		} else {
			hasValidJoinKey = 0
		}

		if hasValidJoinKey != 0 {
			newHashValue, partID, err = b.regenerateHashValueAndPartIndex(oldHashValue, hashJoinCtx.partitionMaskOffset)
			if err != nil {
				return err
			}
			b.helpers[partID].validJoinKeyPosBuf = append(b.helpers[partID].validJoinKeyPosBuf, len(b.helpers[partID].hashValuesBuf))
		} else {
			partID = int(fakePartIndex)
			newHashValue = fakePartIndex
			fakePartIndex = (fakePartIndex + 1) % uint64(partitionNumber)
		}

		b.partIDForEachRow[i] = partID
		b.helpers[partID].hashValuesBuf = append(b.helpers[partID].hashValuesBuf, newHashValue)
		b.helpers[partID].totalRowNum++
		b.helpers[partID].rawDataLen += int64(row.GetRawLen(2))
	}

	totalMemUsage := int64(0)
	for _, helper := range b.helpers {
		totalMemUsage += helper.rawDataLen + (helper.totalRowNum+int64(len(helper.hashValuesBuf)))*serialization.Uint64Len + int64(len(helper.validJoinKeyPosBuf))*serialization.IntLen
	}

	hashJoinCtx.hashTableContext.memoryTracker.Consume(totalMemUsage)

	for partID, helper := range b.helpers {
		segs[partID].rawData = make([]byte, 0, helper.rawDataLen)
		segs[partID].rowStartOffset = make([]uint64, 0, helper.totalRowNum)
		segs[partID].hashValues = make([]uint64, len(helper.hashValuesBuf))
		segs[partID].validJoinKeyPos = make([]int, len(helper.validJoinKeyPosBuf))
	}
	return nil
}

func (b *rowTableBuilder) processOneRestoredChunk(chk *chunk.Chunk, hashJoinCtx *HashJoinCtxV2, workerID int, partitionNumber int) (err error) {
	// It must be called before `preAllocForSegmentsInSpill`
	b.initRehashUtil()

	segs := make([]*rowTableSegment, b.partitionNumber)
	for partIdx := range b.partitionNumber {
		segs[partIdx] = newRowTableSegment()
	}

	defer func() {
		if err == nil {
			for partIdx, seg := range segs {
				hashJoinCtx.hashTableContext.appendRowSegment(workerID, partIdx, seg)
			}
		}
	}()

	err = b.preAllocForSegmentsInSpill(segs, chk, hashJoinCtx, partitionNumber)
	if err != nil {
		return err
	}

	rowNum := chk.NumRows()
	for i := range rowNum {
		if i%200 == 0 {
			err = checkSQLKiller(&hashJoinCtx.SessCtx.GetSessionVars().SQLKiller, "killedDuringRestoreBuild")
			if err != nil {
				return err
			}
		}

		partID := b.partIDForEachRow[i]
		row := chk.GetRow(i)
		rowData := row.GetBytes(2)

		segs[partID].rowStartOffset = append(segs[partID].rowStartOffset, uint64(len(segs[partID].rawData)))
		segs[partID].rawData = append(segs[partID].rawData, rowData...)
	}

	for partID, helper := range b.helpers {
		copy(segs[partID].hashValues, helper.hashValuesBuf)
		copy(segs[partID].validJoinKeyPos, helper.validJoinKeyPosBuf)
	}
	return nil
}

func (b *rowTableBuilder) regenerateHashValueAndPartIndex(hashValue uint64, partitionMaskOffset int) (uint64, int, error) {
	newHashVal := rehash(hashValue, b.rehashBuf, b.hash)
	return newHashVal, int(generatePartitionIndex(newHashVal, partitionMaskOffset)), nil
}

func fillNullMap(rowTableMeta *joinTableMeta, row *chunk.Row, seg *rowTableSegment, bitmap []byte) int {
	if nullMapLength := rowTableMeta.nullMapLength; nullMapLength > 0 {
		for i := range nullMapLength {
			bitmap[i] = 0
		}

		for colIndexInRowTable, colIndexInRow := range rowTableMeta.rowColumnsOrder {
			colIndexInBitMap := colIndexInRowTable + rowTableMeta.colOffsetInNullMap
			if row.IsNull(colIndexInRow) {
				bitmap[colIndexInBitMap/8] |= 1 << (7 - colIndexInBitMap%8)
			}
		}
		seg.rawData = append(seg.rawData, bitmap...)
		return nullMapLength
	}
	return 0
}

func fillNextRowPtr(seg *rowTableSegment) int {
	seg.rawData = append(seg.rawData, fakeAddrPlaceHolder...)
	return fakeAddrPlaceHolderLen
}

func (b *rowTableBuilder) fillSerializedKeyAndKeyLengthIfNeeded(rowTableMeta *joinTableMeta, hasValidKey bool, logicalRowIndex int, seg *rowTableSegment) int64 {
	appendRowLength := int64(0)
	// 1. fill key length if needed
	if !rowTableMeta.isJoinKeysFixedLength {
		// if join_key is not fixed length: `key_length` need to be written in rawData
		// even the join keys is inlined, for example if join key is 2 binary string
		// then the inlined join key should be: col1_size + col1_data + col2_size + col2_data
		// and len(col1_size + col1_data + col2_size + col2_data) need to be written before the inlined join key
		length := uint32(0)
		if hasValidKey {
			length = uint32(len(b.serializedKeyVectorBuffer[logicalRowIndex]))
		} else {
			length = 0
		}
		seg.rawData = append(seg.rawData, unsafe.Slice((*byte)(unsafe.Pointer(&length)), sizeOfElementSize)...)
		appendRowLength += int64(sizeOfElementSize)
	}
	// 2. fill serialized key if needed
	if !rowTableMeta.isJoinKeysInlined {
		// if join_key is not inlined: `serialized_key` need to be written in rawData
		if hasValidKey {
			seg.rawData = append(seg.rawData, b.serializedKeyVectorBuffer[logicalRowIndex]...)
			appendRowLength += int64(len(b.serializedKeyVectorBuffer[logicalRowIndex]))
		} else {
			// if there is no valid key, and the key is fixed length, then write a fake key
			if rowTableMeta.isJoinKeysFixedLength {
				seg.rawData = append(seg.rawData, rowTableMeta.fakeKeyByte...)
				appendRowLength += int64(rowTableMeta.joinKeysLength)
			}
			// otherwise don't need to write since length is 0
		}
	}
	return appendRowLength
}

func fillRowData(rowTableMeta *joinTableMeta, row *chunk.Row, seg *rowTableSegment) int64 {
	appendRowLength := int64(0)
	for index, colIdx := range rowTableMeta.rowColumnsOrder {
		if rowTableMeta.columnsSize[index] > 0 {
			// fixed size
			seg.rawData = append(seg.rawData, row.GetRaw(colIdx)...)
			appendRowLength += int64(rowTableMeta.columnsSize[index])
		} else {
			// length, raw_data
			raw := row.GetRaw(colIdx)
			length := uint32(len(raw))
			seg.rawData = append(seg.rawData, unsafe.Slice((*byte)(unsafe.Pointer(&length)), sizeOfElementSize)...)
			seg.rawData = append(seg.rawData, raw...)
			appendRowLength += int64(length) + int64(sizeOfElementSize)
		}
	}
	return appendRowLength
}

func (b *rowTableBuilder) calculateSerializedKeyAndKeyLength(rowTableMeta *joinTableMeta, hasValidKey bool, logicalRowIndex int) int64 {
	appendRowLength := int64(0)
	if !rowTableMeta.isJoinKeysFixedLength {
		appendRowLength += int64(sizeOfElementSize)
	}
	if !rowTableMeta.isJoinKeysInlined {
		if hasValidKey {
			appendRowLength += int64(len(b.serializedKeyVectorBuffer[logicalRowIndex]))
		} else {
			if rowTableMeta.isJoinKeysFixedLength {
				appendRowLength += int64(rowTableMeta.joinKeysLength)
			}
		}
	}
	return appendRowLength
}

func calculateRowDataLength(rowTableMeta *joinTableMeta, row *chunk.Row) int64 {
	appendRowLength := int64(0)
	for index, colIdx := range rowTableMeta.rowColumnsOrder {
		if rowTableMeta.columnsSize[index] > 0 {
			appendRowLength += int64(rowTableMeta.columnsSize[index])
		} else {
			appendRowLength += int64(row.GetRawLen(colIdx)) + int64(sizeOfElementSize)
		}
	}
	return appendRowLength
}

func calculateFakeLength(rowLength int64) int64 {
	return (8 - rowLength%8) % 8
}

func (b *rowTableBuilder) preAllocForSegments(segs []*rowTableSegment, chk *chunk.Chunk, hashJoinCtx *HashJoinCtxV2) {
	for i := range b.helpers {
		b.helpers[i].reset()
	}

	rowTableMeta := hashJoinCtx.hashTableMeta
	for logicalRowIndex, physicalRowIndex := range b.usedRows {
		hasValidKey := (!b.hasFilter || b.filterVector[physicalRowIndex]) && (!b.hasNullableKey || !b.nullKeyVector[physicalRowIndex])
		if !hasValidKey && !b.keepFilteredRows {
			continue
		}

		var (
			row     = chk.GetRow(logicalRowIndex)
			partIdx = b.partIdxVector[logicalRowIndex]
		)

		b.helpers[partIdx].totalRowNum++

		if hasValidKey {
			b.helpers[partIdx].validRowNum++
		}

		rowLength := int64(fakeAddrPlaceHolderLen) + int64(rowTableMeta.nullMapLength)
		rowLength += b.calculateSerializedKeyAndKeyLength(rowTableMeta, hasValidKey, logicalRowIndex)
		rowLength += calculateRowDataLength(rowTableMeta, &row)
		rowLength += calculateFakeLength(rowLength)
		b.helpers[partIdx].rawDataLen += rowLength
	}

	totalMemUsage := int64(0)
	for i := range b.helpers {
		totalMemUsage += b.helpers[i].rawDataLen + (b.helpers[i].totalRowNum+b.helpers[i].totalRowNum)*serialization.Uint64Len + b.helpers[i].validRowNum*serialization.IntLen
	}

	hashJoinCtx.hashTableContext.memoryTracker.Consume(totalMemUsage)

	for partIdx, seg := range segs {
		seg.rawData = make([]byte, 0, b.helpers[partIdx].rawDataLen)
		seg.hashValues = make([]uint64, 0, b.helpers[partIdx].totalRowNum)
		seg.rowStartOffset = make([]uint64, 0, b.helpers[partIdx].totalRowNum)
		seg.validJoinKeyPos = make([]int, 0, b.helpers[partIdx].validRowNum)
	}
}

func (b *rowTableBuilder) appendToRowTable(chk *chunk.Chunk, hashJoinCtx *HashJoinCtxV2, workerID int) (err error) {
	segs := make([]*rowTableSegment, b.partitionNumber)
	for partIdx := range b.partitionNumber {
		segs[partIdx] = newRowTableSegment()
	}

	defer func() {
		if err == nil {
			for partIdx, seg := range segs {
				hashJoinCtx.hashTableContext.appendRowSegment(workerID, partIdx, seg)
			}
		}
	}()

	b.preAllocForSegments(segs, chk, hashJoinCtx)

	rowTableMeta := hashJoinCtx.hashTableMeta
	for logicalRowIndex, physicalRowIndex := range b.usedRows {
		if logicalRowIndex%10 == 0 || logicalRowIndex == len(b.usedRows)-1 {
			err = checkSQLKiller(&hashJoinCtx.SessCtx.GetSessionVars().SQLKiller, "killedDuringBuild")
			if err != nil {
				return err
			}
		}
		hasValidKey := (!b.hasFilter || b.filterVector[physicalRowIndex]) && (!b.hasNullableKey || !b.nullKeyVector[physicalRowIndex])
		if !hasValidKey && !b.keepFilteredRows {
			continue
		}
		// need append the row to rowTable
		var (
			row     = chk.GetRow(logicalRowIndex)
			partIdx = b.partIdxVector[logicalRowIndex]
			seg     *rowTableSegment
		)

		seg = segs[partIdx]

		if hasValidKey {
			seg.validJoinKeyPos = append(seg.validJoinKeyPos, len(seg.hashValues))
		}
		seg.hashValues = append(seg.hashValues, b.hashValue[logicalRowIndex])
		seg.rowStartOffset = append(seg.rowStartOffset, uint64(len(seg.rawData)))
		rowLength := int64(0)
		// fill next_row_ptr field
		rowLength += int64(fillNextRowPtr(seg))
		// fill null_map
		rowLength += int64(fillNullMap(rowTableMeta, &row, seg, b.nullMap))
		// fill serialized key and key length if needed
		rowLength += b.fillSerializedKeyAndKeyLengthIfNeeded(rowTableMeta, hasValidKey, logicalRowIndex, seg)
		// fill row data
		rowLength += fillRowData(rowTableMeta, &row, seg)
		// to make sure rowLength is 8 bit alignment
		if rowLength%8 != 0 {
			seg.rawData = append(seg.rawData, fakeAddrPlaceHolder[:8-rowLength%8]...)
		}
	}
	return nil
}<|MERGE_RESOLUTION|>--- conflicted
+++ resolved
@@ -71,13 +71,10 @@
 	filterVector  []bool // if there is filter before probe, filterVector saves the filter result
 	nullKeyVector []bool // nullKeyVector[i] = true if any of the key is null
 
-<<<<<<< HEAD
 	rowNumberInCurrentRowTableSeg []int64
 
 	memoryUsagePerRowBuffer []int64
 
-=======
->>>>>>> 4a5681f4
 	// When respilling a row, we need to recalculate the row's hash value.
 	// These are auxiliary utility for rehash.
 	hash      hash.Hash64
