// Copyright 2024 PingCAP, Inc.
//
// Licensed under the Apache License, Version 2.0 (the "License");
// you may not use this file except in compliance with the License.
// You may obtain a copy of the License at
//
//     http://www.apache.org/licenses/LICENSE-2.0
//
// Unless required by applicable law or agreed to in writing, software
// distributed under the License is distributed on an "AS IS" BASIS,
// WITHOUT WARRANTIES OR CONDITIONS OF ANY KIND, either express or implied.
// See the License for the specific language governing permissions and
// limitations under the License.

package join

import (
	"hash/fnv"
	"sync/atomic"
	"unsafe"

	"github.com/pingcap/tidb/pkg/expression"
	"github.com/pingcap/tidb/pkg/parser/mysql"
	"github.com/pingcap/tidb/pkg/types"
	"github.com/pingcap/tidb/pkg/util/chunk"
	"github.com/pingcap/tidb/pkg/util/codec"
	"github.com/pingcap/tidb/pkg/util/collate"
	"github.com/pingcap/tidb/pkg/util/hack"
	"github.com/pingcap/tidb/pkg/util/serialization"
)

const sizeOfNextPtr = int(unsafe.Sizeof(uintptr(0)))
const sizeOfLengthField = int(unsafe.Sizeof(uint64(1)))
const usedFlagMaskBigEndian = uint32(1) << 31
const usedFlagMaskLittleEndian = uint32(1) << 7
const sizeOfUnsafePointer = int(unsafe.Sizeof(unsafe.Pointer(nil)))
const sizeOfUintptr = int(unsafe.Sizeof(uintptr(0)))

var fakeAddrPlaceHolder = []byte{0, 0, 0, 0, 0, 0, 0, 0}

type rowTableSegment struct {
	/*
	   The row storage used in hash join, the layout is
	   |---------------------|-----------------|----------------------|-------------------------------|
	              |                   |                   |                           |
	              V                   V                   V                           V
	        next_row_ptr          null_map     serialized_key/key_length           row_data
	   next_row_ptr: the ptr to link to the next row, used in hash table build, it will make all the rows of the same hash value a linked list
	   null_map(optional): null_map actually includes two parts: the null_flag for each column in current row, the used_flag which is used in
	                       right semi/outer join. This field is optional, if all the column from build side is not null and used_flag is not used
	                       this field is not needed.
	   serialized_key/key_length(optional): if the join key is inlined, and the key has variable length, this field is used to record the key length
	                       of current row, if the join key is not inlined, this field is the serialized representation of the join keys, used to quick
	                       join key compare during probe stage. This field is optional, for join keys that can be inlined in the row_data(for example,
	                       join key with one integer) and has fixed length, this field is not needed.
	   row_data: the data for all the columns of current row
	   The columns in row_data is variable length. For elements that has fixed length(e.g. int64), it will be saved directly, for elements has a
	   variable length(e.g. string related elements), it will first save the size followed by the raw data(todo check if address of the size need to be 8 byte aligned).
	   Since the row_data is variable length, it is designed to access the column data in order. In order to avoid random access of the column data in row_data,
	   the column order in the row_data will be adjusted to fit the usage order, more specifically the column order will be
	   * join key is inlined + have other conditions: join keys, column used in other condition, rest columns that will be used as join output
	   * join key is inlined + no other conditions: join keys, rest columns that will be used as join output
	   * join key is not inlined + have other conditions: columns used in other condition, rest columns that will be used as join output
	   * join key is not inlined + no other conditions: columns that will be used as join output
	*/
	rawData         []byte   // the chunk of memory to save the row data
	hashValues      []uint64 // the hash value of each rows
	rowStartOffset  []uint64 // the start address of each row
	validJoinKeyPos []int    // the pos of rows that need to be inserted into hash table, used in hash table build
	finalized       bool
}

func (rts *rowTableSegment) totalUsedBytes() int64 {
	ret := int64(cap(rts.rawData))
	ret += int64(cap(rts.hashValues) * int(serialization.Uint64Len))
	ret += int64(cap(rts.rowStartOffset) * int(serialization.Uint64Len))
	ret += int64(cap(rts.validJoinKeyPos) * int(serialization.IntLen))
	return ret
}

<<<<<<< HEAD
func (rts *rowTableSegment) getRowNum() int {
	return len(rts.hashValues)
}

// This function is available to be used only when `rowLocations` has been initialized
func (rts *rowTableSegment) getRowsBytes() [][]byte {
	rowNum := rts.getRowNum()
	startPos := int64(0)
	rows := make([][]byte, 0)
	for idx := 0; idx < rowNum; idx++ {
		if idx == rowNum-1 {
			rows = append(rows, rts.rawData[startPos:])
			continue
		}

		rowByteLen := int64(uintptr(rts.rowLocations[idx+1]) - uintptr(rts.rowLocations[idx]))
		end := startPos + rowByteLen
		rows = append(rows, rts.rawData[startPos:end])
		startPos = end
	}

	return rows
}

// This variable should be const, but we need to modify it for test
var maxRowTableSegmentSize = int64(1024)
=======
func (rts *rowTableSegment) getRowPointer(index int) unsafe.Pointer {
	return unsafe.Pointer(&rts.rawData[rts.rowStartOffset[index]])
}

const maxRowTableSegmentSize = 1024
>>>>>>> f158c654

func newRowTableSegment() *rowTableSegment {
	return &rowTableSegment{
		// TODO: @XuHuaiyu if joinKeyIsInlined, the cap of rawData can be calculated
		rawData:         make([]byte, 0),
		hashValues:      make([]uint64, 0, maxRowTableSegmentSize),
		rowStartOffset:  make([]uint64, 0, maxRowTableSegmentSize),
		validJoinKeyPos: make([]int, 0, maxRowTableSegmentSize),
	}
}

func (rts *rowTableSegment) rowCount() int64 {
	return int64(len(rts.rowStartOffset))
}

func (rts *rowTableSegment) validKeyCount() uint64 {
	return uint64(len(rts.validJoinKeyPos))
}

func setNextRowAddress(rowStart unsafe.Pointer, nextRowAddress unsafe.Pointer) {
	// Save unsafe.Pointer into current Row header. Generally speaking it is unsafe or even illegal in go
	// since after save the value of unsafe.Pointer into row header, it has no pointer semantics the value
	// in the row header may become invalid after GC. It is ok to save unsafe.Pointer so far because
	// 1. Go has a non-moving GC(https://tip.golang.org/doc/gc-guide), which means if the object is in heap, the address will not be changed after GC
	// 2. `rowStart` only points to a valid address in `rawData`. `rawData` is a slice in `rowTableSegment`, and it will be used by multiple goroutines,
	//    and its size will be runtime expanded, this kind of slice will always be allocated in heap
	*(*unsafe.Pointer)(rowStart) = nextRowAddress
}

func getNextRowAddress(rowStart unsafe.Pointer) uintptr {
	return uintptr(*(*unsafe.Pointer)(rowStart))
}

// TableMeta is the join table meta used in hash join v2
type TableMeta struct {
	// if the row has fixed length
	isFixedLength bool
	// the row length if the row is fixed length
	rowLength int
	// if the join keys has fixed length
	isJoinKeysFixedLength bool
	// the join keys length if it is fixed length
	joinKeysLength int
	// is the join key inlined in the row data, the join key can be inlined if and only if
	// 1. keyProb.canBeInlined returns true for all the keys
	// 2. there is no duplicate join keys
	isJoinKeysInlined bool
	// the length of null map, the null map include null bit for each column in the row and the used flag for right semi/outer join
	nullMapLength int
	// the column order in row layout, as described above, the save column order maybe different from the column order in build schema
	// for example, the build schema maybe [col1, col2, col3], and the column order in row maybe [col2, col1, col3], then this array
	// is [1, 0, 2]
	rowColumnsOrder []int
	// the column size of each column, -1 mean variable column, the order is the same as rowColumnsOrder
	columnsSize []int
	// the serialize mode for each key
	serializeModes []codec.SerializeMode
	// the first n columns in row is used for other condition, if a join has other condition, we only need to extract
	// first n columns from the RowTable to evaluate other condition
	columnCountNeededForOtherCondition int
	// total column numbers for build side chunk, this is used to construct the chunk if there is join other condition
	totalColumnNumber int
	// column index offset in null map, will be 1 when if there is usedFlag and 0 if there is no usedFlag
	colOffsetInNullMap int
	// keyMode is the key mode, it can be OneInt/FixedSerializedKey/VariableSerializedKey
	keyMode keyMode
	// offset to rowData, -1 for variable length, non-inlined key
	rowDataOffset int

	usedFlagMask uint32

	// fakeKeyByte is used as the fake key when current join need keep invalid key rows
	fakeKeyByte []byte
}

func (meta *TableMeta) getSerializedKeyLength(rowStart unsafe.Pointer) uint64 {
	return *(*uint64)(unsafe.Add(rowStart, sizeOfNextPtr+meta.nullMapLength))
}

func (meta *TableMeta) getKeyBytes(rowStart unsafe.Pointer) []byte {
	switch meta.keyMode {
	case OneInt64:
		return hack.GetBytesFromPtr(unsafe.Add(rowStart, meta.nullMapLength+sizeOfNextPtr), int(serialization.Uint64Len))
	case FixedSerializedKey:
		return hack.GetBytesFromPtr(unsafe.Add(rowStart, meta.nullMapLength+sizeOfNextPtr), meta.joinKeysLength)
	case VariableSerializedKey:
		return hack.GetBytesFromPtr(unsafe.Add(rowStart, meta.nullMapLength+sizeOfNextPtr+sizeOfLengthField), int(meta.getSerializedKeyLength(rowStart)))
	default:
		panic("unknown key match type")
	}
}

func (meta *TableMeta) advanceToRowData(matchedRowInfo *matchedRowInfo) {
	if meta.rowDataOffset == -1 {
		// variable length, non-inlined key
		matchedRowInfo.buildRowOffset = sizeOfNextPtr + meta.nullMapLength + sizeOfLengthField + int(meta.getSerializedKeyLength(*(*unsafe.Pointer)(unsafe.Pointer(&matchedRowInfo.buildRowStart))))
	} else {
		matchedRowInfo.buildRowOffset = meta.rowDataOffset
	}
}

func (meta *TableMeta) isColumnNull(rowStart unsafe.Pointer, columnIndex int) bool {
	byteIndex := (columnIndex + meta.colOffsetInNullMap) / 8
	bitIndex := (columnIndex + meta.colOffsetInNullMap) % 8
	return *(*uint8)(unsafe.Add(rowStart, sizeOfNextPtr+byteIndex))&(uint8(1)<<(7-bitIndex)) != uint8(0)
}

func (meta *TableMeta) setUsedFlag(rowStart unsafe.Pointer) {
	addr := (*uint32)(unsafe.Add(rowStart, sizeOfNextPtr))
	value := atomic.LoadUint32(addr)
	value |= meta.usedFlagMask
	atomic.StoreUint32(addr, value)
}

func (meta *TableMeta) isCurrentRowUsed(rowStart unsafe.Pointer) bool {
	return (*(*uint32)(unsafe.Add(rowStart, sizeOfNextPtr)) & meta.usedFlagMask) == meta.usedFlagMask
}

type rowTable struct {
	segments []*rowTableSegment
}

func (rt *rowTable) getTotalMemoryUsage() int64 {
	totalMemoryUsage := int64(0)
	for _, seg := range rt.segments {
		totalMemoryUsage += seg.totalUsedBytes()
	}
	return totalMemoryUsage
}

func (rt *rowTable) getSegments() []*rowTableSegment {
	return rt.segments
}

func (rt *rowTable) clearSegments() {
	rt.segments = nil
}

// used for test
func (rt *rowTable) getRowPointer(rowIndex int) unsafe.Pointer {
	for segIndex := 0; segIndex < len(rt.segments); segIndex++ {
		if rowIndex < len(rt.segments[segIndex].rowStartOffset) {
			return rt.segments[segIndex].getRowPointer(rowIndex)
		}
		rowIndex -= len(rt.segments[segIndex].rowStartOffset)
	}
	return nil
}

func (rt *rowTable) getValidJoinKeyPos(rowIndex int) int {
	startOffset := 0
	for segIndex := 0; segIndex < len(rt.segments); segIndex++ {
		if rowIndex < len(rt.segments[segIndex].validJoinKeyPos) {
			return startOffset + rt.segments[segIndex].validJoinKeyPos[rowIndex]
		}
		rowIndex -= len(rt.segments[segIndex].validJoinKeyPos)
		startOffset += len(rt.segments[segIndex].rowStartOffset)
	}
	return -1
}

func (rt *rowTable) getTotalUsedBytesInSegments() int64 {
	totalUsedBytes := int64(0)
	for _, seg := range rt.segments {
		totalUsedBytes += seg.totalUsedBytes()
	}
	return totalUsedBytes
}

type keyProp struct {
	canBeInlined        bool
	keyLength           int
	isStringRelatedType bool
	isKeyInteger        bool
	isKeyUnsigned       bool
}

func getKeyProp(tp *types.FieldType) *keyProp {
	switch tp.GetType() {
	case mysql.TypeTiny, mysql.TypeShort, mysql.TypeInt24, mysql.TypeLong, mysql.TypeLonglong, mysql.TypeYear,
		mysql.TypeDuration:
		isKeyUnsigned := mysql.HasUnsignedFlag(tp.GetFlag())
		if tp.GetType() == mysql.TypeYear {
			// year type is always unsigned
			isKeyUnsigned = true
		} else if tp.GetType() == mysql.TypeDuration {
			// duration type is always signed
			isKeyUnsigned = false
		}
		return &keyProp{canBeInlined: true, keyLength: chunk.GetFixedLen(tp), isStringRelatedType: false, isKeyInteger: true, isKeyUnsigned: isKeyUnsigned}
	case mysql.TypeVarchar, mysql.TypeVarString, mysql.TypeString, mysql.TypeBlob, mysql.TypeTinyBlob, mysql.TypeMediumBlob, mysql.TypeLongBlob:
		collator := collate.GetCollator(tp.GetCollate())
		return &keyProp{canBeInlined: collate.CanUseRawMemAsKey(collator), keyLength: chunk.VarElemLen, isStringRelatedType: true, isKeyInteger: false, isKeyUnsigned: false}
	case mysql.TypeDate, mysql.TypeDatetime, mysql.TypeTimestamp:
		// date related type will use uint64 as serialized key
		return &keyProp{canBeInlined: false, keyLength: int(serialization.Uint64Len), isStringRelatedType: false, isKeyInteger: true, isKeyUnsigned: true}
	case mysql.TypeFloat:
		// float will use float64 as serialized key
		return &keyProp{canBeInlined: false, keyLength: int(serialization.Float64Len), isStringRelatedType: false, isKeyInteger: false, isKeyUnsigned: false}
	case mysql.TypeNewDecimal:
		// Although decimal is fixed length, but its key is not fixed length
		return &keyProp{canBeInlined: false, keyLength: chunk.VarElemLen, isStringRelatedType: false, isKeyInteger: false, isKeyUnsigned: false}
	case mysql.TypeEnum:
		if mysql.HasEnumSetAsIntFlag(tp.GetFlag()) {
			// enum int type is always unsigned
			return &keyProp{canBeInlined: false, keyLength: int(serialization.Uint64Len), isStringRelatedType: false, isKeyInteger: true, isKeyUnsigned: true}
		}
		return &keyProp{canBeInlined: false, keyLength: chunk.VarElemLen, isStringRelatedType: false, isKeyInteger: false, isKeyUnsigned: false}
	case mysql.TypeBit:
		// bit type is always unsigned
		return &keyProp{canBeInlined: false, keyLength: int(serialization.Uint64Len), isStringRelatedType: false, isKeyInteger: true, isKeyUnsigned: true}
	default:
		keyLength := chunk.GetFixedLen(tp)
		return &keyProp{canBeInlined: false, keyLength: keyLength, isStringRelatedType: false, isKeyInteger: false, isKeyUnsigned: false}
	}
}

// buildKeyIndex is the build key column index based on buildSchema, should not be nil
// otherConditionColIndex is the column index that will be used in other condition, if no other condition, will be nil
// columnsNeedConvertToRow is the column index that need to be converted to row, should not be nil
// needUsedFlag is true for outer/semi join that use outer to build
func newTableMeta(buildKeyIndex []int, buildTypes, buildKeyTypes, probeKeyTypes []*types.FieldType, columnsUsedByOtherCondition []int, outputColumns []int, needUsedFlag bool) *TableMeta {
	meta := &TableMeta{}
	meta.isFixedLength = true
	meta.rowLength = 0
	meta.totalColumnNumber = len(buildTypes)

	columnsNeedToBeSaved := make(map[int]struct{}, len(buildTypes))
	updateMeta := func(index int) {
		if _, ok := columnsNeedToBeSaved[index]; !ok {
			columnsNeedToBeSaved[index] = struct{}{}
			length := chunk.GetFixedLen(buildTypes[index])
			if length == chunk.VarElemLen {
				meta.isFixedLength = false
			} else {
				meta.rowLength += length
			}
		}
	}
	if outputColumns == nil {
		// outputColumns = nil means all the column is needed
		for index := range buildTypes {
			updateMeta(index)
		}
	} else {
		for _, index := range outputColumns {
			updateMeta(index)
		}
		for _, index := range columnsUsedByOtherCondition {
			updateMeta(index)
		}
	}

	meta.isJoinKeysFixedLength = true
	meta.joinKeysLength = 0
	meta.isJoinKeysInlined = true
	keyIndexMap := make(map[int]struct{})
	meta.serializeModes = make([]codec.SerializeMode, 0, len(buildKeyIndex))
	isAllKeyInteger := true
	hasFixedSizeKeyColumn := false
	for index, keyIndex := range buildKeyIndex {
		keyType := buildKeyTypes[index]
		prop := getKeyProp(keyType)
		if prop.keyLength != chunk.VarElemLen {
			meta.joinKeysLength += prop.keyLength
			hasFixedSizeKeyColumn = true
		} else {
			meta.isJoinKeysFixedLength = false
		}
		if !prop.canBeInlined {
			meta.isJoinKeysInlined = false
		}
		if prop.isKeyInteger {
			buildUnsigned := prop.isKeyUnsigned
			probeKeyProp := getKeyProp(probeKeyTypes[index])
			if !probeKeyProp.isKeyInteger {
				panic("build key is integer but probe key is not integer, should not happens")
			}
			probeUnsigned := probeKeyProp.isKeyUnsigned
			if (buildUnsigned && !probeUnsigned) || (probeUnsigned && !buildUnsigned) {
				meta.serializeModes = append(meta.serializeModes, codec.NeedSignFlag)
				meta.isJoinKeysInlined = false
				if meta.isJoinKeysFixedLength {
					// an extra sign flag is needed in this case
					meta.joinKeysLength++
				}
			} else {
				meta.serializeModes = append(meta.serializeModes, codec.Normal)
			}
		} else {
			if !prop.isKeyInteger {
				isAllKeyInteger = false
			}
			if meta.isJoinKeysInlined && prop.isStringRelatedType {
				meta.serializeModes = append(meta.serializeModes, codec.KeepStringLength)
			} else {
				meta.serializeModes = append(meta.serializeModes, codec.Normal)
			}
		}
		keyIndexMap[keyIndex] = struct{}{}
	}
	if !meta.isJoinKeysFixedLength {
		meta.joinKeysLength = -1
	}
	if len(buildKeyIndex) != len(keyIndexMap) {
		// has duplicated key, can not be inlined
		meta.isJoinKeysInlined = false
	}
	if !meta.isJoinKeysInlined {
		for i := 0; i < len(buildKeyIndex); i++ {
			if meta.serializeModes[i] == codec.KeepStringLength {
				meta.serializeModes[i] = codec.Normal
			}
		}
	} else {
		for _, index := range buildKeyIndex {
			updateMeta(index)
		}
	}
	if !meta.isFixedLength {
		meta.rowLength = 0
	}
	// construct the column order
	meta.rowColumnsOrder = make([]int, 0, len(columnsNeedToBeSaved))
	meta.columnsSize = make([]int, 0, len(columnsNeedToBeSaved))
	usedColumnMap := make(map[int]struct{}, len(columnsNeedToBeSaved))

	updateColumnOrder := func(index int) {
		if _, ok := usedColumnMap[index]; !ok {
			meta.rowColumnsOrder = append(meta.rowColumnsOrder, index)
			meta.columnsSize = append(meta.columnsSize, chunk.GetFixedLen(buildTypes[index]))
			usedColumnMap[index] = struct{}{}
		}
	}
	if meta.isJoinKeysInlined {
		// if join key is inlined, the join key will be the first columns
		for _, index := range buildKeyIndex {
			updateColumnOrder(index)
		}
	}
	meta.columnCountNeededForOtherCondition = 0
	if len(columnsUsedByOtherCondition) > 0 {
		// if join has other condition, the columns used by other condition is appended to row layout after the key
		for _, index := range columnsUsedByOtherCondition {
			updateColumnOrder(index)
		}
		meta.columnCountNeededForOtherCondition = len(usedColumnMap)
	}
	if outputColumns == nil {
		// outputColumns = nil means all the column is needed
		for index := range buildTypes {
			updateColumnOrder(index)
		}
	} else {
		for _, index := range outputColumns {
			updateColumnOrder(index)
		}
	}
	if isAllKeyInteger && len(buildKeyIndex) == 1 && meta.serializeModes[0] != codec.NeedSignFlag {
		meta.keyMode = OneInt64
	} else {
		if meta.isJoinKeysFixedLength {
			meta.keyMode = FixedSerializedKey
		} else {
			meta.keyMode = VariableSerializedKey
		}
	}
	if needUsedFlag {
		meta.colOffsetInNullMap = 1
		// the total row length should be larger than 4 byte since the smallest unit of atomic.LoadXXX is UInt32
		if len(columnsNeedToBeSaved) > 0 {
			// the smallest length of a column is 4 byte, so the total row length is enough
			meta.nullMapLength = (len(columnsNeedToBeSaved) + 1 + 7) / 8
		} else {
			// if no columns need to be converted to row format, then the key is not inlined
			// 1. if any of the key columns is fixed length, then the row length is larger than 4 bytes(since the smallest length of a fixed length column is 4 bytes)
			// 2. if all the key columns are variable length, there is no guarantee that the row length is larger than 4 byte, the nullmap should be 4 bytes alignment
			if hasFixedSizeKeyColumn {
				meta.nullMapLength = (len(columnsNeedToBeSaved) + 1 + 7) / 8
			} else {
				meta.nullMapLength = ((len(columnsNeedToBeSaved) + 1 + 31) / 32) * 4
			}
		}
	} else {
		meta.colOffsetInNullMap = 0
		meta.nullMapLength = (len(columnsNeedToBeSaved) + 7) / 8
	}
	meta.rowDataOffset = -1
	if meta.isJoinKeysInlined {
		if meta.isJoinKeysFixedLength {
			meta.rowDataOffset = sizeOfNextPtr + meta.nullMapLength
		} else {
			meta.rowDataOffset = sizeOfNextPtr + meta.nullMapLength + sizeOfLengthField
		}
	} else {
		if meta.isJoinKeysFixedLength {
			meta.rowDataOffset = sizeOfNextPtr + meta.nullMapLength + meta.joinKeysLength
		}
	}
	if needUsedFlag {
		test := usedFlagMaskBigEndian
		test8High := *(*uint8)(unsafe.Pointer(&test))
		if test8High == uint8(usedFlagMaskLittleEndian) {
			// big endian
			meta.usedFlagMask = usedFlagMaskBigEndian
		} else {
			meta.usedFlagMask = usedFlagMaskLittleEndian
		}
	}
	if meta.isJoinKeysFixedLength && !meta.isJoinKeysInlined {
		meta.fakeKeyByte = make([]byte, meta.joinKeysLength)
	}
	return meta
}

type rowTableBuilder struct {
	buildKeyIndex    []int
	buildKeyTypes    []*types.FieldType
	hasNullableKey   bool
	hasFilter        bool
	keepFilteredRows bool

	serializedKeyVectorBuffer [][]byte
	partIdxVector             []int
	selRows                   []int
	usedRows                  []int
	hashValue                 []uint64
	// filterVector and nullKeyVector is indexed by physical row index because the return vector of VectorizedFilter is based on physical row index
	filterVector  []bool // if there is filter before probe, filterVector saves the filter result
	nullKeyVector []bool // nullKeyVector[i] = true if any of the key is null

	crrntSizeOfRowTable []int64
	// store the start position of each row in the rawData,
	// we'll use this temp array to get the address of each row at the end
	startPosInRawData [][]uint64
}

func createRowTableBuilder(buildKeyIndex []int, buildKeyTypes []*types.FieldType, partitionNumber int, hasNullableKey bool, hasFilter bool, keepFilteredRows bool) *rowTableBuilder {
	builder := &rowTableBuilder{
		buildKeyIndex:       buildKeyIndex,
		buildKeyTypes:       buildKeyTypes,
		crrntSizeOfRowTable: make([]int64, partitionNumber),
		startPosInRawData:   make([][]uint64, partitionNumber),
		hasNullableKey:      hasNullableKey,
		hasFilter:           hasFilter,
		keepFilteredRows:    keepFilteredRows,
	}
	builder.initBuffer()
	return builder
}

func (b *rowTableBuilder) initBuffer() {
	b.serializedKeyVectorBuffer = make([][]byte, chunk.InitialCapacity)
	b.partIdxVector = make([]int, 0, chunk.InitialCapacity)
	b.hashValue = make([]uint64, 0, chunk.InitialCapacity)
	if b.hasFilter {
		b.filterVector = make([]bool, 0, chunk.InitialCapacity)
	}
	if b.hasNullableKey {
		b.nullKeyVector = make([]bool, 0, chunk.InitialCapacity)
		for i := 0; i < chunk.InitialCapacity; i++ {
			b.nullKeyVector = append(b.nullKeyVector, false)
		}
	}
	b.selRows = make([]int, 0, chunk.InitialCapacity)
	for i := 0; i < chunk.InitialCapacity; i++ {
		b.selRows = append(b.selRows, i)
	}
}

func (b *rowTableBuilder) initHashValueAndPartIndexForOneChunk(partitionNumber uint64) {
	h := fnv.New64()
	fakePartIndex := uint64(0)
	for logicalRowIndex, physicalRowIndex := range b.usedRows {
		if (b.filterVector != nil && !b.filterVector[physicalRowIndex]) || (b.nullKeyVector != nil && b.nullKeyVector[physicalRowIndex]) {
			b.hashValue[logicalRowIndex] = fakePartIndex
			b.partIdxVector[logicalRowIndex] = int(fakePartIndex)
			fakePartIndex = (fakePartIndex + 1) % partitionNumber
			continue
		}
		h.Write(b.serializedKeyVectorBuffer[logicalRowIndex])
		hash := h.Sum64()
		b.hashValue[logicalRowIndex] = hash
		b.partIdxVector[logicalRowIndex] = int(hash % partitionNumber)
		h.Reset()
	}
}

func (b *rowTableBuilder) processOneChunk(chk *chunk.Chunk, typeCtx types.Context, hashJoinCtx *HashJoinCtxV2, workerID int) error {
	b.ResetBuffer(chk)
	var err error
	if b.hasFilter {
		b.filterVector, err = expression.VectorizedFilter(hashJoinCtx.SessCtx.GetExprCtx().GetEvalCtx(), hashJoinCtx.SessCtx.GetSessionVars().EnableVectorizedExpression, hashJoinCtx.BuildFilter, chunk.NewIterator4Chunk(chk), b.filterVector)
		if err != nil {
			return err
		}
	}
	err = checkSQLKiller(&hashJoinCtx.SessCtx.GetSessionVars().SQLKiller, "killedDuringBuild")
	if err != nil {
		return err
	}
	// 1. split partition
	for index, colIdx := range b.buildKeyIndex {
		err := codec.SerializeKeys(typeCtx, chk, b.buildKeyTypes[index], colIdx, b.usedRows, b.filterVector, b.nullKeyVector, hashJoinCtx.hashTableMeta.serializeModes[index], b.serializedKeyVectorBuffer)
		if err != nil {
			return err
		}
	}
	err = checkSQLKiller(&hashJoinCtx.SessCtx.GetSessionVars().SQLKiller, "killedDuringBuild")
	if err != nil {
		return err
	}

	b.initHashValueAndPartIndexForOneChunk(uint64(hashJoinCtx.PartitionNumber))

	// 2. build rowtable
	return b.appendToRowTable(chk, hashJoinCtx, workerID)
}

func resizeSlice[T int | uint64 | bool](s []T, newSize int) []T {
	if cap(s) >= newSize {
		s = s[:newSize]
	} else {
		s = make([]T, newSize)
	}
	return s
}

func (b *rowTableBuilder) ResetBuffer(chk *chunk.Chunk) {
	b.usedRows = chk.Sel()
	logicalRows := chk.NumRows()
	physicalRows := chk.Column(0).Rows()

	if b.usedRows == nil {
		b.selRows = resizeSlice(b.selRows, logicalRows)
		for i := 0; i < logicalRows; i++ {
			b.selRows[i] = i
		}
		b.usedRows = b.selRows
	}
	b.partIdxVector = resizeSlice(b.partIdxVector, logicalRows)
	b.hashValue = resizeSlice(b.hashValue, logicalRows)
	if b.hasFilter {
		b.filterVector = resizeSlice(b.filterVector, physicalRows)
	}
	if b.hasNullableKey {
		b.nullKeyVector = resizeSlice(b.nullKeyVector, physicalRows)
		for i := 0; i < physicalRows; i++ {
			b.nullKeyVector[i] = false
		}
	}
	if cap(b.serializedKeyVectorBuffer) >= logicalRows {
		b.serializedKeyVectorBuffer = b.serializedKeyVectorBuffer[:logicalRows]
		for i := 0; i < logicalRows; i++ {
			b.serializedKeyVectorBuffer[i] = b.serializedKeyVectorBuffer[i][:0]
		}
	} else {
		b.serializedKeyVectorBuffer = make([][]byte, logicalRows)
	}
}

func newRowTable() *rowTable {
	return &rowTable{
		segments: make([]*rowTableSegment, 0),
	}
}

func (b *rowTableBuilder) appendRemainingRowLocations(workerID int, htCtx *hashTableContext) {
	for partID := 0; partID < int(htCtx.hashTable.partitionNumber); partID++ {
		startPosInRawData := b.startPosInRawData[partID]
		if len(startPosInRawData) > 0 {
			htCtx.finalizeCurrentSeg(workerID, partID, b, true)
		}
	}
}

func fillNullMap(rowTableMeta *TableMeta, row *chunk.Row, seg *rowTableSegment) int {
	if nullMapLength := rowTableMeta.nullMapLength; nullMapLength > 0 {
		bitmap := make([]byte, nullMapLength)
		for colIndexInRowTable, colIndexInRow := range rowTableMeta.rowColumnsOrder {
			colIndexInBitMap := colIndexInRowTable + rowTableMeta.colOffsetInNullMap
			if row.IsNull(colIndexInRow) {
				bitmap[colIndexInBitMap/8] |= 1 << (7 - colIndexInBitMap%8)
			}
		}
		seg.rawData = append(seg.rawData, bitmap...)
		return nullMapLength
	}
	return 0
}

func fillNextRowPtr(seg *rowTableSegment) int {
	seg.rawData = append(seg.rawData, fakeAddrPlaceHolder...)
	return sizeOfNextPtr
}

func (b *rowTableBuilder) fillSerializedKeyAndKeyLengthIfNeeded(rowTableMeta *TableMeta, hasValidKey bool, logicalRowIndex int, seg *rowTableSegment) int {
	appendRowLength := 0
	// 1. fill key length if needed
	if !rowTableMeta.isJoinKeysFixedLength {
		// if join_key is not fixed length: `key_length` need to be written in rawData
		// even the join keys is inlined, for example if join key is 2 binary string
		// then the inlined join key should be: col1_size + col1_data + col2_size + col2_data
		// and len(col1_size + col1_data + col2_size + col2_data) need to be written before the inlined join key
		length := uint64(0)
		if hasValidKey {
			length = uint64(len(b.serializedKeyVectorBuffer[logicalRowIndex]))
		} else {
			length = 0
		}
		seg.rawData = append(seg.rawData, unsafe.Slice((*byte)(unsafe.Pointer(&length)), sizeOfLengthField)...)
		appendRowLength += sizeOfLengthField
	}
	// 2. fill serialized key if needed
	if !rowTableMeta.isJoinKeysInlined {
		// if join_key is not inlined: `serialized_key` need to be written in rawData
		if hasValidKey {
			seg.rawData = append(seg.rawData, b.serializedKeyVectorBuffer[logicalRowIndex]...)
			appendRowLength += len(b.serializedKeyVectorBuffer[logicalRowIndex])
		} else {
			// if there is no valid key, and the key is fixed length, then write a fake key
			if rowTableMeta.isJoinKeysFixedLength {
				seg.rawData = append(seg.rawData, rowTableMeta.fakeKeyByte...)
				appendRowLength += rowTableMeta.joinKeysLength
			}
			// otherwise don't need to write since length is 0
		}
	}
	return appendRowLength
}

func fillRowData(rowTableMeta *TableMeta, row *chunk.Row, seg *rowTableSegment) int {
	appendRowLength := 0
	for index, colIdx := range rowTableMeta.rowColumnsOrder {
		if rowTableMeta.columnsSize[index] > 0 {
			// fixed size
			seg.rawData = append(seg.rawData, row.GetRaw(colIdx)...)
			appendRowLength += rowTableMeta.columnsSize[index]
		} else {
			// length, raw_data
			raw := row.GetRaw(colIdx)
			length := uint64(len(raw))
			seg.rawData = append(seg.rawData, unsafe.Slice((*byte)(unsafe.Pointer(&length)), sizeOfLengthField)...)
			appendRowLength += sizeOfLengthField
			seg.rawData = append(seg.rawData, raw...)
			appendRowLength += int(length)
		}
	}
	return appendRowLength
}

func (b *rowTableBuilder) appendToRowTable(chk *chunk.Chunk, hashJoinCtx *HashJoinCtxV2, workerID int) error {
	rowTableMeta := hashJoinCtx.hashTableMeta
	for logicalRowIndex, physicalRowIndex := range b.usedRows {
		if logicalRowIndex%100 == 0 || logicalRowIndex == len(b.usedRows)-1 {
			err := checkSQLKiller(&hashJoinCtx.SessCtx.GetSessionVars().SQLKiller, "killedDuringBuild")
			if err != nil {
				return err
			}
		}
		hasValidKey := (!b.hasFilter || b.filterVector[physicalRowIndex]) && (!b.hasNullableKey || !b.nullKeyVector[physicalRowIndex])
		if !hasValidKey && !b.keepFilteredRows {
			continue
		}
		var (
			row     = chk.GetRow(logicalRowIndex)
			partIdx = b.partIdxVector[logicalRowIndex]
			seg     *rowTableSegment
		)
		if b.crrntSizeOfRowTable[partIdx] >= maxRowTableSegmentSize {
			hashJoinCtx.hashTableContext.finalizeCurrentSeg(workerID, partIdx, b, true)
		}
		seg = hashJoinCtx.hashTableContext.getCurrentRowSegment(workerID, partIdx, true)
		if hasValidKey {
			seg.validJoinKeyPos = append(seg.validJoinKeyPos, len(seg.hashValues))
		}
		seg.hashValues = append(seg.hashValues, b.hashValue[logicalRowIndex])
		b.startPosInRawData[partIdx] = append(b.startPosInRawData[partIdx], uint64(len(seg.rawData)))
		rowLength := 0
		// fill next_row_ptr field
		rowLength += fillNextRowPtr(seg)
		// fill null_map
		rowLength += fillNullMap(rowTableMeta, &row, seg)
		// fill serialized key and key length if needed
		rowLength += b.fillSerializedKeyAndKeyLengthIfNeeded(rowTableMeta, hasValidKey, logicalRowIndex, seg)
		// fill row data
		rowLength += fillRowData(rowTableMeta, &row, seg)
		// to make sure rowLength is 8 bit alignment
		if rowLength%8 != 0 {
			seg.rawData = append(seg.rawData, fakeAddrPlaceHolder[:8-rowLength%8]...)
		}
		b.crrntSizeOfRowTable[partIdx]++
	}
	return nil
}

func (rt *rowTable) merge(other *rowTable) {
	rt.segments = append(rt.segments, other.segments...)
}

func (rt *rowTable) rowCount() uint64 {
	ret := uint64(0)
	for _, s := range rt.segments {
		ret += uint64(s.rowCount())
	}
	return ret
}

func (rt *rowTable) validKeyCount() uint64 {
	ret := uint64(0)
	for _, s := range rt.segments {
		ret += s.validKeyCount()
	}
	return ret
}<|MERGE_RESOLUTION|>--- conflicted
+++ resolved
@@ -70,6 +70,9 @@
 	finalized       bool
 }
 
+// This variable should be const, but we need to modify it for test
+var maxRowTableSegmentSize = int64(1024)
+
 func (rts *rowTableSegment) totalUsedBytes() int64 {
 	ret := int64(cap(rts.rawData))
 	ret += int64(cap(rts.hashValues) * int(serialization.Uint64Len))
@@ -78,7 +81,6 @@
 	return ret
 }
 
-<<<<<<< HEAD
 func (rts *rowTableSegment) getRowNum() int {
 	return len(rts.hashValues)
 }
@@ -94,7 +96,7 @@
 			continue
 		}
 
-		rowByteLen := int64(uintptr(rts.rowLocations[idx+1]) - uintptr(rts.rowLocations[idx]))
+		rowByteLen := int64(rts.rowStartOffset[idx+1] - rts.rowStartOffset[idx])
 		end := startPos + rowByteLen
 		rows = append(rows, rts.rawData[startPos:end])
 		startPos = end
@@ -103,15 +105,10 @@
 	return rows
 }
 
-// This variable should be const, but we need to modify it for test
-var maxRowTableSegmentSize = int64(1024)
-=======
+
 func (rts *rowTableSegment) getRowPointer(index int) unsafe.Pointer {
 	return unsafe.Pointer(&rts.rawData[rts.rowStartOffset[index]])
 }
-
-const maxRowTableSegmentSize = 1024
->>>>>>> f158c654
 
 func newRowTableSegment() *rowTableSegment {
 	return &rowTableSegment{
