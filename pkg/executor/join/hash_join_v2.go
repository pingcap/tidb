// Copyright 2024 PingCAP, Inc.
//
// Licensed under the Apache License, Version 2.0 (the "License");
// you may not use this file except in compliance with the License.
// You may obtain a copy of the License at
//
//     http://www.apache.org/licenses/LICENSE-2.0
//
// Unless required by applicable law or agreed to in writing, software
// distributed under the License is distributed on an "AS IS" BASIS,
// WITHOUT WARRANTIES OR CONDITIONS OF ANY KIND, either express or implied.
// See the License for the specific language governing permissions and
// limitations under the License.

package join

import (
	"bytes"
	"context"
	"fmt"
	"math"
	"math/rand"
	"runtime/trace"
	"strconv"
	"sync"
	"sync/atomic"
	"time"

	"github.com/pingcap/errors"
	"github.com/pingcap/failpoint"
	"github.com/pingcap/log"
	"github.com/pingcap/tidb/pkg/executor/internal/exec"
	"github.com/pingcap/tidb/pkg/expression"
	plannercore "github.com/pingcap/tidb/pkg/planner/core"
	"github.com/pingcap/tidb/pkg/sessionctx/variable"
	"github.com/pingcap/tidb/pkg/types"
	"github.com/pingcap/tidb/pkg/util"
	"github.com/pingcap/tidb/pkg/util/channel"
	"github.com/pingcap/tidb/pkg/util/chunk"
	"github.com/pingcap/tidb/pkg/util/disk"
	"github.com/pingcap/tidb/pkg/util/execdetails"
	"github.com/pingcap/tidb/pkg/util/memory"
)

var (
	_ exec.Executor = &HashJoinV2Exec{}
	// enableHashJoinV2 is a variable used only in test
	enableHashJoinV2 = atomic.Bool{}
)

func init() {
	enableHashJoinV2.Store(true)
}

// IsHashJoinV2Enabled return true if hash join v2 is enabled
func IsHashJoinV2Enabled() bool {
	// sizeOfUintptr should always equal to sizeOfUnsafePointer, because according to golang's doc,
	// a Pointer can be converted to an uintptr. Add this check here in case in the future go runtime
	// change this
	return enableHashJoinV2.Load() && sizeOfUintptr >= sizeOfUnsafePointer
}

// SetEnableHashJoinV2 enable/disable hash join v2
func SetEnableHashJoinV2(enable bool) {
	enableHashJoinV2.Store(enable)
}

type hashTableContext struct {
	// rowTables is used during split partition stage, each buildWorker has
	// its own rowTable
	rowTables     [][]*rowTable
	hashTable     *hashTableV2
	memoryTracker *memory.Tracker
}

func (htc *hashTableContext) reset() {
	htc.rowTables = nil
	htc.hashTable = nil
	htc.memoryTracker.Detach()
}

<<<<<<< HEAD
func (htc *hashTableContext) getPartitionMemoryUsage(partID int) int64 {
	totalMemoryUsage := int64(0)
	for _, tables := range htc.rowTables {
		if tables != nil && tables[partID] != nil {
			totalMemoryUsage += tables[partID].getTotalUsedBytesInSegments()
		}
	}

	return totalMemoryUsage
}

func (htc *hashTableContext) getSegmentsInRowTable(workerID, partitionID int) []*rowTableSegment {
	if htc.rowTables[workerID] != nil && htc.rowTables[workerID][partitionID] != nil {
		return htc.rowTables[workerID][partitionID].getSegments()
	}

	return nil
}

func (htc *hashTableContext) getAllSegmentsMemoryUsageInRowTable() int64 {
	totalMemoryUsage := int64(0)
	for _, tables := range htc.rowTables {
		for _, table := range tables {
			if table != nil {
				totalMemoryUsage += table.getTotalMemoryUsage()
			}
		}
	}
	return totalMemoryUsage
}

func (htc *hashTableContext) clearAllSegmentsInRowTable() {
	for _, tables := range htc.rowTables {
		for _, table := range tables {
			if table != nil {
				table.clearSegments()
			}
		}
	}
}

func (htc *hashTableContext) clearSegmentsInRowTable(workerID, partitionID int) {
	if htc.rowTables[workerID] != nil && htc.rowTables[workerID][partitionID] != nil {
		htc.rowTables[workerID][partitionID].clearSegments()
	}
}

func (htc *hashTableContext) getAllMemoryUsageInHashTable() int64 {
	partNum := len(htc.hashTable.tables)
	totalMemoryUsage := int64(0)
	for i := 0; i < partNum; i++ {
		totalMemoryUsage += htc.hashTable.getPartitionMemoryUsage(i)
	}
	return totalMemoryUsage
}

func (htc *hashTableContext) clearHashTable() {
	partNum := len(htc.hashTable.tables)
	for i := 0; i < partNum; i++ {
		htc.hashTable.clearPartitionSegments(i)
	}
}

func (htc *hashTableContext) getCurrentRowSegment(workerID, partitionID int, allowCreate bool) *rowTableSegment {
=======
func (htc *hashTableContext) getCurrentRowSegment(workerID, partitionID int, tableMeta *TableMeta, allowCreate bool, firstSegSizeHint uint) *rowTableSegment {
>>>>>>> e4948955
	if htc.rowTables[workerID][partitionID] == nil {
		htc.rowTables[workerID][partitionID] = newRowTable()
	}
	segNum := len(htc.rowTables[workerID][partitionID].segments)
	if segNum == 0 || htc.rowTables[workerID][partitionID].segments[segNum-1].finalized {
		if !allowCreate {
			panic("logical error, should not reach here")
		}
		// do not pre-allocate too many memory for the first seg because for query that only has a few rows, it may waste memory and may hurt the performance in high concurrency scenarios
		rowSizeHint := maxRowTableSegmentSize
		if segNum == 0 {
			rowSizeHint = int(firstSegSizeHint)
		}
		seg := newRowTableSegment(uint(rowSizeHint))
		htc.rowTables[workerID][partitionID].segments = append(htc.rowTables[workerID][partitionID].segments, seg)
		segNum++
	}
	return htc.rowTables[workerID][partitionID].segments[segNum-1]
}

<<<<<<< HEAD
func (htc *hashTableContext) finalizeCurrentSeg(workerID, partitionID int, builder *rowTableBuilder, needConsume bool) {
	seg := htc.getCurrentRowSegment(workerID, partitionID, false)
	seg.rowStartOffset = append(seg.rowStartOffset, builder.startPosInRawData[partitionID]...)

	builder.crrntSizeOfRowTable[partitionID] = 0
	builder.startPosInRawData[partitionID] = builder.startPosInRawData[partitionID][:0]
=======
func (htc *hashTableContext) finalizeCurrentSeg(workerID, partitionID int, builder *rowTableBuilder) {
	seg := htc.getCurrentRowSegment(workerID, partitionID, nil, false, 0)
	builder.rowNumberInCurrentRowTableSeg[partitionID] = 0
>>>>>>> e4948955
	failpoint.Inject("finalizeCurrentSegPanic", nil)
	seg.finalized = true
	if needConsume {
		htc.memoryTracker.Consume(seg.totalUsedBytes())
	}
}

<<<<<<< HEAD
func (htc *hashTableContext) calculateHashTableMemoryUsage(rowTables []*rowTable) (int64, []int64) {
	totalMemoryUsage := int64(0)
	partitionsMemoryUsage := make([]int64, 0)
	for _, table := range rowTables {
		hashTableLength := getHashTableLength(table)
		memoryUsage := getHashTableMemoryUsage(hashTableLength)
		partitionsMemoryUsage = append(partitionsMemoryUsage, memoryUsage)
		totalMemoryUsage += memoryUsage
	}
	return totalMemoryUsage, partitionsMemoryUsage
}

// In order to avoid the allocation of hash table, we pre-calculate the memory usage in advance
// to know which hash tables need to be created.
func (htc *hashTableContext) tryToSpill(rowTables []*rowTable, spillHelper *hashJoinSpillHelper) ([]*rowTable, error) {
	totalMemoryUsage, partitionsMemoryUsage := htc.calculateHashTableMemoryUsage(rowTables)

	// Pre-consume the memory usage
	htc.memoryTracker.Consume(totalMemoryUsage)

	if spillHelper != nil && spillHelper.isSpillNeeded() {
		spillHelper.spillTriggeredBeforeBuildingHashTableForTest = true
		err := spillHelper.spillRowTable()
		if err != nil {
			return nil, err
		}

		spilledPartition := spillHelper.getSpilledPartitions()
		for _, partID := range spilledPartition {
			// Clear spilled row tables
			rowTables[partID].clearSegments()
		}

		// Some partitions have been spilled, we need to release their pre-consumed memory
		totalReleasedMemoryUsage := int64(0)
		for _, partID := range spilledPartition {
			totalReleasedMemoryUsage += partitionsMemoryUsage[partID]
		}
		htc.memoryTracker.Consume(-totalReleasedMemoryUsage)
	}
	return rowTables, nil
}

func (htc *hashTableContext) mergeRowTablesToHashTable(partitionNumber int, spillHelper *hashJoinSpillHelper) (int, error) {
	rowTables := make([]*rowTable, partitionNumber)
	for i := 0; i < partitionNumber; i++ {
		rowTables[i] = newRowTable()
=======
func (htc *hashTableContext) mergeRowTablesToHashTable(tableMeta *TableMeta, partitionNumber uint) int {
	rowTables := make([]*rowTable, partitionNumber)
	for i := 0; i < int(partitionNumber); i++ {
		rowTables[i] = newRowTable(tableMeta)
>>>>>>> e4948955
	}

	for _, rowTablesPerWorker := range htc.rowTables {
		for partIdx, rt := range rowTablesPerWorker {
			if rt == nil {
				continue
			}
			rowTables[partIdx].merge(rt)
		}
	}
<<<<<<< HEAD

	var err error
	rowTables, err = htc.tryToSpill(rowTables, spillHelper)
	if err != nil {
		return 0, err
	}

	for i := 0; i < partitionNumber; i++ {
		// No tracker needs to be passed as memory has been consumed in `tryToSpill`
		htc.hashTable.tables[i] = newSubTable(rowTables[i], nil)
=======
	for i := 0; i < int(partitionNumber); i++ {
		htc.hashTable.tables[i] = newSubTable(rowTables[i])
>>>>>>> e4948955
	}

	htc.clearAllSegmentsInRowTable()

	totalSegmentCnt := 0
	for _, table := range htc.hashTable.tables {
		totalSegmentCnt += table.getSegmentNum()
	}

	return totalSegmentCnt, nil
}

// HashJoinCtxV2 is the hash join ctx used in hash join v2
type HashJoinCtxV2 struct {
	hashJoinCtxBase
	partitionNumber     uint
	partitionMaskOffset int
	ProbeKeyTypes       []*types.FieldType
	BuildKeyTypes       []*types.FieldType
	stats               *hashJoinRuntimeStatsV2

	RightAsBuildSide               bool
	BuildFilter                    expression.CNFExprs
	ProbeFilter                    expression.CNFExprs
	OtherCondition                 expression.CNFExprs
	hashTableContext               *hashTableContext
	hashTableMeta                  *TableMeta
	needScanRowTableAfterProbeDone bool

	LUsed, RUsed                                 []int
	LUsedInOtherCondition, RUsedInOtherCondition []int

	// final worker wakes up build fetcher by this channel
	finalSync chan struct{}

	maxSpillRound int
	spillHelper   *hashJoinSpillHelper
	spillAction   *hashJoinSpillAction
}

// partitionNumber is always power of 2
func genHashJoinPartitionNumber(partitionHint uint) uint {
	prevRet := uint(16)
	currentRet := uint(8)
	for currentRet != 0 {
		if currentRet < partitionHint {
			return prevRet
		}
		prevRet = currentRet
		currentRet = currentRet >> 1
	}
	return 1
}

func getPartitionMaskOffset(partitionNumber uint) int {
	getMSBPos := func(num uint64) int {
		ret := 0
		for num&1 != 1 {
			num = num >> 1
			ret++
		}
		if num != 1 {
			// partitionNumber is always pow of 2
			panic("should not reach here")
		}
		return ret
	}
	msbPos := getMSBPos(uint64(partitionNumber))
	// top MSB bits in hash value will be used to partition data
	return 64 - msbPos
}

// SetupPartitionInfo set up partitionNumber and partitionMaskOffset based on concurrency
func (hCtx *HashJoinCtxV2) SetupPartitionInfo() {
	hCtx.partitionNumber = genHashJoinPartitionNumber(hCtx.Concurrency)
	hCtx.partitionMaskOffset = getPartitionMaskOffset(hCtx.partitionNumber)
}

// initHashTableContext create hashTableContext for current HashJoinCtxV2
func (hCtx *HashJoinCtxV2) initHashTableContext() {
	hCtx.hashTableContext = &hashTableContext{}
	hCtx.hashTableContext.rowTables = make([][]*rowTable, hCtx.Concurrency)
	for index := range hCtx.hashTableContext.rowTables {
		hCtx.hashTableContext.rowTables[index] = make([]*rowTable, hCtx.partitionNumber)
	}
	hCtx.hashTableContext.hashTable = &hashTableV2{
		tables:          make([]*subTable, hCtx.partitionNumber),
		partitionNumber: uint64(hCtx.partitionNumber),
	}
	hCtx.finalSync = make(chan struct{})
	hCtx.hashTableContext.memoryTracker = memory.NewTracker(memory.LabelForHashTableInHashJoinV2, -1)
}

func (hCtx *HashJoinCtxV2) resetHashTableContextForRestore() {
	memoryUsage := hCtx.hashTableContext.getAllSegmentsMemoryUsageInRowTable()
	hCtx.hashTableContext.clearAllSegmentsInRowTable()
	hCtx.memTracker.Consume(-memoryUsage)

	memoryUsage = hCtx.hashTableContext.getAllMemoryUsageInHashTable()
	hCtx.hashTableContext.clearHashTable()
	hCtx.memTracker.Consume(-memoryUsage)
}

// ProbeSideTupleFetcherV2 reads tuples from ProbeSideExec and send them to ProbeWorkers.
type ProbeSideTupleFetcherV2 struct {
	probeSideTupleFetcherBase
	*HashJoinCtxV2
	canSkipProbeIfHashTableIsEmpty bool
}

// HashJoinV2Exec implements the hash join algorithm.
type HashJoinV2Exec struct {
	exec.BaseExecutor
	*HashJoinCtxV2

	ProbeSideTupleFetcher *ProbeSideTupleFetcherV2
	ProbeWorkers          []*ProbeWorkerV2
	BuildWorkers          []*BuildWorkerV2

	waiterWg util.WaitGroupWrapper

	prepared bool

	restoredProbeInDisk []*chunk.DataInDiskByChunks
}

// Close implements the Executor Close interface.
func (e *HashJoinV2Exec) Close() error {
	if e.closeCh != nil {
		close(e.closeCh)
	}
	e.finished.Store(true)
	if e.buildFetcherFinishCh != nil {
		close(e.buildFetcherFinishCh)
	}
	if e.prepared {
		if e.buildFinished != nil {
			channel.Clear(e.buildFinished)
		}
		// e.finalSync must be cleared before e.joinResultCh
		// or final worker will not close e.joinResultCh
		// because it is hung by e.finalSync.
		if e.finalSync != nil {
			channel.Clear(e.finalSync)
		}
		if e.joinResultCh != nil {
			channel.Clear(e.joinResultCh)
		}
		if e.ProbeSideTupleFetcher.probeChkResourceCh != nil {
			close(e.ProbeSideTupleFetcher.probeChkResourceCh)
			channel.Clear(e.ProbeSideTupleFetcher.probeChkResourceCh)
		}
		for i := range e.ProbeSideTupleFetcher.probeResultChs {
			channel.Clear(e.ProbeSideTupleFetcher.probeResultChs[i])
		}
		for i := range e.ProbeWorkers {
			close(e.ProbeWorkers[i].joinChkResourceCh)
			channel.Clear(e.ProbeWorkers[i].joinChkResourceCh)
		}
		e.ProbeSideTupleFetcher.probeChkResourceCh = nil

		e.waiterWg.Wait()
		e.hashTableContext.reset()
	}
	for _, w := range e.ProbeWorkers {
		w.joinChkResourceCh = nil
	}

	if e.stats != nil {
		defer e.Ctx().GetSessionVars().StmtCtx.RuntimeStatsColl.RegisterStats(e.ID(), e.stats)
	}
	e.spillHelper.close()
	err := e.BaseExecutor.Close()

	return err
}

// Open implements the Executor Open interface.
func (e *HashJoinV2Exec) Open(ctx context.Context) error {
	if err := e.BaseExecutor.Open(ctx); err != nil {
		e.closeCh = nil
		e.prepared = false
		return err
	}
	e.prepared = false
	needScanRowTableAfterProbeDone := e.ProbeWorkers[0].JoinProbe.NeedScanRowTable()
	e.HashJoinCtxV2.needScanRowTableAfterProbeDone = needScanRowTableAfterProbeDone
	if e.RightAsBuildSide {
		e.hashTableMeta = newTableMeta(e.BuildWorkers[0].BuildKeyColIdx, e.BuildWorkers[0].BuildTypes,
			e.BuildKeyTypes, e.ProbeKeyTypes, e.RUsedInOtherCondition, e.RUsed, needScanRowTableAfterProbeDone)
	} else {
		e.hashTableMeta = newTableMeta(e.BuildWorkers[0].BuildKeyColIdx, e.BuildWorkers[0].BuildTypes,
			e.BuildKeyTypes, e.ProbeKeyTypes, e.LUsedInOtherCondition, e.LUsed, needScanRowTableAfterProbeDone)
	}
	e.HashJoinCtxV2.ChunkAllocPool = e.AllocPool
	if e.memTracker != nil {
		e.memTracker.Reset()
	} else {
		e.memTracker = memory.NewTracker(e.ID(), -1)
	}
	e.memTracker.AttachTo(e.Ctx().GetSessionVars().StmtCtx.MemTracker)

	if e.diskTracker != nil {
		e.diskTracker.Reset()
	} else {
		e.diskTracker = disk.NewTracker(e.ID(), -1)
	}
	e.diskTracker.AttachTo(e.Ctx().GetSessionVars().StmtCtx.DiskTracker)
	e.spillHelper = newHashJoinSpillHelper(e, e.PartitionNumber, e.ProbeSideTupleFetcher.ProbeSideExec.RetFieldTypes())

	if variable.EnableTmpStorageOnOOM.Load() && e.PartitionNumber > 1 {
		e.initMaxSpillRound()
		e.spillAction = newHashJoinSpillDiskAction(e.spillHelper)
		e.Ctx().GetSessionVars().MemTracker.FallbackOldAndSetNewAction(e.spillAction)
	}

	e.waiterWg = util.WaitGroupWrapper{}
	e.closeCh = make(chan struct{})
	e.buildFetcherFinishCh = make(chan struct{})
	e.finished.Store(false)

	if e.RuntimeStats() != nil {
		e.stats = &hashJoinRuntimeStatsV2{}
		e.stats.concurrent = int(e.Concurrency)
	}
	return nil
}

func (e *HashJoinV2Exec) initMaxSpillRound() {
	e.maxSpillRound = 1
	totalPartitionsNum := e.PartitionNumber
	for {
		if totalPartitionsNum > 1024 {
			break
		}
		totalPartitionsNum *= e.PartitionNumber
		e.maxSpillRound++
	}
	e.maxSpillRound = max(1, e.maxSpillRound-1)
}

func (fetcher *ProbeSideTupleFetcherV2) shouldLimitProbeFetchSize() bool {
	if fetcher.JoinType == plannercore.LeftOuterJoin && fetcher.RightAsBuildSide {
		return true
	}
	if fetcher.JoinType == plannercore.RightOuterJoin && !fetcher.RightAsBuildSide {
		return true
	}
	return false
}

<<<<<<< HEAD
=======
func (w *BuildWorkerV2) splitPartitionAndAppendToRowTable(typeCtx types.Context, srcChkCh chan *chunk.Chunk) (err error) {
	cost := int64(0)
	defer func() {
		if w.HashJoinCtx.stats != nil {
			atomic.AddInt64(&w.HashJoinCtx.stats.partitionData, cost)
			setMaxValue(&w.HashJoinCtx.stats.maxPartitionData, cost)
		}
	}()
	partitionNumber := w.HashJoinCtx.partitionNumber
	hashJoinCtx := w.HashJoinCtx

	builder := createRowTableBuilder(w.BuildKeyColIdx, hashJoinCtx.BuildKeyTypes, partitionNumber, w.HasNullableKey, hashJoinCtx.BuildFilter != nil, hashJoinCtx.needScanRowTableAfterProbeDone)

	for chk := range srcChkCh {
		start := time.Now()
		err = builder.processOneChunk(chk, typeCtx, w.HashJoinCtx, int(w.WorkerID))
		failpoint.Inject("splitPartitionPanic", nil)
		cost += int64(time.Since(start))
		if err != nil {
			return err
		}
	}
	start := time.Now()
	builder.appendRemainingRowLocations(int(w.WorkerID), w.HashJoinCtx.hashTableContext)
	cost += int64(time.Since(start))
	return nil
}

>>>>>>> e4948955
func (e *HashJoinV2Exec) canSkipProbeIfHashTableIsEmpty() bool {
	switch e.JoinType {
	case plannercore.InnerJoin:
		return true
	case plannercore.LeftOuterJoin:
		return !e.RightAsBuildSide
	case plannercore.RightOuterJoin:
		return e.RightAsBuildSide
	case plannercore.SemiJoin:
		return e.RightAsBuildSide
	default:
		return false
	}
}

func (e *HashJoinV2Exec) initializeForProbe() {
	e.ProbeSideTupleFetcher.HashJoinCtxV2 = e.HashJoinCtxV2
	// e.joinResultCh is for transmitting the join result chunks to the main
	// thread.
	e.joinResultCh = make(chan *hashjoinWorkerResult, e.Concurrency+1)
	e.ProbeSideTupleFetcher.initializeForProbeBase(e.Concurrency, e.joinResultCh)
	e.ProbeSideTupleFetcher.canSkipProbeIfHashTableIsEmpty = e.canSkipProbeIfHashTableIsEmpty()

	for i := uint(0); i < e.Concurrency; i++ {
		e.ProbeWorkers[i].initializeForProbe(e.ProbeSideTupleFetcher.probeChkResourceCh, e.ProbeSideTupleFetcher.probeResultChs[i], e)
	}
}

func (e *HashJoinV2Exec) startProbeWorkers(ctx context.Context, fetcherAndWorkerSyncer *sync.WaitGroup) {
	fetcherAndWorkerSyncer.Add(int(e.hashJoinCtxBase.Concurrency))
	for i := uint(0); i < e.Concurrency; i++ {
		workerID := i
		e.waiterWg.RunWithRecover(
			func() {
				// log.Info(fmt.Sprintf("xzxdebug start probe worker %d", workerID))
				defer trace.StartRegion(ctx, "HashJoinWorker").End()
				e.ProbeWorkers[workerID].runJoinWorker()
			},
			func(r any) {
				// log.Info(fmt.Sprintf("xzxdebug leave probe worker %d...", workerID))
				handleError(e.joinResultCh, &e.finished, r)
				fetcherAndWorkerSyncer.Done()
			},
		)
	}
}

func (e *HashJoinV2Exec) startFinalWorker(syncer chan struct{}) {
	e.waiterWg.RunWithRecover(
		func() {
			// log.Info("xzxdebug start final worker")
			e.finalWorker(syncer)
		},
		func(r any) {
			// log.Info("xzxdebug leave final worker...")
			handleError(e.joinResultCh, &e.finished, r)
		},
	)
}

func (e *HashJoinV2Exec) startProbeWorkersForRestore(wg *sync.WaitGroup) {
	workerNum := len(e.restoredProbeInDisk)
	wg.Add(int(workerNum))
	for i := 0; i < workerNum; i++ {
		workerID := i
		e.waiterWg.RunWithRecover(
			func() {
				err := e.ProbeWorkers[workerID].restoreAndProbe(e.restoredProbeInDisk[workerID])
				if err != nil {
					handleError(e.joinResultCh, &e.finished, err)
				}
			},
			func(r any) {
				handleError(e.joinResultCh, &e.finished, r)
				wg.Done()
			},
		)
	}
}

func (e *HashJoinV2Exec) restoreAndProbe(pfAndFWSync chan struct{}, fetcherAndWorkerSyncer *sync.WaitGroup) {
	e.startProbeWorkersForRestore(fetcherAndWorkerSyncer)
	fetcherAndWorkerSyncer.Wait()
	pfAndFWSync <- struct{}{}
}

func (e *HashJoinV2Exec) startProbeFetcher(ctx context.Context) {
	// Fetcher needs to wake up finalWorker after all probe workers finish tasks.
	// This syncer could let fetcher knows if probe workers have finished their tasks.
	fetcherAndWorkerSyncer := &sync.WaitGroup{}

	// synchronize between probe fetcher and final worker
	pfAndFWSync := make(chan struct{})

	e.startProbeWorkers(ctx, fetcherAndWorkerSyncer)
	e.startFinalWorker(pfAndFWSync)

	defer func() {
		if r := recover(); r != nil {
			handleError(e.joinResultCh, &e.finished, r)
		}

		close(pfAndFWSync)
	}()

	e.ProbeSideTupleFetcher.fetchProbeSideChunksImpl(
		ctx,
		e.MaxChunkSize(),
		func() bool { return e.ProbeSideTupleFetcher.hashTableContext.hashTable.isHashTableEmpty() },
		func() bool { return e.spillHelper.isSpillTriggeredNoLock() },
		e.ProbeSideTupleFetcher.canSkipProbeIfHashTableIsEmpty,
		e.ProbeSideTupleFetcher.needScanRowTableAfterProbeDone,
		e.ProbeSideTupleFetcher.shouldLimitProbeFetchSize(),
		&e.ProbeSideTupleFetcher.hashJoinCtxBase)

	e.ProbeSideTupleFetcher.closeProbeResultChs()

	fetcherAndWorkerSyncer.Wait()

	// Wake up final worker
	pfAndFWSync <- struct{}{}

	for {
		// We use buildFinished as the syncer between build task dispatcher and probe fetcher
		<-e.hashJoinCtxBase.buildFinished

		if e.hashJoinCtxBase.finished.Load() {
			return
		}

		e.restoreAndProbe(pfAndFWSync, fetcherAndWorkerSyncer)
	}
}

func (e *HashJoinV2Exec) fetchAndProbeHashTable(ctx context.Context) {
	e.waiterWg.RunWithRecover(
		func() {
			// log.Info("xzxdebug start probe fetcher")
			defer trace.StartRegion(ctx, "HashJoinProbeSideFetcher").End()
			e.startProbeFetcher(ctx)
		},
		func(r any) {
			// log.Info("xzxdebug leave probe fetcher")
			handleError(e.joinResultCh, &e.finished, r)
		},
	)
}

// finaWorker is responsible for scanning the row table after probe done and wake up the build fetcher
func (e *HashJoinV2Exec) finalWorker(syncer chan struct{}) {
	defer func() {
		close(e.joinResultCh)
		close(e.finalSync)
	}()

	for {
		// Wait for the wake-up from probe fetcher
		<-syncer

		if e.finished.Load() {
			return
		}

		if e.ProbeWorkers[0] != nil && e.ProbeWorkers[0].JoinProbe.NeedScanRowTable() {
			wg := &sync.WaitGroup{}
			wg.Add(int(e.Concurrency))
			for i := uint(0); i < e.Concurrency; i++ {
				workerID := i
				e.waiterWg.RunWithRecover(
					func() {
						// log.Info(fmt.Sprintf("xzxdebug start final subworker %d", workerID))
						// Error has been handled in the function
						_ = e.ProbeWorkers[workerID].scanRowTableAfterProbeDone(false)
					},
					func(r any) {
						// log.Info(fmt.Sprintf("xzxdebug leave final subworker %d...", workerID))
						handleError(e.joinResultCh, &e.finished, r)
						wg.Done()
					},
				)
			}
			wg.Wait()
		}

		e.finalSync <- struct{}{}
	}
}

func (e *HashJoinV2Exec) getRestoredChunkNum(restoredPartition *restorePartition) int {
	chunkNum := 0
	for _, inDisk := range restoredPartition.buildSideChunks {
		chunkNum += inDisk.NumChunks()
	}
	return chunkNum
}

func (e *HashJoinV2Exec) controlPrebuildWorkersForRestore(chunkNum int, syncCh chan struct{}, fetcherAndWorkerSyncer *sync.WaitGroup, doneCh <-chan struct{}, wg *sync.WaitGroup) {
	defer func() {
		defer close(syncCh)

		if r := recover(); r != nil {
			e.joinResultCh <- &hashjoinWorkerResult{err: util.GetRecoverError(r)}
			return
		}

		wg.Wait()

		// Spill remaining rows
		if e.spillHelper.isSpillTriggeredNoLock() {
			fetcherAndWorkerSyncer.Wait()
			err := e.spillHelper.spillRemainingRows()
			if err != nil {
				handleError(e.joinResultCh, &e.finished, err)
			}
		}
	}()

	for i := 0; i < chunkNum; i++ {
		err := checkSpillAndExecute(fetcherAndWorkerSyncer, e.spillHelper)
		if err != nil {
			handleError(e.joinResultCh, &e.finished, err)
			return
		}

		err = triggerIntest(3)
		if err != nil {
			handleError(e.joinResultCh, &e.finished, err)
			return
		}

		fetcherAndWorkerSyncer.Add(1)
		select {
		case <-doneCh:
			fetcherAndWorkerSyncer.Done()
			return
		case <-e.hashJoinCtxBase.closeCh:
			fetcherAndWorkerSyncer.Done()
			return
		case syncCh <- struct{}{}:
		}
	}
}

func (e *HashJoinV2Exec) restoreAndBuild(
	restoredPartition *restorePartition,
	fetcherAndWorkerSyncer *sync.WaitGroup,
	preBuildWorkerWg *sync.WaitGroup,
	buildFetcherAndDispatcherSyncChan chan struct{},
) {
	syncCh := make(chan struct{})
	e.startPrebuildWorkersForRestore(restoredPartition, syncCh, fetcherAndWorkerSyncer, preBuildWorkerWg)

	chunkNum := e.getRestoredChunkNum(restoredPartition)

	e.controlPrebuildWorkersForRestore(chunkNum, syncCh, fetcherAndWorkerSyncer, e.buildFetcherFinishCh, preBuildWorkerWg)

	buildFetcherAndDispatcherSyncChan <- struct{}{}
}

func (e *HashJoinV2Exec) fetchAndBuildHashTable(ctx context.Context) {
	e.waiterWg.RunWithRecover(func() {
		defer trace.StartRegion(ctx, "HashJoinHashTableBuilder").End()
		e.startBuildFetcher(ctx)
	}, nil)
}

func (e *HashJoinV2Exec) updateRequiredRows(req *chunk.Chunk) {
	if e.ProbeSideTupleFetcher.shouldLimitProbeFetchSize() {
		atomic.StoreInt64(&e.ProbeSideTupleFetcher.requiredRows, int64(req.RequiredRows()))
	}
}

func (e *HashJoinV2Exec) recycleChunk(req *chunk.Chunk, result *hashjoinWorkerResult) {
	if result != nil && result.chk != nil {
		req.SwapColumns(result.chk)
		result.src <- result.chk
	}
}

// Next implements the Executor Next interface.
// hash join constructs the result following these steps:
// step 1. fetch data from build side child and build a hash table;
// step 2. fetch data from probe child in a background goroutine and probe the hash table in multiple join workers.
func (e *HashJoinV2Exec) Next(ctx context.Context, req *chunk.Chunk) (err error) {
	if !e.prepared {
		e.initHashTableContext()
		e.initializeForProbe()
		e.hashTableContext.memoryTracker.AttachTo(e.memTracker)
		e.buildFinished = make(chan error, 1)
		e.fetchAndBuildHashTable(ctx)
		e.fetchAndProbeHashTable(ctx)
		e.prepared = true
	}

	e.updateRequiredRows(req)
	req.Reset()

	result, ok := <-e.joinResultCh
	e.recycleChunk(req, result)

	if !ok {
		return nil
	}

	if result.err != nil {
		e.finished.Store(true)
		return result.err
	}
	return nil
}

// checkBalance checks whether the segment count of each partition is balanced.
func (e *HashJoinV2Exec) checkBalance(totalSegmentCnt int) bool {
	isBalanced := e.Concurrency == e.partitionNumber
	if !isBalanced {
		return false
	}
	avgSegCnt := totalSegmentCnt / int(e.partitionNumber)
	balanceThreshold := int(float64(avgSegCnt) * 0.8)
	subTables := e.HashJoinCtxV2.hashTableContext.hashTable.tables

	for _, subTable := range subTables {
		if math.Abs(float64(len(subTable.rowData.segments)-avgSegCnt)) > float64(balanceThreshold) {
			isBalanced = false
			break
		}
	}
	return isBalanced
}

func (e *HashJoinV2Exec) dispatchBuildTasksImpl(syncer chan struct{}) (bool, error) {
	buildTaskCh := make(chan *buildTask, e.Concurrency)
	wg := &sync.WaitGroup{}
	defer func() {
		close(buildTaskCh)
		wg.Wait()
	}()

	<-syncer
	if e.finished.Load() {
		return false, nil
	}

	e.startBuildWorkers(buildTaskCh, wg)

	totalSegmentCnt, err := e.hashTableContext.mergeRowTablesToHashTable(e.PartitionNumber, e.spillHelper)
	if err != nil {
		return false, err
	}

	isBalanced := e.checkBalance(totalSegmentCnt)
	segStep := max(1, totalSegmentCnt/int(e.Concurrency))
	subTables := e.HashJoinCtxV2.hashTableContext.hashTable.tables
	createBuildTask := func(partIdx int, segStartIdx int, segEndIdx int) *buildTask {
		return &buildTask{partitionIdx: partIdx, segStartIdx: segStartIdx, segEndIdx: segEndIdx}
	}
	failpoint.Inject("createTasksPanic", nil)

<<<<<<< HEAD
	for partIdx, subTable := range subTables {
		err = triggerIntest(8)
		if err != nil {
			return false, err
		}

		segmentsLen := len(subTable.rowData.segments)
		if isBalanced {
=======
	if isBalanced {
		for partIdx, subTable := range subTables {
			segmentsLen := len(subTable.rowData.segments)
>>>>>>> e4948955
			select {
			case <-syncer:
				// syncer is closed by build fetcher in advance,
				// this means that there happen some errors.
				return false, nil
			case buildTaskCh <- createBuildTask(partIdx, 0, segmentsLen):
			}
		}
<<<<<<< HEAD
		for startIdx := 0; startIdx < segmentsLen; startIdx += segStep {
			endIdx := min(startIdx+segStep, segmentsLen)
			select {
			case <-syncer:
				// syncer is closed by build fetcher in advance,
				// this means that there happen some errors.
				return false, nil
			case buildTaskCh <- createBuildTask(partIdx, startIdx, endIdx):
=======
		return
	}

	partitionStartIndex := make([]int, len(subTables))
	partitionSegmentLength := make([]int, len(subTables))
	for i := 0; i < len(subTables); i++ {
		partitionStartIndex[i] = 0
		partitionSegmentLength[i] = len(subTables[i].rowData.segments)
	}

	for {
		hasNewTask := false
		for partIdx := range subTables {
			// create table by round-robin all the partitions so the build thread is likely to build different partition at the same time
			if partitionStartIndex[partIdx] < partitionSegmentLength[partIdx] {
				startIndex := partitionStartIndex[partIdx]
				endIndex := min(startIndex+segStep, partitionSegmentLength[partIdx])
				select {
				case <-doneCh:
					return
				case buildTaskCh <- createBuildTask(partIdx, startIndex, endIndex):
				}
				partitionStartIndex[partIdx] = endIndex
				hasNewTask = true
>>>>>>> e4948955
			}
			continue
		}
		if !hasNewTask {
			break
		}
	}

	return true, nil
}

func (e *HashJoinV2Exec) dispatchBuildTasks(syncer chan struct{}) error {
	defer close(e.buildFinished)
	ifContinue := true
	var err error

	for ifContinue {
		ifContinue, err = e.dispatchBuildTasksImpl(syncer)
		if err != nil {
			return err
		}

		// Wake up probe fetcher, we do not pass error by buildFinished in hash join v2
		e.buildFinished <- nil
	}
	return nil
}

func (e *HashJoinV2Exec) startBuildFetcher(ctx context.Context) {
	// log.Info("xzxdebug start build fetcher")
	// defer log.Info("xzxdebug leave build fetcher...")

	// TODO we need to re-handle it
	if e.stats != nil {
		start := time.Now()
		defer func() {
			e.stats.fetchAndBuildHashTable = time.Since(start)
		}()
	}

	// Build fetcher wakes up build workers with this channel
	buildFetcherAndDispatcherSyncChan := make(chan struct{})

	// It's useful when spill is triggered and the fetcher could know when workers finish their works.
	fetcherAndWorkerSyncer := &sync.WaitGroup{}

	defer func() {
		// We must ensure that all prebuild workers have exited before
		// set `finished` flag and close buildFetcherAndDispatcherSyncChan
		fetcherAndWorkerSyncer.Wait()
		e.finished.Store(true)
		close(buildFetcherAndDispatcherSyncChan)
	}()

	srcChkCh := make(chan *chunk.Chunk, 1)

	preBuildWorkerWg := &sync.WaitGroup{}

	e.startPrebuildWorkers(srcChkCh, fetcherAndWorkerSyncer, preBuildWorkerWg)
	e.startBuildTaskDispatcher(buildFetcherAndDispatcherSyncChan)

	// Actually we can directly return error by the function `fetchBuildSideRowsImpl`.
	// However, `fetchBuildSideRowsImpl` is also used by hash join v1.
	errCh := make(chan error)
	e.BuildWorkers[0].fetchBuildSideRowsImpl(ctx, &e.hashJoinCtxBase, fetcherAndWorkerSyncer, e.spillHelper, srcChkCh, errCh, e.buildFetcherFinishCh)

	// Wait for the finish of prebuild workers
	preBuildWorkerWg.Wait()

	close(errCh)
	if err := <-errCh; err != nil {
		handleError(e.joinResultCh, &e.finished, err)
		return
	}

	if e.finished.Load() {
		return
	}

<<<<<<< HEAD
	if e.spillHelper.spillTriggered {
		e.spillHelper.spillTriggedInBuildingStageForTest = true
	}
=======
	totalSegmentCnt := e.hashTableContext.mergeRowTablesToHashTable(e.hashTableMeta, e.partitionNumber)
>>>>>>> e4948955

	// Wake up build task dispatcher
	buildFetcherAndDispatcherSyncChan <- struct{}{}

	lastRound := 0

	for {
		select {
		case <-e.buildFetcherFinishCh: // executor may be closed in advance
		case <-e.finalSync: // Wait for the wake-up from final worker
		}

		if e.finished.Load() {
			return
		}

		e.spillHelper.spillRoundForTest = int(math.Max(float64(e.spillHelper.spillRoundForTest), float64(lastRound)))
		err := e.spillHelper.prepareForRestoring(lastRound)
		if err != nil {
			handleError(e.joinResultCh, &e.finished, err)
			return
		}

		restoredPartition := e.spillHelper.stack.pop()
		if restoredPartition == nil {
			// No more data to restore
			e.finished.Store(true)
			return
		}

		log.Info(fmt.Sprintf("xzxdebug start a restore round ------------ %d", e.memTracker.BytesConsumed()))

		// Collect, so that we can close them in the end.
		// We must collect them once they are popped from stack, or the resource may
		// fail to be recycled because of the possible panic.
		err = e.spillHelper.discardInDisks([][]*chunk.DataInDiskByChunks{restoredPartition.buildSideChunks, restoredPartition.probeSideChunks})
		if err != nil {
			handleError(e.joinResultCh, &e.finished, err)
			return
		}

		lastRound = restoredPartition.round
		e.restoredProbeInDisk = restoredPartition.probeSideChunks

		e.restoreAndBuild(restoredPartition, fetcherAndWorkerSyncer, preBuildWorkerWg, buildFetcherAndDispatcherSyncChan)
	}
}

// Workers in this function receive chunks from fetcher and pre-build hash table
func (e *HashJoinV2Exec) startPrebuildWorkers(srcChkCh chan *chunk.Chunk, fetcherAndWorkerSyncer *sync.WaitGroup, wg *sync.WaitGroup) {
	wg.Add(int(e.Concurrency))
	for i := uint(0); i < e.Concurrency; i++ {
		workerID := i
		e.waiterWg.RunWithRecover(
			func() {
				// log.Info(fmt.Sprintf("xzxdebug start prebuild worker %d", workerID))
				err := e.BuildWorkers[workerID].splitPartitionAndAppendToRowTable(e.SessCtx.GetSessionVars().StmtCtx.TypeCtx(), srcChkCh, fetcherAndWorkerSyncer)
				if err != nil {
					handleError(e.joinResultCh, &e.finished, err)
				}
			},
			func(r any) {
				// log.Info(fmt.Sprintf("xzxdebug leave prebuild worker %d...", workerID))
				handleError(e.joinResultCh, &e.finished, r)
				wg.Done()
			},
		)
	}
}

func (e *HashJoinV2Exec) startPrebuildWorkersForRestore(restoredPartition *restorePartition, syncCh chan struct{}, fetcherAndWorkerSyncer *sync.WaitGroup, wg *sync.WaitGroup) {
	wg.Add(int(e.Concurrency))
	for i := uint(0); i < e.Concurrency; i++ {
		workerID := i
		e.waiterWg.RunWithRecover(
			func() {
				// log.Info(fmt.Sprintf("xzxdebug start restore prebuild worker %d", workerID))
				err := e.BuildWorkers[workerID].restoreAndPrebuild(restoredPartition.buildSideChunks[workerID], syncCh, fetcherAndWorkerSyncer)
				if err != nil {
					handleError(e.joinResultCh, &e.finished, err)
				}
			},
			func(r any) {
				// log.Info(fmt.Sprintf("xzxdebug leave restore prebuild worker %d...", workerID))
				handleError(e.joinResultCh, &e.finished, r)
				wg.Done()
			},
		)
	}
}

func (e *HashJoinV2Exec) startBuildTaskDispatcher(syncer chan struct{}) {
	e.waiterWg.RunWithRecover(
		func() {
			// log.Info("xzxdebug start dispatcher")
			err := e.dispatchBuildTasks(syncer)
			if err != nil {
				handleError(e.joinResultCh, &e.finished, err)
			}
		},
		func(r any) {
			// log.Info("xzxdebug leave dispatcher...")
			handleError(e.joinResultCh, &e.finished, r)
		},
	)
}

func (e *HashJoinV2Exec) startBuildWorkers(buildTaskCh chan *buildTask, wg *sync.WaitGroup) {
	wg.Add(int(e.Concurrency))
	for i := uint(0); i < e.Concurrency; i++ {
		workerID := i
		e.waiterWg.RunWithRecover(
			func() {
				// log.Info(fmt.Sprintf("xzxdebug start build worker %d", workerID))
				e.BuildWorkers[workerID].buildHashTable(buildTaskCh)
			},
			func(r any) {
				// log.Info(fmt.Sprintf("xzxdebug leave build worker %d", workerID))
				handleError(e.joinResultCh, &e.finished, r)
				wg.Done()
			},
		)
	}
}

func handleError(joinResultCh chan *hashjoinWorkerResult, finished *atomic.Bool, r any) {
	if r != nil {
		joinResultCh <- &hashjoinWorkerResult{err: util.GetRecoverError(r)}
		finished.Store(true)
	}
}

type buildTask struct {
	partitionIdx int
	segStartIdx  int
	segEndIdx    int
}

type hashJoinRuntimeStatsV2 struct {
	hashJoinRuntimeStats
	partitionData     int64
	maxPartitionData  int64
	buildHashTable    int64
	maxBuildHashTable int64
}

func setMaxValue(addr *int64, currentValue int64) {
	for {
		value := atomic.LoadInt64(addr)
		if currentValue <= value {
			return
		}
		if atomic.CompareAndSwapInt64(addr, value, currentValue) {
			return
		}
	}
}

// Tp implements the RuntimeStats interface.
func (*hashJoinRuntimeStatsV2) Tp() int {
	return execdetails.TpHashJoinRuntimeStats
}

func (e *hashJoinRuntimeStatsV2) String() string {
	buf := bytes.NewBuffer(make([]byte, 0, 128))
	if e.fetchAndBuildHashTable > 0 {
		buf.WriteString("build_hash_table:{total:")
		buf.WriteString(execdetails.FormatDuration(e.fetchAndBuildHashTable))
		buf.WriteString(", fetch:")
		buf.WriteString(execdetails.FormatDuration(time.Duration(int64(e.fetchAndBuildHashTable) - e.maxBuildHashTable - e.maxPartitionData)))
		buf.WriteString(", build:")
		buf.WriteString(execdetails.FormatDuration(time.Duration(e.buildHashTable)))
		buf.WriteString("}")
	}
	if e.probe > 0 {
		buf.WriteString(", probe:{concurrency:")
		buf.WriteString(strconv.Itoa(e.concurrent))
		buf.WriteString(", total:")
		buf.WriteString(execdetails.FormatDuration(time.Duration(e.fetchAndProbe)))
		buf.WriteString(", max:")
		buf.WriteString(execdetails.FormatDuration(time.Duration(atomic.LoadInt64(&e.maxFetchAndProbe))))
		buf.WriteString(", probe:")
		buf.WriteString(execdetails.FormatDuration(time.Duration(e.probe)))
		buf.WriteString(", fetch and wait:")
		buf.WriteString(execdetails.FormatDuration(time.Duration(e.fetchAndProbe - e.probe)))
		if e.hashStat.probeCollision > 0 {
			buf.WriteString(", probe_collision:")
			buf.WriteString(strconv.FormatInt(e.hashStat.probeCollision, 10))
		}
		buf.WriteString("}")
	}
	return buf.String()
}

func (e *hashJoinRuntimeStatsV2) Clone() execdetails.RuntimeStats {
	stats := hashJoinRuntimeStats{
		fetchAndBuildHashTable: e.fetchAndBuildHashTable,
		hashStat:               e.hashStat,
		fetchAndProbe:          e.fetchAndProbe,
		probe:                  e.probe,
		concurrent:             e.concurrent,
		maxFetchAndProbe:       e.maxFetchAndProbe,
	}
	return &hashJoinRuntimeStatsV2{
		hashJoinRuntimeStats: stats,
		partitionData:        e.partitionData,
		maxPartitionData:     e.maxPartitionData,
		buildHashTable:       e.buildHashTable,
		maxBuildHashTable:    e.maxBuildHashTable,
	}
}

func (e *hashJoinRuntimeStatsV2) Merge(rs execdetails.RuntimeStats) {
	tmp, ok := rs.(*hashJoinRuntimeStatsV2)
	if !ok {
		return
	}
	e.fetchAndBuildHashTable += tmp.fetchAndBuildHashTable
	e.buildHashTable += tmp.buildHashTable
	if e.maxBuildHashTable < tmp.maxBuildHashTable {
		e.maxBuildHashTable = tmp.maxBuildHashTable
	}
	e.partitionData += tmp.partitionData
	if e.maxPartitionData < tmp.maxPartitionData {
		e.maxPartitionData = tmp.maxPartitionData
	}
	e.hashStat.buildTableElapse += tmp.hashStat.buildTableElapse
	e.hashStat.probeCollision += tmp.hashStat.probeCollision
	e.fetchAndProbe += tmp.fetchAndProbe
	e.probe += tmp.probe
	if e.maxFetchAndProbe < tmp.maxFetchAndProbe {
		e.maxFetchAndProbe = tmp.maxFetchAndProbe
	}
}

func triggerIntest(errProbability int) error {
	failpoint.Inject("slowWorkers", func(val failpoint.Value) {
		if val.(bool) {
			num := rand.Intn(100000)
			if num < 4 {
				time.Sleep(time.Duration(num) * time.Millisecond)
			}
		}
	})

	var err error
	failpoint.Inject("panicOrError", func(val failpoint.Value) {
		if val.(bool) {
			num := rand.Intn(100000)
			if num < errProbability/2 {
				panic("Random panic")
			} else if num < errProbability {
				err = errors.New("Random error is triggered")
			}
		}
	})

	return err
}<|MERGE_RESOLUTION|>--- conflicted
+++ resolved
@@ -79,7 +79,6 @@
 	htc.memoryTracker.Detach()
 }
 
-<<<<<<< HEAD
 func (htc *hashTableContext) getPartitionMemoryUsage(partID int) int64 {
 	totalMemoryUsage := int64(0)
 	for _, tables := range htc.rowTables {
@@ -143,10 +142,7 @@
 	}
 }
 
-func (htc *hashTableContext) getCurrentRowSegment(workerID, partitionID int, allowCreate bool) *rowTableSegment {
-=======
-func (htc *hashTableContext) getCurrentRowSegment(workerID, partitionID int, tableMeta *TableMeta, allowCreate bool, firstSegSizeHint uint) *rowTableSegment {
->>>>>>> e4948955
+func (htc *hashTableContext) getCurrentRowSegment(workerID, partitionID int, allowCreate bool, firstSegSizeHint uint) *rowTableSegment {
 	if htc.rowTables[workerID][partitionID] == nil {
 		htc.rowTables[workerID][partitionID] = newRowTable()
 	}
@@ -158,7 +154,7 @@
 		// do not pre-allocate too many memory for the first seg because for query that only has a few rows, it may waste memory and may hurt the performance in high concurrency scenarios
 		rowSizeHint := maxRowTableSegmentSize
 		if segNum == 0 {
-			rowSizeHint = int(firstSegSizeHint)
+			rowSizeHint = int64(firstSegSizeHint)
 		}
 		seg := newRowTableSegment(uint(rowSizeHint))
 		htc.rowTables[workerID][partitionID].segments = append(htc.rowTables[workerID][partitionID].segments, seg)
@@ -167,18 +163,9 @@
 	return htc.rowTables[workerID][partitionID].segments[segNum-1]
 }
 
-<<<<<<< HEAD
 func (htc *hashTableContext) finalizeCurrentSeg(workerID, partitionID int, builder *rowTableBuilder, needConsume bool) {
-	seg := htc.getCurrentRowSegment(workerID, partitionID, false)
-	seg.rowStartOffset = append(seg.rowStartOffset, builder.startPosInRawData[partitionID]...)
-
-	builder.crrntSizeOfRowTable[partitionID] = 0
-	builder.startPosInRawData[partitionID] = builder.startPosInRawData[partitionID][:0]
-=======
-func (htc *hashTableContext) finalizeCurrentSeg(workerID, partitionID int, builder *rowTableBuilder) {
-	seg := htc.getCurrentRowSegment(workerID, partitionID, nil, false, 0)
+	seg := htc.getCurrentRowSegment(workerID, partitionID, false, 0)
 	builder.rowNumberInCurrentRowTableSeg[partitionID] = 0
->>>>>>> e4948955
 	failpoint.Inject("finalizeCurrentSegPanic", nil)
 	seg.finalized = true
 	if needConsume {
@@ -186,7 +173,6 @@
 	}
 }
 
-<<<<<<< HEAD
 func (htc *hashTableContext) calculateHashTableMemoryUsage(rowTables []*rowTable) (int64, []int64) {
 	totalMemoryUsage := int64(0)
 	partitionsMemoryUsage := make([]int64, 0)
@@ -234,12 +220,6 @@
 	rowTables := make([]*rowTable, partitionNumber)
 	for i := 0; i < partitionNumber; i++ {
 		rowTables[i] = newRowTable()
-=======
-func (htc *hashTableContext) mergeRowTablesToHashTable(tableMeta *TableMeta, partitionNumber uint) int {
-	rowTables := make([]*rowTable, partitionNumber)
-	for i := 0; i < int(partitionNumber); i++ {
-		rowTables[i] = newRowTable(tableMeta)
->>>>>>> e4948955
 	}
 
 	for _, rowTablesPerWorker := range htc.rowTables {
@@ -250,7 +230,6 @@
 			rowTables[partIdx].merge(rt)
 		}
 	}
-<<<<<<< HEAD
 
 	var err error
 	rowTables, err = htc.tryToSpill(rowTables, spillHelper)
@@ -261,10 +240,6 @@
 	for i := 0; i < partitionNumber; i++ {
 		// No tracker needs to be passed as memory has been consumed in `tryToSpill`
 		htc.hashTable.tables[i] = newSubTable(rowTables[i], nil)
-=======
-	for i := 0; i < int(partitionNumber); i++ {
-		htc.hashTable.tables[i] = newSubTable(rowTables[i])
->>>>>>> e4948955
 	}
 
 	htc.clearAllSegmentsInRowTable()
@@ -473,9 +448,9 @@
 		e.diskTracker = disk.NewTracker(e.ID(), -1)
 	}
 	e.diskTracker.AttachTo(e.Ctx().GetSessionVars().StmtCtx.DiskTracker)
-	e.spillHelper = newHashJoinSpillHelper(e, e.PartitionNumber, e.ProbeSideTupleFetcher.ProbeSideExec.RetFieldTypes())
-
-	if variable.EnableTmpStorageOnOOM.Load() && e.PartitionNumber > 1 {
+	e.spillHelper = newHashJoinSpillHelper(e, int(e.partitionNumber), e.ProbeSideTupleFetcher.ProbeSideExec.RetFieldTypes())
+
+	if variable.EnableTmpStorageOnOOM.Load() && e.partitionNumber > 1 {
 		e.initMaxSpillRound()
 		e.spillAction = newHashJoinSpillDiskAction(e.spillHelper)
 		e.Ctx().GetSessionVars().MemTracker.FallbackOldAndSetNewAction(e.spillAction)
@@ -495,12 +470,12 @@
 
 func (e *HashJoinV2Exec) initMaxSpillRound() {
 	e.maxSpillRound = 1
-	totalPartitionsNum := e.PartitionNumber
+	totalPartitionsNum := e.partitionNumber
 	for {
 		if totalPartitionsNum > 1024 {
 			break
 		}
-		totalPartitionsNum *= e.PartitionNumber
+		totalPartitionsNum *= e.partitionNumber
 		e.maxSpillRound++
 	}
 	e.maxSpillRound = max(1, e.maxSpillRound-1)
@@ -516,37 +491,6 @@
 	return false
 }
 
-<<<<<<< HEAD
-=======
-func (w *BuildWorkerV2) splitPartitionAndAppendToRowTable(typeCtx types.Context, srcChkCh chan *chunk.Chunk) (err error) {
-	cost := int64(0)
-	defer func() {
-		if w.HashJoinCtx.stats != nil {
-			atomic.AddInt64(&w.HashJoinCtx.stats.partitionData, cost)
-			setMaxValue(&w.HashJoinCtx.stats.maxPartitionData, cost)
-		}
-	}()
-	partitionNumber := w.HashJoinCtx.partitionNumber
-	hashJoinCtx := w.HashJoinCtx
-
-	builder := createRowTableBuilder(w.BuildKeyColIdx, hashJoinCtx.BuildKeyTypes, partitionNumber, w.HasNullableKey, hashJoinCtx.BuildFilter != nil, hashJoinCtx.needScanRowTableAfterProbeDone)
-
-	for chk := range srcChkCh {
-		start := time.Now()
-		err = builder.processOneChunk(chk, typeCtx, w.HashJoinCtx, int(w.WorkerID))
-		failpoint.Inject("splitPartitionPanic", nil)
-		cost += int64(time.Since(start))
-		if err != nil {
-			return err
-		}
-	}
-	start := time.Now()
-	builder.appendRemainingRowLocations(int(w.WorkerID), w.HashJoinCtx.hashTableContext)
-	cost += int64(time.Since(start))
-	return nil
-}
-
->>>>>>> e4948955
 func (e *HashJoinV2Exec) canSkipProbeIfHashTableIsEmpty() bool {
 	switch e.JoinType {
 	case plannercore.InnerJoin:
@@ -892,7 +836,7 @@
 
 	e.startBuildWorkers(buildTaskCh, wg)
 
-	totalSegmentCnt, err := e.hashTableContext.mergeRowTablesToHashTable(e.PartitionNumber, e.spillHelper)
+	totalSegmentCnt, err := e.hashTableContext.mergeRowTablesToHashTable(int(e.partitionNumber), e.spillHelper)
 	if err != nil {
 		return false, err
 	}
@@ -905,20 +849,13 @@
 	}
 	failpoint.Inject("createTasksPanic", nil)
 
-<<<<<<< HEAD
-	for partIdx, subTable := range subTables {
-		err = triggerIntest(8)
-		if err != nil {
-			return false, err
-		}
-
-		segmentsLen := len(subTable.rowData.segments)
-		if isBalanced {
-=======
 	if isBalanced {
 		for partIdx, subTable := range subTables {
+			err = triggerIntest(8)
+			if err != nil {
+				return false, err
+			}
 			segmentsLen := len(subTable.rowData.segments)
->>>>>>> e4948955
 			select {
 			case <-syncer:
 				// syncer is closed by build fetcher in advance,
@@ -927,17 +864,7 @@
 			case buildTaskCh <- createBuildTask(partIdx, 0, segmentsLen):
 			}
 		}
-<<<<<<< HEAD
-		for startIdx := 0; startIdx < segmentsLen; startIdx += segStep {
-			endIdx := min(startIdx+segStep, segmentsLen)
-			select {
-			case <-syncer:
-				// syncer is closed by build fetcher in advance,
-				// this means that there happen some errors.
-				return false, nil
-			case buildTaskCh <- createBuildTask(partIdx, startIdx, endIdx):
-=======
-		return
+		return true, nil
 	}
 
 	partitionStartIndex := make([]int, len(subTables))
@@ -955,13 +882,14 @@
 				startIndex := partitionStartIndex[partIdx]
 				endIndex := min(startIndex+segStep, partitionSegmentLength[partIdx])
 				select {
-				case <-doneCh:
-					return
+				case <-syncer:
+					// syncer is closed by build fetcher in advance,
+					// this means that there happen some errors.
+					return false, nil
 				case buildTaskCh <- createBuildTask(partIdx, startIndex, endIndex):
 				}
 				partitionStartIndex[partIdx] = endIndex
 				hasNewTask = true
->>>>>>> e4948955
 			}
 			continue
 		}
@@ -1041,13 +969,9 @@
 		return
 	}
 
-<<<<<<< HEAD
 	if e.spillHelper.spillTriggered {
 		e.spillHelper.spillTriggedInBuildingStageForTest = true
 	}
-=======
-	totalSegmentCnt := e.hashTableContext.mergeRowTablesToHashTable(e.hashTableMeta, e.partitionNumber)
->>>>>>> e4948955
 
 	// Wake up build task dispatcher
 	buildFetcherAndDispatcherSyncChan <- struct{}{}
@@ -1283,6 +1207,10 @@
 	}
 }
 
+func generatePartitionIndex(hashValue uint64, partitionMaskOffset int) uint64 {
+	return hashValue >> uint64(partitionMaskOffset)
+}
+
 func triggerIntest(errProbability int) error {
 	failpoint.Inject("slowWorkers", func(val failpoint.Value) {
 		if val.(bool) {
