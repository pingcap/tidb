// Copyright 2024 PingCAP, Inc.
//
// Licensed under the Apache License, Version 2.0 (the "License");
// you may not use this file except in compliance with the License.
// You may obtain a copy of the License at
//
//     http://www.apache.org/licenses/LICENSE-2.0
//
// Unless required by applicable law or agreed to in writing, software
// distributed under the License is distributed on an "AS IS" BASIS,
// WITHOUT WARRANTIES OR CONDITIONS OF ANY KIND, either express or implied.
// See the License for the specific language governing permissions and
// limitations under the License.

package join

import (
	"bytes"
	"hash"
	"hash/fnv"
	"unsafe"

	"github.com/pingcap/errors"
	"github.com/pingcap/failpoint"
	"github.com/pingcap/tidb/pkg/expression"
	"github.com/pingcap/tidb/pkg/parser/mysql"
	"github.com/pingcap/tidb/pkg/planner/core/operator/logicalop"
	"github.com/pingcap/tidb/pkg/types"
	"github.com/pingcap/tidb/pkg/util/chunk"
	"github.com/pingcap/tidb/pkg/util/codec"
	"github.com/pingcap/tidb/pkg/util/dbterror/exeerrors"
	"github.com/pingcap/tidb/pkg/util/hack"
	"github.com/pingcap/tidb/pkg/util/serialization"
	"github.com/pingcap/tidb/pkg/util/sqlkiller"
)

type keyMode int

const (
	// OneInt64 mean the key contains only one Int64
	OneInt64 keyMode = iota
	// FixedSerializedKey mean the key has fixed length
	FixedSerializedKey
	// VariableSerializedKey mean the key has variable length
	VariableSerializedKey
)

const batchBuildRowSize = 32

func (hCtx *HashJoinCtxV2) hasOtherCondition() bool {
	return hCtx.OtherCondition != nil
}

// ProbeV2 is the interface used to do probe in hash join v2
type ProbeV2 interface {
	// SetChunkForProbe will do some pre-work when start probing a chunk
	SetChunkForProbe(chunk *chunk.Chunk) error
	// SetRestoredChunkForProbe will do some pre-work for a chunk resoted from disk
	SetRestoredChunkForProbe(chunk *chunk.Chunk) error
	// Probe is to probe current chunk, the result chunk is set in result.chk, and Probe need to make sure result.chk.NumRows() <= result.chk.RequiredRows()
	Probe(joinResult *hashjoinWorkerResult, sqlKiller *sqlkiller.SQLKiller) (ok bool, result *hashjoinWorkerResult)
	// IsCurrentChunkProbeDone returns true if current probe chunk is all probed
	IsCurrentChunkProbeDone() bool
	// SpillRemainingProbeChunks spills remaining probe chunks
	SpillRemainingProbeChunks() error
	// ScanRowTable is called after all the probe chunks are probed. It is used in some special joins, like left outer join with left side to build, after all
	// the probe side chunks are handled, it needs to scan the row table to return the un-matched rows
	ScanRowTable(joinResult *hashjoinWorkerResult, sqlKiller *sqlkiller.SQLKiller) (result *hashjoinWorkerResult)
	// IsScanRowTableDone returns true after scan row table is done
	IsScanRowTableDone() bool
	// NeedScanRowTable returns true if current join need to scan row table after all the probe side chunks are handled
	NeedScanRowTable() bool
	// InitForScanRowTable do some pre-work before ScanRowTable, it must be called before ScanRowTable
	InitForScanRowTable()
	// Return probe collsion
	GetProbeCollision() uint64
	// Reset probe collsion
	ResetProbeCollision()
<<<<<<< HEAD
	// Reset some probe variables
	ResetProbe()
=======
	// Clear probe state
	ClearProbeState()
>>>>>>> 165c4a50
}

type offsetAndLength struct {
	offset int
	length int
}

type matchedRowInfo struct {
	// probeRowIndex mean the probe side index of current matched row
	probeRowIndex int
	// buildRowStart mean the build row start of the current matched row
	buildRowStart uintptr
	// buildRowOffset mean the current offset of current BuildRow, used to construct column data from BuildRow
	buildRowOffset int
}

type posAndHashValue struct {
	hashValue uint64
	pos       int
}

type baseJoinProbe struct {
	ctx    *HashJoinCtxV2
	workID uint

	currentChunk *chunk.Chunk
	// if currentChunk.Sel() == nil, then construct a fake selRows
	selRows  []int
	usedRows []int
	// matchedRowsHeaders, serializedKeys is indexed by logical row index
	matchedRowsHeaders   []taggedPtr // the start address of each matched rows
	matchedRowsHashValue []uint64    // the hash value of each matched rows
	serializedKeys       [][]byte    // used for save serialized keys
	// filterVector and nullKeyVector is indexed by physical row index because the return vector of VectorizedFilter is based on physical row index
	filterVector                  []bool              // if there is filter before probe, filterVector saves the filter result
	nullKeyVector                 []bool              // nullKeyVector[i] = true if any of the key is null
	hashValues                    [][]posAndHashValue // the start address of each matched rows
	currentProbeRow               int
	matchedRowsForCurrentProbeRow int
	chunkRows                     int
	cachedBuildRows               []matchedRowInfo
	nextCachedBuildRowIndex       int

	keyIndex         []int
	keyTypes         []*types.FieldType
	hasNullableKey   bool
	maxChunkSize     int
	rightAsBuildSide bool
	// lUsed/rUsed show which columns are used by father for left child and right child.
	// NOTE:
	// 1. lUsed/rUsed should never be nil.
	// 2. no columns are used if lUsed/rUsed is not nil but the size of lUsed/rUsed is 0.
	lUsed, rUsed                                 []int
	lUsedInOtherCondition, rUsedInOtherCondition []int
	// used when construct column from probe side
	offsetAndLengthArray []offsetAndLength
	// these 3 variables are used for join that has other condition, should be inited when the join has other condition
	tmpChk        *chunk.Chunk
	rowIndexInfos []matchedRowInfo
	selected      []bool

	// This marks which columns are probe columns, and it is used only in spill
	usedColIdx  []int
	spillTmpChk []*chunk.Chunk

	hash      hash.Hash64
	rehashBuf []byte

	spilledIdx []int

	probeCollision uint64
}

func (j *baseJoinProbe) GetProbeCollision() uint64 {
	return j.probeCollision
}

func (j *baseJoinProbe) ResetProbeCollision() {
	j.probeCollision = 0
}

func (j *baseJoinProbe) IsCurrentChunkProbeDone() bool {
	return j.currentChunk == nil || j.currentProbeRow >= j.chunkRows
}

func (j *baseJoinProbe) finishCurrentLookupLoop(joinedChk *chunk.Chunk) {
	if j.nextCachedBuildRowIndex > 0 {
		j.batchConstructBuildRows(joinedChk, 0, j.ctx.hasOtherCondition())
	}
	j.finishLookupCurrentProbeRow()
	j.appendProbeRowToChunk(joinedChk, j.currentChunk)
}

func (j *baseJoinProbe) SetChunkForProbe(chk *chunk.Chunk) (err error) {
	defer func() {
		if j.ctx.spillHelper.areAllPartitionsSpilled() {
			// We will not call `Probe` function when all partitions are spilled.
			// So it's necessary to manually set `currentProbeRow` to avoid check fail.
			j.currentProbeRow = j.chunkRows
		}
	}()

	if j.currentChunk != nil {
		if j.currentProbeRow < j.chunkRows {
			return errors.New("Previous chunk is not probed yet")
		}
	}
	j.currentChunk = chk
	logicalRows := chk.NumRows()
	// if chk.sel != nil, then physicalRows is different from logicalRows
	physicalRows := chk.Column(0).Rows()
	j.usedRows = chk.Sel()
	if j.usedRows == nil {
		if cap(j.selRows) >= logicalRows {
			j.selRows = j.selRows[:logicalRows]
		} else {
			j.selRows = make([]int, 0, logicalRows)
			for i := 0; i < logicalRows; i++ {
				j.selRows = append(j.selRows, i)
			}
		}
		j.usedRows = j.selRows
	}
	j.chunkRows = logicalRows
	if cap(j.matchedRowsHeaders) >= logicalRows {
		j.matchedRowsHeaders = j.matchedRowsHeaders[:logicalRows]
	} else {
		j.matchedRowsHeaders = make([]taggedPtr, logicalRows)
	}
	if cap(j.matchedRowsHashValue) >= logicalRows {
		j.matchedRowsHashValue = j.matchedRowsHashValue[:logicalRows]
	} else {
		j.matchedRowsHashValue = make([]uint64, logicalRows)
	}
	for i := 0; i < int(j.ctx.partitionNumber); i++ {
		j.hashValues[i] = j.hashValues[i][:0]
	}
	if j.ctx.ProbeFilter != nil {
		if cap(j.filterVector) >= physicalRows {
			j.filterVector = j.filterVector[:physicalRows]
		} else {
			j.filterVector = make([]bool, physicalRows)
		}
	}
	if j.hasNullableKey {
		if cap(j.nullKeyVector) >= physicalRows {
			j.nullKeyVector = j.nullKeyVector[:physicalRows]
		} else {
			j.nullKeyVector = make([]bool, physicalRows)
		}
		for i := 0; i < physicalRows; i++ {
			j.nullKeyVector[i] = false
		}
	}
	if cap(j.serializedKeys) >= logicalRows {
		j.serializedKeys = j.serializedKeys[:logicalRows]
	} else {
		j.serializedKeys = make([][]byte, logicalRows)
	}
	for i := 0; i < logicalRows; i++ {
		j.serializedKeys[i] = j.serializedKeys[i][:0]
	}
	if j.ctx.ProbeFilter != nil {
		j.filterVector, err = expression.VectorizedFilter(j.ctx.SessCtx.GetExprCtx().GetEvalCtx(), j.ctx.SessCtx.GetSessionVars().EnableVectorizedExpression, j.ctx.ProbeFilter, chunk.NewIterator4Chunk(j.currentChunk), j.filterVector)
		if err != nil {
			return err
		}
	}

	// generate serialized key
	for i, index := range j.keyIndex {
		err = codec.SerializeKeys(j.ctx.SessCtx.GetSessionVars().StmtCtx.TypeCtx(), j.currentChunk, j.keyTypes[i], index, j.usedRows, j.filterVector, j.nullKeyVector, j.ctx.hashTableMeta.serializeModes[i], j.serializedKeys)
		if err != nil {
			return err
		}
	}

	// Not all sqls need spill, so we initialize it at runtime, or there will be too many unnecessary memory allocations
	// spillTriggered can only be set in build stage, so it's ok to get it without lock
	if j.ctx.spillHelper.isSpillTriggered() && len(j.spillTmpChk) == 0 {
		for i := 0; i < int(j.ctx.partitionNumber); i++ {
			j.spillTmpChk = append(j.spillTmpChk, chunk.NewChunkWithCapacity(j.ctx.spillHelper.probeSpillFieldTypes, spillChunkSize))
		}
	}

	j.spilledIdx = j.spilledIdx[:0]

	for logicalRowIndex, physicalRowIndex := range j.usedRows {
		if (j.filterVector != nil && !j.filterVector[physicalRowIndex]) || (j.nullKeyVector != nil && j.nullKeyVector[physicalRowIndex]) {
			// explicit set the matchedRowsHeaders[logicalRowIndex] to nil to indicate there is no matched rows
			j.matchedRowsHeaders[logicalRowIndex] = 0
			j.matchedRowsHashValue[logicalRowIndex] = 0
			continue
		}

		j.hash.Reset()

		// As the golang doc described, `Hash.Write` never returns an error.
		// See https://golang.org/pkg/hash/#Hash
		_, _ = j.hash.Write(j.serializedKeys[logicalRowIndex])
		hashValue := j.hash.Sum64()
		j.matchedRowsHashValue[logicalRowIndex] = hashValue
		partIndex := generatePartitionIndex(hashValue, j.ctx.partitionMaskOffset)
		if j.ctx.spillHelper.isPartitionSpilled(int(partIndex)) {
			j.spillTmpChk[partIndex].AppendUint64(0, hashValue)
			j.spillTmpChk[partIndex].AppendBytes(1, j.serializedKeys[logicalRowIndex])
			j.spillTmpChk[partIndex].AppendPartialRow(2, j.currentChunk.GetRow(logicalRowIndex))

			j.spilledIdx = append(j.spilledIdx, logicalRowIndex)

			if j.spillTmpChk[partIndex].IsFull() {
				err := j.ctx.spillHelper.spillProbeChk(int(j.workID), int(partIndex), j.spillTmpChk[partIndex])
				if err != nil {
					return err
				}
				j.spillTmpChk[partIndex].Reset()
			}

			j.matchedRowsHeaders[logicalRowIndex] = 0
		} else {
			j.hashValues[partIndex] = append(j.hashValues[partIndex], posAndHashValue{hashValue: hashValue, pos: logicalRowIndex})
		}
	}

	j.currentProbeRow = 0
	for i := 0; i < int(j.ctx.partitionNumber); i++ {
		for index := range j.hashValues[i] {
			j.matchedRowsHeaders[j.hashValues[i][index].pos] = j.ctx.hashTableContext.lookup(i, j.hashValues[i][index].hashValue)
		}
	}
	return
}

<<<<<<< HEAD
func (j *baseJoinProbe) SetRestoredChunkForProbe(chk *chunk.Chunk) error {
	hashValueCol := chk.Column(0)
	serializedKeysCol := chk.Column(1)
	colNum := chk.NumCols()
	if j.usedColIdx == nil {
		j.usedColIdx = make([]int, 0, colNum-2)
		for i := 0; i < colNum-2; i++ {
			j.usedColIdx = append(j.usedColIdx, i+2)
		}
	}
	j.currentChunk = chk.Prune(j.usedColIdx)
	logicalRows := chk.NumRows()
	j.chunkRows = logicalRows

	if cap(j.selRows) >= logicalRows {
		j.selRows = j.selRows[:logicalRows]
	} else {
		j.selRows = make([]int, 0, logicalRows)
		for i := 0; i < logicalRows; i++ {
			j.selRows = append(j.selRows, i)
		}
	}

	if chk.Sel() != nil {
		panic("chk.Sel() != nil")
	}

	j.usedRows = j.selRows

	if cap(j.matchedRowsHeaders) >= logicalRows {
		j.matchedRowsHeaders = j.matchedRowsHeaders[:logicalRows]
	} else {
		j.matchedRowsHeaders = make([]taggedPtr, logicalRows)
	}

	if cap(j.matchedRowsHashValue) >= logicalRows {
		j.matchedRowsHashValue = j.matchedRowsHashValue[:logicalRows]
	} else {
		j.matchedRowsHashValue = make([]uint64, logicalRows)
	}

	for i := 0; i < int(j.ctx.partitionNumber); i++ {
		j.hashValues[i] = j.hashValues[i][:0]
	}

	if cap(j.serializedKeys) >= logicalRows {
		j.serializedKeys = j.serializedKeys[:logicalRows]
	} else {
		j.serializedKeys = make([][]byte, logicalRows)
	}

	for i := 0; i < logicalRows; i++ {
		j.serializedKeys[i] = j.serializedKeys[i][:0]
	}

	j.spilledIdx = j.spilledIdx[:0]

	// rehash all rows
	for _, idx := range j.usedRows {
		oldHashValue := hashValueCol.GetUint64(idx)
		newHashVal := rehash(oldHashValue, j.rehashBuf, j.hash)
		j.matchedRowsHashValue[idx] = newHashVal
		partIndex := generatePartitionIndex(newHashVal, j.ctx.partitionMaskOffset)
		serializedKeysBytes := serializedKeysCol.GetBytes(idx)
		if j.ctx.spillHelper.isPartitionSpilled(int(partIndex)) {
			j.spillTmpChk[partIndex].AppendUint64(0, newHashVal)
			j.spillTmpChk[partIndex].AppendBytes(1, serializedKeysBytes)
			j.spillTmpChk[partIndex].AppendPartialRow(2, j.currentChunk.GetRow(idx))

			j.spilledIdx = append(j.spilledIdx, idx)

			if j.spillTmpChk[partIndex].IsFull() {
				err := j.ctx.spillHelper.spillProbeChk(int(j.workID), int(partIndex), j.spillTmpChk[partIndex])
				if err != nil {
					return err
				}
				j.spillTmpChk[partIndex].Reset()
			}

			j.matchedRowsHeaders[idx] = 0
		} else {
			j.hashValues[partIndex] = append(j.hashValues[partIndex], posAndHashValue{hashValue: newHashVal, pos: idx})
			j.serializedKeys[idx] = append(j.serializedKeys[idx], serializedKeysBytes...)
			j.matchedRowsHeaders[idx] = j.ctx.hashTableContext.lookup(int(partIndex), newHashVal)
		}
	}

	j.currentProbeRow = 0
	return nil
}

func (j *baseJoinProbe) SpillRemainingProbeChunks() error {
	if j.spillTmpChk == nil {
		return nil
	}

	for i := 0; i < int(j.ctx.partitionNumber); i++ {
		if j.spillTmpChk[i].NumRows() > 0 {
			err := j.ctx.spillHelper.spillProbeChk(int(j.workID), i, j.spillTmpChk[i])
			if err != nil {
				return err
			}
			j.spillTmpChk[i].Reset()
		}
	}
	return nil
=======
func (j *baseJoinProbe) ClearProbeState() {
	for i := 0; i < len(j.cachedBuildRows); i++ {
		j.cachedBuildRows[i] = matchedRowInfo{}
	}
	if j.ctx.OtherCondition != nil {
		j.rowIndexInfos = nil
	}
>>>>>>> 165c4a50
}

func (j *baseJoinProbe) finishLookupCurrentProbeRow() {
	if j.matchedRowsForCurrentProbeRow > 0 {
		j.offsetAndLengthArray = append(j.offsetAndLengthArray, offsetAndLength{offset: j.usedRows[j.currentProbeRow], length: j.matchedRowsForCurrentProbeRow})
	}
	j.matchedRowsForCurrentProbeRow = 0
}

func (j *baseJoinProbe) ResetProbe() {
	// We must reset `cachedBuildRows` or gc will raise error.
	// However, we can't explain it so far.
	j.cachedBuildRows = make([]matchedRowInfo, batchBuildRowSize)

	// Reset `rowIndexInfos`, just in case of gc problems.
	if j.ctx.hasOtherCondition() {
		j.rowIndexInfos = make([]matchedRowInfo, 0, chunk.InitialCapacity)
	}
}

func checkSQLKiller(killer *sqlkiller.SQLKiller, fpName string) error {
	err := killer.HandleSignal()
	failpoint.Inject(fpName, func(val failpoint.Value) {
		if val.(bool) {
			err = exeerrors.ErrQueryInterrupted
		}
	})
	return err
}

func (j *baseJoinProbe) appendBuildRowToCachedBuildRowsV2(rowInfo *matchedRowInfo, chk *chunk.Chunk, currentColumnIndexInRow int, forOtherCondition bool) {
	j.cachedBuildRows[j.nextCachedBuildRowIndex] = *rowInfo
	j.nextCachedBuildRowIndex++
	if j.nextCachedBuildRowIndex == batchBuildRowSize {
		j.batchConstructBuildRows(chk, currentColumnIndexInRow, forOtherCondition)
	}
}

func (j *baseJoinProbe) appendBuildRowToCachedBuildRowsV1(probeRowIndex int, buildRowStart unsafe.Pointer, chk *chunk.Chunk, currentColumnIndexInRow int, forOtherCondition bool) {
	j.cachedBuildRows[j.nextCachedBuildRowIndex].probeRowIndex = probeRowIndex
	j.cachedBuildRows[j.nextCachedBuildRowIndex].buildRowOffset = 0
	*(*unsafe.Pointer)(unsafe.Pointer(&j.cachedBuildRows[j.nextCachedBuildRowIndex].buildRowStart)) = buildRowStart
	j.nextCachedBuildRowIndex++
	if j.nextCachedBuildRowIndex == batchBuildRowSize {
		j.batchConstructBuildRows(chk, currentColumnIndexInRow, forOtherCondition)
	}
}

func (j *baseJoinProbe) batchConstructBuildRows(chk *chunk.Chunk, currentColumnIndexInRow int, forOtherCondition bool) {
	j.appendBuildRowToChunk(chk, currentColumnIndexInRow, forOtherCondition)
	if forOtherCondition {
		j.rowIndexInfos = append(j.rowIndexInfos, j.cachedBuildRows[0:j.nextCachedBuildRowIndex]...)
	}
	j.nextCachedBuildRowIndex = 0
}

func (j *baseJoinProbe) prepareForProbe(chk *chunk.Chunk) (joinedChk *chunk.Chunk, remainCap int, err error) {
	j.offsetAndLengthArray = j.offsetAndLengthArray[:0]
	j.nextCachedBuildRowIndex = 0
	j.matchedRowsForCurrentProbeRow = 0
	joinedChk = chk
	if j.ctx.OtherCondition != nil {
		j.tmpChk.Reset()
		j.rowIndexInfos = j.rowIndexInfos[:0]
		j.selected = j.selected[:0]
		joinedChk = j.tmpChk
	}
	return joinedChk, chk.RequiredRows() - chk.NumRows(), nil
}

func (j *baseJoinProbe) appendBuildRowToChunk(chk *chunk.Chunk, currentColumnIndexInRow int, forOtherCondition bool) {
	if j.rightAsBuildSide {
		if forOtherCondition {
			j.appendBuildRowToChunkInternal(chk, j.rUsedInOtherCondition, true, j.currentChunk.NumCols(), currentColumnIndexInRow)
		} else {
			j.appendBuildRowToChunkInternal(chk, j.rUsed, false, len(j.lUsed), currentColumnIndexInRow)
		}
	} else {
		if forOtherCondition {
			j.appendBuildRowToChunkInternal(chk, j.lUsedInOtherCondition, true, 0, currentColumnIndexInRow)
		} else {
			j.appendBuildRowToChunkInternal(chk, j.lUsed, false, 0, currentColumnIndexInRow)
		}
	}
}

func (j *baseJoinProbe) appendBuildRowToChunkInternal(chk *chunk.Chunk, usedCols []int, forOtherCondition bool, colOffset int, currentColumnInRow int) {
	chkRows := chk.NumRows()
	needUpdateVirtualRow := currentColumnInRow == 0
	if len(usedCols) == 0 || j.nextCachedBuildRowIndex == 0 {
		if needUpdateVirtualRow {
			chk.SetNumVirtualRows(chkRows + j.nextCachedBuildRowIndex)
		}
		return
	}
	for i := 0; i < j.nextCachedBuildRowIndex; i++ {
		if j.cachedBuildRows[i].buildRowOffset == 0 {
			j.ctx.hashTableMeta.advanceToRowData(&j.cachedBuildRows[i])
		}
	}
	colIndexMap := make(map[int]int)
	for index, value := range usedCols {
		if forOtherCondition {
			colIndexMap[value] = value + colOffset
		} else {
			colIndexMap[value] = index + colOffset
		}
	}
	meta := j.ctx.hashTableMeta
	columnsToAppend := len(meta.rowColumnsOrder)
	if forOtherCondition {
		columnsToAppend = meta.columnCountNeededForOtherCondition
		if j.ctx.RightAsBuildSide {
			for _, value := range j.rUsed {
				colIndexMap[value] = value + colOffset
			}
		} else {
			for _, value := range j.lUsed {
				colIndexMap[value] = value + colOffset
			}
		}
	}
	for columnIndex := currentColumnInRow; columnIndex < len(meta.rowColumnsOrder) && columnIndex < columnsToAppend; columnIndex++ {
		indexInDstChk, ok := colIndexMap[meta.rowColumnsOrder[columnIndex]]
		var currentColumn *chunk.Column
		if ok {
			currentColumn = chk.Column(indexInDstChk)
			readNullMapThreadSafe := meta.isReadNullMapThreadSafe(columnIndex)
			if readNullMapThreadSafe {
				for index := 0; index < j.nextCachedBuildRowIndex; index++ {
					currentColumn.AppendNullBitmap(!meta.isColumnNull(*(*unsafe.Pointer)(unsafe.Pointer(&j.cachedBuildRows[index].buildRowStart)), columnIndex))
					j.cachedBuildRows[index].buildRowOffset = chunk.AppendCellFromRawData(currentColumn, *(*unsafe.Pointer)(unsafe.Pointer(&j.cachedBuildRows[index].buildRowStart)), j.cachedBuildRows[index].buildRowOffset)
				}
			} else {
				for index := 0; index < j.nextCachedBuildRowIndex; index++ {
					currentColumn.AppendNullBitmap(!meta.isColumnNullThreadSafe(*(*unsafe.Pointer)(unsafe.Pointer(&j.cachedBuildRows[index].buildRowStart)), columnIndex))
					j.cachedBuildRows[index].buildRowOffset = chunk.AppendCellFromRawData(currentColumn, *(*unsafe.Pointer)(unsafe.Pointer(&j.cachedBuildRows[index].buildRowStart)), j.cachedBuildRows[index].buildRowOffset)
				}
			}
		} else {
			// not used so don't need to insert into chk, but still need to advance rowData
			if meta.columnsSize[columnIndex] < 0 {
				for index := 0; index < j.nextCachedBuildRowIndex; index++ {
					size := *(*uint64)(unsafe.Add(*(*unsafe.Pointer)(unsafe.Pointer(&j.cachedBuildRows[index].buildRowStart)), j.cachedBuildRows[index].buildRowOffset))
					j.cachedBuildRows[index].buildRowOffset += sizeOfLengthField + int(size)
				}
			} else {
				for index := 0; index < j.nextCachedBuildRowIndex; index++ {
					j.cachedBuildRows[index].buildRowOffset += meta.columnsSize[columnIndex]
				}
			}
		}
	}
	if needUpdateVirtualRow {
		chk.SetNumVirtualRows(chkRows + j.nextCachedBuildRowIndex)
	}
}

func (j *baseJoinProbe) appendProbeRowToChunk(chk *chunk.Chunk, probeChk *chunk.Chunk) {
	if j.rightAsBuildSide {
		if j.ctx.hasOtherCondition() {
			j.appendProbeRowToChunkInternal(chk, probeChk, j.lUsedInOtherCondition, 0, true)
		} else {
			j.appendProbeRowToChunkInternal(chk, probeChk, j.lUsed, 0, false)
		}
	} else {
		if j.ctx.hasOtherCondition() {
			j.appendProbeRowToChunkInternal(chk, probeChk, j.rUsedInOtherCondition, j.ctx.hashTableMeta.totalColumnNumber, true)
		} else {
			j.appendProbeRowToChunkInternal(chk, probeChk, j.rUsed, len(j.lUsed), false)
		}
	}
}

func (j *baseJoinProbe) appendProbeRowToChunkInternal(chk *chunk.Chunk, probeChk *chunk.Chunk, used []int, collOffset int, forOtherCondition bool) {
	if len(used) == 0 || len(j.offsetAndLengthArray) == 0 {
		return
	}
	if forOtherCondition {
		usedColumnMap := make(map[int]struct{})
		for _, colIndex := range used {
			if _, ok := usedColumnMap[colIndex]; !ok {
				srcCol := probeChk.Column(colIndex)
				dstCol := chk.Column(colIndex + collOffset)
				for _, offsetAndLength := range j.offsetAndLengthArray {
					dstCol.AppendCellNTimes(srcCol, offsetAndLength.offset, offsetAndLength.length)
				}
				usedColumnMap[colIndex] = struct{}{}
			}
		}
	} else {
		for index, colIndex := range used {
			srcCol := probeChk.Column(colIndex)
			dstCol := chk.Column(index + collOffset)
			for _, offsetAndLength := range j.offsetAndLengthArray {
				dstCol.AppendCellNTimes(srcCol, offsetAndLength.offset, offsetAndLength.length)
			}
		}
	}
}

func (j *baseJoinProbe) buildResultAfterOtherCondition(chk *chunk.Chunk, joinedChk *chunk.Chunk) (err error) {
	// construct the return chunk based on joinedChk and selected, there are 3 kinds of columns
	// 1. columns already in joinedChk
	// 2. columns from build side, but not in joinedChk
	// 3. columns from probe side, but not in joinedChk
	rowCount := chk.NumRows()
	probeUsedColumns, probeColOffset, probeColOffsetInJoinedChk := j.lUsed, 0, 0
	if !j.rightAsBuildSide {
		probeUsedColumns, probeColOffset, probeColOffsetInJoinedChk = j.rUsed, len(j.lUsed), j.ctx.hashTableMeta.totalColumnNumber
	}

	for index, colIndex := range probeUsedColumns {
		dstCol := chk.Column(index + probeColOffset)
		if joinedChk.Column(colIndex+probeColOffsetInJoinedChk).Rows() > 0 {
			// probe column that is already in joinedChk
			srcCol := joinedChk.Column(colIndex + probeColOffsetInJoinedChk)
			chunk.CopySelectedRows(dstCol, srcCol, j.selected)
		} else {
			// probe column that is not in joinedChk
			srcCol := j.currentChunk.Column(colIndex)
			chunk.CopySelectedRowsWithRowIDFunc(dstCol, srcCol, j.selected, 0, len(j.selected), func(i int) int {
				return j.usedRows[j.rowIndexInfos[i].probeRowIndex]
			})
		}
	}
	buildUsedColumns, buildColOffset, buildColOffsetInJoinedChk := j.lUsed, 0, 0
	if j.rightAsBuildSide {
		buildUsedColumns, buildColOffset, buildColOffsetInJoinedChk = j.rUsed, len(j.lUsed), j.currentChunk.NumCols()
	}
	hasRemainCols := false
	for index, colIndex := range buildUsedColumns {
		dstCol := chk.Column(index + buildColOffset)
		srcCol := joinedChk.Column(colIndex + buildColOffsetInJoinedChk)
		if srcCol.Rows() > 0 {
			// build column that is already in joinedChk
			chunk.CopySelectedRows(dstCol, srcCol, j.selected)
		} else {
			hasRemainCols = true
		}
	}
	if hasRemainCols {
		j.nextCachedBuildRowIndex = 0
		// build column that is not in joinedChk
		for index, result := range j.selected {
			if result {
				j.appendBuildRowToCachedBuildRowsV2(&j.rowIndexInfos[index], chk, j.ctx.hashTableMeta.columnCountNeededForOtherCondition, false)
			}
		}
		if j.nextCachedBuildRowIndex > 0 {
			j.batchConstructBuildRows(chk, j.ctx.hashTableMeta.columnCountNeededForOtherCondition, false)
		}
	}
	rowsAdded := 0
	for _, result := range j.selected {
		if result {
			rowsAdded++
		}
	}
	chk.SetNumVirtualRows(rowCount + rowsAdded)
	return
}

func isKeyMatched(keyMode keyMode, serializedKey []byte, rowStart unsafe.Pointer, meta *joinTableMeta) bool {
	switch keyMode {
	case OneInt64:
		return *(*int64)(unsafe.Pointer(&serializedKey[0])) == *(*int64)(unsafe.Add(rowStart, meta.nullMapLength+sizeOfNextPtr))
	case FixedSerializedKey:
		return bytes.Equal(serializedKey, hack.GetBytesFromPtr(unsafe.Add(rowStart, meta.nullMapLength+sizeOfNextPtr), meta.joinKeysLength))
	case VariableSerializedKey:
		return bytes.Equal(serializedKey, hack.GetBytesFromPtr(unsafe.Add(rowStart, meta.nullMapLength+sizeOfNextPtr+sizeOfLengthField), int(meta.getSerializedKeyLength(rowStart))))
	default:
		panic("unknown key match type")
	}
}

// NewJoinProbe create a join probe used for hash join v2
func NewJoinProbe(ctx *HashJoinCtxV2, workID uint, joinType logicalop.JoinType, keyIndex []int, joinedColumnTypes, probeKeyTypes []*types.FieldType, rightAsBuildSide bool) ProbeV2 {
	base := baseJoinProbe{
		ctx:                   ctx,
		workID:                workID,
		keyIndex:              keyIndex,
		keyTypes:              probeKeyTypes,
		maxChunkSize:          ctx.SessCtx.GetSessionVars().MaxChunkSize,
		lUsed:                 ctx.LUsed,
		rUsed:                 ctx.RUsed,
		lUsedInOtherCondition: ctx.LUsedInOtherCondition,
		rUsedInOtherCondition: ctx.RUsedInOtherCondition,
		rightAsBuildSide:      rightAsBuildSide,
		hash:                  fnv.New64(),
		rehashBuf:             make([]byte, serialization.Uint64Len),
	}

	for i := range keyIndex {
		if !mysql.HasNotNullFlag(base.keyTypes[i].GetFlag()) {
			base.hasNullableKey = true
		}
	}
	base.cachedBuildRows = make([]matchedRowInfo, batchBuildRowSize)
	base.nextCachedBuildRowIndex = 0
	base.matchedRowsHeaders = make([]taggedPtr, 0, chunk.InitialCapacity)
	base.matchedRowsHashValue = make([]uint64, 0, chunk.InitialCapacity)
	base.selRows = make([]int, 0, chunk.InitialCapacity)
	for i := 0; i < chunk.InitialCapacity; i++ {
		base.selRows = append(base.selRows, i)
	}
	base.hashValues = make([][]posAndHashValue, ctx.partitionNumber)
	for i := 0; i < int(ctx.partitionNumber); i++ {
		base.hashValues[i] = make([]posAndHashValue, 0, chunk.InitialCapacity)
	}
	base.serializedKeys = make([][]byte, 0, chunk.InitialCapacity)
	if base.ctx.ProbeFilter != nil {
		base.filterVector = make([]bool, 0, chunk.InitialCapacity)
	}
	if base.hasNullableKey {
		base.nullKeyVector = make([]bool, 0, chunk.InitialCapacity)
	}
	if base.ctx.OtherCondition != nil {
		base.tmpChk = chunk.NewChunkWithCapacity(joinedColumnTypes, chunk.InitialCapacity)
		base.tmpChk.SetInCompleteChunk(true)
		base.selected = make([]bool, 0, chunk.InitialCapacity)
		base.rowIndexInfos = make([]matchedRowInfo, 0, chunk.InitialCapacity)
	}
	switch joinType {
	case logicalop.InnerJoin:
		return &innerJoinProbe{base}
	case logicalop.LeftOuterJoin:
		return newOuterJoinProbe(base, !rightAsBuildSide, rightAsBuildSide)
	case logicalop.RightOuterJoin:
		return newOuterJoinProbe(base, rightAsBuildSide, rightAsBuildSide)
	default:
		panic("unsupported join type")
	}
}

type mockJoinProbe struct {
	baseJoinProbe
}

func (*mockJoinProbe) SetChunkForProbe(*chunk.Chunk) error {
	return errors.New("not supported")
}

func (*mockJoinProbe) SetRestoredChunkForProbe(*chunk.Chunk) error {
	return errors.New("not supported")
}

func (*mockJoinProbe) SpillRemainingProbeChunks() error {
	return errors.New("not supported")
}

func (*mockJoinProbe) Probe(*hashjoinWorkerResult, *sqlkiller.SQLKiller) (ok bool, result *hashjoinWorkerResult) {
	panic("not supported")
}

func (*mockJoinProbe) ScanRowTable(*hashjoinWorkerResult, *sqlkiller.SQLKiller) (result *hashjoinWorkerResult) {
	panic("not supported")
}

func (*mockJoinProbe) IsScanRowTableDone() bool {
	panic("not supported")
}

func (*mockJoinProbe) NeedScanRowTable() bool {
	panic("not supported")
}

func (*mockJoinProbe) InitForScanRowTable() {
	panic("not supported")
}

// used for test
func newMockJoinProbe(ctx *HashJoinCtxV2) *mockJoinProbe {
	base := baseJoinProbe{
		ctx:                   ctx,
		lUsed:                 ctx.LUsed,
		rUsed:                 ctx.RUsed,
		lUsedInOtherCondition: ctx.LUsedInOtherCondition,
		rUsedInOtherCondition: ctx.RUsedInOtherCondition,
		rightAsBuildSide:      false,
	}
	base.cachedBuildRows = make([]matchedRowInfo, batchBuildRowSize)
	base.nextCachedBuildRowIndex = 0
	return &mockJoinProbe{base}
}<|MERGE_RESOLUTION|>--- conflicted
+++ resolved
@@ -76,13 +76,8 @@
 	GetProbeCollision() uint64
 	// Reset probe collsion
 	ResetProbeCollision()
-<<<<<<< HEAD
 	// Reset some probe variables
 	ResetProbe()
-=======
-	// Clear probe state
-	ClearProbeState()
->>>>>>> 165c4a50
 }
 
 type offsetAndLength struct {
@@ -316,7 +311,6 @@
 	return
 }
 
-<<<<<<< HEAD
 func (j *baseJoinProbe) SetRestoredChunkForProbe(chk *chunk.Chunk) error {
 	hashValueCol := chk.Column(0)
 	serializedKeysCol := chk.Column(1)
@@ -423,15 +417,6 @@
 		}
 	}
 	return nil
-=======
-func (j *baseJoinProbe) ClearProbeState() {
-	for i := 0; i < len(j.cachedBuildRows); i++ {
-		j.cachedBuildRows[i] = matchedRowInfo{}
-	}
-	if j.ctx.OtherCondition != nil {
-		j.rowIndexInfos = nil
-	}
->>>>>>> 165c4a50
 }
 
 func (j *baseJoinProbe) finishLookupCurrentProbeRow() {
