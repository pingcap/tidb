// Copyright 2024 PingCAP, Inc.
//
// Licensed under the Apache License, Version 2.0 (the "License");
// you may not use this file except in compliance with the License.
// You may obtain a copy of the License at
//
//     http://www.apache.org/licenses/LICENSE-2.0
//
// Unless required by applicable law or agreed to in writing, software
// distributed under the License is distributed on an "AS IS" BASIS,
// WITHOUT WARRANTIES OR CONDITIONS OF ANY KIND, either express or implied.
// See the License for the specific language governing permissions and
// limitations under the License.

package join

import (
	"bytes"
	"encoding/binary"
	"hash/fnv"
	"unsafe"

	"github.com/pingcap/errors"
	"github.com/pingcap/failpoint"
	"github.com/pingcap/tidb/pkg/expression"
	"github.com/pingcap/tidb/pkg/parser/mysql"
	"github.com/pingcap/tidb/pkg/planner/core/operator/logicalop"
	"github.com/pingcap/tidb/pkg/types"
	"github.com/pingcap/tidb/pkg/util/chunk"
	"github.com/pingcap/tidb/pkg/util/codec"
	"github.com/pingcap/tidb/pkg/util/dbterror/exeerrors"
	"github.com/pingcap/tidb/pkg/util/hack"
	"github.com/pingcap/tidb/pkg/util/sqlkiller"
)

type keyMode int

const (
	// OneInt64 mean the key contains only one Int64
	OneInt64 keyMode = iota
	// FixedSerializedKey mean the key has fixed length
	FixedSerializedKey
	// VariableSerializedKey mean the key has variable length
	VariableSerializedKey
)

const batchBuildRowSize = 32

func (hCtx *HashJoinCtxV2) hasOtherCondition() bool {
	return hCtx.OtherCondition != nil
}

// ProbeV2 is the interface used to do probe in hash join v2
type ProbeV2 interface {
	// SetChunkForProbe will do some pre-work when start probing a chunk
	SetChunkForProbe(chunk *chunk.Chunk) error
	// SetRestoredChunkForProbe will do some pre-work for a chunk resoted from disk
	SetRestoredChunkForProbe(chunk *chunk.Chunk) error
	// Probe is to probe current chunk, the result chunk is set in result.chk, and Probe need to make sure result.chk.NumRows() <= result.chk.RequiredRows()
	Probe(joinResult *hashjoinWorkerResult, sqlKiller *sqlkiller.SQLKiller) (ok bool, result *hashjoinWorkerResult)
	// IsCurrentChunkProbeDone returns true if current probe chunk is all probed
	IsCurrentChunkProbeDone() bool
	// SpillRemainingProbeChunks spills remaining probe chunks
	SpillRemainingProbeChunks() error
	// ScanRowTable is called after all the probe chunks are probed. It is used in some special joins, like left outer join with left side to build, after all
	// the probe side chunks are handled, it needs to scan the row table to return the un-matched rows
	ScanRowTable(joinResult *hashjoinWorkerResult, sqlKiller *sqlkiller.SQLKiller) (result *hashjoinWorkerResult)
	// IsScanRowTableDone returns true after scan row table is done
	IsScanRowTableDone() bool
	// NeedScanRowTable returns true if current join need to scan row table after all the probe side chunks are handled
	NeedScanRowTable() bool
	// InitForScanRowTable do some pre-work before ScanRowTable, it must be called before ScanRowTable
<<<<<<< HEAD
	InitForScanRowTable(inSpillMode bool)
	GetSpilledRowNum() map[int]int // TODO remove it
=======
	InitForScanRowTable()
	// Return probe collsion
	GetProbeCollision() uint64
	// Reset probe collsion
	ResetProbeCollision()
>>>>>>> bab3667b
}

type offsetAndLength struct {
	offset int
	length int
}

type matchedRowInfo struct {
	// probeRowIndex mean the probe side index of current matched row
	probeRowIndex int
	// buildRowStart mean the build row start of the current matched row
	buildRowStart uintptr
	// buildRowOffset mean the current offset of current BuildRow, used to construct column data from BuildRow
	buildRowOffset int
}

func createMatchRowInfo(probeRowIndex int, buildRowStart unsafe.Pointer) *matchedRowInfo {
	ret := &matchedRowInfo{probeRowIndex: probeRowIndex}
	*(*unsafe.Pointer)(unsafe.Pointer(&ret.buildRowStart)) = buildRowStart
	return ret
}

type posAndHashValue struct {
	hashValue uint64
	pos       int
}

type baseJoinProbe struct {
	ctx    *HashJoinCtxV2
	workID uint

	currentChunk *chunk.Chunk
	// if currentChunk.Sel() == nil, then construct a fake selRows
	selRows  []int
	usedRows []int
	// matchedRowsHeaders, serializedKeys is indexed by logical row index
	matchedRowsHeaders []uintptr // the start address of each matched rows
	serializedKeys     [][]byte  // used for save serialized keys
	// filterVector and nullKeyVector is indexed by physical row index because the return vector of VectorizedFilter is based on physical row index
	filterVector                  []bool              // if there is filter before probe, filterVector saves the filter result
	nullKeyVector                 []bool              // nullKeyVector[i] = true if any of the key is null
	hashValues                    [][]posAndHashValue // the start address of each matched rows
	currentProbeRow               int
	matchedRowsForCurrentProbeRow int
	chunkRows                     int
	cachedBuildRows               []*matchedRowInfo

	keyIndex         []int
	keyTypes         []*types.FieldType
	hasNullableKey   bool
	maxChunkSize     int
	rightAsBuildSide bool
	// lUsed/rUsed show which columns are used by father for left child and right child.
	// NOTE:
	// 1. lUsed/rUsed should never be nil.
	// 2. no columns are used if lUsed/rUsed is not nil but the size of lUsed/rUsed is 0.
	lUsed, rUsed                                 []int
	lUsedInOtherCondition, rUsedInOtherCondition []int
	// used when construct column from probe side
	offsetAndLengthArray []offsetAndLength
	// these 3 variables are used for join that has other condition, should be inited when the join has other condition
	tmpChk        *chunk.Chunk
	rowIndexInfos []*matchedRowInfo
	selected      []bool

<<<<<<< HEAD
	probeSpillChkFieldTypes []*types.FieldType

	// This marks which columns are probe columns, and it is used only in spill
	usedColIdx  []int
	spillTmpChk []*chunk.Chunk

	spilledIdx []int

	spilledRowNum map[int]int // TODO remove it
=======
	probeCollision uint64
}

func (j *baseJoinProbe) GetProbeCollision() uint64 {
	return j.probeCollision
}

func (j *baseJoinProbe) ResetProbeCollision() {
	j.probeCollision = 0
>>>>>>> bab3667b
}

func (j *baseJoinProbe) IsCurrentChunkProbeDone() bool {
	return j.currentChunk == nil || j.currentProbeRow >= j.chunkRows
}

func (j *baseJoinProbe) finishCurrentLookupLoop(joinedChk *chunk.Chunk) {
	if len(j.cachedBuildRows) > 0 {
		j.batchConstructBuildRows(joinedChk, 0, j.ctx.hasOtherCondition())
	}
	j.finishLookupCurrentProbeRow()
	j.appendProbeRowToChunk(joinedChk, j.currentChunk)
}

func (j *baseJoinProbe) GetSpilledRowNum() map[int]int {
	return j.spilledRowNum
}

func (j *baseJoinProbe) SetChunkForProbe(chk *chunk.Chunk) (err error) {
	if j.currentChunk != nil {
		if j.currentProbeRow < j.chunkRows {
			return errors.New("Previous chunk is not probed yet")
		}
	}
	j.currentChunk = chk
	logicalRows := chk.NumRows()
	// if chk.sel != nil, then physicalRows is different from logicalRows
	physicalRows := chk.Column(0).Rows()
	j.usedRows = chk.Sel()
	if j.usedRows == nil {
		if cap(j.selRows) >= logicalRows {
			j.selRows = j.selRows[:logicalRows]
		} else {
			j.selRows = make([]int, 0, logicalRows)
			for i := 0; i < logicalRows; i++ {
				j.selRows = append(j.selRows, i)
			}
		}
		j.usedRows = j.selRows
	}
	j.chunkRows = logicalRows
	if cap(j.matchedRowsHeaders) >= logicalRows {
		j.matchedRowsHeaders = j.matchedRowsHeaders[:logicalRows]
	} else {
		j.matchedRowsHeaders = make([]uintptr, logicalRows)
	}
	for i := 0; i < int(j.ctx.partitionNumber); i++ {
		j.hashValues[i] = j.hashValues[i][:0]
	}
	if j.ctx.ProbeFilter != nil {
		if cap(j.filterVector) >= physicalRows {
			j.filterVector = j.filterVector[:physicalRows]
		} else {
			j.filterVector = make([]bool, physicalRows)
		}
	}
	if j.hasNullableKey {
		if cap(j.nullKeyVector) >= physicalRows {
			j.nullKeyVector = j.nullKeyVector[:physicalRows]
		} else {
			j.nullKeyVector = make([]bool, physicalRows)
		}
		for i := 0; i < physicalRows; i++ {
			j.nullKeyVector[i] = false
		}
	}
	if cap(j.serializedKeys) >= logicalRows {
		j.serializedKeys = j.serializedKeys[:logicalRows]
	} else {
		j.serializedKeys = make([][]byte, logicalRows)
	}
	for i := 0; i < logicalRows; i++ {
		j.serializedKeys[i] = j.serializedKeys[i][:0]
	}
	if j.ctx.ProbeFilter != nil {
		j.filterVector, err = expression.VectorizedFilter(j.ctx.SessCtx.GetExprCtx().GetEvalCtx(), j.ctx.SessCtx.GetSessionVars().EnableVectorizedExpression, j.ctx.ProbeFilter, chunk.NewIterator4Chunk(j.currentChunk), j.filterVector)
		if err != nil {
			return err
		}
	}

	// generate serialized key
	for i, index := range j.keyIndex {
		err = codec.SerializeKeys(j.ctx.SessCtx.GetSessionVars().StmtCtx.TypeCtx(), j.currentChunk, j.keyTypes[i], index, j.usedRows, j.filterVector, j.nullKeyVector, j.ctx.hashTableMeta.serializeModes[i], j.serializedKeys)
		if err != nil {
			return err
		}
	}

	// Not all sqls need spill, so we initialize it at runtime, or there will be too many unnecessary memory allocations
	// spillTriggered can only be set in build stage, so it's ok to get it without lock
	if j.ctx.spillHelper.isSpillTriggeredNoLock() && len(j.spillTmpChk) != int(j.ctx.partitionNumber) {
		for i := 0; i < int(j.ctx.partitionNumber); i++ {
			j.spillTmpChk = append(j.spillTmpChk, chunk.NewChunkWithCapacity(j.probeSpillChkFieldTypes, spillChunkSize))
		}
	}

	j.spilledIdx = j.spilledIdx[:0]

	// generate hash value
	hash := fnv.New64()
	for logicalRowIndex, physicalRowIndex := range j.usedRows {
		if (j.filterVector != nil && !j.filterVector[physicalRowIndex]) || (j.nullKeyVector != nil && j.nullKeyVector[physicalRowIndex]) {
			// explicit set the matchedRowsHeaders[logicalRowIndex] to nil to indicate there is no matched rows
			j.matchedRowsHeaders[logicalRowIndex] = 0
			continue
		}

		hash.Reset()

		// As the golang doc described, `Hash.Write` never returns an error.
		// See https://golang.org/pkg/hash/#Hash
		_, _ = hash.Write(j.serializedKeys[logicalRowIndex])
		hashValue := hash.Sum64()
		partIndex := generatePartitionIndex(hashValue, j.ctx.partitionMaskOffset)
		if j.ctx.spillHelper.isPartitionSpilled(int(partIndex)) {
			j.spillTmpChk[partIndex].AppendInt64(0, int64(hashValue))
			j.spillTmpChk[partIndex].AppendBytes(1, j.serializedKeys[logicalRowIndex])
			j.spillTmpChk[partIndex].AppendPartialRow(2, j.currentChunk.GetRow(logicalRowIndex))

			j.spilledIdx = append(j.spilledIdx, logicalRowIndex)

			if j.spillTmpChk[partIndex].IsFull() {
				rowNum := j.spillTmpChk[partIndex].NumRows()
				_, ok := j.spilledRowNum[int(partIndex)]
				if !ok {
					j.spilledRowNum[int(partIndex)] = 0
				}
				j.spilledRowNum[int(partIndex)] += rowNum
				err := j.ctx.spillHelper.spillProbeChk(int(j.workID), int(partIndex), j.spillTmpChk[partIndex])
				if err != nil {
					return err
				}
				j.spillTmpChk[partIndex].Reset()
			}

			j.matchedRowsHeaders[logicalRowIndex] = 0
		} else {
			j.hashValues[partIndex] = append(j.hashValues[partIndex], posAndHashValue{hashValue: hashValue, pos: logicalRowIndex})
		}
	}
	j.currentProbeRow = 0
	for i := 0; i < int(j.ctx.partitionNumber); i++ {
		for index := range j.hashValues[i] {
			j.matchedRowsHeaders[j.hashValues[i][index].pos] = j.ctx.hashTableContext.hashTable.tables[i].lookup(j.hashValues[i][index].hashValue)
		}
	}
	return
}

func (j *baseJoinProbe) SetRestoredChunkForProbe(chk *chunk.Chunk) error {
	if j.currentChunk != nil {
		if j.currentProbeRow < j.chunkRows {
			return errors.New("Previous chunk is not probed yet")
		}
	}

	hashValueCol := chk.Column(0)
	serializedKeysCol := chk.Column(1)
	colNum := chk.NumCols()
	if j.usedColIdx == nil {
		j.usedColIdx = make([]int, 0, colNum-2)
		for i := 0; i < colNum-2; i++ {
			j.usedColIdx = append(j.usedColIdx, i+2)
		}
	}
	j.currentChunk = chk.Prune(j.usedColIdx)
	logicalRows := chk.NumRows()
	j.chunkRows = logicalRows

	j.usedRows = chk.Sel()
	if j.usedRows == nil {
		if cap(j.selRows) >= logicalRows {
			j.selRows = j.selRows[:logicalRows]
		} else {
			j.selRows = make([]int, 0, logicalRows)
			for i := 0; i < logicalRows; i++ {
				j.selRows = append(j.selRows, i)
			}
		}
		j.usedRows = j.selRows
	}

	if cap(j.matchedRowsHeaders) >= logicalRows {
		j.matchedRowsHeaders = j.matchedRowsHeaders[:logicalRows]
	} else {
		j.matchedRowsHeaders = make([]uintptr, logicalRows)
	}

	for i := 0; i < int(j.ctx.partitionNumber); i++ {
		j.hashValues[i] = j.hashValues[i][:0]
	}

	if cap(j.serializedKeys) >= logicalRows {
		j.serializedKeys = j.serializedKeys[:logicalRows]
	} else {
		j.serializedKeys = make([][]byte, logicalRows)
	}

	for i := 0; i < logicalRows; i++ {
		j.serializedKeys[i] = j.serializedKeys[i][:0]
	}

	j.spilledIdx = j.spilledIdx[:0]

	hash := fnv.New64()
	rehashBuf := new(bytes.Buffer)

	// rehash all rows
	for logicalRowIndex, physicalRowIndex := range j.usedRows {
		oldHashValue := uint64(hashValueCol.GetInt64(physicalRowIndex))
		rehashBuf.Reset()
		err := binary.Write(rehashBuf, binary.LittleEndian, oldHashValue)
		if err != nil {
			return err
		}

		hash.Reset()
		hash.Write(rehashBuf.Bytes())
		newHashVal := hash.Sum64()
		partIndex := generatePartitionIndex(newHashVal, j.ctx.partitionMaskOffset)
		if j.ctx.spillHelper.isPartitionSpilled(int(partIndex)) {
			j.spillTmpChk[partIndex].AppendInt64(0, int64(newHashVal))
			j.spillTmpChk[partIndex].AppendBytes(1, serializedKeysCol.GetBytes(physicalRowIndex))
			j.spillTmpChk[partIndex].AppendPartialRow(2, j.currentChunk.GetRow(logicalRowIndex))

			j.spilledIdx = append(j.spilledIdx, logicalRowIndex)

			if j.spillTmpChk[partIndex].IsFull() {
				err := j.ctx.spillHelper.spillProbeChk(int(j.workID), int(partIndex), j.spillTmpChk[partIndex])
				if err != nil {
					return err
				}
				j.spillTmpChk[partIndex].Reset()
			}

			j.matchedRowsHeaders[logicalRowIndex] = 0
		} else {
			j.hashValues[partIndex] = append(j.hashValues[partIndex], posAndHashValue{hashValue: newHashVal, pos: logicalRowIndex})
		}
	}

	j.currentProbeRow = 0
	for i := 0; i < int(j.ctx.partitionNumber); i++ {
		for index := range j.hashValues[i] {
			logicalPos := j.hashValues[i][index].pos
			physicalPos := j.usedRows[j.hashValues[i][index].pos]
			j.serializedKeys[logicalPos] = append(j.serializedKeys[logicalPos], serializedKeysCol.GetBytes(physicalPos)...)
			j.matchedRowsHeaders[logicalPos] = j.ctx.hashTableContext.hashTable.tables[i].lookup(j.hashValues[i][index].hashValue)
		}
	}
	return nil
}

func (j *baseJoinProbe) SpillRemainingProbeChunks() error {
	if j.spillTmpChk == nil {
		return nil
	}

	for i := 0; i < int(j.ctx.partitionNumber); i++ {
		if j.spillTmpChk[i].NumRows() > 0 {
			rowNum := j.spillTmpChk[i].NumRows()

			_, ok := j.spilledRowNum[i]
			if !ok {
				j.spilledRowNum[i] = 0
			}
			j.spilledRowNum[i] += rowNum

			err := j.ctx.spillHelper.spillProbeChk(int(j.workID), i, j.spillTmpChk[i])
			if err != nil {
				return err
			}
			j.spillTmpChk[i].Reset()
		}
	}
	return nil
}

func (j *baseJoinProbe) finishLookupCurrentProbeRow() {
	if j.matchedRowsForCurrentProbeRow > 0 {
		j.offsetAndLengthArray = append(j.offsetAndLengthArray, offsetAndLength{offset: j.usedRows[j.currentProbeRow], length: j.matchedRowsForCurrentProbeRow})
	}
	j.matchedRowsForCurrentProbeRow = 0
}

func checkSQLKiller(killer *sqlkiller.SQLKiller, fpName string) error {
	err := killer.HandleSignal()
	failpoint.Inject(fpName, func(val failpoint.Value) {
		if val.(bool) {
			err = exeerrors.ErrQueryInterrupted
		}
	})
	return err
}

func (j *baseJoinProbe) appendBuildRowToCachedBuildRowsAndConstructBuildRowsIfNeeded(buildRow *matchedRowInfo, chk *chunk.Chunk, currentColumnIndexInRow int, forOtherCondition bool) {
	j.cachedBuildRows = append(j.cachedBuildRows, buildRow)
	if len(j.cachedBuildRows) >= batchBuildRowSize {
		j.batchConstructBuildRows(chk, currentColumnIndexInRow, forOtherCondition)
	}
}

func (j *baseJoinProbe) batchConstructBuildRows(chk *chunk.Chunk, currentColumnIndexInRow int, forOtherCondition bool) {
	j.appendBuildRowToChunk(chk, currentColumnIndexInRow, forOtherCondition)
	if forOtherCondition {
		j.rowIndexInfos = append(j.rowIndexInfos, j.cachedBuildRows...)
	}
	j.cachedBuildRows = j.cachedBuildRows[:0]
}

func (j *baseJoinProbe) prepareForProbe(chk *chunk.Chunk) (joinedChk *chunk.Chunk, remainCap int, err error) {
	j.offsetAndLengthArray = j.offsetAndLengthArray[:0]
	j.cachedBuildRows = j.cachedBuildRows[:0]
	j.matchedRowsForCurrentProbeRow = 0
	joinedChk = chk
	if j.ctx.OtherCondition != nil {
		j.tmpChk.Reset()
		j.rowIndexInfos = j.rowIndexInfos[:0]
		j.selected = j.selected[:0]
		joinedChk = j.tmpChk
	}
	return joinedChk, chk.RequiredRows() - chk.NumRows(), nil
}

func (j *baseJoinProbe) appendBuildRowToChunk(chk *chunk.Chunk, currentColumnIndexInRow int, forOtherCondition bool) {
	if j.rightAsBuildSide {
		if forOtherCondition {
			j.appendBuildRowToChunkInternal(chk, j.rUsedInOtherCondition, true, j.currentChunk.NumCols(), currentColumnIndexInRow)
		} else {
			j.appendBuildRowToChunkInternal(chk, j.rUsed, false, len(j.lUsed), currentColumnIndexInRow)
		}
	} else {
		if forOtherCondition {
			j.appendBuildRowToChunkInternal(chk, j.lUsedInOtherCondition, true, 0, currentColumnIndexInRow)
		} else {
			j.appendBuildRowToChunkInternal(chk, j.lUsed, false, 0, currentColumnIndexInRow)
		}
	}
}

func (j *baseJoinProbe) appendBuildRowToChunkInternal(chk *chunk.Chunk, usedCols []int, forOtherCondition bool, colOffset int, currentColumnInRow int) {
	chkRows := chk.NumRows()
	needUpdateVirtualRow := currentColumnInRow == 0
	if len(usedCols) == 0 || len(j.cachedBuildRows) == 0 {
		if needUpdateVirtualRow {
			chk.SetNumVirtualRows(chkRows + len(j.cachedBuildRows))
		}
		return
	}
	for i := 0; i < len(j.cachedBuildRows); i++ {
		if j.cachedBuildRows[i].buildRowOffset == 0 {
			j.ctx.hashTableMeta.advanceToRowData(j.cachedBuildRows[i])
		}
	}
	colIndexMap := make(map[int]int)
	for index, value := range usedCols {
		if forOtherCondition {
			colIndexMap[value] = value + colOffset
		} else {
			colIndexMap[value] = index + colOffset
		}
	}
	meta := j.ctx.hashTableMeta
	columnsToAppend := len(meta.rowColumnsOrder)
	if forOtherCondition {
		columnsToAppend = meta.columnCountNeededForOtherCondition
		if j.ctx.RightAsBuildSide {
			for _, value := range j.rUsed {
				colIndexMap[value] = value + colOffset
			}
		} else {
			for _, value := range j.lUsed {
				colIndexMap[value] = value + colOffset
			}
		}
	}
	for columnIndex := currentColumnInRow; columnIndex < len(meta.rowColumnsOrder) && columnIndex < columnsToAppend; columnIndex++ {
		indexInDstChk, ok := colIndexMap[meta.rowColumnsOrder[columnIndex]]
		var currentColumn *chunk.Column
		if ok {
			currentColumn = chk.Column(indexInDstChk)
			for index := range j.cachedBuildRows {
				currentColumn.AppendNullBitmap(!meta.isColumnNull(*(*unsafe.Pointer)(unsafe.Pointer(&j.cachedBuildRows[index].buildRowStart)), columnIndex))
				j.cachedBuildRows[index].buildRowOffset = chunk.AppendCellFromRawData(currentColumn, *(*unsafe.Pointer)(unsafe.Pointer(&j.cachedBuildRows[index].buildRowStart)), j.cachedBuildRows[index].buildRowOffset)
			}
		} else {
			// not used so don't need to insert into chk, but still need to advance rowData
			if meta.columnsSize[columnIndex] < 0 {
				for index := range j.cachedBuildRows {
					size := *(*uint64)(unsafe.Add(*(*unsafe.Pointer)(unsafe.Pointer(&j.cachedBuildRows[index].buildRowStart)), j.cachedBuildRows[index].buildRowOffset))
					j.cachedBuildRows[index].buildRowOffset += sizeOfLengthField + int(size)
				}
			} else {
				for index := range j.cachedBuildRows {
					j.cachedBuildRows[index].buildRowOffset += meta.columnsSize[columnIndex]
				}
			}
		}
	}
	if needUpdateVirtualRow {
		chk.SetNumVirtualRows(chkRows + len(j.cachedBuildRows))
	}
}

func (j *baseJoinProbe) appendProbeRowToChunk(chk *chunk.Chunk, probeChk *chunk.Chunk) {
	if j.rightAsBuildSide {
		if j.ctx.hasOtherCondition() {
			j.appendProbeRowToChunkInternal(chk, probeChk, j.lUsedInOtherCondition, 0, true)
		} else {
			j.appendProbeRowToChunkInternal(chk, probeChk, j.lUsed, 0, false)
		}
	} else {
		if j.ctx.hasOtherCondition() {
			j.appendProbeRowToChunkInternal(chk, probeChk, j.rUsedInOtherCondition, j.ctx.hashTableMeta.totalColumnNumber, true)
		} else {
			j.appendProbeRowToChunkInternal(chk, probeChk, j.rUsed, len(j.lUsed), false)
		}
	}
}

func (j *baseJoinProbe) appendProbeRowToChunkInternal(chk *chunk.Chunk, probeChk *chunk.Chunk, used []int, collOffset int, forOtherCondition bool) {
	if len(used) == 0 || len(j.offsetAndLengthArray) == 0 {
		return
	}
	if forOtherCondition {
		usedColumnMap := make(map[int]struct{})
		for _, colIndex := range used {
			if _, ok := usedColumnMap[colIndex]; !ok {
				srcCol := probeChk.Column(colIndex)
				dstCol := chk.Column(colIndex + collOffset)
				for _, offsetAndLength := range j.offsetAndLengthArray {
					dstCol.AppendCellNTimes(srcCol, offsetAndLength.offset, offsetAndLength.length)
				}
				usedColumnMap[colIndex] = struct{}{}
			}
		}
	} else {
		for index, colIndex := range used {
			srcCol := probeChk.Column(colIndex)
			dstCol := chk.Column(index + collOffset)
			for _, offsetAndLength := range j.offsetAndLengthArray {
				dstCol.AppendCellNTimes(srcCol, offsetAndLength.offset, offsetAndLength.length)
			}
		}
	}
}

func (j *baseJoinProbe) buildResultAfterOtherCondition(chk *chunk.Chunk, joinedChk *chunk.Chunk) (err error) {
	// construct the return chunk based on joinedChk and selected, there are 3 kinds of columns
	// 1. columns already in joinedChk
	// 2. columns from build side, but not in joinedChk
	// 3. columns from probe side, but not in joinedChk
	rowCount := chk.NumRows()
	probeUsedColumns, probeColOffset, probeColOffsetInJoinedChk := j.lUsed, 0, 0
	if !j.rightAsBuildSide {
		probeUsedColumns, probeColOffset, probeColOffsetInJoinedChk = j.rUsed, len(j.lUsed), j.ctx.hashTableMeta.totalColumnNumber
	}

	for index, colIndex := range probeUsedColumns {
		dstCol := chk.Column(index + probeColOffset)
		if joinedChk.Column(colIndex+probeColOffsetInJoinedChk).Rows() > 0 {
			// probe column that is already in joinedChk
			srcCol := joinedChk.Column(colIndex + probeColOffsetInJoinedChk)
			chunk.CopySelectedRows(dstCol, srcCol, j.selected)
		} else {
			// probe column that is not in joinedChk
			srcCol := j.currentChunk.Column(colIndex)
			chunk.CopySelectedRowsWithRowIDFunc(dstCol, srcCol, j.selected, 0, len(j.selected), func(i int) int {
				return j.usedRows[j.rowIndexInfos[i].probeRowIndex]
			})
		}
	}
	buildUsedColumns, buildColOffset, buildColOffsetInJoinedChk := j.lUsed, 0, 0
	if j.rightAsBuildSide {
		buildUsedColumns, buildColOffset, buildColOffsetInJoinedChk = j.rUsed, len(j.lUsed), j.currentChunk.NumCols()
	}
	hasRemainCols := false
	for index, colIndex := range buildUsedColumns {
		dstCol := chk.Column(index + buildColOffset)
		srcCol := joinedChk.Column(colIndex + buildColOffsetInJoinedChk)
		if srcCol.Rows() > 0 {
			// build column that is already in joinedChk
			chunk.CopySelectedRows(dstCol, srcCol, j.selected)
		} else {
			hasRemainCols = true
		}
	}
	if hasRemainCols {
		j.cachedBuildRows = j.cachedBuildRows[:0]
		// build column that is not in joinedChk
		for index, result := range j.selected {
			if result {
				j.appendBuildRowToCachedBuildRowsAndConstructBuildRowsIfNeeded(j.rowIndexInfos[index], chk, j.ctx.hashTableMeta.columnCountNeededForOtherCondition, false)
			}
		}
		if len(j.cachedBuildRows) > 0 {
			j.batchConstructBuildRows(chk, j.ctx.hashTableMeta.columnCountNeededForOtherCondition, false)
		}
	}
	rowsAdded := 0
	for _, result := range j.selected {
		if result {
			rowsAdded++
		}
	}
	chk.SetNumVirtualRows(rowCount + rowsAdded)
	return
}

func isKeyMatched(keyMode keyMode, serializedKey []byte, rowStart unsafe.Pointer, meta *TableMeta) bool {
	switch keyMode {
	case OneInt64:
		return *(*int64)(unsafe.Pointer(&serializedKey[0])) == *(*int64)(unsafe.Add(rowStart, meta.nullMapLength+sizeOfNextPtr))
	case FixedSerializedKey:
		return bytes.Equal(serializedKey, hack.GetBytesFromPtr(unsafe.Add(rowStart, meta.nullMapLength+sizeOfNextPtr), meta.joinKeysLength))
	case VariableSerializedKey:
		return bytes.Equal(serializedKey, hack.GetBytesFromPtr(unsafe.Add(rowStart, meta.nullMapLength+sizeOfNextPtr+sizeOfLengthField), int(meta.getSerializedKeyLength(rowStart))))
	default:
		panic("unknown key match type")
	}
}

// NewJoinProbe create a join probe used for hash join v2
<<<<<<< HEAD
func NewJoinProbe(ctx *HashJoinCtxV2, workID uint, joinType core.JoinType, keyIndex []int, joinedColumnTypes, probeKeyTypes []*types.FieldType, rightAsBuildSide bool, probeChkFieldTypes []*types.FieldType) ProbeV2 {
=======
func NewJoinProbe(ctx *HashJoinCtxV2, workID uint, joinType logicalop.JoinType, keyIndex []int, joinedColumnTypes, probeKeyTypes []*types.FieldType, rightAsBuildSide bool) ProbeV2 {
>>>>>>> bab3667b
	base := baseJoinProbe{
		ctx:                   ctx,
		workID:                workID,
		keyIndex:              keyIndex,
		keyTypes:              probeKeyTypes,
		maxChunkSize:          ctx.SessCtx.GetSessionVars().MaxChunkSize,
		lUsed:                 ctx.LUsed,
		rUsed:                 ctx.RUsed,
		lUsedInOtherCondition: ctx.LUsedInOtherCondition,
		rUsedInOtherCondition: ctx.RUsedInOtherCondition,
		rightAsBuildSide:      rightAsBuildSide,
		spilledRowNum:         make(map[int]int), // TODO remove it
	}
	probeSpillChkFieldTypes := make([]*types.FieldType, 0, len(probeChkFieldTypes)+2)
	probeSpillChkFieldTypes = append(probeSpillChkFieldTypes, types.NewFieldType(mysql.TypeLonglong))
	probeSpillChkFieldTypes = append(probeSpillChkFieldTypes, types.NewFieldType(mysql.TypeBit))
	probeSpillChkFieldTypes = append(probeSpillChkFieldTypes, probeChkFieldTypes...)
	base.probeSpillChkFieldTypes = probeSpillChkFieldTypes

	for i := range keyIndex {
		if !mysql.HasNotNullFlag(base.keyTypes[i].GetFlag()) {
			base.hasNullableKey = true
		}
	}
	base.cachedBuildRows = make([]*matchedRowInfo, 0, batchBuildRowSize)
	base.matchedRowsHeaders = make([]uintptr, 0, chunk.InitialCapacity)
	base.selRows = make([]int, 0, chunk.InitialCapacity)
	for i := 0; i < chunk.InitialCapacity; i++ {
		base.selRows = append(base.selRows, i)
	}
	base.hashValues = make([][]posAndHashValue, ctx.partitionNumber)
	for i := 0; i < int(ctx.partitionNumber); i++ {
		base.hashValues[i] = make([]posAndHashValue, 0, chunk.InitialCapacity)
	}
	base.serializedKeys = make([][]byte, 0, chunk.InitialCapacity)
	if base.ctx.ProbeFilter != nil {
		base.filterVector = make([]bool, 0, chunk.InitialCapacity)
	}
	if base.hasNullableKey {
		base.nullKeyVector = make([]bool, 0, chunk.InitialCapacity)
	}
	if base.ctx.OtherCondition != nil {
		base.tmpChk = chunk.NewChunkWithCapacity(joinedColumnTypes, chunk.InitialCapacity)
		base.tmpChk.SetInCompleteChunk(true)
		base.selected = make([]bool, 0, chunk.InitialCapacity)
		base.rowIndexInfos = make([]*matchedRowInfo, 0, chunk.InitialCapacity)
	}
	switch joinType {
	case logicalop.InnerJoin:
		return &innerJoinProbe{base}
	case logicalop.LeftOuterJoin:
		return newOuterJoinProbe(base, !rightAsBuildSide, rightAsBuildSide)
	case logicalop.RightOuterJoin:
		return newOuterJoinProbe(base, rightAsBuildSide, rightAsBuildSide)
	default:
		panic("unsupported join type")
	}
}

type mockJoinProbe struct {
	baseJoinProbe
}

func (*mockJoinProbe) SetChunkForProbe(*chunk.Chunk) error {
	return errors.New("not supported")
}

func (j *mockJoinProbe) SetRestoredChunkForProbe(chunk *chunk.Chunk) error {
	return errors.New("not supported")
}

func (*mockJoinProbe) Probe(*hashjoinWorkerResult, *sqlkiller.SQLKiller) (ok bool, result *hashjoinWorkerResult) {
	panic("not supported")
}

func (*mockJoinProbe) ScanRowTable(*hashjoinWorkerResult, *sqlkiller.SQLKiller) (result *hashjoinWorkerResult) {
	panic("not supported")
}

func (*mockJoinProbe) IsScanRowTableDone() bool {
	panic("not supported")
}

func (*mockJoinProbe) NeedScanRowTable() bool {
	panic("not supported")
}

func (*mockJoinProbe) InitForScanRowTable(bool) {
	panic("not supported")
}

// used for test
func newMockJoinProbe(ctx *HashJoinCtxV2) *mockJoinProbe {
	base := baseJoinProbe{
		ctx:                   ctx,
		lUsed:                 ctx.LUsed,
		rUsed:                 ctx.RUsed,
		lUsedInOtherCondition: ctx.LUsedInOtherCondition,
		rUsedInOtherCondition: ctx.RUsedInOtherCondition,
		rightAsBuildSide:      false,
	}
	return &mockJoinProbe{base}
}<|MERGE_RESOLUTION|>--- conflicted
+++ resolved
@@ -70,16 +70,12 @@
 	// NeedScanRowTable returns true if current join need to scan row table after all the probe side chunks are handled
 	NeedScanRowTable() bool
 	// InitForScanRowTable do some pre-work before ScanRowTable, it must be called before ScanRowTable
-<<<<<<< HEAD
 	InitForScanRowTable(inSpillMode bool)
 	GetSpilledRowNum() map[int]int // TODO remove it
-=======
-	InitForScanRowTable()
 	// Return probe collsion
 	GetProbeCollision() uint64
 	// Reset probe collsion
 	ResetProbeCollision()
->>>>>>> bab3667b
 }
 
 type offsetAndLength struct {
@@ -145,7 +141,6 @@
 	rowIndexInfos []*matchedRowInfo
 	selected      []bool
 
-<<<<<<< HEAD
 	probeSpillChkFieldTypes []*types.FieldType
 
 	// This marks which columns are probe columns, and it is used only in spill
@@ -154,8 +149,7 @@
 
 	spilledIdx []int
 
-	spilledRowNum map[int]int // TODO remove it
-=======
+	spilledRowNum  map[int]int // TODO remove it
 	probeCollision uint64
 }
 
@@ -165,7 +159,6 @@
 
 func (j *baseJoinProbe) ResetProbeCollision() {
 	j.probeCollision = 0
->>>>>>> bab3667b
 }
 
 func (j *baseJoinProbe) IsCurrentChunkProbeDone() bool {
@@ -690,11 +683,7 @@
 }
 
 // NewJoinProbe create a join probe used for hash join v2
-<<<<<<< HEAD
-func NewJoinProbe(ctx *HashJoinCtxV2, workID uint, joinType core.JoinType, keyIndex []int, joinedColumnTypes, probeKeyTypes []*types.FieldType, rightAsBuildSide bool, probeChkFieldTypes []*types.FieldType) ProbeV2 {
-=======
-func NewJoinProbe(ctx *HashJoinCtxV2, workID uint, joinType logicalop.JoinType, keyIndex []int, joinedColumnTypes, probeKeyTypes []*types.FieldType, rightAsBuildSide bool) ProbeV2 {
->>>>>>> bab3667b
+func NewJoinProbe(ctx *HashJoinCtxV2, workID uint, joinType logicalop.JoinType, keyIndex []int, joinedColumnTypes, probeKeyTypes []*types.FieldType, rightAsBuildSide bool, probeChkFieldTypes []*types.FieldType) ProbeV2 {
 	base := baseJoinProbe{
 		ctx:                   ctx,
 		workID:                workID,
