--- conflicted
+++ resolved
@@ -71,7 +71,7 @@
 	NeedScanRowTable() bool
 	// InitForScanRowTable do some pre-work before ScanRowTable, it must be called before ScanRowTable
 	InitForScanRowTable(inSpillMode bool)
-	GetSpilledRowNum() map[int]int
+	GetSpilledRowNum() map[int]int // TODO remove it
 }
 
 type offsetAndLength struct {
@@ -235,8 +235,8 @@
 
 	// Not all sqls need spill, so we initialize it at runtime, or there will be too many unnecessary memory allocations
 	// spillTriggered can only be set in build stage, so it's ok to get it without lock
-	if j.ctx.spillHelper.isSpillTriggeredNoLock() && len(j.spillTmpChk) != j.ctx.PartitionNumber {
-		for i := 0; i < j.ctx.PartitionNumber; i++ {
+	if j.ctx.spillHelper.isSpillTriggeredNoLock() && len(j.spillTmpChk) != int(j.ctx.partitionNumber) {
+		for i := 0; i < int(j.ctx.partitionNumber); i++ {
 			j.spillTmpChk = append(j.spillTmpChk, chunk.NewChunkWithCapacity(j.probeSpillChkFieldTypes, spillChunkSize))
 		}
 	}
@@ -256,8 +256,7 @@
 		// See https://golang.org/pkg/hash/#Hash
 		_, _ = hash.Write(j.serializedKeys[logicalRowIndex])
 		hashValue := hash.Sum64()
-<<<<<<< HEAD
-		partIndex := hashValue % uint64(j.ctx.PartitionNumber)
+		partIndex := generatePartitionIndex(hashValue, j.ctx.partitionMaskOffset)
 		if j.ctx.spillHelper.isPartitionSpilled(int(partIndex)) {
 			j.spillTmpChk[partIndex].AppendInt64(0, int64(hashValue))
 			j.spillTmpChk[partIndex].AppendBytes(1, j.serializedKeys[logicalRowIndex])
@@ -281,10 +280,6 @@
 		} else {
 			j.hashValues[partIndex] = append(j.hashValues[partIndex], posAndHashValue{hashValue: hashValue, pos: logicalRowIndex})
 		}
-=======
-		partIndex := hashValue >> j.ctx.partitionMaskOffset
-		j.hashValues[partIndex] = append(j.hashValues[partIndex], posAndHashValue{hashValue: hashValue, pos: logicalRowIndex})
->>>>>>> e4948955
 	}
 	j.currentProbeRow = 0
 	for i := 0; i < int(j.ctx.partitionNumber); i++ {
@@ -334,7 +329,7 @@
 		j.matchedRowsHeaders = make([]uintptr, logicalRows)
 	}
 
-	for i := 0; i < j.ctx.PartitionNumber; i++ {
+	for i := 0; i < int(j.ctx.partitionNumber); i++ {
 		j.hashValues[i] = j.hashValues[i][:0]
 	}
 
@@ -363,7 +358,8 @@
 		hash.Reset()
 		hash.Write(rehashBuf.Bytes())
 		newHashVal := hash.Sum64()
-		partIndex := newHashVal % uint64(j.ctx.PartitionNumber)
+		// partIndex := generatePartitionIndex(newHashVal, )
+		partIndex := newHashVal % uint64(j.ctx.partitionNumber)
 		if j.ctx.spillHelper.isPartitionSpilled(int(partIndex)) {
 			j.spillTmpChk[partIndex].AppendInt64(0, int64(newHashVal))
 			j.spillTmpChk[partIndex].AppendBytes(1, serializedKeysCol.GetBytes(physicalRowIndex))
@@ -384,7 +380,7 @@
 	}
 
 	j.currentProbeRow = 0
-	for i := 0; i < j.ctx.PartitionNumber; i++ {
+	for i := 0; i < int(j.ctx.partitionNumber); i++ {
 		for index := range j.hashValues[i] {
 			logicalPos := j.hashValues[i][index].pos
 			physicalPos := j.usedRows[j.hashValues[i][index].pos]
@@ -400,7 +396,7 @@
 		return nil
 	}
 
-	for i := 0; i < j.ctx.PartitionNumber; i++ {
+	for i := 0; i < int(j.ctx.partitionNumber); i++ {
 		if j.spillTmpChk[i].NumRows() > 0 {
 			rowNum := j.spillTmpChk[i].NumRows()
 
