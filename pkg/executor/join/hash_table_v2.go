// Copyright 2024 PingCAP, Inc.
//
// Licensed under the Apache License, Version 2.0 (the "License");
// you may not use this file except in compliance with the License.
// You may obtain a copy of the License at
//
//     http://www.apache.org/licenses/LICENSE-2.0
//
// Unless required by applicable law or agreed to in writing, software
// distributed under the License is distributed on an "AS IS" BASIS,
// WITHOUT WARRANTIES OR CONDITIONS OF ANY KIND, either express or implied.
// See the License for the specific language governing permissions and
// limitations under the License.

package join

import (
	"sync/atomic"
	"unsafe"

	"github.com/pingcap/tidb/pkg/util/memory"
	"github.com/pingcap/tidb/pkg/util/serialization"
)

type subTable struct {
	rowData          *rowTable
	hashTable        []uintptr
	posMask          uint64
	isRowTableEmpty  bool
	isHashTableEmpty bool
}

func (st *subTable) lookup(hashValue uint64) uintptr {
	return st.hashTable[hashValue&st.posMask]
}

func (st *subTable) getTotalMemoryUsage() int64 {
	return st.rowData.getTotalMemoryUsage() + getHashTableMemoryUsage(uint64(len(st.hashTable)))
}

func (st *subTable) getSegmentNum() int {
	return st.rowData.getSegmentNum()
}

func nextPowerOfTwo(value uint64) uint64 {
	ret := uint64(2)
	round := 1
	for ; ret <= value && round <= 64; ret = ret << 1 {
		round++
	}
	if round > 64 {
		panic("input value is too large")
	}
	return ret
}

func getHashTableLength(table *rowTable) uint64 {
	if table.validKeyCount() == 0 {
		return 0
	}
	
	return max(nextPowerOfTwo(table.validKeyCount()), uint64(1024))
}

func getHashTableMemoryUsage(hashTableLength uint64) int64 {
	return int64(hashTableLength) * serialization.UnsafePointerLen
}

func newSubTable(table *rowTable, tracker *memory.Tracker) *subTable {
	ret := &subTable{
		rowData:          table,
		isHashTableEmpty: false,
		isRowTableEmpty:  false,
	}
	if table.rowCount() == 0 {
		ret.isRowTableEmpty = true
	}
	if table.validKeyCount() == 0 {
		ret.isHashTableEmpty = true
	}
<<<<<<< HEAD

	hashTableLength := getHashTableLength(table)
	if hashTableLength == 0 {
		return ret
	}
	
	if tracker != nil {
		tracker.Consume(getHashTableMemoryUsage(hashTableLength))
	}
=======
	hashTableLength := max(nextPowerOfTwo(table.validKeyCount()), uint64(32))
>>>>>>> e4948955
	ret.hashTable = make([]uintptr, hashTableLength)
	ret.posMask = hashTableLength - 1
	return ret
}

func (st *subTable) updateHashValue(pos uint64, rowAddress unsafe.Pointer) {
	prev := *(*unsafe.Pointer)(unsafe.Pointer(&st.hashTable[pos]))
	*(*unsafe.Pointer)(unsafe.Pointer(&st.hashTable[pos])) = rowAddress
	setNextRowAddress(rowAddress, prev)
}

func (st *subTable) atomicUpdateHashValue(pos uint64, rowAddress unsafe.Pointer) {
	for {
		prev := atomic.LoadPointer((*unsafe.Pointer)(unsafe.Pointer(&st.hashTable[pos])))
		if atomic.CompareAndSwapPointer((*unsafe.Pointer)(unsafe.Pointer(&st.hashTable[pos])), prev, rowAddress) {
			setNextRowAddress(rowAddress, prev)
			break
		}
	}
}

func (st *subTable) build(startSegmentIndex int, endSegmentIndex int) {
	if startSegmentIndex == 0 && endSegmentIndex == len(st.rowData.segments) {
		for i := startSegmentIndex; i < endSegmentIndex; i++ {
			for _, index := range st.rowData.segments[i].validJoinKeyPos {
				rowAddress := st.rowData.segments[i].getRowPointer(index)
				hashValue := st.rowData.segments[i].hashValues[index]
				pos := hashValue & st.posMask
				st.updateHashValue(pos, rowAddress)
			}
		}
	} else {
		for i := startSegmentIndex; i < endSegmentIndex; i++ {
			for _, index := range st.rowData.segments[i].validJoinKeyPos {
				rowAddress := st.rowData.segments[i].getRowPointer(index)
				hashValue := st.rowData.segments[i].hashValues[index]
				pos := hashValue & st.posMask
				st.atomicUpdateHashValue(pos, rowAddress)
			}
		}
	}
}

type hashTableV2 struct {
	tables          []*subTable
	partitionNumber uint64
}

func (ht *hashTableV2) getPartitionMemoryUsage(partID int) int64 {
	if ht.tables[partID] != nil {
		return ht.tables[partID].getTotalMemoryUsage()
	}
	return 0
}

func (ht *hashTableV2) clearPartitionSegments(partID int) {
	if ht.tables[partID] != nil {
		ht.tables[partID].rowData.clearSegments()
		ht.tables[partID].hashTable = nil
	}
}

type rowPos struct {
	subTableIndex   int
	rowSegmentIndex int
	rowIndex        uint64
}

type rowIter struct {
	table      *hashTableV2
	currentPos *rowPos
	endPos     *rowPos
}

func (ri *rowIter) getValue() unsafe.Pointer {
	return ri.table.tables[ri.currentPos.subTableIndex].rowData.segments[ri.currentPos.rowSegmentIndex].getRowPointer(int(ri.currentPos.rowIndex))
}

func (ri *rowIter) next() {
	ri.currentPos.rowIndex++
	if ri.currentPos.rowIndex == uint64(ri.table.tables[ri.currentPos.subTableIndex].rowData.segments[ri.currentPos.rowSegmentIndex].rowCount()) {
		ri.currentPos.rowSegmentIndex++
		ri.currentPos.rowIndex = 0
		for ri.currentPos.rowSegmentIndex == len(ri.table.tables[ri.currentPos.subTableIndex].rowData.segments) {
			ri.currentPos.subTableIndex++
			ri.currentPos.rowSegmentIndex = 0
			if ri.currentPos.subTableIndex == int(ri.table.partitionNumber) {
				break
			}
		}
	}
}

func (ri *rowIter) isEnd() bool {
	return !(ri.currentPos.subTableIndex < ri.endPos.subTableIndex || ri.currentPos.rowSegmentIndex < ri.endPos.rowSegmentIndex || ri.currentPos.rowIndex < ri.endPos.rowIndex)
}

func newJoinHashTableForTest(partitionedRowTables []*rowTable) *hashTableV2 {
	// first make sure there is no nil rowTable
	jht := &hashTableV2{
		tables:          make([]*subTable, len(partitionedRowTables)),
		partitionNumber: uint64(len(partitionedRowTables)),
	}
	for i, rowTable := range partitionedRowTables {
		jht.tables[i] = newSubTable(rowTable, nil)
	}
	return jht
}

func (jht *hashTableV2) createRowPos(pos uint64) *rowPos {
	if pos > jht.totalRowCount() {
		panic("invalid call to createRowPos, the input pos should be in [0, totalRowCount]")
	}
	if pos == jht.totalRowCount() {
		return &rowPos{
			subTableIndex:   len(jht.tables),
			rowSegmentIndex: 0,
			rowIndex:        0,
		}
	}
	subTableIndex := 0
	for pos >= jht.tables[subTableIndex].rowData.rowCount() {
		pos -= jht.tables[subTableIndex].rowData.rowCount()
		subTableIndex++
	}
	rowSegmentIndex := 0
	for pos >= uint64(jht.tables[subTableIndex].rowData.segments[rowSegmentIndex].rowCount()) {
		pos -= uint64(jht.tables[subTableIndex].rowData.segments[rowSegmentIndex].rowCount())
		rowSegmentIndex++
	}
	return &rowPos{
		subTableIndex:   subTableIndex,
		rowSegmentIndex: rowSegmentIndex,
		rowIndex:        pos,
	}
}
func (jht *hashTableV2) createRowIter(start, end uint64) *rowIter {
	if start > end {
		start = end
	}
	return &rowIter{
		table:      jht,
		currentPos: jht.createRowPos(start),
		endPos:     jht.createRowPos(end),
	}
}

func (jht *hashTableV2) isHashTableEmpty() bool {
	for _, subTable := range jht.tables {
		if !subTable.isHashTableEmpty {
			return false
		}
	}
	return true
}

func (jht *hashTableV2) totalRowCount() uint64 {
	ret := uint64(0)
	for _, table := range jht.tables {
		ret += table.rowData.rowCount()
	}
	return ret
}

func (jht *hashTableV2) buildHashTableForTest(partitionIndex int, startSegmentIndex int, segmentStep int) {
	jht.tables[partitionIndex].build(startSegmentIndex, segmentStep)
}<|MERGE_RESOLUTION|>--- conflicted
+++ resolved
@@ -58,8 +58,8 @@
 	if table.validKeyCount() == 0 {
 		return 0
 	}
-	
-	return max(nextPowerOfTwo(table.validKeyCount()), uint64(1024))
+
+	return max(nextPowerOfTwo(table.validKeyCount()), uint64(32))
 }
 
 func getHashTableMemoryUsage(hashTableLength uint64) int64 {
@@ -78,19 +78,17 @@
 	if table.validKeyCount() == 0 {
 		ret.isHashTableEmpty = true
 	}
-<<<<<<< HEAD
 
 	hashTableLength := getHashTableLength(table)
 	if hashTableLength == 0 {
+		ret.hashTable = make([]uintptr, 1)
+		ret.posMask = 0	
 		return ret
 	}
-	
+
 	if tracker != nil {
 		tracker.Consume(getHashTableMemoryUsage(hashTableLength))
 	}
-=======
-	hashTableLength := max(nextPowerOfTwo(table.validKeyCount()), uint64(32))
->>>>>>> e4948955
 	ret.hashTable = make([]uintptr, hashTableLength)
 	ret.posMask = hashTableLength - 1
 	return ret
