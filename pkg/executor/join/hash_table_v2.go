// Copyright 2024 PingCAP, Inc.
//
// Licensed under the Apache License, Version 2.0 (the "License");
// you may not use this file except in compliance with the License.
// You may obtain a copy of the License at
//
//     http://www.apache.org/licenses/LICENSE-2.0
//
// Unless required by applicable law or agreed to in writing, software
// distributed under the License is distributed on an "AS IS" BASIS,
// WITHOUT WARRANTIES OR CONDITIONS OF ANY KIND, either express or implied.
// See the License for the specific language governing permissions and
// limitations under the License.

package join

import (
	"sync/atomic"
	"unsafe"

	"github.com/pingcap/tidb/pkg/util/memory"
	"github.com/pingcap/tidb/pkg/util/serialization"
)

type subTable struct {
	rowData          *rowTable
	hashTable        []uintptr
	posMask          uint64
	isRowTableEmpty  bool
	isHashTableEmpty bool
}

func (st *subTable) lookup(hashValue uint64) uintptr {
	return st.hashTable[hashValue&st.posMask]
}

func (st *subTable) getAllRowTablesMemoryUsage() int64 {
	return st.rowData.getTotalMemoryUsage()
}

func (st *subTable) getTotalMemoryUsage() int64 {
	return st.rowData.getTotalMemoryUsage() + int64(len(st.hashTable))*serialization.UnsafePointerLen
}

func nextPowerOfTwo(value uint64) uint64 {
	ret := uint64(2)
	round := 1
	for ; ret <= value && round <= 64; ret = ret << 1 {
		round++
	}
	if round > 64 {
		panic("input value is too large")
	}
	return ret
}

func newSubTable(table *rowTable, tracker *memory.Tracker) *subTable {
	ret := &subTable{
		rowData:          table,
		isHashTableEmpty: false,
		isRowTableEmpty:  false,
	}
	if table.rowCount() == 0 {
		ret.isRowTableEmpty = true
	}
	if table.validKeyCount() == 0 {
		ret.isHashTableEmpty = true
	}
	hashTableLength := max(nextPowerOfTwo(table.validKeyCount()), uint64(1024))
<<<<<<< HEAD
	if tracker != nil {
		tracker.Consume(int64(hashTableLength) * serialization.UnsafePointerLen)
	}
	ret.hashTable = make([]unsafe.Pointer, hashTableLength)
=======
	ret.hashTable = make([]uintptr, hashTableLength)
>>>>>>> f158c654
	ret.posMask = hashTableLength - 1
	return ret
}

func (st *subTable) updateHashValue(pos uint64, rowAddress unsafe.Pointer) {
	prev := *(*unsafe.Pointer)(unsafe.Pointer(&st.hashTable[pos]))
	*(*unsafe.Pointer)(unsafe.Pointer(&st.hashTable[pos])) = rowAddress
	setNextRowAddress(rowAddress, prev)
}

func (st *subTable) atomicUpdateHashValue(pos uint64, rowAddress unsafe.Pointer) {
	for {
		prev := atomic.LoadPointer((*unsafe.Pointer)(unsafe.Pointer(&st.hashTable[pos])))
		if atomic.CompareAndSwapPointer((*unsafe.Pointer)(unsafe.Pointer(&st.hashTable[pos])), prev, rowAddress) {
			setNextRowAddress(rowAddress, prev)
			break
		}
	}
}

func (st *subTable) build(startSegmentIndex int, endSegmentIndex int) {
	if startSegmentIndex == 0 && endSegmentIndex == len(st.rowData.segments) {
		for i := startSegmentIndex; i < endSegmentIndex; i++ {
			for _, index := range st.rowData.segments[i].validJoinKeyPos {
				rowAddress := st.rowData.segments[i].getRowPointer(index)
				hashValue := st.rowData.segments[i].hashValues[index]
				pos := hashValue & st.posMask
				st.updateHashValue(pos, rowAddress)
			}
		}
	} else {
		for i := startSegmentIndex; i < endSegmentIndex; i++ {
			for _, index := range st.rowData.segments[i].validJoinKeyPos {
				rowAddress := st.rowData.segments[i].getRowPointer(index)
				hashValue := st.rowData.segments[i].hashValues[index]
				pos := hashValue & st.posMask
				st.atomicUpdateHashValue(pos, rowAddress)
			}
		}
	}
}

type hashTableV2 struct {
	tables          []*subTable
	partitionNumber uint64
}

func (ht *hashTableV2) getAllMemoryUsage() int64 {
	totalMemoryUsage := int64(0)
	for _, table := range ht.tables {
		totalMemoryUsage += table.getTotalMemoryUsage()
	}
	return totalMemoryUsage
}

type rowPos struct {
	subTableIndex   int
	rowSegmentIndex int
	rowIndex        uint64
}

type rowIter struct {
	table      *hashTableV2
	currentPos *rowPos
	endPos     *rowPos
}

func (ri *rowIter) getValue() unsafe.Pointer {
	return ri.table.tables[ri.currentPos.subTableIndex].rowData.segments[ri.currentPos.rowSegmentIndex].getRowPointer(int(ri.currentPos.rowIndex))
}

func (ri *rowIter) next() {
	ri.currentPos.rowIndex++
	if ri.currentPos.rowIndex == uint64(ri.table.tables[ri.currentPos.subTableIndex].rowData.segments[ri.currentPos.rowSegmentIndex].rowCount()) {
		ri.currentPos.rowSegmentIndex++
		ri.currentPos.rowIndex = 0
		for ri.currentPos.rowSegmentIndex == len(ri.table.tables[ri.currentPos.subTableIndex].rowData.segments) {
			ri.currentPos.subTableIndex++
			ri.currentPos.rowSegmentIndex = 0
			if ri.currentPos.subTableIndex == int(ri.table.partitionNumber) {
				break
			}
		}
	}
}

func (ri *rowIter) isEnd() bool {
	return !(ri.currentPos.subTableIndex < ri.endPos.subTableIndex || ri.currentPos.rowSegmentIndex < ri.endPos.rowSegmentIndex || ri.currentPos.rowIndex < ri.endPos.rowIndex)
}

func newJoinHashTableForTest(partitionedRowTables []*rowTable) *hashTableV2 {
	// first make sure there is no nil rowTable
	jht := &hashTableV2{
		tables:          make([]*subTable, len(partitionedRowTables)),
		partitionNumber: uint64(len(partitionedRowTables)),
	}
	for i, rowTable := range partitionedRowTables {
		jht.tables[i] = newSubTable(rowTable, nil)
	}
	return jht
}

func (jht *hashTableV2) createRowPos(pos uint64) *rowPos {
	if pos > jht.totalRowCount() {
		panic("invalid call to createRowPos, the input pos should be in [0, totalRowCount]")
	}
	if pos == jht.totalRowCount() {
		return &rowPos{
			subTableIndex:   len(jht.tables),
			rowSegmentIndex: 0,
			rowIndex:        0,
		}
	}
	subTableIndex := 0
	for pos >= jht.tables[subTableIndex].rowData.rowCount() {
		pos -= jht.tables[subTableIndex].rowData.rowCount()
		subTableIndex++
	}
	rowSegmentIndex := 0
	for pos >= uint64(jht.tables[subTableIndex].rowData.segments[rowSegmentIndex].rowCount()) {
		pos -= uint64(jht.tables[subTableIndex].rowData.segments[rowSegmentIndex].rowCount())
		rowSegmentIndex++
	}
	return &rowPos{
		subTableIndex:   subTableIndex,
		rowSegmentIndex: rowSegmentIndex,
		rowIndex:        pos,
	}
}
func (jht *hashTableV2) createRowIter(start, end uint64) *rowIter {
	if start > end {
		start = end
	}
	return &rowIter{
		table:      jht,
		currentPos: jht.createRowPos(start),
		endPos:     jht.createRowPos(end),
	}
}

func (jht *hashTableV2) isHashTableEmpty() bool {
	for _, subTable := range jht.tables {
		if !subTable.isHashTableEmpty {
			return false
		}
	}
	return true
}

func (jht *hashTableV2) totalRowCount() uint64 {
	ret := uint64(0)
	for _, table := range jht.tables {
		ret += table.rowData.rowCount()
	}
	return ret
}

func (jht *hashTableV2) buildHashTableForTest(partitionIndex int, startSegmentIndex int, segmentStep int) {
	jht.tables[partitionIndex].build(startSegmentIndex, segmentStep)
}<|MERGE_RESOLUTION|>--- conflicted
+++ resolved
@@ -67,14 +67,10 @@
 		ret.isHashTableEmpty = true
 	}
 	hashTableLength := max(nextPowerOfTwo(table.validKeyCount()), uint64(1024))
-<<<<<<< HEAD
 	if tracker != nil {
 		tracker.Consume(int64(hashTableLength) * serialization.UnsafePointerLen)
 	}
-	ret.hashTable = make([]unsafe.Pointer, hashTableLength)
-=======
 	ret.hashTable = make([]uintptr, hashTableLength)
->>>>>>> f158c654
 	ret.posMask = hashTableLength - 1
 	return ret
 }
