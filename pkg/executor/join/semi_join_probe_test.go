// Copyright 2024 PingCAP, Inc.
//
// Licensed under the Apache License, Version 2.0 (the "License");
// you may not use this file except in compliance with the License.
// You may obtain a copy of the License at
//
//     http://www.apache.org/licenses/LICENSE-2.0
//
// Unless required by applicable law or agreed to in writing, software
// distributed under the License is distributed on an "AS IS" BASIS,
// WITHOUT WARRANTIES OR CONDITIONS OF ANY KIND, either express or implied.
// See the License for the specific language governing permissions and
// limitations under the License.

package join

import (
	"math/rand"
	"testing"

	"github.com/pingcap/tidb/pkg/executor/internal/testutil"
	"github.com/pingcap/tidb/pkg/expression"
	"github.com/pingcap/tidb/pkg/parser/ast"
	"github.com/pingcap/tidb/pkg/parser/mysql"
	"github.com/pingcap/tidb/pkg/planner/core/operator/logicalop"
	"github.com/pingcap/tidb/pkg/sessionctx"
	"github.com/pingcap/tidb/pkg/types"
	"github.com/pingcap/tidb/pkg/util/chunk"
	"github.com/pingcap/tidb/pkg/util/mock"
	"github.com/stretchr/testify/require"
)

const maxChunkSizeInTest = 32

var semiJoinleftCols = []*expression.Column{
	{Index: 0, RetType: types.NewFieldType(mysql.TypeLonglong)},
	{Index: 1, RetType: types.NewFieldType(mysql.TypeLonglong)},
}

var semiJoinrightCols = []*expression.Column{
	{Index: 0, RetType: types.NewFieldType(mysql.TypeLonglong)},
	{Index: 1, RetType: types.NewFieldType(mysql.TypeLonglong)},
}

var semiJoinRetTypes = []*types.FieldType{
	types.NewFieldType(mysql.TypeLonglong),
	types.NewFieldType(mysql.TypeLonglong),
}

func buildLeftAndRightSemiDataSource(ctx sessionctx.Context, leftCols []*expression.Column, rightCols []*expression.Column, hasSel bool) (*testutil.MockDataSource, *testutil.MockDataSource) {
	leftSchema := expression.NewSchema(leftCols...)
	rightSchema := expression.NewSchema(rightCols...)

	joinKeyleftIntDatums := buildJoinKeyIntDatums(10000)
	joinKeyrightIntDatums := buildJoinKeyIntDatums(10000)
	leftMockSrcParm := testutil.MockDataSourceParameters{DataSchema: leftSchema, Ctx: ctx, Rows: 50000, Ndvs: []int{-1, -1}, Datums: [][]any{joinKeyleftIntDatums, joinKeyleftIntDatums}, HasSel: hasSel}
	rightMockSrcParm := testutil.MockDataSourceParameters{DataSchema: rightSchema, Ctx: ctx, Rows: 50000, Ndvs: []int{-1, -1}, Datums: [][]any{joinKeyrightIntDatums, joinKeyrightIntDatums}, HasSel: hasSel}
	return testutil.BuildMockDataSource(leftMockSrcParm), testutil.BuildMockDataSource(rightMockSrcParm)
}

func buildSemiDataSourceAndExpectResult(ctx sessionctx.Context, leftCols []*expression.Column, rightCols []*expression.Column, rightAsBuildSide bool, hasOtherCondition bool, hasDuplicateKey bool, isAntiSemiJoin bool) (*testutil.MockDataSource, *testutil.MockDataSource, []chunk.Row) {
	leftSchema := expression.NewSchema(leftCols...)
	rightSchema := expression.NewSchema(rightCols...)

	rowNum := int64(50000)
	leftCol0Datums := make([]any, 0, rowNum)
	leftCol1Datums := make([]any, 0, rowNum)
	rightCol0Datums := make([]any, 0, rowNum)
	rightCol1Datums := make([]any, 0, rowNum)

	intTp := types.NewFieldType(mysql.TypeLonglong)
	expectResultChunk := chunk.NewChunkWithCapacity([]*types.FieldType{intTp, intTp}, 10000)
	expectResult := make([]chunk.Row, 0, 100000)

	if hasDuplicateKey {
		if hasOtherCondition {
			if rightAsBuildSide {
				differentKeyNum := int64(10000)
				for i := int64(0); i < differentKeyNum; i++ {
					leftCol0Datums = append(leftCol0Datums, i)
					leftCol1Datums = append(leftCol1Datums, int64(1))

					singleKeyNum := rand.Int31n(2 * maxChunkSizeInTest)
					if singleKeyNum == 0 {
						if isAntiSemiJoin {
							expectResultChunk.AppendInt64(0, i)
							expectResultChunk.AppendInt64(1, 1)
						}
						continue
					}

					canOtherConditionSuccess := rand.Int31n(10) < 5
					if canOtherConditionSuccess {
						if !isAntiSemiJoin {
							expectResultChunk.AppendInt64(0, i)
							expectResultChunk.AppendInt64(1, 1)
						}

						otherConditionSuccessNum := rand.Int31n(singleKeyNum) + 1
						for j := 0; j < int(singleKeyNum); j++ {
							rightCol0Datums = append(rightCol0Datums, i)
							if j < int(otherConditionSuccessNum) {
								rightCol1Datums = append(rightCol1Datums, int64(0))
							} else {
								rightCol1Datums = append(rightCol1Datums, int64(1))
							}
						}
					} else {
						if isAntiSemiJoin {
							expectResultChunk.AppendInt64(0, i)
							expectResultChunk.AppendInt64(1, 1)
						}

						for j := 0; j < int(singleKeyNum); j++ {
							rightCol0Datums = append(rightCol0Datums, i)
							rightCol1Datums = append(rightCol1Datums, int64(1))
						}
					}
				}
			} else {
				differentKeyNum := int64(10000)
				for i := int64(0); i < differentKeyNum; i++ {
					rightCol0Datums = append(rightCol0Datums, i)
					rightCol1Datums = append(rightCol1Datums, int64(0))

					singleKeyNum := rand.Int31n(2 * maxChunkSizeInTest)
					if singleKeyNum == 0 {
						continue
					}

					canOtherConditionSuccess := rand.Int31n(10) < 5
					if canOtherConditionSuccess {
						otherConditionSuccessNum := rand.Int31n(singleKeyNum) + 1
						for j := 0; j < int(singleKeyNum); j++ {
							leftCol0Datums = append(leftCol0Datums, i)
							if j < int(otherConditionSuccessNum) {
								leftCol1Datums = append(leftCol1Datums, int64(1))
								if !isAntiSemiJoin {
									expectResultChunk.AppendInt64(0, i)
									expectResultChunk.AppendInt64(1, 1)
								}
							} else {
								leftCol1Datums = append(leftCol1Datums, int64(0))
								if isAntiSemiJoin {
									expectResultChunk.AppendInt64(0, i)
									expectResultChunk.AppendInt64(1, 0)
								}
							}
						}
					} else {
						for j := 0; j < int(singleKeyNum); j++ {
							leftCol0Datums = append(leftCol0Datums, i)
							leftCol1Datums = append(leftCol1Datums, int64(0))
							if isAntiSemiJoin {
								expectResultChunk.AppendInt64(0, i)
								expectResultChunk.AppendInt64(1, 0)
							}
						}
					}
				}
			}
		} else {
			differentKeyNum := int64(10000)
			for i := int64(0); i < differentKeyNum; i++ {
				leftSingleKeyNum := rand.Int31n(2*maxChunkSizeInTest) + 1
				rightSingleKeyNum := rand.Int31n(2*maxChunkSizeInTest) + 1

				for j := 0; j < int(leftSingleKeyNum); j++ {
					leftCol0Datums = append(leftCol0Datums, i)
					leftCol1Datums = append(leftCol1Datums, int64(0))
				}

				if i%2 == 0 {
					for j := 0; j < int(rightSingleKeyNum); j++ {
						rightCol0Datums = append(rightCol0Datums, i)
						rightCol1Datums = append(rightCol1Datums, int64(0))
					}

					if !isAntiSemiJoin {
						for j := 0; j < int(leftSingleKeyNum); j++ {
							expectResultChunk.AppendInt64(0, i)
							expectResultChunk.AppendInt64(1, 0)
						}
					}
				} else {
					if isAntiSemiJoin {
						for j := 0; j < int(leftSingleKeyNum); j++ {
							expectResultChunk.AppendInt64(0, i)
							expectResultChunk.AppendInt64(1, 0)
						}
					}
				}
			}
		}
	} else {
		leftCol0StartNum := int64(30000)
		for i := int64(0); i < rowNum; i++ {
			leftCol0AppendedData := leftCol0StartNum + i
			leftCol0Datums = append(leftCol0Datums, leftCol0AppendedData)

			if hasOtherCondition {
				if leftCol0AppendedData%2 == 0 {
					leftCol1Datums = append(leftCol1Datums, int64(1))
					if isAntiSemiJoin {
						if leftCol0AppendedData >= rowNum {
							expectResultChunk.AppendInt64(0, leftCol0AppendedData)
							expectResultChunk.AppendInt64(1, 1)
						}
					} else {
						if leftCol0AppendedData < rowNum {
							expectResultChunk.AppendInt64(0, leftCol0AppendedData)
							expectResultChunk.AppendInt64(1, 1)
						}
					}
				} else {
					leftCol1Datums = append(leftCol1Datums, int64(0))
					if isAntiSemiJoin {
						expectResultChunk.AppendInt64(0, leftCol0AppendedData)
						expectResultChunk.AppendInt64(1, 0)
					}
				}
			} else {
				leftCol1Datums = append(leftCol1Datums, int64(1))
				if isAntiSemiJoin {
					if leftCol0AppendedData >= rowNum {
						expectResultChunk.AppendInt64(0, leftCol0AppendedData)
						expectResultChunk.AppendInt64(1, 1)
					}
				} else {
					if leftCol0AppendedData < rowNum {
						expectResultChunk.AppendInt64(0, leftCol0AppendedData)
						expectResultChunk.AppendInt64(1, 1)
					}
				}
			}

			rightCol0Datums = append(rightCol0Datums, i)
			rightCol1Datums = append(rightCol1Datums, int64(0))
		}
	}

	leftLen := len(leftCol0Datums)
	rightLen := len(rightCol0Datums)

	// Shuffle
	for i := int64(0); i < int64(leftLen); i++ {
		j := rand.Int63n(i + 1)
		leftCol0Datums[i], leftCol0Datums[j] = leftCol0Datums[j], leftCol0Datums[i]
		leftCol1Datums[i], leftCol1Datums[j] = leftCol1Datums[j], leftCol1Datums[i]
	}

	for i := int64(0); i < int64(rightLen); i++ {
		j := rand.Int63n(i + 1)
		rightCol0Datums[i], rightCol0Datums[j] = rightCol0Datums[j], rightCol0Datums[i]
		rightCol1Datums[i], rightCol1Datums[j] = rightCol1Datums[j], rightCol1Datums[i]
	}

	if isAntiSemiJoin {
		expectResult = sortRows([]*chunk.Chunk{expectResultChunk}, semiJoinRetTypes)
	} else {
		resultRowNum := expectResultChunk.NumRows()
		for i := 0; i < resultRowNum; i++ {
			expectResult = append(expectResult, expectResultChunk.GetRow(i))
		}
	}

	leftMockSrcParm := testutil.MockDataSourceParameters{DataSchema: leftSchema, Ctx: ctx, Rows: leftLen, Ndvs: []int{-2, -2}, Datums: [][]any{leftCol0Datums, leftCol1Datums}, HasSel: false}
	rightMockSrcParm := testutil.MockDataSourceParameters{DataSchema: rightSchema, Ctx: ctx, Rows: rightLen, Ndvs: []int{-2, -2}, Datums: [][]any{rightCol0Datums, rightCol1Datums}, HasSel: false}
	return testutil.BuildMockDataSource(leftMockSrcParm), testutil.BuildMockDataSource(rightMockSrcParm), expectResult
}

func testSemiJoin(t *testing.T, rightAsBuildSide bool, hasOtherCondition bool, hasDuplicateKey bool) {
	testSemiOrAntiSemiJoin(t, rightAsBuildSide, hasOtherCondition, hasDuplicateKey, false)
}

func testSemiOrAntiSemiJoin(t *testing.T, rightAsBuildSide bool, hasOtherCondition bool, hasDuplicateKey bool, isAntiSemiJoin bool) {
	ctx := mock.NewContext()
	ctx.GetSessionVars().InitChunkSize = maxChunkSizeInTest
	ctx.GetSessionVars().MaxChunkSize = maxChunkSizeInTest
	leftDataSource, rightDataSource, expectedResult := buildSemiDataSourceAndExpectResult(ctx, semiJoinleftCols, semiJoinrightCols, rightAsBuildSide, hasOtherCondition, hasDuplicateKey, isAntiSemiJoin)

	maxRowTableSegmentSize = 100

	intTp := types.NewFieldType(mysql.TypeLonglong)

	leftKeys := []*expression.Column{
		{Index: 0, RetType: intTp},
	}

	rightKeys := []*expression.Column{
		{Index: 0, RetType: intTp},
	}

	var buildKeys []*expression.Column
	var probeKeys []*expression.Column
	if rightAsBuildSide {
		buildKeys = rightKeys
		probeKeys = leftKeys
	} else {
		buildKeys = leftKeys
		probeKeys = rightKeys
	}

	var otherCondition expression.CNFExprs
	lUsedInOtherCondition := []int{}
	rUsedInOtherCondition := []int{}
	if hasOtherCondition {
		lUsedInOtherCondition = append(lUsedInOtherCondition, 1)
		rUsedInOtherCondition = append(rUsedInOtherCondition, 1)

		tinyTp := types.NewFieldType(mysql.TypeTiny)
		a := &expression.Column{Index: 1, RetType: intTp}
		b := &expression.Column{Index: 3, RetType: intTp}
		sf, err := expression.NewFunction(mock.NewContext(), ast.GT, tinyTp, a, b)
		require.NoError(t, err, "error when create other condition")
		otherCondition = append(otherCondition, sf)
	}

	var joinType logicalop.JoinType
	if isAntiSemiJoin {
		joinType = logicalop.AntiSemiJoin
	} else {
		joinType = logicalop.SemiJoin
	}

	info := &hashJoinInfo{
		ctx:                   ctx,
		schema:                buildSchema(semiJoinRetTypes),
		leftExec:              leftDataSource,
		rightExec:             rightDataSource,
		joinType:              joinType,
		rightAsBuildSide:      rightAsBuildSide,
		buildKeys:             buildKeys,
		probeKeys:             probeKeys,
		lUsed:                 []int{0, 1},
		rUsed:                 []int{},
		otherCondition:        otherCondition,
		lUsedInOtherCondition: lUsedInOtherCondition,
		rUsedInOtherCondition: rUsedInOtherCondition,
	}

	leftDataSource.PrepareChunks()
	rightDataSource.PrepareChunks()

	hashJoinExec := buildHashJoinV2Exec(info)
	result := getSortedResults(t, hashJoinExec, semiJoinRetTypes)
	checkResults(t, semiJoinRetTypes, result, expectedResult)
}

func TestSemiJoinBasic(t *testing.T) {
	testSemiJoin(t, false, false, false) // Left side build without other condition
	testSemiJoin(t, false, true, false)  // Left side build with other condition
	testSemiJoin(t, true, false, false)  // Right side build without other condition
	testSemiJoin(t, true, true, false)   // Right side build with other condition
}

func TestSemiJoinDuplicateKeys(t *testing.T) {
	testSemiJoin(t, false, false, true) // Left side build without other condition
	testSemiJoin(t, false, true, true)  // Left side build with other condition
	testSemiJoin(t, true, false, true)  // Right side build without other condition
	testSemiJoin(t, true, true, true)   // Right side build with other condition
}

<<<<<<< HEAD
func TestSemiJoinSpill(t *testing.T) {
=======
func TestSemiSpill(t *testing.T) {
>>>>>>> c432bbcb
	var leftCols = []*expression.Column{
		{Index: 0, RetType: types.NewFieldType(mysql.TypeLonglong)},
		{Index: 1, RetType: types.NewFieldType(mysql.TypeLonglong)},
	}

	var rightCols = []*expression.Column{
		{Index: 0, RetType: types.NewFieldType(mysql.TypeLonglong)},
		{Index: 1, RetType: types.NewFieldType(mysql.TypeLonglong)},
	}

	ctx := mock.NewContext()
	ctx.GetSessionVars().InitChunkSize = 32
	ctx.GetSessionVars().MaxChunkSize = 32
	leftDataSource, rightDataSource := buildLeftAndRightSemiDataSource(ctx, leftCols, rightCols, false)

	intTp := types.NewFieldType(mysql.TypeLonglong)

	leftTypes := []*types.FieldType{intTp, intTp}
	rightTypes := []*types.FieldType{intTp, intTp}

	leftKeys := []*expression.Column{
		{Index: 0, RetType: intTp},
	}
	rightKeys := []*expression.Column{
		{Index: 0, RetType: intTp},
	}

	tinyTp := types.NewFieldType(mysql.TypeTiny)
	a := &expression.Column{Index: 1, RetType: intTp}
	b := &expression.Column{Index: 3, RetType: intTp}
	sf, err := expression.NewFunction(mock.NewContext(), ast.GT, tinyTp, a, b)
	require.NoError(t, err, "error when create other condition")
	otherCondition := make(expression.CNFExprs, 0)
	otherCondition = append(otherCondition, sf)

	maxRowTableSegmentSize = 100
	spillChunkSize = 100

	joinTypes := []logicalop.JoinType{logicalop.SemiJoin}
	params := []spillTestParam{
		// basic case
		{true, leftKeys, rightKeys, leftTypes, rightTypes, []int{0, 1}, []int{}, nil, nil, nil, []int64{1800000, 1000000, 3000000, 600000, 10000}},
		{false, leftKeys, rightKeys, leftTypes, rightTypes, []int{0, 1}, []int{}, nil, nil, nil, []int64{1800000, 1000000, 3500000, 600000, 10000}},
		// with other condition
		{true, leftKeys, rightKeys, leftTypes, rightTypes, []int{0, 1}, []int{}, otherCondition, []int{1}, []int{1}, []int64{1800000, 1000000, 3500000, 600000, 10000}},
		{false, leftKeys, rightKeys, leftTypes, rightTypes, []int{0, 1}, []int{}, otherCondition, []int{1}, []int{1}, []int64{1800000, 1000000, 3500000, 600000, 10000}},
	}

	for _, joinType := range joinTypes {
		for _, param := range params {
			testSpill(t, ctx, joinType, leftDataSource, rightDataSource, param)
		}
	}
}

func TestSemiJoinProbeBasic(t *testing.T) {
	testLeftOuterSemiOrSemiJoinProbeBasic(t, false)
}

func TestSemiJoinProbeAllJoinKeys(t *testing.T) {
	testLeftOuterSemiJoinProbeAllJoinKeys(t, false)
}

func TestSemiJoinProbeWithSel(t *testing.T) {
	testLeftOuterSemiJoinProbeWithSel(t, false)
}<|MERGE_RESOLUTION|>--- conflicted
+++ resolved
@@ -361,11 +361,7 @@
 	testSemiJoin(t, true, true, true)   // Right side build with other condition
 }
 
-<<<<<<< HEAD
 func TestSemiJoinSpill(t *testing.T) {
-=======
-func TestSemiSpill(t *testing.T) {
->>>>>>> c432bbcb
 	var leftCols = []*expression.Column{
 		{Index: 0, RetType: types.NewFieldType(mysql.TypeLonglong)},
 		{Index: 1, RetType: types.NewFieldType(mysql.TypeLonglong)},
