--- conflicted
+++ resolved
@@ -382,11 +382,7 @@
 	}
 }
 
-<<<<<<< HEAD
-func testLeftOuterSemiJoinProbeWithSel(t *testing.T, isLefterOuter bool) {
-=======
 func testLeftOuterSemiJoinProbeWithSel(t *testing.T, isLeftOuter bool) {
->>>>>>> 8eebb2da
 	intTp := types.NewFieldType(mysql.TypeLonglong)
 	intTp.AddFlag(mysql.NotNullFlag)
 	nullableIntTp := types.NewFieldType(mysql.TypeLonglong)
@@ -411,33 +407,21 @@
 	otherCondition = append(otherCondition, sf)
 
 	var joinType logicalop.JoinType
-<<<<<<< HEAD
-	if isLefterOuter {
-=======
-	if isLeftOuter {
->>>>>>> 8eebb2da
+	if isLeftOuter {
 		joinType = logicalop.LeftOuterSemiJoin
 	} else {
 		joinType = logicalop.SemiJoin
 	}
 
 	rightAsBuildSide := []bool{true}
-<<<<<<< HEAD
-	if !isLefterOuter {
-=======
 	if !isLeftOuter {
->>>>>>> 8eebb2da
 		rightAsBuildSide = append(rightAsBuildSide, false)
 	}
 
 	simpleFilter := createSimpleFilter(t)
 
 	hasFilter := []bool{false}
-<<<<<<< HEAD
-	if isLefterOuter {
-=======
-	if isLeftOuter {
->>>>>>> 8eebb2da
+	if isLeftOuter {
 		hasFilter = append(hasFilter, true)
 	}
 
