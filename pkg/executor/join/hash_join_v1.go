--- conflicted
+++ resolved
@@ -214,7 +214,6 @@
 	e.initializeForProbe()
 	e.workerWg.RunWithRecover(func() {
 		defer trace.StartRegion(ctx, "HashJoinProbeSideFetcher").End()
-<<<<<<< HEAD
 		e.ProbeSideTupleFetcher.fetchProbeSideChunks(
 			ctx,
 			e.MaxChunkSize(),
@@ -222,17 +221,11 @@
 				return e.ProbeSideTupleFetcher.RowContainer.Len() == uint64(0)
 			},
 			func() bool { return false },
-			e.ProbeSideTupleFetcher.JoinType == plannercore.InnerJoin || e.ProbeSideTupleFetcher.JoinType == plannercore.SemiJoin,
+			e.ProbeSideTupleFetcher.JoinType == logicalop.InnerJoin || e.ProbeSideTupleFetcher.JoinType == logicalop.SemiJoin,
 			false,
 			e.ProbeSideTupleFetcher.IsOuterJoin,
 			&e.ProbeSideTupleFetcher.hashJoinCtxBase,
 		)
-=======
-		e.ProbeSideTupleFetcher.fetchProbeSideChunks(ctx, e.MaxChunkSize(), func() bool {
-			return e.ProbeSideTupleFetcher.RowContainer.Len() == uint64(0)
-		}, e.ProbeSideTupleFetcher.JoinType == logicalop.InnerJoin || e.ProbeSideTupleFetcher.JoinType == logicalop.SemiJoin,
-			false, e.ProbeSideTupleFetcher.IsOuterJoin, &e.ProbeSideTupleFetcher.hashJoinCtxBase)
->>>>>>> bab3667b
 	}, e.ProbeSideTupleFetcher.handleProbeSideFetcherPanic)
 
 	for i := uint(0); i < e.Concurrency; i++ {
