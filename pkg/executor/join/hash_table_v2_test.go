--- conflicted
+++ resolved
@@ -88,41 +88,22 @@
 }
 
 func TestHashTableSize(t *testing.T) {
-<<<<<<< HEAD
-	rowTable := createMockRowTable(10, 5, true)
-	subTable := newSubTable(rowTable, nil)
-	// min hash table size is 1024
-	require.Equal(t, 1024, len(subTable.hashTable))
-	rowTable = createMockRowTable(1024, 1, true)
-	subTable = newSubTable(rowTable, nil)
-	require.Equal(t, 2048, len(subTable.hashTable))
-	rowTable = createMockRowTable(1025, 1, true)
-	subTable = newSubTable(rowTable, nil)
-	require.Equal(t, 2048, len(subTable.hashTable))
-	rowTable = createMockRowTable(2048, 1, true)
-	subTable = newSubTable(rowTable, nil)
-	require.Equal(t, 4096, len(subTable.hashTable))
-	rowTable = createMockRowTable(2049, 1, true)
-	subTable = newSubTable(rowTable, nil)
-	require.Equal(t, 4096, len(subTable.hashTable))
-=======
 	rowTable := createMockRowTable(2, 5, true)
-	subTable := newSubTable(rowTable)
+	subTable := newSubTable(rowTable, nil)
 	// min hash table size is 32
 	require.Equal(t, 32, len(subTable.hashTable))
 	rowTable = createMockRowTable(32, 1, true)
-	subTable = newSubTable(rowTable)
+	subTable = newSubTable(rowTable, nil)
 	require.Equal(t, 64, len(subTable.hashTable))
 	rowTable = createMockRowTable(33, 1, true)
-	subTable = newSubTable(rowTable)
+	subTable = newSubTable(rowTable, nil)
 	require.Equal(t, 64, len(subTable.hashTable))
 	rowTable = createMockRowTable(64, 1, true)
-	subTable = newSubTable(rowTable)
+	subTable = newSubTable(rowTable, nil)
 	require.Equal(t, 128, len(subTable.hashTable))
 	rowTable = createMockRowTable(65, 1, true)
-	subTable = newSubTable(rowTable)
+	subTable = newSubTable(rowTable, nil)
 	require.Equal(t, 128, len(subTable.hashTable))
->>>>>>> e4948955
 }
 
 func TestBuild(t *testing.T) {
