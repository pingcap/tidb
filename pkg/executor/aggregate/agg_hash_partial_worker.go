--- conflicted
+++ resolved
@@ -24,40 +24,13 @@
 	"github.com/pingcap/tidb/pkg/executor/aggfuncs"
 	"github.com/pingcap/tidb/pkg/expression"
 	"github.com/pingcap/tidb/pkg/sessionctx"
-<<<<<<< HEAD
-	"github.com/pingcap/tidb/pkg/sessionctx/stmtctx"
 	"github.com/pingcap/tidb/pkg/types"
 	"github.com/pingcap/tidb/pkg/util/chunk"
+	"github.com/pingcap/tidb/pkg/util/hack"
 	"github.com/pingcap/tidb/pkg/util/intest"
 	"github.com/twmb/murmur3"
 )
 
-// HashAggIntermData indicates the intermediate data of aggregation execution.
-type HashAggIntermData struct {
-	groupKeys        []string
-	cursor           int
-	partialResultMap aggfuncs.AggPartialResultMapper
-}
-
-// getPartialResultBatch fetches a batch of partial results from HashAggIntermData.
-func (d *HashAggIntermData) getPartialResultBatch(_ *stmtctx.StatementContext, partialResult [][]aggfuncs.PartialResult, _ []aggfuncs.AggFunc, maxChunkSize int) (_ [][]aggfuncs.PartialResult, groupKeys []string, reachEnd bool) {
-	keyStart := d.cursor
-	for ; d.cursor < len(d.groupKeys) && len(partialResult) < maxChunkSize; d.cursor++ {
-		partialResult = append(partialResult, d.partialResultMap[d.groupKeys[d.cursor]])
-	}
-	if d.cursor == len(d.groupKeys) {
-		reachEnd = true
-	}
-	return partialResult, d.groupKeys[keyStart:d.cursor], reachEnd
-}
-
-=======
-	"github.com/pingcap/tidb/pkg/util/chunk"
-	"github.com/pingcap/tidb/pkg/util/hack"
-	"github.com/twmb/murmur3"
-)
-
->>>>>>> bac013e1
 // HashAggPartialWorker indicates the partial workers of parallel hash agg execution,
 // the number of the worker can be set by `tidb_hashagg_partial_concurrency`.
 type HashAggPartialWorker struct {
@@ -65,28 +38,19 @@
 	ctx sessionctx.Context
 
 	inputCh        chan *chunk.Chunk
-	outputChs      []chan *HashAggIntermData
+	outputChs      []chan *aggfuncs.AggPartialResultMapper
 	globalOutputCh chan *AfFinalResult
 
 	// Partial worker transmit the HashAggInput by this channel,
 	// so that the data fetcher could get the partial worker's HashAggInput
 	giveBackCh chan<- *HashAggInput
 
-<<<<<<< HEAD
-	partialResultsMap aggfuncs.AggPartialResultMapper
-=======
-	inputCh        chan *chunk.Chunk
-	outputChs      []chan *aggfuncs.AggPartialResultMapper
-	globalOutputCh chan *AfFinalResult
-	giveBackCh     chan<- *HashAggInput
-	BInMaps        []int
-
+	BInMaps               []int
 	partialResultsBuffer  [][]aggfuncs.PartialResult
 	partialResultNumInRow int
 
 	// Length of this map is equal to the number of final workers
 	partialResultsMap []aggfuncs.AggPartialResultMapper
->>>>>>> bac013e1
 	groupByItems      []expression.Expression
 	groupKey          [][]byte
 	// chk stores the input data from child,
@@ -100,7 +64,7 @@
 	spillSerializeHelpers []aggfuncs.SpillSerializeHelper
 	getNewTmpChunkFunc    func() *chunk.Chunk
 	spillChunkFieldTypes  []*types.FieldType
-	spilledChunksIO       []*chunk.ListInDisk
+	spilledChunksIO       []*chunk.DataInDiskByRows // TODO replace it with DataInDiskByChunks
 }
 
 func (w *HashAggPartialWorker) getChildInput() bool {
@@ -152,17 +116,12 @@
 
 func (w *HashAggPartialWorker) run(ctx sessionctx.Context, waitGroup *sync.WaitGroup, finalConcurrency int) {
 	start := time.Now()
-<<<<<<< HEAD
-	needShuffle, sc := false, ctx.GetSessionVars().StmtCtx
 	hasError := false
-=======
 	needShuffle := false
->>>>>>> bac013e1
 	defer func() {
 		if r := recover(); r != nil {
 			recoveryHashAgg(w.globalOutputCh, r)
 		}
-<<<<<<< HEAD
 
 		w.waitForSpillDoneBeforeWorkerExit()
 		w.workerSync.waitForRunningWorkers()
@@ -183,12 +142,8 @@
 					w.spillHelper.addListInDisks(w.spilledChunksIO)
 				}
 			} else if needShuffle {
-				w.shuffleIntermData(sc, finalConcurrency)
-			}
-=======
-		if needShuffle {
-			w.shuffleIntermData(finalConcurrency)
->>>>>>> bac013e1
+				w.shuffleIntermData(finalConcurrency)
+			}
 		}
 
 		w.workerSync.waitForExitOfAliveWorkers()
@@ -234,12 +189,8 @@
 		}
 
 		execStart := time.Now()
-<<<<<<< HEAD
-		if err := w.updatePartialResult(ctx, sc, w.chk, len(w.partialResultsMap)); err != nil {
+		if err := w.updatePartialResult(ctx, w.chk, len(w.partialResultsMap)); err != nil {
 			hasError = true
-=======
-		if err := w.updatePartialResult(ctx, w.chk, len(w.partialResultsMap)); err != nil {
->>>>>>> bac013e1
 			w.globalOutputCh <- &AfFinalResult{err: err}
 			w.spillHelper.setError()
 			return
@@ -359,10 +310,10 @@
 	if !w.isSpillPrepared {
 		w.isSpillPrepared = true
 		w.tmpChksForSpill = make([]*chunk.Chunk, spilledPartitionNum)
-		w.spilledChunksIO = make([]*chunk.ListInDisk, spilledPartitionNum)
+		w.spilledChunksIO = make([]*chunk.DataInDiskByRows, spilledPartitionNum)
 		for i := 0; i < spilledPartitionNum; i++ {
 			w.tmpChksForSpill[i] = w.getNewTmpChunkFunc()
-			w.spilledChunksIO[i] = chunk.NewListInDisk(w.spillChunkFieldTypes)
+			w.spilledChunksIO[i] = chunk.NewDataInDiskByRows(w.spillChunkFieldTypes)
 			if w.spillHelper.isTrackerEnabled {
 				w.spilledChunksIO[i].GetDiskTracker().AttachTo(w.spillHelper.diskTracker)
 			}
@@ -381,32 +332,40 @@
 	}
 
 	w.prepareForSpillWhenNeeded()
-	for key, partialResults := range w.partialResultsMap {
-		partitionNum := int(murmur3.Sum32([]byte(key))) % spilledPartitionNum
-
-		// Spill data when tmp chunk is full
-		if w.tmpChksForSpill[partitionNum].IsFull() {
-			err := w.spilledChunksIO[partitionNum].Add(w.tmpChksForSpill[partitionNum])
-			if err != nil {
-				return err
-			}
-			w.tmpChksForSpill[partitionNum].Reset()
-		}
-
-		// Serialize agg meta data to the tmp chunk
-		for i, aggFunc := range w.aggFuncs {
-			aggFunc.SerializePartialResult(w.ctx, partialResults[i], w.tmpChksForSpill[partitionNum], &(w.spillSerializeHelpers[i]))
-		}
-
-		// Append key
-		w.tmpChksForSpill[partitionNum].AppendString(len(w.aggFuncs), key)
-	}
-
-	// Clear the groupby keys and partialResultsMap
-	w.partialResultsMap = make(aggfuncs.AggPartialResultMapper)
+	for _, partialResultsMap := range w.partialResultsMap {
+		for key, partialResults := range partialResultsMap {
+			partitionNum := int(murmur3.Sum32([]byte(key))) % spilledPartitionNum
+
+			// Spill data when tmp chunk is full
+			if w.tmpChksForSpill[partitionNum].IsFull() {
+				err := w.spilledChunksIO[partitionNum].Add(w.tmpChksForSpill[partitionNum])
+				if err != nil {
+					return err
+				}
+				w.tmpChksForSpill[partitionNum].Reset()
+			}
+
+			// Serialize agg meta data to the tmp chunk
+			for i, aggFunc := range w.aggFuncs {
+				aggFunc.SerializePartialResult(w.ctx, partialResults[i], w.tmpChksForSpill[partitionNum], &(w.spillSerializeHelpers[i]))
+			}
+
+			// Append key
+			w.tmpChksForSpill[partitionNum].AppendString(len(w.aggFuncs), key)
+		}
+	}
+
+	// Clear the partialResultsMap
+	w.partialResultsMap = make([]aggfuncs.AggPartialResultMapper, len(w.partialResultsMap))
+	for i := range w.partialResultsMap {
+		w.partialResultsMap[i] = make(aggfuncs.AggPartialResultMapper)
+	}
+
 	w.memTracker.Consume(-w.partialResultsMem)
-	w.BInMap = 0
 	w.partialResultsMem = 0
+	for i := range w.BInMaps {
+		w.BInMaps[i] = 0
+	}
 
 	// Trigger the spill of remaining data
 	err := w.spillRemainingDataToDisk(w.ctx)
