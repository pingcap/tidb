--- conflicted
+++ resolved
@@ -104,7 +104,7 @@
 
 	finishCh         chan struct{}
 	finalOutputCh    chan *AfFinalResult
-	partialOutputChs []chan *AggPartialResultMapper
+	partialOutputChs []chan *aggfuncs.AggPartialResultMapper
 	inputCh          chan *HashAggInput
 	partialInputChs  []chan *chunk.Chunk
 	partialWorkers   []HashAggPartialWorker
@@ -264,9 +264,9 @@
 	for i := range e.partialInputChs {
 		e.partialInputChs[i] = make(chan *chunk.Chunk, 1)
 	}
-	e.partialOutputChs = make([]chan *AggPartialResultMapper, finalConcurrency)
+	e.partialOutputChs = make([]chan *aggfuncs.AggPartialResultMapper, finalConcurrency)
 	for i := range e.partialOutputChs {
-		e.partialOutputChs[i] = make(chan *AggPartialResultMapper, partialConcurrency)
+		e.partialOutputChs[i] = make(chan *aggfuncs.AggPartialResultMapper, partialConcurrency)
 	}
 
 	e.partialWorkers = make([]HashAggPartialWorker, partialConcurrency)
@@ -275,23 +275,12 @@
 
 	// Init partial workers.
 	for i := 0; i < partialConcurrency; i++ {
-		partialResultsMap := make([]AggPartialResultMapper, finalConcurrency)
+		partialResultsMap := make([]aggfuncs.AggPartialResultMapper, finalConcurrency)
 		for i := 0; i < finalConcurrency; i++ {
-			partialResultsMap[i] = make(AggPartialResultMapper)
+			partialResultsMap[i] = make(aggfuncs.AggPartialResultMapper)
 		}
 
 		w := HashAggPartialWorker{
-<<<<<<< HEAD
-			baseHashAggWorker: newBaseHashAggWorker(e.Ctx(), e.finishCh, e.PartialAggFuncs, e.MaxChunkSize(), e.memTracker),
-			inputCh:           e.partialInputChs[i],
-			outputChs:         e.partialOutputChs,
-			giveBackCh:        e.inputCh,
-			globalOutputCh:    e.finalOutputCh,
-			partialResultsMap: make(aggfuncs.AggPartialResultMapper),
-			groupByItems:      e.GroupByItems,
-			chk:               exec.TryNewCacheChunk(e.Children(0)),
-			groupKey:          make([][]byte, 0, 8),
-=======
 			baseHashAggWorker:    newBaseHashAggWorker(e.Ctx(), e.finishCh, e.PartialAggFuncs, e.MaxChunkSize(), e.memTracker),
 			inputCh:              e.partialInputChs[i],
 			outputChs:            e.partialOutputChs,
@@ -303,7 +292,6 @@
 			groupByItems:         e.GroupByItems,
 			chk:                  exec.TryNewCacheChunk(e.Children(0)),
 			groupKey:             make([][]byte, 0, 8),
->>>>>>> 2165ca5b
 		}
 
 		w.partialResultNumInRow = w.getPartialResultSliceLenConsiderByteAlign()
@@ -333,13 +321,9 @@
 		groupSet, setSize := set.NewStringSetWithMemoryUsage()
 		w := HashAggFinalWorker{
 			baseHashAggWorker:   newBaseHashAggWorker(e.Ctx(), e.finishCh, e.FinalAggFuncs, e.MaxChunkSize(), e.memTracker),
-<<<<<<< HEAD
 			partialResultMap:    make(aggfuncs.AggPartialResultMapper),
-=======
-			partialResultMap:    make(AggPartialResultMapper),
 			BInMap:              0,
 			isFirstInput:        true,
->>>>>>> 2165ca5b
 			groupSet:            groupSet,
 			inputCh:             e.partialOutputChs[i],
 			outputCh:            e.finalOutputCh,
