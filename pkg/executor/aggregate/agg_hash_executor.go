// Copyright 2023 PingCAP, Inc.
//
// Licensed under the Apache License, Version 2.0 (the "License");
// you may not use this file except in compliance with the License.
// You may obtain a copy of the License at
//
//     http://www.apache.org/licenses/LICENSE-2.0
//
// Unless required by applicable law or agreed to in writing, software
// distributed under the License is distributed on an "AS IS" BASIS,
// WITHOUT WARRANTIES OR CONDITIONS OF ANY KIND, either express or implied.
// See the License for the specific language governing permissions and
// limitations under the License.

package aggregate

import (
	"context"
	"sync"
	"sync/atomic"
	"time"

	"github.com/pingcap/errors"
	"github.com/pingcap/failpoint"
	"github.com/pingcap/tidb/pkg/executor/aggfuncs"
	"github.com/pingcap/tidb/pkg/executor/internal/exec"
	"github.com/pingcap/tidb/pkg/expression"
	"github.com/pingcap/tidb/pkg/parser/mysql"
	"github.com/pingcap/tidb/pkg/sessionctx"
	"github.com/pingcap/tidb/pkg/sessionctx/stmtctx"
	"github.com/pingcap/tidb/pkg/sessionctx/variable"
	"github.com/pingcap/tidb/pkg/types"
	"github.com/pingcap/tidb/pkg/util/channel"
	"github.com/pingcap/tidb/pkg/util/chunk"
	"github.com/pingcap/tidb/pkg/util/disk"
	"github.com/pingcap/tidb/pkg/util/hack"
	"github.com/pingcap/tidb/pkg/util/memory"
	"github.com/pingcap/tidb/pkg/util/set"
)

// HashAggInput indicates the input of hash agg exec.
type HashAggInput struct {
	chk *chunk.Chunk
	// giveBackCh is bound with specific partial worker,
	// it's used to reuse the `chk`,
	// and tell the data-fetcher which partial worker it should send data to.
	giveBackCh chan<- *chunk.Chunk
}

// HashAggExec deals with all the aggregate functions.
// It is built from the Aggregate Plan. When Next() is called, it reads all the data from Src
// and updates all the items in PartialAggFuncs.
// The parallel execution flow is as the following graph shows:
/*
                            +-------------+
                            | Main Thread |
                            +------+------+
                                   ^
                                   |
                                   +
                              +-+-            +-+
                              | |    ......   | |  finalOutputCh
                              +++-            +-+
                               ^
                               |
                               +---------------+
                               |               |
                 +--------------+             +--------------+
                 | final worker |     ......  | final worker |
                 +------------+-+             +-+------------+
                              ^                 ^
                              |                 |
                             +-+  +-+  ......  +-+
                             | |  | |          | |
                             ...  ...          ...    partialOutputChs
                             | |  | |          | |
                             +++  +++          +++
                              ^    ^            ^
          +-+                 |    |            |
          | |        +--------o----+            |
 inputCh  +-+        |        +-----------------+---+
          | |        |                              |
          ...    +---+------------+            +----+-----------+
          | |    | partial worker |   ......   | partial worker |
          +++    +--------------+-+            +-+--------------+
           |                     ^                ^
           |                     |                |
      +----v---------+          +++ +-+          +++
      | data fetcher | +------> | | | |  ......  | |   partialInputChs
      +--------------+          +-+ +-+          +-+
*/
type HashAggExec struct {
	exec.BaseExecutor

	Sc               *stmtctx.StatementContext
	PartialAggFuncs  []aggfuncs.AggFunc
	FinalAggFuncs    []aggfuncs.AggFunc
	partialResultMap aggfuncs.AggPartialResultMapper
	bInMap           int64 // indicate there are 2^bInMap buckets in partialResultMap
	groupSet         set.StringSetWithMemoryUsage
	groupKeys        []string
	cursor4GroupKey  int
	GroupByItems     []expression.Expression
	groupKeyBuffer   [][]byte

	finishCh         chan struct{}
	finalOutputCh    chan *AfFinalResult
	partialOutputChs []chan *aggfuncs.AggPartialResultMapper
	inputCh          chan *HashAggInput
	partialInputChs  []chan *chunk.Chunk
	partialWorkers   []HashAggPartialWorker
	finalWorkers     []HashAggFinalWorker
	DefaultVal       *chunk.Chunk
	childResult      *chunk.Chunk

	// IsChildReturnEmpty indicates whether the child executor only returns an empty input.
	IsChildReturnEmpty bool
	// After we support parallel execution for aggregation functions with distinct,
	// we can remove this attribute.
	IsUnparallelExec  bool
	parallelExecValid bool
	prepared          bool
	executed          bool

	memTracker  *memory.Tracker // track memory usage.
	diskTracker *disk.Tracker

	stats *HashAggRuntimeStats

	// listInDisk is the chunks to store row values for spilled data.
	// The HashAggExec may be set to `spill mode` multiple times, and all spilled data will be appended to DataInDiskByRows.
	listInDisk *chunk.DataInDiskByRows
	// numOfSpilledChks indicates the number of all the spilled chunks.
	numOfSpilledChks int
	// offsetOfSpilledChks indicates the offset of the chunk be read from the disk.
	// In each round of processing, we need to re-fetch all the chunks spilled in the last one.
	offsetOfSpilledChks int
	// inSpillMode indicates whether HashAgg is in `spill mode`.
	// When HashAgg is in `spill mode`, the size of `partialResultMap` is no longer growing and all the data fetched
	// from the child executor is spilled to the disk.
	inSpillMode uint32
	// tmpChkForSpill is the temp chunk for spilling.
	tmpChkForSpill *chunk.Chunk
	// spillAction save the Action for spilling.
	spillAction *AggSpillDiskAction
	// spillHelper helps to carry out the spill action
	spillHelper *parallelHashAggSpillHelper
	// isChildDrained indicates whether the all data from child has been taken out.
	isChildDrained bool
}

// Close implements the Executor Close interface.
func (e *HashAggExec) Close() error {
	if e.stats != nil {
		defer e.Ctx().GetSessionVars().StmtCtx.RuntimeStatsColl.RegisterStats(e.ID(), e.stats)
	}
	if e.IsUnparallelExec {
		var firstErr error
		e.childResult = nil
		e.groupSet, _ = set.NewStringSetWithMemoryUsage()
		e.partialResultMap = nil
		if e.memTracker != nil {
			e.memTracker.ReplaceBytesUsed(0)
		}
		if e.listInDisk != nil {
			firstErr = e.listInDisk.Close()
		}
		e.spillAction, e.tmpChkForSpill = nil, nil
		if err := e.BaseExecutor.Close(); firstErr == nil {
			firstErr = err
		}
		return firstErr
	}
	if e.parallelExecValid {
		// `Close` may be called after `Open` without calling `Next` in test.
		if !e.prepared {
			close(e.inputCh)
			for _, ch := range e.partialOutputChs {
				close(ch)
			}
			for _, ch := range e.partialInputChs {
				close(ch)
			}
			close(e.finalOutputCh)
		}
		close(e.finishCh)
		for _, ch := range e.partialOutputChs {
			channel.Clear(ch)
		}
		for _, ch := range e.partialInputChs {
			channel.Clear(ch)
		}
		channel.Clear(e.finalOutputCh)
		e.executed = false
		if e.memTracker != nil {
			e.memTracker.ReplaceBytesUsed(0)
		}
		e.parallelExecValid = false
		e.spillHelper.close()
	}
	return e.BaseExecutor.Close()
}

// Open implements the Executor Open interface.
func (e *HashAggExec) Open(ctx context.Context) error {
	failpoint.Inject("mockHashAggExecBaseExecutorOpenReturnedError", func(val failpoint.Value) {
		if val, _ := val.(bool); val {
			failpoint.Return(errors.New("mock HashAggExec.baseExecutor.Open returned error"))
		}
	})

	if err := e.BaseExecutor.Open(ctx); err != nil {
		return err
	}
	e.prepared = false

	if e.memTracker != nil {
		e.memTracker.Reset()
	} else {
		e.memTracker = memory.NewTracker(e.ID(), -1)
	}
	if e.Ctx().GetSessionVars().TrackAggregateMemoryUsage {
		e.memTracker.AttachTo(e.Ctx().GetSessionVars().StmtCtx.MemTracker)
	}

	if e.IsUnparallelExec {
		e.initForUnparallelExec()
		return nil
	}
	e.initForParallelExec(e.Ctx())
	return nil
}

func (e *HashAggExec) initForUnparallelExec() {
	var setSize int64
	e.groupSet, setSize = set.NewStringSetWithMemoryUsage()
	e.partialResultMap = make(aggfuncs.AggPartialResultMapper)
	e.bInMap = 0
	failpoint.Inject("ConsumeRandomPanic", nil)
	e.memTracker.Consume(hack.DefBucketMemoryUsageForMapStrToSlice*(1<<e.bInMap) + setSize)
	e.groupKeyBuffer = make([][]byte, 0, 8)
	e.childResult = exec.TryNewCacheChunk(e.Children(0))
	e.memTracker.Consume(e.childResult.MemoryUsage())

	e.offsetOfSpilledChks, e.numOfSpilledChks = 0, 0
	e.executed, e.isChildDrained = false, false
	e.listInDisk = chunk.NewDataInDiskByRows(exec.RetTypes(e.Children(0)))

	e.tmpChkForSpill = exec.TryNewCacheChunk(e.Children(0))
	if vars := e.Ctx().GetSessionVars(); vars.TrackAggregateMemoryUsage && variable.EnableTmpStorageOnOOM.Load() {
		e.diskTracker = disk.NewTracker(e.ID(), -1)
		e.diskTracker.AttachTo(vars.StmtCtx.DiskTracker)
		e.listInDisk.GetDiskTracker().AttachTo(e.diskTracker)
		vars.MemTracker.FallbackOldAndSetNewActionForSoftLimit(e.ActionSpill())
	}
}

func (e *HashAggExec) initSpillHelper(partialConcurrency int) *parallelHashAggSpillHelper {
	return &parallelHashAggSpillHelper{
		spilledChunksIO:                           make([][]*chunk.ListInDisk, spilledPartitionNum),
		spillTriggered:                            0,
		isSpilling:                                0,
		isPartialStage:                            partialStageFlag,
		hasError:                                  0,
		runningPartialWorkerNum:                   partialConcurrency,
		partitionNeedRestore:                      spilledPartitionNum - 1,
		waitForPartialWorkersSyncer:               make(chan struct{}),
		spillActionAndPartialWorkerSyncer:         make(chan struct{}, partialConcurrency),
		isSpillActionAndPartialWorkerSyncerClosed: false,
	}
<<<<<<< HEAD
}

func (e *HashAggExec) initPartialWorkerSync(partialConcurrency int, finalConcurrency int) partialWorkerSync {
	return partialWorkerSync{
		totalFinalWorkerNum:     finalConcurrency,
		totalPartialWorkerNum:   partialConcurrency,
		runningPartialWorkerNum: partialConcurrency,
		alivePartialWorkerNum:   partialConcurrency,
		partialWorkDoneNotifier: make(chan struct{}, partialConcurrency),
		partialAndFinalNotifier: make(chan struct{}, finalConcurrency),
=======
	e.partialOutputChs = make([]chan *aggfuncs.AggPartialResultMapper, finalConcurrency)
	for i := range e.partialOutputChs {
		e.partialOutputChs[i] = make(chan *aggfuncs.AggPartialResultMapper, partialConcurrency)
>>>>>>> bac013e1
	}
}

func (e *HashAggExec) initPartialWorkers(partialConcurrency int, ctx sessionctx.Context, workerSync *partialWorkerSync) {
	baseRetTypeNum := len(e.Base().RetFieldTypes())
	spillChunkFieldTypes := make([]*types.FieldType, baseRetTypeNum+1)
	for i := 0; i < baseRetTypeNum; i++ {
		spillChunkFieldTypes[i] = types.NewFieldType(mysql.TypeBit)
	}
	spillChunkFieldTypes[baseRetTypeNum] = types.NewFieldType(mysql.TypeString)

	for i := 0; i < partialConcurrency; i++ {
		partialResultsMap := make([]aggfuncs.AggPartialResultMapper, finalConcurrency)
		for i := 0; i < finalConcurrency; i++ {
			partialResultsMap[i] = make(aggfuncs.AggPartialResultMapper)
		}

		w := HashAggPartialWorker{
<<<<<<< HEAD
			baseHashAggWorker: newBaseHashAggWorker(e.Ctx(), e.finishCh, e.PartialAggFuncs, e.MaxChunkSize(), e.memTracker),
			ctx:               ctx,
			inputCh:           e.partialInputChs[i],
			outputChs:         e.partialOutputChs,
			giveBackCh:        e.inputCh,
			globalOutputCh:    e.finalOutputCh,
			partialResultsMap: make(aggfuncs.AggPartialResultMapper),
			groupByItems:      e.GroupByItems,
			chk:               exec.TryNewCacheChunk(e.Children(0)),
			groupKey:          make([][]byte, 0, 8),
			isSpillPrepared:   false,
			getNewTmpChunkFunc: func() *chunk.Chunk {
				base := e.Base()
				return chunk.New(spillChunkFieldTypes, base.InitCap(), base.MaxChunkSize())
			},
			spillChunkFieldTypes:  spillChunkFieldTypes,
			spillSerializeHelpers: make([]aggfuncs.SpillSerializeHelper, len(e.PartialAggFuncs)),
			spillHelper:           e.spillHelper,
			workerSync:            workerSync,
=======
			baseHashAggWorker:    newBaseHashAggWorker(e.Ctx(), e.finishCh, e.PartialAggFuncs, e.MaxChunkSize(), e.memTracker),
			inputCh:              e.partialInputChs[i],
			outputChs:            e.partialOutputChs,
			giveBackCh:           e.inputCh,
			BInMaps:              make([]int, finalConcurrency),
			partialResultsBuffer: make([][]aggfuncs.PartialResult, 0, 2048),
			globalOutputCh:       e.finalOutputCh,
			partialResultsMap:    partialResultsMap,
			groupByItems:         e.GroupByItems,
			chk:                  exec.TryNewCacheChunk(e.Children(0)),
			groupKey:             make([][]byte, 0, 8),
>>>>>>> bac013e1
		}

		w.partialResultNumInRow = w.getPartialResultSliceLenConsiderByteAlign()
		for i := 0; i < finalConcurrency; i++ {
			w.BInMaps[i] = 0
		}

		// There is a bucket in the empty partialResultsMap.
		failpoint.Inject("ConsumeRandomPanic", nil)
		e.memTracker.Consume(hack.DefBucketMemoryUsageForMapStrToSlice * (1 << w.BInMap))
		if e.stats != nil {
			w.stats = &AggWorkerStat{}
			e.stats.PartialStats = append(e.stats.PartialStats, w.stats)
		}
		e.memTracker.Consume(w.chk.MemoryUsage())
		e.partialWorkers[i] = w
		input := &HashAggInput{
			chk:        exec.NewFirstChunk(e.Children(0)),
			giveBackCh: w.inputCh,
		}
		e.memTracker.Consume(input.chk.MemoryUsage())
		e.inputCh <- input
	}
}

func (e *HashAggExec) initFinalWorkers(finalConcurrency int, workerSync *partialWorkerSync) {
	for i := 0; i < finalConcurrency; i++ {
		groupSet, setSize := set.NewStringSetWithMemoryUsage()
		w := HashAggFinalWorker{
<<<<<<< HEAD
			baseHashAggWorker:       newBaseHashAggWorker(e.Ctx(), e.finishCh, e.FinalAggFuncs, e.MaxChunkSize(), e.memTracker),
			partialResultMap:        make(aggfuncs.AggPartialResultMapper),
			groupSet:                groupSet,
			inputCh:                 e.partialOutputChs[i],
			outputCh:                e.finalOutputCh,
			finalResultHolderCh:     make(chan *chunk.Chunk, 1),
			rowBuffer:               make([]types.Datum, 0, e.Schema().Len()),
			mutableRow:              chunk.MutRowFromTypes(exec.RetTypes(e)),
			groupKeys:               make([][]byte, 0, 8),
			aggFuncsForRestoring:    e.PartialAggFuncs,
			restoredMemDelta:        0,
			partialAndFinalNotifier: workerSync.partialAndFinalNotifier,
			spillHelper:             e.spillHelper,
			isSpilledTriggered:      false,
=======
			baseHashAggWorker:   newBaseHashAggWorker(e.Ctx(), e.finishCh, e.FinalAggFuncs, e.MaxChunkSize(), e.memTracker),
			partialResultMap:    make(aggfuncs.AggPartialResultMapper),
			BInMap:              0,
			isFirstInput:        true,
			groupSet:            groupSet,
			inputCh:             e.partialOutputChs[i],
			outputCh:            e.finalOutputCh,
			finalResultHolderCh: make(chan *chunk.Chunk, 1),
			rowBuffer:           make([]types.Datum, 0, e.Schema().Len()),
			mutableRow:          chunk.MutRowFromTypes(exec.RetTypes(e)),
			groupKeys:           make([][]byte, 0, 8),
>>>>>>> bac013e1
		}
		// There is a bucket in the empty partialResultsMap.
		e.memTracker.Consume(hack.DefBucketMemoryUsageForMapStrToSlice*(1<<w.BInMap) + setSize)
		groupSet.SetTracker(e.memTracker)
		if e.stats != nil {
			w.stats = &AggWorkerStat{}
			e.stats.FinalStats = append(e.stats.FinalStats, w.stats)
		}
		e.finalWorkers[i] = w
		e.finalWorkers[i].finalResultHolderCh <- exec.NewFirstChunk(e)
	}
}

func (e *HashAggExec) initForParallelExec(ctx sessionctx.Context) {
	sessionVars := e.Ctx().GetSessionVars()
	finalConcurrency := sessionVars.HashAggFinalConcurrency()
	partialConcurrency := sessionVars.HashAggPartialConcurrency()
	e.IsChildReturnEmpty = true
	e.finalOutputCh = make(chan *AfFinalResult, finalConcurrency+partialConcurrency+1)
	e.inputCh = make(chan *HashAggInput, partialConcurrency)
	e.finishCh = make(chan struct{}, 1)

	e.partialInputChs = make([]chan *chunk.Chunk, partialConcurrency)
	for i := range e.partialInputChs {
		e.partialInputChs[i] = make(chan *chunk.Chunk, 1)
	}
	e.partialOutputChs = make([]chan *HashAggIntermData, finalConcurrency)
	for i := range e.partialOutputChs {
		e.partialOutputChs[i] = make(chan *HashAggIntermData, partialConcurrency)
	}

	e.partialWorkers = make([]HashAggPartialWorker, partialConcurrency)
	e.finalWorkers = make([]HashAggFinalWorker, finalConcurrency)
	e.initRuntimeStats()

	e.spillHelper = e.initSpillHelper(partialConcurrency)
	workerSync := e.initPartialWorkerSync(partialConcurrency, finalConcurrency)
	e.initPartialWorkers(partialConcurrency, ctx, &workerSync)
	e.initFinalWorkers(finalConcurrency, &workerSync)

	vars := e.Ctx().GetSessionVars()
	e.spillHelper.isTrackerEnabled = e.Ctx().GetSessionVars().TrackAggregateMemoryUsage && variable.EnableTmpStorageOnOOM.Load()
	if e.spillHelper.isTrackerEnabled {
		e.diskTracker = disk.NewTracker(e.ID(), -1)
		e.diskTracker.AttachTo(vars.StmtCtx.DiskTracker)
		e.spillHelper.diskTracker = e.diskTracker
		vars.MemTracker.FallbackOldAndSetNewActionForSoftLimit(e.ActionSpill())
	}
	e.parallelExecValid = true
}

// Next implements the Executor Next interface.
func (e *HashAggExec) Next(ctx context.Context, req *chunk.Chunk) error {
	req.Reset()
	if e.IsUnparallelExec {
		return e.unparallelExec(ctx, req)
	}
	return e.parallelExec(ctx, req)
}

func (e *HashAggExec) fetchChildData(ctx context.Context, waitGroup *sync.WaitGroup) {
	var (
		input *HashAggInput
		chk   *chunk.Chunk
		ok    bool
		err   error
	)
	defer func() {
		if r := recover(); r != nil {
			recoveryHashAgg(e.finalOutputCh, r)
		}
		for i := range e.partialInputChs {
			close(e.partialInputChs[i])
		}
		waitGroup.Done()
	}()
	for {
		select {
		case <-e.finishCh:
			return
		case input, ok = <-e.inputCh:
			if !ok {
				return
			}
			chk = input.chk
		}
		mSize := chk.MemoryUsage()
		err = exec.Next(ctx, e.Children(0), chk)
		if err != nil {
			e.finalOutputCh <- &AfFinalResult{err: err}
			e.memTracker.Consume(-mSize)
			return
		}
		if chk.NumRows() == 0 {
			e.memTracker.Consume(-mSize)
			return
		}
		failpoint.Inject("ConsumeRandomPanic", nil)
		e.memTracker.Consume(chk.MemoryUsage() - mSize)
		input.giveBackCh <- chk
	}
}

func (e *HashAggExec) waitPartialWorkerAndCloseOutputChs(waitGroup *sync.WaitGroup) {
	waitGroup.Wait()
	close(e.inputCh)
	for input := range e.inputCh {
		e.memTracker.Consume(-input.chk.MemoryUsage())
	}
	for _, ch := range e.partialOutputChs {
		close(ch)
	}
}

func (e *HashAggExec) waitAllWorkersAndCloseFinalOutputCh(waitGroups ...*sync.WaitGroup) {
	for _, waitGroup := range waitGroups {
		waitGroup.Wait()
	}
	close(e.finalOutputCh)
}

func (e *HashAggExec) prepare4ParallelExec(ctx context.Context) {
	fetchChildWorkerWaitGroup := &sync.WaitGroup{}
	fetchChildWorkerWaitGroup.Add(1)
	go e.fetchChildData(ctx, fetchChildWorkerWaitGroup)

	// We get the pointers here instead of when we are all finished and adding the time because:
	// (1) If there is Apply in the plan tree, executors may be reused (Open()ed and Close()ed multiple times)
	// (2) we don't wait all goroutines of HashAgg to exit in HashAgg.Close()
	// So we can't write something like:
	//     atomic.AddInt64(&e.stats.PartialWallTime, int64(time.Since(partialStart)))
	// Because the next execution of HashAgg may have started when this goroutine haven't exited and then there will be data race.
	var partialWallTimePtr, finalWallTimePtr *int64
	if e.stats != nil {
		partialWallTimePtr = &e.stats.PartialWallTime
		finalWallTimePtr = &e.stats.FinalWallTime
	}
	partialWorkerWaitGroup := &sync.WaitGroup{}
	partialWorkerWaitGroup.Add(len(e.partialWorkers))
	partialStart := time.Now()
	for i := range e.partialWorkers {
		go e.partialWorkers[i].run(e.Ctx(), partialWorkerWaitGroup, len(e.finalWorkers))
	}
	go func() {
		e.waitPartialWorkerAndCloseOutputChs(partialWorkerWaitGroup)
		if partialWallTimePtr != nil {
			atomic.AddInt64(partialWallTimePtr, int64(time.Since(partialStart)))
		}
	}()
	finalWorkerWaitGroup := &sync.WaitGroup{}
	finalWorkerWaitGroup.Add(len(e.finalWorkers))
	finalStart := time.Now()
	for i := range e.finalWorkers {
		go e.finalWorkers[i].run(e.Ctx(), finalWorkerWaitGroup)
	}
	go func() {
		finalWorkerWaitGroup.Wait()
		if finalWallTimePtr != nil {
			atomic.AddInt64(finalWallTimePtr, int64(time.Since(finalStart)))
		}
	}()

	// All workers may send error message to e.finalOutputCh when they panic.
	// And e.finalOutputCh should be closed after all goroutines gone.
	go e.waitAllWorkersAndCloseFinalOutputCh(fetchChildWorkerWaitGroup, partialWorkerWaitGroup, finalWorkerWaitGroup)
}

// HashAggExec employs one input reader, M partial workers and N final workers to execute parallelly.
// The parallel execution flow is:
// 1. input reader reads data from child executor and send them to partial workers.
// 2. partial worker receives the input data, updates the partial results, and shuffle the partial results to the final workers.
// 3. final worker receives partial results from all the partial workers, evaluates the final results and sends the final results to the main thread.
func (e *HashAggExec) parallelExec(ctx context.Context, chk *chunk.Chunk) error {
	if !e.prepared {
		e.prepare4ParallelExec(ctx)
		e.prepared = true
	}

	failpoint.Inject("parallelHashAggError", func(val failpoint.Value) {
		if val, _ := val.(bool); val {
			failpoint.Return(errors.New("HashAggExec.parallelExec error"))
		}
	})

	if e.executed {
		return nil
	}

	for {
		result, ok := <-e.finalOutputCh
		if !ok {
			e.executed = true
			if e.IsChildReturnEmpty && e.DefaultVal != nil {
				chk.Append(e.DefaultVal, 0, 1)
			}
			return nil
		}
		if result.err != nil {
			return result.err
		}
		chk.SwapColumns(result.chk)
		result.chk.Reset()
		result.giveBackCh <- result.chk
		if chk.NumRows() > 0 {
			e.IsChildReturnEmpty = false
			return nil
		}
	}
}

// unparallelExec executes hash aggregation algorithm in single thread.
func (e *HashAggExec) unparallelExec(ctx context.Context, chk *chunk.Chunk) error {
	chk.Reset()
	for {
		if e.prepared {
			// Since we return e.MaxChunkSize() rows every time, so we should not traverse
			// `groupSet` because of its randomness.
			for ; e.cursor4GroupKey < len(e.groupKeys); e.cursor4GroupKey++ {
				partialResults := e.getPartialResults(e.groupKeys[e.cursor4GroupKey])
				if len(e.PartialAggFuncs) == 0 {
					chk.SetNumVirtualRows(chk.NumRows() + 1)
				}
				for i, af := range e.PartialAggFuncs {
					if err := af.AppendFinalResult2Chunk(e.Ctx(), partialResults[i], chk); err != nil {
						return err
					}
				}
				if chk.IsFull() {
					e.cursor4GroupKey++
					return nil
				}
			}
			e.resetSpillMode()
		}
		if e.executed {
			return nil
		}
		if err := e.execute(ctx); err != nil {
			return err
		}
		if (len(e.groupSet.StringSet) == 0) && len(e.GroupByItems) == 0 {
			// If no groupby and no data, we should add an empty group.
			// For example:
			// "select count(c) from t;" should return one row [0]
			// "select count(c) from t group by c1;" should return empty result set.
			e.memTracker.Consume(e.groupSet.Insert(""))
			e.groupKeys = append(e.groupKeys, "")
		}
		e.prepared = true
	}
}

func (e *HashAggExec) resetSpillMode() {
	e.cursor4GroupKey, e.groupKeys = 0, e.groupKeys[:0]
	var setSize int64
	e.groupSet, setSize = set.NewStringSetWithMemoryUsage()
	e.partialResultMap = make(aggfuncs.AggPartialResultMapper)
	e.bInMap = 0
	e.prepared = false
	e.executed = e.numOfSpilledChks == e.listInDisk.NumChunks() // No data is spilling again, all data have been processed.
	e.numOfSpilledChks = e.listInDisk.NumChunks()
	e.memTracker.ReplaceBytesUsed(setSize)
	atomic.StoreUint32(&e.inSpillMode, 0)
}

// execute fetches Chunks from src and update each aggregate function for each row in Chunk.
func (e *HashAggExec) execute(ctx context.Context) (err error) {
	defer func() {
		if e.tmpChkForSpill.NumRows() > 0 && err == nil {
			err = e.listInDisk.Add(e.tmpChkForSpill)
			e.tmpChkForSpill.Reset()
		}
	}()
	for {
		mSize := e.childResult.MemoryUsage()
		if err := e.getNextChunk(ctx); err != nil {
			return err
		}
		failpoint.Inject("ConsumeRandomPanic", nil)
		e.memTracker.Consume(e.childResult.MemoryUsage() - mSize)
		if err != nil {
			return err
		}

		failpoint.Inject("unparallelHashAggError", func(val failpoint.Value) {
			if val, _ := val.(bool); val {
				failpoint.Return(errors.New("HashAggExec.unparallelExec error"))
			}
		})

		// no more data.
		if e.childResult.NumRows() == 0 {
			return nil
		}
		e.groupKeyBuffer, err = GetGroupKey(e.Ctx(), e.childResult, e.groupKeyBuffer, e.GroupByItems)
		if err != nil {
			return err
		}

		allMemDelta := int64(0)
		sel := make([]int, 0, e.childResult.NumRows())
		var tmpBuf [1]chunk.Row
		for j := 0; j < e.childResult.NumRows(); j++ {
			groupKey := string(e.groupKeyBuffer[j]) // do memory copy here, because e.groupKeyBuffer may be reused.
			if !e.groupSet.Exist(groupKey) {
				if atomic.LoadUint32(&e.inSpillMode) == 1 && e.groupSet.Count() > 0 {
					sel = append(sel, j)
					continue
				}
				allMemDelta += e.groupSet.Insert(groupKey)
				e.groupKeys = append(e.groupKeys, groupKey)
			}
			partialResults := e.getPartialResults(groupKey)
			for i, af := range e.PartialAggFuncs {
				tmpBuf[0] = e.childResult.GetRow(j)
				memDelta, err := af.UpdatePartialResult(e.Ctx(), tmpBuf[:], partialResults[i])
				if err != nil {
					return err
				}
				allMemDelta += memDelta
			}
		}

		// spill unprocessed data when exceeded.
		if len(sel) > 0 {
			e.childResult.SetSel(sel)
			err = e.spillUnprocessedData(len(sel) == cap(sel))
			if err != nil {
				return err
			}
		}

		failpoint.Inject("ConsumeRandomPanic", nil)
		e.memTracker.Consume(allMemDelta)
	}
}

func (e *HashAggExec) spillUnprocessedData(isFullChk bool) (err error) {
	if isFullChk {
		return e.listInDisk.Add(e.childResult)
	}
	for i := 0; i < e.childResult.NumRows(); i++ {
		e.tmpChkForSpill.AppendRow(e.childResult.GetRow(i))
		if e.tmpChkForSpill.IsFull() {
			err = e.listInDisk.Add(e.tmpChkForSpill)
			if err != nil {
				return err
			}
			e.tmpChkForSpill.Reset()
		}
	}
	return nil
}

func (e *HashAggExec) getNextChunk(ctx context.Context) (err error) {
	e.childResult.Reset()
	if !e.isChildDrained {
		if err := exec.Next(ctx, e.Children(0), e.childResult); err != nil {
			return err
		}
		if e.childResult.NumRows() != 0 {
			return nil
		}
		e.isChildDrained = true
	}
	if e.offsetOfSpilledChks < e.numOfSpilledChks {
		e.childResult, err = e.listInDisk.GetChunk(e.offsetOfSpilledChks)
		if err != nil {
			return err
		}
		e.offsetOfSpilledChks++
	}
	return nil
}

func (e *HashAggExec) getPartialResults(groupKey string) []aggfuncs.PartialResult {
	partialResults, ok := e.partialResultMap[groupKey]
	allMemDelta := int64(0)
	if !ok {
		partialResults = make([]aggfuncs.PartialResult, 0, len(e.PartialAggFuncs))
		for _, af := range e.PartialAggFuncs {
			partialResult, memDelta := af.AllocPartialResult()
			partialResults = append(partialResults, partialResult)
			allMemDelta += memDelta
		}
		// Map will expand when count > bucketNum * loadFactor. The memory usage will doubled.
		if len(e.partialResultMap)+1 > (1<<e.bInMap)*hack.LoadFactorNum/hack.LoadFactorDen {
			e.memTracker.Consume(hack.DefBucketMemoryUsageForMapStrToSlice * (1 << e.bInMap))
			e.bInMap++
		}
		e.partialResultMap[groupKey] = partialResults
		allMemDelta += int64(len(groupKey))
	}
	failpoint.Inject("ConsumeRandomPanic", nil)
	e.memTracker.Consume(allMemDelta)
	return partialResults
}

func (e *HashAggExec) initRuntimeStats() {
	if e.RuntimeStats() != nil {
		stats := &HashAggRuntimeStats{
			PartialConcurrency: e.Ctx().GetSessionVars().HashAggPartialConcurrency(),
			FinalConcurrency:   e.Ctx().GetSessionVars().HashAggFinalConcurrency(),
		}
		stats.PartialStats = make([]*AggWorkerStat, 0, stats.PartialConcurrency)
		stats.FinalStats = make([]*AggWorkerStat, 0, stats.FinalConcurrency)
		e.stats = stats
	}
}<|MERGE_RESOLUTION|>--- conflicted
+++ resolved
@@ -257,7 +257,7 @@
 
 func (e *HashAggExec) initSpillHelper(partialConcurrency int) *parallelHashAggSpillHelper {
 	return &parallelHashAggSpillHelper{
-		spilledChunksIO:                           make([][]*chunk.ListInDisk, spilledPartitionNum),
+		spilledChunksIO:                           make([][]*chunk.DataInDiskByRows, spilledPartitionNum),
 		spillTriggered:                            0,
 		isSpilling:                                0,
 		isPartialStage:                            partialStageFlag,
@@ -268,7 +268,6 @@
 		spillActionAndPartialWorkerSyncer:         make(chan struct{}, partialConcurrency),
 		isSpillActionAndPartialWorkerSyncerClosed: false,
 	}
-<<<<<<< HEAD
 }
 
 func (e *HashAggExec) initPartialWorkerSync(partialConcurrency int, finalConcurrency int) partialWorkerSync {
@@ -279,15 +278,10 @@
 		alivePartialWorkerNum:   partialConcurrency,
 		partialWorkDoneNotifier: make(chan struct{}, partialConcurrency),
 		partialAndFinalNotifier: make(chan struct{}, finalConcurrency),
-=======
-	e.partialOutputChs = make([]chan *aggfuncs.AggPartialResultMapper, finalConcurrency)
-	for i := range e.partialOutputChs {
-		e.partialOutputChs[i] = make(chan *aggfuncs.AggPartialResultMapper, partialConcurrency)
->>>>>>> bac013e1
-	}
-}
-
-func (e *HashAggExec) initPartialWorkers(partialConcurrency int, ctx sessionctx.Context, workerSync *partialWorkerSync) {
+	}
+}
+
+func (e *HashAggExec) initPartialWorkers(partialConcurrency int, finalConcurrency int, ctx sessionctx.Context, workerSync *partialWorkerSync) {
 	baseRetTypeNum := len(e.Base().RetFieldTypes())
 	spillChunkFieldTypes := make([]*types.FieldType, baseRetTypeNum+1)
 	for i := 0; i < baseRetTypeNum; i++ {
@@ -302,28 +296,8 @@
 		}
 
 		w := HashAggPartialWorker{
-<<<<<<< HEAD
-			baseHashAggWorker: newBaseHashAggWorker(e.Ctx(), e.finishCh, e.PartialAggFuncs, e.MaxChunkSize(), e.memTracker),
-			ctx:               ctx,
-			inputCh:           e.partialInputChs[i],
-			outputChs:         e.partialOutputChs,
-			giveBackCh:        e.inputCh,
-			globalOutputCh:    e.finalOutputCh,
-			partialResultsMap: make(aggfuncs.AggPartialResultMapper),
-			groupByItems:      e.GroupByItems,
-			chk:               exec.TryNewCacheChunk(e.Children(0)),
-			groupKey:          make([][]byte, 0, 8),
-			isSpillPrepared:   false,
-			getNewTmpChunkFunc: func() *chunk.Chunk {
-				base := e.Base()
-				return chunk.New(spillChunkFieldTypes, base.InitCap(), base.MaxChunkSize())
-			},
-			spillChunkFieldTypes:  spillChunkFieldTypes,
-			spillSerializeHelpers: make([]aggfuncs.SpillSerializeHelper, len(e.PartialAggFuncs)),
-			spillHelper:           e.spillHelper,
-			workerSync:            workerSync,
-=======
 			baseHashAggWorker:    newBaseHashAggWorker(e.Ctx(), e.finishCh, e.PartialAggFuncs, e.MaxChunkSize(), e.memTracker),
+			ctx:                  ctx,
 			inputCh:              e.partialInputChs[i],
 			outputChs:            e.partialOutputChs,
 			giveBackCh:           e.inputCh,
@@ -334,7 +308,15 @@
 			groupByItems:         e.GroupByItems,
 			chk:                  exec.TryNewCacheChunk(e.Children(0)),
 			groupKey:             make([][]byte, 0, 8),
->>>>>>> bac013e1
+			isSpillPrepared:      false,
+			getNewTmpChunkFunc: func() *chunk.Chunk {
+				base := e.Base()
+				return chunk.New(spillChunkFieldTypes, base.InitCap(), base.MaxChunkSize())
+			},
+			spillChunkFieldTypes:  spillChunkFieldTypes,
+			spillSerializeHelpers: make([]aggfuncs.SpillSerializeHelper, len(e.PartialAggFuncs)),
+			spillHelper:           e.spillHelper,
+			workerSync:            workerSync,
 		}
 
 		w.partialResultNumInRow = w.getPartialResultSliceLenConsiderByteAlign()
@@ -362,12 +344,11 @@
 
 func (e *HashAggExec) initFinalWorkers(finalConcurrency int, workerSync *partialWorkerSync) {
 	for i := 0; i < finalConcurrency; i++ {
-		groupSet, setSize := set.NewStringSetWithMemoryUsage()
 		w := HashAggFinalWorker{
-<<<<<<< HEAD
 			baseHashAggWorker:       newBaseHashAggWorker(e.Ctx(), e.finishCh, e.FinalAggFuncs, e.MaxChunkSize(), e.memTracker),
 			partialResultMap:        make(aggfuncs.AggPartialResultMapper),
-			groupSet:                groupSet,
+			BInMap:                  0,
+			isFirstInput:            true,
 			inputCh:                 e.partialOutputChs[i],
 			outputCh:                e.finalOutputCh,
 			finalResultHolderCh:     make(chan *chunk.Chunk, 1),
@@ -379,23 +360,9 @@
 			partialAndFinalNotifier: workerSync.partialAndFinalNotifier,
 			spillHelper:             e.spillHelper,
 			isSpilledTriggered:      false,
-=======
-			baseHashAggWorker:   newBaseHashAggWorker(e.Ctx(), e.finishCh, e.FinalAggFuncs, e.MaxChunkSize(), e.memTracker),
-			partialResultMap:    make(aggfuncs.AggPartialResultMapper),
-			BInMap:              0,
-			isFirstInput:        true,
-			groupSet:            groupSet,
-			inputCh:             e.partialOutputChs[i],
-			outputCh:            e.finalOutputCh,
-			finalResultHolderCh: make(chan *chunk.Chunk, 1),
-			rowBuffer:           make([]types.Datum, 0, e.Schema().Len()),
-			mutableRow:          chunk.MutRowFromTypes(exec.RetTypes(e)),
-			groupKeys:           make([][]byte, 0, 8),
->>>>>>> bac013e1
 		}
 		// There is a bucket in the empty partialResultsMap.
-		e.memTracker.Consume(hack.DefBucketMemoryUsageForMapStrToSlice*(1<<w.BInMap) + setSize)
-		groupSet.SetTracker(e.memTracker)
+		e.memTracker.Consume(hack.DefBucketMemoryUsageForMapStrToSlice * (1 << w.BInMap))
 		if e.stats != nil {
 			w.stats = &AggWorkerStat{}
 			e.stats.FinalStats = append(e.stats.FinalStats, w.stats)
@@ -418,9 +385,9 @@
 	for i := range e.partialInputChs {
 		e.partialInputChs[i] = make(chan *chunk.Chunk, 1)
 	}
-	e.partialOutputChs = make([]chan *HashAggIntermData, finalConcurrency)
+	e.partialOutputChs = make([]chan *aggfuncs.AggPartialResultMapper, finalConcurrency)
 	for i := range e.partialOutputChs {
-		e.partialOutputChs[i] = make(chan *HashAggIntermData, partialConcurrency)
+		e.partialOutputChs[i] = make(chan *aggfuncs.AggPartialResultMapper, partialConcurrency)
 	}
 
 	e.partialWorkers = make([]HashAggPartialWorker, partialConcurrency)
@@ -429,7 +396,7 @@
 
 	e.spillHelper = e.initSpillHelper(partialConcurrency)
 	workerSync := e.initPartialWorkerSync(partialConcurrency, finalConcurrency)
-	e.initPartialWorkers(partialConcurrency, ctx, &workerSync)
+	e.initPartialWorkers(partialConcurrency, finalConcurrency, ctx, &workerSync)
 	e.initFinalWorkers(finalConcurrency, &workerSync)
 
 	vars := e.Ctx().GetSessionVars()
