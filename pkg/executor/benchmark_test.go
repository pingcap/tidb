// Copyright 2019 PingCAP, Inc.
//
// Licensed under the Apache License, Version 2.0 (the "License");
// you may not use this file except in compliance with the License.
// You may obtain a copy of the License at
//
//     http://www.apache.org/licenses/LICENSE-2.0
//
// Unless required by applicable law or agreed to in writing, software
// distributed under the License is distributed on an "AS IS" BASIS,
// WITHOUT WARRANTIES OR CONDITIONS OF ANY KIND, either express or implied.
// See the License for the specific language governing permissions and
// limitations under the License.

package executor

import (
	"cmp"
	"context"
	"fmt"
	"os"
	"slices"
	"strconv"
	"strings"
	"sync"
	"testing"
	"time"

	"github.com/pingcap/log"
	"github.com/pingcap/tidb/pkg/executor/aggfuncs"
	"github.com/pingcap/tidb/pkg/executor/aggregate"
	"github.com/pingcap/tidb/pkg/executor/internal/exec"
	"github.com/pingcap/tidb/pkg/executor/internal/testutil"
	"github.com/pingcap/tidb/pkg/executor/join"
	"github.com/pingcap/tidb/pkg/executor/sortexec"
	"github.com/pingcap/tidb/pkg/expression"
	"github.com/pingcap/tidb/pkg/expression/aggregation"
	"github.com/pingcap/tidb/pkg/parser/ast"
	"github.com/pingcap/tidb/pkg/parser/model"
	"github.com/pingcap/tidb/pkg/parser/mysql"
	"github.com/pingcap/tidb/pkg/planner/core"
	"github.com/pingcap/tidb/pkg/planner/core/base"
	"github.com/pingcap/tidb/pkg/planner/property"
	"github.com/pingcap/tidb/pkg/planner/util"
	"github.com/pingcap/tidb/pkg/sessionctx"
	"github.com/pingcap/tidb/pkg/sessionctx/variable"
	"github.com/pingcap/tidb/pkg/types"
	"github.com/pingcap/tidb/pkg/util/chunk"
	"github.com/pingcap/tidb/pkg/util/disk"
	"github.com/pingcap/tidb/pkg/util/memory"
	"github.com/pingcap/tidb/pkg/util/mock"
	"go.uber.org/zap/zapcore"
)

var (
	_          exec.Executor     = &testutil.MockDataSource{}
	_          base.PhysicalPlan = &testutil.MockDataPhysicalPlan{}
	wideString                   = strings.Repeat("x", 5*1024)
)

func buildHashAggExecutor(ctx sessionctx.Context, src exec.Executor, schema *expression.Schema,
	aggFuncs []*aggregation.AggFuncDesc, groupItems []expression.Expression) exec.Executor {
	plan := new(core.PhysicalHashAgg)
	plan.AggFuncs = aggFuncs
	plan.GroupByItems = groupItems
	plan.SetSchema(schema)
	plan.Init(ctx.GetPlanCtx(), nil, 0)
	plan.SetChildren(nil)
	b := newExecutorBuilder(ctx, nil)
	exec := b.build(plan)
	hashAgg := exec.(*aggregate.HashAggExec)
	hashAgg.SetChildren(0, src)
	return exec
}

func buildStreamAggExecutor(ctx sessionctx.Context, srcExec exec.Executor, schema *expression.Schema,
	aggFuncs []*aggregation.AggFuncDesc, groupItems []expression.Expression, concurrency int, dataSourceSorted bool) exec.Executor {
	src := testutil.BuildMockDataPhysicalPlan(ctx, srcExec)

	sg := new(core.PhysicalStreamAgg)
	sg.AggFuncs = aggFuncs
	sg.GroupByItems = groupItems
	sg.SetSchema(schema)
	sg.Init(ctx.GetPlanCtx(), nil, 0)

	var tail base.PhysicalPlan = sg
	// if data source is not sorted, we have to attach sort, to make the input of stream-agg sorted
	if !dataSourceSorted {
		byItems := make([]*util.ByItems, 0, len(sg.GroupByItems))
		for _, col := range sg.GroupByItems {
			byItems = append(byItems, &util.ByItems{Expr: col, Desc: false})
		}
		sortPP := &core.PhysicalSort{ByItems: byItems}
		sortPP.SetChildren(src)
		sg.SetChildren(sortPP)
		tail = sortPP
	} else {
		sg.SetChildren(src)
	}

	var (
		plan     base.PhysicalPlan
		splitter core.PartitionSplitterType = core.PartitionHashSplitterType
	)
	if concurrency > 1 {
		if dataSourceSorted {
			splitter = core.PartitionRangeSplitterType
		}
		plan = core.PhysicalShuffle{
			Concurrency:  concurrency,
			Tails:        []base.PhysicalPlan{tail},
			DataSources:  []base.PhysicalPlan{src},
			SplitterType: splitter,
			ByItemArrays: [][]expression.Expression{sg.GroupByItems},
		}.Init(ctx.GetPlanCtx(), nil, 0)
		plan.SetChildren(sg)
	} else {
		plan = sg
	}

	b := newExecutorBuilder(ctx, nil)
	return b.build(plan)
}

func buildAggExecutor(b *testing.B, testCase *testutil.AggTestCase, child exec.Executor) exec.Executor {
	ctx := testCase.Ctx
	if testCase.ExecType == "stream" {
		if err := ctx.GetSessionVars().SetSystemVar(variable.TiDBStreamAggConcurrency, fmt.Sprintf("%v", testCase.Concurrency)); err != nil {
			b.Fatal(err)
		}
	} else {
		if err := ctx.GetSessionVars().SetSystemVar(variable.TiDBHashAggFinalConcurrency, fmt.Sprintf("%v", testCase.Concurrency)); err != nil {
			b.Fatal(err)
		}
		if err := ctx.GetSessionVars().SetSystemVar(variable.TiDBHashAggPartialConcurrency, fmt.Sprintf("%v", testCase.Concurrency)); err != nil {
			b.Fatal(err)
		}
	}

	childCols := testCase.Columns()
	schema := expression.NewSchema(childCols...)
	groupBy := []expression.Expression{childCols[1]}
	aggFunc, err := aggregation.NewAggFuncDesc(testCase.Ctx.GetExprCtx(), testCase.AggFunc, []expression.Expression{childCols[0]}, testCase.HasDistinct)
	if err != nil {
		b.Fatal(err)
	}
	aggFuncs := []*aggregation.AggFuncDesc{aggFunc}

	var aggExec exec.Executor
	switch testCase.ExecType {
	case "hash":
		aggExec = buildHashAggExecutor(testCase.Ctx, child, schema, aggFuncs, groupBy)
	case "stream":
		aggExec = buildStreamAggExecutor(testCase.Ctx, child, schema, aggFuncs, groupBy, testCase.Concurrency, testCase.DataSourceSorted)
	default:
		b.Fatal("not implement")
	}
	return aggExec
}

func benchmarkAggExecWithCase(b *testing.B, casTest *testutil.AggTestCase) {
	if err := casTest.Ctx.GetSessionVars().SetSystemVar(variable.TiDBStreamAggConcurrency, fmt.Sprintf("%v", casTest.Concurrency)); err != nil {
		b.Fatal(err)
	}

	cols := casTest.Columns()
	dataSource := testutil.BuildMockDataSource(testutil.MockDataSourceParameters{
		DataSchema: expression.NewSchema(cols...),
		Ndvs:       []int{0, casTest.GroupByNDV},
		Orders:     []bool{false, casTest.DataSourceSorted},
		Rows:       casTest.Rows,
		Ctx:        casTest.Ctx,
	})

	b.ResetTimer()
	for i := 0; i < b.N; i++ {
		b.StopTimer() // prepare a new agg-executor
		aggExec := buildAggExecutor(b, casTest, dataSource)
		tmpCtx := context.Background()
		chk := exec.NewFirstChunk(aggExec)
		dataSource.PrepareChunks()

		b.StartTimer()
		if err := aggExec.Open(tmpCtx); err != nil {
			b.Fatal(err)
		}
		for {
			if err := aggExec.Next(tmpCtx, chk); err != nil {
				b.Fatal(b)
			}
			if chk.NumRows() == 0 {
				break
			}
		}

		if err := aggExec.Close(); err != nil {
			b.Fatal(err)
		}
		b.StopTimer()
	}
}

func BenchmarkShuffleStreamAggRows(b *testing.B) {
	b.ReportAllocs()
	sortTypes := []bool{false, true}
	rows := []int{10000, 100000, 1000000, 10000000}
	concurrencies := []int{1, 2, 4, 8}
	for _, row := range rows {
		for _, con := range concurrencies {
			for _, sorted := range sortTypes {
				cas := testutil.DefaultAggTestCase("stream")
				cas.Rows = row
				cas.DataSourceSorted = sorted
				cas.Concurrency = con
				b.Run(fmt.Sprintf("%v", cas), func(b *testing.B) {
					benchmarkAggExecWithCase(b, cas)
				})
			}
		}
	}
}

func BenchmarkHashAggRows(b *testing.B) {
	rows := []int{100000, 1000000, 10000000}
	concurrencies := []int{1, 4, 8, 15, 20, 30, 40}
	for _, row := range rows {
		for _, con := range concurrencies {
			cas := testutil.DefaultAggTestCase("hash")
			cas.Rows = row
			cas.Concurrency = con
			b.Run(fmt.Sprintf("%v", cas), func(b *testing.B) {
				benchmarkAggExecWithCase(b, cas)
			})
		}
	}
}

func BenchmarkAggGroupByNDV(b *testing.B) {
	NDVs := []int{10, 100, 1000, 10000, 100000, 1000000, 10000000}
	for _, NDV := range NDVs {
		for _, exec := range []string{"hash", "stream"} {
			cas := testutil.DefaultAggTestCase(exec)
			cas.GroupByNDV = NDV
			b.Run(fmt.Sprintf("%v", cas), func(b *testing.B) {
				benchmarkAggExecWithCase(b, cas)
			})
		}
	}
}

func BenchmarkAggConcurrency(b *testing.B) {
	concs := []int{1, 4, 8, 15, 20, 30, 40}
	for _, con := range concs {
		for _, exec := range []string{"hash", "stream"} {
			cas := testutil.DefaultAggTestCase(exec)
			cas.Concurrency = con
			b.Run(fmt.Sprintf("%v", cas), func(b *testing.B) {
				benchmarkAggExecWithCase(b, cas)
			})
		}
	}
}

func BenchmarkAggDistinct(b *testing.B) {
	rows := []int{100000, 1000000, 10000000}
	distincts := []bool{false, true}
	for _, row := range rows {
		for _, exec := range []string{"hash", "stream"} {
			for _, distinct := range distincts {
				cas := testutil.DefaultAggTestCase(exec)
				cas.Rows = row
				cas.HasDistinct = distinct
				b.Run(fmt.Sprintf("%v", cas), func(b *testing.B) {
					benchmarkAggExecWithCase(b, cas)
				})
			}
		}
	}
}

func buildWindowExecutor(ctx sessionctx.Context, windowFunc string, funcs int, frame *core.WindowFrame, srcExec exec.Executor, schema *expression.Schema, partitionBy []*expression.Column, concurrency int, dataSourceSorted bool) exec.Executor {
	src := testutil.BuildMockDataPhysicalPlan(ctx, srcExec)
	win := new(core.PhysicalWindow)
	win.WindowFuncDescs = make([]*aggregation.WindowFuncDesc, 0)
	winSchema := schema.Clone()
	for i := 0; i < funcs; i++ {
		var args []expression.Expression
		switch windowFunc {
		case ast.WindowFuncNtile:
			args = append(args, &expression.Constant{Value: types.NewUintDatum(2)})
		case ast.WindowFuncNthValue:
			args = append(args, partitionBy[0], &expression.Constant{Value: types.NewUintDatum(2)})
		case ast.AggFuncSum:
			args = append(args, src.Schema().Columns[0])
		case ast.AggFuncAvg:
			args = append(args, src.Schema().Columns[0])
		case ast.AggFuncBitXor:
			args = append(args, src.Schema().Columns[0])
		case ast.AggFuncMax, ast.AggFuncMin:
			args = append(args, src.Schema().Columns[0])
		default:
			args = append(args, partitionBy[0])
		}
		desc, _ := aggregation.NewWindowFuncDesc(ctx.GetExprCtx(), windowFunc, args, false)

		win.WindowFuncDescs = append(win.WindowFuncDescs, desc)
		winSchema.Append(&expression.Column{
			UniqueID: 10 + (int64)(i),
			RetType:  types.NewFieldType(mysql.TypeLonglong),
		})
	}
	for _, col := range partitionBy {
		win.PartitionBy = append(win.PartitionBy, property.SortItem{Col: col})
	}
	win.Frame = frame
	win.OrderBy = nil

	win.SetSchema(winSchema)
	win.Init(ctx.GetPlanCtx(), nil, 0)

	var tail base.PhysicalPlan = win
	if !dataSourceSorted {
		byItems := make([]*util.ByItems, 0, len(partitionBy))
		for _, col := range partitionBy {
			byItems = append(byItems, &util.ByItems{Expr: col, Desc: false})
		}
		sort := &core.PhysicalSort{ByItems: byItems}
		sort.SetChildren(src)
		win.SetChildren(sort)
		tail = sort
	} else {
		win.SetChildren(src)
	}

	var plan base.PhysicalPlan
	if concurrency > 1 {
		byItems := make([]expression.Expression, 0, len(win.PartitionBy))
		for _, item := range win.PartitionBy {
			byItems = append(byItems, item.Col)
		}

		plan = core.PhysicalShuffle{
			Concurrency:  concurrency,
			Tails:        []base.PhysicalPlan{tail},
			DataSources:  []base.PhysicalPlan{src},
			SplitterType: core.PartitionHashSplitterType,
			ByItemArrays: [][]expression.Expression{byItems},
		}.Init(ctx.GetPlanCtx(), nil, 0)
		plan.SetChildren(win)
	} else {
		plan = win
	}

	b := newExecutorBuilder(ctx, nil)
	exec := b.build(plan)
	return exec
}

func benchmarkWindowExecWithCase(b *testing.B, casTest *testutil.WindowTestCase) {
	ctx := casTest.Ctx
	if err := ctx.GetSessionVars().SetSystemVar(variable.TiDBWindowConcurrency, fmt.Sprintf("%v", casTest.Concurrency)); err != nil {
		b.Fatal(err)
	}
	if err := ctx.GetSessionVars().SetSystemVar(variable.TiDBEnablePipelinedWindowFunction, fmt.Sprintf("%v", casTest.Pipelined)); err != nil {
		b.Fatal(err)
	}

	cols := casTest.Columns
	dataSource := testutil.BuildMockDataSource(testutil.MockDataSourceParameters{
		DataSchema: expression.NewSchema(cols...),
		Ndvs:       []int{0, casTest.Ndv, 0, 0},
		Orders:     []bool{false, casTest.DataSourceSorted, false, false},
		Rows:       casTest.Rows,
		Ctx:        casTest.Ctx,
	})

	b.ResetTimer()
	for i := 0; i < b.N; i++ {
		b.StopTimer() // prepare a new window-executor
		childCols := casTest.Columns
		schema := expression.NewSchema(childCols...)
		windowExec := buildWindowExecutor(casTest.Ctx, casTest.WindowFunc, casTest.NumFunc, casTest.Frame, dataSource, schema, childCols[1:2], casTest.Concurrency, casTest.DataSourceSorted)
		tmpCtx := context.Background()
		chk := exec.NewFirstChunk(windowExec)
		dataSource.PrepareChunks()

		b.StartTimer()
		if err := windowExec.Open(tmpCtx); err != nil {
			b.Fatal(err)
		}
		for {
			if err := windowExec.Next(tmpCtx, chk); err != nil {
				b.Fatal(b)
			}
			if chk.NumRows() == 0 {
				break
			}
		}

		if err := windowExec.Close(); err != nil {
			b.Fatal(err)
		}
		b.StopTimer()
	}
}

func baseBenchmarkWindowRows(b *testing.B, pipelined int) {
	b.ReportAllocs()
	rows := []int{1000, 100000}
	ndvs := []int{1, 10, 1000}
	concs := []int{1, 2, 4}
	for _, row := range rows {
		for _, ndv := range ndvs {
			for _, con := range concs {
				cas := testutil.DefaultWindowTestCase()
				cas.Rows = row
				cas.Ndv = ndv
				cas.Concurrency = con
				cas.DataSourceSorted = false
				cas.WindowFunc = ast.WindowFuncRowNumber // cheapest
				cas.Pipelined = pipelined
				b.Run(fmt.Sprintf("%v", cas), func(b *testing.B) {
					benchmarkWindowExecWithCase(b, cas)
				})
			}
		}
	}
}

func BenchmarkWindowRows(b *testing.B) {
	baseBenchmarkWindowRows(b, 0)
	baseBenchmarkWindowRows(b, 1)
}

func baseBenchmarkWindowFunctions(b *testing.B, pipelined int) {
	b.ReportAllocs()
	windowFuncs := []string{
		// ast.WindowFuncRowNumber,
		// ast.WindowFuncRank,
		// ast.WindowFuncDenseRank,
		// ast.WindowFuncCumeDist,
		// ast.WindowFuncPercentRank,
		// ast.WindowFuncNtile,
		// ast.WindowFuncLead,
		ast.WindowFuncLag,
		// ast.WindowFuncFirstValue,
		// ast.WindowFuncLastValue,
		// ast.WindowFuncNthValue,
	}
	concs := []int{1, 4}
	for _, windowFunc := range windowFuncs {
		for _, con := range concs {
			cas := testutil.DefaultWindowTestCase()
			cas.Rows = 100000
			cas.Ndv = 1000
			cas.Concurrency = con
			cas.DataSourceSorted = false
			cas.WindowFunc = windowFunc
			cas.Pipelined = pipelined
			b.Run(fmt.Sprintf("%v", cas), func(b *testing.B) {
				benchmarkWindowExecWithCase(b, cas)
			})
		}
	}
}

func BenchmarkWindowFunctions(b *testing.B) {
	baseBenchmarkWindowFunctions(b, 0)
	baseBenchmarkWindowFunctions(b, 1)
}

func baseBenchmarkWindowFunctionsWithFrame(b *testing.B, pipelined int) {
	b.ReportAllocs()
	windowFuncs := []string{
		ast.WindowFuncRowNumber,
		ast.AggFuncBitXor,
	}
	numFuncs := []int{1, 5}
	frames := []*core.WindowFrame{
		{Type: ast.Rows, Start: &core.FrameBound{UnBounded: true}, End: &core.FrameBound{Type: ast.CurrentRow}},
	}
	sortTypes := []bool{false, true}
	concs := []int{1, 2, 3, 4, 5, 6}
	for i, windowFunc := range windowFuncs {
		for _, sorted := range sortTypes {
			for _, numFunc := range numFuncs {
				for _, con := range concs {
					cas := testutil.DefaultWindowTestCase()
					cas.Rows = 100000
					cas.Ndv = 1000
					cas.Concurrency = con
					cas.DataSourceSorted = sorted
					cas.WindowFunc = windowFunc
					cas.NumFunc = numFunc
					if i < len(frames) {
						cas.Frame = frames[i]
					}
					cas.Pipelined = pipelined
					b.Run(fmt.Sprintf("%v", cas), func(b *testing.B) {
						benchmarkWindowExecWithCase(b, cas)
					})
				}
			}
		}
	}
}

func BenchmarkWindowFunctionsWithFrame(b *testing.B) {
	baseBenchmarkWindowFunctionsWithFrame(b, 0)
	baseBenchmarkWindowFunctionsWithFrame(b, 1)
}

func baseBenchmarkWindowFunctionsAggWindowProcessorAboutFrame(b *testing.B, pipelined int) {
	b.ReportAllocs()
	windowFunc := ast.AggFuncMax
	frame := &core.WindowFrame{Type: ast.Rows, Start: &core.FrameBound{UnBounded: true}, End: &core.FrameBound{UnBounded: true}}
	cas := testutil.DefaultWindowTestCase()
	cas.Rows = 10000
	cas.Ndv = 10
	cas.Concurrency = 1
	cas.DataSourceSorted = false
	cas.WindowFunc = windowFunc
	cas.NumFunc = 1
	cas.Frame = frame
	cas.Pipelined = pipelined
	b.Run(fmt.Sprintf("%v", cas), func(b *testing.B) {
		benchmarkWindowExecWithCase(b, cas)
	})
}

func BenchmarkWindowFunctionsAggWindowProcessorAboutFrame(b *testing.B) {
	baseBenchmarkWindowFunctionsAggWindowProcessorAboutFrame(b, 0)
	baseBenchmarkWindowFunctionsAggWindowProcessorAboutFrame(b, 1)
}

func baseBenchmarkWindowFunctionsWithSlidingWindow(b *testing.B, frameType ast.FrameType, pipelined int) {
	b.ReportAllocs()
	windowFuncs := []struct {
		aggFunc     string
		aggColTypes byte
	}{
		{ast.AggFuncSum, mysql.TypeFloat},
		{ast.AggFuncSum, mysql.TypeNewDecimal},
		{ast.AggFuncCount, mysql.TypeLong},
		{ast.AggFuncAvg, mysql.TypeFloat},
		{ast.AggFuncAvg, mysql.TypeNewDecimal},
		{ast.AggFuncBitXor, mysql.TypeLong},
		{ast.AggFuncMax, mysql.TypeLong},
		{ast.AggFuncMax, mysql.TypeFloat},
		{ast.AggFuncMin, mysql.TypeLong},
		{ast.AggFuncMin, mysql.TypeFloat},
	}
	row := 100000
	ndv := 100
	frame := &core.WindowFrame{
		Type:  frameType,
		Start: &core.FrameBound{Type: ast.Preceding, Num: 10},
		End:   &core.FrameBound{Type: ast.Following, Num: 10},
	}
	for _, windowFunc := range windowFuncs {
		cas := testutil.DefaultWindowTestCase()
		cas.Ctx.GetSessionVars().WindowingUseHighPrecision = false
		cas.Rows = row
		cas.Ndv = ndv
		cas.WindowFunc = windowFunc.aggFunc
		cas.Frame = frame
		cas.Columns[0].RetType.SetType(windowFunc.aggColTypes)
		cas.Pipelined = pipelined
		b.Run(fmt.Sprintf("%v", cas), func(b *testing.B) {
			benchmarkWindowExecWithCase(b, cas)
		})
	}
}

func BenchmarkWindowFunctionsWithSlidingWindow(b *testing.B) {
	baseBenchmarkWindowFunctionsWithSlidingWindow(b, ast.Rows, 0)
	baseBenchmarkWindowFunctionsWithSlidingWindow(b, ast.Ranges, 0)
	baseBenchmarkWindowFunctionsWithSlidingWindow(b, ast.Rows, 1)
	baseBenchmarkWindowFunctionsWithSlidingWindow(b, ast.Ranges, 1)
}

type hashJoinTestCase struct {
	rows               int
	cols               []*types.FieldType
	concurrency        int
	ctx                sessionctx.Context
	keyIdx             []int
	joinType           core.JoinType
	disk               bool
	useOuterToBuild    bool
	rawData            string
	childrenUsedSchema [][]bool
}

func (tc hashJoinTestCase) columns() []*expression.Column {
	ret := make([]*expression.Column, 0)
	for i, t := range tc.cols {
		column := &expression.Column{Index: i, RetType: t, UniqueID: tc.ctx.GetSessionVars().AllocPlanColumnID()}
		ret = append(ret, column)
	}
	return ret
}

func (tc hashJoinTestCase) String() string {
	return fmt.Sprintf("(rows:%v, cols:%v, concurency:%v, joinKeyIdx: %v, disk:%v)",
		tc.rows, tc.cols, tc.concurrency, tc.keyIdx, tc.disk)
}

func defaultHashJoinTestCase(cols []*types.FieldType, joinType core.JoinType, useOuterToBuild bool) *hashJoinTestCase {
	ctx := mock.NewContext()
	ctx.GetSessionVars().InitChunkSize = variable.DefInitChunkSize
	ctx.GetSessionVars().MaxChunkSize = variable.DefMaxChunkSize
	ctx.GetSessionVars().StmtCtx.MemTracker = memory.NewTracker(-1, -1)
	ctx.GetSessionVars().StmtCtx.DiskTracker = disk.NewTracker(-1, -1)
	ctx.GetSessionVars().SetIndexLookupJoinConcurrency(4)
	tc := &hashJoinTestCase{rows: 100000, concurrency: 4, ctx: ctx, keyIdx: []int{0, 1}, rawData: wideString}
	tc.cols = cols
	tc.useOuterToBuild = useOuterToBuild
	tc.joinType = joinType
	return tc
}

func prepareResolveIndices(joinSchema, lSchema, rSchema *expression.Schema, joinType core.JoinType) *expression.Schema {
	colsNeedResolving := joinSchema.Len()
	// The last output column of this two join is the generated column to indicate whether the row is matched or not.
	if joinType == core.LeftOuterSemiJoin || joinType == core.AntiLeftOuterSemiJoin {
		colsNeedResolving--
	}
	mergedSchema := expression.MergeSchema(lSchema, rSchema)
	// To avoid that two plan shares the same column slice.
	shallowColSlice := make([]*expression.Column, joinSchema.Len())
	copy(shallowColSlice, joinSchema.Columns)
	joinSchema = expression.NewSchema(shallowColSlice...)
	foundCnt := 0
	// Here we want to resolve all join schema columns directly as a merged schema, and you know same name
	// col in join schema should be separately redirected to corresponded same col in child schema. But two
	// column sets are **NOT** always ordered, see comment: https://github.com/pingcap/tidb/pull/45831#discussion_r1481031471
	// we are using mapping mechanism instead of moving j forward.
	marked := make([]bool, mergedSchema.Len())
	for i := 0; i < colsNeedResolving; i++ {
		findIdx := -1
		for j := 0; j < len(mergedSchema.Columns); j++ {
			if !joinSchema.Columns[i].EqualColumn(mergedSchema.Columns[j]) || marked[j] {
				continue
			}
			// resolve to a same unique id one, and it not being marked.
			findIdx = j
			break
		}
		if findIdx != -1 {
			// valid one.
			joinSchema.Columns[i] = joinSchema.Columns[i].Clone().(*expression.Column)
			joinSchema.Columns[i].Index = findIdx
			marked[findIdx] = true
			foundCnt++
		}
	}
	return joinSchema
}

<<<<<<< HEAD
=======
func prepare4HashJoinV2(testCase *hashJoinTestCase, innerExec, outerExec exec.Executor) *join.HashJoinV2Exec {
	cols0 := innerExec.Schema().Columns
	cols1 := outerExec.Schema().Columns

	innerTypes, outerTypes := exec.RetTypes(innerExec), exec.RetTypes(outerExec)
	joinedTypes := make([]*types.FieldType, 0, len(innerTypes)+len(outerTypes))
	joinedTypes = append(joinedTypes, innerTypes...)
	joinedTypes = append(joinedTypes, outerTypes...)

	joinSchema := expression.NewSchema()
	if testCase.childrenUsedSchema != nil {
		for i, used := range testCase.childrenUsedSchema[0] {
			if used {
				joinSchema.Append(cols0[i])
			}
		}
		for i, used := range testCase.childrenUsedSchema[1] {
			if used {
				joinSchema.Append(cols1[i])
			}
		}
	} else {
		joinSchema.Append(cols0...)
		joinSchema.Append(cols1...)
	}
	// todo: need systematic way to protect.
	// physical join should resolveIndices to get right schema column index.
	// otherwise, markChildrenUsedColsForTest will fail below.
	joinSchema = prepareResolveIndices(joinSchema, innerExec.Schema(), outerExec.Schema(), core.InnerJoin)

	joinKeysColIdx := make([]int, 0, len(testCase.keyIdx))
	joinKeysColIdx = append(joinKeysColIdx, testCase.keyIdx...)
	probeKeysColIdx := make([]int, 0, len(testCase.keyIdx))
	probeKeysColIdx = append(probeKeysColIdx, testCase.keyIdx...)
	probeKeyTypes := make([]*types.FieldType, 0, len(probeKeysColIdx))
	buildKeyTypes := make([]*types.FieldType, 0, len(probeKeysColIdx))
	for _, i := range testCase.keyIdx {
		probeKeyTypes = append(probeKeyTypes, outerTypes[i])
		buildKeyTypes = append(buildKeyTypes, innerTypes[i])
	}
	hashJoinCtx := &join.HashJoinCtxV2{
		OtherCondition:  nil,
		PartitionNumber: min(testCase.concurrency, 16),
	}
	hashJoinCtx.SessCtx = testCase.ctx
	hashJoinCtx.JoinType = testCase.joinType
	hashJoinCtx.Concurrency = uint(testCase.concurrency)
	hashJoinCtx.ChunkAllocPool = chunk.NewEmptyAllocator()
	hashJoinCtx.RightAsBuildSide = false
	hashJoinCtx.BuildKeyTypes = buildKeyTypes
	hashJoinCtx.ProbeKeyTypes = probeKeyTypes
	e := &join.HashJoinV2Exec{
		BaseExecutor:          exec.NewBaseExecutor(testCase.ctx, joinSchema, 5, innerExec, outerExec),
		ProbeSideTupleFetcher: &join.ProbeSideTupleFetcherV2{},
		ProbeWorkers:          make([]*join.ProbeWorkerV2, testCase.concurrency),
		BuildWorkers:          make([]*join.BuildWorkerV2, testCase.concurrency),
		HashJoinCtxV2:         hashJoinCtx,
	}
	e.ProbeSideTupleFetcher.ProbeSideExec = outerExec

	for i := 0; i < testCase.concurrency; i++ {
		e.ProbeWorkers[i] = &join.ProbeWorkerV2{
			HashJoinCtx: e.HashJoinCtxV2,
			JoinProbe:   join.NewJoinProbe(e.HashJoinCtxV2, uint(i), testCase.joinType, probeKeysColIdx, joinedTypes, probeKeyTypes, false),
		}
		e.ProbeWorkers[i].WorkerID = uint(i)
		e.BuildWorkers[i] = join.NewJoinBuildWorkerV2(e.HashJoinCtxV2, uint(i), innerExec, joinKeysColIdx, innerTypes)
	}
	memLimit := int64(-1)
	if testCase.disk {
		memLimit = 1
	}
	t := memory.NewTracker(-1, memLimit)
	t.SetActionOnExceed(nil)
	t2 := disk.NewTracker(-1, -1)
	e.Ctx().GetSessionVars().MemTracker = t
	e.Ctx().GetSessionVars().StmtCtx.MemTracker.AttachTo(t)
	e.Ctx().GetSessionVars().DiskTracker = t2
	e.Ctx().GetSessionVars().StmtCtx.DiskTracker.AttachTo(t2)
	return e
}

>>>>>>> ed9de505
func prepare4HashJoin(testCase *hashJoinTestCase, innerExec, outerExec exec.Executor) *join.HashJoinV1Exec {
	if testCase.useOuterToBuild {
		innerExec, outerExec = outerExec, innerExec
	}
	cols0 := innerExec.Schema().Columns
	cols1 := outerExec.Schema().Columns

	joinSchema := expression.NewSchema()
	if testCase.childrenUsedSchema != nil {
		for i, used := range testCase.childrenUsedSchema[0] {
			if used {
				joinSchema.Append(cols0[i])
			}
		}
		for i, used := range testCase.childrenUsedSchema[1] {
			if used {
				joinSchema.Append(cols1[i])
			}
		}
	} else {
		joinSchema.Append(cols0...)
		joinSchema.Append(cols1...)
	}
	// todo: need systematic way to protect.
	// physical join should resolveIndices to get right schema column index.
	// otherwise, markChildrenUsedColsForTest will fail below.
	joinSchema = prepareResolveIndices(joinSchema, innerExec.Schema(), outerExec.Schema(), core.InnerJoin)

	joinKeysColIdx := make([]int, 0, len(testCase.keyIdx))
	joinKeysColIdx = append(joinKeysColIdx, testCase.keyIdx...)
	probeKeysColIdx := make([]int, 0, len(testCase.keyIdx))
	probeKeysColIdx = append(probeKeysColIdx, testCase.keyIdx...)
	hashJoinCtx := &join.HashJoinCtxV1{
		IsOuterJoin:     false,
		UseOuterToBuild: testCase.useOuterToBuild,
		ProbeTypes:      exec.RetTypes(outerExec),
		BuildTypes:      exec.RetTypes(innerExec),
	}
	hashJoinCtx.SessCtx = testCase.ctx
	hashJoinCtx.JoinType = testCase.joinType
	hashJoinCtx.Concurrency = uint(testCase.concurrency)
	hashJoinCtx.ChunkAllocPool = chunk.NewEmptyAllocator()
	probeFetcher := &join.ProbeSideTupleFetcherV1{}
	probeFetcher.ProbeSideExec = outerExec
	buildWorker := &join.BuildWorkerV1{}
	buildWorker.BuildSideExec = innerExec
	buildWorker.BuildKeyColIdx = joinKeysColIdx
	e := &join.HashJoinV1Exec{
		BaseExecutor:          exec.NewBaseExecutor(testCase.ctx, joinSchema, 5, innerExec, outerExec),
		HashJoinCtxV1:         hashJoinCtx,
		ProbeSideTupleFetcher: probeFetcher,
		ProbeWorkers:          make([]*join.ProbeWorkerV1, testCase.concurrency),
		BuildWorker:           buildWorker,
	}

	childrenUsedSchema := markChildrenUsedColsForTest(testCase.ctx, e.Schema(), e.Children(0).Schema(), e.Children(1).Schema())
	defaultValues := make([]types.Datum, e.BuildWorker.BuildSideExec.Schema().Len())
	lhsTypes, rhsTypes := exec.RetTypes(innerExec), exec.RetTypes(outerExec)
	for i := uint(0); i < e.Concurrency; i++ {
		e.ProbeWorkers[i] = &join.ProbeWorkerV1{
			HashJoinCtx: e.HashJoinCtxV1,
			Joiner: join.NewJoiner(testCase.ctx, e.JoinType, true, defaultValues,
				nil, lhsTypes, rhsTypes, childrenUsedSchema, false),
			ProbeKeyColIdx: probeKeysColIdx,
		}
		e.ProbeWorkers[i].WorkerID = i
	}
	e.BuildWorker.HashJoinCtx = e.HashJoinCtxV1
	memLimit := int64(-1)
	if testCase.disk {
		memLimit = 1
	}
	t := memory.NewTracker(-1, memLimit)
	t.SetActionOnExceed(nil)
	t2 := disk.NewTracker(-1, -1)
	e.Ctx().GetSessionVars().MemTracker = t
	e.Ctx().GetSessionVars().StmtCtx.MemTracker.AttachTo(t)
	e.Ctx().GetSessionVars().DiskTracker = t2
	e.Ctx().GetSessionVars().StmtCtx.DiskTracker.AttachTo(t2)
	return e
}

// markChildrenUsedColsForTest compares each child with the output schema, and mark
// each column of the child is used by output or not.
func markChildrenUsedColsForTest(ctx sessionctx.Context, outputSchema *expression.Schema, childSchemas ...*expression.Schema) (childrenUsed [][]int) {
	childrenUsed = make([][]int, 0, len(childSchemas))
	markedOffsets := make(map[int]int)
	for originalIdx, col := range outputSchema.Columns {
		markedOffsets[col.Index] = originalIdx
	}
	prefixLen := 0
	type intPair struct {
		first  int
		second int
	}
	// for example here.
	// left child schema: [col11]
	// right child schema: [col21, col22]
	// output schema is [col11, col22, col21], if not records the original derived order after physical resolve index.
	// the lused will be [0], the rused will be [0,1], while the actual order is dismissed, [1,0] is correct for rused.
	for _, childSchema := range childSchemas {
		usedIdxPair := make([]intPair, 0, len(childSchema.Columns))
		for i := range childSchema.Columns {
			if originalIdx, ok := markedOffsets[prefixLen+i]; ok {
				usedIdxPair = append(usedIdxPair, intPair{first: originalIdx, second: i})
			}
		}
		// sort the used idxes according their original indexes derived after resolveIndex.
		slices.SortFunc(usedIdxPair, func(a, b intPair) int {
			return cmp.Compare(a.first, b.first)
		})
		usedIdx := make([]int, 0, len(childSchema.Columns))
		for _, one := range usedIdxPair {
			usedIdx = append(usedIdx, one.second)
		}
		childrenUsed = append(childrenUsed, usedIdx)
		prefixLen += childSchema.Len()
	}
	return
}

func benchmarkHashJoinExecWithCase(b *testing.B, casTest *hashJoinTestCase) {
	opt1 := testutil.MockDataSourceParameters{
		Rows: casTest.rows,
		Ctx:  casTest.ctx,
		GenDataFunc: func(row int, typ *types.FieldType) any {
			switch typ.GetType() {
			case mysql.TypeLong, mysql.TypeLonglong:
				return int64(row)
			case mysql.TypeVarString:
				return casTest.rawData
			case mysql.TypeDouble:
				return float64(row)
			default:
				panic("not implement")
			}
		},
	}
	opt2 := opt1
	opt1.DataSchema = expression.NewSchema(casTest.columns()...)
	opt2.DataSchema = expression.NewSchema(casTest.columns()...)
	dataSource1 := testutil.BuildMockDataSource(opt1)
	dataSource2 := testutil.BuildMockDataSource(opt2)
	// Test spill result.
	benchmarkHashJoinExec(b, casTest, dataSource1, dataSource2, true)
	b.ResetTimer()
	for i := 0; i < b.N; i++ {
		benchmarkHashJoinExec(b, casTest, dataSource1, dataSource2, false)
	}
}

func benchmarkHashJoinExec(b *testing.B, casTest *hashJoinTestCase, opt1, opt2 *testutil.MockDataSource, testResult bool) {
	b.StopTimer()
	executor := prepare4HashJoin(casTest, opt1, opt2)
	tmpCtx := context.Background()
	chk := exec.NewFirstChunk(executor)
	opt1.PrepareChunks()
	opt2.PrepareChunks()

	totalRow := 0
	b.StartTimer()
	if err := executor.Open(tmpCtx); err != nil {
		b.Fatal(err)
	}
	for {
		if err := executor.Next(tmpCtx, chk); err != nil {
			b.Fatal(err)
		}
		if chk.NumRows() == 0 {
			break
		}
		totalRow += chk.NumRows()
	}

	if testResult {
		time.Sleep(200 * time.Millisecond)
		if spilled := executor.RowContainer.AlreadySpilledSafeForTest(); spilled != casTest.disk {
			b.Fatal("wrong usage with disk:", spilled, casTest.disk)
		}
	}

	if err := executor.Close(); err != nil {
		b.Fatal(err)
	}
	b.StopTimer()
	if totalRow == 0 {
		b.Fatal("totalRow == 0")
	}
}

func BenchmarkHashJoinInlineProjection(b *testing.B) {
	cols := []*types.FieldType{
		types.NewFieldType(mysql.TypeLonglong),
		types.NewFieldType(mysql.TypeVarString),
	}

	b.ReportAllocs()

	{
		cas := defaultHashJoinTestCase(cols, 0, false)
		cas.keyIdx = []int{0}
		cas.childrenUsedSchema = [][]bool{
			{false, true},
			{false, false},
		}
		b.Run("InlineProjection:ON", func(b *testing.B) {
			benchmarkHashJoinExecWithCase(b, cas)
		})
	}

	{
		cas := defaultHashJoinTestCase(cols, 0, false)
		cas.keyIdx = []int{0}
		b.Run("InlineProjection:OFF", func(b *testing.B) {
			benchmarkHashJoinExecWithCase(b, cas)
		})
	}
}

func BenchmarkHashJoinExec(b *testing.B) {
	lvl := log.GetLevel()
	log.SetLevel(zapcore.ErrorLevel)
	defer log.SetLevel(lvl)

	cols := []*types.FieldType{
		types.NewFieldType(mysql.TypeLonglong),
		types.NewFieldType(mysql.TypeVarString),
	}

	b.ReportAllocs()
	cas := defaultHashJoinTestCase(cols, 0, false)
	b.Run(fmt.Sprintf("%v", cas), func(b *testing.B) {
		benchmarkHashJoinExecWithCase(b, cas)
	})

	cas.keyIdx = []int{0}
	b.Run(fmt.Sprintf("%v", cas), func(b *testing.B) {
		benchmarkHashJoinExecWithCase(b, cas)
	})

	cas.keyIdx = []int{0}
	cas.disk = true
	b.Run(fmt.Sprintf("%v", cas), func(b *testing.B) {
		benchmarkHashJoinExecWithCase(b, cas)
	})

	// Replace the wide string column with double column
	cols = []*types.FieldType{
		types.NewFieldType(mysql.TypeLonglong),
		types.NewFieldType(mysql.TypeDouble),
	}

	cas = defaultHashJoinTestCase(cols, 0, false)
	cas.keyIdx = []int{0}
	cas.rows = 5
	b.Run(fmt.Sprintf("%v", cas), func(b *testing.B) {
		benchmarkHashJoinExecWithCase(b, cas)
	})

	cas = defaultHashJoinTestCase(cols, 0, false)
	b.Run(fmt.Sprintf("%v", cas), func(b *testing.B) {
		benchmarkHashJoinExecWithCase(b, cas)
	})

	cas.keyIdx = []int{0}
	b.Run(fmt.Sprintf("%v", cas), func(b *testing.B) {
		benchmarkHashJoinExecWithCase(b, cas)
	})

	cols = []*types.FieldType{
		types.NewFieldType(mysql.TypeLonglong),
	}
	cas = defaultHashJoinTestCase(cols, 0, false)
	cas.keyIdx = []int{0}
	cas.disk = true
	b.Run(fmt.Sprintf("%v", cas), func(b *testing.B) {
		benchmarkHashJoinExecWithCase(b, cas)
	})
}

func BenchmarkOuterHashJoinExec(b *testing.B) {
	lvl := log.GetLevel()
	log.SetLevel(zapcore.ErrorLevel)
	defer log.SetLevel(lvl)

	cols := []*types.FieldType{
		types.NewFieldType(mysql.TypeLonglong),
		types.NewFieldType(mysql.TypeVarString),
	}

	b.ReportAllocs()
	cas := defaultHashJoinTestCase(cols, 2, true)
	b.Run(fmt.Sprintf("%v", cas), func(b *testing.B) {
		benchmarkHashJoinExecWithCase(b, cas)
	})

	cas.keyIdx = []int{0}
	b.Run(fmt.Sprintf("%v", cas), func(b *testing.B) {
		benchmarkHashJoinExecWithCase(b, cas)
	})

	cas.keyIdx = []int{0}
	cas.disk = true
	b.Run(fmt.Sprintf("%v", cas), func(b *testing.B) {
		benchmarkHashJoinExecWithCase(b, cas)
	})

	// Replace the wide string column with double column
	cols = []*types.FieldType{
		types.NewFieldType(mysql.TypeLonglong),
		types.NewFieldType(mysql.TypeDouble),
	}

	cas = defaultHashJoinTestCase(cols, 2, true)
	cas.keyIdx = []int{0}
	cas.rows = 5
	b.Run(fmt.Sprintf("%v", cas), func(b *testing.B) {
		benchmarkHashJoinExecWithCase(b, cas)
	})

	cas = defaultHashJoinTestCase(cols, 2, true)
	b.Run(fmt.Sprintf("%v", cas), func(b *testing.B) {
		benchmarkHashJoinExecWithCase(b, cas)
	})

	cas.keyIdx = []int{0}
	b.Run(fmt.Sprintf("%v", cas), func(b *testing.B) {
		benchmarkHashJoinExecWithCase(b, cas)
	})
}

func benchmarkBuildHashTableForList(b *testing.B, casTest *hashJoinTestCase) {
	opt := testutil.MockDataSourceParameters{
		DataSchema: expression.NewSchema(casTest.columns()...),
		Rows:       casTest.rows,
		Ctx:        casTest.ctx,
		GenDataFunc: func(row int, typ *types.FieldType) any {
			switch typ.GetType() {
			case mysql.TypeLong, mysql.TypeLonglong:
				return int64(row)
			case mysql.TypeVarString:
				return casTest.rawData
			default:
				panic("not implement")
			}
		},
	}
	dataSource1 := testutil.BuildMockDataSource(opt)
	dataSource2 := testutil.BuildMockDataSource(opt)

	dataSource1.PrepareChunks()
	benchmarkBuildHashTable(b, casTest, dataSource1, dataSource2, true)
	b.ResetTimer()
	for i := 0; i < b.N; i++ {
		benchmarkBuildHashTable(b, casTest, dataSource1, dataSource2, false)
	}
}

func benchmarkBuildHashTable(b *testing.B, casTest *hashJoinTestCase, dataSource1, dataSource2 *testutil.MockDataSource, testResult bool) {
	b.StopTimer()
	exec := prepare4HashJoin(casTest, dataSource1, dataSource2)
	tmpCtx := context.Background()
	if err := exec.Open(tmpCtx); err != nil {
		b.Fatal(err)
	}
	exec.Prepared = true

	innerResultCh := make(chan *chunk.Chunk, len(dataSource1.Chunks))
	for _, chk := range dataSource1.Chunks {
		innerResultCh <- chk
	}
	close(innerResultCh)

	b.StartTimer()
	if err := exec.BuildWorker.BuildHashTableForList(innerResultCh); err != nil {
		b.Fatal(err)
	}

	if testResult {
		time.Sleep(200 * time.Millisecond)
		if exec.RowContainer.AlreadySpilledSafeForTest() != casTest.disk {
			b.Fatal("wrong usage with disk")
		}
	}

	if err := exec.Close(); err != nil {
		b.Fatal(err)
	}
	b.StopTimer()
}

func BenchmarkBuildHashTableForList(b *testing.B) {
	lvl := log.GetLevel()
	log.SetLevel(zapcore.ErrorLevel)
	defer log.SetLevel(lvl)

	cols := []*types.FieldType{
		types.NewFieldType(mysql.TypeLonglong),
		types.NewFieldType(mysql.TypeVarString),
	}

	b.ReportAllocs()
	cas := defaultHashJoinTestCase(cols, 0, false)
	rows := []int{10, 100000}
	keyIdxs := [][]int{{0, 1}, {0}}
	disks := []bool{false, true}
	for _, row := range rows {
		for _, keyIdx := range keyIdxs {
			for _, disk := range disks {
				cas.rows = row
				cas.keyIdx = keyIdx
				cas.disk = disk
				b.Run(fmt.Sprintf("%v", cas), func(b *testing.B) {
					benchmarkBuildHashTableForList(b, cas)
				})
			}
		}
	}
}

type IndexJoinTestCase struct {
	OuterRows       int
	InnerRows       int
	Concurrency     int
	Ctx             sessionctx.Context
	OuterJoinKeyIdx []int
	InnerJoinKeyIdx []int
	OuterHashKeyIdx []int
	InnerHashKeyIdx []int
	InnerIdx        []int
	NeedOuterSort   bool
	RawData         string
}

func (tc IndexJoinTestCase) Columns() []*expression.Column {
	return []*expression.Column{
		{Index: 0, RetType: types.NewFieldType(mysql.TypeLonglong)},
		{Index: 1, RetType: types.NewFieldType(mysql.TypeDouble)},
		{Index: 2, RetType: types.NewFieldType(mysql.TypeVarString)},
	}
}

func defaultIndexJoinTestCase() *IndexJoinTestCase {
	ctx := mock.NewContext()
	ctx.GetSessionVars().InitChunkSize = variable.DefInitChunkSize
	ctx.GetSessionVars().MaxChunkSize = variable.DefMaxChunkSize
	ctx.GetSessionVars().SnapshotTS = 1
	ctx.GetSessionVars().StmtCtx.MemTracker = memory.NewTracker(-1, -1)
	ctx.GetSessionVars().StmtCtx.DiskTracker = disk.NewTracker(-1, -1)
	tc := &IndexJoinTestCase{
		OuterRows:       100000,
		InnerRows:       variable.DefMaxChunkSize * 100,
		Concurrency:     4,
		Ctx:             ctx,
		OuterJoinKeyIdx: []int{0, 1},
		InnerJoinKeyIdx: []int{0, 1},
		OuterHashKeyIdx: []int{0, 1},
		InnerHashKeyIdx: []int{0, 1},
		InnerIdx:        []int{0, 1},
		RawData:         wideString,
	}
	return tc
}

func (tc IndexJoinTestCase) String() string {
	return fmt.Sprintf("(outerRows:%v, innerRows:%v, concurency:%v, outerJoinKeyIdx: %v, innerJoinKeyIdx: %v, NeedOuterSort:%v)",
		tc.OuterRows, tc.InnerRows, tc.Concurrency, tc.OuterJoinKeyIdx, tc.InnerJoinKeyIdx, tc.NeedOuterSort)
}
func (tc IndexJoinTestCase) GetMockDataSourceOptByRows(rows int) testutil.MockDataSourceParameters {
	return testutil.MockDataSourceParameters{
		DataSchema: expression.NewSchema(tc.Columns()...),
		Rows:       rows,
		Ctx:        tc.Ctx,
		GenDataFunc: func(row int, typ *types.FieldType) any {
			switch typ.GetType() {
			case mysql.TypeLong, mysql.TypeLonglong:
				return int64(row)
			case mysql.TypeDouble:
				return float64(row)
			case mysql.TypeVarString:
				return tc.RawData
			default:
				panic("not implement")
			}
		},
	}
}

func prepare4IndexInnerHashJoin(tc *IndexJoinTestCase, outerDS *testutil.MockDataSource, innerDS *testutil.MockDataSource) (exec.Executor, error) {
	outerCols, innerCols := tc.Columns(), tc.Columns()
	joinSchema := expression.NewSchema(outerCols...)
	joinSchema.Append(innerCols...)
	leftTypes, rightTypes := exec.RetTypes(outerDS), exec.RetTypes(innerDS)
	defaultValues := make([]types.Datum, len(innerCols))
	colLens := make([]int, len(innerCols))
	for i := range colLens {
		colLens[i] = types.UnspecifiedLength
	}
	keyOff2IdxOff := make([]int, len(tc.OuterJoinKeyIdx))
	for i := range keyOff2IdxOff {
		keyOff2IdxOff[i] = i
	}

	readerBuilder, err := newExecutorBuilder(tc.Ctx, nil).
		newDataReaderBuilder(&mockPhysicalIndexReader{e: innerDS})
	if err != nil {
		return nil, err
	}

	e := &join.IndexLookUpJoin{
		BaseExecutor: exec.NewBaseExecutor(tc.Ctx, joinSchema, 1, outerDS),
		OuterCtx: join.OuterCtx{
			RowTypes: leftTypes,
			KeyCols:  tc.OuterJoinKeyIdx,
			HashCols: tc.OuterHashKeyIdx,
		},
		InnerCtx: join.InnerCtx{
			ReaderBuilder: readerBuilder,
			RowTypes:      rightTypes,
			ColLens:       colLens,
			KeyCols:       tc.InnerJoinKeyIdx,
			HashCols:      tc.InnerHashKeyIdx,
		},
		WorkerWg:      new(sync.WaitGroup),
		Joiner:        join.NewJoiner(tc.Ctx, 0, false, defaultValues, nil, leftTypes, rightTypes, nil, false),
		IsOuterJoin:   false,
		KeyOff2IdxOff: keyOff2IdxOff,
		LastColHelper: nil,
	}
	e.JoinResult = exec.NewFirstChunk(e)
	return e, nil
}

func prepare4IndexOuterHashJoin(tc *IndexJoinTestCase, outerDS *testutil.MockDataSource, innerDS *testutil.MockDataSource) (exec.Executor, error) {
	e, err := prepare4IndexInnerHashJoin(tc, outerDS, innerDS)
	if err != nil {
		return nil, err
	}
	idxHash := &join.IndexNestedLoopHashJoin{IndexLookUpJoin: *e.(*join.IndexLookUpJoin)}
	concurrency := tc.Concurrency
	idxHash.Joiners = make([]join.Joiner, concurrency)
	for i := 0; i < concurrency; i++ {
		idxHash.Joiners[i] = e.(*join.IndexLookUpJoin).Joiner.Clone()
	}
	return idxHash, nil
}

func prepare4IndexMergeJoin(tc *IndexJoinTestCase, outerDS *testutil.MockDataSource, innerDS *testutil.MockDataSource) (exec.Executor, error) {
	outerCols, innerCols := tc.Columns(), tc.Columns()
	joinSchema := expression.NewSchema(outerCols...)
	joinSchema.Append(innerCols...)
	outerJoinKeys := make([]*expression.Column, 0, len(tc.OuterJoinKeyIdx))
	innerJoinKeys := make([]*expression.Column, 0, len(tc.InnerJoinKeyIdx))
	for _, keyIdx := range tc.OuterJoinKeyIdx {
		outerJoinKeys = append(outerJoinKeys, outerCols[keyIdx])
	}
	for _, keyIdx := range tc.InnerJoinKeyIdx {
		innerJoinKeys = append(innerJoinKeys, innerCols[keyIdx])
	}
	leftTypes, rightTypes := exec.RetTypes(outerDS), exec.RetTypes(innerDS)
	defaultValues := make([]types.Datum, len(innerCols))
	colLens := make([]int, len(innerCols))
	for i := range colLens {
		colLens[i] = types.UnspecifiedLength
	}
	keyOff2IdxOff := make([]int, len(outerJoinKeys))
	for i := range keyOff2IdxOff {
		keyOff2IdxOff[i] = i
	}

	compareFuncs := make([]expression.CompareFunc, 0, len(outerJoinKeys))
	outerCompareFuncs := make([]expression.CompareFunc, 0, len(outerJoinKeys))
	for i := range outerJoinKeys {
		compareFuncs = append(compareFuncs, expression.GetCmpFunction(nil, outerJoinKeys[i], innerJoinKeys[i]))
		outerCompareFuncs = append(outerCompareFuncs, expression.GetCmpFunction(nil, outerJoinKeys[i], outerJoinKeys[i]))
	}

	readerBuilder, err := newExecutorBuilder(tc.Ctx, nil).
		newDataReaderBuilder(&mockPhysicalIndexReader{e: innerDS})
	if err != nil {
		return nil, err
	}

	e := &join.IndexLookUpMergeJoin{
		BaseExecutor: exec.NewBaseExecutor(tc.Ctx, joinSchema, 2, outerDS),
		OuterMergeCtx: join.OuterMergeCtx{
			RowTypes:      leftTypes,
			KeyCols:       tc.OuterJoinKeyIdx,
			JoinKeys:      outerJoinKeys,
			NeedOuterSort: tc.NeedOuterSort,
			CompareFuncs:  outerCompareFuncs,
		},
		InnerMergeCtx: join.InnerMergeCtx{
			ReaderBuilder: readerBuilder,
			RowTypes:      rightTypes,
			JoinKeys:      innerJoinKeys,
			ColLens:       colLens,
			KeyCols:       tc.InnerJoinKeyIdx,
			CompareFuncs:  compareFuncs,
		},
		WorkerWg:      new(sync.WaitGroup),
		IsOuterJoin:   false,
		KeyOff2IdxOff: keyOff2IdxOff,
		LastColHelper: nil,
	}
	concurrency := e.Ctx().GetSessionVars().IndexLookupJoinConcurrency()
	joiners := make([]join.Joiner, concurrency)
	for i := 0; i < concurrency; i++ {
		joiners[i] = join.NewJoiner(tc.Ctx, 0, false, defaultValues, nil, leftTypes, rightTypes, nil, false)
	}
	e.Joiners = joiners
	return e, nil
}

type indexJoinType int8

const (
	indexInnerHashJoin indexJoinType = iota
	indexOuterHashJoin
	indexMergeJoin
)

func benchmarkIndexJoinExecWithCase(
	b *testing.B,
	tc *IndexJoinTestCase,
	outerDS *testutil.MockDataSource,
	innerDS *testutil.MockDataSource,
	execType indexJoinType,
) {
	b.ResetTimer()
	for i := 0; i < b.N; i++ {
		b.StopTimer()
		var executor exec.Executor
		var err error
		switch execType {
		case indexInnerHashJoin:
			executor, err = prepare4IndexInnerHashJoin(tc, outerDS, innerDS)
		case indexOuterHashJoin:
			executor, err = prepare4IndexOuterHashJoin(tc, outerDS, innerDS)
		case indexMergeJoin:
			executor, err = prepare4IndexMergeJoin(tc, outerDS, innerDS)
		}

		if err != nil {
			b.Fatal(err)
		}

		tmpCtx := context.Background()
		chk := exec.NewFirstChunk(executor)
		outerDS.PrepareChunks()
		innerDS.PrepareChunks()

		b.StartTimer()
		if err = executor.Open(tmpCtx); err != nil {
			b.Fatal(err)
		}
		for {
			if err := executor.Next(tmpCtx, chk); err != nil {
				b.Fatal(err)
			}
			if chk.NumRows() == 0 {
				break
			}
		}

		if err := executor.Close(); err != nil {
			b.Fatal(err)
		}
		b.StopTimer()
	}
}

func BenchmarkIndexJoinExec(b *testing.B) {
	lvl := log.GetLevel()
	log.SetLevel(zapcore.ErrorLevel)
	defer log.SetLevel(lvl)

	b.ReportAllocs()
	tc := defaultIndexJoinTestCase()
	outerOpt := tc.GetMockDataSourceOptByRows(tc.OuterRows)
	innerOpt := tc.GetMockDataSourceOptByRows(tc.InnerRows)
	outerDS := testutil.BuildMockDataSourceWithIndex(outerOpt, tc.InnerIdx)
	innerDS := testutil.BuildMockDataSourceWithIndex(innerOpt, tc.InnerIdx)

	tc.NeedOuterSort = true
	b.Run(fmt.Sprintf("index merge join need outer sort %v", tc), func(b *testing.B) {
		benchmarkIndexJoinExecWithCase(b, tc, outerDS, innerDS, indexMergeJoin)
	})

	tc.NeedOuterSort = false
	b.Run(fmt.Sprintf("index merge join %v", tc), func(b *testing.B) {
		benchmarkIndexJoinExecWithCase(b, tc, outerDS, innerDS, indexMergeJoin)
	})

	b.Run(fmt.Sprintf("index inner hash join %v", tc), func(b *testing.B) {
		benchmarkIndexJoinExecWithCase(b, tc, outerDS, innerDS, indexInnerHashJoin)
	})

	b.Run(fmt.Sprintf("index outer hash join %v", tc), func(b *testing.B) {
		benchmarkIndexJoinExecWithCase(b, tc, outerDS, innerDS, indexOuterHashJoin)
	})
}

type mergeJoinTestCase struct {
	IndexJoinTestCase
	childrenUsedSchema [][]bool
}

func prepareMergeJoinExec(tc *mergeJoinTestCase, joinSchema *expression.Schema, leftExec, rightExec exec.Executor, defaultValues []types.Datum,
	compareFuncs []expression.CompareFunc, innerJoinKeys []*expression.Column, outerJoinKeys []*expression.Column) *join.MergeJoinExec {
	// only benchmark inner join
	mergeJoinExec := &join.MergeJoinExec{
		StmtCtx:      tc.Ctx.GetSessionVars().StmtCtx,
		BaseExecutor: exec.NewBaseExecutor(tc.Ctx, joinSchema, 3, leftExec, rightExec),
		CompareFuncs: compareFuncs,
		IsOuterJoin:  false,
	}

	var usedIdx [][]int
	if tc.childrenUsedSchema != nil {
		usedIdx = make([][]int, 0, len(tc.childrenUsedSchema))
		for _, childSchema := range tc.childrenUsedSchema {
			used := make([]int, 0, len(childSchema))
			for idx, one := range childSchema {
				if one {
					used = append(used, idx)
				}
			}
			usedIdx = append(usedIdx, used)
		}
	}

	mergeJoinExec.Joiner = join.NewJoiner(
		tc.Ctx,
		0,
		false,
		defaultValues,
		nil,
		exec.RetTypes(leftExec),
		exec.RetTypes(rightExec),
		usedIdx,
		false,
	)

	mergeJoinExec.InnerTable = &join.MergeJoinTable{
		IsInner:    true,
		ChildIndex: 1,
		JoinKeys:   innerJoinKeys,
	}

	mergeJoinExec.OuterTable = &join.MergeJoinTable{
		ChildIndex: 0,
		Filters:    nil,
		JoinKeys:   outerJoinKeys,
	}

	return mergeJoinExec
}

func prepare4MergeJoin(tc *mergeJoinTestCase, innerDS, outerDS *testutil.MockDataSource, sorted bool, concurrency int) exec.Executor {
	outerCols, innerCols := tc.Columns(), tc.Columns()

	joinSchema := expression.NewSchema()
	if tc.childrenUsedSchema != nil {
		for i, used := range tc.childrenUsedSchema[0] {
			if used {
				joinSchema.Append(outerCols[i])
			}
		}
		for i, used := range tc.childrenUsedSchema[1] {
			if used {
				joinSchema.Append(innerCols[i])
			}
		}
	} else {
		joinSchema.Append(outerCols...)
		joinSchema.Append(innerCols...)
	}

	outerJoinKeys := make([]*expression.Column, 0, len(tc.OuterJoinKeyIdx))
	innerJoinKeys := make([]*expression.Column, 0, len(tc.InnerJoinKeyIdx))
	for _, keyIdx := range tc.OuterJoinKeyIdx {
		outerJoinKeys = append(outerJoinKeys, outerCols[keyIdx])
	}
	for _, keyIdx := range tc.InnerJoinKeyIdx {
		innerJoinKeys = append(innerJoinKeys, innerCols[keyIdx])
	}
	compareFuncs := make([]expression.CompareFunc, 0, len(outerJoinKeys))
	for i := range outerJoinKeys {
		compareFuncs = append(compareFuncs, expression.GetCmpFunction(nil, outerJoinKeys[i], innerJoinKeys[i]))
	}

	defaultValues := make([]types.Datum, len(innerCols))

	var leftExec, rightExec exec.Executor
	if sorted {
		leftSortExec := &sortexec.SortExec{
			BaseExecutor: exec.NewBaseExecutor(tc.Ctx, innerDS.Schema(), 3, innerDS),
			ByItems:      make([]*util.ByItems, 0, len(tc.InnerJoinKeyIdx)),
			ExecSchema:   innerDS.Schema(),
		}
		for _, key := range innerJoinKeys {
			leftSortExec.ByItems = append(leftSortExec.ByItems, &util.ByItems{Expr: key})
		}
		leftExec = leftSortExec

		rightSortExec := &sortexec.SortExec{
			BaseExecutor: exec.NewBaseExecutor(tc.Ctx, outerDS.Schema(), 4, outerDS),
			ByItems:      make([]*util.ByItems, 0, len(tc.OuterJoinKeyIdx)),
			ExecSchema:   outerDS.Schema(),
		}
		for _, key := range outerJoinKeys {
			rightSortExec.ByItems = append(rightSortExec.ByItems, &util.ByItems{Expr: key})
		}
		rightExec = rightSortExec
	} else {
		leftExec = innerDS
		rightExec = outerDS
	}

	var e exec.Executor
	if concurrency == 1 {
		e = prepareMergeJoinExec(tc, joinSchema, leftExec, rightExec, defaultValues, compareFuncs, innerJoinKeys, outerJoinKeys)
	} else {
		// build dataSources
		dataSources := []exec.Executor{leftExec, rightExec}
		// build splitters
		innerByItems := make([]expression.Expression, 0, len(innerJoinKeys))
		for _, innerJoinKey := range innerJoinKeys {
			innerByItems = append(innerByItems, innerJoinKey)
		}
		outerByItems := make([]expression.Expression, 0, len(outerJoinKeys))
		for _, outerJoinKey := range outerJoinKeys {
			outerByItems = append(outerByItems, outerJoinKey)
		}
		splitters := []partitionSplitter{
			&partitionHashSplitter{
				byItems:    innerByItems,
				numWorkers: concurrency,
			},
			&partitionHashSplitter{
				byItems:    outerByItems,
				numWorkers: concurrency,
			},
		}
		// build ShuffleMergeJoinExec
		shuffle := &ShuffleExec{
			BaseExecutor: exec.NewBaseExecutor(tc.Ctx, joinSchema, 4),
			concurrency:  concurrency,
			dataSources:  dataSources,
			splitters:    splitters,
		}

		// build workers, only benchmark inner join
		shuffle.workers = make([]*shuffleWorker, shuffle.concurrency)
		for i := range shuffle.workers {
			leftReceiver := shuffleReceiver{
				BaseExecutor: exec.NewBaseExecutor(tc.Ctx, leftExec.Schema(), 0),
			}
			rightReceiver := shuffleReceiver{
				BaseExecutor: exec.NewBaseExecutor(tc.Ctx, rightExec.Schema(), 0),
			}
			w := &shuffleWorker{
				receivers: []*shuffleReceiver{&leftReceiver, &rightReceiver},
			}
			w.childExec = prepareMergeJoinExec(tc, joinSchema, &leftReceiver, &rightReceiver, defaultValues, compareFuncs, innerJoinKeys, outerJoinKeys)

			shuffle.workers[i] = w
		}
		e = shuffle
	}

	return e
}

func newMergeJoinBenchmark(numOuterRows, numInnerDup, numInnerRedundant int) (tc *mergeJoinTestCase, innerDS, outerDS *testutil.MockDataSource) {
	ctx := mock.NewContext()
	ctx.GetSessionVars().InitChunkSize = variable.DefInitChunkSize
	ctx.GetSessionVars().MaxChunkSize = variable.DefMaxChunkSize
	ctx.GetSessionVars().SnapshotTS = 1
	ctx.GetSessionVars().StmtCtx.MemTracker = memory.NewTracker(-1, -1)
	ctx.GetSessionVars().StmtCtx.DiskTracker = disk.NewTracker(-1, -1)

	numInnerRows := numOuterRows*numInnerDup + numInnerRedundant
	itc := &IndexJoinTestCase{
		OuterRows:       numOuterRows,
		InnerRows:       numInnerRows,
		Concurrency:     4,
		Ctx:             ctx,
		OuterJoinKeyIdx: []int{0, 1},
		InnerJoinKeyIdx: []int{0, 1},
		OuterHashKeyIdx: []int{0, 1},
		InnerHashKeyIdx: []int{0, 1},
		InnerIdx:        []int{0, 1},
		RawData:         wideString,
	}
	tc = &mergeJoinTestCase{*itc, nil}
	outerOpt := testutil.MockDataSourceParameters{
		DataSchema: expression.NewSchema(tc.Columns()...),
		Rows:       numOuterRows,
		Ctx:        tc.Ctx,
		GenDataFunc: func(row int, typ *types.FieldType) any {
			switch typ.GetType() {
			case mysql.TypeLong, mysql.TypeLonglong:
				return int64(row)
			case mysql.TypeDouble:
				return float64(row)
			case mysql.TypeVarString:
				return tc.RawData
			default:
				panic("not implement")
			}
		},
	}

	innerOpt := testutil.MockDataSourceParameters{
		DataSchema: expression.NewSchema(tc.Columns()...),
		Rows:       numInnerRows,
		Ctx:        tc.Ctx,
		GenDataFunc: func(row int, typ *types.FieldType) any {
			row = row / numInnerDup
			switch typ.GetType() {
			case mysql.TypeLong, mysql.TypeLonglong:
				return int64(row)
			case mysql.TypeDouble:
				return float64(row)
			case mysql.TypeVarString:
				return tc.RawData
			default:
				panic("not implement")
			}
		},
	}

	innerDS = testutil.BuildMockDataSource(innerOpt)
	outerDS = testutil.BuildMockDataSource(outerOpt)

	return
}

type mergeJoinType int8

const (
	innerMergeJoin mergeJoinType = iota
)

func benchmarkMergeJoinExecWithCase(b *testing.B, tc *mergeJoinTestCase, innerDS, outerDS *testutil.MockDataSource, joinType mergeJoinType) {
	b.ResetTimer()
	for i := 0; i < b.N; i++ {
		b.StopTimer()
		var executor exec.Executor
		switch joinType {
		case innerMergeJoin:
			executor = prepare4MergeJoin(tc, innerDS, outerDS, true, 2)
		}

		tmpCtx := context.Background()
		chk := exec.NewFirstChunk(executor)
		outerDS.PrepareChunks()
		innerDS.PrepareChunks()

		b.StartTimer()
		if err := executor.Open(tmpCtx); err != nil {
			b.Fatal(err)
		}
		for {
			if err := executor.Next(tmpCtx, chk); err != nil {
				b.Fatal(err)
			}
			if chk.NumRows() == 0 {
				break
			}
		}

		if err := executor.Close(); err != nil {
			b.Fatal(err)
		}
		b.StopTimer()
	}
}

func BenchmarkMergeJoinExec(b *testing.B) {
	lvl := log.GetLevel()
	log.SetLevel(zapcore.ErrorLevel)
	defer log.SetLevel(lvl)
	b.ReportAllocs()

	totalRows := 300000

	innerDupAndRedundant := [][]int{
		{1, 0},
		{100, 0},
		{10000, 0},
		{1, 30000},
	}

	childrenUsedSchemas := [][][]bool{
		nil,
		{
			{true, false, false},
			{false, true, false},
		},
	}

	for _, params := range innerDupAndRedundant {
		numInnerDup, numInnerRedundant := params[0], params[1]
		for _, childrenUsedSchema := range childrenUsedSchemas {
			tc, innerDS, outerDS := newMergeJoinBenchmark(totalRows/numInnerDup, numInnerDup, numInnerRedundant)
			inlineProj := false
			if childrenUsedSchema != nil {
				inlineProj = true
				tc.childrenUsedSchema = childrenUsedSchema
			}

			b.Run(fmt.Sprintf("merge join %v InlineProj:%v", tc, inlineProj), func(b *testing.B) {
				benchmarkMergeJoinExecWithCase(b, tc, outerDS, innerDS, innerMergeJoin)
			})
		}
	}
}

func benchmarkLimitExec(b *testing.B, cas *testutil.LimitCase) {
	opt := testutil.MockDataSourceParameters{
		DataSchema: expression.NewSchema(cas.Columns()...),
		Rows:       cas.Rows,
		Ctx:        cas.Ctx,
	}
	dataSource := testutil.BuildMockDataSource(opt)
	var exe exec.Executor
	limit := &LimitExec{
		BaseExecutor: exec.NewBaseExecutor(cas.Ctx, dataSource.Schema(), 4, dataSource),
		begin:        uint64(cas.Offset),
		end:          uint64(cas.Offset + cas.Count),
	}
	if cas.UsingInlineProjection {
		if len(cas.ChildUsedSchema) > 0 {
			limit.columnIdxsUsedByChild = make([]int, 0, len(cas.ChildUsedSchema))
			for i, used := range cas.ChildUsedSchema {
				if used {
					limit.columnIdxsUsedByChild = append(limit.columnIdxsUsedByChild, i)
				}
			}
		}
		exe = limit
	} else {
		columns := cas.Columns()
		usedCols := make([]*expression.Column, 0, len(columns))
		exprs := make([]expression.Expression, 0, len(columns))
		for i, used := range cas.ChildUsedSchema {
			if used {
				usedCols = append(usedCols, columns[i])
				exprs = append(exprs, columns[i])
			}
		}
		proj := &ProjectionExec{
			BaseExecutor:  exec.NewBaseExecutor(cas.Ctx, expression.NewSchema(usedCols...), 0, limit),
			numWorkers:    1,
			evaluatorSuit: expression.NewEvaluatorSuite(exprs, false),
		}
		exe = proj
	}

	b.ResetTimer()
	for i := 0; i < b.N; i++ {
		b.StopTimer()
		tmpCtx := context.Background()
		chk := exec.NewFirstChunk(exe)
		dataSource.PrepareChunks()

		b.StartTimer()
		if err := exe.Open(tmpCtx); err != nil {
			b.Fatal(err)
		}
		for {
			if err := exe.Next(tmpCtx, chk); err != nil {
				b.Fatal(err)
			}
			if chk.NumRows() == 0 {
				break
			}
		}

		if err := exe.Close(); err != nil {
			b.Fatal(err)
		}
		b.StopTimer()
	}
}

func BenchmarkLimitExec(b *testing.B) {
	b.ReportAllocs()
	cas := testutil.DefaultLimitTestCase()
	usingInlineProjection := []bool{false, true}
	for _, inlineProjection := range usingInlineProjection {
		cas.UsingInlineProjection = inlineProjection
		b.Run(fmt.Sprintf("%v", cas), func(b *testing.B) {
			benchmarkLimitExec(b, cas)
		})
	}
}

func BenchmarkReadLastLinesOfHugeLine(b *testing.B) {
	// step 1. initial a huge line log file
	hugeLine := make([]byte, 1024*1024*10)
	for i := range hugeLine {
		hugeLine[i] = 'a' + byte(i%26)
	}
	fileName := "tidb.log"
	err := os.WriteFile(fileName, hugeLine, 0644)
	if err != nil {
		b.Fatal(err)
	}
	file, err := os.OpenFile(fileName, os.O_RDONLY, os.ModePerm)
	if err != nil {
		b.Fatal(err)
	}
	defer func() {
		file.Close()
		os.Remove(fileName)
	}()
	stat, _ := file.Stat()
	filesize := stat.Size()
	b.ResetTimer()
	for i := 0; i < b.N; i++ {
		_, n, err := readLastLines(context.Background(), file, filesize)
		if err != nil {
			b.Fatal(err)
		}
		if n != len(hugeLine) {
			b.Fatalf("len %v, expected: %v", n, len(hugeLine))
		}
	}
}

func BenchmarkAggPartialResultMapperMemoryUsage(b *testing.B) {
	b.ReportAllocs()
	type testCase struct {
		rowNum int
	}
	cases := []testCase{
		{
			rowNum: 0,
		},
		{
			rowNum: 100,
		},
		{
			rowNum: 10000,
		},
		{
			rowNum: 1000000,
		},
		{
			rowNum: 851968, // 6.5 * (1 << 17)
		},
		{
			rowNum: 851969, // 6.5 * (1 << 17) + 1
		},
		{
			rowNum: 425984, // 6.5 * (1 << 16)
		},
		{
			rowNum: 425985, // 6.5 * (1 << 16) + 1
		},
	}

	for _, c := range cases {
		b.Run(fmt.Sprintf("MapRows %v", c.rowNum), func(b *testing.B) {
			b.ReportAllocs()
			for i := 0; i < b.N; i++ {
				aggMap := make(aggfuncs.AggPartialResultMapper)
				tempSlice := make([]aggfuncs.PartialResult, 10)
				for num := 0; num < c.rowNum; num++ {
					aggMap[strconv.Itoa(num)] = tempSlice
				}
			}
		})
	}
}

func BenchmarkPipelinedRowNumberWindowFunctionExecution(b *testing.B) {
	b.ReportAllocs()
}

func BenchmarkCompleteInsertErr(b *testing.B) {
	b.ReportAllocs()
	col := &model.ColumnInfo{
		Name:      model.NewCIStr("a"),
		FieldType: *types.NewFieldType(mysql.TypeBlob),
	}
	err := types.ErrWarnDataOutOfRange
	for n := 0; n < b.N; n++ {
		completeInsertErr(col, nil, 0, err)
	}
}

func BenchmarkCompleteLoadErr(b *testing.B) {
	b.ReportAllocs()
	col := &model.ColumnInfo{
		Name: model.NewCIStr("a"),
	}
	err := types.ErrDataTooLong
	for n := 0; n < b.N; n++ {
		completeLoadErr(col, 0, err)
	}
}<|MERGE_RESOLUTION|>--- conflicted
+++ resolved
@@ -658,8 +658,6 @@
 	return joinSchema
 }
 
-<<<<<<< HEAD
-=======
 func prepare4HashJoinV2(testCase *hashJoinTestCase, innerExec, outerExec exec.Executor) *join.HashJoinV2Exec {
 	cols0 := innerExec.Schema().Columns
 	cols1 := outerExec.Schema().Columns
@@ -742,7 +740,6 @@
 	return e
 }
 
->>>>>>> ed9de505
 func prepare4HashJoin(testCase *hashJoinTestCase, innerExec, outerExec exec.Executor) *join.HashJoinV1Exec {
 	if testCase.useOuterToBuild {
 		innerExec, outerExec = outerExec, innerExec
