// Copyright 2017 PingCAP, Inc.
//
// Licensed under the Apache License, Version 2.0 (the "License");
// you may not use this file except in compliance with the License.
// You may obtain a copy of the License at
//
//     http://www.apache.org/licenses/LICENSE-2.0
//
// Unless required by applicable law or agreed to in writing, software
// distributed under the License is distributed on an "AS IS" BASIS,
// WITHOUT WARRANTIES OR CONDITIONS OF ANY KIND, either express or implied.
// See the License for the specific language governing permissions and
// limitations under the License.

package executor

import (
	"bytes"
	"context"
	"fmt"
	"runtime/trace"
	"slices"
	"sort"
	"strconv"
	"strings"
	"sync"
	"sync/atomic"
	"time"
	"unsafe"

	"github.com/pingcap/errors"
	"github.com/pingcap/tidb/pkg/distsql"
	distsqlctx "github.com/pingcap/tidb/pkg/distsql/context"
	"github.com/pingcap/tidb/pkg/executor/internal/builder"
	"github.com/pingcap/tidb/pkg/executor/internal/exec"
	"github.com/pingcap/tidb/pkg/expression"
	isctx "github.com/pingcap/tidb/pkg/infoschema/context"
	"github.com/pingcap/tidb/pkg/kv"
	"github.com/pingcap/tidb/pkg/meta/model"
	"github.com/pingcap/tidb/pkg/parser/charset"
	"github.com/pingcap/tidb/pkg/parser/mysql"
	"github.com/pingcap/tidb/pkg/parser/terror"
	plannercore "github.com/pingcap/tidb/pkg/planner/core"
	"github.com/pingcap/tidb/pkg/planner/core/base"
	"github.com/pingcap/tidb/pkg/planner/planctx"
	plannerutil "github.com/pingcap/tidb/pkg/planner/util"
	"github.com/pingcap/tidb/pkg/sessionctx"
	"github.com/pingcap/tidb/pkg/table"
	"github.com/pingcap/tidb/pkg/table/tables"
	"github.com/pingcap/tidb/pkg/tablecodec"
	"github.com/pingcap/tidb/pkg/types"
	"github.com/pingcap/tidb/pkg/util"
	"github.com/pingcap/tidb/pkg/util/channel"
	"github.com/pingcap/tidb/pkg/util/chunk"
	"github.com/pingcap/tidb/pkg/util/codec"
	"github.com/pingcap/tidb/pkg/util/collate"
	"github.com/pingcap/tidb/pkg/util/execdetails"
	"github.com/pingcap/tidb/pkg/util/logutil"
	"github.com/pingcap/tidb/pkg/util/logutil/consistency"
	"github.com/pingcap/tidb/pkg/util/memory"
	"github.com/pingcap/tidb/pkg/util/ranger"
	rangerctx "github.com/pingcap/tidb/pkg/util/ranger/context"
	"github.com/pingcap/tidb/pkg/util/size"
	"github.com/pingcap/tipb/go-tipb"
	"go.uber.org/zap"
)

var (
	_ exec.Executor = &TableReaderExecutor{}
	_ exec.Executor = &IndexReaderExecutor{}
	_ exec.Executor = &IndexLookUpExecutor{}
)

// LookupTableTaskChannelSize represents the channel size of the index double read taskChan.
var LookupTableTaskChannelSize int32 = 50

// lookupTableTask is created from a partial result of an index request which
// contains the handles in those index keys.
type lookupTableTask struct {
	id      int
	handles []kv.Handle
	rowIdx  []int // rowIdx represents the handle index for every row. Only used when keep order.
	rows    []chunk.Row
	idxRows *chunk.Chunk
	cursor  int

	// after the cop task is built, buildDone will be set to the current instant, for Next wait duration statistic.
	buildDoneTime time.Time
	doneCh        chan error

	// indexOrder map is used to save the original index order for the handles.
	// Without this map, the original index order might be lost.
	// The handles fetched from index is originally ordered by index, but we need handles to be ordered by itself
	// to do table request.
	indexOrder *kv.HandleMap
	// duplicatedIndexOrder map likes indexOrder. But it's used when checkIndexValue isn't nil and
	// the same handle of index has multiple values.
	duplicatedIndexOrder *kv.HandleMap

	// partitionTable indicates whether this task belongs to a partition table and which partition table it is.
	partitionTable table.PhysicalTable

	// memUsage records the memory usage of this task calculated by table worker.
	// memTracker is used to release memUsage after task is done and unused.
	//
	// The sequence of function calls are:
	//   1. calculate task.memUsage.
	//   2. task.memTracker = tableWorker.memTracker
	//   3. task.memTracker.Consume(task.memUsage)
	//   4. task.memTracker.Consume(-task.memUsage)
	//
	// Step 1~3 are completed in "tableWorker.executeTask".
	// Step 4   is  completed in "IndexLookUpExecutor.Next".
	memUsage   int64
	memTracker *memory.Tracker
}

func (task *lookupTableTask) Len() int {
	return len(task.rows)
}

func (task *lookupTableTask) Less(i, j int) bool {
	return task.rowIdx[i] < task.rowIdx[j]
}

func (task *lookupTableTask) Swap(i, j int) {
	task.rowIdx[i], task.rowIdx[j] = task.rowIdx[j], task.rowIdx[i]
	task.rows[i], task.rows[j] = task.rows[j], task.rows[i]
}

// Closeable is a interface for closeable structures.
type Closeable interface {
	// Close closes the object.
	Close() error
}

// closeAll closes all objects even if an object returns an error.
// If multiple objects returns error, the first error will be returned.
func closeAll(objs ...Closeable) error {
	var err error
	for _, obj := range objs {
		if obj != nil {
			err1 := obj.Close()
			if err == nil && err1 != nil {
				err = err1
			}
		}
	}
	if err != nil {
		return errors.Trace(err)
	}
	return nil
}

// rebuildIndexRanges will be called if there's correlated column in access conditions. We will rebuild the range
// by substituting correlated column with the constant.
func rebuildIndexRanges(ectx expression.BuildContext, rctx *rangerctx.RangerContext, is *plannercore.PhysicalIndexScan, idxCols []*expression.Column, colLens []int) (ranges []*ranger.Range, err error) {
	access := make([]expression.Expression, 0, len(is.AccessCondition))
	for _, cond := range is.AccessCondition {
		newCond, err1 := expression.SubstituteCorCol2Constant(ectx, cond)
		if err1 != nil {
			return nil, err1
		}
		access = append(access, newCond)
	}
	// All of access conditions must be used to build ranges, so we don't limit range memory usage.
	ranges, _, err = ranger.DetachSimpleCondAndBuildRangeForIndex(rctx, access, idxCols, colLens, 0)
	return ranges, err
}

type indexReaderExecutorContext struct {
	rctx       *rangerctx.RangerContext
	dctx       *distsqlctx.DistSQLContext
	ectx       expression.BuildContext
	infoSchema isctx.MetaOnlyInfoSchema
	buildPBCtx *planctx.BuildPBContext

	stmtMemTracker *memory.Tracker
}

func newIndexReaderExecutorContext(sctx sessionctx.Context) indexReaderExecutorContext {
	pctx := sctx.GetPlanCtx()

	return indexReaderExecutorContext{
		rctx:           pctx.GetRangerCtx(),
		dctx:           sctx.GetDistSQLCtx(),
		ectx:           sctx.GetExprCtx(),
		infoSchema:     pctx.GetInfoSchema(),
		buildPBCtx:     pctx.GetBuildPBCtx(),
		stmtMemTracker: sctx.GetSessionVars().StmtCtx.MemTracker,
	}
}

// IndexReaderExecutor sends dag request and reads index data from kv layer.
type IndexReaderExecutor struct {
	indexReaderExecutorContext
	exec.BaseExecutorV2
	indexUsageReporter *exec.IndexUsageReporter

	// For a partitioned table, the IndexReaderExecutor works on a partition, so
	// the type of this table field is actually `table.PhysicalTable`.
	table           table.Table
	index           *model.IndexInfo
	physicalTableID int64
	ranges          []*ranger.Range
	partitions      []table.PhysicalTable
	partRangeMap    map[int64][]*ranger.Range // each partition may have different ranges

	// kvRanges are only used for union scan.
	kvRanges         []kv.KeyRange
	dagPB            *tipb.DAGRequest
	startTS          uint64
	txnScope         string
	readReplicaScope string
	isStaleness      bool
	netDataSize      float64
	// result returns one or more distsql.PartialResult and each PartialResult is returned by one region.
	result distsql.SelectResult
	// columns are only required by union scan.
	columns []*model.ColumnInfo
	// outputColumns are only required by union scan.
	outputColumns []*expression.Column
	// partitionIDMap are only required by union scan with global index.
	partitionIDMap map[int64]struct{}

	paging bool

	keepOrder bool
	desc      bool
	// byItems only for partition table with orderBy + pushedLimit
	byItems []*plannerutil.ByItems

	corColInFilter bool
	corColInAccess bool
	idxCols        []*expression.Column
	colLens        []int
	plans          []base.PhysicalPlan

	memTracker *memory.Tracker

	selectResultHook // for testing

	// If dummy flag is set, this is not a real IndexReader, it just provides the KV ranges for UnionScan.
	// Used by the temporary table, cached table.
	dummy bool
}

// Table implements the dataSourceExecutor interface.
func (e *IndexReaderExecutor) Table() table.Table {
	return e.table
}

func (e *IndexReaderExecutor) setDummy() {
	e.dummy = true
}

// Close clears all resources hold by current object.
func (e *IndexReaderExecutor) Close() (err error) {
	if e.indexUsageReporter != nil {
		e.indexUsageReporter.ReportCopIndexUsageForTable(e.table, e.index.ID, e.plans[0].ID())
	}

	if e.result != nil {
		err = e.result.Close()
	}
	e.result = nil
	e.kvRanges = e.kvRanges[:0]
	if e.dummy {
		return nil
	}
	return err
}

// Next implements the Executor Next interface.
func (e *IndexReaderExecutor) Next(ctx context.Context, req *chunk.Chunk) error {
	if e.dummy {
		req.Reset()
		return nil
	}

	return e.result.Next(ctx, req)
}

// TODO: cleanup this method.
func (e *IndexReaderExecutor) buildKeyRanges(dctx *distsqlctx.DistSQLContext, ranges []*ranger.Range, physicalID int64) ([]kv.KeyRange, error) {
	var (
		rRanges *kv.KeyRanges
		err     error
	)
	if e.index.ID == -1 {
		rRanges, err = distsql.CommonHandleRangesToKVRanges(dctx, []int64{physicalID}, ranges)
	} else {
		rRanges, err = distsql.IndexRangesToKVRanges(dctx, physicalID, e.index.ID, ranges)
	}
	return rRanges.FirstPartitionRange(), err
}

// Open implements the Executor Open interface.
func (e *IndexReaderExecutor) Open(ctx context.Context) error {
	var err error
	if e.corColInAccess {
		e.ranges, err = rebuildIndexRanges(e.ectx, e.rctx, e.plans[0].(*plannercore.PhysicalIndexScan), e.idxCols, e.colLens)
		if err != nil {
			return err
		}
	}

	var kvRanges []kv.KeyRange
	if len(e.partitions) > 0 {
		for _, p := range e.partitions {
			partRange := e.ranges
			if pRange, ok := e.partRangeMap[p.GetPhysicalID()]; ok {
				partRange = pRange
			}
			kvRange, err := e.buildKeyRanges(e.dctx, partRange, p.GetPhysicalID())
			if err != nil {
				return err
			}
			kvRanges = append(kvRanges, kvRange...)
		}
	} else {
		kvRanges, err = e.buildKeyRanges(e.dctx, e.ranges, e.physicalTableID)
	}
	if err != nil {
		return err
	}

	return e.open(ctx, kvRanges)
}

func (e *IndexReaderExecutor) buildKVReq(r []kv.KeyRange) (*kv.Request, error) {
	var builder distsql.RequestBuilder
	builder.SetKeyRanges(r).
		SetDAGRequest(e.dagPB).
		SetStartTS(e.startTS).
		SetDesc(e.desc).
		SetKeepOrder(e.keepOrder).
		SetTxnScope(e.txnScope).
		SetReadReplicaScope(e.readReplicaScope).
		SetIsStaleness(e.isStaleness).
		SetFromSessionVars(e.dctx).
		SetFromInfoSchema(e.infoSchema).
		SetMemTracker(e.memTracker).
		SetClosestReplicaReadAdjuster(newClosestReadAdjuster(e.dctx, &builder.Request, e.netDataSize)).
		SetConnIDAndConnAlias(e.dctx.ConnectionID, e.dctx.SessionAlias)
	kvReq, err := builder.Build()
	return kvReq, err
}

func (e *IndexReaderExecutor) open(ctx context.Context, kvRanges []kv.KeyRange) error {
	var err error
	if e.corColInFilter {
		e.dagPB.Executors, err = builder.ConstructListBasedDistExec(e.buildPBCtx, e.plans)
		if err != nil {
			return err
		}
	}

	if e.RuntimeStats() != nil {
		collExec := true
		e.dagPB.CollectExecutionSummaries = &collExec
	}
	e.kvRanges = kvRanges
	// Treat temporary table as dummy table, avoid sending distsql request to TiKV.
	// In a test case IndexReaderExecutor is mocked and e.table is nil.
	// Avoid sending distsql request to TIKV.
	if e.dummy {
		return nil
	}

	if e.memTracker != nil {
		e.memTracker.Reset()
	} else {
		e.memTracker = memory.NewTracker(e.ID(), -1)
	}
	e.memTracker.AttachTo(e.stmtMemTracker)
	slices.SortFunc(kvRanges, func(i, j kv.KeyRange) int {
		return bytes.Compare(i.StartKey, j.StartKey)
	})
	// use sortedSelectResults only when byItems pushed down and partition numbers > 1
	if e.byItems == nil || len(e.partitions) <= 1 {
		kvReq, err := e.buildKVReq(kvRanges)
		if err != nil {
			return err
		}
		e.result, err = e.SelectResult(ctx, e.dctx, kvReq, exec.RetTypes(e), getPhysicalPlanIDs(e.plans), e.ID())
		if err != nil {
			return err
		}
	} else {
		kvReqs := make([]*kv.Request, 0, len(kvRanges))
		for _, kvRange := range kvRanges {
			kvReq, err := e.buildKVReq([]kv.KeyRange{kvRange})
			if err != nil {
				return err
			}
			kvReqs = append(kvReqs, kvReq)
		}
		var results []distsql.SelectResult
		for _, kvReq := range kvReqs {
			result, err := e.SelectResult(ctx, e.dctx, kvReq, exec.RetTypes(e), getPhysicalPlanIDs(e.plans), e.ID())
			if err != nil {
				return err
			}
			results = append(results, result)
		}
		e.result = distsql.NewSortedSelectResults(e.ectx.GetEvalCtx(), results, e.Schema(), e.byItems, e.memTracker)
	}
	return nil
}

type indexLookUpExecutorContext struct {
	tableReaderExecutorContext

	stmtRuntimeStatsColl *execdetails.RuntimeStatsColl

	indexLookupSize        int
	indexLookupConcurrency int
	enableRedactLog        string
	storage                kv.Storage
	weakConsistency        bool
}

func newIndexLookUpExecutorContext(sctx sessionctx.Context) indexLookUpExecutorContext {
	return indexLookUpExecutorContext{
		tableReaderExecutorContext: newTableReaderExecutorContext(sctx),

		stmtRuntimeStatsColl: sctx.GetSessionVars().StmtCtx.RuntimeStatsColl,

		indexLookupSize:        sctx.GetSessionVars().IndexLookupSize,
		indexLookupConcurrency: sctx.GetSessionVars().IndexLookupConcurrency(),
		enableRedactLog:        sctx.GetSessionVars().EnableRedactLog,
		storage:                sctx.GetStore(),
		weakConsistency:        sctx.GetSessionVars().StmtCtx.WeakConsistency,
	}
}

// IndexLookUpExecutor implements double read for index scan.
type IndexLookUpExecutor struct {
	indexLookUpExecutorContext
	exec.BaseExecutorV2
	indexUsageReporter *exec.IndexUsageReporter

	table   table.Table
	index   *model.IndexInfo
	ranges  []*ranger.Range
	dagPB   *tipb.DAGRequest
	startTS uint64
	// handleIdx is the index of handle, which is only used for case of keeping order.
	handleIdx       []int
	handleCols      []*expression.Column
	primaryKeyIndex *model.IndexInfo
	tableRequest    *tipb.DAGRequest

	// columns are only required by union scan.
	columns []*model.ColumnInfo
	// partitionIDMap are only required by union scan with global index.
	partitionIDMap map[int64]struct{}

	*dataReaderBuilder
	idxNetDataSize float64
	avgRowSize     float64

	// fields about accessing partition tables
	partitionTableMode bool                  // if this executor is accessing a local index with partition table
	prunedPartitions   []table.PhysicalTable // partition tables need to access
	partitionRangeMap  map[int64][]*ranger.Range
	partitionKVRanges  [][]kv.KeyRange // kvRanges of each prunedPartitions

	// All fields above are immutable.

	idxWorkerWg *sync.WaitGroup
	tblWorkerWg *sync.WaitGroup
	finished    chan struct{}

	resultCh   chan *lookupTableTask
	resultCurr *lookupTableTask

	// memTracker is used to track the memory usage of this executor.
	memTracker *memory.Tracker

	// checkIndexValue is used to check the consistency of the index data.
	*checkIndexValue

	kvRanges      []kv.KeyRange
	workerStarted bool

	byItems   []*plannerutil.ByItems
	keepOrder bool
	desc      bool

	indexPaging bool

	corColInIdxSide bool
	corColInTblSide bool
	corColInAccess  bool
	idxPlans        []base.PhysicalPlan
	tblPlans        []base.PhysicalPlan
	idxCols         []*expression.Column
	colLens         []int
	// PushedLimit is used to skip the preceding and tailing handles when Limit is sunk into IndexLookUpReader.
	PushedLimit *plannercore.PushedDownLimit

	stats *IndexLookUpRunTimeStats

	// cancelFunc is called when close the executor
	cancelFunc context.CancelFunc
	workerCtx  context.Context
	pool       *workerPool

	// If dummy flag is set, this is not a real IndexLookUpReader, it just provides the KV ranges for UnionScan.
	// Used by the temporary table, cached table.
	dummy bool

	storeType kv.StoreType
	// batchCop indicates whether use super batch coprocessor request, only works for TiFlash engine.
	batchCop bool
}

type getHandleType int8

const (
	getHandleFromIndex getHandleType = iota
	getHandleFromTable
)

// nolint:structcheck
type checkIndexValue struct {
	idxColTps  []*types.FieldType
	idxTblCols []*table.Column
}

// Table implements the dataSourceExecutor interface.
func (e *IndexLookUpExecutor) Table() table.Table {
	return e.table
}

func (e *IndexLookUpExecutor) setDummy() {
	e.dummy = true
}

// Open implements the Executor Open interface.
func (e *IndexLookUpExecutor) Open(ctx context.Context) error {
	var err error
	if e.corColInAccess {
		e.ranges, err = rebuildIndexRanges(e.ectx, e.rctx, e.idxPlans[0].(*plannercore.PhysicalIndexScan), e.idxCols, e.colLens)
		if err != nil {
			return err
		}
	}

	if e.memTracker != nil {
		e.memTracker.Reset()
	} else {
		e.memTracker = memory.NewTracker(e.ID(), -1)
	}
	e.memTracker.AttachTo(e.stmtMemTracker)

	err = e.buildTableKeyRanges()
	if err != nil {
		return err
	}

	// Treat temporary table as dummy table, avoid sending distsql request to TiKV.
	if e.dummy {
		return nil
	}

	return e.open(ctx)
}

func (e *IndexLookUpExecutor) buildTableKeyRanges() (err error) {
	dctx := e.dctx
	if e.partitionTableMode {
		e.partitionKVRanges = make([][]kv.KeyRange, 0, len(e.prunedPartitions))
		for _, p := range e.prunedPartitions {
			// TODO: prune and adjust e.ranges for each partition again, since not all e.ranges are suitable for all e.prunedPartitions.
			// For example, a table partitioned by range(a), and p0=(1, 10), p1=(11, 20), for the condition "(a>1 and a<10) or (a>11 and a<20)",
			// the first range is only suitable to p0 and the second is to p1, but now we'll also build kvRange for range0+p1 and range1+p0.
			physicalID := p.GetPhysicalID()
			ranges := e.ranges
			if e.partitionRangeMap != nil && e.partitionRangeMap[physicalID] != nil {
				ranges = e.partitionRangeMap[physicalID]
			}
			var kvRange *kv.KeyRanges
			if e.index.ID == -1 {
				kvRange, err = distsql.CommonHandleRangesToKVRanges(dctx, []int64{physicalID}, ranges)
			} else {
				kvRange, err = distsql.IndexRangesToKVRangesWithInterruptSignal(dctx, physicalID, e.index.ID, ranges, e.memTracker, nil)
			}
			if err != nil {
				return err
			}
			e.partitionKVRanges = append(e.partitionKVRanges, kvRange.FirstPartitionRange())
		}
	} else {
		physicalID := getPhysicalTableID(e.table)
		var kvRanges *kv.KeyRanges
		if e.index.IsFulltextIndex() {
			kvRanges, err = distsql.FulltextIndexRangesToKVRanges(dctx, []int64{physicalID}, e.ranges)
		} else {
			if e.index.ID == -1 {
				kvRanges, err = distsql.CommonHandleRangesToKVRanges(dctx, []int64{physicalID}, e.ranges)
			} else {
				kvRanges, err = distsql.IndexRangesToKVRangesWithInterruptSignal(dctx, physicalID, e.index.ID, e.ranges, e.memTracker, nil)
			}
		}
		e.kvRanges = kvRanges.FirstPartitionRange()
	}
	return err
}

func (e *IndexLookUpExecutor) open(_ context.Context) error {
	if e.storeType == kv.TiFlash {
		e.batchCop = true
	}
	// We have to initialize "memTracker" and other execution resources in here
	// instead of in function "Open", because this "IndexLookUpExecutor" may be
	// constructed by a "IndexLookUpJoin" and "Open" will not be called in that
	// situation.
	e.initRuntimeStats()
	if e.memTracker != nil {
		e.memTracker.Reset()
	} else {
		e.memTracker = memory.NewTracker(e.ID(), -1)
	}
	e.memTracker.AttachTo(e.stmtMemTracker)

	e.finished = make(chan struct{})
	e.resultCh = make(chan *lookupTableTask, atomic.LoadInt32(&LookupTableTaskChannelSize))

	var err error
	if e.corColInIdxSide {
		if e.storeType == kv.TiKV {
			e.dagPB.Executors, err = builder.ConstructListBasedDistExec(e.buildPBCtx, e.idxPlans)
		} else if e.storeType == kv.TiFlash {
			var executors []*tipb.Executor
			executors, err = builder.ConstructTreeBasedDistExec(e.buildPBCtx, e.idxPlans[len(e.idxPlans)-1])
			e.dagPB.RootExecutor = executors[0]
		} else {
			err = errors.Errorf("unsupported store type %s", e.storeType.Name())
		}
		if err != nil {
			return err
		}
	}

	if e.corColInTblSide {
		e.tableRequest.Executors, err = builder.ConstructListBasedDistExec(e.buildPBCtx, e.tblPlans)
		if err != nil {
			return err
		}
	}

	e.idxWorkerWg = &sync.WaitGroup{}
	e.tblWorkerWg = &sync.WaitGroup{}
	return nil
}

func (e *IndexLookUpExecutor) startWorkers(ctx context.Context, initBatchSize int) error {
	// indexWorker will submit lookup-table tasks (processed by tableWorker) to the pool,
	// so fetching index and getting table data can run concurrently.
	e.workerCtx, e.cancelFunc = context.WithCancel(ctx)
	e.pool = &workerPool{
		needSpawn: func(workers, tasks uint32) bool {
			return workers < uint32(e.indexLookupConcurrency) && tasks > 1
		},
	}
	if err := e.startIndexWorker(ctx, initBatchSize); err != nil {
		return err
	}
	e.workerStarted = true
	return nil
}

func (e *IndexLookUpExecutor) needPartitionHandle(tp getHandleType) (bool, error) {
	var col *expression.Column
	var needPartitionHandle bool
	if tp == getHandleFromIndex {
		cols := e.idxPlans[0].Schema().Columns
		outputOffsets := e.dagPB.OutputOffsets
		col = cols[outputOffsets[len(outputOffsets)-1]]
		// For indexScan, need partitionHandle when global index or keepOrder with partitionTable
		needPartitionHandle = e.index.Global || e.partitionTableMode && e.keepOrder
	} else {
		cols := e.tblPlans[0].Schema().Columns
		outputOffsets := e.tableRequest.OutputOffsets
		col = cols[outputOffsets[len(outputOffsets)-1]]

		// For TableScan, need partitionHandle in `indexOrder` when e.keepOrder == true or execute `admin check [table|index]` with global index
		needPartitionHandle = ((e.index.Global || e.partitionTableMode) && e.keepOrder) || (e.index.Global && e.checkIndexValue != nil)
	}
	hasExtraCol := col.ID == model.ExtraPhysTblID

	// There will be two needPartitionHandle != hasExtraCol situations.
	// Only `needPartitionHandle` == true and `hasExtraCol` == false are not allowed.
	// `ExtraPhysTblID` will be used in `SelectLock` when `needPartitionHandle` == false and `hasExtraCol` == true.
	if needPartitionHandle && !hasExtraCol {
		return needPartitionHandle, errors.Errorf("Internal error, needPartitionHandle != ret, tp(%d)", tp)
	}
	return needPartitionHandle, nil
}

func (e *IndexLookUpExecutor) isCommonHandle() bool {
	return !(len(e.handleCols) == 1 && e.handleCols[0].ID == model.ExtraHandleID) && e.table.Meta() != nil && e.table.Meta().IsCommonHandle
}

func (e *IndexLookUpExecutor) getRetTpsForIndexReader() []*types.FieldType {
	if e.checkIndexValue != nil {
		return e.idxColTps
	}
	var tps []*types.FieldType
	if len(e.byItems) != 0 {
		for _, item := range e.byItems {
			tps = append(tps, item.Expr.GetType(e.ectx.GetEvalCtx()))
		}
	}
	if e.isCommonHandle() {
		for _, handleCol := range e.handleCols {
			tps = append(tps, handleCol.RetType)
		}
	} else {
		tps = append(tps, types.NewFieldType(mysql.TypeLonglong))
	}
	if ok, _ := e.needPartitionHandle(getHandleFromIndex); ok {
		tps = append(tps, types.NewFieldType(mysql.TypeLonglong))
	}
	return tps
}

// startIndexWorker launch a background goroutine to fetch handles, submit lookup-table tasks to the pool.
func (e *IndexLookUpExecutor) startIndexWorker(ctx context.Context, initBatchSize int) error {
	if e.RuntimeStats() != nil {
		collExec := true
		e.dagPB.CollectExecutionSummaries = &collExec
	}
	tracker := memory.NewTracker(memory.LabelForIndexWorker, -1)
	tracker.AttachTo(e.memTracker)

	kvRanges := [][]kv.KeyRange{e.kvRanges}
	if e.partitionTableMode {
		kvRanges = e.partitionKVRanges
	}
	// When len(kvrange) = 1, no sorting is required,
	// so remove byItems and non-necessary output columns
	if len(kvRanges) == 1 {
		e.dagPB.OutputOffsets = e.dagPB.OutputOffsets[len(e.byItems):]
		e.byItems = nil
	}
	tps := e.getRetTpsForIndexReader()
	idxID := e.getIndexPlanRootID()
	e.idxWorkerWg.Add(1)
	e.pool.submit(func() {
		defer trace.StartRegion(ctx, "IndexLookUpIndexTask").End()
		growWorkerStack16K()
		worker := &indexWorker{
			idxLookup:       e,
			finished:        e.finished,
			resultCh:        e.resultCh,
			keepOrder:       e.keepOrder,
			checkIndexValue: e.checkIndexValue,
			maxBatchSize:    e.indexLookupSize,
			maxChunkSize:    e.MaxChunkSize(),
			PushedLimit:     e.PushedLimit,
		}
<<<<<<< HEAD
=======
		var builder distsql.RequestBuilder
		builder.SetDAGRequest(e.dagPB).
			SetStartTS(e.startTS).
			SetDesc(e.desc).
			SetKeepOrder(e.keepOrder).
			SetTxnScope(e.txnScope).
			SetReadReplicaScope(e.readReplicaScope).
			SetIsStaleness(e.isStaleness).
			SetFromSessionVars(e.dctx).
			SetFromInfoSchema(e.infoSchema).
			SetClosestReplicaReadAdjuster(newClosestReadAdjuster(e.dctx, &builder.Request, e.idxNetDataSize/float64(len(kvRanges)))).
			SetMemTracker(tracker).
			SetConnIDAndConnAlias(e.dctx.ConnectionID, e.dctx.SessionAlias).
			SetAllowBatchCop(e.batchCop).
			SetStoreType(e.storeType)
		if e.index.IsFulltextIndex() {
			builder.SetPaging(false)
			builder.SetFullText(true)
			builder.FullTextInfo.TableID = e.table.Meta().ID
			builder.FullTextInfo.IndexID = e.index.ID
			builder.FullTextInfo.ExecutorID = e.idxPlans[0].ExplainID().String()

			id := e.Table().Meta().ID
			startKey := tablecodec.EncodeTablePrefix(id)
			endKey := tablecodec.EncodeTablePrefix(id + 1)
			kvRange := kv.KeyRange{StartKey: startKey, EndKey: endKey}
			kvRanges = kvRanges[:0]
			kvRanges = append(kvRanges, []kv.KeyRange{kvRange})
		}

>>>>>>> 0afef65e
		worker.batchSize = e.calculateBatchSize(initBatchSize, worker.maxBatchSize)

		results := make([]distsql.SelectResult, 0, len(kvRanges))
		for _, kvRange := range kvRanges {
			// check if executor is closed
			finished := false
			select {
			case <-e.finished:
				finished = true
			default:
			}
			if finished {
				break
			}
			var builder distsql.RequestBuilder
			builder.SetDAGRequest(e.dagPB).
				SetStartTS(e.startTS).
				SetDesc(e.desc).
				SetKeepOrder(e.keepOrder).
				SetTxnScope(e.txnScope).
				SetReadReplicaScope(e.readReplicaScope).
				SetIsStaleness(e.isStaleness).
				SetFromSessionVars(e.dctx).
				SetFromInfoSchema(e.infoSchema).
				SetClosestReplicaReadAdjuster(newClosestReadAdjuster(e.dctx, &builder.Request, e.idxNetDataSize/float64(len(kvRanges)))).
				SetMemTracker(tracker).
				SetConnIDAndConnAlias(e.dctx.ConnectionID, e.dctx.SessionAlias).
				SetAllowBatchCop(e.batchCop).
				SetStoreType(e.storeType)
			if e.index.IsFulltextIndex() {
				builder.SetPaging(false)
				builder.SetFullText(true)
				builder.FullTextInfo.TableID = e.table.Meta().ID
				builder.FullTextInfo.IndexID = e.index.ID
				builder.FullTextInfo.ExecutorID = e.idxPlans[0].ExplainID().String()
				id := e.Table().Meta().ID
				startKey := tablecodec.EncodeTablePrefix(id)
				endKey := tablecodec.EncodeTablePrefix(id + 1)
				kvRange := kv.KeyRange{StartKey: startKey, EndKey: endKey}
				kvRanges = kvRanges[:0]
				kvRanges = append(kvRanges, []kv.KeyRange{kvRange})
			}

			if builder.Request.Paging.Enable && builder.Request.Paging.MinPagingSize < uint64(worker.batchSize) {
				// when paging enabled and Paging.MinPagingSize less than initBatchSize, change Paging.MinPagingSize to
				// initBatchSize to avoid redundant paging RPC, see more detail in https://github.com/pingcap/tidb/issues/53827
				builder.Request.Paging.MinPagingSize = uint64(worker.batchSize)
				if builder.Request.Paging.MaxPagingSize < uint64(worker.batchSize) {
					builder.Request.Paging.MaxPagingSize = uint64(worker.batchSize)
				}
			}

			// init kvReq, result and worker for this partition
			// The key ranges should be ordered.
			slices.SortFunc(kvRange, func(i, j kv.KeyRange) int {
				return bytes.Compare(i.StartKey, j.StartKey)
			})
			kvReq, err := builder.SetKeyRanges(kvRange).Build()
			if err != nil {
				worker.syncErr(err)
				break
			}
			result, err := distsql.SelectWithRuntimeStats(ctx, e.dctx, kvReq, tps, getPhysicalPlanIDs(e.idxPlans), idxID)
			if err != nil {
				worker.syncErr(err)
				break
			}
			results = append(results, result)
		}
		if len(results) > 1 && len(e.byItems) != 0 {
			// e.Schema() not the output schema for indexReader, and we put byItems related column at first in `buildIndexReq`, so use nil here.
			ssr := distsql.NewSortedSelectResults(e.ectx.GetEvalCtx(), results, nil, e.byItems, e.memTracker)
			results = []distsql.SelectResult{ssr}
		}
		ctx1, cancel := context.WithCancel(ctx)
		// this error is synced in fetchHandles(), don't sync it again
		_ = worker.fetchHandles(ctx1, results)
		cancel()
		for _, result := range results {
			if err := result.Close(); err != nil {
				logutil.Logger(ctx).Error("close Select result failed", zap.Error(err))
			}
		}
		close(e.resultCh)
		e.idxWorkerWg.Done()
	})
	return nil
}

// calculateBatchSize calculates a suitable initial batch size.
func (e *IndexLookUpExecutor) calculateBatchSize(initBatchSize, maxBatchSize int) int {
	if e.indexPaging {
		// If indexPaging is true means this query has limit, so use initBatchSize to avoid scan some unnecessary data.
		return min(initBatchSize, maxBatchSize)
	}
	var estRows int
	if len(e.idxPlans) > 0 {
		estRows = int(e.idxPlans[0].StatsCount())
	}
	return CalculateBatchSize(estRows, initBatchSize, maxBatchSize)
}

// CalculateBatchSize calculates a suitable initial batch size. It exports for testing.
func CalculateBatchSize(estRows, initBatchSize, maxBatchSize int) int {
	batchSize := min(initBatchSize, maxBatchSize)
	if estRows >= maxBatchSize {
		return maxBatchSize
	}
	for batchSize < estRows {
		// If batchSize less than estRows, increase batch size to avoid unnecessary rpc.
		batchSize = batchSize * 2
		if batchSize >= maxBatchSize {
			return maxBatchSize
		}
	}
	return batchSize
}

func (e *IndexLookUpExecutor) buildTableReader(ctx context.Context, task *lookupTableTask) (*TableReaderExecutor, error) {
	table := e.table
	if e.partitionTableMode && task.partitionTable != nil {
		table = task.partitionTable
	}
	tableReaderExec := &TableReaderExecutor{
		BaseExecutorV2:             e.BuildNewBaseExecutorV2(e.stmtRuntimeStatsColl, e.Schema(), e.getTableRootPlanID()),
		tableReaderExecutorContext: e.tableReaderExecutorContext,
		table:                      table,
		dagPB:                      e.tableRequest,
		startTS:                    e.startTS,
		txnScope:                   e.txnScope,
		readReplicaScope:           e.readReplicaScope,
		isStaleness:                e.isStaleness,
		columns:                    e.columns,
		corColInFilter:             e.corColInTblSide,
		plans:                      e.tblPlans,
		netDataSize:                e.avgRowSize * float64(len(task.handles)),
		byItems:                    e.byItems,
	}
	tableReaderExec.buildVirtualColumnInfo()
	tableReader, err := e.dataReaderBuilder.buildTableReaderFromHandles(ctx, tableReaderExec, task.handles, true)
	if err != nil {
		if ctx.Err() != context.Canceled {
			logutil.Logger(ctx).Error("build table reader from handles failed", zap.Error(err))
		}
		return nil, err
	}
	return tableReader, nil
}

// Close implements Exec Close interface.
func (e *IndexLookUpExecutor) Close() error {
	if e.stats != nil {
		defer e.stmtRuntimeStatsColl.RegisterStats(e.ID(), e.stats)
	}
	if e.indexUsageReporter != nil {
		e.indexUsageReporter.ReportCopIndexUsageForTable(
			e.table,
			e.index.ID,
			e.idxPlans[0].ID())
	}
	e.kvRanges = e.kvRanges[:0]
	if e.dummy {
		return nil
	}

	if !e.workerStarted || e.finished == nil {
		return nil
	}

	if e.cancelFunc != nil {
		e.cancelFunc()
		e.cancelFunc = nil
	}
	close(e.finished)
	// Drain the resultCh and discard the result, in case that Next() doesn't fully
	// consume the data, background worker still writing to resultCh and block forever.
	channel.Clear(e.resultCh)
	e.idxWorkerWg.Wait()
	e.tblWorkerWg.Wait()
	e.finished = nil
	e.workerStarted = false
	e.resultCurr = nil
	return nil
}

// Next implements Exec Next interface.
func (e *IndexLookUpExecutor) Next(ctx context.Context, req *chunk.Chunk) error {
	if e.dummy {
		req.Reset()
		return nil
	}

	if !e.workerStarted {
		if err := e.startWorkers(ctx, req.RequiredRows()); err != nil {
			return err
		}
	}
	req.Reset()
	for {
		resultTask, err := e.getResultTask()
		if err != nil {
			return err
		}
		if resultTask == nil {
			return nil
		}
		if resultTask.cursor < len(resultTask.rows) {
			numToAppend := min(len(resultTask.rows)-resultTask.cursor, req.RequiredRows()-req.NumRows())
			req.AppendRows(resultTask.rows[resultTask.cursor : resultTask.cursor+numToAppend])
			resultTask.cursor += numToAppend
			if req.IsFull() {
				return nil
			}
		}
	}
}

func (e *IndexLookUpExecutor) getResultTask() (*lookupTableTask, error) {
	if e.resultCurr != nil && e.resultCurr.cursor < len(e.resultCurr.rows) {
		return e.resultCurr, nil
	}
	var (
		enableStats         = e.stats != nil
		start               time.Time
		indexFetchedInstant time.Time
	)
	if enableStats {
		start = time.Now()
	}
	task, ok := <-e.resultCh
	if !ok {
		return nil, nil
	}
	if enableStats {
		indexFetchedInstant = time.Now()
	}
	if err := <-task.doneCh; err != nil {
		return nil, err
	}
	if enableStats {
		e.stats.NextWaitIndexScan += indexFetchedInstant.Sub(start)
		if task.buildDoneTime.After(indexFetchedInstant) {
			e.stats.NextWaitTableLookUpBuild += task.buildDoneTime.Sub(indexFetchedInstant)
			indexFetchedInstant = task.buildDoneTime
		}
		e.stats.NextWaitTableLookUpResp += time.Since(indexFetchedInstant)
	}

	// Release the memory usage of last task before we handle a new task.
	if e.resultCurr != nil {
		e.resultCurr.memTracker.Consume(-e.resultCurr.memUsage)
	}
	e.resultCurr = task
	return e.resultCurr, nil
}

func (e *IndexLookUpExecutor) initRuntimeStats() {
	if e.RuntimeStats() != nil {
		e.stats = &IndexLookUpRunTimeStats{
			indexScanBasicStats: &execdetails.BasicRuntimeStats{},
			Concurrency:         e.indexLookupConcurrency,
		}
	}
}

func (e *IndexLookUpExecutor) getIndexPlanRootID() int {
	if len(e.idxPlans) > 0 {
		return e.idxPlans[len(e.idxPlans)-1].ID()
	}
	return e.ID()
}

func (e *IndexLookUpExecutor) getTableRootPlanID() int {
	if len(e.tblPlans) > 0 {
		return e.tblPlans[len(e.tblPlans)-1].ID()
	}
	return e.ID()
}

// indexWorker is used by IndexLookUpExecutor to maintain index lookup background goroutines.
type indexWorker struct {
	idxLookup *IndexLookUpExecutor
	finished  <-chan struct{}
	resultCh  chan<- *lookupTableTask
	keepOrder bool

	// batchSize is for lightweight startup. It will be increased exponentially until reaches the max batch size value.
	batchSize    int
	maxBatchSize int
	maxChunkSize int

	// checkIndexValue is used to check the consistency of the index data.
	*checkIndexValue
	// PushedLimit is used to skip the preceding and tailing handles when Limit is sunk into IndexLookUpReader.
	PushedLimit *plannercore.PushedDownLimit
	// scannedKeys indicates how many keys be scanned
	scannedKeys uint64
}

func (w *indexWorker) syncErr(err error) {
	doneCh := make(chan error, 1)
	doneCh <- err
	w.resultCh <- &lookupTableTask{
		doneCh: doneCh,
	}
}

// fetchHandles fetches a batch of handles from index data and builds the index lookup tasks.
// The tasks are submitted to the pool and processed by tableWorker, and sent to e.resultCh
// at the same time to keep data ordered.
func (w *indexWorker) fetchHandles(ctx context.Context, results []distsql.SelectResult) (err error) {
	defer func() {
		if r := recover(); r != nil {
			logutil.Logger(ctx).Error("indexWorker in IndexLookupExecutor panicked", zap.Any("recover", r), zap.Stack("stack"))
			err4Panic := util.GetRecoverError(r)
			w.syncErr(err4Panic)
			if err != nil {
				err = errors.Trace(err4Panic)
			}
		}
	}()
	chk := w.idxLookup.AllocPool.Alloc(w.idxLookup.getRetTpsForIndexReader(), w.idxLookup.MaxChunkSize(), w.idxLookup.MaxChunkSize())
	idxID := w.idxLookup.getIndexPlanRootID()
	if w.idxLookup.stmtRuntimeStatsColl != nil {
		if idxID != w.idxLookup.ID() && w.idxLookup.stats != nil {
			w.idxLookup.stats.indexScanBasicStats = w.idxLookup.stmtRuntimeStatsColl.GetBasicRuntimeStats(idxID, true)
		}
	}
	taskID := 0
	for i := 0; i < len(results); {
		result := results[i]
		if w.PushedLimit != nil && w.scannedKeys >= w.PushedLimit.Count+w.PushedLimit.Offset {
			break
		}
		startTime := time.Now()
		handles, retChunk, err := w.extractTaskHandles(ctx, chk, result)
		finishFetch := time.Now()
		if err != nil {
			w.syncErr(err)
			return err
		}
		if len(handles) == 0 {
			i++
			continue
		}
		task := w.buildTableTask(handles, retChunk)
		task.id = taskID
		taskID++
		finishBuild := time.Now()
		if w.idxLookup.partitionTableMode {
			task.partitionTable = w.idxLookup.prunedPartitions[i]
		}
		select {
		case <-ctx.Done():
			return nil
		case <-w.finished:
			return nil
		default:
			e := w.idxLookup
			e.tblWorkerWg.Add(1)
			e.pool.submit(func() {
				defer e.tblWorkerWg.Done()
				select {
				case <-e.finished:
					return
				default:
					growWorkerStack16K()
					execTableTask(e, task)
				}
			})
			w.resultCh <- task
		}
		if w.idxLookup.stats != nil {
			atomic.AddInt64(&w.idxLookup.stats.FetchHandle, int64(finishFetch.Sub(startTime)))
			atomic.AddInt64(&w.idxLookup.stats.TaskWait, int64(time.Since(finishBuild)))
			atomic.AddInt64(&w.idxLookup.stats.FetchHandleTotal, int64(time.Since(startTime)))
		}
	}
	return nil
}

func (w *indexWorker) extractTaskHandles(ctx context.Context, chk *chunk.Chunk, idxResult distsql.SelectResult) (
	handles []kv.Handle, retChk *chunk.Chunk, err error) {
	numColsWithoutPid := chk.NumCols()
	ok, err := w.idxLookup.needPartitionHandle(getHandleFromIndex)
	if err != nil {
		return nil, nil, err
	}
	if ok {
		numColsWithoutPid = numColsWithoutPid - 1
	}
	handleOffset := make([]int, 0, len(w.idxLookup.handleCols))
	for i := range w.idxLookup.handleCols {
		handleOffset = append(handleOffset, numColsWithoutPid-len(w.idxLookup.handleCols)+i)
	}
	if len(handleOffset) == 0 {
		handleOffset = []int{numColsWithoutPid - 1}
	}
	// PushedLimit would always be nil for CheckIndex or CheckTable, we add this check just for insurance.
	checkLimit := (w.PushedLimit != nil) && (w.checkIndexValue == nil)
	for len(handles) < w.batchSize {
		requiredRows := w.batchSize - len(handles)
		if checkLimit {
			if w.PushedLimit.Offset+w.PushedLimit.Count <= w.scannedKeys {
				return handles, nil, nil
			}
			leftCnt := w.PushedLimit.Offset + w.PushedLimit.Count - w.scannedKeys
			if uint64(requiredRows) > leftCnt {
				requiredRows = int(leftCnt)
			}
		}
		chk.SetRequiredRows(requiredRows, w.maxChunkSize)
		startTime := time.Now()
		err = errors.Trace(idxResult.Next(ctx, chk))
		if err != nil {
			return handles, nil, err
		}
		if w.idxLookup.stats != nil {
			w.idxLookup.stats.indexScanBasicStats.Record(time.Since(startTime), chk.NumRows())
		}
		if chk.NumRows() == 0 {
			return handles, retChk, nil
		}
		if handles == nil {
			handles = make([]kv.Handle, 0, chk.NumRows())
		}
		for i := range chk.NumRows() {
			w.scannedKeys++
			if checkLimit {
				if w.scannedKeys <= w.PushedLimit.Offset {
					continue
				}
				if w.scannedKeys > (w.PushedLimit.Offset + w.PushedLimit.Count) {
					// Skip the handles after Offset+Count.
					return handles, nil, nil
				}
			}
			h, err := w.idxLookup.getHandle(chk.GetRow(i), handleOffset, w.idxLookup.isCommonHandle(), getHandleFromIndex)
			if err != nil {
				return handles, retChk, err
			}
			handles = append(handles, h)
		}
		if w.checkIndexValue != nil {
			if retChk == nil {
				retChk = chunk.NewChunkWithCapacity(w.idxColTps, w.batchSize)
			}
			retChk.Append(chk, 0, chk.NumRows())
		}
	}
	w.batchSize *= 2
	if w.batchSize > w.maxBatchSize {
		w.batchSize = w.maxBatchSize
	}
	return handles, retChk, nil
}

func (w *indexWorker) buildTableTask(handles []kv.Handle, retChk *chunk.Chunk) *lookupTableTask {
	var indexOrder *kv.HandleMap
	var duplicatedIndexOrder *kv.HandleMap
	if w.keepOrder {
		// Save the index order.
		indexOrder = kv.NewHandleMap()
		for i, h := range handles {
			indexOrder.Set(h, i)
		}
	}

	if w.checkIndexValue != nil {
		// Save the index order.
		indexOrder = kv.NewHandleMap()
		duplicatedIndexOrder = kv.NewHandleMap()
		for i, h := range handles {
			if _, ok := indexOrder.Get(h); ok {
				duplicatedIndexOrder.Set(h, i)
			} else {
				indexOrder.Set(h, i)
			}
		}
	}

	task := &lookupTableTask{
		handles:              handles,
		indexOrder:           indexOrder,
		duplicatedIndexOrder: duplicatedIndexOrder,
		idxRows:              retChk,
	}

	task.doneCh = make(chan error, 1)
	return task
}

func execTableTask(e *IndexLookUpExecutor, task *lookupTableTask) {
	var (
		ctx    = e.workerCtx
		region *trace.Region
	)
	if trace.IsEnabled() {
		region = trace.StartRegion(ctx, "IndexLookUpTableTask"+strconv.Itoa(task.id))
	}
	defer func() {
		if r := recover(); r != nil {
			logutil.Logger(ctx).Error("TableWorker in IndexLookUpExecutor panicked", zap.Any("recover", r), zap.Stack("stack"))
			err := util.GetRecoverError(r)
			task.doneCh <- err
		}
		if region != nil {
			region.End()
		}
	}()
	tracker := memory.NewTracker(task.id, -1)
	tracker.AttachTo(e.memTracker)
	w := &tableWorker{
		idxLookup:       e,
		finished:        e.finished,
		keepOrder:       e.keepOrder,
		handleIdx:       e.handleIdx,
		checkIndexValue: e.checkIndexValue,
		memTracker:      tracker,
	}
	startTime := time.Now()
	err := w.executeTask(ctx, task)
	if e.stats != nil {
		atomic.AddInt64(&e.stats.TableRowScan, int64(time.Since(startTime)))
		atomic.AddInt64(&e.stats.TableTaskNum, 1)
	}
	task.doneCh <- err
}

// tableWorker is used by IndexLookUpExecutor to maintain table lookup background goroutines.
type tableWorker struct {
	idxLookup *IndexLookUpExecutor
	finished  <-chan struct{}
	keepOrder bool
	handleIdx []int

	// memTracker is used to track the memory usage of this executor.
	memTracker *memory.Tracker

	// checkIndexValue is used to check the consistency of the index data.
	*checkIndexValue
}

func (e *IndexLookUpExecutor) getHandle(row chunk.Row, handleIdx []int,
	isCommonHandle bool, tp getHandleType) (handle kv.Handle, err error) {
	if isCommonHandle {
		var handleEncoded []byte
		var datums []types.Datum
		for i, idx := range handleIdx {
			// If the new collation is enabled and the handle contains non-binary string,
			// the handle in the index is encoded as "sortKey". So we cannot restore its
			// original value(the primary key) here.
			// We use a trick to avoid encoding the "sortKey" again by changing the charset
			// collation to `binary`.
			rtp := e.handleCols[i].RetType
			if collate.NewCollationEnabled() && e.table.Meta().CommonHandleVersion == 0 && rtp.EvalType() == types.ETString &&
				!mysql.HasBinaryFlag(rtp.GetFlag()) && tp == getHandleFromIndex {
				rtp = rtp.Clone()
				rtp.SetCollate(charset.CollationBin)
				datums = append(datums, row.GetDatum(idx, rtp))
				continue
			}
			datums = append(datums, row.GetDatum(idx, e.handleCols[i].RetType))
		}
		tablecodec.TruncateIndexValues(e.table.Meta(), e.primaryKeyIndex, datums)
		ectx := e.ectx.GetEvalCtx()
		handleEncoded, err = codec.EncodeKey(ectx.Location(), nil, datums...)
		errCtx := ectx.ErrCtx()
		err = errCtx.HandleError(err)
		if err != nil {
			return nil, err
		}
		handle, err = kv.NewCommonHandle(handleEncoded)
		if err != nil {
			return nil, err
		}
	} else {
		if len(handleIdx) == 0 {
			handle = kv.IntHandle(row.GetInt64(0))
		} else {
			handle = kv.IntHandle(row.GetInt64(handleIdx[0]))
		}
	}
	ok, err := e.needPartitionHandle(tp)
	if err != nil {
		return nil, err
	}
	if ok {
		pid := row.GetInt64(row.Len() - 1)
		handle = kv.NewPartitionHandle(pid, handle)
	}
	return
}

// IndexLookUpRunTimeStats record the indexlookup runtime stat
type IndexLookUpRunTimeStats struct {
	// indexScanBasicStats uses to record basic runtime stats for index scan.
	indexScanBasicStats *execdetails.BasicRuntimeStats
	FetchHandleTotal    int64
	FetchHandle         int64
	TaskWait            int64
	TableRowScan        int64
	TableTaskNum        int64
	Concurrency         int
	// Record the `Next` call affected wait duration details.
	NextWaitIndexScan        time.Duration
	NextWaitTableLookUpBuild time.Duration
	NextWaitTableLookUpResp  time.Duration
}

func (e *IndexLookUpRunTimeStats) String() string {
	var buf bytes.Buffer
	fetchHandle := atomic.LoadInt64(&e.FetchHandleTotal)
	indexScan := atomic.LoadInt64(&e.FetchHandle)
	taskWait := atomic.LoadInt64(&e.TaskWait)
	tableScan := atomic.LoadInt64(&e.TableRowScan)
	tableTaskNum := atomic.LoadInt64(&e.TableTaskNum)
	concurrency := e.Concurrency
	if indexScan != 0 {
		buf.WriteString(fmt.Sprintf("index_task: {total_time: %s, fetch_handle: %s, build: %s, wait: %s}",
			execdetails.FormatDuration(time.Duration(fetchHandle)),
			execdetails.FormatDuration(time.Duration(indexScan)),
			execdetails.FormatDuration(time.Duration(fetchHandle-indexScan-taskWait)),
			execdetails.FormatDuration(time.Duration(taskWait))))
	}
	if tableScan != 0 {
		if buf.Len() > 0 {
			buf.WriteByte(',')
		}
		buf.WriteString(fmt.Sprintf(" table_task: {total_time: %v, num: %d, concurrency: %d}", execdetails.FormatDuration(time.Duration(tableScan)), tableTaskNum, concurrency))
	}
	if e.NextWaitIndexScan > 0 || e.NextWaitTableLookUpBuild > 0 || e.NextWaitTableLookUpResp > 0 {
		if buf.Len() > 0 {
			buf.WriteByte(',')
			fmt.Fprintf(&buf, " next: {wait_index: %s, wait_table_lookup_build: %s, wait_table_lookup_resp: %s}",
				execdetails.FormatDuration(e.NextWaitIndexScan),
				execdetails.FormatDuration(e.NextWaitTableLookUpBuild),
				execdetails.FormatDuration(e.NextWaitTableLookUpResp))
		}
	}
	return buf.String()
}

// Clone implements the RuntimeStats interface.
func (e *IndexLookUpRunTimeStats) Clone() execdetails.RuntimeStats {
	newRs := *e
	return &newRs
}

// Merge implements the RuntimeStats interface.
func (e *IndexLookUpRunTimeStats) Merge(other execdetails.RuntimeStats) {
	tmp, ok := other.(*IndexLookUpRunTimeStats)
	if !ok {
		return
	}
	e.FetchHandleTotal += tmp.FetchHandleTotal
	e.FetchHandle += tmp.FetchHandle
	e.TaskWait += tmp.TaskWait
	e.TableRowScan += tmp.TableRowScan
	e.TableTaskNum += tmp.TableTaskNum
	e.NextWaitIndexScan += tmp.NextWaitIndexScan
	e.NextWaitTableLookUpBuild += tmp.NextWaitTableLookUpBuild
	e.NextWaitTableLookUpResp += tmp.NextWaitTableLookUpResp
}

// Tp implements the RuntimeStats interface.
func (*IndexLookUpRunTimeStats) Tp() int {
	return execdetails.TpIndexLookUpRunTimeStats
}

func (w *tableWorker) compareData(ctx context.Context, task *lookupTableTask, tableReader exec.Executor) error {
	chk := exec.TryNewCacheChunk(tableReader)
	tblInfo := w.idxLookup.table.Meta()
	vals := make([]types.Datum, 0, len(w.idxTblCols))

	// Prepare collator for compare.
	collators := make([]collate.Collator, 0, len(w.idxColTps))
	for _, tp := range w.idxColTps {
		collators = append(collators, collate.GetCollator(tp.GetCollate()))
	}

	ir := func() *consistency.Reporter {
		return &consistency.Reporter{
			HandleEncode: func(handle kv.Handle) kv.Key {
				return tablecodec.EncodeRecordKey(w.idxLookup.table.RecordPrefix(), handle)
			},
			IndexEncode: func(idxRow *consistency.RecordData) kv.Key {
				var idx table.Index
				for _, v := range w.idxLookup.table.Indices() {
					if strings.EqualFold(v.Meta().Name.String(), w.idxLookup.index.Name.O) {
						idx = v
						break
					}
				}
				if idx == nil {
					return nil
				}
				ectx := w.idxLookup.ectx.GetEvalCtx()
				k, _, err := idx.GenIndexKey(ectx.ErrCtx(), ectx.Location(), idxRow.Values[:len(idx.Meta().Columns)], idxRow.Handle, nil)
				if err != nil {
					return nil
				}
				return k
			},
			Tbl:             tblInfo,
			Idx:             w.idxLookup.index,
			EnableRedactLog: w.idxLookup.enableRedactLog,
			Storage:         w.idxLookup.storage,
		}
	}

	for {
		err := exec.Next(ctx, tableReader, chk)
		if err != nil {
			return errors.Trace(err)
		}

		// If ctx is cancelled, `Next` may return empty result when the actual data is not empty. To avoid producing
		// false-positive error logs that cause confusion, exit in this case.
		select {
		case <-ctx.Done():
			return nil
		default:
		}

		if chk.NumRows() == 0 {
			task.indexOrder.Range(func(h kv.Handle, val any) bool {
				idxRow := task.idxRows.GetRow(val.(int))
				err = ir().ReportAdminCheckInconsistent(ctx, h, &consistency.RecordData{Handle: h, Values: getDatumRow(&idxRow, w.idxColTps)}, nil)
				return false
			})
			if err != nil {
				return err
			}
			break
		}

		iter := chunk.NewIterator4Chunk(chk)
		for row := iter.Begin(); row != iter.End(); row = iter.Next() {
			handle, err := w.idxLookup.getHandle(row, w.handleIdx, w.idxLookup.isCommonHandle(), getHandleFromTable)
			if err != nil {
				return err
			}
			v, ok := task.indexOrder.Get(handle)
			if !ok {
				v, _ = task.duplicatedIndexOrder.Get(handle)
			}
			offset, _ := v.(int)
			task.indexOrder.Delete(handle)
			idxRow := task.idxRows.GetRow(offset)
			vals = vals[:0]
			for i, col := range w.idxTblCols {
				vals = append(vals, row.GetDatum(i, &col.FieldType))
			}
			tablecodec.TruncateIndexValues(tblInfo, w.idxLookup.index, vals)
			tc := w.idxLookup.ectx.GetEvalCtx().TypeCtx()
			for i := range vals {
				col := w.idxTblCols[i]
				idxVal := idxRow.GetDatum(i, w.idxColTps[i])
				tablecodec.TruncateIndexValue(&idxVal, w.idxLookup.index.Columns[i], col.ColumnInfo)
				cmpRes, err := tables.CompareIndexAndVal(tc, vals[i], idxVal, collators[i], col.FieldType.IsArray() && vals[i].Kind() == types.KindMysqlJSON)
				if err != nil {
					return ir().ReportAdminCheckInconsistentWithColInfo(ctx,
						handle,
						col.Name.O,
						idxVal,
						vals[i],
						err,
						&consistency.RecordData{Handle: handle, Values: getDatumRow(&idxRow, w.idxColTps)},
					)
				}
				if cmpRes != 0 {
					return ir().ReportAdminCheckInconsistentWithColInfo(ctx,
						handle,
						col.Name.O,
						idxRow.GetDatum(i, w.idxColTps[i]),
						vals[i],
						err,
						&consistency.RecordData{Handle: handle, Values: getDatumRow(&idxRow, w.idxColTps)},
					)
				}
			}
		}
	}
	return nil
}

func getDatumRow(r *chunk.Row, fields []*types.FieldType) []types.Datum {
	datumRow := make([]types.Datum, 0, r.Chunk().NumCols())
	for colIdx := range r.Chunk().NumCols() {
		if colIdx >= len(fields) {
			break
		}
		datum := r.GetDatum(colIdx, fields[colIdx])
		datumRow = append(datumRow, datum)
	}
	return datumRow
}

// executeTask executes the table look up tasks. We will construct a table reader and send request by handles.
// Then we hold the returning rows and finish this task.
func (w *tableWorker) executeTask(ctx context.Context, task *lookupTableTask) error {
	tableReader, err := w.idxLookup.buildTableReader(ctx, task)
	task.buildDoneTime = time.Now()
	if err != nil {
		if ctx.Err() != context.Canceled {
			logutil.Logger(ctx).Error("build table reader failed", zap.Error(err))
		}
		return err
	}
	defer func() { terror.Log(exec.Close(tableReader)) }()

	if w.checkIndexValue != nil {
		return w.compareData(ctx, task, tableReader)
	}

	{
		task.memTracker = w.memTracker
		memUsage := int64(cap(task.handles))*size.SizeOfInterface + tableReader.memUsage()
		for _, h := range task.handles {
			memUsage += int64(h.MemUsage())
		}
		if task.indexOrder != nil {
			memUsage += task.indexOrder.MemUsage()
		}
		if task.duplicatedIndexOrder != nil {
			memUsage += task.duplicatedIndexOrder.MemUsage()
		}
		memUsage += task.idxRows.MemoryUsage()
		task.memUsage = memUsage
		task.memTracker.Consume(memUsage)
	}
	handleCnt := len(task.handles)
	task.rows = make([]chunk.Row, 0, handleCnt)
	for {
		chk := exec.TryNewCacheChunk(tableReader)
		err = exec.Next(ctx, tableReader, chk)
		if err != nil {
			if ctx.Err() != context.Canceled {
				logutil.Logger(ctx).Error("table reader fetch next chunk failed", zap.Error(err))
			}
			return err
		}
		if chk.NumRows() == 0 {
			break
		}
		{
			memUsage := chk.MemoryUsage()
			task.memUsage += memUsage
			task.memTracker.Consume(memUsage)
		}
		iter := chunk.NewIterator4Chunk(chk)
		for row := iter.Begin(); row != iter.End(); row = iter.Next() {
			task.rows = append(task.rows, row)
		}
	}

	defer trace.StartRegion(ctx, "IndexLookUpTableCompute").End()
	{
		memUsage := int64(cap(task.rows)) * int64(unsafe.Sizeof(chunk.Row{}))
		task.memUsage += memUsage
		task.memTracker.Consume(memUsage)
	}
	if w.keepOrder {
		task.rowIdx = make([]int, 0, len(task.rows))
		for i := range task.rows {
			handle, err := w.idxLookup.getHandle(task.rows[i], w.handleIdx, w.idxLookup.isCommonHandle(), getHandleFromTable)
			if err != nil {
				return err
			}
			rowIdx, _ := task.indexOrder.Get(handle)
			task.rowIdx = append(task.rowIdx, rowIdx.(int))
		}
		{
			memUsage := int64(cap(task.rowIdx) * int(size.SizeOfInt))
			task.memUsage += memUsage
			task.memTracker.Consume(memUsage)
		}
		sort.Sort(task)
	}

	if handleCnt != len(task.rows) && !util.HasCancelled(ctx) &&
		!w.idxLookup.weakConsistency {
		if len(w.idxLookup.tblPlans) == 1 {
			obtainedHandlesMap := kv.NewHandleMap()
			for _, row := range task.rows {
				handle, err := w.idxLookup.getHandle(row, w.handleIdx, w.idxLookup.isCommonHandle(), getHandleFromTable)
				if err != nil {
					return err
				}
				obtainedHandlesMap.Set(handle, true)
			}
			missHds := GetLackHandles(task.handles, obtainedHandlesMap)
			return (&consistency.Reporter{
				HandleEncode: func(hd kv.Handle) kv.Key {
					return tablecodec.EncodeRecordKey(w.idxLookup.table.RecordPrefix(), hd)
				},
				Tbl:             w.idxLookup.table.Meta(),
				Idx:             w.idxLookup.index,
				EnableRedactLog: w.idxLookup.enableRedactLog,
				Storage:         w.idxLookup.storage,
			}).ReportLookupInconsistent(ctx,
				handleCnt,
				len(task.rows),
				missHds,
				task.handles,
				nil,
				//missRecords,
			)
		}
	}

	return nil
}

// GetLackHandles gets the handles in expectedHandles but not in obtainedHandlesMap.
func GetLackHandles(expectedHandles []kv.Handle, obtainedHandlesMap *kv.HandleMap) []kv.Handle {
	diffCnt := len(expectedHandles) - obtainedHandlesMap.Len()
	diffHandles := make([]kv.Handle, 0, diffCnt)
	var cnt int
	for _, handle := range expectedHandles {
		isExist := false
		if _, ok := obtainedHandlesMap.Get(handle); ok {
			obtainedHandlesMap.Delete(handle)
			isExist = true
		}
		if !isExist {
			diffHandles = append(diffHandles, handle)
			cnt++
			if cnt == diffCnt {
				break
			}
		}
	}

	return diffHandles
}

func getPhysicalPlanIDs(plans []base.PhysicalPlan) []int {
	planIDs := make([]int, 0, len(plans))
	for _, p := range plans {
		planIDs = append(planIDs, p.ID())
	}
	return planIDs
}<|MERGE_RESOLUTION|>--- conflicted
+++ resolved
@@ -763,8 +763,6 @@
 			maxChunkSize:    e.MaxChunkSize(),
 			PushedLimit:     e.PushedLimit,
 		}
-<<<<<<< HEAD
-=======
 		var builder distsql.RequestBuilder
 		builder.SetDAGRequest(e.dagPB).
 			SetStartTS(e.startTS).
@@ -795,7 +793,6 @@
 			kvRanges = append(kvRanges, []kv.KeyRange{kvRange})
 		}
 
->>>>>>> 0afef65e
 		worker.batchSize = e.calculateBatchSize(initBatchSize, worker.maxBatchSize)
 
 		results := make([]distsql.SelectResult, 0, len(kvRanges))
