--- conflicted
+++ resolved
@@ -391,14 +391,7 @@
 	slices.SortFunc(kvRanges, func(i, j kv.KeyRange) int {
 		return bytes.Compare(i.StartKey, j.StartKey)
 	})
-<<<<<<< HEAD
-
-	needMergeSort := shouldUseMergeSort(e.byItems, len(kvRanges))
-	if !needMergeSort {
-		// Use single SelectResult when no merge sort is needed
-=======
-	if !needMergeSort(e.byItems, len(e.partitions)) {
->>>>>>> 276ed0cf
+	if !needMergeSort(e.byItems, len(kvRanges)) {
 		kvReq, err := e.buildKVReq(kvRanges)
 		if err != nil {
 			return err
@@ -876,11 +869,7 @@
 			}
 			results = append(results, result)
 		}
-<<<<<<< HEAD
-		if shouldUseMergeSort(e.byItems, len(results)) {
-=======
 		if needMergeSort(e.byItems, len(results)) {
->>>>>>> 276ed0cf
 			// e.Schema() not the output schema for indexReader, and we put byItems related column at first in `buildIndexReq`, so use nil here.
 			ssr := distsql.NewSortedSelectResults(e.ectx.GetEvalCtx(), results, nil, e.byItems, e.memTracker)
 			results = []distsql.SelectResult{ssr}
@@ -1756,10 +1745,6 @@
 	return planIDs
 }
 
-<<<<<<< HEAD
-func shouldUseMergeSort(byItems []*plannerutil.ByItems, kvRangesCount int) bool {
-=======
 func needMergeSort(byItems []*plannerutil.ByItems, kvRangesCount int) bool {
->>>>>>> 276ed0cf
 	return len(byItems) > 0 && kvRangesCount > 1
 }