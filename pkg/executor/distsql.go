--- conflicted
+++ resolved
@@ -40,6 +40,7 @@
 	"github.com/pingcap/tidb/pkg/parser/charset"
 	"github.com/pingcap/tidb/pkg/parser/mysql"
 	"github.com/pingcap/tidb/pkg/parser/terror"
+	plannercore "github.com/pingcap/tidb/pkg/planner/core"
 	"github.com/pingcap/tidb/pkg/planner/core/base"
 	"github.com/pingcap/tidb/pkg/planner/core/operator/physicalop"
 	"github.com/pingcap/tidb/pkg/planner/planctx"
@@ -303,12 +304,8 @@
 func (e *IndexReaderExecutor) Open(ctx context.Context) error {
 	var err error
 	if e.corColInAccess {
-<<<<<<< HEAD
-		is := e.plans[0].(*plannercore.PhysicalIndexScan)
+		is := e.plans[0].(*physicalop.PhysicalIndexScan)
 		e.ranges, err = rebuildIndexRanges(e.ectx, e.rctx, is, e.idxCols, e.colLens)
-=======
-		e.ranges, err = rebuildIndexRanges(e.ectx, e.rctx, e.plans[0].(*physicalop.PhysicalIndexScan), e.idxCols, e.colLens)
->>>>>>> d48ac386
 		if err != nil {
 			return err
 		}
@@ -591,12 +588,8 @@
 func (e *IndexLookUpExecutor) Open(ctx context.Context) error {
 	var err error
 	if e.corColInAccess {
-<<<<<<< HEAD
-		is := e.idxPlans[0].(*plannercore.PhysicalIndexScan)
+		is := e.idxPlans[0].(*physicalop.PhysicalIndexScan)
 		e.ranges, err = rebuildIndexRanges(e.ectx, e.rctx, is, e.idxCols, e.colLens)
-=======
-		e.ranges, err = rebuildIndexRanges(e.ectx, e.rctx, e.idxPlans[0].(*physicalop.PhysicalIndexScan), e.idxCols, e.colLens)
->>>>>>> d48ac386
 		if err != nil {
 			return err
 		}
