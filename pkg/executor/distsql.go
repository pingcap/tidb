// Copyright 2017 PingCAP, Inc.
//
// Licensed under the Apache License, Version 2.0 (the "License");
// you may not use this file except in compliance with the License.
// You may obtain a copy of the License at
//
//     http://www.apache.org/licenses/LICENSE-2.0
//
// Unless required by applicable law or agreed to in writing, software
// distributed under the License is distributed on an "AS IS" BASIS,
// WITHOUT WARRANTIES OR CONDITIONS OF ANY KIND, either express or implied.
// See the License for the specific language governing permissions and
// limitations under the License.

package executor

import (
	"bytes"
	"context"
	"fmt"
	"runtime/trace"
	"slices"
	"sort"
	"strconv"
	"strings"
	"sync"
	"sync/atomic"
	"time"
	"unsafe"

	"github.com/pingcap/errors"
	"github.com/pingcap/tidb/pkg/distsql"
	distsqlctx "github.com/pingcap/tidb/pkg/distsql/context"
	"github.com/pingcap/tidb/pkg/executor/internal/builder"
	"github.com/pingcap/tidb/pkg/executor/internal/exec"
	"github.com/pingcap/tidb/pkg/expression"
	isctx "github.com/pingcap/tidb/pkg/infoschema/context"
	"github.com/pingcap/tidb/pkg/kv"
	"github.com/pingcap/tidb/pkg/meta/model"
	"github.com/pingcap/tidb/pkg/parser/charset"
	"github.com/pingcap/tidb/pkg/parser/mysql"
	"github.com/pingcap/tidb/pkg/parser/terror"
	plannercore "github.com/pingcap/tidb/pkg/planner/core"
	"github.com/pingcap/tidb/pkg/planner/core/base"
	"github.com/pingcap/tidb/pkg/planner/planctx"
	plannerutil "github.com/pingcap/tidb/pkg/planner/util"
	"github.com/pingcap/tidb/pkg/sessionctx"
	"github.com/pingcap/tidb/pkg/table"
	"github.com/pingcap/tidb/pkg/table/tables"
	"github.com/pingcap/tidb/pkg/tablecodec"
	"github.com/pingcap/tidb/pkg/types"
	"github.com/pingcap/tidb/pkg/util"
	"github.com/pingcap/tidb/pkg/util/channel"
	"github.com/pingcap/tidb/pkg/util/chunk"
	"github.com/pingcap/tidb/pkg/util/codec"
	"github.com/pingcap/tidb/pkg/util/collate"
	"github.com/pingcap/tidb/pkg/util/execdetails"
	"github.com/pingcap/tidb/pkg/util/logutil"
	"github.com/pingcap/tidb/pkg/util/logutil/consistency"
	"github.com/pingcap/tidb/pkg/util/memory"
	"github.com/pingcap/tidb/pkg/util/ranger"
	rangerctx "github.com/pingcap/tidb/pkg/util/ranger/context"
	"github.com/pingcap/tidb/pkg/util/size"
	"github.com/pingcap/tipb/go-tipb"
	"go.uber.org/zap"
)

var (
	_ exec.Executor = &TableReaderExecutor{}
	_ exec.Executor = &IndexReaderExecutor{}
	_ exec.Executor = &IndexLookUpExecutor{}
)

// LookupTableTaskChannelSize represents the channel size of the index double read taskChan.
var LookupTableTaskChannelSize int32 = 50

// lookupTableTask is created from a partial result of an index request which
// contains the handles in those index keys.
type lookupTableTask struct {
	id      int
	handles []kv.Handle
	rowIdx  []int // rowIdx represents the handle index for every row. Only used when keep order.
	rows    []chunk.Row
	idxRows *chunk.Chunk
	cursor  int

	// after the cop task is built, buildDone will be set to the current instant, for Next wait duration statistic.
	buildDoneTime time.Time
	doneCh        chan error

	// indexOrder map is used to save the original index order for the handles.
	// Without this map, the original index order might be lost.
	// The handles fetched from index is originally ordered by index, but we need handles to be ordered by itself
	// to do table request.
	indexOrder *kv.HandleMap
	// duplicatedIndexOrder map likes indexOrder. But it's used when checkIndexValue isn't nil and
	// the same handle of index has multiple values.
	duplicatedIndexOrder *kv.HandleMap

	// partitionTable indicates whether this task belongs to a partition table and which partition table it is.
	partitionTable table.PhysicalTable

	// memUsage records the memory usage of this task calculated by table worker.
	// memTracker is used to release memUsage after task is done and unused.
	//
	// The sequence of function calls are:
	//   1. calculate task.memUsage.
	//   2. task.memTracker = tableWorker.memTracker
	//   3. task.memTracker.Consume(task.memUsage)
	//   4. task.memTracker.Consume(-task.memUsage)
	//
	// Step 1~3 are completed in "tableWorker.executeTask".
	// Step 4   is  completed in "IndexLookUpExecutor.Next".
	memUsage   int64
	memTracker *memory.Tracker
}

func (task *lookupTableTask) Len() int {
	return len(task.rows)
}

func (task *lookupTableTask) Less(i, j int) bool {
	return task.rowIdx[i] < task.rowIdx[j]
}

func (task *lookupTableTask) Swap(i, j int) {
	task.rowIdx[i], task.rowIdx[j] = task.rowIdx[j], task.rowIdx[i]
	task.rows[i], task.rows[j] = task.rows[j], task.rows[i]
}

// Closeable is a interface for closeable structures.
type Closeable interface {
	// Close closes the object.
	Close() error
}

// closeAll closes all objects even if an object returns an error.
// If multiple objects returns error, the first error will be returned.
func closeAll(objs ...Closeable) error {
	var err error
	for _, obj := range objs {
		if obj != nil {
			err1 := obj.Close()
			if err == nil && err1 != nil {
				err = err1
			}
		}
	}
	if err != nil {
		return errors.Trace(err)
	}
	return nil
}

// rebuildIndexRanges will be called if there's correlated column in access conditions. We will rebuild the range
// by substituting correlated column with the constant.
func rebuildIndexRanges(ectx expression.BuildContext, rctx *rangerctx.RangerContext, is *plannercore.PhysicalIndexScan, idxCols []*expression.Column, colLens []int) (ranges []*ranger.Range, err error) {
	access := make([]expression.Expression, 0, len(is.AccessCondition))
	for _, cond := range is.AccessCondition {
		newCond, err1 := expression.SubstituteCorCol2Constant(ectx, cond)
		if err1 != nil {
			return nil, err1
		}
		access = append(access, newCond)
	}
	// All of access conditions must be used to build ranges, so we don't limit range memory usage.
	ranges, _, err = ranger.DetachSimpleCondAndBuildRangeForIndex(rctx, access, idxCols, colLens, 0)
	return ranges, err
}

type indexReaderExecutorContext struct {
	rctx       *rangerctx.RangerContext
	dctx       *distsqlctx.DistSQLContext
	ectx       expression.BuildContext
	infoSchema isctx.MetaOnlyInfoSchema
	buildPBCtx *planctx.BuildPBContext

	stmtMemTracker *memory.Tracker
}

func newIndexReaderExecutorContext(sctx sessionctx.Context) indexReaderExecutorContext {
	pctx := sctx.GetPlanCtx()

	return indexReaderExecutorContext{
		rctx:           pctx.GetRangerCtx(),
		dctx:           sctx.GetDistSQLCtx(),
		ectx:           sctx.GetExprCtx(),
		infoSchema:     pctx.GetInfoSchema(),
		buildPBCtx:     pctx.GetBuildPBCtx(),
		stmtMemTracker: sctx.GetSessionVars().StmtCtx.MemTracker,
	}
}

// IndexReaderExecutor sends dag request and reads index data from kv layer.
type IndexReaderExecutor struct {
	indexReaderExecutorContext
	exec.BaseExecutorV2
	indexUsageReporter *exec.IndexUsageReporter

	// For a partitioned table, the IndexReaderExecutor works on a partition, so
	// the type of this table field is actually `table.PhysicalTable`.
	table           table.Table
	index           *model.IndexInfo
	physicalTableID int64
	ranges          []*ranger.Range
	partitions      []table.PhysicalTable
	partRangeMap    map[int64][]*ranger.Range // each partition may have different ranges

	// kvRanges are only used for union scan.
	kvRanges         []kv.KeyRange
	dagPB            *tipb.DAGRequest
	startTS          uint64
	txnScope         string
	readReplicaScope string
	isStaleness      bool
	netDataSize      float64
	// result returns one or more distsql.PartialResult and each PartialResult is returned by one region.
	result distsql.SelectResult
	// columns are only required by union scan.
	columns []*model.ColumnInfo
	// outputColumns are only required by union scan.
	outputColumns []*expression.Column
	// partitionIDMap are only required by union scan with global index.
	partitionIDMap map[int64]struct{}

	paging bool

	keepOrder bool
	desc      bool
	// byItems only for partition table with orderBy + pushedLimit
	byItems []*plannerutil.ByItems

	corColInFilter bool
	corColInAccess bool
	idxCols        []*expression.Column
	colLens        []int
	plans          []base.PhysicalPlan

	memTracker *memory.Tracker

	selectResultHook // for testing

	// If dummy flag is set, this is not a real IndexReader, it just provides the KV ranges for UnionScan.
	// Used by the temporary table, cached table.
	dummy bool
}

// Table implements the dataSourceExecutor interface.
func (e *IndexReaderExecutor) Table() table.Table {
	return e.table
}

func (e *IndexReaderExecutor) setDummy() {
	e.dummy = true
}

// Close clears all resources hold by current object.
func (e *IndexReaderExecutor) Close() (err error) {
	if e.indexUsageReporter != nil {
		e.indexUsageReporter.ReportCopIndexUsageForTable(e.table, e.index.ID, e.plans[0].ID())
	}

	if e.result != nil {
		err = e.result.Close()
	}
	e.result = nil
	e.kvRanges = e.kvRanges[:0]
	if e.dummy {
		return nil
	}
	return err
}

// Next implements the Executor Next interface.
func (e *IndexReaderExecutor) Next(ctx context.Context, req *chunk.Chunk) error {
	if e.dummy {
		req.Reset()
		return nil
	}

	return e.result.Next(ctx, req)
}

// TODO: cleanup this method.
func (e *IndexReaderExecutor) buildKeyRanges(dctx *distsqlctx.DistSQLContext, ranges []*ranger.Range, physicalID int64) ([]kv.KeyRange, error) {
	var (
		rRanges *kv.KeyRanges
		err     error
	)
	if e.index.ID == -1 {
		rRanges, err = distsql.CommonHandleRangesToKVRanges(dctx, []int64{physicalID}, ranges)
	} else {
		rRanges, err = distsql.IndexRangesToKVRanges(dctx, physicalID, e.index.ID, ranges)
	}
	return rRanges.FirstPartitionRange(), err
}

// Open implements the Executor Open interface.
func (e *IndexReaderExecutor) Open(ctx context.Context) error {
	var err error
	if e.corColInAccess {
		e.ranges, err = rebuildIndexRanges(e.ectx, e.rctx, e.plans[0].(*plannercore.PhysicalIndexScan), e.idxCols, e.colLens)
		if err != nil {
			return err
		}
	}

	var kvRanges []kv.KeyRange
	if len(e.partitions) > 0 {
		for _, p := range e.partitions {
			partRange := e.ranges
			if pRange, ok := e.partRangeMap[p.GetPhysicalID()]; ok {
				partRange = pRange
			}
			kvRange, err := e.buildKeyRanges(e.dctx, partRange, p.GetPhysicalID())
			if err != nil {
				return err
			}
			kvRanges = append(kvRanges, kvRange...)
		}
	} else {
		kvRanges, err = e.buildKeyRanges(e.dctx, e.ranges, e.physicalTableID)
	}
	if err != nil {
		return err
	}

	return e.open(ctx, kvRanges)
}

func (e *IndexReaderExecutor) buildKVReq(r []kv.KeyRange) (*kv.Request, error) {
	var builder distsql.RequestBuilder
	builder.SetKeyRanges(r).
		SetDAGRequest(e.dagPB).
		SetStartTS(e.startTS).
		SetDesc(e.desc).
		SetKeepOrder(e.keepOrder).
		SetTxnScope(e.txnScope).
		SetReadReplicaScope(e.readReplicaScope).
		SetIsStaleness(e.isStaleness).
		SetFromSessionVars(e.dctx).
		SetFromInfoSchema(e.infoSchema).
		SetMemTracker(e.memTracker).
		SetClosestReplicaReadAdjuster(newClosestReadAdjuster(e.dctx, &builder.Request, e.netDataSize)).
		SetConnIDAndConnAlias(e.dctx.ConnectionID, e.dctx.SessionAlias)
	kvReq, err := builder.Build()
	return kvReq, err
}

func (e *IndexReaderExecutor) open(ctx context.Context, kvRanges []kv.KeyRange) error {
	var err error
	if e.corColInFilter {
		e.dagPB.Executors, err = builder.ConstructListBasedDistExec(e.buildPBCtx, e.plans)
		if err != nil {
			return err
		}
	}

	if e.RuntimeStats() != nil {
		collExec := true
		e.dagPB.CollectExecutionSummaries = &collExec
	}
	e.kvRanges = kvRanges
	// Treat temporary table as dummy table, avoid sending distsql request to TiKV.
	// In a test case IndexReaderExecutor is mocked and e.table is nil.
	// Avoid sending distsql request to TIKV.
	if e.dummy {
		return nil
	}

	if e.memTracker != nil {
		e.memTracker.Reset()
	} else {
		e.memTracker = memory.NewTracker(e.ID(), -1)
	}
	e.memTracker.AttachTo(e.stmtMemTracker)
	slices.SortFunc(kvRanges, func(i, j kv.KeyRange) int {
		return bytes.Compare(i.StartKey, j.StartKey)
	})
	// use sortedSelectResults only when byItems pushed down and partition numbers > 1
	if e.byItems == nil || len(e.partitions) <= 1 {
		kvReq, err := e.buildKVReq(kvRanges)
		if err != nil {
			return err
		}
		e.result, err = e.SelectResult(ctx, e.dctx, kvReq, exec.RetTypes(e), getPhysicalPlanIDs(e.plans), e.ID())
		if err != nil {
			return err
		}
	} else {
		kvReqs := make([]*kv.Request, 0, len(kvRanges))
		for _, kvRange := range kvRanges {
			kvReq, err := e.buildKVReq([]kv.KeyRange{kvRange})
			if err != nil {
				return err
			}
			kvReqs = append(kvReqs, kvReq)
		}
		var results []distsql.SelectResult
		for _, kvReq := range kvReqs {
			result, err := e.SelectResult(ctx, e.dctx, kvReq, exec.RetTypes(e), getPhysicalPlanIDs(e.plans), e.ID())
			if err != nil {
				return err
			}
			results = append(results, result)
		}
		e.result = distsql.NewSortedSelectResults(e.ectx.GetEvalCtx(), results, e.Schema(), e.byItems, e.memTracker)
	}
	return nil
}

type indexLookUpExecutorContext struct {
	tableReaderExecutorContext

	stmtRuntimeStatsColl *execdetails.RuntimeStatsColl

	indexLookupSize        int
	indexLookupConcurrency int
	enableRedactLog        string
	storage                kv.Storage
	weakConsistency        bool
}

func newIndexLookUpExecutorContext(sctx sessionctx.Context) indexLookUpExecutorContext {
	return indexLookUpExecutorContext{
		tableReaderExecutorContext: newTableReaderExecutorContext(sctx),

		stmtRuntimeStatsColl: sctx.GetSessionVars().StmtCtx.RuntimeStatsColl,

		indexLookupSize:        sctx.GetSessionVars().IndexLookupSize,
		indexLookupConcurrency: sctx.GetSessionVars().IndexLookupConcurrency(),
		enableRedactLog:        sctx.GetSessionVars().EnableRedactLog,
		storage:                sctx.GetStore(),
		weakConsistency:        sctx.GetSessionVars().StmtCtx.WeakConsistency,
	}
}

// IndexLookUpExecutor implements double read for index scan.
type IndexLookUpExecutor struct {
	indexLookUpExecutorContext
	exec.BaseExecutorV2
	indexUsageReporter *exec.IndexUsageReporter

	table   table.Table
	index   *model.IndexInfo
	ranges  []*ranger.Range
	dagPB   *tipb.DAGRequest
	startTS uint64
	// handleIdx is the index of handle, which is only used for case of keeping order.
	handleIdx       []int
	handleCols      []*expression.Column
	primaryKeyIndex *model.IndexInfo
	tableRequest    *tipb.DAGRequest

	// columns are only required by union scan.
	columns []*model.ColumnInfo
	// partitionIDMap are only required by union scan with global index.
	partitionIDMap map[int64]struct{}

	*dataReaderBuilder
	idxNetDataSize float64
	avgRowSize     float64

	// fields about accessing partition tables
	partitionTableMode bool                  // if this executor is accessing a local index with partition table
	prunedPartitions   []table.PhysicalTable // partition tables need to access
	partitionRangeMap  map[int64][]*ranger.Range
	partitionKVRanges  [][]kv.KeyRange // kvRanges of each prunedPartitions

	// All fields above are immutable.

	idxWorkerWg *sync.WaitGroup
	tblWorkerWg *sync.WaitGroup
	finished    chan struct{}

	resultCh   chan *lookupTableTask
	resultCurr *lookupTableTask

	// memTracker is used to track the memory usage of this executor.
	memTracker *memory.Tracker

	// checkIndexValue is used to check the consistency of the index data.
	*checkIndexValue

	kvRanges      []kv.KeyRange
	workerStarted bool

	byItems   []*plannerutil.ByItems
	keepOrder bool
	desc      bool

	indexPaging bool

	corColInIdxSide bool
	corColInTblSide bool
	corColInAccess  bool
	idxPlans        []base.PhysicalPlan
	tblPlans        []base.PhysicalPlan
	idxCols         []*expression.Column
	colLens         []int
	// PushedLimit is used to skip the preceding and tailing handles when Limit is sunk into IndexLookUpReader.
	PushedLimit *plannercore.PushedDownLimit

	stats *IndexLookUpRunTimeStats

	// cancelFunc is called when close the executor
	cancelFunc context.CancelFunc
	workerCtx  context.Context
	pool       *workerPool

	// If dummy flag is set, this is not a real IndexLookUpReader, it just provides the KV ranges for UnionScan.
	// Used by the temporary table, cached table.
	dummy bool

	storeType kv.StoreType
	// batchCop indicates whether use super batch coprocessor request, only works for TiFlash engine.
	batchCop bool
}

type getHandleType int8

const (
	getHandleFromIndex getHandleType = iota
	getHandleFromTable
)

// nolint:structcheck
type checkIndexValue struct {
	idxColTps  []*types.FieldType
	idxTblCols []*table.Column
}

// Table implements the dataSourceExecutor interface.
func (e *IndexLookUpExecutor) Table() table.Table {
	return e.table
}

func (e *IndexLookUpExecutor) setDummy() {
	e.dummy = true
}

// Open implements the Executor Open interface.
func (e *IndexLookUpExecutor) Open(ctx context.Context) error {
	var err error
	if e.corColInAccess {
		e.ranges, err = rebuildIndexRanges(e.ectx, e.rctx, e.idxPlans[0].(*plannercore.PhysicalIndexScan), e.idxCols, e.colLens)
		if err != nil {
			return err
		}
	}

	if e.memTracker != nil {
		e.memTracker.Reset()
	} else {
		e.memTracker = memory.NewTracker(e.ID(), -1)
	}
	e.memTracker.AttachTo(e.stmtMemTracker)

	err = e.buildTableKeyRanges()
	if err != nil {
		return err
	}

	// Treat temporary table as dummy table, avoid sending distsql request to TiKV.
	if e.dummy {
		return nil
	}

	return e.open(ctx)
}

func (e *IndexLookUpExecutor) buildTableKeyRanges() (err error) {
	dctx := e.dctx
	if e.partitionTableMode {
		e.partitionKVRanges = make([][]kv.KeyRange, 0, len(e.prunedPartitions))
		for _, p := range e.prunedPartitions {
			// TODO: prune and adjust e.ranges for each partition again, since not all e.ranges are suitable for all e.prunedPartitions.
			// For example, a table partitioned by range(a), and p0=(1, 10), p1=(11, 20), for the condition "(a>1 and a<10) or (a>11 and a<20)",
			// the first range is only suitable to p0 and the second is to p1, but now we'll also build kvRange for range0+p1 and range1+p0.
			physicalID := p.GetPhysicalID()
			ranges := e.ranges
			if e.partitionRangeMap != nil && e.partitionRangeMap[physicalID] != nil {
				ranges = e.partitionRangeMap[physicalID]
			}
			var kvRange *kv.KeyRanges
			if e.index.ID == -1 {
				kvRange, err = distsql.CommonHandleRangesToKVRanges(dctx, []int64{physicalID}, ranges)
			} else {
				kvRange, err = distsql.IndexRangesToKVRangesWithInterruptSignal(dctx, physicalID, e.index.ID, ranges, e.memTracker, nil)
			}
			if err != nil {
				return err
			}
			e.partitionKVRanges = append(e.partitionKVRanges, kvRange.FirstPartitionRange())
		}
	} else {
		physicalID := getPhysicalTableID(e.table)
		var kvRanges *kv.KeyRanges
		if e.index.IsFulltextIndex() {
			kvRanges, err = distsql.FulltextIndexRangesToKVRanges(dctx, []int64{physicalID}, e.ranges)
		} else {
			if e.index.ID == -1 {
				kvRanges, err = distsql.CommonHandleRangesToKVRanges(dctx, []int64{physicalID}, e.ranges)
			} else {
				kvRanges, err = distsql.IndexRangesToKVRangesWithInterruptSignal(dctx, physicalID, e.index.ID, e.ranges, e.memTracker, nil)
			}
		}
		e.kvRanges = kvRanges.FirstPartitionRange()
	}
	return err
}

func (e *IndexLookUpExecutor) open(_ context.Context) error {
	if e.storeType == kv.TiFlash {
		e.batchCop = true
	}
	// We have to initialize "memTracker" and other execution resources in here
	// instead of in function "Open", because this "IndexLookUpExecutor" may be
	// constructed by a "IndexLookUpJoin" and "Open" will not be called in that
	// situation.
	e.initRuntimeStats()
	if e.memTracker != nil {
		e.memTracker.Reset()
	} else {
		e.memTracker = memory.NewTracker(e.ID(), -1)
	}
	e.memTracker.AttachTo(e.stmtMemTracker)

	e.finished = make(chan struct{})
	e.resultCh = make(chan *lookupTableTask, atomic.LoadInt32(&LookupTableTaskChannelSize))

	var err error
	if e.corColInIdxSide {
		if e.storeType == kv.TiKV {
			e.dagPB.Executors, err = builder.ConstructListBasedDistExec(e.buildPBCtx, e.idxPlans)
		} else if e.storeType == kv.TiFlash {
			var executors []*tipb.Executor
			executors, err = builder.ConstructTreeBasedDistExec(e.buildPBCtx, e.idxPlans[len(e.idxPlans)-1])
			e.dagPB.RootExecutor = executors[0]
		} else {
			err = errors.Errorf("unsupported store type %s", e.storeType.Name())
		}
		if err != nil {
			return err
		}
	}

	if e.corColInTblSide {
		e.tableRequest.Executors, err = builder.ConstructListBasedDistExec(e.buildPBCtx, e.tblPlans)
		if err != nil {
			return err
		}
	}

	e.idxWorkerWg = &sync.WaitGroup{}
	e.tblWorkerWg = &sync.WaitGroup{}
	return nil
}

func (e *IndexLookUpExecutor) startWorkers(ctx context.Context, initBatchSize int) error {
	// indexWorker will submit lookup-table tasks (processed by tableWorker) to the pool,
	// so fetching index and getting table data can run concurrently.
	e.workerCtx, e.cancelFunc = context.WithCancel(ctx)
	e.pool = &workerPool{
		needSpawn: func(workers, tasks uint32) bool {
			return workers < uint32(e.indexLookupConcurrency) && tasks > 1
		},
	}
	if err := e.startIndexWorker(ctx, initBatchSize); err != nil {
		return err
	}
	e.workerStarted = true
	return nil
}

func (e *IndexLookUpExecutor) needPartitionHandle(tp getHandleType) (bool, error) {
	var col *expression.Column
	var needPartitionHandle bool
	if tp == getHandleFromIndex {
		cols := e.idxPlans[0].Schema().Columns
		outputOffsets := e.dagPB.OutputOffsets
		col = cols[outputOffsets[len(outputOffsets)-1]]
		// For indexScan, need partitionHandle when global index or keepOrder with partitionTable
		needPartitionHandle = e.index.Global || e.partitionTableMode && e.keepOrder
	} else {
		cols := e.tblPlans[0].Schema().Columns
		outputOffsets := e.tableRequest.OutputOffsets
		col = cols[outputOffsets[len(outputOffsets)-1]]

		// For TableScan, need partitionHandle in `indexOrder` when e.keepOrder == true or execute `admin check [table|index]` with global index
		needPartitionHandle = ((e.index.Global || e.partitionTableMode) && e.keepOrder) || (e.index.Global && e.checkIndexValue != nil)
	}
	hasExtraCol := col.ID == model.ExtraPhysTblID

	// There will be two needPartitionHandle != hasExtraCol situations.
	// Only `needPartitionHandle` == true and `hasExtraCol` == false are not allowed.
	// `ExtraPhysTblID` will be used in `SelectLock` when `needPartitionHandle` == false and `hasExtraCol` == true.
	if needPartitionHandle && !hasExtraCol {
		return needPartitionHandle, errors.Errorf("Internal error, needPartitionHandle != ret, tp(%d)", tp)
	}
	return needPartitionHandle, nil
}

func (e *IndexLookUpExecutor) isCommonHandle() bool {
	return !(len(e.handleCols) == 1 && e.handleCols[0].ID == model.ExtraHandleID) && e.table.Meta() != nil && e.table.Meta().IsCommonHandle
}

func (e *IndexLookUpExecutor) getRetTpsForIndexReader() []*types.FieldType {
	if e.checkIndexValue != nil {
		return e.idxColTps
	}
	var tps []*types.FieldType
	if len(e.byItems) != 0 {
		for _, item := range e.byItems {
			tps = append(tps, item.Expr.GetType(e.ectx.GetEvalCtx()))
		}
	}
	if e.isCommonHandle() {
		for _, handleCol := range e.handleCols {
			tps = append(tps, handleCol.RetType)
		}
	} else {
		tps = append(tps, types.NewFieldType(mysql.TypeLonglong))
	}
	if ok, _ := e.needPartitionHandle(getHandleFromIndex); ok {
		tps = append(tps, types.NewFieldType(mysql.TypeLonglong))
	}
	return tps
}

// startIndexWorker launch a background goroutine to fetch handles, submit lookup-table tasks to the pool.
func (e *IndexLookUpExecutor) startIndexWorker(ctx context.Context, initBatchSize int) error {
	if e.RuntimeStats() != nil {
		collExec := true
		e.dagPB.CollectExecutionSummaries = &collExec
	}
	tracker := memory.NewTracker(memory.LabelForIndexWorker, -1)
	tracker.AttachTo(e.memTracker)

	kvRanges := [][]kv.KeyRange{e.kvRanges}
	if e.partitionTableMode {
		kvRanges = e.partitionKVRanges
	}
	// When len(kvrange) = 1, no sorting is required,
	// so remove byItems and non-necessary output columns
	if len(kvRanges) == 1 {
		e.dagPB.OutputOffsets = e.dagPB.OutputOffsets[len(e.byItems):]
		e.byItems = nil
	}
	tps := e.getRetTpsForIndexReader()
	idxID := e.getIndexPlanRootID()
	e.idxWorkerWg.Add(1)
	e.pool.submit(func() {
		defer trace.StartRegion(ctx, "IndexLookUpIndexTask").End()
		growWorkerStack16K()
		worker := &indexWorker{
			idxLookup:       e,
			finished:        e.finished,
			resultCh:        e.resultCh,
			keepOrder:       e.keepOrder,
			checkIndexValue: e.checkIndexValue,
			maxBatchSize:    e.indexLookupSize,
			maxChunkSize:    e.MaxChunkSize(),
			PushedLimit:     e.PushedLimit,
		}
<<<<<<< HEAD
		var builder distsql.RequestBuilder
		builder.SetDAGRequest(e.dagPB).
			SetStartTS(e.startTS).
			SetDesc(e.desc).
			SetKeepOrder(e.keepOrder).
			SetTxnScope(e.txnScope).
			SetReadReplicaScope(e.readReplicaScope).
			SetIsStaleness(e.isStaleness).
			SetFromSessionVars(e.dctx).
			SetFromInfoSchema(e.infoSchema).
			SetClosestReplicaReadAdjuster(newClosestReadAdjuster(e.dctx, &builder.Request, e.idxNetDataSize/float64(len(kvRanges)))).
			SetMemTracker(tracker).
			SetConnIDAndConnAlias(e.dctx.ConnectionID, e.dctx.SessionAlias).
			SetAllowBatchCop(e.batchCop).
			SetStoreType(e.storeType)
		if e.index.IsFulltextIndex() {
			builder.SetPaging(false)
			builder.SetFullText(true)
			builder.FullTextInfo.TableID = e.table.Meta().ID
			builder.FullTextInfo.IndexID = e.index.ID
			builder.FullTextInfo.ExecutorID = e.idxPlans[0].ExplainID().String()

			id := e.Table().Meta().ID
			startKey := tablecodec.EncodeTablePrefix(id)
			endKey := tablecodec.EncodeTablePrefix(id + 1)
			kvRange := kv.KeyRange{StartKey: startKey, EndKey: endKey}
			kvRanges = kvRanges[:0]
			kvRanges = append(kvRanges, []kv.KeyRange{kvRange})
		}

=======
>>>>>>> 01c2af36
		worker.batchSize = e.calculateBatchSize(initBatchSize, worker.maxBatchSize)

		results := make([]distsql.SelectResult, 0, len(kvRanges))
		for _, kvRange := range kvRanges {
			// check if executor is closed
			finished := false
			select {
			case <-e.finished:
				finished = true
			default:
			}
			if finished {
				break
			}
			var builder distsql.RequestBuilder
			builder.SetDAGRequest(e.dagPB).
				SetStartTS(e.startTS).
				SetDesc(e.desc).
				SetKeepOrder(e.keepOrder).
				SetTxnScope(e.txnScope).
				SetReadReplicaScope(e.readReplicaScope).
				SetIsStaleness(e.isStaleness).
				SetFromSessionVars(e.dctx).
				SetFromInfoSchema(e.infoSchema).
				SetClosestReplicaReadAdjuster(newClosestReadAdjuster(e.dctx, &builder.Request, e.idxNetDataSize/float64(len(kvRanges)))).
				SetMemTracker(tracker).
				SetConnIDAndConnAlias(e.dctx.ConnectionID, e.dctx.SessionAlias)

			if builder.Request.Paging.Enable && builder.Request.Paging.MinPagingSize < uint64(worker.batchSize) {
				// when paging enabled and Paging.MinPagingSize less than initBatchSize, change Paging.MinPagingSize to
				// initBatchSize to avoid redundant paging RPC, see more detail in https://github.com/pingcap/tidb/issues/53827
				builder.Request.Paging.MinPagingSize = uint64(worker.batchSize)
				if builder.Request.Paging.MaxPagingSize < uint64(worker.batchSize) {
					builder.Request.Paging.MaxPagingSize = uint64(worker.batchSize)
				}
			}

			// init kvReq, result and worker for this partition
			// The key ranges should be ordered.
			slices.SortFunc(kvRange, func(i, j kv.KeyRange) int {
				return bytes.Compare(i.StartKey, j.StartKey)
			})
			kvReq, err := builder.SetKeyRanges(kvRange).Build()
			if err != nil {
				worker.syncErr(err)
				break
			}
			result, err := distsql.SelectWithRuntimeStats(ctx, e.dctx, kvReq, tps, getPhysicalPlanIDs(e.idxPlans), idxID)
			if err != nil {
				worker.syncErr(err)
				break
			}
			results = append(results, result)
		}
		if len(results) > 1 && len(e.byItems) != 0 {
			// e.Schema() not the output schema for indexReader, and we put byItems related column at first in `buildIndexReq`, so use nil here.
			ssr := distsql.NewSortedSelectResults(e.ectx.GetEvalCtx(), results, nil, e.byItems, e.memTracker)
			results = []distsql.SelectResult{ssr}
		}
		ctx1, cancel := context.WithCancel(ctx)
		// this error is synced in fetchHandles(), don't sync it again
		_ = worker.fetchHandles(ctx1, results)
		cancel()
		for _, result := range results {
			if err := result.Close(); err != nil {
				logutil.Logger(ctx).Error("close Select result failed", zap.Error(err))
			}
		}
		close(e.resultCh)
		e.idxWorkerWg.Done()
	})
	return nil
}

// calculateBatchSize calculates a suitable initial batch size.
func (e *IndexLookUpExecutor) calculateBatchSize(initBatchSize, maxBatchSize int) int {
	if e.indexPaging {
		// If indexPaging is true means this query has limit, so use initBatchSize to avoid scan some unnecessary data.
		return min(initBatchSize, maxBatchSize)
	}
	var estRows int
	if len(e.idxPlans) > 0 {
		estRows = int(e.idxPlans[0].StatsCount())
	}
	return CalculateBatchSize(estRows, initBatchSize, maxBatchSize)
}

// CalculateBatchSize calculates a suitable initial batch size. It exports for testing.
func CalculateBatchSize(estRows, initBatchSize, maxBatchSize int) int {
	batchSize := min(initBatchSize, maxBatchSize)
	if estRows >= maxBatchSize {
		return maxBatchSize
	}
	for batchSize < estRows {
		// If batchSize less than estRows, increase batch size to avoid unnecessary rpc.
		batchSize = batchSize * 2
		if batchSize >= maxBatchSize {
			return maxBatchSize
		}
	}
	return batchSize
}

func (e *IndexLookUpExecutor) buildTableReader(ctx context.Context, task *lookupTableTask) (*TableReaderExecutor, error) {
	table := e.table
	if e.partitionTableMode && task.partitionTable != nil {
		table = task.partitionTable
	}
	tableReaderExec := &TableReaderExecutor{
		BaseExecutorV2:             e.BuildNewBaseExecutorV2(e.stmtRuntimeStatsColl, e.Schema(), e.getTableRootPlanID()),
		tableReaderExecutorContext: e.tableReaderExecutorContext,
		table:                      table,
		dagPB:                      e.tableRequest,
		startTS:                    e.startTS,
		txnScope:                   e.txnScope,
		readReplicaScope:           e.readReplicaScope,
		isStaleness:                e.isStaleness,
		columns:                    e.columns,
		corColInFilter:             e.corColInTblSide,
		plans:                      e.tblPlans,
		netDataSize:                e.avgRowSize * float64(len(task.handles)),
		byItems:                    e.byItems,
	}
	tableReaderExec.buildVirtualColumnInfo()
	tableReader, err := e.dataReaderBuilder.buildTableReaderFromHandles(ctx, tableReaderExec, task.handles, true)
	if err != nil {
		if ctx.Err() != context.Canceled {
			logutil.Logger(ctx).Error("build table reader from handles failed", zap.Error(err))
		}
		return nil, err
	}
	return tableReader, nil
}

// Close implements Exec Close interface.
func (e *IndexLookUpExecutor) Close() error {
	if e.stats != nil {
		defer e.stmtRuntimeStatsColl.RegisterStats(e.ID(), e.stats)
	}
	if e.indexUsageReporter != nil {
		e.indexUsageReporter.ReportCopIndexUsageForTable(
			e.table,
			e.index.ID,
			e.idxPlans[0].ID())
	}
	e.kvRanges = e.kvRanges[:0]
	if e.dummy {
		return nil
	}

	if !e.workerStarted || e.finished == nil {
		return nil
	}

	if e.cancelFunc != nil {
		e.cancelFunc()
		e.cancelFunc = nil
	}
	close(e.finished)
	// Drain the resultCh and discard the result, in case that Next() doesn't fully
	// consume the data, background worker still writing to resultCh and block forever.
	channel.Clear(e.resultCh)
	e.idxWorkerWg.Wait()
	e.tblWorkerWg.Wait()
	e.finished = nil
	e.workerStarted = false
	e.resultCurr = nil
	return nil
}

// Next implements Exec Next interface.
func (e *IndexLookUpExecutor) Next(ctx context.Context, req *chunk.Chunk) error {
	if e.dummy {
		req.Reset()
		return nil
	}

	if !e.workerStarted {
		if err := e.startWorkers(ctx, req.RequiredRows()); err != nil {
			return err
		}
	}
	req.Reset()
	for {
		resultTask, err := e.getResultTask()
		if err != nil {
			return err
		}
		if resultTask == nil {
			return nil
		}
		if resultTask.cursor < len(resultTask.rows) {
			numToAppend := min(len(resultTask.rows)-resultTask.cursor, req.RequiredRows()-req.NumRows())
			req.AppendRows(resultTask.rows[resultTask.cursor : resultTask.cursor+numToAppend])
			resultTask.cursor += numToAppend
			if req.IsFull() {
				return nil
			}
		}
	}
}

func (e *IndexLookUpExecutor) getResultTask() (*lookupTableTask, error) {
	if e.resultCurr != nil && e.resultCurr.cursor < len(e.resultCurr.rows) {
		return e.resultCurr, nil
	}
	var (
		enableStats         = e.stats != nil
		start               time.Time
		indexFetchedInstant time.Time
	)
	if enableStats {
		start = time.Now()
	}
	task, ok := <-e.resultCh
	if !ok {
		return nil, nil
	}
	if enableStats {
		indexFetchedInstant = time.Now()
	}
	if err := <-task.doneCh; err != nil {
		return nil, err
	}
	if enableStats {
		e.stats.NextWaitIndexScan += indexFetchedInstant.Sub(start)
		if task.buildDoneTime.After(indexFetchedInstant) {
			e.stats.NextWaitTableLookUpBuild += task.buildDoneTime.Sub(indexFetchedInstant)
			indexFetchedInstant = task.buildDoneTime
		}
		e.stats.NextWaitTableLookUpResp += time.Since(indexFetchedInstant)
	}

	// Release the memory usage of last task before we handle a new task.
	if e.resultCurr != nil {
		e.resultCurr.memTracker.Consume(-e.resultCurr.memUsage)
	}
	e.resultCurr = task
	return e.resultCurr, nil
}

func (e *IndexLookUpExecutor) initRuntimeStats() {
	if e.RuntimeStats() != nil {
		e.stats = &IndexLookUpRunTimeStats{
			indexScanBasicStats: &execdetails.BasicRuntimeStats{},
			Concurrency:         e.indexLookupConcurrency,
		}
	}
}

func (e *IndexLookUpExecutor) getIndexPlanRootID() int {
	if len(e.idxPlans) > 0 {
		return e.idxPlans[len(e.idxPlans)-1].ID()
	}
	return e.ID()
}

func (e *IndexLookUpExecutor) getTableRootPlanID() int {
	if len(e.tblPlans) > 0 {
		return e.tblPlans[len(e.tblPlans)-1].ID()
	}
	return e.ID()
}

// indexWorker is used by IndexLookUpExecutor to maintain index lookup background goroutines.
type indexWorker struct {
	idxLookup *IndexLookUpExecutor
	finished  <-chan struct{}
	resultCh  chan<- *lookupTableTask
	keepOrder bool

	// batchSize is for lightweight startup. It will be increased exponentially until reaches the max batch size value.
	batchSize    int
	maxBatchSize int
	maxChunkSize int

	// checkIndexValue is used to check the consistency of the index data.
	*checkIndexValue
	// PushedLimit is used to skip the preceding and tailing handles when Limit is sunk into IndexLookUpReader.
	PushedLimit *plannercore.PushedDownLimit
	// scannedKeys indicates how many keys be scanned
	scannedKeys uint64
}

func (w *indexWorker) syncErr(err error) {
	doneCh := make(chan error, 1)
	doneCh <- err
	w.resultCh <- &lookupTableTask{
		doneCh: doneCh,
	}
}

// fetchHandles fetches a batch of handles from index data and builds the index lookup tasks.
// The tasks are submitted to the pool and processed by tableWorker, and sent to e.resultCh
// at the same time to keep data ordered.
func (w *indexWorker) fetchHandles(ctx context.Context, results []distsql.SelectResult) (err error) {
	defer func() {
		if r := recover(); r != nil {
			logutil.Logger(ctx).Error("indexWorker in IndexLookupExecutor panicked", zap.Any("recover", r), zap.Stack("stack"))
			err4Panic := util.GetRecoverError(r)
			w.syncErr(err4Panic)
			if err != nil {
				err = errors.Trace(err4Panic)
			}
		}
	}()
	chk := w.idxLookup.AllocPool.Alloc(w.idxLookup.getRetTpsForIndexReader(), w.idxLookup.MaxChunkSize(), w.idxLookup.MaxChunkSize())
	idxID := w.idxLookup.getIndexPlanRootID()
	if w.idxLookup.stmtRuntimeStatsColl != nil {
		if idxID != w.idxLookup.ID() && w.idxLookup.stats != nil {
			w.idxLookup.stats.indexScanBasicStats = w.idxLookup.stmtRuntimeStatsColl.GetBasicRuntimeStats(idxID, true)
		}
	}
	taskID := 0
	for i := 0; i < len(results); {
		result := results[i]
		if w.PushedLimit != nil && w.scannedKeys >= w.PushedLimit.Count+w.PushedLimit.Offset {
			break
		}
		startTime := time.Now()
		handles, retChunk, err := w.extractTaskHandles(ctx, chk, result)
		finishFetch := time.Now()
		if err != nil {
			w.syncErr(err)
			return err
		}
		if len(handles) == 0 {
			i++
			continue
		}
		task := w.buildTableTask(handles, retChunk)
		task.id = taskID
		taskID++
		finishBuild := time.Now()
		if w.idxLookup.partitionTableMode {
			task.partitionTable = w.idxLookup.prunedPartitions[i]
		}
		select {
		case <-ctx.Done():
			return nil
		case <-w.finished:
			return nil
		default:
			e := w.idxLookup
			e.tblWorkerWg.Add(1)
			e.pool.submit(func() {
				defer e.tblWorkerWg.Done()
				select {
				case <-e.finished:
					return
				default:
					growWorkerStack16K()
					execTableTask(e, task)
				}
			})
			w.resultCh <- task
		}
		if w.idxLookup.stats != nil {
			atomic.AddInt64(&w.idxLookup.stats.FetchHandle, int64(finishFetch.Sub(startTime)))
			atomic.AddInt64(&w.idxLookup.stats.TaskWait, int64(time.Since(finishBuild)))
			atomic.AddInt64(&w.idxLookup.stats.FetchHandleTotal, int64(time.Since(startTime)))
		}
	}
	return nil
}

func (w *indexWorker) extractTaskHandles(ctx context.Context, chk *chunk.Chunk, idxResult distsql.SelectResult) (
	handles []kv.Handle, retChk *chunk.Chunk, err error) {
	numColsWithoutPid := chk.NumCols()
	ok, err := w.idxLookup.needPartitionHandle(getHandleFromIndex)
	if err != nil {
		return nil, nil, err
	}
	if ok {
		numColsWithoutPid = numColsWithoutPid - 1
	}
	handleOffset := make([]int, 0, len(w.idxLookup.handleCols))
	for i := range w.idxLookup.handleCols {
		handleOffset = append(handleOffset, numColsWithoutPid-len(w.idxLookup.handleCols)+i)
	}
	if len(handleOffset) == 0 {
		handleOffset = []int{numColsWithoutPid - 1}
	}
	// PushedLimit would always be nil for CheckIndex or CheckTable, we add this check just for insurance.
	checkLimit := (w.PushedLimit != nil) && (w.checkIndexValue == nil)
	for len(handles) < w.batchSize {
		requiredRows := w.batchSize - len(handles)
		if checkLimit {
			if w.PushedLimit.Offset+w.PushedLimit.Count <= w.scannedKeys {
				return handles, nil, nil
			}
			leftCnt := w.PushedLimit.Offset + w.PushedLimit.Count - w.scannedKeys
			if uint64(requiredRows) > leftCnt {
				requiredRows = int(leftCnt)
			}
		}
		chk.SetRequiredRows(requiredRows, w.maxChunkSize)
		startTime := time.Now()
		err = errors.Trace(idxResult.Next(ctx, chk))
		if err != nil {
			return handles, nil, err
		}
		if w.idxLookup.stats != nil {
			w.idxLookup.stats.indexScanBasicStats.Record(time.Since(startTime), chk.NumRows())
		}
		if chk.NumRows() == 0 {
			return handles, retChk, nil
		}
		if handles == nil {
			handles = make([]kv.Handle, 0, chk.NumRows())
		}
		for i := range chk.NumRows() {
			w.scannedKeys++
			if checkLimit {
				if w.scannedKeys <= w.PushedLimit.Offset {
					continue
				}
				if w.scannedKeys > (w.PushedLimit.Offset + w.PushedLimit.Count) {
					// Skip the handles after Offset+Count.
					return handles, nil, nil
				}
			}
			h, err := w.idxLookup.getHandle(chk.GetRow(i), handleOffset, w.idxLookup.isCommonHandle(), getHandleFromIndex)
			if err != nil {
				return handles, retChk, err
			}
			handles = append(handles, h)
		}
		if w.checkIndexValue != nil {
			if retChk == nil {
				retChk = chunk.NewChunkWithCapacity(w.idxColTps, w.batchSize)
			}
			retChk.Append(chk, 0, chk.NumRows())
		}
	}
	w.batchSize *= 2
	if w.batchSize > w.maxBatchSize {
		w.batchSize = w.maxBatchSize
	}
	return handles, retChk, nil
}

func (w *indexWorker) buildTableTask(handles []kv.Handle, retChk *chunk.Chunk) *lookupTableTask {
	var indexOrder *kv.HandleMap
	var duplicatedIndexOrder *kv.HandleMap
	if w.keepOrder {
		// Save the index order.
		indexOrder = kv.NewHandleMap()
		for i, h := range handles {
			indexOrder.Set(h, i)
		}
	}

	if w.checkIndexValue != nil {
		// Save the index order.
		indexOrder = kv.NewHandleMap()
		duplicatedIndexOrder = kv.NewHandleMap()
		for i, h := range handles {
			if _, ok := indexOrder.Get(h); ok {
				duplicatedIndexOrder.Set(h, i)
			} else {
				indexOrder.Set(h, i)
			}
		}
	}

	task := &lookupTableTask{
		handles:              handles,
		indexOrder:           indexOrder,
		duplicatedIndexOrder: duplicatedIndexOrder,
		idxRows:              retChk,
	}

	task.doneCh = make(chan error, 1)
	return task
}

func execTableTask(e *IndexLookUpExecutor, task *lookupTableTask) {
	var (
		ctx    = e.workerCtx
		region *trace.Region
	)
	if trace.IsEnabled() {
		region = trace.StartRegion(ctx, "IndexLookUpTableTask"+strconv.Itoa(task.id))
	}
	defer func() {
		if r := recover(); r != nil {
			logutil.Logger(ctx).Error("TableWorker in IndexLookUpExecutor panicked", zap.Any("recover", r), zap.Stack("stack"))
			err := util.GetRecoverError(r)
			task.doneCh <- err
		}
		if region != nil {
			region.End()
		}
	}()
	tracker := memory.NewTracker(task.id, -1)
	tracker.AttachTo(e.memTracker)
	w := &tableWorker{
		idxLookup:       e,
		finished:        e.finished,
		keepOrder:       e.keepOrder,
		handleIdx:       e.handleIdx,
		checkIndexValue: e.checkIndexValue,
		memTracker:      tracker,
	}
	startTime := time.Now()
	err := w.executeTask(ctx, task)
	if e.stats != nil {
		atomic.AddInt64(&e.stats.TableRowScan, int64(time.Since(startTime)))
		atomic.AddInt64(&e.stats.TableTaskNum, 1)
	}
	task.doneCh <- err
}

// tableWorker is used by IndexLookUpExecutor to maintain table lookup background goroutines.
type tableWorker struct {
	idxLookup *IndexLookUpExecutor
	finished  <-chan struct{}
	keepOrder bool
	handleIdx []int

	// memTracker is used to track the memory usage of this executor.
	memTracker *memory.Tracker

	// checkIndexValue is used to check the consistency of the index data.
	*checkIndexValue
}

func (e *IndexLookUpExecutor) getHandle(row chunk.Row, handleIdx []int,
	isCommonHandle bool, tp getHandleType) (handle kv.Handle, err error) {
	if isCommonHandle {
		var handleEncoded []byte
		var datums []types.Datum
		for i, idx := range handleIdx {
			// If the new collation is enabled and the handle contains non-binary string,
			// the handle in the index is encoded as "sortKey". So we cannot restore its
			// original value(the primary key) here.
			// We use a trick to avoid encoding the "sortKey" again by changing the charset
			// collation to `binary`.
			rtp := e.handleCols[i].RetType
			if collate.NewCollationEnabled() && e.table.Meta().CommonHandleVersion == 0 && rtp.EvalType() == types.ETString &&
				!mysql.HasBinaryFlag(rtp.GetFlag()) && tp == getHandleFromIndex {
				rtp = rtp.Clone()
				rtp.SetCollate(charset.CollationBin)
				datums = append(datums, row.GetDatum(idx, rtp))
				continue
			}
			datums = append(datums, row.GetDatum(idx, e.handleCols[i].RetType))
		}
		tablecodec.TruncateIndexValues(e.table.Meta(), e.primaryKeyIndex, datums)
		ectx := e.ectx.GetEvalCtx()
		handleEncoded, err = codec.EncodeKey(ectx.Location(), nil, datums...)
		errCtx := ectx.ErrCtx()
		err = errCtx.HandleError(err)
		if err != nil {
			return nil, err
		}
		handle, err = kv.NewCommonHandle(handleEncoded)
		if err != nil {
			return nil, err
		}
	} else {
		if len(handleIdx) == 0 {
			handle = kv.IntHandle(row.GetInt64(0))
		} else {
			handle = kv.IntHandle(row.GetInt64(handleIdx[0]))
		}
	}
	ok, err := e.needPartitionHandle(tp)
	if err != nil {
		return nil, err
	}
	if ok {
		pid := row.GetInt64(row.Len() - 1)
		handle = kv.NewPartitionHandle(pid, handle)
	}
	return
}

// IndexLookUpRunTimeStats record the indexlookup runtime stat
type IndexLookUpRunTimeStats struct {
	// indexScanBasicStats uses to record basic runtime stats for index scan.
	indexScanBasicStats *execdetails.BasicRuntimeStats
	FetchHandleTotal    int64
	FetchHandle         int64
	TaskWait            int64
	TableRowScan        int64
	TableTaskNum        int64
	Concurrency         int
	// Record the `Next` call affected wait duration details.
	NextWaitIndexScan        time.Duration
	NextWaitTableLookUpBuild time.Duration
	NextWaitTableLookUpResp  time.Duration
}

func (e *IndexLookUpRunTimeStats) String() string {
	var buf bytes.Buffer
	fetchHandle := atomic.LoadInt64(&e.FetchHandleTotal)
	indexScan := atomic.LoadInt64(&e.FetchHandle)
	taskWait := atomic.LoadInt64(&e.TaskWait)
	tableScan := atomic.LoadInt64(&e.TableRowScan)
	tableTaskNum := atomic.LoadInt64(&e.TableTaskNum)
	concurrency := e.Concurrency
	if indexScan != 0 {
		buf.WriteString(fmt.Sprintf("index_task: {total_time: %s, fetch_handle: %s, build: %s, wait: %s}",
			execdetails.FormatDuration(time.Duration(fetchHandle)),
			execdetails.FormatDuration(time.Duration(indexScan)),
			execdetails.FormatDuration(time.Duration(fetchHandle-indexScan-taskWait)),
			execdetails.FormatDuration(time.Duration(taskWait))))
	}
	if tableScan != 0 {
		if buf.Len() > 0 {
			buf.WriteByte(',')
		}
		buf.WriteString(fmt.Sprintf(" table_task: {total_time: %v, num: %d, concurrency: %d}", execdetails.FormatDuration(time.Duration(tableScan)), tableTaskNum, concurrency))
	}
	if e.NextWaitIndexScan > 0 || e.NextWaitTableLookUpBuild > 0 || e.NextWaitTableLookUpResp > 0 {
		if buf.Len() > 0 {
			buf.WriteByte(',')
			fmt.Fprintf(&buf, " next: {wait_index: %s, wait_table_lookup_build: %s, wait_table_lookup_resp: %s}",
				execdetails.FormatDuration(e.NextWaitIndexScan),
				execdetails.FormatDuration(e.NextWaitTableLookUpBuild),
				execdetails.FormatDuration(e.NextWaitTableLookUpResp))
		}
	}
	return buf.String()
}

// Clone implements the RuntimeStats interface.
func (e *IndexLookUpRunTimeStats) Clone() execdetails.RuntimeStats {
	newRs := *e
	return &newRs
}

// Merge implements the RuntimeStats interface.
func (e *IndexLookUpRunTimeStats) Merge(other execdetails.RuntimeStats) {
	tmp, ok := other.(*IndexLookUpRunTimeStats)
	if !ok {
		return
	}
	e.FetchHandleTotal += tmp.FetchHandleTotal
	e.FetchHandle += tmp.FetchHandle
	e.TaskWait += tmp.TaskWait
	e.TableRowScan += tmp.TableRowScan
	e.TableTaskNum += tmp.TableTaskNum
	e.NextWaitIndexScan += tmp.NextWaitIndexScan
	e.NextWaitTableLookUpBuild += tmp.NextWaitTableLookUpBuild
	e.NextWaitTableLookUpResp += tmp.NextWaitTableLookUpResp
}

// Tp implements the RuntimeStats interface.
func (*IndexLookUpRunTimeStats) Tp() int {
	return execdetails.TpIndexLookUpRunTimeStats
}

func (w *tableWorker) compareData(ctx context.Context, task *lookupTableTask, tableReader exec.Executor) error {
	chk := exec.TryNewCacheChunk(tableReader)
	tblInfo := w.idxLookup.table.Meta()
	vals := make([]types.Datum, 0, len(w.idxTblCols))

	// Prepare collator for compare.
	collators := make([]collate.Collator, 0, len(w.idxColTps))
	for _, tp := range w.idxColTps {
		collators = append(collators, collate.GetCollator(tp.GetCollate()))
	}

	ir := func() *consistency.Reporter {
		return &consistency.Reporter{
			HandleEncode: func(handle kv.Handle) kv.Key {
				return tablecodec.EncodeRecordKey(w.idxLookup.table.RecordPrefix(), handle)
			},
			IndexEncode: func(idxRow *consistency.RecordData) kv.Key {
				var idx table.Index
				for _, v := range w.idxLookup.table.Indices() {
					if strings.EqualFold(v.Meta().Name.String(), w.idxLookup.index.Name.O) {
						idx = v
						break
					}
				}
				if idx == nil {
					return nil
				}
				ectx := w.idxLookup.ectx.GetEvalCtx()
				k, _, err := idx.GenIndexKey(ectx.ErrCtx(), ectx.Location(), idxRow.Values[:len(idx.Meta().Columns)], idxRow.Handle, nil)
				if err != nil {
					return nil
				}
				return k
			},
			Tbl:             tblInfo,
			Idx:             w.idxLookup.index,
			EnableRedactLog: w.idxLookup.enableRedactLog,
			Storage:         w.idxLookup.storage,
		}
	}

	for {
		err := exec.Next(ctx, tableReader, chk)
		if err != nil {
			return errors.Trace(err)
		}

		// If ctx is cancelled, `Next` may return empty result when the actual data is not empty. To avoid producing
		// false-positive error logs that cause confusion, exit in this case.
		select {
		case <-ctx.Done():
			return nil
		default:
		}

		if chk.NumRows() == 0 {
			task.indexOrder.Range(func(h kv.Handle, val any) bool {
				idxRow := task.idxRows.GetRow(val.(int))
				err = ir().ReportAdminCheckInconsistent(ctx, h, &consistency.RecordData{Handle: h, Values: getDatumRow(&idxRow, w.idxColTps)}, nil)
				return false
			})
			if err != nil {
				return err
			}
			break
		}

		iter := chunk.NewIterator4Chunk(chk)
		for row := iter.Begin(); row != iter.End(); row = iter.Next() {
			handle, err := w.idxLookup.getHandle(row, w.handleIdx, w.idxLookup.isCommonHandle(), getHandleFromTable)
			if err != nil {
				return err
			}
			v, ok := task.indexOrder.Get(handle)
			if !ok {
				v, _ = task.duplicatedIndexOrder.Get(handle)
			}
			offset, _ := v.(int)
			task.indexOrder.Delete(handle)
			idxRow := task.idxRows.GetRow(offset)
			vals = vals[:0]
			for i, col := range w.idxTblCols {
				vals = append(vals, row.GetDatum(i, &col.FieldType))
			}
			tablecodec.TruncateIndexValues(tblInfo, w.idxLookup.index, vals)
			tc := w.idxLookup.ectx.GetEvalCtx().TypeCtx()
			for i := range vals {
				col := w.idxTblCols[i]
				idxVal := idxRow.GetDatum(i, w.idxColTps[i])
				tablecodec.TruncateIndexValue(&idxVal, w.idxLookup.index.Columns[i], col.ColumnInfo)
				cmpRes, err := tables.CompareIndexAndVal(tc, vals[i], idxVal, collators[i], col.FieldType.IsArray() && vals[i].Kind() == types.KindMysqlJSON)
				if err != nil {
					return ir().ReportAdminCheckInconsistentWithColInfo(ctx,
						handle,
						col.Name.O,
						idxVal,
						vals[i],
						err,
						&consistency.RecordData{Handle: handle, Values: getDatumRow(&idxRow, w.idxColTps)},
					)
				}
				if cmpRes != 0 {
					return ir().ReportAdminCheckInconsistentWithColInfo(ctx,
						handle,
						col.Name.O,
						idxRow.GetDatum(i, w.idxColTps[i]),
						vals[i],
						err,
						&consistency.RecordData{Handle: handle, Values: getDatumRow(&idxRow, w.idxColTps)},
					)
				}
			}
		}
	}
	return nil
}

func getDatumRow(r *chunk.Row, fields []*types.FieldType) []types.Datum {
	datumRow := make([]types.Datum, 0, r.Chunk().NumCols())
	for colIdx := range r.Chunk().NumCols() {
		if colIdx >= len(fields) {
			break
		}
		datum := r.GetDatum(colIdx, fields[colIdx])
		datumRow = append(datumRow, datum)
	}
	return datumRow
}

// executeTask executes the table look up tasks. We will construct a table reader and send request by handles.
// Then we hold the returning rows and finish this task.
func (w *tableWorker) executeTask(ctx context.Context, task *lookupTableTask) error {
	tableReader, err := w.idxLookup.buildTableReader(ctx, task)
	task.buildDoneTime = time.Now()
	if err != nil {
		if ctx.Err() != context.Canceled {
			logutil.Logger(ctx).Error("build table reader failed", zap.Error(err))
		}
		return err
	}
	defer func() { terror.Log(exec.Close(tableReader)) }()

	if w.checkIndexValue != nil {
		return w.compareData(ctx, task, tableReader)
	}

	{
		task.memTracker = w.memTracker
		memUsage := int64(cap(task.handles))*size.SizeOfInterface + tableReader.memUsage()
		for _, h := range task.handles {
			memUsage += int64(h.MemUsage())
		}
		if task.indexOrder != nil {
			memUsage += task.indexOrder.MemUsage()
		}
		if task.duplicatedIndexOrder != nil {
			memUsage += task.duplicatedIndexOrder.MemUsage()
		}
		memUsage += task.idxRows.MemoryUsage()
		task.memUsage = memUsage
		task.memTracker.Consume(memUsage)
	}
	handleCnt := len(task.handles)
	task.rows = make([]chunk.Row, 0, handleCnt)
	for {
		chk := exec.TryNewCacheChunk(tableReader)
		err = exec.Next(ctx, tableReader, chk)
		if err != nil {
			if ctx.Err() != context.Canceled {
				logutil.Logger(ctx).Error("table reader fetch next chunk failed", zap.Error(err))
			}
			return err
		}
		if chk.NumRows() == 0 {
			break
		}
		{
			memUsage := chk.MemoryUsage()
			task.memUsage += memUsage
			task.memTracker.Consume(memUsage)
		}
		iter := chunk.NewIterator4Chunk(chk)
		for row := iter.Begin(); row != iter.End(); row = iter.Next() {
			task.rows = append(task.rows, row)
		}
	}

	defer trace.StartRegion(ctx, "IndexLookUpTableCompute").End()
	{
		memUsage := int64(cap(task.rows)) * int64(unsafe.Sizeof(chunk.Row{}))
		task.memUsage += memUsage
		task.memTracker.Consume(memUsage)
	}
	if w.keepOrder {
		task.rowIdx = make([]int, 0, len(task.rows))
		for i := range task.rows {
			handle, err := w.idxLookup.getHandle(task.rows[i], w.handleIdx, w.idxLookup.isCommonHandle(), getHandleFromTable)
			if err != nil {
				return err
			}
			rowIdx, _ := task.indexOrder.Get(handle)
			task.rowIdx = append(task.rowIdx, rowIdx.(int))
		}
		{
			memUsage := int64(cap(task.rowIdx) * int(size.SizeOfInt))
			task.memUsage += memUsage
			task.memTracker.Consume(memUsage)
		}
		sort.Sort(task)
	}

	if handleCnt != len(task.rows) && !util.HasCancelled(ctx) &&
		!w.idxLookup.weakConsistency {
		if len(w.idxLookup.tblPlans) == 1 {
			obtainedHandlesMap := kv.NewHandleMap()
			for _, row := range task.rows {
				handle, err := w.idxLookup.getHandle(row, w.handleIdx, w.idxLookup.isCommonHandle(), getHandleFromTable)
				if err != nil {
					return err
				}
				obtainedHandlesMap.Set(handle, true)
			}
			missHds := GetLackHandles(task.handles, obtainedHandlesMap)
			return (&consistency.Reporter{
				HandleEncode: func(hd kv.Handle) kv.Key {
					return tablecodec.EncodeRecordKey(w.idxLookup.table.RecordPrefix(), hd)
				},
				Tbl:             w.idxLookup.table.Meta(),
				Idx:             w.idxLookup.index,
				EnableRedactLog: w.idxLookup.enableRedactLog,
				Storage:         w.idxLookup.storage,
			}).ReportLookupInconsistent(ctx,
				handleCnt,
				len(task.rows),
				missHds,
				task.handles,
				nil,
				//missRecords,
			)
		}
	}

	return nil
}

// GetLackHandles gets the handles in expectedHandles but not in obtainedHandlesMap.
func GetLackHandles(expectedHandles []kv.Handle, obtainedHandlesMap *kv.HandleMap) []kv.Handle {
	diffCnt := len(expectedHandles) - obtainedHandlesMap.Len()
	diffHandles := make([]kv.Handle, 0, diffCnt)
	var cnt int
	for _, handle := range expectedHandles {
		isExist := false
		if _, ok := obtainedHandlesMap.Get(handle); ok {
			obtainedHandlesMap.Delete(handle)
			isExist = true
		}
		if !isExist {
			diffHandles = append(diffHandles, handle)
			cnt++
			if cnt == diffCnt {
				break
			}
		}
	}

	return diffHandles
}

func getPhysicalPlanIDs(plans []base.PhysicalPlan) []int {
	planIDs := make([]int, 0, len(plans))
	for _, p := range plans {
		planIDs = append(planIDs, p.ID())
	}
	return planIDs
}<|MERGE_RESOLUTION|>--- conflicted
+++ resolved
@@ -763,39 +763,6 @@
 			maxChunkSize:    e.MaxChunkSize(),
 			PushedLimit:     e.PushedLimit,
 		}
-<<<<<<< HEAD
-		var builder distsql.RequestBuilder
-		builder.SetDAGRequest(e.dagPB).
-			SetStartTS(e.startTS).
-			SetDesc(e.desc).
-			SetKeepOrder(e.keepOrder).
-			SetTxnScope(e.txnScope).
-			SetReadReplicaScope(e.readReplicaScope).
-			SetIsStaleness(e.isStaleness).
-			SetFromSessionVars(e.dctx).
-			SetFromInfoSchema(e.infoSchema).
-			SetClosestReplicaReadAdjuster(newClosestReadAdjuster(e.dctx, &builder.Request, e.idxNetDataSize/float64(len(kvRanges)))).
-			SetMemTracker(tracker).
-			SetConnIDAndConnAlias(e.dctx.ConnectionID, e.dctx.SessionAlias).
-			SetAllowBatchCop(e.batchCop).
-			SetStoreType(e.storeType)
-		if e.index.IsFulltextIndex() {
-			builder.SetPaging(false)
-			builder.SetFullText(true)
-			builder.FullTextInfo.TableID = e.table.Meta().ID
-			builder.FullTextInfo.IndexID = e.index.ID
-			builder.FullTextInfo.ExecutorID = e.idxPlans[0].ExplainID().String()
-
-			id := e.Table().Meta().ID
-			startKey := tablecodec.EncodeTablePrefix(id)
-			endKey := tablecodec.EncodeTablePrefix(id + 1)
-			kvRange := kv.KeyRange{StartKey: startKey, EndKey: endKey}
-			kvRanges = kvRanges[:0]
-			kvRanges = append(kvRanges, []kv.KeyRange{kvRange})
-		}
-
-=======
->>>>>>> 01c2af36
 		worker.batchSize = e.calculateBatchSize(initBatchSize, worker.maxBatchSize)
 
 		results := make([]distsql.SelectResult, 0, len(kvRanges))
@@ -822,7 +789,23 @@
 				SetFromInfoSchema(e.infoSchema).
 				SetClosestReplicaReadAdjuster(newClosestReadAdjuster(e.dctx, &builder.Request, e.idxNetDataSize/float64(len(kvRanges)))).
 				SetMemTracker(tracker).
-				SetConnIDAndConnAlias(e.dctx.ConnectionID, e.dctx.SessionAlias)
+				SetConnIDAndConnAlias(e.dctx.ConnectionID, e.dctx.SessionAlias).
+				SetAllowBatchCop(e.batchCop).
+				SetStoreType(e.storeType)
+			if e.index.IsFulltextIndex() {
+				builder.SetPaging(false)
+				builder.SetFullText(true)
+				builder.FullTextInfo.TableID = e.table.Meta().ID
+				builder.FullTextInfo.IndexID = e.index.ID
+				builder.FullTextInfo.ExecutorID = e.idxPlans[0].ExplainID().String()
+
+				id := e.Table().Meta().ID
+				startKey := tablecodec.EncodeTablePrefix(id)
+				endKey := tablecodec.EncodeTablePrefix(id + 1)
+				kvRange := kv.KeyRange{StartKey: startKey, EndKey: endKey}
+				kvRanges = kvRanges[:0]
+				kvRanges = append(kvRanges, []kv.KeyRange{kvRange})
+			}
 
 			if builder.Request.Paging.Enable && builder.Request.Paging.MinPagingSize < uint64(worker.batchSize) {
 				// when paging enabled and Paging.MinPagingSize less than initBatchSize, change Paging.MinPagingSize to
