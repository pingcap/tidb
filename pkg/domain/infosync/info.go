--- conflicted
+++ resolved
@@ -940,17 +940,13 @@
 
 // CreateFulltextIndex create fulltext index on TiCI.
 func CreateFulltextIndex(ctx context.Context, tblInfo *model.TableInfo, indexInfo *model.IndexInfo, schemaName string) error {
-<<<<<<< HEAD
 	failpoint.Inject("MockCreateTiCIndexSuccess", func(val failpoint.Value) {
 		if x := val.(bool); x {
 			failpoint.Return(nil)
 		}
 		failpoint.Return(errors.New("mock create TiCI index failed"))
 	})
-	ticiManager, err := tici.NewTiCIManager("0.0.0.0", "50061")
-=======
 	ticiManager, err := tici.NewTiCIManager(ctx, GetEtcdClient())
->>>>>>> 96b46e6b
 	if err != nil {
 		return err
 	}
