--- conflicted
+++ resolved
@@ -940,18 +940,13 @@
 
 // CreateFulltextIndex create fulltext index on TiCI.
 func CreateFulltextIndex(ctx context.Context, tblInfo *model.TableInfo, indexInfo *model.IndexInfo, schemaName string) error {
-<<<<<<< HEAD
 	failpoint.Inject("MockCreateTiCIndexSuccess", func(val failpoint.Value) {
 		if x := val.(bool); x {
 			failpoint.Return(nil)
 		}
 		failpoint.Return(errors.New("mock create TiCI index failed"))
 	})
-	ticiManager, err := NewTiCIManager("0.0.0.0", "50061")
-=======
-	// TODO: Adopt service discovery with ETCD to get TiCI address.
 	ticiManager, err := tici.NewTiCIManager("0.0.0.0", "50061")
->>>>>>> b471d4b1
 	if err != nil {
 		return err
 	}
