--- conflicted
+++ resolved
@@ -1945,11 +1945,8 @@
 
 func privReloadEvent(h *privileges.Handle, event *PrivilegeEvent) (err error) {
 	switch {
-<<<<<<< HEAD
-	case !variable.AccelerateUserCreationUpdate.Load():
+	case !vardef.AccelerateUserCreationUpdate.Load():
 		err = h.UpdateAll()
-=======
->>>>>>> 75154399
 	case event.All:
 		err = h.UpdateAllActive()
 	default:
