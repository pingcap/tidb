// Copyright 2015 PingCAP, Inc.
//
// Licensed under the Apache License, Version 2.0 (the "License");
// you may not use this file except in compliance with the License.
// You may obtain a copy of the License at
//
//     http://www.apache.org/licenses/LICENSE-2.0
//
// Unless required by applicable law or agreed to in writing, software
// distributed under the License is distributed on an "AS IS" BASIS,
// WITHOUT WARRANTIES OR CONDITIONS OF ANY KIND, either express or implied.
// See the License for the specific language governing permissions and
// limitations under the License.

package domain

import (
	"context"
	"encoding/json"
	"fmt"
	"math"
	"math/rand"
	"sort"
	"strconv"
	"strings"
	"sync"
	"sync/atomic"
	"time"

	"github.com/ngaut/pools"
	"github.com/pingcap/errors"
	"github.com/pingcap/failpoint"
	"github.com/pingcap/kvproto/pkg/metapb"
	"github.com/pingcap/kvproto/pkg/pdpb"
	"github.com/pingcap/log"
	"github.com/pingcap/tidb/br/pkg/streamhelper"
	"github.com/pingcap/tidb/br/pkg/streamhelper/daemon"
	"github.com/pingcap/tidb/pkg/bindinfo"
	"github.com/pingcap/tidb/pkg/config"
	"github.com/pingcap/tidb/pkg/ddl"
	"github.com/pingcap/tidb/pkg/ddl/notifier"
	"github.com/pingcap/tidb/pkg/ddl/placement"
	"github.com/pingcap/tidb/pkg/ddl/schematracker"
	"github.com/pingcap/tidb/pkg/ddl/systable"
	ddlutil "github.com/pingcap/tidb/pkg/ddl/util"
	"github.com/pingcap/tidb/pkg/disttask/framework/scheduler"
	"github.com/pingcap/tidb/pkg/disttask/framework/storage"
	"github.com/pingcap/tidb/pkg/disttask/framework/taskexecutor"
	"github.com/pingcap/tidb/pkg/domain/globalconfigsync"
	"github.com/pingcap/tidb/pkg/domain/infosync"
	"github.com/pingcap/tidb/pkg/errno"
	"github.com/pingcap/tidb/pkg/infoschema"
	infoschema_metrics "github.com/pingcap/tidb/pkg/infoschema/metrics"
	"github.com/pingcap/tidb/pkg/infoschema/perfschema"
	"github.com/pingcap/tidb/pkg/keyspace"
	"github.com/pingcap/tidb/pkg/kv"
	"github.com/pingcap/tidb/pkg/meta"
	"github.com/pingcap/tidb/pkg/meta/autoid"
	"github.com/pingcap/tidb/pkg/meta/model"
	"github.com/pingcap/tidb/pkg/metrics"
	"github.com/pingcap/tidb/pkg/owner"
	"github.com/pingcap/tidb/pkg/parser"
	"github.com/pingcap/tidb/pkg/parser/ast"
	"github.com/pingcap/tidb/pkg/parser/mysql"
	"github.com/pingcap/tidb/pkg/parser/terror"
	metrics2 "github.com/pingcap/tidb/pkg/planner/core/metrics"
	"github.com/pingcap/tidb/pkg/privilege/privileges"
	"github.com/pingcap/tidb/pkg/resourcegroup/runaway"
	"github.com/pingcap/tidb/pkg/sessionctx"
	"github.com/pingcap/tidb/pkg/sessionctx/sessionstates"
	"github.com/pingcap/tidb/pkg/sessionctx/sysproctrack"
	"github.com/pingcap/tidb/pkg/sessionctx/vardef"
	"github.com/pingcap/tidb/pkg/sessionctx/variable"
	"github.com/pingcap/tidb/pkg/statistics/handle"
	"github.com/pingcap/tidb/pkg/statistics/handle/autoanalyze"
	"github.com/pingcap/tidb/pkg/statistics/handle/initstats"
	statslogutil "github.com/pingcap/tidb/pkg/statistics/handle/logutil"
	handleutil "github.com/pingcap/tidb/pkg/statistics/handle/util"
	"github.com/pingcap/tidb/pkg/store"
	"github.com/pingcap/tidb/pkg/store/helper"
	"github.com/pingcap/tidb/pkg/ttl/ttlworker"
	"github.com/pingcap/tidb/pkg/types"
	"github.com/pingcap/tidb/pkg/util"
	"github.com/pingcap/tidb/pkg/util/dbterror"
	disttaskutil "github.com/pingcap/tidb/pkg/util/disttask"
	"github.com/pingcap/tidb/pkg/util/domainutil"
	"github.com/pingcap/tidb/pkg/util/engine"
	"github.com/pingcap/tidb/pkg/util/etcd"
	"github.com/pingcap/tidb/pkg/util/expensivequery"
	"github.com/pingcap/tidb/pkg/util/gctuner"
	"github.com/pingcap/tidb/pkg/util/globalconn"
	"github.com/pingcap/tidb/pkg/util/intest"
	"github.com/pingcap/tidb/pkg/util/logutil"
	"github.com/pingcap/tidb/pkg/util/mathutil"
	"github.com/pingcap/tidb/pkg/util/memory"
	"github.com/pingcap/tidb/pkg/util/memoryusagealarm"
	"github.com/pingcap/tidb/pkg/util/replayer"
	"github.com/pingcap/tidb/pkg/util/servermemorylimit"
	"github.com/pingcap/tidb/pkg/util/size"
	"github.com/pingcap/tidb/pkg/util/sqlkiller"
	"github.com/pingcap/tidb/pkg/util/syncutil"
	"github.com/pingcap/tidb/pkg/workloadbasedlearning"
	"github.com/tikv/client-go/v2/tikv"
	"github.com/tikv/client-go/v2/txnkv/transaction"
	pd "github.com/tikv/pd/client"
	pdhttp "github.com/tikv/pd/client/http"
	"github.com/tikv/pd/client/opt"
	rmclient "github.com/tikv/pd/client/resource_group/controller"
	clientv3 "go.etcd.io/etcd/client/v3"
	"go.etcd.io/etcd/client/v3/concurrency"
	atomicutil "go.uber.org/atomic"
	"go.uber.org/zap"
)

var (
	mdlCheckLookDuration = 50 * time.Millisecond

	// LoadSchemaDiffVersionGapThreshold is the threshold for version gap to reload domain by loading schema diffs
	LoadSchemaDiffVersionGapThreshold int64 = 10000

	// NewInstancePlanCache creates a new instance level plan cache, this function is designed to avoid cycle-import.
	NewInstancePlanCache func(softMemLimit, hardMemLimit int64) sessionctx.InstancePlanCache
)

const (
	indexUsageGCDuration = 30 * time.Minute
)

func init() {
	if intest.InTest {
		// In test we can set duration lower to make test faster.
		mdlCheckLookDuration = 2 * time.Millisecond
	}
}

// NewMockDomain is only used for test
func NewMockDomain() *Domain {
	do := &Domain{}
	do.infoCache = infoschema.NewCache(do, 1)
	do.infoCache.Insert(infoschema.MockInfoSchema(nil), 0)
	return do
}

// Domain represents a storage space. Different domains can use the same database name.
// Multiple domains can be used in parallel without synchronization.
type Domain struct {
	store           kv.Storage
	infoCache       *infoschema.InfoCache
	privHandle      *privileges.Handle
	bindHandle      atomic.Value
	statsHandle     atomic.Pointer[handle.Handle]
	statsLease      time.Duration
	ddl             ddl.DDL
	ddlExecutor     ddl.Executor
	ddlNotifier     *notifier.DDLNotifier
	info            *infosync.InfoSyncer
	globalCfgSyncer *globalconfigsync.GlobalConfigSyncer
	m               syncutil.Mutex
	SchemaValidator SchemaValidator
	schemaLease     time.Duration
	sysSessionPool  util.SessionPool
	exit            chan struct{}
	// `etcdClient` must be used when keyspace is not set, or when the logic to each etcd path needs to be separated by keyspace.
	etcdClient *clientv3.Client
	// autoidClient is used when there are tables with AUTO_ID_CACHE=1, it is the client to the autoid service.
	autoidClient *autoid.ClientDiscover
	// `unprefixedEtcdCli` will never set the etcd namespace prefix by keyspace.
	// It is only used in storeMinStartTS and RemoveMinStartTS now.
	// It must be used when the etcd path isn't needed to separate by keyspace.
	// See keyspace RFC: https://github.com/pingcap/tidb/pull/39685
	unprefixedEtcdCli       *clientv3.Client
	sysVarCache             sysVarCache // replaces GlobalVariableCache
	slowQuery               *topNSlowQueries
	expensiveQueryHandle    *expensivequery.Handle
	memoryUsageAlarmHandle  *memoryusagealarm.Handle
	serverMemoryLimitHandle *servermemorylimit.Handle
	// TODO: use Run for each process in future pr
	wg            *util.WaitGroupEnhancedWrapper
	statsUpdating atomicutil.Int32
	// this is the parent context of DDL, and also used by other loops such as closestReplicaReadCheckLoop.
	// there are other top level contexts in the domain, such as the ones used in
	// InitDistTaskLoop and loadStatsWorker, domain only stores the cancelFns of them.
	// TODO unify top level context.
	ctx       context.Context
	cancelFns struct {
		mu  sync.Mutex
		fns []context.CancelFunc
	}
	dumpFileGcChecker   *dumpFileGcChecker
	planReplayerHandle  *planReplayerHandle
	extractTaskHandle   *ExtractHandle
	expiredTimeStamp4PC struct {
		// let `expiredTimeStamp4PC` use its own lock to avoid any block across domain.Reload()
		// and compiler.Compile(), see issue https://github.com/pingcap/tidb/issues/45400
		sync.RWMutex
		expiredTimeStamp types.Time
	}

	brOwnerMgr               owner.Manager
	logBackupAdvancer        *daemon.OwnerDaemon
	historicalStatsWorker    *HistoricalStatsWorker
	ttlJobManager            atomic.Pointer[ttlworker.JobManager]
	runawayManager           *runaway.Manager
	resourceGroupsController *rmclient.ResourceGroupsController

	serverID             uint64
	serverIDSession      *concurrency.Session
	isLostConnectionToPD atomicutil.Int32 // !0: true, 0: false.
	connIDAllocator      globalconn.Allocator

	onClose            func()
	sysExecutorFactory func(*Domain) (pools.Resource, error)

	sysProcesses SysProcesses

	mdlCheckTableInfo *mdlCheckTableInfo

	mdlCheckCh        chan struct{}
	stopAutoAnalyze   atomicutil.Bool
	minJobIDRefresher *systable.MinJobIDRefresher

	instancePlanCache sessionctx.InstancePlanCache // the instance level plan cache

	statsOwner owner.Manager
	// deferFn is used to release infoschema object lazily during v1 and v2 switch
	deferFn
}

type deferFn struct {
	sync.Mutex
	data []deferFnRecord
}

type deferFnRecord struct {
	fn   func()
	fire time.Time
}

func (df *deferFn) add(fn func(), fire time.Time) {
	df.Lock()
	defer df.Unlock()
	df.data = append(df.data, deferFnRecord{fn: fn, fire: fire})
}

func (df *deferFn) check() {
	now := time.Now()
	df.Lock()
	defer df.Unlock()

	// iterate the slice, call the defer function and remove it.
	rm := 0
	for i := 0; i < len(df.data); i++ {
		record := &df.data[i]
		if now.After(record.fire) {
			record.fn()
			rm++
		} else {
			df.data[i-rm] = df.data[i]
		}
	}
	df.data = df.data[:len(df.data)-rm]
}

type mdlCheckTableInfo struct {
	mu         sync.Mutex
	newestVer  int64
	jobsVerMap map[int64]int64
	jobsIDsMap map[int64]string
}

// InfoCache export for test.
func (do *Domain) InfoCache() *infoschema.InfoCache {
	return do.infoCache
}

// EtcdClient export for test.
func (do *Domain) EtcdClient() *clientv3.Client {
	return do.etcdClient
}

// UnprefixedEtcdCli export for test.
func (do *Domain) UnprefixedEtcdCli() *clientv3.Client {
	return do.unprefixedEtcdCli
}

// loadInfoSchema loads infoschema at startTS.
// It returns:
// 1. the needed infoschema
// 2. cache hit indicator
// 3. currentSchemaVersion(before loading)
// 4. the changed table IDs if it is not full load
// 5. an error if any
func (do *Domain) loadInfoSchema(startTS uint64, isSnapshot bool) (infoschema.InfoSchema, bool, int64, *transaction.RelatedSchemaChange, error) {
	beginTime := time.Now()
	defer func() {
		infoschema_metrics.LoadSchemaDurationTotal.Observe(time.Since(beginTime).Seconds())
	}()
	snapshot := do.store.GetSnapshot(kv.NewVersion(startTS))
	// Using the KV timeout read feature to address the issue of potential DDL lease expiration when
	// the meta region leader is slow.
	snapshot.SetOption(kv.TiKVClientReadTimeout, uint64(3000)) // 3000ms.
	m := meta.NewReader(snapshot)
	neededSchemaVersion, err := m.GetSchemaVersionWithNonEmptyDiff()
	if err != nil {
		return nil, false, 0, nil, err
	}
	// fetch the commit timestamp of the schema diff
	schemaTs, err := do.getTimestampForSchemaVersionWithNonEmptyDiff(m, neededSchemaVersion, startTS)
	if err != nil {
		logutil.BgLogger().Warn("failed to get schema version", zap.Error(err), zap.Int64("version", neededSchemaVersion))
		schemaTs = 0
	}

	enableV2 := vardef.SchemaCacheSize.Load() > 0
	currentSchemaVersion := int64(0)
	oldInfoSchema := do.infoCache.GetLatest()
	if oldInfoSchema != nil {
		currentSchemaVersion = oldInfoSchema.SchemaMetaVersion()
	}
	useV2, isV1V2Switch := shouldUseV2(enableV2, oldInfoSchema, isSnapshot)
	if is := do.infoCache.GetByVersion(neededSchemaVersion); is != nil {
		isV2, raw := infoschema.IsV2(is)
		if isV2 {
			// Copy the infoschema V2 instance and update its ts.
			// For example, the DDL run 30 minutes ago, GC happened 10 minutes ago. If we use
			// that infoschema it would get error "GC life time is shorter than transaction
			// duration" when visiting TiKV.
			// So we keep updating the ts of the infoschema v2.
			is = raw.CloneAndUpdateTS(startTS)
		}

		// try to insert here as well to correct the schemaTs if previous is wrong
		// the insert method check if schemaTs is zero
		do.infoCache.Insert(is, schemaTs)

		if !isV1V2Switch {
			return is, true, 0, nil, nil
		}
	}

	// TODO: tryLoadSchemaDiffs has potential risks of failure. And it becomes worse in history reading cases.
	// It is only kept because there is no alternative diff/partial loading solution.
	// And it is only used to diff upgrading the current latest infoschema, if:
	// 1. Not first time bootstrap loading, which needs a full load.
	// 2. It is newer than the current one, so it will be "the current one" after this function call.
	// 3. There are less 100 diffs.
	// 4. No regenerated schema diff.
	startTime := time.Now()
	if !isV1V2Switch && currentSchemaVersion != 0 && neededSchemaVersion > currentSchemaVersion && neededSchemaVersion-currentSchemaVersion < LoadSchemaDiffVersionGapThreshold {
		is, relatedChanges, diffTypes, err := do.tryLoadSchemaDiffs(useV2, m, currentSchemaVersion, neededSchemaVersion, startTS)
		if err == nil {
			infoschema_metrics.LoadSchemaDurationLoadDiff.Observe(time.Since(startTime).Seconds())
			isV2, _ := infoschema.IsV2(is)
			do.infoCache.Insert(is, schemaTs)
			logutil.BgLogger().Info("diff load InfoSchema success",
				zap.Bool("isV2", isV2),
				zap.Int64("currentSchemaVersion", currentSchemaVersion),
				zap.Int64("neededSchemaVersion", neededSchemaVersion),
				zap.Duration("elapsed time", time.Since(startTime)),
				zap.Int64("gotSchemaVersion", is.SchemaMetaVersion()),
				zap.Int64s("phyTblIDs", relatedChanges.PhyTblIDS),
				zap.Uint64s("actionTypes", relatedChanges.ActionTypes),
				zap.Strings("diffTypes", diffTypes))
			return is, false, currentSchemaVersion, relatedChanges, nil
		}
		// We can fall back to full load, don't need to return the error.
		logutil.BgLogger().Error("failed to load schema diff", zap.Error(err))
	}

	// add failpoint to simulate long-running schema loading scenario
	failpoint.Inject("mock-load-schema-long-time", func(val failpoint.Value) {
		if val.(bool) {
			// not ideal to use sleep, but not sure if there is a better way
			logutil.BgLogger().Error("sleep before doing a full load")
			time.Sleep(15 * time.Second)
		}
	})

	// full load.
	schemas, err := do.fetchAllSchemasWithTables(m)
	if err != nil {
		return nil, false, currentSchemaVersion, nil, err
	}

	policies, err := do.fetchPolicies(m)
	if err != nil {
		return nil, false, currentSchemaVersion, nil, err
	}

	resourceGroups, err := do.fetchResourceGroups(m)
	if err != nil {
		return nil, false, currentSchemaVersion, nil, err
	}
	infoschema_metrics.LoadSchemaDurationLoadAll.Observe(time.Since(startTime).Seconds())

	data := do.infoCache.Data
	if isSnapshot {
		// Use a NewData() to avoid adding the snapshot schema to the infoschema history.
		// Why? imagine that the current schema version is [103 104 105 ...]
		// Then a snapshot read require infoschem version 53, and it's added
		// Now the history becomes [53,  ... 103, 104, 105 ...]
		// Then if a query ask for version 74, we'll mistakenly use 53!
		// Not adding snapshot schema to history can avoid such cases.
		data = infoschema.NewData()
	}
	builder := infoschema.NewBuilder(do, do.sysFacHack, data, useV2)
	err = builder.InitWithDBInfos(schemas, policies, resourceGroups, neededSchemaVersion)
	if err != nil {
		return nil, false, currentSchemaVersion, nil, err
	}
	is := builder.Build(startTS)
	isV2, _ := infoschema.IsV2(is)
	logutil.BgLogger().Info("full load InfoSchema success",
		zap.Bool("isV2", isV2),
		zap.Int64("currentSchemaVersion", currentSchemaVersion),
		zap.Int64("neededSchemaVersion", neededSchemaVersion),
		zap.Duration("elapsed time", time.Since(startTime)))

	if isV1V2Switch && schemaTs > 0 {
		// Reset the whole info cache to avoid co-existing of both v1 and v2, causing the memory usage doubled.
		fn := do.infoCache.Upsert(is, schemaTs)
		do.deferFn.add(fn, time.Now().Add(10*time.Minute))
		logutil.BgLogger().Info("infoschema v1/v2 switch")
	} else {
		do.infoCache.Insert(is, schemaTs)
	}
	return is, false, currentSchemaVersion, nil, nil
}

// Returns the timestamp of a schema version, which is the commit timestamp of the schema diff
func (do *Domain) getTimestampForSchemaVersionWithNonEmptyDiff(m meta.Reader, version int64, startTS uint64) (uint64, error) {
	tikvStore, ok := do.Store().(helper.Storage)
	if ok {
		newHelper := helper.NewHelper(tikvStore)
		mvccResp, err := newHelper.GetMvccByEncodedKeyWithTS(m.EncodeSchemaDiffKey(version), startTS)
		if err != nil {
			return 0, err
		}
		if mvccResp == nil || mvccResp.Info == nil || len(mvccResp.Info.Writes) == 0 {
			return 0, errors.Errorf("There is no Write MVCC info for the schema version")
		}
		return mvccResp.Info.Writes[0].CommitTs, nil
	}
	return 0, errors.Errorf("cannot get store from domain")
}

func (do *Domain) sysFacHack() (pools.Resource, error) {
	// TODO: Here we create new sessions with sysFac in DDL,
	// which will use `do` as Domain instead of call `domap.Get`.
	// That's because `domap.Get` requires a lock, but before
	// we initialize Domain finish, we can't require that again.
	// After we remove the lazy logic of creating Domain, we
	// can simplify code here.
	return do.sysExecutorFactory(do)
}

func (*Domain) fetchPolicies(m meta.Reader) ([]*model.PolicyInfo, error) {
	allPolicies, err := m.ListPolicies()
	if err != nil {
		return nil, err
	}
	return allPolicies, nil
}

func (*Domain) fetchResourceGroups(m meta.Reader) ([]*model.ResourceGroupInfo, error) {
	allResourceGroups, err := m.ListResourceGroups()
	if err != nil {
		return nil, err
	}
	return allResourceGroups, nil
}

func (do *Domain) fetchAllSchemasWithTables(m meta.Reader) ([]*model.DBInfo, error) {
	allSchemas, err := m.ListDatabases()
	if err != nil {
		return nil, err
	}
	if len(allSchemas) == 0 {
		return nil, nil
	}

	splittedSchemas := do.splitForConcurrentFetch(allSchemas)
	concurrency := min(len(splittedSchemas), 128)

	eg, ectx := util.NewErrorGroupWithRecoverWithCtx(context.Background())
	eg.SetLimit(concurrency)
	for _, schemas := range splittedSchemas {
		ss := schemas
		eg.Go(func() error {
			return do.fetchSchemasWithTables(ectx, ss, m)
		})
	}
	if err := eg.Wait(); err != nil {
		return nil, err
	}
	return allSchemas, nil
}

// fetchSchemaConcurrency controls the goroutines to load schemas, but more goroutines
// increase the memory usage when calling json.Unmarshal(), which would cause OOM,
// so we decrease the concurrency.
const fetchSchemaConcurrency = 1

func (*Domain) splitForConcurrentFetch(schemas []*model.DBInfo) [][]*model.DBInfo {
	groupCnt := fetchSchemaConcurrency
	schemaCnt := len(schemas)
	if vardef.SchemaCacheSize.Load() > 0 && schemaCnt > 1000 {
		// TODO: Temporary solution to speed up when too many databases, will refactor it later.
		groupCnt = 8
	}

	splitted := make([][]*model.DBInfo, 0, groupCnt)
	groupSizes := mathutil.Divide2Batches(schemaCnt, groupCnt)

	start := 0
	for _, groupSize := range groupSizes {
		splitted = append(splitted, schemas[start:start+groupSize])
		start += groupSize
	}

	return splitted
}

func (*Domain) fetchSchemasWithTables(ctx context.Context, schemas []*model.DBInfo, m meta.Reader) error {
	failpoint.Inject("failed-fetch-schemas-with-tables", func() {
		failpoint.Return(errors.New("failpoint: failed to fetch schemas with tables"))
	})

	for _, di := range schemas {
		// if the ctx has been canceled, stop fetching schemas.
		if err := ctx.Err(); err != nil {
			return err
		}
		var tables []*model.TableInfo
		var err error
		if vardef.SchemaCacheSize.Load() > 0 && !infoschema.IsSpecialDB(di.Name.L) {
			name2ID, specialTableInfos, err := m.GetAllNameToIDAndTheMustLoadedTableInfo(di.ID)
			if err != nil {
				return err
			}
			di.TableName2ID = name2ID
			tables = specialTableInfos
		} else {
			tables, err = m.ListTables(ctx, di.ID)
			if err != nil {
				return err
			}
		}
		// If TreatOldVersionUTF8AsUTF8MB4 was enable, need to convert the old version schema UTF8 charset to UTF8MB4.
		if config.GetGlobalConfig().TreatOldVersionUTF8AsUTF8MB4 {
			for _, tbInfo := range tables {
				infoschema.ConvertOldVersionUTF8ToUTF8MB4IfNeed(tbInfo)
			}
		}
		diTables := make([]*model.TableInfo, 0, len(tables))
		for _, tbl := range tables {
			infoschema.ConvertCharsetCollateToLowerCaseIfNeed(tbl)
			// Check whether the table is in repair mode.
			if domainutil.RepairInfo.InRepairMode() && domainutil.RepairInfo.CheckAndFetchRepairedTable(di, tbl) {
				if tbl.State != model.StatePublic {
					// Do not load it because we are reparing the table and the table info could be `bad`
					// before repair is done.
					continue
				}
				// If the state is public, it means that the DDL job is done, but the table
				// haven't been deleted from the repair table list.
				// Since the repairment is done and table is visible, we should load it.
			}
			diTables = append(diTables, tbl)
		}
		di.Deprecated.Tables = diTables
	}
	return nil
}

// shouldUseV2 decides whether to use infoschema v2.
// When loading snapshot, infoschema should keep the same as before to avoid v1/v2 switch.
// Otherwise, it is decided by enabledV2.
func shouldUseV2(enableV2 bool, old infoschema.InfoSchema, isSnapshot bool) (useV2 bool, isV1V2Switch bool) {
	// case 1: no information about old
	if old == nil {
		return enableV2, false
	}
	// case 2: snapshot load should keep the same as old
	oldIsV2, _ := infoschema.IsV2(old)
	if isSnapshot {
		return oldIsV2, false
	}
	// case 3: the most general case
	return enableV2, oldIsV2 != enableV2
}

// tryLoadSchemaDiffs tries to only load latest schema changes.
// Return true if the schema is loaded successfully.
// Return false if the schema can not be loaded by schema diff, then we need to do full load.
// The second returned value is the delta updated table and partition IDs.
func (do *Domain) tryLoadSchemaDiffs(useV2 bool, m meta.Reader, usedVersion, newVersion int64, startTS uint64) (infoschema.InfoSchema, *transaction.RelatedSchemaChange, []string, error) {
	var diffs []*model.SchemaDiff
	for usedVersion < newVersion {
		usedVersion++
		diff, err := m.GetSchemaDiff(usedVersion)
		if err != nil {
			return nil, nil, nil, err
		}
		if diff == nil {
			// Empty diff means the txn of generating schema version is committed, but the txn of `runDDLJob` is not or fail.
			// It is safe to skip the empty diff because the infoschema is new enough and consistent.
			logutil.BgLogger().Info("diff load InfoSchema get empty schema diff", zap.Int64("version", usedVersion))
			do.infoCache.InsertEmptySchemaVersion(usedVersion)
			continue
		}
		diffs = append(diffs, diff)
	}

	failpoint.Inject("MockTryLoadDiffError", func(val failpoint.Value) {
		switch val.(string) {
		case "exchangepartition":
			if diffs[0].Type == model.ActionExchangeTablePartition {
				failpoint.Return(nil, nil, nil, errors.New("mock error"))
			}
		case "renametable":
			if diffs[0].Type == model.ActionRenameTable {
				failpoint.Return(nil, nil, nil, errors.New("mock error"))
			}
		case "dropdatabase":
			if diffs[0].Type == model.ActionDropSchema {
				failpoint.Return(nil, nil, nil, errors.New("mock error"))
			}
		}
	})

	builder := infoschema.NewBuilder(do, do.sysFacHack, do.infoCache.Data, useV2)
	err := builder.InitWithOldInfoSchema(do.infoCache.GetLatest())
	if err != nil {
		return nil, nil, nil, errors.Trace(err)
	}

	builder.WithStore(do.store).SetDeltaUpdateBundles()
	phyTblIDs := make([]int64, 0, len(diffs))
	actions := make([]uint64, 0, len(diffs))
	diffTypes := make([]string, 0, len(diffs))
	for _, diff := range diffs {
		if diff.RegenerateSchemaMap {
			return nil, nil, nil, errors.Errorf("Meets a schema diff with RegenerateSchemaMap flag")
		}
		ids, err := builder.ApplyDiff(m, diff)
		if err != nil {
			return nil, nil, nil, err
		}
		if canSkipSchemaCheckerDDL(diff.Type) {
			continue
		}
		diffTypes = append(diffTypes, diff.Type.String())
		phyTblIDs = append(phyTblIDs, ids...)
		for i := 0; i < len(ids); i++ {
			actions = append(actions, uint64(diff.Type))
		}
	}

	is := builder.Build(startTS)
	relatedChange := transaction.RelatedSchemaChange{}
	relatedChange.PhyTblIDS = phyTblIDs
	relatedChange.ActionTypes = actions
	return is, &relatedChange, diffTypes, nil
}

func canSkipSchemaCheckerDDL(tp model.ActionType) bool {
	switch tp {
	case model.ActionUpdateTiFlashReplicaStatus, model.ActionSetTiFlashReplica:
		return true
	}
	return false
}

// InfoSchema gets the latest information schema from domain.
func (do *Domain) InfoSchema() infoschema.InfoSchema {
	return do.infoCache.GetLatest()
}

// GetSnapshotInfoSchema gets a snapshot information schema.
func (do *Domain) GetSnapshotInfoSchema(snapshotTS uint64) (infoschema.InfoSchema, error) {
	// if the snapshotTS is new enough, we can get infoschema directly through snapshotTS.
	if is := do.infoCache.GetBySnapshotTS(snapshotTS); is != nil {
		return is, nil
	}
	is, _, _, _, err := do.loadInfoSchema(snapshotTS, true)
	infoschema_metrics.LoadSchemaCounterSnapshot.Inc()
	return is, err
}

// GetSnapshotMeta gets a new snapshot meta at startTS.
func (do *Domain) GetSnapshotMeta(startTS uint64) meta.Reader {
	snapshot := do.store.GetSnapshot(kv.NewVersion(startTS))
	return meta.NewReader(snapshot)
}

// ExpiredTimeStamp4PC gets expiredTimeStamp4PC from domain.
func (do *Domain) ExpiredTimeStamp4PC() types.Time {
	do.expiredTimeStamp4PC.RLock()
	defer do.expiredTimeStamp4PC.RUnlock()

	return do.expiredTimeStamp4PC.expiredTimeStamp
}

// SetExpiredTimeStamp4PC sets the expiredTimeStamp4PC from domain.
func (do *Domain) SetExpiredTimeStamp4PC(time types.Time) {
	do.expiredTimeStamp4PC.Lock()
	defer do.expiredTimeStamp4PC.Unlock()

	do.expiredTimeStamp4PC.expiredTimeStamp = time
}

// DDL gets DDL from domain.
func (do *Domain) DDL() ddl.DDL {
	return do.ddl
}

// DDLExecutor gets the ddl executor from domain.
func (do *Domain) DDLExecutor() ddl.Executor {
	return do.ddlExecutor
}

// SetDDL sets DDL to domain, it's only used in tests.
func (do *Domain) SetDDL(d ddl.DDL, executor ddl.Executor) {
	do.ddl = d
	do.ddlExecutor = executor
}

// InfoSyncer gets infoSyncer from domain.
func (do *Domain) InfoSyncer() *infosync.InfoSyncer {
	return do.info
}

// NotifyGlobalConfigChange notify global config syncer to store the global config into PD.
func (do *Domain) NotifyGlobalConfigChange(name, value string) {
	do.globalCfgSyncer.Notify(pd.GlobalConfigItem{Name: name, Value: value, EventType: pdpb.EventType_PUT})
}

// GetGlobalConfigSyncer exports for testing.
func (do *Domain) GetGlobalConfigSyncer() *globalconfigsync.GlobalConfigSyncer {
	return do.globalCfgSyncer
}

// Store gets KV store from domain.
func (do *Domain) Store() kv.Storage {
	return do.store
}

// GetScope gets the status variables scope.
func (*Domain) GetScope(string) vardef.ScopeFlag {
	// Now domain status variables scope are all default scope.
	return variable.DefaultStatusVarScopeFlag
}

func getFlashbackStartTSFromErrorMsg(err error) uint64 {
	slices := strings.Split(err.Error(), "is in flashback progress, FlashbackStartTS is ")
	if len(slices) != 2 {
		return 0
	}
	version, err := strconv.ParseUint(slices[1], 10, 0)
	if err != nil {
		return 0
	}
	return version
}

// Reload reloads InfoSchema.
// It's public in order to do the test.
func (do *Domain) Reload() error {
	failpoint.Inject("ErrorMockReloadFailed", func(val failpoint.Value) {
		if val.(bool) {
			failpoint.Return(errors.New("mock reload failed"))
		}
	})

	// Lock here for only once at the same time.
	do.m.Lock()
	defer do.m.Unlock()

	startTime := time.Now()
	ver, err := do.store.CurrentVersion(kv.GlobalTxnScope)
	if err != nil {
		return err
	}

	version := ver.Ver
	is, hitCache, oldSchemaVersion, changes, err := do.loadInfoSchema(version, false)
	if err != nil {
		if version = getFlashbackStartTSFromErrorMsg(err); version != 0 {
			// use the latest available version to create domain
			version--
			is, hitCache, oldSchemaVersion, changes, err = do.loadInfoSchema(version, false)
		}
	}
	if err != nil {
		metrics.LoadSchemaCounter.WithLabelValues("failed").Inc()
		return err
	}
	metrics.LoadSchemaCounter.WithLabelValues("succ").Inc()

	// only update if it is not from cache
	if !hitCache {
		// loaded newer schema
		if oldSchemaVersion < is.SchemaMetaVersion() {
			// Update self schema version to etcd.
			err = do.ddl.SchemaSyncer().UpdateSelfVersion(context.Background(), 0, is.SchemaMetaVersion())
			if err != nil {
				logutil.BgLogger().Info("update self version failed",
					zap.Int64("oldSchemaVersion", oldSchemaVersion),
					zap.Int64("neededSchemaVersion", is.SchemaMetaVersion()), zap.Error(err))
			}
		}

		// it is full load
		if changes == nil {
			logutil.BgLogger().Info("full load and reset schema validator")
			do.SchemaValidator.Reset()
		}
	}

	lease := do.GetSchemaLease()
	sub := time.Since(startTime)
	// Reload interval is lease / 2, if load schema time elapses more than this interval,
	// some query maybe responded by ErrInfoSchemaExpired error.
	if sub > (lease/2) && lease > 0 {
		// If it is a full load and there are a lot of tables, this is likely to happen.
		logutil.BgLogger().Warn("loading schema takes a long time", zap.Duration("take time", sub))

		// We can optimize the case by updating the TS to a new value, as long as the schema version is the same.
		// For example, lease is 45s, and the load process takes 2min, after the load process finish, this
		// loaded infoschema because stale immediately.
		// But if we re-check the schema version again and verify that it's still the newest, it is safe to use it.
		var latestSchemaVer int64
		var currentTS uint64
		ctx := kv.WithInternalSourceType(context.Background(), kv.InternalTxnMeta)
		err := kv.RunInNewTxn(ctx, do.store, false, func(_ context.Context, txn kv.Transaction) error {
			var err error
			m := meta.NewReader(txn)
			latestSchemaVer, err = m.GetSchemaVersion()
			if err != nil {
				return errors.Trace(err)
			}
			currentTS = txn.StartTS()
			return nil
		})
		if err == nil && latestSchemaVer == is.SchemaMetaVersion() {
			version = currentTS
			logutil.BgLogger().Info("use this schema and update ts",
				zap.Int64("schema ver", latestSchemaVer),
				zap.Uint64("reload ts", currentTS))
		}
	}
	// lease renew, so it must be executed despite it is cache or not
	do.SchemaValidator.Update(version, oldSchemaVersion, is.SchemaMetaVersion(), changes)

	return nil
}

// LogSlowQuery keeps topN recent slow queries in domain.
func (do *Domain) LogSlowQuery(query *SlowQueryInfo) {
	do.slowQuery.mu.RLock()
	defer do.slowQuery.mu.RUnlock()
	if do.slowQuery.mu.closed {
		return
	}

	select {
	case do.slowQuery.ch <- query:
	default:
	}
}

// ShowSlowQuery returns the slow queries.
func (do *Domain) ShowSlowQuery(showSlow *ast.ShowSlow) []*SlowQueryInfo {
	msg := &showSlowMessage{
		request: showSlow,
	}
	msg.Add(1)
	do.slowQuery.msgCh <- msg
	msg.Wait()
	return msg.result
}

func (do *Domain) topNSlowQueryLoop() {
	defer util.Recover(metrics.LabelDomain, "topNSlowQueryLoop", nil, false)
	ticker := time.NewTicker(time.Minute * 10)
	defer func() {
		ticker.Stop()
		logutil.BgLogger().Info("topNSlowQueryLoop exited.")
	}()
	for {
		select {
		case now := <-ticker.C:
			do.slowQuery.RemoveExpired(now)
		case info, ok := <-do.slowQuery.ch:
			if !ok {
				return
			}
			do.slowQuery.Append(info)
		case msg := <-do.slowQuery.msgCh:
			req := msg.request
			switch req.Tp {
			case ast.ShowSlowTop:
				msg.result = do.slowQuery.QueryTop(int(req.Count), req.Kind)
			case ast.ShowSlowRecent:
				msg.result = do.slowQuery.QueryRecent(int(req.Count))
			default:
				msg.result = do.slowQuery.QueryAll()
			}
			msg.Done()
		}
	}
}

func (do *Domain) infoSyncerKeeper() {
	defer func() {
		logutil.BgLogger().Info("infoSyncerKeeper exited.")
	}()

	defer util.Recover(metrics.LabelDomain, "infoSyncerKeeper", nil, false)

	ticker := time.NewTicker(infosync.ReportInterval)
	defer ticker.Stop()
	for {
		select {
		case <-ticker.C:
			do.info.ReportMinStartTS(do.Store())
		case <-do.info.Done():
			logutil.BgLogger().Info("server info syncer need to restart")
			if err := do.info.Restart(context.Background()); err != nil {
				logutil.BgLogger().Error("server info syncer restart failed", zap.Error(err))
			} else {
				logutil.BgLogger().Info("server info syncer restarted")
			}
		case <-do.exit:
			return
		}
	}
}

func (do *Domain) globalConfigSyncerKeeper() {
	defer func() {
		logutil.BgLogger().Info("globalConfigSyncerKeeper exited.")
	}()

	defer util.Recover(metrics.LabelDomain, "globalConfigSyncerKeeper", nil, false)

	for {
		select {
		case entry := <-do.globalCfgSyncer.NotifyCh:
			err := do.globalCfgSyncer.StoreGlobalConfig(context.Background(), entry)
			if err != nil {
				logutil.BgLogger().Error("global config syncer store failed", zap.Error(err))
			}
		// TODO(crazycs520): Add owner to maintain global config is consistency with global variable.
		case <-do.exit:
			return
		}
	}
}

func (do *Domain) topologySyncerKeeper() {
	defer util.Recover(metrics.LabelDomain, "topologySyncerKeeper", nil, false)
	ticker := time.NewTicker(infosync.TopologyTimeToRefresh)
	defer func() {
		ticker.Stop()
		logutil.BgLogger().Info("topologySyncerKeeper exited.")
	}()

	for {
		select {
		case <-ticker.C:
			err := do.info.StoreTopologyInfo(context.Background())
			if err != nil {
				logutil.BgLogger().Error("refresh topology in loop failed", zap.Error(err))
			}
		case <-do.info.TopologyDone():
			logutil.BgLogger().Info("server topology syncer need to restart")
			if err := do.info.RestartTopology(context.Background()); err != nil {
				logutil.BgLogger().Error("server topology syncer restart failed", zap.Error(err))
			} else {
				logutil.BgLogger().Info("server topology syncer restarted")
			}
		case <-do.exit:
			return
		}
	}
}

// CheckAutoAnalyzeWindows checks the auto analyze windows and kill the auto analyze process if it is not in the window.
func (do *Domain) CheckAutoAnalyzeWindows() {
	se, err := do.sysSessionPool.Get()

	if err != nil {
		logutil.BgLogger().Warn("get system session failed", zap.Error(err))
		return
	}
	// Make sure the session is new.
	sctx := se.(sessionctx.Context)
	defer do.sysSessionPool.Put(se)
	if !autoanalyze.CheckAutoAnalyzeWindow(sctx) {
		for _, id := range handleutil.GlobalAutoAnalyzeProcessList.All() {
			do.SysProcTracker().KillSysProcess(id)
		}
	}
}

func (do *Domain) refreshMDLCheckTableInfo(ctx context.Context) {
	se, err := do.sysSessionPool.Get()

	if err != nil {
		logutil.BgLogger().Warn("get system session failed", zap.Error(err))
		return
	}
	// Make sure the session is new.
	sctx := se.(sessionctx.Context)
	ctx = kv.WithInternalSourceType(ctx, kv.InternalTxnMeta)
	if _, err := sctx.GetSQLExecutor().ExecuteInternal(ctx, "rollback"); err != nil {
		se.Close()
		return
	}
	defer do.sysSessionPool.Put(se)
	exec := sctx.GetRestrictedSQLExecutor()
	domainSchemaVer := do.InfoSchema().SchemaMetaVersion()
	// the job must stay inside tidb_ddl_job if we need to wait schema version for it.
	sql := fmt.Sprintf(`select job_id, version, table_ids from mysql.tidb_mdl_info
		where job_id >= %d and version <= %d`, do.minJobIDRefresher.GetCurrMinJobID(), domainSchemaVer)
	rows, _, err := exec.ExecRestrictedSQL(ctx, nil, sql)
	if err != nil {
		logutil.BgLogger().Warn("get mdl info from tidb_mdl_info failed", zap.Error(err))
		return
	}
	do.mdlCheckTableInfo.mu.Lock()
	defer do.mdlCheckTableInfo.mu.Unlock()

	do.mdlCheckTableInfo.newestVer = domainSchemaVer
	do.mdlCheckTableInfo.jobsVerMap = make(map[int64]int64, len(rows))
	do.mdlCheckTableInfo.jobsIDsMap = make(map[int64]string, len(rows))
	for i := 0; i < len(rows); i++ {
		do.mdlCheckTableInfo.jobsVerMap[rows[i].GetInt64(0)] = rows[i].GetInt64(1)
		do.mdlCheckTableInfo.jobsIDsMap[rows[i].GetInt64(0)] = rows[i].GetString(2)
	}
}

func (do *Domain) mdlCheckLoop() {
	ticker := time.Tick(mdlCheckLookDuration)
	var saveMaxSchemaVersion int64
	jobNeedToSync := false
	jobCache := make(map[int64]int64, 1000)

	for {
		// Wait for channels
		select {
		case <-do.mdlCheckCh:
		case <-ticker:
		case <-do.exit:
			return
		}

		if !vardef.EnableMDL.Load() {
			continue
		}

		do.mdlCheckTableInfo.mu.Lock()
		maxVer := do.mdlCheckTableInfo.newestVer
		if maxVer > saveMaxSchemaVersion {
			saveMaxSchemaVersion = maxVer
		} else if !jobNeedToSync {
			// Schema doesn't change, and no job to check in the last run.
			do.mdlCheckTableInfo.mu.Unlock()
			continue
		}

		jobNeedToCheckCnt := len(do.mdlCheckTableInfo.jobsVerMap)
		if jobNeedToCheckCnt == 0 {
			jobNeedToSync = false
			do.mdlCheckTableInfo.mu.Unlock()
			continue
		}

		jobsVerMap := make(map[int64]int64, len(do.mdlCheckTableInfo.jobsVerMap))
		jobsIDsMap := make(map[int64]string, len(do.mdlCheckTableInfo.jobsIDsMap))
		for k, v := range do.mdlCheckTableInfo.jobsVerMap {
			jobsVerMap[k] = v
		}
		for k, v := range do.mdlCheckTableInfo.jobsIDsMap {
			jobsIDsMap[k] = v
		}
		do.mdlCheckTableInfo.mu.Unlock()

		jobNeedToSync = true

		sm := do.InfoSyncer().GetSessionManager()
		if sm == nil {
			logutil.BgLogger().Info("session manager is nil")
		} else {
			sm.CheckOldRunningTxn(jobsVerMap, jobsIDsMap)
		}

		if len(jobsVerMap) == jobNeedToCheckCnt {
			jobNeedToSync = false
		}

		// Try to gc jobCache.
		if len(jobCache) > 1000 {
			jobCache = make(map[int64]int64, 1000)
		}

		for jobID, ver := range jobsVerMap {
			if cver, ok := jobCache[jobID]; ok && cver >= ver {
				// Already update, skip it.
				continue
			}
			logutil.BgLogger().Info("mdl gets lock, update self version to owner", zap.Int64("jobID", jobID), zap.Int64("version", ver))
			err := do.ddl.SchemaSyncer().UpdateSelfVersion(context.Background(), jobID, ver)
			if err != nil {
				jobNeedToSync = true
				logutil.BgLogger().Warn("mdl gets lock, update self version to owner failed",
					zap.Int64("jobID", jobID), zap.Int64("version", ver), zap.Error(err))
			} else {
				jobCache[jobID] = ver
			}
		}
	}
}

func (do *Domain) loadSchemaInLoop(ctx context.Context) {
	defer util.Recover(metrics.LabelDomain, "loadSchemaInLoop", nil, true)
	// Lease renewal can run at any frequency.
	// Use lease/2 here as recommend by paper.
	ticker := time.NewTicker(do.schemaLease / 2)
	defer func() {
		ticker.Stop()
		logutil.BgLogger().Info("loadSchemaInLoop exited.")
	}()
	syncer := do.ddl.SchemaSyncer()

	for {
		select {
		case <-ticker.C:
			failpoint.Inject("disableOnTickReload", func() {
				failpoint.Continue()
			})
			err := do.Reload()
			if err != nil {
				logutil.BgLogger().Error("reload schema in loop failed", zap.Error(err))
			}
			do.deferFn.check()
		case _, ok := <-syncer.GlobalVersionCh():
			err := do.Reload()
			if err != nil {
				logutil.BgLogger().Error("reload schema in loop failed", zap.Error(err))
			}
			if !ok {
				logutil.BgLogger().Warn("reload schema in loop, schema syncer need rewatch")
				// Make sure the rewatch doesn't affect load schema, so we watch the global schema version asynchronously.
				syncer.WatchGlobalSchemaVer(context.Background())
			}
		case <-syncer.Done():
			// The schema syncer stops, we need stop the schema validator to synchronize the schema version.
			logutil.BgLogger().Info("reload schema in loop, schema syncer need restart")
			// The etcd is responsible for schema synchronization, we should ensure there is at most two different schema version
			// in the TiDB cluster, to make the data/schema be consistent. If we lost connection/session to etcd, the cluster
			// will treats this TiDB as a down instance, and etcd will remove the key of `/tidb/ddl/all_schema_versions/tidb-id`.
			// Say the schema version now is 1, the owner is changing the schema version to 2, it will not wait for this down TiDB syncing the schema,
			// then continue to change the TiDB schema to version 3. Unfortunately, this down TiDB schema version will still be version 1.
			// And version 1 is not consistent to version 3. So we need to stop the schema validator to prohibit the DML executing.
			do.SchemaValidator.Stop()
			err := do.mustRestartSyncer(ctx)
			if err != nil {
				logutil.BgLogger().Error("reload schema in loop, schema syncer restart failed", zap.Error(err))
				break
			}
			// The schema maybe changed, must reload schema then the schema validator can restart.
			exitLoop := do.mustReload()
			// domain is closed.
			if exitLoop {
				logutil.BgLogger().Error("domain is closed, exit loadSchemaInLoop")
				return
			}
			do.SchemaValidator.Restart()
			logutil.BgLogger().Info("schema syncer restarted")
		case <-do.exit:
			return
		}
		do.refreshMDLCheckTableInfo(ctx)
		select {
		case do.mdlCheckCh <- struct{}{}:
		default:
		}
	}
}

// mustRestartSyncer tries to restart the SchemaSyncer.
// It returns until it's successful or the domain is stopped.
func (do *Domain) mustRestartSyncer(ctx context.Context) error {
	syncer := do.ddl.SchemaSyncer()

	for {
		err := syncer.Restart(ctx)
		if err == nil {
			return nil
		}
		// If the domain has stopped, we return an error immediately.
		if do.isClose() {
			return err
		}
		logutil.BgLogger().Error("restart the schema syncer failed", zap.Error(err))
		time.Sleep(time.Second)
	}
}

// mustReload tries to Reload the schema, it returns until it's successful or the domain is closed.
// it returns false when it is successful, returns true when the domain is closed.
func (do *Domain) mustReload() (exitLoop bool) {
	for {
		err := do.Reload()
		if err == nil {
			logutil.BgLogger().Info("mustReload succeed")
			return false
		}

		// If the domain is closed, we returns immediately.
		logutil.BgLogger().Info("reload the schema failed", zap.Error(err))
		if do.isClose() {
			return true
		}
		time.Sleep(200 * time.Millisecond)
	}
}

func (do *Domain) isClose() bool {
	select {
	case <-do.exit:
		logutil.BgLogger().Info("domain is closed")
		return true
	default:
	}
	return false
}

// Close closes the Domain and release its resource.
func (do *Domain) Close() {
	if do == nil {
		return
	}
	startTime := time.Now()
	if do.ddl != nil {
		terror.Log(do.ddl.Stop())
	}
	ttlJobManager := do.ttlJobManager.Load()
	if ttlJobManager != nil {
		logutil.BgLogger().Info("stopping ttlJobManager")
		ttlJobManager.Stop()
		err := ttlJobManager.WaitStopped(context.Background(), func() time.Duration {
			if intest.InTest {
				return 10 * time.Second
			}
			return 30 * time.Second
		}())
		if err != nil {
			logutil.BgLogger().Warn("fail to wait until the ttl job manager stop", zap.Error(err))
		} else {
			logutil.BgLogger().Info("ttlJobManager exited.")
		}
	}
	do.releaseServerID(context.Background())
	close(do.exit)
	if do.brOwnerMgr != nil {
		do.brOwnerMgr.Close()
	}

	do.runawayManager.Stop()

	do.slowQuery.Close()

	do.cancelFns.mu.Lock()
	for _, f := range do.cancelFns.fns {
		f()
	}
	do.cancelFns.mu.Unlock()

	// Clean etcd session and close the clients.
	// We should wait all the etcd keys keeper to exit
	// in case the keeper rewrite the key after the cleaning.
	do.wg.Wait()
	if do.info != nil {
		do.info.RemoveServerInfo()
		do.info.RemoveMinStartTS()
		do.info.RemoveTopologyInfo()
	}
	if do.unprefixedEtcdCli != nil {
		terror.Log(errors.Trace(do.unprefixedEtcdCli.Close()))
	}
	if do.etcdClient != nil {
		terror.Log(errors.Trace(do.etcdClient.Close()))
	}

	do.sysSessionPool.Close()
	variable.UnregisterStatistics(do.BindHandle())
	if do.onClose != nil {
		do.onClose()
	}
	gctuner.WaitMemoryLimitTunerExitInTest()
	close(do.mdlCheckCh)

	// close MockGlobalServerInfoManagerEntry in order to refresh mock server info.
	if intest.InTest {
		infosync.MockGlobalServerInfoManagerEntry.Close()
	}
	if handle := do.statsHandle.Load(); handle != nil {
		handle.Close()
	}

	logutil.BgLogger().Info("domain closed", zap.Duration("take time", time.Since(startTime)))
}

const resourceIdleTimeout = 3 * time.Minute // resources in the ResourcePool will be recycled after idleTimeout

// NewDomain creates a new domain. Should not create multiple domains for the same store.
func NewDomain(store kv.Storage, schemaLease time.Duration, statsLease time.Duration, dumpFileGcLease time.Duration, factory pools.Factory) *Domain {
	return NewDomainWithEtcdClient(store, schemaLease, statsLease, dumpFileGcLease, factory, nil)
}

// NewDomainWithEtcdClient creates a new domain with etcd client. Should not create multiple domains for the same store.
func NewDomainWithEtcdClient(store kv.Storage, schemaLease time.Duration, statsLease time.Duration, dumpFileGcLease time.Duration, factory pools.Factory, etcdClient *clientv3.Client) *Domain {
	intest.Assert(schemaLease > 0, "schema lease should be a positive duration")
	capacity := 200 // capacity of the sysSessionPool size
	do := &Domain{
		store: store,
		exit:  make(chan struct{}),
		sysSessionPool: util.NewSessionPool(
			capacity, factory,
			func(r pools.Resource) {
				_, ok := r.(sessionctx.Context)
				intest.Assert(ok)
				infosync.StoreInternalSession(r)
			},
			func(r pools.Resource) {
				sctx, ok := r.(sessionctx.Context)
				intest.Assert(ok)
				intest.AssertFunc(func() bool {
					txn, _ := sctx.Txn(false)
					return txn == nil || !txn.Valid()
				})
				infosync.DeleteInternalSession(r)
			},
		),
		statsLease:        statsLease,
		schemaLease:       schemaLease,
		slowQuery:         newTopNSlowQueries(config.GetGlobalConfig().InMemSlowQueryTopNNum, time.Hour*24*7, config.GetGlobalConfig().InMemSlowQueryRecentNum),
		dumpFileGcChecker: &dumpFileGcChecker{gcLease: dumpFileGcLease, paths: []string{replayer.GetPlanReplayerDirName(), GetOptimizerTraceDirName(), GetExtractTaskDirName()}},
		mdlCheckTableInfo: &mdlCheckTableInfo{
			mu:         sync.Mutex{},
			jobsVerMap: make(map[int64]int64),
			jobsIDsMap: make(map[int64]string),
		},
		mdlCheckCh: make(chan struct{}),
	}

	do.infoCache = infoschema.NewCache(do, int(vardef.SchemaVersionCacheLimit.Load()))
	do.stopAutoAnalyze.Store(false)
	do.wg = util.NewWaitGroupEnhancedWrapper("domain", do.exit, config.GetGlobalConfig().TiDBEnableExitCheck)
	do.SchemaValidator = NewSchemaValidator(schemaLease, do)
	do.expensiveQueryHandle = expensivequery.NewExpensiveQueryHandle(do.exit)
	do.memoryUsageAlarmHandle = memoryusagealarm.NewMemoryUsageAlarmHandle(do.exit)
	do.serverMemoryLimitHandle = servermemorylimit.NewServerMemoryLimitHandle(do.exit)
	do.sysProcesses = SysProcesses{mu: &sync.RWMutex{}, procMap: make(map[uint64]sysproctrack.TrackProc)}
	do.initDomainSysVars()
	do.expiredTimeStamp4PC.expiredTimeStamp = types.NewTime(types.ZeroCoreTime, mysql.TypeTimestamp, types.DefaultFsp)
	do.etcdClient = etcdClient
	return do
}

const serverIDForStandalone = 1 // serverID for standalone deployment.

// Init initializes a domain. after return, session can be used to do DMLs but not
// DDLs which can be used after domain Start.
func (do *Domain) Init(
	sysExecutorFactory func(*Domain) (pools.Resource, error),
	ddlInjector func(ddl.DDL, ddl.Executor, *infoschema.InfoCache) *schematracker.Checker,
) error {
	do.sysExecutorFactory = sysExecutorFactory
	perfschema.Init()
	etcdStore, addrs, err := store.GetEtcdAddrs(do.store)
	if err != nil {
		return errors.Trace(err)
	}
	if len(addrs) > 0 {
		cli, err2 := store.NewEtcdCliWithAddrs(addrs, etcdStore)
		if err2 != nil {
			return errors.Trace(err2)
		}
		etcd.SetEtcdCliByNamespace(cli, keyspace.MakeKeyspaceEtcdNamespace(do.store.GetCodec()))

		do.etcdClient = cli

		do.autoidClient = autoid.NewClientDiscover(cli)

		unprefixedEtcdCli, err2 := store.NewEtcdCliWithAddrs(addrs, etcdStore)
		if err2 != nil {
			return errors.Trace(err2)
		}
		do.unprefixedEtcdCli = unprefixedEtcdCli
	}

	ctx, cancelFunc := context.WithCancel(context.Background())
	do.ctx = ctx
	do.cancelFns.mu.Lock()
	do.cancelFns.fns = append(do.cancelFns.fns, cancelFunc)
	do.cancelFns.mu.Unlock()

	ddlNotifierStore := notifier.OpenTableStore("mysql", ddl.NotifierTableName)
	do.ddlNotifier = notifier.NewDDLNotifier(
		do.sysSessionPool,
		ddlNotifierStore,
		time.Second,
	)
	// TODO(lance6716): find a more representative place for subscriber
	failpoint.InjectCall("afterDDLNotifierCreated", do.ddlNotifier)

	d := do.ddl
	eBak := do.ddlExecutor
	do.ddl, do.ddlExecutor = ddl.NewDDL(
		ctx,
		ddl.WithEtcdClient(do.etcdClient),
		ddl.WithStore(do.store),
		ddl.WithAutoIDClient(do.autoidClient),
		ddl.WithInfoCache(do.infoCache),
		ddl.WithLease(do.schemaLease),
		ddl.WithSchemaLoader(do),
		ddl.WithEventPublishStore(ddlNotifierStore),
	)

	failpoint.Inject("MockReplaceDDL", func(val failpoint.Value) {
		if val.(bool) {
			do.ddl = d
			do.ddlExecutor = eBak
		}
	})
	if ddlInjector != nil {
		checker := ddlInjector(do.ddl, do.ddlExecutor, do.infoCache)
		checker.CreateTestDB(nil)
		do.ddl = checker
		do.ddlExecutor = checker
	}

	// step 1: prepare the info/schema syncer which domain reload needed.
	pdCli, pdHTTPCli := do.GetPDClient(), do.GetPDHTTPClient()
	skipRegisterToDashboard := config.GetGlobalConfig().SkipRegisterToDashboard
	do.info, err = infosync.GlobalInfoSyncerInit(ctx, do.ddl.GetID(), do.ServerID,
		do.etcdClient, do.unprefixedEtcdCli, pdCli, pdHTTPCli,
		do.Store().GetCodec(), skipRegisterToDashboard, do.infoCache)
	if err != nil {
		return err
	}
	do.globalCfgSyncer = globalconfigsync.NewGlobalConfigSyncer(pdCli)
	err = do.ddl.SchemaSyncer().Init(ctx)
	if err != nil {
		return err
	}

	// step 2: initialize the global kill, which depends on `globalInfoSyncer`.`
	if config.GetGlobalConfig().EnableGlobalKill {
		do.connIDAllocator = globalconn.NewGlobalAllocator(do.ServerID, config.GetGlobalConfig().Enable32BitsConnectionID)

		if do.etcdClient != nil {
			err := do.acquireServerID(ctx)
			if err != nil {
				logutil.BgLogger().Error("acquire serverID failed", zap.Error(err))
				do.isLostConnectionToPD.Store(1) // will retry in `do.serverIDKeeper`
			} else {
				if err := do.info.StoreServerInfo(context.Background()); err != nil {
					return errors.Trace(err)
				}
				do.isLostConnectionToPD.Store(0)
			}
		} else {
			// set serverID for standalone deployment to enable 'KILL'.
			atomic.StoreUint64(&do.serverID, serverIDForStandalone)
		}
	} else {
		do.connIDAllocator = globalconn.NewSimpleAllocator()
	}

	// should put `initResourceGroupsController` after fetching server ID
	err = do.initResourceGroupsController(ctx, pdCli, do.ServerID())
	if err != nil {
		return err
	}

	// step 3: domain reload the infoSchema.
	return do.Reload()
}

// Start starts the domain. After start, DDLs can be executed using session, see
// Init also.
func (do *Domain) Start(startMode ddl.StartMode) error {
	gCfg := config.GetGlobalConfig()
	if gCfg.EnableGlobalKill && do.etcdClient != nil {
		do.wg.Add(1)
		go do.serverIDKeeper()
	}

	// TODO: Here we create new sessions with sysFac in DDL,
	// which will use `do` as Domain instead of call `domap.Get`.
	// That's because `domap.Get` requires a lock, but before
	// we initialize Domain finish, we can't require that again.
	// After we remove the lazy logic of creating Domain, we
	// can simplify code here.
	sysFac := func() (pools.Resource, error) {
		return do.sysExecutorFactory(do)
	}
	sysCtxPool := pools.NewResourcePool(sysFac, 512, 512, resourceIdleTimeout)

	// start the ddl after the domain reload, avoiding some internal sql running before infoSchema construction.
	err := do.ddl.Start(startMode, sysCtxPool)
	if err != nil {
		return err
	}
	do.minJobIDRefresher = do.ddl.GetMinJobIDRefresher()

	// Local store needs to get the change information for every DDL state in each session.
	do.wg.Run(func() {
		do.loadSchemaInLoop(do.ctx)
	}, "loadSchemaInLoop")
	do.wg.Run(do.mdlCheckLoop, "mdlCheckLoop")
	do.wg.Run(do.topNSlowQueryLoop, "topNSlowQueryLoop")
	do.wg.Run(do.infoSyncerKeeper, "infoSyncerKeeper")
	do.wg.Run(do.globalConfigSyncerKeeper, "globalConfigSyncerKeeper")
	do.wg.Run(do.runawayStartLoop, "runawayStartLoop")
	do.wg.Run(do.requestUnitsWriterLoop, "requestUnitsWriterLoop")
	skipRegisterToDashboard := gCfg.SkipRegisterToDashboard
	if !skipRegisterToDashboard {
		do.wg.Run(do.topologySyncerKeeper, "topologySyncerKeeper")
	}
	pdCli := do.GetPDClient()
	if pdCli != nil {
		do.wg.Run(func() {
			do.closestReplicaReadCheckLoop(do.ctx, pdCli)
		}, "closestReplicaReadCheckLoop")
	}

	err = do.initLogBackup(do.ctx, pdCli)
	if err != nil {
		return err
	}

	return nil
}

// GetSchemaLease return the schema lease.
func (do *Domain) GetSchemaLease() time.Duration {
	return do.schemaLease
}

// IsLeaseExpired returns whether lease has expired
func (do *Domain) IsLeaseExpired() bool {
	return do.SchemaValidator.IsLeaseExpired()
}

// InitInfo4Test init infosync for distributed execution test.
func (do *Domain) InitInfo4Test() {
	infosync.MockGlobalServerInfoManagerEntry.Add(do.ddl.GetID(), do.ServerID)
}

// SetOnClose used to set do.onClose func.
func (do *Domain) SetOnClose(onClose func()) {
	do.onClose = onClose
}

func (do *Domain) initLogBackup(ctx context.Context, pdClient pd.Client) error {
	cfg := config.GetGlobalConfig()
	if pdClient == nil || do.etcdClient == nil {
		log.Warn("pd / etcd client not provided, won't begin Advancer.")
		return nil
	}
	tikvStore, ok := do.Store().(tikv.Storage)
	if !ok {
		log.Warn("non tikv store, stop begin Advancer.")
		return nil
	}
	env, err := streamhelper.TiDBEnv(tikvStore, pdClient, do.etcdClient, cfg)
	if err != nil {
		return err
	}
	adv := streamhelper.NewCheckpointAdvancer(env)
	do.brOwnerMgr = streamhelper.OwnerManagerForLogBackup(ctx, do.etcdClient)
	do.logBackupAdvancer = daemon.New(adv, do.brOwnerMgr, adv.Config().TickDuration)
	loop, err := do.logBackupAdvancer.Begin(ctx)
	if err != nil {
		return err
	}
	do.wg.Run(loop, "logBackupAdvancer")
	return nil
}

// when tidb_replica_read = 'closest-adaptive', check tidb and tikv's zone label matches.
// if not match, disable replica_read to avoid uneven read traffic distribution.
func (do *Domain) closestReplicaReadCheckLoop(ctx context.Context, pdClient pd.Client) {
	defer util.Recover(metrics.LabelDomain, "closestReplicaReadCheckLoop", nil, false)

	// trigger check once instantly.
	if err := do.checkReplicaRead(ctx, pdClient); err != nil {
		logutil.BgLogger().Warn("refresh replicaRead flag failed", zap.Error(err))
	}

	ticker := time.NewTicker(time.Minute)
	defer func() {
		ticker.Stop()
		logutil.BgLogger().Info("closestReplicaReadCheckLoop exited.")
	}()
	for {
		select {
		case <-ctx.Done():
			return
		case <-ticker.C:
			if err := do.checkReplicaRead(ctx, pdClient); err != nil {
				logutil.BgLogger().Warn("refresh replicaRead flag failed", zap.Error(err))
			}
		}
	}
}

// Periodically check and update the replica-read status when `tidb_replica_read` is set to "closest-adaptive"
// We disable "closest-adaptive" in following conditions to ensure the read traffic is evenly distributed across
// all AZs:
// - There are no TiKV servers in the AZ of this tidb instance
// - The AZ if this tidb contains more tidb than other AZ and this tidb's id is the bigger one.
func (do *Domain) checkReplicaRead(ctx context.Context, pdClient pd.Client) error {
	do.sysVarCache.RLock()
	replicaRead := do.sysVarCache.global[vardef.TiDBReplicaRead]
	do.sysVarCache.RUnlock()

	if !strings.EqualFold(replicaRead, "closest-adaptive") {
		logutil.BgLogger().Debug("closest replica read is not enabled, skip check!", zap.String("mode", replicaRead))
		return nil
	}

	serverInfo, err := infosync.GetServerInfo()
	if err != nil {
		return err
	}
	zone := ""
	for k, v := range serverInfo.Labels {
		if k == placement.DCLabelKey && v != "" {
			zone = v
			break
		}
	}
	if zone == "" {
		logutil.BgLogger().Debug("server contains no 'zone' label, disable closest replica read", zap.Any("labels", serverInfo.Labels))
		variable.SetEnableAdaptiveReplicaRead(false)
		return nil
	}

	stores, err := pdClient.GetAllStores(ctx, opt.WithExcludeTombstone())
	if err != nil {
		return err
	}

	storeZones := make(map[string]int)
	for _, s := range stores {
		// skip tumbstone stores or tiflash
		if s.NodeState == metapb.NodeState_Removing || s.NodeState == metapb.NodeState_Removed || engine.IsTiFlash(s) {
			continue
		}
		for _, label := range s.Labels {
			if label.Key == placement.DCLabelKey && label.Value != "" {
				storeZones[label.Value] = 0
				break
			}
		}
	}

	// no stores in this AZ
	if _, ok := storeZones[zone]; !ok {
		variable.SetEnableAdaptiveReplicaRead(false)
		return nil
	}

	servers, err := infosync.GetAllServerInfo(ctx)
	if err != nil {
		return err
	}
	svrIDsInThisZone := make([]string, 0)
	for _, s := range servers {
		if v, ok := s.Labels[placement.DCLabelKey]; ok && v != "" {
			if _, ok := storeZones[v]; ok {
				storeZones[v]++
				if v == zone {
					svrIDsInThisZone = append(svrIDsInThisZone, s.ID)
				}
			}
		}
	}
	enabledCount := math.MaxInt
	for _, count := range storeZones {
		if count < enabledCount {
			enabledCount = count
		}
	}
	// sort tidb in the same AZ by ID and disable the tidb with bigger ID
	// because ID is unchangeable, so this is a simple and stable algorithm to select
	// some instances across all tidb servers.
	if enabledCount < len(svrIDsInThisZone) {
		sort.Slice(svrIDsInThisZone, func(i, j int) bool {
			return strings.Compare(svrIDsInThisZone[i], svrIDsInThisZone[j]) < 0
		})
	}
	enabled := true
	for _, s := range svrIDsInThisZone[enabledCount:] {
		if s == serverInfo.ID {
			enabled = false
			break
		}
	}

	if variable.SetEnableAdaptiveReplicaRead(enabled) {
		logutil.BgLogger().Info("tidb server adaptive closest replica read is changed", zap.Bool("enable", enabled))
	}
	return nil
}

// InitDistTaskLoop initializes the distributed task framework.
func (do *Domain) InitDistTaskLoop() error {
	ctx := kv.WithInternalSourceType(context.Background(), kv.InternalDistTask)
	failpoint.Inject("MockDisableDistTask", func(val failpoint.Value) {
		if val.(bool) {
			failpoint.Return(nil)
		}
	})

	taskManager := storage.NewTaskManager(do.sysSessionPool)
	var serverID string
	if intest.InTest {
		do.InitInfo4Test()
		serverID = disttaskutil.GenerateSubtaskExecID4Test(do.ddl.GetID())
	} else {
		serverID = disttaskutil.GenerateSubtaskExecID(ctx, do.ddl.GetID())
	}

	if serverID == "" {
		errMsg := fmt.Sprintf("TiDB node ID( = %s ) not found in available TiDB nodes list", do.ddl.GetID())
		return errors.New(errMsg)
	}
	managerCtx, cancel := context.WithCancel(ctx)
	do.cancelFns.mu.Lock()
	do.cancelFns.fns = append(do.cancelFns.fns, cancel)
	do.cancelFns.mu.Unlock()
	executorManager, err := taskexecutor.NewManager(managerCtx, serverID, taskManager)
	if err != nil {
		return err
	}

	storage.SetTaskManager(taskManager)
	if err = executorManager.InitMeta(); err != nil {
		// executor manager loop will try to recover meta repeatedly, so we can
		// just log the error here.
		logutil.BgLogger().Warn("init task executor manager meta failed", zap.Error(err))
	}
	do.wg.Run(func() {
		defer func() {
			storage.SetTaskManager(nil)
		}()
		do.distTaskFrameworkLoop(ctx, taskManager, executorManager, serverID)
	}, "distTaskFrameworkLoop")
	return nil
}

func (do *Domain) distTaskFrameworkLoop(ctx context.Context, taskManager *storage.TaskManager, executorManager *taskexecutor.Manager, serverID string) {
	err := executorManager.Start()
	if err != nil {
		logutil.BgLogger().Error("dist task executor manager start failed", zap.Error(err))
		return
	}
	logutil.BgLogger().Info("dist task executor manager started")
	defer func() {
		logutil.BgLogger().Info("stopping dist task executor manager")
		executorManager.Stop()
		logutil.BgLogger().Info("dist task executor manager stopped")
	}()

	var schedulerManager *scheduler.Manager
	startSchedulerMgrIfNeeded := func() {
		if schedulerManager != nil && schedulerManager.Initialized() {
			return
		}
		schedulerManager = scheduler.NewManager(ctx, taskManager, serverID)
		schedulerManager.Start()
	}
	stopSchedulerMgrIfNeeded := func() {
		if schedulerManager != nil && schedulerManager.Initialized() {
			logutil.BgLogger().Info("stopping dist task scheduler manager because the current node is not DDL owner anymore", zap.String("id", do.ddl.GetID()))
			schedulerManager.Stop()
			logutil.BgLogger().Info("dist task scheduler manager stopped", zap.String("id", do.ddl.GetID()))
		}
	}

	ticker := time.NewTicker(time.Second)
	for {
		select {
		case <-do.exit:
			stopSchedulerMgrIfNeeded()
			return
		case <-ticker.C:
			if do.ddl.OwnerManager().IsOwner() {
				startSchedulerMgrIfNeeded()
			} else {
				stopSchedulerMgrIfNeeded()
			}
		}
	}
}

// SysSessionPool returns the system session pool.
func (do *Domain) SysSessionPool() util.SessionPool {
	return do.sysSessionPool
}

// SysProcTracker returns the system processes tracker.
func (do *Domain) SysProcTracker() sysproctrack.Tracker {
	return &do.sysProcesses
}

// DDLNotifier returns the DDL notifier.
func (do *Domain) DDLNotifier() *notifier.DDLNotifier {
	return do.ddlNotifier
}

// GetEtcdClient returns the etcd client.
func (do *Domain) GetEtcdClient() *clientv3.Client {
	return do.etcdClient
}

// AutoIDClient returns the autoid client.
func (do *Domain) AutoIDClient() *autoid.ClientDiscover {
	return do.autoidClient
}

// GetPDClient returns the PD client.
func (do *Domain) GetPDClient() pd.Client {
	if store, ok := do.store.(kv.StorageWithPD); ok {
		return store.GetPDClient()
	}
	return nil
}

// GetPDHTTPClient returns the PD HTTP client.
func (do *Domain) GetPDHTTPClient() pdhttp.Client {
	if store, ok := do.store.(kv.StorageWithPD); ok {
		return store.GetPDHTTPClient()
	}
	return nil
}

func decodePrivilegeEvent(resp clientv3.WatchResponse) PrivilegeEvent {
	var msg PrivilegeEvent
	for _, event := range resp.Events {
		if event.Kv != nil {
			val := event.Kv.Value
			if len(val) > 0 {
				var tmp PrivilegeEvent
				err := json.Unmarshal(val, &tmp)
				if err != nil {
					logutil.BgLogger().Warn("decodePrivilegeEvent unmarshal fail", zap.Error(err))
					break
				}
				if tmp.All {
					msg.All = true
					break
				}
				// duplicated users in list is ok.
				msg.UserList = append(msg.UserList, tmp.UserList...)
			}
		}
	}

	// In case old version triggers the event, the event value is empty,
	// Then we fall back to the old way: reload all the users.
	if len(msg.UserList) == 0 {
		msg.All = true
	}
	return msg
}

// LoadPrivilegeLoop create a goroutine loads privilege tables in a loop, it
// should be called only once in BootstrapSession.
func (do *Domain) LoadPrivilegeLoop(sctx sessionctx.Context) error {
	ctx := kv.WithInternalSourceType(context.Background(), kv.InternalTxnPrivilege)
	sctx.GetSessionVars().InRestrictedSQL = true
	_, err := sctx.GetSQLExecutor().ExecuteInternal(ctx, "set @@autocommit = 1")
	if err != nil {
		return err
	}
	do.privHandle = privileges.NewHandle(sctx.GetRestrictedSQLExecutor(), sctx.GetSessionVars().GlobalVarsAccessor)

	var watchCh clientv3.WatchChan
	duration := 5 * time.Minute
	if do.etcdClient != nil {
		watchCh = do.etcdClient.Watch(do.ctx, privilegeKey)
		duration = 10 * time.Minute
	}

	do.wg.Run(func() {
		defer func() {
			logutil.BgLogger().Info("loadPrivilegeInLoop exited.")
		}()
		defer util.Recover(metrics.LabelDomain, "loadPrivilegeInLoop", nil, false)

		var count int
		for {
			var event PrivilegeEvent
			select {
			case <-do.exit:
				return
			case resp, ok := <-watchCh:
				if ok {
					count = 0
					event = decodePrivilegeEvent(resp)
				} else {
					if do.ctx.Err() == nil {
						logutil.BgLogger().Error("load privilege loop watch channel closed")
						watchCh = do.etcdClient.Watch(do.ctx, privilegeKey)
						count++
						if count > 10 {
							time.Sleep(time.Duration(count) * time.Second)
						}
						continue
					}
				}
			case <-time.After(duration):
				event.All = true
			}

			err := privReloadEvent(do.privHandle, &event)
			metrics.LoadPrivilegeCounter.WithLabelValues(metrics.RetLabel(err)).Inc()
			if err != nil {
				logutil.BgLogger().Error("load privilege failed", zap.Error(err))
			}
		}
	}, "loadPrivilegeInLoop")
	return nil
}

func privReloadEvent(h *privileges.Handle, event *PrivilegeEvent) (err error) {
<<<<<<< HEAD
	logutil.BgLogger().Info("privReloadEvent", zap.Bool("all", event.All), zap.Strings("userlist", event.UserList))
	switch {
	case !variable.AccelerateUserCreationUpdate.Load():
=======
	switch {
	case !vardef.AccelerateUserCreationUpdate.Load():
>>>>>>> 453ccd73
		err = h.UpdateAll()
	case event.All:
		err = h.UpdateAllActive()
	default:
		err = h.Update(event.UserList)
	}
	return
}

// LoadSysVarCacheLoop create a goroutine loads sysvar cache in a loop,
// it should be called only once in BootstrapSession.
func (do *Domain) LoadSysVarCacheLoop(ctx sessionctx.Context) error {
	ctx.GetSessionVars().InRestrictedSQL = true
	err := do.rebuildSysVarCache(ctx)
	if err != nil {
		return err
	}
	var watchCh clientv3.WatchChan
	duration := 30 * time.Second
	if do.etcdClient != nil {
		watchCh = do.etcdClient.Watch(context.Background(), sysVarCacheKey)
	}

	do.wg.Run(func() {
		defer func() {
			logutil.BgLogger().Info("LoadSysVarCacheLoop exited.")
		}()
		defer util.Recover(metrics.LabelDomain, "LoadSysVarCacheLoop", nil, false)

		var count int
		for {
			ok := true
			select {
			case <-do.exit:
				return
			case _, ok = <-watchCh:
			case <-time.After(duration):
			}

			failpoint.Inject("skipLoadSysVarCacheLoop", func(val failpoint.Value) {
				// In some pkg integration test, there are many testSuite, and each testSuite has separate storage and
				// `LoadSysVarCacheLoop` background goroutine. Then each testSuite `RebuildSysVarCache` from it's
				// own storage.
				// Each testSuit will also call `checkEnableServerGlobalVar` to update some local variables.
				// That's the problem, each testSuit use different storage to update some same local variables.
				// So just skip `RebuildSysVarCache` in some integration testing.
				if val.(bool) {
					failpoint.Continue()
				}
			})

			if !ok {
				logutil.BgLogger().Error("LoadSysVarCacheLoop loop watch channel closed")
				watchCh = do.etcdClient.Watch(context.Background(), sysVarCacheKey)
				count++
				if count > 10 {
					time.Sleep(time.Duration(count) * time.Second)
				}
				continue
			}
			count = 0
			logutil.BgLogger().Debug("Rebuilding sysvar cache from etcd watch event.")
			err := do.rebuildSysVarCache(ctx)
			metrics.LoadSysVarCacheCounter.WithLabelValues(metrics.RetLabel(err)).Inc()
			if err != nil {
				logutil.BgLogger().Error("LoadSysVarCacheLoop failed", zap.Error(err))
			}
		}
	}, "LoadSysVarCacheLoop")
	return nil
}

// WatchTiFlashComputeNodeChange create a routine to watch if the topology of tiflash_compute node is changed.
// TODO: tiflashComputeNodeKey is not put to etcd yet(finish this when AutoScaler is done)
//
//	store cache will only be invalidated every n seconds.
func (do *Domain) WatchTiFlashComputeNodeChange() error {
	var watchCh clientv3.WatchChan
	if do.etcdClient != nil {
		watchCh = do.etcdClient.Watch(context.Background(), tiflashComputeNodeKey)
	}
	duration := 10 * time.Second
	do.wg.Run(func() {
		defer func() {
			logutil.BgLogger().Info("WatchTiFlashComputeNodeChange exit")
		}()
		defer util.Recover(metrics.LabelDomain, "WatchTiFlashComputeNodeChange", nil, false)

		var count int
		var logCount int
		for {
			ok := true
			var watched bool
			select {
			case <-do.exit:
				return
			case _, ok = <-watchCh:
				watched = true
			case <-time.After(duration):
			}
			if !ok {
				logutil.BgLogger().Error("WatchTiFlashComputeNodeChange watch channel closed")
				watchCh = do.etcdClient.Watch(context.Background(), tiflashComputeNodeKey)
				count++
				if count > 10 {
					time.Sleep(time.Duration(count) * time.Second)
				}
				continue
			}
			count = 0
			switch s := do.store.(type) {
			case tikv.Storage:
				logCount++
				s.GetRegionCache().InvalidateTiFlashComputeStores()
				if logCount == 6 {
					// Print log every 6*duration seconds.
					logutil.BgLogger().Debug("tiflash_compute store cache invalied, will update next query", zap.Bool("watched", watched))
					logCount = 0
				}
			default:
				logutil.BgLogger().Debug("No need to watch tiflash_compute store cache for non-tikv store")
				return
			}
		}
	}, "WatchTiFlashComputeNodeChange")
	return nil
}

// PrivilegeHandle returns the MySQLPrivilege.
func (do *Domain) PrivilegeHandle() *privileges.Handle {
	return do.privHandle
}

// BindHandle returns domain's bindHandle.
func (do *Domain) BindHandle() bindinfo.GlobalBindingHandle {
	v := do.bindHandle.Load()
	if v == nil {
		return nil
	}
	return v.(bindinfo.GlobalBindingHandle)
}

// InitBindingHandle create a goroutine loads BindInfo in a loop, it should
// be called only once in BootstrapSession.
func (do *Domain) InitBindingHandle() error {
	do.bindHandle.Store(bindinfo.NewGlobalBindingHandle(do.sysSessionPool))
	err := do.BindHandle().LoadFromStorageToCache(true)
	if err != nil || bindinfo.Lease == 0 {
		return err
	}

	owner := do.NewOwnerManager(bindinfo.Prompt, bindinfo.OwnerKey)
	err = owner.CampaignOwner()
	if err != nil {
		logutil.BgLogger().Warn("campaign owner failed", zap.Error(err))
		return err
	}
	do.globalBindHandleWorkerLoop(owner)
	return nil
}

func (do *Domain) globalBindHandleWorkerLoop(owner owner.Manager) {
	do.wg.Run(func() {
		defer func() {
			logutil.BgLogger().Info("globalBindHandleWorkerLoop exited.")
		}()
		defer util.Recover(metrics.LabelDomain, "globalBindHandleWorkerLoop", nil, false)

		bindWorkerTicker := time.NewTicker(bindinfo.Lease)
		gcBindTicker := time.NewTicker(100 * bindinfo.Lease)
		defer func() {
			bindWorkerTicker.Stop()
			gcBindTicker.Stop()
		}()
		for {
			select {
			case <-do.exit:
				do.BindHandle().Close()
				owner.Close()
				return
			case <-bindWorkerTicker.C:
				bindHandle := do.BindHandle()
				err := bindHandle.LoadFromStorageToCache(false)
				if err != nil {
					logutil.BgLogger().Error("update bindinfo failed", zap.Error(err))
				}
			case <-gcBindTicker.C:
				if !owner.IsOwner() {
					continue
				}
				err := do.BindHandle().GCGlobalBinding()
				if err != nil {
					logutil.BgLogger().Error("GC bind record failed", zap.Error(err))
				}
			}
		}
	}, "globalBindHandleWorkerLoop")
}

// SetupPlanReplayerHandle setup plan replayer handle
func (do *Domain) SetupPlanReplayerHandle(collectorSctx sessionctx.Context, workersSctxs []sessionctx.Context) {
	ctx := kv.WithInternalSourceType(context.Background(), kv.InternalTxnStats)
	do.planReplayerHandle = &planReplayerHandle{}
	do.planReplayerHandle.planReplayerTaskCollectorHandle = &planReplayerTaskCollectorHandle{
		ctx:  ctx,
		sctx: collectorSctx,
	}
	taskCH := make(chan *PlanReplayerDumpTask, 16)
	taskStatus := &planReplayerDumpTaskStatus{}
	taskStatus.finishedTaskMu.finishedTask = map[replayer.PlanReplayerTaskKey]struct{}{}
	taskStatus.runningTaskMu.runningTasks = map[replayer.PlanReplayerTaskKey]struct{}{}

	do.planReplayerHandle.planReplayerTaskDumpHandle = &planReplayerTaskDumpHandle{
		taskCH: taskCH,
		status: taskStatus,
	}
	do.planReplayerHandle.planReplayerTaskDumpHandle.workers = make([]*planReplayerTaskDumpWorker, 0)
	for i := 0; i < len(workersSctxs); i++ {
		worker := &planReplayerTaskDumpWorker{
			ctx:    ctx,
			sctx:   workersSctxs[i],
			taskCH: taskCH,
			status: taskStatus,
		}
		do.planReplayerHandle.planReplayerTaskDumpHandle.workers = append(do.planReplayerHandle.planReplayerTaskDumpHandle.workers, worker)
	}
}

// RunawayManager returns the runaway manager.
func (do *Domain) RunawayManager() *runaway.Manager {
	return do.runawayManager
}

// ResourceGroupsController returns the resource groups controller.
func (do *Domain) ResourceGroupsController() *rmclient.ResourceGroupsController {
	return do.resourceGroupsController
}

// SetResourceGroupsController is only used in test.
func (do *Domain) SetResourceGroupsController(controller *rmclient.ResourceGroupsController) {
	do.resourceGroupsController = controller
}

// SetupHistoricalStatsWorker setups worker
func (do *Domain) SetupHistoricalStatsWorker(ctx sessionctx.Context) {
	do.historicalStatsWorker = &HistoricalStatsWorker{
		tblCH: make(chan int64, 16),
		sctx:  ctx,
	}
}

// SetupDumpFileGCChecker setup sctx
func (do *Domain) SetupDumpFileGCChecker(ctx sessionctx.Context) {
	do.dumpFileGcChecker.setupSctx(ctx)
	do.dumpFileGcChecker.planReplayerTaskStatus = do.planReplayerHandle.status
}

// SetupExtractHandle setups extract handler
func (do *Domain) SetupExtractHandle(sctxs []sessionctx.Context) {
	do.extractTaskHandle = newExtractHandler(do.ctx, sctxs)
}

var planReplayerHandleLease atomic.Uint64

func init() {
	planReplayerHandleLease.Store(uint64(10 * time.Second))
	enableDumpHistoricalStats.Store(true)
}

// DisablePlanReplayerBackgroundJob4Test disable plan replayer handle for test
func DisablePlanReplayerBackgroundJob4Test() {
	planReplayerHandleLease.Store(0)
}

// DisableDumpHistoricalStats4Test disable historical dump worker for test
func DisableDumpHistoricalStats4Test() {
	enableDumpHistoricalStats.Store(false)
}

// StartPlanReplayerHandle start plan replayer handle job
func (do *Domain) StartPlanReplayerHandle() {
	lease := planReplayerHandleLease.Load()
	if lease < 1 {
		return
	}
	do.wg.Run(func() {
		logutil.BgLogger().Info("PlanReplayerTaskCollectHandle started")
		tikcer := time.NewTicker(time.Duration(lease))
		defer func() {
			tikcer.Stop()
			logutil.BgLogger().Info("PlanReplayerTaskCollectHandle exited.")
		}()
		defer util.Recover(metrics.LabelDomain, "PlanReplayerTaskCollectHandle", nil, false)

		for {
			select {
			case <-do.exit:
				return
			case <-tikcer.C:
				err := do.planReplayerHandle.CollectPlanReplayerTask()
				if err != nil {
					logutil.BgLogger().Warn("plan replayer handle collect tasks failed", zap.Error(err))
				}
			}
		}
	}, "PlanReplayerTaskCollectHandle")

	do.wg.Run(func() {
		logutil.BgLogger().Info("PlanReplayerTaskDumpHandle started")
		defer func() {
			logutil.BgLogger().Info("PlanReplayerTaskDumpHandle exited.")
		}()
		defer util.Recover(metrics.LabelDomain, "PlanReplayerTaskDumpHandle", nil, false)

		for _, worker := range do.planReplayerHandle.planReplayerTaskDumpHandle.workers {
			go worker.run()
		}
		<-do.exit
		do.planReplayerHandle.planReplayerTaskDumpHandle.Close()
	}, "PlanReplayerTaskDumpHandle")
}

// GetPlanReplayerHandle returns plan replayer handle
func (do *Domain) GetPlanReplayerHandle() *planReplayerHandle {
	return do.planReplayerHandle
}

// GetExtractHandle returns extract handle
func (do *Domain) GetExtractHandle() *ExtractHandle {
	return do.extractTaskHandle
}

// GetDumpFileGCChecker returns dump file GC checker for plan replayer and plan trace
func (do *Domain) GetDumpFileGCChecker() *dumpFileGcChecker {
	return do.dumpFileGcChecker
}

// DumpFileGcCheckerLoop creates a goroutine that handles `exit` and `gc`.
func (do *Domain) DumpFileGcCheckerLoop() {
	do.wg.Run(func() {
		logutil.BgLogger().Info("dumpFileGcChecker started")
		gcTicker := time.NewTicker(do.dumpFileGcChecker.gcLease)
		defer func() {
			gcTicker.Stop()
			logutil.BgLogger().Info("dumpFileGcChecker exited.")
		}()
		defer util.Recover(metrics.LabelDomain, "dumpFileGcCheckerLoop", nil, false)

		for {
			select {
			case <-do.exit:
				return
			case <-gcTicker.C:
				do.dumpFileGcChecker.GCDumpFiles(time.Hour, time.Hour*24*7)
			}
		}
	}, "dumpFileGcChecker")
}

// GetHistoricalStatsWorker gets historical workers
func (do *Domain) GetHistoricalStatsWorker() *HistoricalStatsWorker {
	return do.historicalStatsWorker
}

// EnableDumpHistoricalStats used to control whether enable dump stats for unit test
var enableDumpHistoricalStats atomic.Bool

// StartHistoricalStatsWorker start historical workers running
func (do *Domain) StartHistoricalStatsWorker() {
	if !enableDumpHistoricalStats.Load() {
		return
	}
	do.wg.Run(func() {
		logutil.BgLogger().Info("HistoricalStatsWorker started")
		defer func() {
			logutil.BgLogger().Info("HistoricalStatsWorker exited.")
		}()
		defer util.Recover(metrics.LabelDomain, "HistoricalStatsWorkerLoop", nil, false)

		for {
			select {
			case <-do.exit:
				close(do.historicalStatsWorker.tblCH)
				return
			case tblID, ok := <-do.historicalStatsWorker.tblCH:
				if !ok {
					return
				}
				err := do.historicalStatsWorker.DumpHistoricalStats(tblID, do.StatsHandle())
				if err != nil {
					logutil.BgLogger().Warn("dump historical stats failed", zap.Error(err), zap.Int64("tableID", tblID))
				}
			}
		}
	}, "HistoricalStatsWorker")
}

// StatsHandle returns the statistic handle.
func (do *Domain) StatsHandle() *handle.Handle {
	return do.statsHandle.Load()
}

// CreateStatsHandle is used only for test.
func (do *Domain) CreateStatsHandle(ctx, initStatsCtx sessionctx.Context) error {
	h, err := handle.NewHandle(
		ctx,
		initStatsCtx,
		do.statsLease,
		do.InfoSchema(),
		do.sysSessionPool,
		&do.sysProcesses,
		do.ddlNotifier,
		do.NextConnID,
		do.ReleaseConnID,
	)
	if err != nil {
		return err
	}
	h.StartWorker()
	do.statsHandle.Store(h)
	return nil
}

// StatsUpdating checks if the stats worker is updating.
func (do *Domain) StatsUpdating() bool {
	return do.statsUpdating.Load() > 0
}

// SetStatsUpdating sets the value of stats updating.
func (do *Domain) SetStatsUpdating(val bool) {
	if val {
		do.statsUpdating.Store(1)
	} else {
		do.statsUpdating.Store(0)
	}
}

// LoadAndUpdateStatsLoop loads and updates stats info.
func (do *Domain) LoadAndUpdateStatsLoop(ctxs []sessionctx.Context, initStatsCtx sessionctx.Context) error {
	if err := do.UpdateTableStatsLoop(ctxs[0], initStatsCtx); err != nil {
		return err
	}
	do.StartLoadStatsSubWorkers(ctxs[1:])
	return nil
}

// UpdateTableStatsLoop creates a goroutine loads stats info and updates stats info in a loop.
// It will also start a goroutine to analyze tables automatically.
// It should be called only once in BootstrapSession.
func (do *Domain) UpdateTableStatsLoop(ctx, initStatsCtx sessionctx.Context) error {
	ctx.GetSessionVars().InRestrictedSQL = true
	statsHandle, err := handle.NewHandle(
		ctx,
		initStatsCtx,
		do.statsLease,
		do.InfoSchema(),
		do.sysSessionPool,
		&do.sysProcesses,
		do.ddlNotifier,
		do.NextConnID,
		do.ReleaseConnID,
	)
	if err != nil {
		return err
	}
	statsHandle.StartWorker()
	do.statsHandle.Store(statsHandle)
	do.ddl.RegisterStatsHandle(statsHandle)
	// Negative stats lease indicates that it is in test or in br binary mode, it does not need update.
	if do.statsLease >= 0 {
		do.wg.Run(do.loadStatsWorker, "loadStatsWorker")
	}
	variable.EnableStatsOwner = do.enableStatsOwner
	variable.DisableStatsOwner = do.disableStatsOwner
	do.statsOwner = do.NewOwnerManager(handle.StatsPrompt, handle.StatsOwnerKey)
	do.statsOwner.SetListener(owner.NewListenersWrapper(statsHandle, do.ddlNotifier))
	if config.GetGlobalConfig().Instance.TiDBEnableStatsOwner.Load() {
		err := do.statsOwner.CampaignOwner()
		if err != nil {
			logutil.BgLogger().Warn("campaign owner failed", zap.Error(err))
			return err
		}
	}
	do.wg.Run(func() {
		do.indexUsageWorker()
	}, "indexUsageWorker")
	if do.statsLease <= 0 {
		// For statsLease > 0, `gcStatsWorker` handles the quit of stats owner.
		do.wg.Run(func() { quitStatsOwner(do, do.statsOwner) }, "quitStatsOwner")
		return nil
	}
	waitStartTask := func(do *Domain, fn func()) {
		select {
		case <-do.StatsHandle().InitStatsDone:
		case <-do.exit: // It may happen that before initStatsDone, tidb receive Ctrl+C
			return
		}
		fn()
	}
	do.SetStatsUpdating(true)
	// The asyncLoadHistogram/dumpColStatsUsageWorker/deltaUpdateTickerWorker doesn't require the stats initialization to be completed.
	// This is because thos workers' primary responsibilities are to update the change delta and handle DDL operations.
	// These tasks need to be in work mod as soon as possible to avoid the problem.
	do.wg.Run(do.asyncLoadHistogram, "asyncLoadHistogram")
	do.wg.Run(do.deltaUpdateTickerWorker, "deltaUpdateTickerWorker")
	do.wg.Run(do.dumpColStatsUsageWorker, "dumpColStatsUsageWorker")
	do.wg.Run(func() { waitStartTask(do, do.gcStatsWorker) }, "gcStatsWorker")

	// Wait for the stats worker to finish the initialization.
	// Otherwise, we may start the auto analyze worker before the stats cache is initialized.
	do.wg.Run(func() { waitStartTask(do, do.autoAnalyzeWorker) }, "autoAnalyzeWorker")
	do.wg.Run(func() { waitStartTask(do, do.analyzeJobsCleanupWorker) }, "analyzeJobsCleanupWorker")
	do.wg.Run(
		func() {
			// The initStatsCtx is used to store the internal session for initializing stats,
			// so we need the gc min start ts calculation to track it as an internal session.
			// Since the session manager may not be ready at this moment, `infosync.StoreInternalSession` can fail.
			// we need to retry until the session manager is ready or the init stats completes.
			for !infosync.StoreInternalSession(initStatsCtx) {
				waitRetry := time.After(time.Second)
				select {
				case <-do.StatsHandle().InitStatsDone:
					return
				case <-waitRetry:
				}
			}
			select {
			case <-do.StatsHandle().InitStatsDone:
			case <-do.exit: // It may happen that before initStatsDone, tidb receive Ctrl+C
				return
			}
			infosync.DeleteInternalSession(initStatsCtx)
		},
		"RemoveInitStatsFromInternalSessions",
	)
	return nil
}

// enableStatsOwner enables this node to execute stats owner jobs.
// Since ownerManager.CampaignOwner will start a new goroutine to run ownerManager.campaignLoop,
// we should make sure that before invoking enableStatsOwner(), stats owner is DISABLE.
func (do *Domain) enableStatsOwner() error {
	if !do.statsOwner.IsOwner() {
		err := do.statsOwner.CampaignOwner()
		return errors.Trace(err)
	}
	return nil
}

// disableStatsOwner disable this node to execute stats owner.
// We should make sure that before invoking disableStatsOwner(), stats owner is ENABLE.
func (do *Domain) disableStatsOwner() error {
	// disable campaign by interrupting campaignLoop
	do.statsOwner.CampaignCancel()
	return nil
}

func quitStatsOwner(do *Domain, mgr owner.Manager) {
	<-do.exit
	mgr.Close()
}

// StartLoadStatsSubWorkers starts sub workers with new sessions to load stats concurrently.
func (do *Domain) StartLoadStatsSubWorkers(ctxList []sessionctx.Context) {
	statsHandle := do.StatsHandle()
	for _, ctx := range ctxList {
		do.wg.Add(1)
		go statsHandle.SubLoadWorker(ctx, do.exit, do.wg)
	}
	logutil.BgLogger().Info("start load stats sub workers", zap.Int("worker count", len(ctxList)))
}

// NewOwnerManager returns the owner manager for use outside of the domain.
func (do *Domain) NewOwnerManager(prompt, ownerKey string) owner.Manager {
	id := do.ddl.OwnerManager().ID()
	var statsOwner owner.Manager
	if do.etcdClient == nil {
		statsOwner = owner.NewMockManager(do.ctx, id, do.store, ownerKey)
	} else {
		statsOwner = owner.NewOwnerManager(do.ctx, do.etcdClient, prompt, id, ownerKey)
	}
	return statsOwner
}

func (do *Domain) initStats(ctx context.Context) {
	statsHandle := do.StatsHandle()
	defer func() {
		if r := recover(); r != nil {
			logutil.BgLogger().Error("panic when initiating stats", zap.Any("r", r),
				zap.Stack("stack"))
		}
		close(statsHandle.InitStatsDone)
	}()
	t := time.Now()
	liteInitStats := config.GetGlobalConfig().Performance.LiteInitStats
	initstats.InitStatsPercentage.Store(0)
	var err error
	if liteInitStats {
		err = statsHandle.InitStatsLite(ctx)
	} else {
		err = statsHandle.InitStats(ctx, do.InfoSchema())
	}
	initstats.InitStatsPercentage.Store(100)
	if err != nil {
		logutil.BgLogger().Error("init stats info failed", zap.Bool("lite", liteInitStats), zap.Duration("take time", time.Since(t)), zap.Error(err))
	} else {
		logutil.BgLogger().Info("init stats info time", zap.Bool("lite", liteInitStats), zap.Duration("take time", time.Since(t)))
	}
}

func (do *Domain) loadStatsWorker() {
	defer util.Recover(metrics.LabelDomain, "loadStatsWorker", nil, false)
	lease := do.statsLease
	if lease == 0 {
		lease = 3 * time.Second
	}
	loadTicker := time.NewTicker(lease)
	defer func() {
		loadTicker.Stop()
		logutil.BgLogger().Info("loadStatsWorker exited.")
	}()

	ctx, cancelFunc := context.WithCancel(context.Background())
	do.cancelFns.mu.Lock()
	do.cancelFns.fns = append(do.cancelFns.fns, cancelFunc)
	do.cancelFns.mu.Unlock()

	do.initStats(ctx)
	statsHandle := do.StatsHandle()
	var err error
	for {
		select {
		case <-loadTicker.C:
			err = statsHandle.Update(ctx, do.InfoSchema())
			if err != nil {
				logutil.BgLogger().Warn("update stats info failed", zap.Error(err))
			}
		case <-do.exit:
			return
		}
	}
}

func (do *Domain) asyncLoadHistogram() {
	defer util.Recover(metrics.LabelDomain, "asyncLoadStats", nil, false)
	lease := do.statsLease
	if lease == 0 {
		lease = 3 * time.Second
	}
	cleanupTicker := time.NewTicker(lease)
	defer func() {
		cleanupTicker.Stop()
		logutil.BgLogger().Info("asyncLoadStats exited.")
	}()
	select {
	case <-do.StatsHandle().InitStatsDone:
	case <-do.exit: // It may happen that before initStatsDone, tidb receive Ctrl+C
		return
	}
	statsHandle := do.StatsHandle()
	var err error
	for {
		select {
		case <-cleanupTicker.C:
			err = statsHandle.LoadNeededHistograms(do.InfoSchema())
			if err != nil {
				logutil.BgLogger().Warn("load histograms failed", zap.Error(err))
			}
		case <-do.exit:
			return
		}
	}
}

func (do *Domain) indexUsageWorker() {
	defer util.Recover(metrics.LabelDomain, "indexUsageWorker", nil, false)
	gcStatsTicker := time.NewTicker(indexUsageGCDuration)
	handle := do.StatsHandle()
	defer func() {
		logutil.BgLogger().Info("indexUsageWorker exited.")
	}()
	for {
		select {
		case <-do.exit:
			return
		case <-gcStatsTicker.C:
			if err := handle.GCIndexUsage(); err != nil {
				statslogutil.StatsLogger().Error("gc index usage failed", zap.Error(err))
			}
		}
	}
}

func (do *Domain) gcStatsWorkerExitPreprocessing() {
	ch := make(chan struct{}, 1)
	timeout, cancel := context.WithTimeout(context.Background(), 10*time.Second)
	defer cancel()
	go func() {
		logutil.BgLogger().Info("gcStatsWorker ready to release owner")
		do.statsOwner.Close()
		ch <- struct{}{}
	}()
	select {
	case <-ch:
		logutil.BgLogger().Info("gcStatsWorker exit preprocessing finished")
		return
	case <-timeout.Done():
		logutil.BgLogger().Warn("gcStatsWorker exit preprocessing timeout, force exiting")
		return
	}
}

func (*Domain) deltaUpdateTickerWorkerExitPreprocessing(statsHandle *handle.Handle) {
	ch := make(chan struct{}, 1)
	timeout, cancel := context.WithTimeout(context.Background(), 10*time.Second)
	defer cancel()
	go func() {
		logutil.BgLogger().Info("deltaUpdateTicker is going to exit, start to flush stats")
		statsHandle.FlushStats()
		ch <- struct{}{}
	}()
	select {
	case <-ch:
		logutil.BgLogger().Info("deltaUpdateTicker exit preprocessing finished")
		return
	case <-timeout.Done():
		logutil.BgLogger().Warn("deltaUpdateTicker exit preprocessing timeout, force exiting")
		return
	}
}

func (do *Domain) gcStatsWorker() {
	defer util.Recover(metrics.LabelDomain, "gcStatsWorker", nil, false)
	logutil.BgLogger().Info("gcStatsWorker started.")
	lease := do.statsLease
	gcStatsTicker := time.NewTicker(100 * lease)
	updateStatsHealthyTicker := time.NewTicker(20 * lease)
	readMemTicker := time.NewTicker(memory.ReadMemInterval)
	statsHandle := do.StatsHandle()
	defer func() {
		gcStatsTicker.Stop()
		readMemTicker.Stop()
		updateStatsHealthyTicker.Stop()
		do.SetStatsUpdating(false)
		logutil.BgLogger().Info("gcStatsWorker exited.")
	}()
	defer util.Recover(metrics.LabelDomain, "gcStatsWorker", nil, false)

	for {
		select {
		case <-do.exit:
			do.gcStatsWorkerExitPreprocessing()
			return
		case <-gcStatsTicker.C:
			if !do.statsOwner.IsOwner() {
				continue
			}
			err := statsHandle.GCStats(do.InfoSchema(), do.GetSchemaLease())
			if err != nil {
				logutil.BgLogger().Warn("GC stats failed", zap.Error(err))
			}
			do.CheckAutoAnalyzeWindows()
		case <-readMemTicker.C:
			memory.ForceReadMemStats()
			do.StatsHandle().StatsCache.TriggerEvict()
		case <-updateStatsHealthyTicker.C:
			statsHandle.UpdateStatsHealthyMetrics()
		}
	}
}

func (do *Domain) dumpColStatsUsageWorker() {
	logutil.BgLogger().Info("dumpColStatsUsageWorker started.")
	lease := do.statsLease
	dumpColStatsUsageTicker := time.NewTicker(100 * lease)
	statsHandle := do.StatsHandle()
	defer func() {
		dumpColStatsUsageTicker.Stop()
		logutil.BgLogger().Info("dumpColStatsUsageWorker exited.")
	}()
	defer util.Recover(metrics.LabelDomain, "dumpColStatsUsageWorker", nil, false)

	for {
		select {
		case <-do.exit:
			return
		case <-dumpColStatsUsageTicker.C:
			err := statsHandle.DumpColStatsUsageToKV()
			if err != nil {
				logutil.BgLogger().Warn("dump column stats usage failed", zap.Error(err))
			}
		}
	}
}

func (do *Domain) deltaUpdateTickerWorker() {
	defer util.Recover(metrics.LabelDomain, "deltaUpdateTickerWorker", nil, false)
	logutil.BgLogger().Info("deltaUpdateTickerWorker started.")
	lease := do.statsLease
	// We need to have different nodes trigger tasks at different times to avoid the herd effect.
	randDuration := time.Duration(rand.Int63n(int64(time.Minute)))
	deltaUpdateTicker := time.NewTicker(20*lease + randDuration)
	statsHandle := do.StatsHandle()
	for {
		select {
		case <-do.exit:
			do.deltaUpdateTickerWorkerExitPreprocessing(statsHandle)
			return
		case <-deltaUpdateTicker.C:
			err := statsHandle.DumpStatsDeltaToKV(false)
			if err != nil {
				logutil.BgLogger().Warn("dump stats delta failed", zap.Error(err))
			}
		}
	}
}

func (do *Domain) autoAnalyzeWorker() {
	defer util.Recover(metrics.LabelDomain, "autoAnalyzeWorker", nil, false)
	statsHandle := do.StatsHandle()
	analyzeTicker := time.NewTicker(do.statsLease)
	defer func() {
		analyzeTicker.Stop()
		logutil.BgLogger().Info("autoAnalyzeWorker exited.")
	}()
	for {
		select {
		case <-analyzeTicker.C:
			// In order to prevent tidb from being blocked by the auto analyze task during shutdown,
			// a stopautoanalyze is added here for judgment.
			//
			// The reason for checking of stopAutoAnalyze is following:
			// According to the issue#41318, if we don't check stopAutoAnalyze here, the autoAnalyzeWorker will be tricker
			// again when domain.exit is true.
			// The "case <-analyzeTicker.C" condition and "case <-do.exit" condition are satisfied at the same time
			// when the system is already executing the shutdown task.
			// At this time, the Go language will randomly select a case that meets the conditions to execute,
			// and there is a probability that a new autoanalyze task will be started again
			// when the system has already executed the shutdown.
			// Because the time interval of statsLease is much smaller than the execution speed of auto analyze.
			// Therefore, when the current auto analyze is completed,
			// the probability of this happening is very high that the ticker condition and exist condition will be met
			// at the same time.
			// This causes the auto analyze task to be triggered all the time and block the shutdown of tidb.
			if vardef.RunAutoAnalyze.Load() && !do.stopAutoAnalyze.Load() && do.statsOwner.IsOwner() {
				statsHandle.HandleAutoAnalyze()
			}
		case <-do.exit:
			return
		}
	}
}

// analyzeJobsCleanupWorker is a background worker that periodically performs two main tasks:
//
//  1. Garbage Collection: It removes outdated analyze jobs from the statistics handle.
//     This operation is performed every hour and only if the current instance is the owner.
//     Analyze jobs older than 7 days are considered outdated and are removed.
//
//  2. Cleanup: It cleans up corrupted analyze jobs.
//     A corrupted analyze job is one that is in a 'pending' or 'running' state,
//     but is associated with a TiDB instance that is either not currently running or has been restarted.
//     Also, if the analyze job is killed by the user, it is considered corrupted.
//     This operation is performed every 100 stats leases.
//     It first retrieves the list of current analyze processes, then removes any analyze job
//     that is not associated with a current process. Additionally, if the current instance is the owner,
//     it also cleans up corrupted analyze jobs on dead instances.
func (do *Domain) analyzeJobsCleanupWorker() {
	defer util.Recover(metrics.LabelDomain, "analyzeJobsCleanupWorker", nil, false)
	// For GC.
	const gcInterval = time.Hour
	const daysToKeep = 7
	gcTicker := time.NewTicker(gcInterval)
	// For clean up.
	// Default stats lease is 3 * time.Second.
	// So cleanupInterval is 100 * 3 * time.Second = 5 * time.Minute.
	var cleanupInterval = do.statsLease * 100
	cleanupTicker := time.NewTicker(cleanupInterval)
	defer func() {
		gcTicker.Stop()
		cleanupTicker.Stop()
		logutil.BgLogger().Info("analyzeJobsCleanupWorker exited.")
	}()
	statsHandle := do.StatsHandle()
	for {
		select {
		case <-gcTicker.C:
			// Only the owner should perform this operation.
			if do.statsOwner.IsOwner() {
				updateTime := time.Now().AddDate(0, 0, -daysToKeep)
				err := statsHandle.DeleteAnalyzeJobs(updateTime)
				if err != nil {
					logutil.BgLogger().Warn("gc analyze history failed", zap.Error(err))
				}
			}
		case <-cleanupTicker.C:
			sm := do.InfoSyncer().GetSessionManager()
			if sm == nil {
				continue
			}
			analyzeProcessIDs := make(map[uint64]struct{}, 8)
			for _, process := range sm.ShowProcessList() {
				if isAnalyzeTableSQL(process.Info) {
					analyzeProcessIDs[process.ID] = struct{}{}
				}
			}

			err := statsHandle.CleanupCorruptedAnalyzeJobsOnCurrentInstance(analyzeProcessIDs)
			if err != nil {
				logutil.BgLogger().Warn("cleanup analyze jobs on current instance failed", zap.Error(err))
			}

			if do.statsOwner.IsOwner() {
				err = statsHandle.CleanupCorruptedAnalyzeJobsOnDeadInstances()
				if err != nil {
					logutil.BgLogger().Warn("cleanup analyze jobs on dead instances failed", zap.Error(err))
				}
			}
		case <-do.exit:
			return
		}
	}
}

func isAnalyzeTableSQL(sql string) bool {
	// Get rid of the comments.
	normalizedSQL := parser.Normalize(sql, "ON")
	return strings.HasPrefix(normalizedSQL, "analyze table")
}

// ExpensiveQueryHandle returns the expensive query handle.
func (do *Domain) ExpensiveQueryHandle() *expensivequery.Handle {
	return do.expensiveQueryHandle
}

// MemoryUsageAlarmHandle returns the memory usage alarm handle.
func (do *Domain) MemoryUsageAlarmHandle() *memoryusagealarm.Handle {
	return do.memoryUsageAlarmHandle
}

// ServerMemoryLimitHandle returns the expensive query handle.
func (do *Domain) ServerMemoryLimitHandle() *servermemorylimit.Handle {
	return do.serverMemoryLimitHandle
}

const (
	privilegeKey          = "/tidb/privilege"
	sysVarCacheKey        = "/tidb/sysvars"
	tiflashComputeNodeKey = "/tiflash/new_tiflash_compute_nodes"
)

// PrivilegeEvent is the message definition for NotifyUpdatePrivilege(), encoded in json.
// TiDB old version do not use no such message.
type PrivilegeEvent struct {
	All      bool
	UserList []string
}

// NotifyUpdateAllUsersPrivilege updates privilege key in etcd, TiDB client that watches
// the key will get notification.
func (do *Domain) NotifyUpdateAllUsersPrivilege() error {
	return do.notifyUpdatePrivilege(PrivilegeEvent{All: true})
}

// NotifyUpdatePrivilege updates privilege key in etcd, TiDB client that watches
// the key will get notification.
func (do *Domain) NotifyUpdatePrivilege(userList []string) error {
	return do.notifyUpdatePrivilege(PrivilegeEvent{UserList: userList})
}

func (do *Domain) notifyUpdatePrivilege(event PrivilegeEvent) error {
	// No matter skip-grant-table is configured or not, sending an etcd message is required.
	// Because we need to tell other TiDB instances to update privilege data, say, we're changing the
	// password using a special TiDB instance and want the new password to take effect.
	if do.etcdClient != nil {
		data, err := json.Marshal(event)
		if err != nil {
			return errors.Trace(err)
		}
		if uint64(len(data)) > size.MB {
			logutil.BgLogger().Warn("notify update privilege message too large", zap.ByteString("value", data))
		}
		row := do.etcdClient.KV
		_, err = row.Put(do.ctx, privilegeKey, string(data))
		if err != nil {
			logutil.BgLogger().Warn("notify update privilege failed", zap.Error(err))
		}
	}

	// If skip-grant-table is configured, do not flush privileges.
	// Because LoadPrivilegeLoop does not run and the privilege Handle is nil,
	// the call to do.PrivilegeHandle().Update would panic.
	if config.GetGlobalConfig().Security.SkipGrantTable {
		return nil
	}

	return privReloadEvent(do.PrivilegeHandle(), &event)
}

// NotifyUpdateSysVarCache updates the sysvar cache key in etcd, which other TiDB
// clients are subscribed to for updates. For the caller, the cache is also built
// synchronously so that the effect is immediate.
func (do *Domain) NotifyUpdateSysVarCache(updateLocal bool) {
	if do.etcdClient != nil {
		row := do.etcdClient.KV
		_, err := row.Put(context.Background(), sysVarCacheKey, "")
		if err != nil {
			logutil.BgLogger().Warn("notify update sysvar cache failed", zap.Error(err))
		}
	}
	// update locally
	if updateLocal {
		if err := do.rebuildSysVarCache(nil); err != nil {
			logutil.BgLogger().Error("rebuilding sysvar cache failed", zap.Error(err))
		}
	}
}

// LoadSigningCertLoop loads the signing cert periodically to make sure it's fresh new.
func (do *Domain) LoadSigningCertLoop(signingCert, signingKey string) {
	sessionstates.SetCertPath(signingCert)
	sessionstates.SetKeyPath(signingKey)

	do.wg.Run(func() {
		defer func() {
			logutil.BgLogger().Debug("loadSigningCertLoop exited.")
		}()
		defer util.Recover(metrics.LabelDomain, "LoadSigningCertLoop", nil, false)

		for {
			select {
			case <-time.After(sessionstates.LoadCertInterval):
				sessionstates.ReloadSigningCert()
			case <-do.exit:
				return
			}
		}
	}, "loadSigningCertLoop")
}

// ServerID gets serverID.
func (do *Domain) ServerID() uint64 {
	return atomic.LoadUint64(&do.serverID)
}

// IsLostConnectionToPD indicates lost connection to PD or not.
func (do *Domain) IsLostConnectionToPD() bool {
	return do.isLostConnectionToPD.Load() != 0
}

// NextConnID return next connection ID.
func (do *Domain) NextConnID() uint64 {
	return do.connIDAllocator.NextID()
}

// ReleaseConnID releases connection ID.
func (do *Domain) ReleaseConnID(connID uint64) {
	do.connIDAllocator.Release(connID)
}

const (
	serverIDEtcdPath               = "/tidb/server_id"
	refreshServerIDRetryCnt        = 3
	acquireServerIDRetryInterval   = 300 * time.Millisecond
	acquireServerIDTimeout         = 10 * time.Second
	retrieveServerIDSessionTimeout = 10 * time.Second

	acquire32BitsServerIDRetryCnt = 3
)

var (
	// serverIDTTL should be LONG ENOUGH to avoid barbarically killing an on-going long-run SQL.
	serverIDTTL = 12 * time.Hour
	// serverIDTimeToKeepAlive is the interval that we keep serverID TTL alive periodically.
	serverIDTimeToKeepAlive = 5 * time.Minute
	// serverIDTimeToCheckPDConnectionRestored is the interval that we check connection to PD restored (after broken) periodically.
	serverIDTimeToCheckPDConnectionRestored = 10 * time.Second
	// lostConnectionToPDTimeout is the duration that when TiDB cannot connect to PD excceeds this limit,
	//   we realize the connection to PD is lost utterly, and server ID acquired before should be released.
	//   Must be SHORTER than `serverIDTTL`.
	lostConnectionToPDTimeout = 6 * time.Hour
)

var (
	ldflagIsGlobalKillTest                        = "0"  // 1:Yes, otherwise:No.
	ldflagServerIDTTL                             = "10" // in seconds.
	ldflagServerIDTimeToKeepAlive                 = "1"  // in seconds.
	ldflagServerIDTimeToCheckPDConnectionRestored = "1"  // in seconds.
	ldflagLostConnectionToPDTimeout               = "5"  // in seconds.
)

func initByLDFlagsForGlobalKill() {
	if ldflagIsGlobalKillTest == "1" {
		var (
			i   int
			err error
		)

		if i, err = strconv.Atoi(ldflagServerIDTTL); err != nil {
			panic("invalid ldflagServerIDTTL")
		}
		serverIDTTL = time.Duration(i) * time.Second

		if i, err = strconv.Atoi(ldflagServerIDTimeToKeepAlive); err != nil {
			panic("invalid ldflagServerIDTimeToKeepAlive")
		}
		serverIDTimeToKeepAlive = time.Duration(i) * time.Second

		if i, err = strconv.Atoi(ldflagServerIDTimeToCheckPDConnectionRestored); err != nil {
			panic("invalid ldflagServerIDTimeToCheckPDConnectionRestored")
		}
		serverIDTimeToCheckPDConnectionRestored = time.Duration(i) * time.Second

		if i, err = strconv.Atoi(ldflagLostConnectionToPDTimeout); err != nil {
			panic("invalid ldflagLostConnectionToPDTimeout")
		}
		lostConnectionToPDTimeout = time.Duration(i) * time.Second

		logutil.BgLogger().Info("global_kill_test is enabled", zap.Duration("serverIDTTL", serverIDTTL),
			zap.Duration("serverIDTimeToKeepAlive", serverIDTimeToKeepAlive),
			zap.Duration("serverIDTimeToCheckPDConnectionRestored", serverIDTimeToCheckPDConnectionRestored),
			zap.Duration("lostConnectionToPDTimeout", lostConnectionToPDTimeout))
	}
}

func (do *Domain) retrieveServerIDSession(ctx context.Context) (*concurrency.Session, error) {
	if do.serverIDSession != nil {
		return do.serverIDSession, nil
	}

	// `etcdClient.Grant` needs a shortterm timeout, to avoid blocking if connection to PD lost,
	//   while `etcdClient.KeepAlive` should be longterm.
	//   So we separately invoke `etcdClient.Grant` and `concurrency.NewSession` with leaseID.
	childCtx, cancel := context.WithTimeout(ctx, retrieveServerIDSessionTimeout)
	resp, err := do.etcdClient.Grant(childCtx, int64(serverIDTTL.Seconds()))
	cancel()
	if err != nil {
		logutil.BgLogger().Error("retrieveServerIDSession.Grant fail", zap.Error(err))
		return nil, err
	}
	leaseID := resp.ID

	session, err := concurrency.NewSession(do.etcdClient,
		concurrency.WithLease(leaseID), concurrency.WithContext(context.Background()))
	if err != nil {
		logutil.BgLogger().Error("retrieveServerIDSession.NewSession fail", zap.Error(err))
		return nil, err
	}
	do.serverIDSession = session
	return session, nil
}

func (do *Domain) acquireServerID(ctx context.Context) error {
	atomic.StoreUint64(&do.serverID, 0)

	session, err := do.retrieveServerIDSession(ctx)
	if err != nil {
		return err
	}

	conflictCnt := 0
	for {
		var proposeServerID uint64
		if config.GetGlobalConfig().Enable32BitsConnectionID {
			proposeServerID, err = do.proposeServerID(ctx, conflictCnt)
			if err != nil {
				return errors.Trace(err)
			}
		} else {
			// get a random serverID: [1, MaxServerID64]
			proposeServerID = uint64(rand.Int63n(int64(globalconn.MaxServerID64)) + 1) // #nosec G404
		}

		key := fmt.Sprintf("%s/%v", serverIDEtcdPath, proposeServerID)
		cmp := clientv3.Compare(clientv3.CreateRevision(key), "=", 0)
		value := "0"

		childCtx, cancel := context.WithTimeout(ctx, acquireServerIDTimeout)
		txn := do.etcdClient.Txn(childCtx)
		t := txn.If(cmp)
		resp, err := t.Then(clientv3.OpPut(key, value, clientv3.WithLease(session.Lease()))).Commit()
		cancel()
		if err != nil {
			return err
		}
		if !resp.Succeeded {
			logutil.BgLogger().Info("propose serverID exists, try again", zap.Uint64("proposeServerID", proposeServerID))
			time.Sleep(acquireServerIDRetryInterval)
			conflictCnt++
			continue
		}

		atomic.StoreUint64(&do.serverID, proposeServerID)
		logutil.BgLogger().Info("acquireServerID", zap.Uint64("serverID", do.ServerID()),
			zap.String("lease id", strconv.FormatInt(int64(session.Lease()), 16)))
		return nil
	}
}

func (do *Domain) releaseServerID(context.Context) {
	serverID := do.ServerID()
	if serverID == 0 {
		return
	}
	atomic.StoreUint64(&do.serverID, 0)

	if do.etcdClient == nil {
		return
	}
	key := fmt.Sprintf("%s/%v", serverIDEtcdPath, serverID)
	err := ddlutil.DeleteKeyFromEtcd(key, do.etcdClient, refreshServerIDRetryCnt, acquireServerIDTimeout)
	if err != nil {
		logutil.BgLogger().Error("releaseServerID fail", zap.Uint64("serverID", serverID), zap.Error(err))
	} else {
		logutil.BgLogger().Info("releaseServerID succeed", zap.Uint64("serverID", serverID))
	}
}

// propose server ID by random.
func (*Domain) proposeServerID(ctx context.Context, conflictCnt int) (uint64, error) {
	// get a random server ID in range [min, max]
	randomServerID := func(minv uint64, maxv uint64) uint64 {
		return uint64(rand.Int63n(int64(maxv-minv+1)) + int64(minv)) // #nosec G404
	}

	if conflictCnt < acquire32BitsServerIDRetryCnt {
		// get existing server IDs.
		allServerInfo, err := infosync.GetAllServerInfo(ctx)
		if err != nil {
			return 0, errors.Trace(err)
		}
		// `allServerInfo` contains current TiDB.
		if float32(len(allServerInfo)) <= 0.9*float32(globalconn.MaxServerID32) {
			serverIDs := make(map[uint64]struct{}, len(allServerInfo))
			for _, info := range allServerInfo {
				serverID := info.ServerIDGetter()
				if serverID <= globalconn.MaxServerID32 {
					serverIDs[serverID] = struct{}{}
				}
			}

			for retry := 0; retry < 15; retry++ {
				randServerID := randomServerID(1, globalconn.MaxServerID32)
				if _, ok := serverIDs[randServerID]; !ok {
					return randServerID, nil
				}
			}
		}
		logutil.BgLogger().Info("upgrade to 64 bits server ID due to used up", zap.Int("len(allServerInfo)", len(allServerInfo)))
	} else {
		logutil.BgLogger().Info("upgrade to 64 bits server ID due to conflict", zap.Int("conflictCnt", conflictCnt))
	}

	// upgrade to 64 bits.
	return randomServerID(globalconn.MaxServerID32+1, globalconn.MaxServerID64), nil
}

func (do *Domain) refreshServerIDTTL(ctx context.Context) error {
	session, err := do.retrieveServerIDSession(ctx)
	if err != nil {
		return err
	}

	key := fmt.Sprintf("%s/%v", serverIDEtcdPath, do.ServerID())
	value := "0"
	err = ddlutil.PutKVToEtcd(ctx, do.etcdClient, refreshServerIDRetryCnt, key, value, clientv3.WithLease(session.Lease()))
	if err != nil {
		logutil.BgLogger().Error("refreshServerIDTTL fail", zap.Uint64("serverID", do.ServerID()), zap.Error(err))
	} else {
		logutil.BgLogger().Info("refreshServerIDTTL succeed", zap.Uint64("serverID", do.ServerID()),
			zap.String("lease id", strconv.FormatInt(int64(session.Lease()), 16)))
	}
	return err
}

func (do *Domain) serverIDKeeper() {
	defer func() {
		do.wg.Done()
		logutil.BgLogger().Info("serverIDKeeper exited.")
	}()
	defer util.Recover(metrics.LabelDomain, "serverIDKeeper", func() {
		logutil.BgLogger().Info("recover serverIDKeeper.")
		// should be called before `do.wg.Done()`, to ensure that Domain.Close() waits for the new `serverIDKeeper()` routine.
		do.wg.Add(1)
		go do.serverIDKeeper()
	}, false)

	tickerKeepAlive := time.NewTicker(serverIDTimeToKeepAlive)
	tickerCheckRestored := time.NewTicker(serverIDTimeToCheckPDConnectionRestored)
	defer func() {
		tickerKeepAlive.Stop()
		tickerCheckRestored.Stop()
	}()

	blocker := make(chan struct{}) // just used for blocking the sessionDone() when session is nil.
	sessionDone := func() <-chan struct{} {
		if do.serverIDSession == nil {
			return blocker
		}
		return do.serverIDSession.Done()
	}

	var lastSucceedTimestamp time.Time

	onConnectionToPDRestored := func() {
		logutil.BgLogger().Info("restored connection to PD")
		do.isLostConnectionToPD.Store(0)
		lastSucceedTimestamp = time.Now()

		if err := do.info.StoreServerInfo(context.Background()); err != nil {
			logutil.BgLogger().Error("StoreServerInfo failed", zap.Error(err))
		}
	}

	onConnectionToPDLost := func() {
		logutil.BgLogger().Warn("lost connection to PD")
		do.isLostConnectionToPD.Store(1)

		// Kill all connections when lost connection to PD,
		//   to avoid the possibility that another TiDB instance acquires the same serverID and generates a same connection ID,
		//   which will lead to a wrong connection killed.
		do.InfoSyncer().GetSessionManager().KillAllConnections()
	}

	for {
		select {
		case <-tickerKeepAlive.C:
			if !do.IsLostConnectionToPD() {
				if err := do.refreshServerIDTTL(context.Background()); err == nil {
					lastSucceedTimestamp = time.Now()
				} else {
					if lostConnectionToPDTimeout > 0 && time.Since(lastSucceedTimestamp) > lostConnectionToPDTimeout {
						onConnectionToPDLost()
					}
				}
			}
		case <-tickerCheckRestored.C:
			if do.IsLostConnectionToPD() {
				if err := do.acquireServerID(context.Background()); err == nil {
					onConnectionToPDRestored()
				}
			}
		case <-sessionDone():
			// inform that TTL of `serverID` is expired. See https://godoc.org/github.com/coreos/etcd/clientv3/concurrency#Session.Done
			//   Should be in `IsLostConnectionToPD` state, as `lostConnectionToPDTimeout` is shorter than `serverIDTTL`.
			//   So just set `do.serverIDSession = nil` to restart `serverID` session in `retrieveServerIDSession()`.
			logutil.BgLogger().Info("serverIDSession need restart")
			do.serverIDSession = nil
		case <-do.exit:
			return
		}
	}
}

// StartTTLJobManager creates and starts the ttl job manager
func (do *Domain) StartTTLJobManager() {
	ttlJobManager := ttlworker.NewJobManager(do.ddl.GetID(), do.sysSessionPool, do.store, do.etcdClient, do.ddl.OwnerManager().IsOwner)
	do.ttlJobManager.Store(ttlJobManager)
	ttlJobManager.Start()
}

// TTLJobManager returns the ttl job manager on this domain
func (do *Domain) TTLJobManager() *ttlworker.JobManager {
	return do.ttlJobManager.Load()
}

// StopAutoAnalyze stops (*Domain).autoAnalyzeWorker to launch new auto analyze jobs.
func (do *Domain) StopAutoAnalyze() {
	do.stopAutoAnalyze.Store(true)
}

// InitInstancePlanCache initializes the instance level plan cache for this Domain.
func (do *Domain) InitInstancePlanCache() {
	hardLimit := vardef.InstancePlanCacheMaxMemSize.Load()
	softLimit := float64(hardLimit) * (1 - vardef.InstancePlanCacheReservedPercentage.Load())
	do.instancePlanCache = NewInstancePlanCache(int64(softLimit), hardLimit)
	// use a separate goroutine to avoid the eviction blocking other operations.
	do.wg.Run(do.planCacheEvictTrigger, "planCacheEvictTrigger")
	do.wg.Run(do.planCacheMetricsAndVars, "planCacheMetricsAndVars")
}

// GetInstancePlanCache returns the instance level plan cache in this Domain.
func (do *Domain) GetInstancePlanCache() sessionctx.InstancePlanCache {
	return do.instancePlanCache
}

// planCacheMetricsAndVars updates metrics and variables for Instance Plan Cache periodically.
func (do *Domain) planCacheMetricsAndVars() {
	defer util.Recover(metrics.LabelDomain, "planCacheMetricsAndVars", nil, false)
	ticker := time.NewTicker(time.Second * 15) // 15s by default
	defer func() {
		ticker.Stop()
		logutil.BgLogger().Info("planCacheMetricsAndVars exited.")
	}()

	for {
		select {
		case <-ticker.C:
			// update limits
			hardLimit := vardef.InstancePlanCacheMaxMemSize.Load()
			softLimit := int64(float64(hardLimit) * (1 - vardef.InstancePlanCacheReservedPercentage.Load()))
			curSoft, curHard := do.instancePlanCache.GetLimits()
			if curSoft != softLimit || curHard != hardLimit {
				do.instancePlanCache.SetLimits(softLimit, hardLimit)
			}

			// update the metrics
			size := do.instancePlanCache.Size()
			memUsage := do.instancePlanCache.MemUsage()
			metrics2.GetPlanCacheInstanceNumCounter(true).Set(float64(size))
			metrics2.GetPlanCacheInstanceMemoryUsage(true).Set(float64(memUsage))
		case <-do.exit:
			return
		}
	}
}

// planCacheEvictTrigger triggers the plan cache eviction periodically.
func (do *Domain) planCacheEvictTrigger() {
	defer util.Recover(metrics.LabelDomain, "planCacheEvictTrigger", nil, false)
	ticker := time.NewTicker(time.Second * 30) // 30s by default
	defer func() {
		ticker.Stop()
		logutil.BgLogger().Info("planCacheEvictTrigger exited.")
	}()

	for {
		select {
		case <-ticker.C:
			// trigger the eviction
			begin := time.Now()
			enabled := vardef.EnableInstancePlanCache.Load()
			detailInfo, numEvicted := do.instancePlanCache.Evict(!enabled) // evict all if the plan cache is disabled
			metrics2.GetPlanCacheInstanceEvict().Set(float64(numEvicted))
			if numEvicted > 0 {
				logutil.BgLogger().Info("instance plan eviction",
					zap.String("detail", detailInfo),
					zap.Int64("num_evicted", int64(numEvicted)),
					zap.Duration("time_spent", time.Since(begin)))
			}
		case <-do.exit:
			return
		}
	}
}

// SetupWorkloadBasedLearningWorker sets up all of the workload based learning workers.
func (do *Domain) SetupWorkloadBasedLearningWorker() {
	wbLearningHandle := workloadbasedlearning.NewWorkloadBasedLearningHandle()
	// Start the workload based learning worker to analyze the read workload by statement_summary.
	do.wg.Run(
		func() {
			do.readTableCostWorker(wbLearningHandle)
		},
		"readTableCostWorker",
	)
	// TODO: Add more workers for other workload based learning tasks.
}

// readTableCostWorker is a background worker that periodically analyze the read path table cost by statement_summary.
func (do *Domain) readTableCostWorker(wbLearningHandle *workloadbasedlearning.Handle) {
	// Recover the panic and log the error when worker exit.
	defer util.Recover(metrics.LabelDomain, "readTableCostWorker", nil, false)
	readTableCostTicker := time.NewTicker(vardef.WorkloadBasedLearningInterval.Load())
	defer func() {
		readTableCostTicker.Stop()
		logutil.BgLogger().Info("readTableCostWorker exited.")
	}()
	for {
		select {
		case <-readTableCostTicker.C:
			if vardef.EnableWorkloadBasedLearning.Load() && do.statsOwner.IsOwner() {
				wbLearningHandle.HandleReadTableCost()
			}
		case <-do.exit:
			return
		}
	}
}

func init() {
	initByLDFlagsForGlobalKill()
}

var (
	// ErrInfoSchemaExpired returns the error that information schema is out of date.
	ErrInfoSchemaExpired = dbterror.ClassDomain.NewStd(errno.ErrInfoSchemaExpired)
	// ErrInfoSchemaChanged returns the error that information schema is changed.
	ErrInfoSchemaChanged = dbterror.ClassDomain.NewStdErr(errno.ErrInfoSchemaChanged,
		mysql.Message(errno.MySQLErrName[errno.ErrInfoSchemaChanged].Raw+". "+kv.TxnRetryableMark, nil))
)

// SysProcesses holds the sys processes infos
type SysProcesses struct {
	mu      *sync.RWMutex
	procMap map[uint64]sysproctrack.TrackProc
}

// Track tracks the sys process into procMap
func (s *SysProcesses) Track(id uint64, proc sysproctrack.TrackProc) error {
	s.mu.Lock()
	defer s.mu.Unlock()
	if oldProc, ok := s.procMap[id]; ok && oldProc != proc {
		return errors.Errorf("The ID is in use: %v", id)
	}
	s.procMap[id] = proc
	proc.GetSessionVars().ConnectionID = id
	proc.GetSessionVars().SQLKiller.Reset()
	return nil
}

// UnTrack removes the sys process from procMap
func (s *SysProcesses) UnTrack(id uint64) {
	s.mu.Lock()
	defer s.mu.Unlock()
	if proc, ok := s.procMap[id]; ok {
		delete(s.procMap, id)
		proc.GetSessionVars().ConnectionID = 0
		proc.GetSessionVars().SQLKiller.Reset()
	}
}

// GetSysProcessList gets list of system ProcessInfo
func (s *SysProcesses) GetSysProcessList() map[uint64]*util.ProcessInfo {
	s.mu.RLock()
	defer s.mu.RUnlock()
	rs := make(map[uint64]*util.ProcessInfo)
	for connID, proc := range s.procMap {
		// if session is still tracked in this map, it's not returned to sysSessionPool yet
		if pi := proc.ShowProcess(); pi != nil && pi.ID == connID {
			rs[connID] = pi
		}
	}
	return rs
}

// KillSysProcess kills sys process with specified ID
func (s *SysProcesses) KillSysProcess(id uint64) {
	s.mu.Lock()
	defer s.mu.Unlock()
	if proc, ok := s.procMap[id]; ok {
		proc.GetSessionVars().SQLKiller.SendKillSignal(sqlkiller.QueryInterrupted)
	}
}<|MERGE_RESOLUTION|>--- conflicted
+++ resolved
@@ -1944,14 +1944,8 @@
 }
 
 func privReloadEvent(h *privileges.Handle, event *PrivilegeEvent) (err error) {
-<<<<<<< HEAD
-	logutil.BgLogger().Info("privReloadEvent", zap.Bool("all", event.All), zap.Strings("userlist", event.UserList))
-	switch {
-	case !variable.AccelerateUserCreationUpdate.Load():
-=======
 	switch {
 	case !vardef.AccelerateUserCreationUpdate.Load():
->>>>>>> 453ccd73
 		err = h.UpdateAll()
 	case event.All:
 		err = h.UpdateAllActive()
