// Copyright 2015 PingCAP, Inc.
//
// Licensed under the Apache License, Version 2.0 (the "License");
// you may not use this file except in compliance with the License.
// You may obtain a copy of the License at
//
//     http://www.apache.org/licenses/LICENSE-2.0
//
// Unless required by applicable law or agreed to in writing, software
// distributed under the License is distributed on an "AS IS" BASIS,
// WITHOUT WARRANTIES OR CONDITIONS OF ANY KIND, either express or implied.
// See the License for the specific language governing permissions and
// limitations under the License.

package domain

import (
	"context"
	"fmt"
	"math"
	"math/rand"
	"sort"
	"strconv"
	"strings"
	"sync"
	"sync/atomic"
	"time"

	"github.com/ngaut/pools"
	"github.com/pingcap/errors"
	"github.com/pingcap/failpoint"
	"github.com/pingcap/kvproto/pkg/metapb"
	"github.com/pingcap/kvproto/pkg/pdpb"
	"github.com/pingcap/log"
	"github.com/pingcap/tidb/br/pkg/streamhelper"
	"github.com/pingcap/tidb/br/pkg/streamhelper/daemon"
	"github.com/pingcap/tidb/pkg/bindinfo"
	"github.com/pingcap/tidb/pkg/config"
	"github.com/pingcap/tidb/pkg/ddl"
	"github.com/pingcap/tidb/pkg/ddl/placement"
	"github.com/pingcap/tidb/pkg/ddl/schematracker"
	ddlutil "github.com/pingcap/tidb/pkg/ddl/util"
	"github.com/pingcap/tidb/pkg/disttask/framework/scheduler"
	"github.com/pingcap/tidb/pkg/disttask/framework/storage"
	"github.com/pingcap/tidb/pkg/disttask/framework/taskexecutor"
	"github.com/pingcap/tidb/pkg/domain/globalconfigsync"
	"github.com/pingcap/tidb/pkg/domain/infosync"
	"github.com/pingcap/tidb/pkg/domain/resourcegroup"
	"github.com/pingcap/tidb/pkg/errno"
	"github.com/pingcap/tidb/pkg/infoschema"
	infoschema_metrics "github.com/pingcap/tidb/pkg/infoschema/metrics"
	"github.com/pingcap/tidb/pkg/infoschema/perfschema"
	"github.com/pingcap/tidb/pkg/keyspace"
	"github.com/pingcap/tidb/pkg/kv"
	"github.com/pingcap/tidb/pkg/meta"
	"github.com/pingcap/tidb/pkg/meta/autoid"
	"github.com/pingcap/tidb/pkg/metrics"
	"github.com/pingcap/tidb/pkg/owner"
	"github.com/pingcap/tidb/pkg/parser"
	"github.com/pingcap/tidb/pkg/parser/ast"
	"github.com/pingcap/tidb/pkg/parser/model"
	"github.com/pingcap/tidb/pkg/parser/mysql"
	"github.com/pingcap/tidb/pkg/parser/terror"
	"github.com/pingcap/tidb/pkg/privilege/privileges"
	"github.com/pingcap/tidb/pkg/sessionctx"
	"github.com/pingcap/tidb/pkg/sessionctx/sessionstates"
	"github.com/pingcap/tidb/pkg/sessionctx/sysproctrack"
	"github.com/pingcap/tidb/pkg/sessionctx/variable"
	"github.com/pingcap/tidb/pkg/statistics/handle"
	statslogutil "github.com/pingcap/tidb/pkg/statistics/handle/logutil"
	"github.com/pingcap/tidb/pkg/store/helper"
	"github.com/pingcap/tidb/pkg/ttl/ttlworker"
	"github.com/pingcap/tidb/pkg/types"
	"github.com/pingcap/tidb/pkg/util"
	"github.com/pingcap/tidb/pkg/util/dbterror"
	disttaskutil "github.com/pingcap/tidb/pkg/util/disttask"
	"github.com/pingcap/tidb/pkg/util/domainutil"
	"github.com/pingcap/tidb/pkg/util/engine"
	"github.com/pingcap/tidb/pkg/util/etcd"
	"github.com/pingcap/tidb/pkg/util/expensivequery"
	"github.com/pingcap/tidb/pkg/util/gctuner"
	"github.com/pingcap/tidb/pkg/util/globalconn"
	"github.com/pingcap/tidb/pkg/util/intest"
	"github.com/pingcap/tidb/pkg/util/logutil"
	"github.com/pingcap/tidb/pkg/util/memory"
	"github.com/pingcap/tidb/pkg/util/memoryusagealarm"
	"github.com/pingcap/tidb/pkg/util/replayer"
	"github.com/pingcap/tidb/pkg/util/servermemorylimit"
	"github.com/pingcap/tidb/pkg/util/sqlkiller"
	"github.com/pingcap/tidb/pkg/util/syncutil"
	"github.com/tikv/client-go/v2/tikv"
	"github.com/tikv/client-go/v2/txnkv/transaction"
	pd "github.com/tikv/pd/client"
	pdhttp "github.com/tikv/pd/client/http"
	rmclient "github.com/tikv/pd/client/resource_group/controller"
	clientv3 "go.etcd.io/etcd/client/v3"
	"go.etcd.io/etcd/client/v3/concurrency"
	atomicutil "go.uber.org/atomic"
	"go.uber.org/zap"
	"google.golang.org/grpc"
	"google.golang.org/grpc/backoff"
	"google.golang.org/grpc/keepalive"
)

var (
	mdlCheckLookDuration = 50 * time.Millisecond

	// LoadSchemaDiffVersionGapThreshold is the threshold for version gap to reload domain by loading schema diffs
	LoadSchemaDiffVersionGapThreshold int64 = 100
)

const (
	indexUsageGCDuration = 30 * time.Minute
)

func init() {
	if intest.InTest {
		// In test we can set duration lower to make test faster.
		mdlCheckLookDuration = 2 * time.Millisecond
	}
}

// NewMockDomain is only used for test
func NewMockDomain() *Domain {
	do := &Domain{}
	do.infoCache = infoschema.NewCache(do, 1)
	do.infoCache.Insert(infoschema.MockInfoSchema(nil), 0)
	return do
}

// Domain represents a storage space. Different domains can use the same database name.
// Multiple domains can be used in parallel without synchronization.
type Domain struct {
	store           kv.Storage
	infoCache       *infoschema.InfoCache
	privHandle      *privileges.Handle
	bindHandle      atomic.Value
	statsHandle     atomic.Pointer[handle.Handle]
	statsLease      time.Duration
	ddl             ddl.DDL
	info            *infosync.InfoSyncer
	globalCfgSyncer *globalconfigsync.GlobalConfigSyncer
	m               syncutil.Mutex
	SchemaValidator SchemaValidator
	sysSessionPool  *sessionPool
	exit            chan struct{}
	// `etcdClient` must be used when keyspace is not set, or when the logic to each etcd path needs to be separated by keyspace.
	etcdClient *clientv3.Client
	// autoidClient is used when there are tables with AUTO_ID_CACHE=1, it is the client to the autoid service.
	autoidClient *autoid.ClientDiscover
	// `unprefixedEtcdCli` will never set the etcd namespace prefix by keyspace.
	// It is only used in storeMinStartTS and RemoveMinStartTS now.
	// It must be used when the etcd path isn't needed to separate by keyspace.
	// See keyspace RFC: https://github.com/pingcap/tidb/pull/39685
	unprefixedEtcdCli       *clientv3.Client
	sysVarCache             sysVarCache // replaces GlobalVariableCache
	slowQuery               *topNSlowQueries
	expensiveQueryHandle    *expensivequery.Handle
	memoryUsageAlarmHandle  *memoryusagealarm.Handle
	serverMemoryLimitHandle *servermemorylimit.Handle
	// TODO: use Run for each process in future pr
	wg                  *util.WaitGroupEnhancedWrapper
	statsUpdating       atomicutil.Int32
	cancelFns           []context.CancelFunc
	dumpFileGcChecker   *dumpFileGcChecker
	planReplayerHandle  *planReplayerHandle
	extractTaskHandle   *ExtractHandle
	expiredTimeStamp4PC struct {
		// let `expiredTimeStamp4PC` use its own lock to avoid any block across domain.Reload()
		// and compiler.Compile(), see issue https://github.com/pingcap/tidb/issues/45400
		sync.RWMutex
		expiredTimeStamp types.Time
	}

	logBackupAdvancer        *daemon.OwnerDaemon
	historicalStatsWorker    *HistoricalStatsWorker
	ttlJobManager            atomic.Pointer[ttlworker.JobManager]
	runawayManager           *resourcegroup.RunawayManager
	runawaySyncer            *runawaySyncer
	resourceGroupsController *rmclient.ResourceGroupsController

	serverID             uint64
	serverIDSession      *concurrency.Session
	isLostConnectionToPD atomicutil.Int32 // !0: true, 0: false.
	connIDAllocator      globalconn.Allocator

	onClose            func()
	sysExecutorFactory func(*Domain) (pools.Resource, error)

	sysProcesses SysProcesses

	mdlCheckTableInfo *mdlCheckTableInfo

	analyzeMu struct {
		sync.Mutex
		sctxs map[sessionctx.Context]bool
	}

	mdlCheckCh      chan struct{}
	stopAutoAnalyze atomicutil.Bool
}

type mdlCheckTableInfo struct {
	mu         sync.Mutex
	newestVer  int64
	jobsVerMap map[int64]int64
	jobsIDsMap map[int64]string
}

// InfoCache export for test.
func (do *Domain) InfoCache() *infoschema.InfoCache {
	return do.infoCache
}

// EtcdClient export for test.
func (do *Domain) EtcdClient() *clientv3.Client {
	return do.etcdClient
}

// loadInfoSchema loads infoschema at startTS.
// It returns:
// 1. the needed infoschema
// 2. cache hit indicator
// 3. currentSchemaVersion(before loading)
// 4. the changed table IDs if it is not full load
// 5. an error if any
func (do *Domain) loadInfoSchema(startTS uint64) (infoschema.InfoSchema, bool, int64, *transaction.RelatedSchemaChange, error) {
	beginTime := time.Now()
	defer func() {
		infoschema_metrics.LoadSchemaDurationTotal.Observe(time.Since(beginTime).Seconds())
	}()
	snapshot := do.store.GetSnapshot(kv.NewVersion(startTS))
	// Using the KV timeout read feature to address the issue of potential DDL lease expiration when
	// the meta region leader is slow.
	snapshot.SetOption(kv.TiKVClientReadTimeout, uint64(3000)) // 3000ms.
	m := meta.NewSnapshotMeta(snapshot)
	neededSchemaVersion, err := m.GetSchemaVersionWithNonEmptyDiff()
	if err != nil {
		return nil, false, 0, nil, err
	}
	// fetch the commit timestamp of the schema diff
	schemaTs, err := do.getTimestampForSchemaVersionWithNonEmptyDiff(m, neededSchemaVersion, startTS)
	if err != nil {
		logutil.BgLogger().Warn("failed to get schema version", zap.Error(err), zap.Int64("version", neededSchemaVersion))
		schemaTs = 0
	}

	if is := do.infoCache.GetByVersion(neededSchemaVersion); is != nil {
		isV2, raw := infoschema.IsV2(is)
		if isV2 {
			// Copy the infoschema V2 instance and update its ts.
			// For example, the DDL run 30 minutes ago, GC happened 10 minutes ago. If we use
			// that infoschema it would get error "GC life time is shorter than transaction
			// duration" when visiting TiKV.
			// So we keep updating the ts of the infoschema v2.
			is = raw.CloneAndUpdateTS(startTS)
		}

		// try to insert here as well to correct the schemaTs if previous is wrong
		// the insert method check if schemaTs is zero
		do.infoCache.Insert(is, schemaTs)

		enableV2 := variable.SchemaCacheSize.Load() > 0
		if enableV2 == isV2 {
			return is, true, 0, nil, nil
		}
	}

	currentSchemaVersion := int64(0)
	if oldInfoSchema := do.infoCache.GetLatest(); oldInfoSchema != nil {
		currentSchemaVersion = oldInfoSchema.SchemaMetaVersion()
	}

	// TODO: tryLoadSchemaDiffs has potential risks of failure. And it becomes worse in history reading cases.
	// It is only kept because there is no alternative diff/partial loading solution.
	// And it is only used to diff upgrading the current latest infoschema, if:
	// 1. Not first time bootstrap loading, which needs a full load.
	// 2. It is newer than the current one, so it will be "the current one" after this function call.
	// 3. There are less 100 diffs.
	// 4. No regenerated schema diff.
	startTime := time.Now()
	if currentSchemaVersion != 0 && neededSchemaVersion > currentSchemaVersion && neededSchemaVersion-currentSchemaVersion < LoadSchemaDiffVersionGapThreshold {
		is, relatedChanges, diffTypes, err := do.tryLoadSchemaDiffs(m, currentSchemaVersion, neededSchemaVersion, startTS)
		if err == nil {
			infoschema_metrics.LoadSchemaDurationLoadDiff.Observe(time.Since(startTime).Seconds())
			isV2, _ := infoschema.IsV2(is)
			do.infoCache.Insert(is, schemaTs)
<<<<<<< HEAD
			logutil.BgLogger().Info(fmt.Sprintf("diff load InfoSchema success, is:%p", is),
=======
			logutil.BgLogger().Info("diff load InfoSchema success",
				zap.Bool("isV2", isV2),
>>>>>>> a865c866
				zap.Int64("currentSchemaVersion", currentSchemaVersion),
				zap.Int64("neededSchemaVersion", neededSchemaVersion),
				zap.Duration("start time", time.Since(startTime)),
				zap.Int64("gotSchemaVersion", is.SchemaMetaVersion()),
				zap.Int64s("phyTblIDs", relatedChanges.PhyTblIDS),
				zap.Uint64s("actionTypes", relatedChanges.ActionTypes),
				zap.Strings("diffTypes", diffTypes))
			return is, false, currentSchemaVersion, relatedChanges, nil
		}
		// We can fall back to full load, don't need to return the error.
		logutil.BgLogger().Error("failed to load schema diff", zap.Error(err))
	}
	// full load.
	schemas, err := do.fetchAllSchemasWithTables(m)
	if err != nil {
		return nil, false, currentSchemaVersion, nil, err
	}

	policies, err := do.fetchPolicies(m)
	if err != nil {
		return nil, false, currentSchemaVersion, nil, err
	}

	resourceGroups, err := do.fetchResourceGroups(m)
	if err != nil {
		return nil, false, currentSchemaVersion, nil, err
	}
	newISBuilder, err := infoschema.NewBuilder(do, do.sysFacHack, do.infoCache.Data).InitWithDBInfos(schemas, policies, resourceGroups, neededSchemaVersion)
	if err != nil {
		return nil, false, currentSchemaVersion, nil, err
	}
	infoschema_metrics.LoadSchemaDurationLoadAll.Observe(time.Since(startTime).Seconds())
	logutil.BgLogger().Info("full load InfoSchema success",
		zap.Int64("currentSchemaVersion", currentSchemaVersion),
		zap.Int64("neededSchemaVersion", neededSchemaVersion),
		zap.Duration("start time", time.Since(startTime)))

	is := newISBuilder.Build(startTS)
	do.infoCache.Insert(is, schemaTs)
	return is, false, currentSchemaVersion, nil, nil
}

// Returns the timestamp of a schema version, which is the commit timestamp of the schema diff
func (do *Domain) getTimestampForSchemaVersionWithNonEmptyDiff(m *meta.Meta, version int64, startTS uint64) (uint64, error) {
	tikvStore, ok := do.Store().(helper.Storage)
	if ok {
		newHelper := helper.NewHelper(tikvStore)
		mvccResp, err := newHelper.GetMvccByEncodedKeyWithTS(m.EncodeSchemaDiffKey(version), startTS)
		if err != nil {
			return 0, err
		}
		if mvccResp == nil || mvccResp.Info == nil || len(mvccResp.Info.Writes) == 0 {
			return 0, errors.Errorf("There is no Write MVCC info for the schema version")
		}
		return mvccResp.Info.Writes[0].CommitTs, nil
	}
	return 0, errors.Errorf("cannot get store from domain")
}

func (do *Domain) sysFacHack() (pools.Resource, error) {
	// TODO: Here we create new sessions with sysFac in DDL,
	// which will use `do` as Domain instead of call `domap.Get`.
	// That's because `domap.Get` requires a lock, but before
	// we initialize Domain finish, we can't require that again.
	// After we remove the lazy logic of creating Domain, we
	// can simplify code here.
	return do.sysExecutorFactory(do)
}

func (*Domain) fetchPolicies(m *meta.Meta) ([]*model.PolicyInfo, error) {
	allPolicies, err := m.ListPolicies()
	if err != nil {
		return nil, err
	}
	return allPolicies, nil
}

func (*Domain) fetchResourceGroups(m *meta.Meta) ([]*model.ResourceGroupInfo, error) {
	allResourceGroups, err := m.ListResourceGroups()
	if err != nil {
		return nil, err
	}
	return allResourceGroups, nil
}

func (do *Domain) fetchAllSchemasWithTables(m *meta.Meta) ([]*model.DBInfo, error) {
	allSchemas, err := m.ListDatabases()
	if err != nil {
		return nil, err
	}
	splittedSchemas := do.splitForConcurrentFetch(allSchemas)
	doneCh := make(chan error, len(splittedSchemas))
	for _, schemas := range splittedSchemas {
		go do.fetchSchemasWithTables(schemas, m, doneCh)
	}
	for range splittedSchemas {
		err = <-doneCh
		if err != nil {
			return nil, err
		}
	}
	return allSchemas, nil
}

// fetchSchemaConcurrency controls the goroutines to load schemas, but more goroutines
// increase the memory usage when calling json.Unmarshal(), which would cause OOM,
// so we decrease the concurrency.
const fetchSchemaConcurrency = 1

func (*Domain) splitForConcurrentFetch(schemas []*model.DBInfo) [][]*model.DBInfo {
	groupSize := (len(schemas) + fetchSchemaConcurrency - 1) / fetchSchemaConcurrency
	splitted := make([][]*model.DBInfo, 0, fetchSchemaConcurrency)
	schemaCnt := len(schemas)
	for i := 0; i < schemaCnt; i += groupSize {
		end := i + groupSize
		if end > schemaCnt {
			end = schemaCnt
		}
		splitted = append(splitted, schemas[i:end])
	}
	return splitted
}

func (*Domain) fetchSchemasWithTables(schemas []*model.DBInfo, m *meta.Meta, done chan error) {
	for _, di := range schemas {
		if di.State != model.StatePublic {
			// schema is not public, can't be used outside.
			continue
		}
		tables, err := m.ListTables(di.ID)
		if err != nil {
			done <- err
			return
		}
		// If TreatOldVersionUTF8AsUTF8MB4 was enable, need to convert the old version schema UTF8 charset to UTF8MB4.
		if config.GetGlobalConfig().TreatOldVersionUTF8AsUTF8MB4 {
			for _, tbInfo := range tables {
				infoschema.ConvertOldVersionUTF8ToUTF8MB4IfNeed(tbInfo)
			}
		}
		di.Tables = make([]*model.TableInfo, 0, len(tables))
		for _, tbl := range tables {
			if tbl.State != model.StatePublic {
				// schema is not public, can't be used outside.
				continue
			}
			infoschema.ConvertCharsetCollateToLowerCaseIfNeed(tbl)
			// Check whether the table is in repair mode.
			if domainutil.RepairInfo.InRepairMode() && domainutil.RepairInfo.CheckAndFetchRepairedTable(di, tbl) {
				if tbl.State != model.StatePublic {
					// Do not load it because we are reparing the table and the table info could be `bad`
					// before repair is done.
					continue
				}
				// If the state is public, it means that the DDL job is done, but the table
				// haven't been deleted from the repair table list.
				// Since the repairment is done and table is visible, we should load it.
			}
			di.Tables = append(di.Tables, tbl)
		}
	}
	done <- nil
}

// tryLoadSchemaDiffs tries to only load latest schema changes.
// Return true if the schema is loaded successfully.
// Return false if the schema can not be loaded by schema diff, then we need to do full load.
// The second returned value is the delta updated table and partition IDs.
func (do *Domain) tryLoadSchemaDiffs(m *meta.Meta, usedVersion, newVersion int64, startTS uint64) (infoschema.InfoSchema, *transaction.RelatedSchemaChange, []string, error) {
	var diffs []*model.SchemaDiff
	for usedVersion < newVersion {
		usedVersion++
		diff, err := m.GetSchemaDiff(usedVersion)
		if err != nil {
			return nil, nil, nil, err
		}
		if diff == nil {
			// Empty diff means the txn of generating schema version is committed, but the txn of `runDDLJob` is not or fail.
			// It is safe to skip the empty diff because the infoschema is new enough and consistent.
			logutil.BgLogger().Info("diff load InfoSchema get empty schema diff", zap.Int64("version", usedVersion))
			do.infoCache.InsertEmptySchemaVersion(usedVersion)
			continue
		}
		diffs = append(diffs, diff)
	}
	builder, err := infoschema.NewBuilder(do, do.sysFacHack, do.infoCache.Data).InitWithOldInfoSchema(do.infoCache.GetLatest())
	if err != nil {
		return nil, nil, nil, errors.Trace(err)
	}
	builder.SetDeltaUpdateBundles()
	phyTblIDs := make([]int64, 0, len(diffs))
	actions := make([]uint64, 0, len(diffs))
	diffTypes := make([]string, 0, len(diffs))
	for _, diff := range diffs {
		if diff.RegenerateSchemaMap {
			do.infoCache.Data = infoschema.NewData()
			return nil, nil, nil, errors.Errorf("Meets a schema diff with RegenerateSchemaMap flag")
		}
		ids, err := builder.ApplyDiff(m, diff)
		if err != nil {
			return nil, nil, nil, err
		}
		if canSkipSchemaCheckerDDL(diff.Type) {
			continue
		}
		diffTypes = append(diffTypes, diff.Type.String())
		phyTblIDs = append(phyTblIDs, ids...)
		for i := 0; i < len(ids); i++ {
			actions = append(actions, uint64(diff.Type))
		}
	}

	is := builder.Build(startTS)
	relatedChange := transaction.RelatedSchemaChange{}
	relatedChange.PhyTblIDS = phyTblIDs
	relatedChange.ActionTypes = actions
	return is, &relatedChange, diffTypes, nil
}

func canSkipSchemaCheckerDDL(tp model.ActionType) bool {
	switch tp {
	case model.ActionUpdateTiFlashReplicaStatus, model.ActionSetTiFlashReplica:
		return true
	}
	return false
}

// InfoSchema gets the latest information schema from domain.
func (do *Domain) InfoSchema() infoschema.InfoSchema {
	return do.infoCache.GetLatest()
}

// GetSnapshotInfoSchema gets a snapshot information schema.
func (do *Domain) GetSnapshotInfoSchema(snapshotTS uint64) (infoschema.InfoSchema, error) {
	// if the snapshotTS is new enough, we can get infoschema directly through snapshotTS.
	if is := do.infoCache.GetBySnapshotTS(snapshotTS); is != nil {
		return is, nil
	}
	is, _, _, _, err := do.loadInfoSchema(snapshotTS)
	infoschema_metrics.LoadSchemaCounterSnapshot.Inc()
	return is, err
}

// GetSnapshotMeta gets a new snapshot meta at startTS.
func (do *Domain) GetSnapshotMeta(startTS uint64) (*meta.Meta, error) {
	snapshot := do.store.GetSnapshot(kv.NewVersion(startTS))
	return meta.NewSnapshotMeta(snapshot), nil
}

// ExpiredTimeStamp4PC gets expiredTimeStamp4PC from domain.
func (do *Domain) ExpiredTimeStamp4PC() types.Time {
	do.expiredTimeStamp4PC.RLock()
	defer do.expiredTimeStamp4PC.RUnlock()

	return do.expiredTimeStamp4PC.expiredTimeStamp
}

// SetExpiredTimeStamp4PC sets the expiredTimeStamp4PC from domain.
func (do *Domain) SetExpiredTimeStamp4PC(time types.Time) {
	do.expiredTimeStamp4PC.Lock()
	defer do.expiredTimeStamp4PC.Unlock()

	do.expiredTimeStamp4PC.expiredTimeStamp = time
}

// DDL gets DDL from domain.
func (do *Domain) DDL() ddl.DDL {
	return do.ddl
}

// SetDDL sets DDL to domain, it's only used in tests.
func (do *Domain) SetDDL(d ddl.DDL) {
	do.ddl = d
}

// InfoSyncer gets infoSyncer from domain.
func (do *Domain) InfoSyncer() *infosync.InfoSyncer {
	return do.info
}

// NotifyGlobalConfigChange notify global config syncer to store the global config into PD.
func (do *Domain) NotifyGlobalConfigChange(name, value string) {
	do.globalCfgSyncer.Notify(pd.GlobalConfigItem{Name: name, Value: value, EventType: pdpb.EventType_PUT})
}

// GetGlobalConfigSyncer exports for testing.
func (do *Domain) GetGlobalConfigSyncer() *globalconfigsync.GlobalConfigSyncer {
	return do.globalCfgSyncer
}

// Store gets KV store from domain.
func (do *Domain) Store() kv.Storage {
	return do.store
}

// GetScope gets the status variables scope.
func (*Domain) GetScope(string) variable.ScopeFlag {
	// Now domain status variables scope are all default scope.
	return variable.DefaultStatusVarScopeFlag
}

func getFlashbackStartTSFromErrorMsg(err error) uint64 {
	slices := strings.Split(err.Error(), "is in flashback progress, FlashbackStartTS is ")
	if len(slices) != 2 {
		return 0
	}
	version, err := strconv.ParseUint(slices[1], 10, 0)
	if err != nil {
		return 0
	}
	return version
}

// Reload reloads InfoSchema.
// It's public in order to do the test.
func (do *Domain) Reload() error {
	failpoint.Inject("ErrorMockReloadFailed", func(val failpoint.Value) {
		if val.(bool) {
			failpoint.Return(errors.New("mock reload failed"))
		}
	})

	// Lock here for only once at the same time.
	do.m.Lock()
	defer do.m.Unlock()

	startTime := time.Now()
	ver, err := do.store.CurrentVersion(kv.GlobalTxnScope)
	if err != nil {
		return err
	}

	version := ver.Ver
	is, hitCache, oldSchemaVersion, changes, err := do.loadInfoSchema(version)
	if err != nil {
		if version = getFlashbackStartTSFromErrorMsg(err); version != 0 {
			// use the latest available version to create domain
			version--
			is, hitCache, oldSchemaVersion, changes, err = do.loadInfoSchema(version)
		}
	}
	if err != nil {
		metrics.LoadSchemaCounter.WithLabelValues("failed").Inc()
		return err
	}
	metrics.LoadSchemaCounter.WithLabelValues("succ").Inc()

	// only update if it is not from cache
	if !hitCache {
		// loaded newer schema
		if oldSchemaVersion < is.SchemaMetaVersion() {
			// Update self schema version to etcd.
			err = do.ddl.SchemaSyncer().UpdateSelfVersion(context.Background(), 0, is.SchemaMetaVersion())
			if err != nil {
				logutil.BgLogger().Info("update self version failed",
					zap.Int64("oldSchemaVersion", oldSchemaVersion),
					zap.Int64("neededSchemaVersion", is.SchemaMetaVersion()), zap.Error(err))
			}
		}

		// it is full load
		if changes == nil {
			logutil.BgLogger().Info("full load and reset schema validator")
			do.SchemaValidator.Reset()
		}
	}

	// lease renew, so it must be executed despite it is cache or not
	do.SchemaValidator.Update(version, oldSchemaVersion, is.SchemaMetaVersion(), changes)
	lease := do.DDL().GetLease()
	sub := time.Since(startTime)
	// Reload interval is lease / 2, if load schema time elapses more than this interval,
	// some query maybe responded by ErrInfoSchemaExpired error.
	if sub > (lease/2) && lease > 0 {
		logutil.BgLogger().Warn("loading schema takes a long time", zap.Duration("take time", sub))
	}

	return nil
}

// LogSlowQuery keeps topN recent slow queries in domain.
func (do *Domain) LogSlowQuery(query *SlowQueryInfo) {
	do.slowQuery.mu.RLock()
	defer do.slowQuery.mu.RUnlock()
	if do.slowQuery.mu.closed {
		return
	}

	select {
	case do.slowQuery.ch <- query:
	default:
	}
}

// ShowSlowQuery returns the slow queries.
func (do *Domain) ShowSlowQuery(showSlow *ast.ShowSlow) []*SlowQueryInfo {
	msg := &showSlowMessage{
		request: showSlow,
	}
	msg.Add(1)
	do.slowQuery.msgCh <- msg
	msg.Wait()
	return msg.result
}

func (do *Domain) topNSlowQueryLoop() {
	defer util.Recover(metrics.LabelDomain, "topNSlowQueryLoop", nil, false)
	ticker := time.NewTicker(time.Minute * 10)
	defer func() {
		ticker.Stop()
		logutil.BgLogger().Info("topNSlowQueryLoop exited.")
	}()
	for {
		select {
		case now := <-ticker.C:
			do.slowQuery.RemoveExpired(now)
		case info, ok := <-do.slowQuery.ch:
			if !ok {
				return
			}
			do.slowQuery.Append(info)
		case msg := <-do.slowQuery.msgCh:
			req := msg.request
			switch req.Tp {
			case ast.ShowSlowTop:
				msg.result = do.slowQuery.QueryTop(int(req.Count), req.Kind)
			case ast.ShowSlowRecent:
				msg.result = do.slowQuery.QueryRecent(int(req.Count))
			default:
				msg.result = do.slowQuery.QueryAll()
			}
			msg.Done()
		}
	}
}

func (do *Domain) infoSyncerKeeper() {
	defer func() {
		logutil.BgLogger().Info("infoSyncerKeeper exited.")
	}()

	defer util.Recover(metrics.LabelDomain, "infoSyncerKeeper", nil, false)

	ticker := time.NewTicker(infosync.ReportInterval)
	defer ticker.Stop()
	for {
		select {
		case <-ticker.C:
			do.info.ReportMinStartTS(do.Store())
		case <-do.info.Done():
			logutil.BgLogger().Info("server info syncer need to restart")
			if err := do.info.Restart(context.Background()); err != nil {
				logutil.BgLogger().Error("server info syncer restart failed", zap.Error(err))
			} else {
				logutil.BgLogger().Info("server info syncer restarted")
			}
		case <-do.exit:
			return
		}
	}
}

func (do *Domain) globalConfigSyncerKeeper() {
	defer func() {
		logutil.BgLogger().Info("globalConfigSyncerKeeper exited.")
	}()

	defer util.Recover(metrics.LabelDomain, "globalConfigSyncerKeeper", nil, false)

	for {
		select {
		case entry := <-do.globalCfgSyncer.NotifyCh:
			err := do.globalCfgSyncer.StoreGlobalConfig(context.Background(), entry)
			if err != nil {
				logutil.BgLogger().Error("global config syncer store failed", zap.Error(err))
			}
		// TODO(crazycs520): Add owner to maintain global config is consistency with global variable.
		case <-do.exit:
			return
		}
	}
}

func (do *Domain) topologySyncerKeeper() {
	defer util.Recover(metrics.LabelDomain, "topologySyncerKeeper", nil, false)
	ticker := time.NewTicker(infosync.TopologyTimeToRefresh)
	defer func() {
		ticker.Stop()
		logutil.BgLogger().Info("topologySyncerKeeper exited.")
	}()

	for {
		select {
		case <-ticker.C:
			err := do.info.StoreTopologyInfo(context.Background())
			if err != nil {
				logutil.BgLogger().Error("refresh topology in loop failed", zap.Error(err))
			}
		case <-do.info.TopologyDone():
			logutil.BgLogger().Info("server topology syncer need to restart")
			if err := do.info.RestartTopology(context.Background()); err != nil {
				logutil.BgLogger().Error("server topology syncer restart failed", zap.Error(err))
			} else {
				logutil.BgLogger().Info("server topology syncer restarted")
			}
		case <-do.exit:
			return
		}
	}
}

func (do *Domain) refreshMDLCheckTableInfo() {
	se, err := do.sysSessionPool.Get()

	if err != nil {
		logutil.BgLogger().Warn("get system session failed", zap.Error(err))
		return
	}
	// Make sure the session is new.
	sctx := se.(sessionctx.Context)
	if _, err := sctx.GetSQLExecutor().ExecuteInternal(kv.WithInternalSourceType(context.Background(), kv.InternalTxnMeta), "rollback"); err != nil {
		se.Close()
		return
	}
	defer do.sysSessionPool.Put(se)
	exec := sctx.GetRestrictedSQLExecutor()
	domainSchemaVer := do.InfoSchema().SchemaMetaVersion()
	rows, _, err := exec.ExecRestrictedSQL(kv.WithInternalSourceType(context.Background(), kv.InternalTxnMeta), nil,
		fmt.Sprintf("select job_id, version, table_ids from mysql.tidb_mdl_info where version <= %d", domainSchemaVer))
	if err != nil {
		logutil.BgLogger().Warn("get mdl info from tidb_mdl_info failed", zap.Error(err))
		return
	}
	do.mdlCheckTableInfo.mu.Lock()
	defer do.mdlCheckTableInfo.mu.Unlock()

	do.mdlCheckTableInfo.newestVer = domainSchemaVer
	do.mdlCheckTableInfo.jobsVerMap = make(map[int64]int64, len(rows))
	do.mdlCheckTableInfo.jobsIDsMap = make(map[int64]string, len(rows))
	for i := 0; i < len(rows); i++ {
		do.mdlCheckTableInfo.jobsVerMap[rows[i].GetInt64(0)] = rows[i].GetInt64(1)
		do.mdlCheckTableInfo.jobsIDsMap[rows[i].GetInt64(0)] = rows[i].GetString(2)
	}
}

func (do *Domain) mdlCheckLoop() {
	ticker := time.Tick(mdlCheckLookDuration)
	var saveMaxSchemaVersion int64
	jobNeedToSync := false
	jobCache := make(map[int64]int64, 1000)

	for {
		// Wait for channels
		select {
		case <-do.mdlCheckCh:
		case <-ticker:
		case <-do.exit:
			return
		}

		if !variable.EnableMDL.Load() {
			continue
		}

		do.mdlCheckTableInfo.mu.Lock()
		maxVer := do.mdlCheckTableInfo.newestVer
		if maxVer > saveMaxSchemaVersion {
			saveMaxSchemaVersion = maxVer
		} else if !jobNeedToSync {
			// Schema doesn't change, and no job to check in the last run.
			do.mdlCheckTableInfo.mu.Unlock()
			continue
		}

		jobNeedToCheckCnt := len(do.mdlCheckTableInfo.jobsVerMap)
		if jobNeedToCheckCnt == 0 {
			jobNeedToSync = false
			do.mdlCheckTableInfo.mu.Unlock()
			continue
		}

		jobsVerMap := make(map[int64]int64, len(do.mdlCheckTableInfo.jobsVerMap))
		jobsIDsMap := make(map[int64]string, len(do.mdlCheckTableInfo.jobsIDsMap))
		for k, v := range do.mdlCheckTableInfo.jobsVerMap {
			jobsVerMap[k] = v
		}
		for k, v := range do.mdlCheckTableInfo.jobsIDsMap {
			jobsIDsMap[k] = v
		}
		do.mdlCheckTableInfo.mu.Unlock()

		jobNeedToSync = true

		sm := do.InfoSyncer().GetSessionManager()
		if sm == nil {
			logutil.BgLogger().Info("session manager is nil")
		} else {
			sm.CheckOldRunningTxn(jobsVerMap, jobsIDsMap)
		}

		if len(jobsVerMap) == jobNeedToCheckCnt {
			jobNeedToSync = false
		}

		// Try to gc jobCache.
		if len(jobCache) > 1000 {
			jobCache = make(map[int64]int64, 1000)
		}

		for jobID, ver := range jobsVerMap {
			if cver, ok := jobCache[jobID]; ok && cver >= ver {
				// Already update, skip it.
				continue
			}
			logutil.BgLogger().Info("mdl gets lock, update self version to owner", zap.Int64("jobID", jobID), zap.Int64("version", ver))
			err := do.ddl.SchemaSyncer().UpdateSelfVersion(context.Background(), jobID, ver)
			if err != nil {
				jobNeedToSync = true
				logutil.BgLogger().Warn("mdl gets lock, update self version to owner failed",
					zap.Int64("jobID", jobID), zap.Int64("version", ver), zap.Error(err))
			} else {
				jobCache[jobID] = ver
			}
		}
	}
}

func (do *Domain) loadSchemaInLoop(ctx context.Context, lease time.Duration) {
	defer util.Recover(metrics.LabelDomain, "loadSchemaInLoop", nil, true)
	// Lease renewal can run at any frequency.
	// Use lease/2 here as recommend by paper.
	ticker := time.NewTicker(lease / 2)
	defer func() {
		ticker.Stop()
		logutil.BgLogger().Info("loadSchemaInLoop exited.")
	}()
	syncer := do.ddl.SchemaSyncer()

	for {
		select {
		case <-ticker.C:
			err := do.Reload()
			if err != nil {
				logutil.BgLogger().Error("reload schema in loop failed", zap.Error(err))
			}
		case _, ok := <-syncer.GlobalVersionCh():
			err := do.Reload()
			if err != nil {
				logutil.BgLogger().Error("reload schema in loop failed", zap.Error(err))
			}
			if !ok {
				logutil.BgLogger().Warn("reload schema in loop, schema syncer need rewatch")
				// Make sure the rewatch doesn't affect load schema, so we watch the global schema version asynchronously.
				syncer.WatchGlobalSchemaVer(context.Background())
			}
		case <-syncer.Done():
			// The schema syncer stops, we need stop the schema validator to synchronize the schema version.
			logutil.BgLogger().Info("reload schema in loop, schema syncer need restart")
			// The etcd is responsible for schema synchronization, we should ensure there is at most two different schema version
			// in the TiDB cluster, to make the data/schema be consistent. If we lost connection/session to etcd, the cluster
			// will treats this TiDB as a down instance, and etcd will remove the key of `/tidb/ddl/all_schema_versions/tidb-id`.
			// Say the schema version now is 1, the owner is changing the schema version to 2, it will not wait for this down TiDB syncing the schema,
			// then continue to change the TiDB schema to version 3. Unfortunately, this down TiDB schema version will still be version 1.
			// And version 1 is not consistent to version 3. So we need to stop the schema validator to prohibit the DML executing.
			do.SchemaValidator.Stop()
			err := do.mustRestartSyncer(ctx)
			if err != nil {
				logutil.BgLogger().Error("reload schema in loop, schema syncer restart failed", zap.Error(err))
				break
			}
			// The schema maybe changed, must reload schema then the schema validator can restart.
			exitLoop := do.mustReload()
			// domain is closed.
			if exitLoop {
				logutil.BgLogger().Error("domain is closed, exit loadSchemaInLoop")
				return
			}
			do.SchemaValidator.Restart()
			logutil.BgLogger().Info("schema syncer restarted")
		case <-do.exit:
			return
		}
		do.refreshMDLCheckTableInfo()
		select {
		case do.mdlCheckCh <- struct{}{}:
		default:
		}
	}
}

// mustRestartSyncer tries to restart the SchemaSyncer.
// It returns until it's successful or the domain is stopped.
func (do *Domain) mustRestartSyncer(ctx context.Context) error {
	syncer := do.ddl.SchemaSyncer()

	for {
		err := syncer.Restart(ctx)
		if err == nil {
			return nil
		}
		// If the domain has stopped, we return an error immediately.
		if do.isClose() {
			return err
		}
		logutil.BgLogger().Error("restart the schema syncer failed", zap.Error(err))
		time.Sleep(time.Second)
	}
}

// mustReload tries to Reload the schema, it returns until it's successful or the domain is closed.
// it returns false when it is successful, returns true when the domain is closed.
func (do *Domain) mustReload() (exitLoop bool) {
	for {
		err := do.Reload()
		if err == nil {
			logutil.BgLogger().Info("mustReload succeed")
			return false
		}

		// If the domain is closed, we returns immediately.
		logutil.BgLogger().Info("reload the schema failed", zap.Error(err))
		if do.isClose() {
			return true
		}
		time.Sleep(200 * time.Millisecond)
	}
}

func (do *Domain) isClose() bool {
	select {
	case <-do.exit:
		logutil.BgLogger().Info("domain is closed")
		return true
	default:
	}
	return false
}

// Close closes the Domain and release its resource.
func (do *Domain) Close() {
	if do == nil {
		return
	}
	startTime := time.Now()
	if do.ddl != nil {
		terror.Log(do.ddl.Stop())
	}
	if do.info != nil {
		do.info.RemoveServerInfo()
		do.info.RemoveMinStartTS()
	}
	ttlJobManager := do.ttlJobManager.Load()
	if ttlJobManager != nil {
		logutil.BgLogger().Info("stopping ttlJobManager")
		ttlJobManager.Stop()
		err := ttlJobManager.WaitStopped(context.Background(), func() time.Duration {
			if intest.InTest {
				return 10 * time.Second
			}
			return 30 * time.Second
		}())
		if err != nil {
			logutil.BgLogger().Warn("fail to wait until the ttl job manager stop", zap.Error(err))
		} else {
			logutil.BgLogger().Info("ttlJobManager exited.")
		}
	}
	do.releaseServerID(context.Background())
	close(do.exit)
	if do.etcdClient != nil {
		terror.Log(errors.Trace(do.etcdClient.Close()))
	}
	if rm := do.RunawayManager(); rm != nil {
		rm.Stop()
	}

	if do.unprefixedEtcdCli != nil {
		terror.Log(errors.Trace(do.unprefixedEtcdCli.Close()))
	}

	do.slowQuery.Close()
	for _, f := range do.cancelFns {
		f()
	}
	do.wg.Wait()
	do.sysSessionPool.Close()
	variable.UnregisterStatistics(do.BindHandle())
	if do.onClose != nil {
		do.onClose()
	}
	gctuner.WaitMemoryLimitTunerExitInTest()
	close(do.mdlCheckCh)

	// close MockGlobalServerInfoManagerEntry in order to refresh mock server info.
	if intest.InTest {
		infosync.MockGlobalServerInfoManagerEntry.Close()
	}
	if handle := do.statsHandle.Load(); handle != nil {
		handle.Close()
	}

	logutil.BgLogger().Info("domain closed", zap.Duration("take time", time.Since(startTime)))
}

const resourceIdleTimeout = 3 * time.Minute // resources in the ResourcePool will be recycled after idleTimeout

// NewDomain creates a new domain. Should not create multiple domains for the same store.
func NewDomain(store kv.Storage, ddlLease time.Duration, statsLease time.Duration, dumpFileGcLease time.Duration, factory pools.Factory) *Domain {
	capacity := 200 // capacity of the sysSessionPool size
	do := &Domain{
		store:             store,
		exit:              make(chan struct{}),
		sysSessionPool:    newSessionPool(capacity, factory),
		statsLease:        statsLease,
		slowQuery:         newTopNSlowQueries(config.GetGlobalConfig().InMemSlowQueryTopNNum, time.Hour*24*7, config.GetGlobalConfig().InMemSlowQueryRecentNum),
		dumpFileGcChecker: &dumpFileGcChecker{gcLease: dumpFileGcLease, paths: []string{replayer.GetPlanReplayerDirName(), GetOptimizerTraceDirName(), GetExtractTaskDirName()}},
		mdlCheckTableInfo: &mdlCheckTableInfo{
			mu:         sync.Mutex{},
			jobsVerMap: make(map[int64]int64),
			jobsIDsMap: make(map[int64]string),
		},
		mdlCheckCh: make(chan struct{}),
	}

	do.infoCache = infoschema.NewCache(do, int(variable.SchemaVersionCacheLimit.Load()))
	do.stopAutoAnalyze.Store(false)
	do.wg = util.NewWaitGroupEnhancedWrapper("domain", do.exit, config.GetGlobalConfig().TiDBEnableExitCheck)
	do.SchemaValidator = NewSchemaValidator(ddlLease, do)
	do.expensiveQueryHandle = expensivequery.NewExpensiveQueryHandle(do.exit)
	do.memoryUsageAlarmHandle = memoryusagealarm.NewMemoryUsageAlarmHandle(do.exit)
	do.serverMemoryLimitHandle = servermemorylimit.NewServerMemoryLimitHandle(do.exit)
	do.sysProcesses = SysProcesses{mu: &sync.RWMutex{}, procMap: make(map[uint64]sysproctrack.TrackProc)}
	do.initDomainSysVars()
	do.expiredTimeStamp4PC.expiredTimeStamp = types.NewTime(types.ZeroCoreTime, mysql.TypeTimestamp, types.DefaultFsp)
	return do
}

const serverIDForStandalone = 1 // serverID for standalone deployment.

func newEtcdCli(addrs []string, ebd kv.EtcdBackend) (*clientv3.Client, error) {
	cfg := config.GetGlobalConfig()
	etcdLogCfg := zap.NewProductionConfig()
	etcdLogCfg.Level = zap.NewAtomicLevelAt(zap.ErrorLevel)
	backoffCfg := backoff.DefaultConfig
	backoffCfg.MaxDelay = 3 * time.Second
	cli, err := clientv3.New(clientv3.Config{
		LogConfig:        &etcdLogCfg,
		Endpoints:        addrs,
		AutoSyncInterval: 30 * time.Second,
		DialTimeout:      5 * time.Second,
		DialOptions: []grpc.DialOption{
			grpc.WithConnectParams(grpc.ConnectParams{
				Backoff: backoffCfg,
			}),
			grpc.WithKeepaliveParams(keepalive.ClientParameters{
				Time:    time.Duration(cfg.TiKVClient.GrpcKeepAliveTime) * time.Second,
				Timeout: time.Duration(cfg.TiKVClient.GrpcKeepAliveTimeout) * time.Second,
			}),
		},
		TLS: ebd.TLSConfig(),
	})
	return cli, err
}

// Init initializes a domain.
func (do *Domain) Init(
	ddlLease time.Duration,
	sysExecutorFactory func(*Domain) (pools.Resource, error),
	ddlInjector func(ddl.DDL) *schematracker.Checker,
) error {
	do.sysExecutorFactory = sysExecutorFactory
	perfschema.Init()
	if ebd, ok := do.store.(kv.EtcdBackend); ok {
		var addrs []string
		var err error
		if addrs, err = ebd.EtcdAddrs(); err != nil {
			return err
		}
		if addrs != nil {
			cli, err := newEtcdCli(addrs, ebd)
			if err != nil {
				return errors.Trace(err)
			}

			etcd.SetEtcdCliByNamespace(cli, keyspace.MakeKeyspaceEtcdNamespace(do.store.GetCodec()))

			do.etcdClient = cli

			do.autoidClient = autoid.NewClientDiscover(cli)

			unprefixedEtcdCli, err := newEtcdCli(addrs, ebd)
			if err != nil {
				return errors.Trace(err)
			}
			do.unprefixedEtcdCli = unprefixedEtcdCli
		}
	}

	// TODO: Here we create new sessions with sysFac in DDL,
	// which will use `do` as Domain instead of call `domap.Get`.
	// That's because `domap.Get` requires a lock, but before
	// we initialize Domain finish, we can't require that again.
	// After we remove the lazy logic of creating Domain, we
	// can simplify code here.
	sysFac := func() (pools.Resource, error) {
		return sysExecutorFactory(do)
	}
	sysCtxPool := pools.NewResourcePool(sysFac, 512, 512, resourceIdleTimeout)
	ctx, cancelFunc := context.WithCancel(context.Background())
	do.cancelFns = append(do.cancelFns, cancelFunc)
	var callback ddl.Callback
	newCallbackFunc, err := ddl.GetCustomizedHook("default_hook")
	if err != nil {
		return errors.Trace(err)
	}
	callback = newCallbackFunc(do)
	d := do.ddl
	do.ddl = ddl.NewDDL(
		ctx,
		ddl.WithEtcdClient(do.etcdClient),
		ddl.WithStore(do.store),
		ddl.WithAutoIDClient(do.autoidClient),
		ddl.WithInfoCache(do.infoCache),
		ddl.WithHook(callback),
		ddl.WithLease(ddlLease),
	)

	failpoint.Inject("MockReplaceDDL", func(val failpoint.Value) {
		if val.(bool) {
			do.ddl = d
		}
	})
	if ddlInjector != nil {
		checker := ddlInjector(do.ddl)
		checker.CreateTestDB(nil)
		do.ddl = checker
	}

	// step 1: prepare the info/schema syncer which domain reload needed.
	pdCli, pdHTTPCli := do.GetPDClient(), do.GetPDHTTPClient()
	skipRegisterToDashboard := config.GetGlobalConfig().SkipRegisterToDashboard
	do.info, err = infosync.GlobalInfoSyncerInit(ctx, do.ddl.GetID(), do.ServerID,
		do.etcdClient, do.unprefixedEtcdCli, pdCli, pdHTTPCli,
		do.Store().GetCodec(), skipRegisterToDashboard)
	if err != nil {
		return err
	}
	do.globalCfgSyncer = globalconfigsync.NewGlobalConfigSyncer(pdCli)
	err = do.ddl.SchemaSyncer().Init(ctx)
	if err != nil {
		return err
	}

	// step 2: initialize the global kill, which depends on `globalInfoSyncer`.`
	if config.GetGlobalConfig().EnableGlobalKill {
		do.connIDAllocator = globalconn.NewGlobalAllocator(do.ServerID, config.GetGlobalConfig().Enable32BitsConnectionID)

		if do.etcdClient != nil {
			err := do.acquireServerID(ctx)
			if err != nil {
				logutil.BgLogger().Error("acquire serverID failed", zap.Error(err))
				do.isLostConnectionToPD.Store(1) // will retry in `do.serverIDKeeper`
			} else {
				if err := do.info.StoreServerInfo(context.Background()); err != nil {
					return errors.Trace(err)
				}
				do.isLostConnectionToPD.Store(0)
			}

			do.wg.Add(1)
			go do.serverIDKeeper()
		} else {
			// set serverID for standalone deployment to enable 'KILL'.
			atomic.StoreUint64(&do.serverID, serverIDForStandalone)
		}
	} else {
		do.connIDAllocator = globalconn.NewSimpleAllocator()
	}

	// should put `initResourceGroupsController` after fetching server ID
	err = do.initResourceGroupsController(ctx, pdCli, do.ServerID())
	if err != nil {
		return err
	}

	startReloadTime := time.Now()
	// step 3: domain reload the infoSchema.
	err = do.Reload()
	if err != nil {
		return err
	}

	// step 4: start the ddl after the domain reload, avoiding some internal sql running before infoSchema construction.
	err = do.ddl.Start(sysCtxPool)
	if err != nil {
		return err
	}

	// Only when the store is local that the lease value is 0.
	// If the store is local, it doesn't need loadSchemaInLoop.
	if ddlLease > 0 {
		sub := time.Since(startReloadTime)
		// The reload(in step 2) operation takes more than ddlLease and a new reload operation was not performed,
		// the next query will respond by ErrInfoSchemaExpired error. So we do a new reload to update schemaValidator.latestSchemaExpire.
		if sub > (ddlLease / 2) {
			logutil.BgLogger().Warn("loading schema and starting ddl take a long time, we do a new reload", zap.Duration("take time", sub))
			err = do.Reload()
			if err != nil {
				return err
			}
		}

		// Local store needs to get the change information for every DDL state in each session.
		do.wg.Run(func() {
			do.loadSchemaInLoop(ctx, ddlLease)
		}, "loadSchemaInLoop")
	}
	do.wg.Run(do.mdlCheckLoop, "mdlCheckLoop")
	do.wg.Run(do.topNSlowQueryLoop, "topNSlowQueryLoop")
	do.wg.Run(do.infoSyncerKeeper, "infoSyncerKeeper")
	do.wg.Run(do.globalConfigSyncerKeeper, "globalConfigSyncerKeeper")
	do.wg.Run(do.runawayStartLoop, "runawayStartLoop")
	do.wg.Run(do.requestUnitsWriterLoop, "requestUnitsWriterLoop")
	if !skipRegisterToDashboard {
		do.wg.Run(do.topologySyncerKeeper, "topologySyncerKeeper")
	}
	if pdCli != nil {
		do.wg.Run(func() {
			do.closestReplicaReadCheckLoop(ctx, pdCli)
		}, "closestReplicaReadCheckLoop")
	}

	err = do.initLogBackup(ctx, pdCli)
	if err != nil {
		return err
	}

	return nil
}

// InitInfo4Test init infosync for distributed execution test.
func (do *Domain) InitInfo4Test() {
	infosync.MockGlobalServerInfoManagerEntry.Add(do.ddl.GetID(), do.ServerID)
}

// SetOnClose used to set do.onClose func.
func (do *Domain) SetOnClose(onClose func()) {
	do.onClose = onClose
}

func (do *Domain) initLogBackup(ctx context.Context, pdClient pd.Client) error {
	cfg := config.GetGlobalConfig()
	if pdClient == nil || do.etcdClient == nil {
		log.Warn("pd / etcd client not provided, won't begin Advancer.")
		return nil
	}
	tikvStore, ok := do.Store().(tikv.Storage)
	if !ok {
		log.Warn("non tikv store, stop begin Advancer.")
		return nil
	}
	env, err := streamhelper.TiDBEnv(tikvStore, pdClient, do.etcdClient, cfg)
	if err != nil {
		return err
	}
	adv := streamhelper.NewCheckpointAdvancer(env)
	do.logBackupAdvancer = daemon.New(adv, streamhelper.OwnerManagerForLogBackup(ctx, do.etcdClient), adv.Config().TickDuration)
	loop, err := do.logBackupAdvancer.Begin(ctx)
	if err != nil {
		return err
	}
	do.wg.Run(loop, "logBackupAdvancer")
	return nil
}

// when tidb_replica_read = 'closest-adaptive', check tidb and tikv's zone label matches.
// if not match, disable replica_read to avoid uneven read traffic distribution.
func (do *Domain) closestReplicaReadCheckLoop(ctx context.Context, pdClient pd.Client) {
	defer util.Recover(metrics.LabelDomain, "closestReplicaReadCheckLoop", nil, false)

	// trigger check once instantly.
	if err := do.checkReplicaRead(ctx, pdClient); err != nil {
		logutil.BgLogger().Warn("refresh replicaRead flag failed", zap.Error(err))
	}

	ticker := time.NewTicker(time.Minute)
	defer func() {
		ticker.Stop()
		logutil.BgLogger().Info("closestReplicaReadCheckLoop exited.")
	}()
	for {
		select {
		case <-ctx.Done():
			return
		case <-ticker.C:
			if err := do.checkReplicaRead(ctx, pdClient); err != nil {
				logutil.BgLogger().Warn("refresh replicaRead flag failed", zap.Error(err))
			}
		}
	}
}

// Periodically check and update the replica-read status when `tidb_replica_read` is set to "closest-adaptive"
// We disable "closest-adaptive" in following conditions to ensure the read traffic is evenly distributed across
// all AZs:
// - There are no TiKV servers in the AZ of this tidb instance
// - The AZ if this tidb contains more tidb than other AZ and this tidb's id is the bigger one.
func (do *Domain) checkReplicaRead(ctx context.Context, pdClient pd.Client) error {
	do.sysVarCache.RLock()
	replicaRead := do.sysVarCache.global[variable.TiDBReplicaRead]
	do.sysVarCache.RUnlock()

	if !strings.EqualFold(replicaRead, "closest-adaptive") {
		logutil.BgLogger().Debug("closest replica read is not enabled, skip check!", zap.String("mode", replicaRead))
		return nil
	}

	serverInfo, err := infosync.GetServerInfo()
	if err != nil {
		return err
	}
	zone := ""
	for k, v := range serverInfo.Labels {
		if k == placement.DCLabelKey && v != "" {
			zone = v
			break
		}
	}
	if zone == "" {
		logutil.BgLogger().Debug("server contains no 'zone' label, disable closest replica read", zap.Any("labels", serverInfo.Labels))
		variable.SetEnableAdaptiveReplicaRead(false)
		return nil
	}

	stores, err := pdClient.GetAllStores(ctx, pd.WithExcludeTombstone())
	if err != nil {
		return err
	}

	storeZones := make(map[string]int)
	for _, s := range stores {
		// skip tumbstone stores or tiflash
		if s.NodeState == metapb.NodeState_Removing || s.NodeState == metapb.NodeState_Removed || engine.IsTiFlash(s) {
			continue
		}
		for _, label := range s.Labels {
			if label.Key == placement.DCLabelKey && label.Value != "" {
				storeZones[label.Value] = 0
				break
			}
		}
	}

	// no stores in this AZ
	if _, ok := storeZones[zone]; !ok {
		variable.SetEnableAdaptiveReplicaRead(false)
		return nil
	}

	servers, err := infosync.GetAllServerInfo(ctx)
	if err != nil {
		return err
	}
	svrIDsInThisZone := make([]string, 0)
	for _, s := range servers {
		if v, ok := s.Labels[placement.DCLabelKey]; ok && v != "" {
			if _, ok := storeZones[v]; ok {
				storeZones[v]++
				if v == zone {
					svrIDsInThisZone = append(svrIDsInThisZone, s.ID)
				}
			}
		}
	}
	enabledCount := math.MaxInt
	for _, count := range storeZones {
		if count < enabledCount {
			enabledCount = count
		}
	}
	// sort tidb in the same AZ by ID and disable the tidb with bigger ID
	// because ID is unchangeable, so this is a simple and stable algorithm to select
	// some instances across all tidb servers.
	if enabledCount < len(svrIDsInThisZone) {
		sort.Slice(svrIDsInThisZone, func(i, j int) bool {
			return strings.Compare(svrIDsInThisZone[i], svrIDsInThisZone[j]) < 0
		})
	}
	enabled := true
	for _, s := range svrIDsInThisZone[enabledCount:] {
		if s == serverInfo.ID {
			enabled = false
			break
		}
	}

	if variable.SetEnableAdaptiveReplicaRead(enabled) {
		logutil.BgLogger().Info("tidb server adaptive closest replica read is changed", zap.Bool("enable", enabled))
	}
	return nil
}

// InitDistTaskLoop initializes the distributed task framework.
func (do *Domain) InitDistTaskLoop() error {
	ctx := kv.WithInternalSourceType(context.Background(), kv.InternalDistTask)
	failpoint.Inject("MockDisableDistTask", func(val failpoint.Value) {
		if val.(bool) {
			failpoint.Return(nil)
		}
	})

	taskManager := storage.NewTaskManager(do.sysSessionPool)
	var serverID string
	if intest.InTest {
		do.InitInfo4Test()
		serverID = disttaskutil.GenerateSubtaskExecID4Test(do.ddl.GetID())
	} else {
		serverID = disttaskutil.GenerateSubtaskExecID(ctx, do.ddl.GetID())
	}

	if serverID == "" {
		errMsg := fmt.Sprintf("TiDB node ID( = %s ) not found in available TiDB nodes list", do.ddl.GetID())
		return errors.New(errMsg)
	}
	managerCtx, cancel := context.WithCancel(ctx)
	do.cancelFns = append(do.cancelFns, cancel)
	executorManager, err := taskexecutor.NewManager(managerCtx, serverID, taskManager)
	if err != nil {
		return err
	}

	storage.SetTaskManager(taskManager)
	if err = executorManager.InitMeta(); err != nil {
		// executor manager loop will try to recover meta repeatedly, so we can
		// just log the error here.
		logutil.BgLogger().Warn("init task executor manager meta failed", zap.Error(err))
	}
	do.wg.Run(func() {
		defer func() {
			storage.SetTaskManager(nil)
		}()
		do.distTaskFrameworkLoop(ctx, taskManager, executorManager, serverID)
	}, "distTaskFrameworkLoop")
	return nil
}

func (do *Domain) distTaskFrameworkLoop(ctx context.Context, taskManager *storage.TaskManager, executorManager *taskexecutor.Manager, serverID string) {
	err := executorManager.Start()
	if err != nil {
		logutil.BgLogger().Error("dist task executor manager start failed", zap.Error(err))
		return
	}
	logutil.BgLogger().Info("dist task executor manager started")
	defer func() {
		logutil.BgLogger().Info("stopping dist task executor manager")
		executorManager.Stop()
		logutil.BgLogger().Info("dist task executor manager stopped")
	}()

	var schedulerManager *scheduler.Manager
	startSchedulerMgrIfNeeded := func() {
		if schedulerManager != nil && schedulerManager.Initialized() {
			return
		}
		schedulerManager = scheduler.NewManager(ctx, taskManager, serverID)
		schedulerManager.Start()
	}
	stopSchedulerMgrIfNeeded := func() {
		if schedulerManager != nil && schedulerManager.Initialized() {
			logutil.BgLogger().Info("stopping dist task scheduler manager because the current node is not DDL owner anymore", zap.String("id", do.ddl.GetID()))
			schedulerManager.Stop()
			logutil.BgLogger().Info("dist task scheduler manager stopped", zap.String("id", do.ddl.GetID()))
		}
	}

	ticker := time.NewTicker(time.Second)
	for {
		select {
		case <-do.exit:
			stopSchedulerMgrIfNeeded()
			return
		case <-ticker.C:
			if do.ddl.OwnerManager().IsOwner() {
				startSchedulerMgrIfNeeded()
			} else {
				stopSchedulerMgrIfNeeded()
			}
		}
	}
}

type sessionPool struct {
	resources chan pools.Resource
	factory   pools.Factory
	mu        struct {
		sync.RWMutex
		closed bool
	}
}

func newSessionPool(capacity int, factory pools.Factory) *sessionPool {
	return &sessionPool{
		resources: make(chan pools.Resource, capacity),
		factory:   factory,
	}
}

func (p *sessionPool) Get() (resource pools.Resource, err error) {
	var ok bool
	select {
	case resource, ok = <-p.resources:
		if !ok {
			err = errors.New("session pool closed")
		}
	default:
		resource, err = p.factory()
	}

	// Put the internal session to the map of SessionManager
	failpoint.Inject("mockSessionPoolReturnError", func() {
		err = errors.New("mockSessionPoolReturnError")
	})

	if nil == err {
		_, ok = resource.(sessionctx.Context)
		intest.Assert(ok)
		infosync.StoreInternalSession(resource)
	}

	return
}

func (p *sessionPool) Put(resource pools.Resource) {
	_, ok := resource.(sessionctx.Context)
	intest.Assert(ok)

	p.mu.RLock()
	defer p.mu.RUnlock()
	// Delete the internal session to the map of SessionManager
	infosync.DeleteInternalSession(resource)
	if p.mu.closed {
		resource.Close()
		return
	}

	select {
	case p.resources <- resource:
	default:
		resource.Close()
	}
}

func (p *sessionPool) Close() {
	p.mu.Lock()
	if p.mu.closed {
		p.mu.Unlock()
		return
	}
	p.mu.closed = true
	close(p.resources)
	p.mu.Unlock()

	for r := range p.resources {
		r.Close()
	}
}

// SysSessionPool returns the system session pool.
func (do *Domain) SysSessionPool() *sessionPool {
	return do.sysSessionPool
}

// SysProcTracker returns the system processes tracker.
func (do *Domain) SysProcTracker() sysproctrack.Tracker {
	return &do.sysProcesses
}

// GetEtcdClient returns the etcd client.
func (do *Domain) GetEtcdClient() *clientv3.Client {
	return do.etcdClient
}

// AutoIDClient returns the autoid client.
func (do *Domain) AutoIDClient() *autoid.ClientDiscover {
	return do.autoidClient
}

// GetPDClient returns the PD client.
func (do *Domain) GetPDClient() pd.Client {
	if store, ok := do.store.(kv.StorageWithPD); ok {
		return store.GetPDClient()
	}
	return nil
}

// GetPDHTTPClient returns the PD HTTP client.
func (do *Domain) GetPDHTTPClient() pdhttp.Client {
	if store, ok := do.store.(kv.StorageWithPD); ok {
		return store.GetPDHTTPClient()
	}
	return nil
}

// LoadPrivilegeLoop create a goroutine loads privilege tables in a loop, it
// should be called only once in BootstrapSession.
func (do *Domain) LoadPrivilegeLoop(sctx sessionctx.Context) error {
	ctx := kv.WithInternalSourceType(context.Background(), kv.InternalTxnPrivilege)
	sctx.GetSessionVars().InRestrictedSQL = true
	_, err := sctx.GetSQLExecutor().ExecuteInternal(ctx, "set @@autocommit = 1")
	if err != nil {
		return err
	}
	do.privHandle = privileges.NewHandle()
	err = do.privHandle.Update(sctx)
	if err != nil {
		return err
	}

	var watchCh clientv3.WatchChan
	duration := 5 * time.Minute
	if do.etcdClient != nil {
		watchCh = do.etcdClient.Watch(context.Background(), privilegeKey)
		duration = 10 * time.Minute
	}

	do.wg.Run(func() {
		defer func() {
			logutil.BgLogger().Info("loadPrivilegeInLoop exited.")
		}()
		defer util.Recover(metrics.LabelDomain, "loadPrivilegeInLoop", nil, false)

		var count int
		for {
			ok := true
			select {
			case <-do.exit:
				return
			case _, ok = <-watchCh:
			case <-time.After(duration):
			}
			if !ok {
				logutil.BgLogger().Error("load privilege loop watch channel closed")
				watchCh = do.etcdClient.Watch(context.Background(), privilegeKey)
				count++
				if count > 10 {
					time.Sleep(time.Duration(count) * time.Second)
				}
				continue
			}

			count = 0
			err := do.privHandle.Update(sctx)
			metrics.LoadPrivilegeCounter.WithLabelValues(metrics.RetLabel(err)).Inc()
			if err != nil {
				logutil.BgLogger().Error("load privilege failed", zap.Error(err))
			}
		}
	}, "loadPrivilegeInLoop")
	return nil
}

// LoadSysVarCacheLoop create a goroutine loads sysvar cache in a loop,
// it should be called only once in BootstrapSession.
func (do *Domain) LoadSysVarCacheLoop(ctx sessionctx.Context) error {
	ctx.GetSessionVars().InRestrictedSQL = true
	err := do.rebuildSysVarCache(ctx)
	if err != nil {
		return err
	}
	var watchCh clientv3.WatchChan
	duration := 30 * time.Second
	if do.etcdClient != nil {
		watchCh = do.etcdClient.Watch(context.Background(), sysVarCacheKey)
	}

	do.wg.Run(func() {
		defer func() {
			logutil.BgLogger().Info("LoadSysVarCacheLoop exited.")
		}()
		defer util.Recover(metrics.LabelDomain, "LoadSysVarCacheLoop", nil, false)

		var count int
		for {
			ok := true
			select {
			case <-do.exit:
				return
			case _, ok = <-watchCh:
			case <-time.After(duration):
			}

			failpoint.Inject("skipLoadSysVarCacheLoop", func(val failpoint.Value) {
				// In some pkg integration test, there are many testSuite, and each testSuite has separate storage and
				// `LoadSysVarCacheLoop` background goroutine. Then each testSuite `RebuildSysVarCache` from it's
				// own storage.
				// Each testSuit will also call `checkEnableServerGlobalVar` to update some local variables.
				// That's the problem, each testSuit use different storage to update some same local variables.
				// So just skip `RebuildSysVarCache` in some integration testing.
				if val.(bool) {
					failpoint.Continue()
				}
			})

			if !ok {
				logutil.BgLogger().Error("LoadSysVarCacheLoop loop watch channel closed")
				watchCh = do.etcdClient.Watch(context.Background(), sysVarCacheKey)
				count++
				if count > 10 {
					time.Sleep(time.Duration(count) * time.Second)
				}
				continue
			}
			count = 0
			logutil.BgLogger().Debug("Rebuilding sysvar cache from etcd watch event.")
			err := do.rebuildSysVarCache(ctx)
			metrics.LoadSysVarCacheCounter.WithLabelValues(metrics.RetLabel(err)).Inc()
			if err != nil {
				logutil.BgLogger().Error("LoadSysVarCacheLoop failed", zap.Error(err))
			}
		}
	}, "LoadSysVarCacheLoop")
	return nil
}

// WatchTiFlashComputeNodeChange create a routine to watch if the topology of tiflash_compute node is changed.
// TODO: tiflashComputeNodeKey is not put to etcd yet(finish this when AutoScaler is done)
//
//	store cache will only be invalidated every n seconds.
func (do *Domain) WatchTiFlashComputeNodeChange() error {
	var watchCh clientv3.WatchChan
	if do.etcdClient != nil {
		watchCh = do.etcdClient.Watch(context.Background(), tiflashComputeNodeKey)
	}
	duration := 10 * time.Second
	do.wg.Run(func() {
		defer func() {
			logutil.BgLogger().Info("WatchTiFlashComputeNodeChange exit")
		}()
		defer util.Recover(metrics.LabelDomain, "WatchTiFlashComputeNodeChange", nil, false)

		var count int
		var logCount int
		for {
			ok := true
			var watched bool
			select {
			case <-do.exit:
				return
			case _, ok = <-watchCh:
				watched = true
			case <-time.After(duration):
			}
			if !ok {
				logutil.BgLogger().Error("WatchTiFlashComputeNodeChange watch channel closed")
				watchCh = do.etcdClient.Watch(context.Background(), tiflashComputeNodeKey)
				count++
				if count > 10 {
					time.Sleep(time.Duration(count) * time.Second)
				}
				continue
			}
			count = 0
			switch s := do.store.(type) {
			case tikv.Storage:
				logCount++
				s.GetRegionCache().InvalidateTiFlashComputeStores()
				if logCount == 6 {
					// Print log every 6*duration seconds.
					logutil.BgLogger().Debug("tiflash_compute store cache invalied, will update next query", zap.Bool("watched", watched))
					logCount = 0
				}
			default:
				logutil.BgLogger().Debug("No need to watch tiflash_compute store cache for non-tikv store")
				return
			}
		}
	}, "WatchTiFlashComputeNodeChange")
	return nil
}

// PrivilegeHandle returns the MySQLPrivilege.
func (do *Domain) PrivilegeHandle() *privileges.Handle {
	return do.privHandle
}

// BindHandle returns domain's bindHandle.
func (do *Domain) BindHandle() bindinfo.GlobalBindingHandle {
	v := do.bindHandle.Load()
	if v == nil {
		return nil
	}
	return v.(bindinfo.GlobalBindingHandle)
}

// LoadBindInfoLoop create a goroutine loads BindInfo in a loop, it should
// be called only once in BootstrapSession.
func (do *Domain) LoadBindInfoLoop(ctxForHandle sessionctx.Context, ctxForEvolve sessionctx.Context) error {
	ctxForHandle.GetSessionVars().InRestrictedSQL = true
	ctxForEvolve.GetSessionVars().InRestrictedSQL = true
	if !do.bindHandle.CompareAndSwap(nil, bindinfo.NewGlobalBindingHandle(do.sysSessionPool)) {
		do.BindHandle().Reset()
	}

	err := do.BindHandle().LoadFromStorageToCache(true)
	if err != nil || bindinfo.Lease == 0 {
		return err
	}

	owner := do.newOwnerManager(bindinfo.Prompt, bindinfo.OwnerKey)
	do.globalBindHandleWorkerLoop(owner)
	return nil
}

func (do *Domain) globalBindHandleWorkerLoop(owner owner.Manager) {
	do.wg.Run(func() {
		defer func() {
			logutil.BgLogger().Info("globalBindHandleWorkerLoop exited.")
		}()
		defer util.Recover(metrics.LabelDomain, "globalBindHandleWorkerLoop", nil, false)

		bindWorkerTicker := time.NewTicker(bindinfo.Lease)
		gcBindTicker := time.NewTicker(100 * bindinfo.Lease)
		defer func() {
			bindWorkerTicker.Stop()
			gcBindTicker.Stop()
		}()
		for {
			select {
			case <-do.exit:
				owner.Cancel()
				return
			case <-bindWorkerTicker.C:
				bindHandle := do.BindHandle()
				err := bindHandle.LoadFromStorageToCache(false)
				if err != nil {
					logutil.BgLogger().Error("update bindinfo failed", zap.Error(err))
				}
				bindHandle.DropInvalidGlobalBinding()
				// Get Global
				optVal, err := do.GetGlobalVar(variable.TiDBCapturePlanBaseline)
				if err == nil && variable.TiDBOptOn(optVal) {
					bindHandle.CaptureBaselines()
				}
			case <-gcBindTicker.C:
				if !owner.IsOwner() {
					continue
				}
				err := do.BindHandle().GCGlobalBinding()
				if err != nil {
					logutil.BgLogger().Error("GC bind record failed", zap.Error(err))
				}
			}
		}
	}, "globalBindHandleWorkerLoop")
}

// SetupPlanReplayerHandle setup plan replayer handle
func (do *Domain) SetupPlanReplayerHandle(collectorSctx sessionctx.Context, workersSctxs []sessionctx.Context) {
	ctx := kv.WithInternalSourceType(context.Background(), kv.InternalTxnStats)
	do.planReplayerHandle = &planReplayerHandle{}
	do.planReplayerHandle.planReplayerTaskCollectorHandle = &planReplayerTaskCollectorHandle{
		ctx:  ctx,
		sctx: collectorSctx,
	}
	taskCH := make(chan *PlanReplayerDumpTask, 16)
	taskStatus := &planReplayerDumpTaskStatus{}
	taskStatus.finishedTaskMu.finishedTask = map[replayer.PlanReplayerTaskKey]struct{}{}
	taskStatus.runningTaskMu.runningTasks = map[replayer.PlanReplayerTaskKey]struct{}{}

	do.planReplayerHandle.planReplayerTaskDumpHandle = &planReplayerTaskDumpHandle{
		taskCH: taskCH,
		status: taskStatus,
	}
	do.planReplayerHandle.planReplayerTaskDumpHandle.workers = make([]*planReplayerTaskDumpWorker, 0)
	for i := 0; i < len(workersSctxs); i++ {
		worker := &planReplayerTaskDumpWorker{
			ctx:    ctx,
			sctx:   workersSctxs[i],
			taskCH: taskCH,
			status: taskStatus,
		}
		do.planReplayerHandle.planReplayerTaskDumpHandle.workers = append(do.planReplayerHandle.planReplayerTaskDumpHandle.workers, worker)
	}
}

// RunawayManager returns the runaway manager.
func (do *Domain) RunawayManager() *resourcegroup.RunawayManager {
	return do.runawayManager
}

// ResourceGroupsController returns the resource groups controller.
func (do *Domain) ResourceGroupsController() *rmclient.ResourceGroupsController {
	return do.resourceGroupsController
}

// SetResourceGroupsController is only used in test.
func (do *Domain) SetResourceGroupsController(controller *rmclient.ResourceGroupsController) {
	do.resourceGroupsController = controller
}

// SetupHistoricalStatsWorker setups worker
func (do *Domain) SetupHistoricalStatsWorker(ctx sessionctx.Context) {
	do.historicalStatsWorker = &HistoricalStatsWorker{
		tblCH: make(chan int64, 16),
		sctx:  ctx,
	}
}

// SetupDumpFileGCChecker setup sctx
func (do *Domain) SetupDumpFileGCChecker(ctx sessionctx.Context) {
	do.dumpFileGcChecker.setupSctx(ctx)
	do.dumpFileGcChecker.planReplayerTaskStatus = do.planReplayerHandle.status
}

// SetupExtractHandle setups extract handler
func (do *Domain) SetupExtractHandle(sctxs []sessionctx.Context) {
	do.extractTaskHandle = NewExtractHandler(sctxs)
}

var planReplayerHandleLease atomic.Uint64

func init() {
	planReplayerHandleLease.Store(uint64(10 * time.Second))
	enableDumpHistoricalStats.Store(true)
}

// DisablePlanReplayerBackgroundJob4Test disable plan replayer handle for test
func DisablePlanReplayerBackgroundJob4Test() {
	planReplayerHandleLease.Store(0)
}

// DisableDumpHistoricalStats4Test disable historical dump worker for test
func DisableDumpHistoricalStats4Test() {
	enableDumpHistoricalStats.Store(false)
}

// StartPlanReplayerHandle start plan replayer handle job
func (do *Domain) StartPlanReplayerHandle() {
	lease := planReplayerHandleLease.Load()
	if lease < 1 {
		return
	}
	do.wg.Run(func() {
		logutil.BgLogger().Info("PlanReplayerTaskCollectHandle started")
		tikcer := time.NewTicker(time.Duration(lease))
		defer func() {
			tikcer.Stop()
			logutil.BgLogger().Info("PlanReplayerTaskCollectHandle exited.")
		}()
		defer util.Recover(metrics.LabelDomain, "PlanReplayerTaskCollectHandle", nil, false)

		for {
			select {
			case <-do.exit:
				return
			case <-tikcer.C:
				err := do.planReplayerHandle.CollectPlanReplayerTask()
				if err != nil {
					logutil.BgLogger().Warn("plan replayer handle collect tasks failed", zap.Error(err))
				}
			}
		}
	}, "PlanReplayerTaskCollectHandle")

	do.wg.Run(func() {
		logutil.BgLogger().Info("PlanReplayerTaskDumpHandle started")
		defer func() {
			logutil.BgLogger().Info("PlanReplayerTaskDumpHandle exited.")
		}()
		defer util.Recover(metrics.LabelDomain, "PlanReplayerTaskDumpHandle", nil, false)

		for _, worker := range do.planReplayerHandle.planReplayerTaskDumpHandle.workers {
			go worker.run()
		}
		<-do.exit
		do.planReplayerHandle.planReplayerTaskDumpHandle.Close()
	}, "PlanReplayerTaskDumpHandle")
}

// GetPlanReplayerHandle returns plan replayer handle
func (do *Domain) GetPlanReplayerHandle() *planReplayerHandle {
	return do.planReplayerHandle
}

// GetExtractHandle returns extract handle
func (do *Domain) GetExtractHandle() *ExtractHandle {
	return do.extractTaskHandle
}

// GetDumpFileGCChecker returns dump file GC checker for plan replayer and plan trace
func (do *Domain) GetDumpFileGCChecker() *dumpFileGcChecker {
	return do.dumpFileGcChecker
}

// DumpFileGcCheckerLoop creates a goroutine that handles `exit` and `gc`.
func (do *Domain) DumpFileGcCheckerLoop() {
	do.wg.Run(func() {
		logutil.BgLogger().Info("dumpFileGcChecker started")
		gcTicker := time.NewTicker(do.dumpFileGcChecker.gcLease)
		defer func() {
			gcTicker.Stop()
			logutil.BgLogger().Info("dumpFileGcChecker exited.")
		}()
		defer util.Recover(metrics.LabelDomain, "dumpFileGcCheckerLoop", nil, false)

		for {
			select {
			case <-do.exit:
				return
			case <-gcTicker.C:
				do.dumpFileGcChecker.GCDumpFiles(time.Hour, time.Hour*24*7)
			}
		}
	}, "dumpFileGcChecker")
}

// GetHistoricalStatsWorker gets historical workers
func (do *Domain) GetHistoricalStatsWorker() *HistoricalStatsWorker {
	return do.historicalStatsWorker
}

// EnableDumpHistoricalStats used to control whether enable dump stats for unit test
var enableDumpHistoricalStats atomic.Bool

// StartHistoricalStatsWorker start historical workers running
func (do *Domain) StartHistoricalStatsWorker() {
	if !enableDumpHistoricalStats.Load() {
		return
	}
	do.wg.Run(func() {
		logutil.BgLogger().Info("HistoricalStatsWorker started")
		defer func() {
			logutil.BgLogger().Info("HistoricalStatsWorker exited.")
		}()
		defer util.Recover(metrics.LabelDomain, "HistoricalStatsWorkerLoop", nil, false)

		for {
			select {
			case <-do.exit:
				close(do.historicalStatsWorker.tblCH)
				return
			case tblID, ok := <-do.historicalStatsWorker.tblCH:
				if !ok {
					return
				}
				err := do.historicalStatsWorker.DumpHistoricalStats(tblID, do.StatsHandle())
				if err != nil {
					logutil.BgLogger().Warn("dump historical stats failed", zap.Error(err), zap.Int64("tableID", tblID))
				}
			}
		}
	}, "HistoricalStatsWorker")
}

// StatsHandle returns the statistic handle.
func (do *Domain) StatsHandle() *handle.Handle {
	return do.statsHandle.Load()
}

// CreateStatsHandle is used only for test.
func (do *Domain) CreateStatsHandle(ctx, initStatsCtx sessionctx.Context) error {
	h, err := handle.NewHandle(ctx, initStatsCtx, do.statsLease, do.sysSessionPool, &do.sysProcesses, do.GetAutoAnalyzeProcID)
	if err != nil {
		return err
	}
	h.StartWorker()
	do.statsHandle.Store(h)
	return nil
}

// StatsUpdating checks if the stats worker is updating.
func (do *Domain) StatsUpdating() bool {
	return do.statsUpdating.Load() > 0
}

// SetStatsUpdating sets the value of stats updating.
func (do *Domain) SetStatsUpdating(val bool) {
	if val {
		do.statsUpdating.Store(1)
	} else {
		do.statsUpdating.Store(0)
	}
}

// ReleaseAnalyzeExec returned extra exec for Analyze
func (do *Domain) ReleaseAnalyzeExec(sctxs []sessionctx.Context) {
	do.analyzeMu.Lock()
	defer do.analyzeMu.Unlock()
	for _, ctx := range sctxs {
		do.analyzeMu.sctxs[ctx] = false
	}
}

// FetchAnalyzeExec get needed exec for analyze
func (do *Domain) FetchAnalyzeExec(need int) []sessionctx.Context {
	if need < 1 {
		return nil
	}
	count := 0
	r := make([]sessionctx.Context, 0)
	do.analyzeMu.Lock()
	defer do.analyzeMu.Unlock()
	for sctx, used := range do.analyzeMu.sctxs {
		if used {
			continue
		}
		r = append(r, sctx)
		do.analyzeMu.sctxs[sctx] = true
		count++
		if count >= need {
			break
		}
	}
	return r
}

// SetupAnalyzeExec setups exec for Analyze Executor
func (do *Domain) SetupAnalyzeExec(ctxs []sessionctx.Context) {
	do.analyzeMu.sctxs = make(map[sessionctx.Context]bool)
	for _, ctx := range ctxs {
		do.analyzeMu.sctxs[ctx] = false
	}
}

// LoadAndUpdateStatsLoop loads and updates stats info.
func (do *Domain) LoadAndUpdateStatsLoop(ctxs []sessionctx.Context, initStatsCtx sessionctx.Context) error {
	if err := do.UpdateTableStatsLoop(ctxs[0], initStatsCtx); err != nil {
		return err
	}
	do.StartLoadStatsSubWorkers(ctxs[1:])
	return nil
}

// UpdateTableStatsLoop creates a goroutine loads stats info and updates stats info in a loop.
// It will also start a goroutine to analyze tables automatically.
// It should be called only once in BootstrapSession.
func (do *Domain) UpdateTableStatsLoop(ctx, initStatsCtx sessionctx.Context) error {
	ctx.GetSessionVars().InRestrictedSQL = true
	statsHandle, err := handle.NewHandle(ctx, initStatsCtx, do.statsLease, do.sysSessionPool, &do.sysProcesses, do.GetAutoAnalyzeProcID)
	if err != nil {
		return err
	}
	statsHandle.StartWorker()
	do.statsHandle.Store(statsHandle)
	do.ddl.RegisterStatsHandle(statsHandle)
	// Negative stats lease indicates that it is in test or in br binary mode, it does not need update.
	if do.statsLease >= 0 {
		do.wg.Run(do.loadStatsWorker, "loadStatsWorker")
	}
	owner := do.newOwnerManager(handle.StatsPrompt, handle.StatsOwnerKey)
	do.wg.Run(func() {
		do.indexUsageWorker()
	}, "indexUsageWorker")
	if do.statsLease <= 0 {
		// For statsLease > 0, `updateStatsWorker` handles the quit of stats owner.
		do.wg.Run(func() { quitStatsOwner(do, owner) }, "quitStatsOwner")
		return nil
	}
	do.SetStatsUpdating(true)
	// The stats updated worker doesn't require the stats initialization to be completed.
	// This is because the updated worker's primary responsibilities are to update the change delta and handle DDL operations.
	// These tasks do not interfere with or depend on the initialization process.
	do.wg.Run(func() { do.updateStatsWorker(ctx, owner) }, "updateStatsWorker")
	do.wg.Run(func() {
		do.handleDDLEvent()
	}, "handleDDLEvent")
	// Wait for the stats worker to finish the initialization.
	// Otherwise, we may start the auto analyze worker before the stats cache is initialized.
	do.wg.Run(
		func() {
			<-do.StatsHandle().InitStatsDone
			do.autoAnalyzeWorker(owner)
		},
		"autoAnalyzeWorker",
	)
	do.wg.Run(
		func() {
			<-do.StatsHandle().InitStatsDone
			do.analyzeJobsCleanupWorker(owner)
		},
		"analyzeJobsCleanupWorker",
	)
	do.wg.Run(
		func() {
			// The initStatsCtx is used to store the internal session for initializing stats,
			// so we need the gc min start ts calculation to track it as an internal session.
			// Since the session manager may not be ready at this moment, `infosync.StoreInternalSession` can fail.
			// we need to retry until the session manager is ready or the init stats completes.
			for !infosync.StoreInternalSession(initStatsCtx) {
				waitRetry := time.After(time.Second)
				select {
				case <-do.StatsHandle().InitStatsDone:
					return
				case <-waitRetry:
				}
			}
			<-do.StatsHandle().InitStatsDone
			infosync.DeleteInternalSession(initStatsCtx)
		},
		"RemoveInitStatsFromInternalSessions",
	)
	return nil
}

func quitStatsOwner(do *Domain, mgr owner.Manager) {
	<-do.exit
	mgr.Cancel()
}

// StartLoadStatsSubWorkers starts sub workers with new sessions to load stats concurrently.
func (do *Domain) StartLoadStatsSubWorkers(ctxList []sessionctx.Context) {
	statsHandle := do.StatsHandle()
	for _, ctx := range ctxList {
		do.wg.Add(1)
		go statsHandle.SubLoadWorker(ctx, do.exit, do.wg)
	}
	logutil.BgLogger().Info("start load stats sub workers", zap.Int("worker count", len(ctxList)))
}

func (do *Domain) newOwnerManager(prompt, ownerKey string) owner.Manager {
	id := do.ddl.OwnerManager().ID()
	var statsOwner owner.Manager
	if do.etcdClient == nil {
		statsOwner = owner.NewMockManager(context.Background(), id, do.store, ownerKey)
	} else {
		statsOwner = owner.NewOwnerManager(context.Background(), do.etcdClient, prompt, id, ownerKey)
	}
	// TODO: Need to do something when err is not nil.
	err := statsOwner.CampaignOwner()
	if err != nil {
		logutil.BgLogger().Warn("campaign owner failed", zap.Error(err))
	}
	return statsOwner
}

func (do *Domain) initStats() {
	statsHandle := do.StatsHandle()
	defer func() {
		if r := recover(); r != nil {
			logutil.BgLogger().Error("panic when initiating stats", zap.Any("r", r),
				zap.Stack("stack"))
		}
		close(statsHandle.InitStatsDone)
	}()
	t := time.Now()
	liteInitStats := config.GetGlobalConfig().Performance.LiteInitStats
	var err error
	if liteInitStats {
		err = statsHandle.InitStatsLite(do.InfoSchema())
	} else {
		err = statsHandle.InitStats(do.InfoSchema())
	}
	if err != nil {
		logutil.BgLogger().Error("init stats info failed", zap.Bool("lite", liteInitStats), zap.Duration("take time", time.Since(t)), zap.Error(err))
	} else {
		logutil.BgLogger().Info("init stats info time", zap.Bool("lite", liteInitStats), zap.Duration("take time", time.Since(t)))
	}
}

func (do *Domain) loadStatsWorker() {
	defer util.Recover(metrics.LabelDomain, "loadStatsWorker", nil, false)
	lease := do.statsLease
	if lease == 0 {
		lease = 3 * time.Second
	}
	loadTicker := time.NewTicker(lease)
	updStatsHealthyTicker := time.NewTicker(20 * lease)
	defer func() {
		loadTicker.Stop()
		updStatsHealthyTicker.Stop()
		logutil.BgLogger().Info("loadStatsWorker exited.")
	}()
	do.initStats()
	statsHandle := do.StatsHandle()
	var err error
	for {
		select {
		case <-loadTicker.C:
			err = statsHandle.Update(do.InfoSchema())
			if err != nil {
				logutil.BgLogger().Debug("update stats info failed", zap.Error(err))
			}
			err = statsHandle.LoadNeededHistograms()
			if err != nil {
				logutil.BgLogger().Debug("load histograms failed", zap.Error(err))
			}
		case <-updStatsHealthyTicker.C:
			statsHandle.UpdateStatsHealthyMetrics()
		case <-do.exit:
			return
		}
	}
}

func (do *Domain) indexUsageWorker() {
	defer util.Recover(metrics.LabelDomain, "indexUsageWorker", nil, false)
	gcStatsTicker := time.NewTicker(indexUsageGCDuration)
	handle := do.StatsHandle()
	defer func() {
		logutil.BgLogger().Info("indexUsageWorker exited.")
	}()
	for {
		select {
		case <-do.exit:
			return
		case <-gcStatsTicker.C:
			if err := handle.GCIndexUsage(); err != nil {
				statslogutil.StatsLogger().Error("gc index usage failed", zap.Error(err))
			}
		}
	}
}

func (*Domain) updateStatsWorkerExitPreprocessing(statsHandle *handle.Handle, owner owner.Manager) {
	ch := make(chan struct{}, 1)
	timeout, cancel := context.WithTimeout(context.Background(), 10*time.Second)
	defer cancel()
	go func() {
		logutil.BgLogger().Info("updateStatsWorker is going to exit, start to flush stats")
		statsHandle.FlushStats()
		logutil.BgLogger().Info("updateStatsWorker ready to release owner")
		owner.Cancel()
		ch <- struct{}{}
	}()
	select {
	case <-ch:
		logutil.BgLogger().Info("updateStatsWorker exit preprocessing finished")
		return
	case <-timeout.Done():
		logutil.BgLogger().Warn("updateStatsWorker exit preprocessing timeout, force exiting")
		return
	}
}

func (do *Domain) handleDDLEvent() {
	logutil.BgLogger().Info("handleDDLEvent started.")
	defer util.Recover(metrics.LabelDomain, "handleDDLEvent", nil, false)
	statsHandle := do.StatsHandle()
	for {
		select {
		case <-do.exit:
			return
			// This channel is sent only by ddl owner.
		case t := <-statsHandle.DDLEventCh():
			err := statsHandle.HandleDDLEvent(t)
			if err != nil {
				logutil.BgLogger().Error("handle ddl event failed", zap.String("event", t.String()), zap.Error(err))
			}
		}
	}
}

func (do *Domain) updateStatsWorker(_ sessionctx.Context, owner owner.Manager) {
	defer util.Recover(metrics.LabelDomain, "updateStatsWorker", nil, false)
	logutil.BgLogger().Info("updateStatsWorker started.")
	lease := do.statsLease
	// We need to have different nodes trigger tasks at different times to avoid the herd effect.
	randDuration := time.Duration(rand.Int63n(int64(time.Minute)))
	deltaUpdateTicker := time.NewTicker(20*lease + randDuration)
	gcStatsTicker := time.NewTicker(100 * lease)
	dumpColStatsUsageTicker := time.NewTicker(100 * lease)
	readMemTricker := time.NewTicker(memory.ReadMemInterval)
	statsHandle := do.StatsHandle()
	defer func() {
		dumpColStatsUsageTicker.Stop()
		gcStatsTicker.Stop()
		deltaUpdateTicker.Stop()
		readMemTricker.Stop()
		do.SetStatsUpdating(false)
		logutil.BgLogger().Info("updateStatsWorker exited.")
	}()
	defer util.Recover(metrics.LabelDomain, "updateStatsWorker", nil, false)

	for {
		select {
		case <-do.exit:
			do.updateStatsWorkerExitPreprocessing(statsHandle, owner)
			return
		case <-deltaUpdateTicker.C:
			err := statsHandle.DumpStatsDeltaToKV(false)
			if err != nil {
				logutil.BgLogger().Debug("dump stats delta failed", zap.Error(err))
			}
		case <-gcStatsTicker.C:
			if !owner.IsOwner() {
				continue
			}
			err := statsHandle.GCStats(do.InfoSchema(), do.DDL().GetLease())
			if err != nil {
				logutil.BgLogger().Debug("GC stats failed", zap.Error(err))
			}
		case <-dumpColStatsUsageTicker.C:
			err := statsHandle.DumpColStatsUsageToKV()
			if err != nil {
				logutil.BgLogger().Debug("dump column stats usage failed", zap.Error(err))
			}

		case <-readMemTricker.C:
			memory.ForceReadMemStats()
		}
	}
}

func (do *Domain) autoAnalyzeWorker(owner owner.Manager) {
	defer util.Recover(metrics.LabelDomain, "autoAnalyzeWorker", nil, false)
	statsHandle := do.StatsHandle()
	analyzeTicker := time.NewTicker(do.statsLease)
	defer func() {
		analyzeTicker.Stop()
		logutil.BgLogger().Info("autoAnalyzeWorker exited.")
	}()
	for {
		select {
		case <-analyzeTicker.C:
			if variable.RunAutoAnalyze.Load() && !do.stopAutoAnalyze.Load() && owner.IsOwner() {
				statsHandle.HandleAutoAnalyze()
			}
		case <-do.exit:
			return
		}
	}
}

// analyzeJobsCleanupWorker is a background worker that periodically performs two main tasks:
//
//  1. Garbage Collection: It removes outdated analyze jobs from the statistics handle.
//     This operation is performed every hour and only if the current instance is the owner.
//     Analyze jobs older than 7 days are considered outdated and are removed.
//
//  2. Cleanup: It cleans up corrupted analyze jobs.
//     A corrupted analyze job is one that is in a 'pending' or 'running' state,
//     but is associated with a TiDB instance that is either not currently running or has been restarted.
//     Also, if the analyze job is killed by the user, it is considered corrupted.
//     This operation is performed every 100 stats leases.
//     It first retrieves the list of current analyze processes, then removes any analyze job
//     that is not associated with a current process. Additionally, if the current instance is the owner,
//     it also cleans up corrupted analyze jobs on dead instances.
func (do *Domain) analyzeJobsCleanupWorker(owner owner.Manager) {
	defer util.Recover(metrics.LabelDomain, "analyzeJobsCleanupWorker", nil, false)
	// For GC.
	const gcInterval = time.Hour
	const daysToKeep = 7
	gcTicker := time.NewTicker(gcInterval)
	// For clean up.
	// Default stats lease is 3 * time.Second.
	// So cleanupInterval is 100 * 3 * time.Second = 5 * time.Minute.
	var cleanupInterval = do.statsLease * 100
	cleanupTicker := time.NewTicker(cleanupInterval)
	defer func() {
		gcTicker.Stop()
		cleanupTicker.Stop()
		logutil.BgLogger().Info("analyzeJobsCleanupWorker exited.")
	}()
	statsHandle := do.StatsHandle()
	for {
		select {
		case <-gcTicker.C:
			// Only the owner should perform this operation.
			if owner.IsOwner() {
				updateTime := time.Now().AddDate(0, 0, -daysToKeep)
				err := statsHandle.DeleteAnalyzeJobs(updateTime)
				if err != nil {
					logutil.BgLogger().Warn("gc analyze history failed", zap.Error(err))
				}
			}
		case <-cleanupTicker.C:
			sm := do.InfoSyncer().GetSessionManager()
			if sm == nil {
				continue
			}
			analyzeProcessIDs := make(map[uint64]struct{}, 8)
			for _, process := range sm.ShowProcessList() {
				if isAnalyzeTableSQL(process.Info) {
					analyzeProcessIDs[process.ID] = struct{}{}
				}
			}

			err := statsHandle.CleanupCorruptedAnalyzeJobsOnCurrentInstance(analyzeProcessIDs)
			if err != nil {
				logutil.BgLogger().Warn("cleanup analyze jobs on current instance failed", zap.Error(err))
			}

			if owner.IsOwner() {
				err = statsHandle.CleanupCorruptedAnalyzeJobsOnDeadInstances()
				if err != nil {
					logutil.BgLogger().Warn("cleanup analyze jobs on dead instances failed", zap.Error(err))
				}
			}
		case <-do.exit:
			return
		}
	}
}

func isAnalyzeTableSQL(sql string) bool {
	// Get rid of the comments.
	normalizedSQL := parser.Normalize(sql, "ON")
	return strings.HasPrefix(normalizedSQL, "analyze table")
}

// ExpensiveQueryHandle returns the expensive query handle.
func (do *Domain) ExpensiveQueryHandle() *expensivequery.Handle {
	return do.expensiveQueryHandle
}

// MemoryUsageAlarmHandle returns the memory usage alarm handle.
func (do *Domain) MemoryUsageAlarmHandle() *memoryusagealarm.Handle {
	return do.memoryUsageAlarmHandle
}

// ServerMemoryLimitHandle returns the expensive query handle.
func (do *Domain) ServerMemoryLimitHandle() *servermemorylimit.Handle {
	return do.serverMemoryLimitHandle
}

const (
	privilegeKey          = "/tidb/privilege"
	sysVarCacheKey        = "/tidb/sysvars"
	tiflashComputeNodeKey = "/tiflash/new_tiflash_compute_nodes"
)

// NotifyUpdatePrivilege updates privilege key in etcd, TiDB client that watches
// the key will get notification.
func (do *Domain) NotifyUpdatePrivilege() error {
	// No matter skip-grant-table is configured or not, sending an etcd message is required.
	// Because we need to tell other TiDB instances to update privilege data, say, we're changing the
	// password using a special TiDB instance and want the new password to take effect.
	if do.etcdClient != nil {
		row := do.etcdClient.KV
		_, err := row.Put(context.Background(), privilegeKey, "")
		if err != nil {
			logutil.BgLogger().Warn("notify update privilege failed", zap.Error(err))
		}
	}

	// If skip-grant-table is configured, do not flush privileges.
	// Because LoadPrivilegeLoop does not run and the privilege Handle is nil,
	// the call to do.PrivilegeHandle().Update would panic.
	if config.GetGlobalConfig().Security.SkipGrantTable {
		return nil
	}

	// update locally
	sysSessionPool := do.SysSessionPool()
	ctx, err := sysSessionPool.Get()
	if err != nil {
		return err
	}
	defer sysSessionPool.Put(ctx)
	return do.PrivilegeHandle().Update(ctx.(sessionctx.Context))
}

// NotifyUpdateSysVarCache updates the sysvar cache key in etcd, which other TiDB
// clients are subscribed to for updates. For the caller, the cache is also built
// synchronously so that the effect is immediate.
func (do *Domain) NotifyUpdateSysVarCache(updateLocal bool) {
	if do.etcdClient != nil {
		row := do.etcdClient.KV
		_, err := row.Put(context.Background(), sysVarCacheKey, "")
		if err != nil {
			logutil.BgLogger().Warn("notify update sysvar cache failed", zap.Error(err))
		}
	}
	// update locally
	if updateLocal {
		if err := do.rebuildSysVarCache(nil); err != nil {
			logutil.BgLogger().Error("rebuilding sysvar cache failed", zap.Error(err))
		}
	}
}

// LoadSigningCertLoop loads the signing cert periodically to make sure it's fresh new.
func (do *Domain) LoadSigningCertLoop(signingCert, signingKey string) {
	sessionstates.SetCertPath(signingCert)
	sessionstates.SetKeyPath(signingKey)

	do.wg.Run(func() {
		defer func() {
			logutil.BgLogger().Debug("loadSigningCertLoop exited.")
		}()
		defer util.Recover(metrics.LabelDomain, "LoadSigningCertLoop", nil, false)

		for {
			select {
			case <-time.After(sessionstates.LoadCertInterval):
				sessionstates.ReloadSigningCert()
			case <-do.exit:
				return
			}
		}
	}, "loadSigningCertLoop")
}

// ServerID gets serverID.
func (do *Domain) ServerID() uint64 {
	return atomic.LoadUint64(&do.serverID)
}

// IsLostConnectionToPD indicates lost connection to PD or not.
func (do *Domain) IsLostConnectionToPD() bool {
	return do.isLostConnectionToPD.Load() != 0
}

// NextConnID return next connection ID.
func (do *Domain) NextConnID() uint64 {
	return do.connIDAllocator.NextID()
}

// ReleaseConnID releases connection ID.
func (do *Domain) ReleaseConnID(connID uint64) {
	do.connIDAllocator.Release(connID)
}

// GetAutoAnalyzeProcID returns processID for auto analyze
// TODO: support IDs for concurrent auto-analyze
func (do *Domain) GetAutoAnalyzeProcID() uint64 {
	return do.connIDAllocator.GetReservedConnID(reservedConnAnalyze)
}

const (
	serverIDEtcdPath               = "/tidb/server_id"
	refreshServerIDRetryCnt        = 3
	acquireServerIDRetryInterval   = 300 * time.Millisecond
	acquireServerIDTimeout         = 10 * time.Second
	retrieveServerIDSessionTimeout = 10 * time.Second

	acquire32BitsServerIDRetryCnt = 3

	// reservedConnXXX must be within [0, globalconn.ReservedCount)
	reservedConnAnalyze = 0
)

var (
	// serverIDTTL should be LONG ENOUGH to avoid barbarically killing an on-going long-run SQL.
	serverIDTTL = 12 * time.Hour
	// serverIDTimeToKeepAlive is the interval that we keep serverID TTL alive periodically.
	serverIDTimeToKeepAlive = 5 * time.Minute
	// serverIDTimeToCheckPDConnectionRestored is the interval that we check connection to PD restored (after broken) periodically.
	serverIDTimeToCheckPDConnectionRestored = 10 * time.Second
	// lostConnectionToPDTimeout is the duration that when TiDB cannot connect to PD excceeds this limit,
	//   we realize the connection to PD is lost utterly, and server ID acquired before should be released.
	//   Must be SHORTER than `serverIDTTL`.
	lostConnectionToPDTimeout = 6 * time.Hour
)

var (
	ldflagIsGlobalKillTest                        = "0"  // 1:Yes, otherwise:No.
	ldflagServerIDTTL                             = "10" // in seconds.
	ldflagServerIDTimeToKeepAlive                 = "1"  // in seconds.
	ldflagServerIDTimeToCheckPDConnectionRestored = "1"  // in seconds.
	ldflagLostConnectionToPDTimeout               = "5"  // in seconds.
)

func initByLDFlagsForGlobalKill() {
	if ldflagIsGlobalKillTest == "1" {
		var (
			i   int
			err error
		)

		if i, err = strconv.Atoi(ldflagServerIDTTL); err != nil {
			panic("invalid ldflagServerIDTTL")
		}
		serverIDTTL = time.Duration(i) * time.Second

		if i, err = strconv.Atoi(ldflagServerIDTimeToKeepAlive); err != nil {
			panic("invalid ldflagServerIDTimeToKeepAlive")
		}
		serverIDTimeToKeepAlive = time.Duration(i) * time.Second

		if i, err = strconv.Atoi(ldflagServerIDTimeToCheckPDConnectionRestored); err != nil {
			panic("invalid ldflagServerIDTimeToCheckPDConnectionRestored")
		}
		serverIDTimeToCheckPDConnectionRestored = time.Duration(i) * time.Second

		if i, err = strconv.Atoi(ldflagLostConnectionToPDTimeout); err != nil {
			panic("invalid ldflagLostConnectionToPDTimeout")
		}
		lostConnectionToPDTimeout = time.Duration(i) * time.Second

		logutil.BgLogger().Info("global_kill_test is enabled", zap.Duration("serverIDTTL", serverIDTTL),
			zap.Duration("serverIDTimeToKeepAlive", serverIDTimeToKeepAlive),
			zap.Duration("serverIDTimeToCheckPDConnectionRestored", serverIDTimeToCheckPDConnectionRestored),
			zap.Duration("lostConnectionToPDTimeout", lostConnectionToPDTimeout))
	}
}

func (do *Domain) retrieveServerIDSession(ctx context.Context) (*concurrency.Session, error) {
	if do.serverIDSession != nil {
		return do.serverIDSession, nil
	}

	// `etcdClient.Grant` needs a shortterm timeout, to avoid blocking if connection to PD lost,
	//   while `etcdClient.KeepAlive` should be longterm.
	//   So we separately invoke `etcdClient.Grant` and `concurrency.NewSession` with leaseID.
	childCtx, cancel := context.WithTimeout(ctx, retrieveServerIDSessionTimeout)
	resp, err := do.etcdClient.Grant(childCtx, int64(serverIDTTL.Seconds()))
	cancel()
	if err != nil {
		logutil.BgLogger().Error("retrieveServerIDSession.Grant fail", zap.Error(err))
		return nil, err
	}
	leaseID := resp.ID

	session, err := concurrency.NewSession(do.etcdClient,
		concurrency.WithLease(leaseID), concurrency.WithContext(context.Background()))
	if err != nil {
		logutil.BgLogger().Error("retrieveServerIDSession.NewSession fail", zap.Error(err))
		return nil, err
	}
	do.serverIDSession = session
	return session, nil
}

func (do *Domain) acquireServerID(ctx context.Context) error {
	atomic.StoreUint64(&do.serverID, 0)

	session, err := do.retrieveServerIDSession(ctx)
	if err != nil {
		return err
	}

	conflictCnt := 0
	for {
		var proposeServerID uint64
		if config.GetGlobalConfig().Enable32BitsConnectionID {
			proposeServerID, err = do.proposeServerID(ctx, conflictCnt)
			if err != nil {
				return errors.Trace(err)
			}
		} else {
			// get a random serverID: [1, MaxServerID64]
			proposeServerID = uint64(rand.Int63n(int64(globalconn.MaxServerID64)) + 1) // #nosec G404
		}

		key := fmt.Sprintf("%s/%v", serverIDEtcdPath, proposeServerID)
		cmp := clientv3.Compare(clientv3.CreateRevision(key), "=", 0)
		value := "0"

		childCtx, cancel := context.WithTimeout(ctx, acquireServerIDTimeout)
		txn := do.etcdClient.Txn(childCtx)
		t := txn.If(cmp)
		resp, err := t.Then(clientv3.OpPut(key, value, clientv3.WithLease(session.Lease()))).Commit()
		cancel()
		if err != nil {
			return err
		}
		if !resp.Succeeded {
			logutil.BgLogger().Info("propose serverID exists, try again", zap.Uint64("proposeServerID", proposeServerID))
			time.Sleep(acquireServerIDRetryInterval)
			conflictCnt++
			continue
		}

		atomic.StoreUint64(&do.serverID, proposeServerID)
		logutil.BgLogger().Info("acquireServerID", zap.Uint64("serverID", do.ServerID()),
			zap.String("lease id", strconv.FormatInt(int64(session.Lease()), 16)))
		return nil
	}
}

func (do *Domain) releaseServerID(context.Context) {
	serverID := do.ServerID()
	if serverID == 0 {
		return
	}
	atomic.StoreUint64(&do.serverID, 0)

	if do.etcdClient == nil {
		return
	}
	key := fmt.Sprintf("%s/%v", serverIDEtcdPath, serverID)
	err := ddlutil.DeleteKeyFromEtcd(key, do.etcdClient, refreshServerIDRetryCnt, acquireServerIDTimeout)
	if err != nil {
		logutil.BgLogger().Error("releaseServerID fail", zap.Uint64("serverID", serverID), zap.Error(err))
	} else {
		logutil.BgLogger().Info("releaseServerID succeed", zap.Uint64("serverID", serverID))
	}
}

// propose server ID by random.
func (*Domain) proposeServerID(ctx context.Context, conflictCnt int) (uint64, error) {
	// get a random server ID in range [min, max]
	randomServerID := func(min uint64, max uint64) uint64 {
		return uint64(rand.Int63n(int64(max-min+1)) + int64(min)) // #nosec G404
	}

	if conflictCnt < acquire32BitsServerIDRetryCnt {
		// get existing server IDs.
		allServerInfo, err := infosync.GetAllServerInfo(ctx)
		if err != nil {
			return 0, errors.Trace(err)
		}
		// `allServerInfo` contains current TiDB.
		if float32(len(allServerInfo)) <= 0.9*float32(globalconn.MaxServerID32) {
			serverIDs := make(map[uint64]struct{}, len(allServerInfo))
			for _, info := range allServerInfo {
				serverID := info.ServerIDGetter()
				if serverID <= globalconn.MaxServerID32 {
					serverIDs[serverID] = struct{}{}
				}
			}

			for retry := 0; retry < 15; retry++ {
				randServerID := randomServerID(1, globalconn.MaxServerID32)
				if _, ok := serverIDs[randServerID]; !ok {
					return randServerID, nil
				}
			}
		}
		logutil.BgLogger().Info("upgrade to 64 bits server ID due to used up", zap.Int("len(allServerInfo)", len(allServerInfo)))
	} else {
		logutil.BgLogger().Info("upgrade to 64 bits server ID due to conflict", zap.Int("conflictCnt", conflictCnt))
	}

	// upgrade to 64 bits.
	return randomServerID(globalconn.MaxServerID32+1, globalconn.MaxServerID64), nil
}

func (do *Domain) refreshServerIDTTL(ctx context.Context) error {
	session, err := do.retrieveServerIDSession(ctx)
	if err != nil {
		return err
	}

	key := fmt.Sprintf("%s/%v", serverIDEtcdPath, do.ServerID())
	value := "0"
	err = ddlutil.PutKVToEtcd(ctx, do.etcdClient, refreshServerIDRetryCnt, key, value, clientv3.WithLease(session.Lease()))
	if err != nil {
		logutil.BgLogger().Error("refreshServerIDTTL fail", zap.Uint64("serverID", do.ServerID()), zap.Error(err))
	} else {
		logutil.BgLogger().Info("refreshServerIDTTL succeed", zap.Uint64("serverID", do.ServerID()),
			zap.String("lease id", strconv.FormatInt(int64(session.Lease()), 16)))
	}
	return err
}

func (do *Domain) serverIDKeeper() {
	defer func() {
		do.wg.Done()
		logutil.BgLogger().Info("serverIDKeeper exited.")
	}()
	defer util.Recover(metrics.LabelDomain, "serverIDKeeper", func() {
		logutil.BgLogger().Info("recover serverIDKeeper.")
		// should be called before `do.wg.Done()`, to ensure that Domain.Close() waits for the new `serverIDKeeper()` routine.
		do.wg.Add(1)
		go do.serverIDKeeper()
	}, false)

	tickerKeepAlive := time.NewTicker(serverIDTimeToKeepAlive)
	tickerCheckRestored := time.NewTicker(serverIDTimeToCheckPDConnectionRestored)
	defer func() {
		tickerKeepAlive.Stop()
		tickerCheckRestored.Stop()
	}()

	blocker := make(chan struct{}) // just used for blocking the sessionDone() when session is nil.
	sessionDone := func() <-chan struct{} {
		if do.serverIDSession == nil {
			return blocker
		}
		return do.serverIDSession.Done()
	}

	var lastSucceedTimestamp time.Time

	onConnectionToPDRestored := func() {
		logutil.BgLogger().Info("restored connection to PD")
		do.isLostConnectionToPD.Store(0)
		lastSucceedTimestamp = time.Now()

		if err := do.info.StoreServerInfo(context.Background()); err != nil {
			logutil.BgLogger().Error("StoreServerInfo failed", zap.Error(err))
		}
	}

	onConnectionToPDLost := func() {
		logutil.BgLogger().Warn("lost connection to PD")
		do.isLostConnectionToPD.Store(1)

		// Kill all connections when lost connection to PD,
		//   to avoid the possibility that another TiDB instance acquires the same serverID and generates a same connection ID,
		//   which will lead to a wrong connection killed.
		do.InfoSyncer().GetSessionManager().KillAllConnections()
	}

	for {
		select {
		case <-tickerKeepAlive.C:
			if !do.IsLostConnectionToPD() {
				if err := do.refreshServerIDTTL(context.Background()); err == nil {
					lastSucceedTimestamp = time.Now()
				} else {
					if lostConnectionToPDTimeout > 0 && time.Since(lastSucceedTimestamp) > lostConnectionToPDTimeout {
						onConnectionToPDLost()
					}
				}
			}
		case <-tickerCheckRestored.C:
			if do.IsLostConnectionToPD() {
				if err := do.acquireServerID(context.Background()); err == nil {
					onConnectionToPDRestored()
				}
			}
		case <-sessionDone():
			// inform that TTL of `serverID` is expired. See https://godoc.org/github.com/coreos/etcd/clientv3/concurrency#Session.Done
			//   Should be in `IsLostConnectionToPD` state, as `lostConnectionToPDTimeout` is shorter than `serverIDTTL`.
			//   So just set `do.serverIDSession = nil` to restart `serverID` session in `retrieveServerIDSession()`.
			logutil.BgLogger().Info("serverIDSession need restart")
			do.serverIDSession = nil
		case <-do.exit:
			return
		}
	}
}

// StartTTLJobManager creates and starts the ttl job manager
func (do *Domain) StartTTLJobManager() {
	ttlJobManager := ttlworker.NewJobManager(do.ddl.GetID(), do.sysSessionPool, do.store, do.etcdClient, do.ddl.OwnerManager().IsOwner)
	do.ttlJobManager.Store(ttlJobManager)
	ttlJobManager.Start()
}

// TTLJobManager returns the ttl job manager on this domain
func (do *Domain) TTLJobManager() *ttlworker.JobManager {
	return do.ttlJobManager.Load()
}

// StopAutoAnalyze stops (*Domain).autoAnalyzeWorker to launch new auto analyze jobs.
func (do *Domain) StopAutoAnalyze() {
	do.stopAutoAnalyze.Store(true)
}

func init() {
	initByLDFlagsForGlobalKill()
}

var (
	// ErrInfoSchemaExpired returns the error that information schema is out of date.
	ErrInfoSchemaExpired = dbterror.ClassDomain.NewStd(errno.ErrInfoSchemaExpired)
	// ErrInfoSchemaChanged returns the error that information schema is changed.
	ErrInfoSchemaChanged = dbterror.ClassDomain.NewStdErr(errno.ErrInfoSchemaChanged,
		mysql.Message(errno.MySQLErrName[errno.ErrInfoSchemaChanged].Raw+". "+kv.TxnRetryableMark, nil))
)

// SysProcesses holds the sys processes infos
type SysProcesses struct {
	mu      *sync.RWMutex
	procMap map[uint64]sysproctrack.TrackProc
}

// Track tracks the sys process into procMap
func (s *SysProcesses) Track(id uint64, proc sysproctrack.TrackProc) error {
	s.mu.Lock()
	defer s.mu.Unlock()
	if oldProc, ok := s.procMap[id]; ok && oldProc != proc {
		return errors.Errorf("The ID is in use: %v", id)
	}
	s.procMap[id] = proc
	proc.GetSessionVars().ConnectionID = id
	proc.GetSessionVars().SQLKiller.Reset()
	return nil
}

// UnTrack removes the sys process from procMap
func (s *SysProcesses) UnTrack(id uint64) {
	s.mu.Lock()
	defer s.mu.Unlock()
	if proc, ok := s.procMap[id]; ok {
		delete(s.procMap, id)
		proc.GetSessionVars().ConnectionID = 0
		proc.GetSessionVars().SQLKiller.Reset()
	}
}

// GetSysProcessList gets list of system ProcessInfo
func (s *SysProcesses) GetSysProcessList() map[uint64]*util.ProcessInfo {
	s.mu.RLock()
	defer s.mu.RUnlock()
	rs := make(map[uint64]*util.ProcessInfo)
	for connID, proc := range s.procMap {
		// if session is still tracked in this map, it's not returned to sysSessionPool yet
		if pi := proc.ShowProcess(); pi != nil && pi.ID == connID {
			rs[connID] = pi
		}
	}
	return rs
}

// KillSysProcess kills sys process with specified ID
func (s *SysProcesses) KillSysProcess(id uint64) {
	s.mu.Lock()
	defer s.mu.Unlock()
	if proc, ok := s.procMap[id]; ok {
		proc.GetSessionVars().SQLKiller.SendKillSignal(sqlkiller.QueryInterrupted)
	}
}<|MERGE_RESOLUTION|>--- conflicted
+++ resolved
@@ -285,12 +285,8 @@
 			infoschema_metrics.LoadSchemaDurationLoadDiff.Observe(time.Since(startTime).Seconds())
 			isV2, _ := infoschema.IsV2(is)
 			do.infoCache.Insert(is, schemaTs)
-<<<<<<< HEAD
 			logutil.BgLogger().Info(fmt.Sprintf("diff load InfoSchema success, is:%p", is),
-=======
-			logutil.BgLogger().Info("diff load InfoSchema success",
 				zap.Bool("isV2", isV2),
->>>>>>> a865c866
 				zap.Int64("currentSchemaVersion", currentSchemaVersion),
 				zap.Int64("neededSchemaVersion", neededSchemaVersion),
 				zap.Duration("start time", time.Since(startTime)),
