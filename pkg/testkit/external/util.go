// Copyright 2022 PingCAP, Inc.
//
// Licensed under the Apache License, Version 2.0 (the "License");
// you may not use this file except in compliance with the License.
// You may obtain a copy of the License at
//
//     http://www.apache.org/licenses/LICENSE-2.0
//
// Unless required by applicable law or agreed to in writing, software
// distributed under the License is distributed on an "AS IS" BASIS,
// WITHOUT WARRANTIES OR CONDITIONS OF ANY KIND, either express or implied.
// See the License for the specific language governing permissions and
// limitations under the License.

package external

import (
	"context"
	"fmt"
	"strings"
	"testing"

	"github.com/pingcap/tidb/pkg/domain"
	"github.com/pingcap/tidb/pkg/parser/ast"
	"github.com/pingcap/tidb/pkg/table"
	"github.com/pingcap/tidb/pkg/table/tables"
	"github.com/pingcap/tidb/pkg/testkit"
	"github.com/stretchr/testify/require"
)

// GetTableByName gets table by name for test.
func GetTableByName(t *testing.T, tk *testkit.TestKit, db, table string) table.Table {
	dom := domain.GetDomain(tk.Session())
	// Make sure the table schema is the new schema.
<<<<<<< HEAD
	require.NoError(t, dom.SchemaLoader().Reload())
	tbl, err := dom.InfoSchema().TableByName(context.Background(), model.NewCIStr(db), model.NewCIStr(table))
=======
	require.NoError(t, dom.Reload())
	tbl, err := dom.InfoSchema().TableByName(context.Background(), ast.NewCIStr(db), ast.NewCIStr(table))
>>>>>>> 67249cb2
	require.NoError(t, err)
	return tbl
}

// GetModifyColumn is used to get the changed column name after ALTER TABLE.
func GetModifyColumn(t *testing.T, tk *testkit.TestKit, db, tbl, colName string, allColumn bool) *table.Column {
	tt := GetTableByName(t, tk, db, tbl)
	colName = strings.ToLower(colName)
	var cols []*table.Column
	if allColumn {
		cols = tt.(*tables.TableCommon).Columns
	} else {
		cols = tt.Cols()
	}
	for _, col := range cols {
		if col.Name.L == colName {
			return col
		}
	}
	return nil
}

// GetIndexID is used to get the index ID from full qualified name.
func GetIndexID(t *testing.T, tk *testkit.TestKit, dbName, tblName, idxName string) int64 {
	is := domain.GetDomain(tk.Session()).InfoSchema()
	tt, err := is.TableByName(context.Background(), ast.NewCIStr(dbName), ast.NewCIStr(tblName))
	require.NoError(t, err)

	for _, idx := range tt.Indices() {
		if idx.Meta().Name.L == idxName {
			return idx.Meta().ID
		}
	}

	require.FailNow(t, fmt.Sprintf("index %s not found(db: %s, tbl: %s)", idxName, dbName, tblName))
	return -1
}<|MERGE_RESOLUTION|>--- conflicted
+++ resolved
@@ -32,13 +32,8 @@
 func GetTableByName(t *testing.T, tk *testkit.TestKit, db, table string) table.Table {
 	dom := domain.GetDomain(tk.Session())
 	// Make sure the table schema is the new schema.
-<<<<<<< HEAD
 	require.NoError(t, dom.SchemaLoader().Reload())
-	tbl, err := dom.InfoSchema().TableByName(context.Background(), model.NewCIStr(db), model.NewCIStr(table))
-=======
-	require.NoError(t, dom.Reload())
 	tbl, err := dom.InfoSchema().TableByName(context.Background(), ast.NewCIStr(db), ast.NewCIStr(table))
->>>>>>> 67249cb2
 	require.NoError(t, err)
 	return tbl
 }
