--- conflicted
+++ resolved
@@ -688,14 +688,8 @@
 	if len(binPlan) > MaxEncodedPlanSizeInBytes {
 		binPlan = plancodec.BinaryPlanDiscardedEncoded
 	}
-<<<<<<< HEAD
-	ssElement := &stmtSummaryByDigestElement{
-		beginTime: beginTime,
+	return &stmtSummaryStats{
 		sampleSQL: formatSQL(sei.LazyInfo.GetOriginalSQL()),
-=======
-	return &stmtSummaryStats{
-		sampleSQL: formatSQL(sei.OriginalSQL.String()),
->>>>>>> 8c888234
 		charset:   sei.Charset,
 		collation: sei.Collation,
 		// PrevSQL is already truncated to cfg.Log.QueryLogMaxLen.
@@ -776,30 +770,18 @@
 	}
 
 	// coprocessor
-<<<<<<< HEAD
 	if sei.CopTasks != nil {
-		numCopTasks := int64(sei.CopTasks.NumCopTasks)
-		ssElement.sumNumCopTasks += numCopTasks
-		if sei.CopTasks.MaxProcessTime > ssElement.maxCopProcessTime {
-			ssElement.maxCopProcessTime = sei.CopTasks.MaxProcessTime
-			ssElement.maxCopProcessAddress = sei.CopTasks.MaxProcessAddress
-		}
-		if sei.CopTasks.MaxWaitTime > ssElement.maxCopWaitTime {
-			ssElement.maxCopWaitTime = sei.CopTasks.MaxWaitTime
-			ssElement.maxCopWaitAddress = sei.CopTasks.MaxWaitAddress
-		}
-=======
-	ssStats.sumNumCopTasks += int64(sei.CopTasks.NumCopTasks)
-	ssStats.sumCopProcessTime += sei.CopTasks.TotProcessTime
-	if sei.CopTasks.MaxProcessTime > ssStats.maxCopProcessTime {
-		ssStats.maxCopProcessTime = sei.CopTasks.MaxProcessTime
-		ssStats.maxCopProcessAddress = sei.CopTasks.MaxProcessAddress
-	}
-	ssStats.sumCopWaitTime += sei.CopTasks.TotWaitTime
-	if sei.CopTasks.MaxWaitTime > ssStats.maxCopWaitTime {
-		ssStats.maxCopWaitTime = sei.CopTasks.MaxWaitTime
-		ssStats.maxCopWaitAddress = sei.CopTasks.MaxWaitAddress
->>>>>>> 8c888234
+		ssStats.sumNumCopTasks += int64(sei.CopTasks.NumCopTasks)
+		ssStats.sumCopProcessTime += sei.CopTasks.TotProcessTime
+		if sei.CopTasks.MaxProcessTime > ssStats.maxCopProcessTime {
+			ssStats.maxCopProcessTime = sei.CopTasks.MaxProcessTime
+			ssStats.maxCopProcessAddress = sei.CopTasks.MaxProcessAddress
+		}
+		ssStats.sumCopWaitTime += sei.CopTasks.TotWaitTime
+		if sei.CopTasks.MaxWaitTime > ssStats.maxCopWaitTime {
+			ssStats.maxCopWaitTime = sei.CopTasks.MaxWaitTime
+			ssStats.maxCopWaitAddress = sei.CopTasks.MaxWaitAddress
+		}
 	}
 
 	// TiKV
