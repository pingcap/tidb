// Copyright 2019 PingCAP, Inc.
//
// Licensed under the Apache License, Version 2.0 (the "License");
// you may not use this file except in compliance with the License.
// You may obtain a copy of the License at
//
//     http://www.apache.org/licenses/LICENSE-2.0
//
// Unless required by applicable law or agreed to in writing, software
// distributed under the License is distributed on an "AS IS" BASIS,
// WITHOUT WARRANTIES OR CONDITIONS OF ANY KIND, either express or implied.
// See the License for the specific language governing permissions and
// limitations under the License.

package stmtsummary

import (
	"bytes"
	"container/list"
	"fmt"
	"strings"
	"sync"
	"testing"
	"time"

	"github.com/pingcap/tidb/pkg/meta/model"
	"github.com/pingcap/tidb/pkg/parser/auth"
	pmodel "github.com/pingcap/tidb/pkg/parser/model"
	"github.com/pingcap/tidb/pkg/parser/mysql"
	"github.com/pingcap/tidb/pkg/sessionctx/stmtctx"
	"github.com/pingcap/tidb/pkg/types"
	tidbutil "github.com/pingcap/tidb/pkg/util"
	"github.com/pingcap/tidb/pkg/util/execdetails"
	"github.com/pingcap/tidb/pkg/util/hack"
	"github.com/pingcap/tidb/pkg/util/plancodec"
	"github.com/pingcap/tidb/pkg/util/ppcpuusage"
	"github.com/stretchr/testify/require"
	"github.com/tikv/client-go/v2/util"
)

func emptyPlanGenerator() (string, string, any) {
	return "", "", nil
}

func fakePlanDigestGenerator() string {
	return "point_get"
}

func TestSetUp(t *testing.T) {
	ssMap := newStmtSummaryByDigestMap()
	err := ssMap.SetEnabled(true)
	require.NoError(t, err)
	err = ssMap.SetRefreshInterval(1800)
	require.NoError(t, err)
	err = ssMap.SetHistorySize(24)
	require.NoError(t, err)
}

const (
	boTxnLockName = "txnlock"
)

// Test stmtSummaryByDigest.AddStatement.
func TestAddStatement(t *testing.T) {
	ssMap := newStmtSummaryByDigestMap()
	now := time.Now().Unix()
	ssMap.beginTimeForCurInterval = now + 60

	tables := []stmtctx.TableEntry{{DB: "db1", Table: "tb1"}, {DB: "db2", Table: "tb2"}}
	indexes := []string{"a", "b"}

	sc := stmtctx.NewStmtCtx()
	sc.StmtType = "Select"
	sc.Tables = tables
	sc.IndexNames = indexes

	// first statement
	stmtExecInfo1 := generateAnyExecInfo()
	stmtExecInfo1.ExecDetail.CommitDetail.Mu.PrewriteBackoffTypes = make([]string, 0)
	key := &StmtDigestKey{}
	key.Init(stmtExecInfo1.SchemaName, stmtExecInfo1.Digest, "", stmtExecInfo1.PlanDigest, stmtExecInfo1.ResourceGroupName)
	samplePlan, _, _ := stmtExecInfo1.LazyInfo.GetEncodedPlan()
	stmtExecInfo1.ExecDetail.CommitDetail.Mu.Lock()
	expectedSummaryElement := stmtSummaryByDigestElement{
		beginTime: now + 60,
		endTime:   now + 1860,
		stmtSummaryStats: stmtSummaryStats{
			sampleSQL:            stmtExecInfo1.LazyInfo.GetOriginalSQL(),
			samplePlan:           samplePlan,
			indexNames:           stmtExecInfo1.StmtCtx.IndexNames,
			execCount:            1,
			sumLatency:           stmtExecInfo1.TotalLatency,
			maxLatency:           stmtExecInfo1.TotalLatency,
			minLatency:           stmtExecInfo1.TotalLatency,
			sumParseLatency:      stmtExecInfo1.ParseLatency,
			maxParseLatency:      stmtExecInfo1.ParseLatency,
			sumCompileLatency:    stmtExecInfo1.CompileLatency,
			maxCompileLatency:    stmtExecInfo1.CompileLatency,
			sumNumCopTasks:       int64(stmtExecInfo1.CopTasks.NumCopTasks),
			sumCopProcessTime:    stmtExecInfo1.CopTasks.TotProcessTime,
			maxCopProcessTime:    stmtExecInfo1.CopTasks.MaxProcessTime,
			maxCopProcessAddress: stmtExecInfo1.CopTasks.MaxProcessAddress,
			sumCopWaitTime:       stmtExecInfo1.CopTasks.TotWaitTime,
			maxCopWaitTime:       stmtExecInfo1.CopTasks.MaxWaitTime,
			maxCopWaitAddress:    stmtExecInfo1.CopTasks.MaxWaitAddress,
			sumProcessTime:       stmtExecInfo1.ExecDetail.TimeDetail.ProcessTime,
			maxProcessTime:       stmtExecInfo1.ExecDetail.TimeDetail.ProcessTime,
			sumWaitTime:          stmtExecInfo1.ExecDetail.TimeDetail.WaitTime,
			maxWaitTime:          stmtExecInfo1.ExecDetail.TimeDetail.WaitTime,
			sumBackoffTime:       stmtExecInfo1.ExecDetail.BackoffTime,
			maxBackoffTime:       stmtExecInfo1.ExecDetail.BackoffTime,
			sumTotalKeys:         stmtExecInfo1.ExecDetail.ScanDetail.TotalKeys,
			maxTotalKeys:         stmtExecInfo1.ExecDetail.ScanDetail.TotalKeys,
			sumProcessedKeys:     stmtExecInfo1.ExecDetail.ScanDetail.ProcessedKeys,
			maxProcessedKeys:     stmtExecInfo1.ExecDetail.ScanDetail.ProcessedKeys,
			sumGetCommitTsTime:   stmtExecInfo1.ExecDetail.CommitDetail.GetCommitTsTime,
			maxGetCommitTsTime:   stmtExecInfo1.ExecDetail.CommitDetail.GetCommitTsTime,
			sumPrewriteTime:      stmtExecInfo1.ExecDetail.CommitDetail.PrewriteTime,
			maxPrewriteTime:      stmtExecInfo1.ExecDetail.CommitDetail.PrewriteTime,
			sumCommitTime:        stmtExecInfo1.ExecDetail.CommitDetail.CommitTime,
			maxCommitTime:        stmtExecInfo1.ExecDetail.CommitDetail.CommitTime,
			sumLocalLatchTime:    stmtExecInfo1.ExecDetail.CommitDetail.LocalLatchTime,
			maxLocalLatchTime:    stmtExecInfo1.ExecDetail.CommitDetail.LocalLatchTime,
			sumCommitBackoffTime: stmtExecInfo1.ExecDetail.CommitDetail.Mu.CommitBackoffTime,
			maxCommitBackoffTime: stmtExecInfo1.ExecDetail.CommitDetail.Mu.CommitBackoffTime,
			sumResolveLockTime:   stmtExecInfo1.ExecDetail.CommitDetail.ResolveLock.ResolveLockTime,
			maxResolveLockTime:   stmtExecInfo1.ExecDetail.CommitDetail.ResolveLock.ResolveLockTime,
			sumWriteKeys:         int64(stmtExecInfo1.ExecDetail.CommitDetail.WriteKeys),
			maxWriteKeys:         stmtExecInfo1.ExecDetail.CommitDetail.WriteKeys,
			sumWriteSize:         int64(stmtExecInfo1.ExecDetail.CommitDetail.WriteSize),
			maxWriteSize:         stmtExecInfo1.ExecDetail.CommitDetail.WriteSize,
			sumPrewriteRegionNum: int64(stmtExecInfo1.ExecDetail.CommitDetail.PrewriteRegionNum),
			maxPrewriteRegionNum: stmtExecInfo1.ExecDetail.CommitDetail.PrewriteRegionNum,
			sumTxnRetry:          int64(stmtExecInfo1.ExecDetail.CommitDetail.TxnRetry),
			maxTxnRetry:          stmtExecInfo1.ExecDetail.CommitDetail.TxnRetry,
			backoffTypes:         make(map[string]int),
			sumMem:               stmtExecInfo1.MemMax,
			maxMem:               stmtExecInfo1.MemMax,
			sumDisk:              stmtExecInfo1.DiskMax,
			maxDisk:              stmtExecInfo1.DiskMax,
			sumAffectedRows:      stmtExecInfo1.StmtCtx.AffectedRows(),
			firstSeen:            stmtExecInfo1.StartTime,
			lastSeen:             stmtExecInfo1.StartTime,
			StmtRUSummary: StmtRUSummary{
				SumRRU:            stmtExecInfo1.RUDetail.RRU(),
				MaxRRU:            stmtExecInfo1.RUDetail.RRU(),
				SumWRU:            stmtExecInfo1.RUDetail.WRU(),
				MaxWRU:            stmtExecInfo1.RUDetail.WRU(),
				SumRUWaitDuration: stmtExecInfo1.RUDetail.RUWaitDuration(),
				MaxRUWaitDuration: stmtExecInfo1.RUDetail.RUWaitDuration(),
			},
			resourceGroupName: stmtExecInfo1.ResourceGroupName,
			StmtNetworkTrafficSummary: StmtNetworkTrafficSummary{
				UnpackedBytesSentKVTotal:          stmtExecInfo1.TiKVExecDetails.UnpackedBytesSentKVTotal,
				UnpackedBytesReceivedKVTotal:      stmtExecInfo1.TiKVExecDetails.UnpackedBytesReceivedKVTotal,
				UnpackedBytesSentKVCrossZone:      stmtExecInfo1.TiKVExecDetails.UnpackedBytesSentKVCrossZone,
				UnpackedBytesReceivedKVCrossZone:  stmtExecInfo1.TiKVExecDetails.UnpackedBytesReceivedKVCrossZone,
				UnpackedBytesSentMPPTotal:         stmtExecInfo1.TiKVExecDetails.UnpackedBytesSentMPPTotal,
				UnpackedBytesReceivedMPPTotal:     stmtExecInfo1.TiKVExecDetails.UnpackedBytesReceivedMPPTotal,
				UnpackedBytesSentMPPCrossZone:     stmtExecInfo1.TiKVExecDetails.UnpackedBytesSentMPPCrossZone,
				UnpackedBytesReceivedMPPCrossZone: stmtExecInfo1.TiKVExecDetails.UnpackedBytesReceivedMPPCrossZone,
			},
		},
	}
	stmtExecInfo1.ExecDetail.CommitDetail.Mu.Unlock()
	history := list.New()
	history.PushBack(&expectedSummaryElement)
	expectedSummary := stmtSummaryByDigest{
		schemaName:    stmtExecInfo1.SchemaName,
		stmtType:      stmtExecInfo1.StmtCtx.StmtType,
		digest:        stmtExecInfo1.Digest,
		normalizedSQL: stmtExecInfo1.NormalizedSQL,
		planDigest:    stmtExecInfo1.PlanDigest,
		tableNames:    "db1.tb1,db2.tb2",
		history:       history,
	}
	ssMap.AddStatement(stmtExecInfo1)
	summary, ok := ssMap.summaryMap.Get(key)
	require.True(t, ok)
	require.True(t, matchStmtSummaryByDigest(summary.(*stmtSummaryByDigest), &expectedSummary))

	// Second statement is similar with the first statement, and its values are
	// greater than that of the first statement.
	stmtExecInfo2 := &StmtExecInfo{
		SchemaName:     "schema_name",
		NormalizedSQL:  "normalized_sql",
		Digest:         "digest",
		PlanDigest:     "plan_digest",
		User:           "user2",
		TotalLatency:   20000,
		ParseLatency:   200,
		CompileLatency: 2000,
		CopTasks: &execdetails.CopTasksSummary{
			NumCopTasks:       20,
			MaxProcessAddress: "200",
			MaxProcessTime:    25000,
			TotProcessTime:    40000,
			MaxWaitAddress:    "201",
			MaxWaitTime:       2500,
			TotWaitTime:       40000,
		},
		ExecDetail: execdetails.ExecDetails{
			BackoffTime:  180,
			RequestCount: 20,
			CommitDetail: &util.CommitDetails{
				GetCommitTsTime: 500,
				PrewriteTime:    50000,
				CommitTime:      5000,
				LocalLatchTime:  50,
				Mu: struct {
					sync.Mutex
					CommitBackoffTime    int64
					PrewriteBackoffTypes []string
					CommitBackoffTypes   []string
					SlowestPrewrite      util.ReqDetailInfo
					CommitPrimary        util.ReqDetailInfo
				}{
					CommitBackoffTime:    1000,
					PrewriteBackoffTypes: []string{boTxnLockName},
					CommitBackoffTypes:   []string{},
					SlowestPrewrite:      util.ReqDetailInfo{},
					CommitPrimary:        util.ReqDetailInfo{},
				},
				WriteKeys:         100000,
				WriteSize:         1000000,
				PrewriteRegionNum: 100,
				TxnRetry:          10,
				ResolveLock: util.ResolveLockDetail{
					ResolveLockTime: 10000,
				},
			},
			ScanDetail: &util.ScanDetail{
				TotalKeys:                 6000,
				ProcessedKeys:             1500,
				RocksdbDeleteSkippedCount: 100,
				RocksdbKeySkippedCount:    10,
				RocksdbBlockCacheHitCount: 10,
				RocksdbBlockReadCount:     10,
				RocksdbBlockReadByte:      1000,
			},
			DetailsNeedP90: execdetails.DetailsNeedP90{
				TimeDetail: util.TimeDetail{
					ProcessTime: 1500,
					WaitTime:    150,
				}, CalleeAddress: "202",
			},
		},
		StmtCtx:   sc,
		MemMax:    20000,
		DiskMax:   20000,
		StartTime: time.Date(2019, 1, 1, 10, 10, 20, 10, time.UTC),
		Succeed:   true,
		RUDetail:  util.NewRUDetailsWith(123.0, 45.6, 2*time.Second),
		TiKVExecDetails: util.ExecDetails{
			TrafficDetails: util.TrafficDetails{
				UnpackedBytesSentKVTotal:     100,
				UnpackedBytesReceivedKVTotal: 200,
			},
		},
		ResourceGroupName: "rg1",
		LazyInfo: &mockLazyInfo{
			originalSQL: "original_sql2",
			plan:        "",
			hintStr:     "",
			binPlan:     "",
			planDigest:  "",
		},
	}
	stmtExecInfo2.StmtCtx.AddAffectedRows(200)
	expectedSummaryElement.execCount++
	expectedSummaryElement.sumLatency += stmtExecInfo2.TotalLatency
	expectedSummaryElement.maxLatency = stmtExecInfo2.TotalLatency
	expectedSummaryElement.sumParseLatency += stmtExecInfo2.ParseLatency
	expectedSummaryElement.maxParseLatency = stmtExecInfo2.ParseLatency
	expectedSummaryElement.sumCompileLatency += stmtExecInfo2.CompileLatency
	expectedSummaryElement.maxCompileLatency = stmtExecInfo2.CompileLatency
	expectedSummaryElement.sumNumCopTasks += int64(stmtExecInfo2.CopTasks.NumCopTasks)
	expectedSummaryElement.sumCopProcessTime += stmtExecInfo2.CopTasks.TotProcessTime
	expectedSummaryElement.maxCopProcessTime = stmtExecInfo2.CopTasks.MaxProcessTime
	expectedSummaryElement.maxCopProcessAddress = stmtExecInfo2.CopTasks.MaxProcessAddress
	expectedSummaryElement.sumCopWaitTime += stmtExecInfo2.CopTasks.TotWaitTime
	expectedSummaryElement.maxCopWaitTime = stmtExecInfo2.CopTasks.MaxWaitTime
	expectedSummaryElement.maxCopWaitAddress = stmtExecInfo2.CopTasks.MaxWaitAddress
	expectedSummaryElement.sumProcessTime += stmtExecInfo2.ExecDetail.TimeDetail.ProcessTime
	expectedSummaryElement.maxProcessTime = stmtExecInfo2.ExecDetail.TimeDetail.ProcessTime
	expectedSummaryElement.sumWaitTime += stmtExecInfo2.ExecDetail.TimeDetail.WaitTime
	expectedSummaryElement.maxWaitTime = stmtExecInfo2.ExecDetail.TimeDetail.WaitTime
	expectedSummaryElement.sumBackoffTime += stmtExecInfo2.ExecDetail.BackoffTime
	expectedSummaryElement.maxBackoffTime = stmtExecInfo2.ExecDetail.BackoffTime
	expectedSummaryElement.sumTotalKeys += stmtExecInfo2.ExecDetail.ScanDetail.TotalKeys
	expectedSummaryElement.maxTotalKeys = stmtExecInfo2.ExecDetail.ScanDetail.TotalKeys
	expectedSummaryElement.sumProcessedKeys += stmtExecInfo2.ExecDetail.ScanDetail.ProcessedKeys
	expectedSummaryElement.maxProcessedKeys = stmtExecInfo2.ExecDetail.ScanDetail.ProcessedKeys
	expectedSummaryElement.sumGetCommitTsTime += stmtExecInfo2.ExecDetail.CommitDetail.GetCommitTsTime
	expectedSummaryElement.maxGetCommitTsTime = stmtExecInfo2.ExecDetail.CommitDetail.GetCommitTsTime
	expectedSummaryElement.sumPrewriteTime += stmtExecInfo2.ExecDetail.CommitDetail.PrewriteTime
	expectedSummaryElement.maxPrewriteTime = stmtExecInfo2.ExecDetail.CommitDetail.PrewriteTime
	expectedSummaryElement.sumCommitTime += stmtExecInfo2.ExecDetail.CommitDetail.CommitTime
	expectedSummaryElement.maxCommitTime = stmtExecInfo2.ExecDetail.CommitDetail.CommitTime
	expectedSummaryElement.sumLocalLatchTime += stmtExecInfo2.ExecDetail.CommitDetail.LocalLatchTime
	expectedSummaryElement.maxLocalLatchTime = stmtExecInfo2.ExecDetail.CommitDetail.LocalLatchTime
	stmtExecInfo2.ExecDetail.CommitDetail.Mu.Lock()
	expectedSummaryElement.sumCommitBackoffTime += stmtExecInfo2.ExecDetail.CommitDetail.Mu.CommitBackoffTime
	expectedSummaryElement.maxCommitBackoffTime = stmtExecInfo2.ExecDetail.CommitDetail.Mu.CommitBackoffTime
	stmtExecInfo2.ExecDetail.CommitDetail.Mu.Unlock()
	expectedSummaryElement.sumResolveLockTime += stmtExecInfo2.ExecDetail.CommitDetail.ResolveLock.ResolveLockTime
	expectedSummaryElement.maxResolveLockTime = stmtExecInfo2.ExecDetail.CommitDetail.ResolveLock.ResolveLockTime
	expectedSummaryElement.sumWriteKeys += int64(stmtExecInfo2.ExecDetail.CommitDetail.WriteKeys)
	expectedSummaryElement.maxWriteKeys = stmtExecInfo2.ExecDetail.CommitDetail.WriteKeys
	expectedSummaryElement.sumWriteSize += int64(stmtExecInfo2.ExecDetail.CommitDetail.WriteSize)
	expectedSummaryElement.maxWriteSize = stmtExecInfo2.ExecDetail.CommitDetail.WriteSize
	expectedSummaryElement.sumPrewriteRegionNum += int64(stmtExecInfo2.ExecDetail.CommitDetail.PrewriteRegionNum)
	expectedSummaryElement.maxPrewriteRegionNum = stmtExecInfo2.ExecDetail.CommitDetail.PrewriteRegionNum
	expectedSummaryElement.sumTxnRetry += int64(stmtExecInfo2.ExecDetail.CommitDetail.TxnRetry)
	expectedSummaryElement.maxTxnRetry = stmtExecInfo2.ExecDetail.CommitDetail.TxnRetry
	expectedSummaryElement.sumBackoffTimes++
	expectedSummaryElement.backoffTypes[boTxnLockName] = 1
	expectedSummaryElement.sumMem += stmtExecInfo2.MemMax
	expectedSummaryElement.maxMem = stmtExecInfo2.MemMax
	expectedSummaryElement.sumDisk += stmtExecInfo2.DiskMax
	expectedSummaryElement.maxDisk = stmtExecInfo2.DiskMax
	expectedSummaryElement.sumAffectedRows += stmtExecInfo2.StmtCtx.AffectedRows()
	expectedSummaryElement.lastSeen = stmtExecInfo2.StartTime
	expectedSummaryElement.SumRRU += stmtExecInfo2.RUDetail.RRU()
	expectedSummaryElement.MaxRRU = stmtExecInfo2.RUDetail.RRU()
	expectedSummaryElement.SumWRU += stmtExecInfo2.RUDetail.WRU()
	expectedSummaryElement.MaxWRU = stmtExecInfo2.RUDetail.WRU()
	expectedSummaryElement.SumRUWaitDuration += stmtExecInfo2.RUDetail.RUWaitDuration()
	expectedSummaryElement.MaxRUWaitDuration = stmtExecInfo2.RUDetail.RUWaitDuration()
	expectedSummaryElement.StmtNetworkTrafficSummary.Add(&stmtExecInfo2.TiKVExecDetails)

	ssMap.AddStatement(stmtExecInfo2)
	summary, ok = ssMap.summaryMap.Get(key)
	require.True(t, ok)
	require.True(t, matchStmtSummaryByDigest(summary.(*stmtSummaryByDigest), &expectedSummary))

	// Third statement is similar with the first statement, and its values are
	// less than that of the first statement.
	stmtExecInfo3 := &StmtExecInfo{
		SchemaName:     "schema_name",
		NormalizedSQL:  "normalized_sql",
		Digest:         "digest",
		PlanDigest:     "plan_digest",
		User:           "user3",
		TotalLatency:   1000,
		ParseLatency:   50,
		CompileLatency: 500,
		CopTasks: &execdetails.CopTasksSummary{
			NumCopTasks:       2,
			MaxProcessAddress: "300",
			MaxProcessTime:    350,
			TotProcessTime:    200,
			MaxWaitAddress:    "301",
			MaxWaitTime:       250,
			TotWaitTime:       40,
		},
		ExecDetail: execdetails.ExecDetails{
			BackoffTime:  18,
			RequestCount: 2,
			CommitDetail: &util.CommitDetails{
				GetCommitTsTime: 50,
				PrewriteTime:    5000,
				CommitTime:      500,
				LocalLatchTime:  5,
				Mu: struct {
					sync.Mutex
					CommitBackoffTime    int64
					PrewriteBackoffTypes []string
					CommitBackoffTypes   []string
					SlowestPrewrite      util.ReqDetailInfo
					CommitPrimary        util.ReqDetailInfo
				}{
					CommitBackoffTime:    100,
					PrewriteBackoffTypes: []string{boTxnLockName},
					CommitBackoffTypes:   []string{},
					SlowestPrewrite:      util.ReqDetailInfo{},
					CommitPrimary:        util.ReqDetailInfo{},
				},
				WriteKeys:         10000,
				WriteSize:         100000,
				PrewriteRegionNum: 10,
				TxnRetry:          1,
				ResolveLock: util.ResolveLockDetail{
					ResolveLockTime: 1000,
				},
			},
			ScanDetail: &util.ScanDetail{
				TotalKeys:                 600,
				ProcessedKeys:             150,
				RocksdbDeleteSkippedCount: 100,
				RocksdbKeySkippedCount:    10,
				RocksdbBlockCacheHitCount: 10,
				RocksdbBlockReadCount:     10,
				RocksdbBlockReadByte:      1000,
			},
			DetailsNeedP90: execdetails.DetailsNeedP90{
				TimeDetail: util.TimeDetail{
					ProcessTime: 150,
					WaitTime:    15,
				},
				CalleeAddress: "302",
			},
		},
		StmtCtx:           sc,
		MemMax:            200,
		DiskMax:           200,
		StartTime:         time.Date(2019, 1, 1, 10, 10, 0, 10, time.UTC),
		Succeed:           true,
		RUDetail:          util.NewRUDetailsWith(0.12, 0.34, 5*time.Microsecond),
		ResourceGroupName: "rg1",
<<<<<<< HEAD
		TiKVExecDetails: util.ExecDetails{
			TrafficDetails: util.TrafficDetails{
				UnpackedBytesSentKVTotal:      1,
				UnpackedBytesReceivedKVTotal:  300,
				UnpackedBytesSentMPPTotal:     1,
				UnpackedBytesReceivedMPPTotal: 300,
			},
=======
		LazyInfo: &mockLazyInfo{
			originalSQL: "original_sql3",
			plan:        "",
			hintStr:     "",
			binPlan:     "",
			planDigest:  "",
>>>>>>> 4f78f12f
		},
	}
	stmtExecInfo3.StmtCtx.AddAffectedRows(20000)
	expectedSummaryElement.execCount++
	expectedSummaryElement.sumLatency += stmtExecInfo3.TotalLatency
	expectedSummaryElement.minLatency = stmtExecInfo3.TotalLatency
	expectedSummaryElement.sumParseLatency += stmtExecInfo3.ParseLatency
	expectedSummaryElement.sumCompileLatency += stmtExecInfo3.CompileLatency
	expectedSummaryElement.sumNumCopTasks += int64(stmtExecInfo3.CopTasks.NumCopTasks)
	expectedSummaryElement.sumCopProcessTime += stmtExecInfo3.CopTasks.TotProcessTime
	expectedSummaryElement.sumCopWaitTime += stmtExecInfo3.CopTasks.TotWaitTime
	expectedSummaryElement.sumProcessTime += stmtExecInfo3.ExecDetail.TimeDetail.ProcessTime
	expectedSummaryElement.sumWaitTime += stmtExecInfo3.ExecDetail.TimeDetail.WaitTime
	expectedSummaryElement.sumBackoffTime += stmtExecInfo3.ExecDetail.BackoffTime
	expectedSummaryElement.sumTotalKeys += stmtExecInfo3.ExecDetail.ScanDetail.TotalKeys
	expectedSummaryElement.sumProcessedKeys += stmtExecInfo3.ExecDetail.ScanDetail.ProcessedKeys
	expectedSummaryElement.sumGetCommitTsTime += stmtExecInfo3.ExecDetail.CommitDetail.GetCommitTsTime
	expectedSummaryElement.sumPrewriteTime += stmtExecInfo3.ExecDetail.CommitDetail.PrewriteTime
	expectedSummaryElement.sumCommitTime += stmtExecInfo3.ExecDetail.CommitDetail.CommitTime
	expectedSummaryElement.sumLocalLatchTime += stmtExecInfo3.ExecDetail.CommitDetail.LocalLatchTime
	stmtExecInfo3.ExecDetail.CommitDetail.Mu.Lock()
	expectedSummaryElement.sumCommitBackoffTime += stmtExecInfo3.ExecDetail.CommitDetail.Mu.CommitBackoffTime
	stmtExecInfo3.ExecDetail.CommitDetail.Mu.Unlock()
	expectedSummaryElement.sumResolveLockTime += stmtExecInfo3.ExecDetail.CommitDetail.ResolveLock.ResolveLockTime
	expectedSummaryElement.sumWriteKeys += int64(stmtExecInfo3.ExecDetail.CommitDetail.WriteKeys)
	expectedSummaryElement.sumWriteSize += int64(stmtExecInfo3.ExecDetail.CommitDetail.WriteSize)
	expectedSummaryElement.sumPrewriteRegionNum += int64(stmtExecInfo3.ExecDetail.CommitDetail.PrewriteRegionNum)
	expectedSummaryElement.sumTxnRetry += int64(stmtExecInfo3.ExecDetail.CommitDetail.TxnRetry)
	expectedSummaryElement.sumBackoffTimes++
	expectedSummaryElement.backoffTypes[boTxnLockName] = 2
	expectedSummaryElement.sumMem += stmtExecInfo3.MemMax
	expectedSummaryElement.sumDisk += stmtExecInfo3.DiskMax
	expectedSummaryElement.sumAffectedRows += stmtExecInfo3.StmtCtx.AffectedRows()
	expectedSummaryElement.firstSeen = stmtExecInfo3.StartTime
	expectedSummaryElement.SumRRU += stmtExecInfo3.RUDetail.RRU()
	expectedSummaryElement.SumWRU += stmtExecInfo3.RUDetail.WRU()
	expectedSummaryElement.SumRUWaitDuration += stmtExecInfo3.RUDetail.RUWaitDuration()
	expectedSummaryElement.StmtNetworkTrafficSummary.Add(&stmtExecInfo3.TiKVExecDetails)

	ssMap.AddStatement(stmtExecInfo3)
	summary, ok = ssMap.summaryMap.Get(key)
	require.True(t, ok)
	require.True(t, matchStmtSummaryByDigest(summary.(*stmtSummaryByDigest), &expectedSummary))

	// Fourth statement is in a different schema.
	stmtExecInfo4 := stmtExecInfo1
	stmtExecInfo4.SchemaName = "schema2"
	stmtExecInfo4.ExecDetail.CommitDetail = nil
	key = &StmtDigestKey{}
	key.Init(stmtExecInfo4.SchemaName, stmtExecInfo4.Digest, "", stmtExecInfo4.PlanDigest, stmtExecInfo4.ResourceGroupName)
	ssMap.AddStatement(stmtExecInfo4)
	require.Equal(t, 2, ssMap.summaryMap.Size())
	_, ok = ssMap.summaryMap.Get(key)
	require.True(t, ok)

	// Fifth statement has a different digest.
	stmtExecInfo5 := stmtExecInfo1
	stmtExecInfo5.Digest = "digest2"
	key = &StmtDigestKey{}
	key.Init(stmtExecInfo5.SchemaName, stmtExecInfo5.Digest, "", stmtExecInfo5.PlanDigest, stmtExecInfo5.ResourceGroupName)
	ssMap.AddStatement(stmtExecInfo5)
	require.Equal(t, 3, ssMap.summaryMap.Size())
	_, ok = ssMap.summaryMap.Get(key)
	require.True(t, ok)

	// Sixth statement has a different plan digest.
	stmtExecInfo6 := stmtExecInfo1
	stmtExecInfo6.PlanDigest = "plan_digest2"
	key = &StmtDigestKey{}
	key.Init(stmtExecInfo6.SchemaName, stmtExecInfo6.Digest, "", stmtExecInfo6.PlanDigest, stmtExecInfo6.ResourceGroupName)
	ssMap.AddStatement(stmtExecInfo6)
	require.Equal(t, 4, ssMap.summaryMap.Size())
	_, ok = ssMap.summaryMap.Get(key)
	require.True(t, ok)

	// Test for plan too large
	stmtExecInfo7 := stmtExecInfo1
	stmtExecInfo7.PlanDigest = "plan_digest7"
	buf := make([]byte, MaxEncodedPlanSizeInBytes+1)
	for i := range buf {
		buf[i] = 'a'
	}
	stmtExecInfo7.LazyInfo = &mockLazyInfo{
		originalSQL: stmtExecInfo1.LazyInfo.GetOriginalSQL(),
		plan:        string(buf),
		hintStr:     "",
		binPlan:     "",
		planDigest:  "",
	}
	key = &StmtDigestKey{}
	key.Init(stmtExecInfo7.SchemaName, stmtExecInfo7.Digest, "", stmtExecInfo7.PlanDigest, stmtExecInfo7.ResourceGroupName)
	ssMap.AddStatement(stmtExecInfo7)
	require.Equal(t, 5, ssMap.summaryMap.Size())
	v, ok := ssMap.summaryMap.Get(key)
	require.True(t, ok)
	stmt := v.(*stmtSummaryByDigest)
	require.True(t, bytes.Contains(key.Hash(), hack.Slice(stmt.schemaName)))
	require.True(t, bytes.Contains(key.Hash(), hack.Slice(stmt.digest)))
	require.True(t, bytes.Contains(key.Hash(), hack.Slice(stmt.planDigest)))
	e := stmt.history.Back()
	ssElement := e.Value.(*stmtSummaryByDigestElement)
	require.Equal(t, plancodec.PlanDiscardedEncoded, ssElement.samplePlan)
}

func matchStmtSummaryByDigest(first, second *stmtSummaryByDigest) bool {
	if first.schemaName != second.schemaName ||
		first.digest != second.digest ||
		first.normalizedSQL != second.normalizedSQL ||
		first.planDigest != second.planDigest ||
		first.tableNames != second.tableNames ||
		!strings.EqualFold(first.stmtType, second.stmtType) {
		return false
	}
	if first.history.Len() != second.history.Len() {
		return false
	}
	ele1 := first.history.Front()
	ele2 := second.history.Front()
	for {
		if ele1 == nil {
			break
		}
		ssElement1 := ele1.Value.(*stmtSummaryByDigestElement)
		ssElement2 := ele2.Value.(*stmtSummaryByDigestElement)
		if ssElement1.beginTime != ssElement2.beginTime ||
			ssElement1.endTime != ssElement2.endTime ||
			ssElement1.sampleSQL != ssElement2.sampleSQL ||
			ssElement1.samplePlan != ssElement2.samplePlan ||
			ssElement1.prevSQL != ssElement2.prevSQL ||
			ssElement1.execCount != ssElement2.execCount ||
			ssElement1.sumErrors != ssElement2.sumErrors ||
			ssElement1.sumWarnings != ssElement2.sumWarnings ||
			ssElement1.sumLatency != ssElement2.sumLatency ||
			ssElement1.maxLatency != ssElement2.maxLatency ||
			ssElement1.minLatency != ssElement2.minLatency ||
			ssElement1.sumParseLatency != ssElement2.sumParseLatency ||
			ssElement1.maxParseLatency != ssElement2.maxParseLatency ||
			ssElement1.sumCompileLatency != ssElement2.sumCompileLatency ||
			ssElement1.maxCompileLatency != ssElement2.maxCompileLatency ||
			ssElement1.sumNumCopTasks != ssElement2.sumNumCopTasks ||
			ssElement1.sumCopProcessTime != ssElement2.sumCopProcessTime ||
			ssElement1.maxCopProcessTime != ssElement2.maxCopProcessTime ||
			ssElement1.maxCopProcessAddress != ssElement2.maxCopProcessAddress ||
			ssElement1.sumCopWaitTime != ssElement2.sumCopWaitTime ||
			ssElement1.maxCopWaitTime != ssElement2.maxCopWaitTime ||
			ssElement1.maxCopWaitAddress != ssElement2.maxCopWaitAddress ||
			ssElement1.sumProcessTime != ssElement2.sumProcessTime ||
			ssElement1.maxProcessTime != ssElement2.maxProcessTime ||
			ssElement1.sumWaitTime != ssElement2.sumWaitTime ||
			ssElement1.maxWaitTime != ssElement2.maxWaitTime ||
			ssElement1.sumBackoffTime != ssElement2.sumBackoffTime ||
			ssElement1.maxBackoffTime != ssElement2.maxBackoffTime ||
			ssElement1.sumTotalKeys != ssElement2.sumTotalKeys ||
			ssElement1.maxTotalKeys != ssElement2.maxTotalKeys ||
			ssElement1.sumProcessedKeys != ssElement2.sumProcessedKeys ||
			ssElement1.maxProcessedKeys != ssElement2.maxProcessedKeys ||
			ssElement1.sumGetCommitTsTime != ssElement2.sumGetCommitTsTime ||
			ssElement1.maxGetCommitTsTime != ssElement2.maxGetCommitTsTime ||
			ssElement1.sumPrewriteTime != ssElement2.sumPrewriteTime ||
			ssElement1.maxPrewriteTime != ssElement2.maxPrewriteTime ||
			ssElement1.sumCommitTime != ssElement2.sumCommitTime ||
			ssElement1.maxCommitTime != ssElement2.maxCommitTime ||
			ssElement1.sumLocalLatchTime != ssElement2.sumLocalLatchTime ||
			ssElement1.maxLocalLatchTime != ssElement2.maxLocalLatchTime ||
			ssElement1.sumCommitBackoffTime != ssElement2.sumCommitBackoffTime ||
			ssElement1.maxCommitBackoffTime != ssElement2.maxCommitBackoffTime ||
			ssElement1.sumResolveLockTime != ssElement2.sumResolveLockTime ||
			ssElement1.maxResolveLockTime != ssElement2.maxResolveLockTime ||
			ssElement1.sumWriteKeys != ssElement2.sumWriteKeys ||
			ssElement1.maxWriteKeys != ssElement2.maxWriteKeys ||
			ssElement1.sumWriteSize != ssElement2.sumWriteSize ||
			ssElement1.maxWriteSize != ssElement2.maxWriteSize ||
			ssElement1.sumPrewriteRegionNum != ssElement2.sumPrewriteRegionNum ||
			ssElement1.maxPrewriteRegionNum != ssElement2.maxPrewriteRegionNum ||
			ssElement1.sumTxnRetry != ssElement2.sumTxnRetry ||
			ssElement1.maxTxnRetry != ssElement2.maxTxnRetry ||
			ssElement1.sumBackoffTimes != ssElement2.sumBackoffTimes ||
			ssElement1.sumMem != ssElement2.sumMem ||
			ssElement1.maxMem != ssElement2.maxMem ||
			ssElement1.sumAffectedRows != ssElement2.sumAffectedRows ||
			!ssElement1.firstSeen.Equal(ssElement2.firstSeen) ||
			!ssElement1.lastSeen.Equal(ssElement2.lastSeen) ||
			ssElement1.resourceGroupName != ssElement2.resourceGroupName ||
			ssElement1.StmtRUSummary != ssElement2.StmtRUSummary ||
			ssElement1.StmtNetworkTrafficSummary != ssElement2.StmtNetworkTrafficSummary {
			return false
		}
		if len(ssElement1.backoffTypes) != len(ssElement2.backoffTypes) {
			return false
		}
		for key, value1 := range ssElement1.backoffTypes {
			value2, ok := ssElement2.backoffTypes[key]
			if !ok || value1 != value2 {
				return false
			}
		}
		if len(ssElement1.indexNames) != len(ssElement2.indexNames) {
			return false
		}
		for key, value1 := range ssElement1.indexNames {
			if value1 != ssElement2.indexNames[key] {
				return false
			}
		}
		ele1 = ele1.Next()
		ele2 = ele2.Next()
	}
	return true
}

func match(t *testing.T, row []types.Datum, expected ...any) {
	require.Equal(t, len(expected), len(row))
	for i := range row {
		got := fmt.Sprintf("%v", row[i].GetValue())
		need := fmt.Sprintf("%v", expected[i])
		require.Equal(t, need, got)
	}
}

func generateAnyExecInfo() *StmtExecInfo {
	tables := []stmtctx.TableEntry{{DB: "db1", Table: "tb1"}, {DB: "db2", Table: "tb2"}}
	indexes := []string{"a"}
	sc := stmtctx.NewStmtCtx()
	sc.StmtType = "Select"
	sc.Tables = tables
	sc.IndexNames = indexes

	stmtExecInfo := &StmtExecInfo{
		SchemaName:     "schema_name",
		NormalizedSQL:  "normalized_sql",
		Digest:         "digest",
		PlanDigest:     "plan_digest",
		User:           "user",
		TotalLatency:   10000,
		ParseLatency:   100,
		CompileLatency: 1000,
		CopTasks: &execdetails.CopTasksSummary{
			NumCopTasks:       10,
			MaxProcessAddress: "127",
			MaxProcessTime:    15000,
			TotProcessTime:    10000,
			MaxWaitAddress:    "128",
			MaxWaitTime:       1500,
			TotWaitTime:       1000,
		},
		ExecDetail: execdetails.ExecDetails{
			BackoffTime:  80,
			RequestCount: 10,
			CommitDetail: &util.CommitDetails{
				GetCommitTsTime: 100,
				PrewriteTime:    10000,
				CommitTime:      1000,
				LocalLatchTime:  10,
				Mu: struct {
					sync.Mutex
					CommitBackoffTime    int64
					PrewriteBackoffTypes []string
					CommitBackoffTypes   []string
					SlowestPrewrite      util.ReqDetailInfo
					CommitPrimary        util.ReqDetailInfo
				}{
					CommitBackoffTime:    200,
					PrewriteBackoffTypes: []string{boTxnLockName},
					CommitBackoffTypes:   []string{},
					SlowestPrewrite:      util.ReqDetailInfo{},
					CommitPrimary:        util.ReqDetailInfo{},
				},
				WriteKeys:         20000,
				WriteSize:         200000,
				PrewriteRegionNum: 20,
				TxnRetry:          2,
				ResolveLock: util.ResolveLockDetail{
					ResolveLockTime: 2000,
				},
			},
			ScanDetail: &util.ScanDetail{
				TotalKeys:                 1000,
				ProcessedKeys:             500,
				RocksdbDeleteSkippedCount: 100,
				RocksdbKeySkippedCount:    10,
				RocksdbBlockCacheHitCount: 10,
				RocksdbBlockReadCount:     10,
				RocksdbBlockReadByte:      1000,
			},
			DetailsNeedP90: execdetails.DetailsNeedP90{
				TimeDetail: util.TimeDetail{
					ProcessTime: 500,
					WaitTime:    50,
				},
				CalleeAddress: "129",
			},
		},
		StmtCtx:           sc,
		MemMax:            10000,
		DiskMax:           10000,
		StartTime:         time.Date(2019, 1, 1, 10, 10, 10, 10, time.UTC),
		Succeed:           true,
		ResourceGroupName: "rg1",
		RUDetail:          util.NewRUDetailsWith(1.1, 2.5, 2*time.Millisecond),
		CPUUsages:         ppcpuusage.CPUUsages{TidbCPUTime: time.Duration(20), TikvCPUTime: time.Duration(100)},
<<<<<<< HEAD
		TiKVExecDetails: util.ExecDetails{
			TrafficDetails: util.TrafficDetails{
				UnpackedBytesSentKVTotal:         10,
				UnpackedBytesReceivedKVTotal:     1000,
				UnpackedBytesReceivedKVCrossZone: 1,
				UnpackedBytesSentKVCrossZone:     100,
			},
=======
		LazyInfo: &mockLazyInfo{
			originalSQL: "original_sql1",
			plan:        "",
			hintStr:     "",
			binPlan:     "",
			planDigest:  "",
>>>>>>> 4f78f12f
		},
	}
	stmtExecInfo.StmtCtx.AddAffectedRows(10000)
	return stmtExecInfo
}

type mockLazyInfo struct {
	originalSQL string
	plan        string
	hintStr     string
	binPlan     string
	planDigest  string
}

func (a *mockLazyInfo) GetOriginalSQL() string {
	return a.originalSQL
}

func (a *mockLazyInfo) GetEncodedPlan() (p string, h string, e any) {
	return a.plan, a.hintStr, nil
}

func (a *mockLazyInfo) GetBinaryPlan() string {
	return a.binPlan
}

func (a *mockLazyInfo) GetPlanDigest() string {
	return a.planDigest
}

func newStmtSummaryReaderForTest(ssMap *stmtSummaryByDigestMap) *stmtSummaryReader {
	columnNames := []string{
		SummaryBeginTimeStr,
		SummaryEndTimeStr,
		StmtTypeStr,
		SchemaNameStr,
		DigestStr,
		DigestTextStr,
		TableNamesStr,
		IndexNamesStr,
		SampleUserStr,
		ExecCountStr,
		SumErrorsStr,
		SumWarningsStr,
		SumLatencyStr,
		MaxLatencyStr,
		MinLatencyStr,
		AvgLatencyStr,
		AvgParseLatencyStr,
		MaxParseLatencyStr,
		AvgCompileLatencyStr,
		MaxCompileLatencyStr,
		SumCopTaskNumStr,
		MaxCopProcessTimeStr,
		MaxCopProcessAddressStr,
		MaxCopWaitTimeStr,
		MaxCopWaitAddressStr,
		AvgProcessTimeStr,
		MaxProcessTimeStr,
		AvgWaitTimeStr,
		MaxWaitTimeStr,
		AvgBackoffTimeStr,
		MaxBackoffTimeStr,
		AvgTotalKeysStr,
		MaxTotalKeysStr,
		AvgProcessedKeysStr,
		MaxProcessedKeysStr,
		AvgRocksdbDeleteSkippedCountStr,
		MaxRocksdbDeleteSkippedCountStr,
		AvgRocksdbKeySkippedCountStr,
		MaxRocksdbKeySkippedCountStr,
		AvgRocksdbBlockCacheHitCountStr,
		MaxRocksdbBlockCacheHitCountStr,
		AvgRocksdbBlockReadCountStr,
		MaxRocksdbBlockReadCountStr,
		AvgRocksdbBlockReadByteStr,
		MaxRocksdbBlockReadByteStr,
		AvgPrewriteTimeStr,
		MaxPrewriteTimeStr,
		AvgCommitTimeStr,
		MaxCommitTimeStr,
		AvgGetCommitTsTimeStr,
		MaxGetCommitTsTimeStr,
		AvgCommitBackoffTimeStr,
		MaxCommitBackoffTimeStr,
		AvgResolveLockTimeStr,
		MaxResolveLockTimeStr,
		AvgLocalLatchWaitTimeStr,
		MaxLocalLatchWaitTimeStr,
		AvgWriteKeysStr,
		MaxWriteKeysStr,
		AvgWriteSizeStr,
		MaxWriteSizeStr,
		AvgPrewriteRegionsStr,
		MaxPrewriteRegionsStr,
		AvgTxnRetryStr,
		MaxTxnRetryStr,
		SumExecRetryStr,
		SumExecRetryTimeStr,
		SumBackoffTimesStr,
		BackoffTypesStr,
		AvgMemStr,
		MaxMemStr,
		AvgDiskStr,
		MaxDiskStr,
		AvgKvTimeStr,
		AvgPdTimeStr,
		AvgBackoffTotalTimeStr,
		AvgWriteSQLRespTimeStr,
		MaxResultRowsStr,
		MinResultRowsStr,
		AvgResultRowsStr,
		PreparedStr,
		AvgAffectedRowsStr,
		FirstSeenStr,
		LastSeenStr,
		PlanInCacheStr,
		PlanCacheHitsStr,
		PlanInBindingStr,
		QuerySampleTextStr,
		PrevSampleTextStr,
		PlanDigestStr,
		PlanStr,
		AvgRequestUnitReadStr,
		MaxRequestUnitReadStr,
		AvgRequestUnitWriteStr,
		MaxRequestUnitWriteStr,
		AvgQueuedRcTimeStr,
		MaxQueuedRcTimeStr,
		ResourceGroupName,
		AvgTidbCPUTimeStr,
		AvgTikvCPUTimeStr,
	}
	cols := make([]*model.ColumnInfo, len(columnNames))
	for i := range columnNames {
		cols[i] = &model.ColumnInfo{
			ID:     int64(i),
			Name:   pmodel.NewCIStr(columnNames[i]),
			Offset: i,
		}
	}
	reader := NewStmtSummaryReader(nil, true, cols, "", time.UTC)
	reader.ssMap = ssMap
	return reader
}

// Test stmtSummaryByDigest.ToDatum.
func TestToDatum(t *testing.T) {
	ssMap := newStmtSummaryByDigestMap()
	now := time.Now().Unix()
	// to disable expiration
	ssMap.beginTimeForCurInterval = now + 60

	stmtExecInfo1 := generateAnyExecInfo()
	ssMap.AddStatement(stmtExecInfo1)
	reader := newStmtSummaryReaderForTest(ssMap)
	datums := reader.GetStmtSummaryCurrentRows()
	require.Equal(t, 1, len(datums))
	n := types.NewTime(types.FromGoTime(time.Unix(ssMap.beginTimeForCurInterval, 0).In(time.UTC)), mysql.TypeTimestamp, types.DefaultFsp)
	e := types.NewTime(types.FromGoTime(time.Unix(ssMap.beginTimeForCurInterval+1800, 0).In(time.UTC)), mysql.TypeTimestamp, types.DefaultFsp)
	f := types.NewTime(types.FromGoTime(stmtExecInfo1.StartTime), mysql.TypeTimestamp, types.DefaultFsp)
	stmtExecInfo1.ExecDetail.CommitDetail.Mu.Lock()
	expectedDatum := []any{n, e, "Select", stmtExecInfo1.SchemaName, stmtExecInfo1.Digest, stmtExecInfo1.NormalizedSQL,
		"db1.tb1,db2.tb2", "a", stmtExecInfo1.User, 1, 0, 0, int64(stmtExecInfo1.TotalLatency),
		int64(stmtExecInfo1.TotalLatency), int64(stmtExecInfo1.TotalLatency), int64(stmtExecInfo1.TotalLatency),
		int64(stmtExecInfo1.ParseLatency), int64(stmtExecInfo1.ParseLatency), int64(stmtExecInfo1.CompileLatency),
		int64(stmtExecInfo1.CompileLatency), stmtExecInfo1.CopTasks.NumCopTasks, int64(stmtExecInfo1.CopTasks.MaxProcessTime),
		stmtExecInfo1.CopTasks.MaxProcessAddress, int64(stmtExecInfo1.CopTasks.MaxWaitTime),
		stmtExecInfo1.CopTasks.MaxWaitAddress, int64(stmtExecInfo1.ExecDetail.TimeDetail.ProcessTime), int64(stmtExecInfo1.ExecDetail.TimeDetail.ProcessTime),
		int64(stmtExecInfo1.ExecDetail.TimeDetail.WaitTime), int64(stmtExecInfo1.ExecDetail.TimeDetail.WaitTime), int64(stmtExecInfo1.ExecDetail.BackoffTime),
		int64(stmtExecInfo1.ExecDetail.BackoffTime), stmtExecInfo1.ExecDetail.ScanDetail.TotalKeys, stmtExecInfo1.ExecDetail.ScanDetail.TotalKeys,
		stmtExecInfo1.ExecDetail.ScanDetail.ProcessedKeys, stmtExecInfo1.ExecDetail.ScanDetail.ProcessedKeys,
		int64(stmtExecInfo1.ExecDetail.ScanDetail.RocksdbDeleteSkippedCount), int64(stmtExecInfo1.ExecDetail.ScanDetail.RocksdbDeleteSkippedCount),
		int64(stmtExecInfo1.ExecDetail.ScanDetail.RocksdbKeySkippedCount), int64(stmtExecInfo1.ExecDetail.ScanDetail.RocksdbKeySkippedCount),
		int64(stmtExecInfo1.ExecDetail.ScanDetail.RocksdbBlockCacheHitCount), int64(stmtExecInfo1.ExecDetail.ScanDetail.RocksdbBlockCacheHitCount),
		int64(stmtExecInfo1.ExecDetail.ScanDetail.RocksdbBlockReadCount), int64(stmtExecInfo1.ExecDetail.ScanDetail.RocksdbBlockReadCount),
		int64(stmtExecInfo1.ExecDetail.ScanDetail.RocksdbBlockReadByte), int64(stmtExecInfo1.ExecDetail.ScanDetail.RocksdbBlockReadByte),
		int64(stmtExecInfo1.ExecDetail.CommitDetail.PrewriteTime), int64(stmtExecInfo1.ExecDetail.CommitDetail.PrewriteTime),
		int64(stmtExecInfo1.ExecDetail.CommitDetail.CommitTime), int64(stmtExecInfo1.ExecDetail.CommitDetail.CommitTime),
		int64(stmtExecInfo1.ExecDetail.CommitDetail.GetCommitTsTime), int64(stmtExecInfo1.ExecDetail.CommitDetail.GetCommitTsTime),
		stmtExecInfo1.ExecDetail.CommitDetail.Mu.CommitBackoffTime, stmtExecInfo1.ExecDetail.CommitDetail.Mu.CommitBackoffTime,
		stmtExecInfo1.ExecDetail.CommitDetail.ResolveLock.ResolveLockTime, stmtExecInfo1.ExecDetail.CommitDetail.ResolveLock.ResolveLockTime,
		int64(stmtExecInfo1.ExecDetail.CommitDetail.LocalLatchTime), int64(stmtExecInfo1.ExecDetail.CommitDetail.LocalLatchTime),
		stmtExecInfo1.ExecDetail.CommitDetail.WriteKeys, stmtExecInfo1.ExecDetail.CommitDetail.WriteKeys,
		stmtExecInfo1.ExecDetail.CommitDetail.WriteSize, stmtExecInfo1.ExecDetail.CommitDetail.WriteSize,
		stmtExecInfo1.ExecDetail.CommitDetail.PrewriteRegionNum, stmtExecInfo1.ExecDetail.CommitDetail.PrewriteRegionNum,
		stmtExecInfo1.ExecDetail.CommitDetail.TxnRetry, stmtExecInfo1.ExecDetail.CommitDetail.TxnRetry, 0, 0, 1,
		fmt.Sprintf("%s:1", boTxnLockName), stmtExecInfo1.MemMax, stmtExecInfo1.MemMax, stmtExecInfo1.DiskMax, stmtExecInfo1.DiskMax,
		0, 0, 0, 0, 0, 0, 0, 0, stmtExecInfo1.StmtCtx.AffectedRows(),
		f, f, 0, 0, 0, stmtExecInfo1.LazyInfo.GetOriginalSQL(), stmtExecInfo1.PrevSQL, "plan_digest", "", stmtExecInfo1.RUDetail.RRU(), stmtExecInfo1.RUDetail.RRU(),
		stmtExecInfo1.RUDetail.WRU(), stmtExecInfo1.RUDetail.WRU(), int64(stmtExecInfo1.RUDetail.RUWaitDuration()), int64(stmtExecInfo1.RUDetail.RUWaitDuration()),
		stmtExecInfo1.ResourceGroupName, int64(stmtExecInfo1.CPUUsages.TidbCPUTime), int64(stmtExecInfo1.CPUUsages.TikvCPUTime)}
	stmtExecInfo1.ExecDetail.CommitDetail.Mu.Unlock()
	match(t, datums[0], expectedDatum...)
	datums = reader.GetStmtSummaryHistoryRows()
	require.Equal(t, 1, len(datums))
	match(t, datums[0], expectedDatum...)

	// test evict
	err := ssMap.SetMaxStmtCount(1)
	defer func() {
		// clean up
		err = ssMap.SetMaxStmtCount(24)
		require.NoError(t, err)
	}()

	require.NoError(t, err)
	stmtExecInfo2 := stmtExecInfo1
	stmtExecInfo2.Digest = "bandit sei"
	ssMap.AddStatement(stmtExecInfo2)
	require.Equal(t, 1, ssMap.summaryMap.Size())
	datums = reader.GetStmtSummaryCurrentRows()
	expectedEvictedDatum := []any{n, e, "", "<nil>", "<nil>", "",
		"<nil>", "<nil>", stmtExecInfo1.User, 1, 0, 0, int64(stmtExecInfo1.TotalLatency),
		int64(stmtExecInfo1.TotalLatency), int64(stmtExecInfo1.TotalLatency), int64(stmtExecInfo1.TotalLatency),
		int64(stmtExecInfo1.ParseLatency), int64(stmtExecInfo1.ParseLatency), int64(stmtExecInfo1.CompileLatency),
		int64(stmtExecInfo1.CompileLatency), stmtExecInfo1.CopTasks.NumCopTasks, int64(stmtExecInfo1.CopTasks.MaxProcessTime),
		stmtExecInfo1.CopTasks.MaxProcessAddress, int64(stmtExecInfo1.CopTasks.MaxWaitTime),
		stmtExecInfo1.CopTasks.MaxWaitAddress, int64(stmtExecInfo1.ExecDetail.TimeDetail.ProcessTime), int64(stmtExecInfo1.ExecDetail.TimeDetail.ProcessTime),
		int64(stmtExecInfo1.ExecDetail.TimeDetail.WaitTime), int64(stmtExecInfo1.ExecDetail.TimeDetail.WaitTime), int64(stmtExecInfo1.ExecDetail.BackoffTime),
		int64(stmtExecInfo1.ExecDetail.BackoffTime), stmtExecInfo1.ExecDetail.ScanDetail.TotalKeys, stmtExecInfo1.ExecDetail.ScanDetail.TotalKeys,
		stmtExecInfo1.ExecDetail.ScanDetail.ProcessedKeys, stmtExecInfo1.ExecDetail.ScanDetail.ProcessedKeys,
		int64(stmtExecInfo1.ExecDetail.ScanDetail.RocksdbDeleteSkippedCount), int64(stmtExecInfo1.ExecDetail.ScanDetail.RocksdbDeleteSkippedCount),
		int64(stmtExecInfo1.ExecDetail.ScanDetail.RocksdbKeySkippedCount), int64(stmtExecInfo1.ExecDetail.ScanDetail.RocksdbKeySkippedCount),
		int64(stmtExecInfo1.ExecDetail.ScanDetail.RocksdbBlockCacheHitCount), int64(stmtExecInfo1.ExecDetail.ScanDetail.RocksdbBlockCacheHitCount),
		int64(stmtExecInfo1.ExecDetail.ScanDetail.RocksdbBlockReadCount), int64(stmtExecInfo1.ExecDetail.ScanDetail.RocksdbBlockReadCount),
		int64(stmtExecInfo1.ExecDetail.ScanDetail.RocksdbBlockReadByte), int64(stmtExecInfo1.ExecDetail.ScanDetail.RocksdbBlockReadByte),
		int64(stmtExecInfo1.ExecDetail.CommitDetail.PrewriteTime), int64(stmtExecInfo1.ExecDetail.CommitDetail.PrewriteTime),
		int64(stmtExecInfo1.ExecDetail.CommitDetail.CommitTime), int64(stmtExecInfo1.ExecDetail.CommitDetail.CommitTime),
		int64(stmtExecInfo1.ExecDetail.CommitDetail.GetCommitTsTime), int64(stmtExecInfo1.ExecDetail.CommitDetail.GetCommitTsTime),
		stmtExecInfo1.ExecDetail.CommitDetail.Mu.CommitBackoffTime, stmtExecInfo1.ExecDetail.CommitDetail.Mu.CommitBackoffTime,
		stmtExecInfo1.ExecDetail.CommitDetail.ResolveLock.ResolveLockTime, stmtExecInfo1.ExecDetail.CommitDetail.ResolveLock.ResolveLockTime,
		int64(stmtExecInfo1.ExecDetail.CommitDetail.LocalLatchTime), int64(stmtExecInfo1.ExecDetail.CommitDetail.LocalLatchTime),
		stmtExecInfo1.ExecDetail.CommitDetail.WriteKeys, stmtExecInfo1.ExecDetail.CommitDetail.WriteKeys,
		stmtExecInfo1.ExecDetail.CommitDetail.WriteSize, stmtExecInfo1.ExecDetail.CommitDetail.WriteSize,
		stmtExecInfo1.ExecDetail.CommitDetail.PrewriteRegionNum, stmtExecInfo1.ExecDetail.CommitDetail.PrewriteRegionNum,
		stmtExecInfo1.ExecDetail.CommitDetail.TxnRetry, stmtExecInfo1.ExecDetail.CommitDetail.TxnRetry, 0, 0, 1,
		fmt.Sprintf("%s:1", boTxnLockName), stmtExecInfo1.MemMax, stmtExecInfo1.MemMax, stmtExecInfo1.DiskMax, stmtExecInfo1.DiskMax,
		0, 0, 0, 0, 0, 0, 0, 0, stmtExecInfo1.StmtCtx.AffectedRows(),
		f, f, 0, 0, 0, "", "", "", "", stmtExecInfo1.RUDetail.RRU(), stmtExecInfo1.RUDetail.RRU(),
		stmtExecInfo1.RUDetail.WRU(), stmtExecInfo1.RUDetail.WRU(), int64(stmtExecInfo1.RUDetail.RUWaitDuration()), int64(stmtExecInfo1.RUDetail.RUWaitDuration()),
		stmtExecInfo1.ResourceGroupName, int64(stmtExecInfo1.CPUUsages.TidbCPUTime), int64(stmtExecInfo1.CPUUsages.TikvCPUTime)}
	expectedDatum[4] = stmtExecInfo2.Digest
	match(t, datums[0], expectedDatum...)
	match(t, datums[1], expectedEvictedDatum...)
}

// Test AddStatement and ToDatum parallel.
func TestAddStatementParallel(t *testing.T) {
	ssMap := newStmtSummaryByDigestMap()
	now := time.Now().Unix()
	// to disable expiration
	ssMap.beginTimeForCurInterval = now + 60

	threads := 8
	loops := 32
	wg := sync.WaitGroup{}
	wg.Add(threads)

	reader := newStmtSummaryReaderForTest(ssMap)
	addStmtFunc := func() {
		defer wg.Done()
		stmtExecInfo1 := generateAnyExecInfo()

		// Add 32 times with different digest.
		for i := range loops {
			stmtExecInfo1.Digest = fmt.Sprintf("digest%d", i)
			ssMap.AddStatement(stmtExecInfo1)
		}

		// There would be 32 summaries.
		datums := reader.GetStmtSummaryCurrentRows()
		require.Len(t, datums, loops)
	}

	for range threads {
		go addStmtFunc()
	}
	wg.Wait()

	datums := reader.GetStmtSummaryCurrentRows()
	require.Len(t, datums, loops)
}

// Test max number of statement count.
func TestMaxStmtCount(t *testing.T) {
	ssMap := newStmtSummaryByDigestMap()
	now := time.Now().Unix()
	// to disable expiration
	ssMap.beginTimeForCurInterval = now + 60

	// Test the original value and modify it.
	maxStmtCount := ssMap.maxStmtCount()
	require.Equal(t, 3000, maxStmtCount)
	require.Nil(t, ssMap.SetMaxStmtCount(10))
	require.Equal(t, 10, ssMap.maxStmtCount())
	defer func() {
		require.Nil(t, ssMap.SetMaxStmtCount(3000))
		require.Equal(t, 3000, maxStmtCount)
	}()

	// 100 digests
	stmtExecInfo1 := generateAnyExecInfo()
	loops := 100
	for i := range loops {
		stmtExecInfo1.Digest = fmt.Sprintf("digest%d", i)
		ssMap.AddStatement(stmtExecInfo1)
	}

	// Summary count should be MaxStmtCount.
	sm := ssMap.summaryMap
	require.Equal(t, 10, sm.Size())

	// LRU cache should work.
	for i := loops - 10; i < loops; i++ {
		key := &StmtDigestKey{}
		key.Init(stmtExecInfo1.SchemaName, fmt.Sprintf("digest%d", i), "", stmtExecInfo1.PlanDigest, stmtExecInfo1.ResourceGroupName)
		key.Hash()
		_, ok := sm.Get(key)
		require.True(t, ok)
	}

	// Change to a bigger value.
	require.Nil(t, ssMap.SetMaxStmtCount(50))
	for i := range loops {
		stmtExecInfo1.Digest = fmt.Sprintf("digest%d", i)
		ssMap.AddStatement(stmtExecInfo1)
	}
	require.Equal(t, 50, sm.Size())

	// Change to a smaller value.
	require.Nil(t, ssMap.SetMaxStmtCount(10))
	for i := range loops {
		stmtExecInfo1.Digest = fmt.Sprintf("digest%d", i)
		ssMap.AddStatement(stmtExecInfo1)
	}
	require.Equal(t, 10, sm.Size())
}

// Test max length of normalized and sample SQL.
func TestMaxSQLLength(t *testing.T) {
	ssMap := newStmtSummaryByDigestMap()
	now := time.Now().Unix()
	// to disable expiration
	ssMap.beginTimeForCurInterval = now + 60

	// Test the original value and modify it.
	maxSQLLength := ssMap.maxSQLLength()
	require.Equal(t, 4096, maxSQLLength)

	// Create a long SQL
	length := maxSQLLength * 10
	str := strings.Repeat("a", length)

	stmtExecInfo1 := generateAnyExecInfo()
	stmtExecInfo1.LazyInfo.(*mockLazyInfo).originalSQL = str
	stmtExecInfo1.NormalizedSQL = str
	ssMap.AddStatement(stmtExecInfo1)

	key := &StmtDigestKey{}
	key.Init(stmtExecInfo1.SchemaName, stmtExecInfo1.Digest, "", stmtExecInfo1.PlanDigest, stmtExecInfo1.ResourceGroupName)
	value, ok := ssMap.summaryMap.Get(key)
	require.True(t, ok)

	expectedSQL := fmt.Sprintf("%s(len:%d)", strings.Repeat("a", maxSQLLength), length)
	summary := value.(*stmtSummaryByDigest)
	require.Equal(t, expectedSQL, summary.normalizedSQL)
	ssElement := summary.history.Back().Value.(*stmtSummaryByDigestElement)
	require.Equal(t, expectedSQL, ssElement.sampleSQL)

	require.Nil(t, ssMap.SetMaxSQLLength(100))
	require.Equal(t, 100, ssMap.maxSQLLength())
	require.Nil(t, ssMap.SetMaxSQLLength(10))
	require.Equal(t, 10, ssMap.maxSQLLength())
	require.Nil(t, ssMap.SetMaxSQLLength(4096))
	require.Equal(t, 4096, ssMap.maxSQLLength())
}

// Test AddStatement and SetMaxStmtCount parallel.
func TestSetMaxStmtCountParallel(t *testing.T) {
	ssMap := newStmtSummaryByDigestMap()
	now := time.Now().Unix()
	// to disable expiration
	ssMap.beginTimeForCurInterval = now + 60

	threads := 8
	loops := 20
	var wg tidbutil.WaitGroupWrapper

	addStmtFunc := func() {
		stmtExecInfo1 := generateAnyExecInfo()

		// Add 32 times with different digest.
		for i := range loops {
			stmtExecInfo1.Digest = fmt.Sprintf("digest%d", i)
			ssMap.AddStatement(stmtExecInfo1)
		}
	}
	for range threads {
		wg.Run(addStmtFunc)
	}

	defer func() {
		require.NoError(t, ssMap.SetMaxStmtCount(3000))
	}()

	setStmtCountFunc := func() {
		// Turn down MaxStmtCount one by one.
		for i := 10; i > 0; i-- {
			require.NoError(t, ssMap.SetMaxStmtCount(uint(i)))
		}
	}
	wg.Run(setStmtCountFunc)

	wg.Wait()

	// add stmt again to make sure evict occurs after SetMaxStmtCount.
	addStmtFunc()

	reader := newStmtSummaryReaderForTest(ssMap)
	datums := reader.GetStmtSummaryCurrentRows()
	// due to evictions happened in cache, an additional record will be appended to the table.
	require.Equal(t, 2, len(datums))
}

// Test setting EnableStmtSummary to 0.
func TestDisableStmtSummary(t *testing.T) {
	ssMap := newStmtSummaryByDigestMap()
	now := time.Now().Unix()

	err := ssMap.SetEnabled(false)
	require.NoError(t, err)
	ssMap.beginTimeForCurInterval = now + 60

	stmtExecInfo1 := generateAnyExecInfo()
	ssMap.AddStatement(stmtExecInfo1)
	reader := newStmtSummaryReaderForTest(ssMap)
	datums := reader.GetStmtSummaryCurrentRows()
	require.Len(t, datums, 0)

	err = ssMap.SetEnabled(true)
	require.NoError(t, err)

	ssMap.AddStatement(stmtExecInfo1)
	datums = reader.GetStmtSummaryCurrentRows()
	require.Equal(t, 1, len(datums))

	ssMap.beginTimeForCurInterval = now + 60

	stmtExecInfo2 := stmtExecInfo1
	stmtExecInfo2.LazyInfo.(*mockLazyInfo).originalSQL = "original_sql2"
	stmtExecInfo2.NormalizedSQL = "normalized_sql2"
	stmtExecInfo2.Digest = "digest2"
	ssMap.AddStatement(stmtExecInfo2)
	datums = reader.GetStmtSummaryCurrentRows()
	require.Equal(t, 2, len(datums))

	// Unset
	err = ssMap.SetEnabled(false)
	require.NoError(t, err)
	ssMap.beginTimeForCurInterval = now + 60
	ssMap.AddStatement(stmtExecInfo2)
	datums = reader.GetStmtSummaryCurrentRows()
	require.Len(t, datums, 0)

	// Unset
	err = ssMap.SetEnabled(false)
	require.NoError(t, err)

	err = ssMap.SetEnabled(true)
	require.NoError(t, err)

	ssMap.beginTimeForCurInterval = now + 60
	ssMap.AddStatement(stmtExecInfo1)
	datums = reader.GetStmtSummaryCurrentRows()
	require.Equal(t, 1, len(datums))

	// Set back.
	err = ssMap.SetEnabled(true)
	require.NoError(t, err)
}

// Test disable and enable statement summary concurrently with adding statements.
func TestEnableSummaryParallel(t *testing.T) {
	ssMap := newStmtSummaryByDigestMap()

	threads := 8
	loops := 32
	wg := sync.WaitGroup{}
	wg.Add(threads)

	reader := newStmtSummaryReaderForTest(ssMap)
	addStmtFunc := func() {
		defer wg.Done()
		stmtExecInfo1 := generateAnyExecInfo()

		// Add 32 times with same digest.
		for i := range loops {
			// Sometimes enable it and sometimes disable it.
			err := ssMap.SetEnabled(i%2 == 0)
			require.NoError(t, err)
			ssMap.AddStatement(stmtExecInfo1)
			// Try to read it.
			reader.GetStmtSummaryHistoryRows()
		}
		err := ssMap.SetEnabled(true)
		require.NoError(t, err)
	}

	for range threads {
		go addStmtFunc()
	}
	// Ensure that there's no deadlocks.
	wg.Wait()

	// Ensure that it's enabled at last.
	require.True(t, ssMap.Enabled())
}

// Test GetMoreThanCntBindableStmt.
func TestGetMoreThanCntBindableStmt(t *testing.T) {
	ssMap := newStmtSummaryByDigestMap()

	stmtExecInfo1 := generateAnyExecInfo()
	stmtExecInfo1.LazyInfo.(*mockLazyInfo).originalSQL = "insert 1"
	stmtExecInfo1.NormalizedSQL = "insert ?"
	stmtExecInfo1.StmtCtx.StmtType = "Insert"
	ssMap.AddStatement(stmtExecInfo1)
	stmts := ssMap.GetMoreThanCntBindableStmt(1)
	require.Equal(t, 0, len(stmts))

	stmtExecInfo1.NormalizedSQL = "select ?"
	stmtExecInfo1.Digest = "digest1"
	stmtExecInfo1.StmtCtx.StmtType = "Select"
	ssMap.AddStatement(stmtExecInfo1)
	stmts = ssMap.GetMoreThanCntBindableStmt(1)
	require.Equal(t, 0, len(stmts))

	ssMap.AddStatement(stmtExecInfo1)
	stmts = ssMap.GetMoreThanCntBindableStmt(1)
	require.Equal(t, 1, len(stmts))
}

// Test `formatBackoffTypes`.
func TestFormatBackoffTypes(t *testing.T) {
	backoffMap := make(map[string]int)
	require.Nil(t, formatBackoffTypes(backoffMap))
	bo1 := "pdrpc"
	backoffMap[bo1] = 1
	require.Equal(t, "pdrpc:1", formatBackoffTypes(backoffMap))
	bo2 := "txnlock"
	backoffMap[bo2] = 2

	require.Equal(t, "txnlock:2,pdrpc:1", formatBackoffTypes(backoffMap))
}

// Test refreshing current statement summary periodically.
func TestRefreshCurrentSummary(t *testing.T) {
	ssMap := newStmtSummaryByDigestMap()
	now := time.Now().Unix()

	ssMap.beginTimeForCurInterval = now + 10
	stmtExecInfo1 := generateAnyExecInfo()
	key := &StmtDigestKey{}
	key.Init(stmtExecInfo1.SchemaName, stmtExecInfo1.Digest, "", stmtExecInfo1.PlanDigest, stmtExecInfo1.ResourceGroupName)
	ssMap.AddStatement(stmtExecInfo1)
	require.Equal(t, 1, ssMap.summaryMap.Size())
	value, ok := ssMap.summaryMap.Get(key)
	require.True(t, ok)
	ssElement := value.(*stmtSummaryByDigest).history.Back().Value.(*stmtSummaryByDigestElement)
	require.Equal(t, ssMap.beginTimeForCurInterval, ssElement.beginTime)
	require.Equal(t, int64(1), ssElement.execCount)

	ssMap.beginTimeForCurInterval = now - 1900
	ssElement.beginTime = now - 1900
	ssMap.AddStatement(stmtExecInfo1)
	require.Equal(t, 1, ssMap.summaryMap.Size())
	value, ok = ssMap.summaryMap.Get(key)
	require.True(t, ok)
	require.Equal(t, 2, value.(*stmtSummaryByDigest).history.Len())
	ssElement = value.(*stmtSummaryByDigest).history.Back().Value.(*stmtSummaryByDigestElement)
	require.Greater(t, ssElement.beginTime, now-1900)
	require.Equal(t, int64(1), ssElement.execCount)

	err := ssMap.SetRefreshInterval(10)
	require.NoError(t, err)
	ssMap.beginTimeForCurInterval = now - 20
	ssElement.beginTime = now - 20
	ssMap.AddStatement(stmtExecInfo1)
	require.Equal(t, 3, value.(*stmtSummaryByDigest).history.Len())
}

// Test expiring statement summary to history.
func TestSummaryHistory(t *testing.T) {
	ssMap := newStmtSummaryByDigestMap()
	now := time.Now().Unix()
	err := ssMap.SetRefreshInterval(10)
	require.NoError(t, err)
	err = ssMap.SetHistorySize(10)
	require.NoError(t, err)
	defer func() {
		err := ssMap.SetRefreshInterval(1800)
		require.NoError(t, err)
	}()
	defer func() {
		err := ssMap.SetHistorySize(24)
		require.NoError(t, err)
	}()

	stmtExecInfo1 := generateAnyExecInfo()
	key := &StmtDigestKey{}
	key.Init(stmtExecInfo1.SchemaName, stmtExecInfo1.Digest, "", stmtExecInfo1.PlanDigest, stmtExecInfo1.ResourceGroupName)
	for i := range 11 {
		ssMap.beginTimeForCurInterval = now + int64(i+1)*10
		ssMap.AddStatement(stmtExecInfo1)
		require.Equal(t, 1, ssMap.summaryMap.Size())
		value, ok := ssMap.summaryMap.Get(key)
		require.True(t, ok)
		ssbd := value.(*stmtSummaryByDigest)
		if i < 10 {
			require.Equal(t, i+1, ssbd.history.Len())
			ssElement := ssbd.history.Back().Value.(*stmtSummaryByDigestElement)
			require.Equal(t, ssMap.beginTimeForCurInterval, ssElement.beginTime)
			require.Equal(t, int64(1), ssElement.execCount)
		} else {
			require.Equal(t, 10, ssbd.history.Len())
			ssElement := ssbd.history.Back().Value.(*stmtSummaryByDigestElement)
			require.Equal(t, ssMap.beginTimeForCurInterval, ssElement.beginTime)
			ssElement = ssbd.history.Front().Value.(*stmtSummaryByDigestElement)
			require.Equal(t, now+20, ssElement.beginTime)
		}
	}
	reader := newStmtSummaryReaderForTest(ssMap)
	datum := reader.GetStmtSummaryHistoryRows()
	require.Equal(t, 10, len(datum))

	err = ssMap.SetHistorySize(5)
	require.NoError(t, err)
	datum = reader.GetStmtSummaryHistoryRows()
	require.Equal(t, 5, len(datum))

	// test eviction
	ssMap.Clear()
	err = ssMap.SetMaxStmtCount(1)
	require.NoError(t, err)
	defer func() {
		err := ssMap.SetMaxStmtCount(3000)
		require.NoError(t, err)
	}()
	// insert first digest
	for i := range 6 {
		ssMap.beginTimeForCurInterval = now + int64(i)*10
		ssMap.AddStatement(stmtExecInfo1)
		require.Equal(t, 1, ssMap.summaryMap.Size())
		require.Equal(t, 0, ssMap.other.history.Len())
	}
	// insert another digest to evict it
	stmtExecInfo2 := stmtExecInfo1
	stmtExecInfo2.Digest = "bandit digest"
	ssMap.AddStatement(stmtExecInfo2)
	require.Equal(t, 1, ssMap.summaryMap.Size())
	// length of `other` should not longer than historySize.
	require.Equal(t, 5, ssMap.other.history.Len())
	datum = reader.GetStmtSummaryHistoryRows()
	// length of STATEMENT_SUMMARY_HISTORY == (history in cache) + (history evicted)
	require.Equal(t, 6, len(datum))
}

// Test summary when PrevSQL is not empty.
func TestPrevSQL(t *testing.T) {
	ssMap := newStmtSummaryByDigestMap()
	now := time.Now().Unix()
	// to disable expiration
	ssMap.beginTimeForCurInterval = now + 60

	stmtExecInfo1 := generateAnyExecInfo()
	stmtExecInfo1.PrevSQL = "prevSQL"
	stmtExecInfo1.PrevSQLDigest = "prevSQLDigest"
	ssMap.AddStatement(stmtExecInfo1)
	key := &StmtDigestKey{}
	key.Init(stmtExecInfo1.SchemaName, stmtExecInfo1.Digest, stmtExecInfo1.PrevSQLDigest, stmtExecInfo1.PlanDigest, stmtExecInfo1.ResourceGroupName)
	require.Equal(t, 1, ssMap.summaryMap.Size())
	_, ok := ssMap.summaryMap.Get(key)
	require.True(t, ok)

	// same prevSQL
	ssMap.AddStatement(stmtExecInfo1)
	require.Equal(t, 1, ssMap.summaryMap.Size())

	// different prevSQL
	stmtExecInfo2 := stmtExecInfo1
	stmtExecInfo2.PrevSQL = "prevSQL1"
	stmtExecInfo2.PrevSQLDigest = "prevSQLDigest1"
	ssMap.AddStatement(stmtExecInfo2)
	require.Equal(t, 2, ssMap.summaryMap.Size())
	key.Init(stmtExecInfo2.SchemaName, stmtExecInfo2.Digest, stmtExecInfo2.PrevSQLDigest, stmtExecInfo2.PlanDigest, stmtExecInfo2.ResourceGroupName)
	_, ok = ssMap.summaryMap.Get(key)
	require.True(t, ok)
}

func TestEndTime(t *testing.T) {
	ssMap := newStmtSummaryByDigestMap()
	now := time.Now().Unix()
	ssMap.beginTimeForCurInterval = now - 100

	stmtExecInfo1 := generateAnyExecInfo()
	ssMap.AddStatement(stmtExecInfo1)
	key := &StmtDigestKey{}
	key.Init(stmtExecInfo1.SchemaName, stmtExecInfo1.Digest, "", stmtExecInfo1.PlanDigest, stmtExecInfo1.ResourceGroupName)
	require.Equal(t, 1, ssMap.summaryMap.Size())
	value, ok := ssMap.summaryMap.Get(key)
	require.True(t, ok)
	ssbd := value.(*stmtSummaryByDigest)
	ssElement := ssbd.history.Back().Value.(*stmtSummaryByDigestElement)
	require.Equal(t, now-100, ssElement.beginTime)
	require.Equal(t, now+1700, ssElement.endTime)

	err := ssMap.SetRefreshInterval(3600)
	require.NoError(t, err)
	defer func() {
		err := ssMap.SetRefreshInterval(1800)
		require.NoError(t, err)
	}()
	ssMap.AddStatement(stmtExecInfo1)
	require.Equal(t, 1, ssbd.history.Len())
	ssElement = ssbd.history.Back().Value.(*stmtSummaryByDigestElement)
	require.Equal(t, now-100, ssElement.beginTime)
	require.Equal(t, now+3500, ssElement.endTime)

	err = ssMap.SetRefreshInterval(60)
	require.NoError(t, err)
	ssMap.AddStatement(stmtExecInfo1)
	require.Equal(t, 2, ssbd.history.Len())
	now2 := time.Now().Unix()
	ssElement = ssbd.history.Front().Value.(*stmtSummaryByDigestElement)
	require.Equal(t, now-100, ssElement.beginTime)
	require.GreaterOrEqual(t, ssElement.endTime, now)
	require.LessOrEqual(t, ssElement.endTime, now2)
	ssElement = ssbd.history.Back().Value.(*stmtSummaryByDigestElement)
	require.GreaterOrEqual(t, ssElement.beginTime, now-60)
	require.LessOrEqual(t, ssElement.beginTime, now2)
	require.Equal(t, int64(60), ssElement.endTime-ssElement.beginTime)
}

func TestPointGet(t *testing.T) {
	ssMap := newStmtSummaryByDigestMap()
	now := time.Now().Unix()
	ssMap.beginTimeForCurInterval = now - 100

	stmtExecInfo1 := generateAnyExecInfo()
	stmtExecInfo1.PlanDigest = ""
	stmtExecInfo1.LazyInfo.(*mockLazyInfo).plan = fakePlanDigestGenerator()
	ssMap.AddStatement(stmtExecInfo1)
	key := &StmtDigestKey{}
	key.Init(stmtExecInfo1.SchemaName, stmtExecInfo1.Digest, "", "", stmtExecInfo1.ResourceGroupName)
	require.Equal(t, 1, ssMap.summaryMap.Size())
	value, ok := ssMap.summaryMap.Get(key)
	require.True(t, ok)
	ssbd := value.(*stmtSummaryByDigest)
	ssElement := ssbd.history.Back().Value.(*stmtSummaryByDigestElement)
	require.Equal(t, int64(1), ssElement.execCount)

	ssMap.AddStatement(stmtExecInfo1)
	require.Equal(t, int64(2), ssElement.execCount)
}

func TestAccessPrivilege(t *testing.T) {
	ssMap := newStmtSummaryByDigestMap()

	loops := 32
	stmtExecInfo1 := generateAnyExecInfo()

	for i := range loops {
		stmtExecInfo1.Digest = fmt.Sprintf("digest%d", i)
		ssMap.AddStatement(stmtExecInfo1)
	}

	user := &auth.UserIdentity{Username: "user"}
	badUser := &auth.UserIdentity{Username: "bad_user"}

	reader := newStmtSummaryReaderForTest(ssMap)
	reader.user = user
	reader.hasProcessPriv = false
	datums := reader.GetStmtSummaryCurrentRows()
	require.Len(t, datums, loops)
	reader.user = badUser
	reader.hasProcessPriv = false
	datums = reader.GetStmtSummaryCurrentRows()
	require.Len(t, datums, 0)
	reader.hasProcessPriv = true
	datums = reader.GetStmtSummaryCurrentRows()
	require.Len(t, datums, loops)

	reader.user = user
	reader.hasProcessPriv = false
	datums = reader.GetStmtSummaryHistoryRows()
	require.Len(t, datums, loops)
	reader.user = badUser
	reader.hasProcessPriv = false
	datums = reader.GetStmtSummaryHistoryRows()
	require.Len(t, datums, 0)
	reader.hasProcessPriv = true
	datums = reader.GetStmtSummaryHistoryRows()
	require.Len(t, datums, loops)
}<|MERGE_RESOLUTION|>--- conflicted
+++ resolved
@@ -408,7 +408,6 @@
 		Succeed:           true,
 		RUDetail:          util.NewRUDetailsWith(0.12, 0.34, 5*time.Microsecond),
 		ResourceGroupName: "rg1",
-<<<<<<< HEAD
 		TiKVExecDetails: util.ExecDetails{
 			TrafficDetails: util.TrafficDetails{
 				UnpackedBytesSentKVTotal:      1,
@@ -416,14 +415,12 @@
 				UnpackedBytesSentMPPTotal:     1,
 				UnpackedBytesReceivedMPPTotal: 300,
 			},
-=======
 		LazyInfo: &mockLazyInfo{
 			originalSQL: "original_sql3",
 			plan:        "",
 			hintStr:     "",
 			binPlan:     "",
 			planDigest:  "",
->>>>>>> 4f78f12f
 		},
 	}
 	stmtExecInfo3.StmtCtx.AddAffectedRows(20000)
@@ -724,7 +721,6 @@
 		ResourceGroupName: "rg1",
 		RUDetail:          util.NewRUDetailsWith(1.1, 2.5, 2*time.Millisecond),
 		CPUUsages:         ppcpuusage.CPUUsages{TidbCPUTime: time.Duration(20), TikvCPUTime: time.Duration(100)},
-<<<<<<< HEAD
 		TiKVExecDetails: util.ExecDetails{
 			TrafficDetails: util.TrafficDetails{
 				UnpackedBytesSentKVTotal:         10,
@@ -732,14 +728,12 @@
 				UnpackedBytesReceivedKVCrossZone: 1,
 				UnpackedBytesSentKVCrossZone:     100,
 			},
-=======
 		LazyInfo: &mockLazyInfo{
 			originalSQL: "original_sql1",
 			plan:        "",
 			hintStr:     "",
 			binPlan:     "",
 			planDigest:  "",
->>>>>>> 4f78f12f
 		},
 	}
 	stmtExecInfo.StmtCtx.AddAffectedRows(10000)
