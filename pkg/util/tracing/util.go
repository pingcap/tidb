--- conflicted
+++ resolved
@@ -239,12 +239,10 @@
 	UnknownClient
 	// General is used by tracing API
 	General
-<<<<<<< HEAD
 	// DDLJob traces DDL job events.
 	DDLJob
 	// DevDebug traces development/debugging events.
 	DevDebug
-=======
 	// TiKVRequest maps to client-go's FlagTiKVCategoryRequest.
 	// Controls request-level tracing in TiKV.
 	TiKVRequest
@@ -254,7 +252,6 @@
 	// TiKVReadDetails maps to client-go's FlagTiKVCategoryReadDetails.
 	// Controls detailed read operation tracing in TiKV.
 	TiKVReadDetails
->>>>>>> 88177db8
 	traceCategorySentinel
 )
 
@@ -301,19 +298,16 @@
 		return "unknown_client"
 	case General:
 		return "general"
-<<<<<<< HEAD
 	case DDLJob:
 		return "ddl_job"
 	case DevDebug:
 		return "dev_debug"
-=======
 	case TiKVRequest:
 		return "tikv_request"
 	case TiKVWriteDetails:
 		return "tikv_write_details"
 	case TiKVReadDetails:
 		return "tikv_read_details"
->>>>>>> 88177db8
 	default:
 		return "unknown(" + strconv.FormatUint(uint64(category), 10) + ")"
 	}
