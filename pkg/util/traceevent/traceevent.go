// Copyright 2025 PingCAP, Inc.
//
// Licensed under the Apache License, Version 2.0 (the "License");
// you may not use this file except in compliance with the License.
// You may obtain a copy of the License at
//
//     http://www.apache.org/licenses/LICENSE-2.0
//
// Unless required by applicable law or agreed to in writing, software
// distributed under the License is distributed on an "AS IS" BASIS,
// WITHOUT WARRANTIES OR CONDITIONS OF ANY KIND, either express or implied.
// See the License for the specific language governing permissions and
// limitations under the License.

package traceevent

import (
	"context"
	"encoding/binary"
	"encoding/hex"
	"encoding/json"
	"fmt"
	"math/rand/v2"
	"strconv"
	"strings"
	"sync"
	"sync/atomic"
	"time"
	"unsafe"

	"github.com/pingcap/tidb/pkg/util/logutil"
	"github.com/pingcap/tidb/pkg/util/tracing"
	"github.com/tikv/client-go/v2/trace"
	"go.uber.org/zap"
	"go.uber.org/zap/zapcore"
)

const (
	// ModeOff disables all trace event recording (no flight recorder, no logging).
	ModeOff = "off"
	// ModeBase enables flight recorder only (default mode).
	ModeBase = "base"
	// ModeFull enables both flight recorder and log emission.
	ModeFull = "full"
)

const (
	// TxnLifecycle traces transaction begin/commit/rollback events.
	TxnLifecycle = tracing.TxnLifecycle
	// Txn2PC traces two-phase commit prewrite and commit phases.
	Txn2PC = tracing.Txn2PC
	// TxnLockResolve traces lock resolution and conflict handling.
	TxnLockResolve = tracing.TxnLockResolve
	// StmtLifecycle traces statement start/finish events.
	StmtLifecycle = tracing.StmtLifecycle
	// StmtPlan traces statement plan digest and optimization.
	StmtPlan = tracing.StmtPlan
	// KvRequest traces client-go kv request and responses
	KvRequest = tracing.KvRequest
	// General is used by tracing API
	General = tracing.General
	// UnknownClient is the fallback category for unmapped client-go trace events.
	// Used when client-go emits events with categories not yet mapped in adapter.go.
	// This provides forward compatibility if client-go adds new categories.
	UnknownClient = tracing.UnknownClient
	// AllCategories can be used to enable every known trace category.
	AllCategories = tracing.AllCategories
)

// recorderEnabled controls whether the flight recorder is active.
// loggingEnabled controls whether the log sink emits logs.
// lastDumpTime stores the Unix timestamp of the last flight recorder dump.
var (
	recorderEnabled atomic.Bool
	loggingEnabled  atomic.Bool
	lastDumpTime    atomic.Int64
)

// DefaultFlightRecorderCapacity controls the number of events retained in the in-memory recorder.
// make this small so there won't be too many logs, until we have ability to filter out the ones we need.
const DefaultFlightRecorderCapacity = 1024

// FlightRecorderCoolingOffPeriod is the minimum time between full flight recorder dumps.
// During the cooling-off period, only a single summary log is emitted.
const FlightRecorderCoolingOffPeriod = 10 * time.Second

// eventSink stores the global sink used to record events.
type sinkHolder struct {
	sink Sink
}

var eventSink atomic.Value // of type sinkHolder

// flightRecorder keeps a rolling buffer with recent events for post-mortem analysis.
var flightRecorder = NewRingBufferSink(DefaultFlightRecorderCapacity)

// init sets up the default sink configuration.
// Default mode is "base" (flight recorder enabled, logging disabled).
func init() {
	defaultSink := &LogSink{}
	eventSink.Store(sinkHolder{sink: defaultSink})
	recorderEnabled.Store(true) // base mode: recorder enabled
	loggingEnabled.Store(false) // base mode: logging disabled

	// Register TiDB's trace event handlers with client-go
	RegisterWithClientGo()
}

// Enable enables trace events for the specified categories.
// Multiple categories can be combined with bitwise OR.
var Enable = tracing.Enable

// IsEnabled returns whether the specified category is enabled.
var IsEnabled = tracing.IsEnabled

// Disable disables trace events for the specified categories.
var Disable = tracing.Disable

// SetCategories sets the enabled categories to exactly the specified value.
var SetCategories = tracing.SetCategories

// GetEnabledCategories returns the currently enabled categories.
var GetEnabledCategories = tracing.GetEnabledCategories

// NormalizeMode converts a user-supplied tracing mode string into its canonical representation.
func NormalizeMode(mode string) (string, error) {
	switch strings.ToLower(strings.TrimSpace(mode)) {
	case ModeOff, "0", "false":
		return ModeOff, nil
	case ModeBase:
		return ModeBase, nil
	case ModeFull:
		return ModeFull, nil
	default:
		return "", fmt.Errorf("unsupported trace event mode %q, valid modes: off, base, full", mode)
	}
}

// SetMode applies the requested tracing mode and returns the canonical value.
func SetMode(mode string) (string, error) {
	normalized, err := NormalizeMode(mode)
	if err != nil {
		return "", err
	}
	switch normalized {
	case ModeOff:
		recorderEnabled.Store(false)
		loggingEnabled.Store(false)
	case ModeBase:
		recorderEnabled.Store(true)
		loggingEnabled.Store(false)
	case ModeFull:
		recorderEnabled.Store(true)
		loggingEnabled.Store(true)
	default:
		return "", fmt.Errorf("unknown trace event mode %q after normalization", normalized)
	}
	return normalized, nil
}

// CurrentMode reports the canonical tracing mode string.
func CurrentMode() string {
	recEnabled := recorderEnabled.Load()
	logEnabled := loggingEnabled.Load()

	if !recEnabled && !logEnabled {
		return ModeOff
	}
	if recEnabled && logEnabled {
		return ModeFull
	}
	if recEnabled && !logEnabled {
		return ModeBase
	}
	// Shouldn't happen (logging without recorder), but return full for consistency
	return ModeFull
}

// Event captures the raw information describing a trace event. This structure
// is intentionally generic so that it can later be transformed into the Trace
// Event Format (TEF) once the full design is finalized.
type Event = tracing.Event

// TraceCategory represents different trace event categories.
type TraceCategory = tracing.TraceCategory

// Sink records trace events.
type Sink = tracing.Sink

// SetSink replaces the global sink. Passing nil restores the default sink.
func SetSink(s Sink) {
	if s == nil {
		s = &LogSink{}
	}
	eventSink.Store(sinkHolder{sink: s})
}

// CurrentSink returns the sink currently used for trace events.
func CurrentSink() Sink {
	value := eventSink.Load()
	if value == nil {
		return nil
	}
	return value.(sinkHolder).sink
}

// FlightRecorder returns the always-on in-memory recorder.
func FlightRecorder() *RingBufferSink {
	return flightRecorder
}

// TraceEvent records a trace event if the category is enabled.
// The caller is responsible for applying any necessary redaction to the supplied fields.
//
// Usage:
//
//	traceevent.TraceEvent(traceevent.CoprRegionCache, ctx, "region split detected",
//		zap.Uint64("regionID", regionID),
//		zap.String("key", formatKey(key)))
func TraceEvent(ctx context.Context, category TraceCategory, name string, fields ...zap.Field) {
	if !IsEnabled(category) {
		return
	}

	// Defensive copy prevents corruption from caller's buffer reuse.
	// Reserve extra capacity for LogSink to append metadata without allocation.
	event := Event{
		Category:  category,
		Name:      name,
		Phase:     tracing.PhaseInstant,
		Timestamp: time.Now(),
		TraceID:   extractTraceID(ctx),
		Fields:    copyFieldsWithCapacity(fields, 3),
	}

	// Record to flight recorder if enabled (base or full mode).
	if recorderEnabled.Load() {
		// TODO: clean up here
		if recorder := FlightRecorder(); recorder != nil {
			recorder.Record(ctx, event)
		}
		sink := tracing.GetSink(ctx)
		if sink != nil {
			sink.(Sink).Record(ctx, event)
		}
	}

	// Record to log sink if logging is enabled (full mode).
	if sink := CurrentSink(); sink != nil {
		sink.Record(ctx, event)
	}
}

// extractTraceID returns the trace identifier from ctx if present.
// It delegates to client-go's TraceIDFromContext implementation.
func extractTraceID(ctx context.Context) []byte {
	return trace.TraceIDFromContext(ctx)
}

// GenerateTraceID creates a trace ID from transaction start timestamp and statement count.
// The trace ID is 20 bytes: [start_ts (8 bytes)][stmt_count (8 bytes)][random (4 bytes)] in big-endian format.
// The random suffix distinguishes different statement executions.
// This function should be called ONCE per statement execution, not per retry.
// If no transaction has started, start_ts will be 0.
func GenerateTraceID(ctx context.Context, startTS uint64, stmtCount uint64) []byte {
	traceID := make([]byte, 20)
	binary.BigEndian.PutUint64(traceID[0:8], startTS)
	binary.BigEndian.PutUint64(traceID[8:16], stmtCount)
	var rand32 uint32
	if sink := tracing.GetSink(ctx); sink != nil {
		if t, ok := sink.(*Trace); ok {
			rand32 = t.rand32
		}
	}
	if rand32 == 0 {
		rand32 = rand.Uint32()
	}
	binary.BigEndian.PutUint32(traceID[16:20], rand32)
	return traceID
}

// LogSink serializes trace events to the global zap logger. The output structure
// stays simple for now, but the Event data contains enough information to build
// a Trace Event Format record when the format is finalized.
type LogSink struct{}

// Record implements the Sink interface.
func (*LogSink) Record(ctx context.Context, event Event) {
	if !loggingEnabled.Load() {
		return
	}
	logEvent(ctx, event)
}

<<<<<<< HEAD
=======
	logEvent(ctx, event)
}

>>>>>>> 61bbb073
func logEvent(ctx context.Context, event Event) {
	// Append to reserved capacity without allocation.
	// Field order: [event fields] [category] [timestamp] [trace_id?]
	fields := event.Fields
	fields = append(fields, zap.String("category", event.Category.String()))
	fields = append(fields, zap.Int64("event_ts", event.Timestamp.UnixMicro()))
	if len(event.TraceID) > 0 {
		fields = append(fields, zap.String("trace_id", hex.EncodeToString(event.TraceID)))
	}

	logutil.Logger(ctx).Info("[trace-event] "+event.Name, fields...)
}

// copyFieldsWithCapacity copies fields with extra capacity for appending without reallocation.
func copyFieldsWithCapacity(fields []zap.Field, extraCap int) []zap.Field {
	if len(fields) == 0 {
		return nil
	}
	out := make([]zap.Field, len(fields), len(fields)+extraCap)
	copy(out, fields)
	return out
}

// copyFields copies fields without extra capacity.
func copyFields(fields []zap.Field) []zap.Field {
	if len(fields) == 0 {
		return nil
	}
	out := make([]zap.Field, len(fields))
	copy(out, fields)
	return out
}

// MultiSink distributes events to multiple sinks.
type MultiSink struct {
	sinks []Sink
}

// NewMultiSink constructs a MultiSink. Nil sinks are ignored.
func NewMultiSink(sinks ...Sink) *MultiSink {
	filtered := make([]Sink, 0, len(sinks))
	for _, s := range sinks {
		if s != nil {
			filtered = append(filtered, s)
		}
	}
	return &MultiSink{sinks: filtered}
}

// Record implements the Sink interface.
func (s *MultiSink) Record(ctx context.Context, event Event) {
	for _, sink := range s.sinks {
		sink.Record(ctx, event)
	}
}

// RingBufferSink buffers the most recent events in a ring.
type RingBufferSink struct {
	mu   sync.Mutex
	buf  []Event
	next int
	cap  int
}

// NewRingBufferSink creates a ring buffer with the specified capacity.
func NewRingBufferSink(capacity int) *RingBufferSink {
	if capacity <= 0 {
		capacity = 1
	}
	return &RingBufferSink{
		buf: make([]Event, 0, capacity),
		cap: capacity,
	}
}

// Record implements the Sink interface.
// Assumes event.Fields is already an independent copy.
func (r *RingBufferSink) Record(_ context.Context, event Event) {
	r.mu.Lock()
	defer r.mu.Unlock()

	if len(r.buf) < r.cap {
		r.buf = append(r.buf, event)
		if len(r.buf) == r.cap {
			r.next = 0
		}
		return
	}

	r.buf[r.next] = event
	r.next = (r.next + 1) % r.cap
}

// DiscardOrFlush clears all buffered events.
func (r *RingBufferSink) DiscardOrFlush() {
	r.mu.Lock()
	defer r.mu.Unlock()
	r.buf = r.buf[:0]
	r.next = 0
}

// Snapshot returns buffered events ordered from oldest to newest.
func (r *RingBufferSink) Snapshot() []Event {
	r.mu.Lock()
	defer r.mu.Unlock()

	if len(r.buf) == 0 {
		return nil
	}

	result := make([]Event, len(r.buf))
	if len(r.buf) < r.cap {
		for i := range len(r.buf) {
			result[i] = cloneEvent(r.buf[i])
		}
		return result
	}

	idx := 0
	for i := r.next; i < len(r.buf); i++ {
		result[idx] = cloneEvent(r.buf[i])
		idx++
	}
	for i := range r.next {
		result[idx] = cloneEvent(r.buf[i])
		idx++
	}
	return result
}

func cloneEvent(ev Event) Event {
	c := ev
	c.Fields = copyFields(ev.Fields)
	return c
}

// DumpFlightRecorderToLogger emits the buffered events to the background logger.
// Intended for crash diagnostics (e.g. panic handling).
// If called within the cooling-off period, only a summary log is emitted.
func DumpFlightRecorderToLogger(reason string) {
	events := FlightRecorder().Snapshot()
	if len(events) == 0 {
		return
	}

	logger := logutil.BgLogger()
	now := time.Now().Unix()
	last := lastDumpTime.Load()
	elapsed := time.Duration(now-last) * time.Second

	// Check if we're in the cooling-off period
	if last > 0 && elapsed < FlightRecorderCoolingOffPeriod {
		logger.Info("flight recorder dump suppressed (cooling off)",
			zap.String("reason", reason),
			zap.Int("event_count", len(events)),
			zap.Duration("elapsed_since_last_dump", elapsed))
		return
	}

	// Update timestamp for next cooling-off check
	lastDumpTime.Store(now)

	// Perform full dump
	logger.Info("dump flight recorder", zap.String("reason", reason), zap.Int("event_count", len(events)))
	for _, ev := range events {
		fields := make([]zap.Field, 0, len(ev.Fields)+4)
		fields = append(fields, zap.String("category", ev.Category.String()))
		fields = append(fields, zap.Int64("event_ts", ev.Timestamp.UnixMicro()))
		if len(ev.TraceID) > 0 {
			fields = append(fields, zap.String("trace_id", hex.EncodeToString(ev.TraceID)))
		}
		fields = append(fields, ev.Fields...)
		logger.Info("[trace-event-flight]", fields...)
	}
}

// getCategoryName returns the string name for a category.
func getCategoryName(category TraceCategory) string {
	switch category {
	case TxnLifecycle:
		return "txn_lifecycle"
	case Txn2PC:
		return "txn_2pc"
	case TxnLockResolve:
		return "txn_lock_resolve"
	case StmtLifecycle:
		return "stmt_lifecycle"
	case StmtPlan:
		return "stmt_plan"
	case KvRequest:
		return "kv_request"
	case UnknownClient:
		return "unknown_client"
	default:
		return "unknown(" + strconv.FormatUint(uint64(category), 10) + ")"
	}
}

// RenderEvent defines the event structure for trace event rendering on http://ui.perfetto.dev
// See https://docs.google.com/document/d/1CvAClvFfyA5R-PhYUmn5OOQtYMH4h6I0nSsKchNAySU/preview?tab=t.0
type RenderEvent struct {
	Name     string          `json:"name"`
	Phase    tracing.Phase   `json:"ph"`
	Ts       int64           `json:"ts"` // microsecond
	PID      uint32          `json:"pid"`
	TID      uint32          `json:"tid"`
	ID       uint64          `json:"id,omitempty"` // used by async / flow
	Category string          `json:"cat,omitempty"`
	Args     json.RawMessage `json:"args,omitempty"`
}

func extractRandFromTraceID(traceID []byte) uint32 {
	if len(traceID) != 20 {
		return 0
	}
	return *((*uint32)(unsafe.Pointer(&traceID[16])))
}

// ConvertEventsForRendering converts []Event to []RenderEvent for trace event rendering.
func ConvertEventsForRendering(events []Event) []RenderEvent {
	var tid uint32
	res := make([]RenderEvent, 0, len(events))
	for _, event := range events {
		e := RenderEvent{
			Name:     event.Name,
			Phase:    event.Phase,
			Ts:       event.Timestamp.UnixMicro(),
			PID:      0,
			Category: event.Category.String(),
		}
		if tid == 0 {
			tid = extractRandFromTraceID(event.TraceID)
		} else {
			val := extractRandFromTraceID(event.TraceID)
			if tid != val {
				logutil.BgLogger().Info("wrong traceid",
					zap.Uint32("expect", tid),
					zap.Uint32("get", val))
			}
		}
		if len(event.TraceID) > 0 && len(event.TraceID) != 20 {
			logutil.BgLogger().Info("wrong traceid format",
				zap.String("trace_id", string(event.TraceID)))
		}

		if len(event.Fields) > 0 {
			cfg := zap.NewProductionEncoderConfig()
			cfg.LevelKey = ""
			cfg.MessageKey = ""
			enc := zapcore.NewJSONEncoder(cfg)
			fields := event.Fields
			if len(event.TraceID) > 0 {
				fields = append(event.Fields, zap.String("trace_id", hex.EncodeToString(event.TraceID)))
			}
			buf, _ := enc.EncodeEntry(
				zapcore.Entry{},
				fields,
			)
			e.Args = buf.Bytes()
		}
		res = append(res, e)
	}
	if tid == 0 {
		logutil.BgLogger().Info("wrong traceid")
	}
	for i := range res {
		res[i].TID = tid
	}
	return res
}<|MERGE_RESOLUTION|>--- conflicted
+++ resolved
@@ -292,12 +292,6 @@
 	logEvent(ctx, event)
 }
 
-<<<<<<< HEAD
-=======
-	logEvent(ctx, event)
-}
-
->>>>>>> 61bbb073
 func logEvent(ctx context.Context, event Event) {
 	// Append to reserved capacity without allocation.
 	// Field order: [event fields] [category] [timestamp] [trace_id?]
