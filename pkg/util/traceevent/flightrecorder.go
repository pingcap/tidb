// Copyright 2025 PingCAP, Inc.
//
// Licensed under the Apache License, Version 2.0 (the "License");
// you may not use this file except in compliance with the License.
// You may obtain a copy of the License at
//
//     http://www.apache.org/licenses/LICENSE-2.0
//
// Unless required by applicable law or agreed to in writing, software
// distributed under the License is distributed on an "AS IS" BASIS,
// WITHOUT WARRANTIES OR CONDITIONS OF ANY KIND, either express or implied.
// See the License for the specific language governing permissions and
// limitations under the License.

package traceevent

import (
	"context"
	"fmt"
	"math/rand/v2"
	"slices"
	"strings"
	"sync"
	"sync/atomic"

	"github.com/pingcap/tidb/pkg/util/logutil"
	"github.com/pingcap/tidb/pkg/util/tracing"
	"go.uber.org/zap"
)

// Trace implements Sink interface
type Trace struct {
	mu     sync.Mutex
	events []Event
	keep   bool
	rand32 uint32
}

var globalHTTPFlightRecorder atomic.Pointer[HTTPFlightRecorder]

// HTTPFlightRecorder implements Sink interface.
type HTTPFlightRecorder struct {
	ch                   chan<- []Event
	oldEnabledCategories TraceCategory
	counter              int // used when dump trigger config is sampling
	Config               *FlightRecorderConfig
	// Or should it be a Set if we support trigger condition combination?
	triggerCanonicalName string
}

// UserCommandConfig is the configuration for DumpTriggerConfig of user command type.
type UserCommandConfig struct {
	Type       string `json:"type"`
	SQLRegexp  string `json:"sql_regexp"`
	PlanDigest string `json:"plan_digest"`
	StmtLabel  string `json:"stmt_label"`
	ByUser     string `json:"by_user"`
	Table      string `json:"table"`
}

// Validate validates the UserCommandConfig.
func (c *UserCommandConfig) Validate(b *strings.Builder) error {
	if c == nil {
		return fmt.Errorf("dump_trigger.user_command missing")
	}
	b.WriteString(".user_command")
	switch c.Type {
	case "sql_regexp":
		if c.SQLRegexp == "" {
			return fmt.Errorf("dump_trigger.user_command.sql_regexp should not be empty")
		}
		b.WriteString(".sql_regexp")
	case "plan_digest":
		if c.PlanDigest == "" {
			return fmt.Errorf("dump_trigger.user_command.plan_digest should not be empty")
		}
		b.WriteString(".plan_digest")
	case "stmt_label":
		if c.StmtLabel == "" {
			return fmt.Errorf("dump_trigger.user_command.stmt_label should not be empty, should be something in https://github.com/pingcap/tidb/blob/adf08267939416d1b989e56dba6a6544bf34a8dd/pkg/parser/ast/ast.go#L160")
		}
		b.WriteString(".stmt_label")
	case "by_user":
		if c.ByUser == "" {
			return fmt.Errorf("dump_trigger.user_command.by_user should not be empty")
		}
		b.WriteString(".by_user")
	case "table":
		if c.Table == "" {
			return fmt.Errorf("dump_trigger.user_command.table should not be empty")
		}
		b.WriteString(".table")
	default:
		return fmt.Errorf("wrong dump_trigger.user_command.type")
	}
	return nil
}

// SuspiciousEventConfig is the configuration for suspicious event.
type SuspiciousEventConfig struct {
	Type string `json:"type"`
	// SlowQuery
	// QueryFail error code?
	// ResolveLock?
	// RegionError
}

// Validate validates the suspicious event configuration.
func (c *SuspiciousEventConfig) Validate(b *strings.Builder) error {
	if c == nil {
		return fmt.Errorf("dump_trigger.suspicious_event missing")
	}
	b.WriteString(".suspicious_event")
	switch c.Type {
	case "slow_query":
	case "query_fail":
	case "resolve_lock":
	case "region_error":
	default:
		return fmt.Errorf("wrong dump_trigger.suspicious_event.type")
	}
	return nil
}

// DumpTriggerConfig is the configuration for dump trigger.
type DumpTriggerConfig struct {
	Type        string                 `json:"type"`
	Sampling    int                    `json:"sampling,omitempty"`
	Event       *SuspiciousEventConfig `json:"suspicious_event,omitempty"`
	UserCommand *UserCommandConfig     `json:"user_command,omitempty"`
}

// Validate validates the DumpTriggerConfig.
// When validate successfully, it returns nil, strings.Builder will contain the canonical name of the trigger.
func (c *DumpTriggerConfig) Validate(b *strings.Builder) error {
	if c == nil {
		return fmt.Errorf("dump_trigger missing")
	}
	b.WriteString("dump_trigger")
	switch c.Type {
	case "sampling":
		if c.Sampling <= 0 {
			return fmt.Errorf("wrong dump_trigger.sampling")
		}
		b.WriteString(".sampling")
	case "suspicious_event":
		return c.Event.Validate(b)
	case "user_command":
		return c.UserCommand.Validate(b)
	default:
		return fmt.Errorf("wrong dump_trigger.type")
	}
	return nil
}

// CheckFlightRecorderDumpTrigger checks if the flight recorder should dump based on the trigger name and configuration.
func CheckFlightRecorderDumpTrigger(ctx context.Context, triggerName string, check func(*DumpTriggerConfig) bool) {
	flightRecorder := globalHTTPFlightRecorder.Load()
	if flightRecorder == nil {
		return
	}
	// Sink should always be set, it should be a Trace object which implements MarkDump()
	sink := tracing.GetSink(ctx)
	if sink == nil {
		return
	}
	raw, ok := sink.(tracing.FlightRecorder)
	if !ok {
		return
	}
	if flightRecorder.triggerCanonicalName == triggerName {
		if check(&flightRecorder.Config.DumpTrigger) {
			raw.MarkDump()
		}
	}
}

// FlightRecorderConfig represents the configuration for the flight recorder.
// A example of flight recorder configuration in json:
//
//	{
//		"enabled_categories": ["general"],
//		"dump_trigger": {
//			"type": "sampling"
//			"sampling": 100
//			"suspicious_event":
//			{
//				"type": "long_txn",
//				"long_txn": ...,
//				"resolve_lock": ...,
//				"slow query": ...,
//				"error": ...,
//			},
//			"user_command" :  {
//				"type": "sql_regexp",
//				"sql_regexp": "select * from xx",
//				"plan_digest": "42a1c8aae6f133e934d4bf0147491709a8812ea05ff8819ec522780fe657b772",
//				"table": "test"
//				"by_user": "root",
//			}
//		}
//	}
type FlightRecorderConfig struct {
	EnabledCategories []string          `json:"enabled_categories"`
	DumpTrigger       DumpTriggerConfig `json:"dump_trigger"`
}

// Initialize initializes the default flight recorder configuration.
// It will dump all the events.
func (c *FlightRecorderConfig) Initialize() {
	c.EnabledCategories = []string{"*"}
	c.DumpTrigger.Type = "sampling"
	c.DumpTrigger.Sampling = 1
}

// Validate validates the flight recorder configuration.
func (c *FlightRecorderConfig) Validate(b *strings.Builder) error {
	return c.DumpTrigger.Validate(b)
}

func parseCategories(categories []string) TraceCategory {
	var result TraceCategory
	sub := false
	for _, str := range categories {
		if str == "*" {
			result = tracing.AllCategories
			break
		}
		if str == "-" {
			result = tracing.AllCategories
			sub = true
			continue
		}

		if sub {
			result &= ^tracing.ParseTraceCategory(str)
		} else {
			result |= tracing.ParseTraceCategory(str)
		}
	}
	return result
}

func newHTTPFlightRecorder(config *FlightRecorderConfig) (*HTTPFlightRecorder, error) {
	var b strings.Builder
	if err := config.Validate(&b); err != nil {
		return nil, err
	}

	categories := parseCategories(config.EnabledCategories)
	ret := &HTTPFlightRecorder{
		oldEnabledCategories: tracing.GetEnabledCategories(),
		Config:               config,
		triggerCanonicalName: b.String(),
	}
	logutil.BgLogger().Info("start http flight recorder",
		zap.Stringer("category", categories),
		zap.String("triggerCanonicalName", ret.triggerCanonicalName))
	SetCategories(categories)
	globalHTTPFlightRecorder.Store(ret)
	return ret, nil
}

// StartHTTPFlightRecorder starts the HTTP flight recorder.
func StartHTTPFlightRecorder(ch chan<- []Event, config *FlightRecorderConfig) (*HTTPFlightRecorder, error) {
	ret, err := newHTTPFlightRecorder(config)
	ret.ch = ch
	return ret, err
}

func StartLogFlightRecorder(config *FlightRecorderConfig) error {
	_, err := newHTTPFlightRecorder(config)
	return err
}

func GetFlightRecorder() *HTTPFlightRecorder {
	return globalHTTPFlightRecorder.Load()
}

// Close closes the HTTP flight recorder.
func (r *HTTPFlightRecorder) Close() {
	tracing.SetCategories(r.oldEnabledCategories)
	globalHTTPFlightRecorder.Store(nil)
}

func (r *HTTPFlightRecorder) collect(ctx context.Context, events []Event) {
<<<<<<< HEAD
	if r.ch == nil {
		// Used by log flight recorder
		for _, event := range events {
			logEvent(ctx, event)
		}
		return
	}

	// Used by http flight recorder
=======
>>>>>>> b65dd89d
	select {
	case r.ch <- slices.Clone(events):
	default:
	}
}

// Trace implement the FlightRecorder interface.
var _ tracing.FlightRecorder = &Trace{}

// NewTrace creates a new Trace.
func NewTrace() *Trace {
	return &Trace{
		rand32: rand.Uint32(),
	}
}

// Record implements the FlightRecorder interface.
func (r *Trace) Record(_ context.Context, event Event) {
	r.mu.Lock()
	defer r.mu.Unlock()
	r.events = append(r.events, event)
}

// MarkDump implements the FlightRecorder interface.
func (r *Trace) MarkDump() {
	r.keep = true
}

const maxEvents = 4096

// Reset resets the Trace.
func (r *Trace) Reset(ctx context.Context) {
	sink := globalHTTPFlightRecorder.Load()
	if sink != nil {
		if r.keep {
			sink.collect(ctx, r.events)
		}
		if sink.Config.DumpTrigger.Type == "sampling" {
			sink.counter++
			if sink.counter >= sink.Config.DumpTrigger.Sampling {
				sink.collect(ctx, r.events)
				sink.counter = 0
			}
		}
	}
	r.keep = false
	if len(r.events) > maxEvents {
		// avoid using too much memory for each session.
		r.events = nil
	} else {
		r.events = r.events[:0]
	}
	r.rand32 = rand.Uint32()
}<|MERGE_RESOLUTION|>--- conflicted
+++ resolved
@@ -284,7 +284,6 @@
 }
 
 func (r *HTTPFlightRecorder) collect(ctx context.Context, events []Event) {
-<<<<<<< HEAD
 	if r.ch == nil {
 		// Used by log flight recorder
 		for _, event := range events {
@@ -294,8 +293,6 @@
 	}
 
 	// Used by http flight recorder
-=======
->>>>>>> b65dd89d
 	select {
 	case r.ch <- slices.Clone(events):
 	default:
