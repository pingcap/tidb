--- conflicted
+++ resolved
@@ -129,19 +129,22 @@
 	Type string
 }
 
-// Validate validates the development debugging configuration.
-func (c *DevDebugConfig) Validate(b *strings.Builder) error {
+// compile validates the development debugging configuration.
+func (c *DevDebugConfig) compile(b *strings.Builder, mapping *dumpTriggerConfigCompiled, conf *DumpTriggerConfig) (uint64, error) {
 	if c == nil {
-		return fmt.Errorf("dump_trigger.suspicious_event.dev_debug missing")
+		return 0, fmt.Errorf("dump_trigger.suspicious_event.dev_debug missing")
 	}
 	b.WriteString(".dev_debug")
 	switch c.Type {
 	case "execute_internal_trace_missing":
+		canonicalName := b.String()
+		return mapping.addTrigger(canonicalName, conf)
 	case "send_request_trace_id_missing":
+		canonicalName := b.String()
+		return mapping.addTrigger(canonicalName, conf)
 	default:
-		return fmt.Errorf("wrong dump_trigger.suspicious_event.dev_debug.type")
-	}
-	return nil
+	}
+	return 0, fmt.Errorf("wrong dump_trigger.suspicious_event.dev_debug.type")
 }
 
 // compile compiles the suspicious event configuration.
@@ -161,17 +164,14 @@
 		canonicalName := b.String()
 		return mapping.addTrigger(canonicalName, conf)
 	case "region_error":
-<<<<<<< HEAD
+		canonicalName := b.String()
+		return mapping.addTrigger(canonicalName, conf)
 	case "is_internal":
 		b.WriteString(".is_internal")
+		canonicalName := b.String()
+		return mapping.addTrigger(canonicalName, conf)
 	case "dev_debug":
-		return c.DevDebug.Validate(b)
-	default:
-		return fmt.Errorf("wrong dump_trigger.suspicious_event.type")
-=======
-		canonicalName := b.String()
-		return mapping.addTrigger(canonicalName, conf)
->>>>>>> 34389442
+		return c.DevDebug.compile(b, mapping, conf)
 	}
 	return 0, fmt.Errorf("wrong dump_trigger.suspicious_event.type")
 }
