--- conflicted
+++ resolved
@@ -125,11 +125,7 @@
 }
 
 // compile compiles the UserCommandConfig.
-<<<<<<< HEAD
 func (c *UserCommandConfig) compile(b *strings.Builder, mapping *dumpTriggerConfigCompiled) (uint64, error) {
-=======
-func (c *UserCommandConfig) compile(b *strings.Builder, mapping *compiledDumpTriggerConfig, conf *DumpTriggerConfig) (uint64, error) {
->>>>>>> be3d5b4b
 	if c == nil {
 		return 0, fmt.Errorf("dump_trigger.user_command missing")
 	}
@@ -192,12 +188,8 @@
 	// QueryFail error code?
 	// ResolveLock?
 	// RegionError
-<<<<<<< HEAD
-	DevDebug *DevDebugConfig `json:"dev_debug,omitempty"`
-=======
 	IsInternal bool            `json:"is_internal,omitempty"`
 	DevDebug   *DevDebugConfig `json:"dev_debug,omitempty"`
->>>>>>> be3d5b4b
 }
 
 // DevDebugConfig is the configuration for development debugging.
@@ -205,10 +197,6 @@
 	Type string
 }
 
-<<<<<<< HEAD
-// compile validates the development debugging configuration.
-func (c *DevDebugConfig) compile(b *strings.Builder, mapping *dumpTriggerConfigCompiled) (uint64, error) {
-=======
 const (
 	// DevDebugTypeExecuteInternalTraceMissing is the type for execute internal trace missing.
 	DevDebugTypeExecuteInternalTraceMissing = "execute_internal_trace_missing"
@@ -217,20 +205,14 @@
 )
 
 // compile validates the development debugging configuration.
-func (c *DevDebugConfig) compile(b *strings.Builder, mapping *compiledDumpTriggerConfig, conf *DumpTriggerConfig) (uint64, error) {
->>>>>>> be3d5b4b
+func (c *DevDebugConfig) compile(b *strings.Builder, mapping *dumpTriggerConfigCompiled) (uint64, error) {
 	if c == nil {
 		return 0, fmt.Errorf("dump_trigger.suspicious_event.dev_debug missing")
 	}
 	b.WriteString(".dev_debug")
 	switch c.Type {
-<<<<<<< HEAD
-	case "execute_internal_trace_missing":
-		canonicalName := b.String()
-		return mapping.addTrigger(canonicalName, c.check)
-	case "send_request_trace_id_missing":
-		canonicalName := b.String()
-		return mapping.addTrigger(canonicalName, c.check)
+	case DevDebugTypeExecuteInternalTraceMissing, DevDebugTypeExecuteInternalTraceMissing:
+		return mapping.addTrigger(b.String(), c.check)
 	}
 	return 0, fmt.Errorf("wrong dump_trigger.suspicious_event.dev_debug.type")
 }
@@ -257,7 +239,6 @@
 
 // compile compiles the suspicious event configuration.
 func (c *SuspiciousEventConfig) compile(b *strings.Builder, mapping *dumpTriggerConfigCompiled) (uint64, error) {
-=======
 	case DevDebugTypeExecuteInternalTraceMissing, DevDebugTypeSendRequestTraceIDMissing:
 		return mapping.addTrigger(b.String(), conf)
 	}
@@ -266,7 +247,6 @@
 
 // compile compiles the suspicious event configuration.
 func (c *SuspiciousEventConfig) compile(b *strings.Builder, mapping *compiledDumpTriggerConfig, conf *DumpTriggerConfig) (uint64, error) {
->>>>>>> be3d5b4b
 	if c == nil {
 		return 0, fmt.Errorf("dump_trigger.suspicious_event missing")
 	}
@@ -283,19 +263,13 @@
 		return mapping.addTrigger(canonicalName, c.check)
 	case "region_error":
 		canonicalName := b.String()
-<<<<<<< HEAD
 		return mapping.addTrigger(canonicalName, c.check)
+	case "is_internal":
+		b.WriteString(".is_internal")
+		canonicalName := b.String()
+		return mapping.addTrigger(canonicalName, conf)
 	case "dev_debug":
 		return c.DevDebug.compile(b, mapping)
-=======
-		return mapping.addTrigger(canonicalName, conf)
-	case "is_internal":
-		b.WriteString(".is_internal")
-		canonicalName := b.String()
-		return mapping.addTrigger(canonicalName, conf)
-	case "dev_debug":
-		return c.DevDebug.compile(b, mapping, conf)
->>>>>>> be3d5b4b
 	}
 	return 0, fmt.Errorf("wrong dump_trigger.suspicious_event.type")
 }
@@ -412,11 +386,7 @@
 	truthTable []uint64
 }
 
-<<<<<<< HEAD
 func (c *dumpTriggerConfigCompiled) addTrigger(canonicalName string, checker func(val any) bool) (uint64, error) {
-=======
-func (c *compiledDumpTriggerConfig) addTrigger(canonicalName string, config *DumpTriggerConfig) (uint64, error) {
->>>>>>> be3d5b4b
 	_, ok := c.nameMapping[canonicalName]
 	if ok {
 		return 0, fmt.Errorf("duplicate trigger name: %s", canonicalName)
@@ -490,13 +460,8 @@
 	if !ok {
 		return
 	}
-<<<<<<< HEAD
 	check := flightRecorder.dumpTriggerConfigCompiled.configChecker[idx]
 	if check(val) {
-=======
-	conf := flightRecorder.compiledDumpTriggerConfig.configRef[idx]
-	if check(conf) {
->>>>>>> be3d5b4b
 		trace.markBits(idx)
 	}
 }
