// Copyright 2025 PingCAP, Inc.
//
// Licensed under the Apache License, Version 2.0 (the "License");
// you may not use this file except in compliance with the License.
// You may obtain a copy of the License at
//
//     http://www.apache.org/licenses/LICENSE-2.0
//
// Unless required by applicable law or agreed to in writing, software
// distributed under the License is distributed on an "AS IS" BASIS,
// WITHOUT WARRANTIES OR CONDITIONS OF ANY KIND, either express or implied.
// See the License for the specific language governing permissions and
// limitations under the License.

package traceevent

import (
	"context"
	"fmt"
	"math/rand/v2"
	"slices"
	"strings"
	"sync"
	"sync/atomic"

	"github.com/pingcap/tidb/pkg/util/logutil"
	"github.com/pingcap/tidb/pkg/util/tracing"
	"go.uber.org/zap"
)

// Trace implements Sink interface
type Trace struct {
	mu     sync.RWMutex
	events []Event
	keep   bool
	rand32 uint32
}

var globalHTTPFlightRecorder atomic.Pointer[HTTPFlightRecorder]

// HTTPFlightRecorder implements Sink interface.
// TODO: rename HTTPFlightRecorder to FlightRecorder as it may sink to log now instead of just HTTP
// TODO: remove the old global flight recorder, clean up code.
type HTTPFlightRecorder struct {
	ch                   chan<- []Event
	oldEnabledCategories TraceCategory
	counter              int // used when dump trigger config is sampling
	Config               *FlightRecorderConfig
	// Or should it be a Set if we support trigger condition combination?
	triggerCanonicalName string
}

// UserCommandConfig is the configuration for DumpTriggerConfig of user command type.
type UserCommandConfig struct {
	Type       string `json:"type"`
	SQLRegexp  string `json:"sql_regexp"`
	SQLDigest  string `json:"sql_digest"`
	PlanDigest string `json:"plan_digest"`
	StmtLabel  string `json:"stmt_label"`
	ByUser     string `json:"by_user"`
	Table      string `json:"table"`
}

// Validate validates the UserCommandConfig.
func (c *UserCommandConfig) Validate(b *strings.Builder) error {
	if c == nil {
		return fmt.Errorf("dump_trigger.user_command missing")
	}
	b.WriteString(".user_command")
	switch c.Type {
	case "sql_regexp":
		if c.SQLRegexp == "" {
			return fmt.Errorf("dump_trigger.user_command.sql_regexp should not be empty")
		}
		b.WriteString(".sql_regexp")
	case "sql_digest":
		if c.SQLDigest == "" {
			return fmt.Errorf("dump_trigger.user_command.sql_digest should not be empty")
		}
		b.WriteString(".sql_digest")
	case "plan_digest":
		if c.PlanDigest == "" {
			return fmt.Errorf("dump_trigger.user_command.plan_digest should not be empty")
		}
		b.WriteString(".plan_digest")
	case "stmt_label":
		if c.StmtLabel == "" {
			return fmt.Errorf("dump_trigger.user_command.stmt_label should not be empty, should be something in https://github.com/pingcap/tidb/blob/adf08267939416d1b989e56dba6a6544bf34a8dd/pkg/parser/ast/ast.go#L160")
		}
		b.WriteString(".stmt_label")
	case "by_user":
		if c.ByUser == "" {
			return fmt.Errorf("dump_trigger.user_command.by_user should not be empty")
		}
		b.WriteString(".by_user")
	case "table":
		if c.Table == "" {
			return fmt.Errorf("dump_trigger.user_command.table should not be empty")
		}
		b.WriteString(".table")
	default:
		return fmt.Errorf("wrong dump_trigger.user_command.type")
	}
	return nil
}

// SuspiciousEventConfig is the configuration for suspicious event.
type SuspiciousEventConfig struct {
	Type string `json:"type"`
	// SlowQuery
	// QueryFail error code?
	// ResolveLock?
	// RegionError
}

// Validate validates the suspicious event configuration.
func (c *SuspiciousEventConfig) Validate(b *strings.Builder) error {
	if c == nil {
		return fmt.Errorf("dump_trigger.suspicious_event missing")
	}
	b.WriteString(".suspicious_event")
	switch c.Type {
	case "slow_query":
	case "query_fail":
	case "resolve_lock":
	case "region_error":
	default:
		return fmt.Errorf("wrong dump_trigger.suspicious_event.type")
	}
	return nil
}

// DumpTriggerConfig is the configuration for dump trigger.
type DumpTriggerConfig struct {
	Type string `json:"type"`
	// sampling = n means every n events will be sampled.
	// For example, sampling = 1000 means 1/1000 sampling rate.
	Sampling    int                    `json:"sampling,omitempty"`
	Event       *SuspiciousEventConfig `json:"suspicious_event,omitempty"`
	UserCommand *UserCommandConfig     `json:"user_command,omitempty"`
}

// Validate validates the DumpTriggerConfig.
// When validate successfully, it returns nil, strings.Builder will contain the canonical name of the trigger.
func (c *DumpTriggerConfig) Validate(b *strings.Builder) error {
	if c == nil {
		return fmt.Errorf("dump_trigger missing")
	}
	b.WriteString("dump_trigger")
	switch c.Type {
	case "sampling":
		if c.Sampling <= 0 {
			return fmt.Errorf("wrong dump_trigger.sampling")
		}
		b.WriteString(".sampling")
	case "suspicious_event":
		return c.Event.Validate(b)
	case "user_command":
		return c.UserCommand.Validate(b)
	default:
		return fmt.Errorf("wrong dump_trigger.type")
	}
	return nil
}

// CheckFlightRecorderDumpTrigger checks if the flight recorder should dump based on the trigger name and configuration.
func CheckFlightRecorderDumpTrigger(ctx context.Context, triggerName string, check func(*DumpTriggerConfig) bool) {
	flightRecorder := globalHTTPFlightRecorder.Load()
	if flightRecorder == nil {
		return
	}
	// Sink should always be set, it should be a Trace object which implements MarkDump()
	sink := tracing.GetSink(ctx)
	if sink == nil {
		return
	}
	raw, ok := sink.(tracing.FlightRecorder)
	if !ok {
		return
	}
	if flightRecorder.triggerCanonicalName == triggerName {
		if check(&flightRecorder.Config.DumpTrigger) {
			raw.MarkDump()
		}
	}
}

// FlightRecorderConfig represents the configuration for the flight recorder.
// A example of flight recorder configuration in json:
//
//	{
//		"enabled_categories": ["general"],
//		"dump_trigger": {
//			"type": "sampling"
//			"sampling": 100
//			"suspicious_event":
//			{
//				"type": "long_txn",
//				"long_txn": ...,
//				"resolve_lock": ...,
//				"slow query": ...,
//				"error": ...,
//			},
//			"user_command" :  {
//				"type": "sql_regexp",
//				"sql_regexp": "select * from xx",
//				"plan_digest": "42a1c8aae6f133e934d4bf0147491709a8812ea05ff8819ec522780fe657b772",
//				"table": "test"
//				"by_user": "root",
//			}
//		}
//	}
type FlightRecorderConfig struct {
	EnabledCategories []string          `json:"enabled_categories"`
	DumpTrigger       DumpTriggerConfig `json:"dump_trigger"`
}

// Initialize initializes the default flight recorder configuration.
// It will dump all the events, but excludes TiKV write/read details by default
// to avoid excessive overhead.
func (c *FlightRecorderConfig) Initialize() {
	c.EnabledCategories = []string{"-", "tikv_write_details", "tikv_read_details"}
	c.DumpTrigger.Type = "sampling"
	c.DumpTrigger.Sampling = 1
}

// Validate validates the flight recorder configuration.
func (c *FlightRecorderConfig) Validate(b *strings.Builder) error {
	return c.DumpTrigger.Validate(b)
}

func parseCategories(categories []string) TraceCategory {
	var result TraceCategory
	sub := false
	for _, str := range categories {
		if str == "*" {
			result = tracing.AllCategories
			break
		}
		if str == "-" {
			result = tracing.AllCategories
			sub = true
			continue
		}

		if sub {
			result &= ^tracing.ParseTraceCategory(str)
		} else {
			result |= tracing.ParseTraceCategory(str)
		}
	}
	return result
}

func newHTTPFlightRecorder(config *FlightRecorderConfig) (*HTTPFlightRecorder, error) {
	var b strings.Builder
	if err := config.Validate(&b); err != nil {
		return nil, err
	}

	categories := parseCategories(config.EnabledCategories)
	ret := &HTTPFlightRecorder{
		oldEnabledCategories: tracing.GetEnabledCategories(),
		Config:               config,
		triggerCanonicalName: b.String(),
	}
	logutil.BgLogger().Info("start http flight recorder",
		zap.Stringer("category", categories),
		zap.String("triggerCanonicalName", ret.triggerCanonicalName))
	SetCategories(categories)
	globalHTTPFlightRecorder.Store(ret)
	return ret, nil
}

// StartHTTPFlightRecorder starts the HTTP flight recorder.
func StartHTTPFlightRecorder(ch chan<- []Event, config *FlightRecorderConfig) (*HTTPFlightRecorder, error) {
	ret, err := newHTTPFlightRecorder(config)
	ret.ch = ch
	return ret, err
}

// StartLogFlightRecorder starts the flight recorder that sink to log.
func StartLogFlightRecorder(config *FlightRecorderConfig) error {
	_, err := newHTTPFlightRecorder(config)
	return err
}

// GetFlightRecorder returns the flight recorder.
func GetFlightRecorder() *HTTPFlightRecorder {
	return globalHTTPFlightRecorder.Load()
}

// Close closes the HTTP flight recorder.
func (r *HTTPFlightRecorder) Close() {
	tracing.SetCategories(r.oldEnabledCategories)
	globalHTTPFlightRecorder.Store(nil)
}

<<<<<<< HEAD
// collect sends events to the HTTP flight recorder channel.
// The caller must pass a cloned slice to avoid data races; this function
// does not clone the slice to avoid redundant allocations.
func (r *HTTPFlightRecorder) collect(_ context.Context, events []Event) {
=======
func (r *HTTPFlightRecorder) collect(ctx context.Context, events []Event) {
	if r.ch == nil {
		// Used by log flight recorder
		for _, event := range events {
			logEvent(ctx, event)
		}
		return
	}

	// Used by http flight recorder
>>>>>>> 80c817a9
	select {
	case r.ch <- events:
	default:
	}
}

// Trace implement the FlightRecorder interface.
var _ tracing.FlightRecorder = &Trace{}

// NewTrace creates a new Trace.
func NewTrace() *Trace {
	return &Trace{
		rand32: rand.Uint32(),
	}
}

// Record implements the FlightRecorder interface.
func (r *Trace) Record(_ context.Context, event Event) {
	r.mu.Lock()
	defer r.mu.Unlock()
	r.events = append(r.events, event)
}

// MarkDump implements the FlightRecorder interface.
func (r *Trace) MarkDump() {
	r.mu.Lock()
	r.keep = true
	r.mu.Unlock()
}

const maxEvents = 4096

// DiscardOrFlush will flush or discard the trace, depending on the whether MarkDump has been called.
func (r *Trace) DiscardOrFlush(ctx context.Context) {
	sink := globalHTTPFlightRecorder.Load()
	if sink != nil {
		// Read phase: use RLock to safely read keep flag and clone events.
		// We must clone while holding the lock to avoid data races where
		// concurrent Record() or DiscardOrFlush() calls might modify the
		// backing array after we release RLock.
		r.mu.RLock()
		shouldFlush := r.keep
		eventsToFlush := slices.Clone(r.events) // Deep copy to avoid data race
		r.mu.RUnlock()

		// Process without holding any lock
		if shouldFlush {
			sink.collect(ctx, eventsToFlush)
		} else if sink.Config.DumpTrigger.Type == "sampling" {
			sink.counter++
			if sink.counter >= sink.Config.DumpTrigger.Sampling {
				sink.collect(ctx, eventsToFlush)
				sink.counter = 0
			}
		}
	}
	newRand := rand.Uint32()
	// Write phase: use Lock for cleanup
	r.mu.Lock()
	r.keep = false
	if len(r.events) > maxEvents {
		// avoid using too much memory for each session.
		r.events = nil
	} else {
		r.events = r.events[:0]
	}
	r.rand32 = newRand
	r.mu.Unlock()
}<|MERGE_RESOLUTION|>--- conflicted
+++ resolved
@@ -296,12 +296,9 @@
 	globalHTTPFlightRecorder.Store(nil)
 }
 
-<<<<<<< HEAD
 // collect sends events to the HTTP flight recorder channel.
 // The caller must pass a cloned slice to avoid data races; this function
 // does not clone the slice to avoid redundant allocations.
-func (r *HTTPFlightRecorder) collect(_ context.Context, events []Event) {
-=======
 func (r *HTTPFlightRecorder) collect(ctx context.Context, events []Event) {
 	if r.ch == nil {
 		// Used by log flight recorder
@@ -312,7 +309,6 @@
 	}
 
 	// Used by http flight recorder
->>>>>>> 80c817a9
 	select {
 	case r.ch <- events:
 	default:
