--- conflicted
+++ resolved
@@ -133,7 +133,7 @@
 
 	require.True(t, foundPrevTraceID, "Should find prev_trace_id field in stmt.start events")
 }
-<<<<<<< HEAD
+
 func TestTraceControlIntegration(t *testing.T) {
 	// Test that the placeholder extractor is registered and returns FlagTiKVCategoryRequest (the default)
 	ctx := context.Background()
@@ -173,7 +173,7 @@
 	require.True(t, flags.Has(trace.FlagTiKVCategoryRequest))
 	require.True(t, flags.Has(trace.FlagTiKVCategoryWriteDetails))
 	require.False(t, flags.Has(trace.FlagTiKVCategoryReadDetails))
-=======
+}
 
 func TestFlightRecorder(t *testing.T) {
 	eventCh := make(chan []tracing.Event, 1024)
@@ -292,5 +292,4 @@
 		require.Len(t, eventCh, 0)
 		flightRecorder.Close()
 	}
->>>>>>> 32415c86
 }