load("@io_bazel_rules_go//go:def.bzl", "go_library", "go_test")

go_library(
    name = "traceevent",
    srcs = [
        "adapter.go",
        "flightrecorder.go",
        "traceevent.go",
    ],
    importpath = "github.com/pingcap/tidb/pkg/util/traceevent",
    visibility = ["//visibility:public"],
    deps = [
        "//pkg/util/logutil",
        "//pkg/util/tracing",
        "@com_github_tikv_client_go_v2//trace",
        "@org_uber_go_zap//:zap",
        "@org_uber_go_zap//zapcore",
    ],
)

go_test(
    name = "traceevent_test",
    timeout = "short",
    srcs = [
<<<<<<< HEAD
=======
        "flightrecorder_test.go",
>>>>>>> 5bab0ce4
        "integration_test.go",
        "traceevent_test.go",
    ],
    embed = [":traceevent"],
    flaky = True,
    deps = [
        "//pkg/config",
        "//pkg/config/kerneltype",
<<<<<<< HEAD
        "//pkg/keyspace",
        "//pkg/kv",
        "//pkg/session",
        "//pkg/testkit",
        "//pkg/util/logutil",
=======
        "//pkg/kv",
        "//pkg/session",
        "//pkg/testkit",
>>>>>>> 5bab0ce4
        "//pkg/util/tracing",
        "@com_github_stretchr_testify//require",
        "@com_github_tikv_client_go_v2//trace",
        "@org_uber_go_zap//:zap",
    ],
)<|MERGE_RESOLUTION|>--- conflicted
+++ resolved
@@ -22,10 +22,7 @@
     name = "traceevent_test",
     timeout = "short",
     srcs = [
-<<<<<<< HEAD
-=======
         "flightrecorder_test.go",
->>>>>>> 5bab0ce4
         "integration_test.go",
         "traceevent_test.go",
     ],
@@ -34,17 +31,11 @@
     deps = [
         "//pkg/config",
         "//pkg/config/kerneltype",
-<<<<<<< HEAD
         "//pkg/keyspace",
         "//pkg/kv",
         "//pkg/session",
         "//pkg/testkit",
         "//pkg/util/logutil",
-=======
-        "//pkg/kv",
-        "//pkg/session",
-        "//pkg/testkit",
->>>>>>> 5bab0ce4
         "//pkg/util/tracing",
         "@com_github_stretchr_testify//require",
         "@com_github_tikv_client_go_v2//trace",
