load("@io_bazel_rules_go//go:def.bzl", "go_library", "go_test")

go_library(
    name = "context",
    srcs = [
        "context.go",
        "plancache.go",
        "warn.go",
    ],
    importpath = "github.com/pingcap/tidb/pkg/util/context",
    visibility = ["//visibility:public"],
<<<<<<< HEAD
    deps = [
        "//pkg/parser/terror",
        "@com_github_pingcap_errors//:errors",
    ],
)

go_test(
    name = "context_test",
    timeout = "short",
    srcs = ["warn_test.go"],
    embed = [":context"],
    flaky = True,
    deps = [
        "//pkg/parser/terror",
        "@com_github_pingcap_errors//:errors",
        "@com_github_stretchr_testify//require",
    ],
=======
    deps = ["@com_github_pingcap_errors//:errors"],
>>>>>>> cfbabfa7
)<|MERGE_RESOLUTION|>--- conflicted
+++ resolved
@@ -9,7 +9,6 @@
     ],
     importpath = "github.com/pingcap/tidb/pkg/util/context",
     visibility = ["//visibility:public"],
-<<<<<<< HEAD
     deps = [
         "//pkg/parser/terror",
         "@com_github_pingcap_errors//:errors",
@@ -27,7 +26,4 @@
         "@com_github_pingcap_errors//:errors",
         "@com_github_stretchr_testify//require",
     ],
-=======
-    deps = ["@com_github_pingcap_errors//:errors"],
->>>>>>> cfbabfa7
 )