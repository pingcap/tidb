// Copyright 2015 PingCAP, Inc.
//
// Licensed under the Apache License, Version 2.0 (the "License");
// you may not use this file except in compliance with the License.
// You may obtain a copy of the License at
//
//     http://www.apache.org/licenses/LICENSE-2.0
//
// Unless required by applicable law or agreed to in writing, software
// distributed under the License is distributed on an "AS IS" BASIS,
// WITHOUT WARRANTIES OR CONDITIONS OF ANY KIND, either express or implied.
// See the License for the specific language governing permissions and
// limitations under the License.

package hack

import (
	"runtime"
	"strings"
	"unsafe"
)

// MutableString can be used as string via string(MutableString) without performance loss.
type MutableString string

// String converts slice to MutableString without copy.
// The MutableString can be converts to string without copy.
// Use it at your own risk.
func String(b []byte) MutableString {
	if len(b) == 0 {
		return ""
	}
	return MutableString(unsafe.String(unsafe.SliceData(b), len(b)))
}

// Slice converts string to slice without copy.
// Use at your own risk.
func Slice(s string) []byte {
	return unsafe.Slice(unsafe.StringData(s), len(s))
}

// LoadFactor is the maximum average load of a bucket that triggers growth is 6.5 in Golang Map.
// Represent as LoadFactorNum/LoadFactorDen, to allow integer math.
// They are from the golang definition. ref: https://github.com/golang/go/blob/go1.13.15/src/runtime/map.go#L68-L71
const (
	// LoadFactorDen is the denominator of load factor
	LoadFactorDen = 2
)

// LoadFactorNum is the numerator of load factor
var LoadFactorNum = 13

func init() {
	// In go1.21, the load factor num becomes 12 and go team has decided not to backport the fix to 1.21.
	// See more details in https://github.com/golang/go/issues/63438
	if strings.Contains(runtime.Version(), `go1.21`) {
		LoadFactorNum = 12
	}
}

const (
	// DefBucketMemoryUsageForMapStrToSlice = bucketSize*(1+unsafe.Sizeof(string) + unsafe.Sizeof(slice))+2*ptrSize
	// ref https://github.com/golang/go/blob/go1.15.6/src/reflect/type.go#L2162.
	// The bucket size may be changed by golang implement in the future.
	// Golang Map needs to acquire double the memory when expanding,
	// and the old buckets will be released after the data is migrated.
	// Considering the worst case, the data in the old bucket cannot be migrated in time, and the old bucket cannot
	// be GCed, we expand the bucket size to 1.5 times to estimate the memory usage of Golang Map.
	DefBucketMemoryUsageForMapStrToSlice = (8*(1+16+24) + 16) / 2 * 3
	// DefBucketMemoryUsageForMapIntToPtr = bucketSize*(1+unsafe.Sizeof(uint64) + unsafe.Sizeof(pointer))+2*ptrSize
	DefBucketMemoryUsageForMapIntToPtr = (8*(1+8+8) + 16) / 2 * 3
	// DefBucketMemoryUsageForMapStringToAny = bucketSize*(1+unsafe.Sizeof(string) + unsafe.Sizeof(interface{}))+2*ptrSize
	DefBucketMemoryUsageForMapStringToAny = (8*(1+16+16) + 16) / 2 * 3
	// DefBucketMemoryUsageForSetString = bucketSize*(1+unsafe.Sizeof(string) + unsafe.Sizeof(struct{}))+2*ptrSize
	DefBucketMemoryUsageForSetString = (8*(1+16+0) + 16) / 2 * 3
	// DefBucketMemoryUsageForSetFloat64 = bucketSize*(1+unsafe.Sizeof(float64) + unsafe.Sizeof(struct{}))+2*ptrSize
	DefBucketMemoryUsageForSetFloat64 = (8*(1+8+0) + 16) / 2 * 3
	// DefBucketMemoryUsageForSetInt64 = bucketSize*(1+unsafe.Sizeof(int64) + unsafe.Sizeof(struct{}))+2*ptrSize
	DefBucketMemoryUsageForSetInt64 = (8*(1+8+0) + 16) / 2 * 3
)

// EstimateBucketMemoryUsage returns the estimated memory usage of a bucket in a map.
func EstimateBucketMemoryUsage[K comparable, V any]() uint64 {
	return (8*(1+uint64(unsafe.Sizeof(*new(K))+unsafe.Sizeof(*new(V)))) + 16) / 2 * 3
}

// GetBytesFromPtr return a bytes array from the given ptr and length
func GetBytesFromPtr(ptr unsafe.Pointer, length int) []byte {
<<<<<<< HEAD
	var sl = struct {
		addr   unsafe.Pointer
		length int
		cap    int
	}{ptr, length, length}
	return *(*[]byte)(unsafe.Pointer(&sl))
=======
	return unsafe.Slice((*byte)(ptr), length)
>>>>>>> 0624d4a8
}<|MERGE_RESOLUTION|>--- conflicted
+++ resolved
@@ -86,14 +86,5 @@
 
 // GetBytesFromPtr return a bytes array from the given ptr and length
 func GetBytesFromPtr(ptr unsafe.Pointer, length int) []byte {
-<<<<<<< HEAD
-	var sl = struct {
-		addr   unsafe.Pointer
-		length int
-		cap    int
-	}{ptr, length, length}
-	return *(*[]byte)(unsafe.Pointer(&sl))
-=======
 	return unsafe.Slice((*byte)(ptr), length)
->>>>>>> 0624d4a8
 }