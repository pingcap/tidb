// Copyright 2015 PingCAP, Inc.
//
// Licensed under the Apache License, Version 2.0 (the "License");
// you may not use this file except in compliance with the License.
// You may obtain a copy of the License at
//
//     http://www.apache.org/licenses/LICENSE-2.0
//
// Unless required by applicable law or agreed to in writing, software
// distributed under the License is distributed on an "AS IS" BASIS,
// WITHOUT WARRANTIES OR CONDITIONS OF ANY KIND, either express or implied.
// See the License for the specific language governing permissions and
// limitations under the License.

package hack

import (
	"unsafe"
)

// MutableString can be used as string via string(MutableString) without performance loss.
type MutableString string

// String converts slice to MutableString without copy.
// The MutableString can be converts to string without copy.
// Use it at your own risk.
func String(b []byte) MutableString {
	if len(b) == 0 {
		return ""
	}
	return MutableString(unsafe.String(unsafe.SliceData(b), len(b)))
}

// Slice converts string to slice without copy.
// Use at your own risk.
func Slice(s string) []byte {
	return unsafe.Slice(unsafe.StringData(s), len(s))
}

func init() {
<<<<<<< HEAD
	// In go1.21, the load factor num becomes 12 and go team has decided not to backport the fix to 1.21.
	// See more details in https://github.com/golang/go/issues/63438
	if strings.Contains(runtime.Version(), `go1.21`) || strings.Contains(runtime.Version(), `go1.22`) {
		LoadFactorNum = 12
	}
}

const (
	// DefBucketMemoryUsageForMapStrToSlice = bucketSize*(1+unsafe.Sizeof(string) + unsafe.Sizeof(slice))+2*ptrSize
	// ref https://github.com/golang/go/blob/go1.15.6/src/reflect/type.go#L2162.
	// The bucket size may be changed by golang implement in the future.
	// Golang Map needs to acquire double the memory when expanding,
	// and the old buckets will be released after the data is migrated.
	// Considering the worst case, the data in the old bucket cannot be migrated in time, and the old bucket cannot
	// be GCed, we expand the bucket size to 1.5 times to estimate the memory usage of Golang Map.
	DefBucketMemoryUsageForMapStrToSlice = (8*(1+16+24) + 16) / 2 * 3
	// DefBucketMemoryUsageForMapIntToPtr = bucketSize*(1+unsafe.Sizeof(uint64) + unsafe.Sizeof(pointer))+2*ptrSize
	DefBucketMemoryUsageForMapIntToPtr = (8*(1+8+8) + 16) / 2 * 3
	// DefBucketMemoryUsageForMapStringToAny = bucketSize*(1+unsafe.Sizeof(string) + unsafe.Sizeof(interface{}))+2*ptrSize
	DefBucketMemoryUsageForMapStringToAny = (8*(1+16+16) + 16) / 2 * 3
	// DefBucketMemoryUsageForMapStringToDecimal = bucketSize*(1+unsafe.Sizeof(string) + unsafe.Sizeof(MyDecimal))+2*ptrSize
	DefBucketMemoryUsageForMapStringToDecimal = (8*(1+16+8) + 16) / 2 * 3
	// DefBucketMemoryUsageForMapStringToString = bucketSize*(1+unsafe.Sizeof(string) + unsafe.Sizeof(string))+2*ptrSize
	DefBucketMemoryUsageForMapStringToString = (8*(1+16+16) + 16) / 2 * 3
	// DefBucketMemoryUsageForSetString = bucketSize*(1+unsafe.Sizeof(string) + unsafe.Sizeof(struct{}))+2*ptrSize
	DefBucketMemoryUsageForSetString = (8*(1+16+0) + 16) / 2 * 3
	// DefBucketMemoryUsageForSetFloat64 = bucketSize*(1+unsafe.Sizeof(float64) + unsafe.Sizeof(struct{}))+2*ptrSize
	DefBucketMemoryUsageForSetFloat64 = (8*(1+8+0) + 16) / 2 * 3
	// DefBucketMemoryUsageForSetInt64 = bucketSize*(1+unsafe.Sizeof(int64) + unsafe.Sizeof(struct{}))+2*ptrSize
	DefBucketMemoryUsageForSetInt64 = (8*(1+8+0) + 16) / 2 * 3
)

// EstimateBucketMemoryUsage returns the estimated memory usage of a bucket in a map.
func EstimateBucketMemoryUsage[K comparable, V any]() uint64 {
	return (8*(1+uint64(unsafe.Sizeof(*new(K))+unsafe.Sizeof(*new(V)))) + 16) / 2 * 3
=======
	checkMapABI()
>>>>>>> 30af6c74
}

// GetBytesFromPtr return a bytes array from the given ptr and length
func GetBytesFromPtr(ptr unsafe.Pointer, length int) []byte {
	return unsafe.Slice((*byte)(ptr), length)
}

// Memory usage constants for swiss map
const (
	DefBucketMemoryUsageForMapStringToAny = 312
	DefBucketMemoryUsageForSetString      = 248
	DefBucketMemoryUsageForSetFloat64     = 184
	DefBucketMemoryUsageForSetInt64       = 184
)<|MERGE_RESOLUTION|>--- conflicted
+++ resolved
@@ -38,45 +38,7 @@
 }
 
 func init() {
-<<<<<<< HEAD
-	// In go1.21, the load factor num becomes 12 and go team has decided not to backport the fix to 1.21.
-	// See more details in https://github.com/golang/go/issues/63438
-	if strings.Contains(runtime.Version(), `go1.21`) || strings.Contains(runtime.Version(), `go1.22`) {
-		LoadFactorNum = 12
-	}
-}
-
-const (
-	// DefBucketMemoryUsageForMapStrToSlice = bucketSize*(1+unsafe.Sizeof(string) + unsafe.Sizeof(slice))+2*ptrSize
-	// ref https://github.com/golang/go/blob/go1.15.6/src/reflect/type.go#L2162.
-	// The bucket size may be changed by golang implement in the future.
-	// Golang Map needs to acquire double the memory when expanding,
-	// and the old buckets will be released after the data is migrated.
-	// Considering the worst case, the data in the old bucket cannot be migrated in time, and the old bucket cannot
-	// be GCed, we expand the bucket size to 1.5 times to estimate the memory usage of Golang Map.
-	DefBucketMemoryUsageForMapStrToSlice = (8*(1+16+24) + 16) / 2 * 3
-	// DefBucketMemoryUsageForMapIntToPtr = bucketSize*(1+unsafe.Sizeof(uint64) + unsafe.Sizeof(pointer))+2*ptrSize
-	DefBucketMemoryUsageForMapIntToPtr = (8*(1+8+8) + 16) / 2 * 3
-	// DefBucketMemoryUsageForMapStringToAny = bucketSize*(1+unsafe.Sizeof(string) + unsafe.Sizeof(interface{}))+2*ptrSize
-	DefBucketMemoryUsageForMapStringToAny = (8*(1+16+16) + 16) / 2 * 3
-	// DefBucketMemoryUsageForMapStringToDecimal = bucketSize*(1+unsafe.Sizeof(string) + unsafe.Sizeof(MyDecimal))+2*ptrSize
-	DefBucketMemoryUsageForMapStringToDecimal = (8*(1+16+8) + 16) / 2 * 3
-	// DefBucketMemoryUsageForMapStringToString = bucketSize*(1+unsafe.Sizeof(string) + unsafe.Sizeof(string))+2*ptrSize
-	DefBucketMemoryUsageForMapStringToString = (8*(1+16+16) + 16) / 2 * 3
-	// DefBucketMemoryUsageForSetString = bucketSize*(1+unsafe.Sizeof(string) + unsafe.Sizeof(struct{}))+2*ptrSize
-	DefBucketMemoryUsageForSetString = (8*(1+16+0) + 16) / 2 * 3
-	// DefBucketMemoryUsageForSetFloat64 = bucketSize*(1+unsafe.Sizeof(float64) + unsafe.Sizeof(struct{}))+2*ptrSize
-	DefBucketMemoryUsageForSetFloat64 = (8*(1+8+0) + 16) / 2 * 3
-	// DefBucketMemoryUsageForSetInt64 = bucketSize*(1+unsafe.Sizeof(int64) + unsafe.Sizeof(struct{}))+2*ptrSize
-	DefBucketMemoryUsageForSetInt64 = (8*(1+8+0) + 16) / 2 * 3
-)
-
-// EstimateBucketMemoryUsage returns the estimated memory usage of a bucket in a map.
-func EstimateBucketMemoryUsage[K comparable, V any]() uint64 {
-	return (8*(1+uint64(unsafe.Sizeof(*new(K))+unsafe.Sizeof(*new(V)))) + 16) / 2 * 3
-=======
 	checkMapABI()
->>>>>>> 30af6c74
 }
 
 // GetBytesFromPtr return a bytes array from the given ptr and length
@@ -86,8 +48,10 @@
 
 // Memory usage constants for swiss map
 const (
-	DefBucketMemoryUsageForMapStringToAny = 312
-	DefBucketMemoryUsageForSetString      = 248
-	DefBucketMemoryUsageForSetFloat64     = 184
-	DefBucketMemoryUsageForSetInt64       = 184
+	DefBucketMemoryUsageForMapStringToAny     = 312
+	DefBucketMemoryUsageForSetString          = 248
+	DefBucketMemoryUsageForSetFloat64         = 184
+	DefBucketMemoryUsageForSetInt64           = 184
+	DefBucketMemoryUsageForMapStringToDecimal = 248
+	DefBucketMemoryUsageForMapStringToString  = 312
 )