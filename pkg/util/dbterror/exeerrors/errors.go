// Copyright 2018 PingCAP, Inc.
//
// Licensed under the Apache License, Version 2.0 (the "License");
// you may not use this file except in compliance with the License.
// You may obtain a copy of the License at
//
//     http://www.apache.org/licenses/LICENSE-2.0
//
// Unless required by applicable law or agreed to in writing, software
// distributed under the License is distributed on an "AS IS" BASIS,
// WITHOUT WARRANTIES OR CONDITIONS OF ANY KIND, either express or implied.
// See the License for the specific language governing permissions and
// limitations under the License.

package exeerrors

import (
	mysql "github.com/pingcap/tidb/pkg/errno"
	parser_mysql "github.com/pingcap/tidb/pkg/parser/mysql"
	"github.com/pingcap/tidb/pkg/util/dbterror"
)

// Error instances.
var (
	ErrGetStartTS           = dbterror.ClassExecutor.NewStd(mysql.ErrGetStartTS)
	ErrUnknownPlan          = dbterror.ClassExecutor.NewStd(mysql.ErrUnknownPlan)
	ErrPrepareMulti         = dbterror.ClassExecutor.NewStd(mysql.ErrPrepareMulti)
	ErrPrepareDDL           = dbterror.ClassExecutor.NewStd(mysql.ErrPrepareDDL)
	ErrResultIsEmpty        = dbterror.ClassExecutor.NewStd(mysql.ErrResultIsEmpty)
	ErrBuildExecutor        = dbterror.ClassExecutor.NewStd(mysql.ErrBuildExecutor)
	ErrBatchInsertFail      = dbterror.ClassExecutor.NewStd(mysql.ErrBatchInsertFail)
	ErrUnsupportedPs        = dbterror.ClassExecutor.NewStd(mysql.ErrUnsupportedPs)
	ErrSubqueryMoreThan1Row = dbterror.ClassExecutor.NewStd(mysql.ErrSubqueryNo1Row)
	ErrIllegalGrantForTable = dbterror.ClassExecutor.NewStd(mysql.ErrIllegalGrantForTable)
	ErrColumnsNotMatched    = dbterror.ClassExecutor.NewStd(mysql.ErrColumnNotMatched)

	ErrCantCreateUserWithGrant              = dbterror.ClassExecutor.NewStd(mysql.ErrCantCreateUserWithGrant)
	ErrPasswordNoMatch                      = dbterror.ClassExecutor.NewStd(mysql.ErrPasswordNoMatch)
	ErrCannotUser                           = dbterror.ClassExecutor.NewStd(mysql.ErrCannotUser)
	ErrGrantRole                            = dbterror.ClassExecutor.NewStd(mysql.ErrGrantRole)
	ErrPasswordFormat                       = dbterror.ClassExecutor.NewStd(mysql.ErrPasswordFormat)
	ErrCantChangeTxCharacteristics          = dbterror.ClassExecutor.NewStd(mysql.ErrCantChangeTxCharacteristics)
	ErrPsManyParam                          = dbterror.ClassExecutor.NewStd(mysql.ErrPsManyParam)
	ErrAdminCheckTable                      = dbterror.ClassExecutor.NewStd(mysql.ErrAdminCheckTable)
	ErrDBaccessDenied                       = dbterror.ClassExecutor.NewStd(mysql.ErrDBaccessDenied)
	ErrTableaccessDenied                    = dbterror.ClassExecutor.NewStd(mysql.ErrTableaccessDenied)
	ErrBadDB                                = dbterror.ClassExecutor.NewStd(mysql.ErrBadDB)
	ErrWrongObject                          = dbterror.ClassExecutor.NewStd(mysql.ErrWrongObject)
	ErrWrongUsage                           = dbterror.ClassExecutor.NewStd(mysql.ErrWrongUsage)
	ErrRoleNotGranted                       = dbterror.ClassPrivilege.NewStd(mysql.ErrRoleNotGranted)
	ErrDeadlock                             = dbterror.ClassExecutor.NewStd(mysql.ErrLockDeadlock)
	ErrQueryInterrupted                     = dbterror.ClassExecutor.NewStd(mysql.ErrQueryInterrupted)
	ErrMaxExecTimeExceeded                  = dbterror.ClassExecutor.NewStd(mysql.ErrMaxExecTimeExceeded)
	ErrResourceGroupQueryRunawayInterrupted = dbterror.ClassExecutor.NewStd(mysql.ErrResourceGroupQueryRunawayInterrupted)
	ErrResourceGroupQueryRunawayQuarantine  = dbterror.ClassExecutor.NewStd(mysql.ErrResourceGroupQueryRunawayQuarantine)
	ErrDynamicPrivilegeNotRegistered        = dbterror.ClassExecutor.NewStd(mysql.ErrDynamicPrivilegeNotRegistered)
	ErrIllegalPrivilegeLevel                = dbterror.ClassExecutor.NewStd(mysql.ErrIllegalPrivilegeLevel)
	ErrInvalidSplitRegionRanges             = dbterror.ClassExecutor.NewStd(mysql.ErrInvalidSplitRegionRanges)
	ErrViewInvalid                          = dbterror.ClassExecutor.NewStd(mysql.ErrViewInvalid)
	ErrInstanceScope                        = dbterror.ClassExecutor.NewStd(mysql.ErrInstanceScope)
	ErrSettingNoopVariable                  = dbterror.ClassExecutor.NewStd(mysql.ErrSettingNoopVariable)
	ErrLazyUniquenessCheckFailure           = dbterror.ClassExecutor.NewStd(mysql.ErrLazyUniquenessCheckFailure)
	ErrMemoryExceedForQuery                 = dbterror.ClassExecutor.NewStd(mysql.ErrMemoryExceedForQuery)
	ErrMemoryExceedForInstance              = dbterror.ClassExecutor.NewStd(mysql.ErrMemoryExceedForInstance)
<<<<<<< HEAD
	ErrCurrentPasswordNotRequired           = dbterror.ClassExecutor.NewStd(mysql.ErrCurrentPasswordNotRequired)
=======
	ErrDeleteNotFoundColumn                 = dbterror.ClassExecutor.NewStd(mysql.ErrDeleteNotFoundColumn)
>>>>>>> 50d73f80

	ErrBRIEBackupFailed               = dbterror.ClassExecutor.NewStd(mysql.ErrBRIEBackupFailed)
	ErrBRIERestoreFailed              = dbterror.ClassExecutor.NewStd(mysql.ErrBRIERestoreFailed)
	ErrBRIEImportFailed               = dbterror.ClassExecutor.NewStd(mysql.ErrBRIEImportFailed)
	ErrBRIEExportFailed               = dbterror.ClassExecutor.NewStd(mysql.ErrBRIEExportFailed)
	ErrBRJobNotFound                  = dbterror.ClassExecutor.NewStd(mysql.ErrBRJobNotFound)
	ErrCTEMaxRecursionDepth           = dbterror.ClassExecutor.NewStd(mysql.ErrCTEMaxRecursionDepth)
	ErrPluginIsNotLoaded              = dbterror.ClassExecutor.NewStd(mysql.ErrPluginIsNotLoaded)
	ErrSetPasswordAuthPlugin          = dbterror.ClassExecutor.NewStd(mysql.ErrSetPasswordAuthPlugin)
	ErrFuncNotEnabled                 = dbterror.ClassExecutor.NewStdErr(mysql.ErrNotSupportedYet, parser_mysql.Message("%-.32s is not supported. To enable this experimental feature, set '%-.32s' in the configuration file.", nil))
	ErrSavepointNotExists             = dbterror.ClassExecutor.NewStd(mysql.ErrSpDoesNotExist)
	ErrForeignKeyCascadeDepthExceeded = dbterror.ClassExecutor.NewStd(mysql.ErrForeignKeyCascadeDepthExceeded)
	ErrPasswordExpireAnonymousUser    = dbterror.ClassExecutor.NewStd(mysql.ErrPasswordExpireAnonymousUser)
	ErrMustChangePassword             = dbterror.ClassExecutor.NewStd(mysql.ErrMustChangePassword)

	ErrWrongStringLength            = dbterror.ClassDDL.NewStd(mysql.ErrWrongStringLength)
	ErrUnsupportedFlashbackTmpTable = dbterror.ClassDDL.NewStdErr(mysql.ErrUnsupportedDDLOperation, parser_mysql.Message("Recover/flashback table is not supported on temporary tables", nil))
	ErrTruncateWrongInsertValue     = dbterror.ClassTable.NewStdErr(mysql.ErrTruncatedWrongValue, parser_mysql.Message("Incorrect %-.32s value: '%-.128s' for column '%.192s' at row %d", nil))
	ErrExistsInHistoryPassword      = dbterror.ClassExecutor.NewStd(mysql.ErrExistsInHistoryPassword)

	ErrWarnTooFewRecords              = dbterror.ClassExecutor.NewStd(mysql.ErrWarnTooFewRecords)
	ErrWarnTooManyRecords             = dbterror.ClassExecutor.NewStd(mysql.ErrWarnTooManyRecords)
	ErrLoadDataFromServerDisk         = dbterror.ClassExecutor.NewStd(mysql.ErrLoadDataFromServerDisk)
	ErrLoadParquetFromLocal           = dbterror.ClassExecutor.NewStd(mysql.ErrLoadParquetFromLocal)
	ErrLoadDataEmptyPath              = dbterror.ClassExecutor.NewStd(mysql.ErrLoadDataEmptyPath)
	ErrLoadDataUnsupportedFormat      = dbterror.ClassExecutor.NewStd(mysql.ErrLoadDataUnsupportedFormat)
	ErrLoadDataInvalidURI             = dbterror.ClassExecutor.NewStd(mysql.ErrLoadDataInvalidURI)
	ErrLoadDataCantAccess             = dbterror.ClassExecutor.NewStd(mysql.ErrLoadDataCantAccess)
	ErrLoadDataCantRead               = dbterror.ClassExecutor.NewStd(mysql.ErrLoadDataCantRead)
	ErrLoadDataWrongFormatConfig      = dbterror.ClassExecutor.NewStd(mysql.ErrLoadDataWrongFormatConfig)
	ErrUnknownOption                  = dbterror.ClassExecutor.NewStd(mysql.ErrUnknownOption)
	ErrInvalidOptionVal               = dbterror.ClassExecutor.NewStd(mysql.ErrInvalidOptionVal)
	ErrDuplicateOption                = dbterror.ClassExecutor.NewStd(mysql.ErrDuplicateOption)
	ErrLoadDataUnsupportedOption      = dbterror.ClassExecutor.NewStd(mysql.ErrLoadDataUnsupportedOption)
	ErrLoadDataJobNotFound            = dbterror.ClassExecutor.NewStd(mysql.ErrLoadDataJobNotFound)
	ErrLoadDataInvalidOperation       = dbterror.ClassExecutor.NewStd(mysql.ErrLoadDataInvalidOperation)
	ErrLoadDataLocalUnsupportedOption = dbterror.ClassExecutor.NewStd(mysql.ErrLoadDataLocalUnsupportedOption)
	ErrLoadDataPreCheckFailed         = dbterror.ClassExecutor.NewStd(mysql.ErrLoadDataPreCheckFailed)
)<|MERGE_RESOLUTION|>--- conflicted
+++ resolved
@@ -62,11 +62,8 @@
 	ErrLazyUniquenessCheckFailure           = dbterror.ClassExecutor.NewStd(mysql.ErrLazyUniquenessCheckFailure)
 	ErrMemoryExceedForQuery                 = dbterror.ClassExecutor.NewStd(mysql.ErrMemoryExceedForQuery)
 	ErrMemoryExceedForInstance              = dbterror.ClassExecutor.NewStd(mysql.ErrMemoryExceedForInstance)
-<<<<<<< HEAD
 	ErrCurrentPasswordNotRequired           = dbterror.ClassExecutor.NewStd(mysql.ErrCurrentPasswordNotRequired)
-=======
 	ErrDeleteNotFoundColumn                 = dbterror.ClassExecutor.NewStd(mysql.ErrDeleteNotFoundColumn)
->>>>>>> 50d73f80
 
 	ErrBRIEBackupFailed               = dbterror.ClassExecutor.NewStd(mysql.ErrBRIEBackupFailed)
 	ErrBRIERestoreFailed              = dbterror.ClassExecutor.NewStd(mysql.ErrBRIERestoreFailed)
