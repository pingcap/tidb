// Copyright 2018 PingCAP, Inc.
//
// Licensed under the Apache License, Version 2.0 (the "License");
// you may not use this file except in compliance with the License.
// You may obtain a copy of the License at
//
//     http://www.apache.org/licenses/LICENSE-2.0
//
// Unless required by applicable law or agreed to in writing, software
// distributed under the License is distributed on an "AS IS" BASIS,
// WITHOUT WARRANTIES OR CONDITIONS OF ANY KIND, either express or implied.
// See the License for the specific language governing permissions and
// limitations under the License.

package execdetails

import (
	"bytes"
	"fmt"
	"math"
	"slices"
	"sort"
	"strconv"
	"strings"
	"sync"
	"sync/atomic"
	"time"

	"github.com/influxdata/tdigest"
	"github.com/pingcap/kvproto/pkg/resource_manager"
	"github.com/pingcap/tidb/pkg/kv"
	"github.com/pingcap/tipb/go-tipb"
	"github.com/tikv/client-go/v2/util"
	"go.uber.org/zap"
)

// ExecDetails contains execution detail information.
type ExecDetails struct {
	DetailsNeedP90
	CommitDetail     *util.CommitDetails
	LockKeysDetail   *util.LockKeysDetails
	ScanDetail       *util.ScanDetail
	CopTime          time.Duration
	BackoffTime      time.Duration
	LockKeysDuration time.Duration
	RequestCount     int
}

// DetailsNeedP90 contains execution detail information which need calculate P90.
type DetailsNeedP90 struct {
	BackoffSleep  map[string]time.Duration
	BackoffTimes  map[string]int
	CalleeAddress string
	TimeDetail    util.TimeDetail
}

// P90BackoffSummary contains execution summary for a backoff type.
type P90BackoffSummary struct {
	ReqTimes          int
	BackoffPercentile Percentile[DurationWithAddr]
	TotBackoffTime    time.Duration
	TotBackoffTimes   int
}

// P90Summary contains execution summary for cop tasks.
type P90Summary struct {
	NumCopTasks int

	ProcessTimePercentile Percentile[DurationWithAddr]
	WaitTimePercentile    Percentile[DurationWithAddr]

	BackoffInfo map[string]*P90BackoffSummary
}

// MaxDetailsNumsForOneQuery is the max number of details to keep for P90 for one query.
const MaxDetailsNumsForOneQuery = 1000

// Reset resets all fields in DetailsNeedP90Summary.
func (d *P90Summary) Reset() {
	d.NumCopTasks = 0
	d.ProcessTimePercentile = Percentile[DurationWithAddr]{}
	d.WaitTimePercentile = Percentile[DurationWithAddr]{}
	d.BackoffInfo = make(map[string]*P90BackoffSummary)
}

// Merge merges DetailsNeedP90 into P90Summary.
func (d *P90Summary) Merge(detail *DetailsNeedP90) {
	if d.BackoffInfo == nil {
		d.Reset()
	}
	d.NumCopTasks++
	d.ProcessTimePercentile.Add(DurationWithAddr{detail.TimeDetail.ProcessTime, detail.CalleeAddress})
	d.WaitTimePercentile.Add(DurationWithAddr{detail.TimeDetail.WaitTime, detail.CalleeAddress})

	var info *P90BackoffSummary
	var ok bool
	for backoff, timeItem := range detail.BackoffTimes {
		if info, ok = d.BackoffInfo[backoff]; !ok {
			d.BackoffInfo[backoff] = &P90BackoffSummary{}
			info = d.BackoffInfo[backoff]
		}
		sleepItem := detail.BackoffSleep[backoff]
		info.ReqTimes++
		info.TotBackoffTime += sleepItem
		info.TotBackoffTimes += timeItem

		info.BackoffPercentile.Add(DurationWithAddr{sleepItem, detail.CalleeAddress})
	}
}

type stmtExecDetailKeyType struct{}

// StmtExecDetailKey used to carry StmtExecDetail info in context.Context.
var StmtExecDetailKey = stmtExecDetailKeyType{}

// StmtExecDetails contains stmt level execution detail info.
type StmtExecDetails struct {
	WriteSQLRespDuration time.Duration
}

const (
	// CopTimeStr represents the sum of cop-task time spend in TiDB distSQL.
	CopTimeStr = "Cop_time"
	// ProcessTimeStr represents the sum of process time of all the coprocessor tasks.
	ProcessTimeStr = "Process_time"
	// WaitTimeStr means the time of all coprocessor wait.
	WaitTimeStr = "Wait_time"
	// BackoffTimeStr means the time of all back-off.
	BackoffTimeStr = "Backoff_time"
	// LockKeysTimeStr means the time interval between pessimistic lock wait start and lock got obtain
	LockKeysTimeStr = "LockKeys_time"
	// RequestCountStr means the request count.
	RequestCountStr = "Request_count"
	// TotalKeysStr means the total scan keys.
	TotalKeysStr = "Total_keys"
	// ProcessKeysStr means the total processed keys.
	ProcessKeysStr = "Process_keys"
	// PreWriteTimeStr means the time of pre-write.
	PreWriteTimeStr = "Prewrite_time"
	// WaitPrewriteBinlogTimeStr means the time of waiting prewrite binlog finished when transaction committing.
	WaitPrewriteBinlogTimeStr = "Wait_prewrite_binlog_time"
	// CommitTimeStr means the time of commit.
	CommitTimeStr = "Commit_time"
	// GetCommitTSTimeStr means the time of getting commit ts.
	GetCommitTSTimeStr = "Get_commit_ts_time"
	// GetLatestTsTimeStr means the time of getting latest ts in async commit and 1pc.
	GetLatestTsTimeStr = "Get_latest_ts_time"
	// CommitBackoffTimeStr means the time of commit backoff.
	CommitBackoffTimeStr = "Commit_backoff_time"
	// BackoffTypesStr means the backoff type.
	BackoffTypesStr = "Backoff_types"
	// SlowestPrewriteRPCDetailStr means the details of the slowest RPC during the transaction 2pc prewrite process.
	SlowestPrewriteRPCDetailStr = "Slowest_prewrite_rpc_detail"
	// CommitPrimaryRPCDetailStr means the details of the slowest RPC during the transaction 2pc commit process.
	CommitPrimaryRPCDetailStr = "Commit_primary_rpc_detail"
	// ResolveLockTimeStr means the time of resolving lock.
	ResolveLockTimeStr = "Resolve_lock_time"
	// LocalLatchWaitTimeStr means the time of waiting in local latch.
	LocalLatchWaitTimeStr = "Local_latch_wait_time"
	// WriteKeysStr means the count of keys in the transaction.
	WriteKeysStr = "Write_keys"
	// WriteSizeStr means the key/value size in the transaction.
	WriteSizeStr = "Write_size"
	// PrewriteRegionStr means the count of region when pre-write.
	PrewriteRegionStr = "Prewrite_region"
	// TxnRetryStr means the count of transaction retry.
	TxnRetryStr = "Txn_retry"
	// GetSnapshotTimeStr means the time spent on getting an engine snapshot.
	GetSnapshotTimeStr = "Get_snapshot_time"
	// RocksdbDeleteSkippedCountStr means the count of rocksdb delete skipped count.
	RocksdbDeleteSkippedCountStr = "Rocksdb_delete_skipped_count"
	// RocksdbKeySkippedCountStr means the count of rocksdb key skipped count.
	RocksdbKeySkippedCountStr = "Rocksdb_key_skipped_count"
	// RocksdbBlockCacheHitCountStr means the count of rocksdb block cache hit.
	RocksdbBlockCacheHitCountStr = "Rocksdb_block_cache_hit_count"
	// RocksdbBlockReadCountStr means the count of rocksdb block read.
	RocksdbBlockReadCountStr = "Rocksdb_block_read_count"
	// RocksdbBlockReadByteStr means the bytes of rocksdb block read.
	RocksdbBlockReadByteStr = "Rocksdb_block_read_byte"
	// RocksdbBlockReadTimeStr means the time spent on rocksdb block read.
	RocksdbBlockReadTimeStr = "Rocksdb_block_read_time"
)

// String implements the fmt.Stringer interface.
func (d ExecDetails) String() string {
	parts := make([]string, 0, 8)
	if d.CopTime > 0 {
		parts = append(parts, CopTimeStr+": "+strconv.FormatFloat(d.CopTime.Seconds(), 'f', -1, 64))
	}
	if d.TimeDetail.ProcessTime > 0 {
		parts = append(parts, ProcessTimeStr+": "+strconv.FormatFloat(d.TimeDetail.ProcessTime.Seconds(), 'f', -1, 64))
	}
	if d.TimeDetail.WaitTime > 0 {
		parts = append(parts, WaitTimeStr+": "+strconv.FormatFloat(d.TimeDetail.WaitTime.Seconds(), 'f', -1, 64))
	}
	if d.BackoffTime > 0 {
		parts = append(parts, BackoffTimeStr+": "+strconv.FormatFloat(d.BackoffTime.Seconds(), 'f', -1, 64))
	}
	if d.LockKeysDuration > 0 {
		parts = append(parts, LockKeysTimeStr+": "+strconv.FormatFloat(d.LockKeysDuration.Seconds(), 'f', -1, 64))
	}
	if d.RequestCount > 0 {
		parts = append(parts, RequestCountStr+": "+strconv.FormatInt(int64(d.RequestCount), 10))
	}
	commitDetails := d.CommitDetail
	if commitDetails != nil {
		if commitDetails.PrewriteTime > 0 {
			parts = append(parts, PreWriteTimeStr+": "+strconv.FormatFloat(commitDetails.PrewriteTime.Seconds(), 'f', -1, 64))
		}
		if commitDetails.WaitPrewriteBinlogTime > 0 {
			parts = append(parts, WaitPrewriteBinlogTimeStr+": "+strconv.FormatFloat(commitDetails.WaitPrewriteBinlogTime.Seconds(), 'f', -1, 64))
		}
		if commitDetails.CommitTime > 0 {
			parts = append(parts, CommitTimeStr+": "+strconv.FormatFloat(commitDetails.CommitTime.Seconds(), 'f', -1, 64))
		}
		if commitDetails.GetCommitTsTime > 0 {
			parts = append(parts, GetCommitTSTimeStr+": "+strconv.FormatFloat(commitDetails.GetCommitTsTime.Seconds(), 'f', -1, 64))
		}
		if commitDetails.GetLatestTsTime > 0 {
			parts = append(parts, GetLatestTsTimeStr+": "+strconv.FormatFloat(commitDetails.GetLatestTsTime.Seconds(), 'f', -1, 64))
		}
		commitDetails.Mu.Lock()
		commitBackoffTime := commitDetails.Mu.CommitBackoffTime
		if commitBackoffTime > 0 {
			parts = append(parts, CommitBackoffTimeStr+": "+strconv.FormatFloat(time.Duration(commitBackoffTime).Seconds(), 'f', -1, 64))
		}
		if len(commitDetails.Mu.PrewriteBackoffTypes) > 0 {
			parts = append(parts, "Prewrite_"+BackoffTypesStr+": "+fmt.Sprintf("%v", commitDetails.Mu.PrewriteBackoffTypes))
		}
		if len(commitDetails.Mu.CommitBackoffTypes) > 0 {
			parts = append(parts, "Commit_"+BackoffTypesStr+": "+fmt.Sprintf("%v", commitDetails.Mu.CommitBackoffTypes))
		}
		if commitDetails.Mu.SlowestPrewrite.ReqTotalTime > 0 {
			parts = append(parts, SlowestPrewriteRPCDetailStr+": {total:"+strconv.FormatFloat(commitDetails.Mu.SlowestPrewrite.ReqTotalTime.Seconds(), 'f', 3, 64)+
				"s, region_id: "+strconv.FormatUint(commitDetails.Mu.SlowestPrewrite.Region, 10)+
				", store: "+commitDetails.Mu.SlowestPrewrite.StoreAddr+
				", "+commitDetails.Mu.SlowestPrewrite.ExecDetails.String()+"}")
		}
		if commitDetails.Mu.CommitPrimary.ReqTotalTime > 0 {
			parts = append(parts, CommitPrimaryRPCDetailStr+": {total:"+strconv.FormatFloat(commitDetails.Mu.CommitPrimary.ReqTotalTime.Seconds(), 'f', 3, 64)+
				"s, region_id: "+strconv.FormatUint(commitDetails.Mu.CommitPrimary.Region, 10)+
				", store: "+commitDetails.Mu.CommitPrimary.StoreAddr+
				", "+commitDetails.Mu.CommitPrimary.ExecDetails.String()+"}")
		}
		commitDetails.Mu.Unlock()
		resolveLockTime := atomic.LoadInt64(&commitDetails.ResolveLock.ResolveLockTime)
		if resolveLockTime > 0 {
			parts = append(parts, ResolveLockTimeStr+": "+strconv.FormatFloat(time.Duration(resolveLockTime).Seconds(), 'f', -1, 64))
		}
		if commitDetails.LocalLatchTime > 0 {
			parts = append(parts, LocalLatchWaitTimeStr+": "+strconv.FormatFloat(commitDetails.LocalLatchTime.Seconds(), 'f', -1, 64))
		}
		if commitDetails.WriteKeys > 0 {
			parts = append(parts, WriteKeysStr+": "+strconv.FormatInt(int64(commitDetails.WriteKeys), 10))
		}
		if commitDetails.WriteSize > 0 {
			parts = append(parts, WriteSizeStr+": "+strconv.FormatInt(int64(commitDetails.WriteSize), 10))
		}
		prewriteRegionNum := atomic.LoadInt32(&commitDetails.PrewriteRegionNum)
		if prewriteRegionNum > 0 {
			parts = append(parts, PrewriteRegionStr+": "+strconv.FormatInt(int64(prewriteRegionNum), 10))
		}
		if commitDetails.TxnRetry > 0 {
			parts = append(parts, TxnRetryStr+": "+strconv.FormatInt(int64(commitDetails.TxnRetry), 10))
		}
	}
	scanDetail := d.ScanDetail
	if scanDetail != nil {
		if scanDetail.ProcessedKeys > 0 {
			parts = append(parts, ProcessKeysStr+": "+strconv.FormatInt(scanDetail.ProcessedKeys, 10))
		}
		if scanDetail.TotalKeys > 0 {
			parts = append(parts, TotalKeysStr+": "+strconv.FormatInt(scanDetail.TotalKeys, 10))
		}
		if scanDetail.GetSnapshotDuration > 0 {
			parts = append(parts, GetSnapshotTimeStr+": "+strconv.FormatFloat(scanDetail.GetSnapshotDuration.Seconds(), 'f', 3, 64))
		}
		if scanDetail.RocksdbDeleteSkippedCount > 0 {
			parts = append(parts, RocksdbDeleteSkippedCountStr+": "+strconv.FormatUint(scanDetail.RocksdbDeleteSkippedCount, 10))
		}
		if scanDetail.RocksdbKeySkippedCount > 0 {
			parts = append(parts, RocksdbKeySkippedCountStr+": "+strconv.FormatUint(scanDetail.RocksdbKeySkippedCount, 10))
		}
		if scanDetail.RocksdbBlockCacheHitCount > 0 {
			parts = append(parts, RocksdbBlockCacheHitCountStr+": "+strconv.FormatUint(scanDetail.RocksdbBlockCacheHitCount, 10))
		}
		if scanDetail.RocksdbBlockReadCount > 0 {
			parts = append(parts, RocksdbBlockReadCountStr+": "+strconv.FormatUint(scanDetail.RocksdbBlockReadCount, 10))
		}
		if scanDetail.RocksdbBlockReadByte > 0 {
			parts = append(parts, RocksdbBlockReadByteStr+": "+strconv.FormatUint(scanDetail.RocksdbBlockReadByte, 10))
		}
		if scanDetail.RocksdbBlockReadDuration > 0 {
			parts = append(parts, RocksdbBlockReadTimeStr+": "+strconv.FormatFloat(scanDetail.RocksdbBlockReadDuration.Seconds(), 'f', 3, 64))
		}
	}
	return strings.Join(parts, " ")
}

// ToZapFields wraps the ExecDetails as zap.Fields.
func (d ExecDetails) ToZapFields() (fields []zap.Field) {
	fields = make([]zap.Field, 0, 16)
	if d.CopTime > 0 {
		fields = append(fields, zap.String(strings.ToLower(CopTimeStr), strconv.FormatFloat(d.CopTime.Seconds(), 'f', -1, 64)+"s"))
	}
	if d.TimeDetail.ProcessTime > 0 {
		fields = append(fields, zap.String(strings.ToLower(ProcessTimeStr), strconv.FormatFloat(d.TimeDetail.ProcessTime.Seconds(), 'f', -1, 64)+"s"))
	}
	if d.TimeDetail.WaitTime > 0 {
		fields = append(fields, zap.String(strings.ToLower(WaitTimeStr), strconv.FormatFloat(d.TimeDetail.WaitTime.Seconds(), 'f', -1, 64)+"s"))
	}
	if d.BackoffTime > 0 {
		fields = append(fields, zap.String(strings.ToLower(BackoffTimeStr), strconv.FormatFloat(d.BackoffTime.Seconds(), 'f', -1, 64)+"s"))
	}
	if d.RequestCount > 0 {
		fields = append(fields, zap.String(strings.ToLower(RequestCountStr), strconv.FormatInt(int64(d.RequestCount), 10)))
	}
	if d.ScanDetail != nil && d.ScanDetail.TotalKeys > 0 {
		fields = append(fields, zap.String(strings.ToLower(TotalKeysStr), strconv.FormatInt(d.ScanDetail.TotalKeys, 10)))
	}
	if d.ScanDetail != nil && d.ScanDetail.ProcessedKeys > 0 {
		fields = append(fields, zap.String(strings.ToLower(ProcessKeysStr), strconv.FormatInt(d.ScanDetail.ProcessedKeys, 10)))
	}
	commitDetails := d.CommitDetail
	if commitDetails != nil {
		if commitDetails.PrewriteTime > 0 {
			fields = append(fields, zap.String("prewrite_time", fmt.Sprintf("%v", strconv.FormatFloat(commitDetails.PrewriteTime.Seconds(), 'f', -1, 64)+"s")))
		}
		if commitDetails.CommitTime > 0 {
			fields = append(fields, zap.String("commit_time", fmt.Sprintf("%v", strconv.FormatFloat(commitDetails.CommitTime.Seconds(), 'f', -1, 64)+"s")))
		}
		if commitDetails.GetCommitTsTime > 0 {
			fields = append(fields, zap.String("get_commit_ts_time", fmt.Sprintf("%v", strconv.FormatFloat(commitDetails.GetCommitTsTime.Seconds(), 'f', -1, 64)+"s")))
		}
		commitDetails.Mu.Lock()
		commitBackoffTime := commitDetails.Mu.CommitBackoffTime
		if commitBackoffTime > 0 {
			fields = append(fields, zap.String("commit_backoff_time", fmt.Sprintf("%v", strconv.FormatFloat(time.Duration(commitBackoffTime).Seconds(), 'f', -1, 64)+"s")))
		}
		if len(commitDetails.Mu.PrewriteBackoffTypes) > 0 {
			fields = append(fields, zap.String("Prewrite_"+BackoffTypesStr, fmt.Sprintf("%v", commitDetails.Mu.PrewriteBackoffTypes)))
		}
		if len(commitDetails.Mu.CommitBackoffTypes) > 0 {
			fields = append(fields, zap.String("Commit_"+BackoffTypesStr, fmt.Sprintf("%v", commitDetails.Mu.CommitBackoffTypes)))
		}
		if commitDetails.Mu.SlowestPrewrite.ReqTotalTime > 0 {
			fields = append(fields, zap.String(SlowestPrewriteRPCDetailStr, "total:"+strconv.FormatFloat(commitDetails.Mu.SlowestPrewrite.ReqTotalTime.Seconds(), 'f', 3, 64)+
				"s, region_id: "+strconv.FormatUint(commitDetails.Mu.SlowestPrewrite.Region, 10)+
				", store: "+commitDetails.Mu.SlowestPrewrite.StoreAddr+
				", "+commitDetails.Mu.SlowestPrewrite.ExecDetails.String()+"}"))
		}
		if commitDetails.Mu.CommitPrimary.ReqTotalTime > 0 {
			fields = append(fields, zap.String(CommitPrimaryRPCDetailStr, "{total:"+strconv.FormatFloat(commitDetails.Mu.CommitPrimary.ReqTotalTime.Seconds(), 'f', 3, 64)+
				"s, region_id: "+strconv.FormatUint(commitDetails.Mu.CommitPrimary.Region, 10)+
				", store: "+commitDetails.Mu.CommitPrimary.StoreAddr+
				", "+commitDetails.Mu.CommitPrimary.ExecDetails.String()+"}"))
		}
		commitDetails.Mu.Unlock()
		resolveLockTime := atomic.LoadInt64(&commitDetails.ResolveLock.ResolveLockTime)
		if resolveLockTime > 0 {
			fields = append(fields, zap.String("resolve_lock_time", fmt.Sprintf("%v", strconv.FormatFloat(time.Duration(resolveLockTime).Seconds(), 'f', -1, 64)+"s")))
		}
		if commitDetails.LocalLatchTime > 0 {
			fields = append(fields, zap.String("local_latch_wait_time", fmt.Sprintf("%v", strconv.FormatFloat(commitDetails.LocalLatchTime.Seconds(), 'f', -1, 64)+"s")))
		}
		if commitDetails.WriteKeys > 0 {
			fields = append(fields, zap.Int("write_keys", commitDetails.WriteKeys))
		}
		if commitDetails.WriteSize > 0 {
			fields = append(fields, zap.Int("write_size", commitDetails.WriteSize))
		}
		prewriteRegionNum := atomic.LoadInt32(&commitDetails.PrewriteRegionNum)
		if prewriteRegionNum > 0 {
			fields = append(fields, zap.Int32("prewrite_region", prewriteRegionNum))
		}
		if commitDetails.TxnRetry > 0 {
			fields = append(fields, zap.Int("txn_retry", commitDetails.TxnRetry))
		}
	}
	return fields
}

// SyncExecDetails is a synced version of `ExecDetails` and its `P90Summary`
type SyncExecDetails struct {
	mu sync.Mutex

	execDetails    ExecDetails
	detailsSummary P90Summary
}

// MergeExecDetails merges a single region execution details into self, used to print
// the information in slow query log.
func (s *SyncExecDetails) MergeExecDetails(details *ExecDetails, commitDetails *util.CommitDetails) {
	s.mu.Lock()
	defer s.mu.Unlock()
	if details != nil {
		s.execDetails.CopTime += details.CopTime
		s.execDetails.BackoffTime += details.BackoffTime
		s.execDetails.RequestCount++
		s.mergeScanDetail(details.ScanDetail)
		s.mergeTimeDetail(details.TimeDetail)
		detail := &DetailsNeedP90{
			BackoffSleep:  details.BackoffSleep,
			BackoffTimes:  details.BackoffTimes,
			CalleeAddress: details.CalleeAddress,
			TimeDetail:    details.TimeDetail,
		}
		s.detailsSummary.Merge(detail)
	}
	if commitDetails != nil {
		if s.execDetails.CommitDetail == nil {
			s.execDetails.CommitDetail = commitDetails
		} else {
			s.execDetails.CommitDetail.Merge(commitDetails)
		}
	}
}

// mergeScanDetail merges scan details into self.
func (s *SyncExecDetails) mergeScanDetail(scanDetail *util.ScanDetail) {
	// Currently TiFlash cop task does not fill scanDetail, so need to skip it if scanDetail is nil
	if scanDetail == nil {
		return
	}
	if s.execDetails.ScanDetail == nil {
		s.execDetails.ScanDetail = &util.ScanDetail{}
	}
	s.execDetails.ScanDetail.Merge(scanDetail)
}

// MergeTimeDetail merges time details into self.
func (s *SyncExecDetails) mergeTimeDetail(timeDetail util.TimeDetail) {
	s.execDetails.TimeDetail.ProcessTime += timeDetail.ProcessTime
	s.execDetails.TimeDetail.WaitTime += timeDetail.WaitTime
}

// MergeLockKeysExecDetails merges lock keys execution details into self.
func (s *SyncExecDetails) MergeLockKeysExecDetails(lockKeys *util.LockKeysDetails) {
	s.mu.Lock()
	defer s.mu.Unlock()
	if s.execDetails.LockKeysDetail == nil {
		s.execDetails.LockKeysDetail = lockKeys
	} else {
		s.execDetails.LockKeysDetail.Merge(lockKeys)
	}
}

// Reset resets the content inside
func (s *SyncExecDetails) Reset() {
	s.mu.Lock()
	defer s.mu.Unlock()

	s.execDetails = ExecDetails{}
	s.detailsSummary.Reset()
}

// GetExecDetails returns the exec details inside.
// It's actually not safe, because the `ExecDetails` still contains some reference, which is not protected after returning
// outside.
func (s *SyncExecDetails) GetExecDetails() ExecDetails {
	s.mu.Lock()
	defer s.mu.Unlock()

	return s.execDetails
}

// CopTasksDetails returns some useful information of cop-tasks during execution.
func (s *SyncExecDetails) CopTasksDetails() *CopTasksDetails {
	s.mu.Lock()
	defer s.mu.Unlock()
	n := s.detailsSummary.NumCopTasks
	if n == 0 {
		return nil
	}
	d := &CopTasksDetails{NumCopTasks: n}
	d.TotProcessTime = s.execDetails.TimeDetail.ProcessTime
	d.AvgProcessTime = d.TotProcessTime / time.Duration(n)

	d.TotWaitTime = s.execDetails.TimeDetail.WaitTime
	d.AvgWaitTime = d.TotWaitTime / time.Duration(n)

	d.P90ProcessTime = time.Duration((s.detailsSummary.ProcessTimePercentile.GetPercentile(0.9)))
	d.MaxProcessTime = s.detailsSummary.ProcessTimePercentile.GetMax().D
	d.MaxProcessAddress = s.detailsSummary.ProcessTimePercentile.GetMax().Addr

	d.P90WaitTime = time.Duration((s.detailsSummary.WaitTimePercentile.GetPercentile(0.9)))
	d.MaxWaitTime = s.detailsSummary.WaitTimePercentile.GetMax().D
	d.MaxWaitAddress = s.detailsSummary.WaitTimePercentile.GetMax().Addr

	if len(s.detailsSummary.BackoffInfo) > 0 {
		d.MaxBackoffTime = make(map[string]time.Duration)
		d.AvgBackoffTime = make(map[string]time.Duration)
		d.P90BackoffTime = make(map[string]time.Duration)
		d.TotBackoffTime = make(map[string]time.Duration)
		d.TotBackoffTimes = make(map[string]int)
		d.MaxBackoffAddress = make(map[string]string)
	}
	for backoff, items := range s.detailsSummary.BackoffInfo {
		if items == nil {
			continue
		}
		n := items.ReqTimes
		d.MaxBackoffAddress[backoff] = items.BackoffPercentile.GetMax().Addr
		d.MaxBackoffTime[backoff] = items.BackoffPercentile.GetMax().D
		d.P90BackoffTime[backoff] = time.Duration(items.BackoffPercentile.GetPercentile(0.9))

		d.AvgBackoffTime[backoff] = items.TotBackoffTime / time.Duration(n)
		d.TotBackoffTime[backoff] = items.TotBackoffTime
		d.TotBackoffTimes[backoff] = items.TotBackoffTimes
	}
	return d
}

// CopTasksDetails collects some useful information of cop-tasks during execution.
type CopTasksDetails struct {
	NumCopTasks int

	AvgProcessTime    time.Duration
	P90ProcessTime    time.Duration
	MaxProcessAddress string
	MaxProcessTime    time.Duration
	TotProcessTime    time.Duration

	AvgWaitTime    time.Duration
	P90WaitTime    time.Duration
	MaxWaitAddress string
	MaxWaitTime    time.Duration
	TotWaitTime    time.Duration

	MaxBackoffTime    map[string]time.Duration
	MaxBackoffAddress map[string]string
	AvgBackoffTime    map[string]time.Duration
	P90BackoffTime    map[string]time.Duration
	TotBackoffTime    map[string]time.Duration
	TotBackoffTimes   map[string]int
}

// ToZapFields wraps the CopTasksDetails as zap.Fileds.
func (d *CopTasksDetails) ToZapFields() (fields []zap.Field) {
	if d == nil || d.NumCopTasks == 0 {
		return
	}
	fields = make([]zap.Field, 0, 10)
	fields = append(fields, zap.Int("num_cop_tasks", d.NumCopTasks))
	fields = append(fields, zap.String("process_avg_time", strconv.FormatFloat(d.AvgProcessTime.Seconds(), 'f', -1, 64)+"s"))
	fields = append(fields, zap.String("process_p90_time", strconv.FormatFloat(d.P90ProcessTime.Seconds(), 'f', -1, 64)+"s"))
	fields = append(fields, zap.String("process_max_time", strconv.FormatFloat(d.MaxProcessTime.Seconds(), 'f', -1, 64)+"s"))
	fields = append(fields, zap.String("process_max_addr", d.MaxProcessAddress))
	fields = append(fields, zap.String("wait_avg_time", strconv.FormatFloat(d.AvgWaitTime.Seconds(), 'f', -1, 64)+"s"))
	fields = append(fields, zap.String("wait_p90_time", strconv.FormatFloat(d.P90WaitTime.Seconds(), 'f', -1, 64)+"s"))
	fields = append(fields, zap.String("wait_max_time", strconv.FormatFloat(d.MaxWaitTime.Seconds(), 'f', -1, 64)+"s"))
	fields = append(fields, zap.String("wait_max_addr", d.MaxWaitAddress))
	return fields
}

type basicCopRuntimeStats struct {
	storeType kv.StoreType
	BasicRuntimeStats
	threads    int32
	totalTasks int32
	procTimes  Percentile[Duration]
	// executor extra infos
	tiflashScanContext TiFlashScanContext
	tiflashWaitSummary TiFlashWaitSummary
}

type canGetFloat64 interface {
	GetFloat64() float64
}

// Int64 is a wrapper of int64 to implement the canGetFloat64 interface.
type Int64 int64

// GetFloat64 implements the canGetFloat64 interface.
func (i Int64) GetFloat64() float64 { return float64(i) }

// Duration is a wrapper of time.Duration to implement the canGetFloat64 interface.
type Duration time.Duration

// GetFloat64 implements the canGetFloat64 interface.
func (d Duration) GetFloat64() float64 { return float64(d) }

// DurationWithAddr is a wrapper of time.Duration and string to implement the canGetFloat64 interface.
type DurationWithAddr struct {
	D    time.Duration
	Addr string
}

// GetFloat64 implements the canGetFloat64 interface.
func (d DurationWithAddr) GetFloat64() float64 { return float64(d.D) }

// Percentile is a struct to calculate the percentile of a series of values.
type Percentile[valueType canGetFloat64] struct {
	values   []valueType
	size     int
	isSorted bool

	minVal valueType
	maxVal valueType
	sumVal float64
	dt     *tdigest.TDigest
}

// Add adds a value to calculate the percentile.
func (p *Percentile[valueType]) Add(value valueType) {
	p.isSorted = false
	p.sumVal += value.GetFloat64()
	p.size++
	if p.dt == nil && len(p.values) == 0 {
		p.minVal = value
		p.maxVal = value
	} else {
		if value.GetFloat64() < p.minVal.GetFloat64() {
			p.minVal = value
		}
		if value.GetFloat64() > p.maxVal.GetFloat64() {
			p.maxVal = value
		}
	}
	if p.dt == nil {
		p.values = append(p.values, value)
		if len(p.values) >= MaxDetailsNumsForOneQuery {
			p.dt = tdigest.New()
			for _, v := range p.values {
				p.dt.Add(v.GetFloat64(), 1)
			}
			p.values = nil
		}
		return
	}
	p.dt.Add(value.GetFloat64(), 1)
}

// GetPercentile returns the percentile `f` of the values.
func (p *Percentile[valueType]) GetPercentile(f float64) float64 {
	if p.dt == nil {
		if !p.isSorted {
			p.isSorted = true
			sort.Slice(p.values, func(i, j int) bool {
				return p.values[i].GetFloat64() < p.values[j].GetFloat64()
			})
		}
		return p.values[int(float64(len(p.values))*f)].GetFloat64()
	}
	return p.dt.Quantile(f)
}

// GetMax returns the max value.
func (p *Percentile[valueType]) GetMax() valueType {
	return p.maxVal
}

// GetMin returns the min value.
func (p *Percentile[valueType]) GetMin() valueType {
	return p.minVal
}

// MergePercentile merges two Percentile.
func (p *Percentile[valueType]) MergePercentile(p2 *Percentile[valueType]) {
	p.isSorted = false
	if p2.dt == nil {
		for _, v := range p2.values {
			p.Add(v)
		}
		return
	}
	p.sumVal += p2.sumVal
	p.size += p2.size
	if p.dt == nil {
		p.dt = tdigest.New()
		for _, v := range p.values {
			p.dt.Add(v.GetFloat64(), 1)
		}
		p.values = nil
	}
	p.dt.AddCentroidList(p2.dt.Centroids())
}

// Size returns the size of the values.
func (p *Percentile[valueType]) Size() int {
	return p.size
}

// Sum returns the sum of the values.
func (p *Percentile[valueType]) Sum() float64 {
	return p.sumVal
}

// String implements the RuntimeStats interface.
func (e *basicCopRuntimeStats) String() string {
	buf := bytes.NewBuffer(make([]byte, 0, 16))
	buf.WriteString("time:")
	buf.WriteString(FormatDuration(time.Duration(e.consume.Load())))
	buf.WriteString(", loops:")
	buf.WriteString(strconv.Itoa(int(e.loop.Load())))
	if e.storeType == kv.TiFlash {
		buf.WriteString(", threads:")
		buf.WriteString(strconv.Itoa(int(e.threads)))
		buf.WriteString(", ")
		if e.tiflashWaitSummary.CanBeIgnored() {
			buf.WriteString(e.tiflashScanContext.String())
		} else {
			buf.WriteString(e.tiflashWaitSummary.String())
			buf.WriteString(", ")
			buf.WriteString(e.tiflashScanContext.String())
		}
	}
	return buf.String()
}

// Clone implements the RuntimeStats interface.
func (e *basicCopRuntimeStats) Clone() RuntimeStats {
	stats := &basicCopRuntimeStats{
		BasicRuntimeStats: BasicRuntimeStats{},
		threads:           e.threads,
		storeType:         e.storeType,
		totalTasks:        e.totalTasks,
		procTimes:         e.procTimes,
	}
	stats.loop.Store(e.loop.Load())
	stats.consume.Store(e.consume.Load())
	stats.rows.Store(e.rows.Load())
	stats.tiflashScanContext = e.tiflashScanContext.Clone()
	stats.tiflashWaitSummary = e.tiflashWaitSummary.Clone()
	return stats
}

// Merge implements the RuntimeStats interface.
func (e *basicCopRuntimeStats) Merge(rs RuntimeStats) {
	tmp, ok := rs.(*basicCopRuntimeStats)
	if !ok {
		return
	}
	e.loop.Add(tmp.loop.Load())
	e.consume.Add(tmp.consume.Load())
	e.rows.Add(tmp.rows.Load())
	e.threads += tmp.threads
	e.totalTasks += tmp.totalTasks
	if tmp.procTimes.Size() == 0 {
		e.procTimes.Add(Duration(tmp.consume.Load()))
	} else {
		e.procTimes.MergePercentile(&tmp.procTimes)
	}
	e.tiflashScanContext.Merge(tmp.tiflashScanContext)
	e.tiflashWaitSummary.Merge(tmp.tiflashWaitSummary)
}

// mergeExecSummary likes Merge, but it merges ExecutorExecutionSummary directly.
func (e *basicCopRuntimeStats) mergeExecSummary(summary *tipb.ExecutorExecutionSummary) {
	e.loop.Add(int32(*summary.NumIterations))
	e.consume.Add(int64(*summary.TimeProcessedNs))
	e.rows.Add(int64(*summary.NumProducedRows))
	e.threads += int32(summary.GetConcurrency())
	e.totalTasks++
	e.procTimes.Add(Duration(int64(*summary.TimeProcessedNs)))
	if tiflashScanContext := summary.GetTiflashScanContext(); tiflashScanContext != nil {
		var regionsOfInstance map[string]uint64
		if len(tiflashScanContext.GetRegionsOfInstance()) > 0 {
			regionsOfInstance = make(map[string]uint64)
			for _, instance := range tiflashScanContext.GetRegionsOfInstance() {
				regionsOfInstance[instance.GetInstanceId()] = instance.GetRegionNum()
			}
		}
		e.tiflashScanContext.Merge(TiFlashScanContext{
			dmfileDataScannedRows:     tiflashScanContext.GetDmfileDataScannedRows(),
			dmfileDataSkippedRows:     tiflashScanContext.GetDmfileDataSkippedRows(),
			dmfileMvccScannedRows:     tiflashScanContext.GetDmfileMvccScannedRows(),
			dmfileMvccSkippedRows:     tiflashScanContext.GetDmfileMvccSkippedRows(),
			dmfileLmFilterScannedRows: tiflashScanContext.GetDmfileLmFilterScannedRows(),
			dmfileLmFilterSkippedRows: tiflashScanContext.GetDmfileLmFilterSkippedRows(),
			totalDmfileRsCheckMs:      tiflashScanContext.GetTotalDmfileRsCheckMs(),
			totalDmfileReadMs:         tiflashScanContext.GetTotalDmfileReadMs(),
			totalBuildSnapshotMs:      tiflashScanContext.GetTotalBuildSnapshotMs(),
			localRegions:              tiflashScanContext.GetLocalRegions(),
			remoteRegions:             tiflashScanContext.GetRemoteRegions(),
			totalLearnerReadMs:        tiflashScanContext.GetTotalLearnerReadMs(),
			disaggReadCacheHitBytes:   tiflashScanContext.GetDisaggReadCacheHitBytes(),
			disaggReadCacheMissBytes:  tiflashScanContext.GetDisaggReadCacheMissBytes(),
			segments:                  tiflashScanContext.GetSegments(),
			readTasks:                 tiflashScanContext.GetReadTasks(),
			deltaRows:                 tiflashScanContext.GetDeltaRows(),
			deltaBytes:                tiflashScanContext.GetDeltaBytes(),
			mvccInputRows:             tiflashScanContext.GetMvccInputRows(),
			mvccInputBytes:            tiflashScanContext.GetMvccInputBytes(),
			mvccOutputRows:            tiflashScanContext.GetMvccOutputRows(),
			lmSkipRows:                tiflashScanContext.GetLmSkipRows(),
			totalBuildBitmapMs:        tiflashScanContext.GetTotalBuildBitmapMs(),
			totalBuildInputStreamMs:   tiflashScanContext.GetTotalBuildInputstreamMs(),
			staleReadRegions:          tiflashScanContext.GetStaleReadRegions(),
			minLocalStreamMs:          tiflashScanContext.GetMinLocalStreamMs(),
			maxLocalStreamMs:          tiflashScanContext.GetMaxLocalStreamMs(),
			minRemoteStreamMs:         tiflashScanContext.GetMinRemoteStreamMs(),
			maxRemoteStreamMs:         tiflashScanContext.GetMaxRemoteStreamMs(),
			regionsOfInstance:         regionsOfInstance,

			totalVectorIdxLoadFromS3:           tiflashScanContext.GetTotalVectorIdxLoadFromS3(),
			totalVectorIdxLoadFromDisk:         tiflashScanContext.GetTotalVectorIdxLoadFromDisk(),
			totalVectorIdxLoadFromCache:        tiflashScanContext.GetTotalVectorIdxLoadFromCache(),
			totalVectorIdxLoadTimeMs:           tiflashScanContext.GetTotalVectorIdxLoadTimeMs(),
			totalVectorIdxSearchTimeMs:         tiflashScanContext.GetTotalVectorIdxSearchTimeMs(),
			totalVectorIdxSearchVisitedNodes:   tiflashScanContext.GetTotalVectorIdxSearchVisitedNodes(),
			totalVectorIdxSearchDiscardedNodes: tiflashScanContext.GetTotalVectorIdxSearchDiscardedNodes(),
			totalVectorIdxReadVecTimeMs:        tiflashScanContext.GetTotalVectorIdxReadVecTimeMs(),
			totalVectorIdxReadOthersTimeMs:     tiflashScanContext.GetTotalVectorIdxReadOthersTimeMs(),
		})
	}
	if tiflashWaitSummary := summary.GetTiflashWaitSummary(); tiflashWaitSummary != nil {
		e.tiflashWaitSummary.Merge(TiFlashWaitSummary{
			executionTime:           *summary.TimeProcessedNs,
			minTSOWaitTime:          tiflashWaitSummary.GetMinTSOWaitNs(),
			pipelineBreakerWaitTime: tiflashWaitSummary.GetPipelineBreakerWaitNs(),
			pipelineQueueWaitTime:   tiflashWaitSummary.GetPipelineQueueWaitNs(),
		})
	}
}

// Tp implements the RuntimeStats interface.
func (*basicCopRuntimeStats) Tp() int {
	return TpBasicCopRunTimeStats
}

// CopRuntimeStats collects cop tasks' execution info.
type CopRuntimeStats struct {
	// stats stores the runtime statistics of coprocessor tasks.
	// The key of the map is the tikv-server address. Because a tikv-server can
	// have many region leaders, several coprocessor tasks can be sent to the
	// same tikv-server instance. We have to use a list to maintain all tasks
	// executed on each instance.
	stats      map[string]*basicCopRuntimeStats
	scanDetail *util.ScanDetail
	timeDetail *util.TimeDetail
	storeType  kv.StoreType
	sync.Mutex
}

// RecordOneCopTask records a specific cop tasks's execution detail.
func (crs *CopRuntimeStats) RecordOneCopTask(address string, summary *tipb.ExecutorExecutionSummary) {
	crs.Lock()
	defer crs.Unlock()

<<<<<<< HEAD
	if crs.stats[address] == nil {
		crs.stats[address] = &basicCopRuntimeStats{
			storeType: crs.storeType,
		}
	}
	data := &basicCopRuntimeStats{
		storeType:         crs.storeType,
		BasicRuntimeStats: BasicRuntimeStats{},
		threads:           int32(summary.GetConcurrency()),
		totalTasks:        1,
		tiflashScanContext: TiFlashScanContext{
			dmfileDataScannedRows:     summary.GetTiflashScanContext().GetDmfileDataScannedRows(),
			dmfileDataSkippedRows:     summary.GetTiflashScanContext().GetDmfileDataSkippedRows(),
			dmfileMvccScannedRows:     summary.GetTiflashScanContext().GetDmfileMvccScannedRows(),
			dmfileMvccSkippedRows:     summary.GetTiflashScanContext().GetDmfileMvccSkippedRows(),
			dmfileLmFilterScannedRows: summary.GetTiflashScanContext().GetDmfileLmFilterScannedRows(),
			dmfileLmFilterSkippedRows: summary.GetTiflashScanContext().GetDmfileLmFilterSkippedRows(),
			totalDmfileRsCheckMs:      summary.GetTiflashScanContext().GetTotalDmfileRsCheckMs(),
			totalDmfileReadMs:         summary.GetTiflashScanContext().GetTotalDmfileReadMs(),
			totalBuildSnapshotMs:      summary.GetTiflashScanContext().GetTotalBuildSnapshotMs(),
			localRegions:              summary.GetTiflashScanContext().GetLocalRegions(),
			remoteRegions:             summary.GetTiflashScanContext().GetRemoteRegions(),
			totalLearnerReadMs:        summary.GetTiflashScanContext().GetTotalLearnerReadMs(),
			disaggReadCacheHitBytes:   summary.GetTiflashScanContext().GetDisaggReadCacheHitBytes(),
			disaggReadCacheMissBytes:  summary.GetTiflashScanContext().GetDisaggReadCacheMissBytes(),
			segments:                  summary.GetTiflashScanContext().GetSegments(),
			readTasks:                 summary.GetTiflashScanContext().GetReadTasks(),
			deltaRows:                 summary.GetTiflashScanContext().GetDeltaRows(),
			deltaBytes:                summary.GetTiflashScanContext().GetDeltaBytes(),
			mvccInputRows:             summary.GetTiflashScanContext().GetMvccInputRows(),
			mvccInputBytes:            summary.GetTiflashScanContext().GetMvccInputBytes(),
			mvccOutputRows:            summary.GetTiflashScanContext().GetMvccOutputRows(),
			totalBuildBitmapMs:        summary.GetTiflashScanContext().GetTotalBuildBitmapMs(),
			totalBuildInputStreamMs:   summary.GetTiflashScanContext().GetTotalBuildInputstreamMs(),
			staleReadRegions:          summary.GetTiflashScanContext().GetStaleReadRegions(),
			minLocalStreamMs:          summary.GetTiflashScanContext().GetMinLocalStreamMs(),
			maxLocalStreamMs:          summary.GetTiflashScanContext().GetMaxLocalStreamMs(),
			minRemoteStreamMs:         summary.GetTiflashScanContext().GetMinRemoteStreamMs(),
			maxRemoteStreamMs:         summary.GetTiflashScanContext().GetMaxRemoteStreamMs(),
			regionsOfInstance:         make(map[string]uint64),

			totalVectorIdxLoadFromS3:           summary.GetTiflashScanContext().GetTotalVectorIdxLoadFromS3(),
			totalVectorIdxLoadFromDisk:         summary.GetTiflashScanContext().GetTotalVectorIdxLoadFromDisk(),
			totalVectorIdxLoadFromCache:        summary.GetTiflashScanContext().GetTotalVectorIdxLoadFromCache(),
			totalVectorIdxLoadTimeMs:           summary.GetTiflashScanContext().GetTotalVectorIdxLoadTimeMs(),
			totalVectorIdxSearchTimeMs:         summary.GetTiflashScanContext().GetTotalVectorIdxSearchTimeMs(),
			totalVectorIdxSearchVisitedNodes:   summary.GetTiflashScanContext().GetTotalVectorIdxSearchVisitedNodes(),
			totalVectorIdxSearchDiscardedNodes: summary.GetTiflashScanContext().GetTotalVectorIdxSearchDiscardedNodes(),
			totalVectorIdxReadVecTimeMs:        summary.GetTiflashScanContext().GetTotalVectorIdxReadVecTimeMs(),
			totalVectorIdxReadOthersTimeMs:     summary.GetTiflashScanContext().GetTotalVectorIdxReadOthersTimeMs(),
		},
		tiflashWaitSummary: TiFlashWaitSummary{
			executionTime:           *summary.TimeProcessedNs,
			minTSOWaitTime:          summary.GetTiflashWaitSummary().GetMinTSOWaitNs(),
			pipelineBreakerWaitTime: summary.GetTiflashWaitSummary().GetPipelineBreakerWaitNs(),
			pipelineQueueWaitTime:   summary.GetTiflashWaitSummary().GetPipelineQueueWaitNs(),
		},
	}

	for _, instance := range summary.GetTiflashScanContext().GetRegionsOfInstance() {
		data.tiflashScanContext.regionsOfInstance[instance.GetInstanceId()] = instance.GetRegionNum()
=======
	stats := crs.stats[address]
	if stats == nil {
		stats = &basicCopRuntimeStats{storeType: crs.storeType}
		crs.stats[address] = stats
>>>>>>> a3f823d5
	}
	stats.mergeExecSummary(summary)
}

// GetActRows return total rows of CopRuntimeStats.
func (crs *CopRuntimeStats) GetActRows() (totalRows int64) {
	for _, instanceStats := range crs.stats {
		totalRows += instanceStats.rows.Load()
	}
	return totalRows
}

// GetTasks return total tasks of CopRuntimeStats
func (crs *CopRuntimeStats) GetTasks() (totalTasks int32) {
	for _, instanceStats := range crs.stats {
		totalTasks += instanceStats.totalTasks
	}
	return totalTasks
}

// MergeBasicStats traverses basicCopRuntimeStats in the CopRuntimeStats and collects some useful information.
func (crs *CopRuntimeStats) MergeBasicStats() (procTimes Percentile[Duration], totalTime time.Duration, totalTasks, totalLoops, totalThreads int32, totalTiFlashScanContext TiFlashScanContext, totalTiFlashWaitSummary TiFlashWaitSummary) {
	totalTiFlashScanContext = TiFlashScanContext{
		regionsOfInstance: make(map[string]uint64),
	}
	for _, instanceStats := range crs.stats {
		procTimes.MergePercentile(&instanceStats.procTimes)
		totalTime += time.Duration(instanceStats.consume.Load())
		totalLoops += instanceStats.loop.Load()
		totalThreads += instanceStats.threads
		totalTiFlashScanContext.Merge(instanceStats.tiflashScanContext)
		totalTiFlashWaitSummary.Merge(instanceStats.tiflashWaitSummary)
		totalTasks += instanceStats.totalTasks
	}
	return
}

func (crs *CopRuntimeStats) String() string {
	if len(crs.stats) == 0 {
		return ""
	}

	procTimes, totalTime, totalTasks, totalLoops, totalThreads, totalTiFlashScanContext, totalTiFlashWaitSummary := crs.MergeBasicStats()
	avgTime := time.Duration(totalTime.Nanoseconds() / int64(totalTasks))
	isTiFlashCop := crs.storeType == kv.TiFlash

	buf := bytes.NewBuffer(make([]byte, 0, 16))
	{
		printTiFlashSpecificInfo := func() {
			if isTiFlashCop {
				buf.WriteString(", ")
				buf.WriteString("threads:")
				buf.WriteString(strconv.Itoa(int(totalThreads)))
				buf.WriteString("}")
				if !totalTiFlashWaitSummary.CanBeIgnored() {
					buf.WriteString(", ")
					buf.WriteString(totalTiFlashWaitSummary.String())
				}
				if !totalTiFlashScanContext.Empty() {
					buf.WriteString(", ")
					buf.WriteString(totalTiFlashScanContext.String())
				}
			} else {
				buf.WriteString("}")
			}
		}
		if totalTasks == 1 {
			buf.WriteString(crs.storeType.Name())
			buf.WriteString("_task:{time:")
			buf.WriteString(FormatDuration(time.Duration(procTimes.GetPercentile(0))))
			buf.WriteString(", loops:")
			buf.WriteString(strconv.Itoa(int(totalLoops)))
			printTiFlashSpecificInfo()
		} else {
			buf.WriteString(crs.storeType.Name())
			buf.WriteString("_task:{proc max:")
			buf.WriteString(FormatDuration(time.Duration(procTimes.GetMax().GetFloat64())))
			buf.WriteString(", min:")
			buf.WriteString(FormatDuration(time.Duration(procTimes.GetMin().GetFloat64())))
			buf.WriteString(", avg: ")
			buf.WriteString(FormatDuration(avgTime))
			buf.WriteString(", p80:")
			buf.WriteString(FormatDuration(time.Duration(procTimes.GetPercentile(0.8))))
			buf.WriteString(", p95:")
			buf.WriteString(FormatDuration(time.Duration(procTimes.GetPercentile(0.95))))
			buf.WriteString(", iters:")
			buf.WriteString(strconv.Itoa(int(totalLoops)))
			buf.WriteString(", tasks:")
			buf.WriteString(strconv.Itoa(int(totalTasks)))
			printTiFlashSpecificInfo()
		}
	}
	if !isTiFlashCop {
		if crs.scanDetail != nil {
			detail := crs.scanDetail.String()
			if detail != "" {
				buf.WriteString(", ")
				buf.WriteString(detail)
			}
		}
		if crs.timeDetail != nil {
			timeDetailStr := crs.timeDetail.String()
			if timeDetailStr != "" {
				buf.WriteString(", ")
				buf.WriteString(timeDetailStr)
			}
		}
	}
	return buf.String()
}

const (
	// TpBasicRuntimeStats is the tp for BasicRuntimeStats.
	TpBasicRuntimeStats int = iota
	// TpRuntimeStatsWithCommit is the tp for RuntimeStatsWithCommit.
	TpRuntimeStatsWithCommit
	// TpRuntimeStatsWithConcurrencyInfo is the tp for RuntimeStatsWithConcurrencyInfo.
	TpRuntimeStatsWithConcurrencyInfo
	// TpSnapshotRuntimeStats is the tp for SnapshotRuntimeStats.
	TpSnapshotRuntimeStats
	// TpHashJoinRuntimeStats is the tp for HashJoinRuntimeStats.
	TpHashJoinRuntimeStats
	// TpIndexLookUpJoinRuntimeStats is the tp for IndexLookUpJoinRuntimeStats.
	TpIndexLookUpJoinRuntimeStats
	// TpRuntimeStatsWithSnapshot is the tp for RuntimeStatsWithSnapshot.
	TpRuntimeStatsWithSnapshot
	// TpJoinRuntimeStats is the tp for JoinRuntimeStats.
	TpJoinRuntimeStats
	// TpSelectResultRuntimeStats is the tp for SelectResultRuntimeStats.
	TpSelectResultRuntimeStats
	// TpInsertRuntimeStat is the tp for InsertRuntimeStat
	TpInsertRuntimeStat
	// TpIndexLookUpRunTimeStats is the tp for IndexLookUpRunTimeStats
	TpIndexLookUpRunTimeStats
	// TpSlowQueryRuntimeStat is the tp for SlowQueryRuntimeStat
	TpSlowQueryRuntimeStat
	// TpHashAggRuntimeStat is the tp for HashAggRuntimeStat
	TpHashAggRuntimeStat
	// TpIndexMergeRunTimeStats is the tp for IndexMergeRunTimeStats
	TpIndexMergeRunTimeStats
	// TpBasicCopRunTimeStats is the tp for BasicCopRunTimeStats
	TpBasicCopRunTimeStats
	// TpUpdateRuntimeStats is the tp for UpdateRuntimeStats
	TpUpdateRuntimeStats
	// TpFKCheckRuntimeStats is the tp for FKCheckRuntimeStats
	TpFKCheckRuntimeStats
	// TpFKCascadeRuntimeStats is the tp for FKCascadeRuntimeStats
	TpFKCascadeRuntimeStats
	// TpRURuntimeStats is the tp for RURuntimeStats
	TpRURuntimeStats
)

// RuntimeStats is used to express the executor runtime information.
type RuntimeStats interface {
	String() string
	Merge(RuntimeStats)
	Clone() RuntimeStats
	Tp() int
}

// TiFlashScanContext is used to express the table scan information in tiflash
type TiFlashScanContext struct {
	dmfileDataScannedRows     uint64
	dmfileDataSkippedRows     uint64
	dmfileMvccScannedRows     uint64
	dmfileMvccSkippedRows     uint64
	dmfileLmFilterScannedRows uint64
	dmfileLmFilterSkippedRows uint64
	totalDmfileRsCheckMs      uint64
	totalDmfileReadMs         uint64
	totalBuildSnapshotMs      uint64
	localRegions              uint64
	remoteRegions             uint64
	totalLearnerReadMs        uint64
	disaggReadCacheHitBytes   uint64
	disaggReadCacheMissBytes  uint64
	segments                  uint64
	readTasks                 uint64
	deltaRows                 uint64
	deltaBytes                uint64
	mvccInputRows             uint64
	mvccInputBytes            uint64
	mvccOutputRows            uint64
	totalBuildBitmapMs        uint64
	totalBuildInputStreamMs   uint64
	staleReadRegions          uint64
	minLocalStreamMs          uint64
	maxLocalStreamMs          uint64
	minRemoteStreamMs         uint64
	maxRemoteStreamMs         uint64
	regionsOfInstance         map[string]uint64

	totalVectorIdxLoadFromS3           uint64
	totalVectorIdxLoadFromDisk         uint64
	totalVectorIdxLoadFromCache        uint64
	totalVectorIdxLoadTimeMs           uint64
	totalVectorIdxSearchTimeMs         uint64
	totalVectorIdxSearchVisitedNodes   uint64
	totalVectorIdxSearchDiscardedNodes uint64
	totalVectorIdxReadVecTimeMs        uint64
	totalVectorIdxReadOthersTimeMs     uint64
}

// Clone implements the deep copy of * TiFlashshScanContext
func (context *TiFlashScanContext) Clone() TiFlashScanContext {
	newContext := TiFlashScanContext{
		dmfileDataScannedRows:     context.dmfileDataScannedRows,
		dmfileDataSkippedRows:     context.dmfileDataSkippedRows,
		dmfileMvccScannedRows:     context.dmfileMvccScannedRows,
		dmfileMvccSkippedRows:     context.dmfileMvccSkippedRows,
		dmfileLmFilterScannedRows: context.dmfileLmFilterScannedRows,
		dmfileLmFilterSkippedRows: context.dmfileLmFilterSkippedRows,
		totalDmfileRsCheckMs:      context.totalDmfileRsCheckMs,
		totalDmfileReadMs:         context.totalDmfileReadMs,
		totalBuildSnapshotMs:      context.totalBuildSnapshotMs,
		localRegions:              context.localRegions,
		remoteRegions:             context.remoteRegions,
		totalLearnerReadMs:        context.totalLearnerReadMs,
		disaggReadCacheHitBytes:   context.disaggReadCacheHitBytes,
		disaggReadCacheMissBytes:  context.disaggReadCacheMissBytes,
		segments:                  context.segments,
		readTasks:                 context.readTasks,
		deltaRows:                 context.deltaRows,
		deltaBytes:                context.deltaBytes,
		mvccInputRows:             context.mvccInputRows,
		mvccInputBytes:            context.mvccInputBytes,
		mvccOutputRows:            context.mvccOutputRows,
		totalBuildBitmapMs:        context.totalBuildBitmapMs,
		totalBuildInputStreamMs:   context.totalBuildInputStreamMs,
		staleReadRegions:          context.staleReadRegions,
		minLocalStreamMs:          context.minLocalStreamMs,
		maxLocalStreamMs:          context.maxLocalStreamMs,
		minRemoteStreamMs:         context.minRemoteStreamMs,
		maxRemoteStreamMs:         context.maxRemoteStreamMs,
		regionsOfInstance:         make(map[string]uint64),

		totalVectorIdxLoadFromS3:           context.totalVectorIdxLoadFromS3,
		totalVectorIdxLoadFromDisk:         context.totalVectorIdxLoadFromDisk,
		totalVectorIdxLoadFromCache:        context.totalVectorIdxLoadFromCache,
		totalVectorIdxLoadTimeMs:           context.totalVectorIdxLoadTimeMs,
		totalVectorIdxSearchTimeMs:         context.totalVectorIdxSearchTimeMs,
		totalVectorIdxSearchVisitedNodes:   context.totalVectorIdxSearchVisitedNodes,
		totalVectorIdxSearchDiscardedNodes: context.totalVectorIdxSearchDiscardedNodes,
		totalVectorIdxReadVecTimeMs:        context.totalVectorIdxReadVecTimeMs,
		totalVectorIdxReadOthersTimeMs:     context.totalVectorIdxReadOthersTimeMs,
	}
	for k, v := range context.regionsOfInstance {
		newContext.regionsOfInstance[k] = v
	}
	return newContext
}

func (context *TiFlashScanContext) String() string {
	var output []string
	if context.totalVectorIdxLoadFromS3+context.totalVectorIdxLoadFromDisk+context.totalVectorIdxLoadFromCache > 0 {
		var items []string
		items = append(items, fmt.Sprintf("load:{total:%dms,from_s3:%d,from_disk:%d,from_cache:%d}", context.totalVectorIdxLoadTimeMs, context.totalVectorIdxLoadFromS3, context.totalVectorIdxLoadFromDisk, context.totalVectorIdxLoadFromCache))
		items = append(items, fmt.Sprintf("search:{total:%dms,visited_nodes:%d,discarded_nodes:%d}", context.totalVectorIdxSearchTimeMs, context.totalVectorIdxSearchVisitedNodes, context.totalVectorIdxSearchDiscardedNodes))
		items = append(items, fmt.Sprintf("read:{vec_total:%dms,others_total:%dms}", context.totalVectorIdxReadVecTimeMs, context.totalVectorIdxReadOthersTimeMs))
		output = append(output, "vector_idx:{"+strings.Join(items, ",")+"}")
	}

	regionBalanceInfo := "none"
	if len(context.regionsOfInstance) > 0 {
		maxNum := uint64(0)
		minNum := uint64(math.MaxUint64)
		for _, v := range context.regionsOfInstance {
			if v > maxNum {
				maxNum = v
			}
			if v > 0 && v < minNum {
				minNum = v
			}
		}
		regionBalanceInfo = fmt.Sprintf("{instance_num: %d, max/min: %d/%d=%f}",
			len(context.regionsOfInstance),
			maxNum,
			minNum,
			float64(maxNum)/float64(minNum))
	}
	dmfileDisaggInfo := ""
	if context.disaggReadCacheHitBytes != 0 || context.disaggReadCacheMissBytes != 0 {
		dmfileDisaggInfo = fmt.Sprintf(", disagg_cache_hit_bytes: %d, disagg_cache_miss_bytes: %d",
			context.disaggReadCacheHitBytes,
			context.disaggReadCacheMissBytes)
	}
	remoteStreamInfo := ""
	if context.minRemoteStreamMs != 0 || context.maxRemoteStreamMs != 0 {
		remoteStreamInfo = fmt.Sprintf("min_remote_stream:%dms, max_remote_stream:%dms, ", context.minRemoteStreamMs, context.maxRemoteStreamMs)
	}

	// note: "tot" is short for "total"
	output = append(output, fmt.Sprintf("tiflash_scan:{"+
		"mvcc_input_rows:%d, "+
		"mvcc_input_bytes:%d, "+
		"mvcc_output_rows:%d, "+
		"local_regions:%d, "+
		"remote_regions:%d, "+
		"tot_learner_read:%dms, "+
		"region_balance:%s, "+
		"delta_rows:%d, "+
		"delta_bytes:%d, "+
		"segments:%d, "+
		"stale_read_regions:%d, "+
		"tot_build_snapshot:%dms, "+
		"tot_build_bitmap:%dms, "+
		"tot_build_inputstream:%dms, "+
		"min_local_stream:%dms, "+
		"max_local_stream:%dms, "+
		"%s"+ // remote stream info
		"dtfile:{"+
		"data_scanned_rows:%d, "+
		"data_skipped_rows:%d, "+
		"mvcc_scanned_rows:%d, "+
		"mvcc_skipped_rows:%d, "+
		"lm_filter_scanned_rows:%d, "+
		"lm_filter_skipped_rows:%d, "+
		"tot_rs_index_check:%dms, "+
		"tot_read:%dms"+
		"%s}"+ // Disagg cache info of DMFile
		"}",
		context.mvccInputRows,
		context.mvccInputBytes,
		context.mvccOutputRows,
		context.localRegions,
		context.remoteRegions,
		context.totalLearnerReadMs,
		regionBalanceInfo,
		context.deltaRows,
		context.deltaBytes,
		context.segments,
		context.staleReadRegions,
		context.totalBuildSnapshotMs,
		context.totalBuildBitmapMs,
		context.totalBuildInputStreamMs,
		context.minLocalStreamMs,
		context.maxLocalStreamMs,
		remoteStreamInfo,
		context.dmfileDataScannedRows,
		context.dmfileDataSkippedRows,
		context.dmfileMvccScannedRows,
		context.dmfileMvccSkippedRows,
		context.dmfileLmFilterScannedRows,
		context.dmfileLmFilterSkippedRows,
		context.totalDmfileRsCheckMs,
		context.totalDmfileReadMs,
		dmfileDisaggInfo,
	))

	return strings.Join(output, ", ")
}

// Merge make sum to merge the information in TiFlashScanContext
func (context *TiFlashScanContext) Merge(other TiFlashScanContext) {
	context.dmfileDataScannedRows += other.dmfileDataScannedRows
	context.dmfileDataSkippedRows += other.dmfileDataSkippedRows
	context.dmfileMvccScannedRows += other.dmfileMvccScannedRows
	context.dmfileMvccSkippedRows += other.dmfileMvccSkippedRows
	context.dmfileLmFilterScannedRows += other.dmfileLmFilterScannedRows
	context.dmfileLmFilterSkippedRows += other.dmfileLmFilterSkippedRows
	context.totalDmfileRsCheckMs += other.totalDmfileRsCheckMs
	context.totalDmfileReadMs += other.totalDmfileReadMs
	context.totalBuildSnapshotMs += other.totalBuildSnapshotMs
	context.localRegions += other.localRegions
	context.remoteRegions += other.remoteRegions
	context.totalLearnerReadMs += other.totalLearnerReadMs
	context.disaggReadCacheHitBytes += other.disaggReadCacheHitBytes
	context.disaggReadCacheMissBytes += other.disaggReadCacheMissBytes
	context.segments += other.segments
	context.readTasks += other.readTasks
	context.deltaRows += other.deltaRows
	context.deltaBytes += other.deltaBytes
	context.mvccInputRows += other.mvccInputRows
	context.mvccInputBytes += other.mvccInputBytes
	context.mvccOutputRows += other.mvccOutputRows
	context.totalBuildBitmapMs += other.totalBuildBitmapMs
	context.totalBuildInputStreamMs += other.totalBuildInputStreamMs
	context.staleReadRegions += other.staleReadRegions

	context.totalVectorIdxLoadFromS3 += other.totalVectorIdxLoadFromS3
	context.totalVectorIdxLoadFromDisk += other.totalVectorIdxLoadFromDisk
	context.totalVectorIdxLoadFromCache += other.totalVectorIdxLoadFromCache
	context.totalVectorIdxLoadTimeMs += other.totalVectorIdxLoadTimeMs
	context.totalVectorIdxSearchTimeMs += other.totalVectorIdxSearchTimeMs
	context.totalVectorIdxSearchVisitedNodes += other.totalVectorIdxSearchVisitedNodes
	context.totalVectorIdxSearchDiscardedNodes += other.totalVectorIdxSearchDiscardedNodes
	context.totalVectorIdxReadVecTimeMs += other.totalVectorIdxReadVecTimeMs
	context.totalVectorIdxReadOthersTimeMs += other.totalVectorIdxReadOthersTimeMs

	if context.minLocalStreamMs == 0 || other.minLocalStreamMs < context.minLocalStreamMs {
		context.minLocalStreamMs = other.minLocalStreamMs
	}
	if other.maxLocalStreamMs > context.maxLocalStreamMs {
		context.maxLocalStreamMs = other.maxLocalStreamMs
	}
	if context.minRemoteStreamMs == 0 || other.minRemoteStreamMs < context.minRemoteStreamMs {
		context.minRemoteStreamMs = other.minRemoteStreamMs
	}
	if other.maxRemoteStreamMs > context.maxRemoteStreamMs {
		context.maxRemoteStreamMs = other.maxRemoteStreamMs
	}

	if context.regionsOfInstance == nil {
		context.regionsOfInstance = make(map[string]uint64)
	}
	for k, v := range other.regionsOfInstance {
		context.regionsOfInstance[k] += v
	}
}

// Empty check whether TiFlashScanContext is Empty, if scan no pack and skip no pack, we regard it as empty
func (context *TiFlashScanContext) Empty() bool {
	res := context.dmfileDataScannedRows == 0 &&
		context.dmfileDataSkippedRows == 0 &&
		context.dmfileMvccScannedRows == 0 &&
		context.dmfileMvccSkippedRows == 0 &&
		context.dmfileLmFilterScannedRows == 0 &&
		context.dmfileLmFilterSkippedRows == 0 &&
		context.localRegions == 0 &&
		context.remoteRegions == 0 &&
		context.totalVectorIdxLoadFromDisk == 0 &&
		context.totalVectorIdxLoadFromCache == 0 &&
		context.totalVectorIdxLoadFromS3 == 0
	return res
}

// TiFlashWaitSummary is used to express all kinds of wait information in tiflash
type TiFlashWaitSummary struct {
	// keep execution time to do merge work, always record the wait time with largest execution time
	executionTime           uint64
	minTSOWaitTime          uint64
	pipelineBreakerWaitTime uint64
	pipelineQueueWaitTime   uint64
}

// Clone implements the deep copy of * TiFlashWaitSummary
func (waitSummary *TiFlashWaitSummary) Clone() TiFlashWaitSummary {
	newSummary := TiFlashWaitSummary{
		executionTime:           waitSummary.executionTime,
		minTSOWaitTime:          waitSummary.minTSOWaitTime,
		pipelineBreakerWaitTime: waitSummary.pipelineBreakerWaitTime,
		pipelineQueueWaitTime:   waitSummary.pipelineQueueWaitTime,
	}
	return newSummary
}

// String dumps TiFlashWaitSummary info as string
func (waitSummary *TiFlashWaitSummary) String() string {
	if waitSummary.CanBeIgnored() {
		return ""
	}
	buf := bytes.NewBuffer(make([]byte, 0, 32))
	buf.WriteString("tiflash_wait: {")
	empty := true
	if waitSummary.minTSOWaitTime >= uint64(time.Millisecond) {
		buf.WriteString("minTSO_wait: ")
		buf.WriteString(strconv.FormatInt(time.Duration(waitSummary.minTSOWaitTime).Milliseconds(), 10))
		buf.WriteString("ms")
		empty = false
	}
	if waitSummary.pipelineBreakerWaitTime >= uint64(time.Millisecond) {
		if !empty {
			buf.WriteString(", ")
		}
		buf.WriteString("pipeline_breaker_wait: ")
		buf.WriteString(strconv.FormatInt(time.Duration(waitSummary.pipelineBreakerWaitTime).Milliseconds(), 10))
		buf.WriteString("ms")
		empty = false
	}
	if waitSummary.pipelineQueueWaitTime >= uint64(time.Millisecond) {
		if !empty {
			buf.WriteString(", ")
		}
		buf.WriteString("pipeline_queue_wait: ")
		buf.WriteString(strconv.FormatInt(time.Duration(waitSummary.pipelineQueueWaitTime).Milliseconds(), 10))
		buf.WriteString("ms")
	}
	buf.WriteString("}")
	return buf.String()
}

// Merge make sum to merge the information in TiFlashWaitSummary
func (waitSummary *TiFlashWaitSummary) Merge(other TiFlashWaitSummary) {
	if waitSummary.executionTime < other.executionTime {
		waitSummary.executionTime = other.executionTime
		waitSummary.minTSOWaitTime = other.minTSOWaitTime
		waitSummary.pipelineBreakerWaitTime = other.pipelineBreakerWaitTime
		waitSummary.pipelineQueueWaitTime = other.pipelineQueueWaitTime
	}
}

// CanBeIgnored check whether TiFlashWaitSummary can be ignored, not all tidb executors have significant tiflash wait summary
func (waitSummary *TiFlashWaitSummary) CanBeIgnored() bool {
	res := waitSummary.minTSOWaitTime < uint64(time.Millisecond) &&
		waitSummary.pipelineBreakerWaitTime < uint64(time.Millisecond) &&
		waitSummary.pipelineQueueWaitTime < uint64(time.Millisecond)
	return res
}

// BasicRuntimeStats is the basic runtime stats.
type BasicRuntimeStats struct {
	// the count of executors with the same id
	executorCount atomic.Int32
	// executor's Next() called times.
	loop atomic.Int32
	// executor consume time, including open, next, and close time.
	consume atomic.Int64
	// executor open time.
	open atomic.Int64
	// executor close time.
	close atomic.Int64
	// executor return row count.
	rows atomic.Int64
}

// GetActRows return total rows of BasicRuntimeStats.
func (e *BasicRuntimeStats) GetActRows() int64 {
	return e.rows.Load()
}

// Clone implements the RuntimeStats interface.
func (e *BasicRuntimeStats) Clone() RuntimeStats {
	result := &BasicRuntimeStats{}
	result.executorCount.Store(e.executorCount.Load())
	result.loop.Store(e.loop.Load())
	result.consume.Store(e.consume.Load())
	result.open.Store(e.open.Load())
	result.close.Store(e.close.Load())
	result.rows.Store(e.rows.Load())
	return result
}

// Merge implements the RuntimeStats interface.
func (e *BasicRuntimeStats) Merge(rs RuntimeStats) {
	tmp, ok := rs.(*BasicRuntimeStats)
	if !ok {
		return
	}
	e.loop.Add(tmp.loop.Load())
	e.consume.Add(tmp.consume.Load())
	e.open.Add(tmp.open.Load())
	e.close.Add(tmp.close.Load())
	e.rows.Add(tmp.rows.Load())
}

// Tp implements the RuntimeStats interface.
func (*BasicRuntimeStats) Tp() int {
	return TpBasicRuntimeStats
}

// RootRuntimeStats is the executor runtime stats that combine with multiple runtime stats.
type RootRuntimeStats struct {
	basic    *BasicRuntimeStats
	groupRss []RuntimeStats
}

// NewRootRuntimeStats returns a new RootRuntimeStats
func NewRootRuntimeStats() *RootRuntimeStats {
	return &RootRuntimeStats{}
}

// GetActRows return total rows of RootRuntimeStats.
func (e *RootRuntimeStats) GetActRows() int64 {
	if e.basic == nil {
		return 0
	}
	return e.basic.rows.Load()
}

// MergeStats merges stats in the RootRuntimeStats and return the stats suitable for display directly.
func (e *RootRuntimeStats) MergeStats() (basic *BasicRuntimeStats, groups []RuntimeStats) {
	return e.basic, e.groupRss
}

// String implements the RuntimeStats interface.
func (e *RootRuntimeStats) String() string {
	basic, groups := e.MergeStats()
	strs := make([]string, 0, len(groups)+1)
	if basic != nil {
		strs = append(strs, basic.String())
	}
	for _, group := range groups {
		str := group.String()
		if len(str) > 0 {
			strs = append(strs, str)
		}
	}
	return strings.Join(strs, ", ")
}

// Record records executor's execution.
func (e *BasicRuntimeStats) Record(d time.Duration, rowNum int) {
	e.loop.Add(1)
	e.consume.Add(int64(d))
	e.rows.Add(int64(rowNum))
}

// RecordOpen records executor's open time.
func (e *BasicRuntimeStats) RecordOpen(d time.Duration) {
	e.consume.Add(int64(d))
	e.open.Add(int64(d))
}

// RecordClose records executor's close time.
func (e *BasicRuntimeStats) RecordClose(d time.Duration) {
	e.consume.Add(int64(d))
	e.close.Add(int64(d))
}

// SetRowNum sets the row num.
func (e *BasicRuntimeStats) SetRowNum(rowNum int64) {
	e.rows.Store(rowNum)
}

// String implements the RuntimeStats interface.
func (e *BasicRuntimeStats) String() string {
	if e == nil {
		return ""
	}
	var str strings.Builder
	timePrefix := ""
	if e.executorCount.Load() > 1 {
		timePrefix = "total_"
	}
	totalTime := e.consume.Load()
	openTime := e.open.Load()
	closeTime := e.close.Load()
	str.WriteString(timePrefix)
	str.WriteString("time:")
	str.WriteString(FormatDuration(time.Duration(totalTime)))
	str.WriteString(", ")
	str.WriteString(timePrefix)
	str.WriteString("open:")
	str.WriteString(FormatDuration(time.Duration(openTime)))
	str.WriteString(", ")
	str.WriteString(timePrefix)
	str.WriteString("close:")
	str.WriteString(FormatDuration(time.Duration(closeTime)))
	str.WriteString(", loops:")
	str.WriteString(strconv.FormatInt(int64(e.loop.Load()), 10))
	return str.String()
}

// GetTime get the int64 total time
func (e *BasicRuntimeStats) GetTime() int64 {
	return e.consume.Load()
}

// RuntimeStatsColl collects executors's execution info.
type RuntimeStatsColl struct {
	rootStats map[int]*RootRuntimeStats
	copStats  map[int]*CopRuntimeStats
	mu        sync.Mutex
}

// NewRuntimeStatsColl creates new executor collector.
// Reuse the object to reduce allocation when *RuntimeStatsColl is not nil.
func NewRuntimeStatsColl(reuse *RuntimeStatsColl) *RuntimeStatsColl {
	if reuse != nil {
		// Reuse map is cheaper than create a new map object.
		// Go compiler optimize this cleanup code pattern to a clearmap() function.
		reuse.mu.Lock()
		defer reuse.mu.Unlock()
		for k := range reuse.rootStats {
			delete(reuse.rootStats, k)
		}
		for k := range reuse.copStats {
			delete(reuse.copStats, k)
		}
		return reuse
	}
	return &RuntimeStatsColl{
		rootStats: make(map[int]*RootRuntimeStats),
		copStats:  make(map[int]*CopRuntimeStats),
	}
}

// RegisterStats register execStat for a executor.
func (e *RuntimeStatsColl) RegisterStats(planID int, info RuntimeStats) {
	e.mu.Lock()
	defer e.mu.Unlock()
	stats, ok := e.rootStats[planID]
	if !ok {
		stats = NewRootRuntimeStats()
		e.rootStats[planID] = stats
	}
	tp := info.Tp()
	found := false
	for _, rss := range stats.groupRss {
		if rss.Tp() == tp {
			rss.Merge(info)
			found = true
			break
		}
	}
	if !found {
		stats.groupRss = append(stats.groupRss, info)
	}
}

// GetBasicRuntimeStats gets basicRuntimeStats for a executor
// When rootStat/rootStat's basicRuntimeStats is nil, the behavior is decided by initNewExecutorStats argument:
// 1. If true, it created a new one, and increase basicRuntimeStats' executorCount
// 2. Else, it returns nil
func (e *RuntimeStatsColl) GetBasicRuntimeStats(planID int, initNewExecutorStats bool) *BasicRuntimeStats {
	e.mu.Lock()
	defer e.mu.Unlock()
	stats, ok := e.rootStats[planID]
	if !ok && initNewExecutorStats {
		stats = NewRootRuntimeStats()
		e.rootStats[planID] = stats
	}
	if stats == nil {
		return nil
	}

	if stats.basic == nil && initNewExecutorStats {
		stats.basic = &BasicRuntimeStats{}
		stats.basic.executorCount.Add(1)
	} else if stats.basic != nil && initNewExecutorStats {
		stats.basic.executorCount.Add(1)
	}
	return stats.basic
}

// GetRootStats gets execStat for a executor.
func (e *RuntimeStatsColl) GetRootStats(planID int) *RootRuntimeStats {
	e.mu.Lock()
	defer e.mu.Unlock()
	runtimeStats, exists := e.rootStats[planID]
	if !exists {
		runtimeStats = NewRootRuntimeStats()
		e.rootStats[planID] = runtimeStats
	}
	return runtimeStats
}

// GetPlanActRows returns the actual rows of the plan.
func (e *RuntimeStatsColl) GetPlanActRows(planID int) int64 {
	e.mu.Lock()
	defer e.mu.Unlock()
	runtimeStats, exists := e.rootStats[planID]
	if !exists {
		return 0
	}
	return runtimeStats.GetActRows()
}

// GetCopStats gets the CopRuntimeStats specified by planID.
func (e *RuntimeStatsColl) GetCopStats(planID int) *CopRuntimeStats {
	e.mu.Lock()
	defer e.mu.Unlock()
	copStats, ok := e.copStats[planID]
	if !ok {
		return nil
	}
	return copStats
}

// GetOrCreateCopStats gets the CopRuntimeStats specified by planID, if not exists a new one will be created.
func (e *RuntimeStatsColl) GetOrCreateCopStats(planID int, storeType kv.StoreType) *CopRuntimeStats {
	e.mu.Lock()
	defer e.mu.Unlock()
	copStats, ok := e.copStats[planID]
	if !ok {
		copStats = &CopRuntimeStats{
			stats:      make(map[string]*basicCopRuntimeStats),
			scanDetail: &util.ScanDetail{},
			timeDetail: &util.TimeDetail{},
			storeType:  storeType,
		}
		e.copStats[planID] = copStats
	}
	return copStats
}

func getPlanIDFromExecutionSummary(summary *tipb.ExecutorExecutionSummary) (int, bool) {
	if summary.GetExecutorId() != "" {
		strs := strings.Split(summary.GetExecutorId(), "_")
		if id, err := strconv.Atoi(strs[len(strs)-1]); err == nil {
			return id, true
		}
	}
	return 0, false
}

// RecordOneCopTask records a specific cop tasks's execution detail.
func (e *RuntimeStatsColl) RecordOneCopTask(planID int, storeType kv.StoreType, address string, summary *tipb.ExecutorExecutionSummary) int {
	// for TiFlash cop response, ExecutorExecutionSummary contains executor id, so if there is a valid executor id in
	// summary, use it overwrite the planID
	if id, valid := getPlanIDFromExecutionSummary(summary); valid {
		planID = id
	}
	copStats := e.GetOrCreateCopStats(planID, storeType)
	copStats.RecordOneCopTask(address, summary)
	return planID
}

// RecordScanDetail records a specific cop tasks's cop detail.
func (e *RuntimeStatsColl) RecordScanDetail(planID int, storeType kv.StoreType, detail *util.ScanDetail) {
	copStats := e.GetOrCreateCopStats(planID, storeType)
	copStats.scanDetail.Merge(detail)
}

// RecordTimeDetail records a specific cop tasks's time detail.
func (e *RuntimeStatsColl) RecordTimeDetail(planID int, storeType kv.StoreType, detail *util.TimeDetail) {
	copStats := e.GetOrCreateCopStats(planID, storeType)
	if detail != nil {
		copStats.timeDetail.Merge(detail)
	}
}

// ExistsRootStats checks if the planID exists in the rootStats collection.
func (e *RuntimeStatsColl) ExistsRootStats(planID int) bool {
	e.mu.Lock()
	defer e.mu.Unlock()
	_, exists := e.rootStats[planID]
	return exists
}

// ExistsCopStats checks if the planID exists in the copStats collection.
func (e *RuntimeStatsColl) ExistsCopStats(planID int) bool {
	e.mu.Lock()
	defer e.mu.Unlock()
	_, exists := e.copStats[planID]
	return exists
}

// ConcurrencyInfo is used to save the concurrency information of the executor operator
type ConcurrencyInfo struct {
	concurrencyName string
	concurrencyNum  int
}

// NewConcurrencyInfo creates new executor's concurrencyInfo.
func NewConcurrencyInfo(name string, num int) *ConcurrencyInfo {
	return &ConcurrencyInfo{name, num}
}

// RuntimeStatsWithConcurrencyInfo is the BasicRuntimeStats with ConcurrencyInfo.
type RuntimeStatsWithConcurrencyInfo struct {
	// executor concurrency information
	concurrency []*ConcurrencyInfo
	// protect concurrency
	sync.Mutex
}

// Tp implements the RuntimeStats interface.
func (*RuntimeStatsWithConcurrencyInfo) Tp() int {
	return TpRuntimeStatsWithConcurrencyInfo
}

// SetConcurrencyInfo sets the concurrency informations.
// We must clear the concurrencyInfo first when we call the SetConcurrencyInfo.
// When the num <= 0, it means the exector operator is not executed parallel.
func (e *RuntimeStatsWithConcurrencyInfo) SetConcurrencyInfo(infos ...*ConcurrencyInfo) {
	e.Lock()
	defer e.Unlock()
	e.concurrency = e.concurrency[:0]
	e.concurrency = append(e.concurrency, infos...)
}

// Clone implements the RuntimeStats interface.
func (e *RuntimeStatsWithConcurrencyInfo) Clone() RuntimeStats {
	newRs := &RuntimeStatsWithConcurrencyInfo{
		concurrency: make([]*ConcurrencyInfo, 0, len(e.concurrency)),
	}
	newRs.concurrency = append(newRs.concurrency, e.concurrency...)
	return newRs
}

// String implements the RuntimeStats interface.
func (e *RuntimeStatsWithConcurrencyInfo) String() string {
	buf := bytes.NewBuffer(make([]byte, 0, 8))
	if len(e.concurrency) > 0 {
		for i, concurrency := range e.concurrency {
			if i > 0 {
				buf.WriteString(", ")
			}
			if concurrency.concurrencyNum > 0 {
				buf.WriteString(concurrency.concurrencyName)
				buf.WriteByte(':')
				buf.WriteString(strconv.Itoa(concurrency.concurrencyNum))
			} else {
				buf.WriteString(concurrency.concurrencyName)
				buf.WriteString(":OFF")
			}
		}
	}
	return buf.String()
}

// Merge implements the RuntimeStats interface.
func (*RuntimeStatsWithConcurrencyInfo) Merge(RuntimeStats) {}

// RuntimeStatsWithCommit is the RuntimeStats with commit detail.
type RuntimeStatsWithCommit struct {
	Commit   *util.CommitDetails
	LockKeys *util.LockKeysDetails
	TxnCnt   int
}

// Tp implements the RuntimeStats interface.
func (*RuntimeStatsWithCommit) Tp() int {
	return TpRuntimeStatsWithCommit
}

// MergeCommitDetails merges the commit details.
func (e *RuntimeStatsWithCommit) MergeCommitDetails(detail *util.CommitDetails) {
	if detail == nil {
		return
	}
	if e.Commit == nil {
		e.Commit = detail
		e.TxnCnt = 1
		return
	}
	e.Commit.Merge(detail)
	e.TxnCnt++
}

// Merge implements the RuntimeStats interface.
func (e *RuntimeStatsWithCommit) Merge(rs RuntimeStats) {
	tmp, ok := rs.(*RuntimeStatsWithCommit)
	if !ok {
		return
	}
	e.TxnCnt += tmp.TxnCnt
	if tmp.Commit != nil {
		if e.Commit == nil {
			e.Commit = &util.CommitDetails{}
		}
		e.Commit.Merge(tmp.Commit)
	}

	if tmp.LockKeys != nil {
		if e.LockKeys == nil {
			e.LockKeys = &util.LockKeysDetails{}
		}
		e.LockKeys.Merge(tmp.LockKeys)
	}
}

// Clone implements the RuntimeStats interface.
func (e *RuntimeStatsWithCommit) Clone() RuntimeStats {
	newRs := RuntimeStatsWithCommit{
		TxnCnt: e.TxnCnt,
	}
	if e.Commit != nil {
		newRs.Commit = e.Commit.Clone()
	}
	if e.LockKeys != nil {
		newRs.LockKeys = e.LockKeys.Clone()
	}
	return &newRs
}

// String implements the RuntimeStats interface.
func (e *RuntimeStatsWithCommit) String() string {
	buf := bytes.NewBuffer(make([]byte, 0, 32))
	if e.Commit != nil {
		buf.WriteString("commit_txn: {")
		// Only print out when there are more than 1 transaction.
		if e.TxnCnt > 1 {
			buf.WriteString("count: ")
			buf.WriteString(strconv.Itoa(e.TxnCnt))
			buf.WriteString(", ")
		}
		if e.Commit.PrewriteTime > 0 {
			buf.WriteString("prewrite:")
			buf.WriteString(FormatDuration(e.Commit.PrewriteTime))
		}
		if e.Commit.WaitPrewriteBinlogTime > 0 {
			buf.WriteString(", wait_prewrite_binlog:")
			buf.WriteString(FormatDuration(e.Commit.WaitPrewriteBinlogTime))
		}
		if e.Commit.GetCommitTsTime > 0 {
			buf.WriteString(", get_commit_ts:")
			buf.WriteString(FormatDuration(e.Commit.GetCommitTsTime))
		}
		if e.Commit.CommitTime > 0 {
			buf.WriteString(", commit:")
			buf.WriteString(FormatDuration(e.Commit.CommitTime))
		}
		e.Commit.Mu.Lock()
		commitBackoffTime := e.Commit.Mu.CommitBackoffTime
		if commitBackoffTime > 0 {
			buf.WriteString(", backoff: {time: ")
			buf.WriteString(FormatDuration(time.Duration(commitBackoffTime)))
			if len(e.Commit.Mu.PrewriteBackoffTypes) > 0 {
				buf.WriteString(", prewrite type: ")
				e.formatBackoff(buf, e.Commit.Mu.PrewriteBackoffTypes)
			}
			if len(e.Commit.Mu.CommitBackoffTypes) > 0 {
				buf.WriteString(", commit type: ")
				e.formatBackoff(buf, e.Commit.Mu.CommitBackoffTypes)
			}
			buf.WriteString("}")
		}
		if e.Commit.Mu.SlowestPrewrite.ReqTotalTime > 0 {
			buf.WriteString(", slowest_prewrite_rpc: {total: ")
			buf.WriteString(strconv.FormatFloat(e.Commit.Mu.SlowestPrewrite.ReqTotalTime.Seconds(), 'f', 3, 64))
			buf.WriteString("s, region_id: ")
			buf.WriteString(strconv.FormatUint(e.Commit.Mu.SlowestPrewrite.Region, 10))
			buf.WriteString(", store: ")
			buf.WriteString(e.Commit.Mu.SlowestPrewrite.StoreAddr)
			buf.WriteString(", ")
			buf.WriteString(e.Commit.Mu.SlowestPrewrite.ExecDetails.String())
			buf.WriteString("}")
		}
		if e.Commit.Mu.CommitPrimary.ReqTotalTime > 0 {
			buf.WriteString(", commit_primary_rpc: {total: ")
			buf.WriteString(strconv.FormatFloat(e.Commit.Mu.CommitPrimary.ReqTotalTime.Seconds(), 'f', 3, 64))
			buf.WriteString("s, region_id: ")
			buf.WriteString(strconv.FormatUint(e.Commit.Mu.CommitPrimary.Region, 10))
			buf.WriteString(", store: ")
			buf.WriteString(e.Commit.Mu.CommitPrimary.StoreAddr)
			buf.WriteString(", ")
			buf.WriteString(e.Commit.Mu.CommitPrimary.ExecDetails.String())
			buf.WriteString("}")
		}
		e.Commit.Mu.Unlock()
		if e.Commit.ResolveLock.ResolveLockTime > 0 {
			buf.WriteString(", resolve_lock: ")
			buf.WriteString(FormatDuration(time.Duration(e.Commit.ResolveLock.ResolveLockTime)))
		}

		prewriteRegionNum := atomic.LoadInt32(&e.Commit.PrewriteRegionNum)
		if prewriteRegionNum > 0 {
			buf.WriteString(", region_num:")
			buf.WriteString(strconv.FormatInt(int64(prewriteRegionNum), 10))
		}
		if e.Commit.WriteKeys > 0 {
			buf.WriteString(", write_keys:")
			buf.WriteString(strconv.FormatInt(int64(e.Commit.WriteKeys), 10))
		}
		if e.Commit.WriteSize > 0 {
			buf.WriteString(", write_byte:")
			buf.WriteString(strconv.FormatInt(int64(e.Commit.WriteSize), 10))
		}
		if e.Commit.TxnRetry > 0 {
			buf.WriteString(", txn_retry:")
			buf.WriteString(strconv.FormatInt(int64(e.Commit.TxnRetry), 10))
		}
		buf.WriteString("}")
	}
	if e.LockKeys != nil {
		if buf.Len() > 0 {
			buf.WriteString(", ")
		}
		buf.WriteString("lock_keys: {")
		if e.LockKeys.TotalTime > 0 {
			buf.WriteString("time:")
			buf.WriteString(FormatDuration(e.LockKeys.TotalTime))
		}
		if e.LockKeys.RegionNum > 0 {
			buf.WriteString(", region:")
			buf.WriteString(strconv.FormatInt(int64(e.LockKeys.RegionNum), 10))
		}
		if e.LockKeys.LockKeys > 0 {
			buf.WriteString(", keys:")
			buf.WriteString(strconv.FormatInt(int64(e.LockKeys.LockKeys), 10))
		}
		if e.LockKeys.ResolveLock.ResolveLockTime > 0 {
			buf.WriteString(", resolve_lock:")
			buf.WriteString(FormatDuration(time.Duration(e.LockKeys.ResolveLock.ResolveLockTime)))
		}
		e.LockKeys.Mu.Lock()
		if e.LockKeys.BackoffTime > 0 {
			buf.WriteString(", backoff: {time: ")
			buf.WriteString(FormatDuration(time.Duration(e.LockKeys.BackoffTime)))
			if len(e.LockKeys.Mu.BackoffTypes) > 0 {
				buf.WriteString(", type: ")
				e.formatBackoff(buf, e.LockKeys.Mu.BackoffTypes)
			}
			buf.WriteString("}")
		}
		if e.LockKeys.Mu.SlowestReqTotalTime > 0 {
			buf.WriteString(", slowest_rpc: {total: ")
			buf.WriteString(strconv.FormatFloat(e.LockKeys.Mu.SlowestReqTotalTime.Seconds(), 'f', 3, 64))
			buf.WriteString("s, region_id: ")
			buf.WriteString(strconv.FormatUint(e.LockKeys.Mu.SlowestRegion, 10))
			buf.WriteString(", store: ")
			buf.WriteString(e.LockKeys.Mu.SlowestStoreAddr)
			buf.WriteString(", ")
			buf.WriteString(e.LockKeys.Mu.SlowestExecDetails.String())
			buf.WriteString("}")
		}
		e.LockKeys.Mu.Unlock()
		if e.LockKeys.LockRPCTime > 0 {
			buf.WriteString(", lock_rpc:")
			buf.WriteString(time.Duration(e.LockKeys.LockRPCTime).String())
		}
		if e.LockKeys.LockRPCCount > 0 {
			buf.WriteString(", rpc_count:")
			buf.WriteString(strconv.FormatInt(e.LockKeys.LockRPCCount, 10))
		}
		if e.LockKeys.RetryCount > 0 {
			buf.WriteString(", retry_count:")
			buf.WriteString(strconv.FormatInt(int64(e.LockKeys.RetryCount), 10))
		}

		buf.WriteString("}")
	}
	return buf.String()
}

func (*RuntimeStatsWithCommit) formatBackoff(buf *bytes.Buffer, backoffTypes []string) {
	if len(backoffTypes) == 0 {
		return
	}
	tpMap := make(map[string]struct{})
	tpArray := []string{}
	for _, tpStr := range backoffTypes {
		_, ok := tpMap[tpStr]
		if ok {
			continue
		}
		tpMap[tpStr] = struct{}{}
		tpArray = append(tpArray, tpStr)
	}
	slices.Sort(tpArray)
	buf.WriteByte('[')
	for i, tp := range tpArray {
		if i > 0 {
			buf.WriteString(" ")
		}
		buf.WriteString(tp)
	}
	buf.WriteByte(']')
}

// FormatDuration uses to format duration, this function will prune precision before format duration.
// Pruning precision is for human readability. The prune rule is:
//  1. if the duration was less than 1us, return the original string.
//  2. readable value >=10, keep 1 decimal, otherwise, keep 2 decimal. such as:
//     9.412345ms  -> 9.41ms
//     10.412345ms -> 10.4ms
//     5.999s      -> 6s
//     100.45µs    -> 100.5µs
func FormatDuration(d time.Duration) string {
	if d <= time.Microsecond {
		return d.String()
	}
	unit := getUnit(d)
	if unit == time.Nanosecond {
		return d.String()
	}
	integer := (d / unit) * unit //nolint:durationcheck
	decimal := float64(d%unit) / float64(unit)
	if d < 10*unit {
		decimal = math.Round(decimal*100) / 100
	} else {
		decimal = math.Round(decimal*10) / 10
	}
	d = integer + time.Duration(decimal*float64(unit))
	return d.String()
}

func getUnit(d time.Duration) time.Duration {
	if d >= time.Second {
		return time.Second
	} else if d >= time.Millisecond {
		return time.Millisecond
	} else if d >= time.Microsecond {
		return time.Microsecond
	}
	return time.Nanosecond
}

// MergeTiFlashRUConsumption merge execution summaries from selectResponse into ruDetails.
func MergeTiFlashRUConsumption(executionSummaries []*tipb.ExecutorExecutionSummary, ruDetails *util.RUDetails) error {
	newRUDetails := util.NewRUDetails()
	for _, summary := range executionSummaries {
		if summary != nil && summary.GetRuConsumption() != nil {
			tiflashRU := new(resource_manager.Consumption)
			if err := tiflashRU.Unmarshal(summary.GetRuConsumption()); err != nil {
				return err
			}
			newRUDetails.Update(tiflashRU, 0)
		}
	}
	ruDetails.Merge(newRUDetails)
	return nil
}

// RURuntimeStats is a wrapper of util.RUDetails,
// which implements the RuntimeStats interface.
type RURuntimeStats struct {
	*util.RUDetails
}

// String implements the RuntimeStats interface.
func (e *RURuntimeStats) String() string {
	if e.RUDetails != nil {
		buf := bytes.NewBuffer(make([]byte, 0, 8))
		buf.WriteString("RU:")
		buf.WriteString(strconv.FormatFloat(e.RRU()+e.WRU(), 'f', 2, 64))
		return buf.String()
	}
	return ""
}

// Clone implements the RuntimeStats interface.
func (e *RURuntimeStats) Clone() RuntimeStats {
	return &RURuntimeStats{RUDetails: e.RUDetails.Clone()}
}

// Merge implements the RuntimeStats interface.
func (e *RURuntimeStats) Merge(other RuntimeStats) {
	if tmp, ok := other.(*RURuntimeStats); ok {
		if e.RUDetails != nil {
			e.RUDetails.Merge(tmp.RUDetails)
		} else {
			e.RUDetails = tmp.RUDetails.Clone()
		}
	}
}

// Tp implements the RuntimeStats interface.
func (*RURuntimeStats) Tp() int {
	return TpRURuntimeStats
}<|MERGE_RESOLUTION|>--- conflicted
+++ resolved
@@ -838,74 +838,10 @@
 	crs.Lock()
 	defer crs.Unlock()
 
-<<<<<<< HEAD
-	if crs.stats[address] == nil {
-		crs.stats[address] = &basicCopRuntimeStats{
-			storeType: crs.storeType,
-		}
-	}
-	data := &basicCopRuntimeStats{
-		storeType:         crs.storeType,
-		BasicRuntimeStats: BasicRuntimeStats{},
-		threads:           int32(summary.GetConcurrency()),
-		totalTasks:        1,
-		tiflashScanContext: TiFlashScanContext{
-			dmfileDataScannedRows:     summary.GetTiflashScanContext().GetDmfileDataScannedRows(),
-			dmfileDataSkippedRows:     summary.GetTiflashScanContext().GetDmfileDataSkippedRows(),
-			dmfileMvccScannedRows:     summary.GetTiflashScanContext().GetDmfileMvccScannedRows(),
-			dmfileMvccSkippedRows:     summary.GetTiflashScanContext().GetDmfileMvccSkippedRows(),
-			dmfileLmFilterScannedRows: summary.GetTiflashScanContext().GetDmfileLmFilterScannedRows(),
-			dmfileLmFilterSkippedRows: summary.GetTiflashScanContext().GetDmfileLmFilterSkippedRows(),
-			totalDmfileRsCheckMs:      summary.GetTiflashScanContext().GetTotalDmfileRsCheckMs(),
-			totalDmfileReadMs:         summary.GetTiflashScanContext().GetTotalDmfileReadMs(),
-			totalBuildSnapshotMs:      summary.GetTiflashScanContext().GetTotalBuildSnapshotMs(),
-			localRegions:              summary.GetTiflashScanContext().GetLocalRegions(),
-			remoteRegions:             summary.GetTiflashScanContext().GetRemoteRegions(),
-			totalLearnerReadMs:        summary.GetTiflashScanContext().GetTotalLearnerReadMs(),
-			disaggReadCacheHitBytes:   summary.GetTiflashScanContext().GetDisaggReadCacheHitBytes(),
-			disaggReadCacheMissBytes:  summary.GetTiflashScanContext().GetDisaggReadCacheMissBytes(),
-			segments:                  summary.GetTiflashScanContext().GetSegments(),
-			readTasks:                 summary.GetTiflashScanContext().GetReadTasks(),
-			deltaRows:                 summary.GetTiflashScanContext().GetDeltaRows(),
-			deltaBytes:                summary.GetTiflashScanContext().GetDeltaBytes(),
-			mvccInputRows:             summary.GetTiflashScanContext().GetMvccInputRows(),
-			mvccInputBytes:            summary.GetTiflashScanContext().GetMvccInputBytes(),
-			mvccOutputRows:            summary.GetTiflashScanContext().GetMvccOutputRows(),
-			totalBuildBitmapMs:        summary.GetTiflashScanContext().GetTotalBuildBitmapMs(),
-			totalBuildInputStreamMs:   summary.GetTiflashScanContext().GetTotalBuildInputstreamMs(),
-			staleReadRegions:          summary.GetTiflashScanContext().GetStaleReadRegions(),
-			minLocalStreamMs:          summary.GetTiflashScanContext().GetMinLocalStreamMs(),
-			maxLocalStreamMs:          summary.GetTiflashScanContext().GetMaxLocalStreamMs(),
-			minRemoteStreamMs:         summary.GetTiflashScanContext().GetMinRemoteStreamMs(),
-			maxRemoteStreamMs:         summary.GetTiflashScanContext().GetMaxRemoteStreamMs(),
-			regionsOfInstance:         make(map[string]uint64),
-
-			totalVectorIdxLoadFromS3:           summary.GetTiflashScanContext().GetTotalVectorIdxLoadFromS3(),
-			totalVectorIdxLoadFromDisk:         summary.GetTiflashScanContext().GetTotalVectorIdxLoadFromDisk(),
-			totalVectorIdxLoadFromCache:        summary.GetTiflashScanContext().GetTotalVectorIdxLoadFromCache(),
-			totalVectorIdxLoadTimeMs:           summary.GetTiflashScanContext().GetTotalVectorIdxLoadTimeMs(),
-			totalVectorIdxSearchTimeMs:         summary.GetTiflashScanContext().GetTotalVectorIdxSearchTimeMs(),
-			totalVectorIdxSearchVisitedNodes:   summary.GetTiflashScanContext().GetTotalVectorIdxSearchVisitedNodes(),
-			totalVectorIdxSearchDiscardedNodes: summary.GetTiflashScanContext().GetTotalVectorIdxSearchDiscardedNodes(),
-			totalVectorIdxReadVecTimeMs:        summary.GetTiflashScanContext().GetTotalVectorIdxReadVecTimeMs(),
-			totalVectorIdxReadOthersTimeMs:     summary.GetTiflashScanContext().GetTotalVectorIdxReadOthersTimeMs(),
-		},
-		tiflashWaitSummary: TiFlashWaitSummary{
-			executionTime:           *summary.TimeProcessedNs,
-			minTSOWaitTime:          summary.GetTiflashWaitSummary().GetMinTSOWaitNs(),
-			pipelineBreakerWaitTime: summary.GetTiflashWaitSummary().GetPipelineBreakerWaitNs(),
-			pipelineQueueWaitTime:   summary.GetTiflashWaitSummary().GetPipelineQueueWaitNs(),
-		},
-	}
-
-	for _, instance := range summary.GetTiflashScanContext().GetRegionsOfInstance() {
-		data.tiflashScanContext.regionsOfInstance[instance.GetInstanceId()] = instance.GetRegionNum()
-=======
 	stats := crs.stats[address]
 	if stats == nil {
 		stats = &basicCopRuntimeStats{storeType: crs.storeType}
 		crs.stats[address] = stats
->>>>>>> a3f823d5
 	}
 	stats.mergeExecSummary(summary)
 }
