--- conflicted
+++ resolved
@@ -21,17 +21,6 @@
 	contextutil "github.com/pingcap/tidb/pkg/util/context"
 )
 
-<<<<<<< HEAD
-// RangeFallbackHandler is used to handle range fallback.
-// If there are too many ranges, it'll fallback and add a warning.
-type RangeFallbackHandler interface {
-	RecordRangeFallback(rangeMaxSize int64)
-	SetSkipPlanCache(err error)
-	contextutil.WarnAppender
-}
-
-=======
->>>>>>> cfbabfa7
 // RangerContext is the context used to build range.
 type RangerContext struct {
 	TypeCtx types.Context
