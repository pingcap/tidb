--- conflicted
+++ resolved
@@ -15,6 +15,7 @@
 package operator
 
 import (
+	"context"
 	"fmt"
 	"sync/atomic"
 
@@ -128,8 +129,7 @@
 	return nil
 }
 
-<<<<<<< HEAD
-func (*asyncWorker[T, R]) Close() {}
+func (*asyncWorker[T, R]) Close() error { return nil }
 
 // Context is the context used for worker pool
 // TODO(joechenrh): use this context in WorkerPool to simplify
@@ -165,8 +165,4 @@
 		Context: opCtx,
 		cancel:  cancel,
 	}, cancel
-=======
-func (*asyncWorker[T, R]) Close() error {
-	return nil
->>>>>>> 82e2c6fd
 }