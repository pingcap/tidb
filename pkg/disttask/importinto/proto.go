--- conflicted
+++ resolved
@@ -18,12 +18,9 @@
 	"fmt"
 	"sync"
 
-<<<<<<< HEAD
 	"github.com/pingcap/errors"
 	"github.com/pingcap/tidb/pkg/disttask/framework/proto"
-=======
 	"github.com/pingcap/tidb/pkg/disttask/framework/taskexecutor/execute"
->>>>>>> 3dd656d7
 	"github.com/pingcap/tidb/pkg/domain/serverinfo"
 	"github.com/pingcap/tidb/pkg/executor/importer"
 	"github.com/pingcap/tidb/pkg/lightning/backend"
@@ -168,11 +165,7 @@
 	Plan       importer.Plan
 	Chunk      importer.Chunk
 	SharedVars *SharedVars
-<<<<<<< HEAD
-=======
-	panicked   *atomic.Bool
 	logger     *zap.Logger
->>>>>>> 3dd656d7
 }
 
 // RecoverArgs implements workerpool.TaskMayPanic interface.
