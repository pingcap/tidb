--- conflicted
+++ resolved
@@ -87,15 +87,7 @@
 		return nil, err
 	}
 
-<<<<<<< HEAD
-	return importer.NewTableImporter(&importer.JobImportParam{
-		GroupCtx: ctx,
-		Progress: importer.NewProgress(),
-		Job:      &importer.Job{},
-	}, controller, strconv.FormatInt(taskID, 10), store)
-=======
-	return importer.NewTableImporter(ctx, controller, strconv.FormatInt(taskID, 10))
->>>>>>> 27ce02af
+	return importer.NewTableImporter(ctx, controller, strconv.FormatInt(taskID, 10), store)
 }
 
 func (s *importStepExecutor) Init(ctx context.Context) error {
