--- conflicted
+++ resolved
@@ -372,11 +372,8 @@
 	taskMeta      *TaskMeta
 	logger        *zap.Logger
 	tableImporter *importer.TableImporter
-<<<<<<< HEAD
 	resource      *proto.StepResource
-=======
 	store         tidbkv.Storage
->>>>>>> d440d700
 }
 
 var _ execute.StepExecutor = &writeAndIngestStepExecutor{}
@@ -530,11 +527,7 @@
 	return common.IsRetryableError(err)
 }
 
-<<<<<<< HEAD
-func (*importExecutor) GetStepExecutor(task *proto.Task, stepResource *proto.StepResource) (execute.StepExecutor, error) {
-=======
-func (e *importExecutor) GetStepExecutor(task *proto.Task, _ *proto.StepResource) (execute.StepExecutor, error) {
->>>>>>> d440d700
+func (e *importExecutor) GetStepExecutor(task *proto.Task, stepResource *proto.StepResource) (execute.StepExecutor, error) {
 	taskMeta := TaskMeta{}
 	if err := json.Unmarshal(task.Meta, &taskMeta); err != nil {
 		return nil, errors.Trace(err)
@@ -551,11 +544,8 @@
 			taskID:   task.ID,
 			taskMeta: &taskMeta,
 			logger:   logger,
-<<<<<<< HEAD
 			resource: stepResource,
-=======
 			store:    e.store,
->>>>>>> d440d700
 		}, nil
 	case proto.ImportStepMergeSort:
 		return &mergeSortStepExecutor{
@@ -569,11 +559,8 @@
 			taskID:   task.ID,
 			taskMeta: &taskMeta,
 			logger:   logger,
-<<<<<<< HEAD
 			resource: stepResource,
-=======
 			store:    e.store,
->>>>>>> d440d700
 		}, nil
 	case proto.ImportStepPostProcess:
 		return NewPostProcessStepExecutor(task.ID, &taskMeta, logger), nil
