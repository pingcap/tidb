// Copyright 2023 PingCAP, Inc.
//
// Licensed under the Apache License, Version 2.0 (the "License");
// you may not use this file except in compliance with the License.
// You may obtain a copy of the License at
//
//     http://www.apache.org/licenses/LICENSE-2.0
//
// Unless required by applicable law or agreed to in writing, software
// distributed under the License is distributed on an "AS IS" BASIS,
// WITHOUT WARRANTIES OR CONDITIONS OF ANY KIND, either express or implied.
// See the License for the specific language governing permissions and
// limitations under the License.

package importinto

import (
	"context"
	"encoding/json"
	"strconv"
	"sync"
	"time"

	"github.com/docker/go-units"
	"github.com/pingcap/errors"
	"github.com/pingcap/failpoint"
	brlogutil "github.com/pingcap/tidb/br/pkg/logutil"
	"github.com/pingcap/tidb/br/pkg/storage"
	"github.com/pingcap/tidb/br/pkg/storage/recording"
	tidbconfig "github.com/pingcap/tidb/pkg/config"
	"github.com/pingcap/tidb/pkg/config/kerneltype"
	"github.com/pingcap/tidb/pkg/ddl"
	"github.com/pingcap/tidb/pkg/disttask/framework/handle"
	"github.com/pingcap/tidb/pkg/disttask/framework/proto"
	dxfstorage "github.com/pingcap/tidb/pkg/disttask/framework/storage"
	"github.com/pingcap/tidb/pkg/disttask/framework/taskexecutor"
	"github.com/pingcap/tidb/pkg/disttask/framework/taskexecutor/execute"
	"github.com/pingcap/tidb/pkg/disttask/operator"
	"github.com/pingcap/tidb/pkg/executor/importer"
	"github.com/pingcap/tidb/pkg/ingestor/engineapi"
	tidbkv "github.com/pingcap/tidb/pkg/kv"
	"github.com/pingcap/tidb/pkg/lightning/backend"
	"github.com/pingcap/tidb/pkg/lightning/backend/external"
	"github.com/pingcap/tidb/pkg/lightning/backend/kv"
	"github.com/pingcap/tidb/pkg/lightning/common"
	"github.com/pingcap/tidb/pkg/lightning/config"
	"github.com/pingcap/tidb/pkg/lightning/log"
	"github.com/pingcap/tidb/pkg/lightning/metric"
	"github.com/pingcap/tidb/pkg/lightning/verification"
	"github.com/pingcap/tidb/pkg/meta/autoid"
	"github.com/pingcap/tidb/pkg/resourcemanager/pool/workerpool"
	"github.com/pingcap/tidb/pkg/sessionctx"
	"github.com/pingcap/tidb/pkg/table/tables"
	"github.com/pingcap/tidb/pkg/util/dbterror/exeerrors"
	"github.com/pingcap/tidb/pkg/util/logutil"
	"go.uber.org/zap"
	"go.uber.org/zap/zapcore"
)

// importStepExecutor is a executor for import step.
// StepExecutor is equivalent to a Lightning instance.
type importStepExecutor struct {
	taskexecutor.BaseStepExecutor
	execute.NoopCollector

	taskID        int64
	taskMeta      *TaskMeta
	tableImporter *importer.TableImporter
	store         tidbkv.Storage
	sharedVars    sync.Map
	logger        *zap.Logger

	dataKVMemSizePerCon     uint64
	perIndexKVMemSizePerCon uint64
	indexBlockSize          int
	dataBlockSize           int

	importCtx    context.Context
	importCancel context.CancelFunc
	wg           sync.WaitGroup

	summary execute.SubtaskSummary
}

func getTableImporter(
	ctx context.Context,
	taskID int64,
	taskMeta *TaskMeta,
	store tidbkv.Storage,
	logger *zap.Logger,
) (*importer.TableImporter, error) {
	idAlloc := kv.NewPanickingAllocators(taskMeta.Plan.TableInfo.SepAutoInc())
	tbl, err := tables.TableFromMeta(idAlloc, taskMeta.Plan.TableInfo)
	if err != nil {
		return nil, err
	}
	astArgs, err := importer.ASTArgsFromStmt(taskMeta.Stmt)
	if err != nil {
		return nil, err
	}
	controller, err := importer.NewLoadDataController(&taskMeta.Plan, tbl, astArgs, importer.WithLogger(logger))
	if err != nil {
		return nil, err
	}
	if err = controller.InitDataStore(ctx); err != nil {
		return nil, err
	}

	return importer.NewTableImporter(ctx, controller, strconv.FormatInt(taskID, 10), store)
}

func (s *importStepExecutor) Init(ctx context.Context) (err error) {
	s.logger.Info("init subtask env")
	var tableImporter *importer.TableImporter
	var taskManager *dxfstorage.TaskManager
	tableImporter, err = getTableImporter(ctx, s.taskID, s.taskMeta, s.store, s.logger)
	if err != nil {
		return err
	}
	s.tableImporter = tableImporter
	defer func() {
		if err == nil {
			return
		}
		if err2 := s.tableImporter.Close(); err2 != nil {
			s.logger.Warn("close importer failed", zap.Error(err2))
		}
	}()

	if kerneltype.IsClassic() {
		taskManager, err = dxfstorage.GetTaskManager()
		if err != nil {
			return err
		}
		if err = taskManager.WithNewTxn(ctx, func(se sessionctx.Context) error {
			// User can write table between precheck and alter table mode to Import,
			// so check table emptyness again.
			isEmpty, err2 := ddl.CheckImportIntoTableIsEmpty(s.store, se, s.tableImporter.Table)
			if err2 != nil {
				return err2
			}
			if !isEmpty {
				return exeerrors.ErrLoadDataPreCheckFailed.FastGenByArgs("target table is not empty")
			}
			return nil
		}); err != nil {
			return err
		}
	}
	// we need this sub context since Cleanup which wait on this routine is called
	// before parent context is canceled in normal flow.
	s.importCtx, s.importCancel = context.WithCancel(ctx)
	// only need to check disk quota when we are using local sort.
	if s.tableImporter.IsLocalSort() {
		s.wg.Add(1)
		go func() {
			defer s.wg.Done()
			s.tableImporter.CheckDiskQuota(s.importCtx)
		}()
	}
	s.dataKVMemSizePerCon, s.perIndexKVMemSizePerCon = getWriterMemorySizeLimit(s.GetResource(), s.tableImporter.Plan)
	s.dataBlockSize = external.GetAdjustedBlockSize(s.dataKVMemSizePerCon, tidbconfig.MaxTxnEntrySizeLimit)
	s.indexBlockSize = external.GetAdjustedBlockSize(s.perIndexKVMemSizePerCon, external.DefaultBlockSize)
	s.logger.Info("KV writer memory buf info",
		zap.String("data-buf-limit", units.BytesSize(float64(s.dataKVMemSizePerCon))),
		zap.String("per-index-buf-limit", units.BytesSize(float64(s.perIndexKVMemSizePerCon))),
		zap.String("data-buf-block-size", units.BytesSize(float64(s.dataBlockSize))),
		zap.String("index-buf-block-size", units.BytesSize(float64(s.indexBlockSize))))
	return nil
}

// Accepted implements Collector.Accepted interface.
func (s *importStepExecutor) Accepted(bytes int64) {
	s.summary.Bytes.Add(bytes)
	s.GetMeterRecorder().IncReadBytes(uint64(bytes))
}

// Processed implements Collector.Processed interface.
func (s *importStepExecutor) Processed(bytes, rowCnt int64) {
	s.summary.RowCnt.Add(rowCnt)
	s.GetMeterRecorder().IncWriteBytes(uint64(bytes))
}

func (s *importStepExecutor) RunSubtask(ctx context.Context, subtask *proto.Subtask) (err error) {
	logger := s.logger.With(zap.Int64("subtask-id", subtask.ID))
	task := log.BeginTask(logger, "run subtask")
	defer func() {
		task.End(zapcore.ErrorLevel, err)
	}()

	s.summary.Reset()

	bs := subtask.Meta
	var subtaskMeta ImportStepMeta
	err = json.Unmarshal(bs, &subtaskMeta)
	if err != nil {
		return errors.Trace(err)
	}

	var (
		reqRec   = &recording.Requests{}
		objStore storage.ExternalStorage
	)
	if s.tableImporter.IsGlobalSort() {
		var err3 error
		reqRec, objStore, err3 = handle.NewObjStoreWithRecording(ctx, s.tableImporter.CloudStorageURI)
		if err3 != nil {
			return err3
		}
		defer func() {
			objStore.Close()
			s.summary.MergeObjStoreRequests(reqRec)
			s.GetMeterRecorder().MergeObjStoreRequests(reqRec)
		}()
	}
	// read import step meta from external storage when using global sort.
	if subtaskMeta.ExternalPath != "" {
		if err := subtaskMeta.ReadJSONFromExternalStorage(ctx, objStore, &subtaskMeta); err != nil {
			return errors.Trace(err)
		}
	}

	var dataEngine, indexEngine *backend.OpenedEngine
	if s.tableImporter.IsLocalSort() {
		dataEngine, err = s.tableImporter.OpenDataEngine(ctx, subtaskMeta.ID)
		if err != nil {
			return err
		}
		// Unlike in Lightning, we start an index engine for each subtask,
		// whereas previously there was only a single index engine globally.
		// This is because the executor currently does not have a post-processing mechanism.
		// If we import the index in `cleanupSubtaskEnv`, the scheduler will not wait for the import to complete.
		// Multiple index engines may suffer performance degradation due to range overlap.
		// These issues will be alleviated after we integrate s3 sorter.
		// engineID = -1, -2, -3, ...
		indexEngine, err = s.tableImporter.OpenIndexEngine(ctx, common.IndexEngineID-subtaskMeta.ID)
		if err != nil {
			return err
		}
	}
	sharedVars := &SharedVars{
		TableImporter:    s.tableImporter,
		DataEngine:       dataEngine,
		IndexEngine:      indexEngine,
		Checksum:         verification.NewKVGroupChecksumWithKeyspace(s.tableImporter.GetKeySpace()),
		SortedDataMeta:   &external.SortedKVMeta{},
		SortedIndexMetas: make(map[int64]*external.SortedKVMeta),
		globalSortStore:  objStore,
	}
	s.sharedVars.Store(subtaskMeta.ID, sharedVars)

	wctx := workerpool.NewContext(ctx)
	tasks := make([]*importStepMinimalTask, 0, len(subtaskMeta.Chunks))
	for _, chunk := range subtaskMeta.Chunks {
		tasks = append(tasks, &importStepMinimalTask{
			Plan:       s.taskMeta.Plan,
			Chunk:      chunk,
			SharedVars: sharedVars,
			logger:     logger,
		})
	}

	sourceOp := operator.NewSimpleDataSource(wctx, tasks)
	op := newEncodeAndSortOperator(wctx, s, sharedVars, s, subtask.ID, int(s.GetResource().CPU.Capacity()))
	operator.Compose(sourceOp, op)

	pipe := operator.NewAsyncPipeline(sourceOp, op)
	if err := pipe.Execute(); err != nil {
		return err
	}

	err = pipe.Close()
	if opErr := wctx.OperatorErr(); opErr != nil {
		return opErr
	}
	if err != nil {
		return err
	}
<<<<<<< HEAD
	return s.onFinished(ctx, subtask, objStore)
=======

	return s.onFinished(ctx, subtask)
>>>>>>> 82e2c6fd
}

func (s *importStepExecutor) RealtimeSummary() *execute.SubtaskSummary {
	s.summary.Update()
	return &s.summary
}

func (s *importStepExecutor) onFinished(ctx context.Context, subtask *proto.Subtask, extStore storage.ExternalStorage) error {
	var subtaskMeta ImportStepMeta
	if err := json.Unmarshal(subtask.Meta, &subtaskMeta); err != nil {
		return errors.Trace(err)
	}
	s.logger.Info("on subtask finished", zap.Int32("engine-id", subtaskMeta.ID))

	val, ok := s.sharedVars.Load(subtaskMeta.ID)
	if !ok {
		return errors.Errorf("sharedVars %d not found", subtaskMeta.ID)
	}
	sharedVars, ok := val.(*SharedVars)
	if !ok {
		return errors.Errorf("sharedVars %d not found", subtaskMeta.ID)
	}

	if s.tableImporter.IsLocalSort() {
		// TODO: we should close and cleanup engine in all case, since there's no checkpoint.
		s.logger.Info("import data engine", zap.Int32("engine-id", subtaskMeta.ID))
		closedDataEngine, err := sharedVars.DataEngine.Close(ctx)
		if err != nil {
			return err
		}
		if _, err := s.tableImporter.ImportAndCleanup(ctx, closedDataEngine); err != nil {
			return err
		}

		s.logger.Info("import index engine", zap.Int32("engine-id", subtaskMeta.ID))
		if closedEngine, err := sharedVars.IndexEngine.Close(ctx); err != nil {
			return err
		} else if _, err := s.tableImporter.ImportAndCleanup(ctx, closedEngine); err != nil {
			return err
		}
	}
	// there's no imported dataKVCount on this stage when using global sort.

	sharedVars.mu.Lock()
	defer sharedVars.mu.Unlock()
	subtaskMeta.Checksum = map[int64]Checksum{}
	for id, c := range sharedVars.Checksum.GetInnerChecksums() {
		subtaskMeta.Checksum[id] = Checksum{
			Sum:  c.Sum(),
			KVs:  c.SumKVS(),
			Size: c.SumSize(),
		}
	}
	allocators := sharedVars.TableImporter.Allocators()
	subtaskMeta.MaxIDs = map[autoid.AllocatorType]int64{
		autoid.RowIDAllocType:    allocators.Get(autoid.RowIDAllocType).Base(),
		autoid.AutoIncrementType: allocators.Get(autoid.AutoIncrementType).Base(),
		autoid.AutoRandomType:    allocators.Get(autoid.AutoRandomType).Base(),
	}
	subtaskMeta.SortedDataMeta = sharedVars.SortedDataMeta
	subtaskMeta.SortedIndexMetas = sharedVars.SortedIndexMetas
	// if using global sort, write the external meta to external storage.
	if s.tableImporter.IsGlobalSort() {
		subtaskMeta.ExternalPath = external.SubtaskMetaPath(s.taskID, subtask.ID)
		if err := subtaskMeta.WriteJSONToExternalStorage(ctx, extStore, subtaskMeta); err != nil {
			return errors.Trace(err)
		}
	}

	s.sharedVars.Delete(subtaskMeta.ID)
	newMeta, err := subtaskMeta.Marshal()
	if err != nil {
		return errors.Trace(err)
	}
	subtask.Meta = newMeta
	return nil
}

func (s *importStepExecutor) Cleanup(_ context.Context) (err error) {
	s.logger.Info("cleanup subtask env")
	s.importCancel()
	s.wg.Wait()
	return s.tableImporter.Close()
}

type mergeSortStepExecutor struct {
	taskexecutor.BaseStepExecutor
	taskID   int64
	taskMeta *TaskMeta
	logger   *zap.Logger
	// subtask of a task is run in serial now, so we don't need lock here.
	// change to SyncMap when we support parallel subtask in the future.
	subtaskSortedKVMeta *external.SortedKVMeta
	// part-size for uploading merged files, it's calculated by:
	// 	max(max-merged-files * max-file-size / max-part-num(10000), min-part-size)
	dataKVPartSize  int64
	indexKVPartSize int64
	store           tidbkv.Storage

	summary execute.SubtaskSummary
}

var _ execute.StepExecutor = &mergeSortStepExecutor{}

func (m *mergeSortStepExecutor) Init(context.Context) error {
	dataKVMemSizePerCon, perIndexKVMemSizePerCon := getWriterMemorySizeLimit(m.GetResource(), &m.taskMeta.Plan)
	m.dataKVPartSize = max(external.MinUploadPartSize, int64(dataKVMemSizePerCon*uint64(external.MaxMergingFilesPerThread)/external.MaxUploadPartCount))
	m.indexKVPartSize = max(external.MinUploadPartSize, int64(perIndexKVMemSizePerCon*uint64(external.MaxMergingFilesPerThread)/external.MaxUploadPartCount))

	m.logger.Info("merge sort partSize",
		zap.String("data-kv", units.BytesSize(float64(m.dataKVPartSize))),
		zap.String("index-kv", units.BytesSize(float64(m.indexKVPartSize))),
	)
	return nil
}

func (m *mergeSortStepExecutor) RunSubtask(ctx context.Context, subtask *proto.Subtask) (err error) {
	sm := &MergeSortStepMeta{}
	err = json.Unmarshal(subtask.Meta, sm)
	if err != nil {
		return errors.Trace(err)
	}

	m.summary.Reset()

	reqRec, objStore, err := handle.NewObjStoreWithRecording(ctx, m.taskMeta.Plan.CloudStorageURI)
	if err != nil {
		return err
	}
	defer func() {
		objStore.Close()
		m.summary.MergeObjStoreRequests(reqRec)
		m.GetMeterRecorder().MergeObjStoreRequests(reqRec)
	}()
	// read merge sort step meta from external storage when using global sort.
	if sm.ExternalPath != "" {
		if err := sm.ReadJSONFromExternalStorage(ctx, objStore, sm); err != nil {
			return errors.Trace(err)
		}
	}
	logger := m.logger.With(zap.Int64("subtask-id", subtask.ID), zap.String("kv-group", sm.KVGroup))
	task := log.BeginTask(logger, "run subtask")
	defer func() {
		task.End(zapcore.ErrorLevel, err)
	}()

	var mu sync.Mutex
	m.subtaskSortedKVMeta = &external.SortedKVMeta{}
	onWriterClose := func(summary *external.WriterSummary) {
		mu.Lock()
		defer mu.Unlock()
		m.subtaskSortedKVMeta.MergeSummary(summary)
	}

	prefix := subtaskPrefix(m.taskID, subtask.ID)

	partSize := m.dataKVPartSize
	if sm.KVGroup != dataKVGroup {
		partSize = m.indexKVPartSize
	}
<<<<<<< HEAD
	err = external.MergeOverlappingFiles(
		logutil.WithFields(ctx, zap.String("kv-group", sm.KVGroup), zap.Int64("subtask-id", subtask.ID)),
		sm.DataFiles,
		objStore,
=======

	wctx := workerpool.NewContext(ctx)
	op := external.NewMergeOperator(
		wctx,
		m.sortStore,
>>>>>>> 82e2c6fd
		partSize,
		prefix,
		external.DefaultOneWriterBlockSize,
		onWriterClose,
		external.NewMergeCollector(ctx, &m.summary),
		int(m.GetResource().CPU.Capacity()),
		false,
		engineapi.OnDuplicateKeyIgnore,
	)

	if err = external.MergeOverlappingFiles(
		wctx,
		sm.DataFiles,
		subtask.Concurrency, // the concurrency used to split subtask
		op,
	); err != nil {
		return errors.Trace(err)
	}

	logger.Info(
		"merge sort finished",
		zap.Uint64("total-kv-size", m.subtaskSortedKVMeta.TotalKVSize),
		zap.Uint64("total-kv-count", m.subtaskSortedKVMeta.TotalKVCnt),
		brlogutil.Key("start-key", m.subtaskSortedKVMeta.StartKey),
		brlogutil.Key("end-key", m.subtaskSortedKVMeta.EndKey),
	)
<<<<<<< HEAD
	if err != nil {
		return errors.Trace(err)
	}
	return m.onFinished(ctx, subtask, objStore)
=======

	return m.onFinished(ctx, subtask)
>>>>>>> 82e2c6fd
}

func (m *mergeSortStepExecutor) onFinished(ctx context.Context, subtask *proto.Subtask, sortStore storage.ExternalStorage) error {
	var subtaskMeta MergeSortStepMeta
	if err := json.Unmarshal(subtask.Meta, &subtaskMeta); err != nil {
		return errors.Trace(err)
	}
	subtaskMeta.SortedKVMeta = *m.subtaskSortedKVMeta
	subtaskMeta.ExternalPath = external.SubtaskMetaPath(m.taskID, subtask.ID)
	if err := subtaskMeta.WriteJSONToExternalStorage(ctx, sortStore, subtaskMeta); err != nil {
		return errors.Trace(err)
	}

	m.subtaskSortedKVMeta = nil
	newMeta, err := subtaskMeta.Marshal()
	if err != nil {
		return errors.Trace(err)
	}
	subtask.Meta = newMeta
	return nil
}

// Cleanup implements the StepExecutor.Cleanup interface.
func (m *mergeSortStepExecutor) Cleanup(ctx context.Context) (err error) {
	m.logger.Info("cleanup subtask env")
	return m.BaseStepExecutor.Cleanup(ctx)
}

func (m *mergeSortStepExecutor) RealtimeSummary() *execute.SubtaskSummary {
	m.summary.Update()
	return &m.summary
}

type ingestCollector struct {
	execute.NoopCollector
	summary *execute.SubtaskSummary
	kvGroup string
}

func (c *ingestCollector) Processed(bytes, rowCnt int64) {
	c.summary.Bytes.Add(bytes)
	if c.kvGroup == dataKVGroup {
		c.summary.RowCnt.Add(rowCnt)
	}
}

type writeAndIngestStepExecutor struct {
	taskexecutor.BaseStepExecutor

	taskID        int64
	taskMeta      *TaskMeta
	logger        *zap.Logger
	tableImporter *importer.TableImporter
	store         tidbkv.Storage

	summary execute.SubtaskSummary
}

var _ execute.StepExecutor = &writeAndIngestStepExecutor{}

func (e *writeAndIngestStepExecutor) Init(ctx context.Context) error {
	tableImporter, err := getTableImporter(ctx, e.taskID, e.taskMeta, e.store, e.logger)
	if err != nil {
		return err
	}
	e.tableImporter = tableImporter
	return nil
}

func (e *writeAndIngestStepExecutor) RunSubtask(ctx context.Context, subtask *proto.Subtask) (err error) {
	sm := &WriteIngestStepMeta{}
	err = json.Unmarshal(subtask.Meta, sm)
	if err != nil {
		return errors.Trace(err)
	}

	e.summary.Reset()

	reqRec, objStore, err := handle.NewObjStoreWithRecording(ctx, e.tableImporter.CloudStorageURI)
	if err != nil {
		return err
	}
	defer func() {
		objStore.Close()
		e.summary.MergeObjStoreRequests(reqRec)
		e.GetMeterRecorder().MergeObjStoreRequests(reqRec)
	}()
	// read write and ingest step meta from external storage when using global sort.
	if sm.ExternalPath != "" {
		if err := sm.ReadJSONFromExternalStorage(ctx, objStore, sm); err != nil {
			return errors.Trace(err)
		}
	}

	logger := e.logger.With(zap.Int64("subtask-id", subtask.ID),
		zap.String("kv-group", sm.KVGroup))
	task := log.BeginTask(logger, "run subtask")
	defer func() {
		task.End(zapcore.ErrorLevel, err)
	}()

	_, engineUUID := backend.MakeUUID("", subtask.ID)
	localBackend := e.tableImporter.Backend()
	// compatible with old version task meta
	jobKeys := sm.RangeJobKeys
	if jobKeys == nil {
		jobKeys = sm.RangeSplitKeys
	}

	collector := &ingestCollector{
		summary: &e.summary,
		kvGroup: sm.KVGroup,
	}
	localBackend.SetCollector(collector)

	err = localBackend.CloseEngine(ctx, &backend.EngineConfig{
		External: &backend.ExternalEngineConfig{
			ExtStore:      objStore,
			DataFiles:     sm.DataFiles,
			StatFiles:     sm.StatFiles,
			StartKey:      sm.StartKey,
			EndKey:        sm.EndKey,
			JobKeys:       jobKeys,
			SplitKeys:     sm.RangeSplitKeys,
			TotalFileSize: int64(sm.TotalKVSize),
			TotalKVCount:  0,
			CheckHotspot:  false,
			MemCapacity:   e.GetResource().Mem.Capacity(),
		},
		TS: sm.TS,
	}, engineUUID)
	if err != nil {
		return err
	}
	err = localBackend.ImportEngine(ctx, engineUUID, int64(config.SplitRegionSize), int64(config.SplitRegionKeys))
	if err != nil {
		return errors.Trace(err)
	}
	return e.onFinished(ctx, subtask)
}

func (e *writeAndIngestStepExecutor) RealtimeSummary() *execute.SubtaskSummary {
	e.summary.Update()
	return &e.summary
}

func (e *writeAndIngestStepExecutor) onFinished(ctx context.Context, subtask *proto.Subtask) error {
	var subtaskMeta WriteIngestStepMeta
	if err := json.Unmarshal(subtask.Meta, &subtaskMeta); err != nil {
		return errors.Trace(err)
	}
	if subtaskMeta.KVGroup != dataKVGroup {
		return nil
	}

	// only data kv group has loaded row count
	_, engineUUID := backend.MakeUUID("", subtask.ID)
	localBackend := e.tableImporter.Backend()
	err := localBackend.CleanupEngine(ctx, engineUUID)
	if err != nil {
		e.logger.Warn("failed to cleanup engine", zap.Error(err))
	}

	newMeta, err := subtaskMeta.Marshal()
	if err != nil {
		return errors.Trace(err)
	}
	subtask.Meta = newMeta
	return nil
}

func (e *writeAndIngestStepExecutor) Cleanup(_ context.Context) (err error) {
	e.logger.Info("cleanup subtask env")
	return e.tableImporter.Close()
}

type postProcessStepExecutor struct {
	taskexecutor.BaseStepExecutor
	taskID       int64
	store        tidbkv.Storage
	taskTbl      taskexecutor.TaskTable
	taskMeta     *TaskMeta
	taskKeyspace string
	logger       *zap.Logger
}

var _ execute.StepExecutor = &postProcessStepExecutor{}

// NewPostProcessStepExecutor creates a new post process step executor.
// exported for testing.
func NewPostProcessStepExecutor(
	taskID int64,
	store tidbkv.Storage,
	taskTbl taskexecutor.TaskTable,
	taskMeta *TaskMeta,
	taskKeyspace string,
	logger *zap.Logger,
) execute.StepExecutor {
	return &postProcessStepExecutor{
		taskID:       taskID,
		store:        store,
		taskTbl:      taskTbl,
		taskMeta:     taskMeta,
		taskKeyspace: taskKeyspace,
		logger:       logger,
	}
}

func (p *postProcessStepExecutor) RunSubtask(ctx context.Context, subtask *proto.Subtask) (err error) {
	logger := p.logger.With(zap.Int64("subtask-id", subtask.ID))
	logTask := log.BeginTask(logger, "run subtask")
	defer func() {
		logTask.End(zapcore.ErrorLevel, err)
	}()
	stepMeta := PostProcessStepMeta{}
	if err = json.Unmarshal(subtask.Meta, &stepMeta); err != nil {
		return errors.Trace(err)
	}
	failpoint.Inject("waitBeforePostProcess", func() {
		time.Sleep(5 * time.Second)
	})
	return p.postProcess(ctx, &stepMeta, logger)
}

type importExecutor struct {
	*taskexecutor.BaseTaskExecutor
	store tidbkv.Storage
}

// NewImportExecutor creates a new import task executor.
func NewImportExecutor(
	ctx context.Context,
	task *proto.Task,
	param taskexecutor.Param,
) taskexecutor.TaskExecutor {
	metrics := metricsManager.getOrCreateMetrics(task.ID)
	subCtx := metric.WithCommonMetric(ctx, metrics)

	s := &importExecutor{
		BaseTaskExecutor: taskexecutor.NewBaseTaskExecutor(subCtx, task, param),
		store:            param.Store,
	}
	s.BaseTaskExecutor.Extension = s
	return s
}

func (*importExecutor) IsIdempotent(*proto.Subtask) bool {
	// import don't have conflict detection and resolution now, so it's ok
	// to import data twice.
	return true
}

func (*importExecutor) IsRetryableError(err error) bool {
	return common.IsRetryableError(err)
}

func (e *importExecutor) GetStepExecutor(task *proto.Task) (execute.StepExecutor, error) {
	taskMeta := TaskMeta{}
	if err := json.Unmarshal(task.Meta, &taskMeta); err != nil {
		return nil, errors.Trace(err)
	}
	logger := logutil.BgLogger().With(
		zap.Int64("task-id", task.ID),
		zap.String("task-key", task.Key),
		zap.String("step", proto.Step2Str(task.Type, task.Step)),
	)
	store := e.store
	if e.store.GetKeyspace() != task.Keyspace {
		var err error
		err = e.GetTaskTable().WithNewSession(func(se sessionctx.Context) error {
			store, err = se.GetSQLServer().GetKSStore(task.Keyspace)
			return err
		})
		if err != nil {
			return nil, err
		}
	}

	switch task.Step {
	case proto.ImportStepImport, proto.ImportStepEncodeAndSort:
		return &importStepExecutor{
			taskID:   task.ID,
			taskMeta: &taskMeta,
			logger:   logger,
			store:    store,
		}, nil
	case proto.ImportStepMergeSort:
		return &mergeSortStepExecutor{
			taskID:   task.ID,
			taskMeta: &taskMeta,
			logger:   logger,
			store:    store,
		}, nil
	case proto.ImportStepWriteAndIngest:
		return &writeAndIngestStepExecutor{
			taskID:   task.ID,
			taskMeta: &taskMeta,
			logger:   logger,
			store:    store,
		}, nil
	case proto.ImportStepPostProcess:
		return NewPostProcessStepExecutor(task.ID, store, e.GetTaskTable(), &taskMeta, task.Keyspace, logger), nil
	default:
		return nil, errors.Errorf("unknown step %d for import task %d", task.Step, task.ID)
	}
}

func (e *importExecutor) Close() {
	task := e.GetTaskBase()
	metricsManager.unregister(task.ID)
	e.BaseTaskExecutor.Close()
}<|MERGE_RESOLUTION|>--- conflicted
+++ resolved
@@ -276,12 +276,8 @@
 	if err != nil {
 		return err
 	}
-<<<<<<< HEAD
+
 	return s.onFinished(ctx, subtask, objStore)
-=======
-
-	return s.onFinished(ctx, subtask)
->>>>>>> 82e2c6fd
 }
 
 func (s *importStepExecutor) RealtimeSummary() *execute.SubtaskSummary {
@@ -442,18 +438,11 @@
 	if sm.KVGroup != dataKVGroup {
 		partSize = m.indexKVPartSize
 	}
-<<<<<<< HEAD
-	err = external.MergeOverlappingFiles(
-		logutil.WithFields(ctx, zap.String("kv-group", sm.KVGroup), zap.Int64("subtask-id", subtask.ID)),
-		sm.DataFiles,
-		objStore,
-=======
 
 	wctx := workerpool.NewContext(ctx)
 	op := external.NewMergeOperator(
 		wctx,
-		m.sortStore,
->>>>>>> 82e2c6fd
+		objStore,
 		partSize,
 		prefix,
 		external.DefaultOneWriterBlockSize,
@@ -480,15 +469,8 @@
 		brlogutil.Key("start-key", m.subtaskSortedKVMeta.StartKey),
 		brlogutil.Key("end-key", m.subtaskSortedKVMeta.EndKey),
 	)
-<<<<<<< HEAD
-	if err != nil {
-		return errors.Trace(err)
-	}
+
 	return m.onFinished(ctx, subtask, objStore)
-=======
-
-	return m.onFinished(ctx, subtask)
->>>>>>> 82e2c6fd
 }
 
 func (m *mergeSortStepExecutor) onFinished(ctx context.Context, subtask *proto.Subtask, sortStore storage.ExternalStorage) error {
