// Copyright 2023 PingCAP, Inc.
//
// Licensed under the Apache License, Version 2.0 (the "License");
// you may not use this file except in compliance with the License.
// You may obtain a copy of the License at
//
//     http://www.apache.org/licenses/LICENSE-2.0
//
// Unless required by applicable law or agreed to in writing, software
// distributed under the License is distributed on an "AS IS" BASIS,
// WITHOUT WARRANTIES OR CONDITIONS OF ANY KIND, either express or implied.
// See the License for the specific language governing permissions and
// limitations under the License.

package importinto

import (
	"context"
	"encoding/json"
	"strconv"
	"sync"
	"time"

	"github.com/docker/go-units"
	"github.com/pingcap/errors"
	"github.com/pingcap/failpoint"
	brlogutil "github.com/pingcap/tidb/br/pkg/logutil"
	"github.com/pingcap/tidb/br/pkg/storage"
	tidbconfig "github.com/pingcap/tidb/pkg/config"
	"github.com/pingcap/tidb/pkg/config/kerneltype"
	"github.com/pingcap/tidb/pkg/ddl"
	"github.com/pingcap/tidb/pkg/disttask/framework/proto"
	dxfstorage "github.com/pingcap/tidb/pkg/disttask/framework/storage"
	"github.com/pingcap/tidb/pkg/disttask/framework/taskexecutor"
	"github.com/pingcap/tidb/pkg/disttask/framework/taskexecutor/execute"
	"github.com/pingcap/tidb/pkg/disttask/operator"
	"github.com/pingcap/tidb/pkg/executor/importer"
	"github.com/pingcap/tidb/pkg/ingestor/engineapi"
	"github.com/pingcap/tidb/pkg/keyspace"
	tidbkv "github.com/pingcap/tidb/pkg/kv"
	"github.com/pingcap/tidb/pkg/lightning/backend"
	"github.com/pingcap/tidb/pkg/lightning/backend/external"
	"github.com/pingcap/tidb/pkg/lightning/backend/kv"
	"github.com/pingcap/tidb/pkg/lightning/common"
	"github.com/pingcap/tidb/pkg/lightning/config"
	"github.com/pingcap/tidb/pkg/lightning/log"
	"github.com/pingcap/tidb/pkg/lightning/metric"
	"github.com/pingcap/tidb/pkg/lightning/verification"
	"github.com/pingcap/tidb/pkg/meta/autoid"
<<<<<<< HEAD
	"github.com/pingcap/tidb/pkg/resourcemanager/util"
=======
	"github.com/pingcap/tidb/pkg/sessionctx"
>>>>>>> 6050bfab
	"github.com/pingcap/tidb/pkg/table/tables"
	"github.com/pingcap/tidb/pkg/util/dbterror/exeerrors"
	"github.com/pingcap/tidb/pkg/util/logutil"
	"go.uber.org/zap"
	"go.uber.org/zap/zapcore"
)

// importStepExecutor is a executor for import step.
// StepExecutor is equivalent to a Lightning instance.
type importStepExecutor struct {
	taskexecutor.BaseStepExecutor

	taskID        int64
	taskMeta      *TaskMeta
	tableImporter *importer.TableImporter
	store         tidbkv.Storage
	sharedVars    sync.Map
	logger        *zap.Logger

	dataKVMemSizePerCon     uint64
	perIndexKVMemSizePerCon uint64
	indexBlockSize          int
	dataBlockSize           int

	importCtx    context.Context
	importCancel context.CancelFunc
	wg           sync.WaitGroup

	summary execute.SubtaskSummary
}

func getTableImporter(
	ctx context.Context,
	taskID int64,
	taskMeta *TaskMeta,
	store tidbkv.Storage,
) (*importer.TableImporter, error) {
	idAlloc := kv.NewPanickingAllocators(taskMeta.Plan.TableInfo.SepAutoInc())
	tbl, err := tables.TableFromMeta(idAlloc, taskMeta.Plan.TableInfo)
	if err != nil {
		return nil, err
	}
	astArgs, err := importer.ASTArgsFromStmt(taskMeta.Stmt)
	if err != nil {
		return nil, err
	}
	controller, err := importer.NewLoadDataController(&taskMeta.Plan, tbl, astArgs)
	if err != nil {
		return nil, err
	}
	if err = controller.InitDataStore(ctx); err != nil {
		return nil, err
	}

	return importer.NewTableImporter(ctx, controller, strconv.FormatInt(taskID, 10), store)
}

func (s *importStepExecutor) Init(ctx context.Context) (err error) {
	s.logger.Info("init subtask env")
	var tableImporter *importer.TableImporter
	var taskManager *dxfstorage.TaskManager
	tableImporter, err = getTableImporter(ctx, s.taskID, s.taskMeta, s.store)
	if err != nil {
		return err
	}
	s.tableImporter = tableImporter
	defer func() {
		if err == nil {
			return
		}
		if err2 := s.tableImporter.Close(); err2 != nil {
			s.logger.Warn("close importer failed", zap.Error(err2))
		}
	}()

	if kerneltype.IsClassic() {
		taskManager, err = dxfstorage.GetTaskManager()
		if err != nil {
			return err
		}
		if err = taskManager.WithNewTxn(ctx, func(se sessionctx.Context) error {
			// User can write table between precheck and alter table mode to Import,
			// so check table emptyness again.
			isEmpty, err2 := ddl.CheckImportIntoTableIsEmpty(s.store, se, s.tableImporter.Table)
			if err2 != nil {
				return err2
			}
			if !isEmpty {
				return exeerrors.ErrLoadDataPreCheckFailed.FastGenByArgs("target table is not empty")
			}
			return nil
		}); err != nil {
			return err
		}
	}
	// we need this sub context since Cleanup which wait on this routine is called
	// before parent context is canceled in normal flow.
	s.importCtx, s.importCancel = context.WithCancel(ctx)
	// only need to check disk quota when we are using local sort.
	if s.tableImporter.IsLocalSort() {
		s.wg.Add(1)
		go func() {
			defer s.wg.Done()
			s.tableImporter.CheckDiskQuota(s.importCtx)
		}()
	}
	s.dataKVMemSizePerCon, s.perIndexKVMemSizePerCon = getWriterMemorySizeLimit(s.GetResource(), s.tableImporter.Plan)
	s.dataBlockSize = external.GetAdjustedBlockSize(s.dataKVMemSizePerCon, tidbconfig.MaxTxnEntrySizeLimit)
	s.indexBlockSize = external.GetAdjustedBlockSize(s.perIndexKVMemSizePerCon, external.DefaultBlockSize)
	s.logger.Info("KV writer memory buf info",
		zap.String("data-buf-limit", units.BytesSize(float64(s.dataKVMemSizePerCon))),
		zap.String("per-index-buf-limit", units.BytesSize(float64(s.perIndexKVMemSizePerCon))),
		zap.String("data-buf-block-size", units.BytesSize(float64(s.dataBlockSize))),
		zap.String("index-buf-block-size", units.BytesSize(float64(s.indexBlockSize))))
	return nil
}

// Add implements Collector.Add interface.
func (s *importStepExecutor) Add(bytes, rowCnt int64) {
	s.summary.Bytes.Add(bytes)
	s.summary.RowCnt.Add(rowCnt)
}

func (s *importStepExecutor) RunSubtask(ctx context.Context, subtask *proto.Subtask) (err error) {
	logger := s.logger.With(zap.Int64("subtask-id", subtask.ID))
	task := log.BeginTask(logger, "run subtask")
	defer func() {
		task.End(zapcore.ErrorLevel, err)
	}()

	s.summary.Reset()

	bs := subtask.Meta
	var subtaskMeta ImportStepMeta
	err = json.Unmarshal(bs, &subtaskMeta)
	if err != nil {
		return errors.Trace(err)
	}

	// read import step meta from external storage when using global sort.
	if subtaskMeta.ExternalPath != "" {
		if err := subtaskMeta.ReadJSONFromExternalStorage(ctx, s.tableImporter.GlobalSortStore, &subtaskMeta); err != nil {
			return errors.Trace(err)
		}
	}

	var dataEngine, indexEngine *backend.OpenedEngine
	if s.tableImporter.IsLocalSort() {
		dataEngine, err = s.tableImporter.OpenDataEngine(ctx, subtaskMeta.ID)
		if err != nil {
			return err
		}
		// Unlike in Lightning, we start an index engine for each subtask,
		// whereas previously there was only a single index engine globally.
		// This is because the executor currently does not have a post-processing mechanism.
		// If we import the index in `cleanupSubtaskEnv`, the scheduler will not wait for the import to complete.
		// Multiple index engines may suffer performance degradation due to range overlap.
		// These issues will be alleviated after we integrate s3 sorter.
		// engineID = -1, -2, -3, ...
		indexEngine, err = s.tableImporter.OpenIndexEngine(ctx, common.IndexEngineID-subtaskMeta.ID)
		if err != nil {
			return err
		}
	}
	sharedVars := &SharedVars{
		TableImporter:    s.tableImporter,
		DataEngine:       dataEngine,
		IndexEngine:      indexEngine,
		Checksum:         verification.NewKVGroupChecksumWithKeyspace(s.tableImporter.GetKeySpace()),
		SortedDataMeta:   &external.SortedKVMeta{},
		SortedIndexMetas: make(map[int64]*external.SortedKVMeta),
	}
	s.sharedVars.Store(subtaskMeta.ID, sharedVars)

<<<<<<< HEAD
	opCtx := util.NewContext(ctx)
	tasks := make([]*importStepMinimalTask, 0, len(subtaskMeta.Chunks))
=======
	source := operator.NewSimpleDataChannel(make(chan *importStepMinimalTask))
	op := newEncodeAndSortOperator(ctx, s, sharedVars, s, subtask.ID, int(s.GetResource().CPU.Capacity()))
	op.SetSource(source)
	pipeline := operator.NewAsyncPipeline(op)
	if err = pipeline.Execute(); err != nil {
		return err
	}

	panicked := atomic.Bool{}
outer:
>>>>>>> 6050bfab
	for _, chunk := range subtaskMeta.Chunks {
		tasks = append(tasks, &importStepMinimalTask{
			Plan:       s.taskMeta.Plan,
			Chunk:      chunk,
			SharedVars: sharedVars,
		})
	}

	sourceOp := operator.NewSimpleDataSource(opCtx, tasks)
	op := newEncodeAndSortOperator(opCtx, s, sharedVars, subtask.ID, int(s.GetResource().CPU.Capacity()))
	operator.Compose(sourceOp, op)

	pipe := operator.NewAsyncPipeline(sourceOp, op)
	if err := pipe.Execute(); err != nil {
		return err
	}
	if err := pipe.Close(); err != nil {
		return err
	}

	return s.onFinished(ctx, subtask)
}

func (s *importStepExecutor) RealtimeSummary() *execute.SubtaskSummary {
	s.summary.Update()
	return &s.summary
}

func (s *importStepExecutor) onFinished(ctx context.Context, subtask *proto.Subtask) error {
	var subtaskMeta ImportStepMeta
	if err := json.Unmarshal(subtask.Meta, &subtaskMeta); err != nil {
		return errors.Trace(err)
	}
	s.logger.Info("on subtask finished", zap.Int32("engine-id", subtaskMeta.ID))

	val, ok := s.sharedVars.Load(subtaskMeta.ID)
	if !ok {
		return errors.Errorf("sharedVars %d not found", subtaskMeta.ID)
	}
	sharedVars, ok := val.(*SharedVars)
	if !ok {
		return errors.Errorf("sharedVars %d not found", subtaskMeta.ID)
	}

	if s.tableImporter.IsLocalSort() {
		// TODO: we should close and cleanup engine in all case, since there's no checkpoint.
		s.logger.Info("import data engine", zap.Int32("engine-id", subtaskMeta.ID))
		closedDataEngine, err := sharedVars.DataEngine.Close(ctx)
		if err != nil {
			return err
		}
		if _, err := s.tableImporter.ImportAndCleanup(ctx, closedDataEngine); err != nil {
			return err
		}

		s.logger.Info("import index engine", zap.Int32("engine-id", subtaskMeta.ID))
		if closedEngine, err := sharedVars.IndexEngine.Close(ctx); err != nil {
			return err
		} else if _, err := s.tableImporter.ImportAndCleanup(ctx, closedEngine); err != nil {
			return err
		}
	}
	// there's no imported dataKVCount on this stage when using global sort.

	sharedVars.mu.Lock()
	defer sharedVars.mu.Unlock()
	subtaskMeta.Checksum = map[int64]Checksum{}
	for id, c := range sharedVars.Checksum.GetInnerChecksums() {
		subtaskMeta.Checksum[id] = Checksum{
			Sum:  c.Sum(),
			KVs:  c.SumKVS(),
			Size: c.SumSize(),
		}
	}
	allocators := sharedVars.TableImporter.Allocators()
	subtaskMeta.MaxIDs = map[autoid.AllocatorType]int64{
		autoid.RowIDAllocType:    allocators.Get(autoid.RowIDAllocType).Base(),
		autoid.AutoIncrementType: allocators.Get(autoid.AutoIncrementType).Base(),
		autoid.AutoRandomType:    allocators.Get(autoid.AutoRandomType).Base(),
	}
	subtaskMeta.SortedDataMeta = sharedVars.SortedDataMeta
	subtaskMeta.SortedIndexMetas = sharedVars.SortedIndexMetas
	// if using global sort, write the external meta to external storage.
	if s.tableImporter.IsGlobalSort() {
		subtaskMeta.ExternalPath = external.SubtaskMetaPath(s.taskID, subtask.ID)
		if err := subtaskMeta.WriteJSONToExternalStorage(ctx, s.tableImporter.GlobalSortStore, subtaskMeta); err != nil {
			return errors.Trace(err)
		}
	}

	s.sharedVars.Delete(subtaskMeta.ID)
	newMeta, err := subtaskMeta.Marshal()
	if err != nil {
		return errors.Trace(err)
	}
	subtask.Meta = newMeta
	return nil
}

func (s *importStepExecutor) Cleanup(_ context.Context) (err error) {
	s.logger.Info("cleanup subtask env")
	s.importCancel()
	s.wg.Wait()
	return s.tableImporter.Close()
}

type mergeSortStepExecutor struct {
	taskexecutor.BaseStepExecutor
	taskID    int64
	taskMeta  *TaskMeta
	logger    *zap.Logger
	sortStore storage.ExternalStorage
	// subtask of a task is run in serial now, so we don't need lock here.
	// change to SyncMap when we support parallel subtask in the future.
	subtaskSortedKVMeta *external.SortedKVMeta
	// part-size for uploading merged files, it's calculated by:
	// 	max(max-merged-files * max-file-size / max-part-num(10000), min-part-size)
	dataKVPartSize  int64
	indexKVPartSize int64

	summary execute.SubtaskSummary
}

var _ execute.StepExecutor = &mergeSortStepExecutor{}

func (m *mergeSortStepExecutor) Init(ctx context.Context) error {
	store, err := importer.GetSortStore(ctx, m.taskMeta.Plan.CloudStorageURI)
	if err != nil {
		return err
	}
	m.sortStore = store
	dataKVMemSizePerCon, perIndexKVMemSizePerCon := getWriterMemorySizeLimit(m.GetResource(), &m.taskMeta.Plan)
	m.dataKVPartSize = max(external.MinUploadPartSize, int64(dataKVMemSizePerCon*uint64(external.MaxMergingFilesPerThread)/10000))
	m.indexKVPartSize = max(external.MinUploadPartSize, int64(perIndexKVMemSizePerCon*uint64(external.MaxMergingFilesPerThread)/10000))

	m.logger.Info("merge sort partSize",
		zap.String("data-kv", units.BytesSize(float64(m.dataKVPartSize))),
		zap.String("index-kv", units.BytesSize(float64(m.indexKVPartSize))),
	)
	return nil
}

func (m *mergeSortStepExecutor) RunSubtask(ctx context.Context, subtask *proto.Subtask) (err error) {
	sm := &MergeSortStepMeta{}
	err = json.Unmarshal(subtask.Meta, sm)
	if err != nil {
		return errors.Trace(err)
	}

	m.summary.Reset()

	// read merge sort step meta from external storage when using global sort.
	if sm.ExternalPath != "" {
		if err := sm.ReadJSONFromExternalStorage(ctx, m.sortStore, sm); err != nil {
			return errors.Trace(err)
		}
	}
	logger := m.logger.With(zap.Int64("subtask-id", subtask.ID), zap.String("kv-group", sm.KVGroup))
	task := log.BeginTask(logger, "run subtask")
	defer func() {
		task.End(zapcore.ErrorLevel, err)
	}()

	var mu sync.Mutex
	m.subtaskSortedKVMeta = &external.SortedKVMeta{}
	onClose := func(summary *external.WriterSummary) {
		mu.Lock()
		defer mu.Unlock()
		m.subtaskSortedKVMeta.MergeSummary(summary)
	}

	prefix := subtaskPrefix(m.taskID, subtask.ID)

	partSize := m.dataKVPartSize
	if sm.KVGroup != dataKVGroup {
		partSize = m.indexKVPartSize
	}

	concurrency := int(m.GetResource().CPU.Capacity())

	opCtx := util.NewContext(ctx)
	op := external.NewMergeOperator(
		opCtx,
		m.sortStore,
		partSize,
		prefix,
		external.DefaultOneWriterBlockSize,
		onClose,
<<<<<<< HEAD
		concurrency,
=======
		external.NewMergeCollector(ctx, &m.summary),
		int(m.GetResource().CPU.Capacity()),
>>>>>>> 6050bfab
		false,
		engineapi.OnDuplicateKeyIgnore,
	)

	if err = external.MergeOverlappingFiles(
		opCtx,
		sm.DataFiles,
		concurrency,
		op,
	); err != nil {
		return errors.Trace(err)
	}

	logger.Info(
		"merge sort finished",
		zap.Uint64("total-kv-size", m.subtaskSortedKVMeta.TotalKVSize),
		zap.Uint64("total-kv-count", m.subtaskSortedKVMeta.TotalKVCnt),
		brlogutil.Key("start-key", m.subtaskSortedKVMeta.StartKey),
		brlogutil.Key("end-key", m.subtaskSortedKVMeta.EndKey),
	)

	return m.onFinished(ctx, subtask)
}

func (m *mergeSortStepExecutor) onFinished(ctx context.Context, subtask *proto.Subtask) error {
	var subtaskMeta MergeSortStepMeta
	if err := json.Unmarshal(subtask.Meta, &subtaskMeta); err != nil {
		return errors.Trace(err)
	}
	subtaskMeta.SortedKVMeta = *m.subtaskSortedKVMeta
	subtaskMeta.ExternalPath = external.SubtaskMetaPath(m.taskID, subtask.ID)
	if err := subtaskMeta.WriteJSONToExternalStorage(ctx, m.sortStore, subtaskMeta); err != nil {
		return errors.Trace(err)
	}

	m.subtaskSortedKVMeta = nil
	newMeta, err := subtaskMeta.Marshal()
	if err != nil {
		return errors.Trace(err)
	}
	subtask.Meta = newMeta
	return nil
}

// Cleanup implements the StepExecutor.Cleanup interface.
func (m *mergeSortStepExecutor) Cleanup(ctx context.Context) (err error) {
	m.logger.Info("cleanup subtask env")
	if m.sortStore != nil {
		m.sortStore.Close()
	}
	return m.BaseStepExecutor.Cleanup(ctx)
}

func (m *mergeSortStepExecutor) RealtimeSummary() *execute.SubtaskSummary {
	m.summary.Update()
	return &m.summary
}

type ingestCollector struct {
	summary *execute.SubtaskSummary
	kvGroup string
}

func (c *ingestCollector) Add(bytes, rowCnt int64) {
	c.summary.Bytes.Add(bytes)
	if c.kvGroup == dataKVGroup {
		c.summary.RowCnt.Add(rowCnt)
	}
}

type writeAndIngestStepExecutor struct {
	taskexecutor.BaseStepExecutor

	taskID        int64
	taskMeta      *TaskMeta
	logger        *zap.Logger
	tableImporter *importer.TableImporter
	store         tidbkv.Storage

	summary execute.SubtaskSummary
}

var _ execute.StepExecutor = &writeAndIngestStepExecutor{}

func (e *writeAndIngestStepExecutor) Init(ctx context.Context) error {
	tableImporter, err := getTableImporter(ctx, e.taskID, e.taskMeta, e.store)
	if err != nil {
		return err
	}
	e.tableImporter = tableImporter
	return nil
}

func (e *writeAndIngestStepExecutor) RunSubtask(ctx context.Context, subtask *proto.Subtask) (err error) {
	sm := &WriteIngestStepMeta{}
	err = json.Unmarshal(subtask.Meta, sm)
	if err != nil {
		return errors.Trace(err)
	}

	e.summary.Reset()

	// read write and ingest step meta from external storage when using global sort.
	if sm.ExternalPath != "" {
		if err := sm.ReadJSONFromExternalStorage(ctx, e.tableImporter.GlobalSortStore, sm); err != nil {
			return errors.Trace(err)
		}
	}

	logger := e.logger.With(zap.Int64("subtask-id", subtask.ID),
		zap.String("kv-group", sm.KVGroup))
	task := log.BeginTask(logger, "run subtask")
	defer func() {
		task.End(zapcore.ErrorLevel, err)
	}()

	_, engineUUID := backend.MakeUUID("", subtask.ID)
	localBackend := e.tableImporter.Backend()
	// compatible with old version task meta
	jobKeys := sm.RangeJobKeys
	if jobKeys == nil {
		jobKeys = sm.RangeSplitKeys
	}

	collector := &ingestCollector{
		summary: &e.summary,
		kvGroup: sm.KVGroup,
	}
	localBackend.SetCollector(collector)

	err = localBackend.CloseEngine(ctx, &backend.EngineConfig{
		External: &backend.ExternalEngineConfig{
			StorageURI:    e.taskMeta.Plan.CloudStorageURI,
			DataFiles:     sm.DataFiles,
			StatFiles:     sm.StatFiles,
			StartKey:      sm.StartKey,
			EndKey:        sm.EndKey,
			JobKeys:       jobKeys,
			SplitKeys:     sm.RangeSplitKeys,
			TotalFileSize: int64(sm.TotalKVSize),
			TotalKVCount:  0,
			CheckHotspot:  false,
			MemCapacity:   e.GetResource().Mem.Capacity(),
		},
		TS: sm.TS,
	}, engineUUID)
	if err != nil {
		return err
	}
	err = localBackend.ImportEngine(ctx, engineUUID, int64(config.SplitRegionSize), int64(config.SplitRegionKeys))
	if err != nil {
		return errors.Trace(err)
	}
	return e.onFinished(ctx, subtask)
}

func (e *writeAndIngestStepExecutor) RealtimeSummary() *execute.SubtaskSummary {
	e.summary.Update()
	return &e.summary
}

func (e *writeAndIngestStepExecutor) onFinished(ctx context.Context, subtask *proto.Subtask) error {
	var subtaskMeta WriteIngestStepMeta
	if err := json.Unmarshal(subtask.Meta, &subtaskMeta); err != nil {
		return errors.Trace(err)
	}
	if subtaskMeta.KVGroup != dataKVGroup {
		return nil
	}

	// only data kv group has loaded row count
	_, engineUUID := backend.MakeUUID("", subtask.ID)
	localBackend := e.tableImporter.Backend()
	err := localBackend.CleanupEngine(ctx, engineUUID)
	if err != nil {
		e.logger.Warn("failed to cleanup engine", zap.Error(err))
	}

	newMeta, err := subtaskMeta.Marshal()
	if err != nil {
		return errors.Trace(err)
	}
	subtask.Meta = newMeta
	return nil
}

func (e *writeAndIngestStepExecutor) Cleanup(_ context.Context) (err error) {
	e.logger.Info("cleanup subtask env")
	return e.tableImporter.Close()
}

type postProcessStepExecutor struct {
	taskexecutor.BaseStepExecutor
	taskID       int64
	store        tidbkv.Storage
	taskMeta     *TaskMeta
	taskKeyspace string
	logger       *zap.Logger
}

var _ execute.StepExecutor = &postProcessStepExecutor{}

// NewPostProcessStepExecutor creates a new post process step executor.
// exported for testing.
func NewPostProcessStepExecutor(
	taskID int64,
	store tidbkv.Storage,
	taskMeta *TaskMeta,
	taskKeyspace string,
	logger *zap.Logger,
) execute.StepExecutor {
	return &postProcessStepExecutor{
		taskID:       taskID,
		store:        store,
		taskMeta:     taskMeta,
		taskKeyspace: taskKeyspace,
		logger:       logger,
	}
}

func (p *postProcessStepExecutor) RunSubtask(ctx context.Context, subtask *proto.Subtask) (err error) {
	logger := p.logger.With(zap.Int64("subtask-id", subtask.ID))
	logTask := log.BeginTask(logger, "run subtask")
	defer func() {
		logTask.End(zapcore.ErrorLevel, err)
	}()
	stepMeta := PostProcessStepMeta{}
	if err = json.Unmarshal(subtask.Meta, &stepMeta); err != nil {
		return errors.Trace(err)
	}
	failpoint.Inject("waitBeforePostProcess", func() {
		time.Sleep(5 * time.Second)
	})
	return p.postProcess(ctx, &stepMeta, logger)
}

type importExecutor struct {
	*taskexecutor.BaseTaskExecutor
	store tidbkv.Storage
}

// NewImportExecutor creates a new import task executor.
func NewImportExecutor(
	ctx context.Context,
	task *proto.Task,
	param taskexecutor.Param,
	store tidbkv.Storage,
) taskexecutor.TaskExecutor {
	metrics := metricsManager.getOrCreateMetrics(task.ID)
	subCtx := metric.WithCommonMetric(ctx, metrics)

	s := &importExecutor{
		BaseTaskExecutor: taskexecutor.NewBaseTaskExecutor(subCtx, task, param),
		store:            store,
	}
	s.BaseTaskExecutor.Extension = s
	return s
}

func (*importExecutor) IsIdempotent(*proto.Subtask) bool {
	// import don't have conflict detection and resolution now, so it's ok
	// to import data twice.
	return true
}

func (*importExecutor) IsRetryableError(err error) bool {
	return common.IsRetryableError(err)
}

func (e *importExecutor) GetStepExecutor(task *proto.Task) (execute.StepExecutor, error) {
	taskMeta := TaskMeta{}
	if err := json.Unmarshal(task.Meta, &taskMeta); err != nil {
		return nil, errors.Trace(err)
	}
	logger := logutil.BgLogger().With(
		zap.Int64("task-id", task.ID),
		zap.String("task-key", task.Key),
		zap.String("step", proto.Step2Str(task.Type, task.Step)),
	)
	store := e.store
	if keyspace.IsRunningOnSystem() && task.Keyspace != tidbconfig.GetGlobalKeyspaceName() {
		taskMgr, err := dxfstorage.GetTaskManager()
		if err != nil {
			return nil, errors.Trace(err)
		}
		err = taskMgr.WithNewSession(func(se sessionctx.Context) error {
			store, err = se.GetSQLServer().GetKSStore(task.Keyspace)
			return err
		})
		if err != nil {
			return nil, err
		}
	}

	switch task.Step {
	case proto.ImportStepImport, proto.ImportStepEncodeAndSort:
		return &importStepExecutor{
			taskID:   task.ID,
			taskMeta: &taskMeta,
			logger:   logger,
			store:    store,
		}, nil
	case proto.ImportStepMergeSort:
		return &mergeSortStepExecutor{
			taskID:   task.ID,
			taskMeta: &taskMeta,
			logger:   logger,
		}, nil
	case proto.ImportStepWriteAndIngest:
		return &writeAndIngestStepExecutor{
			taskID:   task.ID,
			taskMeta: &taskMeta,
			logger:   logger,
			store:    store,
		}, nil
	case proto.ImportStepPostProcess:
		return NewPostProcessStepExecutor(task.ID, store, &taskMeta, task.Keyspace, logger), nil
	default:
		return nil, errors.Errorf("unknown step %d for import task %d", task.Step, task.ID)
	}
}

func (e *importExecutor) Close() {
	task := e.GetTaskBase()
	metricsManager.unregister(task.ID)
	e.BaseTaskExecutor.Close()
}<|MERGE_RESOLUTION|>--- conflicted
+++ resolved
@@ -47,11 +47,8 @@
 	"github.com/pingcap/tidb/pkg/lightning/metric"
 	"github.com/pingcap/tidb/pkg/lightning/verification"
 	"github.com/pingcap/tidb/pkg/meta/autoid"
-<<<<<<< HEAD
 	"github.com/pingcap/tidb/pkg/resourcemanager/util"
-=======
 	"github.com/pingcap/tidb/pkg/sessionctx"
->>>>>>> 6050bfab
 	"github.com/pingcap/tidb/pkg/table/tables"
 	"github.com/pingcap/tidb/pkg/util/dbterror/exeerrors"
 	"github.com/pingcap/tidb/pkg/util/logutil"
@@ -226,21 +223,8 @@
 	}
 	s.sharedVars.Store(subtaskMeta.ID, sharedVars)
 
-<<<<<<< HEAD
 	opCtx := util.NewContext(ctx)
 	tasks := make([]*importStepMinimalTask, 0, len(subtaskMeta.Chunks))
-=======
-	source := operator.NewSimpleDataChannel(make(chan *importStepMinimalTask))
-	op := newEncodeAndSortOperator(ctx, s, sharedVars, s, subtask.ID, int(s.GetResource().CPU.Capacity()))
-	op.SetSource(source)
-	pipeline := operator.NewAsyncPipeline(op)
-	if err = pipeline.Execute(); err != nil {
-		return err
-	}
-
-	panicked := atomic.Bool{}
-outer:
->>>>>>> 6050bfab
 	for _, chunk := range subtaskMeta.Chunks {
 		tasks = append(tasks, &importStepMinimalTask{
 			Plan:       s.taskMeta.Plan,
@@ -429,12 +413,8 @@
 		prefix,
 		external.DefaultOneWriterBlockSize,
 		onClose,
-<<<<<<< HEAD
-		concurrency,
-=======
 		external.NewMergeCollector(ctx, &m.summary),
 		int(m.GetResource().CPU.Capacity()),
->>>>>>> 6050bfab
 		false,
 		engineapi.OnDuplicateKeyIgnore,
 	)
