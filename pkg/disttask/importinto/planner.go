// Copyright 2023 PingCAP, Inc.
//
// Licensed under the Apache License, Version 2.0 (the "License");
// you may not use this file except in compliance with the License.
// You may obtain a copy of the License at
//
//     http://www.apache.org/licenses/LICENSE-2.0
//
// Unless required by applicable law or agreed to in writing, software
// distributed under the License is distributed on an "AS IS" BASIS,
// WITHOUT WARRANTIES OR CONDITIONS OF ANY KIND, either express or implied.
// See the License for the specific language governing permissions and
// limitations under the License.

package importinto

import (
	"context"
	"encoding/hex"
	"encoding/json"
	"math"
	"strconv"

	"github.com/pingcap/errors"
	"github.com/pingcap/failpoint"
	"github.com/pingcap/tidb/br/pkg/storage"
	"github.com/pingcap/tidb/pkg/disttask/framework/handle"
	"github.com/pingcap/tidb/pkg/disttask/framework/planner"
	"github.com/pingcap/tidb/pkg/disttask/framework/proto"
	"github.com/pingcap/tidb/pkg/disttask/framework/scheduler"
	"github.com/pingcap/tidb/pkg/domain/infosync"
	"github.com/pingcap/tidb/pkg/executor/importer"
	tidbkv "github.com/pingcap/tidb/pkg/kv"
	"github.com/pingcap/tidb/pkg/lightning/backend/external"
	"github.com/pingcap/tidb/pkg/lightning/backend/kv"
	"github.com/pingcap/tidb/pkg/lightning/common"
	"github.com/pingcap/tidb/pkg/lightning/config"
	verify "github.com/pingcap/tidb/pkg/lightning/verification"
	"github.com/pingcap/tidb/pkg/meta/autoid"
	"github.com/pingcap/tidb/pkg/parser/mysql"
	"github.com/pingcap/tidb/pkg/table/tables"
	"github.com/pingcap/tidb/pkg/util/logutil"
	"github.com/tikv/client-go/v2/oracle"
	"go.uber.org/zap"
)

var (
	_ planner.LogicalPlan  = &LogicalPlan{}
	_ planner.PipelineSpec = &ImportSpec{}
	_ planner.PipelineSpec = &PostProcessSpec{}
)

// LogicalPlan represents a logical plan for import into.
type LogicalPlan struct {
	JobID             int64
	Plan              importer.Plan
	Stmt              string
	EligibleInstances []*infosync.ServerInfo
	ChunkMap          map[int32][]importer.Chunk
}

// GetTaskExtraParams implements the planner.LogicalPlan interface.
func (p *LogicalPlan) GetTaskExtraParams() proto.ExtraParams {
	return proto.ExtraParams{
		ManualRecovery: p.Plan.ManualRecovery,
	}
}

// ToTaskMeta converts the logical plan to task meta.
func (p *LogicalPlan) ToTaskMeta() ([]byte, error) {
	taskMeta := TaskMeta{
		JobID:             p.JobID,
		Plan:              p.Plan,
		Stmt:              p.Stmt,
		EligibleInstances: p.EligibleInstances,
		ChunkMap:          p.ChunkMap,
	}
	return json.Marshal(taskMeta)
}

// FromTaskMeta converts the task meta to logical plan.
func (p *LogicalPlan) FromTaskMeta(bs []byte) error {
	var taskMeta TaskMeta
	if err := json.Unmarshal(bs, &taskMeta); err != nil {
		return errors.Trace(err)
	}
	p.JobID = taskMeta.JobID
	p.Plan = taskMeta.Plan
	p.Stmt = taskMeta.Stmt
	p.EligibleInstances = taskMeta.EligibleInstances
	p.ChunkMap = taskMeta.ChunkMap
	return nil
}

func (p *LogicalPlan) writeExternalPlanMeta(planCtx planner.PlanCtx, specs []planner.PipelineSpec) error {
	if !planCtx.GlobalSort {
		return nil
	}
	// write external meta when using global sort
	controller, err := buildControllerForPlan(p)
	if err != nil {
		return err
	}
	defer controller.Close()
	if err := controller.InitDataFiles(planCtx.Ctx); err != nil {
		return err
	}

	for i, spec := range specs {
		externalPath := external.PlanMetaPath(planCtx.TaskID, proto.Step2Str(proto.ImportInto, planCtx.NextTaskStep), i+1)
		switch sp := spec.(type) {
		case *ImportSpec:
			sp.ImportStepMeta.ExternalPath = externalPath
			if err := sp.ImportStepMeta.WriteJSONToExternalStorage(planCtx.Ctx, controller.GlobalSortStore, sp.ImportStepMeta); err != nil {
				return err
			}
		case *MergeSortSpec:
			sp.MergeSortStepMeta.ExternalPath = externalPath
			if err := sp.MergeSortStepMeta.WriteJSONToExternalStorage(planCtx.Ctx, controller.GlobalSortStore, sp.MergeSortStepMeta); err != nil {
				return err
			}
		case *WriteIngestSpec:
			sp.WriteIngestStepMeta.ExternalPath = externalPath
			if err := sp.WriteIngestStepMeta.WriteJSONToExternalStorage(planCtx.Ctx, controller.GlobalSortStore, sp.WriteIngestStepMeta); err != nil {
				return err
			}
		}
	}
	return nil
}

// ToPhysicalPlan converts the logical plan to physical plan.
func (p *LogicalPlan) ToPhysicalPlan(planCtx planner.PlanCtx) (*planner.PhysicalPlan, error) {
	physicalPlan := &planner.PhysicalPlan{}
	inputLinks := make([]planner.LinkSpec, 0)
	addSpecs := func(specs []planner.PipelineSpec) {
		for i, spec := range specs {
			physicalPlan.AddProcessor(planner.ProcessorSpec{
				ID:       i,
				Pipeline: spec,
				Output: planner.OutputSpec{
					Links: []planner.LinkSpec{
						{
							ProcessorID: len(specs),
						},
					},
				},
				Step: planCtx.NextTaskStep,
			})
			inputLinks = append(inputLinks, planner.LinkSpec{
				ProcessorID: i,
			})
		}
	}
	// physical plan only needs to be generated once.
	// However, our current implementation requires generating it for each step.
	// we only generate needed plans for the next step.
	switch planCtx.NextTaskStep {
	case proto.ImportStepImport, proto.ImportStepEncodeAndSort:
		specs, err := generateImportSpecs(planCtx, p)
		if err != nil {
			return nil, err
		}
		if err := p.writeExternalPlanMeta(planCtx, specs); err != nil {
			return nil, err
		}

		addSpecs(specs)
	case proto.ImportStepMergeSort:
		specs, err := generateMergeSortSpecs(planCtx, p)
		if err != nil {
			return nil, err
		}
		if err := p.writeExternalPlanMeta(planCtx, specs); err != nil {
			return nil, err
		}

		addSpecs(specs)
	case proto.ImportStepWriteAndIngest:
		specs, err := generateWriteIngestSpecs(planCtx, p)
		if err != nil {
			return nil, err
		}
		if err := p.writeExternalPlanMeta(planCtx, specs); err != nil {
			return nil, err
		}

		addSpecs(specs)
	case proto.ImportStepPostProcess:
		physicalPlan.AddProcessor(planner.ProcessorSpec{
			ID: len(inputLinks),
			Input: planner.InputSpec{
				ColumnTypes: []byte{
					// Checksum_crc64_xor, Total_kvs, Total_bytes, ReadRowCnt, LoadedRowCnt, ColSizeMap
					mysql.TypeLonglong, mysql.TypeLonglong, mysql.TypeLonglong, mysql.TypeLonglong, mysql.TypeLonglong, mysql.TypeJSON,
				},
				Links: inputLinks,
			},
			Pipeline: &PostProcessSpec{
				Schema: p.Plan.DBName,
				Table:  p.Plan.TableInfo.Name.L,
			},
			Step: planCtx.NextTaskStep,
		})
	}

	return physicalPlan, nil
}

// ImportSpec is the specification of an import pipeline.
type ImportSpec struct {
	*ImportStepMeta
	Plan importer.Plan
}

// ToSubtaskMeta converts the import spec to subtask meta.
func (s *ImportSpec) ToSubtaskMeta(planner.PlanCtx) ([]byte, error) {
	return s.ImportStepMeta.Marshal()
}

// WriteIngestSpec is the specification of a write-ingest pipeline.
type WriteIngestSpec struct {
	*WriteIngestStepMeta
}

// ToSubtaskMeta converts the write-ingest spec to subtask meta.
func (s *WriteIngestSpec) ToSubtaskMeta(planner.PlanCtx) ([]byte, error) {
	return s.WriteIngestStepMeta.Marshal()
}

// MergeSortSpec is the specification of a merge-sort pipeline.
type MergeSortSpec struct {
	*MergeSortStepMeta
}

// ToSubtaskMeta converts the merge-sort spec to subtask meta.
func (s *MergeSortSpec) ToSubtaskMeta(planner.PlanCtx) ([]byte, error) {
	return s.MergeSortStepMeta.Marshal()
}

// PostProcessSpec is the specification of a post process pipeline.
type PostProcessSpec struct {
	// for checksum request
	Schema string
	Table  string
}

// ToSubtaskMeta converts the post process spec to subtask meta.
func (*PostProcessSpec) ToSubtaskMeta(planCtx planner.PlanCtx) ([]byte, error) {
	encodeStep := getStepOfEncode(planCtx.GlobalSort)
	subtaskMetas := make([]*ImportStepMeta, 0, len(planCtx.PreviousSubtaskMetas))
	for _, bs := range planCtx.PreviousSubtaskMetas[encodeStep] {
		var subtaskMeta ImportStepMeta
		if err := json.Unmarshal(bs, &subtaskMeta); err != nil {
			return nil, errors.Trace(err)
		}
		subtaskMetas = append(subtaskMetas, &subtaskMeta)
	}
	localChecksum := verify.NewKVGroupChecksumForAdd()
	maxIDs := make(map[autoid.AllocatorType]int64, 3)
	for _, subtaskMeta := range subtaskMetas {
		for id, c := range subtaskMeta.Checksum {
			localChecksum.AddRawGroup(id, c.Size, c.KVs, c.Sum)
		}

		for key, val := range subtaskMeta.MaxIDs {
			if maxIDs[key] < val {
				maxIDs[key] = val
			}
		}
	}
	c := localChecksum.GetInnerChecksums()
	postProcessStepMeta := &PostProcessStepMeta{
		Checksum: make(map[int64]Checksum, len(c)),
		MaxIDs:   maxIDs,
	}
	for id, cksum := range c {
		postProcessStepMeta.Checksum[id] = Checksum{
			Size: cksum.SumSize(),
			KVs:  cksum.SumKVS(),
			Sum:  cksum.Sum(),
		}
	}
	return json.Marshal(postProcessStepMeta)
}

func buildControllerForPlan(p *LogicalPlan) (*importer.LoadDataController, error) {
	return buildController(&p.Plan, p.Stmt)
}

func buildController(plan *importer.Plan, stmt string) (*importer.LoadDataController, error) {
	idAlloc := kv.NewPanickingAllocators(plan.TableInfo.SepAutoInc())
	tbl, err := tables.TableFromMeta(idAlloc, plan.TableInfo)
	if err != nil {
		return nil, err
	}

	astArgs, err := importer.ASTArgsFromStmt(stmt)
	if err != nil {
		return nil, err
	}
	controller, err := importer.NewLoadDataController(plan, tbl, astArgs)
	if err != nil {
		return nil, err
	}
	return controller, nil
}

func generateImportSpecs(pCtx planner.PlanCtx, p *LogicalPlan) ([]planner.PipelineSpec, error) {
	var chunkMap map[int32][]importer.Chunk
	if len(p.ChunkMap) > 0 {
		chunkMap = p.ChunkMap
	} else {
		controller, err2 := buildControllerForPlan(p)
		if err2 != nil {
			return nil, err2
		}
		defer controller.Close()
		if err2 = controller.InitDataFiles(pCtx.Ctx); err2 != nil {
			return nil, err2
		}

		controller.SetExecuteNodeCnt(pCtx.ExecuteNodesCnt)
		chunkMap, err2 = controller.PopulateChunks(pCtx.Ctx)
		if err2 != nil {
			return nil, err2
		}
	}

	importSpecs := make([]planner.PipelineSpec, 0, len(chunkMap))
	for id, chunks := range chunkMap {
		if id == common.IndexEngineID {
			continue
		}
		importSpec := &ImportSpec{
			ImportStepMeta: &ImportStepMeta{
				ID:     id,
				Chunks: chunks,
			},
			Plan: p.Plan,
		}
		importSpecs = append(importSpecs, importSpec)
	}
	return importSpecs, nil
}

func skipMergeSort(kvGroup string, stats []external.MultipleFilesStat) bool {
	failpoint.Inject("forceMergeSort", func(val failpoint.Value) {
		in := val.(string)
		if in == kvGroup || in == "*" {
			failpoint.Return(false)
		}
	})
	return external.GetMaxOverlappingTotal(stats) <= external.MergeSortOverlapThreshold
}

func generateMergeSortSpecs(planCtx planner.PlanCtx, p *LogicalPlan) ([]planner.PipelineSpec, error) {
	result := make([]planner.PipelineSpec, 0, 16)

	ctx := planCtx.Ctx
	controller, err := buildControllerForPlan(p)
	if err != nil {
		return nil, err
	}
	defer controller.Close()
	if err := controller.InitDataStore(ctx); err != nil {
		return nil, err
	}

	kvMetas, err := getSortedKVMetasOfEncodeStep(planCtx.Ctx, planCtx.PreviousSubtaskMetas[proto.ImportStepEncodeAndSort], controller.GlobalSortStore)
	if err != nil {
		return nil, err
	}
	for kvGroup, kvMeta := range kvMetas {
		if !p.Plan.ForceMergeStep && skipMergeSort(kvGroup, kvMeta.MultipleFilesStats) {
			logutil.Logger(planCtx.Ctx).Info("skip merge sort for kv group",
				zap.Int64("task-id", planCtx.TaskID),
				zap.String("kv-group", kvGroup))
			continue
		}
		dataFiles := kvMeta.GetDataFiles()
<<<<<<< HEAD
		scheduler.SplitItemsEvenlyToWorkers(
			dataFiles,
			planCtx.ExecuteNodesCnt,
			external.MergeSortFileCountStep,
			func(files []string) {
				result = append(result, &MergeSortSpec{
					MergeSortStepMeta: &MergeSortStepMeta{
						KVGroup:   kvGroup,
						DataFiles: files,
					},
				})
=======
		length := len(dataFiles)
		for start := 0; start < length; start += step {
			end := min(start+step, length)
			result = append(result, &MergeSortSpec{
				MergeSortStepMeta: &MergeSortStepMeta{
					KVGroup:   kvGroup,
					DataFiles: dataFiles[start:end],
				},
>>>>>>> e217a01f
			})
	}
	return result, nil
}

func generateWriteIngestSpecs(planCtx planner.PlanCtx, p *LogicalPlan) ([]planner.PipelineSpec, error) {
	ctx := planCtx.Ctx
	controller, err2 := buildControllerForPlan(p)
	if err2 != nil {
		return nil, err2
	}
	defer controller.Close()
	if err2 = controller.InitDataStore(ctx); err2 != nil {
		return nil, err2
	}
	// kvMetas contains data kv meta and all index kv metas.
	// each kvMeta will be split into multiple range group individually,
	// i.e. data and index kv will NOT be in the same subtask.
	kvMetas, err := getSortedKVMetasForIngest(planCtx, p, controller.GlobalSortStore)
	if err != nil {
		return nil, err
	}
	failpoint.Inject("mockWriteIngestSpecs", func() {
		failpoint.Return([]planner.PipelineSpec{
			&WriteIngestSpec{
				WriteIngestStepMeta: &WriteIngestStepMeta{
					KVGroup: dataKVGroup,
				},
			},
			&WriteIngestSpec{
				WriteIngestStepMeta: &WriteIngestStepMeta{
					KVGroup: "1",
				},
			},
		}, nil)
	})

	pTS, lTS, err := planCtx.Store.GetPDClient().GetTS(ctx)
	if err != nil {
		return nil, err
	}
	ts := oracle.ComposeTS(pTS, lTS)

	specs := make([]planner.PipelineSpec, 0, 16)
	for kvGroup, kvMeta := range kvMetas {
		specsForOneSubtask, err3 := splitForOneSubtask(ctx, controller.GlobalSortStore, kvGroup, kvMeta, ts)
		if err3 != nil {
			return nil, err3
		}
		specs = append(specs, specsForOneSubtask...)
	}
	return specs, nil
}

func splitForOneSubtask(
	ctx context.Context,
	extStorage storage.ExternalStorage,
	kvGroup string,
	kvMeta *external.SortedKVMeta,
	ts uint64,
) ([]planner.PipelineSpec, error) {
	splitter, err := getRangeSplitter(ctx, extStorage, kvMeta)
	if err != nil {
		return nil, err
	}
	defer func() {
		err3 := splitter.Close()
		if err3 != nil {
			logutil.Logger(ctx).Warn("close range splitter failed", zap.Error(err3))
		}
	}()

	ret := make([]planner.PipelineSpec, 0, 16)

	startKey := tidbkv.Key(kvMeta.StartKey)
	var endKey tidbkv.Key
	for {
		endKeyOfGroup, dataFiles, statFiles, interiorRangeJobKeys, interiorRegionSplitKeys, err2 := splitter.SplitOneRangesGroup()
		if err2 != nil {
			return nil, err2
		}
		if len(endKeyOfGroup) == 0 {
			endKey = kvMeta.EndKey
		} else {
			endKey = tidbkv.Key(endKeyOfGroup).Clone()
		}
		logutil.Logger(ctx).Info("kv range as subtask",
			zap.String("startKey", hex.EncodeToString(startKey)),
			zap.String("endKey", hex.EncodeToString(endKey)),
			zap.Int("dataFiles", len(dataFiles)))
		if startKey.Cmp(endKey) >= 0 {
			return nil, errors.Errorf("invalid kv range, startKey: %s, endKey: %s",
				hex.EncodeToString(startKey), hex.EncodeToString(endKey))
		}
		rangeJobKeys := make([][]byte, 0, len(interiorRangeJobKeys)+2)
		rangeJobKeys = append(rangeJobKeys, startKey)
		rangeJobKeys = append(rangeJobKeys, interiorRangeJobKeys...)
		rangeJobKeys = append(rangeJobKeys, endKey)

		regionSplitKeys := make([][]byte, 0, len(interiorRegionSplitKeys)+2)
		regionSplitKeys = append(regionSplitKeys, startKey)
		regionSplitKeys = append(regionSplitKeys, interiorRegionSplitKeys...)
		regionSplitKeys = append(regionSplitKeys, endKey)
		// each subtask will write and ingest one range group
		m := &WriteIngestStepMeta{
			KVGroup: kvGroup,
			SortedKVMeta: external.SortedKVMeta{
				StartKey: startKey,
				EndKey:   endKey,
				// this is actually an estimate, we don't know the exact size of the data
				TotalKVSize: uint64(config.DefaultBatchSize),
			},
			DataFiles:      dataFiles,
			StatFiles:      statFiles,
			RangeJobKeys:   rangeJobKeys,
			RangeSplitKeys: regionSplitKeys,
			TS:             ts,
		}
		ret = append(ret, &WriteIngestSpec{m})

		startKey = endKey
		if len(endKeyOfGroup) == 0 {
			break
		}
	}

	return ret, nil
}

func getSortedKVMetasOfEncodeStep(ctx context.Context, subTaskMetas [][]byte, store storage.ExternalStorage) (map[string]*external.SortedKVMeta, error) {
	dataKVMeta := &external.SortedKVMeta{}
	indexKVMetas := make(map[int64]*external.SortedKVMeta)
	for _, subTaskMeta := range subTaskMetas {
		var stepMeta ImportStepMeta
		err := json.Unmarshal(subTaskMeta, &stepMeta)
		if err != nil {
			return nil, errors.Trace(err)
		}
		if stepMeta.ExternalPath != "" {
			if err := stepMeta.ReadJSONFromExternalStorage(ctx, store, &stepMeta); err != nil {
				return nil, errors.Trace(err)
			}
		}
		dataKVMeta.Merge(stepMeta.SortedDataMeta)
		for indexID, sortedIndexMeta := range stepMeta.SortedIndexMetas {
			if item, ok := indexKVMetas[indexID]; !ok {
				indexKVMetas[indexID] = sortedIndexMeta
			} else {
				item.Merge(sortedIndexMeta)
			}
		}
	}
	res := make(map[string]*external.SortedKVMeta, 1+len(indexKVMetas))
	res[dataKVGroup] = dataKVMeta
	for indexID, item := range indexKVMetas {
		res[strconv.Itoa(int(indexID))] = item
	}
	return res, nil
}

func getSortedKVMetasOfMergeStep(ctx context.Context, subTaskMetas [][]byte, store storage.ExternalStorage) (map[string]*external.SortedKVMeta, error) {
	result := make(map[string]*external.SortedKVMeta, len(subTaskMetas))
	for _, subTaskMeta := range subTaskMetas {
		var stepMeta MergeSortStepMeta
		err := json.Unmarshal(subTaskMeta, &stepMeta)
		if err != nil {
			return nil, errors.Trace(err)
		}
		if stepMeta.ExternalPath != "" {
			if err := stepMeta.ReadJSONFromExternalStorage(ctx, store, &stepMeta); err != nil {
				return nil, errors.Trace(err)
			}
		}
		meta, ok := result[stepMeta.KVGroup]
		if !ok {
			result[stepMeta.KVGroup] = &stepMeta.SortedKVMeta
			continue
		}
		meta.Merge(&stepMeta.SortedKVMeta)
	}
	return result, nil
}

func getSortedKVMetasForIngest(planCtx planner.PlanCtx, p *LogicalPlan, store storage.ExternalStorage) (map[string]*external.SortedKVMeta, error) {
	kvMetasOfMergeSort, err := getSortedKVMetasOfMergeStep(planCtx.Ctx, planCtx.PreviousSubtaskMetas[proto.ImportStepMergeSort], store)
	if err != nil {
		return nil, err
	}
	kvMetasOfEncodeStep, err := getSortedKVMetasOfEncodeStep(planCtx.Ctx, planCtx.PreviousSubtaskMetas[proto.ImportStepEncodeAndSort], store)
	if err != nil {
		return nil, err
	}
	for kvGroup, kvMeta := range kvMetasOfEncodeStep {
		// only part of kv files are merge sorted. we need to merge kv metas that
		// are not merged into the kvMetasOfMergeSort.
		if !p.Plan.ForceMergeStep && skipMergeSort(kvGroup, kvMeta.MultipleFilesStats) {
			if _, ok := kvMetasOfMergeSort[kvGroup]; ok {
				// this should not happen, because we only generate merge sort
				// subtasks for those kv groups with MaxOverlappingTotal > MergeSortOverlapThreshold
				logutil.Logger(planCtx.Ctx).Error("kv group of encode step conflict with merge sort step")
				return nil, errors.New("kv group of encode step conflict with merge sort step")
			}
			kvMetasOfMergeSort[kvGroup] = kvMeta
		}
	}
	return kvMetasOfMergeSort, nil
}

func getRangeSplitter(
	ctx context.Context,
	store storage.ExternalStorage,
	kvMeta *external.SortedKVMeta,
) (*external.RangeSplitter, error) {
	regionSplitSize, regionSplitKeys, err := importer.GetRegionSplitSizeKeys(ctx)
	if err != nil {
		logutil.Logger(ctx).Warn("fail to get region split size and keys", zap.Error(err))
	}
	regionSplitSize = max(regionSplitSize, int64(config.SplitRegionSize))
	regionSplitKeys = max(regionSplitKeys, int64(config.SplitRegionKeys))
	nodeRc := handle.GetNodeResource()
	rangeSize, rangeKeys := external.CalRangeSize(nodeRc.TotalMem/int64(nodeRc.TotalCPU), regionSplitSize, regionSplitKeys)
	logutil.Logger(ctx).Info("split kv range with split size and keys",
		zap.Int64("region-split-size", regionSplitSize),
		zap.Int64("region-split-keys", regionSplitKeys),
		zap.Int64("range-size", rangeSize),
		zap.Int64("range-keys", rangeKeys),
	)

	// no matter region split size and keys, we always split range jobs by 96MB
	return external.NewRangeSplitter(
		ctx,
		kvMeta.MultipleFilesStats,
		store,
		int64(config.DefaultBatchSize),
		int64(math.MaxInt64),
		rangeSize,
		rangeKeys,
		regionSplitSize,
		regionSplitKeys,
	)
}<|MERGE_RESOLUTION|>--- conflicted
+++ resolved
@@ -379,7 +379,6 @@
 			continue
 		}
 		dataFiles := kvMeta.GetDataFiles()
-<<<<<<< HEAD
 		scheduler.SplitItemsEvenlyToWorkers(
 			dataFiles,
 			planCtx.ExecuteNodesCnt,
@@ -391,16 +390,6 @@
 						DataFiles: files,
 					},
 				})
-=======
-		length := len(dataFiles)
-		for start := 0; start < length; start += step {
-			end := min(start+step, length)
-			result = append(result, &MergeSortSpec{
-				MergeSortStepMeta: &MergeSortStepMeta{
-					KVGroup:   kvGroup,
-					DataFiles: dataFiles[start:end],
-				},
->>>>>>> e217a01f
 			})
 	}
 	return result, nil
