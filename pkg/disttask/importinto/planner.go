--- conflicted
+++ resolved
@@ -433,15 +433,11 @@
 
 	specs := make([]planner.PipelineSpec, 0, 16)
 	for kvGroup, kvMeta := range kvMetas {
-<<<<<<< HEAD
 		p.summary.Bytes += int64(kvMeta.TotalKVSize)
 		if kvGroup == dataKVGroup {
 			p.summary.RowCnt += int64(kvMeta.TotalKVCnt)
 		}
-		specsForOneSubtask, err3 := splitForOneSubtask(ctx, controller.GlobalSortStore, kvGroup, kvMeta, ts)
-=======
 		specsForOneSubtask, err3 := splitForOneSubtask(ctx, store, kvGroup, kvMeta, ts)
->>>>>>> 9f671d62
 		if err3 != nil {
 			return nil, err3
 		}
