// Copyright 2023 PingCAP, Inc.
//
// Licensed under the Apache License, Version 2.0 (the "License");
// you may not use this file except in compliance with the License.
// You may obtain a copy of the License at
//
//     http://www.apache.org/licenses/LICENSE-2.0
//
// Unless required by applicable law or agreed to in writing, software
// distributed under the License is distributed on an "AS IS" BASIS,
// WITHOUT WARRANTIES OR CONDITIONS OF ANY KIND, either express or implied.
// See the License for the specific language governing permissions and
// limitations under the License.

package importinto

import (
	"context"
	"encoding/hex"
	"encoding/json"
	"math"
	"strconv"

	"github.com/pingcap/errors"
	"github.com/pingcap/failpoint"
	"github.com/pingcap/tidb/br/pkg/lightning/backend/external"
	"github.com/pingcap/tidb/br/pkg/lightning/backend/kv"
	"github.com/pingcap/tidb/br/pkg/lightning/common"
	"github.com/pingcap/tidb/br/pkg/lightning/config"
	verify "github.com/pingcap/tidb/br/pkg/lightning/verification"
	"github.com/pingcap/tidb/br/pkg/storage"
	"github.com/pingcap/tidb/pkg/disttask/framework/planner"
	"github.com/pingcap/tidb/pkg/domain/infosync"
	"github.com/pingcap/tidb/pkg/executor/importer"
	tidbkv "github.com/pingcap/tidb/pkg/kv"
	"github.com/pingcap/tidb/pkg/meta/autoid"
	"github.com/pingcap/tidb/pkg/parser/mysql"
	"github.com/pingcap/tidb/pkg/table/tables"
	"github.com/pingcap/tidb/pkg/util/logutil"
	"go.uber.org/zap"
)

var (
	_ planner.LogicalPlan  = &LogicalPlan{}
	_ planner.PipelineSpec = &ImportSpec{}
	_ planner.PipelineSpec = &PostProcessSpec{}
)

// LogicalPlan represents a logical plan for import into.
type LogicalPlan struct {
	JobID             int64
	Plan              importer.Plan
	Stmt              string
	EligibleInstances []*infosync.ServerInfo
	ChunkMap          map[int32][]Chunk
}

// ToTaskMeta converts the logical plan to task meta.
func (p *LogicalPlan) ToTaskMeta() ([]byte, error) {
	taskMeta := TaskMeta{
		JobID:             p.JobID,
		Plan:              p.Plan,
		Stmt:              p.Stmt,
		EligibleInstances: p.EligibleInstances,
		ChunkMap:          p.ChunkMap,
	}
	return json.Marshal(taskMeta)
}

// FromTaskMeta converts the task meta to logical plan.
func (p *LogicalPlan) FromTaskMeta(bs []byte) error {
	var taskMeta TaskMeta
	if err := json.Unmarshal(bs, &taskMeta); err != nil {
		return errors.Trace(err)
	}
	p.JobID = taskMeta.JobID
	p.Plan = taskMeta.Plan
	p.Stmt = taskMeta.Stmt
	p.EligibleInstances = taskMeta.EligibleInstances
	p.ChunkMap = taskMeta.ChunkMap
	return nil
}

// ToPhysicalPlan converts the logical plan to physical plan.
func (p *LogicalPlan) ToPhysicalPlan(planCtx planner.PlanCtx) (*planner.PhysicalPlan, error) {
	physicalPlan := &planner.PhysicalPlan{}
	inputLinks := make([]planner.LinkSpec, 0)
	addSpecs := func(specs []planner.PipelineSpec) {
		for i, spec := range specs {
			physicalPlan.AddProcessor(planner.ProcessorSpec{
				ID:       i,
				Pipeline: spec,
				Output: planner.OutputSpec{
					Links: []planner.LinkSpec{
						{
							ProcessorID: len(specs),
						},
					},
				},
				Step: planCtx.NextTaskStep,
			})
			inputLinks = append(inputLinks, planner.LinkSpec{
				ProcessorID: i,
			})
		}
	}
	// physical plan only needs to be generated once.
	// However, our current implementation requires generating it for each step.
	// we only generate needed plans for the next step.
	switch planCtx.NextTaskStep {
	case StepImport, StepEncodeAndSort:
		specs, err := generateImportSpecs(planCtx.Ctx, p)
		if err != nil {
			return nil, err
		}

		addSpecs(specs)
	case StepMergeSort:
		specs, err := generateMergeSortSpecs(planCtx)
		if err != nil {
			return nil, err
		}

		addSpecs(specs)
	case StepWriteAndIngest:
		specs, err := generateWriteIngestSpecs(planCtx, p)
		if err != nil {
			return nil, err
		}

		addSpecs(specs)
	case StepPostProcess:
		physicalPlan.AddProcessor(planner.ProcessorSpec{
			ID: len(inputLinks),
			Input: planner.InputSpec{
				ColumnTypes: []byte{
					// Checksum_crc64_xor, Total_kvs, Total_bytes, ReadRowCnt, LoadedRowCnt, ColSizeMap
					mysql.TypeLonglong, mysql.TypeLonglong, mysql.TypeLonglong, mysql.TypeLonglong, mysql.TypeLonglong, mysql.TypeJSON,
				},
				Links: inputLinks,
			},
			Pipeline: &PostProcessSpec{
				Schema: p.Plan.DBName,
				Table:  p.Plan.TableInfo.Name.L,
			},
			Step: planCtx.NextTaskStep,
		})
	}

	return physicalPlan, nil
}

// ImportSpec is the specification of an import pipeline.
type ImportSpec struct {
	ID     int32
	Plan   importer.Plan
	Chunks []Chunk
}

// ToSubtaskMeta converts the import spec to subtask meta.
func (s *ImportSpec) ToSubtaskMeta(planner.PlanCtx) ([]byte, error) {
	importStepMeta := ImportStepMeta{
		ID:     s.ID,
		Chunks: s.Chunks,
	}
	return json.Marshal(importStepMeta)
}

// WriteIngestSpec is the specification of a write-ingest pipeline.
type WriteIngestSpec struct {
	*WriteIngestStepMeta
}

// ToSubtaskMeta converts the write-ingest spec to subtask meta.
func (s *WriteIngestSpec) ToSubtaskMeta(planner.PlanCtx) ([]byte, error) {
	return json.Marshal(s.WriteIngestStepMeta)
}

// MergeSortSpec is the specification of a merge-sort pipeline.
type MergeSortSpec struct {
	*MergeSortStepMeta
}

// ToSubtaskMeta converts the merge-sort spec to subtask meta.
func (s *MergeSortSpec) ToSubtaskMeta(planner.PlanCtx) ([]byte, error) {
	return json.Marshal(s.MergeSortStepMeta)
}

// PostProcessSpec is the specification of a post process pipeline.
type PostProcessSpec struct {
	// for checksum request
	Schema string
	Table  string
}

// ToSubtaskMeta converts the post process spec to subtask meta.
func (*PostProcessSpec) ToSubtaskMeta(planCtx planner.PlanCtx) ([]byte, error) {
	encodeStep := getStepOfEncode(planCtx.GlobalSort)
	subtaskMetas := make([]*ImportStepMeta, 0, len(planCtx.PreviousSubtaskMetas))
	for _, bs := range planCtx.PreviousSubtaskMetas[encodeStep] {
		var subtaskMeta ImportStepMeta
		if err := json.Unmarshal(bs, &subtaskMeta); err != nil {
			return nil, errors.Trace(err)
		}
		subtaskMetas = append(subtaskMetas, &subtaskMeta)
	}
	var localChecksum verify.KVChecksum
	maxIDs := make(map[autoid.AllocatorType]int64, 3)
	for _, subtaskMeta := range subtaskMetas {
		checksum := verify.MakeKVChecksum(subtaskMeta.Checksum.Size, subtaskMeta.Checksum.KVs, subtaskMeta.Checksum.Sum)
		localChecksum.Add(&checksum)

		for key, val := range subtaskMeta.MaxIDs {
			if maxIDs[key] < val {
				maxIDs[key] = val
			}
		}
	}
	postProcessStepMeta := &PostProcessStepMeta{
		Checksum: Checksum{
			Size: localChecksum.SumSize(),
			KVs:  localChecksum.SumKVS(),
			Sum:  localChecksum.Sum(),
		},
		MaxIDs: maxIDs,
	}
	return json.Marshal(postProcessStepMeta)
}

func buildControllerForPlan(p *LogicalPlan) (*importer.LoadDataController, error) {
	return buildController(&p.Plan, p.Stmt)
}

func buildController(plan *importer.Plan, stmt string) (*importer.LoadDataController, error) {
	idAlloc := kv.NewPanickingAllocators(0)
	tbl, err := tables.TableFromMeta(idAlloc, plan.TableInfo)
	if err != nil {
		return nil, err
	}

	astArgs, err := importer.ASTArgsFromStmt(stmt)
	if err != nil {
		return nil, err
	}
	controller, err := importer.NewLoadDataController(plan, tbl, astArgs)
	if err != nil {
		return nil, err
	}
	return controller, nil
}

func generateImportSpecs(ctx context.Context, p *LogicalPlan) ([]planner.PipelineSpec, error) {
	var chunkMap map[int32][]Chunk
	if len(p.ChunkMap) > 0 {
		chunkMap = p.ChunkMap
	} else {
		controller, err2 := buildControllerForPlan(p)
		if err2 != nil {
			return nil, err2
		}
		if err2 = controller.InitDataFiles(ctx); err2 != nil {
			return nil, err2
		}

		engineCheckpoints, err2 := controller.PopulateChunks(ctx)
		if err2 != nil {
			return nil, err2
		}
		chunkMap = toChunkMap(engineCheckpoints)
	}
	importSpecs := make([]planner.PipelineSpec, 0, len(chunkMap))
	for id := range chunkMap {
		if id == common.IndexEngineID {
			continue
		}
		importSpec := &ImportSpec{
			ID:     id,
			Plan:   p.Plan,
			Chunks: chunkMap[id],
		}
		importSpecs = append(importSpecs, importSpec)
	}
	return importSpecs, nil
}

func skipMergeSort(kvGroup string, stats []external.MultipleFilesStat) bool {
	failpoint.Inject("forceMergeSort", func(val failpoint.Value) {
		in := val.(string)
		if in == kvGroup || in == "*" {
			failpoint.Return(false)
		}
	})
	return external.GetMaxOverlappingTotal(stats) <= external.MergeSortOverlapThreshold
}

func generateMergeSortSpecs(planCtx planner.PlanCtx) ([]planner.PipelineSpec, error) {
	step := external.MergeSortFileCountStep
	result := make([]planner.PipelineSpec, 0, 16)
	kvMetas, err := getSortedKVMetasOfEncodeStep(planCtx.PreviousSubtaskMetas[StepEncodeAndSort])
	if err != nil {
		return nil, err
	}
	for kvGroup, kvMeta := range kvMetas {
		if skipMergeSort(kvGroup, kvMeta.MultipleFilesStats) {
			logutil.Logger(planCtx.Ctx).Info("skip merge sort for kv group",
				zap.Int64("task-id", planCtx.TaskID),
				zap.String("kv-group", kvGroup))
			continue
		}
		dataFiles := kvMeta.GetDataFiles()
		length := len(dataFiles)
		for start := 0; start < length; start += step {
			end := start + step
			if end > length {
				end = length
			}
			result = append(result, &MergeSortSpec{
				MergeSortStepMeta: &MergeSortStepMeta{
					KVGroup:   kvGroup,
					DataFiles: dataFiles[start:end],
				},
			})
		}
	}
	return result, nil
}

func generateWriteIngestSpecs(planCtx planner.PlanCtx, p *LogicalPlan) ([]planner.PipelineSpec, error) {
	ctx := planCtx.Ctx
	controller, err2 := buildControllerForPlan(p)
	if err2 != nil {
		return nil, err2
	}
	if err2 = controller.InitDataStore(ctx); err2 != nil {
		return nil, err2
	}
	// kvMetas contains data kv meta and all index kv metas.
	// each kvMeta will be split into multiple range group individually,
	// i.e. data and index kv will NOT be in the same subtask.
	kvMetas, err := getSortedKVMetasForIngest(planCtx)
	if err != nil {
		return nil, err
	}
	failpoint.Inject("mockWriteIngestSpecs", func() {
		failpoint.Return([]planner.PipelineSpec{
			&WriteIngestSpec{
				WriteIngestStepMeta: &WriteIngestStepMeta{
					KVGroup: dataKVGroup,
				},
			},
			&WriteIngestSpec{
				WriteIngestStepMeta: &WriteIngestStepMeta{
					KVGroup: "1",
				},
			},
		}, nil)
	})
	specs := make([]planner.PipelineSpec, 0, 16)
	for kvGroup, kvMeta := range kvMetas {
		splitter, err1 := getRangeSplitter(ctx, controller.GlobalSortStore, kvMeta)
		if err1 != nil {
			return nil, err1
		}

		err1 = func() error {
			defer func() {
				err2 := splitter.Close()
				if err2 != nil {
					logutil.Logger(ctx).Warn("close range splitter failed", zap.Error(err2))
				}
			}()
			startKey := tidbkv.Key(kvMeta.StartKey)
			var endKey tidbkv.Key
			for {
				endKeyOfGroup, dataFiles, statFiles, rangeSplitKeys, err2 := splitter.SplitOneRangesGroup()
				if err2 != nil {
					return err2
				}
				if len(endKeyOfGroup) == 0 {
					endKey = kvMeta.EndKey
				} else {
					endKey = tidbkv.Key(endKeyOfGroup).Clone()
				}
				logutil.Logger(ctx).Info("kv range as subtask",
					zap.String("startKey", hex.EncodeToString(startKey)),
					zap.String("endKey", hex.EncodeToString(endKey)),
					zap.Int("dataFiles", len(dataFiles)))
				if startKey.Cmp(endKey) >= 0 {
					return errors.Errorf("invalid kv range, startKey: %s, endKey: %s",
						hex.EncodeToString(startKey), hex.EncodeToString(endKey))
				}
				// each subtask will write and ingest one range group
				m := &WriteIngestStepMeta{
					KVGroup: kvGroup,
					SortedKVMeta: external.SortedKVMeta{
						StartKey: startKey,
						EndKey:   endKey,
						// this is actually an estimate, we don't know the exact size of the data
						TotalKVSize: uint64(config.DefaultBatchSize),
					},
					DataFiles:      dataFiles,
					StatFiles:      statFiles,
					RangeSplitKeys: rangeSplitKeys,
					RangeSplitSize: splitter.GetRangeSplitSize(),
				}
				specs = append(specs, &WriteIngestSpec{m})

				startKey = endKey
				if len(endKeyOfGroup) == 0 {
					break
				}
			}
			return nil
		}()
		if err1 != nil {
			return nil, err1
		}
	}
	return specs, nil
}

func getSortedKVMetasOfEncodeStep(subTaskMetas [][]byte) (map[string]*external.SortedKVMeta, error) {
	dataKVMeta := &external.SortedKVMeta{}
	indexKVMetas := make(map[int64]*external.SortedKVMeta)
	for _, subTaskMeta := range subTaskMetas {
		var stepMeta ImportStepMeta
		err := json.Unmarshal(subTaskMeta, &stepMeta)
		if err != nil {
			return nil, errors.Trace(err)
		}
		dataKVMeta.Merge(stepMeta.SortedDataMeta)
		for indexID, sortedIndexMeta := range stepMeta.SortedIndexMetas {
			if item, ok := indexKVMetas[indexID]; !ok {
				indexKVMetas[indexID] = sortedIndexMeta
			} else {
				item.Merge(sortedIndexMeta)
			}
		}
	}
	res := make(map[string]*external.SortedKVMeta, 1+len(indexKVMetas))
	res[dataKVGroup] = dataKVMeta
	for indexID, item := range indexKVMetas {
		res[strconv.Itoa(int(indexID))] = item
	}
	return res, nil
}

func getSortedKVMetasOfMergeStep(subTaskMetas [][]byte) (map[string]*external.SortedKVMeta, error) {
	result := make(map[string]*external.SortedKVMeta, len(subTaskMetas))
	for _, subTaskMeta := range subTaskMetas {
		var stepMeta MergeSortStepMeta
		err := json.Unmarshal(subTaskMeta, &stepMeta)
		if err != nil {
			return nil, errors.Trace(err)
		}
		meta, ok := result[stepMeta.KVGroup]
		if !ok {
			result[stepMeta.KVGroup] = &stepMeta.SortedKVMeta
			continue
		}
		meta.Merge(&stepMeta.SortedKVMeta)
	}
	return result, nil
}

func getSortedKVMetasForIngest(planCtx planner.PlanCtx) (map[string]*external.SortedKVMeta, error) {
	kvMetasOfMergeSort, err := getSortedKVMetasOfMergeStep(planCtx.PreviousSubtaskMetas[StepMergeSort])
	if err != nil {
		return nil, err
	}
	kvMetasOfEncodeStep, err := getSortedKVMetasOfEncodeStep(planCtx.PreviousSubtaskMetas[StepEncodeAndSort])
	if err != nil {
		return nil, err
	}
	for kvGroup, kvMeta := range kvMetasOfEncodeStep {
		// only part of kv files are merge sorted. we need to merge kv metas that
		// are not merged into the kvMetasOfMergeSort.
		if skipMergeSort(kvGroup, kvMeta.MultipleFilesStats) {
			if _, ok := kvMetasOfMergeSort[kvGroup]; ok {
				// this should not happen, because we only generate merge sort
				// subtasks for those kv groups with MaxOverlappingTotal > MergeSortOverlapThreshold
				logutil.Logger(planCtx.Ctx).Error("kv group of encode step conflict with merge sort step")
				return nil, errors.New("kv group of encode step conflict with merge sort step")
			}
			kvMetasOfMergeSort[kvGroup] = kvMeta
		}
	}
	return kvMetasOfMergeSort, nil
}

func getRangeSplitter(ctx context.Context, store storage.ExternalStorage, kvMeta *external.SortedKVMeta) (
	*external.RangeSplitter, error) {
	regionSplitSize, regionSplitKeys, err := importer.GetRegionSplitSizeKeys(ctx)
	if err != nil {
		logutil.Logger(ctx).Warn("fail to get region split size and keys", zap.Error(err))
	}
	regionSplitSize = max(regionSplitSize, int64(config.SplitRegionSize))
	regionSplitKeys = max(regionSplitKeys, int64(config.SplitRegionKeys))
	logutil.Logger(ctx).Info("split kv range with split size and keys",
		zap.Int64("region-split-size", regionSplitSize),
		zap.Int64("region-split-keys", regionSplitKeys))

	return external.NewRangeSplitter(
<<<<<<< HEAD
		ctx, kvMeta.DataFiles, kvMeta.StatFiles, store,
		int64(config.DefaultBatchSize), int64(math.MaxInt64),
		regionSplitSize, regionSplitKeys,
		false,
=======
		ctx,
		kvMeta.GetDataFiles(),
		kvMeta.GetStatFiles(),
		store,
		int64(config.DefaultBatchSize),
		int64(math.MaxInt64),
		regionSplitSize,
		regionSplitKeys,
>>>>>>> ca977c51
	)
}<|MERGE_RESOLUTION|>--- conflicted
+++ resolved
@@ -501,12 +501,6 @@
 		zap.Int64("region-split-keys", regionSplitKeys))
 
 	return external.NewRangeSplitter(
-<<<<<<< HEAD
-		ctx, kvMeta.DataFiles, kvMeta.StatFiles, store,
-		int64(config.DefaultBatchSize), int64(math.MaxInt64),
-		regionSplitSize, regionSplitKeys,
-		false,
-=======
 		ctx,
 		kvMeta.GetDataFiles(),
 		kvMeta.GetStatFiles(),
@@ -515,6 +509,6 @@
 		int64(math.MaxInt64),
 		regionSplitSize,
 		regionSplitKeys,
->>>>>>> ca977c51
+		false,
 	)
 }