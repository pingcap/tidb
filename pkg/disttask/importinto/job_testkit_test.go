// Copyright 2023 PingCAP, Inc.
//
// Licensed under the Apache License, Version 2.0 (the "License");
// you may not use this file except in compliance with the License.
// You may obtain a copy of the License at
//
//     http://www.apache.org/licenses/LICENSE-2.0
//
// Unless required by applicable law or agreed to in writing, software
// distributed under the License is distributed on an "AS IS" BASIS,
// WITHOUT WARRANTIES OR CONDITIONS OF ANY KIND, either express or implied.
// See the License for the specific language governing permissions and
// limitations under the License.

package importinto_test

import (
	"context"
	"encoding/json"
	"testing"
	"time"

	"github.com/ngaut/pools"
	"github.com/pingcap/tidb/pkg/disttask/framework/proto"
	"github.com/pingcap/tidb/pkg/disttask/framework/storage"
	"github.com/pingcap/tidb/pkg/disttask/framework/testutil"
	"github.com/pingcap/tidb/pkg/disttask/importinto"
	"github.com/pingcap/tidb/pkg/executor/importer"
	"github.com/pingcap/tidb/pkg/kv"
	"github.com/pingcap/tidb/pkg/testkit"
	"github.com/stretchr/testify/require"
	"github.com/tikv/client-go/v2/util"
)

func TestGetTaskImportedRows(t *testing.T) {
	store := testkit.CreateMockStore(t)
	tk := testkit.NewTestKit(t, store)
	pool := pools.NewResourcePool(func() (pools.Resource, error) {
		return tk.Session(), nil
	}, 1, 1, time.Second)
	defer pool.Close()
	ctx := context.WithValue(context.Background(), "etcd", true)
	ctx = util.WithInternalSourceType(ctx, kv.InternalDistTask)

	mgr := storage.NewTaskManager(pool)
	storage.SetTaskManager(mgr)
	manager, err := storage.GetTaskManager()
	require.NoError(t, err)

	// local sort
	taskMeta := importinto.TaskMeta{
		Plan: importer.Plan{},
	}
	bytes, err := json.Marshal(taskMeta)
	require.NoError(t, err)
	taskID, err := manager.CreateTask(ctx, importinto.TaskKey(111), proto.ImportInto, 1, bytes)
	require.NoError(t, err)
	importStepMetas := []*importinto.ImportStepMeta{
		{
			Result: importinto.Result{
				LoadedRowCnt: 1,
			},
		},
		{
			Result: importinto.Result{
				LoadedRowCnt: 2,
			},
		},
	}
	for _, m := range importStepMetas {
		bytes, err := json.Marshal(m)
		require.NoError(t, err)
<<<<<<< HEAD
		testutil.CreateSubTask(t, manager, taskID, importinto.StepImport, "", bytes, proto.ImportInto, 11)
=======
		testutil.CreateSubTask(t, manager, taskID, proto.ImportStepImport,
			"", bytes, proto.ImportInto, 11, false)
>>>>>>> 8bb4d2f4
	}
	rows, err := importinto.GetTaskImportedRows(ctx, 111)
	require.NoError(t, err)
	require.Equal(t, uint64(3), rows)

	// global sort
	taskMeta = importinto.TaskMeta{
		Plan: importer.Plan{
			CloudStorageURI: "s3://test-bucket/test-path",
		},
	}
	bytes, err = json.Marshal(taskMeta)
	require.NoError(t, err)
	taskID, err = manager.CreateTask(ctx, importinto.TaskKey(222), proto.ImportInto, 1, bytes)
	require.NoError(t, err)
	ingestStepMetas := []*importinto.WriteIngestStepMeta{
		{
			Result: importinto.Result{
				LoadedRowCnt: 11,
			},
		},
		{
			Result: importinto.Result{
				LoadedRowCnt: 22,
			},
		},
	}
	for _, m := range ingestStepMetas {
		bytes, err := json.Marshal(m)
		require.NoError(t, err)
<<<<<<< HEAD
		testutil.CreateSubTask(t, manager, taskID, importinto.StepWriteAndIngest, "", bytes, proto.ImportInto, 11)
=======
		testutil.CreateSubTask(t, manager, taskID, proto.ImportStepWriteAndIngest,
			"", bytes, proto.ImportInto, 11, false)
>>>>>>> 8bb4d2f4
	}
	rows, err = importinto.GetTaskImportedRows(ctx, 222)
	require.NoError(t, err)
	require.Equal(t, uint64(33), rows)
}<|MERGE_RESOLUTION|>--- conflicted
+++ resolved
@@ -70,12 +70,8 @@
 	for _, m := range importStepMetas {
 		bytes, err := json.Marshal(m)
 		require.NoError(t, err)
-<<<<<<< HEAD
-		testutil.CreateSubTask(t, manager, taskID, importinto.StepImport, "", bytes, proto.ImportInto, 11)
-=======
 		testutil.CreateSubTask(t, manager, taskID, proto.ImportStepImport,
-			"", bytes, proto.ImportInto, 11, false)
->>>>>>> 8bb4d2f4
+			"", bytes, proto.ImportInto, 11)
 	}
 	rows, err := importinto.GetTaskImportedRows(ctx, 111)
 	require.NoError(t, err)
@@ -106,12 +102,8 @@
 	for _, m := range ingestStepMetas {
 		bytes, err := json.Marshal(m)
 		require.NoError(t, err)
-<<<<<<< HEAD
-		testutil.CreateSubTask(t, manager, taskID, importinto.StepWriteAndIngest, "", bytes, proto.ImportInto, 11)
-=======
 		testutil.CreateSubTask(t, manager, taskID, proto.ImportStepWriteAndIngest,
-			"", bytes, proto.ImportInto, 11, false)
->>>>>>> 8bb4d2f4
+			"", bytes, proto.ImportInto, 11)
 	}
 	rows, err = importinto.GetTaskImportedRows(ctx, 222)
 	require.NoError(t, err)
