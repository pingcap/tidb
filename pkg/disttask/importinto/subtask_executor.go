--- conflicted
+++ resolved
@@ -151,17 +151,8 @@
 		)
 	}
 
-<<<<<<< HEAD
 	return p.taskTbl.WithNewSession(func(se sessionctx.Context) error {
-		return importer.VerifyChecksum(ctx, plan, localChecksum.MergedChecksum(), logger,
-=======
-	taskManager, err := storage.GetTaskManager()
-	if err != nil {
-		return err
-	}
-	return taskManager.WithNewSession(func(se sessionctx.Context) error {
 		err = importer.VerifyChecksum(ctx, plan, localChecksum.MergedChecksum(), logger,
->>>>>>> b6628ea8
 			func() (*local.RemoteChecksum, error) {
 				return importer.RemoteChecksumTableBySQL(ctx, se, plan, logger)
 			},
