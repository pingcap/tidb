// Copyright 2023 PingCAP, Inc.
//
// Licensed under the Apache License, Version 2.0 (the "License");
// you may not use this file except in compliance with the License.
// You may obtain a copy of the License at
//
//     http://www.apache.org/licenses/LICENSE-2.0
//
// Unless required by applicable law or agreed to in writing, software
// distributed under the License is distributed on an "AS IS" BASIS,
// WITHOUT WARRANTIES OR CONDITIONS OF ANY KIND, either express or implied.
// See the License for the specific language governing permissions and
// limitations under the License.

package importinto

import (
	"context"

	"github.com/pingcap/errors"
	"github.com/pingcap/failpoint"
	"github.com/pingcap/tidb/pkg/ddl"
	"github.com/pingcap/tidb/pkg/disttask/framework/proto"
	"github.com/pingcap/tidb/pkg/disttask/framework/storage"
	"github.com/pingcap/tidb/pkg/domain"
	"github.com/pingcap/tidb/pkg/executor/importer"
	"github.com/pingcap/tidb/pkg/kv"
	"github.com/pingcap/tidb/pkg/lightning/backend"
	"github.com/pingcap/tidb/pkg/lightning/common"
	"github.com/pingcap/tidb/pkg/lightning/log"
	verify "github.com/pingcap/tidb/pkg/lightning/verification"
	"github.com/pingcap/tidb/pkg/meta/model"
	"github.com/pingcap/tidb/pkg/sessionctx"
	"github.com/pingcap/tidb/pkg/util/logutil"
	"github.com/tikv/client-go/v2/util"
	"go.uber.org/zap"
)

// MiniTaskExecutor is the interface for a minimal task executor.
// exported for testing.
type MiniTaskExecutor interface {
	Run(ctx context.Context, dataWriter, indexWriter backend.EngineWriter) error
}

// importMinimalTaskExecutor is a minimal task executor for IMPORT INTO.
type importMinimalTaskExecutor struct {
	mTtask *importStepMinimalTask
}

var newImportMinimalTaskExecutor = newImportMinimalTaskExecutor0

func newImportMinimalTaskExecutor0(t *importStepMinimalTask) MiniTaskExecutor {
	return &importMinimalTaskExecutor{
		mTtask: t,
	}
}

func (e *importMinimalTaskExecutor) Run(ctx context.Context, dataWriter, indexWriter backend.EngineWriter) error {
	logger := logutil.BgLogger().With(zap.Stringer("type", proto.ImportInto), zap.Int64("table-id", e.mTtask.Plan.TableInfo.ID))
	logger.Info("execute chunk")
	failpoint.Inject("beforeSortChunk", func() {})
	failpoint.Inject("errorWhenSortChunk", func() {
		failpoint.Return(errors.New("occur an error when sort chunk"))
	})
	failpoint.InjectCall("syncBeforeSortChunk")
	chunkCheckpoint := toChunkCheckpoint(e.mTtask.Chunk)
	sharedVars := e.mTtask.SharedVars
	checksum := verify.NewKVGroupChecksumWithKeyspace(sharedVars.TableImporter.GetKeySpace())
	if sharedVars.TableImporter.IsLocalSort() {
		if err := importer.ProcessChunk(
			ctx,
			&chunkCheckpoint,
			sharedVars.TableImporter,
			sharedVars.DataEngine,
			sharedVars.IndexEngine,
			logger,
			checksum,
		); err != nil {
			return err
		}
	} else {
		if err := importer.ProcessChunkWithWriter(
			ctx,
			&chunkCheckpoint,
			sharedVars.TableImporter,
			dataWriter,
			indexWriter,
			logger,
			checksum,
		); err != nil {
			return err
		}
	}

	sharedVars.mu.Lock()
	defer sharedVars.mu.Unlock()
	sharedVars.Checksum.Add(checksum)
	return nil
}

// postProcess does the post-processing for the task.
func (p *postProcessStepExecutor) postProcess(ctx context.Context, subtaskMeta *PostProcessStepMeta, logger *zap.Logger) (err error) {
	failpoint.InjectCall("syncBeforePostProcess", p.taskMeta.JobID)

	callLog := log.BeginTask(logger, "post process")
	defer func() {
		callLog.End(zap.ErrorLevel, err)
	}()

	if err = importer.RebaseAllocatorBases(ctx, p.store, subtaskMeta.MaxIDs, &p.taskMeta.Plan, logger); err != nil {
		return err
	}

	localChecksum := verify.NewKVGroupChecksumForAdd()
	for id, cksum := range subtaskMeta.Checksum {
		callLog.Info(
			"kv group checksum",
			zap.Int64("groupId", id),
			zap.Uint64("size", cksum.Size),
			zap.Uint64("kvs", cksum.KVs),
			zap.Uint64("checksum", cksum.Sum),
		)
		localChecksum.AddRawGroup(id, cksum.Size, cksum.KVs, cksum.Sum)
	}

	taskManager, err := storage.GetTaskManager()
	if err != nil {
		return err
	}

	ctx = util.WithInternalSourceType(ctx, kv.InternalDistTask)
	return taskManager.WithNewSession(func(se sessionctx.Context) error {
<<<<<<< HEAD
		err = importer.VerifyChecksum(ctx, &taskMeta.Plan, localChecksum.MergedChecksum(), se, logger)
		if common.IsRetryableError(err) {
			return err
		}
		failpoint.Inject("errorWhenResetTableMode", func() {
			failpoint.Return(errors.New("occur an error when reset table mode to normal"))
		})
		err2 := ddl.CreateAlterTableModeJob(domain.GetDomain(se).DDLExecutor(), se, model.TableModeNormal, taskMeta.Plan.DBID, taskMeta.Plan.TableInfo.ID)
		if err2 != nil {
			callLog.Warn("alter table mode to normal failure", zap.Error(err2))
		} else {
			err2 = markTaskResetTableMode(ctx, taskManager, taskMeta)
		}
		if err != nil {
			return err
		}
		return err2
=======
		return importer.VerifyChecksum(ctx, &p.taskMeta.Plan, localChecksum.MergedChecksum(), se, logger)
>>>>>>> d31c573c
	})
}

func markTaskResetTableMode(ctx context.Context, taskManager *storage.TaskManager, taskMeta *TaskMeta) error {
	task, err := taskManager.GetTaskByID(ctx, taskMeta.JobID)
	if err != nil {
		return err
	}
	taskMeta.ResetTableMode = true
	if err = updateMeta(task, taskMeta); err != nil {
		return err
	}
	return taskManager.ModifiedTask(ctx, task)
}<|MERGE_RESOLUTION|>--- conflicted
+++ resolved
@@ -130,8 +130,7 @@
 
 	ctx = util.WithInternalSourceType(ctx, kv.InternalDistTask)
 	return taskManager.WithNewSession(func(se sessionctx.Context) error {
-<<<<<<< HEAD
-		err = importer.VerifyChecksum(ctx, &taskMeta.Plan, localChecksum.MergedChecksum(), se, logger)
+		err = importer.VerifyChecksum(ctx, &p.taskMeta.Plan, localChecksum.MergedChecksum(), se, logger)
 		if common.IsRetryableError(err) {
 			return err
 		}
@@ -142,18 +141,14 @@
 		if err2 != nil {
 			callLog.Warn("alter table mode to normal failure", zap.Error(err2))
 		} else {
-			err2 = markTaskResetTableMode(ctx, taskManager, taskMeta)
+			err2 = markTaskResetTableMode(ctx, taskManager, p.taskMeta)
 		}
 		if err != nil {
 			return err
 		}
 		return err2
-=======
-		return importer.VerifyChecksum(ctx, &p.taskMeta.Plan, localChecksum.MergedChecksum(), se, logger)
->>>>>>> d31c573c
 	})
 }
-
 func markTaskResetTableMode(ctx context.Context, taskManager *storage.TaskManager, taskMeta *TaskMeta) error {
 	task, err := taskManager.GetTaskByID(ctx, taskMeta.JobID)
 	if err != nil {
