// Copyright 2023 PingCAP, Inc.
//
// Licensed under the Apache License, Version 2.0 (the "License");
// you may not use this file except in compliance with the License.
// You may obtain a copy of the License at
//
//     http://www.apache.org/licenses/LICENSE-2.0
//
// Unless required by applicable law or agreed to in writing, software
// distributed under the License is distributed on an "AS IS" BASIS,
// WITHOUT WARRANTIES OR CONDITIONS OF ANY KIND, either express or implied.
// See the License for the specific language governing permissions and
// limitations under the License.

package importinto

import (
	"context"
	"encoding/json"
	"strconv"
	"sync"
	"time"

	"github.com/pingcap/errors"
	"github.com/pingcap/failpoint"
	"github.com/pingcap/tidb/br/pkg/utils"
	tidb "github.com/pingcap/tidb/pkg/config"
	"github.com/pingcap/tidb/pkg/disttask/framework/handle"
	"github.com/pingcap/tidb/pkg/disttask/framework/planner"
	"github.com/pingcap/tidb/pkg/disttask/framework/proto"
	"github.com/pingcap/tidb/pkg/disttask/framework/scheduler"
	"github.com/pingcap/tidb/pkg/disttask/framework/storage"
	"github.com/pingcap/tidb/pkg/executor/importer"
	"github.com/pingcap/tidb/pkg/kv"
	"github.com/pingcap/tidb/pkg/lightning/common"
	"github.com/pingcap/tidb/pkg/lightning/config"
	"github.com/pingcap/tidb/pkg/lightning/metric"
	"github.com/pingcap/tidb/pkg/parser/ast"
	"github.com/pingcap/tidb/pkg/session/sessionapi"
	"github.com/pingcap/tidb/pkg/util"
	"github.com/pingcap/tidb/pkg/util/backoff"
	disttaskutil "github.com/pingcap/tidb/pkg/util/disttask"
	"github.com/pingcap/tidb/pkg/util/etcd"
	"github.com/pingcap/tidb/pkg/util/logutil"
	"go.uber.org/atomic"
	"go.uber.org/zap"
)

const (
	registerTaskTTL        = 10 * time.Minute
	refreshTaskTTLInterval = 3 * time.Minute
	registerTimeout        = 5 * time.Second
)

// NewTaskRegisterWithTTL is the ctor for TaskRegister.
// It is exported for testing.
var NewTaskRegisterWithTTL = utils.NewTaskRegisterWithTTL

type taskInfo struct {
	taskID int64

	// operation on taskInfo is run inside detect-task goroutine, so no need to synchronize.
	lastRegisterTime time.Time

	// initialized lazily in register()
	etcdClient   *etcd.Client
	taskRegister utils.TaskRegister
}

func (t *taskInfo) register(ctx context.Context) {
	if time.Since(t.lastRegisterTime) < refreshTaskTTLInterval {
		return
	}

	if time.Since(t.lastRegisterTime) < refreshTaskTTLInterval {
		return
	}
	logger := logutil.BgLogger().With(zap.Int64("task-id", t.taskID))
	if t.taskRegister == nil {
		client, err := importer.GetEtcdClient()
		if err != nil {
			logger.Warn("get etcd client failed", zap.Error(err))
			return
		}
		t.etcdClient = client
		t.taskRegister = NewTaskRegisterWithTTL(client.GetClient(), registerTaskTTL,
			utils.RegisterImportInto, strconv.FormatInt(t.taskID, 10))
	}
	timeoutCtx, cancel := context.WithTimeout(ctx, registerTimeout)
	defer cancel()
	if err := t.taskRegister.RegisterTaskOnce(timeoutCtx); err != nil {
		logger.Warn("register task failed", zap.Error(err))
	} else {
		logger.Info("register task to pd or refresh lease success")
	}
	// we set it even if register failed, TTL is 10min, refresh interval is 3min,
	// we can try 2 times before the lease is expired.
	t.lastRegisterTime = time.Now()
}

func (t *taskInfo) close(ctx context.Context) {
	logger := logutil.BgLogger().With(zap.Int64("task-id", t.taskID))
	if t.taskRegister != nil {
		timeoutCtx, cancel := context.WithTimeout(ctx, registerTimeout)
		defer cancel()
		if err := t.taskRegister.Close(timeoutCtx); err != nil {
			logger.Warn("unregister task failed", zap.Error(err))
		} else {
			logger.Info("unregister task success")
		}
		t.taskRegister = nil
	}
	if t.etcdClient != nil {
		if err := t.etcdClient.Close(); err != nil {
			logger.Warn("close etcd client failed", zap.Error(err))
		}
		t.etcdClient = nil
	}
}

type importScheduler struct {
	*scheduler.BaseScheduler

	GlobalSort bool
	mu         sync.RWMutex
	// NOTE: there's no need to sync for below 2 fields actually, since we add a restriction that only one
	// task can be running at a time. but we might support task queuing in the future, leave it for now.
	// the last time we switch TiKV into IMPORT mode, this is a global operation, do it for one task makes
	// no difference to do it for all tasks. So we do not need to record the switch time for each task.
	lastSwitchTime atomic.Time
	// taskInfoMap is a map from taskID to taskInfo
	taskInfoMap sync.Map

	// currTaskID is the taskID of the current running task.
	// It may be changed when we switch to a new task or switch to a new owner.
	currTaskID            atomic.Int64
	disableTiKVImportMode atomic.Bool

	store kv.Storage
	// below fields are only used when the task keyspace doesn't equal to current
	// instance keyspace.
	taskKS         string
	taskKSSessPool util.SessionPool
}

var _ scheduler.Extension = (*importScheduler)(nil)

// NewImportScheduler creates a new import scheduler.
func NewImportScheduler(
	ctx context.Context,
	task *proto.Task,
	param scheduler.Param,
	store kv.Storage,
) scheduler.Scheduler {
	metrics := metricsManager.getOrCreateMetrics(task.ID)
	subCtx := metric.WithCommonMetric(ctx, metrics)
	sch := &importScheduler{
		BaseScheduler: scheduler.NewBaseScheduler(subCtx, task, param),
		store:         store,
		taskKS:        task.Keyspace,
	}
	return sch
}

// NewImportSchedulerForTest creates a new import scheduler for test.
func NewImportSchedulerForTest(globalSort bool) scheduler.Scheduler {
	return &importScheduler{
		GlobalSort: globalSort,
	}
}

func (sch *importScheduler) Init() (err error) {
	task := sch.GetTask()
	defer func() {
		if err != nil {
			// if init failed, close is not called, so we need to unregister here.
			metricsManager.unregister(task.ID)
		}
	}()
	taskMeta := &TaskMeta{}
	if err = json.Unmarshal(task.Meta, taskMeta); err != nil {
		return errors.Annotate(err, "unmarshal task meta failed")
	}

	if task.Keyspace != tidb.GetGlobalKeyspaceName() {
		if err = sch.BaseScheduler.WithNewSession(func(se sessionapi.Context) error {
			var err2 error
			sch.taskKSSessPool, err2 = se.GetSQLServer().GetKSSessPool(task.Keyspace)
			return err2
		}); err != nil {
			return errors.Annotatef(err, "get session pool for keyspace %s failed", task.Keyspace)
		}
	}

	sch.GlobalSort = taskMeta.Plan.CloudStorageURI != ""
	sch.BaseScheduler.Extension = sch
	return sch.BaseScheduler.Init()
}

func (sch *importScheduler) Close() {
	metricsManager.unregister(sch.GetTask().ID)
	sch.BaseScheduler.Close()
}

// OnTick implements scheduler.Extension interface.
func (sch *importScheduler) OnTick(ctx context.Context, task *proto.Task) {
	// only switch TiKV mode or register task when task is running
	if task.State != proto.TaskStateRunning {
		return
	}
	sch.switchTiKVMode(ctx, task)
	sch.registerTask(ctx, task)
}

func (*importScheduler) isImporting2TiKV(task *proto.Task) bool {
	return task.Step == proto.ImportStepImport || task.Step == proto.ImportStepWriteAndIngest
}

func (sch *importScheduler) switchTiKVMode(ctx context.Context, task *proto.Task) {
	sch.updateCurrentTask(task)
	// only import step need to switch to IMPORT mode,
	// If TiKV is in IMPORT mode during checksum, coprocessor will time out.
	if sch.disableTiKVImportMode.Load() || !sch.isImporting2TiKV(task) {
		return
	}

	if time.Since(sch.lastSwitchTime.Load()) < config.DefaultSwitchTiKVModeInterval {
		return
	}

	sch.mu.Lock()
	defer sch.mu.Unlock()
	if time.Since(sch.lastSwitchTime.Load()) < config.DefaultSwitchTiKVModeInterval {
		return
	}

	logger := logutil.BgLogger().With(zap.Int64("task-id", task.ID))
	// TODO: use the TLS object from TiDB server
	tidbCfg := tidb.GetGlobalConfig()
	tls, err := util.NewTLSConfig(
		util.WithCAPath(tidbCfg.Security.ClusterSSLCA),
		util.WithCertAndKeyPath(tidbCfg.Security.ClusterSSLCert, tidbCfg.Security.ClusterSSLKey),
	)
	if err != nil {
		logger.Warn("get tikv mode switcher failed", zap.Error(err))
		return
	}
	pdHTTPCli := sch.store.(kv.StorageWithPD).GetPDHTTPClient()
	switcher := importer.NewTiKVModeSwitcher(tls, pdHTTPCli, logger)

	switcher.ToImportMode(ctx)
	sch.lastSwitchTime.Store(time.Now())
}

func (sch *importScheduler) registerTask(ctx context.Context, task *proto.Task) {
	val, _ := sch.taskInfoMap.LoadOrStore(task.ID, &taskInfo{taskID: task.ID})
	info := val.(*taskInfo)
	info.register(ctx)
}

func (sch *importScheduler) unregisterTask(ctx context.Context, task *proto.Task) {
	if val, loaded := sch.taskInfoMap.LoadAndDelete(task.ID); loaded {
		info := val.(*taskInfo)
		info.close(ctx)
	}
}

// OnNextSubtasksBatch generate batch of next stage's plan.
func (sch *importScheduler) OnNextSubtasksBatch(
	ctx context.Context,
	taskHandle storage.TaskHandle,
	task *proto.Task,
	execIDs []string,
	nextStep proto.Step,
) (
	resSubtaskMeta [][]byte, err error) {
	logger := logutil.BgLogger().With(
		zap.Stringer("type", task.Type),
		zap.Int64("task-id", task.ID),
		zap.String("curr-step", proto.Step2Str(task.Type, task.Step)),
		zap.String("next-step", proto.Step2Str(task.Type, nextStep)),
	)
	taskMeta := &TaskMeta{}
	err = json.Unmarshal(task.Meta, taskMeta)
	if err != nil {
		return nil, errors.Trace(err)
	}
	logger.Info("on next subtasks batch")

	previousSubtaskMetas := make(map[proto.Step][][]byte, 1)
	switch nextStep {
	case proto.ImportStepImport, proto.ImportStepEncodeAndSort:
		if metrics, ok := metric.GetCommonMetric(ctx); ok {
			metrics.BytesCounter.WithLabelValues(metric.StateTotalRestore).Add(float64(taskMeta.Plan.TotalFileSize))
		}
		jobStep := importer.JobStepImporting
		if sch.GlobalSort {
			jobStep = importer.JobStepGlobalSorting
		}
		if err = sch.startJob(ctx, logger, taskMeta, jobStep); err != nil {
			return nil, err
		}
	case proto.ImportStepMergeSort:
		sortAndEncodeMeta, err := taskHandle.GetPreviousSubtaskMetas(task.ID, proto.ImportStepEncodeAndSort)
		if err != nil {
			return nil, err
		}
		previousSubtaskMetas[proto.ImportStepEncodeAndSort] = sortAndEncodeMeta
		// Update update_time in tidb_import_jobs
		if err = sch.job2Step(ctx, logger, taskMeta, importer.JobStepGlobalSorting); err != nil {
			return nil, err
		}
	case proto.ImportStepWriteAndIngest:
		failpoint.Inject("failWhenDispatchWriteIngestSubtask", func() {
			failpoint.Return(nil, errors.New("injected error"))
		})
		// merge sort might be skipped for some kv groups, so we need to get all
		// subtask metas of ImportStepEncodeAndSort step too.
		encodeAndSortMetas, err := taskHandle.GetPreviousSubtaskMetas(task.ID, proto.ImportStepEncodeAndSort)
		if err != nil {
			return nil, err
		}
		mergeSortMetas, err := taskHandle.GetPreviousSubtaskMetas(task.ID, proto.ImportStepMergeSort)
		if err != nil {
			return nil, err
		}
		previousSubtaskMetas[proto.ImportStepEncodeAndSort] = encodeAndSortMetas
		previousSubtaskMetas[proto.ImportStepMergeSort] = mergeSortMetas
		if err = sch.job2Step(ctx, logger, taskMeta, importer.JobStepImporting); err != nil {
			return nil, err
		}
	case proto.ImportStepPostProcess:
		sch.switchTiKV2NormalMode(ctx, task, logger)
		failpoint.Inject("clearLastSwitchTime", func() {
			sch.lastSwitchTime.Store(time.Time{})
		})
		if err = sch.job2Step(ctx, logger, taskMeta, importer.JobStepValidating); err != nil {
			return nil, err
		}
		failpoint.Inject("failWhenDispatchPostProcessSubtask", func() {
			failpoint.Return(nil, errors.New("injected error after ImportStepImport"))
		})
		step := getStepOfEncode(sch.GlobalSort)
		metas, err := taskHandle.GetPreviousSubtaskMetas(task.ID, step)
		if err != nil {
			return nil, err
		}
		previousSubtaskMetas[step] = metas
		var importResult importer.Summary
		if err := json.Unmarshal(taskMeta.TaskResult, &importResult); err != nil {
			return nil, errors.Trace(err)
		}
		logger.Info("move to post-process step ", zap.Any("result", importResult))
	case proto.StepDone:
		return nil, nil
	default:
		return nil, errors.Errorf("unknown step %d", task.Step)
	}

	planCtx := planner.PlanCtx{
		Ctx:                  ctx,
		TaskID:               task.ID,
		PreviousSubtaskMetas: previousSubtaskMetas,
		GlobalSort:           sch.GlobalSort,
		NextTaskStep:         nextStep,
		ExecuteNodesCnt:      len(execIDs),
		Store:                sch.store,
	}
	logicalPlan := &LogicalPlan{}
	if err := logicalPlan.FromTaskMeta(task.Meta); err != nil {
		return nil, err
	}
	physicalPlan, err := logicalPlan.ToPhysicalPlan(planCtx)
	if err != nil {
		return nil, err
	}
	metaBytes, err := physicalPlan.ToSubtaskMetas(planCtx, nextStep)
	if err != nil {
		return nil, err
	}

	if err := updateTaskSummary(taskHandle, task, taskMeta, nextStep, logicalPlan); err != nil {
		return nil, err
	}

	logger.Info("generate subtasks", zap.Int("subtask-count", len(metaBytes)))
	return metaBytes, nil
}

// OnDone implements scheduler.Extension interface.
func (sch *importScheduler) OnDone(ctx context.Context, _ storage.TaskHandle, task *proto.Task) error {
	logger := logutil.BgLogger().With(
		zap.Stringer("type", task.Type),
		zap.Int64("task-id", task.ID),
		zap.String("step", proto.Step2Str(task.Type, task.Step)),
	)
	logger.Info("task done", zap.Stringer("state", task.State), zap.Error(task.Error))
	taskMeta := &TaskMeta{}
	err := json.Unmarshal(task.Meta, taskMeta)
	if err != nil {
		return errors.Trace(err)
	}
	if task.State == proto.TaskStateReverting {
		errMsg := ""
		if task.Error != nil {
			if scheduler.IsCancelledErr(task.Error) {
				return sch.cancelJob(ctx, task, taskMeta, logger)
			}
			errMsg = task.Error.Error()
		}
		return sch.failJob(ctx, task, taskMeta, logger, errMsg)
	}
	return sch.finishJob(ctx, logger, task, taskMeta)
}

// GetEligibleInstances implements scheduler.Extension interface.
func (*importScheduler) GetEligibleInstances(_ context.Context, task *proto.Task) ([]string, error) {
	taskMeta := &TaskMeta{}
	err := json.Unmarshal(task.Meta, taskMeta)
	if err != nil {
		return nil, errors.Trace(err)
	}
	res := make([]string, 0, len(taskMeta.EligibleInstances))
	for _, instance := range taskMeta.EligibleInstances {
		res = append(res, disttaskutil.GenerateExecID(instance))
	}
	return res, nil
}

// IsRetryableErr implements scheduler.Extension interface.
func (*importScheduler) IsRetryableErr(err error) bool {
	return common.IsRetryableError(err)
}

// GetNextStep implements scheduler.Extension interface.
func (sch *importScheduler) GetNextStep(task *proto.TaskBase) proto.Step {
	switch task.Step {
	case proto.StepInit:
		if sch.GlobalSort {
			return proto.ImportStepEncodeAndSort
		}
		return proto.ImportStepImport
	case proto.ImportStepEncodeAndSort:
		return proto.ImportStepMergeSort
	case proto.ImportStepMergeSort:
		return proto.ImportStepWriteAndIngest
	case proto.ImportStepImport, proto.ImportStepWriteAndIngest:
		return proto.ImportStepPostProcess
	default:
		// current step must be ImportStepPostProcess
		return proto.StepDone
	}
}

func (sch *importScheduler) switchTiKV2NormalMode(ctx context.Context, task *proto.Task, logger *zap.Logger) {
	sch.updateCurrentTask(task)
	if sch.disableTiKVImportMode.Load() {
		return
	}

	sch.mu.Lock()
	defer sch.mu.Unlock()

	// TODO: use the TLS object from TiDB server
	tidbCfg := tidb.GetGlobalConfig()
	tls, err := util.NewTLSConfig(
		util.WithCAPath(tidbCfg.Security.ClusterSSLCA),
		util.WithCertAndKeyPath(tidbCfg.Security.ClusterSSLCert, tidbCfg.Security.ClusterSSLKey),
	)
	if err != nil {
		logger.Warn("get tikv mode switcher failed", zap.Error(err))
		return
	}
	pdHTTPCli := sch.store.(kv.StorageWithPD).GetPDHTTPClient()
	switcher := importer.NewTiKVModeSwitcher(tls, pdHTTPCli, logger)

	switcher.ToNormalMode(ctx)

	// clear it, so next task can switch TiKV mode again.
	sch.lastSwitchTime.Store(time.Time{})
}

func (sch *importScheduler) updateCurrentTask(task *proto.Task) {
	if sch.currTaskID.Swap(task.ID) != task.ID {
		taskMeta := &TaskMeta{}
		if err := json.Unmarshal(task.Meta, taskMeta); err == nil {
			// for raftkv2, switch mode in local backend
			sch.disableTiKVImportMode.Store(taskMeta.Plan.DisableTiKVImportMode || taskMeta.Plan.IsRaftKV2)
		}
	}
}

// ModifyMeta implements scheduler.Extension interface.
func (*importScheduler) ModifyMeta(oldMeta []byte, _ []proto.Modification) ([]byte, error) {
	return oldMeta, nil
}

func updateMeta(task *proto.Task, taskMeta *TaskMeta) error {
	bs, err := json.Marshal(taskMeta)
	if err != nil {
		return errors.Trace(err)
	}
	task.Meta = bs

	return nil
}

func getStepOfEncode(globalSort bool) proto.Step {
	if globalSort {
		return proto.ImportStepEncodeAndSort
	}
	return proto.ImportStepImport
}

// Store task summary in task meta.
// We will update it in place and make task.Meta point to the new taskMeta.
func updateTaskSummary(
	handle storage.TaskHandle,
	task *proto.Task,
	taskMeta *TaskMeta,
	nextStep proto.Step,
	p *LogicalPlan,
) error {
	var (
		importSummary importer.Summary
		err           error
	)

	if len(taskMeta.TaskResult) > 0 {
		if err = json.Unmarshal(taskMeta.TaskResult, &importSummary); err != nil {
			return errors.Trace(err)
		}
	}

	// Process row count and data size
	switch nextStep {
	case proto.ImportStepEncodeAndSort, proto.ImportStepImport:
		importSummary.EncodeSummary = p.summary
	case proto.ImportStepMergeSort:
		importSummary.MergeSummary = p.summary
	case proto.ImportStepWriteAndIngest:
		importSummary.IngestSummary = p.summary
	case proto.ImportStepPostProcess:
		subtaskSummaries, err := handle.GetPreviousSubtaskSummary(task.ID, getStepOfEncode(taskMeta.Plan.IsGlobalSort()))
		if err != nil {
			return errors.Trace(err)
		}

		for _, subtaskSummary := range subtaskSummaries {
			importSummary.ImportedRows += subtaskSummary.RowCnt.Load()
		}
	}

	if taskMeta.TaskResult, err = json.Marshal(importSummary); err != nil {
		return errors.Trace(err)
	}

	return updateMeta(task, taskMeta)
}

func (sch *importScheduler) startJob(ctx context.Context, logger *zap.Logger, taskMeta *TaskMeta, jobStep string) error {
	failpoint.InjectCall("syncBeforeJobStarted", taskMeta.JobID)
	taskManager, err := sch.getTaskMgrForAccessingImportJob()
	if err != nil {
		return err
	}
	// retry for 3+6+12+24+(30-4)*30 ~= 825s ~= 14 minutes
	// we consider all errors as retryable errors, except context done.
	// the errors include errors happened when communicate with PD and TiKV.
	// we didn't consider system corrupt cases like system table dropped/altered.
	backoffer := backoff.NewExponential(scheduler.RetrySQLInterval, 2, scheduler.RetrySQLMaxInterval)
	err = handle.RunWithRetry(ctx, scheduler.RetrySQLTimes, backoffer, logger,
		func(ctx context.Context) (bool, error) {
			return true, taskManager.WithNewSession(func(se sessionapi.Context) error {
				exec := se.GetSQLExecutor()
				return importer.StartJob(ctx, exec, taskMeta.JobID, jobStep)
			})
		},
	)
	failpoint.InjectCall("syncAfterJobStarted")
	return err
}

func (sch *importScheduler) job2Step(ctx context.Context, logger *zap.Logger, taskMeta *TaskMeta, step string) error {
	taskManager, err := sch.getTaskMgrForAccessingImportJob()
	if err != nil {
		return err
	}
	// todo: use scheduler.TaskHandle
	// we might call this in taskExecutor later, there's no scheduler.Extension, so we use taskManager here.
	// retry for 3+6+12+24+(30-4)*30 ~= 825s ~= 14 minutes
	backoffer := backoff.NewExponential(scheduler.RetrySQLInterval, 2, scheduler.RetrySQLMaxInterval)
	return handle.RunWithRetry(ctx, scheduler.RetrySQLTimes, backoffer, logger,
		func(ctx context.Context) (bool, error) {
			return true, taskManager.WithNewSession(func(se sessionapi.Context) error {
				exec := se.GetSQLExecutor()
				return importer.Job2Step(ctx, exec, taskMeta.JobID, step)
			})
		},
	)
}

func (sch *importScheduler) finishJob(ctx context.Context, logger *zap.Logger,
	task *proto.Task, taskMeta *TaskMeta) error {
	// we have already switch import-mode when switch to post-process step.
	sch.unregisterTask(ctx, task)
	taskManager, err := sch.getTaskMgrForAccessingImportJob()
	if err != nil {
		return err
	}

	summary := &importer.Summary{}
	if len(taskMeta.TaskResult) > 0 {
		if err := json.Unmarshal(taskMeta.TaskResult, summary); err != nil {
			return errors.Trace(err)
		}
	}

	// retry for 3+6+12+24+(30-4)*30 ~= 825s ~= 14 minutes
	backoffer := backoff.NewExponential(scheduler.RetrySQLInterval, 2, scheduler.RetrySQLMaxInterval)
	return handle.RunWithRetry(ctx, scheduler.RetrySQLTimes, backoffer, logger,
		func(ctx context.Context) (bool, error) {
<<<<<<< HEAD
			return true, taskManager.WithNewSession(func(se sessionapi.Context) error {
				if err := importer.FlushTableStats(ctx, se, taskMeta.Plan.TableInfo.ID, int64(taskMeta.Result.LoadedRowCnt)); err != nil {
=======
			return true, taskManager.WithNewSession(func(se sessionctx.Context) error {
				if err := importer.FlushTableStats(ctx, se, taskMeta.Plan.TableInfo.ID, summary.ImportedRows); err != nil {
>>>>>>> e2a9f04e
					logger.Warn("flush table stats failed", zap.Error(err))
				}
				exec := se.GetSQLExecutor()
				return importer.FinishJob(ctx, exec, taskMeta.JobID, summary)
			})
		},
	)
}

func (sch *importScheduler) failJob(ctx context.Context, task *proto.Task,
	taskMeta *TaskMeta, logger *zap.Logger, errorMsg string) error {
	summary := &importer.Summary{}
	if len(taskMeta.TaskResult) > 0 {
		if err := json.Unmarshal(taskMeta.TaskResult, summary); err != nil {
			return errors.Trace(err)
		}
	}

	sch.switchTiKV2NormalMode(ctx, task, logger)
	sch.unregisterTask(ctx, task)
	taskManager, err := sch.getTaskMgrForAccessingImportJob()
	if err != nil {
		return err
	}
	// retry for 3+6+12+24+(30-4)*30 ~= 825s ~= 14 minutes
	backoffer := backoff.NewExponential(scheduler.RetrySQLInterval, 2, scheduler.RetrySQLMaxInterval)
	return handle.RunWithRetry(ctx, scheduler.RetrySQLTimes, backoffer, logger,
		func(ctx context.Context) (bool, error) {
			return true, taskManager.WithNewSession(func(se sessionapi.Context) error {
				exec := se.GetSQLExecutor()
				return importer.FailJob(ctx, exec, taskMeta.JobID, errorMsg, summary)
			})
		},
	)
}

func (sch *importScheduler) cancelJob(ctx context.Context, task *proto.Task,
	meta *TaskMeta, logger *zap.Logger) error {
	sch.switchTiKV2NormalMode(ctx, task, logger)
	sch.unregisterTask(ctx, task)
	taskManager, err := sch.getTaskMgrForAccessingImportJob()
	if err != nil {
		return err
	}
	// retry for 3+6+12+24+(30-4)*30 ~= 825s ~= 14 minutes
	backoffer := backoff.NewExponential(scheduler.RetrySQLInterval, 2, scheduler.RetrySQLMaxInterval)
	return handle.RunWithRetry(ctx, scheduler.RetrySQLTimes, backoffer, logger,
		func(ctx context.Context) (bool, error) {
			return true, taskManager.WithNewSession(func(se sessionapi.Context) error {
				exec := se.GetSQLExecutor()
				return importer.CancelJob(ctx, exec, meta.JobID)
			})
		},
	)
}

func (sch *importScheduler) getTaskMgrForAccessingImportJob() (*storage.TaskManager, error) {
	if sch.taskKS == tidb.GetGlobalKeyspaceName() {
		return storage.GetTaskManager()
	}
	return storage.NewTaskManager(sch.taskKSSessPool), nil
}

func redactSensitiveInfo(task *proto.Task, taskMeta *TaskMeta) {
	taskMeta.Stmt = ""
	taskMeta.Plan.Path = ast.RedactURL(taskMeta.Plan.Path)
	if taskMeta.Plan.CloudStorageURI != "" {
		taskMeta.Plan.CloudStorageURI = ast.RedactURL(taskMeta.Plan.CloudStorageURI)
	}
	if err := updateMeta(task, taskMeta); err != nil {
		// marshal failed, should not happen
		logutil.BgLogger().Warn("failed to update task meta", zap.Error(err))
	}
}<|MERGE_RESOLUTION|>--- conflicted
+++ resolved
@@ -620,13 +620,8 @@
 	backoffer := backoff.NewExponential(scheduler.RetrySQLInterval, 2, scheduler.RetrySQLMaxInterval)
 	return handle.RunWithRetry(ctx, scheduler.RetrySQLTimes, backoffer, logger,
 		func(ctx context.Context) (bool, error) {
-<<<<<<< HEAD
 			return true, taskManager.WithNewSession(func(se sessionapi.Context) error {
-				if err := importer.FlushTableStats(ctx, se, taskMeta.Plan.TableInfo.ID, int64(taskMeta.Result.LoadedRowCnt)); err != nil {
-=======
-			return true, taskManager.WithNewSession(func(se sessionctx.Context) error {
 				if err := importer.FlushTableStats(ctx, se, taskMeta.Plan.TableInfo.ID, summary.ImportedRows); err != nil {
->>>>>>> e2a9f04e
 					logger.Warn("flush table stats failed", zap.Error(err))
 				}
 				exec := se.GetSQLExecutor()
