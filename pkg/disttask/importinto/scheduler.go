--- conflicted
+++ resolved
@@ -369,14 +369,9 @@
 		PreviousSubtaskMetas: previousSubtaskMetas,
 		GlobalSort:           sch.GlobalSort,
 		NextTaskStep:         nextStep,
-<<<<<<< HEAD
-		ExecuteNodesCnt:      len(execIDs),
-		PDCli:                sch.storeWithPD.GetPDClient().WithCallerComponent("import-into"),
-=======
 		ExecuteNodesCnt:      nodeCnt,
 		Store:                sch.store,
 		ThreadCnt:            task.Concurrency,
->>>>>>> eb25197d
 	}
 	logicalPlan := &LogicalPlan{Logger: logger}
 	if err := logicalPlan.FromTaskMeta(task.Meta); err != nil {
