--- conflicted
+++ resolved
@@ -519,28 +519,7 @@
 	return updateMeta(task, taskMeta)
 }
 
-<<<<<<< HEAD
-func startJob(ctx context.Context, logger *zap.Logger, taskHandle storage.TaskHandle, taskMeta *TaskMeta, jobStep string) error {
-=======
-func getLoadedRowCountOnGlobalSort(handle storage.TaskHandle, task *proto.Task) (uint64, error) {
-	metas, err := handle.GetPreviousSubtaskMetas(task.ID, proto.ImportStepWriteAndIngest)
-	if err != nil {
-		return 0, err
-	}
-
-	var loadedRowCount uint64
-	for _, bs := range metas {
-		var subtaskMeta WriteIngestStepMeta
-		if err = json.Unmarshal(bs, &subtaskMeta); err != nil {
-			return 0, errors.Trace(err)
-		}
-		loadedRowCount += subtaskMeta.Result.LoadedRowCnt
-	}
-	return loadedRowCount, nil
-}
-
 func (sch *importScheduler) startJob(ctx context.Context, logger *zap.Logger, taskMeta *TaskMeta, jobStep string) error {
->>>>>>> 7487af5b
 	failpoint.InjectCall("syncBeforeJobStarted", taskMeta.JobID)
 	taskManager, err := sch.getTaskMgrForAccessingImportJob()
 	if err != nil {
@@ -595,15 +574,8 @@
 	backoffer := backoff.NewExponential(scheduler.RetrySQLInterval, 2, scheduler.RetrySQLMaxInterval)
 	return handle.RunWithRetry(ctx, scheduler.RetrySQLTimes, backoffer, logger,
 		func(ctx context.Context) (bool, error) {
-<<<<<<< HEAD
-			return true, taskHandle.WithNewSession(func(se sessionctx.Context) error {
+			return true, taskManager.WithNewSession(func(se sessionctx.Context) error {
 				if err := importer.FlushTableStats(ctx, se, taskMeta.Plan.TableInfo.ID, int64(taskMeta.Result.LoadedRowCnt)); err != nil {
-=======
-			return true, taskManager.WithNewSession(func(se sessionctx.Context) error {
-				if err := importer.FlushTableStats(ctx, se, taskMeta.Plan.TableInfo.ID, &importer.JobImportResult{
-					Affected: taskMeta.Result.LoadedRowCnt,
-				}); err != nil {
->>>>>>> 7487af5b
 					logger.Warn("flush table stats failed", zap.Error(err))
 				}
 				exec := se.GetSQLExecutor()
