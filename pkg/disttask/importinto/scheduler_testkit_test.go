// Copyright 2023 PingCAP, Inc.
//
// Licensed under the Apache License, Version 2.0 (the "License");
// you may not use this file except in compliance with the License.
// You may obtain a copy of the License at
//
//     http://www.apache.org/licenses/LICENSE-2.0
//
// Unless required by applicable law or agreed to in writing, software
// distributed under the License is distributed on an "AS IS" BASIS,
// WITHOUT WARRANTIES OR CONDITIONS OF ANY KIND, either express or implied.
// See the License for the specific language governing permissions and
// limitations under the License.

package importinto_test

import (
	"context"
	"encoding/json"
	"testing"
	"time"

	"github.com/ngaut/pools"
	"github.com/pingcap/errors"
	"github.com/pingcap/failpoint"
	"github.com/pingcap/tidb/br/pkg/lightning/backend/external"
	"github.com/pingcap/tidb/pkg/disttask/framework/proto"
	"github.com/pingcap/tidb/pkg/disttask/framework/scheduler"
	"github.com/pingcap/tidb/pkg/disttask/framework/storage"
	"github.com/pingcap/tidb/pkg/disttask/importinto"
	"github.com/pingcap/tidb/pkg/domain/infosync"
	"github.com/pingcap/tidb/pkg/executor/importer"
	"github.com/pingcap/tidb/pkg/parser/model"
	"github.com/pingcap/tidb/pkg/testkit"
	"github.com/pingcap/tidb/pkg/util/sqlexec"
	"github.com/stretchr/testify/require"
	"github.com/tikv/client-go/v2/util"
)

func TestSchedulerExtLocalSort(t *testing.T) {
	store := testkit.CreateMockStore(t)
	tk := testkit.NewTestKit(t, store)
	pool := pools.NewResourcePool(func() (pools.Resource, error) {
		return tk.Session(), nil
	}, 1, 1, time.Second)
	defer pool.Close()
	ctx := context.WithValue(context.Background(), "etcd", true)
	ctx = util.WithInternalSourceType(ctx, "taskManager")
	mgr := storage.NewTaskManager(pool)
	storage.SetTaskManager(mgr)
	sch, err := scheduler.NewManager(util.WithInternalSourceType(ctx, "scheduler"), mgr, "host:port")
	require.NoError(t, err)

	// create job
	conn := tk.Session().(sqlexec.SQLExecutor)
	jobID, err := importer.CreateJob(ctx, conn, "test", "t", 1,
		"root", &importer.ImportParameters{}, 123)
	require.NoError(t, err)
	gotJobInfo, err := importer.GetJob(ctx, conn, jobID, "root", true)
	require.NoError(t, err)
	require.Equal(t, "pending", gotJobInfo.Status)
	logicalPlan := &importinto.LogicalPlan{
		JobID: jobID,
		Plan: importer.Plan{
			DBName: "test",
			TableInfo: &model.TableInfo{
				Name: model.NewCIStr("t"),
			},
			DisableTiKVImportMode: true,
		},
		Stmt:              `IMPORT INTO db.tb FROM 'gs://test-load/*.csv?endpoint=xxx'`,
		EligibleInstances: []*infosync.ServerInfo{{ID: "1"}},
		ChunkMap:          map[int32][]importinto.Chunk{1: {{Path: "gs://test-load/1.csv"}}},
	}
	bs, err := logicalPlan.ToTaskMeta()
	require.NoError(t, err)
	task := &proto.Task{
		Type:            proto.TaskTypeExample,
		Meta:            bs,
		Step:            proto.StepInit,
		State:           proto.TaskStatePending,
		StateUpdateTime: time.Now(),
	}
	manager, err := storage.GetTaskManager()
	require.NoError(t, err)
	taskMeta, err := json.Marshal(task)
	require.NoError(t, err)
	taskID, err := manager.CreateTask(ctx, importinto.TaskKey(jobID), proto.ImportInto, 1, taskMeta)
	require.NoError(t, err)
	task.ID = taskID

	// to import stage, job should be running
	d := sch.MockScheduler(task)
	ext := importinto.ImportSchedulerExt{}
	subtaskMetas, err := ext.OnNextSubtasksBatch(ctx, d, task, []string{":4000"}, ext.GetNextStep(task))
	require.NoError(t, err)
	require.Len(t, subtaskMetas, 1)
<<<<<<< HEAD
	nextStep := ext.GetNextStep(task)
	require.Equal(t, importinto.StepImport, nextStep)
=======
	task.Step = ext.GetNextStep(task)
	require.Equal(t, proto.ImportStepImport, task.Step)
>>>>>>> 8bb4d2f4
	gotJobInfo, err = importer.GetJob(ctx, conn, jobID, "root", true)
	require.NoError(t, err)
	require.Equal(t, "running", gotJobInfo.Status)
	// update task/subtask, and finish subtask, so we can go to next stage
	subtasks := make([]*proto.Subtask, 0, len(subtaskMetas))
	for i, m := range subtaskMetas {
		subtasks = append(subtasks, proto.NewSubtask(nextStep, task.ID, task.Type, "", 1, m, i+1))
	}
	err = manager.SwitchTaskStep(ctx, task, proto.TaskStateRunning, nextStep, subtasks)
	require.NoError(t, err)
<<<<<<< HEAD
	task.Step = nextStep
	gotSubtasks, err := manager.GetSubtasksWithHistory(ctx, taskID, importinto.StepImport)
=======
	gotSubtasks, err := manager.GetSubtasksWithHistory(ctx, taskID, proto.ImportStepImport)
>>>>>>> 8bb4d2f4
	require.NoError(t, err)
	for _, s := range gotSubtasks {
		require.NoError(t, manager.FinishSubtask(ctx, s.ExecID, s.ID, []byte("{}")))
	}
	// to post-process stage, job should be running and in validating step
	subtaskMetas, err = ext.OnNextSubtasksBatch(ctx, d, task, []string{":4000"}, ext.GetNextStep(task))
	require.NoError(t, err)
	require.Len(t, subtaskMetas, 1)
	task.Step = ext.GetNextStep(task)
	require.Equal(t, proto.ImportStepPostProcess, task.Step)
	gotJobInfo, err = importer.GetJob(ctx, conn, jobID, "root", true)
	require.NoError(t, err)
	require.Equal(t, "running", gotJobInfo.Status)
	require.Equal(t, "validating", gotJobInfo.Step)
	// on next stage, job should be finished
	subtaskMetas, err = ext.OnNextSubtasksBatch(ctx, d, task, []string{":4000"}, ext.GetNextStep(task))
	require.NoError(t, err)
	require.Len(t, subtaskMetas, 0)
	task.Step = ext.GetNextStep(task)
	require.Equal(t, proto.StepDone, task.Step)
	require.NoError(t, ext.OnDone(ctx, d, task))
	gotJobInfo, err = importer.GetJob(ctx, conn, jobID, "root", true)
	require.NoError(t, err)
	require.Equal(t, "finished", gotJobInfo.Status)

	// create another job, start it, and fail it.
	jobID, err = importer.CreateJob(ctx, conn, "test", "t", 1,
		"root", &importer.ImportParameters{}, 123)
	require.NoError(t, err)
	logicalPlan.JobID = jobID
	bs, err = logicalPlan.ToTaskMeta()
	require.NoError(t, err)
	task.Meta = bs
	require.NoError(t, importer.StartJob(ctx, conn, jobID, importer.JobStepImporting))
	task.Error = errors.New("met error")
	require.NoError(t, ext.OnDone(ctx, d, task))
	require.NoError(t, err)
	gotJobInfo, err = importer.GetJob(ctx, conn, jobID, "root", true)
	require.NoError(t, err)
	require.Equal(t, "failed", gotJobInfo.Status)

	// create another job, start it, and cancel it.
	jobID, err = importer.CreateJob(ctx, conn, "test", "t", 1,
		"root", &importer.ImportParameters{}, 123)
	require.NoError(t, err)
	logicalPlan.JobID = jobID
	bs, err = logicalPlan.ToTaskMeta()
	require.NoError(t, err)
	task.Meta = bs
	require.NoError(t, importer.StartJob(ctx, conn, jobID, importer.JobStepImporting))
	task.Error = errors.New("cancelled by user")
	require.NoError(t, ext.OnDone(ctx, d, task))
	require.NoError(t, err)
	gotJobInfo, err = importer.GetJob(ctx, conn, jobID, "root", true)
	require.NoError(t, err)
	require.Equal(t, "cancelled", gotJobInfo.Status)
}

func TestSchedulerExtGlobalSort(t *testing.T) {
	// Domain start scheduler manager automatically, we need to disable it as
	// we test import task management in this case.
	require.NoError(t, failpoint.Enable("github.com/pingcap/tidb/pkg/disttask/framework/scheduler/disableSchedulerManager", "return(true)"))
	t.Cleanup(func() {
		require.NoError(t, failpoint.Disable("github.com/pingcap/tidb/pkg/disttask/framework/scheduler/disableSchedulerManager"))
	})
	store := testkit.CreateMockStore(t)
	tk := testkit.NewTestKit(t, store)
	pool := pools.NewResourcePool(func() (pools.Resource, error) {
		return tk.Session(), nil
	}, 1, 1, time.Second)
	defer pool.Close()
	ctx := context.WithValue(context.Background(), "etcd", true)
	ctx = util.WithInternalSourceType(ctx, "taskManager")
	mgr := storage.NewTaskManager(pool)
	storage.SetTaskManager(mgr)
	sch, err := scheduler.NewManager(util.WithInternalSourceType(ctx, "scheduler"), mgr, "host:port")
	require.NoError(t, err)

	// create job
	conn := tk.Session().(sqlexec.SQLExecutor)
	jobID, err := importer.CreateJob(ctx, conn, "test", "t", 1,
		"root", &importer.ImportParameters{}, 123)
	require.NoError(t, err)
	gotJobInfo, err := importer.GetJob(ctx, conn, jobID, "root", true)
	require.NoError(t, err)
	require.Equal(t, "pending", gotJobInfo.Status)
	logicalPlan := &importinto.LogicalPlan{
		JobID: jobID,
		Plan: importer.Plan{
			Path:   "gs://test-load/*.csv",
			Format: "csv",
			DBName: "test",
			TableInfo: &model.TableInfo{
				Name:  model.NewCIStr("t"),
				State: model.StatePublic,
			},
			DisableTiKVImportMode: true,
			CloudStorageURI:       "gs://sort-bucket",
			InImportInto:          true,
		},
		Stmt:              `IMPORT INTO db.tb FROM 'gs://test-load/*.csv?endpoint=xxx'`,
		EligibleInstances: []*infosync.ServerInfo{{ID: "1"}},
		ChunkMap: map[int32][]importinto.Chunk{
			1: {{Path: "gs://test-load/1.csv"}},
			2: {{Path: "gs://test-load/2.csv"}},
		},
	}
	bs, err := logicalPlan.ToTaskMeta()
	require.NoError(t, err)
	task := &proto.Task{
		Type:            proto.ImportInto,
		Meta:            bs,
		Step:            proto.StepInit,
		State:           proto.TaskStatePending,
		StateUpdateTime: time.Now(),
	}
	manager, err := storage.GetTaskManager()
	require.NoError(t, err)
	taskMeta, err := json.Marshal(task)
	require.NoError(t, err)
	taskID, err := manager.CreateTask(ctx, importinto.TaskKey(jobID), proto.ImportInto, 1, taskMeta)
	require.NoError(t, err)
	task.ID = taskID

	// to encode-sort stage, job should be running
	d := sch.MockScheduler(task)
	ext := importinto.ImportSchedulerExt{
		GlobalSort: true,
	}
	subtaskMetas, err := ext.OnNextSubtasksBatch(ctx, d, task, []string{":4000"}, ext.GetNextStep(task))
	require.NoError(t, err)
	require.Len(t, subtaskMetas, 2)
<<<<<<< HEAD
	nextStep := ext.GetNextStep(task)
	require.Equal(t, importinto.StepEncodeAndSort, nextStep)
=======
	task.Step = ext.GetNextStep(task)
	require.Equal(t, proto.ImportStepEncodeAndSort, task.Step)
>>>>>>> 8bb4d2f4
	gotJobInfo, err = importer.GetJob(ctx, conn, jobID, "root", true)
	require.NoError(t, err)
	require.Equal(t, "running", gotJobInfo.Status)
	require.Equal(t, "global-sorting", gotJobInfo.Step)
	// update task/subtask, and finish subtask, so we can go to next stage
	subtasks := make([]*proto.Subtask, 0, len(subtaskMetas))
	for i, m := range subtaskMetas {
		subtasks = append(subtasks, proto.NewSubtask(nextStep, task.ID, task.Type, "", 1, m, i+1))
	}
	err = manager.SwitchTaskStep(ctx, task, proto.TaskStatePending, nextStep, subtasks)
	task.Step = nextStep
	require.NoError(t, err)
	gotSubtasks, err := manager.GetSubtasksWithHistory(ctx, taskID, task.Step)
	require.NoError(t, err)
	sortStepMeta := &importinto.ImportStepMeta{
		SortedDataMeta: &external.SortedKVMeta{
			StartKey:    []byte("ta"),
			EndKey:      []byte("tc"),
			TotalKVSize: 12,
			MultipleFilesStats: []external.MultipleFilesStat{
				{
					Filenames: [][2]string{
						{"gs://sort-bucket/data/1", "gs://sort-bucket/data/1.stat"},
					},
				},
			},
		},
		SortedIndexMetas: map[int64]*external.SortedKVMeta{
			1: {
				StartKey:    []byte("ia"),
				EndKey:      []byte("ic"),
				TotalKVSize: 12,
				MultipleFilesStats: []external.MultipleFilesStat{
					{
						Filenames: [][2]string{
							{"gs://sort-bucket/index/1", "gs://sort-bucket/index/1.stat"},
						},
					},
				},
			},
		},
	}
	sortStepMetaBytes, err := json.Marshal(sortStepMeta)
	require.NoError(t, err)
	for _, s := range gotSubtasks {
		require.NoError(t, manager.FinishSubtask(ctx, s.ExecID, s.ID, sortStepMetaBytes))
	}

	// to merge-sort stage
	require.NoError(t, failpoint.Enable("github.com/pingcap/tidb/pkg/disttask/importinto/forceMergeSort", `return("data")`))
	t.Cleanup(func() {
		require.NoError(t, failpoint.Disable("github.com/pingcap/tidb/pkg/disttask/importinto/forceMergeSort"))
	})
	subtaskMetas, err = ext.OnNextSubtasksBatch(ctx, d, task, []string{":4000"}, ext.GetNextStep(task))
	require.NoError(t, err)
	require.Len(t, subtaskMetas, 1)
<<<<<<< HEAD
	nextStep = ext.GetNextStep(task)
	require.Equal(t, importinto.StepMergeSort, nextStep)
=======
	task.Step = ext.GetNextStep(task)
	require.Equal(t, proto.ImportStepMergeSort, task.Step)
>>>>>>> 8bb4d2f4
	gotJobInfo, err = importer.GetJob(ctx, conn, jobID, "root", true)
	require.NoError(t, err)
	require.Equal(t, "running", gotJobInfo.Status)
	require.Equal(t, "global-sorting", gotJobInfo.Step)
	// update task/subtask, and finish subtask, so we can go to next stage
	subtasks = make([]*proto.Subtask, 0, len(subtaskMetas))
	for i, m := range subtaskMetas {
		subtasks = append(subtasks, proto.NewSubtask(nextStep, task.ID, task.Type, "", 1, m, i+1))
	}
	err = manager.SwitchTaskStep(ctx, task, proto.TaskStatePending, nextStep, subtasks)
	require.NoError(t, err)
	task.Step = nextStep
	gotSubtasks, err = manager.GetSubtasksWithHistory(ctx, taskID, task.Step)
	require.NoError(t, err)
	mergeSortStepMeta := &importinto.MergeSortStepMeta{
		KVGroup: "data",
		SortedKVMeta: external.SortedKVMeta{
			StartKey:    []byte("ta"),
			EndKey:      []byte("tc"),
			TotalKVSize: 12,
		},
		DataFiles: []string{"gs://sort-bucket/data/1"},
	}
	mergeSortStepMetaBytes, err := json.Marshal(mergeSortStepMeta)
	require.NoError(t, err)
	for _, s := range gotSubtasks {
		require.NoError(t, manager.FinishSubtask(ctx, s.ExecID, s.ID, mergeSortStepMetaBytes))
	}

	// to write-and-ingest stage
	require.NoError(t, failpoint.Enable("github.com/pingcap/tidb/pkg/disttask/importinto/mockWriteIngestSpecs", "return(true)"))
	t.Cleanup(func() {
		require.NoError(t, failpoint.Disable("github.com/pingcap/tidb/pkg/disttask/importinto/mockWriteIngestSpecs"))
	})
	subtaskMetas, err = ext.OnNextSubtasksBatch(ctx, d, task, []string{":4000"}, ext.GetNextStep(task))
	require.NoError(t, err)
	require.Len(t, subtaskMetas, 2)
	task.Step = ext.GetNextStep(task)
	require.Equal(t, proto.ImportStepWriteAndIngest, task.Step)
	gotJobInfo, err = importer.GetJob(ctx, conn, jobID, "root", true)
	require.NoError(t, err)
	require.Equal(t, "running", gotJobInfo.Status)
	require.Equal(t, "importing", gotJobInfo.Step)
	// on next stage, to post-process stage
	subtaskMetas, err = ext.OnNextSubtasksBatch(ctx, d, task, []string{":4000"}, ext.GetNextStep(task))
	require.NoError(t, err)
	require.Len(t, subtaskMetas, 1)
	task.Step = ext.GetNextStep(task)
	require.Equal(t, proto.ImportStepPostProcess, task.Step)
	gotJobInfo, err = importer.GetJob(ctx, conn, jobID, "root", true)
	require.NoError(t, err)
	require.Equal(t, "running", gotJobInfo.Status)
	require.Equal(t, "validating", gotJobInfo.Step)
	// next stage, done
	subtaskMetas, err = ext.OnNextSubtasksBatch(ctx, d, task, []string{":4000"}, ext.GetNextStep(task))
	require.NoError(t, err)
	require.Len(t, subtaskMetas, 0)
	task.Step = ext.GetNextStep(task)
	require.Equal(t, proto.StepDone, task.Step)
}<|MERGE_RESOLUTION|>--- conflicted
+++ resolved
@@ -95,13 +95,8 @@
 	subtaskMetas, err := ext.OnNextSubtasksBatch(ctx, d, task, []string{":4000"}, ext.GetNextStep(task))
 	require.NoError(t, err)
 	require.Len(t, subtaskMetas, 1)
-<<<<<<< HEAD
 	nextStep := ext.GetNextStep(task)
-	require.Equal(t, importinto.StepImport, nextStep)
-=======
-	task.Step = ext.GetNextStep(task)
-	require.Equal(t, proto.ImportStepImport, task.Step)
->>>>>>> 8bb4d2f4
+	require.Equal(t, proto.ImportStepImport, nextStep)
 	gotJobInfo, err = importer.GetJob(ctx, conn, jobID, "root", true)
 	require.NoError(t, err)
 	require.Equal(t, "running", gotJobInfo.Status)
@@ -112,12 +107,8 @@
 	}
 	err = manager.SwitchTaskStep(ctx, task, proto.TaskStateRunning, nextStep, subtasks)
 	require.NoError(t, err)
-<<<<<<< HEAD
 	task.Step = nextStep
-	gotSubtasks, err := manager.GetSubtasksWithHistory(ctx, taskID, importinto.StepImport)
-=======
 	gotSubtasks, err := manager.GetSubtasksWithHistory(ctx, taskID, proto.ImportStepImport)
->>>>>>> 8bb4d2f4
 	require.NoError(t, err)
 	for _, s := range gotSubtasks {
 		require.NoError(t, manager.FinishSubtask(ctx, s.ExecID, s.ID, []byte("{}")))
@@ -250,13 +241,8 @@
 	subtaskMetas, err := ext.OnNextSubtasksBatch(ctx, d, task, []string{":4000"}, ext.GetNextStep(task))
 	require.NoError(t, err)
 	require.Len(t, subtaskMetas, 2)
-<<<<<<< HEAD
 	nextStep := ext.GetNextStep(task)
-	require.Equal(t, importinto.StepEncodeAndSort, nextStep)
-=======
-	task.Step = ext.GetNextStep(task)
-	require.Equal(t, proto.ImportStepEncodeAndSort, task.Step)
->>>>>>> 8bb4d2f4
+	require.Equal(t, proto.ImportStepEncodeAndSort, nextStep)
 	gotJobInfo, err = importer.GetJob(ctx, conn, jobID, "root", true)
 	require.NoError(t, err)
 	require.Equal(t, "running", gotJobInfo.Status)
@@ -313,13 +299,8 @@
 	subtaskMetas, err = ext.OnNextSubtasksBatch(ctx, d, task, []string{":4000"}, ext.GetNextStep(task))
 	require.NoError(t, err)
 	require.Len(t, subtaskMetas, 1)
-<<<<<<< HEAD
 	nextStep = ext.GetNextStep(task)
-	require.Equal(t, importinto.StepMergeSort, nextStep)
-=======
-	task.Step = ext.GetNextStep(task)
-	require.Equal(t, proto.ImportStepMergeSort, task.Step)
->>>>>>> 8bb4d2f4
+	require.Equal(t, proto.ImportStepMergeSort, nextStep)
 	gotJobInfo, err = importer.GetJob(ctx, conn, jobID, "root", true)
 	require.NoError(t, err)
 	require.Equal(t, "running", gotJobInfo.Status)
