// Copyright 2023 PingCAP, Inc.
//
// Licensed under the Apache License, Version 2.0 (the "License");
// you may not use this file except in compliance with the License.
// You may obtain a copy of the License at
//
//     http://www.apache.org/licenses/LICENSE-2.0
//
// Unless required by applicable law or agreed to in writing, software
// distributed under the License is distributed on an "AS IS" BASIS,
// WITHOUT WARRANTIES OR CONDITIONS OF ANY KIND, either express or implied.
// See the License for the specific language governing permissions and
// limitations under the License.

package importinto

import (
	"context"
	"encoding/json"
	"fmt"

	"github.com/google/uuid"
	"github.com/pingcap/errors"
	"github.com/pingcap/tidb/br/pkg/lightning/checkpoints"
	"github.com/pingcap/tidb/pkg/disttask/framework/handle"
	"github.com/pingcap/tidb/pkg/disttask/framework/planner"
	"github.com/pingcap/tidb/pkg/disttask/framework/proto"
	"github.com/pingcap/tidb/pkg/disttask/framework/storage"
	"github.com/pingcap/tidb/pkg/domain/infosync"
	"github.com/pingcap/tidb/pkg/executor/importer"
	"github.com/pingcap/tidb/pkg/kv"
	"github.com/pingcap/tidb/pkg/metrics"
	"github.com/pingcap/tidb/pkg/sessionctx"
	"github.com/pingcap/tidb/pkg/util/dbterror/exeerrors"
	"github.com/pingcap/tidb/pkg/util/logutil"
	"github.com/pingcap/tidb/pkg/util/sqlexec"
	"github.com/tikv/client-go/v2/util"
	"go.uber.org/zap"
)

// DistImporter is a JobImporter for distributed IMPORT INTO.
type DistImporter struct {
	*importer.JobImportParam
	plan   *importer.Plan
	stmt   string
	logger *zap.Logger
	// the instance to import data, used for single-node import, nil means import data on all instances.
	instance *infosync.ServerInfo
	// the files to import, when import from server file, we need to pass those file to the framework.
	chunkMap       map[int32][]Chunk
	sourceFileSize int64
	// only set after submit task
	jobID  int64
	taskID int64
}

// NewDistImporter creates a new DistImporter.
func NewDistImporter(param *importer.JobImportParam, plan *importer.Plan, stmt string, sourceFileSize int64) (*DistImporter, error) {
	return &DistImporter{
		JobImportParam: param,
		plan:           plan,
		stmt:           stmt,
		logger:         logutil.BgLogger(),
		sourceFileSize: sourceFileSize,
	}, nil
}

// NewDistImporterCurrNode creates a new DistImporter to import data on current node.
func NewDistImporterCurrNode(param *importer.JobImportParam, plan *importer.Plan, stmt string, sourceFileSize int64) (*DistImporter, error) {
	serverInfo, err := infosync.GetServerInfo()
	if err != nil {
		return nil, err
	}
	return &DistImporter{
		JobImportParam: param,
		plan:           plan,
		stmt:           stmt,
		logger:         logutil.BgLogger(),
		instance:       serverInfo,
		sourceFileSize: sourceFileSize,
	}, nil
}

// NewDistImporterServerFile creates a new DistImporter to import given files on current node.
// we also run import on current node.
// todo: merge all 3 ctor into one.
func NewDistImporterServerFile(param *importer.JobImportParam, plan *importer.Plan, stmt string, ecp map[int32]*checkpoints.EngineCheckpoint, sourceFileSize int64) (*DistImporter, error) {
	distImporter, err := NewDistImporterCurrNode(param, plan, stmt, sourceFileSize)
	if err != nil {
		return nil, err
	}
	distImporter.chunkMap = toChunkMap(ecp)
	return distImporter, nil
}

// Param implements JobImporter.Param.
func (ti *DistImporter) Param() *importer.JobImportParam {
	return ti.JobImportParam
}

// Import implements JobImporter.Import.
func (*DistImporter) Import() {
	// todo: remove it
}

// ImportTask import task.
func (ti *DistImporter) ImportTask(task *proto.Task) {
	ti.logger.Info("start distribute IMPORT INTO")
	ti.Group.Go(func() error {
		defer close(ti.Done)
		// task is run using distribute framework, so we only wait for the task to finish.
		return handle.WaitGlobalTask(ti.GroupCtx, task.ID)
	})
}

// Result implements JobImporter.Result.
func (ti *DistImporter) Result(ctx context.Context) importer.JobImportResult {
	var result importer.JobImportResult
	taskMeta, err := getTaskMeta(ctx, ti.jobID)
	if err != nil {
		return result
	}

	return importer.JobImportResult{
		Affected:   taskMeta.Result.LoadedRowCnt,
		ColSizeMap: taskMeta.Result.ColSizeMap,
	}
}

// Close implements the io.Closer interface.
func (*DistImporter) Close() error {
	return nil
}

// SubmitTask submits a task to the distribute framework.
func (ti *DistImporter) SubmitTask(ctx context.Context) (int64, *proto.Task, error) {
	var instances []*infosync.ServerInfo
	if ti.instance != nil {
		instances = append(instances, ti.instance)
	}
	// we use globalTaskManager to submit task, user might not have the privilege to system tables.
	globalTaskManager, err := storage.GetTaskManager()
	ctx = util.WithInternalSourceType(ctx, kv.InternalDistTask)
	if err != nil {
		return 0, nil, err
	}

	var jobID, taskID int64
	plan := ti.plan
	if err = globalTaskManager.WithNewTxn(ctx, func(se sessionctx.Context) error {
		var err2 error
		exec := se.(sqlexec.SQLExecutor)
		// If 2 client try to execute IMPORT INTO concurrently, there's chance that both of them will pass the check.
		// We can enforce ONLY one import job running by:
		// 	- using LOCK TABLES, but it requires enable-table-lock=true, it's not enabled by default.
		// 	- add a key to PD as a distributed lock, but it's a little complex, and we might support job queuing later.
		// So we only add this simple soft check here and doc it.
		activeJobCnt, err2 := importer.GetActiveJobCnt(ctx, exec)
		if err2 != nil {
			return err2
		}
		if activeJobCnt > 0 {
			return exeerrors.ErrLoadDataPreCheckFailed.FastGenByArgs("there's pending or running jobs")
		}
		jobID, err2 = importer.CreateJob(ctx, exec, plan.DBName, plan.TableInfo.Name.L, plan.TableInfo.ID,
			plan.User, plan.Parameters, ti.sourceFileSize)
		if err2 != nil {
			return err2
		}

		// TODO: use planner.Run to run the logical plan
		// now creating import job and submitting distributed task should be in the same transaction.
		logicalPlan := &LogicalPlan{
			JobID:             jobID,
			Plan:              *plan,
			Stmt:              ti.stmt,
			EligibleInstances: instances,
			ChunkMap:          ti.chunkMap,
		}
		planCtx := planner.PlanCtx{
			Ctx:        ctx,
			SessionCtx: se,
			TaskKey:    TaskKey(jobID),
			TaskType:   proto.ImportInto,
			ThreadCnt:  int(plan.ThreadCnt),
		}
		p := planner.NewPlanner()
		taskID, err2 = p.Run(planCtx, logicalPlan)
		if err2 != nil {
			return err2
		}
		return nil
	}); err != nil {
		return 0, nil, err
	}
	globalTask, err := globalTaskManager.GetTaskByID(ctx, taskID)
	if err != nil {
		return 0, nil, err
	}
	if globalTask == nil {
		return 0, nil, errors.Errorf("cannot find global task with ID %d", taskID)
	}

	metrics.UpdateMetricsForAddTask(globalTask)
	// update logger with task id.
	ti.jobID = jobID
	ti.taskID = taskID
	ti.logger = ti.logger.With(zap.Int64("task-id", globalTask.ID))

	ti.logger.Info("job submitted to global task queue",
		zap.Int64("job-id", jobID), zap.Int64("thread-cnt", plan.ThreadCnt))

	return jobID, globalTask, nil
}

func (*DistImporter) taskKey() string {
	// task key is meaningless to IMPORT INTO, so we use a random uuid.
	return fmt.Sprintf("%s/%s", proto.ImportInto, uuid.New().String())
}

// JobID returns the job id.
func (ti *DistImporter) JobID() int64 {
	return ti.jobID
}

func getTaskMeta(ctx context.Context, jobID int64) (*TaskMeta, error) {
	globalTaskManager, err := storage.GetTaskManager()
	ctx = util.WithInternalSourceType(ctx, kv.InternalDistTask)
	if err != nil {
		return nil, err
	}
	taskKey := TaskKey(jobID)
	globalTask, err := globalTaskManager.GetTaskByKey(ctx, taskKey)
	if err != nil {
		return nil, err
	}
	if globalTask == nil {
		return nil, errors.Errorf("cannot find global task with key %s", taskKey)
	}
	var taskMeta TaskMeta
	if err := json.Unmarshal(globalTask.Meta, &taskMeta); err != nil {
		return nil, errors.Trace(err)
	}
	return &taskMeta, nil
}

// GetTaskImportedRows gets the number of imported rows of a job.
// Note: for finished job, we can get the number of imported rows from task meta.
func GetTaskImportedRows(ctx context.Context, jobID int64) (uint64, error) {
	globalTaskManager, err := storage.GetTaskManager()
	ctx = util.WithInternalSourceType(ctx, kv.InternalDistTask)
	if err != nil {
		return 0, err
	}
	taskKey := TaskKey(jobID)
<<<<<<< HEAD
	task, err := globalTaskManager.GetTaskByKey(ctx, taskKey)
=======
	task, err := globalTaskManager.GetGlobalTaskByKeyWithHistory(ctx, taskKey)
>>>>>>> d4b41bee
	if err != nil {
		return 0, err
	}
	if task == nil {
		return 0, errors.Errorf("cannot find global task with key %s", taskKey)
	}
	taskMeta := TaskMeta{}
	if err = json.Unmarshal(task.Meta, &taskMeta); err != nil {
		return 0, errors.Trace(err)
	}
	var importedRows uint64
	if taskMeta.Plan.CloudStorageURI == "" {
		subtasks, err := globalTaskManager.GetSubtasksForImportInto(ctx, task.ID, StepImport)
		if err != nil {
			return 0, err
		}
		for _, subtask := range subtasks {
			var subtaskMeta ImportStepMeta
			if err2 := json.Unmarshal(subtask.Meta, &subtaskMeta); err2 != nil {
				return 0, errors.Trace(err2)
			}
			importedRows += subtaskMeta.Result.LoadedRowCnt
		}
	} else {
		subtasks, err := globalTaskManager.GetSubtasksForImportInto(ctx, task.ID, StepWriteAndIngest)
		if err != nil {
			return 0, err
		}
		for _, subtask := range subtasks {
			var subtaskMeta WriteIngestStepMeta
			if err2 := json.Unmarshal(subtask.Meta, &subtaskMeta); err2 != nil {
				return 0, errors.Trace(err2)
			}
			importedRows += subtaskMeta.Result.LoadedRowCnt
		}
	}
	return importedRows, nil
}

// TaskKey returns the task key for a job.
func TaskKey(jobID int64) string {
	return fmt.Sprintf("%s/%d", proto.ImportInto, jobID)
}<|MERGE_RESOLUTION|>--- conflicted
+++ resolved
@@ -253,11 +253,7 @@
 		return 0, err
 	}
 	taskKey := TaskKey(jobID)
-<<<<<<< HEAD
-	task, err := globalTaskManager.GetTaskByKey(ctx, taskKey)
-=======
-	task, err := globalTaskManager.GetGlobalTaskByKeyWithHistory(ctx, taskKey)
->>>>>>> d4b41bee
+	task, err := globalTaskManager.GetTaskByKeyWithHistory(ctx, taskKey)
 	if err != nil {
 		return 0, err
 	}
