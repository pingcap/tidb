--- conflicted
+++ resolved
@@ -237,17 +237,10 @@
 	ctx context.Context, sctx sessionctx.Context,
 	jobID int64,
 ) (*RuntimeInfo, error) {
-	taskManager, err := storage.GetTaskManager()
 	ctx = util.WithInternalSourceType(ctx, kv.InternalDistTask)
-<<<<<<< HEAD
-=======
 	dxfTaskMgr, err := storage.GetDXFSvcTaskMgr()
->>>>>>> 5ec4f36c
-	if err != nil {
-		return nil, err
-	}
-	taskKey := TaskKey(jobID)
-	task, err := taskManager.GetTaskByKeyWithHistory(ctx, taskKey)
+
+	task, err := dxfTaskMgr.GetTaskByKeyWithHistory(ctx, TaskKey(jobID))
 	if err != nil {
 		return nil, err
 	}
@@ -278,7 +271,7 @@
 		}
 	}
 
-	summaries, err := taskManager.GetAllSubtaskSummaryByStep(ctx, task.ID, task.Step)
+	summaries, err := dxfTaskMgr.GetAllSubtaskSummaryByStep(ctx, task.ID, task.Step)
 	if err != nil {
 		return nil, err
 	}
