// Copyright 2023 PingCAP, Inc.
//
// Licensed under the Apache License, Version 2.0 (the "License");
// you may not use this file except in compliance with the License.
// You may obtain a copy of the License at
//
//     http://www.apache.org/licenses/LICENSE-2.0
//
// Unless required by applicable law or agreed to in writing, software
// distributed under the License is distributed on an "AS IS" BASIS,
// WITHOUT WARRANTIES OR CONDITIONS OF ANY KIND, either express or implied.
// See the License for the specific language governing permissions and
// limitations under the License.

package importinto

import (
	"context"
	"encoding/json"
	"fmt"

	"github.com/docker/go-units"
	"github.com/pingcap/errors"
	"github.com/pingcap/tidb/pkg/config"
	"github.com/pingcap/tidb/pkg/config/kerneltype"
	"github.com/pingcap/tidb/pkg/disttask/framework/handle"
	"github.com/pingcap/tidb/pkg/disttask/framework/planner"
	"github.com/pingcap/tidb/pkg/disttask/framework/proto"
	"github.com/pingcap/tidb/pkg/disttask/framework/storage"
	"github.com/pingcap/tidb/pkg/domain/infosync"
	"github.com/pingcap/tidb/pkg/executor/importer"
	"github.com/pingcap/tidb/pkg/keyspace"
	"github.com/pingcap/tidb/pkg/kv"
	"github.com/pingcap/tidb/pkg/sessionctx"
	"github.com/pingcap/tidb/pkg/util/logutil"
	"github.com/tikv/client-go/v2/util"
	"go.uber.org/zap"
)

// SubmitStandaloneTask submits a task to the distribute framework that only runs on the current node.
// when import from server-disk, pass engine checkpoints too, as scheduler might run on another
// node where we can't access the data files.
func SubmitStandaloneTask(ctx context.Context, plan *importer.Plan, stmt string, chunkMap map[int32][]importer.Chunk) (int64, *proto.TaskBase, error) {
	serverInfo, err := infosync.GetServerInfo()
	if err != nil {
		return 0, nil, err
	}
	return doSubmitTask(ctx, plan, stmt, serverInfo, chunkMap)
}

// SubmitTask submits a task to the distribute framework that runs on all managed nodes.
func SubmitTask(ctx context.Context, plan *importer.Plan, stmt string) (int64, *proto.TaskBase, error) {
	return doSubmitTask(ctx, plan, stmt, nil, nil)
}

func doSubmitTask(ctx context.Context, plan *importer.Plan, stmt string, instance *infosync.ServerInfo, chunkMap map[int32][]importer.Chunk) (int64, *proto.TaskBase, error) {
	var instances []*infosync.ServerInfo
	if instance != nil {
		instances = append(instances, instance)
	}
	// we use taskManager to submit task, user might not have the privilege to system tables.
	taskManager, err := storage.GetTaskManager()
	ctx = util.WithInternalSourceType(ctx, kv.InternalDistTask)
	if err != nil {
		return 0, nil, err
	}

	logicalPlan := &LogicalPlan{
		Plan:              *plan,
		Stmt:              stmt,
		EligibleInstances: instances,
		ChunkMap:          chunkMap,
	}
	planCtx := planner.PlanCtx{
		Ctx:        ctx,
		TaskType:   proto.ImportInto,
		ThreadCnt:  plan.ThreadCnt,
		MaxNodeCnt: plan.MaxNodeCnt,
	}
	var (
		jobID, taskID int64
	)
	if err = taskManager.WithNewTxn(ctx, func(se sessionctx.Context) error {
		var err2 error
		exec := se.GetSQLExecutor()
		jobID, err2 = importer.CreateJob(ctx, exec, plan.DBName, plan.TableInfo.Name.L, plan.TableInfo.ID,
			plan.User, plan.Parameters, plan.TotalFileSize)
		if err2 != nil {
			return err2
		}
		// in classical kernel or if we are inside SYSTEM keyspace itself, we
		// submit the task to DXF in the same transaction as creating the job.
		if kerneltype.IsClassic() || config.GetGlobalKeyspaceName() == keyspace.System {
			logicalPlan.JobID = jobID
			planCtx.SessionCtx = se
			planCtx.TaskKey = TaskKey(jobID)
			if taskID, err2 = submitTask2DXF(logicalPlan, planCtx); err2 != nil {
				return err2
			}
		}
		return nil
	}); err != nil {
		return 0, nil, err
	}
	// in next-gen kernel and we are not running in SYSTEM KS, we submit the task
	// to DXF service after creating the job, as DXF service runs in SYSTEM keyspace.
	// TODO: we need to cleanup the job, if we failed to submit the task to DXF service.
	dxfTaskMgr := taskManager
	if keyspace.IsRunningOnUser() {
		var err2 error
		dxfTaskMgr, err2 = handle.GetTaskMgrToAccessDXFService()
		if err2 != nil {
			return 0, nil, err2
		}
		if err2 = dxfTaskMgr.WithNewTxn(ctx, func(se sessionctx.Context) error {
			logicalPlan.JobID = jobID
			planCtx.SessionCtx = se
			planCtx.TaskKey = TaskKey(jobID)
			var err2 error
			if taskID, err2 = submitTask2DXF(logicalPlan, planCtx); err2 != nil {
				return err2
			}
			return nil
		}); err2 != nil {
			return 0, nil, err2
		}
	}
	handle.NotifyTaskChange()
	task, err := dxfTaskMgr.GetTaskBaseByID(ctx, taskID)
	if err != nil {
		return 0, nil, err
	}

	logutil.BgLogger().Info("job submitted to task queue",
		zap.Int64("job-id", jobID),
		zap.String("task-key", task.Key),
		zap.Int64("task-id", task.ID),
		zap.String("data-size", units.BytesSize(float64(plan.TotalFileSize))),
		zap.Int("thread-cnt", plan.ThreadCnt),
		zap.Bool("global-sort", plan.IsGlobalSort()))

	return jobID, task, nil
}

func submitTask2DXF(logicalPlan *LogicalPlan, planCtx planner.PlanCtx) (int64, error) {
	// TODO: use planner.Run to run the logical plan
	// now creating import job and submitting distributed task should be in the same transaction.
	p := planner.NewPlanner()
	return p.Run(planCtx, logicalPlan)
}

// RuntimeInfo is the runtime information of the task for corresponding job.
type RuntimeInfo struct {
	Status     proto.TaskState
	ImportRows int64
	ErrorMsg   string
}

// GetRuntimeInfoForJob get the corresponding DXF task runtime info for the job.
func GetRuntimeInfoForJob(ctx context.Context, jobID int64) (*RuntimeInfo, error) {
	ctx = util.WithInternalSourceType(ctx, kv.InternalDistTask)
	dxfTaskMgr, err := handle.GetTaskMgrToAccessDXFService()
	if err != nil {
		return nil, err
	}

	taskKey := TaskKey(jobID)
	task, err := dxfTaskMgr.GetTaskByKeyWithHistory(ctx, taskKey)
	if err != nil {
		return nil, err
	}
	taskMeta := TaskMeta{}
	if err = json.Unmarshal(task.Meta, &taskMeta); err != nil {
		return nil, errors.Trace(err)
	}
<<<<<<< HEAD

	step := proto.ImportStepImport
	if taskMeta.Plan.CloudStorageURI != "" {
		step = proto.ImportStepWriteAndIngest
	}

	summaries, err := taskManager.GetAllSubtaskSummaryByStep(ctx, task.ID, step)
	if err != nil {
		return nil, err
=======
	var importedRows uint64
	if taskMeta.Plan.CloudStorageURI == "" {
		subtasks, err := dxfTaskMgr.GetSubtasksWithHistory(ctx, task.ID, proto.ImportStepImport)
		if err != nil {
			return nil, err
		}
		for _, subtask := range subtasks {
			var subtaskMeta ImportStepMeta
			if err2 := json.Unmarshal(subtask.Meta, &subtaskMeta); err2 != nil {
				return nil, errors.Trace(err2)
			}
			importedRows += subtaskMeta.Result.LoadedRowCnt
		}
	} else {
		subtasks, err := dxfTaskMgr.GetSubtasksWithHistory(ctx, task.ID, proto.ImportStepWriteAndIngest)
		if err != nil {
			return nil, err
		}
		for _, subtask := range subtasks {
			var subtaskMeta WriteIngestStepMeta
			if err2 := json.Unmarshal(subtask.Meta, &subtaskMeta); err2 != nil {
				return nil, errors.Trace(err2)
			}
			importedRows += subtaskMeta.Result.LoadedRowCnt
		}
>>>>>>> 7487af5b
	}

	var importedRows int64
	for _, summary := range summaries {
		importedRows += summary.RowCnt.Load()
	}

	var errMsg string
	if task.Error != nil {
		errMsg = task.Error.Error()
	}
	return &RuntimeInfo{
		Status:     task.State,
		ImportRows: importedRows,
		ErrorMsg:   errMsg,
	}, nil
}

// TaskKey returns the task key for a job.
func TaskKey(jobID int64) string {
	if kerneltype.IsNextGen() {
		ks := keyspace.GetKeyspaceNameBySettings()
		return fmt.Sprintf("%s/%s/%d", ks, proto.ImportInto, jobID)
	}
	return fmt.Sprintf("%s/%d", proto.ImportInto, jobID)
}<|MERGE_RESOLUTION|>--- conflicted
+++ resolved
@@ -173,43 +173,15 @@
 	if err = json.Unmarshal(task.Meta, &taskMeta); err != nil {
 		return nil, errors.Trace(err)
 	}
-<<<<<<< HEAD
 
 	step := proto.ImportStepImport
 	if taskMeta.Plan.CloudStorageURI != "" {
 		step = proto.ImportStepWriteAndIngest
 	}
 
-	summaries, err := taskManager.GetAllSubtaskSummaryByStep(ctx, task.ID, step)
+	summaries, err := dxfTaskMgr.GetAllSubtaskSummaryByStep(ctx, task.ID, step)
 	if err != nil {
 		return nil, err
-=======
-	var importedRows uint64
-	if taskMeta.Plan.CloudStorageURI == "" {
-		subtasks, err := dxfTaskMgr.GetSubtasksWithHistory(ctx, task.ID, proto.ImportStepImport)
-		if err != nil {
-			return nil, err
-		}
-		for _, subtask := range subtasks {
-			var subtaskMeta ImportStepMeta
-			if err2 := json.Unmarshal(subtask.Meta, &subtaskMeta); err2 != nil {
-				return nil, errors.Trace(err2)
-			}
-			importedRows += subtaskMeta.Result.LoadedRowCnt
-		}
-	} else {
-		subtasks, err := dxfTaskMgr.GetSubtasksWithHistory(ctx, task.ID, proto.ImportStepWriteAndIngest)
-		if err != nil {
-			return nil, err
-		}
-		for _, subtask := range subtasks {
-			var subtaskMeta WriteIngestStepMeta
-			if err2 := json.Unmarshal(subtask.Meta, &subtaskMeta); err2 != nil {
-				return nil, errors.Trace(err2)
-			}
-			importedRows += subtaskMeta.Result.LoadedRowCnt
-		}
->>>>>>> 7487af5b
 	}
 
 	var importedRows int64
