--- conflicted
+++ resolved
@@ -191,12 +191,8 @@
 		builder := external.NewWriterBuilder().
 			SetOnCloseFunc(op.sharedVars.mergeDataSummary).
 			SetMemorySizeLimit(dataKVMemSizePerCon).
-<<<<<<< HEAD
-			SetBlockSize(getKVGroupBlockSize(dataKVGroup)).
+			SetBlockSize(dataBlockSize).
 			SetOnDup(common.OnDuplicateKeyRecord)
-=======
-			SetBlockSize(dataBlockSize)
->>>>>>> 8828a515
 		prefix := subtaskPrefix(op.taskID, op.subtaskID)
 		// writer id for data: data/{workerID}
 		writerID := path.Join("data", workerUUID)
