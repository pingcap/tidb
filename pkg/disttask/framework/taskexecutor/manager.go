// Copyright 2023 PingCAP, Inc.
//
// Licensed under the Apache License, Version 2.0 (the "License");
// you may not use this file except in compliance with the License.
// You may obtain a copy of the License at
//
//     http://www.apache.org/licenses/LICENSE-2.0
//
// Unless required by applicable law or agreed to in writing, software
// distributed under the License is distributed on an "AS IS" BASIS,
// WITHOUT WARRANTIES OR CONDITIONS OF ANY KIND, either express or implied.
// See the License for the specific language governing permissions and
// limitations under the License.

package taskexecutor

import (
	"context"
	"sync"
	"sync/atomic"
	"time"

	"github.com/pingcap/errors"
	"github.com/pingcap/failpoint"
	"github.com/pingcap/tidb/pkg/config"
	"github.com/pingcap/tidb/pkg/disttask/framework/proto"
	"github.com/pingcap/tidb/pkg/domain/infosync"
	"github.com/pingcap/tidb/pkg/metrics"
	"github.com/pingcap/tidb/pkg/resourcemanager/pool/spool"
	"github.com/pingcap/tidb/pkg/resourcemanager/util"
	tidbutil "github.com/pingcap/tidb/pkg/util"
	"github.com/pingcap/tidb/pkg/util/cpu"
	"github.com/pingcap/tidb/pkg/util/logutil"
	"go.uber.org/zap"
)

var (
	executorPoolSize int32 = 4
	// same as scheduler
	checkTime               = 300 * time.Millisecond
	recoverMetaInterval     = 90 * time.Second
	retrySQLTimes           = 30
	retrySQLInterval        = 500 * time.Millisecond
	unfinishedSubtaskStates = []interface{}{
		proto.TaskStatePending, proto.TaskStateRevertPending,
		// for the case that the tidb is restarted when the subtask is running.
		proto.TaskStateRunning, proto.TaskStateReverting,
	}
)

// ManagerBuilder is used to build a Manager.
type ManagerBuilder struct {
	newPool func(name string, size int32, component util.Component, options ...spool.Option) (Pool, error)
}

// NewManagerBuilder creates a new ManagerBuilder.
func NewManagerBuilder() *ManagerBuilder {
	return &ManagerBuilder{
		newPool: func(name string, size int32, component util.Component, options ...spool.Option) (Pool, error) {
			return spool.NewPool(name, size, component, options...)
		},
	}
}

// setPoolFactory sets the poolFactory to mock the Pool in unit test.
func (b *ManagerBuilder) setPoolFactory(poolFactory func(name string, size int32, component util.Component, options ...spool.Option) (Pool, error)) {
	b.newPool = poolFactory
}

// Manager monitors the task table and manages the taskExecutors.
type Manager struct {
	taskTable    TaskTable
	executorPool Pool
	mu           struct {
		sync.RWMutex
		// taskID -> CancelCauseFunc.
		// CancelCauseFunc is used to fast cancel the executor.Run.
		handlingTasks map[int64]context.CancelCauseFunc
	}
	// id, it's the same as server id now, i.e. host:port.
	id          string
	wg          tidbutil.WaitGroupWrapper
	ctx         context.Context
	cancel      context.CancelFunc
	logCtx      context.Context
	newPool     func(name string, size int32, component util.Component, options ...spool.Option) (Pool, error)
	slotManager *slotManager
}

// BuildManager builds a Manager.
func (b *ManagerBuilder) BuildManager(ctx context.Context, id string, taskTable TaskTable) (*Manager, error) {
	m := &Manager{
		id:        id,
		taskTable: taskTable,
		logCtx:    logutil.WithFields(context.Background()),
		newPool:   b.newPool,
		slotManager: &slotManager{
			taskID2Index:  make(map[int64]int),
			executorTasks: make([]*proto.Task, 0),
			available:     cpu.GetCPUCount(),
		},
	}
	m.ctx, m.cancel = context.WithCancel(ctx)
	m.mu.handlingTasks = make(map[int64]context.CancelCauseFunc)

	executorPool, err := m.newPool("executor_pool", executorPoolSize, util.DistTask)
	if err != nil {
		return nil, err
	}
	m.executorPool = executorPool

	return m, nil
}

func (m *Manager) initMeta() (err error) {
	for i := 0; i < retrySQLTimes; i++ {
		err = m.taskTable.StartManager(m.ctx, m.id, config.GetGlobalConfig().Instance.TiDBServiceScope)
		if err == nil {
			break
		}
		if err1 := m.ctx.Err(); err1 != nil {
			return err1
		}
		if i%10 == 0 {
			logutil.Logger(m.logCtx).Warn("start manager failed",
				zap.String("scope", config.GetGlobalConfig().Instance.TiDBServiceScope),
				zap.Int("retry times", i),
				zap.Error(err))
		}
		time.Sleep(retrySQLInterval)
	}
	return err
}

// Start starts the Manager.
func (m *Manager) Start() error {
	logutil.Logger(m.logCtx).Debug("manager start")
	if err := m.initMeta(); err != nil {
		return err
	}

	m.wg.Run(m.fetchAndHandleRunnableTasksLoop)
	m.wg.Run(m.fetchAndFastCancelTasksLoop)
	m.wg.Run(m.recoverMetaLoop)
	return nil
}

// Stop stops the Manager.
func (m *Manager) Stop() {
	m.cancel()
	m.executorPool.ReleaseAndWait()
	m.wg.Wait()
}

// fetchAndHandleRunnableTasks fetches the runnable tasks from the task table and handles them.
func (m *Manager) fetchAndHandleRunnableTasksLoop() {
	defer tidbutil.Recover(metrics.LabelDomain, "fetchAndHandleRunnableTasksLoop", m.fetchAndHandleRunnableTasksLoop, false)
	ticker := time.NewTicker(checkTime)
	for {
		select {
		case <-m.ctx.Done():
			logutil.Logger(m.logCtx).Info("fetchAndHandleRunnableTasksLoop done")
			return
		case <-ticker.C:
			tasks, err := m.taskTable.GetTasksInStates(m.ctx, proto.TaskStateRunning, proto.TaskStateReverting)
			if err != nil {
				m.logErr(err)
				continue
			}
			m.onRunnableTasks(tasks)
		}
	}
}

// fetchAndFastCancelTasks fetches the reverting/pausing tasks from the task table and fast cancels them.
func (m *Manager) fetchAndFastCancelTasksLoop() {
	defer tidbutil.Recover(metrics.LabelDomain, "fetchAndFastCancelTasksLoop", m.fetchAndFastCancelTasksLoop, false)

	ticker := time.NewTicker(checkTime)
	for {
		select {
		case <-m.ctx.Done():
			m.cancelAllRunningTasks()
			logutil.Logger(m.logCtx).Info("fetchAndFastCancelTasksLoop done")
			return
		case <-ticker.C:
			tasks, err := m.taskTable.GetTasksInStates(m.ctx, proto.TaskStateReverting)
			if err != nil {
				m.logErr(err)
				continue
			}
			m.onCanceledTasks(m.ctx, tasks)

			// cancel pending/running subtasks, and mark them as paused.
			pausingTasks, err := m.taskTable.GetTasksInStates(m.ctx, proto.TaskStatePausing)
			if err != nil {
				m.logErr(err)
				continue
			}
			if err := m.onPausingTasks(pausingTasks); err != nil {
				m.logErr(err)
				continue
			}
		}
	}
}

// onRunnableTasks handles runnable tasks.
func (m *Manager) onRunnableTasks(tasks []*proto.Task) {
	if len(tasks) == 0 {
		return
	}
	tasks = m.filterAlreadyHandlingTasks(tasks)

	for _, task := range tasks {
<<<<<<< HEAD
		exist, err := m.taskTable.HasSubtasksInStates(m.ctx, m.id, task.ID, task.Step,
			proto.SubtaskStatePending, proto.SubtaskStateRevertPending,
			// for the case that the tidb is restarted when the subtask is running.
			proto.SubtaskStateRunning, proto.SubtaskStateReverting)
=======
		exist, err := m.taskTable.HasSubtasksInStates(m.ctx, m.id, task.ID, task.Step, unfinishedSubtaskStates...)
>>>>>>> 36cafb23
		if err != nil {
			logutil.Logger(m.logCtx).Error("check subtask exist failed", zap.Error(err))
			m.logErr(err)
			continue
		}
		if !exist {
			continue
		}
		logutil.Logger(m.logCtx).Info("detect new subtask", zap.Int64("task-id", task.ID))

		canAlloc, tasksNeedFree := m.slotManager.canAlloc(task)
		if len(tasksNeedFree) > 0 {
			m.cancelTaskExecutors(tasksNeedFree)
			// do not handle the tasks with lower priority if current task is waiting tasks free.
			break
		}

		if !canAlloc {
			logutil.Logger(m.logCtx).Debug("no enough slots to run task", zap.Int64("task-id", task.ID))
			continue
		}
		m.addHandlingTask(task.ID)
		m.slotManager.alloc(task)
		t := task
		err = m.executorPool.Run(func() {
			defer m.slotManager.free(t.ID)
			m.onRunnableTask(t)
			m.removeHandlingTask(t.ID)
		})
		// pool closed.
		if err != nil {
			m.slotManager.free(t.ID)
			m.removeHandlingTask(task.ID)
			m.logErr(err)
			return
		}
	}
}

// onCanceledTasks cancels the running subtasks.
func (m *Manager) onCanceledTasks(_ context.Context, tasks []*proto.Task) {
	if len(tasks) == 0 {
		return
	}
	m.mu.RLock()
	defer m.mu.RUnlock()
	for _, task := range tasks {
		if cancel, ok := m.mu.handlingTasks[task.ID]; ok && cancel != nil {
			logutil.Logger(m.logCtx).Info("onCanceledTasks", zap.Int64("task-id", task.ID))
			// subtask needs to change its state to canceled.
			cancel(ErrCancelSubtask)
		}
	}
}

// onPausingTasks pauses/cancels the pending/running subtasks.
func (m *Manager) onPausingTasks(tasks []*proto.Task) error {
	if len(tasks) == 0 {
		return nil
	}
	m.mu.RLock()
	defer m.mu.RUnlock()
	for _, task := range tasks {
		logutil.Logger(m.logCtx).Info("onPausingTasks", zap.Any("task_id", task.ID))
		if cancel, ok := m.mu.handlingTasks[task.ID]; ok && cancel != nil {
			// Pause all running subtasks, don't mark subtasks as canceled.
			// Should not change the subtask's state.
			cancel(nil)
		}
		if err := m.taskTable.PauseSubtasks(m.ctx, m.id, task.ID); err != nil {
			return err
		}
	}
	return nil
}

// recoverMetaLoop inits and recovers dist_framework_meta for the tidb node running the taskExecutor manager.
// This is necessary when the TiDB node experiences a prolonged network partition
// and the scheduler deletes `dist_framework_meta`.
// When the TiDB node recovers from the network partition,
// we need to re-insert the metadata.
func (m *Manager) recoverMetaLoop() {
	defer tidbutil.Recover(metrics.LabelDomain, "recoverMetaLoop", m.recoverMetaLoop, false)
	ticker := time.NewTicker(recoverMetaInterval)
	for {
		select {
		case <-m.ctx.Done():
			logutil.Logger(m.logCtx).Info("recoverMetaLoop done")
			return
		case <-ticker.C:
			if err := m.initMeta(); err != nil {
				m.logErr(err)
				continue
			}
		}
	}
}

// cancelAllRunningTasks cancels all running tasks.
func (m *Manager) cancelAllRunningTasks() {
	m.mu.RLock()
	defer m.mu.RUnlock()
	for id, cancel := range m.mu.handlingTasks {
		logutil.Logger(m.logCtx).Info("cancelAllRunningTasks", zap.Int64("task-id", id))
		if cancel != nil {
			// tidb shutdown, don't mark subtask as canceled.
			// Should not change the subtask's state.
			cancel(nil)
		}
	}
}

func (m *Manager) cancelTaskExecutors(tasks []*proto.Task) {
	m.mu.RLock()
	defer m.mu.RUnlock()
	for _, task := range tasks {
		logutil.Logger(m.logCtx).Info("cancelTasks", zap.Any("task_id", task.ID))
		if cancel, ok := m.mu.handlingTasks[task.ID]; ok && cancel != nil {
			// Pause all running subtasks, don't mark subtasks as canceled.
			// Should not change the subtask's state.
			cancel(nil)
		}
	}
}

// filterAlreadyHandlingTasks filters the tasks that are already handled.
func (m *Manager) filterAlreadyHandlingTasks(tasks []*proto.Task) []*proto.Task {
	m.mu.RLock()
	defer m.mu.RUnlock()

	var i int
	for _, task := range tasks {
		if _, ok := m.mu.handlingTasks[task.ID]; !ok {
			tasks[i] = task
			i++
		}
	}
	return tasks[:i]
}

// TestContext only used in tests.
type TestContext struct {
	TestSyncSubtaskRun chan struct{}
	mockDown           atomic.Bool
}

var testContexts sync.Map

// onRunnableTask handles a runnable task.
func (m *Manager) onRunnableTask(task *proto.Task) {
	logutil.Logger(m.logCtx).Info("onRunnableTask", zap.Int64("task-id", task.ID), zap.Stringer("type", task.Type))
	// runCtx only used in executor.Run, cancel in m.fetchAndFastCancelTasks.
	factory := GetTaskExecutorFactory(task.Type)
	if factory == nil {
		err := errors.Errorf("task type %s not found", task.Type)
		m.logErrAndPersist(err, task.ID, nil)
		return
	}
	executor := factory(m.ctx, m.id, task, m.taskTable)
	taskCtx, taskCancel := context.WithCancelCause(m.ctx)
	m.registerCancelFunc(task.ID, taskCancel)
	defer taskCancel(nil)
	// executor should init before run()/pause()/rollback().
	err := executor.Init(taskCtx)
	if err != nil {
		m.logErrAndPersist(err, task.ID, executor)
		return
	}
	defer executor.Close()
	for {
		select {
		case <-m.ctx.Done():
			logutil.Logger(m.logCtx).Info("onRunnableTask exit for cancel", zap.Int64("task-id", task.ID), zap.Stringer("type", task.Type))
			return
		case <-time.After(checkTime):
		}
		failpoint.Inject("mockStopManager", func() {
			testContexts.Store(m.id, &TestContext{make(chan struct{}), atomic.Bool{}})
			go func() {
				v, ok := testContexts.Load(m.id)
				if ok {
					<-v.(*TestContext).TestSyncSubtaskRun
					infosync.MockGlobalServerInfoManagerEntry.DeleteByExecID(m.id)
					m.Stop()
				}
			}()
		})
		task, err = m.taskTable.GetTaskByID(m.ctx, task.ID)
		if err != nil {
			m.logErr(err)
			return
		}
		if task == nil {
			return
		}
		if task.State != proto.TaskStateRunning && task.State != proto.TaskStateReverting {
			logutil.Logger(m.logCtx).Info("onRunnableTask exit",
				zap.Int64("task-id", task.ID), zap.Int64("step", int64(task.Step)), zap.Stringer("state", task.State))
			return
		}
<<<<<<< HEAD
		if exist, err := m.taskTable.HasSubtasksInStates(
			m.ctx,
			m.id, task.ID, task.Step,
			proto.SubtaskStatePending, proto.SubtaskStateRevertPending,
			// for the case that the tidb is restarted when the subtask is running.
			proto.SubtaskStateRunning, proto.SubtaskStateReverting); err != nil {
=======
		if exist, err := m.taskTable.HasSubtasksInStates(m.ctx, m.id, task.ID, task.Step,
			unfinishedSubtaskStates...); err != nil {
>>>>>>> 36cafb23
			m.logErr(err)
			return
		} else if !exist {
			continue
		}
		switch task.State {
		case proto.TaskStateRunning:
			if taskCtx.Err() != nil {
				return
			}
			// use taskCtx for canceling.
			err = executor.Run(taskCtx, task)
		case proto.TaskStatePausing:
			// use m.ctx since this process should not be canceled.
			err = executor.Pause(m.ctx, task)
		case proto.TaskStateReverting:
			// use m.ctx since this process should not be canceled.
			err = executor.Rollback(m.ctx, task)
		}
		if err != nil {
			logutil.Logger(m.logCtx).Error("failed to handle task", zap.Error(err))
		}
	}
}

// addHandlingTask adds a task to the handling task set.
func (m *Manager) addHandlingTask(id int64) {
	m.mu.Lock()
	defer m.mu.Unlock()
	m.mu.handlingTasks[id] = nil
}

// registerCancelFunc registers a cancel function for a task.
func (m *Manager) registerCancelFunc(id int64, cancel context.CancelCauseFunc) {
	m.mu.Lock()
	defer m.mu.Unlock()
	m.mu.handlingTasks[id] = cancel
}

// removeHandlingTask removes a task from the handling task set.
func (m *Manager) removeHandlingTask(id int64) {
	m.mu.Lock()
	defer m.mu.Unlock()
	delete(m.mu.handlingTasks, id)
}

func (m *Manager) logErr(err error) {
	logutil.Logger(m.logCtx).Error("task manager met error", zap.Error(err), zap.Stack("stack"))
}

func (m *Manager) logErrAndPersist(err error, taskID int64, taskExecutor TaskExecutor) {
	m.logErr(err)
	if taskExecutor.IsRetryableError(err) {
		logutil.Logger(m.logCtx).Error("met retryable err", zap.Error(err), zap.Stack("stack"))
		return
	}
	err1 := m.taskTable.UpdateErrorToSubtask(m.ctx, m.id, taskID, err)
	if err1 != nil {
		logutil.Logger(m.logCtx).Error("update to subtask failed", zap.Error(err1), zap.Stack("stack"))
	}
	logutil.Logger(m.logCtx).Error("update error to subtask", zap.Int64("task-id", taskID), zap.Error(err1), zap.Stack("stack"))
}<|MERGE_RESOLUTION|>--- conflicted
+++ resolved
@@ -41,10 +41,10 @@
 	recoverMetaInterval     = 90 * time.Second
 	retrySQLTimes           = 30
 	retrySQLInterval        = 500 * time.Millisecond
-	unfinishedSubtaskStates = []interface{}{
-		proto.TaskStatePending, proto.TaskStateRevertPending,
+	unfinishedSubtaskStates = []proto.SubtaskState{
+		proto.SubtaskStatePending, proto.SubtaskStateRevertPending,
 		// for the case that the tidb is restarted when the subtask is running.
-		proto.TaskStateRunning, proto.TaskStateReverting,
+		proto.SubtaskStateRunning, proto.SubtaskStateReverting,
 	}
 )
 
@@ -213,14 +213,7 @@
 	tasks = m.filterAlreadyHandlingTasks(tasks)
 
 	for _, task := range tasks {
-<<<<<<< HEAD
-		exist, err := m.taskTable.HasSubtasksInStates(m.ctx, m.id, task.ID, task.Step,
-			proto.SubtaskStatePending, proto.SubtaskStateRevertPending,
-			// for the case that the tidb is restarted when the subtask is running.
-			proto.SubtaskStateRunning, proto.SubtaskStateReverting)
-=======
 		exist, err := m.taskTable.HasSubtasksInStates(m.ctx, m.id, task.ID, task.Step, unfinishedSubtaskStates...)
->>>>>>> 36cafb23
 		if err != nil {
 			logutil.Logger(m.logCtx).Error("check subtask exist failed", zap.Error(err))
 			m.logErr(err)
@@ -421,17 +414,8 @@
 				zap.Int64("task-id", task.ID), zap.Int64("step", int64(task.Step)), zap.Stringer("state", task.State))
 			return
 		}
-<<<<<<< HEAD
-		if exist, err := m.taskTable.HasSubtasksInStates(
-			m.ctx,
-			m.id, task.ID, task.Step,
-			proto.SubtaskStatePending, proto.SubtaskStateRevertPending,
-			// for the case that the tidb is restarted when the subtask is running.
-			proto.SubtaskStateRunning, proto.SubtaskStateReverting); err != nil {
-=======
 		if exist, err := m.taskTable.HasSubtasksInStates(m.ctx, m.id, task.ID, task.Step,
 			unfinishedSubtaskStates...); err != nil {
->>>>>>> 36cafb23
 			m.logErr(err)
 			return
 		} else if !exist {
