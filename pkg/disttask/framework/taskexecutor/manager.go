--- conflicted
+++ resolved
@@ -222,13 +222,8 @@
 		logutil.Logger(m.logCtx).Info("detect new subtask", zap.Int64("task-id", task.ID))
 
 		canAlloc, tasksNeedFree := m.slotManager.canAlloc(task)
-<<<<<<< HEAD
-		if tasksNeedFree != nil {
+		if len(tasksNeedFree) > 0 {
 			m.cancelTaskExecutors(tasksNeedFree)
-=======
-		if len(tasksNeedFree) > 0 {
-			m.cancelTasks(tasksNeedFree)
->>>>>>> eee0420f
 			// do not handle the tasks with lower priority if current task is waiting tasks free.
 			break
 		}
