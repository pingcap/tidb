// Copyright 2023 PingCAP, Inc.
//
// Licensed under the Apache License, Version 2.0 (the "License");
// you may not use this file except in compliance with the License.
// You may obtain a copy of the License at
//
//     http://www.apache.org/licenses/LICENSE-2.0
//
// Unless required by applicable law or agreed to in writing, software
// distributed under the License is distributed on an "AS IS" BASIS,
// WITHOUT WARRANTIES OR CONDITIONS OF ANY KIND, either express or implied.
// See the License for the specific language governing permissions and
// limitations under the License.

package taskexecutor

import (
	"bytes"
	"context"
	"sync"
	"sync/atomic"
	"time"

	"github.com/pingcap/errors"
	"github.com/pingcap/failpoint"
	"github.com/pingcap/tidb/pkg/disttask/framework/handle"
	"github.com/pingcap/tidb/pkg/disttask/framework/proto"
	"github.com/pingcap/tidb/pkg/disttask/framework/scheduler"
	"github.com/pingcap/tidb/pkg/disttask/framework/storage"
	"github.com/pingcap/tidb/pkg/disttask/framework/taskexecutor/execute"
	llog "github.com/pingcap/tidb/pkg/lightning/log"
	"github.com/pingcap/tidb/pkg/util"
	"github.com/pingcap/tidb/pkg/util/backoff"
	"github.com/pingcap/tidb/pkg/util/gctuner"
	"github.com/pingcap/tidb/pkg/util/intest"
	"github.com/pingcap/tidb/pkg/util/logutil"
	"github.com/pingcap/tidb/pkg/util/memory"
	"go.uber.org/zap"
)

var (
	// checkBalanceSubtaskInterval is the default check interval for checking
	// subtasks balance to/away from this node.
	checkBalanceSubtaskInterval = 2 * time.Second

	// updateSubtaskSummaryInterval is the interval for updating the subtask summary to
	// subtask table.
	updateSubtaskSummaryInterval = 3 * time.Second
)

var (
	// ErrCancelSubtask is the cancel cause when cancelling subtasks.
	ErrCancelSubtask = errors.New("cancel subtasks")
	// ErrNonIdempotentSubtask means the subtask is left in running state and is not idempotent,
	// so cannot be run again.
	ErrNonIdempotentSubtask = errors.New("subtask in running state and is not idempotent")
)

// Param is the parameters to create a task executor.
type Param struct {
	taskTable TaskTable
	slotMgr   *slotManager
	nodeRc    *NodeResource
	// id, it's the same as server id now, i.e. host:port.
	execID string
}

// NewParamForTest creates a new Param for test.
func NewParamForTest(taskTable TaskTable, slotMgr *slotManager, nodeRc *NodeResource, execID string) Param {
	return Param{
		taskTable: taskTable,
		slotMgr:   slotMgr,
		nodeRc:    nodeRc,
		execID:    execID,
	}
}

// BaseTaskExecutor is the base implementation of TaskExecutor.
type BaseTaskExecutor struct {
	Param
	task   atomic.Pointer[proto.Task]
	logger *zap.Logger
	ctx    context.Context
	cancel context.CancelFunc
	Extension

	currSubtaskID atomic.Int64

	mu struct {
		sync.RWMutex
		// runtimeCancel is used to cancel the Run/Rollback when error occurs.
		runtimeCancel context.CancelCauseFunc
	}

	stepExec   execute.StepExecutor
	stepCtx    context.Context
	stepLogger *llog.Task
}

// NewBaseTaskExecutor creates a new BaseTaskExecutor.
// see TaskExecutor.Init for why we want to use task-base to create TaskExecutor.
// TODO: we can refactor this part to pass task base only, but currently ADD-INDEX
// depends on it to init, so we keep it for now.
<<<<<<< HEAD
func NewBaseTaskExecutor(ctx context.Context, task *proto.Task, param Param) *BaseTaskExecutor {
	logger := log.L().With(zap.Int64("task-id", task.ID), zap.String("task-type", string(task.Type)))
=======
func NewBaseTaskExecutor(ctx context.Context, id string, task *proto.Task, taskTable TaskTable) *BaseTaskExecutor {
	logger := logutil.ErrVerboseLogger().With(zap.Int64("task-id", task.ID), zap.String("task-type", string(task.Type)))
>>>>>>> bf7016db
	if intest.InTest {
		logger = logger.With(zap.String("server-id", param.execID))
	}
	subCtx, cancelFunc := context.WithCancel(ctx)
	taskExecutorImpl := &BaseTaskExecutor{
		Param:  param,
		ctx:    subCtx,
		cancel: cancelFunc,
		logger: logger,
	}
	taskExecutorImpl.task.Store(task)
	return taskExecutorImpl
}

// checkBalanceSubtask check whether the subtasks are balanced to or away from this node.
//   - If other subtask of `running` state is scheduled to this node, try changed to
//     `pending` state, to make sure subtasks can be balanced later when node scale out.
//   - If current running subtask are scheduled away from this node, i.e. this node
//     is taken as down, cancel running.
func (e *BaseTaskExecutor) checkBalanceSubtask(ctx context.Context) {
	ticker := time.NewTicker(checkBalanceSubtaskInterval)
	defer ticker.Stop()
	for {
		select {
		case <-ctx.Done():
			return
		case <-ticker.C:
		}

		task := e.task.Load()
		subtasks, err := e.taskTable.GetSubtasksByExecIDAndStepAndStates(ctx, e.execID, task.ID, task.Step,
			proto.SubtaskStateRunning)
		if err != nil {
			e.logger.Error("get subtasks failed", zap.Error(err))
			continue
		}
		if len(subtasks) == 0 {
			e.logger.Info("subtask is scheduled away, cancel running",
				zap.Int64("subtaskID", e.currSubtaskID.Load()))
			// cancels runStep, but leave the subtask state unchanged.
			e.cancelRunStepWith(nil)
			return
		}

		extraRunningSubtasks := make([]*proto.SubtaskBase, 0, len(subtasks))
		for _, st := range subtasks {
			if st.ID == e.currSubtaskID.Load() {
				continue
			}
			if !e.IsIdempotent(st) {
				if err := e.updateSubtaskStateAndErrorImpl(ctx, st.ExecID, st.ID,
					proto.SubtaskStateFailed, ErrNonIdempotentSubtask); err != nil {
					e.logger.Error("failed to update subtask to 'failed' state", zap.Error(err))
					continue
				}
				// if a subtask fail, scheduler will notice and start revert the
				// task, so we can directly return.
				return
			}
			extraRunningSubtasks = append(extraRunningSubtasks, &st.SubtaskBase)
		}
		if len(extraRunningSubtasks) > 0 {
			if err = e.taskTable.RunningSubtasksBack2Pending(ctx, extraRunningSubtasks); err != nil {
				e.logger.Error("update running subtasks back to pending failed", zap.Error(err))
			} else {
				e.logger.Info("update extra running subtasks back to pending",
					zap.Stringers("subtasks", extraRunningSubtasks))
			}
		}
	}
}

func (e *BaseTaskExecutor) updateSubtaskSummaryLoop(
	checkCtx, runStepCtx context.Context, stepExec execute.StepExecutor) {
	taskMgr := e.taskTable.(*storage.TaskManager)
	ticker := time.NewTicker(updateSubtaskSummaryInterval)
	defer ticker.Stop()
	curSubtaskID := e.currSubtaskID.Load()
	update := func() {
		summary := stepExec.RealtimeSummary()
		err := taskMgr.UpdateSubtaskRowCount(runStepCtx, curSubtaskID, summary.RowCount)
		if err != nil {
			e.logger.Info("update subtask row count failed", zap.Error(err))
		}
	}
	for {
		select {
		case <-checkCtx.Done():
			update()
			return
		case <-ticker.C:
		}
		update()
	}
}

// Init implements the TaskExecutor interface.
func (*BaseTaskExecutor) Init(_ context.Context) error {
	return nil
}

// Ctx returns the context of the task executor.
// TODO: remove it when add-index.taskexecutor.Init don't depend on it.
func (e *BaseTaskExecutor) Ctx() context.Context {
	return e.ctx
}

// Run implements the TaskExecutor interface.
func (e *BaseTaskExecutor) Run() {
	defer func() {
		if r := recover(); r != nil {
			e.logger.Error("run task panicked, fail the task", zap.Any("recover", r), zap.Stack("stack"))
			err4Panic := errors.Errorf("%v", r)
			taskBase := e.task.Load()
			e.failOneSubtask(e.ctx, taskBase.ID, err4Panic)
		}
		if e.stepExec != nil {
			e.cleanStepExecutor()
		}
	}()
	// task executor occupies resources, if there's no subtask to run for 10s,
	// we release the resources so that other tasks can use them.
	// 300ms + 600ms + 1.2s + 2s * 4 = 10.1s
	backoffer := backoff.NewExponential(SubtaskCheckInterval, 2, MaxSubtaskCheckInterval)
	checkInterval, noSubtaskCheckCnt := SubtaskCheckInterval, 0
	skipBackoff := false
	for {
		if e.ctx.Err() != nil {
			return
		}
		if !skipBackoff {
			select {
			case <-e.ctx.Done():
				return
			case <-time.After(checkInterval):
			}
		}
		skipBackoff = false
		oldTask := e.task.Load()
		failpoint.InjectCall("beforeGetTaskByIDInRun", oldTask.ID)
		newTask, err := e.taskTable.GetTaskByID(e.ctx, oldTask.ID)
		if err != nil {
			if errors.Cause(err) == storage.ErrTaskNotFound {
				return
			}
			e.logger.Error("refresh task failed", zap.Error(err))
			continue
		}

		if !bytes.Equal(oldTask.Meta, newTask.Meta) {
			e.logger.Info("task meta modified",
				zap.String("oldStep", proto.Step2Str(oldTask.Type, oldTask.Step)),
				zap.String("newStep", proto.Step2Str(newTask.Type, newTask.Step)))
			// when task switch to next step, task meta might change too, but in
			// this case step executor will be recreated, so we only notify it
			// when it's still running the same step.
			if e.stepExec != nil && e.stepExec.GetStep() == newTask.Step {
				e.logger.Info("notify step executor to update task meta")
				if err2 := e.stepExec.TaskMetaModified(newTask); err2 != nil {
					e.logger.Info("notify step executor failed, will recreate it", zap.Error(err2))
					e.cleanStepExecutor()
					continue
				}
			}
		}
		if newTask.Concurrency != oldTask.Concurrency {
			if !e.slotMgr.exchange(&newTask.TaskBase) {
				e.logger.Info("task concurrency modified, but not enough slots, executor exit",
					zap.Int("old", oldTask.Concurrency), zap.Int("new", newTask.Concurrency))
				return
			}
			e.logger.Info("task concurrency modified",
				zap.Int("old", oldTask.Concurrency), zap.Int("new", newTask.Concurrency),
				zap.Int("availableSlots", e.slotMgr.availableSlots()))
			newResource := e.nodeRc.getStepResource(newTask.Concurrency)

			if e.stepExec != nil {
				execute.ModifyResource(e.stepExec, newResource)
			}
		}

		e.task.Store(newTask)
		task := newTask
		if task.State != proto.TaskStateRunning && task.State != proto.TaskStateModifying {
			return
		}

		subtask, err := e.taskTable.GetFirstSubtaskInStates(e.ctx, e.execID, task.ID, task.Step,
			proto.SubtaskStatePending, proto.SubtaskStateRunning)
		if err != nil {
			e.logger.Warn("get first subtask meets error", zap.Error(err))
			continue
		} else if subtask == nil {
			if noSubtaskCheckCnt >= maxChecksWhenNoSubtask {
				e.logger.Info("no subtask to run for a while, exit")
				break
			}
			checkInterval = backoffer.Backoff(noSubtaskCheckCnt)
			noSubtaskCheckCnt++
			continue
		}
		// reset it when we get a subtask
		checkInterval, noSubtaskCheckCnt = SubtaskCheckInterval, 0

		if e.stepExec != nil && e.stepExec.GetStep() != subtask.Step {
			e.cleanStepExecutor()
		}
		if e.stepExec == nil {
			if err2 := e.createStepExecutor(); err2 != nil {
				e.logger.Error("create step executor failed",
					zap.String("step", proto.Step2Str(task.Type, task.Step)), zap.Error(err2))
				continue
			}
		}
		err = e.runSubtask(subtask)
		if err != nil {
			// task executor keeps running its subtasks even though some subtask
			// might have failed, we rely on scheduler to detect the error, and
			// notify task executor or manager to cancel.
			e.logger.Error("run subtask failed", zap.Error(err))
		} else {
			// if we run a subtask successfully, we will try to run next subtask
			// immediately for once.
			skipBackoff = true
		}
	}
}

func (e *BaseTaskExecutor) createStepExecutor() error {
	task := e.task.Load()

	stepExecutor, err := e.GetStepExecutor(task)
	if err != nil {
		e.logger.Info("failed to get step executor", zap.Error(err))
		e.failOneSubtask(e.ctx, task.ID, err)
		return errors.Trace(err)
	}
	resource := e.nodeRc.getStepResource(e.GetTaskBase().Concurrency)
	execute.SetFrameworkInfo(stepExecutor, task.Step, resource)

	if err := stepExecutor.Init(e.ctx); err != nil {
		if e.IsRetryableError(err) {
			e.logger.Info("meet retryable err when init step executor", zap.Error(err))
		} else {
			e.logger.Info("failed to init step executor", zap.Error(err))
			e.failOneSubtask(e.ctx, task.ID, err)
		}
		return errors.Trace(err)
	}

	stepLogger := llog.BeginTask(e.logger.With(
		zap.String("step", proto.Step2Str(task.Type, task.Step)),
		zap.Float64("mem-limit-percent", gctuner.GlobalMemoryLimitTuner.GetPercentage()),
		zap.String("server-mem-limit", memory.ServerMemoryLimitOriginText.Load()),
		zap.Stringer("resource", resource),
	), "execute task step")

	runStepCtx, runStepCancel := context.WithCancelCause(e.ctx)
	e.stepExec = stepExecutor
	e.stepCtx = runStepCtx
	e.stepLogger = stepLogger

	e.mu.Lock()
	defer e.mu.Unlock()
	e.mu.runtimeCancel = runStepCancel

	return nil
}

func (e *BaseTaskExecutor) cleanStepExecutor() {
	if err2 := e.stepExec.Cleanup(e.ctx); err2 != nil {
		e.logger.Error("cleanup subtask exec env failed", zap.Error(err2))
		// Cleanup is not a critical path of running subtask, so no need to
		// affect state of subtasks. there might be no subtask to change even
		// we want to if all subtasks are finished.
	}
	e.stepExec = nil
	e.stepLogger.End(zap.InfoLevel, nil)

	e.mu.Lock()
	defer e.mu.Unlock()
	e.mu.runtimeCancel(nil)
	e.mu.runtimeCancel = nil
}

func (e *BaseTaskExecutor) runSubtask(subtask *proto.Subtask) (resErr error) {
	if subtask.State == proto.SubtaskStateRunning {
		if !e.IsIdempotent(subtask) {
			e.logger.Info("subtask in running state and is not idempotent, fail it",
				zap.Int64("subtask-id", subtask.ID))
			if err := e.updateSubtaskStateAndErrorImpl(e.stepCtx, subtask.ExecID, subtask.ID,
				proto.SubtaskStateFailed, ErrNonIdempotentSubtask); err != nil {
				return err
			}
			return ErrNonIdempotentSubtask
		}
		e.logger.Info("subtask in running state and is idempotent",
			zap.Int64("subtask-id", subtask.ID))
	} else {
		// subtask.State == proto.SubtaskStatePending
		err := e.startSubtask(e.stepCtx, subtask.ID)
		if err != nil {
			// should ignore ErrSubtaskNotFound
			// since it only means that the subtask not owned by current task executor.
			if err != storage.ErrSubtaskNotFound {
				e.logger.Warn("start subtask meets error", zap.Error(err))
			}
			return errors.Trace(err)
		}
	}

	logger := e.logger.With(zap.Int64("subtaskID", subtask.ID), zap.String("step", proto.Step2Str(subtask.Type, subtask.Step)))
	logTask := llog.BeginTask(logger, "run subtask")
	subtaskErr := func() error {
		e.currSubtaskID.Store(subtask.ID)

		var wg util.WaitGroupWrapper
		checkCtx, checkCancel := context.WithCancel(e.stepCtx)
		wg.RunWithLog(func() {
			e.checkBalanceSubtask(checkCtx)
		})

		if e.hasRealtimeSummary(e.stepExec) {
			wg.RunWithLog(func() {
				e.updateSubtaskSummaryLoop(checkCtx, e.stepCtx, e.stepExec)
			})
		}
		defer func() {
			checkCancel()
			wg.Wait()
		}()
		return e.stepExec.RunSubtask(e.stepCtx, subtask)
	}()
	failpoint.InjectCall("afterRunSubtask", e, &subtaskErr)
	logTask.End2(zap.InfoLevel, subtaskErr)

	failpoint.InjectCall("mockTiDBShutdown", e, e.execID, e.GetTaskBase())

	if subtaskErr != nil {
		if err := e.markSubTaskCanceledOrFailed(e.stepCtx, subtask, subtaskErr); err != nil {
			logger.Error("failed to handle subtask error", zap.Error(err))
		}
		return subtaskErr
	}

	err := e.finishSubtask(e.stepCtx, subtask)
	failpoint.InjectCall("syncAfterSubtaskFinish")
	return err
}

func (e *BaseTaskExecutor) hasRealtimeSummary(stepExecutor execute.StepExecutor) bool {
	_, ok := e.taskTable.(*storage.TaskManager)
	return ok && stepExecutor.RealtimeSummary() != nil
}

// GetTaskBase implements TaskExecutor.GetTaskBase.
func (e *BaseTaskExecutor) GetTaskBase() *proto.TaskBase {
	task := e.task.Load()
	return &task.TaskBase
}

// CancelRunningSubtask implements TaskExecutor.CancelRunningSubtask.
func (e *BaseTaskExecutor) CancelRunningSubtask() {
	e.cancelRunStepWith(ErrCancelSubtask)
}

// Cancel implements TaskExecutor.Cancel.
func (e *BaseTaskExecutor) Cancel() {
	e.cancel()
}

// Close closes the TaskExecutor when all the subtasks are complete.
func (e *BaseTaskExecutor) Close() {
	e.Cancel()
}

func (e *BaseTaskExecutor) cancelRunStepWith(cause error) {
	e.mu.Lock()
	defer e.mu.Unlock()
	if e.mu.runtimeCancel != nil {
		e.mu.runtimeCancel(cause)
	}
}

func (e *BaseTaskExecutor) updateSubtaskStateAndErrorImpl(ctx context.Context, execID string, subtaskID int64, state proto.SubtaskState, subTaskErr error) error {
	start := time.Now()
	// retry for 3+6+12+24+(30-4)*30 ~= 825s ~= 14 minutes
	backoffer := backoff.NewExponential(scheduler.RetrySQLInterval, 2, scheduler.RetrySQLMaxInterval)
	err := handle.RunWithRetry(ctx, scheduler.RetrySQLTimes, backoffer, e.logger,
		func(ctx context.Context) (bool, error) {
			return true, e.taskTable.UpdateSubtaskStateAndError(ctx, execID, subtaskID, state, subTaskErr)
		},
	)
	if err != nil {
		e.logger.Error("failed to update subtask state", zap.Int64("subtaskID", subtaskID),
			zap.Stringer("targetState", state), zap.NamedError("subtaskErr", subTaskErr),
			zap.Duration("takes", time.Since(start)), zap.Error(err))
	}
	return err
}

// startSubtask try to change the state of the subtask to running.
// If the subtask is not owned by the task executor,
// the update will fail and task executor should not run the subtask.
func (e *BaseTaskExecutor) startSubtask(ctx context.Context, subtaskID int64) error {
	start := time.Now()
	// retry for 3+6+12+24+(30-4)*30 ~= 825s ~= 14 minutes
	backoffer := backoff.NewExponential(scheduler.RetrySQLInterval, 2, scheduler.RetrySQLMaxInterval)
	err := handle.RunWithRetry(ctx, scheduler.RetrySQLTimes, backoffer, e.logger,
		func(ctx context.Context) (bool, error) {
			err := e.taskTable.StartSubtask(ctx, subtaskID, e.execID)
			if err == storage.ErrSubtaskNotFound {
				// No need to retry.
				return false, err
			}
			return true, err
		},
	)
	if err != nil && err != storage.ErrSubtaskNotFound {
		e.logger.Error("failed to start subtask", zap.Int64("subtaskID", subtaskID),
			zap.Duration("takes", time.Since(start)), zap.Error(err))
	}
	return err
}

func (e *BaseTaskExecutor) finishSubtask(ctx context.Context, subtask *proto.Subtask) error {
	start := time.Now()
	// retry for 3+6+12+24+(30-4)*30 ~= 825s ~= 14 minutes
	backoffer := backoff.NewExponential(scheduler.RetrySQLInterval, 2, scheduler.RetrySQLMaxInterval)
	err := handle.RunWithRetry(ctx, scheduler.RetrySQLTimes, backoffer, e.logger,
		func(ctx context.Context) (bool, error) {
			return true, e.taskTable.FinishSubtask(ctx, subtask.ExecID, subtask.ID, subtask.Meta)
		},
	)
	if err != nil {
		e.logger.Error("failed to finish subtask", zap.Int64("subtaskID", subtask.ID),
			zap.Duration("takes", time.Since(start)), zap.Error(err))
	}
	return err
}

// markSubTaskCanceledOrFailed check the error type and decide the subtasks' state.
// 1. Only cancel subtasks when meet ErrCancelSubtask.
// 2. Only fail subtasks when meet non retryable error.
// 3. When meet other errors, don't change subtasks' state.
func (e *BaseTaskExecutor) markSubTaskCanceledOrFailed(ctx context.Context, subtask *proto.Subtask, stErr error) error {
	if ctx.Err() != nil {
		if context.Cause(ctx) == ErrCancelSubtask {
			e.logger.Warn("subtask canceled")
			return e.updateSubtaskStateAndErrorImpl(e.ctx, subtask.ExecID, subtask.ID, proto.SubtaskStateCanceled, nil)
		}

		e.logger.Info("meet context canceled for gracefully shutdown")
	} else if e.IsRetryableError(stErr) {
		e.logger.Warn("meet retryable error", zap.Error(stErr))
	} else {
		e.logger.Warn("subtask failed", zap.Error(stErr))
		return e.updateSubtaskStateAndErrorImpl(e.ctx, subtask.ExecID, subtask.ID, proto.SubtaskStateFailed, stErr)
	}
	return nil
}

// on fatal error, we randomly fail a subtask to notify scheduler to revert the
// task. we don't return the internal error, what can we do if we failed to handle
// a fatal error?
func (e *BaseTaskExecutor) failOneSubtask(ctx context.Context, taskID int64, subtaskErr error) {
	start := time.Now()
	backoffer := backoff.NewExponential(scheduler.RetrySQLInterval, 2, scheduler.RetrySQLMaxInterval)
	err1 := handle.RunWithRetry(ctx, scheduler.RetrySQLTimes, backoffer, e.logger,
		func(_ context.Context) (bool, error) {
			return true, e.taskTable.FailSubtask(ctx, e.execID, taskID, subtaskErr)
		},
	)
	if err1 != nil {
		e.logger.Error("fail one subtask failed", zap.NamedError("subtaskErr", subtaskErr),
			zap.Duration("takes", time.Since(start)), zap.Error(err1))
	}
}<|MERGE_RESOLUTION|>--- conflicted
+++ resolved
@@ -101,13 +101,8 @@
 // see TaskExecutor.Init for why we want to use task-base to create TaskExecutor.
 // TODO: we can refactor this part to pass task base only, but currently ADD-INDEX
 // depends on it to init, so we keep it for now.
-<<<<<<< HEAD
 func NewBaseTaskExecutor(ctx context.Context, task *proto.Task, param Param) *BaseTaskExecutor {
-	logger := log.L().With(zap.Int64("task-id", task.ID), zap.String("task-type", string(task.Type)))
-=======
-func NewBaseTaskExecutor(ctx context.Context, id string, task *proto.Task, taskTable TaskTable) *BaseTaskExecutor {
 	logger := logutil.ErrVerboseLogger().With(zap.Int64("task-id", task.ID), zap.String("task-type", string(task.Type)))
->>>>>>> bf7016db
 	if intest.InTest {
 		logger = logger.With(zap.String("server-id", param.execID))
 	}
