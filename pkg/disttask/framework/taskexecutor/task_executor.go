--- conflicted
+++ resolved
@@ -442,32 +442,19 @@
 }
 
 // Rollback rollbacks the subtask.
-<<<<<<< HEAD
 // TODO no need to start executor to do it, refactor it later.
-func (s *BaseTaskExecutor) Rollback(ctx context.Context, task *proto.Task) error {
-	// TODO: we can centralized this when we move handleExecutableTask loop here.
-	s.task.Store(task)
-=======
 func (e *BaseTaskExecutor) Rollback(ctx context.Context, task *proto.Task) error {
 	// TODO: we can centralized this when we move handleExecutableTask loop here.
 	e.task.Store(task)
-	rollbackCtx, rollbackCancel := context.WithCancelCause(ctx)
-	defer rollbackCancel(ErrFinishRollback)
-	e.registerCancelFunc(rollbackCancel)
->>>>>>> 7ba23303
 
 	e.resetError()
 	e.logger.Info("taskExecutor rollback a step")
 
 	// We should cancel all subtasks before rolling back
 	for {
-<<<<<<< HEAD
 		// TODO we can update them using one sql, but requires change the metric
 		// gathering logic.
-		subtask, err := s.taskTable.GetFirstSubtaskInStates(ctx, s.id, task.ID, task.Step,
-=======
 		subtask, err := e.taskTable.GetFirstSubtaskInStates(ctx, e.id, task.ID, task.Step,
->>>>>>> 7ba23303
 			proto.SubtaskStatePending, proto.SubtaskStateRunning)
 		if err != nil {
 			e.onError(err)
@@ -483,43 +470,7 @@
 			return err
 		}
 	}
-<<<<<<< HEAD
-	return s.getError()
-=======
-
-	executor, err := e.GetStepExecutor(ctx, task, nil, nil)
-	if err != nil {
-		e.onError(err)
-		return e.getError()
-	}
-	subtask, err := e.taskTable.GetFirstSubtaskInStates(ctx, e.id, task.ID, task.Step,
-		proto.SubtaskStateRevertPending, proto.SubtaskStateReverting)
-	if err != nil {
-		e.onError(err)
-		return e.getError()
-	}
-	if subtask == nil {
-		logutil.BgLogger().Warn("taskExecutor rollback a step, but no subtask in revert_pending state")
-		return nil
-	}
-	if subtask.State == proto.SubtaskStateRevertPending {
-		e.updateSubtaskStateAndError(ctx, subtask, proto.SubtaskStateReverting, nil)
-	}
-	if err := e.getError(); err != nil {
-		return err
-	}
-
-	// right now all impl of Rollback is empty, so we don't check idempotent here.
-	// will try to remove this rollback completely in the future.
-	err = executor.Rollback(rollbackCtx)
-	if err != nil {
-		e.updateSubtaskStateAndError(ctx, subtask, proto.SubtaskStateRevertFailed, nil)
-		e.onError(err)
-	} else {
-		e.updateSubtaskStateAndError(ctx, subtask, proto.SubtaskStateReverted, nil)
-	}
 	return e.getError()
->>>>>>> 7ba23303
 }
 
 // Close closes the TaskExecutor when all the subtasks are complete.
