--- conflicted
+++ resolved
@@ -17,11 +17,8 @@
 import (
 	"bytes"
 	"context"
-<<<<<<< HEAD
 	goerrors "errors"
-=======
 	"runtime"
->>>>>>> b9b9787f
 	"sync"
 	"sync/atomic"
 	"time"
