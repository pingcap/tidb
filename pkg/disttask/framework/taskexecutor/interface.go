// Copyright 2023 PingCAP, Inc.
//
// Licensed under the Apache License, Version 2.0 (the "License");
// you may not use this file except in compliance with the License.
// You may obtain a copy of the License at
//
//     http://www.apache.org/licenses/LICENSE-2.0
//
// Unless required by applicable law or agreed to in writing, software
// distributed under the License is distributed on an "AS IS" BASIS,
// WITHOUT WARRANTIES OR CONDITIONS OF ANY KIND, either express or implied.
// See the License for the specific language governing permissions and
// limitations under the License.

package taskexecutor

import (
	"context"

	"github.com/pingcap/tidb/pkg/disttask/framework/proto"
	"github.com/pingcap/tidb/pkg/disttask/framework/taskexecutor/execute"
)

// TaskTable defines the interface to access task table.
type TaskTable interface {
	GetTasksInStates(ctx context.Context, states ...interface{}) (task []*proto.Task, err error)
	GetTaskByID(ctx context.Context, taskID int64) (task *proto.Task, err error)
<<<<<<< HEAD
	GetSubtasksByStepAndStates(ctx context.Context, tidbID string, taskID int64, step proto.Step, states ...proto.SubtaskState) ([]*proto.Subtask, error)
	GetFirstSubtaskInStates(ctx context.Context, instanceID string, taskID int64, step proto.Step, states ...proto.SubtaskState) (*proto.Subtask, error)
	StartManager(ctx context.Context, tidbID string, role string) error
	StartSubtask(ctx context.Context, subtaskID int64) error
	UpdateSubtaskStateAndError(ctx context.Context, tidbID string, subtaskID int64, state proto.SubtaskState, err error) error
	FinishSubtask(ctx context.Context, tidbID string, subtaskID int64, meta []byte) error

	HasSubtasksInStates(ctx context.Context, tidbID string, taskID int64, step proto.Step, states ...proto.SubtaskState) (bool, error)
	UpdateErrorToSubtask(ctx context.Context, tidbID string, taskID int64, err error) error
	IsTaskExecutorCanceled(ctx context.Context, tidbID string, taskID int64) (bool, error)
	PauseSubtasks(ctx context.Context, tidbID string, taskID int64) error
=======

	GetSubtasksByStepAndStates(ctx context.Context, execID string, taskID int64, step proto.Step, states ...interface{}) ([]*proto.Subtask, error)
	GetFirstSubtaskInStates(ctx context.Context, instanceID string, taskID int64, step proto.Step, states ...interface{}) (*proto.Subtask, error)
	StartManager(ctx context.Context, execID string, role string) error
	// StartSubtask try to update the subtask's state to running if the subtask is owned by execID.
	// If the update success, it means the execID's related task executor own the subtask.
	StartSubtask(ctx context.Context, subtaskID int64, execID string) error
	UpdateSubtaskStateAndError(ctx context.Context, execID string, subtaskID int64, state proto.TaskState, err error) error
	FinishSubtask(ctx context.Context, execID string, subtaskID int64, meta []byte) error

	HasSubtasksInStates(ctx context.Context, execID string, taskID int64, step proto.Step, states ...interface{}) (bool, error)
	UpdateErrorToSubtask(ctx context.Context, execID string, taskID int64, err error) error
	IsTaskExecutorCanceled(ctx context.Context, execID string, taskID int64) (bool, error)
	PauseSubtasks(ctx context.Context, execID string, taskID int64) error
>>>>>>> fbe232e3
}

// Pool defines the interface of a pool.
type Pool interface {
	Run(func()) error
	RunWithConcurrency(chan func(), uint32) error
	ReleaseAndWait()
}

// TaskExecutor is the subtask executor for a task.
// Each task type should implement this interface.
type TaskExecutor interface {
	Init(context.Context) error
	Run(context.Context, *proto.Task) error
	Rollback(context.Context, *proto.Task) error
	Pause(context.Context, *proto.Task) error
	Close()
	IsRetryableError(err error) bool
}

// Extension extends the TaskExecutor.
// each task type should implement this interface.
type Extension interface {
	// IsIdempotent returns whether the subtask is idempotent.
	// when tidb restart, the subtask might be left in the running state.
	// if it's idempotent, the Executor can rerun the subtask, else
	// the Executor will mark the subtask as failed.
	IsIdempotent(subtask *proto.Subtask) bool
	// GetSubtaskExecutor returns the subtask executor for the subtask.
	// Note: summary is the summary manager of all subtask of the same type now.
	GetSubtaskExecutor(ctx context.Context, task *proto.Task, summary *execute.Summary) (execute.SubtaskExecutor, error)
	// IsRetryableError returns whether the error is transient.
	// When error is transient, the framework won't mark subtasks as failed,
	// then the TaskExecutor can load the subtask again and redo it.
	IsRetryableError(err error) bool
}

// EmptySubtaskExecutor is an empty Executor.
// it can be used for the task that does not need to split into subtasks.
type EmptySubtaskExecutor struct {
}

var _ execute.SubtaskExecutor = &EmptySubtaskExecutor{}

// Init implements the SubtaskExecutor interface.
func (*EmptySubtaskExecutor) Init(context.Context) error {
	return nil
}

// RunSubtask implements the SubtaskExecutor interface.
func (*EmptySubtaskExecutor) RunSubtask(context.Context, *proto.Subtask) error {
	return nil
}

// Cleanup implements the SubtaskExecutor interface.
func (*EmptySubtaskExecutor) Cleanup(context.Context) error {
	return nil
}

// OnFinished implements the SubtaskExecutor interface.
func (*EmptySubtaskExecutor) OnFinished(_ context.Context, _ *proto.Subtask) error {
	return nil
}

// Rollback implements the SubtaskExecutor interface.
func (*EmptySubtaskExecutor) Rollback(context.Context) error {
	return nil
}<|MERGE_RESOLUTION|>--- conflicted
+++ resolved
@@ -25,11 +25,12 @@
 type TaskTable interface {
 	GetTasksInStates(ctx context.Context, states ...interface{}) (task []*proto.Task, err error)
 	GetTaskByID(ctx context.Context, taskID int64) (task *proto.Task, err error)
-<<<<<<< HEAD
 	GetSubtasksByStepAndStates(ctx context.Context, tidbID string, taskID int64, step proto.Step, states ...proto.SubtaskState) ([]*proto.Subtask, error)
 	GetFirstSubtaskInStates(ctx context.Context, instanceID string, taskID int64, step proto.Step, states ...proto.SubtaskState) (*proto.Subtask, error)
 	StartManager(ctx context.Context, tidbID string, role string) error
-	StartSubtask(ctx context.Context, subtaskID int64) error
+	// StartSubtask try to update the subtask's state to running if the subtask is owned by execID.
+	// If the update success, it means the execID's related task executor own the subtask.
+	StartSubtask(ctx context.Context, subtaskID int64, execID string) error
 	UpdateSubtaskStateAndError(ctx context.Context, tidbID string, subtaskID int64, state proto.SubtaskState, err error) error
 	FinishSubtask(ctx context.Context, tidbID string, subtaskID int64, meta []byte) error
 
@@ -37,22 +38,6 @@
 	UpdateErrorToSubtask(ctx context.Context, tidbID string, taskID int64, err error) error
 	IsTaskExecutorCanceled(ctx context.Context, tidbID string, taskID int64) (bool, error)
 	PauseSubtasks(ctx context.Context, tidbID string, taskID int64) error
-=======
-
-	GetSubtasksByStepAndStates(ctx context.Context, execID string, taskID int64, step proto.Step, states ...interface{}) ([]*proto.Subtask, error)
-	GetFirstSubtaskInStates(ctx context.Context, instanceID string, taskID int64, step proto.Step, states ...interface{}) (*proto.Subtask, error)
-	StartManager(ctx context.Context, execID string, role string) error
-	// StartSubtask try to update the subtask's state to running if the subtask is owned by execID.
-	// If the update success, it means the execID's related task executor own the subtask.
-	StartSubtask(ctx context.Context, subtaskID int64, execID string) error
-	UpdateSubtaskStateAndError(ctx context.Context, execID string, subtaskID int64, state proto.TaskState, err error) error
-	FinishSubtask(ctx context.Context, execID string, subtaskID int64, meta []byte) error
-
-	HasSubtasksInStates(ctx context.Context, execID string, taskID int64, step proto.Step, states ...interface{}) (bool, error)
-	UpdateErrorToSubtask(ctx context.Context, execID string, taskID int64, err error) error
-	IsTaskExecutorCanceled(ctx context.Context, execID string, taskID int64) (bool, error)
-	PauseSubtasks(ctx context.Context, execID string, taskID int64) error
->>>>>>> fbe232e3
 }
 
 // Pool defines the interface of a pool.
