--- conflicted
+++ resolved
@@ -79,17 +79,11 @@
 	// if it's idempotent, the Executor can rerun the subtask, else
 	// the Executor will mark the subtask as failed.
 	IsIdempotent(subtask *proto.Subtask) bool
-<<<<<<< HEAD
-	// GetStepExecutor returns the step executor for the task.
-	// Note: summary is the summary manager of all subtask of the same type now.
-	GetStepExecutor(ctx context.Context, task *proto.Task, summary *execute.Summary, resource *proto.StepResource) (execute.StepExecutor, error)
-=======
-	// GetSubtaskExecutor returns the subtask executor for the subtask.
+	// GetStepExecutor returns the subtask executor for the subtask.
 	// Note:
 	// 1. summary is the summary manager of all subtask of the same type now.
 	// 2. should not retry the error from it.
-	GetSubtaskExecutor(ctx context.Context, task *proto.Task, summary *execute.Summary) (execute.SubtaskExecutor, error)
->>>>>>> caa55396
+	GetStepExecutor(ctx context.Context, task *proto.Task, summary *execute.Summary, resource *proto.StepResource) (execute.StepExecutor, error)
 	// IsRetryableError returns whether the error is transient.
 	// When error is transient, the framework won't mark subtasks as failed,
 	// then the TaskExecutor can load the subtask again and redo it.
