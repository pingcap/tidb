--- conflicted
+++ resolved
@@ -230,14 +230,10 @@
 			continue
 		}
 		if subtask == nil {
-<<<<<<< HEAD
-			newTask, err := s.taskTable.GetTaskByID(runCtx, task.ID)
-=======
 			failpoint.Inject("breakInSchedulerUT", func() {
 				failpoint.Break()
 			})
-			newTask, err := s.taskTable.GetGlobalTaskByID(runCtx, task.ID)
->>>>>>> 86a7ab3c
+			newTask, err := s.taskTable.GetTaskByID(runCtx, task.ID)
 			if err != nil {
 				logutil.Logger(s.logCtx).Warn("GetTaskByID meets error", zap.Error(err))
 				continue
