// Copyright 2023 PingCAP, Inc.
//
// Licensed under the Apache License, Version 2.0 (the "License");
// you may not use this file except in compliance with the License.
// You may obtain a copy of the License at
//
//     http://www.apache.org/licenses/LICENSE-2.0
//
// Unless required by applicable law or agreed to in writing, software
// distributed under the License is distributed on an "AS IS" BASIS,
// WITHOUT WARRANTIES OR CONDITIONS OF ANY KIND, either express or implied.
// See the License for the specific language governing permissions and
// limitations under the License.

package scheduler

import (
	"context"
	"math/rand"
	"strings"
	"sync/atomic"
	"time"

	"github.com/pingcap/errors"
	"github.com/pingcap/failpoint"
	"github.com/pingcap/tidb/pkg/disttask/framework/handle"
	"github.com/pingcap/tidb/pkg/disttask/framework/proto"
	"github.com/pingcap/tidb/pkg/disttask/framework/storage"
	"github.com/pingcap/tidb/pkg/domain/infosync"
	"github.com/pingcap/tidb/pkg/kv"
	"github.com/pingcap/tidb/pkg/metrics"
	"github.com/pingcap/tidb/pkg/sessionctx"
	"github.com/pingcap/tidb/pkg/util/backoff"
	disttaskutil "github.com/pingcap/tidb/pkg/util/disttask"
	"github.com/pingcap/tidb/pkg/util/intest"
	"github.com/pingcap/tidb/pkg/util/logutil"
	"go.uber.org/zap"
)

const (
	// DefaultSubtaskConcurrency is the default concurrency for handling subtask.
	DefaultSubtaskConcurrency = 16
	// MaxSubtaskConcurrency is the maximum concurrency for handling subtask.
	MaxSubtaskConcurrency = 256
	// defaultBalanceSubtaskTicks is the tick interval of fetching all server infos from etcs.
	defaultBalanceSubtaskTicks = 2
	// for a cancelled task, it's terminal state is reverted or reverted_failed,
	// so we use a special error message to indicate that the task is cancelled
	// by user.
	taskCancelMsg = "cancelled by user"
)

var (
	checkTaskFinishedInterval = 500 * time.Millisecond
	nonRetrySQLTime           = 1
	// RetrySQLTimes is the max retry times when executing SQL.
	RetrySQLTimes = 30
	// RetrySQLInterval is the initial interval between two SQL retries.
	RetrySQLInterval = 3 * time.Second
	// RetrySQLMaxInterval is the max interval between two SQL retries.
	RetrySQLMaxInterval = 30 * time.Second
)

// Scheduler manages the lifetime of a task
// including submitting subtasks and updating the status of a task.
type Scheduler interface {
	// Init initializes the scheduler, should be called before ExecuteTask.
	// if Init returns error, scheduler manager will fail the task directly,
	// so the returned error should be a fatal error.
	Init() error
	// ScheduleTask schedules the task execution step by step.
	ScheduleTask()
	// Close closes the scheduler, should be called if Init returns nil.
	Close()
	// GetTask returns the task that the scheduler is managing.
	GetTask() *proto.Task
	Extension
}

// BaseScheduler is the base struct for Scheduler.
// each task type embed this struct and implement the Extension interface.
type BaseScheduler struct {
	ctx context.Context
	Param
	task   atomic.Pointer[proto.Task]
	logCtx context.Context
	// when RegisterSchedulerFactory, the factory MUST initialize this fields.
	Extension

	balanceSubtaskTick int
	// rand is for generating random selection of nodes.
	rand *rand.Rand
}

// MockOwnerChange mock owner change in tests.
var MockOwnerChange func()

// NewBaseScheduler creates a new BaseScheduler.
func NewBaseScheduler(ctx context.Context, task *proto.Task, param Param) *BaseScheduler {
	logCtx := logutil.WithFields(context.Background(), zap.Int64("task-id", task.ID),
		zap.Stringer("task-type", task.Type))
	s := &BaseScheduler{
		ctx:    ctx,
		Param:  param,
		logCtx: logCtx,
		rand:   rand.New(rand.NewSource(time.Now().UnixNano())),
	}
	s.task.Store(task)
	return s
}

// Init implements the Scheduler interface.
func (*BaseScheduler) Init() error {
	return nil
}

// ScheduleTask implements the Scheduler interface.
func (s *BaseScheduler) ScheduleTask() {
	task := s.GetTask()
	logutil.Logger(s.logCtx).Info("schedule task",
		zap.Stringer("state", task.State), zap.Int("concurrency", task.Concurrency))
	s.scheduleTask()
}

// Close closes the scheduler.
func (*BaseScheduler) Close() {
}

// GetTask implements the Scheduler interface.
func (s *BaseScheduler) GetTask() *proto.Task {
	// Note: be careful when accessing state/step/meta/error of the task, they
	// will be changed in scheduler, so there might be data race if they're accessed
	// in other goroutines. Also clone them won't work, as we need read first.
	// balancer is the only goroutine that accesses the task except scheduler now,
	// and it only uses ID field, so it's safe.
	return s.task.Load()
}

// refreshTask fetch task state from tidb_global_task table.
func (s *BaseScheduler) refreshTask() error {
	task := s.GetTask()
	newTask, err := s.taskMgr.GetTaskByID(s.ctx, task.ID)
	if err != nil {
		logutil.Logger(s.logCtx).Error("refresh task failed", zap.Error(err))
		return err
	}
	s.task.Store(newTask)
	return nil
}

// scheduleTask schedule the task execution step by step.
func (s *BaseScheduler) scheduleTask() {
	ticker := time.NewTicker(checkTaskFinishedInterval)
	defer ticker.Stop()
	for {
		select {
		case <-s.ctx.Done():
			logutil.Logger(s.logCtx).Info("schedule task exits", zap.Error(s.ctx.Err()))
			return
		case <-ticker.C:
			err := s.refreshTask()
			if err != nil {
				continue
			}
			task := s.GetTask()
			failpoint.Inject("cancelTaskAfterRefreshTask", func(val failpoint.Value) {
				if val.(bool) && task.State == proto.TaskStateRunning {
					err := s.taskMgr.CancelTask(s.ctx, task.ID)
					if err != nil {
						logutil.Logger(s.logCtx).Error("cancel task failed", zap.Error(err))
					}
				}
			})

			failpoint.Inject("pausePendingTask", func(val failpoint.Value) {
				if val.(bool) && task.State == proto.TaskStatePending {
					_, err := s.taskMgr.PauseTask(s.ctx, task.Key)
					if err != nil {
						logutil.Logger(s.logCtx).Error("pause task failed", zap.Error(err))
					}
					task.State = proto.TaskStatePausing
				}
			})

			failpoint.Inject("pauseTaskAfterRefreshTask", func(val failpoint.Value) {
				if val.(bool) && task.State == proto.TaskStateRunning {
					_, err := s.taskMgr.PauseTask(s.ctx, task.Key)
					if err != nil {
						logutil.Logger(s.logCtx).Error("pause task failed", zap.Error(err))
					}
					task.State = proto.TaskStatePausing
				}
			})

			switch task.State {
			case proto.TaskStateCancelling:
				err = s.onCancelling()
			case proto.TaskStatePausing:
				err = s.onPausing()
			case proto.TaskStatePaused:
				err = s.onPaused()
				// close the scheduler.
				if err == nil {
					return
				}
			case proto.TaskStateResuming:
				err = s.onResuming()
			case proto.TaskStateReverting:
				err = s.onReverting()
			case proto.TaskStatePending:
				err = s.onPending()
			case proto.TaskStateRunning:
				err = s.onRunning()
			case proto.TaskStateSucceed, proto.TaskStateReverted, proto.TaskStateFailed:
				if err := s.onFinished(); err != nil {
					logutil.Logger(s.logCtx).Error("schedule task meet error", zap.Stringer("state", task.State), zap.Error(err))
				}
				return
			}
			if err != nil {
				logutil.Logger(s.logCtx).Info("schedule task meet err, reschedule it", zap.Error(err))
			}

			failpoint.Inject("mockOwnerChange", func(val failpoint.Value) {
				if val.(bool) {
					logutil.Logger(s.logCtx).Info("mockOwnerChange called")
					MockOwnerChange()
					time.Sleep(time.Second)
				}
			})
		}
	}
}

// handle task in cancelling state, schedule revert subtasks.
func (s *BaseScheduler) onCancelling() error {
	task := s.GetTask()
	logutil.Logger(s.logCtx).Info("on cancelling state", zap.Stringer("state", task.State), zap.Int64("step", int64(task.Step)))
	errs := []error{errors.New(taskCancelMsg)}
	return s.onErrHandlingStage(errs)
}

// handle task in pausing state, cancel all running subtasks.
func (s *BaseScheduler) onPausing() error {
	task := s.GetTask()
	logutil.Logger(s.logCtx).Info("on pausing state", zap.Stringer("state", task.State), zap.Int64("step", int64(task.Step)))
	cntByStates, err := s.taskMgr.GetSubtaskCntGroupByStates(s.ctx, task.ID, task.Step)
	if err != nil {
		logutil.Logger(s.logCtx).Warn("check task failed", zap.Error(err))
		return err
	}
	runningPendingCnt := cntByStates[proto.SubtaskStateRunning] + cntByStates[proto.SubtaskStatePending]
	if runningPendingCnt == 0 {
		logutil.Logger(s.logCtx).Info("all running subtasks paused, update the task to paused state")
		return s.taskMgr.PausedTask(s.ctx, s.Task.ID)
	}
	logutil.Logger(s.logCtx).Debug("on pausing state, this task keeps current state", zap.Stringer("state", task.State))
	return nil
}

// MockDMLExecutionOnPausedState is used to mock DML execution when tasks pauses.
var MockDMLExecutionOnPausedState func(task *proto.Task)

// handle task in paused state.
func (s *BaseScheduler) onPaused() error {
	task := s.GetTask()
	logutil.Logger(s.logCtx).Info("on paused state", zap.Stringer("state", task.State), zap.Int64("step", int64(task.Step)))
	failpoint.Inject("mockDMLExecutionOnPausedState", func(val failpoint.Value) {
		if val.(bool) {
			MockDMLExecutionOnPausedState(task)
		}
	})
	return nil
}

// TestSyncChan is used to sync the test.
var TestSyncChan = make(chan struct{})

// handle task in resuming state.
func (s *BaseScheduler) onResuming() error {
	task := s.GetTask()
	logutil.Logger(s.logCtx).Info("on resuming state", zap.Stringer("state", task.State), zap.Int64("step", int64(task.Step)))
	cntByStates, err := s.taskMgr.GetSubtaskCntGroupByStates(s.ctx, task.ID, task.Step)
	if err != nil {
		logutil.Logger(s.logCtx).Warn("check task failed", zap.Error(err))
		return err
	}
	if cntByStates[proto.SubtaskStatePaused] == 0 {
		// Finish the resuming process.
		logutil.Logger(s.logCtx).Info("all paused tasks converted to pending state, update the task to running state")
		err := s.updateTask(proto.TaskStateRunning, nil, RetrySQLTimes)
		failpoint.Inject("syncAfterResume", func() {
			TestSyncChan <- struct{}{}
		})
		return err
	}

	return s.taskMgr.ResumeSubtasks(s.ctx, task.ID)
}

// handle task in reverting state, check all revert subtasks finishes.
func (s *BaseScheduler) onReverting() error {
	task := s.GetTask()
	logutil.Logger(s.logCtx).Debug("on reverting state", zap.Stringer("state", task.State), zap.Int64("step", int64(task.Step)))
	cntByStates, err := s.taskMgr.GetSubtaskCntGroupByStates(s.ctx, task.ID, task.Step)
	if err != nil {
		logutil.Logger(s.logCtx).Warn("check task failed", zap.Error(err))
		return err
	}
	activeRevertCnt := cntByStates[proto.SubtaskStateRevertPending] + cntByStates[proto.SubtaskStateReverting]
	if activeRevertCnt == 0 {
		if err = s.OnDone(s.ctx, s, task); err != nil {
			return errors.Trace(err)
		}
		return s.taskMgr.RevertedTask(s.ctx, s.Task.ID)
	}
	// Wait all subtasks in this step finishes.
	s.OnTick(s.ctx, task)
	logutil.Logger(s.logCtx).Debug("on reverting state, this task keeps current state", zap.Stringer("state", task.State))
	return nil
}

// handle task in pending state, schedule subtasks.
func (s *BaseScheduler) onPending() error {
	task := s.GetTask()
	logutil.Logger(s.logCtx).Debug("on pending state", zap.Stringer("state", task.State), zap.Int64("step", int64(task.Step)))
	return s.switch2NextStep()
}

// handle task in running state, check all running subtasks finishes.
// If subtasks finished, run into the next step.
func (s *BaseScheduler) onRunning() error {
	task := s.GetTask()
	logutil.Logger(s.logCtx).Debug("on running state",
		zap.Stringer("state", task.State),
		zap.Int64("step", int64(task.Step)))
	// check current step finishes.
	cntByStates, err := s.taskMgr.GetSubtaskCntGroupByStates(s.ctx, task.ID, task.Step)
	if err != nil {
		logutil.Logger(s.logCtx).Warn("check task failed", zap.Error(err))
		return err
	}
	if cntByStates[proto.SubtaskStateFailed] > 0 || cntByStates[proto.SubtaskStateCanceled] > 0 {
		subTaskErrs, err := s.taskMgr.CollectSubTaskError(s.ctx, task.ID)
		if err != nil {
			logutil.Logger(s.logCtx).Warn("collect subtask error failed", zap.Error(err))
			return err
		}
		if len(subTaskErrs) > 0 {
			logutil.Logger(s.logCtx).Warn("subtasks encounter errors")
			return s.onErrHandlingStage(subTaskErrs)
		}
	} else if s.isStepSucceed(cntByStates) {
		return s.switch2NextStep()
	}

	// Wait all subtasks in this step finishes.
	s.OnTick(s.ctx, task)
	logutil.Logger(s.logCtx).Debug("on running state, this task keeps current state", zap.Stringer("state", task.State))
	return nil
}

func (s *BaseScheduler) onFinished() error {
	task := s.GetTask()
	metrics.UpdateMetricsForFinishTask(task)
	logutil.Logger(s.logCtx).Debug("schedule task, task is finished", zap.Stringer("state", task.State))
	return s.taskMgr.TransferSubTasks2History(s.ctx, task.ID)
}

// updateTask update the task in tidb_global_task table.
func (s *BaseScheduler) updateTask(taskState proto.TaskState, newSubTasks []*proto.Subtask, retryTimes int) (err error) {
	task := s.GetTask()
	prevState := task.State
	task.State = taskState
	logutil.BgLogger().Info("task state transform", zap.Stringer("from", prevState), zap.Stringer("to", taskState))
	if !VerifyTaskStateTransform(prevState, taskState) {
		return errors.Errorf("invalid task state transform, from %s to %s", prevState, taskState)
	}

	var retryable bool
	for i := 0; i < retryTimes; i++ {
		retryable, err = s.taskMgr.UpdateTaskAndAddSubTasks(s.ctx, task, newSubTasks, prevState)
		if err == nil || !retryable {
			break
		}
		if err1 := s.ctx.Err(); err1 != nil {
			return err1
		}
		if i%10 == 0 {
			logutil.Logger(s.logCtx).Warn("updateTask first failed", zap.Stringer("from", prevState), zap.Stringer("to", task.State),
				zap.Int("retry times", i), zap.Error(err))
		}
		time.Sleep(RetrySQLInterval)
	}
	if err != nil && retryTimes != nonRetrySQLTime {
		logutil.Logger(s.logCtx).Warn("updateTask failed",
			zap.Stringer("from", prevState), zap.Stringer("to", task.State), zap.Int("retry times", retryTimes), zap.Error(err))
	}
	return err
}

func (s *BaseScheduler) onErrHandlingStage(receiveErrs []error) error {
	task := s.GetTask()
	// we only store the first error.
	task.Error = receiveErrs[0]

	var subTasks []*proto.Subtask
	// when step of task is `StepInit`, no need to do revert
	if task.Step != proto.StepInit {
		instanceIDs, err := s.GetAllTaskExecutorIDs(s.ctx, task)
		if err != nil {
			logutil.Logger(s.logCtx).Warn("get task's all instances failed", zap.Error(err))
			return err
		}

		subTasks = make([]*proto.Subtask, 0, len(instanceIDs))
		for _, id := range instanceIDs {
			// reverting subtasks belong to the same step as current active step.
			subTasks = append(subTasks, proto.NewSubtask(
				task.Step, task.ID, task.Type, id,
				task.Concurrency, proto.EmptyMeta, 0))
		}
	}
	return s.updateTask(proto.TaskStateReverting, subTasks, RetrySQLTimes)
}

func (s *BaseScheduler) switch2NextStep() (err error) {
	task := s.GetTask()
	nextStep := s.GetNextStep(task)
	logutil.Logger(s.logCtx).Info("on next step",
		zap.Int64("current-step", int64(task.Step)),
		zap.Int64("next-step", int64(nextStep)))

	if nextStep == proto.StepDone {
		task.Step = nextStep
		task.StateUpdateTime = time.Now().UTC()
		if err = s.OnDone(s.ctx, s, task); err != nil {
			return errors.Trace(err)
		}
		return s.taskMgr.SucceedTask(s.ctx, task.ID)
	}

	eligibleNodes, err := getEligibleNodes(s.ctx, s, s.nodeMgr.getManagedNodes())
	if err != nil {
		return err
	}
	logutil.Logger(s.logCtx).Info("eligible instances", zap.Int("num", len(eligibleNodes)))
	if len(eligibleNodes) == 0 {
		return errors.New("no available TiDB node to dispatch subtasks")
	}

	metas, err := s.OnNextSubtasksBatch(s.ctx, s, task, eligibleNodes, nextStep)
	if err != nil {
		logutil.Logger(s.logCtx).Warn("generate part of subtasks failed", zap.Error(err))
		return s.handlePlanErr(err)
	}

	return s.scheduleSubTask(nextStep, metas, eligibleNodes)
}

func (s *BaseScheduler) scheduleSubTask(
	subtaskStep proto.Step,
	metas [][]byte,
	eligibleNodes []string) error {
	task := s.GetTask()
	logutil.Logger(s.logCtx).Info("schedule subtasks",
		zap.Stringer("state", task.State),
		zap.Int64("step", int64(task.Step)),
		zap.Int("concurrency", task.Concurrency),
		zap.Int("subtasks", len(metas)))

	// the scheduled node of the subtask might not be optimal, as we run all
	// scheduler in parallel, and update might be called too many times when
	// multiple tasks are switching to next step.
	if err := s.slotMgr.update(s.ctx, s.nodeMgr, s.taskMgr); err != nil {
		return err
	}
	adjustedEligibleNodes := s.slotMgr.adjustEligibleNodes(eligibleNodes, task.Concurrency)
	var size uint64
	subTasks := make([]*proto.Subtask, 0, len(metas))
	for i, meta := range metas {
		// we assign the subtask to the instance in a round-robin way.
		// TODO: assign the subtask to the instance according to the system load of each nodes
		pos := i % len(adjustedEligibleNodes)
		instanceID := adjustedEligibleNodes[pos]
		logutil.Logger(s.logCtx).Debug("create subtasks", zap.String("instanceID", instanceID))
		subTasks = append(subTasks, proto.NewSubtask(
			subtaskStep, task.ID, task.Type, instanceID, task.Concurrency, meta, i+1))

		size += uint64(len(meta))
	}
	failpoint.Inject("cancelBeforeUpdateTask", func() {
		_ = s.taskMgr.CancelTask(s.ctx, task.ID)
	})

	// as other fields and generated key and index KV takes space too, we limit
	// the size of subtasks to 80% of the transaction limit.
	limit := max(uint64(float64(kv.TxnTotalSizeLimit.Load())*0.8), 1)
	fn := s.taskMgr.SwitchTaskStep
	if size >= limit {
		// On default, transaction size limit is controlled by tidb_mem_quota_query
		// which is 1G on default, so it's unlikely to reach this limit, but in
		// case user set txn-total-size-limit explicitly, we insert in batch.
		logutil.Logger(s.logCtx).Info("subtasks size exceed limit, will insert in batch",
			zap.Uint64("size", size), zap.Uint64("limit", limit))
		fn = s.taskMgr.SwitchTaskStepInBatch
	}

	backoffer := backoff.NewExponential(RetrySQLInterval, 2, RetrySQLMaxInterval)
	return handle.RunWithRetry(s.ctx, RetrySQLTimes, backoffer, logutil.Logger(s.logCtx),
		func(ctx context.Context) (bool, error) {
			err := fn(s.ctx, task, proto.TaskStateRunning, subtaskStep, subTasks)
			if errors.Cause(err) == storage.ErrUnstableSubtasks {
				return false, err
			}
			return true, err
		},
	)
}

func (s *BaseScheduler) handlePlanErr(err error) error {
	task := s.GetTask()
	logutil.Logger(s.logCtx).Warn("generate plan failed", zap.Error(err), zap.Stringer("state", task.State))
	if s.IsRetryableErr(err) {
		return err
	}
<<<<<<< HEAD
	task.Error = err

	if err = s.OnDone(s.ctx, s, task); err != nil {
=======
	s.Task.Error = err
	if err = s.OnDone(s.ctx, s, s.Task); err != nil {
>>>>>>> a1fd1bee
		return errors.Trace(err)
	}

	return s.taskMgr.FailTask(s.ctx, s.Task.ID, s.Task.State, s.Task.Error)
}

// MockServerInfo exported for scheduler_test.go
var MockServerInfo []*infosync.ServerInfo

// GenerateTaskExecutorNodes generate a eligible TiDB nodes.
func GenerateTaskExecutorNodes(ctx context.Context) (serverNodes []*infosync.ServerInfo, err error) {
	failpoint.Inject("mockTaskExecutorNodes", func() {
		failpoint.Return(MockServerInfo, nil)
	})
	var serverInfos map[string]*infosync.ServerInfo
	_, etcd := ctx.Value("etcd").(bool)
	if intest.InTest && !etcd {
		serverInfos = infosync.MockGlobalServerInfoManagerEntry.GetAllServerInfo()
	} else {
		serverInfos, err = infosync.GetAllServerInfo(ctx)
	}
	if err != nil {
		return nil, err
	}
	if len(serverInfos) == 0 {
		return nil, errors.New("not found instance")
	}

	serverNodes = make([]*infosync.ServerInfo, 0, len(serverInfos))
	for _, serverInfo := range serverInfos {
		serverNodes = append(serverNodes, serverInfo)
	}
	return serverNodes, nil
}

// GetAllTaskExecutorIDs gets all the task executor IDs.
func (s *BaseScheduler) GetAllTaskExecutorIDs(ctx context.Context, task *proto.Task) ([]string, error) {
	// We get all servers instead of eligible servers here
	// because eligible servers may change during the task execution.
	serverInfos, err := GenerateTaskExecutorNodes(ctx)
	if err != nil {
		return nil, err
	}
	if len(serverInfos) == 0 {
		return nil, nil
	}

	executorIDs, err := s.taskMgr.GetTaskExecutorIDsByTaskID(s.ctx, task.ID)
	if err != nil {
		return nil, err
	}
	ids := make([]string, 0, len(executorIDs))
	for _, id := range executorIDs {
		if ok := disttaskutil.MatchServerInfo(serverInfos, id); ok {
			ids = append(ids, id)
		}
	}
	return ids, nil
}

// GetPreviousSubtaskMetas get subtask metas from specific step.
func (s *BaseScheduler) GetPreviousSubtaskMetas(taskID int64, step proto.Step) ([][]byte, error) {
	previousSubtasks, err := s.taskMgr.GetSubtasksByStepAndState(s.ctx, taskID, step, proto.TaskStateSucceed)
	if err != nil {
		logutil.Logger(s.logCtx).Warn("get previous succeed subtask failed", zap.Int64("step", int64(step)))
		return nil, err
	}
	previousSubtaskMetas := make([][]byte, 0, len(previousSubtasks))
	for _, subtask := range previousSubtasks {
		previousSubtaskMetas = append(previousSubtaskMetas, subtask.Meta)
	}
	return previousSubtaskMetas, nil
}

// WithNewSession executes the function with a new session.
func (s *BaseScheduler) WithNewSession(fn func(se sessionctx.Context) error) error {
	return s.taskMgr.WithNewSession(fn)
}

// WithNewTxn executes the fn in a new transaction.
func (s *BaseScheduler) WithNewTxn(ctx context.Context, fn func(se sessionctx.Context) error) error {
	return s.taskMgr.WithNewTxn(ctx, fn)
}

func (*BaseScheduler) isStepSucceed(cntByStates map[proto.SubtaskState]int64) bool {
	_, ok := cntByStates[proto.SubtaskStateSucceed]
	return len(cntByStates) == 0 || (len(cntByStates) == 1 && ok)
}

// IsCancelledErr checks if the error is a cancelled error.
func IsCancelledErr(err error) bool {
	return strings.Contains(err.Error(), taskCancelMsg)
}

// getEligibleNodes returns the eligible(live) nodes for the task.
// if the task can only be scheduled to some specific nodes, return them directly,
// we don't care liveliness of them.
func getEligibleNodes(ctx context.Context, sch Scheduler, managedNodes []string) ([]string, error) {
	serverNodes, err := sch.GetEligibleInstances(ctx, sch.GetTask())
	if err != nil {
		return nil, err
	}
	logutil.BgLogger().Debug("eligible instances", zap.Int("num", len(serverNodes)))
	if len(serverNodes) == 0 {
		serverNodes = managedNodes
	}
	return serverNodes, nil
}<|MERGE_RESOLUTION|>--- conflicted
+++ resolved
@@ -252,7 +252,7 @@
 	runningPendingCnt := cntByStates[proto.SubtaskStateRunning] + cntByStates[proto.SubtaskStatePending]
 	if runningPendingCnt == 0 {
 		logutil.Logger(s.logCtx).Info("all running subtasks paused, update the task to paused state")
-		return s.taskMgr.PausedTask(s.ctx, s.Task.ID)
+		return s.taskMgr.PausedTask(s.ctx, task.ID)
 	}
 	logutil.Logger(s.logCtx).Debug("on pausing state, this task keeps current state", zap.Stringer("state", task.State))
 	return nil
@@ -312,7 +312,7 @@
 		if err = s.OnDone(s.ctx, s, task); err != nil {
 			return errors.Trace(err)
 		}
-		return s.taskMgr.RevertedTask(s.ctx, s.Task.ID)
+		return s.taskMgr.RevertedTask(s.ctx, task.ID)
 	}
 	// Wait all subtasks in this step finishes.
 	s.OnTick(s.ctx, task)
@@ -524,18 +524,13 @@
 	if s.IsRetryableErr(err) {
 		return err
 	}
-<<<<<<< HEAD
 	task.Error = err
 
 	if err = s.OnDone(s.ctx, s, task); err != nil {
-=======
-	s.Task.Error = err
-	if err = s.OnDone(s.ctx, s, s.Task); err != nil {
->>>>>>> a1fd1bee
 		return errors.Trace(err)
 	}
 
-	return s.taskMgr.FailTask(s.ctx, s.Task.ID, s.Task.State, s.Task.Error)
+	return s.taskMgr.FailTask(s.ctx, task.ID, task.State, task.Error)
 }
 
 // MockServerInfo exported for scheduler_test.go
