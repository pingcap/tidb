--- conflicted
+++ resolved
@@ -36,6 +36,7 @@
 	"github.com/pingcap/tidb/pkg/util/gctuner"
 	"github.com/pingcap/tidb/pkg/util/logutil"
 	"github.com/pingcap/tidb/pkg/util/memory"
+	"github.com/tikv/client-go/v2/util"
 	"go.uber.org/zap"
 )
 
@@ -614,6 +615,7 @@
 		if ctx.Err() != nil && context.Cause(ctx) == ErrCancelSubtask {
 			logutil.Logger(s.logCtx).Warn("subtask canceled", zap.Error(err))
 			updateCtx := context.Background()
+			updateCtx = util.WithInternalSourceType(updateCtx, "scheduler")
 			s.updateSubtaskStateAndError(updateCtx, subtask, proto.TaskStateCanceled, nil)
 		} else if common.IsRetryableError(err) || isRetryableError(err) {
 			logutil.Logger(s.logCtx).Warn("met retryable error", zap.Error(err))
@@ -621,13 +623,9 @@
 			logutil.Logger(s.logCtx).Info("met context canceled for gracefully shutdown", zap.Error(err))
 		} else {
 			logutil.Logger(s.logCtx).Warn("subtask failed", zap.Error(err))
-<<<<<<< HEAD
-			s.updateSubtaskStateAndError(ctx, subtask, proto.TaskStateFailed, err)
-		} else {
-			logutil.Logger(s.logCtx).Info("met context canceled for gracefully shutdown", zap.Error(err))
-=======
-			s.updateSubtaskStateAndError(subtask, proto.TaskStateFailed, err)
->>>>>>> 657f0d94
+			updateCtx := context.Background()
+			updateCtx = util.WithInternalSourceType(updateCtx, "scheduler")
+			s.updateSubtaskStateAndError(updateCtx, subtask, proto.TaskStateFailed, err)
 		}
 		s.markErrorHandled()
 		return true
