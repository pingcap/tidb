// Copyright 2023 PingCAP, Inc.
//
// Licensed under the Apache License, Version 2.0 (the "License");
// you may not use this file except in compliance with the License.
// You may obtain a copy of the License at
//
//     http://www.apache.org/licenses/LICENSE-2.0
//
// Unless required by applicable law or agreed to in writing, software
// distributed under the License is distributed on an "AS IS" BASIS,
// WITHOUT WARRANTIES OR CONDITIONS OF ANY KIND, either express or implied.
// See the License for the specific language governing permissions and
// limitations under the License.

package scheduler

import (
	"context"
	"slices"
	"strconv"
	"time"

	"github.com/pingcap/errors"
	"github.com/pingcap/failpoint"
	"github.com/pingcap/tidb/pkg/disttask/framework/handle"
	"github.com/pingcap/tidb/pkg/disttask/framework/proto"
	"github.com/pingcap/tidb/pkg/metrics"
	tidbutil "github.com/pingcap/tidb/pkg/util"
	"github.com/pingcap/tidb/pkg/util/logutil"
	"github.com/pingcap/tidb/pkg/util/syncutil"
	"go.uber.org/zap"
)

var (
	// checkTaskRunningInterval is the interval for loading tasks.
	checkTaskRunningInterval = 3 * time.Second
	// defaultHistorySubtaskTableGcInterval is the interval of gc history subtask table.
	defaultHistorySubtaskTableGcInterval = 24 * time.Hour
<<<<<<< HEAD
	// DefaultCleanUpInterval is the interval of cleanUp routine.
	DefaultCleanUpInterval        = 10 * time.Minute
	defaultCollectMetricsInterval = 5 * time.Second
=======
	// DefaultCleanUpInterval is the interval of cleanup routine.
	DefaultCleanUpInterval = 10 * time.Minute
>>>>>>> 4abe1925
)

// WaitTaskFinished is used to sync the test.
var WaitTaskFinished = make(chan struct{})

func (sm *Manager) getSchedulerCount() int {
	sm.mu.RLock()
	defer sm.mu.RUnlock()
	return len(sm.mu.schedulerMap)
}

func (sm *Manager) addScheduler(taskID int64, scheduler Scheduler) {
	sm.mu.Lock()
	defer sm.mu.Unlock()
	sm.mu.schedulerMap[taskID] = scheduler
	sm.mu.schedulers = append(sm.mu.schedulers, scheduler)
	slices.SortFunc(sm.mu.schedulers, func(i, j Scheduler) int {
		return i.GetTask().Compare(j.GetTask())
	})
}

func (sm *Manager) hasScheduler(taskID int64) bool {
	sm.mu.Lock()
	defer sm.mu.Unlock()
	_, ok := sm.mu.schedulerMap[taskID]
	return ok
}

func (sm *Manager) delScheduler(taskID int64) {
	sm.mu.Lock()
	defer sm.mu.Unlock()
	delete(sm.mu.schedulerMap, taskID)
	for i, scheduler := range sm.mu.schedulers {
		if scheduler.GetTask().ID == taskID {
			sm.mu.schedulers = append(sm.mu.schedulers[:i], sm.mu.schedulers[i+1:]...)
			break
		}
	}
}

func (sm *Manager) clearSchedulers() {
	sm.mu.Lock()
	defer sm.mu.Unlock()
	sm.mu.schedulerMap = make(map[int64]Scheduler)
	sm.mu.schedulers = sm.mu.schedulers[:0]
}

// getSchedulers returns a copy of schedulers.
func (sm *Manager) getSchedulers() []Scheduler {
	sm.mu.RLock()
	defer sm.mu.RUnlock()
	res := make([]Scheduler, len(sm.mu.schedulers))
	copy(res, sm.mu.schedulers)
	return res
}

// Manager manage a bunch of schedulers.
// Scheduler schedule and monitor tasks.
// The scheduling task number is limited by size of gPool.
type Manager struct {
	ctx         context.Context
	cancel      context.CancelFunc
	taskMgr     TaskManager
	wg          tidbutil.WaitGroupWrapper
	schedulerWG tidbutil.WaitGroupWrapper
	slotMgr     *SlotManager
	nodeMgr     *NodeManager
	balancer    *balancer
	initialized bool
	// serverID, it's value is ip:port now.
	serverID string

	finishCh chan struct{}

	mu struct {
		syncutil.RWMutex
		schedulerMap map[int64]Scheduler
		// in task order
		schedulers []Scheduler
	}
}

// NewManager creates a scheduler struct.
func NewManager(ctx context.Context, taskMgr TaskManager, serverID string) *Manager {
	schedulerManager := &Manager{
		taskMgr:  taskMgr,
		serverID: serverID,
		slotMgr:  newSlotManager(),
		nodeMgr:  newNodeManager(),
	}
	schedulerManager.ctx, schedulerManager.cancel = context.WithCancel(ctx)
	schedulerManager.mu.schedulerMap = make(map[int64]Scheduler)
	schedulerManager.finishCh = make(chan struct{}, proto.MaxConcurrentTask)
	schedulerManager.balancer = newBalancer(Param{
		taskMgr: taskMgr,
		nodeMgr: schedulerManager.nodeMgr,
		slotMgr: schedulerManager.slotMgr,
	})

	return schedulerManager
}

// Start the schedulerManager, start the scheduleTaskLoop to start multiple schedulers.
func (sm *Manager) Start() {
	failpoint.Inject("disableSchedulerManager", func() {
		failpoint.Return()
	})
	// init cached managed nodes
	sm.nodeMgr.refreshManagedNodes(sm.ctx, sm.taskMgr, sm.slotMgr)

	sm.wg.Run(sm.scheduleTaskLoop)
	sm.wg.Run(sm.gcSubtaskHistoryTableLoop)
	sm.wg.Run(sm.cleanupTaskLoop)
	sm.wg.Run(sm.collectMetricsLoop)
	sm.wg.Run(func() {
		sm.nodeMgr.maintainLiveNodesLoop(sm.ctx, sm.taskMgr)
	})
	sm.wg.Run(func() {
		sm.nodeMgr.refreshManagedNodesLoop(sm.ctx, sm.taskMgr, sm.slotMgr)
	})
	sm.wg.Run(func() {
		sm.balancer.balanceLoop(sm.ctx, sm)
	})
	sm.initialized = true
}

// Stop the schedulerManager.
func (sm *Manager) Stop() {
	sm.cancel()
	sm.schedulerWG.Wait()
	sm.wg.Wait()
	sm.clearSchedulers()
	sm.initialized = false
	close(sm.finishCh)
}

// Initialized check the manager initialized.
func (sm *Manager) Initialized() bool {
	return sm.initialized
}

// scheduleTaskLoop schedules the tasks.
func (sm *Manager) scheduleTaskLoop() {
	logutil.BgLogger().Info("schedule task loop start")
	ticker := time.NewTicker(checkTaskRunningInterval)
	defer ticker.Stop()
	for {
		select {
		case <-sm.ctx.Done():
			logutil.BgLogger().Info("schedule task loop exits", zap.Error(sm.ctx.Err()), zap.Int64("interval", int64(checkTaskRunningInterval)/1000000))
			return
		case <-ticker.C:
		case <-handle.TaskChangedCh:
		}

		taskCnt := sm.getSchedulerCount()
		if taskCnt >= proto.MaxConcurrentTask {
			logutil.BgLogger().Info("scheduled tasks reached limit",
				zap.Int("current", taskCnt), zap.Int("max", proto.MaxConcurrentTask))
			continue
		}

		tasks, err := sm.taskMgr.GetTopUnfinishedTasks(sm.ctx)
		if err != nil {
			logutil.BgLogger().Warn("get unfinished tasks failed", zap.Error(err))
			continue
		}

		schedulableTasks := make([]*proto.Task, 0, len(tasks))
		for _, task := range tasks {
			if sm.hasScheduler(task.ID) {
				continue
			}
			// we check it before start scheduler, so no need to check it again.
			// see startScheduler.
			// this should not happen normally, unless user modify system table
			// directly.
			if getSchedulerFactory(task.Type) == nil {
				logutil.BgLogger().Warn("unknown task type", zap.Int64("task-id", task.ID),
					zap.Stringer("task-type", task.Type))
				sm.failTask(task.ID, task.State, errors.New("unknown task type"))
				continue
			}
			schedulableTasks = append(schedulableTasks, task)
		}
		if len(schedulableTasks) == 0 {
			continue
		}

		if err = sm.slotMgr.update(sm.ctx, sm.nodeMgr, sm.taskMgr); err != nil {
			logutil.BgLogger().Warn("update used slot failed", zap.Error(err))
			continue
		}
		for _, task := range schedulableTasks {
			taskCnt = sm.getSchedulerCount()
			if taskCnt >= proto.MaxConcurrentTask {
				break
			}
			reservedExecID, ok := sm.slotMgr.canReserve(task)
			if !ok {
				// task of lower priority might be able to be scheduled.
				continue
			}
			metrics.DistTaskGauge.WithLabelValues(task.Type.String(), metrics.SchedulingStatus).Inc()
			metrics.UpdateMetricsForDispatchTask(task.ID, task.Type)
			sm.startScheduler(task, reservedExecID)
		}
	}
}

func (sm *Manager) failTask(id int64, currState proto.TaskState, err error) {
	if err2 := sm.taskMgr.FailTask(sm.ctx, id, currState, err); err2 != nil {
		logutil.BgLogger().Warn("failed to update task state to failed",
			zap.Int64("task-id", id), zap.Error(err2))
	}
}

func (sm *Manager) gcSubtaskHistoryTableLoop() {
	historySubtaskTableGcInterval := defaultHistorySubtaskTableGcInterval
	failpoint.Inject("historySubtaskTableGcInterval", func(val failpoint.Value) {
		if seconds, ok := val.(int); ok {
			historySubtaskTableGcInterval = time.Second * time.Duration(seconds)
		}

		<-WaitTaskFinished
	})

	logutil.BgLogger().Info("subtask table gc loop start")
	ticker := time.NewTicker(historySubtaskTableGcInterval)
	defer ticker.Stop()
	for {
		select {
		case <-sm.ctx.Done():
			logutil.BgLogger().Info("subtask history table gc loop exits", zap.Error(sm.ctx.Err()))
			return
		case <-ticker.C:
			err := sm.taskMgr.GCSubtasks(sm.ctx)
			if err != nil {
				logutil.BgLogger().Warn("subtask history table gc failed", zap.Error(err))
			} else {
				logutil.BgLogger().Info("subtask history table gc success")
			}
		}
	}
}

func (sm *Manager) startScheduler(basicTask *proto.Task, reservedExecID string) {
	task, err := sm.taskMgr.GetTaskByID(sm.ctx, basicTask.ID)
	if err != nil {
		logutil.BgLogger().Error("get task failed", zap.Int64("task-id", basicTask.ID), zap.Error(err))
		return
	}

	schedulerFactory := getSchedulerFactory(task.Type)
	scheduler := schedulerFactory(sm.ctx, task, Param{
		taskMgr: sm.taskMgr,
		nodeMgr: sm.nodeMgr,
		slotMgr: sm.slotMgr,
	})
	if err = scheduler.Init(); err != nil {
		logutil.BgLogger().Error("init scheduler failed", zap.Error(err))
		sm.failTask(task.ID, task.State, err)
		return
	}
	sm.addScheduler(task.ID, scheduler)
	sm.slotMgr.reserve(basicTask, reservedExecID)
	// Using the pool with block, so it wouldn't return an error.
	sm.schedulerWG.RunWithLog(func() {
		defer func() {
			scheduler.Close()
			sm.delScheduler(task.ID)
			sm.slotMgr.unReserve(basicTask, reservedExecID)
			handle.NotifyTaskChange()
		}()
		metrics.UpdateMetricsForRunTask(task)
		scheduler.ScheduleTask()
		logutil.BgLogger().Info("task finished", zap.Int64("task-id", task.ID))
		sm.finishCh <- struct{}{}
	})
}

func (sm *Manager) cleanupTaskLoop() {
	logutil.BgLogger().Info("cleanup loop start")
	ticker := time.NewTicker(DefaultCleanUpInterval)
	defer ticker.Stop()
	for {
		select {
		case <-sm.ctx.Done():
			logutil.BgLogger().Info("cleanup loop exits", zap.Error(sm.ctx.Err()))
			return
		case <-sm.finishCh:
			sm.doCleanupTask()
		case <-ticker.C:
			sm.doCleanupTask()
		}
	}
}

// WaitCleanUpFinished is used to sync the test.
var WaitCleanUpFinished = make(chan struct{}, 1)

// doCleanupTask processes clean up routine defined by each type of tasks and cleanupMeta.
// For example:
//
//	tasks with global sort should clean up tmp files stored on S3.
func (sm *Manager) doCleanupTask() {
	tasks, err := sm.taskMgr.GetTasksInStates(
		sm.ctx,
		proto.TaskStateFailed,
		proto.TaskStateReverted,
		proto.TaskStateSucceed,
	)
	if err != nil {
		logutil.BgLogger().Warn("cleanup routine failed", zap.Error(err))
		return
	}
	if len(tasks) == 0 {
		return
	}
	logutil.BgLogger().Info("cleanup routine start")
	err = sm.cleanupFinishedTasks(tasks)
	if err != nil {
		logutil.BgLogger().Warn("cleanup routine failed", zap.Error(err))
		return
	}
	failpoint.Inject("WaitCleanUpFinished", func() {
		WaitCleanUpFinished <- struct{}{}
	})
	logutil.BgLogger().Info("cleanup routine success")
}

func (sm *Manager) cleanupFinishedTasks(tasks []*proto.Task) error {
	cleanedTasks := make([]*proto.Task, 0)
	var firstErr error
	for _, task := range tasks {
		logutil.BgLogger().Info("cleanup task", zap.Int64("task-id", task.ID))
		cleanupFactory := getSchedulerCleanUpFactory(task.Type)
		if cleanupFactory != nil {
			cleanup := cleanupFactory()
			err := cleanup.CleanUp(sm.ctx, task)
			if err != nil {
				firstErr = err
				break
			}
			cleanedTasks = append(cleanedTasks, task)
		} else {
			// if task doesn't register cleanup function, mark it as cleaned.
			cleanedTasks = append(cleanedTasks, task)
		}
	}
	if firstErr != nil {
		logutil.BgLogger().Warn("cleanup routine failed", zap.Error(errors.Trace(firstErr)))
	}

	failpoint.Inject("mockTransferErr", func() {
		failpoint.Return(errors.New("transfer err"))
	})

	sm.collectMetrics()
	return sm.taskMgr.TransferTasks2History(sm.ctx, cleanedTasks)
}

// MockScheduler mock one scheduler for one task, only used for tests.
func (sm *Manager) MockScheduler(task *proto.Task) *BaseScheduler {
	return NewBaseScheduler(sm.ctx, task, Param{
		taskMgr: sm.taskMgr,
		nodeMgr: sm.nodeMgr,
		slotMgr: sm.slotMgr,
	})
}

func (sm *Manager) collectMetricsLoop() {
	logutil.Logger(sm.ctx).Info("collect metrics loop start")
	ticker := time.NewTicker(defaultCollectMetricsInterval)
	defer ticker.Stop()
	for {
		select {
		case <-sm.ctx.Done():
			logutil.BgLogger().Info("collect metrics loop exits")
			return
		case <-ticker.C:
			sm.collectMetrics()
		}
	}
}

func (sm *Manager) collectMetrics() {
	subtasks, err := sm.taskMgr.GetAllSubtasks(sm.ctx)
	if err != nil {
		logutil.BgLogger().Warn("collect metrics failed", zap.Error(err))
		return
	}
	allNodes, err := sm.taskMgr.GetAllNodes(sm.ctx)
	if err != nil {
		logutil.BgLogger().Warn("get all nodes failed", zap.Error(err))
		return
	}
	// taskID => execID => state => cnt
	subtaskCnt := make(map[int64]map[string]map[proto.SubtaskState]int)
	taskType := make(map[int64]proto.TaskType)
	for _, subtask := range subtasks {
		if _, ok := subtaskCnt[subtask.TaskID]; !ok {
			subtaskCnt[subtask.TaskID] = make(map[string]map[proto.SubtaskState]int, len(allNodes))
			for _, node := range allNodes {
				subtaskCnt[subtask.TaskID][node.ID] = make(map[proto.SubtaskState]int, len(proto.AllSubtaskStates))
				for _, state := range proto.AllSubtaskStates {
					subtaskCnt[subtask.TaskID][node.ID][state] = 0
				}
			}
		}
		if _, ok := subtaskCnt[subtask.TaskID][subtask.ExecID]; !ok {
			logutil.BgLogger().Warn("the execID of subtask is not found in meta", zap.Stringer("subtask", subtask))
			return
		}
		subtaskCnt[subtask.TaskID][subtask.ExecID][subtask.State]++
		taskType[subtask.TaskID] = subtask.Type

		metrics.DistTaskSubTaskDurationGauge.WithLabelValues(
			subtask.Type.String(),
			strconv.Itoa(int(subtask.TaskID)),
			subtask.State.String(),
			strconv.Itoa(int(subtask.ID)),
			subtask.ExecID,
		).Set(time.Since(subtask.StateUpdateTime).Seconds())
		for _, state := range proto.AllSubtaskStates {
			if state == subtask.State {
				continue
			}

			// exec_id maybe has been changed.
			for _, node := range allNodes {
				metrics.DistTaskSubTaskDurationGauge.DeleteLabelValues(
					subtask.Type.String(),
					strconv.Itoa(int(subtask.TaskID)),
					state.String(),
					strconv.Itoa(int(subtask.ID)),
					node.ID,
				)
			}
		}
	}
	for taskID, execIDMap := range subtaskCnt {
		for execID, stateMap := range execIDMap {
			for state, cnt := range stateMap {
				if cnt == 0 {
					metrics.DistTaskSubTaskCntGauge.DeleteLabelValues(
						taskType[taskID].String(),
						strconv.Itoa(int(taskID)),
						state.String(),
						execID,
					)
				} else {
					metrics.DistTaskSubTaskCntGauge.WithLabelValues(
						taskType[taskID].String(),
						strconv.Itoa(int(taskID)),
						state.String(),
						execID,
					).Set(float64(cnt))
				}
			}
		}
	}
}<|MERGE_RESOLUTION|>--- conflicted
+++ resolved
@@ -36,14 +36,9 @@
 	checkTaskRunningInterval = 3 * time.Second
 	// defaultHistorySubtaskTableGcInterval is the interval of gc history subtask table.
 	defaultHistorySubtaskTableGcInterval = 24 * time.Hour
-<<<<<<< HEAD
-	// DefaultCleanUpInterval is the interval of cleanUp routine.
+	// DefaultCleanUpInterval is the interval of cleanup routine.
 	DefaultCleanUpInterval        = 10 * time.Minute
 	defaultCollectMetricsInterval = 5 * time.Second
-=======
-	// DefaultCleanUpInterval is the interval of cleanup routine.
-	DefaultCleanUpInterval = 10 * time.Minute
->>>>>>> 4abe1925
 )
 
 // WaitTaskFinished is used to sync the test.
