--- conflicted
+++ resolved
@@ -26,11 +26,8 @@
         "//pkg/resourcemanager/util",
         "//pkg/util",
         "//pkg/util/backoff",
-<<<<<<< HEAD
+        "//pkg/util/dbterror",
         "//pkg/util/gctuner",
-=======
-        "//pkg/util/dbterror",
->>>>>>> ca977c51
         "//pkg/util/logutil",
         "//pkg/util/memory",
         "@com_github_pingcap_errors//:errors",
