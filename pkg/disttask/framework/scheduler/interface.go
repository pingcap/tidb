--- conflicted
+++ resolved
@@ -34,13 +34,8 @@
 	GetTaskByID(ctx context.Context, taskID int64) (task *proto.Task, err error)
 	GCSubtasks(ctx context.Context) error
 	GetAllNodes(ctx context.Context) ([]proto.ManagedNode, error)
-<<<<<<< HEAD
 	MarkDeadNodes(ctx context.Context, nodes []string) error
-	// TransferTask2History transfer tasks and it's related subtasks to history tables.
-=======
-	DeleteDeadNodes(ctx context.Context, nodes []string) error
 	// TransferTasks2History transfer tasks, and it's related subtasks to history tables.
->>>>>>> 8e1f5e4a
 	TransferTasks2History(ctx context.Context, tasks []*proto.Task) error
 	// CancelTask updated task state to canceling.
 	CancelTask(ctx context.Context, taskID int64) error
