--- conflicted
+++ resolved
@@ -60,15 +60,11 @@
 	// we only consider pending/running subtasks, subtasks related to revert are
 	// not considered.
 	GetUsedSlotsOnNodes(ctx context.Context) (map[string]int, error)
-<<<<<<< HEAD
 	// GetActiveSubtasks returns subtasks of the task that are in pending/running state.
 	// the returned subtasks only contains some fields, see row2SubtaskBasic.
 	GetActiveSubtasks(ctx context.Context, taskID int64) ([]*proto.Subtask, error)
-	GetSubtaskInStatesCnt(ctx context.Context, taskID int64, states ...interface{}) (int64, error)
-=======
 	// GetSubtaskCntGroupByStates returns the count of subtasks of some step group by state.
 	GetSubtaskCntGroupByStates(ctx context.Context, taskID int64, step proto.Step) (map[proto.SubtaskState]int64, error)
->>>>>>> 33480e8c
 	ResumeSubtasks(ctx context.Context, taskID int64) error
 	CollectSubTaskError(ctx context.Context, taskID int64) ([]error, error)
 	TransferSubTasks2History(ctx context.Context, taskID int64) error
