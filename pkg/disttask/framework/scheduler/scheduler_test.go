--- conflicted
+++ resolved
@@ -274,7 +274,7 @@
 	ctx = util.WithInternalSourceType(ctx, "scheduler")
 
 	sch, mgr := MockSchedulerManager(t, ctrl, pool, getNumberExampleSchedulerExt(ctrl), nil)
-	require.NoError(t, mgr.StartManager(ctx, ":4000", "background"))
+	require.NoError(t, mgr.InitMeta(ctx, ":4000", "background"))
 	sch.Start()
 	defer func() {
 		sch.Stop()
@@ -284,11 +284,6 @@
 		}
 	}()
 
-<<<<<<< HEAD
-=======
-	require.NoError(t, mgr.InitMeta(ctx, ":4000", "background"))
-
->>>>>>> 978436a7
 	// 3s
 	cnt := 60
 	checkGetRunningTaskCnt := func(expected int) {
