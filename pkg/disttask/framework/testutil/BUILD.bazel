--- conflicted
+++ resolved
@@ -13,12 +13,6 @@
     importpath = "github.com/pingcap/tidb/pkg/disttask/framework/testutil",
     visibility = ["//visibility:public"],
     deps = [
-<<<<<<< HEAD
-        "//pkg/disttask/framework/dispatcher",
-        "//pkg/disttask/framework/dispatcher/mock",
-        "//pkg/disttask/framework/hook",
-=======
->>>>>>> 918df0ae
         "//pkg/disttask/framework/mock",
         "//pkg/disttask/framework/mock/execute",
         "//pkg/disttask/framework/proto",
@@ -29,12 +23,8 @@
         "//pkg/domain/infosync",
         "//pkg/sessionctx",
         "//pkg/testkit",
-<<<<<<< HEAD
-        "//pkg/util/logutil",
-=======
         "@com_github_ngaut_pools//:pools",
         "@com_github_pingcap_failpoint//:failpoint",
->>>>>>> 918df0ae
         "@com_github_stretchr_testify//require",
         "@com_github_tikv_client_go_v2//util",
         "@org_uber_go_mock//gomock",
