--- conflicted
+++ resolved
@@ -690,7 +690,6 @@
 }
 
 // StartManager insert the manager information into dist_framework_meta.
-<<<<<<< HEAD
 func (stm *TaskManager) StartManager(ctx context.Context, tidbID string, role string) error {
 	return stm.WithNewSession(func(se sessionctx.Context) error {
 		return stm.StartManagerSession(ctx, se, tidbID, role)
@@ -699,19 +698,13 @@
 
 // StartManagerSession insert the manager information into dist_framework_meta.
 // if the record exists, update the cpu_count.
-func (*TaskManager) StartManagerSession(ctx context.Context, se sessionctx.Context, tidbID string, role string) error {
+func (*TaskManager) StartManagerSession(ctx context.Context, se sessionctx.Context, execID string, role string) error {
 	cpuCount := cpu.GetCPUCount()
-	_, err := ExecSQL(ctx, se, `
+	_, err := sqlexec.ExecSQL(ctx, se, `
 		insert into mysql.dist_framework_meta(host, role, cpu_count, keyspace_id)
 		values (%?, %?, %?, -1)
 		on duplicate key update cpu_count = %?`,
-		tidbID, role, cpuCount, cpuCount)
-=======
-func (stm *TaskManager) StartManager(ctx context.Context, execID string, role string) error {
-	_, err := stm.executeSQLWithNewSession(ctx, `insert into mysql.dist_framework_meta(host, role, keyspace_id)
-	SELECT %?, %?,-1
-    WHERE NOT EXISTS (SELECT 1 FROM mysql.dist_framework_meta WHERE host = %?)`, execID, role, execID)
->>>>>>> d6aeaf04
+		execID, role, cpuCount, cpuCount)
 	return err
 }
 
@@ -1301,7 +1294,7 @@
 }
 
 func (*TaskManager) getAllNodesWithSession(ctx context.Context, se sessionctx.Context) ([]proto.ManagedNode, error) {
-	rs, err := ExecSQL(ctx, se, `
+	rs, err := sqlexec.ExecSQL(ctx, se, `
 		select host, role, cpu_count
 		from mysql.dist_framework_meta
 		order by host`)
