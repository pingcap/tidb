// Copyright 2023 PingCAP, Inc.
//
// Licensed under the Apache License, Version 2.0 (the "License");
// you may not use this file except in compliance with the License.
// You may obtain a copy of the License at
//
//     http://www.apache.org/licenses/LICENSE-2.0
//
// Unless required by applicable law or agreed to in writing, software
// distributed under the License is distributed on an "AS IS" BASIS,
// WITHOUT WARRANTIES OR CONDITIONS OF ANY KIND, either express or implied.
// See the License for the specific language governing permissions and
// limitations under the License.

package storage

import (
	"context"
	"strconv"
	"strings"
	"sync/atomic"

	"github.com/docker/go-units"
	"github.com/ngaut/pools"
	"github.com/pingcap/errors"
	"github.com/pingcap/failpoint"
	"github.com/pingcap/tidb/pkg/disttask/framework/proto"
	"github.com/pingcap/tidb/pkg/kv"
	"github.com/pingcap/tidb/pkg/sessionctx"
	"github.com/pingcap/tidb/pkg/sessionctx/variable"
	"github.com/pingcap/tidb/pkg/util/chunk"
	"github.com/pingcap/tidb/pkg/util/sqlexec"
	"github.com/tikv/client-go/v2/util"
)

const (
	defaultSubtaskKeepDays = 14

	basicTaskColumns = `id, task_key, type, state, step, priority, concurrency, create_time`
	// TaskColumns is the columns for task.
	// TODO: dispatcher_id will update to scheduler_id later
	TaskColumns = basicTaskColumns + `, start_time, state_update_time, meta, dispatcher_id, error`
	// InsertTaskColumns is the columns used in insert task.
	InsertTaskColumns   = `task_key, type, state, priority, concurrency, step, meta, create_time`
	basicSubtaskColumns = `id, step, task_key, type, exec_id, state, concurrency, create_time, ordinal`
	// SubtaskColumns is the columns for subtask.
	SubtaskColumns = basicSubtaskColumns + `, start_time, state_update_time, meta, summary`
	// InsertSubtaskColumns is the columns used in insert subtask.
	InsertSubtaskColumns = `step, task_key, exec_id, meta, state, type, concurrency, ordinal, create_time, state_update_time, checkpoint, summary`
)

var (
	maxSubtaskBatchSize = 16 * units.MiB

	// ErrUnstableSubtasks is the error when we detected that the subtasks are
	// unstable, i.e. count, order and content of the subtasks are changed on
	// different call.
	ErrUnstableSubtasks = errors.New("unstable subtasks")

	// ErrTaskNotFound is the error when we can't found task.
	// i.e. TransferTasks2History move task from tidb_global_task to tidb_global_task_history.
	ErrTaskNotFound = errors.New("task not found")

	// ErrTaskAlreadyExists is the error when we submit a task with the same task key.
	// i.e. SubmitTask in handle may submit a task twice.
	ErrTaskAlreadyExists = errors.New("task already exists")

	// ErrSubtaskNotFound is the error when can't find subtask by subtask_id and execId,
	// i.e. scheduler change the subtask's execId when subtask need to balance to other nodes.
	ErrSubtaskNotFound = errors.New("subtask not found")
)

// SessionExecutor defines the interface for executing SQLs in a session.
type SessionExecutor interface {
	// WithNewSession executes the function with a new session.
	WithNewSession(fn func(se sessionctx.Context) error) error
	// WithNewTxn executes the fn in a new transaction.
	WithNewTxn(ctx context.Context, fn func(se sessionctx.Context) error) error
}

// TaskHandle provides the interface for operations needed by Scheduler.
// Then we can use scheduler's function in Scheduler interface.
type TaskHandle interface {
	// GetPreviousSubtaskMetas gets previous subtask metas.
	GetPreviousSubtaskMetas(taskID int64, step proto.Step) ([][]byte, error)
	SessionExecutor
}

// TaskManager is the manager of task and subtask.
type TaskManager struct {
	sePool sessionPool
}

type sessionPool interface {
	Get() (pools.Resource, error)
	Put(resource pools.Resource)
}

var _ SessionExecutor = &TaskManager{}

var taskManagerInstance atomic.Pointer[TaskManager]

var (
	// TestLastTaskID is used for test to set the last task ID.
	TestLastTaskID atomic.Int64
)

// NewTaskManager creates a new task manager.
func NewTaskManager(sePool sessionPool) *TaskManager {
	return &TaskManager{
		sePool: sePool,
	}
}

// GetTaskManager gets the task manager.
func GetTaskManager() (*TaskManager, error) {
	v := taskManagerInstance.Load()
	if v == nil {
		return nil, errors.New("task manager is not initialized")
	}
	return v, nil
}

// SetTaskManager sets the task manager.
func SetTaskManager(is *TaskManager) {
	taskManagerInstance.Store(is)
}

// WithNewSession executes the function with a new session.
func (mgr *TaskManager) WithNewSession(fn func(se sessionctx.Context) error) error {
	se, err := mgr.sePool.Get()
	if err != nil {
		return err
	}
	defer mgr.sePool.Put(se)
	return fn(se.(sessionctx.Context))
}

// WithNewTxn executes the fn in a new transaction.
func (mgr *TaskManager) WithNewTxn(ctx context.Context, fn func(se sessionctx.Context) error) error {
	ctx = util.WithInternalSourceType(ctx, kv.InternalDistTask)
	return mgr.WithNewSession(func(se sessionctx.Context) (err error) {
		_, err = sqlexec.ExecSQL(ctx, se, "begin")
		if err != nil {
			return err
		}

		success := false
		defer func() {
			sql := "rollback"
			if success {
				sql = "commit"
			}
			_, commitErr := sqlexec.ExecSQL(ctx, se, sql)
			if err == nil && commitErr != nil {
				err = commitErr
			}
		}()

		if err = fn(se); err != nil {
			return err
		}

		success = true
		return nil
	})
}

// ExecuteSQLWithNewSession executes one SQL with new session.
func (mgr *TaskManager) ExecuteSQLWithNewSession(ctx context.Context, sql string, args ...interface{}) (rs []chunk.Row, err error) {
	err = mgr.WithNewSession(func(se sessionctx.Context) error {
		rs, err = sqlexec.ExecSQL(ctx, se, sql, args...)
		return err
	})

	if err != nil {
		return nil, err
	}

	return
}

// CreateTask adds a new task to task table.
func (mgr *TaskManager) CreateTask(ctx context.Context, key string, tp proto.TaskType, concurrency int, meta []byte) (taskID int64, err error) {
	err = mgr.WithNewSession(func(se sessionctx.Context) error {
		var err2 error
		taskID, err2 = mgr.CreateTaskWithSession(ctx, se, key, tp, concurrency, meta)
		return err2
	})
	return
}

// CreateTaskWithSession adds a new task to task table with session.
func (mgr *TaskManager) CreateTaskWithSession(ctx context.Context, se sessionctx.Context, key string, tp proto.TaskType, concurrency int, meta []byte) (taskID int64, err error) {
	cpuCount, err := mgr.getCPUCountOfManagedNode(ctx, se)
	if err != nil {
		return 0, err
	}
	if concurrency > cpuCount {
		return 0, errors.Errorf("task concurrency(%d) larger than cpu count(%d) of managed node", concurrency, cpuCount)
	}
	_, err = sqlexec.ExecSQL(ctx, se, `
			insert into mysql.tidb_global_task(`+InsertTaskColumns+`)
			values (%?, %?, %?, %?, %?, %?, %?, CURRENT_TIMESTAMP())`,
		key, tp, proto.TaskStatePending, proto.NormalPriority, concurrency, proto.StepInit, meta)
	if err != nil {
		return 0, err
	}

	rs, err := sqlexec.ExecSQL(ctx, se, "select @@last_insert_id")
	if err != nil {
		return 0, err
	}

	taskID = int64(rs[0].GetUint64(0))
	failpoint.Inject("testSetLastTaskID", func() { TestLastTaskID.Store(taskID) })

	return taskID, nil
}

// GetTopUnfinishedTasks implements the scheduler.TaskManager interface.
func (mgr *TaskManager) GetTopUnfinishedTasks(ctx context.Context) (task []*proto.Task, err error) {
	rs, err := mgr.ExecuteSQLWithNewSession(ctx,
		`select `+basicTaskColumns+` from mysql.tidb_global_task
		where state in (%?, %?, %?, %?, %?, %?)
		order by priority asc, create_time asc, id asc
		limit %?`,
		proto.TaskStatePending,
		proto.TaskStateRunning,
		proto.TaskStateReverting,
		proto.TaskStateCancelling,
		proto.TaskStatePausing,
		proto.TaskStateResuming,
		proto.MaxConcurrentTask*2,
	)
	if err != nil {
		return task, err
	}

	for _, r := range rs {
		task = append(task, row2TaskBasic(r))
	}
	return task, nil
}

// GetTasksInStates gets the tasks in the states(order by priority asc, create_time acs, id asc).
func (mgr *TaskManager) GetTasksInStates(ctx context.Context, states ...interface{}) (task []*proto.Task, err error) {
	if len(states) == 0 {
		return task, nil
	}

	rs, err := mgr.ExecuteSQLWithNewSession(ctx,
		"select "+TaskColumns+" from mysql.tidb_global_task "+
			"where state in ("+strings.Repeat("%?,", len(states)-1)+"%?)"+
			" order by priority asc, create_time asc, id asc", states...)
	if err != nil {
		return task, err
	}

	for _, r := range rs {
		task = append(task, Row2Task(r))
	}
	return task, nil
}

// GetTaskByID gets the task by the task ID.
func (mgr *TaskManager) GetTaskByID(ctx context.Context, taskID int64) (task *proto.Task, err error) {
	rs, err := mgr.ExecuteSQLWithNewSession(ctx, "select "+TaskColumns+" from mysql.tidb_global_task where id = %?", taskID)
	if err != nil {
		return task, err
	}
	if len(rs) == 0 {
		return nil, ErrTaskNotFound
	}

	return Row2Task(rs[0]), nil
}

// GetTaskByIDWithHistory gets the task by the task ID from both tidb_global_task and tidb_global_task_history.
func (mgr *TaskManager) GetTaskByIDWithHistory(ctx context.Context, taskID int64) (task *proto.Task, err error) {
	rs, err := mgr.ExecuteSQLWithNewSession(ctx, "select "+TaskColumns+" from mysql.tidb_global_task where id = %? "+
		"union select "+TaskColumns+" from mysql.tidb_global_task_history where id = %?", taskID, taskID)
	if err != nil {
		return task, err
	}
	if len(rs) == 0 {
		return nil, ErrTaskNotFound
	}

	return Row2Task(rs[0]), nil
}

// GetTaskByKey gets the task by the task key.
func (mgr *TaskManager) GetTaskByKey(ctx context.Context, key string) (task *proto.Task, err error) {
	rs, err := mgr.ExecuteSQLWithNewSession(ctx, "select "+TaskColumns+" from mysql.tidb_global_task where task_key = %?", key)
	if err != nil {
		return task, err
	}
	if len(rs) == 0 {
		return nil, ErrTaskNotFound
	}

	return Row2Task(rs[0]), nil
}

// GetTaskByKeyWithHistory gets the task from history table by the task key.
func (mgr *TaskManager) GetTaskByKeyWithHistory(ctx context.Context, key string) (task *proto.Task, err error) {
	rs, err := mgr.ExecuteSQLWithNewSession(ctx, "select "+TaskColumns+" from mysql.tidb_global_task where task_key = %?"+
		"union select "+TaskColumns+" from mysql.tidb_global_task_history where task_key = %?", key, key)
	if err != nil {
		return task, err
	}
	if len(rs) == 0 {
		return nil, ErrTaskNotFound
	}

	return Row2Task(rs[0]), nil
}

// GetSubtasksByExecIDAndStepAndStates gets all subtasks by given states on one node.
func (mgr *TaskManager) GetSubtasksByExecIDAndStepAndStates(ctx context.Context, execID string, taskID int64, step proto.Step, states ...proto.SubtaskState) ([]*proto.Subtask, error) {
	args := []interface{}{execID, taskID, step}
	for _, state := range states {
		args = append(args, state)
	}
	rs, err := mgr.ExecuteSQLWithNewSession(ctx, `select `+SubtaskColumns+` from mysql.tidb_background_subtask
		where exec_id = %? and task_key = %? and step = %?
		and state in (`+strings.Repeat("%?,", len(states)-1)+"%?)", args...)
	if err != nil {
		return nil, err
	}

	subtasks := make([]*proto.Subtask, len(rs))
	for i, row := range rs {
		subtasks[i] = Row2SubTask(row)
	}
	return subtasks, nil
}

// GetFirstSubtaskInStates gets the first subtask by given states.
func (mgr *TaskManager) GetFirstSubtaskInStates(ctx context.Context, tidbID string, taskID int64, step proto.Step, states ...proto.SubtaskState) (*proto.Subtask, error) {
	args := []interface{}{tidbID, taskID, step}
	for _, state := range states {
		args = append(args, state)
	}
	rs, err := mgr.ExecuteSQLWithNewSession(ctx, `select `+SubtaskColumns+` from mysql.tidb_background_subtask
		where exec_id = %? and task_key = %? and step = %?
		and state in (`+strings.Repeat("%?,", len(states)-1)+"%?) limit 1", args...)
	if err != nil {
		return nil, err
	}

	if len(rs) == 0 {
		return nil, nil
	}
	return Row2SubTask(rs[0]), nil
}

// GetActiveSubtasks implements TaskManager.GetActiveSubtasks.
func (mgr *TaskManager) GetActiveSubtasks(ctx context.Context, taskID int64) ([]*proto.Subtask, error) {
	rs, err := mgr.ExecuteSQLWithNewSession(ctx, `
		select `+basicSubtaskColumns+` from mysql.tidb_background_subtask
		where task_key = %? and state in (%?, %?)`,
		taskID, proto.SubtaskStatePending, proto.SubtaskStateRunning)
	if err != nil {
		return nil, err
	}
	subtasks := make([]*proto.Subtask, 0, len(rs))
	for _, r := range rs {
		subtasks = append(subtasks, row2BasicSubTask(r))
	}
	return subtasks, nil
}

// GetAllSubtasksByStepAndState gets the subtask by step and state.
func (mgr *TaskManager) GetAllSubtasksByStepAndState(ctx context.Context, taskID int64, step proto.Step, state proto.SubtaskState) ([]*proto.Subtask, error) {
	rs, err := mgr.ExecuteSQLWithNewSession(ctx, `select `+SubtaskColumns+` from mysql.tidb_background_subtask
		where task_key = %? and state = %? and step = %?`,
		taskID, state, step)
	if err != nil {
		return nil, err
	}
	if len(rs) == 0 {
		return nil, nil
	}
	subtasks := make([]*proto.Subtask, 0, len(rs))
	for _, r := range rs {
		subtasks = append(subtasks, Row2SubTask(r))
	}
	return subtasks, nil
}

// GetSubtaskRowCount gets the subtask row count.
func (mgr *TaskManager) GetSubtaskRowCount(ctx context.Context, taskID int64, step proto.Step) (int64, error) {
	rs, err := mgr.ExecuteSQLWithNewSession(ctx, `select
    	cast(sum(json_extract(summary, '$.row_count')) as signed) as row_count
		from mysql.tidb_background_subtask where task_key = %? and step = %?`,
		taskID, step)
	if err != nil {
		return 0, err
	}
	if len(rs) == 0 {
		return 0, nil
	}
	return rs[0].GetInt64(0), nil
}

// UpdateSubtaskRowCount updates the subtask row count.
func (mgr *TaskManager) UpdateSubtaskRowCount(ctx context.Context, subtaskID int64, rowCount int64) error {
	_, err := mgr.ExecuteSQLWithNewSession(ctx,
		`update mysql.tidb_background_subtask
		set summary = json_set(summary, '$.row_count', %?) where id = %?`,
		rowCount, subtaskID)
	return err
}

// GetSubtaskCntGroupByStates gets the subtask count by states.
func (mgr *TaskManager) GetSubtaskCntGroupByStates(ctx context.Context, taskID int64, step proto.Step) (map[proto.SubtaskState]int64, error) {
	rs, err := mgr.ExecuteSQLWithNewSession(ctx, `
		select state, count(*)
		from mysql.tidb_background_subtask
		where task_key = %? and step = %?
		group by state`,
		taskID, step)
	if err != nil {
		return nil, err
	}

	res := make(map[proto.SubtaskState]int64, len(rs))
	for _, r := range rs {
		state := proto.SubtaskState(r.GetString(0))
		res[state] = r.GetInt64(1)
	}

	return res, nil
}

// GetSubtaskErrors gets subtasks' errors.
func (mgr *TaskManager) GetSubtaskErrors(ctx context.Context, taskID int64) ([]error, error) {
	rs, err := mgr.ExecuteSQLWithNewSession(ctx,
		`select error from mysql.tidb_background_subtask
             where task_key = %? AND state in (%?, %?)`, taskID, proto.SubtaskStateFailed, proto.SubtaskStateCanceled)
	if err != nil {
		return nil, err
	}
	subTaskErrors := make([]error, 0, len(rs))
	for _, row := range rs {
		if row.IsNull(0) {
			subTaskErrors = append(subTaskErrors, nil)
			continue
		}
		errBytes := row.GetBytes(0)
		if len(errBytes) == 0 {
			subTaskErrors = append(subTaskErrors, nil)
			continue
		}
		stdErr := errors.Normalize("")
		err := stdErr.UnmarshalJSON(errBytes)
		if err != nil {
			return nil, err
		}
		subTaskErrors = append(subTaskErrors, stdErr)
	}

	return subTaskErrors, nil
}

// HasSubtasksInStates checks if there are subtasks in the states.
func (mgr *TaskManager) HasSubtasksInStates(ctx context.Context, tidbID string, taskID int64, step proto.Step, states ...proto.SubtaskState) (bool, error) {
	args := []interface{}{tidbID, taskID, step}
	for _, state := range states {
		args = append(args, state)
	}
	rs, err := mgr.ExecuteSQLWithNewSession(ctx, `select 1 from mysql.tidb_background_subtask
		where exec_id = %? and task_key = %? and step = %?
			and state in (`+strings.Repeat("%?,", len(states)-1)+"%?) limit 1", args...)
	if err != nil {
		return false, err
	}

	return len(rs) > 0, nil
}

// UpdateSubtasksExecIDs update subtasks' execID.
func (mgr *TaskManager) UpdateSubtasksExecIDs(ctx context.Context, subtasks []*proto.Subtask) error {
	// skip the update process.
	if len(subtasks) == 0 {
		return nil
	}
	err := mgr.WithNewTxn(ctx, func(se sessionctx.Context) error {
		for _, subtask := range subtasks {
			_, err := sqlexec.ExecSQL(ctx, se, `
				update mysql.tidb_background_subtask
				set exec_id = %?
				where id = %? and state = %?`,
				subtask.ExecID, subtask.ID, subtask.State)
			if err != nil {
				return err
			}
		}
		return nil
	})
	return err
}

// SwitchTaskStep implements the dispatcher.TaskManager interface.
func (mgr *TaskManager) SwitchTaskStep(
	ctx context.Context,
	task *proto.Task,
	nextState proto.TaskState,
	nextStep proto.Step,
	subtasks []*proto.Subtask,
) error {
	return mgr.WithNewTxn(ctx, func(se sessionctx.Context) error {
		vars := se.GetSessionVars()
		if vars.MemQuotaQuery < variable.DefTiDBMemQuotaQuery {
			bak := vars.MemQuotaQuery
			if err := vars.SetSystemVar(variable.TiDBMemQuotaQuery,
				strconv.Itoa(variable.DefTiDBMemQuotaQuery)); err != nil {
				return err
			}
			defer func() {
				_ = vars.SetSystemVar(variable.TiDBMemQuotaQuery, strconv.Itoa(int(bak)))
			}()
		}
		err := mgr.updateTaskStateStep(ctx, se, task, nextState, nextStep)
		if err != nil {
			return err
		}
		if vars.StmtCtx.AffectedRows() == 0 {
			// on network partition or owner change, there might be multiple
			// schedulers for the same task, if other scheduler has switched
			// the task to next step, skip the update process.
			// Or when there is no such task.
			return nil
		}
		return mgr.insertSubtasks(ctx, se, subtasks)
	})
}

func (*TaskManager) updateTaskStateStep(ctx context.Context, se sessionctx.Context,
	task *proto.Task, nextState proto.TaskState, nextStep proto.Step) error {
	var extraUpdateStr string
	if task.State == proto.TaskStatePending {
		extraUpdateStr = `start_time = CURRENT_TIMESTAMP(),`
	}
	// TODO: during generating subtask, task meta might change, maybe move meta
	// update to another place.
	_, err := sqlexec.ExecSQL(ctx, se, `
		update mysql.tidb_global_task
		set state = %?,
			step = %?, `+extraUpdateStr+`
			state_update_time = CURRENT_TIMESTAMP(),
			meta = %?
		where id = %? and state = %? and step = %?`,
		nextState, nextStep, task.Meta, task.ID, task.State, task.Step)
	return err
}

// TestChannel is used for test.
var TestChannel = make(chan struct{})

func (*TaskManager) insertSubtasks(ctx context.Context, se sessionctx.Context, subtasks []*proto.Subtask) error {
	if len(subtasks) == 0 {
		return nil
	}
	failpoint.Inject("waitBeforeInsertSubtasks", func() {
		<-TestChannel
		<-TestChannel
	})
	var (
		sb         strings.Builder
		markerList = make([]string, 0, len(subtasks))
		args       = make([]interface{}, 0, len(subtasks)*7)
	)
	sb.WriteString(`insert into mysql.tidb_background_subtask(` + InsertSubtaskColumns + `) values `)
	for _, subtask := range subtasks {
		markerList = append(markerList, "(%?, %?, %?, %?, %?, %?, %?, %?, CURRENT_TIMESTAMP(), unix_timestamp(), '{}', '{}')")
		args = append(args, subtask.Step, subtask.TaskID, subtask.ExecID, subtask.Meta,
			proto.SubtaskStatePending, proto.Type2Int(subtask.Type), subtask.Concurrency, subtask.Ordinal)
	}
	sb.WriteString(strings.Join(markerList, ","))
	_, err := sqlexec.ExecSQL(ctx, se, sb.String(), args...)
	return err
}

// SwitchTaskStepInBatch implements the dispatcher.TaskManager interface.
func (mgr *TaskManager) SwitchTaskStepInBatch(
	ctx context.Context,
	task *proto.Task,
	nextState proto.TaskState,
	nextStep proto.Step,
	subtasks []*proto.Subtask,
) error {
	return mgr.WithNewSession(func(se sessionctx.Context) error {
		// some subtasks may be inserted by other dispatchers, we can skip them.
		rs, err := sqlexec.ExecSQL(ctx, se, `
			select count(1) from mysql.tidb_background_subtask
			where task_key = %? and step = %?`, task.ID, nextStep)
		if err != nil {
			return err
		}
		existingTaskCnt := int(rs[0].GetInt64(0))
		if existingTaskCnt > len(subtasks) {
			return errors.Annotatef(ErrUnstableSubtasks, "expected %d, got %d",
				len(subtasks), existingTaskCnt)
		}
		subtaskBatches := mgr.splitSubtasks(subtasks[existingTaskCnt:])
		for _, batch := range subtaskBatches {
			if err = mgr.insertSubtasks(ctx, se, batch); err != nil {
				return err
			}
		}
		return mgr.updateTaskStateStep(ctx, se, task, nextState, nextStep)
	})
}

func (*TaskManager) splitSubtasks(subtasks []*proto.Subtask) [][]*proto.Subtask {
	var (
		res       = make([][]*proto.Subtask, 0, 10)
		currBatch = make([]*proto.Subtask, 0, 10)
		size      int
	)
	maxSize := int(min(kv.TxnTotalSizeLimit.Load(), uint64(maxSubtaskBatchSize)))
	for _, s := range subtasks {
		if size+len(s.Meta) > maxSize {
			res = append(res, currBatch)
			currBatch = nil
			size = 0
		}
		currBatch = append(currBatch, s)
		size += len(s.Meta)
	}
	if len(currBatch) > 0 {
		res = append(res, currBatch)
	}
	return res
}

<<<<<<< HEAD
// UpdateTaskAndAddSubTasks update the task and add new subtasks
// TODO: remove this when we remove reverting subtasks.
func (mgr *TaskManager) UpdateTaskAndAddSubTasks(ctx context.Context, task *proto.Task, subtasks []*proto.Subtask, prevState proto.TaskState) (bool, error) {
	retryable := true
	err := mgr.WithNewTxn(ctx, func(se sessionctx.Context) error {
		_, err := sqlexec.ExecSQL(ctx, se, "update mysql.tidb_global_task "+
			"set state = %?, dispatcher_id = %?, step = %?, concurrency = %?, meta = %?, error = %?, state_update_time = CURRENT_TIMESTAMP()"+
			"where id = %? and state = %?",
			task.State, task.SchedulerID, task.Step, task.Concurrency, task.Meta, serializeErr(task.Error), task.ID, prevState)
		if err != nil {
			return err
		}
		// When AffectedRows == 0, means other admin command have changed the task state, it's illegal to schedule subtasks.
		if se.GetSessionVars().StmtCtx.AffectedRows() == 0 {
			if !intest.InTest {
				// task state have changed by other admin command
				retryable = false
				return errors.New("invalid task state transform, state already changed")
			}
			// TODO: remove it, when OnNextSubtasksBatch returns subtasks, just insert subtasks without updating tidb_global_task.
			// Currently the business running on distributed task framework will update proto.Task in OnNextSubtasksBatch.
			// So when scheduling subtasks, framework needs to update task and insert subtasks in one Txn.
			//
			// In future, it's needed to restrict changes of task in OnNextSubtasksBatch.
			// If OnNextSubtasksBatch won't update any fields in proto.Task, we can insert subtasks only.
			//
			// For now, we update nothing in proto.Task in UT's OnNextSubtasksBatch, so the AffectedRows will be 0. So UT can't fully compatible
			// with current UpdateTaskAndAddSubTasks implementation.
			rs, err := sqlexec.ExecSQL(ctx, se, "select id from mysql.tidb_global_task where id = %? and state = %?", task.ID, prevState)
			if err != nil {
				return err
			}
			// state have changed.
			if len(rs) == 0 {
				retryable = false
				return errors.New("invalid task state transform, state already changed")
			}
		}

		failpoint.Inject("MockUpdateTaskErr", func(val failpoint.Value) {
			if val.(bool) {
				failpoint.Return(errors.New("updateTaskErr"))
			}
		})
		if len(subtasks) > 0 {
			subtaskState := proto.SubtaskStatePending
			if task.State == proto.TaskStateReverting {
				subtaskState = proto.SubtaskStateRevertPending
			}

			sql := new(strings.Builder)
			if err := sqlescape.FormatSQL(sql, `insert into mysql.tidb_background_subtask(`+InsertSubtaskColumns+`) values`); err != nil {
				return err
			}
			for i, subtask := range subtasks {
				if i != 0 {
					if err := sqlescape.FormatSQL(sql, ","); err != nil {
						return err
					}
				}
				if err := sqlescape.FormatSQL(sql, "(%?, %?, %?, %?, %?, %?, %?, NULL, CURRENT_TIMESTAMP(), unix_timestamp(), '{}', '{}')",
					subtask.Step, task.ID, subtask.ExecID, subtask.Meta, subtaskState, proto.Type2Int(subtask.Type), subtask.Concurrency); err != nil {
					return err
				}
			}
			_, err := sqlexec.ExecSQL(ctx, se, sql.String())
			if err != nil {
				return nil
			}
		}
		return nil
	})

	return retryable, err
}

=======
>>>>>>> 8e1f5e4a
func serializeErr(err error) []byte {
	if err == nil {
		return nil
	}
	originErr := errors.Cause(err)
	tErr, ok := originErr.(*errors.Error)
	if !ok {
		tErr = errors.Normalize(originErr.Error())
	}
	errBytes, err := tErr.MarshalJSON()
	if err != nil {
		return nil
	}
	return errBytes
}

// GetSubtasksWithHistory gets the subtasks from tidb_global_task and tidb_global_task_history.
func (mgr *TaskManager) GetSubtasksWithHistory(ctx context.Context, taskID int64, step proto.Step) ([]*proto.Subtask, error) {
	var (
		rs  []chunk.Row
		err error
	)
	err = mgr.WithNewTxn(ctx, func(se sessionctx.Context) error {
		rs, err = sqlexec.ExecSQL(ctx, se,
			`select `+SubtaskColumns+` from mysql.tidb_background_subtask where task_key = %? and step = %?`,
			taskID, step,
		)
		if err != nil {
			return err
		}

		// To avoid the situation that the subtasks has been `TransferTasks2History`
		// when the user show import jobs, we need to check the history table.
		rsFromHistory, err := sqlexec.ExecSQL(ctx, se,
			`select `+SubtaskColumns+` from mysql.tidb_background_subtask_history where task_key = %? and step = %?`,
			taskID, step,
		)
		if err != nil {
			return err
		}

		rs = append(rs, rsFromHistory...)
		return nil
	})

	if err != nil {
		return nil, err
	}
	if len(rs) == 0 {
		return nil, nil
	}
	subtasks := make([]*proto.Subtask, 0, len(rs))
	for _, r := range rs {
		subtasks = append(subtasks, Row2SubTask(r))
	}
	return subtasks, nil
}

// GetAllSubtasks gets all subtasks.
func (mgr *TaskManager) GetAllSubtasks(ctx context.Context) ([]*proto.Subtask, error) {
	rs, err := mgr.ExecuteSQLWithNewSession(ctx, `select `+SubtaskColumns+` from mysql.tidb_background_subtask`)
	if err != nil {
		return nil, err
	}
	if len(rs) == 0 {
		return nil, nil
	}
	subtasks := make([]*proto.Subtask, 0, len(rs))
	for _, r := range rs {
		subtasks = append(subtasks, Row2SubTask(r))
	}
	return subtasks, nil
}<|MERGE_RESOLUTION|>--- conflicted
+++ resolved
@@ -637,85 +637,6 @@
 	return res
 }
 
-<<<<<<< HEAD
-// UpdateTaskAndAddSubTasks update the task and add new subtasks
-// TODO: remove this when we remove reverting subtasks.
-func (mgr *TaskManager) UpdateTaskAndAddSubTasks(ctx context.Context, task *proto.Task, subtasks []*proto.Subtask, prevState proto.TaskState) (bool, error) {
-	retryable := true
-	err := mgr.WithNewTxn(ctx, func(se sessionctx.Context) error {
-		_, err := sqlexec.ExecSQL(ctx, se, "update mysql.tidb_global_task "+
-			"set state = %?, dispatcher_id = %?, step = %?, concurrency = %?, meta = %?, error = %?, state_update_time = CURRENT_TIMESTAMP()"+
-			"where id = %? and state = %?",
-			task.State, task.SchedulerID, task.Step, task.Concurrency, task.Meta, serializeErr(task.Error), task.ID, prevState)
-		if err != nil {
-			return err
-		}
-		// When AffectedRows == 0, means other admin command have changed the task state, it's illegal to schedule subtasks.
-		if se.GetSessionVars().StmtCtx.AffectedRows() == 0 {
-			if !intest.InTest {
-				// task state have changed by other admin command
-				retryable = false
-				return errors.New("invalid task state transform, state already changed")
-			}
-			// TODO: remove it, when OnNextSubtasksBatch returns subtasks, just insert subtasks without updating tidb_global_task.
-			// Currently the business running on distributed task framework will update proto.Task in OnNextSubtasksBatch.
-			// So when scheduling subtasks, framework needs to update task and insert subtasks in one Txn.
-			//
-			// In future, it's needed to restrict changes of task in OnNextSubtasksBatch.
-			// If OnNextSubtasksBatch won't update any fields in proto.Task, we can insert subtasks only.
-			//
-			// For now, we update nothing in proto.Task in UT's OnNextSubtasksBatch, so the AffectedRows will be 0. So UT can't fully compatible
-			// with current UpdateTaskAndAddSubTasks implementation.
-			rs, err := sqlexec.ExecSQL(ctx, se, "select id from mysql.tidb_global_task where id = %? and state = %?", task.ID, prevState)
-			if err != nil {
-				return err
-			}
-			// state have changed.
-			if len(rs) == 0 {
-				retryable = false
-				return errors.New("invalid task state transform, state already changed")
-			}
-		}
-
-		failpoint.Inject("MockUpdateTaskErr", func(val failpoint.Value) {
-			if val.(bool) {
-				failpoint.Return(errors.New("updateTaskErr"))
-			}
-		})
-		if len(subtasks) > 0 {
-			subtaskState := proto.SubtaskStatePending
-			if task.State == proto.TaskStateReverting {
-				subtaskState = proto.SubtaskStateRevertPending
-			}
-
-			sql := new(strings.Builder)
-			if err := sqlescape.FormatSQL(sql, `insert into mysql.tidb_background_subtask(`+InsertSubtaskColumns+`) values`); err != nil {
-				return err
-			}
-			for i, subtask := range subtasks {
-				if i != 0 {
-					if err := sqlescape.FormatSQL(sql, ","); err != nil {
-						return err
-					}
-				}
-				if err := sqlescape.FormatSQL(sql, "(%?, %?, %?, %?, %?, %?, %?, NULL, CURRENT_TIMESTAMP(), unix_timestamp(), '{}', '{}')",
-					subtask.Step, task.ID, subtask.ExecID, subtask.Meta, subtaskState, proto.Type2Int(subtask.Type), subtask.Concurrency); err != nil {
-					return err
-				}
-			}
-			_, err := sqlexec.ExecSQL(ctx, se, sql.String())
-			if err != nil {
-				return nil
-			}
-		}
-		return nil
-	})
-
-	return retryable, err
-}
-
-=======
->>>>>>> 8e1f5e4a
 func serializeErr(err error) []byte {
 	if err == nil {
 		return nil
