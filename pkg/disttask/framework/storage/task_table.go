// Copyright 2023 PingCAP, Inc.
//
// Licensed under the Apache License, Version 2.0 (the "License");
// you may not use this file except in compliance with the License.
// You may obtain a copy of the License at
//
//     http://www.apache.org/licenses/LICENSE-2.0
//
// Unless required by applicable law or agreed to in writing, software
// distributed under the License is distributed on an "AS IS" BASIS,
// WITHOUT WARRANTIES OR CONDITIONS OF ANY KIND, either express or implied.
// See the License for the specific language governing permissions and
// limitations under the License.

package storage

import (
	"context"
	"fmt"
	"strconv"
	"strings"
	"sync/atomic"
	"time"

	"github.com/docker/go-units"
	"github.com/ngaut/pools"
	"github.com/pingcap/errors"
	"github.com/pingcap/failpoint"
	"github.com/pingcap/tidb/pkg/disttask/framework/proto"
	"github.com/pingcap/tidb/pkg/kv"
	"github.com/pingcap/tidb/pkg/sessionctx"
	"github.com/pingcap/tidb/pkg/sessionctx/variable"
	"github.com/pingcap/tidb/pkg/util/chunk"
	"github.com/pingcap/tidb/pkg/util/cpu"
	"github.com/pingcap/tidb/pkg/util/intest"
	"github.com/pingcap/tidb/pkg/util/logutil"
	"github.com/pingcap/tidb/pkg/util/sqlescape"
	"github.com/pingcap/tidb/pkg/util/sqlexec"
	"github.com/tikv/client-go/v2/util"
	"go.uber.org/zap"
)

const (
	defaultSubtaskKeepDays = 14

	basicTaskColumns = `id, task_key, type, state, step, priority, concurrency, create_time`
	// TODO: dispatcher_id will update to scheduler_id later
	taskColumns = basicTaskColumns + `, start_time, state_update_time, meta, dispatcher_id, error`
	// InsertTaskColumns is the columns used in insert task.
	InsertTaskColumns = `task_key, type, state, priority, concurrency, step, meta, create_time`

	subtaskColumns = `id, step, task_key, type, exec_id, state, concurrency, create_time,
				start_time, state_update_time, meta, summary, ordinal`
	// InsertSubtaskColumns is the columns used in insert subtask.
	InsertSubtaskColumns = `step, task_key, exec_id, meta, state, type, concurrency, ordinal, create_time, checkpoint, summary`
)

var (
	maxSubtaskBatchSize = 16 * units.MiB

	// ErrUnstableSubtasks is the error when we detected that the subtasks are
	// unstable, i.e. count, order and content of the subtasks are changed on
	// different call.
	ErrUnstableSubtasks = errors.New("unstable subtasks")

	// ErrTaskNotFound is the error when we can't found task.
	// i.e. onFinished() in scheduler move task from tidb_global_task to tidb_global_task_history.
	ErrTaskNotFound = errors.New("task not found")

	// ErrTaskAlreadyExists is the error when we submit a task with the same task key.
	// i.e. SubmitTask in handle may submit a task twice.
	ErrTaskAlreadyExists = errors.New("task already exists")

	// ErrSubtaskNotFound is the error when can't find subtask by subtask_id and execId,
	// i.e. scheduler change the subtask's execId when subtask need to balance to other nodes.
	ErrSubtaskNotFound = errors.New("subtask not found")
)

// SessionExecutor defines the interface for executing SQLs in a session.
type SessionExecutor interface {
	// WithNewSession executes the function with a new session.
	WithNewSession(fn func(se sessionctx.Context) error) error
	// WithNewTxn executes the fn in a new transaction.
	WithNewTxn(ctx context.Context, fn func(se sessionctx.Context) error) error
}

// TaskManager is the manager of task and subtask.
type TaskManager struct {
	sePool sessionPool
}

type sessionPool interface {
	Get() (pools.Resource, error)
	Put(resource pools.Resource)
}

var _ SessionExecutor = &TaskManager{}

var taskManagerInstance atomic.Pointer[TaskManager]

var (
	// TestLastTaskID is used for test to set the last task ID.
	TestLastTaskID atomic.Int64
)

// NewTaskManager creates a new task manager.
func NewTaskManager(sePool sessionPool) *TaskManager {
	return &TaskManager{
		sePool: sePool,
	}
}

// GetTaskManager gets the task manager.
func GetTaskManager() (*TaskManager, error) {
	v := taskManagerInstance.Load()
	if v == nil {
		return nil, errors.New("task manager is not initialized")
	}
	return v, nil
}

// SetTaskManager sets the task manager.
func SetTaskManager(is *TaskManager) {
	taskManagerInstance.Store(is)
}

func row2TaskBasic(r chunk.Row) *proto.Task {
	task := &proto.Task{
		ID:          r.GetInt64(0),
		Key:         r.GetString(1),
		Type:        proto.TaskType(r.GetString(2)),
		State:       proto.TaskState(r.GetString(3)),
		Step:        proto.Step(r.GetInt64(4)),
		Priority:    int(r.GetInt64(5)),
		Concurrency: int(r.GetInt64(6)),
	}
	task.CreateTime, _ = r.GetTime(7).GoTime(time.Local)
	return task
}

// row2Task converts a row to a task.
func row2Task(r chunk.Row) *proto.Task {
	task := row2TaskBasic(r)
	var startTime, updateTime time.Time
	if !r.IsNull(8) {
		startTime, _ = r.GetTime(8).GoTime(time.Local)
	}
	if !r.IsNull(9) {
		updateTime, _ = r.GetTime(9).GoTime(time.Local)
	}
	task.StartTime = startTime
	task.StateUpdateTime = updateTime
	task.Meta = r.GetBytes(10)
	task.SchedulerID = r.GetString(11)
	if !r.IsNull(12) {
		errBytes := r.GetBytes(12)
		stdErr := errors.Normalize("")
		err := stdErr.UnmarshalJSON(errBytes)
		if err != nil {
			logutil.BgLogger().Error("unmarshal task error", zap.Error(err))
			task.Error = errors.New(string(errBytes))
		} else {
			task.Error = stdErr
		}
	}
	return task
}

// WithNewSession executes the function with a new session.
func (mgr *TaskManager) WithNewSession(fn func(se sessionctx.Context) error) error {
	se, err := mgr.sePool.Get()
	if err != nil {
		return err
	}
	defer mgr.sePool.Put(se)
	return fn(se.(sessionctx.Context))
}

// WithNewTxn executes the fn in a new transaction.
func (mgr *TaskManager) WithNewTxn(ctx context.Context, fn func(se sessionctx.Context) error) error {
	ctx = util.WithInternalSourceType(ctx, kv.InternalDistTask)
	return mgr.WithNewSession(func(se sessionctx.Context) (err error) {
		_, err = sqlexec.ExecSQL(ctx, se, "begin")
		if err != nil {
			return err
		}

		success := false
		defer func() {
			sql := "rollback"
			if success {
				sql = "commit"
			}
			_, commitErr := sqlexec.ExecSQL(ctx, se, sql)
			if err == nil && commitErr != nil {
				err = commitErr
			}
		}()

		if err = fn(se); err != nil {
			return err
		}

		success = true
		return nil
	})
}

func (mgr *TaskManager) executeSQLWithNewSession(ctx context.Context, sql string, args ...interface{}) (rs []chunk.Row, err error) {
	err = mgr.WithNewSession(func(se sessionctx.Context) error {
		rs, err = sqlexec.ExecSQL(ctx, se, sql, args...)
		return err
	})

	if err != nil {
		return nil, err
	}

	return
}

// CreateTask adds a new task to task table.
func (mgr *TaskManager) CreateTask(ctx context.Context, key string, tp proto.TaskType, concurrency int, meta []byte) (taskID int64, err error) {
	err = mgr.WithNewSession(func(se sessionctx.Context) error {
		var err2 error
		taskID, err2 = mgr.CreateTaskWithSession(ctx, se, key, tp, concurrency, meta)
		return err2
	})
	return
}

// CreateTaskWithSession adds a new task to task table with session.
func (mgr *TaskManager) CreateTaskWithSession(ctx context.Context, se sessionctx.Context, key string, tp proto.TaskType, concurrency int, meta []byte) (taskID int64, err error) {
	cpuCount, err := mgr.getCPUCountOfManagedNodes(ctx, se)
	if err != nil {
		return 0, err
	}
	if concurrency > cpuCount {
		return 0, errors.Errorf("task concurrency(%d) larger than cpu count(%d) of managed node", concurrency, cpuCount)
	}
	_, err = sqlexec.ExecSQL(ctx, se, `
			insert into mysql.tidb_global_task(`+InsertTaskColumns+`)
			values (%?, %?, %?, %?, %?, %?, %?, CURRENT_TIMESTAMP())`,
		key, tp, proto.TaskStatePending, proto.NormalPriority, concurrency, proto.StepInit, meta)
	if err != nil {
		return 0, err
	}

	rs, err := sqlexec.ExecSQL(ctx, se, "select @@last_insert_id")
	if err != nil {
		return 0, err
	}

	taskID = int64(rs[0].GetUint64(0))
	failpoint.Inject("testSetLastTaskID", func() { TestLastTaskID.Store(taskID) })

	return taskID, nil
}

// GetOneTask get a task from task table, it's used by scheduler only.
func (mgr *TaskManager) GetOneTask(ctx context.Context) (task *proto.Task, err error) {
	rs, err := mgr.executeSQLWithNewSession(ctx, "select "+taskColumns+" from mysql.tidb_global_task where state = %? limit 1", proto.TaskStatePending)
	if err != nil {
		return task, err
	}

	if len(rs) == 0 {
		return nil, nil
	}

	return row2Task(rs[0]), nil
}

// GetTopUnfinishedTasks implements the scheduler.TaskManager interface.
func (mgr *TaskManager) GetTopUnfinishedTasks(ctx context.Context) (task []*proto.Task, err error) {
	rs, err := mgr.executeSQLWithNewSession(ctx,
		`select `+basicTaskColumns+` from mysql.tidb_global_task
		where state in (%?, %?, %?, %?, %?, %?)
		order by priority asc, create_time asc, id asc
		limit %?`,
		proto.TaskStatePending,
		proto.TaskStateRunning,
		proto.TaskStateReverting,
		proto.TaskStateCancelling,
		proto.TaskStatePausing,
		proto.TaskStateResuming,
		proto.MaxConcurrentTask*2,
	)
	if err != nil {
		return task, err
	}

	for _, r := range rs {
		task = append(task, row2TaskBasic(r))
	}
	return task, nil
}

// GetTasksInStates gets the tasks in the states(order by priority asc, create_time acs, id asc).
func (mgr *TaskManager) GetTasksInStates(ctx context.Context, states ...interface{}) (task []*proto.Task, err error) {
	if len(states) == 0 {
		return task, nil
	}

	rs, err := mgr.executeSQLWithNewSession(ctx,
		"select "+taskColumns+" from mysql.tidb_global_task "+
			"where state in ("+strings.Repeat("%?,", len(states)-1)+"%?)"+
			" order by priority asc, create_time asc, id asc", states...)
	if err != nil {
		return task, err
	}

	for _, r := range rs {
		task = append(task, row2Task(r))
	}
	return task, nil
}

// GetTasksFromHistoryInStates gets the tasks in history table in the states.
func (mgr *TaskManager) GetTasksFromHistoryInStates(ctx context.Context, states ...interface{}) (task []*proto.Task, err error) {
	if len(states) == 0 {
		return task, nil
	}

	rs, err := mgr.executeSQLWithNewSession(ctx, "select "+taskColumns+" from mysql.tidb_global_task_history where state in ("+strings.Repeat("%?,", len(states)-1)+"%?)", states...)
	if err != nil {
		return task, err
	}

	for _, r := range rs {
		task = append(task, row2Task(r))
	}
	return task, nil
}

// GetTaskByID gets the task by the task ID.
func (mgr *TaskManager) GetTaskByID(ctx context.Context, taskID int64) (task *proto.Task, err error) {
	rs, err := mgr.executeSQLWithNewSession(ctx, "select "+taskColumns+" from mysql.tidb_global_task where id = %?", taskID)
	if err != nil {
		return task, err
	}
	if len(rs) == 0 {
		return nil, ErrTaskNotFound
	}

	return row2Task(rs[0]), nil
}

// GetTaskByIDWithHistory gets the task by the task ID from both tidb_global_task and tidb_global_task_history.
func (mgr *TaskManager) GetTaskByIDWithHistory(ctx context.Context, taskID int64) (task *proto.Task, err error) {
	rs, err := mgr.executeSQLWithNewSession(ctx, "select "+taskColumns+" from mysql.tidb_global_task where id = %? "+
		"union select "+taskColumns+" from mysql.tidb_global_task_history where id = %?", taskID, taskID)
	if err != nil {
		return task, err
	}
	if len(rs) == 0 {
		return nil, ErrTaskNotFound
	}

	return row2Task(rs[0]), nil
}

// GetTaskByKey gets the task by the task key.
func (mgr *TaskManager) GetTaskByKey(ctx context.Context, key string) (task *proto.Task, err error) {
	rs, err := mgr.executeSQLWithNewSession(ctx, "select "+taskColumns+" from mysql.tidb_global_task where task_key = %?", key)
	if err != nil {
		return task, err
	}
	if len(rs) == 0 {
		return nil, ErrTaskNotFound
	}

	return row2Task(rs[0]), nil
}

// GetTaskByKeyWithHistory gets the task from history table by the task key.
func (mgr *TaskManager) GetTaskByKeyWithHistory(ctx context.Context, key string) (task *proto.Task, err error) {
	rs, err := mgr.executeSQLWithNewSession(ctx, "select "+taskColumns+" from mysql.tidb_global_task where task_key = %?"+
		"union select "+taskColumns+" from mysql.tidb_global_task_history where task_key = %?", key, key)
	if err != nil {
		return task, err
	}
	if len(rs) == 0 {
		return nil, ErrTaskNotFound
	}

	return row2Task(rs[0]), nil
}

// GetUsedSlotsOnNodes implements the scheduler.TaskManager interface.
func (mgr *TaskManager) GetUsedSlotsOnNodes(ctx context.Context) (map[string]int, error) {
	// concurrency of subtasks of some step is the same, we use max(concurrency)
	// to make group by works.
	rs, err := mgr.executeSQLWithNewSession(ctx, `
		select
			exec_id, sum(concurrency)
		from (
			select exec_id, task_key, max(concurrency) concurrency
			from mysql.tidb_background_subtask
			where state in (%?, %?)
			group by exec_id, task_key
		) a
		group by exec_id`,
		proto.TaskStatePending, proto.TaskStateRunning,
	)
	if err != nil {
		return nil, err
	}

	slots := make(map[string]int, len(rs))
	for _, r := range rs {
		val, _ := r.GetMyDecimal(1).ToInt()
		slots[r.GetString(0)] = int(val)
	}
	return slots, nil
}

// row2SubTask converts a row to a subtask.
func row2SubTask(r chunk.Row) *proto.Subtask {
	// subtask defines start/update time as bigint, to ensure backward compatible,
	// we keep it that way, and we convert it here.
	createTime, _ := r.GetTime(7).GoTime(time.Local)
	var startTime, updateTime time.Time
	if !r.IsNull(8) {
		ts := r.GetInt64(8)
		startTime = time.Unix(ts, 0)
	}
	if !r.IsNull(9) {
		ts := r.GetInt64(9)
		updateTime = time.Unix(ts, 0)
	}
	var ordinal int
	if !r.IsNull(12) {
		ordinal = int(r.GetInt64(12))
	}
	subtask := &proto.Subtask{
		ID:          r.GetInt64(0),
		Step:        proto.Step(r.GetInt64(1)),
		Type:        proto.Int2Type(int(r.GetInt64(3))),
		ExecID:      r.GetString(4),
		State:       proto.SubtaskState(r.GetString(5)),
		Concurrency: int(r.GetInt64(6)),
		CreateTime:  createTime,
		StartTime:   startTime,
		UpdateTime:  updateTime,
		Meta:        r.GetBytes(10),
		Summary:     r.GetJSON(11).String(),
		Ordinal:     ordinal,
	}
	taskIDStr := r.GetString(2)
	tid, err := strconv.Atoi(taskIDStr)
	if err != nil {
		logutil.BgLogger().Warn("unexpected subtask id", zap.String("subtask-id", taskIDStr))
	}
	subtask.TaskID = int64(tid)
	return subtask
}

// GetSubtasksByStepAndStates gets all subtasks by given states.
func (mgr *TaskManager) GetSubtasksByStepAndStates(ctx context.Context, tidbID string, taskID int64, step proto.Step, states ...proto.SubtaskState) ([]*proto.Subtask, error) {
	args := []interface{}{tidbID, taskID, step}
	for _, state := range states {
		args = append(args, state)
	}
	rs, err := mgr.executeSQLWithNewSession(ctx, `select `+subtaskColumns+` from mysql.tidb_background_subtask
		where exec_id = %? and task_key = %? and step = %?
		and state in (`+strings.Repeat("%?,", len(states)-1)+"%?)", args...)
	if err != nil {
		return nil, err
	}

	subtasks := make([]*proto.Subtask, len(rs))
	for i, row := range rs {
		subtasks[i] = row2SubTask(row)
	}
	return subtasks, nil
}

// GetSubtasksByExecIdsAndStepAndState gets all subtasks by given taskID, exec_id, step and state.
func (mgr *TaskManager) GetSubtasksByExecIdsAndStepAndState(ctx context.Context, execIDs []string, taskID int64, step proto.Step, state proto.SubtaskState) ([]*proto.Subtask, error) {
	args := []interface{}{taskID, step, state}
	for _, execID := range execIDs {
		args = append(args, execID)
	}
	rs, err := mgr.executeSQLWithNewSession(ctx, `select `+subtaskColumns+` from mysql.tidb_background_subtask
		where task_key = %? and step = %? and state = %?
		and exec_id in (`+strings.Repeat("%?,", len(execIDs)-1)+"%?)", args...)
	if err != nil {
		return nil, err
	}

	subtasks := make([]*proto.Subtask, len(rs))
	for i, row := range rs {
		subtasks[i] = row2SubTask(row)
	}
	return subtasks, nil
}

// GetFirstSubtaskInStates gets the first subtask by given states.
func (mgr *TaskManager) GetFirstSubtaskInStates(ctx context.Context, tidbID string, taskID int64, step proto.Step, states ...proto.SubtaskState) (*proto.Subtask, error) {
	args := []interface{}{tidbID, taskID, step}
	for _, state := range states {
		args = append(args, state)
	}
	rs, err := mgr.executeSQLWithNewSession(ctx, `select `+subtaskColumns+` from mysql.tidb_background_subtask
		where exec_id = %? and task_key = %? and step = %?
		and state in (`+strings.Repeat("%?,", len(states)-1)+"%?) limit 1", args...)
	if err != nil {
		return nil, err
	}

	if len(rs) == 0 {
		return nil, nil
	}
	return row2SubTask(rs[0]), nil
}

// UpdateSubtaskExecID updates the subtask's exec_id, used for testing now.
func (mgr *TaskManager) UpdateSubtaskExecID(ctx context.Context, tidbID string, subtaskID int64) error {
	_, err := mgr.executeSQLWithNewSession(ctx,
		`update mysql.tidb_background_subtask
		 set exec_id = %?, state_update_time = unix_timestamp()
		 where id = %?`,
		tidbID, subtaskID)
	return err
}

// UpdateErrorToSubtask updates the error to subtask.
func (mgr *TaskManager) UpdateErrorToSubtask(ctx context.Context, execID string, taskID int64, err error) error {
	if err == nil {
		return nil
	}
	_, err1 := mgr.executeSQLWithNewSession(ctx,
		`update mysql.tidb_background_subtask
		set state = %?, 
		error = %?, 
		start_time = unix_timestamp(), 
		state_update_time = unix_timestamp(),
		end_time = CURRENT_TIMESTAMP()
		where exec_id = %? and 
		task_key = %? and 
		state in (%?, %?) 
		limit 1;`,
		proto.TaskStateFailed,
		serializeErr(err),
		execID,
		taskID,
		proto.TaskStatePending,
		proto.TaskStateRunning)
	return err1
}

// GetSubtasksByStepAndState gets the subtask by step and state.
func (mgr *TaskManager) GetSubtasksByStepAndState(ctx context.Context, taskID int64, step proto.Step, state proto.TaskState) ([]*proto.Subtask, error) {
	rs, err := mgr.executeSQLWithNewSession(ctx, `select `+subtaskColumns+` from mysql.tidb_background_subtask
		where task_key = %? and state = %? and step = %?`,
		taskID, state, step)
	if err != nil {
		return nil, err
	}
	if len(rs) == 0 {
		return nil, nil
	}
	subtasks := make([]*proto.Subtask, 0, len(rs))
	for _, r := range rs {
		subtasks = append(subtasks, row2SubTask(r))
	}
	return subtasks, nil
}

// GetSubtaskRowCount gets the subtask row count.
func (mgr *TaskManager) GetSubtaskRowCount(ctx context.Context, taskID int64, step proto.Step) (int64, error) {
	rs, err := mgr.executeSQLWithNewSession(ctx, `select
    	cast(sum(json_extract(summary, '$.row_count')) as signed) as row_count
		from mysql.tidb_background_subtask where task_key = %? and step = %?`,
		taskID, step)
	if err != nil {
		return 0, err
	}
	if len(rs) == 0 {
		return 0, nil
	}
	return rs[0].GetInt64(0), nil
}

// UpdateSubtaskRowCount updates the subtask row count.
func (mgr *TaskManager) UpdateSubtaskRowCount(ctx context.Context, subtaskID int64, rowCount int64) error {
	_, err := mgr.executeSQLWithNewSession(ctx,
		`update mysql.tidb_background_subtask
		set summary = json_set(summary, '$.row_count', %?) where id = %?`,
		rowCount, subtaskID)
	return err
}

// GetSubtaskCntGroupByStates gets the subtask count by states.
func (mgr *TaskManager) GetSubtaskCntGroupByStates(ctx context.Context, taskID int64, step proto.Step) (map[proto.SubtaskState]int64, error) {
	rs, err := mgr.executeSQLWithNewSession(ctx, `
		select state, count(*)
		from mysql.tidb_background_subtask
		where task_key = %? and step = %?
		group by state`,
		taskID, step)
	if err != nil {
		return nil, err
	}

	res := make(map[proto.SubtaskState]int64, len(rs))
	for _, r := range rs {
		state := proto.SubtaskState(r.GetString(0))
		res[state] = r.GetInt64(1)
	}

	return res, nil
}

// CollectSubTaskError collects the subtask error.
func (mgr *TaskManager) CollectSubTaskError(ctx context.Context, taskID int64) ([]error, error) {
	rs, err := mgr.executeSQLWithNewSession(ctx,
		`select error from mysql.tidb_background_subtask
             where task_key = %? AND state in (%?, %?)`, taskID, proto.SubtaskStateFailed, proto.SubtaskStateCanceled)
	if err != nil {
		return nil, err
	}
	subTaskErrors := make([]error, 0, len(rs))
	for _, row := range rs {
		if row.IsNull(0) {
			subTaskErrors = append(subTaskErrors, nil)
			continue
		}
		errBytes := row.GetBytes(0)
		if len(errBytes) == 0 {
			subTaskErrors = append(subTaskErrors, nil)
			continue
		}
		stdErr := errors.Normalize("")
		err := stdErr.UnmarshalJSON(errBytes)
		if err != nil {
			return nil, err
		}
		subTaskErrors = append(subTaskErrors, stdErr)
	}

	return subTaskErrors, nil
}

// HasSubtasksInStates checks if there are subtasks in the states.
func (mgr *TaskManager) HasSubtasksInStates(ctx context.Context, tidbID string, taskID int64, step proto.Step, states ...proto.SubtaskState) (bool, error) {
	args := []interface{}{tidbID, taskID, step}
	for _, state := range states {
		args = append(args, state)
	}
	rs, err := mgr.executeSQLWithNewSession(ctx, `select 1 from mysql.tidb_background_subtask
		where exec_id = %? and task_key = %? and step = %?
			and state in (`+strings.Repeat("%?,", len(states)-1)+"%?) limit 1", args...)
	if err != nil {
		return false, err
	}

	return len(rs) > 0, nil
}

// StartSubtask updates the subtask state to running.
func (mgr *TaskManager) StartSubtask(ctx context.Context, subtaskID int64, execID string) error {
	err := mgr.WithNewTxn(ctx, func(se sessionctx.Context) error {
		vars := se.GetSessionVars()
		_, err := sqlexec.ExecSQL(ctx,
			se,
			`update mysql.tidb_background_subtask
			 set state = %?, start_time = unix_timestamp(), state_update_time = unix_timestamp()
			 where id = %? and exec_id = %?`,
			proto.TaskStateRunning,
			subtaskID,
			execID)
		if err != nil {
			return err
		}
		if vars.StmtCtx.AffectedRows() == 0 {
			return ErrSubtaskNotFound
		}
		return nil
	})
	return err
}

<<<<<<< HEAD
// StartManager insert the manager information into dist_framework_meta.
func (mgr *TaskManager) StartManager(ctx context.Context, tidbID string, role string) error {
	return mgr.WithNewSession(func(se sessionctx.Context) error {
		return mgr.StartManagerSession(ctx, se, tidbID, role)
=======
// InitMeta insert the manager information into dist_framework_meta.
func (stm *TaskManager) InitMeta(ctx context.Context, tidbID string, role string) error {
	return stm.WithNewSession(func(se sessionctx.Context) error {
		return stm.InitMetaSession(ctx, se, tidbID, role)
>>>>>>> 1245c28b
	})
}

// InitMetaSession insert the manager information into dist_framework_meta.
// if the record exists, update the cpu_count and role.
func (*TaskManager) InitMetaSession(ctx context.Context, se sessionctx.Context, execID string, role string) error {
	cpuCount := cpu.GetCPUCount()
	_, err := sqlexec.ExecSQL(ctx, se, `
		insert into mysql.dist_framework_meta(host, role, cpu_count, keyspace_id)
		values (%?, %?, %?, -1)
<<<<<<< HEAD
		on duplicate key update cpu_count = %?, role = %?`,
		execID, role, cpuCount, cpuCount, role)
=======
		on duplicate key
		update cpu_count = %?, role = %?`,
		execID, role, cpuCount, cpuCount, role)
	return err
}

// RecoverMeta insert the manager information into dist_framework_meta.
// if the record exists, update the cpu_count.
// Don't update role for we only update it in `set global tidb_service_scope`.
// if not there might has a data race.
func (stm *TaskManager) RecoverMeta(ctx context.Context, execID string, role string) error {
	cpuCount := cpu.GetCPUCount()
	_, err := stm.executeSQLWithNewSession(ctx, `
		insert into mysql.dist_framework_meta(host, role, cpu_count, keyspace_id)
		values (%?, %?, %?, -1)
		on duplicate key
		update cpu_count = %?`,
		execID, role, cpuCount, cpuCount)
>>>>>>> 1245c28b
	return err
}

// UpdateSubtaskStateAndError updates the subtask state.
func (mgr *TaskManager) UpdateSubtaskStateAndError(
	ctx context.Context,
	execID string,
	id int64, state proto.SubtaskState, subTaskErr error) error {
	_, err := mgr.executeSQLWithNewSession(ctx, `update mysql.tidb_background_subtask
		set state = %?, error = %?, state_update_time = unix_timestamp() where id = %? and exec_id = %?`,
		state, serializeErr(subTaskErr), id, execID)
	return err
}

// FinishSubtask updates the subtask meta and mark state to succeed.
func (mgr *TaskManager) FinishSubtask(ctx context.Context, execID string, id int64, meta []byte) error {
	_, err := mgr.executeSQLWithNewSession(ctx, `update mysql.tidb_background_subtask
		set meta = %?, state = %?, state_update_time = unix_timestamp(), end_time = CURRENT_TIMESTAMP()
		where id = %? and exec_id = %?`,
		meta, proto.TaskStateSucceed, id, execID)
	return err
}

// DeleteSubtasksByTaskID deletes the subtask of the given task ID.
func (mgr *TaskManager) DeleteSubtasksByTaskID(ctx context.Context, taskID int64) error {
	_, err := mgr.executeSQLWithNewSession(ctx, `delete from mysql.tidb_background_subtask
		where task_key = %?`, taskID)
	if err != nil {
		return err
	}

	return nil
}

// GetTaskExecutorIDsByTaskID gets the task executor IDs of the given task ID.
func (mgr *TaskManager) GetTaskExecutorIDsByTaskID(ctx context.Context, taskID int64) ([]string, error) {
	rs, err := mgr.executeSQLWithNewSession(ctx, `select distinct(exec_id) from mysql.tidb_background_subtask
		where task_key = %?`, taskID)
	if err != nil {
		return nil, err
	}
	if len(rs) == 0 {
		return nil, nil
	}

	instanceIDs := make([]string, 0, len(rs))
	for _, r := range rs {
		id := r.GetString(0)
		instanceIDs = append(instanceIDs, id)
	}

	return instanceIDs, nil
}

// GetTaskExecutorIDsByTaskIDAndStep gets the task executor IDs of the given global task ID and step.
func (mgr *TaskManager) GetTaskExecutorIDsByTaskIDAndStep(ctx context.Context, taskID int64, step proto.Step) ([]string, error) {
	rs, err := mgr.executeSQLWithNewSession(ctx, `select distinct(exec_id) from mysql.tidb_background_subtask
		where task_key = %? and step = %?`, taskID, step)
	if err != nil {
		return nil, err
	}
	if len(rs) == 0 {
		return nil, nil
	}

	instanceIDs := make([]string, 0, len(rs))
	for _, r := range rs {
		id := r.GetString(0)
		instanceIDs = append(instanceIDs, id)
	}

	return instanceIDs, nil
}

// IsTaskExecutorCanceled checks if subtask 'execID' of task 'taskID' has been canceled somehow.
func (mgr *TaskManager) IsTaskExecutorCanceled(ctx context.Context, execID string, taskID int64) (bool, error) {
	rs, err := mgr.executeSQLWithNewSession(ctx, "select 1 from mysql.tidb_background_subtask where task_key = %? and exec_id = %?", taskID, execID)
	if err != nil {
		return false, err
	}
	return len(rs) == 0, nil
}

// UpdateSubtasksExecIDs update subtasks' execID.
func (mgr *TaskManager) UpdateSubtasksExecIDs(ctx context.Context, taskID int64, subtasks []*proto.Subtask) error {
	// skip the update process.
	if len(subtasks) == 0 {
		return nil
	}
	err := mgr.WithNewTxn(ctx, func(se sessionctx.Context) error {
		for _, subtask := range subtasks {
			_, err := sqlexec.ExecSQL(ctx, se,
				"update mysql.tidb_background_subtask set exec_id = %? where id = %? and state = %? and task_key = %?",
				subtask.ExecID,
				subtask.ID,
				subtask.State,
				taskID)
			if err != nil {
				return err
			}
		}
		return nil
	})
	return err
}

// DeleteDeadNodes deletes the dead nodes from mysql.dist_framework_meta.
func (mgr *TaskManager) DeleteDeadNodes(ctx context.Context, nodes []string) error {
	if len(nodes) == 0 {
		return nil
	}
	return mgr.WithNewTxn(ctx, func(se sessionctx.Context) error {
		deleteSQL := new(strings.Builder)
		if err := sqlescape.FormatSQL(deleteSQL, "delete from mysql.dist_framework_meta where host in("); err != nil {
			return err
		}
		deleteElems := make([]string, 0, len(nodes))
		for _, node := range nodes {
			deleteElems = append(deleteElems, fmt.Sprintf(`"%s"`, node))
		}

		deleteSQL.WriteString(strings.Join(deleteElems, ", "))
		deleteSQL.WriteString(")")
		_, err := sqlexec.ExecSQL(ctx, se, deleteSQL.String())
		return err
	})
}

// PauseSubtasks update all running/pending subtasks to pasued state.
func (mgr *TaskManager) PauseSubtasks(ctx context.Context, execID string, taskID int64) error {
	_, err := mgr.executeSQLWithNewSession(ctx,
		`update mysql.tidb_background_subtask set state = "paused" where task_key = %? and state in ("running", "pending") and exec_id = %?`, taskID, execID)
	return err
}

// ResumeSubtasks update all paused subtasks to pending state.
func (mgr *TaskManager) ResumeSubtasks(ctx context.Context, taskID int64) error {
	_, err := mgr.executeSQLWithNewSession(ctx,
		`update mysql.tidb_background_subtask set state = "pending", error = null where task_key = %? and state = "paused"`, taskID)
	return err
}

// SwitchTaskStep implements the dispatcher.TaskManager interface.
func (mgr *TaskManager) SwitchTaskStep(
	ctx context.Context,
	task *proto.Task,
	nextState proto.TaskState,
	nextStep proto.Step,
	subtasks []*proto.Subtask,
) error {
	return mgr.WithNewTxn(ctx, func(se sessionctx.Context) error {
		vars := se.GetSessionVars()
		if vars.MemQuotaQuery < variable.DefTiDBMemQuotaQuery {
			bak := vars.MemQuotaQuery
			if err := vars.SetSystemVar(variable.TiDBMemQuotaQuery,
				strconv.Itoa(variable.DefTiDBMemQuotaQuery)); err != nil {
				return err
			}
			defer func() {
				_ = vars.SetSystemVar(variable.TiDBMemQuotaQuery, strconv.Itoa(int(bak)))
			}()
		}
		err := mgr.updateTaskStateStep(ctx, se, task, nextState, nextStep)
		if err != nil {
			return err
		}
		if vars.StmtCtx.AffectedRows() == 0 {
			// on network partition or owner change, there might be multiple
			// schedulers for the same task, if other scheduler has switched
			// the task to next step, skip the update process.
			// Or when there is no such task.
			return nil
		}
		return mgr.insertSubtasks(ctx, se, subtasks)
	})
}

func (*TaskManager) updateTaskStateStep(ctx context.Context, se sessionctx.Context,
	task *proto.Task, nextState proto.TaskState, nextStep proto.Step) error {
	var extraUpdateStr string
	if task.State == proto.TaskStatePending {
		extraUpdateStr = `start_time = CURRENT_TIMESTAMP(),`
	}
	// TODO: during generating subtask, task meta might change, maybe move meta
	// update to another place.
	_, err := sqlexec.ExecSQL(ctx, se, `
		update mysql.tidb_global_task
		set state = %?,
			step = %?, `+extraUpdateStr+`
			state_update_time = CURRENT_TIMESTAMP(),
			meta = %?
		where id = %? and state = %? and step = %?`,
		nextState, nextStep, task.Meta, task.ID, task.State, task.Step)
	return err
}

// TestChannel is used for test.
var TestChannel = make(chan struct{})

func (*TaskManager) insertSubtasks(ctx context.Context, se sessionctx.Context, subtasks []*proto.Subtask) error {
	if len(subtasks) == 0 {
		return nil
	}
	failpoint.Inject("waitBeforeInsertSubtasks", func() {
		<-TestChannel
		<-TestChannel
	})
	var (
		sb         strings.Builder
		markerList = make([]string, 0, len(subtasks))
		args       = make([]interface{}, 0, len(subtasks)*7)
	)
	sb.WriteString(`insert into mysql.tidb_background_subtask(` + InsertSubtaskColumns + `) values `)
	for _, subtask := range subtasks {
		markerList = append(markerList, "(%?, %?, %?, %?, %?, %?, %?, %?, CURRENT_TIMESTAMP(), '{}', '{}')")
		args = append(args, subtask.Step, subtask.TaskID, subtask.ExecID, subtask.Meta,
			proto.TaskStatePending, proto.Type2Int(subtask.Type), subtask.Concurrency, subtask.Ordinal)
	}
	sb.WriteString(strings.Join(markerList, ","))
	_, err := sqlexec.ExecSQL(ctx, se, sb.String(), args...)
	return err
}

// SwitchTaskStepInBatch implements the dispatcher.TaskManager interface.
func (mgr *TaskManager) SwitchTaskStepInBatch(
	ctx context.Context,
	task *proto.Task,
	nextState proto.TaskState,
	nextStep proto.Step,
	subtasks []*proto.Subtask,
) error {
	return mgr.WithNewSession(func(se sessionctx.Context) error {
		// some subtasks may be inserted by other dispatchers, we can skip them.
		rs, err := sqlexec.ExecSQL(ctx, se, `
			select count(1) from mysql.tidb_background_subtask
			where task_key = %? and step = %?`, task.ID, nextStep)
		if err != nil {
			return err
		}
		existingTaskCnt := int(rs[0].GetInt64(0))
		if existingTaskCnt > len(subtasks) {
			return errors.Annotatef(ErrUnstableSubtasks, "expected %d, got %d",
				len(subtasks), existingTaskCnt)
		}
		subtaskBatches := mgr.splitSubtasks(subtasks[existingTaskCnt:])
		for _, batch := range subtaskBatches {
			if err = mgr.insertSubtasks(ctx, se, batch); err != nil {
				return err
			}
		}
		return mgr.updateTaskStateStep(ctx, se, task, nextState, nextStep)
	})
}

func (*TaskManager) splitSubtasks(subtasks []*proto.Subtask) [][]*proto.Subtask {
	var (
		res       = make([][]*proto.Subtask, 0, 10)
		currBatch = make([]*proto.Subtask, 0, 10)
		size      int
	)
	maxSize := int(min(kv.TxnTotalSizeLimit.Load(), uint64(maxSubtaskBatchSize)))
	for _, s := range subtasks {
		if size+len(s.Meta) > maxSize {
			res = append(res, currBatch)
			currBatch = nil
			size = 0
		}
		currBatch = append(currBatch, s)
		size += len(s.Meta)
	}
	if len(currBatch) > 0 {
		res = append(res, currBatch)
	}
	return res
}

// UpdateTaskAndAddSubTasks update the task and add new subtasks
// TODO: remove this when we remove reverting subtasks.
func (mgr *TaskManager) UpdateTaskAndAddSubTasks(ctx context.Context, task *proto.Task, subtasks []*proto.Subtask, prevState proto.TaskState) (bool, error) {
	retryable := true
	err := mgr.WithNewTxn(ctx, func(se sessionctx.Context) error {
		_, err := sqlexec.ExecSQL(ctx, se, "update mysql.tidb_global_task "+
			"set state = %?, dispatcher_id = %?, step = %?, concurrency = %?, meta = %?, error = %?, state_update_time = CURRENT_TIMESTAMP()"+
			"where id = %? and state = %?",
			task.State, task.SchedulerID, task.Step, task.Concurrency, task.Meta, serializeErr(task.Error), task.ID, prevState)
		if err != nil {
			return err
		}
		// When AffectedRows == 0, means other admin command have changed the task state, it's illegal to schedule subtasks.
		if se.GetSessionVars().StmtCtx.AffectedRows() == 0 {
			if !intest.InTest {
				// task state have changed by other admin command
				retryable = false
				return errors.New("invalid task state transform, state already changed")
			}
			// TODO: remove it, when OnNextSubtasksBatch returns subtasks, just insert subtasks without updating tidb_global_task.
			// Currently the business running on distributed task framework will update proto.Task in OnNextSubtasksBatch.
			// So when scheduling subtasks, framework needs to update task and insert subtasks in one Txn.
			//
			// In future, it's needed to restrict changes of task in OnNextSubtasksBatch.
			// If OnNextSubtasksBatch won't update any fields in proto.Task, we can insert subtasks only.
			//
			// For now, we update nothing in proto.Task in UT's OnNextSubtasksBatch, so the AffectedRows will be 0. So UT can't fully compatible
			// with current UpdateTaskAndAddSubTasks implementation.
			rs, err := sqlexec.ExecSQL(ctx, se, "select id from mysql.tidb_global_task where id = %? and state = %?", task.ID, prevState)
			if err != nil {
				return err
			}
			// state have changed.
			if len(rs) == 0 {
				retryable = false
				return errors.New("invalid task state transform, state already changed")
			}
		}

		failpoint.Inject("MockUpdateTaskErr", func(val failpoint.Value) {
			if val.(bool) {
				failpoint.Return(errors.New("updateTaskErr"))
			}
		})
		if len(subtasks) > 0 {
			subtaskState := proto.TaskStatePending
			if task.State == proto.TaskStateReverting {
				subtaskState = proto.TaskStateRevertPending
			}

			sql := new(strings.Builder)
			if err := sqlescape.FormatSQL(sql, `insert into mysql.tidb_background_subtask(`+InsertSubtaskColumns+`) values`); err != nil {
				return err
			}
			for i, subtask := range subtasks {
				if i != 0 {
					if err := sqlescape.FormatSQL(sql, ","); err != nil {
						return err
					}
				}
				if err := sqlescape.FormatSQL(sql, "(%?, %?, %?, %?, %?, %?, %?, NULL, CURRENT_TIMESTAMP(), '{}', '{}')",
					subtask.Step, task.ID, subtask.ExecID, subtask.Meta, subtaskState, proto.Type2Int(subtask.Type), subtask.Concurrency); err != nil {
					return err
				}
			}
			_, err := sqlexec.ExecSQL(ctx, se, sql.String())
			if err != nil {
				return nil
			}
		}
		return nil
	})

	return retryable, err
}

func serializeErr(err error) []byte {
	if err == nil {
		return nil
	}
	originErr := errors.Cause(err)
	tErr, ok := originErr.(*errors.Error)
	if !ok {
		tErr = errors.Normalize(originErr.Error())
	}
	errBytes, err := tErr.MarshalJSON()
	if err != nil {
		return nil
	}
	return errBytes
}

// IsTaskCancelling checks whether the task state is cancelling.
func (mgr *TaskManager) IsTaskCancelling(ctx context.Context, taskID int64) (bool, error) {
	rs, err := mgr.executeSQLWithNewSession(ctx, "select 1 from mysql.tidb_global_task where id=%? and state = %?",
		taskID, proto.TaskStateCancelling,
	)

	if err != nil {
		return false, err
	}

	return len(rs) > 0, nil
}

// GetSubtasksForImportInto gets the subtasks for import into(show import jobs).
func (mgr *TaskManager) GetSubtasksForImportInto(ctx context.Context, taskID int64, step proto.Step) ([]*proto.Subtask, error) {
	var (
		rs  []chunk.Row
		err error
	)
	err = mgr.WithNewTxn(ctx, func(se sessionctx.Context) error {
		rs, err = sqlexec.ExecSQL(ctx, se,
			`select `+subtaskColumns+` from mysql.tidb_background_subtask where task_key = %? and step = %?`,
			taskID, step,
		)
		if err != nil {
			return err
		}

		// To avoid the situation that the subtasks has been `TransferSubTasks2History`
		// when the user show import jobs, we need to check the history table.
		rsFromHistory, err := sqlexec.ExecSQL(ctx, se,
			`select `+subtaskColumns+` from mysql.tidb_background_subtask_history where task_key = %? and step = %?`,
			taskID, step,
		)
		if err != nil {
			return err
		}

		rs = append(rs, rsFromHistory...)
		return nil
	})

	if err != nil {
		return nil, err
	}
	if len(rs) == 0 {
		return nil, nil
	}
	subtasks := make([]*proto.Subtask, 0, len(rs))
	for _, r := range rs {
		subtasks = append(subtasks, row2SubTask(r))
	}
	return subtasks, nil
}

// TransferSubTasks2History move all the finished subTask to tidb_background_subtask_history by taskID
func (mgr *TaskManager) TransferSubTasks2History(ctx context.Context, taskID int64) error {
	return mgr.WithNewTxn(ctx, func(se sessionctx.Context) error {
		_, err := sqlexec.ExecSQL(ctx, se, `insert into mysql.tidb_background_subtask_history select * from mysql.tidb_background_subtask where task_key = %?`, taskID)
		if err != nil {
			return err
		}

		// delete taskID subtask
		_, err = sqlexec.ExecSQL(ctx, se, "delete from mysql.tidb_background_subtask where task_key = %?", taskID)
		return err
	})
}

// GCSubtasks deletes the history subtask which is older than the given days.
func (mgr *TaskManager) GCSubtasks(ctx context.Context) error {
	subtaskHistoryKeepSeconds := defaultSubtaskKeepDays * 24 * 60 * 60
	failpoint.Inject("subtaskHistoryKeepSeconds", func(val failpoint.Value) {
		if val, ok := val.(int); ok {
			subtaskHistoryKeepSeconds = val
		}
	})
	_, err := mgr.executeSQLWithNewSession(
		ctx,
		fmt.Sprintf("DELETE FROM mysql.tidb_background_subtask_history WHERE state_update_time < UNIX_TIMESTAMP() - %d ;", subtaskHistoryKeepSeconds),
	)
	return err
}

// TransferTasks2History transfer the selected tasks into tidb_global_task_history table by taskIDs.
func (mgr *TaskManager) TransferTasks2History(ctx context.Context, tasks []*proto.Task) error {
	if len(tasks) == 0 {
		return nil
	}
	taskIDStrs := make([]string, 0, len(tasks))
	for _, task := range tasks {
		taskIDStrs = append(taskIDStrs, fmt.Sprintf("%d", task.ID))
	}
	return mgr.WithNewTxn(ctx, func(se sessionctx.Context) error {
		// sensitive data in meta might be redacted, need update first.
		for _, t := range tasks {
			_, err := sqlexec.ExecSQL(ctx, se, `
				update mysql.tidb_global_task
				set meta= %?, state_update_time = CURRENT_TIMESTAMP()
				where id = %?`, t.Meta, t.ID)
			if err != nil {
				return err
			}
		}
		_, err := sqlexec.ExecSQL(ctx, se, `
			insert into mysql.tidb_global_task_history
			select * from mysql.tidb_global_task
			where id in(`+strings.Join(taskIDStrs, `, `)+`)`)
		if err != nil {
			return err
		}

		_, err = sqlexec.ExecSQL(ctx, se, `
			delete from mysql.tidb_global_task
			where id in(`+strings.Join(taskIDStrs, `, `)+`)`)
		return err
	})
}

// GetManagedNodes implements scheduler.TaskManager interface.
func (mgr *TaskManager) GetManagedNodes(ctx context.Context) ([]proto.ManagedNode, error) {
	var nodes []proto.ManagedNode
	err := mgr.WithNewSession(func(se sessionctx.Context) error {
		var err2 error
		nodes, err2 = mgr.getManagedNodesWithSession(ctx, se)
		return err2
	})
	return nodes, err
}

func (mgr *TaskManager) getManagedNodesWithSession(ctx context.Context, se sessionctx.Context) ([]proto.ManagedNode, error) {
	nodes, err := mgr.getAllNodesWithSession(ctx, se)
	if err != nil {
		return nil, err
	}
	nodeMap := make(map[string][]proto.ManagedNode, 2)
	for _, node := range nodes {
		nodeMap[node.Role] = append(nodeMap[node.Role], node)
	}
	if len(nodeMap["background"]) == 0 {
		return nodeMap[""], nil
	}
	return nodeMap["background"], nil
}

// GetAllNodes gets nodes in dist_framework_meta.
func (mgr *TaskManager) GetAllNodes(ctx context.Context) ([]proto.ManagedNode, error) {
	var nodes []proto.ManagedNode
	err := mgr.WithNewSession(func(se sessionctx.Context) error {
		var err2 error
		nodes, err2 = mgr.getAllNodesWithSession(ctx, se)
		return err2
	})
	return nodes, err
}

func (*TaskManager) getAllNodesWithSession(ctx context.Context, se sessionctx.Context) ([]proto.ManagedNode, error) {
	rs, err := sqlexec.ExecSQL(ctx, se, `
		select host, role, cpu_count
		from mysql.dist_framework_meta
		order by host`)
	if err != nil {
		return nil, err
	}
	nodes := make([]proto.ManagedNode, 0, len(rs))
	for _, r := range rs {
		nodes = append(nodes, proto.ManagedNode{
			ID:       r.GetString(0),
			Role:     r.GetString(1),
			CPUCount: int(r.GetInt64(2)),
		})
	}
	return nodes, nil
}

// getCPUCountOfManagedNodes gets the cpu count of managed nodes.
func (mgr *TaskManager) getCPUCountOfManagedNodes(ctx context.Context, se sessionctx.Context) (int, error) {
	nodes, err := mgr.getManagedNodesWithSession(ctx, se)
	if err != nil {
		return 0, err
	}
	if len(nodes) == 0 {
		return 0, errors.New("no managed nodes")
	}
	var cpuCount int
	for _, n := range nodes {
		if n.CPUCount > 0 {
			cpuCount = n.CPUCount
			break
		}
	}
	return cpuCount, nil
}<|MERGE_RESOLUTION|>--- conflicted
+++ resolved
@@ -682,17 +682,10 @@
 	return err
 }
 
-<<<<<<< HEAD
-// StartManager insert the manager information into dist_framework_meta.
-func (mgr *TaskManager) StartManager(ctx context.Context, tidbID string, role string) error {
-	return mgr.WithNewSession(func(se sessionctx.Context) error {
-		return mgr.StartManagerSession(ctx, se, tidbID, role)
-=======
 // InitMeta insert the manager information into dist_framework_meta.
 func (stm *TaskManager) InitMeta(ctx context.Context, tidbID string, role string) error {
 	return stm.WithNewSession(func(se sessionctx.Context) error {
 		return stm.InitMetaSession(ctx, se, tidbID, role)
->>>>>>> 1245c28b
 	})
 }
 
@@ -703,10 +696,6 @@
 	_, err := sqlexec.ExecSQL(ctx, se, `
 		insert into mysql.dist_framework_meta(host, role, cpu_count, keyspace_id)
 		values (%?, %?, %?, -1)
-<<<<<<< HEAD
-		on duplicate key update cpu_count = %?, role = %?`,
-		execID, role, cpuCount, cpuCount, role)
-=======
 		on duplicate key
 		update cpu_count = %?, role = %?`,
 		execID, role, cpuCount, cpuCount, role)
@@ -725,7 +714,6 @@
 		on duplicate key
 		update cpu_count = %?`,
 		execID, role, cpuCount, cpuCount)
->>>>>>> 1245c28b
 	return err
 }
 
