--- conflicted
+++ resolved
@@ -62,16 +62,18 @@
 	// unstable, i.e. count, order and content of the subtasks are changed on
 	// different call.
 	ErrUnstableSubtasks = errors.New("unstable subtasks")
-<<<<<<< HEAD
 
 	// ErrTaskNotFound is the error when we can't found task.
 	// i.e. onFinished() in scheduler move task from tidb_global_task to tidb_global_task_history.
 	ErrTaskNotFound = errors.New("task not found")
-=======
+
+	// ErrTaskAlreadyExists is the error when we submit a task with the same task key.
+	// i.e. SubmitTask in handle may submit a task twice.
+	ErrTaskAlreadyExists = errors.New("task already exists")
+
 	// ErrSubtaskNotFound is the error when can't find subtask by subtask_id and execId,
 	// i.e. scheduler change the subtask's execId when subtask need to balance to other nodes.
 	ErrSubtaskNotFound = errors.New("subtask not found")
->>>>>>> 3f7b0177
 )
 
 // SessionExecutor defines the interface for executing SQLs in a session.
