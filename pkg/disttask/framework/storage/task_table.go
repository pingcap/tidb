// Copyright 2023 PingCAP, Inc.
//
// Licensed under the Apache License, Version 2.0 (the "License");
// you may not use this file except in compliance with the License.
// You may obtain a copy of the License at
//
//     http://www.apache.org/licenses/LICENSE-2.0
//
// Unless required by applicable law or agreed to in writing, software
// distributed under the License is distributed on an "AS IS" BASIS,
// WITHOUT WARRANTIES OR CONDITIONS OF ANY KIND, either express or implied.
// See the License for the specific language governing permissions and
// limitations under the License.

package storage

import (
	"context"
	"fmt"
	"strconv"
	"strings"
	"sync/atomic"
	"time"

	"github.com/docker/go-units"
	"github.com/ngaut/pools"
	"github.com/pingcap/errors"
	"github.com/pingcap/failpoint"
	"github.com/pingcap/tidb/pkg/disttask/framework/proto"
	"github.com/pingcap/tidb/pkg/kv"
	"github.com/pingcap/tidb/pkg/sessionctx"
	"github.com/pingcap/tidb/pkg/sessionctx/variable"
	"github.com/pingcap/tidb/pkg/util/chunk"
	"github.com/pingcap/tidb/pkg/util/cpu"
	"github.com/pingcap/tidb/pkg/util/intest"
	"github.com/pingcap/tidb/pkg/util/logutil"
	"github.com/pingcap/tidb/pkg/util/sqlescape"
	"github.com/pingcap/tidb/pkg/util/sqlexec"
	"github.com/tikv/client-go/v2/util"
	"go.uber.org/zap"
)

const (
	defaultSubtaskKeepDays = 14

	basicTaskColumns = `id, task_key, type, state, step, priority, concurrency, create_time`
	// TODO: dispatcher_id will update to scheduler_id later
	taskColumns = basicTaskColumns + `, start_time, state_update_time, meta, dispatcher_id, error`
	// InsertTaskColumns is the columns used in insert task.
	InsertTaskColumns = `task_key, type, state, priority, concurrency, step, meta, create_time`

	subtaskColumns = `id, step, task_key, type, exec_id, state, concurrency, create_time,
				start_time, state_update_time, meta, summary, ordinal`
	// InsertSubtaskColumns is the columns used in insert subtask.
	InsertSubtaskColumns = `step, task_key, exec_id, meta, state, type, concurrency, ordinal, create_time, checkpoint, summary`
)

var (
	maxSubtaskBatchSize = 16 * units.MiB

	// ErrUnstableSubtasks is the error when we detected that the subtasks are
	// unstable, i.e. count, order and content of the subtasks are changed on
	// different call.
	ErrUnstableSubtasks = errors.New("unstable subtasks")
	// ErrSubtaskNotFound is the error when can't find subtask by subtask_id and execId,
	// i.e. scheduler change the subtask's execId when subtask need to balance to other nodes.
	ErrSubtaskNotFound = errors.New("subtask not found")
)

// SessionExecutor defines the interface for executing SQLs in a session.
type SessionExecutor interface {
	// WithNewSession executes the function with a new session.
	WithNewSession(fn func(se sessionctx.Context) error) error
	// WithNewTxn executes the fn in a new transaction.
	WithNewTxn(ctx context.Context, fn func(se sessionctx.Context) error) error
}

// TaskManager is the manager of task and subtask.
type TaskManager struct {
	sePool sessionPool
}

type sessionPool interface {
	Get() (pools.Resource, error)
	Put(resource pools.Resource)
}

var _ SessionExecutor = &TaskManager{}

var taskManagerInstance atomic.Pointer[TaskManager]

var (
	// TestLastTaskID is used for test to set the last task ID.
	TestLastTaskID atomic.Int64
)

// NewTaskManager creates a new task manager.
func NewTaskManager(sePool sessionPool) *TaskManager {
	return &TaskManager{
		sePool: sePool,
	}
}

// GetTaskManager gets the task manager.
func GetTaskManager() (*TaskManager, error) {
	v := taskManagerInstance.Load()
	if v == nil {
		return nil, errors.New("task manager is not initialized")
	}
	return v, nil
}

// SetTaskManager sets the task manager.
func SetTaskManager(is *TaskManager) {
	taskManagerInstance.Store(is)
}

<<<<<<< HEAD
=======
// ExecSQL executes the sql and returns the result.
func ExecSQL(ctx context.Context, se sessionctx.Context, sql string, args ...interface{}) ([]chunk.Row, error) {
	rs, err := se.(sqlexec.SQLExecutor).ExecuteInternal(ctx, sql, args...)
	if err != nil {
		return nil, err
	}
	if rs != nil {
		defer terror.Call(rs.Close)
		return sqlexec.DrainRecordSet(ctx, rs, 1024)
	}
	return nil, nil
}

>>>>>>> fbe232e3
func row2TaskBasic(r chunk.Row) *proto.Task {
	task := &proto.Task{
		ID:          r.GetInt64(0),
		Key:         r.GetString(1),
		Type:        proto.TaskType(r.GetString(2)),
		State:       proto.TaskState(r.GetString(3)),
		Step:        proto.Step(r.GetInt64(4)),
		Priority:    int(r.GetInt64(5)),
		Concurrency: int(r.GetInt64(6)),
	}
	task.CreateTime, _ = r.GetTime(7).GoTime(time.Local)
	return task
}

// row2Task converts a row to a task.
func row2Task(r chunk.Row) *proto.Task {
	task := row2TaskBasic(r)
	var startTime, updateTime time.Time
	if !r.IsNull(8) {
		startTime, _ = r.GetTime(8).GoTime(time.Local)
	}
	if !r.IsNull(9) {
		updateTime, _ = r.GetTime(9).GoTime(time.Local)
	}
	task.StartTime = startTime
	task.StateUpdateTime = updateTime
	task.Meta = r.GetBytes(10)
	task.SchedulerID = r.GetString(11)
	if !r.IsNull(12) {
		errBytes := r.GetBytes(12)
		stdErr := errors.Normalize("")
		err := stdErr.UnmarshalJSON(errBytes)
		if err != nil {
			logutil.BgLogger().Error("unmarshal task error", zap.Error(err))
			task.Error = errors.New(string(errBytes))
		} else {
			task.Error = stdErr
		}
	}
	return task
}

// WithNewSession executes the function with a new session.
func (stm *TaskManager) WithNewSession(fn func(se sessionctx.Context) error) error {
	se, err := stm.sePool.Get()
	if err != nil {
		return err
	}
	defer stm.sePool.Put(se)
	return fn(se.(sessionctx.Context))
}

// WithNewTxn executes the fn in a new transaction.
func (stm *TaskManager) WithNewTxn(ctx context.Context, fn func(se sessionctx.Context) error) error {
	ctx = util.WithInternalSourceType(ctx, kv.InternalDistTask)
	return stm.WithNewSession(func(se sessionctx.Context) (err error) {
		_, err = sqlexec.ExecSQL(ctx, se, "begin")
		if err != nil {
			return err
		}

		success := false
		defer func() {
			sql := "rollback"
			if success {
				sql = "commit"
			}
			_, commitErr := sqlexec.ExecSQL(ctx, se, sql)
			if err == nil && commitErr != nil {
				err = commitErr
			}
		}()

		if err = fn(se); err != nil {
			return err
		}

		success = true
		return nil
	})
}

func (stm *TaskManager) executeSQLWithNewSession(ctx context.Context, sql string, args ...interface{}) (rs []chunk.Row, err error) {
	err = stm.WithNewSession(func(se sessionctx.Context) error {
		rs, err = sqlexec.ExecSQL(ctx, se, sql, args...)
		return err
	})

	if err != nil {
		return nil, err
	}

	return
}

// CreateTask adds a new task to task table.
func (stm *TaskManager) CreateTask(ctx context.Context, key string, tp proto.TaskType, concurrency int, meta []byte) (taskID int64, err error) {
	err = stm.WithNewSession(func(se sessionctx.Context) error {
		var err2 error
		taskID, err2 = stm.CreateTaskWithSession(ctx, se, key, tp, concurrency, meta)
		return err2
	})
	return
}

// CreateTaskWithSession adds a new task to task table with session.
func (*TaskManager) CreateTaskWithSession(ctx context.Context, se sessionctx.Context, key string, tp proto.TaskType, concurrency int, meta []byte) (taskID int64, err error) {
	cpuCount := cpu.GetCPUCount()
	if concurrency > cpuCount {
		// current resource control cannot schedule tasks with concurrency larger
		// than cpu count
		// TODO: if we are submitting a task on a node that is not managed by
		// disttask framework, the checked cpu-count might not right.
		return 0, errors.Errorf("task concurrency(%d) larger than cpu count(%d)", concurrency, cpuCount)
	}
	_, err = sqlexec.ExecSQL(ctx, se, `
			insert into mysql.tidb_global_task(`+InsertTaskColumns+`)
			values (%?, %?, %?, %?, %?, %?, %?, CURRENT_TIMESTAMP())`,
		key, tp, proto.TaskStatePending, proto.NormalPriority, concurrency, proto.StepInit, meta)
	if err != nil {
		return 0, err
	}

	rs, err := sqlexec.ExecSQL(ctx, se, "select @@last_insert_id")
	if err != nil {
		return 0, err
	}

	taskID = int64(rs[0].GetUint64(0))
	failpoint.Inject("testSetLastTaskID", func() { TestLastTaskID.Store(taskID) })

	return taskID, nil
}

// SucceedTask implements dispatcher.TaskManager interface.
func (stm *TaskManager) SucceedTask(ctx context.Context, taskID int64) error {
	return stm.WithNewSession(func(se sessionctx.Context) error {
		_, err := sqlexec.ExecSQL(ctx, se, `
			update mysql.tidb_global_task
			set state = %?,
			    step = %?,
			    state_update_time = CURRENT_TIMESTAMP(),
			    end_time = CURRENT_TIMESTAMP()
			where id = %? and state = %?`,
			proto.TaskStateSucceed, proto.StepDone, taskID, proto.TaskStateRunning,
		)
		return err
	})
}

// GetOneTask get a task from task table, it's used by scheduler only.
func (stm *TaskManager) GetOneTask(ctx context.Context) (task *proto.Task, err error) {
	rs, err := stm.executeSQLWithNewSession(ctx, "select "+taskColumns+" from mysql.tidb_global_task where state = %? limit 1", proto.TaskStatePending)
	if err != nil {
		return task, err
	}

	if len(rs) == 0 {
		return nil, nil
	}

	return row2Task(rs[0]), nil
}

// GetTopUnfinishedTasks implements the scheduler.TaskManager interface.
func (stm *TaskManager) GetTopUnfinishedTasks(ctx context.Context) (task []*proto.Task, err error) {
	rs, err := stm.executeSQLWithNewSession(ctx,
		`select `+basicTaskColumns+` from mysql.tidb_global_task
		where state in (%?, %?, %?, %?, %?, %?)
		order by priority asc, create_time asc, id asc
		limit %?`,
		proto.TaskStatePending,
		proto.TaskStateRunning,
		proto.TaskStateReverting,
		proto.TaskStateCancelling,
		proto.TaskStatePausing,
		proto.TaskStateResuming,
		proto.MaxConcurrentTask*2,
	)
	if err != nil {
		return task, err
	}

	for _, r := range rs {
		task = append(task, row2TaskBasic(r))
	}
	return task, nil
}

// GetTasksInStates gets the tasks in the states(order by priority asc, create_time acs, id asc).
func (stm *TaskManager) GetTasksInStates(ctx context.Context, states ...interface{}) (task []*proto.Task, err error) {
	if len(states) == 0 {
		return task, nil
	}

	rs, err := stm.executeSQLWithNewSession(ctx,
		"select "+taskColumns+" from mysql.tidb_global_task "+
			"where state in ("+strings.Repeat("%?,", len(states)-1)+"%?)"+
			" order by priority asc, create_time asc, id asc", states...)
	if err != nil {
		return task, err
	}

	for _, r := range rs {
		task = append(task, row2Task(r))
	}
	return task, nil
}

// GetTasksFromHistoryInStates gets the tasks in history table in the states.
func (stm *TaskManager) GetTasksFromHistoryInStates(ctx context.Context, states ...interface{}) (task []*proto.Task, err error) {
	if len(states) == 0 {
		return task, nil
	}

	rs, err := stm.executeSQLWithNewSession(ctx, "select "+taskColumns+" from mysql.tidb_global_task_history where state in ("+strings.Repeat("%?,", len(states)-1)+"%?)", states...)
	if err != nil {
		return task, err
	}

	for _, r := range rs {
		task = append(task, row2Task(r))
	}
	return task, nil
}

// GetTaskByID gets the task by the task ID.
func (stm *TaskManager) GetTaskByID(ctx context.Context, taskID int64) (task *proto.Task, err error) {
	rs, err := stm.executeSQLWithNewSession(ctx, "select "+taskColumns+" from mysql.tidb_global_task where id = %?", taskID)
	if err != nil {
		return task, err
	}
	if len(rs) == 0 {
		return nil, nil
	}

	return row2Task(rs[0]), nil
}

// GetTaskByIDWithHistory gets the task by the task ID from both tidb_global_task and tidb_global_task_history.
func (stm *TaskManager) GetTaskByIDWithHistory(ctx context.Context, taskID int64) (task *proto.Task, err error) {
	rs, err := stm.executeSQLWithNewSession(ctx, "select "+taskColumns+" from mysql.tidb_global_task where id = %? "+
		"union select "+taskColumns+" from mysql.tidb_global_task_history where id = %?", taskID, taskID)
	if err != nil {
		return task, err
	}
	if len(rs) == 0 {
		return nil, nil
	}

	return row2Task(rs[0]), nil
}

// GetTaskByKey gets the task by the task key.
func (stm *TaskManager) GetTaskByKey(ctx context.Context, key string) (task *proto.Task, err error) {
	rs, err := stm.executeSQLWithNewSession(ctx, "select "+taskColumns+" from mysql.tidb_global_task where task_key = %?", key)
	if err != nil {
		return task, err
	}
	if len(rs) == 0 {
		return nil, nil
	}

	return row2Task(rs[0]), nil
}

// GetTaskByKeyWithHistory gets the task from history table by the task key.
func (stm *TaskManager) GetTaskByKeyWithHistory(ctx context.Context, key string) (task *proto.Task, err error) {
	rs, err := stm.executeSQLWithNewSession(ctx, "select "+taskColumns+" from mysql.tidb_global_task where task_key = %?"+
		"union select "+taskColumns+" from mysql.tidb_global_task_history where task_key = %?", key, key)
	if err != nil {
		return task, err
	}
	if len(rs) == 0 {
		return nil, nil
	}

	return row2Task(rs[0]), nil
}

// FailTask implements the scheduler.TaskManager interface.
func (stm *TaskManager) FailTask(ctx context.Context, taskID int64, currentState proto.TaskState, taskErr error) error {
	_, err := stm.executeSQLWithNewSession(ctx,
		`update mysql.tidb_global_task
			set state=%?,
			    error = %?,
			    state_update_time = CURRENT_TIMESTAMP()
			where id=%? and state=%?`,
		proto.TaskStateFailed, serializeErr(taskErr), taskID, currentState,
	)
	return err
}

// GetUsedSlotsOnNodes implements the scheduler.TaskManager interface.
func (stm *TaskManager) GetUsedSlotsOnNodes(ctx context.Context) (map[string]int, error) {
	// concurrency of subtasks of some step is the same, we use max(concurrency)
	// to make group by works.
	rs, err := stm.executeSQLWithNewSession(ctx, `
		select
			exec_id, sum(concurrency)
		from (
			select exec_id, task_key, max(concurrency) concurrency
			from mysql.tidb_background_subtask
			where state in (%?, %?)
			group by exec_id, task_key
		) a
		group by exec_id`,
		proto.TaskStatePending, proto.TaskStateRunning,
	)
	if err != nil {
		return nil, err
	}

	slots := make(map[string]int, len(rs))
	for _, r := range rs {
		val, _ := r.GetMyDecimal(1).ToInt()
		slots[r.GetString(0)] = int(val)
	}
	return slots, nil
}

// row2SubTask converts a row to a subtask.
func row2SubTask(r chunk.Row) *proto.Subtask {
	// subtask defines start/update time as bigint, to ensure backward compatible,
	// we keep it that way, and we convert it here.
	createTime, _ := r.GetTime(7).GoTime(time.Local)
	var startTime, updateTime time.Time
	if !r.IsNull(8) {
		ts := r.GetInt64(8)
		startTime = time.Unix(ts, 0)
	}
	if !r.IsNull(9) {
		ts := r.GetInt64(9)
		updateTime = time.Unix(ts, 0)
	}
	var ordinal int
	if !r.IsNull(12) {
		ordinal = int(r.GetInt64(12))
	}
	subtask := &proto.Subtask{
		ID:          r.GetInt64(0),
		Step:        proto.Step(r.GetInt64(1)),
		Type:        proto.Int2Type(int(r.GetInt64(3))),
		ExecID:      r.GetString(4),
		State:       proto.TaskState(r.GetString(5)),
		Concurrency: int(r.GetInt64(6)),
		CreateTime:  createTime,
		StartTime:   startTime,
		UpdateTime:  updateTime,
		Meta:        r.GetBytes(10),
		Summary:     r.GetJSON(11).String(),
		Ordinal:     ordinal,
	}
	taskIDStr := r.GetString(2)
	tid, err := strconv.Atoi(taskIDStr)
	if err != nil {
		logutil.BgLogger().Warn("unexpected subtask id", zap.String("subtask-id", taskIDStr))
	}
	subtask.TaskID = int64(tid)
	return subtask
}

// GetSubtasksByStepAndStates gets all subtasks by given states.
func (stm *TaskManager) GetSubtasksByStepAndStates(ctx context.Context, execID string, taskID int64, step proto.Step, states ...interface{}) ([]*proto.Subtask, error) {
	args := []interface{}{execID, taskID, step}
	args = append(args, states...)
	rs, err := stm.executeSQLWithNewSession(ctx, `select `+subtaskColumns+` from mysql.tidb_background_subtask
		where exec_id = %? and task_key = %? and step = %?
		and state in (`+strings.Repeat("%?,", len(states)-1)+"%?)", args...)
	if err != nil {
		return nil, err
	}

	subtasks := make([]*proto.Subtask, len(rs))
	for i, row := range rs {
		subtasks[i] = row2SubTask(row)
	}
	return subtasks, nil
}

// GetSubtasksByExecIdsAndStepAndState gets all subtasks by given taskID, exec_id, step and state.
func (stm *TaskManager) GetSubtasksByExecIdsAndStepAndState(ctx context.Context, execIDs []string, taskID int64, step proto.Step, state proto.TaskState) ([]*proto.Subtask, error) {
	args := []interface{}{taskID, step, state}
	for _, execID := range execIDs {
		args = append(args, execID)
	}
	rs, err := stm.executeSQLWithNewSession(ctx, `select `+subtaskColumns+` from mysql.tidb_background_subtask
		where task_key = %? and step = %? and state = %?
		and exec_id in (`+strings.Repeat("%?,", len(execIDs)-1)+"%?)", args...)
	if err != nil {
		return nil, err
	}

	subtasks := make([]*proto.Subtask, len(rs))
	for i, row := range rs {
		subtasks[i] = row2SubTask(row)
	}
	return subtasks, nil
}

// GetFirstSubtaskInStates gets the first subtask by given states.
func (stm *TaskManager) GetFirstSubtaskInStates(ctx context.Context, execID string, taskID int64, step proto.Step, states ...interface{}) (*proto.Subtask, error) {
	args := []interface{}{execID, taskID, step}
	args = append(args, states...)
	rs, err := stm.executeSQLWithNewSession(ctx, `select `+subtaskColumns+` from mysql.tidb_background_subtask
		where exec_id = %? and task_key = %? and step = %?
		and state in (`+strings.Repeat("%?,", len(states)-1)+"%?) limit 1", args...)
	if err != nil {
		return nil, err
	}

	if len(rs) == 0 {
		return nil, nil
	}
	return row2SubTask(rs[0]), nil
}

// UpdateSubtaskExecID updates the subtask's exec_id, used for testing now.
func (stm *TaskManager) UpdateSubtaskExecID(ctx context.Context, execID string, subtaskID int64) error {
	_, err := stm.executeSQLWithNewSession(ctx, `update mysql.tidb_background_subtask
		set exec_id = %?, state_update_time = unix_timestamp() where id = %?`,
		execID, subtaskID)
	return err
}

// UpdateErrorToSubtask updates the error to subtask.
func (stm *TaskManager) UpdateErrorToSubtask(ctx context.Context, execID string, taskID int64, err error) error {
	if err == nil {
		return nil
	}
	_, err1 := stm.executeSQLWithNewSession(ctx,
		`update mysql.tidb_background_subtask
		set state = %?, error = %?, start_time = unix_timestamp(), state_update_time = unix_timestamp()
		where exec_id = %? and 
		task_key = %? and 
		state in (%?, %?) 
		limit 1;`,
		proto.TaskStateFailed,
		serializeErr(err),
		execID,
		taskID,
		proto.TaskStatePending,
		proto.TaskStateRunning)
	return err1
}

// GetSubtasksByStepAndState gets the subtask by step and state.
func (stm *TaskManager) GetSubtasksByStepAndState(ctx context.Context, taskID int64, step proto.Step, state proto.TaskState) ([]*proto.Subtask, error) {
	rs, err := stm.executeSQLWithNewSession(ctx, `select `+subtaskColumns+` from mysql.tidb_background_subtask
		where task_key = %? and state = %? and step = %?`,
		taskID, state, step)
	if err != nil {
		return nil, err
	}
	if len(rs) == 0 {
		return nil, nil
	}
	subtasks := make([]*proto.Subtask, 0, len(rs))
	for _, r := range rs {
		subtasks = append(subtasks, row2SubTask(r))
	}
	return subtasks, nil
}

// GetSubtaskRowCount gets the subtask row count.
func (stm *TaskManager) GetSubtaskRowCount(ctx context.Context, taskID int64, step proto.Step) (int64, error) {
	rs, err := stm.executeSQLWithNewSession(ctx, `select
    	cast(sum(json_extract(summary, '$.row_count')) as signed) as row_count
		from mysql.tidb_background_subtask where task_key = %? and step = %?`,
		taskID, step)
	if err != nil {
		return 0, err
	}
	if len(rs) == 0 {
		return 0, nil
	}
	return rs[0].GetInt64(0), nil
}

// UpdateSubtaskRowCount updates the subtask row count.
func (stm *TaskManager) UpdateSubtaskRowCount(ctx context.Context, subtaskID int64, rowCount int64) error {
	_, err := stm.executeSQLWithNewSession(ctx, `update mysql.tidb_background_subtask
		set summary = json_set(summary, '$.row_count', %?) where id = %?`,
		rowCount, subtaskID)
	return err
}

// GetSubtaskInStatesCnt gets the subtask count in the states.
func (stm *TaskManager) GetSubtaskInStatesCnt(ctx context.Context, taskID int64, states ...interface{}) (int64, error) {
	args := []interface{}{taskID}
	args = append(args, states...)
	rs, err := stm.executeSQLWithNewSession(ctx, `select count(*) from mysql.tidb_background_subtask
		where task_key = %? and state in (`+strings.Repeat("%?,", len(states)-1)+"%?)", args...)
	if err != nil {
		return 0, err
	}

	return rs[0].GetInt64(0), nil
}

// CollectSubTaskError collects the subtask error.
func (stm *TaskManager) CollectSubTaskError(ctx context.Context, taskID int64) ([]error, error) {
	rs, err := stm.executeSQLWithNewSession(ctx,
		`select error from mysql.tidb_background_subtask
             where task_key = %? AND state in (%?, %?)`, taskID, proto.TaskStateFailed, proto.TaskStateCanceled)
	if err != nil {
		return nil, err
	}
	subTaskErrors := make([]error, 0, len(rs))
	for _, row := range rs {
		if row.IsNull(0) {
			subTaskErrors = append(subTaskErrors, nil)
			continue
		}
		errBytes := row.GetBytes(0)
		if len(errBytes) == 0 {
			subTaskErrors = append(subTaskErrors, nil)
			continue
		}
		stdErr := errors.Normalize("")
		err := stdErr.UnmarshalJSON(errBytes)
		if err != nil {
			return nil, err
		}
		subTaskErrors = append(subTaskErrors, stdErr)
	}

	return subTaskErrors, nil
}

// HasSubtasksInStates checks if there are subtasks in the states.
func (stm *TaskManager) HasSubtasksInStates(ctx context.Context, execID string, taskID int64, step proto.Step, states ...interface{}) (bool, error) {
	args := []interface{}{execID, taskID, step}
	args = append(args, states...)
	rs, err := stm.executeSQLWithNewSession(ctx, `select 1 from mysql.tidb_background_subtask
		where exec_id = %? and task_key = %? and step = %?
			and state in (`+strings.Repeat("%?,", len(states)-1)+"%?) limit 1", args...)
	if err != nil {
		return false, err
	}

	return len(rs) > 0, nil
}

// StartSubtask updates the subtask state to running.
func (stm *TaskManager) StartSubtask(ctx context.Context, subtaskID int64, execID string) error {
	err := stm.WithNewTxn(ctx, func(se sessionctx.Context) error {
		vars := se.GetSessionVars()
		_, err := ExecSQL(ctx,
			se,
			`update mysql.tidb_background_subtask
			 set state = %?, start_time = unix_timestamp(), state_update_time = unix_timestamp()
			 where id = %? and exec_id = %?`,
			proto.TaskStateRunning,
			subtaskID,
			execID)
		if err != nil {
			return err
		}
		if vars.StmtCtx.AffectedRows() == 0 {
			return ErrSubtaskNotFound
		}
		return nil
	})
	return err
}

// StartManager insert the manager information into dist_framework_meta.
func (stm *TaskManager) StartManager(ctx context.Context, execID string, role string) error {
	_, err := stm.executeSQLWithNewSession(ctx, `insert into mysql.dist_framework_meta(host, role, keyspace_id)
	SELECT %?, %?,-1
    WHERE NOT EXISTS (SELECT 1 FROM mysql.dist_framework_meta WHERE host = %?)`, execID, role, execID)
	return err
}

// UpdateSubtaskStateAndError updates the subtask state.
func (stm *TaskManager) UpdateSubtaskStateAndError(ctx context.Context, execID string, id int64, state proto.TaskState, subTaskErr error) error {
	_, err := stm.executeSQLWithNewSession(ctx, `update mysql.tidb_background_subtask
		set state = %?, error = %?, state_update_time = unix_timestamp() where id = %? and exec_id = %?`,
		state, serializeErr(subTaskErr), id, execID)
	return err
}

// FinishSubtask updates the subtask meta and mark state to succeed.
func (stm *TaskManager) FinishSubtask(ctx context.Context, execID string, id int64, meta []byte) error {
	_, err := stm.executeSQLWithNewSession(ctx, `update mysql.tidb_background_subtask
		set meta = %?, state = %?, state_update_time = unix_timestamp() where id = %? and exec_id = %?`,
		meta, proto.TaskStateSucceed, id, execID)
	return err
}

// DeleteSubtasksByTaskID deletes the subtask of the given task ID.
func (stm *TaskManager) DeleteSubtasksByTaskID(ctx context.Context, taskID int64) error {
	_, err := stm.executeSQLWithNewSession(ctx, `delete from mysql.tidb_background_subtask
		where task_key = %?`, taskID)
	if err != nil {
		return err
	}

	return nil
}

// GetTaskExecutorIDsByTaskID gets the task executor IDs of the given task ID.
func (stm *TaskManager) GetTaskExecutorIDsByTaskID(ctx context.Context, taskID int64) ([]string, error) {
	rs, err := stm.executeSQLWithNewSession(ctx, `select distinct(exec_id) from mysql.tidb_background_subtask
		where task_key = %?`, taskID)
	if err != nil {
		return nil, err
	}
	if len(rs) == 0 {
		return nil, nil
	}

	instanceIDs := make([]string, 0, len(rs))
	for _, r := range rs {
		id := r.GetString(0)
		instanceIDs = append(instanceIDs, id)
	}

	return instanceIDs, nil
}

// GetTaskExecutorIDsByTaskIDAndStep gets the task executor IDs of the given global task ID and step.
func (stm *TaskManager) GetTaskExecutorIDsByTaskIDAndStep(ctx context.Context, taskID int64, step proto.Step) ([]string, error) {
	rs, err := stm.executeSQLWithNewSession(ctx, `select distinct(exec_id) from mysql.tidb_background_subtask
		where task_key = %? and step = %?`, taskID, step)
	if err != nil {
		return nil, err
	}
	if len(rs) == 0 {
		return nil, nil
	}

	instanceIDs := make([]string, 0, len(rs))
	for _, r := range rs {
		id := r.GetString(0)
		instanceIDs = append(instanceIDs, id)
	}

	return instanceIDs, nil
}

// IsTaskExecutorCanceled checks if subtask 'execID' of task 'taskID' has been canceled somehow.
func (stm *TaskManager) IsTaskExecutorCanceled(ctx context.Context, execID string, taskID int64) (bool, error) {
	rs, err := stm.executeSQLWithNewSession(ctx, "select 1 from mysql.tidb_background_subtask where task_key = %? and exec_id = %?", taskID, execID)
	if err != nil {
		return false, err
	}
	return len(rs) == 0, nil
}

// UpdateSubtasksExecIDs update subtasks' execID.
func (stm *TaskManager) UpdateSubtasksExecIDs(ctx context.Context, taskID int64, subtasks []*proto.Subtask) error {
	// skip the update process.
	if len(subtasks) == 0 {
		return nil
	}
	err := stm.WithNewTxn(ctx, func(se sessionctx.Context) error {
		for _, subtask := range subtasks {
			_, err := sqlexec.ExecSQL(ctx, se,
				"update mysql.tidb_background_subtask set exec_id = %? where id = %? and state = %? and task_key = %?",
				subtask.ExecID,
				subtask.ID,
				subtask.State,
				taskID)
			if err != nil {
				return err
			}
		}
		return nil
	})
	return err
}

// DeleteDeadNodes deletes the dead nodes from mysql.dist_framework_meta.
func (stm *TaskManager) DeleteDeadNodes(ctx context.Context, nodes []string) error {
	if len(nodes) == 0 {
		return nil
	}
	return stm.WithNewTxn(ctx, func(se sessionctx.Context) error {
		deleteSQL := new(strings.Builder)
		if err := sqlescape.FormatSQL(deleteSQL, "delete from mysql.dist_framework_meta where host in("); err != nil {
			return err
		}
		deleteElems := make([]string, 0, len(nodes))
		for _, node := range nodes {
			deleteElems = append(deleteElems, fmt.Sprintf(`"%s"`, node))
		}

		deleteSQL.WriteString(strings.Join(deleteElems, ", "))
		deleteSQL.WriteString(")")
		_, err := sqlexec.ExecSQL(ctx, se, deleteSQL.String())
		return err
	})
}

// PauseSubtasks update all running/pending subtasks to pasued state.
func (stm *TaskManager) PauseSubtasks(ctx context.Context, execID string, taskID int64) error {
	_, err := stm.executeSQLWithNewSession(ctx,
		`update mysql.tidb_background_subtask set state = "paused" where task_key = %? and state in ("running", "pending") and exec_id = %?`, taskID, execID)
	return err
}

// ResumeSubtasks update all paused subtasks to pending state.
func (stm *TaskManager) ResumeSubtasks(ctx context.Context, taskID int64) error {
	_, err := stm.executeSQLWithNewSession(ctx,
		`update mysql.tidb_background_subtask set state = "pending", error = null where task_key = %? and state = "paused"`, taskID)
	return err
}

// SwitchTaskStep implements the dispatcher.TaskManager interface.
func (stm *TaskManager) SwitchTaskStep(
	ctx context.Context,
	task *proto.Task,
	nextState proto.TaskState,
	nextStep proto.Step,
	subtasks []*proto.Subtask,
) error {
	return stm.WithNewTxn(ctx, func(se sessionctx.Context) error {
		vars := se.GetSessionVars()
		if vars.MemQuotaQuery < variable.DefTiDBMemQuotaQuery {
			bak := vars.MemQuotaQuery
			if err := vars.SetSystemVar(variable.TiDBMemQuotaQuery,
				strconv.Itoa(variable.DefTiDBMemQuotaQuery)); err != nil {
				return err
			}
			defer func() {
				_ = vars.SetSystemVar(variable.TiDBMemQuotaQuery, strconv.Itoa(int(bak)))
			}()
		}
		err := stm.updateTaskStateStep(ctx, se, task, nextState, nextStep)
		if err != nil {
			return err
		}
		if vars.StmtCtx.AffectedRows() == 0 {
			// on network partition or owner change, there might be multiple
			// schedulers for the same task, if other scheduler has switched
			// the task to next step, skip the update process.
			// Or when there is no such task.
			return nil
		}
		return stm.insertSubtasks(ctx, se, subtasks)
	})
}

func (*TaskManager) updateTaskStateStep(ctx context.Context, se sessionctx.Context,
	task *proto.Task, nextState proto.TaskState, nextStep proto.Step) error {
	var extraUpdateStr string
	if task.State == proto.TaskStatePending {
		extraUpdateStr = `start_time = CURRENT_TIMESTAMP(),`
	}
	// TODO: during generating subtask, task meta might change, maybe move meta
	// update to another place.
	_, err := sqlexec.ExecSQL(ctx, se, `
		update mysql.tidb_global_task
		set state = %?,
			step = %?, `+extraUpdateStr+`
			state_update_time = CURRENT_TIMESTAMP(),
			meta = %?
		where id = %? and state = %? and step = %?`,
		nextState, nextStep, task.Meta, task.ID, task.State, task.Step)
	return err
}

// TestChannel is used for test.
var TestChannel = make(chan struct{})

func (*TaskManager) insertSubtasks(ctx context.Context, se sessionctx.Context, subtasks []*proto.Subtask) error {
	if len(subtasks) == 0 {
		return nil
	}
	failpoint.Inject("waitBeforeInsertSubtasks", func() {
		<-TestChannel
		<-TestChannel
	})
	var (
		sb         strings.Builder
		markerList = make([]string, 0, len(subtasks))
		args       = make([]interface{}, 0, len(subtasks)*7)
	)
	sb.WriteString(`insert into mysql.tidb_background_subtask(` + InsertSubtaskColumns + `) values `)
	for _, subtask := range subtasks {
		markerList = append(markerList, "(%?, %?, %?, %?, %?, %?, %?, %?, CURRENT_TIMESTAMP(), '{}', '{}')")
		args = append(args, subtask.Step, subtask.TaskID, subtask.ExecID, subtask.Meta,
			proto.TaskStatePending, proto.Type2Int(subtask.Type), subtask.Concurrency, subtask.Ordinal)
	}
	sb.WriteString(strings.Join(markerList, ","))
	_, err := sqlexec.ExecSQL(ctx, se, sb.String(), args...)
	return err
}

// SwitchTaskStepInBatch implements the dispatcher.TaskManager interface.
func (stm *TaskManager) SwitchTaskStepInBatch(
	ctx context.Context,
	task *proto.Task,
	nextState proto.TaskState,
	nextStep proto.Step,
	subtasks []*proto.Subtask,
) error {
	return stm.WithNewSession(func(se sessionctx.Context) error {
		// some subtasks may be inserted by other dispatchers, we can skip them.
		rs, err := sqlexec.ExecSQL(ctx, se, `
			select count(1) from mysql.tidb_background_subtask
			where task_key = %? and step = %?`, task.ID, nextStep)
		if err != nil {
			return err
		}
		existingTaskCnt := int(rs[0].GetInt64(0))
		if existingTaskCnt > len(subtasks) {
			return errors.Annotatef(ErrUnstableSubtasks, "expected %d, got %d",
				len(subtasks), existingTaskCnt)
		}
		subtaskBatches := stm.splitSubtasks(subtasks[existingTaskCnt:])
		for _, batch := range subtaskBatches {
			if err = stm.insertSubtasks(ctx, se, batch); err != nil {
				return err
			}
		}
		return stm.updateTaskStateStep(ctx, se, task, nextState, nextStep)
	})
}

func (*TaskManager) splitSubtasks(subtasks []*proto.Subtask) [][]*proto.Subtask {
	var (
		res       = make([][]*proto.Subtask, 0, 10)
		currBatch = make([]*proto.Subtask, 0, 10)
		size      int
	)
	maxSize := int(min(kv.TxnTotalSizeLimit.Load(), uint64(maxSubtaskBatchSize)))
	for _, s := range subtasks {
		if size+len(s.Meta) > maxSize {
			res = append(res, currBatch)
			currBatch = nil
			size = 0
		}
		currBatch = append(currBatch, s)
		size += len(s.Meta)
	}
	if len(currBatch) > 0 {
		res = append(res, currBatch)
	}
	return res
}

// UpdateTaskAndAddSubTasks update the task and add new subtasks
// TODO: remove this when we remove reverting subtasks.
func (stm *TaskManager) UpdateTaskAndAddSubTasks(ctx context.Context, task *proto.Task, subtasks []*proto.Subtask, prevState proto.TaskState) (bool, error) {
	retryable := true
	err := stm.WithNewTxn(ctx, func(se sessionctx.Context) error {
		_, err := sqlexec.ExecSQL(ctx, se, "update mysql.tidb_global_task "+
			"set state = %?, dispatcher_id = %?, step = %?, concurrency = %?, meta = %?, error = %?, state_update_time = CURRENT_TIMESTAMP()"+
			"where id = %? and state = %?",
			task.State, task.SchedulerID, task.Step, task.Concurrency, task.Meta, serializeErr(task.Error), task.ID, prevState)
		if err != nil {
			return err
		}
		// When AffectedRows == 0, means other admin command have changed the task state, it's illegal to schedule subtasks.
		if se.GetSessionVars().StmtCtx.AffectedRows() == 0 {
			if !intest.InTest {
				// task state have changed by other admin command
				retryable = false
				return errors.New("invalid task state transform, state already changed")
			}
			// TODO: remove it, when OnNextSubtasksBatch returns subtasks, just insert subtasks without updating tidb_global_task.
			// Currently the business running on distributed task framework will update proto.Task in OnNextSubtasksBatch.
			// So when scheduling subtasks, framework needs to update task and insert subtasks in one Txn.
			//
			// In future, it's needed to restrict changes of task in OnNextSubtasksBatch.
			// If OnNextSubtasksBatch won't update any fields in proto.Task, we can insert subtasks only.
			//
			// For now, we update nothing in proto.Task in UT's OnNextSubtasksBatch, so the AffectedRows will be 0. So UT can't fully compatible
			// with current UpdateTaskAndAddSubTasks implementation.
			rs, err := sqlexec.ExecSQL(ctx, se, "select id from mysql.tidb_global_task where id = %? and state = %?", task.ID, prevState)
			if err != nil {
				return err
			}
			// state have changed.
			if len(rs) == 0 {
				retryable = false
				return errors.New("invalid task state transform, state already changed")
			}
		}

		failpoint.Inject("MockUpdateTaskErr", func(val failpoint.Value) {
			if val.(bool) {
				failpoint.Return(errors.New("updateTaskErr"))
			}
		})
		if len(subtasks) > 0 {
			subtaskState := proto.TaskStatePending
			if task.State == proto.TaskStateReverting {
				subtaskState = proto.TaskStateRevertPending
			}

			sql := new(strings.Builder)
			if err := sqlescape.FormatSQL(sql, `insert into mysql.tidb_background_subtask(`+InsertSubtaskColumns+`) values`); err != nil {
				return err
			}
			for i, subtask := range subtasks {
				if i != 0 {
					if err := sqlescape.FormatSQL(sql, ","); err != nil {
						return err
					}
				}
				if err := sqlescape.FormatSQL(sql, "(%?, %?, %?, %?, %?, %?, %?, NULL, CURRENT_TIMESTAMP(), '{}', '{}')",
					subtask.Step, task.ID, subtask.ExecID, subtask.Meta, subtaskState, proto.Type2Int(subtask.Type), subtask.Concurrency); err != nil {
					return err
				}
			}
			_, err := sqlexec.ExecSQL(ctx, se, sql.String())
			if err != nil {
				return nil
			}
		}
		return nil
	})

	return retryable, err
}

func serializeErr(err error) []byte {
	if err == nil {
		return nil
	}
	originErr := errors.Cause(err)
	tErr, ok := originErr.(*errors.Error)
	if !ok {
		tErr = errors.Normalize(originErr.Error())
	}
	errBytes, err := tErr.MarshalJSON()
	if err != nil {
		return nil
	}
	return errBytes
}

// CancelTask cancels task.
func (stm *TaskManager) CancelTask(ctx context.Context, taskID int64) error {
	_, err := stm.executeSQLWithNewSession(ctx,
		"update mysql.tidb_global_task set state=%?, state_update_time = CURRENT_TIMESTAMP() "+
			"where id=%? and state in (%?, %?)",
		proto.TaskStateCancelling, taskID, proto.TaskStatePending, proto.TaskStateRunning,
	)
	return err
}

// CancelTaskByKeySession cancels task by key using input session.
func (*TaskManager) CancelTaskByKeySession(ctx context.Context, se sessionctx.Context, taskKey string) error {
	_, err := sqlexec.ExecSQL(ctx, se,
		"update mysql.tidb_global_task set state=%?, state_update_time = CURRENT_TIMESTAMP() "+
			"where task_key=%? and state in (%?, %?)",
		proto.TaskStateCancelling, taskKey, proto.TaskStatePending, proto.TaskStateRunning)
	return err
}

// IsTaskCancelling checks whether the task state is cancelling.
func (stm *TaskManager) IsTaskCancelling(ctx context.Context, taskID int64) (bool, error) {
	rs, err := stm.executeSQLWithNewSession(ctx, "select 1 from mysql.tidb_global_task where id=%? and state = %?",
		taskID, proto.TaskStateCancelling,
	)

	if err != nil {
		return false, err
	}

	return len(rs) > 0, nil
}

// PauseTask pauses the task.
func (stm *TaskManager) PauseTask(ctx context.Context, taskKey string) (bool, error) {
	found := false
	err := stm.WithNewSession(func(se sessionctx.Context) error {
		_, err := sqlexec.ExecSQL(ctx, se,
			"update mysql.tidb_global_task set state=%?, state_update_time = CURRENT_TIMESTAMP() "+
				"where task_key = %? and state in (%?, %?)",
			proto.TaskStatePausing, taskKey, proto.TaskStatePending, proto.TaskStateRunning,
		)
		if err != nil {
			return err
		}
		if se.GetSessionVars().StmtCtx.AffectedRows() != 0 {
			found = true
		}
		return err
	})
	if err != nil {
		return found, err
	}
	return found, nil
}

// ResumeTask resumes the task.
func (stm *TaskManager) ResumeTask(ctx context.Context, taskKey string) (bool, error) {
	found := false
	err := stm.WithNewSession(func(se sessionctx.Context) error {
		_, err := sqlexec.ExecSQL(ctx, se,
			"update mysql.tidb_global_task set state=%?, state_update_time = CURRENT_TIMESTAMP() "+
				"where task_key = %? and state = %?",
			proto.TaskStateResuming, taskKey, proto.TaskStatePaused,
		)
		if err != nil {
			return err
		}
		if se.GetSessionVars().StmtCtx.AffectedRows() != 0 {
			found = true
		}
		return err
	})
	if err != nil {
		return found, err
	}
	return found, nil
}

// GetSubtasksForImportInto gets the subtasks for import into(show import jobs).
func (stm *TaskManager) GetSubtasksForImportInto(ctx context.Context, taskID int64, step proto.Step) ([]*proto.Subtask, error) {
	var (
		rs  []chunk.Row
		err error
	)
	err = stm.WithNewTxn(ctx, func(se sessionctx.Context) error {
		rs, err = sqlexec.ExecSQL(ctx, se,
			`select `+subtaskColumns+` from mysql.tidb_background_subtask where task_key = %? and step = %?`,
			taskID, step,
		)
		if err != nil {
			return err
		}

		// To avoid the situation that the subtasks has been `TransferSubTasks2History`
		// when the user show import jobs, we need to check the history table.
		rsFromHistory, err := sqlexec.ExecSQL(ctx, se,
			`select `+subtaskColumns+` from mysql.tidb_background_subtask_history where task_key = %? and step = %?`,
			taskID, step,
		)
		if err != nil {
			return err
		}

		rs = append(rs, rsFromHistory...)
		return nil
	})

	if err != nil {
		return nil, err
	}
	if len(rs) == 0 {
		return nil, nil
	}
	subtasks := make([]*proto.Subtask, 0, len(rs))
	for _, r := range rs {
		subtasks = append(subtasks, row2SubTask(r))
	}
	return subtasks, nil
}

// TransferSubTasks2History move all the finished subTask to tidb_background_subtask_history by taskID
func (stm *TaskManager) TransferSubTasks2History(ctx context.Context, taskID int64) error {
	return stm.WithNewTxn(ctx, func(se sessionctx.Context) error {
		_, err := sqlexec.ExecSQL(ctx, se, `insert into mysql.tidb_background_subtask_history select * from mysql.tidb_background_subtask where task_key = %?`, taskID)
		if err != nil {
			return err
		}

		// delete taskID subtask
		_, err = sqlexec.ExecSQL(ctx, se, "delete from mysql.tidb_background_subtask where task_key = %?", taskID)
		return err
	})
}

// GCSubtasks deletes the history subtask which is older than the given days.
func (stm *TaskManager) GCSubtasks(ctx context.Context) error {
	subtaskHistoryKeepSeconds := defaultSubtaskKeepDays * 24 * 60 * 60
	failpoint.Inject("subtaskHistoryKeepSeconds", func(val failpoint.Value) {
		if val, ok := val.(int); ok {
			subtaskHistoryKeepSeconds = val
		}
	})
	_, err := stm.executeSQLWithNewSession(
		ctx,
		fmt.Sprintf("DELETE FROM mysql.tidb_background_subtask_history WHERE state_update_time < UNIX_TIMESTAMP() - %d ;", subtaskHistoryKeepSeconds),
	)
	return err
}

// TransferTasks2History transfer the selected tasks into tidb_global_task_history table by taskIDs.
func (stm *TaskManager) TransferTasks2History(ctx context.Context, tasks []*proto.Task) error {
	if len(tasks) == 0 {
		return nil
	}
	taskIDStrs := make([]string, 0, len(tasks))
	for _, task := range tasks {
		taskIDStrs = append(taskIDStrs, fmt.Sprintf("%d", task.ID))
	}
	return stm.WithNewTxn(ctx, func(se sessionctx.Context) error {
		// sensitive data in meta might be redacted, need update first.
		for _, t := range tasks {
			_, err := sqlexec.ExecSQL(ctx, se, `
				update mysql.tidb_global_task
				set meta= %?, state_update_time = CURRENT_TIMESTAMP()
				where id = %?`, t.Meta, t.ID)
			if err != nil {
				return err
			}
		}
		_, err := sqlexec.ExecSQL(ctx, se, `
			insert into mysql.tidb_global_task_history
			select * from mysql.tidb_global_task
			where id in(`+strings.Join(taskIDStrs, `, `)+`)`)
		if err != nil {
			return err
		}

		_, err = sqlexec.ExecSQL(ctx, se, `
			delete from mysql.tidb_global_task
			where id in(`+strings.Join(taskIDStrs, `, `)+`)`)
		return err
	})
}

// GetManagedNodes implements scheduler.TaskManager interface.
func (stm *TaskManager) GetManagedNodes(ctx context.Context) ([]string, error) {
	rs, err := stm.executeSQLWithNewSession(ctx, `
		select host, role
		from mysql.dist_framework_meta
		where role = 'background' or role = ''
		order by host`)
	if err != nil {
		return nil, err
	}
	nodes := make(map[string][]string, 2)
	for _, r := range rs {
		role := r.GetString(1)
		nodes[role] = append(nodes[role], r.GetString(0))
	}
	if len(nodes["background"]) == 0 {
		return nodes[""], nil
	}
	return nodes["background"], nil
}

// GetAllNodes gets nodes in dist_framework_meta.
func (stm *TaskManager) GetAllNodes(ctx context.Context) ([]string, error) {
	rs, err := stm.executeSQLWithNewSession(ctx,
		"select host from mysql.dist_framework_meta")
	if err != nil {
		return nil, err
	}
	nodes := make([]string, 0, len(rs))
	for _, r := range rs {
		nodes = append(nodes, r.GetString(0))
	}
	return nodes, nil
}<|MERGE_RESOLUTION|>--- conflicted
+++ resolved
@@ -115,22 +115,6 @@
 	taskManagerInstance.Store(is)
 }
 
-<<<<<<< HEAD
-=======
-// ExecSQL executes the sql and returns the result.
-func ExecSQL(ctx context.Context, se sessionctx.Context, sql string, args ...interface{}) ([]chunk.Row, error) {
-	rs, err := se.(sqlexec.SQLExecutor).ExecuteInternal(ctx, sql, args...)
-	if err != nil {
-		return nil, err
-	}
-	if rs != nil {
-		defer terror.Call(rs.Close)
-		return sqlexec.DrainRecordSet(ctx, rs, 1024)
-	}
-	return nil, nil
-}
-
->>>>>>> fbe232e3
 func row2TaskBasic(r chunk.Row) *proto.Task {
 	task := &proto.Task{
 		ID:          r.GetInt64(0),
@@ -679,7 +663,7 @@
 func (stm *TaskManager) StartSubtask(ctx context.Context, subtaskID int64, execID string) error {
 	err := stm.WithNewTxn(ctx, func(se sessionctx.Context) error {
 		vars := se.GetSessionVars()
-		_, err := ExecSQL(ctx,
+		_, err := sqlexec.ExecSQL(ctx,
 			se,
 			`update mysql.tidb_background_subtask
 			 set state = %?, start_time = unix_timestamp(), state_update_time = unix_timestamp()
