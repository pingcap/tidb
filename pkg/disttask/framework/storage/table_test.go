--- conflicted
+++ resolved
@@ -1153,31 +1153,6 @@
 	}
 }
 
-<<<<<<< HEAD
-func TestUpdateErrorToSubtask(t *testing.T) {
-	_, sm, ctx := testutil.InitTableTest(t)
-	execID := "tidb"
-
-	type updateCase struct {
-		from proto.SubtaskState
-		to   proto.SubtaskState
-	}
-
-	cases := []updateCase{
-		{proto.SubtaskStatePending, proto.SubtaskStateFailed},
-		{proto.SubtaskStateRunning, proto.SubtaskStateFailed},
-		{proto.SubtaskStateReverting, proto.SubtaskStateRevertFailed},
-		{proto.SubtaskStateRevertPending, proto.SubtaskStateRevertFailed},
-	}
-	for _, c := range cases {
-		testutil.CreateSubTask(t, sm, 1, proto.StepInit, execID, []byte("test"), proto.TaskTypeExample, 11, false)
-		sm.UpdateSubtaskStateAndError(ctx, execID, 1, c.from, nil)
-		require.NoError(t, sm.UpdateErrorToSubtask(ctx, execID, 1, errors.New("fail revert")))
-		subtask, err := sm.GetFirstSubtaskInStates(ctx, execID, 1, proto.StepInit, c.to)
-		require.NoError(t, err)
-		require.Equal(t, c.to, subtask.State)
-	}
-=======
 func TestRunningSubtasksBack2Pending(t *testing.T) {
 	_, sm, ctx := testutil.InitTableTest(t)
 	subtasks := []*proto.Subtask{
@@ -1230,5 +1205,29 @@
 	allSubtasks[1].UpdateTime = time.Time{}
 	subtasks[1].State = proto.SubtaskStatePending
 	require.Equal(t, subtasks, allSubtasks)
->>>>>>> c1eb8abb
+}
+
+func TestUpdateErrorToSubtask(t *testing.T) {
+	_, sm, ctx := testutil.InitTableTest(t)
+	execID := "tidb"
+
+	type updateCase struct {
+		from proto.SubtaskState
+		to   proto.SubtaskState
+	}
+
+	cases := []updateCase{
+		{proto.SubtaskStatePending, proto.SubtaskStateFailed},
+		{proto.SubtaskStateRunning, proto.SubtaskStateFailed},
+		{proto.SubtaskStateReverting, proto.SubtaskStateRevertFailed},
+		{proto.SubtaskStateRevertPending, proto.SubtaskStateRevertFailed},
+	}
+	for _, c := range cases {
+		testutil.CreateSubTask(t, sm, 1, proto.StepInit, execID, []byte("test"), proto.TaskTypeExample, 11, false)
+		sm.UpdateSubtaskStateAndError(ctx, execID, 1, c.from, nil)
+		require.NoError(t, sm.UpdateErrorToSubtask(ctx, execID, 1, errors.New("fail revert")))
+		subtask, err := sm.GetFirstSubtaskInStates(ctx, execID, 1, proto.StepInit, c.to)
+		require.NoError(t, err)
+		require.Equal(t, c.to, subtask.State)
+	}
 }