--- conflicted
+++ resolved
@@ -40,11 +40,7 @@
     embed = [":storage"],
     flaky = True,
     race = "on",
-<<<<<<< HEAD
-    shard_count = 16,
-=======
     shard_count = 17,
->>>>>>> c5fc682f
     deps = [
         "//pkg/config",
         "//pkg/disttask/framework/proto",
