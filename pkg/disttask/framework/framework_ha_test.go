// Copyright 2023 PingCAP, Inc.
//
// Licensed under the Apache License, Version 2.0 (the "License");
// you may not use this file except in compliance with the License.
// You may obtain a copy of the License at
//
//     http://www.apache.org/licenses/LICENSE-2.0
//
// Unless required by applicable law or agreed to in writing, software
// distributed under the License is distributed on an "AS IS" BASIS,
// WITHOUT WARRANTIES OR CONDITIONS OF ANY KIND, either express or implied.
// See the License for the specific language governing permissions and
// limitations under the License.

package framework_test

import (
	"context"
	"sync"
	"testing"

	"github.com/pingcap/failpoint"
	"github.com/pingcap/tidb/pkg/disttask/framework/dispatcher"
	mockDispatch "github.com/pingcap/tidb/pkg/disttask/framework/dispatcher/mock"
	"github.com/pingcap/tidb/pkg/disttask/framework/proto"
	"github.com/pingcap/tidb/pkg/domain/infosync"
	"github.com/pingcap/tidb/pkg/testkit"
	"github.com/stretchr/testify/require"
	"github.com/tikv/client-go/v2/util"
	"go.uber.org/mock/gomock"
)

<<<<<<< HEAD
type haTestDispatcherExt struct {
	cnt int
}

var _ dispatcher.Extension = (*haTestDispatcherExt)(nil)

func (*haTestDispatcherExt) OnTick(_ context.Context, _ *proto.Task) {
}

func (dsp *haTestDispatcherExt) OnNextSubtasksBatch(_ context.Context, _ dispatcher.TaskHandle, gTask *proto.Task, _ []*infosync.ServerInfo, _ proto.Step) (metas [][]byte, err error) {
	if gTask.Step == proto.StepInit {
		dsp.cnt = 10
		return [][]byte{
			[]byte("task1"),
			[]byte("task2"),
			[]byte("task3"),
			[]byte("task4"),
			[]byte("task5"),
			[]byte("task6"),
			[]byte("task7"),
			[]byte("task8"),
			[]byte("task9"),
			[]byte("task10"),
		}, nil
	}
	if gTask.Step == proto.StepOne {
		dsp.cnt = 15
		return [][]byte{
			[]byte("task11"),
			[]byte("task12"),
			[]byte("task13"),
			[]byte("task14"),
			[]byte("task15"),
		}, nil
	}
	return nil, nil
}

func (*haTestDispatcherExt) OnDone(ctx context.Context, h dispatcher.TaskHandle, gTask *proto.Task) error {
	return nil
}

func (*haTestDispatcherExt) GetEligibleInstances(_ context.Context, _ *proto.Task) ([]*infosync.ServerInfo, bool, error) {
	return generateSchedulerNodes4Test()
}

func (*haTestDispatcherExt) IsRetryableErr(error) bool {
	return true
}

func (dsp *haTestDispatcherExt) GetNextStep(task *proto.Task) proto.Step {
	switch task.Step {
	case proto.StepInit:
		return proto.StepOne
	case proto.StepOne:
		return proto.StepTwo
	default:
		return proto.StepDone
	}
=======
func getMockHATestDispatcherExt(ctrl *gomock.Controller) dispatcher.Extension {
	mockDispatcher := mockDispatch.NewMockExtension(ctrl)
	mockDispatcher.EXPECT().OnTick(gomock.Any(), gomock.Any()).Return().AnyTimes()
	mockDispatcher.EXPECT().GetEligibleInstances(gomock.Any(), gomock.Any()).DoAndReturn(
		func(_ context.Context, _ *proto.Task) ([]*infosync.ServerInfo, bool, error) {
			return generateSchedulerNodes4Test()
		},
	).AnyTimes()
	mockDispatcher.EXPECT().IsRetryableErr(gomock.Any()).Return(true).AnyTimes()
	mockDispatcher.EXPECT().GetNextStep(gomock.Any()).DoAndReturn(
		func(task *proto.Task) proto.Step {
			switch task.Step {
			case proto.StepInit:
				return proto.StepOne
			case proto.StepOne:
				return proto.StepTwo
			default:
				return proto.StepDone
			}
		},
	).AnyTimes()
	mockDispatcher.EXPECT().OnNextSubtasksBatch(gomock.Any(), gomock.Any(), gomock.Any(), gomock.Any(), gomock.Any()).DoAndReturn(
		func(_ context.Context, _ dispatcher.TaskHandle, gTask *proto.Task, _ []*infosync.ServerInfo, _ proto.Step) (metas [][]byte, err error) {
			if gTask.Step == proto.StepInit {
				return [][]byte{
					[]byte("task1"),
					[]byte("task2"),
					[]byte("task3"),
					[]byte("task4"),
					[]byte("task5"),
					[]byte("task6"),
					[]byte("task7"),
					[]byte("task8"),
					[]byte("task9"),
					[]byte("task10"),
				}, nil
			}
			if gTask.Step == proto.StepOne {
				return [][]byte{
					[]byte("task11"),
					[]byte("task12"),
					[]byte("task13"),
					[]byte("task14"),
					[]byte("task15"),
				}, nil
			}
			return nil, nil
		},
	).AnyTimes()

	mockDispatcher.EXPECT().OnErrStage(gomock.Any(), gomock.Any(), gomock.Any(), gomock.Any()).DoAndReturn(
		func(_ context.Context, _ dispatcher.TaskHandle, _ *proto.Task, _ []error) (meta []byte, err error) {
			return nil, nil
		},
	).AnyTimes()

	return mockDispatcher
>>>>>>> 4114da88
}

func TestHABasic(t *testing.T) {
	var m sync.Map
	ctrl := gomock.NewController(t)
	defer ctrl.Finish()
	ctx := context.Background()
	ctx = util.WithInternalSourceType(ctx, "dispatcher")

	RegisterTaskMeta(t, ctrl, &m, getMockHATestDispatcherExt(ctrl))
	distContext := testkit.NewDistExecutionContext(t, 4)
	require.NoError(t, failpoint.Enable("github.com/pingcap/tidb/pkg/disttask/framework/scheduler/mockCleanScheduler", "return()"))
	require.NoError(t, failpoint.Enable("github.com/pingcap/tidb/pkg/disttask/framework/scheduler/mockStopManager", "4*return()"))
	require.NoError(t, failpoint.Enable("github.com/pingcap/tidb/pkg/disttask/framework/scheduler/mockTiDBDown", "return(\":4000\")"))
	DispatchTaskAndCheckSuccess(ctx, "😊", t, &m)
	require.NoError(t, failpoint.Disable("github.com/pingcap/tidb/pkg/disttask/framework/scheduler/mockTiDBDown"))
	require.NoError(t, failpoint.Disable("github.com/pingcap/tidb/pkg/disttask/framework/scheduler/mockStopManager"))
	require.NoError(t, failpoint.Disable("github.com/pingcap/tidb/pkg/disttask/framework/scheduler/mockCleanScheduler"))
	distContext.Close()
}

func TestHAManyNodes(t *testing.T) {
	var m sync.Map
	ctrl := gomock.NewController(t)
	defer ctrl.Finish()
	ctx := context.Background()
	ctx = util.WithInternalSourceType(ctx, "dispatcher")

	RegisterTaskMeta(t, ctrl, &m, getMockHATestDispatcherExt(ctrl))
	distContext := testkit.NewDistExecutionContext(t, 30)
	require.NoError(t, failpoint.Enable("github.com/pingcap/tidb/pkg/disttask/framework/scheduler/mockCleanScheduler", "return()"))
	require.NoError(t, failpoint.Enable("github.com/pingcap/tidb/pkg/disttask/framework/scheduler/mockStopManager", "30*return()"))
	require.NoError(t, failpoint.Enable("github.com/pingcap/tidb/pkg/disttask/framework/scheduler/mockTiDBDown", "return(\":4000\")"))
	DispatchTaskAndCheckSuccess(ctx, "😊", t, &m)
	require.NoError(t, failpoint.Disable("github.com/pingcap/tidb/pkg/disttask/framework/scheduler/mockTiDBDown"))
	require.NoError(t, failpoint.Disable("github.com/pingcap/tidb/pkg/disttask/framework/scheduler/mockStopManager"))
	require.NoError(t, failpoint.Disable("github.com/pingcap/tidb/pkg/disttask/framework/scheduler/mockCleanScheduler"))
	distContext.Close()
}

func TestHAFailInDifferentStage(t *testing.T) {
	var m sync.Map
	ctrl := gomock.NewController(t)
	defer ctrl.Finish()
	ctx := context.Background()
	ctx = util.WithInternalSourceType(ctx, "dispatcher")

	RegisterTaskMeta(t, ctrl, &m, getMockHATestDispatcherExt(ctrl))
	distContext := testkit.NewDistExecutionContext(t, 6)
	// stage1 : server num from 6 to 3.
	// stage2 : server num from 3 to 2.
	require.NoError(t, failpoint.Enable("github.com/pingcap/tidb/pkg/disttask/framework/scheduler/mockCleanScheduler", "return()"))
	require.NoError(t, failpoint.Enable("github.com/pingcap/tidb/pkg/disttask/framework/scheduler/mockStopManager", "6*return()"))
	require.NoError(t, failpoint.Enable("github.com/pingcap/tidb/pkg/disttask/framework/scheduler/mockTiDBDown", "return(\":4000\")"))
	require.NoError(t, failpoint.Enable("github.com/pingcap/tidb/pkg/disttask/framework/scheduler/mockTiDBDown2", "return()"))

	DispatchTaskAndCheckSuccess(ctx, "😊", t, &m)
	require.NoError(t, failpoint.Disable("github.com/pingcap/tidb/pkg/disttask/framework/scheduler/mockTiDBDown"))
	require.NoError(t, failpoint.Disable("github.com/pingcap/tidb/pkg/disttask/framework/scheduler/mockTiDBDown2"))
	require.NoError(t, failpoint.Disable("github.com/pingcap/tidb/pkg/disttask/framework/scheduler/mockStopManager"))
	require.NoError(t, failpoint.Disable("github.com/pingcap/tidb/pkg/disttask/framework/scheduler/mockCleanScheduler"))
	distContext.Close()
}

func TestHAFailInDifferentStageManyNodes(t *testing.T) {
	var m sync.Map

	ctrl := gomock.NewController(t)
	defer ctrl.Finish()
	ctx := context.Background()
	ctx = util.WithInternalSourceType(ctx, "dispatcher")

	RegisterTaskMeta(t, ctrl, &m, getMockHATestDispatcherExt(ctrl))
	distContext := testkit.NewDistExecutionContext(t, 30)
	// stage1 : server num from 30 to 27.
	// stage2 : server num from 27 to 26.
	require.NoError(t, failpoint.Enable("github.com/pingcap/tidb/pkg/disttask/framework/scheduler/mockCleanScheduler", "return()"))
	require.NoError(t, failpoint.Enable("github.com/pingcap/tidb/pkg/disttask/framework/scheduler/mockStopManager", "30*return()"))
	require.NoError(t, failpoint.Enable("github.com/pingcap/tidb/pkg/disttask/framework/scheduler/mockTiDBDown", "return(\":4000\")"))
	require.NoError(t, failpoint.Enable("github.com/pingcap/tidb/pkg/disttask/framework/scheduler/mockTiDBDown2", "return()"))

	DispatchTaskAndCheckSuccess(ctx, "😊", t, &m)
	require.NoError(t, failpoint.Disable("github.com/pingcap/tidb/pkg/disttask/framework/scheduler/mockTiDBDown"))
	require.NoError(t, failpoint.Disable("github.com/pingcap/tidb/pkg/disttask/framework/scheduler/mockTiDBDown2"))
	require.NoError(t, failpoint.Disable("github.com/pingcap/tidb/pkg/disttask/framework/scheduler/mockStopManager"))
	require.NoError(t, failpoint.Disable("github.com/pingcap/tidb/pkg/disttask/framework/scheduler/mockCleanScheduler"))
	distContext.Close()
}

func TestHAReplacedButRunning(t *testing.T) {
	var m sync.Map

	ctrl := gomock.NewController(t)
	defer ctrl.Finish()
	ctx := context.Background()
	ctx = util.WithInternalSourceType(ctx, "dispatcher")

	RegisterTaskMeta(t, ctrl, &m, getMockHATestDispatcherExt(ctrl))
	distContext := testkit.NewDistExecutionContext(t, 4)
	require.NoError(t, failpoint.Enable("github.com/pingcap/tidb/pkg/disttask/framework/scheduler/mockTiDBPartitionThenResume", "10*return(true)"))
	DispatchTaskAndCheckSuccess(ctx, "😊", t, &m)
	require.NoError(t, failpoint.Disable("github.com/pingcap/tidb/pkg/disttask/framework/scheduler/mockTiDBPartitionThenResume"))
	distContext.Close()
}

func TestHAReplacedButRunningManyNodes(t *testing.T) {
	var m sync.Map

	ctrl := gomock.NewController(t)
	defer ctrl.Finish()
	ctx := context.Background()
	ctx = util.WithInternalSourceType(ctx, "dispatcher")

	RegisterTaskMeta(t, ctrl, &m, getMockHATestDispatcherExt(ctrl))
	distContext := testkit.NewDistExecutionContext(t, 30)
	require.NoError(t, failpoint.Enable("github.com/pingcap/tidb/pkg/disttask/framework/scheduler/mockTiDBPartitionThenResume", "30*return(true)"))
	DispatchTaskAndCheckSuccess(ctx, "😊", t, &m)
	require.NoError(t, failpoint.Disable("github.com/pingcap/tidb/pkg/disttask/framework/scheduler/mockTiDBPartitionThenResume"))
	distContext.Close()
}<|MERGE_RESOLUTION|>--- conflicted
+++ resolved
@@ -30,67 +30,6 @@
 	"go.uber.org/mock/gomock"
 )
 
-<<<<<<< HEAD
-type haTestDispatcherExt struct {
-	cnt int
-}
-
-var _ dispatcher.Extension = (*haTestDispatcherExt)(nil)
-
-func (*haTestDispatcherExt) OnTick(_ context.Context, _ *proto.Task) {
-}
-
-func (dsp *haTestDispatcherExt) OnNextSubtasksBatch(_ context.Context, _ dispatcher.TaskHandle, gTask *proto.Task, _ []*infosync.ServerInfo, _ proto.Step) (metas [][]byte, err error) {
-	if gTask.Step == proto.StepInit {
-		dsp.cnt = 10
-		return [][]byte{
-			[]byte("task1"),
-			[]byte("task2"),
-			[]byte("task3"),
-			[]byte("task4"),
-			[]byte("task5"),
-			[]byte("task6"),
-			[]byte("task7"),
-			[]byte("task8"),
-			[]byte("task9"),
-			[]byte("task10"),
-		}, nil
-	}
-	if gTask.Step == proto.StepOne {
-		dsp.cnt = 15
-		return [][]byte{
-			[]byte("task11"),
-			[]byte("task12"),
-			[]byte("task13"),
-			[]byte("task14"),
-			[]byte("task15"),
-		}, nil
-	}
-	return nil, nil
-}
-
-func (*haTestDispatcherExt) OnDone(ctx context.Context, h dispatcher.TaskHandle, gTask *proto.Task) error {
-	return nil
-}
-
-func (*haTestDispatcherExt) GetEligibleInstances(_ context.Context, _ *proto.Task) ([]*infosync.ServerInfo, bool, error) {
-	return generateSchedulerNodes4Test()
-}
-
-func (*haTestDispatcherExt) IsRetryableErr(error) bool {
-	return true
-}
-
-func (dsp *haTestDispatcherExt) GetNextStep(task *proto.Task) proto.Step {
-	switch task.Step {
-	case proto.StepInit:
-		return proto.StepOne
-	case proto.StepOne:
-		return proto.StepTwo
-	default:
-		return proto.StepDone
-	}
-=======
 func getMockHATestDispatcherExt(ctrl *gomock.Controller) dispatcher.Extension {
 	mockDispatcher := mockDispatch.NewMockExtension(ctrl)
 	mockDispatcher.EXPECT().OnTick(gomock.Any(), gomock.Any()).Return().AnyTimes()
@@ -141,14 +80,9 @@
 		},
 	).AnyTimes()
 
-	mockDispatcher.EXPECT().OnErrStage(gomock.Any(), gomock.Any(), gomock.Any(), gomock.Any()).DoAndReturn(
-		func(_ context.Context, _ dispatcher.TaskHandle, _ *proto.Task, _ []error) (meta []byte, err error) {
-			return nil, nil
-		},
-	).AnyTimes()
+	mockDispatcher.EXPECT().OnDone(gomock.Any(), gomock.Any(), gomock.Any()).Return(nil).AnyTimes()
 
 	return mockDispatcher
->>>>>>> 4114da88
 }
 
 func TestHABasic(t *testing.T) {
