--- conflicted
+++ resolved
@@ -42,59 +42,6 @@
 	subtaskCnt = 3
 )
 
-<<<<<<< HEAD
-type testDispatcherExt struct{}
-
-func (*testDispatcherExt) OnTick(_ context.Context, _ *proto.Task) {
-}
-
-func (*testDispatcherExt) OnNextSubtasksBatch(_ context.Context, _ dispatcher.TaskHandle, _ *proto.Task, _ []*infosync.ServerInfo, _ proto.Step) (metas [][]byte, err error) {
-	return nil, nil
-}
-
-func (*testDispatcherExt) OnDone(_ context.Context, _ dispatcher.TaskHandle, _ *proto.Task) error {
-	return nil
-}
-
-var mockedAllServerInfos = []*infosync.ServerInfo{}
-
-func (*testDispatcherExt) GetEligibleInstances(_ context.Context, _ *proto.Task) ([]*infosync.ServerInfo, bool, error) {
-	return mockedAllServerInfos, true, nil
-}
-
-func (*testDispatcherExt) IsRetryableErr(error) bool {
-	return true
-}
-
-func (*testDispatcherExt) GetNextStep(*proto.Task) proto.Step {
-	return proto.StepDone
-}
-
-type numberExampleDispatcherExt struct{}
-
-func (*numberExampleDispatcherExt) OnTick(_ context.Context, _ *proto.Task) {
-}
-
-func (n *numberExampleDispatcherExt) OnNextSubtasksBatch(_ context.Context, _ dispatcher.TaskHandle, task *proto.Task, _ []*infosync.ServerInfo, _ proto.Step) (metas [][]byte, err error) {
-	switch task.Step {
-	case proto.StepInit:
-		for i := 0; i < subtaskCnt; i++ {
-			metas = append(metas, []byte{'1'})
-		}
-		logutil.BgLogger().Info("progress step init")
-	case proto.StepOne:
-		logutil.BgLogger().Info("progress step one")
-		return nil, nil
-	default:
-		return nil, errors.New("unknown step")
-	}
-	return metas, nil
-}
-
-func (n *numberExampleDispatcherExt) OnDone(_ context.Context, _ dispatcher.TaskHandle, _ *proto.Task) error {
-	return nil
-}
-=======
 var mockedAllServerInfos = []*infosync.ServerInfo{}
 
 func getTestDispatcherExt(ctrl *gomock.Controller) dispatcher.Extension {
@@ -116,13 +63,8 @@
 			return nil, nil
 		},
 	).AnyTimes()
->>>>>>> 4114da88
-
-	mockDispatcher.EXPECT().OnErrStage(gomock.Any(), gomock.Any(), gomock.Any(), gomock.Any()).DoAndReturn(
-		func(_ context.Context, _ dispatcher.TaskHandle, _ *proto.Task, _ []error) (meta []byte, err error) {
-			return nil, nil
-		},
-	).AnyTimes()
+
+	mockDispatcher.EXPECT().OnDone(gomock.Any(), gomock.Any(), gomock.Any()).Return(nil).AnyTimes()
 	return mockDispatcher
 }
 
@@ -164,11 +106,7 @@
 		},
 	).AnyTimes()
 
-	mockDispatcher.EXPECT().OnErrStage(gomock.Any(), gomock.Any(), gomock.Any(), gomock.Any()).DoAndReturn(
-		func(_ context.Context, _ dispatcher.TaskHandle, _ *proto.Task, _ []error) (meta []byte, err error) {
-			return nil, nil
-		},
-	).AnyTimes()
+	mockDispatcher.EXPECT().OnDone(gomock.Any(), gomock.Any(), gomock.Any()).Return(nil).AnyTimes()
 	return mockDispatcher
 }
 
