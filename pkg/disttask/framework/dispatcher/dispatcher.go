// Copyright 2023 PingCAP, Inc.
//
// Licensed under the Apache License, Version 2.0 (the "License");
// you may not use this file except in compliance with the License.
// You may obtain a copy of the License at
//
//     http://www.apache.org/licenses/LICENSE-2.0
//
// Unless required by applicable law or agreed to in writing, software
// distributed under the License is distributed on an "AS IS" BASIS,
// WITHOUT WARRANTIES OR CONDITIONS OF ANY KIND, either express or implied.
// See the License for the specific language governing permissions and
// limitations under the License.

package dispatcher

import (
	"context"
	"math/rand"
	"time"

	"github.com/pingcap/errors"
	"github.com/pingcap/failpoint"
	"github.com/pingcap/tidb/pkg/disttask/framework/proto"
	"github.com/pingcap/tidb/pkg/disttask/framework/storage"
	"github.com/pingcap/tidb/pkg/domain/infosync"
	"github.com/pingcap/tidb/pkg/metrics"
	"github.com/pingcap/tidb/pkg/sessionctx"
	disttaskutil "github.com/pingcap/tidb/pkg/util/disttask"
	"github.com/pingcap/tidb/pkg/util/intest"
	"github.com/pingcap/tidb/pkg/util/logutil"
	"go.uber.org/zap"
)

const (
	// DefaultSubtaskConcurrency is the default concurrency for handling subtask.
	DefaultSubtaskConcurrency = 16
	// MaxSubtaskConcurrency is the maximum concurrency for handling subtask.
	MaxSubtaskConcurrency = 256
	// DefaultLiveNodesCheckInterval is the tick interval of fetching all server infos from etcd.
	DefaultLiveNodesCheckInterval = 2
)

var (
	checkTaskFinishedInterval = 500 * time.Millisecond
	nonRetrySQLTime           = 1
	// RetrySQLTimes is the max retry times when executing SQL.
	RetrySQLTimes = 30
	// RetrySQLInterval is the initial interval between two SQL retries.
	RetrySQLInterval = 3 * time.Second
	// RetrySQLMaxInterval is the max interval between two SQL retries.
	RetrySQLMaxInterval = 30 * time.Second
)

// TaskHandle provides the interface for operations needed by Dispatcher.
// Then we can use dispatcher's function in Dispatcher interface.
type TaskHandle interface {
	// GetPreviousSchedulerIDs gets previous scheduler IDs.
	GetPreviousSchedulerIDs(_ context.Context, taskID int64, step proto.Step) ([]string, error)
	// GetPreviousSubtaskMetas gets previous subtask metas.
	GetPreviousSubtaskMetas(taskID int64, step proto.Step) ([][]byte, error)
	storage.SessionExecutor
}

// Dispatcher manages the lifetime of a task
// including submitting subtasks and updating the status of a task.
type Dispatcher interface {
	// Init initializes the dispatcher, should be called before ExecuteTask.
	// if Init returns error, dispatcher manager will fail the task directly,
	// so the returned error should be a fatal error.
	Init() error
	// ExecuteTask start to schedule a task.
	ExecuteTask()
	// Close closes the dispatcher, should be called if Init returns nil.
	Close()
}

// BaseDispatcher is the base struct for Dispatcher.
// each task type embed this struct and implement the Extension interface.
type BaseDispatcher struct {
	ctx     context.Context
	taskMgr TaskManager
	Task    *proto.Task
	logCtx  context.Context
	// serverID, it's value is ip:port now.
	serverID string
	// when RegisterDispatcherFactory, the factory MUST initialize this field.
	Extension

	// for HA
	// liveNodes will fetch and store all live nodes every liveNodeInterval ticks.
	liveNodes             []*infosync.ServerInfo
	liveNodeFetchInterval int
	// liveNodeFetchTick is the tick variable.
	liveNodeFetchTick int
	// taskNodes stores the id of current scheduler nodes.
	taskNodes []string
	// rand is for generating random selection of nodes.
	rand *rand.Rand
}

// MockOwnerChange mock owner change in tests.
var MockOwnerChange func()

// NewBaseDispatcher creates a new BaseDispatcher.
func NewBaseDispatcher(ctx context.Context, taskMgr TaskManager, serverID string, task *proto.Task) *BaseDispatcher {
	logCtx := logutil.WithFields(context.Background(), zap.Int64("task-id", task.ID),
		zap.Stringer("task-type", task.Type))
	return &BaseDispatcher{
		ctx:                   ctx,
		taskMgr:               taskMgr,
		Task:                  task,
		logCtx:                logCtx,
		serverID:              serverID,
		liveNodes:             nil,
		liveNodeFetchInterval: DefaultLiveNodesCheckInterval,
		liveNodeFetchTick:     0,
		taskNodes:             nil,
		rand:                  rand.New(rand.NewSource(time.Now().UnixNano())),
	}
}

// Init implements the Dispatcher interface.
func (*BaseDispatcher) Init() error {
	return nil
}

// ExecuteTask implements the Dispatcher interface.
func (d *BaseDispatcher) ExecuteTask() {
	logutil.Logger(d.logCtx).Info("execute one task",
		zap.Stringer("state", d.Task.State), zap.Uint64("concurrency", d.Task.Concurrency))
	d.scheduleTask()
}

// Close closes the dispatcher.
func (*BaseDispatcher) Close() {
}

// refreshTask fetch task state from tidb_global_task table.
func (d *BaseDispatcher) refreshTask() error {
	newTask, err := d.taskMgr.GetGlobalTaskByID(d.Task.ID)
	if err != nil {
		logutil.Logger(d.logCtx).Error("refresh task failed", zap.Error(err))
		return err
	}
	// newTask might be nil when GC routine move the task into history table.
	if newTask != nil {
		d.Task = newTask
	}
	return nil
}

// scheduleTask schedule the task execution step by step.
func (d *BaseDispatcher) scheduleTask() {
	ticker := time.NewTicker(checkTaskFinishedInterval)
	defer ticker.Stop()
	for {
		select {
		case <-d.ctx.Done():
			logutil.Logger(d.logCtx).Info("schedule task exits", zap.Error(d.ctx.Err()))
			return
		case <-ticker.C:
			err := d.refreshTask()
			if err != nil {
				continue
			}
			failpoint.Inject("cancelTaskAfterRefreshTask", func(val failpoint.Value) {
				if val.(bool) && d.Task.State == proto.TaskStateRunning {
					err := d.taskMgr.CancelGlobalTask(d.Task.ID)
					if err != nil {
						logutil.Logger(d.logCtx).Error("cancel task failed", zap.Error(err))
					}
				}
			})

			failpoint.Inject("pausePendingTask", func(val failpoint.Value) {
				if val.(bool) && d.Task.State == proto.TaskStatePending {
					_, err := d.taskMgr.PauseTask(d.Task.Key)
					if err != nil {
						logutil.Logger(d.logCtx).Error("pause task failed", zap.Error(err))
					}
					d.Task.State = proto.TaskStatePausing
				}
			})

			failpoint.Inject("pauseTaskAfterRefreshTask", func(val failpoint.Value) {
				if val.(bool) && d.Task.State == proto.TaskStateRunning {
					_, err := d.taskMgr.PauseTask(d.Task.Key)
					if err != nil {
						logutil.Logger(d.logCtx).Error("pause task failed", zap.Error(err))
					}
					d.Task.State = proto.TaskStatePausing
				}
			})

			switch d.Task.State {
			case proto.TaskStateCancelling:
				err = d.onCancelling()
			case proto.TaskStatePausing:
				err = d.onPausing()
			case proto.TaskStatePaused:
				err = d.onPaused()
				// close the dispatcher.
				if err == nil {
					return
				}
			case proto.TaskStateResuming:
				err = d.onResuming()
			case proto.TaskStateReverting:
				err = d.onReverting()
			case proto.TaskStatePending:
				err = d.onPending()
			case proto.TaskStateRunning:
				err = d.onRunning()
			case proto.TaskStateSucceed, proto.TaskStateReverted, proto.TaskStateFailed:
				if err := d.onFinished(); err != nil {
					logutil.Logger(d.logCtx).Error("schedule task meet error", zap.Stringer("state", d.Task.State), zap.Error(err))
				}
				return
			}
			if err != nil {
				logutil.Logger(d.logCtx).Info("schedule task meet err, reschedule it", zap.Error(err))
			}

			failpoint.Inject("mockOwnerChange", func(val failpoint.Value) {
				if val.(bool) {
					logutil.Logger(d.logCtx).Info("mockOwnerChange called")
					MockOwnerChange()
					time.Sleep(time.Second)
				}
			})
		}
	}
}

// handle task in cancelling state, dispatch revert subtasks.
func (d *BaseDispatcher) onCancelling() error {
	logutil.Logger(d.logCtx).Info("on cancelling state", zap.Stringer("state", d.Task.State), zap.Int64("stage", int64(d.Task.Step)))
	errs := []error{errors.New("cancel")}
	return d.onErrHandlingStage(errs)
}

// handle task in pausing state, cancel all running subtasks.
func (d *BaseDispatcher) onPausing() error {
	logutil.Logger(d.logCtx).Info("on pausing state", zap.Stringer("state", d.Task.State), zap.Int64("stage", int64(d.Task.Step)))
	cnt, err := d.taskMgr.GetSubtaskInStatesCnt(d.Task.ID, proto.TaskStateRunning, proto.TaskStatePending)
	if err != nil {
		logutil.Logger(d.logCtx).Warn("check task failed", zap.Error(err))
		return err
	}
	if cnt == 0 {
		logutil.Logger(d.logCtx).Info("all running subtasks paused, update the task to paused state")
		return d.updateTask(proto.TaskStatePaused, nil, RetrySQLTimes)
	}
	logutil.Logger(d.logCtx).Debug("on pausing state, this task keeps current state", zap.Stringer("state", d.Task.State))
	return nil
}

// MockDMLExecutionOnPausedState is used to mock DML execution when tasks paused.
var MockDMLExecutionOnPausedState func(task *proto.Task)

// handle task in paused state
func (d *BaseDispatcher) onPaused() error {
	logutil.Logger(d.logCtx).Info("on paused state", zap.Stringer("state", d.Task.State), zap.Int64("stage", int64(d.Task.Step)))
	failpoint.Inject("mockDMLExecutionOnPausedState", func(val failpoint.Value) {
		if val.(bool) {
			MockDMLExecutionOnPausedState(d.Task)
		}
	})
	return nil
}

// TestSyncChan is used to sync the test.
var TestSyncChan = make(chan struct{})

// handle task in resuming state
func (d *BaseDispatcher) onResuming() error {
	logutil.Logger(d.logCtx).Info("on resuming state", zap.Stringer("state", d.Task.State), zap.Int64("stage", int64(d.Task.Step)))
	cnt, err := d.taskMgr.GetSubtaskInStatesCnt(d.Task.ID, proto.TaskStatePaused)
	if err != nil {
		logutil.Logger(d.logCtx).Warn("check task failed", zap.Error(err))
		return err
	}
	if cnt == 0 {
		// Finish the resuming process.
		logutil.Logger(d.logCtx).Info("all paused tasks converted to pending state, update the task to running state")
		err := d.updateTask(proto.TaskStateRunning, nil, RetrySQLTimes)
		failpoint.Inject("syncAfterResume", func() {
			TestSyncChan <- struct{}{}
		})
		return err
	}

	return d.taskMgr.ResumeSubtasks(d.Task.ID)
}

// handle task in reverting state, check all revert subtasks finished.
func (d *BaseDispatcher) onReverting() error {
	logutil.Logger(d.logCtx).Debug("on reverting state", zap.Stringer("state", d.Task.State), zap.Int64("stage", int64(d.Task.Step)))
	cnt, err := d.taskMgr.GetSubtaskInStatesCnt(d.Task.ID, proto.TaskStateRevertPending, proto.TaskStateReverting)
	if err != nil {
		logutil.Logger(d.logCtx).Warn("check task failed", zap.Error(err))
		return err
	}
	if cnt == 0 {
		// Finish the rollback step.
		logutil.Logger(d.logCtx).Info("all reverting tasks finished, update the task to reverted state")
		return d.updateTask(proto.TaskStateReverted, nil, RetrySQLTimes)
	}
	// Wait all subtasks in this stage finished.
	d.OnTick(d.ctx, d.Task)
	logutil.Logger(d.logCtx).Debug("on reverting state, this task keeps current state", zap.Stringer("state", d.Task.State))
	return nil
}

// handle task in pending state, dispatch subtasks.
func (d *BaseDispatcher) onPending() error {
	logutil.Logger(d.logCtx).Debug("on pending state", zap.Stringer("state", d.Task.State), zap.Int64("stage", int64(d.Task.Step)))
	return d.onNextStage()
}

// handle task in running state, check all running subtasks finished.
// If subtasks finished, run into the next stage.
func (d *BaseDispatcher) onRunning() error {
	logutil.Logger(d.logCtx).Debug("on running state", zap.Stringer("state", d.Task.State), zap.Int64("stage", int64(d.Task.Step)))
	subTaskErrs, err := d.taskMgr.CollectSubTaskError(d.Task.ID)
	if err != nil {
		logutil.Logger(d.logCtx).Warn("collect subtask error failed", zap.Error(err))
		return err
	}
	if len(subTaskErrs) > 0 {
		logutil.Logger(d.logCtx).Warn("subtasks encounter errors")
		return d.onErrHandlingStage(subTaskErrs)
	}
	// check current stage finished.
	cnt, err := d.taskMgr.GetSubtaskInStatesCnt(d.Task.ID, proto.TaskStatePending, proto.TaskStateRunning)
	if err != nil {
		logutil.Logger(d.logCtx).Warn("check task failed", zap.Error(err))
		return err
	}

	if cnt == 0 {
		return d.onNextStage()
	}
	// Check if any node are down.
	if err := d.replaceDeadNodesIfAny(); err != nil {
		return err
	}
	// Wait all subtasks in this stage finished.
	d.OnTick(d.ctx, d.Task)
	logutil.Logger(d.logCtx).Debug("on running state, this task keeps current state", zap.Stringer("state", d.Task.State))
	return nil
}

func (d *BaseDispatcher) onFinished() error {
	metrics.UpdateMetricsForFinishTask(d.Task)
	logutil.Logger(d.logCtx).Debug("schedule task, task is finished", zap.Stringer("state", d.Task.State))
	return d.taskMgr.TransferSubTasks2History(d.Task.ID)
}

func (d *BaseDispatcher) replaceDeadNodesIfAny() error {
	if len(d.taskNodes) == 0 {
		var err error
		d.taskNodes, err = d.taskMgr.GetSchedulerIDsByTaskIDAndStep(d.Task.ID, d.Task.Step)
		if err != nil {
			return err
		}
	}
	d.liveNodeFetchTick++
	if d.liveNodeFetchTick == d.liveNodeFetchInterval {
		d.liveNodeFetchTick = 0
		serverInfos, err := GenerateSchedulerNodes(d.ctx)
		if err != nil {
			return err
		}
		eligibleServerInfos, err := d.GetEligibleInstances(d.ctx, d.Task)
		if err != nil {
			return err
		}
		newInfos := serverInfos[:0]
		for _, m := range serverInfos {
			found := false
			for _, n := range eligibleServerInfos {
				if m.ID == n.ID {
					found = true
					break
				}
			}
			if found {
				newInfos = append(newInfos, m)
			}
		}
		d.liveNodes = newInfos
	}
	if len(d.liveNodes) > 0 {
		replaceNodes := make(map[string]string)
		cleanNodes := make([]string, 0)
		for _, nodeID := range d.taskNodes {
			if ok := disttaskutil.MatchServerInfo(d.liveNodes, nodeID); !ok {
				n := d.liveNodes[d.rand.Int()%len(d.liveNodes)] //nolint:gosec
				replaceNodes[nodeID] = disttaskutil.GenerateExecID(n.IP, n.Port)
				cleanNodes = append(cleanNodes, nodeID)
			}
		}
<<<<<<< HEAD
		logutil.Logger(d.logCtx).Info("reschedule subtasks to other nodes", zap.Int("node-cnt", len(replaceNodes)))
		if err := d.taskMgr.UpdateFailedSchedulerIDs(d.Task.ID, replaceNodes); err != nil {
			return err
		}
		if err := d.taskMgr.CleanUpMeta(cleanNodes); err != nil {
			return err
		}
		// replace local cache.
		for k, v := range replaceNodes {
			for m, n := range d.taskNodes {
				if n == k {
					d.taskNodes[m] = v
					break
=======
		if len(replaceNodes) > 0 {
			logutil.Logger(d.logCtx).Info("reschedule subtasks to other nodes", zap.Int("node-cnt", len(replaceNodes)))
			if err := d.taskMgr.UpdateFailedSchedulerIDs(d.Task.ID, replaceNodes); err != nil {
				return err
			}
			// replace local cache.
			for k, v := range replaceNodes {
				for m, n := range d.taskNodes {
					if n == k {
						d.taskNodes[m] = v
						break
					}
>>>>>>> eafb78a9
				}
			}
		}
	}
	return nil
}

// updateTask update the task in tidb_global_task table.
func (d *BaseDispatcher) updateTask(taskState proto.TaskState, newSubTasks []*proto.Subtask, retryTimes int) (err error) {
	prevState := d.Task.State
	d.Task.State = taskState
	logutil.BgLogger().Info("task state transform", zap.Stringer("from", prevState), zap.Stringer("to", taskState))
	if !VerifyTaskStateTransform(prevState, taskState) {
		return errors.Errorf("invalid task state transform, from %s to %s", prevState, taskState)
	}

	failpoint.Inject("cancelBeforeUpdate", func() {
		err := d.taskMgr.CancelGlobalTask(d.Task.ID)
		if err != nil {
			logutil.Logger(d.logCtx).Error("cancel task failed", zap.Error(err))
		}
	})

	var retryable bool
	for i := 0; i < retryTimes; i++ {
		retryable, err = d.taskMgr.UpdateGlobalTaskAndAddSubTasks(d.Task, newSubTasks, prevState)
		if err == nil || !retryable {
			break
		}
		if i%10 == 0 {
			logutil.Logger(d.logCtx).Warn("updateTask first failed", zap.Stringer("from", prevState), zap.Stringer("to", d.Task.State),
				zap.Int("retry times", i), zap.Error(err))
		}
		time.Sleep(RetrySQLInterval)
	}
	if err != nil && retryTimes != nonRetrySQLTime {
		logutil.Logger(d.logCtx).Warn("updateTask failed",
			zap.Stringer("from", prevState), zap.Stringer("to", d.Task.State), zap.Int("retry times", retryTimes), zap.Error(err))
	}
	return err
}

func (d *BaseDispatcher) onErrHandlingStage(receiveErr []error) error {
	// 1. generate the needed task meta and subTask meta (dist-plan).
	meta, err := d.OnErrStage(d.ctx, d, d.Task, receiveErr)
	if err != nil {
		// OnErrStage must be retryable, if not, there will have resource leak for tasks.
		logutil.Logger(d.logCtx).Warn("handle error failed", zap.Error(err))
		return err
	}

	// 2. dispatch revert dist-plan to EligibleInstances.
	return d.dispatchSubTask4Revert(meta)
}

func (d *BaseDispatcher) dispatchSubTask4Revert(meta []byte) error {
	instanceIDs, err := d.GetAllSchedulerIDs(d.ctx, d.Task)
	if err != nil {
		logutil.Logger(d.logCtx).Warn("get task's all instances failed", zap.Error(err))
		return err
	}

	subTasks := make([]*proto.Subtask, 0, len(instanceIDs))
	for _, id := range instanceIDs {
		// reverting subtasks belong to the same step as current active step.
		subTasks = append(subTasks, proto.NewSubtask(d.Task.Step, d.Task.ID, d.Task.Type, id, meta))
	}
	return d.updateTask(proto.TaskStateReverting, subTasks, RetrySQLTimes)
}

func (*BaseDispatcher) nextStepSubtaskDispatched(*proto.Task) bool {
	// TODO: will implement it when we we support dispatch subtask by batch.
	// since subtask meta might be too large to save in one transaction.
	return true
}

func (d *BaseDispatcher) onNextStage() (err error) {
	/// dynamic dispatch subtasks.
	failpoint.Inject("mockDynamicDispatchErr", func() {
		failpoint.Return(errors.New("mockDynamicDispatchErr"))
	})

	nextStep := d.GetNextStep(d, d.Task)
	logutil.Logger(d.logCtx).Info("onNextStage",
		zap.Int64("current-step", int64(d.Task.Step)),
		zap.Int64("next-step", int64(nextStep)))

	// 1. Adjust the global task's concurrency.
	if d.Task.State == proto.TaskStatePending {
		if d.Task.Concurrency == 0 {
			d.Task.Concurrency = DefaultSubtaskConcurrency
		}
		if d.Task.Concurrency > MaxSubtaskConcurrency {
			d.Task.Concurrency = MaxSubtaskConcurrency
		}
	}
	defer func() {
		if err != nil {
			return
		}
		// invariant: task.Step always means the most recent step that all
		// corresponding subtasks have been saved to system table.
		//
		// when all subtasks of task.Step is finished, we call OnNextSubtasksBatch
		// to generate subtasks of next step. after all subtasks of next step are
		// saved to system table, we will update task.Step to next step, so the
		// invariant hold.
		// see nextStepSubtaskDispatched for why we don't update task and subtasks
		// in a single transaction.
		if d.nextStepSubtaskDispatched(d.Task) {
			currStep := d.Task.Step
			d.Task.Step = nextStep
			// When all subtasks dispatched and processed, mark task as succeed.
			taskState := proto.TaskStateRunning
			if d.Task.Step == proto.StepDone {
				taskState = proto.TaskStateSucceed
				logutil.Logger(d.logCtx).Info("all subtasks dispatched and processed, finish the task")
			} else {
				logutil.Logger(d.logCtx).Info("move to next stage",
					zap.Int64("from", int64(currStep)), zap.Int64("to", int64(d.Task.Step)))
			}
			d.Task.StateUpdateTime = time.Now().UTC()
			err = d.updateTask(taskState, nil, RetrySQLTimes)
		}
	}()

	for {
		// 3. generate a batch of subtasks.
		metas, err := d.OnNextSubtasksBatch(d.ctx, d, d.Task, nextStep)
		if err != nil {
			logutil.Logger(d.logCtx).Warn("generate part of subtasks failed", zap.Error(err))
			return d.handlePlanErr(err)
		}

		failpoint.Inject("mockDynamicDispatchErr1", func() {
			failpoint.Return(errors.New("mockDynamicDispatchErr1"))
		})

		// 4. dispatch batch of subtasks to EligibleInstances.
		err = d.dispatchSubTask(nextStep, metas)
		if err != nil {
			return err
		}

		if d.nextStepSubtaskDispatched(d.Task) {
			break
		}

		failpoint.Inject("mockDynamicDispatchErr2", func() {
			failpoint.Return(errors.New("mockDynamicDispatchErr2"))
		})
	}
	return nil
}

func (d *BaseDispatcher) dispatchSubTask(subtaskStep proto.Step, metas [][]byte) error {
	logutil.Logger(d.logCtx).Info("dispatch subtasks", zap.Stringer("state", d.Task.State), zap.Int64("step", int64(d.Task.Step)), zap.Uint64("concurrency", d.Task.Concurrency), zap.Int("subtasks", len(metas)))

	// select all available TiDB nodes for task.
	serverNodes, err := d.GetEligibleInstances(d.ctx, d.Task)
	logutil.Logger(d.logCtx).Debug("eligible instances", zap.Int("num", len(serverNodes)))

	if err != nil {
		return err
	}
	// 4. filter by role.
	serverNodes, err = d.filterByRole(serverNodes)
	if err != nil {
		return err
	}

	logutil.Logger(d.logCtx).Info("eligible instances", zap.Int("num", len(serverNodes)))

	if len(serverNodes) == 0 {
		return errors.New("no available TiDB node to dispatch subtasks")
	}
	d.taskNodes = make([]string, len(serverNodes))
	for i := range serverNodes {
		d.taskNodes[i] = disttaskutil.GenerateExecID(serverNodes[i].IP, serverNodes[i].Port)
	}
	subTasks := make([]*proto.Subtask, 0, len(metas))
	for i, meta := range metas {
		// we assign the subtask to the instance in a round-robin way.
		// TODO: assign the subtask to the instance according to the system load of each nodes
		pos := i % len(serverNodes)
		instanceID := disttaskutil.GenerateExecID(serverNodes[pos].IP, serverNodes[pos].Port)
		logutil.Logger(d.logCtx).Debug("create subtasks", zap.String("instanceID", instanceID))
		subTasks = append(subTasks, proto.NewSubtask(subtaskStep, d.Task.ID, d.Task.Type, instanceID, meta))
	}
	return d.updateTask(d.Task.State, subTasks, RetrySQLTimes)
}

func (d *BaseDispatcher) handlePlanErr(err error) error {
	logutil.Logger(d.logCtx).Warn("generate plan failed", zap.Error(err), zap.Stringer("state", d.Task.State))
	if d.IsRetryableErr(err) {
		return err
	}
	d.Task.Error = err
	// state transform: pending -> failed.
	return d.updateTask(proto.TaskStateFailed, nil, RetrySQLTimes)
}

// GenerateSchedulerNodes generate a eligible TiDB nodes.
func GenerateSchedulerNodes(ctx context.Context) (serverNodes []*infosync.ServerInfo, err error) {
	var serverInfos map[string]*infosync.ServerInfo
	_, etcd := ctx.Value("etcd").(bool)
	if intest.InTest && !etcd {
		serverInfos = infosync.MockGlobalServerInfoManagerEntry.GetAllServerInfo()
	} else {
		serverInfos, err = infosync.GetAllServerInfo(ctx)
	}
	if err != nil {
		return nil, err
	}
	if len(serverInfos) == 0 {
		return nil, errors.New("not found instance")
	}

	serverNodes = make([]*infosync.ServerInfo, 0, len(serverInfos))
	for _, serverInfo := range serverInfos {
		serverNodes = append(serverNodes, serverInfo)
	}
	return serverNodes, nil
}

func (d *BaseDispatcher) filterByRole(infos []*infosync.ServerInfo) ([]*infosync.ServerInfo, error) {
	nodes, err := d.taskMgr.GetNodesByRole("background")
	if err != nil {
		return nil, err
	}

	if len(nodes) == 0 {
		nodes, err = d.taskMgr.GetNodesByRole("")
	}

	if err != nil {
		return nil, err
	}

	res := make([]*infosync.ServerInfo, 0, len(nodes))
	for _, info := range infos {
		_, ok := nodes[disttaskutil.GenerateExecID(info.IP, info.Port)]
		if ok {
			res = append(res, info)
		}
	}
	return res, nil
}

// GetAllSchedulerIDs gets all the scheduler IDs.
func (d *BaseDispatcher) GetAllSchedulerIDs(ctx context.Context, task *proto.Task) ([]string, error) {
	serverInfos, err := d.GetEligibleInstances(ctx, task)
	if err != nil {
		return nil, err
	}
	if len(serverInfos) == 0 {
		return nil, nil
	}

	schedulerIDs, err := d.taskMgr.GetSchedulerIDsByTaskID(task.ID)
	if err != nil {
		return nil, err
	}
	ids := make([]string, 0, len(schedulerIDs))
	for _, id := range schedulerIDs {
		if ok := disttaskutil.MatchServerInfo(serverInfos, id); ok {
			ids = append(ids, id)
		}
	}
	return ids, nil
}

// GetPreviousSubtaskMetas get subtask metas from specific step.
func (d *BaseDispatcher) GetPreviousSubtaskMetas(taskID int64, step proto.Step) ([][]byte, error) {
	previousSubtasks, err := d.taskMgr.GetSucceedSubtasksByStep(taskID, step)
	if err != nil {
		logutil.Logger(d.logCtx).Warn("get previous succeed subtask failed", zap.Int64("step", int64(step)))
		return nil, err
	}
	previousSubtaskMetas := make([][]byte, 0, len(previousSubtasks))
	for _, subtask := range previousSubtasks {
		previousSubtaskMetas = append(previousSubtaskMetas, subtask.Meta)
	}
	return previousSubtaskMetas, nil
}

// GetPreviousSchedulerIDs gets scheduler IDs that run previous step.
func (d *BaseDispatcher) GetPreviousSchedulerIDs(_ context.Context, taskID int64, step proto.Step) ([]string, error) {
	return d.taskMgr.GetSchedulerIDsByTaskIDAndStep(taskID, step)
}

// WithNewSession executes the function with a new session.
func (d *BaseDispatcher) WithNewSession(fn func(se sessionctx.Context) error) error {
	return d.taskMgr.WithNewSession(fn)
}

// WithNewTxn executes the fn in a new transaction.
func (d *BaseDispatcher) WithNewTxn(ctx context.Context, fn func(se sessionctx.Context) error) error {
	return d.taskMgr.WithNewTxn(ctx, fn)
}<|MERGE_RESOLUTION|>--- conflicted
+++ resolved
@@ -402,24 +402,12 @@
 				cleanNodes = append(cleanNodes, nodeID)
 			}
 		}
-<<<<<<< HEAD
-		logutil.Logger(d.logCtx).Info("reschedule subtasks to other nodes", zap.Int("node-cnt", len(replaceNodes)))
-		if err := d.taskMgr.UpdateFailedSchedulerIDs(d.Task.ID, replaceNodes); err != nil {
-			return err
-		}
-		if err := d.taskMgr.CleanUpMeta(cleanNodes); err != nil {
-			return err
-		}
-		// replace local cache.
-		for k, v := range replaceNodes {
-			for m, n := range d.taskNodes {
-				if n == k {
-					d.taskNodes[m] = v
-					break
-=======
 		if len(replaceNodes) > 0 {
 			logutil.Logger(d.logCtx).Info("reschedule subtasks to other nodes", zap.Int("node-cnt", len(replaceNodes)))
 			if err := d.taskMgr.UpdateFailedSchedulerIDs(d.Task.ID, replaceNodes); err != nil {
+				return err
+			}
+			if err := d.taskMgr.CleanUpMeta(cleanNodes); err != nil {
 				return err
 			}
 			// replace local cache.
@@ -429,7 +417,6 @@
 						d.taskNodes[m] = v
 						break
 					}
->>>>>>> eafb78a9
 				}
 			}
 		}
