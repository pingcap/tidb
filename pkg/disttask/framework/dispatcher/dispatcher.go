--- conflicted
+++ resolved
@@ -98,14 +98,8 @@
 	liveNodeFetchInterval int
 	// liveNodeFetchTick is the tick variable.
 	liveNodeFetchTick int
-<<<<<<< HEAD
-	// taskNodes stores the id of current task executor nodes.
-	taskNodes []string
-=======
-	// TaskNodes stores the id of current scheduler nodes.
+	// TaskNodes stores the id of current task executor nodes.
 	TaskNodes []string
-
->>>>>>> 8d181ede
 	// rand is for generating random selection of nodes.
 	rand *rand.Rand
 }
@@ -375,11 +369,7 @@
 	// 1. init TaskNodes if needed.
 	if len(d.TaskNodes) == 0 {
 		var err error
-<<<<<<< HEAD
-		d.taskNodes, err = d.taskMgr.GetTaskExecutorIDsByTaskIDAndStep(d.ctx, d.Task.ID, d.Task.Step)
-=======
 		d.TaskNodes, err = d.taskMgr.GetSchedulerIDsByTaskIDAndStep(d.ctx, d.Task.ID, d.Task.Step)
->>>>>>> 8d181ede
 		if err != nil {
 			return err
 		}
@@ -444,15 +434,6 @@
 			deadNodes = append(deadNodes, node)
 			deadNodesMap[node] = true
 		}
-<<<<<<< HEAD
-		if len(replaceNodes) > 0 {
-			logutil.Logger(d.logCtx).Info("reschedule subtasks to other nodes", zap.Int("node-cnt", len(replaceNodes)))
-			if err := d.taskMgr.UpdateFailedTaskExecutorIDs(d.ctx, d.Task.ID, replaceNodes); err != nil {
-				return err
-			}
-			if err := d.taskMgr.CleanUpMeta(d.ctx, cleanNodes); err != nil {
-				return err
-=======
 	}
 	// 2. get subtasks for each node before rebalance.
 	subtasks, err := d.taskMgr.GetSubtasksByStepAndState(d.ctx, d.Task.ID, d.Task.Step, proto.TaskStatePending)
@@ -493,7 +474,6 @@
 		if averageSubtaskCnt*len(d.LiveNodes) < len(subtasks) && len(d.TaskNodes) == len(d.LiveNodes) {
 			if len(v) > averageSubtaskCnt+1 {
 				rebalanceSubtasks = append(rebalanceSubtasks, v[0:len(v)-averageSubtaskCnt]...)
->>>>>>> 8d181ede
 			}
 			continue
 		}
@@ -511,7 +491,7 @@
 		if ok := deadNodesMap[k]; !ok {
 			if len(v) < averageSubtaskCnt {
 				for i := 0; i < averageSubtaskCnt-len(v) && rebalanceIdx < len(rebalanceSubtasks); i++ {
-					rebalanceSubtasks[rebalanceIdx].SchedulerID = k
+					rebalanceSubtasks[rebalanceIdx].ExecID = k
 					rebalanceIdx++
 				}
 			}
@@ -521,7 +501,7 @@
 	liveNodeIdx := 0
 	for rebalanceIdx < len(rebalanceSubtasks) {
 		node := d.LiveNodes[liveNodeIdx]
-		rebalanceSubtasks[rebalanceIdx].SchedulerID = disttaskutil.GenerateExecID(node.IP, node.Port)
+		rebalanceSubtasks[rebalanceIdx].ExecID = disttaskutil.GenerateExecID(node.IP, node.Port)
 		rebalanceIdx++
 		liveNodeIdx++
 	}
