--- conflicted
+++ resolved
@@ -488,11 +488,7 @@
 		subTasks = make([]*proto.Subtask, 0, len(instanceIDs))
 		for _, id := range instanceIDs {
 			// reverting subtasks belong to the same step as current active step.
-<<<<<<< HEAD
-			subTasks = append(subTasks, proto.NewSubtask(d.Task.Step, d.Task.ID, d.Task.Type, id, int(d.Task.Concurrency), meta))
-=======
-			subTasks = append(subTasks, proto.NewSubtask(d.Task.Step, d.Task.ID, d.Task.Type, id, []byte("{}")))
->>>>>>> d4b41bee
+			subTasks = append(subTasks, proto.NewSubtask(d.Task.Step, d.Task.ID, d.Task.Type, id, int(d.Task.Concurrency), []byte("{}")))
 		}
 	}
 	return d.updateTask(proto.TaskStateReverting, subTasks, RetrySQLTimes)
