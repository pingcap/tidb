--- conflicted
+++ resolved
@@ -108,14 +108,7 @@
 	if err != nil {
 		return err
 	}
-<<<<<<< HEAD
-	_, err = waitTask(ctx, task.ID, func(t *proto.Task) bool {
-=======
-	if task == nil {
-		return errors.Errorf("cannot find task with key %s", taskKey)
-	}
 	_, err = WaitTask(ctx, task.ID, func(t *proto.Task) bool {
->>>>>>> 60dbb615
 		return t.IsDone()
 	})
 	return err
