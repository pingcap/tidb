--- conflicted
+++ resolved
@@ -3,11 +3,8 @@
 go_library(
     name = "proto",
     srcs = [
-<<<<<<< HEAD
         "node.go",
-=======
         "subtask.go",
->>>>>>> d6aeaf04
         "task.go",
     ],
     importpath = "github.com/pingcap/tidb/pkg/disttask/framework/proto",
