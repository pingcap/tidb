// Copyright 2024 PingCAP, Inc.
//
// Licensed under the Apache License, Version 2.0 (the "License");
// you may not use this file except in compliance with the License.
// You may obtain a copy of the License at
//
//     http://www.apache.org/licenses/LICENSE-2.0
//
// Unless required by applicable law or agreed to in writing, software
// distributed under the License is distributed on an "AS IS" BASIS,
// WITHOUT WARRANTIES OR CONDITIONS OF ANY KIND, either express or implied.
// See the License for the specific language governing permissions and
// limitations under the License.

package proto

import (
	"fmt"
)

// Step is the step of task.
type Step int64

// TaskStep is the step of task.
// DO NOT change the value of the constants, will break backward compatibility.
// successfully task MUST go from StepInit to business steps, then StepDone.
const (
	StepInit Step = -1
	StepDone Step = -2
)

// Step2Str converts step to string.
// it's too bad that we define step as int 🙃.
func Step2Str(t TaskType, s Step) string {
	// StepInit and StepDone are special steps, we don't check task type for them.
	if s == StepInit {
		return "init"
	} else if s == StepDone {
		return "done"
	}
	switch t {
	case Backfill:
		return backfillStep2Str(s)
	case ImportInto:
		return importIntoStep2Str(s)
	case TaskTypeExample:
		return exampleStep2Str(s)
	}
	return fmt.Sprintf("unknown type %s", t)
}

// Steps of example task type, they can either have 1 or 2 steps.
const (
	StepOne Step = 1
	StepTwo Step = 2
)

func exampleStep2Str(s Step) string {
	switch s {
	case StepOne:
		return "one"
	case StepTwo:
		return "two"
	default:
		return fmt.Sprintf("unknown step %d", s)
	}
}

// Steps of IMPORT INTO, each step is represented by one or multiple subtasks.
// the initial step is StepInit(-1)
// steps are processed in the following order:
// - local sort: StepInit -> ImportStepImport -> ImportStepPostProcess -> StepDone
// - global sort:
// StepInit -> ImportStepEncodeAndSort -> ImportStepMergeSort -> ImportStepWriteAndIngest
// -> ImportStepCollectConflicts -> ImportStepConflictResolution -> ImportStepPostProcess -> StepDone
const (
	// ImportStepImport we sort source data and ingest it into TiKV in this step.
	ImportStepImport Step = 1
	// ImportStepPostProcess we verify checksum and add index in this step.
	ImportStepPostProcess Step = 2
	// ImportStepEncodeAndSort encode source data and write sorted kv into global storage.
	ImportStepEncodeAndSort Step = 3
	// ImportStepMergeSort merge sorted kv from global storage, so we can have better
	// read performance during ImportStepWriteAndIngest.
	// depends on how much kv files are overlapped, there's might 0 subtasks
	// in this step.
	ImportStepMergeSort Step = 4
	// ImportStepWriteAndIngest write sorted kv into TiKV and ingest it.
	ImportStepWriteAndIngest Step = 5
	// ImportStepCollectConflicts collect conflicts info, this step doesn't mutate
	// downstream data, so it's idempotent, and we can collect a correct checksum
	// for conflict rows.
	ImportStepCollectConflicts Step = 6
	// ImportStepConflictResolution resolve detected conflicts.
	// during other steps of global sort, we will detect conflicts and record them
	// in external storage, if any conflicts are detected, we will resolve them
	// here. so there might be 0 subtasks in this step.
	ImportStepConflictResolution Step = 7
)

func importIntoStep2Str(s Step) string {
	switch s {
	case ImportStepImport:
		return "import"
	case ImportStepPostProcess:
		return "post-process"
	case ImportStepEncodeAndSort:
		return "encode"
	case ImportStepMergeSort:
		return "merge-sort"
	case ImportStepWriteAndIngest:
<<<<<<< HEAD
		return "write&ingest"
	case ImportStepCollectConflicts:
		return "collect-conflicts"
	case ImportStepConflictResolution:
		return "conflict-resolution"
=======
		return "ingest"
>>>>>>> 54907f82
	default:
		return fmt.Sprintf("unknown step %d", s)
	}
}

// Steps of Add Index, each step is represented by one or multiple subtasks.
// the initial step is StepInit(-1)
// steps are processed in the following order:
// - local sort:
// StepInit -> BackfillStepReadIndex -> StepDone
// - global sort:
// StepInit -> BackfillStepReadIndex -> BackfillStepMergeSort -> BackfillStepWriteAndIngest -> StepDone
const (
	BackfillStepReadIndex Step = 1
	// BackfillStepMergeSort only used in global sort, it will merge sorted kv from global storage, so we can have better
	// read performance during BackfillStepWriteAndIngest with global sort.
	// depends on how much kv files are overlapped.
	// When kv files overlapped less than MergeSortOverlapThreshold, there‘re no subtasks.
	BackfillStepMergeSort Step = 2

	// BackfillStepWriteAndIngest write sorted kv into TiKV and ingest it.
	BackfillStepWriteAndIngest Step = 3
)

// StepStr convert proto.Step to string.
func backfillStep2Str(s Step) string {
	switch s {
	case BackfillStepReadIndex:
		return "read-index"
	case BackfillStepMergeSort:
		return "merge-sort"
	case BackfillStepWriteAndIngest:
		return "ingest"
	default:
		return fmt.Sprintf("unknown step %d", s)
	}
}<|MERGE_RESOLUTION|>--- conflicted
+++ resolved
@@ -109,15 +109,11 @@
 	case ImportStepMergeSort:
 		return "merge-sort"
 	case ImportStepWriteAndIngest:
-<<<<<<< HEAD
-		return "write&ingest"
+		return "ingest"
 	case ImportStepCollectConflicts:
 		return "collect-conflicts"
 	case ImportStepConflictResolution:
 		return "conflict-resolution"
-=======
-		return "ingest"
->>>>>>> 54907f82
 	default:
 		return fmt.Sprintf("unknown step %d", s)
 	}
