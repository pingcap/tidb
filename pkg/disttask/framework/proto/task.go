// Copyright 2023 PingCAP, Inc.
//
// Licensed under the Apache License, Version 2.0 (the "License");
// you may not use this file except in compliance with the License.
// You may obtain a copy of the License at
//
//     http://www.apache.org/licenses/LICENSE-2.0
//
// Unless required by applicable law or agreed to in writing, software
// distributed under the License is distributed on an "AS IS" BASIS,
// WITHOUT WARRANTIES OR CONDITIONS OF ANY KIND, either express or implied.
// See the License for the specific language governing permissions and
// limitations under the License.

package proto

import (
	"time"
)

// task state machine
//
//		                            ┌────────┐
//		                ┌───────────│resuming│◄────────┐
//		                │           └────────┘         │
//		┌──────┐        │           ┌───────┐       ┌──┴───┐
//		│failed│        │ ┌────────►│pausing├──────►│paused│
//		└──────┘        │ │         └───────┘       └──────┘
//		   ▲            ▼ │
//		┌──┴────┐     ┌───┴───┐     ┌────────┐
//		│pending├────►│running├────►│succeed │
//		└──┬────┘     └──┬┬───┘     └────────┘
//		   │             ││         ┌─────────┐     ┌────────┐
//		   │             │└────────►│reverting├────►│reverted│
//		   │             ▼          └────┬────┘     └────────┘
//		   │          ┌──────────┐    ▲  │          ┌─────────────┐
//		   └─────────►│cancelling├────┘  └─────────►│revert_failed│
//		              └──────────┘                  └─────────────┘
//	 1. succeed:		pending -> running -> succeed
//	 2. failed:			pending -> running -> reverting -> reverted/revert_failed, pending -> failed
//	 3. canceled:		pending -> running -> cancelling -> reverting -> reverted/revert_failed
//	 3. pause/resume:	pending -> running -> pausing -> paused -> running
//
// TODO: we don't have revert_failed task for now.
const (
	TaskStatePending      TaskState = "pending"
	TaskStateRunning      TaskState = "running"
	TaskStateSucceed      TaskState = "succeed"
	TaskStateFailed       TaskState = "failed"
	TaskStateReverting    TaskState = "reverting"
	TaskStateReverted     TaskState = "reverted"
	TaskStateRevertFailed TaskState = "revert_failed"
	TaskStateCancelling   TaskState = "cancelling"
	TaskStatePausing      TaskState = "pausing"
	TaskStatePaused       TaskState = "paused"
	TaskStateResuming     TaskState = "resuming"
)

type (
	// TaskState is the state of task.
	TaskState string
	// TaskType is the type of task.
	TaskType string
	// Step is the step of task.
	Step int64
)

func (t TaskType) String() string {
	return string(t)
}

func (s TaskState) String() string {
	return string(s)
}

// TaskStep is the step of task.
// DO NOT change the value of the constants, will break backward compatibility.
// successfully task MUST go from StepInit to business steps, then StepDone.
const (
	StepInit  Step = -1
	StepDone  Step = -2
	StepOne   Step = 1
	StepTwo   Step = 2
	StepThree Step = 3
)

const (
	// TaskIDLabelName is the label name of task id.
	TaskIDLabelName = "task_id"
	// NormalPriority represents the normal priority of task.
	NormalPriority = 512
)

// MaxConcurrentTask is the max concurrency of task.
// TODO: remove this limit later.
var MaxConcurrentTask = 4

// Task represents the task of distributed framework.
// tasks are run in the order of: priority asc, create_time asc, id asc.
type Task struct {
	ID    int64
	Key   string
	Type  TaskType
	State TaskState
	Step  Step
	// Priority is the priority of task, the smaller value means the higher priority.
	// valid range is [1, 1024], default is NormalPriority.
	Priority int
	// Concurrency controls the max resource usage of the task, i.e. the max number
	// of slots the task can use on each node.
	Concurrency int
	CreateTime  time.Time

	// depends on query, below fields might not be filled.

	// SchedulerID is not used now.
	SchedulerID     string
	StartTime       time.Time
	StateUpdateTime time.Time
	Meta            []byte
	Error           error
}

// IsDone checks if the task is done.
func (t *Task) IsDone() bool {
	return t.State == TaskStateSucceed || t.State == TaskStateReverted ||
		t.State == TaskStateFailed
}

var (
	// EmptyMeta is the empty meta of task/subtask.
	EmptyMeta = []byte("{}")
)

// Compare compares two tasks by task order.
// returns < 0 represents priority of t is higher than other.
func (t *Task) Compare(other *Task) int {
	if t.Priority != other.Priority {
		return t.Priority - other.Priority
	}
	if t.CreateTime != other.CreateTime {
		if t.CreateTime.Before(other.CreateTime) {
			return -1
		}
		return 1
	}
	return int(t.ID - other.ID)
<<<<<<< HEAD
}

const (
	// TaskTypeExample is TaskType of Example.
	TaskTypeExample TaskType = "Example"
	// ImportInto is TaskType of ImportInto.
	ImportInto TaskType = "ImportInto"
	// Backfill is TaskType of add index Backfilling process.
	Backfill TaskType = "backfill"
)

// Type2Int converts task type to int.
func Type2Int(t TaskType) int {
	switch t {
	case TaskTypeExample:
		return 1
	case ImportInto:
		return 2
	case Backfill:
		return 3
	default:
		return 0
	}
}

// Int2Type converts int to task type.
func Int2Type(i int) TaskType {
	switch i {
	case 1:
		return TaskTypeExample
	case 2:
		return ImportInto
	case 3:
		return Backfill
	default:
		return ""
	}
=======
>>>>>>> 528a6e34
}<|MERGE_RESOLUTION|>--- conflicted
+++ resolved
@@ -145,44 +145,4 @@
 		return 1
 	}
 	return int(t.ID - other.ID)
-<<<<<<< HEAD
-}
-
-const (
-	// TaskTypeExample is TaskType of Example.
-	TaskTypeExample TaskType = "Example"
-	// ImportInto is TaskType of ImportInto.
-	ImportInto TaskType = "ImportInto"
-	// Backfill is TaskType of add index Backfilling process.
-	Backfill TaskType = "backfill"
-)
-
-// Type2Int converts task type to int.
-func Type2Int(t TaskType) int {
-	switch t {
-	case TaskTypeExample:
-		return 1
-	case ImportInto:
-		return 2
-	case Backfill:
-		return 3
-	default:
-		return 0
-	}
-}
-
-// Int2Type converts int to task type.
-func Int2Type(i int) TaskType {
-	switch i {
-	case 1:
-		return TaskTypeExample
-	case 2:
-		return ImportInto
-	case 3:
-		return Backfill
-	default:
-		return ""
-	}
-=======
->>>>>>> 528a6e34
 }