// Copyright 2023 PingCAP, Inc.
//
// Licensed under the Apache License, Version 2.0 (the "License");
// you may not use this file except in compliance with the License.
// You may obtain a copy of the License at
//
//     http://www.apache.org/licenses/LICENSE-2.0
//
// Unless required by applicable law or agreed to in writing, software
// distributed under the License is distributed on an "AS IS" BASIS,
// WITHOUT WARRANTIES OR CONDITIONS OF ANY KIND, either express or implied.
// See the License for the specific language governing permissions and
// limitations under the License.

package framework_test

import (
	"testing"
	"time"

	"github.com/pingcap/failpoint"
	"github.com/pingcap/tidb/pkg/disttask/framework/dispatcher"
	"github.com/pingcap/tidb/pkg/disttask/framework/proto"
	"github.com/pingcap/tidb/pkg/disttask/framework/scheduler"
	"github.com/pingcap/tidb/pkg/disttask/framework/storage"
	"github.com/pingcap/tidb/pkg/disttask/framework/testutil"
	"github.com/pingcap/tidb/pkg/testkit"
	"github.com/stretchr/testify/require"
)

<<<<<<< HEAD
func generateSchedulerNodes4Test() ([]*infosync.ServerInfo, bool, error) {
	serverInfos := infosync.MockGlobalServerInfoManagerEntry.GetAllServerInfo()
	if len(serverInfos) == 0 {
		return nil, true, errors.New("not found instance")
	}

	serverNodes := make([]*infosync.ServerInfo, 0, len(serverInfos))
	for _, serverInfo := range serverInfos {
		serverNodes = append(serverNodes, serverInfo)
	}
	return serverNodes, true, nil
}

func getMockSubtaskExecutor(ctrl *gomock.Controller) *mockexecute.MockSubtaskExecutor {
	executor := mockexecute.NewMockSubtaskExecutor(ctrl)
	executor.EXPECT().Init(gomock.Any()).Return(nil).AnyTimes()
	executor.EXPECT().Cleanup(gomock.Any()).Return(nil).AnyTimes()
	executor.EXPECT().Rollback(gomock.Any()).Return(nil).AnyTimes()
	executor.EXPECT().OnFinished(gomock.Any(), gomock.Any()).Return(nil).AnyTimes()
	return executor
}

func RegisterTaskMeta(t *testing.T, ctrl *gomock.Controller, m *sync.Map, dispatcherHandle dispatcher.Extension) {
	mockExtension := mock.NewMockExtension(ctrl)
	mockCleanupRountine := mock.NewMockCleanUpRoutine(ctrl)
	mockCleanupRountine.EXPECT().CleanUp(gomock.Any(), gomock.Any()).Return(nil).AnyTimes()
	mockSubtaskExecutor := getMockSubtaskExecutor(ctrl)
	mockSubtaskExecutor.EXPECT().RunSubtask(gomock.Any(), gomock.Any()).DoAndReturn(
		func(ctx context.Context, subtask *proto.Subtask) error {
			switch subtask.Step {
			case proto.StepOne:
				m.Store("0", "0")
			case proto.StepTwo:
				m.Store("1", "1")
			default:
				panic("invalid step")
			}
			return nil
		}).AnyTimes()
	mockExtension.EXPECT().GetSubtaskExecutor(gomock.Any(), gomock.Any(), gomock.Any()).Return(mockSubtaskExecutor, nil).AnyTimes()
	registerTaskMetaInner(t, proto.TaskTypeExample, mockExtension, mockCleanupRountine, dispatcherHandle)
}

func getMockBasicDispatcherExt(ctrl *gomock.Controller) dispatcher.Extension {
	mockDispatcher := mockDispatch.NewMockExtension(ctrl)
	mockDispatcher.EXPECT().OnTick(gomock.Any(), gomock.Any()).Return().AnyTimes()
	mockDispatcher.EXPECT().GetEligibleInstances(gomock.Any(), gomock.Any()).DoAndReturn(
		func(_ context.Context, _ *proto.Task) ([]*infosync.ServerInfo, bool, error) {
			return generateSchedulerNodes4Test()
		},
	).AnyTimes()
	mockDispatcher.EXPECT().IsRetryableErr(gomock.Any()).Return(true).AnyTimes()
	mockDispatcher.EXPECT().GetNextStep(gomock.Any()).DoAndReturn(
		func(task *proto.Task) proto.Step {
			switch task.Step {
			case proto.StepInit:
				return proto.StepOne
			case proto.StepOne:
				return proto.StepTwo
			default:
				return proto.StepDone
			}
		},
	).AnyTimes()
	mockDispatcher.EXPECT().OnNextSubtasksBatch(gomock.Any(), gomock.Any(), gomock.Any(), gomock.Any(), gomock.Any()).DoAndReturn(
		func(_ context.Context, _ dispatcher.TaskHandle, gTask *proto.Task, _ []*infosync.ServerInfo, _ proto.Step) (metas [][]byte, err error) {
			if gTask.Step == proto.StepInit {
				return [][]byte{
					[]byte("task1"),
					[]byte("task2"),
					[]byte("task3"),
				}, nil
			}
			if gTask.Step == proto.StepOne {
				return [][]byte{
					[]byte("task4"),
				}, nil
			}
			return nil, nil
		},
	).AnyTimes()

	mockDispatcher.EXPECT().OnDone(gomock.Any(), gomock.Any(), gomock.Any()).Return(nil).AnyTimes()
	return mockDispatcher
}

func registerTaskMetaInner(t *testing.T, taskType proto.TaskType, mockExtension scheduler.Extension, mockCleanup dispatcher.CleanUpRoutine, dispatcherHandle dispatcher.Extension) {
	t.Cleanup(func() {
		dispatcher.ClearDispatcherFactory()
		dispatcher.ClearDispatcherCleanUpFactory()
		scheduler.ClearSchedulers()
	})
	dispatcher.RegisterDispatcherFactory(taskType,
		func(ctx context.Context, taskMgr dispatcher.TaskManager, serverID string, task *proto.Task) dispatcher.Dispatcher {
			baseDispatcher := dispatcher.NewBaseDispatcher(ctx, taskMgr, serverID, task)
			baseDispatcher.Extension = dispatcherHandle
			return baseDispatcher
		})

	dispatcher.RegisterDispatcherCleanUpFactory(taskType,
		func() dispatcher.CleanUpRoutine {
			return mockCleanup
		})

	scheduler.RegisterTaskType(taskType,
		func(ctx context.Context, id string, task *proto.Task, taskTable scheduler.TaskTable) scheduler.Scheduler {
			s := scheduler.NewBaseScheduler(ctx, id, task.ID, taskTable)
			s.Extension = mockExtension
			return s
		},
	)
}

func RegisterTaskMetaForExample2(t *testing.T, ctrl *gomock.Controller, m *sync.Map, dispatcherHandle dispatcher.Extension) {
	mockExtension := mock.NewMockExtension(ctrl)
	mockCleanupRountine := mock.NewMockCleanUpRoutine(ctrl)
	mockCleanupRountine.EXPECT().CleanUp(gomock.Any(), gomock.Any()).Return(nil).AnyTimes()
	mockSubtaskExecutor := getMockSubtaskExecutor(ctrl)
	mockSubtaskExecutor.EXPECT().RunSubtask(gomock.Any(), gomock.Any()).DoAndReturn(
		func(ctx context.Context, subtask *proto.Subtask) error {
			switch subtask.Step {
			case proto.StepOne:
				m.Store("2", "2")
			case proto.StepTwo:
				m.Store("3", "3")
			default:
				panic("invalid step")
			}
			return nil
		}).AnyTimes()
	mockExtension.EXPECT().GetSubtaskExecutor(gomock.Any(), gomock.Any(), gomock.Any()).Return(mockSubtaskExecutor, nil).AnyTimes()
	registerTaskMetaInner(t, proto.TaskTypeExample2, mockExtension, mockCleanupRountine, dispatcherHandle)
}

func RegisterTaskMetaForExample3(t *testing.T, ctrl *gomock.Controller, m *sync.Map, dispatcherHandle dispatcher.Extension) {
	mockExtension := mock.NewMockExtension(ctrl)
	mockCleanupRountine := mock.NewMockCleanUpRoutine(ctrl)
	mockCleanupRountine.EXPECT().CleanUp(gomock.Any(), gomock.Any()).Return(nil).AnyTimes()
	mockSubtaskExecutor := getMockSubtaskExecutor(ctrl)
	mockSubtaskExecutor.EXPECT().RunSubtask(gomock.Any(), gomock.Any()).DoAndReturn(
		func(ctx context.Context, subtask *proto.Subtask) error {
			switch subtask.Step {
			case proto.StepOne:
				m.Store("4", "4")
			case proto.StepTwo:
				m.Store("5", "5")
			default:
				panic("invalid step")
			}
			return nil
		}).AnyTimes()
	mockExtension.EXPECT().GetSubtaskExecutor(gomock.Any(), gomock.Any(), gomock.Any()).Return(mockSubtaskExecutor, nil).AnyTimes()
	registerTaskMetaInner(t, proto.TaskTypeExample3, mockExtension, mockCleanupRountine, dispatcherHandle)
}

func DispatchTask(ctx context.Context, taskKey string, t *testing.T) *proto.Task {
	mgr, err := storage.GetTaskManager()
	require.NoError(t, err)
	_, err = mgr.NewTask(ctx, taskKey, proto.TaskTypeExample, 8, nil)
	require.NoError(t, err)
	return WaitTaskExit(ctx, t, taskKey)
}

func WaitTaskExit(ctx context.Context, t *testing.T, taskKey string) *proto.Task {
	mgr, err := storage.GetTaskManager()
	require.NoError(t, err)
	var task *proto.Task
	start := time.Now()
	for {
		if time.Since(start) > 10*time.Minute {
			require.FailNow(t, "timeout")
		}

		time.Sleep(time.Second)
		task, err = mgr.GetTaskByKeyWithHistory(ctx, taskKey)
		require.NoError(t, err)
		require.NotNil(t, task)
		if task.State != proto.TaskStatePending && task.State != proto.TaskStateRunning && task.State != proto.TaskStateCancelling && task.State != proto.TaskStateReverting && task.State != proto.TaskStatePausing {
			break
		}
	}
	return task
}

func DispatchTaskAndCheckSuccess(ctx context.Context, taskKey string, t *testing.T, m *sync.Map) {
	task := DispatchTask(ctx, taskKey, t)
	require.Equal(t, proto.TaskStateSucceed, task.State)
	v, ok := m.Load("1")
	require.Equal(t, true, ok)
	require.Equal(t, "1", v)
	v, ok = m.Load("0")
	require.Equal(t, true, ok)
	require.Equal(t, "0", v)
	m = &sync.Map{}
}

func DispatchAndCancelTask(ctx context.Context, taskKey string, t *testing.T, m *sync.Map) {
	require.NoError(t, failpoint.Enable("github.com/pingcap/tidb/pkg/disttask/framework/scheduler/MockExecutorRunCancel", "1*return(1)"))
	defer func() {
		require.NoError(t, failpoint.Disable("github.com/pingcap/tidb/pkg/disttask/framework/scheduler/MockExecutorRunCancel"))
	}()
	task := DispatchTask(ctx, taskKey, t)
	require.Equal(t, proto.TaskStateReverted, task.State)
	m.Range(func(key, value interface{}) bool {
		m.Delete(key)
		return true
	})
}

func DispatchTaskAndCheckState(ctx context.Context, taskKey string, t *testing.T, m *sync.Map, state proto.TaskState) {
	task := DispatchTask(ctx, taskKey, t)
	require.Equal(t, state, task.State)
	m.Range(func(key, value interface{}) bool {
		m.Delete(key)
		return true
	})
}

func DispatchMultiTasksAndOneFail(ctx context.Context, t *testing.T, num int, m []sync.Map) []*proto.Task {
	var tasks []*proto.Task
	var taskID []int64
	var start []time.Time
	mgr, err := storage.GetTaskManager()
	require.NoError(t, err)
	taskID = make([]int64, num)
	start = make([]time.Time, num)
	tasks = make([]*proto.Task, num)

	for i := 0; i < num; i++ {
		if i == 0 {
			require.NoError(t, failpoint.Enable("github.com/pingcap/tidb/pkg/disttask/framework/scheduler/MockExecutorRunErr", "1*return(true)"))
			taskID[0], err = mgr.NewTask(ctx, "key0", "Example", 8, nil)
			require.NoError(t, err)
			start[0] = time.Now()
			var task *proto.Task
			for {
				if time.Since(start[0]) > 2*time.Minute {
					require.FailNow(t, "timeout")
				}
				time.Sleep(time.Second)
				task, err = mgr.GetTaskByIDWithHistory(ctx, taskID[0])
				require.NoError(t, err)
				require.NotNil(t, task)
				tasks[0] = task
				if task.State != proto.TaskStatePending && task.State != proto.TaskStateRunning && task.State != proto.TaskStateCancelling && task.State != proto.TaskStateReverting {
					break
				}
			}
			require.NoError(t, failpoint.Disable("github.com/pingcap/tidb/pkg/disttask/framework/scheduler/MockExecutorRunErr"))
		} else {
			taskID[i], err = mgr.NewTask(ctx, fmt.Sprintf("key%d", i), proto.Int2Type(i+2), 8, nil)
			require.NoError(t, err)
			start[i] = time.Now()
		}
	}

	for i := 1; i < num; i++ {
		var task *proto.Task
		for {
			if time.Since(start[i]) > 2*time.Minute {
				require.FailNow(t, "timeout")
			}
			time.Sleep(time.Second)
			task, err = mgr.GetTaskByIDWithHistory(ctx, taskID[i])
			require.NoError(t, err)
			require.NotNil(t, task)
			tasks[i] = task

			if task.State != proto.TaskStatePending && task.State != proto.TaskStateRunning && task.State != proto.TaskStateCancelling && task.State != proto.TaskStateReverting {
				break
			}
		}
	}
	m[0].Range(func(key, value interface{}) bool {
		m[0].Delete(key)
		return true
	})
	return tasks
}

=======
>>>>>>> 86a7ab3c
func TestFrameworkBasic(t *testing.T) {
	ctx, ctrl, testContext, distContext := testutil.InitTestContext(t, 2)
	defer ctrl.Finish()

	testutil.RegisterTaskMeta(t, ctrl, testutil.GetMockBasicDispatcherExt(ctrl), testContext, nil)
	testutil.DispatchTaskAndCheckSuccess(ctx, t, "key1", testContext, nil)
	testutil.DispatchTaskAndCheckSuccess(ctx, t, "key2", testContext, nil)
	distContext.SetOwner(0)
	time.Sleep(2 * time.Second) // make sure owner changed
	testutil.DispatchTaskAndCheckSuccess(ctx, t, "key3", testContext, nil)
	testutil.DispatchTaskAndCheckSuccess(ctx, t, "key4", testContext, nil)
	distContext.SetOwner(1)
	time.Sleep(2 * time.Second) // make sure owner changed
	testutil.DispatchTaskAndCheckSuccess(ctx, t, "key5", testContext, nil)
	distContext.Close()
}

func TestFramework3Server(t *testing.T) {
	ctx, ctrl, testContext, distContext := testutil.InitTestContext(t, 3)
	defer ctrl.Finish()
	testutil.RegisterTaskMeta(t, ctrl, testutil.GetMockBasicDispatcherExt(ctrl), testContext, nil)
	testutil.DispatchTaskAndCheckSuccess(ctx, t, "key1", testContext, nil)
	testutil.DispatchTaskAndCheckSuccess(ctx, t, "key2", testContext, nil)
	distContext.SetOwner(0)
	time.Sleep(2 * time.Second) // make sure owner changed
	testutil.DispatchTaskAndCheckSuccess(ctx, t, "key3", testContext, nil)
	testutil.DispatchTaskAndCheckSuccess(ctx, t, "key4", testContext, nil)
	distContext.Close()
}

func TestFrameworkAddDomain(t *testing.T) {
	ctx, ctrl, testContext, distContext := testutil.InitTestContext(t, 3)
	defer ctrl.Finish()

	testutil.RegisterTaskMeta(t, ctrl, testutil.GetMockBasicDispatcherExt(ctrl), testContext, nil)
	testutil.DispatchTaskAndCheckSuccess(ctx, t, "key1", testContext, nil)
	distContext.AddDomain()
	testutil.DispatchTaskAndCheckSuccess(ctx, t, "key2", testContext, nil)
	distContext.SetOwner(1)
	time.Sleep(2 * time.Second) // make sure owner changed
	testutil.DispatchTaskAndCheckSuccess(ctx, t, "key3", testContext, nil)
	distContext.Close()
	distContext.AddDomain()
	testutil.DispatchTaskAndCheckSuccess(ctx, t, "key4", testContext, nil)
}

func TestFrameworkDeleteDomain(t *testing.T) {
	ctx, ctrl, testContext, distContext := testutil.InitTestContext(t, 2)
	defer ctrl.Finish()

	testutil.RegisterTaskMeta(t, ctrl, testutil.GetMockBasicDispatcherExt(ctrl), testContext, nil)
	testutil.DispatchTaskAndCheckSuccess(ctx, t, "key1", testContext, nil)
	distContext.DeleteDomain(1)
	time.Sleep(2 * time.Second) // make sure the owner changed
	testutil.DispatchTaskAndCheckSuccess(ctx, t, "key2", testContext, nil)
	distContext.Close()
}

func TestFrameworkWithQuery(t *testing.T) {
	ctx, ctrl, testContext, distContext := testutil.InitTestContext(t, 2)
	defer ctrl.Finish()

	testutil.RegisterTaskMeta(t, ctrl, testutil.GetMockBasicDispatcherExt(ctrl), testContext, nil)
	testutil.DispatchTaskAndCheckSuccess(ctx, t, "key1", testContext, nil)

	tk := testkit.NewTestKit(t, distContext.Store)

	tk.MustExec("use test")
	tk.MustExec("drop table if exists t")
	tk.MustExec("create table t(a int not null, b int not null)")
	rs, err := tk.Exec("select ifnull(a,b) from t")
	require.NoError(t, err)
	fields := rs.Fields()
	require.Greater(t, len(fields), 0)
	require.Equal(t, "ifnull(a,b)", rs.Fields()[0].Column.Name.L)
	require.NoError(t, rs.Close())
	distContext.Close()
}

func TestFrameworkCancelGTask(t *testing.T) {
	ctx, ctrl, testContext, distContext := testutil.InitTestContext(t, 2)
	defer ctrl.Finish()

	testutil.RegisterTaskMeta(t, ctrl, testutil.GetMockBasicDispatcherExt(ctrl), testContext, nil)
	testutil.DispatchAndCancelTask(ctx, t, "key1", testContext)
	distContext.Close()
}

func TestFrameworkSubTaskFailed(t *testing.T) {
	ctx, ctrl, testContext, distContext := testutil.InitTestContext(t, 1)
	defer ctrl.Finish()

	testutil.RegisterTaskMeta(t, ctrl, testutil.GetMockBasicDispatcherExt(ctrl), testContext, nil)
	require.NoError(t, failpoint.Enable("github.com/pingcap/tidb/pkg/disttask/framework/scheduler/MockExecutorRunErr", "1*return(true)"))
	defer func() {
		require.NoError(t, failpoint.Disable("github.com/pingcap/tidb/pkg/disttask/framework/scheduler/MockExecutorRunErr"))
	}()
	testutil.DispatchTaskAndCheckState(ctx, t, "key1", testContext, proto.TaskStateReverted)

	distContext.Close()
}

func TestFrameworkSubTaskInitEnvFailed(t *testing.T) {
	ctx, ctrl, testContext, distContext := testutil.InitTestContext(t, 1)
	defer ctrl.Finish()
	testutil.RegisterTaskMeta(t, ctrl, testutil.GetMockBasicDispatcherExt(ctrl), testContext, nil)
	require.NoError(t, failpoint.Enable("github.com/pingcap/tidb/pkg/disttask/framework/scheduler/mockExecSubtaskInitEnvErr", "return()"))
	defer func() {
		require.NoError(t, failpoint.Disable("github.com/pingcap/tidb/pkg/disttask/framework/scheduler/mockExecSubtaskInitEnvErr"))
	}()
	testutil.DispatchTaskAndCheckState(ctx, t, "key1", testContext, proto.TaskStateReverted)
	distContext.Close()
}

func TestOwnerChange(t *testing.T) {
	ctx, ctrl, testContext, distContext := testutil.InitTestContext(t, 3)
	defer ctrl.Finish()
	testutil.RegisterTaskMeta(t, ctrl, testutil.GetMockBasicDispatcherExt(ctrl), testContext, nil)
	dispatcher.MockOwnerChange = func() {
		distContext.SetOwner(0)
	}
	require.NoError(t, failpoint.Enable("github.com/pingcap/tidb/pkg/disttask/framework/dispatcher/mockOwnerChange", "1*return(true)"))
	testutil.DispatchTaskAndCheckSuccess(ctx, t, "😊", testContext, nil)
	require.NoError(t, failpoint.Disable("github.com/pingcap/tidb/pkg/disttask/framework/dispatcher/mockOwnerChange"))
	distContext.Close()
}

func TestFrameworkCancelThenSubmitSubTask(t *testing.T) {
	ctx, ctrl, testContext, distContext := testutil.InitTestContext(t, 3)
	defer ctrl.Finish()

	testutil.RegisterTaskMeta(t, ctrl, testutil.GetMockBasicDispatcherExt(ctrl), testContext, nil)
	require.NoError(t, failpoint.Enable("github.com/pingcap/tidb/pkg/disttask/framework/dispatcher/cancelBeforeUpdate", "return()"))
	testutil.DispatchTaskAndCheckState(ctx, t, "😊", testContext, proto.TaskStateReverted)
	require.NoError(t, failpoint.Disable("github.com/pingcap/tidb/pkg/disttask/framework/dispatcher/cancelBeforeUpdate"))
	distContext.Close()
}

func TestSchedulerDownBasic(t *testing.T) {
	ctx, ctrl, testContext, distContext := testutil.InitTestContext(t, 4)
	defer ctrl.Finish()

	testutil.RegisterTaskMeta(t, ctrl, testutil.GetMockBasicDispatcherExt(ctrl), testContext, nil)
	require.NoError(t, failpoint.Enable("github.com/pingcap/tidb/pkg/disttask/framework/scheduler/mockCleanScheduler", "return()"))
	require.NoError(t, failpoint.Enable("github.com/pingcap/tidb/pkg/disttask/framework/scheduler/mockStopManager", "4*return(\":4000\")"))
	require.NoError(t, failpoint.Enable("github.com/pingcap/tidb/pkg/disttask/framework/scheduler/mockTiDBDown", "return(\":4000\")"))
	testutil.DispatchTaskAndCheckSuccess(ctx, t, "😊", testContext, nil)
	require.NoError(t, failpoint.Disable("github.com/pingcap/tidb/pkg/disttask/framework/scheduler/mockCleanScheduler"))
	require.NoError(t, failpoint.Disable("github.com/pingcap/tidb/pkg/disttask/framework/scheduler/mockTiDBDown"))
	require.NoError(t, failpoint.Disable("github.com/pingcap/tidb/pkg/disttask/framework/scheduler/mockStopManager"))
	distContext.Close()
}

func TestSchedulerDownManyNodes(t *testing.T) {
	ctx, ctrl, testContext, distContext := testutil.InitTestContext(t, 30)
	defer ctrl.Finish()
	testutil.RegisterTaskMeta(t, ctrl, testutil.GetMockBasicDispatcherExt(ctrl), testContext, nil)
	require.NoError(t, failpoint.Enable("github.com/pingcap/tidb/pkg/disttask/framework/scheduler/mockCleanScheduler", "return()"))
	require.NoError(t, failpoint.Enable("github.com/pingcap/tidb/pkg/disttask/framework/scheduler/mockStopManager", "30*return(\":4000\")"))
	require.NoError(t, failpoint.Enable("github.com/pingcap/tidb/pkg/disttask/framework/scheduler/mockTiDBDown", "return(\":4000\")"))
	testutil.DispatchTaskAndCheckSuccess(ctx, t, "😊", testContext, nil)
	require.NoError(t, failpoint.Disable("github.com/pingcap/tidb/pkg/disttask/framework/scheduler/mockCleanScheduler"))
	require.NoError(t, failpoint.Disable("github.com/pingcap/tidb/pkg/disttask/framework/scheduler/mockTiDBDown"))
	require.NoError(t, failpoint.Disable("github.com/pingcap/tidb/pkg/disttask/framework/scheduler/mockStopManager"))
	distContext.Close()
}

func TestFrameworkSetLabel(t *testing.T) {
	ctx, ctrl, testContext, distContext := testutil.InitTestContext(t, 3)
	defer ctrl.Finish()

	testutil.RegisterTaskMeta(t, ctrl, testutil.GetMockBasicDispatcherExt(ctrl), testContext, nil)
	tk := testkit.NewTestKit(t, distContext.Store)

	// 1. all "" role.
	testutil.DispatchTaskAndCheckSuccess(ctx, t, "😁", testContext, nil)

	// 2. one "background" role.
	tk.MustExec("set global tidb_service_scope=background")
	tk.MustQuery("select @@global.tidb_service_scope").Check(testkit.Rows("background"))
	tk.MustQuery("select @@tidb_service_scope").Check(testkit.Rows("background"))
	testutil.DispatchTaskAndCheckSuccess(ctx, t, "😊", testContext, nil)

	// 3. 2 "background" role.
	tk.MustExec("update mysql.dist_framework_meta set role = \"background\" where host = \":4001\"")
	testutil.DispatchTaskAndCheckSuccess(ctx, t, "😆", testContext, nil)

	// 4. set wrong sys var.
	tk.MustMatchErrMsg("set global tidb_service_scope=wrong", `incorrect value: .*. tidb_service_scope options: "", background`)

	// 5. set keyspace id.
	tk.MustExec("update mysql.dist_framework_meta set keyspace_id = 16777216 where host = \":4001\"")
	tk.MustQuery("select keyspace_id from mysql.dist_framework_meta where host = \":4001\"").Check(testkit.Rows("16777216"))

	distContext.Close()
}

func TestMultiTasks(t *testing.T) {
	defer dispatcher.ClearDispatcherFactory()
	defer scheduler.ClearSchedulers()
	num := 3

	ctx, ctrl, _, distContext := testutil.InitTestContext(t, 3)
	defer ctrl.Finish()

	testContext := &testutil.TestContext{}
	testutil.RegisterTaskMeta(t, ctrl, testutil.GetMockBasicDispatcherExt(ctrl), testContext, nil)

	testutil.DispatchMultiTasksAndOneFail(ctx, t, num, testContext)
	distContext.Close()
}

func TestGC(t *testing.T) {
	ctx, ctrl, testContext, distContext := testutil.InitTestContext(t, 3)
	defer ctrl.Finish()

	testutil.RegisterTaskMeta(t, ctrl, testutil.GetMockBasicDispatcherExt(ctrl), testContext, nil)

	require.NoError(t, failpoint.Enable("github.com/pingcap/tidb/pkg/disttask/framework/storage/subtaskHistoryKeepSeconds", "return(1)"))
	require.NoError(t, failpoint.Enable("github.com/pingcap/tidb/pkg/disttask/framework/dispatcher/historySubtaskTableGcInterval", "return(1)"))
	defer func() {
		require.NoError(t, failpoint.Disable("github.com/pingcap/tidb/pkg/disttask/framework/storage/subtaskHistoryKeepSeconds"))
		require.NoError(t, failpoint.Disable("github.com/pingcap/tidb/pkg/disttask/framework/dispatcher/historySubtaskTableGcInterval"))
	}()

	testutil.DispatchTaskAndCheckSuccess(ctx, t, "😊", testContext, nil)

	mgr, err := storage.GetTaskManager()
	require.NoError(t, err)

	var historySubTasksCnt int
	require.Eventually(t, func() bool {
		historySubTasksCnt, err = storage.GetSubtasksFromHistoryForTest(ctx, mgr)
		if err != nil {
			return false
		}
		return historySubTasksCnt == 4
	}, 10*time.Second, 500*time.Millisecond)

	dispatcher.WaitTaskFinished <- struct{}{}

	require.Eventually(t, func() bool {
		historySubTasksCnt, err := storage.GetSubtasksFromHistoryForTest(ctx, mgr)
		if err != nil {
			return false
		}
		return historySubTasksCnt == 0
	}, 10*time.Second, 500*time.Millisecond)

	distContext.Close()
}

func TestFrameworkSubtaskFinishedCancel(t *testing.T) {
	ctx, ctrl, testContext, distContext := testutil.InitTestContext(t, 3)
	defer ctrl.Finish()

	testutil.RegisterTaskMeta(t, ctrl, testutil.GetMockBasicDispatcherExt(ctrl), testContext, nil)
	require.NoError(t, failpoint.Enable("github.com/pingcap/tidb/pkg/disttask/framework/scheduler/MockSubtaskFinishedCancel", "1*return(true)"))
	defer func() {
		require.NoError(t, failpoint.Disable("github.com/pingcap/tidb/pkg/disttask/framework/scheduler/MockSubtaskFinishedCancel"))
	}()
	testutil.DispatchTaskAndCheckState(ctx, t, "key1", testContext, proto.TaskStateReverted)
	distContext.Close()
}

func TestFrameworkRunSubtaskCancel(t *testing.T) {
	ctx, ctrl, testContext, distContext := testutil.InitTestContext(t, 3)
	defer ctrl.Finish()

	testutil.RegisterTaskMeta(t, ctrl, testutil.GetMockBasicDispatcherExt(ctrl), testContext, nil)
	require.NoError(t, failpoint.Enable("github.com/pingcap/tidb/pkg/disttask/framework/scheduler/MockRunSubtaskCancel", "1*return(true)"))
	testutil.DispatchTaskAndCheckState(ctx, t, "key1", testContext, proto.TaskStateReverted)
	require.NoError(t, failpoint.Disable("github.com/pingcap/tidb/pkg/disttask/framework/scheduler/MockRunSubtaskCancel"))
	distContext.Close()
}

func TestFrameworkCleanUpRoutine(t *testing.T) {
	ctx, ctrl, testContext, distContext := testutil.InitTestContext(t, 3)
	defer ctrl.Finish()
	testutil.RegisterTaskMeta(t, ctrl, testutil.GetMockBasicDispatcherExt(ctrl), testContext, nil)
	require.NoError(t, failpoint.Enable("github.com/pingcap/tidb/pkg/disttask/framework/dispatcher/WaitCleanUpFinished", "return()"))
	testutil.DispatchTaskAndCheckSuccess(ctx, t, "key1", testContext, nil)
	<-dispatcher.WaitCleanUpFinished
	mgr, err := storage.GetTaskManager()
	require.NoError(t, err)
	tasks, err := mgr.GetTaskByKeyWithHistory(ctx, "key1")
	require.NoError(t, err)
	require.NotEmpty(t, tasks)
	distContext.Close()
}

func TestTaskCancelledBeforeUpdateTask(t *testing.T) {
	ctx, ctrl, testContext, distContext := testutil.InitTestContext(t, 1)
	defer ctrl.Finish()

	testutil.RegisterTaskMeta(t, ctrl, testutil.GetMockBasicDispatcherExt(ctrl), testContext, nil)
	require.NoError(t, failpoint.Enable("github.com/pingcap/tidb/pkg/disttask/framework/dispatcher/cancelBeforeUpdateTask", "1*return(true)"))
	testutil.DispatchTaskAndCheckState(ctx, t, "key1", testContext, proto.TaskStateReverted)
	require.NoError(t, failpoint.Disable("github.com/pingcap/tidb/pkg/disttask/framework/dispatcher/cancelBeforeUpdateTask"))
	distContext.Close()
}<|MERGE_RESOLUTION|>--- conflicted
+++ resolved
@@ -28,289 +28,6 @@
 	"github.com/stretchr/testify/require"
 )
 
-<<<<<<< HEAD
-func generateSchedulerNodes4Test() ([]*infosync.ServerInfo, bool, error) {
-	serverInfos := infosync.MockGlobalServerInfoManagerEntry.GetAllServerInfo()
-	if len(serverInfos) == 0 {
-		return nil, true, errors.New("not found instance")
-	}
-
-	serverNodes := make([]*infosync.ServerInfo, 0, len(serverInfos))
-	for _, serverInfo := range serverInfos {
-		serverNodes = append(serverNodes, serverInfo)
-	}
-	return serverNodes, true, nil
-}
-
-func getMockSubtaskExecutor(ctrl *gomock.Controller) *mockexecute.MockSubtaskExecutor {
-	executor := mockexecute.NewMockSubtaskExecutor(ctrl)
-	executor.EXPECT().Init(gomock.Any()).Return(nil).AnyTimes()
-	executor.EXPECT().Cleanup(gomock.Any()).Return(nil).AnyTimes()
-	executor.EXPECT().Rollback(gomock.Any()).Return(nil).AnyTimes()
-	executor.EXPECT().OnFinished(gomock.Any(), gomock.Any()).Return(nil).AnyTimes()
-	return executor
-}
-
-func RegisterTaskMeta(t *testing.T, ctrl *gomock.Controller, m *sync.Map, dispatcherHandle dispatcher.Extension) {
-	mockExtension := mock.NewMockExtension(ctrl)
-	mockCleanupRountine := mock.NewMockCleanUpRoutine(ctrl)
-	mockCleanupRountine.EXPECT().CleanUp(gomock.Any(), gomock.Any()).Return(nil).AnyTimes()
-	mockSubtaskExecutor := getMockSubtaskExecutor(ctrl)
-	mockSubtaskExecutor.EXPECT().RunSubtask(gomock.Any(), gomock.Any()).DoAndReturn(
-		func(ctx context.Context, subtask *proto.Subtask) error {
-			switch subtask.Step {
-			case proto.StepOne:
-				m.Store("0", "0")
-			case proto.StepTwo:
-				m.Store("1", "1")
-			default:
-				panic("invalid step")
-			}
-			return nil
-		}).AnyTimes()
-	mockExtension.EXPECT().GetSubtaskExecutor(gomock.Any(), gomock.Any(), gomock.Any()).Return(mockSubtaskExecutor, nil).AnyTimes()
-	registerTaskMetaInner(t, proto.TaskTypeExample, mockExtension, mockCleanupRountine, dispatcherHandle)
-}
-
-func getMockBasicDispatcherExt(ctrl *gomock.Controller) dispatcher.Extension {
-	mockDispatcher := mockDispatch.NewMockExtension(ctrl)
-	mockDispatcher.EXPECT().OnTick(gomock.Any(), gomock.Any()).Return().AnyTimes()
-	mockDispatcher.EXPECT().GetEligibleInstances(gomock.Any(), gomock.Any()).DoAndReturn(
-		func(_ context.Context, _ *proto.Task) ([]*infosync.ServerInfo, bool, error) {
-			return generateSchedulerNodes4Test()
-		},
-	).AnyTimes()
-	mockDispatcher.EXPECT().IsRetryableErr(gomock.Any()).Return(true).AnyTimes()
-	mockDispatcher.EXPECT().GetNextStep(gomock.Any()).DoAndReturn(
-		func(task *proto.Task) proto.Step {
-			switch task.Step {
-			case proto.StepInit:
-				return proto.StepOne
-			case proto.StepOne:
-				return proto.StepTwo
-			default:
-				return proto.StepDone
-			}
-		},
-	).AnyTimes()
-	mockDispatcher.EXPECT().OnNextSubtasksBatch(gomock.Any(), gomock.Any(), gomock.Any(), gomock.Any(), gomock.Any()).DoAndReturn(
-		func(_ context.Context, _ dispatcher.TaskHandle, gTask *proto.Task, _ []*infosync.ServerInfo, _ proto.Step) (metas [][]byte, err error) {
-			if gTask.Step == proto.StepInit {
-				return [][]byte{
-					[]byte("task1"),
-					[]byte("task2"),
-					[]byte("task3"),
-				}, nil
-			}
-			if gTask.Step == proto.StepOne {
-				return [][]byte{
-					[]byte("task4"),
-				}, nil
-			}
-			return nil, nil
-		},
-	).AnyTimes()
-
-	mockDispatcher.EXPECT().OnDone(gomock.Any(), gomock.Any(), gomock.Any()).Return(nil).AnyTimes()
-	return mockDispatcher
-}
-
-func registerTaskMetaInner(t *testing.T, taskType proto.TaskType, mockExtension scheduler.Extension, mockCleanup dispatcher.CleanUpRoutine, dispatcherHandle dispatcher.Extension) {
-	t.Cleanup(func() {
-		dispatcher.ClearDispatcherFactory()
-		dispatcher.ClearDispatcherCleanUpFactory()
-		scheduler.ClearSchedulers()
-	})
-	dispatcher.RegisterDispatcherFactory(taskType,
-		func(ctx context.Context, taskMgr dispatcher.TaskManager, serverID string, task *proto.Task) dispatcher.Dispatcher {
-			baseDispatcher := dispatcher.NewBaseDispatcher(ctx, taskMgr, serverID, task)
-			baseDispatcher.Extension = dispatcherHandle
-			return baseDispatcher
-		})
-
-	dispatcher.RegisterDispatcherCleanUpFactory(taskType,
-		func() dispatcher.CleanUpRoutine {
-			return mockCleanup
-		})
-
-	scheduler.RegisterTaskType(taskType,
-		func(ctx context.Context, id string, task *proto.Task, taskTable scheduler.TaskTable) scheduler.Scheduler {
-			s := scheduler.NewBaseScheduler(ctx, id, task.ID, taskTable)
-			s.Extension = mockExtension
-			return s
-		},
-	)
-}
-
-func RegisterTaskMetaForExample2(t *testing.T, ctrl *gomock.Controller, m *sync.Map, dispatcherHandle dispatcher.Extension) {
-	mockExtension := mock.NewMockExtension(ctrl)
-	mockCleanupRountine := mock.NewMockCleanUpRoutine(ctrl)
-	mockCleanupRountine.EXPECT().CleanUp(gomock.Any(), gomock.Any()).Return(nil).AnyTimes()
-	mockSubtaskExecutor := getMockSubtaskExecutor(ctrl)
-	mockSubtaskExecutor.EXPECT().RunSubtask(gomock.Any(), gomock.Any()).DoAndReturn(
-		func(ctx context.Context, subtask *proto.Subtask) error {
-			switch subtask.Step {
-			case proto.StepOne:
-				m.Store("2", "2")
-			case proto.StepTwo:
-				m.Store("3", "3")
-			default:
-				panic("invalid step")
-			}
-			return nil
-		}).AnyTimes()
-	mockExtension.EXPECT().GetSubtaskExecutor(gomock.Any(), gomock.Any(), gomock.Any()).Return(mockSubtaskExecutor, nil).AnyTimes()
-	registerTaskMetaInner(t, proto.TaskTypeExample2, mockExtension, mockCleanupRountine, dispatcherHandle)
-}
-
-func RegisterTaskMetaForExample3(t *testing.T, ctrl *gomock.Controller, m *sync.Map, dispatcherHandle dispatcher.Extension) {
-	mockExtension := mock.NewMockExtension(ctrl)
-	mockCleanupRountine := mock.NewMockCleanUpRoutine(ctrl)
-	mockCleanupRountine.EXPECT().CleanUp(gomock.Any(), gomock.Any()).Return(nil).AnyTimes()
-	mockSubtaskExecutor := getMockSubtaskExecutor(ctrl)
-	mockSubtaskExecutor.EXPECT().RunSubtask(gomock.Any(), gomock.Any()).DoAndReturn(
-		func(ctx context.Context, subtask *proto.Subtask) error {
-			switch subtask.Step {
-			case proto.StepOne:
-				m.Store("4", "4")
-			case proto.StepTwo:
-				m.Store("5", "5")
-			default:
-				panic("invalid step")
-			}
-			return nil
-		}).AnyTimes()
-	mockExtension.EXPECT().GetSubtaskExecutor(gomock.Any(), gomock.Any(), gomock.Any()).Return(mockSubtaskExecutor, nil).AnyTimes()
-	registerTaskMetaInner(t, proto.TaskTypeExample3, mockExtension, mockCleanupRountine, dispatcherHandle)
-}
-
-func DispatchTask(ctx context.Context, taskKey string, t *testing.T) *proto.Task {
-	mgr, err := storage.GetTaskManager()
-	require.NoError(t, err)
-	_, err = mgr.NewTask(ctx, taskKey, proto.TaskTypeExample, 8, nil)
-	require.NoError(t, err)
-	return WaitTaskExit(ctx, t, taskKey)
-}
-
-func WaitTaskExit(ctx context.Context, t *testing.T, taskKey string) *proto.Task {
-	mgr, err := storage.GetTaskManager()
-	require.NoError(t, err)
-	var task *proto.Task
-	start := time.Now()
-	for {
-		if time.Since(start) > 10*time.Minute {
-			require.FailNow(t, "timeout")
-		}
-
-		time.Sleep(time.Second)
-		task, err = mgr.GetTaskByKeyWithHistory(ctx, taskKey)
-		require.NoError(t, err)
-		require.NotNil(t, task)
-		if task.State != proto.TaskStatePending && task.State != proto.TaskStateRunning && task.State != proto.TaskStateCancelling && task.State != proto.TaskStateReverting && task.State != proto.TaskStatePausing {
-			break
-		}
-	}
-	return task
-}
-
-func DispatchTaskAndCheckSuccess(ctx context.Context, taskKey string, t *testing.T, m *sync.Map) {
-	task := DispatchTask(ctx, taskKey, t)
-	require.Equal(t, proto.TaskStateSucceed, task.State)
-	v, ok := m.Load("1")
-	require.Equal(t, true, ok)
-	require.Equal(t, "1", v)
-	v, ok = m.Load("0")
-	require.Equal(t, true, ok)
-	require.Equal(t, "0", v)
-	m = &sync.Map{}
-}
-
-func DispatchAndCancelTask(ctx context.Context, taskKey string, t *testing.T, m *sync.Map) {
-	require.NoError(t, failpoint.Enable("github.com/pingcap/tidb/pkg/disttask/framework/scheduler/MockExecutorRunCancel", "1*return(1)"))
-	defer func() {
-		require.NoError(t, failpoint.Disable("github.com/pingcap/tidb/pkg/disttask/framework/scheduler/MockExecutorRunCancel"))
-	}()
-	task := DispatchTask(ctx, taskKey, t)
-	require.Equal(t, proto.TaskStateReverted, task.State)
-	m.Range(func(key, value interface{}) bool {
-		m.Delete(key)
-		return true
-	})
-}
-
-func DispatchTaskAndCheckState(ctx context.Context, taskKey string, t *testing.T, m *sync.Map, state proto.TaskState) {
-	task := DispatchTask(ctx, taskKey, t)
-	require.Equal(t, state, task.State)
-	m.Range(func(key, value interface{}) bool {
-		m.Delete(key)
-		return true
-	})
-}
-
-func DispatchMultiTasksAndOneFail(ctx context.Context, t *testing.T, num int, m []sync.Map) []*proto.Task {
-	var tasks []*proto.Task
-	var taskID []int64
-	var start []time.Time
-	mgr, err := storage.GetTaskManager()
-	require.NoError(t, err)
-	taskID = make([]int64, num)
-	start = make([]time.Time, num)
-	tasks = make([]*proto.Task, num)
-
-	for i := 0; i < num; i++ {
-		if i == 0 {
-			require.NoError(t, failpoint.Enable("github.com/pingcap/tidb/pkg/disttask/framework/scheduler/MockExecutorRunErr", "1*return(true)"))
-			taskID[0], err = mgr.NewTask(ctx, "key0", "Example", 8, nil)
-			require.NoError(t, err)
-			start[0] = time.Now()
-			var task *proto.Task
-			for {
-				if time.Since(start[0]) > 2*time.Minute {
-					require.FailNow(t, "timeout")
-				}
-				time.Sleep(time.Second)
-				task, err = mgr.GetTaskByIDWithHistory(ctx, taskID[0])
-				require.NoError(t, err)
-				require.NotNil(t, task)
-				tasks[0] = task
-				if task.State != proto.TaskStatePending && task.State != proto.TaskStateRunning && task.State != proto.TaskStateCancelling && task.State != proto.TaskStateReverting {
-					break
-				}
-			}
-			require.NoError(t, failpoint.Disable("github.com/pingcap/tidb/pkg/disttask/framework/scheduler/MockExecutorRunErr"))
-		} else {
-			taskID[i], err = mgr.NewTask(ctx, fmt.Sprintf("key%d", i), proto.Int2Type(i+2), 8, nil)
-			require.NoError(t, err)
-			start[i] = time.Now()
-		}
-	}
-
-	for i := 1; i < num; i++ {
-		var task *proto.Task
-		for {
-			if time.Since(start[i]) > 2*time.Minute {
-				require.FailNow(t, "timeout")
-			}
-			time.Sleep(time.Second)
-			task, err = mgr.GetTaskByIDWithHistory(ctx, taskID[i])
-			require.NoError(t, err)
-			require.NotNil(t, task)
-			tasks[i] = task
-
-			if task.State != proto.TaskStatePending && task.State != proto.TaskStateRunning && task.State != proto.TaskStateCancelling && task.State != proto.TaskStateReverting {
-				break
-			}
-		}
-	}
-	m[0].Range(func(key, value interface{}) bool {
-		m[0].Delete(key)
-		return true
-	})
-	return tasks
-}
-
-=======
->>>>>>> 86a7ab3c
 func TestFrameworkBasic(t *testing.T) {
 	ctx, ctrl, testContext, distContext := testutil.InitTestContext(t, 2)
 	defer ctrl.Finish()
