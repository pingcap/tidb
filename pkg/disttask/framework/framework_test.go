// Copyright 2023 PingCAP, Inc.
//
// Licensed under the Apache License, Version 2.0 (the "License");
// you may not use this file except in compliance with the License.
// You may obtain a copy of the License at
//
//     http://www.apache.org/licenses/LICENSE-2.0
//
// Unless required by applicable law or agreed to in writing, software
// distributed under the License is distributed on an "AS IS" BASIS,
// WITHOUT WARRANTIES OR CONDITIONS OF ANY KIND, either express or implied.
// See the License for the specific language governing permissions and
// limitations under the License.

package framework_test

import (
	"context"
	"fmt"
	"math/rand"
	"sync"
	"testing"
	"time"

	"github.com/pingcap/failpoint"
	"github.com/pingcap/tidb/pkg/disttask/framework/proto"
	"github.com/pingcap/tidb/pkg/disttask/framework/scheduler"
	"github.com/pingcap/tidb/pkg/disttask/framework/storage"
	"github.com/pingcap/tidb/pkg/disttask/framework/taskexecutor"
	"github.com/pingcap/tidb/pkg/disttask/framework/testutil"
	"github.com/pingcap/tidb/pkg/testkit"
	"github.com/pingcap/tidb/pkg/util"
	"github.com/stretchr/testify/require"
)

func submitTaskAndCheckSuccessForBasic(ctx context.Context, t *testing.T, taskKey string, testContext *testutil.TestContext) {
	submitTaskAndCheckSuccess(ctx, t, taskKey, testContext, map[proto.Step]int{
		proto.StepOne: 3,
		proto.StepTwo: 1,
	})
}

func submitTaskAndCheckSuccess(ctx context.Context, t *testing.T, taskKey string,
	testContext *testutil.TestContext, subtaskCnts map[proto.Step]int) {
	task := testutil.SubmitAndWaitTask(ctx, t, taskKey)
	require.Equal(t, proto.TaskStateSucceed, task.State)
	for step, cnt := range subtaskCnts {
		require.Equal(t, cnt, testContext.CollectedSubtaskCnt(task.ID, step))
	}
}

func TestRandomOwnerChangeWithMultipleTasks(t *testing.T) {
	c := testutil.NewTestDXFContext(t, 5)

	testutil.RegisterTaskMeta(t, c.MockCtrl, testutil.GetMockBasicSchedulerExt(c.MockCtrl), c.TestContext, nil)
	var wg util.WaitGroupWrapper
	for i := 0; i < 10; i++ {
		taskKey := fmt.Sprintf("key%d", i)
		wg.Run(func() {
			submitTaskAndCheckSuccessForBasic(c.Ctx, t, taskKey, c.TestContext)
		})
	}
	wg.Run(func() {
		seed := time.Now().UnixNano()
		t.Logf("seed in change owner loop: %d", seed)
		random := rand.New(rand.NewSource(seed))
		for i := 0; i < 3; i++ {
			c.ChangeOwner()
			time.Sleep(time.Duration(random.Int63n(int64(3 * time.Second))))
		}
	})
	wg.Wait()
}

func TestFrameworkScaleInAndOut(t *testing.T) {
	c := testutil.NewTestDXFContext(t, 5)
	seed := time.Now().UnixNano()
	t.Logf("seed: %d", seed)
	random := rand.New(rand.NewSource(seed))

	testutil.RegisterTaskMeta(t, c.MockCtrl, testutil.GetMockBasicSchedulerExt(c.MockCtrl), c.TestContext, nil)
	var wg util.WaitGroupWrapper
	for i := 0; i < 12; i++ {
		taskKey := fmt.Sprintf("key%d", i)
		wg.Run(func() {
			submitTaskAndCheckSuccessForBasic(c.Ctx, t, taskKey, c.TestContext)
		})
	}
	wg.Run(func() {
		for i := 0; i < 3; i++ {
			if random.Intn(2) == 0 {
				c.ScaleOut(1)
			} else {
				c.ScaleIn(1)
			}
<<<<<<< HEAD
			time.Sleep(time.Duration(random.Int63n(int64(3 * time.Second))))
=======
			time.Sleep(time.Duration(random.Intn(2000)) * time.Millisecond)
			idx := int(random.Int31n(int32(distContext.GetDomainCnt())))
			distContext.SetOwner(idx)
			// TODO we don't wait owner ready, it's not stable, will try refactor
			// how we start multiple schedulers/task-executors later.
>>>>>>> b5542c5e
		}
	})
	wg.Wait()
}

func TestFrameworkWithQuery(t *testing.T) {
	c := testutil.NewTestDXFContext(t, 2)

	testutil.RegisterTaskMeta(t, c.MockCtrl, testutil.GetMockBasicSchedulerExt(c.MockCtrl), c.TestContext, nil)
	var wg util.WaitGroupWrapper
	wg.Run(func() {
		submitTaskAndCheckSuccessForBasic(c.Ctx, t, "key1", c.TestContext)
	})

	tk := testkit.NewTestKit(t, c.Store)

	tk.MustExec("use test")
	tk.MustExec("drop table if exists t")
	tk.MustExec("create table t(a int not null, b int not null)")
	rs, err := tk.Exec("select ifnull(a,b) from t")
	require.NoError(t, err)
	fields := rs.Fields()
	require.Greater(t, len(fields), 0)
	require.Equal(t, "ifnull(a,b)", rs.Fields()[0].Column.Name.L)
	require.NoError(t, rs.Close())

	wg.Wait()
}

func TestFrameworkCancelTask(t *testing.T) {
	c := testutil.NewTestDXFContext(t, 2)

	testutil.RegisterTaskMeta(t, c.MockCtrl, testutil.GetMockBasicSchedulerExt(c.MockCtrl), c.TestContext, nil)

	require.NoError(t, failpoint.Enable("github.com/pingcap/tidb/pkg/disttask/framework/taskexecutor/MockExecutorRunCancel", "1*return(1)"))
	defer func() {
		require.NoError(t, failpoint.Disable("github.com/pingcap/tidb/pkg/disttask/framework/taskexecutor/MockExecutorRunCancel"))
	}()
	task := testutil.SubmitAndWaitTask(c.Ctx, t, "key1")
	require.Equal(t, proto.TaskStateReverted, task.State)
}

func TestFrameworkSubTaskFailed(t *testing.T) {
	c := testutil.NewTestDXFContext(t, 1)

	testutil.RegisterTaskMeta(t, c.MockCtrl, testutil.GetMockBasicSchedulerExt(c.MockCtrl), c.TestContext, nil)
	require.NoError(t, failpoint.Enable("github.com/pingcap/tidb/pkg/disttask/framework/taskexecutor/MockExecutorRunErr", "1*return(true)"))
	defer func() {
		require.NoError(t, failpoint.Disable("github.com/pingcap/tidb/pkg/disttask/framework/taskexecutor/MockExecutorRunErr"))
	}()
	task := testutil.SubmitAndWaitTask(c.Ctx, t, "key1")
	require.Equal(t, proto.TaskStateReverted, task.State)
}

func TestFrameworkSubTaskInitEnvFailed(t *testing.T) {
	c := testutil.NewTestDXFContext(t, 1)
	testutil.RegisterTaskMeta(t, c.MockCtrl, testutil.GetMockBasicSchedulerExt(c.MockCtrl), c.TestContext, nil)
	require.NoError(t, failpoint.Enable("github.com/pingcap/tidb/pkg/disttask/framework/taskexecutor/mockExecSubtaskInitEnvErr", "return()"))
	defer func() {
		require.NoError(t, failpoint.Disable("github.com/pingcap/tidb/pkg/disttask/framework/taskexecutor/mockExecSubtaskInitEnvErr"))
	}()
	task := testutil.SubmitAndWaitTask(c.Ctx, t, "key1")
	require.Equal(t, proto.TaskStateReverted, task.State)
}

func TestOwnerChangeWhenSchedule(t *testing.T) {
	c := testutil.NewTestDXFContext(t, 3)
	testutil.RegisterTaskMeta(t, c.MockCtrl, testutil.GetMockBasicSchedulerExt(c.MockCtrl), c.TestContext, nil)
	scheduler.MockOwnerChange = func() {
		c.AsyncChangeOwner()
	}
	require.NoError(t, failpoint.Enable("github.com/pingcap/tidb/pkg/disttask/framework/scheduler/mockOwnerChange", "1*return(true)"))
	submitTaskAndCheckSuccessForBasic(c.Ctx, t, "😊", c.TestContext)
	require.NoError(t, failpoint.Disable("github.com/pingcap/tidb/pkg/disttask/framework/scheduler/mockOwnerChange"))
}

func TestTaskExecutorDownBasic(t *testing.T) {
	taskexecutor.TestContexts = sync.Map{}
	ctx, ctrl, testContext, distContext := testutil.InitTestContext(t, 4)
	defer ctrl.Finish()

	testutil.RegisterTaskMeta(t, ctrl, testutil.GetMockBasicSchedulerExt(ctrl), testContext, nil)
	require.NoError(t, failpoint.Enable("github.com/pingcap/tidb/pkg/disttask/framework/taskexecutor/mockCleanExecutor", "return()"))
	require.NoError(t, failpoint.Enable("github.com/pingcap/tidb/pkg/disttask/framework/taskexecutor/mockStopManager", "4*return(\":4000\")"))
	require.NoError(t, failpoint.Enable("github.com/pingcap/tidb/pkg/disttask/framework/taskexecutor/mockTiDBDown", "return(\":4000\")"))
	submitTaskAndCheckSuccess(ctx, t, "😊", testContext, map[proto.Step]int{
		proto.StepOne: 3,
		proto.StepTwo: 1,
	})
	require.NoError(t, failpoint.Disable("github.com/pingcap/tidb/pkg/disttask/framework/taskexecutor/mockCleanExecutor"))
	require.NoError(t, failpoint.Disable("github.com/pingcap/tidb/pkg/disttask/framework/taskexecutor/mockTiDBDown"))
	require.NoError(t, failpoint.Disable("github.com/pingcap/tidb/pkg/disttask/framework/taskexecutor/mockStopManager"))
	distContext.Close()
}

func TestTaskExecutorDownManyNodes(t *testing.T) {
	taskexecutor.TestContexts = sync.Map{}
	ctx, ctrl, testContext, distContext := testutil.InitTestContext(t, 30)
	defer ctrl.Finish()
	testutil.RegisterTaskMeta(t, ctrl, testutil.GetMockBasicSchedulerExt(ctrl), testContext, nil)
	require.NoError(t, failpoint.Enable("github.com/pingcap/tidb/pkg/disttask/framework/taskexecutor/mockCleanExecutor", "return()"))
	require.NoError(t, failpoint.Enable("github.com/pingcap/tidb/pkg/disttask/framework/taskexecutor/mockStopManager", "30*return(\":4000\")"))
	require.NoError(t, failpoint.Enable("github.com/pingcap/tidb/pkg/disttask/framework/taskexecutor/mockTiDBDown", "return(\":4000\")"))
	submitTaskAndCheckSuccess(ctx, t, "😊", testContext, map[proto.Step]int{
		proto.StepOne: 3,
		proto.StepTwo: 1,
	})
	require.NoError(t, failpoint.Disable("github.com/pingcap/tidb/pkg/disttask/framework/taskexecutor/mockCleanExecutor"))
	require.NoError(t, failpoint.Disable("github.com/pingcap/tidb/pkg/disttask/framework/taskexecutor/mockTiDBDown"))
	require.NoError(t, failpoint.Disable("github.com/pingcap/tidb/pkg/disttask/framework/taskexecutor/mockStopManager"))
	distContext.Close()
}

func TestGC(t *testing.T) {
	require.NoError(t, failpoint.Enable("github.com/pingcap/tidb/pkg/disttask/framework/storage/subtaskHistoryKeepSeconds", "return(1)"))
	require.NoError(t, failpoint.Enable("github.com/pingcap/tidb/pkg/disttask/framework/scheduler/historySubtaskTableGcInterval", "return(1)"))
	defer func() {
		require.NoError(t, failpoint.Disable("github.com/pingcap/tidb/pkg/disttask/framework/storage/subtaskHistoryKeepSeconds"))
		require.NoError(t, failpoint.Disable("github.com/pingcap/tidb/pkg/disttask/framework/scheduler/historySubtaskTableGcInterval"))
	}()
	c := testutil.NewTestDXFContext(t, 3)

	testutil.RegisterTaskMeta(t, c.MockCtrl, testutil.GetMockBasicSchedulerExt(c.MockCtrl), c.TestContext, nil)

	submitTaskAndCheckSuccessForBasic(c.Ctx, t, "😊", c.TestContext)

	mgr, err := storage.GetTaskManager()
	require.NoError(t, err)

	var historySubTasksCnt int
	require.Eventually(t, func() bool {
		historySubTasksCnt, err = testutil.GetSubtasksFromHistory(c.Ctx, mgr)
		if err != nil {
			return false
		}
		return historySubTasksCnt == 4
	}, 10*time.Second, 500*time.Millisecond)

	scheduler.WaitTaskFinished <- struct{}{}

	require.Eventually(t, func() bool {
		historySubTasksCnt, err := testutil.GetSubtasksFromHistory(c.Ctx, mgr)
		if err != nil {
			return false
		}
		return historySubTasksCnt == 0
	}, 10*time.Second, 500*time.Millisecond)
}

func TestFrameworkSubtaskFinishedCancel(t *testing.T) {
	c := testutil.NewTestDXFContext(t, 3)

	testutil.RegisterTaskMeta(t, c.MockCtrl, testutil.GetMockBasicSchedulerExt(c.MockCtrl), c.TestContext, nil)
	require.NoError(t, failpoint.Enable("github.com/pingcap/tidb/pkg/disttask/framework/taskexecutor/MockSubtaskFinishedCancel", "1*return(true)"))
	defer func() {
		require.NoError(t, failpoint.Disable("github.com/pingcap/tidb/pkg/disttask/framework/taskexecutor/MockSubtaskFinishedCancel"))
	}()
	task := testutil.SubmitAndWaitTask(c.Ctx, t, "key1")
	require.Equal(t, proto.TaskStateReverted, task.State)
}

func TestFrameworkRunSubtaskCancel(t *testing.T) {
	c := testutil.NewTestDXFContext(t, 3)

	testutil.RegisterTaskMeta(t, c.MockCtrl, testutil.GetMockBasicSchedulerExt(c.MockCtrl), c.TestContext, nil)
	require.NoError(t, failpoint.Enable("github.com/pingcap/tidb/pkg/disttask/framework/taskexecutor/MockRunSubtaskCancel", "1*return(true)"))
	task := testutil.SubmitAndWaitTask(c.Ctx, t, "key1")
	require.Equal(t, proto.TaskStateReverted, task.State)
	require.NoError(t, failpoint.Disable("github.com/pingcap/tidb/pkg/disttask/framework/taskexecutor/MockRunSubtaskCancel"))
}

func TestFrameworkCleanUpRoutine(t *testing.T) {
	bak := scheduler.DefaultCleanUpInterval
	defer func() {
		scheduler.DefaultCleanUpInterval = bak
	}()
	scheduler.DefaultCleanUpInterval = 500 * time.Millisecond
	c := testutil.NewTestDXFContext(t, 3)
	testutil.RegisterTaskMeta(t, c.MockCtrl, testutil.GetMockBasicSchedulerExt(c.MockCtrl), c.TestContext, nil)
	require.NoError(t, failpoint.Enable("github.com/pingcap/tidb/pkg/disttask/framework/scheduler/WaitCleanUpFinished", "return()"))

	// normal
	submitTaskAndCheckSuccessForBasic(c.Ctx, t, "key1", c.TestContext)
	<-scheduler.WaitCleanUpFinished
	mgr, err := storage.GetTaskManager()
	require.NoError(t, err)
	tasks, err := mgr.GetTaskByKeyWithHistory(c.Ctx, "key1")
	require.NoError(t, err)
	require.NotEmpty(t, tasks)
	subtasks, err := testutil.GetSubtasksFromHistory(c.Ctx, mgr)
	require.NoError(t, err)
	require.NotEmpty(t, subtasks)

	// transfer err
	require.NoError(t, failpoint.Enable("github.com/pingcap/tidb/pkg/disttask/framework/scheduler/mockTransferErr", "1*return()"))
	submitTaskAndCheckSuccessForBasic(c.Ctx, t, "key2", c.TestContext)
	<-scheduler.WaitCleanUpFinished
	mgr, err = storage.GetTaskManager()
	require.NoError(t, err)
	tasks, err = mgr.GetTaskByKeyWithHistory(c.Ctx, "key1")
	require.NoError(t, err)
	require.NotEmpty(t, tasks)
	subtasks, err = testutil.GetSubtasksFromHistory(c.Ctx, mgr)
	require.NoError(t, err)
	require.NotEmpty(t, subtasks)

	require.NoError(t, failpoint.Disable("github.com/pingcap/tidb/pkg/disttask/framework/scheduler/mockTransferErr"))
	require.NoError(t, failpoint.Disable("github.com/pingcap/tidb/pkg/disttask/framework/scheduler/WaitCleanUpFinished"))
}

func TestTaskCancelledBeforeUpdateTask(t *testing.T) {
	c := testutil.NewTestDXFContext(t, 1)

	testutil.RegisterTaskMeta(t, c.MockCtrl, testutil.GetMockBasicSchedulerExt(c.MockCtrl), c.TestContext, nil)
	require.NoError(t, failpoint.Enable("github.com/pingcap/tidb/pkg/disttask/framework/scheduler/cancelBeforeUpdateTask", "1*return(true)"))
	task := testutil.SubmitAndWaitTask(c.Ctx, t, "key1")
	require.Equal(t, proto.TaskStateReverted, task.State)
	require.NoError(t, failpoint.Disable("github.com/pingcap/tidb/pkg/disttask/framework/scheduler/cancelBeforeUpdateTask"))
}<|MERGE_RESOLUTION|>--- conflicted
+++ resolved
@@ -93,15 +93,7 @@
 			} else {
 				c.ScaleIn(1)
 			}
-<<<<<<< HEAD
 			time.Sleep(time.Duration(random.Int63n(int64(3 * time.Second))))
-=======
-			time.Sleep(time.Duration(random.Intn(2000)) * time.Millisecond)
-			idx := int(random.Int31n(int32(distContext.GetDomainCnt())))
-			distContext.SetOwner(idx)
-			// TODO we don't wait owner ready, it's not stable, will try refactor
-			// how we start multiple schedulers/task-executors later.
->>>>>>> b5542c5e
 		}
 	})
 	wg.Wait()
