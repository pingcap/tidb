// Copyright 2023 PingCAP, Inc.
//
// Licensed under the Apache License, Version 2.0 (the "License");
// you may not use this file except in compliance with the License.
// You may obtain a copy of the License at
//
//     http://www.apache.org/licenses/LICENSE-2.0
//
// Unless required by applicable law or agreed to in writing, software
// distributed under the License is distributed on an "AS IS" BASIS,
// WITHOUT WARRANTIES OR CONDITIONS OF ANY KIND, either express or implied.
// See the License for the specific language governing permissions and
// limitations under the License.

package planner

import (
	"context"

	"github.com/pingcap/tidb/pkg/disttask/framework/proto"
	"github.com/pingcap/tidb/pkg/sessionctx"
	pd "github.com/tikv/pd/client"
)

// PlanCtx is the context for planning.
type PlanCtx struct {
	Ctx context.Context

	// integrate with current distribute framework
	SessionCtx sessionctx.Context
	TaskID     int64
	TaskKey    string
	TaskType   proto.TaskType
	ThreadCnt  int
	MaxNodeCnt int
	Keyspace   string

	// PreviousSubtaskMetas is subtask metas of previous steps.
	// We can remove this field if we find a better way to pass the result between steps.
	PreviousSubtaskMetas map[proto.Step][][]byte
	GlobalSort           bool
	NextTaskStep         proto.Step
	ExecuteNodesCnt      int

<<<<<<< HEAD
	PDCli pd.Client
=======
	Store kv.Storage
>>>>>>> eb25197d
}

// LogicalPlan represents a logical plan in distribute framework.
// A normal flow of distribute framework is: logical plan -> physical plan -> pipelines.
// To integrate with current distribute framework, the flow becomes:
// logical plan -> task meta -> physical plan -> subtaskmetas -> pipelines.
type LogicalPlan interface {
	GetTaskExtraParams() proto.ExtraParams
	ToTaskMeta() ([]byte, error)
	FromTaskMeta([]byte) error
	ToPhysicalPlan(PlanCtx) (*PhysicalPlan, error)
}

// PhysicalPlan is a DAG of processors in distribute framework.
// Each processor is a node process the task with a pipeline,
// and receive/pass the result to other processors via input and output links.
type PhysicalPlan struct {
	Processors []ProcessorSpec
}

// AddProcessor adds a node to the DAG.
func (p *PhysicalPlan) AddProcessor(processor ProcessorSpec) {
	p.Processors = append(p.Processors, processor)
}

// ToSubtaskMetas converts the physical plan to a list of subtask metas.
func (p *PhysicalPlan) ToSubtaskMetas(ctx PlanCtx, step proto.Step) ([][]byte, error) {
	subtaskMetas := make([][]byte, 0, len(p.Processors))
	for _, processor := range p.Processors {
		if processor.Step != step {
			continue
		}
		subtaskMeta, err := processor.Pipeline.ToSubtaskMeta(ctx)
		if err != nil {
			return nil, err
		}
		subtaskMetas = append(subtaskMetas, subtaskMeta)
	}
	return subtaskMetas, nil
}

// ProcessorSpec is the specification of a processor.
// A processor is a node in the DAG.
// It contains input links from other processors, as well as output links to other processors.
// It also contains an pipeline which is the actual logic of the processor.
type ProcessorSpec struct {
	ID       int
	Input    InputSpec
	Pipeline PipelineSpec
	Output   OutputSpec
	// We can remove this field if we find a better way to pass the result between steps.
	Step proto.Step
}

// InputSpec is the specification of an input.
type InputSpec struct {
	ColumnTypes []byte
	Links       []LinkSpec
}

// OutputSpec is the specification of an output.
type OutputSpec struct {
	Links []LinkSpec
}

// LinkSpec is the specification of a link.
// Link connects pipelines between different nodes.
type LinkSpec struct {
	ProcessorID int
	// Support endpoint for communication between processors.
	// Endpoint string
}

// PipelineSpec is the specification of an pipeline.
type PipelineSpec interface {
	// ToSubtaskMeta converts the pipeline to a subtask meta
	ToSubtaskMeta(PlanCtx) ([]byte, error)
}<|MERGE_RESOLUTION|>--- conflicted
+++ resolved
@@ -18,8 +18,8 @@
 	"context"
 
 	"github.com/pingcap/tidb/pkg/disttask/framework/proto"
+	"github.com/pingcap/tidb/pkg/kv"
 	"github.com/pingcap/tidb/pkg/sessionctx"
-	pd "github.com/tikv/pd/client"
 )
 
 // PlanCtx is the context for planning.
@@ -42,11 +42,7 @@
 	NextTaskStep         proto.Step
 	ExecuteNodesCnt      int
 
-<<<<<<< HEAD
-	PDCli pd.Client
-=======
 	Store kv.Storage
->>>>>>> eb25197d
 }
 
 // LogicalPlan represents a logical plan in distribute framework.
