// Copyright 2016 PingCAP, Inc.
//
// Licensed under the Apache License, Version 2.0 (the "License");
// you may not use this file except in compliance with the License.
// You may obtain a copy of the License at
//
//     http://www.apache.org/licenses/LICENSE-2.0
//
// Unless required by applicable law or agreed to in writing, software
// distributed under the License is distributed on an "AS IS" BASIS,
// WITHOUT WARRANTIES OR CONDITIONS OF ANY KIND, either express or implied.
// See the License for the specific language governing permissions and
// limitations under the License.

package infoschema

import (
	"cmp"
	"context"
	"fmt"
	"math"
	"slices"
	"strings"

	"github.com/ngaut/pools"
	"github.com/pingcap/errors"
	"github.com/pingcap/failpoint"
	"github.com/pingcap/tidb/pkg/config"
	"github.com/pingcap/tidb/pkg/ddl/placement"
	"github.com/pingcap/tidb/pkg/kv"
	"github.com/pingcap/tidb/pkg/meta"
	"github.com/pingcap/tidb/pkg/meta/autoid"
	"github.com/pingcap/tidb/pkg/parser/charset"
	"github.com/pingcap/tidb/pkg/parser/model"
	"github.com/pingcap/tidb/pkg/sessionctx/variable"
	"github.com/pingcap/tidb/pkg/table"
	"github.com/pingcap/tidb/pkg/table/tables"
	"github.com/pingcap/tidb/pkg/util/domainutil"
	"github.com/pingcap/tidb/pkg/util/logutil"
	"github.com/pingcap/tidb/pkg/util/sqlexec"
	"go.uber.org/zap"
)

type policyGetter struct {
	is *infoSchema
}

func (p *policyGetter) GetPolicy(policyID int64) (*model.PolicyInfo, error) {
	if policy, ok := p.is.PolicyByID(policyID); ok {
		return policy, nil
	}
	return nil, errors.Errorf("Cannot find placement policy with ID: %d", policyID)
}

type bundleInfoBuilder struct {
	deltaUpdate bool
	// tables or partitions that need to update placement bundle
	updateTables map[int64]any
	// all tables or partitions referring these policies should update placement bundle
	updatePolicies map[int64]any
	// partitions that need to update placement bundle
	updatePartitions map[int64]any
}

func (b *bundleInfoBuilder) initBundleInfoBuilder() {
	b.updateTables = make(map[int64]any)
	b.updatePartitions = make(map[int64]any)
	b.updatePolicies = make(map[int64]any)
}

func (b *bundleInfoBuilder) SetDeltaUpdateBundles() {
	b.deltaUpdate = true
}

func (b *bundleInfoBuilder) deleteBundle(is *infoSchema, tblID int64) {
	delete(is.ruleBundleMap, tblID)
}

func (b *bundleInfoBuilder) markTableBundleShouldUpdate(tblID int64) {
	b.updateTables[tblID] = struct{}{}
}

func (b *bundleInfoBuilder) markPartitionBundleShouldUpdate(partID int64) {
	b.updatePartitions[partID] = struct{}{}
}

func (b *bundleInfoBuilder) markBundlesReferPolicyShouldUpdate(policyID int64) {
	b.updatePolicies[policyID] = struct{}{}
}

func (b *bundleInfoBuilder) updateInfoSchemaBundles(is *infoSchema) {
	if b.deltaUpdate {
		b.completeUpdateTables(is)
		for tblID := range b.updateTables {
			b.updateTableBundles(is, tblID)
		}
		return
	}

	// do full update bundles
	is.ruleBundleMap = make(map[int64]*placement.Bundle)
	for _, tbls := range is.schemaMap {
		for _, tbl := range tbls.tables {
			b.updateTableBundles(is, tbl.Meta().ID)
		}
	}
}

func (b *bundleInfoBuilder) completeUpdateTables(is *infoSchema) {
	if len(b.updatePolicies) == 0 && len(b.updatePartitions) == 0 {
		return
	}

	for _, tbls := range is.schemaMap {
		for _, tbl := range tbls.tables {
			tblInfo := tbl.Meta()
			if tblInfo.PlacementPolicyRef != nil {
				if _, ok := b.updatePolicies[tblInfo.PlacementPolicyRef.ID]; ok {
					b.markTableBundleShouldUpdate(tblInfo.ID)
				}
			}

			if tblInfo.Partition != nil {
				for _, par := range tblInfo.Partition.Definitions {
					if _, ok := b.updatePartitions[par.ID]; ok {
						b.markTableBundleShouldUpdate(tblInfo.ID)
					}
				}
			}
		}
	}
}

func (b *bundleInfoBuilder) updateTableBundles(is *infoSchema, tableID int64) {
	tbl, ok := is.TableByID(tableID)
	if !ok {
		b.deleteBundle(is, tableID)
		return
	}

	getter := &policyGetter{is: is}
	bundle, err := placement.NewTableBundle(getter, tbl.Meta())
	if err != nil {
		logutil.BgLogger().Error("create table bundle failed", zap.Error(err))
	} else if bundle != nil {
		is.ruleBundleMap[tableID] = bundle
	} else {
		b.deleteBundle(is, tableID)
	}

	if tbl.Meta().Partition == nil {
		return
	}

	for _, par := range tbl.Meta().Partition.Definitions {
		bundle, err = placement.NewPartitionBundle(getter, par)
		if err != nil {
			logutil.BgLogger().Error("create partition bundle failed",
				zap.Error(err),
				zap.Int64("partition id", par.ID),
			)
		} else if bundle != nil {
			is.ruleBundleMap[par.ID] = bundle
		} else {
			b.deleteBundle(is, par.ID)
		}
	}
}

// Builder builds a new InfoSchema.
type Builder struct {
	enableV2 bool
	infoschemaV2
	// dbInfos do not need to be copied everytime applying a diff, instead,
	// they can be copied only once over the whole lifespan of Builder.
	// This map will indicate which DB has been copied, so that they
	// don't need to be copied again.
	dirtyDB map[string]bool

	// Used by autoid allocators
	autoid.Requirement

	factory func() (pools.Resource, error)
	bundleInfoBuilder
	infoData *Data
}

// ApplyDiff applies SchemaDiff to the new InfoSchema.
// Return the detail updated table IDs that are produced from SchemaDiff and an error.
func (b *Builder) ApplyDiff(m *meta.Meta, diff *model.SchemaDiff) ([]int64, error) {
	b.schemaMetaVersion = diff.Version
	switch diff.Type {
	case model.ActionCreateSchema:
		return nil, b.applyCreateSchema(m, diff)
	case model.ActionDropSchema:
		return b.applyDropSchema(diff), nil
	case model.ActionRecoverSchema:
		return b.applyRecoverSchema(m, diff)
	case model.ActionModifySchemaCharsetAndCollate:
		return nil, b.applyModifySchemaCharsetAndCollate(m, diff)
	case model.ActionModifySchemaDefaultPlacement:
		return nil, b.applyModifySchemaDefaultPlacement(m, diff)
	case model.ActionCreatePlacementPolicy:
		return nil, b.applyCreatePolicy(m, diff)
	case model.ActionDropPlacementPolicy:
		return b.applyDropPolicy(diff.SchemaID), nil
	case model.ActionAlterPlacementPolicy:
		return b.applyAlterPolicy(m, diff)
	case model.ActionCreateResourceGroup:
		return nil, b.applyCreateOrAlterResourceGroup(m, diff)
	case model.ActionAlterResourceGroup:
		return nil, b.applyCreateOrAlterResourceGroup(m, diff)
	case model.ActionDropResourceGroup:
		return b.applyDropResourceGroup(m, diff), nil
	case model.ActionTruncateTablePartition, model.ActionTruncateTable:
		return b.applyTruncateTableOrPartition(m, diff)
	case model.ActionDropTable, model.ActionDropTablePartition:
		return b.applyDropTableOrPartition(m, diff)
	case model.ActionRecoverTable:
		return b.applyRecoverTable(m, diff)
	case model.ActionCreateTables:
		return b.applyCreateTables(m, diff)
	case model.ActionReorganizePartition, model.ActionRemovePartitioning,
		model.ActionAlterTablePartitioning:
		return b.applyReorganizePartition(m, diff)
	case model.ActionExchangeTablePartition:
		return b.applyExchangeTablePartition(m, diff)
	case model.ActionFlashbackCluster:
		return []int64{-1}, nil
	default:
		return b.applyDefaultAction(m, diff)
	}
}

func (b *Builder) applyCreateTables(m *meta.Meta, diff *model.SchemaDiff) ([]int64, error) {
	tblIDs := make([]int64, 0, len(diff.AffectedOpts))
	if diff.AffectedOpts != nil {
		for _, opt := range diff.AffectedOpts {
			affectedDiff := &model.SchemaDiff{
				Version:     diff.Version,
				Type:        model.ActionCreateTable,
				SchemaID:    opt.SchemaID,
				TableID:     opt.TableID,
				OldSchemaID: opt.OldSchemaID,
				OldTableID:  opt.OldTableID,
			}
			affectedIDs, err := b.ApplyDiff(m, affectedDiff)
			if err != nil {
				return nil, errors.Trace(err)
			}
			tblIDs = append(tblIDs, affectedIDs...)
		}
	}
	return tblIDs, nil
}

func (b *Builder) applyTruncateTableOrPartition(m *meta.Meta, diff *model.SchemaDiff) ([]int64, error) {
	tblIDs, err := b.applyTableUpdate(m, diff)
	if err != nil {
		return nil, errors.Trace(err)
	}

	if diff.Type == model.ActionTruncateTable {
		b.deleteBundle(b.infoSchema, diff.OldTableID)
		b.markTableBundleShouldUpdate(diff.TableID)
	}

	for _, opt := range diff.AffectedOpts {
		if diff.Type == model.ActionTruncateTablePartition {
			// Reduce the impact on DML when executing partition DDL. eg.
			// While session 1 performs the DML operation associated with partition 1,
			// the TRUNCATE operation of session 2 on partition 2 does not cause the operation of session 1 to fail.
			tblIDs = append(tblIDs, opt.OldTableID)
			b.markPartitionBundleShouldUpdate(opt.TableID)
		}
		b.deleteBundle(b.infoSchema, opt.OldTableID)
	}
	return tblIDs, nil
}

func (b *Builder) applyDropTableOrPartition(m *meta.Meta, diff *model.SchemaDiff) ([]int64, error) {
	tblIDs, err := b.applyTableUpdate(m, diff)
	if err != nil {
		return nil, errors.Trace(err)
	}

	b.markTableBundleShouldUpdate(diff.TableID)
	for _, opt := range diff.AffectedOpts {
		b.deleteBundle(b.infoSchema, opt.OldTableID)
	}
	return tblIDs, nil
}

func (b *Builder) applyReorganizePartition(m *meta.Meta, diff *model.SchemaDiff) ([]int64, error) {
	tblIDs, err := b.applyTableUpdate(m, diff)
	if err != nil {
		return nil, errors.Trace(err)
	}
	for _, opt := range diff.AffectedOpts {
		if opt.OldTableID != 0 {
			b.deleteBundle(b.infoSchema, opt.OldTableID)
		}
		if opt.TableID != 0 {
			b.markTableBundleShouldUpdate(opt.TableID)
		}
		// TODO: Should we also check markPartitionBundleShouldUpdate?!?
	}
	return tblIDs, nil
}

func (b *Builder) applyExchangeTablePartition(m *meta.Meta, diff *model.SchemaDiff) ([]int64, error) {
	// It is not in StatePublic.
	if diff.OldTableID == diff.TableID && diff.OldSchemaID == diff.SchemaID {
		ntIDs, err := b.applyTableUpdate(m, diff)
		if err != nil {
			return nil, errors.Trace(err)
		}
		if diff.AffectedOpts == nil || diff.AffectedOpts[0].OldSchemaID == 0 {
			return ntIDs, err
		}
		// Reload parition tabe.
		ptSchemaID := diff.AffectedOpts[0].OldSchemaID
		ptID := diff.AffectedOpts[0].TableID
		ptDiff := &model.SchemaDiff{
			Type:        diff.Type,
			Version:     diff.Version,
			TableID:     ptID,
			SchemaID:    ptSchemaID,
			OldTableID:  ptID,
			OldSchemaID: ptSchemaID,
		}
		ptIDs, err := b.applyTableUpdate(m, ptDiff)
		if err != nil {
			return nil, errors.Trace(err)
		}
		return append(ptIDs, ntIDs...), nil
	}
	ntSchemaID := diff.OldSchemaID
	ntID := diff.OldTableID
	ptSchemaID := diff.SchemaID
	ptID := diff.TableID
	partID := diff.TableID
	if len(diff.AffectedOpts) > 0 {
		ptID = diff.AffectedOpts[0].TableID
		if diff.AffectedOpts[0].SchemaID != 0 {
			ptSchemaID = diff.AffectedOpts[0].SchemaID
		}
	}
	// The normal table needs to be updated first:
	// Just update the tables separately
	currDiff := &model.SchemaDiff{
		// This is only for the case since https://github.com/pingcap/tidb/pull/45877
		// Fixed now, by adding back the AffectedOpts
		// to carry the partitioned Table ID.
		Type:     diff.Type,
		Version:  diff.Version,
		TableID:  ntID,
		SchemaID: ntSchemaID,
	}
	if ptID != partID {
		currDiff.TableID = partID
		currDiff.OldTableID = ntID
		currDiff.OldSchemaID = ntSchemaID
	}
	ntIDs, err := b.applyTableUpdate(m, currDiff)
	if err != nil {
		return nil, errors.Trace(err)
	}
	// partID is the new id for the non-partitioned table!
	b.markTableBundleShouldUpdate(partID)
	// Then the partitioned table, will re-read the whole table, including all partitions!
	currDiff.TableID = ptID
	currDiff.SchemaID = ptSchemaID
	currDiff.OldTableID = ptID
	currDiff.OldSchemaID = ptSchemaID
	ptIDs, err := b.applyTableUpdate(m, currDiff)
	if err != nil {
		return nil, errors.Trace(err)
	}
	// ntID is the new id for the partition!
	b.markPartitionBundleShouldUpdate(ntID)
	err = updateAutoIDForExchangePartition(b.Requirement.Store(), ptSchemaID, ptID, ntSchemaID, ntID)
	if err != nil {
		return nil, errors.Trace(err)
	}
	return append(ptIDs, ntIDs...), nil
}

func (b *Builder) applyRecoverTable(m *meta.Meta, diff *model.SchemaDiff) ([]int64, error) {
	tblIDs, err := b.applyTableUpdate(m, diff)
	if err != nil {
		return nil, errors.Trace(err)
	}

	for _, opt := range diff.AffectedOpts {
		b.markTableBundleShouldUpdate(opt.TableID)
	}
	return tblIDs, nil
}

func updateAutoIDForExchangePartition(store kv.Storage, ptSchemaID, ptID, ntSchemaID, ntID int64) error {
	err := kv.RunInNewTxn(kv.WithInternalSourceType(context.Background(), kv.InternalTxnDDL), store, true, func(ctx context.Context, txn kv.Transaction) error {
		t := meta.NewMeta(txn)
		ptAutoIDs, err := t.GetAutoIDAccessors(ptSchemaID, ptID).Get()
		if err != nil {
			return err
		}

		// non-partition table auto IDs.
		ntAutoIDs, err := t.GetAutoIDAccessors(ntSchemaID, ntID).Get()
		if err != nil {
			return err
		}

		// Set both tables to the maximum auto IDs between normal table and partitioned table.
		newAutoIDs := meta.AutoIDGroup{
			RowID:       max(ptAutoIDs.RowID, ntAutoIDs.RowID),
			IncrementID: max(ptAutoIDs.IncrementID, ntAutoIDs.IncrementID),
			RandomID:    max(ptAutoIDs.RandomID, ntAutoIDs.RandomID),
		}
		err = t.GetAutoIDAccessors(ptSchemaID, ptID).Put(newAutoIDs)
		if err != nil {
			return err
		}
		err = t.GetAutoIDAccessors(ntSchemaID, ntID).Put(newAutoIDs)
		if err != nil {
			return err
		}
		return nil
	})

	return err
}

func (b *Builder) applyDefaultAction(m *meta.Meta, diff *model.SchemaDiff) ([]int64, error) {
	tblIDs, err := b.applyTableUpdate(m, diff)
	if err != nil {
		return nil, errors.Trace(err)
	}

	for _, opt := range diff.AffectedOpts {
		var err error
		affectedDiff := &model.SchemaDiff{
			Version:     diff.Version,
			Type:        diff.Type,
			SchemaID:    opt.SchemaID,
			TableID:     opt.TableID,
			OldSchemaID: opt.OldSchemaID,
			OldTableID:  opt.OldTableID,
		}
		affectedIDs, err := b.ApplyDiff(m, affectedDiff)
		if err != nil {
			return nil, errors.Trace(err)
		}
		tblIDs = append(tblIDs, affectedIDs...)
	}

	return tblIDs, nil
}

<<<<<<< HEAD
// TODO: more UT to check the correctness, refine the code.
func (b *Builder) applyTableUpdateV2(m *meta.Meta, diff *model.SchemaDiff) ([]int64, error) {
	oldDBInfo, ok := b.infoschemaV2.SchemaByID(diff.SchemaID)
	if !ok {
		return nil, ErrDatabaseNotExists.GenWithStackByArgs(
			fmt.Sprintf("(Schema ID %d)", diff.SchemaID),
		)
	}
	var oldTableID, newTableID int64
	switch diff.Type {
	case model.ActionCreateSequence, model.ActionRecoverTable:
		newTableID = diff.TableID
	case model.ActionCreateTable:
		// WARN: when support create table with foreign key in https://github.com/pingcap/tidb/pull/37148,
		// create table with foreign key requires a multi-step state change(none -> write-only -> public),
		// when the table's state changes from write-only to public, infoSchema need to drop the old table
		// which state is write-only, otherwise, infoSchema.sortedTablesBuckets will contain 2 table both
		// have the same ID, but one state is write-only, another table's state is public, it's unexpected.
		//
		// WARN: this change will break the compatibility if execute create table with foreign key DDL when upgrading TiDB,
		// since old-version TiDB doesn't know to delete the old table.
		// Since the cluster-index feature also has similar problem, we chose to prevent DDL execution during the upgrade process to avoid this issue.
		oldTableID = diff.OldTableID
		newTableID = diff.TableID
	case model.ActionDropTable, model.ActionDropView, model.ActionDropSequence:
		oldTableID = diff.TableID
	case model.ActionTruncateTable, model.ActionCreateView,
		model.ActionExchangeTablePartition, model.ActionAlterTablePartitioning,
		model.ActionRemovePartitioning:
		oldTableID = diff.OldTableID
		newTableID = diff.TableID
	default:
		oldTableID = diff.TableID
		newTableID = diff.TableID
	}
	// handle placement rule cache
	switch diff.Type {
	case model.ActionCreateTable:
		b.markTableBundleShouldUpdate(newTableID)
	case model.ActionDropTable:
		b.deleteBundle(b.infoSchema, oldTableID)
	case model.ActionTruncateTable:
		b.deleteBundle(b.infoSchema, oldTableID)
		b.markTableBundleShouldUpdate(newTableID)
	case model.ActionRecoverTable:
		b.markTableBundleShouldUpdate(newTableID)
	case model.ActionAlterTablePlacement:
		b.markTableBundleShouldUpdate(newTableID)
	}

	tblIDs := make([]int64, 0, 2)
	// We try to reuse the old allocator, so the cached auto ID can be reused.
	var allocs autoid.Allocators
	if tableIDIsValid(oldTableID) {
		if oldTableID == newTableID &&
			// For rename table, keep the old alloc.

			// For repairing table in TiDB cluster, given 2 normal node and 1 repair node.
			// For normal node's information schema, repaired table is existed.
			// For repair node's information schema, repaired table is filtered (couldn't find it in `is`).
			// So here skip to reserve the allocators when repairing table.
			diff.Type != model.ActionRepairTable &&
			// Alter sequence will change the sequence info in the allocator, so the old allocator is not valid any more.
			diff.Type != model.ActionAlterSequence {
			// TODO: Check how this would work with ADD/REMOVE Partitioning,
			// which may have AutoID not connected to tableID
			// TODO: can there be _tidb_rowid AutoID per partition?
			oldAllocs, _ := allocByID(b.infoSchema, oldTableID)
			allocs = filterAllocators(diff, oldAllocs)
		}

		tmpIDs := tblIDs
		if (diff.Type == model.ActionRenameTable || diff.Type == model.ActionRenameTables) && diff.OldSchemaID != diff.SchemaID {
			oldRoDBInfo, ok := b.infoschemaV2.SchemaByID(diff.OldSchemaID)
			if !ok {
				return nil, ErrDatabaseNotExists.GenWithStackByArgs(
					fmt.Sprintf("(Schema ID %d)", diff.OldSchemaID),
				)
			}
			tmpIDs = b.applyDropTableV2(diff, oldRoDBInfo, oldTableID, tmpIDs)
		} else {
			tmpIDs = b.applyDropTableV2(diff, oldDBInfo, oldTableID, tmpIDs)
		}

		if oldTableID != newTableID {
			// Update tblIDs only when oldTableID != newTableID because applyCreateTable() also updates tblIDs.
			tblIDs = tmpIDs
		}
	}
	if tableIDIsValid(newTableID) {
		// All types except DropTableOrView.
		var err error
		tblIDs, err = b.applyCreateTable(m, oldDBInfo, newTableID, allocs, diff.Type, tblIDs, diff.Version)
		if err != nil {
			return nil, errors.Trace(err)
		}
	}
	return tblIDs, nil
}

func (b *Builder) applyTableUpdate(m *meta.Meta, diff *model.SchemaDiff) ([]int64, error) {
	if b.enableV2 {
		return b.applyTableUpdateV2(m, diff)
	}
	roDBInfo, ok := b.infoSchema.SchemaByID(diff.SchemaID)
	if !ok {
		return nil, ErrDatabaseNotExists.GenWithStackByArgs(
			fmt.Sprintf("(Schema ID %d)", diff.SchemaID),
		)
	}
	dbInfo := b.getSchemaAndCopyIfNecessary(roDBInfo.Name.L)
	var oldTableID, newTableID int64
=======
func (b *Builder) getTableIDs(diff *model.SchemaDiff) (oldTableID, newTableID int64) {
>>>>>>> cc0387b1
	switch diff.Type {
	case model.ActionCreateSequence, model.ActionRecoverTable:
		newTableID = diff.TableID
	case model.ActionCreateTable:
		// WARN: when support create table with foreign key in https://github.com/pingcap/tidb/pull/37148,
		// create table with foreign key requires a multi-step state change(none -> write-only -> public),
		// when the table's state changes from write-only to public, infoSchema need to drop the old table
		// which state is write-only, otherwise, infoSchema.sortedTablesBuckets will contain 2 table both
		// have the same ID, but one state is write-only, another table's state is public, it's unexpected.
		//
		// WARN: this change will break the compatibility if execute create table with foreign key DDL when upgrading TiDB,
		// since old-version TiDB doesn't know to delete the old table.
		// Since the cluster-index feature also has similar problem, we chose to prevent DDL execution during the upgrade process to avoid this issue.
		oldTableID = diff.OldTableID
		newTableID = diff.TableID
	case model.ActionDropTable, model.ActionDropView, model.ActionDropSequence:
		oldTableID = diff.TableID
	case model.ActionTruncateTable, model.ActionCreateView,
		model.ActionExchangeTablePartition, model.ActionAlterTablePartitioning,
		model.ActionRemovePartitioning:
		oldTableID = diff.OldTableID
		newTableID = diff.TableID
	default:
		oldTableID = diff.TableID
		newTableID = diff.TableID
	}
	return
}

func (b *Builder) updateBundleForTableUpdate(diff *model.SchemaDiff, newTableID, oldTableID int64) {
	// handle placement rule cache
	switch diff.Type {
	case model.ActionCreateTable:
		b.markTableBundleShouldUpdate(newTableID)
	case model.ActionDropTable:
		b.deleteBundle(b.infoSchema, oldTableID)
	case model.ActionTruncateTable:
		b.deleteBundle(b.infoSchema, oldTableID)
		b.markTableBundleShouldUpdate(newTableID)
	case model.ActionRecoverTable:
		b.markTableBundleShouldUpdate(newTableID)
	case model.ActionAlterTablePlacement:
		b.markTableBundleShouldUpdate(newTableID)
	}
}

func (b *Builder) dropTableForUpdate(newTableID, oldTableID int64, dbInfo *model.DBInfo, diff *model.SchemaDiff) ([]int64, autoid.Allocators, error) {
	tblIDs := make([]int64, 0, 2)
	var newAllocs autoid.Allocators
	// We try to reuse the old allocator, so the cached auto ID can be reused.
	if tableIDIsValid(oldTableID) {
		if oldTableID == newTableID &&
			// For rename table, keep the old alloc.

			// For repairing table in TiDB cluster, given 2 normal node and 1 repair node.
			// For normal node's information schema, repaired table is existed.
			// For repair node's information schema, repaired table is filtered (couldn't find it in `is`).
			// So here skip to reserve the allocators when repairing table.
			diff.Type != model.ActionRepairTable &&
			// Alter sequence will change the sequence info in the allocator, so the old allocator is not valid any more.
			diff.Type != model.ActionAlterSequence {
			// TODO: Check how this would work with ADD/REMOVE Partitioning,
			// which may have AutoID not connected to tableID
			// TODO: can there be _tidb_rowid AutoID per partition?
			oldAllocs, _ := allocByID(b.infoSchema, oldTableID)
			newAllocs = filterAllocators(diff, oldAllocs)
		}

		tmpIDs := tblIDs
		if (diff.Type == model.ActionRenameTable || diff.Type == model.ActionRenameTables) && diff.OldSchemaID != diff.SchemaID {
			oldRoDBInfo, ok := b.infoSchema.SchemaByID(diff.OldSchemaID)
			if !ok {
				return nil, newAllocs, ErrDatabaseNotExists.GenWithStackByArgs(
					fmt.Sprintf("(Schema ID %d)", diff.OldSchemaID),
				)
			}
			oldDBInfo := b.getSchemaAndCopyIfNecessary(oldRoDBInfo.Name.L)
			tmpIDs = b.applyDropTable(oldDBInfo, oldTableID, tmpIDs)
		} else {
			tmpIDs = b.applyDropTable(dbInfo, oldTableID, tmpIDs)
		}

		if oldTableID != newTableID {
			// Update tblIDs only when oldTableID != newTableID because applyCreateTable() also updates tblIDs.
			tblIDs = tmpIDs
		}
	}
	return tblIDs, newAllocs, nil
}

func (b *Builder) applyTableUpdate(m *meta.Meta, diff *model.SchemaDiff) ([]int64, error) {
	roDBInfo, ok := b.infoSchema.SchemaByID(diff.SchemaID)
	if !ok {
		return nil, ErrDatabaseNotExists.GenWithStackByArgs(
			fmt.Sprintf("(Schema ID %d)", diff.SchemaID),
		)
	}
	dbInfo := b.getSchemaAndCopyIfNecessary(roDBInfo.Name.L)
	oldTableID, newTableID := b.getTableIDs(diff)
	b.updateBundleForTableUpdate(diff, newTableID, oldTableID)
	b.copySortedTables(oldTableID, newTableID)

	tblIDs, allocs, err := b.dropTableForUpdate(newTableID, oldTableID, dbInfo, diff)
	if err != nil {
		return nil, err
	}

	if tableIDIsValid(newTableID) {
		// All types except DropTableOrView.
		var err error
		tblIDs, err = b.applyCreateTable(m, dbInfo, newTableID, allocs, diff.Type, tblIDs, diff.Version)
		if err != nil {
			return nil, errors.Trace(err)
		}
	}
	return tblIDs, nil
}

func filterAllocators(diff *model.SchemaDiff, oldAllocs autoid.Allocators) autoid.Allocators {
	var newAllocs autoid.Allocators
	switch diff.Type {
	case model.ActionRebaseAutoID, model.ActionModifyTableAutoIdCache:
		// Only drop auto-increment allocator.
		newAllocs = oldAllocs.Filter(func(a autoid.Allocator) bool {
			tp := a.GetType()
			return tp != autoid.RowIDAllocType && tp != autoid.AutoIncrementType
		})
	case model.ActionRebaseAutoRandomBase:
		// Only drop auto-random allocator.
		newAllocs = oldAllocs.Filter(func(a autoid.Allocator) bool {
			tp := a.GetType()
			return tp != autoid.AutoRandomType
		})
	default:
		// Keep all allocators.
		newAllocs = oldAllocs
	}
	return newAllocs
}

func appendAffectedIDs(affected []int64, tblInfo *model.TableInfo) []int64 {
	affected = append(affected, tblInfo.ID)
	if pi := tblInfo.GetPartitionInfo(); pi != nil {
		for _, def := range pi.Definitions {
			affected = append(affected, def.ID)
		}
	}
	return affected
}

// copySortedTables copies sortedTables for old table and new table for later modification.
func (b *Builder) copySortedTables(oldTableID, newTableID int64) {
	if tableIDIsValid(oldTableID) {
		b.copySortedTablesBucket(tableBucketIdx(oldTableID))
	}
	if tableIDIsValid(newTableID) && newTableID != oldTableID {
		b.copySortedTablesBucket(tableBucketIdx(newTableID))
	}
}

func (b *Builder) applyCreateOrAlterResourceGroup(m *meta.Meta, diff *model.SchemaDiff) error {
	group, err := m.GetResourceGroup(diff.SchemaID)
	if err != nil {
		return errors.Trace(err)
	}
	if group == nil {
		return ErrResourceGroupNotExists.GenWithStackByArgs(fmt.Sprintf("(Group ID %d)", diff.SchemaID))
	}
	// TODO: need mark updated?
	b.infoSchema.setResourceGroup(group)
	return nil
}

func (b *Builder) applyDropResourceGroup(m *meta.Meta, diff *model.SchemaDiff) []int64 {
	group, ok := b.infoSchema.ResourceGroupByID(diff.SchemaID)
	if !ok {
		return nil
	}
	b.infoSchema.deleteResourceGroup(group.Name.L)
	// TODO: return the related information.
	return []int64{}
}

func (b *Builder) applyCreatePolicy(m *meta.Meta, diff *model.SchemaDiff) error {
	po, err := m.GetPolicy(diff.SchemaID)
	if err != nil {
		return errors.Trace(err)
	}
	if po == nil {
		return ErrPlacementPolicyNotExists.GenWithStackByArgs(
			fmt.Sprintf("(Policy ID %d)", diff.SchemaID),
		)
	}

	if _, ok := b.infoSchema.PolicyByID(po.ID); ok {
		// if old policy with the same id exists, it means replace,
		// so the tables referring this policy's bundle should be updated
		b.markBundlesReferPolicyShouldUpdate(po.ID)
	}

	b.infoSchema.setPolicy(po)
	return nil
}

func (b *Builder) applyAlterPolicy(m *meta.Meta, diff *model.SchemaDiff) ([]int64, error) {
	po, err := m.GetPolicy(diff.SchemaID)
	if err != nil {
		return nil, errors.Trace(err)
	}

	if po == nil {
		return nil, ErrPlacementPolicyNotExists.GenWithStackByArgs(
			fmt.Sprintf("(Policy ID %d)", diff.SchemaID),
		)
	}

	b.infoSchema.setPolicy(po)
	b.markBundlesReferPolicyShouldUpdate(po.ID)
	// TODO: return the policy related table ids
	return []int64{}, nil
}

func (b *Builder) applyCreateSchema(m *meta.Meta, diff *model.SchemaDiff) error {
	di, err := m.GetDatabase(diff.SchemaID)
	if err != nil {
		return errors.Trace(err)
	}
	if di == nil {
		// When we apply an old schema diff, the database may has been dropped already, so we need to fall back to
		// full load.
		return ErrDatabaseNotExists.GenWithStackByArgs(
			fmt.Sprintf("(Schema ID %d)", diff.SchemaID),
		)
	}
	b.addDB(diff.Version, di, &schemaTables{dbInfo: di, tables: make(map[string]table.Table)})
	return nil
}

func (b *Builder) applyModifySchemaCharsetAndCollate(m *meta.Meta, diff *model.SchemaDiff) error {
	di, err := m.GetDatabase(diff.SchemaID)
	if err != nil {
		return errors.Trace(err)
	}
	if di == nil {
		// This should never happen.
		return ErrDatabaseNotExists.GenWithStackByArgs(
			fmt.Sprintf("(Schema ID %d)", diff.SchemaID),
		)
	}
	newDbInfo := b.getSchemaAndCopyIfNecessary(di.Name.L)
	newDbInfo.Charset = di.Charset
	newDbInfo.Collate = di.Collate
	return nil
}

func (b *Builder) applyModifySchemaDefaultPlacement(m *meta.Meta, diff *model.SchemaDiff) error {
	di, err := m.GetDatabase(diff.SchemaID)
	if err != nil {
		return errors.Trace(err)
	}
	if di == nil {
		// This should never happen.
		return ErrDatabaseNotExists.GenWithStackByArgs(
			fmt.Sprintf("(Schema ID %d)", diff.SchemaID),
		)
	}
	newDbInfo := b.getSchemaAndCopyIfNecessary(di.Name.L)
	newDbInfo.PlacementPolicyRef = di.PlacementPolicyRef
	return nil
}

func (b *Builder) applyDropPolicy(PolicyID int64) []int64 {
	po, ok := b.infoSchema.PolicyByID(PolicyID)
	if !ok {
		return nil
	}
	b.infoSchema.deletePolicy(po.Name.L)
	// TODO: return the policy related table ids
	return []int64{}
}

func (b *Builder) applyDropSchema(diff *model.SchemaDiff) []int64 {
	if b.enableV2 {
		return b.applyDropSchemaV2(diff)
	}
	di, ok := b.infoSchema.SchemaByID(diff.SchemaID)
	if !ok {
		return nil
	}
	delete(b.infoSchema.schemaMap, di.Name.L)

	// Copy the sortedTables that contain the table we are going to drop.
	tableIDs := make([]int64, 0, len(di.Tables))
	bucketIdxMap := make(map[int]struct{}, len(di.Tables))
	for _, tbl := range di.Tables {
		bucketIdxMap[tableBucketIdx(tbl.ID)] = struct{}{}
		// TODO: If the table ID doesn't exist.
		tableIDs = appendAffectedIDs(tableIDs, tbl)
	}
	for bucketIdx := range bucketIdxMap {
		b.copySortedTablesBucket(bucketIdx)
	}

	di = di.Clone()
	for _, id := range tableIDs {
		b.deleteBundle(b.infoSchema, id)
		b.applyDropTable(di, id, nil)
	}
	return tableIDs
}

func (b *Builder) applyDropSchemaV2(diff *model.SchemaDiff) []int64 {
	di, ok := b.infoschemaV2.SchemaByID(diff.SchemaID)
	if !ok {
		return nil
	}

	b.infoData.deleteDB(diff.Version, di)
	tableIDs := make([]int64, 0, len(di.Tables))
	for _, tbl := range di.Tables {
		tableIDs = appendAffectedIDs(tableIDs, tbl)
	}

	di = di.Clone()
	for _, id := range tableIDs {
		b.deleteBundle(b.infoSchema, id)
		b.applyDropTableV2(diff, di, id, nil)
	}
	return tableIDs
}

func (b *Builder) applyDropTableV2(diff *model.SchemaDiff, dbInfo *model.DBInfo, tableID int64, affected []int64) []int64 {
	// Remove the table in temporaryTables
	if b.infoSchemaMisc.temporaryTableIDs != nil {
		delete(b.infoSchemaMisc.temporaryTableIDs, tableID)
	}

	table, ok := b.infoschemaV2.TableByID(tableID)

	if !ok {
		return nil
	}

	b.infoData.delete(tableItem{
		dbName:        dbInfo.Name.L,
		dbID:          dbInfo.ID,
		tableName:     table.Meta().Name.L,
		tableID:       table.Meta().ID,
		schemaVersion: diff.Version,
	})

	// The old DBInfo still holds a reference to old table info, we need to remove it.
	for i, tblInfo := range dbInfo.Tables {
		if tblInfo.ID == tableID {
			if i == len(dbInfo.Tables)-1 {
				dbInfo.Tables = dbInfo.Tables[:i]
			} else {
				dbInfo.Tables = append(dbInfo.Tables[:i], dbInfo.Tables[i+1:]...)
			}
			// TODO: deleteReferredForeignKeys
			break
		}
	}
	return affected
}

func (b *Builder) applyRecoverSchema(m *meta.Meta, diff *model.SchemaDiff) ([]int64, error) {
	if di, ok := b.infoSchema.SchemaByID(diff.SchemaID); ok {
		return nil, ErrDatabaseExists.GenWithStackByArgs(
			fmt.Sprintf("(Schema ID %d)", di.ID),
		)
	}
	di, err := m.GetDatabase(diff.SchemaID)
	if err != nil {
		return nil, errors.Trace(err)
	}
	b.infoSchema.schemaMap[di.Name.L] = &schemaTables{
		dbInfo: di,
		tables: make(map[string]table.Table, len(diff.AffectedOpts)),
	}
	return b.applyCreateTables(m, diff)
}

func (b *Builder) copySortedTablesBucket(bucketIdx int) {
	oldSortedTables := b.infoSchema.sortedTablesBuckets[bucketIdx]
	newSortedTables := make(sortedTables, len(oldSortedTables))
	copy(newSortedTables, oldSortedTables)
	b.infoSchema.sortedTablesBuckets[bucketIdx] = newSortedTables
}

func (b *Builder) updateBundleForCreateTable(tblInfo *model.TableInfo, tp model.ActionType) {
	switch tp {
	case model.ActionDropTablePartition:
	case model.ActionTruncateTablePartition:
	// ReorganizePartition handle the bundles in applyReorganizePartition
	case model.ActionReorganizePartition, model.ActionRemovePartitioning,
		model.ActionAlterTablePartitioning:
	default:
		pi := tblInfo.GetPartitionInfo()
		if pi != nil {
			for _, partition := range pi.Definitions {
				b.markPartitionBundleShouldUpdate(partition.ID)
			}
		}
	}
}

func (b *Builder) buildAllocsForCreateTable(tp model.ActionType, dbInfo *model.DBInfo, tblInfo *model.TableInfo, allocs autoid.Allocators) autoid.Allocators {
	if len(allocs.Allocs) != 0 {
		tblVer := autoid.AllocOptionTableInfoVersion(tblInfo.Version)
		switch tp {
		case model.ActionRebaseAutoID, model.ActionModifyTableAutoIdCache:
			idCacheOpt := autoid.CustomAutoIncCacheOption(tblInfo.AutoIdCache)
			// If the allocator type might be AutoIncrementType, create both AutoIncrementType
			// and RowIDAllocType allocator for it. Because auto id and row id could share the same allocator.
			// Allocate auto id may route to allocate row id, if row id allocator is nil, the program panic!
			for _, tp := range [2]autoid.AllocatorType{autoid.AutoIncrementType, autoid.RowIDAllocType} {
				newAlloc := autoid.NewAllocator(b.Requirement, dbInfo.ID, tblInfo.ID, tblInfo.IsAutoIncColUnsigned(), tp, tblVer, idCacheOpt)
				allocs = allocs.Append(newAlloc)
			}
		case model.ActionRebaseAutoRandomBase:
			newAlloc := autoid.NewAllocator(b.Requirement, dbInfo.ID, tblInfo.ID, tblInfo.IsAutoRandomBitColUnsigned(), autoid.AutoRandomType, tblVer)
			allocs = allocs.Append(newAlloc)
		case model.ActionModifyColumn:
			// Change column attribute from auto_increment to auto_random.
			if tblInfo.ContainsAutoRandomBits() && allocs.Get(autoid.AutoRandomType) == nil {
				// Remove auto_increment allocator.
				allocs = allocs.Filter(func(a autoid.Allocator) bool {
					return a.GetType() != autoid.AutoIncrementType && a.GetType() != autoid.RowIDAllocType
				})
				newAlloc := autoid.NewAllocator(b.Requirement, dbInfo.ID, tblInfo.ID, tblInfo.IsAutoRandomBitColUnsigned(), autoid.AutoRandomType, tblVer)
				allocs = allocs.Append(newAlloc)
			}
		}
		return allocs
	}
	return autoid.NewAllocatorsFromTblInfo(b.Requirement, dbInfo.ID, tblInfo)
}

func (b *Builder) applyCreateTable(m *meta.Meta, dbInfo *model.DBInfo, tableID int64, allocs autoid.Allocators, tp model.ActionType, affected []int64, schemaVersion int64) ([]int64, error) {
	tblInfo, err := m.GetTable(dbInfo.ID, tableID)
	if err != nil {
		return nil, errors.Trace(err)
	}
	if tblInfo == nil {
		// When we apply an old schema diff, the table may has been dropped already, so we need to fall back to
		// full load.
		return nil, ErrTableNotExists.GenWithStackByArgs(
			fmt.Sprintf("(Schema ID %d)", dbInfo.ID),
			fmt.Sprintf("(Table ID %d)", tableID),
		)
	}

	b.updateBundleForCreateTable(tblInfo, tp)

	if tp != model.ActionTruncateTablePartition {
		affected = appendAffectedIDs(affected, tblInfo)
	}

	// Failpoint check whether tableInfo should be added to repairInfo.
	// Typically used in repair table test to load mock `bad` tableInfo into repairInfo.
	failpoint.Inject("repairFetchCreateTable", func(val failpoint.Value) {
		if val.(bool) {
			if domainutil.RepairInfo.InRepairMode() && tp != model.ActionRepairTable && domainutil.RepairInfo.CheckAndFetchRepairedTable(dbInfo, tblInfo) {
				failpoint.Return(nil, nil)
			}
		}
	})

	ConvertCharsetCollateToLowerCaseIfNeed(tblInfo)
	ConvertOldVersionUTF8ToUTF8MB4IfNeed(tblInfo)

	allocs = b.buildAllocsForCreateTable(tp, dbInfo, tblInfo, allocs)

	tbl, err := b.tableFromMeta(allocs, tblInfo)
	if err != nil {
		return nil, errors.Trace(err)
	}

	b.infoSchema.addReferredForeignKeys(dbInfo.Name, tblInfo)

	if !b.enableV2 {
		tableNames := b.infoSchema.schemaMap[dbInfo.Name.L]
		tableNames.tables[tblInfo.Name.L] = tbl
	}
	b.addTable(schemaVersion, dbInfo, tblInfo, tbl)

	bucketIdx := tableBucketIdx(tableID)
	slices.SortFunc(b.infoSchema.sortedTablesBuckets[bucketIdx], func(i, j table.Table) int {
		return cmp.Compare(i.Meta().ID, j.Meta().ID)
	})

	if tblInfo.TempTableType != model.TempTableNone {
		b.addTemporaryTable(tableID)
	}

	newTbl, ok := b.infoSchema.TableByID(tableID)
	if ok {
		dbInfo.Tables = append(dbInfo.Tables, newTbl.Meta())
	}
	return affected, nil
}

// ConvertCharsetCollateToLowerCaseIfNeed convert the charset / collation of table and its columns to lower case,
// if the table's version is prior to TableInfoVersion3.
func ConvertCharsetCollateToLowerCaseIfNeed(tbInfo *model.TableInfo) {
	if tbInfo.Version >= model.TableInfoVersion3 {
		return
	}
	tbInfo.Charset = strings.ToLower(tbInfo.Charset)
	tbInfo.Collate = strings.ToLower(tbInfo.Collate)
	for _, col := range tbInfo.Columns {
		col.SetCharset(strings.ToLower(col.GetCharset()))
		col.SetCollate(strings.ToLower(col.GetCollate()))
	}
}

// ConvertOldVersionUTF8ToUTF8MB4IfNeed convert old version UTF8 to UTF8MB4 if config.TreatOldVersionUTF8AsUTF8MB4 is enable.
func ConvertOldVersionUTF8ToUTF8MB4IfNeed(tbInfo *model.TableInfo) {
	if tbInfo.Version >= model.TableInfoVersion2 || !config.GetGlobalConfig().TreatOldVersionUTF8AsUTF8MB4 {
		return
	}
	if tbInfo.Charset == charset.CharsetUTF8 {
		tbInfo.Charset = charset.CharsetUTF8MB4
		tbInfo.Collate = charset.CollationUTF8MB4
	}
	for _, col := range tbInfo.Columns {
		if col.Version < model.ColumnInfoVersion2 && col.GetCharset() == charset.CharsetUTF8 {
			col.SetCharset(charset.CharsetUTF8MB4)
			col.SetCollate(charset.CollationUTF8MB4)
		}
	}
}

func (b *Builder) applyDropTable(dbInfo *model.DBInfo, tableID int64, affected []int64) []int64 {
	bucketIdx := tableBucketIdx(tableID)
	sortedTbls := b.infoSchema.sortedTablesBuckets[bucketIdx]
	idx := sortedTbls.searchTable(tableID)
	if idx == -1 {
		return affected
	}
	if tableNames, ok := b.infoSchema.schemaMap[dbInfo.Name.L]; ok {
		tblInfo := sortedTbls[idx].Meta()
		delete(tableNames.tables, tblInfo.Name.L)
		affected = appendAffectedIDs(affected, tblInfo)
	}
	// Remove the table in sorted table slice.
	b.infoSchema.sortedTablesBuckets[bucketIdx] = append(sortedTbls[0:idx], sortedTbls[idx+1:]...)

	// Remove the table in temporaryTables
	if b.infoSchema.temporaryTableIDs != nil {
		delete(b.infoSchema.temporaryTableIDs, tableID)
	}

	// The old DBInfo still holds a reference to old table info, we need to remove it.
	for i, tblInfo := range dbInfo.Tables {
		if tblInfo.ID == tableID {
			if i == len(dbInfo.Tables)-1 {
				dbInfo.Tables = dbInfo.Tables[:i]
			} else {
				dbInfo.Tables = append(dbInfo.Tables[:i], dbInfo.Tables[i+1:]...)
			}
			b.infoSchema.deleteReferredForeignKeys(dbInfo.Name, tblInfo)
			break
		}
	}
	return affected
}

// TODO: get rid of this and use infoschemaV2 directly.
type infoschemaProxy struct {
	infoschemaV2
	v1 InfoSchema
}

// Build builds and returns the built infoschema.
func (b *Builder) Build() InfoSchema {
	b.updateInfoSchemaBundles(b.infoSchema)
	if b.enableV2 {
		b.infoschemaV2.ts = math.MaxUint64 // TODO: should be the correct TS
		b.infoschemaV2.schemaVersion = b.infoSchema.SchemaMetaVersion()
		return &b.infoschemaV2
	}
	return b.infoSchema
}

// InitWithOldInfoSchema initializes an empty new InfoSchema by copies all the data from old InfoSchema.
func (b *Builder) InitWithOldInfoSchema(oldSchema InfoSchema) (*Builder, error) {
	// Do not mix infoschema v1 and infoschema v2 building, this can simplify the logic.
	// If we want to build infoschema v2, but the old infoschema is v1, just return error to trigger a full load.
	if b.enableV2 != IsV2(oldSchema) {
		return nil, errors.New("builder's infoschema mismatch, return error to trigger full reload")
	}

	var oldIS *infoSchema
	if proxy, ok := oldSchema.(*infoschemaV2); ok {
		oldIS = proxy.infoSchema
	} else {
		oldIS = oldSchema.(*infoSchema)
	}
	b.initBundleInfoBuilder()
	b.infoSchema.schemaMetaVersion = oldIS.schemaMetaVersion
	b.copySchemasMap(oldIS)
	b.copyBundlesMap(oldIS)
	b.copyPoliciesMap(oldIS)
	b.copyResourceGroupMap(oldIS)
	b.copyTemporaryTableIDsMap(oldIS)
	b.copyReferredForeignKeyMap(oldIS)

	copy(b.infoSchema.sortedTablesBuckets, oldIS.sortedTablesBuckets)
	return b, nil
}

func (b *Builder) copySchemasMap(oldIS *infoSchema) {
	for k, v := range oldIS.schemaMap {
		b.infoSchema.schemaMap[k] = v
	}
}

func (b *Builder) copyBundlesMap(oldIS *infoSchema) {
	b.infoSchema.ruleBundleMap = make(map[int64]*placement.Bundle)
	for id, v := range oldIS.ruleBundleMap {
		b.infoSchema.ruleBundleMap[id] = v
	}
}

func (b *Builder) copyPoliciesMap(oldIS *infoSchema) {
	is := b.infoSchema
	for _, v := range oldIS.AllPlacementPolicies() {
		is.policyMap[v.Name.L] = v
	}
}

func (b *Builder) copyResourceGroupMap(oldIS *infoSchema) {
	is := b.infoSchema
	for _, v := range oldIS.AllResourceGroups() {
		is.resourceGroupMap[v.Name.L] = v
	}
}

func (b *Builder) copyTemporaryTableIDsMap(oldIS *infoSchema) {
	is := b.infoSchema
	if len(oldIS.temporaryTableIDs) == 0 {
		is.temporaryTableIDs = nil
		return
	}

	is.temporaryTableIDs = make(map[int64]struct{})
	for tblID := range oldIS.temporaryTableIDs {
		is.temporaryTableIDs[tblID] = struct{}{}
	}
}

func (b *Builder) copyReferredForeignKeyMap(oldIS *infoSchema) {
	for k, v := range oldIS.referredForeignKeyMap {
		b.infoSchema.referredForeignKeyMap[k] = v
	}
}

// getSchemaAndCopyIfNecessary creates a new schemaTables instance when a table in the database has changed.
// It also does modifications on the new one because old schemaTables must be read-only.
// And it will only copy the changed database once in the lifespan of the Builder.
// NOTE: please make sure the dbName is in lowercase.
func (b *Builder) getSchemaAndCopyIfNecessary(dbName string) *model.DBInfo {
	if !b.dirtyDB[dbName] {
		b.dirtyDB[dbName] = true
		oldSchemaTables := b.infoSchema.schemaMap[dbName]
		newSchemaTables := &schemaTables{
			dbInfo: oldSchemaTables.dbInfo.Copy(),
			tables: make(map[string]table.Table, len(oldSchemaTables.tables)),
		}
		for k, v := range oldSchemaTables.tables {
			newSchemaTables.tables[k] = v
		}
		b.infoSchema.schemaMap[dbName] = newSchemaTables
		return newSchemaTables.dbInfo
	}
	return b.infoSchema.schemaMap[dbName].dbInfo
}

func (b *Builder) initMisc(dbInfos []*model.DBInfo, policies []*model.PolicyInfo, resourceGroups []*model.ResourceGroupInfo) {
	info := b.infoSchema
	// build the policies.
	for _, policy := range policies {
		info.setPolicy(policy)
	}

	// build the groups.
	for _, group := range resourceGroups {
		info.setResourceGroup(group)
	}

	// Maintain foreign key reference information.
	for _, di := range dbInfos {
		for _, t := range di.Tables {
			b.infoSchema.addReferredForeignKeys(di.Name, t)
		}
	}
}

func (b *Builder) initVirtualTables(schemaVersion int64) error {
	// Initialize virtual tables.
	for _, driver := range drivers {
		err := b.createSchemaTablesForDB(driver.DBInfo, driver.TableFromMeta, schemaVersion)
		if err != nil {
			return errors.Trace(err)
		}
	}
	return nil
}

func (b *Builder) sortAllTablesByID() {
	// Sort all tables by `ID`
	for _, v := range b.infoSchema.sortedTablesBuckets {
		slices.SortFunc(v, func(a, b table.Table) int {
			return cmp.Compare(a.Meta().ID, b.Meta().ID)
		})
	}
}

// InitWithDBInfos initializes an empty new InfoSchema with a slice of DBInfo, all placement rules, and schema version.
func (b *Builder) InitWithDBInfos(dbInfos []*model.DBInfo, policies []*model.PolicyInfo, resourceGroups []*model.ResourceGroupInfo, schemaVersion int64) (*Builder, error) {
	info := b.infoSchema
	info.schemaMetaVersion = schemaVersion

	b.initBundleInfoBuilder()

	b.initMisc(dbInfos, policies, resourceGroups)

	for _, di := range dbInfos {
		err := b.createSchemaTablesForDB(di, b.tableFromMeta, schemaVersion)
		if err != nil {
			return nil, errors.Trace(err)
		}
	}

	err := b.initVirtualTables(schemaVersion)
	if err != nil {
		return nil, err
	}

	b.sortAllTablesByID()

	return b, nil
}

func (b *Builder) tableFromMeta(alloc autoid.Allocators, tblInfo *model.TableInfo) (table.Table, error) {
	ret, err := tables.TableFromMeta(alloc, tblInfo)
	if err != nil {
		return nil, errors.Trace(err)
	}
	if t, ok := ret.(table.CachedTable); ok {
		var tmp pools.Resource
		tmp, err = b.factory()
		if err != nil {
			return nil, errors.Trace(err)
		}

		err = t.Init(tmp.(sqlexec.SQLExecutor))
		if err != nil {
			return nil, errors.Trace(err)
		}
	}
	return ret, nil
}

type tableFromMetaFunc func(alloc autoid.Allocators, tblInfo *model.TableInfo) (table.Table, error)

func (b *Builder) createSchemaTablesForDB(di *model.DBInfo, tableFromMeta tableFromMetaFunc, schemaVersion int64) error {
	schTbls := &schemaTables{
		dbInfo: di,
		tables: make(map[string]table.Table, len(di.Tables)),
	}
	for _, t := range di.Tables {
		allocs := autoid.NewAllocatorsFromTblInfo(b.Requirement, di.ID, t)
		var tbl table.Table
		tbl, err := tableFromMeta(allocs, t)
		if err != nil {
			return errors.Wrap(err, fmt.Sprintf("Build table `%s`.`%s` schema failed", di.Name.O, t.Name.O))
		}

		schTbls.tables[t.Name.L] = tbl
		b.addTable(schemaVersion, di, t, tbl)

		if tblInfo := tbl.Meta(); tblInfo.TempTableType != model.TempTableNone {
			b.addTemporaryTable(tblInfo.ID)
		}
	}

	b.addDB(schemaVersion, di, schTbls)
	return nil
}

func (b *Builder) addDB(schemaVersion int64, di *model.DBInfo, schTbls *schemaTables) {
	if b.enableV2 {
		if isSpecialDB(di.Name.L) {
			b.infoData.addSpecialDB(di, schTbls)
		} else {
			b.infoData.addDB(schemaVersion, di)
		}
	} else {
		b.infoSchema.schemaMap[di.Name.L] = schTbls
	}
}

func (b *Builder) addTable(schemaVersion int64, di *model.DBInfo, tblInfo *model.TableInfo, tbl table.Table) {
	if b.enableV2 {
		b.infoData.add(tableItem{
			dbName:        di.Name.L,
			dbID:          di.ID,
			tableName:     tblInfo.Name.L,
			tableID:       tblInfo.ID,
			schemaVersion: schemaVersion,
		}, tbl)
	} else {
		sortedTbls := b.infoSchema.sortedTablesBuckets[tableBucketIdx(tblInfo.ID)]
		b.infoSchema.sortedTablesBuckets[tableBucketIdx(tblInfo.ID)] = append(sortedTbls, tbl)
	}
}

func (b *Builder) addTemporaryTable(tblID int64) {
	if b.infoSchema.temporaryTableIDs == nil {
		b.infoSchema.temporaryTableIDs = make(map[int64]struct{})
	}
	b.infoSchema.temporaryTableIDs[tblID] = struct{}{}
}

type virtualTableDriver struct {
	*model.DBInfo
	TableFromMeta tableFromMetaFunc
}

var drivers []*virtualTableDriver

// RegisterVirtualTable register virtual tables to the builder.
func RegisterVirtualTable(dbInfo *model.DBInfo, tableFromMeta tableFromMetaFunc) {
	drivers = append(drivers, &virtualTableDriver{dbInfo, tableFromMeta})
}

// NewBuilder creates a new Builder with a Handle.
func NewBuilder(r autoid.Requirement, factory func() (pools.Resource, error), infoData *Data) *Builder {
	return &Builder{
		enableV2:    variable.SchemaCacheSize.Load() > 0,
		Requirement: r,
		infoschemaV2: infoschemaV2{
			infoSchema: &infoSchema{
				infoSchemaMisc: infoSchemaMisc{
					policyMap:             map[string]*model.PolicyInfo{},
					resourceGroupMap:      map[string]*model.ResourceGroupInfo{},
					ruleBundleMap:         map[int64]*placement.Bundle{},
					referredForeignKeyMap: make(map[SchemaAndTableName][]*model.ReferredFKInfo),
				},
				schemaMap:           map[string]*schemaTables{},
				sortedTablesBuckets: make([]sortedTables, bucketCount),
			},
			Data: infoData,
<<<<<<< HEAD
=======
			r:    r,
>>>>>>> cc0387b1
		},
		dirtyDB:  make(map[string]bool),
		factory:  factory,
		infoData: infoData,
	}
}

func tableBucketIdx(tableID int64) int {
	return int(tableID % bucketCount)
}

func tableIDIsValid(tableID int64) bool {
	return tableID != 0
}<|MERGE_RESOLUTION|>--- conflicted
+++ resolved
@@ -458,7 +458,6 @@
 	return tblIDs, nil
 }
 
-<<<<<<< HEAD
 // TODO: more UT to check the correctness, refine the code.
 func (b *Builder) applyTableUpdateV2(m *meta.Meta, diff *model.SchemaDiff) ([]int64, error) {
 	oldDBInfo, ok := b.infoschemaV2.SchemaByID(diff.SchemaID)
@@ -467,87 +466,15 @@
 			fmt.Sprintf("(Schema ID %d)", diff.SchemaID),
 		)
 	}
-	var oldTableID, newTableID int64
-	switch diff.Type {
-	case model.ActionCreateSequence, model.ActionRecoverTable:
-		newTableID = diff.TableID
-	case model.ActionCreateTable:
-		// WARN: when support create table with foreign key in https://github.com/pingcap/tidb/pull/37148,
-		// create table with foreign key requires a multi-step state change(none -> write-only -> public),
-		// when the table's state changes from write-only to public, infoSchema need to drop the old table
-		// which state is write-only, otherwise, infoSchema.sortedTablesBuckets will contain 2 table both
-		// have the same ID, but one state is write-only, another table's state is public, it's unexpected.
-		//
-		// WARN: this change will break the compatibility if execute create table with foreign key DDL when upgrading TiDB,
-		// since old-version TiDB doesn't know to delete the old table.
-		// Since the cluster-index feature also has similar problem, we chose to prevent DDL execution during the upgrade process to avoid this issue.
-		oldTableID = diff.OldTableID
-		newTableID = diff.TableID
-	case model.ActionDropTable, model.ActionDropView, model.ActionDropSequence:
-		oldTableID = diff.TableID
-	case model.ActionTruncateTable, model.ActionCreateView,
-		model.ActionExchangeTablePartition, model.ActionAlterTablePartitioning,
-		model.ActionRemovePartitioning:
-		oldTableID = diff.OldTableID
-		newTableID = diff.TableID
-	default:
-		oldTableID = diff.TableID
-		newTableID = diff.TableID
-	}
-	// handle placement rule cache
-	switch diff.Type {
-	case model.ActionCreateTable:
-		b.markTableBundleShouldUpdate(newTableID)
-	case model.ActionDropTable:
-		b.deleteBundle(b.infoSchema, oldTableID)
-	case model.ActionTruncateTable:
-		b.deleteBundle(b.infoSchema, oldTableID)
-		b.markTableBundleShouldUpdate(newTableID)
-	case model.ActionRecoverTable:
-		b.markTableBundleShouldUpdate(newTableID)
-	case model.ActionAlterTablePlacement:
-		b.markTableBundleShouldUpdate(newTableID)
-	}
-
-	tblIDs := make([]int64, 0, 2)
-	// We try to reuse the old allocator, so the cached auto ID can be reused.
-	var allocs autoid.Allocators
-	if tableIDIsValid(oldTableID) {
-		if oldTableID == newTableID &&
-			// For rename table, keep the old alloc.
-
-			// For repairing table in TiDB cluster, given 2 normal node and 1 repair node.
-			// For normal node's information schema, repaired table is existed.
-			// For repair node's information schema, repaired table is filtered (couldn't find it in `is`).
-			// So here skip to reserve the allocators when repairing table.
-			diff.Type != model.ActionRepairTable &&
-			// Alter sequence will change the sequence info in the allocator, so the old allocator is not valid any more.
-			diff.Type != model.ActionAlterSequence {
-			// TODO: Check how this would work with ADD/REMOVE Partitioning,
-			// which may have AutoID not connected to tableID
-			// TODO: can there be _tidb_rowid AutoID per partition?
-			oldAllocs, _ := allocByID(b.infoSchema, oldTableID)
-			allocs = filterAllocators(diff, oldAllocs)
-		}
-
-		tmpIDs := tblIDs
-		if (diff.Type == model.ActionRenameTable || diff.Type == model.ActionRenameTables) && diff.OldSchemaID != diff.SchemaID {
-			oldRoDBInfo, ok := b.infoschemaV2.SchemaByID(diff.OldSchemaID)
-			if !ok {
-				return nil, ErrDatabaseNotExists.GenWithStackByArgs(
-					fmt.Sprintf("(Schema ID %d)", diff.OldSchemaID),
-				)
-			}
-			tmpIDs = b.applyDropTableV2(diff, oldRoDBInfo, oldTableID, tmpIDs)
-		} else {
-			tmpIDs = b.applyDropTableV2(diff, oldDBInfo, oldTableID, tmpIDs)
-		}
-
-		if oldTableID != newTableID {
-			// Update tblIDs only when oldTableID != newTableID because applyCreateTable() also updates tblIDs.
-			tblIDs = tmpIDs
-		}
-	}
+
+	oldTableID, newTableID := b.getTableIDs(diff)
+	b.updateBundleForTableUpdate(diff, newTableID, oldTableID)
+
+	tblIDs, allocs, err := b.dropTableForUpdate(newTableID, oldTableID, oldDBInfo, diff)
+	if err != nil {
+		return nil, err
+	}
+
 	if tableIDIsValid(newTableID) {
 		// All types except DropTableOrView.
 		var err error
@@ -559,21 +486,7 @@
 	return tblIDs, nil
 }
 
-func (b *Builder) applyTableUpdate(m *meta.Meta, diff *model.SchemaDiff) ([]int64, error) {
-	if b.enableV2 {
-		return b.applyTableUpdateV2(m, diff)
-	}
-	roDBInfo, ok := b.infoSchema.SchemaByID(diff.SchemaID)
-	if !ok {
-		return nil, ErrDatabaseNotExists.GenWithStackByArgs(
-			fmt.Sprintf("(Schema ID %d)", diff.SchemaID),
-		)
-	}
-	dbInfo := b.getSchemaAndCopyIfNecessary(roDBInfo.Name.L)
-	var oldTableID, newTableID int64
-=======
 func (b *Builder) getTableIDs(diff *model.SchemaDiff) (oldTableID, newTableID int64) {
->>>>>>> cc0387b1
 	switch diff.Type {
 	case model.ActionCreateSequence, model.ActionRecoverTable:
 		newTableID = diff.TableID
@@ -1430,10 +1343,7 @@
 				sortedTablesBuckets: make([]sortedTables, bucketCount),
 			},
 			Data: infoData,
-<<<<<<< HEAD
-=======
 			r:    r,
->>>>>>> cc0387b1
 		},
 		dirtyDB:  make(map[string]bool),
 		factory:  factory,
