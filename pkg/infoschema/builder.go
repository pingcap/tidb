--- conflicted
+++ resolved
@@ -685,15 +685,7 @@
 			fmt.Sprintf("(Schema ID %d)", diff.SchemaID),
 		)
 	}
-<<<<<<< HEAD
-
 	b.addDB(diff.Version, di, &schemaTables{dbInfo: di, tables: make(map[string]table.Table)})
-=======
-	b.is.schemaMap[di.Name.L] = &schemaTables{dbInfo: di, tables: make(map[string]table.Table)}
-	if enableV2.Load() {
-		b.infoData.addDB(diff.Version, di)
-	}
->>>>>>> e06dc99a
 	return nil
 }
 
@@ -883,15 +875,6 @@
 	slices.SortFunc(b.infoSchema.sortedTablesBuckets[bucketIdx], func(i, j table.Table) int {
 		return cmp.Compare(i.Meta().ID, j.Meta().ID)
 	})
-	if enableV2.Load() {
-		b.infoData.add(tableItem{
-			dbName:        dbInfo.Name.L,
-			dbID:          dbInfo.ID,
-			tableName:     tblInfo.Name.L,
-			tableID:       tblInfo.ID,
-			schemaVersion: schemaVersion,
-		}, tbl)
-	}
 
 	if tblInfo.TempTableType != model.TempTableNone {
 		b.addTemporaryTable(tableID)
@@ -978,7 +961,6 @@
 
 // Build builds and returns the built infoschema.
 func (b *Builder) Build() InfoSchema {
-<<<<<<< HEAD
 	b.updateInfoSchemaBundles(b.infoSchema)
 	if b.enableV2 {
 		b.infoschemaV2.ts = math.MaxUint64 // TODO: should be the correct TS
@@ -992,43 +974,19 @@
 
 // InitWithOldInfoSchema initializes an empty new InfoSchema by copies all the data from old InfoSchema.
 func (b *Builder) InitWithOldInfoSchema(oldSchema InfoSchema) (*Builder, error) {
+	// Do not mix infoschema v1 and infoschema v2 building, this can simplify the logic.
+	// If we want to build infoschema v2, but the old infoschema is v1, just return error to trigger a full load.
+	if b.enableV2 != IsV2(oldSchema) {
+		return nil, errors.New("builder's infoschema mismatch, return error to trigger full reload")
+	}
+
 	var oldIS *infoSchema
 	if proxy, ok := oldSchema.(*infoschemaV2); ok {
 		oldIS = proxy.infoSchema
 	} else {
 		oldIS = oldSchema.(*infoSchema)
 	}
-	// Do not mix infoschema v1 and infoschema v2 building, this can simplify the logic.
-	// If we want to build infoschema v2, but the old infoschema is v1, just return error to trigger a full load.
-	if b.enableV2 != IsV2(oldSchema) {
-		return nil, errors.New("builder's infoschema mismatch, return error to trigger full reload")
-	}
-
 	b.infoSchema.schemaMetaVersion = oldIS.schemaMetaVersion
-=======
-	b.updateInfoSchemaBundles(b.is)
-	if enableV2.Load() {
-		return &infoschemaProxy{
-			infoschemaV2: infoschemaV2{
-				ts:            math.MaxUint64, // TODO: should be the correct TS
-				r:             b.Requirement,
-				Data:          b.infoData,
-				schemaVersion: b.is.SchemaMetaVersion(),
-			},
-			v1: b.is,
-		}
-	}
-	return b.is
-}
-
-// InitWithOldInfoSchema initializes an empty new InfoSchema by copies all the data from old InfoSchema.
-func (b *Builder) InitWithOldInfoSchema(oldSchema InfoSchema) *Builder {
-	if proxy, ok := oldSchema.(*infoschemaProxy); ok {
-		oldSchema = proxy.v1
-	}
-	oldIS := oldSchema.(*infoSchema)
-	b.is.schemaMetaVersion = oldIS.schemaMetaVersion
->>>>>>> e06dc99a
 	b.copySchemasMap(oldIS)
 	b.copyBundlesMap(oldIS)
 	b.copyPoliciesMap(oldIS)
@@ -1129,30 +1087,17 @@
 	}
 
 	for _, di := range dbInfos {
-<<<<<<< HEAD
 		err := b.createSchemaTablesForDB(di, b.tableFromMeta, schemaVersion)
-=======
-		schTbls, err := b.createSchemaTablesForDB(di, b.tableFromMeta, schemaVersion)
->>>>>>> e06dc99a
 		if err != nil {
 			return nil, errors.Trace(err)
 		}
-		b.is.schemaMap[di.Name.L] = schTbls
 	}
 
 	// Initialize virtual tables.
 	for _, driver := range drivers {
-<<<<<<< HEAD
 		err := b.createSchemaTablesForDB(driver.DBInfo, driver.TableFromMeta, schemaVersion)
-=======
-		schTbls, err := b.createSchemaTablesForDB(driver.DBInfo, driver.TableFromMeta, schemaVersion)
->>>>>>> e06dc99a
 		if err != nil {
 			return nil, errors.Trace(err)
-		}
-		b.is.schemaMap[driver.DBInfo.Name.L] = schTbls
-		if enableV2.Load() {
-			b.infoData.addSpecialDB(driver.DBInfo, schTbls)
 		}
 	}
 
@@ -1187,11 +1132,7 @@
 
 type tableFromMetaFunc func(alloc autoid.Allocators, tblInfo *model.TableInfo) (table.Table, error)
 
-<<<<<<< HEAD
 func (b *Builder) createSchemaTablesForDB(di *model.DBInfo, tableFromMeta tableFromMetaFunc, schemaVersion int64) error {
-=======
-func (b *Builder) createSchemaTablesForDB(di *model.DBInfo, tableFromMeta tableFromMetaFunc, schemaVersion int64) (*schemaTables, error) {
->>>>>>> e06dc99a
 	schTbls := &schemaTables{
 		dbInfo: di,
 		tables: make(map[string]table.Table, len(di.Tables)),
@@ -1201,47 +1142,24 @@
 		var tbl table.Table
 		tbl, err := tableFromMeta(allocs, t)
 		if err != nil {
-			return nil, errors.Wrap(err, fmt.Sprintf("Build table `%s`.`%s` schema failed", di.Name.O, t.Name.O))
+			return errors.Wrap(err, fmt.Sprintf("Build table `%s`.`%s` schema failed", di.Name.O, t.Name.O))
 		}
 
 		schTbls.tables[t.Name.L] = tbl
-<<<<<<< HEAD
 		b.addTable(schemaVersion, di, t, tbl)
-=======
-		sortedTbls := b.is.sortedTablesBuckets[tableBucketIdx(t.ID)]
-		b.is.sortedTablesBuckets[tableBucketIdx(t.ID)] = append(sortedTbls, tbl)
-
-		if enableV2.Load() {
-			b.infoData.add(tableItem{
-				dbName:        di.Name.L,
-				dbID:          di.ID,
-				tableName:     t.Name.L,
-				tableID:       t.ID,
-				schemaVersion: schemaVersion,
-			}, tbl)
-		}
->>>>>>> e06dc99a
 
 		if tblInfo := tbl.Meta(); tblInfo.TempTableType != model.TempTableNone {
 			b.addTemporaryTable(tblInfo.ID)
 		}
 	}
 
-<<<<<<< HEAD
 	b.addDB(schemaVersion, di, schTbls)
 	return nil
-=======
-	if enableV2.Load() {
-		b.infoData.addDB(schemaVersion, di)
-	}
-
-	return schTbls, nil
->>>>>>> e06dc99a
 }
 
 func (b *Builder) addDB(schemaVersion int64, di *model.DBInfo, schTbls *schemaTables) {
 	if b.enableV2 {
-		if isSpecial(di.Name.L) {
+		if isSpecialDB(di.Name.L) {
 			b.infoData.addSpecialDB(di, schTbls)
 		} else {
 			b.infoData.addDB(schemaVersion, di)
@@ -1253,7 +1171,7 @@
 
 func (b *Builder) addTable(schemaVersion int64, di *model.DBInfo, tblInfo *model.TableInfo, tbl table.Table) {
 	if b.enableV2 {
-		b.infoData.add(Item{
+		b.infoData.add(tableItem{
 			dbName:        di.Name.L,
 			dbID:          di.ID,
 			tableName:     tblInfo.Name.L,
